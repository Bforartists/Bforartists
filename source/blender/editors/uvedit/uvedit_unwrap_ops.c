/* SPDX-License-Identifier: GPL-2.0-or-later
 * Copyright 2001-2002 NaN Holding BV. All rights reserved. */

/** \file
 * \ingroup eduv
 */

#include <math.h>
#include <stdlib.h>
#include <string.h>

#include "MEM_guardedalloc.h"

#include "DNA_camera_types.h"
#include "DNA_mesh_types.h"
#include "DNA_meshdata_types.h"
#include "DNA_modifier_types.h"
#include "DNA_object_types.h"
#include "DNA_scene_types.h"

#include "BLI_alloca.h"
#include "BLI_array.h"
#include "BLI_linklist.h"
#include "BLI_listbase.h"
#include "BLI_math.h"
#include "BLI_memarena.h"
#include "BLI_string.h"
#include "BLI_utildefines.h"
#include "BLI_uvproject.h"

#include "BLT_translation.h"

#include "BKE_context.h"
#include "BKE_customdata.h"
#include "BKE_editmesh.h"
#include "BKE_image.h"
#include "BKE_layer.h"
#include "BKE_lib_id.h"
#include "BKE_main.h"
#include "BKE_material.h"
#include "BKE_mesh.h"
#include "BKE_report.h"
#include "BKE_scene.h"
#include "BKE_subdiv.h"
#include "BKE_subdiv_mesh.h"
#include "BKE_subdiv_modifier.h"

#include "DEG_depsgraph.h"

#include "GEO_uv_parametrizer.h"

#include "PIL_time.h"

#include "UI_interface.h"
#include "UI_view2d.h"

#include "ED_image.h"
#include "ED_mesh.h"
#include "ED_screen.h"
#include "ED_uvedit.h"
#include "ED_view3d.h"

#include "RNA_access.h"
#include "RNA_define.h"

#include "WM_api.h"
#include "WM_types.h"

#include "uvedit_intern.h"

/* -------------------------------------------------------------------- */
/** \name Utility Functions
 * \{ */

static void modifier_unwrap_state(Object *obedit, const Scene *scene, bool *r_use_subsurf)
{
  ModifierData *md;
  bool subsurf = (scene->toolsettings->uvcalc_flag & UVCALC_USESUBSURF) != 0;

  md = obedit->modifiers.first;

  /* subsurf will take the modifier settings only if modifier is first or right after mirror */
  if (subsurf) {
    if (md && md->type == eModifierType_Subsurf) {
      subsurf = true;
    }
    else {
      subsurf = false;
    }
  }

  *r_use_subsurf = subsurf;
}

static bool ED_uvedit_ensure_uvs(Object *obedit)
{
  if (ED_uvedit_test(obedit)) {
    return 1;
  }

  BMEditMesh *em = BKE_editmesh_from_object(obedit);
  BMFace *efa;
  BMIter iter;

  if (em && em->bm->totface && !CustomData_has_layer(&em->bm->ldata, CD_PROP_FLOAT2)) {
    ED_mesh_uv_add(obedit->data, NULL, true, true, NULL);
  }

  /* Happens when there are no faces. */
  if (!ED_uvedit_test(obedit)) {
    return 0;
  }

  const char *active_uv_name = CustomData_get_active_layer_name(&em->bm->ldata, CD_PROP_FLOAT2);
  BM_uv_map_ensure_vert_select_attr(em->bm, active_uv_name);
  BM_uv_map_ensure_edge_select_attr(em->bm, active_uv_name);
  const BMUVOffsets offsets = BM_uv_map_get_offsets(em->bm);

  /* select new UVs (ignore UV_SYNC_SELECTION in this case) */
  BM_ITER_MESH (efa, &iter, em->bm, BM_FACES_OF_MESH) {
    BMIter liter;
    BMLoop *l;

    BM_ITER_ELEM (l, &liter, efa, BM_LOOPS_OF_FACE) {
      BM_ELEM_CD_SET_BOOL(l, offsets.select_vert, true);
      BM_ELEM_CD_SET_BOOL(l, offsets.select_edge, true);
    }
  }

  return 1;
}

/** \} */

/* -------------------------------------------------------------------- */
/** \name UDIM Access
 * \{ */

static void ED_uvedit_udim_params_from_image_space(const SpaceImage *sima,
                                                   struct UVPackIsland_Params *r_params)
{
  if (!sima) {
    return; /* Nothing to do. */
  }

  /* NOTE: Presently, when UDIM grid and tiled image are present together, only active tile for
   * the tiled image is considered. */
  const Image *image = sima->image;
  if (image && image->source == IMA_SRC_TILED) {
    ImageTile *active_tile = BLI_findlink(&image->tiles, image->active_tile_index);
    if (active_tile) {
      r_params->udim_base_offset[0] = (active_tile->tile_number - 1001) % 10;
      r_params->udim_base_offset[1] = (active_tile->tile_number - 1001) / 10;
    }
    return;
  }

  /* TODO: Support storing an active UDIM when there are no tiles present.
   * Until then, use 2D cursor to find the active tile index for the UDIM grid. */
  if (uv_coords_isect_udim(sima->image, sima->tile_grid_shape, sima->cursor)) {
    r_params->udim_base_offset[0] = floorf(sima->cursor[0]);
    r_params->udim_base_offset[1] = floorf(sima->cursor[1]);
  }
}
/** \} */

/* -------------------------------------------------------------------- */
/** \name Parametrizer Conversion
 * \{ */

typedef struct UnwrapOptions {
  /** Connectivity based on UV coordinates instead of seams. */
  bool topology_from_uvs;
  /** Also use seams as well as UV coordinates (only valid when `topology_from_uvs` is enabled). */
  bool topology_from_uvs_use_seams;
  /** Only affect selected faces. */
  bool only_selected_faces;
  /**
   * Only affect selected UVs.
   * \note Disable this for operations that don't run in the image-window.
   * Unwrapping from the 3D view for example, where only 'only_selected_faces' should be used.
   */
  bool only_selected_uvs;
  /** Fill holes to better preserve shape. */
  bool fill_holes;
  /** Correct for mapped image texture aspect ratio. */
  bool correct_aspect;
  /** Treat unselected uvs as if they were pinned. */
  bool pin_unselected;
} UnwrapOptions;

typedef struct UnwrapResultInfo {
  int count_changed;
  int count_failed;
} UnwrapResultInfo;

static bool uvedit_have_selection(const Scene *scene, BMEditMesh *em, const UnwrapOptions *options)
{
  BMFace *efa;
  BMLoop *l;
  BMIter iter, liter;
  const BMUVOffsets offsets = BM_uv_map_get_offsets(em->bm);

  if (offsets.uv == -1) {
    return (em->bm->totfacesel != 0);
  }

  /* verify if we have any selected uv's before unwrapping,
   * so we can cancel the operator early */
  BM_ITER_MESH (efa, &iter, em->bm, BM_FACES_OF_MESH) {
    if (scene->toolsettings->uv_flag & UV_SYNC_SELECTION) {
      if (BM_elem_flag_test(efa, BM_ELEM_HIDDEN)) {
        continue;
      }
    }
    else if (!BM_elem_flag_test(efa, BM_ELEM_SELECT)) {
      continue;
    }

    BM_ITER_ELEM (l, &liter, efa, BM_LOOPS_OF_FACE) {
      if (uvedit_uv_select_test(scene, l, offsets)) {
        break;
      }
    }

    if (options->only_selected_uvs && !l) {
      continue;
    }

    return true;
  }

  return false;
}

static bool uvedit_have_selection_multi(const Scene *scene,
                                        Object **objects,
                                        const uint objects_len,
                                        const UnwrapOptions *options)
{
  bool have_select = false;
  for (uint ob_index = 0; ob_index < objects_len; ob_index++) {
    Object *obedit = objects[ob_index];
    BMEditMesh *em = BKE_editmesh_from_object(obedit);
    if (uvedit_have_selection(scene, em, options)) {
      have_select = true;
      break;
    }
  }
  return have_select;
}

void ED_uvedit_get_aspect_from_material(Object *ob,
                                        const int material_index,
                                        float *r_aspx,
                                        float *r_aspy)
{
  if (UNLIKELY(material_index < 0 || material_index >= ob->totcol)) {
    *r_aspx = 1.0f;
    *r_aspy = 1.0f;
    return;
  }
  Image *ima;
  ED_object_get_active_image(ob, material_index + 1, &ima, NULL, NULL, NULL);
  ED_image_get_uv_aspect(ima, NULL, r_aspx, r_aspy);
}

void ED_uvedit_get_aspect(Object *ob, float *r_aspx, float *r_aspy)
{
  BMEditMesh *em = BKE_editmesh_from_object(ob);
  BLI_assert(em != NULL);
  bool sloppy = true;
  bool selected = false;
  BMFace *efa = BM_mesh_active_face_get(em->bm, sloppy, selected);
  if (!efa) {
    *r_aspx = 1.0f;
    *r_aspy = 1.0f;
    return;
  }

  ED_uvedit_get_aspect_from_material(ob, efa->mat_nr, r_aspx, r_aspy);
}

static bool uvedit_is_face_affected(const Scene *scene,
                                    BMFace *efa,
                                    const UnwrapOptions *options,
                                    const BMUVOffsets offsets)
{
  if (BM_elem_flag_test(efa, BM_ELEM_HIDDEN)) {
    return false;
  }

  if (options->only_selected_faces && !BM_elem_flag_test(efa, BM_ELEM_SELECT)) {
    return false;
  }

  if (options->only_selected_uvs) {
    BMLoop *l;
    BMIter iter;
    BM_ITER_ELEM (l, &iter, efa, BM_LOOPS_OF_FACE) {
      if (uvedit_uv_select_test(scene, l, offsets)) {
        return true;
      }
    }
    return false;
  }

  return true;
}

/* Prepare unique indices for each unique pinned UV, even if it shares a BMVert.
 */
static void uvedit_prepare_pinned_indices(ParamHandle *handle,
                                          const Scene *scene,
                                          BMFace *efa,
                                          const UnwrapOptions *options,
                                          const BMUVOffsets offsets)
{
  BMIter liter;
  BMLoop *l;
  BM_ITER_ELEM (l, &liter, efa, BM_LOOPS_OF_FACE) {
    bool pin = BM_ELEM_CD_GET_BOOL(l, offsets.pin);
    if (options->pin_unselected && !pin) {
      pin = !uvedit_uv_select_test(scene, l, offsets);
    }
    if (pin) {
      int bmvertindex = BM_elem_index_get(l->v);
      const float *luv = BM_ELEM_CD_GET_FLOAT_P(l, offsets.uv);
      GEO_uv_prepare_pin_index(handle, bmvertindex, luv);
    }
  }
}

static void construct_param_handle_face_add(ParamHandle *handle,
                                            const Scene *scene,
                                            BMFace *efa,
                                            ParamKey face_index,
                                            const UnwrapOptions *options,
                                            const BMUVOffsets offsets)
{
  ParamKey *vkeys = BLI_array_alloca(vkeys, efa->len);
  bool *pin = BLI_array_alloca(pin, efa->len);
  bool *select = BLI_array_alloca(select, efa->len);
  const float **co = BLI_array_alloca(co, efa->len);
  float **uv = BLI_array_alloca(uv, efa->len);
  int i;

  BMIter liter;
  BMLoop *l;

  /* let parametrizer split the ngon, it can make better decisions
   * about which split is best for unwrapping than poly-fill. */
  BM_ITER_ELEM_INDEX (l, &liter, efa, BM_LOOPS_OF_FACE, i) {
    float *luv = BM_ELEM_CD_GET_FLOAT_P(l, offsets.uv);

    vkeys[i] = GEO_uv_find_pin_index(handle, BM_elem_index_get(l->v), luv);
    co[i] = l->v->co;
    uv[i] = luv;
    pin[i] = BM_ELEM_CD_GET_BOOL(l, offsets.pin);
    select[i] = uvedit_uv_select_test(scene, l, offsets);
    if (options->pin_unselected && !select[i]) {
      pin[i] = true;
    }
  }

  GEO_uv_parametrizer_face_add(handle, face_index, i, vkeys, co, uv, pin, select);
}

/* Set seams on UV Parametrizer based on options. */
static void construct_param_edge_set_seams(ParamHandle *handle,
                                           BMesh *bm,
                                           const UnwrapOptions *options)
{
  if (options->topology_from_uvs && !options->topology_from_uvs_use_seams) {
    return; /* Seams are not required with these options. */
  }

  const BMUVOffsets offsets = BM_uv_map_get_offsets(bm);
  if (offsets.uv == -1) {
    return; /* UVs aren't present on BMesh. Nothing to do. */
  }

  BMEdge *edge;
  BMIter iter;
  BM_ITER_MESH (edge, &iter, bm, BM_EDGES_OF_MESH) {
    if (!BM_elem_flag_test(edge, BM_ELEM_SEAM)) {
      continue; /* No seam on this edge, nothing to do. */
    }

    /* Pinned vertices might have more than one ParamKey per BMVert.
     * Check all the BM_LOOPS_OF_EDGE to find all the ParamKeys.
     */
    BMLoop *l;
    BMIter liter;
    BM_ITER_ELEM (l, &liter, edge, BM_LOOPS_OF_EDGE) {
      float *luv = BM_ELEM_CD_GET_FLOAT_P(l, offsets.uv);
      float *luv_next = BM_ELEM_CD_GET_FLOAT_P(l->next, offsets.uv);
      ParamKey vkeys[2];
      vkeys[0] = GEO_uv_find_pin_index(handle, BM_elem_index_get(l->v), luv);
      vkeys[1] = GEO_uv_find_pin_index(handle, BM_elem_index_get(l->next->v), luv_next);

      /* Set the seam. */
      GEO_uv_parametrizer_edge_set_seam(handle, vkeys);
    }
  }
}

/*
 * Version of #construct_param_handle_multi with a separate BMesh parameter.
 */
static ParamHandle *construct_param_handle(const Scene *scene,
                                           Object *ob,
                                           BMesh *bm,
                                           const UnwrapOptions *options,
                                           UnwrapResultInfo *result_info)
{
  BMFace *efa;
  BMIter iter;
  int i;

  ParamHandle *handle = GEO_uv_parametrizer_construct_begin();

  if (options->correct_aspect) {
    float aspx, aspy;

    ED_uvedit_get_aspect(ob, &aspx, &aspy);

    if (aspx != aspy) {
      GEO_uv_parametrizer_aspect_ratio(handle, aspx, aspy);
    }
  }

  /* we need the vert indices */
  BM_mesh_elem_index_ensure(bm, BM_VERT);

  const BMUVOffsets offsets = BM_uv_map_get_offsets(bm);
  BM_ITER_MESH_INDEX (efa, &iter, bm, BM_FACES_OF_MESH, i) {
    if (uvedit_is_face_affected(scene, efa, options, offsets)) {
      uvedit_prepare_pinned_indices(handle, scene, efa, options, offsets);
    }
  }

  BM_ITER_MESH_INDEX (efa, &iter, bm, BM_FACES_OF_MESH, i) {
    if (uvedit_is_face_affected(scene, efa, options, offsets)) {
      construct_param_handle_face_add(handle, scene, efa, i, options, offsets);
    }
  }

  construct_param_edge_set_seams(handle, bm, options);

  GEO_uv_parametrizer_construct_end(handle,
                                    options->fill_holes,
                                    options->topology_from_uvs,
                                    result_info ? &result_info->count_failed : NULL);

  return handle;
}

/**
 * Version of #construct_param_handle that handles multiple objects.
 */
static ParamHandle *construct_param_handle_multi(const Scene *scene,
                                                 Object **objects,
                                                 const uint objects_len,
                                                 const UnwrapOptions *options)
{
  BMFace *efa;
  BMIter iter;
  int i;

  ParamHandle *handle = GEO_uv_parametrizer_construct_begin();

  if (options->correct_aspect) {
    Object *ob = objects[0];
    float aspx, aspy;

    ED_uvedit_get_aspect(ob, &aspx, &aspy);
    if (aspx != aspy) {
      GEO_uv_parametrizer_aspect_ratio(handle, aspx, aspy);
    }
  }

  /* we need the vert indices */
  EDBM_mesh_elem_index_ensure_multi(objects, objects_len, BM_VERT);

  int offset = 0;

  for (uint ob_index = 0; ob_index < objects_len; ob_index++) {
    Object *obedit = objects[ob_index];
    BMEditMesh *em = BKE_editmesh_from_object(obedit);
    BMesh *bm = em->bm;

    const BMUVOffsets offsets = BM_uv_map_get_offsets(em->bm);

    if (offsets.uv == -1) {
      continue;
    }

    BM_ITER_MESH_INDEX (efa, &iter, bm, BM_FACES_OF_MESH, i) {
      if (uvedit_is_face_affected(scene, efa, options, offsets)) {
        uvedit_prepare_pinned_indices(handle, scene, efa, options, offsets);
      }
    }

    BM_ITER_MESH_INDEX (efa, &iter, bm, BM_FACES_OF_MESH, i) {
      if (uvedit_is_face_affected(scene, efa, options, offsets)) {
        construct_param_handle_face_add(handle, scene, efa, i + offset, options, offsets);
      }
    }

    construct_param_edge_set_seams(handle, bm, options);

    offset += bm->totface;
  }

  GEO_uv_parametrizer_construct_end(handle, options->fill_holes, options->topology_from_uvs, NULL);

  return handle;
}

static void texface_from_original_index(const Scene *scene,
                                        const BMUVOffsets offsets,
                                        BMFace *efa,
                                        int index,
                                        float **r_uv,
                                        bool *r_pin,
                                        bool *r_select)
{
  BMLoop *l;
  BMIter liter;

  *r_uv = NULL;
  *r_pin = 0;
  *r_select = 1;

  if (index == ORIGINDEX_NONE) {
    return;
  }

  BM_ITER_ELEM (l, &liter, efa, BM_LOOPS_OF_FACE) {
    if (BM_elem_index_get(l->v) == index) {
      float *luv = BM_ELEM_CD_GET_FLOAT_P(l, offsets.uv);
      *r_uv = luv;
      *r_pin = BM_ELEM_CD_GET_BOOL(l, offsets.pin);
      *r_select = uvedit_uv_select_test(scene, l, offsets);
      break;
    }
  }
}

static Mesh *subdivide_edit_mesh(const Object *object,
                                 const BMEditMesh *em,
                                 const SubsurfModifierData *smd)
{
  Mesh *me_from_em = BKE_mesh_from_bmesh_for_eval_nomain(em->bm, NULL, object->data);
  BKE_mesh_ensure_default_orig_index_customdata(me_from_em);

  SubdivSettings settings = BKE_subsurf_modifier_settings_init(smd, false);
  if (settings.level == 1) {
    return me_from_em;
  }

  SubdivToMeshSettings mesh_settings;
  mesh_settings.resolution = (1 << smd->levels) + 1;
  mesh_settings.use_optimal_display = (smd->flags & eSubsurfModifierFlag_ControlEdges);

  Subdiv *subdiv = BKE_subdiv_update_from_mesh(NULL, &settings, me_from_em);
  Mesh *result = BKE_subdiv_to_mesh(subdiv, &mesh_settings, me_from_em);
  BKE_id_free(NULL, me_from_em);
  BKE_subdiv_free(subdiv);
  return result;
}

/**
 * Unwrap handle initialization for subsurf aware-unwrapper.
 * The many modifications required to make the original function(see above)
 * work justified the existence of a new function.
 */
static ParamHandle *construct_param_handle_subsurfed(const Scene *scene,
                                                     Object *ob,
                                                     BMEditMesh *em,
                                                     const UnwrapOptions *options,
                                                     UnwrapResultInfo *result_info)
{
  /* pointers to modifier data for unwrap control */
  ModifierData *md;
  SubsurfModifierData *smd_real;
  /* Modifier initialization data, will  control what type of subdivision will happen. */
  SubsurfModifierData smd = {{NULL}};

  /* holds a map to editfaces for every subsurfed MFace.
   * These will be used to get hidden/ selected flags etc. */
  BMFace **faceMap;
  /* similar to the above, we need a way to map edges to their original ones */
  BMEdge **edgeMap;

  const BMUVOffsets offsets = BM_uv_map_get_offsets(em->bm);

  ParamHandle *handle = GEO_uv_parametrizer_construct_begin();

  if (options->correct_aspect) {
    float aspx, aspy;

    ED_uvedit_get_aspect(ob, &aspx, &aspy);

    if (aspx != aspy) {
      GEO_uv_parametrizer_aspect_ratio(handle, aspx, aspy);
    }
  }

  /* number of subdivisions to perform */
  md = ob->modifiers.first;
  smd_real = (SubsurfModifierData *)md;

  smd.levels = smd_real->levels;
  smd.subdivType = smd_real->subdivType;
  smd.flags = smd_real->flags;
  smd.quality = smd_real->quality;

  Mesh *subdiv_mesh = subdivide_edit_mesh(ob, em, &smd);

  const float(*subsurfedPositions)[3] = BKE_mesh_vert_positions(subdiv_mesh);
  const MEdge *subsurfedEdges = BKE_mesh_edges(subdiv_mesh);
  const MPoly *subsurfedPolys = BKE_mesh_polys(subdiv_mesh);
  const MLoop *subsurfedLoops = BKE_mesh_loops(subdiv_mesh);

  const int *origVertIndices = CustomData_get_layer(&subdiv_mesh->vdata, CD_ORIGINDEX);
  const int *origEdgeIndices = CustomData_get_layer(&subdiv_mesh->edata, CD_ORIGINDEX);
  const int *origPolyIndices = CustomData_get_layer(&subdiv_mesh->pdata, CD_ORIGINDEX);

  faceMap = MEM_mallocN(subdiv_mesh->totpoly * sizeof(BMFace *), "unwrap_edit_face_map");

  BM_mesh_elem_index_ensure(em->bm, BM_VERT);
  BM_mesh_elem_table_ensure(em->bm, BM_EDGE | BM_FACE);

  /* map subsurfed faces to original editFaces */
  for (int i = 0; i < subdiv_mesh->totpoly; i++) {
    faceMap[i] = BM_face_at_index(em->bm, origPolyIndices[i]);
  }

  edgeMap = MEM_mallocN(subdiv_mesh->totedge * sizeof(BMEdge *), "unwrap_edit_edge_map");

  /* map subsurfed edges to original editEdges */
  for (int i = 0; i < subdiv_mesh->totedge; i++) {
    /* not all edges correspond to an old edge */
    edgeMap[i] = (origEdgeIndices[i] != ORIGINDEX_NONE) ?
                     BM_edge_at_index(em->bm, origEdgeIndices[i]) :
                     NULL;
  }

  /* Prepare and feed faces to the solver */
  for (int i = 0; i < subdiv_mesh->totpoly; i++) {
    const MPoly *mpoly = &subsurfedPolys[i];
    ParamKey key, vkeys[4];
    bool pin[4], select[4];
    const float *co[4];
    float *uv[4];
    BMFace *origFace = faceMap[i];

    if (scene->toolsettings->uv_flag & UV_SYNC_SELECTION) {
      if (BM_elem_flag_test(origFace, BM_ELEM_HIDDEN)) {
        continue;
      }
    }
    else {
      if (BM_elem_flag_test(origFace, BM_ELEM_HIDDEN) ||
          (options->only_selected_faces && !BM_elem_flag_test(origFace, BM_ELEM_SELECT))) {
        continue;
      }
    }

    const MLoop *mloop = &subsurfedLoops[mpoly->loopstart];

    /* We will not check for v4 here. Sub-surface faces always have 4 vertices. */
    BLI_assert(mpoly->totloop == 4);
    key = (ParamKey)i;
    vkeys[0] = (ParamKey)mloop[0].v;
    vkeys[1] = (ParamKey)mloop[1].v;
    vkeys[2] = (ParamKey)mloop[2].v;
    vkeys[3] = (ParamKey)mloop[3].v;

    co[0] = subsurfedPositions[mloop[0].v];
    co[1] = subsurfedPositions[mloop[1].v];
    co[2] = subsurfedPositions[mloop[2].v];
    co[3] = subsurfedPositions[mloop[3].v];

    /* This is where all the magic is done.
     * If the vertex exists in the, we pass the original uv pointer to the solver, thus
     * flushing the solution to the edit mesh. */
    texface_from_original_index(
        scene, offsets, origFace, origVertIndices[mloop[0].v], &uv[0], &pin[0], &select[0]);
    texface_from_original_index(
        scene, offsets, origFace, origVertIndices[mloop[1].v], &uv[1], &pin[1], &select[1]);
    texface_from_original_index(
        scene, offsets, origFace, origVertIndices[mloop[2].v], &uv[2], &pin[2], &select[2]);
    texface_from_original_index(
        scene, offsets, origFace, origVertIndices[mloop[3].v], &uv[3], &pin[3], &select[3]);

    GEO_uv_parametrizer_face_add(handle, key, 4, vkeys, co, uv, pin, select);
  }

  /* these are calculated from original mesh too */
  for (int i = 0; i < subdiv_mesh->totedge; i++) {
    if ((edgeMap[i] != NULL) && BM_elem_flag_test(edgeMap[i], BM_ELEM_SEAM)) {
      const MEdge *edge = &subsurfedEdges[i];
      ParamKey vkeys[2];
      vkeys[0] = (ParamKey)edge->v1;
      vkeys[1] = (ParamKey)edge->v2;
      GEO_uv_parametrizer_edge_set_seam(handle, vkeys);
    }
  }

  GEO_uv_parametrizer_construct_end(handle,
                                    options->fill_holes,
                                    options->topology_from_uvs,
                                    result_info ? &result_info->count_failed : NULL);

  /* cleanup */
  MEM_freeN(faceMap);
  MEM_freeN(edgeMap);
  BKE_id_free(NULL, subdiv_mesh);

  return handle;
}

/** \} */

/* -------------------------------------------------------------------- */
/** \name Minimize Stretch Operator
 * \{ */

typedef struct MinStretch {
  const Scene *scene;
  Object **objects_edit;
  uint objects_len;
  ParamHandle *handle;
  float blend;
  double lasttime;
  int i, iterations;
  wmTimer *timer;
} MinStretch;

static bool minimize_stretch_init(bContext *C, wmOperator *op)
{
  const Scene *scene = CTX_data_scene(C);
  ViewLayer *view_layer = CTX_data_view_layer(C);

  const UnwrapOptions options = {
      .topology_from_uvs = true,
      .fill_holes = RNA_boolean_get(op->ptr, "fill_holes"),
      .only_selected_faces = true,
      .only_selected_uvs = true,
      .correct_aspect = true,
  };

  uint objects_len = 0;
  Object **objects = BKE_view_layer_array_from_objects_in_edit_mode_unique_data_with_uvs(
      scene, view_layer, CTX_wm_view3d(C), &objects_len);

  if (!uvedit_have_selection_multi(scene, objects, objects_len, &options)) {
    MEM_freeN(objects);
    return false;
  }

  MinStretch *ms = MEM_callocN(sizeof(MinStretch), "MinStretch");
  ms->scene = scene;
  ms->objects_edit = objects;
  ms->objects_len = objects_len;
  ms->blend = RNA_float_get(op->ptr, "blend");
  ms->iterations = RNA_int_get(op->ptr, "iterations");
  ms->i = 0;
  ms->handle = construct_param_handle_multi(scene, objects, objects_len, &options);
  ms->lasttime = PIL_check_seconds_timer();

  GEO_uv_parametrizer_stretch_begin(ms->handle);
  if (ms->blend != 0.0f) {
    GEO_uv_parametrizer_stretch_blend(ms->handle, ms->blend);
  }

  op->customdata = ms;

  return true;
}

static void minimize_stretch_iteration(bContext *C, wmOperator *op, bool interactive)
{
  MinStretch *ms = op->customdata;
  ScrArea *area = CTX_wm_area(C);
  const Scene *scene = CTX_data_scene(C);
  ToolSettings *ts = scene->toolsettings;
  const bool synced_selection = (ts->uv_flag & UV_SYNC_SELECTION) != 0;

  GEO_uv_parametrizer_stretch_blend(ms->handle, ms->blend);
  GEO_uv_parametrizer_stretch_iter(ms->handle);

  ms->i++;
  RNA_int_set(op->ptr, "iterations", ms->i);

  if (interactive && (PIL_check_seconds_timer() - ms->lasttime > 0.5)) {
    char str[UI_MAX_DRAW_STR];

    GEO_uv_parametrizer_flush(ms->handle);

    if (area) {
      BLI_snprintf(str, sizeof(str), TIP_("Minimize Stretch. Blend %.2f"), ms->blend);
      ED_area_status_text(area, str);
      ED_workspace_status_text(C, TIP_("Press + and -, or scroll wheel to set blending"));
    }

    ms->lasttime = PIL_check_seconds_timer();

    for (uint ob_index = 0; ob_index < ms->objects_len; ob_index++) {
      Object *obedit = ms->objects_edit[ob_index];
      BMEditMesh *em = BKE_editmesh_from_object(obedit);

      if (synced_selection && (em->bm->totfacesel == 0)) {
        continue;
      }

      DEG_id_tag_update(obedit->data, ID_RECALC_GEOMETRY);
      WM_event_add_notifier(C, NC_GEOM | ND_DATA, obedit->data);
    }
  }
}

static void minimize_stretch_exit(bContext *C, wmOperator *op, bool cancel)
{
  MinStretch *ms = op->customdata;
  ScrArea *area = CTX_wm_area(C);
  const Scene *scene = CTX_data_scene(C);
  ToolSettings *ts = scene->toolsettings;
  const bool synced_selection = (ts->uv_flag & UV_SYNC_SELECTION) != 0;

  ED_area_status_text(area, NULL);
  ED_workspace_status_text(C, NULL);

  if (ms->timer) {
    WM_event_remove_timer(CTX_wm_manager(C), CTX_wm_window(C), ms->timer);
  }

  if (cancel) {
    GEO_uv_parametrizer_flush_restore(ms->handle);
  }
  else {
    GEO_uv_parametrizer_flush(ms->handle);
  }

  GEO_uv_parametrizer_stretch_end(ms->handle);
  GEO_uv_parametrizer_delete(ms->handle);

  for (uint ob_index = 0; ob_index < ms->objects_len; ob_index++) {
    Object *obedit = ms->objects_edit[ob_index];
    BMEditMesh *em = BKE_editmesh_from_object(obedit);

    if (synced_selection && (em->bm->totfacesel == 0)) {
      continue;
    }

    DEG_id_tag_update(obedit->data, ID_RECALC_GEOMETRY);
    WM_event_add_notifier(C, NC_GEOM | ND_DATA, obedit->data);
  }

  MEM_freeN(ms->objects_edit);
  MEM_freeN(ms);
  op->customdata = NULL;
}

static int minimize_stretch_exec(bContext *C, wmOperator *op)
{
  int i, iterations;

  if (!minimize_stretch_init(C, op)) {
    return OPERATOR_CANCELLED;
  }

  iterations = RNA_int_get(op->ptr, "iterations");
  for (i = 0; i < iterations; i++) {
    minimize_stretch_iteration(C, op, false);
  }
  minimize_stretch_exit(C, op, false);

  return OPERATOR_FINISHED;
}

static int minimize_stretch_invoke(bContext *C, wmOperator *op, const wmEvent *UNUSED(event))
{
  MinStretch *ms;

  if (!minimize_stretch_init(C, op)) {
    return OPERATOR_CANCELLED;
  }

  minimize_stretch_iteration(C, op, true);

  ms = op->customdata;
  WM_event_add_modal_handler(C, op);
  ms->timer = WM_event_add_timer(CTX_wm_manager(C), CTX_wm_window(C), TIMER, 0.01f);

  return OPERATOR_RUNNING_MODAL;
}

static int minimize_stretch_modal(bContext *C, wmOperator *op, const wmEvent *event)
{
  MinStretch *ms = op->customdata;

  switch (event->type) {
    case EVT_ESCKEY:
    case RIGHTMOUSE:
      minimize_stretch_exit(C, op, true);
      return OPERATOR_CANCELLED;
    case EVT_RETKEY:
    case EVT_PADENTER:
    case LEFTMOUSE:
      minimize_stretch_exit(C, op, false);
      return OPERATOR_FINISHED;
    case EVT_PADPLUSKEY:
    case WHEELUPMOUSE:
      if (event->val == KM_PRESS) {
        if (ms->blend < 0.95f) {
          ms->blend += 0.1f;
          ms->lasttime = 0.0f;
          RNA_float_set(op->ptr, "blend", ms->blend);
          minimize_stretch_iteration(C, op, true);
        }
      }
      break;
    case EVT_PADMINUS:
    case WHEELDOWNMOUSE:
      if (event->val == KM_PRESS) {
        if (ms->blend > 0.05f) {
          ms->blend -= 0.1f;
          ms->lasttime = 0.0f;
          RNA_float_set(op->ptr, "blend", ms->blend);
          minimize_stretch_iteration(C, op, true);
        }
      }
      break;
    case TIMER:
      if (ms->timer == event->customdata) {
        double start = PIL_check_seconds_timer();

        do {
          minimize_stretch_iteration(C, op, true);
        } while (PIL_check_seconds_timer() - start < 0.01);
      }
      break;
  }

  if (ms->iterations && ms->i >= ms->iterations) {
    minimize_stretch_exit(C, op, false);
    return OPERATOR_FINISHED;
  }

  return OPERATOR_RUNNING_MODAL;
}

static void minimize_stretch_cancel(bContext *C, wmOperator *op)
{
  minimize_stretch_exit(C, op, true);
}

void UV_OT_minimize_stretch(wmOperatorType *ot)
{
  /* identifiers */
  ot->name = "Minimize Stretch";
  ot->idname = "UV_OT_minimize_stretch";
  ot->flag = OPTYPE_REGISTER | OPTYPE_UNDO | OPTYPE_GRAB_CURSOR_XY | OPTYPE_BLOCKING;
  ot->description = "Reduce UV stretching by relaxing angles";

  /* api callbacks */
  ot->exec = minimize_stretch_exec;
  ot->invoke = minimize_stretch_invoke;
  ot->modal = minimize_stretch_modal;
  ot->cancel = minimize_stretch_cancel;
  ot->poll = ED_operator_uvedit;

  /* properties */
  RNA_def_boolean(ot->srna,
                  "fill_holes",
                  1,
                  "Fill Holes",
                  "Virtually fill holes in mesh before unwrapping, to better avoid overlaps and "
                  "preserve symmetry");
  RNA_def_float_factor(ot->srna,
                       "blend",
                       0.0f,
                       0.0f,
                       1.0f,
                       "Blend",
                       "Blend factor between stretch minimized and original",
                       0.0f,
                       1.0f);
  RNA_def_int(ot->srna,
              "iterations",
              0,
              0,
              INT_MAX,
              "Iterations",
              "Number of iterations to run, 0 is unlimited when run interactively",
              0,
              100);
}

/** \} */

/* -------------------------------------------------------------------- */
/** \name Pack UV Islands Operator
 * \{ */

/* Packing targets. */
enum {
  PACK_UDIM_SRC_CLOSEST = 0,
  PACK_UDIM_SRC_ACTIVE = 1,
};

static int pack_islands_exec(bContext *C, wmOperator *op)
{
  ViewLayer *view_layer = CTX_data_view_layer(C);
  const Scene *scene = CTX_data_scene(C);
  const SpaceImage *sima = CTX_wm_space_image(C);

  const UnwrapOptions options = {
      .topology_from_uvs = true,
      .only_selected_faces = true,
      .only_selected_uvs = true,
      .fill_holes = false,
      .correct_aspect = true,
  };

  uint objects_len = 0;
  Object **objects = BKE_view_layer_array_from_objects_in_edit_mode_unique_data_with_uvs(
      scene, view_layer, CTX_wm_view3d(C), &objects_len);

  /* Early exit in case no UVs are selected. */
  if (!uvedit_have_selection_multi(scene, objects, objects_len, &options)) {
    MEM_freeN(objects);
    return OPERATOR_CANCELLED;
  }

  /* RNA props */
  const int udim_source = RNA_enum_get(op->ptr, "udim_source");
  if (RNA_struct_property_is_set(op->ptr, "margin")) {
    scene->toolsettings->uvcalc_margin = RNA_float_get(op->ptr, "margin");
  }
  else {
    RNA_float_set(op->ptr, "margin", scene->toolsettings->uvcalc_margin);
  }

  struct UVPackIsland_Params pack_island_params = {
      .rotate = RNA_boolean_get(op->ptr, "rotate"),
      .only_selected_uvs = options.only_selected_uvs,
      .only_selected_faces = options.only_selected_faces,
      .use_seams = !options.topology_from_uvs || options.topology_from_uvs_use_seams,
      .correct_aspect = options.correct_aspect,
      .ignore_pinned = false,
      .pin_unselected = options.pin_unselected,
      .margin_method = RNA_enum_get(op->ptr, "margin_method"),
      .margin = RNA_float_get(op->ptr, "margin"),
  };

  struct UVMapUDIM_Params closest_udim_buf;
  struct UVMapUDIM_Params *closest_udim = NULL;
  if (udim_source == PACK_UDIM_SRC_ACTIVE) {
    ED_uvedit_udim_params_from_image_space(sima, &pack_island_params);
  }
  else if (sima) {
    BLI_assert(udim_source == PACK_UDIM_SRC_CLOSEST);
    closest_udim = &closest_udim_buf;
    closest_udim->image = sima->image;
    closest_udim->grid_shape[0] = sima->tile_grid_shape[0];
    closest_udim->grid_shape[1] = sima->tile_grid_shape[1];
  }

  ED_uvedit_pack_islands_multi(
      scene, objects, objects_len, NULL, closest_udim, &pack_island_params);

  MEM_freeN(objects);
  return OPERATOR_FINISHED;
}

static const EnumPropertyItem pack_margin_method_items[] = {
    {ED_UVPACK_MARGIN_SCALED,
     "SCALED",
     0,
     "Scaled",
     "Use scale of existing UVs to multiply margin"},
    {ED_UVPACK_MARGIN_ADD, "ADD", 0, "Add", "Just add the margin, ignoring any UV scale"},
    {ED_UVPACK_MARGIN_FRACTION,
     "FRACTION",
     0,
     "Fraction",
     "Specify a precise fraction of final UV output"},
    {0, NULL, 0, NULL, NULL},
};

void UV_OT_pack_islands(wmOperatorType *ot)
{
  static const EnumPropertyItem pack_target[] = {
      {PACK_UDIM_SRC_CLOSEST, "CLOSEST_UDIM", 0, "Closest UDIM", "Pack islands to closest UDIM"},
      {PACK_UDIM_SRC_ACTIVE,
       "ACTIVE_UDIM",
       0,
       "Active UDIM",
       "Pack islands to active UDIM image tile or UDIM grid tile where 2D cursor is located"},
      {0, NULL, 0, NULL, NULL},
  };
  /* identifiers */
  ot->name = "Pack Islands";
  ot->idname = "UV_OT_pack_islands";
  ot->description =
      "Transform all islands so that they fill up the UV/UDIM space as much as possible";

  ot->flag = OPTYPE_REGISTER | OPTYPE_UNDO;

  /* api callbacks */
  ot->exec = pack_islands_exec;
  ot->poll = ED_operator_uvedit;

  /* properties */
  RNA_def_enum(ot->srna, "udim_source", pack_target, PACK_UDIM_SRC_CLOSEST, "Pack to", "");
  RNA_def_boolean(ot->srna, "rotate", true, "Rotate", "Rotate islands for best fit");
  RNA_def_enum(ot->srna,
               "margin_method",
               pack_margin_method_items,
               ED_UVPACK_MARGIN_SCALED,
               "Margin Method",
               "");
  RNA_def_float_factor(
      ot->srna, "margin", 0.001f, 0.0f, 1.0f, "Margin", "Space between islands", 0.0f, 1.0f);
}

/** \} */

/* -------------------------------------------------------------------- */
/** \name Average UV Islands Scale Operator
 * \{ */

static int average_islands_scale_exec(bContext *C, wmOperator *op)
{
  const Scene *scene = CTX_data_scene(C);
  ViewLayer *view_layer = CTX_data_view_layer(C);
  ToolSettings *ts = scene->toolsettings;
  const bool synced_selection = (ts->uv_flag & UV_SYNC_SELECTION) != 0;

  const UnwrapOptions options = {
      .topology_from_uvs = true,
      .only_selected_faces = true,
      .only_selected_uvs = true,
      .fill_holes = false,
      .correct_aspect = true,
  };

  uint objects_len = 0;
  Object **objects = BKE_view_layer_array_from_objects_in_edit_mode_unique_data_with_uvs(
      scene, view_layer, CTX_wm_view3d(C), &objects_len);

  if (!uvedit_have_selection_multi(scene, objects, objects_len, &options)) {
    MEM_freeN(objects);
    return OPERATOR_CANCELLED;
  }

  /* RNA props */
  const bool scale_uv = RNA_boolean_get(op->ptr, "scale_uv");
  const bool shear = RNA_boolean_get(op->ptr, "shear");

  ParamHandle *handle = construct_param_handle_multi(scene, objects, objects_len, &options);
  GEO_uv_parametrizer_average(handle, false, scale_uv, shear);
  GEO_uv_parametrizer_flush(handle);
  GEO_uv_parametrizer_delete(handle);

  for (uint ob_index = 0; ob_index < objects_len; ob_index++) {
    Object *obedit = objects[ob_index];
    BMEditMesh *em = BKE_editmesh_from_object(obedit);

    if (synced_selection && (em->bm->totvertsel == 0)) {
      continue;
    }

    DEG_id_tag_update(obedit->data, ID_RECALC_GEOMETRY);
    WM_event_add_notifier(C, NC_GEOM | ND_DATA, obedit->data);
  }
  MEM_freeN(objects);
  return OPERATOR_FINISHED;
}

void UV_OT_average_islands_scale(wmOperatorType *ot)
{
  /* identifiers */
  ot->name = "Average Islands Scale";
  ot->idname = "UV_OT_average_islands_scale";
  ot->description = "Average the size of separate UV islands, based on their area in 3D space";

  ot->flag = OPTYPE_REGISTER | OPTYPE_UNDO;

  /* api callbacks */
  ot->exec = average_islands_scale_exec;
  ot->poll = ED_operator_uvedit;

  /* properties */
  RNA_def_boolean(ot->srna, "scale_uv", false, "Non-Uniform", "Scale U and V independently");
  RNA_def_boolean(ot->srna, "shear", false, "Shear", "Reduce shear within islands");
}

/** \} */

/* -------------------------------------------------------------------- */
/** \name Live UV Unwrap
 * \{ */

static struct {
  ParamHandle **handles;
  uint len, len_alloc;
} g_live_unwrap = {NULL};

void ED_uvedit_live_unwrap_begin(Scene *scene, Object *obedit)
{
  ParamHandle *handle = NULL;
  BMEditMesh *em = BKE_editmesh_from_object(obedit);
  const bool abf = (scene->toolsettings->unwrapper == 0);
  bool use_subsurf;

  modifier_unwrap_state(obedit, scene, &use_subsurf);

  if (!ED_uvedit_test(obedit)) {
    return;
  }

  const UnwrapOptions options = {
      .topology_from_uvs = false,
      .only_selected_faces = false,
      .only_selected_uvs = false,
      .fill_holes = (scene->toolsettings->uvcalc_flag & UVCALC_FILLHOLES) != 0,
      .correct_aspect = (scene->toolsettings->uvcalc_flag & UVCALC_NO_ASPECT_CORRECT) == 0,
  };

  if (use_subsurf) {
    handle = construct_param_handle_subsurfed(scene, obedit, em, &options, NULL);
  }
  else {
    handle = construct_param_handle(scene, obedit, em->bm, &options, NULL);
  }

  GEO_uv_parametrizer_lscm_begin(handle, true, abf);

  /* Create or increase size of g_live_unwrap.handles array */
  if (g_live_unwrap.handles == NULL) {
    g_live_unwrap.len_alloc = 32;
    g_live_unwrap.handles = MEM_mallocN(sizeof(ParamHandle *) * g_live_unwrap.len_alloc,
                                        "uvedit_live_unwrap_liveHandles");
    g_live_unwrap.len = 0;
  }
  if (g_live_unwrap.len >= g_live_unwrap.len_alloc) {
    g_live_unwrap.len_alloc *= 2;
    g_live_unwrap.handles = MEM_reallocN(g_live_unwrap.handles,
                                         sizeof(ParamHandle *) * g_live_unwrap.len_alloc);
  }
  g_live_unwrap.handles[g_live_unwrap.len] = handle;
  g_live_unwrap.len++;
}

void ED_uvedit_live_unwrap_re_solve(void)
{
  if (g_live_unwrap.handles) {
    for (int i = 0; i < g_live_unwrap.len; i++) {
      GEO_uv_parametrizer_lscm_solve(g_live_unwrap.handles[i], NULL, NULL);
      GEO_uv_parametrizer_flush(g_live_unwrap.handles[i]);
    }
  }
}

void ED_uvedit_live_unwrap_end(short cancel)
{
  if (g_live_unwrap.handles) {
    for (int i = 0; i < g_live_unwrap.len; i++) {
      GEO_uv_parametrizer_lscm_end(g_live_unwrap.handles[i]);
      if (cancel) {
        GEO_uv_parametrizer_flush_restore(g_live_unwrap.handles[i]);
      }
      GEO_uv_parametrizer_delete(g_live_unwrap.handles[i]);
    }
    MEM_freeN(g_live_unwrap.handles);
    g_live_unwrap.handles = NULL;
    g_live_unwrap.len = 0;
    g_live_unwrap.len_alloc = 0;
  }
}

/** \} */

/* -------------------------------------------------------------------- */
/** \name UV Map Common Transforms
 * \{ */

#define VIEW_ON_EQUATOR 0
#define VIEW_ON_POLES 1
#define ALIGN_TO_OBJECT 2

#define POLAR_ZX 0
#define POLAR_ZY 1

#define PINCH 0
#define FAN 1

static void uv_map_transform_calc_bounds(BMEditMesh *em, float r_min[3], float r_max[3])
{
  BMFace *efa;
  BMIter iter;
  INIT_MINMAX(r_min, r_max);
  BM_ITER_MESH (efa, &iter, em->bm, BM_FACES_OF_MESH) {
    if (BM_elem_flag_test(efa, BM_ELEM_SELECT)) {
      BM_face_calc_bounds_expand(efa, r_min, r_max);
    }
  }
}

static void uv_map_transform_calc_center_median(BMEditMesh *em, float r_center[3])
{
  BMFace *efa;
  BMIter iter;
  uint center_accum_num = 0;
  zero_v3(r_center);
  BM_ITER_MESH (efa, &iter, em->bm, BM_FACES_OF_MESH) {
    if (BM_elem_flag_test(efa, BM_ELEM_SELECT)) {
      float center[3];
      BM_face_calc_center_median(efa, center);
      add_v3_v3(r_center, center);
      center_accum_num += 1;
    }
  }
  mul_v3_fl(r_center, 1.0f / (float)center_accum_num);
}

static void uv_map_transform_center(const Scene *scene,
                                    View3D *v3d,
                                    Object *ob,
                                    BMEditMesh *em,
                                    float r_center[3],
                                    float r_bounds[2][3])
{
  /* only operates on the edit object - this is all that's needed now */
  const int around = (v3d) ? scene->toolsettings->transform_pivot_point : V3D_AROUND_CENTER_BOUNDS;

  float bounds[2][3];
  INIT_MINMAX(bounds[0], bounds[1]);
  bool is_minmax_set = false;

  switch (around) {
    case V3D_AROUND_CENTER_BOUNDS: /* bounding box center */
    {
      uv_map_transform_calc_bounds(em, bounds[0], bounds[1]);
      is_minmax_set = true;
      mid_v3_v3v3(r_center, bounds[0], bounds[1]);
      break;
    }
    case V3D_AROUND_CENTER_MEDIAN: {
      uv_map_transform_calc_center_median(em, r_center);
      break;
    }
    case V3D_AROUND_CURSOR: /* cursor center */
    {
      invert_m4_m4(ob->world_to_object, ob->object_to_world);
      mul_v3_m4v3(r_center, ob->world_to_object, scene->cursor.location);
      break;
    }
    case V3D_AROUND_ACTIVE: {
      BMEditSelection ese;
      if (BM_select_history_active_get(em->bm, &ese)) {
        BM_editselection_center(&ese, r_center);
        break;
      }
      ATTR_FALLTHROUGH;
    }
    case V3D_AROUND_LOCAL_ORIGINS: /* object center */
    default:
      zero_v3(r_center);
      break;
  }

  /* if this is passed, always set! */
  if (r_bounds) {
    if (!is_minmax_set) {
      uv_map_transform_calc_bounds(em, bounds[0], bounds[1]);
    }
    copy_v3_v3(r_bounds[0], bounds[0]);
    copy_v3_v3(r_bounds[1], bounds[1]);
  }
}

static void uv_map_rotation_matrix_ex(float result[4][4],
                                      RegionView3D *rv3d,
                                      Object *ob,
                                      float upangledeg,
                                      float sideangledeg,
                                      float radius,
                                      const float offset[4])
{
  float rotup[4][4], rotside[4][4], viewmatrix[4][4], rotobj[4][4];
  float sideangle = 0.0f, upangle = 0.0f;

  /* get rotation of the current view matrix */
  if (rv3d) {
    copy_m4_m4(viewmatrix, rv3d->viewmat);
  }
  else {
    unit_m4(viewmatrix);
  }

  /* but shifting */
  zero_v3(viewmatrix[3]);

  /* get rotation of the current object matrix */
  copy_m4_m4(rotobj, ob->object_to_world);
  zero_v3(rotobj[3]);

  /* but shifting */
  add_v4_v4(rotobj[3], offset);
  rotobj[3][3] = 0.0f;

  zero_m4(rotup);
  zero_m4(rotside);

  /* Compensate front/side.. against opengl x,y,z world definition.
   * This is "a sledgehammer to crack a nut" (overkill), a few plus minus 1 will do here.
   * I wanted to keep the reason here, so we're rotating. */
  sideangle = (float)M_PI * (sideangledeg + 180.0f) / 180.0f;
  rotside[0][0] = cosf(sideangle);
  rotside[0][1] = -sinf(sideangle);
  rotside[1][0] = sinf(sideangle);
  rotside[1][1] = cosf(sideangle);
  rotside[2][2] = 1.0f;

  upangle = (float)M_PI * upangledeg / 180.0f;
  rotup[1][1] = cosf(upangle) / radius;
  rotup[1][2] = -sinf(upangle) / radius;
  rotup[2][1] = sinf(upangle) / radius;
  rotup[2][2] = cosf(upangle) / radius;
  rotup[0][0] = 1.0f / radius;

  /* Calculate transforms. */
  mul_m4_series(result, rotup, rotside, viewmatrix, rotobj);
}

static void uv_map_transform(bContext *C, wmOperator *op, float rotmat[3][3])
{
  Object *obedit = CTX_data_edit_object(C);
  RegionView3D *rv3d = CTX_wm_region_view3d(C);

  const int align = RNA_enum_get(op->ptr, "align");
  const int direction = RNA_enum_get(op->ptr, "direction");
  const float radius = RNA_struct_find_property(op->ptr, "radius") ?
                           RNA_float_get(op->ptr, "radius") :
                           1.0f;

  /* Be compatible to the "old" sphere/cylinder mode. */
  if (direction == ALIGN_TO_OBJECT) {
    unit_m3(rotmat);

    if (align == POLAR_ZY) {
      rotmat[0][0] = 0.0f;
      rotmat[0][1] = 1.0f;
      rotmat[1][0] = -1.0f;
      rotmat[1][1] = 0.0f;
    }
    return;
  }

  const float up_angle_deg = (direction == VIEW_ON_EQUATOR) ? 90.0f : 0.0f;
  const float side_angle_deg = (align == POLAR_ZY) == (direction == VIEW_ON_EQUATOR) ? 90.0f :
                                                                                       0.0f;
  const float offset[4] = {0};
  float rotmat4[4][4];
  uv_map_rotation_matrix_ex(rotmat4, rv3d, obedit, up_angle_deg, side_angle_deg, radius, offset);
  copy_m3_m4(rotmat, rotmat4);
}

static void uv_transform_properties(wmOperatorType *ot, int radius)
{
  static const EnumPropertyItem direction_items[] = {
      {VIEW_ON_EQUATOR, "VIEW_ON_EQUATOR", 0, "View on Equator", "3D view is on the equator"},
      {VIEW_ON_POLES, "VIEW_ON_POLES", 0, "View on Poles", "3D view is on the poles"},
      {ALIGN_TO_OBJECT,
       "ALIGN_TO_OBJECT",
       0,
       "Align to Object",
       "Align according to object transform"},
      {0, NULL, 0, NULL, NULL},
  };
  static const EnumPropertyItem align_items[] = {
      {POLAR_ZX, "POLAR_ZX", 0, "Polar ZX", "Polar 0 is X"},
      {POLAR_ZY, "POLAR_ZY", 0, "Polar ZY", "Polar 0 is Y"},
      {0, NULL, 0, NULL, NULL},
  };

  static const EnumPropertyItem pole_items[] = {
      {PINCH, "PINCH", 0, "Pinch", "UVs are pinched at the poles"},
      {FAN, "FAN", 0, "Fan", "UVs are fanned at the poles"},
      {0, NULL, 0, NULL, NULL},
  };

  RNA_def_enum(ot->srna,
               "direction",
               direction_items,
               VIEW_ON_EQUATOR,
               "Direction",
               "Direction of the sphere or cylinder");
  RNA_def_enum(ot->srna,
               "align",
               align_items,
               POLAR_ZX,
               "Align",
               "How to determine rotation around the pole");
  RNA_def_enum(ot->srna, "pole", pole_items, PINCH, "Pole", "How to handle faces at the poles");
  if (radius) {
    RNA_def_float(ot->srna,
                  "radius",
                  1.0f,
                  0.0f,
                  FLT_MAX,
                  "Radius",
                  "Radius of the sphere or cylinder",
                  0.0001f,
                  100.0f);
  }
}

static void shrink_loop_uv_by_aspect_ratio(BMFace *efa,
                                           const int cd_loop_uv_offset,
                                           const float aspect_y)
{
  BLI_assert(aspect_y != 1.0f); /* Nothing to do, should be handled by caller. */
  BLI_assert(aspect_y > 0.0f);  /* Negative aspect ratios are not supported. */

  BMLoop *l;
  BMIter iter;
  BM_ITER_ELEM (l, &iter, efa, BM_LOOPS_OF_FACE) {
    float *luv = BM_ELEM_CD_GET_FLOAT_P(l, cd_loop_uv_offset);
    if (aspect_y > 1.0f) {
      /* Reduce round-off error, i.e. `u = (u - 0.5) / aspect_y + 0.5`. */
      luv[0] = luv[0] / aspect_y + (0.5f - 0.5f / aspect_y);
    }
    else {
      /* Reduce round-off error, i.e. `v = (v - 0.5) * aspect_y + 0.5`. */
      luv[1] = luv[1] * aspect_y + (0.5f - 0.5f * aspect_y);
    }
  }
}

static void correct_uv_aspect(Object *ob, BMEditMesh *em)
{
  const int cd_loop_uv_offset = CustomData_get_offset(&em->bm->ldata, CD_PROP_FLOAT2);
  float aspx, aspy;
  ED_uvedit_get_aspect(ob, &aspx, &aspy);
  const float aspect_y = aspx / aspy;
  if (aspect_y == 1.0f) {
    /* Scaling by 1.0 has no effect. */
    return;
  }
  BMFace *efa;
  BMIter iter;
  BM_ITER_MESH (efa, &iter, em->bm, BM_FACES_OF_MESH) {
    if (BM_elem_flag_test(efa, BM_ELEM_SELECT)) {
      shrink_loop_uv_by_aspect_ratio(efa, cd_loop_uv_offset, aspect_y);
    }
  }
}

static void correct_uv_aspect_per_face(Object *ob, BMEditMesh *em)
{
  const int materials_num = ob->totcol;
  if (materials_num == 0) {
    /* Without any materials, there is no aspect_y information and nothing to do. */
    return;
  }

  float *material_aspect_y = BLI_array_alloca(material_aspect_y, materials_num);
  /* Lazily initialize aspect ratio for materials. */
  copy_vn_fl(material_aspect_y, materials_num, -1.0f);

  const int cd_loop_uv_offset = CustomData_get_offset(&em->bm->ldata, CD_PROP_FLOAT2);

  BMFace *efa;
  BMIter iter;
  BM_ITER_MESH (efa, &iter, em->bm, BM_FACES_OF_MESH) {
    if (!BM_elem_flag_test(efa, BM_ELEM_SELECT)) {
      continue;
    }

    const int material_index = efa->mat_nr;
    if (UNLIKELY(material_index < 0 || material_index >= materials_num)) {
      /* The index might be for a material slot which is not currently setup. */
      continue;
    }

    float aspect_y = material_aspect_y[material_index];
    if (aspect_y == -1.0f) {
      /* Lazily initialize aspect ratio for materials. */
      float aspx, aspy;
      ED_uvedit_get_aspect_from_material(ob, material_index, &aspx, &aspy);
      aspect_y = aspx / aspy;
      material_aspect_y[material_index] = aspect_y;
    }

    if (aspect_y == 1.0f) {
      /* Scaling by 1.0 has no effect. */
      continue;
    }
    shrink_loop_uv_by_aspect_ratio(efa, cd_loop_uv_offset, aspect_y);
  }
}

#undef VIEW_ON_EQUATOR
#undef VIEW_ON_POLES
#undef ALIGN_TO_OBJECT

#undef POLAR_ZX
#undef POLAR_ZY

/** \} */

/* -------------------------------------------------------------------- */
/** \name UV Map Clip & Correct
 * \{ */

static void uv_map_clip_correct_properties_ex(wmOperatorType *ot, bool clip_to_bounds)
{
  RNA_def_boolean(ot->srna,
                  "correct_aspect",
                  1,
                  "Correct Aspect",
                  "Map UVs taking image aspect ratio into account");
  /* Optional, since not all unwrapping types need to be clipped. */
  if (clip_to_bounds) {
    RNA_def_boolean(ot->srna,
                    "clip_to_bounds",
                    0,
                    "Clip to Bounds",
                    "Clip UV coordinates to bounds after unwrapping");
  }
  RNA_def_boolean(ot->srna,
                  "scale_to_bounds",
                  0,
                  "Scale to Bounds",
                  "Scale UV coordinates to bounds after unwrapping");
}

static void uv_map_clip_correct_properties(wmOperatorType *ot)
{
  uv_map_clip_correct_properties_ex(ot, true);
}

/**
 * \param per_face_aspect: Calculate the aspect ratio per-face,
 * otherwise use a single aspect for all UVs based on the material of the active face.
 * TODO: using per-face aspect may split UV islands so more advanced UV projection methods
 * such as "Unwrap" & "Smart UV Projections" will need to handle aspect correction themselves.
 * For now keep using a single aspect for all faces in this case.
 */
static void uv_map_clip_correct(const Scene *scene,
                                Object **objects,
                                uint objects_len,
                                wmOperator *op,
                                bool per_face_aspect,
                                bool only_selected_uvs)
{
  BMFace *efa;
  BMLoop *l;
  BMIter iter, liter;
  float dx, dy, min[2], max[2];
  const bool correct_aspect = RNA_boolean_get(op->ptr, "correct_aspect");
  const bool clip_to_bounds = (RNA_struct_find_property(op->ptr, "clip_to_bounds") &&
                               RNA_boolean_get(op->ptr, "clip_to_bounds"));
  const bool scale_to_bounds = RNA_boolean_get(op->ptr, "scale_to_bounds");

  INIT_MINMAX2(min, max);

  for (uint ob_index = 0; ob_index < objects_len; ob_index++) {
    Object *ob = objects[ob_index];

    BMEditMesh *em = BKE_editmesh_from_object(ob);
    const BMUVOffsets offsets = BM_uv_map_get_offsets(em->bm);

    /* Correct for image aspect ratio. */
    if (correct_aspect) {
      if (per_face_aspect) {
        correct_uv_aspect_per_face(ob, em);
      }
      else {
        correct_uv_aspect(ob, em);
      }
    }

    if (scale_to_bounds) {
      /* find uv limits */
      BM_ITER_MESH (efa, &iter, em->bm, BM_FACES_OF_MESH) {
        if (!BM_elem_flag_test(efa, BM_ELEM_SELECT)) {
          continue;
        }

        if (only_selected_uvs && !uvedit_face_select_test(scene, efa, offsets)) {
          continue;
        }

        BM_ITER_ELEM (l, &liter, efa, BM_LOOPS_OF_FACE) {
          float *luv = BM_ELEM_CD_GET_FLOAT_P(l, offsets.uv);
          minmax_v2v2_v2(min, max, luv);
        }
      }
    }
    else if (clip_to_bounds) {
      /* clipping and wrapping */
      BM_ITER_MESH (efa, &iter, em->bm, BM_FACES_OF_MESH) {
        if (!BM_elem_flag_test(efa, BM_ELEM_SELECT)) {
          continue;
        }

        if (only_selected_uvs && !uvedit_face_select_test(scene, efa, offsets)) {
          continue;
        }

        BM_ITER_ELEM (l, &liter, efa, BM_LOOPS_OF_FACE) {
          float *luv = BM_ELEM_CD_GET_FLOAT_P(l, offsets.uv);
          clamp_v2(luv, 0.0f, 1.0f);
        }
      }
    }
  }

  if (scale_to_bounds) {
    /* rescale UV to be in 1/1 */
    dx = (max[0] - min[0]);
    dy = (max[1] - min[1]);

    if (dx > 0.0f) {
      dx = 1.0f / dx;
    }
    if (dy > 0.0f) {
      dy = 1.0f / dy;
    }

    if (dx == 1.0f && dy == 1.0f && min[0] == 0.0f && min[1] == 0.0f) {
      /* Scaling by 1.0, without translating, has no effect. */
      return;
    }

    for (uint ob_index = 0; ob_index < objects_len; ob_index++) {
      Object *ob = objects[ob_index];

      BMEditMesh *em = BKE_editmesh_from_object(ob);
      const BMUVOffsets offsets = BM_uv_map_get_offsets(em->bm);

      BM_ITER_MESH (efa, &iter, em->bm, BM_FACES_OF_MESH) {
        if (!BM_elem_flag_test(efa, BM_ELEM_SELECT)) {
          continue;
        }

        if (only_selected_uvs && !uvedit_face_select_test(scene, efa, offsets)) {
          continue;
        }

        BM_ITER_ELEM (l, &liter, efa, BM_LOOPS_OF_FACE) {
          float *luv = BM_ELEM_CD_GET_FLOAT_P(l, offsets.uv);

          luv[0] = (luv[0] - min[0]) * dx;
          luv[1] = (luv[1] - min[1]) * dy;
        }
      }
    }
  }
}

/** \} */

/* -------------------------------------------------------------------- */
/** \name UV Unwrap Operator
 * \{ */

/* Assumes UV Map exists, doesn't run update functions. */
static void uvedit_unwrap(const Scene *scene,
                          Object *obedit,
                          const UnwrapOptions *options,
                          UnwrapResultInfo *result_info)
{
  BMEditMesh *em = BKE_editmesh_from_object(obedit);
  if (!CustomData_has_layer(&em->bm->ldata, CD_PROP_FLOAT2)) {
    return;
  }

  bool use_subsurf;
  modifier_unwrap_state(obedit, scene, &use_subsurf);

  ParamHandle *handle;
  if (use_subsurf) {
    handle = construct_param_handle_subsurfed(scene, obedit, em, options, result_info);
  }
  else {
    handle = construct_param_handle(scene, obedit, em->bm, options, result_info);
  }

  GEO_uv_parametrizer_lscm_begin(handle, false, scene->toolsettings->unwrapper == 0);
  GEO_uv_parametrizer_lscm_solve(handle,
                                 result_info ? &result_info->count_changed : NULL,
                                 result_info ? &result_info->count_failed : NULL);
  GEO_uv_parametrizer_lscm_end(handle);

  GEO_uv_parametrizer_average(handle, true, false, false);

  GEO_uv_parametrizer_flush(handle);

  GEO_uv_parametrizer_delete(handle);
}

static void uvedit_unwrap_multi(const Scene *scene,
                                Object **objects,
                                const int objects_len,
                                const UnwrapOptions *options,
                                UnwrapResultInfo *result_info)
{
  for (uint ob_index = 0; ob_index < objects_len; ob_index++) {
    Object *obedit = objects[ob_index];
    uvedit_unwrap(scene, obedit, options, result_info);
    DEG_id_tag_update(obedit->data, ID_RECALC_GEOMETRY);
    WM_main_add_notifier(NC_GEOM | ND_DATA, obedit->data);
  }
}

void ED_uvedit_live_unwrap(const Scene *scene, Object **objects, int objects_len)
{
  if (scene->toolsettings->edge_mode_live_unwrap) {
    const UnwrapOptions options = {
        .topology_from_uvs = false,
        .only_selected_faces = false,
        .only_selected_uvs = false,
        .fill_holes = (scene->toolsettings->uvcalc_flag & UVCALC_FILLHOLES) != 0,
        .correct_aspect = (scene->toolsettings->uvcalc_flag & UVCALC_NO_ASPECT_CORRECT) == 0,
    };
    uvedit_unwrap_multi(scene, objects, objects_len, &options, NULL);

    const struct UVPackIsland_Params pack_island_params = {
        .rotate = true,
        .only_selected_uvs = options.only_selected_uvs,
        .only_selected_faces = options.only_selected_faces,
        .use_seams = !options.topology_from_uvs || options.topology_from_uvs_use_seams,
        .correct_aspect = options.correct_aspect,
        .ignore_pinned = true,
        .pin_unselected = options.pin_unselected,
        .margin_method = ED_UVPACK_MARGIN_SCALED,
        .margin = scene->toolsettings->uvcalc_margin,
    };
    ED_uvedit_pack_islands_multi(scene, objects, objects_len, NULL, NULL, &pack_island_params);
  }
}

enum {
  UNWRAP_ERROR_NONUNIFORM = (1 << 0),
  UNWRAP_ERROR_NEGATIVE = (1 << 1),
};

static int unwrap_exec(bContext *C, wmOperator *op)
{
  ViewLayer *view_layer = CTX_data_view_layer(C);
  const Scene *scene = CTX_data_scene(C);
  int method = RNA_enum_get(op->ptr, "method");
  const bool use_subsurf = RNA_boolean_get(op->ptr, "use_subsurf_data");
  int reported_errors = 0;
  /* We will report an error unless at least one object
   * has the subsurf modifier in the right place. */
  bool subsurf_error = use_subsurf;

  uint objects_len = 0;
  Object **objects = BKE_view_layer_array_from_objects_in_edit_mode_unique_data(
      scene, view_layer, CTX_wm_view3d(C), &objects_len);

  UnwrapOptions options = {
      .topology_from_uvs = false,
      .only_selected_faces = true,
      .only_selected_uvs = false,
      .fill_holes = RNA_boolean_get(op->ptr, "fill_holes"),
      .correct_aspect = RNA_boolean_get(op->ptr, "correct_aspect"),
  };

  if (CTX_wm_space_image(C)) {
    /* Inside the UV Editor, only unwrap selected UVs. */
    options.only_selected_uvs = true;
    options.pin_unselected = true;
  }

  if (!uvedit_have_selection_multi(scene, objects, objects_len, &options)) {
    MEM_freeN(objects);
    return OPERATOR_CANCELLED;
  }

  /* add uvs if they don't exist yet */
  for (uint ob_index = 0; ob_index < objects_len; ob_index++) {
    Object *obedit = objects[ob_index];
    float obsize[3];
    bool use_subsurf_final;

    if (!ED_uvedit_ensure_uvs(obedit)) {
      continue;
    }

    if (subsurf_error) {
      /* Double up the check here but better keep uvedit_unwrap interface simple and not
       * pass operator for warning append. */
      modifier_unwrap_state(obedit, scene, &use_subsurf_final);
      if (use_subsurf_final) {
        subsurf_error = false;
      }
    }

    if (reported_errors & (UNWRAP_ERROR_NONUNIFORM | UNWRAP_ERROR_NEGATIVE)) {
      continue;
    }

    mat4_to_size(obsize, obedit->object_to_world);
    if (!(fabsf(obsize[0] - obsize[1]) < 1e-4f && fabsf(obsize[1] - obsize[2]) < 1e-4f)) {
      if ((reported_errors & UNWRAP_ERROR_NONUNIFORM) == 0) {
        BKE_report(op->reports,
                   RPT_INFO,
                   "Object has non-uniform scale, unwrap will operate on a non-scaled version of "
                   "the mesh");
        reported_errors |= UNWRAP_ERROR_NONUNIFORM;
      }
    }
    else if (is_negative_m4(obedit->object_to_world)) {
      if ((reported_errors & UNWRAP_ERROR_NEGATIVE) == 0) {
        BKE_report(
            op->reports,
            RPT_INFO,
            "Object has negative scale, unwrap will operate on a non-flipped version of the mesh");
        reported_errors |= UNWRAP_ERROR_NEGATIVE;
      }
    }
  }

  if (subsurf_error) {
    BKE_report(op->reports,
               RPT_INFO,
               "Subdivision Surface modifier needs to be first to work with unwrap");
  }

  /* remember last method for live unwrap */
  if (RNA_struct_property_is_set(op->ptr, "method")) {
    scene->toolsettings->unwrapper = method;
  }
  else {
    RNA_enum_set(op->ptr, "method", scene->toolsettings->unwrapper);
  }

  /* remember packing margin */
  if (RNA_struct_property_is_set(op->ptr, "margin")) {
    scene->toolsettings->uvcalc_margin = RNA_float_get(op->ptr, "margin");
  }
  else {
    RNA_float_set(op->ptr, "margin", scene->toolsettings->uvcalc_margin);
  }

  if (options.fill_holes) {
    scene->toolsettings->uvcalc_flag |= UVCALC_FILLHOLES;
  }
  else {
    scene->toolsettings->uvcalc_flag &= ~UVCALC_FILLHOLES;
  }

  if (options.correct_aspect) {
    scene->toolsettings->uvcalc_flag &= ~UVCALC_NO_ASPECT_CORRECT;
  }
  else {
    scene->toolsettings->uvcalc_flag |= UVCALC_NO_ASPECT_CORRECT;
  }

  if (use_subsurf) {
    scene->toolsettings->uvcalc_flag |= UVCALC_USESUBSURF;
  }
  else {
    scene->toolsettings->uvcalc_flag &= ~UVCALC_USESUBSURF;
  }

  /* execute unwrap */
  UnwrapResultInfo result_info = {
      .count_changed = 0,
      .count_failed = 0,
  };
  uvedit_unwrap_multi(scene, objects, objects_len, &options, &result_info);

  const struct UVPackIsland_Params pack_island_params = {
      .rotate = true,
      .only_selected_uvs = options.only_selected_uvs,
      .only_selected_faces = options.only_selected_faces,
      .use_seams = !options.topology_from_uvs || options.topology_from_uvs_use_seams,
      .correct_aspect = options.correct_aspect,
      .ignore_pinned = true,
      .pin_unselected = options.pin_unselected,
      .margin_method = RNA_enum_get(op->ptr, "margin_method"),
      .margin = RNA_float_get(op->ptr, "margin"),
  };
  ED_uvedit_pack_islands_multi(scene, objects, objects_len, NULL, NULL, &pack_island_params);

  MEM_freeN(objects);

  if (result_info.count_failed == 0 && result_info.count_changed == 0) {
    BKE_report(op->reports,
               RPT_WARNING,
               "Unwrap could not solve any island(s), edge seams may need to be added");
  }
  else if (result_info.count_failed) {
    BKE_reportf(op->reports,
                RPT_WARNING,
                "Unwrap failed to solve %d of %d island(s), edge seams may need to be added",
                result_info.count_failed,
                result_info.count_changed + result_info.count_failed);
  }

  return OPERATOR_FINISHED;
}

/*bfa - tool name*/
static const char *uv_ot_unwrap_get_name(wmOperatorType *ot, PointerRNA *ptr)
{
  if (RNA_boolean_get(ptr, "method")) {
    return CTX_IFACE_(ot->translation_context, "Unwrap Conformal");
  }
  return NULL;
}

/*bfa - descriptions*/
static char *uv_ot_unwrap_get_description(bContext *UNUSED(C),
                                          wmOperatorType *UNUSED(ot),
                                          PointerRNA *ptr)
{
  if (RNA_boolean_get(ptr, "method")) {
    return BLI_strdup(
        "Unwrap Conformal unwraps the "
        "mesh with the method Least Square Conformal Mapping (LSCM)");
  }
  return NULL;
}

void UV_OT_unwrap(wmOperatorType *ot)
{
  static const EnumPropertyItem method_items[] = {
      {0, "ANGLE_BASED", 0, "Angle Based", ""},
      {1, "CONFORMAL", 0, "Conformal", ""},
      {0, NULL, 0, NULL, NULL},
  };

  /* identifiers */
  ot->name = "Unwrap ABF";
  ot->description = "ABF unwraps the mesh with the method Angle Based Flattening (ABF)";
  ot->idname = "UV_OT_unwrap";
  ot->flag = OPTYPE_REGISTER | OPTYPE_UNDO;

  /* api callbacks */
  ot->exec = unwrap_exec;
  ot->get_name = uv_ot_unwrap_get_name;               /*bfa - tool name*/
  ot->get_description = uv_ot_unwrap_get_description; /*bfa - descriptions*/
  ot->poll = ED_operator_uvmap;

  /* properties */
  RNA_def_enum(ot->srna, "method", method_items, 0, "Method", "Unwrapping method");
  RNA_def_boolean(ot->srna,
                  "fill_holes",
                  1,
                  "Fill Holes",
                  "Virtually fill holes in mesh before unwrapping, to better avoid overlaps and "
                  "preserve symmetry");
  RNA_def_boolean(ot->srna,
                  "correct_aspect",
                  1,
                  "Correct Aspect",
                  "Map UVs taking image aspect ratio into account");
  RNA_def_boolean(
      ot->srna,
      "use_subsurf_data",
      0,
      "Use Subdivision Surface",
      "Map UVs taking vertex position after Subdivision Surface modifier has been applied");
<<<<<<< HEAD
  RNA_def_enum(
      ot->srna, "margin_method", pack_margin_method, ED_UVPACK_MARGIN_SCALED, "Margin Method", "");
  /* bfa - change the defaults of uv margin */
=======
  RNA_def_enum(ot->srna,
               "margin_method",
               pack_margin_method_items,
               ED_UVPACK_MARGIN_SCALED,
               "Margin Method",
               "");
>>>>>>> 87bb14ab
  RNA_def_float_factor(
      ot->srna, "margin", 0.01f, 0.0f, 1.0f, "Margin", "Space between islands", 0.0f, 1.0f);
}

/** \} */

/* -------------------------------------------------------------------- */
/** \name Smart UV Project Operator
 * \{ */

/* Ignore all areas below this, as the UVs get zeroed. */
static const float smart_uv_project_area_ignore = 1e-12f;

typedef struct ThickFace {
  float area;
  BMFace *efa;
} ThickFace;

static int smart_uv_project_thickface_area_cmp_fn(const void *tf_a_p, const void *tf_b_p)
{
  const ThickFace *tf_a = (ThickFace *)tf_a_p;
  const ThickFace *tf_b = (ThickFace *)tf_b_p;

  /* Ignore the area of small faces.
   * Also, order checks so `!isfinite(...)` values are counted as zero area. */
  if (!((tf_a->area > smart_uv_project_area_ignore) ||
        (tf_b->area > smart_uv_project_area_ignore))) {
    return 0;
  }

  if (tf_a->area < tf_b->area) {
    return 1;
  }
  if (tf_a->area > tf_b->area) {
    return -1;
  }
  return 0;
}

static uint smart_uv_project_calculate_project_normals(const ThickFace *thick_faces,
                                                       const uint thick_faces_len,
                                                       BMesh *bm,
                                                       const float project_angle_limit_half_cos,
                                                       const float project_angle_limit_cos,
                                                       const float area_weight,
                                                       float (**r_project_normal_array)[3])
{
  if (UNLIKELY(thick_faces_len == 0)) {
    *r_project_normal_array = NULL;
    return 0;
  }

  const float *project_normal = thick_faces[0].efa->no;

  const ThickFace **project_thick_faces = NULL;
  BLI_array_declare(project_thick_faces);

  float(*project_normal_array)[3] = NULL;
  BLI_array_declare(project_normal_array);

  BM_mesh_elem_hflag_disable_all(bm, BM_FACE, BM_ELEM_TAG, false);

  while (true) {
    for (int f_index = thick_faces_len - 1; f_index >= 0; f_index--) {
      if (BM_elem_flag_test(thick_faces[f_index].efa, BM_ELEM_TAG)) {
        continue;
      }

      if (dot_v3v3(thick_faces[f_index].efa->no, project_normal) > project_angle_limit_half_cos) {
        BLI_array_append(project_thick_faces, &thick_faces[f_index]);
        BM_elem_flag_set(thick_faces[f_index].efa, BM_ELEM_TAG, true);
      }
    }

    float average_normal[3] = {0.0f, 0.0f, 0.0f};

    if (area_weight <= 0.0f) {
      for (int f_proj_index = 0; f_proj_index < BLI_array_len(project_thick_faces);
           f_proj_index++) {
        const ThickFace *tf = project_thick_faces[f_proj_index];
        add_v3_v3(average_normal, tf->efa->no);
      }
    }
    else if (area_weight >= 1.0f) {
      for (int f_proj_index = 0; f_proj_index < BLI_array_len(project_thick_faces);
           f_proj_index++) {
        const ThickFace *tf = project_thick_faces[f_proj_index];
        madd_v3_v3fl(average_normal, tf->efa->no, tf->area);
      }
    }
    else {
      for (int f_proj_index = 0; f_proj_index < BLI_array_len(project_thick_faces);
           f_proj_index++) {
        const ThickFace *tf = project_thick_faces[f_proj_index];
        const float area_blend = (tf->area * area_weight) + (1.0f - area_weight);
        madd_v3_v3fl(average_normal, tf->efa->no, area_blend);
      }
    }

    /* Avoid NAN. */
    if (normalize_v3(average_normal) != 0.0f) {
      float(*normal)[3] = BLI_array_append_ret(project_normal_array);
      copy_v3_v3(*normal, average_normal);
    }

    /* Find the most unique angle that points away from other normals. */
    float anble_best = 1.0f;
    uint angle_best_index = 0;

    for (int f_index = thick_faces_len - 1; f_index >= 0; f_index--) {
      if (BM_elem_flag_test(thick_faces[f_index].efa, BM_ELEM_TAG)) {
        continue;
      }

      float angle_test = -1.0f;
      for (int p_index = 0; p_index < BLI_array_len(project_normal_array); p_index++) {
        angle_test = max_ff(angle_test,
                            dot_v3v3(project_normal_array[p_index], thick_faces[f_index].efa->no));
      }

      if (angle_test < anble_best) {
        anble_best = angle_test;
        angle_best_index = f_index;
      }
    }

    if (anble_best < project_angle_limit_cos) {
      project_normal = thick_faces[angle_best_index].efa->no;
      BLI_array_clear(project_thick_faces);
      BLI_array_append(project_thick_faces, &thick_faces[angle_best_index]);
      BM_elem_flag_enable(thick_faces[angle_best_index].efa, BM_ELEM_TAG);
    }
    else {
      if (BLI_array_len(project_normal_array) >= 1) {
        break;
      }
    }
  }

  BLI_array_free(project_thick_faces);
  BM_mesh_elem_hflag_disable_all(bm, BM_FACE, BM_ELEM_TAG, false);

  *r_project_normal_array = project_normal_array;
  return BLI_array_len(project_normal_array);
}

static int smart_project_exec(bContext *C, wmOperator *op)
{
  Scene *scene = CTX_data_scene(C);
  ViewLayer *view_layer = CTX_data_view_layer(C);

  /* May be NULL. */
  View3D *v3d = CTX_wm_view3d(C);

  bool only_selected_uvs = false;
  if (CTX_wm_space_image(C)) {
    /* Inside the UV Editor, only project selected UVs. */
    only_selected_uvs = true;
  }

  const float project_angle_limit = RNA_float_get(op->ptr, "angle_limit");
  const float island_margin = RNA_float_get(op->ptr, "island_margin");
  const float area_weight = RNA_float_get(op->ptr, "area_weight");

  const float project_angle_limit_cos = cosf(project_angle_limit);
  const float project_angle_limit_half_cos = cosf(project_angle_limit / 2);

  /* Memory arena for list links (cleared for each object). */
  MemArena *arena = BLI_memarena_new(BLI_MEMARENA_STD_BUFSIZE, __func__);

  uint objects_len = 0;
  Object **objects = BKE_view_layer_array_from_objects_in_edit_mode_unique_data(
      scene, view_layer, v3d, &objects_len);

  Object **objects_changed = MEM_mallocN(sizeof(*objects_changed) * objects_len, __func__);
  uint object_changed_len = 0;

  BMFace *efa;
  BMIter iter;
  uint ob_index;

  for (ob_index = 0; ob_index < objects_len; ob_index++) {
    Object *obedit = objects[ob_index];
    BMEditMesh *em = BKE_editmesh_from_object(obedit);
    bool changed = false;

    if (!ED_uvedit_ensure_uvs(obedit)) {
      continue;
    }

    const BMUVOffsets offsets = BM_uv_map_get_offsets(em->bm);
    BLI_assert(offsets.uv >= 0);
    ThickFace *thick_faces = MEM_mallocN(sizeof(*thick_faces) * em->bm->totface, __func__);

    uint thick_faces_len = 0;
    BM_ITER_MESH (efa, &iter, em->bm, BM_FACES_OF_MESH) {
      if (!BM_elem_flag_test(efa, BM_ELEM_SELECT)) {
        continue;
      }

      if (only_selected_uvs) {
        if (!uvedit_face_select_test(scene, efa, offsets)) {
          uvedit_face_select_disable(scene, em->bm, efa, offsets);
          continue;
        }
      }

      thick_faces[thick_faces_len].area = BM_face_calc_area(efa);
      thick_faces[thick_faces_len].efa = efa;
      thick_faces_len++;
    }

    qsort(thick_faces, thick_faces_len, sizeof(ThickFace), smart_uv_project_thickface_area_cmp_fn);

    /* Remove all zero area faces. */
    while ((thick_faces_len > 0) &&
           !(thick_faces[thick_faces_len - 1].area > smart_uv_project_area_ignore)) {

      /* Zero UVs so they don't overlap with other faces being unwrapped. */
      BMIter liter;
      BMLoop *l;
      BM_ITER_ELEM (l, &liter, thick_faces[thick_faces_len - 1].efa, BM_LOOPS_OF_FACE) {
        float *luv = BM_ELEM_CD_GET_FLOAT_P(l, offsets.uv);
        zero_v2(luv);
        changed = true;
      }

      thick_faces_len -= 1;
    }

    float(*project_normal_array)[3] = NULL;
    int project_normals_len = smart_uv_project_calculate_project_normals(
        thick_faces,
        thick_faces_len,
        em->bm,
        project_angle_limit_half_cos,
        project_angle_limit_cos,
        area_weight,
        &project_normal_array);

    if (project_normals_len == 0) {
      MEM_freeN(thick_faces);
      BLI_assert(project_normal_array == NULL);
      continue;
    }

    /* After finding projection vectors, we find the uv positions. */
    LinkNode **thickface_project_groups = MEM_callocN(
        sizeof(*thickface_project_groups) * project_normals_len, __func__);

    BLI_memarena_clear(arena);

    for (int f_index = thick_faces_len - 1; f_index >= 0; f_index--) {
      const float *f_normal = thick_faces[f_index].efa->no;

      float angle_best = dot_v3v3(f_normal, project_normal_array[0]);
      uint angle_best_index = 0;

      for (int p_index = 1; p_index < project_normals_len; p_index++) {
        const float angle_test = dot_v3v3(f_normal, project_normal_array[p_index]);
        if (angle_test > angle_best) {
          angle_best = angle_test;
          angle_best_index = p_index;
        }
      }

      BLI_linklist_prepend_arena(
          &thickface_project_groups[angle_best_index], &thick_faces[f_index], arena);
    }

    for (int p_index = 0; p_index < project_normals_len; p_index++) {
      if (thickface_project_groups[p_index] == NULL) {
        continue;
      }

      float axis_mat[3][3];
      axis_dominant_v3_to_m3(axis_mat, project_normal_array[p_index]);

      for (LinkNode *list = thickface_project_groups[p_index]; list; list = list->next) {
        ThickFace *tf = list->link;
        BMIter liter;
        BMLoop *l;
        BM_ITER_ELEM (l, &liter, tf->efa, BM_LOOPS_OF_FACE) {
          float *luv = BM_ELEM_CD_GET_FLOAT_P(l, offsets.uv);
          mul_v2_m3v3(luv, axis_mat, l->v->co);
        }
        changed = true;
      }
    }

    MEM_freeN(thick_faces);
    MEM_freeN(project_normal_array);

    /* No need to free the lists in 'thickface_project_groups' values as the 'arena' is used. */
    MEM_freeN(thickface_project_groups);

    if (changed) {
      objects_changed[object_changed_len] = objects[ob_index];
      object_changed_len += 1;
    }
  }

  BLI_memarena_free(arena);

  MEM_freeN(objects);

  /* Pack islands & Stretch to UV bounds */
  if (object_changed_len > 0) {

    scene->toolsettings->uvcalc_margin = island_margin;

    /* Depsgraph refresh functions are called here. */
    const bool correct_aspect = RNA_boolean_get(op->ptr, "correct_aspect");

    const struct UVPackIsland_Params params = {
        .rotate = true,
        .only_selected_uvs = only_selected_uvs,
        .only_selected_faces = true,
        .correct_aspect = correct_aspect,
        .use_seams = true,
        .margin_method = RNA_enum_get(op->ptr, "margin_method"),
        .margin = RNA_float_get(op->ptr, "island_margin"),
    };
    ED_uvedit_pack_islands_multi(scene, objects_changed, object_changed_len, NULL, NULL, &params);

    /* #ED_uvedit_pack_islands_multi only supports `per_face_aspect = false`. */
    const bool per_face_aspect = false;
    uv_map_clip_correct(
        scene, objects_changed, object_changed_len, op, per_face_aspect, only_selected_uvs);
  }

  MEM_freeN(objects_changed);

  return OPERATOR_FINISHED;
}

void UV_OT_smart_project(wmOperatorType *ot)
{
  PropertyRNA *prop;

  /* identifiers */
  ot->name = "Smart UV Project";
  ot->idname = "UV_OT_smart_project";
  ot->description = "Projection unwraps the selected faces of mesh objects";

  ot->flag = OPTYPE_REGISTER | OPTYPE_UNDO;

  /* api callbacks */
  ot->exec = smart_project_exec;
  ot->poll = ED_operator_uvmap;
  ot->invoke = WM_operator_props_popup_confirm;

  /* properties */
  prop = RNA_def_float_rotation(ot->srna,
                                "angle_limit",
                                0,
                                NULL,
                                DEG2RADF(0.0f),
                                DEG2RADF(90.0f),
                                "Angle Limit",
                                "Lower for more projection groups, higher for less distortion",
                                DEG2RADF(0.0f),
                                DEG2RADF(89.0f));
  RNA_def_property_float_default(prop, DEG2RADF(66.0f));

  RNA_def_enum(ot->srna,
               "margin_method",
               pack_margin_method_items,
               ED_UVPACK_MARGIN_SCALED,
               "Margin Method",
               "");
  RNA_def_float(ot->srna,
                "island_margin",
                0.0f,
                0.0f,
                1.0f,
                "Island Margin",
                "Margin to reduce bleed from adjacent islands",
                0.0f,
                1.0f);
  RNA_def_float(ot->srna,
                "area_weight",
                0.0f,
                0.0f,
                1.0f,
                "Area Weight",
                "Weight projection's vector by faces with larger areas",
                0.0f,
                1.0f);

  uv_map_clip_correct_properties_ex(ot, false);
}

/** \} */

/* -------------------------------------------------------------------- */
/** \name Project UV From View Operator
 * \{ */

static int uv_from_view_exec(bContext *C, wmOperator *op);

static int uv_from_view_invoke(bContext *C, wmOperator *op, const wmEvent *UNUSED(event))
{
  View3D *v3d = CTX_wm_view3d(C);
  RegionView3D *rv3d = CTX_wm_region_view3d(C);
  Camera *camera = ED_view3d_camera_data_get(v3d, rv3d);
  PropertyRNA *prop;

  prop = RNA_struct_find_property(op->ptr, "camera_bounds");
  if (!RNA_property_is_set(op->ptr, prop)) {
    RNA_property_boolean_set(op->ptr, prop, (camera != NULL));
  }
  prop = RNA_struct_find_property(op->ptr, "correct_aspect");
  if (!RNA_property_is_set(op->ptr, prop)) {
    RNA_property_boolean_set(op->ptr, prop, (camera == NULL));
  }

  return uv_from_view_exec(C, op);
}

static int uv_from_view_exec(bContext *C, wmOperator *op)
{
  ViewLayer *view_layer = CTX_data_view_layer(C);
  const Scene *scene = CTX_data_scene(C);
  ARegion *region = CTX_wm_region(C);
  View3D *v3d = CTX_wm_view3d(C);
  RegionView3D *rv3d = CTX_wm_region_view3d(C);
  Camera *camera = ED_view3d_camera_data_get(v3d, rv3d);
  BMFace *efa;
  BMLoop *l;
  BMIter iter, liter;
  float rotmat[4][4];
  float objects_pos_offset[4];
  bool changed_multi = false;

  const bool use_orthographic = RNA_boolean_get(op->ptr, "orthographic");

  /* NOTE: objects that aren't touched are set to NULL (to skip clipping). */
  uint objects_len = 0;
  Object **objects = BKE_view_layer_array_from_objects_in_edit_mode_unique_data(
      scene, view_layer, v3d, &objects_len);

  if (use_orthographic) {
    /* Calculate average object position. */
    float objects_pos_avg[4] = {0};

    for (uint ob_index = 0; ob_index < objects_len; ob_index++) {
      add_v4_v4(objects_pos_avg, objects[ob_index]->object_to_world[3]);
    }

    mul_v4_fl(objects_pos_avg, 1.0f / objects_len);
    negate_v4_v4(objects_pos_offset, objects_pos_avg);
  }

  for (uint ob_index = 0; ob_index < objects_len; ob_index++) {
    Object *obedit = objects[ob_index];
    BMEditMesh *em = BKE_editmesh_from_object(obedit);
    bool changed = false;

    /* add uvs if they don't exist yet */
    if (!ED_uvedit_ensure_uvs(obedit)) {
      continue;
    }

    const int cd_loop_uv_offset = CustomData_get_offset(&em->bm->ldata, CD_PROP_FLOAT2);

    if (use_orthographic) {
      uv_map_rotation_matrix_ex(rotmat, rv3d, obedit, 90.0f, 0.0f, 1.0f, objects_pos_offset);

      BM_ITER_MESH (efa, &iter, em->bm, BM_FACES_OF_MESH) {
        if (!BM_elem_flag_test(efa, BM_ELEM_SELECT)) {
          continue;
        }

        BM_ITER_ELEM (l, &liter, efa, BM_LOOPS_OF_FACE) {
          float *luv = BM_ELEM_CD_GET_FLOAT_P(l, cd_loop_uv_offset);
          BLI_uvproject_from_view_ortho(luv, l->v->co, rotmat);
        }
        changed = true;
      }
    }
    else if (camera) {
      const bool camera_bounds = RNA_boolean_get(op->ptr, "camera_bounds");
      struct ProjCameraInfo *uci = BLI_uvproject_camera_info(
          v3d->camera,
          obedit->object_to_world,
          camera_bounds ? (scene->r.xsch * scene->r.xasp) : 1.0f,
          camera_bounds ? (scene->r.ysch * scene->r.yasp) : 1.0f);

      if (uci) {
        BM_ITER_MESH (efa, &iter, em->bm, BM_FACES_OF_MESH) {
          if (!BM_elem_flag_test(efa, BM_ELEM_SELECT)) {
            continue;
          }

          BM_ITER_ELEM (l, &liter, efa, BM_LOOPS_OF_FACE) {
            float *luv = BM_ELEM_CD_GET_FLOAT_P(l, cd_loop_uv_offset);
            BLI_uvproject_from_camera(luv, l->v->co, uci);
          }
          changed = true;
        }

        MEM_freeN(uci);
      }
    }
    else {
      copy_m4_m4(rotmat, obedit->object_to_world);

      BM_ITER_MESH (efa, &iter, em->bm, BM_FACES_OF_MESH) {
        if (!BM_elem_flag_test(efa, BM_ELEM_SELECT)) {
          continue;
        }

        BM_ITER_ELEM (l, &liter, efa, BM_LOOPS_OF_FACE) {
          float *luv = BM_ELEM_CD_GET_FLOAT_P(l, cd_loop_uv_offset);
          BLI_uvproject_from_view(
              luv, l->v->co, rv3d->persmat, rotmat, region->winx, region->winy);
        }
        changed = true;
      }
    }

    if (changed) {
      changed_multi = true;
      DEG_id_tag_update(obedit->data, ID_RECALC_GEOMETRY);
      WM_event_add_notifier(C, NC_GEOM | ND_DATA, obedit->data);
    }
    else {
      ARRAY_DELETE_REORDER_LAST(objects, ob_index, 1, objects_len);
      objects_len -= 1;
      ob_index -= 1;
    }
  }

  if (changed_multi) {
    const bool per_face_aspect = true;
    const bool only_selected_uvs = false;
    uv_map_clip_correct(scene, objects, objects_len, op, per_face_aspect, only_selected_uvs);
  }

  MEM_freeN(objects);

  if (changed_multi) {
    return OPERATOR_FINISHED;
  }
  return OPERATOR_CANCELLED;
}

static bool uv_from_view_poll(bContext *C)
{
  RegionView3D *rv3d = CTX_wm_region_view3d(C);

  if (!ED_operator_uvmap(C)) {
    return 0;
  }

  return (rv3d != NULL);
}

void UV_OT_project_from_view(wmOperatorType *ot)
{
  /* identifiers */
  ot->name = "Project from View";
  ot->idname = "UV_OT_project_from_view";
  ot->description = "Project the UV vertices of the mesh as seen in current 3D view";

  ot->flag = OPTYPE_REGISTER | OPTYPE_UNDO;

  /* api callbacks */
  ot->invoke = uv_from_view_invoke;
  ot->exec = uv_from_view_exec;
  ot->poll = uv_from_view_poll;

  /* properties */
  RNA_def_boolean(ot->srna, "orthographic", 0, "Orthographic", "Use orthographic projection");
  RNA_def_boolean(ot->srna,
                  "camera_bounds",
                  1,
                  "Camera Bounds",
                  "Map UVs to the camera region taking resolution and aspect into account");
  uv_map_clip_correct_properties(ot);
}

/** \} */

/* -------------------------------------------------------------------- */
/** \name Reset UV Operator
 * \{ */

static int reset_exec(bContext *C, wmOperator *UNUSED(op))
{
  const Scene *scene = CTX_data_scene(C);
  ViewLayer *view_layer = CTX_data_view_layer(C);
  View3D *v3d = CTX_wm_view3d(C);

  uint objects_len = 0;
  Object **objects = BKE_view_layer_array_from_objects_in_edit_mode_unique_data(
      scene, view_layer, v3d, &objects_len);
  for (uint ob_index = 0; ob_index < objects_len; ob_index++) {
    Object *obedit = objects[ob_index];
    Mesh *me = (Mesh *)obedit->data;
    BMEditMesh *em = BKE_editmesh_from_object(obedit);

    if (em->bm->totfacesel == 0) {
      continue;
    }

    /* add uvs if they don't exist yet */
    if (!ED_uvedit_ensure_uvs(obedit)) {
      continue;
    }

    ED_mesh_uv_loop_reset(C, me);

    DEG_id_tag_update(obedit->data, ID_RECALC_GEOMETRY);
    WM_event_add_notifier(C, NC_GEOM | ND_DATA, obedit->data);
  }
  MEM_freeN(objects);

  return OPERATOR_FINISHED;
}

void UV_OT_reset(wmOperatorType *ot)
{
  /* identifiers */
  ot->name = "Reset";
  ot->idname = "UV_OT_reset";
  ot->description = "Reset UV projection";

  ot->flag = OPTYPE_REGISTER | OPTYPE_UNDO;

  /* api callbacks */
  ot->exec = reset_exec;
  ot->poll = ED_operator_uvmap;
}

/** \} */

/* -------------------------------------------------------------------- */
/** \name Sphere UV Project Operator
 * \{ */

static void uv_map_mirror(BMFace *efa,
                          const bool *regular,
                          const bool fan,
                          const int cd_loop_uv_offset)
{
  /* A heuristic to improve alignment of faces near the seam.
   * In simple terms, we're looking for faces which span more
   * than 0.5 units in the *u* coordinate.
   * If we find such a face, we try and improve the unwrapping
   * by adding (1.0, 0.0) onto some of the face's UVs.

   * Note that this is only a heuristic. The property we're
   * attempting to maintain is that the winding of the face
   * in UV space corresponds with the handedness of the face
   * in 3D space w.r.t to the unwrapping. Even for triangles,
   * that property is somewhat complicated to evaluate.
   */

  float right_u = -1.0e30f;
  BMLoop *l;
  BMIter liter;
  float **uvs = BLI_array_alloca(uvs, efa->len);
  int j;
  BM_ITER_ELEM_INDEX (l, &liter, efa, BM_LOOPS_OF_FACE, j) {
    float *luv = BM_ELEM_CD_GET_FLOAT_P(l, cd_loop_uv_offset);
    uvs[j] = luv;
    if (luv[0] >= 1.0f) {
      luv[0] -= 1.0f;
    }
    right_u = max_ff(right_u, luv[0]);
  }

  float left_u = 1.0e30f;
  BM_ITER_ELEM (l, &liter, efa, BM_LOOPS_OF_FACE) {
    float *luv = BM_ELEM_CD_GET_FLOAT_P(l, cd_loop_uv_offset);
    if (right_u <= luv[0] + 0.5f) {
      left_u = min_ff(left_u, luv[0]);
    }
  }

  BM_ITER_ELEM (l, &liter, efa, BM_LOOPS_OF_FACE) {
    float *luv = BM_ELEM_CD_GET_FLOAT_P(l, cd_loop_uv_offset);
    if (luv[0] + 0.5f < right_u) {
      if (2 * luv[0] + 1.0f < left_u + right_u) {
        luv[0] += 1.0f;
      }
    }
  }
  if (!fan) {
    return;
  }

  /* Another heuristic, this time, we attempt to "fan"
   * the UVs of faces which pass through one of the poles
   * of the unwrapping. */

  /* Need to recompute min and max. */
  float minmax_u[2] = {1.0e30f, -1.0e30f};
  int pole_count = 0;
  for (int i = 0; i < efa->len; i++) {
    if (regular[i]) {
      minmax_u[0] = min_ff(minmax_u[0], uvs[i][0]);
      minmax_u[1] = max_ff(minmax_u[1], uvs[i][0]);
    }
    else {
      pole_count++;
    }
  }
  if (pole_count == 0 || pole_count == efa->len) {
    return;
  }
  for (int i = 0; i < efa->len; i++) {
    if (regular[i]) {
      continue;
    }
    float u = 0.0f;
    float sum = 0.0f;
    const int i_plus = (i + 1) % efa->len;
    const int i_minus = (i + efa->len - 1) % efa->len;
    if (regular[i_plus]) {
      u += uvs[i_plus][0];
      sum += 1.0f;
    }
    if (regular[i_minus]) {
      u += uvs[i_minus][0];
      sum += 1.0f;
    }
    if (sum == 0) {
      u += minmax_u[0] + minmax_u[1];
      sum += 2.0f;
    }
    uvs[i][0] = u / sum;
  }
}

static void uv_sphere_project(BMFace *efa,
                              const float center[3],
                              const float rotmat[3][3],
                              const bool fan,
                              const int cd_loop_uv_offset)
{
  bool *regular = BLI_array_alloca(regular, efa->len);
  int i;
  BMLoop *l;
  BMIter iter;
  BM_ITER_ELEM_INDEX (l, &iter, efa, BM_LOOPS_OF_FACE, i) {
    float *luv = BM_ELEM_CD_GET_FLOAT_P(l, cd_loop_uv_offset);
    float pv[3];
    sub_v3_v3v3(pv, l->v->co, center);
    mul_m3_v3(rotmat, pv);
    regular[i] = map_to_sphere(&luv[0], &luv[1], pv[0], pv[1], pv[2]);
  }

  uv_map_mirror(efa, regular, fan, cd_loop_uv_offset);
}

static int sphere_project_exec(bContext *C, wmOperator *op)
{
  const Scene *scene = CTX_data_scene(C);
  View3D *v3d = CTX_wm_view3d(C);

  bool only_selected_uvs = false;
  if (CTX_wm_space_image(C)) {
    /* Inside the UV Editor, only project selected UVs. */
    only_selected_uvs = true;
  }

  ViewLayer *view_layer = CTX_data_view_layer(C);
  uint objects_len = 0;
  Object **objects = BKE_view_layer_array_from_objects_in_edit_mode_unique_data(
      scene, view_layer, v3d, &objects_len);
  for (uint ob_index = 0; ob_index < objects_len; ob_index++) {
    Object *obedit = objects[ob_index];
    BMEditMesh *em = BKE_editmesh_from_object(obedit);
    BMFace *efa;
    BMIter iter;

    if (em->bm->totfacesel == 0) {
      continue;
    }

    /* add uvs if they don't exist yet */
    if (!ED_uvedit_ensure_uvs(obedit)) {
      continue;
    }

    const BMUVOffsets offsets = BM_uv_map_get_offsets(em->bm);
    float center[3], rotmat[3][3];

    uv_map_transform(C, op, rotmat);
    uv_map_transform_center(scene, v3d, obedit, em, center, NULL);

    const bool fan = RNA_enum_get(op->ptr, "pole");

    BM_ITER_MESH (efa, &iter, em->bm, BM_FACES_OF_MESH) {
      if (!BM_elem_flag_test(efa, BM_ELEM_SELECT)) {
        continue;
      }

      if (only_selected_uvs) {
        if (!uvedit_face_select_test(scene, efa, offsets)) {
          uvedit_face_select_disable(scene, em->bm, efa, offsets);
          continue;
        }
      }

      uv_sphere_project(efa, center, rotmat, fan, offsets.uv);
    }

    const bool per_face_aspect = true;
    uv_map_clip_correct(scene, &obedit, 1, op, per_face_aspect, only_selected_uvs);

    DEG_id_tag_update(obedit->data, ID_RECALC_GEOMETRY);
    WM_event_add_notifier(C, NC_GEOM | ND_DATA, obedit->data);
  }
  MEM_freeN(objects);

  return OPERATOR_FINISHED;
}

void UV_OT_sphere_project(wmOperatorType *ot)
{
  /* identifiers */
  ot->name = "Sphere Projection";
  ot->idname = "UV_OT_sphere_project";
  ot->description = "Project the UV vertices of the mesh over the curved surface of a sphere";

  ot->flag = OPTYPE_REGISTER | OPTYPE_UNDO;

  /* api callbacks */
  ot->exec = sphere_project_exec;
  ot->poll = ED_operator_uvmap;

  /* properties */
  uv_transform_properties(ot, 0);
  uv_map_clip_correct_properties(ot);
}

/** \} */

/* -------------------------------------------------------------------- */
/** \name Cylinder UV Project Operator
 * \{ */

static void uv_cylinder_project(BMFace *efa,
                                const float center[3],
                                const float rotmat[3][3],
                                const bool fan,
                                const int cd_loop_uv_offset)
{
  bool *regular = BLI_array_alloca(regular, efa->len);
  int i;
  BMLoop *l;
  BMIter iter;
  BM_ITER_ELEM_INDEX (l, &iter, efa, BM_LOOPS_OF_FACE, i) {
    float *luv = BM_ELEM_CD_GET_FLOAT_P(l, cd_loop_uv_offset);
    float pv[3];
    sub_v3_v3v3(pv, l->v->co, center);
    mul_m3_v3(rotmat, pv);
    regular[i] = map_to_tube(&luv[0], &luv[1], pv[0], pv[1], pv[2]);
  }

  uv_map_mirror(efa, regular, fan, cd_loop_uv_offset);
}

static int cylinder_project_exec(bContext *C, wmOperator *op)
{
  const Scene *scene = CTX_data_scene(C);
  View3D *v3d = CTX_wm_view3d(C);

  bool only_selected_uvs = false;
  if (CTX_wm_space_image(C)) {
    /* Inside the UV Editor, only project selected UVs. */
    only_selected_uvs = true;
  }

  ViewLayer *view_layer = CTX_data_view_layer(C);
  uint objects_len = 0;
  Object **objects = BKE_view_layer_array_from_objects_in_edit_mode_unique_data(
      scene, view_layer, v3d, &objects_len);
  for (uint ob_index = 0; ob_index < objects_len; ob_index++) {
    Object *obedit = objects[ob_index];
    BMEditMesh *em = BKE_editmesh_from_object(obedit);
    BMFace *efa;
    BMIter iter;

    if (em->bm->totfacesel == 0) {
      continue;
    }

    /* add uvs if they don't exist yet */
    if (!ED_uvedit_ensure_uvs(obedit)) {
      continue;
    }

    const BMUVOffsets offsets = BM_uv_map_get_offsets(em->bm);
    float center[3], rotmat[3][3];

    uv_map_transform(C, op, rotmat);
    uv_map_transform_center(scene, v3d, obedit, em, center, NULL);

    const bool fan = RNA_enum_get(op->ptr, "pole");

    BM_ITER_MESH (efa, &iter, em->bm, BM_FACES_OF_MESH) {
      if (!BM_elem_flag_test(efa, BM_ELEM_SELECT)) {
        continue;
      }

      if (only_selected_uvs && !uvedit_face_select_test(scene, efa, offsets)) {
        uvedit_face_select_disable(scene, em->bm, efa, offsets);
        continue;
      }

      uv_cylinder_project(efa, center, rotmat, fan, offsets.uv);
    }

    const bool per_face_aspect = true;
    uv_map_clip_correct(scene, &obedit, 1, op, per_face_aspect, only_selected_uvs);

    DEG_id_tag_update(obedit->data, ID_RECALC_GEOMETRY);
    WM_event_add_notifier(C, NC_GEOM | ND_DATA, obedit->data);
  }
  MEM_freeN(objects);

  return OPERATOR_FINISHED;
}

void UV_OT_cylinder_project(wmOperatorType *ot)
{
  /* identifiers */
  ot->name = "Cylinder Projection";
  ot->idname = "UV_OT_cylinder_project";
  ot->description = "Project the UV vertices of the mesh over the curved wall of a cylinder";

  ot->flag = OPTYPE_REGISTER | OPTYPE_UNDO;

  /* api callbacks */
  ot->exec = cylinder_project_exec;
  ot->poll = ED_operator_uvmap;

  /* properties */
  uv_transform_properties(ot, 1);
  uv_map_clip_correct_properties(ot);
}

/** \} */

/* -------------------------------------------------------------------- */
/** \name Cube UV Project Operator
 * \{ */

static void uvedit_unwrap_cube_project(const Scene *scene,
                                       BMesh *bm,
                                       float cube_size,
                                       const bool use_select,
                                       const bool only_selected_uvs,
                                       const float center[3])
{
  BMFace *efa;
  BMLoop *l;
  BMIter iter, liter;
  float loc[3];
  int cox, coy;

  const BMUVOffsets offsets = BM_uv_map_get_offsets(bm);

  if (center) {
    copy_v3_v3(loc, center);
  }
  else {
    zero_v3(loc);
  }

  if (UNLIKELY(cube_size == 0.0f)) {
    cube_size = 1.0f;
  }

  /* choose x,y,z axis for projection depending on the largest normal
   * component, but clusters all together around the center of map. */

  BM_ITER_MESH (efa, &iter, bm, BM_FACES_OF_MESH) {
    if (use_select && !BM_elem_flag_test(efa, BM_ELEM_SELECT)) {
      continue;
    }
    if (only_selected_uvs && !uvedit_face_select_test(scene, efa, offsets)) {
      uvedit_face_select_disable(scene, bm, efa, offsets);
      continue;
    }

    axis_dominant_v3(&cox, &coy, efa->no);

    BM_ITER_ELEM (l, &liter, efa, BM_LOOPS_OF_FACE) {
      float *luv = BM_ELEM_CD_GET_FLOAT_P(l, offsets.uv);
      luv[0] = 0.5f + ((l->v->co[cox] - loc[cox]) / cube_size);
      luv[1] = 0.5f + ((l->v->co[coy] - loc[coy]) / cube_size);
    }
  }
}

static int cube_project_exec(bContext *C, wmOperator *op)
{
  const Scene *scene = CTX_data_scene(C);
  View3D *v3d = CTX_wm_view3d(C);

  bool only_selected_uvs = false;
  if (CTX_wm_space_image(C)) {
    /* Inside the UV Editor, only cube project selected UVs. */
    only_selected_uvs = true;
  }

  PropertyRNA *prop_cube_size = RNA_struct_find_property(op->ptr, "cube_size");
  const float cube_size_init = RNA_property_float_get(op->ptr, prop_cube_size);

  ViewLayer *view_layer = CTX_data_view_layer(C);
  uint objects_len = 0;
  Object **objects = BKE_view_layer_array_from_objects_in_edit_mode_unique_data(
      scene, view_layer, v3d, &objects_len);
  for (uint ob_index = 0; ob_index < objects_len; ob_index++) {
    Object *obedit = objects[ob_index];
    BMEditMesh *em = BKE_editmesh_from_object(obedit);

    if (em->bm->totfacesel == 0) {
      continue;
    }

    /* add uvs if they don't exist yet */
    if (!ED_uvedit_ensure_uvs(obedit)) {
      continue;
    }

    float bounds[2][3];
    float(*bounds_buf)[3] = NULL;

    if (!RNA_property_is_set(op->ptr, prop_cube_size)) {
      bounds_buf = bounds;
    }

    float center[3];
    uv_map_transform_center(scene, v3d, obedit, em, center, bounds_buf);

    /* calculate based on bounds */
    float cube_size = cube_size_init;
    if (bounds_buf) {
      float dims[3];
      sub_v3_v3v3(dims, bounds[1], bounds[0]);
      cube_size = max_fff(UNPACK3(dims));
      if (ob_index == 0) {
        /* This doesn't fit well with, multiple objects. */
        RNA_property_float_set(op->ptr, prop_cube_size, cube_size);
      }
    }

    uvedit_unwrap_cube_project(scene, em->bm, cube_size, true, only_selected_uvs, center);

    const bool per_face_aspect = true;
    uv_map_clip_correct(scene, &obedit, 1, op, per_face_aspect, only_selected_uvs);

    DEG_id_tag_update(obedit->data, ID_RECALC_GEOMETRY);
    WM_event_add_notifier(C, NC_GEOM | ND_DATA, obedit->data);
  }
  MEM_freeN(objects);

  return OPERATOR_FINISHED;
}

void UV_OT_cube_project(wmOperatorType *ot)
{
  /* identifiers */
  ot->name = "Cube Projection";
  ot->idname = "UV_OT_cube_project";
  ot->description = "Project the UV vertices of the mesh over the six faces of a cube";

  ot->flag = OPTYPE_REGISTER | OPTYPE_UNDO;

  /* api callbacks */
  ot->exec = cube_project_exec;
  ot->poll = ED_operator_uvmap;

  /* properties */
  RNA_def_float(ot->srna,
                "cube_size",
                1.0f,
                0.0f,
                FLT_MAX,
                "Cube Size",
                "Size of the cube to project on",
                0.001f,
                100.0f);
  uv_map_clip_correct_properties(ot);
}

/** \} */

/* -------------------------------------------------------------------- */
/** \name Simple UVs for Texture Painting
 * \{ */

void ED_uvedit_add_simple_uvs(Main *bmain, const Scene *scene, Object *ob)
{
  Mesh *me = ob->data;
  bool sync_selection = (scene->toolsettings->uv_flag & UV_SYNC_SELECTION) != 0;

  BMesh *bm = BM_mesh_create(&bm_mesh_allocsize_default,
                             &((struct BMeshCreateParams){
                                 .use_toolflags = false,
                             }));

  /* turn sync selection off,
   * since we are not in edit mode we need to ensure only the uv flags are tested */
  scene->toolsettings->uv_flag &= ~UV_SYNC_SELECTION;

  ED_mesh_uv_ensure(me, NULL);

  BM_mesh_bm_from_me(bm,
                     me,
                     (&(struct BMeshFromMeshParams){
                         .calc_face_normal = true,
                         .calc_vert_normal = true,
                     }));
  /* Select all UVs for cube_project. */
  ED_uvedit_select_all(bm);
  /* A cube size of 2.0 maps [-1..1] vertex coords to [0.0..1.0] in UV coords. */
  uvedit_unwrap_cube_project(scene, bm, 2.0, false, false, NULL);

  /* Pack UVs. */
  const struct UVPackIsland_Params params = {
      .rotate = true,
      .only_selected_uvs = false,
      .only_selected_faces = false,
      .correct_aspect = false,
      .use_seams = true,
      .margin_method = ED_UVPACK_MARGIN_SCALED,
      .margin = 0.01f, /* bfa - change the defaults of uv margin*/
  };
  ED_uvedit_pack_islands_multi(scene, &ob, 1, &bm, NULL, &params);

  /* Write back from BMesh to Mesh. */
  BM_mesh_bm_to_me(bmain, bm, me, (&(struct BMeshToMeshParams){0}));
  BM_mesh_free(bm);

  if (sync_selection) {
    scene->toolsettings->uv_flag |= UV_SYNC_SELECTION;
  }
}

/** \} */<|MERGE_RESOLUTION|>--- conflicted
+++ resolved
@@ -2075,18 +2075,9 @@
       0,
       "Use Subdivision Surface",
       "Map UVs taking vertex position after Subdivision Surface modifier has been applied");
-<<<<<<< HEAD
   RNA_def_enum(
-      ot->srna, "margin_method", pack_margin_method, ED_UVPACK_MARGIN_SCALED, "Margin Method", "");
+      ot->srna, "margin_method", pack_margin_method_items, ED_UVPACK_MARGIN_SCALED, "Margin Method", "");
   /* bfa - change the defaults of uv margin */
-=======
-  RNA_def_enum(ot->srna,
-               "margin_method",
-               pack_margin_method_items,
-               ED_UVPACK_MARGIN_SCALED,
-               "Margin Method",
-               "");
->>>>>>> 87bb14ab
   RNA_def_float_factor(
       ot->srna, "margin", 0.01f, 0.0f, 1.0f, "Margin", "Space between islands", 0.0f, 1.0f);
 }
