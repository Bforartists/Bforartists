--- conflicted
+++ resolved
@@ -180,30 +180,6 @@
 
   /* These can be reordered freely. */
   constexpr std::array<blender::StringRefNull, BCONTEXT_TOT> filter_items = {
-<<<<<<< HEAD
-        /*bfa - we don't have the tools in the properties editor.
-  Not commenting this out leads to a crash to desktop since the array then doesn't fit anymore
-  See also source\blender\makesrna\intern\rna_space.cc - static const EnumPropertyItem
-  *rna_SpaceProperties_context_itemf */
-      "show_properties_tool",
-      "show_properties_render",
-      "show_properties_output",
-      "show_properties_view_layer",
-      "show_properties_scene",
-      "show_properties_world",
-      "show_properties_collection",
-      "show_properties_object",
-      "show_properties_modifiers",
-      "show_properties_effects",
-      "show_properties_particles",
-      "show_properties_physics",
-      "show_properties_constraints",
-      "show_properties_data",
-      "show_properties_bone",
-      "show_properties_bone_constraints",
-      "show_properties_material",
-      "show_properties_texture",
-=======
       "show_properties_tool",        "show_properties_render",
       "show_properties_output",      "show_properties_view_layer",
       "show_properties_scene",       "show_properties_world",
@@ -214,7 +190,6 @@
       "show_properties_bone",        "show_properties_bone_constraints",
       "show_properties_material",    "show_properties_texture",
       "show_properties_strip",       "show_properties_strip_modifier",
->>>>>>> d990026f
   };
 
   for (blender::StringRefNull item : filter_items) {
@@ -323,18 +298,12 @@
       return "constraint";
     case BCONTEXT_BONE_CONSTRAINT:
       return "bone_constraint";
-<<<<<<< HEAD
-    /*BFA - Tools tab not shown*/
-    //case BCONTEXT_TOOL:
-    //  return "tool";
-=======
     case BCONTEXT_TOOL:
       return "tool";
     case BCONTEXT_STRIP:
       return "strip";
     case BCONTEXT_STRIP_MODIFIER:
       return "strip_modifier";
->>>>>>> d990026f
   }
 
   /* All the cases should be handled. */
