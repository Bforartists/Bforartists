--- conflicted
+++ resolved
@@ -691,28 +691,6 @@
     }
   }
 
-<<<<<<< HEAD
-  /* draw button */
-  if (user) {
-    uiBlock *block = uiLayoutGetBlock(layout);
-    uiBut *but;
-
-    but = uiDefIconBut(block,
-                       UI_BTYPE_BUT,
-                       0,
-                       ICON_PROPERTIES,
-                       0,
-                       0,
-                       UI_UNIT_X,
-                       UI_UNIT_Y,
-                       NULL,
-                       0.0,
-                       0.0,
-                       0.0,
-                       0.0,
-                       TIP_("Change Context\nShow texture in texture tab"));
-    UI_but_func_set(but, template_texture_show, user->ptr.data, user->prop);
-=======
   /* Draw button (disabled if we cannot find a Properties Editor to display this in). */
   uiBlock *block = uiLayoutGetBlock(layout);
   uiBut *but;
@@ -739,6 +717,5 @@
   }
   else if (!user_found) {
     UI_but_disable(but, TIP_("No texture user found"));
->>>>>>> 9eda5d62
   }
 }