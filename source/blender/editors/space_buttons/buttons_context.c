/*
 * This program is free software; you can redistribute it and/or
 * modify it under the terms of the GNU General Public License
 * as published by the Free Software Foundation; either version 2
 * of the License, or (at your option) any later version.
 *
 * This program is distributed in the hope that it will be useful,
 * but WITHOUT ANY WARRANTY; without even the implied warranty of
 * MERCHANTABILITY or FITNESS FOR A PARTICULAR PURPOSE.  See the
 * GNU General Public License for more details.
 *
 * You should have received a copy of the GNU General Public License
 * along with this program; if not, write to the Free Software Foundation,
 * Inc., 51 Franklin Street, Fifth Floor, Boston, MA 02110-1301, USA.
 *
 * The Original Code is Copyright (C) 2009 Blender Foundation.
 * All rights reserved.
 */

/** \file
 * \ingroup spbuttons
 */

#include <stdlib.h>
#include <string.h>

#include "MEM_guardedalloc.h"

#include "BLI_listbase.h"
#include "BLI_utildefines.h"

#include "BLT_translation.h"

#include "DNA_armature_types.h"
#include "DNA_brush_types.h"
#include "DNA_collection_types.h"
#include "DNA_light_types.h"
#include "DNA_linestyle_types.h"
#include "DNA_material_types.h"
#include "DNA_node_types.h"
#include "DNA_scene_types.h"
#include "DNA_windowmanager_types.h"
#include "DNA_world_types.h"

#include "BKE_action.h"
#include "BKE_context.h"
#include "BKE_layer.h"
#include "BKE_linestyle.h"
#include "BKE_material.h"
#include "BKE_modifier.h"
#include "BKE_paint.h"
#include "BKE_particle.h"
#include "BKE_screen.h"
#include "BKE_texture.h"

#include "RNA_access.h"

#include "ED_armature.h"
#include "ED_physics.h"
#include "ED_screen.h"

#include "UI_interface.h"
#include "UI_resources.h"

#include "WM_api.h"

#include "buttons_intern.h"  // own include

static int set_pointer_type(ButsContextPath *path, bContextDataResult *result, StructRNA *type)
{
  PointerRNA *ptr;
  int a;

  for (a = 0; a < path->len; a++) {
    ptr = &path->ptr[a];

    if (RNA_struct_is_a(ptr->type, type)) {
      CTX_data_pointer_set(result, ptr->owner_id, ptr->type, ptr->data);
      return 1;
    }
  }

  return 0;
}

static PointerRNA *get_pointer_type(ButsContextPath *path, StructRNA *type)
{
  PointerRNA *ptr;
  int a;

  for (a = 0; a < path->len; a++) {
    ptr = &path->ptr[a];

    if (RNA_struct_is_a(ptr->type, type)) {
      return ptr;
    }
  }

  return NULL;
}

/************************* Creating the Path ************************/

static bool buttons_context_path_scene(ButsContextPath *path)
{
  PointerRNA *ptr = &path->ptr[path->len - 1];

  /* this one just verifies */
  return RNA_struct_is_a(ptr->type, &RNA_Scene);
}

static int buttons_context_path_view_layer(ButsContextPath *path, wmWindow *win)
{
  PointerRNA *ptr = &path->ptr[path->len - 1];

  /* View Layer may have already been resolved in a previous call
   * (e.g. in buttons_context_path_linestyle). */
  if (RNA_struct_is_a(ptr->type, &RNA_ViewLayer)) {
    return 1;
  }

  if (buttons_context_path_scene(path)) {
    Scene *scene = path->ptr[path->len - 1].data;
    ViewLayer *view_layer = (win->scene == scene) ? WM_window_get_active_view_layer(win) :
                                                    BKE_view_layer_default_view(scene);

    RNA_pointer_create(&scene->id, &RNA_ViewLayer, view_layer, &path->ptr[path->len]);
    path->len++;
    return 1;
  }

  return 0;
}

/* note: this function can return 1 without adding a world to the path
 * so the buttons stay visible, but be sure to check the ID type if a ID_WO */
static int buttons_context_path_world(ButsContextPath *path)
{
  Scene *scene;
  World *world;
  PointerRNA *ptr = &path->ptr[path->len - 1];

  /* if we already have a (pinned) world, we're done */
  if (RNA_struct_is_a(ptr->type, &RNA_World)) {
    return 1;
  }
  /* if we have a scene, use the scene's world */
  if (buttons_context_path_scene(path)) {
    scene = path->ptr[path->len - 1].data;
    world = scene->world;

    if (world) {
      RNA_id_pointer_create(&scene->world->id, &path->ptr[path->len]);
      path->len++;
      return 1;
    }

    return 1;
  }

  /* no path to a world possible */
  return 0;
}

static bool buttons_context_path_linestyle(ButsContextPath *path, wmWindow *window)
{
  FreestyleLineStyle *linestyle;
  PointerRNA *ptr = &path->ptr[path->len - 1];

  /* if we already have a (pinned) linestyle, we're done */
  if (RNA_struct_is_a(ptr->type, &RNA_FreestyleLineStyle)) {
    return true;
  }
  /* if we have a view layer, use the lineset's linestyle */
  if (buttons_context_path_view_layer(path, window)) {
    ViewLayer *view_layer = path->ptr[path->len - 1].data;
    linestyle = BKE_linestyle_active_from_view_layer(view_layer);
    if (linestyle) {
      RNA_id_pointer_create(&linestyle->id, &path->ptr[path->len]);
      path->len++;
      return true;
    }
  }

  /* no path to a linestyle possible */
  return false;
}

static bool buttons_context_path_object(ButsContextPath *path)
{
  PointerRNA *ptr = &path->ptr[path->len - 1];

  /* if we already have a (pinned) object, we're done */
  if (RNA_struct_is_a(ptr->type, &RNA_Object)) {
    return true;
  }
  if (!RNA_struct_is_a(ptr->type, &RNA_ViewLayer)) {
    return false;
  }

  ViewLayer *view_layer = ptr->data;
  Object *ob = (view_layer->basact) ? view_layer->basact->object : NULL;

  if (ob) {
    RNA_id_pointer_create(&ob->id, &path->ptr[path->len]);
    path->len++;

    return true;
  }

  /* no path to a object possible */
  return false;
}

static bool buttons_context_path_data(ButsContextPath *path, int type)
{
  Object *ob;
  PointerRNA *ptr = &path->ptr[path->len - 1];

  /* if we already have a data, we're done */
  if (RNA_struct_is_a(ptr->type, &RNA_Mesh) && (type == -1 || type == OB_MESH)) {
    return true;
  }
  if (RNA_struct_is_a(ptr->type, &RNA_Curve) &&
      (type == -1 || ELEM(type, OB_CURVE, OB_SURF, OB_FONT))) {
    return true;
  }
  if (RNA_struct_is_a(ptr->type, &RNA_Armature) && (type == -1 || type == OB_ARMATURE)) {
    return true;
  }
  if (RNA_struct_is_a(ptr->type, &RNA_MetaBall) && (type == -1 || type == OB_MBALL)) {
    return true;
  }
  if (RNA_struct_is_a(ptr->type, &RNA_Lattice) && (type == -1 || type == OB_LATTICE)) {
    return true;
  }
  if (RNA_struct_is_a(ptr->type, &RNA_Camera) && (type == -1 || type == OB_CAMERA)) {
    return true;
  }
  if (RNA_struct_is_a(ptr->type, &RNA_Light) && (type == -1 || type == OB_LAMP)) {
    return true;
  }
  if (RNA_struct_is_a(ptr->type, &RNA_Speaker) && (type == -1 || type == OB_SPEAKER)) {
    return true;
  }
  if (RNA_struct_is_a(ptr->type, &RNA_LightProbe) && (type == -1 || type == OB_LIGHTPROBE)) {
    return true;
  }
  if (RNA_struct_is_a(ptr->type, &RNA_GreasePencil) && (type == -1 || type == OB_GPENCIL)) {
    return true;
  }
#ifdef WITH_HAIR_NODES
  if (RNA_struct_is_a(ptr->type, &RNA_Hair) && (type == -1 || type == OB_HAIR)) {
    return true;
  }
#endif
#ifdef WITH_PARTICLE_NODES
  if (RNA_struct_is_a(ptr->type, &RNA_PointCloud) && (type == -1 || type == OB_POINTCLOUD)) {
    return true;
  }
#endif
  if (RNA_struct_is_a(ptr->type, &RNA_Volume) && (type == -1 || type == OB_VOLUME)) {
    return true;
  }
  /* try to get an object in the path, no pinning supported here */
  if (buttons_context_path_object(path)) {
    ob = path->ptr[path->len - 1].data;

    if (ob && (type == -1 || type == ob->type)) {
      RNA_id_pointer_create(ob->data, &path->ptr[path->len]);
      path->len++;

      return true;
    }
  }

  /* no path to data possible */
  return false;
}

static bool buttons_context_path_modifier(ButsContextPath *path)
{
  Object *ob;

  if (buttons_context_path_object(path)) {
    ob = path->ptr[path->len - 1].data;

    if (ob && ELEM(ob->type,
                   OB_MESH,
                   OB_CURVE,
                   OB_FONT,
                   OB_SURF,
                   OB_LATTICE,
                   OB_GPENCIL,
                   OB_HAIR,
                   OB_POINTCLOUD,
                   OB_VOLUME)) {
      return true;
    }
  }

  return false;
}

static bool buttons_context_path_shaderfx(ButsContextPath *path)
{
  Object *ob;

  if (buttons_context_path_object(path)) {
    ob = path->ptr[path->len - 1].data;

    if (ob && ELEM(ob->type, OB_GPENCIL)) {
      return true;
    }
  }

  return false;
}

static bool buttons_context_path_material(ButsContextPath *path)
{
  Object *ob;
  PointerRNA *ptr = &path->ptr[path->len - 1];
  Material *ma;

  /* if we already have a (pinned) material, we're done */
  if (RNA_struct_is_a(ptr->type, &RNA_Material)) {
    return true;
  }
  /* if we have an object, use the object material slot */
  if (buttons_context_path_object(path)) {
    ob = path->ptr[path->len - 1].data;

    if (ob && OB_TYPE_SUPPORT_MATERIAL(ob->type)) {
      ma = BKE_object_material_get(ob, ob->actcol);
      if (ma != NULL) {
        RNA_id_pointer_create(&ma->id, &path->ptr[path->len]);
        path->len++;
      }
      return true;
    }
  }

  /* no path to a material possible */
  return false;
}

static bool buttons_context_path_bone(ButsContextPath *path)
{
  bArmature *arm;
  EditBone *edbo;

  /* if we have an armature, get the active bone */
  if (buttons_context_path_data(path, OB_ARMATURE)) {
    arm = path->ptr[path->len - 1].data;

    if (arm->edbo) {
      if (arm->act_edbone) {
        edbo = arm->act_edbone;
        RNA_pointer_create(&arm->id, &RNA_EditBone, edbo, &path->ptr[path->len]);
        path->len++;
        return true;
      }
    }
    else {
      if (arm->act_bone) {
        RNA_pointer_create(&arm->id, &RNA_Bone, arm->act_bone, &path->ptr[path->len]);
        path->len++;
        return true;
      }
    }
  }

  /* no path to a bone possible */
  return false;
}

static bool buttons_context_path_pose_bone(ButsContextPath *path)
{
  PointerRNA *ptr = &path->ptr[path->len - 1];

  /* if we already have a (pinned) PoseBone, we're done */
  if (RNA_struct_is_a(ptr->type, &RNA_PoseBone)) {
    return true;
  }

  /* if we have an armature, get the active bone */
  if (buttons_context_path_object(path)) {
    Object *ob = path->ptr[path->len - 1].data;
    bArmature *arm = ob->data; /* path->ptr[path->len-1].data - works too */

    if (ob->type != OB_ARMATURE || arm->edbo) {
      return false;
    }

    if (arm->act_bone) {
      bPoseChannel *pchan = BKE_pose_channel_find_name(ob->pose, arm->act_bone->name);
      if (pchan) {
        RNA_pointer_create(&ob->id, &RNA_PoseBone, pchan, &path->ptr[path->len]);
        path->len++;
        return true;
      }
    }
  }

  /* no path to a bone possible */
  return false;
}

static bool buttons_context_path_particle(ButsContextPath *path)
{
  Object *ob;
  ParticleSystem *psys;
  PointerRNA *ptr = &path->ptr[path->len - 1];

  /* if we already have (pinned) particle settings, we're done */
  if (RNA_struct_is_a(ptr->type, &RNA_ParticleSettings)) {
    return true;
  }
  /* if we have an object, get the active particle system */
  if (buttons_context_path_object(path)) {
    ob = path->ptr[path->len - 1].data;

    if (ob && ob->type == OB_MESH) {
      psys = psys_get_current(ob);

      RNA_pointer_create(&ob->id, &RNA_ParticleSystem, psys, &path->ptr[path->len]);
      path->len++;
      return true;
    }
  }

  /* no path to a particle system possible */
  return false;
}

static bool buttons_context_path_brush(const bContext *C, ButsContextPath *path)
{
  Scene *scene;
  Brush *br = NULL;
  PointerRNA *ptr = &path->ptr[path->len - 1];

  /* if we already have a (pinned) brush, we're done */
  if (RNA_struct_is_a(ptr->type, &RNA_Brush)) {
    return true;
  }
  /* if we have a scene, use the toolsettings brushes */
  if (buttons_context_path_scene(path)) {
    scene = path->ptr[path->len - 1].data;

    if (scene) {
      wmWindow *window = CTX_wm_window(C);
      ViewLayer *view_layer = WM_window_get_active_view_layer(window);
      br = BKE_paint_brush(BKE_paint_get_active(scene, view_layer));
    }

    if (br) {
      RNA_id_pointer_create((ID *)br, &path->ptr[path->len]);
      path->len++;

      return true;
    }
  }

  /* no path to a brush possible */
  return false;
}

static bool buttons_context_path_texture(const bContext *C,
                                         ButsContextPath *path,
                                         ButsContextTexture *ct)
{
  PointerRNA *ptr = &path->ptr[path->len - 1];
  ID *id;

  if (!ct) {
    return false;
  }

  /* if we already have a (pinned) texture, we're done */
  if (RNA_struct_is_a(ptr->type, &RNA_Texture)) {
    return true;
  }

  if (!ct->user) {
    return false;
  }

  id = ct->user->id;

  if (id) {
    if (GS(id->name) == ID_BR) {
      buttons_context_path_brush(C, path);
    }
    else if (GS(id->name) == ID_PA) {
      buttons_context_path_particle(path);
    }
    else if (GS(id->name) == ID_OB) {
      buttons_context_path_object(path);
    }
    else if (GS(id->name) == ID_LS) {
      buttons_context_path_linestyle(path, CTX_wm_window(C));
    }
  }

  if (ct->texture) {
    RNA_id_pointer_create(&ct->texture->id, &path->ptr[path->len]);
    path->len++;
  }

  return true;
}

#ifdef WITH_FREESTYLE
static bool buttons_context_linestyle_pinnable(const bContext *C, ViewLayer *view_layer)
{
  wmWindow *window = CTX_wm_window(C);
  Scene *scene = WM_window_get_active_scene(window);
  FreestyleConfig *config;
  SpaceProperties *sbuts;

  /* if Freestyle is disabled in the scene */
  if ((scene->r.mode & R_EDGE_FRS) == 0) {
    return false;
  }
  /* if Freestyle is not in the Parameter Editor mode */
  config = &view_layer->freestyle_config;
  if (config->mode != FREESTYLE_CONTROL_EDITOR_MODE) {
    return false;
  }
  /* if the scene has already been pinned */
  sbuts = CTX_wm_space_properties(C);
  if (sbuts->pinid && sbuts->pinid == &scene->id) {
    return false;
  }
  return true;
}
#endif

static bool buttons_context_path(const bContext *C, ButsContextPath *path, int mainb, int flag)
{
  /* Note we don't use CTX_data here, instead we get it from the window.
   * Otherwise there is a loop reading the context that we are setting. */
  SpaceProperties *sbuts = CTX_wm_space_properties(C);
  wmWindow *window = CTX_wm_window(C);
  Scene *scene = WM_window_get_active_scene(window);
  ViewLayer *view_layer = WM_window_get_active_view_layer(window);
  ID *id;
  int found;

  memset(path, 0, sizeof(*path));
  path->flag = flag;

  /* If some ID datablock is pinned, set the root pointer. */
  if (sbuts->pinid) {
    id = sbuts->pinid;

    RNA_id_pointer_create(id, &path->ptr[0]);
    path->len++;
  }
  /* No pinned root, use scene as initial root. */
  else if (mainb != BCONTEXT_TOOL) {
    RNA_id_pointer_create(&scene->id, &path->ptr[0]);
    path->len++;

    if (!ELEM(mainb,
              BCONTEXT_SCENE,
              BCONTEXT_RENDER,
              BCONTEXT_OUTPUT,
              BCONTEXT_VIEW_LAYER,
              BCONTEXT_WORLD)) {
      RNA_pointer_create(NULL, &RNA_ViewLayer, view_layer, &path->ptr[path->len]);
      path->len++;
    }
  }

  /* now for each buttons context type, we try to construct a path,
   * tracing back recursively */
  switch (mainb) {
    case BCONTEXT_SCENE:
    case BCONTEXT_RENDER:
    case BCONTEXT_OUTPUT:
      found = buttons_context_path_scene(path);
      break;
    case BCONTEXT_VIEW_LAYER:
#ifdef WITH_FREESTYLE
      if (buttons_context_linestyle_pinnable(C, view_layer)) {
        found = buttons_context_path_linestyle(path, window);
        if (found) {
          break;
        }
      }
#endif
      found = buttons_context_path_view_layer(path, window);
      break;
    case BCONTEXT_WORLD:
      found = buttons_context_path_world(path);
      break;
    case BCONTEXT_TOOL:
      found = true;
      break;
    case BCONTEXT_OBJECT:
    case BCONTEXT_PHYSICS:
    case BCONTEXT_CONSTRAINT:
      found = buttons_context_path_object(path);
      break;
    case BCONTEXT_MODIFIER:
      found = buttons_context_path_modifier(path);
      break;
    case BCONTEXT_SHADERFX:
      found = buttons_context_path_shaderfx(path);
      break;
    case BCONTEXT_DATA:
      found = buttons_context_path_data(path, -1);
      break;
    case BCONTEXT_PARTICLE:
      found = buttons_context_path_particle(path);
      break;
    case BCONTEXT_MATERIAL:
      found = buttons_context_path_material(path);
      break;
    case BCONTEXT_TEXTURE:
      found = buttons_context_path_texture(C, path, sbuts->texuser);
      break;
    case BCONTEXT_BONE:
      found = buttons_context_path_bone(path);
      if (!found) {
        found = buttons_context_path_data(path, OB_ARMATURE);
      }
      break;
    case BCONTEXT_BONE_CONSTRAINT:
      found = buttons_context_path_pose_bone(path);
      break;
    default:
      found = false;
      break;
  }

  return found;
}

static bool buttons_shading_context(const bContext *C, int mainb)
{
  wmWindow *window = CTX_wm_window(C);
  ViewLayer *view_layer = WM_window_get_active_view_layer(window);
  Object *ob = OBACT(view_layer);

  if (ELEM(mainb, BCONTEXT_MATERIAL, BCONTEXT_WORLD, BCONTEXT_TEXTURE)) {
    return true;
  }
  if (mainb == BCONTEXT_DATA && ob && ELEM(ob->type, OB_LAMP, OB_CAMERA)) {
    return true;
  }

  return false;
}

static int buttons_shading_new_context(const bContext *C, int flag)
{
  wmWindow *window = CTX_wm_window(C);
  ViewLayer *view_layer = WM_window_get_active_view_layer(window);
  Object *ob = OBACT(view_layer);

  if (flag & (1 << BCONTEXT_MATERIAL)) {
    return BCONTEXT_MATERIAL;
  }
  if (ob && ELEM(ob->type, OB_LAMP, OB_CAMERA) && (flag & (1 << BCONTEXT_DATA))) {
    return BCONTEXT_DATA;
  }
  if (flag & (1 << BCONTEXT_WORLD)) {
    return BCONTEXT_WORLD;
  }

  return BCONTEXT_RENDER;
}

void buttons_context_compute(const bContext *C, SpaceProperties *sbuts)
{
  ButsContextPath *path;
  PointerRNA *ptr;
  int a, pflag = 0, flag = 0;

  if (!sbuts->path) {
    sbuts->path = MEM_callocN(sizeof(ButsContextPath), "ButsContextPath");
  }

  path = sbuts->path;

  /* Set scene path. */
  buttons_context_path(C, path, BCONTEXT_SCENE, pflag);

  buttons_texture_context_compute(C, sbuts);

  /* for each context, see if we can compute a valid path to it, if
   * this is the case, we know we have to display the button */
  for (a = 0; a < BCONTEXT_TOT; a++) {
    if (buttons_context_path(C, path, a, pflag)) {
      flag |= (1 << a);

      /* setting icon for data context */
      if (a == BCONTEXT_DATA) {
        ptr = &path->ptr[path->len - 1];

        if (ptr->type) {
          if (RNA_struct_is_a(ptr->type, &RNA_Light)) {
            sbuts->dataicon = ICON_OUTLINER_DATA_LIGHT;
          }
          else {
            sbuts->dataicon = RNA_struct_ui_icon(ptr->type);
          }
        }
        else {
          sbuts->dataicon = ICON_EMPTY_DATA;
        }
      }
    }
  }

  /* always try to use the tab that was explicitly
   * set to the user, so that once that context comes
   * back, the tab is activated again */
  sbuts->mainb = sbuts->mainbuser;

  /* in case something becomes invalid, change */
  if ((flag & (1 << sbuts->mainb)) == 0) {
    if (sbuts->flag & SB_SHADING_CONTEXT) {
      /* try to keep showing shading related buttons */
      sbuts->mainb = buttons_shading_new_context(C, flag);
    }
    else if (flag & BCONTEXT_OBJECT) {
      sbuts->mainb = BCONTEXT_OBJECT;
    }
    else {
      for (a = 0; a < BCONTEXT_TOT; a++) {
        if (flag & (1 << a)) {
          sbuts->mainb = a;
          break;
        }
      }
    }
  }

  buttons_context_path(C, path, sbuts->mainb, pflag);

  if (!(flag & (1 << sbuts->mainb))) {
    if (flag & (1 << BCONTEXT_OBJECT)) {
      sbuts->mainb = BCONTEXT_OBJECT;
    }
    else {
      sbuts->mainb = BCONTEXT_SCENE;
    }
  }

  if (buttons_shading_context(C, sbuts->mainb)) {
    sbuts->flag |= SB_SHADING_CONTEXT;
  }
  else {
    sbuts->flag &= ~SB_SHADING_CONTEXT;
  }

  sbuts->pathflag = flag;
}

/************************* Context Callback ************************/

const char *buttons_context_dir[] = {
    "texture_slot",
    "scene",
    "world",
    "object",
    "mesh",
    "armature",
    "lattice",
    "curve",
    "meta_ball",
    "light",
    "speaker",
    "lightprobe",
    "camera",
    "material",
    "material_slot",
    "texture",
    "texture_user",
    "texture_user_property",
    "bone",
    "edit_bone",
    "pose_bone",
    "particle_system",
    "particle_system_editable",
    "particle_settings",
    "cloth",
    "soft_body",
    "fluid",
    "collision",
    "brush",
    "dynamic_paint",
    "line_style",
    "collection",
    "gpencil",
#ifdef WITH_HAIR_NODES
    "hair",
#endif
#ifdef WITH_PARTICLE_NODES
    "pointcloud",
#endif
    "volume",
    NULL,
};

int buttons_context(const bContext *C, const char *member, bContextDataResult *result)
{
  SpaceProperties *sbuts = CTX_wm_space_properties(C);
  ButsContextPath *path = sbuts ? sbuts->path : NULL;

  if (!path) {
    return 0;
  }

  if (sbuts->mainb == BCONTEXT_TOOL) {
    return 0;
  }

  /* here we handle context, getting data from precomputed path */
  if (CTX_data_dir(member)) {
    /* in case of new shading system we skip texture_slot, complex python
     * UI script logic depends on checking if this is available */
    if (sbuts->texuser) {
      CTX_data_dir_set(result, buttons_context_dir + 1);
    }
    else {
      CTX_data_dir_set(result, buttons_context_dir);
    }
    return 1;
  }
  if (CTX_data_equals(member, "scene")) {
    /* Do not return one here if scene not found in path,
     * in this case we want to get default context scene! */
    return set_pointer_type(path, result, &RNA_Scene);
  }
  if (CTX_data_equals(member, "world")) {
    set_pointer_type(path, result, &RNA_World);
    return 1;
  }
  if (CTX_data_equals(member, "object")) {
    set_pointer_type(path, result, &RNA_Object);
    return 1;
  }
  if (CTX_data_equals(member, "mesh")) {
    set_pointer_type(path, result, &RNA_Mesh);
    return 1;
  }
  if (CTX_data_equals(member, "armature")) {
    set_pointer_type(path, result, &RNA_Armature);
    return 1;
  }
  if (CTX_data_equals(member, "lattice")) {
    set_pointer_type(path, result, &RNA_Lattice);
    return 1;
  }
  if (CTX_data_equals(member, "curve")) {
    set_pointer_type(path, result, &RNA_Curve);
    return 1;
  }
  if (CTX_data_equals(member, "meta_ball")) {
    set_pointer_type(path, result, &RNA_MetaBall);
    return 1;
  }
  if (CTX_data_equals(member, "light")) {
    set_pointer_type(path, result, &RNA_Light);
    return 1;
  }
  if (CTX_data_equals(member, "camera")) {
    set_pointer_type(path, result, &RNA_Camera);
    return 1;
  }
  if (CTX_data_equals(member, "speaker")) {
    set_pointer_type(path, result, &RNA_Speaker);
    return 1;
  }
  if (CTX_data_equals(member, "lightprobe")) {
    set_pointer_type(path, result, &RNA_LightProbe);
    return 1;
  }
#ifdef WITH_HAIR_NODES
  if (CTX_data_equals(member, "hair")) {
    set_pointer_type(path, result, &RNA_Hair);
    return 1;
  }
#endif
#ifdef WITH_PARTICLE_NODES
  if (CTX_data_equals(member, "pointcloud")) {
    set_pointer_type(path, result, &RNA_PointCloud);
    return 1;
  }
#endif
  if (CTX_data_equals(member, "volume")) {
    set_pointer_type(path, result, &RNA_Volume);
    return 1;
  }
  if (CTX_data_equals(member, "material")) {
    set_pointer_type(path, result, &RNA_Material);
    return 1;
  }
  if (CTX_data_equals(member, "texture")) {
    ButsContextTexture *ct = sbuts->texuser;

    if (ct) {
      CTX_data_pointer_set(result, &ct->texture->id, &RNA_Texture, ct->texture);
    }

    return 1;
  }
  if (CTX_data_equals(member, "material_slot")) {
    PointerRNA *ptr = get_pointer_type(path, &RNA_Object);

    if (ptr) {
      Object *ob = ptr->data;

      if (ob && OB_TYPE_SUPPORT_MATERIAL(ob->type) && ob->totcol) {
        /* a valid actcol isn't ensured [#27526] */
        int matnr = ob->actcol - 1;
        if (matnr < 0) {
          matnr = 0;
        }
        CTX_data_pointer_set(result, &ob->id, &RNA_MaterialSlot, &ob->mat[matnr]);
      }
    }

    return 1;
  }
  if (CTX_data_equals(member, "texture_user")) {
    ButsContextTexture *ct = sbuts->texuser;

    if (!ct) {
      return -1;
    }

    if (ct->user && ct->user->ptr.data) {
      ButsTextureUser *user = ct->user;
      CTX_data_pointer_set(result, user->ptr.owner_id, user->ptr.type, user->ptr.data);
    }

    return 1;
  }
  if (CTX_data_equals(member, "texture_user_property")) {
    ButsContextTexture *ct = sbuts->texuser;

    if (!ct) {
      return -1;
    }

    if (ct->user && ct->user->ptr.data) {
      ButsTextureUser *user = ct->user;
      CTX_data_pointer_set(result, NULL, &RNA_Property, user->prop);
    }

    return 1;
  }
  if (CTX_data_equals(member, "texture_node")) {
    ButsContextTexture *ct = sbuts->texuser;

    if (ct) {
      /* new shading system */
      if (ct->user && ct->user->node) {
        CTX_data_pointer_set(result, &ct->user->ntree->id, &RNA_Node, ct->user->node);
      }

      return 1;
    }
    return -1; /* found but not available */
  }
  if (CTX_data_equals(member, "texture_slot")) {
    ButsContextTexture *ct = sbuts->texuser;
    PointerRNA *ptr;

    /* Particles slots are used in both old and new textures handling. */
    if ((ptr = get_pointer_type(path, &RNA_ParticleSystem))) {
      ParticleSettings *part = ((ParticleSystem *)ptr->data)->part;

      if (part) {
        CTX_data_pointer_set(
            result, &part->id, &RNA_ParticleSettingsTextureSlot, part->mtex[(int)part->texact]);
      }
    }
    else if (ct) {
      return 0; /* new shading system */
    }
    else if ((ptr = get_pointer_type(path, &RNA_FreestyleLineStyle))) {
      FreestyleLineStyle *ls = ptr->data;

      if (ls) {
        CTX_data_pointer_set(
            result, &ls->id, &RNA_LineStyleTextureSlot, ls->mtex[(int)ls->texact]);
      }
    }

    return 1;
  }
  if (CTX_data_equals(member, "bone")) {
    set_pointer_type(path, result, &RNA_Bone);
    return 1;
  }
  if (CTX_data_equals(member, "edit_bone")) {
    set_pointer_type(path, result, &RNA_EditBone);
    return 1;
  }
  if (CTX_data_equals(member, "pose_bone")) {
    set_pointer_type(path, result, &RNA_PoseBone);
    return 1;
  }
  if (CTX_data_equals(member, "particle_system")) {
    set_pointer_type(path, result, &RNA_ParticleSystem);
    return 1;
  }
  if (CTX_data_equals(member, "particle_system_editable")) {
    if (PE_poll((bContext *)C)) {
      set_pointer_type(path, result, &RNA_ParticleSystem);
    }
    else {
      CTX_data_pointer_set(result, NULL, &RNA_ParticleSystem, NULL);
    }
    return 1;
  }
  if (CTX_data_equals(member, "particle_settings")) {
    /* only available when pinned */
    PointerRNA *ptr = get_pointer_type(path, &RNA_ParticleSettings);

    if (ptr && ptr->data) {
      CTX_data_pointer_set(result, ptr->owner_id, &RNA_ParticleSettings, ptr->data);
      return 1;
    }

    /* get settings from active particle system instead */
    ptr = get_pointer_type(path, &RNA_ParticleSystem);

    if (ptr && ptr->data) {
      ParticleSettings *part = ((ParticleSystem *)ptr->data)->part;
      CTX_data_pointer_set(result, ptr->owner_id, &RNA_ParticleSettings, part);
      return 1;
    }

    set_pointer_type(path, result, &RNA_ParticleSettings);
    return 1;
  }
  if (CTX_data_equals(member, "cloth")) {
    PointerRNA *ptr = get_pointer_type(path, &RNA_Object);

    if (ptr && ptr->data) {
      Object *ob = ptr->data;
      ModifierData *md = BKE_modifiers_findby_type(ob, eModifierType_Cloth);
      CTX_data_pointer_set(result, &ob->id, &RNA_ClothModifier, md);
      return 1;
    }
    return -1; /* found but not available */
  }
  if (CTX_data_equals(member, "soft_body")) {
    PointerRNA *ptr = get_pointer_type(path, &RNA_Object);

    if (ptr && ptr->data) {
      Object *ob = ptr->data;
      ModifierData *md = BKE_modifiers_findby_type(ob, eModifierType_Softbody);
      CTX_data_pointer_set(result, &ob->id, &RNA_SoftBodyModifier, md);
      return 1;
    }
    return -1; /* found but not available */
  }

  if (CTX_data_equals(member, "fluid")) {
    PointerRNA *ptr = get_pointer_type(path, &RNA_Object);

    if (ptr && ptr->data) {
      Object *ob = ptr->data;
      ModifierData *md = BKE_modifiers_findby_type(ob, eModifierType_Fluid);
      CTX_data_pointer_set(result, &ob->id, &RNA_FluidModifier, md);
      return 1;
    }
    return -1; /* found but not available */
  }
  if (CTX_data_equals(member, "collision")) {
    PointerRNA *ptr = get_pointer_type(path, &RNA_Object);

    if (ptr && ptr->data) {
      Object *ob = ptr->data;
      ModifierData *md = BKE_modifiers_findby_type(ob, eModifierType_Collision);
      CTX_data_pointer_set(result, &ob->id, &RNA_CollisionModifier, md);
      return 1;
    }
    return -1; /* found but not available */
  }
  if (CTX_data_equals(member, "brush")) {
    set_pointer_type(path, result, &RNA_Brush);
    return 1;
  }
  if (CTX_data_equals(member, "dynamic_paint")) {
    PointerRNA *ptr = get_pointer_type(path, &RNA_Object);

    if (ptr && ptr->data) {
      Object *ob = ptr->data;
      ModifierData *md = BKE_modifiers_findby_type(ob, eModifierType_DynamicPaint);
      CTX_data_pointer_set(result, &ob->id, &RNA_DynamicPaintModifier, md);
      return 1;
    }
    return -1; /* found but not available */
  }
  if (CTX_data_equals(member, "line_style")) {
    set_pointer_type(path, result, &RNA_FreestyleLineStyle);
    return 1;
  }
  if (CTX_data_equals(member, "gpencil")) {
    set_pointer_type(path, result, &RNA_GreasePencil);
    return 1;
  }
  return 0; /* not found */
}

/************************* Drawing the Path ************************/

void buttons_context_draw(const bContext *C, uiLayout *layout)
{
  SpaceProperties *sbuts = CTX_wm_space_properties(C);
  ButsContextPath *path = sbuts->path;
  uiLayout *row, *sub;
  PointerRNA *ptr;
  char namebuf[128], *name;
  int a, icon;
  bool first = true;

  if (!path) {
    return;
  }

  row = uiLayoutRow(layout, true);
  uiLayoutSetAlignment(row, UI_LAYOUT_ALIGN_LEFT);

  for (a = 0; a < path->len; a++) {
    ptr = &path->ptr[a];

    /* Skip scene and view layer to save space. */
    if ((!ELEM(sbuts->mainb,
               BCONTEXT_RENDER,
               BCONTEXT_OUTPUT,
               BCONTEXT_SCENE,
               BCONTEXT_VIEW_LAYER,
               BCONTEXT_WORLD) &&
         ptr->type == &RNA_Scene)) {
      continue;
    }
    if ((!ELEM(sbuts->mainb,
               BCONTEXT_RENDER,
               BCONTEXT_OUTPUT,
               BCONTEXT_SCENE,
               BCONTEXT_VIEW_LAYER,
               BCONTEXT_WORLD) &&
         ptr->type == &RNA_ViewLayer)) {
      continue;
    }

    /* Add > triangle. */
    if (!first) {
      uiItemL(row, "", ICON_SMALL_TRI_RIGHT_VEC);
    }
    else {
      first = false;
    }

    /* Add icon + name .*/
    if (ptr->data) {
      icon = RNA_struct_ui_icon(ptr->type);
      name = RNA_struct_name_get_alloc(ptr, namebuf, sizeof(namebuf), NULL);

      if (name) {
        uiItemLDrag(row, ptr, name, icon);

        if (name != namebuf) {
          MEM_freeN(name);
        }
      }
      else {
        uiItemL(row, "", icon);
      }
    }
  }

  uiItemSpacer(row);

<<<<<<< HEAD
  block = uiLayoutGetBlock(row);
  UI_block_emboss_set(block, UI_EMBOSS_NONE);
  but = uiDefIconButBitC(block,
                         UI_BTYPE_ICON_TOGGLE,
                         SB_PIN_CONTEXT,
                         0,
                         ICON_UNPINNED,
                         0,
                         0,
                         UI_UNIT_X,
                         UI_UNIT_Y,
                         &sbuts->flag,
                         0,
                         0,
                         0,
                         0,
                         TIP_("Context Pin\nFollow context or keep fixed data-block displayed"));
  UI_but_flag_disable(but, UI_BUT_UNDO); /* skip undo on screen buttons */
  UI_but_func_set(but, pin_cb, NULL, NULL);
=======
  sub = uiLayoutRow(row, false);
  uiLayoutSetEmboss(sub, UI_EMBOSS_NONE);
  uiItemO(sub,
          "",
          (sbuts->flag & SB_PIN_CONTEXT) ? ICON_PINNED : ICON_UNPINNED,
          "BUTTONS_OT_toggle_pin");
>>>>>>> 9e968400
}

#ifdef USE_HEADER_CONTEXT_PATH
static bool buttons_header_context_poll(const bContext *C, HeaderType *UNUSED(ht))
#else
static bool buttons_panel_context_poll(const bContext *C, PanelType *UNUSED(pt))
#endif
{
  SpaceProperties *sbuts = CTX_wm_space_properties(C);
  return (sbuts->mainb != BCONTEXT_TOOL);
}

#ifdef USE_HEADER_CONTEXT_PATH
static void buttons_header_context_draw(const bContext *C, Header *ptr)
#else
static void buttons_panel_context_draw(const bContext *C, Panel *ptr)
#endif
{
  buttons_context_draw(C, ptr->layout);
}

void buttons_context_register(ARegionType *art)
{
#ifdef USE_HEADER_CONTEXT_PATH
  HeaderType *ht;

  ht = MEM_callocN(sizeof(HeaderType), "spacetype buttons context header");
  strcpy(ht->idname, "BUTTONS_HT_context");
  ht->space_type = SPACE_PROPERTIES;
  ht->region_type = art->regionid;
  ht->poll = buttons_header_context_poll;
  ht->draw = buttons_header_context_draw;
  BLI_addtail(&art->headertypes, ht);
#else
  PanelType *pt;

  pt = MEM_callocN(sizeof(PanelType), "spacetype buttons panel context");
  strcpy(pt->idname, "BUTTONS_PT_context");
  strcpy(pt->label, N_("Context")); /* XXX C panels unavailable through RNA bpy.types! */
  strcpy(pt->translation_context, BLT_I18NCONTEXT_DEFAULT_BPYRNA);
  pt->poll = buttons_panel_context_poll;
  pt->draw = buttons_panel_context_draw;
  pt->flag = PNL_NO_HEADER;
  BLI_addtail(&art->paneltypes, pt);
#endif
}

ID *buttons_context_id_path(const bContext *C)
{
  SpaceProperties *sbuts = CTX_wm_space_properties(C);
  ButsContextPath *path = sbuts->path;
  PointerRNA *ptr;
  int a;

  if (path->len) {
    for (a = path->len - 1; a >= 0; a--) {
      ptr = &path->ptr[a];

      /* pin particle settings instead of system, since only settings are an idblock*/
      if (sbuts->mainb == BCONTEXT_PARTICLE && sbuts->flag & SB_PIN_CONTEXT) {
        if (ptr->type == &RNA_ParticleSystem && ptr->data) {
          ParticleSystem *psys = ptr->data;
          return &psys->part->id;
        }
      }

      /* There is no valid image ID panel, Image Empty objects need this workaround.*/
      if (sbuts->mainb == BCONTEXT_DATA && sbuts->flag & SB_PIN_CONTEXT) {
        if (ptr->type == &RNA_Image && ptr->data) {
          continue;
        }
      }

      if (ptr->owner_id) {
        return ptr->owner_id;
      }
    }
  }

  return NULL;
}<|MERGE_RESOLUTION|>--- conflicted
+++ resolved
@@ -1183,34 +1183,12 @@
 
   uiItemSpacer(row);
 
-<<<<<<< HEAD
-  block = uiLayoutGetBlock(row);
-  UI_block_emboss_set(block, UI_EMBOSS_NONE);
-  but = uiDefIconButBitC(block,
-                         UI_BTYPE_ICON_TOGGLE,
-                         SB_PIN_CONTEXT,
-                         0,
-                         ICON_UNPINNED,
-                         0,
-                         0,
-                         UI_UNIT_X,
-                         UI_UNIT_Y,
-                         &sbuts->flag,
-                         0,
-                         0,
-                         0,
-                         0,
-                         TIP_("Context Pin\nFollow context or keep fixed data-block displayed"));
-  UI_but_flag_disable(but, UI_BUT_UNDO); /* skip undo on screen buttons */
-  UI_but_func_set(but, pin_cb, NULL, NULL);
-=======
   sub = uiLayoutRow(row, false);
   uiLayoutSetEmboss(sub, UI_EMBOSS_NONE);
   uiItemO(sub,
           "",
           (sbuts->flag & SB_PIN_CONTEXT) ? ICON_PINNED : ICON_UNPINNED,
           "BUTTONS_OT_toggle_pin");
->>>>>>> 9e968400
 }
 
 #ifdef USE_HEADER_CONTEXT_PATH
