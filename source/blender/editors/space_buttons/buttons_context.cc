--- conflicted
+++ resolved
@@ -1258,11 +1258,7 @@
   uiLayout *pin_row = &row->row(false);
   uiLayoutSetAlignment(pin_row, UI_LAYOUT_ALIGN_RIGHT);
   uiItemSpacer(pin_row);
-<<<<<<< HEAD
-  uiLayoutSetEmboss(pin_row, blender::ui::EmbossType::None);
-=======
   pin_row->emboss_set(blender::ui::EmbossType::None);
->>>>>>> 9a41dc73
   pin_row->op(
       "BUTTONS_OT_toggle_pin", "", (sbuts->flag & SB_PIN_CONTEXT) ? ICON_PINNED : ICON_UNPINNED);
 }
