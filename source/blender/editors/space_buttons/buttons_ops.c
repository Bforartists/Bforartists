/*
 * This program is free software; you can redistribute it and/or
 * modify it under the terms of the GNU General Public License
 * as published by the Free Software Foundation; either version 2
 * of the License, or (at your option) any later version.
 *
 * This program is distributed in the hope that it will be useful,
 * but WITHOUT ANY WARRANTY; without even the implied warranty of
 * MERCHANTABILITY or FITNESS FOR A PARTICULAR PURPOSE.  See the
 * GNU General Public License for more details.
 *
 * You should have received a copy of the GNU General Public License
 * along with this program; if not, write to the Free Software Foundation,
 * Inc., 51 Franklin Street, Fifth Floor, Boston, MA 02110-1301, USA.
 *
 * The Original Code is Copyright (C) 2009 Blender Foundation.
 * All rights reserved.
 */

/** \file
 * \ingroup spbuttons
 */

#include <stdlib.h>
#include <string.h>

#include "MEM_guardedalloc.h"

#include "DNA_userdef_types.h"

#include "BLI_utildefines.h"
#include "BLI_fileops.h"
#include "BLI_path_util.h"
#include "BLI_string.h"

#include "BLT_translation.h"

#include "BKE_context.h"
#include "BKE_main.h"
#include "BKE_report.h"

#include "WM_api.h"
#include "WM_types.h"

#include "ED_screen.h"
#include "ED_undo.h"

#include "RNA_access.h"

#include "UI_interface.h"
#include "UI_resources.h"

#include "buttons_intern.h" /* own include */

/********************** context_menu operator *********************/

static int context_menu_invoke(bContext *C, wmOperator *UNUSED(op), const wmEvent *UNUSED(event))
{
  const ARegion *ar = CTX_wm_region(C);
  uiPopupMenu *pup = UI_popup_menu_begin(C, IFACE_("Context Menu"), ICON_NONE);
  uiLayout *layout = UI_popup_menu_layout(pup);

  uiItemM(layout, "INFO_MT_area", NULL, ICON_NONE);
  if (ar->regiontype == RGN_TYPE_NAV_BAR) {
    ED_screens_navigation_bar_tools_menu_create(C, layout, NULL);
  }

  UI_popup_menu_end(C, pup);

  return OPERATOR_INTERFACE;
}

void BUTTONS_OT_context_menu(wmOperatorType *ot)
{
<<<<<<< HEAD
	/* identifiers */
	ot->name = "Context Menu";
	ot->description = "Context Menu\nDisplay properties editor context_menu";
	ot->idname = "BUTTONS_OT_context_menu";

	/* api callbacks */
	ot->invoke = context_menu_invoke;
	ot->poll = ED_operator_buttons_active;
=======
  /* identifiers */
  ot->name = "Context Menu";
  ot->description = "Display properties editor context_menu";
  ot->idname = "BUTTONS_OT_context_menu";

  /* api callbacks */
  ot->invoke = context_menu_invoke;
  ot->poll = ED_operator_buttons_active;
>>>>>>> 3ea04e77
}

/********************** filebrowse operator *********************/

typedef struct FileBrowseOp {
  PointerRNA ptr;
  PropertyRNA *prop;
  bool is_undo;
} FileBrowseOp;

static int file_browse_exec(bContext *C, wmOperator *op)
{
  Main *bmain = CTX_data_main(C);
  FileBrowseOp *fbo = op->customdata;
  ID *id;
  char *str, path[FILE_MAX];
  const char *path_prop = RNA_struct_find_property(op->ptr, "directory") ? "directory" :
                                                                           "filepath";

  if (RNA_struct_property_is_set(op->ptr, path_prop) == 0 || fbo == NULL) {
    return OPERATOR_CANCELLED;
  }

  str = RNA_string_get_alloc(op->ptr, path_prop, NULL, 0);

  /* add slash for directories, important for some properties */
  if (RNA_property_subtype(fbo->prop) == PROP_DIRPATH) {
    const bool is_relative = RNA_boolean_get(op->ptr, "relative_path");
    id = fbo->ptr.id.data;

    BLI_strncpy(path, str, FILE_MAX);
    BLI_path_abs(path, id ? ID_BLEND_PATH(bmain, id) : BKE_main_blendfile_path(bmain));

    if (BLI_is_dir(path)) {
      /* do this first so '//' isnt converted to '//\' on windows */
      BLI_add_slash(path);
      if (is_relative) {
        BLI_strncpy(path, str, FILE_MAX);
        BLI_path_rel(path, BKE_main_blendfile_path(bmain));
        str = MEM_reallocN(str, strlen(path) + 2);
        BLI_strncpy(str, path, FILE_MAX);
      }
      else {
        str = MEM_reallocN(str, strlen(str) + 2);
      }
    }
    else {
      char *const lslash = (char *)BLI_last_slash(str);
      if (lslash) {
        lslash[1] = '\0';
      }
    }
  }

  RNA_property_string_set(&fbo->ptr, fbo->prop, str);
  RNA_property_update(C, &fbo->ptr, fbo->prop);
  MEM_freeN(str);

  if (fbo->is_undo) {
    const char *undostr = RNA_property_identifier(fbo->prop);
    ED_undo_push(C, undostr);
  }

  /* special, annoying exception, filesel on redo panel [#26618] */
  {
    wmOperator *redo_op = WM_operator_last_redo(C);
    if (redo_op) {
      if (fbo->ptr.data == redo_op->ptr->data) {
        ED_undo_operator_repeat(C, redo_op);
      }
    }
  }

  MEM_freeN(op->customdata);

  return OPERATOR_FINISHED;
}

static void file_browse_cancel(bContext *UNUSED(C), wmOperator *op)
{
  MEM_freeN(op->customdata);
  op->customdata = NULL;
}

static int file_browse_invoke(bContext *C, wmOperator *op, const wmEvent *event)
{
  PointerRNA ptr;
  PropertyRNA *prop;
  bool is_undo;
  FileBrowseOp *fbo;
  char *str;

  if (CTX_wm_space_file(C)) {
    BKE_report(op->reports, RPT_ERROR, "Cannot activate a file selector, one already open");
    return OPERATOR_CANCELLED;
  }

  UI_context_active_but_prop_get_filebrowser(C, &ptr, &prop, &is_undo);

  if (!prop) {
    return OPERATOR_CANCELLED;
  }

  str = RNA_property_string_get_alloc(&ptr, prop, NULL, 0, NULL);

  /* useful yet irritating feature, Shift+Click to open the file
   * Alt+Click to browse a folder in the OS's browser */
  if (event->shift || event->alt) {
    wmOperatorType *ot = WM_operatortype_find("WM_OT_path_open", true);
    PointerRNA props_ptr;

    if (event->alt) {
      char *lslash = (char *)BLI_last_slash(str);
      if (lslash) {
        *lslash = '\0';
      }
    }

    WM_operator_properties_create_ptr(&props_ptr, ot);
    RNA_string_set(&props_ptr, "filepath", str);
    WM_operator_name_call_ptr(C, ot, WM_OP_EXEC_DEFAULT, &props_ptr);
    WM_operator_properties_free(&props_ptr);

    MEM_freeN(str);
    return OPERATOR_CANCELLED;
  }
  else {
    PropertyRNA *prop_relpath;
    const char *path_prop = RNA_struct_find_property(op->ptr, "directory") ? "directory" :
                                                                             "filepath";
    fbo = MEM_callocN(sizeof(FileBrowseOp), "FileBrowseOp");
    fbo->ptr = ptr;
    fbo->prop = prop;
    fbo->is_undo = is_undo;
    op->customdata = fbo;

    /* normally ED_fileselect_get_params would handle this but we need to because of stupid
     * user-prefs exception - campbell */
    if ((prop_relpath = RNA_struct_find_property(op->ptr, "relative_path"))) {
      if (!RNA_property_is_set(op->ptr, prop_relpath)) {
        bool is_relative = (U.flag & USER_RELPATHS) != 0;

        /* while we want to follow the defaults,
         * we better not switch existing paths relative/absolute state. */
        if (str[0]) {
          is_relative = BLI_path_is_rel(str);
        }

        if (UNLIKELY(ptr.data == &U)) {
          is_relative = false;
        }

        /* annoying exception!, if were dealing with the user prefs, default relative to be off */
        RNA_property_boolean_set(op->ptr, prop_relpath, is_relative);
      }
    }

    RNA_string_set(op->ptr, path_prop, str);
    MEM_freeN(str);

    WM_event_add_fileselect(C, op);

    return OPERATOR_RUNNING_MODAL;
  }
}

void BUTTONS_OT_file_browse(wmOperatorType *ot)
{
<<<<<<< HEAD
	/* identifiers */
	ot->name = "Accept";
	ot->description = "Accept\nOpen a file browser, Hold Shift to open the file, Alt to browse containing directory";
	ot->idname = "BUTTONS_OT_file_browse";

	/* api callbacks */
	ot->invoke = file_browse_invoke;
	ot->exec = file_browse_exec;
	ot->cancel = file_browse_cancel;

	/* conditional undo based on button flag */
	ot->flag = 0;

	/* properties */
	WM_operator_properties_filesel(
	        ot, 0, FILE_SPECIAL, FILE_OPENFILE,
	        WM_FILESEL_FILEPATH | WM_FILESEL_RELPATH, FILE_DEFAULTDISPLAY, FILE_SORT_ALPHA);
=======
  /* identifiers */
  ot->name = "Accept";
  ot->description =
      "Open a file browser, Hold Shift to open the file, Alt to browse containing directory";
  ot->idname = "BUTTONS_OT_file_browse";

  /* api callbacks */
  ot->invoke = file_browse_invoke;
  ot->exec = file_browse_exec;
  ot->cancel = file_browse_cancel;

  /* conditional undo based on button flag */
  ot->flag = 0;

  /* properties */
  WM_operator_properties_filesel(ot,
                                 0,
                                 FILE_SPECIAL,
                                 FILE_OPENFILE,
                                 WM_FILESEL_FILEPATH | WM_FILESEL_RELPATH,
                                 FILE_DEFAULTDISPLAY,
                                 FILE_SORT_ALPHA);
>>>>>>> 3ea04e77
}

/* second operator, only difference from BUTTONS_OT_file_browse is WM_FILESEL_DIRECTORY */
void BUTTONS_OT_directory_browse(wmOperatorType *ot)
{
<<<<<<< HEAD
	/* identifiers */
	ot->name = "Accept";
	ot->description = "Accept\nOpen a directory browser, Hold Shift to open the file, Alt to browse containing directory";
	ot->idname = "BUTTONS_OT_directory_browse";

	/* api callbacks */
	ot->invoke = file_browse_invoke;
	ot->exec = file_browse_exec;
	ot->cancel = file_browse_cancel;

	/* conditional undo based on button flag */
	ot->flag = 0;

	/* properties */
	WM_operator_properties_filesel(
	        ot, 0, FILE_SPECIAL, FILE_OPENFILE,
	        WM_FILESEL_DIRECTORY | WM_FILESEL_RELPATH, FILE_DEFAULTDISPLAY, FILE_SORT_ALPHA);
=======
  /* identifiers */
  ot->name = "Accept";
  ot->description =
      "Open a directory browser, Hold Shift to open the file, Alt to browse containing directory";
  ot->idname = "BUTTONS_OT_directory_browse";

  /* api callbacks */
  ot->invoke = file_browse_invoke;
  ot->exec = file_browse_exec;
  ot->cancel = file_browse_cancel;

  /* conditional undo based on button flag */
  ot->flag = 0;

  /* properties */
  WM_operator_properties_filesel(ot,
                                 0,
                                 FILE_SPECIAL,
                                 FILE_OPENFILE,
                                 WM_FILESEL_DIRECTORY | WM_FILESEL_RELPATH,
                                 FILE_DEFAULTDISPLAY,
                                 FILE_SORT_ALPHA);
>>>>>>> 3ea04e77
}<|MERGE_RESOLUTION|>--- conflicted
+++ resolved
@@ -72,25 +72,14 @@
 
 void BUTTONS_OT_context_menu(wmOperatorType *ot)
 {
-<<<<<<< HEAD
-	/* identifiers */
-	ot->name = "Context Menu";
-	ot->description = "Context Menu\nDisplay properties editor context_menu";
-	ot->idname = "BUTTONS_OT_context_menu";
-
-	/* api callbacks */
-	ot->invoke = context_menu_invoke;
-	ot->poll = ED_operator_buttons_active;
-=======
   /* identifiers */
   ot->name = "Context Menu";
-  ot->description = "Display properties editor context_menu";
+  ot->description = "Context Menu\nDisplay properties editor context_menu";
   ot->idname = "BUTTONS_OT_context_menu";
 
   /* api callbacks */
   ot->invoke = context_menu_invoke;
   ot->poll = ED_operator_buttons_active;
->>>>>>> 3ea04e77
 }
 
 /********************** filebrowse operator *********************/
@@ -259,29 +248,11 @@
 
 void BUTTONS_OT_file_browse(wmOperatorType *ot)
 {
-<<<<<<< HEAD
-	/* identifiers */
-	ot->name = "Accept";
-	ot->description = "Accept\nOpen a file browser, Hold Shift to open the file, Alt to browse containing directory";
-	ot->idname = "BUTTONS_OT_file_browse";
-
-	/* api callbacks */
-	ot->invoke = file_browse_invoke;
-	ot->exec = file_browse_exec;
-	ot->cancel = file_browse_cancel;
-
-	/* conditional undo based on button flag */
-	ot->flag = 0;
-
-	/* properties */
-	WM_operator_properties_filesel(
-	        ot, 0, FILE_SPECIAL, FILE_OPENFILE,
-	        WM_FILESEL_FILEPATH | WM_FILESEL_RELPATH, FILE_DEFAULTDISPLAY, FILE_SORT_ALPHA);
-=======
   /* identifiers */
   ot->name = "Accept";
   ot->description =
-      "Open a file browser, Hold Shift to open the file, Alt to browse containing directory";
+      "Accept\nOpen a file browser, Hold Shift to open the file, Alt to browse containing "
+      "directory";
   ot->idname = "BUTTONS_OT_file_browse";
 
   /* api callbacks */
@@ -300,35 +271,16 @@
                                  WM_FILESEL_FILEPATH | WM_FILESEL_RELPATH,
                                  FILE_DEFAULTDISPLAY,
                                  FILE_SORT_ALPHA);
->>>>>>> 3ea04e77
 }
 
 /* second operator, only difference from BUTTONS_OT_file_browse is WM_FILESEL_DIRECTORY */
 void BUTTONS_OT_directory_browse(wmOperatorType *ot)
 {
-<<<<<<< HEAD
-	/* identifiers */
-	ot->name = "Accept";
-	ot->description = "Accept\nOpen a directory browser, Hold Shift to open the file, Alt to browse containing directory";
-	ot->idname = "BUTTONS_OT_directory_browse";
-
-	/* api callbacks */
-	ot->invoke = file_browse_invoke;
-	ot->exec = file_browse_exec;
-	ot->cancel = file_browse_cancel;
-
-	/* conditional undo based on button flag */
-	ot->flag = 0;
-
-	/* properties */
-	WM_operator_properties_filesel(
-	        ot, 0, FILE_SPECIAL, FILE_OPENFILE,
-	        WM_FILESEL_DIRECTORY | WM_FILESEL_RELPATH, FILE_DEFAULTDISPLAY, FILE_SORT_ALPHA);
-=======
   /* identifiers */
   ot->name = "Accept";
   ot->description =
-      "Open a directory browser, Hold Shift to open the file, Alt to browse containing directory";
+      "Accept\nOpen a directory browser, Hold Shift to open the file, Alt to browse containing "
+      "directory";
   ot->idname = "BUTTONS_OT_directory_browse";
 
   /* api callbacks */
@@ -347,5 +299,4 @@
                                  WM_FILESEL_DIRECTORY | WM_FILESEL_RELPATH,
                                  FILE_DEFAULTDISPLAY,
                                  FILE_SORT_ALPHA);
->>>>>>> 3ea04e77
 }