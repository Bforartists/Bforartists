--- conflicted
+++ resolved
@@ -81,15 +81,9 @@
 void BUTTONS_OT_context_menu(wmOperatorType *ot)
 {
 	/* identifiers */
-<<<<<<< HEAD
-	ot->name = "Toolbox";
-	ot->description = "Toolbox\nDisplay button panel toolbox";
-	ot->idname = "BUTTONS_OT_toolbox";
-=======
 	ot->name = "Context Menu";
-	ot->description = "Display properties editor context_menu";
+	ot->description = "Context Menu\nDisplay properties editor context_menu";
 	ot->idname = "BUTTONS_OT_context_menu";
->>>>>>> b77836f9
 
 	/* api callbacks */
 	ot->invoke = context_menu_invoke;
