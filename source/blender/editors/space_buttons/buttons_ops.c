/*
 * This program is free software; you can redistribute it and/or
 * modify it under the terms of the GNU General Public License
 * as published by the Free Software Foundation; either version 2
 * of the License, or (at your option) any later version.
 *
 * This program is distributed in the hope that it will be useful,
 * but WITHOUT ANY WARRANTY; without even the implied warranty of
 * MERCHANTABILITY or FITNESS FOR A PARTICULAR PURPOSE.  See the
 * GNU General Public License for more details.
 *
 * You should have received a copy of the GNU General Public License
 * along with this program; if not, write to the Free Software Foundation,
 * Inc., 51 Franklin Street, Fifth Floor, Boston, MA 02110-1301, USA.
 *
 * The Original Code is Copyright (C) 2009 Blender Foundation.
 * All rights reserved.
 */

/** \file
 * \ingroup spbuttons
 */

#include <stdlib.h>
#include <string.h>

#include "MEM_guardedalloc.h"

#include "DNA_userdef_types.h"

#include "BLI_fileops.h"
#include "BLI_path_util.h"
#include "BLI_string.h"
#include "BLI_utildefines.h"

#include "BLT_translation.h"

#include "BKE_context.h"
#include "BKE_main.h"
#include "BKE_report.h"

#include "WM_api.h"
#include "WM_types.h"

#include "ED_screen.h"
#include "ED_undo.h"

#include "RNA_access.h"

#include "UI_interface.h"
#include "UI_resources.h"

#include "buttons_intern.h" /* own include */

/* -------------------------------------------------------------------- */
/** \name Context Menu Operator
 * \{ */

static int context_menu_invoke(bContext *C, wmOperator *UNUSED(op), const wmEvent *UNUSED(event))
{
  uiPopupMenu *pup = UI_popup_menu_begin(C, IFACE_("Context Menu"), ICON_NONE);
  uiLayout *layout = UI_popup_menu_layout(pup);

  uiItemM(layout, "INFO_MT_area", NULL, ICON_NONE);
  UI_popup_menu_end(C, pup);

  return OPERATOR_INTERFACE;
}

void BUTTONS_OT_context_menu(wmOperatorType *ot)
{
  /* Identifiers. */
  ot->name = "Context Menu";
  ot->description = "Display properties editor context_menu";
  ot->idname = "BUTTONS_OT_context_menu";

  /* Callbacks. */
  ot->invoke = context_menu_invoke;
  ot->poll = ED_operator_buttons_active;
}

/** \} */

/* -------------------------------------------------------------------- */
/** \name File Browse Operator
 * \{ */

typedef struct FileBrowseOp {
  PointerRNA ptr;
  PropertyRNA *prop;
  bool is_undo;
  bool is_userdef;
} FileBrowseOp;

static int file_browse_exec(bContext *C, wmOperator *op)
{
  Main *bmain = CTX_data_main(C);
  FileBrowseOp *fbo = op->customdata;
  ID *id;
  char *str, path[FILE_MAX];
  const char *path_prop = RNA_struct_find_property(op->ptr, "directory") ? "directory" :
                                                                           "filepath";

  if (RNA_struct_property_is_set(op->ptr, path_prop) == 0 || fbo == NULL) {
    return OPERATOR_CANCELLED;
  }

  str = RNA_string_get_alloc(op->ptr, path_prop, NULL, 0);

  /* Add slash for directories, important for some properties. */
  if (RNA_property_subtype(fbo->prop) == PROP_DIRPATH) {
    const bool is_relative = RNA_boolean_get(op->ptr, "relative_path");
    id = fbo->ptr.owner_id;

    BLI_strncpy(path, str, FILE_MAX);
    BLI_path_abs(path, id ? ID_BLEND_PATH(bmain, id) : BKE_main_blendfile_path(bmain));

    if (BLI_is_dir(path)) {
      /* Do this first so '//' isnt converted to '//\' on windows. */
      BLI_path_slash_ensure(path);
      if (is_relative) {
        BLI_strncpy(path, str, FILE_MAX);
        BLI_path_rel(path, BKE_main_blendfile_path(bmain));
        str = MEM_reallocN(str, strlen(path) + 2);
        BLI_strncpy(str, path, FILE_MAX);
      }
      else {
        str = MEM_reallocN(str, strlen(str) + 2);
      }
    }
    else {
      char *const lslash = (char *)BLI_path_slash_rfind(str);
      if (lslash) {
        lslash[1] = '\0';
      }
    }
  }

  RNA_property_string_set(&fbo->ptr, fbo->prop, str);
  RNA_property_update(C, &fbo->ptr, fbo->prop);
  MEM_freeN(str);

  if (fbo->is_undo) {
    const char *undostr = RNA_property_identifier(fbo->prop);
    ED_undo_push(C, undostr);
  }

  /* Special annoying exception, filesel on redo panel [#26618]. */
  {
    wmOperator *redo_op = WM_operator_last_redo(C);
    if (redo_op) {
      if (fbo->ptr.data == redo_op->ptr->data) {
        ED_undo_operator_repeat(C, redo_op);
      }
    }
  }

  /* Tag user preferences as dirty. */
  if (fbo->is_userdef) {
    U.runtime.is_dirty = true;
  }

  MEM_freeN(op->customdata);

  return OPERATOR_FINISHED;
}

static void file_browse_cancel(bContext *UNUSED(C), wmOperator *op)
{
  MEM_freeN(op->customdata);
  op->customdata = NULL;
}

static int file_browse_invoke(bContext *C, wmOperator *op, const wmEvent *event)
{
  PointerRNA ptr;
  PropertyRNA *prop;
  bool is_undo;
  bool is_userdef;
  FileBrowseOp *fbo;
  char *str;

  if (CTX_wm_space_file(C)) {
    BKE_report(op->reports, RPT_ERROR, "Cannot activate a file selector, one already open");
    return OPERATOR_CANCELLED;
  }

  UI_context_active_but_prop_get_filebrowser(C, &ptr, &prop, &is_undo, &is_userdef);

  if (!prop) {
    return OPERATOR_CANCELLED;
  }

  str = RNA_property_string_get_alloc(&ptr, prop, NULL, 0, NULL);

  /* Useful yet irritating feature, Shift+Click to open the file
   * Alt+Click to browse a folder in the OS's browser. */
  if (event->shift || event->alt) {
    wmOperatorType *ot = WM_operatortype_find("WM_OT_path_open", true);
    PointerRNA props_ptr;

    if (event->alt) {
      char *lslash = (char *)BLI_path_slash_rfind(str);
      if (lslash) {
        *lslash = '\0';
      }
    }

    WM_operator_properties_create_ptr(&props_ptr, ot);
    RNA_string_set(&props_ptr, "filepath", str);
    WM_operator_name_call_ptr(C, ot, WM_OP_EXEC_DEFAULT, &props_ptr);
    WM_operator_properties_free(&props_ptr);

    MEM_freeN(str);
    return OPERATOR_CANCELLED;
  }

  PropertyRNA *prop_relpath;
  const char *path_prop = RNA_struct_find_property(op->ptr, "directory") ? "directory" :
                                                                           "filepath";
  fbo = MEM_callocN(sizeof(FileBrowseOp), "FileBrowseOp");
  fbo->ptr = ptr;
  fbo->prop = prop;
  fbo->is_undo = is_undo;
  fbo->is_userdef = is_userdef;
  op->customdata = fbo;

  /* Normally ED_fileselect_get_params would handle this but we need to because of stupid
   * user-prefs exception. - campbell */
  if ((prop_relpath = RNA_struct_find_property(op->ptr, "relative_path"))) {
    if (!RNA_property_is_set(op->ptr, prop_relpath)) {
      bool is_relative = (U.flag & USER_RELPATHS) != 0;

      /* While we want to follow the defaults,
       * we better not switch existing paths relative/absolute state. */
      if (str[0]) {
        is_relative = BLI_path_is_rel(str);
      }

      if (UNLIKELY(ptr.data == &U)) {
        is_relative = false;
      }

      /* Annoying exception!, if we're dealing with the user prefs, default relative to be off. */
      RNA_property_boolean_set(op->ptr, prop_relpath, is_relative);
    }
  }

  RNA_string_set(op->ptr, path_prop, str);
  MEM_freeN(str);

  WM_event_add_fileselect(C, op);

  return OPERATOR_RUNNING_MODAL;
}

void BUTTONS_OT_file_browse(wmOperatorType *ot)
{
<<<<<<< HEAD
  /* identifiers */
  ot->name = "Load File";
=======
  /* Identifiers. */
  ot->name = "Accept";
>>>>>>> 4f46a08b
  ot->description =
      "Opens a file browser to load a file.\nWhen a file is already loaded, hold Shift to open the file browser at the file, Alt to browse containing directory in explorer";
  ot->idname = "BUTTONS_OT_file_browse";

  /* Callbacks. */
  ot->invoke = file_browse_invoke;
  ot->exec = file_browse_exec;
  ot->cancel = file_browse_cancel;

  /* Conditional undo based on button flag. */
  ot->flag = 0;

  /* Properties. */
  WM_operator_properties_filesel(ot,
                                 0,
                                 FILE_SPECIAL,
                                 FILE_OPENFILE,
                                 WM_FILESEL_FILEPATH | WM_FILESEL_RELPATH,
                                 FILE_DEFAULTDISPLAY,
                                 FILE_SORT_ALPHA);
}

/* Second operator, only difference from BUTTONS_OT_file_browse is WM_FILESEL_DIRECTORY. */
void BUTTONS_OT_directory_browse(wmOperatorType *ot)
{
  /* identifiers */
  ot->name = "Load Directory";
  ot->description =
      "Open a directory browser to set a directory\nWhen a directory is already loaded, hold Shift to open the directory browser at the folder, Alt to browse containing directory in explorer";
  ot->idname = "BUTTONS_OT_directory_browse";

  /* api callbacks */
  ot->invoke = file_browse_invoke;
  ot->exec = file_browse_exec;
  ot->cancel = file_browse_cancel;

  /* conditional undo based on button flag */
  ot->flag = 0;

  /* properties */
  WM_operator_properties_filesel(ot,
                                 0,
                                 FILE_SPECIAL,
                                 FILE_OPENFILE,
                                 WM_FILESEL_DIRECTORY | WM_FILESEL_RELPATH,
                                 FILE_DEFAULTDISPLAY,
                                 FILE_SORT_ALPHA);
}

/** \} */<|MERGE_RESOLUTION|>--- conflicted
+++ resolved
@@ -256,15 +256,10 @@
 
 void BUTTONS_OT_file_browse(wmOperatorType *ot)
 {
-<<<<<<< HEAD
-  /* identifiers */
-  ot->name = "Load File";
-=======
   /* Identifiers. */
   ot->name = "Accept";
->>>>>>> 4f46a08b
   ot->description =
-      "Opens a file browser to load a file.\nWhen a file is already loaded, hold Shift to open the file browser at the file, Alt to browse containing directory in explorer";
+      "Open a file browser, Hold Shift to open the file, Alt to browse containing directory";
   ot->idname = "BUTTONS_OT_file_browse";
 
   /* Callbacks. */
@@ -289,9 +284,9 @@
 void BUTTONS_OT_directory_browse(wmOperatorType *ot)
 {
   /* identifiers */
-  ot->name = "Load Directory";
+  ot->name = "Accept";
   ot->description =
-      "Open a directory browser to set a directory\nWhen a directory is already loaded, hold Shift to open the directory browser at the folder, Alt to browse containing directory in explorer";
+      "Open a directory browser, Hold Shift to open the file, Alt to browse containing directory";
   ot->idname = "BUTTONS_OT_directory_browse";
 
   /* api callbacks */
