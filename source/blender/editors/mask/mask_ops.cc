--- conflicted
+++ resolved
@@ -1508,11 +1508,7 @@
   ot->idname = "MASK_OT_delete";
 
   /* api callbacks */
-<<<<<<< HEAD
-  /* ot->invoke = WM_operator_confirm; */ /*bfa - we don't confirm delete*/
-=======
-  ot->invoke = WM_operator_confirm_or_exec;
->>>>>>> 9be7aa23
+  /* ot->invoke = WM_operator_confirm_or_exec; */ /*bfa - we don't confirm delete*/
   ot->exec = delete_exec;
   ot->poll = ED_maskedit_mask_visible_splines_poll;
 
