--- conflicted
+++ resolved
@@ -225,17 +225,10 @@
 
 void MASK_OT_select_all(wmOperatorType *ot)
 {
-<<<<<<< HEAD
-	/* identifiers */
-	ot->name = "(De)select All";
-	ot->description = "(De)select All\nChange selection of all curve points";
-	ot->idname = "MASK_OT_select_all";
-=======
   /* identifiers */
   ot->name = "(De)select All";
-  ot->description = "Change selection of all curve points";
+  ot->description = "(De)select All\nChange selection of all curve points";
   ot->idname = "MASK_OT_select_all";
->>>>>>> 93c19a5a
 
   /* api callbacks */
   ot->exec = select_all_exec;
@@ -388,29 +381,9 @@
 
 void MASK_OT_select(wmOperatorType *ot)
 {
-<<<<<<< HEAD
-	/* identifiers */
-	ot->name = "Select";
-	ot->description = "Select\nSelect spline points";
-	ot->idname = "MASK_OT_select";
-
-	/* api callbacks */
-	ot->exec = select_exec;
-	ot->invoke = select_invoke;
-	ot->poll = ED_maskedit_mask_poll;
-
-	/* flags */
-	ot->flag = OPTYPE_UNDO;
-
-	/* properties */
-	WM_operator_properties_mouse_select(ot);
-
-	RNA_def_float_vector(ot->srna, "location", 2, NULL, -FLT_MAX, FLT_MAX,
-	                     "Location", "Location of vertex in normalized space", -1.0f, 1.0f);
-=======
   /* identifiers */
   ot->name = "Select";
-  ot->description = "Select spline points";
+  ot->description = "Select\nSelect spline points";
   ot->idname = "MASK_OT_select";
 
   /* api callbacks */
@@ -434,7 +407,6 @@
                        "Location of vertex in normalized space",
                        -1.0f,
                        1.0f);
->>>>>>> 93c19a5a
 }
 
 /** \} */
@@ -508,28 +480,9 @@
 
 void MASK_OT_select_box(wmOperatorType *ot)
 {
-<<<<<<< HEAD
-	/* identifiers */
-	ot->name = "Box Select";
-	ot->description = "Box Select\nSelect curve points using box selection";
-	ot->idname = "MASK_OT_select_box";
-
-	/* api callbacks */
-	ot->invoke = WM_gesture_box_invoke;
-	ot->exec = box_select_exec;
-	ot->modal = WM_gesture_box_modal;
-	ot->poll = ED_maskedit_mask_poll;
-
-	/* flags */
-	ot->flag = OPTYPE_UNDO;
-
-	/* properties */
-	WM_operator_properties_gesture_box(ot);
-	WM_operator_properties_select_operation_simple(ot);
-=======
   /* identifiers */
   ot->name = "Box Select";
-  ot->description = "Select curve points using box selection";
+  ot->description = "Box Select\nSelect curve points using box selection";
   ot->idname = "MASK_OT_select_box";
 
   /* api callbacks */
@@ -544,7 +497,6 @@
   /* properties */
   WM_operator_properties_gesture_box(ot);
   WM_operator_properties_select_operation_simple(ot);
->>>>>>> 93c19a5a
 }
 
 /** \} */
@@ -646,29 +598,9 @@
 
 void MASK_OT_select_lasso(wmOperatorType *ot)
 {
-<<<<<<< HEAD
-	/* identifiers */
-	ot->name = "Lasso Select";
-	ot->description = "Lasso Select\nSelect curve points using lasso selection";
-	ot->idname = "MASK_OT_select_lasso";
-
-	/* api callbacks */
-	ot->invoke = WM_gesture_lasso_invoke;
-	ot->modal = WM_gesture_lasso_modal;
-	ot->exec = clip_lasso_select_exec;
-	ot->poll = ED_maskedit_mask_poll;
-	ot->cancel = WM_gesture_lasso_cancel;
-
-	/* flags */
-	ot->flag = OPTYPE_UNDO;
-
-	/* properties */
-	WM_operator_properties_gesture_lasso(ot);
-	WM_operator_properties_select_operation_simple(ot);
-=======
   /* identifiers */
   ot->name = "Lasso Select";
-  ot->description = "Select curve points using lasso selection";
+  ot->description = "Lasso Select\nSelect curve points using lasso selection";
   ot->idname = "MASK_OT_select_lasso";
 
   /* api callbacks */
@@ -684,7 +616,6 @@
   /* properties */
   WM_operator_properties_gesture_lasso(ot);
   WM_operator_properties_select_operation_simple(ot);
->>>>>>> 93c19a5a
 }
 
 /** \} */
@@ -780,28 +711,9 @@
 
 void MASK_OT_select_circle(wmOperatorType *ot)
 {
-<<<<<<< HEAD
-	/* identifiers */
-	ot->name = "Circle Select";
-	ot->description = "Circle Select\nSelect curve points using circle selection";
-	ot->idname = "MASK_OT_select_circle";
-
-	/* api callbacks */
-	ot->invoke = WM_gesture_circle_invoke;
-	ot->modal = WM_gesture_circle_modal;
-	ot->exec = circle_select_exec;
-	ot->poll = ED_maskedit_mask_poll;
-
-	/* flags */
-	ot->flag = OPTYPE_REGISTER | OPTYPE_UNDO;
-
-	/* properties */
-	WM_operator_properties_gesture_circle(ot);
-	WM_operator_properties_select_operation_simple(ot);
-=======
   /* identifiers */
   ot->name = "Circle Select";
-  ot->description = "Select curve points using circle selection";
+  ot->description = "Circle Select\nSelect curve points using circle selection";
   ot->idname = "MASK_OT_select_circle";
 
   /* api callbacks */
@@ -816,7 +728,6 @@
   /* properties */
   WM_operator_properties_gesture_circle(ot);
   WM_operator_properties_select_operation_simple(ot);
->>>>>>> 93c19a5a
 }
 
 /** \} */
@@ -864,17 +775,11 @@
 
 void MASK_OT_select_linked_pick(wmOperatorType *ot)
 {
-<<<<<<< HEAD
-	/* identifiers */
-	ot->name = "Select Linked";
-	ot->idname = "MASK_OT_select_linked_pick";
-	ot->description = "Select Linked\n(De)select all points linked to the curve under the mouse cursor";
-=======
   /* identifiers */
   ot->name = "Select Linked";
   ot->idname = "MASK_OT_select_linked_pick";
-  ot->description = "(De)select all points linked to the curve under the mouse cursor";
->>>>>>> 93c19a5a
+  ot->description =
+      "Select Linked\n(De)select all points linked to the curve under the mouse cursor";
 
   /* api callbacks */
   ot->invoke = mask_select_linked_pick_invoke;
@@ -928,17 +833,10 @@
 
 void MASK_OT_select_linked(wmOperatorType *ot)
 {
-<<<<<<< HEAD
-	/* identifiers */
-	ot->name = "Select Linked All";
-	ot->idname = "MASK_OT_select_linked";
-	ot->description = "Select Linked All\nSelect all curve points linked to already selected ones";
-=======
   /* identifiers */
   ot->name = "Select Linked All";
   ot->idname = "MASK_OT_select_linked";
-  ot->description = "Select all curve points linked to already selected ones";
->>>>>>> 93c19a5a
+  ot->description = "Select Linked All\nSelect all curve points linked to already selected ones";
 
   /* api callbacks */
   ot->exec = mask_select_linked_exec;
@@ -1037,17 +935,10 @@
 
 void MASK_OT_select_more(wmOperatorType *ot)
 {
-<<<<<<< HEAD
-	/* identifiers */
-	ot->name = "Select More";
-	ot->idname = "MASK_OT_select_more";
-	ot->description = "Select More\nSelect more spline points connected to initial selection";
-=======
   /* identifiers */
   ot->name = "Select More";
   ot->idname = "MASK_OT_select_more";
-  ot->description = "Select more spline points connected to initial selection";
->>>>>>> 93c19a5a
+  ot->description = "Select More\nSelect more spline points connected to initial selection";
 
   /* api callbacks */
   ot->exec = mask_select_more_exec;
@@ -1064,17 +955,10 @@
 
 void MASK_OT_select_less(wmOperatorType *ot)
 {
-<<<<<<< HEAD
-	/* identifiers */
-	ot->name = "Select Less";
-	ot->idname = "MASK_OT_select_less";
-	ot->description = "Select Less\nDeselect spline points at the boundary of each selection region";
-=======
   /* identifiers */
   ot->name = "Select Less";
   ot->idname = "MASK_OT_select_less";
-  ot->description = "Deselect spline points at the boundary of each selection region";
->>>>>>> 93c19a5a
+  ot->description = "Select Less\nDeselect spline points at the boundary of each selection region";
 
   /* api callbacks */
   ot->exec = mask_select_less_exec;
