/*
 * ***** BEGIN GPL LICENSE BLOCK *****
 *
 * This program is free software; you can redistribute it and/or
 * modify it under the terms of the GNU General Public License
 * as published by the Free Software Foundation; either version 2
 * of the License, or (at your option) any later version.
 *
 * This program is distributed in the hope that it will be useful,
 * but WITHOUT ANY WARRANTY; without even the implied warranty of
 * MERCHANTABILITY or FITNESS FOR A PARTICULAR PURPOSE.  See the
 * GNU General Public License for more details.
 *
 * You should have received a copy of the GNU General Public License
 * along with this program; if not, write to the Free Software Foundation,
 * Inc., 51 Franklin Street, Fifth Floor, Boston, MA 02110-1301, USA.
 *
 * The Original Code is Copyright (C) 2012 Blender Foundation.
 * All rights reserved.
 *
 *
 * Contributor(s): Blender Foundation,
 *                 Sergey Sharybin
 *
 * ***** END GPL LICENSE BLOCK *****
 */

/** \file blender/editors/mask/mask_select.c
 *  \ingroup edmask
 */

#include "MEM_guardedalloc.h"

#include "BLI_utildefines.h"
#include "BLI_rect.h"
#include "BLI_lasso_2d.h"
#include "BLI_math.h"

#include "BKE_context.h"
#include "BKE_mask.h"

#include "DNA_mask_types.h"

#include "WM_api.h"
#include "WM_types.h"

#include "ED_screen.h"
#include "ED_select_utils.h"
#include "ED_mask.h"  /* own include */

#include "RNA_access.h"
#include "RNA_define.h"

#include "mask_intern.h"  /* own include */

/* 'check' select */
bool ED_mask_spline_select_check(MaskSpline *spline)
{
	int i;

	for (i = 0; i < spline->tot_point; i++) {
		MaskSplinePoint *point = &spline->points[i];

		if (MASKPOINT_ISSEL_ANY(point))
			return true;
	}

	return false;
}

bool ED_mask_layer_select_check(MaskLayer *masklay)
{
	MaskSpline *spline;

	if (masklay->restrictflag & (MASK_RESTRICT_VIEW | MASK_RESTRICT_SELECT)) {
		return false;
	}

	for (spline = masklay->splines.first; spline; spline = spline->next) {
		if (ED_mask_spline_select_check(spline)) {
			return true;
		}
	}

	return false;
}

bool ED_mask_select_check(Mask *mask)
{
	MaskLayer *masklay;

	for (masklay = mask->masklayers.first; masklay; masklay = masklay->next) {
		if (ED_mask_layer_select_check(masklay)) {
			return true;
		}
	}

	return false;
}

/* 'sel' select  */
void ED_mask_spline_select_set(MaskSpline *spline, const bool do_select)
{
	int i;

	if (do_select)
		spline->flag |= SELECT;
	else
		spline->flag &= ~SELECT;

	for (i = 0; i < spline->tot_point; i++) {
		MaskSplinePoint *point = &spline->points[i];

		BKE_mask_point_select_set(point, do_select);
	}
}

void ED_mask_layer_select_set(MaskLayer *masklay, const bool do_select)
{
	MaskSpline *spline;

	if (masklay->restrictflag & MASK_RESTRICT_SELECT) {
		if (do_select == true) {
			return;
		}
	}

	for (spline = masklay->splines.first; spline; spline = spline->next) {
		ED_mask_spline_select_set(spline, do_select);
	}
}

void ED_mask_select_toggle_all(Mask *mask, int action)
{
	MaskLayer *masklay;

	if (action == SEL_TOGGLE) {
		if (ED_mask_select_check(mask))
			action = SEL_DESELECT;
		else
			action = SEL_SELECT;
	}

	for (masklay = mask->masklayers.first; masklay; masklay = masklay->next) {

		if (masklay->restrictflag & MASK_RESTRICT_VIEW) {
			continue;
		}

		if (action == SEL_INVERT) {
			/* we don't have generic functions for this, its restricted to this operator
			 * if one day we need to re-use such functionality, they can be split out */

			MaskSpline *spline;
			if (masklay->restrictflag & MASK_RESTRICT_SELECT) {
				continue;
			}
			for (spline = masklay->splines.first; spline; spline = spline->next) {
				int i;
				for (i = 0; i < spline->tot_point; i++) {
					MaskSplinePoint *point = &spline->points[i];
					BKE_mask_point_select_set(point, !MASKPOINT_ISSEL_ANY(point));
				}
			}

		}
		else {
			ED_mask_layer_select_set(masklay, (action == SEL_SELECT) ? true : false);
		}
	}
}

void ED_mask_select_flush_all(Mask *mask)
{
	MaskLayer *masklay;

	for (masklay = mask->masklayers.first; masklay; masklay = masklay->next) {
		MaskSpline *spline;

		for (spline = masklay->splines.first; spline; spline = spline->next) {
			int i;

			spline->flag &= ~SELECT;

			/* intentionally _dont_ do this in the masklay loop
			 * so we clear flags on all splines */
			if (masklay->restrictflag & MASK_RESTRICT_VIEW) {
				continue;
			}

			for (i = 0; i < spline->tot_point; i++) {
				MaskSplinePoint *cur_point = &spline->points[i];

				if (MASKPOINT_ISSEL_ANY(cur_point)) {
					spline->flag |= SELECT;
				}
				else {
					int j;

					for (j = 0; j < cur_point->tot_uw; j++) {
						if (cur_point->uw[j].flag & SELECT) {
							spline->flag |= SELECT;
							break;
						}
					}
				}
			}
		}
	}
}

/******************** toggle selection *********************/

static int select_all_exec(bContext *C, wmOperator *op)
{
	Mask *mask = CTX_data_edit_mask(C);
	int action = RNA_enum_get(op->ptr, "action");

	ED_mask_select_toggle_all(mask, action);
	ED_mask_select_flush_all(mask);

	WM_event_add_notifier(C, NC_MASK | ND_SELECT, mask);

	return OPERATOR_FINISHED;
}

void MASK_OT_select_all(wmOperatorType *ot)
{
	/* identifiers */
	ot->name = "(De)select All";
	ot->description = "(De)select All\nChange selection of all curve points";
	ot->idname = "MASK_OT_select_all";

	/* api callbacks */
	ot->exec = select_all_exec;
	ot->poll = ED_maskedit_mask_poll;

	/* flags */
	ot->flag = OPTYPE_REGISTER | OPTYPE_UNDO;

	/* properties */
	WM_operator_properties_select_all(ot);
}

/******************** select *********************/

static int select_exec(bContext *C, wmOperator *op)
{
	Mask *mask = CTX_data_edit_mask(C);
	MaskLayer *masklay;
	MaskSpline *spline;
	MaskSplinePoint *point = NULL;
	float co[2];
	bool extend = RNA_boolean_get(op->ptr, "extend");
	bool deselect = RNA_boolean_get(op->ptr, "deselect");
	bool toggle = RNA_boolean_get(op->ptr, "toggle");
	eMaskWhichHandle which_handle;
	const float threshold = 19;

	RNA_float_get_array(op->ptr, "location", co);

	point = ED_mask_point_find_nearest(C, mask, co, threshold, &masklay, &spline, &which_handle, NULL);

	if (extend == false && deselect == false && toggle == false)
		ED_mask_select_toggle_all(mask, SEL_DESELECT);

	if (point) {
		if (which_handle != MASK_WHICH_HANDLE_NONE) {
			if (extend) {
				masklay->act_spline = spline;
				masklay->act_point = point;

				BKE_mask_point_select_set_handle(point, which_handle, true);
			}
			else if (deselect) {
				BKE_mask_point_select_set_handle(point, which_handle, false);
			}
			else {
				masklay->act_spline = spline;
				masklay->act_point = point;

				if (!MASKPOINT_ISSEL_HANDLE(point, which_handle)) {
					BKE_mask_point_select_set_handle(point, which_handle, true);
				}
				else if (toggle) {
					BKE_mask_point_select_set_handle(point, which_handle, false);
				}
			}
		}
		else {
			if (extend) {
				masklay->act_spline = spline;
				masklay->act_point = point;

				BKE_mask_point_select_set(point, true);
			}
			else if (deselect) {
				BKE_mask_point_select_set(point, false);
			}
			else {
				masklay->act_spline = spline;
				masklay->act_point = point;

				if (!MASKPOINT_ISSEL_ANY(point)) {
					BKE_mask_point_select_set(point, true);
				}
				else if (toggle) {
					BKE_mask_point_select_set(point, false);
				}
			}
		}

		masklay->act_spline = spline;
		masklay->act_point = point;

		ED_mask_select_flush_all(mask);

		WM_event_add_notifier(C, NC_MASK | ND_SELECT, mask);

		return OPERATOR_FINISHED;
	}
	else {
		MaskSplinePointUW *uw;

		if (ED_mask_feather_find_nearest(C, mask, co, threshold, &masklay, &spline, &point, &uw, NULL)) {

			if (extend) {
				masklay->act_spline = spline;
				masklay->act_point = point;

				if (uw) uw->flag |= SELECT;
			}
			else if (deselect) {
				if (uw) uw->flag &= ~SELECT;
			}
			else {
				masklay->act_spline = spline;
				masklay->act_point = point;

				if (uw) {
					if (!(uw->flag & SELECT)) {
						uw->flag |= SELECT;
					}
					else if (toggle) {
						uw->flag &= ~SELECT;
					}
				}
			}

			ED_mask_select_flush_all(mask);

			WM_event_add_notifier(C, NC_MASK | ND_SELECT, mask);

			return OPERATOR_FINISHED;
		}
	}

	return OPERATOR_PASS_THROUGH;
}

static int select_invoke(bContext *C, wmOperator *op, const wmEvent *event)
{
	ScrArea *sa = CTX_wm_area(C);
	ARegion *ar = CTX_wm_region(C);

	float co[2];

	ED_mask_mouse_pos(sa, ar, event->mval, co);

	RNA_float_set_array(op->ptr, "location", co);

	return select_exec(C, op);
}

void MASK_OT_select(wmOperatorType *ot)
{
	/* identifiers */
	ot->name = "Select";
	ot->description = "Select\nSelect spline points";
	ot->idname = "MASK_OT_select";

	/* api callbacks */
	ot->exec = select_exec;
	ot->invoke = select_invoke;
	ot->poll = ED_maskedit_mask_poll;

	/* flags */
	ot->flag = OPTYPE_UNDO;

	/* properties */
	WM_operator_properties_mouse_select(ot);

	RNA_def_float_vector(ot->srna, "location", 2, NULL, -FLT_MAX, FLT_MAX,
	                     "Location", "Location of vertex in normalized space", -1.0f, 1.0f);
}



/********************** box select operator *********************/

static int box_select_exec(bContext *C, wmOperator *op)
{
	ScrArea *sa = CTX_wm_area(C);
	ARegion *ar = CTX_wm_region(C);

	Mask *mask = CTX_data_edit_mask(C);
	MaskLayer *masklay;
	int i;

	rcti rect;
	rctf rectf;
	bool changed = false;
	const bool select = !RNA_boolean_get(op->ptr, "deselect");
	const bool extend = RNA_boolean_get(op->ptr, "extend");

	/* get rectangle from operator */
	WM_operator_properties_border_to_rcti(op, &rect);

	ED_mask_point_pos(sa, ar, rect.xmin, rect.ymin, &rectf.xmin, &rectf.ymin);
	ED_mask_point_pos(sa, ar, rect.xmax, rect.ymax, &rectf.xmax, &rectf.ymax);

	/* do actual selection */
	for (masklay = mask->masklayers.first; masklay; masklay = masklay->next) {
		MaskSpline *spline;

		if (masklay->restrictflag & (MASK_RESTRICT_VIEW | MASK_RESTRICT_SELECT)) {
			continue;
		}

		for (spline = masklay->splines.first; spline; spline = spline->next) {
			MaskSplinePoint *points_array = BKE_mask_spline_point_array(spline);

			for (i = 0; i < spline->tot_point; i++) {
				MaskSplinePoint *point = &spline->points[i];
				MaskSplinePoint *point_deform = &points_array[i];

				/* TODO: handles? */
				/* TODO: uw? */

				if (BLI_rctf_isect_pt_v(&rectf, point_deform->bezt.vec[1])) {
					BKE_mask_point_select_set(point, select);
					BKE_mask_point_select_set_handle(point, MASK_WHICH_HANDLE_BOTH, select);
				}
				else if (!extend) {
					BKE_mask_point_select_set(point, false);
					BKE_mask_point_select_set_handle(point, MASK_WHICH_HANDLE_BOTH, false);
				}

				changed = true;
			}
		}
	}

	if (changed) {
		ED_mask_select_flush_all(mask);

		WM_event_add_notifier(C, NC_MASK | ND_SELECT, mask);

		return OPERATOR_FINISHED;
	}

	return OPERATOR_CANCELLED;
}

void MASK_OT_select_box(wmOperatorType *ot)
{
	/* identifiers */
<<<<<<< HEAD
	ot->name = "Border Select";
	ot->description = "Border Select\nSelect curve points using border selection";
	ot->idname = "MASK_OT_select_border";
=======
	ot->name = "Box Select";
	ot->description = "Select curve points using box selection";
	ot->idname = "MASK_OT_select_box";
>>>>>>> bf0059d2

	/* api callbacks */
	ot->invoke = WM_gesture_box_invoke;
	ot->exec = box_select_exec;
	ot->modal = WM_gesture_box_modal;
	ot->poll = ED_maskedit_mask_poll;

	/* flags */
	ot->flag = OPTYPE_UNDO;

	/* properties */
	WM_operator_properties_gesture_box_select(ot);
}

static bool do_lasso_select_mask(bContext *C, const int mcords[][2], short moves, bool select, bool extend)
{
	ScrArea *sa = CTX_wm_area(C);
	ARegion *ar = CTX_wm_region(C);

	Mask *mask = CTX_data_edit_mask(C);
	MaskLayer *masklay;
	int i;

	rcti rect;
	bool changed = false;

	/* get rectangle from operator */
	BLI_lasso_boundbox(&rect, mcords, moves);

	/* do actual selection */
	for (masklay = mask->masklayers.first; masklay; masklay = masklay->next) {
		MaskSpline *spline;

		if (masklay->restrictflag & (MASK_RESTRICT_VIEW | MASK_RESTRICT_SELECT)) {
			continue;
		}

		for (spline = masklay->splines.first; spline; spline = spline->next) {
			MaskSplinePoint *points_array = BKE_mask_spline_point_array(spline);

			for (i = 0; i < spline->tot_point; i++) {
				MaskSplinePoint *point = &spline->points[i];
				MaskSplinePoint *point_deform = &points_array[i];

				/* TODO: handles? */
				/* TODO: uw? */

				if (MASKPOINT_ISSEL_ANY(point) && select && extend) {
					continue;
				}

				float screen_co[2];

				/* point in screen coords */
				ED_mask_point_pos__reverse(sa, ar,
				                           point_deform->bezt.vec[1][0], point_deform->bezt.vec[1][1],
				                           &screen_co[0], &screen_co[1]);

				if (BLI_rcti_isect_pt(&rect, screen_co[0], screen_co[1]) &&
				    BLI_lasso_is_point_inside(mcords, moves, screen_co[0], screen_co[1], INT_MAX))
				{
					BKE_mask_point_select_set(point, select);
					BKE_mask_point_select_set_handle(point, MASK_WHICH_HANDLE_BOTH, select);
					changed = true;
				}
				else if (select && !extend) {
					BKE_mask_point_select_set(point, false);
					BKE_mask_point_select_set_handle(point, MASK_WHICH_HANDLE_BOTH, false);
					changed = true;
				}
			}
		}
	}

	if (changed) {
		ED_mask_select_flush_all(mask);

		WM_event_add_notifier(C, NC_MASK | ND_SELECT, mask);
	}

	return changed;
}

static int clip_lasso_select_exec(bContext *C, wmOperator *op)
{
	int mcords_tot;
	const int (*mcords)[2] = WM_gesture_lasso_path_to_array(C, op, &mcords_tot);

	if (mcords) {
		const bool select = !RNA_boolean_get(op->ptr, "deselect");
		const bool extend = RNA_boolean_get(op->ptr, "extend");
		do_lasso_select_mask(C, mcords, mcords_tot, select, extend);

		MEM_freeN((void *)mcords);

		return OPERATOR_FINISHED;
	}
	return OPERATOR_PASS_THROUGH;
}

void MASK_OT_select_lasso(wmOperatorType *ot)
{
	/* identifiers */
	ot->name = "Lasso Select";
	ot->description = "Lasso Select\nSelect curve points using lasso selection";
	ot->idname = "MASK_OT_select_lasso";

	/* api callbacks */
	ot->invoke = WM_gesture_lasso_invoke;
	ot->modal = WM_gesture_lasso_modal;
	ot->exec = clip_lasso_select_exec;
	ot->poll = ED_maskedit_mask_poll;
	ot->cancel = WM_gesture_lasso_cancel;

	/* flags */
	ot->flag = OPTYPE_UNDO;

	/* properties */
	WM_operator_properties_gesture_lasso_select(ot);
}

/********************** circle select operator *********************/

static int mask_spline_point_inside_ellipse(BezTriple *bezt, const float offset[2], const float ellipse[2])
{
	/* normalized ellipse: ell[0] = scaleX, ell[1] = scaleY */
	float x, y;

	x = (bezt->vec[1][0] - offset[0]) * ellipse[0];
	y = (bezt->vec[1][1] - offset[1]) * ellipse[1];

	return x * x + y * y < 1.0f;
}

static int circle_select_exec(bContext *C, wmOperator *op)
{
	ScrArea *sa = CTX_wm_area(C);
	ARegion *ar = CTX_wm_region(C);

	Mask *mask = CTX_data_edit_mask(C);
	MaskLayer *masklay;
	int i;

	float zoomx, zoomy, offset[2], ellipse[2];
	int width, height;
	bool changed = false;

	/* get operator properties */
	const int x = RNA_int_get(op->ptr, "x");
	const int y = RNA_int_get(op->ptr, "y");
	const int radius = RNA_int_get(op->ptr, "radius");

	const bool select = !RNA_boolean_get(op->ptr, "deselect");

	/* compute ellipse and position in unified coordinates */
	ED_mask_get_size(sa, &width, &height);
	ED_mask_zoom(sa, ar, &zoomx, &zoomy);
	width = height = max_ii(width, height);

	ellipse[0] = width * zoomx / radius;
	ellipse[1] = height * zoomy / radius;

	ED_mask_point_pos(sa, ar, x, y, &offset[0], &offset[1]);

	/* do actual selection */
	for (masklay = mask->masklayers.first; masklay; masklay = masklay->next) {
		MaskSpline *spline;

		if (masklay->restrictflag & (MASK_RESTRICT_VIEW | MASK_RESTRICT_SELECT)) {
			continue;
		}

		for (spline = masklay->splines.first; spline; spline = spline->next) {
			MaskSplinePoint *points_array = BKE_mask_spline_point_array(spline);

			for (i = 0; i < spline->tot_point; i++) {
				MaskSplinePoint *point = &spline->points[i];
				MaskSplinePoint *point_deform = &points_array[i];

				if (mask_spline_point_inside_ellipse(&point_deform->bezt, offset, ellipse)) {
					BKE_mask_point_select_set(point, select);
					BKE_mask_point_select_set_handle(point, MASK_WHICH_HANDLE_BOTH, select);

					changed = true;
				}
			}
		}
	}

	if (changed) {
		ED_mask_select_flush_all(mask);

		WM_event_add_notifier(C, NC_MASK | ND_SELECT, mask);

		return OPERATOR_FINISHED;
	}

	return OPERATOR_CANCELLED;
}

void MASK_OT_select_circle(wmOperatorType *ot)
{
	/* identifiers */
	ot->name = "Circle Select";
	ot->description = "Circle Select\nSelect curve points using circle selection";
	ot->idname = "MASK_OT_select_circle";

	/* api callbacks */
	ot->invoke = WM_gesture_circle_invoke;
	ot->modal = WM_gesture_circle_modal;
	ot->exec = circle_select_exec;
	ot->poll = ED_maskedit_mask_poll;

	/* flags */
	ot->flag = OPTYPE_REGISTER | OPTYPE_UNDO;

	/* properties */
	WM_operator_properties_gesture_circle_select(ot);
}

static int mask_select_linked_pick_invoke(bContext *C, wmOperator *op, const wmEvent *event)
{
	ScrArea *sa = CTX_wm_area(C);
	ARegion *ar = CTX_wm_region(C);

	Mask *mask = CTX_data_edit_mask(C);
	MaskLayer *masklay;
	MaskSpline *spline;
	MaskSplinePoint *point = NULL;
	float co[2];
	bool do_select = !RNA_boolean_get(op->ptr, "deselect");
	const float threshold = 19;
	bool changed = false;

	ED_mask_mouse_pos(sa, ar, event->mval, co);

	point = ED_mask_point_find_nearest(C, mask, co, threshold, &masklay, &spline, NULL, NULL);

	if (point) {
		ED_mask_spline_select_set(spline, do_select);
		masklay->act_spline = spline;
		masklay->act_point = point;

		changed = true;
	}

	if (changed) {
		ED_mask_select_flush_all(mask);

		WM_event_add_notifier(C, NC_MASK | ND_SELECT, mask);

		return OPERATOR_FINISHED;
	}

	return OPERATOR_CANCELLED;
}

void MASK_OT_select_linked_pick(wmOperatorType *ot)
{
	/* identifiers */
	ot->name = "Select Linked";
	ot->idname = "MASK_OT_select_linked_pick";
	ot->description = "Select Linked\n(De)select all points linked to the curve under the mouse cursor";

	/* api callbacks */
	ot->invoke = mask_select_linked_pick_invoke;
	ot->poll = ED_maskedit_mask_poll;

	/* flags */
	ot->flag = OPTYPE_REGISTER | OPTYPE_UNDO;

	RNA_def_boolean(ot->srna, "deselect", 0, "Deselect", "");
}

static int mask_select_linked_exec(bContext *C, wmOperator *UNUSED(op))
{
	Mask *mask = CTX_data_edit_mask(C);
	MaskLayer *masklay;

	bool changed = false;

	/* do actual selection */
	for (masklay = mask->masklayers.first; masklay; masklay = masklay->next) {
		MaskSpline *spline;

		if (masklay->restrictflag & (MASK_RESTRICT_VIEW | MASK_RESTRICT_SELECT)) {
			continue;
		}

		for (spline = masklay->splines.first; spline; spline = spline->next) {
			if (ED_mask_spline_select_check(spline)) {
				ED_mask_spline_select_set(spline, true);
				changed = true;
			}
		}
	}

	if (changed) {
		ED_mask_select_flush_all(mask);

		WM_event_add_notifier(C, NC_MASK | ND_SELECT, mask);

		return OPERATOR_FINISHED;
	}

	return OPERATOR_CANCELLED;
}

void MASK_OT_select_linked(wmOperatorType *ot)
{
	/* identifiers */
	ot->name = "Select Linked All";
	ot->idname = "MASK_OT_select_linked";
	ot->description = "Select Linked All\nSelect all curve points linked to already selected ones";

	/* api callbacks */
	ot->exec = mask_select_linked_exec;
	ot->poll = ED_maskedit_mask_poll;

	/* flags */
	ot->flag = OPTYPE_REGISTER | OPTYPE_UNDO;
}

/**************** Select more/less **************/

static int mask_select_more_less(bContext *C, bool more)
{
	Mask *mask = CTX_data_edit_mask(C);
	MaskLayer *masklay;

	for (masklay = mask->masklayers.first; masklay; masklay = masklay->next) {
		MaskSpline *spline;

		if (masklay->restrictflag & (MASK_RESTRICT_VIEW | MASK_RESTRICT_SELECT)) {
			continue;
		}

		for (spline = masklay->splines.first; spline; spline = spline->next) {
			const bool cyclic = (spline->flag & MASK_SPLINE_CYCLIC) != 0;
			bool start_sel, end_sel, prev_sel, cur_sel;
			int i;

			/* reselect point if any handle is selected to make the result more predictable */
			for (i = 0; i < spline->tot_point; i++) {
				BKE_mask_point_select_set(spline->points + i, MASKPOINT_ISSEL_ANY(spline->points + i));
			}

			/* select more/less does not affect empty/single point splines */
			if (spline->tot_point < 2) {
				continue;
			}

			if (cyclic) {
				start_sel = !!MASKPOINT_ISSEL_KNOT(spline->points);
				end_sel = !!MASKPOINT_ISSEL_KNOT(&spline->points[spline->tot_point - 1]);
			}
			else {
				start_sel = false;
				end_sel = false;
			}

			for (i = 0; i < spline->tot_point; i++) {
				if (i == 0 && !cyclic) {
					continue;
				}

				prev_sel = (i > 0) ? !!MASKPOINT_ISSEL_KNOT(&spline->points[i - 1]) : end_sel;
				cur_sel = !!MASKPOINT_ISSEL_KNOT(&spline->points[i]);

				if (cur_sel != more) {
					if (prev_sel == more) {
						BKE_mask_point_select_set(&spline->points[i], more);
					}
					i++;
				}
			}

			for (i = spline->tot_point - 1; i >= 0; i--) {
				if (i == spline->tot_point - 1 && !cyclic) {
					continue;
				}

				prev_sel = (i < spline->tot_point - 1) ? !!MASKPOINT_ISSEL_KNOT(&spline->points[i + 1]) : start_sel;
				cur_sel = !!MASKPOINT_ISSEL_KNOT(&spline->points[i]);

				if (cur_sel != more) {
					if (prev_sel == more) {
						BKE_mask_point_select_set(&spline->points[i], more);
					}
					i--;
				}
			}
		}
	}

	WM_event_add_notifier(C, NC_MASK | ND_SELECT, mask);

	return OPERATOR_FINISHED;
}

static int mask_select_more_exec(bContext *C, wmOperator *UNUSED(op))
{
	return mask_select_more_less(C, true);
}

void MASK_OT_select_more(wmOperatorType *ot)
{
	/* identifiers */
	ot->name = "Select More";
	ot->idname = "MASK_OT_select_more";
	ot->description = "Select More\nSelect more spline points connected to initial selection";

	/* api callbacks */
	ot->exec = mask_select_more_exec;
	ot->poll = ED_maskedit_mask_poll;

	/* flags */
	ot->flag = OPTYPE_REGISTER | OPTYPE_UNDO;
}

static int mask_select_less_exec(bContext *C, wmOperator *UNUSED(op))
{
	return mask_select_more_less(C, false);
}

void MASK_OT_select_less(wmOperatorType *ot)
{
	/* identifiers */
	ot->name = "Select Less";
	ot->idname = "MASK_OT_select_less";
	ot->description = "Select Less\nDeselect spline points at the boundary of each selection region";

	/* api callbacks */
	ot->exec = mask_select_less_exec;
	ot->poll = ED_maskedit_mask_poll;

	/* flags */
	ot->flag = OPTYPE_REGISTER | OPTYPE_UNDO;
}<|MERGE_RESOLUTION|>--- conflicted
+++ resolved
@@ -465,15 +465,9 @@
 void MASK_OT_select_box(wmOperatorType *ot)
 {
 	/* identifiers */
-<<<<<<< HEAD
-	ot->name = "Border Select";
-	ot->description = "Border Select\nSelect curve points using border selection";
-	ot->idname = "MASK_OT_select_border";
-=======
 	ot->name = "Box Select";
-	ot->description = "Select curve points using box selection";
+	ot->description = "Box Select\nSelect curve points using box selection";
 	ot->idname = "MASK_OT_select_box";
->>>>>>> bf0059d2
 
 	/* api callbacks */
 	ot->invoke = WM_gesture_box_invoke;
