/*
 * This program is free software; you can redistribute it and/or
 * modify it under the terms of the GNU General Public License
 * as published by the Free Software Foundation; either version 2
 * of the License, or (at your option) any later version.
 *
 * This program is distributed in the hope that it will be useful,
 * but WITHOUT ANY WARRANTY; without even the implied warranty of
 * MERCHANTABILITY or FITNESS FOR A PARTICULAR PURPOSE.  See the
 * GNU General Public License for more details.
 *
 * You should have received a copy of the GNU General Public License
 * along with this program; if not, write to the Free Software Foundation,
 * Inc., 51 Franklin Street, Fifth Floor, Boston, MA 02110-1301, USA.
 *
 * The Original Code is Copyright (C) 2012 Blender Foundation.
 * All rights reserved.
 */

/** \file
 * \ingroup edmask
 */

#include "MEM_guardedalloc.h"

#include "BLI_math.h"

#include "BKE_context.h"
#include "BKE_mask.h"

#include "DEG_depsgraph.h"

#include "DNA_scene_types.h"
#include "DNA_screen_types.h"
#include "DNA_mask_types.h"

#include "WM_api.h"
#include "WM_types.h"

#include "ED_select_utils.h"
#include "ED_mask.h" /* own include */
#include "ED_screen.h"

#include "RNA_access.h"
#include "RNA_define.h"

#include "mask_intern.h" /* own include */

bool ED_mask_find_nearest_diff_point(const bContext *C,
                                     struct Mask *mask,
                                     const float normal_co[2],
                                     int threshold,
                                     bool feather,
                                     float tangent[2],
                                     const bool use_deform,
                                     const bool use_project,
                                     MaskLayer **masklay_r,
                                     MaskSpline **spline_r,
                                     MaskSplinePoint **point_r,
                                     float *u_r,
                                     float *score_r)
{
  ScrArea *sa = CTX_wm_area(C);
  ARegion *ar = CTX_wm_region(C);

  MaskLayer *masklay, *point_masklay;
  MaskSpline *point_spline;
  MaskSplinePoint *point = NULL;
  float dist_best_sq = FLT_MAX, co[2];
  int width, height;
  float u = 0.0f;
  float scalex, scaley;

  ED_mask_get_size(sa, &width, &height);
  ED_mask_pixelspace_factor(sa, ar, &scalex, &scaley);

  co[0] = normal_co[0] * scalex;
  co[1] = normal_co[1] * scaley;

  for (masklay = mask->masklayers.first; masklay; masklay = masklay->next) {
    MaskSpline *spline;

    if (masklay->restrictflag & (MASK_RESTRICT_VIEW | MASK_RESTRICT_SELECT)) {
      continue;
    }

    for (spline = masklay->splines.first; spline; spline = spline->next) {
      int i;
      MaskSplinePoint *cur_point;

      for (i = 0, cur_point = use_deform ? spline->points_deform : spline->points;
           i < spline->tot_point;
           i++, cur_point++) {
        float *diff_points;
        unsigned int tot_diff_point;

        diff_points = BKE_mask_point_segment_diff(
            spline, cur_point, width, height, &tot_diff_point);

        if (diff_points) {
          int j, tot_point;
          unsigned int tot_feather_point;
          float *feather_points = NULL, *points;

          if (feather) {
            feather_points = BKE_mask_point_segment_feather_diff(
                spline, cur_point, width, height, &tot_feather_point);

            points = feather_points;
            tot_point = tot_feather_point;
          }
          else {
            points = diff_points;
            tot_point = tot_diff_point;
          }

          for (j = 0; j < tot_point - 1; j++) {
            float dist_sq, a[2], b[2];

            a[0] = points[2 * j] * scalex;
            a[1] = points[2 * j + 1] * scaley;

            b[0] = points[2 * j + 2] * scalex;
            b[1] = points[2 * j + 3] * scaley;

            dist_sq = dist_squared_to_line_segment_v2(co, a, b);

            if (dist_sq < dist_best_sq) {
              if (tangent)
                sub_v2_v2v2(tangent, &diff_points[2 * j + 2], &diff_points[2 * j]);

              point_masklay = masklay;
              point_spline = spline;
              point = use_deform ? &spline->points[(cur_point - spline->points_deform)] :
                                   cur_point;
              dist_best_sq = dist_sq;
              u = (float)j / tot_point;
            }
          }

          if (feather_points)
            MEM_freeN(feather_points);

          MEM_freeN(diff_points);
        }
      }
    }
  }

  if (point && dist_best_sq < threshold) {
    if (masklay_r)
      *masklay_r = point_masklay;

    if (spline_r)
      *spline_r = point_spline;

    if (point_r)
      *point_r = point;

    if (u_r) {
      /* TODO(sergey): Projection fails in some weirdo cases.. */
      if (use_project) {
        u = BKE_mask_spline_project_co(point_spline, point, u, normal_co, MASK_PROJ_ANY);
      }

      *u_r = u;
    }

    if (score_r) {
      *score_r = dist_best_sq;
    }

    return true;
  }

  if (masklay_r)
    *masklay_r = NULL;

  if (spline_r)
    *spline_r = NULL;

  if (point_r)
    *point_r = NULL;

  return false;
}

/******************** add vertex *********************/

static void setup_vertex_point(Mask *mask,
                               MaskSpline *spline,
                               MaskSplinePoint *new_point,
                               const float point_co[2],
                               const float u,
                               const float ctime,
                               const MaskSplinePoint *reference_point,
                               const bool reference_adjacent)
{
  const MaskSplinePoint *reference_parent_point = NULL;
  BezTriple *bezt;
  float co[3];

  copy_v2_v2(co, point_co);
  co[2] = 0.0f;

  /* point coordinate */
  bezt = &new_point->bezt;

  bezt->h1 = bezt->h2 = HD_ALIGN;

  if (reference_point) {
    if (reference_point->bezt.h1 == HD_VECT && reference_point->bezt.h2 == HD_VECT) {
      /* If the reference point is sharp try using some smooth point as reference
       * for handles.
       */
      int point_index = reference_point - spline->points;
      int delta = new_point == spline->points ? 1 : -1;
      int i = 0;
      for (i = 0; i < spline->tot_point - 1; ++i) {
        MaskSplinePoint *current_point;

        point_index += delta;
        if (point_index == -1 || point_index >= spline->tot_point) {
          if (spline->flag & MASK_SPLINE_CYCLIC) {
            if (point_index == -1) {
              point_index = spline->tot_point - 1;
            }
            else if (point_index >= spline->tot_point) {
              point_index = 0;
            }
          }
          else {
            break;
          }
        }

        current_point = &spline->points[point_index];
        if (current_point->bezt.h1 != HD_VECT || current_point->bezt.h2 != HD_VECT) {
          bezt->h1 = bezt->h2 = MAX2(current_point->bezt.h2, current_point->bezt.h1);
          break;
        }
      }
    }
    else {
      bezt->h1 = bezt->h2 = MAX2(reference_point->bezt.h2, reference_point->bezt.h1);
    }

    reference_parent_point = reference_point;
  }
  else if (reference_adjacent) {
    if (spline->tot_point != 1) {
      MaskSplinePoint *prev_point, *next_point, *close_point;

      const int index = (int)(new_point - spline->points);
      if (spline->flag & MASK_SPLINE_CYCLIC) {
        prev_point = &spline->points[mod_i(index - 1, spline->tot_point)];
        next_point = &spline->points[mod_i(index + 1, spline->tot_point)];
      }
      else {
        prev_point = (index != 0) ? &spline->points[index - 1] : NULL;
        next_point = (index != spline->tot_point - 1) ? &spline->points[index + 1] : NULL;
      }

      if (prev_point && next_point) {
        close_point = (len_squared_v2v2(new_point->bezt.vec[1], prev_point->bezt.vec[1]) <
                       len_squared_v2v2(new_point->bezt.vec[1], next_point->bezt.vec[1])) ?
                          prev_point :
                          next_point;
      }
      else {
        close_point = prev_point ? prev_point : next_point;
      }

      /* handle type */
      char handle_type = 0;
      if (prev_point) {
        handle_type = prev_point->bezt.h2;
      }
      if (next_point) {
        handle_type = MAX2(next_point->bezt.h2, handle_type);
      }
      bezt->h1 = bezt->h2 = handle_type;

      /* parent */
      reference_parent_point = close_point;

      /* note, we may want to copy other attributes later, radius? pressure? color? */
    }
  }

  copy_v3_v3(bezt->vec[0], co);
  copy_v3_v3(bezt->vec[1], co);
  copy_v3_v3(bezt->vec[2], co);

  if (reference_parent_point) {
    new_point->parent = reference_parent_point->parent;

    if (new_point->parent.id) {
      float parent_matrix[3][3];
      BKE_mask_point_parent_matrix_get(new_point, ctime, parent_matrix);
      invert_m3(parent_matrix);
      mul_m3_v2(parent_matrix, new_point->bezt.vec[1]);
    }
  }
  else {
    BKE_mask_parent_init(&new_point->parent);
  }

  if (spline->tot_point != 1) {
    BKE_mask_calc_handle_adjacent_interp(spline, new_point, u);
  }

  /* select new point */
  MASKPOINT_SEL_ALL(new_point);
  ED_mask_select_flush_all(mask);
}

/* **** add extrude vertex **** */

static void finSelectedSplinePoint(MaskLayer *masklay,
                                   MaskSpline **spline,
                                   MaskSplinePoint **point,
                                   bool check_active)
{
  MaskSpline *cur_spline = masklay->splines.first;

  *spline = NULL;
  *point = NULL;

  if (check_active) {
    /* TODO, having an active point but no active spline is possible, why? */
    if (masklay->act_spline && masklay->act_point && MASKPOINT_ISSEL_ANY(masklay->act_point)) {
      *spline = masklay->act_spline;
      *point = masklay->act_point;
      return;
    }
  }

  while (cur_spline) {
    int i;

    for (i = 0; i < cur_spline->tot_point; i++) {
      MaskSplinePoint *cur_point = &cur_spline->points[i];

      if (MASKPOINT_ISSEL_ANY(cur_point)) {
        if (*spline != NULL && *spline != cur_spline) {
          *spline = NULL;
          *point = NULL;
          return;
        }
        else if (*point) {
          *point = NULL;
        }
        else {
          *spline = cur_spline;
          *point = cur_point;
        }
      }
    }

    cur_spline = cur_spline->next;
  }
}

/* **** add subdivide vertex **** */

static void mask_spline_add_point_at_index(MaskSpline *spline, int point_index)
{
  MaskSplinePoint *new_point_array;

  new_point_array = MEM_callocN(sizeof(MaskSplinePoint) * (spline->tot_point + 1),
                                "add mask vert points");

  memcpy(new_point_array, spline->points, sizeof(MaskSplinePoint) * (point_index + 1));
  memcpy(new_point_array + point_index + 2,
         spline->points + point_index + 1,
         sizeof(MaskSplinePoint) * (spline->tot_point - point_index - 1));

  MEM_freeN(spline->points);
  spline->points = new_point_array;
  spline->tot_point++;
}

static bool add_vertex_subdivide(const bContext *C, Mask *mask, const float co[2])
{
  MaskLayer *masklay;
  MaskSpline *spline;
  MaskSplinePoint *point = NULL;
  const float threshold = 9;
  float tangent[2];
  float u;

  if (ED_mask_find_nearest_diff_point(C,
                                      mask,
                                      co,
                                      threshold,
                                      false,
                                      tangent,
                                      true,
                                      true,
                                      &masklay,
                                      &spline,
                                      &point,
                                      &u,
                                      NULL)) {
    Scene *scene = CTX_data_scene(C);
    const float ctime = CFRA;

    MaskSplinePoint *new_point;
    int point_index = point - spline->points;

    ED_mask_select_toggle_all(mask, SEL_DESELECT);

    mask_spline_add_point_at_index(spline, point_index);

    new_point = &spline->points[point_index + 1];

    setup_vertex_point(mask, spline, new_point, co, u, ctime, NULL, true);

    /* TODO - we could pass the spline! */
    BKE_mask_layer_shape_changed_add(masklay,
                                     BKE_mask_layer_shape_spline_to_index(masklay, spline) +
                                         point_index + 1,
                                     true,
                                     true);

    masklay->act_spline = spline;
    masklay->act_point = new_point;

    WM_event_add_notifier(C, NC_MASK | NA_EDITED, mask);

    return true;
  }

  return false;
}

static bool add_vertex_extrude(const bContext *C,
                               Mask *mask,
                               MaskLayer *masklay,
                               const float co[2])
{
  Scene *scene = CTX_data_scene(C);
  const float ctime = CFRA;

  MaskSpline *spline;
  MaskSplinePoint *point;
  MaskSplinePoint *new_point = NULL, *ref_point = NULL;

  /* check on which side we want to add the point */
  int point_index;
  float tangent_point[2];
  float tangent_co[2];
  bool do_cyclic_correct = false;
  bool do_prev; /* use prev point rather then next?? */

  if (!masklay) {
    return false;
  }
  else {
    finSelectedSplinePoint(masklay, &spline, &point, true);
  }

  ED_mask_select_toggle_all(mask, SEL_DESELECT);

  point_index = (point - spline->points);

  MASKPOINT_DESEL_ALL(point);

  if ((spline->flag & MASK_SPLINE_CYCLIC) ||
      (point_index > 0 && point_index != spline->tot_point - 1)) {
    BKE_mask_calc_tangent_polyline(spline, point, tangent_point);
    sub_v2_v2v2(tangent_co, co, point->bezt.vec[1]);

    if (dot_v2v2(tangent_point, tangent_co) < 0.0f) {
      do_prev = true;
    }
    else {
      do_prev = false;
    }
  }
  else if (((spline->flag & MASK_SPLINE_CYCLIC) == 0) && (point_index == 0)) {
    do_prev = true;
  }
  else if (((spline->flag & MASK_SPLINE_CYCLIC) == 0) && (point_index == spline->tot_point - 1)) {
    do_prev = false;
  }
  else {
    do_prev = false; /* quiet warning */
    /* should never get here */
    BLI_assert(0);
  }

  /* use the point before the active one */
  if (do_prev) {
    point_index--;
    if (point_index < 0) {
      point_index += spline->tot_point; /* wrap index */
      if ((spline->flag & MASK_SPLINE_CYCLIC) == 0) {
        do_cyclic_correct = true;
        point_index = 0;
      }
    }
  }

  //      print_v2("", tangent_point);
  //      printf("%d\n", point_index);

  mask_spline_add_point_at_index(spline, point_index);

  if (do_cyclic_correct) {
    ref_point = &spline->points[point_index + 1];
    new_point = &spline->points[point_index];
    *ref_point = *new_point;
    memset(new_point, 0, sizeof(*new_point));
  }
  else {
    ref_point = &spline->points[point_index];
    new_point = &spline->points[point_index + 1];
  }

  masklay->act_point = new_point;

  setup_vertex_point(mask, spline, new_point, co, 0.5f, ctime, ref_point, false);

  if (masklay->splines_shapes.first) {
    point_index = (((int)(new_point - spline->points) + 0) % spline->tot_point);
    BKE_mask_layer_shape_changed_add(
        masklay, BKE_mask_layer_shape_spline_to_index(masklay, spline) + point_index, true, true);
  }

  WM_event_add_notifier(C, NC_MASK | NA_EDITED, mask);

  return true;
}

static bool add_vertex_new(const bContext *C, Mask *mask, MaskLayer *masklay, const float co[2])
{
  Scene *scene = CTX_data_scene(C);
  const float ctime = CFRA;

  MaskSpline *spline;
  MaskSplinePoint *new_point = NULL, *ref_point = NULL;

  if (!masklay) {
    /* if there's no masklay currently operationg on, create new one */
    masklay = BKE_mask_layer_new(mask, "");
    mask->masklay_act = mask->masklay_tot - 1;
  }

  ED_mask_select_toggle_all(mask, SEL_DESELECT);

  spline = BKE_mask_spline_add(masklay);

  masklay->act_spline = spline;
  new_point = spline->points;

  masklay->act_point = new_point;

  setup_vertex_point(mask, spline, new_point, co, 0.5f, ctime, ref_point, false);

  {
    int point_index = (((int)(new_point - spline->points) + 0) % spline->tot_point);
    BKE_mask_layer_shape_changed_add(
        masklay, BKE_mask_layer_shape_spline_to_index(masklay, spline) + point_index, true, true);
  }

  WM_event_add_notifier(C, NC_MASK | NA_EDITED, mask);

  return true;
}

static int add_vertex_exec(bContext *C, wmOperator *op)
{
  Scene *scene = CTX_data_scene(C);
  Mask *mask = CTX_data_edit_mask(C);
  MaskLayer *masklay;

  float co[2];

  if (mask == NULL) {
    /* if there's no active mask, create one */
    mask = ED_mask_new(C, NULL);
  }

  masklay = BKE_mask_layer_active(mask);

  if (masklay && masklay->restrictflag & (MASK_RESTRICT_VIEW | MASK_RESTRICT_SELECT)) {
    masklay = NULL;
  }

  RNA_float_get_array(op->ptr, "location", co);

  /* TODO, having an active point but no active spline is possible, why? */
  if (masklay && masklay->act_spline && masklay->act_point &&
      MASKPOINT_ISSEL_ANY(masklay->act_point)) {

    /* cheap trick - double click for cyclic */
    MaskSpline *spline = masklay->act_spline;
    MaskSplinePoint *point = masklay->act_point;

    const bool is_sta = (point == spline->points);
    const bool is_end = (point == &spline->points[spline->tot_point - 1]);

    /* then check are we overlapping the mouse */
    if ((is_sta || is_end) && equals_v2v2(co, point->bezt.vec[1])) {
      if (spline->flag & MASK_SPLINE_CYCLIC) {
        /* nothing to do */
        return OPERATOR_CANCELLED;
      }
      else {
        /* recalc the connecting point as well to make a nice even curve */
        MaskSplinePoint *point_other = is_end ? spline->points :
                                                &spline->points[spline->tot_point - 1];
        spline->flag |= MASK_SPLINE_CYCLIC;

        /* TODO, update keyframes in time */
        BKE_mask_calc_handle_point_auto(spline, point, false);
        BKE_mask_calc_handle_point_auto(spline, point_other, false);

        /* TODO: only update this spline */
        BKE_mask_update_display(mask, CFRA);

        WM_event_add_notifier(C, NC_MASK | NA_EDITED, mask);
        return OPERATOR_FINISHED;
      }
    }

    if (!add_vertex_subdivide(C, mask, co)) {
      if (!add_vertex_extrude(C, mask, masklay, co)) {
        return OPERATOR_CANCELLED;
      }
    }
  }
  else {
    if (!add_vertex_subdivide(C, mask, co)) {
      if (!add_vertex_new(C, mask, masklay, co)) {
        return OPERATOR_CANCELLED;
      }
    }
  }

  /* TODO: only update this spline */
  BKE_mask_update_display(mask, CFRA);

  return OPERATOR_FINISHED;
}

static int add_vertex_invoke(bContext *C, wmOperator *op, const wmEvent *event)
{
  ScrArea *sa = CTX_wm_area(C);
  ARegion *ar = CTX_wm_region(C);

  float co[2];

  ED_mask_mouse_pos(sa, ar, event->mval, co);

  RNA_float_set_array(op->ptr, "location", co);

  return add_vertex_exec(C, op);
}

void MASK_OT_add_vertex(wmOperatorType *ot)
{
<<<<<<< HEAD
	/* identifiers */
	ot->name = "Add Vertex";
	ot->description = "Add Vertex\nAdd vertex to active spline";
	ot->idname = "MASK_OT_add_vertex";

	/* api callbacks */
	ot->exec = add_vertex_exec;
	ot->invoke = add_vertex_invoke;
	ot->poll = ED_operator_mask;

	/* flags */
	ot->flag = OPTYPE_REGISTER | OPTYPE_UNDO;

	/* properties */
	RNA_def_float_vector(ot->srna, "location", 2, NULL, -FLT_MAX, FLT_MAX,
	                     "Location", "Location of vertex in normalized space", -1.0f, 1.0f);
=======
  /* identifiers */
  ot->name = "Add Vertex";
  ot->description = "Add vertex to active spline";
  ot->idname = "MASK_OT_add_vertex";

  /* api callbacks */
  ot->exec = add_vertex_exec;
  ot->invoke = add_vertex_invoke;
  ot->poll = ED_operator_mask;

  /* flags */
  ot->flag = OPTYPE_REGISTER | OPTYPE_UNDO;

  /* properties */
  RNA_def_float_vector(ot->srna,
                       "location",
                       2,
                       NULL,
                       -FLT_MAX,
                       FLT_MAX,
                       "Location",
                       "Location of vertex in normalized space",
                       -1.0f,
                       1.0f);
>>>>>>> d301d80d
}

/******************** add feather vertex *********************/

static int add_feather_vertex_exec(bContext *C, wmOperator *op)
{
  Mask *mask = CTX_data_edit_mask(C);
  MaskLayer *masklay;
  MaskSpline *spline;
  MaskSplinePoint *point = NULL;
  const float threshold = 9;
  float co[2], u;

  RNA_float_get_array(op->ptr, "location", co);

  point = ED_mask_point_find_nearest(C, mask, co, threshold, NULL, NULL, NULL, NULL);
  if (point)
    return OPERATOR_FINISHED;

  if (ED_mask_find_nearest_diff_point(
          C, mask, co, threshold, true, NULL, true, true, &masklay, &spline, &point, &u, NULL)) {
    Scene *scene = CTX_data_scene(C);
    float w = BKE_mask_point_weight(spline, point, u);
    float weight_scalar = BKE_mask_point_weight_scalar(spline, point, u);

    if (weight_scalar != 0.0f) {
      w = w / weight_scalar;
    }

    BKE_mask_point_add_uw(point, u, w);

    BKE_mask_update_display(mask, scene->r.cfra);

    WM_event_add_notifier(C, NC_MASK | NA_EDITED, mask);

    DEG_id_tag_update(&mask->id, 0);

    return OPERATOR_FINISHED;
  }

  return OPERATOR_CANCELLED;
}

static int add_feather_vertex_invoke(bContext *C, wmOperator *op, const wmEvent *event)
{
  ScrArea *sa = CTX_wm_area(C);
  ARegion *ar = CTX_wm_region(C);

  float co[2];

  ED_mask_mouse_pos(sa, ar, event->mval, co);

  RNA_float_set_array(op->ptr, "location", co);

  return add_feather_vertex_exec(C, op);
}

void MASK_OT_add_feather_vertex(wmOperatorType *ot)
{
<<<<<<< HEAD
	/* identifiers */
	ot->name = "Add Feather Vertex";
	ot->description = "Add Feather Vertex\nAdd vertex to feather";
	ot->idname = "MASK_OT_add_feather_vertex";

	/* api callbacks */
	ot->exec = add_feather_vertex_exec;
	ot->invoke = add_feather_vertex_invoke;
	ot->poll = ED_maskedit_mask_poll;

	/* flags */
	ot->flag = OPTYPE_REGISTER | OPTYPE_UNDO;

	/* properties */
	RNA_def_float_vector(ot->srna, "location", 2, NULL, -FLT_MAX, FLT_MAX,
	                     "Location", "Location of vertex in normalized space", -1.0f, 1.0f);
=======
  /* identifiers */
  ot->name = "Add Feather Vertex";
  ot->description = "Add vertex to feather";
  ot->idname = "MASK_OT_add_feather_vertex";

  /* api callbacks */
  ot->exec = add_feather_vertex_exec;
  ot->invoke = add_feather_vertex_invoke;
  ot->poll = ED_maskedit_mask_poll;

  /* flags */
  ot->flag = OPTYPE_REGISTER | OPTYPE_UNDO;

  /* properties */
  RNA_def_float_vector(ot->srna,
                       "location",
                       2,
                       NULL,
                       -FLT_MAX,
                       FLT_MAX,
                       "Location",
                       "Location of vertex in normalized space",
                       -1.0f,
                       1.0f);
>>>>>>> d301d80d
}

/******************** common primitive functions *********************/

static int create_primitive_from_points(
    bContext *C, wmOperator *op, const float (*points)[2], int num_points, char handle_type)
{
  ScrArea *sa = CTX_wm_area(C);
  Scene *scene = CTX_data_scene(C);
  Mask *mask;
  MaskLayer *mask_layer;
  MaskSpline *new_spline;
  float scale, location[2], frame_size[2];
  int i, width, height;
  int size = RNA_float_get(op->ptr, "size");

  ED_mask_get_size(sa, &width, &height);
  scale = (float)size / max_ii(width, height);

  /* Get location in mask space. */
  frame_size[0] = width;
  frame_size[1] = height;
  RNA_float_get_array(op->ptr, "location", location);
  location[0] /= width;
  location[1] /= height;
  BKE_mask_coord_from_frame(location, location, frame_size);

  /* Make it so new primitive is centered to mouse location. */
  location[0] -= 0.5f * scale;
  location[1] -= 0.5f * scale;

  bool added_mask = false;
  mask_layer = ED_mask_layer_ensure(C, &added_mask);
  mask = CTX_data_edit_mask(C);

  ED_mask_select_toggle_all(mask, SEL_DESELECT);

  new_spline = BKE_mask_spline_add(mask_layer);
  new_spline->flag = MASK_SPLINE_CYCLIC | SELECT;
  new_spline->points = MEM_recallocN(new_spline->points, sizeof(MaskSplinePoint) * num_points);

  mask_layer->act_spline = new_spline;
  mask_layer->act_point = NULL;

  const int spline_index = BKE_mask_layer_shape_spline_to_index(mask_layer, new_spline);

  for (i = 0; i < num_points; i++) {
    new_spline->tot_point = i + 1;

    MaskSplinePoint *new_point = &new_spline->points[i];
    BKE_mask_parent_init(&new_point->parent);

    copy_v2_v2(new_point->bezt.vec[1], points[i]);
    mul_v2_fl(new_point->bezt.vec[1], scale);
    add_v2_v2(new_point->bezt.vec[1], location);

    new_point->bezt.h1 = handle_type;
    new_point->bezt.h2 = handle_type;
    BKE_mask_point_select_set(new_point, true);

    if (mask_layer->splines_shapes.first) {
      BKE_mask_layer_shape_changed_add(mask_layer, spline_index + i, true, true);
    }
  }

  if (added_mask) {
    WM_event_add_notifier(C, NC_MASK | NA_ADDED, NULL);
  }
  WM_event_add_notifier(C, NC_MASK | NA_EDITED, mask);

  /* TODO: only update this spline */
  BKE_mask_update_display(mask, CFRA);

  return OPERATOR_FINISHED;
}

static int primitive_add_invoke(bContext *C, wmOperator *op, const wmEvent *UNUSED(event))
{
  ScrArea *sa = CTX_wm_area(C);
  float cursor[2];
  int width, height;

  ED_mask_get_size(sa, &width, &height);
  ED_mask_cursor_location_get(sa, cursor);

  cursor[0] *= width;
  cursor[1] *= height;

  RNA_float_set_array(op->ptr, "location", cursor);

  return op->type->exec(C, op);
}

static void define_prinitive_add_properties(wmOperatorType *ot)
{
  RNA_def_float(
      ot->srna, "size", 100, -FLT_MAX, FLT_MAX, "Size", "Size of new circle", -FLT_MAX, FLT_MAX);
  RNA_def_float_vector(ot->srna,
                       "location",
                       2,
                       NULL,
                       -FLT_MAX,
                       FLT_MAX,
                       "Location",
                       "Location of new circle",
                       -FLT_MAX,
                       FLT_MAX);
}

/******************** primitive add circle *********************/

static int primitive_circle_add_exec(bContext *C, wmOperator *op)
{
  const float points[4][2] = {{0.0f, 0.5f}, {0.5f, 1.0f}, {1.0f, 0.5f}, {0.5f, 0.0f}};
  int num_points = sizeof(points) / (2 * sizeof(float));

  create_primitive_from_points(C, op, points, num_points, HD_AUTO);

  return OPERATOR_FINISHED;
}

void MASK_OT_primitive_circle_add(wmOperatorType *ot)
{
<<<<<<< HEAD
	/* identifiers */
	ot->name = "Add Circle";
	ot->description = "Add Circle\nAdd new circle-shaped spline";
	ot->idname = "MASK_OT_primitive_circle_add";
=======
  /* identifiers */
  ot->name = "Add Circle";
  ot->description = "Add new circle-shaped spline";
  ot->idname = "MASK_OT_primitive_circle_add";
>>>>>>> d301d80d

  /* api callbacks */
  ot->exec = primitive_circle_add_exec;
  ot->invoke = primitive_add_invoke;
  ot->poll = ED_operator_mask;

  /* flags */
  ot->flag = OPTYPE_REGISTER | OPTYPE_UNDO;

  /* properties */
  define_prinitive_add_properties(ot);
}

/******************** primitive add suqare *********************/

static int primitive_square_add_exec(bContext *C, wmOperator *op)
{
  const float points[4][2] = {{0.0f, 0.0f}, {0.0f, 1.0f}, {1.0f, 1.0f}, {1.0f, 0.0f}};
  int num_points = sizeof(points) / (2 * sizeof(float));

  create_primitive_from_points(C, op, points, num_points, HD_VECT);

  return OPERATOR_FINISHED;
}

void MASK_OT_primitive_square_add(wmOperatorType *ot)
{
<<<<<<< HEAD
	/* identifiers */
	ot->name = "Add Square";
	ot->description = "Add Square\nAdd new square-shaped spline";
	ot->idname = "MASK_OT_primitive_square_add";
=======
  /* identifiers */
  ot->name = "Add Square";
  ot->description = "Add new square-shaped spline";
  ot->idname = "MASK_OT_primitive_square_add";
>>>>>>> d301d80d

  /* api callbacks */
  ot->exec = primitive_square_add_exec;
  ot->invoke = primitive_add_invoke;
  ot->poll = ED_operator_mask;

  /* flags */
  ot->flag = OPTYPE_REGISTER | OPTYPE_UNDO;

  /* properties */
  define_prinitive_add_properties(ot);
}<|MERGE_RESOLUTION|>--- conflicted
+++ resolved
@@ -662,27 +662,9 @@
 
 void MASK_OT_add_vertex(wmOperatorType *ot)
 {
-<<<<<<< HEAD
-	/* identifiers */
-	ot->name = "Add Vertex";
-	ot->description = "Add Vertex\nAdd vertex to active spline";
-	ot->idname = "MASK_OT_add_vertex";
-
-	/* api callbacks */
-	ot->exec = add_vertex_exec;
-	ot->invoke = add_vertex_invoke;
-	ot->poll = ED_operator_mask;
-
-	/* flags */
-	ot->flag = OPTYPE_REGISTER | OPTYPE_UNDO;
-
-	/* properties */
-	RNA_def_float_vector(ot->srna, "location", 2, NULL, -FLT_MAX, FLT_MAX,
-	                     "Location", "Location of vertex in normalized space", -1.0f, 1.0f);
-=======
   /* identifiers */
   ot->name = "Add Vertex";
-  ot->description = "Add vertex to active spline";
+  ot->description = "Add Vertex\nAdd vertex to active spline";
   ot->idname = "MASK_OT_add_vertex";
 
   /* api callbacks */
@@ -704,7 +686,6 @@
                        "Location of vertex in normalized space",
                        -1.0f,
                        1.0f);
->>>>>>> d301d80d
 }
 
 /******************** add feather vertex *********************/
@@ -764,27 +745,9 @@
 
 void MASK_OT_add_feather_vertex(wmOperatorType *ot)
 {
-<<<<<<< HEAD
-	/* identifiers */
-	ot->name = "Add Feather Vertex";
-	ot->description = "Add Feather Vertex\nAdd vertex to feather";
-	ot->idname = "MASK_OT_add_feather_vertex";
-
-	/* api callbacks */
-	ot->exec = add_feather_vertex_exec;
-	ot->invoke = add_feather_vertex_invoke;
-	ot->poll = ED_maskedit_mask_poll;
-
-	/* flags */
-	ot->flag = OPTYPE_REGISTER | OPTYPE_UNDO;
-
-	/* properties */
-	RNA_def_float_vector(ot->srna, "location", 2, NULL, -FLT_MAX, FLT_MAX,
-	                     "Location", "Location of vertex in normalized space", -1.0f, 1.0f);
-=======
   /* identifiers */
   ot->name = "Add Feather Vertex";
-  ot->description = "Add vertex to feather";
+  ot->description = "Add Feather Vertex\nAdd vertex to feather";
   ot->idname = "MASK_OT_add_feather_vertex";
 
   /* api callbacks */
@@ -806,7 +769,6 @@
                        "Location of vertex in normalized space",
                        -1.0f,
                        1.0f);
->>>>>>> d301d80d
 }
 
 /******************** common primitive functions *********************/
@@ -930,17 +892,10 @@
 
 void MASK_OT_primitive_circle_add(wmOperatorType *ot)
 {
-<<<<<<< HEAD
-	/* identifiers */
-	ot->name = "Add Circle";
-	ot->description = "Add Circle\nAdd new circle-shaped spline";
-	ot->idname = "MASK_OT_primitive_circle_add";
-=======
   /* identifiers */
   ot->name = "Add Circle";
-  ot->description = "Add new circle-shaped spline";
+  ot->description = "Add Circle\nAdd new circle-shaped spline";
   ot->idname = "MASK_OT_primitive_circle_add";
->>>>>>> d301d80d
 
   /* api callbacks */
   ot->exec = primitive_circle_add_exec;
@@ -968,17 +923,10 @@
 
 void MASK_OT_primitive_square_add(wmOperatorType *ot)
 {
-<<<<<<< HEAD
-	/* identifiers */
-	ot->name = "Add Square";
-	ot->description = "Add Square\nAdd new square-shaped spline";
-	ot->idname = "MASK_OT_primitive_square_add";
-=======
   /* identifiers */
   ot->name = "Add Square";
-  ot->description = "Add new square-shaped spline";
+  ot->description = "Add Square\nAdd new square-shaped spline";
   ot->idname = "MASK_OT_primitive_square_add";
->>>>>>> d301d80d
 
   /* api callbacks */
   ot->exec = primitive_square_add_exec;
