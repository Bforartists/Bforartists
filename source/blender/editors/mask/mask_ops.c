/*
 * This program is free software; you can redistribute it and/or
 * modify it under the terms of the GNU General Public License
 * as published by the Free Software Foundation; either version 2
 * of the License, or (at your option) any later version.
 *
 * This program is distributed in the hope that it will be useful,
 * but WITHOUT ANY WARRANTY; without even the implied warranty of
 * MERCHANTABILITY or FITNESS FOR A PARTICULAR PURPOSE.  See the
 * GNU General Public License for more details.
 *
 * You should have received a copy of the GNU General Public License
 * along with this program; if not, write to the Free Software Foundation,
 * Inc., 51 Franklin Street, Fifth Floor, Boston, MA 02110-1301, USA.
 *
 * The Original Code is Copyright (C) 2012 Blender Foundation.
 * All rights reserved.
 */

/** \file
 * \ingroup edmask
 */

#include "MEM_guardedalloc.h"

#include "BLI_listbase.h"
#include "BLI_math.h"

#include "BKE_context.h"
#include "BKE_main.h"
#include "BKE_mask.h"

#include "DEG_depsgraph.h"

#include "DNA_scene_types.h"
#include "DNA_mask_types.h"
#include "DNA_object_types.h" /* SELECT */

#include "WM_api.h"
#include "WM_types.h"

#include "ED_clip.h"
#include "ED_image.h"
#include "ED_keyframing.h"
#include "ED_mask.h"
#include "ED_screen.h"
#include "ED_select_utils.h"

#include "RNA_access.h"
#include "RNA_define.h"

#include "mask_intern.h" /* own include */

/******************** utility functions *********************/

static void mask_point_scaled_handle(/*const*/ MaskSplinePoint *point,
                                     /*const*/ eMaskWhichHandle which_handle,
                                     const float scalex,
                                     const float scaley,
                                     float handle[2])
{
  BKE_mask_point_handle(point, which_handle, handle);
  handle[0] *= scalex;
  handle[1] *= scaley;
}

MaskSplinePoint *ED_mask_point_find_nearest(const bContext *C,
                                            Mask *mask,
                                            const float normal_co[2],
                                            const float threshold,
                                            MaskLayer **masklay_r,
                                            MaskSpline **spline_r,
                                            eMaskWhichHandle *which_handle_r,
                                            float *score)
{
  ScrArea *sa = CTX_wm_area(C);
  ARegion *ar = CTX_wm_region(C);

  MaskLayer *masklay;
  MaskLayer *point_masklay = NULL;
  MaskSpline *point_spline = NULL;
  MaskSplinePoint *point = NULL;
  float co[2];
  const float threshold_sq = threshold * threshold;
  float len_sq = FLT_MAX, scalex, scaley;
  eMaskWhichHandle which_handle = MASK_WHICH_HANDLE_NONE;
  int width, height;

  ED_mask_get_size(sa, &width, &height);
  ED_mask_pixelspace_factor(sa, ar, &scalex, &scaley);

  co[0] = normal_co[0] * scalex;
  co[1] = normal_co[1] * scaley;

  for (masklay = mask->masklayers.first; masklay; masklay = masklay->next) {
    MaskSpline *spline;

    if (masklay->restrictflag & (MASK_RESTRICT_VIEW | MASK_RESTRICT_SELECT)) {
      continue;
    }

    for (spline = masklay->splines.first; spline; spline = spline->next) {
      MaskSplinePoint *points_array = BKE_mask_spline_point_array(spline);

      int i;

      for (i = 0; i < spline->tot_point; i++) {
        MaskSplinePoint *cur_point = &spline->points[i];
        MaskSplinePoint *cur_point_deform = &points_array[i];
        eMaskWhichHandle cur_which_handle = MASK_WHICH_HANDLE_NONE;
        BezTriple *bezt = &cur_point_deform->bezt;
        float cur_len_sq, vec[2];

        vec[0] = bezt->vec[1][0] * scalex;
        vec[1] = bezt->vec[1][1] * scaley;

        cur_len_sq = len_squared_v2v2(co, vec);

        if (cur_len_sq < len_sq) {
          point_spline = spline;
          point_masklay = masklay;
          point = cur_point;
          len_sq = cur_len_sq;
          which_handle = MASK_WHICH_HANDLE_NONE;
        }

        if (BKE_mask_point_handles_mode_get(cur_point_deform) == MASK_HANDLE_MODE_STICK) {
          float handle[2];
          mask_point_scaled_handle(
              cur_point_deform, MASK_WHICH_HANDLE_STICK, scalex, scaley, handle);
          cur_len_sq = len_squared_v2v2(co, handle);
          cur_which_handle = MASK_WHICH_HANDLE_STICK;
        }
        else {
          float handle_left[2], handle_right[2];
          float len_left_sq, len_right_sq;
          mask_point_scaled_handle(
              cur_point_deform, MASK_WHICH_HANDLE_LEFT, scalex, scaley, handle_left);
          mask_point_scaled_handle(
              cur_point_deform, MASK_WHICH_HANDLE_RIGHT, scalex, scaley, handle_right);

          len_left_sq = len_squared_v2v2(co, handle_left);
          len_right_sq = len_squared_v2v2(co, handle_right);
          if (i == 0) {
            if (len_left_sq <= len_right_sq) {
              if (bezt->h1 != HD_VECT) {
                cur_which_handle = MASK_WHICH_HANDLE_LEFT;
                cur_len_sq = len_left_sq;
              }
            }
            else if (bezt->h2 != HD_VECT) {
              cur_which_handle = MASK_WHICH_HANDLE_RIGHT;
              cur_len_sq = len_right_sq;
            }
          }
          else {
            if (len_right_sq <= len_left_sq) {
              if (bezt->h2 != HD_VECT) {
                cur_which_handle = MASK_WHICH_HANDLE_RIGHT;
                cur_len_sq = len_right_sq;
              }
            }
            else if (bezt->h1 != HD_VECT) {
              cur_which_handle = MASK_WHICH_HANDLE_LEFT;
              cur_len_sq = len_left_sq;
            }
          }
        }

        if (cur_len_sq <= len_sq && cur_which_handle != MASK_WHICH_HANDLE_NONE) {
          point_masklay = masklay;
          point_spline = spline;
          point = cur_point;
          len_sq = cur_len_sq;
          which_handle = cur_which_handle;
        }
      }
    }
  }

  if (len_sq < threshold_sq) {
    if (masklay_r)
      *masklay_r = point_masklay;

    if (spline_r)
      *spline_r = point_spline;

    if (which_handle_r)
      *which_handle_r = which_handle;

    if (score)
      *score = sqrtf(len_sq);

    return point;
  }

  if (masklay_r)
    *masklay_r = NULL;

  if (spline_r)
    *spline_r = NULL;

  if (which_handle_r)
    *which_handle_r = MASK_WHICH_HANDLE_NONE;

  return NULL;
}

bool ED_mask_feather_find_nearest(const bContext *C,
                                  Mask *mask,
                                  const float normal_co[2],
                                  const float threshold,
                                  MaskLayer **masklay_r,
                                  MaskSpline **spline_r,
                                  MaskSplinePoint **point_r,
                                  MaskSplinePointUW **uw_r,
                                  float *score)
{
  ScrArea *sa = CTX_wm_area(C);
  ARegion *ar = CTX_wm_region(C);

  MaskLayer *masklay, *point_masklay = NULL;
  MaskSpline *point_spline = NULL;
  MaskSplinePoint *point = NULL;
  MaskSplinePointUW *uw = NULL;
  const float threshold_sq = threshold * threshold;
  float len = FLT_MAX, co[2];
  float scalex, scaley;
  int width, height;

  ED_mask_get_size(sa, &width, &height);
  ED_mask_pixelspace_factor(sa, ar, &scalex, &scaley);

  co[0] = normal_co[0] * scalex;
  co[1] = normal_co[1] * scaley;

  for (masklay = mask->masklayers.first; masklay; masklay = masklay->next) {
    MaskSpline *spline;

    for (spline = masklay->splines.first; spline; spline = spline->next) {
      //MaskSplinePoint *points_array = BKE_mask_spline_point_array(spline);

      int i, tot_feather_point;
      float(*feather_points)[2], (*fp)[2];

      if (masklay->restrictflag & (MASK_RESTRICT_VIEW | MASK_RESTRICT_SELECT)) {
        continue;
      }

      feather_points = fp = BKE_mask_spline_feather_points(spline, &tot_feather_point);

      for (i = 0; i < spline->tot_point; i++) {
        int j;
        MaskSplinePoint *cur_point = &spline->points[i];

        for (j = 0; j <= cur_point->tot_uw; j++) {
          float cur_len_sq, vec[2];

          vec[0] = (*fp)[0] * scalex;
          vec[1] = (*fp)[1] * scaley;

          cur_len_sq = len_squared_v2v2(vec, co);

          if (point == NULL || cur_len_sq < len) {
            if (j == 0)
              uw = NULL;
            else
              uw = &cur_point->uw[j - 1];

            point_masklay = masklay;
            point_spline = spline;
            point = cur_point;
            len = cur_len_sq;
          }

          fp++;
        }
      }

      MEM_freeN(feather_points);
    }
  }

  if (len < threshold_sq) {
    if (masklay_r)
      *masklay_r = point_masklay;

    if (spline_r)
      *spline_r = point_spline;

    if (point_r)
      *point_r = point;

    if (uw_r)
      *uw_r = uw;

    if (score)
      *score = sqrtf(len);

    return true;
  }

  if (masklay_r)
    *masklay_r = NULL;

  if (spline_r)
    *spline_r = NULL;

  if (point_r)
    *point_r = NULL;

  return false;
}

/******************** create new mask *********************/

Mask *ED_mask_new(bContext *C, const char *name)
{
  ScrArea *sa = CTX_wm_area(C);
  Main *bmain = CTX_data_main(C);
  Mask *mask;

  mask = BKE_mask_new(bmain, name);

  if (sa && sa->spacedata.first) {
    switch (sa->spacetype) {
      case SPACE_CLIP: {
        SpaceClip *sc = sa->spacedata.first;
        ED_space_clip_set_mask(C, sc, mask);
        break;
      }
      case SPACE_SEQ: {
        /* do nothing */
        break;
      }
      case SPACE_IMAGE: {
        SpaceImage *sima = sa->spacedata.first;
        ED_space_image_set_mask(C, sima, mask);
        break;
      }
    }
  }

  return mask;
}

/* Get ative layer. Will create mask/layer to be sure there's an active layer.  */
MaskLayer *ED_mask_layer_ensure(bContext *C, bool *r_added_mask)
{
  Mask *mask = CTX_data_edit_mask(C);
  MaskLayer *mask_layer;

  if (mask == NULL) {
    /* If there's no active mask, create one. */
    mask = ED_mask_new(C, NULL);
    *r_added_mask = true;
  }

  mask_layer = BKE_mask_layer_active(mask);
  if (mask_layer == NULL) {
    /* If there's no active mask layer, create one. */
    mask_layer = BKE_mask_layer_new(mask, "");
  }

  return mask_layer;
}

static int mask_new_exec(bContext *C, wmOperator *op)
{
  char name[MAX_ID_NAME - 2];

  RNA_string_get(op->ptr, "name", name);

  ED_mask_new(C, name);

  WM_event_add_notifier(C, NC_MASK | NA_ADDED, NULL);

  return OPERATOR_FINISHED;
}

void MASK_OT_new(wmOperatorType *ot)
{
<<<<<<< HEAD
	/* identifiers */
	ot->name = "New Mask";
	ot->description = "New Mask\nCreate new mask";
	ot->idname = "MASK_OT_new";
=======
  /* identifiers */
  ot->name = "New Mask";
  ot->description = "Create new mask";
  ot->idname = "MASK_OT_new";
>>>>>>> 3ea04e77

  /* flags */
  ot->flag = OPTYPE_REGISTER | OPTYPE_UNDO;

  /* api callbacks */
  ot->exec = mask_new_exec;
  ot->poll = ED_operator_mask;

  /* properties */
  RNA_def_string(ot->srna, "name", NULL, MAX_ID_NAME - 2, "Name", "Name of new mask");
}

/******************** create new masklay *********************/

static int masklay_new_exec(bContext *C, wmOperator *op)
{
  Mask *mask = CTX_data_edit_mask(C);
  char name[MAX_ID_NAME - 2];

  RNA_string_get(op->ptr, "name", name);

  BKE_mask_layer_new(mask, name);
  mask->masklay_act = mask->masklay_tot - 1;

  WM_event_add_notifier(C, NC_MASK | NA_EDITED, mask);

  return OPERATOR_FINISHED;
}

void MASK_OT_layer_new(wmOperatorType *ot)
{
<<<<<<< HEAD
	/* identifiers */
	ot->name = "Add Mask Layer";
	ot->description = "Add Mask Layer\nAdd new mask layer for masking";
	ot->idname = "MASK_OT_layer_new";
=======
  /* identifiers */
  ot->name = "Add Mask Layer";
  ot->description = "Add new mask layer for masking";
  ot->idname = "MASK_OT_layer_new";
>>>>>>> 3ea04e77

  /* api callbacks */
  ot->exec = masklay_new_exec;
  ot->poll = ED_maskedit_poll;

  /* flags */
  ot->flag = OPTYPE_REGISTER | OPTYPE_UNDO;

  /* properties */
  RNA_def_string(ot->srna, "name", NULL, MAX_ID_NAME - 2, "Name", "Name of new mask layer");
}

/******************** remove mask layer *********************/

static int masklay_remove_exec(bContext *C, wmOperator *UNUSED(op))
{
  Mask *mask = CTX_data_edit_mask(C);
  MaskLayer *masklay = BKE_mask_layer_active(mask);

  if (masklay) {
    BKE_mask_layer_remove(mask, masklay);

    WM_event_add_notifier(C, NC_MASK | NA_EDITED, mask);
  }

  return OPERATOR_FINISHED;
}

void MASK_OT_layer_remove(wmOperatorType *ot)
{
<<<<<<< HEAD
	/* identifiers */
	ot->name = "Remove Mask Layer";
	ot->description = "Remove Mask Layer\nRemove mask layer";
	ot->idname = "MASK_OT_layer_remove";
=======
  /* identifiers */
  ot->name = "Remove Mask Layer";
  ot->description = "Remove mask layer";
  ot->idname = "MASK_OT_layer_remove";
>>>>>>> 3ea04e77

  /* api callbacks */
  ot->exec = masklay_remove_exec;
  ot->poll = ED_maskedit_poll;

  /* flags */
  ot->flag = OPTYPE_REGISTER | OPTYPE_UNDO;
}

/******************** slide *********************/

enum {
  SLIDE_ACTION_NONE = 0,
  SLIDE_ACTION_POINT = 1,
  SLIDE_ACTION_HANDLE = 2,
  SLIDE_ACTION_FEATHER = 3,
  SLIDE_ACTION_SPLINE = 4,
};

typedef struct SlidePointData {
  /* Generic fields. */
  short event_invoke_type;
  int action;
  Mask *mask;
  MaskLayer *masklay;
  MaskSpline *spline, *orig_spline;
  MaskSplinePoint *point;
  MaskSplinePointUW *uw;
  eMaskWhichHandle which_handle;
  int width, height;

  float prev_mouse_coord[2];
  float no[2];

  bool is_curvature_only, is_accurate, is_initial_feather, is_overall_feather;

  bool is_sliding_new_point;

  /* Data needed to restre the state. */
  float vec[3][3];
  char old_h1, old_h2;

  /* Point sliding. */

  /* Handle sliding. */
  float orig_handle_coord[2], prev_handle_coord[2];

  /* Feather sliding. */
  float prev_feather_coord[2];
  float weight, weight_scalar;
} SlidePointData;

static void mask_point_undistort_pos(SpaceClip *sc, float r_co[2], const float co[2])
{
  BKE_mask_coord_to_movieclip(sc->clip, &sc->user, r_co, co);
  ED_clip_point_undistorted_pos(sc, r_co, r_co);
  BKE_mask_coord_from_movieclip(sc->clip, &sc->user, r_co, r_co);
}

static bool spline_under_mouse_get(const bContext *C,
                                   Mask *mask,
                                   const float co[2],
                                   MaskLayer **mask_layer_r,
                                   MaskSpline **mask_spline_r)
{
  const float threshold = 19.0f;
  ScrArea *sa = CTX_wm_area(C);
  SpaceClip *sc = CTX_wm_space_clip(C);
  MaskLayer *mask_layer;
  int width, height;
  float pixel_co[2];
  float closest_dist_squared = 0.0f;
  MaskLayer *closest_layer = NULL;
  MaskSpline *closest_spline = NULL;
  bool undistort = false;
  *mask_layer_r = NULL;
  *mask_spline_r = NULL;
  ED_mask_get_size(sa, &width, &height);
  pixel_co[0] = co[0] * width;
  pixel_co[1] = co[1] * height;
  if (sc != NULL) {
    undistort = (sc->clip != NULL) && (sc->user.render_flag & MCLIP_PROXY_RENDER_UNDISTORT) != 0;
  }
  for (mask_layer = mask->masklayers.first; mask_layer != NULL; mask_layer = mask_layer->next) {
    MaskSpline *spline;
    if (mask_layer->restrictflag & MASK_RESTRICT_SELECT) {
      continue;
    }

    for (spline = mask_layer->splines.first; spline != NULL; spline = spline->next) {
      MaskSplinePoint *points_array;
      float min[2], max[2], center[2];
      float dist_squared;
      int i;
      float max_bb_side;
      if ((spline->flag & SELECT) == 0) {
        continue;
      }

      points_array = BKE_mask_spline_point_array(spline);
      INIT_MINMAX2(min, max);
      for (i = 0; i < spline->tot_point; i++) {
        MaskSplinePoint *point_deform = &points_array[i];
        BezTriple *bezt = &point_deform->bezt;

        float vert[2];

        copy_v2_v2(vert, bezt->vec[1]);

        if (undistort) {
          mask_point_undistort_pos(sc, vert, vert);
        }

        minmax_v2v2_v2(min, max, vert);
      }

      center[0] = (min[0] + max[0]) / 2.0f * width;
      center[1] = (min[1] + max[1]) / 2.0f * height;
      dist_squared = len_squared_v2v2(pixel_co, center);
      max_bb_side = min_ff((max[0] - min[0]) * width, (max[1] - min[1]) * height);
      if (dist_squared <= max_bb_side * max_bb_side * 0.5f &&
          (closest_spline == NULL || dist_squared < closest_dist_squared)) {
        closest_layer = mask_layer;
        closest_spline = spline;
        closest_dist_squared = dist_squared;
      }
    }
  }
  if (closest_dist_squared < SQUARE(threshold) && closest_spline != NULL) {
    float diff_score;
    if (ED_mask_find_nearest_diff_point(C,
                                        mask,
                                        co,
                                        threshold,
                                        false,
                                        NULL,
                                        true,
                                        false,
                                        NULL,
                                        NULL,
                                        NULL,
                                        NULL,
                                        &diff_score)) {
      if (SQUARE(diff_score) < closest_dist_squared) {
        return false;
      }
    }

    *mask_layer_r = closest_layer;
    *mask_spline_r = closest_spline;
    return true;
  }
  return false;
}

static bool slide_point_check_initial_feather(MaskSpline *spline)
{
  int i;

  for (i = 0; i < spline->tot_point; i++) {
    MaskSplinePoint *point = &spline->points[i];

    if (point->bezt.weight != 0.0f) {
      return false;
    }
  }

  return true;
}

static void select_sliding_point(Mask *mask,
                                 MaskLayer *mask_layer,
                                 MaskSpline *spline,
                                 MaskSplinePoint *point,
                                 eMaskWhichHandle which_handle)
{
  ED_mask_select_toggle_all(mask, SEL_DESELECT);

  switch (which_handle) {
    case MASK_WHICH_HANDLE_NONE:
      BKE_mask_point_select_set(point, true);
      break;
    case MASK_WHICH_HANDLE_LEFT:
      point->bezt.f1 |= SELECT;
      break;
    case MASK_WHICH_HANDLE_RIGHT:
      point->bezt.f3 |= SELECT;
      break;
    case MASK_WHICH_HANDLE_STICK:
      point->bezt.f1 |= SELECT;
      point->bezt.f3 |= SELECT;
      break;
    default:
      BLI_assert(!"Unexpected situation in select_sliding_point()");
  }

  mask_layer->act_spline = spline;
  mask_layer->act_point = point;
  ED_mask_select_flush_all(mask);
}

static void check_sliding_handle_type(MaskSplinePoint *point, eMaskWhichHandle which_handle)
{
  BezTriple *bezt = &point->bezt;

  if (which_handle == MASK_WHICH_HANDLE_LEFT) {
    if (bezt->h1 == HD_VECT) {
      bezt->h1 = HD_FREE;
    }
    else if (bezt->h1 == HD_AUTO) {
      bezt->h1 = HD_ALIGN_DOUBLESIDE;
      bezt->h2 = HD_ALIGN_DOUBLESIDE;
    }
  }
  else if (which_handle == MASK_WHICH_HANDLE_RIGHT) {
    if (bezt->h2 == HD_VECT) {
      bezt->h2 = HD_FREE;
    }
    else if (bezt->h2 == HD_AUTO) {
      bezt->h1 = HD_ALIGN_DOUBLESIDE;
      bezt->h2 = HD_ALIGN_DOUBLESIDE;
    }
  }
}

static void *slide_point_customdata(bContext *C, wmOperator *op, const wmEvent *event)
{
  ScrArea *sa = CTX_wm_area(C);
  ARegion *ar = CTX_wm_region(C);

  Mask *mask = CTX_data_edit_mask(C);
  SlidePointData *customdata = NULL;
  MaskLayer *masklay, *cv_masklay, *feather_masklay;
  MaskSpline *spline, *cv_spline, *feather_spline;
  MaskSplinePoint *point, *cv_point, *feather_point;
  MaskSplinePointUW *uw = NULL;
  int width, height, action = SLIDE_ACTION_NONE;
  const bool slide_feather = RNA_boolean_get(op->ptr, "slide_feather");
  float co[2], cv_score, feather_score;
  const float threshold = 19;
  eMaskWhichHandle which_handle;

  ED_mask_mouse_pos(sa, ar, event->mval, co);
  ED_mask_get_size(sa, &width, &height);

  cv_point = ED_mask_point_find_nearest(
      C, mask, co, threshold, &cv_masklay, &cv_spline, &which_handle, &cv_score);

  if (ED_mask_feather_find_nearest(C,
                                   mask,
                                   co,
                                   threshold,
                                   &feather_masklay,
                                   &feather_spline,
                                   &feather_point,
                                   &uw,
                                   &feather_score)) {
    if (slide_feather || !cv_point || feather_score < cv_score) {
      action = SLIDE_ACTION_FEATHER;

      masklay = feather_masklay;
      spline = feather_spline;
      point = feather_point;
    }
  }

  if (cv_point && action == SLIDE_ACTION_NONE) {
    if (which_handle != MASK_WHICH_HANDLE_NONE)
      action = SLIDE_ACTION_HANDLE;
    else
      action = SLIDE_ACTION_POINT;

    masklay = cv_masklay;
    spline = cv_spline;
    point = cv_point;
  }

  if (action == SLIDE_ACTION_NONE) {
    if (spline_under_mouse_get(C, mask, co, &masklay, &spline)) {
      action = SLIDE_ACTION_SPLINE;
      point = NULL;
    }
  }

  if (action != SLIDE_ACTION_NONE) {
    customdata = MEM_callocN(sizeof(SlidePointData), "mask slide point data");
    customdata->event_invoke_type = event->type;
    customdata->mask = mask;
    customdata->masklay = masklay;
    customdata->spline = spline;
    customdata->point = point;
    customdata->width = width;
    customdata->height = height;
    customdata->action = action;
    customdata->uw = uw;

    customdata->is_sliding_new_point = RNA_boolean_get(op->ptr, "is_new_point");

    if (customdata->action != SLIDE_ACTION_SPLINE) {
      customdata->old_h1 = point->bezt.h1;
      customdata->old_h2 = point->bezt.h2;
      select_sliding_point(mask, masklay, spline, point, which_handle);
      check_sliding_handle_type(point, which_handle);
    }

    if (uw) {
      float co_uw[2];
      float weight_scalar = BKE_mask_point_weight_scalar(spline, point, uw->u);

      customdata->weight = uw->w;
      customdata->weight_scalar = weight_scalar;
      BKE_mask_point_segment_co(spline, point, uw->u, co_uw);
      BKE_mask_point_normal(spline, point, uw->u, customdata->no);

      madd_v2_v2v2fl(customdata->prev_feather_coord, co_uw, customdata->no, uw->w * weight_scalar);
    }
    else if (customdata->action != SLIDE_ACTION_SPLINE) {
      BezTriple *bezt = &point->bezt;

      customdata->weight = bezt->weight;
      customdata->weight_scalar = 1.0f;
      BKE_mask_point_normal(spline, point, 0.0f, customdata->no);

      madd_v2_v2v2fl(customdata->prev_feather_coord, bezt->vec[1], customdata->no, bezt->weight);
    }

    if (customdata->action == SLIDE_ACTION_FEATHER) {
      customdata->is_initial_feather = slide_point_check_initial_feather(spline);
    }

    if (customdata->action != SLIDE_ACTION_SPLINE) {
      copy_m3_m3(customdata->vec, point->bezt.vec);
      if (which_handle != MASK_WHICH_HANDLE_NONE) {
        BKE_mask_point_handle(point, which_handle, customdata->orig_handle_coord);
        copy_v2_v2(customdata->prev_handle_coord, customdata->orig_handle_coord);
      }
    }
    customdata->which_handle = which_handle;

    ED_mask_mouse_pos(sa, ar, event->mval, customdata->prev_mouse_coord);
  }

  return customdata;
}

static int slide_point_invoke(bContext *C, wmOperator *op, const wmEvent *event)
{
  Mask *mask = CTX_data_edit_mask(C);
  SlidePointData *slidedata;

  if (mask == NULL) {
    return OPERATOR_PASS_THROUGH;
  }

  slidedata = slide_point_customdata(C, op, event);

  if (slidedata) {
    op->customdata = slidedata;

    WM_event_add_modal_handler(C, op);

    slidedata->masklay->act_spline = slidedata->spline;
    slidedata->masklay->act_point = slidedata->point;

    WM_event_add_notifier(C, NC_MASK | ND_SELECT, mask);

    return OPERATOR_RUNNING_MODAL;
  }

  return OPERATOR_PASS_THROUGH;
}

static void slide_point_delta_all_feather(SlidePointData *data, float delta)
{
  int i;

  for (i = 0; i < data->spline->tot_point; i++) {
    MaskSplinePoint *point = &data->spline->points[i];
    MaskSplinePoint *orig_point = &data->orig_spline->points[i];

    point->bezt.weight = orig_point->bezt.weight + delta;
    if (point->bezt.weight < 0.0f) {
      point->bezt.weight = 0.0f;
    }
  }
}

static void slide_point_restore_spline(SlidePointData *data)
{
  int i;

  for (i = 0; i < data->spline->tot_point; i++) {
    MaskSplinePoint *point = &data->spline->points[i];
    MaskSplinePoint *orig_point = &data->orig_spline->points[i];
    int j;

    point->bezt = orig_point->bezt;

    for (j = 0; j < point->tot_uw; j++)
      point->uw[j] = orig_point->uw[j];
  }
}

static void cancel_slide_point(SlidePointData *data)
{
  /* cancel sliding */

  if (data->orig_spline) {
    slide_point_restore_spline(data);
  }
  else {
    if (data->action == SLIDE_ACTION_FEATHER) {
      if (data->uw)
        data->uw->w = data->weight;
      else
        data->point->bezt.weight = data->weight;
    }
    else if (data->action != SLIDE_ACTION_SPLINE) {
      copy_m3_m3(data->point->bezt.vec, data->vec);
      data->point->bezt.h1 = data->old_h1;
      data->point->bezt.h2 = data->old_h2;
    }
  }
}

static void free_slide_point_data(SlidePointData *data)
{
  if (data->orig_spline)
    BKE_mask_spline_free(data->orig_spline);

  MEM_freeN(data);
}

static int slide_point_modal(bContext *C, wmOperator *op, const wmEvent *event)
{
  SlidePointData *data = (SlidePointData *)op->customdata;
  BezTriple *bezt = &data->point->bezt;
  float co[2];

  switch (event->type) {
    case LEFTALTKEY:
    case RIGHTALTKEY:
    case LEFTSHIFTKEY:
    case RIGHTSHIFTKEY:
      if (ELEM(event->type, LEFTALTKEY, RIGHTALTKEY)) {
        if (data->action == SLIDE_ACTION_FEATHER) {
          data->is_overall_feather = (event->val == KM_PRESS);
        }
        else {
          data->is_curvature_only = (event->val == KM_PRESS);
        }
      }

      if (ELEM(event->type, LEFTSHIFTKEY, RIGHTSHIFTKEY))
        data->is_accurate = (event->val == KM_PRESS);

      ATTR_FALLTHROUGH; /* update CV position */
    case MOUSEMOVE: {
      ScrArea *sa = CTX_wm_area(C);
      ARegion *ar = CTX_wm_region(C);
      float delta[2];

      ED_mask_mouse_pos(sa, ar, event->mval, co);
      sub_v2_v2v2(delta, co, data->prev_mouse_coord);
      if (data->is_accurate) {
        mul_v2_fl(delta, 0.2f);
      }
      copy_v2_v2(data->prev_mouse_coord, co);

      if (data->action == SLIDE_ACTION_HANDLE) {
        float new_handle[2];

        if (data->is_sliding_new_point && data->which_handle == MASK_WHICH_HANDLE_STICK) {
          if (ELEM(data->point,
                   &data->spline->points[0],
                   &data->spline->points[data->spline->tot_point - 1])) {
            SWAP(float, delta[0], delta[1]);
            delta[1] *= -1;

            /* flip last point */
            if (data->point != &data->spline->points[0]) {
              negate_v2(delta);
            }
          }
        }

        add_v2_v2v2(new_handle, data->prev_handle_coord, delta);

        BKE_mask_point_set_handle(data->point,
                                  data->which_handle,
                                  new_handle,
                                  data->is_curvature_only,
                                  data->orig_handle_coord,
                                  data->vec);
        BKE_mask_point_handle(data->point, data->which_handle, data->prev_handle_coord);

        if (data->is_sliding_new_point) {
          if (ELEM(data->which_handle, MASK_WHICH_HANDLE_LEFT, MASK_WHICH_HANDLE_RIGHT)) {
            float vec[2];
            short self_handle = (data->which_handle == MASK_WHICH_HANDLE_LEFT) ? 0 : 2;
            short other_handle = (data->which_handle == MASK_WHICH_HANDLE_LEFT) ? 2 : 0;

            sub_v2_v2v2(vec, bezt->vec[1], bezt->vec[self_handle]);
            add_v2_v2v2(bezt->vec[other_handle], bezt->vec[1], vec);
          }
        }
      }
      else if (data->action == SLIDE_ACTION_POINT) {
        add_v2_v2(bezt->vec[0], delta);
        add_v2_v2(bezt->vec[1], delta);
        add_v2_v2(bezt->vec[2], delta);
      }
      else if (data->action == SLIDE_ACTION_FEATHER) {
        float vec[2], no[2], p[2], c[2], w, offco[2];
        float *weight = NULL;
        float weight_scalar = 1.0f;
        bool is_overall_feather = data->is_overall_feather || data->is_initial_feather;

        add_v2_v2v2(offco, data->prev_feather_coord, delta);

        if (data->uw) {
          /* project on both sides and find the closest one,
           * prevents flickering when projecting onto both sides can happen */
          const float u_pos = BKE_mask_spline_project_co(
              data->spline, data->point, data->uw->u, offco, MASK_PROJ_NEG);
          const float u_neg = BKE_mask_spline_project_co(
              data->spline, data->point, data->uw->u, offco, MASK_PROJ_POS);
          float dist_pos = FLT_MAX;
          float dist_neg = FLT_MAX;
          float co_pos[2];
          float co_neg[2];
          float u;

          if (u_pos > 0.0f && u_pos < 1.0f) {
            BKE_mask_point_segment_co(data->spline, data->point, u_pos, co_pos);
            dist_pos = len_squared_v2v2(offco, co_pos);
          }

          if (u_neg > 0.0f && u_neg < 1.0f) {
            BKE_mask_point_segment_co(data->spline, data->point, u_neg, co_neg);
            dist_neg = len_squared_v2v2(offco, co_neg);
          }

          u = dist_pos < dist_neg ? u_pos : u_neg;

          if (u > 0.0f && u < 1.0f) {
            data->uw->u = u;

            data->uw = BKE_mask_point_sort_uw(data->point, data->uw);
            weight = &data->uw->w;
            weight_scalar = BKE_mask_point_weight_scalar(data->spline, data->point, u);
            if (weight_scalar != 0.0f) {
              weight_scalar = 1.0f / weight_scalar;
            }

            BKE_mask_point_normal(data->spline, data->point, data->uw->u, no);
            BKE_mask_point_segment_co(data->spline, data->point, data->uw->u, p);
          }
        }
        else {
          weight = &bezt->weight;
          /* weight_scalar = 1.0f; keep as is */
          copy_v2_v2(no, data->no);
          copy_v2_v2(p, bezt->vec[1]);
        }

        if (weight) {
          sub_v2_v2v2(c, offco, p);
          project_v2_v2v2_normalized(vec, c, no);

          w = len_v2(vec);

          if (is_overall_feather) {
            float w_delta;

            if (dot_v2v2(no, vec) <= 0.0f)
              w = -w;

            w_delta = w - data->weight * data->weight_scalar;

            if (data->orig_spline == NULL) {
              /* restore weight for currently sliding point, so orig_spline would be created
               * with original weights used
               */
              *weight = data->weight;

              data->orig_spline = BKE_mask_spline_copy(data->spline);
            }

            if (data->is_initial_feather) {
              *weight = w * weight_scalar;
            }

            slide_point_delta_all_feather(data, w_delta);
          }
          else {
            if (dot_v2v2(no, vec) <= 0.0f)
              w = 0.0f;

            if (data->orig_spline) {
              /* restore possible overall feather changes */
              slide_point_restore_spline(data);

              BKE_mask_spline_free(data->orig_spline);
              data->orig_spline = NULL;
            }

            if (weight_scalar != 0.0f) {
              *weight = w * weight_scalar;
            }
          }

          copy_v2_v2(data->prev_feather_coord, offco);
        }
      }
      else if (data->action == SLIDE_ACTION_SPLINE) {
        int i;

        if (data->orig_spline == NULL) {
          data->orig_spline = BKE_mask_spline_copy(data->spline);
        }

        for (i = 0; i < data->spline->tot_point; i++) {
          MaskSplinePoint *point = &data->spline->points[i];
          add_v2_v2(point->bezt.vec[0], delta);
          add_v2_v2(point->bezt.vec[1], delta);
          add_v2_v2(point->bezt.vec[2], delta);
        }
      }

      WM_event_add_notifier(C, NC_MASK | NA_EDITED, data->mask);
      DEG_id_tag_update(&data->mask->id, 0);

      break;
    }

    case LEFTMOUSE:
    case RIGHTMOUSE:
      if (event->type == data->event_invoke_type && event->val == KM_RELEASE) {
        Scene *scene = CTX_data_scene(C);

        /* dont key sliding feather uw's */
        if ((data->action == SLIDE_ACTION_FEATHER && data->uw) == false) {
          if (IS_AUTOKEY_ON(scene)) {
            ED_mask_layer_shape_auto_key(data->masklay, CFRA);
          }
        }

        if (data->is_sliding_new_point) {
          if (len_squared_v2v2(bezt->vec[0], bezt->vec[1]) < FLT_EPSILON) {
            bezt->h1 = HD_VECT;
          }
          if (len_squared_v2v2(bezt->vec[2], bezt->vec[1]) < FLT_EPSILON) {
            bezt->h2 = HD_VECT;
          }
        }

        WM_event_add_notifier(C, NC_MASK | NA_EDITED, data->mask);
        DEG_id_tag_update(&data->mask->id, 0);

        free_slide_point_data(op->customdata); /* keep this last! */
        return OPERATOR_FINISHED;
      }
      else if (event->type != data->event_invoke_type && event->val == KM_PRESS) {
        /* pass to ESCKEY */
      }
      else {
        break;
      }

    case ESCKEY:
      cancel_slide_point(op->customdata);

      WM_event_add_notifier(C, NC_MASK | NA_EDITED, data->mask);
      DEG_id_tag_update(&data->mask->id, 0);

      free_slide_point_data(op->customdata); /* keep this last! */
      return OPERATOR_CANCELLED;
  }

  return OPERATOR_RUNNING_MODAL;
}

void MASK_OT_slide_point(wmOperatorType *ot)
{
<<<<<<< HEAD
	PropertyRNA *prop;

	/* identifiers */
	ot->name = "Slide Point";
	ot->description = "Slide Point\nSlide control points";
	ot->idname = "MASK_OT_slide_point";

	/* api callbacks */
	ot->invoke = slide_point_invoke;
	ot->modal = slide_point_modal;
	ot->poll = ED_operator_mask;

	/* flags */
	ot->flag = OPTYPE_REGISTER | OPTYPE_UNDO;

	RNA_def_boolean(ot->srna, "slide_feather", 0, "Slide Feather", "First try to slide feather instead of vertex");

	prop = RNA_def_boolean(ot->srna, "is_new_point", 0, "Slide New Point", "Newly created vertex is being slid");
	RNA_def_property_flag(prop, PROP_SKIP_SAVE);
=======
  PropertyRNA *prop;

  /* identifiers */
  ot->name = "Slide Point";
  ot->description = "Slide control points";
  ot->idname = "MASK_OT_slide_point";

  /* api callbacks */
  ot->invoke = slide_point_invoke;
  ot->modal = slide_point_modal;
  ot->poll = ED_operator_mask;

  /* flags */
  ot->flag = OPTYPE_REGISTER | OPTYPE_UNDO;

  RNA_def_boolean(ot->srna,
                  "slide_feather",
                  0,
                  "Slide Feather",
                  "First try to slide feather instead of vertex");

  prop = RNA_def_boolean(
      ot->srna, "is_new_point", 0, "Slide New Point", "Newly created vertex is being slid");
  RNA_def_property_flag(prop, PROP_SKIP_SAVE);
>>>>>>> 3ea04e77
}

/******************** slide spline curvature *********************/

typedef struct SlideSplineCurvatureData {
  short event_invoke_type;

  Mask *mask;
  MaskLayer *mask_layer;
  MaskSpline *spline;
  MaskSplinePoint *point;
  float u;
  bool accurate;

  BezTriple *adjust_bezt, *other_bezt;
  BezTriple bezt_backup, other_bezt_backup;

  float prev_mouse_coord[2];
  float prev_spline_coord[2];

  float P0[2], P1[2], P2[2], P3[3];
} SlideSplineCurvatureData;

static void cancel_slide_spline_curvature(SlideSplineCurvatureData *slide_data)
{
  *slide_data->adjust_bezt = slide_data->bezt_backup;
  *slide_data->other_bezt = slide_data->other_bezt_backup;
}

static void free_slide_spline_curvature_data(SlideSplineCurvatureData *slide_data)
{
  MEM_freeN(slide_data);
}

static bool slide_spline_curvature_check(bContext *C, const wmEvent *event)
{
  Mask *mask = CTX_data_edit_mask(C);
  float co[2];
  const float threshold = 19.0f;

  ED_mask_mouse_pos(CTX_wm_area(C), CTX_wm_region(C), event->mval, co);

  if (ED_mask_point_find_nearest(C, mask, co, threshold, NULL, NULL, NULL, NULL)) {
    return false;
  }

  if (ED_mask_feather_find_nearest(C, mask, co, threshold, NULL, NULL, NULL, NULL, NULL)) {
    return false;
  }

  return true;
}

static SlideSplineCurvatureData *slide_spline_curvature_customdata(bContext *C,
                                                                   const wmEvent *event)
{
  const float threshold = 19.0f;

  Mask *mask = CTX_data_edit_mask(C);
  SlideSplineCurvatureData *slide_data;
  MaskLayer *mask_layer;
  MaskSpline *spline;
  MaskSplinePoint *point;
  float u, co[2];
  BezTriple *next_bezt;

  ED_mask_mouse_pos(CTX_wm_area(C), CTX_wm_region(C), event->mval, co);

  if (!ED_mask_find_nearest_diff_point(C,
                                       mask,
                                       co,
                                       threshold,
                                       false,
                                       NULL,
                                       true,
                                       false,
                                       &mask_layer,
                                       &spline,
                                       &point,
                                       &u,
                                       NULL)) {
    return NULL;
  }

  next_bezt = BKE_mask_spline_point_next_bezt(spline, spline->points, point);
  if (next_bezt == NULL) {
    return NULL;
  }

  slide_data = MEM_callocN(sizeof(SlideSplineCurvatureData), "slide curvature slide");
  slide_data->event_invoke_type = event->type;
  slide_data->mask = mask;
  slide_data->mask_layer = mask_layer;
  slide_data->spline = spline;
  slide_data->point = point;
  slide_data->u = u;

  copy_v2_v2(slide_data->prev_mouse_coord, co);
  BKE_mask_point_segment_co(spline, point, u, slide_data->prev_spline_coord);

  copy_v2_v2(slide_data->P0, point->bezt.vec[1]);
  copy_v2_v2(slide_data->P1, point->bezt.vec[2]);
  copy_v2_v2(slide_data->P2, next_bezt->vec[0]);
  copy_v2_v2(slide_data->P3, next_bezt->vec[1]);

  /* Depending to which end we're closer to adjust either left or right side of the spline. */
  if (u <= 0.5f) {
    slide_data->adjust_bezt = &point->bezt;
    slide_data->other_bezt = next_bezt;
  }
  else {
    slide_data->adjust_bezt = next_bezt;
    slide_data->other_bezt = &point->bezt;
  }

  /* Data needed for restoring state. */
  slide_data->bezt_backup = *slide_data->adjust_bezt;
  slide_data->other_bezt_backup = *slide_data->other_bezt;

  /* Let's dont touch other side of the point for now, so set handle to FREE. */
  if (u < 0.5f) {
    if (slide_data->adjust_bezt->h2 <= HD_VECT) {
      slide_data->adjust_bezt->h2 = HD_FREE;
    }
  }
  else {
    if (slide_data->adjust_bezt->h1 <= HD_VECT) {
      slide_data->adjust_bezt->h1 = HD_FREE;
    }
  }

  /* Change selection */
  ED_mask_select_toggle_all(mask, SEL_DESELECT);
  slide_data->adjust_bezt->f2 |= SELECT;
  slide_data->other_bezt->f2 |= SELECT;
  if (u < 0.5f) {
    slide_data->adjust_bezt->f3 |= SELECT;
    slide_data->other_bezt->f1 |= SELECT;
  }
  else {
    slide_data->adjust_bezt->f1 |= SELECT;
    slide_data->other_bezt->f3 |= SELECT;
  }
  mask_layer->act_spline = spline;
  mask_layer->act_point = point;
  ED_mask_select_flush_all(mask);

  return slide_data;
}

static int slide_spline_curvature_invoke(bContext *C, wmOperator *op, const wmEvent *event)
{
  Mask *mask = CTX_data_edit_mask(C);
  SlideSplineCurvatureData *slide_data;

  if (mask == NULL) {
    return OPERATOR_PASS_THROUGH;
  }

  /* Be sure we don't conflict with point slide here. */
  if (!slide_spline_curvature_check(C, event)) {
    return OPERATOR_PASS_THROUGH;
  }

  slide_data = slide_spline_curvature_customdata(C, event);
  if (slide_data != NULL) {
    op->customdata = slide_data;
    WM_event_add_modal_handler(C, op);
    WM_event_add_notifier(C, NC_MASK | ND_SELECT, mask);
    return OPERATOR_RUNNING_MODAL;
  }

  return OPERATOR_PASS_THROUGH;
}

static void slide_spline_solve_P1(const float u,
                                  const float B[2],
                                  const float P0[2],
                                  const float P2[2],
                                  const float P3[2],
                                  float solution[2])
{
  const float u2 = u * u, u3 = u * u * u;
  const float v = 1.0f - u;
  const float v2 = v * v, v3 = v * v * v;
  const float inv_divider = 1.0f / (3.0f * v2 * u);
  const float t = 3.0f * v * u2;
  solution[0] = -(v3 * P0[0] + t * P2[0] + u3 * P3[0] - B[0]) * inv_divider;
  solution[1] = -(v3 * P0[1] + t * P2[1] + u3 * P3[1] - B[1]) * inv_divider;
}

static void slide_spline_solve_P2(const float u,
                                  const float B[2],
                                  const float P0[2],
                                  const float P1[2],
                                  const float P3[2],
                                  float solution[2])
{
  const float u2 = u * u, u3 = u * u * u;
  const float v = 1.0f - u;
  const float v2 = v * v, v3 = v * v * v;
  const float inv_divider = 1.0f / (3.0f * v * u2);
  const float t = 3.0f * v2 * u;
  solution[0] = -(v3 * P0[0] + t * P1[0] + u3 * P3[0] - B[0]) * inv_divider;
  solution[1] = -(v3 * P0[1] + t * P1[1] + u3 * P3[1] - B[1]) * inv_divider;
}

static int slide_spline_curvature_modal(bContext *C, wmOperator *op, const wmEvent *event)
{
  Scene *scene = CTX_data_scene(C);
  const float margin = 0.2f;
  SlideSplineCurvatureData *slide_data = (SlideSplineCurvatureData *)op->customdata;
  float u = slide_data->u;

  switch (event->type) {
    case LEFTSHIFTKEY:
    case RIGHTSHIFTKEY:
    case LEFTCTRLKEY:
    case RIGHTCTRLKEY:
      if (ELEM(event->type, LEFTSHIFTKEY, RIGHTSHIFTKEY)) {
        slide_data->accurate = (event->val == KM_PRESS);
      }

      if (ELEM(event->type, LEFTCTRLKEY, RIGHTCTRLKEY)) {
        if (event->val == KM_PRESS) {
          slide_data->adjust_bezt->h1 = slide_data->adjust_bezt->h2 = HD_FREE;
          if ((u > margin && u < 0.5f) || (u >= 0.5f && u < 1.0f - margin)) {
            slide_data->other_bezt->h1 = slide_data->other_bezt->h2 = HD_FREE;
          }
        }
        else if (event->val == KM_RELEASE) {
          slide_data->adjust_bezt->h1 = slide_data->bezt_backup.h1;
          slide_data->adjust_bezt->h2 = slide_data->bezt_backup.h2;
          slide_data->other_bezt->h1 = slide_data->other_bezt_backup.h1;
          slide_data->other_bezt->h2 = slide_data->other_bezt_backup.h2;
        }

        if (u < 0.5f) {
          copy_v2_v2(slide_data->adjust_bezt->vec[0], slide_data->bezt_backup.vec[0]);
          copy_v2_v2(slide_data->other_bezt->vec[2], slide_data->other_bezt_backup.vec[2]);
        }
        else {
          copy_v2_v2(slide_data->adjust_bezt->vec[2], slide_data->bezt_backup.vec[2]);
          copy_v2_v2(slide_data->other_bezt->vec[0], slide_data->other_bezt_backup.vec[0]);
        }
      }

      ATTR_FALLTHROUGH; /* update CV position */
    case MOUSEMOVE: {
      float B[2], mouse_coord[2], delta[2];

      /* Get coordinate spline is expected to go through. */
      ED_mask_mouse_pos(CTX_wm_area(C), CTX_wm_region(C), event->mval, mouse_coord);
      sub_v2_v2v2(delta, mouse_coord, slide_data->prev_mouse_coord);
      if (slide_data->accurate) {
        mul_v2_fl(delta, 0.2f);
      }
      add_v2_v2v2(B, slide_data->prev_spline_coord, delta);
      copy_v2_v2(slide_data->prev_spline_coord, B);
      copy_v2_v2(slide_data->prev_mouse_coord, mouse_coord);

      if (u < 0.5f) {
        float oldP2[2];
        bool need_restore_P2 = false;

        if (u > margin) {
          float solution[2];
          float x = (u - margin) * 0.5f / (0.5f - margin);
          float weight = (3 * x * x - 2 * x * x * x);

          slide_spline_solve_P2(u, B, slide_data->P0, slide_data->P1, slide_data->P3, solution);

          copy_v2_v2(oldP2, slide_data->P2);
          interp_v2_v2v2(slide_data->P2, slide_data->P2, solution, weight);
          copy_v2_v2(slide_data->other_bezt->vec[0], slide_data->P2);
          need_restore_P2 = true;

          /* Tweak handle type in order to be able to apply the delta. */
          if (weight > 0.0f) {
            if (slide_data->other_bezt->h1 <= HD_VECT) {
              slide_data->other_bezt->h1 = HD_FREE;
            }
          }
        }

        slide_spline_solve_P1(
            u, B, slide_data->P0, slide_data->P2, slide_data->P3, slide_data->adjust_bezt->vec[2]);

        if (need_restore_P2) {
          copy_v2_v2(slide_data->P2, oldP2);
        }
      }
      else {
        float oldP1[2];
        bool need_restore_P1 = false;

        if (u < 1.0f - margin) {
          float solution[2];
          float x = ((1.0f - u) - margin) * 0.5f / (0.5f - margin);
          float weight = 3 * x * x - 2 * x * x * x;

          slide_spline_solve_P1(u, B, slide_data->P0, slide_data->P2, slide_data->P3, solution);

          copy_v2_v2(oldP1, slide_data->P1);
          interp_v2_v2v2(slide_data->P1, slide_data->P1, solution, weight);
          copy_v2_v2(slide_data->other_bezt->vec[2], slide_data->P1);
          need_restore_P1 = true;

          /* Tweak handle type in order to be able to apply the delta. */
          if (weight > 0.0f) {
            if (slide_data->other_bezt->h2 <= HD_VECT) {
              slide_data->other_bezt->h2 = HD_FREE;
            }
          }
        }

        slide_spline_solve_P2(
            u, B, slide_data->P0, slide_data->P1, slide_data->P3, slide_data->adjust_bezt->vec[0]);

        if (need_restore_P1) {
          copy_v2_v2(slide_data->P1, oldP1);
        }
      }

      WM_event_add_notifier(C, NC_MASK | NA_EDITED, slide_data->mask);
      DEG_id_tag_update(&slide_data->mask->id, 0);

      break;
    }

    case LEFTMOUSE:
    case RIGHTMOUSE:
      if (event->type == slide_data->event_invoke_type && event->val == KM_RELEASE) {
        /* dont key sliding feather uw's */
        if (IS_AUTOKEY_ON(scene)) {
          ED_mask_layer_shape_auto_key(slide_data->mask_layer, CFRA);
        }

        WM_event_add_notifier(C, NC_MASK | NA_EDITED, slide_data->mask);
        DEG_id_tag_update(&slide_data->mask->id, 0);

        free_slide_spline_curvature_data(slide_data); /* keep this last! */
        return OPERATOR_FINISHED;
      }

      break;

    case ESCKEY:
      cancel_slide_spline_curvature(slide_data);

      WM_event_add_notifier(C, NC_MASK | NA_EDITED, slide_data->mask);
      DEG_id_tag_update(&slide_data->mask->id, 0);

      free_slide_spline_curvature_data(op->customdata); /* keep this last! */
      return OPERATOR_CANCELLED;
  }

  return OPERATOR_RUNNING_MODAL;
}

void MASK_OT_slide_spline_curvature(wmOperatorType *ot)
{
<<<<<<< HEAD
	/* identifiers */
	ot->name = "Slide Spline Curvature";
	ot->description = "Slide Spline Curvature\nSlide a point on the spline to define it's curvature";
	ot->idname = "MASK_OT_slide_spline_curvature";

	/* api callbacks */
	ot->invoke = slide_spline_curvature_invoke;
	ot->modal = slide_spline_curvature_modal;
	ot->poll = ED_operator_mask;

	/* flags */
	ot->flag = OPTYPE_REGISTER | OPTYPE_UNDO;
=======
  /* identifiers */
  ot->name = "Slide Spline Curvature";
  ot->description = "Slide a point on the spline to define it's curvature";
  ot->idname = "MASK_OT_slide_spline_curvature";

  /* api callbacks */
  ot->invoke = slide_spline_curvature_invoke;
  ot->modal = slide_spline_curvature_modal;
  ot->poll = ED_operator_mask;

  /* flags */
  ot->flag = OPTYPE_REGISTER | OPTYPE_UNDO;
>>>>>>> 3ea04e77
}

/******************** toggle cyclic *********************/

static int cyclic_toggle_exec(bContext *C, wmOperator *UNUSED(op))
{
  Mask *mask = CTX_data_edit_mask(C);
  MaskLayer *masklay;

  for (masklay = mask->masklayers.first; masklay; masklay = masklay->next) {
    MaskSpline *spline;

    if (masklay->restrictflag & (MASK_RESTRICT_VIEW | MASK_RESTRICT_SELECT)) {
      continue;
    }

    for (spline = masklay->splines.first; spline; spline = spline->next) {
      if (ED_mask_spline_select_check(spline)) {
        spline->flag ^= MASK_SPLINE_CYCLIC;
      }
    }
  }

  DEG_id_tag_update(&mask->id, 0);
  WM_event_add_notifier(C, NC_MASK | NA_EDITED, mask);

  return OPERATOR_FINISHED;
}

void MASK_OT_cyclic_toggle(wmOperatorType *ot)
{
<<<<<<< HEAD
	/* identifiers */
	ot->name = "Toggle Cyclic";
	ot->description = "Toggle Cyclic\nToggle cyclic for selected splines";
	ot->idname = "MASK_OT_cyclic_toggle";
=======
  /* identifiers */
  ot->name = "Toggle Cyclic";
  ot->description = "Toggle cyclic for selected splines";
  ot->idname = "MASK_OT_cyclic_toggle";
>>>>>>> 3ea04e77

  /* api callbacks */
  ot->exec = cyclic_toggle_exec;
  ot->poll = ED_maskedit_mask_poll;

  /* flags */
  ot->flag = OPTYPE_REGISTER | OPTYPE_UNDO;
}

/******************** delete *********************/

static void delete_feather_points(MaskSplinePoint *point)
{
  int i, count = 0;

  if (!point->tot_uw)
    return;

  for (i = 0; i < point->tot_uw; i++) {
    if ((point->uw[i].flag & SELECT) == 0)
      count++;
  }

  if (count == 0) {
    MEM_freeN(point->uw);
    point->uw = NULL;
    point->tot_uw = 0;
  }
  else {
    MaskSplinePointUW *new_uw;
    int j = 0;

    new_uw = MEM_callocN(count * sizeof(MaskSplinePointUW), "new mask uw points");

    for (i = 0; i < point->tot_uw; i++) {
      if ((point->uw[i].flag & SELECT) == 0) {
        new_uw[j++] = point->uw[i];
      }
    }

    MEM_freeN(point->uw);

    point->uw = new_uw;
    point->tot_uw = count;
  }
}

static int delete_exec(bContext *C, wmOperator *UNUSED(op))
{
  Scene *scene = CTX_data_scene(C);
  Mask *mask = CTX_data_edit_mask(C);
  MaskLayer *masklay;
  bool changed = false;

  for (masklay = mask->masklayers.first; masklay; masklay = masklay->next) {
    MaskSpline *spline;
    int mask_layer_shape_ofs = 0;

    if (masklay->restrictflag & (MASK_RESTRICT_VIEW | MASK_RESTRICT_SELECT)) {
      continue;
    }

    spline = masklay->splines.first;

    while (spline) {
      const int tot_point_orig = spline->tot_point;
      int i, count = 0;
      MaskSpline *next_spline = spline->next;

      /* count unselected points */
      for (i = 0; i < spline->tot_point; i++) {
        MaskSplinePoint *point = &spline->points[i];

        if (!MASKPOINT_ISSEL_ANY(point))
          count++;
      }

      if (count == 0) {
        /* delete the whole spline */
        BLI_remlink(&masklay->splines, spline);
        BKE_mask_spline_free(spline);

        if (spline == masklay->act_spline) {
          masklay->act_spline = NULL;
          masklay->act_point = NULL;
        }

        BKE_mask_layer_shape_changed_remove(masklay, mask_layer_shape_ofs, tot_point_orig);
      }
      else {
        MaskSplinePoint *new_points;
        int j;

        new_points = MEM_callocN(count * sizeof(MaskSplinePoint), "deleteMaskPoints");

        for (i = 0, j = 0; i < tot_point_orig; i++) {
          MaskSplinePoint *point = &spline->points[i];

          if (!MASKPOINT_ISSEL_ANY(point)) {
            if (point == masklay->act_point)
              masklay->act_point = &new_points[j];

            delete_feather_points(point);

            new_points[j] = *point;
            j++;
          }
          else {
            if (point == masklay->act_point)
              masklay->act_point = NULL;

            BKE_mask_point_free(point);
            spline->tot_point--;

            BKE_mask_layer_shape_changed_remove(masklay, mask_layer_shape_ofs + j, 1);
          }
        }

        mask_layer_shape_ofs += spline->tot_point;

        MEM_freeN(spline->points);
        spline->points = new_points;

        ED_mask_select_flush_all(mask);
      }

      changed = true;
      spline = next_spline;
    }

    /* not essential but confuses users when there are keys with no data!
     * assume if they delete all data from the layer they also dont care about keys */
    if (BLI_listbase_is_empty(&masklay->splines)) {
      BKE_mask_layer_free_shapes(masklay);
    }
  }

  if (!changed) {
    return OPERATOR_CANCELLED;
  }

  /* TODO: only update edited splines */
  BKE_mask_update_display(mask, CFRA);

  WM_event_add_notifier(C, NC_MASK | NA_EDITED, mask);

  return OPERATOR_FINISHED;
}

void MASK_OT_delete(wmOperatorType *ot)
{
<<<<<<< HEAD
	/* identifiers */
	ot->name = "Delete";
	ot->description = "Delete\nDelete selected control points or splines";
	ot->idname = "MASK_OT_delete";

	/* api callbacks */
	ot->invoke = WM_operator_confirm;
	ot->exec = delete_exec;
	ot->poll = ED_maskedit_mask_poll;

	/* flags */
	ot->flag = OPTYPE_REGISTER | OPTYPE_UNDO;
=======
  /* identifiers */
  ot->name = "Delete";
  ot->description = "Delete selected control points or splines";
  ot->idname = "MASK_OT_delete";

  /* api callbacks */
  ot->invoke = WM_operator_confirm;
  ot->exec = delete_exec;
  ot->poll = ED_maskedit_mask_poll;

  /* flags */
  ot->flag = OPTYPE_REGISTER | OPTYPE_UNDO;
>>>>>>> 3ea04e77
}

/* *** switch direction *** */
static int mask_switch_direction_exec(bContext *C, wmOperator *UNUSED(op))
{
  Scene *scene = CTX_data_scene(C);
  Mask *mask = CTX_data_edit_mask(C);
  MaskLayer *masklay;

  bool changed = false;

  /* do actual selection */
  for (masklay = mask->masklayers.first; masklay; masklay = masklay->next) {
    MaskSpline *spline;
    bool changed_layer = false;

    if (masklay->restrictflag & (MASK_RESTRICT_VIEW | MASK_RESTRICT_SELECT)) {
      continue;
    }

    for (spline = masklay->splines.first; spline; spline = spline->next) {
      if (ED_mask_spline_select_check(spline)) {
        BKE_mask_spline_direction_switch(masklay, spline);
        changed = true;
        changed_layer = true;
      }
    }

    if (changed_layer) {
      if (IS_AUTOKEY_ON(scene)) {
        ED_mask_layer_shape_auto_key(masklay, CFRA);
      }
    }
  }

  if (changed) {
    /* TODO: only update this spline */
    BKE_mask_update_display(mask, CFRA);

    WM_event_add_notifier(C, NC_MASK | ND_SELECT, mask);
    WM_event_add_notifier(C, NC_MASK | NA_EDITED, mask);

    return OPERATOR_FINISHED;
  }

  return OPERATOR_CANCELLED;
}

void MASK_OT_switch_direction(wmOperatorType *ot)
{
<<<<<<< HEAD
	/* identifiers */
	ot->name = "Switch Direction";
	ot->description = "Switch Direction\nSwitch direction of selected splines";
	ot->idname = "MASK_OT_switch_direction";
=======
  /* identifiers */
  ot->name = "Switch Direction";
  ot->description = "Switch direction of selected splines";
  ot->idname = "MASK_OT_switch_direction";
>>>>>>> 3ea04e77

  /* api callbacks */
  ot->exec = mask_switch_direction_exec;
  ot->poll = ED_maskedit_mask_poll;

  /* flags */
  ot->flag = OPTYPE_REGISTER | OPTYPE_UNDO;
}

/* *** recalc normals *** */
static int mask_normals_make_consistent_exec(bContext *C, wmOperator *UNUSED(op))
{
  Scene *scene = CTX_data_scene(C);
  Mask *mask = CTX_data_edit_mask(C);
  MaskLayer *masklay;
  int i;

  bool changed = false;

  /* do actual selection */
  for (masklay = mask->masklayers.first; masklay; masklay = masklay->next) {
    MaskSpline *spline;
    bool changed_layer = false;

    if (masklay->restrictflag & (MASK_RESTRICT_VIEW | MASK_RESTRICT_SELECT)) {
      continue;
    }

    for (spline = masklay->splines.first; spline; spline = spline->next) {
      for (i = 0; i < spline->tot_point; i++) {
        MaskSplinePoint *point = &spline->points[i];

        if (MASKPOINT_ISSEL_ANY(point)) {
          BKE_mask_calc_handle_point_auto(spline, point, false);
          changed = true;
          changed_layer = true;
        }
      }
    }

    if (changed_layer) {
      if (IS_AUTOKEY_ON(scene)) {
        ED_mask_layer_shape_auto_key(masklay, CFRA);
      }
    }
  }

  if (changed) {
    /* TODO: only update this spline */
    BKE_mask_update_display(mask, CFRA);

    WM_event_add_notifier(C, NC_MASK | ND_SELECT, mask);
    WM_event_add_notifier(C, NC_MASK | NA_EDITED, mask);

    return OPERATOR_FINISHED;
  }

  return OPERATOR_CANCELLED;
}

/* named to match mesh recalc normals */
void MASK_OT_normals_make_consistent(wmOperatorType *ot)
{
<<<<<<< HEAD
	/* identifiers */
	ot->name = "Recalc Normals";
	ot->description = "Recalc Normals\nRe-calculate the direction of selected handles";
	ot->idname = "MASK_OT_normals_make_consistent";
=======
  /* identifiers */
  ot->name = "Recalc Normals";
  ot->description = "Re-calculate the direction of selected handles";
  ot->idname = "MASK_OT_normals_make_consistent";
>>>>>>> 3ea04e77

  /* api callbacks */
  ot->exec = mask_normals_make_consistent_exec;
  ot->poll = ED_maskedit_mask_poll;

  /* flags */
  ot->flag = OPTYPE_REGISTER | OPTYPE_UNDO;
}

/******************** set handle type *********************/

static int set_handle_type_exec(bContext *C, wmOperator *op)
{
  Mask *mask = CTX_data_edit_mask(C);
  MaskLayer *masklay;
  int handle_type = RNA_enum_get(op->ptr, "type");

  bool changed = false;

  for (masklay = mask->masklayers.first; masklay; masklay = masklay->next) {
    MaskSpline *spline;
    int i;

    if (masklay->restrictflag & (MASK_RESTRICT_VIEW | MASK_RESTRICT_SELECT)) {
      continue;
    }

    for (spline = masklay->splines.first; spline; spline = spline->next) {
      for (i = 0; i < spline->tot_point; i++) {
        MaskSplinePoint *point = &spline->points[i];

        if (MASKPOINT_ISSEL_ANY(point)) {
          BezTriple *bezt = &point->bezt;

          if (bezt->f2 & SELECT) {
            bezt->h1 = handle_type;
            bezt->h2 = handle_type;
          }
          else {
            if (bezt->f1 & SELECT) {
              bezt->h1 = handle_type;
            }
            if (bezt->f3 & SELECT) {
              bezt->h2 = handle_type;
            }
          }

          if (handle_type == HD_ALIGN) {
            float vec[3];
            sub_v3_v3v3(vec, bezt->vec[0], bezt->vec[1]);
            add_v3_v3v3(bezt->vec[2], bezt->vec[1], vec);
          }

          changed = true;
        }
      }
    }
  }

  if (changed) {
    WM_event_add_notifier(C, NC_MASK | ND_DATA, mask);
    DEG_id_tag_update(&mask->id, 0);

    return OPERATOR_FINISHED;
  }
  return OPERATOR_CANCELLED;
}

void MASK_OT_handle_type_set(wmOperatorType *ot)
{
<<<<<<< HEAD
	static const EnumPropertyItem editcurve_handle_type_items[] = {
		{HD_AUTO, "AUTO", 0, "Auto", ""},
		{HD_VECT, "VECTOR", 0, "Vector", ""},
		{HD_ALIGN, "ALIGNED", 0, "Aligned Single", ""},
		{HD_ALIGN_DOUBLESIDE, "ALIGNED_DOUBLESIDE", 0, "Aligned", ""},
		{HD_FREE, "FREE", 0, "Free", ""},
		{0, NULL, 0, NULL, NULL},
	};

	/* identifiers */
	ot->name = "Set Handle Type";
	ot->description = "Set Handle Type\nSet type of handles for selected control points";
	ot->idname = "MASK_OT_handle_type_set";

	/* api callbacks */
	ot->invoke = WM_menu_invoke;
	ot->exec = set_handle_type_exec;
	ot->poll = ED_maskedit_mask_poll;

	/* flags */
	ot->flag = OPTYPE_REGISTER | OPTYPE_UNDO;

	/* properties */
	ot->prop = RNA_def_enum(ot->srna, "type", editcurve_handle_type_items, 1, "Type", "Spline type");
=======
  static const EnumPropertyItem editcurve_handle_type_items[] = {
      {HD_AUTO, "AUTO", 0, "Auto", ""},
      {HD_VECT, "VECTOR", 0, "Vector", ""},
      {HD_ALIGN, "ALIGNED", 0, "Aligned Single", ""},
      {HD_ALIGN_DOUBLESIDE, "ALIGNED_DOUBLESIDE", 0, "Aligned", ""},
      {HD_FREE, "FREE", 0, "Free", ""},
      {0, NULL, 0, NULL, NULL},
  };

  /* identifiers */
  ot->name = "Set Handle Type";
  ot->description = "Set type of handles for selected control points";
  ot->idname = "MASK_OT_handle_type_set";

  /* api callbacks */
  ot->invoke = WM_menu_invoke;
  ot->exec = set_handle_type_exec;
  ot->poll = ED_maskedit_mask_poll;

  /* flags */
  ot->flag = OPTYPE_REGISTER | OPTYPE_UNDO;

  /* properties */
  ot->prop = RNA_def_enum(ot->srna, "type", editcurve_handle_type_items, 1, "Type", "Spline type");
>>>>>>> 3ea04e77
}

/* ********* clear/set restrict view *********/
static int mask_hide_view_clear_exec(bContext *C, wmOperator *op)
{
  Mask *mask = CTX_data_edit_mask(C);
  MaskLayer *masklay;
  bool changed = false;
  const bool select = RNA_boolean_get(op->ptr, "select");

  for (masklay = mask->masklayers.first; masklay; masklay = masklay->next) {

    if (masklay->restrictflag & OB_RESTRICT_VIEW) {
      ED_mask_layer_select_set(masklay, select);
      masklay->restrictflag &= ~OB_RESTRICT_VIEW;
      changed = true;
    }
  }

  if (changed) {
    WM_event_add_notifier(C, NC_MASK | ND_DRAW, mask);
    DEG_id_tag_update(&mask->id, 0);

    return OPERATOR_FINISHED;
  }
  else {
    return OPERATOR_CANCELLED;
  }
}

void MASK_OT_hide_view_clear(wmOperatorType *ot)
{

<<<<<<< HEAD
	/* identifiers */
	ot->name = "Show hidden Layer";
	ot->description = "Show hidden Layer\nReveals the hidden layer(s)";
	ot->idname = "MASK_OT_hide_view_clear";
=======
  /* identifiers */
  ot->name = "Clear Restrict View";
  ot->description = "Reveal the layer by setting the hide flag";
  ot->idname = "MASK_OT_hide_view_clear";
>>>>>>> 3ea04e77

  /* api callbacks */
  ot->exec = mask_hide_view_clear_exec;
  ot->poll = ED_maskedit_mask_poll;

  /* flags */
  ot->flag = OPTYPE_REGISTER | OPTYPE_UNDO;

  RNA_def_boolean(ot->srna, "select", true, "Select", "");
}

static int mask_hide_view_set_exec(bContext *C, wmOperator *op)
{
  Mask *mask = CTX_data_edit_mask(C);
  MaskLayer *masklay;
  const bool unselected = RNA_boolean_get(op->ptr, "unselected");
  bool changed = false;

  for (masklay = mask->masklayers.first; masklay; masklay = masklay->next) {

    if (masklay->restrictflag & MASK_RESTRICT_SELECT) {
      continue;
    }

    if (!unselected) {
      if (ED_mask_layer_select_check(masklay)) {
        ED_mask_layer_select_set(masklay, false);

        masklay->restrictflag |= OB_RESTRICT_VIEW;
        changed = true;
        if (masklay == BKE_mask_layer_active(mask)) {
          BKE_mask_layer_active_set(mask, NULL);
        }
      }
    }
    else {
      if (!ED_mask_layer_select_check(masklay)) {
        masklay->restrictflag |= OB_RESTRICT_VIEW;
        changed = true;
        if (masklay == BKE_mask_layer_active(mask)) {
          BKE_mask_layer_active_set(mask, NULL);
        }
      }
    }
  }

  if (changed) {
    WM_event_add_notifier(C, NC_MASK | ND_DRAW, mask);
    DEG_id_tag_update(&mask->id, 0);

    return OPERATOR_FINISHED;
  }
  else {
    return OPERATOR_CANCELLED;
  }
}

void MASK_OT_hide_view_set(wmOperatorType *ot)
{
<<<<<<< HEAD
	/* identifiers */
	ot->name = "Hide Layer";
	ot->description = "Hide Layer\nHide the layer";
	ot->idname = "MASK_OT_hide_view_set";
=======
  /* identifiers */
  ot->name = "Set Restrict View";
  ot->description = "Hide the layer by setting the hide flag";
  ot->idname = "MASK_OT_hide_view_set";
>>>>>>> 3ea04e77

  /* api callbacks */
  ot->exec = mask_hide_view_set_exec;
  ot->poll = ED_maskedit_mask_poll;

  /* flags */
  ot->flag = OPTYPE_REGISTER | OPTYPE_UNDO;

  RNA_def_boolean(
      ot->srna, "unselected", 0, "Unselected", "Hide unselected rather than selected layers");
}

static int mask_feather_weight_clear_exec(bContext *C, wmOperator *UNUSED(op))
{
  Scene *scene = CTX_data_scene(C);
  Mask *mask = CTX_data_edit_mask(C);
  MaskLayer *masklay;
  bool changed = false;
  int i;

  for (masklay = mask->masklayers.first; masklay; masklay = masklay->next) {
    MaskSpline *spline;

    if (masklay->restrictflag & (MASK_RESTRICT_SELECT | MASK_RESTRICT_VIEW)) {
      continue;
    }

    for (spline = masklay->splines.first; spline; spline = spline->next) {
      for (i = 0; i < spline->tot_point; i++) {
        MaskSplinePoint *point = &spline->points[i];

        if (MASKPOINT_ISSEL_ANY(point)) {
          BezTriple *bezt = &point->bezt;
          bezt->weight = 0.0f;
          changed = true;
        }
      }
    }
  }

  if (changed) {
    /* TODO: only update edited splines */
    BKE_mask_update_display(mask, CFRA);

    WM_event_add_notifier(C, NC_MASK | ND_DRAW, mask);
    DEG_id_tag_update(&mask->id, 0);

    return OPERATOR_FINISHED;
  }
  else {
    return OPERATOR_CANCELLED;
  }
}

void MASK_OT_feather_weight_clear(wmOperatorType *ot)
{
<<<<<<< HEAD
	/* identifiers */
	ot->name = "Clear Feather Weight";
	ot->description = "Clear Feather Weight\nReset the feather weight to zero";
	ot->idname = "MASK_OT_feather_weight_clear";
=======
  /* identifiers */
  ot->name = "Clear Feather Weight";
  ot->description = "Reset the feather weight to zero";
  ot->idname = "MASK_OT_feather_weight_clear";
>>>>>>> 3ea04e77

  /* api callbacks */
  ot->exec = mask_feather_weight_clear_exec;
  ot->poll = ED_maskedit_mask_poll;

  /* flags */
  ot->flag = OPTYPE_REGISTER | OPTYPE_UNDO;
}

/******************** move mask layer operator *********************/

static bool mask_layer_move_poll(bContext *C)
{
  if (ED_maskedit_mask_poll(C)) {
    Mask *mask = CTX_data_edit_mask(C);

    return mask->masklay_tot > 0;
  }

  return false;
}

static int mask_layer_move_exec(bContext *C, wmOperator *op)
{
  Mask *mask = CTX_data_edit_mask(C);
  MaskLayer *mask_layer = BLI_findlink(&mask->masklayers, mask->masklay_act);
  MaskLayer *mask_layer_other;
  int direction = RNA_enum_get(op->ptr, "direction");

  if (!mask_layer)
    return OPERATOR_CANCELLED;

  if (direction == -1) {
    mask_layer_other = mask_layer->prev;

    if (!mask_layer_other)
      return OPERATOR_CANCELLED;

    BLI_remlink(&mask->masklayers, mask_layer);
    BLI_insertlinkbefore(&mask->masklayers, mask_layer_other, mask_layer);
    mask->masklay_act--;
  }
  else if (direction == 1) {
    mask_layer_other = mask_layer->next;

    if (!mask_layer_other)
      return OPERATOR_CANCELLED;

    BLI_remlink(&mask->masklayers, mask_layer);
    BLI_insertlinkafter(&mask->masklayers, mask_layer_other, mask_layer);
    mask->masklay_act++;
  }

  WM_event_add_notifier(C, NC_MASK | NA_EDITED, mask);

  return OPERATOR_FINISHED;
}

void MASK_OT_layer_move(wmOperatorType *ot)
{
<<<<<<< HEAD
	static const EnumPropertyItem direction_items[] = {
		{-1, "UP", 0, "Up", ""},
		{1, "DOWN", 0, "Down", ""},
		{0, NULL, 0, NULL, NULL},
	};

	/* identifiers */
	ot->name = "Move Layer";
	ot->description = "Move Layer\nMove the active layer up/down in the list";
	ot->idname = "MASK_OT_layer_move";

	/* api callbacks */
	ot->exec = mask_layer_move_exec;
	ot->poll = mask_layer_move_poll;

	/* flags */
	ot->flag = OPTYPE_REGISTER | OPTYPE_UNDO;

	/* properties */
	RNA_def_enum(ot->srna, "direction", direction_items, 0, "Direction", "Direction to move the active layer");
=======
  static const EnumPropertyItem direction_items[] = {
      {-1, "UP", 0, "Up", ""},
      {1, "DOWN", 0, "Down", ""},
      {0, NULL, 0, NULL, NULL},
  };

  /* identifiers */
  ot->name = "Move Layer";
  ot->description = "Move the active layer up/down in the list";
  ot->idname = "MASK_OT_layer_move";

  /* api callbacks */
  ot->exec = mask_layer_move_exec;
  ot->poll = mask_layer_move_poll;

  /* flags */
  ot->flag = OPTYPE_REGISTER | OPTYPE_UNDO;

  /* properties */
  RNA_def_enum(ot->srna,
               "direction",
               direction_items,
               0,
               "Direction",
               "Direction to move the active layer");
>>>>>>> 3ea04e77
}

/******************** duplicate *********************/

static int mask_duplicate_exec(bContext *C, wmOperator *UNUSED(op))
{
  Scene *scene = CTX_data_scene(C);
  Mask *mask = CTX_data_edit_mask(C);
  MaskLayer *mask_layer;

  for (mask_layer = mask->masklayers.first; mask_layer; mask_layer = mask_layer->next) {
    MaskSpline *spline;

    for (spline = mask_layer->splines.last; spline; spline = spline->prev) {
      MaskSplinePoint *point = spline->points;
      int i = 0;
      while (i < spline->tot_point) {
        int start = i, end = -1;
        /* Find next selected segment. */
        while (MASKPOINT_ISSEL_ANY(point)) {
          BKE_mask_point_select_set(point, false);
          end = i;
          if (i >= spline->tot_point - 1) {
            break;
          }
          i++;
          point++;
        }
        if (end >= start) {
          int tot_point;
          int tot_point_shape_start = 0;
          MaskSpline *new_spline = BKE_mask_spline_add(mask_layer);
          MaskSplinePoint *new_point;
          int b;

          /* BKE_mask_spline_add might allocate the points,
           * need to free them in this case. */
          if (new_spline->points) {
            MEM_freeN(new_spline->points);
          }

          /* Copy options from old spline. */
          new_spline->flag = spline->flag;
          new_spline->offset_mode = spline->offset_mode;
          new_spline->weight_interp = spline->weight_interp;
          new_spline->parent = spline->parent;

          /* Allocate new points and copy them from old spline. */
          new_spline->tot_point = end - start + 1;
          new_spline->points = MEM_mallocN(sizeof(MaskSplinePoint) * new_spline->tot_point,
                                           "duplicated mask points");

          memcpy(new_spline->points,
                 spline->points + start,
                 new_spline->tot_point * sizeof(MaskSplinePoint));

          tot_point = new_spline->tot_point;

          /* animation requires points added one by one */
          if (mask_layer->splines_shapes.first) {
            new_spline->tot_point = 0;
            tot_point_shape_start = BKE_mask_layer_shape_spline_to_index(mask_layer, new_spline);
          }

          /* Select points and duplicate their UWs (if needed). */
          for (b = 0, new_point = new_spline->points; b < tot_point; b++, new_point++) {
            if (new_point->uw) {
              new_point->uw = MEM_dupallocN(new_point->uw);
            }
            BKE_mask_point_select_set(new_point, true);

            if (mask_layer->splines_shapes.first) {
              new_spline->tot_point++;
              BKE_mask_layer_shape_changed_add(mask_layer, tot_point_shape_start + b, true, false);
            }
          }

          /* Clear cyclic flag if we didn't copy the whole spline. */
          if (new_spline->flag & MASK_SPLINE_CYCLIC) {
            if (start != 0 || end != spline->tot_point - 1) {
              new_spline->flag &= ~MASK_SPLINE_CYCLIC;
            }
          }

          /* Flush selection to splines. */
          new_spline->flag |= SELECT;
          spline->flag &= ~SELECT;

          mask_layer->act_spline = new_spline;
        }
        i++;
        point++;
      }
    }
  }

  /* TODO: only update edited splines */
  BKE_mask_update_display(mask, CFRA);

  WM_event_add_notifier(C, NC_MASK | NA_EDITED, mask);

  return OPERATOR_FINISHED;
}

void MASK_OT_duplicate(wmOperatorType *ot)
{
<<<<<<< HEAD
	/* identifiers */
	ot->name = "Duplicate Mask";
	ot->description = "Duplicate Mask\nDuplicate selected control points and segments between them";
	ot->idname = "MASK_OT_duplicate";
=======
  /* identifiers */
  ot->name = "Duplicate Mask";
  ot->description = "Duplicate selected control points and segments between them";
  ot->idname = "MASK_OT_duplicate";
>>>>>>> 3ea04e77

  /* api callbacks */
  ot->exec = mask_duplicate_exec;
  ot->poll = ED_maskedit_mask_poll;

  /* flags */
  ot->flag = OPTYPE_REGISTER | OPTYPE_UNDO;
}

/********************** copy splines to clipboard operator *********************/

static int copy_splines_exec(bContext *C, wmOperator *UNUSED(op))
{
  Mask *mask = CTX_data_edit_mask(C);
  MaskLayer *mask_layer = BKE_mask_layer_active(mask);

  if (mask_layer == NULL) {
    return OPERATOR_CANCELLED;
  }

  BKE_mask_clipboard_copy_from_layer(mask_layer);

  return OPERATOR_FINISHED;
}

void MASK_OT_copy_splines(wmOperatorType *ot)
{
<<<<<<< HEAD
	/* identifiers */
	ot->name = "Copy Splines";
	ot->description = "Copy Splines\nCopy selected splines to clipboard";
	ot->idname = "MASK_OT_copy_splines";
=======
  /* identifiers */
  ot->name = "Copy Splines";
  ot->description = "Copy selected splines to clipboard";
  ot->idname = "MASK_OT_copy_splines";
>>>>>>> 3ea04e77

  /* api callbacks */
  ot->exec = copy_splines_exec;
  ot->poll = ED_maskedit_mask_poll;

  /* flags */
  ot->flag = OPTYPE_REGISTER;
}

/********************** paste tracks from clipboard operator *********************/

static bool paste_splines_poll(bContext *C)
{
  if (ED_maskedit_mask_poll(C)) {
    return BKE_mask_clipboard_is_empty() == false;
  }

  return 0;
}

static int paste_splines_exec(bContext *C, wmOperator *UNUSED(op))
{
  Scene *scene = CTX_data_scene(C);
  Mask *mask = CTX_data_edit_mask(C);
  MaskLayer *mask_layer = BKE_mask_layer_active(mask);

  if (mask_layer == NULL) {
    mask_layer = BKE_mask_layer_new(mask, "");
  }

  BKE_mask_clipboard_paste_to_layer(CTX_data_main(C), mask_layer);

  /* TODO: only update edited splines */
  BKE_mask_update_display(mask, CFRA);

  WM_event_add_notifier(C, NC_MASK | NA_EDITED, mask);

  return OPERATOR_FINISHED;
}

void MASK_OT_paste_splines(wmOperatorType *ot)
{
<<<<<<< HEAD
	/* identifiers */
	ot->name = "Paste Splines";
	ot->description = "Paste Splines\nPaste splines from clipboard";
	ot->idname = "MASK_OT_paste_splines";
=======
  /* identifiers */
  ot->name = "Paste Splines";
  ot->description = "Paste splines from clipboard";
  ot->idname = "MASK_OT_paste_splines";
>>>>>>> 3ea04e77

  /* api callbacks */
  ot->exec = paste_splines_exec;
  ot->poll = paste_splines_poll;

  /* flags */
  ot->flag = OPTYPE_REGISTER | OPTYPE_UNDO;
}<|MERGE_RESOLUTION|>--- conflicted
+++ resolved
@@ -380,17 +380,10 @@
 
 void MASK_OT_new(wmOperatorType *ot)
 {
-<<<<<<< HEAD
-	/* identifiers */
-	ot->name = "New Mask";
-	ot->description = "New Mask\nCreate new mask";
-	ot->idname = "MASK_OT_new";
-=======
   /* identifiers */
   ot->name = "New Mask";
-  ot->description = "Create new mask";
+  ot->description = "New Mask\nCreate new mask";
   ot->idname = "MASK_OT_new";
->>>>>>> 3ea04e77
 
   /* flags */
   ot->flag = OPTYPE_REGISTER | OPTYPE_UNDO;
@@ -422,17 +415,10 @@
 
 void MASK_OT_layer_new(wmOperatorType *ot)
 {
-<<<<<<< HEAD
-	/* identifiers */
-	ot->name = "Add Mask Layer";
-	ot->description = "Add Mask Layer\nAdd new mask layer for masking";
-	ot->idname = "MASK_OT_layer_new";
-=======
   /* identifiers */
   ot->name = "Add Mask Layer";
-  ot->description = "Add new mask layer for masking";
+  ot->description = "Add Mask Layer\nAdd new mask layer for masking";
   ot->idname = "MASK_OT_layer_new";
->>>>>>> 3ea04e77
 
   /* api callbacks */
   ot->exec = masklay_new_exec;
@@ -463,17 +449,10 @@
 
 void MASK_OT_layer_remove(wmOperatorType *ot)
 {
-<<<<<<< HEAD
-	/* identifiers */
-	ot->name = "Remove Mask Layer";
-	ot->description = "Remove Mask Layer\nRemove mask layer";
-	ot->idname = "MASK_OT_layer_remove";
-=======
   /* identifiers */
   ot->name = "Remove Mask Layer";
-  ot->description = "Remove mask layer";
+  ot->description = "Remove Mask Layer\nRemove mask layer";
   ot->idname = "MASK_OT_layer_remove";
->>>>>>> 3ea04e77
 
   /* api callbacks */
   ot->exec = masklay_remove_exec;
@@ -1159,32 +1138,11 @@
 
 void MASK_OT_slide_point(wmOperatorType *ot)
 {
-<<<<<<< HEAD
-	PropertyRNA *prop;
-
-	/* identifiers */
-	ot->name = "Slide Point";
-	ot->description = "Slide Point\nSlide control points";
-	ot->idname = "MASK_OT_slide_point";
-
-	/* api callbacks */
-	ot->invoke = slide_point_invoke;
-	ot->modal = slide_point_modal;
-	ot->poll = ED_operator_mask;
-
-	/* flags */
-	ot->flag = OPTYPE_REGISTER | OPTYPE_UNDO;
-
-	RNA_def_boolean(ot->srna, "slide_feather", 0, "Slide Feather", "First try to slide feather instead of vertex");
-
-	prop = RNA_def_boolean(ot->srna, "is_new_point", 0, "Slide New Point", "Newly created vertex is being slid");
-	RNA_def_property_flag(prop, PROP_SKIP_SAVE);
-=======
   PropertyRNA *prop;
 
   /* identifiers */
   ot->name = "Slide Point";
-  ot->description = "Slide control points";
+  ot->description = "Slide Point\nSlide control points";
   ot->idname = "MASK_OT_slide_point";
 
   /* api callbacks */
@@ -1204,7 +1162,6 @@
   prop = RNA_def_boolean(
       ot->srna, "is_new_point", 0, "Slide New Point", "Newly created vertex is being slid");
   RNA_def_property_flag(prop, PROP_SKIP_SAVE);
->>>>>>> 3ea04e77
 }
 
 /******************** slide spline curvature *********************/
@@ -1567,23 +1524,9 @@
 
 void MASK_OT_slide_spline_curvature(wmOperatorType *ot)
 {
-<<<<<<< HEAD
-	/* identifiers */
-	ot->name = "Slide Spline Curvature";
-	ot->description = "Slide Spline Curvature\nSlide a point on the spline to define it's curvature";
-	ot->idname = "MASK_OT_slide_spline_curvature";
-
-	/* api callbacks */
-	ot->invoke = slide_spline_curvature_invoke;
-	ot->modal = slide_spline_curvature_modal;
-	ot->poll = ED_operator_mask;
-
-	/* flags */
-	ot->flag = OPTYPE_REGISTER | OPTYPE_UNDO;
-=======
   /* identifiers */
   ot->name = "Slide Spline Curvature";
-  ot->description = "Slide a point on the spline to define it's curvature";
+  ot->description = "Slide Spline Curvature\nSlide a point on the spline to define it's curvature";
   ot->idname = "MASK_OT_slide_spline_curvature";
 
   /* api callbacks */
@@ -1593,7 +1536,6 @@
 
   /* flags */
   ot->flag = OPTYPE_REGISTER | OPTYPE_UNDO;
->>>>>>> 3ea04e77
 }
 
 /******************** toggle cyclic *********************/
@@ -1625,17 +1567,10 @@
 
 void MASK_OT_cyclic_toggle(wmOperatorType *ot)
 {
-<<<<<<< HEAD
-	/* identifiers */
-	ot->name = "Toggle Cyclic";
-	ot->description = "Toggle Cyclic\nToggle cyclic for selected splines";
-	ot->idname = "MASK_OT_cyclic_toggle";
-=======
   /* identifiers */
   ot->name = "Toggle Cyclic";
-  ot->description = "Toggle cyclic for selected splines";
+  ot->description = "Toggle Cyclic\nToggle cyclic for selected splines";
   ot->idname = "MASK_OT_cyclic_toggle";
->>>>>>> 3ea04e77
 
   /* api callbacks */
   ot->exec = cyclic_toggle_exec;
@@ -1787,23 +1722,9 @@
 
 void MASK_OT_delete(wmOperatorType *ot)
 {
-<<<<<<< HEAD
-	/* identifiers */
-	ot->name = "Delete";
-	ot->description = "Delete\nDelete selected control points or splines";
-	ot->idname = "MASK_OT_delete";
-
-	/* api callbacks */
-	ot->invoke = WM_operator_confirm;
-	ot->exec = delete_exec;
-	ot->poll = ED_maskedit_mask_poll;
-
-	/* flags */
-	ot->flag = OPTYPE_REGISTER | OPTYPE_UNDO;
-=======
   /* identifiers */
   ot->name = "Delete";
-  ot->description = "Delete selected control points or splines";
+  ot->description = "Delete\nDelete selected control points or splines";
   ot->idname = "MASK_OT_delete";
 
   /* api callbacks */
@@ -1813,7 +1734,6 @@
 
   /* flags */
   ot->flag = OPTYPE_REGISTER | OPTYPE_UNDO;
->>>>>>> 3ea04e77
 }
 
 /* *** switch direction *** */
@@ -1864,17 +1784,10 @@
 
 void MASK_OT_switch_direction(wmOperatorType *ot)
 {
-<<<<<<< HEAD
-	/* identifiers */
-	ot->name = "Switch Direction";
-	ot->description = "Switch Direction\nSwitch direction of selected splines";
-	ot->idname = "MASK_OT_switch_direction";
-=======
   /* identifiers */
   ot->name = "Switch Direction";
-  ot->description = "Switch direction of selected splines";
+  ot->description = "Switch Direction\nSwitch direction of selected splines";
   ot->idname = "MASK_OT_switch_direction";
->>>>>>> 3ea04e77
 
   /* api callbacks */
   ot->exec = mask_switch_direction_exec;
@@ -1938,17 +1851,10 @@
 /* named to match mesh recalc normals */
 void MASK_OT_normals_make_consistent(wmOperatorType *ot)
 {
-<<<<<<< HEAD
-	/* identifiers */
-	ot->name = "Recalc Normals";
-	ot->description = "Recalc Normals\nRe-calculate the direction of selected handles";
-	ot->idname = "MASK_OT_normals_make_consistent";
-=======
   /* identifiers */
   ot->name = "Recalc Normals";
-  ot->description = "Re-calculate the direction of selected handles";
+  ot->description = "Recalc Normals\nRe-calculate the direction of selected handles";
   ot->idname = "MASK_OT_normals_make_consistent";
->>>>>>> 3ea04e77
 
   /* api callbacks */
   ot->exec = mask_normals_make_consistent_exec;
@@ -2019,32 +1925,6 @@
 
 void MASK_OT_handle_type_set(wmOperatorType *ot)
 {
-<<<<<<< HEAD
-	static const EnumPropertyItem editcurve_handle_type_items[] = {
-		{HD_AUTO, "AUTO", 0, "Auto", ""},
-		{HD_VECT, "VECTOR", 0, "Vector", ""},
-		{HD_ALIGN, "ALIGNED", 0, "Aligned Single", ""},
-		{HD_ALIGN_DOUBLESIDE, "ALIGNED_DOUBLESIDE", 0, "Aligned", ""},
-		{HD_FREE, "FREE", 0, "Free", ""},
-		{0, NULL, 0, NULL, NULL},
-	};
-
-	/* identifiers */
-	ot->name = "Set Handle Type";
-	ot->description = "Set Handle Type\nSet type of handles for selected control points";
-	ot->idname = "MASK_OT_handle_type_set";
-
-	/* api callbacks */
-	ot->invoke = WM_menu_invoke;
-	ot->exec = set_handle_type_exec;
-	ot->poll = ED_maskedit_mask_poll;
-
-	/* flags */
-	ot->flag = OPTYPE_REGISTER | OPTYPE_UNDO;
-
-	/* properties */
-	ot->prop = RNA_def_enum(ot->srna, "type", editcurve_handle_type_items, 1, "Type", "Spline type");
-=======
   static const EnumPropertyItem editcurve_handle_type_items[] = {
       {HD_AUTO, "AUTO", 0, "Auto", ""},
       {HD_VECT, "VECTOR", 0, "Vector", ""},
@@ -2056,7 +1936,7 @@
 
   /* identifiers */
   ot->name = "Set Handle Type";
-  ot->description = "Set type of handles for selected control points";
+  ot->description = "Set Handle Type\nSet type of handles for selected control points";
   ot->idname = "MASK_OT_handle_type_set";
 
   /* api callbacks */
@@ -2069,7 +1949,6 @@
 
   /* properties */
   ot->prop = RNA_def_enum(ot->srna, "type", editcurve_handle_type_items, 1, "Type", "Spline type");
->>>>>>> 3ea04e77
 }
 
 /* ********* clear/set restrict view *********/
@@ -2103,17 +1982,10 @@
 void MASK_OT_hide_view_clear(wmOperatorType *ot)
 {
 
-<<<<<<< HEAD
-	/* identifiers */
-	ot->name = "Show hidden Layer";
-	ot->description = "Show hidden Layer\nReveals the hidden layer(s)";
-	ot->idname = "MASK_OT_hide_view_clear";
-=======
   /* identifiers */
-  ot->name = "Clear Restrict View";
-  ot->description = "Reveal the layer by setting the hide flag";
+  ot->name = "Show hidden Layer";
+  ot->description = "Show hidden Layer\nReveals the hidden layer(s)";
   ot->idname = "MASK_OT_hide_view_clear";
->>>>>>> 3ea04e77
 
   /* api callbacks */
   ot->exec = mask_hide_view_clear_exec;
@@ -2173,17 +2045,10 @@
 
 void MASK_OT_hide_view_set(wmOperatorType *ot)
 {
-<<<<<<< HEAD
-	/* identifiers */
-	ot->name = "Hide Layer";
-	ot->description = "Hide Layer\nHide the layer";
-	ot->idname = "MASK_OT_hide_view_set";
-=======
   /* identifiers */
-  ot->name = "Set Restrict View";
-  ot->description = "Hide the layer by setting the hide flag";
+  ot->name = "Hide Layer";
+  ot->description = "Hide Layer\nHide the layer";
   ot->idname = "MASK_OT_hide_view_set";
->>>>>>> 3ea04e77
 
   /* api callbacks */
   ot->exec = mask_hide_view_set_exec;
@@ -2240,17 +2105,10 @@
 
 void MASK_OT_feather_weight_clear(wmOperatorType *ot)
 {
-<<<<<<< HEAD
-	/* identifiers */
-	ot->name = "Clear Feather Weight";
-	ot->description = "Clear Feather Weight\nReset the feather weight to zero";
-	ot->idname = "MASK_OT_feather_weight_clear";
-=======
   /* identifiers */
   ot->name = "Clear Feather Weight";
-  ot->description = "Reset the feather weight to zero";
+  ot->description = "Clear Feather Weight\nReset the feather weight to zero";
   ot->idname = "MASK_OT_feather_weight_clear";
->>>>>>> 3ea04e77
 
   /* api callbacks */
   ot->exec = mask_feather_weight_clear_exec;
@@ -2311,28 +2169,6 @@
 
 void MASK_OT_layer_move(wmOperatorType *ot)
 {
-<<<<<<< HEAD
-	static const EnumPropertyItem direction_items[] = {
-		{-1, "UP", 0, "Up", ""},
-		{1, "DOWN", 0, "Down", ""},
-		{0, NULL, 0, NULL, NULL},
-	};
-
-	/* identifiers */
-	ot->name = "Move Layer";
-	ot->description = "Move Layer\nMove the active layer up/down in the list";
-	ot->idname = "MASK_OT_layer_move";
-
-	/* api callbacks */
-	ot->exec = mask_layer_move_exec;
-	ot->poll = mask_layer_move_poll;
-
-	/* flags */
-	ot->flag = OPTYPE_REGISTER | OPTYPE_UNDO;
-
-	/* properties */
-	RNA_def_enum(ot->srna, "direction", direction_items, 0, "Direction", "Direction to move the active layer");
-=======
   static const EnumPropertyItem direction_items[] = {
       {-1, "UP", 0, "Up", ""},
       {1, "DOWN", 0, "Down", ""},
@@ -2341,7 +2177,7 @@
 
   /* identifiers */
   ot->name = "Move Layer";
-  ot->description = "Move the active layer up/down in the list";
+  ot->description = "Move Layer\nMove the active layer up/down in the list";
   ot->idname = "MASK_OT_layer_move";
 
   /* api callbacks */
@@ -2358,7 +2194,6 @@
                0,
                "Direction",
                "Direction to move the active layer");
->>>>>>> 3ea04e77
 }
 
 /******************** duplicate *********************/
@@ -2465,17 +2300,10 @@
 
 void MASK_OT_duplicate(wmOperatorType *ot)
 {
-<<<<<<< HEAD
-	/* identifiers */
-	ot->name = "Duplicate Mask";
-	ot->description = "Duplicate Mask\nDuplicate selected control points and segments between them";
-	ot->idname = "MASK_OT_duplicate";
-=======
   /* identifiers */
   ot->name = "Duplicate Mask";
-  ot->description = "Duplicate selected control points and segments between them";
+  ot->description = "Duplicate Mask\nDuplicate selected control points and segments between them";
   ot->idname = "MASK_OT_duplicate";
->>>>>>> 3ea04e77
 
   /* api callbacks */
   ot->exec = mask_duplicate_exec;
@@ -2503,17 +2331,10 @@
 
 void MASK_OT_copy_splines(wmOperatorType *ot)
 {
-<<<<<<< HEAD
-	/* identifiers */
-	ot->name = "Copy Splines";
-	ot->description = "Copy Splines\nCopy selected splines to clipboard";
-	ot->idname = "MASK_OT_copy_splines";
-=======
   /* identifiers */
   ot->name = "Copy Splines";
-  ot->description = "Copy selected splines to clipboard";
+  ot->description = "Copy Splines\nCopy selected splines to clipboard";
   ot->idname = "MASK_OT_copy_splines";
->>>>>>> 3ea04e77
 
   /* api callbacks */
   ot->exec = copy_splines_exec;
@@ -2556,17 +2377,10 @@
 
 void MASK_OT_paste_splines(wmOperatorType *ot)
 {
-<<<<<<< HEAD
-	/* identifiers */
-	ot->name = "Paste Splines";
-	ot->description = "Paste Splines\nPaste splines from clipboard";
-	ot->idname = "MASK_OT_paste_splines";
-=======
   /* identifiers */
   ot->name = "Paste Splines";
-  ot->description = "Paste splines from clipboard";
+  ot->description = "Paste Splines\nPaste splines from clipboard";
   ot->idname = "MASK_OT_paste_splines";
->>>>>>> 3ea04e77
 
   /* api callbacks */
   ot->exec = paste_splines_exec;
