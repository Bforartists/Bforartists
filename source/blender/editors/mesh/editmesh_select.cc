--- conflicted
+++ resolved
@@ -2560,7 +2560,6 @@
   {
     Object *obedit = CTX_data_edit_object(C);
     BMEditMesh *em = nullptr;
-<<<<<<< HEAD
 
     if (obedit && obedit->type == OB_MESH) {
       em = BKE_editmesh_from_object(obedit);
@@ -2570,17 +2569,6 @@
       return ret;
     }
 
-=======
-
-    if (obedit && obedit->type == OB_MESH) {
-      em = BKE_editmesh_from_object(obedit);
-    }
-
-    if (em == nullptr) {
-      return ret;
-    }
-
->>>>>>> 9a41dc73
     selectmode_new = em->selectmode;
   }
   /* Assign before the new value is modified. */
