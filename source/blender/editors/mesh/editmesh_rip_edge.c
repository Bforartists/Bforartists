/*
 * This program is free software; you can redistribute it and/or
 * modify it under the terms of the GNU General Public License
 * as published by the Free Software Foundation; either version 2
 * of the License, or (at your option) any later version.
 *
 * This program is distributed in the hope that it will be useful,
 * but WITHOUT ANY WARRANTY; without even the implied warranty of
 * MERCHANTABILITY or FITNESS FOR A PARTICULAR PURPOSE.  See the
 * GNU General Public License for more details.
 *
 * You should have received a copy of the GNU General Public License
 * along with this program; if not, write to the Free Software Foundation,
 * Inc., 51 Franklin Street, Fifth Floor, Boston, MA 02110-1301, USA.
 */

/** \file
 * \ingroup edmesh
 *
 * based on mouse cursor position, split of vertices along the closest edge.
 */

#include "MEM_guardedalloc.h"

#include "DNA_object_types.h"

#include "BLI_math.h"

#include "BKE_context.h"
#include "BKE_report.h"
#include "BKE_editmesh.h"
#include "BKE_layer.h"

#include "WM_types.h"

#include "ED_mesh.h"
#include "ED_screen.h"
#include "ED_transform.h"
#include "ED_view3d.h"

#include "bmesh.h"

#include "mesh_intern.h" /* own include */

/* uses total number of selected edges around a vertex to choose how to extend */
#define USE_TRICKY_EXTEND

static int edbm_rip_edge_invoke(bContext *C, wmOperator *UNUSED(op), const wmEvent *event)
{
  ARegion *ar = CTX_wm_region(C);
  RegionView3D *rv3d = CTX_wm_region_view3d(C);
  ViewLayer *view_layer = CTX_data_view_layer(C);
  uint objects_len = 0;
  Object **objects = BKE_view_layer_array_from_objects_in_edit_mode_unique_data(
      view_layer, CTX_wm_view3d(C), &objects_len);

  for (uint ob_index = 0; ob_index < objects_len; ob_index++) {
    Object *obedit = objects[ob_index];
    BMEditMesh *em = BKE_editmesh_from_object(obedit);
    BMesh *bm = em->bm;

    BMIter viter;
    BMVert *v;
    const float mval_fl[2] = {UNPACK2(event->mval)};
    float cent_sco[2];
    int cent_tot;
    bool changed = false;

    /* mouse direction to view center */
    float mval_dir[2];

    float projectMat[4][4];

    if (bm->totvertsel == 0)
      continue;

    ED_view3d_ob_project_mat_get(rv3d, obedit, projectMat);

    zero_v2(cent_sco);
    cent_tot = 0;

    /* clear tags and calc screen center */
    BM_ITER_MESH (v, &viter, bm, BM_VERTS_OF_MESH) {
      BM_elem_flag_disable(v, BM_ELEM_TAG);

      if (BM_elem_flag_test(v, BM_ELEM_SELECT)) {
        float v_sco[2];
        ED_view3d_project_float_v2_m4(ar, v->co, v_sco, projectMat);

        add_v2_v2(cent_sco, v_sco);
        cent_tot += 1;
      }
    }
    mul_v2_fl(cent_sco, 1.0f / (float)cent_tot);

    /* not essential, but gives more expected results with edge selection */
    if (bm->totedgesel) {
      /* angle against center can give odd result,
       * try re-position the center to the closest edge */
      BMIter eiter;
      BMEdge *e;
      float dist_sq_best = len_squared_v2v2(cent_sco, mval_fl);

      BM_ITER_MESH (e, &eiter, bm, BM_EDGES_OF_MESH) {
        if (BM_elem_flag_test(e, BM_ELEM_SELECT)) {
          float e_sco[2][2];
          float cent_sco_test[2];
          float dist_sq_test;

          ED_view3d_project_float_v2_m4(ar, e->v1->co, e_sco[0], projectMat);
          ED_view3d_project_float_v2_m4(ar, e->v2->co, e_sco[1], projectMat);

          closest_to_line_segment_v2(cent_sco_test, mval_fl, e_sco[0], e_sco[1]);
          dist_sq_test = len_squared_v2v2(cent_sco_test, mval_fl);
          if (dist_sq_test < dist_sq_best) {
            dist_sq_best = dist_sq_test;

            /* we have a new screen center */
            copy_v2_v2(cent_sco, cent_sco_test);
          }
        }
      }
    }

    sub_v2_v2v2(mval_dir, mval_fl, cent_sco);
    normalize_v2(mval_dir);

    /* operate on selected verts */
    BM_ITER_MESH (v, &viter, bm, BM_VERTS_OF_MESH) {
      BMIter eiter;
      BMEdge *e;
      float v_sco[2];

      if (BM_elem_flag_test(v, BM_ELEM_SELECT) && BM_elem_flag_test(v, BM_ELEM_TAG) == false) {
        /* Rules for */
        float angle_best = FLT_MAX;
        BMEdge *e_best = NULL;

#ifdef USE_TRICKY_EXTEND
        /* first check if we can select the edge to split based on selection-only */
        int tot_sel = 0, tot = 0;

        BM_ITER_ELEM (e, &eiter, v, BM_EDGES_OF_VERT) {
          if (!BM_elem_flag_test(e, BM_ELEM_HIDDEN)) {
            if (BM_elem_flag_test(e, BM_ELEM_SELECT)) {
              e_best = e;
              tot_sel += 1;
            }
            tot += 1;
          }
        }
        if (tot_sel != 1) {
          e_best = NULL;
        }

        /* only one edge selected, operate on that */
        if (e_best) {
          goto found_edge;
        }
        /* none selected, fall through and find one */
        else if (tot_sel == 0) {
          /* pass */
        }
        /* selection not 0 or 1, do nothing */
        else {
          goto found_edge;
        }
#endif
        ED_view3d_project_float_v2_m4(ar, v->co, v_sco, projectMat);

        BM_ITER_ELEM (e, &eiter, v, BM_EDGES_OF_VERT) {
          if (!BM_elem_flag_test(e, BM_ELEM_HIDDEN)) {
            BMVert *v_other = BM_edge_other_vert(e, v);
            float v_other_sco[2];
            float angle_test;

            ED_view3d_project_float_v2_m4(ar, v_other->co, v_other_sco, projectMat);

            /* avoid comparing with view-axis aligned edges (less than a pixel) */
            if (len_squared_v2v2(v_sco, v_other_sco) > 1.0f) {
              float v_dir[2];

              sub_v2_v2v2(v_dir, v_other_sco, v_sco);
              normalize_v2(v_dir);

              angle_test = angle_normalized_v2v2(mval_dir, v_dir);

              if (angle_test < angle_best) {
                angle_best = angle_test;
                e_best = e;
              }
            }
          }
        }

#ifdef USE_TRICKY_EXTEND
      found_edge:
#endif
        if (e_best) {
          const bool e_select = BM_elem_flag_test_bool(e_best, BM_ELEM_SELECT);
          BMVert *v_new;
          BMEdge *e_new;

          v_new = BM_edge_split(bm, e_best, v, &e_new, 0.0f);

          BM_vert_select_set(bm, v, false);
          BM_edge_select_set(bm, e_new, false);

          BM_vert_select_set(bm, v_new, true);
          if (e_select) {
            BM_edge_select_set(bm, e_best, true);
          }
          BM_elem_flag_enable(v_new, BM_ELEM_TAG); /* prevent further splitting */

          changed = true;
        }
      }
    }

    if (changed) {
      BM_select_history_clear(bm);

      BM_mesh_select_mode_flush(bm);

      EDBM_update_generic(em, true, true);
    }
  }

  MEM_freeN(objects);

  return OPERATOR_FINISHED;
}

void MESH_OT_rip_edge(wmOperatorType *ot)
{
<<<<<<< HEAD
	/* identifiers */
	ot->name = "Extend Vertices";
	ot->idname = "MESH_OT_rip_edge";
	ot->description = "Extend Vertices\nExtend vertices along the edge closest to the cursor";
=======
  /* identifiers */
  ot->name = "Extend Vertices";
  ot->idname = "MESH_OT_rip_edge";
  ot->description = "Extend vertices along the edge closest to the cursor";
>>>>>>> 38bd6dcc

  /* api callbacks */
  ot->invoke = edbm_rip_edge_invoke;
  ot->poll = EDBM_view3d_poll;

  /* flags */
  ot->flag = OPTYPE_REGISTER | OPTYPE_UNDO;

  /* to give to transform */
  Transform_Properties(ot, P_PROPORTIONAL | P_MIRROR_DUMMY);
}<|MERGE_RESOLUTION|>--- conflicted
+++ resolved
@@ -233,17 +233,10 @@
 
 void MESH_OT_rip_edge(wmOperatorType *ot)
 {
-<<<<<<< HEAD
-	/* identifiers */
-	ot->name = "Extend Vertices";
-	ot->idname = "MESH_OT_rip_edge";
-	ot->description = "Extend Vertices\nExtend vertices along the edge closest to the cursor";
-=======
   /* identifiers */
   ot->name = "Extend Vertices";
   ot->idname = "MESH_OT_rip_edge";
-  ot->description = "Extend vertices along the edge closest to the cursor";
->>>>>>> 38bd6dcc
+  ot->description = "Extend Vertices\nExtend vertices along the edge closest to the cursor";
 
   /* api callbacks */
   ot->invoke = edbm_rip_edge_invoke;
