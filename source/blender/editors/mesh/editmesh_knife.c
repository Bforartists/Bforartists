/*
 * This program is free software; you can redistribute it and/or
 * modify it under the terms of the GNU General Public License
 * as published by the Free Software Foundation; either version 2
 * of the License, or (at your option) any later version.
 *
 * This program is distributed in the hope that it will be useful,
 * but WITHOUT ANY WARRANTY; without even the implied warranty of
 * MERCHANTABILITY or FITNESS FOR A PARTICULAR PURPOSE.  See the
 * GNU General Public License for more details.
 *
 * You should have received a copy of the GNU General Public License
 * along with this program; if not, write to the Free Software Foundation,
 * Inc., 51 Franklin Street, Fifth Floor, Boston, MA 02110-1301, USA.
 *
 * The Original Code is Copyright (C) 2007 Blender Foundation.
 * All rights reserved.
 */

/** \file
 * \ingroup edmesh
 *
 * Interactive editmesh knife tool.
 */

#ifdef _MSC_VER
#  define _USE_MATH_DEFINES
#endif

#include "MEM_guardedalloc.h"

#include "BLF_api.h"

#include "BLI_alloca.h"
#include "BLI_array.h"
#include "BLI_linklist.h"
#include "BLI_listbase.h"
#include "BLI_math.h"
#include "BLI_memarena.h"
#include "BLI_smallhash.h"
#include "BLI_stack.h"
#include "BLI_string.h"

#include "BLT_translation.h"

#include "BKE_bvhutils.h"
#include "BKE_context.h"
#include "BKE_editmesh.h"
#include "BKE_editmesh_bvh.h"
#include "BKE_layer.h"
#include "BKE_report.h"
#include "BKE_scene.h"
#include "BKE_unit.h"

#include "GPU_immediate.h"
#include "GPU_matrix.h"
#include "GPU_state.h"

#include "ED_mesh.h"
#include "ED_numinput.h"
#include "ED_screen.h"
#include "ED_space_api.h"
#include "ED_transform.h"
#include "ED_view3d.h"

#include "WM_api.h"
#include "WM_types.h"

#include "DNA_object_types.h"

#include "UI_interface.h"
#include "UI_resources.h"

#include "RNA_access.h"
#include "RNA_define.h"

#include "DEG_depsgraph.h"
#include "DEG_depsgraph_query.h"

#include "mesh_intern.h" /* Own include. */

/* Detect isolated holes and fill them. */
#define USE_NET_ISLAND_CONNECT

#define KMAXDIST (10 * U.dpi_fac) /* Max mouse distance from edge before not detecting it. */

/* WARNING: Knife float precision is fragile:
 * Be careful before making changes here see: (T43229, T42864, T42459, T41164).
 */
#define KNIFE_FLT_EPS 0.00001f
#define KNIFE_FLT_EPS_SQUARED (KNIFE_FLT_EPS * KNIFE_FLT_EPS)
#define KNIFE_FLT_EPSBIG 0.0005f

#define KNIFE_FLT_EPS_PX_VERT 0.5f
#define KNIFE_FLT_EPS_PX_EDGE 0.05f
#define KNIFE_FLT_EPS_PX_FACE 0.05f

#define KNIFE_DEFAULT_ANGLE_SNAPPING_INCREMENT 30.0f
#define KNIFE_MIN_ANGLE_SNAPPING_INCREMENT 0.0f
#define KNIFE_MAX_ANGLE_SNAPPING_INCREMENT 90.0f

typedef struct KnifeColors {
  uchar line[3];
  uchar edge[3];
  uchar edge_extra[3];
  uchar curpoint[3];
  uchar curpoint_a[4];
  uchar point[3];
  uchar point_a[4];
  uchar xaxis[3];
  uchar yaxis[3];
  uchar zaxis[3];
  uchar axis_extra[3];
} KnifeColors;

/* Knife-tool Operator. */
typedef struct KnifeVert {
  Object *ob;
  uint base_index;
  BMVert *v; /* Non-NULL if this is an original vert. */
  ListBase edges;
  ListBase faces;

  float co[3], cageco[3];
  bool is_face, in_space;
  bool is_cut; /* Along a cut created by user input (will draw too). */
  bool is_invalid;
  bool is_splitting; /* Created when an edge was split. */
} KnifeVert;

typedef struct Ref {
  struct Ref *next, *prev;
  void *ref;
} Ref;

typedef struct KnifeEdge {
  KnifeVert *v1, *v2;
  BMFace *basef; /* Face to restrict face fill to. */
  ListBase faces;

  BMEdge *e;   /* Non-NULL if this is an original edge. */
  bool is_cut; /* Along a cut created by user input (will draw too). */
  bool is_invalid;
  int splits; /* Number of times this edge has been split. */
} KnifeEdge;

typedef struct KnifeLineHit {
  float hit[3], cagehit[3];
  float schit[2]; /* Screen coordinates for cagehit. */
  float l;        /* Lambda along cut line. */
  float perc;     /* Lambda along hit line. */
  float m;        /* Depth front-to-back. */

  /* Exactly one of kfe, v, or f should be non-NULL,
   * saying whether cut line crosses and edge,
   * is snapped to a vert, or is in the middle of some face. */
  KnifeEdge *kfe;
  KnifeVert *v;
  BMFace *f;
  Object *ob;
  uint base_index;
} KnifeLineHit;

typedef struct KnifePosData {
  float co[3];
  float cage[3];

  /* At most one of vert, edge, or bmface should be non-NULL,
   * saying whether the point is snapped to a vertex, edge, or in a face.
   * If none are set, this point is in space and is_space should be true. */
  KnifeVert *vert;
  KnifeEdge *edge;
  BMFace *bmface;
  Object *ob; /* Object of the vert, edge or bmface. */
  uint base_index;

  /* When true, the cursor isn't over a face. */
  bool is_space;

  float mval[2]; /* Mouse screen position (may be non-integral if snapped to something). */
} KnifePosData;

typedef struct KnifeMeasureData {
  float cage[3];
  float mval[2];
  bool is_stored;
  float corr_prev_cage[3]; /* "knife_start_cut" updates prev.cage breaking angle calculations,
                            * store correct version. */
} KnifeMeasureData;

typedef struct KnifeUndoFrame {
  int cuts;         /* Line hits cause multiple edges/cuts to be created at once. */
  int splits;       /* Number of edges split. */
  KnifePosData pos; /* Store previous KnifePosData. */
  KnifeMeasureData mdata;

} KnifeUndoFrame;

typedef struct KnifeBVH {
  BVHTree *tree;          /* Knife Custom BVH Tree. */
  BMLoop *(*looptris)[3]; /* Used by #knife_bvh_raycast_cb to store the intersecting looptri. */
  float uv[2];            /* Used by #knife_bvh_raycast_cb to store the intersecting uv. */
  uint base_index;

  /* Use #bm_ray_cast_cb_elem_not_in_face_check. */
  bool (*filter_cb)(BMFace *f, void *userdata);
  void *filter_data;

} KnifeBVH;

/* struct for properties used while drawing */
typedef struct KnifeTool_OpData {
  ARegion *region;   /* Region that knifetool was activated in. */
  void *draw_handle; /* For drawing preview loop. */
  ViewContext vc;    /* Note: _don't_ use 'mval', instead use the one we define below. */
  float mval[2];     /* Mouse value with snapping applied. */

  Scene *scene;

  /* Used for swapping current object when in multi-object edit mode. */
  Object **objects;
  uint objects_len;

  MemArena *arena;

  /* Reused for edge-net filling. */
  struct {
    /* Cleared each use. */
    GSet *edge_visit;
#ifdef USE_NET_ISLAND_CONNECT
    MemArena *arena;
#endif
  } edgenet;

  GHash *origvertmap;
  GHash *origedgemap;
  GHash *kedgefacemap;
  GHash *facetrimap;

  KnifeBVH bvh;
  const float (**cagecos)[3];

  BLI_mempool *kverts;
  BLI_mempool *kedges;

  BLI_Stack *undostack;
  BLI_Stack *splitstack; /* Store edge splits by #knife_split_edge. */

  float vthresh;
  float ethresh;

  /* Used for drag-cutting. */
  KnifeLineHit *linehits;
  int totlinehit;

  /* Data for mouse-position-derived data. */
  KnifePosData curr; /* Current point under the cursor. */
  KnifePosData prev; /* Last added cut (a line draws from the cursor to this). */
  KnifePosData init; /* The first point in the cut-list, used for closing the loop. */

  /* Number of knife edges `kedges`. */
  int totkedge;
  /* Number of knife vertices, `kverts`. */
  int totkvert;

  BLI_mempool *refs;

  KnifeColors colors;

  /* Run by the UI or not. */
  bool is_interactive;

  /* Operator options. */
  bool cut_through;   /* Preference, can be modified at runtime (that feature may go). */
  bool only_select;   /* Set on initialization. */
  bool select_result; /* Set on initialization. */

  bool is_ortho;
  float ortho_extent;
  float ortho_extent_center[3];

  float clipsta, clipend;

  enum { MODE_IDLE, MODE_DRAGGING, MODE_CONNECT, MODE_PANNING } mode;
  bool is_drag_hold;

  int prevmode;
  bool snap_midpoints;
  bool ignore_edge_snapping;
  bool ignore_vert_snapping;

  NumInput num;
  float angle_snapping_increment; /* Degrees */

  /* Use to check if we're currently dragging an angle snapped line. */
  short angle_snapping_mode;
  bool is_angle_snapping;
  bool angle_snapping;
  float angle;
  /* Relative angle snapping reference edge. */
  KnifeEdge *snap_ref_edge;
  int snap_ref_edges_count;
  int snap_edge; /* Used by #KNF_MODAL_CYCLE_ANGLE_SNAP_EDGE to choose an edge for snapping. */

  short constrain_axis;
  short constrain_axis_mode;
  bool axis_constrained;
  char axis_string[2];

  short dist_angle_mode;
  bool show_dist_angle;
  KnifeMeasureData mdata; /* Data for distance and angle drawing calculations. */

  KnifeUndoFrame *undo; /* Current undo frame. */
  bool is_drag_undo;

  bool depth_test;
} KnifeTool_OpData;

enum {
  KNF_MODAL_CANCEL = 1,
  KNF_MODAL_CONFIRM,
  KNF_MODAL_UNDO,
  KNF_MODAL_MIDPOINT_ON,
  KNF_MODAL_MIDPOINT_OFF,
  KNF_MODAL_NEW_CUT,
  KNF_MODAL_IGNORE_SNAP_ON,
  KNF_MODAL_IGNORE_SNAP_OFF,
  KNF_MODAL_ADD_CUT,
  KNF_MODAL_ANGLE_SNAP_TOGGLE,
  KNF_MODAL_CYCLE_ANGLE_SNAP_EDGE,
  KNF_MODAL_CUT_THROUGH_TOGGLE,
  KNF_MODAL_SHOW_DISTANCE_ANGLE_TOGGLE,
  KNF_MODAL_DEPTH_TEST_TOGGLE,
  KNF_MODAL_PANNING,
  KNF_MODAL_ADD_CUT_CLOSED,
};

enum {
  KNF_CONSTRAIN_ANGLE_MODE_NONE = 0,
  KNF_CONSTRAIN_ANGLE_MODE_SCREEN = 1,
  KNF_CONSTRAIN_ANGLE_MODE_RELATIVE = 2
};

enum {
  KNF_CONSTRAIN_AXIS_NONE = 0,
  KNF_CONSTRAIN_AXIS_X = 1,
  KNF_CONSTRAIN_AXIS_Y = 2,
  KNF_CONSTRAIN_AXIS_Z = 3
};

enum {
  KNF_CONSTRAIN_AXIS_MODE_NONE = 0,
  KNF_CONSTRAIN_AXIS_MODE_GLOBAL = 1,
  KNF_CONSTRAIN_AXIS_MODE_LOCAL = 2
};

enum {
  KNF_MEASUREMENT_NONE = 0,
  KNF_MEASUREMENT_BOTH = 1,
  KNF_MEASUREMENT_DISTANCE = 2,
  KNF_MEASUREMENT_ANGLE = 3
};

/* -------------------------------------------------------------------- */
/** \name Drawing
 * \{ */

#if 1
static void knifetool_raycast_planes(const KnifeTool_OpData *kcd, float r_v1[3], float r_v2[3])
{
  float planes[4][4];
  planes_from_projmat(
      kcd->vc.rv3d->persmat, planes[2], planes[0], planes[1], planes[3], NULL, NULL);

  /* Ray-cast all planes. */
  {
    float ray_dir[3];
    float ray_hit_best[2][3] = {{UNPACK3(kcd->prev.cage)}, {UNPACK3(kcd->curr.cage)}};
    float lambda_best[2] = {-FLT_MAX, FLT_MAX};
    int i;

    /* We (sometimes) need the lines to be at the same depth before projecting. */
#  if 0
    sub_v3_v3v3(ray_dir, kcd->curr.cage, kcd->prev.cage);
#  else
    {
      float curr_cage_adjust[3];
      float co_depth[3];

      copy_v3_v3(co_depth, kcd->prev.cage);
      ED_view3d_win_to_3d(kcd->vc.v3d, kcd->region, co_depth, kcd->curr.mval, curr_cage_adjust);

      sub_v3_v3v3(ray_dir, curr_cage_adjust, kcd->prev.cage);
    }
#  endif

    for (i = 0; i < 4; i++) {
      float ray_hit[3];
      float lambda_test;
      if (isect_ray_plane_v3(kcd->prev.cage, ray_dir, planes[i], &lambda_test, false)) {
        madd_v3_v3v3fl(ray_hit, kcd->prev.cage, ray_dir, lambda_test);
        if (lambda_test < 0.0f) {
          if (lambda_test > lambda_best[0]) {
            copy_v3_v3(ray_hit_best[0], ray_hit);
            lambda_best[0] = lambda_test;
          }
        }
        else {
          if (lambda_test < lambda_best[1]) {
            copy_v3_v3(ray_hit_best[1], ray_hit);
            lambda_best[1] = lambda_test;
          }
        }
      }
    }

    copy_v3_v3(r_v1, ray_hit_best[0]);
    copy_v3_v3(r_v2, ray_hit_best[1]);
  }
}

static void knifetool_draw_angle_snapping(const KnifeTool_OpData *kcd)
{
  float v1[3], v2[3];

  knifetool_raycast_planes(kcd, v1, v2);

  uint pos = GPU_vertformat_attr_add(immVertexFormat(), "pos", GPU_COMP_F32, 3, GPU_FETCH_FLOAT);

  immBindBuiltinProgram(GPU_SHADER_3D_UNIFORM_COLOR);
  immUniformThemeColor3(TH_TRANSFORM);
  GPU_line_width(2.0);

  immBegin(GPU_PRIM_LINES, 2);
  immVertex3fv(pos, v1);
  immVertex3fv(pos, v2);
  immEnd();

  immUnbindProgram();
}

static void knifetool_draw_orientation_locking(const KnifeTool_OpData *kcd)
{
  if (!compare_v3v3(kcd->prev.cage, kcd->curr.cage, KNIFE_FLT_EPSBIG)) {
    float v1[3], v2[3];

    /* This is causing buggy behavior when `prev.cage` and `curr.cage` are too close together. */
    knifetool_raycast_planes(kcd, v1, v2);

    uint pos = GPU_vertformat_attr_add(immVertexFormat(), "pos", GPU_COMP_F32, 3, GPU_FETCH_FLOAT);
    immBindBuiltinProgram(GPU_SHADER_3D_UNIFORM_COLOR);

    switch (kcd->constrain_axis) {
      case KNF_CONSTRAIN_AXIS_X: {
        immUniformColor3ubv(kcd->colors.xaxis);
        break;
      }
      case KNF_CONSTRAIN_AXIS_Y: {
        immUniformColor3ubv(kcd->colors.yaxis);
        break;
      }
      case KNF_CONSTRAIN_AXIS_Z: {
        immUniformColor3ubv(kcd->colors.zaxis);
        break;
      }
      default: {
        immUniformColor3ubv(kcd->colors.axis_extra);
        break;
      }
    }

    GPU_line_width(2.0);

    immBegin(GPU_PRIM_LINES, 2);
    immVertex3fv(pos, v1);
    immVertex3fv(pos, v2);
    immEnd();

    immUnbindProgram();
  }
}
#endif

static void knifetool_draw_visible_distances(const KnifeTool_OpData *kcd)
{
  GPU_matrix_push_projection();
  GPU_matrix_push();
  GPU_matrix_identity_set();
  wmOrtho2_region_pixelspace(kcd->region);

  uint pos = GPU_vertformat_attr_add(immVertexFormat(), "pos", GPU_COMP_F32, 2, GPU_FETCH_FLOAT);
  immBindBuiltinProgram(GPU_SHADER_2D_UNIFORM_COLOR);

  char numstr[256];
  float numstr_size[2];
  float posit[2];
  const float bg_margin = 4.0f * U.dpi_fac;
  const int font_size = 14.0f * U.pixelsize;
  const int distance_precision = 4;

  /* Calculate distance and convert to string. */
  const float cut_len = len_v3v3(kcd->mdata.corr_prev_cage, kcd->curr.cage);

  UnitSettings *unit = &kcd->scene->unit;
  if (unit->system == USER_UNIT_NONE) {
    BLI_snprintf(numstr, sizeof(numstr), "%.*f", distance_precision, cut_len);
  }
  else {
    BKE_unit_value_as_string(numstr,
                             sizeof(numstr),
                             (double)(cut_len * unit->scale_length),
                             distance_precision,
                             B_UNIT_LENGTH,
                             unit,
                             false);
  }

  BLF_enable(blf_mono_font, BLF_ROTATION);
  BLF_size(blf_mono_font, font_size, U.dpi);
  BLF_rotation(blf_mono_font, 0.0f);
  BLF_width_and_height(blf_mono_font, numstr, sizeof(numstr), &numstr_size[0], &numstr_size[1]);

  /* Center text. */
  mid_v2_v2v2(posit, kcd->prev.mval, kcd->curr.mval);
  posit[0] -= numstr_size[0] / 2.0f;
  posit[1] -= numstr_size[1] / 2.0f;

  /* Draw text background. */
  float color_back[4] = {0.0f, 0.0f, 0.0f, 0.5f}; /* TODO: Replace with theme color. */
  immUniformColor4fv(color_back);

  GPU_blend(GPU_BLEND_ALPHA);
  immRectf(pos,
           posit[0] - bg_margin,
           posit[1] - bg_margin,
           posit[0] + bg_margin + numstr_size[0],
           posit[1] + bg_margin + numstr_size[1]);
  GPU_blend(GPU_BLEND_NONE);
  immUnbindProgram();

  /* Draw text. */
  uchar color_text[3];
  UI_GetThemeColor3ubv(TH_TEXT, color_text);

  BLF_color3ubv(blf_mono_font, color_text);
  BLF_position(blf_mono_font, posit[0], posit[1], 0.0f);
  BLF_draw(blf_mono_font, numstr, sizeof(numstr));
  BLF_disable(blf_mono_font, BLF_ROTATION);

  GPU_matrix_pop();
  GPU_matrix_pop_projection();
}

static void knifetool_draw_angle(const KnifeTool_OpData *kcd,
                                 const float start[3],
                                 const float mid[3],
                                 const float end[3],
                                 const float start_ss[2],
                                 const float mid_ss[2],
                                 const float end_ss[2],
                                 const float angle)
{
  const RegionView3D *rv3d = kcd->region->regiondata;
  const int arc_steps = 24;
  const float arc_size = 64.0f * U.dpi_fac;
  const float bg_margin = 4.0f * U.dpi_fac;
  const float cap_size = 4.0f * U.dpi_fac;
  const int font_size = 14 * U.pixelsize;
  const int angle_precision = 3;

  /* Angle arc in 3d space. */
  GPU_blend(GPU_BLEND_ALPHA);

  const uint pos_3d = GPU_vertformat_attr_add(
      immVertexFormat(), "pos", GPU_COMP_F32, 3, GPU_FETCH_FLOAT);
  immBindBuiltinProgram(GPU_SHADER_3D_UNIFORM_COLOR);

  {
    float dir_tmp[3];
    float ar_coord[3];

    float dir_a[3];
    float dir_b[3];
    float quat[4];
    float axis[3];
    float arc_angle;

    const float inverse_average_scale = 1 /
                                        (kcd->curr.ob->obmat[0][0] + kcd->curr.ob->obmat[1][1] +
                                         kcd->curr.ob->obmat[2][2]);

    const float px_scale =
        3.0f * inverse_average_scale *
        (ED_view3d_pixel_size_no_ui_scale(rv3d, mid) *
         min_fff(arc_size, len_v2v2(start_ss, mid_ss) / 2.0f, len_v2v2(end_ss, mid_ss) / 2.0f));

    sub_v3_v3v3(dir_a, start, mid);
    sub_v3_v3v3(dir_b, end, mid);
    normalize_v3(dir_a);
    normalize_v3(dir_b);

    cross_v3_v3v3(axis, dir_a, dir_b);
    arc_angle = angle_normalized_v3v3(dir_a, dir_b);

    axis_angle_to_quat(quat, axis, arc_angle / arc_steps);

    copy_v3_v3(dir_tmp, dir_a);

    immUniformThemeColor3(TH_WIRE);
    GPU_line_width(1.0);

    immBegin(GPU_PRIM_LINE_STRIP, arc_steps + 1);
    for (int j = 0; j <= arc_steps; j++) {
      madd_v3_v3v3fl(ar_coord, mid, dir_tmp, px_scale);
      mul_qt_v3(quat, dir_tmp);

      immVertex3fv(pos_3d, ar_coord);
    }
    immEnd();
  }

  immUnbindProgram();

  /* Angle text and background in 2d space. */
  GPU_matrix_push_projection();
  GPU_matrix_push();
  GPU_matrix_identity_set();
  wmOrtho2_region_pixelspace(kcd->region);

  uint pos_2d = GPU_vertformat_attr_add(
      immVertexFormat(), "pos", GPU_COMP_F32, 2, GPU_FETCH_FLOAT);
  immBindBuiltinProgram(GPU_SHADER_2D_UNIFORM_COLOR);

  /* Angle as string. */
  char numstr[256];
  float numstr_size[2];
  float posit[2];

  UnitSettings *unit = &kcd->scene->unit;
  if (unit->system == USER_UNIT_NONE) {
    BLI_snprintf(numstr, sizeof(numstr), "%.*f°", angle_precision, RAD2DEGF(angle));
  }
  else {
    BKE_unit_value_as_string(
        numstr, sizeof(numstr), (double)angle, angle_precision, B_UNIT_ROTATION, unit, false);
  }

  BLF_enable(blf_mono_font, BLF_ROTATION);
  BLF_size(blf_mono_font, font_size, U.dpi);
  BLF_rotation(blf_mono_font, 0.0f);
  BLF_width_and_height(blf_mono_font, numstr, sizeof(numstr), &numstr_size[0], &numstr_size[1]);

  posit[0] = mid_ss[0] + (cap_size * 2.0f);
  posit[1] = mid_ss[1] - (numstr_size[1] / 2.0f);

  /* Draw text background. */
  float color_back[4] = {0.0f, 0.0f, 0.0f, 0.5f}; /* TODO: Replace with theme color. */
  immUniformColor4fv(color_back);

  GPU_blend(GPU_BLEND_ALPHA);
  immRectf(pos_2d,
           posit[0] - bg_margin,
           posit[1] - bg_margin,
           posit[0] + bg_margin + numstr_size[0],
           posit[1] + bg_margin + numstr_size[1]);
  GPU_blend(GPU_BLEND_NONE);
  immUnbindProgram();

  /* Draw text. */
  uchar color_text[3];
  UI_GetThemeColor3ubv(TH_TEXT, color_text);

  BLF_color3ubv(blf_mono_font, color_text);
  BLF_position(blf_mono_font, posit[0], posit[1], 0.0f);
  BLF_rotation(blf_mono_font, 0.0f);
  BLF_draw(blf_mono_font, numstr, sizeof(numstr));
  BLF_disable(blf_mono_font, BLF_ROTATION);

  GPU_matrix_pop();
  GPU_matrix_pop_projection();

  GPU_blend(GPU_BLEND_NONE);
}

static void knifetool_draw_visible_angles(const KnifeTool_OpData *kcd)
{
  Ref *ref;
  KnifeVert *kfv;
  KnifeVert *tempkfv;
  KnifeEdge *kfe;
  KnifeEdge *tempkfe;

  if (kcd->curr.vert) {
    kfv = kcd->curr.vert;

    float min_angle = FLT_MAX;
    float angle = 0.0f;
    float *end;

    kfe = ((Ref *)kfv->edges.first)->ref;
    for (ref = kfv->edges.first; ref; ref = ref->next) {
      tempkfe = ref->ref;
      if (tempkfe->v1 != kfv) {
        tempkfv = tempkfe->v1;
      }
      else {
        tempkfv = tempkfe->v2;
      }
      angle = angle_v3v3v3(kcd->mdata.corr_prev_cage, kcd->curr.cage, tempkfv->cageco);
      if (angle < min_angle) {
        min_angle = angle;
        kfe = tempkfe;
        end = tempkfv->cageco;
      }
    }

    if (min_angle > KNIFE_FLT_EPSBIG) {
      /* Last vertex in screen space. */
      float end_ss[2];
      ED_view3d_project_float_global(kcd->region, end, end_ss, V3D_PROJ_TEST_NOP);

      knifetool_draw_angle(kcd,
                           kcd->mdata.corr_prev_cage,
                           kcd->curr.cage,
                           end,
                           kcd->prev.mval,
                           kcd->curr.mval,
                           end_ss,
                           min_angle);
    }
  }
  else if (kcd->curr.edge) {
    kfe = kcd->curr.edge;

    /* Check for most recent cut (if cage is part of previous cut). */
    if (!compare_v3v3(kfe->v1->cageco, kcd->mdata.corr_prev_cage, KNIFE_FLT_EPSBIG) &&
        !compare_v3v3(kfe->v2->cageco, kcd->mdata.corr_prev_cage, KNIFE_FLT_EPSBIG)) {
      /* Determine acute angle. */
      float angle1 = angle_v3v3v3(kcd->mdata.corr_prev_cage, kcd->curr.cage, kfe->v1->cageco);
      float angle2 = angle_v3v3v3(kcd->mdata.corr_prev_cage, kcd->curr.cage, kfe->v2->cageco);

      float angle;
      float *end;
      if (angle1 < angle2) {
        angle = angle1;
        end = kfe->v1->cageco;
      }
      else {
        angle = angle2;
        end = kfe->v2->cageco;
      }

      /* Last vertex in screen space. */
      float end_ss[2];
      ED_view3d_project_float_global(kcd->region, end, end_ss, V3D_PROJ_TEST_NOP);

      knifetool_draw_angle(kcd,
                           kcd->mdata.corr_prev_cage,
                           kcd->curr.cage,
                           end,
                           kcd->prev.mval,
                           kcd->curr.mval,
                           end_ss,
                           angle);
    }
  }

  if (kcd->prev.vert) {
    kfv = kcd->prev.vert;
    float min_angle = FLT_MAX;
    float angle = 0.0f;
    float *end;

    /* If using relative angle snapping, always draw angle to reference edge. */
    if (kcd->is_angle_snapping && kcd->angle_snapping_mode == KNF_CONSTRAIN_ANGLE_MODE_RELATIVE) {
      kfe = kcd->snap_ref_edge;
      if (kfe->v1 != kfv) {
        tempkfv = kfe->v1;
      }
      else {
        tempkfv = kfe->v2;
      }
      min_angle = angle_v3v3v3(kcd->curr.cage, kcd->prev.cage, tempkfv->cageco);
      end = tempkfv->cageco;
    }
    else {
      /* Choose minimum angle edge. */
      kfe = ((Ref *)kfv->edges.first)->ref;
      for (ref = kfv->edges.first; ref; ref = ref->next) {
        tempkfe = ref->ref;
        if (tempkfe->v1 != kfv) {
          tempkfv = tempkfe->v1;
        }
        else {
          tempkfv = tempkfe->v2;
        }
        angle = angle_v3v3v3(kcd->curr.cage, kcd->prev.cage, tempkfv->cageco);
        if (angle < min_angle) {
          min_angle = angle;
          kfe = tempkfe;
          end = tempkfv->cageco;
        }
      }
    }

    if (min_angle > KNIFE_FLT_EPSBIG) {
      /* Last vertex in screen space. */
      float end_ss[2];
      ED_view3d_project_float_global(kcd->region, end, end_ss, V3D_PROJ_TEST_NOP);

      knifetool_draw_angle(kcd,
                           kcd->curr.cage,
                           kcd->prev.cage,
                           end,
                           kcd->curr.mval,
                           kcd->prev.mval,
                           end_ss,
                           min_angle);
    }
  }
  else if (kcd->prev.edge) {
    /* Determine acute angle. */
    kfe = kcd->prev.edge;
    float angle1 = angle_v3v3v3(kcd->curr.cage, kcd->prev.cage, kfe->v1->cageco);
    float angle2 = angle_v3v3v3(kcd->curr.cage, kcd->prev.cage, kfe->v2->cageco);

    float angle;
    float *end;
    /* kcd->prev.edge can have one vertex part of cut and one part of mesh? */
    /* This never seems to happen for kcd->curr.edge. */
    if ((!kcd->prev.vert || kcd->prev.vert->v == kfe->v1->v) || kfe->v1->is_cut) {
      angle = angle2;
      end = kfe->v2->cageco;
    }
    else if ((!kcd->prev.vert || kcd->prev.vert->v == kfe->v2->v) || kfe->v2->is_cut) {
      angle = angle1;
      end = kfe->v1->cageco;
    }
    else {
      if (angle1 < angle2) {
        angle = angle1;
        end = kfe->v1->cageco;
      }
      else {
        angle = angle2;
        end = kfe->v2->cageco;
      }
    }

    /* Last vertex in screen space. */
    float end_ss[2];
    ED_view3d_project_float_global(kcd->region, end, end_ss, V3D_PROJ_TEST_NOP);

    knifetool_draw_angle(
        kcd, kcd->curr.cage, kcd->prev.cage, end, kcd->curr.mval, kcd->prev.mval, end_ss, angle);
  }
  else if (kcd->mdata.is_stored && !kcd->prev.is_space) {
    float angle = angle_v3v3v3(kcd->curr.cage, kcd->mdata.corr_prev_cage, kcd->mdata.cage);
    knifetool_draw_angle(kcd,
                         kcd->curr.cage,
                         kcd->mdata.corr_prev_cage,
                         kcd->mdata.cage,
                         kcd->curr.mval,
                         kcd->prev.mval,
                         kcd->mdata.mval,
                         angle);
  }
}

static void knifetool_draw_dist_angle(const KnifeTool_OpData *kcd)
{
  switch (kcd->dist_angle_mode) {
    case KNF_MEASUREMENT_BOTH: {
      knifetool_draw_visible_distances(kcd);
      knifetool_draw_visible_angles(kcd);
      break;
    }
    case KNF_MEASUREMENT_DISTANCE: {
      knifetool_draw_visible_distances(kcd);
      break;
    }
    case KNF_MEASUREMENT_ANGLE: {
      knifetool_draw_visible_angles(kcd);
      break;
    }
  }
}

/* Modal loop selection drawing callback. */
static void knifetool_draw(const bContext *UNUSED(C), ARegion *UNUSED(region), void *arg)
{
  const KnifeTool_OpData *kcd = arg;
  GPU_depth_test(GPU_DEPTH_NONE);

  GPU_matrix_push_projection();
  GPU_polygon_offset(1.0f, 1.0f);

  GPUVertFormat *format = immVertexFormat();
  uint pos = GPU_vertformat_attr_add(format, "pos", GPU_COMP_F32, 3, GPU_FETCH_FLOAT);

  immBindBuiltinProgram(GPU_SHADER_3D_UNIFORM_COLOR);

  if (kcd->mode == MODE_DRAGGING) {
    immUniformColor3ubv(kcd->colors.line);
    GPU_line_width(2.0);

    immBegin(GPU_PRIM_LINES, 2);
    immVertex3fv(pos, kcd->prev.cage);
    immVertex3fv(pos, kcd->curr.cage);
    immEnd();
  }

  if (kcd->prev.vert) {
    immUniformColor3ubv(kcd->colors.point);
    GPU_point_size(11 * UI_DPI_FAC);

    immBegin(GPU_PRIM_POINTS, 1);
    immVertex3fv(pos, kcd->prev.cage);
    immEnd();
  }

  if (kcd->prev.bmface || kcd->prev.edge) {
    immUniformColor3ubv(kcd->colors.curpoint);
    GPU_point_size(9 * UI_DPI_FAC);

    immBegin(GPU_PRIM_POINTS, 1);
    immVertex3fv(pos, kcd->prev.cage);
    immEnd();
  }

  if (kcd->curr.vert) {
    immUniformColor3ubv(kcd->colors.point);
    GPU_point_size(11 * UI_DPI_FAC);

    immBegin(GPU_PRIM_POINTS, 1);
    immVertex3fv(pos, kcd->curr.cage);
    immEnd();
  }
  else if (kcd->curr.edge) {
    immUniformColor3ubv(kcd->colors.edge);
    GPU_line_width(2.0);

    immBegin(GPU_PRIM_LINES, 2);
    immVertex3fv(pos, kcd->curr.edge->v1->cageco);
    immVertex3fv(pos, kcd->curr.edge->v2->cageco);
    immEnd();
  }

  if (kcd->curr.bmface || kcd->curr.edge) {
    immUniformColor3ubv(kcd->colors.curpoint);
    GPU_point_size(9 * UI_DPI_FAC);

    immBegin(GPU_PRIM_POINTS, 1);
    immVertex3fv(pos, kcd->curr.cage);
    immEnd();
  }

  if (kcd->depth_test) {
    GPU_depth_test(GPU_DEPTH_LESS_EQUAL);
  }

  if (kcd->totkedge > 0) {
    BLI_mempool_iter iter;
    KnifeEdge *kfe;

    immUniformColor3ubv(kcd->colors.line);
    GPU_line_width(1.0);

    GPUBatch *batch = immBeginBatchAtMost(GPU_PRIM_LINES, BLI_mempool_len(kcd->kedges) * 2);

    BLI_mempool_iternew(kcd->kedges, &iter);
    for (kfe = BLI_mempool_iterstep(&iter); kfe; kfe = BLI_mempool_iterstep(&iter)) {
      if (!kfe->is_cut || kfe->is_invalid) {
        continue;
      }

      immVertex3fv(pos, kfe->v1->cageco);
      immVertex3fv(pos, kfe->v2->cageco);
    }

    immEnd();

    GPU_batch_draw(batch);
    GPU_batch_discard(batch);
  }

  if (kcd->totkvert > 0) {
    BLI_mempool_iter iter;
    KnifeVert *kfv;

    immUniformColor3ubv(kcd->colors.point);
    GPU_point_size(5.0 * UI_DPI_FAC);

    GPUBatch *batch = immBeginBatchAtMost(GPU_PRIM_POINTS, BLI_mempool_len(kcd->kverts));

    BLI_mempool_iternew(kcd->kverts, &iter);
    for (kfv = BLI_mempool_iterstep(&iter); kfv; kfv = BLI_mempool_iterstep(&iter)) {
      if (!kfv->is_cut || kfv->is_invalid) {
        continue;
      }

      immVertex3fv(pos, kfv->cageco);
    }

    immEnd();

    GPU_batch_draw(batch);
    GPU_batch_discard(batch);
  }

  /* Draw relative angle snapping reference edge. */
  if (kcd->is_angle_snapping && kcd->angle_snapping_mode == KNF_CONSTRAIN_ANGLE_MODE_RELATIVE) {
    immUniformColor3ubv(kcd->colors.edge_extra);
    GPU_line_width(2.0);

    immBegin(GPU_PRIM_LINES, 2);
    immVertex3fv(pos, kcd->snap_ref_edge->v1->cageco);
    immVertex3fv(pos, kcd->snap_ref_edge->v2->cageco);
    immEnd();
  }

  if (kcd->totlinehit > 0) {
    KnifeLineHit *lh;
    int i, snapped_verts_count, other_verts_count;
    float fcol[4];

    GPU_blend(GPU_BLEND_ALPHA);

    GPUVertBuf *vert = GPU_vertbuf_create_with_format(format);
    GPU_vertbuf_data_alloc(vert, kcd->totlinehit);

    lh = kcd->linehits;
    for (i = 0, snapped_verts_count = 0, other_verts_count = 0; i < kcd->totlinehit; i++, lh++) {
      if (lh->v) {
        GPU_vertbuf_attr_set(vert, pos, snapped_verts_count++, lh->cagehit);
      }
      else {
        GPU_vertbuf_attr_set(vert, pos, kcd->totlinehit - 1 - other_verts_count++, lh->cagehit);
      }
    }

    GPUBatch *batch = GPU_batch_create_ex(GPU_PRIM_POINTS, vert, NULL, GPU_BATCH_OWNS_VBO);
    GPU_batch_program_set_builtin(batch, GPU_SHADER_3D_UNIFORM_COLOR);

    /* Draw any snapped verts first. */
    rgba_uchar_to_float(fcol, kcd->colors.point_a);
    GPU_batch_uniform_4fv(batch, "color", fcol);
    GPU_point_size(11 * UI_DPI_FAC);
    if (snapped_verts_count > 0) {
      GPU_batch_draw_range(batch, 0, snapped_verts_count);
    }

    /* Now draw the rest. */
    rgba_uchar_to_float(fcol, kcd->colors.curpoint_a);
    GPU_batch_uniform_4fv(batch, "color", fcol);
    GPU_point_size(7 * UI_DPI_FAC);
    if (other_verts_count > 0) {
      GPU_batch_draw_range(batch, snapped_verts_count, other_verts_count);
    }

    GPU_batch_discard(batch);

    GPU_blend(GPU_BLEND_NONE);
  }

  immUnbindProgram();

  GPU_depth_test(GPU_DEPTH_NONE);

  if (kcd->mode == MODE_DRAGGING) {
    if (kcd->is_angle_snapping) {
      knifetool_draw_angle_snapping(kcd);
    }
    else if (kcd->axis_constrained) {
      knifetool_draw_orientation_locking(kcd);
    }

    if (kcd->show_dist_angle) {
      knifetool_draw_dist_angle(kcd);
    }
  }

  GPU_matrix_pop_projection();

  /* Reset default. */
  GPU_depth_test(GPU_DEPTH_LESS_EQUAL);
}

/** \} */

/* -------------------------------------------------------------------- */
/** \name Header
 * \{ */

static void knife_update_header(bContext *C, wmOperator *op, KnifeTool_OpData *kcd)
{
  char header[UI_MAX_DRAW_STR];
  char buf[UI_MAX_DRAW_STR];

  char *p = buf;
  int available_len = sizeof(buf);

#define WM_MODALKEY(_id) \
  WM_modalkeymap_operator_items_to_string_buf( \
      op->type, (_id), true, UI_MAX_SHORTCUT_STR, &available_len, &p)

<<<<<<< HEAD
  BLI_snprintf(header,
               sizeof(header),
               TIP_("%s: confirm, %s: cancel, "
                    "%s: start/define cut, %s: close cut, %s: new cut, "
                    "%s: midpoint snap (%s), %s: ignore snap (%s), "
                    "%s: angle constraint (%s), %s: cut through (%s), "
                    "%s: panning, "
                    "Rotate: Alt + MMB"), /* bfa, added hardcoded tooltip for rotation*/
               WM_MODALKEY(KNF_MODAL_CONFIRM),
               WM_MODALKEY(KNF_MODAL_CANCEL),
               WM_MODALKEY(KNF_MODAL_ADD_CUT),
               WM_MODALKEY(KNF_MODAL_ADD_CUT_CLOSED),
               WM_MODALKEY(KNF_MODAL_NEW_CUT),
               WM_MODALKEY(KNF_MODAL_MIDPOINT_ON),
               WM_bool_as_string(kcd->snap_midpoints),
               WM_MODALKEY(KNF_MODAL_IGNORE_SNAP_ON),
               WM_bool_as_string(kcd->ignore_edge_snapping),
               WM_MODALKEY(KNF_MODAL_ANGLE_SNAP_TOGGLE),
               WM_bool_as_string(kcd->angle_snapping),
               WM_MODALKEY(KNF_MODAL_CUT_THROUGH_TOGGLE),
               WM_bool_as_string(kcd->cut_through),
               WM_MODALKEY(KNF_MODAL_PANNING));
=======
  BLI_snprintf(
      header,
      sizeof(header),
      TIP_("%s: confirm, %s: cancel, %s: undo, "
           "%s: start/define cut, %s: close cut, %s: new cut, "
           "%s: midpoint snap (%s), %s: ignore snap (%s), "
           "%s: angle constraint %.2f(%.2f) (%s%s%s%s), %s: cut through (%s), "
           "%s: panning, XYZ: orientation lock (%s), "
           "%s: distance/angle measurements (%s), "
           "%s: x-ray (%s)"),
      WM_MODALKEY(KNF_MODAL_CONFIRM),
      WM_MODALKEY(KNF_MODAL_CANCEL),
      WM_MODALKEY(KNF_MODAL_UNDO),
      WM_MODALKEY(KNF_MODAL_ADD_CUT),
      WM_MODALKEY(KNF_MODAL_ADD_CUT_CLOSED),
      WM_MODALKEY(KNF_MODAL_NEW_CUT),
      WM_MODALKEY(KNF_MODAL_MIDPOINT_ON),
      WM_bool_as_string(kcd->snap_midpoints),
      WM_MODALKEY(KNF_MODAL_IGNORE_SNAP_ON),
      WM_bool_as_string(kcd->ignore_edge_snapping),
      WM_MODALKEY(KNF_MODAL_ANGLE_SNAP_TOGGLE),
      (kcd->angle >= 0.0f) ? RAD2DEGF(kcd->angle) : 360.0f + RAD2DEGF(kcd->angle),
      (kcd->angle_snapping_increment > KNIFE_MIN_ANGLE_SNAPPING_INCREMENT &&
       kcd->angle_snapping_increment < KNIFE_MAX_ANGLE_SNAPPING_INCREMENT) ?
          kcd->angle_snapping_increment :
          KNIFE_DEFAULT_ANGLE_SNAPPING_INCREMENT,
      kcd->angle_snapping ?
          ((kcd->angle_snapping_mode == KNF_CONSTRAIN_ANGLE_MODE_SCREEN) ? "Screen" : "Relative") :
          "OFF",
      /* TODO: Can this be simplified? */
      (kcd->angle_snapping_mode == KNF_CONSTRAIN_ANGLE_MODE_RELATIVE) ? " - " : "",
      (kcd->angle_snapping_mode == KNF_CONSTRAIN_ANGLE_MODE_RELATIVE) ?
          WM_MODALKEY(KNF_MODAL_CYCLE_ANGLE_SNAP_EDGE) :
          "",
      (kcd->angle_snapping_mode == KNF_CONSTRAIN_ANGLE_MODE_RELATIVE) ? ": cycle edge" : "",
      /**/
      WM_MODALKEY(KNF_MODAL_CUT_THROUGH_TOGGLE),
      WM_bool_as_string(kcd->cut_through),
      WM_MODALKEY(KNF_MODAL_PANNING),
      (kcd->axis_constrained ? kcd->axis_string : WM_bool_as_string(kcd->axis_constrained)),
      WM_MODALKEY(KNF_MODAL_SHOW_DISTANCE_ANGLE_TOGGLE),
      WM_bool_as_string(kcd->show_dist_angle),
      WM_MODALKEY(KNF_MODAL_DEPTH_TEST_TOGGLE),
      WM_bool_as_string(!kcd->depth_test));

#undef WM_MODALKEY

  ED_workspace_status_text(C, header);
}

/** \} */

/* -------------------------------------------------------------------- */
/** \name Knife BVH Utils
 * \{ */

static bool knife_bm_face_is_select(BMFace *f)
{
  return (BM_elem_flag_test(f, BM_ELEM_SELECT) != 0);
}

static bool knife_bm_face_is_not_hidden(BMFace *f)
{
  return (BM_elem_flag_test(f, BM_ELEM_HIDDEN) == 0);
}

static void knife_bvh_init(KnifeTool_OpData *kcd)
{
  Object *ob;
  BMEditMesh *em;

  /* Test Function. */
  bool (*test_fn)(BMFace *);
  if ((kcd->only_select && kcd->cut_through)) {
    test_fn = knife_bm_face_is_select;
  }
  else {
    test_fn = knife_bm_face_is_not_hidden;
  }

  /* Construct BVH Tree. */
  float cos[3][3];
  const float epsilon = FLT_EPSILON * 2.0f;
  int tottri = 0;
  int ob_tottri = 0;
  BMLoop *(*looptris)[3];
  BMFace *f_test = NULL, *f_test_prev = NULL;
  bool test_fn_ret = false;

  /* Calculate tottri. */
  for (uint b = 0; b < kcd->objects_len; b++) {
    ob_tottri = 0;
    ob = kcd->objects[b];
    em = BKE_editmesh_from_object(ob);

    for (int i = 0; i < em->tottri; i++) {
      f_test = em->looptris[i][0]->f;
      if (f_test != f_test_prev) {
        test_fn_ret = test_fn(f_test);
        f_test_prev = f_test;
      }

      if (test_fn_ret) {
        ob_tottri++;
      }
    }

    tottri += ob_tottri;
  }

  kcd->bvh.tree = BLI_bvhtree_new(tottri, epsilon, 8, 8);

  f_test_prev = NULL;
  test_fn_ret = false;

  /* Add tri's for each object.
   * TODO:
   * test_fn can leave large gaps between bvh tree indices.
   * Compacting bvh tree indices may be possible.
   * Don't forget to update #knife_bvh_intersect_plane!
   */
  tottri = 0;
  for (uint b = 0; b < kcd->objects_len; b++) {
    ob = kcd->objects[b];
    em = BKE_editmesh_from_object(ob);
    looptris = em->looptris;

    for (int i = 0; i < em->tottri; i++) {

      f_test = looptris[i][0]->f;
      if (f_test != f_test_prev) {
        test_fn_ret = test_fn(f_test);
        f_test_prev = f_test;
      }

      if (!test_fn_ret) {
        continue;
      }

      copy_v3_v3(cos[0], kcd->cagecos[b][BM_elem_index_get(looptris[i][0]->v)]);
      copy_v3_v3(cos[1], kcd->cagecos[b][BM_elem_index_get(looptris[i][1]->v)]);
      copy_v3_v3(cos[2], kcd->cagecos[b][BM_elem_index_get(looptris[i][2]->v)]);

      /* Convert to world-space. */
      mul_m4_v3(ob->obmat, cos[0]);
      mul_m4_v3(ob->obmat, cos[1]);
      mul_m4_v3(ob->obmat, cos[2]);

      BLI_bvhtree_insert(kcd->bvh.tree, i + tottri, (float *)cos, 3);
    }

    tottri += em->tottri;
  }

  BLI_bvhtree_balance(kcd->bvh.tree);
}

/* Wrapper for #BLI_bvhtree_free. */
static void knife_bvh_free(KnifeTool_OpData *kcd)
{
  if (kcd->bvh.tree) {
    BLI_bvhtree_free(kcd->bvh.tree);
    kcd->bvh.tree = NULL;
  }
}

static void knife_bvh_raycast_cb(void *userdata,
                                 int index,
                                 const BVHTreeRay *ray,
                                 BVHTreeRayHit *hit)
{
  KnifeTool_OpData *kcd = userdata;
  BMLoop **ltri;
  Object *ob;
  BMEditMesh *em;

  float dist, uv[2];
  bool isect;
  int tottri;
  float tri_cos[3][3];

  if (index != -1) {
    tottri = 0;
    uint b = 0;
    for (; b < kcd->objects_len; b++) {
      index -= tottri;
      ob = kcd->objects[b];
      em = BKE_editmesh_from_object(ob);
      tottri = em->tottri;
      if (index < tottri) {
        ltri = em->looptris[index];
        break;
      }
    }

    if (kcd->bvh.filter_cb) {
      if (!kcd->bvh.filter_cb(ltri[0]->f, kcd->bvh.filter_data)) {
        return;
      }
    }

    copy_v3_v3(tri_cos[0], kcd->cagecos[b][BM_elem_index_get(ltri[0]->v)]);
    copy_v3_v3(tri_cos[1], kcd->cagecos[b][BM_elem_index_get(ltri[1]->v)]);
    copy_v3_v3(tri_cos[2], kcd->cagecos[b][BM_elem_index_get(ltri[2]->v)]);
    mul_m4_v3(ob->obmat, tri_cos[0]);
    mul_m4_v3(ob->obmat, tri_cos[1]);
    mul_m4_v3(ob->obmat, tri_cos[2]);

    isect =
        (ray->radius > 0.0f ?
             isect_ray_tri_epsilon_v3(ray->origin,
                                      ray->direction,
                                      tri_cos[0],
                                      tri_cos[1],
                                      tri_cos[2],
                                      &dist,
                                      uv,
                                      ray->radius) :
#ifdef USE_KDOPBVH_WATERTIGHT
             isect_ray_tri_watertight_v3(
                 ray->origin, ray->isect_precalc, tri_cos[0], tri_cos[1], tri_cos[2], &dist, uv));
#else
             isect_ray_tri_v3(
                 ray->origin, ray->direction, tri_cos[0], tri_cos[1], tri_cos[2], &dist, uv));
#endif

    if (isect && dist < hit->dist) {
      hit->dist = dist;
      hit->index = index;

      copy_v3_v3(hit->no, ltri[0]->f->no);

      madd_v3_v3v3fl(hit->co, ray->origin, ray->direction, dist);

      kcd->bvh.looptris = em->looptris;
      copy_v2_v2(kcd->bvh.uv, uv);
      kcd->bvh.base_index = b;
    }
  }
}

/* `co` is expected to be in world space. */
static BMFace *knife_bvh_raycast(KnifeTool_OpData *kcd,
                                 const float co[3],
                                 const float dir[3],
                                 const float radius,
                                 float *r_dist,
                                 float r_hitout[3],
                                 float r_cagehit[3],
                                 uint *r_base_index)
{
  BMFace *face;
  BMLoop **ltri;
  BVHTreeRayHit hit;
  const float dist = r_dist ? *r_dist : FLT_MAX;
  hit.dist = dist;
  hit.index = -1;

  BLI_bvhtree_ray_cast(kcd->bvh.tree, co, dir, radius, &hit, knife_bvh_raycast_cb, kcd);

  /* Handle Hit */
  if (hit.index != -1 && hit.dist != dist) {
    face = kcd->bvh.looptris[hit.index][0]->f;

    /* Hits returned in world space. */
    if (r_hitout) {
      ltri = kcd->bvh.looptris[hit.index];
      interp_v3_v3v3v3_uv(r_hitout, ltri[0]->v->co, ltri[1]->v->co, ltri[2]->v->co, kcd->bvh.uv);

      if (r_cagehit) {
        copy_v3_v3(r_cagehit, hit.co);
      }
    }

    if (r_dist) {
      *r_dist = hit.dist;
    }

    if (r_base_index) {
      *r_base_index = kcd->bvh.base_index;
    }

    return face;
  }
  return NULL;
}

/* `co` is expected to be in world space. */
static BMFace *knife_bvh_raycast_filter(KnifeTool_OpData *kcd,
                                        const float co[3],
                                        const float dir[3],
                                        const float radius,
                                        float *r_dist,
                                        float r_hitout[3],
                                        float r_cagehit[3],
                                        uint *r_base_index,
                                        bool (*filter_cb)(BMFace *f, void *userdata),
                                        void *filter_userdata)
{
  kcd->bvh.filter_cb = filter_cb;
  kcd->bvh.filter_data = filter_userdata;

  BMFace *face;
  BMLoop **ltri;
  BVHTreeRayHit hit;
  const float dist = r_dist ? *r_dist : FLT_MAX;
  hit.dist = dist;
  hit.index = -1;

  BLI_bvhtree_ray_cast(kcd->bvh.tree, co, dir, radius, &hit, knife_bvh_raycast_cb, kcd);

  kcd->bvh.filter_cb = NULL;
  kcd->bvh.filter_data = NULL;

  /* Handle Hit */
  if (hit.index != -1 && hit.dist != dist) {
    face = kcd->bvh.looptris[hit.index][0]->f;

    /* Hits returned in world space. */
    if (r_hitout) {
      ltri = kcd->bvh.looptris[hit.index];
      interp_v3_v3v3v3_uv(r_hitout, ltri[0]->v->co, ltri[1]->v->co, ltri[2]->v->co, kcd->bvh.uv);

      if (r_cagehit) {
        copy_v3_v3(r_cagehit, hit.co);
      }
    }

    if (r_dist) {
      *r_dist = hit.dist;
    }
>>>>>>> 50542222

    if (r_base_index) {
      *r_base_index = kcd->bvh.base_index;
    }

    return face;
  }
  return NULL;
}

/** \} */

/* -------------------------------------------------------------------- */
/** \name Geometry Utils
 * \{ */

static void knife_project_v2(const KnifeTool_OpData *kcd, const float co[3], float sco[2])
{
  ED_view3d_project_float_global(kcd->region, co, sco, V3D_PROJ_TEST_NOP);
}

/* Ray is returned in world space. */
static void knife_input_ray_segment(KnifeTool_OpData *kcd,
                                    const float mval[2],
                                    const float ofs,
                                    float r_origin[3],
                                    float r_origin_ofs[3])
{
  /* Unproject to find view ray. */
  ED_view3d_unproject_v3(kcd->vc.region, mval[0], mval[1], 0.0f, r_origin);
  ED_view3d_unproject_v3(kcd->vc.region, mval[0], mval[1], ofs, r_origin_ofs);
}

static void knifetool_recast_cageco(KnifeTool_OpData *kcd, float mval[3], float r_cage[3])
{
  float origin[3];
  float origin_ofs[3];
  float ray[3], ray_normal[3];
  float co[3]; /* Unused. */

  knife_input_ray_segment(kcd, mval, 1.0f, origin, origin_ofs);

  sub_v3_v3v3(ray, origin_ofs, origin);
  normalize_v3_v3(ray_normal, ray);

  knife_bvh_raycast(kcd, origin, ray_normal, 0.0f, NULL, co, r_cage, NULL);
}

static bool knife_verts_edge_in_face(KnifeVert *v1, KnifeVert *v2, BMFace *f)
{
  bool v1_inside, v2_inside;
  bool v1_inface, v2_inface;
  BMLoop *l1, *l2;

  if (!f || !v1 || !v2) {
    return false;
  }

  l1 = v1->v ? BM_face_vert_share_loop(f, v1->v) : NULL;
  l2 = v2->v ? BM_face_vert_share_loop(f, v2->v) : NULL;

  if ((l1 && l2) && BM_loop_is_adjacent(l1, l2)) {
    /* Boundary-case, always false to avoid edge-in-face checks below. */
    return false;
  }

  /* Find out if v1 and v2, if set, are part of the face. */
  v1_inface = (l1 != NULL);
  v2_inface = (l2 != NULL);

  /* BM_face_point_inside_test uses best-axis projection so this isn't most accurate test... */
  v1_inside = v1_inface ? false : BM_face_point_inside_test(f, v1->co);
  v2_inside = v2_inface ? false : BM_face_point_inside_test(f, v2->co);
  if ((v1_inface && v2_inside) || (v2_inface && v1_inside) || (v1_inside && v2_inside)) {
    return true;
  }

  if (v1_inface && v2_inface) {
    float mid[3];
    /* Can have case where v1 and v2 are on shared chain between two faces.
     * BM_face_splits_check_legal does visibility and self-intersection tests,
     * but it is expensive and maybe a bit buggy, so use a simple
     * "is the midpoint in the face" test. */
    mid_v3_v3v3(mid, v1->co, v2->co);
    return BM_face_point_inside_test(f, mid);
  }
  return false;
}

static void knife_recalc_ortho(KnifeTool_OpData *kcd)
{
  kcd->is_ortho = ED_view3d_clip_range_get(
      kcd->vc.depsgraph, kcd->vc.v3d, kcd->vc.rv3d, &kcd->clipsta, &kcd->clipend, true);
}

/** \} */

/* -------------------------------------------------------------------- */
/** \name Knife Element Utils
 *
 * Currently only used in #knife_find_line_hits.
 * \{ */

static BMElem *bm_elem_from_knife_vert(KnifeVert *kfv, KnifeEdge **r_kfe)
{
  BMElem *ele_test;
  KnifeEdge *kfe = NULL;

  /* vert? */
  ele_test = (BMElem *)kfv->v;

  if (r_kfe || ele_test == NULL) {
    if (kfv->v == NULL) {
      Ref *ref;
      for (ref = kfv->edges.first; ref; ref = ref->next) {
        kfe = ref->ref;
        if (kfe->e) {
          if (r_kfe) {
            *r_kfe = kfe;
          }
          break;
        }
      }
    }
  }

  /* edge? */
  if (ele_test == NULL) {
    if (kfe) {
      ele_test = (BMElem *)kfe->e;
    }
  }

  /* face? */
  if (ele_test == NULL) {
    if (BLI_listbase_is_single(&kfe->faces)) {
      ele_test = ((Ref *)kfe->faces.first)->ref;
    }
  }

  return ele_test;
}

static BMElem *bm_elem_from_knife_edge(KnifeEdge *kfe)
{
  BMElem *ele_test;

  ele_test = (BMElem *)kfe->e;

  if (ele_test == NULL) {
    ele_test = (BMElem *)kfe->basef;
  }

  return ele_test;
}

/** \} */

/* -------------------------------------------------------------------- */
/** \name Knife Element List Utils
 * \{ */

static ListBase *knife_empty_list(KnifeTool_OpData *kcd)
{
  ListBase *list;

  list = BLI_memarena_alloc(kcd->arena, sizeof(ListBase));
  BLI_listbase_clear(list);
  return list;
}

static void knife_append_list(KnifeTool_OpData *kcd, ListBase *lst, void *elem)
{
  Ref *ref;

  ref = BLI_mempool_calloc(kcd->refs);
  ref->ref = elem;
  BLI_addtail(lst, ref);
}

static Ref *find_ref(ListBase *lb, void *ref)
{
  Ref *ref1;

  for (ref1 = lb->first; ref1; ref1 = ref1->next) {
    if (ref1->ref == ref) {
      return ref1;
    }
  }

  return NULL;
}

static void knife_append_list_no_dup(KnifeTool_OpData *kcd, ListBase *lst, void *elem)
{
  if (!find_ref(lst, elem)) {
    knife_append_list(kcd, lst, elem);
  }
}

static void knife_add_to_vert_edges(KnifeTool_OpData *kcd, KnifeEdge *kfe)
{
  knife_append_list(kcd, &kfe->v1->edges, kfe);
  knife_append_list(kcd, &kfe->v2->edges, kfe);
}

/* Add faces of an edge to a KnifeVert's faces list.  No checks for dups. */
static void knife_add_edge_faces_to_vert(KnifeTool_OpData *kcd, KnifeVert *kfv, BMEdge *e)
{
  BMIter bmiter;
  BMFace *f;

  BM_ITER_ELEM (f, &bmiter, e, BM_FACES_OF_EDGE) {
    knife_append_list(kcd, &kfv->faces, f);
  }
}

/* Find a face in common in the two faces lists.
 * If more than one, return the first; if none, return NULL. */
static BMFace *knife_find_common_face(ListBase *faces1, ListBase *faces2)
{
  Ref *ref1, *ref2;

  for (ref1 = faces1->first; ref1; ref1 = ref1->next) {
    for (ref2 = faces2->first; ref2; ref2 = ref2->next) {
      if (ref1->ref == ref2->ref) {
        return (BMFace *)(ref1->ref);
      }
    }
  }
  return NULL;
}

/** \} */

/* -------------------------------------------------------------------- */
/** \name Knife Element Creation
 * \{ */

static KnifeVert *new_knife_vert(KnifeTool_OpData *kcd, const float co[3], const float cageco[3])
{
  KnifeVert *kfv = BLI_mempool_calloc(kcd->kverts);

  kcd->totkvert++;

  copy_v3_v3(kfv->co, co);
  copy_v3_v3(kfv->cageco, cageco);

  return kfv;
}

static KnifeEdge *new_knife_edge(KnifeTool_OpData *kcd)
{
  KnifeEdge *kfe = BLI_mempool_calloc(kcd->kedges);
  kcd->totkedge++;
  return kfe;
}

/* Get a KnifeVert wrapper for an existing BMVert. */
static KnifeVert *get_bm_knife_vert(KnifeTool_OpData *kcd, BMVert *v, Object *ob, uint base_index)
{
  KnifeVert *kfv = BLI_ghash_lookup(kcd->origvertmap, v);
  const float *cageco;

  if (!kfv) {
    BMIter bmiter;
    BMFace *f;

    if (BM_elem_index_get(v) >= 0) {
      cageco = kcd->cagecos[base_index][BM_elem_index_get(v)];
    }
    else {
      cageco = v->co;
    }

    float cageco_ws[3];
    mul_v3_m4v3(cageco_ws, ob->obmat, cageco);

    kfv = new_knife_vert(kcd, v->co, cageco_ws);
    kfv->v = v;
    kfv->ob = ob;
    kfv->base_index = base_index;

    BLI_ghash_insert(kcd->origvertmap, v, kfv);
    BM_ITER_ELEM (f, &bmiter, v, BM_FACES_OF_VERT) {
      knife_append_list(kcd, &kfv->faces, f);
    }
  }

  return kfv;
}

/* Get a KnifeEdge wrapper for an existing BMEdge. */
static KnifeEdge *get_bm_knife_edge(KnifeTool_OpData *kcd, BMEdge *e, Object *ob, uint base_index)
{
  KnifeEdge *kfe = BLI_ghash_lookup(kcd->origedgemap, e);
  if (!kfe) {
    BMIter bmiter;
    BMFace *f;

    kfe = new_knife_edge(kcd);
    kfe->e = e;
    kfe->v1 = get_bm_knife_vert(kcd, e->v1, ob, base_index);
    kfe->v2 = get_bm_knife_vert(kcd, e->v2, ob, base_index);

    knife_add_to_vert_edges(kcd, kfe);

    BLI_ghash_insert(kcd->origedgemap, e, kfe);

    BM_ITER_ELEM (f, &bmiter, e, BM_FACES_OF_EDGE) {
      knife_append_list(kcd, &kfe->faces, f);
    }
  }

  return kfe;
}

static ListBase *knife_get_face_kedges(KnifeTool_OpData *kcd,
                                       Object *ob,
                                       uint base_index,
                                       BMFace *f)
{
  ListBase *list = BLI_ghash_lookup(kcd->kedgefacemap, f);

  if (!list) {
    BMIter bmiter;
    BMEdge *e;

    list = knife_empty_list(kcd);

    BM_ITER_ELEM (e, &bmiter, f, BM_EDGES_OF_FACE) {
      knife_append_list(kcd, list, get_bm_knife_edge(kcd, e, ob, base_index));
    }

    BLI_ghash_insert(kcd->kedgefacemap, f, list);
  }

  return list;
}

static void knife_edge_append_face(KnifeTool_OpData *kcd, KnifeEdge *kfe, BMFace *f)
{
  knife_append_list(kcd, knife_get_face_kedges(kcd, kfe->v1->ob, kfe->v1->base_index, f), kfe);
  knife_append_list(kcd, &kfe->faces, f);
}

static KnifeVert *knife_split_edge(KnifeTool_OpData *kcd,
                                   KnifeEdge *kfe,
                                   const float co[3],
                                   const float cageco[3],
                                   KnifeEdge **r_kfe)
{
  KnifeEdge *newkfe = new_knife_edge(kcd);
  Ref *ref;
  BMFace *f;

  newkfe->v1 = kfe->v1;
  newkfe->v2 = new_knife_vert(kcd, co, cageco);
  newkfe->v2->ob = kfe->v1->ob;
  newkfe->v2->base_index = kfe->v1->base_index;
  newkfe->v2->is_cut = true;
  if (kfe->e) {
    knife_add_edge_faces_to_vert(kcd, newkfe->v2, kfe->e);
  }
  else {
    /* kfe cuts across an existing face.
     * If v1 and v2 are in multiple faces together (e.g., if they
     * are in doubled polys) then this arbitrarily chooses one of them. */
    f = knife_find_common_face(&kfe->v1->faces, &kfe->v2->faces);
    if (f) {
      knife_append_list(kcd, &newkfe->v2->faces, f);
    }
  }
  newkfe->basef = kfe->basef;

  ref = find_ref(&kfe->v1->edges, kfe);
  BLI_remlink(&kfe->v1->edges, ref);

  kfe->v1 = newkfe->v2;
  kfe->v1->is_splitting = true;
  BLI_addtail(&kfe->v1->edges, ref);

  for (ref = kfe->faces.first; ref; ref = ref->next) {
    knife_edge_append_face(kcd, newkfe, ref->ref);
  }

  knife_add_to_vert_edges(kcd, newkfe);

  newkfe->is_cut = kfe->is_cut;
  newkfe->e = kfe->e;

  newkfe->splits++;
  kfe->splits++;

  kcd->undo->splits++;

  BLI_stack_push(kcd->splitstack, (void *)&kfe);
  BLI_stack_push(kcd->splitstack, (void *)&newkfe);

  *r_kfe = newkfe;

  return newkfe->v2;
}

/* Rejoin two edges split by #knife_split_edge. */
static void knife_join_edge(KnifeEdge *newkfe, KnifeEdge *kfe)
{
  newkfe->is_invalid = true;
  newkfe->v2->is_invalid = true;

  kfe->v1 = newkfe->v1;

  kfe->splits--;
  kfe->v1->is_splitting = false;
  kfe->v2->is_splitting = false;
}

/** \} */

/* -------------------------------------------------------------------- */
/** \name Cut/Hit Utils
 * \{ */

/* User has just clicked for first time or first time after a restart (E key).
 * Copy the current position data into prev. */
static void knife_start_cut(KnifeTool_OpData *kcd)
{
  kcd->prev = kcd->curr;
  kcd->curr.is_space = 0; /* TODO: Why do we do this? */
  kcd->mdata.is_stored = false;

  if (kcd->prev.vert == NULL && kcd->prev.edge == NULL) {
    float origin[3], origin_ofs[3];
    float ofs_local[3];

    negate_v3_v3(ofs_local, kcd->vc.rv3d->ofs);

    knife_input_ray_segment(kcd, kcd->curr.mval, 1.0f, origin, origin_ofs);

    if (!isect_line_plane_v3(
            kcd->prev.cage, origin, origin_ofs, ofs_local, kcd->vc.rv3d->viewinv[2])) {
      zero_v3(kcd->prev.cage);
    }

    copy_v3_v3(kcd->prev.co, kcd->prev.cage); /* TODO: do we need this? */
    copy_v3_v3(kcd->curr.cage, kcd->prev.cage);
    copy_v3_v3(kcd->curr.co, kcd->prev.co);
  }
}

static void linehit_to_knifepos(KnifePosData *kpos, KnifeLineHit *lh)
{
  kpos->bmface = lh->f;
  kpos->vert = lh->v;
  kpos->edge = lh->kfe;
  copy_v3_v3(kpos->cage, lh->cagehit);
  copy_v3_v3(kpos->co, lh->hit);
  copy_v2_v2(kpos->mval, lh->schit);
}

/* Primary key: lambda along cut
 * Secondary key: lambda along depth
 * Tertiary key: pointer comparisons of verts if both snapped to verts
 */
static int linehit_compare(const void *vlh1, const void *vlh2)
{
  const KnifeLineHit *lh1 = vlh1;
  const KnifeLineHit *lh2 = vlh2;

  if (lh1->l < lh2->l) {
    return -1;
  }
  if (lh1->l > lh2->l) {
    return 1;
  }
  if (lh1->m < lh2->m) {
    return -1;
  }
  if (lh1->m > lh2->m) {
    return 1;
  }
  if (lh1->v < lh2->v) {
    return -1;
  }
  if (lh1->v > lh2->v) {
    return 1;
  }
  return 0;
}

/*
 * Sort linehits by distance along cut line, and secondarily from
 * front to back (from eye), and tertiarily by snap vertex,
 * and remove any duplicates.
 */
static void prepare_linehits_for_cut(KnifeTool_OpData *kcd)
{
  bool is_double = false;

  int n = kcd->totlinehit;
  KnifeLineHit *linehits = kcd->linehits;
  if (n == 0) {
    return;
  }

  qsort(linehits, n, sizeof(KnifeLineHit), linehit_compare);

  /* Remove any edge hits that are preceded or followed
   * by a vertex hit that is very near. Mark such edge hits using
   * l == -1 and then do another pass to actually remove.
   * Also remove all but one of a series of vertex hits for the same vertex. */
  for (int i = 0; i < n; i++) {
    KnifeLineHit *lhi = &linehits[i];
    if (lhi->v) {
      for (int j = i - 1; j >= 0; j--) {
        KnifeLineHit *lhj = &linehits[j];
        if (!lhj->kfe || fabsf(lhi->l - lhj->l) > KNIFE_FLT_EPSBIG ||
            fabsf(lhi->m - lhj->m) > KNIFE_FLT_EPSBIG) {
          break;
        }

        if (lhi->kfe == lhj->kfe) {
          lhj->l = -1.0f;
          is_double = true;
        }
      }
      for (int j = i + 1; j < n; j++) {
        KnifeLineHit *lhj = &linehits[j];
        if (fabsf(lhi->l - lhj->l) > KNIFE_FLT_EPSBIG ||
            fabsf(lhi->m - lhj->m) > KNIFE_FLT_EPSBIG) {
          break;
        }
        if ((lhj->kfe && (lhi->kfe == lhj->kfe)) || (lhi->v == lhj->v)) {
          lhj->l = -1.0f;
          is_double = true;
        }
      }
    }
  }

  if (is_double) {
    /* Delete-in-place loop: copying from pos j to pos i+1. */
    int i = 0;
    int j = 1;
    while (j < n) {
      KnifeLineHit *lhi = &linehits[i];
      KnifeLineHit *lhj = &linehits[j];
      if (lhj->l == -1.0f) {
        j++; /* Skip copying this one. */
      }
      else {
        /* Copy unless a no-op. */
        if (lhi->l == -1.0f) {
          /* Could happen if linehits[0] is being deleted. */
          memcpy(&linehits[i], &linehits[j], sizeof(KnifeLineHit));
        }
        else {
          if (i + 1 != j) {
            memcpy(&linehits[i + 1], &linehits[j], sizeof(KnifeLineHit));
          }
          i++;
        }
        j++;
      }
    }
    kcd->totlinehit = i + 1;
  }
}

/* Add hit to list of hits in facehits[f], where facehits is a map, if not already there. */
static void add_hit_to_facehits(KnifeTool_OpData *kcd,
                                GHash *facehits,
                                BMFace *f,
                                KnifeLineHit *hit)
{
  ListBase *list = BLI_ghash_lookup(facehits, f);

  if (!list) {
    list = knife_empty_list(kcd);
    BLI_ghash_insert(facehits, f, list);
  }
  knife_append_list_no_dup(kcd, list, hit);
}

/**
 * Special purpose function, if the linehit is connected to a real edge/vert.
 * Return true if \a co is outside the face.
 */
static bool knife_add_single_cut__is_linehit_outside_face(BMFace *f,
                                                          const KnifeLineHit *lh,
                                                          const float co[3])
{

  if (lh->v && lh->v->v) {
    BMLoop *l; /* side-of-loop */
    if ((l = BM_face_vert_share_loop(f, lh->v->v)) &&
        (BM_loop_point_side_of_loop_test(l, co) < 0.0f)) {
      return true;
    }
  }
  else if ((lh->kfe && lh->kfe->e)) {
    BMLoop *l; /* side-of-edge */
    if ((l = BM_face_edge_share_loop(f, lh->kfe->e)) &&
        (BM_loop_point_side_of_edge_test(l, co) < 0.0f)) {
      return true;
    }
  }

  return false;
}

static void knife_add_single_cut(KnifeTool_OpData *kcd,
                                 KnifeLineHit *lh1,
                                 KnifeLineHit *lh2,
                                 BMFace *f)
{
  KnifeEdge *kfe, *kfe2;
  BMEdge *e_base;

  if ((lh1->v && lh1->v == lh2->v) || (lh1->kfe && lh1->kfe == lh2->kfe)) {
    return;
  }

  /* If the cut is on an edge. */
  if ((lh1->v && lh2->v) && (lh1->v->v && lh2->v && lh2->v->v) &&
      (e_base = BM_edge_exists(lh1->v->v, lh2->v->v))) {
    return;
  }
  if (knife_add_single_cut__is_linehit_outside_face(f, lh1, lh2->hit) ||
      knife_add_single_cut__is_linehit_outside_face(f, lh2, lh1->hit)) {
    return;
  }

  /* Check if edge actually lies within face (might not, if this face is concave). */
  if ((lh1->v && !lh1->kfe) && (lh2->v && !lh2->kfe)) {
    if (!knife_verts_edge_in_face(lh1->v, lh2->v, f)) {
      return;
    }
  }

  kfe = new_knife_edge(kcd);
  kfe->is_cut = true;
  kfe->basef = f;

  if (lh1->v) {
    kfe->v1 = lh1->v;
  }
  else if (lh1->kfe) {
    kfe->v1 = knife_split_edge(kcd, lh1->kfe, lh1->hit, lh1->cagehit, &kfe2);
    lh1->v = kfe->v1; /* Record the #KnifeVert for this hit. */
  }
  else {
    BLI_assert(lh1->f);
    kfe->v1 = new_knife_vert(kcd, lh1->hit, lh1->cagehit);
    kfe->v1->ob = lh1->ob;
    kfe->v1->base_index = lh1->base_index;
    kfe->v1->is_cut = true;
    kfe->v1->is_face = true;
    knife_append_list(kcd, &kfe->v1->faces, lh1->f);
    lh1->v = kfe->v1; /* Record the #KnifeVert for this hit. */
  }

  if (lh2->v) {
    kfe->v2 = lh2->v;
  }
  else if (lh2->kfe) {
    kfe->v2 = knife_split_edge(kcd, lh2->kfe, lh2->hit, lh2->cagehit, &kfe2);
    lh2->v = kfe->v2; /* Future uses of lh2 won't split again. */
  }
  else {
    BLI_assert(lh2->f);
    kfe->v2 = new_knife_vert(kcd, lh2->hit, lh2->cagehit);
    kfe->v2->ob = lh2->ob;
    kfe->v2->base_index = lh2->base_index;
    kfe->v2->is_cut = true;
    kfe->v2->is_face = true;
    knife_append_list(kcd, &kfe->v2->faces, lh2->f);
    lh2->v = kfe->v2; /* Record the KnifeVert for this hit. */
  }

  knife_add_to_vert_edges(kcd, kfe);

  if (kfe->basef && !find_ref(&kfe->faces, kfe->basef)) {
    knife_edge_append_face(kcd, kfe, kfe->basef);
  }

  /* Update current undo frame cut count. */
  kcd->undo->cuts++;
}

/* Given a list of KnifeLineHits for one face, sorted by l
 * and then by m, make the required KnifeVerts and
 * KnifeEdges.
 */
static void knife_cut_face(KnifeTool_OpData *kcd, BMFace *f, ListBase *hits)
{
  Ref *r;

  if (BLI_listbase_count_at_most(hits, 2) != 2) {
    return;
  }

  for (r = hits->first; r->next; r = r->next) {
    knife_add_single_cut(kcd, r->ref, r->next->ref, f);
  }
}

static void knife_make_face_cuts(KnifeTool_OpData *kcd, BMesh *bm, BMFace *f, ListBase *kfedges)
{
  KnifeEdge *kfe;
  Ref *ref;
  int edge_array_len = BLI_listbase_count(kfedges);
  int i;

  BMEdge **edge_array = BLI_array_alloca(edge_array, edge_array_len);

  /* Point to knife edges we've created edges in, edge_array aligned. */
  KnifeEdge **kfe_array = BLI_array_alloca(kfe_array, edge_array_len);

  BLI_assert(BLI_gset_len(kcd->edgenet.edge_visit) == 0);

  i = 0;
  for (ref = kfedges->first; ref; ref = ref->next) {
    bool is_new_edge = false;
    kfe = ref->ref;

    if (kfe->is_invalid) {
      continue;
    }

    if (kfe->e == NULL) {
      if (kfe->v1->v && kfe->v2->v) {
        kfe->e = BM_edge_exists(kfe->v1->v, kfe->v2->v);
      }
    }

    if (kfe->e) {
      if (BM_edge_in_face(kfe->e, f)) {
        /* Shouldn't happen, but in this case just ignore. */
        continue;
      }
    }
    else {
      if (kfe->v1->v == NULL) {
        kfe->v1->v = BM_vert_create(bm, kfe->v1->co, NULL, 0);
      }
      if (kfe->v2->v == NULL) {
        kfe->v2->v = BM_vert_create(bm, kfe->v2->co, NULL, 0);
      }
      BLI_assert(kfe->e == NULL);
      kfe->e = BM_edge_create(bm, kfe->v1->v, kfe->v2->v, NULL, 0);
      if (kfe->e) {
        if (kcd->select_result || BM_elem_flag_test(f, BM_ELEM_SELECT)) {
          BM_edge_select_set(bm, kfe->e, true);
        }
        is_new_edge = true;
      }
    }

    BLI_assert(kfe->e);

    if (BLI_gset_add(kcd->edgenet.edge_visit, kfe->e)) {
      kfe_array[i] = is_new_edge ? kfe : 0;
      edge_array[i] = kfe->e;
      i += 1;
    }
  }

  if (i) {
    const int edge_array_len_orig = i;
    edge_array_len = i;

#ifdef USE_NET_ISLAND_CONNECT
    uint edge_array_holes_len;
    BMEdge **edge_array_holes;
    if (BM_face_split_edgenet_connect_islands(bm,
                                              f,
                                              edge_array,
                                              edge_array_len,
                                              true,
                                              kcd->edgenet.arena,
                                              &edge_array_holes,
                                              &edge_array_holes_len)) {
      if (BM_elem_flag_test(f, BM_ELEM_SELECT)) {
        for (i = edge_array_len; i < edge_array_holes_len; i++) {
          BM_edge_select_set(bm, edge_array_holes[i], true);
        }
      }

      edge_array_len = edge_array_holes_len;
      edge_array = edge_array_holes; /* Owned by the arena. */
    }
#endif

    {
      BMFace **face_arr = NULL;
      int face_arr_len;

      BM_face_split_edgenet(bm, f, edge_array, edge_array_len, &face_arr, &face_arr_len);

      if (face_arr) {
        MEM_freeN(face_arr);
      }
    }

    /* Remove dangling edges, not essential - but nice for users. */
    for (i = 0; i < edge_array_len_orig; i++) {
      if (kfe_array[i]) {
        if (BM_edge_is_wire(kfe_array[i]->e)) {
          BM_edge_kill(bm, kfe_array[i]->e);
          kfe_array[i]->e = NULL;
        }
      }
    }

#ifdef USE_NET_ISLAND_CONNECT
    BLI_memarena_clear(kcd->edgenet.arena);
#endif
  }

  BLI_gset_clear(kcd->edgenet.edge_visit, NULL);
}

static int sort_verts_by_dist_cb(void *co_p, const void *cur_a_p, const void *cur_b_p)
{
  const KnifeVert *cur_a = ((const Ref *)cur_a_p)->ref;
  const KnifeVert *cur_b = ((const Ref *)cur_b_p)->ref;
  const float *co = co_p;
  const float a_sq = len_squared_v3v3(co, cur_a->co);
  const float b_sq = len_squared_v3v3(co, cur_b->co);

  if (a_sq < b_sq) {
    return -1;
  }
  if (a_sq > b_sq) {
    return 1;
  }
  return 0;
}

/* Use the network of KnifeEdges and KnifeVerts accumulated to make real BMVerts and BMEdedges. */
static void knife_make_cuts(KnifeTool_OpData *kcd, Object *ob)
{
  BMEditMesh *em = BKE_editmesh_from_object(ob);
  BMesh *bm = em->bm;
  KnifeEdge *kfe;
  KnifeVert *kfv;
  BMFace *f;
  BMEdge *e, *enew;
  ListBase *list;
  Ref *ref;
  float pct;
  SmallHashIter hiter;
  BLI_mempool_iter iter;
  SmallHash fhash_, *fhash = &fhash_;
  SmallHash ehash_, *ehash = &ehash_;

  BLI_smallhash_init(fhash);
  BLI_smallhash_init(ehash);

  /* Put list of cutting edges for a face into fhash, keyed by face. */
  BLI_mempool_iternew(kcd->kedges, &iter);
  for (kfe = BLI_mempool_iterstep(&iter); kfe; kfe = BLI_mempool_iterstep(&iter)) {
    if (kfe->is_invalid || kfe->v1->ob != ob) {
      continue;
    }

    /* Select edges that lie directly on the cut. */
    if (kcd->select_result) {
      if (kfe->e && kfe->is_cut) {
        BM_edge_select_set(bm, kfe->e, true);
      }
    }

    f = kfe->basef;
    if (!f || kfe->e) {
      continue;
    }
    list = BLI_smallhash_lookup(fhash, (uintptr_t)f);
    if (!list) {
      list = knife_empty_list(kcd);
      BLI_smallhash_insert(fhash, (uintptr_t)f, list);
    }
    knife_append_list(kcd, list, kfe);
  }

  /* Put list of splitting vertices for an edge into ehash, keyed by edge. */
  BLI_mempool_iternew(kcd->kverts, &iter);
  for (kfv = BLI_mempool_iterstep(&iter); kfv; kfv = BLI_mempool_iterstep(&iter)) {
    if (kfv->v || kfv->is_invalid || kfv->ob != ob) {
      continue; /* Already have a BMVert. */
    }
    for (ref = kfv->edges.first; ref; ref = ref->next) {
      kfe = ref->ref;
      e = kfe->e;
      if (!e) {
        continue;
      }
      list = BLI_smallhash_lookup(ehash, (uintptr_t)e);
      if (!list) {
        list = knife_empty_list(kcd);
        BLI_smallhash_insert(ehash, (uintptr_t)e, list);
      }
      /* There can be more than one kfe in kfv's list with same e. */
      if (!find_ref(list, kfv)) {
        knife_append_list(kcd, list, kfv);
      }
    }
  }

  /* Split bmesh edges where needed. */
  for (list = BLI_smallhash_iternew(ehash, &hiter, (uintptr_t *)&e); list;
       list = BLI_smallhash_iternext(&hiter, (uintptr_t *)&e)) {
    BLI_listbase_sort_r(list, sort_verts_by_dist_cb, e->v1->co);

    for (ref = list->first; ref; ref = ref->next) {
      kfv = ref->ref;
      pct = line_point_factor_v3(kfv->co, e->v1->co, e->v2->co);
      kfv->v = BM_edge_split(bm, e, e->v1, &enew, pct);
    }
  }

  if (kcd->only_select) {
    EDBM_flag_disable_all(em, BM_ELEM_SELECT);
  }

  /* Do cuts for each face. */
  for (list = BLI_smallhash_iternew(fhash, &hiter, (uintptr_t *)&f); list;
       list = BLI_smallhash_iternext(&hiter, (uintptr_t *)&f)) {
    knife_make_face_cuts(kcd, bm, f, list);
  }

  BLI_smallhash_release(fhash);
  BLI_smallhash_release(ehash);
}

/* User has just left-clicked after the first time.
 * Add all knife cuts implied by line from prev to curr.
 * If that line crossed edges then kcd->linehits will be non-NULL.
 * Make all of the KnifeVerts and KnifeEdges implied by this cut.
 */
static void knife_add_cut(KnifeTool_OpData *kcd)
{
  int i;
  GHash *facehits;
  BMFace *f;
  Ref *r;
  GHashIterator giter;
  ListBase *list;

  /* Allocate new undo frame on stack, unless cut is being dragged. */
  if (!kcd->is_drag_undo) {
    kcd->undo = BLI_stack_push_r(kcd->undostack);
    kcd->undo->pos = kcd->prev;
    kcd->undo->cuts = 0;
    kcd->undo->splits = 0;
    kcd->undo->mdata = kcd->mdata;
    kcd->is_drag_undo = true;
  }

  /* Save values for angle drawing calculations. */
  copy_v3_v3(kcd->mdata.cage, kcd->mdata.corr_prev_cage);
  copy_v2_v2(kcd->mdata.mval, kcd->prev.mval);
  kcd->mdata.is_stored = true;

  prepare_linehits_for_cut(kcd);
  if (kcd->totlinehit == 0) {
    if (kcd->is_drag_hold == false) {
      kcd->prev = kcd->curr;
    }
    return;
  }

  /* Consider most recent linehit in angle drawing calculations. */
  if (kcd->totlinehit >= 2) {
    copy_v3_v3(kcd->mdata.cage, kcd->linehits[kcd->totlinehit - 2].cagehit);
  }

  /* Make facehits: map face -> list of linehits touching it. */
  facehits = BLI_ghash_ptr_new("knife facehits");
  for (i = 0; i < kcd->totlinehit; i++) {
    KnifeLineHit *lh = &kcd->linehits[i];
    if (lh->f) {
      add_hit_to_facehits(kcd, facehits, lh->f, lh);
    }
    if (lh->v) {
      for (r = lh->v->faces.first; r; r = r->next) {
        add_hit_to_facehits(kcd, facehits, r->ref, lh);
      }
    }
    if (lh->kfe) {
      for (r = lh->kfe->faces.first; r; r = r->next) {
        add_hit_to_facehits(kcd, facehits, r->ref, lh);
      }
    }
  }

  /* NOTE: as following loop progresses, the 'v' fields of
   * the linehits will be filled in (as edges are split or
   * in-face verts are made), so it may be true that both
   * the v and the kfe or f fields will be non-NULL. */
  GHASH_ITER (giter, facehits) {
    f = (BMFace *)BLI_ghashIterator_getKey(&giter);
    list = (ListBase *)BLI_ghashIterator_getValue(&giter);
    knife_cut_face(kcd, f, list);
  }

  /* Set up for next cut. */
  kcd->prev = kcd->curr;

  if (kcd->prev.bmface) {
    /* Was "in face" but now we have a KnifeVert it is snapped to. */
    KnifeLineHit *lh = &kcd->linehits[kcd->totlinehit - 1];
    kcd->prev.vert = lh->v;
    kcd->prev.bmface = NULL;
  }

  if (kcd->is_drag_hold) {
    KnifeLineHit *lh = &kcd->linehits[kcd->totlinehit - 1];
    linehit_to_knifepos(&kcd->prev, lh);
  }

  BLI_ghash_free(facehits, NULL, NULL);
  MEM_freeN(kcd->linehits);
  kcd->linehits = NULL;
  kcd->totlinehit = 0;
}

static void knife_finish_cut(KnifeTool_OpData *kcd)
{
  if (kcd->linehits) {
    MEM_freeN(kcd->linehits);
    kcd->linehits = NULL;
    kcd->totlinehit = 0;
  }
}

/** \} */

/* -------------------------------------------------------------------- */
/** \name Screen Line Hits (#knife_find_line_hits)
 * \{ */

/* Record the index in kcd->em->looptris of first looptri triple for a given face,
 * given an index for some triple in that array.
 * This assumes that all of the triangles for a given face are contiguous
 * in that array (as they are by the current tessellation routines).
 * Actually store index + 1 in the hash, because 0 looks like "no entry"
 * to hash lookup routine; will reverse this in the get routine.
 * Doing this lazily rather than all at once for all faces.
 */
static void set_lowest_face_tri(KnifeTool_OpData *kcd, BMEditMesh *em, BMFace *f, int index)
{
  int i;

  if (BLI_ghash_lookup(kcd->facetrimap, f)) {
    return;
  }

  BLI_assert(index >= 0 && index < em->tottri);
  BLI_assert(em->looptris[index][0]->f == f);
  for (i = index - 1; i >= 0; i--) {
    if (em->looptris[i][0]->f != f) {
      i++;
      break;
    }
  }
  if (i == -1) {
    i++;
  }

  BLI_ghash_insert(kcd->facetrimap, f, POINTER_FROM_INT(i + 1));
}

/* This should only be called for faces that have had a lowest face tri set by previous function.
 */
static int get_lowest_face_tri(KnifeTool_OpData *kcd, BMFace *f)
{
  int ans;

  ans = POINTER_AS_INT(BLI_ghash_lookup(kcd->facetrimap, f));
  BLI_assert(ans != 0);
  return ans - 1;
}

/**
 * Find intersection of v1-v2 with face f.
 * Only take intersections that are at least \a face_tol_sq (in screen space) away
 * from other intersection elements.
 * If v1-v2 is coplanar with f, call that "no intersection though
 * it really means "infinite number of intersections".
 * In such a case we should have gotten hits on edges or verts of the face.
 */
static bool knife_ray_intersect_face(KnifeTool_OpData *kcd,
                                     const float s[2],
                                     const float v1[3],
                                     const float v2[3],
                                     Object *ob,
                                     uint base_index,
                                     BMFace *f,
                                     const float face_tol_sq,
                                     float hit_co[3],
                                     float hit_cageco[3])
{
  BMEditMesh *em = BKE_editmesh_from_object(ob);

  int tottri, tri_i;
  float raydir[3];
  float tri_norm[3], tri_plane[4];
  float se1[2], se2[2];
  float d, lambda;
  BMLoop **tri;
  ListBase *list;
  Ref *ref;
  KnifeEdge *kfe;

  sub_v3_v3v3(raydir, v2, v1);
  normalize_v3(raydir);
  tri_i = get_lowest_face_tri(kcd, f);
  tottri = em->tottri;
  BLI_assert(tri_i >= 0 && tri_i < tottri);

  for (; tri_i < tottri; tri_i++) {
    float lv[3][3];
    float ray_tri_uv[2];

    tri = em->looptris[tri_i];
    if (tri[0]->f != f) {
      break;
    }
    copy_v3_v3(lv[0], kcd->cagecos[base_index][BM_elem_index_get(tri[0]->v)]);
    copy_v3_v3(lv[1], kcd->cagecos[base_index][BM_elem_index_get(tri[1]->v)]);
    copy_v3_v3(lv[2], kcd->cagecos[base_index][BM_elem_index_get(tri[2]->v)]);
    mul_m4_v3(ob->obmat, lv[0]);
    mul_m4_v3(ob->obmat, lv[1]);
    mul_m4_v3(ob->obmat, lv[2]);

    /* Using epsilon test in case ray is directly through an internal
     * tessellation edge and might not hit either tessellation tri with
     * an exact test;
     * We will exclude hits near real edges by a later test. */
    if (isect_ray_tri_epsilon_v3(
            v1, raydir, lv[0], lv[1], lv[2], &lambda, ray_tri_uv, KNIFE_FLT_EPS)) {
      /* Check if line coplanar with tri. */
      normal_tri_v3(tri_norm, lv[0], lv[1], lv[2]);
      plane_from_point_normal_v3(tri_plane, lv[0], tri_norm);
      if ((dist_squared_to_plane_v3(v1, tri_plane) < KNIFE_FLT_EPS) &&
          (dist_squared_to_plane_v3(v2, tri_plane) < KNIFE_FLT_EPS)) {
        return false;
      }
      interp_v3_v3v3v3_uv(hit_cageco, lv[0], lv[1], lv[2], ray_tri_uv);
      /* Now check that far enough away from verts and edges. */
      list = knife_get_face_kedges(kcd, ob, base_index, f);
      for (ref = list->first; ref; ref = ref->next) {
        kfe = ref->ref;
        if (kfe->is_invalid) {
          continue;
        }
        knife_project_v2(kcd, kfe->v1->cageco, se1);
        knife_project_v2(kcd, kfe->v2->cageco, se2);
        d = dist_squared_to_line_segment_v2(s, se1, se2);
        if (d < face_tol_sq) {
          return false;
        }
      }
      interp_v3_v3v3v3_uv(hit_co, tri[0]->v->co, tri[1]->v->co, tri[2]->v->co, ray_tri_uv);
      return true;
    }
  }
  return false;
}

/**
 * Calculate the center and maximum excursion of mesh.
 */
static void calc_ortho_extent(KnifeTool_OpData *kcd)
{
  Object *ob;
  BMEditMesh *em;
  BMIter iter;
  BMVert *v;
  float min[3], max[3];
  INIT_MINMAX(min, max);

  for (uint b = 0; b < kcd->objects_len; b++) {
    ob = kcd->objects[b];
    em = BKE_editmesh_from_object(ob);

    if (kcd->cagecos[b]) {
      minmax_v3v3_v3_array(min, max, kcd->cagecos[b], em->bm->totvert);
    }
    else {
      BM_ITER_MESH (v, &iter, em->bm, BM_VERTS_OF_MESH) {
        minmax_v3v3_v3(min, max, v->co);
      }
    }
  }

  kcd->ortho_extent = len_v3v3(min, max) / 2;
  mid_v3_v3v3(kcd->ortho_extent_center, min, max);
}

/* Do edges e1 and e2 go between exactly the same coordinates? */
static bool coinciding_edges(BMEdge *e1, BMEdge *e2)
{
  const float *co11, *co12, *co21, *co22;

  co11 = e1->v1->co;
  co12 = e1->v2->co;
  co21 = e2->v1->co;
  co22 = e2->v2->co;
  if ((equals_v3v3(co11, co21) && equals_v3v3(co12, co22)) ||
      (equals_v3v3(co11, co22) && equals_v3v3(co12, co21))) {
    return true;
  }
  return false;
}

/* Callback used in point_is_visible to exclude hits on the faces that are the same
 * as or contain the hitting element (which is in user_data).
 * Also (see T44492) want to exclude hits on faces that butt up to the hitting element
 * (e.g., when you double an edge by an edge split).
 */
static bool bm_ray_cast_cb_elem_not_in_face_check(BMFace *f, void *user_data)
{
  bool ans;
  BMEdge *e, *e2;
  BMIter iter;

  switch (((BMElem *)user_data)->head.htype) {
    case BM_FACE:
      ans = (BMFace *)user_data != f;
      break;
    case BM_EDGE:
      e = (BMEdge *)user_data;
      ans = !BM_edge_in_face(e, f);
      if (ans) {
        /* Is it a boundary edge, coincident with a split edge? */
        if (BM_edge_is_boundary(e)) {
          BM_ITER_ELEM (e2, &iter, f, BM_EDGES_OF_FACE) {
            if (coinciding_edges(e, e2)) {
              ans = false;
              break;
            }
          }
        }
      }
      break;
    case BM_VERT:
      ans = !BM_vert_in_face((BMVert *)user_data, f);
      break;
    default:
      ans = true;
      break;
  }
  return ans;
}

/**
 * Check if \a p is visible (not clipped, not occluded by another face).
 * s in screen projection of p.
 *
 * \param ele_test: Optional vert/edge/face to use when \a p is on the surface of the geometry,
 * intersecting faces matching this face (or connected when an vert/edge) will be ignored.
 */
static bool point_is_visible(KnifeTool_OpData *kcd,
                             const float p[3],
                             const float s[2],
                             BMElem *ele_test)
{
  BMFace *f_hit;

  /* If box clipping on, make sure p is not clipped. */
  if (RV3D_CLIPPING_ENABLED(kcd->vc.v3d, kcd->vc.rv3d) &&
      ED_view3d_clipping_test(kcd->vc.rv3d, p, false)) {
    return false;
  }

  /* If not cutting through, make sure no face is in front of p. */
  if (!kcd->cut_through) {
    float dist;
    float view[3], p_ofs[3];

    /* TODO: I think there's a simpler way to get the required raycast ray. */
    ED_view3d_unproject_v3(kcd->vc.region, s[0], s[1], 0.0f, view);

    /* Make p_ofs a little towards view, so ray doesn't hit p's face. */
    sub_v3_v3(view, p);
    dist = normalize_v3(view);
    copy_v3_v3(p_ofs, p);

    /* Avoid projecting behind the viewpoint. */
    if (kcd->is_ortho && (kcd->vc.rv3d->persp != RV3D_CAMOB)) {
      dist = kcd->vc.v3d->clip_end * 2.0f;
    }

    if (RV3D_CLIPPING_ENABLED(kcd->vc.v3d, kcd->vc.rv3d)) {
      float view_clip[2][3];
      /* NOTE: view_clip[0] should never get clipped. */
      copy_v3_v3(view_clip[0], p_ofs);
      madd_v3_v3v3fl(view_clip[1], p_ofs, view, dist);

      if (clip_segment_v3_plane_n(view_clip[0],
                                  view_clip[1],
                                  kcd->vc.rv3d->clip_local,
                                  6,
                                  view_clip[0],
                                  view_clip[1])) {
        dist = len_v3v3(p_ofs, view_clip[1]);
      }
    }

    /* See if there's a face hit between p1 and the view. */
    if (ele_test) {
      f_hit = knife_bvh_raycast_filter(kcd,
                                       p_ofs,
                                       view,
                                       KNIFE_FLT_EPS,
                                       &dist,
                                       NULL,
                                       NULL,
                                       NULL,
                                       bm_ray_cast_cb_elem_not_in_face_check,
                                       ele_test);
    }
    else {
      f_hit = knife_bvh_raycast(kcd, p_ofs, view, KNIFE_FLT_EPS, &dist, NULL, NULL, NULL);
    }

    if (f_hit) {
      return false;
    }
  }

  return true;
}

/* Clip the line (v1, v2) to planes perpendicular to it and distances d from
 * the closest point on the line to the origin. */
static void clip_to_ortho_planes(float v1[3], float v2[3], const float center[3], const float d)
{
  float closest[3], dir[3];

  sub_v3_v3v3(dir, v1, v2);
  normalize_v3(dir);

  /* could be v1 or v2 */
  sub_v3_v3(v1, center);
  project_plane_normalized_v3_v3v3(closest, v1, dir);
  add_v3_v3(closest, center);

  madd_v3_v3v3fl(v1, closest, dir, d);
  madd_v3_v3v3fl(v2, closest, dir, -d);
}

static void set_linehit_depth(KnifeTool_OpData *kcd, KnifeLineHit *lh)
{
  lh->m = dot_m4_v3_row_z(kcd->vc.rv3d->persmatob, lh->cagehit);
}

/* Finds visible (or all, if cutting through) edges that intersects the current screen drag line.
 */
static void knife_find_line_hits(KnifeTool_OpData *kcd)
{
  SmallHash faces, kfes, kfvs, fobs;
  float v1[3], v2[3], v3[3], v4[3], s1[2], s2[2];
  int *results, *result;
  BMLoop **ls;
  BMFace *f;
  KnifeEdge *kfe;
  KnifeVert *v;
  ListBase *list;
  Ref *ref;
  KnifeLineHit *linehits = NULL;
  BLI_array_declare(linehits);
  SmallHashIter hiter;
  KnifeLineHit hit;
  void *val;
  void **val_p;
  float s[2], se1[2], se2[2], sint[2];
  float r1[3], r2[3];
  float d1, d2, lambda;
  float vert_tol, vert_tol_sq;
  float line_tol, line_tol_sq;
  float face_tol, face_tol_sq;
  uint tot;
  int i;

  if (kcd->linehits) {
    MEM_freeN(kcd->linehits);
    kcd->linehits = NULL;
    kcd->totlinehit = 0;
  }

  copy_v3_v3(v1, kcd->prev.cage);
  copy_v3_v3(v2, kcd->curr.cage);

  /* Project screen line's 3d coordinates back into 2d. */
  knife_project_v2(kcd, v1, s1);
  knife_project_v2(kcd, v2, s2);

  if (kcd->is_interactive) {
    if (len_squared_v2v2(s1, s2) < 1.0f) {
      return;
    }
  }
  else {
    if (len_squared_v2v2(s1, s2) < KNIFE_FLT_EPS_SQUARED) {
      return;
    }
  }

  /* Unproject screen line. */
  ED_view3d_win_to_segment_clipped(kcd->vc.depsgraph, kcd->region, kcd->vc.v3d, s1, v1, v3, true);
  ED_view3d_win_to_segment_clipped(kcd->vc.depsgraph, kcd->region, kcd->vc.v3d, s2, v2, v4, true);

  /* Numeric error, 'v1' -> 'v2', 'v2' -> 'v4'
   * can end up being ~2000 units apart with an orthogonal perspective.
   *
   * (from ED_view3d_win_to_segment_clipped() above)
   * This gives precision error; rather than solving properly
   * (which may involve using doubles everywhere!),
   * limit the distance between these points. */
  if (kcd->is_ortho && (kcd->vc.rv3d->persp != RV3D_CAMOB)) {
    if (kcd->ortho_extent == 0.0f) {
      calc_ortho_extent(kcd);
    }
    clip_to_ortho_planes(v1, v3, kcd->ortho_extent_center, kcd->ortho_extent + 10.0f);
    clip_to_ortho_planes(v2, v4, kcd->ortho_extent_center, kcd->ortho_extent + 10.0f);
  }

  float plane[4];
  {
    float v1_v2[3], v1_v3[3];
    sub_v3_v3v3(v1_v2, v2, v1);
    sub_v3_v3v3(v1_v3, v3, v1);
    cross_v3_v3v3(plane, v1_v2, v1_v3);
    plane_from_point_normal_v3(plane, v1, plane);
  }

  /* First use BVH tree to find faces, knife edges, and knife verts that might
   * intersect the cut plane with rays v1-v3 and v2-v4.
   * This de-duplicates the candidates before doing more expensive intersection tests. */

  results = BLI_bvhtree_intersect_plane(kcd->bvh.tree, plane, &tot);
  if (!results) {
    return;
  }

  BLI_smallhash_init(&faces);
  BLI_smallhash_init(&kfes);
  BLI_smallhash_init(&kfvs);
  BLI_smallhash_init(&fobs);

  Object *ob;
  BMEditMesh *em;
  uint b = 0;

  for (i = 0, result = results; i < tot; i++, result++) {
    for (b = 0; b < kcd->objects_len; b++) {
      ob = kcd->objects[b];
      em = BKE_editmesh_from_object(ob);
      if (*result >= 0 && *result < em->tottri) {
        ls = (BMLoop **)em->looptris[*result];
        break;
      }
      *result -= em->tottri;
    }

    f = ls[0]->f;
    set_lowest_face_tri(kcd, em, f, *result);

    /* Occlude but never cut unselected faces (when only_select is used). */
    if (kcd->only_select && !BM_elem_flag_test(f, BM_ELEM_SELECT)) {
      continue;
    }
    /* For faces, store index of lowest hit looptri in hash. */
    if (BLI_smallhash_haskey(&faces, (uintptr_t)f)) {
      continue;
    }
    /* Don't care what the value is except that it is non-NULL, for iterator. */
    BLI_smallhash_insert(&faces, (uintptr_t)f, f);
    BLI_smallhash_insert(&fobs, (uintptr_t)f, (void *)(uintptr_t)b);

    list = knife_get_face_kedges(kcd, ob, b, f);
    for (ref = list->first; ref; ref = ref->next) {
      kfe = ref->ref;
      if (kfe->is_invalid) {
        continue;
      }
      if (BLI_smallhash_haskey(&kfes, (uintptr_t)kfe)) {
        continue;
      }
      BLI_smallhash_insert(&kfes, (uintptr_t)kfe, kfe);
      v = kfe->v1;
      BLI_smallhash_reinsert(&kfvs, (uintptr_t)v, v);
      v = kfe->v2;
      BLI_smallhash_reinsert(&kfvs, (uintptr_t)v, v);
    }
  }

  /* Now go through the candidates and find intersections. */
  /* These tolerances, in screen space, are for intermediate hits,
   * as ends are already snapped to screen. */

  if (kcd->is_interactive) {
    vert_tol = KNIFE_FLT_EPS_PX_VERT;
    line_tol = KNIFE_FLT_EPS_PX_EDGE;
    face_tol = KNIFE_FLT_EPS_PX_FACE;
  }
  else {
    /* Use 1/100th of a pixel, see T43896 (too big), T47910 (too small).
     *
     * Update, leave this as is until we investigate not using pixel coords
     * for geometry calculations: T48023. */
    vert_tol = line_tol = face_tol = 0.5f;
  }

  vert_tol_sq = vert_tol * vert_tol;
  line_tol_sq = line_tol * line_tol;
  face_tol_sq = face_tol * face_tol;

  /* Assume these tolerances swamp floating point rounding errors in calculations below. */

  /* First look for vertex hits. */
  for (val_p = BLI_smallhash_iternew_p(&kfvs, &hiter, (uintptr_t *)&v); val_p;
       val_p = BLI_smallhash_iternext_p(&hiter, (uintptr_t *)&v)) {
    KnifeEdge *kfe_hit = NULL;

    bool kfv_is_in_cut = false;
    if (ELEM(v, kcd->prev.vert, kcd->curr.vert)) {
      /* This KnifeVert was captured by the snap system.
       * Since the tolerance distance can be different, add this vertex directly.
       * Otherwise, the cut may fail or a close cut on a connected edge can be performed. */
      bm_elem_from_knife_vert(v, &kfe_hit);
      copy_v2_v2(s, (v == kcd->prev.vert) ? kcd->prev.mval : kcd->curr.mval);
      kfv_is_in_cut = true;
    }
    else {
      knife_project_v2(kcd, v->cageco, s);
      float d = dist_squared_to_line_segment_v2(s, s1, s2);
      if ((d <= vert_tol_sq) &&
          (point_is_visible(kcd, v->cageco, s, bm_elem_from_knife_vert(v, &kfe_hit)))) {
        kfv_is_in_cut = true;
      }
    }

    if (kfv_is_in_cut) {
      memset(&hit, 0, sizeof(hit));
      hit.v = v;

      /* If this isn't from an existing BMVert, it may have been added to a BMEdge originally.
       * Knowing if the hit comes from an edge is important for edge-in-face checks later on.
       * See: #knife_add_single_cut -> #knife_verts_edge_in_face, T42611. */
      if (kfe_hit) {
        hit.kfe = kfe_hit;
      }

      hit.ob = v->ob;
      hit.base_index = v->base_index;
      copy_v3_v3(hit.hit, v->co);
      copy_v3_v3(hit.cagehit, v->cageco);
      copy_v2_v2(hit.schit, s);
      set_linehit_depth(kcd, &hit);
      BLI_array_append(linehits, hit);
    }
    else {
      /* This vertex isn't used so remove from `kfvs`.
       * This is useful to detect KnifeEdges that can be skipped.
       * And it optimizes smallhash_iternext a little bit. */
      *val_p = NULL;
    }
  }

  /* Now edge hits; don't add if a vertex at end of edge should have hit. */
  for (val = BLI_smallhash_iternew(&kfes, &hiter, (uintptr_t *)&kfe); val;
       val = BLI_smallhash_iternext(&hiter, (uintptr_t *)&kfe)) {

    knife_project_v2(kcd, kfe->v1->cageco, se1);
    knife_project_v2(kcd, kfe->v2->cageco, se2);
    int isect_kind = 1;
    if (kfe == kcd->prev.edge) {
      /* This KnifeEdge was captured by the snap system. */
      copy_v2_v2(sint, kcd->prev.mval);
    }
    else if (kfe == kcd->curr.edge) {
      /* This KnifeEdge was captured by the snap system. */
      copy_v2_v2(sint, kcd->curr.mval);
    }
    else {
      isect_kind = isect_seg_seg_v2_point_ex(s1, s2, se1, se2, 0.0f, sint);
      if (isect_kind == -1) {
        /* isect_seg_seg_v2_point doesn't do tolerance test around ends of s1-s2. */
        closest_to_line_segment_v2(sint, s1, se1, se2);
        if (len_squared_v2v2(sint, s1) <= line_tol_sq) {
          isect_kind = 1;
        }
        else {
          closest_to_line_segment_v2(sint, s2, se1, se2);
          if (len_squared_v2v2(sint, s2) <= line_tol_sq) {
            isect_kind = 1;
          }
        }
      }
    }
    if (isect_kind == 1) {
      d1 = len_v2v2(sint, se1);
      d2 = len_v2v2(se2, se1);
      if (!(d1 <= line_tol || d2 <= line_tol || fabsf(d1 - d2) <= line_tol)) {
        float p_cage[3], p_cage_tmp[3];
        lambda = d1 / d2;
        /* Can't just interpolate between ends of kfe because
         * that doesn't work with perspective transformation.
         * Need to find 3d intersection of ray through sint. */
        knife_input_ray_segment(kcd, sint, 1.0f, r1, r2);
        isect_kind = isect_line_line_v3(
            kfe->v1->cageco, kfe->v2->cageco, r1, r2, p_cage, p_cage_tmp);
        if (isect_kind >= 1 && point_is_visible(kcd, p_cage, sint, bm_elem_from_knife_edge(kfe))) {
          memset(&hit, 0, sizeof(hit));
          if (kcd->snap_midpoints) {
            /* Choose intermediate point snap too. */
            mid_v3_v3v3(p_cage, kfe->v1->cageco, kfe->v2->cageco);
            mid_v2_v2v2(sint, se1, se2);
            lambda = 0.5f;
          }
          hit.kfe = kfe;
          transform_point_by_seg_v3(
              hit.hit, p_cage, kfe->v1->co, kfe->v2->co, kfe->v1->cageco, kfe->v2->cageco);
          hit.ob = kfe->v1->ob;
          hit.base_index = kfe->v1->base_index;
          copy_v3_v3(hit.cagehit, p_cage);
          copy_v2_v2(hit.schit, sint);
          hit.perc = lambda;
          set_linehit_depth(kcd, &hit);
          BLI_array_append(linehits, hit);
        }
      }
    }
  }

  /* Now face hits; don't add if a vertex or edge in face should have hit. */
  const bool use_hit_prev = (kcd->prev.vert == NULL) && (kcd->prev.edge == NULL);
  const bool use_hit_curr = (kcd->curr.vert == NULL) && (kcd->curr.edge == NULL) &&
                            !kcd->is_drag_hold;
  if (use_hit_prev || use_hit_curr) {
    for (val = BLI_smallhash_iternew(&faces, &hiter, (uintptr_t *)&f); val;
         val = BLI_smallhash_iternext(&hiter, (uintptr_t *)&f)) {
      float p[3], p_cage[3];

      uint base_index = (uint)(uintptr_t)BLI_smallhash_lookup(&fobs, (uintptr_t)f);
      ob = kcd->objects[base_index];

      if (use_hit_prev &&
          knife_ray_intersect_face(kcd, s1, v1, v3, ob, base_index, f, face_tol_sq, p, p_cage)) {
        if (point_is_visible(kcd, p_cage, s1, (BMElem *)f)) {
          memset(&hit, 0, sizeof(hit));
          hit.f = f;
          hit.ob = ob;
          hit.base_index = base_index;
          copy_v3_v3(hit.hit, p);
          copy_v3_v3(hit.cagehit, p_cage);
          copy_v2_v2(hit.schit, s1);
          set_linehit_depth(kcd, &hit);
          BLI_array_append(linehits, hit);
        }
      }

      if (use_hit_curr &&
          knife_ray_intersect_face(kcd, s2, v2, v4, ob, base_index, f, face_tol_sq, p, p_cage)) {
        if (point_is_visible(kcd, p_cage, s2, (BMElem *)f)) {
          memset(&hit, 0, sizeof(hit));
          hit.f = f;
          hit.ob = ob;
          hit.base_index = base_index;
          copy_v3_v3(hit.hit, p);
          copy_v3_v3(hit.cagehit, p_cage);
          copy_v2_v2(hit.schit, s2);
          set_linehit_depth(kcd, &hit);
          BLI_array_append(linehits, hit);
        }
      }
    }
  }

  kcd->linehits = linehits;
  kcd->totlinehit = BLI_array_len(linehits);

  /* Find position along screen line, used for sorting. */
  for (i = 0; i < kcd->totlinehit; i++) {
    KnifeLineHit *lh = kcd->linehits + i;

    lh->l = len_v2v2(lh->schit, s1) / len_v2v2(s2, s1);
  }

  BLI_smallhash_release(&faces);
  BLI_smallhash_release(&kfes);
  BLI_smallhash_release(&kfvs);
  BLI_smallhash_release(&fobs);
  MEM_freeN(results);
}

/** \} */

/* -------------------------------------------------------------------- */
/** \name KnifePosData Utils
 * \{ */

static void knife_pos_data_clear(KnifePosData *kpd)
{
  zero_v3(kpd->co);
  zero_v3(kpd->cage);
  kpd->vert = NULL;
  kpd->edge = NULL;
  kpd->bmface = NULL;
  zero_v2(kpd->mval);
}

/** \} */

/* -------------------------------------------------------------------- */
/** \name Snapping (#knife_snap_update_from_mval)
 * \{ */

static BMFace *knife_find_closest_face(KnifeTool_OpData *kcd,
                                       Object **r_ob,
                                       uint *r_base_index,
                                       bool *is_space,
                                       float r_co[3],
                                       float r_cageco[3])
{
  BMFace *f;
  float dist = KMAXDIST;
  float origin[3];
  float origin_ofs[3];
  float ray[3], ray_normal[3];

  /* Unproject to find view ray. */
  knife_input_ray_segment(kcd, kcd->curr.mval, 1.0f, origin, origin_ofs);
  sub_v3_v3v3(ray, origin_ofs, origin);
  normalize_v3_v3(ray_normal, ray);

  f = knife_bvh_raycast(kcd, origin, ray_normal, 0.0f, NULL, r_co, r_cageco, r_base_index);

  if (f && kcd->only_select && BM_elem_flag_test(f, BM_ELEM_SELECT) == 0) {
    f = NULL;
  }

  if (is_space) {
    *is_space = !f;
  }

  if (f) {
    *r_ob = kcd->objects[*r_base_index];
  }
  else {
    if (kcd->is_interactive) {
      /* Try to use back-buffer selection method if ray casting failed.
       *
       * Apply the mouse coordinates to a copy of the view-context
       * since we don't want to rely on this being set elsewhere. */
      ViewContext vc = kcd->vc;
      vc.mval[0] = (int)kcd->curr.mval[0];
      vc.mval[1] = (int)kcd->curr.mval[1];

      f = EDBM_face_find_nearest(&vc, &dist);

      /* Cheat for now; just put in the origin instead
       * of a true coordinate on the face.
       * This just puts a point 1.0f in front of the view. */
      add_v3_v3v3(r_co, origin, ray);
      /* Use this value for the cage location too as it's used to find near edges/vertices. */
      copy_v3_v3(r_cageco, r_co);
    }
  }

  return f;
}

/**
 * Find the 2d screen space density of vertices within a radius.
 * Used to scale snapping distance for picking edges/verts.
 *
 * Arguments `f` and `cageco` should be the result of a call to #knife_find_closest_face.
 */
static int knife_sample_screen_density_from_closest_face(KnifeTool_OpData *kcd,
                                                         const float radius,
                                                         Object *ob,
                                                         uint base_index,
                                                         BMFace *f,
                                                         const float cageco[3])
{
  const float radius_sq = radius * radius;
  ListBase *list;
  Ref *ref;
  float sco[2];
  float dis_sq;
  int c = 0;

  knife_project_v2(kcd, cageco, sco);

  list = knife_get_face_kedges(kcd, ob, base_index, f);
  for (ref = list->first; ref; ref = ref->next) {
    KnifeEdge *kfe = ref->ref;
    int i;

    if (kfe->is_invalid) {
      continue;
    }

    for (i = 0; i < 2; i++) {
      KnifeVert *kfv = i ? kfe->v2 : kfe->v1;
      float kfv_sco[2];

      if (kfv->is_invalid) {
        continue;
      }

      knife_project_v2(kcd, kfv->cageco, kfv_sco);

      dis_sq = len_squared_v2v2(kfv_sco, sco);
      if (dis_sq < radius_sq) {
        if (RV3D_CLIPPING_ENABLED(kcd->vc.v3d, kcd->vc.rv3d)) {
          if (ED_view3d_clipping_test(kcd->vc.rv3d, kfv->cageco, false) == 0) {
            c++;
          }
        }
        else {
          c++;
        }
      }
    }
  }

  return c;
}

/**
 * \return the snapping distance for edges/verts, scaled by the density of the
 * surrounding mesh (in screen space).
 *
 * \note Face values in `kcd->curr` must be up to date.
 */
static float knife_snap_size(KnifeTool_OpData *kcd, float maxsize)
{
  BLI_assert(kcd->is_interactive == true);
  int density = 0;

  if (!kcd->curr.is_space) {
    density = (float)knife_sample_screen_density_from_closest_face(
        kcd, maxsize * 2.0f, kcd->curr.ob, kcd->curr.base_index, kcd->curr.bmface, kcd->curr.cage);
  }

  return density ? min_ff(maxsize / ((float)density * 0.5f), maxsize) : maxsize;
}

/* Snap to edge when in a constrained mode.
 * Returns 'lambda' calculated (in screen-space). */
static bool knife_snap_edge_constrained(KnifeTool_OpData *kcd,
                                        const float sco[3],
                                        const float kfv1_sco[2],
                                        const float kfv2_sco[2],
                                        float *r_dist_sq,
                                        float *r_lambda)
{
  /* If snapping, check we're in bounds. */
  float sco_snap[2];
  isect_line_line_v2_point(kfv1_sco, kfv2_sco, kcd->prev.mval, kcd->curr.mval, sco_snap);
  float lambda = line_point_factor_v2(sco_snap, kfv1_sco, kfv2_sco);

  /* Be strict when constrained within edge. */
  if ((lambda < 0.0f - KNIFE_FLT_EPSBIG) || (lambda > 1.0f + KNIFE_FLT_EPSBIG)) {
    return false;
  }

  float dis_sq = len_squared_v2v2(sco, sco_snap);
  if (dis_sq < *r_dist_sq) {
    *r_dist_sq = dis_sq;
    *r_lambda = lambda;
    return true;
  }
  return false;
}

/* Use when lambda is in screen-space. */
static void knife_interp_v3_v3v3(const KnifeTool_OpData *kcd,
                                 float r_co[3],
                                 const float v1[3],
                                 const float v2[3],
                                 float lambda_ss)
{
  if (kcd->is_ortho) {
    interp_v3_v3v3(r_co, v1, v2, lambda_ss);
  }
  else {
    /* Transform into screen-space, interp, then transform back. */
    float v1_ss[3], v2_ss[3];

    mul_v3_project_m4_v3(v1_ss, (float(*)[4])kcd->vc.rv3d->persmat, v1);
    mul_v3_project_m4_v3(v2_ss, (float(*)[4])kcd->vc.rv3d->persmat, v2);

    interp_v3_v3v3(r_co, v1_ss, v2_ss, lambda_ss);

    mul_project_m4_v3((float(*)[4])kcd->vc.rv3d->persinv, r_co);
  }
}

/* p is closest point on edge to the mouse cursor. */
static KnifeEdge *knife_find_closest_edge_of_face(
    KnifeTool_OpData *kcd, Object *ob, uint base_index, BMFace *f, float p[3], float cagep[3])
{
  float sco[2];
  float maxdist;

  if (kcd->is_interactive) {
    maxdist = knife_snap_size(kcd, kcd->ethresh);

    if (kcd->ignore_vert_snapping) {
      maxdist *= 0.5f;
    }
  }
  else {
    maxdist = KNIFE_FLT_EPS;
  }

  const float maxdist_sq = maxdist * maxdist;
  KnifeEdge *cure = NULL;
  float cur_cagep[3];
  ListBase *list;
  Ref *ref;
  float dis_sq, curdis_sq = maxdist_sq;

  knife_project_v2(kcd, cagep, sco);

  /* Look through all edges associated with this face. */
  list = knife_get_face_kedges(kcd, ob, base_index, f);
  for (ref = list->first; ref; ref = ref->next) {
    KnifeEdge *kfe = ref->ref;
    float kfv1_sco[2], kfv2_sco[2], test_cagep[3];
    float lambda;

    if (kfe->is_invalid) {
      continue;
    }

    /* Project edge vertices into screen space. */
    knife_project_v2(kcd, kfe->v1->cageco, kfv1_sco);
    knife_project_v2(kcd, kfe->v2->cageco, kfv2_sco);

    /* Check if we're close enough and calculate 'lambda'. */
    /* In constrained mode calculate lambda differently, unless constrained along kcd->prev.edge */
    if ((kcd->is_angle_snapping || kcd->axis_constrained) && (kfe != kcd->prev.edge) &&
        (kcd->mode == MODE_DRAGGING)) {
      dis_sq = curdis_sq;
      if (!knife_snap_edge_constrained(kcd, sco, kfv1_sco, kfv2_sco, &dis_sq, &lambda)) {
        continue;
      }
    }
    else {
      dis_sq = dist_squared_to_line_segment_v2(sco, kfv1_sco, kfv2_sco);
      if (dis_sq < curdis_sq) {
        lambda = line_point_factor_v2(sco, kfv1_sco, kfv2_sco);
      }
      else {
        continue;
      }
    }

    /* Now we have 'lambda' calculated (in screen-space). */
    knife_interp_v3_v3v3(kcd, test_cagep, kfe->v1->cageco, kfe->v2->cageco, lambda);

    if (RV3D_CLIPPING_ENABLED(kcd->vc.v3d, kcd->vc.rv3d)) {
      /* Check we're in the view */
      if (ED_view3d_clipping_test(kcd->vc.rv3d, test_cagep, false)) {
        continue;
      }
    }

    cure = kfe;
    curdis_sq = dis_sq;
    copy_v3_v3(cur_cagep, test_cagep);
  }

  if (cure && !kcd->ignore_edge_snapping) {
    KnifeVert *edgesnap = NULL;

    if (kcd->snap_midpoints) {
      mid_v3_v3v3(p, cure->v1->co, cure->v2->co);
      mid_v3_v3v3(cagep, cure->v1->cageco, cure->v2->cageco);
    }
    else {
      float lambda = line_point_factor_v3(cur_cagep, cure->v1->cageco, cure->v2->cageco);
      copy_v3_v3(cagep, cur_cagep);
      interp_v3_v3v3(p, cure->v1->co, cure->v2->co, lambda);
    }

    /* Update mouse coordinates to the snapped-to edge's screen coordinates
     * this is important for angle snap, which uses the previous mouse position. */
    edgesnap = new_knife_vert(kcd, p, cagep);
    edgesnap->ob = ob;
    edgesnap->base_index = base_index;
    knife_project_v2(kcd, edgesnap->cageco, kcd->curr.mval);
  }

  return cure;
}

/* Find a vertex near the mouse cursor, if it exists. */
static KnifeVert *knife_find_closest_vert_of_edge(KnifeTool_OpData *kcd,
                                                  KnifeEdge *kfe,
                                                  float p[3],
                                                  float cagep[3])
{
  float sco[2];
  float maxdist;

  if (kcd->is_interactive) {
    maxdist = knife_snap_size(kcd, kcd->vthresh);
    if (kcd->ignore_vert_snapping) {
      maxdist *= 0.5f;
    }
  }
  else {
    maxdist = KNIFE_FLT_EPS;
  }

  const float maxdist_sq = maxdist * maxdist;
  KnifeVert *curv = NULL;
  float cur_kfv_sco[2];
  float dis_sq, curdis_sq = FLT_MAX;

  knife_project_v2(kcd, cagep, sco);

  for (int i = 0; i < 2; i++) {
    KnifeVert *kfv = i ? kfe->v2 : kfe->v1;
    float kfv_sco[2];

    knife_project_v2(kcd, kfv->cageco, kfv_sco);

    /* Be strict when in a constrained mode, the vertex needs to be very close to the cut line,
     * or we ignore. */
    if ((kcd->is_angle_snapping || kcd->axis_constrained) && (kcd->mode == MODE_DRAGGING)) {
      if (dist_squared_to_line_segment_v2(kfv_sco, kcd->prev.mval, kcd->curr.mval) >
          KNIFE_FLT_EPSBIG) {
        continue;
      }
    }

    dis_sq = len_squared_v2v2(kfv_sco, sco);
    if (dis_sq < curdis_sq && dis_sq < maxdist_sq) {
      if (!RV3D_CLIPPING_ENABLED(kcd->vc.v3d, kcd->vc.rv3d) ||
          !ED_view3d_clipping_test(kcd->vc.rv3d, kfv->cageco, false)) {
        curv = kfv;
        curdis_sq = dis_sq;
        copy_v2_v2(cur_kfv_sco, kfv_sco);
      }
    }
  }

  if (curv && !kcd->ignore_vert_snapping) {
    copy_v3_v3(p, curv->co);
    copy_v3_v3(cagep, curv->cageco);

    /* Update mouse coordinates to the snapped-to vertex's screen coordinates
     * this is important for angle snap, which uses the previous mouse position. */
    copy_v2_v2(kcd->curr.mval, cur_kfv_sco);
  }

  return curv;
}

/**
 * Snaps a 2d vector to an angle, relative to \a v_ref.
 */
static float snap_v2_angle(float r[2], const float v[2], const float v_ref[2], float angle_snap)
{
  float m2[2][2];
  float v_unit[2];
  float angle, angle_delta;

  BLI_ASSERT_UNIT_V2(v_ref);

  normalize_v2_v2(v_unit, v);
  angle = angle_signed_v2v2(v_unit, v_ref);
  angle_delta = (roundf(angle / angle_snap) * angle_snap) - angle;
  angle_to_mat2(m2, angle_delta);

  mul_v2_m2v2(r, m2, v);
  return angle + angle_delta;
}

/* Update both kcd->curr.mval and kcd->mval to snap to required angle. */
static bool knife_snap_angle_screen(KnifeTool_OpData *kcd)
{
  const float dvec_ref[2] = {1.0f, 0.0f};
  float dvec[2], dvec_snap[2];

  float snap_step;
  /* Currently user can input any float between 0 and 90. */
  if (kcd->angle_snapping_increment > KNIFE_MIN_ANGLE_SNAPPING_INCREMENT &&
      kcd->angle_snapping_increment < KNIFE_MAX_ANGLE_SNAPPING_INCREMENT) {
    snap_step = DEG2RADF(kcd->angle_snapping_increment);
  }
  else {
    snap_step = DEG2RADF(KNIFE_DEFAULT_ANGLE_SNAPPING_INCREMENT);
  }

  sub_v2_v2v2(dvec, kcd->curr.mval, kcd->prev.mval);
  if (is_zero_v2(dvec)) {
    return false;
  }

  kcd->angle = snap_v2_angle(dvec_snap, dvec, dvec_ref, snap_step);

  add_v2_v2v2(kcd->curr.mval, kcd->prev.mval, dvec_snap);

  copy_v2_v2(kcd->mval, kcd->curr.mval);

  return true;
}

/**
 * Snaps a 3d vector to an angle, relative to \a v_ref, along the plane with normal \a plane_no.
 */
static float snap_v3_angle_plane(
    float r[3], const float v[3], const float v_ref[3], const float plane_no[3], float snap_step)
{
  /* Calculate angle between current cut vector and reference vector. */
  float angle, angle_delta;
  angle = angle_signed_on_axis_v3v3_v3(v, v_ref, plane_no);
  /* Use this to calculate the angle to rotate by based on snap_step. */
  angle_delta = (roundf(angle / snap_step) * snap_step) - angle;

  /* Snap to angle. */
  rotate_v3_v3v3fl(r, v, plane_no, angle_delta);
  return angle + angle_delta;
}

/* Snap to required angle along the plane of the face nearest to kcd->prev. */
static bool knife_snap_angle_relative(KnifeTool_OpData *kcd)
{
  Ref *ref;
  KnifeEdge *kfe;
  KnifeVert *kfv;
  BMFace *f;
  float refv[3];

  /* Ray for kcd->curr. */
  float curr_origin[3];
  float curr_origin_ofs[3];
  float curr_ray[3], curr_ray_normal[3];
  float curr_co[3], curr_cage[3]; /* Unused. */

  float plane[4];
  float ray_hit[3];
  float lambda;

  knife_input_ray_segment(kcd, kcd->curr.mval, 1.0f, curr_origin, curr_origin_ofs);
  sub_v3_v3v3(curr_ray, curr_origin_ofs, curr_origin);
  normalize_v3_v3(curr_ray_normal, curr_ray);

  BMFace *fcurr = knife_bvh_raycast(
      kcd, curr_origin, curr_ray_normal, 0.0f, NULL, curr_co, curr_cage, NULL);

  if (!fcurr) {
    return false;
  }

  /* Calculate a reference vector using previous cut segment, edge or vertex.
   * If none exists then exit. */
  if (kcd->prev.vert) {
    int count = 0;
    for (ref = kcd->prev.vert->edges.first; ref; ref = ref->next) {
      kfe = ((KnifeEdge *)(ref->ref));
      if (kfe->is_invalid) {
        continue;
      }
      if (kfe->e) {
        if (!BM_edge_in_face(kfe->e, fcurr)) {
          continue;
        }
      }
      if (count == kcd->snap_edge) {
        kfv = compare_v3v3(kfe->v1->cageco, kcd->prev.cage, KNIFE_FLT_EPSBIG) ? kfe->v2 : kfe->v1;
        sub_v3_v3v3(refv, kfv->cageco, kcd->prev.cage);
        kcd->snap_ref_edge = kfe;
        break;
      }
      count++;
    }
  }
  else if (kcd->prev.edge) {
    kfv = compare_v3v3(kcd->prev.edge->v1->cageco, kcd->prev.cage, KNIFE_FLT_EPSBIG) ?
              kcd->prev.edge->v2 :
              kcd->prev.edge->v1;
    sub_v3_v3v3(refv, kfv->cageco, kcd->prev.cage);
    kcd->snap_ref_edge = kcd->prev.edge;
  }
  else {
    return false;
  }

  /* Choose best face for plane. */
  BMFace *fprev = NULL;
  if (kcd->prev.vert && kcd->prev.vert->v) {
    for (ref = kcd->prev.vert->faces.first; ref; ref = ref->next) {
      f = ((BMFace *)(ref->ref));
      if (f == fcurr) {
        fprev = f;
      }
    }
  }
  else if (kcd->prev.edge) {
    for (ref = kcd->prev.edge->faces.first; ref; ref = ref->next) {
      f = ((BMFace *)(ref->ref));
      if (f == fcurr) {
        fprev = f;
      }
    }
  }
  else {
    /* Cut segment was started in a face. */
    float prev_origin[3];
    float prev_origin_ofs[3];
    float prev_ray[3], prev_ray_normal[3];
    float prev_co[3], prev_cage[3]; /* Unused. */

    knife_input_ray_segment(kcd, kcd->prev.mval, 1.0f, prev_origin, prev_origin_ofs);

    sub_v3_v3v3(prev_ray, prev_origin_ofs, prev_origin);
    normalize_v3_v3(prev_ray_normal, prev_ray);

    /* kcd->prev.face is usually not set. */
    fprev = knife_bvh_raycast(
        kcd, prev_origin, prev_ray_normal, 0.0f, NULL, prev_co, prev_cage, NULL);
  }

  if (!fprev || fprev != fcurr) {
    return false;
  }

  /* Re-calculate current ray in object space. */
  knife_input_ray_segment(kcd, kcd->curr.mval, 1.0f, curr_origin, curr_origin_ofs);
  sub_v3_v3v3(curr_ray, curr_origin_ofs, curr_origin);
  normalize_v3_v3(curr_ray_normal, curr_ray);

  plane_from_point_normal_v3(plane, kcd->prev.cage, fprev->no);

  if (isect_ray_plane_v3(curr_origin, curr_ray_normal, plane, &lambda, false)) {
    madd_v3_v3v3fl(ray_hit, curr_origin, curr_ray_normal, lambda);

    /* Calculate snap step. */
    float snap_step;
    if (kcd->angle_snapping_increment > KNIFE_MIN_ANGLE_SNAPPING_INCREMENT &&
        kcd->angle_snapping_increment < KNIFE_MAX_ANGLE_SNAPPING_INCREMENT) {
      snap_step = DEG2RADF(kcd->angle_snapping_increment);
    }
    else {
      snap_step = DEG2RADF(KNIFE_DEFAULT_ANGLE_SNAPPING_INCREMENT);
    }

    float v1[3];
    float v2[3];
    float rotated_vec[3];
    /* Maybe check for vectors being zero here? */
    sub_v3_v3v3(v1, ray_hit, kcd->prev.cage);
    copy_v3_v3(v2, refv);
    kcd->angle = snap_v3_angle_plane(rotated_vec, v1, v2, fprev->no, snap_step);
    add_v3_v3(rotated_vec, kcd->prev.cage);

    knife_project_v2(kcd, rotated_vec, kcd->curr.mval);
    copy_v2_v2(kcd->mval, kcd->curr.mval);
    return true;
  }
  return false;
}

static int knife_calculate_snap_ref_edges(KnifeTool_OpData *kcd)
{
  Ref *ref;
  KnifeEdge *kfe;

  /* Ray for kcd->curr. */
  float curr_origin[3];
  float curr_origin_ofs[3];
  float curr_ray[3], curr_ray_normal[3];
  float curr_co[3], curr_cage[3]; /* Unused. */

  knife_input_ray_segment(kcd, kcd->curr.mval, 1.0f, curr_origin, curr_origin_ofs);
  sub_v3_v3v3(curr_ray, curr_origin_ofs, curr_origin);
  normalize_v3_v3(curr_ray_normal, curr_ray);

  BMFace *fcurr = knife_bvh_raycast(
      kcd, curr_origin, curr_ray_normal, 0.0f, NULL, curr_co, curr_cage, NULL);

  int count = 0;

  if (!fcurr) {
    return count;
  }

  if (kcd->prev.vert) {
    for (ref = kcd->prev.vert->edges.first; ref; ref = ref->next) {
      kfe = ((KnifeEdge *)(ref->ref));
      if (kfe->is_invalid) {
        continue;
      }
      if (kfe->e) {
        if (!BM_edge_in_face(kfe->e, fcurr)) {
          continue;
        }
      }
      count++;
    }
  }
  else if (kcd->prev.edge) {
    return 1;
  }
  return count;
}

/* Reset the snapping angle num input. */
static void knife_reset_snap_angle_input(KnifeTool_OpData *kcd)
{
  kcd->num.val[0] = 0;
  while (kcd->num.str_cur > 0) {
    kcd->num.str[kcd->num.str_cur - 1] = '\0';
    kcd->num.str_cur--;
  }
}
/**
 * Constrains the current cut to an axis.
 * If scene orientation is set to anything other than global it takes priority.
 * Otherwise kcd->constrain_axis_mode is used.
 */
static void knife_constrain_axis(bContext *C, KnifeTool_OpData *kcd)
{
  /* Obtain current mouse position in world space. */
  float curr_cage_adjusted[3];
  ED_view3d_win_to_3d(
      kcd->vc.v3d, kcd->region, kcd->prev.cage, kcd->curr.mval, curr_cage_adjusted);

  /* Constrain axes. */
  Scene *scene = kcd->scene;
  ViewLayer *view_layer = CTX_data_view_layer(C);
  Object *obedit = (kcd->prev.ob) ? kcd->prev.ob : kcd->vc.obedit;
  RegionView3D *rv3d = kcd->region->regiondata;
  const short scene_orientation = BKE_scene_orientation_get_index(scene, SCE_ORIENT_DEFAULT);
  /* Scene orientation takes priority. */
  const short orientation_type = scene_orientation ? scene_orientation :
                                                     kcd->constrain_axis_mode - 1;
  const int pivot_point = scene->toolsettings->transform_pivot_point;
  float mat[3][3];
  ED_transform_calc_orientation_from_type_ex(
      scene, view_layer, kcd->vc.v3d, rv3d, obedit, obedit, orientation_type, pivot_point, mat);

  /* Apply orientation matrix (can be simplified?). */
  float co[3][3];
  copy_v3_v3(co[0], kcd->prev.cage);
  copy_v3_v3(co[2], curr_cage_adjusted);
  invert_m3(mat);
  mul_m3_m3_pre(co, mat);
  for (int i = 0; i <= 2; i++) {
    if ((kcd->constrain_axis - 1) != i) {
      /* kcd->curr_cage_adjusted[i] = prev_cage_adjusted[i]; */
      co[2][i] = co[0][i];
    }
  }
  invert_m3(mat);
  mul_m3_m3_pre(co, mat);
  copy_v3_v3(kcd->prev.cage, co[0]);
  copy_v3_v3(curr_cage_adjusted, co[2]);

  /* Set mval to closest point on constrained line in screen space. */
  float curr_screenspace[2];
  float prev_screenspace[2];
  knife_project_v2(kcd, curr_cage_adjusted, curr_screenspace);
  knife_project_v2(kcd, kcd->prev.cage, prev_screenspace);
  float intersection[2];
  if (closest_to_line_v2(intersection, kcd->curr.mval, prev_screenspace, curr_screenspace)) {
    copy_v2_v2(kcd->curr.mval, intersection);
  }
  else {
    copy_v2_v2(kcd->curr.mval, curr_screenspace);
  }
  copy_v2_v2(kcd->mval, kcd->curr.mval);
}

/**
 * \return true when `kcd->curr.co` & `kcd->curr.cage` are set.
 *
 * In this case `is_space` is nearly always false.
 * There are some situations when vertex or edge can be snapped to, when `is_space` is true.
 * In this case the selection-buffer is used to select the face,
 * then the closest `vert` or `edge` is set, and those will enable `is_co_set`.
 */
static bool knife_snap_update_from_mval(bContext *C, KnifeTool_OpData *kcd, const float mval[2])
{
  knife_pos_data_clear(&kcd->curr);
  copy_v2_v2(kcd->curr.mval, mval);

  /* view matrix may have changed, reproject */
  knife_project_v2(kcd, kcd->prev.cage, kcd->prev.mval);

  kcd->is_angle_snapping = false;
  if (kcd->mode == MODE_DRAGGING) {
    if (kcd->angle_snapping) {
      if (kcd->angle_snapping_mode == KNF_CONSTRAIN_ANGLE_MODE_SCREEN) {
        kcd->is_angle_snapping = knife_snap_angle_screen(kcd);
      }
      else if (kcd->angle_snapping_mode == KNF_CONSTRAIN_ANGLE_MODE_RELATIVE) {
        kcd->is_angle_snapping = knife_snap_angle_relative(kcd);
        if (kcd->is_angle_snapping) {
          kcd->snap_ref_edges_count = knife_calculate_snap_ref_edges(kcd);
        }
      }
    }

    if (kcd->axis_constrained) {
      knife_constrain_axis(C, kcd);
    }
  }

  {
    kcd->curr.ob = kcd->vc.obedit;
    kcd->curr.bmface = knife_find_closest_face(kcd,
                                               &kcd->curr.ob,
                                               &kcd->curr.base_index,
                                               &kcd->curr.is_space,
                                               kcd->curr.co,
                                               kcd->curr.cage);

    if (kcd->curr.bmface) {
      kcd->curr.edge = knife_find_closest_edge_of_face(
          kcd, kcd->curr.ob, kcd->curr.base_index, kcd->curr.bmface, kcd->curr.co, kcd->curr.cage);
    }

    if (kcd->curr.edge) {
      kcd->curr.vert = knife_find_closest_vert_of_edge(
          kcd, kcd->curr.edge, kcd->curr.co, kcd->curr.cage);

      if (kcd->ignore_edge_snapping) {
        kcd->curr.edge = NULL;
      }
    }
  }

  return kcd->curr.vert || kcd->curr.edge || (kcd->curr.bmface && !kcd->curr.is_space);
}

/**
 * TODO: Undo currently assumes that the most recent cut segment added is
 * the last valid KnifeEdge in the kcd->kedges mempool. This could break in
 * the future so it may be better to store the KnifeEdges for each KnifeUndoFrame
 * on a stack. This stack could then be used instead of iterating over the mempool.
 */
static void knifetool_undo(KnifeTool_OpData *kcd)
{
  Ref *ref;
  KnifeEdge *kfe, *newkfe;
  KnifeEdge *lastkfe = NULL;
  KnifeVert *v1, *v2;
  KnifeUndoFrame *undo;
  BLI_mempool_iter iterkfe;

  if (!BLI_stack_is_empty(kcd->undostack)) {
    undo = BLI_stack_peek(kcd->undostack);

    /* Undo edge splitting. */
    for (int i = 0; i < undo->splits; i++) {
      BLI_stack_pop(kcd->splitstack, &newkfe);
      BLI_stack_pop(kcd->splitstack, &kfe);
      knife_join_edge(newkfe, kfe);
    }

    for (int i = 0; i < undo->cuts; i++) {

      BLI_mempool_iternew(kcd->kedges, &iterkfe);
      for (kfe = BLI_mempool_iterstep(&iterkfe); kfe; kfe = BLI_mempool_iterstep(&iterkfe)) {
        if (!kfe->is_cut || kfe->is_invalid || kfe->splits) {
          continue;
        }
        lastkfe = kfe;
      }

      if (lastkfe) {
        lastkfe->is_invalid = true;

        /* TODO: Are they always guaranteed to be in this order? */
        v1 = lastkfe->v1;
        v2 = lastkfe->v2;

        /* Only remove first vertex if it is the start segment of the cut. */
        if (!v1->is_invalid && !v1->is_splitting) {
          v1->is_invalid = true;
          /* If the first vertex is touching any other cut edges don't remove it. */
          for (ref = v1->edges.first; ref; ref = ref->next) {
            kfe = ref->ref;
            if (kfe->is_cut && !kfe->is_invalid) {
              v1->is_invalid = false;
              break;
            }
          }
        }

        /* Only remove second vertex if it is the end segment of the cut. */
        if (!v2->is_invalid && !v2->is_splitting) {
          v2->is_invalid = true;
          /* If the second vertex is touching any other cut edges don't remove it. */
          for (ref = v2->edges.first; ref; ref = ref->next) {
            kfe = ref->ref;
            if (kfe->is_cut && !kfe->is_invalid) {
              v2->is_invalid = false;
              break;
            }
          }
        }
      }
    }

    if (kcd->mode == MODE_DRAGGING) {
      /* Restore kcd->prev. */
      kcd->prev = undo->pos;
    }

    /* Restore data for distance and angle measurements. */
    kcd->mdata = undo->mdata;

    BLI_stack_discard(kcd->undostack);
  }
}

/** \} */

/* -------------------------------------------------------------------- */
/** \name #KnifeTool_OpData (#op->customdata) Init and Free
 * \{ */

static void knifetool_init_cagecos(KnifeTool_OpData *kcd, Object *ob, uint base_index)
{

  Scene *scene_eval = (Scene *)DEG_get_evaluated_id(kcd->vc.depsgraph, &kcd->scene->id);
  Object *obedit_eval = (Object *)DEG_get_evaluated_id(kcd->vc.depsgraph, &ob->id);
  BMEditMesh *em_eval = BKE_editmesh_from_object(obedit_eval);

  BM_mesh_elem_index_ensure(em_eval->bm, BM_VERT);

  kcd->cagecos[base_index] = (const float(*)[3])BKE_editmesh_vert_coords_alloc(
      kcd->vc.depsgraph, em_eval, scene_eval, obedit_eval, NULL);
}

static void knifetool_free_cagecos(KnifeTool_OpData *kcd, uint base_index)
{
  if (kcd->cagecos[base_index]) {
    MEM_freeN((void *)kcd->cagecos[base_index]);
    kcd->cagecos[base_index] = NULL;
  }
}

static void knife_init_colors(KnifeColors *colors)
{
  /* Possible BMESH_TODO: add explicit themes or calculate these by
   * figuring out contrasting colors with grid / edges / verts
   * a la UI_make_axis_color. */
  UI_GetThemeColorType3ubv(TH_NURB_VLINE, SPACE_VIEW3D, colors->line);
  UI_GetThemeColorType3ubv(TH_NURB_ULINE, SPACE_VIEW3D, colors->edge);
  UI_GetThemeColorType3ubv(TH_NURB_SEL_ULINE, SPACE_VIEW3D, colors->edge_extra);
  UI_GetThemeColorType3ubv(TH_HANDLE_SEL_VECT, SPACE_VIEW3D, colors->curpoint);
  UI_GetThemeColorType3ubv(TH_HANDLE_SEL_VECT, SPACE_VIEW3D, colors->curpoint_a);
  colors->curpoint_a[3] = 102;
  UI_GetThemeColorType3ubv(TH_ACTIVE_SPLINE, SPACE_VIEW3D, colors->point);
  UI_GetThemeColorType3ubv(TH_ACTIVE_SPLINE, SPACE_VIEW3D, colors->point_a);
  colors->point_a[3] = 102;

  UI_GetThemeColorType3ubv(TH_AXIS_X, SPACE_VIEW3D, colors->xaxis);
  UI_GetThemeColorType3ubv(TH_AXIS_Y, SPACE_VIEW3D, colors->yaxis);
  UI_GetThemeColorType3ubv(TH_AXIS_Z, SPACE_VIEW3D, colors->zaxis);
  UI_GetThemeColorType3ubv(TH_TRANSFORM, SPACE_VIEW3D, colors->axis_extra);
}

/* called when modal loop selection gets set up... */
static void knifetool_init(bContext *C,
                           ViewContext *vc,
                           KnifeTool_OpData *kcd,
                           const bool only_select,
                           const bool cut_through,
                           const bool xray,
                           const int visible_measurements,
                           const int angle_snapping,
                           const float angle_snapping_increment,
                           const bool is_interactive)
{
  kcd->vc = *vc;

  Scene *scene = vc->scene;

  /* Assign the drawing handle for drawing preview line... */
  kcd->scene = scene;
  kcd->region = vc->region;

  kcd->objects = BKE_view_layer_array_from_objects_in_edit_mode_unique_data(
      CTX_data_view_layer(C), CTX_wm_view3d(C), &kcd->objects_len);

  Object *ob;
  BMEditMesh *em;
  kcd->cagecos = MEM_callocN(sizeof(*kcd->cagecos) * kcd->objects_len, "knife cagecos");
  for (uint b = 0; b < kcd->objects_len; b++) {
    ob = kcd->objects[b];
    em = BKE_editmesh_from_object(ob);
    knifetool_init_cagecos(kcd, ob, b);

    /* Can't usefully select resulting edges in face mode. */
    kcd->select_result = (em->selectmode != SCE_SELECT_FACE);
  }
  knife_bvh_init(kcd);

  /* Cut all the way through the mesh if use_occlude_geometry button not pushed. */
  kcd->is_interactive = is_interactive;
  kcd->cut_through = cut_through;
  kcd->only_select = only_select;
  kcd->depth_test = xray;
  kcd->dist_angle_mode = visible_measurements;
  kcd->show_dist_angle = (kcd->dist_angle_mode != KNF_MEASUREMENT_NONE);
  kcd->angle_snapping_mode = angle_snapping;
  kcd->angle_snapping = (kcd->angle_snapping_mode != KNF_CONSTRAIN_ANGLE_MODE_NONE);
  kcd->angle_snapping_increment = angle_snapping_increment;

  kcd->arena = BLI_memarena_new(MEM_SIZE_OPTIMAL(1 << 15), "knife");
#ifdef USE_NET_ISLAND_CONNECT
  kcd->edgenet.arena = BLI_memarena_new(MEM_SIZE_OPTIMAL(1 << 15), __func__);
#endif
  kcd->edgenet.edge_visit = BLI_gset_ptr_new(__func__);

  kcd->vthresh = KMAXDIST - 1;
  kcd->ethresh = KMAXDIST;

  knife_recalc_ortho(kcd);

  ED_region_tag_redraw(kcd->region);

  kcd->refs = BLI_mempool_create(sizeof(Ref), 0, 2048, 0);
  kcd->kverts = BLI_mempool_create(sizeof(KnifeVert), 0, 512, BLI_MEMPOOL_ALLOW_ITER);
  kcd->kedges = BLI_mempool_create(sizeof(KnifeEdge), 0, 512, BLI_MEMPOOL_ALLOW_ITER);

  kcd->undostack = BLI_stack_new(sizeof(KnifeUndoFrame), "knife undostack");
  kcd->splitstack = BLI_stack_new(sizeof(KnifeEdge *), "knife splitstack");

  kcd->origedgemap = BLI_ghash_ptr_new("knife origedgemap");
  kcd->origvertmap = BLI_ghash_ptr_new("knife origvertmap");
  kcd->kedgefacemap = BLI_ghash_ptr_new("knife kedgefacemap");
  kcd->facetrimap = BLI_ghash_ptr_new("knife facetrimap");

  knife_pos_data_clear(&kcd->curr);
  knife_pos_data_clear(&kcd->prev);

  if (is_interactive) {
    kcd->draw_handle = ED_region_draw_cb_activate(
        kcd->region->type, knifetool_draw, kcd, REGION_DRAW_POST_VIEW);

    knife_init_colors(&kcd->colors);
  }

  kcd->axis_string[0] = ' ';
  kcd->axis_string[1] = '\0';

  /* Initialize number input handling for angle snapping. */
  initNumInput(&kcd->num);
  kcd->num.idx_max = 0;
  kcd->num.val_flag[0] |= NUM_NO_NEGATIVE;
  kcd->num.unit_sys = scene->unit.system;
  kcd->num.unit_type[0] = B_UNIT_NONE;
}

/* called when modal loop selection is done... */
static void knifetool_exit_ex(KnifeTool_OpData *kcd)
{
  if (!kcd) {
    return;
  }

  if (kcd->is_interactive) {
    WM_cursor_modal_restore(kcd->vc.win);

    /* Deactivate the extra drawing stuff in 3D-View. */
    ED_region_draw_cb_exit(kcd->region->type, kcd->draw_handle);
  }

  /* Free the custom data. */
  BLI_mempool_destroy(kcd->refs);
  BLI_mempool_destroy(kcd->kverts);
  BLI_mempool_destroy(kcd->kedges);

  BLI_stack_free(kcd->undostack);
  BLI_stack_free(kcd->splitstack);

  BLI_ghash_free(kcd->origedgemap, NULL, NULL);
  BLI_ghash_free(kcd->origvertmap, NULL, NULL);
  BLI_ghash_free(kcd->kedgefacemap, NULL, NULL);
  BLI_ghash_free(kcd->facetrimap, NULL, NULL);

  BLI_memarena_free(kcd->arena);
#ifdef USE_NET_ISLAND_CONNECT
  BLI_memarena_free(kcd->edgenet.arena);
#endif
  BLI_gset_free(kcd->edgenet.edge_visit, NULL);

  /* Tag for redraw. */
  ED_region_tag_redraw(kcd->region);

  /* Knife BVH cleanup. */
  for (int i = 0; i < kcd->objects_len; i++) {
    knifetool_free_cagecos(kcd, i);
  }
  MEM_freeN(kcd->cagecos);
  knife_bvh_free(kcd);

  /* Line-hits cleanup. */
  if (kcd->linehits) {
    MEM_freeN(kcd->linehits);
  }

  /* Free object bases. */
  MEM_freeN(kcd->objects);

  /* Destroy kcd itself. */
  MEM_freeN(kcd);
}

static void knifetool_exit(wmOperator *op)
{
  KnifeTool_OpData *kcd = op->customdata;
  knifetool_exit_ex(kcd);
  op->customdata = NULL;
}

/** \} */

/* -------------------------------------------------------------------- */
/** \name Mouse-Moving Event Updates
 * \{ */

/* Update active knife edge/vert pointers. */
static int knife_update_active(bContext *C, KnifeTool_OpData *kcd)
{
  /* If no hits are found this would normally default to (0, 0, 0) so instead
   * get a point at the mouse ray closest to the previous point.
   * Note that drawing lines in `free-space` isn't properly supported
   * but there's no guarantee (0, 0, 0) has any geometry either - campbell */
  if (!knife_snap_update_from_mval(C, kcd, kcd->mval)) {
    float origin[3];
    float origin_ofs[3];

    knife_input_ray_segment(kcd, kcd->curr.mval, 1.0f, origin, origin_ofs);

    if (!isect_line_plane_v3(
            kcd->curr.cage, origin, origin_ofs, kcd->prev.cage, kcd->vc.rv3d->viewinv[2])) {
      copy_v3_v3(kcd->curr.cage, kcd->prev.cage);

      /* Should never fail! */
      BLI_assert(0);
    }
  }

  if (kcd->mode == MODE_DRAGGING) {
    knife_find_line_hits(kcd);
  }
  return 1;
}

static void knifetool_update_mval(bContext *C, KnifeTool_OpData *kcd, const float mval[2])
{
  knife_recalc_ortho(kcd);
  copy_v2_v2(kcd->mval, mval);

  if (knife_update_active(C, kcd)) {
    ED_region_tag_redraw(kcd->region);
  }
}

static void knifetool_update_mval_i(bContext *C, KnifeTool_OpData *kcd, const int mval_i[2])
{
  const float mval[2] = {UNPACK2(mval_i)};
  knifetool_update_mval(C, kcd, mval);
}

/** \} */

/* -------------------------------------------------------------------- */
/** \name Finalization
 * \{ */

/* Called on tool confirmation. */
static void knifetool_finish_ex(KnifeTool_OpData *kcd)
{
  Object *ob;
  BMEditMesh *em;
  for (uint b = 0; b < kcd->objects_len; b++) {
    ob = kcd->objects[b];
    em = BKE_editmesh_from_object(ob);

    knife_make_cuts(kcd, ob);

    EDBM_selectmode_flush(em);
    EDBM_update(ob->data,
                &(const struct EDBMUpdate_Params){
                    .calc_looptri = true,
                    .calc_normals = true,
                    .is_destructive = true,
                });
  }
}

static void knifetool_finish_single_ex(KnifeTool_OpData *kcd, Object *ob, uint UNUSED(base_index))
{
  knife_make_cuts(kcd, ob);

  BMEditMesh *em = BKE_editmesh_from_object(ob);

  EDBM_selectmode_flush(em);
  EDBM_update(ob->data,
              &(const struct EDBMUpdate_Params){
                  .calc_looptri = true,
                  .calc_normals = true,
                  .is_destructive = true,
              });
}

static void knifetool_finish(wmOperator *op)
{
  KnifeTool_OpData *kcd = op->customdata;
  knifetool_finish_ex(kcd);
}

/** \} */

/* -------------------------------------------------------------------- */
/** \name Operator (#MESH_OT_knife_tool)
 * \{ */

static void knifetool_cancel(bContext *UNUSED(C), wmOperator *op)
{
  /* this is just a wrapper around exit() */
  knifetool_exit(op);
}

wmKeyMap *knifetool_modal_keymap(wmKeyConfig *keyconf)
{
  static const EnumPropertyItem modal_items[] = {
      {KNF_MODAL_CANCEL, "CANCEL", 0, "Cancel", ""},
      {KNF_MODAL_CONFIRM, "CONFIRM", 0, "Confirm", ""},
      {KNF_MODAL_UNDO, "UNDO", 0, "Undo", ""},
      {KNF_MODAL_MIDPOINT_ON, "SNAP_MIDPOINTS_ON", 0, "Snap to Midpoints On", ""},
      {KNF_MODAL_MIDPOINT_OFF, "SNAP_MIDPOINTS_OFF", 0, "Snap to Midpoints Off", ""},
      {KNF_MODAL_IGNORE_SNAP_ON, "IGNORE_SNAP_ON", 0, "Ignore Snapping On", ""},
      {KNF_MODAL_IGNORE_SNAP_OFF, "IGNORE_SNAP_OFF", 0, "Ignore Snapping Off", ""},
      {KNF_MODAL_ANGLE_SNAP_TOGGLE, "ANGLE_SNAP_TOGGLE", 0, "Toggle Angle Snapping", ""},
      {KNF_MODAL_CYCLE_ANGLE_SNAP_EDGE,
       "CYCLE_ANGLE_SNAP_EDGE",
       0,
       "Cycle Angle Snapping Relative Edge",
       ""},
      {KNF_MODAL_CUT_THROUGH_TOGGLE, "CUT_THROUGH_TOGGLE", 0, "Toggle Cut Through", ""},
      {KNF_MODAL_SHOW_DISTANCE_ANGLE_TOGGLE,
       "SHOW_DISTANCE_ANGLE_TOGGLE",
       0,
       "Toggle Distance and Angle Measurements",
       ""},
      {KNF_MODAL_DEPTH_TEST_TOGGLE, "DEPTH_TEST_TOGGLE", 0, "Toggle Depth Testing", ""},
      {KNF_MODAL_NEW_CUT, "NEW_CUT", 0, "End Current Cut", ""},
      {KNF_MODAL_ADD_CUT, "ADD_CUT", 0, "Add Cut", ""},
      {KNF_MODAL_ADD_CUT_CLOSED, "ADD_CUT_CLOSED", 0, "Add Cut Closed", ""},
      {KNF_MODAL_PANNING, "PANNING", 0, "Panning", ""},
      {0, NULL, 0, NULL, NULL},
  };

  wmKeyMap *keymap = WM_modalkeymap_find(keyconf, "Knife Tool Modal Map");

  /* This function is called for each spacetype, only needs to add map once. */
  if (keymap && keymap->modal_items) {
    return NULL;
  }

  keymap = WM_modalkeymap_ensure(keyconf, "Knife Tool Modal Map", modal_items);

  WM_modalkeymap_assign(keymap, "MESH_OT_knife_tool");

  return keymap;
}

/* Turn off angle snapping. */
static void knifetool_disable_angle_snapping(KnifeTool_OpData *kcd)
{
  kcd->angle_snapping_mode = KNF_CONSTRAIN_ANGLE_MODE_NONE;
  kcd->angle_snapping = false;
  kcd->is_angle_snapping = false;
}

/* Turn off orientation locking. */
static void knifetool_disable_orientation_locking(KnifeTool_OpData *kcd)
{
  kcd->constrain_axis = KNF_CONSTRAIN_AXIS_MODE_NONE;
  kcd->constrain_axis_mode = KNF_CONSTRAIN_AXIS_MODE_NONE;
  kcd->axis_constrained = false;
}

static int knifetool_modal(bContext *C, wmOperator *op, const wmEvent *event)
{
  KnifeTool_OpData *kcd = op->customdata;
  bool do_refresh = false;

  if (!kcd->curr.ob || kcd->curr.ob->type != OB_MESH) {
    knifetool_exit(op);
    ED_workspace_status_text(C, NULL);
    return OPERATOR_FINISHED;
  }

  kcd->region = kcd->vc.region;

  ED_view3d_init_mats_rv3d(kcd->curr.ob, kcd->vc.rv3d); /* Needed to initialize clipping. */

  if (kcd->mode == MODE_PANNING) {
    kcd->mode = kcd->prevmode;
  }

  bool handled = false;
  float snapping_increment_temp;

  if (kcd->angle_snapping) {
    if (kcd->num.str_cur >= 2) {
      knife_reset_snap_angle_input(kcd);
    }
    knife_update_header(C, op, kcd); /* Update the angle multiple. */
    /* Modal numinput active, try to handle numeric inputs first... */
    if (event->val == KM_PRESS && hasNumInput(&kcd->num) && handleNumInput(C, &kcd->num, event)) {
      handled = true;
      applyNumInput(&kcd->num, &snapping_increment_temp);
      /* Restrict number key input to 0 - 90 degree range. */
      if (snapping_increment_temp > KNIFE_MIN_ANGLE_SNAPPING_INCREMENT &&
          snapping_increment_temp < KNIFE_MAX_ANGLE_SNAPPING_INCREMENT) {
        kcd->angle_snapping_increment = snapping_increment_temp;
      }
      knife_update_active(C, kcd);
      knife_update_header(C, op, kcd);
      ED_region_tag_redraw(kcd->region);
      return OPERATOR_RUNNING_MODAL;
    }
  }

  /* Handle modal keymap. */
  if (event->type == EVT_MODAL_MAP) {
    switch (event->val) {
      case KNF_MODAL_CANCEL:
        /* finish */
        ED_region_tag_redraw(kcd->region);

        knifetool_exit(op);
        ED_workspace_status_text(C, NULL);

        return OPERATOR_CANCELLED;
      case KNF_MODAL_CONFIRM:
        /* finish */
        ED_region_tag_redraw(kcd->region);

        knifetool_finish(op);
        knifetool_exit(op);
        ED_workspace_status_text(C, NULL);

        return OPERATOR_FINISHED;
      case KNF_MODAL_UNDO:
        knifetool_undo(kcd);
        knife_update_active(C, kcd);
        ED_region_tag_redraw(kcd->region);
        handled = true;
        break;
      case KNF_MODAL_MIDPOINT_ON:
        kcd->snap_midpoints = true;

        knife_recalc_ortho(kcd);
        knife_update_active(C, kcd);
        knife_update_header(C, op, kcd);
        ED_region_tag_redraw(kcd->region);
        do_refresh = true;
        handled = true;
        break;
      case KNF_MODAL_MIDPOINT_OFF:
        kcd->snap_midpoints = false;

        knife_recalc_ortho(kcd);
        knife_update_active(C, kcd);
        knife_update_header(C, op, kcd);
        ED_region_tag_redraw(kcd->region);
        do_refresh = true;
        handled = true;
        break;
      case KNF_MODAL_IGNORE_SNAP_ON:
        ED_region_tag_redraw(kcd->region);
        kcd->ignore_vert_snapping = kcd->ignore_edge_snapping = true;
        knife_update_header(C, op, kcd);
        do_refresh = true;
        handled = true;
        break;
      case KNF_MODAL_IGNORE_SNAP_OFF:
        ED_region_tag_redraw(kcd->region);
        kcd->ignore_vert_snapping = kcd->ignore_edge_snapping = false;
        knife_update_header(C, op, kcd);
        do_refresh = true;
        handled = true;
        break;
      case KNF_MODAL_ANGLE_SNAP_TOGGLE:
        if (kcd->angle_snapping_mode != KNF_CONSTRAIN_ANGLE_MODE_RELATIVE) {
          kcd->angle_snapping_mode++;
          kcd->snap_ref_edges_count = 0;
          kcd->snap_edge = 0;
        }
        else {
          kcd->angle_snapping_mode = KNF_CONSTRAIN_ANGLE_MODE_NONE;
        }
        kcd->angle_snapping = (kcd->angle_snapping_mode != KNF_CONSTRAIN_ANGLE_MODE_NONE);
        kcd->angle_snapping_increment = RAD2DEGF(
            RNA_float_get(op->ptr, "angle_snapping_increment"));
        knifetool_disable_orientation_locking(kcd);
        knife_reset_snap_angle_input(kcd);
        knife_update_active(C, kcd);
        knife_update_header(C, op, kcd);
        ED_region_tag_redraw(kcd->region);
        do_refresh = true;
        handled = true;
        break;
      case KNF_MODAL_CYCLE_ANGLE_SNAP_EDGE:
        if (kcd->angle_snapping && kcd->angle_snapping_mode == KNF_CONSTRAIN_ANGLE_MODE_RELATIVE) {
          if (kcd->snap_ref_edges_count) {
            kcd->snap_edge++;
            kcd->snap_edge %= kcd->snap_ref_edges_count;
          }
        }
        do_refresh = true;
        handled = true;
        break;
      case KNF_MODAL_CUT_THROUGH_TOGGLE:
        kcd->cut_through = !kcd->cut_through;
        knife_update_header(C, op, kcd);
        do_refresh = true;
        handled = true;
        break;
      case KNF_MODAL_SHOW_DISTANCE_ANGLE_TOGGLE:
        if (kcd->dist_angle_mode != KNF_MEASUREMENT_ANGLE) {
          kcd->dist_angle_mode++;
        }
        else {
          kcd->dist_angle_mode = KNF_MEASUREMENT_NONE;
        }
        kcd->show_dist_angle = (kcd->dist_angle_mode != KNF_MEASUREMENT_NONE);
        knife_update_header(C, op, kcd);
        do_refresh = true;
        handled = true;
        break;
      case KNF_MODAL_DEPTH_TEST_TOGGLE:
        kcd->depth_test = !kcd->depth_test;
        ED_region_tag_redraw(kcd->region);
        knife_update_header(C, op, kcd);
        do_refresh = true;
        handled = true;
        break;
      case KNF_MODAL_NEW_CUT:
        ED_region_tag_redraw(kcd->region);
        knife_finish_cut(kcd);
        kcd->mode = MODE_IDLE;
        handled = true;
        break;
      case KNF_MODAL_ADD_CUT:
        knife_recalc_ortho(kcd);

        /* Get the value of the event which triggered this one. */
        if (event->prevval != KM_RELEASE) {
          if (kcd->mode == MODE_DRAGGING) {
            knife_add_cut(kcd);
          }
          else if (kcd->mode != MODE_PANNING) {
            knife_start_cut(kcd);
            kcd->mode = MODE_DRAGGING;
            kcd->init = kcd->curr;
          }

          /* Preserve correct prev.cage for angle drawing calculations. */
          if (kcd->prev.edge == NULL && kcd->prev.vert == NULL) {
            /* "knife_start_cut" moves prev.cage so needs to be recalculated. */
            /* Only occurs if prev was started on a face. */
            knifetool_recast_cageco(kcd, kcd->prev.mval, kcd->mdata.corr_prev_cage);
          }
          else {
            copy_v3_v3(kcd->mdata.corr_prev_cage, kcd->prev.cage);
          }

          /* Freehand drawing is incompatible with cut-through. */
          if (kcd->cut_through == false) {
            kcd->is_drag_hold = true;
            /* No edge snapping while dragging (edges are too sticky when cuts are immediate). */
            kcd->ignore_edge_snapping = true;
          }
        }
        else {
          kcd->is_drag_hold = false;
          kcd->ignore_edge_snapping = false;
          kcd->is_drag_undo = false;

          /* Needed because the last face 'hit' is ignored when dragging. */
          knifetool_update_mval(C, kcd, kcd->curr.mval);
        }

        ED_region_tag_redraw(kcd->region);
        handled = true;
        break;
      case KNF_MODAL_ADD_CUT_CLOSED:
        if (kcd->mode == MODE_DRAGGING) {

          /* Shouldn't be possible with default key-layout, just in case. */
          if (kcd->is_drag_hold) {
            kcd->is_drag_hold = false;
            kcd->is_drag_undo = false;
            knifetool_update_mval(C, kcd, kcd->curr.mval);
          }

          kcd->prev = kcd->curr;
          kcd->curr = kcd->init;

          knife_project_v2(kcd, kcd->curr.cage, kcd->curr.mval);
          knifetool_update_mval(C, kcd, kcd->curr.mval);

          knife_add_cut(kcd);

          /* KNF_MODAL_NEW_CUT */
          knife_finish_cut(kcd);
          kcd->mode = MODE_IDLE;
        }
        handled = true;
        break;
      case KNF_MODAL_PANNING:
        if (event->val != KM_RELEASE) {
          if (kcd->mode != MODE_PANNING) {
            kcd->prevmode = kcd->mode;
            kcd->mode = MODE_PANNING;
          }
        }
        else {
          kcd->mode = kcd->prevmode;
        }

        ED_region_tag_redraw(kcd->region);
        return OPERATOR_PASS_THROUGH;
    }
  }
  else { /* non-modal-mapped events */
    switch (event->type) {
      case MOUSEPAN:
      case MOUSEZOOM:
      case MOUSEROTATE:
      case WHEELUPMOUSE:
      case WHEELDOWNMOUSE:
      case NDOF_MOTION:
        return OPERATOR_PASS_THROUGH;
      case MOUSEMOVE: /* Mouse moved somewhere to select another loop. */
        if (kcd->mode != MODE_PANNING) {
          knifetool_update_mval_i(C, kcd, event->mval);

          if (kcd->is_drag_hold) {
            if (kcd->totlinehit >= 2) {
              knife_add_cut(kcd);
            }
          }
        }

        break;
    }
  }

  if (kcd->angle_snapping) {
    if (kcd->num.str_cur >= 2) {
      knife_reset_snap_angle_input(kcd);
    }
    /* Modal numinput inactive, try to handle numeric inputs last... */
    if (!handled && event->val == KM_PRESS && handleNumInput(C, &kcd->num, event)) {
      applyNumInput(&kcd->num, &snapping_increment_temp);
      /* Restrict number key input to 0 - 90 degree range. */
      if (snapping_increment_temp > KNIFE_MIN_ANGLE_SNAPPING_INCREMENT &&
          snapping_increment_temp < KNIFE_MAX_ANGLE_SNAPPING_INCREMENT) {
        kcd->angle_snapping_increment = snapping_increment_temp;
      }
      knife_update_active(C, kcd);
      knife_update_header(C, op, kcd);
      ED_region_tag_redraw(kcd->region);
      return OPERATOR_RUNNING_MODAL;
    }
  }

  /* Constrain axes with X,Y,Z keys. */
  if (event->val == KM_PRESS && ELEM(event->type, EVT_XKEY, EVT_YKEY, EVT_ZKEY)) {
    if (event->type == EVT_XKEY && kcd->constrain_axis != KNF_CONSTRAIN_AXIS_X) {
      kcd->constrain_axis = KNF_CONSTRAIN_AXIS_X;
      kcd->constrain_axis_mode = KNF_CONSTRAIN_AXIS_MODE_GLOBAL;
      kcd->axis_string[0] = 'X';
    }
    else if (event->type == EVT_YKEY && kcd->constrain_axis != KNF_CONSTRAIN_AXIS_Y) {
      kcd->constrain_axis = KNF_CONSTRAIN_AXIS_Y;
      kcd->constrain_axis_mode = KNF_CONSTRAIN_AXIS_MODE_GLOBAL;
      kcd->axis_string[0] = 'Y';
    }
    else if (event->type == EVT_ZKEY && kcd->constrain_axis != KNF_CONSTRAIN_AXIS_Z) {
      kcd->constrain_axis = KNF_CONSTRAIN_AXIS_Z;
      kcd->constrain_axis_mode = KNF_CONSTRAIN_AXIS_MODE_GLOBAL;
      kcd->axis_string[0] = 'Z';
    }
    else {
      /* Cycle through modes with repeated key presses. */
      if (kcd->constrain_axis_mode != KNF_CONSTRAIN_AXIS_MODE_LOCAL) {
        kcd->constrain_axis_mode++;
        kcd->axis_string[0] += 32; /* Lower case. */
      }
      else {
        kcd->constrain_axis = KNF_CONSTRAIN_AXIS_NONE;
        kcd->constrain_axis_mode = KNF_CONSTRAIN_AXIS_MODE_NONE;
      }
    }
    kcd->axis_constrained = (kcd->constrain_axis != KNF_CONSTRAIN_AXIS_NONE);
    knifetool_disable_angle_snapping(kcd);
    knife_update_header(C, op, kcd);
  }

  if (kcd->mode == MODE_DRAGGING) {
    op->flag &= ~OP_IS_MODAL_CURSOR_REGION;
  }
  else {
    op->flag |= OP_IS_MODAL_CURSOR_REGION;
  }

  if (do_refresh) {
    /* We don't really need to update mval,
     * but this happens to be the best way to refresh at the moment. */
    knifetool_update_mval_i(C, kcd, event->mval);
  }

  /* Keep going until the user confirms. */
  return OPERATOR_RUNNING_MODAL;
}

static int knifetool_invoke(bContext *C, wmOperator *op, const wmEvent *event)
{
  const bool only_select = RNA_boolean_get(op->ptr, "only_selected");
  const bool cut_through = !RNA_boolean_get(op->ptr, "use_occlude_geometry");
  const bool xray = !RNA_boolean_get(op->ptr, "xray");
  const int visible_measurements = RNA_enum_get(op->ptr, "visible_measurements");
  const int angle_snapping = RNA_enum_get(op->ptr, "angle_snapping");
  const bool wait_for_input = RNA_boolean_get(op->ptr, "wait_for_input");
  const float angle_snapping_increment = RAD2DEGF(
      RNA_float_get(op->ptr, "angle_snapping_increment"));

  ViewContext vc;
  KnifeTool_OpData *kcd;

  em_setup_viewcontext(C, &vc);

  /* alloc new customdata */
  kcd = op->customdata = MEM_callocN(sizeof(KnifeTool_OpData), __func__);

  knifetool_init(C,
                 &vc,
                 kcd,
                 only_select,
                 cut_through,
                 xray,
                 visible_measurements,
                 angle_snapping,
                 angle_snapping_increment,
                 true);

  if (only_select) {
    Object *obedit;
    BMEditMesh *em;
    bool faces_selected = false;

    for (uint b = 0; b < kcd->objects_len; b++) {
      obedit = kcd->objects[b];
      em = BKE_editmesh_from_object(obedit);
      if (em->bm->totfacesel != 0) {
        faces_selected = true;
      }
    }

    if (!faces_selected) {
      BKE_report(op->reports, RPT_ERROR, "Selected faces required");
      knifetool_cancel(C, op);
      return OPERATOR_CANCELLED;
    }
  }

  op->flag |= OP_IS_MODAL_CURSOR_REGION;

  /* Add a modal handler for this operator - handles loop selection. */
  WM_cursor_modal_set(CTX_wm_window(C), WM_CURSOR_KNIFE);
  WM_event_add_modal_handler(C, op);

  knifetool_update_mval_i(C, kcd, event->mval);

  if (wait_for_input == false) {
    /* Avoid copy-paste logic. */
    wmEvent event_modal = {
        .prevval = KM_NOTHING,
        .type = EVT_MODAL_MAP,
        .val = KNF_MODAL_ADD_CUT,
    };
    int ret = knifetool_modal(C, op, &event_modal);
    BLI_assert(ret == OPERATOR_RUNNING_MODAL);
    UNUSED_VARS_NDEBUG(ret);
  }

  knife_update_header(C, op, kcd);

  return OPERATOR_RUNNING_MODAL;
}

void MESH_OT_knife_tool(wmOperatorType *ot)
{
  /* Description. */
  ot->name = "Knife Topology Tool";
  ot->idname = "MESH_OT_knife_tool";
  ot->description =
      "Cut new topology\nKnife tool cuts through all geometry\nKnife Select "
      "tool cuts just through the selected geometry";

  /* Callbacks. */
  ot->invoke = knifetool_invoke;
  ot->modal = knifetool_modal;
  ot->cancel = knifetool_cancel;
  ot->poll = ED_operator_editmesh_view3d;

  /* Flags. */
  ot->flag = OPTYPE_REGISTER | OPTYPE_UNDO | OPTYPE_BLOCKING;

  /* Properties. */
  PropertyRNA *prop;
  static const EnumPropertyItem visible_measurements_items[] = {
      {KNF_MEASUREMENT_NONE, "NONE", 0, "None", "Show no measurements"},
      {KNF_MEASUREMENT_BOTH, "BOTH", 0, "Both", "Show both distances and angles"},
      {KNF_MEASUREMENT_DISTANCE, "DISTANCE", 0, "Distance", "Show just distance measurements"},
      {KNF_MEASUREMENT_ANGLE, "ANGLE", 0, "Angle", "Show just angle measurements"},
      {0, NULL, 0, NULL, NULL},
  };

  static const EnumPropertyItem angle_snapping_items[] = {
      {KNF_CONSTRAIN_ANGLE_MODE_NONE, "NONE", 0, "None", "No angle snapping"},
      {KNF_CONSTRAIN_ANGLE_MODE_SCREEN, "SCREEN", 0, "Screen", "Screen space angle snapping"},
      {KNF_CONSTRAIN_ANGLE_MODE_RELATIVE,
       "RELATIVE",
       0,
       "Relative",
       "Angle snapping relative to the previous cut edge"},
      {0, NULL, 0, NULL, NULL},
  };

  RNA_def_boolean(ot->srna,
                  "use_occlude_geometry",
                  true,
                  "Occlude Geometry",
                  "Only cut the front most geometry");
  RNA_def_boolean(ot->srna, "only_selected", false, "Only Selected", "Only cut selected geometry");
  RNA_def_boolean(ot->srna, "xray", true, "X-Ray", "Show cuts through geometry");

  RNA_def_enum(ot->srna,
               "visible_measurements",
               visible_measurements_items,
               KNF_MEASUREMENT_NONE,
               "Measurements",
               "Visible distance and angle measurements");
  RNA_def_enum(ot->srna,
               "angle_snapping",
               angle_snapping_items,
               KNF_CONSTRAIN_ANGLE_MODE_NONE,
               "Angle Snapping",
               "Angle snapping mode");

  prop = RNA_def_float(ot->srna,
                       "angle_snapping_increment",
                       DEG2RADF(KNIFE_DEFAULT_ANGLE_SNAPPING_INCREMENT),
                       DEG2RADF(KNIFE_MIN_ANGLE_SNAPPING_INCREMENT),
                       DEG2RADF(KNIFE_MAX_ANGLE_SNAPPING_INCREMENT),
                       "Angle Snap Increment",
                       "The angle snap increment used when in constrained angle mode",
                       DEG2RADF(KNIFE_MIN_ANGLE_SNAPPING_INCREMENT),
                       DEG2RADF(KNIFE_MAX_ANGLE_SNAPPING_INCREMENT));
  RNA_def_property_subtype(prop, PROP_ANGLE);

  prop = RNA_def_boolean(ot->srna, "wait_for_input", true, "Wait for Input", "");
  RNA_def_property_flag(prop, PROP_HIDDEN | PROP_SKIP_SAVE);
}

/** \} */

/* -------------------------------------------------------------------- */
/** \name Knife tool as a utility function
 *
 * Can be used for internal slicing operations.
 * \{ */

static bool edbm_mesh_knife_point_isect(LinkNode *polys, const float cent_ss[2])
{
  LinkNode *p = polys;
  int isect = 0;

  while (p) {
    const float(*mval_fl)[2] = p->link;
    const int mval_tot = MEM_allocN_len(mval_fl) / sizeof(*mval_fl);
    isect += (int)isect_point_poly_v2(cent_ss, mval_fl, mval_tot - 1, false);
    p = p->next;
  }

  if (isect % 2) {
    return true;
  }
  return false;
}

/**
 * \param use_tag: When set, tag all faces inside the polylines.
 */
void EDBM_mesh_knife(bContext *C, ViewContext *vc, LinkNode *polys, bool use_tag, bool cut_through)
{
  KnifeTool_OpData *kcd;

  /* Init. */
  {
    const bool only_select = false;
    const bool is_interactive = false; /* Can enable for testing. */
    const bool xray = false;
    const int visible_measurements = KNF_MEASUREMENT_NONE;
    const int angle_snapping = KNF_CONSTRAIN_ANGLE_MODE_NONE;
    const float angle_snapping_increment = KNIFE_DEFAULT_ANGLE_SNAPPING_INCREMENT;

    kcd = MEM_callocN(sizeof(KnifeTool_OpData), __func__);

    knifetool_init(C,
                   vc,
                   kcd,
                   only_select,
                   cut_through,
                   xray,
                   visible_measurements,
                   angle_snapping,
                   angle_snapping_increment,
                   is_interactive);

    kcd->ignore_edge_snapping = true;
    kcd->ignore_vert_snapping = true;
  }

  /* Execute. */
  {
    LinkNode *p = polys;

    knife_recalc_ortho(kcd);

    while (p) {
      const float(*mval_fl)[2] = p->link;
      const int mval_tot = MEM_allocN_len(mval_fl) / sizeof(*mval_fl);
      int i;

      for (i = 0; i < mval_tot; i++) {
        knifetool_update_mval(C, kcd, mval_fl[i]);
        if (i == 0) {
          knife_start_cut(kcd);
          kcd->mode = MODE_DRAGGING;
        }
        else {
          knife_add_cut(kcd);
        }
      }
      knife_finish_cut(kcd);
      kcd->mode = MODE_IDLE;
      p = p->next;
    }
  }

  /* Finish. */
  {
    Object *ob;
    BMEditMesh *em;
    for (uint b = 0; b < kcd->objects_len; b++) {

      ob = kcd->objects[b];
      em = BKE_editmesh_from_object(ob);

      if (use_tag) {
        BM_mesh_elem_hflag_enable_all(em->bm, BM_EDGE, BM_ELEM_TAG, false);
      }

      knifetool_finish_single_ex(kcd, ob, b);

      /* Tag faces inside! */
      if (use_tag) {
        BMesh *bm = em->bm;
        BMEdge *e;
        BMIter iter;
        bool keep_search;

        /* Use face-loop tag to store if we have intersected. */
#define F_ISECT_IS_UNKNOWN(f) BM_elem_flag_test(BM_FACE_FIRST_LOOP(f), BM_ELEM_TAG)
#define F_ISECT_SET_UNKNOWN(f) BM_elem_flag_enable(BM_FACE_FIRST_LOOP(f), BM_ELEM_TAG)
#define F_ISECT_SET_OUTSIDE(f) BM_elem_flag_disable(BM_FACE_FIRST_LOOP(f), BM_ELEM_TAG)
        {
          BMFace *f;
          BM_ITER_MESH (f, &iter, bm, BM_FACES_OF_MESH) {
            F_ISECT_SET_UNKNOWN(f);
            BM_elem_flag_disable(f, BM_ELEM_TAG);
          }
        }

        /* Tag all faces linked to cut edges. */
        BM_ITER_MESH (e, &iter, bm, BM_EDGES_OF_MESH) {
          /* Check are we tagged?, then we are an original face. */
          if (BM_elem_flag_test(e, BM_ELEM_TAG) == false) {
            BMFace *f;
            BMIter fiter;
            BM_ITER_ELEM (f, &fiter, e, BM_FACES_OF_EDGE) {
              float cent[3], cent_ss[2];
              BM_face_calc_point_in_face(f, cent);
              mul_m4_v3(ob->obmat, cent);
              knife_project_v2(kcd, cent, cent_ss);
              if (edbm_mesh_knife_point_isect(polys, cent_ss)) {
                BM_elem_flag_enable(f, BM_ELEM_TAG);
              }
            }
          }
        }

        /* Expand tags for faces which are not cut, but are inside the polys. */
        do {
          BMFace *f;
          keep_search = false;
          BM_ITER_MESH (f, &iter, bm, BM_FACES_OF_MESH) {
            if (BM_elem_flag_test(f, BM_ELEM_TAG) == false && (F_ISECT_IS_UNKNOWN(f))) {
              /* Am I connected to a tagged face via an un-tagged edge
               * (ie, not across a cut)? */
              BMLoop *l_first = BM_FACE_FIRST_LOOP(f);
              BMLoop *l_iter = l_first;
              bool found = false;

              do {
                if (BM_elem_flag_test(l_iter->e, BM_ELEM_TAG) != false) {
                  /* Now check if the adjacent faces is tagged. */
                  BMLoop *l_radial_iter = l_iter->radial_next;
                  if (l_radial_iter != l_iter) {
                    do {
                      if (BM_elem_flag_test(l_radial_iter->f, BM_ELEM_TAG)) {
                        found = true;
                      }
                    } while ((l_radial_iter = l_radial_iter->radial_next) != l_iter &&
                             (found == false));
                  }
                }
              } while ((l_iter = l_iter->next) != l_first && (found == false));

              if (found) {
                float cent[3], cent_ss[2];
                BM_face_calc_point_in_face(f, cent);
                mul_m4_v3(ob->obmat, cent);
                knife_project_v2(kcd, cent, cent_ss);
                if ((kcd->cut_through || point_is_visible(kcd, cent, cent_ss, (BMElem *)f)) &&
                    edbm_mesh_knife_point_isect(polys, cent_ss)) {
                  BM_elem_flag_enable(f, BM_ELEM_TAG);
                  keep_search = true;
                }
                else {
                  /* Don't lose time on this face again, set it as outside. */
                  F_ISECT_SET_OUTSIDE(f);
                }
              }
            }
          }
        } while (keep_search);

#undef F_ISECT_IS_UNKNOWN
#undef F_ISECT_SET_UNKNOWN
#undef F_ISECT_SET_OUTSIDE
      }
    }

    knifetool_exit_ex(kcd);
    kcd = NULL;
  }
}

/** \} */<|MERGE_RESOLUTION|>--- conflicted
+++ resolved
@@ -1105,30 +1105,6 @@
   WM_modalkeymap_operator_items_to_string_buf( \
       op->type, (_id), true, UI_MAX_SHORTCUT_STR, &available_len, &p)
 
-<<<<<<< HEAD
-  BLI_snprintf(header,
-               sizeof(header),
-               TIP_("%s: confirm, %s: cancel, "
-                    "%s: start/define cut, %s: close cut, %s: new cut, "
-                    "%s: midpoint snap (%s), %s: ignore snap (%s), "
-                    "%s: angle constraint (%s), %s: cut through (%s), "
-                    "%s: panning, "
-                    "Rotate: Alt + MMB"), /* bfa, added hardcoded tooltip for rotation*/
-               WM_MODALKEY(KNF_MODAL_CONFIRM),
-               WM_MODALKEY(KNF_MODAL_CANCEL),
-               WM_MODALKEY(KNF_MODAL_ADD_CUT),
-               WM_MODALKEY(KNF_MODAL_ADD_CUT_CLOSED),
-               WM_MODALKEY(KNF_MODAL_NEW_CUT),
-               WM_MODALKEY(KNF_MODAL_MIDPOINT_ON),
-               WM_bool_as_string(kcd->snap_midpoints),
-               WM_MODALKEY(KNF_MODAL_IGNORE_SNAP_ON),
-               WM_bool_as_string(kcd->ignore_edge_snapping),
-               WM_MODALKEY(KNF_MODAL_ANGLE_SNAP_TOGGLE),
-               WM_bool_as_string(kcd->angle_snapping),
-               WM_MODALKEY(KNF_MODAL_CUT_THROUGH_TOGGLE),
-               WM_bool_as_string(kcd->cut_through),
-               WM_MODALKEY(KNF_MODAL_PANNING));
-=======
   BLI_snprintf(
       header,
       sizeof(header),
@@ -1138,7 +1114,8 @@
            "%s: angle constraint %.2f(%.2f) (%s%s%s%s), %s: cut through (%s), "
            "%s: panning, XYZ: orientation lock (%s), "
            "%s: distance/angle measurements (%s), "
-           "%s: x-ray (%s)"),
+           "%s: x-ray (%s), "
+            "Rotate: Alt + MMB"), /* bfa, added hardcoded tooltip for rotation*/
       WM_MODALKEY(KNF_MODAL_CONFIRM),
       WM_MODALKEY(KNF_MODAL_CANCEL),
       WM_MODALKEY(KNF_MODAL_UNDO),
@@ -1460,7 +1437,6 @@
     if (r_dist) {
       *r_dist = hit.dist;
     }
->>>>>>> 50542222
 
     if (r_base_index) {
       *r_base_index = kcd->bvh.base_index;
@@ -4784,9 +4760,7 @@
   /* Description. */
   ot->name = "Knife Topology Tool";
   ot->idname = "MESH_OT_knife_tool";
-  ot->description =
-      "Cut new topology\nKnife tool cuts through all geometry\nKnife Select "
-      "tool cuts just through the selected geometry";
+  ot->description = "Cut new topology";
 
   /* Callbacks. */
   ot->invoke = knifetool_invoke;
