--- conflicted
+++ resolved
@@ -2976,17 +2976,12 @@
 
 void MESH_OT_knife_tool(wmOperatorType *ot)
 {
-<<<<<<< HEAD
-	/* description */
-	ot->name = "Knife Topology Tool";
-	ot->idname = "MESH_OT_knife_tool";
-	ot->description = "Knife Topology Tool\nCut new topology\nKnife tool cuts through all geometry\nKnife Select tool cuts just through the selected geometry";
-=======
   /* description */
   ot->name = "Knife Topology Tool";
   ot->idname = "MESH_OT_knife_tool";
-  ot->description = "Cut new topology";
->>>>>>> d301d80d
+  ot->description =
+      "Knife Topology Tool\nCut new topology\nKnife tool cuts through all geometry\nKnife Select "
+      "tool cuts just through the selected geometry";
 
   /* callbacks */
   ot->invoke = knifetool_invoke;
