--- conflicted
+++ resolved
@@ -1088,11 +1088,7 @@
            "%s: panning, %s%s%s: orientation lock (%s), "
            "%s: distance/angle measurements (%s), "
            "%s: x-ray (%s), "
-<<<<<<< HEAD
-            "Rotate: Alt + MMB"), /* bfa, added hardcoded tooltip for rotation*/
-=======
            "Rotate: Alt + MMB"), /* bfa, added hardcoded tooltip for rotation*/
->>>>>>> db9a6179
       WM_MODALKEY(KNF_MODAL_CONFIRM),
       WM_MODALKEY(KNF_MODAL_CANCEL),
       WM_MODALKEY(KNF_MODAL_UNDO),
