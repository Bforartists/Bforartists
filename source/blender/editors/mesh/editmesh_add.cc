/* SPDX-FileCopyrightText: 2004 Blender Authors
 *
 * SPDX-License-Identifier: GPL-2.0-or-later */

/** \file
 * \ingroup edmesh
 */

#include "BLI_math_matrix.h"
#include "BLI_sys_types.h"

#include "DNA_object_types.h"
#include "DNA_scene_types.h"

#include "BLT_translation.hh"

#include "BKE_context.hh"
#include "BKE_editmesh.hh"

#include "RNA_access.hh"
#include "RNA_define.hh"

#include "WM_api.hh"
#include "WM_types.hh"

#include "ED_mesh.hh"
#include "ED_object.hh"
#include "ED_screen.hh"

#include "mesh_intern.hh" /* own include */

#define MESH_ADD_VERTS_MAXI 10000000

/* ********* add primitive operators ************* */

struct MakePrimitiveData {
  float mat[4][4];
  bool was_editmode;
};

static Object *make_prim_init(bContext *C,
                              const char *idname,
                              const float loc[3],
                              const float rot[3],
                              const float scale[3],
                              ushort local_view_bits,
                              MakePrimitiveData *r_creation_data)
{
  Main *bmain = CTX_data_main(C);
  Scene *scene = CTX_data_scene(C);
  Object *obedit = CTX_data_edit_object(C);

  r_creation_data->was_editmode = false;
  if (obedit == nullptr || obedit->type != OB_MESH) {
    obedit = ED_object_add_type(C, OB_MESH, idname, loc, rot, false, local_view_bits);
    ED_object_editmode_enter_ex(bmain, scene, obedit, 0);

    r_creation_data->was_editmode = true;
  }

  ED_object_new_primitive_matrix(C, obedit, loc, rot, scale, r_creation_data->mat);

  return obedit;
}

static void make_prim_finish(bContext *C,
                             Object *obedit,
                             const MakePrimitiveData *creation_data,
                             int enter_editmode)
{
  BMEditMesh *em = BKE_editmesh_from_object(obedit);
  const bool exit_editmode = ((creation_data->was_editmode == true) && (enter_editmode == false));

  /* Primitive has all verts selected, use vert select flush
   * to push this up to edges & faces. */
  EDBM_selectmode_flush_ex(em, SCE_SELECT_VERTEX);

  /* Only recalculate edit-mode tessellation if we are staying in edit-mode. */
  EDBMUpdate_Params params{};
  params.calc_looptris = !exit_editmode;
  params.calc_normals = false;
  params.is_destructive = true;
  EDBM_update(static_cast<Mesh *>(obedit->data), &params);

  /* userdef */
  if (exit_editmode) {
    ED_object_editmode_exit_ex(CTX_data_main(C), CTX_data_scene(C), obedit, EM_FREEDATA);
  }
  WM_event_add_notifier(C, NC_OBJECT | ND_DRAW, obedit);
}

static int add_primitive_plane_exec(bContext *C, wmOperator *op)
{
  MakePrimitiveData creation_data;
  Object *obedit;
  BMEditMesh *em;
  float loc[3], rot[3];
  bool enter_editmode;
  ushort local_view_bits;
  const bool calc_uvs = RNA_boolean_get(op->ptr, "calc_uvs");

  WM_operator_view3d_unit_defaults(C, op);
  ED_object_add_generic_get_opts(
      C, op, 'Z', loc, rot, nullptr, &enter_editmode, &local_view_bits, nullptr);
  obedit = make_prim_init(C,
                          CTX_DATA_(BLT_I18NCONTEXT_ID_MESH, "Plane"),
                          loc,
                          rot,
                          nullptr,
                          local_view_bits,
                          &creation_data);

  em = BKE_editmesh_from_object(obedit);

  if (calc_uvs) {
    ED_mesh_uv_ensure(static_cast<Mesh *>(obedit->data), nullptr);
  }

  if (!EDBM_op_call_and_selectf(
          em,
          op,
          "verts.out",
          false,
          "create_grid x_segments=%i y_segments=%i size=%f matrix=%m4 calc_uvs=%b",
          0,
          0,
          RNA_float_get(op->ptr, "size") / 2.0f,
          creation_data.mat,
          calc_uvs))
  {
    return OPERATOR_CANCELLED;
  }

  make_prim_finish(C, obedit, &creation_data, enter_editmode);

  return OPERATOR_FINISHED;
}

void MESH_OT_primitive_plane_add(wmOperatorType *ot)
{
  /* identifiers */
  ot->name = "Add Plane";
  ot->description = "Add a filled planar mesh with 4 vertices";
  ot->idname = "MESH_OT_primitive_plane_add";

  /* api callbacks */
  ot->exec = add_primitive_plane_exec;
  ot->poll = ED_operator_scene_editable;

  /* flags */
  ot->flag = OPTYPE_REGISTER | OPTYPE_UNDO;

  ED_object_add_unit_props_size(ot);
  ED_object_add_mesh_props(ot);
  ED_object_add_generic_props(ot, true);
}

static int add_primitive_cube_exec(bContext *C, wmOperator *op)
{
  MakePrimitiveData creation_data;
  Object *obedit;
  BMEditMesh *em;
  float loc[3], rot[3], scale[3];
  bool enter_editmode;
  ushort local_view_bits;
  const bool calc_uvs = RNA_boolean_get(op->ptr, "calc_uvs");

  WM_operator_view3d_unit_defaults(C, op);
  ED_object_add_generic_get_opts(
      C, op, 'Z', loc, rot, scale, &enter_editmode, &local_view_bits, nullptr);
  obedit = make_prim_init(C,
                          CTX_DATA_(BLT_I18NCONTEXT_ID_MESH, "Cube"),
                          loc,
                          rot,
                          scale,
                          local_view_bits,
                          &creation_data);

  em = BKE_editmesh_from_object(obedit);

  if (calc_uvs) {
    ED_mesh_uv_ensure(static_cast<Mesh *>(obedit->data), nullptr);
  }

  if (!EDBM_op_call_and_selectf(em,
                                op,
                                "verts.out",
                                false,
                                "create_cube matrix=%m4 size=%f calc_uvs=%b",
                                creation_data.mat,
                                RNA_float_get(op->ptr, "size"),
                                calc_uvs))
  {
    return OPERATOR_CANCELLED;
  }

  /* BMESH_TODO make plane side this: M_SQRT2 - plane (diameter of 1.41 makes it unit size) */
  make_prim_finish(C, obedit, &creation_data, enter_editmode);

  return OPERATOR_FINISHED;
}

void MESH_OT_primitive_cube_add(wmOperatorType *ot)
{
  /* identifiers */
  ot->name = "Add Cube";
<<<<<<< HEAD
  ot->description = "Add a cube mesh";
=======
  ot->description = "Construct a cube mesh that consists of six square faces";
>>>>>>> f41e336a
  ot->idname = "MESH_OT_primitive_cube_add";

  /* api callbacks */
  ot->exec = add_primitive_cube_exec;
  ot->poll = ED_operator_scene_editable;

  /* flags */
  ot->flag = OPTYPE_REGISTER | OPTYPE_UNDO;

  ED_object_add_unit_props_size(ot);
  ED_object_add_mesh_props(ot);
  ED_object_add_generic_props(ot, true);
}

static const EnumPropertyItem fill_type_items[] = {
    {0, "NOTHING", 0, "Nothing", "Don't fill at all"},
    {1, "NGON", 0, "N-Gon", "Use n-gons"},
    {2, "TRIFAN", 0, "Triangle Fan", "Use triangle fans"},
    {0, nullptr, 0, nullptr, nullptr},
};

static int add_primitive_circle_exec(bContext *C, wmOperator *op)
{
  MakePrimitiveData creation_data;
  Object *obedit;
  BMEditMesh *em;
  float loc[3], rot[3];
  bool enter_editmode;
  ushort local_view_bits;
  int cap_end, cap_tri;
  const bool calc_uvs = RNA_boolean_get(op->ptr, "calc_uvs");

  cap_end = RNA_enum_get(op->ptr, "fill_type");
  cap_tri = (cap_end == 2);

  WM_operator_view3d_unit_defaults(C, op);
  ED_object_add_generic_get_opts(
      C, op, 'Z', loc, rot, nullptr, &enter_editmode, &local_view_bits, nullptr);
  obedit = make_prim_init(C,
                          CTX_DATA_(BLT_I18NCONTEXT_ID_MESH, "Circle"),
                          loc,
                          rot,
                          nullptr,
                          local_view_bits,
                          &creation_data);

  em = BKE_editmesh_from_object(obedit);

  if (calc_uvs) {
    ED_mesh_uv_ensure(static_cast<Mesh *>(obedit->data), nullptr);
  }

  if (!EDBM_op_call_and_selectf(
          em,
          op,
          "verts.out",
          false,
          "create_circle segments=%i radius=%f cap_ends=%b cap_tris=%b matrix=%m4 calc_uvs=%b",
          RNA_int_get(op->ptr, "vertices"),
          RNA_float_get(op->ptr, "radius"),
          cap_end,
          cap_tri,
          creation_data.mat,
          calc_uvs))
  {
    return OPERATOR_CANCELLED;
  }

  make_prim_finish(C, obedit, &creation_data, enter_editmode);

  return OPERATOR_FINISHED;
}

void MESH_OT_primitive_circle_add(wmOperatorType *ot)
{
  /* identifiers */
  ot->name = "Add Circle";
  ot->description = "Add a circle mesh";
  ot->idname = "MESH_OT_primitive_circle_add";

  /* api callbacks */
  ot->exec = add_primitive_circle_exec;
  ot->poll = ED_operator_scene_editable;

  /* flags */
  ot->flag = OPTYPE_REGISTER | OPTYPE_UNDO;

  /* props */
  RNA_def_int(ot->srna, "vertices", 32, 3, MESH_ADD_VERTS_MAXI, "Vertices", "", 3, 500);
  ED_object_add_unit_props_radius(ot);
  RNA_def_enum(ot->srna, "fill_type", fill_type_items, 0, "Fill Type", "");

  ED_object_add_mesh_props(ot);
  ED_object_add_generic_props(ot, true);
}

static int add_primitive_cylinder_exec(bContext *C, wmOperator *op)
{
  MakePrimitiveData creation_data;
  Object *obedit;
  BMEditMesh *em;
  float loc[3], rot[3], scale[3];
  bool enter_editmode;
  ushort local_view_bits;
  const int end_fill_type = RNA_enum_get(op->ptr, "end_fill_type");
  const bool cap_end = (end_fill_type != 0);
  const bool cap_tri = (end_fill_type == 2);
  const bool calc_uvs = RNA_boolean_get(op->ptr, "calc_uvs");

  WM_operator_view3d_unit_defaults(C, op);
  ED_object_add_generic_get_opts(
      C, op, 'Z', loc, rot, scale, &enter_editmode, &local_view_bits, nullptr);
  obedit = make_prim_init(C,
                          CTX_DATA_(BLT_I18NCONTEXT_ID_MESH, "Cylinder"),
                          loc,
                          rot,
                          scale,
                          local_view_bits,
                          &creation_data);
  em = BKE_editmesh_from_object(obedit);

  if (calc_uvs) {
    ED_mesh_uv_ensure(static_cast<Mesh *>(obedit->data), nullptr);
  }

  if (!EDBM_op_call_and_selectf(em,
                                op,
                                "verts.out",
                                false,
                                "create_cone segments=%i radius1=%f radius2=%f cap_ends=%b "
                                "cap_tris=%b depth=%f matrix=%m4 calc_uvs=%b",
                                RNA_int_get(op->ptr, "vertices"),
                                RNA_float_get(op->ptr, "radius"),
                                RNA_float_get(op->ptr, "radius"),
                                cap_end,
                                cap_tri,
                                RNA_float_get(op->ptr, "depth"),
                                creation_data.mat,
                                calc_uvs))
  {
    return OPERATOR_CANCELLED;
  }

  make_prim_finish(C, obedit, &creation_data, enter_editmode);

  return OPERATOR_FINISHED;
}

void MESH_OT_primitive_cylinder_add(wmOperatorType *ot)
{
  /* identifiers */
  ot->name = "Add Cylinder";
  ot->description = "Add a cylinder mesh";
  ot->idname = "MESH_OT_primitive_cylinder_add";

  /* api callbacks */
  ot->exec = add_primitive_cylinder_exec;
  ot->poll = ED_operator_scene_editable;

  /* flags */
  ot->flag = OPTYPE_REGISTER | OPTYPE_UNDO;

  /* props */
  RNA_def_int(ot->srna, "vertices", 32, 3, MESH_ADD_VERTS_MAXI, "Vertices", "", 3, 500);
  ED_object_add_unit_props_radius(ot);
  RNA_def_float_distance(
      ot->srna, "depth", 2.0f, 0.0, OBJECT_ADD_SIZE_MAXF, "Depth", "", 0.001, 100.00);
  RNA_def_enum(ot->srna, "end_fill_type", fill_type_items, 1, "Cap Fill Type", "");

  ED_object_add_mesh_props(ot);
  ED_object_add_generic_props(ot, true);
}

static int add_primitive_cone_exec(bContext *C, wmOperator *op)
{
  MakePrimitiveData creation_data;
  Object *obedit;
  BMEditMesh *em;
  float loc[3], rot[3], scale[3];
  bool enter_editmode;
  ushort local_view_bits;
  const int end_fill_type = RNA_enum_get(op->ptr, "end_fill_type");
  const bool cap_end = (end_fill_type != 0);
  const bool cap_tri = (end_fill_type == 2);
  const bool calc_uvs = RNA_boolean_get(op->ptr, "calc_uvs");

  WM_operator_view3d_unit_defaults(C, op);
  ED_object_add_generic_get_opts(
      C, op, 'Z', loc, rot, scale, &enter_editmode, &local_view_bits, nullptr);
  obedit = make_prim_init(C,
                          CTX_DATA_(BLT_I18NCONTEXT_ID_MESH, "Cone"),
                          loc,
                          rot,
                          scale,
                          local_view_bits,
                          &creation_data);
  em = BKE_editmesh_from_object(obedit);

  if (calc_uvs) {
    ED_mesh_uv_ensure(static_cast<Mesh *>(obedit->data), nullptr);
  }

  if (!EDBM_op_call_and_selectf(em,
                                op,
                                "verts.out",
                                false,
                                "create_cone segments=%i radius1=%f radius2=%f cap_ends=%b "
                                "cap_tris=%b depth=%f matrix=%m4 calc_uvs=%b",
                                RNA_int_get(op->ptr, "vertices"),
                                RNA_float_get(op->ptr, "radius1"),
                                RNA_float_get(op->ptr, "radius2"),
                                cap_end,
                                cap_tri,
                                RNA_float_get(op->ptr, "depth"),
                                creation_data.mat,
                                calc_uvs))
  {
    return OPERATOR_CANCELLED;
  }

  make_prim_finish(C, obedit, &creation_data, enter_editmode);

  return OPERATOR_FINISHED;
}

void MESH_OT_primitive_cone_add(wmOperatorType *ot)
{
  /* identifiers */
  ot->name = "Add Cone";
  ot->description = "Add a conic mesh";
  ot->idname = "MESH_OT_primitive_cone_add";

  /* api callbacks */
  ot->exec = add_primitive_cone_exec;
  ot->poll = ED_operator_scene_editable;

  /* flags */
  ot->flag = OPTYPE_REGISTER | OPTYPE_UNDO;

  /* props */
  RNA_def_int(ot->srna, "vertices", 32, 3, MESH_ADD_VERTS_MAXI, "Vertices", "", 3, 500);
  RNA_def_float_distance(
      ot->srna, "radius1", 1.0f, 0.0, OBJECT_ADD_SIZE_MAXF, "Radius 1", "", 0.001, 100.00);
  RNA_def_float_distance(
      ot->srna, "radius2", 0.0f, 0.0, OBJECT_ADD_SIZE_MAXF, "Radius 2", "", 0.0, 100.00);
  RNA_def_float_distance(
      ot->srna, "depth", 2.0f, 0.0, OBJECT_ADD_SIZE_MAXF, "Depth", "", 0.001, 100.00);
  RNA_def_enum(ot->srna, "end_fill_type", fill_type_items, 1, "Base Fill Type", "");

  ED_object_add_mesh_props(ot);
  ED_object_add_generic_props(ot, true);
}

static int add_primitive_grid_exec(bContext *C, wmOperator *op)
{
  MakePrimitiveData creation_data;
  Object *obedit;
  BMEditMesh *em;
  float loc[3], rot[3];
  bool enter_editmode;
  ushort local_view_bits;
  const bool calc_uvs = RNA_boolean_get(op->ptr, "calc_uvs");

  WM_operator_view3d_unit_defaults(C, op);
  ED_object_add_generic_get_opts(
      C, op, 'Z', loc, rot, nullptr, &enter_editmode, &local_view_bits, nullptr);
  obedit = make_prim_init(C,
                          CTX_DATA_(BLT_I18NCONTEXT_ID_MESH, "Grid"),
                          loc,
                          rot,
                          nullptr,
                          local_view_bits,
                          &creation_data);
  em = BKE_editmesh_from_object(obedit);

  if (calc_uvs) {
    ED_mesh_uv_ensure(static_cast<Mesh *>(obedit->data), nullptr);
  }

  if (!EDBM_op_call_and_selectf(
          em,
          op,
          "verts.out",
          false,
          "create_grid x_segments=%i y_segments=%i size=%f matrix=%m4 calc_uvs=%b",
          RNA_int_get(op->ptr, "x_subdivisions"),
          RNA_int_get(op->ptr, "y_subdivisions"),
          RNA_float_get(op->ptr, "size") / 2.0f,
          creation_data.mat,
          calc_uvs))
  {
    return OPERATOR_CANCELLED;
  }

  make_prim_finish(C, obedit, &creation_data, enter_editmode);

  return OPERATOR_FINISHED;
}

void MESH_OT_primitive_grid_add(wmOperatorType *ot)
{
  /* identifiers */
  ot->name = "Add Grid";
<<<<<<< HEAD
  ot->description = "Add a grid mesh";
=======
  ot->description = "Construct a subdivided plane mesh";
>>>>>>> f41e336a
  ot->idname = "MESH_OT_primitive_grid_add";

  /* api callbacks */
  ot->exec = add_primitive_grid_exec;
  ot->poll = ED_operator_scene_editable;

  /* flags */
  ot->flag = OPTYPE_REGISTER | OPTYPE_UNDO;

  /* props */
  /* Note that if you use MESH_ADD_VERTS_MAXI for both x and y at the same time
   * you will still reach impossible values (10^12 vertices or so...). */
  RNA_def_int(
      ot->srna, "x_subdivisions", 10, 1, MESH_ADD_VERTS_MAXI, "X Subdivisions", "", 1, 1000);
  RNA_def_int(
      ot->srna, "y_subdivisions", 10, 1, MESH_ADD_VERTS_MAXI, "Y Subdivisions", "", 1, 1000);

  ED_object_add_unit_props_size(ot);
  ED_object_add_mesh_props(ot);
  ED_object_add_generic_props(ot, true);
}

static int add_primitive_monkey_exec(bContext *C, wmOperator *op)
{
  MakePrimitiveData creation_data;
  Object *obedit;
  BMEditMesh *em;
  float loc[3], rot[3];
  float dia;
  bool enter_editmode;
  ushort local_view_bits;
  const bool calc_uvs = RNA_boolean_get(op->ptr, "calc_uvs");

  WM_operator_view3d_unit_defaults(C, op);
  ED_object_add_generic_get_opts(
      C, op, 'Y', loc, rot, nullptr, &enter_editmode, &local_view_bits, nullptr);

  obedit = make_prim_init(C,
                          CTX_DATA_(BLT_I18NCONTEXT_ID_MESH, "Suzanne"),
                          loc,
                          rot,
                          nullptr,
                          local_view_bits,
                          &creation_data);
  dia = RNA_float_get(op->ptr, "size") / 2.0f;
  mul_mat3_m4_fl(creation_data.mat, dia);

  em = BKE_editmesh_from_object(obedit);

  if (calc_uvs) {
    ED_mesh_uv_ensure(static_cast<Mesh *>(obedit->data), nullptr);
  }

  if (!EDBM_op_call_and_selectf(em,
                                op,
                                "verts.out",
                                false,
                                "create_monkey matrix=%m4 calc_uvs=%b",
                                creation_data.mat,
                                calc_uvs))
  {
    return OPERATOR_CANCELLED;
  }

  make_prim_finish(C, obedit, &creation_data, enter_editmode);

  return OPERATOR_FINISHED;
}

void MESH_OT_primitive_monkey_add(wmOperatorType *ot)
{
  /* identifiers */
  ot->name = "Add Monkey";
  ot->description = "Add a Suzanne mesh";
  ot->idname = "MESH_OT_primitive_monkey_add";

  /* api callbacks */
  ot->exec = add_primitive_monkey_exec;
  ot->poll = ED_operator_scene_editable;

  /* flags */
  ot->flag = OPTYPE_REGISTER | OPTYPE_UNDO;

  /* props */
  ED_object_add_unit_props_size(ot);
  ED_object_add_mesh_props(ot);
  ED_object_add_generic_props(ot, true);
}

static int add_primitive_uvsphere_exec(bContext *C, wmOperator *op)
{
  MakePrimitiveData creation_data;
  Object *obedit;
  BMEditMesh *em;
  float loc[3], rot[3], scale[3];
  bool enter_editmode;
  ushort local_view_bits;
  const bool calc_uvs = RNA_boolean_get(op->ptr, "calc_uvs");

  WM_operator_view3d_unit_defaults(C, op);
  ED_object_add_generic_get_opts(
      C, op, 'Z', loc, rot, scale, &enter_editmode, &local_view_bits, nullptr);
  obedit = make_prim_init(C,
                          CTX_DATA_(BLT_I18NCONTEXT_ID_MESH, "Sphere"),
                          loc,
                          rot,
                          scale,
                          local_view_bits,
                          &creation_data);
  em = BKE_editmesh_from_object(obedit);

  if (calc_uvs) {
    ED_mesh_uv_ensure(static_cast<Mesh *>(obedit->data), nullptr);
  }

  if (!EDBM_op_call_and_selectf(
          em,
          op,
          "verts.out",
          false,
          "create_uvsphere u_segments=%i v_segments=%i radius=%f matrix=%m4 calc_uvs=%b",
          RNA_int_get(op->ptr, "segments"),
          RNA_int_get(op->ptr, "ring_count"),
          RNA_float_get(op->ptr, "radius"),
          creation_data.mat,
          calc_uvs))
  {
    return OPERATOR_CANCELLED;
  }

  make_prim_finish(C, obedit, &creation_data, enter_editmode);

  return OPERATOR_FINISHED;
}

void MESH_OT_primitive_uv_sphere_add(wmOperatorType *ot)
{
  /* identifiers */
  ot->name = "Add UV Sphere";
<<<<<<< HEAD
  ot->description = "Add a UV sphere mesh";
=======
  ot->description =
      "Construct a spherical mesh with quad faces, except for triangle faces at the top and "
      "bottom";
>>>>>>> f41e336a
  ot->idname = "MESH_OT_primitive_uv_sphere_add";

  /* api callbacks */
  ot->exec = add_primitive_uvsphere_exec;
  ot->poll = ED_operator_scene_editable;

  /* flags */
  ot->flag = OPTYPE_REGISTER | OPTYPE_UNDO;

  /* props */
  RNA_def_int(ot->srna, "segments", 32, 3, MESH_ADD_VERTS_MAXI / 100, "Segments", "", 3, 500);
  RNA_def_int(ot->srna, "ring_count", 16, 3, MESH_ADD_VERTS_MAXI / 100, "Rings", "", 3, 500);

  ED_object_add_unit_props_radius(ot);
  ED_object_add_mesh_props(ot);
  ED_object_add_generic_props(ot, true);
}

static int add_primitive_icosphere_exec(bContext *C, wmOperator *op)
{
  MakePrimitiveData creation_data;
  Object *obedit;
  BMEditMesh *em;
  float loc[3], rot[3], scale[3];
  bool enter_editmode;
  ushort local_view_bits;
  const bool calc_uvs = RNA_boolean_get(op->ptr, "calc_uvs");

  WM_operator_view3d_unit_defaults(C, op);
  ED_object_add_generic_get_opts(
      C, op, 'Z', loc, rot, scale, &enter_editmode, &local_view_bits, nullptr);
  obedit = make_prim_init(C,
                          CTX_DATA_(BLT_I18NCONTEXT_ID_MESH, "Icosphere"),
                          loc,
                          rot,
                          scale,
                          local_view_bits,
                          &creation_data);
  em = BKE_editmesh_from_object(obedit);

  if (calc_uvs) {
    ED_mesh_uv_ensure(static_cast<Mesh *>(obedit->data), nullptr);
  }

  if (!EDBM_op_call_and_selectf(
          em,
          op,
          "verts.out",
          false,
          "create_icosphere subdivisions=%i radius=%f matrix=%m4 calc_uvs=%b",
          RNA_int_get(op->ptr, "subdivisions"),
          RNA_float_get(op->ptr, "radius"),
          creation_data.mat,
          calc_uvs))
  {
    return OPERATOR_CANCELLED;
  }

  make_prim_finish(C, obedit, &creation_data, enter_editmode);

  return OPERATOR_FINISHED;
}

void MESH_OT_primitive_ico_sphere_add(wmOperatorType *ot)
{
  /* identifiers */
  ot->name = "Add Ico Sphere";
<<<<<<< HEAD
  ot->description = "Add a Icosphere mesh";
=======
  ot->description = "Construct a spherical mesh that consists of equally sized triangles";
>>>>>>> f41e336a
  ot->idname = "MESH_OT_primitive_ico_sphere_add";

  /* api callbacks */
  ot->exec = add_primitive_icosphere_exec;
  ot->poll = ED_operator_scene_editable;

  /* flags */
  ot->flag = OPTYPE_REGISTER | OPTYPE_UNDO;

  /* props */
  RNA_def_int(ot->srna, "subdivisions", 2, 1, 10, "Subdivisions", "", 1, 8);

  ED_object_add_unit_props_radius(ot);
  ED_object_add_mesh_props(ot);
  ED_object_add_generic_props(ot, true);
}<|MERGE_RESOLUTION|>--- conflicted
+++ resolved
@@ -204,11 +204,7 @@
 {
   /* identifiers */
   ot->name = "Add Cube";
-<<<<<<< HEAD
-  ot->description = "Add a cube mesh";
-=======
-  ot->description = "Construct a cube mesh that consists of six square faces";
->>>>>>> f41e336a
+  ot->description = "Add a cube mesh that consists of six square faces";
   ot->idname = "MESH_OT_primitive_cube_add";
 
   /* api callbacks */
@@ -512,11 +508,7 @@
 {
   /* identifiers */
   ot->name = "Add Grid";
-<<<<<<< HEAD
-  ot->description = "Add a grid mesh";
-=======
-  ot->description = "Construct a subdivided plane mesh";
->>>>>>> f41e336a
+  ot->description = "Add a subdivided plane mesh";
   ot->idname = "MESH_OT_primitive_grid_add";
 
   /* api callbacks */
@@ -656,13 +648,9 @@
 {
   /* identifiers */
   ot->name = "Add UV Sphere";
-<<<<<<< HEAD
-  ot->description = "Add a UV sphere mesh";
-=======
   ot->description =
-      "Construct a spherical mesh with quad faces, except for triangle faces at the top and "
+      "Add a spherical mesh with quad faces, except for triangle faces at the top and "
       "bottom";
->>>>>>> f41e336a
   ot->idname = "MESH_OT_primitive_uv_sphere_add";
 
   /* api callbacks */
@@ -730,11 +718,7 @@
 {
   /* identifiers */
   ot->name = "Add Ico Sphere";
-<<<<<<< HEAD
-  ot->description = "Add a Icosphere mesh";
-=======
-  ot->description = "Construct a spherical mesh that consists of equally sized triangles";
->>>>>>> f41e336a
+  ot->description = "Add a spherical mesh that consists of equally sized triangles";
   ot->idname = "MESH_OT_primitive_ico_sphere_add";
 
   /* api callbacks */
