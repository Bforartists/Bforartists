/*
 * ***** BEGIN GPL LICENSE BLOCK *****
 *
 * This program is free software; you can redistribute it and/or
 * modify it under the terms of the GNU General Public License
 * as published by the Free Software Foundation; either version 2
 * of the License, or (at your option) any later version.
 *
 * This program is distributed in the hope that it will be useful,
 * but WITHOUT ANY WARRANTY; without even the implied warranty of
 * MERCHANTABILITY or FITNESS FOR A PARTICULAR PURPOSE.  See the
 * GNU General Public License for more details.
 *
 * You should have received a copy of the GNU General Public License
 * along with this program; if not, write to the Free Software Foundation,
 * Inc., 51 Franklin Street, Fifth Floor, Boston, MA 02110-1301, USA.
 *
 * The Original Code is Copyright (C) 2004 by Blender Foundation.
 * All rights reserved.
 *
 * The Original Code is: all of this file.
 *
 * Contributor(s): Joseph Eagar
 *
 * ***** END GPL LICENSE BLOCK *****
 */

/** \file blender/editors/mesh/editmesh_tools.c
 *  \ingroup edmesh
 */

#include <stddef.h>

#include "MEM_guardedalloc.h"

#include "DNA_key_types.h"
#include "DNA_material_types.h"
#include "DNA_mesh_types.h"
#include "DNA_meshdata_types.h"
#include "DNA_modifier_types.h"
#include "DNA_object_types.h"
#include "DNA_scene_types.h"

#include "BLI_bitmap.h"
#include "BLI_heap_simple.h"
#include "BLI_listbase.h"
#include "BLI_linklist.h"
#include "BLI_linklist_stack.h"
#include "BLI_noise.h"
#include "BLI_math.h"
#include "BLI_rand.h"
#include "BLI_sort_utils.h"
#include "BLI_string.h"

#include "BKE_editmesh.h"
#include "BKE_context.h"
#include "BKE_deform.h"
#include "BKE_key.h"
#include "BKE_layer.h"
#include "BKE_library.h"
#include "BKE_main.h"
#include "BKE_material.h"
#include "BKE_mesh.h"
#include "BKE_report.h"
#include "BKE_texture.h"

#include "DEG_depsgraph.h"
#include "DEG_depsgraph_build.h"

#include "BLT_translation.h"

#include "RNA_define.h"
#include "RNA_access.h"
#include "RNA_enum_types.h"

#include "WM_api.h"
#include "WM_types.h"

#include "ED_mesh.h"
#include "ED_object.h"
#include "ED_screen.h"
#include "ED_transform.h"
#include "ED_transform_snap_object_context.h"
#include "ED_uvedit.h"
#include "ED_view3d.h"

#include "RE_render_ext.h"

#include "UI_interface.h"
#include "UI_resources.h"

#include "mesh_intern.h"  /* own include */

#include "bmesh_tools.h"

#define USE_FACE_CREATE_SEL_EXTEND

/* -------------------------------------------------------------------- */
/** \name Subdivide Operator
 * \{ */

static int edbm_subdivide_exec(bContext *C, wmOperator *op)
{
	const int cuts = RNA_int_get(op->ptr, "number_cuts");
	const float smooth = RNA_float_get(op->ptr, "smoothness");
	const float fractal = RNA_float_get(op->ptr, "fractal") / 2.5f;
	const float along_normal = RNA_float_get(op->ptr, "fractal_along_normal");

	if (RNA_boolean_get(op->ptr, "ngon") &&
	    RNA_enum_get(op->ptr, "quadcorner") == SUBD_CORNER_STRAIGHT_CUT)
	{
		RNA_enum_set(op->ptr, "quadcorner", SUBD_CORNER_INNERVERT);
	}
	const int quad_corner_type = RNA_enum_get(op->ptr, "quadcorner");
	const bool use_quad_tri = !RNA_boolean_get(op->ptr, "ngon");
	const int seed = RNA_int_get(op->ptr, "seed");

	ViewLayer *view_layer = CTX_data_view_layer(C);
	uint objects_len = 0;
	Object **objects = BKE_view_layer_array_from_objects_in_edit_mode_unique_data(view_layer, CTX_wm_view3d(C), &objects_len);

	for (uint ob_index = 0; ob_index < objects_len; ob_index++) {
		Object *obedit = objects[ob_index];
		BMEditMesh *em = BKE_editmesh_from_object(obedit);

		if (!(em->bm->totedgesel || em->bm->totfacesel)) {
			continue;
		}

		BM_mesh_esubdivide(
		        em->bm, BM_ELEM_SELECT,
		        smooth, SUBD_FALLOFF_LIN, false,
		        fractal, along_normal,
		        cuts,
		        SUBDIV_SELECT_ORIG, quad_corner_type,
		        use_quad_tri, true, false,
		        seed);

		EDBM_update_generic(em, true, true);
	}

	MEM_freeN(objects);

	return OPERATOR_FINISHED;
}

/* Note, these values must match delete_mesh() event values */
static const EnumPropertyItem prop_mesh_cornervert_types[] = {
	{SUBD_CORNER_INNERVERT,     "INNERVERT", 0,      "Inner Vert", ""},
	{SUBD_CORNER_PATH,          "PATH", 0,           "Path", ""},
	{SUBD_CORNER_STRAIGHT_CUT,  "STRAIGHT_CUT", 0,   "Straight Cut", ""},
	{SUBD_CORNER_FAN,           "FAN", 0,            "Fan", ""},
	{0, NULL, 0, NULL, NULL}
};

void MESH_OT_subdivide(wmOperatorType *ot)
{
	PropertyRNA *prop;

	/* identifiers */
	ot->name = "Subdivide";
	ot->description = "Subdivide\nSubdivide selected edges";
	ot->idname = "MESH_OT_subdivide";

	/* api callbacks */
	ot->exec = edbm_subdivide_exec;
	ot->poll = ED_operator_editmesh;

	/* flags */
	ot->flag = OPTYPE_REGISTER | OPTYPE_UNDO;

	/* properties */
	prop = RNA_def_int(ot->srna, "number_cuts", 1, 1, 100, "Number of Cuts", "", 1, 10);
	/* avoid re-using last var because it can cause _very_ high poly meshes and annoy users (or worse crash) */
	RNA_def_property_flag(prop, PROP_SKIP_SAVE);

	RNA_def_float(ot->srna, "smoothness", 0.0f, 0.0f, 1e3f, "Smoothness", "Smoothness factor", 0.0f, 1.0f);

	WM_operatortype_props_advanced_begin(ot);

	RNA_def_boolean(ot->srna, "ngon", true, "Create N-Gons", "When disabled, newly created faces are limited to 3-4 sided faces");
	RNA_def_enum(ot->srna, "quadcorner", prop_mesh_cornervert_types, SUBD_CORNER_STRAIGHT_CUT,
	             "Quad Corner Type", "How to subdivide quad corners (anything other than Straight Cut will prevent ngons)");

	RNA_def_float(ot->srna, "fractal", 0.0f, 0.0f, 1e6f, "Fractal", "Fractal randomness factor", 0.0f, 1000.0f);
	RNA_def_float(ot->srna, "fractal_along_normal", 0.0f, 0.0f, 1.0f,
	              "Along Normal", "Apply fractal displacement along normal only", 0.0f, 1.0f);
	RNA_def_int(ot->srna, "seed", 0, 0, INT_MAX, "Random Seed", "Seed for the random number generator", 0, 255);
}

/** \} */

/* -------------------------------------------------------------------- */
/** \name Edge Ring Subdivide Operator
 *
 * Bridge code shares props.
 *
 * \{ */

struct EdgeRingOpSubdProps {
	int interp_mode;
	int cuts;
	float smooth;

	int profile_shape;
	float profile_shape_factor;
};


static void mesh_operator_edgering_props(wmOperatorType *ot, const int cuts_min, const int cuts_default)
{
	/* Note, these values must match delete_mesh() event values */
	static const EnumPropertyItem prop_subd_edgering_types[] = {
		{SUBD_RING_INTERP_LINEAR, "LINEAR", 0, "Linear", ""},
		{SUBD_RING_INTERP_PATH, "PATH", 0, "Blend Path", ""},
		{SUBD_RING_INTERP_SURF, "SURFACE", 0, "Blend Surface", ""},
		{0, NULL, 0, NULL, NULL}
	};

	PropertyRNA *prop;

	prop = RNA_def_int(ot->srna, "number_cuts", cuts_default, 0, 1000, "Number of Cuts", "", cuts_min, 64);
	RNA_def_property_flag(prop, PROP_SKIP_SAVE);

	RNA_def_enum(ot->srna, "interpolation", prop_subd_edgering_types, SUBD_RING_INTERP_PATH,
	             "Interpolation", "Interpolation method");

	RNA_def_float(ot->srna, "smoothness", 1.0f, 0.0f, 1e3f,
	              "Smoothness", "Smoothness factor", 0.0f, 2.0f);

	/* profile-shape */
	RNA_def_float(ot->srna, "profile_shape_factor", 0.0f, -1e3f, 1e3f,
	              "Profile Factor", "How much intermediary new edges are shrunk/expanded", -2.0f, 2.0f);

	prop = RNA_def_property(ot->srna, "profile_shape", PROP_ENUM, PROP_NONE);
	RNA_def_property_enum_items(prop, rna_enum_proportional_falloff_curve_only_items);
	RNA_def_property_enum_default(prop, PROP_SMOOTH);
	RNA_def_property_ui_text(prop, "Profile Shape", "Shape of the profile");
	RNA_def_property_translation_context(prop, BLT_I18NCONTEXT_ID_CURVE); /* Abusing id_curve :/ */
}

static void mesh_operator_edgering_props_get(wmOperator *op, struct EdgeRingOpSubdProps *op_props)
{
	op_props->interp_mode = RNA_enum_get(op->ptr, "interpolation");
	op_props->cuts = RNA_int_get(op->ptr, "number_cuts");
	op_props->smooth = RNA_float_get(op->ptr, "smoothness");

	op_props->profile_shape = RNA_enum_get(op->ptr, "profile_shape");
	op_props->profile_shape_factor = RNA_float_get(op->ptr, "profile_shape_factor");
}

static int edbm_subdivide_edge_ring_exec(bContext *C, wmOperator *op)
{

	ViewLayer *view_layer = CTX_data_view_layer(C);
	uint objects_len = 0;
	Object **objects = BKE_view_layer_array_from_objects_in_edit_mode_unique_data(view_layer, CTX_wm_view3d(C), &objects_len);
	struct EdgeRingOpSubdProps op_props;

	mesh_operator_edgering_props_get(op, &op_props);

	for (uint ob_index = 0; ob_index < objects_len; ob_index++) {
		Object *obedit = objects[ob_index];
		BMEditMesh *em = BKE_editmesh_from_object(obedit);

		if (em->bm->totedgesel == 0) {
			continue;
		}

		if (!EDBM_op_callf(
		        em, op,
		        "subdivide_edgering edges=%he interp_mode=%i cuts=%i smooth=%f "
		        "profile_shape=%i profile_shape_factor=%f",
		        BM_ELEM_SELECT, op_props.interp_mode, op_props.cuts, op_props.smooth,
		        op_props.profile_shape, op_props.profile_shape_factor))
		{
			continue;
		}

		EDBM_update_generic(em, true, true);
	}

	MEM_freeN(objects);
	return OPERATOR_FINISHED;
}

void MESH_OT_subdivide_edgering(wmOperatorType *ot)
{
	/* identifiers */
	ot->name = "Subdivide Edge-Ring";
	ot->description = "Subdivide Edge-Ring\nSubdivide an Edge-Ring";
	ot->idname = "MESH_OT_subdivide_edgering";

	/* api callbacks */
	ot->exec = edbm_subdivide_edge_ring_exec;
	ot->poll = ED_operator_editmesh;

	/* flags */
	ot->flag = OPTYPE_REGISTER | OPTYPE_UNDO;

	/* properties */
	mesh_operator_edgering_props(ot, 1, 10);
}

/** \} */

/* -------------------------------------------------------------------- */
/** \name Un-Subdivide Operator
 * \{ */

static int edbm_unsubdivide_exec(bContext *C, wmOperator *op)
{
	const int iterations = RNA_int_get(op->ptr, "iterations");
	ViewLayer *view_layer = CTX_data_view_layer(C);
	uint objects_len = 0;
	Object **objects = BKE_view_layer_array_from_objects_in_edit_mode(view_layer, CTX_wm_view3d(C), &objects_len);
	for (uint ob_index = 0; ob_index < objects_len; ob_index++) {
		Object *obedit = objects[ob_index];
		BMEditMesh *em = BKE_editmesh_from_object(obedit);

		if ((em->bm->totvertsel == 0) &&
		    (em->bm->totedgesel == 0) &&
		    (em->bm->totfacesel == 0))
		{
			continue;
		}

		BMOperator bmop;
		EDBM_op_init(em, &bmop, op,
	               "unsubdivide verts=%hv iterations=%i", BM_ELEM_SELECT, iterations);

		BMO_op_exec(em->bm, &bmop);

		if (!EDBM_op_finish(em, &bmop, op, true)) {
			continue;
		}

		if ((em->selectmode & SCE_SELECT_VERTEX) == 0) {
			EDBM_selectmode_flush_ex(em, SCE_SELECT_VERTEX);  /* need to flush vert->face first */
		}
		EDBM_selectmode_flush(em);

		EDBM_update_generic(em, true, true);
	}
	MEM_freeN(objects);

	return OPERATOR_FINISHED;
}

void MESH_OT_unsubdivide(wmOperatorType *ot)
{
	/* identifiers */
	ot->name = "Un-Subdivide";
	ot->description = "Un-Subdivide\nUnSubdivide selected edges & faces";
	ot->idname = "MESH_OT_unsubdivide";

	/* api callbacks */
	ot->exec = edbm_unsubdivide_exec;
	ot->poll = ED_operator_editmesh;

	/* flags */
	ot->flag = OPTYPE_REGISTER | OPTYPE_UNDO;

	/* props */
	RNA_def_int(ot->srna, "iterations", 2, 1, 1000, "Iterations", "Number of times to unsubdivide", 1, 100);
}

void EDBM_project_snap_verts(bContext *C, ARegion *ar, BMEditMesh *em)
{
	Main *bmain = CTX_data_main(C);
	Object *obedit = em->ob;
	BMIter iter;
	BMVert *eve;

	ED_view3d_init_mats_rv3d(obedit, ar->regiondata);

	struct SnapObjectContext *snap_context = ED_transform_snap_object_context_create_view3d(
	        bmain, CTX_data_scene(C), CTX_data_depsgraph(C), 0,
	        ar, CTX_wm_view3d(C));

	BM_ITER_MESH (eve, &iter, em->bm, BM_VERTS_OF_MESH) {
		if (BM_elem_flag_test(eve, BM_ELEM_SELECT)) {
			float mval[2], co_proj[3];
			if (ED_view3d_project_float_object(ar, eve->co, mval, V3D_PROJ_TEST_NOP) == V3D_PROJ_RET_OK) {
				if (ED_transform_snap_object_project_view3d(
				        snap_context,
				        SCE_SNAP_MODE_FACE,
				        &(const struct SnapObjectParams){
				            .snap_select = SNAP_NOT_ACTIVE,
				            .use_object_edit_cage = false,
				            .use_occlusion_test = true,
				        },
				        mval, NULL,
				        co_proj, NULL))
				{
					mul_v3_m4v3(eve->co, obedit->imat, co_proj);
				}
			}
		}
	}

	ED_transform_snap_object_context_destroy(snap_context);
}

/** \} */

/* -------------------------------------------------------------------- */
/** \name Delete Operator
 * \{ */

/* Note, these values must match delete_mesh() event values */
enum {
	MESH_DELETE_VERT      = 0,
	MESH_DELETE_EDGE      = 1,
	MESH_DELETE_FACE      = 2,
	MESH_DELETE_EDGE_FACE = 3,
	MESH_DELETE_ONLY_FACE = 4,
};

static void edbm_report_delete_info(ReportList *reports, const int totelem_old[3], const int totelem_new[3])
{
	BKE_reportf(reports, RPT_INFO,
	            "Removed: %d vertices, %d edges, %d faces",
	            totelem_old[0] - totelem_new[0], totelem_old[1] - totelem_new[1], totelem_old[2] - totelem_new[2]);
}

static int edbm_delete_exec(bContext *C, wmOperator *op)
{
	ViewLayer *view_layer = CTX_data_view_layer(C);

	uint objects_len = 0;
	Object **objects = BKE_view_layer_array_from_objects_in_edit_mode_unique_data(view_layer, CTX_wm_view3d(C), &objects_len);
	bool changed_multi = false;

	for (uint ob_index = 0; ob_index < objects_len; ob_index++) {
		Object *obedit = objects[ob_index];
		BMEditMesh *em = BKE_editmesh_from_object(obedit);
		const int type = RNA_enum_get(op->ptr, "type");

		switch (type) {
			case MESH_DELETE_VERT: /* Erase Vertices */
				if (!(em->bm->totvertsel &&
				      EDBM_op_callf(em, op, "delete geom=%hv context=%i", BM_ELEM_SELECT, DEL_VERTS)))
				{
					continue;
				}
				break;
			case MESH_DELETE_EDGE: /* Erase Edges */
				if (!(em->bm->totedgesel &&
				      EDBM_op_callf(em, op, "delete geom=%he context=%i", BM_ELEM_SELECT, DEL_EDGES)))
				{
					continue;
				}
				break;
			case MESH_DELETE_FACE: /* Erase Faces */
				if (!(em->bm->totfacesel &&
				      EDBM_op_callf(em, op, "delete geom=%hf context=%i", BM_ELEM_SELECT, DEL_FACES)))
				{
					continue;
				}
				break;
			case MESH_DELETE_EDGE_FACE:
				/* Edges and Faces */
				if (!((em->bm->totedgesel || em->bm->totfacesel) &&
				      EDBM_op_callf(em, op, "delete geom=%hef context=%i", BM_ELEM_SELECT, DEL_EDGESFACES)))
				{
					continue;
				}
				break;
			case MESH_DELETE_ONLY_FACE:
				/* Only faces. */
				if (!(em->bm->totfacesel &&
				      EDBM_op_callf(em, op, "delete geom=%hf context=%i", BM_ELEM_SELECT, DEL_ONLYFACES)))
				{
					continue;
				}
				break;
			default:
				BLI_assert(0);
				break;
		}

		changed_multi = true;

		EDBM_flag_disable_all(em, BM_ELEM_SELECT);

		EDBM_update_generic(em, true, true);
	}

	MEM_freeN(objects);

	return changed_multi ? OPERATOR_FINISHED : OPERATOR_CANCELLED;
}

void MESH_OT_delete(wmOperatorType *ot)
{
	static const EnumPropertyItem prop_mesh_delete_types[] = {
		{MESH_DELETE_VERT,      "VERT",      0, "Vertices", ""},
		{MESH_DELETE_EDGE,      "EDGE",      0, "Edges", ""},
		{MESH_DELETE_FACE,      "FACE",      0, "Faces", ""},
		{MESH_DELETE_EDGE_FACE, "EDGE_FACE", 0, "Only Edges & Faces", ""},
		{MESH_DELETE_ONLY_FACE, "ONLY_FACE", 0, "Only Faces", ""},
		{0, NULL, 0, NULL, NULL}
	};

	/* identifiers */
	ot->name = "Delete";
	ot->description = "Delete\nDelete selected vertices, edges or faces";
	ot->idname = "MESH_OT_delete";

	/* api callbacks */
	ot->invoke = WM_menu_invoke;
	ot->exec = edbm_delete_exec;

	ot->poll = ED_operator_editmesh;

	/* flags */
	ot->flag = OPTYPE_REGISTER | OPTYPE_UNDO;

	/* props */
	ot->prop = RNA_def_enum(ot->srna, "type", prop_mesh_delete_types, MESH_DELETE_VERT,
	                        "Type", "Method used for deleting mesh data");
	RNA_def_property_flag(ot->prop, PROP_HIDDEN | PROP_SKIP_SAVE);
}

/** \} */

/* -------------------------------------------------------------------- */
/** \name Delete Loose Operator
 * \{ */

static bool bm_face_is_loose(BMFace *f)
{
	BMLoop *l_iter, *l_first;

	l_iter = l_first = BM_FACE_FIRST_LOOP(f);
	do {
		if (!BM_edge_is_boundary(l_iter->e)) {
			return false;
		}
	} while ((l_iter = l_iter->next) != l_first);

	return true;
}

static int edbm_delete_loose_exec(bContext *C, wmOperator *op)
{
	ViewLayer *view_layer = CTX_data_view_layer(C);
	int totelem_old_sel[3];
	int totelem_old[3];

	uint objects_len = 0;
	Object **objects = BKE_view_layer_array_from_objects_in_edit_mode_unique_data(view_layer, CTX_wm_view3d(C), &objects_len);

	EDBM_mesh_stats_multi(objects, objects_len, totelem_old, totelem_old_sel);

	const bool use_verts = (RNA_boolean_get(op->ptr, "use_verts") && totelem_old_sel[0]);
	const bool use_edges = (RNA_boolean_get(op->ptr, "use_edges") && totelem_old_sel[1]);
	const bool use_faces = (RNA_boolean_get(op->ptr, "use_faces") && totelem_old_sel[2]);

	for (uint ob_index = 0; ob_index < objects_len; ob_index++) {
		Object *obedit = objects[ob_index];

		BMEditMesh *em = BKE_editmesh_from_object(obedit);
		BMesh *bm = em->bm;
		BMIter iter;

		BM_mesh_elem_hflag_disable_all(bm, BM_VERT | BM_EDGE | BM_FACE, BM_ELEM_TAG, false);

		if (use_faces) {
			BMFace *f;

			BM_ITER_MESH (f, &iter, bm, BM_FACES_OF_MESH) {
				if (BM_elem_flag_test(f, BM_ELEM_SELECT)) {
					BM_elem_flag_set(f, BM_ELEM_TAG, bm_face_is_loose(f));
				}
			}

			BM_mesh_delete_hflag_context(bm, BM_ELEM_TAG, DEL_FACES);
		}

		if (use_edges) {
			BMEdge *e;

			BM_ITER_MESH (e, &iter, bm, BM_EDGES_OF_MESH) {
				if (BM_elem_flag_test(e, BM_ELEM_SELECT)) {
					BM_elem_flag_set(e, BM_ELEM_TAG, BM_edge_is_wire(e));
				}
			}

			BM_mesh_delete_hflag_context(bm, BM_ELEM_TAG, DEL_EDGES);
		}

		if (use_verts) {
			BMVert *v;

			BM_ITER_MESH (v, &iter, bm, BM_VERTS_OF_MESH) {
				if (BM_elem_flag_test(v, BM_ELEM_SELECT)) {
					BM_elem_flag_set(v, BM_ELEM_TAG, (v->e == NULL));
				}
			}

			BM_mesh_delete_hflag_context(bm, BM_ELEM_TAG, DEL_VERTS);
		}

		EDBM_flag_disable_all(em, BM_ELEM_SELECT);

		EDBM_update_generic(em, true, true);
	}

	int totelem_new[3];
	EDBM_mesh_stats_multi(objects, objects_len, totelem_new, NULL);

	edbm_report_delete_info(op->reports, totelem_old, totelem_new);

	MEM_freeN(objects);

	return OPERATOR_FINISHED;
}


void MESH_OT_delete_loose(wmOperatorType *ot)
{
	/* identifiers */
	ot->name = "Delete Loose";
	ot->description = "Delete Loose\nDelete loose vertices, edges or faces";
	ot->idname = "MESH_OT_delete_loose";

	/* api callbacks */
	ot->exec = edbm_delete_loose_exec;

	ot->poll = ED_operator_editmesh;

	/* flags */
	ot->flag = OPTYPE_REGISTER | OPTYPE_UNDO;

	/* props */
	RNA_def_boolean(ot->srna, "use_verts", true, "Vertices", "Remove loose vertices");
	RNA_def_boolean(ot->srna, "use_edges", true, "Edges", "Remove loose edges");
	RNA_def_boolean(ot->srna, "use_faces", false, "Faces", "Remove loose faces");
}

/** \} */

/* -------------------------------------------------------------------- */
/** \name Collapse Edge Operator
 * \{ */

static int edbm_collapse_edge_exec(bContext *C, wmOperator *op)
{
	ViewLayer *view_layer = CTX_data_view_layer(C);
	uint objects_len = 0;
	Object **objects = BKE_view_layer_array_from_objects_in_edit_mode_unique_data(view_layer, CTX_wm_view3d(C), &objects_len);
	for (uint ob_index = 0; ob_index < objects_len; ob_index++) {
		Object *obedit = objects[ob_index];
		BMEditMesh *em = BKE_editmesh_from_object(obedit);

		if (em->bm->totedgesel == 0) {
			continue;
		}

		if (!EDBM_op_callf(em, op, "collapse edges=%he uvs=%b", BM_ELEM_SELECT, true)) {
			continue;
		}

		EDBM_update_generic(em, true, true);
	}
	MEM_freeN(objects);

	return OPERATOR_FINISHED;
}

void MESH_OT_edge_collapse(wmOperatorType *ot)
{
	/* identifiers */
	ot->name = "Edge Collapse";
	ot->description = "Edge Collapse\nCollapse selected edges";
	ot->idname = "MESH_OT_edge_collapse";

	/* api callbacks */
	ot->exec = edbm_collapse_edge_exec;
	ot->poll = ED_operator_editmesh;

	/* flags */
	ot->flag = OPTYPE_REGISTER | OPTYPE_UNDO;
}

/** \} */

/* -------------------------------------------------------------------- */
/** \name Create Edge/Face Operator
 * \{ */

static bool edbm_add_edge_face__smooth_get(BMesh *bm)
{
	BMEdge *e;
	BMIter iter;

	unsigned int vote_on_smooth[2] = {0, 0};

	BM_ITER_MESH (e, &iter, bm, BM_EDGES_OF_MESH) {
		if (BM_elem_flag_test(e, BM_ELEM_SELECT) && e->l) {
			vote_on_smooth[BM_elem_flag_test_bool(e->l->f, BM_ELEM_SMOOTH)]++;
		}
	}

	return (vote_on_smooth[0] < vote_on_smooth[1]);
}

#ifdef USE_FACE_CREATE_SEL_EXTEND
/**
 * Function used to get a fixed number of edges linked to a vertex that passes a test function.
 * This is used so we can request all boundary edges connected to a vertex for eg.
 */
static int edbm_add_edge_face_exec__vert_edge_lookup(
        BMVert *v, BMEdge *e_used, BMEdge **e_arr, const int e_arr_len,
        bool (* func)(const BMEdge *))
{
	BMIter iter;
	BMEdge *e_iter;
	int i = 0;
	BM_ITER_ELEM (e_iter, &iter, v, BM_EDGES_OF_VERT) {
		if (BM_elem_flag_test(e_iter, BM_ELEM_HIDDEN) == false) {
			if ((e_used == NULL) || (e_used != e_iter)) {
				if (func(e_iter)) {
					e_arr[i++] = e_iter;
					if (i >= e_arr_len) {
						break;
					}
				}
			}
		}
	}
	return i;
}

static BMElem *edbm_add_edge_face_exec__tricky_extend_sel(BMesh *bm)
{
	BMIter iter;
	bool found = false;

	if (bm->totvertsel == 1 && bm->totedgesel == 0 && bm->totfacesel == 0) {
		/* first look for 2 boundary edges */
		BMVert *v;

		BM_ITER_MESH (v, &iter, bm, BM_VERTS_OF_MESH) {
			if (BM_elem_flag_test(v, BM_ELEM_SELECT)) {
				found = true;
				break;
			}
		}

		if (found) {
			BMEdge *ed_pair[3];
			if (
			    ((edbm_add_edge_face_exec__vert_edge_lookup(v, NULL, ed_pair, 3, BM_edge_is_wire) == 2) &&
			     (BM_edge_share_face_check(ed_pair[0], ed_pair[1]) == false)) ||

			    ((edbm_add_edge_face_exec__vert_edge_lookup(v, NULL, ed_pair, 3, BM_edge_is_boundary) == 2) &&
			     (BM_edge_share_face_check(ed_pair[0], ed_pair[1]) == false))
			    )
			{
				BMEdge *e_other = BM_edge_exists(
				        BM_edge_other_vert(ed_pair[0], v),
				        BM_edge_other_vert(ed_pair[1], v));
				BM_edge_select_set(bm, ed_pair[0], true);
				BM_edge_select_set(bm, ed_pair[1], true);
				if (e_other) {
					BM_edge_select_set(bm, e_other, true);
				}
				return (BMElem *)v;
			}
		}
	}
	else if (bm->totvertsel == 2 && bm->totedgesel == 1 && bm->totfacesel == 0) {
		/* first look for 2 boundary edges */
		BMEdge *e;

		BM_ITER_MESH (e, &iter, bm, BM_EDGES_OF_MESH) {
			if (BM_elem_flag_test(e, BM_ELEM_SELECT)) {
				found = true;
				break;
			}
		}
		if (found) {
			BMEdge *ed_pair_v1[2];
			BMEdge *ed_pair_v2[2];
			if (
			    ((edbm_add_edge_face_exec__vert_edge_lookup(e->v1, e, ed_pair_v1, 2, BM_edge_is_wire) == 1) &&
			     (edbm_add_edge_face_exec__vert_edge_lookup(e->v2, e, ed_pair_v2, 2, BM_edge_is_wire) == 1) &&
			     (BM_edge_share_face_check(e, ed_pair_v1[0]) == false) &&
			     (BM_edge_share_face_check(e, ed_pair_v2[0]) == false)) ||

#if 1  /* better support mixed cases [#37203] */
			    ((edbm_add_edge_face_exec__vert_edge_lookup(e->v1, e, ed_pair_v1, 2, BM_edge_is_wire)     == 1) &&
			     (edbm_add_edge_face_exec__vert_edge_lookup(e->v2, e, ed_pair_v2, 2, BM_edge_is_boundary) == 1) &&
			     (BM_edge_share_face_check(e, ed_pair_v1[0]) == false) &&
			     (BM_edge_share_face_check(e, ed_pair_v2[0]) == false)) ||

			    ((edbm_add_edge_face_exec__vert_edge_lookup(e->v1, e, ed_pair_v1, 2, BM_edge_is_boundary) == 1) &&
			     (edbm_add_edge_face_exec__vert_edge_lookup(e->v2, e, ed_pair_v2, 2, BM_edge_is_wire)     == 1) &&
			     (BM_edge_share_face_check(e, ed_pair_v1[0]) == false) &&
			     (BM_edge_share_face_check(e, ed_pair_v2[0]) == false)) ||
#endif

			    ((edbm_add_edge_face_exec__vert_edge_lookup(e->v1, e, ed_pair_v1, 2, BM_edge_is_boundary) == 1) &&
			     (edbm_add_edge_face_exec__vert_edge_lookup(e->v2, e, ed_pair_v2, 2, BM_edge_is_boundary) == 1) &&
			     (BM_edge_share_face_check(e, ed_pair_v1[0]) == false) &&
			     (BM_edge_share_face_check(e, ed_pair_v2[0]) == false))
			    )
			{
				BMVert *v1_other = BM_edge_other_vert(ed_pair_v1[0], e->v1);
				BMVert *v2_other = BM_edge_other_vert(ed_pair_v2[0], e->v2);
				BMEdge *e_other = (v1_other != v2_other) ? BM_edge_exists(v1_other, v2_other) : NULL;
				BM_edge_select_set(bm, ed_pair_v1[0], true);
				BM_edge_select_set(bm, ed_pair_v2[0], true);
				if (e_other) {
					BM_edge_select_set(bm, e_other, true);
				}
				return (BMElem *)e;
			}
		}
	}

	return NULL;
}
static void edbm_add_edge_face_exec__tricky_finalize_sel(BMesh *bm, BMElem *ele_desel, BMFace *f)
{
	/* now we need to find the edge that isnt connected to this element */
	BM_select_history_clear(bm);

	/* Notes on hidden geometry:
	 * - un-hide the face since its possible hidden was copied when copying surrounding face attributes.
	 * - un-hide before adding to select history
	 *   since we may extend into an existing, hidden vert/edge.
	 */

	BM_elem_flag_disable(f, BM_ELEM_HIDDEN);
	BM_face_select_set(bm, f, false);

	if (ele_desel->head.htype == BM_VERT) {
		BMLoop *l = BM_face_vert_share_loop(f, (BMVert *)ele_desel);
		BLI_assert(f->len == 3);
		BM_vert_select_set(bm, (BMVert *)ele_desel, false);
		BM_edge_select_set(bm, l->next->e, true);
		BM_select_history_store(bm, l->next->e);
	}
	else {
		BMLoop *l = BM_face_edge_share_loop(f, (BMEdge *)ele_desel);
		BLI_assert(f->len == 4 || f->len == 3);

		BM_edge_select_set(bm, (BMEdge *)ele_desel, false);
		if (f->len == 4) {
			BMEdge *e_active = l->next->next->e;
			BM_elem_flag_disable(e_active, BM_ELEM_HIDDEN);
			BM_edge_select_set(bm, e_active, true);
			BM_select_history_store(bm, e_active);
		}
		else {
			BMVert *v_active = l->next->next->v;
			BM_elem_flag_disable(v_active, BM_ELEM_HIDDEN);
			BM_vert_select_set(bm, v_active, true);
			BM_select_history_store(bm, v_active);
		}
	}
}
#endif  /* USE_FACE_CREATE_SEL_EXTEND */

static int edbm_add_edge_face_exec(bContext *C, wmOperator *op)
{
	/* when this is used to dissolve we could avoid this, but checking isnt too slow */

	ViewLayer *view_layer = CTX_data_view_layer(C);
	uint objects_len = 0;
	Object **objects = BKE_view_layer_array_from_objects_in_edit_mode_unique_data(view_layer, CTX_wm_view3d(C), &objects_len);
	for (uint ob_index = 0; ob_index < objects_len; ob_index++) {
		Object *obedit = objects[ob_index];
		BMEditMesh *em = BKE_editmesh_from_object(obedit);

		if ((em->bm->totvertsel == 0) &&
		    (em->bm->totedgesel == 0) &&
		    (em->bm->totvertsel == 0))
		{
			continue;
		}

		bool use_smooth = edbm_add_edge_face__smooth_get(em->bm);
		int totedge_orig = em->bm->totedge;
		int totface_orig = em->bm->totface;

		BMOperator bmop;
#ifdef USE_FACE_CREATE_SEL_EXTEND
		BMElem *ele_desel;
		BMFace *ele_desel_face;

		/* be extra clever, figure out if a partial selection should be extended so we can create geometry
		 * with single vert or single edge selection */
		ele_desel = edbm_add_edge_face_exec__tricky_extend_sel(em->bm);
#endif
		if (!EDBM_op_init(
		            em, &bmop, op,
		            "contextual_create geom=%hfev mat_nr=%i use_smooth=%b",
		            BM_ELEM_SELECT, em->mat_nr, use_smooth))
		{
			continue;
		}

		BMO_op_exec(em->bm, &bmop);

		/* cancel if nothing was done */
		if ((totedge_orig == em->bm->totedge) &&
		    (totface_orig == em->bm->totface))
		{
			EDBM_op_finish(em, &bmop, op, true);
			continue;
		}
#ifdef USE_FACE_CREATE_SEL_EXTEND
		/* normally we would want to leave the new geometry selected,
		 * but being able to press F many times to add geometry is too useful! */
		if (ele_desel &&
		    (BMO_slot_buffer_count(bmop.slots_out, "faces.out") == 1) &&
		    (ele_desel_face = BMO_slot_buffer_get_first(bmop.slots_out, "faces.out")))
		{
			edbm_add_edge_face_exec__tricky_finalize_sel(em->bm, ele_desel, ele_desel_face);
		}
		else
#endif
		{
			/* Newly created faces may include existing hidden edges,
			 * copying face data from surrounding, may have copied hidden face flag too.
			 *
			 * Important that faces use flushing since 'edges.out' wont include hidden edges that already existed.
			 */
			BMO_slot_buffer_hflag_disable(em->bm, bmop.slots_out, "faces.out", BM_FACE, BM_ELEM_HIDDEN, true);
			BMO_slot_buffer_hflag_disable(em->bm, bmop.slots_out, "edges.out", BM_EDGE, BM_ELEM_HIDDEN, false);

			BMO_slot_buffer_hflag_enable(em->bm, bmop.slots_out, "faces.out", BM_FACE, BM_ELEM_SELECT, true);
			BMO_slot_buffer_hflag_enable(em->bm, bmop.slots_out, "edges.out", BM_EDGE, BM_ELEM_SELECT, true);
		}

		if (!EDBM_op_finish(em, &bmop, op, true)) {
			continue;
		}

		EDBM_update_generic(em, true, true);
	}
	MEM_freeN(objects);

	return OPERATOR_FINISHED;
}

void MESH_OT_edge_face_add(wmOperatorType *ot)
{
	/* identifiers */
	ot->name = "Make Edge/Face";
	ot->description = "Make Edge/Face\nAdd an edge or face to selected";
	ot->idname = "MESH_OT_edge_face_add";

	/* api callbacks */
	ot->exec = edbm_add_edge_face_exec;
	ot->poll = ED_operator_editmesh;

	/* flags */
	ot->flag = OPTYPE_REGISTER | OPTYPE_UNDO;
}

/** \} */

/* -------------------------------------------------------------------- */
/** \name Mark Edge (Seam) Operator
 * \{ */

static int edbm_mark_seam_exec(bContext *C, wmOperator *op)
{
	Scene *scene = CTX_data_scene(C);
	ViewLayer *view_layer = CTX_data_view_layer(C);
	BMEdge *eed;
	BMIter iter;
	const bool clear = RNA_boolean_get(op->ptr, "clear");

	uint objects_len = 0;
	Object **objects = BKE_view_layer_array_from_objects_in_edit_mode_unique_data(view_layer, CTX_wm_view3d(C), &objects_len);
	for (uint ob_index = 0; ob_index < objects_len; ob_index++) {
		Object *obedit = objects[ob_index];
		BMEditMesh *em = BKE_editmesh_from_object(obedit);
		BMesh *bm = em->bm;

		if (bm->totedgesel == 0) {
			continue;
		}

		if (clear) {
			BM_ITER_MESH (eed, &iter, bm, BM_EDGES_OF_MESH) {
				if (!BM_elem_flag_test(eed, BM_ELEM_SELECT) || BM_elem_flag_test(eed, BM_ELEM_HIDDEN)) {
					continue;
				}

				BM_elem_flag_disable(eed, BM_ELEM_SEAM);
			}
		}
		else {
			BM_ITER_MESH (eed, &iter, bm, BM_EDGES_OF_MESH) {
				if (!BM_elem_flag_test(eed, BM_ELEM_SELECT) || BM_elem_flag_test(eed, BM_ELEM_HIDDEN)) {
					continue;
				}
				BM_elem_flag_enable(eed, BM_ELEM_SEAM);
			}
		}

		ED_uvedit_live_unwrap(scene, obedit);
		EDBM_update_generic(em, true, false);
	}
	MEM_freeN(objects);

	return OPERATOR_FINISHED;
}

void MESH_OT_mark_seam(wmOperatorType *ot)
{
	PropertyRNA *prop;

	/* identifiers */
	ot->name = "Mark Seam";
	ot->idname = "MESH_OT_mark_seam";
	ot->description = "Mark Seam\nMark selected edges as a UV seam";

	/* api callbacks */
	ot->exec = edbm_mark_seam_exec;
	ot->poll = ED_operator_editmesh;

	/* flags */
	ot->flag = OPTYPE_REGISTER | OPTYPE_UNDO;

	prop = RNA_def_boolean(ot->srna, "clear", 0, "Clear", "");
	RNA_def_property_flag(prop, PROP_HIDDEN | PROP_SKIP_SAVE);

	WM_operatortype_props_advanced_begin(ot);
}

/** \} */

/* -------------------------------------------------------------------- */
/** \name Mark Edge (Sharp) Operator
 * \{ */

static int edbm_mark_sharp_exec(bContext *C, wmOperator *op)
{
	BMEdge *eed;
	BMIter iter;
	const bool clear = RNA_boolean_get(op->ptr, "clear");
	const bool use_verts = RNA_boolean_get(op->ptr, "use_verts");
	ViewLayer *view_layer = CTX_data_view_layer(C);

	uint objects_len = 0;
	Object **objects = BKE_view_layer_array_from_objects_in_edit_mode_unique_data(view_layer, CTX_wm_view3d(C), &objects_len);
	for (uint ob_index = 0; ob_index < objects_len; ob_index++) {
		Object *obedit = objects[ob_index];
		BMEditMesh *em = BKE_editmesh_from_object(obedit);
		BMesh *bm = em->bm;

		if (bm->totedgesel == 0) {
			continue;
		}

		BM_ITER_MESH (eed, &iter, bm, BM_EDGES_OF_MESH) {
			if (use_verts) {
				if (!(BM_elem_flag_test(eed->v1, BM_ELEM_SELECT) || BM_elem_flag_test(eed->v2, BM_ELEM_SELECT))) {
					continue;
				}
			}
			else if (!BM_elem_flag_test(eed, BM_ELEM_SELECT)) {
				continue;
			}

			BM_elem_flag_set(eed, BM_ELEM_SMOOTH, clear);
		}

		EDBM_update_generic(em, true, false);
	}
	MEM_freeN(objects);

	return OPERATOR_FINISHED;
}

void MESH_OT_mark_sharp(wmOperatorType *ot)
{
	PropertyRNA *prop;

	/* identifiers */
	ot->name = "Mark Sharp";
	ot->idname = "MESH_OT_mark_sharp";
	ot->description = "Mark Sharp\n(Un)mark selected edges as sharp";

	/* api callbacks */
	ot->exec = edbm_mark_sharp_exec;
	ot->poll = ED_operator_editmesh;

	/* flags */
	ot->flag = OPTYPE_REGISTER | OPTYPE_UNDO;

	prop = RNA_def_boolean(ot->srna, "clear", false, "Clear", "");
	RNA_def_property_flag(prop, PROP_HIDDEN | PROP_SKIP_SAVE);
	prop = RNA_def_boolean(ot->srna, "use_verts", false, "Vertices",
	                       "Consider vertices instead of edges to select which edges to (un)tag as sharp");
	RNA_def_property_flag(prop, PROP_SKIP_SAVE);
}

static bool edbm_connect_vert_pair(BMEditMesh *em, wmOperator *op)
{
	BMesh *bm = em->bm;
	BMOperator bmop;
	const int verts_len = bm->totvertsel;
	bool is_pair = (verts_len == 2);
	int len = 0;
	bool check_degenerate = true;

	BMVert **verts;
	bool checks_succeded = true;

	/* sanity check */
	if (verts_len < 2) {
		return false;
	}

	verts = MEM_mallocN(sizeof(*verts) * verts_len, __func__);
	{
		BMIter iter;
		BMVert *v;
		int i = 0;

		BM_ITER_MESH(v, &iter, bm, BM_VERTS_OF_MESH) {
			if (BM_elem_flag_test(v, BM_ELEM_SELECT)) {
				verts[i++] = v;
			}
		}

		if (BM_vert_pair_share_face_check_cb(
		            verts[0], verts[1],
		            BM_elem_cb_check_hflag_disabled_simple(BMFace *, BM_ELEM_HIDDEN)))
		{
			check_degenerate = false;
			is_pair = false;
		}
	}

	if (is_pair) {
		if (!EDBM_op_init(
		            em, &bmop, op,
		            "connect_vert_pair verts=%eb verts_exclude=%hv faces_exclude=%hf",
		            verts, verts_len, BM_ELEM_HIDDEN, BM_ELEM_HIDDEN))
		{
			checks_succeded = false;
		}
	}
	else {
		if (!EDBM_op_init(
		            em, &bmop, op,
		            "connect_verts verts=%eb faces_exclude=%hf check_degenerate=%b",
		            verts, verts_len, BM_ELEM_HIDDEN, check_degenerate))
		{
			checks_succeded = false;
		}
	}
	if (checks_succeded) {
		BMO_op_exec(bm, &bmop);
		len = BMO_slot_get(bmop.slots_out, "edges.out")->len;

		if (len && is_pair) {
			/* new verts have been added, we have to select the edges, not just flush */
			BMO_slot_buffer_hflag_enable(em->bm, bmop.slots_out, "edges.out", BM_EDGE, BM_ELEM_SELECT, true);
		}

		if (!EDBM_op_finish(em, &bmop, op, true)) {
			len = 0;
		}
		else {
			EDBM_selectmode_flush(em);  /* so newly created edges get the selection state from the vertex */

			EDBM_update_generic(em, true, true);
		}
	}
	MEM_freeN(verts);

	return len;
}

static int edbm_vert_connect_exec(bContext *C, wmOperator *op)
{
	ViewLayer *view_layer = CTX_data_view_layer(C);
	uint objects_len = 0;
	uint failed_objects_len = 0;
	Object **objects = BKE_view_layer_array_from_objects_in_edit_mode_unique_data(view_layer, CTX_wm_view3d(C), &objects_len);

	for (uint ob_index = 0; ob_index < objects_len; ob_index++) {
		Object *obedit = objects[ob_index];
		BMEditMesh *em = BKE_editmesh_from_object(obedit);

		if (!edbm_connect_vert_pair(em, op)) {
			failed_objects_len++;
		}
	}
	MEM_freeN(objects);
	return failed_objects_len == objects_len ? OPERATOR_FINISHED : OPERATOR_CANCELLED;
}

void MESH_OT_vert_connect(wmOperatorType *ot)
{
	/* identifiers */
	ot->name = "Vertex Connect";
	ot->idname = "MESH_OT_vert_connect";
	ot->description = "Vertex Connect\nConnect selected vertices of faces, splitting the face";

	/* api callbacks */
	ot->exec = edbm_vert_connect_exec;
	ot->poll = ED_operator_editmesh;

	/* flags */
	ot->flag = OPTYPE_REGISTER | OPTYPE_UNDO;
}

/** \} */

/* -------------------------------------------------------------------- */
/** \name Split Concave Faces Operator
 * \{ */

/**
 * check that endpoints are verts and only have a single selected edge connected.
 */
static bool bm_vert_is_select_history_open(BMesh *bm)
{
	BMEditSelection *ele_a = bm->selected.first;
	BMEditSelection *ele_b = bm->selected.last;
	if ((ele_a->htype == BM_VERT) &&
	    (ele_b->htype == BM_VERT))
	{
		if ((BM_iter_elem_count_flag(BM_EDGES_OF_VERT, (BMVert *)ele_a->ele, BM_ELEM_SELECT, true) == 1) &&
		    (BM_iter_elem_count_flag(BM_EDGES_OF_VERT, (BMVert *)ele_b->ele, BM_ELEM_SELECT, true) == 1))
		{
			return true;
		}
	}

	return false;
}

static bool bm_vert_connect_pair(BMesh *bm, BMVert *v_a, BMVert *v_b)
{
	BMOperator bmop;
	BMVert **verts;
	const int totedge_orig = bm->totedge;

	BMO_op_init(bm, &bmop, BMO_FLAG_DEFAULTS, "connect_vert_pair");

	verts = BMO_slot_buffer_alloc(&bmop, bmop.slots_in, "verts", 2);
	verts[0] = v_a;
	verts[1] = v_b;

	BM_vert_normal_update(verts[0]);
	BM_vert_normal_update(verts[1]);

	BMO_op_exec(bm, &bmop);
	BMO_slot_buffer_hflag_enable(bm, bmop.slots_out, "edges.out", BM_EDGE, BM_ELEM_SELECT, true);
	BMO_op_finish(bm, &bmop);
	return (bm->totedge != totedge_orig);
}

static bool bm_vert_connect_select_history(BMesh *bm)
{
	/* Logic is as follows:
	 *
	 * - If there are any isolated/wire verts - connect as edges.
	 * - Otherwise connect faces.
	 * - If all edges have been created already, closed the loop.
	 */
	if (BLI_listbase_count_at_most(&bm->selected, 2) == 2 && (bm->totvertsel > 2)) {
		BMEditSelection *ese;
		int tot = 0;
		bool changed = false;
		bool has_wire = false;
		// bool all_verts;

		/* ensure all verts have history */
		for (ese = bm->selected.first; ese; ese = ese->next, tot++) {
			BMVert *v;
			if (ese->htype != BM_VERT) {
				break;
			}
			v = (BMVert *)ese->ele;
			if ((has_wire == false) && ((v->e == NULL) || BM_vert_is_wire(v))) {
				has_wire = true;
			}
		}
		// all_verts = (ese == NULL);

		if (has_wire == false) {
			/* all verts have faces , connect verts via faces! */
			if (tot == bm->totvertsel) {
				BMEditSelection *ese_last;
				ese_last = bm->selected.first;
				ese = ese_last->next;

				do {

					if (BM_edge_exists((BMVert *)ese_last->ele, (BMVert *)ese->ele)) {
						/* pass, edge exists (and will be selected) */
					}
					else {
						changed |= bm_vert_connect_pair(bm, (BMVert *)ese_last->ele, (BMVert *)ese->ele);
					}
				} while ((void)
				         (ese_last = ese),
				         (ese = ese->next));

				if (changed) {
					return true;
				}
			}

			if (changed == false) {
				/* existing loops: close the selection */
				if (bm_vert_is_select_history_open(bm)) {
					changed |= bm_vert_connect_pair(
					        bm,
					        (BMVert *)((BMEditSelection *)bm->selected.first)->ele,
					        (BMVert *)((BMEditSelection *)bm->selected.last)->ele);

					if (changed) {
						return true;
					}
				}
			}
		}

		else {
			/* no faces, simply connect the verts by edges */
			BMEditSelection *ese_prev;
			ese_prev = bm->selected.first;
			ese = ese_prev->next;


			do {
				if (BM_edge_exists((BMVert *)ese_prev->ele, (BMVert *)ese->ele)) {
					/* pass, edge exists (and will be selected) */
				}
				else {
					BMEdge *e;
					e = BM_edge_create(bm, (BMVert *)ese_prev->ele, (BMVert *)ese->ele, NULL, 0);
					BM_edge_select_set(bm, e, true);
					changed = true;
				}
			} while ((void)
			         (ese_prev = ese),
			         (ese = ese->next));

			if (changed == false) {
				/* existing loops: close the selection */
				if (bm_vert_is_select_history_open(bm)) {
					BMEdge *e;
					ese_prev = bm->selected.first;
					ese = bm->selected.last;
					e = BM_edge_create(bm, (BMVert *)ese_prev->ele, (BMVert *)ese->ele, NULL, 0);
					BM_edge_select_set(bm, e, true);
				}
			}

			return true;
		}
	}

	return false;
}

/**
 * Convert an edge selection to a temp vertex selection
 * (which must be cleared after use as a path to connect).
 */
static bool bm_vert_connect_select_history_edge_to_vert_path(BMesh *bm, ListBase *r_selected)
{
	ListBase selected_orig = {NULL, NULL};
	BMEditSelection *ese;
	int edges_len = 0;
	bool side = false;

	/* first check all edges are OK */
	for (ese = bm->selected.first; ese; ese = ese->next) {
		if (ese->htype == BM_EDGE) {
			edges_len += 1;
		}
		else {
			return false;
		}
	}
	/* if this is a mixed selection, bail out! */
	if (bm->totedgesel != edges_len) {
		return false;
	}

	SWAP(ListBase, bm->selected, selected_orig);

	/* convert edge selection into 2 ordered loops (where the first edge ends up in the middle) */
	for (ese = selected_orig.first; ese; ese = ese->next) {
		BMEdge *e_curr = (BMEdge *)ese->ele;
		BMEdge *e_prev = ese->prev ? (BMEdge *)ese->prev->ele : NULL;
		BMLoop *l_curr;
		BMLoop *l_prev;
		BMVert *v;

		if (e_prev) {
			BMFace *f = BM_edge_pair_share_face_by_len(e_curr, e_prev, &l_curr, &l_prev, true);
			if (f) {
				if ((e_curr->v1 != l_curr->v) == (e_prev->v1 != l_prev->v)) {
					side = !side;
				}
			}
			else if (is_quad_flip_v3(e_curr->v1->co, e_curr->v2->co, e_prev->v2->co, e_prev->v1->co)) {
				side = !side;
			}
		}

		v = (&e_curr->v1)[side];
		if (!bm->selected.last || (BMVert *)((BMEditSelection *)bm->selected.last)->ele != v) {
			BM_select_history_store_notest(bm, v);
		}

		v = (&e_curr->v1)[!side];
		if (!bm->selected.first || (BMVert *)((BMEditSelection *)bm->selected.first)->ele != v) {
			BM_select_history_store_head_notest(bm, v);
		}

		e_prev = e_curr;
	}

	*r_selected = bm->selected;
	bm->selected = selected_orig;

	return true;
}

static int edbm_vert_connect_path_exec(bContext *C, wmOperator *op)
{
	ViewLayer *view_layer = CTX_data_view_layer(C);
	uint objects_len = 0;
	uint failed_selection_order_len = 0;
	uint failed_connect_len = 0;
	Object **objects = BKE_view_layer_array_from_objects_in_edit_mode_unique_data(view_layer, CTX_wm_view3d(C), &objects_len);

	for (uint ob_index = 0; ob_index < objects_len; ob_index++) {
		Object *obedit = objects[ob_index];
		BMEditMesh *em = BKE_editmesh_from_object(obedit);
		BMesh *bm = em->bm;
		const bool is_pair = (em->bm->totvertsel == 2);
		ListBase selected_orig = {NULL, NULL};

		if (bm->totvertsel == 0) {
			continue;
		}

		/* when there is only 2 vertices, we can ignore selection order */
		if (is_pair) {
			if (!edbm_connect_vert_pair(em, op)) {
				failed_connect_len++;
			}
			continue;
		}

		if (bm->selected.first) {
			BMEditSelection *ese = bm->selected.first;
			if (ese->htype == BM_EDGE) {
				if (bm_vert_connect_select_history_edge_to_vert_path(bm, &selected_orig)) {
					SWAP(ListBase, bm->selected, selected_orig);
				}
			}
		}

		if (bm_vert_connect_select_history(bm)) {
			EDBM_selectmode_flush(em);
			EDBM_update_generic(em, true, true);
		}
		else {
			failed_selection_order_len++;
		}

		if (!BLI_listbase_is_empty(&selected_orig)) {
			BM_select_history_clear(bm);
			bm->selected = selected_orig;
		}
	}

	MEM_freeN(objects);

	if (failed_selection_order_len == objects_len) {
		BKE_report(op->reports, RPT_ERROR, "Invalid selection order");
		return OPERATOR_CANCELLED;
	}
	else if (failed_connect_len == objects_len) {
		BKE_report(op->reports, RPT_ERROR, "Could not connect vertices");
		return OPERATOR_CANCELLED;
	}

	return OPERATOR_FINISHED;
}

void MESH_OT_vert_connect_path(wmOperatorType *ot)
{
	/* identifiers */
	ot->name = "Vertex Connect Path";
	ot->idname = "MESH_OT_vert_connect_path";
	ot->description = "Vertex Connect Path\nConnect vertices by their selection order, creating edges, splitting faces";

	/* api callbacks */
	ot->exec = edbm_vert_connect_path_exec;
	ot->poll = ED_operator_editmesh;

	/* flags */
	ot->flag = OPTYPE_REGISTER | OPTYPE_UNDO;
}

static int edbm_vert_connect_concave_exec(bContext *C, wmOperator *op)
{
	ViewLayer *view_layer = CTX_data_view_layer(C);
	uint objects_len = 0;
	Object **objects = BKE_view_layer_array_from_objects_in_edit_mode_unique_data(view_layer, CTX_wm_view3d(C), &objects_len);
	for (uint ob_index = 0; ob_index < objects_len; ob_index++) {
		Object *obedit = objects[ob_index];
		BMEditMesh *em = BKE_editmesh_from_object(obedit);

		if (em->bm->totfacesel == 0) {
			continue;
		}

		if (!EDBM_op_call_and_selectf(
		             em, op,
		             "faces.out", true,
		             "connect_verts_concave faces=%hf",
		             BM_ELEM_SELECT))
		{
			continue;
		}
		EDBM_update_generic(em, true, true);
	}

	MEM_freeN(objects);
	return OPERATOR_FINISHED;
}

void MESH_OT_vert_connect_concave(wmOperatorType *ot)
{
	/* identifiers */
	ot->name = "Split Concave Faces";
	ot->idname = "MESH_OT_vert_connect_concave";
	ot->description = "Split Concave Faces\nMake all faces convex";

	/* api callbacks */
	ot->exec = edbm_vert_connect_concave_exec;
	ot->poll = ED_operator_editmesh;

	/* flags */
	ot->flag = OPTYPE_REGISTER | OPTYPE_UNDO;
}

/** \} */

/* -------------------------------------------------------------------- */
/** \name Split Non-Planar Faces Operator
 * \{ */

static int edbm_vert_connect_nonplaner_exec(bContext *C, wmOperator *op)
{
	ViewLayer *view_layer = CTX_data_view_layer(C);
	const float angle_limit = RNA_float_get(op->ptr, "angle_limit");
	uint objects_len = 0;
	Object **objects = BKE_view_layer_array_from_objects_in_edit_mode_unique_data(view_layer, CTX_wm_view3d(C), &objects_len);

	for (uint ob_index = 0; ob_index < objects_len; ob_index++) {
		Object *obedit = objects[ob_index];
		BMEditMesh *em = BKE_editmesh_from_object(obedit);

		if (em->bm->totfacesel == 0) {
			continue;
		}

		if (!EDBM_op_call_and_selectf(
		            em, op,
		            "faces.out", true,
		            "connect_verts_nonplanar faces=%hf angle_limit=%f",
		            BM_ELEM_SELECT, angle_limit))
		{
			continue;
		}

		EDBM_update_generic(em, true, true);
	}
	MEM_freeN(objects);

	return OPERATOR_FINISHED;
}

void MESH_OT_vert_connect_nonplanar(wmOperatorType *ot)
{
	PropertyRNA *prop;

	/* identifiers */
	ot->name = "Split Non-Planar Faces";
	ot->idname = "MESH_OT_vert_connect_nonplanar";
	ot->description = "Split Non-Planar Faces\nSplit non-planar faces that exceed the angle threshold";

	/* api callbacks */
	ot->exec = edbm_vert_connect_nonplaner_exec;
	ot->poll = ED_operator_editmesh;

	/* flags */
	ot->flag = OPTYPE_REGISTER | OPTYPE_UNDO;

	/* props */
	prop = RNA_def_float_rotation(ot->srna, "angle_limit", 0, NULL, 0.0f, DEG2RADF(180.0f),
	                              "Max Angle", "Angle limit", 0.0f, DEG2RADF(180.0f));
	RNA_def_property_float_default(prop, DEG2RADF(5.0f));
}

/** \} */

/* -------------------------------------------------------------------- */
/** \name Make Planar Faces Operator
 * \{ */

static int edbm_face_make_planar_exec(bContext *C, wmOperator *op)
{
	ViewLayer *view_layer = CTX_data_view_layer(C);
	uint objects_len = 0;
	Object **objects = BKE_view_layer_array_from_objects_in_edit_mode_unique_data(view_layer, CTX_wm_view3d(C), &objects_len);

	const int repeat = RNA_int_get(op->ptr, "repeat");
	const float fac = RNA_float_get(op->ptr, "factor");

	for (uint ob_index = 0; ob_index < objects_len; ob_index++) {
		Object *obedit = objects[ob_index];
		BMEditMesh *em = BKE_editmesh_from_object(obedit);
		if (em->bm->totfacesel == 0) {
			continue;
		}

		if (!EDBM_op_callf(
		            em, op, "planar_faces faces=%hf iterations=%i factor=%f",
		            BM_ELEM_SELECT, repeat, fac))
		{
			continue;
		}

		EDBM_update_generic(em, true, true);
	}
	MEM_freeN(objects);

	return OPERATOR_FINISHED;
}

void MESH_OT_face_make_planar(wmOperatorType *ot)
{
	/* identifiers */
	ot->name = "Make Planar Faces";
	ot->idname = "MESH_OT_face_make_planar";
	ot->description = "Make Planar Faces\nFlatten selected faces";

	/* api callbacks */
	ot->exec = edbm_face_make_planar_exec;
	ot->poll = ED_operator_editmesh;

	/* flags */
	ot->flag = OPTYPE_REGISTER | OPTYPE_UNDO;

	/* props */
	RNA_def_float(ot->srna, "factor", 1.0f, -10.0f, 10.0f, "Factor", "", 0.0f, 1.0f);
	RNA_def_int(ot->srna, "repeat", 1, 1, 10000, "Iterations", "", 1, 200);
}

/** \} */

/* -------------------------------------------------------------------- */
/** \name Split Edge Operator
 * \{ */

static int edbm_edge_split_exec(bContext *C, wmOperator *op)
{
	ViewLayer *view_layer = CTX_data_view_layer(C);
	uint objects_len = 0;
	Object **objects = BKE_view_layer_array_from_objects_in_edit_mode_unique_data(view_layer, CTX_wm_view3d(C), &objects_len);
	for (uint ob_index = 0; ob_index < objects_len; ob_index++) {
		Object *obedit = objects[ob_index];
		BMEditMesh *em = BKE_editmesh_from_object(obedit);
		if (em->bm->totedgesel == 0) {
			continue;
		}

		if (!EDBM_op_call_and_selectf(
		            em, op,
		            "edges.out", false,
		            "split_edges edges=%he",
		            BM_ELEM_SELECT))
		{
			continue;
		}

		if (em->selectmode == SCE_SELECT_FACE) {
			EDBM_select_flush(em);
		}

		EDBM_update_generic(em, true, true);
	}
	MEM_freeN(objects);

	return OPERATOR_FINISHED;
}

void MESH_OT_edge_split(wmOperatorType *ot)
{
	/* identifiers */
	ot->name = "Edge Split";
	ot->idname = "MESH_OT_edge_split";
	ot->description = "Edge Split\nSplit selected edges so that each neighbor face gets its own copy";

	/* api callbacks */
	ot->exec = edbm_edge_split_exec;
	ot->poll = ED_operator_editmesh;

	/* flags */
	ot->flag = OPTYPE_REGISTER | OPTYPE_UNDO;
}

/** \} */

/* -------------------------------------------------------------------- */
/** \name Duplicate Operator
 * \{ */

static int edbm_duplicate_exec(bContext *C, wmOperator *op)
{
	ViewLayer *view_layer = CTX_data_view_layer(C);
	uint objects_len = 0;
	Object **objects = BKE_view_layer_array_from_objects_in_edit_mode_unique_data(view_layer, CTX_wm_view3d(C), &objects_len);

	for (uint ob_index = 0; ob_index < objects_len; ob_index++) {
		Object *obedit = objects[ob_index];
		BMEditMesh *em = BKE_editmesh_from_object(obedit);
		if (em->bm->totvertsel == 0) {
			continue;
		}

		BMOperator bmop;
		BMesh *bm = em->bm;

		EDBM_op_init(
		        em, &bmop, op,
		        "duplicate geom=%hvef use_select_history=%b",
		        BM_ELEM_SELECT, true);

		BMO_op_exec(bm, &bmop);

		/* de-select all would clear otherwise */
		BM_SELECT_HISTORY_BACKUP(bm);

		EDBM_flag_disable_all(em, BM_ELEM_SELECT);

		BMO_slot_buffer_hflag_enable(bm, bmop.slots_out, "geom.out", BM_ALL_NOLOOP, BM_ELEM_SELECT, true);

		/* rebuild editselection */
		BM_SELECT_HISTORY_RESTORE(bm);

		if (!EDBM_op_finish(em, &bmop, op, true)) {
			continue;
		}
		EDBM_update_generic(em, true, true);
	}
	MEM_freeN(objects);

	return OPERATOR_FINISHED;
}

static int edbm_duplicate_invoke(bContext *C, wmOperator *op, const wmEvent *UNUSED(event))
{
	WM_cursor_wait(1);
	edbm_duplicate_exec(C, op);
	WM_cursor_wait(0);

	return OPERATOR_FINISHED;
}

void MESH_OT_duplicate(wmOperatorType *ot)
{
	/* identifiers */
	ot->name = "Duplicate";
	ot->description = "Duplicate\nDuplicate selected vertices, edges or faces";
	ot->idname = "MESH_OT_duplicate";

	/* api callbacks */
	ot->invoke = edbm_duplicate_invoke;
	ot->exec = edbm_duplicate_exec;

	ot->poll = ED_operator_editmesh;

	/* to give to transform */
	RNA_def_int(ot->srna, "mode", TFM_TRANSLATION, 0, INT_MAX, "Mode", "", 0, INT_MAX);
}

/** \} */

/* -------------------------------------------------------------------- */
/** \name Flip Normals Operator
 * \{ */
static int edbm_flip_normals_exec(bContext *C, wmOperator *op)
{
	ViewLayer *view_layer = CTX_data_view_layer(C);
	uint objects_len = 0;
	Object **objects = BKE_view_layer_array_from_objects_in_edit_mode_unique_data(view_layer, CTX_wm_view3d(C), &objects_len);

	for (uint ob_index = 0; ob_index < objects_len; ob_index++) {
		Object *obedit = objects[ob_index];
		BMEditMesh *em = BKE_editmesh_from_object(obedit);

		if (em->bm->totfacesel == 0) {
			continue;
		}

		if (!EDBM_op_callf(
		        em, op, "reverse_faces faces=%hf flip_multires=%b",
		        BM_ELEM_SELECT, true))
		{
			continue;
		}

		EDBM_update_generic(em, true, false);
	}

	MEM_freeN(objects);
	return OPERATOR_FINISHED;
}

void MESH_OT_flip_normals(wmOperatorType *ot)
{
	/* identifiers */
	ot->name = "Flip Normals";
	ot->description = "Flip Normals\nFlip the direction of selected faces' normals (and of their vertices)";
	ot->idname = "MESH_OT_flip_normals";

	/* api callbacks */
	ot->exec = edbm_flip_normals_exec;
	ot->poll = ED_operator_editmesh;

	/* flags */
	ot->flag = OPTYPE_REGISTER | OPTYPE_UNDO;
}

/** \} */

/* -------------------------------------------------------------------- */
/** \name Rotate Edge Operator
 * \{ */

/**
 * Rotate the edges between selected faces, otherwise rotate the selected edges.
 */
static int edbm_edge_rotate_selected_exec(bContext *C, wmOperator *op)
{
	BMEdge *eed;
	BMIter iter;
	const bool use_ccw = RNA_boolean_get(op->ptr, "use_ccw");

	int tot_rotate_all = 0, tot_failed_all = 0;
	bool no_selected_edges = true, invalid_selected_edges = true;

	ViewLayer *view_layer = CTX_data_view_layer(C);
	uint objects_len = 0;
	Object **objects = BKE_view_layer_array_from_objects_in_edit_mode_unique_data(view_layer, CTX_wm_view3d(C), &objects_len);
	for (uint ob_index = 0; ob_index < objects_len; ob_index++) {
		Object *obedit = objects[ob_index];
		BMEditMesh *em = BKE_editmesh_from_object(obedit);
		int tot = 0;

		if (em->bm->totedgesel == 0) {
			continue;
		}
		no_selected_edges = false;

		/* first see if we have two adjacent faces */
		BM_ITER_MESH (eed, &iter, em->bm, BM_EDGES_OF_MESH) {
			BM_elem_flag_disable(eed, BM_ELEM_TAG);
			if (BM_elem_flag_test(eed, BM_ELEM_SELECT)) {
				BMFace *fa, *fb;
				if (BM_edge_face_pair(eed, &fa, &fb)) {
					/* if both faces are selected we rotate between them,
					 * otherwise - rotate between 2 unselected - but not mixed */
					if (BM_elem_flag_test(fa, BM_ELEM_SELECT) == BM_elem_flag_test(fb, BM_ELEM_SELECT)) {
						BM_elem_flag_enable(eed, BM_ELEM_TAG);
						tot++;
					}
				}
			}
		}

		/* ok, we don't have two adjacent faces, but we do have two selected ones.
		 * that's an error condition.*/
		if (tot == 0) {
			continue;
		}
		invalid_selected_edges = false;

		BMOperator bmop;
		EDBM_op_init(em, &bmop, op, "rotate_edges edges=%he use_ccw=%b", BM_ELEM_TAG, use_ccw);

		/* avoids leaving old verts selected which can be a problem running multiple times,
		 * since this means the edges become selected around the face which then attempt to rotate */
		BMO_slot_buffer_hflag_disable(em->bm, bmop.slots_in, "edges", BM_EDGE, BM_ELEM_SELECT, true);

		BMO_op_exec(em->bm, &bmop);
		/* edges may rotate into hidden vertices, if this does _not_ run we get an illogical state */
		BMO_slot_buffer_hflag_disable(em->bm, bmop.slots_out, "edges.out", BM_EDGE, BM_ELEM_HIDDEN, true);
		BMO_slot_buffer_hflag_enable(em->bm, bmop.slots_out, "edges.out", BM_EDGE, BM_ELEM_SELECT, true);

		const int tot_rotate = BMO_slot_buffer_count(bmop.slots_out, "edges.out");
		const int tot_failed = tot - tot_rotate;

		tot_rotate_all += tot_rotate;
		tot_failed_all += tot_failed;

		if (tot_failed != 0) {
			/* If some edges fail to rotate, we need to re-select them,
			 * otherwise we can end up with invalid selection
			 * (unselected edge between 2 selected faces). */
			BM_mesh_elem_hflag_enable_test(em->bm, BM_EDGE, BM_ELEM_SELECT, true, false, BM_ELEM_TAG);
		}

		EDBM_selectmode_flush(em);

		if (!EDBM_op_finish(em, &bmop, op, true)) {
			continue;
		}

		EDBM_update_generic(em, true, true);
	}
	MEM_freeN(objects);

	if (no_selected_edges) {
		BKE_report(op->reports, RPT_ERROR, "Select edges or face pairs for edge loops to rotate about");
		return OPERATOR_CANCELLED;
	}

	/* Ok, we don't have two adjacent faces, but we do have two selected ones.
	 * that's an error condition. */
	if (invalid_selected_edges) {
		BKE_report(op->reports, RPT_ERROR, "Could not find any selected edges that can be rotated");
		return OPERATOR_CANCELLED;
	}

	if (tot_failed_all != 0) {
		BKE_reportf(op->reports, RPT_WARNING, "Unable to rotate %d edge(s)", tot_failed_all);
	}

	return OPERATOR_FINISHED;
}

void MESH_OT_edge_rotate(wmOperatorType *ot)
{
	/* identifiers */
	ot->name = "Rotate Selected Edge";
	ot->description = "Rotate Selected Edge\nRotate selected edge or adjoining faces";
	ot->idname = "MESH_OT_edge_rotate";

	/* api callbacks */
	ot->exec = edbm_edge_rotate_selected_exec;
	ot->poll = ED_operator_editmesh;

	/* flags */
	ot->flag = OPTYPE_REGISTER | OPTYPE_UNDO;

	/* props */
	RNA_def_boolean(ot->srna, "use_ccw", false, "Counter Clockwise", "");
}

/** \} */

/* -------------------------------------------------------------------- */
/** \name Hide Operator
 * \{ */

static int edbm_hide_exec(bContext *C, wmOperator *op)
{
	const bool unselected = RNA_boolean_get(op->ptr, "unselected");
	ViewLayer *view_layer = CTX_data_view_layer(C);

	uint objects_len = 0;
	Object **objects = BKE_view_layer_array_from_objects_in_edit_mode_unique_data(view_layer, CTX_wm_view3d(C), &objects_len);
	for (uint ob_index = 0; ob_index < objects_len; ob_index++) {
		Object *obedit = objects[ob_index];
		BMEditMesh *em = BKE_editmesh_from_object(obedit);
		BMesh *bm = em->bm;

		if ((bm->totvertsel == 0) &&
		    (bm->totedgesel == 0) &&
		    (bm->totfacesel == 0))
		{
			continue;
		}

		EDBM_mesh_hide(em, unselected);
		EDBM_update_generic(em, true, false);
	}

	MEM_freeN(objects);
	return OPERATOR_FINISHED;
}

void MESH_OT_hide(wmOperatorType *ot)
{
	/* identifiers */
	ot->name = "Hide Selection";
	ot->idname = "MESH_OT_hide";
	ot->description = "Hide Selection\nHide (un)selected vertices, edges or faces";

	/* api callbacks */
	ot->exec = edbm_hide_exec;
	ot->poll = ED_operator_editmesh;

	/* flags */
	ot->flag = OPTYPE_REGISTER | OPTYPE_UNDO;

	/* props */
	RNA_def_boolean(ot->srna, "unselected", false, "Unselected", "Hide unselected rather than selected");
}

/** \} */

/* -------------------------------------------------------------------- */
/** \name Reveal Operator
 * \{ */

static int edbm_reveal_exec(bContext *C, wmOperator *op)
{
	const bool select = RNA_boolean_get(op->ptr, "select");
	ViewLayer *view_layer = CTX_data_view_layer(C);

	uint objects_len = 0;
	Object **objects = BKE_view_layer_array_from_objects_in_edit_mode_unique_data(view_layer, CTX_wm_view3d(C), &objects_len);
	for (uint ob_index = 0; ob_index < objects_len; ob_index++) {
		Object *obedit = objects[ob_index];
		BMEditMesh *em = BKE_editmesh_from_object(obedit);

		EDBM_mesh_reveal(em, select);
		EDBM_update_generic(em, true, false);
	}
	MEM_freeN(objects);

	return OPERATOR_FINISHED;
}

void MESH_OT_reveal(wmOperatorType *ot)
{
	/* identifiers */
	ot->name = "Reveal Hidden";
	ot->idname = "MESH_OT_reveal";
	ot->description = "Reveal Hidden\nReveal all hidden vertices, edges and faces";

	/* api callbacks */
	ot->exec = edbm_reveal_exec;
	ot->poll = ED_operator_editmesh;

	/* flags */
	ot->flag = OPTYPE_REGISTER | OPTYPE_UNDO;

	RNA_def_boolean(ot->srna, "select", true, "Select", "");
}

/** \} */

/* -------------------------------------------------------------------- */
/** \name Recalculate Normals Operator
 * \{ */

static int edbm_normals_make_consistent_exec(bContext *C, wmOperator *op)
{
	ViewLayer *view_layer = CTX_data_view_layer(C);

	uint objects_len = 0;
	Object **objects = BKE_view_layer_array_from_objects_in_edit_mode_unique_data(view_layer, CTX_wm_view3d(C), &objects_len);
	for (uint ob_index = 0; ob_index < objects_len; ob_index++) {
		Object *obedit = objects[ob_index];
		BMEditMesh *em = BKE_editmesh_from_object(obedit);

		if (em->bm->totfacesel == 0) {
			continue;
		}

		if (!EDBM_op_callf(em, op, "recalc_face_normals faces=%hf", BM_ELEM_SELECT)) {
			continue;
		}
		if (RNA_boolean_get(op->ptr, "inside")) {
			EDBM_op_callf(em, op, "reverse_faces faces=%hf flip_multires=%b", BM_ELEM_SELECT, true);
		}

		EDBM_update_generic(em, true, false);
	}
	MEM_freeN(objects);

	return OPERATOR_FINISHED;
}

void MESH_OT_normals_make_consistent(wmOperatorType *ot)
{
	/* identifiers */
	ot->name = "Recalculate Normals Outside";
	ot->description = "Recalculate Normals Outside\nMake selected face and vertex normals point outside the mesh";
	ot->idname = "MESH_OT_normals_make_consistent";

	/* api callbacks */
	ot->exec = edbm_normals_make_consistent_exec;
	ot->poll = ED_operator_editmesh;

	/* flags */
	ot->flag = OPTYPE_REGISTER | OPTYPE_UNDO;

	RNA_def_boolean(ot->srna, "inside", false, "Inside", "");
}

/** \} */

/* -------------------------------------------------------------------- */
/** \name Smooth Vertex Operator
 * \{ */

static int edbm_do_smooth_vertex_exec(bContext *C, wmOperator *op)
{
	const float fac = RNA_float_get(op->ptr, "factor");

	const bool xaxis = RNA_boolean_get(op->ptr, "xaxis");
	const bool yaxis = RNA_boolean_get(op->ptr, "yaxis");
	const bool zaxis = RNA_boolean_get(op->ptr, "zaxis");
	int repeat = RNA_int_get(op->ptr, "repeat");

	if (!repeat) {
		repeat = 1;
	}

	ViewLayer *view_layer = CTX_data_view_layer(C);
	uint objects_len = 0;
	Object **objects = BKE_view_layer_array_from_objects_in_edit_mode_unique_data(view_layer, CTX_wm_view3d(C), &objects_len);
	for (uint ob_index = 0; ob_index < objects_len; ob_index++) {
		Object *obedit = objects[ob_index];
		Mesh *me = obedit->data;
		BMEditMesh *em = BKE_editmesh_from_object(obedit);
		ModifierData *md;
		bool mirrx = false, mirry = false, mirrz = false;
		int i;
		float clip_dist = 0.0f;
		const bool use_topology = (me->editflag & ME_EDIT_MIRROR_TOPO) != 0;

		if (em->bm->totvertsel == 0) {
			continue;
		}

		/* mirror before smooth */
		if (((Mesh *)obedit->data)->editflag & ME_EDIT_MIRROR_X) {
			EDBM_verts_mirror_cache_begin(em, 0, false, true, use_topology);
		}

		/* if there is a mirror modifier with clipping, flag the verts that
		 * are within tolerance of the plane(s) of reflection
		 */
		for (md = obedit->modifiers.first; md; md = md->next) {
			if (md->type == eModifierType_Mirror && (md->mode & eModifierMode_Realtime)) {
				MirrorModifierData *mmd = (MirrorModifierData *)md;

				if (mmd->flag & MOD_MIR_CLIPPING) {
					if (mmd->flag & MOD_MIR_AXIS_X)
						mirrx = true;
					if (mmd->flag & MOD_MIR_AXIS_Y)
						mirry = true;
					if (mmd->flag & MOD_MIR_AXIS_Z)
						mirrz = true;

					clip_dist = mmd->tolerance;
				}
			}
		}

		for (i = 0; i < repeat; i++) {
			if (!EDBM_op_callf(
			        em, op,
			        "smooth_vert verts=%hv factor=%f mirror_clip_x=%b mirror_clip_y=%b mirror_clip_z=%b "
			        "clip_dist=%f use_axis_x=%b use_axis_y=%b use_axis_z=%b",
			        BM_ELEM_SELECT, fac, mirrx, mirry, mirrz, clip_dist, xaxis, yaxis, zaxis))
			{
				continue;
			}
		}

		/* apply mirror */
		if (((Mesh *)obedit->data)->editflag & ME_EDIT_MIRROR_X) {
			EDBM_verts_mirror_apply(em, BM_ELEM_SELECT, 0);
			EDBM_verts_mirror_cache_end(em);
		}

		EDBM_update_generic(em, true, false);
	}
	MEM_freeN(objects);

	return OPERATOR_FINISHED;
}

void MESH_OT_vertices_smooth(wmOperatorType *ot)
{
	/* identifiers */
	ot->name = "Smooth Vertex";
	ot->description = "Smooth Vertex\nFlatten angles of selected vertices";
	ot->idname = "MESH_OT_vertices_smooth";

	/* api callbacks */
	ot->exec = edbm_do_smooth_vertex_exec;
	ot->poll = ED_operator_editmesh;

	/* flags */
	ot->flag = OPTYPE_REGISTER | OPTYPE_UNDO;

	ot->prop = RNA_def_float(ot->srna, "factor", 0.5f, -10.0f, 10.0f, "Smoothing", "Smoothing factor", 0.0f, 1.0f);
	RNA_def_int(ot->srna, "repeat", 1, 1, 1000, "Repeat", "Number of times to smooth the mesh", 1, 100);

	WM_operatortype_props_advanced_begin(ot);

	RNA_def_boolean(ot->srna, "xaxis", true, "X-Axis", "Smooth along the X axis");
	RNA_def_boolean(ot->srna, "yaxis", true, "Y-Axis", "Smooth along the Y axis");
	RNA_def_boolean(ot->srna, "zaxis", true, "Z-Axis", "Smooth along the Z axis");
}

/** \} */

/* -------------------------------------------------------------------- */
/** \name Laplacian Vertex Smooth Operator
 * \{ */

static int edbm_do_smooth_laplacian_vertex_exec(bContext *C, wmOperator *op)
{
	BMIter fiter;
	BMFace *f;
	int tot_invalid = 0;
	int tot_unselected = 0;
	ViewLayer *view_layer = CTX_data_view_layer(C);

	const float lambda_factor = RNA_float_get(op->ptr, "lambda_factor");
	const float lambda_border = RNA_float_get(op->ptr, "lambda_border");
	const bool usex = RNA_boolean_get(op->ptr, "use_x");
	const bool usey = RNA_boolean_get(op->ptr, "use_y");
	const bool usez = RNA_boolean_get(op->ptr, "use_z");
	const bool preserve_volume = RNA_boolean_get(op->ptr, "preserve_volume");
	int repeat = RNA_int_get(op->ptr, "repeat");

	if (!repeat) {
		repeat = 1;
	}

	uint objects_len = 0;
	Object **objects = BKE_view_layer_array_from_objects_in_edit_mode_unique_data(view_layer, CTX_wm_view3d(C), &objects_len);
	for (uint ob_index = 0; ob_index < objects_len; ob_index++) {
		Object *obedit = objects[ob_index];
		BMEditMesh *em = BKE_editmesh_from_object(obedit);
		Mesh *me = obedit->data;
		bool use_topology = (me->editflag & ME_EDIT_MIRROR_TOPO) != 0;

		if (em->bm->totvertsel == 0) {
			tot_unselected++;
			tot_invalid++;
			continue;
		}

		bool is_invalid = false;
		/* Check if select faces are triangles. */
		BM_ITER_MESH (f, &fiter, em->bm, BM_FACES_OF_MESH) {
			if (BM_elem_flag_test(f, BM_ELEM_SELECT)) {
				if (f->len > 4) {
					tot_invalid++;
					is_invalid = true;
					break;
				}
			}
		}
		if (is_invalid) {
			continue;
		}

		/* Mirror before smooth. */
		if (((Mesh *)obedit->data)->editflag & ME_EDIT_MIRROR_X) {
			EDBM_verts_mirror_cache_begin(em, 0, false, true, use_topology);
		}

		bool failed_repeat_loop = false;
		for (int i = 0; i < repeat; i++) {
			if (!EDBM_op_callf(
			        em, op,
			        "smooth_laplacian_vert verts=%hv lambda_factor=%f lambda_border=%f use_x=%b use_y=%b use_z=%b preserve_volume=%b",
			        BM_ELEM_SELECT, lambda_factor, lambda_border, usex, usey, usez, preserve_volume))
			{
				failed_repeat_loop = true;
				break;
			}
		}
		if (failed_repeat_loop) {
			continue;
		}

		/* Apply mirror. */
		if (((Mesh *)obedit->data)->editflag & ME_EDIT_MIRROR_X) {
			EDBM_verts_mirror_apply(em, BM_ELEM_SELECT, 0);
			EDBM_verts_mirror_cache_end(em);
		}

		EDBM_update_generic(em, true, false);
	}
	MEM_freeN(objects);

	if (tot_unselected == objects_len) {
		BKE_report(op->reports, RPT_WARNING, "No selected vertex");
		return OPERATOR_CANCELLED;
	}
	else if (tot_invalid == objects_len) {
		BKE_report(op->reports, RPT_WARNING, "Selected faces must be triangles or quads");
		return OPERATOR_CANCELLED;
	}

	return OPERATOR_FINISHED;
}

void MESH_OT_vertices_smooth_laplacian(wmOperatorType *ot)
{
	/* identifiers */
	ot->name = "Laplacian Smooth Vertex";
	ot->description = "Laplacian Smooth Vertex\nLaplacian smooth of selected vertices";
	ot->idname = "MESH_OT_vertices_smooth_laplacian";

	/* api callbacks */
	ot->exec = edbm_do_smooth_laplacian_vertex_exec;
	ot->poll = ED_operator_editmesh;

	/* flags */
	ot->flag = OPTYPE_REGISTER | OPTYPE_UNDO;

	RNA_def_int(ot->srna, "repeat", 1, 1, 1000,
	            "Number of iterations to smooth the mesh", "", 1, 200);
	RNA_def_float(ot->srna, "lambda_factor", 1.0f, 1e-7f, 1000.0f,
	              "Lambda factor", "", 1e-7f, 1000.0f);
	RNA_def_float(ot->srna, "lambda_border", 5e-5f, 1e-7f, 1000.0f,
	              "Lambda factor in border", "", 1e-7f, 1000.0f);

	WM_operatortype_props_advanced_begin(ot);

	RNA_def_boolean(ot->srna, "use_x", true, "Smooth X Axis", "Smooth object along X axis");
	RNA_def_boolean(ot->srna, "use_y", true, "Smooth Y Axis", "Smooth object along Y axis");
	RNA_def_boolean(ot->srna, "use_z", true, "Smooth Z Axis", "Smooth object along Z axis");
	RNA_def_boolean(ot->srna, "preserve_volume", true, "Preserve Volume", "Apply volume preservation after smooth");
}

/** \} */

/* -------------------------------------------------------------------- */
/** \name Set Faces Smooth Shading Operator
 * \{ */

static void mesh_set_smooth_faces(BMEditMesh *em, short smooth)
{
	BMIter iter;
	BMFace *efa;

	if (em == NULL) return;

	BM_ITER_MESH (efa, &iter, em->bm, BM_FACES_OF_MESH) {
		if (BM_elem_flag_test(efa, BM_ELEM_SELECT)) {
			BM_elem_flag_set(efa, BM_ELEM_SMOOTH, smooth);
		}
	}
}

static int edbm_faces_shade_smooth_exec(bContext *C, wmOperator *UNUSED(op))
{
	ViewLayer *view_layer = CTX_data_view_layer(C);
	uint objects_len = 0;
	Object **objects = BKE_view_layer_array_from_objects_in_edit_mode_unique_data(view_layer, CTX_wm_view3d(C), &objects_len);
	for (uint ob_index = 0; ob_index < objects_len; ob_index++) {
		Object *obedit = objects[ob_index];
		BMEditMesh *em = BKE_editmesh_from_object(obedit);

		if (em->bm->totfacesel == 0) {
			continue;
		}

		mesh_set_smooth_faces(em, 1);
		EDBM_update_generic(em, false, false);
	}
	MEM_freeN(objects);

	return OPERATOR_FINISHED;
}

void MESH_OT_faces_shade_smooth(wmOperatorType *ot)
{
	/* identifiers */
	ot->name = "Shade Smooth";
	ot->description = "Shade Smooth\nDisplay faces smooth (using vertex normals)";
	ot->idname = "MESH_OT_faces_shade_smooth";

	/* api callbacks */
	ot->exec = edbm_faces_shade_smooth_exec;
	ot->poll = ED_operator_editmesh;

	/* flags */
	ot->flag = OPTYPE_REGISTER | OPTYPE_UNDO;
}

/** \} */

/* -------------------------------------------------------------------- */
/** \name Set Faces Flat Shading Operator
 * \{ */

static int edbm_faces_shade_flat_exec(bContext *C, wmOperator *UNUSED(op))
{
	ViewLayer *view_layer = CTX_data_view_layer(C);
	uint objects_len = 0;
	Object **objects = BKE_view_layer_array_from_objects_in_edit_mode_unique_data(view_layer, CTX_wm_view3d(C), &objects_len);
	for (uint ob_index = 0; ob_index < objects_len; ob_index++) {
		Object *obedit = objects[ob_index];
		BMEditMesh *em = BKE_editmesh_from_object(obedit);

		if (em->bm->totfacesel == 0) {
			continue;
		}

		mesh_set_smooth_faces(em, 0);
		EDBM_update_generic(em, false, false);
	}
	MEM_freeN(objects);

	return OPERATOR_FINISHED;
}

void MESH_OT_faces_shade_flat(wmOperatorType *ot)
{
	/* identifiers */
	ot->name = "Shade Flat";
	ot->description = "Shade Flat\nDisplay faces flat";
	ot->idname = "MESH_OT_faces_shade_flat";

	/* api callbacks */
	ot->exec = edbm_faces_shade_flat_exec;
	ot->poll = ED_operator_editmesh;

	/* flags */
	ot->flag = OPTYPE_REGISTER | OPTYPE_UNDO;
}

/** \} */

/* -------------------------------------------------------------------- */
/** \name UV/Color Rotate/Reverse Operator
 * \{ */

static int edbm_rotate_uvs_exec(bContext *C, wmOperator *op)
{
	/* get the direction from RNA */
	const bool use_ccw = RNA_boolean_get(op->ptr, "use_ccw");

	ViewLayer *view_layer = CTX_data_view_layer(C);
	uint objects_len = 0;
	Object **objects = BKE_view_layer_array_from_objects_in_edit_mode_unique_data(view_layer, CTX_wm_view3d(C), &objects_len);
	for (uint ob_index = 0; ob_index < objects_len; ob_index++) {
		Object *obedit = objects[ob_index];
		BMEditMesh *em = BKE_editmesh_from_object(obedit);

		if (em->bm->totfacesel == 0) {
			continue;
		}

		BMOperator bmop;

		/* initialize the bmop using EDBM api, which does various ui error reporting and other stuff */
		EDBM_op_init(em, &bmop, op, "rotate_uvs faces=%hf use_ccw=%b", BM_ELEM_SELECT, use_ccw);

		/* execute the operator */
		BMO_op_exec(em->bm, &bmop);

		if (!EDBM_op_finish(em, &bmop, op, true)) {
			continue;
		}

		EDBM_update_generic(em, false, false);
	}

	MEM_freeN(objects);
	return OPERATOR_FINISHED;
}

static int edbm_reverse_uvs_exec(bContext *C, wmOperator *op)
{
	ViewLayer *view_layer = CTX_data_view_layer(C);
	uint objects_len = 0;
	Object **objects = BKE_view_layer_array_from_objects_in_edit_mode_unique_data(view_layer, CTX_wm_view3d(C), &objects_len);
	for (uint ob_index = 0; ob_index < objects_len; ob_index++) {
		Object *obedit = objects[ob_index];
		BMEditMesh *em = BKE_editmesh_from_object(obedit);

		if (em->bm->totfacesel == 0) {
			continue;
		}

		BMOperator bmop;

		/* initialize the bmop using EDBM api, which does various ui error reporting and other stuff */
		EDBM_op_init(em, &bmop, op, "reverse_uvs faces=%hf", BM_ELEM_SELECT);

		/* execute the operator */
		BMO_op_exec(em->bm, &bmop);

		/* finish the operator */
		if (!EDBM_op_finish(em, &bmop, op, true)) {
			continue;
		}
		EDBM_update_generic(em, false, false);
	}

	MEM_freeN(objects);
	return OPERATOR_FINISHED;
}

static int edbm_rotate_colors_exec(bContext *C, wmOperator *op)
{
		/* get the direction from RNA */
	const bool use_ccw = RNA_boolean_get(op->ptr, "use_ccw");

	ViewLayer *view_layer = CTX_data_view_layer(C);
	uint objects_len = 0;
	Object **objects = BKE_view_layer_array_from_objects_in_edit_mode_unique_data(view_layer, CTX_wm_view3d(C), &objects_len);

	for (uint ob_index = 0; ob_index < objects_len; ob_index++) {
		Object *ob = objects[ob_index];
		BMEditMesh *em = BKE_editmesh_from_object(ob);
		if (em->bm->totfacesel == 0) {
			continue;
		}

		BMOperator bmop;

		/* initialize the bmop using EDBM api, which does various ui error reporting and other stuff */
		EDBM_op_init(em, &bmop, op, "rotate_colors faces=%hf use_ccw=%b", BM_ELEM_SELECT, use_ccw);

		/* execute the operator */
		BMO_op_exec(em->bm, &bmop);

		/* finish the operator */
		if (!EDBM_op_finish(em, &bmop, op, true)) {
			continue;
		}

		/* dependencies graph and notification stuff */
		EDBM_update_generic(em, false, false);
	}

	MEM_freeN(objects);

	return OPERATOR_FINISHED;
}


static int edbm_reverse_colors_exec(bContext *C, wmOperator *op)
{
	ViewLayer *view_layer = CTX_data_view_layer(C);
	uint objects_len = 0;
	Object **objects = BKE_view_layer_array_from_objects_in_edit_mode_unique_data(view_layer, CTX_wm_view3d(C), &objects_len);

	for (uint ob_index = 0; ob_index < objects_len; ob_index++) {
		Object *ob = objects[ob_index];
		BMEditMesh *em = BKE_editmesh_from_object(ob);

		if (em->bm->totfacesel == 0) {
			continue;
		}

		BMOperator bmop;

		/* initialize the bmop using EDBM api, which does various ui error reporting and other stuff */
		EDBM_op_init(em, &bmop, op, "reverse_colors faces=%hf", BM_ELEM_SELECT);

		/* execute the operator */
		BMO_op_exec(em->bm, &bmop);

		/* finish the operator */
		if (!EDBM_op_finish(em, &bmop, op, true)) {
			return OPERATOR_CANCELLED;
		}

		EDBM_update_generic(em, false, false);
	}
	MEM_freeN(objects);

	return OPERATOR_FINISHED;
}

void MESH_OT_uvs_rotate(wmOperatorType *ot)
{
	/* identifiers */
	ot->name = "Rotate UVs";
	ot->idname = "MESH_OT_uvs_rotate";
	ot->description = "Rotate UVs\nRotate UV coordinates inside faces";

	/* api callbacks */
	ot->exec = edbm_rotate_uvs_exec;
	ot->poll = ED_operator_editmesh;

	/* flags */
	ot->flag = OPTYPE_REGISTER | OPTYPE_UNDO;

	/* props */
	RNA_def_boolean(ot->srna, "use_ccw", false, "Counter Clockwise", "");
}

void MESH_OT_uvs_reverse(wmOperatorType *ot)
{
	/* identifiers */
	ot->name = "Reverse UVs";
	ot->idname = "MESH_OT_uvs_reverse";
	ot->description = "Reverse UVs\nFlip direction of UV coordinates inside faces";

	/* api callbacks */
	ot->exec = edbm_reverse_uvs_exec;
	ot->poll = ED_operator_editmesh;

	/* flags */
	ot->flag = OPTYPE_REGISTER | OPTYPE_UNDO;

	/* props */
	//RNA_def_enum(ot->srna, "axis", axis_items, DIRECTION_CW, "Axis", "Axis to mirror UVs around");
}

void MESH_OT_colors_rotate(wmOperatorType *ot)
{
	/* identifiers */
	ot->name = "Rotate Colors";
	ot->idname = "MESH_OT_colors_rotate";
	ot->description = "Rotate Colors\nRotate vertex colors inside faces";

	/* api callbacks */
	ot->exec = edbm_rotate_colors_exec;
	ot->poll = ED_operator_editmesh;

	/* flags */
	ot->flag = OPTYPE_REGISTER | OPTYPE_UNDO;

	/* props */
	RNA_def_boolean(ot->srna, "use_ccw", false, "Counter Clockwise", "");
}

void MESH_OT_colors_reverse(wmOperatorType *ot)
{
	/* identifiers */
	ot->name = "Reverse Colors";
	ot->idname = "MESH_OT_colors_reverse";
	ot->description = "Reverse Colors\nFlip direction of vertex colors inside faces";

	/* api callbacks */
	ot->exec = edbm_reverse_colors_exec;
	ot->poll = ED_operator_editmesh;

	/* flags */
	ot->flag = OPTYPE_REGISTER | OPTYPE_UNDO;

	/* props */
	//RNA_def_enum(ot->srna, "axis", axis_items, DIRECTION_CW, "Axis", "Axis to mirror colors around");
}

/** \} */

/* -------------------------------------------------------------------- */
/** \name Merge Vertices Operator
 * \{ */

enum {
	MESH_MERGE_LAST     = 1,
	MESH_MERGE_CENTER   = 3,
	MESH_MERGE_CURSOR   = 4,
	MESH_MERGE_COLLAPSE = 5,
	MESH_MERGE_FIRST    = 6,
};

static bool merge_firstlast(BMEditMesh *em, const bool use_first, const bool use_uvmerge, wmOperator *wmop)
{
	BMVert *mergevert;
	BMEditSelection *ese;

	/* operator could be called directly from shortcut or python,
	 * so do extra check for data here
	 */

	/* do sanity check in mergemenu in edit.c ?*/
	if (use_first == false) {
		if (!em->bm->selected.last || ((BMEditSelection *)em->bm->selected.last)->htype != BM_VERT)
			return false;

		ese = em->bm->selected.last;
		mergevert = (BMVert *)ese->ele;
	}
	else {
		if (!em->bm->selected.first || ((BMEditSelection *)em->bm->selected.first)->htype != BM_VERT)
			return false;

		ese = em->bm->selected.first;
		mergevert = (BMVert *)ese->ele;
	}

	if (!BM_elem_flag_test(mergevert, BM_ELEM_SELECT))
		return false;

	if (use_uvmerge) {
		if (!EDBM_op_callf(em, wmop, "pointmerge_facedata verts=%hv vert_snap=%e", BM_ELEM_SELECT, mergevert))
			return false;
	}

	if (!EDBM_op_callf(em, wmop, "pointmerge verts=%hv merge_co=%v", BM_ELEM_SELECT, mergevert->co))
		return false;

	return true;
}

static bool merge_target(
        BMEditMesh *em, Scene *scene, Object *ob,
        const bool use_cursor, const bool use_uvmerge, wmOperator *wmop)
{
	BMIter iter;
	BMVert *v;
	float co[3], cent[3] = {0.0f, 0.0f, 0.0f};
	const float *vco = NULL;

	if (use_cursor) {
		vco = scene->cursor.location;
		copy_v3_v3(co, vco);
		invert_m4_m4(ob->imat, ob->obmat);
		mul_m4_v3(ob->imat, co);
	}
	else {
		float fac;
		int i = 0;
		BM_ITER_MESH (v, &iter, em->bm, BM_VERTS_OF_MESH) {
			if (!BM_elem_flag_test(v, BM_ELEM_SELECT))
				continue;
			add_v3_v3(cent, v->co);
			i++;
		}

		if (!i)
			return false;

		fac = 1.0f / (float)i;
		mul_v3_fl(cent, fac);
		copy_v3_v3(co, cent);
		vco = co;
	}

	if (!vco)
		return false;

	if (use_uvmerge) {
		if (!EDBM_op_callf(em, wmop, "average_vert_facedata verts=%hv", BM_ELEM_SELECT))
			return false;
	}

	if (!EDBM_op_callf(em, wmop, "pointmerge verts=%hv merge_co=%v", BM_ELEM_SELECT, co))
		return false;

	return true;
}

static int edbm_merge_exec(bContext *C, wmOperator *op)
{
	Scene *scene = CTX_data_scene(C);
	ViewLayer *view_layer = CTX_data_view_layer(C);
	uint objects_len = 0;
	Object **objects = BKE_view_layer_array_from_objects_in_edit_mode_unique_data(view_layer, CTX_wm_view3d(C), &objects_len);
	const int type = RNA_enum_get(op->ptr, "type");
	const bool uvs = RNA_boolean_get(op->ptr, "uvs");

	for (uint ob_index = 0; ob_index < objects_len; ob_index++) {
		Object *obedit = objects[ob_index];
		BMEditMesh *em = BKE_editmesh_from_object(obedit);

		if (em->bm->totvertsel == 0) {
			continue;
		}

		bool ok = false;
		switch (type) {
			case MESH_MERGE_CENTER:
				ok = merge_target(em, scene, obedit, false, uvs, op);
				break;
			case MESH_MERGE_CURSOR:
				ok = merge_target(em, scene, obedit, true, uvs, op);
				break;
			case MESH_MERGE_LAST:
				ok = merge_firstlast(em, false, uvs, op);
				break;
			case MESH_MERGE_FIRST:
				ok = merge_firstlast(em, true, uvs, op);
				break;
			case MESH_MERGE_COLLAPSE:
				ok = EDBM_op_callf(em, op, "collapse edges=%he uvs=%b", BM_ELEM_SELECT, uvs);
				break;
			default:
				BLI_assert(0);
				break;
		}

		if (!ok) {
			continue;
		}

		EDBM_update_generic(em, true, true);

		/* once collapsed, we can't have edge/face selection */
		if ((em->selectmode & SCE_SELECT_VERTEX) == 0) {
			EDBM_flag_disable_all(em, BM_ELEM_SELECT);
		}
		/* Only active object supported, see comment below. */
		if (ELEM(type, MESH_MERGE_FIRST, MESH_MERGE_LAST)) {
			break;
		}
	}

	MEM_freeN(objects);

	return OPERATOR_FINISHED;
}

static const EnumPropertyItem merge_type_items[] = {
	{MESH_MERGE_FIRST, "FIRST", 0, "At First", ""},
	{MESH_MERGE_LAST, "LAST", 0, "At Last", ""},
	{MESH_MERGE_CENTER, "CENTER", 0, "At Center", ""},
	{MESH_MERGE_CURSOR, "CURSOR", 0, "At Cursor", ""},
	{MESH_MERGE_COLLAPSE, "COLLAPSE", 0, "Collapse", ""},
	{0, NULL, 0, NULL, NULL}
};

static const EnumPropertyItem *merge_type_itemf(bContext *C, PointerRNA *UNUSED(ptr),  PropertyRNA *UNUSED(prop), bool *r_free)
{
	Object *obedit;
	EnumPropertyItem *item = NULL;
	int totitem = 0;

	if (!C) /* needed for docs */
		return merge_type_items;

	obedit = CTX_data_edit_object(C);
	if (obedit && obedit->type == OB_MESH) {
		BMEditMesh *em = BKE_editmesh_from_object(obedit);

		/* Only active object supported:
		 * In practice it doesn't make sense to run this operation on non-active meshes
		 * since selecting will activate - we could have own code-path for these but it's a hassle
		 * for now just apply to the active (first) object. */
		if (em->selectmode & SCE_SELECT_VERTEX) {
			if (em->bm->selected.first && em->bm->selected.last &&
			    ((BMEditSelection *)em->bm->selected.first)->htype == BM_VERT &&
			    ((BMEditSelection *)em->bm->selected.last)->htype == BM_VERT)
			{
				RNA_enum_items_add_value(&item, &totitem, merge_type_items, MESH_MERGE_FIRST);
				RNA_enum_items_add_value(&item, &totitem, merge_type_items, MESH_MERGE_LAST);
			}
			else if (em->bm->selected.first && ((BMEditSelection *)em->bm->selected.first)->htype == BM_VERT) {
				RNA_enum_items_add_value(&item, &totitem, merge_type_items, MESH_MERGE_FIRST);
			}
			else if (em->bm->selected.last && ((BMEditSelection *)em->bm->selected.last)->htype == BM_VERT) {
				RNA_enum_items_add_value(&item, &totitem, merge_type_items, MESH_MERGE_LAST);
			}
		}

		RNA_enum_items_add_value(&item, &totitem, merge_type_items, MESH_MERGE_CENTER);
		RNA_enum_items_add_value(&item, &totitem, merge_type_items, MESH_MERGE_CURSOR);
		RNA_enum_items_add_value(&item, &totitem, merge_type_items, MESH_MERGE_COLLAPSE);
		RNA_enum_item_end(&item, &totitem);

		*r_free = true;

		return item;
	}

	return NULL;
}

void MESH_OT_merge(wmOperatorType *ot)
{
	/* identifiers */
	ot->name = "Merge";
	ot->description = "Merge selected vertices";
	ot->idname = "MESH_OT_merge";

	/* api callbacks */
	ot->exec = edbm_merge_exec;
	ot->invoke = WM_menu_invoke;
	ot->poll = ED_operator_editmesh;

	/* flags */
	ot->flag = OPTYPE_REGISTER | OPTYPE_UNDO;

	/* properties */
	ot->prop = RNA_def_enum(ot->srna, "type", merge_type_items, MESH_MERGE_CENTER, "Type", "Merge method to use");
	RNA_def_enum_funcs(ot->prop, merge_type_itemf);

	WM_operatortype_props_advanced_begin(ot);

	RNA_def_boolean(ot->srna, "uvs", false, "UVs", "Move UVs according to merge");
}

/** \} */

/* -------------------------------------------------------------------- */
/** \name Remove Doubles Operator
 * \{ */

static int edbm_remove_doubles_exec(bContext *C, wmOperator *op)
{
	const float threshold = RNA_float_get(op->ptr, "threshold");
	const bool use_unselected = RNA_boolean_get(op->ptr, "use_unselected");
	int count_multi = 0;

	ViewLayer *view_layer = CTX_data_view_layer(C);
	uint objects_len = 0;
	Object **objects = BKE_view_layer_array_from_objects_in_edit_mode_unique_data(view_layer, CTX_wm_view3d(C), &objects_len);

	for (uint ob_index = 0; ob_index < objects_len; ob_index++) {
		Object *obedit = objects[ob_index];
		BMEditMesh *em = BKE_editmesh_from_object(obedit);

		/* Selection used as target with 'use_unselected'. */
		if (em->bm->totvertsel == 0) {
			continue;
		}

		BMOperator bmop;
		const int totvert_orig = em->bm->totvert;

		/* avoid losing selection state (select -> tags) */
		char htype_select;
		if      (em->selectmode & SCE_SELECT_VERTEX) htype_select = BM_VERT;
		else if (em->selectmode & SCE_SELECT_EDGE)   htype_select = BM_EDGE;
		else                                         htype_select = BM_FACE;

		/* store selection as tags */
		BM_mesh_elem_hflag_enable_test(em->bm, htype_select, BM_ELEM_TAG, true, true, BM_ELEM_SELECT);


		if (use_unselected) {
			EDBM_op_init(
			        em, &bmop, op,
			        "automerge verts=%hv dist=%f",
			        BM_ELEM_SELECT, threshold);
			BMO_op_exec(em->bm, &bmop);

			if (!EDBM_op_finish(em, &bmop, op, true)) {
				continue;
			}
		}
		else {
			EDBM_op_init(
			        em, &bmop, op,
			        "find_doubles verts=%hv dist=%f",
			        BM_ELEM_SELECT, threshold);

			BMO_op_exec(em->bm, &bmop);

			if (!EDBM_op_callf(em, op, "weld_verts targetmap=%S", &bmop, "targetmap.out")) {
				BMO_op_finish(em->bm, &bmop);
				continue;
			}

			if (!EDBM_op_finish(em, &bmop, op, true)) {
				continue;
			}
		}

		const int count = (totvert_orig - em->bm->totvert);

		/* restore selection from tags */
		BM_mesh_elem_hflag_enable_test(em->bm, htype_select, BM_ELEM_SELECT, true, true, BM_ELEM_TAG);
		EDBM_selectmode_flush(em);

		if (count) {
			count_multi += count;
			EDBM_update_generic(em, true, true);
		}
	}
	MEM_freeN(objects);

	BKE_reportf(op->reports, RPT_INFO, "Removed %d vertices", count_multi);

	return OPERATOR_FINISHED;
}

void MESH_OT_remove_doubles(wmOperatorType *ot)
{
	/* identifiers */
	ot->name = "Remove Doubles";
	ot->description = "Remove Doubles\nRemove duplicate vertices";
	ot->idname = "MESH_OT_remove_doubles";

	/* api callbacks */
	ot->exec = edbm_remove_doubles_exec;
	ot->poll = ED_operator_editmesh;

	/* flags */
	ot->flag = OPTYPE_REGISTER | OPTYPE_UNDO;

	RNA_def_float_distance(ot->srna, "threshold", 1e-4f, 1e-6f, 50.0f, "Merge Distance",
	                       "Minimum distance between elements to merge", 1e-5f, 10.0f);
	RNA_def_boolean(ot->srna, "use_unselected", false, "Unselected", "Merge selected to other unselected vertices");
}

/** \} */

/* -------------------------------------------------------------------- */
/** \name Shape Key Propagate Operator
 * \{ */

/* BMESH_TODO this should be properly encapsulated in a bmop.  but later.*/
static bool shape_propagate(BMEditMesh *em)
{
	BMIter iter;
	BMVert *eve = NULL;
	float *co;
	int totshape = CustomData_number_of_layers(&em->bm->vdata, CD_SHAPEKEY);

	if (!CustomData_has_layer(&em->bm->vdata, CD_SHAPEKEY)) {
		return false;
	}

	BM_ITER_MESH (eve, &iter, em->bm, BM_VERTS_OF_MESH) {
		if (!BM_elem_flag_test(eve, BM_ELEM_SELECT) || BM_elem_flag_test(eve, BM_ELEM_HIDDEN)) {
			continue;
		}

		for (int i = 0; i < totshape; i++) {
			co = CustomData_bmesh_get_n(&em->bm->vdata, eve->head.data, CD_SHAPEKEY, i);
			copy_v3_v3(co, eve->co);
		}
	}
	return true;
}

static int edbm_shape_propagate_to_all_exec(bContext *C, wmOperator *op)
{
	ViewLayer *view_layer = CTX_data_view_layer(C);
	int tot_shapekeys = 0;
	int tot_selected_verts_objects = 0;

	uint objects_len = 0;
	Object **objects = BKE_view_layer_array_from_objects_in_edit_mode_unique_data(view_layer, CTX_wm_view3d(C), &objects_len);
	for (uint ob_index = 0; ob_index < objects_len; ob_index++) {
		Object *obedit = objects[ob_index];
		Mesh *me = obedit->data;
		BMEditMesh *em = me->edit_btmesh;

		if (em->bm->totvertsel == 0) {
			continue;
		}
		tot_selected_verts_objects++;

		if (shape_propagate(em)) {
			tot_shapekeys++;
		}

		EDBM_update_generic(em, false, false);
	}
	MEM_freeN(objects);

	if (tot_selected_verts_objects == 0) {
		BKE_report(op->reports, RPT_ERROR, "No selected vertex");
		return OPERATOR_CANCELLED;
	}
	else if (tot_shapekeys == 0) {
		BKE_report(
		        op->reports,
		        RPT_ERROR,
		        objects_len > 1 ?
		        "Meshes do not have shape keys" :
		        "Mesh does not have shape keys");
		return OPERATOR_CANCELLED;
	}

	return OPERATOR_FINISHED;
}


void MESH_OT_shape_propagate_to_all(wmOperatorType *ot)
{
	/* identifiers */
	ot->name = "Shape Propagate";
	ot->description = "Shape Propagate\nApply selected vertex locations to all other shape keys";
	ot->idname = "MESH_OT_shape_propagate_to_all";

	/* api callbacks */
	ot->exec = edbm_shape_propagate_to_all_exec;
	ot->poll = ED_operator_editmesh;

	/* flags */
	ot->flag = OPTYPE_REGISTER | OPTYPE_UNDO;
}

/** \} */

/* -------------------------------------------------------------------- */
/** \name Blend from Shape Operator
 * \{ */

/* BMESH_TODO this should be properly encapsulated in a bmop.  but later.*/
static int edbm_blend_from_shape_exec(bContext *C, wmOperator *op)
{
	Object *obedit_ref = CTX_data_edit_object(C);
	Mesh *me_ref = obedit_ref->data;
	Key *key_ref = me_ref->key;
	KeyBlock *kb_ref = NULL;
	BMEditMesh *em_ref = me_ref->edit_btmesh;
	BMVert *eve;
	BMIter iter;
	ViewLayer *view_layer = CTX_data_view_layer(C);
	float co[3], *sco;
	int totshape_ref = 0;

	const float blend = RNA_float_get(op->ptr, "blend");
	int shape_ref = RNA_enum_get(op->ptr, "shape");
	const bool use_add = RNA_boolean_get(op->ptr, "add");

	/* Sanity check. */
	totshape_ref = CustomData_number_of_layers(&em_ref->bm->vdata, CD_SHAPEKEY);

	if (totshape_ref == 0 || shape_ref < 0) {
		BKE_report(op->reports, RPT_ERROR, "Active mesh does not have shape keys");
		return OPERATOR_CANCELLED;
	}
	else if (shape_ref >= totshape_ref) {
		/* This case occurs if operator was used before on object with more keys than current one. */
		shape_ref = 0; /* default to basis */
	}

	/* Get shape key - needed for finding reference shape (for add mode only). */
	if (key_ref) {
		kb_ref = BLI_findlink(&key_ref->block, shape_ref);
	}

	int tot_selected_verts_objects = 0;
	uint objects_len = 0;
	Object **objects = BKE_view_layer_array_from_objects_in_edit_mode_unique_data(view_layer, CTX_wm_view3d(C), &objects_len);
	for (uint ob_index = 0; ob_index < objects_len; ob_index++) {
		Object *obedit = objects[ob_index];
		Mesh *me = obedit->data;
		Key *key = me->key;
		KeyBlock *kb = NULL;
		BMEditMesh *em = me->edit_btmesh;
		int shape;

		if (em->bm->totvertsel == 0) {
			continue;
		}
		tot_selected_verts_objects++;

		if (!key) {
			continue;
		}
		else {
			kb = BKE_keyblock_find_name(key, kb_ref->name);
			shape = BLI_findindex(&key->block, kb);
		}

		if (kb) {
			/* Perform blending on selected vertices. */
			BM_ITER_MESH (eve, &iter, em->bm, BM_VERTS_OF_MESH) {
				if (!BM_elem_flag_test(eve, BM_ELEM_SELECT) || BM_elem_flag_test(eve, BM_ELEM_HIDDEN))
					continue;

				/* Get coordinates of shapekey we're blending from. */
				sco = CustomData_bmesh_get_n(&em->bm->vdata, eve->head.data, CD_SHAPEKEY, shape);
				copy_v3_v3(co, sco);

				if (use_add) {
					/* In add mode, we add relative shape key offset. */
					if (kb) {
						const float *rco = CustomData_bmesh_get_n(&em->bm->vdata, eve->head.data, CD_SHAPEKEY, kb->relative);
						sub_v3_v3v3(co, co, rco);
					}

					madd_v3_v3fl(eve->co, co, blend);
				}
				else {
					/* In blend mode, we interpolate to the shape key. */
					interp_v3_v3v3(eve->co, eve->co, co, blend);
				}
			}
			EDBM_update_generic(em, true, false);
		}
	}
	MEM_freeN(objects);

	if (tot_selected_verts_objects == 0) {
		BKE_report(op->reports, RPT_ERROR, "No selected vertex");
		return OPERATOR_CANCELLED;
	}

	return OPERATOR_FINISHED;
}

static const EnumPropertyItem *shape_itemf(bContext *C, PointerRNA *UNUSED(ptr),  PropertyRNA *UNUSED(prop), bool *r_free)
{
	Object *obedit = CTX_data_edit_object(C);
	BMEditMesh *em;
	EnumPropertyItem *item = NULL;
	int totitem = 0;

	if ((obedit && obedit->type == OB_MESH) &&
	    (em = BKE_editmesh_from_object(obedit)) &&
	    CustomData_has_layer(&em->bm->vdata, CD_SHAPEKEY))
	{
		EnumPropertyItem tmp = {0, "", 0, "", ""};
		int a;

		for (a = 0; a < em->bm->vdata.totlayer; a++) {
			if (em->bm->vdata.layers[a].type != CD_SHAPEKEY)
				continue;

			tmp.value = totitem;
			tmp.identifier = em->bm->vdata.layers[a].name;
			tmp.name = em->bm->vdata.layers[a].name;
			/* RNA_enum_item_add sets totitem itself! */
			RNA_enum_item_add(&item, &totitem, &tmp);
		}
	}

	RNA_enum_item_end(&item, &totitem);
	*r_free = true;

	return item;
}

static void edbm_blend_from_shape_ui(bContext *C, wmOperator *op)
{
	uiLayout *layout = op->layout;
	PointerRNA ptr;
	Object *obedit = CTX_data_edit_object(C);
	Mesh *me = obedit->data;
	PointerRNA ptr_key;

	RNA_pointer_create(NULL, op->type->srna, op->properties, &ptr);
	RNA_id_pointer_create((ID *)me->key, &ptr_key);

	uiItemPointerR(layout, &ptr, "shape", &ptr_key, "key_blocks", "", ICON_SHAPEKEY_DATA);
	uiItemR(layout, &ptr, "blend", 0, NULL, ICON_NONE);
	uiItemR(layout, &ptr, "add", 0, NULL, ICON_NONE);
}

void MESH_OT_blend_from_shape(wmOperatorType *ot)
{
	PropertyRNA *prop;

	/* identifiers */
	ot->name = "Blend From Shape";
	ot->description = "Blend From Shape\nBlend in shape from a shape key";
	ot->idname = "MESH_OT_blend_from_shape";

	/* api callbacks */
	ot->exec = edbm_blend_from_shape_exec;
//	ot->invoke = WM_operator_props_popup_call;  /* disable because search popup closes too easily */
	ot->ui = edbm_blend_from_shape_ui;
	ot->poll = ED_operator_editmesh;

	/* flags */
	ot->flag = OPTYPE_REGISTER | OPTYPE_UNDO;

	/* properties */
	prop = RNA_def_enum(ot->srna, "shape", DummyRNA_NULL_items, 0, "Shape", "Shape key to use for blending");
	RNA_def_enum_funcs(prop, shape_itemf);
	RNA_def_property_flag(prop, PROP_ENUM_NO_TRANSLATE | PROP_NEVER_UNLINK);
	RNA_def_float(ot->srna, "blend", 1.0f, -1e3f, 1e3f, "Blend", "Blending factor", -2.0f, 2.0f);
	RNA_def_boolean(ot->srna, "add", true, "Add", "Add rather than blend between shapes");
}

/** \} */

/* -------------------------------------------------------------------- */
/** \name Solidify Mesh Operator
 * \{ */

static int edbm_solidify_exec(bContext *C, wmOperator *op)
{
	const float thickness = RNA_float_get(op->ptr, "thickness");

	ViewLayer *view_layer = CTX_data_view_layer(C);
	uint objects_len = 0;
	Object **objects = BKE_view_layer_array_from_objects_in_edit_mode_unique_data(view_layer, CTX_wm_view3d(C), &objects_len);
	for (uint ob_index = 0; ob_index < objects_len; ob_index++) {
		Object *obedit = objects[ob_index];
		BMEditMesh *em = BKE_editmesh_from_object(obedit);
		BMesh *bm = em->bm;

		if (em->bm->totfacesel == 0) {
			continue;
		}

		BMOperator bmop;

		if (!EDBM_op_init(em, &bmop, op, "solidify geom=%hf thickness=%f", BM_ELEM_SELECT, thickness)) {
			continue;
		}

		/* deselect only the faces in the region to be solidified (leave wire
		 * edges and loose verts selected, as there will be no corresponding
		 * geometry selected below) */
		BMO_slot_buffer_hflag_disable(bm, bmop.slots_in, "geom", BM_FACE, BM_ELEM_SELECT, true);

		/* run the solidify operator */
		BMO_op_exec(bm, &bmop);

		/* select the newly generated faces */
		BMO_slot_buffer_hflag_enable(bm, bmop.slots_out, "geom.out", BM_FACE, BM_ELEM_SELECT, true);

		if (!EDBM_op_finish(em, &bmop, op, true)) {
			continue;
		}

		EDBM_update_generic(em, true, true);
	}

	MEM_freeN(objects);
	return OPERATOR_FINISHED;
}

void MESH_OT_solidify(wmOperatorType *ot)
{
	PropertyRNA *prop;
	/* identifiers */
	ot->name = "Solidify";
	ot->description = "Solidify\nCreate a solid skin by extruding, compensating for sharp angles";
	ot->idname = "MESH_OT_solidify";

	/* api callbacks */
	ot->exec = edbm_solidify_exec;
	ot->poll = ED_operator_editmesh;

	/* flags */
	ot->flag = OPTYPE_REGISTER | OPTYPE_UNDO;

	prop = RNA_def_float_distance(ot->srna, "thickness", 0.01f, -1e4f, 1e4f, "Thickness", "", -10.0f, 10.0f);
	RNA_def_property_ui_range(prop, -10.0, 10.0, 0.1, 4);
}

/** \} */

/* -------------------------------------------------------------------- */
/** \name Knife Subdivide Operator
 * \{ */

/* ******************************************************************** */
/* Knife Subdivide Tool.  Subdivides edges intersected by a mouse trail
 * drawn by user.
 *
 * Currently mapped to KKey when in MeshEdit mode.
 * Usage:
 * - Hit Shift K, Select Centers or Exact
 * - Hold LMB down to draw path, hit RETKEY.
 * - ESC cancels as expected.
 *
 * Contributed by Robert Wenzlaff (Det. Thorn).
 *
 * 2.5 Revamp:
 * - non modal (no menu before cutting)
 * - exit on mouse release
 * - polygon/segment drawing can become handled by WM cb later
 *
 * bmesh port version
 */

#define KNIFE_EXACT     1
#define KNIFE_MIDPOINT  2
#define KNIFE_MULTICUT  3

static const EnumPropertyItem knife_items[] = {
	{KNIFE_EXACT, "EXACT", 0, "Exact", ""},
	{KNIFE_MIDPOINT, "MIDPOINTS", 0, "Midpoints", ""},
	{KNIFE_MULTICUT, "MULTICUT", 0, "Multicut", ""},
	{0, NULL, 0, NULL, NULL}
};

/* bm_edge_seg_isect() Determines if and where a mouse trail intersects an BMEdge */

static float bm_edge_seg_isect(
        const float sco_a[2], const float sco_b[2],
        float (*mouse_path)[2], int len, char mode, int *isected)
{
#define MAXSLOPE 100000
	float x11, y11, x12 = 0, y12 = 0, x2max, x2min, y2max;
	float y2min, dist, lastdist = 0, xdiff2, xdiff1;
	float m1, b1, m2, b2, x21, x22, y21, y22, xi;
	float yi, x1min, x1max, y1max, y1min, perc = 0;
	float threshold = 0.0;
	int i;

	//threshold = 0.000001; /* tolerance for vertex intersection */
	// XXX threshold = scene->toolsettings->select_thresh / 100;

	/* Get screen coords of verts */
	x21 = sco_a[0];
	y21 = sco_a[1];

	x22 = sco_b[0];
	y22 = sco_b[1];

	xdiff2 = (x22 - x21);
	if (xdiff2) {
		m2 = (y22 - y21) / xdiff2;
		b2 = ((x22 * y21) - (x21 * y22)) / xdiff2;
	}
	else {
		m2 = MAXSLOPE;  /* Vertical slope  */
		b2 = x22;
	}

	*isected = 0;

	/* check for _exact_ vertex intersection first */
	if (mode != KNIFE_MULTICUT) {
		for (i = 0; i < len; i++) {
			if (i > 0) {
				x11 = x12;
				y11 = y12;
			}
			else {
				x11 = mouse_path[i][0];
				y11 = mouse_path[i][1];
			}
			x12 = mouse_path[i][0];
			y12 = mouse_path[i][1];

			/* test e->v1 */
			if ((x11 == x21 && y11 == y21) || (x12 == x21 && y12 == y21)) {
				perc = 0;
				*isected = 1;
				return perc;
			}
			/* test e->v2 */
			else if ((x11 == x22 && y11 == y22) || (x12 == x22 && y12 == y22)) {
				perc = 0;
				*isected = 2;
				return perc;
			}
		}
	}

	/* now check for edge intersect (may produce vertex intersection as well) */
	for (i = 0; i < len; i++) {
		if (i > 0) {
			x11 = x12;
			y11 = y12;
		}
		else {
			x11 = mouse_path[i][0];
			y11 = mouse_path[i][1];
		}
		x12 = mouse_path[i][0];
		y12 = mouse_path[i][1];

		/* Perp. Distance from point to line */
		if (m2 != MAXSLOPE) dist = (y12 - m2 * x12 - b2);  /* /sqrt(m2 * m2 + 1); Only looking for */
		/* change in sign.  Skip extra math */
		else dist = x22 - x12;

		if (i == 0) lastdist = dist;

		/* if dist changes sign, and intersect point in edge's Bound Box */
		if ((lastdist * dist) <= 0) {
			xdiff1 = (x12 - x11); /* Equation of line between last 2 points */
			if (xdiff1) {
				m1 = (y12 - y11) / xdiff1;
				b1 = ((x12 * y11) - (x11 * y12)) / xdiff1;
			}
			else {
				m1 = MAXSLOPE;
				b1 = x12;
			}
			x2max = max_ff(x21, x22) + 0.001f; /* prevent missed edges   */
			x2min = min_ff(x21, x22) - 0.001f; /* due to round off error */
			y2max = max_ff(y21, y22) + 0.001f;
			y2min = min_ff(y21, y22) - 0.001f;

			/* Found an intersect,  calc intersect point */
			if (m1 == m2) { /* co-incident lines */
				/* cut at 50% of overlap area */
				x1max = max_ff(x11, x12);
				x1min = min_ff(x11, x12);
				xi = (min_ff(x2max, x1max) + max_ff(x2min, x1min)) / 2.0f;

				y1max = max_ff(y11, y12);
				y1min = min_ff(y11, y12);
				yi = (min_ff(y2max, y1max) + max_ff(y2min, y1min)) / 2.0f;
			}
			else if (m2 == MAXSLOPE) {
				xi = x22;
				yi = m1 * x22 + b1;
			}
			else if (m1 == MAXSLOPE) {
				xi = x12;
				yi = m2 * x12 + b2;
			}
			else {
				xi = (b1 - b2) / (m2 - m1);
				yi = (b1 * m2 - m1 * b2) / (m2 - m1);
			}

			/* Intersect inside bounding box of edge?*/
			if ((xi >= x2min) && (xi <= x2max) && (yi <= y2max) && (yi >= y2min)) {
				/* test for vertex intersect that may be 'close enough'*/
				if (mode != KNIFE_MULTICUT) {
					if (xi <= (x21 + threshold) && xi >= (x21 - threshold)) {
						if (yi <= (y21 + threshold) && yi >= (y21 - threshold)) {
							*isected = 1;
							perc = 0;
							break;
						}
					}
					if (xi <= (x22 + threshold) && xi >= (x22 - threshold)) {
						if (yi <= (y22 + threshold) && yi >= (y22 - threshold)) {
							*isected = 2;
							perc = 0;
							break;
						}
					}
				}
				if ((m2 <= 1.0f) && (m2 >= -1.0f)) perc = (xi - x21) / (x22 - x21);
				else perc = (yi - y21) / (y22 - y21);  /* lower slope more accurate */
				//isect = 32768.0 * (perc + 0.0000153); /* Percentage in 1 / 32768ths */

				break;
			}
		}
		lastdist = dist;
	}
	return perc;
}

#define ELE_EDGE_CUT 1

static int edbm_knife_cut_exec(bContext *C, wmOperator *op)
{
	Object *obedit = CTX_data_edit_object(C);
	BMEditMesh *em = BKE_editmesh_from_object(obedit);
	BMesh *bm = em->bm;
	ARegion *ar = CTX_wm_region(C);
	BMVert *bv;
	BMIter iter;
	BMEdge *be;
	BMOperator bmop;
	float isect = 0.0f;
	int len = 0, isected, i;
	short numcuts = 1;
	const short mode = RNA_int_get(op->ptr, "type");
	BMOpSlot *slot_edge_percents;

	/* allocd vars */
	float (*screen_vert_coords)[2], (*sco)[2], (*mouse_path)[2];

	/* edit-object needed for matrix, and ar->regiondata for projections to work */
	if (ELEM(NULL, obedit, ar, ar->regiondata))
		return OPERATOR_CANCELLED;

	if (bm->totvertsel < 2) {
		BKE_report(op->reports, RPT_ERROR, "No edges are selected to operate on");
		return OPERATOR_CANCELLED;
	}

	len = RNA_collection_length(op->ptr, "path");

	if (len < 2) {
		BKE_report(op->reports, RPT_ERROR, "Mouse path too short");
		return OPERATOR_CANCELLED;
	}

	mouse_path = MEM_mallocN(len * sizeof(*mouse_path), __func__);

	/* get the cut curve */
	RNA_BEGIN (op->ptr, itemptr, "path")
	{
		RNA_float_get_array(&itemptr, "loc", (float *)&mouse_path[len]);
	}
	RNA_END;

	/* for ED_view3d_project_float_object */
	ED_view3d_init_mats_rv3d(obedit, ar->regiondata);

	/* TODO, investigate using index lookup for screen_vert_coords() rather then a hash table */

	/* the floating point coordinates of verts in screen space will be stored in a hash table according to the vertices pointer */
	screen_vert_coords = sco = MEM_mallocN(bm->totvert * sizeof(float) * 2, __func__);

	BM_ITER_MESH_INDEX (bv, &iter, bm, BM_VERTS_OF_MESH, i) {
		if (ED_view3d_project_float_object(ar, bv->co, *sco, V3D_PROJ_TEST_CLIP_NEAR) != V3D_PROJ_RET_OK) {
			copy_v2_fl(*sco, FLT_MAX);  /* set error value */
		}
		BM_elem_index_set(bv, i); /* set_inline */
		sco++;

	}
	bm->elem_index_dirty &= ~BM_VERT; /* clear dirty flag */

	if (!EDBM_op_init(em, &bmop, op, "subdivide_edges")) {
		MEM_freeN(mouse_path);
		MEM_freeN(screen_vert_coords);
		return OPERATOR_CANCELLED;
	}

	/* store percentage of edge cut for KNIFE_EXACT here.*/
	slot_edge_percents = BMO_slot_get(bmop.slots_in, "edge_percents");
	BM_ITER_MESH (be, &iter, bm, BM_EDGES_OF_MESH) {
		bool is_cut = false;
		if (BM_elem_flag_test(be, BM_ELEM_SELECT)) {
			const float *sco_a = screen_vert_coords[BM_elem_index_get(be->v1)];
			const float *sco_b = screen_vert_coords[BM_elem_index_get(be->v2)];

			/* check for error value (vert cant be projected) */
			if ((sco_a[0] != FLT_MAX) && (sco_b[0] != FLT_MAX)) {
				isect = bm_edge_seg_isect(sco_a, sco_b, mouse_path, len, mode, &isected);

				if (isect != 0.0f) {
					if (mode != KNIFE_MULTICUT && mode != KNIFE_MIDPOINT) {
						BMO_slot_map_float_insert(&bmop, slot_edge_percents, be, isect);
					}
				}
			}
		}

		BMO_edge_flag_set(bm, be, ELE_EDGE_CUT, is_cut);
	}


	/* free all allocs */
	MEM_freeN(screen_vert_coords);
	MEM_freeN(mouse_path);


	BMO_slot_buffer_from_enabled_flag(bm, &bmop, bmop.slots_in, "edges", BM_EDGE, ELE_EDGE_CUT);

	if (mode == KNIFE_MIDPOINT) numcuts = 1;
	BMO_slot_int_set(bmop.slots_in, "cuts", numcuts);

	BMO_slot_int_set(bmop.slots_in, "quad_corner_type", SUBD_CORNER_STRAIGHT_CUT);
	BMO_slot_bool_set(bmop.slots_in, "use_single_edge", false);
	BMO_slot_bool_set(bmop.slots_in, "use_grid_fill", false);

	BMO_slot_float_set(bmop.slots_in, "radius", 0);

	BMO_op_exec(bm, &bmop);
	if (!EDBM_op_finish(em, &bmop, op, true)) {
		return OPERATOR_CANCELLED;
	}

	EDBM_update_generic(em, true, true);

	return OPERATOR_FINISHED;
}

#undef ELE_EDGE_CUT

void MESH_OT_knife_cut(wmOperatorType *ot)
{
	ot->name = "Knife Cut";
	ot->description = "Knife Cut\nCut selected edges and faces into parts";
	ot->idname = "MESH_OT_knife_cut";

	ot->invoke = WM_gesture_lines_invoke;
	ot->modal = WM_gesture_lines_modal;
	ot->exec = edbm_knife_cut_exec;

	ot->poll = EDBM_view3d_poll;

	/* flags */
	ot->flag = OPTYPE_REGISTER | OPTYPE_UNDO;

	/* properties */
	PropertyRNA *prop;
	prop = RNA_def_collection_runtime(ot->srna, "path", &RNA_OperatorMousePath, "Path", "");
	RNA_def_property_flag(prop, PROP_HIDDEN | PROP_SKIP_SAVE);

	RNA_def_enum(ot->srna, "type", knife_items, KNIFE_EXACT, "Type", "");

	/* internal */
	RNA_def_int(ot->srna, "cursor", BC_KNIFECURSOR, 0, BC_NUMCURSORS, "Cursor", "", 0, BC_NUMCURSORS);
}

/** \} */

/* -------------------------------------------------------------------- */
/** \name Separate Parts Operator
 * \{ */

enum {
	MESH_SEPARATE_SELECTED = 0,
	MESH_SEPARATE_MATERIAL = 1,
	MESH_SEPARATE_LOOSE    = 2,
};

static Base *mesh_separate_tagged(Main *bmain, Scene *scene, ViewLayer *view_layer, Base *base_old, BMesh *bm_old)
{
	Base *base_new;
	Object *obedit = base_old->object;
	BMesh *bm_new;

	bm_new = BM_mesh_create(
	        &bm_mesh_allocsize_default,
	        &((struct BMeshCreateParams){.use_toolflags = true,}));
	BM_mesh_elem_toolflags_ensure(bm_new);  /* needed for 'duplicate' bmo */

	CustomData_copy(&bm_old->vdata, &bm_new->vdata, CD_MASK_BMESH, CD_CALLOC, 0);
	CustomData_copy(&bm_old->edata, &bm_new->edata, CD_MASK_BMESH, CD_CALLOC, 0);
	CustomData_copy(&bm_old->ldata, &bm_new->ldata, CD_MASK_BMESH, CD_CALLOC, 0);
	CustomData_copy(&bm_old->pdata, &bm_new->pdata, CD_MASK_BMESH, CD_CALLOC, 0);

	CustomData_bmesh_init_pool(&bm_new->vdata, bm_mesh_allocsize_default.totvert, BM_VERT);
	CustomData_bmesh_init_pool(&bm_new->edata, bm_mesh_allocsize_default.totedge, BM_EDGE);
	CustomData_bmesh_init_pool(&bm_new->ldata, bm_mesh_allocsize_default.totloop, BM_LOOP);
	CustomData_bmesh_init_pool(&bm_new->pdata, bm_mesh_allocsize_default.totface, BM_FACE);

	base_new = ED_object_add_duplicate(bmain, scene, view_layer, base_old, USER_DUP_MESH);
	/* DAG_relations_tag_update(bmain); */ /* normally would call directly after but in this case delay recalc */
	assign_matarar(bmain, base_new->object, give_matarar(obedit), *give_totcolp(obedit)); /* new in 2.5 */

	ED_object_base_select(base_new, BA_SELECT);

	BMO_op_callf(bm_old, (BMO_FLAG_DEFAULTS & ~BMO_FLAG_RESPECT_HIDE),
	             "duplicate geom=%hvef dest=%p", BM_ELEM_TAG, bm_new);
	BMO_op_callf(bm_old, (BMO_FLAG_DEFAULTS & ~BMO_FLAG_RESPECT_HIDE),
	             "delete geom=%hvef context=%i", BM_ELEM_TAG, DEL_FACES);

	/* deselect loose data - this used to get deleted,
	 * we could de-select edges and verts only, but this turns out to be less complicated
	 * since de-selecting all skips selection flushing logic */
	BM_mesh_elem_hflag_disable_all(bm_old, BM_VERT | BM_EDGE | BM_FACE, BM_ELEM_SELECT, false);

	BM_mesh_normals_update(bm_new);

	BM_mesh_bm_to_me(bmain, bm_new, base_new->object->data, (&(struct BMeshToMeshParams){0}));

	BM_mesh_free(bm_new);
	((Mesh *)base_new->object->data)->edit_btmesh = NULL;

	return base_new;
}

static bool mesh_separate_selected(Main *bmain, Scene *scene, ViewLayer *view_layer, Base *base_old, BMesh *bm_old)
{
	/* we may have tags from previous operators */
	BM_mesh_elem_hflag_disable_all(bm_old, BM_FACE | BM_EDGE | BM_VERT, BM_ELEM_TAG, false);

	/* sel -> tag */
	BM_mesh_elem_hflag_enable_test(bm_old, BM_FACE | BM_EDGE | BM_VERT, BM_ELEM_TAG, true, false, BM_ELEM_SELECT);

	return (mesh_separate_tagged(bmain, scene, view_layer, base_old, bm_old) != NULL);
}

/* flush a hflag to from verts to edges/faces */
static void bm_mesh_hflag_flush_vert(BMesh *bm, const char hflag)
{
	BMEdge *e;
	BMLoop *l_iter;
	BMLoop *l_first;
	BMFace *f;

	BMIter eiter;
	BMIter fiter;

	bool ok;

	BM_ITER_MESH (e, &eiter, bm, BM_EDGES_OF_MESH) {
		if (BM_elem_flag_test(e->v1, hflag) &&
		    BM_elem_flag_test(e->v2, hflag))
		{
			BM_elem_flag_enable(e, hflag);
		}
		else {
			BM_elem_flag_disable(e, hflag);
		}
	}
	BM_ITER_MESH (f, &fiter, bm, BM_FACES_OF_MESH) {
		ok = true;
		l_iter = l_first = BM_FACE_FIRST_LOOP(f);
		do {
			if (!BM_elem_flag_test(l_iter->v, hflag)) {
				ok = false;
				break;
			}
		} while ((l_iter = l_iter->next) != l_first);

		BM_elem_flag_set(f, hflag, ok);
	}
}

/**
 * Sets an object to a single material. from one of its slots.
 *
 * \note This could be used for split-by-material for non mesh types.
 * \note This could take material data from another object or args.
 */
static void mesh_separate_material_assign_mat_nr(Main *bmain, Object *ob, const short mat_nr)
{
	ID *obdata = ob->data;

	Material ***matarar;
	const short *totcolp;

	totcolp = give_totcolp_id(obdata);
	matarar = give_matarar_id(obdata);

	if ((totcolp && matarar) == 0) {
		BLI_assert(0);
		return;
	}

	if (*totcolp) {
		Material *ma_ob;
		Material *ma_obdata;
		char matbit;

		if (mat_nr < ob->totcol) {
			ma_ob = ob->mat[mat_nr];
			matbit = ob->matbits[mat_nr];
		}
		else {
			ma_ob = NULL;
			matbit = 0;
		}

		if (mat_nr < *totcolp) {
			ma_obdata = (*matarar)[mat_nr];
		}
		else {
			ma_obdata = NULL;
		}

		BKE_material_clear_id(bmain, obdata, true);
		BKE_material_resize_object(bmain, ob, 1, true);
		BKE_material_resize_id(bmain, obdata, 1, true);

		ob->mat[0] = ma_ob;
		id_us_plus((ID *)ma_ob);
		ob->matbits[0] = matbit;
		(*matarar)[0] = ma_obdata;
		id_us_plus((ID *)ma_obdata);
	}
	else {
		BKE_material_clear_id(bmain, obdata, true);
		BKE_material_resize_object(bmain, ob, 0, true);
		BKE_material_resize_id(bmain, obdata, 0, true);
	}
}

static bool mesh_separate_material(Main *bmain, Scene *scene, ViewLayer *view_layer, Base *base_old, BMesh *bm_old)
{
	BMFace *f_cmp, *f;
	BMIter iter;
	bool result = false;

	while ((f_cmp = BM_iter_at_index(bm_old, BM_FACES_OF_MESH, NULL, 0))) {
		Base *base_new;
		const short mat_nr = f_cmp->mat_nr;
		int tot = 0;

		BM_mesh_elem_hflag_disable_all(bm_old, BM_VERT | BM_EDGE | BM_FACE, BM_ELEM_TAG, false);

		BM_ITER_MESH (f, &iter, bm_old, BM_FACES_OF_MESH) {
			if (f->mat_nr == mat_nr) {
				BMLoop *l_iter;
				BMLoop *l_first;

				BM_elem_flag_enable(f, BM_ELEM_TAG);
				l_iter = l_first = BM_FACE_FIRST_LOOP(f);
				do {
					BM_elem_flag_enable(l_iter->v, BM_ELEM_TAG);
					BM_elem_flag_enable(l_iter->e, BM_ELEM_TAG);
				} while ((l_iter = l_iter->next) != l_first);

				tot++;
			}
		}

		/* leave the current object with some materials */
		if (tot == bm_old->totface) {
			mesh_separate_material_assign_mat_nr(bmain, base_old->object, mat_nr);

			/* since we're in editmode, must set faces here */
			BM_ITER_MESH (f, &iter, bm_old, BM_FACES_OF_MESH) {
				f->mat_nr = 0;
			}
			break;
		}

		/* Move selection into a separate object */
		base_new = mesh_separate_tagged(bmain, scene, view_layer, base_old, bm_old);
		if (base_new) {
			mesh_separate_material_assign_mat_nr(bmain, base_new->object, mat_nr);
		}

		result |= (base_new != NULL);
	}

	return result;
}

static bool mesh_separate_loose(Main *bmain, Scene *scene, ViewLayer *view_layer, Base *base_old, BMesh *bm_old)
{
	int i;
	BMEdge *e;
	BMVert *v_seed;
	BMWalker walker;
	bool result = false;
	int max_iter = bm_old->totvert;

	/* Clear all selected vertices */
	BM_mesh_elem_hflag_disable_all(bm_old, BM_VERT | BM_EDGE | BM_FACE, BM_ELEM_TAG, false);

	/* A "while (true)" loop should work here as each iteration should
	 * select and remove at least one vertex and when all vertices
	 * are selected the loop will break out. But guard against bad
	 * behavior by limiting iterations to the number of vertices in the
	 * original mesh.*/
	for (i = 0; i < max_iter; i++) {
		int tot = 0;
		/* Get a seed vertex to start the walk */
		v_seed = BM_iter_at_index(bm_old, BM_VERTS_OF_MESH, NULL, 0);

		/* No vertices available, can't do anything */
		if (v_seed == NULL) {
			break;
		}

		/* Select the seed explicitly, in case it has no edges */
		if (!BM_elem_flag_test(v_seed, BM_ELEM_TAG)) { BM_elem_flag_enable(v_seed, BM_ELEM_TAG); tot++; }

		/* Walk from the single vertex, selecting everything connected
		 * to it */
		BMW_init(&walker, bm_old, BMW_VERT_SHELL,
		         BMW_MASK_NOP, BMW_MASK_NOP, BMW_MASK_NOP,
		         BMW_FLAG_NOP,
		         BMW_NIL_LAY);

		for (e = BMW_begin(&walker, v_seed); e; e = BMW_step(&walker)) {
			if (!BM_elem_flag_test(e->v1, BM_ELEM_TAG)) { BM_elem_flag_enable(e->v1, BM_ELEM_TAG); tot++; }
			if (!BM_elem_flag_test(e->v2, BM_ELEM_TAG)) { BM_elem_flag_enable(e->v2, BM_ELEM_TAG); tot++; }
		}
		BMW_end(&walker);

		if (bm_old->totvert == tot) {
			/* Every vertex selected, nothing to separate, work is done */
			break;
		}

		/* Flush the selection to get edge/face selections matching
		 * the vertex selection */
		bm_mesh_hflag_flush_vert(bm_old, BM_ELEM_TAG);

		/* Move selection into a separate object */
		result |= (mesh_separate_tagged(bmain, scene, view_layer, base_old, bm_old) != NULL);
	}

	return result;
}

static int edbm_separate_exec(bContext *C, wmOperator *op)
{
	Main *bmain = CTX_data_main(C);
	Scene *scene = CTX_data_scene(C);
	ViewLayer *view_layer = CTX_data_view_layer(C);
	const int type = RNA_enum_get(op->ptr, "type");
	int retval = 0;

	if (ED_operator_editmesh(C)) {
		uint bases_len = 0;
		uint empty_selection_len = 0;
		Base **bases = BKE_view_layer_array_from_bases_in_edit_mode_unique_data(view_layer, CTX_wm_view3d(C), &bases_len);
		for (uint bs_index = 0; bs_index < bases_len; bs_index++) {
			Base *base = bases[bs_index];
			BMEditMesh *em = BKE_editmesh_from_object(base->object);

			if (type == 0) {
				if ((em->bm->totvertsel == 0) &&
				    (em->bm->totedgesel == 0) &&
				    (em->bm->totfacesel == 0))
				{
					/* when all objects has no selection */
					if (++empty_selection_len == bases_len) {
						BKE_report(op->reports, RPT_ERROR, "Nothing selected");
					}
					continue;
				}
			}

			/* editmode separate */
			switch (type) {
				case MESH_SEPARATE_SELECTED:
					retval = mesh_separate_selected(bmain, scene, view_layer, base, em->bm);
					break;
				case MESH_SEPARATE_MATERIAL:
					retval = mesh_separate_material(bmain, scene, view_layer, base, em->bm);
					break;
				case MESH_SEPARATE_LOOSE:
					retval = mesh_separate_loose(bmain, scene, view_layer, base, em->bm);
					break;
				default:
					BLI_assert(0);
					break;
			}

			if (retval) {
				EDBM_update_generic(em, true, true);
			}
		}
		MEM_freeN(bases);
	}
	else {
		if (type == MESH_SEPARATE_SELECTED) {
			BKE_report(op->reports, RPT_ERROR, "Selection not supported in object mode");
			return OPERATOR_CANCELLED;
		}

		/* object mode separate */
		CTX_DATA_BEGIN(C, Base *, base_iter, selected_editable_bases)
		{
			Object *ob = base_iter->object;
			if (ob->type == OB_MESH) {
				Mesh *me = ob->data;
				if (!ID_IS_LINKED(me)) {
					BMesh *bm_old = NULL;
					int retval_iter = 0;

					bm_old = BM_mesh_create(
					        &bm_mesh_allocsize_default,
					        &((struct BMeshCreateParams){.use_toolflags = true,}));

					BM_mesh_bm_from_me(bm_old, me, (&(struct BMeshFromMeshParams){0}));

					switch (type) {
						case MESH_SEPARATE_MATERIAL:
							retval_iter = mesh_separate_material(bmain, scene, view_layer, base_iter, bm_old);
							break;
						case MESH_SEPARATE_LOOSE:
							retval_iter = mesh_separate_loose(bmain, scene, view_layer, base_iter, bm_old);
							break;
						default:
							BLI_assert(0);
							break;
					}

					if (retval_iter) {
						BM_mesh_bm_to_me(
						        bmain, bm_old, me,
						        (&(struct BMeshToMeshParams){
						            .calc_object_remap = true,
						        }));

						DEG_id_tag_update(&me->id, OB_RECALC_DATA);
						WM_event_add_notifier(C, NC_GEOM | ND_DATA, me);
					}

					BM_mesh_free(bm_old);

					retval |= retval_iter;
				}
			}
		}
		CTX_DATA_END;
	}

	if (retval) {
		/* delay depsgraph recalc until all objects are duplicated */
		DEG_relations_tag_update(bmain);
		WM_event_add_notifier(C, NC_OBJECT | ND_DRAW, NULL);

		return OPERATOR_FINISHED;
	}

	return OPERATOR_CANCELLED;
}

void MESH_OT_separate(wmOperatorType *ot)
{
	static const EnumPropertyItem prop_separate_types[] = {
		{MESH_SEPARATE_SELECTED, "SELECTED", 0, "Selection", ""},
		{MESH_SEPARATE_MATERIAL, "MATERIAL", 0, "By Material", ""},
		{MESH_SEPARATE_LOOSE, "LOOSE", 0, "By loose parts", ""},
		{0, NULL, 0, NULL, NULL}
	};

	/* identifiers */
	ot->name = "Separate";
	ot->description = "Separate\nSeparate selected geometry into a new mesh";
	ot->idname = "MESH_OT_separate";

	/* api callbacks */
	ot->invoke = WM_menu_invoke;
	ot->exec = edbm_separate_exec;
	ot->poll = ED_operator_scene_editable; /* object and editmode */

	/* flags */
	ot->flag = OPTYPE_UNDO;

	ot->prop = RNA_def_enum(ot->srna, "type", prop_separate_types, MESH_SEPARATE_SELECTED, "Type", "");
}

/** \} */

/* -------------------------------------------------------------------- */
/** \name Triangle Fill Operator
 * \{ */

static int edbm_fill_exec(bContext *C, wmOperator *op)
{
	const bool use_beauty = RNA_boolean_get(op->ptr, "use_beauty");

	bool has_selected_edges = false, has_faces_filled = false;

	ViewLayer *view_layer = CTX_data_view_layer(C);
	uint objects_len = 0;
	Object **objects = BKE_view_layer_array_from_objects_in_edit_mode_unique_data(view_layer, CTX_wm_view3d(C), &objects_len);
	for (uint ob_index = 0; ob_index < objects_len; ob_index++) {
		Object *obedit = objects[ob_index];
		BMEditMesh *em = BKE_editmesh_from_object(obedit);

		const int totface_orig = em->bm->totface;

		if (em->bm->totedgesel == 0) {
			continue;
		}
		has_selected_edges = true;

		BMOperator bmop;
		if (!EDBM_op_init(
		            em, &bmop, op,
		            "triangle_fill edges=%he use_beauty=%b",
		            BM_ELEM_SELECT, use_beauty))
		{
			continue;
		}

		BMO_op_exec(em->bm, &bmop);

		/* cancel if nothing was done */
		if (totface_orig == em->bm->totface) {
			EDBM_op_finish(em, &bmop, op, true);
			continue;
		}
		has_faces_filled = true;

		/* select new geometry */
		BMO_slot_buffer_hflag_enable(em->bm, bmop.slots_out, "geom.out", BM_FACE | BM_EDGE, BM_ELEM_SELECT, true);

		if (!EDBM_op_finish(em, &bmop, op, true)) {
			continue;
		}

		EDBM_update_generic(em, true, true);
	}
	MEM_freeN(objects);

	if (!has_selected_edges) {
		BKE_report(op->reports, RPT_ERROR, "No edges selected");
		return OPERATOR_CANCELLED;
	}

	if (!has_faces_filled) {
		BKE_report(op->reports, RPT_WARNING, "No faces filled");
		return OPERATOR_CANCELLED;
	}

	return OPERATOR_FINISHED;
}

void MESH_OT_fill(wmOperatorType *ot)
{
	/* identifiers */
	ot->name = "Fill";
	ot->idname = "MESH_OT_fill";
	ot->description = "Fill\nFill a selected edge loop with faces";

	/* api callbacks */
	ot->exec = edbm_fill_exec;
	ot->poll = ED_operator_editmesh;

	/* flags */
	ot->flag = OPTYPE_REGISTER | OPTYPE_UNDO;

	RNA_def_boolean(ot->srna, "use_beauty", true, "Beauty", "Use best triangulation division");
}

/** \} */

/* -------------------------------------------------------------------- */
/** \name Grid Fill Operator
 * \{ */

static bool bm_edge_test_fill_grid_cb(BMEdge *e, void *UNUSED(bm_v))
{
	return BM_elem_flag_test_bool(e, BM_ELEM_TAG);
}

static float edbm_fill_grid_vert_tag_angle(BMVert *v)
{
	BMIter iter;
	BMEdge *e_iter;
	BMVert *v_pair[2];
	int i = 0;
	BM_ITER_ELEM (e_iter, &iter, v, BM_EDGES_OF_VERT) {
		if (BM_elem_flag_test(e_iter, BM_ELEM_TAG)) {
			v_pair[i++] = BM_edge_other_vert(e_iter, v);
		}
	}
	BLI_assert(i == 2);

	return fabsf((float)M_PI - angle_v3v3v3(v_pair[0]->co, v->co, v_pair[1]->co));
}

/**
 * non-essential utility function to select 2 open edge loops from a closed loop.
 */
static void edbm_fill_grid_prepare(BMesh *bm, int offset, int *r_span, bool span_calc)
{
	/* angle differences below this value are considered 'even'
	 * in that they shouldn't be used to calculate corners used for the 'span' */
	const float eps_even = 1e-3f;
	BMEdge *e;
	BMIter iter;
	int count;
	int span = *r_span;

	ListBase eloops = {NULL};
	struct BMEdgeLoopStore *el_store;
	// LinkData *el_store;

	/* select -> tag */
	BM_ITER_MESH (e, &iter, bm, BM_EDGES_OF_MESH) {
		BM_elem_flag_set(e, BM_ELEM_TAG, BM_elem_flag_test(e, BM_ELEM_SELECT));
	}

	count = BM_mesh_edgeloops_find(bm, &eloops, bm_edge_test_fill_grid_cb, bm);
	el_store = eloops.first;

	if (count == 1 && BM_edgeloop_is_closed(el_store) && (BM_edgeloop_length_get(el_store) & 1) == 0) {
		/* be clever! detect 2 edge loops from one closed edge loop */
		const int verts_len = BM_edgeloop_length_get(el_store);
		ListBase *verts = BM_edgeloop_verts_get(el_store);
		BMVert *v_act = BM_mesh_active_vert_get(bm);
		LinkData *v_act_link;
		BMEdge **edges = MEM_mallocN(sizeof(*edges) * verts_len, __func__);
		int i;

		if (v_act && (v_act_link = BLI_findptr(verts, v_act, offsetof(LinkData, data)))) {
			/* pass */
		}
		else {
			/* find the vertex with the best angle (a corner vertex) */
			LinkData *v_link, *v_link_best = NULL;
			float angle_best = -1.0f;
			for (v_link = verts->first; v_link; v_link = v_link->next) {
				const float angle = edbm_fill_grid_vert_tag_angle(v_link->data);
				if ((angle > angle_best) || (v_link_best == NULL)) {
					angle_best = angle;
					v_link_best = v_link;
				}
			}

			v_act_link = v_link_best;
			v_act = v_act_link->data;
		}

		/* set this vertex first */
		BLI_listbase_rotate_first(verts, v_act_link);

		if (offset != 0) {
			v_act_link = BLI_findlink(verts, offset);
			v_act = v_act_link->data;
			BLI_listbase_rotate_first(verts, v_act_link);
		}

		BM_edgeloop_edges_get(el_store, edges);


		if (span_calc) {
			/* calculate the span by finding the next corner in 'verts'
			 * we dont know what defines a corner exactly so find the 4 verts
			 * in the loop with the greatest angle.
			 * Tag them and use the first tagged vertex to calculate the span.
			 *
			 * note: we may have already checked 'edbm_fill_grid_vert_tag_angle()' on each
			 * vert, but advantage of de-duplicating is minimal. */
			struct SortPtrByFloat *ele_sort = MEM_mallocN(sizeof(*ele_sort) * verts_len, __func__);
			LinkData *v_link;
			for (v_link = verts->first, i = 0; v_link; v_link = v_link->next, i++) {
				BMVert *v = v_link->data;
				const float angle = edbm_fill_grid_vert_tag_angle(v);
				ele_sort[i].sort_value = angle;
				ele_sort[i].data = v;

				BM_elem_flag_disable(v, BM_ELEM_TAG);
			}

			qsort(ele_sort, verts_len, sizeof(*ele_sort), BLI_sortutil_cmp_float_reverse);

			/* check that we have at least 3 corners,
			 * if the angle on the 3rd angle is roughly the same as the last,
			 * then we can't calculate 3+ corners - fallback to the even span. */
			if ((ele_sort[2].sort_value - ele_sort[verts_len - 1].sort_value) > eps_even) {
				for (i = 0; i < 4; i++) {
					BMVert *v = ele_sort[i].data;
					BM_elem_flag_enable(v, BM_ELEM_TAG);
				}

				/* now find the first... */
				for (v_link = verts->first, i = 0; i < verts_len / 2; v_link = v_link->next, i++) {
					BMVert *v = v_link->data;
					if (BM_elem_flag_test(v, BM_ELEM_TAG)) {
						if (v != v_act) {
							span = i;
							break;
						}
					}
				}
			}
			MEM_freeN(ele_sort);
		}
		/* end span calc */


		/* un-flag 'rails' */
		for (i = 0; i < span; i++) {
			BM_elem_flag_disable(edges[i], BM_ELEM_TAG);
			BM_elem_flag_disable(edges[(verts_len / 2) + i], BM_ELEM_TAG);
		}
		MEM_freeN(edges);
	}
	/* else let the bmesh-operator handle it */

	BM_mesh_edgeloops_free(&eloops);

	*r_span = span;
}

static int edbm_fill_grid_exec(bContext *C, wmOperator *op)
{
	const bool use_prepare = true;
	const bool use_interp_simple = RNA_boolean_get(op->ptr, "use_interp_simple");

	ViewLayer *view_layer = CTX_data_view_layer(C);
	uint objects_len = 0;
	Object **objects = BKE_view_layer_array_from_objects_in_edit_mode_unique_data(view_layer, CTX_wm_view3d(C), &objects_len);
	for (uint ob_index = 0; ob_index < objects_len; ob_index++) {

		Object *obedit = objects[ob_index];
		BMEditMesh *em = BKE_editmesh_from_object(obedit);

		const bool use_smooth = edbm_add_edge_face__smooth_get(em->bm);
		const int totedge_orig = em->bm->totedge;
		const int totface_orig = em->bm->totface;

		if (em->bm->totedgesel == 0) {
			continue;
		}

		if (use_prepare) {
			/* use when we have a single loop selected */
			PropertyRNA *prop_span = RNA_struct_find_property(op->ptr, "span");
			PropertyRNA *prop_offset = RNA_struct_find_property(op->ptr, "offset");
			bool calc_span;

			const int clamp = em->bm->totvertsel;
			int span;
			int offset;

			if (RNA_property_is_set(op->ptr, prop_span)) {
				span = RNA_property_int_get(op->ptr, prop_span);
				span = min_ii(span, (clamp / 2) - 1);
				calc_span = false;
			}
			else {
				span = clamp / 4;
				calc_span = true;
			}

			offset = RNA_property_int_get(op->ptr, prop_offset);
			offset = clamp ? mod_i(offset, clamp) : 0;

			/* in simple cases, move selection for tags, but also support more advanced cases */
			edbm_fill_grid_prepare(em->bm, offset, &span, calc_span);

			RNA_property_int_set(op->ptr, prop_span, span);
		}
		/* end tricky prepare code */

		BMOperator bmop;
		if (!EDBM_op_init(
		            em, &bmop, op,
		            "grid_fill edges=%he mat_nr=%i use_smooth=%b use_interp_simple=%b",
		            use_prepare ? BM_ELEM_TAG : BM_ELEM_SELECT,
		            em->mat_nr, use_smooth, use_interp_simple))
		{
			continue;
		}

		BMO_op_exec(em->bm, &bmop);

		/* NOTE: EDBM_op_finish() will change bmesh pointer inside of edit mesh,
		 * so need to tell evaluated objects to sync new bmesh pointer to their
		 * edit mesh structures.
		 */
		DEG_id_tag_update(&obedit->id, 0);

		/* cancel if nothing was done */
		if ((totedge_orig == em->bm->totedge) &&
		    (totface_orig == em->bm->totface))
		{
			EDBM_op_finish(em, &bmop, op, true);
			continue;
		}

		BMO_slot_buffer_hflag_enable(em->bm, bmop.slots_out, "faces.out", BM_FACE, BM_ELEM_SELECT, true);

		if (!EDBM_op_finish(em, &bmop, op, true)) {
			continue;
		}

		EDBM_update_generic(em, true, true);
	}

	MEM_freeN(objects);

	return OPERATOR_FINISHED;
}

void MESH_OT_fill_grid(wmOperatorType *ot)
{
	PropertyRNA *prop;

	/* identifiers */
	ot->name = "Grid Fill";
	ot->description = "Grid Fill\nFill grid from two loops";
	ot->idname = "MESH_OT_fill_grid";

	/* api callbacks */
	ot->exec = edbm_fill_grid_exec;
	ot->poll = ED_operator_editmesh;

	/* flags */
	ot->flag = OPTYPE_REGISTER | OPTYPE_UNDO;

	/* properties */
	prop = RNA_def_int(ot->srna, "span", 1, 1, 1000, "Span", "Number of grid columns", 1, 100);
	RNA_def_property_flag(prop, PROP_SKIP_SAVE);
	prop = RNA_def_int(ot->srna, "offset", 0, -1000, 1000, "Offset",
	                             "Vertex that is the corner of the grid", -100, 100);
	RNA_def_property_flag(prop, PROP_SKIP_SAVE);
	RNA_def_boolean(ot->srna, "use_interp_simple", false, "Simple Blending",
	                          "Use simple interpolation of grid vertices");
}

/** \} */

/* -------------------------------------------------------------------- */
/** \name Hole Fill Operator
 * \{ */

static int edbm_fill_holes_exec(bContext *C, wmOperator *op)
{
	const int sides = RNA_int_get(op->ptr, "sides");

	ViewLayer *view_layer = CTX_data_view_layer(C);
	uint objects_len = 0;
	Object **objects = BKE_view_layer_array_from_objects_in_edit_mode_unique_data(view_layer, CTX_wm_view3d(C), &objects_len);

	for (uint ob_index = 0; ob_index < objects_len; ob_index++) {
		Object *obedit = objects[ob_index];
		BMEditMesh *em = BKE_editmesh_from_object(obedit);

		if (em->bm->totedgesel == 0) {
			continue;
		}

		if (!EDBM_op_call_and_selectf(
		            em, op,
		            "faces.out", true,
		            "holes_fill edges=%he sides=%i",
		            BM_ELEM_SELECT, sides))
		{
			continue;
		}

		EDBM_update_generic(em, true, true);
	}
	MEM_freeN(objects);

	return OPERATOR_FINISHED;

}

void MESH_OT_fill_holes(wmOperatorType *ot)
{
	/* identifiers */
	ot->name = "Fill Holes";
	ot->idname = "MESH_OT_fill_holes";
	ot->description = "Fill Holes\nFill in holes (boundary edge loops)";

	/* api callbacks */
	ot->exec = edbm_fill_holes_exec;
	ot->poll = ED_operator_editmesh;

	/* flags */
	ot->flag = OPTYPE_REGISTER | OPTYPE_UNDO;

	RNA_def_int(ot->srna, "sides", 4, 0, 1000,
	            "Sides", "Number of sides in hole required to fill (zero fills all holes)", 0, 100);
}

/** \} */

/* -------------------------------------------------------------------- */
/** \name Beauty Fill Operator
 * \{ */

static int edbm_beautify_fill_exec(bContext *C, wmOperator *op)
{
	ViewLayer *view_layer = CTX_data_view_layer(C);
	uint objects_len = 0;
	Object **objects = BKE_view_layer_array_from_objects_in_edit_mode_unique_data(view_layer, CTX_wm_view3d(C), &objects_len);

	const float angle_max = M_PI;
	const float angle_limit = RNA_float_get(op->ptr, "angle_limit");
	char hflag;

	for (uint ob_index = 0; ob_index < objects_len; ob_index++) {
		Object *obedit = objects[ob_index];
		BMEditMesh *em = BKE_editmesh_from_object(obedit);

		if (em->bm->totfacesel == 0) {
			continue;
		}

		if (angle_limit >= angle_max) {
			hflag = BM_ELEM_SELECT;
		}
		else {
			BMIter iter;
			BMEdge *e;

			BM_ITER_MESH (e, &iter, em->bm, BM_EDGES_OF_MESH) {
				BM_elem_flag_set(
				        e, BM_ELEM_TAG,
				        (BM_elem_flag_test(e, BM_ELEM_SELECT) &&
				         BM_edge_calc_face_angle_ex(e, angle_max) < angle_limit));

			}
			hflag = BM_ELEM_TAG;
		}

		if (!EDBM_op_call_and_selectf(
		        em, op, "geom.out", true,
		        "beautify_fill faces=%hf edges=%he",
		        BM_ELEM_SELECT, hflag))
		{
			continue;
		}

		EDBM_update_generic(em, true, true);
	}

	MEM_freeN(objects);

	return OPERATOR_FINISHED;
}

void MESH_OT_beautify_fill(wmOperatorType *ot)
{
	PropertyRNA *prop;

	/* identifiers */
	ot->name = "Beautify Faces";
	ot->idname = "MESH_OT_beautify_fill";
	ot->description = "Beautify Faces\nRearrange some faces to try to get less degenerated geometry";

	/* api callbacks */
	ot->exec = edbm_beautify_fill_exec;
	ot->poll = ED_operator_editmesh;

	/* flags */
	ot->flag = OPTYPE_REGISTER | OPTYPE_UNDO;

	/* props */
	prop = RNA_def_float_rotation(ot->srna, "angle_limit", 0, NULL, 0.0f, DEG2RADF(180.0f),
	                              "Max Angle", "Angle limit", 0.0f, DEG2RADF(180.0f));
	RNA_def_property_float_default(prop, DEG2RADF(180.0f));
}

/** \} */

/* -------------------------------------------------------------------- */
/** \name Poke Face Operator
 * \{ */

static int edbm_poke_face_exec(bContext *C, wmOperator *op)
{
	const float offset = RNA_float_get(op->ptr, "offset");
	const bool use_relative_offset = RNA_boolean_get(op->ptr, "use_relative_offset");
	const int center_mode = RNA_enum_get(op->ptr, "center_mode");

	ViewLayer *view_layer = CTX_data_view_layer(C);
	uint objects_len = 0;
	Object **objects = BKE_view_layer_array_from_objects_in_edit_mode_unique_data(view_layer, CTX_wm_view3d(C), &objects_len);
	for (uint ob_index = 0; ob_index < objects_len; ob_index++) {
		Object *obedit = objects[ob_index];
		BMEditMesh *em = BKE_editmesh_from_object(obedit);

		if (em->bm->totfacesel == 0) {
			continue;
		}

		BMOperator bmop;
		EDBM_op_init(em, &bmop, op, "poke faces=%hf offset=%f use_relative_offset=%b center_mode=%i",
		             BM_ELEM_SELECT, offset, use_relative_offset, center_mode);
		BMO_op_exec(em->bm, &bmop);

		EDBM_flag_disable_all(em, BM_ELEM_SELECT);

		BMO_slot_buffer_hflag_enable(em->bm, bmop.slots_out, "verts.out", BM_VERT, BM_ELEM_SELECT, true);
		BMO_slot_buffer_hflag_enable(em->bm, bmop.slots_out, "faces.out", BM_FACE, BM_ELEM_SELECT, true);

		if (!EDBM_op_finish(em, &bmop, op, true)) {
			continue;
		}

		EDBM_mesh_normals_update(em);

		EDBM_update_generic(em, true, true);
	}
	MEM_freeN(objects);

	return OPERATOR_FINISHED;

}

void MESH_OT_poke(wmOperatorType *ot)
{
	static const EnumPropertyItem poke_center_modes[] = {
		{BMOP_POKE_MEAN_WEIGHTED, "MEAN_WEIGHTED", 0, "Weighted Mean", "Weighted Mean Face Center"},
		{BMOP_POKE_MEAN, "MEAN", 0, "Mean", "Mean Face Center"},
		{BMOP_POKE_BOUNDS, "BOUNDS", 0, "Bounds", "Face Bounds Center"},
		{0, NULL, 0, NULL, NULL}};


	/* identifiers */
	ot->name = "Poke Faces";
	ot->idname = "MESH_OT_poke";
	ot->description = "Poke Faces\nSplit a face into a fan";

	/* api callbacks */
	ot->exec = edbm_poke_face_exec;
	ot->poll = ED_operator_editmesh;

	/* flags */
	ot->flag = OPTYPE_REGISTER | OPTYPE_UNDO;

	RNA_def_float_distance(ot->srna, "offset", 0.0f, -1e3f, 1e3f, "Poke Offset", "Poke Offset", -1.0f, 1.0f);
	RNA_def_boolean(ot->srna, "use_relative_offset", false, "Offset Relative", "Scale the offset by surrounding geometry");
	RNA_def_enum(ot->srna, "center_mode", poke_center_modes, BMOP_POKE_MEAN_WEIGHTED,
	             "Poke Center", "Poke Face Center Calculation");
}

/** \} */

/* -------------------------------------------------------------------- */
/** \name Triangulate Face Operator
 * \{ */

static int edbm_quads_convert_to_tris_exec(bContext *C, wmOperator *op)
{
	const int quad_method = RNA_enum_get(op->ptr, "quad_method");
	const int ngon_method = RNA_enum_get(op->ptr, "ngon_method");
	ViewLayer *view_layer = CTX_data_view_layer(C);

	uint objects_len = 0;
	Object **objects = BKE_view_layer_array_from_objects_in_edit_mode_unique_data(view_layer, CTX_wm_view3d(C), &objects_len);
	for (uint ob_index = 0; ob_index < objects_len; ob_index++) {
		Object *obedit = objects[ob_index];
		BMEditMesh *em = BKE_editmesh_from_object(obedit);

		if (em->bm->totfacesel == 0) {
			continue;
		}

		BMOperator bmop;
		BMOIter oiter;
		BMFace *f;

		EDBM_op_init(
		        em, &bmop, op,
		        "triangulate faces=%hf quad_method=%i ngon_method=%i",
		        BM_ELEM_SELECT, quad_method, ngon_method);
		BMO_op_exec(em->bm, &bmop);

		/* select the output */
		BMO_slot_buffer_hflag_enable(em->bm, bmop.slots_out, "faces.out", BM_FACE, BM_ELEM_SELECT, true);

		/* remove the doubles */
		BMO_ITER (f, &oiter, bmop.slots_out, "face_map_double.out", BM_FACE) {
			BM_face_kill(em->bm, f);
		}

		EDBM_selectmode_flush(em);

		if (!EDBM_op_finish(em, &bmop, op, true)) {
			continue;
		}

		EDBM_update_generic(em, true, true);
	}

	MEM_freeN(objects);

	return OPERATOR_FINISHED;
}


void MESH_OT_quads_convert_to_tris(wmOperatorType *ot)
{
	/* identifiers */
	ot->name = "Triangulate Faces";
	ot->idname = "MESH_OT_quads_convert_to_tris";
	ot->description = "Triangulate Faces\nTriangulate selected faces";

	/* api callbacks */
	ot->exec = edbm_quads_convert_to_tris_exec;
	ot->poll = ED_operator_editmesh;

	/* flags */
	ot->flag = OPTYPE_REGISTER | OPTYPE_UNDO;

	RNA_def_enum(ot->srna, "quad_method", rna_enum_modifier_triangulate_quad_method_items, MOD_TRIANGULATE_QUAD_BEAUTY,
	             "Quad Method", "Method for splitting the quads into triangles");
	RNA_def_enum(ot->srna, "ngon_method", rna_enum_modifier_triangulate_ngon_method_items, MOD_TRIANGULATE_NGON_BEAUTY,
	             "Polygon Method", "Method for splitting the polygons into triangles");
}

/** \} */

/* -------------------------------------------------------------------- */
/** \name Convert to Quads Operator
 * \{ */

static int edbm_tris_convert_to_quads_exec(bContext *C, wmOperator *op)
{
	ViewLayer *view_layer = CTX_data_view_layer(C);

	uint objects_len = 0;
	Object **objects = BKE_view_layer_array_from_objects_in_edit_mode_unique_data(view_layer, CTX_wm_view3d(C), &objects_len);

	bool is_face_pair;

	{
		int totelem_sel[3];
		EDBM_mesh_stats_multi(objects, objects_len, NULL, totelem_sel);
		is_face_pair = (totelem_sel[2] == 2);
	}

	for (uint ob_index = 0; ob_index < objects_len; ob_index++) {
		Object *obedit = objects[ob_index];

		BMEditMesh *em = BKE_editmesh_from_object(obedit);
		bool do_seam, do_sharp, do_uvs, do_vcols, do_materials;
		float angle_face_threshold, angle_shape_threshold;
		PropertyRNA *prop;

		/* When joining exactly 2 faces, no limit.
		 * this is useful for one off joins while editing. */
		prop = RNA_struct_find_property(op->ptr, "face_threshold");
		if (is_face_pair &&
		    (RNA_property_is_set(op->ptr, prop) == false))
		{
			angle_face_threshold = DEG2RADF(180.0f);
		}
		else {
			angle_face_threshold = RNA_property_float_get(op->ptr, prop);
		}

		prop = RNA_struct_find_property(op->ptr, "shape_threshold");
		if (is_face_pair &&
		    (RNA_property_is_set(op->ptr, prop) == false))
		{
			angle_shape_threshold = DEG2RADF(180.0f);
		}
		else {
			angle_shape_threshold = RNA_property_float_get(op->ptr, prop);
		}

		do_seam = RNA_boolean_get(op->ptr, "seam");
		do_sharp = RNA_boolean_get(op->ptr, "sharp");
		do_uvs = RNA_boolean_get(op->ptr, "uvs");
		do_vcols = RNA_boolean_get(op->ptr, "vcols");
		do_materials = RNA_boolean_get(op->ptr, "materials");

		if (!EDBM_op_call_and_selectf(
		        em, op,
		        "faces.out", true,
		        "join_triangles faces=%hf angle_face_threshold=%f angle_shape_threshold=%f "
		        "cmp_seam=%b cmp_sharp=%b cmp_uvs=%b cmp_vcols=%b cmp_materials=%b",
		        BM_ELEM_SELECT, angle_face_threshold, angle_shape_threshold,
		        do_seam, do_sharp, do_uvs, do_vcols, do_materials))
		{
			continue;
		}

		EDBM_update_generic(em, true, true);
	}
	MEM_freeN(objects);

	return OPERATOR_FINISHED;
}

static void join_triangle_props(wmOperatorType *ot)
{
	PropertyRNA *prop;

	prop = RNA_def_float_rotation(
	        ot->srna, "face_threshold", 0, NULL, 0.0f, DEG2RADF(180.0f),
	        "Max Face Angle", "Face angle limit", 0.0f, DEG2RADF(180.0f));
	RNA_def_property_float_default(prop, DEG2RADF(40.0f));

	prop = RNA_def_float_rotation(
	        ot->srna, "shape_threshold", 0, NULL, 0.0f, DEG2RADF(180.0f),
	        "Max Shape Angle", "Shape angle limit", 0.0f, DEG2RADF(180.0f));
	RNA_def_property_float_default(prop, DEG2RADF(40.0f));

	RNA_def_boolean(ot->srna, "uvs", false, "Compare UVs", "");
	RNA_def_boolean(ot->srna, "vcols", false, "Compare VCols", "");
	RNA_def_boolean(ot->srna, "seam", false, "Compare Seam", "");
	RNA_def_boolean(ot->srna, "sharp", false, "Compare Sharp", "");
	RNA_def_boolean(ot->srna, "materials", false, "Compare Materials", "");
}

void MESH_OT_tris_convert_to_quads(wmOperatorType *ot)
{
	/* identifiers */
	ot->name = "Tris to Quads";
	ot->idname = "MESH_OT_tris_convert_to_quads";
	ot->description = "Tris to Quads\nJoin triangles into quads";

	/* api callbacks */
	ot->exec = edbm_tris_convert_to_quads_exec;
	ot->poll = ED_operator_editmesh;

	/* flags */
	ot->flag = OPTYPE_REGISTER | OPTYPE_UNDO;

	join_triangle_props(ot);
}

/** \} */

/* -------------------------------------------------------------------- */
/** \name Decimate Operator
 *
 * \note The function to decimate is intended for use as a modifier,
 * while its handy allow access as a tool - this does cause access to be a little awkward
 * (passing selection as weights for eg).
 *
 * \{ */

static int edbm_decimate_exec(bContext *C, wmOperator *op)
{
	const float ratio = RNA_float_get(op->ptr, "ratio");
	bool use_vertex_group = RNA_boolean_get(op->ptr, "use_vertex_group");
	const float vertex_group_factor = RNA_float_get(op->ptr, "vertex_group_factor");
	const bool invert_vertex_group = RNA_boolean_get(op->ptr, "invert_vertex_group");
	const bool use_symmetry = RNA_boolean_get(op->ptr, "use_symmetry");
	const float symmetry_eps = 0.00002f;
	const int symmetry_axis = use_symmetry ? RNA_enum_get(op->ptr, "symmetry_axis") : -1;

	/* nop */
	if (ratio == 1.0f) {
		return OPERATOR_FINISHED;
	}

	ViewLayer *view_layer = CTX_data_view_layer(C);
	uint objects_len = 0;
	Object **objects = BKE_view_layer_array_from_objects_in_edit_mode_unique_data(view_layer, CTX_wm_view3d(C), &objects_len);

	for (uint ob_index = 0; ob_index < objects_len; ob_index++) {
		Object *obedit = objects[ob_index];
		BMEditMesh *em = BKE_editmesh_from_object(obedit);
		BMesh *bm = em->bm;
		if (bm->totedgesel == 0) {
			continue;
		}

		float *vweights = MEM_mallocN(sizeof(*vweights) * bm->totvert, __func__);
		{
			const int cd_dvert_offset = CustomData_get_offset(&bm->vdata, CD_MDEFORMVERT);
			const int defbase_act = obedit->actdef - 1;

			if (use_vertex_group && (cd_dvert_offset == -1)) {
				BKE_report(op->reports, RPT_WARNING, "No active vertex group");
				use_vertex_group = false;
			}

			BMIter iter;
			BMVert *v;
			int i;
			BM_ITER_MESH_INDEX (v, &iter, bm, BM_VERTS_OF_MESH, i) {
				float weight = 0.0f;
				if (BM_elem_flag_test(v, BM_ELEM_SELECT)) {
					if (use_vertex_group) {
						const MDeformVert *dv = BM_ELEM_CD_GET_VOID_P(v, cd_dvert_offset);
						weight = defvert_find_weight(dv, defbase_act);
						if (invert_vertex_group) {
							weight = 1.0f - weight;
						}
					}
					else {
						weight = 1.0f;
					}
				}

				vweights[i] = weight;
				BM_elem_index_set(v, i); /* set_inline */
			}
			bm->elem_index_dirty &= ~BM_VERT;
		}

		float ratio_adjust;

		if ((bm->totface == bm->totfacesel) || (ratio == 0.0f)) {
			ratio_adjust = ratio;
		}
		else {
			/**
			 * Calculate a new ratio based on faces that could be remoevd during decimation.
			 * needed so 0..1 has a meaningful range when operating on the selection.
			 *
			 * This doesn't have to be totally accurate,
			 * but needs to be greater than the number of selected faces
			 */

			int totface_basis = 0;
			int totface_adjacent = 0;
			BMIter iter;
			BMFace *f;
			BM_ITER_MESH (f, &iter, bm, BM_FACES_OF_MESH) {
				/* count faces during decimation, ngons are triangulated */
				const int f_len = f->len > 4 ? (f->len - 2) : 1;
				totface_basis += f_len;

				BMLoop *l_iter, *l_first;
				l_iter = l_first = BM_FACE_FIRST_LOOP(f);
				do {
					if (vweights[BM_elem_index_get(l_iter->v)] != 0.0f) {
						totface_adjacent += f_len;
						break;
					}
				} while ((l_iter = l_iter->next) != l_first);
			}

			ratio_adjust = ratio;
			ratio_adjust = 1.0f - ratio_adjust;
			ratio_adjust *= (float)totface_adjacent / (float)totface_basis;
			ratio_adjust = 1.0f - ratio_adjust;
		}

		BM_mesh_decimate_collapse(
		        em->bm, ratio_adjust, vweights, vertex_group_factor, false,
		        symmetry_axis, symmetry_eps);

		MEM_freeN(vweights);

		{
			short selectmode = em->selectmode;
			if ((selectmode & (SCE_SELECT_VERTEX | SCE_SELECT_EDGE)) == 0) {
				/* ensure we flush edges -> faces */
				selectmode |= SCE_SELECT_EDGE;
			}
			EDBM_selectmode_flush_ex(em, selectmode);
		}
		EDBM_update_generic(em, true, true);
	}
	MEM_freeN(objects);

	return OPERATOR_FINISHED;
}


static bool edbm_decimate_check(bContext *UNUSED(C), wmOperator *UNUSED(op))
{
	return true;
}


static void edbm_decimate_ui(bContext *UNUSED(C), wmOperator *op)
{
	uiLayout *layout = op->layout, *box, *row, *col;
	PointerRNA ptr;

	RNA_pointer_create(NULL, op->type->srna, op->properties, &ptr);

	uiItemR(layout, &ptr, "ratio", 0, NULL, ICON_NONE);

	box = uiLayoutBox(layout);
	uiItemR(box, &ptr, "use_vertex_group", 0, NULL, ICON_NONE);
	col = uiLayoutColumn(box, false);
	uiLayoutSetActive(col, RNA_boolean_get(&ptr, "use_vertex_group"));
	uiItemR(col, &ptr, "vertex_group_factor", 0, NULL, ICON_NONE);
	uiItemR(col, &ptr, "invert_vertex_group", 0, NULL, ICON_NONE);

	box = uiLayoutBox(layout);
	uiItemR(box, &ptr, "use_symmetry", 0, NULL, ICON_NONE);
	row = uiLayoutRow(box, true);
	uiLayoutSetActive(row, RNA_boolean_get(&ptr, "use_symmetry"));
	uiItemR(row, &ptr, "symmetry_axis", UI_ITEM_R_EXPAND, NULL, ICON_NONE);
}


void MESH_OT_decimate(wmOperatorType *ot)
{
	/* identifiers */
	ot->name = "Decimate Geometry";
	ot->idname = "MESH_OT_decimate";
	ot->description = "Decimate Geometry\nSimplify geometry by collapsing edges";

	/* api callbacks */
	ot->exec = edbm_decimate_exec;
	ot->check = edbm_decimate_check;
	ot->ui = edbm_decimate_ui;
	ot->poll = ED_operator_editmesh;


	/* flags */
	ot->flag = OPTYPE_REGISTER | OPTYPE_UNDO;

	/* Note, keep in sync with 'rna_def_modifier_decimate' */
	RNA_def_float(ot->srna, "ratio", 1.0f, 0.0f, 1.0f, "Ratio", "", 0.0f, 1.0f);

	RNA_def_boolean(ot->srna, "use_vertex_group", false, "Vertex Group",
	                "Use active vertex group as an influence");
	RNA_def_float(ot->srna, "vertex_group_factor", 1.0f, 0.0f, 1000.0f, "Weight",
	              "Vertex group strength", 0.0f, 10.0f);
	RNA_def_boolean(ot->srna, "invert_vertex_group", false, "Invert",
	                "Invert vertex group influence");

	RNA_def_boolean(ot->srna, "use_symmetry", false, "Symmetry",
	                "Maintain symmetry on an axis");

	RNA_def_enum(ot->srna, "symmetry_axis", rna_enum_axis_xyz_items, 1, "Axis", "Axis of symmetry");
}

/** \} */

/* -------------------------------------------------------------------- */
/** \name Dissolve Vertices Operator
 * \{ */

static void edbm_dissolve_prop__use_verts(wmOperatorType *ot, bool value, int flag)
{
	PropertyRNA *prop;

	prop = RNA_def_boolean(ot->srna, "use_verts", value, "Dissolve Verts",
	                       "Dissolve remaining vertices");

	if (flag) {
		RNA_def_property_flag(prop, flag);
	}
}
static void edbm_dissolve_prop__use_face_split(wmOperatorType *ot)
{
	RNA_def_boolean(ot->srna, "use_face_split", false, "Face Split",
	                "Split off face corners to maintain surrounding geometry");
}
static void edbm_dissolve_prop__use_boundary_tear(wmOperatorType *ot)
{
	RNA_def_boolean(ot->srna, "use_boundary_tear", false, "Tear Boundary",
	                "Split off face corners instead of merging faces");
}

static int edbm_dissolve_verts_exec(bContext *C, wmOperator *op)
{
	const bool use_face_split = RNA_boolean_get(op->ptr, "use_face_split");
	const bool use_boundary_tear = RNA_boolean_get(op->ptr, "use_boundary_tear");

	ViewLayer *view_layer = CTX_data_view_layer(C);
	uint objects_len = 0;
	Object **objects = BKE_view_layer_array_from_objects_in_edit_mode_unique_data(view_layer, CTX_wm_view3d(C), &objects_len);

	for (uint ob_index = 0; ob_index < objects_len; ob_index++) {
		Object *obedit = objects[ob_index];
		BMEditMesh *em = BKE_editmesh_from_object(obedit);

		if (em->bm->totvertsel == 0) {
			continue;
		}

		if (!EDBM_op_callf(
		            em, op,
		            "dissolve_verts verts=%hv use_face_split=%b use_boundary_tear=%b",
		            BM_ELEM_SELECT, use_face_split, use_boundary_tear))
		{
			continue;
		}
		EDBM_update_generic(em, true, true);
	}

	MEM_freeN(objects);
	return OPERATOR_FINISHED;
}

void MESH_OT_dissolve_verts(wmOperatorType *ot)
{
	/* identifiers */
	ot->name = "Dissolve Vertices";
	ot->description = "Dissolve Vertices\nDissolve verts, merge edges and faces";
	ot->idname = "MESH_OT_dissolve_verts";

	/* api callbacks */
	ot->exec = edbm_dissolve_verts_exec;
	ot->poll = ED_operator_editmesh;

	/* flags */
	ot->flag = OPTYPE_REGISTER | OPTYPE_UNDO;

	edbm_dissolve_prop__use_face_split(ot);
	edbm_dissolve_prop__use_boundary_tear(ot);
}

/** \} */

/* -------------------------------------------------------------------- */
/** \name Dissolve Edges Operator
 * \{ */

static int edbm_dissolve_edges_exec(bContext *C, wmOperator *op)
{
	const bool use_verts = RNA_boolean_get(op->ptr, "use_verts");
	const bool use_face_split = RNA_boolean_get(op->ptr, "use_face_split");

	ViewLayer *view_layer = CTX_data_view_layer(C);
	uint objects_len = 0;
	Object **objects = BKE_view_layer_array_from_objects_in_edit_mode_unique_data(view_layer, CTX_wm_view3d(C), &objects_len);
	for (uint ob_index = 0; ob_index < objects_len; ob_index++) {
		Object *obedit = objects[ob_index];
		BMEditMesh *em = BKE_editmesh_from_object(obedit);

		if (em->bm->totedgesel == 0) {
			continue;
		}

		if (!EDBM_op_callf(
		        em, op,
		        "dissolve_edges edges=%he use_verts=%b use_face_split=%b",
		        BM_ELEM_SELECT, use_verts, use_face_split))
		{
			continue;
		}

		EDBM_update_generic(em, true, true);
	}

	MEM_freeN(objects);

	return OPERATOR_FINISHED;
}

void MESH_OT_dissolve_edges(wmOperatorType *ot)
{
	/* identifiers */
	ot->name = "Dissolve Edges";
	ot->description = "Dissolve Edges\nDissolve edges, merging faces";
	ot->idname = "MESH_OT_dissolve_edges";

	/* api callbacks */
	ot->exec = edbm_dissolve_edges_exec;
	ot->poll = ED_operator_editmesh;

	/* flags */
	ot->flag = OPTYPE_REGISTER | OPTYPE_UNDO;

	edbm_dissolve_prop__use_verts(ot, true, 0);
	edbm_dissolve_prop__use_face_split(ot);
}

/** \} */

/* -------------------------------------------------------------------- */
/** \name Dissolve Faces Operator
 * \{ */

static int edbm_dissolve_faces_exec(bContext *C, wmOperator *op)
{
	const bool use_verts = RNA_boolean_get(op->ptr, "use_verts");
	ViewLayer *view_layer = CTX_data_view_layer(C);
	uint objects_len = 0;
	Object **objects = BKE_view_layer_array_from_objects_in_edit_mode_unique_data(view_layer, CTX_wm_view3d(C), &objects_len);
	for (uint ob_index = 0; ob_index < objects_len; ob_index++) {
		Object *obedit = objects[ob_index];
		BMEditMesh *em = BKE_editmesh_from_object(obedit);

		if (em->bm->totfacesel == 0) {
			continue;
		}

		if (!EDBM_op_call_and_selectf(
		        em, op,
		        "region.out", true,
		        "dissolve_faces faces=%hf use_verts=%b",
		        BM_ELEM_SELECT, use_verts))
		{
			continue;
		}

		EDBM_update_generic(em, true, true);
	}
	MEM_freeN(objects);

	return OPERATOR_FINISHED;
}

void MESH_OT_dissolve_faces(wmOperatorType *ot)
{
	/* identifiers */
	ot->name = "Dissolve Faces";
	ot->description = "Dissolve Faces\nDissolve faces";
	ot->idname = "MESH_OT_dissolve_faces";

	/* api callbacks */
	ot->exec = edbm_dissolve_faces_exec;
	ot->poll = ED_operator_editmesh;

	/* flags */
	ot->flag = OPTYPE_REGISTER | OPTYPE_UNDO;

	edbm_dissolve_prop__use_verts(ot, false, 0);
}

/** \} */

/* -------------------------------------------------------------------- */
/** \name Dissolve (Context Sensitive) Operator
 * \{ */

static int edbm_dissolve_mode_exec(bContext *C, wmOperator *op)
{
	Object *obedit = CTX_data_edit_object(C);
	BMEditMesh *em = BKE_editmesh_from_object(obedit);
	PropertyRNA *prop;

	prop = RNA_struct_find_property(op->ptr, "use_verts");
	if (!RNA_property_is_set(op->ptr, prop)) {
		/* always enable in edge-mode */
		if ((em->selectmode & SCE_SELECT_FACE) == 0) {
			RNA_property_boolean_set(op->ptr, prop, true);
		}
	}

	if (em->selectmode & SCE_SELECT_VERTEX) {
		return edbm_dissolve_verts_exec(C, op);
	}
	else if (em->selectmode & SCE_SELECT_EDGE) {
		return edbm_dissolve_edges_exec(C, op);
	}
	else {
		return edbm_dissolve_faces_exec(C, op);
	}
}

void MESH_OT_dissolve_mode(wmOperatorType *ot)
{
	/* identifiers */
	ot->name = "Dissolve Selection";
	ot->description = "Dissolve Selection\nDissolve geometry based on the selection mode";
	ot->idname = "MESH_OT_dissolve_mode";

	/* api callbacks */
	ot->exec = edbm_dissolve_mode_exec;
	ot->poll = ED_operator_editmesh;

	/* flags */
	ot->flag = OPTYPE_REGISTER | OPTYPE_UNDO;

	edbm_dissolve_prop__use_verts(ot, false, PROP_SKIP_SAVE);
	edbm_dissolve_prop__use_face_split(ot);
	edbm_dissolve_prop__use_boundary_tear(ot);
}

/** \} */

/* -------------------------------------------------------------------- */
/** \name Limited Dissolve Operator
 * \{ */

static int edbm_dissolve_limited_exec(bContext *C, wmOperator *op)
{
	const float angle_limit = RNA_float_get(op->ptr, "angle_limit");
	const bool use_dissolve_boundaries = RNA_boolean_get(op->ptr, "use_dissolve_boundaries");
	const int delimit = RNA_enum_get(op->ptr, "delimit");
	char dissolve_flag;

	ViewLayer *view_layer = CTX_data_view_layer(C);
	uint objects_len = 0;
	Object **objects = BKE_view_layer_array_from_objects_in_edit_mode_unique_data(view_layer, CTX_wm_view3d(C), &objects_len);
	for (uint ob_index = 0; ob_index < objects_len; ob_index++) {
		Object *obedit = objects[ob_index];
		BMEditMesh *em = BKE_editmesh_from_object(obedit);
		BMesh *bm = em->bm;

		if ((bm->totvertsel == 0) &&
		    (bm->totedgesel == 0) &&
		    (bm->totfacesel == 0))
		{
			continue;
		}

		if (em->selectmode == SCE_SELECT_FACE) {
			/* flush selection to tags and untag edges/verts with partially selected faces */
			BMIter iter;
			BMIter liter;

			BMElem *ele;
			BMFace *f;
			BMLoop *l;

			BM_ITER_MESH (ele, &iter, bm, BM_VERTS_OF_MESH) {
				BM_elem_flag_set(ele, BM_ELEM_TAG, BM_elem_flag_test(ele, BM_ELEM_SELECT));
			}
			BM_ITER_MESH (ele, &iter, bm, BM_EDGES_OF_MESH) {
				BM_elem_flag_set(ele, BM_ELEM_TAG, BM_elem_flag_test(ele, BM_ELEM_SELECT));
			}

			BM_ITER_MESH (f, &iter, bm, BM_FACES_OF_MESH) {
				if (!BM_elem_flag_test(f, BM_ELEM_SELECT)) {
					BM_ITER_ELEM (l, &liter, f, BM_LOOPS_OF_FACE) {
						BM_elem_flag_disable(l->v, BM_ELEM_TAG);
						BM_elem_flag_disable(l->e, BM_ELEM_TAG);
					}
				}
			}

			dissolve_flag = BM_ELEM_TAG;
		}
		else {
			dissolve_flag = BM_ELEM_SELECT;
		}

		EDBM_op_call_and_selectf(
		        em, op, "region.out", true,
		        "dissolve_limit edges=%he verts=%hv angle_limit=%f use_dissolve_boundaries=%b delimit=%i",
		        dissolve_flag, dissolve_flag, angle_limit, use_dissolve_boundaries, delimit);

		EDBM_update_generic(em, true, true);
	}
	MEM_freeN(objects);

	return OPERATOR_FINISHED;
}

void MESH_OT_dissolve_limited(wmOperatorType *ot)
{
	PropertyRNA *prop;

	/* identifiers */
	ot->name = "Limited Dissolve";
	ot->idname = "MESH_OT_dissolve_limited";
	ot->description = "Limited Dissolve\nDissolve selected edges and verts, limited by the angle of surrounding geometry";

	/* api callbacks */
	ot->exec = edbm_dissolve_limited_exec;
	ot->poll = ED_operator_editmesh;

	/* flags */
	ot->flag = OPTYPE_REGISTER | OPTYPE_UNDO;

	prop = RNA_def_float_rotation(ot->srna, "angle_limit", 0, NULL, 0.0f, DEG2RADF(180.0f),
	                              "Max Angle", "Angle limit", 0.0f, DEG2RADF(180.0f));
	RNA_def_property_float_default(prop, DEG2RADF(5.0f));
	RNA_def_boolean(ot->srna, "use_dissolve_boundaries", false, "All Boundaries",
	                "Dissolve all vertices inbetween face boundaries");
	RNA_def_enum_flag(ot->srna, "delimit", rna_enum_mesh_delimit_mode_items, BMO_DELIM_NORMAL, "Delimit",
	                  "Delimit dissolve operation");
}

/** \} */

/* -------------------------------------------------------------------- */
/** \name Degenerate Dissolve Operator
 * \{ */

static int edbm_dissolve_degenerate_exec(bContext *C, wmOperator *op)
{
	ViewLayer *view_layer = CTX_data_view_layer(C);
	int totelem_old[3] = {0, 0, 0};
	int totelem_new[3] = {0, 0, 0};

	uint objects_len = 0;
	Object **objects = BKE_view_layer_array_from_objects_in_edit_mode_unique_data(view_layer, CTX_wm_view3d(C), &objects_len);

	for (uint ob_index = 0; ob_index < objects_len; ob_index++) {
		Object *obedit = objects[ob_index];
		BMEditMesh *em = BKE_editmesh_from_object(obedit);
		BMesh *bm = em->bm;
		totelem_old[0] += bm->totvert;
		totelem_old[1] += bm->totedge;
		totelem_old[2] += bm->totface;
	} /* objects */

	const float thresh = RNA_float_get(op->ptr, "threshold");

	for (uint ob_index = 0; ob_index < objects_len; ob_index++) {
		Object *obedit = objects[ob_index];
		BMEditMesh *em = BKE_editmesh_from_object(obedit);
		BMesh *bm = em->bm;

		if (!EDBM_op_callf(
		        em, op,
		        "dissolve_degenerate edges=%he dist=%f",
		        BM_ELEM_SELECT, thresh))
		{
			return OPERATOR_CANCELLED;
		}

		/* tricky to maintain correct selection here, so just flush up from verts */
		EDBM_select_flush(em);

		EDBM_update_generic(em, true, true);

		totelem_new[0] += bm->totvert;
		totelem_new[1] += bm->totedge;
		totelem_new[2] += bm->totface;
	}
	MEM_freeN(objects);

	edbm_report_delete_info(op->reports, totelem_old, totelem_new);

	return OPERATOR_FINISHED;
}

void MESH_OT_dissolve_degenerate(wmOperatorType *ot)
{
	/* identifiers */
	ot->name = "Degenerate Dissolve";
	ot->idname = "MESH_OT_dissolve_degenerate";
	ot->description = "Degenerate Dissolve\nDissolve zero area faces and zero length edges";

	/* api callbacks */
	ot->exec = edbm_dissolve_degenerate_exec;
	ot->poll = ED_operator_editmesh;

	/* flags */
	ot->flag = OPTYPE_REGISTER | OPTYPE_UNDO;

	RNA_def_float_distance(ot->srna, "threshold", 1e-4f, 1e-6f, 50.0f,  "Merge Distance",
	                       "Minimum distance between elements to merge", 1e-5f, 10.0f);
}

/** \} */

/* -------------------------------------------------------------------- */
/** \name Delete Edge-Loop Operator
 * \{ */

/* internally uses dissolve */
static int edbm_delete_edgeloop_exec(bContext *C, wmOperator *op)
{
	const bool use_face_split = RNA_boolean_get(op->ptr, "use_face_split");
	ViewLayer *view_layer = CTX_data_view_layer(C);

	uint objects_len = 0;
	Object **objects = BKE_view_layer_array_from_objects_in_edit_mode_unique_data(view_layer, CTX_wm_view3d(C), &objects_len);
	for (uint ob_index = 0; ob_index < objects_len; ob_index++) {
		Object *obedit = objects[ob_index];
		BMEditMesh *em = BKE_editmesh_from_object(obedit);

		if (em->bm->totedgesel == 0) {
			continue;
		}

		/* deal with selection */
		{
			BMEdge *e;
			BMIter iter;

			BM_mesh_elem_hflag_disable_all(em->bm, BM_FACE, BM_ELEM_TAG, false);

			BM_ITER_MESH (e, &iter, em->bm, BM_EDGES_OF_MESH) {
				if (BM_elem_flag_test(e, BM_ELEM_SELECT) && e->l) {
					BMLoop *l_iter = e->l;
					do {
						BM_elem_flag_enable(l_iter->f, BM_ELEM_TAG);
					} while ((l_iter = l_iter->radial_next) != e->l);
				}
			}
		}

		if (!EDBM_op_callf(
		            em, op,
		            "dissolve_edges edges=%he use_verts=%b use_face_split=%b",
		            BM_ELEM_SELECT, true, use_face_split))
		{
			continue;
		}

		BM_mesh_elem_hflag_enable_test(em->bm, BM_FACE, BM_ELEM_SELECT, true, false, BM_ELEM_TAG);

		EDBM_selectmode_flush_ex(em, SCE_SELECT_VERTEX);

		EDBM_update_generic(em, true, true);
	}

	MEM_freeN(objects);
	return OPERATOR_FINISHED;
}

void MESH_OT_delete_edgeloop(wmOperatorType *ot)
{
	/* identifiers */
	ot->name = "Delete Edge Loop";
	ot->description = "Delete Edge Loop\nDelete an edge loop by merging the faces on each side";
	ot->idname = "MESH_OT_delete_edgeloop";

	/* api callbacks */
	ot->exec = edbm_delete_edgeloop_exec;
	ot->poll = ED_operator_editmesh;

	/* flags */
	ot->flag = OPTYPE_REGISTER | OPTYPE_UNDO;

	RNA_def_boolean(ot->srna, "use_face_split", true, "Face Split",
	                "Split off face corners to maintain surrounding geometry");
}

/** \} */

/* -------------------------------------------------------------------- */
/** \name Split Geometry Operator
 * \{ */

static int edbm_split_exec(bContext *C, wmOperator *op)
{
	ViewLayer *view_layer = CTX_data_view_layer(C);
	uint objects_len = 0;
	Object **objects = BKE_view_layer_array_from_objects_in_edit_mode_unique_data(view_layer, CTX_wm_view3d(C), &objects_len);
	for (uint ob_index = 0; ob_index < objects_len; ob_index++) {
		Object *obedit = objects[ob_index];
		BMEditMesh *em = BKE_editmesh_from_object(obedit);
		if ((em->bm->totvertsel == 0) &&
		    (em->bm->totedgesel == 0) &&
		    (em->bm->totfacesel == 0))
		{
			continue;
		}
		BMOperator bmop;
		EDBM_op_init(em, &bmop, op, "split geom=%hvef use_only_faces=%b", BM_ELEM_SELECT, false);
		BMO_op_exec(em->bm, &bmop);
		BM_mesh_elem_hflag_disable_all(em->bm, BM_VERT | BM_EDGE | BM_FACE, BM_ELEM_SELECT, false);
		BMO_slot_buffer_hflag_enable(em->bm, bmop.slots_out, "geom.out", BM_ALL_NOLOOP, BM_ELEM_SELECT, true);

		if (!EDBM_op_finish(em, &bmop, op, true)) {
			continue;
		}

		/* Geometry has changed, need to recalc normals and looptris */
		EDBM_mesh_normals_update(em);

		EDBM_update_generic(em, true, true);
	}
	MEM_freeN(objects);

	return OPERATOR_FINISHED;
}

void MESH_OT_split(wmOperatorType *ot)
{
	/* identifiers */
	ot->name = "Split";
	ot->idname = "MESH_OT_split";
	ot->description = "Split\nSplit off selected geometry from connected unselected geometry";

	/* api callbacks */
	ot->exec = edbm_split_exec;
	ot->poll = ED_operator_editmesh;

	/* flags */
	ot->flag = OPTYPE_REGISTER | OPTYPE_UNDO;
}

/** \} */

/* -------------------------------------------------------------------- */
/** \name Sort Geometry Elements Operator
 *
 * Unified for vertices/edges/faces.
 *
 * \{ */

enum {
	SRT_VIEW_ZAXIS = 1,  /* Use view Z (deep) axis. */
	SRT_VIEW_XAXIS,      /* Use view X (left to right) axis. */
	SRT_CURSOR_DISTANCE, /* Use distance from element to 3D cursor. */
	SRT_MATERIAL,        /* Face only: use mat number. */
	SRT_SELECTED,        /* Move selected elements in first, without modifying
	                      * relative order of selected and unselected elements. */
	SRT_RANDOMIZE,       /* Randomize selected elements. */
	SRT_REVERSE,         /* Reverse current order of selected elements. */
};

typedef struct BMElemSort {
	float srt; /* Sort factor */
	int org_idx; /* Original index of this element _in its mempool_ */
} BMElemSort;

static int bmelemsort_comp(const void *v1, const void *v2)
{
	const BMElemSort *x1 = v1, *x2 = v2;

	return (x1->srt > x2->srt) - (x1->srt < x2->srt);
}

/* Reorders vertices/edges/faces using a given methods. Loops are not supported. */
static void sort_bmelem_flag(
        bContext *C,
        Scene *scene, Object *ob,
        RegionView3D *rv3d,
        const int types, const int flag, const int action,
        const int reverse, const unsigned int seed)
{
	BMEditMesh *em = BKE_editmesh_from_object(ob);

	BMVert *ve;
	BMEdge *ed;
	BMFace *fa;
	BMIter iter;

	/* In all five elements below, 0 = vertices, 1 = edges, 2 = faces. */
	/* Just to mark protected elements. */
	char *pblock[3] = {NULL, NULL, NULL}, *pb;
	BMElemSort *sblock[3] = {NULL, NULL, NULL}, *sb;
	unsigned int *map[3] = {NULL, NULL, NULL}, *mp;
	int totelem[3] = {0, 0, 0};
	int affected[3] = {0, 0, 0};
	int i, j;

	if (!(types && flag && action))
		return;

	if (types & BM_VERT)
		totelem[0] = em->bm->totvert;
	if (types & BM_EDGE)
		totelem[1] = em->bm->totedge;
	if (types & BM_FACE)
		totelem[2] = em->bm->totface;

	if (ELEM(action, SRT_VIEW_ZAXIS, SRT_VIEW_XAXIS)) {
		float mat[4][4];
		float fact = reverse ? -1.0 : 1.0;
		int coidx = (action == SRT_VIEW_ZAXIS) ? 2 : 0;

		mul_m4_m4m4(mat, rv3d->viewmat, ob->obmat);  /* Apply the view matrix to the object matrix. */

		if (totelem[0]) {
			pb = pblock[0] = MEM_callocN(sizeof(char) * totelem[0], "sort_bmelem vert pblock");
			sb = sblock[0] = MEM_callocN(sizeof(BMElemSort) * totelem[0], "sort_bmelem vert sblock");

			BM_ITER_MESH_INDEX (ve, &iter, em->bm, BM_VERTS_OF_MESH, i) {
				if (BM_elem_flag_test(ve, flag)) {
					float co[3];
					mul_v3_m4v3(co, mat, ve->co);

					pb[i] = false;
					sb[affected[0]].org_idx = i;
					sb[affected[0]++].srt = co[coidx] * fact;
				}
				else {
					pb[i] = true;
				}
			}
		}

		if (totelem[1]) {
			pb = pblock[1] = MEM_callocN(sizeof(char) * totelem[1], "sort_bmelem edge pblock");
			sb = sblock[1] = MEM_callocN(sizeof(BMElemSort) * totelem[1], "sort_bmelem edge sblock");

			BM_ITER_MESH_INDEX (ed, &iter, em->bm, BM_EDGES_OF_MESH, i) {
				if (BM_elem_flag_test(ed, flag)) {
					float co[3];
					mid_v3_v3v3(co, ed->v1->co, ed->v2->co);
					mul_m4_v3(mat, co);

					pb[i] = false;
					sb[affected[1]].org_idx = i;
					sb[affected[1]++].srt = co[coidx] * fact;
				}
				else {
					pb[i] = true;
				}
			}
		}

		if (totelem[2]) {
			pb = pblock[2] = MEM_callocN(sizeof(char) * totelem[2], "sort_bmelem face pblock");
			sb = sblock[2] = MEM_callocN(sizeof(BMElemSort) * totelem[2], "sort_bmelem face sblock");

			BM_ITER_MESH_INDEX (fa, &iter, em->bm, BM_FACES_OF_MESH, i) {
				if (BM_elem_flag_test(fa, flag)) {
					float co[3];
					BM_face_calc_center_mean(fa, co);
					mul_m4_v3(mat, co);

					pb[i] = false;
					sb[affected[2]].org_idx = i;
					sb[affected[2]++].srt = co[coidx] * fact;
				}
				else {
					pb[i] = true;
				}
			}
		}
	}

	else if (action == SRT_CURSOR_DISTANCE) {
		float cur[3];
		float mat[4][4];
		float fact = reverse ? -1.0 : 1.0;

		copy_v3_v3(cur, scene->cursor.location);

		invert_m4_m4(mat, ob->obmat);
		mul_m4_v3(mat, cur);

		if (totelem[0]) {
			pb = pblock[0] = MEM_callocN(sizeof(char) * totelem[0], "sort_bmelem vert pblock");
			sb = sblock[0] = MEM_callocN(sizeof(BMElemSort) * totelem[0], "sort_bmelem vert sblock");

			BM_ITER_MESH_INDEX (ve, &iter, em->bm, BM_VERTS_OF_MESH, i) {
				if (BM_elem_flag_test(ve, flag)) {
					pb[i] = false;
					sb[affected[0]].org_idx = i;
					sb[affected[0]++].srt = len_squared_v3v3(cur, ve->co) * fact;
				}
				else {
					pb[i] = true;
				}
			}
		}

		if (totelem[1]) {
			pb = pblock[1] = MEM_callocN(sizeof(char) * totelem[1], "sort_bmelem edge pblock");
			sb = sblock[1] = MEM_callocN(sizeof(BMElemSort) * totelem[1], "sort_bmelem edge sblock");

			BM_ITER_MESH_INDEX (ed, &iter, em->bm, BM_EDGES_OF_MESH, i) {
				if (BM_elem_flag_test(ed, flag)) {
					float co[3];
					mid_v3_v3v3(co, ed->v1->co, ed->v2->co);

					pb[i] = false;
					sb[affected[1]].org_idx = i;
					sb[affected[1]++].srt = len_squared_v3v3(cur, co) * fact;
				}
				else {
					pb[i] = true;
				}
			}
		}

		if (totelem[2]) {
			pb = pblock[2] = MEM_callocN(sizeof(char) * totelem[2], "sort_bmelem face pblock");
			sb = sblock[2] = MEM_callocN(sizeof(BMElemSort) * totelem[2], "sort_bmelem face sblock");

			BM_ITER_MESH_INDEX (fa, &iter, em->bm, BM_FACES_OF_MESH, i) {
				if (BM_elem_flag_test(fa, flag)) {
					float co[3];
					BM_face_calc_center_mean(fa, co);

					pb[i] = false;
					sb[affected[2]].org_idx = i;
					sb[affected[2]++].srt = len_squared_v3v3(cur, co) * fact;
				}
				else {
					pb[i] = true;
				}
			}
		}
	}

	/* Faces only! */
	else if (action == SRT_MATERIAL && totelem[2]) {
		pb = pblock[2] = MEM_callocN(sizeof(char) * totelem[2], "sort_bmelem face pblock");
		sb = sblock[2] = MEM_callocN(sizeof(BMElemSort) * totelem[2], "sort_bmelem face sblock");

		BM_ITER_MESH_INDEX (fa, &iter, em->bm, BM_FACES_OF_MESH, i) {
			if (BM_elem_flag_test(fa, flag)) {
				/* Reverse materials' order, not order of faces inside each mat! */
				/* Note: cannot use totcol, as mat_nr may sometimes be greater... */
				float srt = reverse ? (float)(MAXMAT - fa->mat_nr) : (float)fa->mat_nr;
				pb[i] = false;
				sb[affected[2]].org_idx = i;
				/* Multiplying with totface and adding i ensures us we keep current order for all faces of same mat. */
				sb[affected[2]++].srt = srt * ((float)totelem[2]) + ((float)i);
/*				printf("e: %d; srt: %f; final: %f\n", i, srt, srt * ((float)totface) + ((float)i));*/
			}
			else {
				pb[i] = true;
			}
		}
	}

	else if (action == SRT_SELECTED) {
		unsigned int *tbuf[3] = {NULL, NULL, NULL}, *tb;

		if (totelem[0]) {
			tb = tbuf[0] = MEM_callocN(sizeof(int) * totelem[0], "sort_bmelem vert tbuf");
			mp = map[0] = MEM_callocN(sizeof(int) * totelem[0], "sort_bmelem vert map");

			BM_ITER_MESH_INDEX (ve, &iter, em->bm, BM_VERTS_OF_MESH, i) {
				if (BM_elem_flag_test(ve, flag)) {
					mp[affected[0]++] = i;
				}
				else {
					*tb = i;
					tb++;
				}
			}
		}

		if (totelem[1]) {
			tb = tbuf[1] = MEM_callocN(sizeof(int) * totelem[1], "sort_bmelem edge tbuf");
			mp = map[1] = MEM_callocN(sizeof(int) * totelem[1], "sort_bmelem edge map");

			BM_ITER_MESH_INDEX (ed, &iter, em->bm, BM_EDGES_OF_MESH, i) {
				if (BM_elem_flag_test(ed, flag)) {
					mp[affected[1]++] = i;
				}
				else {
					*tb = i;
					tb++;
				}
			}
		}

		if (totelem[2]) {
			tb = tbuf[2] = MEM_callocN(sizeof(int) * totelem[2], "sort_bmelem face tbuf");
			mp = map[2] = MEM_callocN(sizeof(int) * totelem[2], "sort_bmelem face map");

			BM_ITER_MESH_INDEX (fa, &iter, em->bm, BM_FACES_OF_MESH, i) {
				if (BM_elem_flag_test(fa, flag)) {
					mp[affected[2]++] = i;
				}
				else {
					*tb = i;
					tb++;
				}
			}
		}

		for (j = 3; j--; ) {
			int tot = totelem[j];
			int aff = affected[j];
			tb = tbuf[j];
			mp = map[j];
			if (!(tb && mp))
				continue;
			if (ELEM(aff, 0, tot)) {
				MEM_freeN(tb);
				MEM_freeN(mp);
				map[j] = NULL;
				continue;
			}
			if (reverse) {
				memcpy(tb + (tot - aff), mp, aff * sizeof(int));
			}
			else {
				memcpy(mp + aff, tb, (tot - aff) * sizeof(int));
				tb = mp;
				mp = map[j] = tbuf[j];
				tbuf[j] = tb;
			}

			/* Reverse mapping, we want an org2new one! */
			for (i = tot, tb = tbuf[j] + tot - 1; i--; tb--) {
				mp[*tb] = i;
			}
			MEM_freeN(tbuf[j]);
		}
	}

	else if (action == SRT_RANDOMIZE) {
		if (totelem[0]) {
			/* Re-init random generator for each element type, to get consistent random when
			 * enabling/disabling an element type. */
			RNG *rng = BLI_rng_new_srandom(seed);
			pb = pblock[0] = MEM_callocN(sizeof(char) * totelem[0], "sort_bmelem vert pblock");
			sb = sblock[0] = MEM_callocN(sizeof(BMElemSort) * totelem[0], "sort_bmelem vert sblock");

			BM_ITER_MESH_INDEX (ve, &iter, em->bm, BM_VERTS_OF_MESH, i) {
				if (BM_elem_flag_test(ve, flag)) {
					pb[i] = false;
					sb[affected[0]].org_idx = i;
					sb[affected[0]++].srt = BLI_rng_get_float(rng);
				}
				else {
					pb[i] = true;
				}
			}

			BLI_rng_free(rng);
		}

		if (totelem[1]) {
			RNG *rng = BLI_rng_new_srandom(seed);
			pb = pblock[1] = MEM_callocN(sizeof(char) * totelem[1], "sort_bmelem edge pblock");
			sb = sblock[1] = MEM_callocN(sizeof(BMElemSort) * totelem[1], "sort_bmelem edge sblock");

			BM_ITER_MESH_INDEX (ed, &iter, em->bm, BM_EDGES_OF_MESH, i) {
				if (BM_elem_flag_test(ed, flag)) {
					pb[i] = false;
					sb[affected[1]].org_idx = i;
					sb[affected[1]++].srt = BLI_rng_get_float(rng);
				}
				else {
					pb[i] = true;
				}
			}

			BLI_rng_free(rng);
		}

		if (totelem[2]) {
			RNG *rng = BLI_rng_new_srandom(seed);
			pb = pblock[2] = MEM_callocN(sizeof(char) * totelem[2], "sort_bmelem face pblock");
			sb = sblock[2] = MEM_callocN(sizeof(BMElemSort) * totelem[2], "sort_bmelem face sblock");

			BM_ITER_MESH_INDEX (fa, &iter, em->bm, BM_FACES_OF_MESH, i) {
				if (BM_elem_flag_test(fa, flag)) {
					pb[i] = false;
					sb[affected[2]].org_idx = i;
					sb[affected[2]++].srt = BLI_rng_get_float(rng);
				}
				else {
					pb[i] = true;
				}
			}

			BLI_rng_free(rng);
		}
	}

	else if (action == SRT_REVERSE) {
		if (totelem[0]) {
			pb = pblock[0] = MEM_callocN(sizeof(char) * totelem[0], "sort_bmelem vert pblock");
			sb = sblock[0] = MEM_callocN(sizeof(BMElemSort) * totelem[0], "sort_bmelem vert sblock");

			BM_ITER_MESH_INDEX (ve, &iter, em->bm, BM_VERTS_OF_MESH, i) {
				if (BM_elem_flag_test(ve, flag)) {
					pb[i] = false;
					sb[affected[0]].org_idx = i;
					sb[affected[0]++].srt = (float)-i;
				}
				else {
					pb[i] = true;
				}
			}
		}

		if (totelem[1]) {
			pb = pblock[1] = MEM_callocN(sizeof(char) * totelem[1], "sort_bmelem edge pblock");
			sb = sblock[1] = MEM_callocN(sizeof(BMElemSort) * totelem[1], "sort_bmelem edge sblock");

			BM_ITER_MESH_INDEX (ed, &iter, em->bm, BM_EDGES_OF_MESH, i) {
				if (BM_elem_flag_test(ed, flag)) {
					pb[i] = false;
					sb[affected[1]].org_idx = i;
					sb[affected[1]++].srt = (float)-i;
				}
				else {
					pb[i] = true;
				}
			}
		}

		if (totelem[2]) {
			pb = pblock[2] = MEM_callocN(sizeof(char) * totelem[2], "sort_bmelem face pblock");
			sb = sblock[2] = MEM_callocN(sizeof(BMElemSort) * totelem[2], "sort_bmelem face sblock");

			BM_ITER_MESH_INDEX (fa, &iter, em->bm, BM_FACES_OF_MESH, i) {
				if (BM_elem_flag_test(fa, flag)) {
					pb[i] = false;
					sb[affected[2]].org_idx = i;
					sb[affected[2]++].srt = (float)-i;
				}
				else {
					pb[i] = true;
				}
			}
		}
	}

/*	printf("%d vertices: %d to be affected...\n", totelem[0], affected[0]);*/
/*	printf("%d edges: %d to be affected...\n", totelem[1], affected[1]);*/
/*	printf("%d faces: %d to be affected...\n", totelem[2], affected[2]);*/
	if (affected[0] == 0 && affected[1] == 0 && affected[2] == 0) {
		for (j = 3; j--; ) {
			if (pblock[j])
				MEM_freeN(pblock[j]);
			if (sblock[j])
				MEM_freeN(sblock[j]);
			if (map[j])
				MEM_freeN(map[j]);
		}
		return;
	}

	/* Sort affected elements, and populate mapping arrays, if needed. */
	for (j = 3; j--; ) {
		pb = pblock[j];
		sb = sblock[j];
		if (pb && sb && !map[j]) {
			const char *p_blk;
			BMElemSort *s_blk;
			int tot = totelem[j];
			int aff = affected[j];

			qsort(sb, aff, sizeof(BMElemSort), bmelemsort_comp);

			mp = map[j] = MEM_mallocN(sizeof(int) * tot, "sort_bmelem map");
			p_blk = pb + tot - 1;
			s_blk = sb + aff - 1;
			for (i = tot; i--; p_blk--) {
				if (*p_blk) { /* Protected! */
					mp[i] = i;
				}
				else {
					mp[s_blk->org_idx] = i;
					s_blk--;
				}
			}
		}
		if (pb)
			MEM_freeN(pb);
		if (sb)
			MEM_freeN(sb);
	}

	BM_mesh_remap(em->bm, map[0], map[1], map[2]);
	DEG_id_tag_update(ob->data, OB_RECALC_DATA);
	WM_event_add_notifier(C, NC_GEOM | ND_DATA, ob->data);

	for (j = 3; j--; ) {
		if (map[j])
			MEM_freeN(map[j]);
	}
}

static int edbm_sort_elements_exec(bContext *C, wmOperator *op)
{
	Scene *scene = CTX_data_scene(C);
	ViewLayer *view_layer = CTX_data_view_layer(C);
	Object *ob_active = CTX_data_edit_object(C);

	/* may be NULL */
	RegionView3D *rv3d = ED_view3d_context_rv3d(C);

	const int action = RNA_enum_get(op->ptr, "type");
	PropertyRNA *prop_elem_types = RNA_struct_find_property(op->ptr, "elements");
	const bool use_reverse = RNA_boolean_get(op->ptr, "reverse");
	unsigned int seed = RNA_int_get(op->ptr, "seed");
	int elem_types = 0;

	if (ELEM(action, SRT_VIEW_ZAXIS, SRT_VIEW_XAXIS)) {
		if (rv3d == NULL) {
			BKE_report(op->reports, RPT_ERROR, "View not found, cannot sort by view axis");
			return OPERATOR_CANCELLED;
		}
	}

	/* If no elem_types set, use current selection mode to set it! */
	if (RNA_property_is_set(op->ptr, prop_elem_types)) {
		elem_types = RNA_property_enum_get(op->ptr, prop_elem_types);
	}
	else {
		BMEditMesh *em = BKE_editmesh_from_object(ob_active);
		if (em->selectmode & SCE_SELECT_VERTEX)
			elem_types |= BM_VERT;
		if (em->selectmode & SCE_SELECT_EDGE)
			elem_types |= BM_EDGE;
		if (em->selectmode & SCE_SELECT_FACE)
			elem_types |= BM_FACE;
		RNA_enum_set(op->ptr, "elements", elem_types);
	}

	uint objects_len = 0;
	Object **objects = BKE_view_layer_array_from_objects_in_edit_mode_unique_data(view_layer, CTX_wm_view3d(C), &objects_len);

	for (uint ob_index = 0; ob_index < objects_len; ob_index++) {
		Object *ob = objects[ob_index];
		BMEditMesh *em = BKE_editmesh_from_object(ob);
		BMesh *bm = em->bm;

		if (!((elem_types & BM_VERT && bm->totvertsel > 0) ||
		      (elem_types & BM_EDGE && bm->totedgesel > 0) ||
		      (elem_types & BM_FACE && bm->totfacesel > 0)))
		{
			continue;
		}

		int seed_iter = seed;

		/* This gives a consistent result regardless of object order */
		if (ob_index) {
			seed_iter += BLI_ghashutil_strhash_p(ob->id.name);
		}

		sort_bmelem_flag(
		        C, scene, ob, rv3d,
		        elem_types, BM_ELEM_SELECT, action, use_reverse, seed_iter);
	}
	MEM_freeN(objects);
	return OPERATOR_FINISHED;
}

static bool edbm_sort_elements_poll_property(const bContext *UNUSED(C), wmOperator *op, const PropertyRNA *prop)
{
	const char *prop_id = RNA_property_identifier(prop);
	const int action = RNA_enum_get(op->ptr, "type");

	/* Only show seed for randomize action! */
	if (STREQ(prop_id, "seed")) {
		if (action == SRT_RANDOMIZE)
			return true;
		else
			return false;
	}

	/* Hide seed for reverse and randomize actions! */
	if (STREQ(prop_id, "reverse")) {
		if (ELEM(action, SRT_RANDOMIZE, SRT_REVERSE))
			return false;
		else
			return true;
	}

	return true;
}

void MESH_OT_sort_elements(wmOperatorType *ot)
{
	static const EnumPropertyItem type_items[] = {
		{SRT_VIEW_ZAXIS, "VIEW_ZAXIS", 0, "View Z Axis",
		                 "Sort selected elements from farthest to nearest one in current view"},
		{SRT_VIEW_XAXIS, "VIEW_XAXIS", 0, "View X Axis",
		                 "Sort selected elements from left to right one in current view"},
		{SRT_CURSOR_DISTANCE, "CURSOR_DISTANCE", 0, "Cursor Distance",
		                      "Sort selected elements from nearest to farthest from 3D cursor"},
		{SRT_MATERIAL, "MATERIAL", 0, "Material",
		               "Sort selected elements from smallest to greatest material index (faces only!)"},
		{SRT_SELECTED, "SELECTED", 0, "Selected",
		               "Move all selected elements in first places, preserving their relative order "
		               "(WARNING: this will affect unselected elements' indices as well!)"},
		{SRT_RANDOMIZE, "RANDOMIZE", 0, "Randomize", "Randomize order of selected elements"},
		{SRT_REVERSE, "REVERSE", 0, "Reverse", "Reverse current order of selected elements"},
		{0, NULL, 0, NULL, NULL},
	};

	static const EnumPropertyItem elem_items[] = {
		{BM_VERT, "VERT", 0, "Vertices", ""},
		{BM_EDGE, "EDGE", 0, "Edges", ""},
		{BM_FACE, "FACE", 0, "Faces", ""},
		{0, NULL, 0, NULL, NULL},
	};

	/* identifiers */
	ot->name = "Sort Mesh Elements";
	ot->description = "Sort Mesh Elements\nThe order of selected vertices/edges/faces is modified, based on a given method";
	ot->idname = "MESH_OT_sort_elements";

	/* api callbacks */
	ot->invoke = WM_menu_invoke;
	ot->exec = edbm_sort_elements_exec;
	ot->poll = ED_operator_editmesh;
	ot->poll_property = edbm_sort_elements_poll_property;

	/* flags */
	ot->flag = OPTYPE_REGISTER | OPTYPE_UNDO;

	/* properties */
	ot->prop = RNA_def_enum(ot->srna, "type", type_items, SRT_VIEW_ZAXIS,
	                        "Type", "Type of re-ordering operation to apply");
	RNA_def_enum_flag(ot->srna, "elements", elem_items, BM_VERT, "Elements",
	                  "Which elements to affect (vertices, edges and/or faces)");
	RNA_def_boolean(ot->srna, "reverse", false, "Reverse", "Reverse the sorting effect");
	RNA_def_int(ot->srna, "seed", 0, 0, INT_MAX, "Seed", "Seed for random-based operations", 0, 255);
}

/** \} */

/* -------------------------------------------------------------------- */
/** \name Bridge Operator
 * \{ */

enum {
	MESH_BRIDGELOOP_SINGLE = 0,
	MESH_BRIDGELOOP_CLOSED = 1,
	MESH_BRIDGELOOP_PAIRS  = 2,
};

static int edbm_bridge_tag_boundary_edges(BMesh *bm)
{
	/* tags boundary edges from a face selection */
	BMIter iter;
	BMFace *f;
	BMEdge *e;
	int totface_del = 0;

<<<<<<< HEAD
	if (em == NULL) {
		return OPERATOR_FINISHED;
	}

	if ((ma  = give_current_material(obedit, obedit->actcol)) == NULL ||
	    (tex = give_current_material_texture(ma)) == NULL)
	{
		BKE_report(op->reports, RPT_WARNING, "Mesh has no material or texture assigned");
		return OPERATOR_FINISHED;
	}

	if (tex->type == TEX_STUCCI) {
		float b2, vec[3];
		float ofs = tex->turbul / 200.0f;
		BM_ITER_MESH (eve, &iter, em->bm, BM_VERTS_OF_MESH) {
			if (BM_elem_flag_test(eve, BM_ELEM_SELECT)) {
				b2 = BLI_hnoise(tex->noisesize, eve->co[0], eve->co[1], eve->co[2]);
				if (tex->stype) ofs *= (b2 * b2);
				vec[0] = fac * (b2 - BLI_hnoise(tex->noisesize, eve->co[0] + ofs, eve->co[1], eve->co[2]));
				vec[1] = fac * (b2 - BLI_hnoise(tex->noisesize, eve->co[0], eve->co[1] + ofs, eve->co[2]));
				vec[2] = fac * (b2 - BLI_hnoise(tex->noisesize, eve->co[0], eve->co[1], eve->co[2] + ofs));

				add_v3_v3(eve->co, vec);
			}
		}
	}
	else {
		BM_ITER_MESH (eve, &iter, em->bm, BM_VERTS_OF_MESH) {
			if (BM_elem_flag_test(eve, BM_ELEM_SELECT)) {
				float tin = 0.0f, dum;
				if (ma->mtex[ma->texact] != NULL) {
					externtex(ma->mtex[ma->texact], eve->co, &tin, &dum, &dum, &dum, &dum, 0, NULL, false, false);
				}
				eve->co[2] += fac * tin;
			}
		}
	}

	EDBM_mesh_normals_update(em);

	EDBM_update_generic(em, true, false);

	return OPERATOR_FINISHED;
}

void MESH_OT_noise(wmOperatorType *ot)
{
	/* identifiers */
	ot->name = "Noise";
	ot->description = "Noise\nUse vertex coordinate as texture coordinate\nNeeds Material and Texture applied.\nDoes NOT work with Cycles. Just with Blender render";
	ot->idname = "MESH_OT_noise";

	/* api callbacks */
	ot->exec = edbm_noise_exec;
	ot->poll = ED_operator_editmesh;

	/* flags */
	ot->flag = OPTYPE_REGISTER | OPTYPE_UNDO;

	RNA_def_float(ot->srna, "factor", 0.1f, -1e4f, 1e4f, "Factor", "", 0.0f, 1.0f);
}

/** \} */

/* -------------------------------------------------------------------- */
/** \name Bridge Operator
 * \{ */

enum {
	MESH_BRIDGELOOP_SINGLE = 0,
	MESH_BRIDGELOOP_CLOSED = 1,
	MESH_BRIDGELOOP_PAIRS  = 2,
};

static int edbm_bridge_tag_boundary_edges(BMesh *bm)
{
	/* tags boundary edges from a face selection */
	BMIter iter;
	BMFace *f;
	BMEdge *e;
	int totface_del = 0;

=======
>>>>>>> 285b06da
	BM_mesh_elem_hflag_disable_all(bm, BM_EDGE | BM_FACE, BM_ELEM_TAG, false);

	BM_ITER_MESH (e, &iter, bm, BM_EDGES_OF_MESH) {
		if (BM_elem_flag_test(e, BM_ELEM_SELECT)) {
			if (BM_edge_is_wire(e) || BM_edge_is_boundary(e)) {
				BM_elem_flag_enable(e, BM_ELEM_TAG);
			}
			else {
				BMIter fiter;
				bool is_all_sel = true;
				/* check if its only used by selected faces */
				BM_ITER_ELEM (f, &fiter, e, BM_FACES_OF_EDGE) {
					if (BM_elem_flag_test(f, BM_ELEM_SELECT)) {
						/* tag face for removal*/
						if (!BM_elem_flag_test(f, BM_ELEM_TAG)) {
							BM_elem_flag_enable(f, BM_ELEM_TAG);
							totface_del++;
						}
					}
					else {
						is_all_sel = false;
					}
				}

				if (is_all_sel == false) {
					BM_elem_flag_enable(e, BM_ELEM_TAG);
				}
			}
		}
	}

	return totface_del;
}

static int edbm_bridge_edge_loops_for_single_editmesh(
        wmOperator *op,
        BMEditMesh *em,
        const bool use_pairs,
        const bool use_cyclic,
        const bool use_merge,
        const float merge_factor,
        const int twist_offset)
{
	BMOperator bmop;
	char edge_hflag;
	int totface_del = 0;
	BMFace **totface_del_arr = NULL;
	const bool use_faces = (em->bm->totfacesel != 0);

	if (use_faces) {
		BMIter iter;
		BMFace *f;
		int i;

		totface_del = edbm_bridge_tag_boundary_edges(em->bm);
		totface_del_arr = MEM_mallocN(sizeof(*totface_del_arr) * totface_del, __func__);

		i = 0;
		BM_ITER_MESH (f, &iter, em->bm, BM_FACES_OF_MESH) {
			if (BM_elem_flag_test(f, BM_ELEM_TAG)) {
				totface_del_arr[i++] = f;
			}
		}
		edge_hflag = BM_ELEM_TAG;
	}
	else {
		edge_hflag = BM_ELEM_SELECT;
	}

	EDBM_op_init(
	            em, &bmop, op,
	            "bridge_loops edges=%he use_pairs=%b use_cyclic=%b use_merge=%b merge_factor=%f twist_offset=%i",
	            edge_hflag, use_pairs, use_cyclic, use_merge, merge_factor, twist_offset);

	if (use_faces && totface_del) {
		int i;
		BM_mesh_elem_hflag_disable_all(em->bm, BM_FACE, BM_ELEM_TAG, false);
		for (i = 0; i < totface_del; i++) {
			BM_elem_flag_enable(totface_del_arr[i], BM_ELEM_TAG);
		}
		BMO_op_callf(
		            em->bm, BMO_FLAG_DEFAULTS,
		            "delete geom=%hf context=%i",
		            BM_ELEM_TAG, DEL_FACES_KEEP_BOUNDARY);
	}

	BMO_op_exec(em->bm, &bmop);

	if (!BMO_error_occurred(em->bm)) {
		/* when merge is used the edges are joined and remain selected */
		if (use_merge == false) {
			EDBM_flag_disable_all(em, BM_ELEM_SELECT);
			BMO_slot_buffer_hflag_enable(em->bm, bmop.slots_out, "faces.out", BM_FACE, BM_ELEM_SELECT, true);
		}

		if (use_merge == false) {
			struct EdgeRingOpSubdProps op_props;
			mesh_operator_edgering_props_get(op, &op_props);

			if (op_props.cuts) {
				BMOperator bmop_subd;
				/* we only need face normals updated */
				EDBM_mesh_normals_update(em);

				BMO_op_initf(
				            em->bm, &bmop_subd, 0,
				            "subdivide_edgering edges=%S interp_mode=%i cuts=%i smooth=%f "
				            "profile_shape=%i profile_shape_factor=%f",
				            &bmop, "edges.out", op_props.interp_mode, op_props.cuts, op_props.smooth,
				            op_props.profile_shape, op_props.profile_shape_factor
				            );
				BMO_op_exec(em->bm, &bmop_subd);
				BMO_slot_buffer_hflag_enable(em->bm, bmop_subd.slots_out, "faces.out", BM_FACE, BM_ELEM_SELECT, true);
				BMO_op_finish(em->bm, &bmop_subd);
			}
		}
	}

	if (totface_del_arr) {
		MEM_freeN(totface_del_arr);
	}

	if (EDBM_op_finish(em, &bmop, op, true)) {
		EDBM_update_generic(em, true, true);
	}

	/* Always return finished so the user can select different options. */
	return OPERATOR_FINISHED;
}

static int edbm_bridge_edge_loops_exec(bContext *C, wmOperator *op)
{
	const int type = RNA_enum_get(op->ptr, "type");
	const bool use_pairs = (type == MESH_BRIDGELOOP_PAIRS);
	const bool use_cyclic = (type == MESH_BRIDGELOOP_CLOSED);
	const bool use_merge = RNA_boolean_get(op->ptr, "use_merge");
	const float merge_factor = RNA_float_get(op->ptr, "merge_factor");
	const int twist_offset = RNA_int_get(op->ptr, "twist_offset");
	ViewLayer *view_layer = CTX_data_view_layer(C);

	uint objects_len = 0;
	Object **objects = BKE_view_layer_array_from_objects_in_edit_mode_unique_data(view_layer, CTX_wm_view3d(C), &objects_len);
	for (uint ob_index = 0; ob_index < objects_len; ob_index++) {
		Object *obedit = objects[ob_index];
		BMEditMesh *em = BKE_editmesh_from_object(obedit);

		if (em->bm->totvertsel == 0) {
			continue;
		}

		edbm_bridge_edge_loops_for_single_editmesh(op,
		                                           em,
		                                           use_pairs,
		                                           use_cyclic,
		                                           use_merge,
		                                           merge_factor,
		                                           twist_offset);
	}
	MEM_freeN(objects);
	return OPERATOR_FINISHED;
}

void MESH_OT_bridge_edge_loops(wmOperatorType *ot)
{
	static const EnumPropertyItem type_items[] = {
		{MESH_BRIDGELOOP_SINGLE, "SINGLE", 0, "Open Loop", ""},
		{MESH_BRIDGELOOP_CLOSED, "CLOSED", 0, "Closed Loop", ""},
		{MESH_BRIDGELOOP_PAIRS, "PAIRS", 0, "Loop Pairs", ""},
		{0, NULL, 0, NULL, NULL}
	};

	/* identifiers */
	ot->name = "Bridge Edge Loops";
	ot->description = "Bridge Edge Loops\nMake faces between two or more edge loops";
	ot->idname = "MESH_OT_bridge_edge_loops";

	/* api callbacks */
	ot->exec = edbm_bridge_edge_loops_exec;
	ot->poll = ED_operator_editmesh;

	/* flags */
	ot->flag = OPTYPE_REGISTER | OPTYPE_UNDO;

	ot->prop = RNA_def_enum(ot->srna, "type", type_items, MESH_BRIDGELOOP_SINGLE,
	                        "Connect Loops", "Method of bridging multiple loops");

	RNA_def_boolean(ot->srna, "use_merge", false, "Merge", "Merge rather than creating faces");
	RNA_def_float(ot->srna, "merge_factor", 0.5f, 0.0f, 1.0f, "Merge Factor", "", 0.0f, 1.0f);
	RNA_def_int(ot->srna, "twist_offset", 0, -1000, 1000, "Twist", "Twist offset for closed loops", -1000, 1000);

	mesh_operator_edgering_props(ot, 0, 0);
}

/** \} */

/* -------------------------------------------------------------------- */
/** \name Wire-Frame Operator
 * \{ */

static int edbm_wireframe_exec(bContext *C, wmOperator *op)
{
	const bool use_boundary        = RNA_boolean_get(op->ptr, "use_boundary");
	const bool use_even_offset     = RNA_boolean_get(op->ptr, "use_even_offset");
	const bool use_replace         = RNA_boolean_get(op->ptr, "use_replace");
	const bool use_relative_offset = RNA_boolean_get(op->ptr, "use_relative_offset");
	const bool use_crease          = RNA_boolean_get(op->ptr, "use_crease");
	const float crease_weight      = RNA_float_get(op->ptr,   "crease_weight");
	const float thickness          = RNA_float_get(op->ptr,   "thickness");
	const float offset             = RNA_float_get(op->ptr,   "offset");

	ViewLayer *view_layer = CTX_data_view_layer(C);
	uint objects_len = 0;
	Object **objects = BKE_view_layer_array_from_objects_in_edit_mode_unique_data(view_layer, CTX_wm_view3d(C), &objects_len);
	for (uint ob_index = 0; ob_index < objects_len; ob_index++) {
		Object *obedit = objects[ob_index];
		BMEditMesh *em = BKE_editmesh_from_object(obedit);

		if (em->bm->totfacesel == 0) {
			continue;
		}

		BMOperator bmop;

		EDBM_op_init(
		        em, &bmop, op,
		        "wireframe faces=%hf use_replace=%b use_boundary=%b use_even_offset=%b use_relative_offset=%b "
		        "use_crease=%b crease_weight=%f thickness=%f offset=%f",
		        BM_ELEM_SELECT, use_replace, use_boundary, use_even_offset, use_relative_offset,
		        use_crease, crease_weight, thickness, offset);

		BMO_op_exec(em->bm, &bmop);

		BM_mesh_elem_hflag_disable_all(em->bm, BM_VERT | BM_EDGE | BM_FACE, BM_ELEM_SELECT, false);
		BMO_slot_buffer_hflag_enable(em->bm, bmop.slots_out, "faces.out", BM_FACE, BM_ELEM_SELECT, true);

		if (!EDBM_op_finish(em, &bmop, op, true)) {
			continue;
		}

		EDBM_update_generic(em, true, true);
	}

	MEM_freeN(objects);

	return OPERATOR_FINISHED;
}

void MESH_OT_wireframe(wmOperatorType *ot)
{
	PropertyRNA *prop;

	/* identifiers */
	ot->name = "Wire Frame";
	ot->idname = "MESH_OT_wireframe";
	ot->description = "Wire Frame\nCreate a solid wire-frame from faces";

	/* api callbacks */
	ot->exec = edbm_wireframe_exec;
	ot->poll = ED_operator_editmesh;

	/* flags */
	ot->flag = OPTYPE_REGISTER | OPTYPE_UNDO;

	/* properties */
	RNA_def_boolean(ot->srna, "use_boundary", true, "Boundary", "Inset face boundaries");
	RNA_def_boolean(ot->srna, "use_even_offset", true, "Offset Even", "Scale the offset to give more even thickness");
	RNA_def_boolean(ot->srna, "use_relative_offset", false, "Offset Relative", "Scale the offset by surrounding geometry");
	RNA_def_boolean(ot->srna, "use_replace", true, "Replace", "Remove original faces");
	prop = RNA_def_float_distance(ot->srna, "thickness", 0.01f, 0.0f, 1e4f, "Thickness", "", 0.0f, 10.0f);
	/* use 1 rather then 10 for max else dragging the button moves too far */
	RNA_def_property_ui_range(prop, 0.0, 1.0, 0.01, 4);
	RNA_def_float_distance(ot->srna, "offset", 0.01f, 0.0f, 1e4f, "Offset", "", 0.0f, 10.0f);
	RNA_def_boolean(ot->srna, "use_crease", false, "Crease", "Crease hub edges for improved subsurf");
	prop = RNA_def_float(ot->srna, "crease_weight", 0.01f, 0.0f, 1e3f, "Crease weight", "", 0.0f, 1.0f);
	RNA_def_property_ui_range(prop, 0.0, 1.0, 0.1, 2);
}

/** \} */

/* -------------------------------------------------------------------- */
/** \name Offset Edge-Loop Operator
 * \{ */

static int edbm_offset_edgeloop_exec(bContext *C, wmOperator *op)
{
	bool mode_change = false;
	const bool use_cap_endpoint = RNA_boolean_get(op->ptr, "use_cap_endpoint");
	int ret = OPERATOR_CANCELLED;

	{
		Object *obedit = CTX_data_edit_object(C);
		BMEditMesh *em = BKE_editmesh_from_object(obedit);
		if (em->selectmode == SCE_SELECT_FACE) {
			EDBM_selectmode_to_scene(C);
			mode_change = true;
		}
	}

	ViewLayer *view_layer = CTX_data_view_layer(C);
	uint objects_len = 0;
	Object **objects = BKE_view_layer_array_from_objects_in_edit_mode_unique_data(view_layer, CTX_wm_view3d(C), &objects_len);
	for (uint ob_index = 0; ob_index < objects_len; ob_index++) {
		Object *obedit = objects[ob_index];
		BMEditMesh *em = BKE_editmesh_from_object(obedit);

		/** If in face-only select mode, switch to edge select mode so that
		 * an edge-only selection is not inconsistent state.
		 *
		 * We need to run this for all objects, even when nothing is selected.
		 * This way we keep them in sync. */
		if (mode_change) {
			em->selectmode = SCE_SELECT_EDGE;
			EDBM_selectmode_set(em);
		}

		if (em->bm->totedgesel == 0) {
			continue;
		}

		BMOperator bmop;
		EDBM_op_init(
		            em, &bmop, op,
		            "offset_edgeloops edges=%he use_cap_endpoint=%b",
		            BM_ELEM_SELECT, use_cap_endpoint);

		BMO_op_exec(em->bm, &bmop);

		BM_mesh_elem_hflag_disable_all(em->bm, BM_VERT | BM_EDGE | BM_FACE, BM_ELEM_SELECT, false);

		BMO_slot_buffer_hflag_enable(em->bm, bmop.slots_out, "edges.out", BM_EDGE, BM_ELEM_SELECT, true);

		if (!EDBM_op_finish(em, &bmop, op, true)) {
			continue;
		}
		else {
			EDBM_update_generic(em, true, true);
			ret = OPERATOR_FINISHED;
		}
	}
	MEM_freeN(objects);
	return ret;
}

void MESH_OT_offset_edge_loops(wmOperatorType *ot)
{
	/* identifiers */
	ot->name = "Offset Edge Loop";
	ot->idname = "MESH_OT_offset_edge_loops";
	ot->description = "Offset Edge Loop\nCreate offset edge loop from the current selection";

	/* api callbacks */
	ot->exec = edbm_offset_edgeloop_exec;
	ot->poll = ED_operator_editmesh;

	/* Keep internal, since this is only meant to be accessed via 'MESH_OT_offset_edge_loops_slide' */

	/* flags */
	ot->flag = OPTYPE_REGISTER | OPTYPE_UNDO | OPTYPE_INTERNAL;

	RNA_def_boolean(ot->srna, "use_cap_endpoint", false, "Cap Endpoint", "Extend loop around end-points");
}

/** \} */

/* -------------------------------------------------------------------- */
/** \name Convex Hull Operator
 * \{ */

#ifdef WITH_BULLET
static int edbm_convex_hull_exec(bContext *C, wmOperator *op)
{
	const bool use_existing_faces = RNA_boolean_get(op->ptr, "use_existing_faces");
	const bool delete_unused = RNA_boolean_get(op->ptr, "delete_unused");
	const bool make_holes = RNA_boolean_get(op->ptr, "make_holes");
	const bool join_triangles = RNA_boolean_get(op->ptr, "join_triangles");

	float angle_face_threshold = RNA_float_get(op->ptr, "face_threshold");
	float angle_shape_threshold = RNA_float_get(op->ptr, "shape_threshold");

	ViewLayer *view_layer = CTX_data_view_layer(C);
	uint objects_len = 0;
	Object **objects = BKE_view_layer_array_from_objects_in_edit_mode_unique_data(view_layer, CTX_wm_view3d(C), &objects_len);
	for (uint ob_index = 0; ob_index < objects_len; ob_index++) {
		Object *obedit = objects[ob_index];
		BMEditMesh *em = BKE_editmesh_from_object(obedit);

		if (em->bm->totvertsel == 0) {
			continue;
		}

		BMOperator bmop;

		EDBM_op_init(
		        em, &bmop, op, "convex_hull input=%hvef "
		        "use_existing_faces=%b",
		        BM_ELEM_SELECT,
		        use_existing_faces);
		BMO_op_exec(em->bm, &bmop);

		/* Hull fails if input is coplanar */
		if (BMO_error_occurred(em->bm)) {
			EDBM_op_finish(em, &bmop, op, true);
			continue;
		}

		BMO_slot_buffer_hflag_enable(em->bm, bmop.slots_out, "geom.out", BM_FACE, BM_ELEM_SELECT, true);

		/* Delete unused vertices, edges, and faces */
		if (delete_unused) {
			if (!EDBM_op_callf(
			            em, op, "delete geom=%S context=%i",
			            &bmop, "geom_unused.out", DEL_ONLYTAGGED))
			{
				EDBM_op_finish(em, &bmop, op, true);
				continue;
			}
		}

		/* Delete hole edges/faces */
		if (make_holes) {
			if (!EDBM_op_callf(
			            em, op, "delete geom=%S context=%i",
			            &bmop, "geom_holes.out", DEL_ONLYTAGGED))
			{
				EDBM_op_finish(em, &bmop, op, true);
				continue;
			}
		}

		/* Merge adjacent triangles */
		if (join_triangles) {
			if (!EDBM_op_call_and_selectf(
			        em, op,
			        "faces.out", true,
			        "join_triangles faces=%S "
			        "angle_face_threshold=%f angle_shape_threshold=%f",
			        &bmop, "geom.out",
			        angle_face_threshold, angle_shape_threshold))
			{
				EDBM_op_finish(em, &bmop, op, true);
				continue;
			}
		}

		if (!EDBM_op_finish(em, &bmop, op, true)) {
			continue;
		}

		EDBM_update_generic(em, true, true);
		EDBM_selectmode_flush(em);
	}

	MEM_freeN(objects);
	return OPERATOR_FINISHED;
}

void MESH_OT_convex_hull(wmOperatorType *ot)
{
	/* identifiers */
	ot->name = "Convex Hull";
	ot->description = "Convex Hull\nEnclose selected vertices in a convex polyhedron";
	ot->idname = "MESH_OT_convex_hull";

	/* api callbacks */
	ot->exec = edbm_convex_hull_exec;
	ot->poll = ED_operator_editmesh;

	/* flags */
	ot->flag = OPTYPE_REGISTER | OPTYPE_UNDO;

	/* props */
	RNA_def_boolean(ot->srna, "delete_unused", true,
	                "Delete Unused",
	                "Delete selected elements that are not used by the hull");

	RNA_def_boolean(ot->srna, "use_existing_faces", true,
	                "Use Existing Faces",
	                "Skip hull triangles that are covered by a pre-existing face");

	RNA_def_boolean(ot->srna, "make_holes", false,
	                "Make Holes",
	                "Delete selected faces that are used by the hull");

	RNA_def_boolean(ot->srna, "join_triangles", true,
	                "Join Triangles",
	                "Merge adjacent triangles into quads");

	join_triangle_props(ot);
}
#endif  /* WITH_BULLET */

/** \} */

/* -------------------------------------------------------------------- */
/** \name Symmetrize Operator
 * \{ */

static int mesh_symmetrize_exec(bContext *C, wmOperator *op)
{
	const float thresh = RNA_float_get(op->ptr, "threshold");
	ViewLayer *view_layer = CTX_data_view_layer(C);
	uint objects_len = 0;
	Object **objects = BKE_view_layer_array_from_objects_in_edit_mode_unique_data(view_layer, CTX_wm_view3d(C), &objects_len);

	for (uint ob_index = 0; ob_index < objects_len; ob_index++)	{
		Object *obedit = objects[ob_index];
		BMEditMesh *em = BKE_editmesh_from_object(obedit);

		if (em->bm->totvertsel == 0 ) {
			continue;
		}

		BMOperator bmop;
		EDBM_op_init(
		        em, &bmop, op,
		        "symmetrize input=%hvef direction=%i dist=%f",
		        BM_ELEM_SELECT, RNA_enum_get(op->ptr, "direction"), thresh);
		BMO_op_exec(em->bm, &bmop);

		EDBM_flag_disable_all(em, BM_ELEM_SELECT);

		BMO_slot_buffer_hflag_enable(em->bm, bmop.slots_out, "geom.out", BM_ALL_NOLOOP, BM_ELEM_SELECT, true);

		if (!EDBM_op_finish(em, &bmop, op, true)) {
			continue;
		}
		else {
			EDBM_update_generic(em, true, true);
			EDBM_selectmode_flush(em);
		}
	}
	MEM_freeN(objects);

	return OPERATOR_FINISHED;
}

void MESH_OT_symmetrize(struct wmOperatorType *ot)
{
	/* identifiers */
	ot->name = "Symmetrize";
	ot->description = "Symmetrize\nEnforce symmetry (both form and topological) across an axis";
	ot->idname = "MESH_OT_symmetrize";

	/* api callbacks */
	ot->exec = mesh_symmetrize_exec;
	ot->poll = ED_operator_editmesh;

	/* flags */
	ot->flag = OPTYPE_REGISTER | OPTYPE_UNDO;

	ot->prop = RNA_def_enum(
	        ot->srna, "direction", rna_enum_symmetrize_direction_items,
	        BMO_SYMMETRIZE_NEGATIVE_X,
	        "Direction", "Which sides to copy from and to");
	RNA_def_float(ot->srna, "threshold", 1e-4f, 0.0f, 10.0f, "Threshold",
	                        "Limit for snap middle vertices to the axis center", 1e-5f, 0.1f);
}

/** \} */

/* -------------------------------------------------------------------- */
/** \name Snap to Symmetry Operator
 * \{ */

static int mesh_symmetry_snap_exec(bContext *C, wmOperator *op)
{
	const float eps = 0.00001f;
	const float eps_sq = eps * eps;
	const bool use_topology = false;

	const float thresh = RNA_float_get(op->ptr, "threshold");
	const float fac = RNA_float_get(op->ptr, "factor");
	const bool use_center = RNA_boolean_get(op->ptr, "use_center");
	const int axis_dir = RNA_enum_get(op->ptr, "direction");

	/* Vertices stats (total over all selected objects). */
	int totvertfound = 0, totvertmirr = 0, totvertfail = 0;

	/* Axis. */
	int axis = axis_dir % 3;
	bool axis_sign = axis != axis_dir;

	ViewLayer *view_layer = CTX_data_view_layer(C);
	uint objects_len = 0;
	Object **objects = BKE_view_layer_array_from_objects_in_edit_mode_unique_data(view_layer, CTX_wm_view3d(C), &objects_len);

	for (uint ob_index = 0; ob_index < objects_len; ob_index++) {
		Object *obedit = objects[ob_index];
		BMEditMesh *em = BKE_editmesh_from_object(obedit);
		BMesh *bm = em->bm;

		if (em->bm->totvertsel == 0) {
			continue;
		}

		/* Only allocate memory after checking whether to skip object. */
		int *index = MEM_mallocN(bm->totvert * sizeof(*index), __func__);

		/* Vertex iter. */
		BMIter iter;
		BMVert *v;
		int i;

		EDBM_verts_mirror_cache_begin_ex(em, axis, true, true, use_topology, thresh, index);

		BM_mesh_elem_table_ensure(bm, BM_VERT);

		BM_mesh_elem_hflag_disable_all(bm, BM_VERT, BM_ELEM_TAG, false);

		BM_ITER_MESH_INDEX (v, &iter, bm, BM_VERTS_OF_MESH, i) {
			if ((BM_elem_flag_test(v, BM_ELEM_SELECT) != false) &&
			    (BM_elem_flag_test(v, BM_ELEM_TAG) == false))
			{
				int i_mirr = index[i];
				if (i_mirr != -1) {

					BMVert *v_mirr = BM_vert_at_index(bm, index[i]);

					if (v != v_mirr) {
						float co[3], co_mirr[3];

						if ((v->co[axis] > v_mirr->co[axis]) == axis_sign) {
							SWAP(BMVert *, v, v_mirr);
						}

						copy_v3_v3(co_mirr, v_mirr->co);
						co_mirr[axis] *= -1.0f;

						if (len_squared_v3v3(v->co, co_mirr) > eps_sq) {
							totvertmirr++;
						}

						interp_v3_v3v3(co, v->co, co_mirr, fac);

						copy_v3_v3(v->co, co);

						co[axis] *= -1.0f;
						copy_v3_v3(v_mirr->co, co);

						BM_elem_flag_enable(v, BM_ELEM_TAG);
						BM_elem_flag_enable(v_mirr, BM_ELEM_TAG);
						totvertfound++;
					}
					else {
						if (use_center) {

							if (fabsf(v->co[axis]) > eps) {
								totvertmirr++;
							}

							v->co[axis] = 0.0f;
						}
						BM_elem_flag_enable(v, BM_ELEM_TAG);
						totvertfound++;
					}
				}
				else {
					totvertfail++;
				}
			}
		}

		/* No need to end cache, just free the array. */
		MEM_freeN(index);
	}
	MEM_freeN(objects);

	if (totvertfail) {
		BKE_reportf(op->reports, RPT_WARNING, "%d already symmetrical, %d pairs mirrored, %d failed",
		            totvertfound - totvertmirr, totvertmirr, totvertfail);
	}
	else {
		BKE_reportf(op->reports, RPT_INFO, "%d already symmetrical, %d pairs mirrored",
		            totvertfound - totvertmirr, totvertmirr);
	}

	return OPERATOR_FINISHED;
}

void MESH_OT_symmetry_snap(struct wmOperatorType *ot)
{
	/* identifiers */
	ot->name = "Snap to Symmetry";
	ot->description = "Snap to Symmetry\nSnap vertex pairs to their mirrored locations";
	ot->idname = "MESH_OT_symmetry_snap";

	/* api callbacks */
	ot->exec = mesh_symmetry_snap_exec;
	ot->poll = ED_operator_editmesh;

	/* flags */
	ot->flag = OPTYPE_REGISTER | OPTYPE_UNDO;

	ot->prop = RNA_def_enum(
	        ot->srna, "direction", rna_enum_symmetrize_direction_items,
	        BMO_SYMMETRIZE_NEGATIVE_X,
	        "Direction", "Which sides to copy from and to");
	RNA_def_float_distance(ot->srna, "threshold", 0.05f, 0.0f, 10.0f, "Threshold",
	                                 "Distance within which matching vertices are searched", 1e-4f, 1.0f);
	RNA_def_float(ot->srna, "factor", 0.5f, 0.0f, 1.0f, "Factor",
	                        "Mix factor of the locations of the vertices", 0.0f, 1.0f);
	RNA_def_boolean(ot->srna, "use_center", true, "Center", "Snap middle vertices to the axis center");
}

/** \} */

#ifdef WITH_FREESTYLE

/* -------------------------------------------------------------------- */
/** \name Mark Edge (FreeStyle) Operator
 * \{ */

static int edbm_mark_freestyle_edge_exec(bContext *C, wmOperator *op)
{
	BMEdge *eed;
	BMIter iter;
	FreestyleEdge *fed;
	const bool clear = RNA_boolean_get(op->ptr, "clear");
	ViewLayer *view_layer = CTX_data_view_layer(C);

	uint objects_len = 0;
	Object **objects = BKE_view_layer_array_from_objects_in_edit_mode_unique_data(view_layer, CTX_wm_view3d(C), &objects_len);
	for (uint ob_index = 0; ob_index < objects_len; ob_index++) {
		Object *obedit = objects[ob_index];
		BMEditMesh *em = BKE_editmesh_from_object(obedit);

		if (em == NULL) {
			continue;
		}

		BMesh *bm = em->bm;

		if (bm->totedgesel == 0) {
			continue;
		}

		if (!CustomData_has_layer(&em->bm->edata, CD_FREESTYLE_EDGE)) {
			BM_data_layer_add(em->bm, &em->bm->edata, CD_FREESTYLE_EDGE);
		}

		if (clear) {
			BM_ITER_MESH (eed, &iter, em->bm, BM_EDGES_OF_MESH) {
				if (BM_elem_flag_test(eed, BM_ELEM_SELECT) && !BM_elem_flag_test(eed, BM_ELEM_HIDDEN)) {
					fed = CustomData_bmesh_get(&em->bm->edata, eed->head.data, CD_FREESTYLE_EDGE);
					fed->flag &= ~FREESTYLE_EDGE_MARK;
				}
			}
		}
		else {
			BM_ITER_MESH (eed, &iter, em->bm, BM_EDGES_OF_MESH) {
				if (BM_elem_flag_test(eed, BM_ELEM_SELECT) && !BM_elem_flag_test(eed, BM_ELEM_HIDDEN)) {
					fed = CustomData_bmesh_get(&em->bm->edata, eed->head.data, CD_FREESTYLE_EDGE);
					fed->flag |= FREESTYLE_EDGE_MARK;
				}
			}
		}

		DEG_id_tag_update(obedit->data, OB_RECALC_DATA);
		WM_event_add_notifier(C, NC_GEOM | ND_DATA, obedit->data);
	}
	MEM_freeN(objects);

	return OPERATOR_FINISHED;
}

void MESH_OT_mark_freestyle_edge(wmOperatorType *ot)
{
	PropertyRNA *prop;

	/* identifiers */
	ot->name = "Mark Freestyle Edge";
	ot->description = "Mark Freestyle Edge\n(Un)mark selected edges as Freestyle feature edges";
	ot->idname = "MESH_OT_mark_freestyle_edge";

	/* api callbacks */
	ot->exec = edbm_mark_freestyle_edge_exec;
	ot->poll = ED_operator_editmesh;

	/* flags */
	ot->flag = OPTYPE_REGISTER | OPTYPE_UNDO;

	prop = RNA_def_boolean(ot->srna, "clear", false, "Clear", "");
	RNA_def_property_flag(prop, PROP_HIDDEN | PROP_SKIP_SAVE);
}

/** \} */

/* -------------------------------------------------------------------- */
/** \name Mark Face (FreeStyle) Operator
 * \{ */

static int edbm_mark_freestyle_face_exec(bContext *C, wmOperator *op)
{
	BMFace *efa;
	BMIter iter;
	FreestyleFace *ffa;
	const bool clear = RNA_boolean_get(op->ptr, "clear");
	ViewLayer *view_layer = CTX_data_view_layer(C);

	uint objects_len = 0;
	Object **objects = BKE_view_layer_array_from_objects_in_edit_mode_unique_data(view_layer, CTX_wm_view3d(C), &objects_len);
	for (uint ob_index = 0; ob_index < objects_len; ob_index++) {
		Object *obedit = objects[ob_index];
		BMEditMesh *em = BKE_editmesh_from_object(obedit);

		if (em == NULL) {
			continue;
		}

		if (em->bm->totfacesel == 0) {
			continue;
		}

		if (!CustomData_has_layer(&em->bm->pdata, CD_FREESTYLE_FACE)) {
			BM_data_layer_add(em->bm, &em->bm->pdata, CD_FREESTYLE_FACE);
		}

		if (clear) {
			BM_ITER_MESH (efa, &iter, em->bm, BM_FACES_OF_MESH) {
				if (BM_elem_flag_test(efa, BM_ELEM_SELECT) && !BM_elem_flag_test(efa, BM_ELEM_HIDDEN)) {
					ffa = CustomData_bmesh_get(&em->bm->pdata, efa->head.data, CD_FREESTYLE_FACE);
					ffa->flag &= ~FREESTYLE_FACE_MARK;
				}
			}
		}
		else {
			BM_ITER_MESH (efa, &iter, em->bm, BM_FACES_OF_MESH) {
				if (BM_elem_flag_test(efa, BM_ELEM_SELECT) && !BM_elem_flag_test(efa, BM_ELEM_HIDDEN)) {
					ffa = CustomData_bmesh_get(&em->bm->pdata, efa->head.data, CD_FREESTYLE_FACE);
					ffa->flag |= FREESTYLE_FACE_MARK;
				}
			}
		}

		DEG_id_tag_update(obedit->data, OB_RECALC_DATA);
		WM_event_add_notifier(C, NC_GEOM | ND_DATA, obedit->data);
	}
	MEM_freeN(objects);

	return OPERATOR_FINISHED;
}

void MESH_OT_mark_freestyle_face(wmOperatorType *ot)
{
	PropertyRNA *prop;

	/* identifiers */
	ot->name = "Mark Freestyle Face";
	ot->description = "Mark Freestyle Face\n(Un)mark selected faces for exclusion from Freestyle feature edge detection";
	ot->idname = "MESH_OT_mark_freestyle_face";

	/* api callbacks */
	ot->exec = edbm_mark_freestyle_face_exec;
	ot->poll = ED_operator_editmesh;

	/* flags */
	ot->flag = OPTYPE_REGISTER | OPTYPE_UNDO;

	prop = RNA_def_boolean(ot->srna, "clear", false, "Clear", "");
	RNA_def_property_flag(prop, PROP_HIDDEN | PROP_SKIP_SAVE);
}

/** \} */

#endif  /* WITH_FREESTYLE */

/********************** Loop normals editing tools modal map. **********************/

/* NOTE: these defines are saved in keymap files, do not change values but just add new ones */
/* NOTE: We could add more here, like e.g. a switch between local or global coordinates of target,
 *       use numinput to type in explicit vector values... */
enum {
	/* Generic commands. */
	EDBM_CLNOR_MODAL_CANCEL                   = 1,
	EDBM_CLNOR_MODAL_CONFIRM                  = 2,

	/* Point To operator. */
	EDBM_CLNOR_MODAL_POINTTO_RESET            = 101,
	EDBM_CLNOR_MODAL_POINTTO_INVERT           = 102,
	EDBM_CLNOR_MODAL_POINTTO_SPHERIZE         = 103,
	EDBM_CLNOR_MODAL_POINTTO_ALIGN            = 104,

	EDBM_CLNOR_MODAL_POINTTO_USE_MOUSE        = 110,
	EDBM_CLNOR_MODAL_POINTTO_USE_PIVOT        = 111,
	EDBM_CLNOR_MODAL_POINTTO_USE_OBJECT       = 112,
	EDBM_CLNOR_MODAL_POINTTO_SET_USE_3DCURSOR = 113,
	EDBM_CLNOR_MODAL_POINTTO_SET_USE_SELECTED = 114,
};

/* called in transform_ops.c, on each regeneration of keymaps */
wmKeyMap *point_normals_modal_keymap(wmKeyConfig *keyconf)
{
	static const EnumPropertyItem modal_items[] = {
		{EDBM_CLNOR_MODAL_CANCEL, "CANCEL", 0, "Cancel", ""},
		{EDBM_CLNOR_MODAL_CONFIRM, "CONFIRM", 0, "Confirm", ""},

		/* Point To operator. */
		{EDBM_CLNOR_MODAL_POINTTO_RESET, "RESET", 0, "Reset", "Reset normals to initial ones"},
		{EDBM_CLNOR_MODAL_POINTTO_INVERT, "INVERT", 0, "Invert", "Toggle inversion of affected normals"},
		{EDBM_CLNOR_MODAL_POINTTO_SPHERIZE, "SPHERIZE", 0, "Spherize", "Interpolate between new and original normals"},
		{EDBM_CLNOR_MODAL_POINTTO_ALIGN, "ALIGN", 0, "Align", "Make all affected normals parallel"},

		{EDBM_CLNOR_MODAL_POINTTO_USE_MOUSE, "USE_MOUSE", 0, "Use Mouse", "Follow mouse cursor position"},
		{EDBM_CLNOR_MODAL_POINTTO_USE_PIVOT, "USE_PIVOT", 0, "Use Pivot",
		 "Use current rotation/scaling pivot point coordinates"},
		{EDBM_CLNOR_MODAL_POINTTO_USE_OBJECT, "USE_OBJECT", 0, "Use Object", "Use current edited object's location"},
		{EDBM_CLNOR_MODAL_POINTTO_SET_USE_3DCURSOR, "SET_USE_3DCURSOR", 0, "Set and Use 3D Cursor",
		 "Set new 3D cursor position and use it"},
		{EDBM_CLNOR_MODAL_POINTTO_SET_USE_SELECTED, "SET_USE_SELECTED", 0, "Select and Use Mesh Item",
		 "Select new active mesh element and use its location"},
		{0, NULL, 0, NULL, NULL}
	};
	static const char *keymap_name = "Custom Normals Modal Map";

	wmKeyMap *keymap = WM_modalkeymap_get(keyconf, keymap_name);

	/* We only need to add map once */
	if (keymap && keymap->modal_items)
		return NULL;

	keymap = WM_modalkeymap_add(keyconf, keymap_name, modal_items);

	WM_modalkeymap_assign(keymap, "MESH_OT_point_normals");

	return keymap;
}

#define CLNORS_VALID_VEC_LEN (1e-4f)

/********************** 'Point to' Loop Normals **********************/

enum {
	EDBM_CLNOR_POINTTO_MODE_COORDINATES = 1,
	EDBM_CLNOR_POINTTO_MODE_MOUSE = 2,
};

static EnumPropertyItem clnors_pointto_mode_items[] = {
	{EDBM_CLNOR_POINTTO_MODE_COORDINATES, "COORDINATES", 0, "Coordinates",
	                                      "Use static coordinates (defined by various means)"},
	{EDBM_CLNOR_POINTTO_MODE_MOUSE, "MOUSE", 0, "Mouse", "Follow mouse cursor"},
	{0, NULL, 0, NULL, NULL}
};

/* Initialize loop normal data */
static int point_normals_init(bContext *C, wmOperator *op, const wmEvent *UNUSED(event))
{
	Object *obedit = CTX_data_edit_object(C);
	BMEditMesh *em = BKE_editmesh_from_object(obedit);
	BMesh *bm = em->bm;

	BKE_editmesh_lnorspace_update(em);
	BMLoopNorEditDataArray *lnors_ed_arr = BM_loop_normal_editdata_array_init(bm);

	op->customdata = lnors_ed_arr;

	return lnors_ed_arr->totloop;
}

static void point_normals_free(bContext *C, wmOperator *op)
{
	BMLoopNorEditDataArray *lnors_ed_arr = op->customdata;
	BM_loop_normal_editdata_array_free(lnors_ed_arr);
	op->customdata = NULL;
	ED_area_status_text(CTX_wm_area(C), NULL);
}

static void point_normals_update_header(bContext *C, wmOperator *op)
{
	char header[UI_MAX_DRAW_STR];
	char buf[UI_MAX_DRAW_STR];

	char *p = buf;
	int available_len = sizeof(buf);

#define WM_MODALKEY(_id) \
	WM_modalkeymap_operator_items_to_string_buf(op->type, (_id), true, UI_MAX_SHORTCUT_STR, &available_len, &p)

	BLI_snprintf(header, sizeof(header), IFACE_("%s: confirm, %s: cancel, "
	                                            "%s: point to mouse (%s), %s: point to Pivot, "
	                                            "%s: point to object origin, %s: reset normals, "
	                                            "%s: set & point to 3D cursor, %s: select & point to mesh item, "
	                                            "%s: invert normals (%s), %s: spherize (%s), %s: align (%s)"),
	             WM_MODALKEY(EDBM_CLNOR_MODAL_CONFIRM), WM_MODALKEY(EDBM_CLNOR_MODAL_CANCEL),
	             WM_MODALKEY(EDBM_CLNOR_MODAL_POINTTO_USE_MOUSE),
	             WM_bool_as_string(RNA_enum_get(op->ptr, "mode") == EDBM_CLNOR_POINTTO_MODE_MOUSE),
	             WM_MODALKEY(EDBM_CLNOR_MODAL_POINTTO_USE_PIVOT), WM_MODALKEY(EDBM_CLNOR_MODAL_POINTTO_USE_OBJECT),
	             WM_MODALKEY(EDBM_CLNOR_MODAL_POINTTO_RESET), WM_MODALKEY(EDBM_CLNOR_MODAL_POINTTO_SET_USE_3DCURSOR),
	             WM_MODALKEY(EDBM_CLNOR_MODAL_POINTTO_SET_USE_SELECTED),
	             WM_MODALKEY(EDBM_CLNOR_MODAL_POINTTO_INVERT), WM_bool_as_string(RNA_boolean_get(op->ptr, "invert")),
	             WM_MODALKEY(EDBM_CLNOR_MODAL_POINTTO_SPHERIZE),
	             WM_bool_as_string(RNA_boolean_get(op->ptr, "spherize")),
	             WM_MODALKEY(EDBM_CLNOR_MODAL_POINTTO_ALIGN), WM_bool_as_string(RNA_boolean_get(op->ptr, "align")));

#undef WM_MODALKEY

	ED_area_status_text(CTX_wm_area(C), header);
}

/* TODO move that to generic function in BMesh? */
static void bmesh_selected_verts_center_calc(BMesh *bm, float *r_center)
{
	BMVert *v;
	BMIter viter;
	int i = 0;

	zero_v3(r_center);
	BM_ITER_MESH(v, &viter, bm, BM_VERTS_OF_MESH) {
		if (BM_elem_flag_test(v, BM_ELEM_SELECT)) {
			add_v3_v3(r_center, v->co);
			i++;
		}
	}
	mul_v3_fl(r_center, 1.0f / (float)i);
}

static void point_normals_apply(bContext *C, wmOperator *op, float target[3], const bool do_reset)
{
	Object *obedit = CTX_data_edit_object(C);
	BMesh *bm = BKE_editmesh_from_object(obedit)->bm;
	BMLoopNorEditDataArray *lnors_ed_arr = op->customdata;

	const bool do_invert = RNA_boolean_get(op->ptr, "invert");
	const bool do_spherize = RNA_boolean_get(op->ptr, "spherize");
	const bool do_align = RNA_boolean_get(op->ptr, "align");
	float center[3];

	if (do_align && !do_reset) {
		bmesh_selected_verts_center_calc(bm, center);
	}

	sub_v3_v3(target, obedit->loc);  /* Move target to local coordinates. */

	BMLoopNorEditData *lnor_ed = lnors_ed_arr->lnor_editdata;
	for (int i = 0; i < lnors_ed_arr->totloop; i++, lnor_ed++) {
		if (do_reset) {
			copy_v3_v3(lnor_ed->nloc, lnor_ed->niloc);
		}
		else if (do_spherize) {
			/* Note that this is *not* real spherical interpolation. Probably good enough in this case though? */
			const float strength = RNA_float_get(op->ptr, "spherize_strength");
			float spherized_normal[3];

			sub_v3_v3v3(spherized_normal, target, lnor_ed->loc);
			normalize_v3(spherized_normal);  /* otherwise, multiplication by strength is meaningless... */
			mul_v3_fl(spherized_normal, strength);
			mul_v3_v3fl(lnor_ed->nloc, lnor_ed->niloc, 1.0f - strength);
			add_v3_v3(lnor_ed->nloc, spherized_normal);
		}
		else if (do_align) {
			sub_v3_v3v3(lnor_ed->nloc, target, center);
		}
		else {
			sub_v3_v3v3(lnor_ed->nloc, target, lnor_ed->loc);
		}

		if (do_invert && !do_reset) {
			negate_v3(lnor_ed->nloc);
		}
		if (normalize_v3(lnor_ed->nloc) >= CLNORS_VALID_VEC_LEN) {
			BKE_lnor_space_custom_normal_to_data(
			            bm->lnor_spacearr->lspacearr[lnor_ed->loop_index], lnor_ed->nloc, lnor_ed->clnors_data);
		}
	}
}

static int edbm_point_normals_modal(bContext *C, wmOperator *op, const wmEvent *event)
{
	View3D *v3d = CTX_wm_view3d(C);
	Scene *scene = CTX_data_scene(C);
	Object *obedit = CTX_data_edit_object(C);
	BMEditMesh *em = BKE_editmesh_from_object(obedit);
	BMesh *bm = em->bm;

	float target[3];

	int ret = OPERATOR_PASS_THROUGH;
	int mode = RNA_enum_get(op->ptr, "mode");
	int new_mode = mode;
	bool force_mousemove = false;
	bool do_reset = false;

	PropertyRNA *prop_target = RNA_struct_find_property(op->ptr, "target_location");

	if (event->type == EVT_MODAL_MAP) {
		switch (event->val) {
			case EDBM_CLNOR_MODAL_CONFIRM:
				RNA_property_float_get_array(op->ptr, prop_target, target);
				ret = OPERATOR_FINISHED;
				break;

			case EDBM_CLNOR_MODAL_CANCEL:
				do_reset = true;
				ret = OPERATOR_CANCELLED;
				break;

			case EDBM_CLNOR_MODAL_POINTTO_RESET:
				do_reset = true;
				ret = OPERATOR_RUNNING_MODAL;
				break;

			case EDBM_CLNOR_MODAL_POINTTO_INVERT:
			{
				PropertyRNA *prop_invert = RNA_struct_find_property(op->ptr, "invert");
				RNA_property_boolean_set(op->ptr, prop_invert, !RNA_property_boolean_get(op->ptr, prop_invert));
				RNA_property_float_get_array(op->ptr, prop_target, target);
				ret = OPERATOR_RUNNING_MODAL;
				break;
			}

			case EDBM_CLNOR_MODAL_POINTTO_SPHERIZE:
			{
				PropertyRNA *prop_spherize = RNA_struct_find_property(op->ptr, "spherize");
				RNA_property_boolean_set(op->ptr, prop_spherize, !RNA_property_boolean_get(op->ptr, prop_spherize));
				RNA_property_float_get_array(op->ptr, prop_target, target);
				ret = OPERATOR_RUNNING_MODAL;
				break;
			}

			case EDBM_CLNOR_MODAL_POINTTO_ALIGN:
			{
				PropertyRNA *prop_align = RNA_struct_find_property(op->ptr, "align");
				RNA_property_boolean_set(op->ptr, prop_align, !RNA_property_boolean_get(op->ptr, prop_align));
				RNA_property_float_get_array(op->ptr, prop_target, target);
				ret = OPERATOR_RUNNING_MODAL;
				break;
			}

			case EDBM_CLNOR_MODAL_POINTTO_USE_MOUSE:
				new_mode = EDBM_CLNOR_POINTTO_MODE_MOUSE;
				force_mousemove = true;  /* We want to immediately update to mouse cursor position... */
				ret = OPERATOR_RUNNING_MODAL;
				break;

			case EDBM_CLNOR_MODAL_POINTTO_USE_OBJECT:
				new_mode = EDBM_CLNOR_POINTTO_MODE_COORDINATES;
				copy_v3_v3(target, obedit->loc);
				ret = OPERATOR_RUNNING_MODAL;
				break;

			case EDBM_CLNOR_MODAL_POINTTO_SET_USE_3DCURSOR:
				new_mode = EDBM_CLNOR_POINTTO_MODE_COORDINATES;
				ED_view3d_cursor3d_update(C, event->mval, false, V3D_CURSOR_ORIENT_NONE);
				copy_v3_v3(target, scene->cursor.location);
				ret = OPERATOR_RUNNING_MODAL;
				break;

			case EDBM_CLNOR_MODAL_POINTTO_SET_USE_SELECTED:
				new_mode = EDBM_CLNOR_POINTTO_MODE_COORDINATES;
				view3d_operator_needs_opengl(C);
				if (EDBM_select_pick(C, event->mval, false, false, false)) {
					ED_object_editmode_calc_active_center(obedit, false, target);  /* Point to newly selected active. */
					add_v3_v3(target, obedit->loc);
					ret = OPERATOR_RUNNING_MODAL;
				}
				break;

			case EDBM_CLNOR_MODAL_POINTTO_USE_PIVOT:
				new_mode = EDBM_CLNOR_POINTTO_MODE_COORDINATES;
				switch (scene->toolsettings->transform_pivot_point) {
					case V3D_AROUND_CENTER_BOUNDS:  /* calculateCenterBound */
					{
						BMVert *v;
						BMIter viter;
						float min[3], max[3];
						int i = 0;

						BM_ITER_MESH(v, &viter, bm, BM_VERTS_OF_MESH) {
							if (BM_elem_flag_test(v, BM_ELEM_SELECT)) {
								if (i) {
									minmax_v3v3_v3(min, max, v->co);
								}
								else {
									copy_v3_v3(min, v->co);
									copy_v3_v3(max, v->co);
								}
								i++;
							}
						}
						mid_v3_v3v3(target, min, max);
						add_v3_v3(target, obedit->loc);
						break;
					}

					case V3D_AROUND_CENTER_MEAN:
					{
						bmesh_selected_verts_center_calc(bm, target);
						add_v3_v3(target, obedit->loc);
						break;
					}

					case V3D_AROUND_CURSOR:
						copy_v3_v3(target, scene->cursor.location);
						break;

					case V3D_AROUND_ACTIVE:
						if (!ED_object_editmode_calc_active_center(obedit, false, target)) {
							zero_v3(target);
						}
						add_v3_v3(target, obedit->loc);
						break;

					default:
						BKE_report(op->reports, RPT_WARNING, "Does not support Individual Origin as pivot");
						copy_v3_v3(target, obedit->loc);
				}
				ret = OPERATOR_RUNNING_MODAL;
				break;
			default:
				break;
		}
	}

	if (new_mode != mode) {
		mode = new_mode;
		RNA_enum_set(op->ptr, "mode", mode);
	}

	/* Only handle mousemove event in case we are in mouse mode. */
	if (event->type == MOUSEMOVE || force_mousemove) {
		if (mode == EDBM_CLNOR_POINTTO_MODE_MOUSE) {
			ARegion *ar = CTX_wm_region(C);
			float center[3];

			bmesh_selected_verts_center_calc(bm, center);

			ED_view3d_win_to_3d_int(v3d, ar, center, event->mval, target);

			ret = OPERATOR_RUNNING_MODAL;
		}
	}

	if (ret != OPERATOR_PASS_THROUGH) {
		if (!ELEM(ret, OPERATOR_CANCELLED, OPERATOR_FINISHED)) {
			RNA_property_float_set_array(op->ptr, prop_target, target);
		}
		point_normals_apply(C, op, target, do_reset);
		EDBM_update_generic(em, true, false);  /* Recheck bools. */

		point_normals_update_header(C, op);
	}

	if (ELEM(ret, OPERATOR_CANCELLED, OPERATOR_FINISHED)) {
		point_normals_free(C, op);
	}

	return ret;
}

static int edbm_point_normals_invoke(bContext *C, wmOperator *op, const wmEvent *event)
{
	if (!point_normals_init(C, op, event)) {
		point_normals_free(C, op);
		return OPERATOR_CANCELLED;
	}

	WM_event_add_modal_handler(C, op);

	point_normals_update_header(C, op);

	op->flag |= OP_IS_MODAL_GRAB_CURSOR;
	return OPERATOR_RUNNING_MODAL;
}

static int edbm_point_normals_exec(bContext *C, wmOperator *op)
{
	Object *obedit = CTX_data_edit_object(C);
	BMEditMesh *em = BKE_editmesh_from_object(obedit);

	if (!point_normals_init(C, op, NULL)) {
		point_normals_free(C, op);
		return OPERATOR_CANCELLED;
	}

	/* Note that 'mode' is ignored in exec case, we directly use vector stored in target_location, whatever that is. */

	float target[3];
	RNA_float_get_array(op->ptr, "target_location", target);

	point_normals_apply(C, op, target, false);

	EDBM_update_generic(em, true, false);
	point_normals_free(C, op);

	return OPERATOR_FINISHED;
}

static bool point_normals_draw_check_prop(PointerRNA *ptr, PropertyRNA *prop, void *UNUSED(user_data))
{
	const char *prop_id = RNA_property_identifier(prop);

	/* Only show strength option if spherize is enabled. */
	if (STREQ(prop_id, "spherize_strength")) {
		return (bool)RNA_boolean_get(ptr, "spherize");
	}

	/* Else, show it! */
	return true;
}

static void edbm_point_normals_ui(bContext *C, wmOperator *op)
{
	uiLayout *layout = op->layout;
	wmWindowManager *wm = CTX_wm_manager(C);
	PointerRNA ptr;

	RNA_pointer_create(&wm->id, op->type->srna, op->properties, &ptr);

	/* Main auto-draw call */
	uiDefAutoButsRNA(layout, &ptr, point_normals_draw_check_prop, NULL, '\0', false);
}

void MESH_OT_point_normals(struct wmOperatorType *ot)
{
	/* identifiers */
	ot->name = "Point Normals to Target";
	ot->description = "Point selected custom normals to specified Target";
	ot->idname = "MESH_OT_point_normals";

	/* api callbacks */
	ot->exec = edbm_point_normals_exec;
	ot->invoke = edbm_point_normals_invoke;
	ot->modal = edbm_point_normals_modal;
	ot->poll = ED_operator_editmesh_auto_smooth;
	ot->ui = edbm_point_normals_ui;
	ot->cancel = point_normals_free;

	/* flags */
	ot->flag = OPTYPE_BLOCKING | OPTYPE_REGISTER | OPTYPE_UNDO;

	ot->prop = RNA_def_enum(ot->srna, "mode", clnors_pointto_mode_items, EDBM_CLNOR_POINTTO_MODE_COORDINATES,
	                        "Mode", "How to define coordinates to point custom normals to");
	RNA_def_property_flag(ot->prop, PROP_HIDDEN);

	RNA_def_boolean(ot->srna, "invert", false, "Invert", "Invert affected normals");

	RNA_def_boolean(ot->srna, "align", false, "Align", "Make all affected normals parallel");

	RNA_def_float_vector(ot->srna, "target_location", 3, NULL, -FLT_MAX, FLT_MAX,
	                     "Target", "Target location to which normals will point", -1000.0f, 1000.0f);

	RNA_def_boolean(ot->srna, "spherize", false,
	                "Spherize", "Interpolate between original and new normals");

	RNA_def_float(ot->srna, "spherize_strength", 0.1, 0.0f, 1.0f,
	              "Spherize Strength", "Ratio of spherized normal to original normal", 0.0f, 1.0f);
}

/********************** Split/Merge Loop Normals **********************/

static void normals_merge(BMesh *bm, BMLoopNorEditDataArray *lnors_ed_arr)
{
	BMLoopNorEditData *lnor_ed = lnors_ed_arr->lnor_editdata;

	BLI_SMALLSTACK_DECLARE(clnors, short *);

	BLI_assert(bm->lnor_spacearr->data_type == MLNOR_SPACEARR_BMLOOP_PTR);

	BM_normals_loops_edges_tag(bm, false);

	for (int i = 0; i < lnors_ed_arr->totloop; i++, lnor_ed++) {
		if (BM_elem_flag_test(lnor_ed->loop, BM_ELEM_TAG)) {
			continue;
		}

		MLoopNorSpace *lnor_space = bm->lnor_spacearr->lspacearr[lnor_ed->loop_index];

		if ((lnor_space->flags & MLNOR_SPACE_IS_SINGLE) == 0) {
			LinkNode *loops = lnor_space->loops;
			float avg_normal[3] = {0.0f, 0.0f, 0.0f};
			short *clnors_data;

			for (; loops; loops = loops->next) {
				BMLoop *l = loops->link;
				const int loop_index = BM_elem_index_get(l);

				BMLoopNorEditData *lnor_ed_tmp = lnors_ed_arr->lidx_to_lnor_editdata[loop_index];
				BLI_assert(lnor_ed_tmp->loop_index == loop_index && lnor_ed_tmp->loop == l);
				add_v3_v3(avg_normal, lnor_ed_tmp->nloc);
				BLI_SMALLSTACK_PUSH(clnors, lnor_ed_tmp->clnors_data);
				BM_elem_flag_enable(l, BM_ELEM_TAG);
			}
			if (normalize_v3(avg_normal) < CLNORS_VALID_VEC_LEN) {
				/* If avg normal is nearly 0, set clnor to default value. */
				zero_v3(avg_normal);
			}
			while ((clnors_data = BLI_SMALLSTACK_POP(clnors))) {
				BKE_lnor_space_custom_normal_to_data(lnor_space, avg_normal, clnors_data);
			}
		}
	}
}

static void normals_split(BMesh *bm)
{
	BMFace *f;
	BMLoop *l, *l_curr, *l_first;
	BMIter fiter;

	BLI_assert(bm->lnor_spacearr->data_type == MLNOR_SPACEARR_BMLOOP_PTR);

	BM_normals_loops_edges_tag(bm, true);

	const int cd_clnors_offset = CustomData_get_offset(&bm->ldata, CD_CUSTOMLOOPNORMAL);
	BM_ITER_MESH(f, &fiter, bm, BM_FACES_OF_MESH) {
		l_curr = l_first = BM_FACE_FIRST_LOOP(f);
		do {
			if (BM_elem_flag_test(l_curr->v, BM_ELEM_SELECT) && (!BM_elem_flag_test(l_curr->e, BM_ELEM_TAG) ||
			    (!BM_elem_flag_test(l_curr, BM_ELEM_TAG) && BM_loop_check_cyclic_smooth_fan(l_curr))))
			{
				if (!BM_elem_flag_test(l_curr->e, BM_ELEM_TAG) && !BM_elem_flag_test(l_curr->prev->e, BM_ELEM_TAG)) {
					const int loop_index = BM_elem_index_get(l_curr);
					short *clnors = BM_ELEM_CD_GET_VOID_P(l_curr, cd_clnors_offset);
					BKE_lnor_space_custom_normal_to_data(bm->lnor_spacearr->lspacearr[loop_index], f->no, clnors);
				}
				else {
					BMVert *v_pivot = l_curr->v;
					UNUSED_VARS_NDEBUG(v_pivot);
					BMEdge *e_next;
					const BMEdge *e_org = l_curr->e;
					BMLoop *lfan_pivot, *lfan_pivot_next;

					lfan_pivot = l_curr;
					e_next = lfan_pivot->e;
					BLI_SMALLSTACK_DECLARE(loops, BMLoop *);
					float avg_normal[3] = { 0.0f };

					while (true) {
						lfan_pivot_next = BM_vert_step_fan_loop(lfan_pivot, &e_next);
						if (lfan_pivot_next) {
							BLI_assert(lfan_pivot_next->v == v_pivot);
						}
						else {
							e_next = (lfan_pivot->e == e_next) ? lfan_pivot->prev->e : lfan_pivot->e;
						}

						BLI_SMALLSTACK_PUSH(loops, lfan_pivot);
						add_v3_v3(avg_normal, lfan_pivot->f->no);

						if (!BM_elem_flag_test(e_next, BM_ELEM_TAG) || (e_next == e_org)) {
							break;
						}
						lfan_pivot = lfan_pivot_next;
					}
					if (normalize_v3(avg_normal) < CLNORS_VALID_VEC_LEN) {
						/* If avg normal is nearly 0, set clnor to default value. */
						zero_v3(avg_normal);
					}
					while ((l = BLI_SMALLSTACK_POP(loops))) {
						const int l_index = BM_elem_index_get(l);
						short *clnors = BM_ELEM_CD_GET_VOID_P(l, cd_clnors_offset);
						BKE_lnor_space_custom_normal_to_data(bm->lnor_spacearr->lspacearr[l_index], avg_normal, clnors);
					}
				}
			}
		} while ((l_curr = l_curr->next) != l_first);
	}
}

static int normals_split_merge(bContext *C, const bool do_merge)
{
	Object *obedit = CTX_data_edit_object(C);
	BMEditMesh *em = BKE_editmesh_from_object(obedit);
	BMesh *bm = em->bm;
	BMEdge *e;
	BMIter eiter;

	BKE_editmesh_lnorspace_update(em);

	BMLoopNorEditDataArray *lnors_ed_arr = do_merge ? BM_loop_normal_editdata_array_init(bm) : NULL;

	mesh_set_smooth_faces(em, do_merge);

	BM_ITER_MESH(e, &eiter, bm, BM_EDGES_OF_MESH) {
		if (BM_elem_flag_test(e, BM_ELEM_SELECT)) {
			BM_elem_flag_set(e, BM_ELEM_SMOOTH, do_merge);
		}
	}

	bm->spacearr_dirty |= BM_SPACEARR_DIRTY_ALL;
	BKE_editmesh_lnorspace_update(em);

	if (do_merge) {
		normals_merge(bm, lnors_ed_arr);
	}
	else {
		normals_split(bm);
	}

	if (lnors_ed_arr) {
		BM_loop_normal_editdata_array_free(lnors_ed_arr);
	}

	EDBM_update_generic(em, true, false);

	return OPERATOR_FINISHED;
}

static int edbm_merge_normals_exec(bContext *C, wmOperator *UNUSED(op))
{
	return normals_split_merge(C, true);
}

void MESH_OT_merge_normals(struct wmOperatorType *ot)
{
	/* identifiers */
	ot->name = "Merge Normals";
	ot->description = "Merge custom normals of selected vertices";
	ot->idname = "MESH_OT_merge_normals";

	/* api callbacks */
	ot->exec = edbm_merge_normals_exec;
	ot->poll = ED_operator_editmesh_auto_smooth;

	/* flags */
	ot->flag = OPTYPE_REGISTER | OPTYPE_UNDO;
}

static int edbm_split_normals_exec(bContext *C, wmOperator *UNUSED(op))
{
	return normals_split_merge(C, false);
}

void MESH_OT_split_normals(struct wmOperatorType *ot)
{
	/* identifiers */
	ot->name = "Split Normals";
	ot->description = "Split custom normals of selected vertices";
	ot->idname = "MESH_OT_split_normals";

	/* api callbacks */
	ot->exec = edbm_split_normals_exec;
	ot->poll = ED_operator_editmesh_auto_smooth;

	/* flags */
	ot->flag = OPTYPE_REGISTER | OPTYPE_UNDO;
}

/********************** Average Loop Normals **********************/

enum {
	EDBM_CLNOR_AVERAGE_LOOP = 1,
	EDBM_CLNOR_AVERAGE_FACE_AREA = 2,
	EDBM_CLNOR_AVERAGE_ANGLE = 3,
};

static EnumPropertyItem average_method_items[] = {
	{EDBM_CLNOR_AVERAGE_LOOP, "CUSTOM_NORMAL", 0, "Custom Normal", "Take Average of vert Normals"},
	{EDBM_CLNOR_AVERAGE_FACE_AREA, "FACE_AREA", 0, "Face Area", "Set all vert normals by Face Area"},
	{EDBM_CLNOR_AVERAGE_ANGLE, "CORNER_ANGLE", 0, "Corner Angle", "Set all vert normals by Corner Angle"},
	{0, NULL, 0, NULL, NULL}
};

static int edbm_average_normals_exec(bContext *C, wmOperator *op)
{
	Object *obedit = CTX_data_edit_object(C);
	BMEditMesh *em = BKE_editmesh_from_object(obedit);
	BMesh *bm = em->bm;
	BMFace *f;
	BMLoop *l, *l_curr, *l_first;
	BMIter fiter;

	bm->spacearr_dirty |= BM_SPACEARR_DIRTY_ALL;
	BKE_editmesh_lnorspace_update(em);

	const int average_type = RNA_enum_get(op->ptr, "average_type");
	const int cd_clnors_offset = CustomData_get_offset(&bm->ldata, CD_CUSTOMLOOPNORMAL);
	const float absweight = (float) RNA_int_get(op->ptr, "weight");
	const float threshold = RNA_float_get(op->ptr, "threshold");

	float weight = absweight / 50.0f;
	if (absweight == 100.0f) {
		weight = (float)SHRT_MAX;
	}
	else if (absweight == 1.0f) {
		weight = 1 / (float)SHRT_MAX;
	}
	else if ((weight - 1) * 25 > 1) {
		weight = (weight - 1) * 25;
	}

	BM_normals_loops_edges_tag(bm, true);

	HeapSimple *loop_weight = BLI_heapsimple_new();

	BM_ITER_MESH(f, &fiter, bm, BM_FACES_OF_MESH) {
		l_curr = l_first = BM_FACE_FIRST_LOOP(f);
		do {
			if (BM_elem_flag_test(l_curr->v, BM_ELEM_SELECT) && (!BM_elem_flag_test(l_curr->e, BM_ELEM_TAG) ||
			    (!BM_elem_flag_test(l_curr, BM_ELEM_TAG) && BM_loop_check_cyclic_smooth_fan(l_curr))))
			{
				if (!BM_elem_flag_test(l_curr->e, BM_ELEM_TAG) && !BM_elem_flag_test(l_curr->prev->e, BM_ELEM_TAG)) {
					const int loop_index = BM_elem_index_get(l_curr);
					short *clnors = BM_ELEM_CD_GET_VOID_P(l_curr, cd_clnors_offset);
					BKE_lnor_space_custom_normal_to_data(bm->lnor_spacearr->lspacearr[loop_index], f->no, clnors);
				}
				else {
					BMVert *v_pivot = l_curr->v;
					UNUSED_VARS_NDEBUG(v_pivot);
					BMEdge *e_next;
					const BMEdge *e_org = l_curr->e;
					BMLoop *lfan_pivot, *lfan_pivot_next;

					lfan_pivot = l_curr;
					e_next = lfan_pivot->e;

					while (true) {
						lfan_pivot_next = BM_vert_step_fan_loop(lfan_pivot, &e_next);
						if (lfan_pivot_next) {
							BLI_assert(lfan_pivot_next->v == v_pivot);
						}
						else {
							e_next = (lfan_pivot->e == e_next) ? lfan_pivot->prev->e : lfan_pivot->e;
						}

						float val = 1.0f;
						if (average_type == EDBM_CLNOR_AVERAGE_FACE_AREA) {
							val = 1.0f / BM_face_calc_area(lfan_pivot->f);
						}
						else if (average_type == EDBM_CLNOR_AVERAGE_ANGLE) {
							val = 1.0f / BM_loop_calc_face_angle(lfan_pivot);
						}

						BLI_heapsimple_insert(loop_weight, val, lfan_pivot);

						if (!BM_elem_flag_test(e_next, BM_ELEM_TAG) || (e_next == e_org)) {
							break;
						}
						lfan_pivot = lfan_pivot_next;
					}

					BLI_SMALLSTACK_DECLARE(loops, BMLoop *);
					float wnor[3], avg_normal[3] = { 0.0f }, count = 0;
					float val = BLI_heapsimple_top_value(loop_weight);

					while (!BLI_heapsimple_is_empty(loop_weight)) {
						const float cur_val = BLI_heapsimple_top_value(loop_weight);
						if (!compare_ff(val, cur_val, threshold)) {
							count++;
							val = cur_val;
						}
						l = BLI_heapsimple_pop_min(loop_weight);
						BLI_SMALLSTACK_PUSH(loops, l);

						const float n_weight = pow(weight, count);

						if (average_type == EDBM_CLNOR_AVERAGE_LOOP) {
							const int l_index = BM_elem_index_get(l);
							short *clnors = BM_ELEM_CD_GET_VOID_P(l, cd_clnors_offset);
							BKE_lnor_space_custom_data_to_normal(bm->lnor_spacearr->lspacearr[l_index], clnors, wnor);
						}
						else {
							copy_v3_v3(wnor, l->f->no);
						}
						mul_v3_fl(wnor, (1.0f / cur_val) * (1.0f / n_weight));
						add_v3_v3(avg_normal, wnor);
					}

					if (normalize_v3(avg_normal) < CLNORS_VALID_VEC_LEN) {
						/* If avg normal is nearly 0, set clnor to default value. */
						zero_v3(avg_normal);
					}
					while ((l = BLI_SMALLSTACK_POP(loops))) {
						const int l_index = BM_elem_index_get(l);
						short *clnors = BM_ELEM_CD_GET_VOID_P(l, cd_clnors_offset);
						BKE_lnor_space_custom_normal_to_data(bm->lnor_spacearr->lspacearr[l_index], avg_normal, clnors);
					}
				}
			}
		} while ((l_curr = l_curr->next) != l_first);
	}

	BLI_heapsimple_free(loop_weight, NULL);
	EDBM_update_generic(em, true, false);

	return OPERATOR_FINISHED;
}

static bool average_normals_draw_check_prop(PointerRNA *ptr, PropertyRNA *prop, void *UNUSED(user_data))
{
	const char *prop_id = RNA_property_identifier(prop);
	const int average_type = RNA_enum_get(ptr, "average_type");

	/* Only show weight/threshold options in loop average type. */
	if (STREQ(prop_id, "weight")) {
		return (average_type == EDBM_CLNOR_AVERAGE_LOOP);
	}
	else if (STREQ(prop_id, "threshold")) {
		return (average_type == EDBM_CLNOR_AVERAGE_LOOP);
	}

	/* Else, show it! */
	return true;
}

static void edbm_average_normals_ui(bContext *C, wmOperator *op)
{
	uiLayout *layout = op->layout;
	wmWindowManager *wm = CTX_wm_manager(C);
	PointerRNA ptr;

	RNA_pointer_create(&wm->id, op->type->srna, op->properties, &ptr);

	/* Main auto-draw call */
	uiDefAutoButsRNA(layout, &ptr, average_normals_draw_check_prop, NULL, '\0', false);
}

void MESH_OT_average_normals(struct wmOperatorType *ot)
{
	/* identifiers */
	ot->name = "Average Normals";
	ot->description = "Average custom normals of selected vertices";
	ot->idname = "MESH_OT_average_normals";

	/* api callbacks */
	ot->exec = edbm_average_normals_exec;
	ot->poll = ED_operator_editmesh_auto_smooth;
	ot->ui = edbm_average_normals_ui;

	/* flags */
	ot->flag = OPTYPE_REGISTER | OPTYPE_UNDO;

	ot->prop = RNA_def_enum(ot->srna, "average_type", average_method_items, EDBM_CLNOR_AVERAGE_LOOP,
	                        "Type", "Averaging method");
	RNA_def_property_flag(ot->prop, PROP_HIDDEN);

	RNA_def_int(ot->srna, "weight", 50, 1, 100, "Weight", "Weight applied per face", 1, 100);

	RNA_def_float(ot->srna, "threshold", 0.01f, 0, 10, "Threshold",
	              "Threshold value for different weights to be considered equal", 0, 5);
}

/********************** Custom Normal Interface Tools **********************/

enum {
	EDBM_CLNOR_TOOLS_COPY = 1,
	EDBM_CLNOR_TOOLS_PASTE = 2,
	EDBM_CLNOR_TOOLS_MULTIPLY = 3,
	EDBM_CLNOR_TOOLS_ADD = 4,
	EDBM_CLNOR_TOOLS_RESET = 5,
};

static EnumPropertyItem normal_vector_tool_items[] = {
	{EDBM_CLNOR_TOOLS_COPY, "COPY", 0, "Copy Normal", "Copy normal to buffer"},
	{EDBM_CLNOR_TOOLS_PASTE, "PASTE", 0, "Paste Normal", "Paste normal from buffer"},
	{EDBM_CLNOR_TOOLS_ADD, "ADD", 0, "Add Normal", "Add normal vector with selection"},
	{EDBM_CLNOR_TOOLS_MULTIPLY, "MULTIPLY", 0, "Multiply Normal", "Multiply normal vector with selection"},
	{EDBM_CLNOR_TOOLS_RESET, "RESET", 0, "Reset Normal", "Reset buffer and/or normal of selected element"},
	{0, NULL, 0, NULL, NULL}
};

static int edbm_normals_tools_exec(bContext *C, wmOperator *op)
{
	Object *obedit = CTX_data_edit_object(C);
	Scene *scene = CTX_data_scene(C);
	BMEditMesh *em = BKE_editmesh_from_object(obedit);
	BMesh *bm = em->bm;

	const int mode = RNA_enum_get(op->ptr, "mode");
	const bool absolute = RNA_boolean_get(op->ptr, "absolute");

	BKE_editmesh_lnorspace_update(em);
	BMLoopNorEditDataArray *lnors_ed_arr = BM_loop_normal_editdata_array_init(bm);
	BMLoopNorEditData *lnor_ed = lnors_ed_arr->lnor_editdata;

	float *normal_vector = scene->toolsettings->normal_vector;

	switch (mode) {
		case EDBM_CLNOR_TOOLS_COPY:
			if (bm->totfacesel != 1 && lnors_ed_arr->totloop != 1 && bm->totvertsel != 1) {
				BKE_report(op->reports, RPT_ERROR, "Can only copy custom normal, vertex normal or face normal");
				BM_loop_normal_editdata_array_free(lnors_ed_arr);
				return OPERATOR_CANCELLED;
			}
			bool join = true;
			for (int i = 0; i < lnors_ed_arr->totloop; i++, lnor_ed++) {
				if (!compare_v3v3(lnors_ed_arr->lnor_editdata->nloc, lnor_ed->nloc, 1e-4f)) {
					join = false;
				}
			}
			if (lnors_ed_arr->totloop == 1) {
				copy_v3_v3(scene->toolsettings->normal_vector, lnors_ed_arr->lnor_editdata->nloc);
			}
			else if (bm->totfacesel == 1) {
				BMFace *f;
				BMIter fiter;
				BM_ITER_MESH(f, &fiter, bm, BM_FACES_OF_MESH) {
					if (BM_elem_flag_test(f, BM_ELEM_SELECT)) {
						copy_v3_v3(scene->toolsettings->normal_vector, f->no);
					}
				}
			}
			else if (join) {
				copy_v3_v3(scene->toolsettings->normal_vector, lnors_ed_arr->lnor_editdata->nloc);
			}
			break;

		case EDBM_CLNOR_TOOLS_PASTE:
			if (!absolute) {
				if (normalize_v3(normal_vector) < CLNORS_VALID_VEC_LEN) {
					/* If normal is nearly 0, do nothing. */
					break;
				}
			}
			for (int i = 0; i < lnors_ed_arr->totloop; i++, lnor_ed++) {
				if (absolute) {
					float abs_normal[3];
					copy_v3_v3(abs_normal, lnor_ed->loc);
					negate_v3(abs_normal);
					add_v3_v3(abs_normal, normal_vector);

					if (normalize_v3(abs_normal) < CLNORS_VALID_VEC_LEN) {
						/* If abs normal is nearly 0, set clnor to initial value. */
						copy_v3_v3(abs_normal, lnor_ed->niloc);
					}
					BKE_lnor_space_custom_normal_to_data(
					            bm->lnor_spacearr->lspacearr[lnor_ed->loop_index], abs_normal, lnor_ed->clnors_data);
				}
				else {
					BKE_lnor_space_custom_normal_to_data(
					            bm->lnor_spacearr->lspacearr[lnor_ed->loop_index], normal_vector, lnor_ed->clnors_data);
				}
			}
			break;

		case EDBM_CLNOR_TOOLS_MULTIPLY:
			for (int i = 0; i < lnors_ed_arr->totloop; i++, lnor_ed++) {
				mul_v3_v3(lnor_ed->nloc, normal_vector);

				if (normalize_v3(lnor_ed->nloc) < CLNORS_VALID_VEC_LEN) {
					/* If abs normal is nearly 0, set clnor to initial value. */
					copy_v3_v3(lnor_ed->nloc, lnor_ed->niloc);
				}
				BKE_lnor_space_custom_normal_to_data(
				            bm->lnor_spacearr->lspacearr[lnor_ed->loop_index], lnor_ed->nloc, lnor_ed->clnors_data);
			}
			break;

		case EDBM_CLNOR_TOOLS_ADD:
			for (int i = 0; i < lnors_ed_arr->totloop; i++, lnor_ed++) {
				add_v3_v3(lnor_ed->nloc, normal_vector);

				if (normalize_v3(lnor_ed->nloc) < CLNORS_VALID_VEC_LEN) {
					/* If abs normal is nearly 0, set clnor to initial value. */
					copy_v3_v3(lnor_ed->nloc, lnor_ed->niloc);
				}
				BKE_lnor_space_custom_normal_to_data(
				            bm->lnor_spacearr->lspacearr[lnor_ed->loop_index], lnor_ed->nloc, lnor_ed->clnors_data);
			}
			break;

		case EDBM_CLNOR_TOOLS_RESET:
			zero_v3(normal_vector);
			for (int i = 0; i < lnors_ed_arr->totloop; i++, lnor_ed++) {
				BKE_lnor_space_custom_normal_to_data(
				            bm->lnor_spacearr->lspacearr[lnor_ed->loop_index], normal_vector, lnor_ed->clnors_data);
			}
			break;

		default:
			BLI_assert(0);
			break;
	}

	BM_loop_normal_editdata_array_free(lnors_ed_arr);

	EDBM_update_generic(em, true, false);
	return OPERATOR_FINISHED;
}

static bool normals_tools_draw_check_prop(PointerRNA *ptr, PropertyRNA *prop, void *UNUSED(user_data))
{
	const char *prop_id = RNA_property_identifier(prop);
	const int mode = RNA_enum_get(ptr, "mode");

	/* Only show absolute option in paste mode. */
	if (STREQ(prop_id, "absolute")) {
		return (mode == EDBM_CLNOR_TOOLS_PASTE);
	}

	/* Else, show it! */
	return true;
}

static void edbm_normals_tools_ui(bContext *C, wmOperator *op)
{
	uiLayout *layout = op->layout;
	wmWindowManager *wm = CTX_wm_manager(C);
	PointerRNA ptr;

	RNA_pointer_create(&wm->id, op->type->srna, op->properties, &ptr);

	/* Main auto-draw call */
	uiDefAutoButsRNA(layout, &ptr, normals_tools_draw_check_prop, NULL, '\0', false);
}

void MESH_OT_normals_tools(struct wmOperatorType *ot)
{
	/* identifiers */
	ot->name = "Normals Vector Tools";
	ot->description = "Custom normals tools using Normal Vector of UI";
	ot->idname = "MESH_OT_normals_tools";

	/* api callbacks */
	ot->exec = edbm_normals_tools_exec;
	ot->poll = ED_operator_editmesh_auto_smooth;
	ot->ui = edbm_normals_tools_ui;

	/* flags */
	ot->flag = OPTYPE_REGISTER | OPTYPE_UNDO;

	ot->prop = RNA_def_enum(ot->srna, "mode", normal_vector_tool_items, EDBM_CLNOR_TOOLS_COPY,
	                        "Mode", "Mode of tools taking input from Interface");
	RNA_def_property_flag(ot->prop, PROP_HIDDEN);

	RNA_def_boolean(ot->srna, "absolute", false, "Absolute Coordinates", "Copy Absolute coordinates or Normal vector");
}

static int edbm_set_normals_from_faces_exec(bContext *C, wmOperator *op)
{
	ViewLayer *view_layer = CTX_data_view_layer(C);
	uint objects_len = 0;
	Object **objects = BKE_view_layer_array_from_objects_in_edit_mode_unique_data(view_layer, CTX_wm_view3d(C), &objects_len);

	for (uint ob_index = 0; ob_index < objects_len; ob_index++) {
		Object *obedit = objects[ob_index];
		BMEditMesh *em = BKE_editmesh_from_object(obedit);
		BMesh *bm = em->bm;
		BMFace *f;
		BMVert *v;
		BMEdge *e;
		BMLoop *l;
		BMIter fiter, viter, eiter, liter;

		const bool keep_sharp = RNA_boolean_get(op->ptr, "keep_sharp");

		BKE_editmesh_lnorspace_update(em);

		float(*vnors)[3] = MEM_callocN(sizeof(*vnors) * bm->totvert, __func__);
		BM_ITER_MESH(f, &fiter, bm, BM_FACES_OF_MESH) {
			if (BM_elem_flag_test(f, BM_ELEM_SELECT)) {
				BM_ITER_ELEM(v, &viter, f, BM_VERTS_OF_FACE) {
					const int v_index = BM_elem_index_get(v);
					add_v3_v3(vnors[v_index], f->no);
				}
			}
		}
		for (int i = 0; i < bm->totvert; i++) {
			if (!is_zero_v3(vnors[i]) && normalize_v3(vnors[i]) < CLNORS_VALID_VEC_LEN) {
				zero_v3(vnors[i]);
			}
		}

		BLI_bitmap *loop_set = BLI_BITMAP_NEW(bm->totloop, __func__);
		const int cd_clnors_offset = CustomData_get_offset(&bm->ldata, CD_CUSTOMLOOPNORMAL);

		BM_ITER_MESH(f, &fiter, bm, BM_FACES_OF_MESH) {
			BM_ITER_ELEM(e, &eiter, f, BM_EDGES_OF_FACE) {
				if (!keep_sharp || (BM_elem_flag_test(e, BM_ELEM_SMOOTH) && BM_elem_flag_test(e, BM_ELEM_SELECT))) {
					BM_ITER_ELEM(v, &viter, e, BM_VERTS_OF_EDGE) {
						l = BM_face_vert_share_loop(f, v);
						const int l_index = BM_elem_index_get(l);
						const int v_index = BM_elem_index_get(l->v);

						if (!is_zero_v3(vnors[v_index])) {
							short *clnors = BM_ELEM_CD_GET_VOID_P(l, cd_clnors_offset);
							BKE_lnor_space_custom_normal_to_data(
								bm->lnor_spacearr->lspacearr[l_index], vnors[v_index], clnors);

							if (bm->lnor_spacearr->lspacearr[l_index]->flags & MLNOR_SPACE_IS_SINGLE) {
								BLI_BITMAP_ENABLE(loop_set, l_index);
							}
							else {
								LinkNode *loops = bm->lnor_spacearr->lspacearr[l_index]->loops;
								for (; loops; loops = loops->next) {
									BLI_BITMAP_ENABLE(loop_set, BM_elem_index_get((BMLoop *)loops->link));
								}
							}
						}
					}
				}
			}
		}

		int v_index;
		BM_ITER_MESH_INDEX(v, &viter, bm, BM_VERTS_OF_MESH, v_index) {
			BM_ITER_ELEM(l, &liter, v, BM_LOOPS_OF_VERT) {
				if (BLI_BITMAP_TEST(loop_set, BM_elem_index_get(l))) {
					const int loop_index = BM_elem_index_get(l);
					short *clnors = BM_ELEM_CD_GET_VOID_P(l, cd_clnors_offset);
					BKE_lnor_space_custom_normal_to_data(
					        bm->lnor_spacearr->lspacearr[loop_index], vnors[v_index], clnors);
				}
			}
		}

		MEM_freeN(loop_set);
		MEM_freeN(vnors);
		EDBM_update_generic(em, true, false);
	}

	return OPERATOR_FINISHED;
}

void MESH_OT_set_normals_from_faces(struct wmOperatorType *ot)
{
	/* identifiers */
	ot->name = "Set Normals From Faces";
	ot->description = "Set the custom normals from the selected faces ones";
	ot->idname = "MESH_OT_set_normals_from_faces";

	/* api callbacks */
	ot->exec = edbm_set_normals_from_faces_exec;
	ot->poll = ED_operator_editmesh_auto_smooth;

	/* flags */
	ot->flag = OPTYPE_REGISTER | OPTYPE_UNDO;

	RNA_def_boolean(ot->srna, "keep_sharp", 0, "Keep Sharp Edges", "Do not set sharp edges to face");
}

static int edbm_smoothen_normals_exec(bContext *C, wmOperator *op)
{
	Object *obedit = CTX_data_edit_object(C);
	BMEditMesh *em = BKE_editmesh_from_object(obedit);
	BMesh *bm = em->bm;
	BMFace *f;
	BMLoop *l;
	BMIter fiter, liter;

	BKE_editmesh_lnorspace_update(em);
	BMLoopNorEditDataArray *lnors_ed_arr = BM_loop_normal_editdata_array_init(bm);

	float(*smooth_normal)[3] = MEM_callocN(sizeof(*smooth_normal) * lnors_ed_arr->totloop, __func__);

	/* This is weird choice of operation, taking all loops of faces of current vertex... Could lead to some rather
	 * far away loops weighting as much as very close ones (topologically speaking), with complex polygons.
	 * Using topological distance here (rather than geometrical one) makes sense imho, but would rather go with
	 * a more consistent and flexible code, we could even add max topological distance to take into account,
	 * and a weighting curve...
	 * Would do that later though, think for now we can live with that choice. --mont29 */
	BMLoopNorEditData *lnor_ed = lnors_ed_arr->lnor_editdata;
	for (int i = 0; i < lnors_ed_arr->totloop; i++, lnor_ed++) {
		l = lnor_ed->loop;
		float loop_normal[3];

		BM_ITER_ELEM(f, &fiter, l->v, BM_FACES_OF_VERT) {
			BMLoop *l_other;
			BM_ITER_ELEM(l_other, &liter, f, BM_LOOPS_OF_FACE) {
				const int l_index_other = BM_elem_index_get(l_other);
				short *clnors = BM_ELEM_CD_GET_VOID_P(l_other, lnors_ed_arr->cd_custom_normal_offset);
				BKE_lnor_space_custom_data_to_normal(bm->lnor_spacearr->lspacearr[l_index_other], clnors, loop_normal);
				add_v3_v3(smooth_normal[i], loop_normal);
			}
		}
	}

	const float factor = RNA_float_get(op->ptr, "factor");

	lnor_ed = lnors_ed_arr->lnor_editdata;
	for (int i = 0; i < lnors_ed_arr->totloop; i++, lnor_ed++) {
		float current_normal[3];

		if (normalize_v3(smooth_normal[i]) < CLNORS_VALID_VEC_LEN) {
			/* Skip in case smoothen normal is invalid... */
			continue;
		}

		BKE_lnor_space_custom_data_to_normal(
		            bm->lnor_spacearr->lspacearr[lnor_ed->loop_index], lnor_ed->clnors_data, current_normal);

		/* Note: again, this is not true spherical interpolation that normals would need...
		 * But it's probably good enough for now. */
		mul_v3_fl(current_normal, 1.0f - factor);
		mul_v3_fl(smooth_normal[i], factor);
		add_v3_v3(current_normal, smooth_normal[i]);

		if (normalize_v3(current_normal) < CLNORS_VALID_VEC_LEN) {
			/* Skip in case smoothen normal is invalid... */
			continue;
		}

		BKE_lnor_space_custom_normal_to_data(
		            bm->lnor_spacearr->lspacearr[lnor_ed->loop_index], current_normal, lnor_ed->clnors_data);
	}

	BM_loop_normal_editdata_array_free(lnors_ed_arr);
	MEM_freeN(smooth_normal);

	EDBM_update_generic(em, true, false);

	return OPERATOR_FINISHED;
}

void MESH_OT_smoothen_normals(struct wmOperatorType *ot)
{
	/* identifiers */
	ot->name = "Smoothen Normals";
	ot->description = "Smoothen custom normals based on adjacent vertex normals";
	ot->idname = "MESH_OT_smoothen_normals";

	/* api callbacks */
	ot->exec = edbm_smoothen_normals_exec;
	ot->poll = ED_operator_editmesh_auto_smooth;

	/* flags */
	ot->flag = OPTYPE_REGISTER | OPTYPE_UNDO;

	RNA_def_float(ot->srna, "factor", 0.5f, 0.0f, 1.0f, "Factor",
	              "Specifies weight of smooth vs original normal", 0.0f, 1.0f);
}

/********************** Weighted Normal Modifier Face Strength **********************/

static int edbm_mod_weighted_strength_exec(bContext *C, wmOperator *op)
{
	Scene *scene = CTX_data_scene(C);
	Object *obedit = CTX_data_edit_object(C);
	BMEditMesh *em = BKE_editmesh_from_object(obedit);
	BMesh *bm = em->bm;
	BMFace *f;
	BMIter fiter;

	BM_select_history_clear(bm);

	const char *layer_id = MOD_WEIGHTEDNORMALS_FACEWEIGHT_CDLAYER_ID;
	int cd_prop_int_index = CustomData_get_named_layer_index(&bm->pdata, CD_PROP_INT, layer_id);
	if (cd_prop_int_index == -1) {
		BM_data_layer_add_named(bm, &bm->pdata, CD_PROP_INT, layer_id);
		cd_prop_int_index = CustomData_get_named_layer_index(&bm->pdata, CD_PROP_INT, layer_id);
	}
	cd_prop_int_index -= CustomData_get_layer_index(&bm->pdata, CD_PROP_INT);
	const int cd_prop_int_offset = CustomData_get_n_offset(&bm->pdata, CD_PROP_INT, cd_prop_int_index);

	const int face_strength = scene->toolsettings->face_strength;
	const bool set = RNA_boolean_get(op->ptr, "set");
	BM_mesh_elem_index_ensure(bm, BM_FACE);

	if (set) {
		BM_ITER_MESH(f, &fiter, bm, BM_FACES_OF_MESH) {
			if (BM_elem_flag_test(f, BM_ELEM_SELECT)) {
				int *strength = BM_ELEM_CD_GET_VOID_P(f, cd_prop_int_offset);
				*strength = face_strength;
			}
		}
	}
	else {
		BM_ITER_MESH(f, &fiter, bm, BM_FACES_OF_MESH) {
			int *strength = BM_ELEM_CD_GET_VOID_P(f, cd_prop_int_offset);
			if (*strength == face_strength) {
				BM_face_select_set(bm, f, true);
				BM_select_history_store(bm, f);
			}
			else {
				BM_face_select_set(bm, f, false);
			}
		}
	}

	EDBM_update_generic(em, false, false);
	return OPERATOR_FINISHED;
}

void MESH_OT_mod_weighted_strength(struct wmOperatorType *ot)
{
	/* identifiers */
	ot->name = "Face Strength";
	ot->description = "Set/Get strength of face (used in Weighted Normal modifier)";
	ot->idname = "MESH_OT_mod_weighted_strength";

	/* api callbacks */
	ot->exec = edbm_mod_weighted_strength_exec;
	ot->poll = ED_operator_editmesh_auto_smooth;

	/* flags */
	ot->flag = OPTYPE_REGISTER | OPTYPE_UNDO;

	ot->prop = RNA_def_boolean(ot->srna, "set", 0, "Set value", "Set Value of faces");
	RNA_def_property_flag(ot->prop, PROP_HIDDEN);
}<|MERGE_RESOLUTION|>--- conflicted
+++ resolved
@@ -6218,91 +6218,6 @@
 	BMEdge *e;
 	int totface_del = 0;
 
-<<<<<<< HEAD
-	if (em == NULL) {
-		return OPERATOR_FINISHED;
-	}
-
-	if ((ma  = give_current_material(obedit, obedit->actcol)) == NULL ||
-	    (tex = give_current_material_texture(ma)) == NULL)
-	{
-		BKE_report(op->reports, RPT_WARNING, "Mesh has no material or texture assigned");
-		return OPERATOR_FINISHED;
-	}
-
-	if (tex->type == TEX_STUCCI) {
-		float b2, vec[3];
-		float ofs = tex->turbul / 200.0f;
-		BM_ITER_MESH (eve, &iter, em->bm, BM_VERTS_OF_MESH) {
-			if (BM_elem_flag_test(eve, BM_ELEM_SELECT)) {
-				b2 = BLI_hnoise(tex->noisesize, eve->co[0], eve->co[1], eve->co[2]);
-				if (tex->stype) ofs *= (b2 * b2);
-				vec[0] = fac * (b2 - BLI_hnoise(tex->noisesize, eve->co[0] + ofs, eve->co[1], eve->co[2]));
-				vec[1] = fac * (b2 - BLI_hnoise(tex->noisesize, eve->co[0], eve->co[1] + ofs, eve->co[2]));
-				vec[2] = fac * (b2 - BLI_hnoise(tex->noisesize, eve->co[0], eve->co[1], eve->co[2] + ofs));
-
-				add_v3_v3(eve->co, vec);
-			}
-		}
-	}
-	else {
-		BM_ITER_MESH (eve, &iter, em->bm, BM_VERTS_OF_MESH) {
-			if (BM_elem_flag_test(eve, BM_ELEM_SELECT)) {
-				float tin = 0.0f, dum;
-				if (ma->mtex[ma->texact] != NULL) {
-					externtex(ma->mtex[ma->texact], eve->co, &tin, &dum, &dum, &dum, &dum, 0, NULL, false, false);
-				}
-				eve->co[2] += fac * tin;
-			}
-		}
-	}
-
-	EDBM_mesh_normals_update(em);
-
-	EDBM_update_generic(em, true, false);
-
-	return OPERATOR_FINISHED;
-}
-
-void MESH_OT_noise(wmOperatorType *ot)
-{
-	/* identifiers */
-	ot->name = "Noise";
-	ot->description = "Noise\nUse vertex coordinate as texture coordinate\nNeeds Material and Texture applied.\nDoes NOT work with Cycles. Just with Blender render";
-	ot->idname = "MESH_OT_noise";
-
-	/* api callbacks */
-	ot->exec = edbm_noise_exec;
-	ot->poll = ED_operator_editmesh;
-
-	/* flags */
-	ot->flag = OPTYPE_REGISTER | OPTYPE_UNDO;
-
-	RNA_def_float(ot->srna, "factor", 0.1f, -1e4f, 1e4f, "Factor", "", 0.0f, 1.0f);
-}
-
-/** \} */
-
-/* -------------------------------------------------------------------- */
-/** \name Bridge Operator
- * \{ */
-
-enum {
-	MESH_BRIDGELOOP_SINGLE = 0,
-	MESH_BRIDGELOOP_CLOSED = 1,
-	MESH_BRIDGELOOP_PAIRS  = 2,
-};
-
-static int edbm_bridge_tag_boundary_edges(BMesh *bm)
-{
-	/* tags boundary edges from a face selection */
-	BMIter iter;
-	BMFace *f;
-	BMEdge *e;
-	int totface_del = 0;
-
-=======
->>>>>>> 285b06da
 	BM_mesh_elem_hflag_disable_all(bm, BM_EDGE | BM_FACE, BM_ELEM_TAG, false);
 
 	BM_ITER_MESH (e, &iter, bm, BM_EDGES_OF_MESH) {
