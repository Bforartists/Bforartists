/*
 * ***** BEGIN GPL LICENSE BLOCK *****
 *
 * This program is free software; you can redistribute it and/or
 * modify it under the terms of the GNU General Public License
 * as published by the Free Software Foundation; either version 2
 * of the License, or (at your option) any later version.
 *
 * This program is distributed in the hope that it will be useful,
 * but WITHOUT ANY WARRANTY; without even the implied warranty of
 * MERCHANTABILITY or FITNESS FOR A PARTICULAR PURPOSE.  See the
 * GNU General Public License for more details.
 *
 * You should have received a copy of the GNU General Public License
 * along with this program; if not, write to the Free Software Foundation,
 * Inc., 51 Franklin Street, Fifth Floor, Boston, MA 02110-1301, USA.
 *
 * The Original Code is Copyright (C) 2004 by Blender Foundation.
 * All rights reserved.
 *
 * The Original Code is: all of this file.
 *
 * Contributor(s): Joseph Eagar
 *
 * ***** END GPL LICENSE BLOCK *****
 */

/** \file blender/editors/mesh/editmesh_tools.c
 *  \ingroup edmesh
 */

#include <stddef.h>

#include "MEM_guardedalloc.h"

#include "DNA_key_types.h"
#include "DNA_material_types.h"
#include "DNA_mesh_types.h"
#include "DNA_meshdata_types.h"
#include "DNA_modifier_types.h"
#include "DNA_object_types.h"
#include "DNA_scene_types.h"

#include "BLI_listbase.h"
#include "BLI_noise.h"
#include "BLI_math.h"
#include "BLI_rand.h"
#include "BLI_sort_utils.h"

#include "BKE_material.h"
#include "BKE_context.h"
#include "BKE_deform.h"
#include "BKE_depsgraph.h"
#include "BKE_report.h"
#include "BKE_texture.h"
#include "BKE_main.h"
#include "BKE_editmesh.h"

#include "BLT_translation.h"

#include "RNA_define.h"
#include "RNA_access.h"
#include "RNA_enum_types.h"

#include "WM_api.h"
#include "WM_types.h"

#include "ED_mesh.h"
#include "ED_object.h"
#include "ED_screen.h"
#include "ED_transform.h"
#include "ED_transform_snap_object_context.h"
#include "ED_uvedit.h"
#include "ED_view3d.h"

#include "RE_render_ext.h"

#include "UI_interface.h"
#include "UI_resources.h"

#include "mesh_intern.h"  /* own include */

#include "bmesh_tools.h"

#define USE_FACE_CREATE_SEL_EXTEND

/* -------------------------------------------------------------------- */
/** \name Subdivide Operator
 * \{ */

static int edbm_subdivide_exec(bContext *C, wmOperator *op)
{
	Object *obedit = CTX_data_edit_object(C);
	BMEditMesh *em = BKE_editmesh_from_object(obedit);
	const int cuts = RNA_int_get(op->ptr, "number_cuts");
	float smooth = RNA_float_get(op->ptr, "smoothness");
	const float fractal = RNA_float_get(op->ptr, "fractal") / 2.5f;
	const float along_normal = RNA_float_get(op->ptr, "fractal_along_normal");

	if (RNA_boolean_get(op->ptr, "quadtri") &&
	    RNA_enum_get(op->ptr, "quadcorner") == SUBD_CORNER_STRAIGHT_CUT)
	{
		RNA_enum_set(op->ptr, "quadcorner", SUBD_CORNER_INNERVERT);
	}

	BM_mesh_esubdivide(
	        em->bm, BM_ELEM_SELECT,
	        smooth, SUBD_FALLOFF_LIN, false,
	        fractal, along_normal,
	        cuts,
	        SUBDIV_SELECT_ORIG, RNA_enum_get(op->ptr, "quadcorner"),
	        RNA_boolean_get(op->ptr, "quadtri"), true, false,
	        RNA_int_get(op->ptr, "seed"));

	EDBM_update_generic(em, true, true);

	return OPERATOR_FINISHED;
}

/* Note, these values must match delete_mesh() event values */
static const EnumPropertyItem prop_mesh_cornervert_types[] = {
	{SUBD_CORNER_INNERVERT,     "INNERVERT", 0,      "Inner Vert", ""},
	{SUBD_CORNER_PATH,          "PATH", 0,           "Path", ""},
	{SUBD_CORNER_STRAIGHT_CUT,  "STRAIGHT_CUT", 0,   "Straight Cut", ""},
	{SUBD_CORNER_FAN,           "FAN", 0,            "Fan", ""},
	{0, NULL, 0, NULL, NULL}
};

void MESH_OT_subdivide(wmOperatorType *ot)
{
	PropertyRNA *prop;

	/* identifiers */
	ot->name = "Subdivide";
	ot->description = "Subdivide\nSubdivide selected edges";
	ot->idname = "MESH_OT_subdivide";

	/* api callbacks */
	ot->exec = edbm_subdivide_exec;
	ot->poll = ED_operator_editmesh;

	/* flags */
	ot->flag = OPTYPE_REGISTER | OPTYPE_UNDO;

	/* properties */
	prop = RNA_def_int(ot->srna, "number_cuts", 1, 1, 100, "Number of Cuts", "", 1, 10);
	/* avoid re-using last var because it can cause _very_ high poly meshes and annoy users (or worse crash) */
	RNA_def_property_flag(prop, PROP_SKIP_SAVE);

	RNA_def_float(ot->srna, "smoothness", 0.0f, 0.0f, 1e3f, "Smoothness", "Smoothness factor", 0.0f, 1.0f);

	RNA_def_boolean(ot->srna, "quadtri", 0, "Quad/Tri Mode", "Tries to prevent ngons");
	RNA_def_enum(ot->srna, "quadcorner", prop_mesh_cornervert_types, SUBD_CORNER_STRAIGHT_CUT,
	             "Quad Corner Type", "How to subdivide quad corners (anything other than Straight Cut will prevent ngons)");

	RNA_def_float(ot->srna, "fractal", 0.0f, 0.0f, 1e6f, "Fractal", "Fractal randomness factor", 0.0f, 1000.0f);
	RNA_def_float(ot->srna, "fractal_along_normal", 0.0f, 0.0f, 1.0f,
	              "Along Normal", "Apply fractal displacement along normal only", 0.0f, 1.0f);
	RNA_def_int(ot->srna, "seed", 0, 0, INT_MAX, "Random Seed", "Seed for the random number generator", 0, 255);
}

/** \} */

/* -------------------------------------------------------------------- */
/** \name Edge Ring Subdivide Operator
 *
 * Bridge code shares props.
 *
 * \{ */

struct EdgeRingOpSubdProps {
	int interp_mode;
	int cuts;
	float smooth;

	int profile_shape;
	float profile_shape_factor;
};


static void mesh_operator_edgering_props(wmOperatorType *ot, const int cuts_min, const int cuts_default)
{
	/* Note, these values must match delete_mesh() event values */
	static const EnumPropertyItem prop_subd_edgering_types[] = {
		{SUBD_RING_INTERP_LINEAR, "LINEAR", 0, "Linear", ""},
		{SUBD_RING_INTERP_PATH, "PATH", 0, "Blend Path", ""},
		{SUBD_RING_INTERP_SURF, "SURFACE", 0, "Blend Surface", ""},
		{0, NULL, 0, NULL, NULL}
	};

	PropertyRNA *prop;

	prop = RNA_def_int(ot->srna, "number_cuts", cuts_default, 0, 1000, "Number of Cuts", "", cuts_min, 64);
	RNA_def_property_flag(prop, PROP_SKIP_SAVE);

	RNA_def_enum(ot->srna, "interpolation", prop_subd_edgering_types, SUBD_RING_INTERP_PATH,
	             "Interpolation", "Interpolation method");

	RNA_def_float(ot->srna, "smoothness", 1.0f, 0.0f, 1e3f,
	              "Smoothness", "Smoothness factor", 0.0f, 2.0f);

	/* profile-shape */
	RNA_def_float(ot->srna, "profile_shape_factor", 0.0f, -1e3f, 1e3f,
	              "Profile Factor", "How much intermediary new edges are shrunk/expanded", -2.0f, 2.0f);

	prop = RNA_def_property(ot->srna, "profile_shape", PROP_ENUM, PROP_NONE);
	RNA_def_property_enum_items(prop, rna_enum_proportional_falloff_curve_only_items);
	RNA_def_property_enum_default(prop, PROP_SMOOTH);
	RNA_def_property_ui_text(prop, "Profile Shape", "Shape of the profile");
	RNA_def_property_translation_context(prop, BLT_I18NCONTEXT_ID_CURVE); /* Abusing id_curve :/ */
}

static void mesh_operator_edgering_props_get(wmOperator *op, struct EdgeRingOpSubdProps *op_props)
{
	op_props->interp_mode = RNA_enum_get(op->ptr, "interpolation");
	op_props->cuts = RNA_int_get(op->ptr, "number_cuts");
	op_props->smooth = RNA_float_get(op->ptr, "smoothness");

	op_props->profile_shape = RNA_enum_get(op->ptr, "profile_shape");
	op_props->profile_shape_factor = RNA_float_get(op->ptr, "profile_shape_factor");
}

static int edbm_subdivide_edge_ring_exec(bContext *C, wmOperator *op)
{
	Object *obedit = CTX_data_edit_object(C);
	BMEditMesh *em = BKE_editmesh_from_object(obedit);
	struct EdgeRingOpSubdProps op_props;

	mesh_operator_edgering_props_get(op, &op_props);

	if (!EDBM_op_callf(
	            em, op,
	            "subdivide_edgering edges=%he interp_mode=%i cuts=%i smooth=%f "
	            "profile_shape=%i profile_shape_factor=%f",
	            BM_ELEM_SELECT, op_props.interp_mode, op_props.cuts, op_props.smooth,
	            op_props.profile_shape, op_props.profile_shape_factor))
	{
		return OPERATOR_CANCELLED;
	}

	EDBM_update_generic(em, true, true);

	return OPERATOR_FINISHED;
}

void MESH_OT_subdivide_edgering(wmOperatorType *ot)
{
	/* identifiers */
	ot->name = "Subdivide Edge-Ring";
<<<<<<< HEAD
	ot->description = "Subdivide Edge-Ring\nSubdivide an Edge-Ring";
=======
>>>>>>> 88baa81c
	ot->idname = "MESH_OT_subdivide_edgering";

	/* api callbacks */
	ot->exec = edbm_subdivide_edge_ring_exec;
	ot->poll = ED_operator_editmesh;

	/* flags */
	ot->flag = OPTYPE_REGISTER | OPTYPE_UNDO;

	/* properties */
	mesh_operator_edgering_props(ot, 1, 10);
}

/** \} */

/* -------------------------------------------------------------------- */
/** \name Un-Subdivide Operator
 * \{ */

static int edbm_unsubdivide_exec(bContext *C, wmOperator *op)
{
	Object *obedit = CTX_data_edit_object(C);
	BMEditMesh *em = BKE_editmesh_from_object(obedit);
	BMOperator bmop;

	const int iterations = RNA_int_get(op->ptr, "iterations");

	EDBM_op_init(em, &bmop, op,
	             "unsubdivide verts=%hv iterations=%i", BM_ELEM_SELECT, iterations);

	BMO_op_exec(em->bm, &bmop);

	if (!EDBM_op_finish(em, &bmop, op, true)) {
		return 0;
	}

	if ((em->selectmode & SCE_SELECT_VERTEX) == 0) {
		EDBM_selectmode_flush_ex(em, SCE_SELECT_VERTEX);  /* need to flush vert->face first */
	}
	EDBM_selectmode_flush(em);

	EDBM_update_generic(em, true, true);

	return OPERATOR_FINISHED;
}

void MESH_OT_unsubdivide(wmOperatorType *ot)
{
	/* identifiers */
	ot->name = "Un-Subdivide";
	ot->description = "Un-Subdivide\nUnSubdivide selected edges & faces";
	ot->idname = "MESH_OT_unsubdivide";

	/* api callbacks */
	ot->exec = edbm_unsubdivide_exec;
	ot->poll = ED_operator_editmesh;

	/* flags */
	ot->flag = OPTYPE_REGISTER | OPTYPE_UNDO;

	/* props */
	RNA_def_int(ot->srna, "iterations", 2, 1, 1000, "Iterations", "Number of times to unsubdivide", 1, 100);
}

void EDBM_project_snap_verts(bContext *C, ARegion *ar, BMEditMesh *em)
{
	Object *obedit = em->ob;
	BMIter iter;
	BMVert *eve;

	ED_view3d_init_mats_rv3d(obedit, ar->regiondata);

	struct SnapObjectContext *snap_context = ED_transform_snap_object_context_create_view3d(
	        CTX_data_main(C), CTX_data_scene(C), 0,
	        ar, CTX_wm_view3d(C));

	BM_ITER_MESH (eve, &iter, em->bm, BM_VERTS_OF_MESH) {
		if (BM_elem_flag_test(eve, BM_ELEM_SELECT)) {
			float mval[2], co_proj[3];
			if (ED_view3d_project_float_object(ar, eve->co, mval, V3D_PROJ_TEST_NOP) == V3D_PROJ_RET_OK) {
				if (ED_transform_snap_object_project_view3d_mixed(
				        snap_context,
				        SCE_SELECT_FACE,
				        &(const struct SnapObjectParams){
				            .snap_select = SNAP_NOT_ACTIVE,
				            .use_object_edit_cage = false,
				        },
				        mval, NULL, true,
				        co_proj, NULL))
				{
					mul_v3_m4v3(eve->co, obedit->imat, co_proj);
				}
			}
		}
	}

	ED_transform_snap_object_context_destroy(snap_context);
}

/** \} */

/* -------------------------------------------------------------------- */
/** \name Delete Operator
 * \{ */

/* Note, these values must match delete_mesh() event values */
enum {
	MESH_DELETE_VERT      = 0,
	MESH_DELETE_EDGE      = 1,
	MESH_DELETE_FACE      = 2,
	MESH_DELETE_EDGE_FACE = 3,
	MESH_DELETE_ONLY_FACE = 4,
};

static void edbm_report_delete_info(ReportList *reports, BMesh *bm, const int totelem[3])
{
	BKE_reportf(reports, RPT_INFO,
	            "Removed: %d vertices, %d edges, %d faces",
	            totelem[0] - bm->totvert, totelem[1] - bm->totedge, totelem[2] - bm->totface);
}

static int edbm_delete_exec(bContext *C, wmOperator *op)
{
	Object *obedit = CTX_data_edit_object(C);
	BMEditMesh *em = BKE_editmesh_from_object(obedit);
	const int type = RNA_enum_get(op->ptr, "type");

	switch (type) {
		case MESH_DELETE_VERT:
			if (!EDBM_op_callf(em, op, "delete geom=%hv context=%i", BM_ELEM_SELECT, DEL_VERTS))  /* Erase Vertices */
				return OPERATOR_CANCELLED;
			break;
		case MESH_DELETE_EDGE:
			if (!EDBM_op_callf(em, op, "delete geom=%he context=%i", BM_ELEM_SELECT, DEL_EDGES))  /* Erase Edges */
				return OPERATOR_CANCELLED;
			break;
		case MESH_DELETE_FACE:
			if (!EDBM_op_callf(em, op, "delete geom=%hf context=%i", BM_ELEM_SELECT, DEL_FACES))  /* Erase Faces */
				return OPERATOR_CANCELLED;
			break;
		case MESH_DELETE_EDGE_FACE:
			/* Edges and Faces */
			if (!EDBM_op_callf(em, op, "delete geom=%hef context=%i", BM_ELEM_SELECT, DEL_EDGESFACES))
				return OPERATOR_CANCELLED;
			break;
		case MESH_DELETE_ONLY_FACE:
			/* Only faces. */
			if (!EDBM_op_callf(em, op, "delete geom=%hf context=%i", BM_ELEM_SELECT, DEL_ONLYFACES))
				return OPERATOR_CANCELLED;
			break;
		default:
			BLI_assert(0);
			break;
	}

	EDBM_flag_disable_all(em, BM_ELEM_SELECT);

	EDBM_update_generic(em, true, true);

	return OPERATOR_FINISHED;
}

void MESH_OT_delete(wmOperatorType *ot)
{
	static const EnumPropertyItem prop_mesh_delete_types[] = {
		{MESH_DELETE_VERT,      "VERT",      0, "Vertices", ""},
		{MESH_DELETE_EDGE,      "EDGE",      0, "Edges", ""},
		{MESH_DELETE_FACE,      "FACE",      0, "Faces", ""},
		{MESH_DELETE_EDGE_FACE, "EDGE_FACE", 0, "Only Edges & Faces", ""},
		{MESH_DELETE_ONLY_FACE, "ONLY_FACE", 0, "Only Faces", ""},
		{0, NULL, 0, NULL, NULL}
	};

	/* identifiers */
	ot->name = "Delete";
	ot->description = "Delete\nDelete selected vertices, edges or faces";
	ot->idname = "MESH_OT_delete";

	/* api callbacks */
	ot->invoke = WM_menu_invoke;
	ot->exec = edbm_delete_exec;

	ot->poll = ED_operator_editmesh;

	/* flags */
	ot->flag = OPTYPE_REGISTER | OPTYPE_UNDO;

	/* props */
	ot->prop = RNA_def_enum(ot->srna, "type", prop_mesh_delete_types, MESH_DELETE_VERT,
	                        "Type", "Method used for deleting mesh data");
}

/** \} */

/* -------------------------------------------------------------------- */
/** \name Delete Loose Operator
 * \{ */

static bool bm_face_is_loose(BMFace *f)
{
	BMLoop *l_iter, *l_first;

	l_iter = l_first = BM_FACE_FIRST_LOOP(f);
	do {
		if (!BM_edge_is_boundary(l_iter->e)) {
			return false;
		}
	} while ((l_iter = l_iter->next) != l_first);

	return true;
}

static int edbm_delete_loose_exec(bContext *C, wmOperator *op)
{
	Object *obedit = CTX_data_edit_object(C);
	BMEditMesh *em = BKE_editmesh_from_object(obedit);
	BMesh *bm = em->bm;
	BMIter iter;

	const bool use_verts = (RNA_boolean_get(op->ptr, "use_verts") && bm->totvertsel);
	const bool use_edges = (RNA_boolean_get(op->ptr, "use_edges") && bm->totedgesel);
	const bool use_faces = (RNA_boolean_get(op->ptr, "use_faces") && bm->totfacesel);

	const int totelem[3] = {bm->totvert, bm->totedge, bm->totface};


	BM_mesh_elem_hflag_disable_all(bm, BM_VERT | BM_EDGE | BM_FACE, BM_ELEM_TAG, false);

	if (use_faces) {
		BMFace *f;

		BM_ITER_MESH (f, &iter, bm, BM_FACES_OF_MESH) {
			if (BM_elem_flag_test(f, BM_ELEM_SELECT)) {
				BM_elem_flag_set(f, BM_ELEM_TAG, bm_face_is_loose(f));
			}
		}

		BM_mesh_delete_hflag_context(bm, BM_ELEM_TAG, DEL_FACES);
	}

	if (use_edges) {
		BMEdge *e;

		BM_ITER_MESH (e, &iter, bm, BM_EDGES_OF_MESH) {
			if (BM_elem_flag_test(e, BM_ELEM_SELECT)) {
				BM_elem_flag_set(e, BM_ELEM_TAG, BM_edge_is_wire(e));
			}
		}

		BM_mesh_delete_hflag_context(bm, BM_ELEM_TAG, DEL_EDGES);
	}

	if (use_verts) {
		BMVert *v;

		BM_ITER_MESH (v, &iter, bm, BM_VERTS_OF_MESH) {
			if (BM_elem_flag_test(v, BM_ELEM_SELECT)) {
				BM_elem_flag_set(v, BM_ELEM_TAG, (v->e == NULL));
			}
		}

		BM_mesh_delete_hflag_context(bm, BM_ELEM_TAG, DEL_VERTS);
	}

	EDBM_flag_disable_all(em, BM_ELEM_SELECT);

	EDBM_update_generic(em, true, true);

	edbm_report_delete_info(op->reports, bm, totelem);

	return OPERATOR_FINISHED;
}


void MESH_OT_delete_loose(wmOperatorType *ot)
{
	/* identifiers */
	ot->name = "Delete Loose";
	ot->description = "Delete Loose\nDelete loose vertices, edges or faces";
	ot->idname = "MESH_OT_delete_loose";

	/* api callbacks */
	ot->exec = edbm_delete_loose_exec;

	ot->poll = ED_operator_editmesh;

	/* flags */
	ot->flag = OPTYPE_REGISTER | OPTYPE_UNDO;

	/* props */
	RNA_def_boolean(ot->srna, "use_verts", true, "Vertices", "Remove loose vertices");
	RNA_def_boolean(ot->srna, "use_edges", true, "Edges", "Remove loose edges");
	RNA_def_boolean(ot->srna, "use_faces", false, "Faces", "Remove loose faces");
}

/** \} */

/* -------------------------------------------------------------------- */
/** \name Collapse Edge Operator
 * \{ */

static int edbm_collapse_edge_exec(bContext *C, wmOperator *op)
{
	Object *obedit = CTX_data_edit_object(C);
	BMEditMesh *em = BKE_editmesh_from_object(obedit);

	if (!EDBM_op_callf(em, op, "collapse edges=%he uvs=%b", BM_ELEM_SELECT, true))
		return OPERATOR_CANCELLED;

	EDBM_update_generic(em, true, true);

	return OPERATOR_FINISHED;
}

void MESH_OT_edge_collapse(wmOperatorType *ot)
{
	/* identifiers */
	ot->name = "Edge Collapse";
	ot->description = "Edge Collapse\nCollapse selected edges";
	ot->idname = "MESH_OT_edge_collapse";

	/* api callbacks */
	ot->exec = edbm_collapse_edge_exec;
	ot->poll = ED_operator_editmesh;

	/* flags */
	ot->flag = OPTYPE_REGISTER | OPTYPE_UNDO;
}

/** \} */

/* -------------------------------------------------------------------- */
/** \name Create Edge/Face Operator
 * \{ */

static bool edbm_add_edge_face__smooth_get(BMesh *bm)
{
	BMEdge *e;
	BMIter iter;

	unsigned int vote_on_smooth[2] = {0, 0};

	BM_ITER_MESH (e, &iter, bm, BM_EDGES_OF_MESH) {
		if (BM_elem_flag_test(e, BM_ELEM_SELECT) && e->l) {
			vote_on_smooth[BM_elem_flag_test_bool(e->l->f, BM_ELEM_SMOOTH)]++;
		}
	}

	return (vote_on_smooth[0] < vote_on_smooth[1]);
}

#ifdef USE_FACE_CREATE_SEL_EXTEND
/**
 * Function used to get a fixed number of edges linked to a vertex that passes a test function.
 * This is used so we can request all boundary edges connected to a vertex for eg.
 */
static int edbm_add_edge_face_exec__vert_edge_lookup(
        BMVert *v, BMEdge *e_used, BMEdge **e_arr, const int e_arr_len,
        bool (* func)(const BMEdge *))
{
	BMIter iter;
	BMEdge *e_iter;
	int i = 0;
	BM_ITER_ELEM (e_iter, &iter, v, BM_EDGES_OF_VERT) {
		if (BM_elem_flag_test(e_iter, BM_ELEM_HIDDEN) == false) {
			if ((e_used == NULL) || (e_used != e_iter)) {
				if (func(e_iter)) {
					e_arr[i++] = e_iter;
					if (i >= e_arr_len) {
						break;
					}
				}
			}
		}
	}
	return i;
}

static BMElem *edbm_add_edge_face_exec__tricky_extend_sel(BMesh *bm)
{
	BMIter iter;
	bool found = false;

	if (bm->totvertsel == 1 && bm->totedgesel == 0 && bm->totfacesel == 0) {
		/* first look for 2 boundary edges */
		BMVert *v;

		BM_ITER_MESH (v, &iter, bm, BM_VERTS_OF_MESH) {
			if (BM_elem_flag_test(v, BM_ELEM_SELECT)) {
				found = true;
				break;
			}
		}

		if (found) {
			BMEdge *ed_pair[3];
			if (
			    ((edbm_add_edge_face_exec__vert_edge_lookup(v, NULL, ed_pair, 3, BM_edge_is_wire) == 2) &&
			     (BM_edge_share_face_check(ed_pair[0], ed_pair[1]) == false)) ||

			    ((edbm_add_edge_face_exec__vert_edge_lookup(v, NULL, ed_pair, 3, BM_edge_is_boundary) == 2) &&
			     (BM_edge_share_face_check(ed_pair[0], ed_pair[1]) == false))
			    )
			{
				BMEdge *e_other = BM_edge_exists(
				        BM_edge_other_vert(ed_pair[0], v),
				        BM_edge_other_vert(ed_pair[1], v));
				BM_edge_select_set(bm, ed_pair[0], true);
				BM_edge_select_set(bm, ed_pair[1], true);
				if (e_other) {
					BM_edge_select_set(bm, e_other, true);
				}
				return (BMElem *)v;
			}
		}
	}
	else if (bm->totvertsel == 2 && bm->totedgesel == 1 && bm->totfacesel == 0) {
		/* first look for 2 boundary edges */
		BMEdge *e;

		BM_ITER_MESH (e, &iter, bm, BM_EDGES_OF_MESH) {
			if (BM_elem_flag_test(e, BM_ELEM_SELECT)) {
				found = true;
				break;
			}
		}
		if (found) {
			BMEdge *ed_pair_v1[2];
			BMEdge *ed_pair_v2[2];
			if (
			    ((edbm_add_edge_face_exec__vert_edge_lookup(e->v1, e, ed_pair_v1, 2, BM_edge_is_wire) == 1) &&
			     (edbm_add_edge_face_exec__vert_edge_lookup(e->v2, e, ed_pair_v2, 2, BM_edge_is_wire) == 1) &&
			     (BM_edge_share_face_check(e, ed_pair_v1[0]) == false) &&
			     (BM_edge_share_face_check(e, ed_pair_v2[0]) == false)) ||

#if 1  /* better support mixed cases [#37203] */
			    ((edbm_add_edge_face_exec__vert_edge_lookup(e->v1, e, ed_pair_v1, 2, BM_edge_is_wire)     == 1) &&
			     (edbm_add_edge_face_exec__vert_edge_lookup(e->v2, e, ed_pair_v2, 2, BM_edge_is_boundary) == 1) &&
			     (BM_edge_share_face_check(e, ed_pair_v1[0]) == false) &&
			     (BM_edge_share_face_check(e, ed_pair_v2[0]) == false)) ||

			    ((edbm_add_edge_face_exec__vert_edge_lookup(e->v1, e, ed_pair_v1, 2, BM_edge_is_boundary) == 1) &&
			     (edbm_add_edge_face_exec__vert_edge_lookup(e->v2, e, ed_pair_v2, 2, BM_edge_is_wire)     == 1) &&
			     (BM_edge_share_face_check(e, ed_pair_v1[0]) == false) &&
			     (BM_edge_share_face_check(e, ed_pair_v2[0]) == false)) ||
#endif

			    ((edbm_add_edge_face_exec__vert_edge_lookup(e->v1, e, ed_pair_v1, 2, BM_edge_is_boundary) == 1) &&
			     (edbm_add_edge_face_exec__vert_edge_lookup(e->v2, e, ed_pair_v2, 2, BM_edge_is_boundary) == 1) &&
			     (BM_edge_share_face_check(e, ed_pair_v1[0]) == false) &&
			     (BM_edge_share_face_check(e, ed_pair_v2[0]) == false))
			    )
			{
				BMVert *v1_other = BM_edge_other_vert(ed_pair_v1[0], e->v1);
				BMVert *v2_other = BM_edge_other_vert(ed_pair_v2[0], e->v2);
				BMEdge *e_other = (v1_other != v2_other) ? BM_edge_exists(v1_other, v2_other) : NULL;
				BM_edge_select_set(bm, ed_pair_v1[0], true);
				BM_edge_select_set(bm, ed_pair_v2[0], true);
				if (e_other) {
					BM_edge_select_set(bm, e_other, true);
				}
				return (BMElem *)e;
			}
		}
	}

	return NULL;
}
static void edbm_add_edge_face_exec__tricky_finalize_sel(BMesh *bm, BMElem *ele_desel, BMFace *f)
{
	/* now we need to find the edge that isnt connected to this element */
	BM_select_history_clear(bm);

	/* Notes on hidden geometry:
	 * - un-hide the face since its possible hidden was copied when copying surrounding face attributes.
	 * - un-hide before adding to select history
	 *   since we may extend into an existing, hidden vert/edge.
	 */

	BM_elem_flag_disable(f, BM_ELEM_HIDDEN);
	BM_face_select_set(bm, f, false);

	if (ele_desel->head.htype == BM_VERT) {
		BMLoop *l = BM_face_vert_share_loop(f, (BMVert *)ele_desel);
		BLI_assert(f->len == 3);
		BM_vert_select_set(bm, (BMVert *)ele_desel, false);
		BM_edge_select_set(bm, l->next->e, true);
		BM_select_history_store(bm, l->next->e);
	}
	else {
		BMLoop *l = BM_face_edge_share_loop(f, (BMEdge *)ele_desel);
		BLI_assert(f->len == 4 || f->len == 3);

		BM_edge_select_set(bm, (BMEdge *)ele_desel, false);
		if (f->len == 4) {
			BMEdge *e_active = l->next->next->e;
			BM_elem_flag_disable(e_active, BM_ELEM_HIDDEN);
			BM_edge_select_set(bm, e_active, true);
			BM_select_history_store(bm, e_active);
		}
		else {
			BMVert *v_active = l->next->next->v;
			BM_elem_flag_disable(v_active, BM_ELEM_HIDDEN);
			BM_vert_select_set(bm, v_active, true);
			BM_select_history_store(bm, v_active);
		}
	}
}
#endif  /* USE_FACE_CREATE_SEL_EXTEND */

static int edbm_add_edge_face_exec(bContext *C, wmOperator *op)
{
	BMOperator bmop;
	Object *obedit = CTX_data_edit_object(C);
	BMEditMesh *em = BKE_editmesh_from_object(obedit);
	const bool use_smooth = edbm_add_edge_face__smooth_get(em->bm);
	const int totedge_orig = em->bm->totedge;
	const int totface_orig = em->bm->totface;
	/* when this is used to dissolve we could avoid this, but checking isnt too slow */

#ifdef USE_FACE_CREATE_SEL_EXTEND
	BMElem *ele_desel;
	BMFace *ele_desel_face;

	/* be extra clever, figure out if a partial selection should be extended so we can create geometry
	 * with single vert or single edge selection */
	ele_desel = edbm_add_edge_face_exec__tricky_extend_sel(em->bm);
#endif

	if (!EDBM_op_init(
	            em, &bmop, op,
	            "contextual_create geom=%hfev mat_nr=%i use_smooth=%b",
	            BM_ELEM_SELECT, em->mat_nr, use_smooth))
	{
		return OPERATOR_CANCELLED;
	}

	BMO_op_exec(em->bm, &bmop);

	/* cancel if nothing was done */
	if ((totedge_orig == em->bm->totedge) &&
	    (totface_orig == em->bm->totface))
	{
		EDBM_op_finish(em, &bmop, op, true);
		return OPERATOR_CANCELLED;
	}

#ifdef USE_FACE_CREATE_SEL_EXTEND
	/* normally we would want to leave the new geometry selected,
	 * but being able to press F many times to add geometry is too useful! */
	if (ele_desel &&
	    (BMO_slot_buffer_count(bmop.slots_out, "faces.out") == 1) &&
	    (ele_desel_face = BMO_slot_buffer_get_first(bmop.slots_out, "faces.out")))
	{
		edbm_add_edge_face_exec__tricky_finalize_sel(em->bm, ele_desel, ele_desel_face);
	}
	else
#endif
	{
		/* Newly created faces may include existing hidden edges,
		 * copying face data from surrounding, may have copied hidden face flag too.
		 *
		 * Important that faces use flushing since 'edges.out' wont include hidden edges that already existed.
		 */
		BMO_slot_buffer_hflag_disable(em->bm, bmop.slots_out, "faces.out", BM_FACE, BM_ELEM_HIDDEN, true);
		BMO_slot_buffer_hflag_disable(em->bm, bmop.slots_out, "edges.out", BM_EDGE, BM_ELEM_HIDDEN, false);

		BMO_slot_buffer_hflag_enable(em->bm, bmop.slots_out, "faces.out", BM_FACE, BM_ELEM_SELECT, true);
		BMO_slot_buffer_hflag_enable(em->bm, bmop.slots_out, "edges.out", BM_EDGE, BM_ELEM_SELECT, true);
	}

	if (!EDBM_op_finish(em, &bmop, op, true)) {
		return OPERATOR_CANCELLED;
	}

	EDBM_update_generic(em, true, true);

	return OPERATOR_FINISHED;
}

void MESH_OT_edge_face_add(wmOperatorType *ot)
{
	/* identifiers */
	ot->name = "Make Edge/Face";
	ot->description = "Make Edge/Face\nAdd an edge or face to selected";
	ot->idname = "MESH_OT_edge_face_add";

	/* api callbacks */
	ot->exec = edbm_add_edge_face_exec;
	ot->poll = ED_operator_editmesh;

	/* flags */
	ot->flag = OPTYPE_REGISTER | OPTYPE_UNDO;
}

/** \} */

/* -------------------------------------------------------------------- */
/** \name Mark Edge (Seam) Operator
 * \{ */

static int edbm_mark_seam_exec(bContext *C, wmOperator *op)
{
	Scene *scene = CTX_data_scene(C);
	Object *obedit = CTX_data_edit_object(C);
	Mesh *me = ((Mesh *)obedit->data);
	BMEditMesh *em = BKE_editmesh_from_object(obedit);
	BMesh *bm = em->bm;
	BMEdge *eed;
	BMIter iter;
	const bool clear = RNA_boolean_get(op->ptr, "clear");

	/* auto-enable seams drawing */
	if (clear == 0) {
		me->drawflag |= ME_DRAWSEAMS;
	}

	if (clear) {
		BM_ITER_MESH (eed, &iter, bm, BM_EDGES_OF_MESH) {
			if (!BM_elem_flag_test(eed, BM_ELEM_SELECT) || BM_elem_flag_test(eed, BM_ELEM_HIDDEN))
				continue;

			BM_elem_flag_disable(eed, BM_ELEM_SEAM);
		}
	}
	else {
		BM_ITER_MESH (eed, &iter, bm, BM_EDGES_OF_MESH) {
			if (!BM_elem_flag_test(eed, BM_ELEM_SELECT) || BM_elem_flag_test(eed, BM_ELEM_HIDDEN))
				continue;
			BM_elem_flag_enable(eed, BM_ELEM_SEAM);
		}
	}

	ED_uvedit_live_unwrap(scene, obedit);
	EDBM_update_generic(em, true, false);

	return OPERATOR_FINISHED;
}

void MESH_OT_mark_seam(wmOperatorType *ot)
{
	PropertyRNA *prop;

	/* identifiers */
	ot->name = "Mark Seam";
	ot->idname = "MESH_OT_mark_seam";
	ot->description = "Mark Seam\nMark selected edges as a UV seam";
	
	/* api callbacks */
	ot->exec = edbm_mark_seam_exec;
	ot->poll = ED_operator_editmesh;

	/* flags */
	ot->flag = OPTYPE_REGISTER | OPTYPE_UNDO;

	prop = RNA_def_boolean(ot->srna, "clear", 0, "Clear", "");
	RNA_def_property_flag(prop, PROP_SKIP_SAVE);
}

/** \} */

/* -------------------------------------------------------------------- */
/** \name Mark Edge (Sharp) Operator
 * \{ */

static int edbm_mark_sharp_exec(bContext *C, wmOperator *op)
{
	Object *obedit = CTX_data_edit_object(C);
	Mesh *me = ((Mesh *)obedit->data);
	BMEditMesh *em = BKE_editmesh_from_object(obedit);
	BMesh *bm = em->bm;
	BMEdge *eed;
	BMIter iter;
	const bool clear = RNA_boolean_get(op->ptr, "clear");
	const bool use_verts = RNA_boolean_get(op->ptr, "use_verts");

	/* auto-enable sharp edge drawing */
	if (clear == 0) {
		me->drawflag |= ME_DRAWSHARP;
	}

	BM_ITER_MESH (eed, &iter, bm, BM_EDGES_OF_MESH) {
		if (use_verts) {
			if (!(BM_elem_flag_test(eed->v1, BM_ELEM_SELECT) || BM_elem_flag_test(eed->v2, BM_ELEM_SELECT))) {
				continue;
			}
		}
		else if (!BM_elem_flag_test(eed, BM_ELEM_SELECT)) {
			continue;
		}

		BM_elem_flag_set(eed, BM_ELEM_SMOOTH, clear);
	}

	EDBM_update_generic(em, true, false);

	return OPERATOR_FINISHED;
}

void MESH_OT_mark_sharp(wmOperatorType *ot)
{
	PropertyRNA *prop;

	/* identifiers */
	ot->name = "Mark Sharp";
	ot->idname = "MESH_OT_mark_sharp";
	ot->description = "Mark Sharp\n(Un)mark selected edges as sharp";
	
	/* api callbacks */
	ot->exec = edbm_mark_sharp_exec;
	ot->poll = ED_operator_editmesh;

	/* flags */
	ot->flag = OPTYPE_REGISTER | OPTYPE_UNDO;

	prop = RNA_def_boolean(ot->srna, "clear", false, "Clear", "");
	RNA_def_property_flag(prop, PROP_SKIP_SAVE);
	prop = RNA_def_boolean(ot->srna, "use_verts", false, "Vertices",
	                       "Consider vertices instead of edges to select which edges to (un)tag as sharp");
	RNA_def_property_flag(prop, PROP_SKIP_SAVE);
}

static int edbm_vert_connect_exec(bContext *C, wmOperator *op)
{
	Object *obedit = CTX_data_edit_object(C);
	BMEditMesh *em = BKE_editmesh_from_object(obedit);
	BMesh *bm = em->bm;
	BMOperator bmop;
	bool is_pair = (bm->totvertsel == 2);
	int len = 0;
	bool check_degenerate = true;
	const int verts_len = bm->totvertsel;
	BMVert **verts;

	verts = MEM_mallocN(sizeof(*verts) * verts_len, __func__);
	{
		BMIter iter;
		BMVert *v;
		int i = 0;

		BM_ITER_MESH (v, &iter, bm, BM_VERTS_OF_MESH) {
			if (BM_elem_flag_test(v, BM_ELEM_SELECT)) {
				verts[i++] = v;
			}
		}

		if (is_pair) {
			if (BM_vert_pair_share_face_check_cb(
			        verts[0], verts[1],
			        BM_elem_cb_check_hflag_disabled_simple(BMFace *, BM_ELEM_HIDDEN)))
			{
				check_degenerate = false;
				is_pair = false;
			}
		}
	}

	if (is_pair) {
		if (!EDBM_op_init(
		            em, &bmop, op,
		            "connect_vert_pair verts=%eb verts_exclude=%hv faces_exclude=%hf",
		            verts, verts_len, BM_ELEM_HIDDEN, BM_ELEM_HIDDEN))
		{
			goto finally;
		}
	}
	else {
		if (!EDBM_op_init(
		            em, &bmop, op,
		            "connect_verts verts=%eb faces_exclude=%hf check_degenerate=%b",
		            verts, verts_len, BM_ELEM_HIDDEN, check_degenerate))
		{
			goto finally;
		}
	}

	BMO_op_exec(bm, &bmop);
	len = BMO_slot_get(bmop.slots_out, "edges.out")->len;

	if (len) {
		if (is_pair) {
			/* new verts have been added, we have to select the edges, not just flush */
			BMO_slot_buffer_hflag_enable(em->bm, bmop.slots_out, "edges.out", BM_EDGE, BM_ELEM_SELECT, true);
		}
	}

	if (!EDBM_op_finish(em, &bmop, op, true)) {
		len = 0;
	}
	else {
		EDBM_selectmode_flush(em);  /* so newly created edges get the selection state from the vertex */

		EDBM_update_generic(em, true, true);
	}


finally:
	MEM_freeN(verts);
	return len ? OPERATOR_FINISHED : OPERATOR_CANCELLED;
}

void MESH_OT_vert_connect(wmOperatorType *ot)
{
	/* identifiers */
	ot->name = "Vertex Connect";
	ot->idname = "MESH_OT_vert_connect";
	ot->description = "Vertex Connect\nConnect selected vertices of faces, splitting the face";
	
	/* api callbacks */
	ot->exec = edbm_vert_connect_exec;
	ot->poll = ED_operator_editmesh;

	/* flags */
	ot->flag = OPTYPE_REGISTER | OPTYPE_UNDO;
}

/** \} */

/* -------------------------------------------------------------------- */
/** \name Split Concave Faces Operator
 * \{ */

/**
 * check that endpoints are verts and only have a single selected edge connected.
 */
static bool bm_vert_is_select_history_open(BMesh *bm)
{
	BMEditSelection *ele_a = bm->selected.first;
	BMEditSelection *ele_b = bm->selected.last;
	if ((ele_a->htype == BM_VERT) &&
	    (ele_b->htype == BM_VERT))
	{
		if ((BM_iter_elem_count_flag(BM_EDGES_OF_VERT, (BMVert *)ele_a->ele, BM_ELEM_SELECT, true) == 1) &&
		    (BM_iter_elem_count_flag(BM_EDGES_OF_VERT, (BMVert *)ele_b->ele, BM_ELEM_SELECT, true) == 1))
		{
			return true;
		}
	}

	return false;
}

static bool bm_vert_connect_pair(BMesh *bm, BMVert *v_a, BMVert *v_b)
{
	BMOperator bmop;
	BMVert **verts;
	const int totedge_orig = bm->totedge;

	BMO_op_init(bm, &bmop, BMO_FLAG_DEFAULTS, "connect_vert_pair");

	verts = BMO_slot_buffer_alloc(&bmop, bmop.slots_in, "verts", 2);
	verts[0] = v_a;
	verts[1] = v_b;

	BM_vert_normal_update(verts[0]);
	BM_vert_normal_update(verts[1]);

	BMO_op_exec(bm, &bmop);
	BMO_slot_buffer_hflag_enable(bm, bmop.slots_out, "edges.out", BM_EDGE, BM_ELEM_SELECT, true);
	BMO_op_finish(bm, &bmop);
	return (bm->totedge != totedge_orig);
}

static bool bm_vert_connect_select_history(BMesh *bm)
{
	/* Logic is as follows:
	 *
	 * - If there are any isolated/wire verts - connect as edges.
	 * - Otherwise connect faces.
	 * - If all edges have been created already, closed the loop.
	 */
	if (BLI_listbase_count_at_most(&bm->selected, 2) == 2 && (bm->totvertsel > 2)) {
		BMEditSelection *ese;
		int tot = 0;
		bool changed = false;
		bool has_wire = false;
		// bool all_verts;

		/* ensure all verts have history */
		for (ese = bm->selected.first; ese; ese = ese->next, tot++) {
			BMVert *v;
			if (ese->htype != BM_VERT) {
				break;
			}
			v = (BMVert *)ese->ele;
			if ((has_wire == false) && ((v->e == NULL) || BM_vert_is_wire(v))) {
				has_wire = true;
			}
		}
		// all_verts = (ese == NULL);

		if (has_wire == false) {
			/* all verts have faces , connect verts via faces! */
			if (tot == bm->totvertsel) {
				BMEditSelection *ese_last;
				ese_last = bm->selected.first;
				ese = ese_last->next;

				do {

					if (BM_edge_exists((BMVert *)ese_last->ele, (BMVert *)ese->ele)) {
						/* pass, edge exists (and will be selected) */
					}
					else {
						changed |= bm_vert_connect_pair(bm, (BMVert *)ese_last->ele, (BMVert *)ese->ele);
					}
				} while ((void)
				         (ese_last = ese),
				         (ese = ese->next));

				if (changed) {
					return true;
				}
			}

			if (changed == false) {
				/* existing loops: close the selection */
				if (bm_vert_is_select_history_open(bm)) {
					changed |= bm_vert_connect_pair(
					        bm,
					        (BMVert *)((BMEditSelection *)bm->selected.first)->ele,
					        (BMVert *)((BMEditSelection *)bm->selected.last)->ele);

					if (changed) {
						return true;
					}
				}
			}
		}

		else {
			/* no faces, simply connect the verts by edges */
			BMEditSelection *ese_prev;
			ese_prev = bm->selected.first;
			ese = ese_prev->next;


			do {
				if (BM_edge_exists((BMVert *)ese_prev->ele, (BMVert *)ese->ele)) {
					/* pass, edge exists (and will be selected) */
				}
				else {
					BMEdge *e;
					e = BM_edge_create(bm, (BMVert *)ese_prev->ele, (BMVert *)ese->ele, NULL, 0);
					BM_edge_select_set(bm, e, true);
					changed = true;
				}
			} while ((void)
			         (ese_prev = ese),
			         (ese = ese->next));

			if (changed == false) {
				/* existing loops: close the selection */
				if (bm_vert_is_select_history_open(bm)) {
					BMEdge *e;
					ese_prev = bm->selected.first;
					ese = bm->selected.last;
					e = BM_edge_create(bm, (BMVert *)ese_prev->ele, (BMVert *)ese->ele, NULL, 0);
					BM_edge_select_set(bm, e, true);
				}
			}

			return true;
		}
	}

	return false;
}

/**
 * Convert an edge selection to a temp vertex selection
 * (which must be cleared after use as a path to connect).
 */
static bool bm_vert_connect_select_history_edge_to_vert_path(BMesh *bm, ListBase *r_selected)
{
	ListBase selected_orig = {NULL, NULL};
	BMEditSelection *ese;
	int edges_len = 0;
	bool side = false;

	/* first check all edges are OK */
	for (ese = bm->selected.first; ese; ese = ese->next) {
		if (ese->htype == BM_EDGE) {
			edges_len += 1;
		}
		else {
			return false;
		}
	}
	/* if this is a mixed selection, bail out! */
	if (bm->totedgesel != edges_len) {
		return false;
	}

	SWAP(ListBase, bm->selected, selected_orig);

	/* convert edge selection into 2 ordered loops (where the first edge ends up in the middle) */
	for (ese = selected_orig.first; ese; ese = ese->next) {
		BMEdge *e_curr = (BMEdge *)ese->ele;
		BMEdge *e_prev = ese->prev ? (BMEdge *)ese->prev->ele : NULL;
		BMLoop *l_curr;
		BMLoop *l_prev;
		BMVert *v;

		if (e_prev) {
			BMFace *f = BM_edge_pair_share_face_by_len(e_curr, e_prev, &l_curr, &l_prev, true);
			if (f) {
				if ((e_curr->v1 != l_curr->v) == (e_prev->v1 != l_prev->v)) {
					side = !side;
				}
			}
			else if (is_quad_flip_v3(e_curr->v1->co, e_curr->v2->co, e_prev->v2->co, e_prev->v1->co)) {
				side = !side;
			}
		}

		v = (&e_curr->v1)[side];
		if (!bm->selected.last || (BMVert *)((BMEditSelection *)bm->selected.last)->ele != v) {
			BM_select_history_store_notest(bm, v);
		}

		v = (&e_curr->v1)[!side];
		if (!bm->selected.first || (BMVert *)((BMEditSelection *)bm->selected.first)->ele != v) {
			BM_select_history_store_head_notest(bm, v);
		}

		e_prev = e_curr;
	}

	*r_selected = bm->selected;
	bm->selected = selected_orig;

	return true;
}

static int edbm_vert_connect_path_exec(bContext *C, wmOperator *op)
{
	Object *obedit = CTX_data_edit_object(C);
	BMEditMesh *em = BKE_editmesh_from_object(obedit);
	BMesh *bm = em->bm;
	bool is_pair = (em->bm->totvertsel == 2);
	ListBase selected_orig = {NULL, NULL};
	int retval;

	/* when there is only 2 vertices, we can ignore selection order */
	if (is_pair) {
		return edbm_vert_connect_exec(C, op);
	}

	if (bm->selected.first) {
		BMEditSelection *ese = bm->selected.first;
		if (ese->htype == BM_EDGE) {
			if (bm_vert_connect_select_history_edge_to_vert_path(bm, &selected_orig)) {
				SWAP(ListBase, bm->selected, selected_orig);
			}
		}
	}

	if (bm_vert_connect_select_history(bm)) {
		EDBM_selectmode_flush(em);
		EDBM_update_generic(em, true, true);
		retval = OPERATOR_FINISHED;
	}
	else {
		BKE_report(op->reports, RPT_ERROR, "Invalid selection order");
		retval = OPERATOR_CANCELLED;
	}

	if (!BLI_listbase_is_empty(&selected_orig)) {
		BM_select_history_clear(bm);
		bm->selected = selected_orig;
	}

	return retval;
}

void MESH_OT_vert_connect_path(wmOperatorType *ot)
{
	/* identifiers */
	ot->name = "Vertex Connect Path";
	ot->idname = "MESH_OT_vert_connect_path";
	ot->description = "Vertex Connect Path\nConnect vertices by their selection order, creating edges, splitting faces";

	/* api callbacks */
	ot->exec = edbm_vert_connect_path_exec;
	ot->poll = ED_operator_editmesh;

	/* flags */
	ot->flag = OPTYPE_REGISTER | OPTYPE_UNDO;
}

static int edbm_vert_connect_concave_exec(bContext *C, wmOperator *op)
{
	Object *obedit = CTX_data_edit_object(C);
	BMEditMesh *em = BKE_editmesh_from_object(obedit);

	if (!EDBM_op_call_and_selectf(
	             em, op,
	             "faces.out", true,
	             "connect_verts_concave faces=%hf",
	             BM_ELEM_SELECT))
	{
		return OPERATOR_CANCELLED;
	}


	EDBM_update_generic(em, true, true);
	return OPERATOR_FINISHED;
}

void MESH_OT_vert_connect_concave(wmOperatorType *ot)
{
	/* identifiers */
	ot->name = "Split Concave Faces";
	ot->idname = "MESH_OT_vert_connect_concave";
	ot->description = "Split Concave Faces\nMake all faces convex";

	/* api callbacks */
	ot->exec = edbm_vert_connect_concave_exec;
	ot->poll = ED_operator_editmesh;

	/* flags */
	ot->flag = OPTYPE_REGISTER | OPTYPE_UNDO;
}

/** \} */

/* -------------------------------------------------------------------- */
/** \name Split Non-Planar Faces Operator
 * \{ */

static int edbm_vert_connect_nonplaner_exec(bContext *C, wmOperator *op)
{
	Object *obedit = CTX_data_edit_object(C);
	BMEditMesh *em = BKE_editmesh_from_object(obedit);

	const float angle_limit = RNA_float_get(op->ptr, "angle_limit");

	if (!EDBM_op_call_and_selectf(
	             em, op,
	             "faces.out", true,
	             "connect_verts_nonplanar faces=%hf angle_limit=%f",
	             BM_ELEM_SELECT, angle_limit))
	{
		return OPERATOR_CANCELLED;
	}


	EDBM_update_generic(em, true, true);
	return OPERATOR_FINISHED;
}

void MESH_OT_vert_connect_nonplanar(wmOperatorType *ot)
{
	PropertyRNA *prop;

	/* identifiers */
	ot->name = "Split Non-Planar Faces";
	ot->idname = "MESH_OT_vert_connect_nonplanar";
	ot->description = "Split Non-Planar Faces\nSplit non-planar faces that exceed the angle threshold";

	/* api callbacks */
	ot->exec = edbm_vert_connect_nonplaner_exec;
	ot->poll = ED_operator_editmesh;

	/* flags */
	ot->flag = OPTYPE_REGISTER | OPTYPE_UNDO;

	/* props */
	prop = RNA_def_float_rotation(ot->srna, "angle_limit", 0, NULL, 0.0f, DEG2RADF(180.0f),
	                              "Max Angle", "Angle limit", 0.0f, DEG2RADF(180.0f));
	RNA_def_property_float_default(prop, DEG2RADF(5.0f));
}

/** \} */

/* -------------------------------------------------------------------- */
/** \name Make Planar Faces Operator
 * \{ */

static int edbm_face_make_planar_exec(bContext *C, wmOperator *op)
{
	Object *obedit = CTX_data_edit_object(C);
	BMEditMesh *em = BKE_editmesh_from_object(obedit);
	const int repeat = RNA_int_get(op->ptr, "repeat");
	const float fac = RNA_float_get(op->ptr, "factor");

	if (!EDBM_op_callf(
	        em, op, "planar_faces faces=%hf iterations=%i factor=%f",
	        BM_ELEM_SELECT, repeat, fac))
	{
		return OPERATOR_CANCELLED;
	}

	EDBM_update_generic(em, true, true);
	return OPERATOR_FINISHED;
}

void MESH_OT_face_make_planar(wmOperatorType *ot)
{
	/* identifiers */
	ot->name = "Make Planar Faces";
	ot->idname = "MESH_OT_face_make_planar";
	ot->description = "Make Planar Faces\nFlatten selected faces";

	/* api callbacks */
	ot->exec = edbm_face_make_planar_exec;
	ot->poll = ED_operator_editmesh;

	/* flags */
	ot->flag = OPTYPE_REGISTER | OPTYPE_UNDO;

	/* props */
	RNA_def_float(ot->srna, "factor", 1.0f, -10.0f, 10.0f, "Factor", "", 0.0f, 1.0f);
	RNA_def_int(ot->srna, "repeat", 1, 1, 10000, "Iterations", "", 1, 200);
}

/** \} */

/* -------------------------------------------------------------------- */
/** \name Split Edge Operator
 * \{ */

static int edbm_edge_split_exec(bContext *C, wmOperator *op)
{
	Object *obedit = CTX_data_edit_object(C);
	BMEditMesh *em = BKE_editmesh_from_object(obedit);

	if (!EDBM_op_call_and_selectf(
	        em, op,
	        "edges.out", false,
	        "split_edges edges=%he",
	        BM_ELEM_SELECT))
	{
		return OPERATOR_CANCELLED;
	}

	if (em->selectmode == SCE_SELECT_FACE) {
		EDBM_select_flush(em);
	}

	EDBM_update_generic(em, true, true);

	return OPERATOR_FINISHED;
}

void MESH_OT_edge_split(wmOperatorType *ot)
{
	/* identifiers */
	ot->name = "Edge Split";
	ot->idname = "MESH_OT_edge_split";
	ot->description = "Edge Split\nSplit selected edges so that each neighbor face gets its own copy";
	
	/* api callbacks */
	ot->exec = edbm_edge_split_exec;
	ot->poll = ED_operator_editmesh;

	/* flags */
	ot->flag = OPTYPE_REGISTER | OPTYPE_UNDO;
}

/** \} */

/* -------------------------------------------------------------------- */
/** \name Duplicate Operator
 * \{ */

static int edbm_duplicate_exec(bContext *C, wmOperator *op)
{
	Object *ob = CTX_data_edit_object(C);
	BMEditMesh *em = BKE_editmesh_from_object(ob);
	BMesh *bm = em->bm;
	BMOperator bmop;

	EDBM_op_init(
	        em, &bmop, op,
	        "duplicate geom=%hvef use_select_history=%b",
	        BM_ELEM_SELECT, true);

	BMO_op_exec(bm, &bmop);

	/* de-select all would clear otherwise */
	BM_SELECT_HISTORY_BACKUP(bm);

	EDBM_flag_disable_all(em, BM_ELEM_SELECT);

	BMO_slot_buffer_hflag_enable(bm, bmop.slots_out, "geom.out", BM_ALL_NOLOOP, BM_ELEM_SELECT, true);

	/* rebuild editselection */
	BM_SELECT_HISTORY_RESTORE(bm);

	if (!EDBM_op_finish(em, &bmop, op, true)) {
		return OPERATOR_CANCELLED;
	}

	EDBM_update_generic(em, true, true);

	return OPERATOR_FINISHED;
}

static int edbm_duplicate_invoke(bContext *C, wmOperator *op, const wmEvent *UNUSED(event))
{
	WM_cursor_wait(1);
	edbm_duplicate_exec(C, op);
	WM_cursor_wait(0);

	return OPERATOR_FINISHED;
}

void MESH_OT_duplicate(wmOperatorType *ot)
{
	/* identifiers */
	ot->name = "Duplicate";
	ot->description = "Duplicate\nDuplicate selected vertices, edges or faces";
	ot->idname = "MESH_OT_duplicate";

	/* api callbacks */
	ot->invoke = edbm_duplicate_invoke;
	ot->exec = edbm_duplicate_exec;

	ot->poll = ED_operator_editmesh;

	/* to give to transform */
	RNA_def_int(ot->srna, "mode", TFM_TRANSLATION, 0, INT_MAX, "Mode", "", 0, INT_MAX);
}

/** \} */

/* -------------------------------------------------------------------- */
/** \name Flip Normals Operator
 * \{ */
static int edbm_flip_normals_exec(bContext *C, wmOperator *op)
{
	Object *obedit = CTX_data_edit_object(C);
	BMEditMesh *em = BKE_editmesh_from_object(obedit);

	if (!EDBM_op_callf(
	        em, op, "reverse_faces faces=%hf flip_multires=%b",
	        BM_ELEM_SELECT, true))
	{
		return OPERATOR_CANCELLED;
	}

	EDBM_update_generic(em, true, false);

	return OPERATOR_FINISHED;
}

void MESH_OT_flip_normals(wmOperatorType *ot)
{
	/* identifiers */
	ot->name = "Flip Normals";
	ot->description = "Flip Normals\nFlip the direction of selected faces' normals (and of their vertices)";
	ot->idname = "MESH_OT_flip_normals";

	/* api callbacks */
	ot->exec = edbm_flip_normals_exec;
	ot->poll = ED_operator_editmesh;

	/* flags */
	ot->flag = OPTYPE_REGISTER | OPTYPE_UNDO;
}

/** \} */

/* -------------------------------------------------------------------- */
/** \name Rotate Edge Operator
 * \{ */

/**
 * Rotate the edges between selected faces, otherwise rotate the selected edges.
 */
static int edbm_edge_rotate_selected_exec(bContext *C, wmOperator *op)
{
	Object *obedit = CTX_data_edit_object(C);
	BMEditMesh *em = BKE_editmesh_from_object(obedit);
	BMOperator bmop;
	BMEdge *eed;
	BMIter iter;
	const bool use_ccw = RNA_boolean_get(op->ptr, "use_ccw");
	int tot = 0;

	if (em->bm->totedgesel == 0) {
		BKE_report(op->reports, RPT_ERROR, "Select edges or face pairs for edge loops to rotate about");
		return OPERATOR_CANCELLED;
	}

	/* first see if we have two adjacent faces */
	BM_ITER_MESH (eed, &iter, em->bm, BM_EDGES_OF_MESH) {
		BM_elem_flag_disable(eed, BM_ELEM_TAG);
		if (BM_elem_flag_test(eed, BM_ELEM_SELECT)) {
			BMFace *fa, *fb;
			if (BM_edge_face_pair(eed, &fa, &fb)) {
				/* if both faces are selected we rotate between them,
				 * otherwise - rotate between 2 unselected - but not mixed */
				if (BM_elem_flag_test(fa, BM_ELEM_SELECT) == BM_elem_flag_test(fb, BM_ELEM_SELECT)) {
					BM_elem_flag_enable(eed, BM_ELEM_TAG);
					tot++;
				}
			}
		}
	}

	/* ok, we don't have two adjacent faces, but we do have two selected ones.
	 * that's an error condition.*/
	if (tot == 0) {
		BKE_report(op->reports, RPT_ERROR, "Could not find any selected edges that can be rotated");
		return OPERATOR_CANCELLED;
	}

	EDBM_op_init(em, &bmop, op, "rotate_edges edges=%he use_ccw=%b", BM_ELEM_TAG, use_ccw);

	/* avoids leaving old verts selected which can be a problem running multiple times,
	 * since this means the edges become selected around the face which then attempt to rotate */
	BMO_slot_buffer_hflag_disable(em->bm, bmop.slots_in, "edges", BM_EDGE, BM_ELEM_SELECT, true);

	BMO_op_exec(em->bm, &bmop);
	/* edges may rotate into hidden vertices, if this does _not_ run we get an ilogical state */
	BMO_slot_buffer_hflag_disable(em->bm, bmop.slots_out, "edges.out", BM_EDGE, BM_ELEM_HIDDEN, true);
	BMO_slot_buffer_hflag_enable(em->bm, bmop.slots_out, "edges.out", BM_EDGE, BM_ELEM_SELECT, true);

	const int tot_rotate = BMO_slot_buffer_count(bmop.slots_out, "edges.out");
	const int tot_failed = tot - tot_rotate;
	if (tot_failed != 0) {
		/* If some edges fail to rotate, we need to re-select them,
		 * otherwise we can end up with invalid selection
		 * (unselected edge between 2 selected faces). */
		BM_mesh_elem_hflag_enable_test(em->bm, BM_EDGE, BM_ELEM_SELECT, true, false, BM_ELEM_TAG);

		BKE_reportf(op->reports, RPT_WARNING, "Unable to rotate %d edge(s)", tot_failed);
	}

	EDBM_selectmode_flush(em);

	if (!EDBM_op_finish(em, &bmop, op, true)) {
		return OPERATOR_CANCELLED;
	}

	EDBM_update_generic(em, true, true);

	return OPERATOR_FINISHED;
}

void MESH_OT_edge_rotate(wmOperatorType *ot)
{
	/* identifiers */
	ot->name = "Rotate Selected Edge";
	ot->description = "Rotate Selected Edge\nRotate selected edge or adjoining faces";
	ot->idname = "MESH_OT_edge_rotate";

	/* api callbacks */
	ot->exec = edbm_edge_rotate_selected_exec;
	ot->poll = ED_operator_editmesh;

	/* flags */
	ot->flag = OPTYPE_REGISTER | OPTYPE_UNDO;

	/* props */
	RNA_def_boolean(ot->srna, "use_ccw", false, "Counter Clockwise", "");
}

/** \} */

/* -------------------------------------------------------------------- */
/** \name Hide Operator
 * \{ */

static int edbm_hide_exec(bContext *C, wmOperator *op)
{
	Object *obedit = CTX_data_edit_object(C);
	BMEditMesh *em = BKE_editmesh_from_object(obedit);

	EDBM_mesh_hide(em, RNA_boolean_get(op->ptr, "unselected"));

	EDBM_update_generic(em, true, false);

	return OPERATOR_FINISHED;
}

void MESH_OT_hide(wmOperatorType *ot)
{
	/* identifiers */
	ot->name = "Hide Selection";
	ot->idname = "MESH_OT_hide";
	ot->description = "Hide Selection\nHide (un)selected vertices, edges or faces";
	
	/* api callbacks */
	ot->exec = edbm_hide_exec;
	ot->poll = ED_operator_editmesh;

	/* flags */
	ot->flag = OPTYPE_REGISTER | OPTYPE_UNDO;

	/* props */
	RNA_def_boolean(ot->srna, "unselected", false, "Unselected", "Hide unselected rather than selected");
}

/** \} */

/* -------------------------------------------------------------------- */
/** \name Reveal Operator
 * \{ */

static int edbm_reveal_exec(bContext *C, wmOperator *op)
{
	Object *obedit = CTX_data_edit_object(C);
	BMEditMesh *em = BKE_editmesh_from_object(obedit);
	const bool select = RNA_boolean_get(op->ptr, "select");

	EDBM_mesh_reveal(em, select);

	EDBM_update_generic(em, true, false);

	return OPERATOR_FINISHED;
}

void MESH_OT_reveal(wmOperatorType *ot)
{
	/* identifiers */
	ot->name = "Reveal Hidden";
	ot->idname = "MESH_OT_reveal";
	ot->description = "Reveal Hidden\nReveal all hidden vertices, edges and faces";
	
	/* api callbacks */
	ot->exec = edbm_reveal_exec;
	ot->poll = ED_operator_editmesh;

	/* flags */
	ot->flag = OPTYPE_REGISTER | OPTYPE_UNDO;

	RNA_def_boolean(ot->srna, "select", true, "Select", "");
}

/** \} */

/* -------------------------------------------------------------------- */
/** \name Recalculate Normals Operator
 * \{ */

static int edbm_normals_make_consistent_exec(bContext *C, wmOperator *op)
{
	Object *obedit = CTX_data_edit_object(C);
	BMEditMesh *em = BKE_editmesh_from_object(obedit);

	/* doflip has to do with bmesh_rationalize_normals, it's an internal
	 * thing */
	if (!EDBM_op_callf(em, op, "recalc_face_normals faces=%hf", BM_ELEM_SELECT))
		return OPERATOR_CANCELLED;

	if (RNA_boolean_get(op->ptr, "inside")) {
		EDBM_op_callf(em, op, "reverse_faces faces=%hf flip_multires=%b", BM_ELEM_SELECT, true);
	}

	EDBM_update_generic(em, true, false);

	return OPERATOR_FINISHED;
}

void MESH_OT_normals_make_consistent(wmOperatorType *ot)
{
	/* identifiers */
	ot->name = "Recalculate Normals Outside";
	ot->description = "Recalculate Normals Outside\nMake selected face and vertex normals point outside the mesh";
	ot->idname = "MESH_OT_normals_make_consistent";

	/* api callbacks */
	ot->exec = edbm_normals_make_consistent_exec;
	ot->poll = ED_operator_editmesh;

	/* flags */
	ot->flag = OPTYPE_REGISTER | OPTYPE_UNDO;

	RNA_def_boolean(ot->srna, "inside", false, "Inside", "");
}

/** \} */

/* -------------------------------------------------------------------- */
/** \name Smooth Vertex Operator
 * \{ */

static int edbm_do_smooth_vertex_exec(bContext *C, wmOperator *op)
{
	Object *obedit = CTX_data_edit_object(C);
	Mesh *me = obedit->data;
	BMEditMesh *em = BKE_editmesh_from_object(obedit);
	ModifierData *md;
	bool mirrx = false, mirry = false, mirrz = false;
	int i, repeat;
	float clip_dist = 0.0f;
	const float fac = RNA_float_get(op->ptr, "factor");
	const bool use_topology = (me->editflag & ME_EDIT_MIRROR_TOPO) != 0;

	const bool xaxis = RNA_boolean_get(op->ptr, "xaxis");
	const bool yaxis = RNA_boolean_get(op->ptr, "yaxis");
	const bool zaxis = RNA_boolean_get(op->ptr, "zaxis");

	/* mirror before smooth */
	if (((Mesh *)obedit->data)->editflag & ME_EDIT_MIRROR_X) {
		EDBM_verts_mirror_cache_begin(em, 0, false, true, use_topology);
	}

	/* if there is a mirror modifier with clipping, flag the verts that
	 * are within tolerance of the plane(s) of reflection
	 */
	for (md = obedit->modifiers.first; md; md = md->next) {
		if (md->type == eModifierType_Mirror && (md->mode & eModifierMode_Realtime)) {
			MirrorModifierData *mmd = (MirrorModifierData *)md;

			if (mmd->flag & MOD_MIR_CLIPPING) {
				if (mmd->flag & MOD_MIR_AXIS_X)
					mirrx = true;
				if (mmd->flag & MOD_MIR_AXIS_Y)
					mirry = true;
				if (mmd->flag & MOD_MIR_AXIS_Z)
					mirrz = true;

				clip_dist = mmd->tolerance;
			}
		}
	}

	repeat = RNA_int_get(op->ptr, "repeat");
	if (!repeat)
		repeat = 1;

	for (i = 0; i < repeat; i++) {
		if (!EDBM_op_callf(
		            em, op,
		            "smooth_vert verts=%hv factor=%f mirror_clip_x=%b mirror_clip_y=%b mirror_clip_z=%b "
		            "clip_dist=%f use_axis_x=%b use_axis_y=%b use_axis_z=%b",
		            BM_ELEM_SELECT, fac, mirrx, mirry, mirrz, clip_dist, xaxis, yaxis, zaxis))
		{
			return OPERATOR_CANCELLED;
		}
	}

	/* apply mirror */
	if (((Mesh *)obedit->data)->editflag & ME_EDIT_MIRROR_X) {
		EDBM_verts_mirror_apply(em, BM_ELEM_SELECT, 0);
		EDBM_verts_mirror_cache_end(em);
	}

	EDBM_update_generic(em, true, false);

	return OPERATOR_FINISHED;
}


void MESH_OT_vertices_smooth(wmOperatorType *ot)
{
	/* identifiers */
	ot->name = "Smooth Vertex";
	ot->description = "Smooth Vertex\nFlatten angles of selected vertices";
	ot->idname = "MESH_OT_vertices_smooth";

	/* api callbacks */
	ot->exec = edbm_do_smooth_vertex_exec;
	ot->poll = ED_operator_editmesh;

	/* flags */
	ot->flag = OPTYPE_REGISTER | OPTYPE_UNDO;

	RNA_def_float(ot->srna, "factor", 0.5f, -10.0f, 10.0f, "Smoothing", "Smoothing factor", 0.0f, 1.0f);
	RNA_def_int(ot->srna, "repeat", 1, 1, 1000, "Repeat", "Number of times to smooth the mesh", 1, 100);
	RNA_def_boolean(ot->srna, "xaxis", true, "X-Axis", "Smooth along the X axis");
	RNA_def_boolean(ot->srna, "yaxis", true, "Y-Axis", "Smooth along the Y axis");
	RNA_def_boolean(ot->srna, "zaxis", true, "Z-Axis", "Smooth along the Z axis");
}

/** \} */

/* -------------------------------------------------------------------- */
/** \name Laplacian Vertex Smooth Operator
 * \{ */

static int edbm_do_smooth_laplacian_vertex_exec(bContext *C, wmOperator *op)
{
	Object *obedit = CTX_data_edit_object(C);
	BMEditMesh *em = BKE_editmesh_from_object(obedit);
	Mesh *me = obedit->data;
	bool use_topology = (me->editflag & ME_EDIT_MIRROR_TOPO) != 0;
	bool usex = true, usey = true, usez = true, preserve_volume = true;
	int i, repeat;
	float lambda_factor;
	float lambda_border;
	BMIter fiter;
	BMFace *f;

	/* Check if select faces are triangles */
	BM_ITER_MESH (f, &fiter, em->bm, BM_FACES_OF_MESH) {
		if (BM_elem_flag_test(f, BM_ELEM_SELECT)) {
			if (f->len > 4) {
				BKE_report(op->reports, RPT_WARNING, "Selected faces must be triangles or quads");
				return OPERATOR_CANCELLED;
			}
		}
	}

	/* mirror before smooth */
	if (((Mesh *)obedit->data)->editflag & ME_EDIT_MIRROR_X) {
		EDBM_verts_mirror_cache_begin(em, 0, false, true, use_topology);
	}

	repeat = RNA_int_get(op->ptr, "repeat");
	lambda_factor = RNA_float_get(op->ptr, "lambda_factor");
	lambda_border = RNA_float_get(op->ptr, "lambda_border");
	usex = RNA_boolean_get(op->ptr, "use_x");
	usey = RNA_boolean_get(op->ptr, "use_y");
	usez = RNA_boolean_get(op->ptr, "use_z");
	preserve_volume = RNA_boolean_get(op->ptr, "preserve_volume");
	if (!repeat)
		repeat = 1;

	for (i = 0; i < repeat; i++) {
		if (!EDBM_op_callf(
		            em, op,
		            "smooth_laplacian_vert verts=%hv lambda_factor=%f lambda_border=%f use_x=%b use_y=%b use_z=%b preserve_volume=%b",
		            BM_ELEM_SELECT, lambda_factor, lambda_border, usex, usey, usez, preserve_volume))
		{
			return OPERATOR_CANCELLED;
		}
	}

	/* apply mirror */
	if (((Mesh *)obedit->data)->editflag & ME_EDIT_MIRROR_X) {
		EDBM_verts_mirror_apply(em, BM_ELEM_SELECT, 0);
		EDBM_verts_mirror_cache_end(em);
	}

	EDBM_update_generic(em, true, false);

	return OPERATOR_FINISHED;
}

void MESH_OT_vertices_smooth_laplacian(wmOperatorType *ot)
{
	/* identifiers */
	ot->name = "Laplacian Smooth Vertex";
	ot->description = "Laplacian Smooth Vertex\nLaplacian smooth of selected vertices";
	ot->idname = "MESH_OT_vertices_smooth_laplacian";

	/* api callbacks */
	ot->exec = edbm_do_smooth_laplacian_vertex_exec;
	ot->poll = ED_operator_editmesh;

	/* flags */
	ot->flag = OPTYPE_REGISTER | OPTYPE_UNDO;

	RNA_def_int(ot->srna, "repeat", 1, 1, 1000,
	            "Number of iterations to smooth the mesh", "", 1, 200);
	RNA_def_float(ot->srna, "lambda_factor", 5e-5f, 1e-7f, 1000.0f,
	              "Lambda factor", "", 1e-7f, 1000.0f);
	RNA_def_float(ot->srna, "lambda_border", 5e-5f, 1e-7f, 1000.0f,
	              "Lambda factor in border", "", 1e-7f, 1000.0f);
	RNA_def_boolean(ot->srna, "use_x", true, "Smooth X Axis", "Smooth object along X axis");
	RNA_def_boolean(ot->srna, "use_y", true, "Smooth Y Axis", "Smooth object along Y axis");
	RNA_def_boolean(ot->srna, "use_z", true, "Smooth Z Axis", "Smooth object along Z axis");
	RNA_def_boolean(ot->srna, "preserve_volume", true, "Preserve Volume", "Apply volume preservation after smooth");
}

/** \} */

/* -------------------------------------------------------------------- */
/** \name Set Faces Smooth Shading Operator
 * \{ */

static void mesh_set_smooth_faces(BMEditMesh *em, short smooth)
{
	BMIter iter;
	BMFace *efa;

	if (em == NULL) return;

	BM_ITER_MESH (efa, &iter, em->bm, BM_FACES_OF_MESH) {
		if (BM_elem_flag_test(efa, BM_ELEM_SELECT)) {
			BM_elem_flag_set(efa, BM_ELEM_SMOOTH, smooth);
		}
	}
}

static int edbm_faces_shade_smooth_exec(bContext *C, wmOperator *UNUSED(op))
{
	Object *obedit = CTX_data_edit_object(C);
	BMEditMesh *em = BKE_editmesh_from_object(obedit);

	mesh_set_smooth_faces(em, 1);

	EDBM_update_generic(em, false, false);

	return OPERATOR_FINISHED;
}

void MESH_OT_faces_shade_smooth(wmOperatorType *ot)
{
	/* identifiers */
	ot->name = "Shade Smooth";
	ot->description = "Shade Smooth\nDisplay faces smooth (using vertex normals)";
	ot->idname = "MESH_OT_faces_shade_smooth";

	/* api callbacks */
	ot->exec = edbm_faces_shade_smooth_exec;
	ot->poll = ED_operator_editmesh;

	/* flags */
	ot->flag = OPTYPE_REGISTER | OPTYPE_UNDO;
}

/** \} */

/* -------------------------------------------------------------------- */
/** \name Set Faces Flat Shading Operator
 * \{ */

static int edbm_faces_shade_flat_exec(bContext *C, wmOperator *UNUSED(op))
{
	Object *obedit = CTX_data_edit_object(C);
	BMEditMesh *em = BKE_editmesh_from_object(obedit);

	mesh_set_smooth_faces(em, 0);

	EDBM_update_generic(em, false, false);

	return OPERATOR_FINISHED;
}

void MESH_OT_faces_shade_flat(wmOperatorType *ot)
{
	/* identifiers */
	ot->name = "Shade Flat";
	ot->description = "Shade Flat\nDisplay faces flat";
	ot->idname = "MESH_OT_faces_shade_flat";

	/* api callbacks */
	ot->exec = edbm_faces_shade_flat_exec;
	ot->poll = ED_operator_editmesh;

	/* flags */
	ot->flag = OPTYPE_REGISTER | OPTYPE_UNDO;
}

/** \} */

/* -------------------------------------------------------------------- */
/** \name UV/Color Rotate/Reverse Operator
 * \{ */

static int edbm_rotate_uvs_exec(bContext *C, wmOperator *op)
{
	Object *ob = CTX_data_edit_object(C);
	BMEditMesh *em = BKE_editmesh_from_object(ob);
	BMOperator bmop;

	/* get the direction from RNA */
	const bool use_ccw = RNA_boolean_get(op->ptr, "use_ccw");

	/* initialize the bmop using EDBM api, which does various ui error reporting and other stuff */
	EDBM_op_init(em, &bmop, op, "rotate_uvs faces=%hf use_ccw=%b", BM_ELEM_SELECT, use_ccw);

	/* execute the operator */
	BMO_op_exec(em->bm, &bmop);

	/* finish the operator */
	if (!EDBM_op_finish(em, &bmop, op, true)) {
		return OPERATOR_CANCELLED;
	}

	EDBM_update_generic(em, false, false);

	return OPERATOR_FINISHED;
}

static int edbm_reverse_uvs_exec(bContext *C, wmOperator *op)
{
	Object *ob = CTX_data_edit_object(C);
	BMEditMesh *em = BKE_editmesh_from_object(ob);
	BMOperator bmop;

	/* initialize the bmop using EDBM api, which does various ui error reporting and other stuff */
	EDBM_op_init(em, &bmop, op, "reverse_uvs faces=%hf", BM_ELEM_SELECT);

	/* execute the operator */
	BMO_op_exec(em->bm, &bmop);

	/* finish the operator */
	if (!EDBM_op_finish(em, &bmop, op, true)) {
		return OPERATOR_CANCELLED;
	}

	EDBM_update_generic(em, false, false);

	return OPERATOR_FINISHED;
}

static int edbm_rotate_colors_exec(bContext *C, wmOperator *op)
{
	Object *ob = CTX_data_edit_object(C);
	BMEditMesh *em = BKE_editmesh_from_object(ob);
	BMOperator bmop;

	/* get the direction from RNA */
	const bool use_ccw = RNA_boolean_get(op->ptr, "use_ccw");

	/* initialize the bmop using EDBM api, which does various ui error reporting and other stuff */
	EDBM_op_init(em, &bmop, op, "rotate_colors faces=%hf use_ccw=%b", BM_ELEM_SELECT, use_ccw);

	/* execute the operator */
	BMO_op_exec(em->bm, &bmop);

	/* finish the operator */
	if (!EDBM_op_finish(em, &bmop, op, true)) {
		return OPERATOR_CANCELLED;
	}

	/* dependencies graph and notification stuff */
	EDBM_update_generic(em, false, false);

	return OPERATOR_FINISHED;
}


static int edbm_reverse_colors_exec(bContext *C, wmOperator *op)
{
	Object *ob = CTX_data_edit_object(C);
	BMEditMesh *em = BKE_editmesh_from_object(ob);
	BMOperator bmop;

	/* initialize the bmop using EDBM api, which does various ui error reporting and other stuff */
	EDBM_op_init(em, &bmop, op, "reverse_colors faces=%hf", BM_ELEM_SELECT);

	/* execute the operator */
	BMO_op_exec(em->bm, &bmop);

	/* finish the operator */
	if (!EDBM_op_finish(em, &bmop, op, true)) {
		return OPERATOR_CANCELLED;
	}

	EDBM_update_generic(em, false, false);

	return OPERATOR_FINISHED;
}

void MESH_OT_uvs_rotate(wmOperatorType *ot)
{
	/* identifiers */
	ot->name = "Rotate UVs";
	ot->idname = "MESH_OT_uvs_rotate";
	ot->description = "Rotate UVs\nRotate UV coordinates inside faces";

	/* api callbacks */
	ot->exec = edbm_rotate_uvs_exec;
	ot->poll = ED_operator_editmesh;

	/* flags */
	ot->flag = OPTYPE_REGISTER | OPTYPE_UNDO;

	/* props */
	RNA_def_boolean(ot->srna, "use_ccw", false, "Counter Clockwise", "");
}

void MESH_OT_uvs_reverse(wmOperatorType *ot)
{
	/* identifiers */
	ot->name = "Reverse UVs";
	ot->idname = "MESH_OT_uvs_reverse";
	ot->description = "Reverse UVs\nFlip direction of UV coordinates inside faces";

	/* api callbacks */
	ot->exec = edbm_reverse_uvs_exec;
	ot->poll = ED_operator_editmesh;

	/* flags */
	ot->flag = OPTYPE_REGISTER | OPTYPE_UNDO;

	/* props */
	//RNA_def_enum(ot->srna, "axis", axis_items, DIRECTION_CW, "Axis", "Axis to mirror UVs around");
}

void MESH_OT_colors_rotate(wmOperatorType *ot)
{
	/* identifiers */
	ot->name = "Rotate Colors";
	ot->idname = "MESH_OT_colors_rotate";
	ot->description = "Rotate Colors\nRotate vertex colors inside faces";

	/* api callbacks */
	ot->exec = edbm_rotate_colors_exec;
	ot->poll = ED_operator_editmesh;

	/* flags */
	ot->flag = OPTYPE_REGISTER | OPTYPE_UNDO;

	/* props */
	RNA_def_boolean(ot->srna, "use_ccw", false, "Counter Clockwise", "");
}

void MESH_OT_colors_reverse(wmOperatorType *ot)
{
	/* identifiers */
	ot->name = "Reverse Colors";
	ot->idname = "MESH_OT_colors_reverse";
	ot->description = "Reverse Colors\nFlip direction of vertex colors inside faces";

	/* api callbacks */
	ot->exec = edbm_reverse_colors_exec;
	ot->poll = ED_operator_editmesh;

	/* flags */
	ot->flag = OPTYPE_REGISTER | OPTYPE_UNDO;

	/* props */
	//RNA_def_enum(ot->srna, "axis", axis_items, DIRECTION_CW, "Axis", "Axis to mirror colors around");
}

/** \} */

/* -------------------------------------------------------------------- */
/** \name Merge Vertices Operator
 * \{ */

enum {
	MESH_MERGE_LAST     = 1,
	MESH_MERGE_CENTER   = 3,
	MESH_MERGE_CURSOR   = 4,
	MESH_MERGE_COLLAPSE = 5,
	MESH_MERGE_FIRST    = 6,
};

static bool merge_firstlast(BMEditMesh *em, const bool use_first, const bool use_uvmerge, wmOperator *wmop)
{
	BMVert *mergevert;
	BMEditSelection *ese;

	/* operator could be called directly from shortcut or python,
	 * so do extra check for data here
	 */

	/* do sanity check in mergemenu in edit.c ?*/
	if (use_first == false) {
		if (!em->bm->selected.last || ((BMEditSelection *)em->bm->selected.last)->htype != BM_VERT)
			return false;

		ese = em->bm->selected.last;
		mergevert = (BMVert *)ese->ele;
	}
	else {
		if (!em->bm->selected.first || ((BMEditSelection *)em->bm->selected.first)->htype != BM_VERT)
			return false;

		ese = em->bm->selected.first;
		mergevert = (BMVert *)ese->ele;
	}

	if (!BM_elem_flag_test(mergevert, BM_ELEM_SELECT))
		return false;

	if (use_uvmerge) {
		if (!EDBM_op_callf(em, wmop, "pointmerge_facedata verts=%hv vert_snap=%e", BM_ELEM_SELECT, mergevert))
			return false;
	}

	if (!EDBM_op_callf(em, wmop, "pointmerge verts=%hv merge_co=%v", BM_ELEM_SELECT, mergevert->co))
		return false;

	return true;
}

static bool merge_target(
        BMEditMesh *em, Scene *scene, View3D *v3d, Object *ob,
        const bool use_cursor, const bool use_uvmerge, wmOperator *wmop)
{
	BMIter iter;
	BMVert *v;
	float co[3], cent[3] = {0.0f, 0.0f, 0.0f};
	const float *vco = NULL;

	if (use_cursor) {
		vco = ED_view3d_cursor3d_get(scene, v3d);
		copy_v3_v3(co, vco);
		invert_m4_m4(ob->imat, ob->obmat);
		mul_m4_v3(ob->imat, co);
	}
	else {
		float fac;
		int i = 0;
		BM_ITER_MESH (v, &iter, em->bm, BM_VERTS_OF_MESH) {
			if (!BM_elem_flag_test(v, BM_ELEM_SELECT))
				continue;
			add_v3_v3(cent, v->co);
			i++;
		}

		if (!i)
			return false;

		fac = 1.0f / (float)i;
		mul_v3_fl(cent, fac);
		copy_v3_v3(co, cent);
		vco = co;
	}

	if (!vco)
		return false;

	if (use_uvmerge) {
		if (!EDBM_op_callf(em, wmop, "average_vert_facedata verts=%hv", BM_ELEM_SELECT))
			return false;
	}

	if (!EDBM_op_callf(em, wmop, "pointmerge verts=%hv merge_co=%v", BM_ELEM_SELECT, co))
		return false;

	return true;
}

static int edbm_merge_exec(bContext *C, wmOperator *op)
{
	Scene *scene = CTX_data_scene(C);
	View3D *v3d = CTX_wm_view3d(C);
	Object *obedit = CTX_data_edit_object(C);
	BMEditMesh *em = BKE_editmesh_from_object(obedit);
	const int type = RNA_enum_get(op->ptr, "type");
	const bool uvs = RNA_boolean_get(op->ptr, "uvs");
	bool ok = false;

	switch (type) {
		case MESH_MERGE_CENTER:
			ok = merge_target(em, scene, v3d, obedit, false, uvs, op);
			break;
		case MESH_MERGE_CURSOR:
			ok = merge_target(em, scene, v3d, obedit, true, uvs, op);
			break;
		case MESH_MERGE_LAST:
			ok = merge_firstlast(em, false, uvs, op);
			break;
		case MESH_MERGE_FIRST:
			ok = merge_firstlast(em, true, uvs, op);
			break;
		case MESH_MERGE_COLLAPSE:
			ok = EDBM_op_callf(em, op, "collapse edges=%he uvs=%b", BM_ELEM_SELECT, uvs);
			break;
		default:
			BLI_assert(0);
			break;
	}

	if (!ok) {
		return OPERATOR_CANCELLED;
	}

	EDBM_update_generic(em, true, true);

	/* once collapsed, we can't have edge/face selection */
	if ((em->selectmode & SCE_SELECT_VERTEX) == 0) {
		EDBM_flag_disable_all(em, BM_ELEM_SELECT);
	}

	return OPERATOR_FINISHED;
}

static const EnumPropertyItem merge_type_items[] = {
	{MESH_MERGE_FIRST, "FIRST", 0, "At First", ""},
	{MESH_MERGE_LAST, "LAST", 0, "At Last", ""},
	{MESH_MERGE_CENTER, "CENTER", 0, "At Center", ""},
	{MESH_MERGE_CURSOR, "CURSOR", 0, "At Cursor", ""},
	{MESH_MERGE_COLLAPSE, "COLLAPSE", 0, "Collapse", ""},
	{0, NULL, 0, NULL, NULL}
};

static const EnumPropertyItem *merge_type_itemf(bContext *C, PointerRNA *UNUSED(ptr),  PropertyRNA *UNUSED(prop), bool *r_free)
{
	Object *obedit;
	EnumPropertyItem *item = NULL;
	int totitem = 0;

	if (!C) /* needed for docs */
		return merge_type_items;

	obedit = CTX_data_edit_object(C);
	if (obedit && obedit->type == OB_MESH) {
		BMEditMesh *em = BKE_editmesh_from_object(obedit);

		if (em->selectmode & SCE_SELECT_VERTEX) {
			if (em->bm->selected.first && em->bm->selected.last &&
			    ((BMEditSelection *)em->bm->selected.first)->htype == BM_VERT &&
			    ((BMEditSelection *)em->bm->selected.last)->htype == BM_VERT)
			{
				RNA_enum_items_add_value(&item, &totitem, merge_type_items, MESH_MERGE_FIRST);
				RNA_enum_items_add_value(&item, &totitem, merge_type_items, MESH_MERGE_LAST);
			}
			else if (em->bm->selected.first && ((BMEditSelection *)em->bm->selected.first)->htype == BM_VERT) {
				RNA_enum_items_add_value(&item, &totitem, merge_type_items, MESH_MERGE_FIRST);
			}
			else if (em->bm->selected.last && ((BMEditSelection *)em->bm->selected.last)->htype == BM_VERT) {
				RNA_enum_items_add_value(&item, &totitem, merge_type_items, MESH_MERGE_LAST);
			}
		}

		RNA_enum_items_add_value(&item, &totitem, merge_type_items, MESH_MERGE_CENTER);
		RNA_enum_items_add_value(&item, &totitem, merge_type_items, MESH_MERGE_CURSOR);
		RNA_enum_items_add_value(&item, &totitem, merge_type_items, MESH_MERGE_COLLAPSE);
		RNA_enum_item_end(&item, &totitem);

		*r_free = true;

		return item;
	}

	return NULL;
}

void MESH_OT_merge(wmOperatorType *ot)
{
	/* identifiers */
	ot->name = "Merge";
	ot->description = "Merge selected vertices";
	ot->idname = "MESH_OT_merge";

	/* api callbacks */
	ot->exec = edbm_merge_exec;
	ot->invoke = WM_menu_invoke;
	ot->poll = ED_operator_editmesh;

	/* flags */
	ot->flag = OPTYPE_REGISTER | OPTYPE_UNDO;

	/* properties */
	ot->prop = RNA_def_enum(ot->srna, "type", merge_type_items, MESH_MERGE_CENTER, "Type", "Merge method to use");
	RNA_def_enum_funcs(ot->prop, merge_type_itemf);
	RNA_def_boolean(ot->srna, "uvs", false, "UVs", "Move UVs according to merge");
}

/** \} */

/* -------------------------------------------------------------------- */
/** \name Remove Doubles Operator
 * \{ */

static int edbm_remove_doubles_exec(bContext *C, wmOperator *op)
{
	Object *obedit = CTX_data_edit_object(C);
	BMEditMesh *em = BKE_editmesh_from_object(obedit);
	BMOperator bmop;
	const float threshold = RNA_float_get(op->ptr, "threshold");
	const bool use_unselected = RNA_boolean_get(op->ptr, "use_unselected");
	const int totvert_orig = em->bm->totvert;
	int count;
	char htype_select;

	/* avoid loosing selection state (select -> tags) */
	if      (em->selectmode & SCE_SELECT_VERTEX) htype_select = BM_VERT;
	else if (em->selectmode & SCE_SELECT_EDGE)   htype_select = BM_EDGE;
	else                                         htype_select = BM_FACE;

	/* store selection as tags */
	BM_mesh_elem_hflag_enable_test(em->bm, htype_select, BM_ELEM_TAG, true, true, BM_ELEM_SELECT);


	if (use_unselected) {
		EDBM_op_init(
		        em, &bmop, op,
		        "automerge verts=%hv dist=%f",
		        BM_ELEM_SELECT, threshold);
		BMO_op_exec(em->bm, &bmop);

		if (!EDBM_op_finish(em, &bmop, op, true)) {
			return OPERATOR_CANCELLED;
		}
	}
	else {
		EDBM_op_init(
		        em, &bmop, op,
		        "find_doubles verts=%hv dist=%f",
		        BM_ELEM_SELECT, threshold);
		BMO_op_exec(em->bm, &bmop);

		if (!EDBM_op_callf(em, op, "weld_verts targetmap=%S", &bmop, "targetmap.out")) {
			BMO_op_finish(em->bm, &bmop);
			return OPERATOR_CANCELLED;
		}

		if (!EDBM_op_finish(em, &bmop, op, true)) {
			return OPERATOR_CANCELLED;
		}
	}

	count = totvert_orig - em->bm->totvert;
	BKE_reportf(op->reports, RPT_INFO, "Removed %d vertices", count);

	/* restore selection from tags */
	BM_mesh_elem_hflag_enable_test(em->bm, htype_select, BM_ELEM_SELECT, true, true, BM_ELEM_TAG);
	EDBM_selectmode_flush(em);

	EDBM_update_generic(em, true, true);

	return OPERATOR_FINISHED;
}

void MESH_OT_remove_doubles(wmOperatorType *ot)
{
	/* identifiers */
	ot->name = "Remove Doubles";
	ot->description = "Remove Doubles\nRemove duplicate vertices";
	ot->idname = "MESH_OT_remove_doubles";

	/* api callbacks */
	ot->exec = edbm_remove_doubles_exec;
	ot->poll = ED_operator_editmesh;

	/* flags */
	ot->flag = OPTYPE_REGISTER | OPTYPE_UNDO;

	RNA_def_float_distance(ot->srna, "threshold", 1e-4f, 1e-6f, 50.0f, "Merge Distance",
	                       "Minimum distance between elements to merge", 1e-5f, 10.0f);
	RNA_def_boolean(ot->srna, "use_unselected", false, "Unselected", "Merge selected to other unselected vertices");
}

/** \} */

/* -------------------------------------------------------------------- */
/** \name Shape Key Propagate Operator
 * \{ */

/* BMESH_TODO this should be properly encapsulated in a bmop.  but later.*/
static void shape_propagate(BMEditMesh *em, wmOperator *op)
{
	BMIter iter;
	BMVert *eve = NULL;
	float *co;
	int i, totshape = CustomData_number_of_layers(&em->bm->vdata, CD_SHAPEKEY);

	if (!CustomData_has_layer(&em->bm->vdata, CD_SHAPEKEY)) {
		BKE_report(op->reports, RPT_ERROR, "Mesh does not have shape keys");
		return;
	}

	BM_ITER_MESH (eve, &iter, em->bm, BM_VERTS_OF_MESH) {
		if (!BM_elem_flag_test(eve, BM_ELEM_SELECT) || BM_elem_flag_test(eve, BM_ELEM_HIDDEN))
			continue;

		for (i = 0; i < totshape; i++) {
			co = CustomData_bmesh_get_n(&em->bm->vdata, eve->head.data, CD_SHAPEKEY, i);
			copy_v3_v3(co, eve->co);
		}
	}

#if 0
	//TAG Mesh Objects that share this data
	for (base = scene->base.first; base; base = base->next) {
		if (base->object && base->object->data == me) {
			DAG_id_tag_update(&base->object->id, OB_RECALC_DATA);
		}
	}
#endif
}


static int edbm_shape_propagate_to_all_exec(bContext *C, wmOperator *op)
{
	Object *obedit = CTX_data_edit_object(C);
	Mesh *me = obedit->data;
	BMEditMesh *em = me->edit_btmesh;

	shape_propagate(em, op);

	EDBM_update_generic(em, false, false);

	return OPERATOR_FINISHED;
}


void MESH_OT_shape_propagate_to_all(wmOperatorType *ot)
{
	/* identifiers */
	ot->name = "Shape Propagate";
	ot->description = "Shape Propagate\nApply selected vertex locations to all other shape keys";
	ot->idname = "MESH_OT_shape_propagate_to_all";

	/* api callbacks */
	ot->exec = edbm_shape_propagate_to_all_exec;
	ot->poll = ED_operator_editmesh;

	/* flags */
	ot->flag = OPTYPE_REGISTER | OPTYPE_UNDO;
}

/** \} */

/* -------------------------------------------------------------------- */
/** \name Blend from Shape Operator
 * \{ */

/* BMESH_TODO this should be properly encapsulated in a bmop.  but later.*/
static int edbm_blend_from_shape_exec(bContext *C, wmOperator *op)
{
	Object *obedit = CTX_data_edit_object(C);
	Mesh *me = obedit->data;
	Key *key = me->key;
	KeyBlock *kb = NULL;
	BMEditMesh *em = me->edit_btmesh;
	BMVert *eve;
	BMIter iter;
	float co[3], *sco;
	int totshape;

	const float blend = RNA_float_get(op->ptr, "blend");
	const int shape = RNA_enum_get(op->ptr, "shape");
	const bool use_add = RNA_boolean_get(op->ptr, "add");

	/* sanity check */
	totshape = CustomData_number_of_layers(&em->bm->vdata, CD_SHAPEKEY);
	if (totshape == 0 || shape < 0 || shape >= totshape)
		return OPERATOR_CANCELLED;

	/* get shape key - needed for finding reference shape (for add mode only) */
	if (key) {
		kb = BLI_findlink(&key->block, shape);
	}

	/* perform blending on selected vertices*/
	BM_ITER_MESH (eve, &iter, em->bm, BM_VERTS_OF_MESH) {
		if (!BM_elem_flag_test(eve, BM_ELEM_SELECT) || BM_elem_flag_test(eve, BM_ELEM_HIDDEN))
			continue;

		/* get coordinates of shapekey we're blending from */
		sco = CustomData_bmesh_get_n(&em->bm->vdata, eve->head.data, CD_SHAPEKEY, shape);
		copy_v3_v3(co, sco);

		if (use_add) {
			/* in add mode, we add relative shape key offset */
			if (kb) {
				const float *rco = CustomData_bmesh_get_n(&em->bm->vdata, eve->head.data, CD_SHAPEKEY, kb->relative);
				sub_v3_v3v3(co, co, rco);
			}

			madd_v3_v3fl(eve->co, co, blend);
		}
		else {
			/* in blend mode, we interpolate to the shape key */
			interp_v3_v3v3(eve->co, eve->co, co, blend);
		}
	}

	EDBM_update_generic(em, true, false);

	return OPERATOR_FINISHED;
}

static const EnumPropertyItem *shape_itemf(bContext *C, PointerRNA *UNUSED(ptr),  PropertyRNA *UNUSED(prop), bool *r_free)
{
	Object *obedit = CTX_data_edit_object(C);
	BMEditMesh *em;
	EnumPropertyItem *item = NULL;
	int totitem = 0;

	if ((obedit && obedit->type == OB_MESH) &&
	    (em = BKE_editmesh_from_object(obedit)) &&
	    CustomData_has_layer(&em->bm->vdata, CD_SHAPEKEY))
	{
		EnumPropertyItem tmp = {0, "", 0, "", ""};
		int a;

		for (a = 0; a < em->bm->vdata.totlayer; a++) {
			if (em->bm->vdata.layers[a].type != CD_SHAPEKEY)
				continue;

			tmp.value = totitem;
			tmp.identifier = em->bm->vdata.layers[a].name;
			tmp.name = em->bm->vdata.layers[a].name;
			/* RNA_enum_item_add sets totitem itself! */
			RNA_enum_item_add(&item, &totitem, &tmp);
		}
	}

	RNA_enum_item_end(&item, &totitem);
	*r_free = true;

	return item;
}

static void edbm_blend_from_shape_ui(bContext *C, wmOperator *op)
{
	uiLayout *layout = op->layout;
	PointerRNA ptr;
	Object *obedit = CTX_data_edit_object(C);
	Mesh *me = obedit->data;
	PointerRNA ptr_key;

	RNA_pointer_create(NULL, op->type->srna, op->properties, &ptr);
	RNA_id_pointer_create((ID *)me->key, &ptr_key);

	uiItemPointerR(layout, &ptr, "shape", &ptr_key, "key_blocks", "", ICON_SHAPEKEY_DATA);
	uiItemR(layout, &ptr, "blend", 0, NULL, ICON_NONE);
	uiItemR(layout, &ptr, "add", 0, NULL, ICON_NONE);
}

void MESH_OT_blend_from_shape(wmOperatorType *ot)
{
	PropertyRNA *prop;

	/* identifiers */
	ot->name = "Blend From Shape";
	ot->description = "Blend From Shape\nBlend in shape from a shape key";
	ot->idname = "MESH_OT_blend_from_shape";

	/* api callbacks */
	ot->exec = edbm_blend_from_shape_exec;
//	ot->invoke = WM_operator_props_popup_call;  /* disable because search popup closes too easily */
	ot->ui = edbm_blend_from_shape_ui;
	ot->poll = ED_operator_editmesh;

	/* flags */
	ot->flag = OPTYPE_REGISTER | OPTYPE_UNDO;

	/* properties */
	prop = RNA_def_enum(ot->srna, "shape", DummyRNA_NULL_items, 0, "Shape", "Shape key to use for blending");
	RNA_def_enum_funcs(prop, shape_itemf);
	RNA_def_property_flag(prop, PROP_ENUM_NO_TRANSLATE | PROP_NEVER_UNLINK);
	RNA_def_float(ot->srna, "blend", 1.0f, -1e3f, 1e3f, "Blend", "Blending factor", -2.0f, 2.0f);
	RNA_def_boolean(ot->srna, "add", true, "Add", "Add rather than blend between shapes");
}

/** \} */

/* -------------------------------------------------------------------- */
/** \name Solidify Mesh Operator
 * \{ */

static int edbm_solidify_exec(bContext *C, wmOperator *op)
{
	Object *obedit = CTX_data_edit_object(C);
	Mesh *me = obedit->data;
	BMEditMesh *em = me->edit_btmesh;
	BMesh *bm = em->bm;
	BMOperator bmop;

	const float thickness = RNA_float_get(op->ptr, "thickness");

	if (!EDBM_op_init(em, &bmop, op, "solidify geom=%hf thickness=%f", BM_ELEM_SELECT, thickness)) {
		return OPERATOR_CANCELLED;
	}

	/* deselect only the faces in the region to be solidified (leave wire
	 * edges and loose verts selected, as there will be no corresponding
	 * geometry selected below) */
	BMO_slot_buffer_hflag_disable(bm, bmop.slots_in, "geom", BM_FACE, BM_ELEM_SELECT, true);

	/* run the solidify operator */
	BMO_op_exec(bm, &bmop);

	/* select the newly generated faces */
	BMO_slot_buffer_hflag_enable(bm, bmop.slots_out, "geom.out", BM_FACE, BM_ELEM_SELECT, true);

	if (!EDBM_op_finish(em, &bmop, op, true)) {
		return OPERATOR_CANCELLED;
	}

	EDBM_update_generic(em, true, true);

	return OPERATOR_FINISHED;
}


void MESH_OT_solidify(wmOperatorType *ot)
{
	PropertyRNA *prop;
	/* identifiers */
	ot->name = "Solidify";
	ot->description = "Solidify\nCreate a solid skin by extruding, compensating for sharp angles";
	ot->idname = "MESH_OT_solidify";

	/* api callbacks */
	ot->exec = edbm_solidify_exec;
	ot->poll = ED_operator_editmesh;

	/* flags */
	ot->flag = OPTYPE_REGISTER | OPTYPE_UNDO;

	prop = RNA_def_float_distance(ot->srna, "thickness", 0.01f, -1e4f, 1e4f, "Thickness", "", -10.0f, 10.0f);
	RNA_def_property_ui_range(prop, -10.0, 10.0, 0.1, 4);
}

/** \} */

/* -------------------------------------------------------------------- */
/** \name Knife Subdivide Operator
 * \{ */

/* ******************************************************************** */
/* Knife Subdivide Tool.  Subdivides edges intersected by a mouse trail
 * drawn by user.
 *
 * Currently mapped to KKey when in MeshEdit mode.
 * Usage:
 * - Hit Shift K, Select Centers or Exact
 * - Hold LMB down to draw path, hit RETKEY.
 * - ESC cancels as expected.
 *
 * Contributed by Robert Wenzlaff (Det. Thorn).
 *
 * 2.5 Revamp:
 * - non modal (no menu before cutting)
 * - exit on mouse release
 * - polygon/segment drawing can become handled by WM cb later
 *
 * bmesh port version
 */

#define KNIFE_EXACT     1
#define KNIFE_MIDPOINT  2
#define KNIFE_MULTICUT  3

static const EnumPropertyItem knife_items[] = {
	{KNIFE_EXACT, "EXACT", 0, "Exact", ""},
	{KNIFE_MIDPOINT, "MIDPOINTS", 0, "Midpoints", ""},
	{KNIFE_MULTICUT, "MULTICUT", 0, "Multicut", ""},
	{0, NULL, 0, NULL, NULL}
};

/* bm_edge_seg_isect() Determines if and where a mouse trail intersects an BMEdge */

static float bm_edge_seg_isect(
        const float sco_a[2], const float sco_b[2],
        float (*mouse_path)[2], int len, char mode, int *isected)
{
#define MAXSLOPE 100000
	float x11, y11, x12 = 0, y12 = 0, x2max, x2min, y2max;
	float y2min, dist, lastdist = 0, xdiff2, xdiff1;
	float m1, b1, m2, b2, x21, x22, y21, y22, xi;
	float yi, x1min, x1max, y1max, y1min, perc = 0;
	float threshold = 0.0;
	int i;

	//threshold = 0.000001; /* tolerance for vertex intersection */
	// XXX threshold = scene->toolsettings->select_thresh / 100;

	/* Get screen coords of verts */
	x21 = sco_a[0];
	y21 = sco_a[1];

	x22 = sco_b[0];
	y22 = sco_b[1];

	xdiff2 = (x22 - x21);
	if (xdiff2) {
		m2 = (y22 - y21) / xdiff2;
		b2 = ((x22 * y21) - (x21 * y22)) / xdiff2;
	}
	else {
		m2 = MAXSLOPE;  /* Vertical slope  */
		b2 = x22;
	}

	*isected = 0;

	/* check for _exact_ vertex intersection first */
	if (mode != KNIFE_MULTICUT) {
		for (i = 0; i < len; i++) {
			if (i > 0) {
				x11 = x12;
				y11 = y12;
			}
			else {
				x11 = mouse_path[i][0];
				y11 = mouse_path[i][1];
			}
			x12 = mouse_path[i][0];
			y12 = mouse_path[i][1];

			/* test e->v1 */
			if ((x11 == x21 && y11 == y21) || (x12 == x21 && y12 == y21)) {
				perc = 0;
				*isected = 1;
				return perc;
			}
			/* test e->v2 */
			else if ((x11 == x22 && y11 == y22) || (x12 == x22 && y12 == y22)) {
				perc = 0;
				*isected = 2;
				return perc;
			}
		}
	}

	/* now check for edge intersect (may produce vertex intersection as well) */
	for (i = 0; i < len; i++) {
		if (i > 0) {
			x11 = x12;
			y11 = y12;
		}
		else {
			x11 = mouse_path[i][0];
			y11 = mouse_path[i][1];
		}
		x12 = mouse_path[i][0];
		y12 = mouse_path[i][1];

		/* Perp. Distance from point to line */
		if (m2 != MAXSLOPE) dist = (y12 - m2 * x12 - b2);  /* /sqrt(m2 * m2 + 1); Only looking for */
		/* change in sign.  Skip extra math */
		else dist = x22 - x12;

		if (i == 0) lastdist = dist;

		/* if dist changes sign, and intersect point in edge's Bound Box */
		if ((lastdist * dist) <= 0) {
			xdiff1 = (x12 - x11); /* Equation of line between last 2 points */
			if (xdiff1) {
				m1 = (y12 - y11) / xdiff1;
				b1 = ((x12 * y11) - (x11 * y12)) / xdiff1;
			}
			else {
				m1 = MAXSLOPE;
				b1 = x12;
			}
			x2max = max_ff(x21, x22) + 0.001f; /* prevent missed edges   */
			x2min = min_ff(x21, x22) - 0.001f; /* due to round off error */
			y2max = max_ff(y21, y22) + 0.001f;
			y2min = min_ff(y21, y22) - 0.001f;

			/* Found an intersect,  calc intersect point */
			if (m1 == m2) { /* co-incident lines */
				/* cut at 50% of overlap area */
				x1max = max_ff(x11, x12);
				x1min = min_ff(x11, x12);
				xi = (min_ff(x2max, x1max) + max_ff(x2min, x1min)) / 2.0f;

				y1max = max_ff(y11, y12);
				y1min = min_ff(y11, y12);
				yi = (min_ff(y2max, y1max) + max_ff(y2min, y1min)) / 2.0f;
			}
			else if (m2 == MAXSLOPE) {
				xi = x22;
				yi = m1 * x22 + b1;
			}
			else if (m1 == MAXSLOPE) {
				xi = x12;
				yi = m2 * x12 + b2;
			}
			else {
				xi = (b1 - b2) / (m2 - m1);
				yi = (b1 * m2 - m1 * b2) / (m2 - m1);
			}

			/* Intersect inside bounding box of edge?*/
			if ((xi >= x2min) && (xi <= x2max) && (yi <= y2max) && (yi >= y2min)) {
				/* test for vertex intersect that may be 'close enough'*/
				if (mode != KNIFE_MULTICUT) {
					if (xi <= (x21 + threshold) && xi >= (x21 - threshold)) {
						if (yi <= (y21 + threshold) && yi >= (y21 - threshold)) {
							*isected = 1;
							perc = 0;
							break;
						}
					}
					if (xi <= (x22 + threshold) && xi >= (x22 - threshold)) {
						if (yi <= (y22 + threshold) && yi >= (y22 - threshold)) {
							*isected = 2;
							perc = 0;
							break;
						}
					}
				}
				if ((m2 <= 1.0f) && (m2 >= -1.0f)) perc = (xi - x21) / (x22 - x21);
				else perc = (yi - y21) / (y22 - y21);  /* lower slope more accurate */
				//isect = 32768.0 * (perc + 0.0000153); /* Percentage in 1 / 32768ths */

				break;
			}
		}
		lastdist = dist;
	}
	return perc;
}

#define ELE_EDGE_CUT 1

static int edbm_knife_cut_exec(bContext *C, wmOperator *op)
{
	Object *obedit = CTX_data_edit_object(C);
	BMEditMesh *em = BKE_editmesh_from_object(obedit);
	BMesh *bm = em->bm;
	ARegion *ar = CTX_wm_region(C);
	BMVert *bv;
	BMIter iter;
	BMEdge *be;
	BMOperator bmop;
	float isect = 0.0f;
	int len = 0, isected, i;
	short numcuts = 1;
	const short mode = RNA_int_get(op->ptr, "type");
	BMOpSlot *slot_edge_percents;

	/* allocd vars */
	float (*screen_vert_coords)[2], (*sco)[2], (*mouse_path)[2];

	/* edit-object needed for matrix, and ar->regiondata for projections to work */
	if (ELEM(NULL, obedit, ar, ar->regiondata))
		return OPERATOR_CANCELLED;

	if (bm->totvertsel < 2) {
		BKE_report(op->reports, RPT_ERROR, "No edges are selected to operate on");
		return OPERATOR_CANCELLED;
	}

	len = RNA_collection_length(op->ptr, "path");

	if (len < 2) {
		BKE_report(op->reports, RPT_ERROR, "Mouse path too short");
		return OPERATOR_CANCELLED;
	}

	mouse_path = MEM_mallocN(len * sizeof(*mouse_path), __func__);

	/* get the cut curve */
	RNA_BEGIN (op->ptr, itemptr, "path")
	{
		RNA_float_get_array(&itemptr, "loc", (float *)&mouse_path[len]);
	}
	RNA_END;

	/* for ED_view3d_project_float_object */
	ED_view3d_init_mats_rv3d(obedit, ar->regiondata);

	/* TODO, investigate using index lookup for screen_vert_coords() rather then a hash table */

	/* the floating point coordinates of verts in screen space will be stored in a hash table according to the vertices pointer */
	screen_vert_coords = sco = MEM_mallocN(bm->totvert * sizeof(float) * 2, __func__);

	BM_ITER_MESH_INDEX (bv, &iter, bm, BM_VERTS_OF_MESH, i) {
		if (ED_view3d_project_float_object(ar, bv->co, *sco, V3D_PROJ_TEST_CLIP_NEAR) != V3D_PROJ_RET_OK) {
			copy_v2_fl(*sco, FLT_MAX);  /* set error value */
		}
		BM_elem_index_set(bv, i); /* set_inline */
		sco++;

	}
	bm->elem_index_dirty &= ~BM_VERT; /* clear dirty flag */

	if (!EDBM_op_init(em, &bmop, op, "subdivide_edges")) {
		MEM_freeN(mouse_path);
		MEM_freeN(screen_vert_coords);
		return OPERATOR_CANCELLED;
	}

	/* store percentage of edge cut for KNIFE_EXACT here.*/
	slot_edge_percents = BMO_slot_get(bmop.slots_in, "edge_percents");
	BM_ITER_MESH (be, &iter, bm, BM_EDGES_OF_MESH) {
		bool is_cut = false;
		if (BM_elem_flag_test(be, BM_ELEM_SELECT)) {
			const float *sco_a = screen_vert_coords[BM_elem_index_get(be->v1)];
			const float *sco_b = screen_vert_coords[BM_elem_index_get(be->v2)];

			/* check for error value (vert cant be projected) */
			if ((sco_a[0] != FLT_MAX) && (sco_b[0] != FLT_MAX)) {
				isect = bm_edge_seg_isect(sco_a, sco_b, mouse_path, len, mode, &isected);

				if (isect != 0.0f) {
					if (mode != KNIFE_MULTICUT && mode != KNIFE_MIDPOINT) {
						BMO_slot_map_float_insert(&bmop, slot_edge_percents, be, isect);
					}
				}
			}
		}

		BMO_edge_flag_set(bm, be, ELE_EDGE_CUT, is_cut);
	}


	/* free all allocs */
	MEM_freeN(screen_vert_coords);
	MEM_freeN(mouse_path);


	BMO_slot_buffer_from_enabled_flag(bm, &bmop, bmop.slots_in, "edges", BM_EDGE, ELE_EDGE_CUT);

	if (mode == KNIFE_MIDPOINT) numcuts = 1;
	BMO_slot_int_set(bmop.slots_in, "cuts", numcuts);

	BMO_slot_int_set(bmop.slots_in, "quad_corner_type", SUBD_CORNER_STRAIGHT_CUT);
	BMO_slot_bool_set(bmop.slots_in, "use_single_edge", false);
	BMO_slot_bool_set(bmop.slots_in, "use_grid_fill", false);

	BMO_slot_float_set(bmop.slots_in, "radius", 0);

	BMO_op_exec(bm, &bmop);
	if (!EDBM_op_finish(em, &bmop, op, true)) {
		return OPERATOR_CANCELLED;
	}

	EDBM_update_generic(em, true, true);

	return OPERATOR_FINISHED;
}

#undef ELE_EDGE_CUT

void MESH_OT_knife_cut(wmOperatorType *ot)
{
	ot->name = "Knife Cut";
	ot->description = "Knife Cut\nCut selected edges and faces into parts";
	ot->idname = "MESH_OT_knife_cut";

	ot->invoke = WM_gesture_lines_invoke;
	ot->modal = WM_gesture_lines_modal;
	ot->exec = edbm_knife_cut_exec;

	ot->poll = EDBM_view3d_poll;

	/* flags */
	ot->flag = OPTYPE_REGISTER | OPTYPE_UNDO;

	/* properties */
	PropertyRNA *prop;
	prop = RNA_def_collection_runtime(ot->srna, "path", &RNA_OperatorMousePath, "Path", "");
	RNA_def_property_flag(prop, PROP_HIDDEN | PROP_SKIP_SAVE);

	RNA_def_enum(ot->srna, "type", knife_items, KNIFE_EXACT, "Type", "");

	/* internal */
	RNA_def_int(ot->srna, "cursor", BC_KNIFECURSOR, 0, BC_NUMCURSORS, "Cursor", "", 0, BC_NUMCURSORS);
}

/** \} */

/* -------------------------------------------------------------------- */
/** \name Separate Parts Operator
 * \{ */

enum {
	MESH_SEPARATE_SELECTED = 0,
	MESH_SEPARATE_MATERIAL = 1,
	MESH_SEPARATE_LOOSE    = 2,
};

static Base *mesh_separate_tagged(Main *bmain, Scene *scene, Base *base_old, BMesh *bm_old)
{
	Base *base_new;
	Object *obedit = base_old->object;
	BMesh *bm_new;

	bm_new = BM_mesh_create(
	        &bm_mesh_allocsize_default,
	        &((struct BMeshCreateParams){.use_toolflags = true,}));
	BM_mesh_elem_toolflags_ensure(bm_new);  /* needed for 'duplicate' bmo */

	CustomData_copy(&bm_old->vdata, &bm_new->vdata, CD_MASK_BMESH, CD_CALLOC, 0);
	CustomData_copy(&bm_old->edata, &bm_new->edata, CD_MASK_BMESH, CD_CALLOC, 0);
	CustomData_copy(&bm_old->ldata, &bm_new->ldata, CD_MASK_BMESH, CD_CALLOC, 0);
	CustomData_copy(&bm_old->pdata, &bm_new->pdata, CD_MASK_BMESH, CD_CALLOC, 0);

	CustomData_bmesh_init_pool(&bm_new->vdata, bm_mesh_allocsize_default.totvert, BM_VERT);
	CustomData_bmesh_init_pool(&bm_new->edata, bm_mesh_allocsize_default.totedge, BM_EDGE);
	CustomData_bmesh_init_pool(&bm_new->ldata, bm_mesh_allocsize_default.totloop, BM_LOOP);
	CustomData_bmesh_init_pool(&bm_new->pdata, bm_mesh_allocsize_default.totface, BM_FACE);

	base_new = ED_object_add_duplicate(bmain, scene, base_old, USER_DUP_MESH);
	/* DAG_relations_tag_update(bmain); */ /* normally would call directly after but in this case delay recalc */
	assign_matarar(bmain, base_new->object, give_matarar(obedit), *give_totcolp(obedit)); /* new in 2.5 */

	ED_base_object_select(base_new, BA_SELECT);

	BMO_op_callf(bm_old, (BMO_FLAG_DEFAULTS & ~BMO_FLAG_RESPECT_HIDE),
	             "duplicate geom=%hvef dest=%p", BM_ELEM_TAG, bm_new);
	BMO_op_callf(bm_old, (BMO_FLAG_DEFAULTS & ~BMO_FLAG_RESPECT_HIDE),
	             "delete geom=%hvef context=%i", BM_ELEM_TAG, DEL_FACES);

	/* deselect loose data - this used to get deleted,
	 * we could de-select edges and verts only, but this turns out to be less complicated
	 * since de-selecting all skips selection flushing logic */
	BM_mesh_elem_hflag_disable_all(bm_old, BM_VERT | BM_EDGE | BM_FACE, BM_ELEM_SELECT, false);

	BM_mesh_normals_update(bm_new);

	BM_mesh_bm_to_me(bmain, bm_new, base_new->object->data, (&(struct BMeshToMeshParams){0}));

	BM_mesh_free(bm_new);
	((Mesh *)base_new->object->data)->edit_btmesh = NULL;

	return base_new;
}

static bool mesh_separate_selected(Main *bmain, Scene *scene, Base *base_old, BMesh *bm_old)
{
	/* we may have tags from previous operators */
	BM_mesh_elem_hflag_disable_all(bm_old, BM_FACE | BM_EDGE | BM_VERT, BM_ELEM_TAG, false);

	/* sel -> tag */
	BM_mesh_elem_hflag_enable_test(bm_old, BM_FACE | BM_EDGE | BM_VERT, BM_ELEM_TAG, true, false, BM_ELEM_SELECT);

	return (mesh_separate_tagged(bmain, scene, base_old, bm_old) != NULL);
}

/* flush a hflag to from verts to edges/faces */
static void bm_mesh_hflag_flush_vert(BMesh *bm, const char hflag)
{
	BMEdge *e;
	BMLoop *l_iter;
	BMLoop *l_first;
	BMFace *f;

	BMIter eiter;
	BMIter fiter;

	bool ok;

	BM_ITER_MESH (e, &eiter, bm, BM_EDGES_OF_MESH) {
		if (BM_elem_flag_test(e->v1, hflag) &&
		    BM_elem_flag_test(e->v2, hflag))
		{
			BM_elem_flag_enable(e, hflag);
		}
		else {
			BM_elem_flag_disable(e, hflag);
		}
	}
	BM_ITER_MESH (f, &fiter, bm, BM_FACES_OF_MESH) {
		ok = true;
		l_iter = l_first = BM_FACE_FIRST_LOOP(f);
		do {
			if (!BM_elem_flag_test(l_iter->v, hflag)) {
				ok = false;
				break;
			}
		} while ((l_iter = l_iter->next) != l_first);

		BM_elem_flag_set(f, hflag, ok);
	}
}

/**
 * Sets an object to a single material. from one of its slots.
 *
 * \note This could be used for split-by-material for non mesh types.
 * \note This could take material data from another object or args.
 */
static void mesh_separate_material_assign_mat_nr(Main *bmain, Object *ob, const short mat_nr)
{
	ID *obdata = ob->data;

	Material ***matarar;
	const short *totcolp;

	totcolp = give_totcolp_id(obdata);
	matarar = give_matarar_id(obdata);

	if ((totcolp && matarar) == 0) {
		BLI_assert(0);
		return;
	}

	if (*totcolp) {
		Material *ma_ob;
		Material *ma_obdata;
		char matbit;

		if (mat_nr < ob->totcol) {
			ma_ob = ob->mat[mat_nr];
			matbit = ob->matbits[mat_nr];
		}
		else {
			ma_ob = NULL;
			matbit = 0;
		}

		if (mat_nr < *totcolp) {
			ma_obdata = (*matarar)[mat_nr];
		}
		else {
			ma_obdata = NULL;
		}

		BKE_material_clear_id(bmain, obdata, true);
		BKE_material_resize_object(bmain, ob, 1, true);
		BKE_material_resize_id(bmain, obdata, 1, true);

		ob->mat[0] = ma_ob;
		id_us_plus((ID *)ma_ob);
		ob->matbits[0] = matbit;
		(*matarar)[0] = ma_obdata;
		id_us_plus((ID *)ma_obdata);
	}
	else {
		BKE_material_clear_id(bmain, obdata, true);
		BKE_material_resize_object(bmain, ob, 0, true);
		BKE_material_resize_id(bmain, obdata, 0, true);
	}
}

static bool mesh_separate_material(Main *bmain, Scene *scene, Base *base_old, BMesh *bm_old)
{
	BMFace *f_cmp, *f;
	BMIter iter;
	bool result = false;

	while ((f_cmp = BM_iter_at_index(bm_old, BM_FACES_OF_MESH, NULL, 0))) {
		Base *base_new;
		const short mat_nr = f_cmp->mat_nr;
		int tot = 0;

		BM_mesh_elem_hflag_disable_all(bm_old, BM_VERT | BM_EDGE | BM_FACE, BM_ELEM_TAG, false);

		BM_ITER_MESH (f, &iter, bm_old, BM_FACES_OF_MESH) {
			if (f->mat_nr == mat_nr) {
				BMLoop *l_iter;
				BMLoop *l_first;

				BM_elem_flag_enable(f, BM_ELEM_TAG);
				l_iter = l_first = BM_FACE_FIRST_LOOP(f);
				do {
					BM_elem_flag_enable(l_iter->v, BM_ELEM_TAG);
					BM_elem_flag_enable(l_iter->e, BM_ELEM_TAG);
				} while ((l_iter = l_iter->next) != l_first);

				tot++;
			}
		}

		/* leave the current object with some materials */
		if (tot == bm_old->totface) {
			mesh_separate_material_assign_mat_nr(bmain, base_old->object, mat_nr);

			/* since we're in editmode, must set faces here */
			BM_ITER_MESH (f, &iter, bm_old, BM_FACES_OF_MESH) {
				f->mat_nr = 0;
			}
			break;
		}

		/* Move selection into a separate object */
		base_new = mesh_separate_tagged(bmain, scene, base_old, bm_old);
		if (base_new) {
			mesh_separate_material_assign_mat_nr(bmain, base_new->object, mat_nr);
		}

		result |= (base_new != NULL);
	}

	return result;
}

static bool mesh_separate_loose(Main *bmain, Scene *scene, Base *base_old, BMesh *bm_old)
{
	int i;
	BMEdge *e;
	BMVert *v_seed;
	BMWalker walker;
	bool result = false;
	int max_iter = bm_old->totvert;

	/* Clear all selected vertices */
	BM_mesh_elem_hflag_disable_all(bm_old, BM_VERT | BM_EDGE | BM_FACE, BM_ELEM_TAG, false);

	/* A "while (true)" loop should work here as each iteration should
	 * select and remove at least one vertex and when all vertices
	 * are selected the loop will break out. But guard against bad
	 * behavior by limiting iterations to the number of vertices in the
	 * original mesh.*/
	for (i = 0; i < max_iter; i++) {
		int tot = 0;
		/* Get a seed vertex to start the walk */
		v_seed = BM_iter_at_index(bm_old, BM_VERTS_OF_MESH, NULL, 0);

		/* No vertices available, can't do anything */
		if (v_seed == NULL) {
			break;
		}

		/* Select the seed explicitly, in case it has no edges */
		if (!BM_elem_flag_test(v_seed, BM_ELEM_TAG)) { BM_elem_flag_enable(v_seed, BM_ELEM_TAG); tot++; }

		/* Walk from the single vertex, selecting everything connected
		 * to it */
		BMW_init(&walker, bm_old, BMW_VERT_SHELL,
		         BMW_MASK_NOP, BMW_MASK_NOP, BMW_MASK_NOP,
		         BMW_FLAG_NOP,
		         BMW_NIL_LAY);

		for (e = BMW_begin(&walker, v_seed); e; e = BMW_step(&walker)) {
			if (!BM_elem_flag_test(e->v1, BM_ELEM_TAG)) { BM_elem_flag_enable(e->v1, BM_ELEM_TAG); tot++; }
			if (!BM_elem_flag_test(e->v2, BM_ELEM_TAG)) { BM_elem_flag_enable(e->v2, BM_ELEM_TAG); tot++; }
		}
		BMW_end(&walker);

		if (bm_old->totvert == tot) {
			/* Every vertex selected, nothing to separate, work is done */
			break;
		}

		/* Flush the selection to get edge/face selections matching
		 * the vertex selection */
		bm_mesh_hflag_flush_vert(bm_old, BM_ELEM_TAG);

		/* Move selection into a separate object */
		result |= (mesh_separate_tagged(bmain, scene, base_old, bm_old) != NULL);
	}

	return result;
}

static int edbm_separate_exec(bContext *C, wmOperator *op)
{
	Main *bmain = CTX_data_main(C);
	Scene *scene = CTX_data_scene(C);
	const int type = RNA_enum_get(op->ptr, "type");
	int retval = 0;

	if (ED_operator_editmesh(C)) {
		Base *base = CTX_data_active_base(C);
		BMEditMesh *em = BKE_editmesh_from_object(base->object);

		if (type == 0) {
			if ((em->bm->totvertsel == 0) &&
			    (em->bm->totedgesel == 0) &&
			    (em->bm->totfacesel == 0))
			{
				BKE_report(op->reports, RPT_ERROR, "Nothing selected");
				return OPERATOR_CANCELLED;
			}
		}

		/* editmode separate */
		switch (type) {
			case MESH_SEPARATE_SELECTED:
				retval = mesh_separate_selected(bmain, scene, base, em->bm);
				break;
			case MESH_SEPARATE_MATERIAL:
				retval = mesh_separate_material(bmain, scene, base, em->bm);
				break;
			case MESH_SEPARATE_LOOSE:
				retval = mesh_separate_loose(bmain, scene, base, em->bm);
				break;
			default:
				BLI_assert(0);
				break;
		}

		if (retval) {
			EDBM_update_generic(em, true, true);
		}
	}
	else {
		if (type == MESH_SEPARATE_SELECTED) {
			BKE_report(op->reports, RPT_ERROR, "Selection not supported in object mode");
			return OPERATOR_CANCELLED;
		}

		/* object mode separate */
		CTX_DATA_BEGIN(C, Base *, base_iter, selected_editable_bases)
		{
			Object *ob = base_iter->object;
			if (ob->type == OB_MESH) {
				Mesh *me = ob->data;
				if (!ID_IS_LINKED(me)) {
					BMesh *bm_old = NULL;
					int retval_iter = 0;

					bm_old = BM_mesh_create(
					        &bm_mesh_allocsize_default,
					        &((struct BMeshCreateParams){.use_toolflags = true,}));

					BM_mesh_bm_from_me(bm_old, me, (&(struct BMeshFromMeshParams){0}));

					switch (type) {
						case MESH_SEPARATE_MATERIAL:
							retval_iter = mesh_separate_material(bmain, scene, base_iter, bm_old);
							break;
						case MESH_SEPARATE_LOOSE:
							retval_iter = mesh_separate_loose(bmain, scene, base_iter, bm_old);
							break;
						default:
							BLI_assert(0);
							break;
					}

					if (retval_iter) {
						BM_mesh_bm_to_me(
						        bmain, bm_old, me,
						        (&(struct BMeshToMeshParams){
						            .calc_object_remap = true,
						        }));

						DAG_id_tag_update(&me->id, OB_RECALC_DATA);
						WM_event_add_notifier(C, NC_GEOM | ND_DATA, me);
					}

					BM_mesh_free(bm_old);

					retval |= retval_iter;
				}
			}
		}
		CTX_DATA_END;
	}

	if (retval) {
		/* delay depsgraph recalc until all objects are duplicated */
		DAG_relations_tag_update(bmain);
		WM_event_add_notifier(C, NC_OBJECT | ND_DRAW, NULL);

		return OPERATOR_FINISHED;
	}

	return OPERATOR_CANCELLED;
}

void MESH_OT_separate(wmOperatorType *ot)
{
	static const EnumPropertyItem prop_separate_types[] = {
		{MESH_SEPARATE_SELECTED, "SELECTED", 0, "Selection", ""},
		{MESH_SEPARATE_MATERIAL, "MATERIAL", 0, "By Material", ""},
		{MESH_SEPARATE_LOOSE, "LOOSE", 0, "By loose parts", ""},
		{0, NULL, 0, NULL, NULL}
	};

	/* identifiers */
	ot->name = "Separate";
	ot->description = "Separate\nSeparate selected geometry into a new mesh";
	ot->idname = "MESH_OT_separate";

	/* api callbacks */
	ot->invoke = WM_menu_invoke;
	ot->exec = edbm_separate_exec;
	ot->poll = ED_operator_scene_editable; /* object and editmode */

	/* flags */
	ot->flag = OPTYPE_UNDO;

	ot->prop = RNA_def_enum(ot->srna, "type", prop_separate_types, MESH_SEPARATE_SELECTED, "Type", "");
}

/** \} */

/* -------------------------------------------------------------------- */
/** \name Triangle Fill Operator
 * \{ */

static int edbm_fill_exec(bContext *C, wmOperator *op)
{
	Object *obedit = CTX_data_edit_object(C);
	BMEditMesh *em = BKE_editmesh_from_object(obedit);
	const bool use_beauty = RNA_boolean_get(op->ptr, "use_beauty");
	BMOperator bmop;
	const int totface_orig = em->bm->totface;
	int ret;

	if (em->bm->totedgesel == 0) {
		BKE_report(op->reports, RPT_WARNING, "No edges selected");
		return OPERATOR_CANCELLED;
	}

	if (!EDBM_op_init(em, &bmop, op,
	                  "triangle_fill edges=%he use_beauty=%b",
	                  BM_ELEM_SELECT, use_beauty))
	{
		return OPERATOR_CANCELLED;
	}

	BMO_op_exec(em->bm, &bmop);

	if (totface_orig != em->bm->totface) {
		/* select new geometry */
		BMO_slot_buffer_hflag_enable(em->bm, bmop.slots_out, "geom.out", BM_FACE | BM_EDGE, BM_ELEM_SELECT, true);

		EDBM_update_generic(em, true, true);

		ret = OPERATOR_FINISHED;
	}
	else {
		BKE_report(op->reports, RPT_WARNING, "No faces filled");
		ret = OPERATOR_CANCELLED;
	}

	if (!EDBM_op_finish(em, &bmop, op, true)) {
		ret = OPERATOR_CANCELLED;
	}

	return ret;
}

void MESH_OT_fill(wmOperatorType *ot)
{
	/* identifiers */
	ot->name = "Fill";
	ot->idname = "MESH_OT_fill";
	ot->description = "Fill\nFill a selected edge loop with faces";

	/* api callbacks */
	ot->exec = edbm_fill_exec;
	ot->poll = ED_operator_editmesh;

	/* flags */
	ot->flag = OPTYPE_REGISTER | OPTYPE_UNDO;

	RNA_def_boolean(ot->srna, "use_beauty", true, "Beauty", "Use best triangulation division");
}

/** \} */

/* -------------------------------------------------------------------- */
/** \name Grid Fill Operator
 * \{ */

static bool bm_edge_test_fill_grid_cb(BMEdge *e, void *UNUSED(bm_v))
{
	return BM_elem_flag_test_bool(e, BM_ELEM_TAG);
}

static float edbm_fill_grid_vert_tag_angle(BMVert *v)
{
	BMIter iter;
	BMEdge *e_iter;
	BMVert *v_pair[2];
	int i = 0;
	BM_ITER_ELEM (e_iter, &iter, v, BM_EDGES_OF_VERT) {
		if (BM_elem_flag_test(e_iter, BM_ELEM_TAG)) {
			v_pair[i++] = BM_edge_other_vert(e_iter, v);
		}
	}
	BLI_assert(i == 2);

	return fabsf((float)M_PI - angle_v3v3v3(v_pair[0]->co, v->co, v_pair[1]->co));
}

/**
 * non-essential utility function to select 2 open edge loops from a closed loop.
 */
static void edbm_fill_grid_prepare(BMesh *bm, int offset, int *r_span, bool span_calc)
{
	/* angle differences below this value are considered 'even'
	 * in that they shouldn't be used to calculate corners used for the 'span' */
	const float eps_even = 1e-3f;
	BMEdge *e;
	BMIter iter;
	int count;
	int span = *r_span;

	ListBase eloops = {NULL};
	struct BMEdgeLoopStore *el_store;
	// LinkData *el_store;

	/* select -> tag */
	BM_ITER_MESH (e, &iter, bm, BM_EDGES_OF_MESH) {
		BM_elem_flag_set(e, BM_ELEM_TAG, BM_elem_flag_test(e, BM_ELEM_SELECT));
	}

	count = BM_mesh_edgeloops_find(bm, &eloops, bm_edge_test_fill_grid_cb, bm);
	el_store = eloops.first;

	if (count == 1 && BM_edgeloop_is_closed(el_store) && (BM_edgeloop_length_get(el_store) & 1) == 0) {
		/* be clever! detect 2 edge loops from one closed edge loop */
		const int verts_len = BM_edgeloop_length_get(el_store);
		ListBase *verts = BM_edgeloop_verts_get(el_store);
		BMVert *v_act = BM_mesh_active_vert_get(bm);
		LinkData *v_act_link;
		BMEdge **edges = MEM_mallocN(sizeof(*edges) * verts_len, __func__);
		int i;

		if (v_act && (v_act_link = BLI_findptr(verts, v_act, offsetof(LinkData, data)))) {
			/* pass */
		}
		else {
			/* find the vertex with the best angle (a corner vertex) */
			LinkData *v_link, *v_link_best = NULL;
			float angle_best = -1.0f;
			for (v_link = verts->first; v_link; v_link = v_link->next) {
				const float angle = edbm_fill_grid_vert_tag_angle(v_link->data);
				if ((angle > angle_best) || (v_link_best == NULL)) {
					angle_best = angle;
					v_link_best = v_link;
				}
			}

			v_act_link = v_link_best;
			v_act = v_act_link->data;
		}

		/* set this vertex first */
		BLI_listbase_rotate_first(verts, v_act_link);

		if (offset != 0) {
			v_act_link = BLI_findlink(verts, offset);
			v_act = v_act_link->data;
			BLI_listbase_rotate_first(verts, v_act_link);
		}

		BM_edgeloop_edges_get(el_store, edges);


		if (span_calc) {
			/* calculate the span by finding the next corner in 'verts'
			 * we dont know what defines a corner exactly so find the 4 verts
			 * in the loop with the greatest angle.
			 * Tag them and use the first tagged vertex to calculate the span.
			 *
			 * note: we may have already checked 'edbm_fill_grid_vert_tag_angle()' on each
			 * vert, but advantage of de-duplicating is minimal. */
			struct SortPtrByFloat *ele_sort = MEM_mallocN(sizeof(*ele_sort) * verts_len, __func__);
			LinkData *v_link;
			for (v_link = verts->first, i = 0; v_link; v_link = v_link->next, i++) {
				BMVert *v = v_link->data;
				const float angle = edbm_fill_grid_vert_tag_angle(v);
				ele_sort[i].sort_value = angle;
				ele_sort[i].data = v;

				BM_elem_flag_disable(v, BM_ELEM_TAG);
			}

			qsort(ele_sort, verts_len, sizeof(*ele_sort), BLI_sortutil_cmp_float_reverse);

			/* check that we have at least 3 corners,
			 * if the angle on the 3rd angle is roughly the same as the last,
			 * then we can't calculate 3+ corners - fallback to the even span. */
			if ((ele_sort[2].sort_value - ele_sort[verts_len - 1].sort_value) > eps_even) {
				for (i = 0; i < 4; i++) {
					BMVert *v = ele_sort[i].data;
					BM_elem_flag_enable(v, BM_ELEM_TAG);
				}

				/* now find the first... */
				for (v_link = verts->first, i = 0; i < verts_len / 2; v_link = v_link->next, i++) {
					BMVert *v = v_link->data;
					if (BM_elem_flag_test(v, BM_ELEM_TAG)) {
						if (v != v_act) {
							span = i;
							break;
						}
					}
				}
			}
			MEM_freeN(ele_sort);
		}
		/* end span calc */


		/* un-flag 'rails' */
		for (i = 0; i < span; i++) {
			BM_elem_flag_disable(edges[i], BM_ELEM_TAG);
			BM_elem_flag_disable(edges[(verts_len / 2) + i], BM_ELEM_TAG);
		}
		MEM_freeN(edges);
	}
	/* else let the bmesh-operator handle it */

	BM_mesh_edgeloops_free(&eloops);

	*r_span = span;
}

static int edbm_fill_grid_exec(bContext *C, wmOperator *op)
{
	BMOperator bmop;
	Object *obedit = CTX_data_edit_object(C);
	BMEditMesh *em = BKE_editmesh_from_object(obedit);
	const bool use_smooth = edbm_add_edge_face__smooth_get(em->bm);
	const int totedge_orig = em->bm->totedge;
	const int totface_orig = em->bm->totface;
	const bool use_interp_simple = RNA_boolean_get(op->ptr, "use_interp_simple");
	const bool use_prepare = true;


	if (use_prepare) {
		/* use when we have a single loop selected */
		PropertyRNA *prop_span = RNA_struct_find_property(op->ptr, "span");
		PropertyRNA *prop_offset = RNA_struct_find_property(op->ptr, "offset");
		bool calc_span;

		const int clamp = em->bm->totvertsel;
		int span;
		int offset;

		if (RNA_property_is_set(op->ptr, prop_span)) {
			span = RNA_property_int_get(op->ptr, prop_span);
			span = min_ii(span, (clamp / 2) - 1);
			calc_span = false;
		}
		else {
			span = clamp / 4;
			calc_span = true;
		}

		offset = RNA_property_int_get(op->ptr, prop_offset);
		offset = clamp ? mod_i(offset, clamp) : 0;

		/* in simple cases, move selection for tags, but also support more advanced cases */
		edbm_fill_grid_prepare(em->bm, offset, &span, calc_span);

		RNA_property_int_set(op->ptr, prop_span, span);
	}
	/* end tricky prepare code */


	if (!EDBM_op_init(
	            em, &bmop, op,
	            "grid_fill edges=%he mat_nr=%i use_smooth=%b use_interp_simple=%b",
	            use_prepare ? BM_ELEM_TAG : BM_ELEM_SELECT,
	            em->mat_nr, use_smooth, use_interp_simple))
	{
		return OPERATOR_CANCELLED;
	}

	BMO_op_exec(em->bm, &bmop);

	/* cancel if nothing was done */
	if ((totedge_orig == em->bm->totedge) &&
	    (totface_orig == em->bm->totface))
	{
		EDBM_op_finish(em, &bmop, op, true);
		return OPERATOR_CANCELLED;
	}

	BMO_slot_buffer_hflag_enable(em->bm, bmop.slots_out, "faces.out", BM_FACE, BM_ELEM_SELECT, true);

	if (!EDBM_op_finish(em, &bmop, op, true)) {
		return OPERATOR_CANCELLED;
	}

	EDBM_update_generic(em, true, true);

	return OPERATOR_FINISHED;
}

void MESH_OT_fill_grid(wmOperatorType *ot)
{
	PropertyRNA *prop;

	/* identifiers */
	ot->name = "Grid Fill";
	ot->description = "Grid Fill\nFill grid from two loops";
	ot->idname = "MESH_OT_fill_grid";

	/* api callbacks */
	ot->exec = edbm_fill_grid_exec;
	ot->poll = ED_operator_editmesh;

	/* flags */
	ot->flag = OPTYPE_REGISTER | OPTYPE_UNDO;

	/* properties */
	prop = RNA_def_int(ot->srna, "span", 1, 1, 1000, "Span", "Number of grid columns", 1, 100);
	RNA_def_property_flag(prop, PROP_SKIP_SAVE);
	prop = RNA_def_int(ot->srna, "offset", 0, -1000, 1000, "Offset",
	                             "Vertex that is the corner of the grid", -100, 100);
	RNA_def_property_flag(prop, PROP_SKIP_SAVE);
	RNA_def_boolean(ot->srna, "use_interp_simple", false, "Simple Blending",
	                          "Use simple interpolation of grid vertices");
}

/** \} */

/* -------------------------------------------------------------------- */
/** \name Hole Fill Operator
 * \{ */

static int edbm_fill_holes_exec(bContext *C, wmOperator *op)
{
	Object *obedit = CTX_data_edit_object(C);
	BMEditMesh *em = BKE_editmesh_from_object(obedit);
	const int sides = RNA_int_get(op->ptr, "sides");

	if (!EDBM_op_call_and_selectf(
	        em, op,
	        "faces.out", true,
	        "holes_fill edges=%he sides=%i",
	        BM_ELEM_SELECT, sides))
	{
		return OPERATOR_CANCELLED;
	}

	EDBM_update_generic(em, true, true);

	return OPERATOR_FINISHED;

}

void MESH_OT_fill_holes(wmOperatorType *ot)
{
	/* identifiers */
	ot->name = "Fill Holes";
	ot->idname = "MESH_OT_fill_holes";
	ot->description = "Fill Holes\nFill in holes (boundary edge loops)";

	/* api callbacks */
	ot->exec = edbm_fill_holes_exec;
	ot->poll = ED_operator_editmesh;

	/* flags */
	ot->flag = OPTYPE_REGISTER | OPTYPE_UNDO;

	RNA_def_int(ot->srna, "sides", 4, 0, 1000,
	            "Sides", "Number of sides in hole required to fill (zero fills all holes)", 0, 100);
}

/** \} */

/* -------------------------------------------------------------------- */
/** \name Beauty Fill Operator
 * \{ */

static int edbm_beautify_fill_exec(bContext *C, wmOperator *op)
{
	Object *obedit = CTX_data_edit_object(C);
	BMEditMesh *em = BKE_editmesh_from_object(obedit);

	const float angle_max = M_PI;
	const float angle_limit = RNA_float_get(op->ptr, "angle_limit");
	char hflag;

	if (angle_limit >= angle_max) {
		hflag = BM_ELEM_SELECT;
	}
	else {
		BMIter iter;
		BMEdge *e;

		BM_ITER_MESH (e, &iter, em->bm, BM_EDGES_OF_MESH) {
			BM_elem_flag_set(
			        e, BM_ELEM_TAG,
			        (BM_elem_flag_test(e, BM_ELEM_SELECT) &&
			         BM_edge_calc_face_angle_ex(e, angle_max) < angle_limit));

		}

		hflag = BM_ELEM_TAG;
	}

	if (!EDBM_op_call_and_selectf(
	        em, op, "geom.out", true,
	        "beautify_fill faces=%hf edges=%he",
	        BM_ELEM_SELECT, hflag))
	{
		return OPERATOR_CANCELLED;
	}

	EDBM_update_generic(em, true, true);

	return OPERATOR_FINISHED;
}

void MESH_OT_beautify_fill(wmOperatorType *ot)
{
	PropertyRNA *prop;

	/* identifiers */
	ot->name = "Beautify Faces";
	ot->idname = "MESH_OT_beautify_fill";
	ot->description = "Beautify Faces\nRearrange some faces to try to get less degenerated geometry";

	/* api callbacks */
	ot->exec = edbm_beautify_fill_exec;
	ot->poll = ED_operator_editmesh;

	/* flags */
	ot->flag = OPTYPE_REGISTER | OPTYPE_UNDO;

	/* props */
	prop = RNA_def_float_rotation(ot->srna, "angle_limit", 0, NULL, 0.0f, DEG2RADF(180.0f),
	                              "Max Angle", "Angle limit", 0.0f, DEG2RADF(180.0f));
	RNA_def_property_float_default(prop, DEG2RADF(180.0f));
}

/** \} */

/* -------------------------------------------------------------------- */
/** \name Poke Face Operator
 * \{ */

static int edbm_poke_face_exec(bContext *C, wmOperator *op)
{
	Object *obedit = CTX_data_edit_object(C);
	BMEditMesh *em = BKE_editmesh_from_object(obedit);
	BMOperator bmop;

	const float offset = RNA_float_get(op->ptr, "offset");
	const bool use_relative_offset = RNA_boolean_get(op->ptr, "use_relative_offset");
	const int center_mode = RNA_enum_get(op->ptr, "center_mode");

	EDBM_op_init(em, &bmop, op, "poke faces=%hf offset=%f use_relative_offset=%b center_mode=%i",
	             BM_ELEM_SELECT, offset, use_relative_offset, center_mode);
	BMO_op_exec(em->bm, &bmop);

	EDBM_flag_disable_all(em, BM_ELEM_SELECT);

	BMO_slot_buffer_hflag_enable(em->bm, bmop.slots_out, "verts.out", BM_VERT, BM_ELEM_SELECT, true);
	BMO_slot_buffer_hflag_enable(em->bm, bmop.slots_out, "faces.out", BM_FACE, BM_ELEM_SELECT, true);

	if (!EDBM_op_finish(em, &bmop, op, true)) {
		return OPERATOR_CANCELLED;
	}

	EDBM_mesh_normals_update(em);

	EDBM_update_generic(em, true, true);

	return OPERATOR_FINISHED;

}

void MESH_OT_poke(wmOperatorType *ot)
{
	static const EnumPropertyItem poke_center_modes[] = {
		{BMOP_POKE_MEAN_WEIGHTED, "MEAN_WEIGHTED", 0, "Weighted Mean", "Weighted Mean Face Center"},
		{BMOP_POKE_MEAN, "MEAN", 0, "Mean", "Mean Face Center"},
		{BMOP_POKE_BOUNDS, "BOUNDS", 0, "Bounds", "Face Bounds Center"},
		{0, NULL, 0, NULL, NULL}};


	/* identifiers */
	ot->name = "Poke Faces";
	ot->idname = "MESH_OT_poke";
	ot->description = "Poke Faces\nSplit a face into a fan";

	/* api callbacks */
	ot->exec = edbm_poke_face_exec;
	ot->poll = ED_operator_editmesh;

	/* flags */
	ot->flag = OPTYPE_REGISTER | OPTYPE_UNDO;

	RNA_def_float_distance(ot->srna, "offset", 0.0f, -1e3f, 1e3f, "Poke Offset", "Poke Offset", -1.0f, 1.0f);
	RNA_def_boolean(ot->srna, "use_relative_offset", false, "Offset Relative", "Scale the offset by surrounding geometry");
	RNA_def_enum(ot->srna, "center_mode", poke_center_modes, BMOP_POKE_MEAN_WEIGHTED,
	             "Poke Center", "Poke Face Center Calculation");
}

/** \} */

/* -------------------------------------------------------------------- */
/** \name Triangulate Face Operator
 * \{ */

static int edbm_quads_convert_to_tris_exec(bContext *C, wmOperator *op)
{
	Object *obedit = CTX_data_edit_object(C);
	BMEditMesh *em = BKE_editmesh_from_object(obedit);
	BMOperator bmop;
	const int quad_method = RNA_enum_get(op->ptr, "quad_method");
	const int ngon_method = RNA_enum_get(op->ptr, "ngon_method");
	BMOIter oiter;
	BMFace *f;

	EDBM_op_init(em, &bmop, op, "triangulate faces=%hf quad_method=%i ngon_method=%i", BM_ELEM_SELECT, quad_method, ngon_method);
	BMO_op_exec(em->bm, &bmop);

	/* select the output */
	BMO_slot_buffer_hflag_enable(em->bm, bmop.slots_out, "faces.out", BM_FACE, BM_ELEM_SELECT, true);

	/* remove the doubles */
	BMO_ITER (f, &oiter, bmop.slots_out, "face_map_double.out", BM_FACE) {
		BM_face_kill(em->bm, f);
	}

	EDBM_selectmode_flush(em);

	if (!EDBM_op_finish(em, &bmop, op, true)) {
		return OPERATOR_CANCELLED;
	}

	EDBM_update_generic(em, true, true);

	return OPERATOR_FINISHED;
}


void MESH_OT_quads_convert_to_tris(wmOperatorType *ot)
{
	/* identifiers */
	ot->name = "Triangulate Faces";
	ot->idname = "MESH_OT_quads_convert_to_tris";
	ot->description = "Triangulate Faces\nTriangulate selected faces";

	/* api callbacks */
	ot->exec = edbm_quads_convert_to_tris_exec;
	ot->poll = ED_operator_editmesh;

	/* flags */
	ot->flag = OPTYPE_REGISTER | OPTYPE_UNDO;

	RNA_def_enum(ot->srna, "quad_method", rna_enum_modifier_triangulate_quad_method_items, MOD_TRIANGULATE_QUAD_BEAUTY,
	             "Quad Method", "Method for splitting the quads into triangles");
	RNA_def_enum(ot->srna, "ngon_method", rna_enum_modifier_triangulate_ngon_method_items, MOD_TRIANGULATE_NGON_BEAUTY,
	             "Polygon Method", "Method for splitting the polygons into triangles");
}

/** \} */

/* -------------------------------------------------------------------- */
/** \name Convert to Quads Operator
 * \{ */

static int edbm_tris_convert_to_quads_exec(bContext *C, wmOperator *op)
{
	Object *obedit = CTX_data_edit_object(C);
	BMEditMesh *em = BKE_editmesh_from_object(obedit);
	bool do_seam, do_sharp, do_uvs, do_vcols, do_materials;
	float angle_face_threshold, angle_shape_threshold;
	PropertyRNA *prop;

	/* When joining exactly 2 faces, no limit.
	 * this is useful for one off joins while editing. */
	prop = RNA_struct_find_property(op->ptr, "face_threshold");
	if ((em->bm->totfacesel == 2) &&
	    (RNA_property_is_set(op->ptr, prop) == false))
	{
		angle_face_threshold = DEG2RADF(180.0f);
	}
	else {
		angle_face_threshold = RNA_property_float_get(op->ptr, prop);
	}

	prop = RNA_struct_find_property(op->ptr, "shape_threshold");
	if ((em->bm->totfacesel == 2) &&
	    (RNA_property_is_set(op->ptr, prop) == false))
	{
		angle_shape_threshold = DEG2RADF(180.0f);
	}
	else {
		angle_shape_threshold = RNA_property_float_get(op->ptr, prop);
	}

	do_seam = RNA_boolean_get(op->ptr, "seam");
	do_sharp = RNA_boolean_get(op->ptr, "sharp");
	do_uvs = RNA_boolean_get(op->ptr, "uvs");
	do_vcols = RNA_boolean_get(op->ptr, "vcols");
	do_materials = RNA_boolean_get(op->ptr, "materials");

	if (!EDBM_op_call_and_selectf(
	        em, op,
	        "faces.out", true,
	        "join_triangles faces=%hf angle_face_threshold=%f angle_shape_threshold=%f "
	        "cmp_seam=%b cmp_sharp=%b cmp_uvs=%b cmp_vcols=%b cmp_materials=%b",
	        BM_ELEM_SELECT, angle_face_threshold, angle_shape_threshold,
	        do_seam, do_sharp, do_uvs, do_vcols, do_materials))
	{
		return OPERATOR_CANCELLED;
	}

	EDBM_update_generic(em, true, true);

	return OPERATOR_FINISHED;
}

static void join_triangle_props(wmOperatorType *ot)
{
	PropertyRNA *prop;

	prop = RNA_def_float_rotation(
	        ot->srna, "face_threshold", 0, NULL, 0.0f, DEG2RADF(180.0f),
	        "Max Face Angle", "Face angle limit", 0.0f, DEG2RADF(180.0f));
	RNA_def_property_float_default(prop, DEG2RADF(40.0f));

	prop = RNA_def_float_rotation(
	        ot->srna, "shape_threshold", 0, NULL, 0.0f, DEG2RADF(180.0f),
	        "Max Shape Angle", "Shape angle limit", 0.0f, DEG2RADF(180.0f));
	RNA_def_property_float_default(prop, DEG2RADF(40.0f));

	RNA_def_boolean(ot->srna, "uvs", false, "Compare UVs", "");
	RNA_def_boolean(ot->srna, "vcols", false, "Compare VCols", "");
	RNA_def_boolean(ot->srna, "seam", false, "Compare Seam", "");
	RNA_def_boolean(ot->srna, "sharp", false, "Compare Sharp", "");
	RNA_def_boolean(ot->srna, "materials", false, "Compare Materials", "");
}

void MESH_OT_tris_convert_to_quads(wmOperatorType *ot)
{
	/* identifiers */
	ot->name = "Tris to Quads";
	ot->idname = "MESH_OT_tris_convert_to_quads";
	ot->description = "Tris to Quads\nJoin triangles into quads";

	/* api callbacks */
	ot->exec = edbm_tris_convert_to_quads_exec;
	ot->poll = ED_operator_editmesh;

	/* flags */
	ot->flag = OPTYPE_REGISTER | OPTYPE_UNDO;

	join_triangle_props(ot);
}

/** \} */

/* -------------------------------------------------------------------- */
/** \name Decimate Operator
 *
 * \note The function to decimate is intended for use as a modifier,
 * while its handy allow access as a tool - this does cause access to be a little awkward
 * (passing selection as weights for eg).
 *
 * \{ */

static int edbm_decimate_exec(bContext *C, wmOperator *op)
{
	Object *obedit = CTX_data_edit_object(C);
	BMEditMesh *em = BKE_editmesh_from_object(obedit);
	BMesh *bm = em->bm;

	const float ratio = RNA_float_get(op->ptr, "ratio");
	bool use_vertex_group = RNA_boolean_get(op->ptr, "use_vertex_group");
	const float vertex_group_factor = RNA_float_get(op->ptr, "vertex_group_factor");
	const bool invert_vertex_group = RNA_boolean_get(op->ptr, "invert_vertex_group");
	const bool use_symmetry = RNA_boolean_get(op->ptr, "use_symmetry");
	const float symmetry_eps = 0.00002f;
	const int symmetry_axis = use_symmetry ? RNA_enum_get(op->ptr, "symmetry_axis") : -1;

	/* nop */
	if (ratio == 1.0f) {
		return OPERATOR_FINISHED;
	}

	float *vweights = MEM_mallocN(sizeof(*vweights) * bm->totvert, __func__);
	{
		const int cd_dvert_offset = CustomData_get_offset(&bm->vdata, CD_MDEFORMVERT);
		const int defbase_act = obedit->actdef - 1;

		if (use_vertex_group && (cd_dvert_offset == -1)) {
			BKE_report(op->reports, RPT_WARNING, "No active vertex group");
			use_vertex_group = false;
		}

		BMIter iter;
		BMVert *v;
		int i;
		BM_ITER_MESH_INDEX (v, &iter, bm, BM_VERTS_OF_MESH, i) {
			float weight = 0.0f;
			if (BM_elem_flag_test(v, BM_ELEM_SELECT)) {
				if (use_vertex_group) {
					const MDeformVert *dv = BM_ELEM_CD_GET_VOID_P(v, cd_dvert_offset);
					weight = defvert_find_weight(dv, defbase_act);
					if (invert_vertex_group) {
						weight = 1.0f - weight;
					}
				}
				else {
					weight = 1.0f;
				}
			}

			vweights[i] = weight;
			BM_elem_index_set(v, i); /* set_inline */
		}
		bm->elem_index_dirty &= ~BM_VERT;
	}

	float ratio_adjust;

	if ((bm->totface == bm->totfacesel) || (ratio == 0.0f)) {
		ratio_adjust = ratio;
	}
	else {
		/**
		 * Calculate a new ratio based on faces that could be remoevd during decimation.
		 * needed so 0..1 has a meaningful range when operating on the selection.
		 *
		 * This doesn't have to be totally accurate,
		 * but needs to be greater than the number of selected faces
		 */

		int totface_basis = 0;
		int totface_adjacent = 0;
		BMIter iter;
		BMFace *f;
		BM_ITER_MESH (f, &iter, bm, BM_FACES_OF_MESH) {
			/* count faces during decimation, ngons are triangulated */
			const int f_len = f->len > 4 ? (f->len - 2) : 1;
			totface_basis += f_len;

			BMLoop *l_iter, *l_first;
			l_iter = l_first = BM_FACE_FIRST_LOOP(f);
			do {
				if (vweights[BM_elem_index_get(l_iter->v)] != 0.0f) {
					totface_adjacent += f_len;
					break;
				}
			} while ((l_iter = l_iter->next) != l_first);
		}

		ratio_adjust = ratio;
		ratio_adjust = 1.0f - ratio_adjust;
		ratio_adjust *= (float)totface_adjacent / (float)totface_basis;
		ratio_adjust = 1.0f - ratio_adjust;
	}

	BM_mesh_decimate_collapse(
	        em->bm, ratio_adjust, vweights, vertex_group_factor, false,
	        symmetry_axis, symmetry_eps);

	MEM_freeN(vweights);

	{
		short selectmode = em->selectmode;
		if ((selectmode & (SCE_SELECT_VERTEX | SCE_SELECT_EDGE)) == 0) {
			/* ensure we flush edges -> faces */
			selectmode |= SCE_SELECT_EDGE;
		}
		EDBM_selectmode_flush_ex(em, selectmode);
	}

	EDBM_update_generic(em, true, true);

	return OPERATOR_FINISHED;
}


static bool edbm_decimate_check(bContext *UNUSED(C), wmOperator *UNUSED(op))
{
	return true;
}


static void edbm_decimate_ui(bContext *UNUSED(C), wmOperator *op)
{
	uiLayout *layout = op->layout, *box, *row, *col;
	PointerRNA ptr;

	RNA_pointer_create(NULL, op->type->srna, op->properties, &ptr);

	uiItemR(layout, &ptr, "ratio", 0, NULL, ICON_NONE);

	box = uiLayoutBox(layout);
	uiItemR(box, &ptr, "use_vertex_group", 0, NULL, ICON_NONE);
	col = uiLayoutColumn(box, false);
	uiLayoutSetActive(col, RNA_boolean_get(&ptr, "use_vertex_group"));
	uiItemR(col, &ptr, "vertex_group_factor", 0, NULL, ICON_NONE);
	uiItemR(col, &ptr, "invert_vertex_group", 0, NULL, ICON_NONE);

	box = uiLayoutBox(layout);
	uiItemR(box, &ptr, "use_symmetry", 0, NULL, ICON_NONE);
	row = uiLayoutRow(box, true);
	uiLayoutSetActive(row, RNA_boolean_get(&ptr, "use_symmetry"));
	uiItemR(row, &ptr, "symmetry_axis", UI_ITEM_R_EXPAND, NULL, ICON_NONE);
}


void MESH_OT_decimate(wmOperatorType *ot)
{
	/* identifiers */
	ot->name = "Decimate Geometry";
	ot->idname = "MESH_OT_decimate";
	ot->description = "Decimate Geometry\nSimplify geometry by collapsing edges";

	/* api callbacks */
	ot->exec = edbm_decimate_exec;
	ot->check = edbm_decimate_check;
	ot->ui = edbm_decimate_ui;
	ot->poll = ED_operator_editmesh;


	/* flags */
	ot->flag = OPTYPE_REGISTER | OPTYPE_UNDO;

	/* Note, keep in sync with 'rna_def_modifier_decimate' */
	RNA_def_float(ot->srna, "ratio", 1.0f, 0.0f, 1.0f, "Ratio", "", 0.0f, 1.0f);

	RNA_def_boolean(ot->srna, "use_vertex_group", false, "Vertex Group",
	                "Use active vertex group as an influence");
	RNA_def_float(ot->srna, "vertex_group_factor", 1.0f, 0.0f, 1000.0f, "Weight",
	              "Vertex group strength", 0.0f, 10.0f);
	RNA_def_boolean(ot->srna, "invert_vertex_group", false, "Invert",
	                "Invert vertex group influence");

	RNA_def_boolean(ot->srna, "use_symmetry", false, "Symmetry",
	                "Maintain symmetry on an axis");

	RNA_def_enum(ot->srna, "symmetry_axis", rna_enum_axis_xyz_items, 1, "Axis", "Axis of symmetry");
}

/** \} */

/* -------------------------------------------------------------------- */
/** \name Dissolve Vertices Operator
 * \{ */

static void edbm_dissolve_prop__use_verts(wmOperatorType *ot, bool value, int flag)
{
	PropertyRNA *prop;

	prop = RNA_def_boolean(ot->srna, "use_verts", value, "Dissolve Verts",
	                       "Dissolve remaining vertices");

	if (flag) {
		RNA_def_property_flag(prop, flag);
	}
}
static void edbm_dissolve_prop__use_face_split(wmOperatorType *ot)
{
	RNA_def_boolean(ot->srna, "use_face_split", false, "Face Split",
	                "Split off face corners to maintain surrounding geometry");
}
static void edbm_dissolve_prop__use_boundary_tear(wmOperatorType *ot)
{
	RNA_def_boolean(ot->srna, "use_boundary_tear", false, "Tear Boundary",
	                "Split off face corners instead of merging faces");
}

static int edbm_dissolve_verts_exec(bContext *C, wmOperator *op)
{
	Object *obedit = CTX_data_edit_object(C);
	BMEditMesh *em = BKE_editmesh_from_object(obedit);

	const bool use_face_split = RNA_boolean_get(op->ptr, "use_face_split");
	const bool use_boundary_tear = RNA_boolean_get(op->ptr, "use_boundary_tear");

	if (!EDBM_op_callf(
	            em, op,
	            "dissolve_verts verts=%hv use_face_split=%b use_boundary_tear=%b",
	            BM_ELEM_SELECT, use_face_split, use_boundary_tear))
	{
		return OPERATOR_CANCELLED;
	}

	EDBM_update_generic(em, true, true);

	return OPERATOR_FINISHED;
}

void MESH_OT_dissolve_verts(wmOperatorType *ot)
{
	/* identifiers */
	ot->name = "Dissolve Vertices";
	ot->description = "Dissolve Vertices\nDissolve verts, merge edges and faces";
	ot->idname = "MESH_OT_dissolve_verts";

	/* api callbacks */
	ot->exec = edbm_dissolve_verts_exec;
	ot->poll = ED_operator_editmesh;

	/* flags */
	ot->flag = OPTYPE_REGISTER | OPTYPE_UNDO;

	edbm_dissolve_prop__use_face_split(ot);
	edbm_dissolve_prop__use_boundary_tear(ot);
}

/** \} */

/* -------------------------------------------------------------------- */
/** \name Dissolve Edges Operator
 * \{ */

static int edbm_dissolve_edges_exec(bContext *C, wmOperator *op)
{
	Object *obedit = CTX_data_edit_object(C);
	BMEditMesh *em = BKE_editmesh_from_object(obedit);

	const bool use_verts = RNA_boolean_get(op->ptr, "use_verts");
	const bool use_face_split = RNA_boolean_get(op->ptr, "use_face_split");

	if (!EDBM_op_callf(
	            em, op,
	            "dissolve_edges edges=%he use_verts=%b use_face_split=%b",
	            BM_ELEM_SELECT, use_verts, use_face_split))
	{
		return OPERATOR_CANCELLED;
	}

	EDBM_update_generic(em, true, true);

	return OPERATOR_FINISHED;
}

void MESH_OT_dissolve_edges(wmOperatorType *ot)
{
	/* identifiers */
	ot->name = "Dissolve Edges";
	ot->description = "Dissolve Edges\nDissolve edges, merging faces";
	ot->idname = "MESH_OT_dissolve_edges";

	/* api callbacks */
	ot->exec = edbm_dissolve_edges_exec;
	ot->poll = ED_operator_editmesh;

	/* flags */
	ot->flag = OPTYPE_REGISTER | OPTYPE_UNDO;

	edbm_dissolve_prop__use_verts(ot, true, 0);
	edbm_dissolve_prop__use_face_split(ot);
}

/** \} */

/* -------------------------------------------------------------------- */
/** \name Dissolve Faces Operator
 * \{ */

static int edbm_dissolve_faces_exec(bContext *C, wmOperator *op)
{
	Object *obedit = CTX_data_edit_object(C);
	BMEditMesh *em = BKE_editmesh_from_object(obedit);

	const bool use_verts = RNA_boolean_get(op->ptr, "use_verts");

	if (!EDBM_op_call_and_selectf(
	        em, op,
	        "region.out", true,
	        "dissolve_faces faces=%hf use_verts=%b",
	        BM_ELEM_SELECT, use_verts))
	{
		return OPERATOR_CANCELLED;
	}

	EDBM_update_generic(em, true, true);

	return OPERATOR_FINISHED;
}

void MESH_OT_dissolve_faces(wmOperatorType *ot)
{
	/* identifiers */
	ot->name = "Dissolve Faces";
	ot->description = "Dissolve Faces\nDissolve faces";
	ot->idname = "MESH_OT_dissolve_faces";

	/* api callbacks */
	ot->exec = edbm_dissolve_faces_exec;
	ot->poll = ED_operator_editmesh;

	/* flags */
	ot->flag = OPTYPE_REGISTER | OPTYPE_UNDO;

	edbm_dissolve_prop__use_verts(ot, false, 0);
}

/** \} */

/* -------------------------------------------------------------------- */
/** \name Dissolve (Context Sensitive) Operator
 * \{ */

static int edbm_dissolve_mode_exec(bContext *C, wmOperator *op)
{
	Object *obedit = CTX_data_edit_object(C);
	BMEditMesh *em = BKE_editmesh_from_object(obedit);
	PropertyRNA *prop;

	prop = RNA_struct_find_property(op->ptr, "use_verts");
	if (!RNA_property_is_set(op->ptr, prop)) {
		/* always enable in edge-mode */
		if ((em->selectmode & SCE_SELECT_FACE) == 0) {
			RNA_property_boolean_set(op->ptr, prop, true);
		}
	}

	if (em->selectmode & SCE_SELECT_VERTEX) {
		return edbm_dissolve_verts_exec(C, op);
	}
	else if (em->selectmode & SCE_SELECT_EDGE) {
		return edbm_dissolve_edges_exec(C, op);
	}
	else {
		return edbm_dissolve_faces_exec(C, op);
	}
}

void MESH_OT_dissolve_mode(wmOperatorType *ot)
{
	/* identifiers */
	ot->name = "Dissolve Selection";
	ot->description = "Dissolve Selection\nDissolve geometry based on the selection mode";
	ot->idname = "MESH_OT_dissolve_mode";

	/* api callbacks */
	ot->exec = edbm_dissolve_mode_exec;
	ot->poll = ED_operator_editmesh;

	/* flags */
	ot->flag = OPTYPE_REGISTER | OPTYPE_UNDO;

	edbm_dissolve_prop__use_verts(ot, false, PROP_SKIP_SAVE);
	edbm_dissolve_prop__use_face_split(ot);
	edbm_dissolve_prop__use_boundary_tear(ot);
}

/** \} */

/* -------------------------------------------------------------------- */
/** \name Limited Dissolve Operator
 * \{ */

static int edbm_dissolve_limited_exec(bContext *C, wmOperator *op)
{
	Object *obedit = CTX_data_edit_object(C);
	BMEditMesh *em = BKE_editmesh_from_object(obedit);
	BMesh *bm = em->bm;
	const float angle_limit = RNA_float_get(op->ptr, "angle_limit");
	const bool use_dissolve_boundaries = RNA_boolean_get(op->ptr, "use_dissolve_boundaries");
	const int delimit = RNA_enum_get(op->ptr, "delimit");

	char dissolve_flag;

	if (em->selectmode == SCE_SELECT_FACE) {
		/* flush selection to tags and untag edges/verts with partially selected faces */
		BMIter iter;
		BMIter liter;

		BMElem *ele;
		BMFace *f;
		BMLoop *l;

		BM_ITER_MESH (ele, &iter, bm, BM_VERTS_OF_MESH) {
			BM_elem_flag_set(ele, BM_ELEM_TAG, BM_elem_flag_test(ele, BM_ELEM_SELECT));
		}
		BM_ITER_MESH (ele, &iter, bm, BM_EDGES_OF_MESH) {
			BM_elem_flag_set(ele, BM_ELEM_TAG, BM_elem_flag_test(ele, BM_ELEM_SELECT));
		}

		BM_ITER_MESH (f, &iter, bm, BM_FACES_OF_MESH) {
			if (!BM_elem_flag_test(f, BM_ELEM_SELECT)) {
				BM_ITER_ELEM (l, &liter, f, BM_LOOPS_OF_FACE) {
					BM_elem_flag_disable(l->v, BM_ELEM_TAG);
					BM_elem_flag_disable(l->e, BM_ELEM_TAG);
				}
			}
		}

		dissolve_flag = BM_ELEM_TAG;
	}
	else {
		dissolve_flag = BM_ELEM_SELECT;
	}

	EDBM_op_call_and_selectf(
	            em, op, "region.out", true,
	            "dissolve_limit edges=%he verts=%hv angle_limit=%f use_dissolve_boundaries=%b delimit=%i",
	            dissolve_flag, dissolve_flag, angle_limit, use_dissolve_boundaries, delimit);

	EDBM_update_generic(em, true, true);

	return OPERATOR_FINISHED;
}

void MESH_OT_dissolve_limited(wmOperatorType *ot)
{
	PropertyRNA *prop;

	/* identifiers */
	ot->name = "Limited Dissolve";
	ot->idname = "MESH_OT_dissolve_limited";
	ot->description = "Limited Dissolve\nDissolve selected edges and verts, limited by the angle of surrounding geometry";

	/* api callbacks */
	ot->exec = edbm_dissolve_limited_exec;
	ot->poll = ED_operator_editmesh;

	/* flags */
	ot->flag = OPTYPE_REGISTER | OPTYPE_UNDO;

	prop = RNA_def_float_rotation(ot->srna, "angle_limit", 0, NULL, 0.0f, DEG2RADF(180.0f),
	                              "Max Angle", "Angle limit", 0.0f, DEG2RADF(180.0f));
	RNA_def_property_float_default(prop, DEG2RADF(5.0f));
	RNA_def_boolean(ot->srna, "use_dissolve_boundaries", false, "All Boundaries",
	                "Dissolve all vertices inbetween face boundaries");
	RNA_def_enum_flag(ot->srna, "delimit", rna_enum_mesh_delimit_mode_items, BMO_DELIM_NORMAL, "Delimit",
	                  "Delimit dissolve operation");
}

/** \} */

/* -------------------------------------------------------------------- */
/** \name Degenerate Dissolve Operator
 * \{ */

static int edbm_dissolve_degenerate_exec(bContext *C, wmOperator *op)
{
	Object *obedit = CTX_data_edit_object(C);
	BMEditMesh *em = BKE_editmesh_from_object(obedit);
	const float thresh = RNA_float_get(op->ptr, "threshold");
	BMesh *bm = em->bm;
	const int totelem[3] = {bm->totvert, bm->totedge, bm->totface};

	if (!EDBM_op_callf(
	        em, op,
	        "dissolve_degenerate edges=%he dist=%f",
	        BM_ELEM_SELECT, thresh))
	{
		return OPERATOR_CANCELLED;
	}

	/* tricky to maintain correct selection here, so just flush up from verts */
	EDBM_select_flush(em);

	EDBM_update_generic(em, true, true);

	edbm_report_delete_info(op->reports, bm, totelem);

	return OPERATOR_FINISHED;
}

void MESH_OT_dissolve_degenerate(wmOperatorType *ot)
{
	/* identifiers */
	ot->name = "Degenerate Dissolve";
	ot->idname = "MESH_OT_dissolve_degenerate";
	ot->description = "Degenerate Dissolve\nDissolve zero area faces and zero length edges";

	/* api callbacks */
	ot->exec = edbm_dissolve_degenerate_exec;
	ot->poll = ED_operator_editmesh;

	/* flags */
	ot->flag = OPTYPE_REGISTER | OPTYPE_UNDO;

	RNA_def_float_distance(ot->srna, "threshold", 1e-4f, 1e-6f, 50.0f,  "Merge Distance",
	                       "Minimum distance between elements to merge", 1e-5f, 10.0f);
}

/** \} */

/* -------------------------------------------------------------------- */
/** \name Delete Edge-Loop Operator
 * \{ */

/* internally uses dissolve */
static int edbm_delete_edgeloop_exec(bContext *C, wmOperator *op)
{
	Object *obedit = CTX_data_edit_object(C);
	BMEditMesh *em = BKE_editmesh_from_object(obedit);

	const bool use_face_split = RNA_boolean_get(op->ptr, "use_face_split");

	/* deal with selection */
	{
		BMEdge *e;
		BMIter iter;

		BM_mesh_elem_hflag_disable_all(em->bm, BM_FACE, BM_ELEM_TAG, false);

		BM_ITER_MESH (e, &iter, em->bm, BM_EDGES_OF_MESH) {
			if (BM_elem_flag_test(e, BM_ELEM_SELECT) && e->l) {
				BMLoop *l_iter = e->l;
				do {
					BM_elem_flag_enable(l_iter->f, BM_ELEM_TAG);
				} while ((l_iter = l_iter->radial_next) != e->l);
			}
		}
	}

	if (!EDBM_op_callf(
	            em, op,
	            "dissolve_edges edges=%he use_verts=%b use_face_split=%b",
	            BM_ELEM_SELECT, true, use_face_split))
	{
		return OPERATOR_CANCELLED;
	}

	BM_mesh_elem_hflag_enable_test(em->bm, BM_FACE, BM_ELEM_SELECT, true, false, BM_ELEM_TAG);

	EDBM_selectmode_flush_ex(em, SCE_SELECT_VERTEX);

	EDBM_update_generic(em, true, true);

	return OPERATOR_FINISHED;
}

void MESH_OT_delete_edgeloop(wmOperatorType *ot)
{
	/* identifiers */
	ot->name = "Delete Edge Loop";
	ot->description = "Delete Edge Loop\nDelete an edge loop by merging the faces on each side";
	ot->idname = "MESH_OT_delete_edgeloop";

	/* api callbacks */
	ot->exec = edbm_delete_edgeloop_exec;
	ot->poll = ED_operator_editmesh;

	/* flags */
	ot->flag = OPTYPE_REGISTER | OPTYPE_UNDO;

	RNA_def_boolean(ot->srna, "use_face_split", true, "Face Split",
	                "Split off face corners to maintain surrounding geometry");
}

/** \} */

/* -------------------------------------------------------------------- */
/** \name Split Geometry Operator
 * \{ */

static int edbm_split_exec(bContext *C, wmOperator *op)
{
	Object *ob = CTX_data_edit_object(C);
	BMEditMesh *em = BKE_editmesh_from_object(ob);
	BMOperator bmop;

	EDBM_op_init(em, &bmop, op, "split geom=%hvef use_only_faces=%b", BM_ELEM_SELECT, false);
	BMO_op_exec(em->bm, &bmop);
	BM_mesh_elem_hflag_disable_all(em->bm, BM_VERT | BM_EDGE | BM_FACE, BM_ELEM_SELECT, false);
	BMO_slot_buffer_hflag_enable(em->bm, bmop.slots_out, "geom.out", BM_ALL_NOLOOP, BM_ELEM_SELECT, true);
	if (!EDBM_op_finish(em, &bmop, op, true)) {
		return OPERATOR_CANCELLED;
	}

	/* Geometry has changed, need to recalc normals and looptris */
	EDBM_mesh_normals_update(em);

	EDBM_update_generic(em, true, true);

	return OPERATOR_FINISHED;
}

void MESH_OT_split(wmOperatorType *ot)
{
	/* identifiers */
	ot->name = "Split";
	ot->idname = "MESH_OT_split";
	ot->description = "Split\nSplit off selected geometry from connected unselected geometry";

	/* api callbacks */
	ot->exec = edbm_split_exec;
	ot->poll = ED_operator_editmesh;

	/* flags */
	ot->flag = OPTYPE_REGISTER | OPTYPE_UNDO;
}

/** \} */

/* -------------------------------------------------------------------- */
/** \name Sort Geometry Elements Operator
 *
 * Unified for vertices/edges/faces.
 *
 * \{ */

enum {
	SRT_VIEW_ZAXIS = 1,  /* Use view Z (deep) axis. */
	SRT_VIEW_XAXIS,      /* Use view X (left to right) axis. */
	SRT_CURSOR_DISTANCE, /* Use distance from element to 3D cursor. */
	SRT_MATERIAL,        /* Face only: use mat number. */
	SRT_SELECTED,        /* Move selected elements in first, without modifying
	                      * relative order of selected and unselected elements. */
	SRT_RANDOMIZE,       /* Randomize selected elements. */
	SRT_REVERSE,         /* Reverse current order of selected elements. */
};

typedef struct BMElemSort {
	float srt; /* Sort factor */
	int org_idx; /* Original index of this element _in its mempool_ */
} BMElemSort;

static int bmelemsort_comp(const void *v1, const void *v2)
{
	const BMElemSort *x1 = v1, *x2 = v2;

	return (x1->srt > x2->srt) - (x1->srt < x2->srt);
}

/* Reorders vertices/edges/faces using a given methods. Loops are not supported. */
static void sort_bmelem_flag(
        Scene *scene, Object *ob,
        View3D *v3d, RegionView3D *rv3d,
        const int types, const int flag, const int action,
        const int reverse, const unsigned int seed)
{
	BMEditMesh *em = BKE_editmesh_from_object(ob);

	BMVert *ve;
	BMEdge *ed;
	BMFace *fa;
	BMIter iter;

	/* In all five elements below, 0 = vertices, 1 = edges, 2 = faces. */
	/* Just to mark protected elements. */
	char *pblock[3] = {NULL, NULL, NULL}, *pb;
	BMElemSort *sblock[3] = {NULL, NULL, NULL}, *sb;
	unsigned int *map[3] = {NULL, NULL, NULL}, *mp;
	int totelem[3] = {0, 0, 0};
	int affected[3] = {0, 0, 0};
	int i, j;

	if (!(types && flag && action))
		return;

	if (types & BM_VERT)
		totelem[0] = em->bm->totvert;
	if (types & BM_EDGE)
		totelem[1] = em->bm->totedge;
	if (types & BM_FACE)
		totelem[2] = em->bm->totface;

	if (ELEM(action, SRT_VIEW_ZAXIS, SRT_VIEW_XAXIS)) {
		float mat[4][4];
		float fact = reverse ? -1.0 : 1.0;
		int coidx = (action == SRT_VIEW_ZAXIS) ? 2 : 0;

		mul_m4_m4m4(mat, rv3d->viewmat, ob->obmat);  /* Apply the view matrix to the object matrix. */

		if (totelem[0]) {
			pb = pblock[0] = MEM_callocN(sizeof(char) * totelem[0], "sort_bmelem vert pblock");
			sb = sblock[0] = MEM_callocN(sizeof(BMElemSort) * totelem[0], "sort_bmelem vert sblock");

			BM_ITER_MESH_INDEX (ve, &iter, em->bm, BM_VERTS_OF_MESH, i) {
				if (BM_elem_flag_test(ve, flag)) {
					float co[3];
					mul_v3_m4v3(co, mat, ve->co);

					pb[i] = false;
					sb[affected[0]].org_idx = i;
					sb[affected[0]++].srt = co[coidx] * fact;
				}
				else {
					pb[i] = true;
				}
			}
		}

		if (totelem[1]) {
			pb = pblock[1] = MEM_callocN(sizeof(char) * totelem[1], "sort_bmelem edge pblock");
			sb = sblock[1] = MEM_callocN(sizeof(BMElemSort) * totelem[1], "sort_bmelem edge sblock");

			BM_ITER_MESH_INDEX (ed, &iter, em->bm, BM_EDGES_OF_MESH, i) {
				if (BM_elem_flag_test(ed, flag)) {
					float co[3];
					mid_v3_v3v3(co, ed->v1->co, ed->v2->co);
					mul_m4_v3(mat, co);

					pb[i] = false;
					sb[affected[1]].org_idx = i;
					sb[affected[1]++].srt = co[coidx] * fact;
				}
				else {
					pb[i] = true;
				}
			}
		}

		if (totelem[2]) {
			pb = pblock[2] = MEM_callocN(sizeof(char) * totelem[2], "sort_bmelem face pblock");
			sb = sblock[2] = MEM_callocN(sizeof(BMElemSort) * totelem[2], "sort_bmelem face sblock");

			BM_ITER_MESH_INDEX (fa, &iter, em->bm, BM_FACES_OF_MESH, i) {
				if (BM_elem_flag_test(fa, flag)) {
					float co[3];
					BM_face_calc_center_mean(fa, co);
					mul_m4_v3(mat, co);

					pb[i] = false;
					sb[affected[2]].org_idx = i;
					sb[affected[2]++].srt = co[coidx] * fact;
				}
				else {
					pb[i] = true;
				}
			}
		}
	}

	else if (action == SRT_CURSOR_DISTANCE) {
		float cur[3];
		float mat[4][4];
		float fact = reverse ? -1.0 : 1.0;

		if (v3d && v3d->localvd)
			copy_v3_v3(cur, v3d->cursor);
		else
			copy_v3_v3(cur, scene->cursor);
		invert_m4_m4(mat, ob->obmat);
		mul_m4_v3(mat, cur);

		if (totelem[0]) {
			pb = pblock[0] = MEM_callocN(sizeof(char) * totelem[0], "sort_bmelem vert pblock");
			sb = sblock[0] = MEM_callocN(sizeof(BMElemSort) * totelem[0], "sort_bmelem vert sblock");

			BM_ITER_MESH_INDEX (ve, &iter, em->bm, BM_VERTS_OF_MESH, i) {
				if (BM_elem_flag_test(ve, flag)) {
					pb[i] = false;
					sb[affected[0]].org_idx = i;
					sb[affected[0]++].srt = len_squared_v3v3(cur, ve->co) * fact;
				}
				else {
					pb[i] = true;
				}
			}
		}

		if (totelem[1]) {
			pb = pblock[1] = MEM_callocN(sizeof(char) * totelem[1], "sort_bmelem edge pblock");
			sb = sblock[1] = MEM_callocN(sizeof(BMElemSort) * totelem[1], "sort_bmelem edge sblock");

			BM_ITER_MESH_INDEX (ed, &iter, em->bm, BM_EDGES_OF_MESH, i) {
				if (BM_elem_flag_test(ed, flag)) {
					float co[3];
					mid_v3_v3v3(co, ed->v1->co, ed->v2->co);

					pb[i] = false;
					sb[affected[1]].org_idx = i;
					sb[affected[1]++].srt = len_squared_v3v3(cur, co) * fact;
				}
				else {
					pb[i] = true;
				}
			}
		}

		if (totelem[2]) {
			pb = pblock[2] = MEM_callocN(sizeof(char) * totelem[2], "sort_bmelem face pblock");
			sb = sblock[2] = MEM_callocN(sizeof(BMElemSort) * totelem[2], "sort_bmelem face sblock");

			BM_ITER_MESH_INDEX (fa, &iter, em->bm, BM_FACES_OF_MESH, i) {
				if (BM_elem_flag_test(fa, flag)) {
					float co[3];
					BM_face_calc_center_mean(fa, co);

					pb[i] = false;
					sb[affected[2]].org_idx = i;
					sb[affected[2]++].srt = len_squared_v3v3(cur, co) * fact;
				}
				else {
					pb[i] = true;
				}
			}
		}
	}

	/* Faces only! */
	else if (action == SRT_MATERIAL && totelem[2]) {
		pb = pblock[2] = MEM_callocN(sizeof(char) * totelem[2], "sort_bmelem face pblock");
		sb = sblock[2] = MEM_callocN(sizeof(BMElemSort) * totelem[2], "sort_bmelem face sblock");

		BM_ITER_MESH_INDEX (fa, &iter, em->bm, BM_FACES_OF_MESH, i) {
			if (BM_elem_flag_test(fa, flag)) {
				/* Reverse materials' order, not order of faces inside each mat! */
				/* Note: cannot use totcol, as mat_nr may sometimes be greater... */
				float srt = reverse ? (float)(MAXMAT - fa->mat_nr) : (float)fa->mat_nr;
				pb[i] = false;
				sb[affected[2]].org_idx = i;
				/* Multiplying with totface and adding i ensures us we keep current order for all faces of same mat. */
				sb[affected[2]++].srt = srt * ((float)totelem[2]) + ((float)i);
/*				printf("e: %d; srt: %f; final: %f\n", i, srt, srt * ((float)totface) + ((float)i));*/
			}
			else {
				pb[i] = true;
			}
		}
	}

	else if (action == SRT_SELECTED) {
		unsigned int *tbuf[3] = {NULL, NULL, NULL}, *tb;

		if (totelem[0]) {
			tb = tbuf[0] = MEM_callocN(sizeof(int) * totelem[0], "sort_bmelem vert tbuf");
			mp = map[0] = MEM_callocN(sizeof(int) * totelem[0], "sort_bmelem vert map");

			BM_ITER_MESH_INDEX (ve, &iter, em->bm, BM_VERTS_OF_MESH, i) {
				if (BM_elem_flag_test(ve, flag)) {
					mp[affected[0]++] = i;
				}
				else {
					*tb = i;
					tb++;
				}
			}
		}

		if (totelem[1]) {
			tb = tbuf[1] = MEM_callocN(sizeof(int) * totelem[1], "sort_bmelem edge tbuf");
			mp = map[1] = MEM_callocN(sizeof(int) * totelem[1], "sort_bmelem edge map");

			BM_ITER_MESH_INDEX (ed, &iter, em->bm, BM_EDGES_OF_MESH, i) {
				if (BM_elem_flag_test(ed, flag)) {
					mp[affected[1]++] = i;
				}
				else {
					*tb = i;
					tb++;
				}
			}
		}

		if (totelem[2]) {
			tb = tbuf[2] = MEM_callocN(sizeof(int) * totelem[2], "sort_bmelem face tbuf");
			mp = map[2] = MEM_callocN(sizeof(int) * totelem[2], "sort_bmelem face map");

			BM_ITER_MESH_INDEX (fa, &iter, em->bm, BM_FACES_OF_MESH, i) {
				if (BM_elem_flag_test(fa, flag)) {
					mp[affected[2]++] = i;
				}
				else {
					*tb = i;
					tb++;
				}
			}
		}

		for (j = 3; j--; ) {
			int tot = totelem[j];
			int aff = affected[j];
			tb = tbuf[j];
			mp = map[j];
			if (!(tb && mp))
				continue;
			if (ELEM(aff, 0, tot)) {
				MEM_freeN(tb);
				MEM_freeN(mp);
				map[j] = NULL;
				continue;
			}
			if (reverse) {
				memcpy(tb + (tot - aff), mp, aff * sizeof(int));
			}
			else {
				memcpy(mp + aff, tb, (tot - aff) * sizeof(int));
				tb = mp;
				mp = map[j] = tbuf[j];
				tbuf[j] = tb;
			}

			/* Reverse mapping, we want an org2new one! */
			for (i = tot, tb = tbuf[j] + tot - 1; i--; tb--) {
				mp[*tb] = i;
			}
			MEM_freeN(tbuf[j]);
		}
	}

	else if (action == SRT_RANDOMIZE) {
		if (totelem[0]) {
			/* Re-init random generator for each element type, to get consistent random when
			 * enabling/disabling an element type. */
			RNG *rng = BLI_rng_new_srandom(seed);
			pb = pblock[0] = MEM_callocN(sizeof(char) * totelem[0], "sort_bmelem vert pblock");
			sb = sblock[0] = MEM_callocN(sizeof(BMElemSort) * totelem[0], "sort_bmelem vert sblock");

			BM_ITER_MESH_INDEX (ve, &iter, em->bm, BM_VERTS_OF_MESH, i) {
				if (BM_elem_flag_test(ve, flag)) {
					pb[i] = false;
					sb[affected[0]].org_idx = i;
					sb[affected[0]++].srt = BLI_rng_get_float(rng);
				}
				else {
					pb[i] = true;
				}
			}

			BLI_rng_free(rng);
		}

		if (totelem[1]) {
			RNG *rng = BLI_rng_new_srandom(seed);
			pb = pblock[1] = MEM_callocN(sizeof(char) * totelem[1], "sort_bmelem edge pblock");
			sb = sblock[1] = MEM_callocN(sizeof(BMElemSort) * totelem[1], "sort_bmelem edge sblock");

			BM_ITER_MESH_INDEX (ed, &iter, em->bm, BM_EDGES_OF_MESH, i) {
				if (BM_elem_flag_test(ed, flag)) {
					pb[i] = false;
					sb[affected[1]].org_idx = i;
					sb[affected[1]++].srt = BLI_rng_get_float(rng);
				}
				else {
					pb[i] = true;
				}
			}

			BLI_rng_free(rng);
		}

		if (totelem[2]) {
			RNG *rng = BLI_rng_new_srandom(seed);
			pb = pblock[2] = MEM_callocN(sizeof(char) * totelem[2], "sort_bmelem face pblock");
			sb = sblock[2] = MEM_callocN(sizeof(BMElemSort) * totelem[2], "sort_bmelem face sblock");

			BM_ITER_MESH_INDEX (fa, &iter, em->bm, BM_FACES_OF_MESH, i) {
				if (BM_elem_flag_test(fa, flag)) {
					pb[i] = false;
					sb[affected[2]].org_idx = i;
					sb[affected[2]++].srt = BLI_rng_get_float(rng);
				}
				else {
					pb[i] = true;
				}
			}

			BLI_rng_free(rng);
		}
	}

	else if (action == SRT_REVERSE) {
		if (totelem[0]) {
			pb = pblock[0] = MEM_callocN(sizeof(char) * totelem[0], "sort_bmelem vert pblock");
			sb = sblock[0] = MEM_callocN(sizeof(BMElemSort) * totelem[0], "sort_bmelem vert sblock");

			BM_ITER_MESH_INDEX (ve, &iter, em->bm, BM_VERTS_OF_MESH, i) {
				if (BM_elem_flag_test(ve, flag)) {
					pb[i] = false;
					sb[affected[0]].org_idx = i;
					sb[affected[0]++].srt = (float)-i;
				}
				else {
					pb[i] = true;
				}
			}
		}

		if (totelem[1]) {
			pb = pblock[1] = MEM_callocN(sizeof(char) * totelem[1], "sort_bmelem edge pblock");
			sb = sblock[1] = MEM_callocN(sizeof(BMElemSort) * totelem[1], "sort_bmelem edge sblock");

			BM_ITER_MESH_INDEX (ed, &iter, em->bm, BM_EDGES_OF_MESH, i) {
				if (BM_elem_flag_test(ed, flag)) {
					pb[i] = false;
					sb[affected[1]].org_idx = i;
					sb[affected[1]++].srt = (float)-i;
				}
				else {
					pb[i] = true;
				}
			}
		}

		if (totelem[2]) {
			pb = pblock[2] = MEM_callocN(sizeof(char) * totelem[2], "sort_bmelem face pblock");
			sb = sblock[2] = MEM_callocN(sizeof(BMElemSort) * totelem[2], "sort_bmelem face sblock");

			BM_ITER_MESH_INDEX (fa, &iter, em->bm, BM_FACES_OF_MESH, i) {
				if (BM_elem_flag_test(fa, flag)) {
					pb[i] = false;
					sb[affected[2]].org_idx = i;
					sb[affected[2]++].srt = (float)-i;
				}
				else {
					pb[i] = true;
				}
			}
		}
	}

/*	printf("%d vertices: %d to be affected...\n", totelem[0], affected[0]);*/
/*	printf("%d edges: %d to be affected...\n", totelem[1], affected[1]);*/
/*	printf("%d faces: %d to be affected...\n", totelem[2], affected[2]);*/
	if (affected[0] == 0 && affected[1] == 0 && affected[2] == 0) {
		for (j = 3; j--; ) {
			if (pblock[j])
				MEM_freeN(pblock[j]);
			if (sblock[j])
				MEM_freeN(sblock[j]);
			if (map[j])
				MEM_freeN(map[j]);
		}
		return;
	}

	/* Sort affected elements, and populate mapping arrays, if needed. */
	for (j = 3; j--; ) {
		pb = pblock[j];
		sb = sblock[j];
		if (pb && sb && !map[j]) {
			const char *p_blk;
			BMElemSort *s_blk;
			int tot = totelem[j];
			int aff = affected[j];

			qsort(sb, aff, sizeof(BMElemSort), bmelemsort_comp);

			mp = map[j] = MEM_mallocN(sizeof(int) * tot, "sort_bmelem map");
			p_blk = pb + tot - 1;
			s_blk = sb + aff - 1;
			for (i = tot; i--; p_blk--) {
				if (*p_blk) { /* Protected! */
					mp[i] = i;
				}
				else {
					mp[s_blk->org_idx] = i;
					s_blk--;
				}
			}
		}
		if (pb)
			MEM_freeN(pb);
		if (sb)
			MEM_freeN(sb);
	}

	BM_mesh_remap(em->bm, map[0], map[1], map[2]);
/*	DAG_id_tag_update(ob->data, 0);*/

	for (j = 3; j--; ) {
		if (map[j])
			MEM_freeN(map[j]);
	}
}

static int edbm_sort_elements_exec(bContext *C, wmOperator *op)
{
	Scene *scene = CTX_data_scene(C);
	Object *ob = CTX_data_edit_object(C);

	/* may be NULL */
	View3D *v3d = CTX_wm_view3d(C);
	RegionView3D *rv3d = ED_view3d_context_rv3d(C);

	const int action = RNA_enum_get(op->ptr, "type");
	PropertyRNA *prop_elem_types = RNA_struct_find_property(op->ptr, "elements");
	const bool use_reverse = RNA_boolean_get(op->ptr, "reverse");
	unsigned int seed = RNA_int_get(op->ptr, "seed");
	int elem_types = 0;

	if (ELEM(action, SRT_VIEW_ZAXIS, SRT_VIEW_XAXIS)) {
		if (rv3d == NULL) {
			BKE_report(op->reports, RPT_ERROR, "View not found, cannot sort by view axis");
			return OPERATOR_CANCELLED;
		}
	}

	/* If no elem_types set, use current selection mode to set it! */
	if (RNA_property_is_set(op->ptr, prop_elem_types)) {
		elem_types = RNA_property_enum_get(op->ptr, prop_elem_types);
	}
	else {
		BMEditMesh *em = BKE_editmesh_from_object(ob);
		if (em->selectmode & SCE_SELECT_VERTEX)
			elem_types |= BM_VERT;
		if (em->selectmode & SCE_SELECT_EDGE)
			elem_types |= BM_EDGE;
		if (em->selectmode & SCE_SELECT_FACE)
			elem_types |= BM_FACE;
		RNA_enum_set(op->ptr, "elements", elem_types);
	}

	sort_bmelem_flag(
	        scene, ob, v3d, rv3d,
	        elem_types, BM_ELEM_SELECT, action, use_reverse, seed);
	return OPERATOR_FINISHED;
}

static bool edbm_sort_elements_poll_property(const bContext *UNUSED(C), wmOperator *op, const PropertyRNA *prop)
{
	const char *prop_id = RNA_property_identifier(prop);
	const int action = RNA_enum_get(op->ptr, "type");

	/* Only show seed for randomize action! */
	if (STREQ(prop_id, "seed")) {
		if (action == SRT_RANDOMIZE)
			return true;
		else
			return false;
	}

	/* Hide seed for reverse and randomize actions! */
	if (STREQ(prop_id, "reverse")) {
		if (ELEM(action, SRT_RANDOMIZE, SRT_REVERSE))
			return false;
		else
			return true;
	}

	return true;
}

void MESH_OT_sort_elements(wmOperatorType *ot)
{
	static const EnumPropertyItem type_items[] = {
		{SRT_VIEW_ZAXIS, "VIEW_ZAXIS", 0, "View Z Axis",
		                 "Sort selected elements from farthest to nearest one in current view"},
		{SRT_VIEW_XAXIS, "VIEW_XAXIS", 0, "View X Axis",
		                 "Sort selected elements from left to right one in current view"},
		{SRT_CURSOR_DISTANCE, "CURSOR_DISTANCE", 0, "Cursor Distance",
		                      "Sort selected elements from nearest to farthest from 3D cursor"},
		{SRT_MATERIAL, "MATERIAL", 0, "Material",
		               "Sort selected elements from smallest to greatest material index (faces only!)"},
		{SRT_SELECTED, "SELECTED", 0, "Selected",
		               "Move all selected elements in first places, preserving their relative order "
		               "(WARNING: this will affect unselected elements' indices as well!)"},
		{SRT_RANDOMIZE, "RANDOMIZE", 0, "Randomize", "Randomize order of selected elements"},
		{SRT_REVERSE, "REVERSE", 0, "Reverse", "Reverse current order of selected elements"},
		{0, NULL, 0, NULL, NULL},
	};

	static const EnumPropertyItem elem_items[] = {
		{BM_VERT, "VERT", 0, "Vertices", ""},
		{BM_EDGE, "EDGE", 0, "Edges", ""},
		{BM_FACE, "FACE", 0, "Faces", ""},
		{0, NULL, 0, NULL, NULL},
	};

	/* identifiers */
	ot->name = "Sort Mesh Elements";
	ot->description = "Sort Mesh Elements\nThe order of selected vertices/edges/faces is modified, based on a given method";
	ot->idname = "MESH_OT_sort_elements";

	/* api callbacks */
	ot->invoke = WM_menu_invoke;
	ot->exec = edbm_sort_elements_exec;
	ot->poll = ED_operator_editmesh;
	ot->poll_property = edbm_sort_elements_poll_property;

	/* flags */
	ot->flag = OPTYPE_REGISTER | OPTYPE_UNDO;

	/* properties */
	ot->prop = RNA_def_enum(ot->srna, "type", type_items, SRT_VIEW_ZAXIS,
	                        "Type", "Type of re-ordering operation to apply");
	RNA_def_enum_flag(ot->srna, "elements", elem_items, BM_VERT, "Elements",
	                  "Which elements to affect (vertices, edges and/or faces)");
	RNA_def_boolean(ot->srna, "reverse", false, "Reverse", "Reverse the sorting effect");
	RNA_def_int(ot->srna, "seed", 0, 0, INT_MAX, "Seed", "Seed for random-based operations", 0, 255);
}

/** \} */

/* -------------------------------------------------------------------- */
/** \name Noise (Deform Vertices) Operator
 * \{ */

static int edbm_noise_exec(bContext *C, wmOperator *op)
{
	Object *obedit = CTX_data_edit_object(C);
	BMEditMesh *em = BKE_editmesh_from_object(obedit);
	Material *ma;
	Tex *tex;
	BMVert *eve;
	BMIter iter;
	const float fac = RNA_float_get(op->ptr, "factor");

	if (em == NULL) {
		return OPERATOR_FINISHED;
	}

	if ((ma  = give_current_material(obedit, obedit->actcol)) == NULL ||
	    (tex = give_current_material_texture(ma)) == NULL)
	{
		BKE_report(op->reports, RPT_WARNING, "Mesh has no material or texture assigned");
		return OPERATOR_FINISHED;
	}

	if (tex->type == TEX_STUCCI) {
		float b2, vec[3];
		float ofs = tex->turbul / 200.0f;
		BM_ITER_MESH (eve, &iter, em->bm, BM_VERTS_OF_MESH) {
			if (BM_elem_flag_test(eve, BM_ELEM_SELECT)) {
				b2 = BLI_hnoise(tex->noisesize, eve->co[0], eve->co[1], eve->co[2]);
				if (tex->stype) ofs *= (b2 * b2);
				vec[0] = fac * (b2 - BLI_hnoise(tex->noisesize, eve->co[0] + ofs, eve->co[1], eve->co[2]));
				vec[1] = fac * (b2 - BLI_hnoise(tex->noisesize, eve->co[0], eve->co[1] + ofs, eve->co[2]));
				vec[2] = fac * (b2 - BLI_hnoise(tex->noisesize, eve->co[0], eve->co[1], eve->co[2] + ofs));

				add_v3_v3(eve->co, vec);
			}
		}
	}
	else {
		BM_ITER_MESH (eve, &iter, em->bm, BM_VERTS_OF_MESH) {
			if (BM_elem_flag_test(eve, BM_ELEM_SELECT)) {
				float tin = 0.0f, dum;
				if (ma->mtex[ma->texact] != NULL) {
					externtex(ma->mtex[ma->texact], eve->co, &tin, &dum, &dum, &dum, &dum, 0, NULL, false, false);
				}
				eve->co[2] += fac * tin;
			}
		}
	}

	EDBM_mesh_normals_update(em);

	EDBM_update_generic(em, true, false);

	return OPERATOR_FINISHED;
}

void MESH_OT_noise(wmOperatorType *ot)
{
	/* identifiers */
	ot->name = "Noise";
	ot->description = "Noise\nUse vertex coordinate as texture coordinate\nNeeds Material and Texture applied.\nDoes NOT work with Cycles. Just with Blender render";
	ot->idname = "MESH_OT_noise";

	/* api callbacks */
	ot->exec = edbm_noise_exec;
	ot->poll = ED_operator_editmesh;

	/* flags */
	ot->flag = OPTYPE_REGISTER | OPTYPE_UNDO;

	RNA_def_float(ot->srna, "factor", 0.1f, -1e4f, 1e4f, "Factor", "", 0.0f, 1.0f);
}

/** \} */

/* -------------------------------------------------------------------- */
/** \name Bridge Operator
 * \{ */

enum {
	MESH_BRIDGELOOP_SINGLE = 0,
	MESH_BRIDGELOOP_CLOSED = 1,
	MESH_BRIDGELOOP_PAIRS  = 2,
};

static int edbm_bridge_tag_boundary_edges(BMesh *bm)
{
	/* tags boundary edges from a face selection */
	BMIter iter;
	BMFace *f;
	BMEdge *e;
	int totface_del = 0;

	BM_mesh_elem_hflag_disable_all(bm, BM_EDGE | BM_FACE, BM_ELEM_TAG, false);

	BM_ITER_MESH (e, &iter, bm, BM_EDGES_OF_MESH) {
		if (BM_elem_flag_test(e, BM_ELEM_SELECT)) {
			if (BM_edge_is_wire(e) || BM_edge_is_boundary(e)) {
				BM_elem_flag_enable(e, BM_ELEM_TAG);
			}
			else {
				BMIter fiter;
				bool is_all_sel = true;
				/* check if its only used by selected faces */
				BM_ITER_ELEM (f, &fiter, e, BM_FACES_OF_EDGE) {
					if (BM_elem_flag_test(f, BM_ELEM_SELECT)) {
						/* tag face for removal*/
						if (!BM_elem_flag_test(f, BM_ELEM_TAG)) {
							BM_elem_flag_enable(f, BM_ELEM_TAG);
							totface_del++;
						}
					}
					else {
						is_all_sel = false;
					}
				}

				if (is_all_sel == false) {
					BM_elem_flag_enable(e, BM_ELEM_TAG);
				}
			}
		}
	}

	return totface_del;
}

static int edbm_bridge_edge_loops_exec(bContext *C, wmOperator *op)
{
	BMOperator bmop;
	Object *obedit = CTX_data_edit_object(C);
	BMEditMesh *em = BKE_editmesh_from_object(obedit);
	const int type = RNA_enum_get(op->ptr, "type");
	const bool use_pairs = (type == MESH_BRIDGELOOP_PAIRS);
	const bool use_cyclic = (type == MESH_BRIDGELOOP_CLOSED);
	const bool use_merge = RNA_boolean_get(op->ptr, "use_merge");
	const float merge_factor = RNA_float_get(op->ptr, "merge_factor");
	const int twist_offset = RNA_int_get(op->ptr, "twist_offset");
	const bool use_faces = (em->bm->totfacesel != 0);
	char edge_hflag;

	int totface_del = 0;
	BMFace **totface_del_arr = NULL;

	if (use_faces) {
		BMIter iter;
		BMFace *f;
		int i;

		totface_del = edbm_bridge_tag_boundary_edges(em->bm);
		totface_del_arr = MEM_mallocN(sizeof(*totface_del_arr) * totface_del, __func__);

		i = 0;
		BM_ITER_MESH (f, &iter, em->bm, BM_FACES_OF_MESH) {
			if (BM_elem_flag_test(f, BM_ELEM_TAG)) {
				totface_del_arr[i++] = f;
			}
		}
		edge_hflag = BM_ELEM_TAG;
	}
	else {
		edge_hflag = BM_ELEM_SELECT;
	}

	EDBM_op_init(
	        em, &bmop, op,
	        "bridge_loops edges=%he use_pairs=%b use_cyclic=%b use_merge=%b merge_factor=%f twist_offset=%i",
	        edge_hflag, use_pairs, use_cyclic, use_merge, merge_factor, twist_offset);

	if (use_faces && totface_del) {
		int i;
		BM_mesh_elem_hflag_disable_all(em->bm, BM_FACE, BM_ELEM_TAG, false);
		for (i = 0; i < totface_del; i++) {
			BM_elem_flag_enable(totface_del_arr[i], BM_ELEM_TAG);
		}
		BMO_op_callf(
		        em->bm, BMO_FLAG_DEFAULTS,
		        "delete geom=%hf context=%i",
		        BM_ELEM_TAG, DEL_FACES_KEEP_BOUNDARY);
	}

	BMO_op_exec(em->bm, &bmop);

	if (!BMO_error_occurred(em->bm)) {
		/* when merge is used the edges are joined and remain selected */
		if (use_merge == false) {
			EDBM_flag_disable_all(em, BM_ELEM_SELECT);
			BMO_slot_buffer_hflag_enable(em->bm, bmop.slots_out, "faces.out", BM_FACE, BM_ELEM_SELECT, true);
		}

		if (use_merge == false) {
			struct EdgeRingOpSubdProps op_props;
			mesh_operator_edgering_props_get(op, &op_props);

			if (op_props.cuts) {
				BMOperator bmop_subd;
				/* we only need face normals updated */
				EDBM_mesh_normals_update(em);

				BMO_op_initf(
				        em->bm, &bmop_subd, 0,
				        "subdivide_edgering edges=%S interp_mode=%i cuts=%i smooth=%f "
				        "profile_shape=%i profile_shape_factor=%f",
				        &bmop, "edges.out", op_props.interp_mode, op_props.cuts, op_props.smooth,
				        op_props.profile_shape, op_props.profile_shape_factor
				        );
				BMO_op_exec(em->bm, &bmop_subd);

				BMO_slot_buffer_hflag_enable(em->bm, bmop_subd.slots_out, "faces.out", BM_FACE, BM_ELEM_SELECT, true);

				BMO_op_finish(em->bm, &bmop_subd);

			}
		}
	}

	if (totface_del_arr) {
		MEM_freeN(totface_del_arr);
	}

	if (!EDBM_op_finish(em, &bmop, op, true)) {
		/* grr, need to return finished so the user can select different options */
		//return OPERATOR_CANCELLED;
		return OPERATOR_FINISHED;
	}
	else {
		EDBM_update_generic(em, true, true);
		return OPERATOR_FINISHED;
	}
}

void MESH_OT_bridge_edge_loops(wmOperatorType *ot)
{
	static const EnumPropertyItem type_items[] = {
		{MESH_BRIDGELOOP_SINGLE, "SINGLE", 0, "Open Loop", ""},
		{MESH_BRIDGELOOP_CLOSED, "CLOSED", 0, "Closed Loop", ""},
		{MESH_BRIDGELOOP_PAIRS, "PAIRS", 0, "Loop Pairs", ""},
		{0, NULL, 0, NULL, NULL}
	};

	/* identifiers */
	ot->name = "Bridge Edge Loops";
	ot->description = "Bridge Edge Loops\nMake faces between two or more edge loops";
	ot->idname = "MESH_OT_bridge_edge_loops";

	/* api callbacks */
	ot->exec = edbm_bridge_edge_loops_exec;
	ot->poll = ED_operator_editmesh;

	/* flags */
	ot->flag = OPTYPE_REGISTER | OPTYPE_UNDO;

	ot->prop = RNA_def_enum(ot->srna, "type", type_items, MESH_BRIDGELOOP_SINGLE,
	                        "Connect Loops", "Method of bridging multiple loops");

	RNA_def_boolean(ot->srna, "use_merge", false, "Merge", "Merge rather than creating faces");
	RNA_def_float(ot->srna, "merge_factor", 0.5f, 0.0f, 1.0f, "Merge Factor", "", 0.0f, 1.0f);
	RNA_def_int(ot->srna, "twist_offset", 0, -1000, 1000, "Twist", "Twist offset for closed loops", -1000, 1000);

	mesh_operator_edgering_props(ot, 0, 0);
}

/** \} */

/* -------------------------------------------------------------------- */
/** \name Wire-Frame Operator
 * \{ */

static int edbm_wireframe_exec(bContext *C, wmOperator *op)
{
	Object *obedit = CTX_data_edit_object(C);
	BMEditMesh *em = BKE_editmesh_from_object(obedit);
	BMOperator bmop;
	const bool use_boundary        = RNA_boolean_get(op->ptr, "use_boundary");
	const bool use_even_offset     = RNA_boolean_get(op->ptr, "use_even_offset");
	const bool use_replace         = RNA_boolean_get(op->ptr, "use_replace");
	const bool use_relative_offset = RNA_boolean_get(op->ptr, "use_relative_offset");
	const bool use_crease          = RNA_boolean_get(op->ptr, "use_crease");
	const float crease_weight      = RNA_float_get(op->ptr,   "crease_weight");
	const float thickness          = RNA_float_get(op->ptr,   "thickness");
	const float offset             = RNA_float_get(op->ptr,   "offset");

	EDBM_op_init(
	        em, &bmop, op,
	        "wireframe faces=%hf use_replace=%b use_boundary=%b use_even_offset=%b use_relative_offset=%b "
	        "use_crease=%b crease_weight=%f thickness=%f offset=%f",
	        BM_ELEM_SELECT, use_replace, use_boundary, use_even_offset, use_relative_offset,
	        use_crease, crease_weight, thickness, offset);

	BMO_op_exec(em->bm, &bmop);

	BM_mesh_elem_hflag_disable_all(em->bm, BM_VERT | BM_EDGE | BM_FACE, BM_ELEM_SELECT, false);
	BMO_slot_buffer_hflag_enable(em->bm, bmop.slots_out, "faces.out", BM_FACE, BM_ELEM_SELECT, true);

	if (!EDBM_op_finish(em, &bmop, op, true)) {
		return OPERATOR_CANCELLED;
	}
	else {
		EDBM_update_generic(em, true, true);
		return OPERATOR_FINISHED;
	}
}

void MESH_OT_wireframe(wmOperatorType *ot)
{
	PropertyRNA *prop;

	/* identifiers */
	ot->name = "Wire Frame";
	ot->idname = "MESH_OT_wireframe";
	ot->description = "Wire Frame\nCreate a solid wire-frame from faces";

	/* api callbacks */
	ot->exec = edbm_wireframe_exec;
	ot->poll = ED_operator_editmesh;

	/* flags */
	ot->flag = OPTYPE_REGISTER | OPTYPE_UNDO;

	/* properties */
	RNA_def_boolean(ot->srna, "use_boundary", true, "Boundary", "Inset face boundaries");
	RNA_def_boolean(ot->srna, "use_even_offset", true, "Offset Even", "Scale the offset to give more even thickness");
	RNA_def_boolean(ot->srna, "use_relative_offset", false, "Offset Relative", "Scale the offset by surrounding geometry");
	RNA_def_boolean(ot->srna, "use_replace", true, "Replace", "Remove original faces");
	prop = RNA_def_float_distance(ot->srna, "thickness", 0.01f, 0.0f, 1e4f, "Thickness", "", 0.0f, 10.0f);
	/* use 1 rather then 10 for max else dragging the button moves too far */
	RNA_def_property_ui_range(prop, 0.0, 1.0, 0.01, 4);
	RNA_def_float_distance(ot->srna, "offset", 0.01f, 0.0f, 1e4f, "Offset", "", 0.0f, 10.0f);
	RNA_def_boolean(ot->srna, "use_crease", false, "Crease", "Crease hub edges for improved subsurf");
	prop = RNA_def_float(ot->srna, "crease_weight", 0.01f, 0.0f, 1e3f, "Crease weight", "", 0.0f, 1.0f);
	RNA_def_property_ui_range(prop, 0.0, 1.0, 0.1, 2);
}

/** \} */

/* -------------------------------------------------------------------- */
/** \name Offset Edge-Loop Operator
 * \{ */

static int edbm_offset_edgeloop_exec(bContext *C, wmOperator *op)
{
	Object *obedit = CTX_data_edit_object(C);
	BMEditMesh *em = BKE_editmesh_from_object(obedit);
	BMOperator bmop;
	const bool use_cap_endpoint = RNA_boolean_get(op->ptr, "use_cap_endpoint");

	EDBM_op_init(
	        em, &bmop, op,
	        "offset_edgeloops edges=%he use_cap_endpoint=%b",
	        BM_ELEM_SELECT, use_cap_endpoint);

	BMO_op_exec(em->bm, &bmop);

	BM_mesh_elem_hflag_disable_all(em->bm, BM_VERT | BM_EDGE | BM_FACE, BM_ELEM_SELECT, false);

	/* If in face-only select mode, switch to edge select mode so that
	 * an edge-only selection is not inconsistent state */
	if (em->selectmode == SCE_SELECT_FACE) {
		em->selectmode = SCE_SELECT_EDGE;
		EDBM_selectmode_set(em);
		EDBM_selectmode_to_scene(C);
	}

	BMO_slot_buffer_hflag_enable(em->bm, bmop.slots_out, "edges.out", BM_EDGE, BM_ELEM_SELECT, true);

	if (!EDBM_op_finish(em, &bmop, op, true)) {
		return OPERATOR_CANCELLED;
	}
	else {
		EDBM_update_generic(em, true, true);
		return OPERATOR_FINISHED;
	}
}

void MESH_OT_offset_edge_loops(wmOperatorType *ot)
{
	/* identifiers */
	ot->name = "Offset Edge Loop";
	ot->idname = "MESH_OT_offset_edge_loops";
	ot->description = "Offset Edge Loop\nCreate offset edge loop from the current selection";

	/* api callbacks */
	ot->exec = edbm_offset_edgeloop_exec;
	ot->poll = ED_operator_editmesh;

	/* Keep internal, since this is only meant to be accessed via 'MESH_OT_offset_edge_loops_slide' */

	/* flags */
	ot->flag = OPTYPE_REGISTER | OPTYPE_UNDO | OPTYPE_INTERNAL;

	RNA_def_boolean(ot->srna, "use_cap_endpoint", false, "Cap Endpoint", "Extend loop around end-points");
}

/** \} */

/* -------------------------------------------------------------------- */
/** \name Convex Hull Operator
 * \{ */

#ifdef WITH_BULLET
static int edbm_convex_hull_exec(bContext *C, wmOperator *op)
{
	Object *obedit = CTX_data_edit_object(C);
	BMEditMesh *em = BKE_editmesh_from_object(obedit);
	BMOperator bmop;

	EDBM_op_init(
	        em, &bmop, op, "convex_hull input=%hvef "
	        "use_existing_faces=%b",
	        BM_ELEM_SELECT,
	        RNA_boolean_get(op->ptr, "use_existing_faces"));
	BMO_op_exec(em->bm, &bmop);

	/* Hull fails if input is coplanar */
	if (BMO_error_occurred(em->bm)) {
		EDBM_op_finish(em, &bmop, op, true);
		return OPERATOR_CANCELLED;
	}

	BMO_slot_buffer_hflag_enable(em->bm, bmop.slots_out, "geom.out", BM_FACE, BM_ELEM_SELECT, true);

	/* Delete unused vertices, edges, and faces */
	if (RNA_boolean_get(op->ptr, "delete_unused")) {
		if (!EDBM_op_callf(
		            em, op, "delete geom=%S context=%i",
		            &bmop, "geom_unused.out", DEL_ONLYTAGGED))
		{
			EDBM_op_finish(em, &bmop, op, true);
			return OPERATOR_CANCELLED;
		}
	}

	/* Delete hole edges/faces */
	if (RNA_boolean_get(op->ptr, "make_holes")) {
		if (!EDBM_op_callf(
		            em, op, "delete geom=%S context=%i",
		            &bmop, "geom_holes.out", DEL_ONLYTAGGED))
		{
			EDBM_op_finish(em, &bmop, op, true);
			return OPERATOR_CANCELLED;
		}
	}

	/* Merge adjacent triangles */
	if (RNA_boolean_get(op->ptr, "join_triangles")) {
		float angle_face_threshold = RNA_float_get(op->ptr, "face_threshold");
		float angle_shape_threshold = RNA_float_get(op->ptr, "shape_threshold");

		if (!EDBM_op_call_and_selectf(
		        em, op,
		        "faces.out", true,
		        "join_triangles faces=%S "
		        "angle_face_threshold=%f angle_shape_threshold=%f",
		        &bmop, "geom.out",
		        angle_face_threshold, angle_shape_threshold))
		{
			EDBM_op_finish(em, &bmop, op, true);
			return OPERATOR_CANCELLED;
		}
	}

	if (!EDBM_op_finish(em, &bmop, op, true)) {
		return OPERATOR_CANCELLED;
	}
	else {
		EDBM_update_generic(em, true, true);
		EDBM_selectmode_flush(em);
		return OPERATOR_FINISHED;
	}
}

void MESH_OT_convex_hull(wmOperatorType *ot)
{
	/* identifiers */
	ot->name = "Convex Hull";
	ot->description = "Convex Hull\nEnclose selected vertices in a convex polyhedron";
	ot->idname = "MESH_OT_convex_hull";

	/* api callbacks */
	ot->exec = edbm_convex_hull_exec;
	ot->poll = ED_operator_editmesh;

	/* flags */
	ot->flag = OPTYPE_REGISTER | OPTYPE_UNDO;

	/* props */
	RNA_def_boolean(ot->srna, "delete_unused", true,
	                "Delete Unused",
	                "Delete selected elements that are not used by the hull");

	RNA_def_boolean(ot->srna, "use_existing_faces", true,
	                "Use Existing Faces",
	                "Skip hull triangles that are covered by a pre-existing face");

	RNA_def_boolean(ot->srna, "make_holes", false,
	                "Make Holes",
	                "Delete selected faces that are used by the hull");

	RNA_def_boolean(ot->srna, "join_triangles", true,
	                "Join Triangles",
	                "Merge adjacent triangles into quads");

	join_triangle_props(ot);
}
#endif  /* WITH_BULLET */

/** \} */

/* -------------------------------------------------------------------- */
/** \name Symmetrize Operator
 * \{ */

static int mesh_symmetrize_exec(bContext *C, wmOperator *op)
{
	Object *obedit = CTX_data_edit_object(C);
	BMEditMesh *em = BKE_editmesh_from_object(obedit);
	BMOperator bmop;

	const float thresh = RNA_float_get(op->ptr, "threshold");

	EDBM_op_init(
	        em, &bmop, op,
	        "symmetrize input=%hvef direction=%i dist=%f",
	        BM_ELEM_SELECT, RNA_enum_get(op->ptr, "direction"), thresh);
	BMO_op_exec(em->bm, &bmop);

	EDBM_flag_disable_all(em, BM_ELEM_SELECT);

	BMO_slot_buffer_hflag_enable(em->bm, bmop.slots_out, "geom.out", BM_ALL_NOLOOP, BM_ELEM_SELECT, true);

	if (!EDBM_op_finish(em, &bmop, op, true)) {
		return OPERATOR_CANCELLED;
	}
	else {
		EDBM_update_generic(em, true, true);
		EDBM_selectmode_flush(em);
		return OPERATOR_FINISHED;
	}
}

void MESH_OT_symmetrize(struct wmOperatorType *ot)
{
	/* identifiers */
	ot->name = "Symmetrize";
	ot->description = "Symmetrize\nEnforce symmetry (both form and topological) across an axis";
	ot->idname = "MESH_OT_symmetrize";

	/* api callbacks */
	ot->exec = mesh_symmetrize_exec;
	ot->poll = ED_operator_editmesh;

	/* flags */
	ot->flag = OPTYPE_REGISTER | OPTYPE_UNDO;

	ot->prop = RNA_def_enum(
	        ot->srna, "direction", rna_enum_symmetrize_direction_items,
	        BMO_SYMMETRIZE_NEGATIVE_X,
	        "Direction", "Which sides to copy from and to");
	RNA_def_float(ot->srna, "threshold", 1e-4f, 0.0f, 10.0f, "Threshold",
	                        "Limit for snap middle vertices to the axis center", 1e-5f, 0.1f);
}

/** \} */

/* -------------------------------------------------------------------- */
/** \name Snap to Symmetry Operator
 * \{ */

static int mesh_symmetry_snap_exec(bContext *C, wmOperator *op)
{
	const float eps = 0.00001f;
	const float eps_sq = eps * eps;

	Object *obedit = CTX_data_edit_object(C);
	BMEditMesh *em = BKE_editmesh_from_object(obedit);
	BMesh *bm = em->bm;
	int *index = MEM_mallocN(bm->totvert * sizeof(*index), __func__);
	const bool use_topology = false;

	const float thresh = RNA_float_get(op->ptr, "threshold");
	const float fac = RNA_float_get(op->ptr, "factor");
	const bool use_center = RNA_boolean_get(op->ptr, "use_center");

	/* stats */
	int totmirr = 0, totfail = 0, totfound = 0;

	/* axix */
	const int axis_dir = RNA_enum_get(op->ptr, "direction");
	int axis = axis_dir % 3;
	bool axis_sign = axis != axis_dir;

	/* vertex iter */
	BMIter iter;
	BMVert *v;
	int i;

	EDBM_verts_mirror_cache_begin_ex(em, axis, true, true, use_topology, thresh, index);

	BM_mesh_elem_table_ensure(bm, BM_VERT);

	BM_mesh_elem_hflag_disable_all(bm, BM_VERT, BM_ELEM_TAG, false);


	BM_ITER_MESH_INDEX (v, &iter, bm, BM_VERTS_OF_MESH, i) {
		if ((BM_elem_flag_test(v, BM_ELEM_SELECT) != false) &&
		    (BM_elem_flag_test(v, BM_ELEM_TAG) == false))
		{
			int i_mirr = index[i];
			if (i_mirr != -1) {

				BMVert *v_mirr = BM_vert_at_index(bm, index[i]);

				if (v != v_mirr) {
					float co[3], co_mirr[3];

					if ((v->co[axis] > v_mirr->co[axis]) == axis_sign) {
						SWAP(BMVert *, v, v_mirr);
					}

					copy_v3_v3(co_mirr, v_mirr->co);
					co_mirr[axis] *= -1.0f;

					if (len_squared_v3v3(v->co, co_mirr) > eps_sq) {
						totmirr++;
					}

					interp_v3_v3v3(co, v->co, co_mirr, fac);

					copy_v3_v3(v->co, co);

					co[axis] *= -1.0f;
					copy_v3_v3(v_mirr->co, co);

					BM_elem_flag_enable(v, BM_ELEM_TAG);
					BM_elem_flag_enable(v_mirr, BM_ELEM_TAG);
					totfound++;
				}
				else {
					if (use_center) {

						if (fabsf(v->co[axis]) > eps) {
							totmirr++;
						}

						v->co[axis] = 0.0f;
					}
					BM_elem_flag_enable(v, BM_ELEM_TAG);
					totfound++;
				}
			}
			else {
				totfail++;
			}
		}
	}


	if (totfail) {
		BKE_reportf(op->reports, RPT_WARNING, "%d already symmetrical, %d pairs mirrored, %d failed",
		            totfound - totmirr, totmirr, totfail);
	}
	else {
		BKE_reportf(op->reports, RPT_INFO, "%d already symmetrical, %d pairs mirrored",
		            totfound - totmirr, totmirr);
	}

	/* no need to end cache, just free the array */
	MEM_freeN(index);

	return OPERATOR_FINISHED;
}

void MESH_OT_symmetry_snap(struct wmOperatorType *ot)
{
	/* identifiers */
	ot->name = "Snap to Symmetry";
	ot->description = "Snap to Symmetry\nSnap vertex pairs to their mirrored locations";
	ot->idname = "MESH_OT_symmetry_snap";

	/* api callbacks */
	ot->exec = mesh_symmetry_snap_exec;
	ot->poll = ED_operator_editmesh;

	/* flags */
	ot->flag = OPTYPE_REGISTER | OPTYPE_UNDO;

	ot->prop = RNA_def_enum(
	        ot->srna, "direction", rna_enum_symmetrize_direction_items,
	        BMO_SYMMETRIZE_NEGATIVE_X,
	        "Direction", "Which sides to copy from and to");
	RNA_def_float_distance(ot->srna, "threshold", 0.05f, 0.0f, 10.0f, "Threshold",
	                                 "Distance within which matching vertices are searched", 1e-4f, 1.0f);
	RNA_def_float(ot->srna, "factor", 0.5f, 0.0f, 1.0f, "Factor",
	                        "Mix factor of the locations of the vertices", 0.0f, 1.0f);
	RNA_def_boolean(ot->srna, "use_center", true, "Center", "Snap middle vertices to the axis center");
}

/** \} */

#ifdef WITH_FREESTYLE

/* -------------------------------------------------------------------- */
/** \name Mark Edge (FreeStyle) Operator
 * \{ */

static int edbm_mark_freestyle_edge_exec(bContext *C, wmOperator *op)
{
	Object *obedit = CTX_data_edit_object(C);
	Mesh *me = (Mesh *)obedit->data;
	BMEditMesh *em = BKE_editmesh_from_object(obedit);
	BMEdge *eed;
	BMIter iter;
	FreestyleEdge *fed;
	const bool clear = RNA_boolean_get(op->ptr, "clear");

	if (em == NULL)
		return OPERATOR_FINISHED;

	/* auto-enable Freestyle edge mark drawing */
	if (clear == 0) {
		me->drawflag |= ME_DRAW_FREESTYLE_EDGE;
	}

	if (!CustomData_has_layer(&em->bm->edata, CD_FREESTYLE_EDGE)) {
		BM_data_layer_add(em->bm, &em->bm->edata, CD_FREESTYLE_EDGE);
	}

	if (clear) {
		BM_ITER_MESH (eed, &iter, em->bm, BM_EDGES_OF_MESH) {
			if (BM_elem_flag_test(eed, BM_ELEM_SELECT) && !BM_elem_flag_test(eed, BM_ELEM_HIDDEN)) {
				fed = CustomData_bmesh_get(&em->bm->edata, eed->head.data, CD_FREESTYLE_EDGE);
				fed->flag &= ~FREESTYLE_EDGE_MARK;
			}
		}
	}
	else {
		BM_ITER_MESH (eed, &iter, em->bm, BM_EDGES_OF_MESH) {
			if (BM_elem_flag_test(eed, BM_ELEM_SELECT) && !BM_elem_flag_test(eed, BM_ELEM_HIDDEN)) {
				fed = CustomData_bmesh_get(&em->bm->edata, eed->head.data, CD_FREESTYLE_EDGE);
				fed->flag |= FREESTYLE_EDGE_MARK;
			}
		}
	}

	DAG_id_tag_update(obedit->data, OB_RECALC_DATA);
	WM_event_add_notifier(C, NC_GEOM | ND_DATA, obedit->data);

	return OPERATOR_FINISHED;
}

void MESH_OT_mark_freestyle_edge(wmOperatorType *ot)
{
	PropertyRNA *prop;

	/* identifiers */
	ot->name = "Mark Freestyle Edge";
	ot->description = "Mark Freestyle Edge\n(Un)mark selected edges as Freestyle feature edges";
	ot->idname = "MESH_OT_mark_freestyle_edge";

	/* api callbacks */
	ot->exec = edbm_mark_freestyle_edge_exec;
	ot->poll = ED_operator_editmesh;

	/* flags */
	ot->flag = OPTYPE_REGISTER | OPTYPE_UNDO;

	prop = RNA_def_boolean(ot->srna, "clear", false, "Clear", "");
	RNA_def_property_flag(prop, PROP_SKIP_SAVE);
}

/** \} */

/* -------------------------------------------------------------------- */
/** \name Mark Face (FreeStyle) Operator
 * \{ */

static int edbm_mark_freestyle_face_exec(bContext *C, wmOperator *op)
{
	Object *obedit = CTX_data_edit_object(C);
	Mesh *me = (Mesh *)obedit->data;
	BMEditMesh *em = BKE_editmesh_from_object(obedit);
	BMFace *efa;
	BMIter iter;
	FreestyleFace *ffa;
	const bool clear = RNA_boolean_get(op->ptr, "clear");

	if (em == NULL) return OPERATOR_FINISHED;

	/* auto-enable Freestyle face mark drawing */
	if (!clear) {
		me->drawflag |= ME_DRAW_FREESTYLE_FACE;
	}

	if (!CustomData_has_layer(&em->bm->pdata, CD_FREESTYLE_FACE)) {
		BM_data_layer_add(em->bm, &em->bm->pdata, CD_FREESTYLE_FACE);
	}

	if (clear) {
		BM_ITER_MESH (efa, &iter, em->bm, BM_FACES_OF_MESH) {
			if (BM_elem_flag_test(efa, BM_ELEM_SELECT) && !BM_elem_flag_test(efa, BM_ELEM_HIDDEN)) {
				ffa = CustomData_bmesh_get(&em->bm->pdata, efa->head.data, CD_FREESTYLE_FACE);
				ffa->flag &= ~FREESTYLE_FACE_MARK;
			}
		}
	}
	else {
		BM_ITER_MESH (efa, &iter, em->bm, BM_FACES_OF_MESH) {
			if (BM_elem_flag_test(efa, BM_ELEM_SELECT) && !BM_elem_flag_test(efa, BM_ELEM_HIDDEN)) {
				ffa = CustomData_bmesh_get(&em->bm->pdata, efa->head.data, CD_FREESTYLE_FACE);
				ffa->flag |= FREESTYLE_FACE_MARK;
			}
		}
	}

	DAG_id_tag_update(obedit->data, OB_RECALC_DATA);
	WM_event_add_notifier(C, NC_GEOM | ND_DATA, obedit->data);

	return OPERATOR_FINISHED;
}

void MESH_OT_mark_freestyle_face(wmOperatorType *ot)
{
	PropertyRNA *prop;

	/* identifiers */
	ot->name = "Mark Freestyle Face";
	ot->description = "Mark Freestyle Face\n(Un)mark selected faces for exclusion from Freestyle feature edge detection";
	ot->idname = "MESH_OT_mark_freestyle_face";

	/* api callbacks */
	ot->exec = edbm_mark_freestyle_face_exec;
	ot->poll = ED_operator_editmesh;

	/* flags */
	ot->flag = OPTYPE_REGISTER | OPTYPE_UNDO;

	prop = RNA_def_boolean(ot->srna, "clear", false, "Clear", "");
	RNA_def_property_flag(prop, PROP_SKIP_SAVE);
}

/** \} */

#endif  /* WITH_FREESTYLE */<|MERGE_RESOLUTION|>--- conflicted
+++ resolved
@@ -247,10 +247,7 @@
 {
 	/* identifiers */
 	ot->name = "Subdivide Edge-Ring";
-<<<<<<< HEAD
 	ot->description = "Subdivide Edge-Ring\nSubdivide an Edge-Ring";
-=======
->>>>>>> 88baa81c
 	ot->idname = "MESH_OT_subdivide_edgering";
 
 	/* api callbacks */
@@ -898,7 +895,7 @@
 	ot->name = "Mark Seam";
 	ot->idname = "MESH_OT_mark_seam";
 	ot->description = "Mark Seam\nMark selected edges as a UV seam";
-	
+
 	/* api callbacks */
 	ot->exec = edbm_mark_seam_exec;
 	ot->poll = ED_operator_editmesh;
@@ -958,7 +955,7 @@
 	ot->name = "Mark Sharp";
 	ot->idname = "MESH_OT_mark_sharp";
 	ot->description = "Mark Sharp\n(Un)mark selected edges as sharp";
-	
+
 	/* api callbacks */
 	ot->exec = edbm_mark_sharp_exec;
 	ot->poll = ED_operator_editmesh;
@@ -1058,7 +1055,7 @@
 	ot->name = "Vertex Connect";
 	ot->idname = "MESH_OT_vert_connect";
 	ot->description = "Vertex Connect\nConnect selected vertices of faces, splitting the face";
-	
+
 	/* api callbacks */
 	ot->exec = edbm_vert_connect_exec;
 	ot->poll = ED_operator_editmesh;
@@ -1503,7 +1500,7 @@
 	ot->name = "Edge Split";
 	ot->idname = "MESH_OT_edge_split";
 	ot->description = "Edge Split\nSplit selected edges so that each neighbor face gets its own copy";
-	
+
 	/* api callbacks */
 	ot->exec = edbm_edge_split_exec;
 	ot->poll = ED_operator_editmesh;
@@ -1736,7 +1733,7 @@
 	ot->name = "Hide Selection";
 	ot->idname = "MESH_OT_hide";
 	ot->description = "Hide Selection\nHide (un)selected vertices, edges or faces";
-	
+
 	/* api callbacks */
 	ot->exec = edbm_hide_exec;
 	ot->poll = ED_operator_editmesh;
@@ -1773,7 +1770,7 @@
 	ot->name = "Reveal Hidden";
 	ot->idname = "MESH_OT_reveal";
 	ot->description = "Reveal Hidden\nReveal all hidden vertices, edges and faces";
-	
+
 	/* api callbacks */
 	ot->exec = edbm_reveal_exec;
 	ot->poll = ED_operator_editmesh;
