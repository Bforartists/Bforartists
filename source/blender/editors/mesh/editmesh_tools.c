/*
 * This program is free software; you can redistribute it and/or
 * modify it under the terms of the GNU General Public License
 * as published by the Free Software Foundation; either version 2
 * of the License, or (at your option) any later version.
 *
 * This program is distributed in the hope that it will be useful,
 * but WITHOUT ANY WARRANTY; without even the implied warranty of
 * MERCHANTABILITY or FITNESS FOR A PARTICULAR PURPOSE.  See the
 * GNU General Public License for more details.
 *
 * You should have received a copy of the GNU General Public License
 * along with this program; if not, write to the Free Software Foundation,
 * Inc., 51 Franklin Street, Fifth Floor, Boston, MA 02110-1301, USA.
 *
 * The Original Code is Copyright (C) 2004 by Blender Foundation.
 * All rights reserved.
 */

/** \file
 * \ingroup edmesh
 */

#include <stddef.h>

#include "MEM_guardedalloc.h"

#include "DNA_key_types.h"
#include "DNA_material_types.h"
#include "DNA_mesh_types.h"
#include "DNA_meshdata_types.h"
#include "DNA_modifier_types.h"
#include "DNA_object_types.h"
#include "DNA_scene_types.h"

#include "BLI_bitmap.h"
#include "BLI_heap_simple.h"
#include "BLI_listbase.h"
#include "BLI_linklist.h"
#include "BLI_linklist_stack.h"
#include "BLI_math.h"
#include "BLI_rand.h"
#include "BLI_sort_utils.h"
#include "BLI_string.h"

#include "BKE_editmesh.h"
#include "BKE_context.h"
#include "BKE_deform.h"
#include "BKE_key.h"
#include "BKE_layer.h"
#include "BKE_library.h"
#include "BKE_main.h"
#include "BKE_material.h"
#include "BKE_mesh.h"
#include "BKE_report.h"
#include "BKE_texture.h"

#include "DEG_depsgraph.h"
#include "DEG_depsgraph_build.h"

#include "BLT_translation.h"

#include "RNA_define.h"
#include "RNA_access.h"
#include "RNA_enum_types.h"

#include "WM_api.h"
#include "WM_types.h"

#include "ED_mesh.h"
#include "ED_object.h"
#include "ED_screen.h"
#include "ED_transform.h"
#include "ED_transform_snap_object_context.h"
#include "ED_uvedit.h"
#include "ED_view3d.h"

#include "RE_render_ext.h"

#include "UI_interface.h"
#include "UI_resources.h"

#include "mesh_intern.h" /* own include */

#include "bmesh_tools.h"

#define USE_FACE_CREATE_SEL_EXTEND

/* -------------------------------------------------------------------- */
/** \name Subdivide Operator
 * \{ */

static int edbm_subdivide_exec(bContext *C, wmOperator *op)
{
  const int cuts = RNA_int_get(op->ptr, "number_cuts");
  const float smooth = RNA_float_get(op->ptr, "smoothness");
  const float fractal = RNA_float_get(op->ptr, "fractal") / 2.5f;
  const float along_normal = RNA_float_get(op->ptr, "fractal_along_normal");

  if (RNA_boolean_get(op->ptr, "ngon") &&
      RNA_enum_get(op->ptr, "quadcorner") == SUBD_CORNER_STRAIGHT_CUT) {
    RNA_enum_set(op->ptr, "quadcorner", SUBD_CORNER_INNERVERT);
  }
  const int quad_corner_type = RNA_enum_get(op->ptr, "quadcorner");
  const bool use_quad_tri = !RNA_boolean_get(op->ptr, "ngon");
  const int seed = RNA_int_get(op->ptr, "seed");

  ViewLayer *view_layer = CTX_data_view_layer(C);
  uint objects_len = 0;
  Object **objects = BKE_view_layer_array_from_objects_in_edit_mode_unique_data(
      view_layer, CTX_wm_view3d(C), &objects_len);

  for (uint ob_index = 0; ob_index < objects_len; ob_index++) {
    Object *obedit = objects[ob_index];
    BMEditMesh *em = BKE_editmesh_from_object(obedit);

    if (!(em->bm->totedgesel || em->bm->totfacesel)) {
      continue;
    }

    BM_mesh_esubdivide(em->bm,
                       BM_ELEM_SELECT,
                       smooth,
                       SUBD_FALLOFF_LIN,
                       false,
                       fractal,
                       along_normal,
                       cuts,
                       SUBDIV_SELECT_ORIG,
                       quad_corner_type,
                       use_quad_tri,
                       true,
                       false,
                       seed);

    EDBM_update_generic(em, true, true);
  }

  MEM_freeN(objects);

  return OPERATOR_FINISHED;
}

/* Note, these values must match delete_mesh() event values */
static const EnumPropertyItem prop_mesh_cornervert_types[] = {
    {SUBD_CORNER_INNERVERT, "INNERVERT", 0, "Inner Vert", ""},
    {SUBD_CORNER_PATH, "PATH", 0, "Path", ""},
    {SUBD_CORNER_STRAIGHT_CUT, "STRAIGHT_CUT", 0, "Straight Cut", ""},
    {SUBD_CORNER_FAN, "FAN", 0, "Fan", ""},
    {0, NULL, 0, NULL, NULL},
};

void MESH_OT_subdivide(wmOperatorType *ot)
{
  PropertyRNA *prop;

  /* identifiers */
  ot->name = "Subdivide";
  ot->description = "Subdivide\nSubdivide selected edges";
  ot->idname = "MESH_OT_subdivide";

  /* api callbacks */
  ot->exec = edbm_subdivide_exec;
  ot->poll = ED_operator_editmesh;

  /* flags */
  ot->flag = OPTYPE_REGISTER | OPTYPE_UNDO;

  /* properties */
  prop = RNA_def_int(ot->srna, "number_cuts", 1, 1, 100, "Number of Cuts", "", 1, 10);
  /* avoid re-using last var because it can cause
   * _very_ high poly meshes and annoy users (or worse crash) */
  RNA_def_property_flag(prop, PROP_SKIP_SAVE);

  RNA_def_float(
      ot->srna, "smoothness", 0.0f, 0.0f, 1e3f, "Smoothness", "Smoothness factor", 0.0f, 1.0f);

  WM_operatortype_props_advanced_begin(ot);

  RNA_def_boolean(ot->srna,
                  "ngon",
                  true,
                  "Create N-Gons",
                  "When disabled, newly created faces are limited to 3-4 sided faces");
  RNA_def_enum(
      ot->srna,
      "quadcorner",
      prop_mesh_cornervert_types,
      SUBD_CORNER_STRAIGHT_CUT,
      "Quad Corner Type",
      "How to subdivide quad corners (anything other than Straight Cut will prevent ngons)");

  RNA_def_float(ot->srna,
                "fractal",
                0.0f,
                0.0f,
                1e6f,
                "Fractal",
                "Fractal randomness factor",
                0.0f,
                1000.0f);
  RNA_def_float(ot->srna,
                "fractal_along_normal",
                0.0f,
                0.0f,
                1.0f,
                "Along Normal",
                "Apply fractal displacement along normal only",
                0.0f,
                1.0f);
  RNA_def_int(ot->srna,
              "seed",
              0,
              0,
              INT_MAX,
              "Random Seed",
              "Seed for the random number generator",
              0,
              255);
}

/** \} */

/* -------------------------------------------------------------------- */
/** \name Edge Ring Subdivide Operator
 *
 * Bridge code shares props.
 *
 * \{ */

struct EdgeRingOpSubdProps {
  int interp_mode;
  int cuts;
  float smooth;

  int profile_shape;
  float profile_shape_factor;
};

static void mesh_operator_edgering_props(wmOperatorType *ot,
                                         const int cuts_min,
                                         const int cuts_default)
{
  /* Note, these values must match delete_mesh() event values */
  static const EnumPropertyItem prop_subd_edgering_types[] = {
      {SUBD_RING_INTERP_LINEAR, "LINEAR", 0, "Linear", ""},
      {SUBD_RING_INTERP_PATH, "PATH", 0, "Blend Path", ""},
      {SUBD_RING_INTERP_SURF, "SURFACE", 0, "Blend Surface", ""},
      {0, NULL, 0, NULL, NULL},
  };

  PropertyRNA *prop;

  prop = RNA_def_int(
      ot->srna, "number_cuts", cuts_default, 0, 1000, "Number of Cuts", "", cuts_min, 64);
  RNA_def_property_flag(prop, PROP_SKIP_SAVE);

  RNA_def_enum(ot->srna,
               "interpolation",
               prop_subd_edgering_types,
               SUBD_RING_INTERP_PATH,
               "Interpolation",
               "Interpolation method");

  RNA_def_float(
      ot->srna, "smoothness", 1.0f, 0.0f, 1e3f, "Smoothness", "Smoothness factor", 0.0f, 2.0f);

  /* profile-shape */
  RNA_def_float(ot->srna,
                "profile_shape_factor",
                0.0f,
                -1e3f,
                1e3f,
                "Profile Factor",
                "How much intermediary new edges are shrunk/expanded",
                -2.0f,
                2.0f);

  prop = RNA_def_property(ot->srna, "profile_shape", PROP_ENUM, PROP_NONE);
  RNA_def_property_enum_items(prop, rna_enum_proportional_falloff_curve_only_items);
  RNA_def_property_enum_default(prop, PROP_SMOOTH);
  RNA_def_property_ui_text(prop, "Profile Shape", "Shape of the profile");
  RNA_def_property_translation_context(prop, BLT_I18NCONTEXT_ID_CURVE); /* Abusing id_curve :/ */
}

static void mesh_operator_edgering_props_get(wmOperator *op, struct EdgeRingOpSubdProps *op_props)
{
  op_props->interp_mode = RNA_enum_get(op->ptr, "interpolation");
  op_props->cuts = RNA_int_get(op->ptr, "number_cuts");
  op_props->smooth = RNA_float_get(op->ptr, "smoothness");

  op_props->profile_shape = RNA_enum_get(op->ptr, "profile_shape");
  op_props->profile_shape_factor = RNA_float_get(op->ptr, "profile_shape_factor");
}

static int edbm_subdivide_edge_ring_exec(bContext *C, wmOperator *op)
{

  ViewLayer *view_layer = CTX_data_view_layer(C);
  uint objects_len = 0;
  Object **objects = BKE_view_layer_array_from_objects_in_edit_mode_unique_data(
      view_layer, CTX_wm_view3d(C), &objects_len);
  struct EdgeRingOpSubdProps op_props;

  mesh_operator_edgering_props_get(op, &op_props);

  for (uint ob_index = 0; ob_index < objects_len; ob_index++) {
    Object *obedit = objects[ob_index];
    BMEditMesh *em = BKE_editmesh_from_object(obedit);

    if (em->bm->totedgesel == 0) {
      continue;
    }

    if (!EDBM_op_callf(em,
                       op,
                       "subdivide_edgering edges=%he interp_mode=%i cuts=%i smooth=%f "
                       "profile_shape=%i profile_shape_factor=%f",
                       BM_ELEM_SELECT,
                       op_props.interp_mode,
                       op_props.cuts,
                       op_props.smooth,
                       op_props.profile_shape,
                       op_props.profile_shape_factor)) {
      continue;
    }

    EDBM_update_generic(em, true, true);
  }

  MEM_freeN(objects);
  return OPERATOR_FINISHED;
}

void MESH_OT_subdivide_edgering(wmOperatorType *ot)
{
  /* identifiers */
  ot->name = "Subdivide Edge-Ring";
  ot->description = "Subdivide Edge-Ring\nSubdivide an Edge-Ring";
  ot->idname = "MESH_OT_subdivide_edgering";

  /* api callbacks */
  ot->exec = edbm_subdivide_edge_ring_exec;
  ot->poll = ED_operator_editmesh;

  /* flags */
  ot->flag = OPTYPE_REGISTER | OPTYPE_UNDO;

  /* properties */
  mesh_operator_edgering_props(ot, 1, 10);
}

/** \} */

/* -------------------------------------------------------------------- */
/** \name Un-Subdivide Operator
 * \{ */

static int edbm_unsubdivide_exec(bContext *C, wmOperator *op)
{
  const int iterations = RNA_int_get(op->ptr, "iterations");
  ViewLayer *view_layer = CTX_data_view_layer(C);
  uint objects_len = 0;
  Object **objects = BKE_view_layer_array_from_objects_in_edit_mode(
      view_layer, CTX_wm_view3d(C), &objects_len);
  for (uint ob_index = 0; ob_index < objects_len; ob_index++) {
    Object *obedit = objects[ob_index];
    BMEditMesh *em = BKE_editmesh_from_object(obedit);

    if ((em->bm->totvertsel == 0) && (em->bm->totedgesel == 0) && (em->bm->totfacesel == 0)) {
      continue;
    }

    BMOperator bmop;
    EDBM_op_init(em, &bmop, op, "unsubdivide verts=%hv iterations=%i", BM_ELEM_SELECT, iterations);

    BMO_op_exec(em->bm, &bmop);

    if (!EDBM_op_finish(em, &bmop, op, true)) {
      continue;
    }

    if ((em->selectmode & SCE_SELECT_VERTEX) == 0) {
      EDBM_selectmode_flush_ex(em, SCE_SELECT_VERTEX); /* need to flush vert->face first */
    }
    EDBM_selectmode_flush(em);

    EDBM_update_generic(em, true, true);
  }
  MEM_freeN(objects);

  return OPERATOR_FINISHED;
}

void MESH_OT_unsubdivide(wmOperatorType *ot)
{
  /* identifiers */
  ot->name = "Un-Subdivide";
  ot->description = "Un-Subdivide\nUnSubdivide selected edges & faces";
  ot->idname = "MESH_OT_unsubdivide";

  /* api callbacks */
  ot->exec = edbm_unsubdivide_exec;
  ot->poll = ED_operator_editmesh;

  /* flags */
  ot->flag = OPTYPE_REGISTER | OPTYPE_UNDO;

  /* props */
  RNA_def_int(
      ot->srna, "iterations", 2, 1, 1000, "Iterations", "Number of times to unsubdivide", 1, 100);
}

void EDBM_project_snap_verts(bContext *C, ARegion *ar, BMEditMesh *em)
{
  Main *bmain = CTX_data_main(C);
  Object *obedit = em->ob;
  BMIter iter;
  BMVert *eve;

  ED_view3d_init_mats_rv3d(obedit, ar->regiondata);

  struct SnapObjectContext *snap_context = ED_transform_snap_object_context_create_view3d(
      bmain, CTX_data_scene(C), CTX_data_depsgraph(C), 0, ar, CTX_wm_view3d(C));

  BM_ITER_MESH (eve, &iter, em->bm, BM_VERTS_OF_MESH) {
    if (BM_elem_flag_test(eve, BM_ELEM_SELECT)) {
      float mval[2], co_proj[3];
      if (ED_view3d_project_float_object(ar, eve->co, mval, V3D_PROJ_TEST_NOP) ==
          V3D_PROJ_RET_OK) {
        if (ED_transform_snap_object_project_view3d(snap_context,
                                                    SCE_SNAP_MODE_FACE,
                                                    &(const struct SnapObjectParams){
                                                        .snap_select = SNAP_NOT_ACTIVE,
                                                        .use_object_edit_cage = false,
                                                        .use_occlusion_test = true,
                                                    },
                                                    mval,
                                                    NULL,
                                                    co_proj,
                                                    NULL)) {
          mul_v3_m4v3(eve->co, obedit->imat, co_proj);
        }
      }
    }
  }

  ED_transform_snap_object_context_destroy(snap_context);
}

/** \} */

/* -------------------------------------------------------------------- */
/** \name Delete Operator
 * \{ */

/* Note, these values must match delete_mesh() event values */
enum {
  MESH_DELETE_VERT = 0,
  MESH_DELETE_EDGE = 1,
  MESH_DELETE_FACE = 2,
  MESH_DELETE_EDGE_FACE = 3,
  MESH_DELETE_ONLY_FACE = 4,
};

static void edbm_report_delete_info(ReportList *reports,
                                    const int totelem_old[3],
                                    const int totelem_new[3])
{
  BKE_reportf(reports,
              RPT_INFO,
              "Removed: %d vertices, %d edges, %d faces",
              totelem_old[0] - totelem_new[0],
              totelem_old[1] - totelem_new[1],
              totelem_old[2] - totelem_new[2]);
}

static int edbm_delete_exec(bContext *C, wmOperator *op)
{
  ViewLayer *view_layer = CTX_data_view_layer(C);

  uint objects_len = 0;
  Object **objects = BKE_view_layer_array_from_objects_in_edit_mode_unique_data(
      view_layer, CTX_wm_view3d(C), &objects_len);
  bool changed_multi = false;

  for (uint ob_index = 0; ob_index < objects_len; ob_index++) {
    Object *obedit = objects[ob_index];
    BMEditMesh *em = BKE_editmesh_from_object(obedit);
    const int type = RNA_enum_get(op->ptr, "type");

    switch (type) {
      case MESH_DELETE_VERT: /* Erase Vertices */
        if (!(em->bm->totvertsel &&
              EDBM_op_callf(em, op, "delete geom=%hv context=%i", BM_ELEM_SELECT, DEL_VERTS))) {
          continue;
        }
        break;
      case MESH_DELETE_EDGE: /* Erase Edges */
        if (!(em->bm->totedgesel &&
              EDBM_op_callf(em, op, "delete geom=%he context=%i", BM_ELEM_SELECT, DEL_EDGES))) {
          continue;
        }
        break;
      case MESH_DELETE_FACE: /* Erase Faces */
        if (!(em->bm->totfacesel &&
              EDBM_op_callf(em, op, "delete geom=%hf context=%i", BM_ELEM_SELECT, DEL_FACES))) {
          continue;
        }
        break;
      case MESH_DELETE_EDGE_FACE:
        /* Edges and Faces */
        if (!((em->bm->totedgesel || em->bm->totfacesel) &&
              EDBM_op_callf(
                  em, op, "delete geom=%hef context=%i", BM_ELEM_SELECT, DEL_EDGESFACES))) {
          continue;
        }
        break;
      case MESH_DELETE_ONLY_FACE:
        /* Only faces. */
        if (!(em->bm->totfacesel &&
              EDBM_op_callf(
                  em, op, "delete geom=%hf context=%i", BM_ELEM_SELECT, DEL_ONLYFACES))) {
          continue;
        }
        break;
      default:
        BLI_assert(0);
        break;
    }

    changed_multi = true;

    EDBM_flag_disable_all(em, BM_ELEM_SELECT);

    EDBM_update_generic(em, true, true);
  }

  MEM_freeN(objects);

  return changed_multi ? OPERATOR_FINISHED : OPERATOR_CANCELLED;
}

void MESH_OT_delete(wmOperatorType *ot)
{
  static const EnumPropertyItem prop_mesh_delete_types[] = {
      {MESH_DELETE_VERT, "VERT", ICON_DELETE, "Vertices", ""},
      {MESH_DELETE_EDGE, "EDGE", ICON_DELETE, "Edges", ""},
      {MESH_DELETE_FACE, "FACE", ICON_DELETE, "Faces", ""},
      {MESH_DELETE_EDGE_FACE, "EDGE_FACE", ICON_DELETE, "Only Edges & Faces", ""},
      {MESH_DELETE_ONLY_FACE, "ONLY_FACE", ICON_DELETE, "Only Faces", ""},
      {0, NULL, 0, NULL, NULL},
  };

  /* identifiers */
  ot->name = "Delete";
  ot->description = "Delete\nDelete selected vertices, edges or faces";
  ot->idname = "MESH_OT_delete";

  /* api callbacks */
  ot->invoke = WM_menu_invoke;
  ot->exec = edbm_delete_exec;

  ot->poll = ED_operator_editmesh;

  /* flags */
  ot->flag = OPTYPE_REGISTER | OPTYPE_UNDO;

  /* props */
  ot->prop = RNA_def_enum(ot->srna,
                          "type",
                          prop_mesh_delete_types,
                          MESH_DELETE_VERT,
                          "Type",
                          "Method used for deleting mesh data");
  RNA_def_property_flag(ot->prop, PROP_HIDDEN | PROP_SKIP_SAVE);
}

/** \} */

/* -------------------------------------------------------------------- */
/** \name Delete Loose Operator
 * \{ */

static bool bm_face_is_loose(BMFace *f)
{
  BMLoop *l_iter, *l_first;

  l_iter = l_first = BM_FACE_FIRST_LOOP(f);
  do {
    if (!BM_edge_is_boundary(l_iter->e)) {
      return false;
    }
  } while ((l_iter = l_iter->next) != l_first);

  return true;
}

static int edbm_delete_loose_exec(bContext *C, wmOperator *op)
{
  ViewLayer *view_layer = CTX_data_view_layer(C);
  int totelem_old_sel[3];
  int totelem_old[3];

  uint objects_len = 0;
  Object **objects = BKE_view_layer_array_from_objects_in_edit_mode_unique_data(
      view_layer, CTX_wm_view3d(C), &objects_len);

  EDBM_mesh_stats_multi(objects, objects_len, totelem_old, totelem_old_sel);

  const bool use_verts = (RNA_boolean_get(op->ptr, "use_verts") && totelem_old_sel[0]);
  const bool use_edges = (RNA_boolean_get(op->ptr, "use_edges") && totelem_old_sel[1]);
  const bool use_faces = (RNA_boolean_get(op->ptr, "use_faces") && totelem_old_sel[2]);

  for (uint ob_index = 0; ob_index < objects_len; ob_index++) {
    Object *obedit = objects[ob_index];

    BMEditMesh *em = BKE_editmesh_from_object(obedit);
    BMesh *bm = em->bm;
    BMIter iter;

    BM_mesh_elem_hflag_disable_all(bm, BM_VERT | BM_EDGE | BM_FACE, BM_ELEM_TAG, false);

    if (use_faces) {
      BMFace *f;

      BM_ITER_MESH (f, &iter, bm, BM_FACES_OF_MESH) {
        if (BM_elem_flag_test(f, BM_ELEM_SELECT)) {
          BM_elem_flag_set(f, BM_ELEM_TAG, bm_face_is_loose(f));
        }
      }

      BM_mesh_delete_hflag_context(bm, BM_ELEM_TAG, DEL_FACES);
    }

    if (use_edges) {
      BMEdge *e;

      BM_ITER_MESH (e, &iter, bm, BM_EDGES_OF_MESH) {
        if (BM_elem_flag_test(e, BM_ELEM_SELECT)) {
          BM_elem_flag_set(e, BM_ELEM_TAG, BM_edge_is_wire(e));
        }
      }

      BM_mesh_delete_hflag_context(bm, BM_ELEM_TAG, DEL_EDGES);
    }

    if (use_verts) {
      BMVert *v;

      BM_ITER_MESH (v, &iter, bm, BM_VERTS_OF_MESH) {
        if (BM_elem_flag_test(v, BM_ELEM_SELECT)) {
          BM_elem_flag_set(v, BM_ELEM_TAG, (v->e == NULL));
        }
      }

      BM_mesh_delete_hflag_context(bm, BM_ELEM_TAG, DEL_VERTS);
    }

    EDBM_flag_disable_all(em, BM_ELEM_SELECT);

    EDBM_update_generic(em, true, true);
  }

  int totelem_new[3];
  EDBM_mesh_stats_multi(objects, objects_len, totelem_new, NULL);

  edbm_report_delete_info(op->reports, totelem_old, totelem_new);

  MEM_freeN(objects);

  return OPERATOR_FINISHED;
}

void MESH_OT_delete_loose(wmOperatorType *ot)
{
  /* identifiers */
  ot->name = "Delete Loose";
  ot->description = "Delete Loose\nDelete loose vertices, edges or faces";
  ot->idname = "MESH_OT_delete_loose";

  /* api callbacks */
  ot->exec = edbm_delete_loose_exec;

  ot->poll = ED_operator_editmesh;

  /* flags */
  ot->flag = OPTYPE_REGISTER | OPTYPE_UNDO;

  /* props */
  RNA_def_boolean(ot->srna, "use_verts", true, "Vertices", "Remove loose vertices");
  RNA_def_boolean(ot->srna, "use_edges", true, "Edges", "Remove loose edges");
  RNA_def_boolean(ot->srna, "use_faces", false, "Faces", "Remove loose faces");
}

/** \} */

/* -------------------------------------------------------------------- */
/** \name Collapse Edge Operator
 * \{ */

static int edbm_collapse_edge_exec(bContext *C, wmOperator *op)
{
  ViewLayer *view_layer = CTX_data_view_layer(C);
  uint objects_len = 0;
  Object **objects = BKE_view_layer_array_from_objects_in_edit_mode_unique_data(
      view_layer, CTX_wm_view3d(C), &objects_len);
  for (uint ob_index = 0; ob_index < objects_len; ob_index++) {
    Object *obedit = objects[ob_index];
    BMEditMesh *em = BKE_editmesh_from_object(obedit);

    if (em->bm->totedgesel == 0) {
      continue;
    }

    if (!EDBM_op_callf(em, op, "collapse edges=%he uvs=%b", BM_ELEM_SELECT, true)) {
      continue;
    }

    EDBM_update_generic(em, true, true);
  }
  MEM_freeN(objects);

  return OPERATOR_FINISHED;
}

void MESH_OT_edge_collapse(wmOperatorType *ot)
{
  /* identifiers */
  ot->name = "Edge Collapse";
  ot->description = "Edge Collapse\nCollapse selected edges";
  ot->idname = "MESH_OT_edge_collapse";

  /* api callbacks */
  ot->exec = edbm_collapse_edge_exec;
  ot->poll = ED_operator_editmesh;

  /* flags */
  ot->flag = OPTYPE_REGISTER | OPTYPE_UNDO;
}

/** \} */

/* -------------------------------------------------------------------- */
/** \name Create Edge/Face Operator
 * \{ */

static bool edbm_add_edge_face__smooth_get(BMesh *bm)
{
  BMEdge *e;
  BMIter iter;

  unsigned int vote_on_smooth[2] = {0, 0};

  BM_ITER_MESH (e, &iter, bm, BM_EDGES_OF_MESH) {
    if (BM_elem_flag_test(e, BM_ELEM_SELECT) && e->l) {
      vote_on_smooth[BM_elem_flag_test_bool(e->l->f, BM_ELEM_SMOOTH)]++;
    }
  }

  return (vote_on_smooth[0] < vote_on_smooth[1]);
}

#ifdef USE_FACE_CREATE_SEL_EXTEND
/**
 * Function used to get a fixed number of edges linked to a vertex that passes a test function.
 * This is used so we can request all boundary edges connected to a vertex for eg.
 */
static int edbm_add_edge_face_exec__vert_edge_lookup(
    BMVert *v, BMEdge *e_used, BMEdge **e_arr, const int e_arr_len, bool (*func)(const BMEdge *))
{
  BMIter iter;
  BMEdge *e_iter;
  int i = 0;
  BM_ITER_ELEM (e_iter, &iter, v, BM_EDGES_OF_VERT) {
    if (BM_elem_flag_test(e_iter, BM_ELEM_HIDDEN) == false) {
      if ((e_used == NULL) || (e_used != e_iter)) {
        if (func(e_iter)) {
          e_arr[i++] = e_iter;
          if (i >= e_arr_len) {
            break;
          }
        }
      }
    }
  }
  return i;
}

static BMElem *edbm_add_edge_face_exec__tricky_extend_sel(BMesh *bm)
{
  BMIter iter;
  bool found = false;

  if (bm->totvertsel == 1 && bm->totedgesel == 0 && bm->totfacesel == 0) {
    /* first look for 2 boundary edges */
    BMVert *v;

    BM_ITER_MESH (v, &iter, bm, BM_VERTS_OF_MESH) {
      if (BM_elem_flag_test(v, BM_ELEM_SELECT)) {
        found = true;
        break;
      }
    }

    if (found) {
      BMEdge *ed_pair[3];
      if (((edbm_add_edge_face_exec__vert_edge_lookup(v, NULL, ed_pair, 3, BM_edge_is_wire) ==
            2) &&
           (BM_edge_share_face_check(ed_pair[0], ed_pair[1]) == false)) ||

          ((edbm_add_edge_face_exec__vert_edge_lookup(v, NULL, ed_pair, 3, BM_edge_is_boundary) ==
            2) &&
           (BM_edge_share_face_check(ed_pair[0], ed_pair[1]) == false))) {
        BMEdge *e_other = BM_edge_exists(BM_edge_other_vert(ed_pair[0], v),
                                         BM_edge_other_vert(ed_pair[1], v));
        BM_edge_select_set(bm, ed_pair[0], true);
        BM_edge_select_set(bm, ed_pair[1], true);
        if (e_other) {
          BM_edge_select_set(bm, e_other, true);
        }
        return (BMElem *)v;
      }
    }
  }
  else if (bm->totvertsel == 2 && bm->totedgesel == 1 && bm->totfacesel == 0) {
    /* first look for 2 boundary edges */
    BMEdge *e;

    BM_ITER_MESH (e, &iter, bm, BM_EDGES_OF_MESH) {
      if (BM_elem_flag_test(e, BM_ELEM_SELECT)) {
        found = true;
        break;
      }
    }
    if (found) {
      BMEdge *ed_pair_v1[2];
      BMEdge *ed_pair_v2[2];
      if (((edbm_add_edge_face_exec__vert_edge_lookup(e->v1, e, ed_pair_v1, 2, BM_edge_is_wire) ==
            1) &&
           (edbm_add_edge_face_exec__vert_edge_lookup(e->v2, e, ed_pair_v2, 2, BM_edge_is_wire) ==
            1) &&
           (BM_edge_share_face_check(e, ed_pair_v1[0]) == false) &&
           (BM_edge_share_face_check(e, ed_pair_v2[0]) == false)) ||

#  if 1 /* better support mixed cases [#37203] */
          ((edbm_add_edge_face_exec__vert_edge_lookup(e->v1, e, ed_pair_v1, 2, BM_edge_is_wire) ==
            1) &&
           (edbm_add_edge_face_exec__vert_edge_lookup(
                e->v2, e, ed_pair_v2, 2, BM_edge_is_boundary) == 1) &&
           (BM_edge_share_face_check(e, ed_pair_v1[0]) == false) &&
           (BM_edge_share_face_check(e, ed_pair_v2[0]) == false)) ||

          ((edbm_add_edge_face_exec__vert_edge_lookup(
                e->v1, e, ed_pair_v1, 2, BM_edge_is_boundary) == 1) &&
           (edbm_add_edge_face_exec__vert_edge_lookup(e->v2, e, ed_pair_v2, 2, BM_edge_is_wire) ==
            1) &&
           (BM_edge_share_face_check(e, ed_pair_v1[0]) == false) &&
           (BM_edge_share_face_check(e, ed_pair_v2[0]) == false)) ||
#  endif

          ((edbm_add_edge_face_exec__vert_edge_lookup(
                e->v1, e, ed_pair_v1, 2, BM_edge_is_boundary) == 1) &&
           (edbm_add_edge_face_exec__vert_edge_lookup(
                e->v2, e, ed_pair_v2, 2, BM_edge_is_boundary) == 1) &&
           (BM_edge_share_face_check(e, ed_pair_v1[0]) == false) &&
           (BM_edge_share_face_check(e, ed_pair_v2[0]) == false))) {
        BMVert *v1_other = BM_edge_other_vert(ed_pair_v1[0], e->v1);
        BMVert *v2_other = BM_edge_other_vert(ed_pair_v2[0], e->v2);
        BMEdge *e_other = (v1_other != v2_other) ? BM_edge_exists(v1_other, v2_other) : NULL;
        BM_edge_select_set(bm, ed_pair_v1[0], true);
        BM_edge_select_set(bm, ed_pair_v2[0], true);
        if (e_other) {
          BM_edge_select_set(bm, e_other, true);
        }
        return (BMElem *)e;
      }
    }
  }

  return NULL;
}
static void edbm_add_edge_face_exec__tricky_finalize_sel(BMesh *bm, BMElem *ele_desel, BMFace *f)
{
  /* now we need to find the edge that isnt connected to this element */
  BM_select_history_clear(bm);

  /* Notes on hidden geometry:
   * - Un-hide the face since its possible hidden was copied when copying
   *   surrounding face attributes.
   * - Un-hide before adding to select history
   *   since we may extend into an existing, hidden vert/edge.
   */

  BM_elem_flag_disable(f, BM_ELEM_HIDDEN);
  BM_face_select_set(bm, f, false);

  if (ele_desel->head.htype == BM_VERT) {
    BMLoop *l = BM_face_vert_share_loop(f, (BMVert *)ele_desel);
    BLI_assert(f->len == 3);
    BM_vert_select_set(bm, (BMVert *)ele_desel, false);
    BM_edge_select_set(bm, l->next->e, true);
    BM_select_history_store(bm, l->next->e);
  }
  else {
    BMLoop *l = BM_face_edge_share_loop(f, (BMEdge *)ele_desel);
    BLI_assert(f->len == 4 || f->len == 3);

    BM_edge_select_set(bm, (BMEdge *)ele_desel, false);
    if (f->len == 4) {
      BMEdge *e_active = l->next->next->e;
      BM_elem_flag_disable(e_active, BM_ELEM_HIDDEN);
      BM_edge_select_set(bm, e_active, true);
      BM_select_history_store(bm, e_active);
    }
    else {
      BMVert *v_active = l->next->next->v;
      BM_elem_flag_disable(v_active, BM_ELEM_HIDDEN);
      BM_vert_select_set(bm, v_active, true);
      BM_select_history_store(bm, v_active);
    }
  }
}
#endif /* USE_FACE_CREATE_SEL_EXTEND */

static int edbm_add_edge_face_exec(bContext *C, wmOperator *op)
{
  /* when this is used to dissolve we could avoid this, but checking isnt too slow */

  ViewLayer *view_layer = CTX_data_view_layer(C);
  uint objects_len = 0;
  Object **objects = BKE_view_layer_array_from_objects_in_edit_mode_unique_data(
      view_layer, CTX_wm_view3d(C), &objects_len);
  for (uint ob_index = 0; ob_index < objects_len; ob_index++) {
    Object *obedit = objects[ob_index];
    BMEditMesh *em = BKE_editmesh_from_object(obedit);

    if ((em->bm->totvertsel == 0) && (em->bm->totedgesel == 0) && (em->bm->totvertsel == 0)) {
      continue;
    }

    bool use_smooth = edbm_add_edge_face__smooth_get(em->bm);
    int totedge_orig = em->bm->totedge;
    int totface_orig = em->bm->totface;

    BMOperator bmop;
#ifdef USE_FACE_CREATE_SEL_EXTEND
    BMElem *ele_desel;
    BMFace *ele_desel_face;

    /* be extra clever, figure out if a partial selection should be extended so we can create
     * geometry with single vert or single edge selection. */
    ele_desel = edbm_add_edge_face_exec__tricky_extend_sel(em->bm);
#endif
    if (!EDBM_op_init(em,
                      &bmop,
                      op,
                      "contextual_create geom=%hfev mat_nr=%i use_smooth=%b",
                      BM_ELEM_SELECT,
                      em->mat_nr,
                      use_smooth)) {
      continue;
    }

    BMO_op_exec(em->bm, &bmop);

    /* cancel if nothing was done */
    if ((totedge_orig == em->bm->totedge) && (totface_orig == em->bm->totface)) {
      EDBM_op_finish(em, &bmop, op, true);
      continue;
    }
#ifdef USE_FACE_CREATE_SEL_EXTEND
    /* normally we would want to leave the new geometry selected,
     * but being able to press F many times to add geometry is too useful! */
    if (ele_desel && (BMO_slot_buffer_count(bmop.slots_out, "faces.out") == 1) &&
        (ele_desel_face = BMO_slot_buffer_get_first(bmop.slots_out, "faces.out"))) {
      edbm_add_edge_face_exec__tricky_finalize_sel(em->bm, ele_desel, ele_desel_face);
    }
    else
#endif
    {
      /* Newly created faces may include existing hidden edges,
       * copying face data from surrounding, may have copied hidden face flag too.
       *
       * Important that faces use flushing since 'edges.out'
       * wont include hidden edges that already existed.
       */
      BMO_slot_buffer_hflag_disable(
          em->bm, bmop.slots_out, "faces.out", BM_FACE, BM_ELEM_HIDDEN, true);
      BMO_slot_buffer_hflag_disable(
          em->bm, bmop.slots_out, "edges.out", BM_EDGE, BM_ELEM_HIDDEN, false);

      BMO_slot_buffer_hflag_enable(
          em->bm, bmop.slots_out, "faces.out", BM_FACE, BM_ELEM_SELECT, true);
      BMO_slot_buffer_hflag_enable(
          em->bm, bmop.slots_out, "edges.out", BM_EDGE, BM_ELEM_SELECT, true);
    }

    if (!EDBM_op_finish(em, &bmop, op, true)) {
      continue;
    }

    EDBM_update_generic(em, true, true);
  }
  MEM_freeN(objects);

  return OPERATOR_FINISHED;
}

void MESH_OT_edge_face_add(wmOperatorType *ot)
{
  /* identifiers */
  ot->name = "Make Edge/Face";
  ot->description = "Make Edge/Face\nAdd an edge or face to selected";
  ot->idname = "MESH_OT_edge_face_add";

  /* api callbacks */
  ot->exec = edbm_add_edge_face_exec;
  ot->poll = ED_operator_editmesh;

  /* flags */
  ot->flag = OPTYPE_REGISTER | OPTYPE_UNDO;
}

/** \} */

/* -------------------------------------------------------------------- */
/** \name Mark Edge (Seam) Operator
 * \{ */

static int edbm_mark_seam_exec(bContext *C, wmOperator *op)
{
  Scene *scene = CTX_data_scene(C);
  ViewLayer *view_layer = CTX_data_view_layer(C);
  BMEdge *eed;
  BMIter iter;
  const bool clear = RNA_boolean_get(op->ptr, "clear");

  uint objects_len = 0;
  Object **objects = BKE_view_layer_array_from_objects_in_edit_mode_unique_data(
      view_layer, CTX_wm_view3d(C), &objects_len);
  for (uint ob_index = 0; ob_index < objects_len; ob_index++) {
    Object *obedit = objects[ob_index];
    BMEditMesh *em = BKE_editmesh_from_object(obedit);
    BMesh *bm = em->bm;

    if (bm->totedgesel == 0) {
      continue;
    }

    if (clear) {
      BM_ITER_MESH (eed, &iter, bm, BM_EDGES_OF_MESH) {
        if (!BM_elem_flag_test(eed, BM_ELEM_SELECT) || BM_elem_flag_test(eed, BM_ELEM_HIDDEN)) {
          continue;
        }

        BM_elem_flag_disable(eed, BM_ELEM_SEAM);
      }
    }
    else {
      BM_ITER_MESH (eed, &iter, bm, BM_EDGES_OF_MESH) {
        if (!BM_elem_flag_test(eed, BM_ELEM_SELECT) || BM_elem_flag_test(eed, BM_ELEM_HIDDEN)) {
          continue;
        }
        BM_elem_flag_enable(eed, BM_ELEM_SEAM);
      }
    }
  }

  ED_uvedit_live_unwrap(scene, objects, objects_len);

  for (uint ob_index = 0; ob_index < objects_len; ob_index++) {
    Object *obedit = objects[ob_index];
    BMEditMesh *em = BKE_editmesh_from_object(obedit);
    EDBM_update_generic(em, true, false);
  }

  MEM_freeN(objects);

  return OPERATOR_FINISHED;
}

void MESH_OT_mark_seam(wmOperatorType *ot)
{
  PropertyRNA *prop;

  /* identifiers */
  ot->name = "Mark Seam";
  ot->idname = "MESH_OT_mark_seam";
  ot->description = "Mark Seam\nMark selected edges as a UV seam";

  /* api callbacks */
  ot->exec = edbm_mark_seam_exec;
  ot->poll = ED_operator_editmesh;

  /* flags */
  ot->flag = OPTYPE_REGISTER | OPTYPE_UNDO;

  prop = RNA_def_boolean(ot->srna, "clear", 0, "Clear", "");
  RNA_def_property_flag(prop, PROP_HIDDEN | PROP_SKIP_SAVE);

  WM_operatortype_props_advanced_begin(ot);
}

/** \} */

/* -------------------------------------------------------------------- */
/** \name Mark Edge (Sharp) Operator
 * \{ */

static int edbm_mark_sharp_exec(bContext *C, wmOperator *op)
{
  BMEdge *eed;
  BMIter iter;
  const bool clear = RNA_boolean_get(op->ptr, "clear");
  const bool use_verts = RNA_boolean_get(op->ptr, "use_verts");
  ViewLayer *view_layer = CTX_data_view_layer(C);

  uint objects_len = 0;
  Object **objects = BKE_view_layer_array_from_objects_in_edit_mode_unique_data(
      view_layer, CTX_wm_view3d(C), &objects_len);
  for (uint ob_index = 0; ob_index < objects_len; ob_index++) {
    Object *obedit = objects[ob_index];
    BMEditMesh *em = BKE_editmesh_from_object(obedit);
    BMesh *bm = em->bm;

    if (bm->totedgesel == 0) {
      continue;
    }

    BM_ITER_MESH (eed, &iter, bm, BM_EDGES_OF_MESH) {
      if (use_verts) {
        if (!(BM_elem_flag_test(eed->v1, BM_ELEM_SELECT) ||
              BM_elem_flag_test(eed->v2, BM_ELEM_SELECT))) {
          continue;
        }
      }
      else if (!BM_elem_flag_test(eed, BM_ELEM_SELECT)) {
        continue;
      }

      BM_elem_flag_set(eed, BM_ELEM_SMOOTH, clear);
    }

    EDBM_update_generic(em, true, false);
  }
  MEM_freeN(objects);

  return OPERATOR_FINISHED;
}

void MESH_OT_mark_sharp(wmOperatorType *ot)
{
  PropertyRNA *prop;

  /* identifiers */
  ot->name = "Mark Sharp";
  ot->idname = "MESH_OT_mark_sharp";
  ot->description = "Mark Sharp\n(Un)mark selected edges as sharp";

  /* api callbacks */
  ot->exec = edbm_mark_sharp_exec;
  ot->poll = ED_operator_editmesh;

  /* flags */
  ot->flag = OPTYPE_REGISTER | OPTYPE_UNDO;

  prop = RNA_def_boolean(ot->srna, "clear", false, "Clear", "");
  RNA_def_property_flag(prop, PROP_HIDDEN | PROP_SKIP_SAVE);
  prop = RNA_def_boolean(
      ot->srna,
      "use_verts",
      false,
      "Vertices",
      "Consider vertices instead of edges to select which edges to (un)tag as sharp");
  RNA_def_property_flag(prop, PROP_SKIP_SAVE);
}

static bool edbm_connect_vert_pair(BMEditMesh *em, wmOperator *op)
{
  BMesh *bm = em->bm;
  BMOperator bmop;
  const int verts_len = bm->totvertsel;
  bool is_pair = (verts_len == 2);
  int len = 0;
  bool check_degenerate = true;

  BMVert **verts;
  bool checks_succeded = true;

  /* sanity check */
  if (verts_len < 2) {
    return false;
  }

  verts = MEM_mallocN(sizeof(*verts) * verts_len, __func__);
  {
    BMIter iter;
    BMVert *v;
    int i = 0;

    BM_ITER_MESH (v, &iter, bm, BM_VERTS_OF_MESH) {
      if (BM_elem_flag_test(v, BM_ELEM_SELECT)) {
        verts[i++] = v;
      }
    }

    if (BM_vert_pair_share_face_check_cb(
            verts[0],
            verts[1],
            BM_elem_cb_check_hflag_disabled_simple(BMFace *, BM_ELEM_HIDDEN))) {
      check_degenerate = false;
      is_pair = false;
    }
  }

  if (is_pair) {
    if (!EDBM_op_init(em,
                      &bmop,
                      op,
                      "connect_vert_pair verts=%eb verts_exclude=%hv faces_exclude=%hf",
                      verts,
                      verts_len,
                      BM_ELEM_HIDDEN,
                      BM_ELEM_HIDDEN)) {
      checks_succeded = false;
    }
  }
  else {
    if (!EDBM_op_init(em,
                      &bmop,
                      op,
                      "connect_verts verts=%eb faces_exclude=%hf check_degenerate=%b",
                      verts,
                      verts_len,
                      BM_ELEM_HIDDEN,
                      check_degenerate)) {
      checks_succeded = false;
    }
  }
  if (checks_succeded) {
    BMO_op_exec(bm, &bmop);
    len = BMO_slot_get(bmop.slots_out, "edges.out")->len;

    if (len && is_pair) {
      /* new verts have been added, we have to select the edges, not just flush */
      BMO_slot_buffer_hflag_enable(
          em->bm, bmop.slots_out, "edges.out", BM_EDGE, BM_ELEM_SELECT, true);
    }

    if (!EDBM_op_finish(em, &bmop, op, true)) {
      len = 0;
    }
    else {
      /* so newly created edges get the selection state from the vertex */
      EDBM_selectmode_flush(em);

      EDBM_update_generic(em, true, true);
    }
  }
  MEM_freeN(verts);

  return len;
}

static int edbm_vert_connect_exec(bContext *C, wmOperator *op)
{
  ViewLayer *view_layer = CTX_data_view_layer(C);
  uint objects_len = 0;
  uint failed_objects_len = 0;
  Object **objects = BKE_view_layer_array_from_objects_in_edit_mode_unique_data(
      view_layer, CTX_wm_view3d(C), &objects_len);

  for (uint ob_index = 0; ob_index < objects_len; ob_index++) {
    Object *obedit = objects[ob_index];
    BMEditMesh *em = BKE_editmesh_from_object(obedit);

    if (!edbm_connect_vert_pair(em, op)) {
      failed_objects_len++;
    }
  }
  MEM_freeN(objects);
  return failed_objects_len == objects_len ? OPERATOR_FINISHED : OPERATOR_CANCELLED;
}

void MESH_OT_vert_connect(wmOperatorType *ot)
{
  /* identifiers */
  ot->name = "Vertex Connect";
  ot->idname = "MESH_OT_vert_connect";
  ot->description = "Vertex Connect\nConnect selected vertices of faces, splitting the face";

  /* api callbacks */
  ot->exec = edbm_vert_connect_exec;
  ot->poll = ED_operator_editmesh;

  /* flags */
  ot->flag = OPTYPE_REGISTER | OPTYPE_UNDO;
}

/** \} */

/* -------------------------------------------------------------------- */
/** \name Split Concave Faces Operator
 * \{ */

/**
 * check that endpoints are verts and only have a single selected edge connected.
 */
static bool bm_vert_is_select_history_open(BMesh *bm)
{
  BMEditSelection *ele_a = bm->selected.first;
  BMEditSelection *ele_b = bm->selected.last;
  if ((ele_a->htype == BM_VERT) && (ele_b->htype == BM_VERT)) {
    if ((BM_iter_elem_count_flag(BM_EDGES_OF_VERT, (BMVert *)ele_a->ele, BM_ELEM_SELECT, true) ==
         1) &&
        (BM_iter_elem_count_flag(BM_EDGES_OF_VERT, (BMVert *)ele_b->ele, BM_ELEM_SELECT, true) ==
         1)) {
      return true;
    }
  }

  return false;
}

static bool bm_vert_connect_pair(BMesh *bm, BMVert *v_a, BMVert *v_b)
{
  BMOperator bmop;
  BMVert **verts;
  const int totedge_orig = bm->totedge;

  BMO_op_init(bm, &bmop, BMO_FLAG_DEFAULTS, "connect_vert_pair");

  verts = BMO_slot_buffer_alloc(&bmop, bmop.slots_in, "verts", 2);
  verts[0] = v_a;
  verts[1] = v_b;

  BM_vert_normal_update(verts[0]);
  BM_vert_normal_update(verts[1]);

  BMO_op_exec(bm, &bmop);
  BMO_slot_buffer_hflag_enable(bm, bmop.slots_out, "edges.out", BM_EDGE, BM_ELEM_SELECT, true);
  BMO_op_finish(bm, &bmop);
  return (bm->totedge != totedge_orig);
}

static bool bm_vert_connect_select_history(BMesh *bm)
{
  /* Logic is as follows:
   *
   * - If there are any isolated/wire verts - connect as edges.
   * - Otherwise connect faces.
   * - If all edges have been created already, closed the loop.
   */
  if (BLI_listbase_count_at_most(&bm->selected, 2) == 2 && (bm->totvertsel > 2)) {
    BMEditSelection *ese;
    int tot = 0;
    bool changed = false;
    bool has_wire = false;
    // bool all_verts;

    /* ensure all verts have history */
    for (ese = bm->selected.first; ese; ese = ese->next, tot++) {
      BMVert *v;
      if (ese->htype != BM_VERT) {
        break;
      }
      v = (BMVert *)ese->ele;
      if ((has_wire == false) && ((v->e == NULL) || BM_vert_is_wire(v))) {
        has_wire = true;
      }
    }
    // all_verts = (ese == NULL);

    if (has_wire == false) {
      /* all verts have faces , connect verts via faces! */
      if (tot == bm->totvertsel) {
        BMEditSelection *ese_last;
        ese_last = bm->selected.first;
        ese = ese_last->next;

        do {

          if (BM_edge_exists((BMVert *)ese_last->ele, (BMVert *)ese->ele)) {
            /* pass, edge exists (and will be selected) */
          }
          else {
            changed |= bm_vert_connect_pair(bm, (BMVert *)ese_last->ele, (BMVert *)ese->ele);
          }
        } while ((void)(ese_last = ese), (ese = ese->next));

        if (changed) {
          return true;
        }
      }

      if (changed == false) {
        /* existing loops: close the selection */
        if (bm_vert_is_select_history_open(bm)) {
          changed |= bm_vert_connect_pair(bm,
                                          (BMVert *)((BMEditSelection *)bm->selected.first)->ele,
                                          (BMVert *)((BMEditSelection *)bm->selected.last)->ele);

          if (changed) {
            return true;
          }
        }
      }
    }

    else {
      /* no faces, simply connect the verts by edges */
      BMEditSelection *ese_prev;
      ese_prev = bm->selected.first;
      ese = ese_prev->next;

      do {
        if (BM_edge_exists((BMVert *)ese_prev->ele, (BMVert *)ese->ele)) {
          /* pass, edge exists (and will be selected) */
        }
        else {
          BMEdge *e;
          e = BM_edge_create(bm, (BMVert *)ese_prev->ele, (BMVert *)ese->ele, NULL, 0);
          BM_edge_select_set(bm, e, true);
          changed = true;
        }
      } while ((void)(ese_prev = ese), (ese = ese->next));

      if (changed == false) {
        /* existing loops: close the selection */
        if (bm_vert_is_select_history_open(bm)) {
          BMEdge *e;
          ese_prev = bm->selected.first;
          ese = bm->selected.last;
          e = BM_edge_create(bm, (BMVert *)ese_prev->ele, (BMVert *)ese->ele, NULL, 0);
          BM_edge_select_set(bm, e, true);
        }
      }

      return true;
    }
  }

  return false;
}

/**
 * Convert an edge selection to a temp vertex selection
 * (which must be cleared after use as a path to connect).
 */
static bool bm_vert_connect_select_history_edge_to_vert_path(BMesh *bm, ListBase *r_selected)
{
  ListBase selected_orig = {NULL, NULL};
  BMEditSelection *ese;
  int edges_len = 0;
  bool side = false;

  /* first check all edges are OK */
  for (ese = bm->selected.first; ese; ese = ese->next) {
    if (ese->htype == BM_EDGE) {
      edges_len += 1;
    }
    else {
      return false;
    }
  }
  /* if this is a mixed selection, bail out! */
  if (bm->totedgesel != edges_len) {
    return false;
  }

  SWAP(ListBase, bm->selected, selected_orig);

  /* convert edge selection into 2 ordered loops (where the first edge ends up in the middle) */
  for (ese = selected_orig.first; ese; ese = ese->next) {
    BMEdge *e_curr = (BMEdge *)ese->ele;
    BMEdge *e_prev = ese->prev ? (BMEdge *)ese->prev->ele : NULL;
    BMLoop *l_curr;
    BMLoop *l_prev;
    BMVert *v;

    if (e_prev) {
      BMFace *f = BM_edge_pair_share_face_by_len(e_curr, e_prev, &l_curr, &l_prev, true);
      if (f) {
        if ((e_curr->v1 != l_curr->v) == (e_prev->v1 != l_prev->v)) {
          side = !side;
        }
      }
      else if (is_quad_flip_v3(e_curr->v1->co, e_curr->v2->co, e_prev->v2->co, e_prev->v1->co)) {
        side = !side;
      }
    }

    v = (&e_curr->v1)[side];
    if (!bm->selected.last || (BMVert *)((BMEditSelection *)bm->selected.last)->ele != v) {
      BM_select_history_store_notest(bm, v);
    }

    v = (&e_curr->v1)[!side];
    if (!bm->selected.first || (BMVert *)((BMEditSelection *)bm->selected.first)->ele != v) {
      BM_select_history_store_head_notest(bm, v);
    }

    e_prev = e_curr;
  }

  *r_selected = bm->selected;
  bm->selected = selected_orig;

  return true;
}

static int edbm_vert_connect_path_exec(bContext *C, wmOperator *op)
{
  ViewLayer *view_layer = CTX_data_view_layer(C);
  uint objects_len = 0;
  uint failed_selection_order_len = 0;
  uint failed_connect_len = 0;
  Object **objects = BKE_view_layer_array_from_objects_in_edit_mode_unique_data(
      view_layer, CTX_wm_view3d(C), &objects_len);

  for (uint ob_index = 0; ob_index < objects_len; ob_index++) {
    Object *obedit = objects[ob_index];
    BMEditMesh *em = BKE_editmesh_from_object(obedit);
    BMesh *bm = em->bm;
    const bool is_pair = (em->bm->totvertsel == 2);
    ListBase selected_orig = {NULL, NULL};

    if (bm->totvertsel == 0) {
      continue;
    }

    /* when there is only 2 vertices, we can ignore selection order */
    if (is_pair) {
      if (!edbm_connect_vert_pair(em, op)) {
        failed_connect_len++;
      }
      continue;
    }

    if (bm->selected.first) {
      BMEditSelection *ese = bm->selected.first;
      if (ese->htype == BM_EDGE) {
        if (bm_vert_connect_select_history_edge_to_vert_path(bm, &selected_orig)) {
          SWAP(ListBase, bm->selected, selected_orig);
        }
      }
    }

    if (bm_vert_connect_select_history(bm)) {
      EDBM_selectmode_flush(em);
      EDBM_update_generic(em, true, true);
    }
    else {
      failed_selection_order_len++;
    }

    if (!BLI_listbase_is_empty(&selected_orig)) {
      BM_select_history_clear(bm);
      bm->selected = selected_orig;
    }
  }

  MEM_freeN(objects);

  if (failed_selection_order_len == objects_len) {
    BKE_report(op->reports, RPT_ERROR, "Invalid selection order");
    return OPERATOR_CANCELLED;
  }
  else if (failed_connect_len == objects_len) {
    BKE_report(op->reports, RPT_ERROR, "Could not connect vertices");
    return OPERATOR_CANCELLED;
  }

  return OPERATOR_FINISHED;
}

void MESH_OT_vert_connect_path(wmOperatorType *ot)
{
  /* identifiers */
  ot->name = "Vertex Connect Path";
  ot->idname = "MESH_OT_vert_connect_path";
  ot->description =
      "Vertex Connect Path\nConnect vertices by their selection order, creating edges, splitting "
      "faces";

  /* api callbacks */
  ot->exec = edbm_vert_connect_path_exec;
  ot->poll = ED_operator_editmesh;

  /* flags */
  ot->flag = OPTYPE_REGISTER | OPTYPE_UNDO;
}

static int edbm_vert_connect_concave_exec(bContext *C, wmOperator *op)
{
  ViewLayer *view_layer = CTX_data_view_layer(C);
  uint objects_len = 0;
  Object **objects = BKE_view_layer_array_from_objects_in_edit_mode_unique_data(
      view_layer, CTX_wm_view3d(C), &objects_len);
  for (uint ob_index = 0; ob_index < objects_len; ob_index++) {
    Object *obedit = objects[ob_index];
    BMEditMesh *em = BKE_editmesh_from_object(obedit);

    if (em->bm->totfacesel == 0) {
      continue;
    }

    if (!EDBM_op_call_and_selectf(
            em, op, "faces.out", true, "connect_verts_concave faces=%hf", BM_ELEM_SELECT)) {
      continue;
    }
    EDBM_update_generic(em, true, true);
  }

  MEM_freeN(objects);
  return OPERATOR_FINISHED;
}

void MESH_OT_vert_connect_concave(wmOperatorType *ot)
{
  /* identifiers */
  ot->name = "Split Concave Faces";
  ot->idname = "MESH_OT_vert_connect_concave";
  ot->description = "Split Concave Faces\nMake all faces convex";

  /* api callbacks */
  ot->exec = edbm_vert_connect_concave_exec;
  ot->poll = ED_operator_editmesh;

  /* flags */
  ot->flag = OPTYPE_REGISTER | OPTYPE_UNDO;
}

/** \} */

/* -------------------------------------------------------------------- */
/** \name Split Non-Planar Faces Operator
 * \{ */

static int edbm_vert_connect_nonplaner_exec(bContext *C, wmOperator *op)
{
  ViewLayer *view_layer = CTX_data_view_layer(C);
  const float angle_limit = RNA_float_get(op->ptr, "angle_limit");
  uint objects_len = 0;
  Object **objects = BKE_view_layer_array_from_objects_in_edit_mode_unique_data(
      view_layer, CTX_wm_view3d(C), &objects_len);

  for (uint ob_index = 0; ob_index < objects_len; ob_index++) {
    Object *obedit = objects[ob_index];
    BMEditMesh *em = BKE_editmesh_from_object(obedit);

    if (em->bm->totfacesel == 0) {
      continue;
    }

    if (!EDBM_op_call_and_selectf(em,
                                  op,
                                  "faces.out",
                                  true,
                                  "connect_verts_nonplanar faces=%hf angle_limit=%f",
                                  BM_ELEM_SELECT,
                                  angle_limit)) {
      continue;
    }

    EDBM_update_generic(em, true, true);
  }
  MEM_freeN(objects);

  return OPERATOR_FINISHED;
}

void MESH_OT_vert_connect_nonplanar(wmOperatorType *ot)
{
  PropertyRNA *prop;

  /* identifiers */
  ot->name = "Split Non-Planar Faces";
  ot->idname = "MESH_OT_vert_connect_nonplanar";
  ot->description =
      "Split Non-Planar Faces\nSplit non-planar faces that exceed the angle threshold";

  /* api callbacks */
  ot->exec = edbm_vert_connect_nonplaner_exec;
  ot->poll = ED_operator_editmesh;

  /* flags */
  ot->flag = OPTYPE_REGISTER | OPTYPE_UNDO;

  /* props */
  prop = RNA_def_float_rotation(ot->srna,
                                "angle_limit",
                                0,
                                NULL,
                                0.0f,
                                DEG2RADF(180.0f),
                                "Max Angle",
                                "Angle limit",
                                0.0f,
                                DEG2RADF(180.0f));
  RNA_def_property_float_default(prop, DEG2RADF(5.0f));
}

/** \} */

/* -------------------------------------------------------------------- */
/** \name Make Planar Faces Operator
 * \{ */

static int edbm_face_make_planar_exec(bContext *C, wmOperator *op)
{
  ViewLayer *view_layer = CTX_data_view_layer(C);
  uint objects_len = 0;
  Object **objects = BKE_view_layer_array_from_objects_in_edit_mode_unique_data(
      view_layer, CTX_wm_view3d(C), &objects_len);

  const int repeat = RNA_int_get(op->ptr, "repeat");
  const float fac = RNA_float_get(op->ptr, "factor");

  for (uint ob_index = 0; ob_index < objects_len; ob_index++) {
    Object *obedit = objects[ob_index];
    BMEditMesh *em = BKE_editmesh_from_object(obedit);
    if (em->bm->totfacesel == 0) {
      continue;
    }

    if (!EDBM_op_callf(em,
                       op,
                       "planar_faces faces=%hf iterations=%i factor=%f",
                       BM_ELEM_SELECT,
                       repeat,
                       fac)) {
      continue;
    }

    EDBM_update_generic(em, true, true);
  }
  MEM_freeN(objects);

  return OPERATOR_FINISHED;
}

void MESH_OT_face_make_planar(wmOperatorType *ot)
{
  /* identifiers */
  ot->name = "Make Planar Faces";
  ot->idname = "MESH_OT_face_make_planar";
  ot->description = "Make Planar Faces\nFlatten selected faces";

  /* api callbacks */
  ot->exec = edbm_face_make_planar_exec;
  ot->poll = ED_operator_editmesh;

  /* flags */
  ot->flag = OPTYPE_REGISTER | OPTYPE_UNDO;

  /* props */
  RNA_def_float(ot->srna, "factor", 1.0f, -10.0f, 10.0f, "Factor", "", 0.0f, 1.0f);
  RNA_def_int(ot->srna, "repeat", 1, 1, 10000, "Iterations", "", 1, 200);
}

/** \} */

/* -------------------------------------------------------------------- */
/** \name Split Edge Operator
 * \{ */

static int edbm_edge_split_exec(bContext *C, wmOperator *op)
{
  ViewLayer *view_layer = CTX_data_view_layer(C);
  uint objects_len = 0;
  Object **objects = BKE_view_layer_array_from_objects_in_edit_mode_unique_data(
      view_layer, CTX_wm_view3d(C), &objects_len);
  for (uint ob_index = 0; ob_index < objects_len; ob_index++) {
    Object *obedit = objects[ob_index];
    BMEditMesh *em = BKE_editmesh_from_object(obedit);
    if (em->bm->totedgesel == 0) {
      continue;
    }

    if (!EDBM_op_call_and_selectf(
            em, op, "edges.out", false, "split_edges edges=%he", BM_ELEM_SELECT)) {
      continue;
    }

    if (em->selectmode == SCE_SELECT_FACE) {
      EDBM_select_flush(em);
    }

    EDBM_update_generic(em, true, true);
  }
  MEM_freeN(objects);

  return OPERATOR_FINISHED;
}

void MESH_OT_edge_split(wmOperatorType *ot)
{
  /* identifiers */
  ot->name = "Edge Split";
  ot->idname = "MESH_OT_edge_split";
  ot->description =
      "Edge Split\nSplit selected edges so that each neighbor face gets its own copy";

  /* api callbacks */
  ot->exec = edbm_edge_split_exec;
  ot->poll = ED_operator_editmesh;

  /* flags */
  ot->flag = OPTYPE_REGISTER | OPTYPE_UNDO;
}

/** \} */

/* -------------------------------------------------------------------- */
/** \name Duplicate Operator
 * \{ */

static int edbm_duplicate_exec(bContext *C, wmOperator *op)
{
  ViewLayer *view_layer = CTX_data_view_layer(C);
  uint objects_len = 0;
  Object **objects = BKE_view_layer_array_from_objects_in_edit_mode_unique_data(
      view_layer, CTX_wm_view3d(C), &objects_len);

  for (uint ob_index = 0; ob_index < objects_len; ob_index++) {
    Object *obedit = objects[ob_index];
    BMEditMesh *em = BKE_editmesh_from_object(obedit);
    if (em->bm->totvertsel == 0) {
      continue;
    }

    BMOperator bmop;
    BMesh *bm = em->bm;

    EDBM_op_init(em,
                 &bmop,
                 op,
                 "duplicate geom=%hvef use_select_history=%b use_edge_flip_from_face=%b",
                 BM_ELEM_SELECT,
                 true,
                 true);

    BMO_op_exec(bm, &bmop);

    /* de-select all would clear otherwise */
    BM_SELECT_HISTORY_BACKUP(bm);

    EDBM_flag_disable_all(em, BM_ELEM_SELECT);

    BMO_slot_buffer_hflag_enable(
        bm, bmop.slots_out, "geom.out", BM_ALL_NOLOOP, BM_ELEM_SELECT, true);

    /* rebuild editselection */
    BM_SELECT_HISTORY_RESTORE(bm);

    if (!EDBM_op_finish(em, &bmop, op, true)) {
      continue;
    }
    EDBM_update_generic(em, true, true);
  }
  MEM_freeN(objects);

  return OPERATOR_FINISHED;
}

static int edbm_duplicate_invoke(bContext *C, wmOperator *op, const wmEvent *UNUSED(event))
{
  WM_cursor_wait(1);
  edbm_duplicate_exec(C, op);
  WM_cursor_wait(0);

  return OPERATOR_FINISHED;
}

void MESH_OT_duplicate(wmOperatorType *ot)
{
  /* identifiers */
  ot->name = "Duplicate";
  ot->description = "Duplicate\nDuplicate selected vertices, edges or faces";
  ot->idname = "MESH_OT_duplicate";

  /* api callbacks */
  ot->invoke = edbm_duplicate_invoke;
  ot->exec = edbm_duplicate_exec;

  ot->poll = ED_operator_editmesh;

  /* to give to transform */
  RNA_def_int(ot->srna, "mode", TFM_TRANSLATION, 0, INT_MAX, "Mode", "", 0, INT_MAX);
}

/** \} */

/* -------------------------------------------------------------------- */
/** \name Flip Normals Operator
 * \{ */
static int edbm_flip_normals_exec(bContext *C, wmOperator *op)
{
  ViewLayer *view_layer = CTX_data_view_layer(C);
  uint objects_len = 0;
  Object **objects = BKE_view_layer_array_from_objects_in_edit_mode_unique_data(
      view_layer, CTX_wm_view3d(C), &objects_len);

  for (uint ob_index = 0; ob_index < objects_len; ob_index++) {
    Object *obedit = objects[ob_index];
    BMEditMesh *em = BKE_editmesh_from_object(obedit);

    if (em->bm->totfacesel == 0) {
      continue;
    }

    if (!EDBM_op_callf(em, op, "reverse_faces faces=%hf flip_multires=%b", BM_ELEM_SELECT, true)) {
      continue;
    }

    EDBM_update_generic(em, true, false);
  }

  MEM_freeN(objects);
  return OPERATOR_FINISHED;
}

void MESH_OT_flip_normals(wmOperatorType *ot)
{
  /* identifiers */
  ot->name = "Flip Normals";
  ot->description =
      "Flip Normals\nFlip the direction of selected faces' normals (and of their vertices)";
  ot->idname = "MESH_OT_flip_normals";

  /* api callbacks */
  ot->exec = edbm_flip_normals_exec;
  ot->poll = ED_operator_editmesh;

  /* flags */
  ot->flag = OPTYPE_REGISTER | OPTYPE_UNDO;
}

/** \} */

/* -------------------------------------------------------------------- */
/** \name Rotate Edge Operator
 * \{ */

/**
 * Rotate the edges between selected faces, otherwise rotate the selected edges.
 */
static int edbm_edge_rotate_selected_exec(bContext *C, wmOperator *op)
{
  BMEdge *eed;
  BMIter iter;
  const bool use_ccw = RNA_boolean_get(op->ptr, "use_ccw");

  int tot_rotate_all = 0, tot_failed_all = 0;
  bool no_selected_edges = true, invalid_selected_edges = true;

  ViewLayer *view_layer = CTX_data_view_layer(C);
  uint objects_len = 0;
  Object **objects = BKE_view_layer_array_from_objects_in_edit_mode_unique_data(
      view_layer, CTX_wm_view3d(C), &objects_len);
  for (uint ob_index = 0; ob_index < objects_len; ob_index++) {
    Object *obedit = objects[ob_index];
    BMEditMesh *em = BKE_editmesh_from_object(obedit);
    int tot = 0;

    if (em->bm->totedgesel == 0) {
      continue;
    }
    no_selected_edges = false;

    /* first see if we have two adjacent faces */
    BM_ITER_MESH (eed, &iter, em->bm, BM_EDGES_OF_MESH) {
      BM_elem_flag_disable(eed, BM_ELEM_TAG);
      if (BM_elem_flag_test(eed, BM_ELEM_SELECT)) {
        BMFace *fa, *fb;
        if (BM_edge_face_pair(eed, &fa, &fb)) {
          /* if both faces are selected we rotate between them,
           * otherwise - rotate between 2 unselected - but not mixed */
          if (BM_elem_flag_test(fa, BM_ELEM_SELECT) == BM_elem_flag_test(fb, BM_ELEM_SELECT)) {
            BM_elem_flag_enable(eed, BM_ELEM_TAG);
            tot++;
          }
        }
      }
    }

    /* ok, we don't have two adjacent faces, but we do have two selected ones.
     * that's an error condition.*/
    if (tot == 0) {
      continue;
    }
    invalid_selected_edges = false;

    BMOperator bmop;
    EDBM_op_init(em, &bmop, op, "rotate_edges edges=%he use_ccw=%b", BM_ELEM_TAG, use_ccw);

    /* avoids leaving old verts selected which can be a problem running multiple times,
     * since this means the edges become selected around the face
     * which then attempt to rotate */
    BMO_slot_buffer_hflag_disable(em->bm, bmop.slots_in, "edges", BM_EDGE, BM_ELEM_SELECT, true);

    BMO_op_exec(em->bm, &bmop);
    /* edges may rotate into hidden vertices, if this does _not_ run we get an illogical state */
    BMO_slot_buffer_hflag_disable(
        em->bm, bmop.slots_out, "edges.out", BM_EDGE, BM_ELEM_HIDDEN, true);
    BMO_slot_buffer_hflag_enable(
        em->bm, bmop.slots_out, "edges.out", BM_EDGE, BM_ELEM_SELECT, true);

    const int tot_rotate = BMO_slot_buffer_count(bmop.slots_out, "edges.out");
    const int tot_failed = tot - tot_rotate;

    tot_rotate_all += tot_rotate;
    tot_failed_all += tot_failed;

    if (tot_failed != 0) {
      /* If some edges fail to rotate, we need to re-select them,
       * otherwise we can end up with invalid selection
       * (unselected edge between 2 selected faces). */
      BM_mesh_elem_hflag_enable_test(em->bm, BM_EDGE, BM_ELEM_SELECT, true, false, BM_ELEM_TAG);
    }

    EDBM_selectmode_flush(em);

    if (!EDBM_op_finish(em, &bmop, op, true)) {
      continue;
    }

    EDBM_update_generic(em, true, true);
  }
  MEM_freeN(objects);

  if (no_selected_edges) {
    BKE_report(
        op->reports, RPT_ERROR, "Select edges or face pairs for edge loops to rotate about");
    return OPERATOR_CANCELLED;
  }

  /* Ok, we don't have two adjacent faces, but we do have two selected ones.
   * that's an error condition. */
  if (invalid_selected_edges) {
    BKE_report(op->reports, RPT_ERROR, "Could not find any selected edges that can be rotated");
    return OPERATOR_CANCELLED;
  }

  if (tot_failed_all != 0) {
    BKE_reportf(op->reports, RPT_WARNING, "Unable to rotate %d edge(s)", tot_failed_all);
  }

  return OPERATOR_FINISHED;
}

void MESH_OT_edge_rotate(wmOperatorType *ot)
{
  /* identifiers */
  ot->name = "Rotate Selected Edge";
  ot->description = "Rotate Selected Edge\nRotate selected edge or adjoining faces";
  ot->idname = "MESH_OT_edge_rotate";

  /* api callbacks */
  ot->exec = edbm_edge_rotate_selected_exec;
  ot->poll = ED_operator_editmesh;

  /* flags */
  ot->flag = OPTYPE_REGISTER | OPTYPE_UNDO;

  /* props */
  RNA_def_boolean(ot->srna, "use_ccw", false, "Counter Clockwise", "");
}

/** \} */

/* -------------------------------------------------------------------- */
/** \name Hide Operator
 * \{ */

static int edbm_hide_exec(bContext *C, wmOperator *op)
{
  const bool unselected = RNA_boolean_get(op->ptr, "unselected");
  ViewLayer *view_layer = CTX_data_view_layer(C);
  bool changed = false;

  uint objects_len = 0;
  Object **objects = BKE_view_layer_array_from_objects_in_edit_mode_unique_data(
      view_layer, CTX_wm_view3d(C), &objects_len);
  for (uint ob_index = 0; ob_index < objects_len; ob_index++) {
    Object *obedit = objects[ob_index];
    BMEditMesh *em = BKE_editmesh_from_object(obedit);
    BMesh *bm = em->bm;

    if (unselected) {
      if (bm->totvertsel == bm->totvert) {
        continue;
      }
    }
    else {
      if (bm->totvertsel == 0) {
        continue;
      }
    }

    if (EDBM_mesh_hide(em, unselected)) {
      EDBM_update_generic(em, true, false);
      changed = true;
    }
  }
  MEM_freeN(objects);

  if (!changed) {
    return OPERATOR_CANCELLED;
  }

  return OPERATOR_FINISHED;
}

void MESH_OT_hide(wmOperatorType *ot)
{
  /* identifiers */
  ot->name = "Hide Selected";
  ot->idname = "MESH_OT_hide";
  ot->description = "Hide Selection\nHide (un)selected vertices, edges or faces";

  /* api callbacks */
  ot->exec = edbm_hide_exec;
  ot->poll = ED_operator_editmesh;

  /* flags */
  ot->flag = OPTYPE_REGISTER | OPTYPE_UNDO;

  /* props */
  RNA_def_boolean(
      ot->srna, "unselected", false, "Unselected", "Hide unselected rather than selected");
}

/** \} */

/* -------------------------------------------------------------------- */
/** \name Reveal Operator
 * \{ */

static int edbm_reveal_exec(bContext *C, wmOperator *op)
{
  const bool select = RNA_boolean_get(op->ptr, "select");
  ViewLayer *view_layer = CTX_data_view_layer(C);

  uint objects_len = 0;
  Object **objects = BKE_view_layer_array_from_objects_in_edit_mode_unique_data(
      view_layer, CTX_wm_view3d(C), &objects_len);
  for (uint ob_index = 0; ob_index < objects_len; ob_index++) {
    Object *obedit = objects[ob_index];
    BMEditMesh *em = BKE_editmesh_from_object(obedit);

    if (EDBM_mesh_reveal(em, select)) {
      EDBM_update_generic(em, true, false);
    }
  }
  MEM_freeN(objects);

  return OPERATOR_FINISHED;
}

void MESH_OT_reveal(wmOperatorType *ot)
{
  /* identifiers */
  ot->name = "Reveal Hidden";
  ot->idname = "MESH_OT_reveal";
  ot->description = "Reveal Hidden\nReveal all hidden vertices, edges and faces";

  /* api callbacks */
  ot->exec = edbm_reveal_exec;
  ot->poll = ED_operator_editmesh;

  /* flags */
  ot->flag = OPTYPE_REGISTER | OPTYPE_UNDO;

  RNA_def_boolean(ot->srna, "select", true, "Select", "");
}

/** \} */

/* -------------------------------------------------------------------- */
/** \name Recalculate Normals Operator
 * \{ */

static int edbm_normals_make_consistent_exec(bContext *C, wmOperator *op)
{
  ViewLayer *view_layer = CTX_data_view_layer(C);

  uint objects_len = 0;
  Object **objects = BKE_view_layer_array_from_objects_in_edit_mode_unique_data(
      view_layer, CTX_wm_view3d(C), &objects_len);
  for (uint ob_index = 0; ob_index < objects_len; ob_index++) {
    Object *obedit = objects[ob_index];
    BMEditMesh *em = BKE_editmesh_from_object(obedit);

    if (em->bm->totfacesel == 0) {
      continue;
    }

    if (!EDBM_op_callf(em, op, "recalc_face_normals faces=%hf", BM_ELEM_SELECT)) {
      continue;
    }
    if (RNA_boolean_get(op->ptr, "inside")) {
      EDBM_op_callf(em, op, "reverse_faces faces=%hf flip_multires=%b", BM_ELEM_SELECT, true);
    }

    EDBM_update_generic(em, true, false);
  }
  MEM_freeN(objects);

  return OPERATOR_FINISHED;
}

void MESH_OT_normals_make_consistent(wmOperatorType *ot)
{
  /* identifiers */
<<<<<<< HEAD
  ot->name = "Recalculate Normals Outside";
  ot->description =
      "Recalculate Normals Outside\nMake selected face and vertex normals point outside the mesh";
=======
  ot->name = "Recalculate Normals";
  ot->description = "Make face and vertex normals point either outside or inside the mesh";
>>>>>>> 6237051a
  ot->idname = "MESH_OT_normals_make_consistent";

  /* api callbacks */
  ot->exec = edbm_normals_make_consistent_exec;
  ot->poll = ED_operator_editmesh;

  /* flags */
  ot->flag = OPTYPE_REGISTER | OPTYPE_UNDO;

  RNA_def_boolean(ot->srna, "inside", false, "Inside", "");
}

/** \} */

/* -------------------------------------------------------------------- */
/** \name Smooth Vertices Operator
 * \{ */

static int edbm_do_smooth_vertex_exec(bContext *C, wmOperator *op)
{
  const float fac = RNA_float_get(op->ptr, "factor");

  const bool xaxis = RNA_boolean_get(op->ptr, "xaxis");
  const bool yaxis = RNA_boolean_get(op->ptr, "yaxis");
  const bool zaxis = RNA_boolean_get(op->ptr, "zaxis");
  int repeat = RNA_int_get(op->ptr, "repeat");

  if (!repeat) {
    repeat = 1;
  }

  ViewLayer *view_layer = CTX_data_view_layer(C);
  uint objects_len = 0;
  Object **objects = BKE_view_layer_array_from_objects_in_edit_mode_unique_data(
      view_layer, CTX_wm_view3d(C), &objects_len);
  for (uint ob_index = 0; ob_index < objects_len; ob_index++) {
    Object *obedit = objects[ob_index];
    Mesh *me = obedit->data;
    BMEditMesh *em = BKE_editmesh_from_object(obedit);
    ModifierData *md;
    bool mirrx = false, mirry = false, mirrz = false;
    int i;
    float clip_dist = 0.0f;
    const bool use_topology = (me->editflag & ME_EDIT_MIRROR_TOPO) != 0;

    if (em->bm->totvertsel == 0) {
      continue;
    }

    /* mirror before smooth */
    if (((Mesh *)obedit->data)->editflag & ME_EDIT_MIRROR_X) {
      EDBM_verts_mirror_cache_begin(em, 0, false, true, use_topology);
    }

    /* if there is a mirror modifier with clipping, flag the verts that
     * are within tolerance of the plane(s) of reflection
     */
    for (md = obedit->modifiers.first; md; md = md->next) {
      if (md->type == eModifierType_Mirror && (md->mode & eModifierMode_Realtime)) {
        MirrorModifierData *mmd = (MirrorModifierData *)md;

        if (mmd->flag & MOD_MIR_CLIPPING) {
          if (mmd->flag & MOD_MIR_AXIS_X) {
            mirrx = true;
          }
          if (mmd->flag & MOD_MIR_AXIS_Y) {
            mirry = true;
          }
          if (mmd->flag & MOD_MIR_AXIS_Z) {
            mirrz = true;
          }

          clip_dist = mmd->tolerance;
        }
      }
    }

    for (i = 0; i < repeat; i++) {
      if (!EDBM_op_callf(
              em,
              op,
              "smooth_vert verts=%hv factor=%f mirror_clip_x=%b mirror_clip_y=%b mirror_clip_z=%b "
              "clip_dist=%f use_axis_x=%b use_axis_y=%b use_axis_z=%b",
              BM_ELEM_SELECT,
              fac,
              mirrx,
              mirry,
              mirrz,
              clip_dist,
              xaxis,
              yaxis,
              zaxis)) {
        continue;
      }
    }

    /* apply mirror */
    if (((Mesh *)obedit->data)->editflag & ME_EDIT_MIRROR_X) {
      EDBM_verts_mirror_apply(em, BM_ELEM_SELECT, 0);
      EDBM_verts_mirror_cache_end(em);
    }

    EDBM_update_generic(em, true, false);
  }
  MEM_freeN(objects);

  return OPERATOR_FINISHED;
}

void MESH_OT_vertices_smooth(wmOperatorType *ot)
{
  /* identifiers */
  ot->name = "Smooth Vertices";
  ot->description = "Smooth Vertices\nFlatten angles of selected vertices";
  ot->idname = "MESH_OT_vertices_smooth";

  /* api callbacks */
  ot->exec = edbm_do_smooth_vertex_exec;
  ot->poll = ED_operator_editmesh;

  /* flags */
  ot->flag = OPTYPE_REGISTER | OPTYPE_UNDO;

  ot->prop = RNA_def_float_factor(
      ot->srna, "factor", 0.5f, -10.0f, 10.0f, "Smoothing", "Smoothing factor", 0.0f, 1.0f);
  RNA_def_int(
      ot->srna, "repeat", 1, 1, 1000, "Repeat", "Number of times to smooth the mesh", 1, 100);

  WM_operatortype_props_advanced_begin(ot);

  RNA_def_boolean(ot->srna, "xaxis", true, "X-Axis", "Smooth along the X axis");
  RNA_def_boolean(ot->srna, "yaxis", true, "Y-Axis", "Smooth along the Y axis");
  RNA_def_boolean(ot->srna, "zaxis", true, "Z-Axis", "Smooth along the Z axis");
}

/** \} */

/* -------------------------------------------------------------------- */
/** \name Laplacian Smooth Vertices Operator
 * \{ */

static int edbm_do_smooth_laplacian_vertex_exec(bContext *C, wmOperator *op)
{
  BMIter fiter;
  BMFace *f;
  int tot_invalid = 0;
  int tot_unselected = 0;
  ViewLayer *view_layer = CTX_data_view_layer(C);

  const float lambda_factor = RNA_float_get(op->ptr, "lambda_factor");
  const float lambda_border = RNA_float_get(op->ptr, "lambda_border");
  const bool usex = RNA_boolean_get(op->ptr, "use_x");
  const bool usey = RNA_boolean_get(op->ptr, "use_y");
  const bool usez = RNA_boolean_get(op->ptr, "use_z");
  const bool preserve_volume = RNA_boolean_get(op->ptr, "preserve_volume");
  int repeat = RNA_int_get(op->ptr, "repeat");

  if (!repeat) {
    repeat = 1;
  }

  uint objects_len = 0;
  Object **objects = BKE_view_layer_array_from_objects_in_edit_mode_unique_data(
      view_layer, CTX_wm_view3d(C), &objects_len);
  for (uint ob_index = 0; ob_index < objects_len; ob_index++) {
    Object *obedit = objects[ob_index];
    BMEditMesh *em = BKE_editmesh_from_object(obedit);
    Mesh *me = obedit->data;
    bool use_topology = (me->editflag & ME_EDIT_MIRROR_TOPO) != 0;

    if (em->bm->totvertsel == 0) {
      tot_unselected++;
      tot_invalid++;
      continue;
    }

    bool is_invalid = false;
    /* Check if select faces are triangles. */
    BM_ITER_MESH (f, &fiter, em->bm, BM_FACES_OF_MESH) {
      if (BM_elem_flag_test(f, BM_ELEM_SELECT)) {
        if (f->len > 4) {
          tot_invalid++;
          is_invalid = true;
          break;
        }
      }
    }
    if (is_invalid) {
      continue;
    }

    /* Mirror before smooth. */
    if (((Mesh *)obedit->data)->editflag & ME_EDIT_MIRROR_X) {
      EDBM_verts_mirror_cache_begin(em, 0, false, true, use_topology);
    }

    bool failed_repeat_loop = false;
    for (int i = 0; i < repeat; i++) {
      if (!EDBM_op_callf(em,
                         op,
                         "smooth_laplacian_vert verts=%hv lambda_factor=%f lambda_border=%f "
                         "use_x=%b use_y=%b use_z=%b preserve_volume=%b",
                         BM_ELEM_SELECT,
                         lambda_factor,
                         lambda_border,
                         usex,
                         usey,
                         usez,
                         preserve_volume)) {
        failed_repeat_loop = true;
        break;
      }
    }
    if (failed_repeat_loop) {
      continue;
    }

    /* Apply mirror. */
    if (((Mesh *)obedit->data)->editflag & ME_EDIT_MIRROR_X) {
      EDBM_verts_mirror_apply(em, BM_ELEM_SELECT, 0);
      EDBM_verts_mirror_cache_end(em);
    }

    EDBM_update_generic(em, true, false);
  }
  MEM_freeN(objects);

  if (tot_unselected == objects_len) {
    BKE_report(op->reports, RPT_WARNING, "No selected vertex");
    return OPERATOR_CANCELLED;
  }
  else if (tot_invalid == objects_len) {
    BKE_report(op->reports, RPT_WARNING, "Selected faces must be triangles or quads");
    return OPERATOR_CANCELLED;
  }

  return OPERATOR_FINISHED;
}

void MESH_OT_vertices_smooth_laplacian(wmOperatorType *ot)
{
  /* identifiers */
  ot->name = "Laplacian Smooth Vertices";
  ot->description = "Laplacian Smooth Vertices\nLaplacian smooth of selected vertices";
  ot->idname = "MESH_OT_vertices_smooth_laplacian";

  /* api callbacks */
  ot->exec = edbm_do_smooth_laplacian_vertex_exec;
  ot->poll = ED_operator_editmesh;

  /* flags */
  ot->flag = OPTYPE_REGISTER | OPTYPE_UNDO;

  RNA_def_int(
      ot->srna, "repeat", 1, 1, 1000, "Number of iterations to smooth the mesh", "", 1, 200);
  RNA_def_float(
      ot->srna, "lambda_factor", 1.0f, 1e-7f, 1000.0f, "Lambda factor", "", 1e-7f, 1000.0f);
  RNA_def_float(ot->srna,
                "lambda_border",
                5e-5f,
                1e-7f,
                1000.0f,
                "Lambda factor in border",
                "",
                1e-7f,
                1000.0f);

  WM_operatortype_props_advanced_begin(ot);

  RNA_def_boolean(ot->srna, "use_x", true, "Smooth X Axis", "Smooth object along X axis");
  RNA_def_boolean(ot->srna, "use_y", true, "Smooth Y Axis", "Smooth object along Y axis");
  RNA_def_boolean(ot->srna, "use_z", true, "Smooth Z Axis", "Smooth object along Z axis");
  RNA_def_boolean(ot->srna,
                  "preserve_volume",
                  true,
                  "Preserve Volume",
                  "Apply volume preservation after smooth");
}

/** \} */

/* -------------------------------------------------------------------- */
/** \name Set Faces Smooth Shading Operator
 * \{ */

static void mesh_set_smooth_faces(BMEditMesh *em, short smooth)
{
  BMIter iter;
  BMFace *efa;

  if (em == NULL) {
    return;
  }

  BM_ITER_MESH (efa, &iter, em->bm, BM_FACES_OF_MESH) {
    if (BM_elem_flag_test(efa, BM_ELEM_SELECT)) {
      BM_elem_flag_set(efa, BM_ELEM_SMOOTH, smooth);
    }
  }
}

static int edbm_faces_shade_smooth_exec(bContext *C, wmOperator *UNUSED(op))
{
  ViewLayer *view_layer = CTX_data_view_layer(C);
  uint objects_len = 0;
  Object **objects = BKE_view_layer_array_from_objects_in_edit_mode_unique_data(
      view_layer, CTX_wm_view3d(C), &objects_len);
  for (uint ob_index = 0; ob_index < objects_len; ob_index++) {
    Object *obedit = objects[ob_index];
    BMEditMesh *em = BKE_editmesh_from_object(obedit);

    if (em->bm->totfacesel == 0) {
      continue;
    }

    mesh_set_smooth_faces(em, 1);
    EDBM_update_generic(em, false, false);
  }
  MEM_freeN(objects);

  return OPERATOR_FINISHED;
}

void MESH_OT_faces_shade_smooth(wmOperatorType *ot)
{
  /* identifiers */
  ot->name = "Shade Smooth";
  ot->description = "Shade Smooth\nDisplay faces smooth (using vertex normals)";
  ot->idname = "MESH_OT_faces_shade_smooth";

  /* api callbacks */
  ot->exec = edbm_faces_shade_smooth_exec;
  ot->poll = ED_operator_editmesh;

  /* flags */
  ot->flag = OPTYPE_REGISTER | OPTYPE_UNDO;
}

/** \} */

/* -------------------------------------------------------------------- */
/** \name Set Faces Flat Shading Operator
 * \{ */

static int edbm_faces_shade_flat_exec(bContext *C, wmOperator *UNUSED(op))
{
  ViewLayer *view_layer = CTX_data_view_layer(C);
  uint objects_len = 0;
  Object **objects = BKE_view_layer_array_from_objects_in_edit_mode_unique_data(
      view_layer, CTX_wm_view3d(C), &objects_len);
  for (uint ob_index = 0; ob_index < objects_len; ob_index++) {
    Object *obedit = objects[ob_index];
    BMEditMesh *em = BKE_editmesh_from_object(obedit);

    if (em->bm->totfacesel == 0) {
      continue;
    }

    mesh_set_smooth_faces(em, 0);
    EDBM_update_generic(em, false, false);
  }
  MEM_freeN(objects);

  return OPERATOR_FINISHED;
}

void MESH_OT_faces_shade_flat(wmOperatorType *ot)
{
  /* identifiers */
  ot->name = "Shade Flat";
  ot->description = "Shade Flat\nDisplay faces flat";
  ot->idname = "MESH_OT_faces_shade_flat";

  /* api callbacks */
  ot->exec = edbm_faces_shade_flat_exec;
  ot->poll = ED_operator_editmesh;

  /* flags */
  ot->flag = OPTYPE_REGISTER | OPTYPE_UNDO;
}

/** \} */

/* -------------------------------------------------------------------- */
/** \name UV/Color Rotate/Reverse Operator
 * \{ */

static int edbm_rotate_uvs_exec(bContext *C, wmOperator *op)
{
  /* get the direction from RNA */
  const bool use_ccw = RNA_boolean_get(op->ptr, "use_ccw");

  ViewLayer *view_layer = CTX_data_view_layer(C);
  uint objects_len = 0;
  Object **objects = BKE_view_layer_array_from_objects_in_edit_mode_unique_data(
      view_layer, CTX_wm_view3d(C), &objects_len);
  for (uint ob_index = 0; ob_index < objects_len; ob_index++) {
    Object *obedit = objects[ob_index];
    BMEditMesh *em = BKE_editmesh_from_object(obedit);

    if (em->bm->totfacesel == 0) {
      continue;
    }

    BMOperator bmop;

    /* initialize the bmop using EDBM api, which does various ui error reporting and other stuff */
    EDBM_op_init(em, &bmop, op, "rotate_uvs faces=%hf use_ccw=%b", BM_ELEM_SELECT, use_ccw);

    /* execute the operator */
    BMO_op_exec(em->bm, &bmop);

    if (!EDBM_op_finish(em, &bmop, op, true)) {
      continue;
    }

    EDBM_update_generic(em, false, false);
  }

  MEM_freeN(objects);
  return OPERATOR_FINISHED;
}

static int edbm_reverse_uvs_exec(bContext *C, wmOperator *op)
{
  ViewLayer *view_layer = CTX_data_view_layer(C);
  uint objects_len = 0;
  Object **objects = BKE_view_layer_array_from_objects_in_edit_mode_unique_data(
      view_layer, CTX_wm_view3d(C), &objects_len);
  for (uint ob_index = 0; ob_index < objects_len; ob_index++) {
    Object *obedit = objects[ob_index];
    BMEditMesh *em = BKE_editmesh_from_object(obedit);

    if (em->bm->totfacesel == 0) {
      continue;
    }

    BMOperator bmop;

    /* initialize the bmop using EDBM api, which does various ui error reporting and other stuff */
    EDBM_op_init(em, &bmop, op, "reverse_uvs faces=%hf", BM_ELEM_SELECT);

    /* execute the operator */
    BMO_op_exec(em->bm, &bmop);

    /* finish the operator */
    if (!EDBM_op_finish(em, &bmop, op, true)) {
      continue;
    }
    EDBM_update_generic(em, false, false);
  }

  MEM_freeN(objects);
  return OPERATOR_FINISHED;
}

static int edbm_rotate_colors_exec(bContext *C, wmOperator *op)
{
  /* get the direction from RNA */
  const bool use_ccw = RNA_boolean_get(op->ptr, "use_ccw");

  ViewLayer *view_layer = CTX_data_view_layer(C);
  uint objects_len = 0;
  Object **objects = BKE_view_layer_array_from_objects_in_edit_mode_unique_data(
      view_layer, CTX_wm_view3d(C), &objects_len);

  for (uint ob_index = 0; ob_index < objects_len; ob_index++) {
    Object *ob = objects[ob_index];
    BMEditMesh *em = BKE_editmesh_from_object(ob);
    if (em->bm->totfacesel == 0) {
      continue;
    }

    BMOperator bmop;

    /* initialize the bmop using EDBM api, which does various ui error reporting and other stuff */
    EDBM_op_init(em, &bmop, op, "rotate_colors faces=%hf use_ccw=%b", BM_ELEM_SELECT, use_ccw);

    /* execute the operator */
    BMO_op_exec(em->bm, &bmop);

    /* finish the operator */
    if (!EDBM_op_finish(em, &bmop, op, true)) {
      continue;
    }

    /* dependencies graph and notification stuff */
    EDBM_update_generic(em, false, false);
  }

  MEM_freeN(objects);

  return OPERATOR_FINISHED;
}

static int edbm_reverse_colors_exec(bContext *C, wmOperator *op)
{
  ViewLayer *view_layer = CTX_data_view_layer(C);
  uint objects_len = 0;
  Object **objects = BKE_view_layer_array_from_objects_in_edit_mode_unique_data(
      view_layer, CTX_wm_view3d(C), &objects_len);

  for (uint ob_index = 0; ob_index < objects_len; ob_index++) {
    Object *ob = objects[ob_index];
    BMEditMesh *em = BKE_editmesh_from_object(ob);

    if (em->bm->totfacesel == 0) {
      continue;
    }

    BMOperator bmop;

    /* initialize the bmop using EDBM api, which does various ui error reporting and other stuff */
    EDBM_op_init(em, &bmop, op, "reverse_colors faces=%hf", BM_ELEM_SELECT);

    /* execute the operator */
    BMO_op_exec(em->bm, &bmop);

    /* finish the operator */
    if (!EDBM_op_finish(em, &bmop, op, true)) {
      return OPERATOR_CANCELLED;
    }

    EDBM_update_generic(em, false, false);
  }
  MEM_freeN(objects);

  return OPERATOR_FINISHED;
}

void MESH_OT_uvs_rotate(wmOperatorType *ot)
{
  /* identifiers */
  ot->name = "Rotate UVs";
  ot->idname = "MESH_OT_uvs_rotate";
  ot->description = "Rotate UVs\nRotate UV coordinates inside faces";

  /* api callbacks */
  ot->exec = edbm_rotate_uvs_exec;
  ot->poll = ED_operator_editmesh;

  /* flags */
  ot->flag = OPTYPE_REGISTER | OPTYPE_UNDO;

  /* props */
  RNA_def_boolean(ot->srna, "use_ccw", false, "Counter Clockwise", "");
}

void MESH_OT_uvs_reverse(wmOperatorType *ot)
{
  /* identifiers */
  ot->name = "Reverse UVs";
  ot->idname = "MESH_OT_uvs_reverse";
  ot->description = "Reverse UVs\nFlip direction of UV coordinates inside faces";

  /* api callbacks */
  ot->exec = edbm_reverse_uvs_exec;
  ot->poll = ED_operator_editmesh;

  /* flags */
  ot->flag = OPTYPE_REGISTER | OPTYPE_UNDO;

  /* props */
  // RNA_def_enum(ot->srna, "axis", axis_items, DIRECTION_CW, "Axis", "Axis to mirror UVs around");
}

void MESH_OT_colors_rotate(wmOperatorType *ot)
{
  /* identifiers */
  ot->name = "Rotate Colors";
  ot->idname = "MESH_OT_colors_rotate";
  ot->description = "Rotate Colors\nRotate vertex colors inside faces";

  /* api callbacks */
  ot->exec = edbm_rotate_colors_exec;
  ot->poll = ED_operator_editmesh;

  /* flags */
  ot->flag = OPTYPE_REGISTER | OPTYPE_UNDO;

  /* props */
  RNA_def_boolean(ot->srna, "use_ccw", false, "Counter Clockwise", "");
}

void MESH_OT_colors_reverse(wmOperatorType *ot)
{
  /* identifiers */
  ot->name = "Reverse Colors";
  ot->idname = "MESH_OT_colors_reverse";
  ot->description = "Reverse Colors\nFlip direction of vertex colors inside faces";

  /* api callbacks */
  ot->exec = edbm_reverse_colors_exec;
  ot->poll = ED_operator_editmesh;

  /* flags */
  ot->flag = OPTYPE_REGISTER | OPTYPE_UNDO;

  /* props */
#if 0
  RNA_def_enum(ot->srna, "axis", axis_items, DIRECTION_CW, "Axis", "Axis to mirror colors around");
#endif
}

/** \} */

/* -------------------------------------------------------------------- */
/** \name Merge Vertices Operator
 * \{ */

enum {
  MESH_MERGE_LAST = 1,
  MESH_MERGE_CENTER = 3,
  MESH_MERGE_CURSOR = 4,
  MESH_MERGE_COLLAPSE = 5,
  MESH_MERGE_FIRST = 6,
};

static bool merge_firstlast(BMEditMesh *em,
                            const bool use_first,
                            const bool use_uvmerge,
                            wmOperator *wmop)
{
  BMVert *mergevert;
  BMEditSelection *ese;

  /* operator could be called directly from shortcut or python,
   * so do extra check for data here
   */

  /* do sanity check in mergemenu in edit.c ?*/
  if (use_first == false) {
    if (!em->bm->selected.last || ((BMEditSelection *)em->bm->selected.last)->htype != BM_VERT) {
      return false;
    }

    ese = em->bm->selected.last;
    mergevert = (BMVert *)ese->ele;
  }
  else {
    if (!em->bm->selected.first || ((BMEditSelection *)em->bm->selected.first)->htype != BM_VERT) {
      return false;
    }

    ese = em->bm->selected.first;
    mergevert = (BMVert *)ese->ele;
  }

  if (!BM_elem_flag_test(mergevert, BM_ELEM_SELECT)) {
    return false;
  }

  if (use_uvmerge) {
    if (!EDBM_op_callf(
            em, wmop, "pointmerge_facedata verts=%hv vert_snap=%e", BM_ELEM_SELECT, mergevert)) {
      return false;
    }
  }

  if (!EDBM_op_callf(
          em, wmop, "pointmerge verts=%hv merge_co=%v", BM_ELEM_SELECT, mergevert->co)) {
    return false;
  }

  return true;
}

static bool merge_target(BMEditMesh *em,
                         Scene *scene,
                         Object *ob,
                         const bool use_cursor,
                         const bool use_uvmerge,
                         wmOperator *wmop)
{
  BMIter iter;
  BMVert *v;
  float co[3], cent[3] = {0.0f, 0.0f, 0.0f};
  const float *vco = NULL;

  if (use_cursor) {
    vco = scene->cursor.location;
    copy_v3_v3(co, vco);
    invert_m4_m4(ob->imat, ob->obmat);
    mul_m4_v3(ob->imat, co);
  }
  else {
    float fac;
    int i = 0;
    BM_ITER_MESH (v, &iter, em->bm, BM_VERTS_OF_MESH) {
      if (!BM_elem_flag_test(v, BM_ELEM_SELECT)) {
        continue;
      }
      add_v3_v3(cent, v->co);
      i++;
    }

    if (!i) {
      return false;
    }

    fac = 1.0f / (float)i;
    mul_v3_fl(cent, fac);
    copy_v3_v3(co, cent);
    vco = co;
  }

  if (!vco) {
    return false;
  }

  if (use_uvmerge) {
    if (!EDBM_op_callf(em, wmop, "average_vert_facedata verts=%hv", BM_ELEM_SELECT)) {
      return false;
    }
  }

  if (!EDBM_op_callf(em, wmop, "pointmerge verts=%hv merge_co=%v", BM_ELEM_SELECT, co)) {
    return false;
  }

  return true;
}

static int edbm_merge_exec(bContext *C, wmOperator *op)
{
  Scene *scene = CTX_data_scene(C);
  ViewLayer *view_layer = CTX_data_view_layer(C);
  uint objects_len = 0;
  Object **objects = BKE_view_layer_array_from_objects_in_edit_mode_unique_data(
      view_layer, CTX_wm_view3d(C), &objects_len);
  const int type = RNA_enum_get(op->ptr, "type");
  const bool uvs = RNA_boolean_get(op->ptr, "uvs");

  for (uint ob_index = 0; ob_index < objects_len; ob_index++) {
    Object *obedit = objects[ob_index];
    BMEditMesh *em = BKE_editmesh_from_object(obedit);

    if (em->bm->totvertsel == 0) {
      continue;
    }

    bool ok = false;
    switch (type) {
      case MESH_MERGE_CENTER:
        ok = merge_target(em, scene, obedit, false, uvs, op);
        break;
      case MESH_MERGE_CURSOR:
        ok = merge_target(em, scene, obedit, true, uvs, op);
        break;
      case MESH_MERGE_LAST:
        ok = merge_firstlast(em, false, uvs, op);
        break;
      case MESH_MERGE_FIRST:
        ok = merge_firstlast(em, true, uvs, op);
        break;
      case MESH_MERGE_COLLAPSE:
        ok = EDBM_op_callf(em, op, "collapse edges=%he uvs=%b", BM_ELEM_SELECT, uvs);
        break;
      default:
        BLI_assert(0);
        break;
    }

    if (!ok) {
      continue;
    }

    EDBM_update_generic(em, true, true);

    /* once collapsed, we can't have edge/face selection */
    if ((em->selectmode & SCE_SELECT_VERTEX) == 0) {
      EDBM_flag_disable_all(em, BM_ELEM_SELECT);
    }
    /* Only active object supported, see comment below. */
    if (ELEM(type, MESH_MERGE_FIRST, MESH_MERGE_LAST)) {
      break;
    }
  }

  MEM_freeN(objects);

  return OPERATOR_FINISHED;
}

static const EnumPropertyItem merge_type_items[] = {
    {MESH_MERGE_FIRST, "FIRST", 0, "At First", ""},
    {MESH_MERGE_LAST, "LAST", 0, "At Last", ""},
    {MESH_MERGE_CENTER, "CENTER", 0, "At Center", ""},
    {MESH_MERGE_CURSOR, "CURSOR", 0, "At Cursor", ""},
    {MESH_MERGE_COLLAPSE, "COLLAPSE", 0, "Collapse", ""},
    {0, NULL, 0, NULL, NULL},
};

static const EnumPropertyItem *merge_type_itemf(bContext *C,
                                                PointerRNA *UNUSED(ptr),
                                                PropertyRNA *UNUSED(prop),
                                                bool *r_free)
{
  Object *obedit;
  EnumPropertyItem *item = NULL;
  int totitem = 0;

  if (!C) { /* needed for docs */
    return merge_type_items;
  }

  obedit = CTX_data_edit_object(C);
  if (obedit && obedit->type == OB_MESH) {
    BMEditMesh *em = BKE_editmesh_from_object(obedit);

    /* Only active object supported:
     * In practice it doesn't make sense to run this operation on non-active meshes
     * since selecting will activate - we could have own code-path for these but it's a hassle
     * for now just apply to the active (first) object. */
    if (em->selectmode & SCE_SELECT_VERTEX) {
      if (em->bm->selected.first && em->bm->selected.last &&
          ((BMEditSelection *)em->bm->selected.first)->htype == BM_VERT &&
          ((BMEditSelection *)em->bm->selected.last)->htype == BM_VERT) {
        RNA_enum_items_add_value(&item, &totitem, merge_type_items, MESH_MERGE_FIRST);
        RNA_enum_items_add_value(&item, &totitem, merge_type_items, MESH_MERGE_LAST);
      }
      else if (em->bm->selected.first &&
               ((BMEditSelection *)em->bm->selected.first)->htype == BM_VERT) {
        RNA_enum_items_add_value(&item, &totitem, merge_type_items, MESH_MERGE_FIRST);
      }
      else if (em->bm->selected.last &&
               ((BMEditSelection *)em->bm->selected.last)->htype == BM_VERT) {
        RNA_enum_items_add_value(&item, &totitem, merge_type_items, MESH_MERGE_LAST);
      }
    }

    RNA_enum_items_add_value(&item, &totitem, merge_type_items, MESH_MERGE_CENTER);
    RNA_enum_items_add_value(&item, &totitem, merge_type_items, MESH_MERGE_CURSOR);
    RNA_enum_items_add_value(&item, &totitem, merge_type_items, MESH_MERGE_COLLAPSE);
    RNA_enum_item_end(&item, &totitem);

    *r_free = true;

    return item;
  }

  /* Get all items e.g. when creating keymap item. */
  return merge_type_items;
}

void MESH_OT_merge(wmOperatorType *ot)
{
  /* identifiers */
  ot->name = "Merge";
  ot->description = "Merge selected vertices";
  ot->idname = "MESH_OT_merge";

  /* api callbacks */
  ot->exec = edbm_merge_exec;
  ot->invoke = WM_menu_invoke;
  ot->poll = ED_operator_editmesh;

  /* flags */
  ot->flag = OPTYPE_REGISTER | OPTYPE_UNDO;

  /* properties */
  ot->prop = RNA_def_enum(
      ot->srna, "type", merge_type_items, MESH_MERGE_CENTER, "Type", "Merge method to use");
  RNA_def_enum_funcs(ot->prop, merge_type_itemf);

  WM_operatortype_props_advanced_begin(ot);

  RNA_def_boolean(ot->srna, "uvs", false, "UVs", "Move UVs according to merge");
}

/** \} */

/* -------------------------------------------------------------------- */
/** \name Remove Doubles Operator
 * \{ */

static int edbm_remove_doubles_exec(bContext *C, wmOperator *op)
{
  const float threshold = RNA_float_get(op->ptr, "threshold");
  const bool use_unselected = RNA_boolean_get(op->ptr, "use_unselected");
  int count_multi = 0;

  ViewLayer *view_layer = CTX_data_view_layer(C);
  uint objects_len = 0;
  Object **objects = BKE_view_layer_array_from_objects_in_edit_mode_unique_data(
      view_layer, CTX_wm_view3d(C), &objects_len);

  for (uint ob_index = 0; ob_index < objects_len; ob_index++) {
    Object *obedit = objects[ob_index];
    BMEditMesh *em = BKE_editmesh_from_object(obedit);

    /* Selection used as target with 'use_unselected'. */
    if (em->bm->totvertsel == 0) {
      continue;
    }

    BMOperator bmop;
    const int totvert_orig = em->bm->totvert;

    /* avoid losing selection state (select -> tags) */
    char htype_select;
    if (em->selectmode & SCE_SELECT_VERTEX) {
      htype_select = BM_VERT;
    }
    else if (em->selectmode & SCE_SELECT_EDGE) {
      htype_select = BM_EDGE;
    }
    else {
      htype_select = BM_FACE;
    }

    /* store selection as tags */
    BM_mesh_elem_hflag_enable_test(em->bm, htype_select, BM_ELEM_TAG, true, true, BM_ELEM_SELECT);

    if (use_unselected) {
      EDBM_op_init(em, &bmop, op, "automerge verts=%hv dist=%f", BM_ELEM_SELECT, threshold);
      BMO_op_exec(em->bm, &bmop);

      if (!EDBM_op_finish(em, &bmop, op, true)) {
        continue;
      }
    }
    else {
      EDBM_op_init(em, &bmop, op, "find_doubles verts=%hv dist=%f", BM_ELEM_SELECT, threshold);

      BMO_op_exec(em->bm, &bmop);

      if (!EDBM_op_callf(em, op, "weld_verts targetmap=%S", &bmop, "targetmap.out")) {
        BMO_op_finish(em->bm, &bmop);
        continue;
      }

      if (!EDBM_op_finish(em, &bmop, op, true)) {
        continue;
      }
    }

    const int count = (totvert_orig - em->bm->totvert);

    /* restore selection from tags */
    BM_mesh_elem_hflag_enable_test(em->bm, htype_select, BM_ELEM_SELECT, true, true, BM_ELEM_TAG);
    EDBM_selectmode_flush(em);

    if (count) {
      count_multi += count;
      EDBM_update_generic(em, true, true);
    }
  }
  MEM_freeN(objects);

  BKE_reportf(op->reports, RPT_INFO, "Removed %d vertices", count_multi);

  return OPERATOR_FINISHED;
}

void MESH_OT_remove_doubles(wmOperatorType *ot)
{
  /* identifiers */
<<<<<<< HEAD
  ot->name = "Remove Doubles";
  ot->description = "Remove Doubles\nRemove duplicate vertices";
=======
  ot->name = "Merge by Distance";
  ot->description = "Merge vertices based on their proximity";
>>>>>>> 6237051a
  ot->idname = "MESH_OT_remove_doubles";

  /* api callbacks */
  ot->exec = edbm_remove_doubles_exec;
  ot->poll = ED_operator_editmesh;

  /* flags */
  ot->flag = OPTYPE_REGISTER | OPTYPE_UNDO;

  RNA_def_float_distance(ot->srna,
                         "threshold",
                         1e-4f,
                         1e-6f,
                         50.0f,
                         "Merge Distance",
                         "Minimum distance between elements to merge",
                         1e-5f,
                         10.0f);
  RNA_def_boolean(ot->srna,
                  "use_unselected",
                  false,
                  "Unselected",
                  "Merge selected to other unselected vertices");
}

/** \} */

/* -------------------------------------------------------------------- */
/** \name Shape Key Propagate Operator
 * \{ */

/* BMESH_TODO this should be properly encapsulated in a bmop.  but later.*/
static bool shape_propagate(BMEditMesh *em)
{
  BMIter iter;
  BMVert *eve = NULL;
  float *co;
  int totshape = CustomData_number_of_layers(&em->bm->vdata, CD_SHAPEKEY);

  if (!CustomData_has_layer(&em->bm->vdata, CD_SHAPEKEY)) {
    return false;
  }

  BM_ITER_MESH (eve, &iter, em->bm, BM_VERTS_OF_MESH) {
    if (!BM_elem_flag_test(eve, BM_ELEM_SELECT) || BM_elem_flag_test(eve, BM_ELEM_HIDDEN)) {
      continue;
    }

    for (int i = 0; i < totshape; i++) {
      co = CustomData_bmesh_get_n(&em->bm->vdata, eve->head.data, CD_SHAPEKEY, i);
      copy_v3_v3(co, eve->co);
    }
  }
  return true;
}

static int edbm_shape_propagate_to_all_exec(bContext *C, wmOperator *op)
{
  ViewLayer *view_layer = CTX_data_view_layer(C);
  int tot_shapekeys = 0;
  int tot_selected_verts_objects = 0;

  uint objects_len = 0;
  Object **objects = BKE_view_layer_array_from_objects_in_edit_mode_unique_data(
      view_layer, CTX_wm_view3d(C), &objects_len);
  for (uint ob_index = 0; ob_index < objects_len; ob_index++) {
    Object *obedit = objects[ob_index];
    Mesh *me = obedit->data;
    BMEditMesh *em = me->edit_mesh;

    if (em->bm->totvertsel == 0) {
      continue;
    }
    tot_selected_verts_objects++;

    if (shape_propagate(em)) {
      tot_shapekeys++;
    }

    EDBM_update_generic(em, false, false);
  }
  MEM_freeN(objects);

  if (tot_selected_verts_objects == 0) {
    BKE_report(op->reports, RPT_ERROR, "No selected vertex");
    return OPERATOR_CANCELLED;
  }
  else if (tot_shapekeys == 0) {
    BKE_report(op->reports,
               RPT_ERROR,
               objects_len > 1 ? "Meshes do not have shape keys" :
                                 "Mesh does not have shape keys");
    return OPERATOR_CANCELLED;
  }

  return OPERATOR_FINISHED;
}

void MESH_OT_shape_propagate_to_all(wmOperatorType *ot)
{
  /* identifiers */
  ot->name = "Shape Propagate";
  ot->description = "Shape Propagate\nApply selected vertex locations to all other shape keys";
  ot->idname = "MESH_OT_shape_propagate_to_all";

  /* api callbacks */
  ot->exec = edbm_shape_propagate_to_all_exec;
  ot->poll = ED_operator_editmesh;

  /* flags */
  ot->flag = OPTYPE_REGISTER | OPTYPE_UNDO;
}

/** \} */

/* -------------------------------------------------------------------- */
/** \name Blend from Shape Operator
 * \{ */

/* BMESH_TODO this should be properly encapsulated in a bmop.  but later.*/
static int edbm_blend_from_shape_exec(bContext *C, wmOperator *op)
{
  Object *obedit_ref = CTX_data_edit_object(C);
  Mesh *me_ref = obedit_ref->data;
  Key *key_ref = me_ref->key;
  KeyBlock *kb_ref = NULL;
  BMEditMesh *em_ref = me_ref->edit_mesh;
  BMVert *eve;
  BMIter iter;
  ViewLayer *view_layer = CTX_data_view_layer(C);
  float co[3], *sco;
  int totshape_ref = 0;

  const float blend = RNA_float_get(op->ptr, "blend");
  int shape_ref = RNA_enum_get(op->ptr, "shape");
  const bool use_add = RNA_boolean_get(op->ptr, "add");

  /* Sanity check. */
  totshape_ref = CustomData_number_of_layers(&em_ref->bm->vdata, CD_SHAPEKEY);

  if (totshape_ref == 0 || shape_ref < 0) {
    BKE_report(op->reports, RPT_ERROR, "Active mesh does not have shape keys");
    return OPERATOR_CANCELLED;
  }
  else if (shape_ref >= totshape_ref) {
    /* This case occurs if operator was used before on object with more keys than current one. */
    shape_ref = 0; /* default to basis */
  }

  /* Get shape key - needed for finding reference shape (for add mode only). */
  if (key_ref) {
    kb_ref = BLI_findlink(&key_ref->block, shape_ref);
  }

  int tot_selected_verts_objects = 0;
  uint objects_len = 0;
  Object **objects = BKE_view_layer_array_from_objects_in_edit_mode_unique_data(
      view_layer, CTX_wm_view3d(C), &objects_len);
  for (uint ob_index = 0; ob_index < objects_len; ob_index++) {
    Object *obedit = objects[ob_index];
    Mesh *me = obedit->data;
    Key *key = me->key;
    KeyBlock *kb = NULL;
    BMEditMesh *em = me->edit_mesh;
    int shape;

    if (em->bm->totvertsel == 0) {
      continue;
    }
    tot_selected_verts_objects++;

    if (!key) {
      continue;
    }
    else {
      kb = BKE_keyblock_find_name(key, kb_ref->name);
      shape = BLI_findindex(&key->block, kb);
    }

    if (kb) {
      /* Perform blending on selected vertices. */
      BM_ITER_MESH (eve, &iter, em->bm, BM_VERTS_OF_MESH) {
        if (!BM_elem_flag_test(eve, BM_ELEM_SELECT) || BM_elem_flag_test(eve, BM_ELEM_HIDDEN)) {
          continue;
        }

        /* Get coordinates of shapekey we're blending from. */
        sco = CustomData_bmesh_get_n(&em->bm->vdata, eve->head.data, CD_SHAPEKEY, shape);
        copy_v3_v3(co, sco);

        if (use_add) {
          /* In add mode, we add relative shape key offset. */
          if (kb) {
            const float *rco = CustomData_bmesh_get_n(
                &em->bm->vdata, eve->head.data, CD_SHAPEKEY, kb->relative);
            sub_v3_v3v3(co, co, rco);
          }

          madd_v3_v3fl(eve->co, co, blend);
        }
        else {
          /* In blend mode, we interpolate to the shape key. */
          interp_v3_v3v3(eve->co, eve->co, co, blend);
        }
      }
      EDBM_update_generic(em, true, false);
    }
  }
  MEM_freeN(objects);

  if (tot_selected_verts_objects == 0) {
    BKE_report(op->reports, RPT_ERROR, "No selected vertex");
    return OPERATOR_CANCELLED;
  }

  return OPERATOR_FINISHED;
}

static const EnumPropertyItem *shape_itemf(bContext *C,
                                           PointerRNA *UNUSED(ptr),
                                           PropertyRNA *UNUSED(prop),
                                           bool *r_free)
{
  Object *obedit = CTX_data_edit_object(C);
  BMEditMesh *em;
  EnumPropertyItem *item = NULL;
  int totitem = 0;

  if ((obedit && obedit->type == OB_MESH) && (em = BKE_editmesh_from_object(obedit)) &&
      CustomData_has_layer(&em->bm->vdata, CD_SHAPEKEY)) {
    EnumPropertyItem tmp = {0, "", 0, "", ""};
    int a;

    for (a = 0; a < em->bm->vdata.totlayer; a++) {
      if (em->bm->vdata.layers[a].type != CD_SHAPEKEY) {
        continue;
      }

      tmp.value = totitem;
      tmp.identifier = em->bm->vdata.layers[a].name;
      tmp.name = em->bm->vdata.layers[a].name;
      /* RNA_enum_item_add sets totitem itself! */
      RNA_enum_item_add(&item, &totitem, &tmp);
    }
  }

  RNA_enum_item_end(&item, &totitem);
  *r_free = true;

  return item;
}

static void edbm_blend_from_shape_ui(bContext *C, wmOperator *op)
{
  uiLayout *layout = op->layout;
  PointerRNA ptr;
  Object *obedit = CTX_data_edit_object(C);
  Mesh *me = obedit->data;
  PointerRNA ptr_key;

  RNA_pointer_create(NULL, op->type->srna, op->properties, &ptr);
  RNA_id_pointer_create((ID *)me->key, &ptr_key);

  uiItemPointerR(layout, &ptr, "shape", &ptr_key, "key_blocks", "", ICON_SHAPEKEY_DATA);
  uiItemR(layout, &ptr, "blend", 0, NULL, ICON_NONE);
  uiItemR(layout, &ptr, "add", 0, NULL, ICON_NONE);
}

void MESH_OT_blend_from_shape(wmOperatorType *ot)
{
  PropertyRNA *prop;

  /* identifiers */
  ot->name = "Blend From Shape";
  ot->description = "Blend From Shape\nBlend in shape from a shape key";
  ot->idname = "MESH_OT_blend_from_shape";

  /* api callbacks */
  ot->exec = edbm_blend_from_shape_exec;
  //  ot->invoke = WM_operator_props_popup_call;  /* disable because search popup closes too easily */
  ot->ui = edbm_blend_from_shape_ui;
  ot->poll = ED_operator_editmesh;

  /* flags */
  ot->flag = OPTYPE_REGISTER | OPTYPE_UNDO;

  /* properties */
  prop = RNA_def_enum(
      ot->srna, "shape", DummyRNA_NULL_items, 0, "Shape", "Shape key to use for blending");
  RNA_def_enum_funcs(prop, shape_itemf);
  RNA_def_property_flag(prop, PROP_ENUM_NO_TRANSLATE | PROP_NEVER_UNLINK);
  RNA_def_float(ot->srna, "blend", 1.0f, -1e3f, 1e3f, "Blend", "Blending factor", -2.0f, 2.0f);
  RNA_def_boolean(ot->srna, "add", true, "Add", "Add rather than blend between shapes");
}

/** \} */

/* -------------------------------------------------------------------- */
/** \name Solidify Mesh Operator
 * \{ */

static int edbm_solidify_exec(bContext *C, wmOperator *op)
{
  const float thickness = RNA_float_get(op->ptr, "thickness");

  ViewLayer *view_layer = CTX_data_view_layer(C);
  uint objects_len = 0;
  Object **objects = BKE_view_layer_array_from_objects_in_edit_mode_unique_data(
      view_layer, CTX_wm_view3d(C), &objects_len);
  for (uint ob_index = 0; ob_index < objects_len; ob_index++) {
    Object *obedit = objects[ob_index];
    BMEditMesh *em = BKE_editmesh_from_object(obedit);
    BMesh *bm = em->bm;

    if (em->bm->totfacesel == 0) {
      continue;
    }

    BMOperator bmop;

    if (!EDBM_op_init(
            em, &bmop, op, "solidify geom=%hf thickness=%f", BM_ELEM_SELECT, thickness)) {
      continue;
    }

    /* deselect only the faces in the region to be solidified (leave wire
     * edges and loose verts selected, as there will be no corresponding
     * geometry selected below) */
    BMO_slot_buffer_hflag_disable(bm, bmop.slots_in, "geom", BM_FACE, BM_ELEM_SELECT, true);

    /* run the solidify operator */
    BMO_op_exec(bm, &bmop);

    /* select the newly generated faces */
    BMO_slot_buffer_hflag_enable(bm, bmop.slots_out, "geom.out", BM_FACE, BM_ELEM_SELECT, true);

    if (!EDBM_op_finish(em, &bmop, op, true)) {
      continue;
    }

    EDBM_update_generic(em, true, true);
  }

  MEM_freeN(objects);
  return OPERATOR_FINISHED;
}

void MESH_OT_solidify(wmOperatorType *ot)
{
  PropertyRNA *prop;
  /* identifiers */
  ot->name = "Solidify";
  ot->description = "Solidify\nCreate a solid skin by extruding, compensating for sharp angles";
  ot->idname = "MESH_OT_solidify";

  /* api callbacks */
  ot->exec = edbm_solidify_exec;
  ot->poll = ED_operator_editmesh;

  /* flags */
  ot->flag = OPTYPE_REGISTER | OPTYPE_UNDO;

  prop = RNA_def_float_distance(
      ot->srna, "thickness", 0.01f, -1e4f, 1e4f, "Thickness", "", -10.0f, 10.0f);
  RNA_def_property_ui_range(prop, -10.0, 10.0, 0.1, 4);
}

/** \} */

/* -------------------------------------------------------------------- */
/** \name Knife Subdivide Operator
 * \{ */

#define KNIFE_EXACT 1
#define KNIFE_MIDPOINT 2
#define KNIFE_MULTICUT 3

static const EnumPropertyItem knife_items[] = {
    {KNIFE_EXACT, "EXACT", 0, "Exact", ""},
    {KNIFE_MIDPOINT, "MIDPOINTS", 0, "Midpoints", ""},
    {KNIFE_MULTICUT, "MULTICUT", 0, "Multicut", ""},
    {0, NULL, 0, NULL, NULL},
};

/* bm_edge_seg_isect() Determines if and where a mouse trail intersects an BMEdge */

static float bm_edge_seg_isect(const float sco_a[2],
                               const float sco_b[2],
                               float (*mouse_path)[2],
                               int len,
                               char mode,
                               int *isected)
{
#define MAXSLOPE 100000
  float x11, y11, x12 = 0, y12 = 0, x2max, x2min, y2max;
  float y2min, dist, lastdist = 0, xdiff2, xdiff1;
  float m1, b1, m2, b2, x21, x22, y21, y22, xi;
  float yi, x1min, x1max, y1max, y1min, perc = 0;
  float threshold = 0.0;
  int i;

  // threshold = 0.000001; /* tolerance for vertex intersection */
  // XXX threshold = scene->toolsettings->select_thresh / 100;

  /* Get screen coords of verts */
  x21 = sco_a[0];
  y21 = sco_a[1];

  x22 = sco_b[0];
  y22 = sco_b[1];

  xdiff2 = (x22 - x21);
  if (xdiff2) {
    m2 = (y22 - y21) / xdiff2;
    b2 = ((x22 * y21) - (x21 * y22)) / xdiff2;
  }
  else {
    m2 = MAXSLOPE; /* Vertical slope  */
    b2 = x22;
  }

  *isected = 0;

  /* check for _exact_ vertex intersection first */
  if (mode != KNIFE_MULTICUT) {
    for (i = 0; i < len; i++) {
      if (i > 0) {
        x11 = x12;
        y11 = y12;
      }
      else {
        x11 = mouse_path[i][0];
        y11 = mouse_path[i][1];
      }
      x12 = mouse_path[i][0];
      y12 = mouse_path[i][1];

      /* test e->v1 */
      if ((x11 == x21 && y11 == y21) || (x12 == x21 && y12 == y21)) {
        perc = 0;
        *isected = 1;
        return perc;
      }
      /* test e->v2 */
      else if ((x11 == x22 && y11 == y22) || (x12 == x22 && y12 == y22)) {
        perc = 0;
        *isected = 2;
        return perc;
      }
    }
  }

  /* now check for edge intersect (may produce vertex intersection as well) */
  for (i = 0; i < len; i++) {
    if (i > 0) {
      x11 = x12;
      y11 = y12;
    }
    else {
      x11 = mouse_path[i][0];
      y11 = mouse_path[i][1];
    }
    x12 = mouse_path[i][0];
    y12 = mouse_path[i][1];

    /* Perp. Distance from point to line */
    if (m2 != MAXSLOPE) {
      /* sqrt(m2 * m2 + 1); Only looking for change in sign.  Skip extra math .*/
      dist = (y12 - m2 * x12 - b2);
    }
    else {
      dist = x22 - x12;
    }

    if (i == 0) {
      lastdist = dist;
    }

    /* if dist changes sign, and intersect point in edge's Bound Box */
    if ((lastdist * dist) <= 0) {
      xdiff1 = (x12 - x11); /* Equation of line between last 2 points */
      if (xdiff1) {
        m1 = (y12 - y11) / xdiff1;
        b1 = ((x12 * y11) - (x11 * y12)) / xdiff1;
      }
      else {
        m1 = MAXSLOPE;
        b1 = x12;
      }
      x2max = max_ff(x21, x22) + 0.001f; /* prevent missed edges   */
      x2min = min_ff(x21, x22) - 0.001f; /* due to round off error */
      y2max = max_ff(y21, y22) + 0.001f;
      y2min = min_ff(y21, y22) - 0.001f;

      /* Found an intersect,  calc intersect point */
      if (m1 == m2) { /* co-incident lines */
        /* cut at 50% of overlap area */
        x1max = max_ff(x11, x12);
        x1min = min_ff(x11, x12);
        xi = (min_ff(x2max, x1max) + max_ff(x2min, x1min)) / 2.0f;

        y1max = max_ff(y11, y12);
        y1min = min_ff(y11, y12);
        yi = (min_ff(y2max, y1max) + max_ff(y2min, y1min)) / 2.0f;
      }
      else if (m2 == MAXSLOPE) {
        xi = x22;
        yi = m1 * x22 + b1;
      }
      else if (m1 == MAXSLOPE) {
        xi = x12;
        yi = m2 * x12 + b2;
      }
      else {
        xi = (b1 - b2) / (m2 - m1);
        yi = (b1 * m2 - m1 * b2) / (m2 - m1);
      }

      /* Intersect inside bounding box of edge?*/
      if ((xi >= x2min) && (xi <= x2max) && (yi <= y2max) && (yi >= y2min)) {
        /* test for vertex intersect that may be 'close enough'*/
        if (mode != KNIFE_MULTICUT) {
          if (xi <= (x21 + threshold) && xi >= (x21 - threshold)) {
            if (yi <= (y21 + threshold) && yi >= (y21 - threshold)) {
              *isected = 1;
              perc = 0;
              break;
            }
          }
          if (xi <= (x22 + threshold) && xi >= (x22 - threshold)) {
            if (yi <= (y22 + threshold) && yi >= (y22 - threshold)) {
              *isected = 2;
              perc = 0;
              break;
            }
          }
        }
        if ((m2 <= 1.0f) && (m2 >= -1.0f)) {
          perc = (xi - x21) / (x22 - x21);
        }
        else {
          perc = (yi - y21) / (y22 - y21); /* lower slope more accurate */
        }
        // isect = 32768.0 * (perc + 0.0000153); /* Percentage in 1 / 32768ths */

        break;
      }
    }
    lastdist = dist;
  }
  return perc;
}

#define ELE_EDGE_CUT 1

static int edbm_knife_cut_exec(bContext *C, wmOperator *op)
{
  Object *obedit = CTX_data_edit_object(C);
  BMEditMesh *em = BKE_editmesh_from_object(obedit);
  BMesh *bm = em->bm;
  ARegion *ar = CTX_wm_region(C);
  BMVert *bv;
  BMIter iter;
  BMEdge *be;
  BMOperator bmop;
  float isect = 0.0f;
  int len = 0, isected, i;
  short numcuts = 1;
  const short mode = RNA_int_get(op->ptr, "type");
  BMOpSlot *slot_edge_percents;

  /* allocd vars */
  float(*screen_vert_coords)[2], (*sco)[2], (*mouse_path)[2];

  /* edit-object needed for matrix, and ar->regiondata for projections to work */
  if (ELEM(NULL, obedit, ar, ar->regiondata)) {
    return OPERATOR_CANCELLED;
  }

  if (bm->totvertsel < 2) {
    BKE_report(op->reports, RPT_ERROR, "No edges are selected to operate on");
    return OPERATOR_CANCELLED;
  }

  len = RNA_collection_length(op->ptr, "path");

  if (len < 2) {
    BKE_report(op->reports, RPT_ERROR, "Mouse path too short");
    return OPERATOR_CANCELLED;
  }

  mouse_path = MEM_mallocN(len * sizeof(*mouse_path), __func__);

  /* get the cut curve */
  RNA_BEGIN (op->ptr, itemptr, "path") {
    RNA_float_get_array(&itemptr, "loc", (float *)&mouse_path[len]);
  }
  RNA_END;

  /* for ED_view3d_project_float_object */
  ED_view3d_init_mats_rv3d(obedit, ar->regiondata);

  /* TODO, investigate using index lookup for screen_vert_coords() rather then a hash table */

  /* the floating point coordinates of verts in screen space will be
   * stored in a hash table according to the vertices pointer */
  screen_vert_coords = sco = MEM_mallocN(bm->totvert * sizeof(float) * 2, __func__);

  BM_ITER_MESH_INDEX (bv, &iter, bm, BM_VERTS_OF_MESH, i) {
    if (ED_view3d_project_float_object(ar, bv->co, *sco, V3D_PROJ_TEST_CLIP_NEAR) !=
        V3D_PROJ_RET_OK) {
      copy_v2_fl(*sco, FLT_MAX); /* set error value */
    }
    BM_elem_index_set(bv, i); /* set_inline */
    sco++;
  }
  bm->elem_index_dirty &= ~BM_VERT; /* clear dirty flag */

  if (!EDBM_op_init(em, &bmop, op, "subdivide_edges")) {
    MEM_freeN(mouse_path);
    MEM_freeN(screen_vert_coords);
    return OPERATOR_CANCELLED;
  }

  /* store percentage of edge cut for KNIFE_EXACT here.*/
  slot_edge_percents = BMO_slot_get(bmop.slots_in, "edge_percents");
  BM_ITER_MESH (be, &iter, bm, BM_EDGES_OF_MESH) {
    bool is_cut = false;
    if (BM_elem_flag_test(be, BM_ELEM_SELECT)) {
      const float *sco_a = screen_vert_coords[BM_elem_index_get(be->v1)];
      const float *sco_b = screen_vert_coords[BM_elem_index_get(be->v2)];

      /* check for error value (vert cant be projected) */
      if ((sco_a[0] != FLT_MAX) && (sco_b[0] != FLT_MAX)) {
        isect = bm_edge_seg_isect(sco_a, sco_b, mouse_path, len, mode, &isected);

        if (isect != 0.0f) {
          if (mode != KNIFE_MULTICUT && mode != KNIFE_MIDPOINT) {
            BMO_slot_map_float_insert(&bmop, slot_edge_percents, be, isect);
          }
        }
      }
    }

    BMO_edge_flag_set(bm, be, ELE_EDGE_CUT, is_cut);
  }

  /* free all allocs */
  MEM_freeN(screen_vert_coords);
  MEM_freeN(mouse_path);

  BMO_slot_buffer_from_enabled_flag(bm, &bmop, bmop.slots_in, "edges", BM_EDGE, ELE_EDGE_CUT);

  if (mode == KNIFE_MIDPOINT) {
    numcuts = 1;
  }
  BMO_slot_int_set(bmop.slots_in, "cuts", numcuts);

  BMO_slot_int_set(bmop.slots_in, "quad_corner_type", SUBD_CORNER_STRAIGHT_CUT);
  BMO_slot_bool_set(bmop.slots_in, "use_single_edge", false);
  BMO_slot_bool_set(bmop.slots_in, "use_grid_fill", false);

  BMO_slot_float_set(bmop.slots_in, "radius", 0);

  BMO_op_exec(bm, &bmop);
  if (!EDBM_op_finish(em, &bmop, op, true)) {
    return OPERATOR_CANCELLED;
  }

  EDBM_update_generic(em, true, true);

  return OPERATOR_FINISHED;
}

#undef ELE_EDGE_CUT

void MESH_OT_knife_cut(wmOperatorType *ot)
{
  ot->name = "Knife Cut";
  ot->description = "Knife Cut\nCut selected edges and faces into parts";
  ot->idname = "MESH_OT_knife_cut";

  ot->invoke = WM_gesture_lines_invoke;
  ot->modal = WM_gesture_lines_modal;
  ot->exec = edbm_knife_cut_exec;

  ot->poll = EDBM_view3d_poll;

  /* flags */
  ot->flag = OPTYPE_REGISTER | OPTYPE_UNDO;

  /* properties */
  PropertyRNA *prop;
  prop = RNA_def_collection_runtime(ot->srna, "path", &RNA_OperatorMousePath, "Path", "");
  RNA_def_property_flag(prop, PROP_HIDDEN | PROP_SKIP_SAVE);

  RNA_def_enum(ot->srna, "type", knife_items, KNIFE_EXACT, "Type", "");

  /* internal */
  RNA_def_int(
      ot->srna, "cursor", BC_KNIFECURSOR, 0, BC_NUMCURSORS, "Cursor", "", 0, BC_NUMCURSORS);
}

/** \} */

/* -------------------------------------------------------------------- */
/** \name Separate Parts Operator
 * \{ */

enum {
  MESH_SEPARATE_SELECTED = 0,
  MESH_SEPARATE_MATERIAL = 1,
  MESH_SEPARATE_LOOSE = 2,
};

static Base *mesh_separate_tagged(
    Main *bmain, Scene *scene, ViewLayer *view_layer, Base *base_old, BMesh *bm_old)
{
  Base *base_new;
  Object *obedit = base_old->object;
  BMesh *bm_new;

  bm_new = BM_mesh_create(&bm_mesh_allocsize_default,
                          &((struct BMeshCreateParams){
                              .use_toolflags = true,
                          }));
  BM_mesh_elem_toolflags_ensure(bm_new); /* needed for 'duplicate' bmo */

  CustomData_copy(&bm_old->vdata, &bm_new->vdata, CD_MASK_BMESH.vmask, CD_CALLOC, 0);
  CustomData_copy(&bm_old->edata, &bm_new->edata, CD_MASK_BMESH.emask, CD_CALLOC, 0);
  CustomData_copy(&bm_old->ldata, &bm_new->ldata, CD_MASK_BMESH.lmask, CD_CALLOC, 0);
  CustomData_copy(&bm_old->pdata, &bm_new->pdata, CD_MASK_BMESH.pmask, CD_CALLOC, 0);

  CustomData_bmesh_init_pool(&bm_new->vdata, bm_mesh_allocsize_default.totvert, BM_VERT);
  CustomData_bmesh_init_pool(&bm_new->edata, bm_mesh_allocsize_default.totedge, BM_EDGE);
  CustomData_bmesh_init_pool(&bm_new->ldata, bm_mesh_allocsize_default.totloop, BM_LOOP);
  CustomData_bmesh_init_pool(&bm_new->pdata, bm_mesh_allocsize_default.totface, BM_FACE);

  base_new = ED_object_add_duplicate(bmain, scene, view_layer, base_old, USER_DUP_MESH);

  /* normally would call directly after but in this case delay recalc */
  /* DAG_relations_tag_update(bmain); */

  /* new in 2.5 */
  assign_matarar(bmain, base_new->object, give_matarar(obedit), *give_totcolp(obedit));

  ED_object_base_select(base_new, BA_SELECT);

  BMO_op_callf(bm_old,
               (BMO_FLAG_DEFAULTS & ~BMO_FLAG_RESPECT_HIDE),
               "duplicate geom=%hvef dest=%p",
               BM_ELEM_TAG,
               bm_new);
  BMO_op_callf(bm_old,
               (BMO_FLAG_DEFAULTS & ~BMO_FLAG_RESPECT_HIDE),
               "delete geom=%hvef context=%i",
               BM_ELEM_TAG,
               DEL_FACES);

  /* deselect loose data - this used to get deleted,
   * we could de-select edges and verts only, but this turns out to be less complicated
   * since de-selecting all skips selection flushing logic */
  BM_mesh_elem_hflag_disable_all(bm_old, BM_VERT | BM_EDGE | BM_FACE, BM_ELEM_SELECT, false);

  BM_mesh_normals_update(bm_new);

  BM_mesh_bm_to_me(bmain, bm_new, base_new->object->data, (&(struct BMeshToMeshParams){0}));

  BM_mesh_free(bm_new);
  ((Mesh *)base_new->object->data)->edit_mesh = NULL;

  return base_new;
}

static bool mesh_separate_selected(
    Main *bmain, Scene *scene, ViewLayer *view_layer, Base *base_old, BMesh *bm_old)
{
  /* we may have tags from previous operators */
  BM_mesh_elem_hflag_disable_all(bm_old, BM_FACE | BM_EDGE | BM_VERT, BM_ELEM_TAG, false);

  /* sel -> tag */
  BM_mesh_elem_hflag_enable_test(
      bm_old, BM_FACE | BM_EDGE | BM_VERT, BM_ELEM_TAG, true, false, BM_ELEM_SELECT);

  return (mesh_separate_tagged(bmain, scene, view_layer, base_old, bm_old) != NULL);
}

/* flush a hflag to from verts to edges/faces */
static void bm_mesh_hflag_flush_vert(BMesh *bm, const char hflag)
{
  BMEdge *e;
  BMLoop *l_iter;
  BMLoop *l_first;
  BMFace *f;

  BMIter eiter;
  BMIter fiter;

  bool ok;

  BM_ITER_MESH (e, &eiter, bm, BM_EDGES_OF_MESH) {
    if (BM_elem_flag_test(e->v1, hflag) && BM_elem_flag_test(e->v2, hflag)) {
      BM_elem_flag_enable(e, hflag);
    }
    else {
      BM_elem_flag_disable(e, hflag);
    }
  }
  BM_ITER_MESH (f, &fiter, bm, BM_FACES_OF_MESH) {
    ok = true;
    l_iter = l_first = BM_FACE_FIRST_LOOP(f);
    do {
      if (!BM_elem_flag_test(l_iter->v, hflag)) {
        ok = false;
        break;
      }
    } while ((l_iter = l_iter->next) != l_first);

    BM_elem_flag_set(f, hflag, ok);
  }
}

/**
 * Sets an object to a single material. from one of its slots.
 *
 * \note This could be used for split-by-material for non mesh types.
 * \note This could take material data from another object or args.
 */
static void mesh_separate_material_assign_mat_nr(Main *bmain, Object *ob, const short mat_nr)
{
  ID *obdata = ob->data;

  Material ***matarar;
  const short *totcolp;

  totcolp = give_totcolp_id(obdata);
  matarar = give_matarar_id(obdata);

  if ((totcolp && matarar) == 0) {
    BLI_assert(0);
    return;
  }

  if (*totcolp) {
    Material *ma_ob;
    Material *ma_obdata;
    char matbit;

    if (mat_nr < ob->totcol) {
      ma_ob = ob->mat[mat_nr];
      matbit = ob->matbits[mat_nr];
    }
    else {
      ma_ob = NULL;
      matbit = 0;
    }

    if (mat_nr < *totcolp) {
      ma_obdata = (*matarar)[mat_nr];
    }
    else {
      ma_obdata = NULL;
    }

    BKE_material_clear_id(bmain, obdata, true);
    BKE_material_resize_object(bmain, ob, 1, true);
    BKE_material_resize_id(bmain, obdata, 1, true);

    ob->mat[0] = ma_ob;
    id_us_plus((ID *)ma_ob);
    ob->matbits[0] = matbit;
    (*matarar)[0] = ma_obdata;
    id_us_plus((ID *)ma_obdata);
  }
  else {
    BKE_material_clear_id(bmain, obdata, true);
    BKE_material_resize_object(bmain, ob, 0, true);
    BKE_material_resize_id(bmain, obdata, 0, true);
  }
}

static bool mesh_separate_material(
    Main *bmain, Scene *scene, ViewLayer *view_layer, Base *base_old, BMesh *bm_old)
{
  BMFace *f_cmp, *f;
  BMIter iter;
  bool result = false;

  while ((f_cmp = BM_iter_at_index(bm_old, BM_FACES_OF_MESH, NULL, 0))) {
    Base *base_new;
    const short mat_nr = f_cmp->mat_nr;
    int tot = 0;

    BM_mesh_elem_hflag_disable_all(bm_old, BM_VERT | BM_EDGE | BM_FACE, BM_ELEM_TAG, false);

    BM_ITER_MESH (f, &iter, bm_old, BM_FACES_OF_MESH) {
      if (f->mat_nr == mat_nr) {
        BMLoop *l_iter;
        BMLoop *l_first;

        BM_elem_flag_enable(f, BM_ELEM_TAG);
        l_iter = l_first = BM_FACE_FIRST_LOOP(f);
        do {
          BM_elem_flag_enable(l_iter->v, BM_ELEM_TAG);
          BM_elem_flag_enable(l_iter->e, BM_ELEM_TAG);
        } while ((l_iter = l_iter->next) != l_first);

        tot++;
      }
    }

    /* leave the current object with some materials */
    if (tot == bm_old->totface) {
      mesh_separate_material_assign_mat_nr(bmain, base_old->object, mat_nr);

      /* since we're in editmode, must set faces here */
      BM_ITER_MESH (f, &iter, bm_old, BM_FACES_OF_MESH) {
        f->mat_nr = 0;
      }
      break;
    }

    /* Move selection into a separate object */
    base_new = mesh_separate_tagged(bmain, scene, view_layer, base_old, bm_old);
    if (base_new) {
      mesh_separate_material_assign_mat_nr(bmain, base_new->object, mat_nr);
    }

    result |= (base_new != NULL);
  }

  return result;
}

static bool mesh_separate_loose(
    Main *bmain, Scene *scene, ViewLayer *view_layer, Base *base_old, BMesh *bm_old)
{
  int i;
  BMEdge *e;
  BMVert *v_seed;
  BMWalker walker;
  bool result = false;
  int max_iter = bm_old->totvert;

  /* Clear all selected vertices */
  BM_mesh_elem_hflag_disable_all(bm_old, BM_VERT | BM_EDGE | BM_FACE, BM_ELEM_TAG, false);

  /* A "while (true)" loop should work here as each iteration should
   * select and remove at least one vertex and when all vertices
   * are selected the loop will break out. But guard against bad
   * behavior by limiting iterations to the number of vertices in the
   * original mesh.*/
  for (i = 0; i < max_iter; i++) {
    int tot = 0;
    /* Get a seed vertex to start the walk */
    v_seed = BM_iter_at_index(bm_old, BM_VERTS_OF_MESH, NULL, 0);

    /* No vertices available, can't do anything */
    if (v_seed == NULL) {
      break;
    }

    /* Select the seed explicitly, in case it has no edges */
    if (!BM_elem_flag_test(v_seed, BM_ELEM_TAG)) {
      BM_elem_flag_enable(v_seed, BM_ELEM_TAG);
      tot++;
    }

    /* Walk from the single vertex, selecting everything connected
     * to it */
    BMW_init(&walker,
             bm_old,
             BMW_VERT_SHELL,
             BMW_MASK_NOP,
             BMW_MASK_NOP,
             BMW_MASK_NOP,
             BMW_FLAG_NOP,
             BMW_NIL_LAY);

    for (e = BMW_begin(&walker, v_seed); e; e = BMW_step(&walker)) {
      if (!BM_elem_flag_test(e->v1, BM_ELEM_TAG)) {
        BM_elem_flag_enable(e->v1, BM_ELEM_TAG);
        tot++;
      }
      if (!BM_elem_flag_test(e->v2, BM_ELEM_TAG)) {
        BM_elem_flag_enable(e->v2, BM_ELEM_TAG);
        tot++;
      }
    }
    BMW_end(&walker);

    if (bm_old->totvert == tot) {
      /* Every vertex selected, nothing to separate, work is done */
      break;
    }

    /* Flush the selection to get edge/face selections matching
     * the vertex selection */
    bm_mesh_hflag_flush_vert(bm_old, BM_ELEM_TAG);

    /* Move selection into a separate object */
    result |= (mesh_separate_tagged(bmain, scene, view_layer, base_old, bm_old) != NULL);
  }

  return result;
}

static int edbm_separate_exec(bContext *C, wmOperator *op)
{
  Main *bmain = CTX_data_main(C);
  Scene *scene = CTX_data_scene(C);
  ViewLayer *view_layer = CTX_data_view_layer(C);
  const int type = RNA_enum_get(op->ptr, "type");
  int retval = 0;

  if (ED_operator_editmesh(C)) {
    uint bases_len = 0;
    uint empty_selection_len = 0;
    Base **bases = BKE_view_layer_array_from_bases_in_edit_mode_unique_data(
        view_layer, CTX_wm_view3d(C), &bases_len);
    for (uint bs_index = 0; bs_index < bases_len; bs_index++) {
      Base *base = bases[bs_index];
      BMEditMesh *em = BKE_editmesh_from_object(base->object);

      if (type == 0) {
        if ((em->bm->totvertsel == 0) && (em->bm->totedgesel == 0) && (em->bm->totfacesel == 0)) {
          /* when all objects has no selection */
          if (++empty_selection_len == bases_len) {
            BKE_report(op->reports, RPT_ERROR, "Nothing selected");
          }
          continue;
        }
      }

      /* editmode separate */
      switch (type) {
        case MESH_SEPARATE_SELECTED:
          retval = mesh_separate_selected(bmain, scene, view_layer, base, em->bm);
          break;
        case MESH_SEPARATE_MATERIAL:
          retval = mesh_separate_material(bmain, scene, view_layer, base, em->bm);
          break;
        case MESH_SEPARATE_LOOSE:
          retval = mesh_separate_loose(bmain, scene, view_layer, base, em->bm);
          break;
        default:
          BLI_assert(0);
          break;
      }

      if (retval) {
        EDBM_update_generic(em, true, true);
      }
    }
    MEM_freeN(bases);
  }
  else {
    if (type == MESH_SEPARATE_SELECTED) {
      BKE_report(op->reports, RPT_ERROR, "Selection not supported in object mode");
      return OPERATOR_CANCELLED;
    }

    /* object mode separate */
    CTX_DATA_BEGIN (C, Base *, base_iter, selected_editable_bases) {
      Object *ob = base_iter->object;
      if (ob->type == OB_MESH) {
        Mesh *me = ob->data;
        if (!ID_IS_LINKED(me)) {
          BMesh *bm_old = NULL;
          int retval_iter = 0;

          bm_old = BM_mesh_create(&bm_mesh_allocsize_default,
                                  &((struct BMeshCreateParams){
                                      .use_toolflags = true,
                                  }));

          BM_mesh_bm_from_me(bm_old, me, (&(struct BMeshFromMeshParams){0}));

          switch (type) {
            case MESH_SEPARATE_MATERIAL:
              retval_iter = mesh_separate_material(bmain, scene, view_layer, base_iter, bm_old);
              break;
            case MESH_SEPARATE_LOOSE:
              retval_iter = mesh_separate_loose(bmain, scene, view_layer, base_iter, bm_old);
              break;
            default:
              BLI_assert(0);
              break;
          }

          if (retval_iter) {
            BM_mesh_bm_to_me(bmain,
                             bm_old,
                             me,
                             (&(struct BMeshToMeshParams){
                                 .calc_object_remap = true,
                             }));

            DEG_id_tag_update(&me->id, ID_RECALC_GEOMETRY);
            WM_event_add_notifier(C, NC_GEOM | ND_DATA, me);
          }

          BM_mesh_free(bm_old);

          retval |= retval_iter;
        }
      }
    }
    CTX_DATA_END;
  }

  if (retval) {
    /* delay depsgraph recalc until all objects are duplicated */
    DEG_relations_tag_update(bmain);
    WM_event_add_notifier(C, NC_OBJECT | ND_DRAW, NULL);

    return OPERATOR_FINISHED;
  }

  return OPERATOR_CANCELLED;
}

void MESH_OT_separate(wmOperatorType *ot)
{
  static const EnumPropertyItem prop_separate_types[] = {
      {MESH_SEPARATE_SELECTED, "SELECTED", ICON_SEPARATE, "Selection", ""},
      {MESH_SEPARATE_MATERIAL, "MATERIAL", ICON_SEPARATE, "By Material", ""},
      {MESH_SEPARATE_LOOSE, "LOOSE", ICON_SEPARATE, "By loose parts", ""},
      {0, NULL, 0, NULL, NULL},
  };

  /* identifiers */
  ot->name = "Separate";
  ot->description = "Separate\nSeparate selected geometry into a new mesh";
  ot->idname = "MESH_OT_separate";

  /* api callbacks */
  ot->invoke = WM_menu_invoke;
  ot->exec = edbm_separate_exec;
  ot->poll = ED_operator_scene_editable; /* object and editmode */

  /* flags */
  ot->flag = OPTYPE_UNDO;

  ot->prop = RNA_def_enum(
      ot->srna, "type", prop_separate_types, MESH_SEPARATE_SELECTED, "Type", "");
}

/** \} */

/* -------------------------------------------------------------------- */
/** \name Triangle Fill Operator
 * \{ */

static int edbm_fill_exec(bContext *C, wmOperator *op)
{
  const bool use_beauty = RNA_boolean_get(op->ptr, "use_beauty");

  bool has_selected_edges = false, has_faces_filled = false;

  ViewLayer *view_layer = CTX_data_view_layer(C);
  uint objects_len = 0;
  Object **objects = BKE_view_layer_array_from_objects_in_edit_mode_unique_data(
      view_layer, CTX_wm_view3d(C), &objects_len);
  for (uint ob_index = 0; ob_index < objects_len; ob_index++) {
    Object *obedit = objects[ob_index];
    BMEditMesh *em = BKE_editmesh_from_object(obedit);

    const int totface_orig = em->bm->totface;

    if (em->bm->totedgesel == 0) {
      continue;
    }
    has_selected_edges = true;

    BMOperator bmop;
    if (!EDBM_op_init(
            em, &bmop, op, "triangle_fill edges=%he use_beauty=%b", BM_ELEM_SELECT, use_beauty)) {
      continue;
    }

    BMO_op_exec(em->bm, &bmop);

    /* cancel if nothing was done */
    if (totface_orig == em->bm->totface) {
      EDBM_op_finish(em, &bmop, op, true);
      continue;
    }
    has_faces_filled = true;

    /* select new geometry */
    BMO_slot_buffer_hflag_enable(
        em->bm, bmop.slots_out, "geom.out", BM_FACE | BM_EDGE, BM_ELEM_SELECT, true);

    if (!EDBM_op_finish(em, &bmop, op, true)) {
      continue;
    }

    EDBM_update_generic(em, true, true);
  }
  MEM_freeN(objects);

  if (!has_selected_edges) {
    BKE_report(op->reports, RPT_ERROR, "No edges selected");
    return OPERATOR_CANCELLED;
  }

  if (!has_faces_filled) {
    BKE_report(op->reports, RPT_WARNING, "No faces filled");
    return OPERATOR_CANCELLED;
  }

  return OPERATOR_FINISHED;
}

void MESH_OT_fill(wmOperatorType *ot)
{
  /* identifiers */
  ot->name = "Fill";
  ot->idname = "MESH_OT_fill";
  ot->description = "Fill\nFill a selected edge loop with faces";

  /* api callbacks */
  ot->exec = edbm_fill_exec;
  ot->poll = ED_operator_editmesh;

  /* flags */
  ot->flag = OPTYPE_REGISTER | OPTYPE_UNDO;

  RNA_def_boolean(ot->srna, "use_beauty", true, "Beauty", "Use best triangulation division");
}

/** \} */

/* -------------------------------------------------------------------- */
/** \name Grid Fill Operator
 * \{ */

static bool bm_edge_test_fill_grid_cb(BMEdge *e, void *UNUSED(bm_v))
{
  return BM_elem_flag_test_bool(e, BM_ELEM_TAG);
}

static float edbm_fill_grid_vert_tag_angle(BMVert *v)
{
  BMIter iter;
  BMEdge *e_iter;
  BMVert *v_pair[2];
  int i = 0;
  BM_ITER_ELEM (e_iter, &iter, v, BM_EDGES_OF_VERT) {
    if (BM_elem_flag_test(e_iter, BM_ELEM_TAG)) {
      v_pair[i++] = BM_edge_other_vert(e_iter, v);
    }
  }
  BLI_assert(i == 2);

  return fabsf((float)M_PI - angle_v3v3v3(v_pair[0]->co, v->co, v_pair[1]->co));
}

/**
 * non-essential utility function to select 2 open edge loops from a closed loop.
 */
static void edbm_fill_grid_prepare(BMesh *bm, int offset, int *r_span, bool span_calc)
{
  /* angle differences below this value are considered 'even'
   * in that they shouldn't be used to calculate corners used for the 'span' */
  const float eps_even = 1e-3f;
  BMEdge *e;
  BMIter iter;
  int count;
  int span = *r_span;

  ListBase eloops = {NULL};
  struct BMEdgeLoopStore *el_store;
  // LinkData *el_store;

  /* select -> tag */
  BM_ITER_MESH (e, &iter, bm, BM_EDGES_OF_MESH) {
    BM_elem_flag_set(e, BM_ELEM_TAG, BM_elem_flag_test(e, BM_ELEM_SELECT));
  }

  count = BM_mesh_edgeloops_find(bm, &eloops, bm_edge_test_fill_grid_cb, bm);
  el_store = eloops.first;

  if (count == 1 && BM_edgeloop_is_closed(el_store) &&
      (BM_edgeloop_length_get(el_store) & 1) == 0) {
    /* be clever! detect 2 edge loops from one closed edge loop */
    const int verts_len = BM_edgeloop_length_get(el_store);
    ListBase *verts = BM_edgeloop_verts_get(el_store);
    BMVert *v_act = BM_mesh_active_vert_get(bm);
    LinkData *v_act_link;
    BMEdge **edges = MEM_mallocN(sizeof(*edges) * verts_len, __func__);
    int i;

    if (v_act && (v_act_link = BLI_findptr(verts, v_act, offsetof(LinkData, data)))) {
      /* pass */
    }
    else {
      /* find the vertex with the best angle (a corner vertex) */
      LinkData *v_link, *v_link_best = NULL;
      float angle_best = -1.0f;
      for (v_link = verts->first; v_link; v_link = v_link->next) {
        const float angle = edbm_fill_grid_vert_tag_angle(v_link->data);
        if ((angle > angle_best) || (v_link_best == NULL)) {
          angle_best = angle;
          v_link_best = v_link;
        }
      }

      v_act_link = v_link_best;
      v_act = v_act_link->data;
    }

    /* set this vertex first */
    BLI_listbase_rotate_first(verts, v_act_link);

    if (offset != 0) {
      v_act_link = BLI_findlink(verts, offset);
      v_act = v_act_link->data;
      BLI_listbase_rotate_first(verts, v_act_link);
    }

    BM_edgeloop_edges_get(el_store, edges);

    if (span_calc) {
      /* calculate the span by finding the next corner in 'verts'
       * we dont know what defines a corner exactly so find the 4 verts
       * in the loop with the greatest angle.
       * Tag them and use the first tagged vertex to calculate the span.
       *
       * note: we may have already checked 'edbm_fill_grid_vert_tag_angle()' on each
       * vert, but advantage of de-duplicating is minimal. */
      struct SortPtrByFloat *ele_sort = MEM_mallocN(sizeof(*ele_sort) * verts_len, __func__);
      LinkData *v_link;
      for (v_link = verts->first, i = 0; v_link; v_link = v_link->next, i++) {
        BMVert *v = v_link->data;
        const float angle = edbm_fill_grid_vert_tag_angle(v);
        ele_sort[i].sort_value = angle;
        ele_sort[i].data = v;

        BM_elem_flag_disable(v, BM_ELEM_TAG);
      }

      qsort(ele_sort, verts_len, sizeof(*ele_sort), BLI_sortutil_cmp_float_reverse);

      /* check that we have at least 3 corners,
       * if the angle on the 3rd angle is roughly the same as the last,
       * then we can't calculate 3+ corners - fallback to the even span. */
      if ((ele_sort[2].sort_value - ele_sort[verts_len - 1].sort_value) > eps_even) {
        for (i = 0; i < 4; i++) {
          BMVert *v = ele_sort[i].data;
          BM_elem_flag_enable(v, BM_ELEM_TAG);
        }

        /* now find the first... */
        for (v_link = verts->first, i = 0; i < verts_len / 2; v_link = v_link->next, i++) {
          BMVert *v = v_link->data;
          if (BM_elem_flag_test(v, BM_ELEM_TAG)) {
            if (v != v_act) {
              span = i;
              break;
            }
          }
        }
      }
      MEM_freeN(ele_sort);
    }
    /* end span calc */

    /* un-flag 'rails' */
    for (i = 0; i < span; i++) {
      BM_elem_flag_disable(edges[i], BM_ELEM_TAG);
      BM_elem_flag_disable(edges[(verts_len / 2) + i], BM_ELEM_TAG);
    }
    MEM_freeN(edges);
  }
  /* else let the bmesh-operator handle it */

  BM_mesh_edgeloops_free(&eloops);

  *r_span = span;
}

static int edbm_fill_grid_exec(bContext *C, wmOperator *op)
{
  const bool use_prepare = true;
  const bool use_interp_simple = RNA_boolean_get(op->ptr, "use_interp_simple");

  ViewLayer *view_layer = CTX_data_view_layer(C);
  uint objects_len = 0;
  Object **objects = BKE_view_layer_array_from_objects_in_edit_mode_unique_data(
      view_layer, CTX_wm_view3d(C), &objects_len);
  for (uint ob_index = 0; ob_index < objects_len; ob_index++) {

    Object *obedit = objects[ob_index];
    BMEditMesh *em = BKE_editmesh_from_object(obedit);

    const bool use_smooth = edbm_add_edge_face__smooth_get(em->bm);
    const int totedge_orig = em->bm->totedge;
    const int totface_orig = em->bm->totface;

    if (em->bm->totedgesel == 0) {
      continue;
    }

    if (use_prepare) {
      /* use when we have a single loop selected */
      PropertyRNA *prop_span = RNA_struct_find_property(op->ptr, "span");
      PropertyRNA *prop_offset = RNA_struct_find_property(op->ptr, "offset");
      bool calc_span;

      const int clamp = em->bm->totvertsel;
      int span;
      int offset;

      /* Only reuse on redo because these settings need to match the current selection.
       * We never want to use them on other geometry, repeat last for eg, see: T60777. */
      if ((op->flag & OP_IS_REPEAT) && RNA_property_is_set(op->ptr, prop_span)) {
        span = RNA_property_int_get(op->ptr, prop_span);
        span = min_ii(span, (clamp / 2) - 1);
        calc_span = false;
      }
      else {
        span = clamp / 4;
        calc_span = true;
      }

      offset = RNA_property_int_get(op->ptr, prop_offset);
      offset = clamp ? mod_i(offset, clamp) : 0;

      /* in simple cases, move selection for tags, but also support more advanced cases */
      edbm_fill_grid_prepare(em->bm, offset, &span, calc_span);

      RNA_property_int_set(op->ptr, prop_span, span);
    }
    /* end tricky prepare code */

    BMOperator bmop;
    if (!EDBM_op_init(em,
                      &bmop,
                      op,
                      "grid_fill edges=%he mat_nr=%i use_smooth=%b use_interp_simple=%b",
                      use_prepare ? BM_ELEM_TAG : BM_ELEM_SELECT,
                      em->mat_nr,
                      use_smooth,
                      use_interp_simple)) {
      continue;
    }

    BMO_op_exec(em->bm, &bmop);

    /* NOTE: EDBM_op_finish() will change bmesh pointer inside of edit mesh,
     * so need to tell evaluated objects to sync new bmesh pointer to their
     * edit mesh structures.
     */
    DEG_id_tag_update(&obedit->id, 0);

    /* cancel if nothing was done */
    if ((totedge_orig == em->bm->totedge) && (totface_orig == em->bm->totface)) {
      EDBM_op_finish(em, &bmop, op, true);
      continue;
    }

    BMO_slot_buffer_hflag_enable(
        em->bm, bmop.slots_out, "faces.out", BM_FACE, BM_ELEM_SELECT, true);

    if (!EDBM_op_finish(em, &bmop, op, true)) {
      continue;
    }

    EDBM_update_generic(em, true, true);
  }

  MEM_freeN(objects);

  return OPERATOR_FINISHED;
}

void MESH_OT_fill_grid(wmOperatorType *ot)
{
  PropertyRNA *prop;

  /* identifiers */
  ot->name = "Grid Fill";
  ot->description = "Grid Fill\nFill grid from two loops";
  ot->idname = "MESH_OT_fill_grid";

  /* api callbacks */
  ot->exec = edbm_fill_grid_exec;
  ot->poll = ED_operator_editmesh;

  /* flags */
  ot->flag = OPTYPE_REGISTER | OPTYPE_UNDO;

  /* properties */
  prop = RNA_def_int(ot->srna, "span", 1, 1, 1000, "Span", "Number of grid columns", 1, 100);
  RNA_def_property_flag(prop, PROP_SKIP_SAVE);
  prop = RNA_def_int(ot->srna,
                     "offset",
                     0,
                     -1000,
                     1000,
                     "Offset",
                     "Vertex that is the corner of the grid",
                     -100,
                     100);
  RNA_def_property_flag(prop, PROP_SKIP_SAVE);
  RNA_def_boolean(ot->srna,
                  "use_interp_simple",
                  false,
                  "Simple Blending",
                  "Use simple interpolation of grid vertices");
}

/** \} */

/* -------------------------------------------------------------------- */
/** \name Hole Fill Operator
 * \{ */

static int edbm_fill_holes_exec(bContext *C, wmOperator *op)
{
  const int sides = RNA_int_get(op->ptr, "sides");

  ViewLayer *view_layer = CTX_data_view_layer(C);
  uint objects_len = 0;
  Object **objects = BKE_view_layer_array_from_objects_in_edit_mode_unique_data(
      view_layer, CTX_wm_view3d(C), &objects_len);

  for (uint ob_index = 0; ob_index < objects_len; ob_index++) {
    Object *obedit = objects[ob_index];
    BMEditMesh *em = BKE_editmesh_from_object(obedit);

    if (em->bm->totedgesel == 0) {
      continue;
    }

    if (!EDBM_op_call_and_selectf(
            em, op, "faces.out", true, "holes_fill edges=%he sides=%i", BM_ELEM_SELECT, sides)) {
      continue;
    }

    EDBM_update_generic(em, true, true);
  }
  MEM_freeN(objects);

  return OPERATOR_FINISHED;
}

void MESH_OT_fill_holes(wmOperatorType *ot)
{
  /* identifiers */
  ot->name = "Fill Holes";
  ot->idname = "MESH_OT_fill_holes";
  ot->description = "Fill Holes\nFill in holes (boundary edge loops)";

  /* api callbacks */
  ot->exec = edbm_fill_holes_exec;
  ot->poll = ED_operator_editmesh;

  /* flags */
  ot->flag = OPTYPE_REGISTER | OPTYPE_UNDO;

  RNA_def_int(ot->srna,
              "sides",
              4,
              0,
              1000,
              "Sides",
              "Number of sides in hole required to fill (zero fills all holes)",
              0,
              100);
}

/** \} */

/* -------------------------------------------------------------------- */
/** \name Beauty Fill Operator
 * \{ */

static int edbm_beautify_fill_exec(bContext *C, wmOperator *op)
{
  ViewLayer *view_layer = CTX_data_view_layer(C);
  uint objects_len = 0;
  Object **objects = BKE_view_layer_array_from_objects_in_edit_mode_unique_data(
      view_layer, CTX_wm_view3d(C), &objects_len);

  const float angle_max = M_PI;
  const float angle_limit = RNA_float_get(op->ptr, "angle_limit");
  char hflag;

  for (uint ob_index = 0; ob_index < objects_len; ob_index++) {
    Object *obedit = objects[ob_index];
    BMEditMesh *em = BKE_editmesh_from_object(obedit);

    if (em->bm->totfacesel == 0) {
      continue;
    }

    if (angle_limit >= angle_max) {
      hflag = BM_ELEM_SELECT;
    }
    else {
      BMIter iter;
      BMEdge *e;

      BM_ITER_MESH (e, &iter, em->bm, BM_EDGES_OF_MESH) {
        BM_elem_flag_set(e,
                         BM_ELEM_TAG,
                         (BM_elem_flag_test(e, BM_ELEM_SELECT) &&
                          BM_edge_calc_face_angle_ex(e, angle_max) < angle_limit));
      }
      hflag = BM_ELEM_TAG;
    }

    if (!EDBM_op_call_and_selectf(em,
                                  op,
                                  "geom.out",
                                  true,
                                  "beautify_fill faces=%hf edges=%he",
                                  BM_ELEM_SELECT,
                                  hflag)) {
      continue;
    }

    EDBM_update_generic(em, true, true);
  }

  MEM_freeN(objects);

  return OPERATOR_FINISHED;
}

void MESH_OT_beautify_fill(wmOperatorType *ot)
{
  PropertyRNA *prop;

  /* identifiers */
  ot->name = "Beautify Faces";
  ot->idname = "MESH_OT_beautify_fill";
  ot->description = "Beautify Faces\nRearrange some faces to try to get less degenerated geometry";

  /* api callbacks */
  ot->exec = edbm_beautify_fill_exec;
  ot->poll = ED_operator_editmesh;

  /* flags */
  ot->flag = OPTYPE_REGISTER | OPTYPE_UNDO;

  /* props */
  prop = RNA_def_float_rotation(ot->srna,
                                "angle_limit",
                                0,
                                NULL,
                                0.0f,
                                DEG2RADF(180.0f),
                                "Max Angle",
                                "Angle limit",
                                0.0f,
                                DEG2RADF(180.0f));
  RNA_def_property_float_default(prop, DEG2RADF(180.0f));
}

/** \} */

/* -------------------------------------------------------------------- */
/** \name Poke Face Operator
 * \{ */

static int edbm_poke_face_exec(bContext *C, wmOperator *op)
{
  const float offset = RNA_float_get(op->ptr, "offset");
  const bool use_relative_offset = RNA_boolean_get(op->ptr, "use_relative_offset");
  const int center_mode = RNA_enum_get(op->ptr, "center_mode");

  ViewLayer *view_layer = CTX_data_view_layer(C);
  uint objects_len = 0;
  Object **objects = BKE_view_layer_array_from_objects_in_edit_mode_unique_data(
      view_layer, CTX_wm_view3d(C), &objects_len);
  for (uint ob_index = 0; ob_index < objects_len; ob_index++) {
    Object *obedit = objects[ob_index];
    BMEditMesh *em = BKE_editmesh_from_object(obedit);

    if (em->bm->totfacesel == 0) {
      continue;
    }

    BMOperator bmop;
    EDBM_op_init(em,
                 &bmop,
                 op,
                 "poke faces=%hf offset=%f use_relative_offset=%b center_mode=%i",
                 BM_ELEM_SELECT,
                 offset,
                 use_relative_offset,
                 center_mode);
    BMO_op_exec(em->bm, &bmop);

    EDBM_flag_disable_all(em, BM_ELEM_SELECT);

    BMO_slot_buffer_hflag_enable(
        em->bm, bmop.slots_out, "verts.out", BM_VERT, BM_ELEM_SELECT, true);
    BMO_slot_buffer_hflag_enable(
        em->bm, bmop.slots_out, "faces.out", BM_FACE, BM_ELEM_SELECT, true);

    if (!EDBM_op_finish(em, &bmop, op, true)) {
      continue;
    }

    EDBM_mesh_normals_update(em);

    EDBM_update_generic(em, true, true);
  }
  MEM_freeN(objects);

  return OPERATOR_FINISHED;
}

void MESH_OT_poke(wmOperatorType *ot)
{
  static const EnumPropertyItem poke_center_modes[] = {
      {BMOP_POKE_MEDIAN_WEIGHTED,
       "MEDIAN_WEIGHTED",
       0,
       "Weighted Median",
       "Weighted median face center"},
      {BMOP_POKE_MEDIAN, "MEDIAN", 0, "Median", "Median face center"},
      {BMOP_POKE_BOUNDS, "BOUNDS", 0, "Bounds", "Face bounds center"},
      {0, NULL, 0, NULL, NULL},
  };

  /* identifiers */
  ot->name = "Poke Faces";
  ot->idname = "MESH_OT_poke";
  ot->description = "Poke Faces\nSplit a face into a fan";

  /* api callbacks */
  ot->exec = edbm_poke_face_exec;
  ot->poll = ED_operator_editmesh;

  /* flags */
  ot->flag = OPTYPE_REGISTER | OPTYPE_UNDO;

  RNA_def_float_distance(
      ot->srna, "offset", 0.0f, -1e3f, 1e3f, "Poke Offset", "Poke Offset", -1.0f, 1.0f);
  RNA_def_boolean(ot->srna,
                  "use_relative_offset",
                  false,
                  "Offset Relative",
                  "Scale the offset by surrounding geometry");
  RNA_def_enum(ot->srna,
               "center_mode",
               poke_center_modes,
               BMOP_POKE_MEDIAN_WEIGHTED,
               "Poke Center",
               "Poke Face Center Calculation");
}

/** \} */

/* -------------------------------------------------------------------- */
/** \name Triangulate Face Operator
 * \{ */

static int edbm_quads_convert_to_tris_exec(bContext *C, wmOperator *op)
{
  const int quad_method = RNA_enum_get(op->ptr, "quad_method");
  const int ngon_method = RNA_enum_get(op->ptr, "ngon_method");
  ViewLayer *view_layer = CTX_data_view_layer(C);

  uint objects_len = 0;
  Object **objects = BKE_view_layer_array_from_objects_in_edit_mode_unique_data(
      view_layer, CTX_wm_view3d(C), &objects_len);
  for (uint ob_index = 0; ob_index < objects_len; ob_index++) {
    Object *obedit = objects[ob_index];
    BMEditMesh *em = BKE_editmesh_from_object(obedit);

    if (em->bm->totfacesel == 0) {
      continue;
    }

    BMOperator bmop;
    BMOIter oiter;
    BMFace *f;

    EDBM_op_init(em,
                 &bmop,
                 op,
                 "triangulate faces=%hf quad_method=%i ngon_method=%i",
                 BM_ELEM_SELECT,
                 quad_method,
                 ngon_method);
    BMO_op_exec(em->bm, &bmop);

    /* select the output */
    BMO_slot_buffer_hflag_enable(
        em->bm, bmop.slots_out, "faces.out", BM_FACE, BM_ELEM_SELECT, true);

    /* remove the doubles */
    BMO_ITER (f, &oiter, bmop.slots_out, "face_map_double.out", BM_FACE) {
      BM_face_kill(em->bm, f);
    }

    EDBM_selectmode_flush(em);

    if (!EDBM_op_finish(em, &bmop, op, true)) {
      continue;
    }

    EDBM_update_generic(em, true, true);
  }

  MEM_freeN(objects);

  return OPERATOR_FINISHED;
}

void MESH_OT_quads_convert_to_tris(wmOperatorType *ot)
{
  /* identifiers */
  ot->name = "Triangulate Faces";
  ot->idname = "MESH_OT_quads_convert_to_tris";
  ot->description = "Triangulate Faces\nTriangulate selected faces";

  /* api callbacks */
  ot->exec = edbm_quads_convert_to_tris_exec;
  ot->poll = ED_operator_editmesh;

  /* flags */
  ot->flag = OPTYPE_REGISTER | OPTYPE_UNDO;

  RNA_def_enum(ot->srna,
               "quad_method",
               rna_enum_modifier_triangulate_quad_method_items,
               MOD_TRIANGULATE_QUAD_BEAUTY,
               "Quad Method",
               "Method for splitting the quads into triangles");
  RNA_def_enum(ot->srna,
               "ngon_method",
               rna_enum_modifier_triangulate_ngon_method_items,
               MOD_TRIANGULATE_NGON_BEAUTY,
               "Polygon Method",
               "Method for splitting the polygons into triangles");
}

/** \} */

/* -------------------------------------------------------------------- */
/** \name Convert to Quads Operator
 * \{ */

static int edbm_tris_convert_to_quads_exec(bContext *C, wmOperator *op)
{
  ViewLayer *view_layer = CTX_data_view_layer(C);

  uint objects_len = 0;
  Object **objects = BKE_view_layer_array_from_objects_in_edit_mode_unique_data(
      view_layer, CTX_wm_view3d(C), &objects_len);

  bool is_face_pair;

  {
    int totelem_sel[3];
    EDBM_mesh_stats_multi(objects, objects_len, NULL, totelem_sel);
    is_face_pair = (totelem_sel[2] == 2);
  }

  for (uint ob_index = 0; ob_index < objects_len; ob_index++) {
    Object *obedit = objects[ob_index];

    BMEditMesh *em = BKE_editmesh_from_object(obedit);
    bool do_seam, do_sharp, do_uvs, do_vcols, do_materials;
    float angle_face_threshold, angle_shape_threshold;
    PropertyRNA *prop;

    /* When joining exactly 2 faces, no limit.
     * this is useful for one off joins while editing. */
    prop = RNA_struct_find_property(op->ptr, "face_threshold");
    if (is_face_pair && (RNA_property_is_set(op->ptr, prop) == false)) {
      angle_face_threshold = DEG2RADF(180.0f);
    }
    else {
      angle_face_threshold = RNA_property_float_get(op->ptr, prop);
    }

    prop = RNA_struct_find_property(op->ptr, "shape_threshold");
    if (is_face_pair && (RNA_property_is_set(op->ptr, prop) == false)) {
      angle_shape_threshold = DEG2RADF(180.0f);
    }
    else {
      angle_shape_threshold = RNA_property_float_get(op->ptr, prop);
    }

    do_seam = RNA_boolean_get(op->ptr, "seam");
    do_sharp = RNA_boolean_get(op->ptr, "sharp");
    do_uvs = RNA_boolean_get(op->ptr, "uvs");
    do_vcols = RNA_boolean_get(op->ptr, "vcols");
    do_materials = RNA_boolean_get(op->ptr, "materials");

    if (!EDBM_op_call_and_selectf(
            em,
            op,
            "faces.out",
            true,
            "join_triangles faces=%hf angle_face_threshold=%f angle_shape_threshold=%f "
            "cmp_seam=%b cmp_sharp=%b cmp_uvs=%b cmp_vcols=%b cmp_materials=%b",
            BM_ELEM_SELECT,
            angle_face_threshold,
            angle_shape_threshold,
            do_seam,
            do_sharp,
            do_uvs,
            do_vcols,
            do_materials)) {
      continue;
    }

    EDBM_update_generic(em, true, true);
  }
  MEM_freeN(objects);

  return OPERATOR_FINISHED;
}

static void join_triangle_props(wmOperatorType *ot)
{
  PropertyRNA *prop;

  prop = RNA_def_float_rotation(ot->srna,
                                "face_threshold",
                                0,
                                NULL,
                                0.0f,
                                DEG2RADF(180.0f),
                                "Max Face Angle",
                                "Face angle limit",
                                0.0f,
                                DEG2RADF(180.0f));
  RNA_def_property_float_default(prop, DEG2RADF(40.0f));

  prop = RNA_def_float_rotation(ot->srna,
                                "shape_threshold",
                                0,
                                NULL,
                                0.0f,
                                DEG2RADF(180.0f),
                                "Max Shape Angle",
                                "Shape angle limit",
                                0.0f,
                                DEG2RADF(180.0f));
  RNA_def_property_float_default(prop, DEG2RADF(40.0f));

  RNA_def_boolean(ot->srna, "uvs", false, "Compare UVs", "");
  RNA_def_boolean(ot->srna, "vcols", false, "Compare VCols", "");
  RNA_def_boolean(ot->srna, "seam", false, "Compare Seam", "");
  RNA_def_boolean(ot->srna, "sharp", false, "Compare Sharp", "");
  RNA_def_boolean(ot->srna, "materials", false, "Compare Materials", "");
}

void MESH_OT_tris_convert_to_quads(wmOperatorType *ot)
{
  /* identifiers */
  ot->name = "Tris to Quads";
  ot->idname = "MESH_OT_tris_convert_to_quads";
  ot->description = "Tris to Quads\nJoin triangles into quads";

  /* api callbacks */
  ot->exec = edbm_tris_convert_to_quads_exec;
  ot->poll = ED_operator_editmesh;

  /* flags */
  ot->flag = OPTYPE_REGISTER | OPTYPE_UNDO;

  join_triangle_props(ot);
}

/** \} */

/* -------------------------------------------------------------------- */
/** \name Decimate Operator
 *
 * \note The function to decimate is intended for use as a modifier,
 * while its handy allow access as a tool - this does cause access to be a little awkward
 * (passing selection as weights for eg).
 *
 * \{ */

static int edbm_decimate_exec(bContext *C, wmOperator *op)
{
  const float ratio = RNA_float_get(op->ptr, "ratio");
  bool use_vertex_group = RNA_boolean_get(op->ptr, "use_vertex_group");
  const float vertex_group_factor = RNA_float_get(op->ptr, "vertex_group_factor");
  const bool invert_vertex_group = RNA_boolean_get(op->ptr, "invert_vertex_group");
  const bool use_symmetry = RNA_boolean_get(op->ptr, "use_symmetry");
  const float symmetry_eps = 0.00002f;
  const int symmetry_axis = use_symmetry ? RNA_enum_get(op->ptr, "symmetry_axis") : -1;

  /* nop */
  if (ratio == 1.0f) {
    return OPERATOR_FINISHED;
  }

  ViewLayer *view_layer = CTX_data_view_layer(C);
  uint objects_len = 0;
  Object **objects = BKE_view_layer_array_from_objects_in_edit_mode_unique_data(
      view_layer, CTX_wm_view3d(C), &objects_len);

  for (uint ob_index = 0; ob_index < objects_len; ob_index++) {
    Object *obedit = objects[ob_index];
    BMEditMesh *em = BKE_editmesh_from_object(obedit);
    BMesh *bm = em->bm;
    if (bm->totedgesel == 0) {
      continue;
    }

    float *vweights = MEM_mallocN(sizeof(*vweights) * bm->totvert, __func__);
    {
      const int cd_dvert_offset = CustomData_get_offset(&bm->vdata, CD_MDEFORMVERT);
      const int defbase_act = obedit->actdef - 1;

      if (use_vertex_group && (cd_dvert_offset == -1)) {
        BKE_report(op->reports, RPT_WARNING, "No active vertex group");
        use_vertex_group = false;
      }

      BMIter iter;
      BMVert *v;
      int i;
      BM_ITER_MESH_INDEX (v, &iter, bm, BM_VERTS_OF_MESH, i) {
        float weight = 0.0f;
        if (BM_elem_flag_test(v, BM_ELEM_SELECT)) {
          if (use_vertex_group) {
            const MDeformVert *dv = BM_ELEM_CD_GET_VOID_P(v, cd_dvert_offset);
            weight = defvert_find_weight(dv, defbase_act);
            if (invert_vertex_group) {
              weight = 1.0f - weight;
            }
          }
          else {
            weight = 1.0f;
          }
        }

        vweights[i] = weight;
        BM_elem_index_set(v, i); /* set_inline */
      }
      bm->elem_index_dirty &= ~BM_VERT;
    }

    float ratio_adjust;

    if ((bm->totface == bm->totfacesel) || (ratio == 0.0f)) {
      ratio_adjust = ratio;
    }
    else {
      /**
       * Calculate a new ratio based on faces that could be removed during decimation.
       * needed so 0..1 has a meaningful range when operating on the selection.
       *
       * This doesn't have to be totally accurate,
       * but needs to be greater than the number of selected faces
       */

      int totface_basis = 0;
      int totface_adjacent = 0;
      BMIter iter;
      BMFace *f;
      BM_ITER_MESH (f, &iter, bm, BM_FACES_OF_MESH) {
        /* count faces during decimation, ngons are triangulated */
        const int f_len = f->len > 4 ? (f->len - 2) : 1;
        totface_basis += f_len;

        BMLoop *l_iter, *l_first;
        l_iter = l_first = BM_FACE_FIRST_LOOP(f);
        do {
          if (vweights[BM_elem_index_get(l_iter->v)] != 0.0f) {
            totface_adjacent += f_len;
            break;
          }
        } while ((l_iter = l_iter->next) != l_first);
      }

      ratio_adjust = ratio;
      ratio_adjust = 1.0f - ratio_adjust;
      ratio_adjust *= (float)totface_adjacent / (float)totface_basis;
      ratio_adjust = 1.0f - ratio_adjust;
    }

    BM_mesh_decimate_collapse(
        em->bm, ratio_adjust, vweights, vertex_group_factor, false, symmetry_axis, symmetry_eps);

    MEM_freeN(vweights);

    {
      short selectmode = em->selectmode;
      if ((selectmode & (SCE_SELECT_VERTEX | SCE_SELECT_EDGE)) == 0) {
        /* ensure we flush edges -> faces */
        selectmode |= SCE_SELECT_EDGE;
      }
      EDBM_selectmode_flush_ex(em, selectmode);
    }
    EDBM_update_generic(em, true, true);
  }
  MEM_freeN(objects);

  return OPERATOR_FINISHED;
}

static bool edbm_decimate_check(bContext *UNUSED(C), wmOperator *UNUSED(op))
{
  return true;
}

static void edbm_decimate_ui(bContext *UNUSED(C), wmOperator *op)
{
  uiLayout *layout = op->layout, *box, *row, *col;
  PointerRNA ptr;

  RNA_pointer_create(NULL, op->type->srna, op->properties, &ptr);

  uiItemR(layout, &ptr, "ratio", 0, NULL, ICON_NONE);

  box = uiLayoutBox(layout);
  uiItemR(box, &ptr, "use_vertex_group", 0, NULL, ICON_NONE);
  col = uiLayoutColumn(box, false);
  uiLayoutSetActive(col, RNA_boolean_get(&ptr, "use_vertex_group"));
  uiItemR(col, &ptr, "vertex_group_factor", 0, NULL, ICON_NONE);
  uiItemR(col, &ptr, "invert_vertex_group", 0, NULL, ICON_NONE);

  box = uiLayoutBox(layout);
  uiItemR(box, &ptr, "use_symmetry", 0, NULL, ICON_NONE);
  row = uiLayoutRow(box, true);
  uiLayoutSetActive(row, RNA_boolean_get(&ptr, "use_symmetry"));
  uiItemR(row, &ptr, "symmetry_axis", UI_ITEM_R_EXPAND, NULL, ICON_NONE);
}

void MESH_OT_decimate(wmOperatorType *ot)
{
  /* identifiers */
  ot->name = "Decimate Geometry";
  ot->idname = "MESH_OT_decimate";
  ot->description = "Decimate Geometry\nSimplify geometry by collapsing edges";

  /* api callbacks */
  ot->exec = edbm_decimate_exec;
  ot->check = edbm_decimate_check;
  ot->ui = edbm_decimate_ui;
  ot->poll = ED_operator_editmesh;

  /* flags */
  ot->flag = OPTYPE_REGISTER | OPTYPE_UNDO;

  /* Note, keep in sync with 'rna_def_modifier_decimate' */
  RNA_def_float(ot->srna, "ratio", 1.0f, 0.0f, 1.0f, "Ratio", "", 0.0f, 1.0f);

  RNA_def_boolean(ot->srna,
                  "use_vertex_group",
                  false,
                  "Vertex Group",
                  "Use active vertex group as an influence");
  RNA_def_float(ot->srna,
                "vertex_group_factor",
                1.0f,
                0.0f,
                1000.0f,
                "Weight",
                "Vertex group strength",
                0.0f,
                10.0f);
  RNA_def_boolean(
      ot->srna, "invert_vertex_group", false, "Invert", "Invert vertex group influence");

  RNA_def_boolean(ot->srna, "use_symmetry", false, "Symmetry", "Maintain symmetry on an axis");

  RNA_def_enum(ot->srna, "symmetry_axis", rna_enum_axis_xyz_items, 1, "Axis", "Axis of symmetry");
}

/** \} */

/* -------------------------------------------------------------------- */
/** \name Dissolve Vertices Operator
 * \{ */

static void edbm_dissolve_prop__use_verts(wmOperatorType *ot, bool value, int flag)
{
  PropertyRNA *prop;

  prop = RNA_def_boolean(
      ot->srna, "use_verts", value, "Dissolve Verts", "Dissolve remaining vertices");

  if (flag) {
    RNA_def_property_flag(prop, flag);
  }
}
static void edbm_dissolve_prop__use_face_split(wmOperatorType *ot)
{
  RNA_def_boolean(ot->srna,
                  "use_face_split",
                  false,
                  "Face Split",
                  "Split off face corners to maintain surrounding geometry");
}
static void edbm_dissolve_prop__use_boundary_tear(wmOperatorType *ot)
{
  RNA_def_boolean(ot->srna,
                  "use_boundary_tear",
                  false,
                  "Tear Boundary",
                  "Split off face corners instead of merging faces");
}

static int edbm_dissolve_verts_exec(bContext *C, wmOperator *op)
{
  const bool use_face_split = RNA_boolean_get(op->ptr, "use_face_split");
  const bool use_boundary_tear = RNA_boolean_get(op->ptr, "use_boundary_tear");

  ViewLayer *view_layer = CTX_data_view_layer(C);
  uint objects_len = 0;
  Object **objects = BKE_view_layer_array_from_objects_in_edit_mode_unique_data(
      view_layer, CTX_wm_view3d(C), &objects_len);

  for (uint ob_index = 0; ob_index < objects_len; ob_index++) {
    Object *obedit = objects[ob_index];
    BMEditMesh *em = BKE_editmesh_from_object(obedit);

    if (em->bm->totvertsel == 0) {
      continue;
    }

    if (!EDBM_op_callf(em,
                       op,
                       "dissolve_verts verts=%hv use_face_split=%b use_boundary_tear=%b",
                       BM_ELEM_SELECT,
                       use_face_split,
                       use_boundary_tear)) {
      continue;
    }
    EDBM_update_generic(em, true, true);
  }

  MEM_freeN(objects);
  return OPERATOR_FINISHED;
}

void MESH_OT_dissolve_verts(wmOperatorType *ot)
{
  /* identifiers */
  ot->name = "Dissolve Vertices";
  ot->description = "Dissolve Vertices\nDissolve verts, merge edges and faces";
  ot->idname = "MESH_OT_dissolve_verts";

  /* api callbacks */
  ot->exec = edbm_dissolve_verts_exec;
  ot->poll = ED_operator_editmesh;

  /* flags */
  ot->flag = OPTYPE_REGISTER | OPTYPE_UNDO;

  edbm_dissolve_prop__use_face_split(ot);
  edbm_dissolve_prop__use_boundary_tear(ot);
}

/** \} */

/* -------------------------------------------------------------------- */
/** \name Dissolve Edges Operator
 * \{ */

static int edbm_dissolve_edges_exec(bContext *C, wmOperator *op)
{
  const bool use_verts = RNA_boolean_get(op->ptr, "use_verts");
  const bool use_face_split = RNA_boolean_get(op->ptr, "use_face_split");

  ViewLayer *view_layer = CTX_data_view_layer(C);
  uint objects_len = 0;
  Object **objects = BKE_view_layer_array_from_objects_in_edit_mode_unique_data(
      view_layer, CTX_wm_view3d(C), &objects_len);
  for (uint ob_index = 0; ob_index < objects_len; ob_index++) {
    Object *obedit = objects[ob_index];
    BMEditMesh *em = BKE_editmesh_from_object(obedit);

    if (em->bm->totedgesel == 0) {
      continue;
    }

    if (!EDBM_op_callf(em,
                       op,
                       "dissolve_edges edges=%he use_verts=%b use_face_split=%b",
                       BM_ELEM_SELECT,
                       use_verts,
                       use_face_split)) {
      continue;
    }

    EDBM_update_generic(em, true, true);
  }

  MEM_freeN(objects);

  return OPERATOR_FINISHED;
}

void MESH_OT_dissolve_edges(wmOperatorType *ot)
{
  /* identifiers */
  ot->name = "Dissolve Edges";
  ot->description = "Dissolve Edges\nDissolve edges, merging faces";
  ot->idname = "MESH_OT_dissolve_edges";

  /* api callbacks */
  ot->exec = edbm_dissolve_edges_exec;
  ot->poll = ED_operator_editmesh;

  /* flags */
  ot->flag = OPTYPE_REGISTER | OPTYPE_UNDO;

  edbm_dissolve_prop__use_verts(ot, true, 0);
  edbm_dissolve_prop__use_face_split(ot);
}

/** \} */

/* -------------------------------------------------------------------- */
/** \name Dissolve Faces Operator
 * \{ */

static int edbm_dissolve_faces_exec(bContext *C, wmOperator *op)
{
  const bool use_verts = RNA_boolean_get(op->ptr, "use_verts");
  ViewLayer *view_layer = CTX_data_view_layer(C);
  uint objects_len = 0;
  Object **objects = BKE_view_layer_array_from_objects_in_edit_mode_unique_data(
      view_layer, CTX_wm_view3d(C), &objects_len);
  for (uint ob_index = 0; ob_index < objects_len; ob_index++) {
    Object *obedit = objects[ob_index];
    BMEditMesh *em = BKE_editmesh_from_object(obedit);

    if (em->bm->totfacesel == 0) {
      continue;
    }

    if (!EDBM_op_call_and_selectf(em,
                                  op,
                                  "region.out",
                                  true,
                                  "dissolve_faces faces=%hf use_verts=%b",
                                  BM_ELEM_SELECT,
                                  use_verts)) {
      continue;
    }

    EDBM_update_generic(em, true, true);
  }
  MEM_freeN(objects);

  return OPERATOR_FINISHED;
}

void MESH_OT_dissolve_faces(wmOperatorType *ot)
{
  /* identifiers */
  ot->name = "Dissolve Faces";
  ot->description = "Dissolve Faces\nDissolve faces";
  ot->idname = "MESH_OT_dissolve_faces";

  /* api callbacks */
  ot->exec = edbm_dissolve_faces_exec;
  ot->poll = ED_operator_editmesh;

  /* flags */
  ot->flag = OPTYPE_REGISTER | OPTYPE_UNDO;

  edbm_dissolve_prop__use_verts(ot, false, 0);
}

/** \} */

/* -------------------------------------------------------------------- */
/** \name Dissolve (Context Sensitive) Operator
 * \{ */

static int edbm_dissolve_mode_exec(bContext *C, wmOperator *op)
{
  Object *obedit = CTX_data_edit_object(C);
  BMEditMesh *em = BKE_editmesh_from_object(obedit);
  PropertyRNA *prop;

  prop = RNA_struct_find_property(op->ptr, "use_verts");
  if (!RNA_property_is_set(op->ptr, prop)) {
    /* always enable in edge-mode */
    if ((em->selectmode & SCE_SELECT_FACE) == 0) {
      RNA_property_boolean_set(op->ptr, prop, true);
    }
  }

  if (em->selectmode & SCE_SELECT_VERTEX) {
    return edbm_dissolve_verts_exec(C, op);
  }
  else if (em->selectmode & SCE_SELECT_EDGE) {
    return edbm_dissolve_edges_exec(C, op);
  }
  else {
    return edbm_dissolve_faces_exec(C, op);
  }
}

void MESH_OT_dissolve_mode(wmOperatorType *ot)
{
  /* identifiers */
  ot->name = "Dissolve Selection";
  ot->description = "Dissolve Selection\nDissolve geometry based on the selection mode";
  ot->idname = "MESH_OT_dissolve_mode";

  /* api callbacks */
  ot->exec = edbm_dissolve_mode_exec;
  ot->poll = ED_operator_editmesh;

  /* flags */
  ot->flag = OPTYPE_REGISTER | OPTYPE_UNDO;

  edbm_dissolve_prop__use_verts(ot, false, PROP_SKIP_SAVE);
  edbm_dissolve_prop__use_face_split(ot);
  edbm_dissolve_prop__use_boundary_tear(ot);
}

/** \} */

/* -------------------------------------------------------------------- */
/** \name Limited Dissolve Operator
 * \{ */

static int edbm_dissolve_limited_exec(bContext *C, wmOperator *op)
{
  const float angle_limit = RNA_float_get(op->ptr, "angle_limit");
  const bool use_dissolve_boundaries = RNA_boolean_get(op->ptr, "use_dissolve_boundaries");
  const int delimit = RNA_enum_get(op->ptr, "delimit");
  char dissolve_flag;

  ViewLayer *view_layer = CTX_data_view_layer(C);
  uint objects_len = 0;
  Object **objects = BKE_view_layer_array_from_objects_in_edit_mode_unique_data(
      view_layer, CTX_wm_view3d(C), &objects_len);
  for (uint ob_index = 0; ob_index < objects_len; ob_index++) {
    Object *obedit = objects[ob_index];
    BMEditMesh *em = BKE_editmesh_from_object(obedit);
    BMesh *bm = em->bm;

    if ((bm->totvertsel == 0) && (bm->totedgesel == 0) && (bm->totfacesel == 0)) {
      continue;
    }

    if (em->selectmode == SCE_SELECT_FACE) {
      /* flush selection to tags and untag edges/verts with partially selected faces */
      BMIter iter;
      BMIter liter;

      BMElem *ele;
      BMFace *f;
      BMLoop *l;

      BM_ITER_MESH (ele, &iter, bm, BM_VERTS_OF_MESH) {
        BM_elem_flag_set(ele, BM_ELEM_TAG, BM_elem_flag_test(ele, BM_ELEM_SELECT));
      }
      BM_ITER_MESH (ele, &iter, bm, BM_EDGES_OF_MESH) {
        BM_elem_flag_set(ele, BM_ELEM_TAG, BM_elem_flag_test(ele, BM_ELEM_SELECT));
      }

      BM_ITER_MESH (f, &iter, bm, BM_FACES_OF_MESH) {
        if (!BM_elem_flag_test(f, BM_ELEM_SELECT)) {
          BM_ITER_ELEM (l, &liter, f, BM_LOOPS_OF_FACE) {
            BM_elem_flag_disable(l->v, BM_ELEM_TAG);
            BM_elem_flag_disable(l->e, BM_ELEM_TAG);
          }
        }
      }

      dissolve_flag = BM_ELEM_TAG;
    }
    else {
      dissolve_flag = BM_ELEM_SELECT;
    }

    EDBM_op_call_and_selectf(
        em,
        op,
        "region.out",
        true,
        "dissolve_limit edges=%he verts=%hv angle_limit=%f use_dissolve_boundaries=%b delimit=%i",
        dissolve_flag,
        dissolve_flag,
        angle_limit,
        use_dissolve_boundaries,
        delimit);

    EDBM_update_generic(em, true, true);
  }
  MEM_freeN(objects);

  return OPERATOR_FINISHED;
}

void MESH_OT_dissolve_limited(wmOperatorType *ot)
{
  PropertyRNA *prop;

  /* identifiers */
  ot->name = "Limited Dissolve";
  ot->idname = "MESH_OT_dissolve_limited";
  ot->description =
      "Limited Dissolve\nDissolve selected edges and verts, limited by the angle of surrounding "
      "geometry";

  /* api callbacks */
  ot->exec = edbm_dissolve_limited_exec;
  ot->poll = ED_operator_editmesh;

  /* flags */
  ot->flag = OPTYPE_REGISTER | OPTYPE_UNDO;

  prop = RNA_def_float_rotation(ot->srna,
                                "angle_limit",
                                0,
                                NULL,
                                0.0f,
                                DEG2RADF(180.0f),
                                "Max Angle",
                                "Angle limit",
                                0.0f,
                                DEG2RADF(180.0f));
  RNA_def_property_float_default(prop, DEG2RADF(5.0f));
  RNA_def_boolean(ot->srna,
                  "use_dissolve_boundaries",
                  false,
                  "All Boundaries",
                  "Dissolve all vertices inbetween face boundaries");
  RNA_def_enum_flag(ot->srna,
                    "delimit",
                    rna_enum_mesh_delimit_mode_items,
                    BMO_DELIM_NORMAL,
                    "Delimit",
                    "Delimit dissolve operation");
}

/** \} */

/* -------------------------------------------------------------------- */
/** \name Degenerate Dissolve Operator
 * \{ */

static int edbm_dissolve_degenerate_exec(bContext *C, wmOperator *op)
{
  ViewLayer *view_layer = CTX_data_view_layer(C);
  int totelem_old[3] = {0, 0, 0};
  int totelem_new[3] = {0, 0, 0};

  uint objects_len = 0;
  Object **objects = BKE_view_layer_array_from_objects_in_edit_mode_unique_data(
      view_layer, CTX_wm_view3d(C), &objects_len);

  for (uint ob_index = 0; ob_index < objects_len; ob_index++) {
    Object *obedit = objects[ob_index];
    BMEditMesh *em = BKE_editmesh_from_object(obedit);
    BMesh *bm = em->bm;
    totelem_old[0] += bm->totvert;
    totelem_old[1] += bm->totedge;
    totelem_old[2] += bm->totface;
  } /* objects */

  const float thresh = RNA_float_get(op->ptr, "threshold");

  for (uint ob_index = 0; ob_index < objects_len; ob_index++) {
    Object *obedit = objects[ob_index];
    BMEditMesh *em = BKE_editmesh_from_object(obedit);
    BMesh *bm = em->bm;

    if (!EDBM_op_callf(em, op, "dissolve_degenerate edges=%he dist=%f", BM_ELEM_SELECT, thresh)) {
      return OPERATOR_CANCELLED;
    }

    /* tricky to maintain correct selection here, so just flush up from verts */
    EDBM_select_flush(em);

    EDBM_update_generic(em, true, true);

    totelem_new[0] += bm->totvert;
    totelem_new[1] += bm->totedge;
    totelem_new[2] += bm->totface;
  }
  MEM_freeN(objects);

  edbm_report_delete_info(op->reports, totelem_old, totelem_new);

  return OPERATOR_FINISHED;
}

void MESH_OT_dissolve_degenerate(wmOperatorType *ot)
{
  /* identifiers */
  ot->name = "Degenerate Dissolve";
  ot->idname = "MESH_OT_dissolve_degenerate";
  ot->description = "Degenerate Dissolve\nDissolve zero area faces and zero length edges";

  /* api callbacks */
  ot->exec = edbm_dissolve_degenerate_exec;
  ot->poll = ED_operator_editmesh;

  /* flags */
  ot->flag = OPTYPE_REGISTER | OPTYPE_UNDO;

  RNA_def_float_distance(ot->srna,
                         "threshold",
                         1e-4f,
                         1e-6f,
                         50.0f,
                         "Merge Distance",
                         "Minimum distance between elements to merge",
                         1e-5f,
                         10.0f);
}

/** \} */

/* -------------------------------------------------------------------- */
/** \name Delete Edge-Loop Operator
 * \{ */

/* internally uses dissolve */
static int edbm_delete_edgeloop_exec(bContext *C, wmOperator *op)
{
  const bool use_face_split = RNA_boolean_get(op->ptr, "use_face_split");
  ViewLayer *view_layer = CTX_data_view_layer(C);

  uint objects_len = 0;
  Object **objects = BKE_view_layer_array_from_objects_in_edit_mode_unique_data(
      view_layer, CTX_wm_view3d(C), &objects_len);
  for (uint ob_index = 0; ob_index < objects_len; ob_index++) {
    Object *obedit = objects[ob_index];
    BMEditMesh *em = BKE_editmesh_from_object(obedit);

    if (em->bm->totedgesel == 0) {
      continue;
    }

    /* deal with selection */
    {
      BMEdge *e;
      BMIter iter;

      BM_mesh_elem_hflag_disable_all(em->bm, BM_FACE, BM_ELEM_TAG, false);

      BM_ITER_MESH (e, &iter, em->bm, BM_EDGES_OF_MESH) {
        if (BM_elem_flag_test(e, BM_ELEM_SELECT) && e->l) {
          BMLoop *l_iter = e->l;
          do {
            BM_elem_flag_enable(l_iter->f, BM_ELEM_TAG);
          } while ((l_iter = l_iter->radial_next) != e->l);
        }
      }
    }

    if (!EDBM_op_callf(em,
                       op,
                       "dissolve_edges edges=%he use_verts=%b use_face_split=%b",
                       BM_ELEM_SELECT,
                       true,
                       use_face_split)) {
      continue;
    }

    BM_mesh_elem_hflag_enable_test(em->bm, BM_FACE, BM_ELEM_SELECT, true, false, BM_ELEM_TAG);

    EDBM_selectmode_flush_ex(em, SCE_SELECT_VERTEX);

    EDBM_update_generic(em, true, true);
  }

  MEM_freeN(objects);
  return OPERATOR_FINISHED;
}

void MESH_OT_delete_edgeloop(wmOperatorType *ot)
{
  /* identifiers */
  ot->name = "Delete Edge Loop";
  ot->description = "Delete Edge Loop\nDelete an edge loop by merging the faces on each side";
  ot->idname = "MESH_OT_delete_edgeloop";

  /* api callbacks */
  ot->exec = edbm_delete_edgeloop_exec;
  ot->poll = ED_operator_editmesh;

  /* flags */
  ot->flag = OPTYPE_REGISTER | OPTYPE_UNDO;

  RNA_def_boolean(ot->srna,
                  "use_face_split",
                  true,
                  "Face Split",
                  "Split off face corners to maintain surrounding geometry");
}

/** \} */

/* -------------------------------------------------------------------- */
/** \name Split Geometry Operator
 * \{ */

static int edbm_split_exec(bContext *C, wmOperator *op)
{
  ViewLayer *view_layer = CTX_data_view_layer(C);
  uint objects_len = 0;
  Object **objects = BKE_view_layer_array_from_objects_in_edit_mode_unique_data(
      view_layer, CTX_wm_view3d(C), &objects_len);
  for (uint ob_index = 0; ob_index < objects_len; ob_index++) {
    Object *obedit = objects[ob_index];
    BMEditMesh *em = BKE_editmesh_from_object(obedit);
    if ((em->bm->totvertsel == 0) && (em->bm->totedgesel == 0) && (em->bm->totfacesel == 0)) {
      continue;
    }
    BMOperator bmop;
    EDBM_op_init(em, &bmop, op, "split geom=%hvef use_only_faces=%b", BM_ELEM_SELECT, false);
    BMO_op_exec(em->bm, &bmop);
    BM_mesh_elem_hflag_disable_all(em->bm, BM_VERT | BM_EDGE | BM_FACE, BM_ELEM_SELECT, false);
    BMO_slot_buffer_hflag_enable(
        em->bm, bmop.slots_out, "geom.out", BM_ALL_NOLOOP, BM_ELEM_SELECT, true);

    if (!EDBM_op_finish(em, &bmop, op, true)) {
      continue;
    }

    /* Geometry has changed, need to recalc normals and looptris */
    EDBM_mesh_normals_update(em);

    EDBM_update_generic(em, true, true);
  }
  MEM_freeN(objects);

  return OPERATOR_FINISHED;
}

void MESH_OT_split(wmOperatorType *ot)
{
  /* identifiers */
  ot->name = "Split";
  ot->idname = "MESH_OT_split";
  ot->description = "Split\nSplit off selected geometry from connected unselected geometry";

  /* api callbacks */
  ot->exec = edbm_split_exec;
  ot->poll = ED_operator_editmesh;

  /* flags */
  ot->flag = OPTYPE_REGISTER | OPTYPE_UNDO;
}

/** \} */

/* -------------------------------------------------------------------- */
/** \name Sort Geometry Elements Operator
 *
 * Unified for vertices/edges/faces.
 *
 * \{ */

enum {
  /** Use view Z (deep) axis. */
  SRT_VIEW_ZAXIS = 1,
  /** Use view X (left to right) axis. */
  SRT_VIEW_XAXIS,
  /** Use distance from element to 3D cursor. */
  SRT_CURSOR_DISTANCE,
  /** Face only: use mat number. */
  SRT_MATERIAL,
  /** Move selected elements in first, without modifying
   * relative order of selected and unselected elements. */
  SRT_SELECTED,
  /** Randomize selected elements. */
  SRT_RANDOMIZE,
  /** Reverse current order of selected elements. */
  SRT_REVERSE,
};

typedef struct BMElemSort {
  /** Sort factor */
  float srt;
  /** Original index of this element _in its mempool_ */
  int org_idx;
} BMElemSort;

static int bmelemsort_comp(const void *v1, const void *v2)
{
  const BMElemSort *x1 = v1, *x2 = v2;

  return (x1->srt > x2->srt) - (x1->srt < x2->srt);
}

/* Reorders vertices/edges/faces using a given methods. Loops are not supported. */
static void sort_bmelem_flag(bContext *C,
                             Scene *scene,
                             Object *ob,
                             RegionView3D *rv3d,
                             const int types,
                             const int flag,
                             const int action,
                             const int reverse,
                             const unsigned int seed)
{
  BMEditMesh *em = BKE_editmesh_from_object(ob);

  BMVert *ve;
  BMEdge *ed;
  BMFace *fa;
  BMIter iter;

  /* In all five elements below, 0 = vertices, 1 = edges, 2 = faces. */
  /* Just to mark protected elements. */
  char *pblock[3] = {NULL, NULL, NULL}, *pb;
  BMElemSort *sblock[3] = {NULL, NULL, NULL}, *sb;
  unsigned int *map[3] = {NULL, NULL, NULL}, *mp;
  int totelem[3] = {0, 0, 0};
  int affected[3] = {0, 0, 0};
  int i, j;

  if (!(types && flag && action)) {
    return;
  }

  if (types & BM_VERT) {
    totelem[0] = em->bm->totvert;
  }
  if (types & BM_EDGE) {
    totelem[1] = em->bm->totedge;
  }
  if (types & BM_FACE) {
    totelem[2] = em->bm->totface;
  }

  if (ELEM(action, SRT_VIEW_ZAXIS, SRT_VIEW_XAXIS)) {
    float mat[4][4];
    float fact = reverse ? -1.0 : 1.0;
    int coidx = (action == SRT_VIEW_ZAXIS) ? 2 : 0;

    /* Apply the view matrix to the object matrix. */
    mul_m4_m4m4(mat, rv3d->viewmat, ob->obmat);

    if (totelem[0]) {
      pb = pblock[0] = MEM_callocN(sizeof(char) * totelem[0], "sort_bmelem vert pblock");
      sb = sblock[0] = MEM_callocN(sizeof(BMElemSort) * totelem[0], "sort_bmelem vert sblock");

      BM_ITER_MESH_INDEX (ve, &iter, em->bm, BM_VERTS_OF_MESH, i) {
        if (BM_elem_flag_test(ve, flag)) {
          float co[3];
          mul_v3_m4v3(co, mat, ve->co);

          pb[i] = false;
          sb[affected[0]].org_idx = i;
          sb[affected[0]++].srt = co[coidx] * fact;
        }
        else {
          pb[i] = true;
        }
      }
    }

    if (totelem[1]) {
      pb = pblock[1] = MEM_callocN(sizeof(char) * totelem[1], "sort_bmelem edge pblock");
      sb = sblock[1] = MEM_callocN(sizeof(BMElemSort) * totelem[1], "sort_bmelem edge sblock");

      BM_ITER_MESH_INDEX (ed, &iter, em->bm, BM_EDGES_OF_MESH, i) {
        if (BM_elem_flag_test(ed, flag)) {
          float co[3];
          mid_v3_v3v3(co, ed->v1->co, ed->v2->co);
          mul_m4_v3(mat, co);

          pb[i] = false;
          sb[affected[1]].org_idx = i;
          sb[affected[1]++].srt = co[coidx] * fact;
        }
        else {
          pb[i] = true;
        }
      }
    }

    if (totelem[2]) {
      pb = pblock[2] = MEM_callocN(sizeof(char) * totelem[2], "sort_bmelem face pblock");
      sb = sblock[2] = MEM_callocN(sizeof(BMElemSort) * totelem[2], "sort_bmelem face sblock");

      BM_ITER_MESH_INDEX (fa, &iter, em->bm, BM_FACES_OF_MESH, i) {
        if (BM_elem_flag_test(fa, flag)) {
          float co[3];
          BM_face_calc_center_median(fa, co);
          mul_m4_v3(mat, co);

          pb[i] = false;
          sb[affected[2]].org_idx = i;
          sb[affected[2]++].srt = co[coidx] * fact;
        }
        else {
          pb[i] = true;
        }
      }
    }
  }

  else if (action == SRT_CURSOR_DISTANCE) {
    float cur[3];
    float mat[4][4];
    float fact = reverse ? -1.0 : 1.0;

    copy_v3_v3(cur, scene->cursor.location);

    invert_m4_m4(mat, ob->obmat);
    mul_m4_v3(mat, cur);

    if (totelem[0]) {
      pb = pblock[0] = MEM_callocN(sizeof(char) * totelem[0], "sort_bmelem vert pblock");
      sb = sblock[0] = MEM_callocN(sizeof(BMElemSort) * totelem[0], "sort_bmelem vert sblock");

      BM_ITER_MESH_INDEX (ve, &iter, em->bm, BM_VERTS_OF_MESH, i) {
        if (BM_elem_flag_test(ve, flag)) {
          pb[i] = false;
          sb[affected[0]].org_idx = i;
          sb[affected[0]++].srt = len_squared_v3v3(cur, ve->co) * fact;
        }
        else {
          pb[i] = true;
        }
      }
    }

    if (totelem[1]) {
      pb = pblock[1] = MEM_callocN(sizeof(char) * totelem[1], "sort_bmelem edge pblock");
      sb = sblock[1] = MEM_callocN(sizeof(BMElemSort) * totelem[1], "sort_bmelem edge sblock");

      BM_ITER_MESH_INDEX (ed, &iter, em->bm, BM_EDGES_OF_MESH, i) {
        if (BM_elem_flag_test(ed, flag)) {
          float co[3];
          mid_v3_v3v3(co, ed->v1->co, ed->v2->co);

          pb[i] = false;
          sb[affected[1]].org_idx = i;
          sb[affected[1]++].srt = len_squared_v3v3(cur, co) * fact;
        }
        else {
          pb[i] = true;
        }
      }
    }

    if (totelem[2]) {
      pb = pblock[2] = MEM_callocN(sizeof(char) * totelem[2], "sort_bmelem face pblock");
      sb = sblock[2] = MEM_callocN(sizeof(BMElemSort) * totelem[2], "sort_bmelem face sblock");

      BM_ITER_MESH_INDEX (fa, &iter, em->bm, BM_FACES_OF_MESH, i) {
        if (BM_elem_flag_test(fa, flag)) {
          float co[3];
          BM_face_calc_center_median(fa, co);

          pb[i] = false;
          sb[affected[2]].org_idx = i;
          sb[affected[2]++].srt = len_squared_v3v3(cur, co) * fact;
        }
        else {
          pb[i] = true;
        }
      }
    }
  }

  /* Faces only! */
  else if (action == SRT_MATERIAL && totelem[2]) {
    pb = pblock[2] = MEM_callocN(sizeof(char) * totelem[2], "sort_bmelem face pblock");
    sb = sblock[2] = MEM_callocN(sizeof(BMElemSort) * totelem[2], "sort_bmelem face sblock");

    BM_ITER_MESH_INDEX (fa, &iter, em->bm, BM_FACES_OF_MESH, i) {
      if (BM_elem_flag_test(fa, flag)) {
        /* Reverse materials' order, not order of faces inside each mat! */
        /* Note: cannot use totcol, as mat_nr may sometimes be greater... */
        float srt = reverse ? (float)(MAXMAT - fa->mat_nr) : (float)fa->mat_nr;
        pb[i] = false;
        sb[affected[2]].org_idx = i;
        /* Multiplying with totface and adding i ensures us
         * we keep current order for all faces of same mat. */
        sb[affected[2]++].srt = srt * ((float)totelem[2]) + ((float)i);
        // printf("e: %d; srt: %f; final: %f\n",
        //        i, srt, srt * ((float)totface) + ((float)i));
      }
      else {
        pb[i] = true;
      }
    }
  }

  else if (action == SRT_SELECTED) {
    unsigned int *tbuf[3] = {NULL, NULL, NULL}, *tb;

    if (totelem[0]) {
      tb = tbuf[0] = MEM_callocN(sizeof(int) * totelem[0], "sort_bmelem vert tbuf");
      mp = map[0] = MEM_callocN(sizeof(int) * totelem[0], "sort_bmelem vert map");

      BM_ITER_MESH_INDEX (ve, &iter, em->bm, BM_VERTS_OF_MESH, i) {
        if (BM_elem_flag_test(ve, flag)) {
          mp[affected[0]++] = i;
        }
        else {
          *tb = i;
          tb++;
        }
      }
    }

    if (totelem[1]) {
      tb = tbuf[1] = MEM_callocN(sizeof(int) * totelem[1], "sort_bmelem edge tbuf");
      mp = map[1] = MEM_callocN(sizeof(int) * totelem[1], "sort_bmelem edge map");

      BM_ITER_MESH_INDEX (ed, &iter, em->bm, BM_EDGES_OF_MESH, i) {
        if (BM_elem_flag_test(ed, flag)) {
          mp[affected[1]++] = i;
        }
        else {
          *tb = i;
          tb++;
        }
      }
    }

    if (totelem[2]) {
      tb = tbuf[2] = MEM_callocN(sizeof(int) * totelem[2], "sort_bmelem face tbuf");
      mp = map[2] = MEM_callocN(sizeof(int) * totelem[2], "sort_bmelem face map");

      BM_ITER_MESH_INDEX (fa, &iter, em->bm, BM_FACES_OF_MESH, i) {
        if (BM_elem_flag_test(fa, flag)) {
          mp[affected[2]++] = i;
        }
        else {
          *tb = i;
          tb++;
        }
      }
    }

    for (j = 3; j--;) {
      int tot = totelem[j];
      int aff = affected[j];
      tb = tbuf[j];
      mp = map[j];
      if (!(tb && mp)) {
        continue;
      }
      if (ELEM(aff, 0, tot)) {
        MEM_freeN(tb);
        MEM_freeN(mp);
        map[j] = NULL;
        continue;
      }
      if (reverse) {
        memcpy(tb + (tot - aff), mp, aff * sizeof(int));
      }
      else {
        memcpy(mp + aff, tb, (tot - aff) * sizeof(int));
        tb = mp;
        mp = map[j] = tbuf[j];
        tbuf[j] = tb;
      }

      /* Reverse mapping, we want an org2new one! */
      for (i = tot, tb = tbuf[j] + tot - 1; i--; tb--) {
        mp[*tb] = i;
      }
      MEM_freeN(tbuf[j]);
    }
  }

  else if (action == SRT_RANDOMIZE) {
    if (totelem[0]) {
      /* Re-init random generator for each element type, to get consistent random when
       * enabling/disabling an element type. */
      RNG *rng = BLI_rng_new_srandom(seed);
      pb = pblock[0] = MEM_callocN(sizeof(char) * totelem[0], "sort_bmelem vert pblock");
      sb = sblock[0] = MEM_callocN(sizeof(BMElemSort) * totelem[0], "sort_bmelem vert sblock");

      BM_ITER_MESH_INDEX (ve, &iter, em->bm, BM_VERTS_OF_MESH, i) {
        if (BM_elem_flag_test(ve, flag)) {
          pb[i] = false;
          sb[affected[0]].org_idx = i;
          sb[affected[0]++].srt = BLI_rng_get_float(rng);
        }
        else {
          pb[i] = true;
        }
      }

      BLI_rng_free(rng);
    }

    if (totelem[1]) {
      RNG *rng = BLI_rng_new_srandom(seed);
      pb = pblock[1] = MEM_callocN(sizeof(char) * totelem[1], "sort_bmelem edge pblock");
      sb = sblock[1] = MEM_callocN(sizeof(BMElemSort) * totelem[1], "sort_bmelem edge sblock");

      BM_ITER_MESH_INDEX (ed, &iter, em->bm, BM_EDGES_OF_MESH, i) {
        if (BM_elem_flag_test(ed, flag)) {
          pb[i] = false;
          sb[affected[1]].org_idx = i;
          sb[affected[1]++].srt = BLI_rng_get_float(rng);
        }
        else {
          pb[i] = true;
        }
      }

      BLI_rng_free(rng);
    }

    if (totelem[2]) {
      RNG *rng = BLI_rng_new_srandom(seed);
      pb = pblock[2] = MEM_callocN(sizeof(char) * totelem[2], "sort_bmelem face pblock");
      sb = sblock[2] = MEM_callocN(sizeof(BMElemSort) * totelem[2], "sort_bmelem face sblock");

      BM_ITER_MESH_INDEX (fa, &iter, em->bm, BM_FACES_OF_MESH, i) {
        if (BM_elem_flag_test(fa, flag)) {
          pb[i] = false;
          sb[affected[2]].org_idx = i;
          sb[affected[2]++].srt = BLI_rng_get_float(rng);
        }
        else {
          pb[i] = true;
        }
      }

      BLI_rng_free(rng);
    }
  }

  else if (action == SRT_REVERSE) {
    if (totelem[0]) {
      pb = pblock[0] = MEM_callocN(sizeof(char) * totelem[0], "sort_bmelem vert pblock");
      sb = sblock[0] = MEM_callocN(sizeof(BMElemSort) * totelem[0], "sort_bmelem vert sblock");

      BM_ITER_MESH_INDEX (ve, &iter, em->bm, BM_VERTS_OF_MESH, i) {
        if (BM_elem_flag_test(ve, flag)) {
          pb[i] = false;
          sb[affected[0]].org_idx = i;
          sb[affected[0]++].srt = (float)-i;
        }
        else {
          pb[i] = true;
        }
      }
    }

    if (totelem[1]) {
      pb = pblock[1] = MEM_callocN(sizeof(char) * totelem[1], "sort_bmelem edge pblock");
      sb = sblock[1] = MEM_callocN(sizeof(BMElemSort) * totelem[1], "sort_bmelem edge sblock");

      BM_ITER_MESH_INDEX (ed, &iter, em->bm, BM_EDGES_OF_MESH, i) {
        if (BM_elem_flag_test(ed, flag)) {
          pb[i] = false;
          sb[affected[1]].org_idx = i;
          sb[affected[1]++].srt = (float)-i;
        }
        else {
          pb[i] = true;
        }
      }
    }

    if (totelem[2]) {
      pb = pblock[2] = MEM_callocN(sizeof(char) * totelem[2], "sort_bmelem face pblock");
      sb = sblock[2] = MEM_callocN(sizeof(BMElemSort) * totelem[2], "sort_bmelem face sblock");

      BM_ITER_MESH_INDEX (fa, &iter, em->bm, BM_FACES_OF_MESH, i) {
        if (BM_elem_flag_test(fa, flag)) {
          pb[i] = false;
          sb[affected[2]].org_idx = i;
          sb[affected[2]++].srt = (float)-i;
        }
        else {
          pb[i] = true;
        }
      }
    }
  }

  /*  printf("%d vertices: %d to be affected...\n", totelem[0], affected[0]);*/
  /*  printf("%d edges: %d to be affected...\n", totelem[1], affected[1]);*/
  /*  printf("%d faces: %d to be affected...\n", totelem[2], affected[2]);*/
  if (affected[0] == 0 && affected[1] == 0 && affected[2] == 0) {
    for (j = 3; j--;) {
      if (pblock[j]) {
        MEM_freeN(pblock[j]);
      }
      if (sblock[j]) {
        MEM_freeN(sblock[j]);
      }
      if (map[j]) {
        MEM_freeN(map[j]);
      }
    }
    return;
  }

  /* Sort affected elements, and populate mapping arrays, if needed. */
  for (j = 3; j--;) {
    pb = pblock[j];
    sb = sblock[j];
    if (pb && sb && !map[j]) {
      const char *p_blk;
      BMElemSort *s_blk;
      int tot = totelem[j];
      int aff = affected[j];

      qsort(sb, aff, sizeof(BMElemSort), bmelemsort_comp);

      mp = map[j] = MEM_mallocN(sizeof(int) * tot, "sort_bmelem map");
      p_blk = pb + tot - 1;
      s_blk = sb + aff - 1;
      for (i = tot; i--; p_blk--) {
        if (*p_blk) { /* Protected! */
          mp[i] = i;
        }
        else {
          mp[s_blk->org_idx] = i;
          s_blk--;
        }
      }
    }
    if (pb) {
      MEM_freeN(pb);
    }
    if (sb) {
      MEM_freeN(sb);
    }
  }

  BM_mesh_remap(em->bm, map[0], map[1], map[2]);
  DEG_id_tag_update(ob->data, ID_RECALC_GEOMETRY);
  WM_event_add_notifier(C, NC_GEOM | ND_DATA, ob->data);

  for (j = 3; j--;) {
    if (map[j]) {
      MEM_freeN(map[j]);
    }
  }
}

static int edbm_sort_elements_exec(bContext *C, wmOperator *op)
{
  Scene *scene = CTX_data_scene(C);
  ViewLayer *view_layer = CTX_data_view_layer(C);
  Object *ob_active = CTX_data_edit_object(C);

  /* may be NULL */
  RegionView3D *rv3d = ED_view3d_context_rv3d(C);

  const int action = RNA_enum_get(op->ptr, "type");
  PropertyRNA *prop_elem_types = RNA_struct_find_property(op->ptr, "elements");
  const bool use_reverse = RNA_boolean_get(op->ptr, "reverse");
  unsigned int seed = RNA_int_get(op->ptr, "seed");
  int elem_types = 0;

  if (ELEM(action, SRT_VIEW_ZAXIS, SRT_VIEW_XAXIS)) {
    if (rv3d == NULL) {
      BKE_report(op->reports, RPT_ERROR, "View not found, cannot sort by view axis");
      return OPERATOR_CANCELLED;
    }
  }

  /* If no elem_types set, use current selection mode to set it! */
  if (RNA_property_is_set(op->ptr, prop_elem_types)) {
    elem_types = RNA_property_enum_get(op->ptr, prop_elem_types);
  }
  else {
    BMEditMesh *em = BKE_editmesh_from_object(ob_active);
    if (em->selectmode & SCE_SELECT_VERTEX) {
      elem_types |= BM_VERT;
    }
    if (em->selectmode & SCE_SELECT_EDGE) {
      elem_types |= BM_EDGE;
    }
    if (em->selectmode & SCE_SELECT_FACE) {
      elem_types |= BM_FACE;
    }
    RNA_enum_set(op->ptr, "elements", elem_types);
  }

  uint objects_len = 0;
  Object **objects = BKE_view_layer_array_from_objects_in_edit_mode_unique_data(
      view_layer, CTX_wm_view3d(C), &objects_len);

  for (uint ob_index = 0; ob_index < objects_len; ob_index++) {
    Object *ob = objects[ob_index];
    BMEditMesh *em = BKE_editmesh_from_object(ob);
    BMesh *bm = em->bm;

    if (!((elem_types & BM_VERT && bm->totvertsel > 0) ||
          (elem_types & BM_EDGE && bm->totedgesel > 0) ||
          (elem_types & BM_FACE && bm->totfacesel > 0))) {
      continue;
    }

    int seed_iter = seed;

    /* This gives a consistent result regardless of object order */
    if (ob_index) {
      seed_iter += BLI_ghashutil_strhash_p(ob->id.name);
    }

    sort_bmelem_flag(
        C, scene, ob, rv3d, elem_types, BM_ELEM_SELECT, action, use_reverse, seed_iter);
  }
  MEM_freeN(objects);
  return OPERATOR_FINISHED;
}

static bool edbm_sort_elements_poll_property(const bContext *UNUSED(C),
                                             wmOperator *op,
                                             const PropertyRNA *prop)
{
  const char *prop_id = RNA_property_identifier(prop);
  const int action = RNA_enum_get(op->ptr, "type");

  /* Only show seed for randomize action! */
  if (STREQ(prop_id, "seed")) {
    if (action == SRT_RANDOMIZE) {
      return true;
    }
    else {
      return false;
    }
  }

  /* Hide seed for reverse and randomize actions! */
  if (STREQ(prop_id, "reverse")) {
    if (ELEM(action, SRT_RANDOMIZE, SRT_REVERSE)) {
      return false;
    }
    else {
      return true;
    }
  }

  return true;
}

void MESH_OT_sort_elements(wmOperatorType *ot)
{
  static const EnumPropertyItem type_items[] = {
      {SRT_VIEW_ZAXIS,
       "VIEW_ZAXIS",
       0,
       "View Z Axis",
       "Sort selected elements from farthest to nearest one in current view"},
      {SRT_VIEW_XAXIS,
       "VIEW_XAXIS",
       0,
       "View X Axis",
       "Sort selected elements from left to right one in current view"},
      {SRT_CURSOR_DISTANCE,
       "CURSOR_DISTANCE",
       0,
       "Cursor Distance",
       "Sort selected elements from nearest to farthest from 3D cursor"},
      {SRT_MATERIAL,
       "MATERIAL",
       0,
       "Material",
       "Sort selected elements from smallest to greatest material index (faces only!)"},
      {SRT_SELECTED,
       "SELECTED",
       0,
       "Selected",
       "Move all selected elements in first places, preserving their relative order "
       "(WARNING: this will affect unselected elements' indices as well!)"},
      {SRT_RANDOMIZE, "RANDOMIZE", 0, "Randomize", "Randomize order of selected elements"},
      {SRT_REVERSE, "REVERSE", 0, "Reverse", "Reverse current order of selected elements"},
      {0, NULL, 0, NULL, NULL},
  };

  static const EnumPropertyItem elem_items[] = {
      {BM_VERT, "VERT", 0, "Vertices", ""},
      {BM_EDGE, "EDGE", 0, "Edges", ""},
      {BM_FACE, "FACE", 0, "Faces", ""},
      {0, NULL, 0, NULL, NULL},
  };

  /* identifiers */
  ot->name = "Sort Mesh Elements";
  ot->description =
      "Sort Mesh Elements\nThe order of selected vertices/edges/faces is modified, based on a "
      "given method";
  ot->idname = "MESH_OT_sort_elements";

  /* api callbacks */
  ot->invoke = WM_menu_invoke;
  ot->exec = edbm_sort_elements_exec;
  ot->poll = ED_operator_editmesh;
  ot->poll_property = edbm_sort_elements_poll_property;

  /* flags */
  ot->flag = OPTYPE_REGISTER | OPTYPE_UNDO;

  /* properties */
  ot->prop = RNA_def_enum(ot->srna,
                          "type",
                          type_items,
                          SRT_VIEW_ZAXIS,
                          "Type",
                          "Type of re-ordering operation to apply");
  RNA_def_enum_flag(ot->srna,
                    "elements",
                    elem_items,
                    BM_VERT,
                    "Elements",
                    "Which elements to affect (vertices, edges and/or faces)");
  RNA_def_boolean(ot->srna, "reverse", false, "Reverse", "Reverse the sorting effect");
  RNA_def_int(ot->srna, "seed", 0, 0, INT_MAX, "Seed", "Seed for random-based operations", 0, 255);
}

/** \} */

/* -------------------------------------------------------------------- */
/** \name Bridge Operator
 * \{ */

enum {
  MESH_BRIDGELOOP_SINGLE = 0,
  MESH_BRIDGELOOP_CLOSED = 1,
  MESH_BRIDGELOOP_PAIRS = 2,
};

static int edbm_bridge_tag_boundary_edges(BMesh *bm)
{
  /* tags boundary edges from a face selection */
  BMIter iter;
  BMFace *f;
  BMEdge *e;
  int totface_del = 0;

  BM_mesh_elem_hflag_disable_all(bm, BM_EDGE | BM_FACE, BM_ELEM_TAG, false);

  BM_ITER_MESH (e, &iter, bm, BM_EDGES_OF_MESH) {
    if (BM_elem_flag_test(e, BM_ELEM_SELECT)) {
      if (BM_edge_is_wire(e) || BM_edge_is_boundary(e)) {
        BM_elem_flag_enable(e, BM_ELEM_TAG);
      }
      else {
        BMIter fiter;
        bool is_all_sel = true;
        /* check if its only used by selected faces */
        BM_ITER_ELEM (f, &fiter, e, BM_FACES_OF_EDGE) {
          if (BM_elem_flag_test(f, BM_ELEM_SELECT)) {
            /* tag face for removal*/
            if (!BM_elem_flag_test(f, BM_ELEM_TAG)) {
              BM_elem_flag_enable(f, BM_ELEM_TAG);
              totface_del++;
            }
          }
          else {
            is_all_sel = false;
          }
        }

        if (is_all_sel == false) {
          BM_elem_flag_enable(e, BM_ELEM_TAG);
        }
      }
    }
  }

  return totface_del;
}

static int edbm_bridge_edge_loops_for_single_editmesh(wmOperator *op,
                                                      BMEditMesh *em,
                                                      const bool use_pairs,
                                                      const bool use_cyclic,
                                                      const bool use_merge,
                                                      const float merge_factor,
                                                      const int twist_offset)
{
  BMOperator bmop;
  char edge_hflag;
  int totface_del = 0;
  BMFace **totface_del_arr = NULL;
  const bool use_faces = (em->bm->totfacesel != 0);

  if (use_faces) {
    BMIter iter;
    BMFace *f;
    int i;

    totface_del = edbm_bridge_tag_boundary_edges(em->bm);
    totface_del_arr = MEM_mallocN(sizeof(*totface_del_arr) * totface_del, __func__);

    i = 0;
    BM_ITER_MESH (f, &iter, em->bm, BM_FACES_OF_MESH) {
      if (BM_elem_flag_test(f, BM_ELEM_TAG)) {
        totface_del_arr[i++] = f;
      }
    }
    edge_hflag = BM_ELEM_TAG;
  }
  else {
    edge_hflag = BM_ELEM_SELECT;
  }

  EDBM_op_init(em,
               &bmop,
               op,
               "bridge_loops edges=%he use_pairs=%b use_cyclic=%b use_merge=%b merge_factor=%f "
               "twist_offset=%i",
               edge_hflag,
               use_pairs,
               use_cyclic,
               use_merge,
               merge_factor,
               twist_offset);

  if (use_faces && totface_del) {
    int i;
    BM_mesh_elem_hflag_disable_all(em->bm, BM_FACE, BM_ELEM_TAG, false);
    for (i = 0; i < totface_del; i++) {
      BM_elem_flag_enable(totface_del_arr[i], BM_ELEM_TAG);
    }
    BMO_op_callf(em->bm,
                 BMO_FLAG_DEFAULTS,
                 "delete geom=%hf context=%i",
                 BM_ELEM_TAG,
                 DEL_FACES_KEEP_BOUNDARY);
  }

  BMO_op_exec(em->bm, &bmop);

  if (!BMO_error_occurred(em->bm)) {
    /* when merge is used the edges are joined and remain selected */
    if (use_merge == false) {
      EDBM_flag_disable_all(em, BM_ELEM_SELECT);
      BMO_slot_buffer_hflag_enable(
          em->bm, bmop.slots_out, "faces.out", BM_FACE, BM_ELEM_SELECT, true);
    }

    if (use_merge == false) {
      struct EdgeRingOpSubdProps op_props;
      mesh_operator_edgering_props_get(op, &op_props);

      if (op_props.cuts) {
        BMOperator bmop_subd;
        /* we only need face normals updated */
        EDBM_mesh_normals_update(em);

        BMO_op_initf(em->bm,
                     &bmop_subd,
                     0,
                     "subdivide_edgering edges=%S interp_mode=%i cuts=%i smooth=%f "
                     "profile_shape=%i profile_shape_factor=%f",
                     &bmop,
                     "edges.out",
                     op_props.interp_mode,
                     op_props.cuts,
                     op_props.smooth,
                     op_props.profile_shape,
                     op_props.profile_shape_factor);
        BMO_op_exec(em->bm, &bmop_subd);
        BMO_slot_buffer_hflag_enable(
            em->bm, bmop_subd.slots_out, "faces.out", BM_FACE, BM_ELEM_SELECT, true);
        BMO_op_finish(em->bm, &bmop_subd);
      }
    }
  }

  if (totface_del_arr) {
    MEM_freeN(totface_del_arr);
  }

  if (EDBM_op_finish(em, &bmop, op, true)) {
    EDBM_update_generic(em, true, true);
  }

  /* Always return finished so the user can select different options. */
  return OPERATOR_FINISHED;
}

static int edbm_bridge_edge_loops_exec(bContext *C, wmOperator *op)
{
  const int type = RNA_enum_get(op->ptr, "type");
  const bool use_pairs = (type == MESH_BRIDGELOOP_PAIRS);
  const bool use_cyclic = (type == MESH_BRIDGELOOP_CLOSED);
  const bool use_merge = RNA_boolean_get(op->ptr, "use_merge");
  const float merge_factor = RNA_float_get(op->ptr, "merge_factor");
  const int twist_offset = RNA_int_get(op->ptr, "twist_offset");
  ViewLayer *view_layer = CTX_data_view_layer(C);

  uint objects_len = 0;
  Object **objects = BKE_view_layer_array_from_objects_in_edit_mode_unique_data(
      view_layer, CTX_wm_view3d(C), &objects_len);
  for (uint ob_index = 0; ob_index < objects_len; ob_index++) {
    Object *obedit = objects[ob_index];
    BMEditMesh *em = BKE_editmesh_from_object(obedit);

    if (em->bm->totvertsel == 0) {
      continue;
    }

    edbm_bridge_edge_loops_for_single_editmesh(
        op, em, use_pairs, use_cyclic, use_merge, merge_factor, twist_offset);
  }
  MEM_freeN(objects);
  return OPERATOR_FINISHED;
}

void MESH_OT_bridge_edge_loops(wmOperatorType *ot)
{
  static const EnumPropertyItem type_items[] = {
      {MESH_BRIDGELOOP_SINGLE, "SINGLE", 0, "Open Loop", ""},
      {MESH_BRIDGELOOP_CLOSED, "CLOSED", 0, "Closed Loop", ""},
      {MESH_BRIDGELOOP_PAIRS, "PAIRS", 0, "Loop Pairs", ""},
      {0, NULL, 0, NULL, NULL},
  };

  /* identifiers */
  ot->name = "Bridge Edge Loops";
  ot->description = "Bridge Edge Loops\nMake faces between two or more edge loops";
  ot->idname = "MESH_OT_bridge_edge_loops";

  /* api callbacks */
  ot->exec = edbm_bridge_edge_loops_exec;
  ot->poll = ED_operator_editmesh;

  /* flags */
  ot->flag = OPTYPE_REGISTER | OPTYPE_UNDO;

  ot->prop = RNA_def_enum(ot->srna,
                          "type",
                          type_items,
                          MESH_BRIDGELOOP_SINGLE,
                          "Connect Loops",
                          "Method of bridging multiple loops");

  RNA_def_boolean(ot->srna, "use_merge", false, "Merge", "Merge rather than creating faces");
  RNA_def_float(ot->srna, "merge_factor", 0.5f, 0.0f, 1.0f, "Merge Factor", "", 0.0f, 1.0f);
  RNA_def_int(ot->srna,
              "twist_offset",
              0,
              -1000,
              1000,
              "Twist",
              "Twist offset for closed loops",
              -1000,
              1000);

  mesh_operator_edgering_props(ot, 0, 0);
}

/** \} */

/* -------------------------------------------------------------------- */
/** \name Wire-Frame Operator
 * \{ */

static int edbm_wireframe_exec(bContext *C, wmOperator *op)
{
  const bool use_boundary = RNA_boolean_get(op->ptr, "use_boundary");
  const bool use_even_offset = RNA_boolean_get(op->ptr, "use_even_offset");
  const bool use_replace = RNA_boolean_get(op->ptr, "use_replace");
  const bool use_relative_offset = RNA_boolean_get(op->ptr, "use_relative_offset");
  const bool use_crease = RNA_boolean_get(op->ptr, "use_crease");
  const float crease_weight = RNA_float_get(op->ptr, "crease_weight");
  const float thickness = RNA_float_get(op->ptr, "thickness");
  const float offset = RNA_float_get(op->ptr, "offset");

  ViewLayer *view_layer = CTX_data_view_layer(C);
  uint objects_len = 0;
  Object **objects = BKE_view_layer_array_from_objects_in_edit_mode_unique_data(
      view_layer, CTX_wm_view3d(C), &objects_len);
  for (uint ob_index = 0; ob_index < objects_len; ob_index++) {
    Object *obedit = objects[ob_index];
    BMEditMesh *em = BKE_editmesh_from_object(obedit);

    if (em->bm->totfacesel == 0) {
      continue;
    }

    BMOperator bmop;

    EDBM_op_init(em,
                 &bmop,
                 op,
                 "wireframe faces=%hf use_replace=%b use_boundary=%b use_even_offset=%b "
                 "use_relative_offset=%b "
                 "use_crease=%b crease_weight=%f thickness=%f offset=%f",
                 BM_ELEM_SELECT,
                 use_replace,
                 use_boundary,
                 use_even_offset,
                 use_relative_offset,
                 use_crease,
                 crease_weight,
                 thickness,
                 offset);

    BMO_op_exec(em->bm, &bmop);

    BM_mesh_elem_hflag_disable_all(em->bm, BM_VERT | BM_EDGE | BM_FACE, BM_ELEM_SELECT, false);
    BMO_slot_buffer_hflag_enable(
        em->bm, bmop.slots_out, "faces.out", BM_FACE, BM_ELEM_SELECT, true);

    if (!EDBM_op_finish(em, &bmop, op, true)) {
      continue;
    }

    EDBM_update_generic(em, true, true);
  }

  MEM_freeN(objects);

  return OPERATOR_FINISHED;
}

void MESH_OT_wireframe(wmOperatorType *ot)
{
  PropertyRNA *prop;

  /* identifiers */
  ot->name = "Wire Frame";
  ot->idname = "MESH_OT_wireframe";
  ot->description = "Wire Frame\nCreate a solid wire-frame from faces";

  /* api callbacks */
  ot->exec = edbm_wireframe_exec;
  ot->poll = ED_operator_editmesh;

  /* flags */
  ot->flag = OPTYPE_REGISTER | OPTYPE_UNDO;

  /* properties */
  RNA_def_boolean(ot->srna, "use_boundary", true, "Boundary", "Inset face boundaries");
  RNA_def_boolean(ot->srna,
                  "use_even_offset",
                  true,
                  "Offset Even",
                  "Scale the offset to give more even thickness");
  RNA_def_boolean(ot->srna,
                  "use_relative_offset",
                  false,
                  "Offset Relative",
                  "Scale the offset by surrounding geometry");
  RNA_def_boolean(ot->srna, "use_replace", true, "Replace", "Remove original faces");
  prop = RNA_def_float_distance(
      ot->srna, "thickness", 0.01f, 0.0f, 1e4f, "Thickness", "", 0.0f, 10.0f);
  /* use 1 rather then 10 for max else dragging the button moves too far */
  RNA_def_property_ui_range(prop, 0.0, 1.0, 0.01, 4);
  RNA_def_float_distance(ot->srna, "offset", 0.01f, 0.0f, 1e4f, "Offset", "", 0.0f, 10.0f);
  RNA_def_boolean(
      ot->srna, "use_crease", false, "Crease", "Crease hub edges for improved subsurf");
  prop = RNA_def_float(
      ot->srna, "crease_weight", 0.01f, 0.0f, 1e3f, "Crease weight", "", 0.0f, 1.0f);
  RNA_def_property_ui_range(prop, 0.0, 1.0, 0.1, 2);
}

/** \} */

/* -------------------------------------------------------------------- */
/** \name Offset Edge-Loop Operator
 * \{ */

static int edbm_offset_edgeloop_exec(bContext *C, wmOperator *op)
{
  bool mode_change = false;
  const bool use_cap_endpoint = RNA_boolean_get(op->ptr, "use_cap_endpoint");
  int ret = OPERATOR_CANCELLED;

  {
    Object *obedit = CTX_data_edit_object(C);
    BMEditMesh *em = BKE_editmesh_from_object(obedit);
    if (em->selectmode == SCE_SELECT_FACE) {
      EDBM_selectmode_to_scene(C);
      mode_change = true;
    }
  }

  ViewLayer *view_layer = CTX_data_view_layer(C);
  uint objects_len = 0;
  Object **objects = BKE_view_layer_array_from_objects_in_edit_mode_unique_data(
      view_layer, CTX_wm_view3d(C), &objects_len);
  for (uint ob_index = 0; ob_index < objects_len; ob_index++) {
    Object *obedit = objects[ob_index];
    BMEditMesh *em = BKE_editmesh_from_object(obedit);

    /** If in face-only select mode, switch to edge select mode so that
     * an edge-only selection is not inconsistent state.
     *
     * We need to run this for all objects, even when nothing is selected.
     * This way we keep them in sync. */
    if (mode_change) {
      em->selectmode = SCE_SELECT_EDGE;
      EDBM_selectmode_set(em);
    }

    if (em->bm->totedgesel == 0) {
      continue;
    }

    BMOperator bmop;
    EDBM_op_init(em,
                 &bmop,
                 op,
                 "offset_edgeloops edges=%he use_cap_endpoint=%b",
                 BM_ELEM_SELECT,
                 use_cap_endpoint);

    BMO_op_exec(em->bm, &bmop);

    BM_mesh_elem_hflag_disable_all(em->bm, BM_VERT | BM_EDGE | BM_FACE, BM_ELEM_SELECT, false);

    BMO_slot_buffer_hflag_enable(
        em->bm, bmop.slots_out, "edges.out", BM_EDGE, BM_ELEM_SELECT, true);

    if (!EDBM_op_finish(em, &bmop, op, true)) {
      continue;
    }
    else {
      EDBM_update_generic(em, true, true);
      ret = OPERATOR_FINISHED;
    }
  }
  MEM_freeN(objects);
  return ret;
}

void MESH_OT_offset_edge_loops(wmOperatorType *ot)
{
  /* identifiers */
  ot->name = "Offset Edge Loop";
  ot->idname = "MESH_OT_offset_edge_loops";
  ot->description = "Offset Edge Loop\nCreate offset edge loop from the current selection";

  /* api callbacks */
  ot->exec = edbm_offset_edgeloop_exec;
  ot->poll = ED_operator_editmesh;

  /* Keep internal, since this is only meant to be accessed via
   * 'MESH_OT_offset_edge_loops_slide'. */

  /* flags */
  ot->flag = OPTYPE_REGISTER | OPTYPE_UNDO | OPTYPE_INTERNAL;

  RNA_def_boolean(
      ot->srna, "use_cap_endpoint", false, "Cap Endpoint", "Extend loop around end-points");
}

/** \} */

/* -------------------------------------------------------------------- */
/** \name Convex Hull Operator
 * \{ */

#ifdef WITH_BULLET
static int edbm_convex_hull_exec(bContext *C, wmOperator *op)
{
  const bool use_existing_faces = RNA_boolean_get(op->ptr, "use_existing_faces");
  const bool delete_unused = RNA_boolean_get(op->ptr, "delete_unused");
  const bool make_holes = RNA_boolean_get(op->ptr, "make_holes");
  const bool join_triangles = RNA_boolean_get(op->ptr, "join_triangles");

  float angle_face_threshold = RNA_float_get(op->ptr, "face_threshold");
  float angle_shape_threshold = RNA_float_get(op->ptr, "shape_threshold");

  ViewLayer *view_layer = CTX_data_view_layer(C);
  uint objects_len = 0;
  Object **objects = BKE_view_layer_array_from_objects_in_edit_mode_unique_data(
      view_layer, CTX_wm_view3d(C), &objects_len);
  for (uint ob_index = 0; ob_index < objects_len; ob_index++) {
    Object *obedit = objects[ob_index];
    BMEditMesh *em = BKE_editmesh_from_object(obedit);

    if (em->bm->totvertsel == 0) {
      continue;
    }

    BMOperator bmop;

    EDBM_op_init(em,
                 &bmop,
                 op,
                 "convex_hull input=%hvef "
                 "use_existing_faces=%b",
                 BM_ELEM_SELECT,
                 use_existing_faces);
    BMO_op_exec(em->bm, &bmop);

    /* Hull fails if input is coplanar */
    if (BMO_error_occurred(em->bm)) {
      EDBM_op_finish(em, &bmop, op, true);
      continue;
    }

    BMO_slot_buffer_hflag_enable(
        em->bm, bmop.slots_out, "geom.out", BM_FACE, BM_ELEM_SELECT, true);

    /* Delete unused vertices, edges, and faces */
    if (delete_unused) {
      if (!EDBM_op_callf(
              em, op, "delete geom=%S context=%i", &bmop, "geom_unused.out", DEL_ONLYTAGGED)) {
        EDBM_op_finish(em, &bmop, op, true);
        continue;
      }
    }

    /* Delete hole edges/faces */
    if (make_holes) {
      if (!EDBM_op_callf(
              em, op, "delete geom=%S context=%i", &bmop, "geom_holes.out", DEL_ONLYTAGGED)) {
        EDBM_op_finish(em, &bmop, op, true);
        continue;
      }
    }

    /* Merge adjacent triangles */
    if (join_triangles) {
      if (!EDBM_op_call_and_selectf(em,
                                    op,
                                    "faces.out",
                                    true,
                                    "join_triangles faces=%S "
                                    "angle_face_threshold=%f angle_shape_threshold=%f",
                                    &bmop,
                                    "geom.out",
                                    angle_face_threshold,
                                    angle_shape_threshold)) {
        EDBM_op_finish(em, &bmop, op, true);
        continue;
      }
    }

    if (!EDBM_op_finish(em, &bmop, op, true)) {
      continue;
    }

    EDBM_update_generic(em, true, true);
    EDBM_selectmode_flush(em);
  }

  MEM_freeN(objects);
  return OPERATOR_FINISHED;
}

void MESH_OT_convex_hull(wmOperatorType *ot)
{
  /* identifiers */
  ot->name = "Convex Hull";
  ot->description = "Convex Hull\nEnclose selected vertices in a convex polyhedron";
  ot->idname = "MESH_OT_convex_hull";

  /* api callbacks */
  ot->exec = edbm_convex_hull_exec;
  ot->poll = ED_operator_editmesh;

  /* flags */
  ot->flag = OPTYPE_REGISTER | OPTYPE_UNDO;

  /* props */
  RNA_def_boolean(ot->srna,
                  "delete_unused",
                  true,
                  "Delete Unused",
                  "Delete selected elements that are not used by the hull");

  RNA_def_boolean(ot->srna,
                  "use_existing_faces",
                  true,
                  "Use Existing Faces",
                  "Skip hull triangles that are covered by a pre-existing face");

  RNA_def_boolean(ot->srna,
                  "make_holes",
                  false,
                  "Make Holes",
                  "Delete selected faces that are used by the hull");

  RNA_def_boolean(
      ot->srna, "join_triangles", true, "Join Triangles", "Merge adjacent triangles into quads");

  join_triangle_props(ot);
}
#endif /* WITH_BULLET */

/** \} */

/* -------------------------------------------------------------------- */
/** \name Symmetrize Operator
 * \{ */

static int mesh_symmetrize_exec(bContext *C, wmOperator *op)
{
  const float thresh = RNA_float_get(op->ptr, "threshold");
  ViewLayer *view_layer = CTX_data_view_layer(C);
  uint objects_len = 0;
  Object **objects = BKE_view_layer_array_from_objects_in_edit_mode_unique_data(
      view_layer, CTX_wm_view3d(C), &objects_len);

  for (uint ob_index = 0; ob_index < objects_len; ob_index++) {
    Object *obedit = objects[ob_index];
    BMEditMesh *em = BKE_editmesh_from_object(obedit);

    if (em->bm->totvertsel == 0) {
      continue;
    }

    BMOperator bmop;
    EDBM_op_init(em,
                 &bmop,
                 op,
                 "symmetrize input=%hvef direction=%i dist=%f",
                 BM_ELEM_SELECT,
                 RNA_enum_get(op->ptr, "direction"),
                 thresh);
    BMO_op_exec(em->bm, &bmop);

    EDBM_flag_disable_all(em, BM_ELEM_SELECT);

    BMO_slot_buffer_hflag_enable(
        em->bm, bmop.slots_out, "geom.out", BM_ALL_NOLOOP, BM_ELEM_SELECT, true);

    if (!EDBM_op_finish(em, &bmop, op, true)) {
      continue;
    }
    else {
      EDBM_update_generic(em, true, true);
      EDBM_selectmode_flush(em);
    }
  }
  MEM_freeN(objects);

  return OPERATOR_FINISHED;
}

void MESH_OT_symmetrize(struct wmOperatorType *ot)
{
  /* identifiers */
  ot->name = "Symmetrize";
  ot->description = "Symmetrize\nEnforce symmetry (both form and topological) across an axis";
  ot->idname = "MESH_OT_symmetrize";

  /* api callbacks */
  ot->exec = mesh_symmetrize_exec;
  ot->poll = ED_operator_editmesh;

  /* flags */
  ot->flag = OPTYPE_REGISTER | OPTYPE_UNDO;

  ot->prop = RNA_def_enum(ot->srna,
                          "direction",
                          rna_enum_symmetrize_direction_items,
                          BMO_SYMMETRIZE_NEGATIVE_X,
                          "Direction",
                          "Which sides to copy from and to");
  RNA_def_float(ot->srna,
                "threshold",
                1e-4f,
                0.0f,
                10.0f,
                "Threshold",
                "Limit for snap middle vertices to the axis center",
                1e-5f,
                0.1f);
}

/** \} */

/* -------------------------------------------------------------------- */
/** \name Snap to Symmetry Operator
 * \{ */

static int mesh_symmetry_snap_exec(bContext *C, wmOperator *op)
{
  const float eps = 0.00001f;
  const float eps_sq = eps * eps;
  const bool use_topology = false;

  const float thresh = RNA_float_get(op->ptr, "threshold");
  const float fac = RNA_float_get(op->ptr, "factor");
  const bool use_center = RNA_boolean_get(op->ptr, "use_center");
  const int axis_dir = RNA_enum_get(op->ptr, "direction");

  /* Vertices stats (total over all selected objects). */
  int totvertfound = 0, totvertmirr = 0, totvertfail = 0;

  /* Axis. */
  int axis = axis_dir % 3;
  bool axis_sign = axis != axis_dir;

  ViewLayer *view_layer = CTX_data_view_layer(C);
  uint objects_len = 0;
  Object **objects = BKE_view_layer_array_from_objects_in_edit_mode_unique_data(
      view_layer, CTX_wm_view3d(C), &objects_len);

  for (uint ob_index = 0; ob_index < objects_len; ob_index++) {
    Object *obedit = objects[ob_index];
    BMEditMesh *em = BKE_editmesh_from_object(obedit);
    BMesh *bm = em->bm;

    if (em->bm->totvertsel == 0) {
      continue;
    }

    /* Only allocate memory after checking whether to skip object. */
    int *index = MEM_mallocN(bm->totvert * sizeof(*index), __func__);

    /* Vertex iter. */
    BMIter iter;
    BMVert *v;
    int i;

    EDBM_verts_mirror_cache_begin_ex(em, axis, true, true, use_topology, thresh, index);

    BM_mesh_elem_table_ensure(bm, BM_VERT);

    BM_mesh_elem_hflag_disable_all(bm, BM_VERT, BM_ELEM_TAG, false);

    BM_ITER_MESH_INDEX (v, &iter, bm, BM_VERTS_OF_MESH, i) {
      if ((BM_elem_flag_test(v, BM_ELEM_SELECT) != false) &&
          (BM_elem_flag_test(v, BM_ELEM_TAG) == false)) {
        int i_mirr = index[i];
        if (i_mirr != -1) {

          BMVert *v_mirr = BM_vert_at_index(bm, index[i]);

          if (v != v_mirr) {
            float co[3], co_mirr[3];

            if ((v->co[axis] > v_mirr->co[axis]) == axis_sign) {
              SWAP(BMVert *, v, v_mirr);
            }

            copy_v3_v3(co_mirr, v_mirr->co);
            co_mirr[axis] *= -1.0f;

            if (len_squared_v3v3(v->co, co_mirr) > eps_sq) {
              totvertmirr++;
            }

            interp_v3_v3v3(co, v->co, co_mirr, fac);

            copy_v3_v3(v->co, co);

            co[axis] *= -1.0f;
            copy_v3_v3(v_mirr->co, co);

            BM_elem_flag_enable(v, BM_ELEM_TAG);
            BM_elem_flag_enable(v_mirr, BM_ELEM_TAG);
            totvertfound++;
          }
          else {
            if (use_center) {

              if (fabsf(v->co[axis]) > eps) {
                totvertmirr++;
              }

              v->co[axis] = 0.0f;
            }
            BM_elem_flag_enable(v, BM_ELEM_TAG);
            totvertfound++;
          }
        }
        else {
          totvertfail++;
        }
      }
    }

    /* No need to end cache, just free the array. */
    MEM_freeN(index);
  }
  MEM_freeN(objects);

  if (totvertfail) {
    BKE_reportf(op->reports,
                RPT_WARNING,
                "%d already symmetrical, %d pairs mirrored, %d failed",
                totvertfound - totvertmirr,
                totvertmirr,
                totvertfail);
  }
  else {
    BKE_reportf(op->reports,
                RPT_INFO,
                "%d already symmetrical, %d pairs mirrored",
                totvertfound - totvertmirr,
                totvertmirr);
  }

  return OPERATOR_FINISHED;
}

void MESH_OT_symmetry_snap(struct wmOperatorType *ot)
{
  /* identifiers */
  ot->name = "Snap to Symmetry";
  ot->description = "Snap to Symmetry\nSnap vertex pairs to their mirrored locations";
  ot->idname = "MESH_OT_symmetry_snap";

  /* api callbacks */
  ot->exec = mesh_symmetry_snap_exec;
  ot->poll = ED_operator_editmesh;

  /* flags */
  ot->flag = OPTYPE_REGISTER | OPTYPE_UNDO;

  ot->prop = RNA_def_enum(ot->srna,
                          "direction",
                          rna_enum_symmetrize_direction_items,
                          BMO_SYMMETRIZE_NEGATIVE_X,
                          "Direction",
                          "Which sides to copy from and to");
  RNA_def_float_distance(ot->srna,
                         "threshold",
                         0.05f,
                         0.0f,
                         10.0f,
                         "Threshold",
                         "Distance within which matching vertices are searched",
                         1e-4f,
                         1.0f);
  RNA_def_float(ot->srna,
                "factor",
                0.5f,
                0.0f,
                1.0f,
                "Factor",
                "Mix factor of the locations of the vertices",
                0.0f,
                1.0f);
  RNA_def_boolean(
      ot->srna, "use_center", true, "Center", "Snap middle vertices to the axis center");
}

/** \} */

#ifdef WITH_FREESTYLE

/* -------------------------------------------------------------------- */
/** \name Mark Edge (FreeStyle) Operator
 * \{ */

static int edbm_mark_freestyle_edge_exec(bContext *C, wmOperator *op)
{
  BMEdge *eed;
  BMIter iter;
  FreestyleEdge *fed;
  const bool clear = RNA_boolean_get(op->ptr, "clear");
  ViewLayer *view_layer = CTX_data_view_layer(C);

  uint objects_len = 0;
  Object **objects = BKE_view_layer_array_from_objects_in_edit_mode_unique_data(
      view_layer, CTX_wm_view3d(C), &objects_len);
  for (uint ob_index = 0; ob_index < objects_len; ob_index++) {
    Object *obedit = objects[ob_index];
    BMEditMesh *em = BKE_editmesh_from_object(obedit);

    if (em == NULL) {
      continue;
    }

    BMesh *bm = em->bm;

    if (bm->totedgesel == 0) {
      continue;
    }

    if (!CustomData_has_layer(&em->bm->edata, CD_FREESTYLE_EDGE)) {
      BM_data_layer_add(em->bm, &em->bm->edata, CD_FREESTYLE_EDGE);
    }

    if (clear) {
      BM_ITER_MESH (eed, &iter, em->bm, BM_EDGES_OF_MESH) {
        if (BM_elem_flag_test(eed, BM_ELEM_SELECT) && !BM_elem_flag_test(eed, BM_ELEM_HIDDEN)) {
          fed = CustomData_bmesh_get(&em->bm->edata, eed->head.data, CD_FREESTYLE_EDGE);
          fed->flag &= ~FREESTYLE_EDGE_MARK;
        }
      }
    }
    else {
      BM_ITER_MESH (eed, &iter, em->bm, BM_EDGES_OF_MESH) {
        if (BM_elem_flag_test(eed, BM_ELEM_SELECT) && !BM_elem_flag_test(eed, BM_ELEM_HIDDEN)) {
          fed = CustomData_bmesh_get(&em->bm->edata, eed->head.data, CD_FREESTYLE_EDGE);
          fed->flag |= FREESTYLE_EDGE_MARK;
        }
      }
    }

    DEG_id_tag_update(obedit->data, ID_RECALC_GEOMETRY);
    WM_event_add_notifier(C, NC_GEOM | ND_DATA, obedit->data);
  }
  MEM_freeN(objects);

  return OPERATOR_FINISHED;
}

void MESH_OT_mark_freestyle_edge(wmOperatorType *ot)
{
  PropertyRNA *prop;

  /* identifiers */
  ot->name = "Mark Freestyle Edge";
  ot->description = "Mark Freestyle Edge\n(Un)mark selected edges as Freestyle feature edges";
  ot->idname = "MESH_OT_mark_freestyle_edge";

  /* api callbacks */
  ot->exec = edbm_mark_freestyle_edge_exec;
  ot->poll = ED_operator_editmesh;

  /* flags */
  ot->flag = OPTYPE_REGISTER | OPTYPE_UNDO;

  prop = RNA_def_boolean(ot->srna, "clear", false, "Clear", "");
  RNA_def_property_flag(prop, PROP_HIDDEN | PROP_SKIP_SAVE);
}

/** \} */

/* -------------------------------------------------------------------- */
/** \name Mark Face (FreeStyle) Operator
 * \{ */

static int edbm_mark_freestyle_face_exec(bContext *C, wmOperator *op)
{
  BMFace *efa;
  BMIter iter;
  FreestyleFace *ffa;
  const bool clear = RNA_boolean_get(op->ptr, "clear");
  ViewLayer *view_layer = CTX_data_view_layer(C);

  uint objects_len = 0;
  Object **objects = BKE_view_layer_array_from_objects_in_edit_mode_unique_data(
      view_layer, CTX_wm_view3d(C), &objects_len);
  for (uint ob_index = 0; ob_index < objects_len; ob_index++) {
    Object *obedit = objects[ob_index];
    BMEditMesh *em = BKE_editmesh_from_object(obedit);

    if (em == NULL) {
      continue;
    }

    if (em->bm->totfacesel == 0) {
      continue;
    }

    if (!CustomData_has_layer(&em->bm->pdata, CD_FREESTYLE_FACE)) {
      BM_data_layer_add(em->bm, &em->bm->pdata, CD_FREESTYLE_FACE);
    }

    if (clear) {
      BM_ITER_MESH (efa, &iter, em->bm, BM_FACES_OF_MESH) {
        if (BM_elem_flag_test(efa, BM_ELEM_SELECT) && !BM_elem_flag_test(efa, BM_ELEM_HIDDEN)) {
          ffa = CustomData_bmesh_get(&em->bm->pdata, efa->head.data, CD_FREESTYLE_FACE);
          ffa->flag &= ~FREESTYLE_FACE_MARK;
        }
      }
    }
    else {
      BM_ITER_MESH (efa, &iter, em->bm, BM_FACES_OF_MESH) {
        if (BM_elem_flag_test(efa, BM_ELEM_SELECT) && !BM_elem_flag_test(efa, BM_ELEM_HIDDEN)) {
          ffa = CustomData_bmesh_get(&em->bm->pdata, efa->head.data, CD_FREESTYLE_FACE);
          ffa->flag |= FREESTYLE_FACE_MARK;
        }
      }
    }

    DEG_id_tag_update(obedit->data, ID_RECALC_GEOMETRY);
    WM_event_add_notifier(C, NC_GEOM | ND_DATA, obedit->data);
  }
  MEM_freeN(objects);

  return OPERATOR_FINISHED;
}

void MESH_OT_mark_freestyle_face(wmOperatorType *ot)
{
  PropertyRNA *prop;

  /* identifiers */
  ot->name = "Mark Freestyle Face";
  ot->description =
      "Mark Freestyle Face\n(Un)mark selected faces for exclusion from Freestyle feature edge "
      "detection";
  ot->idname = "MESH_OT_mark_freestyle_face";

  /* api callbacks */
  ot->exec = edbm_mark_freestyle_face_exec;
  ot->poll = ED_operator_editmesh;

  /* flags */
  ot->flag = OPTYPE_REGISTER | OPTYPE_UNDO;

  prop = RNA_def_boolean(ot->srna, "clear", false, "Clear", "");
  RNA_def_property_flag(prop, PROP_HIDDEN | PROP_SKIP_SAVE);
}

/** \} */

#endif /* WITH_FREESTYLE */

/********************** Loop normals editing tools modal map. **********************/

/* NOTE: these defines are saved in keymap files, do not change values but just add new ones */
/* NOTE: We could add more here, like e.g. a switch between local or global coordinates of target,
 *       use numinput to type in explicit vector values... */
enum {
  /* Generic commands. */
  EDBM_CLNOR_MODAL_CANCEL = 1,
  EDBM_CLNOR_MODAL_CONFIRM = 2,

  /* Point To operator. */
  EDBM_CLNOR_MODAL_POINTTO_RESET = 101,
  EDBM_CLNOR_MODAL_POINTTO_INVERT = 102,
  EDBM_CLNOR_MODAL_POINTTO_SPHERIZE = 103,
  EDBM_CLNOR_MODAL_POINTTO_ALIGN = 104,

  EDBM_CLNOR_MODAL_POINTTO_USE_MOUSE = 110,
  EDBM_CLNOR_MODAL_POINTTO_USE_PIVOT = 111,
  EDBM_CLNOR_MODAL_POINTTO_USE_OBJECT = 112,
  EDBM_CLNOR_MODAL_POINTTO_SET_USE_3DCURSOR = 113,
  EDBM_CLNOR_MODAL_POINTTO_SET_USE_SELECTED = 114,
};

/* called in transform_ops.c, on each regeneration of keymaps */
wmKeyMap *point_normals_modal_keymap(wmKeyConfig *keyconf)
{
  static const EnumPropertyItem modal_items[] = {
      {EDBM_CLNOR_MODAL_CANCEL, "CANCEL", 0, "Cancel", ""},
      {EDBM_CLNOR_MODAL_CONFIRM, "CONFIRM", 0, "Confirm", ""},

      /* Point To operator. */
      {EDBM_CLNOR_MODAL_POINTTO_RESET, "RESET", 0, "Reset", "Reset normals to initial ones"},
      {EDBM_CLNOR_MODAL_POINTTO_INVERT,
       "INVERT",
       0,
       "Invert",
       "Toggle inversion of affected normals"},
      {EDBM_CLNOR_MODAL_POINTTO_SPHERIZE,
       "SPHERIZE",
       0,
       "Spherize",
       "Interpolate between new and original normals"},
      {EDBM_CLNOR_MODAL_POINTTO_ALIGN, "ALIGN", 0, "Align", "Make all affected normals parallel"},

      {EDBM_CLNOR_MODAL_POINTTO_USE_MOUSE,
       "USE_MOUSE",
       0,
       "Use Mouse",
       "Follow mouse cursor position"},
      {EDBM_CLNOR_MODAL_POINTTO_USE_PIVOT,
       "USE_PIVOT",
       0,
       "Use Pivot",
       "Use current rotation/scaling pivot point coordinates"},
      {EDBM_CLNOR_MODAL_POINTTO_USE_OBJECT,
       "USE_OBJECT",
       0,
       "Use Object",
       "Use current edited object's location"},
      {EDBM_CLNOR_MODAL_POINTTO_SET_USE_3DCURSOR,
       "SET_USE_3DCURSOR",
       0,
       "Set and Use 3D Cursor",
       "Set new 3D cursor position and use it"},
      {EDBM_CLNOR_MODAL_POINTTO_SET_USE_SELECTED,
       "SET_USE_SELECTED",
       0,
       "Select and Use Mesh Item",
       "Select new active mesh element and use its location"},
      {0, NULL, 0, NULL, NULL},
  };
  static const char *keymap_name = "Custom Normals Modal Map";

  wmKeyMap *keymap = WM_modalkeymap_get(keyconf, keymap_name);

  /* We only need to add map once */
  if (keymap && keymap->modal_items) {
    return NULL;
  }

  keymap = WM_modalkeymap_add(keyconf, keymap_name, modal_items);

  WM_modalkeymap_assign(keymap, "MESH_OT_point_normals");

  return keymap;
}

#define CLNORS_VALID_VEC_LEN (1e-4f)

/********************** 'Point to' Loop Normals **********************/

enum {
  EDBM_CLNOR_POINTTO_MODE_COORDINATES = 1,
  EDBM_CLNOR_POINTTO_MODE_MOUSE = 2,
};

static EnumPropertyItem clnors_pointto_mode_items[] = {
    {EDBM_CLNOR_POINTTO_MODE_COORDINATES,
     "COORDINATES",
     0,
     "Coordinates",
     "Use static coordinates (defined by various means)"},
    {EDBM_CLNOR_POINTTO_MODE_MOUSE, "MOUSE", 0, "Mouse", "Follow mouse cursor"},
    {0, NULL, 0, NULL, NULL},
};

/* Initialize loop normal data */
static int point_normals_init(bContext *C, wmOperator *op, const wmEvent *UNUSED(event))
{
  Object *obedit = CTX_data_edit_object(C);
  BMEditMesh *em = BKE_editmesh_from_object(obedit);
  BMesh *bm = em->bm;

  BKE_editmesh_lnorspace_update(em);
  BMLoopNorEditDataArray *lnors_ed_arr = BM_loop_normal_editdata_array_init(bm);

  op->customdata = lnors_ed_arr;

  return lnors_ed_arr->totloop;
}

static void point_normals_free(bContext *C, wmOperator *op)
{
  BMLoopNorEditDataArray *lnors_ed_arr = op->customdata;
  BM_loop_normal_editdata_array_free(lnors_ed_arr);
  op->customdata = NULL;
  ED_area_status_text(CTX_wm_area(C), NULL);
}

static void point_normals_update_header(bContext *C, wmOperator *op)
{
  char header[UI_MAX_DRAW_STR];
  char buf[UI_MAX_DRAW_STR];

  char *p = buf;
  int available_len = sizeof(buf);

#define WM_MODALKEY(_id) \
  WM_modalkeymap_operator_items_to_string_buf( \
      op->type, (_id), true, UI_MAX_SHORTCUT_STR, &available_len, &p)

  BLI_snprintf(header,
               sizeof(header),
               IFACE_("%s: confirm, %s: cancel, "
                      "%s: point to mouse (%s), %s: point to Pivot, "
                      "%s: point to object origin, %s: reset normals, "
                      "%s: set & point to 3D cursor, %s: select & point to mesh item, "
                      "%s: invert normals (%s), %s: spherize (%s), %s: align (%s)"),
               WM_MODALKEY(EDBM_CLNOR_MODAL_CONFIRM),
               WM_MODALKEY(EDBM_CLNOR_MODAL_CANCEL),
               WM_MODALKEY(EDBM_CLNOR_MODAL_POINTTO_USE_MOUSE),
               WM_bool_as_string(RNA_enum_get(op->ptr, "mode") == EDBM_CLNOR_POINTTO_MODE_MOUSE),
               WM_MODALKEY(EDBM_CLNOR_MODAL_POINTTO_USE_PIVOT),
               WM_MODALKEY(EDBM_CLNOR_MODAL_POINTTO_USE_OBJECT),
               WM_MODALKEY(EDBM_CLNOR_MODAL_POINTTO_RESET),
               WM_MODALKEY(EDBM_CLNOR_MODAL_POINTTO_SET_USE_3DCURSOR),
               WM_MODALKEY(EDBM_CLNOR_MODAL_POINTTO_SET_USE_SELECTED),
               WM_MODALKEY(EDBM_CLNOR_MODAL_POINTTO_INVERT),
               WM_bool_as_string(RNA_boolean_get(op->ptr, "invert")),
               WM_MODALKEY(EDBM_CLNOR_MODAL_POINTTO_SPHERIZE),
               WM_bool_as_string(RNA_boolean_get(op->ptr, "spherize")),
               WM_MODALKEY(EDBM_CLNOR_MODAL_POINTTO_ALIGN),
               WM_bool_as_string(RNA_boolean_get(op->ptr, "align")));

#undef WM_MODALKEY

  ED_area_status_text(CTX_wm_area(C), header);
}

/* TODO move that to generic function in BMesh? */
static void bmesh_selected_verts_center_calc(BMesh *bm, float *r_center)
{
  BMVert *v;
  BMIter viter;
  int i = 0;

  zero_v3(r_center);
  BM_ITER_MESH (v, &viter, bm, BM_VERTS_OF_MESH) {
    if (BM_elem_flag_test(v, BM_ELEM_SELECT)) {
      add_v3_v3(r_center, v->co);
      i++;
    }
  }
  mul_v3_fl(r_center, 1.0f / (float)i);
}

static void point_normals_apply(bContext *C, wmOperator *op, float target[3], const bool do_reset)
{
  Object *obedit = CTX_data_edit_object(C);
  BMesh *bm = BKE_editmesh_from_object(obedit)->bm;
  BMLoopNorEditDataArray *lnors_ed_arr = op->customdata;

  const bool do_invert = RNA_boolean_get(op->ptr, "invert");
  const bool do_spherize = RNA_boolean_get(op->ptr, "spherize");
  const bool do_align = RNA_boolean_get(op->ptr, "align");
  float center[3];

  if (do_align && !do_reset) {
    bmesh_selected_verts_center_calc(bm, center);
  }

  sub_v3_v3(target, obedit->loc); /* Move target to local coordinates. */

  BMLoopNorEditData *lnor_ed = lnors_ed_arr->lnor_editdata;
  for (int i = 0; i < lnors_ed_arr->totloop; i++, lnor_ed++) {
    if (do_reset) {
      copy_v3_v3(lnor_ed->nloc, lnor_ed->niloc);
    }
    else if (do_spherize) {
      /* Note that this is *not* real spherical interpolation.
       * Probably good enough in this case though? */
      const float strength = RNA_float_get(op->ptr, "spherize_strength");
      float spherized_normal[3];

      sub_v3_v3v3(spherized_normal, target, lnor_ed->loc);

      /* otherwise, multiplication by strength is meaningless... */
      normalize_v3(spherized_normal);

      mul_v3_fl(spherized_normal, strength);
      mul_v3_v3fl(lnor_ed->nloc, lnor_ed->niloc, 1.0f - strength);
      add_v3_v3(lnor_ed->nloc, spherized_normal);
    }
    else if (do_align) {
      sub_v3_v3v3(lnor_ed->nloc, target, center);
    }
    else {
      sub_v3_v3v3(lnor_ed->nloc, target, lnor_ed->loc);
    }

    if (do_invert && !do_reset) {
      negate_v3(lnor_ed->nloc);
    }
    if (normalize_v3(lnor_ed->nloc) >= CLNORS_VALID_VEC_LEN) {
      BKE_lnor_space_custom_normal_to_data(
          bm->lnor_spacearr->lspacearr[lnor_ed->loop_index], lnor_ed->nloc, lnor_ed->clnors_data);
    }
  }
}

static int edbm_point_normals_modal(bContext *C, wmOperator *op, const wmEvent *event)
{
  View3D *v3d = CTX_wm_view3d(C);
  Scene *scene = CTX_data_scene(C);
  Object *obedit = CTX_data_edit_object(C);
  BMEditMesh *em = BKE_editmesh_from_object(obedit);
  BMesh *bm = em->bm;

  float target[3];

  int ret = OPERATOR_PASS_THROUGH;
  int mode = RNA_enum_get(op->ptr, "mode");
  int new_mode = mode;
  bool force_mousemove = false;
  bool do_reset = false;

  PropertyRNA *prop_target = RNA_struct_find_property(op->ptr, "target_location");

  if (event->type == EVT_MODAL_MAP) {
    switch (event->val) {
      case EDBM_CLNOR_MODAL_CONFIRM:
        RNA_property_float_get_array(op->ptr, prop_target, target);
        ret = OPERATOR_FINISHED;
        break;

      case EDBM_CLNOR_MODAL_CANCEL:
        do_reset = true;
        ret = OPERATOR_CANCELLED;
        break;

      case EDBM_CLNOR_MODAL_POINTTO_RESET:
        do_reset = true;
        ret = OPERATOR_RUNNING_MODAL;
        break;

      case EDBM_CLNOR_MODAL_POINTTO_INVERT: {
        PropertyRNA *prop_invert = RNA_struct_find_property(op->ptr, "invert");
        RNA_property_boolean_set(
            op->ptr, prop_invert, !RNA_property_boolean_get(op->ptr, prop_invert));
        RNA_property_float_get_array(op->ptr, prop_target, target);
        ret = OPERATOR_RUNNING_MODAL;
        break;
      }

      case EDBM_CLNOR_MODAL_POINTTO_SPHERIZE: {
        PropertyRNA *prop_spherize = RNA_struct_find_property(op->ptr, "spherize");
        RNA_property_boolean_set(
            op->ptr, prop_spherize, !RNA_property_boolean_get(op->ptr, prop_spherize));
        RNA_property_float_get_array(op->ptr, prop_target, target);
        ret = OPERATOR_RUNNING_MODAL;
        break;
      }

      case EDBM_CLNOR_MODAL_POINTTO_ALIGN: {
        PropertyRNA *prop_align = RNA_struct_find_property(op->ptr, "align");
        RNA_property_boolean_set(
            op->ptr, prop_align, !RNA_property_boolean_get(op->ptr, prop_align));
        RNA_property_float_get_array(op->ptr, prop_target, target);
        ret = OPERATOR_RUNNING_MODAL;
        break;
      }

      case EDBM_CLNOR_MODAL_POINTTO_USE_MOUSE:
        new_mode = EDBM_CLNOR_POINTTO_MODE_MOUSE;
        /* We want to immediately update to mouse cursor position... */
        force_mousemove = true;
        ret = OPERATOR_RUNNING_MODAL;
        break;

      case EDBM_CLNOR_MODAL_POINTTO_USE_OBJECT:
        new_mode = EDBM_CLNOR_POINTTO_MODE_COORDINATES;
        copy_v3_v3(target, obedit->loc);
        ret = OPERATOR_RUNNING_MODAL;
        break;

      case EDBM_CLNOR_MODAL_POINTTO_SET_USE_3DCURSOR:
        new_mode = EDBM_CLNOR_POINTTO_MODE_COORDINATES;
        ED_view3d_cursor3d_update(C, event->mval, false, V3D_CURSOR_ORIENT_NONE);
        copy_v3_v3(target, scene->cursor.location);
        ret = OPERATOR_RUNNING_MODAL;
        break;

      case EDBM_CLNOR_MODAL_POINTTO_SET_USE_SELECTED:
        new_mode = EDBM_CLNOR_POINTTO_MODE_COORDINATES;
        view3d_operator_needs_opengl(C);
        if (EDBM_select_pick(C, event->mval, false, false, false)) {
          /* Point to newly selected active. */
          ED_object_calc_active_center_for_editmode(obedit, false, target);

          add_v3_v3(target, obedit->loc);
          ret = OPERATOR_RUNNING_MODAL;
        }
        break;

      case EDBM_CLNOR_MODAL_POINTTO_USE_PIVOT:
        new_mode = EDBM_CLNOR_POINTTO_MODE_COORDINATES;
        switch (scene->toolsettings->transform_pivot_point) {
          case V3D_AROUND_CENTER_BOUNDS: /* calculateCenterBound */
          {
            BMVert *v;
            BMIter viter;
            float min[3], max[3];
            int i = 0;

            BM_ITER_MESH (v, &viter, bm, BM_VERTS_OF_MESH) {
              if (BM_elem_flag_test(v, BM_ELEM_SELECT)) {
                if (i) {
                  minmax_v3v3_v3(min, max, v->co);
                }
                else {
                  copy_v3_v3(min, v->co);
                  copy_v3_v3(max, v->co);
                }
                i++;
              }
            }
            mid_v3_v3v3(target, min, max);
            add_v3_v3(target, obedit->loc);
            break;
          }

          case V3D_AROUND_CENTER_MEDIAN: {
            bmesh_selected_verts_center_calc(bm, target);
            add_v3_v3(target, obedit->loc);
            break;
          }

          case V3D_AROUND_CURSOR:
            copy_v3_v3(target, scene->cursor.location);
            break;

          case V3D_AROUND_ACTIVE:
            if (!ED_object_calc_active_center_for_editmode(obedit, false, target)) {
              zero_v3(target);
            }
            add_v3_v3(target, obedit->loc);
            break;

          default:
            BKE_report(op->reports, RPT_WARNING, "Does not support Individual Origin as pivot");
            copy_v3_v3(target, obedit->loc);
        }
        ret = OPERATOR_RUNNING_MODAL;
        break;
      default:
        break;
    }
  }

  if (new_mode != mode) {
    mode = new_mode;
    RNA_enum_set(op->ptr, "mode", mode);
  }

  /* Only handle mousemove event in case we are in mouse mode. */
  if (event->type == MOUSEMOVE || force_mousemove) {
    if (mode == EDBM_CLNOR_POINTTO_MODE_MOUSE) {
      ARegion *ar = CTX_wm_region(C);
      float center[3];

      bmesh_selected_verts_center_calc(bm, center);

      ED_view3d_win_to_3d_int(v3d, ar, center, event->mval, target);

      ret = OPERATOR_RUNNING_MODAL;
    }
  }

  if (ret != OPERATOR_PASS_THROUGH) {
    if (!ELEM(ret, OPERATOR_CANCELLED, OPERATOR_FINISHED)) {
      RNA_property_float_set_array(op->ptr, prop_target, target);
    }
    point_normals_apply(C, op, target, do_reset);
    EDBM_update_generic(em, true, false); /* Recheck bools. */

    point_normals_update_header(C, op);
  }

  if (ELEM(ret, OPERATOR_CANCELLED, OPERATOR_FINISHED)) {
    point_normals_free(C, op);
  }

  return ret;
}

static int edbm_point_normals_invoke(bContext *C, wmOperator *op, const wmEvent *event)
{
  if (!point_normals_init(C, op, event)) {
    point_normals_free(C, op);
    return OPERATOR_CANCELLED;
  }

  WM_event_add_modal_handler(C, op);

  point_normals_update_header(C, op);

  op->flag |= OP_IS_MODAL_GRAB_CURSOR;
  return OPERATOR_RUNNING_MODAL;
}

static int edbm_point_normals_exec(bContext *C, wmOperator *op)
{
  Object *obedit = CTX_data_edit_object(C);
  BMEditMesh *em = BKE_editmesh_from_object(obedit);

  if (!point_normals_init(C, op, NULL)) {
    point_normals_free(C, op);
    return OPERATOR_CANCELLED;
  }

  /* Note that 'mode' is ignored in exec case,
   * we directly use vector stored in target_location, whatever that is. */

  float target[3];
  RNA_float_get_array(op->ptr, "target_location", target);

  point_normals_apply(C, op, target, false);

  EDBM_update_generic(em, true, false);
  point_normals_free(C, op);

  return OPERATOR_FINISHED;
}

static bool point_normals_draw_check_prop(PointerRNA *ptr,
                                          PropertyRNA *prop,
                                          void *UNUSED(user_data))
{
  const char *prop_id = RNA_property_identifier(prop);

  /* Only show strength option if spherize is enabled. */
  if (STREQ(prop_id, "spherize_strength")) {
    return (bool)RNA_boolean_get(ptr, "spherize");
  }

  /* Else, show it! */
  return true;
}

static void edbm_point_normals_ui(bContext *C, wmOperator *op)
{
  uiLayout *layout = op->layout;
  wmWindowManager *wm = CTX_wm_manager(C);
  PointerRNA ptr;

  RNA_pointer_create(&wm->id, op->type->srna, op->properties, &ptr);

  /* Main auto-draw call */
  uiDefAutoButsRNA(layout, &ptr, point_normals_draw_check_prop, NULL, NULL, '\0', false);
}

void MESH_OT_point_normals(struct wmOperatorType *ot)
{
  /* identifiers */
  ot->name = "Point Normals to Target";
  ot->description = "Point selected custom normals to specified Target";
  ot->idname = "MESH_OT_point_normals";

  /* api callbacks */
  ot->exec = edbm_point_normals_exec;
  ot->invoke = edbm_point_normals_invoke;
  ot->modal = edbm_point_normals_modal;
  ot->poll = ED_operator_editmesh_auto_smooth;
  ot->ui = edbm_point_normals_ui;
  ot->cancel = point_normals_free;

  /* flags */
  ot->flag = OPTYPE_BLOCKING | OPTYPE_REGISTER | OPTYPE_UNDO;

  ot->prop = RNA_def_enum(ot->srna,
                          "mode",
                          clnors_pointto_mode_items,
                          EDBM_CLNOR_POINTTO_MODE_COORDINATES,
                          "Mode",
                          "How to define coordinates to point custom normals to");
  RNA_def_property_flag(ot->prop, PROP_HIDDEN);

  RNA_def_boolean(ot->srna, "invert", false, "Invert", "Invert affected normals");

  RNA_def_boolean(ot->srna, "align", false, "Align", "Make all affected normals parallel");

  RNA_def_float_vector_xyz(ot->srna,
                           "target_location",
                           3,
                           NULL,
                           -FLT_MAX,
                           FLT_MAX,
                           "Target",
                           "Target location to which normals will point",
                           -1000.0f,
                           1000.0f);

  RNA_def_boolean(
      ot->srna, "spherize", false, "Spherize", "Interpolate between original and new normals");

  RNA_def_float(ot->srna,
                "spherize_strength",
                0.1,
                0.0f,
                1.0f,
                "Spherize Strength",
                "Ratio of spherized normal to original normal",
                0.0f,
                1.0f);
}

/********************** Split/Merge Loop Normals **********************/

static void normals_merge(BMesh *bm, BMLoopNorEditDataArray *lnors_ed_arr)
{
  BMLoopNorEditData *lnor_ed = lnors_ed_arr->lnor_editdata;

  BLI_SMALLSTACK_DECLARE(clnors, short *);

  BLI_assert(bm->lnor_spacearr->data_type == MLNOR_SPACEARR_BMLOOP_PTR);

  BM_normals_loops_edges_tag(bm, false);

  for (int i = 0; i < lnors_ed_arr->totloop; i++, lnor_ed++) {
    if (BM_elem_flag_test(lnor_ed->loop, BM_ELEM_TAG)) {
      continue;
    }

    MLoopNorSpace *lnor_space = bm->lnor_spacearr->lspacearr[lnor_ed->loop_index];

    if ((lnor_space->flags & MLNOR_SPACE_IS_SINGLE) == 0) {
      LinkNode *loops = lnor_space->loops;
      float avg_normal[3] = {0.0f, 0.0f, 0.0f};
      short *clnors_data;

      for (; loops; loops = loops->next) {
        BMLoop *l = loops->link;
        const int loop_index = BM_elem_index_get(l);

        BMLoopNorEditData *lnor_ed_tmp = lnors_ed_arr->lidx_to_lnor_editdata[loop_index];
        BLI_assert(lnor_ed_tmp->loop_index == loop_index && lnor_ed_tmp->loop == l);
        add_v3_v3(avg_normal, lnor_ed_tmp->nloc);
        BLI_SMALLSTACK_PUSH(clnors, lnor_ed_tmp->clnors_data);
        BM_elem_flag_enable(l, BM_ELEM_TAG);
      }
      if (normalize_v3(avg_normal) < CLNORS_VALID_VEC_LEN) {
        /* If avg normal is nearly 0, set clnor to default value. */
        zero_v3(avg_normal);
      }
      while ((clnors_data = BLI_SMALLSTACK_POP(clnors))) {
        BKE_lnor_space_custom_normal_to_data(lnor_space, avg_normal, clnors_data);
      }
    }
  }
}

static void normals_split(BMesh *bm)
{
  BMFace *f;
  BMLoop *l, *l_curr, *l_first;
  BMIter fiter;

  BLI_assert(bm->lnor_spacearr->data_type == MLNOR_SPACEARR_BMLOOP_PTR);

  BM_normals_loops_edges_tag(bm, true);

  const int cd_clnors_offset = CustomData_get_offset(&bm->ldata, CD_CUSTOMLOOPNORMAL);
  BM_ITER_MESH (f, &fiter, bm, BM_FACES_OF_MESH) {
    l_curr = l_first = BM_FACE_FIRST_LOOP(f);
    do {
      if (BM_elem_flag_test(l_curr->v, BM_ELEM_SELECT) &&
          (!BM_elem_flag_test(l_curr->e, BM_ELEM_TAG) ||
           (!BM_elem_flag_test(l_curr, BM_ELEM_TAG) && BM_loop_check_cyclic_smooth_fan(l_curr)))) {
        if (!BM_elem_flag_test(l_curr->e, BM_ELEM_TAG) &&
            !BM_elem_flag_test(l_curr->prev->e, BM_ELEM_TAG)) {
          const int loop_index = BM_elem_index_get(l_curr);
          short *clnors = BM_ELEM_CD_GET_VOID_P(l_curr, cd_clnors_offset);
          BKE_lnor_space_custom_normal_to_data(
              bm->lnor_spacearr->lspacearr[loop_index], f->no, clnors);
        }
        else {
          BMVert *v_pivot = l_curr->v;
          UNUSED_VARS_NDEBUG(v_pivot);
          BMEdge *e_next;
          const BMEdge *e_org = l_curr->e;
          BMLoop *lfan_pivot, *lfan_pivot_next;

          lfan_pivot = l_curr;
          e_next = lfan_pivot->e;
          BLI_SMALLSTACK_DECLARE(loops, BMLoop *);
          float avg_normal[3] = {0.0f};

          while (true) {
            lfan_pivot_next = BM_vert_step_fan_loop(lfan_pivot, &e_next);
            if (lfan_pivot_next) {
              BLI_assert(lfan_pivot_next->v == v_pivot);
            }
            else {
              e_next = (lfan_pivot->e == e_next) ? lfan_pivot->prev->e : lfan_pivot->e;
            }

            BLI_SMALLSTACK_PUSH(loops, lfan_pivot);
            add_v3_v3(avg_normal, lfan_pivot->f->no);

            if (!BM_elem_flag_test(e_next, BM_ELEM_TAG) || (e_next == e_org)) {
              break;
            }
            lfan_pivot = lfan_pivot_next;
          }
          if (normalize_v3(avg_normal) < CLNORS_VALID_VEC_LEN) {
            /* If avg normal is nearly 0, set clnor to default value. */
            zero_v3(avg_normal);
          }
          while ((l = BLI_SMALLSTACK_POP(loops))) {
            const int l_index = BM_elem_index_get(l);
            short *clnors = BM_ELEM_CD_GET_VOID_P(l, cd_clnors_offset);
            BKE_lnor_space_custom_normal_to_data(
                bm->lnor_spacearr->lspacearr[l_index], avg_normal, clnors);
          }
        }
      }
    } while ((l_curr = l_curr->next) != l_first);
  }
}

static int normals_split_merge(bContext *C, const bool do_merge)
{
  Object *obedit = CTX_data_edit_object(C);
  BMEditMesh *em = BKE_editmesh_from_object(obedit);
  BMesh *bm = em->bm;
  BMEdge *e;
  BMIter eiter;

  BKE_editmesh_lnorspace_update(em);

  BMLoopNorEditDataArray *lnors_ed_arr = do_merge ? BM_loop_normal_editdata_array_init(bm) : NULL;

  mesh_set_smooth_faces(em, do_merge);

  BM_ITER_MESH (e, &eiter, bm, BM_EDGES_OF_MESH) {
    if (BM_elem_flag_test(e, BM_ELEM_SELECT)) {
      BM_elem_flag_set(e, BM_ELEM_SMOOTH, do_merge);
    }
  }

  bm->spacearr_dirty |= BM_SPACEARR_DIRTY_ALL;
  BKE_editmesh_lnorspace_update(em);

  if (do_merge) {
    normals_merge(bm, lnors_ed_arr);
  }
  else {
    normals_split(bm);
  }

  if (lnors_ed_arr) {
    BM_loop_normal_editdata_array_free(lnors_ed_arr);
  }

  EDBM_update_generic(em, true, false);

  return OPERATOR_FINISHED;
}

static int edbm_merge_normals_exec(bContext *C, wmOperator *UNUSED(op))
{
  return normals_split_merge(C, true);
}

void MESH_OT_merge_normals(struct wmOperatorType *ot)
{
  /* identifiers */
  ot->name = "Merge Normals";
  ot->description = "Merge custom normals of selected vertices";
  ot->idname = "MESH_OT_merge_normals";

  /* api callbacks */
  ot->exec = edbm_merge_normals_exec;
  ot->poll = ED_operator_editmesh_auto_smooth;

  /* flags */
  ot->flag = OPTYPE_REGISTER | OPTYPE_UNDO;
}

static int edbm_split_normals_exec(bContext *C, wmOperator *UNUSED(op))
{
  return normals_split_merge(C, false);
}

void MESH_OT_split_normals(struct wmOperatorType *ot)
{
  /* identifiers */
  ot->name = "Split Normals";
  ot->description = "Split custom normals of selected vertices";
  ot->idname = "MESH_OT_split_normals";

  /* api callbacks */
  ot->exec = edbm_split_normals_exec;
  ot->poll = ED_operator_editmesh_auto_smooth;

  /* flags */
  ot->flag = OPTYPE_REGISTER | OPTYPE_UNDO;
}

/********************** Average Loop Normals **********************/

enum {
  EDBM_CLNOR_AVERAGE_LOOP = 1,
  EDBM_CLNOR_AVERAGE_FACE_AREA = 2,
  EDBM_CLNOR_AVERAGE_ANGLE = 3,
};

static EnumPropertyItem average_method_items[] = {
    {EDBM_CLNOR_AVERAGE_LOOP, "CUSTOM_NORMAL", 0, "Custom Normal", "Take Average of vert Normals"},
    {EDBM_CLNOR_AVERAGE_FACE_AREA,
     "FACE_AREA",
     0,
     "Face Area",
     "Set all vert normals by Face Area"},
    {EDBM_CLNOR_AVERAGE_ANGLE,
     "CORNER_ANGLE",
     0,
     "Corner Angle",
     "Set all vert normals by Corner Angle"},
    {0, NULL, 0, NULL, NULL},
};

static int edbm_average_normals_exec(bContext *C, wmOperator *op)
{
  Object *obedit = CTX_data_edit_object(C);
  BMEditMesh *em = BKE_editmesh_from_object(obedit);
  BMesh *bm = em->bm;
  BMFace *f;
  BMLoop *l, *l_curr, *l_first;
  BMIter fiter;

  bm->spacearr_dirty |= BM_SPACEARR_DIRTY_ALL;
  BKE_editmesh_lnorspace_update(em);

  const int average_type = RNA_enum_get(op->ptr, "average_type");
  const int cd_clnors_offset = CustomData_get_offset(&bm->ldata, CD_CUSTOMLOOPNORMAL);
  const float absweight = (float)RNA_int_get(op->ptr, "weight");
  const float threshold = RNA_float_get(op->ptr, "threshold");

  float weight = absweight / 50.0f;
  if (absweight == 100.0f) {
    weight = (float)SHRT_MAX;
  }
  else if (absweight == 1.0f) {
    weight = 1 / (float)SHRT_MAX;
  }
  else if ((weight - 1) * 25 > 1) {
    weight = (weight - 1) * 25;
  }

  BM_normals_loops_edges_tag(bm, true);

  HeapSimple *loop_weight = BLI_heapsimple_new();

  BM_ITER_MESH (f, &fiter, bm, BM_FACES_OF_MESH) {
    l_curr = l_first = BM_FACE_FIRST_LOOP(f);
    do {
      if (BM_elem_flag_test(l_curr->v, BM_ELEM_SELECT) &&
          (!BM_elem_flag_test(l_curr->e, BM_ELEM_TAG) ||
           (!BM_elem_flag_test(l_curr, BM_ELEM_TAG) && BM_loop_check_cyclic_smooth_fan(l_curr)))) {
        if (!BM_elem_flag_test(l_curr->e, BM_ELEM_TAG) &&
            !BM_elem_flag_test(l_curr->prev->e, BM_ELEM_TAG)) {
          const int loop_index = BM_elem_index_get(l_curr);
          short *clnors = BM_ELEM_CD_GET_VOID_P(l_curr, cd_clnors_offset);
          BKE_lnor_space_custom_normal_to_data(
              bm->lnor_spacearr->lspacearr[loop_index], f->no, clnors);
        }
        else {
          BMVert *v_pivot = l_curr->v;
          UNUSED_VARS_NDEBUG(v_pivot);
          BMEdge *e_next;
          const BMEdge *e_org = l_curr->e;
          BMLoop *lfan_pivot, *lfan_pivot_next;

          lfan_pivot = l_curr;
          e_next = lfan_pivot->e;

          while (true) {
            lfan_pivot_next = BM_vert_step_fan_loop(lfan_pivot, &e_next);
            if (lfan_pivot_next) {
              BLI_assert(lfan_pivot_next->v == v_pivot);
            }
            else {
              e_next = (lfan_pivot->e == e_next) ? lfan_pivot->prev->e : lfan_pivot->e;
            }

            float val = 1.0f;
            if (average_type == EDBM_CLNOR_AVERAGE_FACE_AREA) {
              val = 1.0f / BM_face_calc_area(lfan_pivot->f);
            }
            else if (average_type == EDBM_CLNOR_AVERAGE_ANGLE) {
              val = 1.0f / BM_loop_calc_face_angle(lfan_pivot);
            }

            BLI_heapsimple_insert(loop_weight, val, lfan_pivot);

            if (!BM_elem_flag_test(e_next, BM_ELEM_TAG) || (e_next == e_org)) {
              break;
            }
            lfan_pivot = lfan_pivot_next;
          }

          BLI_SMALLSTACK_DECLARE(loops, BMLoop *);
          float wnor[3], avg_normal[3] = {0.0f}, count = 0;
          float val = BLI_heapsimple_top_value(loop_weight);

          while (!BLI_heapsimple_is_empty(loop_weight)) {
            const float cur_val = BLI_heapsimple_top_value(loop_weight);
            if (!compare_ff(val, cur_val, threshold)) {
              count++;
              val = cur_val;
            }
            l = BLI_heapsimple_pop_min(loop_weight);
            BLI_SMALLSTACK_PUSH(loops, l);

            const float n_weight = pow(weight, count);

            if (average_type == EDBM_CLNOR_AVERAGE_LOOP) {
              const int l_index = BM_elem_index_get(l);
              short *clnors = BM_ELEM_CD_GET_VOID_P(l, cd_clnors_offset);
              BKE_lnor_space_custom_data_to_normal(
                  bm->lnor_spacearr->lspacearr[l_index], clnors, wnor);
            }
            else {
              copy_v3_v3(wnor, l->f->no);
            }
            mul_v3_fl(wnor, (1.0f / cur_val) * (1.0f / n_weight));
            add_v3_v3(avg_normal, wnor);
          }

          if (normalize_v3(avg_normal) < CLNORS_VALID_VEC_LEN) {
            /* If avg normal is nearly 0, set clnor to default value. */
            zero_v3(avg_normal);
          }
          while ((l = BLI_SMALLSTACK_POP(loops))) {
            const int l_index = BM_elem_index_get(l);
            short *clnors = BM_ELEM_CD_GET_VOID_P(l, cd_clnors_offset);
            BKE_lnor_space_custom_normal_to_data(
                bm->lnor_spacearr->lspacearr[l_index], avg_normal, clnors);
          }
        }
      }
    } while ((l_curr = l_curr->next) != l_first);
  }

  BLI_heapsimple_free(loop_weight, NULL);
  EDBM_update_generic(em, true, false);

  return OPERATOR_FINISHED;
}

static bool average_normals_draw_check_prop(PointerRNA *ptr,
                                            PropertyRNA *prop,
                                            void *UNUSED(user_data))
{
  const char *prop_id = RNA_property_identifier(prop);
  const int average_type = RNA_enum_get(ptr, "average_type");

  /* Only show weight/threshold options in loop average type. */
  if (STREQ(prop_id, "weight")) {
    return (average_type == EDBM_CLNOR_AVERAGE_LOOP);
  }
  else if (STREQ(prop_id, "threshold")) {
    return (average_type == EDBM_CLNOR_AVERAGE_LOOP);
  }

  /* Else, show it! */
  return true;
}

static void edbm_average_normals_ui(bContext *C, wmOperator *op)
{
  uiLayout *layout = op->layout;
  wmWindowManager *wm = CTX_wm_manager(C);
  PointerRNA ptr;

  RNA_pointer_create(&wm->id, op->type->srna, op->properties, &ptr);

  /* Main auto-draw call */
  uiDefAutoButsRNA(layout, &ptr, average_normals_draw_check_prop, NULL, NULL, '\0', false);
}

void MESH_OT_average_normals(struct wmOperatorType *ot)
{
  /* identifiers */
  ot->name = "Average Normals";
  ot->description = "Average custom normals of selected vertices";
  ot->idname = "MESH_OT_average_normals";

  /* api callbacks */
  ot->exec = edbm_average_normals_exec;
  ot->poll = ED_operator_editmesh_auto_smooth;
  ot->ui = edbm_average_normals_ui;

  /* flags */
  ot->flag = OPTYPE_REGISTER | OPTYPE_UNDO;

  ot->prop = RNA_def_enum(ot->srna,
                          "average_type",
                          average_method_items,
                          EDBM_CLNOR_AVERAGE_LOOP,
                          "Type",
                          "Averaging method");

  RNA_def_int(ot->srna, "weight", 50, 1, 100, "Weight", "Weight applied per face", 1, 100);

  RNA_def_float(ot->srna,
                "threshold",
                0.01f,
                0,
                10,
                "Threshold",
                "Threshold value for different weights to be considered equal",
                0,
                5);
}

/********************** Custom Normal Interface Tools **********************/

enum {
  EDBM_CLNOR_TOOLS_COPY = 1,
  EDBM_CLNOR_TOOLS_PASTE = 2,
  EDBM_CLNOR_TOOLS_MULTIPLY = 3,
  EDBM_CLNOR_TOOLS_ADD = 4,
  EDBM_CLNOR_TOOLS_RESET = 5,
};

static EnumPropertyItem normal_vector_tool_items[] = {
    {EDBM_CLNOR_TOOLS_COPY, "COPY", 0, "Copy Normal", "Copy normal to buffer"},
    {EDBM_CLNOR_TOOLS_PASTE, "PASTE", 0, "Paste Normal", "Paste normal from buffer"},
    {EDBM_CLNOR_TOOLS_ADD, "ADD", 0, "Add Normal", "Add normal vector with selection"},
    {EDBM_CLNOR_TOOLS_MULTIPLY,
     "MULTIPLY",
     0,
     "Multiply Normal",
     "Multiply normal vector with selection"},
    {EDBM_CLNOR_TOOLS_RESET,
     "RESET",
     0,
     "Reset Normal",
     "Reset buffer and/or normal of selected element"},
    {0, NULL, 0, NULL, NULL},
};

static int edbm_normals_tools_exec(bContext *C, wmOperator *op)
{
  Object *obedit = CTX_data_edit_object(C);
  Scene *scene = CTX_data_scene(C);
  BMEditMesh *em = BKE_editmesh_from_object(obedit);
  BMesh *bm = em->bm;

  const int mode = RNA_enum_get(op->ptr, "mode");
  const bool absolute = RNA_boolean_get(op->ptr, "absolute");

  BKE_editmesh_lnorspace_update(em);
  BMLoopNorEditDataArray *lnors_ed_arr = BM_loop_normal_editdata_array_init(bm);
  BMLoopNorEditData *lnor_ed = lnors_ed_arr->lnor_editdata;

  float *normal_vector = scene->toolsettings->normal_vector;

  switch (mode) {
    case EDBM_CLNOR_TOOLS_COPY:
      if (bm->totfacesel != 1 && lnors_ed_arr->totloop != 1 && bm->totvertsel != 1) {
        BKE_report(op->reports,
                   RPT_ERROR,
                   "Can only copy one custom normal, vertex normal or face normal");
        BM_loop_normal_editdata_array_free(lnors_ed_arr);
        return OPERATOR_CANCELLED;
      }
      if (lnors_ed_arr->totloop == 1) {
        copy_v3_v3(scene->toolsettings->normal_vector, lnors_ed_arr->lnor_editdata->nloc);
      }
      else if (bm->totfacesel == 1) {
        BMFace *f;
        BMIter fiter;
        BM_ITER_MESH (f, &fiter, bm, BM_FACES_OF_MESH) {
          if (BM_elem_flag_test(f, BM_ELEM_SELECT)) {
            copy_v3_v3(scene->toolsettings->normal_vector, f->no);
          }
        }
      }
      else {
        /* 'Vertex' normal, i.e. common set of loop normals on the same vertex,
         * only if they are all the same. */
        bool are_same_lnors = true;
        for (int i = 0; i < lnors_ed_arr->totloop; i++, lnor_ed++) {
          if (!compare_v3v3(lnors_ed_arr->lnor_editdata->nloc, lnor_ed->nloc, 1e-4f)) {
            are_same_lnors = false;
          }
        }
        if (are_same_lnors) {
          copy_v3_v3(scene->toolsettings->normal_vector, lnors_ed_arr->lnor_editdata->nloc);
        }
      }
      break;

    case EDBM_CLNOR_TOOLS_PASTE:
      if (!absolute) {
        if (normalize_v3(normal_vector) < CLNORS_VALID_VEC_LEN) {
          /* If normal is nearly 0, do nothing. */
          break;
        }
      }
      for (int i = 0; i < lnors_ed_arr->totloop; i++, lnor_ed++) {
        if (absolute) {
          float abs_normal[3];
          copy_v3_v3(abs_normal, lnor_ed->loc);
          negate_v3(abs_normal);
          add_v3_v3(abs_normal, normal_vector);

          if (normalize_v3(abs_normal) < CLNORS_VALID_VEC_LEN) {
            /* If abs normal is nearly 0, set clnor to initial value. */
            copy_v3_v3(abs_normal, lnor_ed->niloc);
          }
          BKE_lnor_space_custom_normal_to_data(
              bm->lnor_spacearr->lspacearr[lnor_ed->loop_index], abs_normal, lnor_ed->clnors_data);
        }
        else {
          BKE_lnor_space_custom_normal_to_data(bm->lnor_spacearr->lspacearr[lnor_ed->loop_index],
                                               normal_vector,
                                               lnor_ed->clnors_data);
        }
      }
      break;

    case EDBM_CLNOR_TOOLS_MULTIPLY:
      for (int i = 0; i < lnors_ed_arr->totloop; i++, lnor_ed++) {
        mul_v3_v3(lnor_ed->nloc, normal_vector);

        if (normalize_v3(lnor_ed->nloc) < CLNORS_VALID_VEC_LEN) {
          /* If abs normal is nearly 0, set clnor to initial value. */
          copy_v3_v3(lnor_ed->nloc, lnor_ed->niloc);
        }
        BKE_lnor_space_custom_normal_to_data(bm->lnor_spacearr->lspacearr[lnor_ed->loop_index],
                                             lnor_ed->nloc,
                                             lnor_ed->clnors_data);
      }
      break;

    case EDBM_CLNOR_TOOLS_ADD:
      for (int i = 0; i < lnors_ed_arr->totloop; i++, lnor_ed++) {
        add_v3_v3(lnor_ed->nloc, normal_vector);

        if (normalize_v3(lnor_ed->nloc) < CLNORS_VALID_VEC_LEN) {
          /* If abs normal is nearly 0, set clnor to initial value. */
          copy_v3_v3(lnor_ed->nloc, lnor_ed->niloc);
        }
        BKE_lnor_space_custom_normal_to_data(bm->lnor_spacearr->lspacearr[lnor_ed->loop_index],
                                             lnor_ed->nloc,
                                             lnor_ed->clnors_data);
      }
      break;

    case EDBM_CLNOR_TOOLS_RESET:
      zero_v3(normal_vector);
      for (int i = 0; i < lnors_ed_arr->totloop; i++, lnor_ed++) {
        BKE_lnor_space_custom_normal_to_data(bm->lnor_spacearr->lspacearr[lnor_ed->loop_index],
                                             normal_vector,
                                             lnor_ed->clnors_data);
      }
      break;

    default:
      BLI_assert(0);
      break;
  }

  BM_loop_normal_editdata_array_free(lnors_ed_arr);

  EDBM_update_generic(em, true, false);
  return OPERATOR_FINISHED;
}

static bool normals_tools_draw_check_prop(PointerRNA *ptr,
                                          PropertyRNA *prop,
                                          void *UNUSED(user_data))
{
  const char *prop_id = RNA_property_identifier(prop);
  const int mode = RNA_enum_get(ptr, "mode");

  /* Only show absolute option in paste mode. */
  if (STREQ(prop_id, "absolute")) {
    return (mode == EDBM_CLNOR_TOOLS_PASTE);
  }

  /* Else, show it! */
  return true;
}

static void edbm_normals_tools_ui(bContext *C, wmOperator *op)
{
  uiLayout *layout = op->layout;
  wmWindowManager *wm = CTX_wm_manager(C);
  PointerRNA ptr;

  RNA_pointer_create(&wm->id, op->type->srna, op->properties, &ptr);

  /* Main auto-draw call */
  uiDefAutoButsRNA(layout, &ptr, normals_tools_draw_check_prop, NULL, NULL, '\0', false);
}

void MESH_OT_normals_tools(struct wmOperatorType *ot)
{
  /* identifiers */
  ot->name = "Normals Vector Tools";
  ot->description = "Custom normals tools using Normal Vector of UI";
  ot->idname = "MESH_OT_normals_tools";

  /* api callbacks */
  ot->exec = edbm_normals_tools_exec;
  ot->poll = ED_operator_editmesh_auto_smooth;
  ot->ui = edbm_normals_tools_ui;

  /* flags */
  ot->flag = OPTYPE_REGISTER | OPTYPE_UNDO;

  ot->prop = RNA_def_enum(ot->srna,
                          "mode",
                          normal_vector_tool_items,
                          EDBM_CLNOR_TOOLS_COPY,
                          "Mode",
                          "Mode of tools taking input from Interface");
  RNA_def_property_flag(ot->prop, PROP_HIDDEN);

  RNA_def_boolean(ot->srna,
                  "absolute",
                  false,
                  "Absolute Coordinates",
                  "Copy Absolute coordinates or Normal vector");
}

static int edbm_set_normals_from_faces_exec(bContext *C, wmOperator *op)
{
  ViewLayer *view_layer = CTX_data_view_layer(C);
  uint objects_len = 0;
  Object **objects = BKE_view_layer_array_from_objects_in_edit_mode_unique_data(
      view_layer, CTX_wm_view3d(C), &objects_len);

  for (uint ob_index = 0; ob_index < objects_len; ob_index++) {
    Object *obedit = objects[ob_index];
    BMEditMesh *em = BKE_editmesh_from_object(obedit);
    BMesh *bm = em->bm;
    BMFace *f;
    BMVert *v;
    BMEdge *e;
    BMLoop *l;
    BMIter fiter, viter, eiter, liter;

    const bool keep_sharp = RNA_boolean_get(op->ptr, "keep_sharp");

    BKE_editmesh_lnorspace_update(em);

    float(*vnors)[3] = MEM_callocN(sizeof(*vnors) * bm->totvert, __func__);
    BM_ITER_MESH (f, &fiter, bm, BM_FACES_OF_MESH) {
      if (BM_elem_flag_test(f, BM_ELEM_SELECT)) {
        BM_ITER_ELEM (v, &viter, f, BM_VERTS_OF_FACE) {
          const int v_index = BM_elem_index_get(v);
          add_v3_v3(vnors[v_index], f->no);
        }
      }
    }
    for (int i = 0; i < bm->totvert; i++) {
      if (!is_zero_v3(vnors[i]) && normalize_v3(vnors[i]) < CLNORS_VALID_VEC_LEN) {
        zero_v3(vnors[i]);
      }
    }

    BLI_bitmap *loop_set = BLI_BITMAP_NEW(bm->totloop, __func__);
    const int cd_clnors_offset = CustomData_get_offset(&bm->ldata, CD_CUSTOMLOOPNORMAL);

    BM_ITER_MESH (f, &fiter, bm, BM_FACES_OF_MESH) {
      BM_ITER_ELEM (e, &eiter, f, BM_EDGES_OF_FACE) {
        if (!keep_sharp ||
            (BM_elem_flag_test(e, BM_ELEM_SMOOTH) && BM_elem_flag_test(e, BM_ELEM_SELECT))) {
          BM_ITER_ELEM (v, &viter, e, BM_VERTS_OF_EDGE) {
            l = BM_face_vert_share_loop(f, v);
            const int l_index = BM_elem_index_get(l);
            const int v_index = BM_elem_index_get(l->v);

            if (!is_zero_v3(vnors[v_index])) {
              short *clnors = BM_ELEM_CD_GET_VOID_P(l, cd_clnors_offset);
              BKE_lnor_space_custom_normal_to_data(
                  bm->lnor_spacearr->lspacearr[l_index], vnors[v_index], clnors);

              if (bm->lnor_spacearr->lspacearr[l_index]->flags & MLNOR_SPACE_IS_SINGLE) {
                BLI_BITMAP_ENABLE(loop_set, l_index);
              }
              else {
                LinkNode *loops = bm->lnor_spacearr->lspacearr[l_index]->loops;
                for (; loops; loops = loops->next) {
                  BLI_BITMAP_ENABLE(loop_set, BM_elem_index_get((BMLoop *)loops->link));
                }
              }
            }
          }
        }
      }
    }

    int v_index;
    BM_ITER_MESH_INDEX (v, &viter, bm, BM_VERTS_OF_MESH, v_index) {
      BM_ITER_ELEM (l, &liter, v, BM_LOOPS_OF_VERT) {
        if (BLI_BITMAP_TEST(loop_set, BM_elem_index_get(l))) {
          const int loop_index = BM_elem_index_get(l);
          short *clnors = BM_ELEM_CD_GET_VOID_P(l, cd_clnors_offset);
          BKE_lnor_space_custom_normal_to_data(
              bm->lnor_spacearr->lspacearr[loop_index], vnors[v_index], clnors);
        }
      }
    }

    MEM_freeN(loop_set);
    MEM_freeN(vnors);
    EDBM_update_generic(em, true, false);
  }

  return OPERATOR_FINISHED;
}

void MESH_OT_set_normals_from_faces(struct wmOperatorType *ot)
{
  /* identifiers */
  ot->name = "Set Normals From Faces";
  ot->description = "Set the custom normals from the selected faces ones";
  ot->idname = "MESH_OT_set_normals_from_faces";

  /* api callbacks */
  ot->exec = edbm_set_normals_from_faces_exec;
  ot->poll = ED_operator_editmesh_auto_smooth;

  /* flags */
  ot->flag = OPTYPE_REGISTER | OPTYPE_UNDO;

  RNA_def_boolean(ot->srna, "keep_sharp", 0, "Keep Sharp Edges", "Do not set sharp edges to face");
}

static int edbm_smoothen_normals_exec(bContext *C, wmOperator *op)
{
  Object *obedit = CTX_data_edit_object(C);
  BMEditMesh *em = BKE_editmesh_from_object(obedit);
  BMesh *bm = em->bm;
  BMFace *f;
  BMLoop *l;
  BMIter fiter, liter;

  BKE_editmesh_lnorspace_update(em);
  BMLoopNorEditDataArray *lnors_ed_arr = BM_loop_normal_editdata_array_init(bm);

  float(*smooth_normal)[3] = MEM_callocN(sizeof(*smooth_normal) * lnors_ed_arr->totloop, __func__);

  /* This is weird choice of operation, taking all loops of faces of current vertex.
   * Could lead to some rather far away loops weighting as much as very close ones
   * (topologically speaking), with complex polygons.
   * Using topological distance here (rather than geometrical one)
   * makes sense imho, but would rather go with a more consistent and flexible code,
   * we could even add max topological distance to take into account, * and a weighting curve.
   * Would do that later though, think for now we can live with that choice. --mont29. */
  BMLoopNorEditData *lnor_ed = lnors_ed_arr->lnor_editdata;
  for (int i = 0; i < lnors_ed_arr->totloop; i++, lnor_ed++) {
    l = lnor_ed->loop;
    float loop_normal[3];

    BM_ITER_ELEM (f, &fiter, l->v, BM_FACES_OF_VERT) {
      BMLoop *l_other;
      BM_ITER_ELEM (l_other, &liter, f, BM_LOOPS_OF_FACE) {
        const int l_index_other = BM_elem_index_get(l_other);
        short *clnors = BM_ELEM_CD_GET_VOID_P(l_other, lnors_ed_arr->cd_custom_normal_offset);
        BKE_lnor_space_custom_data_to_normal(
            bm->lnor_spacearr->lspacearr[l_index_other], clnors, loop_normal);
        add_v3_v3(smooth_normal[i], loop_normal);
      }
    }
  }

  const float factor = RNA_float_get(op->ptr, "factor");

  lnor_ed = lnors_ed_arr->lnor_editdata;
  for (int i = 0; i < lnors_ed_arr->totloop; i++, lnor_ed++) {
    float current_normal[3];

    if (normalize_v3(smooth_normal[i]) < CLNORS_VALID_VEC_LEN) {
      /* Skip in case smoothen normal is invalid... */
      continue;
    }

    BKE_lnor_space_custom_data_to_normal(
        bm->lnor_spacearr->lspacearr[lnor_ed->loop_index], lnor_ed->clnors_data, current_normal);

    /* Note: again, this is not true spherical interpolation that normals would need...
     * But it's probably good enough for now. */
    mul_v3_fl(current_normal, 1.0f - factor);
    mul_v3_fl(smooth_normal[i], factor);
    add_v3_v3(current_normal, smooth_normal[i]);

    if (normalize_v3(current_normal) < CLNORS_VALID_VEC_LEN) {
      /* Skip in case smoothen normal is invalid... */
      continue;
    }

    BKE_lnor_space_custom_normal_to_data(
        bm->lnor_spacearr->lspacearr[lnor_ed->loop_index], current_normal, lnor_ed->clnors_data);
  }

  BM_loop_normal_editdata_array_free(lnors_ed_arr);
  MEM_freeN(smooth_normal);

  EDBM_update_generic(em, true, false);

  return OPERATOR_FINISHED;
}

void MESH_OT_smoothen_normals(struct wmOperatorType *ot)
{
  /* identifiers */
  ot->name = "Smooth Normals Vectors";
  ot->description = "Smoothen custom normals based on adjacent vertex normals";
  ot->idname = "MESH_OT_smoothen_normals";

  /* api callbacks */
  ot->exec = edbm_smoothen_normals_exec;
  ot->poll = ED_operator_editmesh_auto_smooth;

  /* flags */
  ot->flag = OPTYPE_REGISTER | OPTYPE_UNDO;

  RNA_def_float(ot->srna,
                "factor",
                0.5f,
                0.0f,
                1.0f,
                "Factor",
                "Specifies weight of smooth vs original normal",
                0.0f,
                1.0f);
}

/********************** Weighted Normal Modifier Face Strength **********************/

static int edbm_mod_weighted_strength_exec(bContext *C, wmOperator *op)
{
  Scene *scene = CTX_data_scene(C);
  Object *obedit = CTX_data_edit_object(C);
  BMEditMesh *em = BKE_editmesh_from_object(obedit);
  BMesh *bm = em->bm;
  BMFace *f;
  BMIter fiter;

  BM_select_history_clear(bm);

  const char *layer_id = MOD_WEIGHTEDNORMALS_FACEWEIGHT_CDLAYER_ID;
  int cd_prop_int_index = CustomData_get_named_layer_index(&bm->pdata, CD_PROP_INT, layer_id);
  if (cd_prop_int_index == -1) {
    BM_data_layer_add_named(bm, &bm->pdata, CD_PROP_INT, layer_id);
    cd_prop_int_index = CustomData_get_named_layer_index(&bm->pdata, CD_PROP_INT, layer_id);
  }
  cd_prop_int_index -= CustomData_get_layer_index(&bm->pdata, CD_PROP_INT);
  const int cd_prop_int_offset = CustomData_get_n_offset(
      &bm->pdata, CD_PROP_INT, cd_prop_int_index);

  const int face_strength = scene->toolsettings->face_strength;
  const bool set = RNA_boolean_get(op->ptr, "set");
  BM_mesh_elem_index_ensure(bm, BM_FACE);

  if (set) {
    BM_ITER_MESH (f, &fiter, bm, BM_FACES_OF_MESH) {
      if (BM_elem_flag_test(f, BM_ELEM_SELECT)) {
        int *strength = BM_ELEM_CD_GET_VOID_P(f, cd_prop_int_offset);
        *strength = face_strength;
      }
    }
  }
  else {
    BM_ITER_MESH (f, &fiter, bm, BM_FACES_OF_MESH) {
      int *strength = BM_ELEM_CD_GET_VOID_P(f, cd_prop_int_offset);
      if (*strength == face_strength) {
        BM_face_select_set(bm, f, true);
        BM_select_history_store(bm, f);
      }
      else {
        BM_face_select_set(bm, f, false);
      }
    }
  }

  EDBM_update_generic(em, false, false);
  return OPERATOR_FINISHED;
}

void MESH_OT_mod_weighted_strength(struct wmOperatorType *ot)
{
  /* identifiers */
  ot->name = "Face Normals Strength";
  ot->description = "Set/Get strength of face (used in Weighted Normal modifier)";
  ot->idname = "MESH_OT_mod_weighted_strength";

  /* api callbacks */
  ot->exec = edbm_mod_weighted_strength_exec;
  ot->poll = ED_operator_editmesh_auto_smooth;

  /* flags */
  ot->flag = OPTYPE_REGISTER | OPTYPE_UNDO;

  ot->prop = RNA_def_boolean(ot->srna, "set", 0, "Set value", "Set Value of faces");
  RNA_def_property_flag(ot->prop, PROP_HIDDEN);
}<|MERGE_RESOLUTION|>--- conflicted
+++ resolved
@@ -2215,14 +2215,9 @@
 void MESH_OT_normals_make_consistent(wmOperatorType *ot)
 {
   /* identifiers */
-<<<<<<< HEAD
   ot->name = "Recalculate Normals Outside";
   ot->description =
       "Recalculate Normals Outside\nMake selected face and vertex normals point outside the mesh";
-=======
-  ot->name = "Recalculate Normals";
-  ot->description = "Make face and vertex normals point either outside or inside the mesh";
->>>>>>> 6237051a
   ot->idname = "MESH_OT_normals_make_consistent";
 
   /* api callbacks */
@@ -3181,13 +3176,8 @@
 void MESH_OT_remove_doubles(wmOperatorType *ot)
 {
   /* identifiers */
-<<<<<<< HEAD
-  ot->name = "Remove Doubles";
-  ot->description = "Remove Doubles\nRemove duplicate vertices";
-=======
   ot->name = "Merge by Distance";
-  ot->description = "Merge vertices based on their proximity";
->>>>>>> 6237051a
+  ot->description = "Merge by Distance\nMerge vertices based on their proximity";
   ot->idname = "MESH_OT_remove_doubles";
 
   /* api callbacks */
@@ -3467,7 +3457,8 @@
 
   /* api callbacks */
   ot->exec = edbm_blend_from_shape_exec;
-  //  ot->invoke = WM_operator_props_popup_call;  /* disable because search popup closes too easily */
+  /* disable because search popup closes too easily */
+  //  ot->invoke = WM_operator_props_popup_call;
   ot->ui = edbm_blend_from_shape_ui;
   ot->poll = ED_operator_editmesh;
 
@@ -8948,7 +8939,7 @@
 {
   /* identifiers */
   ot->name = "Smooth Normals Vectors";
-  ot->description = "Smoothen custom normals based on adjacent vertex normals";
+  ot->description = "Smooth Normals Vectors\nSmoothen custom normals based on adjacent vertex normals";
   ot->idname = "MESH_OT_smoothen_normals";
 
   /* api callbacks */
