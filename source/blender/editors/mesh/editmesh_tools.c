--- conflicted
+++ resolved
@@ -3455,8 +3455,7 @@
 
   /* api callbacks */
   ot->exec = edbm_blend_from_shape_exec;
-  /* disable because search popup closes too easily */
-  //  ot->invoke = WM_operator_props_popup_call;
+  //  ot->invoke = WM_operator_props_popup_call;  /* disable because search popup closes too easily */
   ot->ui = edbm_blend_from_shape_ui;
   ot->poll = ED_operator_editmesh;
 
@@ -4302,15 +4301,9 @@
 void MESH_OT_separate(wmOperatorType *ot)
 {
   static const EnumPropertyItem prop_separate_types[] = {
-<<<<<<< HEAD
       {MESH_SEPARATE_SELECTED, "SELECTED", ICON_SEPARATE, "Selection", ""},
       {MESH_SEPARATE_MATERIAL, "MATERIAL", ICON_SEPARATE, "By Material", ""},
       {MESH_SEPARATE_LOOSE, "LOOSE", ICON_SEPARATE, "By loose parts", ""},
-=======
-      {MESH_SEPARATE_SELECTED, "SELECTED", 0, "Selection", ""},
-      {MESH_SEPARATE_MATERIAL, "MATERIAL", 0, "By Material", ""},
-      {MESH_SEPARATE_LOOSE, "LOOSE", 0, "By Loose Parts", ""},
->>>>>>> 69ce3e5f
       {0, NULL, 0, NULL, NULL},
   };
 
