/* SPDX-FileCopyrightText: 2023 Blender Authors
 *
 * SPDX-License-Identifier: GPL-2.0-or-later */

/** \file
 * \ingroup edmesh
 */

#include "DNA_object_types.h"

#include "BLI_linklist_stack.h"
#include "BLI_math_geom.h"
#include "BLI_math_vector.h"
#include "BLI_memarena.h"
#include "BLI_stack.h"
#include "BLI_vector.hh"

#include "BKE_context.hh"
#include "BKE_editmesh.hh"
#include "BKE_editmesh_bvh.hh"
#include "BKE_layer.hh"
#include "BKE_report.hh"

#include "RNA_access.hh"
#include "RNA_define.hh"

#include "WM_types.hh"

#include "UI_interface_layout.hh"
#include "UI_resources.hh"

#include "ED_mesh.hh"
#include "ED_screen.hh"

#include "mesh_intern.hh" /* own include */

#include "tools/bmesh_boolean.hh"
#include "tools/bmesh_intersect.hh"
#include "tools/bmesh_separate.hh"

/* detect isolated holes and fill them */
#define USE_NET_ISLAND_CONNECT

using blender::Vector;

/**
 * Compare selected with itself.
 */
static int bm_face_isect_self(BMFace *f, void * /*user_data*/)
{
  if (BM_elem_flag_test(f, BM_ELEM_SELECT)) {
    return 0;
  }
  return -1;
}

/**
 * Compare selected/unselected.
 */
static int bm_face_isect_pair(BMFace *f, void * /*user_data*/)
{
  if (BM_elem_flag_test(f, BM_ELEM_HIDDEN)) {
    return -1;
  }
  if (BM_elem_flag_test(f, BM_ELEM_SELECT)) {
    return 1;
  }
  return 0;
}

/**
 * A flipped version of #bm_face_isect_pair
 * use for boolean 'difference', which depends on order.
 */
static int bm_face_isect_pair_swap(BMFace *f, void * /*user_data*/)
{
  if (BM_elem_flag_test(f, BM_ELEM_HIDDEN)) {
    return -1;
  }
  if (BM_elem_flag_test(f, BM_ELEM_SELECT)) {
    return 0;
  }
  return 1;
}

/**
 * Use for intersect and boolean.
 */
static void edbm_intersect_select(BMEditMesh *em, Mesh *mesh, bool do_select)
{
  if (do_select) {
    BM_mesh_elem_hflag_disable_all(em->bm, BM_VERT | BM_EDGE | BM_FACE, BM_ELEM_SELECT, false);

    if (em->bm->selectmode & (SCE_SELECT_VERTEX | SCE_SELECT_EDGE)) {
      BMIter iter;
      BMEdge *e;

      BM_ITER_MESH (e, &iter, em->bm, BM_EDGES_OF_MESH) {
        if (BM_elem_flag_test(e, BM_ELEM_TAG)) {
          BM_edge_select_set(em->bm, e, true);
        }
      }

      EDBM_selectmode_flush(em);
      EDBM_uvselect_clear(em);
    }
  }

  EDBMUpdate_Params params{};
  params.calc_looptris = true;
  params.calc_normals = true;
  params.is_destructive = true;
  EDBM_update(mesh, &params);
}

/* -------------------------------------------------------------------- */
/** \name Simple Intersect (self-intersect)
 *
 * Cut intersections into geometry.
 * \{ */

enum {
  ISECT_SEL = 0,
  ISECT_SEL_UNSEL = 1,
};

enum {
  ISECT_SEPARATE_ALL = 0,
  ISECT_SEPARATE_CUT = 1,
  ISECT_SEPARATE_NONE = 2,
};

enum {
  ISECT_SOLVER_FAST = 0,
  ISECT_SOLVER_EXACT = 1,
};

static wmOperatorStatus edbm_intersect_exec(bContext *C, wmOperator *op)
{
  const int mode = RNA_enum_get(op->ptr, "mode");
  int (*test_fn)(BMFace *, void *);
  bool use_separate_all = false;
  bool use_separate_cut = false;
  const int separate_mode = RNA_enum_get(op->ptr, "separate_mode");
  const float eps = RNA_float_get(op->ptr, "threshold");
#ifdef WITH_GMP
  const bool exact = RNA_enum_get(op->ptr, "solver") == ISECT_SOLVER_EXACT;
#else
  if (RNA_enum_get(op->ptr, "solver") == ISECT_SOLVER_EXACT) {
    BKE_report(op->reports, RPT_WARNING, "Compiled without GMP, using fast solver");
  }
  const bool exact = false;
#endif
  bool use_self;
  bool has_isect;

  switch (mode) {
    case ISECT_SEL:
      test_fn = bm_face_isect_self;
      use_self = true;
      break;
    default: /* ISECT_SEL_UNSEL */
      test_fn = bm_face_isect_pair;
      use_self = false;
      break;
  }

  switch (separate_mode) {
    case ISECT_SEPARATE_ALL:
      use_separate_all = true;
      break;
    case ISECT_SEPARATE_CUT:
      if (use_self == false) {
        use_separate_cut = true;
      }
      else {
        /* we could support this but would require more advanced logic inside 'BM_mesh_intersect'
         * for now just separate all */
        use_separate_all = true;
      }
      break;
    default: /* ISECT_SEPARATE_NONE */
      break;
  }
  const Scene *scene = CTX_data_scene(C);
  ViewLayer *view_layer = CTX_data_view_layer(C);
  uint isect_len = 0;
  Vector<Object *> objects = BKE_view_layer_array_from_objects_in_edit_mode_unique_data(
      scene, view_layer, CTX_wm_view3d(C));
  for (Object *obedit : objects) {
    BMEditMesh *em = BKE_editmesh_from_object(obedit);

    if (em->bm->totfacesel == 0) {
      continue;
    }

    if (exact) {
      int nshapes = use_self ? 1 : 2;
      has_isect = BM_mesh_boolean_knife(em->bm,
                                        em->looptris,
                                        test_fn,
                                        nullptr,
                                        nshapes,
                                        use_self,
                                        use_separate_all,
                                        false,
                                        true);
    }
    else {
      has_isect = BM_mesh_intersect(em->bm,
                                    em->looptris,
                                    test_fn,
                                    nullptr,
                                    use_self,
                                    use_separate_all,
                                    true,
                                    true,
                                    true,
                                    true,
                                    -1,
                                    eps);
    }

    if (use_separate_cut) {
      /* detach selected/un-selected faces */
      BM_mesh_separate_faces(
          em->bm, BM_elem_cb_check_hflag_enabled_simple(const BMFace *, BM_ELEM_SELECT));
    }

    edbm_intersect_select(em, static_cast<Mesh *>(obedit->data), has_isect);

    if (!has_isect) {
      isect_len++;
    }
  }

  if (isect_len == objects.size()) {
    BKE_report(op->reports, RPT_WARNING, "No intersections found");
  }
  return OPERATOR_FINISHED;
}

static void edbm_intersect_ui(bContext * /*C*/, wmOperator *op)
{
  blender::ui::Layout &layout = *op->layout;

  bool use_exact = RNA_enum_get(op->ptr, "solver") == ISECT_SOLVER_EXACT;

  layout.use_property_split_set(true);
  layout.use_property_decorate_set(false);
  blender::ui::Layout *row = &layout.row(false);
  row->prop(op->ptr, "mode", UI_ITEM_R_EXPAND, std::nullopt, ICON_NONE);
  layout.separator();
  row = &layout.row(false);
  row->prop(op->ptr, "separate_mode", UI_ITEM_R_EXPAND, std::nullopt, ICON_NONE);
  layout.separator();

  row = &layout.row(false);
  row->prop(op->ptr, "solver", UI_ITEM_R_EXPAND, std::nullopt, ICON_NONE);
  layout.separator();

  if (!use_exact) {
    layout.prop(op->ptr, "threshold", UI_ITEM_NONE, std::nullopt, ICON_NONE);
  }
}

void MESH_OT_intersect(wmOperatorType *ot)
{
  static const EnumPropertyItem isect_mode_items[] = {
      {ISECT_SEL, "SELECT", 0, "Self Intersect", "Self intersect selected faces"},
      {ISECT_SEL_UNSEL,
       "SELECT_UNSELECT",
       0,
       "Selected/Unselected",
       "Intersect selected with unselected faces"},
      {0, nullptr, 0, nullptr, nullptr},
  };

  static const EnumPropertyItem isect_separate_items[] = {
      {ISECT_SEPARATE_ALL, "ALL", 0, "All", "Separate all geometry from intersections"},
      {ISECT_SEPARATE_CUT,
       "CUT",
       0,
       "Cut",
       "Cut into geometry keeping each side separate (Selected/Unselected only)"},
      {ISECT_SEPARATE_NONE, "NONE", 0, "Merge", "Merge all geometry from the intersection"},
      {0, nullptr, 0, nullptr, nullptr},
  };

  static const EnumPropertyItem isect_intersect_solver_items[] = {
      {ISECT_SOLVER_FAST,
       "FLOAT",
       0,
       "Float",
       "Simple solver with good performance, without support for overlapping geometry"},
      {ISECT_SOLVER_EXACT,
       "EXACT",
       0,
       "Exact",
       "Slower solver with the best results for coplanar faces"},
      {0, nullptr, 0, nullptr, nullptr},
  };

  /* identifiers */
  ot->name = "Intersect (Knife)";
  ot->description = "Cut an intersection into faces";
  ot->idname = "MESH_OT_intersect";

  /* API callbacks. */
  ot->exec = edbm_intersect_exec;
  ot->poll = ED_operator_editmesh;
  ot->ui = edbm_intersect_ui;

  /* props */
  RNA_def_enum(ot->srna, "mode", isect_mode_items, ISECT_SEL_UNSEL, "Source", "");
  RNA_def_enum(
      ot->srna, "separate_mode", isect_separate_items, ISECT_SEPARATE_CUT, "Separate Mode", "");
  RNA_def_float_distance(
      ot->srna, "threshold", 0.000001f, 0.0, 0.01, "Merge Threshold", "", 0.0, 0.001);
  RNA_def_enum(ot->srna,
               "solver",
               isect_intersect_solver_items,
               ISECT_SOLVER_EXACT,
               "Solver",
               "Which Intersect solver to use");

  /* flags */
  ot->flag = OPTYPE_REGISTER | OPTYPE_UNDO;
}

/** \} */

/* -------------------------------------------------------------------- */
/** \name Boolean Intersect
 *
 * \note internally this is nearly exactly the same as `MESH_OT_intersect`,
 * however from a user perspective they are quite different, so expose as different tools.
 * \{ */

static wmOperatorStatus edbm_intersect_boolean_exec(bContext *C, wmOperator *op)
{
  const int boolean_operation = RNA_enum_get(op->ptr, "operation");
  bool use_swap = RNA_boolean_get(op->ptr, "use_swap");
  bool use_self = RNA_boolean_get(op->ptr, "use_self");
#ifdef WITH_GMP
  const bool use_exact = RNA_enum_get(op->ptr, "solver") == ISECT_SOLVER_EXACT;
#else
  if (RNA_enum_get(op->ptr, "solver") == ISECT_SOLVER_EXACT) {
    BKE_report(op->reports, RPT_WARNING, "Compiled without GMP, using fast solver");
  }
  const bool use_exact = false;
#endif
  const float eps = RNA_float_get(op->ptr, "threshold");
  int (*test_fn)(BMFace *, void *);
  bool has_isect;

  test_fn = use_swap ? bm_face_isect_pair_swap : bm_face_isect_pair;
  const Scene *scene = CTX_data_scene(C);
  ViewLayer *view_layer = CTX_data_view_layer(C);
  uint isect_len = 0;
  Vector<Object *> objects = BKE_view_layer_array_from_objects_in_edit_mode_unique_data(
      scene, view_layer, CTX_wm_view3d(C));
  for (Object *obedit : objects) {
    BMEditMesh *em = BKE_editmesh_from_object(obedit);

    if (em->bm->totfacesel == 0) {
      continue;
    }

    if (use_exact) {
      has_isect = BM_mesh_boolean(
          em->bm, em->looptris, test_fn, nullptr, 2, use_self, true, false, boolean_operation);
    }
    else {
      has_isect = BM_mesh_intersect(em->bm,
                                    em->looptris,
                                    test_fn,
                                    nullptr,
                                    false,
                                    false,
                                    true,
                                    true,
                                    false,
                                    true,
                                    boolean_operation,
                                    eps);
    }

    edbm_intersect_select(em, static_cast<Mesh *>(obedit->data), has_isect);

    if (!has_isect) {
      isect_len++;
    }
  }

  if (isect_len == objects.size()) {
    BKE_report(op->reports, RPT_WARNING, "No intersections found");
  }
  return OPERATOR_FINISHED;
}

static void edbm_intersect_boolean_ui(bContext * /*C*/, wmOperator *op)
{
  blender::ui::Layout &layout = *op->layout;

  bool use_exact = RNA_enum_get(op->ptr, "solver") == ISECT_SOLVER_EXACT;

  layout.use_property_split_set(true);
  layout.use_property_decorate_set(false);

  blender::ui::Layout &operation_row = layout.row(false);
  operation_row.prop(op->ptr, "operation", UI_ITEM_R_EXPAND, std::nullopt, ICON_NONE);
  layout.separator();

  blender::ui::Layout &solver_row = layout.row(false);
  solver_row.prop(op->ptr, "solver", UI_ITEM_R_EXPAND, std::nullopt, ICON_NONE);
  layout.separator();

<<<<<<< HEAD
  layout->use_property_split_set(false); /*BFA - Float bool property left*/
  layout->prop(op->ptr, "use_swap", UI_ITEM_NONE, std::nullopt, ICON_NONE);
  layout->prop(op->ptr, "use_self", UI_ITEM_NONE, std::nullopt, ICON_NONE);
  layout->use_property_split_set(true); /*BFA - Float bool property left*/
=======
  layout.prop(op->ptr, "use_swap", UI_ITEM_NONE, std::nullopt, ICON_NONE);
  layout.prop(op->ptr, "use_self", UI_ITEM_NONE, std::nullopt, ICON_NONE);
>>>>>>> 27ccd8ba
  if (!use_exact) {
    layout.prop(op->ptr, "threshold", UI_ITEM_NONE, std::nullopt, ICON_NONE);
  }
}

void MESH_OT_intersect_boolean(wmOperatorType *ot)
{
  static const EnumPropertyItem isect_boolean_operation_items[] = {
      {BMESH_ISECT_BOOLEAN_ISECT, "INTERSECT", 0, "Intersect", ""},
      {BMESH_ISECT_BOOLEAN_UNION, "UNION", 0, "Union", ""},
      {BMESH_ISECT_BOOLEAN_DIFFERENCE, "DIFFERENCE", 0, "Difference", ""},
      {0, nullptr, 0, nullptr, nullptr},
  };

  static const EnumPropertyItem isect_boolean_solver_items[] = {
      {ISECT_SOLVER_FAST, "FLOAT", 0, "Float", "Faster solver, some limitations"},
      {ISECT_SOLVER_EXACT, "EXACT", 0, "Exact", "Exact solver, slower, handles more cases"},
      {0, nullptr, 0, nullptr, nullptr},
  };

  /* identifiers */
  ot->name = "Intersect (Boolean)";
  ot->description = "Cut solid geometry from selected to unselected";
  ot->idname = "MESH_OT_intersect_boolean";

  /* API callbacks. */
  ot->exec = edbm_intersect_boolean_exec;
  ot->poll = ED_operator_editmesh;
  ot->ui = edbm_intersect_boolean_ui;

  /* props */
  RNA_def_enum(ot->srna,
               "operation",
               isect_boolean_operation_items,
               BMESH_ISECT_BOOLEAN_DIFFERENCE,
               "Boolean Operation",
               "Which boolean operation to apply");
  RNA_def_boolean(ot->srna,
                  "use_swap",
                  false,
                  "Swap",
                  "Use with difference intersection to swap which side is kept");
  RNA_def_boolean(
      ot->srna, "use_self", false, "Self Intersection", "Do self-union or self-intersection");
  RNA_def_float_distance(
      ot->srna, "threshold", 0.000001f, 0.0, 0.01, "Merge Threshold", "", 0.0, 0.001);
  RNA_def_enum(ot->srna,
               "solver",
               isect_boolean_solver_items,
               ISECT_SOLVER_EXACT,
               "Solver",
               "Which Boolean solver to use");

  /* flags */
  ot->flag = OPTYPE_REGISTER | OPTYPE_UNDO;
}

/** \} */

/* -------------------------------------------------------------------- */
/** \name Face Split by Edges
 * \{ */

static void bm_face_split_by_edges(BMesh *bm,
                                   BMFace *f,
                                   const char hflag, /* reusable memory buffer */
                                   Vector<BMEdge *, 128> *edge_net_temp_buf)
{
  const int f_index = BM_elem_index_get(f);

  BMLoop *l_iter;
  BMLoop *l_first;
  BMVert *v;

  /* likely this will stay very small
   * all verts pushed into this stack _must_ have their previous edges set! */
  BLI_SMALLSTACK_DECLARE(vert_stack, BMVert *);
  BLI_SMALLSTACK_DECLARE(vert_stack_next, BMVert *);

  BLI_assert(edge_net_temp_buf->is_empty());

  /* collect all edges */
  l_iter = l_first = BM_FACE_FIRST_LOOP(f);
  do {
    BMIter iter;
    BMEdge *e;

    BM_ITER_ELEM (e, &iter, l_iter->v, BM_EDGES_OF_VERT) {
      if (BM_elem_flag_test(e, hflag) && (BM_elem_index_get(e) == f_index)) {
        v = BM_edge_other_vert(e, l_iter->v);
        v->e = e;

        BLI_SMALLSTACK_PUSH(vert_stack, v);
        edge_net_temp_buf->append(e);
      }
    }
  } while ((l_iter = l_iter->next) != l_first);

  /* now assign all */
  /* pop free values into the next stack */
  while ((v = static_cast<BMVert *>(BLI_SMALLSTACK_POP_EX(vert_stack, vert_stack_next)))) {
    BMIter eiter;
    BMEdge *e_next;

    BM_ITER_ELEM (e_next, &eiter, v, BM_EDGES_OF_VERT) {
      if (BM_elem_flag_test(e_next, hflag) && (BM_elem_index_get(e_next) == -1)) {
        BMVert *v_next;
        v_next = BM_edge_other_vert(e_next, v);
        BM_elem_index_set(e_next, f_index);
        BLI_SMALLSTACK_PUSH(vert_stack_next, v_next);
        edge_net_temp_buf->append(e_next);
      }
    }

    if (BLI_SMALLSTACK_IS_EMPTY(vert_stack)) {
      BLI_SMALLSTACK_SWAP(vert_stack, vert_stack_next);
    }
  }

  Vector<BMFace *> face_arr;
  BM_face_split_edgenet(bm, f, edge_net_temp_buf->data(), edge_net_temp_buf->size(), &face_arr);

  edge_net_temp_buf->clear();

  for (BMFace *face : face_arr) {
    BM_face_select_set(bm, face, true);
    BM_elem_flag_disable(face, hflag);
  }
}

/**
 * Check if a vert is in any of the faces connected to the edge,
 * \a f_ignore is a face we happen to know isn't shared by the vertex.
 */
static bool bm_vert_in_faces_radial(BMVert *v, BMEdge *e_radial, BMFace *f_ignore)
{
  BLI_assert(BM_vert_in_face(v, f_ignore) == false);
  if (e_radial->l) {
    BMLoop *l_iter = e_radial->l;
    do {
      if (l_iter->f != f_ignore) {
        if (BM_vert_in_face(v, l_iter->f)) {
          return true;
        }
      }
    } while ((l_iter = l_iter->radial_next) != e_radial->l);
  }
  return false;
}

#ifdef USE_NET_ISLAND_CONNECT

struct LinkBase {
  LinkNode *list;
  uint list_len;
};

static void ghash_insert_face_edge_link(blender::Map<BMFace *, LinkBase *> &gh,
                                        BMFace *f_key,
                                        BMEdge *e_val,
                                        MemArena *mem_arena)
{
  LinkBase *ls_base = gh.lookup_or_add_cb(f_key, [&]() {
    LinkBase *ls_base = static_cast<LinkBase *>(BLI_memarena_alloc(mem_arena, sizeof(*ls_base)));
    ls_base->list = nullptr;
    ls_base->list_len = 0;
    return ls_base;
  });

  LinkNode *ls = static_cast<LinkNode *>(BLI_memarena_alloc(mem_arena, sizeof(*ls)));
  ls->next = ls_base->list;
  ls->link = e_val;
  ls_base->list = ls;
  ls_base->list_len += 1;
}

static int bm_edge_sort_length_cb(const void *e_a_v, const void *e_b_v)
{
  const float val_a = -BM_edge_calc_length_squared(*((BMEdge **)e_a_v));
  const float val_b = -BM_edge_calc_length_squared(*((BMEdge **)e_b_v));

  if (val_a > val_b) {
    return 1;
  }
  if (val_a < val_b) {
    return -1;
  }
  return 0;
}

static void bm_face_split_by_edges_island_connect(
    BMesh *bm, BMFace *f, LinkNode *e_link, const int e_link_len, MemArena *mem_arena_edgenet)
{
  BMEdge **edge_arr = static_cast<BMEdge **>(
      BLI_memarena_alloc(mem_arena_edgenet, sizeof(*edge_arr) * e_link_len));
  int edge_arr_len = 0;

  while (e_link) {
    edge_arr[edge_arr_len++] = static_cast<BMEdge *>(e_link->link);
    e_link = e_link->next;
  }

  {
    uint edge_arr_holes_len;
    BMEdge **edge_arr_holes;
    if (BM_face_split_edgenet_connect_islands(bm,
                                              f,
                                              edge_arr,
                                              e_link_len,
                                              true,
                                              mem_arena_edgenet,
                                              &edge_arr_holes,
                                              &edge_arr_holes_len))
    {
      edge_arr_len = edge_arr_holes_len;
      edge_arr = edge_arr_holes; /* owned by the arena */
    }
  }

  BM_face_split_edgenet(bm, f, edge_arr, edge_arr_len, nullptr);

  for (int i = e_link_len; i < edge_arr_len; i++) {
    BM_edge_select_set(bm, edge_arr[i], true);
  }

  if (e_link_len != edge_arr_len) {
    /* connecting partial islands can add redundant edges
     * sort before removal to give deterministic outcome */
    qsort(edge_arr, edge_arr_len - e_link_len, sizeof(*edge_arr), bm_edge_sort_length_cb);
    for (int i = e_link_len; i < edge_arr_len; i++) {
      BMFace *f_pair[2];
      if (BM_edge_face_pair(edge_arr[i], &f_pair[0], &f_pair[1])) {
        if (BM_face_share_vert_count(f_pair[0], f_pair[1]) == 2) {
          BMFace *f_double;
          BMFace *f_new = BM_faces_join(bm, f_pair, 2, true, &f_double);
          /* See #BM_faces_join note on callers asserting when `r_double` is non-null. */
          BLI_assert_msg(f_double == nullptr,
                         "Doubled face detected at " AT ". Resulting mesh may be corrupt.");

          if (f_new) {
            BM_face_select_set(bm, f_new, true);
          }
        }
      }
    }
  }
}

/**
 * Check if \a v_pivot should be spliced into an existing edge.
 *
 * Detect one of 3 cases:
 *
 * - \a v_pivot is shared by 2+ edges from different faces.
 *   in this case return the closest edge shared by all faces.
 *
 * - \a v_pivot is an end-point of an edge which has no other edges connected.
 *   in this case return the closest edge in \a f_a to the \a v_pivot.
 *
 * - \a v_pivot has only edges from the same face connected,
 *   in this case return nullptr. This is the most common case - no action is needed.
 *
 * \return the edge to be split.
 *
 * \note Currently we don't snap to verts or split chains by verts on-edges.
 */
static BMEdge *bm_face_split_edge_find(BMEdge *e_a,
                                       BMFace *f_a,
                                       BMVert *v_pivot,
                                       BMFace **ftable,
                                       const int ftable_len,
                                       float r_v_pivot_co[3],
                                       float *r_v_pivot_fac)
{
  const int f_a_index = BM_elem_index_get(e_a);
  bool found_other_self = false;
  int found_other_face = 0;
  BLI_SMALLSTACK_DECLARE(face_stack, BMFace *);

  /* loop over surrounding edges to check if we're part of a chain or a delimiter vertex */
  BMEdge *e_b = v_pivot->e;
  do {
    if (e_b != e_a) {
      const int f_b_index = BM_elem_index_get(e_b);
      if (f_b_index == f_a_index) {
        /* not an endpoint */
        found_other_self = true;
      }
      else if (f_b_index != -1) {
        BLI_assert(f_b_index < ftable_len);
        UNUSED_VARS_NDEBUG(ftable_len);

        /* 'v_pivot' spans 2+ faces,
         * tag to ensure we pick an edge that includes this face */
        BMFace *f_b = ftable[f_b_index];
        if (!BM_elem_flag_test(f_b, BM_ELEM_INTERNAL_TAG)) {
          BM_elem_flag_enable(f_b, BM_ELEM_INTERNAL_TAG);
          BLI_SMALLSTACK_PUSH(face_stack, f_b);
          found_other_face++;
        }
      }
    }
  } while ((e_b = BM_DISK_EDGE_NEXT(e_b, v_pivot)) != v_pivot->e);

  BMEdge *e_split = nullptr;

  /* if we have no others or the other edge is outside this face,
   * we're an endpoint to connect to a boundary */
  if ((found_other_self == false) || found_other_face) {

    BMLoop *l_iter, *l_first;
    l_iter = l_first = BM_FACE_FIRST_LOOP(f_a);
    float dist_best_sq = FLT_MAX;

    do {
      float v_pivot_co_test[3];
      float v_pivot_fac = line_point_factor_v3(v_pivot->co, l_iter->e->v1->co, l_iter->e->v2->co);
      CLAMP(v_pivot_fac, 0.0f, 1.0f);
      interp_v3_v3v3(v_pivot_co_test, l_iter->e->v1->co, l_iter->e->v2->co, v_pivot_fac);

      float dist_test_sq = len_squared_v3v3(v_pivot_co_test, v_pivot->co);
      if ((dist_test_sq < dist_best_sq) || (e_split == nullptr)) {
        bool ok = true;

        if (UNLIKELY(BM_edge_exists(v_pivot, l_iter->e->v1) ||
                     BM_edge_exists(v_pivot, l_iter->e->v2)))
        {
          /* very unlikely but will cause complications splicing the verts together,
           * so just skip this case */
          ok = false;
        }
        else if (found_other_face) {
          /* double check that _all_ the faces used by v_pivot's edges are attached
           * to this edge otherwise don't attempt the split since it will give
           * non-deterministic results */
          BMLoop *l_radial_iter = l_iter->radial_next;
          int other_face_shared = 0;
          if (l_radial_iter != l_iter) {
            do {
              if (BM_elem_flag_test(l_radial_iter->f, BM_ELEM_INTERNAL_TAG)) {
                other_face_shared++;
              }
            } while ((l_radial_iter = l_radial_iter->radial_next) != l_iter);
          }
          if (other_face_shared != found_other_face) {
            ok = false;
          }
        }

        if (ok) {
          e_split = l_iter->e;
          dist_best_sq = dist_test_sq;
          copy_v3_v3(r_v_pivot_co, v_pivot_co_test);
          *r_v_pivot_fac = v_pivot_fac;
        }
      }
    } while ((l_iter = l_iter->next) != l_first);
  }

  {
    /* reset the flag, for future use */
    BMFace *f;
    while ((f = static_cast<BMFace *>(BLI_SMALLSTACK_POP(face_stack)))) {
      BM_elem_flag_disable(f, BM_ELEM_INTERNAL_TAG);
    }
  }

  return e_split;
}

#endif /* USE_NET_ISLAND_CONNECT */

static wmOperatorStatus edbm_face_split_by_edges_exec(bContext *C, wmOperator * /*op*/)
{
  const char hflag = BM_ELEM_TAG;

  BMEdge *e;
  BMIter iter;

  BLI_SMALLSTACK_DECLARE(loop_stack, BMLoop *);

  const Scene *scene = CTX_data_scene(C);
  ViewLayer *view_layer = CTX_data_view_layer(C);
  Vector<Object *> objects = BKE_view_layer_array_from_objects_in_edit_mode_unique_data(
      scene, view_layer, CTX_wm_view3d(C));
  for (Object *obedit : objects) {
    BMEditMesh *em = BKE_editmesh_from_object(obedit);
    BMesh *bm = em->bm;

    if ((bm->totedgesel == 0) || (bm->totfacesel == 0)) {
      continue;
    }

    {
      BMVert *v;
      BM_ITER_MESH (v, &iter, bm, BM_VERTS_OF_MESH) {
        BM_elem_flag_disable(v, hflag);
      }
    }

    /* edge index is set to -1 then used to associate them with faces */
    BM_ITER_MESH (e, &iter, bm, BM_EDGES_OF_MESH) {
      if (BM_elem_flag_test(e, BM_ELEM_SELECT) && BM_edge_is_wire(e)) {
        BM_elem_flag_enable(e, hflag);

        BM_elem_flag_enable(e->v1, hflag);
        BM_elem_flag_enable(e->v2, hflag);
      }
      else {
        BM_elem_flag_disable(e, hflag);
      }
      BM_elem_index_set(e, -1); /* set_dirty */
    }
    bm->elem_index_dirty |= BM_EDGE;

    {
      BMFace *f;
      int i;
      BM_ITER_MESH_INDEX (f, &iter, bm, BM_FACES_OF_MESH, i) {
        if (BM_elem_flag_test(f, BM_ELEM_SELECT)) {
          BM_elem_flag_enable(f, hflag);
        }
        else {
          BM_elem_flag_disable(f, hflag);
        }
        BM_elem_flag_disable(f, BM_ELEM_INTERNAL_TAG);
        BM_elem_index_set(f, i); /* set_ok */
      }
    }
    bm->elem_index_dirty &= ~BM_FACE;

    BM_ITER_MESH (e, &iter, bm, BM_EDGES_OF_MESH) {
      if (BM_elem_flag_test(e, hflag)) {
        BMIter viter;
        BMVert *v;
        BM_ITER_ELEM (v, &viter, e, BM_VERTS_OF_EDGE) {
          BMIter liter;
          BMLoop *l;

          uint loop_stack_len;
          BMLoop *l_best = nullptr;

          BLI_assert(BLI_SMALLSTACK_IS_EMPTY(loop_stack));
          loop_stack_len = 0;

          BM_ITER_ELEM (l, &liter, v, BM_LOOPS_OF_VERT) {
            if (BM_elem_flag_test(l->f, hflag)) {
              BLI_SMALLSTACK_PUSH(loop_stack, l);
              loop_stack_len++;
            }
          }

          if (loop_stack_len == 0) {
            /* pass */
          }
          else if (loop_stack_len == 1) {
            l_best = static_cast<BMLoop *>(BLI_SMALLSTACK_POP(loop_stack));
          }
          else {
            /* complicated case, match the edge with a face-loop */

            BMVert *v_other = BM_edge_other_vert(e, v);
            float e_dir[3];

            /* we want closest to zero */
            float dot_best = FLT_MAX;

            sub_v3_v3v3(e_dir, v_other->co, v->co);
            normalize_v3(e_dir);

            while ((l = static_cast<BMLoop *>(BLI_SMALLSTACK_POP(loop_stack)))) {
              float dot_test;

              /* Check dot first to save on expensive angle-comparison.
               * ideal case is 90d difference == 0.0 dot */
              dot_test = fabsf(dot_v3v3(e_dir, l->f->no));
              if (dot_test < dot_best) {

                /* check we're in the correct corner
                 * (works with convex loops too) */
                if (angle_signed_on_axis_v3v3v3_v3(
                        l->prev->v->co, l->v->co, v_other->co, l->f->no) <
                    angle_signed_on_axis_v3v3v3_v3(
                        l->prev->v->co, l->v->co, l->next->v->co, l->f->no))
                {
                  dot_best = dot_test;
                  l_best = l;
                }
              }
            }
          }

          if (l_best) {
            BM_elem_index_set(e, BM_elem_index_get(l_best->f)); /* set_dirty */
          }
        }
      }
    }

    {
      BMFace *f;
      Vector<BMEdge *, 128> edge_net_temp_buf;

      BM_ITER_MESH (f, &iter, bm, BM_FACES_OF_MESH) {
        if (BM_elem_flag_test(f, hflag)) {
          bm_face_split_by_edges(bm, f, hflag, &edge_net_temp_buf);
        }
      }
    }

#ifdef USE_NET_ISLAND_CONNECT
    /* before overwriting edge index values, collect edges left untouched */
    BLI_Stack *edges_loose = BLI_stack_new(sizeof(BMEdge *), __func__);
    BM_ITER_MESH (e, &iter, bm, BM_EDGES_OF_MESH) {
      if (BM_elem_flag_test(e, BM_ELEM_SELECT) && BM_edge_is_wire(e)) {
        BLI_stack_push(edges_loose, &e);
      }
    }
#endif

    EDBMUpdate_Params params{};
    params.calc_looptris = true;
    params.calc_normals = true;
    params.is_destructive = true;
    EDBM_update(static_cast<Mesh *>(obedit->data), &params);

#ifdef USE_NET_ISLAND_CONNECT
    /* we may have remaining isolated regions remaining,
     * these will need to have connecting edges created */
    if (!BLI_stack_is_empty(edges_loose)) {
      blender::Map<BMFace *, LinkBase *> face_edge_map;

      MemArena *mem_arena = BLI_memarena_new(BLI_MEMARENA_STD_BUFSIZE, __func__);

      BM_mesh_elem_index_ensure(bm, BM_FACE);

      {
        BMBVHTree *bmbvh = BKE_bmbvh_new(bm, em->looptris, BMBVH_RESPECT_SELECT, nullptr, false);

        BM_ITER_MESH (e, &iter, bm, BM_EDGES_OF_MESH) {
          BM_elem_index_set(e, -1); /* set_dirty */
        }

        while (!BLI_stack_is_empty(edges_loose)) {
          BLI_stack_pop(edges_loose, &e);
          float e_center[3];
          mid_v3_v3v3(e_center, e->v1->co, e->v2->co);

          BMFace *f = BKE_bmbvh_find_face_closest(bmbvh, e_center, FLT_MAX);
          if (f) {
            ghash_insert_face_edge_link(face_edge_map, f, e, mem_arena);
            BM_elem_index_set(e, BM_elem_index_get(f)); /* set_dirty */
          }
        }

        BKE_bmbvh_free(bmbvh);
      }

      bm->elem_index_dirty |= BM_EDGE;

      BM_mesh_elem_table_ensure(bm, BM_FACE);

      /* detect edges chains that span faces
       * and splice vertices into the closest edges */
      {

        for (const auto &item : face_edge_map.items()) {
          BMFace *f = item.key;
          LinkBase *e_ls_base = item.value;
          LinkNode *e_link = e_ls_base->list;

          do {
            e = static_cast<BMEdge *>(e_link->link);

            for (int j = 0; j < 2; j++) {
              BMVert *v_pivot = (&e->v1)[j];
              /* checking that \a v_pivot isn't in the face prevents attempting
               * to splice the same vertex into an edge from multiple faces */
              if (!BM_vert_in_face(v_pivot, f)) {
                float v_pivot_co[3];
                float v_pivot_fac;
                BMEdge *e_split = bm_face_split_edge_find(
                    e, f, v_pivot, bm->ftable, bm->totface, v_pivot_co, &v_pivot_fac);

                if (e_split) {
                  /* for degenerate cases this vertex may be in one
                   * of this edges radial faces */
                  if (!bm_vert_in_faces_radial(v_pivot, e_split, f)) {
                    BMEdge *e_new;
                    BMVert *v_new = BM_edge_split(bm, e_split, e_split->v1, &e_new, v_pivot_fac);
                    if (v_new) {
                      /* we _know_ these don't share an edge */
                      BM_vert_splice(bm, v_pivot, v_new);
                      BM_elem_index_set(e_new, BM_elem_index_get(e_split));
                    }
                  }
                }
              }
            }

          } while ((e_link = e_link->next));
        }
      }

      {
        MemArena *mem_arena_edgenet = BLI_memarena_new(BLI_MEMARENA_STD_BUFSIZE, __func__);

        for (const auto &item : face_edge_map.items()) {
          BMFace *f = item.key;
          LinkBase *e_ls_base = item.value;

          bm_face_split_by_edges_island_connect(
              bm, f, e_ls_base->list, e_ls_base->list_len, mem_arena_edgenet);

          BLI_memarena_clear(mem_arena_edgenet);
        }

        BLI_memarena_free(mem_arena_edgenet);
      }

      BLI_memarena_free(mem_arena);

      EDBMUpdate_Params params{};
      params.calc_looptris = true;
      params.calc_normals = true;
      params.is_destructive = true;
      EDBM_update(static_cast<Mesh *>(obedit->data), &params);
    }

    BLI_stack_free(edges_loose);
#endif /* USE_NET_ISLAND_CONNECT */
  }
  return OPERATOR_FINISHED;
}

void MESH_OT_face_split_by_edges(wmOperatorType *ot)
{
  /* identifiers */
  ot->name = "Weld Edges into Faces";
  ot->description = "Weld loose edges into faces (splitting them into new faces)";
  ot->idname = "MESH_OT_face_split_by_edges";

  /* API callbacks. */
  ot->exec = edbm_face_split_by_edges_exec;
  ot->poll = ED_operator_editmesh;

  /* flags */
  ot->flag = OPTYPE_REGISTER | OPTYPE_UNDO;
}

/** \} */<|MERGE_RESOLUTION|>--- conflicted
+++ resolved
@@ -416,15 +416,10 @@
   solver_row.prop(op->ptr, "solver", UI_ITEM_R_EXPAND, std::nullopt, ICON_NONE);
   layout.separator();
 
-<<<<<<< HEAD
-  layout->use_property_split_set(false); /*BFA - Float bool property left*/
-  layout->prop(op->ptr, "use_swap", UI_ITEM_NONE, std::nullopt, ICON_NONE);
-  layout->prop(op->ptr, "use_self", UI_ITEM_NONE, std::nullopt, ICON_NONE);
-  layout->use_property_split_set(true); /*BFA - Float bool property left*/
-=======
+  layout.use_property_split_set(false); /*BFA - Float bool property left*/
   layout.prop(op->ptr, "use_swap", UI_ITEM_NONE, std::nullopt, ICON_NONE);
   layout.prop(op->ptr, "use_self", UI_ITEM_NONE, std::nullopt, ICON_NONE);
->>>>>>> 27ccd8ba
+  layout.use_property_split_set(true); /*BFA - Float bool property left*/
   if (!use_exact) {
     layout.prop(op->ptr, "threshold", UI_ITEM_NONE, std::nullopt, ICON_NONE);
   }
