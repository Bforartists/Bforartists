/*
 * This program is free software; you can redistribute it and/or
 * modify it under the terms of the GNU General Public License
 * as published by the Free Software Foundation; either version 2
 * of the License, or (at your option) any later version.
 *
 * This program is distributed in the hope that it will be useful,
 * but WITHOUT ANY WARRANTY; without even the implied warranty of
 * MERCHANTABILITY or FITNESS FOR A PARTICULAR PURPOSE.  See the
 * GNU General Public License for more details.
 *
 * You should have received a copy of the GNU General Public License
 * along with this program; if not, write to the Free Software Foundation,
 * Inc., 51 Franklin Street, Fifth Floor, Boston, MA 02110-1301, USA.
 *
 * The Original Code is Copyright (C) 2004 Blender Foundation.
 * All rights reserved.
 */

/** \file
 * \ingroup edmesh
 */

#include "MEM_guardedalloc.h"

#include "DNA_scene_types.h"
#include "DNA_object_types.h"
#include "DNA_mesh_types.h"
#include "DNA_windowmanager_types.h"

#ifdef WITH_FREESTYLE
#  include "DNA_meshdata_types.h"
#endif

#include "BLI_math.h"
#include "BLI_linklist.h"

#include "BKE_layer.h"
#include "BKE_context.h"
#include "BKE_editmesh.h"
#include "BKE_report.h"

#include "ED_object.h"
#include "ED_mesh.h"
#include "ED_screen.h"
#include "ED_uvedit.h"
#include "ED_view3d.h"

#include "RNA_access.h"
#include "RNA_define.h"

#include "WM_api.h"
#include "WM_types.h"

#include "bmesh.h"
#include "bmesh_tools.h"

#include "DEG_depsgraph.h"

#include "mesh_intern.h" /* own include */

/* -------------------------------------------------------------------- */
/** \name Path Select Struct & Properties
 * \{ */

struct PathSelectParams {
  /** ensure the active element is the last selected item (handy for picking) */
  bool track_active;
  bool use_topology_distance;
  bool use_face_step;
  bool use_fill;
  char edge_mode;
  struct CheckerIntervalParams interval_params;
};

static void path_select_properties(wmOperatorType *ot)
{
  RNA_def_boolean(ot->srna,
                  "use_face_step",
                  false,
                  "Face Stepping",
                  "Traverse connected faces (includes diagonals and edge-rings)");
  RNA_def_boolean(ot->srna,
                  "use_topology_distance",
                  false,
                  "Topology Distance",
                  "Find the minimum number of steps, ignoring spatial distance");
  RNA_def_boolean(ot->srna,
                  "use_fill",
                  false,
                  "Fill Region",
                  "Select all paths between the source/destination elements");
  WM_operator_properties_checker_interval(ot, true);
}

static void path_select_params_from_op(wmOperator *op, struct PathSelectParams *op_params)
{
  op_params->edge_mode = EDGE_MODE_SELECT;
  op_params->track_active = false;
  op_params->use_face_step = RNA_boolean_get(op->ptr, "use_face_step");
  op_params->use_fill = RNA_boolean_get(op->ptr, "use_fill");
  op_params->use_topology_distance = RNA_boolean_get(op->ptr, "use_topology_distance");
  WM_operator_properties_checker_interval_from_op(op, &op_params->interval_params);
}

struct UserData {
  BMesh *bm;
  Mesh *me;
  const struct PathSelectParams *op_params;
};

/** \} */

/* -------------------------------------------------------------------- */
/** \name Vert Path
 * \{ */

/* callbacks */
static bool verttag_filter_cb(BMVert *v, void *UNUSED(user_data_v))
{
  return !BM_elem_flag_test(v, BM_ELEM_HIDDEN);
}
static bool verttag_test_cb(BMVert *v, void *UNUSED(user_data_v))
{
  return BM_elem_flag_test_bool(v, BM_ELEM_SELECT);
}
static void verttag_set_cb(BMVert *v, bool val, void *user_data_v)
{
  struct UserData *user_data = user_data_v;
  BM_vert_select_set(user_data->bm, v, val);
}

static void mouse_mesh_shortest_path_vert(Scene *UNUSED(scene),
                                          Object *obedit,
                                          const struct PathSelectParams *op_params,
                                          BMVert *v_act,
                                          BMVert *v_dst)
{
  BMEditMesh *em = BKE_editmesh_from_object(obedit);
  BMesh *bm = em->bm;

  struct UserData user_data = {bm, obedit->data, op_params};
  LinkNode *path = NULL;
  bool is_path_ordered = false;

  if (v_act && (v_act != v_dst)) {
    if (op_params->use_fill) {
      path = BM_mesh_calc_path_region_vert(
          bm, (BMElem *)v_act, (BMElem *)v_dst, verttag_filter_cb, &user_data);
    }
    else {
      is_path_ordered = true;
      path = BM_mesh_calc_path_vert(bm,
                                    v_act,
                                    v_dst,
                                    &(const struct BMCalcPathParams){
                                        .use_topology_distance = op_params->use_topology_distance,
                                        .use_step_face = op_params->use_face_step,
                                    },
                                    verttag_filter_cb,
                                    &user_data);
    }

    if (path) {
      if (op_params->track_active) {
        BM_select_history_remove(bm, v_act);
      }
    }
  }

  BMVert *v_dst_last = v_dst;

  if (path) {
    /* toggle the flag */
    bool all_set = true;
    LinkNode *node;

    node = path;
    do {
      if (!verttag_test_cb((BMVert *)node->link, &user_data)) {
        all_set = false;
        break;
      }
    } while ((node = node->next));

    /* We need to start as if just *after* a 'skip' block... */
    int depth = op_params->interval_params.skip;
    node = path;
    do {
      if ((is_path_ordered == false) ||
          WM_operator_properties_checker_interval_test(&op_params->interval_params, depth)) {
        verttag_set_cb((BMVert *)node->link, !all_set, &user_data);
        if (is_path_ordered) {
          v_dst_last = node->link;
        }
      }
    } while ((void)depth++, (node = node->next));

    BLI_linklist_free(path, NULL);
  }
  else {
    const bool is_act = !verttag_test_cb(v_dst, &user_data);
    verttag_set_cb(v_dst, is_act, &user_data); /* switch the face option */
  }

  EDBM_selectmode_flush(em);

  if (op_params->track_active) {
    /* even if this is selected it may not be in the selection list */
    if (BM_elem_flag_test(v_dst_last, BM_ELEM_SELECT) == 0) {
      BM_select_history_remove(bm, v_dst_last);
    }
    else {
      BM_select_history_store(bm, v_dst_last);
    }
  }

  EDBM_update_generic(em, false, false);
}

/** \} */

/* -------------------------------------------------------------------- */
/** \name Edge Path
 * \{ */

/* callbacks */
static bool edgetag_filter_cb(BMEdge *e, void *UNUSED(user_data_v))
{
  return !BM_elem_flag_test(e, BM_ELEM_HIDDEN);
}
static bool edgetag_test_cb(BMEdge *e, void *user_data_v)
{
  struct UserData *user_data = user_data_v;
  const char edge_mode = user_data->op_params->edge_mode;
  BMesh *bm = user_data->bm;

  switch (edge_mode) {
    case EDGE_MODE_SELECT:
      return BM_elem_flag_test(e, BM_ELEM_SELECT) ? true : false;
    case EDGE_MODE_TAG_SEAM:
      return BM_elem_flag_test(e, BM_ELEM_SEAM) ? true : false;
    case EDGE_MODE_TAG_SHARP:
      return BM_elem_flag_test(e, BM_ELEM_SMOOTH) ? false : true;
    case EDGE_MODE_TAG_CREASE:
      return BM_elem_float_data_get(&bm->edata, e, CD_CREASE) ? true : false;
    case EDGE_MODE_TAG_BEVEL:
      return BM_elem_float_data_get(&bm->edata, e, CD_BWEIGHT) ? true : false;
#ifdef WITH_FREESTYLE
    case EDGE_MODE_TAG_FREESTYLE: {
      FreestyleEdge *fed = CustomData_bmesh_get(&bm->edata, e->head.data, CD_FREESTYLE_EDGE);
      return (!fed) ? false : (fed->flag & FREESTYLE_EDGE_MARK) ? true : false;
    }
#endif
  }
  return 0;
}
static void edgetag_set_cb(BMEdge *e, bool val, void *user_data_v)
{
  struct UserData *user_data = user_data_v;
  const char edge_mode = user_data->op_params->edge_mode;
  BMesh *bm = user_data->bm;

  switch (edge_mode) {
    case EDGE_MODE_SELECT:
      BM_edge_select_set(bm, e, val);
      break;
    case EDGE_MODE_TAG_SEAM:
      BM_elem_flag_set(e, BM_ELEM_SEAM, val);
      break;
    case EDGE_MODE_TAG_SHARP:
      BM_elem_flag_set(e, BM_ELEM_SMOOTH, !val);
      break;
    case EDGE_MODE_TAG_CREASE:
      BM_elem_float_data_set(&bm->edata, e, CD_CREASE, (val) ? 1.0f : 0.0f);
      break;
    case EDGE_MODE_TAG_BEVEL:
      BM_elem_float_data_set(&bm->edata, e, CD_BWEIGHT, (val) ? 1.0f : 0.0f);
      break;
#ifdef WITH_FREESTYLE
    case EDGE_MODE_TAG_FREESTYLE: {
      FreestyleEdge *fed;
      fed = CustomData_bmesh_get(&bm->edata, e->head.data, CD_FREESTYLE_EDGE);
      if (!val)
        fed->flag &= ~FREESTYLE_EDGE_MARK;
      else
        fed->flag |= FREESTYLE_EDGE_MARK;
      break;
    }
#endif
  }
}

static void edgetag_ensure_cd_flag(Mesh *me, const char edge_mode)
{
  BMesh *bm = me->edit_mesh->bm;

  switch (edge_mode) {
    case EDGE_MODE_TAG_CREASE:
      BM_mesh_cd_flag_ensure(bm, me, ME_CDFLAG_EDGE_CREASE);
      break;
    case EDGE_MODE_TAG_BEVEL:
      BM_mesh_cd_flag_ensure(bm, me, ME_CDFLAG_EDGE_BWEIGHT);
      break;
#ifdef WITH_FREESTYLE
    case EDGE_MODE_TAG_FREESTYLE:
      if (!CustomData_has_layer(&bm->edata, CD_FREESTYLE_EDGE)) {
        BM_data_layer_add(bm, &bm->edata, CD_FREESTYLE_EDGE);
      }
      break;
#endif
    default:
      break;
  }
}

/* mesh shortest path select, uses prev-selected edge */

/* since you want to create paths with multiple selects, it doesn't have extend option */
static void mouse_mesh_shortest_path_edge(Scene *UNUSED(scene),
                                          Object *obedit,
                                          const struct PathSelectParams *op_params,
                                          BMEdge *e_act,
                                          BMEdge *e_dst)
{
  BMEditMesh *em = BKE_editmesh_from_object(obedit);
  BMesh *bm = em->bm;

  struct UserData user_data = {bm, obedit->data, op_params};
  LinkNode *path = NULL;
  bool is_path_ordered = false;

  edgetag_ensure_cd_flag(obedit->data, op_params->edge_mode);

  if (e_act && (e_act != e_dst)) {
    if (op_params->use_fill) {
      path = BM_mesh_calc_path_region_edge(
          bm, (BMElem *)e_act, (BMElem *)e_dst, edgetag_filter_cb, &user_data);
    }
    else {
      is_path_ordered = true;
      path = BM_mesh_calc_path_edge(bm,
                                    e_act,
                                    e_dst,
                                    &(const struct BMCalcPathParams){
                                        .use_topology_distance = op_params->use_topology_distance,
                                        .use_step_face = op_params->use_face_step,
                                    },
                                    edgetag_filter_cb,
                                    &user_data);
    }

    if (path) {
      if (op_params->track_active) {
        BM_select_history_remove(bm, e_act);
      }
    }
  }

  BMEdge *e_dst_last = e_dst;

  if (path) {
    /* toggle the flag */
    bool all_set = true;
    LinkNode *node;

    node = path;
    do {
      if (!edgetag_test_cb((BMEdge *)node->link, &user_data)) {
        all_set = false;
        break;
      }
    } while ((node = node->next));

    /* We need to start as if just *after* a 'skip' block... */
    int depth = op_params->interval_params.skip;
    node = path;
    do {
      if ((is_path_ordered == false) ||
          WM_operator_properties_checker_interval_test(&op_params->interval_params, depth)) {
        edgetag_set_cb((BMEdge *)node->link, !all_set, &user_data);
        if (is_path_ordered) {
          e_dst_last = node->link;
        }
      }
    } while ((void)depth++, (node = node->next));

    BLI_linklist_free(path, NULL);
  }
  else {
    const bool is_act = !edgetag_test_cb(e_dst, &user_data);
    edgetag_ensure_cd_flag(obedit->data, op_params->edge_mode);
    edgetag_set_cb(e_dst, is_act, &user_data); /* switch the edge option */
  }

  if (op_params->edge_mode != EDGE_MODE_SELECT) {
    if (op_params->track_active) {
      /* simple rules - last edge is _always_ active and selected */
      if (e_act)
        BM_edge_select_set(bm, e_act, false);
      BM_edge_select_set(bm, e_dst_last, true);
      BM_select_history_store(bm, e_dst_last);
    }
  }

  EDBM_selectmode_flush(em);

  if (op_params->track_active) {
    /* even if this is selected it may not be in the selection list */
    if (op_params->edge_mode == EDGE_MODE_SELECT) {
      if (edgetag_test_cb(e_dst_last, &user_data) == 0)
        BM_select_history_remove(bm, e_dst_last);
      else
        BM_select_history_store(bm, e_dst_last);
    }
  }

  EDBM_update_generic(em, false, false);
}

/** \} */

/* -------------------------------------------------------------------- */
/** \name Face Path
 * \{ */

/* callbacks */
static bool facetag_filter_cb(BMFace *f, void *UNUSED(user_data_v))
{
  return !BM_elem_flag_test(f, BM_ELEM_HIDDEN);
}
//static bool facetag_test_cb(Scene *UNUSED(scene), BMesh *UNUSED(bm), BMFace *f)
static bool facetag_test_cb(BMFace *f, void *UNUSED(user_data_v))
{
  return BM_elem_flag_test_bool(f, BM_ELEM_SELECT);
}
//static void facetag_set_cb(BMesh *bm, Scene *UNUSED(scene), BMFace *f, const bool val)
static void facetag_set_cb(BMFace *f, bool val, void *user_data_v)
{
  struct UserData *user_data = user_data_v;
  BM_face_select_set(user_data->bm, f, val);
}

static void mouse_mesh_shortest_path_face(Scene *UNUSED(scene),
                                          Object *obedit,
                                          const struct PathSelectParams *op_params,
                                          BMFace *f_act,
                                          BMFace *f_dst)
{
  BMEditMesh *em = BKE_editmesh_from_object(obedit);
  BMesh *bm = em->bm;

  struct UserData user_data = {bm, obedit->data, op_params};
  LinkNode *path = NULL;
  bool is_path_ordered = false;

  if (f_act) {
    if (op_params->use_fill) {
      path = BM_mesh_calc_path_region_face(
          bm, (BMElem *)f_act, (BMElem *)f_dst, facetag_filter_cb, &user_data);
    }
    else {
      is_path_ordered = true;
      path = BM_mesh_calc_path_face(bm,
                                    f_act,
                                    f_dst,
                                    &(const struct BMCalcPathParams){
                                        .use_topology_distance = op_params->use_topology_distance,
                                        .use_step_face = op_params->use_face_step,
                                    },
                                    facetag_filter_cb,
                                    &user_data);
    }

    if (f_act != f_dst) {
      if (path) {
        if (op_params->track_active) {
          BM_select_history_remove(bm, f_act);
        }
      }
    }
  }

  BMFace *f_dst_last = f_dst;

  if (path) {
    /* toggle the flag */
    bool all_set = true;
    LinkNode *node;

    node = path;
    do {
      if (!facetag_test_cb((BMFace *)node->link, &user_data)) {
        all_set = false;
        break;
      }
    } while ((node = node->next));

    /* We need to start as if just *after* a 'skip' block... */
    int depth = op_params->interval_params.skip;
    node = path;
    do {
      if ((is_path_ordered == false) ||
          WM_operator_properties_checker_interval_test(&op_params->interval_params, depth)) {
        facetag_set_cb((BMFace *)node->link, !all_set, &user_data);
        if (is_path_ordered) {
          f_dst_last = node->link;
        }
      }
    } while ((void)depth++, (node = node->next));

    BLI_linklist_free(path, NULL);
  }
  else {
    const bool is_act = !facetag_test_cb(f_dst, &user_data);
    facetag_set_cb(f_dst, is_act, &user_data); /* switch the face option */
  }

  EDBM_selectmode_flush(em);

  if (op_params->track_active) {
    /* even if this is selected it may not be in the selection list */
    if (facetag_test_cb(f_dst_last, &user_data) == 0) {
      BM_select_history_remove(bm, f_dst_last);
    }
    else {
      BM_select_history_store(bm, f_dst_last);
    }
    BM_mesh_active_face_set(bm, f_dst_last);
  }

  EDBM_update_generic(em, false, false);
}

/** \} */

/* -------------------------------------------------------------------- */
/** \name Main Operator for vert/edge/face tag
 * \{ */

static bool edbm_shortest_path_pick_ex(Scene *scene,
                                       Object *obedit,
                                       const struct PathSelectParams *op_params,
                                       BMElem *ele_src,
                                       BMElem *ele_dst)
{
  bool ok = false;

  if (ELEM(NULL, ele_src, ele_dst) || (ele_src->head.htype != ele_dst->head.htype)) {
    /* pass */
  }
  else if (ele_src->head.htype == BM_VERT) {
    mouse_mesh_shortest_path_vert(scene, obedit, op_params, (BMVert *)ele_src, (BMVert *)ele_dst);
    ok = true;
  }
  else if (ele_src->head.htype == BM_EDGE) {
    mouse_mesh_shortest_path_edge(scene, obedit, op_params, (BMEdge *)ele_src, (BMEdge *)ele_dst);
    ok = true;
  }
  else if (ele_src->head.htype == BM_FACE) {
    mouse_mesh_shortest_path_face(scene, obedit, op_params, (BMFace *)ele_src, (BMFace *)ele_dst);
    ok = true;
  }

  if (ok) {
    DEG_id_tag_update(obedit->data, ID_RECALC_SELECT);
    WM_main_add_notifier(NC_GEOM | ND_SELECT, obedit->data);
  }

  return ok;
}

static int edbm_shortest_path_pick_exec(bContext *C, wmOperator *op);

static BMElem *edbm_elem_find_nearest(ViewContext *vc, const char htype)
{
  BMEditMesh *em = vc->em;
  float dist = ED_view3d_select_dist_px();

  if ((em->selectmode & SCE_SELECT_VERTEX) && (htype == BM_VERT)) {
    return (BMElem *)EDBM_vert_find_nearest(vc, &dist);
  }
  else if ((em->selectmode & SCE_SELECT_EDGE) && (htype == BM_EDGE)) {
    return (BMElem *)EDBM_edge_find_nearest(vc, &dist);
  }
  else if ((em->selectmode & SCE_SELECT_FACE) && (htype == BM_FACE)) {
    return (BMElem *)EDBM_face_find_nearest(vc, &dist);
  }

  return NULL;
}

static BMElem *edbm_elem_active_elem_or_face_get(BMesh *bm)
{
  BMElem *ele = BM_mesh_active_elem_get(bm);

  if ((ele == NULL) && bm->act_face && BM_elem_flag_test(bm->act_face, BM_ELEM_SELECT)) {
    ele = (BMElem *)bm->act_face;
  }

  return ele;
}

static int edbm_shortest_path_pick_invoke(bContext *C, wmOperator *op, const wmEvent *event)
{
  if (RNA_struct_property_is_set(op->ptr, "index")) {
    return edbm_shortest_path_pick_exec(C, op);
  }

  Base *basact = NULL;
  BMVert *eve = NULL;
  BMEdge *eed = NULL;
  BMFace *efa = NULL;

  ViewContext vc;
  BMEditMesh *em;
  bool track_active = true;

  em_setup_viewcontext(C, &vc);
  copy_v2_v2_int(vc.mval, event->mval);
  em = vc.em;

  view3d_operator_needs_opengl(C);

  {
    int base_index = -1;
    uint bases_len = 0;
    Base **bases = BKE_view_layer_array_from_bases_in_edit_mode(vc.view_layer, vc.v3d, &bases_len);
    if (EDBM_unified_findnearest(&vc, bases, bases_len, &base_index, &eve, &eed, &efa)) {
      basact = bases[base_index];
      ED_view3d_viewcontext_init_object(&vc, basact->object);
      em = vc.em;
    }
    MEM_freeN(bases);
  }

  /* If nothing is selected, let's select the picked vertex/edge/face. */
  if ((vc.em->bm->totvertsel == 0) && (eve || eed || efa)) {
    /* TODO (dfelinto) right now we try to find the closest element twice.
     * The ideal is to refactor EDBM_select_pick so it doesn't
     * have to pick the nearest vert/edge/face again.
     */
    EDBM_select_pick(C, event->mval, true, false, false);
    return OPERATOR_FINISHED;
  }

  BMElem *ele_src, *ele_dst;
  if (!(ele_src = edbm_elem_active_elem_or_face_get(em->bm)) ||
      !(ele_dst = edbm_elem_find_nearest(&vc, ele_src->head.htype))) {
    /* special case, toggle edge tags even when we don't have a path */
    if (((em->selectmode & SCE_SELECT_EDGE) &&
         (vc.scene->toolsettings->edge_mode != EDGE_MODE_SELECT)) &&
        /* check if we only have a destination edge */
        ((ele_src == NULL) && (ele_dst = edbm_elem_find_nearest(&vc, BM_EDGE)))) {
      ele_src = ele_dst;
      track_active = false;
    }
    else {
      return OPERATOR_PASS_THROUGH;
    }
  }

  struct PathSelectParams op_params;

  path_select_params_from_op(op, &op_params);
  op_params.track_active = track_active;
  op_params.edge_mode = vc.scene->toolsettings->edge_mode;

  if (!edbm_shortest_path_pick_ex(vc.scene, vc.obedit, &op_params, ele_src, ele_dst)) {
    return OPERATOR_PASS_THROUGH;
  }

  if (vc.view_layer->basact != basact) {
    ED_object_base_activate(C, basact);
  }

  /* to support redo */
  BM_mesh_elem_index_ensure(em->bm, ele_dst->head.htype);
  int index = EDBM_elem_to_index_any(em, ele_dst);

  RNA_int_set(op->ptr, "index", index);

  return OPERATOR_FINISHED;
}

static int edbm_shortest_path_pick_exec(bContext *C, wmOperator *op)
{
  Scene *scene = CTX_data_scene(C);
  Object *obedit = CTX_data_edit_object(C);
  BMEditMesh *em = BKE_editmesh_from_object(obedit);
  BMesh *bm = em->bm;

  const int index = RNA_int_get(op->ptr, "index");
  if (index < 0 || index >= (bm->totvert + bm->totedge + bm->totface)) {
    return OPERATOR_CANCELLED;
  }

  BMElem *ele_src, *ele_dst;
  if (!(ele_src = edbm_elem_active_elem_or_face_get(em->bm)) ||
      !(ele_dst = EDBM_elem_from_index_any(em, index))) {
    return OPERATOR_CANCELLED;
  }

  struct PathSelectParams op_params;
  path_select_params_from_op(op, &op_params);
  op_params.track_active = true;
  op_params.edge_mode = scene->toolsettings->edge_mode;

  if (!edbm_shortest_path_pick_ex(scene, obedit, &op_params, ele_src, ele_dst)) {
    return OPERATOR_CANCELLED;
  }

  return OPERATOR_FINISHED;
}

void MESH_OT_shortest_path_pick(wmOperatorType *ot)
{
  PropertyRNA *prop;

<<<<<<< HEAD
	/* identifiers */
	ot->name = "Pick Shortest Path";
	ot->idname = "MESH_OT_shortest_path_pick";
	ot->description = "Pick Shortest Path\nSelect shortest path between two selections";
=======
  /* identifiers */
  ot->name = "Pick Shortest Path";
  ot->idname = "MESH_OT_shortest_path_pick";
  ot->description = "Select shortest path between two selections";
>>>>>>> c03ac674

  /* api callbacks */
  ot->invoke = edbm_shortest_path_pick_invoke;
  ot->exec = edbm_shortest_path_pick_exec;
  ot->poll = ED_operator_editmesh_region_view3d;

  /* flags */
  ot->flag = OPTYPE_REGISTER | OPTYPE_UNDO;

  /* properties */
  path_select_properties(ot);

  /* use for redo */
  prop = RNA_def_int(ot->srna, "index", -1, -1, INT_MAX, "", "", 0, INT_MAX);
  RNA_def_property_flag(prop, PROP_HIDDEN | PROP_SKIP_SAVE);
}

/** \} */

/* -------------------------------------------------------------------- */
/** \name Select Path Between Existing Selection
 * \{ */

static int edbm_shortest_path_select_exec(bContext *C, wmOperator *op)
{
  Scene *scene = CTX_data_scene(C);
  bool found_valid_elements = false;

  ViewLayer *view_layer = CTX_data_view_layer(C);
  uint objects_len = 0;
  Object **objects = BKE_view_layer_array_from_objects_in_edit_mode_unique_data(
      view_layer, CTX_wm_view3d(C), &objects_len);
  for (uint ob_index = 0; ob_index < objects_len; ob_index++) {
    Object *obedit = objects[ob_index];
    BMEditMesh *em = BKE_editmesh_from_object(obedit);
    BMesh *bm = em->bm;
    BMIter iter;
    BMEditSelection *ese_src, *ese_dst;
    BMElem *ele_src = NULL, *ele_dst = NULL, *ele;

    if ((em->bm->totvertsel == 0) && (em->bm->totedgesel == 0) && (em->bm->totfacesel == 0)) {
      continue;
    }

    /* first try to find vertices in edit selection */
    ese_src = bm->selected.last;
    if (ese_src && (ese_dst = ese_src->prev) && (ese_src->htype == ese_dst->htype)) {
      ele_src = ese_src->ele;
      ele_dst = ese_dst->ele;
    }
    else {
      /* if selection history isn't available, find two selected elements */
      ele_src = ele_dst = NULL;
      if ((em->selectmode & SCE_SELECT_VERTEX) && (bm->totvertsel >= 2)) {
        BM_ITER_MESH (ele, &iter, bm, BM_VERTS_OF_MESH) {
          if (BM_elem_flag_test(ele, BM_ELEM_SELECT)) {
            if (ele_src == NULL)
              ele_src = ele;
            else if (ele_dst == NULL)
              ele_dst = ele;
            else
              break;
          }
        }
      }

      if ((ele_dst == NULL) && (em->selectmode & SCE_SELECT_EDGE) && (bm->totedgesel >= 2)) {
        ele_src = NULL;
        BM_ITER_MESH (ele, &iter, bm, BM_EDGES_OF_MESH) {
          if (BM_elem_flag_test(ele, BM_ELEM_SELECT)) {
            if (ele_src == NULL)
              ele_src = ele;
            else if (ele_dst == NULL)
              ele_dst = ele;
            else
              break;
          }
        }
      }

      if ((ele_dst == NULL) && (em->selectmode & SCE_SELECT_FACE) && (bm->totfacesel >= 2)) {
        ele_src = NULL;
        BM_ITER_MESH (ele, &iter, bm, BM_FACES_OF_MESH) {
          if (BM_elem_flag_test(ele, BM_ELEM_SELECT)) {
            if (ele_src == NULL)
              ele_src = ele;
            else if (ele_dst == NULL)
              ele_dst = ele;
            else
              break;
          }
        }
      }
    }

    if (ele_src && ele_dst) {
      struct PathSelectParams op_params;
      path_select_params_from_op(op, &op_params);

      edbm_shortest_path_pick_ex(scene, obedit, &op_params, ele_src, ele_dst);

      found_valid_elements = true;
    }
  }
  MEM_freeN(objects);

  if (!found_valid_elements) {
    BKE_report(
        op->reports, RPT_WARNING, "Path selection requires two matching elements to be selected");
    return OPERATOR_CANCELLED;
  }

  return OPERATOR_FINISHED;
}

void MESH_OT_shortest_path_select(wmOperatorType *ot)
{
<<<<<<< HEAD
	/* identifiers */
	ot->name = "Select Shortest Path";
	ot->idname = "MESH_OT_shortest_path_select";
	ot->description = "Select Shortest Path\nSelect shortest path between two vertices/edges/faces";
=======
  /* identifiers */
  ot->name = "Select Shortest Path";
  ot->idname = "MESH_OT_shortest_path_select";
  ot->description = "Selected shortest path between two vertices/edges/faces";
>>>>>>> c03ac674

  /* api callbacks */
  ot->exec = edbm_shortest_path_select_exec;
  ot->poll = ED_operator_editmesh;

  /* flags */
  ot->flag = OPTYPE_REGISTER | OPTYPE_UNDO;

  /* properties */
  path_select_properties(ot);
}

/** \} */<|MERGE_RESOLUTION|>--- conflicted
+++ resolved
@@ -717,17 +717,10 @@
 {
   PropertyRNA *prop;
 
-<<<<<<< HEAD
-	/* identifiers */
-	ot->name = "Pick Shortest Path";
-	ot->idname = "MESH_OT_shortest_path_pick";
-	ot->description = "Pick Shortest Path\nSelect shortest path between two selections";
-=======
   /* identifiers */
   ot->name = "Pick Shortest Path";
   ot->idname = "MESH_OT_shortest_path_pick";
-  ot->description = "Select shortest path between two selections";
->>>>>>> c03ac674
+  ot->description = "Pick Shortest Path\nSelect shortest path between two selections";
 
   /* api callbacks */
   ot->invoke = edbm_shortest_path_pick_invoke;
@@ -845,17 +838,10 @@
 
 void MESH_OT_shortest_path_select(wmOperatorType *ot)
 {
-<<<<<<< HEAD
-	/* identifiers */
-	ot->name = "Select Shortest Path";
-	ot->idname = "MESH_OT_shortest_path_select";
-	ot->description = "Select Shortest Path\nSelect shortest path between two vertices/edges/faces";
-=======
   /* identifiers */
   ot->name = "Select Shortest Path";
   ot->idname = "MESH_OT_shortest_path_select";
-  ot->description = "Selected shortest path between two vertices/edges/faces";
->>>>>>> c03ac674
+  ot->description = "Select Shortest Path\nSelect shortest path between two vertices/edges/faces";
 
   /* api callbacks */
   ot->exec = edbm_shortest_path_select_exec;
