/* SPDX-FileCopyrightText: 2004 Blender Authors
 *
 * SPDX-License-Identifier: GPL-2.0-or-later */

/** \file
 * \ingroup edmesh
 */

#include <cstddef>
#include <fmt/format.h>

#include "MEM_guardedalloc.h"

#include "DNA_key_types.h"
#include "DNA_material_types.h"
#include "DNA_mesh_types.h"
#include "DNA_meshdata_types.h"
#include "DNA_modifier_types.h"
#include "DNA_object_types.h"
#include "DNA_scene_types.h"

#include "BLI_array.hh"
#include "BLI_bitmap.h"
#include "BLI_heap_simple.h"
#include "BLI_linklist.h"
#include "BLI_linklist_stack.h"
#include "BLI_listbase.h"
#include "BLI_math_geom.h"
#include "BLI_math_matrix.h"
#include "BLI_math_rotation.h"
#include "BLI_math_vector.h"
#include "BLI_rand.h"
#include "BLI_sort_utils.h"

#include "BKE_attribute.hh"
#include "BKE_context.hh"
#include "BKE_customdata.hh"
#include "BKE_deform.hh"
#include "BKE_editmesh.hh"
#include "BKE_key.hh"
#include "BKE_layer.hh"
#include "BKE_lib_id.hh"
#include "BKE_material.h"
#include "BKE_mesh.hh"
#include "BKE_object.hh"
<<<<<<< HEAD
#include "BKE_report.hh"
#include "BKE_texture.h"
=======
#include "BKE_object_types.hh"
#include "BKE_report.hh"
>>>>>>> a6dbfc82

#include "DEG_depsgraph.hh"
#include "DEG_depsgraph_build.hh"

#include "BLT_translation.hh"

#include "RNA_access.hh"
#include "RNA_define.hh"
#include "RNA_enum_types.hh"
#include "RNA_prototypes.h"

#include "WM_api.hh"
#include "WM_types.hh"

#include "ED_mesh.hh"
#include "ED_object.hh"
#include "ED_outliner.hh"
#include "ED_screen.hh"
#include "ED_select_utils.hh"
#include "ED_transform.hh"
#include "ED_uvedit.hh"
#include "ED_view3d.hh"

#include "UI_interface.hh"
#include "UI_resources.hh"

#include "mesh_intern.hh" /* own include */

#include "bmesh_tools.hh"

using blender::Vector;

#define USE_FACE_CREATE_SEL_EXTEND

/* -------------------------------------------------------------------- */
/** \name Subdivide Operator
 * \{ */

static int edbm_subdivide_exec(bContext *C, wmOperator *op)
{
  const int cuts = RNA_int_get(op->ptr, "number_cuts");
  const float smooth = RNA_float_get(op->ptr, "smoothness");
  const float fractal = RNA_float_get(op->ptr, "fractal") / 2.5f;
  const float along_normal = RNA_float_get(op->ptr, "fractal_along_normal");
  const bool use_quad_tri = !RNA_boolean_get(op->ptr, "ngon");

  if (use_quad_tri && RNA_enum_get(op->ptr, "quadcorner") == SUBD_CORNER_STRAIGHT_CUT) {
    RNA_enum_set(op->ptr, "quadcorner", SUBD_CORNER_INNERVERT);
  }
  const int quad_corner_type = RNA_enum_get(op->ptr, "quadcorner");
  const int seed = RNA_int_get(op->ptr, "seed");

  const Scene *scene = CTX_data_scene(C);
  ViewLayer *view_layer = CTX_data_view_layer(C);
  const Vector<Object *> objects = BKE_view_layer_array_from_objects_in_edit_mode_unique_data(
      scene, view_layer, CTX_wm_view3d(C));

  for (Object *obedit : objects) {
    BMEditMesh *em = BKE_editmesh_from_object(obedit);

    if (!(em->bm->totedgesel || em->bm->totfacesel)) {
      continue;
    }

    BM_mesh_esubdivide(em->bm,
                       BM_ELEM_SELECT,
                       smooth,
                       SUBD_FALLOFF_LIN,
                       false,
                       fractal,
                       along_normal,
                       cuts,
                       SUBDIV_SELECT_ORIG,
                       quad_corner_type,
                       use_quad_tri,
                       true,
                       false,
                       seed);

    EDBMUpdate_Params params{};
    params.calc_looptris = true;
    params.calc_normals = false;
    params.is_destructive = true;
    EDBM_update(static_cast<Mesh *>(obedit->data), &params);
  }

  return OPERATOR_FINISHED;
}

/* NOTE: these values must match delete_mesh() event values. */
static const EnumPropertyItem prop_mesh_cornervert_types[] = {
    {SUBD_CORNER_INNERVERT, "INNERVERT", 0, "Inner Vert", ""},
    {SUBD_CORNER_PATH, "PATH", 0, "Path", ""},
    {SUBD_CORNER_STRAIGHT_CUT, "STRAIGHT_CUT", 0, "Straight Cut", ""},
    {SUBD_CORNER_FAN, "FAN", 0, "Fan", ""},
    {0, nullptr, 0, nullptr, nullptr},
};

void MESH_OT_subdivide(wmOperatorType *ot)
{
  PropertyRNA *prop;

  /* identifiers */
  ot->name = "Subdivide";
  ot->description = "Subdivide selected edges";
  ot->idname = "MESH_OT_subdivide";

  /* api callbacks */
  ot->exec = edbm_subdivide_exec;
  ot->poll = ED_operator_editmesh;

  /* flags */
  ot->flag = OPTYPE_REGISTER | OPTYPE_UNDO;

  /* properties */
  prop = RNA_def_int(ot->srna, "number_cuts", 1, 1, 100, "Number of Cuts", "", 1, 10);
  /* avoid re-using last var because it can cause
   * _very_ high poly meshes and annoy users (or worse crash) */
  RNA_def_property_flag(prop, PROP_SKIP_SAVE);

  RNA_def_float(
      ot->srna, "smoothness", 0.0f, 0.0f, 1e3f, "Smoothness", "Smoothness factor", 0.0f, 1.0f);

  WM_operatortype_props_advanced_begin(ot);

  RNA_def_boolean(ot->srna,
                  "ngon",
                  true,
                  "Create N-Gons",
                  "When disabled, newly created faces are limited to 3 and 4 sided faces");
  RNA_def_enum(
      ot->srna,
      "quadcorner",
      prop_mesh_cornervert_types,
      SUBD_CORNER_STRAIGHT_CUT,
      "Quad Corner Type",
      "How to subdivide quad corners (anything other than Straight Cut will prevent n-gons)");

  RNA_def_float(ot->srna,
                "fractal",
                0.0f,
                0.0f,
                1e6f,
                "Fractal",
                "Fractal randomness factor",
                0.0f,
                1000.0f);
  RNA_def_float(ot->srna,
                "fractal_along_normal",
                0.0f,
                0.0f,
                1.0f,
                "Along Normal",
                "Apply fractal displacement along normal only",
                0.0f,
                1.0f);
  RNA_def_int(ot->srna,
              "seed",
              0,
              0,
              INT_MAX,
              "Random Seed",
              "Seed for the random number generator",
              0,
              255);
}

/** \} */

/* -------------------------------------------------------------------- */
/** \name Edge Ring Subdivide Operator
 *
 * Bridge code shares props.
 *
 * \{ */

struct EdgeRingOpSubdProps {
  int interp_mode;
  int cuts;
  float smooth;

  int profile_shape;
  float profile_shape_factor;
};

static void mesh_operator_edgering_props(wmOperatorType *ot,
                                         const int cuts_min,
                                         const int cuts_default)
{
  /* NOTE: these values must match delete_mesh() event values. */
  static const EnumPropertyItem prop_subd_edgering_types[] = {
      {SUBD_RING_INTERP_LINEAR, "LINEAR", 0, "Linear", ""},
      {SUBD_RING_INTERP_PATH, "PATH", 0, "Blend Path", ""},
      {SUBD_RING_INTERP_SURF, "SURFACE", 0, "Blend Surface", ""},
      {0, nullptr, 0, nullptr, nullptr},
  };

  PropertyRNA *prop;

  prop = RNA_def_int(
      ot->srna, "number_cuts", cuts_default, 0, 1000, "Number of Cuts", "", cuts_min, 64);
  RNA_def_property_flag(prop, PROP_SKIP_SAVE);

  RNA_def_enum(ot->srna,
               "interpolation",
               prop_subd_edgering_types,
               SUBD_RING_INTERP_PATH,
               "Interpolation",
               "Interpolation method");

  RNA_def_float(
      ot->srna, "smoothness", 1.0f, 0.0f, 1e3f, "Smoothness", "Smoothness factor", 0.0f, 2.0f);

  /* profile-shape */
  RNA_def_float(ot->srna,
                "profile_shape_factor",
                0.0f,
                -1e3f,
                1e3f,
                "Profile Factor",
                "How much intermediary new edges are shrunk/expanded",
                -2.0f,
                2.0f);

  prop = RNA_def_property(ot->srna, "profile_shape", PROP_ENUM, PROP_NONE);
  RNA_def_property_enum_items(prop, rna_enum_proportional_falloff_curve_only_items);
  RNA_def_property_enum_default(prop, PROP_SMOOTH);
  RNA_def_property_ui_text(prop, "Profile Shape", "Shape of the profile");
  RNA_def_property_translation_context(prop,
                                       BLT_I18NCONTEXT_ID_CURVE_LEGACY); /* Abusing id_curve :/ */
}

static void mesh_operator_edgering_props_get(wmOperator *op, EdgeRingOpSubdProps *op_props)
{
  op_props->interp_mode = RNA_enum_get(op->ptr, "interpolation");
  op_props->cuts = RNA_int_get(op->ptr, "number_cuts");
  op_props->smooth = RNA_float_get(op->ptr, "smoothness");

  op_props->profile_shape = RNA_enum_get(op->ptr, "profile_shape");
  op_props->profile_shape_factor = RNA_float_get(op->ptr, "profile_shape_factor");
}

static int edbm_subdivide_edge_ring_exec(bContext *C, wmOperator *op)
{
  const Scene *scene = CTX_data_scene(C);
  ViewLayer *view_layer = CTX_data_view_layer(C);
  const Vector<Object *> objects = BKE_view_layer_array_from_objects_in_edit_mode_unique_data(
      scene, view_layer, CTX_wm_view3d(C));
  EdgeRingOpSubdProps op_props;

  mesh_operator_edgering_props_get(op, &op_props);

  for (Object *obedit : objects) {
    BMEditMesh *em = BKE_editmesh_from_object(obedit);

    if (em->bm->totedgesel == 0) {
      continue;
    }

    if (!EDBM_op_callf(em,
                       op,
                       "subdivide_edgering edges=%he interp_mode=%i cuts=%i smooth=%f "
                       "profile_shape=%i profile_shape_factor=%f",
                       BM_ELEM_SELECT,
                       op_props.interp_mode,
                       op_props.cuts,
                       op_props.smooth,
                       op_props.profile_shape,
                       op_props.profile_shape_factor))
    {
      continue;
    }

    EDBMUpdate_Params params{};
    params.calc_looptris = true;
    params.calc_normals = false;
    params.is_destructive = true;
    EDBM_update(static_cast<Mesh *>(obedit->data), &params);
  }

  return OPERATOR_FINISHED;
}

void MESH_OT_subdivide_edgering(wmOperatorType *ot)
{
  /* identifiers */
  ot->name = "Subdivide Edge-Ring";
  ot->description = "Subdivide perpendicular edges to the selected edge-ring";
  ot->idname = "MESH_OT_subdivide_edgering";

  /* api callbacks */
  ot->exec = edbm_subdivide_edge_ring_exec;
  ot->poll = ED_operator_editmesh;

  /* flags */
  ot->flag = OPTYPE_REGISTER | OPTYPE_UNDO;

  /* properties */
  mesh_operator_edgering_props(ot, 1, 10);
}

/** \} */

/* -------------------------------------------------------------------- */
/** \name Un-Subdivide Operator
 * \{ */

static int edbm_unsubdivide_exec(bContext *C, wmOperator *op)
{
  const int iterations = RNA_int_get(op->ptr, "iterations");
  const Scene *scene = CTX_data_scene(C);
  ViewLayer *view_layer = CTX_data_view_layer(C);
  Vector<Object *> objects = BKE_view_layer_array_from_objects_in_edit_mode(
      scene, view_layer, CTX_wm_view3d(C));
  for (Object *obedit : objects) {
    BMEditMesh *em = BKE_editmesh_from_object(obedit);

    if ((em->bm->totvertsel == 0) && (em->bm->totedgesel == 0) && (em->bm->totfacesel == 0)) {
      continue;
    }

    BMOperator bmop;
    EDBM_op_init(em, &bmop, op, "unsubdivide verts=%hv iterations=%i", BM_ELEM_SELECT, iterations);

    BMO_op_exec(em->bm, &bmop);

    if (!EDBM_op_finish(em, &bmop, op, true)) {
      continue;
    }

    if ((em->selectmode & SCE_SELECT_VERTEX) == 0) {
      EDBM_selectmode_flush_ex(em, SCE_SELECT_VERTEX); /* need to flush vert->face first */
    }
    EDBM_selectmode_flush(em);

    EDBMUpdate_Params params{};
    params.calc_looptris = true;
    params.calc_normals = false;
    params.is_destructive = true;
    EDBM_update(static_cast<Mesh *>(obedit->data), &params);
  }

  return OPERATOR_FINISHED;
}

void MESH_OT_unsubdivide(wmOperatorType *ot)
{
  /* identifiers */
  ot->name = "Un-Subdivide";
  ot->description = "Un-subdivide selected edges and faces";
  ot->idname = "MESH_OT_unsubdivide";

  /* api callbacks */
  ot->exec = edbm_unsubdivide_exec;
  ot->poll = ED_operator_editmesh;

  /* flags */
  ot->flag = OPTYPE_REGISTER | OPTYPE_UNDO;

  /* props */
  RNA_def_int(
      ot->srna, "iterations", 2, 1, 1000, "Iterations", "Number of times to un-subdivide", 1, 100);
}

/** \} */

/* -------------------------------------------------------------------- */
/** \name Delete Operator
 * \{ */

/* NOTE: these values must match delete_mesh() event values. */
enum {
  MESH_DELETE_VERT = 0,
  MESH_DELETE_EDGE = 1,
  MESH_DELETE_FACE = 2,
  MESH_DELETE_EDGE_FACE = 3,
  MESH_DELETE_ONLY_FACE = 4,
};

static void edbm_report_delete_info(ReportList *reports,
                                    const int totelem_old[3],
                                    const int totelem_new[3])
{
  BKE_reportf(reports,
              RPT_INFO,
              "Removed: %d vertices, %d edges, %d faces",
              totelem_old[0] - totelem_new[0],
              totelem_old[1] - totelem_new[1],
              totelem_old[2] - totelem_new[2]);
}

static int edbm_delete_exec(bContext *C, wmOperator *op)
{
  const Scene *scene = CTX_data_scene(C);
  ViewLayer *view_layer = CTX_data_view_layer(C);

  const Vector<Object *> objects = BKE_view_layer_array_from_objects_in_edit_mode_unique_data(
      scene, view_layer, CTX_wm_view3d(C));
  bool changed_multi = false;

  for (Object *obedit : objects) {
    BMEditMesh *em = BKE_editmesh_from_object(obedit);
    const int type = RNA_enum_get(op->ptr, "type");

    switch (type) {
      case MESH_DELETE_VERT: /* Erase Vertices */
        if (em->bm->totvertsel == 0) {
          continue;
        }
        BM_custom_loop_normals_to_vector_layer(em->bm);
        if (!EDBM_op_callf(em, op, "delete geom=%hv context=%i", BM_ELEM_SELECT, DEL_VERTS)) {
          continue;
        }
        break;
      case MESH_DELETE_EDGE: /* Erase Edges */
        if (em->bm->totedgesel == 0) {
          continue;
        }
        BM_custom_loop_normals_to_vector_layer(em->bm);
        if (!EDBM_op_callf(em, op, "delete geom=%he context=%i", BM_ELEM_SELECT, DEL_EDGES)) {
          continue;
        }
        break;
      case MESH_DELETE_FACE: /* Erase Faces */
        if (em->bm->totfacesel == 0) {
          continue;
        }
        BM_custom_loop_normals_to_vector_layer(em->bm);
        if (!EDBM_op_callf(em, op, "delete geom=%hf context=%i", BM_ELEM_SELECT, DEL_FACES)) {
          continue;
        }
        break;
      case MESH_DELETE_EDGE_FACE: /* Edges and Faces */
        if ((em->bm->totedgesel == 0) && (em->bm->totfacesel == 0)) {
          continue;
        }
        BM_custom_loop_normals_to_vector_layer(em->bm);
        if (!EDBM_op_callf(em, op, "delete geom=%hef context=%i", BM_ELEM_SELECT, DEL_EDGESFACES))
        {
          continue;
        }
        break;
      case MESH_DELETE_ONLY_FACE: /* Only faces. */
        if (em->bm->totfacesel == 0) {
          continue;
        }
        BM_custom_loop_normals_to_vector_layer(em->bm);
        if (!EDBM_op_callf(em, op, "delete geom=%hf context=%i", BM_ELEM_SELECT, DEL_ONLYFACES)) {
          continue;
        }
        break;
      default:
        BLI_assert(0);
        break;
    }

    changed_multi = true;

    EDBM_flag_disable_all(em, BM_ELEM_SELECT);

    BM_custom_loop_normals_from_vector_layer(em->bm, false);

    EDBMUpdate_Params params{};
    params.calc_looptris = true;
    params.calc_normals = false;
    params.is_destructive = true;
    EDBM_update(static_cast<Mesh *>(obedit->data), &params);

    DEG_id_tag_update(static_cast<ID *>(obedit->data), ID_RECALC_SELECT);
    WM_event_add_notifier(C, NC_GEOM | ND_SELECT, obedit->data);
  }

  return changed_multi ? OPERATOR_FINISHED : OPERATOR_CANCELLED;
}

void MESH_OT_delete(wmOperatorType *ot)
{
  static const EnumPropertyItem prop_mesh_delete_types[] = {
      {MESH_DELETE_VERT, "VERT", ICON_DELETE, "Vertices", ""},
      {MESH_DELETE_EDGE, "EDGE", ICON_DELETE, "Edges", ""},
      {MESH_DELETE_FACE, "FACE", ICON_DELETE, "Faces", ""},
      {MESH_DELETE_EDGE_FACE, "EDGE_FACE", ICON_DELETE, "Only Edges & Faces", ""},
      {MESH_DELETE_ONLY_FACE, "ONLY_FACE", ICON_DELETE, "Only Faces", ""},
      {0, nullptr, 0, nullptr, nullptr},
  };

  /* identifiers */
  ot->name = "Delete";
  ot->description = "Delete selected vertices, edges or faces";
  ot->idname = "MESH_OT_delete";

  /* api callbacks */
  ot->invoke = WM_menu_invoke;
  ot->exec = edbm_delete_exec;

  ot->poll = ED_operator_editmesh;

  /* flags */
  ot->flag = OPTYPE_REGISTER | OPTYPE_UNDO;

  /* props */
  ot->prop = RNA_def_enum(ot->srna,
                          "type",
                          prop_mesh_delete_types,
                          MESH_DELETE_VERT,
                          "Type",
                          "Method used for deleting mesh data");
  RNA_def_property_flag(ot->prop, PropertyFlag(PROP_HIDDEN | PROP_SKIP_SAVE));
}

/** \} */

/* -------------------------------------------------------------------- */
/** \name Delete Loose Operator
 * \{ */

static bool bm_face_is_loose(BMFace *f)
{
  BMLoop *l_iter, *l_first;

  l_iter = l_first = BM_FACE_FIRST_LOOP(f);
  do {
    if (!BM_edge_is_boundary(l_iter->e)) {
      return false;
    }
  } while ((l_iter = l_iter->next) != l_first);

  return true;
}

static int edbm_delete_loose_exec(bContext *C, wmOperator *op)
{
  const Scene *scene = CTX_data_scene(C);
  ViewLayer *view_layer = CTX_data_view_layer(C);
  int totelem_old_sel[3];
  int totelem_old[3];

  Vector<Object *> objects = BKE_view_layer_array_from_objects_in_edit_mode_unique_data(
      scene, view_layer, CTX_wm_view3d(C));

  EDBM_mesh_stats_multi(objects, totelem_old, totelem_old_sel);

  const bool use_verts = (RNA_boolean_get(op->ptr, "use_verts") && totelem_old_sel[0]);
  const bool use_edges = (RNA_boolean_get(op->ptr, "use_edges") && totelem_old_sel[1]);
  const bool use_faces = (RNA_boolean_get(op->ptr, "use_faces") && totelem_old_sel[2]);

  for (Object *obedit : objects) {

    BMEditMesh *em = BKE_editmesh_from_object(obedit);
    BMesh *bm = em->bm;
    BMIter iter;

    BM_mesh_elem_hflag_disable_all(bm, BM_VERT | BM_EDGE | BM_FACE, BM_ELEM_TAG, false);

    if (use_faces) {
      BMFace *f;

      BM_ITER_MESH (f, &iter, bm, BM_FACES_OF_MESH) {
        if (BM_elem_flag_test(f, BM_ELEM_SELECT)) {
          BM_elem_flag_set(f, BM_ELEM_TAG, bm_face_is_loose(f));
        }
      }

      BM_mesh_delete_hflag_context(bm, BM_ELEM_TAG, DEL_FACES);
    }

    if (use_edges) {
      BMEdge *e;

      BM_ITER_MESH (e, &iter, bm, BM_EDGES_OF_MESH) {
        if (BM_elem_flag_test(e, BM_ELEM_SELECT)) {
          BM_elem_flag_set(e, BM_ELEM_TAG, BM_edge_is_wire(e));
        }
      }

      BM_mesh_delete_hflag_context(bm, BM_ELEM_TAG, DEL_EDGES);
    }

    if (use_verts) {
      BMVert *v;

      BM_ITER_MESH (v, &iter, bm, BM_VERTS_OF_MESH) {
        if (BM_elem_flag_test(v, BM_ELEM_SELECT)) {
          BM_elem_flag_set(v, BM_ELEM_TAG, (v->e == nullptr));
        }
      }

      BM_mesh_delete_hflag_context(bm, BM_ELEM_TAG, DEL_VERTS);
    }

    EDBM_flag_disable_all(em, BM_ELEM_SELECT);

    EDBMUpdate_Params params{};
    params.calc_looptris = true;
    params.calc_normals = false;
    params.is_destructive = true;
    EDBM_update(static_cast<Mesh *>(obedit->data), &params);
  }

  int totelem_new[3];
  EDBM_mesh_stats_multi(objects, totelem_new, nullptr);

  edbm_report_delete_info(op->reports, totelem_old, totelem_new);

  return OPERATOR_FINISHED;
}

void MESH_OT_delete_loose(wmOperatorType *ot)
{
  /* identifiers */
  ot->name = "Delete Loose";
  ot->description = "Delete loose vertices, edges or faces";
  ot->idname = "MESH_OT_delete_loose";

  /* api callbacks */
  ot->exec = edbm_delete_loose_exec;

  ot->poll = ED_operator_editmesh;

  /* flags */
  ot->flag = OPTYPE_REGISTER | OPTYPE_UNDO;

  /* props */
  RNA_def_boolean(ot->srna, "use_verts", true, "Vertices", "Remove loose vertices");
  RNA_def_boolean(ot->srna, "use_edges", true, "Edges", "Remove loose edges");
  RNA_def_boolean(ot->srna, "use_faces", false, "Faces", "Remove loose faces");
}

/** \} */

/* -------------------------------------------------------------------- */
/** \name Collapse Edge Operator
 * \{ */

static int edbm_collapse_edge_exec(bContext *C, wmOperator *op)
{
  const Scene *scene = CTX_data_scene(C);
  ViewLayer *view_layer = CTX_data_view_layer(C);
  const Vector<Object *> objects = BKE_view_layer_array_from_objects_in_edit_mode_unique_data(
      scene, view_layer, CTX_wm_view3d(C));
  for (Object *obedit : objects) {
    BMEditMesh *em = BKE_editmesh_from_object(obedit);

    if (em->bm->totedgesel == 0) {
      continue;
    }

    if (!EDBM_op_callf(em, op, "collapse edges=%he uvs=%b", BM_ELEM_SELECT, true)) {
      continue;
    }

    EDBMUpdate_Params params{};
    params.calc_looptris = true;
    params.calc_normals = false;
    params.is_destructive = true;
    EDBM_update(static_cast<Mesh *>(obedit->data), &params);
  }

  return OPERATOR_FINISHED;
}

void MESH_OT_edge_collapse(wmOperatorType *ot)
{
  /* identifiers */
  ot->name = "Collapse Edges & Faces";
  ot->description =
      "Collapse isolated edge and face regions, merging data such as UVs and color attributes. "
      "This can collapse edge-rings as well as regions of connected faces into vertices";
  ot->idname = "MESH_OT_edge_collapse";

  /* api callbacks */
  ot->exec = edbm_collapse_edge_exec;
  ot->poll = ED_operator_editmesh;

  /* flags */
  ot->flag = OPTYPE_REGISTER | OPTYPE_UNDO;
}

/** \} */

/* -------------------------------------------------------------------- */
/** \name Create Edge/Face Operator
 * \{ */

static bool edbm_add_edge_face__smooth_get(BMesh *bm)
{
  BMEdge *e;
  BMIter iter;

  uint vote_on_smooth[2] = {0, 0};

  BM_ITER_MESH (e, &iter, bm, BM_EDGES_OF_MESH) {
    if (BM_elem_flag_test(e, BM_ELEM_SELECT) && e->l) {
      vote_on_smooth[BM_elem_flag_test_bool(e->l->f, BM_ELEM_SMOOTH)]++;
    }
  }

  return (vote_on_smooth[0] < vote_on_smooth[1]);
}

#ifdef USE_FACE_CREATE_SEL_EXTEND
/**
 * Function used to get a fixed number of edges linked to a vertex that passes a test function.
 * This is used so we can request all boundary edges connected to a vertex for eg.
 */
static int edbm_add_edge_face_exec__vert_edge_lookup(
    BMVert *v, BMEdge *e_used, BMEdge **e_arr, const int e_arr_len, bool (*func)(const BMEdge *))
{
  BMIter iter;
  BMEdge *e_iter;
  int i = 0;
  BM_ITER_ELEM (e_iter, &iter, v, BM_EDGES_OF_VERT) {
    if (BM_elem_flag_test(e_iter, BM_ELEM_HIDDEN) == false) {
      if ((e_used == nullptr) || (e_used != e_iter)) {
        if (func(e_iter)) {
          e_arr[i++] = e_iter;
          if (i >= e_arr_len) {
            break;
          }
        }
      }
    }
  }
  return i;
}

static BMElem *edbm_add_edge_face_exec__tricky_extend_sel(BMesh *bm)
{
  BMIter iter;
  bool found = false;

  if (bm->totvertsel == 1 && bm->totedgesel == 0 && bm->totfacesel == 0) {
    /* first look for 2 boundary edges */
    BMVert *v;

    BM_ITER_MESH (v, &iter, bm, BM_VERTS_OF_MESH) {
      if (BM_elem_flag_test(v, BM_ELEM_SELECT)) {
        found = true;
        break;
      }
    }

    if (found) {
      BMEdge *ed_pair[3];
      if (((edbm_add_edge_face_exec__vert_edge_lookup(v, nullptr, ed_pair, 3, BM_edge_is_wire) ==
            2) &&
           (BM_edge_share_face_check(ed_pair[0], ed_pair[1]) == false)) ||

          ((edbm_add_edge_face_exec__vert_edge_lookup(
                v, nullptr, ed_pair, 3, BM_edge_is_boundary) == 2) &&
           (BM_edge_share_face_check(ed_pair[0], ed_pair[1]) == false)))
      {
        BMEdge *e_other = BM_edge_exists(BM_edge_other_vert(ed_pair[0], v),
                                         BM_edge_other_vert(ed_pair[1], v));
        BM_edge_select_set(bm, ed_pair[0], true);
        BM_edge_select_set(bm, ed_pair[1], true);
        if (e_other) {
          BM_edge_select_set(bm, e_other, true);
        }
        return (BMElem *)v;
      }
    }
  }
  else if (bm->totvertsel == 2 && bm->totedgesel == 1 && bm->totfacesel == 0) {
    /* first look for 2 boundary edges */
    BMEdge *e;

    BM_ITER_MESH (e, &iter, bm, BM_EDGES_OF_MESH) {
      if (BM_elem_flag_test(e, BM_ELEM_SELECT)) {
        found = true;
        break;
      }
    }
    if (found) {
      BMEdge *ed_pair_v1[2];
      BMEdge *ed_pair_v2[2];
      if (((edbm_add_edge_face_exec__vert_edge_lookup(e->v1, e, ed_pair_v1, 2, BM_edge_is_wire) ==
            1) &&
           (edbm_add_edge_face_exec__vert_edge_lookup(e->v2, e, ed_pair_v2, 2, BM_edge_is_wire) ==
            1) &&
           (BM_edge_share_face_check(e, ed_pair_v1[0]) == false) &&
           (BM_edge_share_face_check(e, ed_pair_v2[0]) == false)) ||

#  if 1 /* better support mixed cases #37203. */
          ((edbm_add_edge_face_exec__vert_edge_lookup(e->v1, e, ed_pair_v1, 2, BM_edge_is_wire) ==
            1) &&
           (edbm_add_edge_face_exec__vert_edge_lookup(
                e->v2, e, ed_pair_v2, 2, BM_edge_is_boundary) == 1) &&
           (BM_edge_share_face_check(e, ed_pair_v1[0]) == false) &&
           (BM_edge_share_face_check(e, ed_pair_v2[0]) == false)) ||

          ((edbm_add_edge_face_exec__vert_edge_lookup(
                e->v1, e, ed_pair_v1, 2, BM_edge_is_boundary) == 1) &&
           (edbm_add_edge_face_exec__vert_edge_lookup(e->v2, e, ed_pair_v2, 2, BM_edge_is_wire) ==
            1) &&
           (BM_edge_share_face_check(e, ed_pair_v1[0]) == false) &&
           (BM_edge_share_face_check(e, ed_pair_v2[0]) == false)) ||
#  endif

          ((edbm_add_edge_face_exec__vert_edge_lookup(
                e->v1, e, ed_pair_v1, 2, BM_edge_is_boundary) == 1) &&
           (edbm_add_edge_face_exec__vert_edge_lookup(
                e->v2, e, ed_pair_v2, 2, BM_edge_is_boundary) == 1) &&
           (BM_edge_share_face_check(e, ed_pair_v1[0]) == false) &&
           (BM_edge_share_face_check(e, ed_pair_v2[0]) == false)))
      {
        BMVert *v1_other = BM_edge_other_vert(ed_pair_v1[0], e->v1);
        BMVert *v2_other = BM_edge_other_vert(ed_pair_v2[0], e->v2);
        BMEdge *e_other = (v1_other != v2_other) ? BM_edge_exists(v1_other, v2_other) : nullptr;
        BM_edge_select_set(bm, ed_pair_v1[0], true);
        BM_edge_select_set(bm, ed_pair_v2[0], true);
        if (e_other) {
          BM_edge_select_set(bm, e_other, true);
        }
        return (BMElem *)e;
      }
    }
  }

  return nullptr;
}
static void edbm_add_edge_face_exec__tricky_finalize_sel(BMesh *bm, BMElem *ele_desel, BMFace *f)
{
  /* Now we need to find the edge that isn't connected to this element. */
  BM_select_history_clear(bm);

  /* Notes on hidden geometry:
   * - Un-hide the face since its possible hidden was copied when copying
   *   surrounding face attributes.
   * - Un-hide before adding to select history
   *   since we may extend into an existing, hidden vert/edge.
   */

  BM_elem_flag_disable(f, BM_ELEM_HIDDEN);
  BM_face_select_set(bm, f, false);

  if (ele_desel->head.htype == BM_VERT) {
    BMLoop *l = BM_face_vert_share_loop(f, (BMVert *)ele_desel);
    BLI_assert(f->len == 3);
    BM_vert_select_set(bm, (BMVert *)ele_desel, false);
    BM_edge_select_set(bm, l->next->e, true);
    BM_select_history_store(bm, l->next->e);
  }
  else {
    BMLoop *l = BM_face_edge_share_loop(f, (BMEdge *)ele_desel);
    BLI_assert(ELEM(f->len, 4, 3));

    BM_edge_select_set(bm, (BMEdge *)ele_desel, false);
    if (f->len == 4) {
      BMEdge *e_active = l->next->next->e;
      BM_elem_flag_disable(e_active, BM_ELEM_HIDDEN);
      BM_edge_select_set(bm, e_active, true);
      BM_select_history_store(bm, e_active);
    }
    else {
      BMVert *v_active = l->next->next->v;
      BM_elem_flag_disable(v_active, BM_ELEM_HIDDEN);
      BM_vert_select_set(bm, v_active, true);
      BM_select_history_store(bm, v_active);
    }
  }
}
#endif /* USE_FACE_CREATE_SEL_EXTEND */

static int edbm_add_edge_face_exec(bContext *C, wmOperator *op)
{
  /* When this is used to dissolve we could avoid this, but checking isn't too slow. */
  bool changed_multi = false;
  const Scene *scene = CTX_data_scene(C);
  ViewLayer *view_layer = CTX_data_view_layer(C);
  const Vector<Object *> objects = BKE_view_layer_array_from_objects_in_edit_mode_unique_data(
      scene, view_layer, CTX_wm_view3d(C));
  for (Object *obedit : objects) {
    BMEditMesh *em = BKE_editmesh_from_object(obedit);

    if ((em->bm->totvertsel == 0) && (em->bm->totedgesel == 0) && (em->bm->totfacesel == 0)) {
      continue;
    }

    bool use_smooth = edbm_add_edge_face__smooth_get(em->bm);
    int totedge_orig = em->bm->totedge;
    int totface_orig = em->bm->totface;

    BMOperator bmop;
#ifdef USE_FACE_CREATE_SEL_EXTEND
    BMElem *ele_desel;
    BMFace *ele_desel_face;

    /* be extra clever, figure out if a partial selection should be extended so we can create
     * geometry with single vert or single edge selection. */
    ele_desel = edbm_add_edge_face_exec__tricky_extend_sel(em->bm);
#endif
    if (!EDBM_op_init(em,
                      &bmop,
                      op,
                      "contextual_create geom=%hfev mat_nr=%i use_smooth=%b",
                      BM_ELEM_SELECT,
                      em->mat_nr,
                      use_smooth))
    {
      continue;
    }

    BMO_op_exec(em->bm, &bmop);

    /* cancel if nothing was done */
    if ((totedge_orig == em->bm->totedge) && (totface_orig == em->bm->totface)) {
      EDBM_op_finish(em, &bmop, op, true);
      continue;
    }
#ifdef USE_FACE_CREATE_SEL_EXTEND
    /* normally we would want to leave the new geometry selected,
     * but being able to press F many times to add geometry is too useful! */
    if (ele_desel && (BMO_slot_buffer_len(bmop.slots_out, "faces.out") == 1) &&
        (ele_desel_face = static_cast<BMFace *>(
             BMO_slot_buffer_get_first(bmop.slots_out, "faces.out"))))
    {
      edbm_add_edge_face_exec__tricky_finalize_sel(em->bm, ele_desel, ele_desel_face);
    }
    else
#endif
    {
      /* Newly created faces may include existing hidden edges,
       * copying face data from surrounding, may have copied hidden face flag too.
       *
       * Important that faces use flushing since 'edges.out'
       * won't include hidden edges that already existed.
       */
      BMO_slot_buffer_hflag_disable(
          em->bm, bmop.slots_out, "faces.out", BM_FACE, BM_ELEM_HIDDEN, true);
      BMO_slot_buffer_hflag_disable(
          em->bm, bmop.slots_out, "edges.out", BM_EDGE, BM_ELEM_HIDDEN, false);

      BMO_slot_buffer_hflag_enable(
          em->bm, bmop.slots_out, "faces.out", BM_FACE, BM_ELEM_SELECT, true);
      BMO_slot_buffer_hflag_enable(
          em->bm, bmop.slots_out, "edges.out", BM_EDGE, BM_ELEM_SELECT, true);
    }

    if (!EDBM_op_finish(em, &bmop, op, true)) {
      continue;
    }

    EDBMUpdate_Params params{};
    params.calc_looptris = true;
    params.calc_normals = false;
    params.is_destructive = true;
    EDBM_update(static_cast<Mesh *>(obedit->data), &params);
    changed_multi = true;
  }

  if (!changed_multi) {
    return OPERATOR_CANCELLED;
  }

  return OPERATOR_FINISHED;
}

void MESH_OT_edge_face_add(wmOperatorType *ot)
{
  /* identifiers */
  ot->name = "Make Edge/Face";
  ot->description = "Add an edge or face to selected";
  ot->idname = "MESH_OT_edge_face_add";

  /* api callbacks */
  ot->exec = edbm_add_edge_face_exec;
  ot->poll = ED_operator_editmesh;

  /* flags */
  ot->flag = OPTYPE_REGISTER | OPTYPE_UNDO;
}

/** \} */

/* -------------------------------------------------------------------- */
/** \name Mark Edge (Seam) Operator
 * \{ */

static int edbm_mark_seam_exec(bContext *C, wmOperator *op)
{
  Scene *scene = CTX_data_scene(C);
  ViewLayer *view_layer = CTX_data_view_layer(C);
  BMEdge *eed;
  BMIter iter;
  const bool clear = RNA_boolean_get(op->ptr, "clear");

  Vector<Object *> objects = BKE_view_layer_array_from_objects_in_edit_mode_unique_data(
      scene, view_layer, CTX_wm_view3d(C));
  for (Object *obedit : objects) {
    BMEditMesh *em = BKE_editmesh_from_object(obedit);
    BMesh *bm = em->bm;

    if (bm->totedgesel == 0) {
      continue;
    }

    if (clear) {
      BM_ITER_MESH (eed, &iter, bm, BM_EDGES_OF_MESH) {
        if (!BM_elem_flag_test(eed, BM_ELEM_SELECT) || BM_elem_flag_test(eed, BM_ELEM_HIDDEN)) {
          continue;
        }

        BM_elem_flag_disable(eed, BM_ELEM_SEAM);
      }
    }
    else {
      BM_ITER_MESH (eed, &iter, bm, BM_EDGES_OF_MESH) {
        if (!BM_elem_flag_test(eed, BM_ELEM_SELECT) || BM_elem_flag_test(eed, BM_ELEM_HIDDEN)) {
          continue;
        }
        BM_elem_flag_enable(eed, BM_ELEM_SEAM);
      }
    }
  }

  ED_uvedit_live_unwrap(scene, objects);

  for (Object *obedit : objects) {
    EDBMUpdate_Params params{};
    params.calc_looptris = true;
    params.calc_normals = false;
    params.is_destructive = false;
    EDBM_update(static_cast<Mesh *>(obedit->data), &params);
  }

  return OPERATOR_FINISHED;
}

void MESH_OT_mark_seam(wmOperatorType *ot)
{
  PropertyRNA *prop;

  /* identifiers */
  ot->name = "Mark Seam";
  ot->idname = "MESH_OT_mark_seam";
  ot->description = "(Un)mark selected edges as a seam";

  /* api callbacks */
  ot->exec = edbm_mark_seam_exec;
  ot->poll = ED_operator_editmesh;

  /* flags */
  ot->flag = OPTYPE_REGISTER | OPTYPE_UNDO;

  prop = RNA_def_boolean(ot->srna, "clear", false, "Clear", "");
  RNA_def_property_flag(prop, PropertyFlag(PROP_HIDDEN | PROP_SKIP_SAVE));

  WM_operatortype_props_advanced_begin(ot);
}

/** \} */

/* -------------------------------------------------------------------- */
/** \name Mark Edge (Sharp) Operator
 * \{ */

static int edbm_mark_sharp_exec(bContext *C, wmOperator *op)
{
  BMEdge *eed;
  BMIter iter;
  const bool clear = RNA_boolean_get(op->ptr, "clear");
  const bool use_verts = RNA_boolean_get(op->ptr, "use_verts");
  const Scene *scene = CTX_data_scene(C);
  ViewLayer *view_layer = CTX_data_view_layer(C);

  const Vector<Object *> objects = BKE_view_layer_array_from_objects_in_edit_mode_unique_data(
      scene, view_layer, CTX_wm_view3d(C));
  for (Object *obedit : objects) {
    BMEditMesh *em = BKE_editmesh_from_object(obedit);
    BMesh *bm = em->bm;

    if ((use_verts && bm->totvertsel == 0) || (!use_verts && bm->totedgesel == 0)) {
      continue;
    }

    BM_ITER_MESH (eed, &iter, bm, BM_EDGES_OF_MESH) {
      if (use_verts) {
        if (!(BM_elem_flag_test(eed->v1, BM_ELEM_SELECT) ||
              BM_elem_flag_test(eed->v2, BM_ELEM_SELECT)))
        {
          continue;
        }
      }
      else if (!BM_elem_flag_test(eed, BM_ELEM_SELECT)) {
        continue;
      }

      BM_elem_flag_set(eed, BM_ELEM_SMOOTH, clear);
    }

    EDBMUpdate_Params params{};
    params.calc_looptris = true;
    params.calc_normals = false;
    params.is_destructive = false;
    EDBM_update(static_cast<Mesh *>(obedit->data), &params);
  }

  return OPERATOR_FINISHED;
}

/*bfa - tool name*/
static std::string mesh_ot_mark_sharp_get_name(wmOperatorType *ot, PointerRNA *ptr)
{
  if (RNA_boolean_get(ptr, "clear")) {
    if (RNA_boolean_get(ptr, "use_verts")) {
      return CTX_IFACE_(ot->translation_context, "Clear Sharp from Vertices");
    }
    else {
      return CTX_IFACE_(ot->translation_context, "Clear Sharp");
    }
  }
  else {
    if (RNA_boolean_get(ptr, "use_verts")) {
      return CTX_IFACE_(ot->translation_context, "Mark Sharp from Vertices");
    }
  }
  return "";
}

/*bfa - descriptions*/
static std::string mesh_ot_mark_sharp_get_description(bContext * /*C*/,
                                                      wmOperatorType * /*ot*/,
                                                      PointerRNA *ptr)
{
  if (RNA_boolean_get(ptr, "clear")) {
    if (RNA_boolean_get(ptr, "use_verts")) {
      return "Clear as Sharp marked selected edges from their Vertices"
             "\nThe calculation happens from the selected vertices instead of the edges";
    }
    else {
      return "Clear as Sharp marked edges";
    }
  }
  else {
    if (RNA_boolean_get(ptr, "use_verts")) {
      return "Mark selected edges as sharp from their Vertices"
             "\nThe calculation happens from the selected vertices instead of the edges";
    }
  }
  return "";
}

void MESH_OT_mark_sharp(wmOperatorType *ot)
{
  PropertyRNA *prop;

  /* identifiers */
  ot->name = "Mark Sharp";
  ot->idname = "MESH_OT_mark_sharp";
  ot->description = "Mark selected edges as sharp";

  /* api callbacks */
  ot->exec = edbm_mark_sharp_exec;
  ot->get_name = mesh_ot_mark_sharp_get_name;               /*bfa - tool name*/
  ot->get_description = mesh_ot_mark_sharp_get_description; /*bfa - descriptions*/
  ot->poll = ED_operator_editmesh;

  /* flags */
  ot->flag = OPTYPE_REGISTER | OPTYPE_UNDO;

  prop = RNA_def_boolean(ot->srna, "clear", false, "Clear", "");
  RNA_def_property_flag(prop, PropertyFlag(PROP_HIDDEN | PROP_SKIP_SAVE));
  prop = RNA_def_boolean(
      ot->srna,
      "use_verts",
      false,
      "Vertices",
      "Consider vertices instead of edges to select which edges to (un)tag as sharp");
  RNA_def_property_flag(prop, PROP_SKIP_SAVE);
}

/** \} */

/* -------------------------------------------------------------------- */
/** \name Connect Vertex Path Operator
 * \{ */

static bool edbm_connect_vert_pair(BMEditMesh *em, Mesh *mesh, wmOperator *op)
{
  BMesh *bm = em->bm;
  BMOperator bmop;
  const int verts_len = bm->totvertsel;
  bool is_pair = (verts_len == 2);
  int len = 0;
  bool check_degenerate = true;

  bool checks_succeded = true;

  /* sanity check */
  if (verts_len < 2) {
    return false;
  }

  BMVert **verts = static_cast<BMVert **>(MEM_mallocN(sizeof(*verts) * verts_len, __func__));
  {
    BMIter iter;
    BMVert *v;
    int i = 0;

    BM_ITER_MESH (v, &iter, bm, BM_VERTS_OF_MESH) {
      if (BM_elem_flag_test(v, BM_ELEM_SELECT)) {
        verts[i++] = v;
      }
    }

    if (BM_vert_pair_share_face_check_cb(
            verts[0], verts[1], BM_elem_cb_check_hflag_disabled_simple(BMFace *, BM_ELEM_HIDDEN)))
    {
      check_degenerate = false;
      is_pair = false;
    }
  }

  if (is_pair) {
    if (!EDBM_op_init(em,
                      &bmop,
                      op,
                      "connect_vert_pair verts=%eb verts_exclude=%hv faces_exclude=%hf",
                      verts,
                      verts_len,
                      BM_ELEM_HIDDEN,
                      BM_ELEM_HIDDEN))
    {
      checks_succeded = false;
    }
  }
  else {
    if (!EDBM_op_init(em,
                      &bmop,
                      op,
                      "connect_verts verts=%eb faces_exclude=%hf check_degenerate=%b",
                      verts,
                      verts_len,
                      BM_ELEM_HIDDEN,
                      check_degenerate))
    {
      checks_succeded = false;
    }
  }
  if (checks_succeded) {
    BMBackup em_backup = EDBM_redo_state_store(em);

    BM_custom_loop_normals_to_vector_layer(bm);

    BMO_op_exec(bm, &bmop);
    const bool failure = BMO_error_occurred_at_level(bm, BMO_ERROR_FATAL);
    len = BMO_slot_get(bmop.slots_out, "edges.out")->len;

    if (len && is_pair) {
      /* new verts have been added, we have to select the edges, not just flush */
      BMO_slot_buffer_hflag_enable(
          em->bm, bmop.slots_out, "edges.out", BM_EDGE, BM_ELEM_SELECT, true);
    }

    bool em_backup_free = true;
    if (!EDBM_op_finish(em, &bmop, op, false)) {
      len = 0;
    }
    else if (failure) {
      len = 0;
      EDBM_redo_state_restore_and_free(&em_backup, em, true);
      em_backup_free = false;
    }
    else {
      /* so newly created edges get the selection state from the vertex */
      EDBM_selectmode_flush(em);

      BM_custom_loop_normals_from_vector_layer(bm, false);

      EDBMUpdate_Params params{};
      params.calc_looptris = true;
      params.calc_normals = false;
      params.is_destructive = true;
      EDBM_update(mesh, &params);
    }

    if (em_backup_free) {
      EDBM_redo_state_free(&em_backup);
    }
  }
  MEM_freeN(verts);

  return len;
}

static int edbm_vert_connect_exec(bContext *C, wmOperator *op)
{
  const Scene *scene = CTX_data_scene(C);
  ViewLayer *view_layer = CTX_data_view_layer(C);
  uint failed_objects_len = 0;
  const Vector<Object *> objects = BKE_view_layer_array_from_objects_in_edit_mode_unique_data(
      scene, view_layer, CTX_wm_view3d(C));

  for (Object *obedit : objects) {
    BMEditMesh *em = BKE_editmesh_from_object(obedit);

    if (!edbm_connect_vert_pair(em, static_cast<Mesh *>(obedit->data), op)) {
      failed_objects_len++;
    }
  }
  return failed_objects_len == objects.size() ? OPERATOR_CANCELLED : OPERATOR_FINISHED;
}

void MESH_OT_vert_connect(wmOperatorType *ot)
{
  /* identifiers */
  ot->name = "Vertex Connect";
  ot->idname = "MESH_OT_vert_connect";
  ot->description = "Connect selected vertices of faces, splitting the face";

  /* api callbacks */
  ot->exec = edbm_vert_connect_exec;
  ot->poll = ED_operator_editmesh;

  /* flags */
  ot->flag = OPTYPE_REGISTER | OPTYPE_UNDO;
}

/** \} */

/* -------------------------------------------------------------------- */
/** \name Connect Vertex Path Operator
 * \{ */

/**
 * check that endpoints are verts and only have a single selected edge connected.
 */
static bool bm_vert_is_select_history_open(BMesh *bm)
{
  BMEditSelection *ele_a = static_cast<BMEditSelection *>(bm->selected.first);
  BMEditSelection *ele_b = static_cast<BMEditSelection *>(bm->selected.last);
  if ((ele_a->htype == BM_VERT) && (ele_b->htype == BM_VERT)) {
    if ((BM_iter_elem_count_flag(BM_EDGES_OF_VERT, (BMVert *)ele_a->ele, BM_ELEM_SELECT, true) ==
         1) &&
        (BM_iter_elem_count_flag(BM_EDGES_OF_VERT, (BMVert *)ele_b->ele, BM_ELEM_SELECT, true) ==
         1))
    {
      return true;
    }
  }

  return false;
}

static bool bm_vert_connect_pair(BMesh *bm, BMVert *v_a, BMVert *v_b)
{
  BMOperator bmop;
  BMVert **verts;
  const int totedge_orig = bm->totedge;

  BMO_op_init(bm, &bmop, BMO_FLAG_DEFAULTS, "connect_vert_pair");

  verts = static_cast<BMVert **>(BMO_slot_buffer_alloc(&bmop, bmop.slots_in, "verts", 2));
  verts[0] = v_a;
  verts[1] = v_b;

  BM_vert_normal_update(verts[0]);
  BM_vert_normal_update(verts[1]);

  BMO_op_exec(bm, &bmop);
  BMO_slot_buffer_hflag_enable(bm, bmop.slots_out, "edges.out", BM_EDGE, BM_ELEM_SELECT, true);
  BMO_op_finish(bm, &bmop);
  return (bm->totedge != totedge_orig);
}

static bool bm_vert_connect_select_history(BMesh *bm)
{
  /* Logic is as follows:
   *
   * - If there are any isolated/wire verts - connect as edges.
   * - Otherwise connect faces.
   * - If all edges have been created already, closed the loop.
   */
  if (BLI_listbase_count_at_most(&bm->selected, 2) == 2 && (bm->totvertsel > 2)) {
    BMEditSelection *ese;
    int tot = 0;
    bool changed = false;
    bool has_wire = false;
    // bool all_verts;

    /* ensure all verts have history */
    for (ese = static_cast<BMEditSelection *>(bm->selected.first); ese; ese = ese->next, tot++) {
      BMVert *v;
      if (ese->htype != BM_VERT) {
        break;
      }
      v = (BMVert *)ese->ele;
      if ((has_wire == false) && ((v->e == nullptr) || BM_vert_is_wire(v))) {
        has_wire = true;
      }
    }
    // all_verts = (ese == nullptr);

    if (has_wire == false) {
      /* all verts have faces , connect verts via faces! */
      if (tot == bm->totvertsel) {
        BMEditSelection *ese_last;
        ese_last = static_cast<BMEditSelection *>(bm->selected.first);
        ese = ese_last->next;

        do {

          if (BM_edge_exists((BMVert *)ese_last->ele, (BMVert *)ese->ele)) {
            /* pass, edge exists (and will be selected) */
          }
          else {
            changed |= bm_vert_connect_pair(bm, (BMVert *)ese_last->ele, (BMVert *)ese->ele);
          }
        } while ((void)(ese_last = ese), (ese = ese->next));

        if (changed) {
          return true;
        }
      }

      if (changed == false) {
        /* existing loops: close the selection */
        if (bm_vert_is_select_history_open(bm)) {
          changed |= bm_vert_connect_pair(bm,
                                          (BMVert *)((BMEditSelection *)bm->selected.first)->ele,
                                          (BMVert *)((BMEditSelection *)bm->selected.last)->ele);

          if (changed) {
            return true;
          }
        }
      }
    }

    else {
      /* no faces, simply connect the verts by edges */
      BMEditSelection *ese_prev;
      ese_prev = static_cast<BMEditSelection *>(bm->selected.first);
      ese = ese_prev->next;

      do {
        if (BM_edge_exists((BMVert *)ese_prev->ele, (BMVert *)ese->ele)) {
          /* pass, edge exists (and will be selected) */
        }
        else {
          BMEdge *e;
          e = BM_edge_create(
              bm, (BMVert *)ese_prev->ele, (BMVert *)ese->ele, nullptr, eBMCreateFlag(0));
          BM_edge_select_set(bm, e, true);
          changed = true;
        }
      } while ((void)(ese_prev = ese), (ese = ese->next));

      if (changed == false) {
        /* existing loops: close the selection */
        if (bm_vert_is_select_history_open(bm)) {
          BMEdge *e;
          ese_prev = static_cast<BMEditSelection *>(bm->selected.first);
          ese = static_cast<BMEditSelection *>(bm->selected.last);
          e = BM_edge_create(
              bm, (BMVert *)ese_prev->ele, (BMVert *)ese->ele, nullptr, eBMCreateFlag(0));
          BM_edge_select_set(bm, e, true);
        }
      }

      return true;
    }
  }

  return false;
}

/**
 * Convert an edge selection to a temp vertex selection
 * (which must be cleared after use as a path to connect).
 */
static bool bm_vert_connect_select_history_edge_to_vert_path(BMesh *bm, ListBase *r_selected)
{
  ListBase selected_orig = {nullptr, nullptr};
  int edges_len = 0;
  bool side = false;

  /* first check all edges are OK */
  LISTBASE_FOREACH (BMEditSelection *, ese, &bm->selected) {
    if (ese->htype == BM_EDGE) {
      edges_len += 1;
    }
    else {
      return false;
    }
  }
  /* if this is a mixed selection, bail out! */
  if (bm->totedgesel != edges_len) {
    return false;
  }

  std::swap(bm->selected, selected_orig);

  /* convert edge selection into 2 ordered loops (where the first edge ends up in the middle) */
  LISTBASE_FOREACH (BMEditSelection *, ese, &selected_orig) {
    BMEdge *e_curr = (BMEdge *)ese->ele;
    BMEdge *e_prev = ese->prev ? (BMEdge *)ese->prev->ele : nullptr;
    BMLoop *l_curr;
    BMLoop *l_prev;
    BMVert *v;

    if (e_prev) {
      BMFace *f = BM_edge_pair_share_face_by_len(e_curr, e_prev, &l_curr, &l_prev, true);
      if (f) {
        if ((e_curr->v1 != l_curr->v) == (e_prev->v1 != l_prev->v)) {
          side = !side;
        }
      }
      else if (is_quad_flip_v3(e_curr->v1->co, e_curr->v2->co, e_prev->v2->co, e_prev->v1->co)) {
        side = !side;
      }
    }

    v = (&e_curr->v1)[side];
    if (!bm->selected.last || (BMVert *)((BMEditSelection *)bm->selected.last)->ele != v) {
      BM_select_history_store_notest(bm, v);
    }

    v = (&e_curr->v1)[!side];
    if (!bm->selected.first || (BMVert *)((BMEditSelection *)bm->selected.first)->ele != v) {
      BM_select_history_store_head_notest(bm, v);
    }

    e_prev = e_curr;
  }

  *r_selected = bm->selected;
  bm->selected = selected_orig;

  return true;
}

static int edbm_vert_connect_path_exec(bContext *C, wmOperator *op)
{
  const Scene *scene = CTX_data_scene(C);
  ViewLayer *view_layer = CTX_data_view_layer(C);
  uint failed_selection_order_len = 0;
  uint failed_connect_len = 0;
  const Vector<Object *> objects = BKE_view_layer_array_from_objects_in_edit_mode_unique_data(
      scene, view_layer, CTX_wm_view3d(C));

  for (Object *obedit : objects) {
    BMEditMesh *em = BKE_editmesh_from_object(obedit);
    BMesh *bm = em->bm;
    const bool is_pair = (em->bm->totvertsel == 2);
    ListBase selected_orig = {nullptr, nullptr};

    if (bm->totvertsel == 0) {
      continue;
    }

    /* when there is only 2 vertices, we can ignore selection order */
    if (is_pair) {
      if (!edbm_connect_vert_pair(em, static_cast<Mesh *>(obedit->data), op)) {
        failed_connect_len++;
      }
      continue;
    }

    if (bm->selected.first) {
      BMEditSelection *ese = static_cast<BMEditSelection *>(bm->selected.first);
      if (ese->htype == BM_EDGE) {
        if (bm_vert_connect_select_history_edge_to_vert_path(bm, &selected_orig)) {
          std::swap(bm->selected, selected_orig);
        }
      }
    }

    BM_custom_loop_normals_to_vector_layer(bm);

    if (bm_vert_connect_select_history(bm)) {
      EDBM_selectmode_flush(em);

      BM_custom_loop_normals_from_vector_layer(bm, false);

      EDBMUpdate_Params params{};
      params.calc_looptris = true;
      params.calc_normals = false;
      params.is_destructive = true;
      EDBM_update(static_cast<Mesh *>(obedit->data), &params);
    }
    else {
      failed_selection_order_len++;
    }

    if (!BLI_listbase_is_empty(&selected_orig)) {
      BM_select_history_clear(bm);
      bm->selected = selected_orig;
    }
  }

  if (failed_selection_order_len == objects.size()) {
    BKE_report(op->reports, RPT_ERROR, "Invalid selection order");
    return OPERATOR_CANCELLED;
  }
  if (failed_connect_len == objects.size()) {
    BKE_report(op->reports, RPT_ERROR, "Could not connect vertices");
    return OPERATOR_CANCELLED;
  }

  return OPERATOR_FINISHED;
}

void MESH_OT_vert_connect_path(wmOperatorType *ot)
{
  /* identifiers */
  ot->name = "Vertex Connect Path";
  ot->idname = "MESH_OT_vert_connect_path";
  ot->description = "Connect vertices by their selection order, creating edges, splitting faces";

  /* api callbacks */
  ot->exec = edbm_vert_connect_path_exec;
  ot->poll = ED_operator_editmesh;

  /* flags */
  ot->flag = OPTYPE_REGISTER | OPTYPE_UNDO;
}

/** \} */

/* -------------------------------------------------------------------- */
/** \name Connect Concave Operator
 * \{ */

static int edbm_vert_connect_concave_exec(bContext *C, wmOperator *op)
{
  const Scene *scene = CTX_data_scene(C);
  ViewLayer *view_layer = CTX_data_view_layer(C);
  const Vector<Object *> objects = BKE_view_layer_array_from_objects_in_edit_mode_unique_data(
      scene, view_layer, CTX_wm_view3d(C));
  for (Object *obedit : objects) {
    BMEditMesh *em = BKE_editmesh_from_object(obedit);

    if (em->bm->totfacesel == 0) {
      continue;
    }

    if (!EDBM_op_call_and_selectf(
            em, op, "faces.out", true, "connect_verts_concave faces=%hf", BM_ELEM_SELECT))
    {
      continue;
    }
    EDBMUpdate_Params params{};
    params.calc_looptris = true;
    params.calc_normals = false;
    params.is_destructive = true;
    EDBM_update(static_cast<Mesh *>(obedit->data), &params);
  }

  return OPERATOR_FINISHED;
}

void MESH_OT_vert_connect_concave(wmOperatorType *ot)
{
  /* identifiers */
  ot->name = "Split Concave Faces";
  ot->idname = "MESH_OT_vert_connect_concave";
  ot->description = "Make all faces convex";

  /* api callbacks */
  ot->exec = edbm_vert_connect_concave_exec;
  ot->poll = ED_operator_editmesh;

  /* flags */
  ot->flag = OPTYPE_REGISTER | OPTYPE_UNDO;
}

/** \} */

/* -------------------------------------------------------------------- */
/** \name Split Non-Planar Faces Operator
 * \{ */

static int edbm_vert_connect_nonplaner_exec(bContext *C, wmOperator *op)
{
  const Scene *scene = CTX_data_scene(C);
  ViewLayer *view_layer = CTX_data_view_layer(C);
  const float angle_limit = RNA_float_get(op->ptr, "angle_limit");
  const Vector<Object *> objects = BKE_view_layer_array_from_objects_in_edit_mode_unique_data(
      scene, view_layer, CTX_wm_view3d(C));

  for (Object *obedit : objects) {
    BMEditMesh *em = BKE_editmesh_from_object(obedit);

    if (em->bm->totfacesel == 0) {
      continue;
    }

    if (!EDBM_op_call_and_selectf(em,
                                  op,
                                  "faces.out",
                                  true,
                                  "connect_verts_nonplanar faces=%hf angle_limit=%f",
                                  BM_ELEM_SELECT,
                                  angle_limit))
    {
      continue;
    }

    EDBMUpdate_Params params{};
    params.calc_looptris = true;
    params.calc_normals = false;
    params.is_destructive = true;
    EDBM_update(static_cast<Mesh *>(obedit->data), &params);
  }

  return OPERATOR_FINISHED;
}

void MESH_OT_vert_connect_nonplanar(wmOperatorType *ot)
{
  PropertyRNA *prop;

  /* identifiers */
  ot->name = "Split Non-Planar Faces";
  ot->idname = "MESH_OT_vert_connect_nonplanar";
  ot->description = "Split non-planar faces that exceed the angle threshold";

  /* api callbacks */
  ot->exec = edbm_vert_connect_nonplaner_exec;
  ot->poll = ED_operator_editmesh;

  /* flags */
  ot->flag = OPTYPE_REGISTER | OPTYPE_UNDO;

  /* props */
  prop = RNA_def_float_rotation(ot->srna,
                                "angle_limit",
                                0,
                                nullptr,
                                0.0f,
                                DEG2RADF(180.0f),
                                "Max Angle",
                                "Angle limit",
                                0.0f,
                                DEG2RADF(180.0f));
  RNA_def_property_float_default(prop, DEG2RADF(5.0f));
}

/** \} */

/* -------------------------------------------------------------------- */
/** \name Make Planar Faces Operator
 * \{ */

static int edbm_face_make_planar_exec(bContext *C, wmOperator *op)
{
  const Scene *scene = CTX_data_scene(C);
  ViewLayer *view_layer = CTX_data_view_layer(C);
  const Vector<Object *> objects = BKE_view_layer_array_from_objects_in_edit_mode_unique_data(
      scene, view_layer, CTX_wm_view3d(C));

  const int repeat = RNA_int_get(op->ptr, "repeat");
  const float fac = RNA_float_get(op->ptr, "factor");

  int totobjects = 0;

  for (Object *obedit : objects) {
    BMEditMesh *em = BKE_editmesh_from_object(obedit);

    if (em->bm->totfacesel == 0) {
      continue;
    }

    if (ED_object_edit_report_if_shape_key_is_locked(obedit, op->reports)) {
      continue;
    }

    totobjects++;

    if (!EDBM_op_callf(
            em, op, "planar_faces faces=%hf iterations=%i factor=%f", BM_ELEM_SELECT, repeat, fac))
    {
      continue;
    }

    EDBMUpdate_Params params{};
    params.calc_looptris = true;
    params.calc_normals = true;
    params.is_destructive = true;
    EDBM_update(static_cast<Mesh *>(obedit->data), &params);
  }

  return totobjects ? OPERATOR_FINISHED : OPERATOR_CANCELLED;
}

void MESH_OT_face_make_planar(wmOperatorType *ot)
{
  /* identifiers */
  ot->name = "Make Planar Faces";
  ot->idname = "MESH_OT_face_make_planar";
  ot->description = "Flatten selected faces";

  /* api callbacks */
  ot->exec = edbm_face_make_planar_exec;
  ot->poll = ED_operator_editmesh;

  /* flags */
  ot->flag = OPTYPE_REGISTER | OPTYPE_UNDO;

  /* props */
  RNA_def_float(ot->srna, "factor", 1.0f, -10.0f, 10.0f, "Factor", "", 0.0f, 1.0f);
  RNA_def_int(ot->srna, "repeat", 1, 1, 10000, "Iterations", "", 1, 200);
}

/** \} */

/* -------------------------------------------------------------------- */
/** \name Split Edge Operator
 * \{ */

static bool edbm_edge_split_selected_edges(wmOperator *op, Object *obedit, BMEditMesh *em)
{
  BMesh *bm = em->bm;
  if (bm->totedgesel == 0) {
    return false;
  }

  BM_custom_loop_normals_to_vector_layer(em->bm);

  if (!EDBM_op_call_and_selectf(
          em, op, "edges.out", false, "split_edges edges=%he", BM_ELEM_SELECT))
  {
    return false;
  }

  BM_custom_loop_normals_from_vector_layer(em->bm, false);

  EDBM_select_flush(em);
  EDBMUpdate_Params params{};
  params.calc_looptris = true;
  params.calc_normals = false;
  params.is_destructive = true;
  EDBM_update(static_cast<Mesh *>(obedit->data), &params);

  return true;
}

static bool edbm_edge_split_selected_verts(wmOperator *op, Object *obedit, BMEditMesh *em)
{
  BMesh *bm = em->bm;

  /* Note that tracking vertices through the 'split_edges' operator is complicated.
   * Instead, tag loops for selection. */
  if (bm->totvertsel == 0) {
    return false;
  }

  BM_custom_loop_normals_to_vector_layer(em->bm);

  /* Flush from vertices to edges. */
  BMIter iter;
  BMEdge *eed;
  BM_ITER_MESH (eed, &iter, bm, BM_EDGES_OF_MESH) {
    BM_elem_flag_disable(eed, BM_ELEM_TAG);
    if (eed->l != nullptr) {
      if (!BM_elem_flag_test(eed, BM_ELEM_HIDDEN) && (BM_elem_flag_test(eed->v1, BM_ELEM_SELECT) ||
                                                      BM_elem_flag_test(eed->v2, BM_ELEM_SELECT)))
      {
        BM_elem_flag_enable(eed, BM_ELEM_TAG);
      }
      /* Store selection in loop tags. */
      BMLoop *l_iter = eed->l;
      do {
        BM_elem_flag_set(l_iter, BM_ELEM_TAG, BM_elem_flag_test(l_iter->v, BM_ELEM_SELECT));
      } while ((l_iter = l_iter->radial_next) != eed->l);
    }
  }

  if (!EDBM_op_callf(em,
                     op,
                     "split_edges edges=%he verts=%hv use_verts=%b",
                     BM_ELEM_TAG,
                     BM_ELEM_SELECT,
                     true))
  {
    return false;
  }

  BM_ITER_MESH (eed, &iter, em->bm, BM_EDGES_OF_MESH) {
    if (eed->l != nullptr) {
      BMLoop *l_iter = eed->l;
      do {
        if (BM_elem_flag_test(l_iter, BM_ELEM_TAG)) {
          BM_vert_select_set(em->bm, l_iter->v, true);
        }
      } while ((l_iter = l_iter->radial_next) != eed->l);
    }
    else {
      /* Split out wire. */
      for (int i = 0; i < 2; i++) {
        BMVert *v = *(&eed->v1 + i);
        if (BM_elem_flag_test(v, BM_ELEM_SELECT)) {
          if (eed != BM_DISK_EDGE_NEXT(eed, v)) {
            BM_vert_separate(bm, v, &eed, 1, true, nullptr, nullptr);
          }
        }
      }
    }
  }

  BM_custom_loop_normals_from_vector_layer(em->bm, false);

  EDBM_select_flush(em);
  EDBMUpdate_Params params{};
  params.calc_looptris = true;
  params.calc_normals = false;
  params.is_destructive = true;
  EDBM_update(static_cast<Mesh *>(obedit->data), &params);

  return true;
}

static int edbm_edge_split_exec(bContext *C, wmOperator *op)
{
  const int type = RNA_enum_get(op->ptr, "type");

  const Scene *scene = CTX_data_scene(C);
  ViewLayer *view_layer = CTX_data_view_layer(C);
  const Vector<Object *> objects = BKE_view_layer_array_from_objects_in_edit_mode_unique_data(
      scene, view_layer, CTX_wm_view3d(C));
  for (Object *obedit : objects) {
    BMEditMesh *em = BKE_editmesh_from_object(obedit);

    switch (type) {
      case BM_VERT:
        if (!edbm_edge_split_selected_verts(op, obedit, em)) {
          continue;
        }
        break;
      case BM_EDGE:
        if (!edbm_edge_split_selected_edges(op, obedit, em)) {
          continue;
        }
        break;
      default:
        BLI_assert(0);
    }
  }

  return OPERATOR_FINISHED;
}

void MESH_OT_edge_split(wmOperatorType *ot)
{
  /* identifiers */
  ot->name = "Edge Split";
  ot->idname = "MESH_OT_edge_split";
  ot->description = "Split selected edges so that each neighbor face gets its own copy";

  /* api callbacks */
  ot->exec = edbm_edge_split_exec;
  ot->poll = ED_operator_editmesh;

  /* flags */
  ot->flag = OPTYPE_REGISTER | OPTYPE_UNDO;

  /* properties */
  static const EnumPropertyItem merge_type_items[] = {
      {BM_EDGE, "EDGE", ICON_SPLITEDGE, "Faces by Edges", "Split faces along selected edges"},
      {BM_VERT,
       "VERT",
       ICON_SPLIT_BYVERTICES,
       "Faces & Edges by Vertices",
       "Split faces and edges connected to selected vertices"},
      {0, nullptr, 0, nullptr, nullptr},
  };

  ot->prop = RNA_def_enum(
      ot->srna, "type", merge_type_items, BM_EDGE, "Type", "Method to use for splitting");
}

/** \} */

/* -------------------------------------------------------------------- */
/** \name Duplicate Operator
 * \{ */

static int edbm_duplicate_exec(bContext *C, wmOperator *op)
{
  const Scene *scene = CTX_data_scene(C);
  ViewLayer *view_layer = CTX_data_view_layer(C);
  const Vector<Object *> objects = BKE_view_layer_array_from_objects_in_edit_mode_unique_data(
      scene, view_layer, CTX_wm_view3d(C));
  bool changed = false;

  for (Object *obedit : objects) {
    BMEditMesh *em = BKE_editmesh_from_object(obedit);
    if (em->bm->totvertsel == 0) {
      continue;
    }

    BMOperator bmop;
    BMesh *bm = em->bm;
    changed = true;

    EDBM_op_init(em,
                 &bmop,
                 op,
                 "duplicate geom=%hvef use_select_history=%b use_edge_flip_from_face=%b",
                 BM_ELEM_SELECT,
                 true,
                 true);

    BMO_op_exec(bm, &bmop);

    /* de-select all would clear otherwise */
    BM_SELECT_HISTORY_BACKUP(bm);

    EDBM_flag_disable_all(em, BM_ELEM_SELECT);

    BMO_slot_buffer_hflag_enable(
        bm, bmop.slots_out, "geom.out", BM_ALL_NOLOOP, BM_ELEM_SELECT, true);

    /* Rebuild edit-selection. */
    BM_SELECT_HISTORY_RESTORE(bm);

    if (!EDBM_op_finish(em, &bmop, op, true)) {
      continue;
    }
    EDBMUpdate_Params params{};
    params.calc_looptris = true;
    params.calc_normals = false;
    params.is_destructive = true;
    EDBM_update(static_cast<Mesh *>(obedit->data), &params);
  }

  return (changed) ? OPERATOR_FINISHED : OPERATOR_CANCELLED;
}

static int edbm_duplicate_invoke(bContext *C, wmOperator *op, const wmEvent * /*event*/)
{
  WM_cursor_wait(true);
  const int retval = edbm_duplicate_exec(C, op);
  WM_cursor_wait(false);

  return retval;
}

void MESH_OT_duplicate(wmOperatorType *ot)
{
  /* identifiers */
  ot->name = "Duplicate";
  ot->description = "Duplicate selected vertices, edges or faces";
  ot->idname = "MESH_OT_duplicate";

  /* api callbacks */
  ot->invoke = edbm_duplicate_invoke;
  ot->exec = edbm_duplicate_exec;

  ot->poll = ED_operator_editmesh;

  /* to give to transform */
  RNA_def_int(ot->srna, "mode", TFM_TRANSLATION, 0, INT_MAX, "Mode", "", 0, INT_MAX);
}

static BMLoopNorEditDataArray *flip_custom_normals_init_data(BMesh *bm)
{
  BMLoopNorEditDataArray *lnors_ed_arr = nullptr;
  if (CustomData_has_layer(&bm->ldata, CD_CUSTOMLOOPNORMAL)) {
    /* The mesh has custom normal data, update these too.
     * Otherwise they will be left in a mangled state.
     */
    BM_lnorspace_update(bm);
    lnors_ed_arr = BM_loop_normal_editdata_array_init(bm, true);
  }

  return lnors_ed_arr;
}

static bool flip_custom_normals(BMesh *bm, BMLoopNorEditDataArray *lnors_ed_arr)
{
  if (!lnors_ed_arr) {
    return false;
  }

  if (lnors_ed_arr->totloop == 0) {
    /* No loops normals to flip, exit early! */
    return false;
  }

  bm->spacearr_dirty |= BM_SPACEARR_DIRTY_ALL;
  BM_lnorspace_update(bm);

  /* We need to recreate the custom normal array because the clnors_data will
   * be mangled because we swapped the loops around when we flipped the faces. */
  BMLoopNorEditDataArray *lnors_ed_arr_new_full = BM_loop_normal_editdata_array_init(bm, true);

  {
    /* We need to recalculate all loop normals in the affected area. Even the ones that are not
     * going to be flipped because the clnors data is mangled. */

    BMLoopNorEditData *lnor_ed_new_full = lnors_ed_arr_new_full->lnor_editdata;
    for (int i = 0; i < lnors_ed_arr_new_full->totloop; i++, lnor_ed_new_full++) {

      BMLoopNorEditData *lnor_ed =
          lnors_ed_arr->lidx_to_lnor_editdata[lnor_ed_new_full->loop_index];

      BLI_assert(lnor_ed != nullptr);

      BKE_lnor_space_custom_normal_to_data(
          bm->lnor_spacearr->lspacearr[lnor_ed_new_full->loop_index],
          lnor_ed->nloc,
          lnor_ed_new_full->clnors_data);
    }
  }

  BMFace *f;
  BMLoop *l, *l_start;
  BMIter iter_f;
  BM_ITER_MESH (f, &iter_f, bm, BM_FACES_OF_MESH) {
    /* Flip all the custom loop normals on the selected faces. */
    if (!BM_elem_flag_test(f, BM_ELEM_SELECT)) {
      continue;
    }

    /* Because the winding has changed, we need to go the reverse way around the face to get the
     * correct placement of the normals. However we need to derive the old loop index to get the
     * correct data. Note that the first loop index is the same though. So the loop starts and ends
     * in the same place as before the flip.
     */

    l_start = l = BM_FACE_FIRST_LOOP(f);
    int old_index = BM_elem_index_get(l);
    do {
      int loop_index = BM_elem_index_get(l);

      BMLoopNorEditData *lnor_ed = lnors_ed_arr->lidx_to_lnor_editdata[old_index];
      BMLoopNorEditData *lnor_ed_new = lnors_ed_arr_new_full->lidx_to_lnor_editdata[loop_index];
      BLI_assert(lnor_ed != nullptr && lnor_ed_new != nullptr);

      negate_v3(lnor_ed->nloc);

      BKE_lnor_space_custom_normal_to_data(
          bm->lnor_spacearr->lspacearr[loop_index], lnor_ed->nloc, lnor_ed_new->clnors_data);

      old_index++;
      l = l->prev;
    } while (l != l_start);
  }
  BM_loop_normal_editdata_array_free(lnors_ed_arr_new_full);
  return true;
}

/** \} */

/* -------------------------------------------------------------------- */
/** \name Flip Normals Operator
 * \{ */

static void edbm_flip_normals_custom_loop_normals(Object *obedit, BMEditMesh *em)
{
  if (!CustomData_has_layer(&em->bm->ldata, CD_CUSTOMLOOPNORMAL)) {
    return;
  }

  /* The mesh has custom normal data, flip them. */
  BMesh *bm = em->bm;

  BM_lnorspace_update(bm);
  BMLoopNorEditDataArray *lnors_ed_arr = BM_loop_normal_editdata_array_init(bm, false);
  BMLoopNorEditData *lnor_ed = lnors_ed_arr->lnor_editdata;

  for (int i = 0; i < lnors_ed_arr->totloop; i++, lnor_ed++) {
    negate_v3(lnor_ed->nloc);

    BKE_lnor_space_custom_normal_to_data(
        bm->lnor_spacearr->lspacearr[lnor_ed->loop_index], lnor_ed->nloc, lnor_ed->clnors_data);
  }
  BM_loop_normal_editdata_array_free(lnors_ed_arr);
  EDBMUpdate_Params params{};
  params.calc_looptris = true;
  params.calc_normals = false;
  params.is_destructive = false;
  EDBM_update(static_cast<Mesh *>(obedit->data), &params);
}

static void edbm_flip_quad_tessellation(wmOperator *op, Object *obedit, BMEditMesh *em)
{
  if (EDBM_op_callf(em, op, "flip_quad_tessellation faces=%hf", BM_ELEM_SELECT)) {
    EDBMUpdate_Params params{};
    params.calc_looptris = true;
    params.calc_normals = false;
    params.is_destructive = false;
    EDBM_update(static_cast<Mesh *>(obedit->data), &params);
  }
}

static void edbm_flip_normals_face_winding(wmOperator *op, Object *obedit, BMEditMesh *em)
{

  bool has_flipped_faces = false;

  /* See if we have any custom normals to flip. */
  BMLoopNorEditDataArray *lnors_ed_arr = flip_custom_normals_init_data(em->bm);

  if (EDBM_op_callf(em, op, "reverse_faces faces=%hf flip_multires=%b", BM_ELEM_SELECT, true)) {
    has_flipped_faces = true;
  }

  if (flip_custom_normals(em->bm, lnors_ed_arr) || has_flipped_faces) {
    EDBMUpdate_Params params{};
    params.calc_looptris = true;
    params.calc_normals = false;
    params.is_destructive = false;
    EDBM_update(static_cast<Mesh *>(obedit->data), &params);
  }

  if (lnors_ed_arr != nullptr) {
    BM_loop_normal_editdata_array_free(lnors_ed_arr);
  }
}

static int edbm_flip_quad_tessellation_exec(bContext *C, wmOperator *op)
{
  const Scene *scene = CTX_data_scene(C);
  ViewLayer *view_layer = CTX_data_view_layer(C);
  const Vector<Object *> objects = BKE_view_layer_array_from_objects_in_edit_mode_unique_data(
      scene, view_layer, CTX_wm_view3d(C));

  for (Object *obedit : objects) {
    BMEditMesh *em = BKE_editmesh_from_object(obedit);
    if (em->bm->totfacesel == 0) {
      continue;
    }
    edbm_flip_quad_tessellation(op, obedit, em);
  }

  return OPERATOR_FINISHED;
}

static int edbm_flip_normals_exec(bContext *C, wmOperator *op)
{
  const bool only_clnors = RNA_boolean_get(op->ptr, "only_clnors");

  const Scene *scene = CTX_data_scene(C);
  ViewLayer *view_layer = CTX_data_view_layer(C);
  const Vector<Object *> objects = BKE_view_layer_array_from_objects_in_edit_mode_unique_data(
      scene, view_layer, CTX_wm_view3d(C));

  for (Object *obedit : objects) {
    BMEditMesh *em = BKE_editmesh_from_object(obedit);

    if (only_clnors) {
      if ((em->bm->totvertsel == 0) && (em->bm->totedgesel == 0) && (em->bm->totfacesel == 0)) {
        continue;
      }
      edbm_flip_normals_custom_loop_normals(obedit, em);
    }
    else {
      if (em->bm->totfacesel == 0) {
        continue;
      }
      edbm_flip_normals_face_winding(op, obedit, em);
    }
  }

  return OPERATOR_FINISHED;
}

void MESH_OT_flip_normals(wmOperatorType *ot)
{
  /* identifiers */
  ot->name = "Flip Normals";
  ot->description = "Flip the direction of selected faces' normals (and of their vertices)";
  ot->idname = "MESH_OT_flip_normals";

  /* api callbacks */
  ot->exec = edbm_flip_normals_exec;
  ot->poll = ED_operator_editmesh;

  /* flags */
  ot->flag = OPTYPE_REGISTER | OPTYPE_UNDO;

  RNA_def_boolean(ot->srna,
                  "only_clnors",
                  false,
                  "Custom Normals Only",
                  "Only flip the custom loop normals of the selected elements");
}

/** \} */

/* -------------------------------------------------------------------- */
/** \name Rotate Edge Operator
 * \{ */

/**
 * Rotate the edges between selected faces, otherwise rotate the selected edges.
 */
static int edbm_edge_rotate_selected_exec(bContext *C, wmOperator *op)
{
  BMEdge *eed;
  BMIter iter;
  const bool use_ccw = RNA_boolean_get(op->ptr, "use_ccw");

  int tot_failed_all = 0;
  bool no_selected_edges = true, invalid_selected_edges = true;

  const Scene *scene = CTX_data_scene(C);
  ViewLayer *view_layer = CTX_data_view_layer(C);
  const Vector<Object *> objects = BKE_view_layer_array_from_objects_in_edit_mode_unique_data(
      scene, view_layer, CTX_wm_view3d(C));
  for (Object *obedit : objects) {
    BMEditMesh *em = BKE_editmesh_from_object(obedit);
    int tot = 0;

    if (em->bm->totedgesel == 0) {
      continue;
    }
    no_selected_edges = false;

    /* first see if we have two adjacent faces */
    BM_ITER_MESH (eed, &iter, em->bm, BM_EDGES_OF_MESH) {
      BM_elem_flag_disable(eed, BM_ELEM_TAG);
      if (BM_elem_flag_test(eed, BM_ELEM_SELECT)) {
        BMFace *fa, *fb;
        if (BM_edge_face_pair(eed, &fa, &fb)) {
          /* if both faces are selected we rotate between them,
           * otherwise - rotate between 2 unselected - but not mixed */
          if (BM_elem_flag_test(fa, BM_ELEM_SELECT) == BM_elem_flag_test(fb, BM_ELEM_SELECT)) {
            BM_elem_flag_enable(eed, BM_ELEM_TAG);
            tot++;
          }
        }
      }
    }

    /* OK, we don't have two adjacent faces, but we do have two selected ones.
     * that's an error condition. */
    if (tot == 0) {
      continue;
    }
    invalid_selected_edges = false;

    BMOperator bmop;
    EDBM_op_init(em, &bmop, op, "rotate_edges edges=%he use_ccw=%b", BM_ELEM_TAG, use_ccw);

    /* avoids leaving old verts selected which can be a problem running multiple times,
     * since this means the edges become selected around the face
     * which then attempt to rotate */
    BMO_slot_buffer_hflag_disable(em->bm, bmop.slots_in, "edges", BM_EDGE, BM_ELEM_SELECT, true);

    BMO_op_exec(em->bm, &bmop);
    /* edges may rotate into hidden vertices, if this does _not_ run we get an illogical state */
    BMO_slot_buffer_hflag_disable(
        em->bm, bmop.slots_out, "edges.out", BM_EDGE, BM_ELEM_HIDDEN, true);
    BMO_slot_buffer_hflag_enable(
        em->bm, bmop.slots_out, "edges.out", BM_EDGE, BM_ELEM_SELECT, true);

    const int tot_rotate = BMO_slot_buffer_len(bmop.slots_out, "edges.out");
    const int tot_failed = tot - tot_rotate;

    tot_failed_all += tot_failed;

    if (tot_failed != 0) {
      /* If some edges fail to rotate, we need to re-select them,
       * otherwise we can end up with invalid selection
       * (unselected edge between 2 selected faces). */
      BM_mesh_elem_hflag_enable_test(em->bm, BM_EDGE, BM_ELEM_SELECT, true, false, BM_ELEM_TAG);
    }

    EDBM_selectmode_flush(em);

    if (!EDBM_op_finish(em, &bmop, op, true)) {
      continue;
    }

    EDBMUpdate_Params params{};
    params.calc_looptris = true;
    params.calc_normals = false;
    params.is_destructive = true;
    EDBM_update(static_cast<Mesh *>(obedit->data), &params);
  }

  if (no_selected_edges) {
    BKE_report(
        op->reports, RPT_ERROR, "Select edges or face pairs for edge loops to rotate about");
    return OPERATOR_CANCELLED;
  }

  /* Ok, we don't have two adjacent faces, but we do have two selected ones.
   * that's an error condition. */
  if (invalid_selected_edges) {
    BKE_report(op->reports, RPT_ERROR, "Could not find any selected edges that can be rotated");
    return OPERATOR_CANCELLED;
  }

  if (tot_failed_all != 0) {
    BKE_reportf(op->reports, RPT_WARNING, "Unable to rotate %d edge(s)", tot_failed_all);
  }

  return OPERATOR_FINISHED;
}

/*bfa - tool name*/
static std::string mesh_ot_edge_rotate_get_name(wmOperatorType *ot, PointerRNA *ptr)
{
  if (RNA_boolean_get(ptr, "use_ccw")) {
    return CTX_IFACE_(ot->translation_context, "Rotate Edge CCW");
  }
  return "";
}

/*bfa - descriptions*/
static std::string mesh_ot_edge_rotate_get_description(bContext * /*C*/,
                                                       wmOperatorType * /*ot*/,
                                                       PointerRNA *ptr)
{
  if (RNA_boolean_get(ptr, "use_ccw")) {
    return "Rotate selected edge in counter clock wise direction";
  }
  return "";
}

void MESH_OT_edge_rotate(wmOperatorType *ot)
{
  /* identifiers */
  ot->name = "Rotate Edge CW";
  ot->description = "Rotate selected edge in clock wise direction";
  ot->idname = "MESH_OT_edge_rotate";

  /* api callbacks */
  ot->exec = edbm_edge_rotate_selected_exec;
  ot->get_name = mesh_ot_edge_rotate_get_name;               /*bfa - tool name*/
  ot->get_description = mesh_ot_edge_rotate_get_description; /*bfa - descriptions*/
  ot->poll = ED_operator_editmesh;

  /* flags */
  ot->flag = OPTYPE_REGISTER | OPTYPE_UNDO;

  /* props */
  RNA_def_boolean(ot->srna, "use_ccw", false, "Counter Clockwise", "");
}

/** \} */

/* -------------------------------------------------------------------- */
/** \name Hide Operator
 * \{ */

static int edbm_hide_exec(bContext *C, wmOperator *op)
{
  const bool unselected = RNA_boolean_get(op->ptr, "unselected");
  const Scene *scene = CTX_data_scene(C);
  ViewLayer *view_layer = CTX_data_view_layer(C);
  bool changed = false;

  const Vector<Object *> objects = BKE_view_layer_array_from_objects_in_edit_mode_unique_data(
      scene, view_layer, CTX_wm_view3d(C));
  for (Object *obedit : objects) {
    BMEditMesh *em = BKE_editmesh_from_object(obedit);
    BMesh *bm = em->bm;

    if (unselected) {
      if (em->selectmode & SCE_SELECT_VERTEX) {
        if (bm->totvertsel == bm->totvert) {
          continue;
        }
      }
      else if (em->selectmode & SCE_SELECT_EDGE) {
        if (bm->totedgesel == bm->totedge) {
          continue;
        }
      }
      else if (em->selectmode & SCE_SELECT_FACE) {
        if (bm->totfacesel == bm->totface) {
          continue;
        }
      }
    }
    else {
      if (bm->totvertsel == 0) {
        continue;
      }
    }

    if (EDBM_mesh_hide(em, unselected)) {
      EDBMUpdate_Params params{};
      params.calc_looptris = true;
      params.calc_normals = false;
      params.is_destructive = false;
      EDBM_update(static_cast<Mesh *>(obedit->data), &params);
      changed = true;
    }
  }

  if (!changed) {
    return OPERATOR_CANCELLED;
  }

  return OPERATOR_FINISHED;
}

/*bfa - descriptions*/
static std::string mesh_ot_hide_get_description(bContext * /*C*/,
                                                wmOperatorType * /*ot*/,
                                                PointerRNA *ptr)
{
  if (RNA_boolean_get(ptr, "unselected")) {
    return "Hide unselected vertices, edges or faces";
  }
  return "";
}

void MESH_OT_hide(wmOperatorType *ot)
{
  /* identifiers */
  ot->name = "Hide Selected";
  ot->idname = "MESH_OT_hide";
  ot->description = "Hide selected vertices, edges or faces";

  /* api callbacks */
  ot->exec = edbm_hide_exec;
  ot->get_description = mesh_ot_hide_get_description; /*bfa - descriptions*/
  ot->poll = ED_operator_editmesh;

  /* flags */
  ot->flag = OPTYPE_REGISTER | OPTYPE_UNDO;

  /* props */
  RNA_def_boolean(
      ot->srna, "unselected", false, "Unselected", "Hide unselected rather than selected");
}

/** \} */

/* -------------------------------------------------------------------- */
/** \name Reveal Operator
 * \{ */

static int edbm_reveal_exec(bContext *C, wmOperator *op)
{
  const bool select = RNA_boolean_get(op->ptr, "select");
  const Scene *scene = CTX_data_scene(C);
  ViewLayer *view_layer = CTX_data_view_layer(C);

  const Vector<Object *> objects = BKE_view_layer_array_from_objects_in_edit_mode_unique_data(
      scene, view_layer, CTX_wm_view3d(C));
  for (Object *obedit : objects) {
    BMEditMesh *em = BKE_editmesh_from_object(obedit);

    if (EDBM_mesh_reveal(em, select)) {
      EDBMUpdate_Params params{};
      params.calc_looptris = true;
      params.calc_normals = false;
      params.is_destructive = false;
      EDBM_update(static_cast<Mesh *>(obedit->data), &params);
    }
  }

  return OPERATOR_FINISHED;
}

void MESH_OT_reveal(wmOperatorType *ot)
{
  /* identifiers */
  ot->name = "Reveal Hidden";
  ot->idname = "MESH_OT_reveal";
  ot->description = "Reveal all hidden vertices, edges and faces";

  /* api callbacks */
  ot->exec = edbm_reveal_exec;
  ot->poll = ED_operator_editmesh;

  /* flags */
  ot->flag = OPTYPE_REGISTER | OPTYPE_UNDO;

  RNA_def_boolean(ot->srna, "select", true, "Select", "");
}

/** \} */

/* -------------------------------------------------------------------- */
/** \name Recalculate Normals Operator
 * \{ */

static int edbm_normals_make_consistent_exec(bContext *C, wmOperator *op)
{
  const Scene *scene = CTX_data_scene(C);
  ViewLayer *view_layer = CTX_data_view_layer(C);
  const bool inside = RNA_boolean_get(op->ptr, "inside");

  const Vector<Object *> objects = BKE_view_layer_array_from_objects_in_edit_mode_unique_data(
      scene, view_layer, CTX_wm_view3d(C));
  for (Object *obedit : objects) {
    BMEditMesh *em = BKE_editmesh_from_object(obedit);

    if (em->bm->totfacesel == 0) {
      continue;
    }

    BMLoopNorEditDataArray *lnors_ed_arr = nullptr;

    if (inside) {
      /* Save custom normal data for later so we can flip them correctly. */
      lnors_ed_arr = flip_custom_normals_init_data(em->bm);
    }

    if (!EDBM_op_callf(em, op, "recalc_face_normals faces=%hf", BM_ELEM_SELECT)) {
      continue;
    }

    if (inside) {
      EDBM_op_callf(em, op, "reverse_faces faces=%hf flip_multires=%b", BM_ELEM_SELECT, true);
      flip_custom_normals(em->bm, lnors_ed_arr);
      if (lnors_ed_arr != nullptr) {
        BM_loop_normal_editdata_array_free(lnors_ed_arr);
      }
    }

    EDBMUpdate_Params params{};
    params.calc_looptris = true;
    params.calc_normals = false;
    params.is_destructive = false;
    EDBM_update(static_cast<Mesh *>(obedit->data), &params);
  }

  return OPERATOR_FINISHED;
}

/*bfa - descriptions*/
static std::string mesh_ot_normals_make_consistent_get_description(bContext * /*C*/,
                                                                   wmOperatorType * /*ot*/,
                                                                   PointerRNA *ptr)
{
  if (RNA_boolean_get(ptr, "inside")) {
    return "Make selected face and vertex normals point inside the mesh";
  }
  return "";
}

void MESH_OT_normals_make_consistent(wmOperatorType *ot)
{
  /* identifiers */
/*bfa - recalc inside has its own name and tooltip*/
  ot->name = "Recalculate Normals Outside";
  ot->description = "Make selected face and vertex normals point outside the mesh";
  ot->idname = "MESH_OT_normals_make_consistent";

  /* api callbacks */
  ot->exec = edbm_normals_make_consistent_exec;
  ot->get_description = mesh_ot_normals_make_consistent_get_description; /*bfa - descriptions*/
  ot->poll = ED_operator_editmesh;

  /* flags */
  ot->flag = OPTYPE_REGISTER | OPTYPE_UNDO;

  RNA_def_boolean(ot->srna, "inside", false, "Inside", "");
}

/** \} */

/* -------------------------------------------------------------------- */
/** \name Smooth Vertices Operator
 * \{ */

static int edbm_do_smooth_vertex_exec(bContext *C, wmOperator *op)
{
  const float fac = RNA_float_get(op->ptr, "factor");

  const bool xaxis = RNA_boolean_get(op->ptr, "xaxis");
  const bool yaxis = RNA_boolean_get(op->ptr, "yaxis");
  const bool zaxis = RNA_boolean_get(op->ptr, "zaxis");
  int repeat = RNA_int_get(op->ptr, "repeat");

  if (!repeat) {
    repeat = 1;
  }

  const Scene *scene = CTX_data_scene(C);
  ViewLayer *view_layer = CTX_data_view_layer(C);
  int tot_selected = 0, tot_locked = 0;
  const Vector<Object *> objects = BKE_view_layer_array_from_objects_in_edit_mode_unique_data(
      scene, view_layer, CTX_wm_view3d(C));
  for (Object *obedit : objects) {
    Mesh *mesh = static_cast<Mesh *>(obedit->data);
    BMEditMesh *em = BKE_editmesh_from_object(obedit);
    bool mirrx = false, mirry = false, mirrz = false;
    float clip_dist = 0.0f;
    const bool use_topology = (mesh->editflag & ME_EDIT_MIRROR_TOPO) != 0;

    if (em->bm->totvertsel == 0) {
      continue;
    }

    if (ED_object_edit_report_if_shape_key_is_locked(obedit, op->reports)) {
      tot_locked++;
      continue;
    }

    tot_selected++;

    /* mirror before smooth */
    if (((Mesh *)obedit->data)->symmetry & ME_SYMMETRY_X) {
      EDBM_verts_mirror_cache_begin(em, 0, false, true, false, use_topology);
    }

    /* if there is a mirror modifier with clipping, flag the verts that
     * are within tolerance of the plane(s) of reflection
     */
    LISTBASE_FOREACH (ModifierData *, md, &obedit->modifiers) {
      if (md->type == eModifierType_Mirror && (md->mode & eModifierMode_Realtime)) {
        MirrorModifierData *mmd = (MirrorModifierData *)md;

        if (mmd->flag & MOD_MIR_CLIPPING) {
          if (mmd->flag & MOD_MIR_AXIS_X) {
            mirrx = true;
          }
          if (mmd->flag & MOD_MIR_AXIS_Y) {
            mirry = true;
          }
          if (mmd->flag & MOD_MIR_AXIS_Z) {
            mirrz = true;
          }

          clip_dist = mmd->tolerance;
        }
      }
    }

    for (int i = 0; i < repeat; i++) {
      if (!EDBM_op_callf(
              em,
              op,
              "smooth_vert verts=%hv factor=%f mirror_clip_x=%b mirror_clip_y=%b mirror_clip_z=%b "
              "clip_dist=%f use_axis_x=%b use_axis_y=%b use_axis_z=%b",
              BM_ELEM_SELECT,
              fac,
              mirrx,
              mirry,
              mirrz,
              clip_dist,
              xaxis,
              yaxis,
              zaxis))
      {
        continue;
      }
    }

    /* apply mirror */
    if (((Mesh *)obedit->data)->symmetry & ME_SYMMETRY_X) {
      EDBM_verts_mirror_apply(em, BM_ELEM_SELECT, 0);
      EDBM_verts_mirror_cache_end(em);
    }

    EDBMUpdate_Params params{};
    params.calc_looptris = true;
    params.calc_normals = false;
    params.is_destructive = false;
    EDBM_update(static_cast<Mesh *>(obedit->data), &params);
  }

  if (tot_selected == 0 && !tot_locked) {
    BKE_report(op->reports, RPT_WARNING, "No selected vertex");
  }

  return tot_selected ? OPERATOR_FINISHED : OPERATOR_CANCELLED;
}

void MESH_OT_vertices_smooth(wmOperatorType *ot)
{
  /* identifiers */
  ot->name = "Smooth Vertices";
  ot->description = "Flatten angles of selected vertices";
  ot->idname = "MESH_OT_vertices_smooth";

  /* api callbacks */
  ot->exec = edbm_do_smooth_vertex_exec;
  ot->poll = ED_operator_editmesh;

  /* flags */
  ot->flag = OPTYPE_REGISTER | OPTYPE_UNDO;

  ot->prop = RNA_def_float_factor(
      ot->srna, "factor", 0.0f, -10.0f, 10.0f, "Smoothing", "Smoothing factor", 0.0f, 1.0f);
  RNA_def_int(
      ot->srna, "repeat", 1, 1, 1000, "Repeat", "Number of times to smooth the mesh", 1, 100);

  WM_operatortype_props_advanced_begin(ot);

  RNA_def_boolean(ot->srna, "xaxis", true, "X-Axis", "Smooth along the X axis");
  RNA_def_boolean(ot->srna, "yaxis", true, "Y-Axis", "Smooth along the Y axis");
  RNA_def_boolean(ot->srna, "zaxis", true, "Z-Axis", "Smooth along the Z axis");

  /* Set generic modal callbacks. */
  WM_operator_type_modal_from_exec_for_object_edit_coords(ot);
}

/** \} */

/* -------------------------------------------------------------------- */
/** \name Laplacian Smooth Vertices Operator
 * \{ */

static int edbm_do_smooth_laplacian_vertex_exec(bContext *C, wmOperator *op)
{
  int tot_selected = 0, tot_locked = 0;
  const Scene *scene = CTX_data_scene(C);
  ViewLayer *view_layer = CTX_data_view_layer(C);

  const float lambda_factor = RNA_float_get(op->ptr, "lambda_factor");
  const float lambda_border = RNA_float_get(op->ptr, "lambda_border");
  const bool usex = RNA_boolean_get(op->ptr, "use_x");
  const bool usey = RNA_boolean_get(op->ptr, "use_y");
  const bool usez = RNA_boolean_get(op->ptr, "use_z");
  const bool preserve_volume = RNA_boolean_get(op->ptr, "preserve_volume");
  int repeat = RNA_int_get(op->ptr, "repeat");

  if (!repeat) {
    repeat = 1;
  }

  const Vector<Object *> objects = BKE_view_layer_array_from_objects_in_edit_mode_unique_data(
      scene, view_layer, CTX_wm_view3d(C));
  for (Object *obedit : objects) {
    BMEditMesh *em = BKE_editmesh_from_object(obedit);
    Mesh *mesh = static_cast<Mesh *>(obedit->data);
    bool use_topology = (mesh->editflag & ME_EDIT_MIRROR_TOPO) != 0;

    if (em->bm->totvertsel == 0) {
      continue;
    }

    if (ED_object_edit_report_if_shape_key_is_locked(obedit, op->reports)) {
      tot_locked++;
      continue;
    }

    tot_selected++;

    /* Mirror before smooth. */
    if (((Mesh *)obedit->data)->symmetry & ME_SYMMETRY_X) {
      EDBM_verts_mirror_cache_begin(em, 0, false, true, false, use_topology);
    }

    bool failed_repeat_loop = false;
    for (int i = 0; i < repeat; i++) {
      if (!EDBM_op_callf(em,
                         op,
                         "smooth_laplacian_vert verts=%hv lambda_factor=%f lambda_border=%f "
                         "use_x=%b use_y=%b use_z=%b preserve_volume=%b",
                         BM_ELEM_SELECT,
                         lambda_factor,
                         lambda_border,
                         usex,
                         usey,
                         usez,
                         preserve_volume))
      {
        failed_repeat_loop = true;
        break;
      }
    }
    if (failed_repeat_loop) {
      continue;
    }

    /* Apply mirror. */
    if (((Mesh *)obedit->data)->symmetry & ME_SYMMETRY_X) {
      EDBM_verts_mirror_apply(em, BM_ELEM_SELECT, 0);
      EDBM_verts_mirror_cache_end(em);
    }

    EDBMUpdate_Params params{};
    params.calc_looptris = true;
    params.calc_normals = false;
    params.is_destructive = false;
    EDBM_update(static_cast<Mesh *>(obedit->data), &params);
  }

  if (tot_selected == 0 && !tot_locked) {
    BKE_report(op->reports, RPT_WARNING, "No selected vertex");
  }

  return tot_selected ? OPERATOR_FINISHED : OPERATOR_CANCELLED;
}

void MESH_OT_vertices_smooth_laplacian(wmOperatorType *ot)
{
  /* identifiers */
  ot->name = "Laplacian Smooth Vertices";
  ot->description = "Laplacian smooth of selected vertices";
  ot->idname = "MESH_OT_vertices_smooth_laplacian";

  /* api callbacks */
  ot->exec = edbm_do_smooth_laplacian_vertex_exec;
  ot->poll = ED_operator_editmesh;

  /* flags */
  ot->flag = OPTYPE_REGISTER | OPTYPE_UNDO;

  RNA_def_int(
      ot->srna, "repeat", 1, 1, 1000, "Number of iterations to smooth the mesh", "", 1, 200);
  RNA_def_float(
      ot->srna, "lambda_factor", 1.0f, 1e-7f, 1000.0f, "Lambda factor", "", 1e-7f, 1000.0f);
  RNA_def_float(ot->srna,
                "lambda_border",
                5e-5f,
                1e-7f,
                1000.0f,
                "Lambda factor in border",
                "",
                1e-7f,
                1000.0f);

  WM_operatortype_props_advanced_begin(ot);

  RNA_def_boolean(ot->srna, "use_x", true, "Smooth X Axis", "Smooth object along X axis");
  RNA_def_boolean(ot->srna, "use_y", true, "Smooth Y Axis", "Smooth object along Y axis");
  RNA_def_boolean(ot->srna, "use_z", true, "Smooth Z Axis", "Smooth object along Z axis");
  RNA_def_boolean(ot->srna,
                  "preserve_volume",
                  true,
                  "Preserve Volume",
                  "Apply volume preservation after smooth");
}

/** \} */

/* -------------------------------------------------------------------- */
/** \name Set Faces Smooth Shading Operator
 * \{ */

static void mesh_set_smooth_faces(BMEditMesh *em, short smooth)
{
  BMIter iter;
  BMFace *efa;

  if (em == nullptr) {
    return;
  }

  BM_ITER_MESH (efa, &iter, em->bm, BM_FACES_OF_MESH) {
    if (BM_elem_flag_test(efa, BM_ELEM_SELECT)) {
      BM_elem_flag_set(efa, BM_ELEM_SMOOTH, smooth);
    }
  }
}

static int edbm_faces_shade_smooth_exec(bContext *C, wmOperator * /*op*/)
{
  const Scene *scene = CTX_data_scene(C);
  ViewLayer *view_layer = CTX_data_view_layer(C);
  const Vector<Object *> objects = BKE_view_layer_array_from_objects_in_edit_mode_unique_data(
      scene, view_layer, CTX_wm_view3d(C));
  for (Object *obedit : objects) {
    BMEditMesh *em = BKE_editmesh_from_object(obedit);

    if (em->bm->totfacesel == 0) {
      continue;
    }

    mesh_set_smooth_faces(em, 1);
    EDBMUpdate_Params params{};
    params.calc_looptris = false;
    params.calc_normals = false;
    params.is_destructive = false;
    EDBM_update(static_cast<Mesh *>(obedit->data), &params);
  }

  return OPERATOR_FINISHED;
}

void MESH_OT_faces_shade_smooth(wmOperatorType *ot)
{
  /* identifiers */
  ot->name = "Shade Smooth";
  ot->description = "Display faces smooth (using vertex normals)";
  ot->idname = "MESH_OT_faces_shade_smooth";

  /* api callbacks */
  ot->exec = edbm_faces_shade_smooth_exec;
  ot->poll = ED_operator_editmesh;

  /* flags */
  ot->flag = OPTYPE_REGISTER | OPTYPE_UNDO;
}

/** \} */

/* -------------------------------------------------------------------- */
/** \name Set Faces Flat Shading Operator
 * \{ */

static int edbm_faces_shade_flat_exec(bContext *C, wmOperator * /*op*/)
{
  const Scene *scene = CTX_data_scene(C);
  ViewLayer *view_layer = CTX_data_view_layer(C);
  const Vector<Object *> objects = BKE_view_layer_array_from_objects_in_edit_mode_unique_data(
      scene, view_layer, CTX_wm_view3d(C));
  for (Object *obedit : objects) {
    BMEditMesh *em = BKE_editmesh_from_object(obedit);

    if (em->bm->totfacesel == 0) {
      continue;
    }

    mesh_set_smooth_faces(em, 0);
    EDBMUpdate_Params params{};
    params.calc_looptris = false;
    params.calc_normals = false;
    params.is_destructive = false;
    EDBM_update(static_cast<Mesh *>(obedit->data), &params);
  }

  return OPERATOR_FINISHED;
}

void MESH_OT_faces_shade_flat(wmOperatorType *ot)
{
  /* identifiers */
  ot->name = "Shade Flat";
  ot->description = "Display faces flat";
  ot->idname = "MESH_OT_faces_shade_flat";

  /* api callbacks */
  ot->exec = edbm_faces_shade_flat_exec;
  ot->poll = ED_operator_editmesh;

  /* flags */
  ot->flag = OPTYPE_REGISTER | OPTYPE_UNDO;
}

/** \} */

/* -------------------------------------------------------------------- */
/** \name UV/Color Rotate/Reverse Operator
 * \{ */

static int edbm_rotate_uvs_exec(bContext *C, wmOperator *op)
{
  /* get the direction from RNA */
  const bool use_ccw = RNA_boolean_get(op->ptr, "use_ccw");

  const Scene *scene = CTX_data_scene(C);
  ViewLayer *view_layer = CTX_data_view_layer(C);
  const Vector<Object *> objects = BKE_view_layer_array_from_objects_in_edit_mode_unique_data(
      scene, view_layer, CTX_wm_view3d(C));
  for (Object *obedit : objects) {
    BMEditMesh *em = BKE_editmesh_from_object(obedit);

    if (em->bm->totfacesel == 0) {
      continue;
    }

    BMOperator bmop;

    EDBM_op_init(em, &bmop, op, "rotate_uvs faces=%hf use_ccw=%b", BM_ELEM_SELECT, use_ccw);

    BMO_op_exec(em->bm, &bmop);

    if (!EDBM_op_finish(em, &bmop, op, true)) {
      continue;
    }

    EDBMUpdate_Params params{};
    params.calc_looptris = false;
    params.calc_normals = false;
    params.is_destructive = false;
    EDBM_update(static_cast<Mesh *>(obedit->data), &params);
  }

  return OPERATOR_FINISHED;
}

static int edbm_reverse_uvs_exec(bContext *C, wmOperator *op)
{
  const Scene *scene = CTX_data_scene(C);
  ViewLayer *view_layer = CTX_data_view_layer(C);
  const Vector<Object *> objects = BKE_view_layer_array_from_objects_in_edit_mode_unique_data(
      scene, view_layer, CTX_wm_view3d(C));
  for (Object *obedit : objects) {
    BMEditMesh *em = BKE_editmesh_from_object(obedit);

    if (em->bm->totfacesel == 0) {
      continue;
    }

    BMOperator bmop;

    EDBM_op_init(em, &bmop, op, "reverse_uvs faces=%hf", BM_ELEM_SELECT);

    BMO_op_exec(em->bm, &bmop);

    if (!EDBM_op_finish(em, &bmop, op, true)) {
      continue;
    }
    EDBMUpdate_Params params{};
    params.calc_looptris = false;
    params.calc_normals = false;
    params.is_destructive = false;
    EDBM_update(static_cast<Mesh *>(obedit->data), &params);
  }

  return OPERATOR_FINISHED;
}

static int edbm_rotate_colors_exec(bContext *C, wmOperator *op)
{
  /* get the direction from RNA */
  const bool use_ccw = RNA_boolean_get(op->ptr, "use_ccw");

  const Scene *scene = CTX_data_scene(C);
  ViewLayer *view_layer = CTX_data_view_layer(C);
  const Vector<Object *> objects = BKE_view_layer_array_from_objects_in_edit_mode_unique_data(
      scene, view_layer, CTX_wm_view3d(C));

  for (uint ob_index = 0; ob_index < objects.size(); ob_index++) {
    Object *ob = objects[ob_index];
    BMEditMesh *em = BKE_editmesh_from_object(ob);
    if (em->bm->totfacesel == 0) {
      continue;
    }

    BMOperator bmop;

    Mesh *mesh = BKE_object_get_original_mesh(ob);
    const CustomDataLayer *layer = BKE_id_attribute_search(
        &mesh->id, mesh->active_color_attribute, CD_MASK_COLOR_ALL, ATTR_DOMAIN_MASK_CORNER);
    if (!layer) {
      continue;
    }

    int color_index = BKE_id_attribute_to_index(
        &mesh->id, layer, ATTR_DOMAIN_MASK_CORNER, CD_MASK_COLOR_ALL);
    EDBM_op_init(em,
                 &bmop,
                 op,
                 "rotate_colors faces=%hf use_ccw=%b color_index=%i",
                 BM_ELEM_SELECT,
                 use_ccw,
                 color_index);

    BMO_op_exec(em->bm, &bmop);

    if (!EDBM_op_finish(em, &bmop, op, true)) {
      continue;
    }

    /* dependencies graph and notification stuff */
    EDBMUpdate_Params params{};
    params.calc_looptris = false;
    params.calc_normals = false;
    params.is_destructive = false;
    EDBM_update(static_cast<Mesh *>(ob->data), &params);
  }

  return OPERATOR_FINISHED;
}

static int edbm_reverse_colors_exec(bContext *C, wmOperator *op)
{
  const Scene *scene = CTX_data_scene(C);
  ViewLayer *view_layer = CTX_data_view_layer(C);
  const Vector<Object *> objects = BKE_view_layer_array_from_objects_in_edit_mode_unique_data(
      scene, view_layer, CTX_wm_view3d(C));

  for (Object *obedit : objects) {
    BMEditMesh *em = BKE_editmesh_from_object(obedit);

    if (em->bm->totfacesel == 0) {
      continue;
    }

    Mesh *mesh = BKE_object_get_original_mesh(obedit);
    const CustomDataLayer *layer = BKE_id_attribute_search(
        &mesh->id, mesh->active_color_attribute, CD_MASK_COLOR_ALL, ATTR_DOMAIN_MASK_CORNER);
    if (!layer) {
      continue;
    }

    BMOperator bmop;

    int color_index = BKE_id_attribute_to_index(
        &mesh->id, layer, ATTR_DOMAIN_MASK_CORNER, CD_MASK_COLOR_ALL);
    EDBM_op_init(
        em, &bmop, op, "reverse_colors faces=%hf color_index=%i", BM_ELEM_SELECT, color_index);

    BMO_op_exec(em->bm, &bmop);

    if (!EDBM_op_finish(em, &bmop, op, true)) {
      continue;
    }

    EDBMUpdate_Params params{};
    params.calc_looptris = false;
    params.calc_normals = false;
    params.is_destructive = false;
    EDBM_update(static_cast<Mesh *>(obedit->data), &params);
  }

  return OPERATOR_FINISHED;
}

void MESH_OT_uvs_rotate(wmOperatorType *ot)
{
  /* identifiers */
  ot->name = "Rotate UVs";
  ot->idname = "MESH_OT_uvs_rotate";
  ot->description = "Rotate UV coordinates inside faces";

  /* api callbacks */
  ot->exec = edbm_rotate_uvs_exec;
  ot->poll = ED_operator_editmesh;

  /* flags */
  ot->flag = OPTYPE_REGISTER | OPTYPE_UNDO;

  /* props */
  RNA_def_boolean(ot->srna, "use_ccw", false, "Counter Clockwise", "");
}

void MESH_OT_uvs_reverse(wmOperatorType *ot)
{
  /* identifiers */
  ot->name = "Reverse UVs";
  ot->idname = "MESH_OT_uvs_reverse";
  ot->description = "Flip direction of UV coordinates inside faces";

  /* api callbacks */
  ot->exec = edbm_reverse_uvs_exec;
  ot->poll = ED_operator_editmesh;

  /* flags */
  ot->flag = OPTYPE_REGISTER | OPTYPE_UNDO;

  /* props */
  // RNA_def_enum(ot->srna, "axis", axis_items, DIRECTION_CW, "Axis", "Axis to mirror UVs around");
}

void MESH_OT_colors_rotate(wmOperatorType *ot)
{
  /* identifiers */
  ot->name = "Rotate Colors";
  ot->idname = "MESH_OT_colors_rotate";
  ot->description = "Rotate face corner color attribute inside faces";

  /* api callbacks */
  ot->exec = edbm_rotate_colors_exec;
  ot->poll = ED_operator_editmesh;

  /* flags */
  ot->flag = OPTYPE_REGISTER | OPTYPE_UNDO;

  /* props */
  RNA_def_boolean(ot->srna, "use_ccw", false, "Counter Clockwise", "");
}

void MESH_OT_colors_reverse(wmOperatorType *ot)
{
  /* identifiers */
  ot->name = "Reverse Colors";
  ot->idname = "MESH_OT_colors_reverse";
  ot->description = "Flip direction of face corner color attribute inside faces";

  /* api callbacks */
  ot->exec = edbm_reverse_colors_exec;
  ot->poll = ED_operator_editmesh;

  /* flags */
  ot->flag = OPTYPE_REGISTER | OPTYPE_UNDO;

  /* props */
#if 0
  RNA_def_enum(ot->srna, "axis", axis_items, DIRECTION_CW, "Axis", "Axis to mirror colors around");
#endif
}

/** \} */

/* -------------------------------------------------------------------- */
/** \name Merge Vertices Operator
 * \{ */

enum {
  MESH_MERGE_LAST = 1,
  MESH_MERGE_CENTER = 3,
  MESH_MERGE_CURSOR = 4,
  MESH_MERGE_COLLAPSE = 5,
  MESH_MERGE_FIRST = 6,
};

static bool merge_firstlast(BMEditMesh *em,
                            const bool use_first,
                            const bool use_uvmerge,
                            wmOperator *wmop)
{
  BMVert *mergevert;
  BMEditSelection *ese;

  /* operator could be called directly from shortcut or python,
   * so do extra check for data here
   */

  /* While #merge_type_itemf does a sanity check, this operation runs on all edit-mode objects.
   * Some of them may not have the expected selection state. */
  if (use_first == false) {
    if (!em->bm->selected.last || ((BMEditSelection *)em->bm->selected.last)->htype != BM_VERT) {
      return false;
    }

    ese = static_cast<BMEditSelection *>(em->bm->selected.last);
    mergevert = (BMVert *)ese->ele;
  }
  else {
    if (!em->bm->selected.first || ((BMEditSelection *)em->bm->selected.first)->htype != BM_VERT) {
      return false;
    }

    ese = static_cast<BMEditSelection *>(em->bm->selected.first);
    mergevert = (BMVert *)ese->ele;
  }

  if (!BM_elem_flag_test(mergevert, BM_ELEM_SELECT)) {
    return false;
  }

  if (use_uvmerge) {
    if (!EDBM_op_callf(
            em, wmop, "pointmerge_facedata verts=%hv vert_snap=%e", BM_ELEM_SELECT, mergevert))
    {
      return false;
    }
  }

  if (!EDBM_op_callf(em, wmop, "pointmerge verts=%hv merge_co=%v", BM_ELEM_SELECT, mergevert->co))
  {
    return false;
  }

  return true;
}

static bool merge_target(BMEditMesh *em,
                         Scene *scene,
                         Object *ob,
                         const bool use_cursor,
                         const bool use_uvmerge,
                         wmOperator *wmop)
{
  BMIter iter;
  BMVert *v;
  float co[3], cent[3] = {0.0f, 0.0f, 0.0f};
  const float *vco = nullptr;

  if (use_cursor) {
    vco = scene->cursor.location;
    copy_v3_v3(co, vco);
    invert_m4_m4(ob->runtime->world_to_object.ptr(), ob->object_to_world().ptr());
    mul_m4_v3(ob->world_to_object().ptr(), co);
  }
  else {
    float fac;
    int i = 0;
    BM_ITER_MESH (v, &iter, em->bm, BM_VERTS_OF_MESH) {
      if (!BM_elem_flag_test(v, BM_ELEM_SELECT)) {
        continue;
      }
      add_v3_v3(cent, v->co);
      i++;
    }

    if (!i) {
      return false;
    }

    fac = 1.0f / float(i);
    mul_v3_fl(cent, fac);
    copy_v3_v3(co, cent);
    vco = co;
  }

  if (!vco) {
    return false;
  }

  if (use_uvmerge) {
    if (!EDBM_op_callf(em, wmop, "average_vert_facedata verts=%hv", BM_ELEM_SELECT)) {
      return false;
    }
  }

  if (!EDBM_op_callf(em, wmop, "pointmerge verts=%hv merge_co=%v", BM_ELEM_SELECT, co)) {
    return false;
  }

  return true;
}

static int edbm_merge_exec(bContext *C, wmOperator *op)
{
  Scene *scene = CTX_data_scene(C);
  ViewLayer *view_layer = CTX_data_view_layer(C);
  const Vector<Object *> objects = BKE_view_layer_array_from_objects_in_edit_mode_unique_data(
      scene, view_layer, CTX_wm_view3d(C));
  const int type = RNA_enum_get(op->ptr, "type");
  const bool uvs = RNA_boolean_get(op->ptr, "uvs");

  for (Object *obedit : objects) {
    BMEditMesh *em = BKE_editmesh_from_object(obedit);

    if (em->bm->totvertsel == 0) {
      continue;
    }

    BM_custom_loop_normals_to_vector_layer(em->bm);

    bool ok = false;
    switch (type) {
      case MESH_MERGE_CENTER:
        ok = merge_target(em, scene, obedit, false, uvs, op);
        break;
      case MESH_MERGE_CURSOR:
        ok = merge_target(em, scene, obedit, true, uvs, op);
        break;
      case MESH_MERGE_LAST:
        ok = merge_firstlast(em, false, uvs, op);
        break;
      case MESH_MERGE_FIRST:
        ok = merge_firstlast(em, true, uvs, op);
        break;
      case MESH_MERGE_COLLAPSE:
        ok = EDBM_op_callf(em, op, "collapse edges=%he uvs=%b", BM_ELEM_SELECT, uvs);
        break;
      default:
        BLI_assert(0);
        break;
    }

    if (!ok) {
      continue;
    }

    BM_custom_loop_normals_from_vector_layer(em->bm, false);

    EDBMUpdate_Params params{};
    params.calc_looptris = true;
    params.calc_normals = false;
    params.is_destructive = true;
    EDBM_update(static_cast<Mesh *>(obedit->data), &params);

    /* once collapsed, we can't have edge/face selection */
    if ((em->selectmode & SCE_SELECT_VERTEX) == 0) {
      EDBM_flag_disable_all(em, BM_ELEM_SELECT);
    }
    /* Only active object supported, see comment below. */
    if (ELEM(type, MESH_MERGE_FIRST, MESH_MERGE_LAST)) {
      break;
    }
  }

  return OPERATOR_FINISHED;
}

static const EnumPropertyItem merge_type_items[] = {
    {MESH_MERGE_CENTER, "CENTER", ICON_MERGE_CENTER, "At Center", ""},
    {MESH_MERGE_CURSOR, "CURSOR", ICON_MERGE_CURSOR, "At Cursor", ""},
    {MESH_MERGE_COLLAPSE, "COLLAPSE", ICON_MERGE, "Collapse", ""},
    {MESH_MERGE_FIRST, "FIRST", ICON_MERGE_AT_FIRST, "At First", ""},
    {MESH_MERGE_LAST, "LAST", ICON_MERGE_AT_LAST, "At Last", ""},
    {0, nullptr, 0, nullptr, nullptr},
};

static const EnumPropertyItem *merge_type_itemf(bContext *C,
                                                PointerRNA * /*ptr*/,
                                                PropertyRNA * /*prop*/,
                                                bool *r_free)
{
  if (!C) { /* needed for docs */
    return merge_type_items;
  }

  Object *obedit = CTX_data_edit_object(C);
  if (obedit && obedit->type == OB_MESH) {
    EnumPropertyItem *item = nullptr;
    int totitem = 0;
    BMEditMesh *em = BKE_editmesh_from_object(obedit);

    /* Keep these first so that their automatic shortcuts don't change. */
    RNA_enum_items_add_value(&item, &totitem, merge_type_items, MESH_MERGE_CENTER);
    RNA_enum_items_add_value(&item, &totitem, merge_type_items, MESH_MERGE_CURSOR);
    RNA_enum_items_add_value(&item, &totitem, merge_type_items, MESH_MERGE_COLLAPSE);

    /* Only active object supported:
     * In practice it doesn't make sense to run this operation on non-active meshes
     * since selecting will activate - we could have own code-path for these but it's a hassle
     * for now just apply to the active (first) object. */
    if (em->selectmode & SCE_SELECT_VERTEX) {
      if (em->bm->selected.first && em->bm->selected.last &&
          ((BMEditSelection *)em->bm->selected.first)->htype == BM_VERT &&
          ((BMEditSelection *)em->bm->selected.last)->htype == BM_VERT)
      {
        RNA_enum_items_add_value(&item, &totitem, merge_type_items, MESH_MERGE_FIRST);
        RNA_enum_items_add_value(&item, &totitem, merge_type_items, MESH_MERGE_LAST);
      }
      else if (em->bm->selected.first &&
               ((BMEditSelection *)em->bm->selected.first)->htype == BM_VERT)
      {
        RNA_enum_items_add_value(&item, &totitem, merge_type_items, MESH_MERGE_FIRST);
      }
      else if (em->bm->selected.last &&
               ((BMEditSelection *)em->bm->selected.last)->htype == BM_VERT)
      {
        RNA_enum_items_add_value(&item, &totitem, merge_type_items, MESH_MERGE_LAST);
      }
    }

    RNA_enum_item_end(&item, &totitem);

    *r_free = true;

    return item;
  }

  /* Get all items e.g. when creating keymap item. */
  return merge_type_items;
}

void MESH_OT_merge(wmOperatorType *ot)
{
  /* identifiers */
  ot->name = "Merge";
  ot->description = "Merge selected vertices";
  ot->idname = "MESH_OT_merge";

  /* api callbacks */
  ot->exec = edbm_merge_exec;
  ot->invoke = WM_menu_invoke;
  ot->poll = ED_operator_editmesh;

  /* flags */
  ot->flag = OPTYPE_REGISTER | OPTYPE_UNDO;

  /* properties */
  ot->prop = RNA_def_enum(
      ot->srna, "type", merge_type_items, MESH_MERGE_CENTER, "Type", "Merge method to use");
  RNA_def_enum_funcs(ot->prop, merge_type_itemf);

  WM_operatortype_props_advanced_begin(ot);

  RNA_def_boolean(ot->srna, "uvs", false, "UVs", "Move UVs according to merge");
}

/** \} */

/* -------------------------------------------------------------------- */
/** \name Merge By Distance Operator
 * \{ */

static int edbm_remove_doubles_exec(bContext *C, wmOperator *op)
{
  const float threshold = RNA_float_get(op->ptr, "threshold");
  const bool use_unselected = RNA_boolean_get(op->ptr, "use_unselected");
  const bool use_sharp_edge_from_normals = RNA_boolean_get(op->ptr, "use_sharp_edge_from_normals");

  int count_multi = 0;

  const Scene *scene = CTX_data_scene(C);
  ViewLayer *view_layer = CTX_data_view_layer(C);
  const Vector<Object *> objects = BKE_view_layer_array_from_objects_in_edit_mode_unique_data(
      scene, view_layer, CTX_wm_view3d(C));

  for (Object *obedit : objects) {
    BMEditMesh *em = BKE_editmesh_from_object(obedit);

    /* Selection used as target with 'use_unselected'. */
    if (em->bm->totvertsel == 0) {
      continue;
    }

    BMOperator bmop;
    const int totvert_orig = em->bm->totvert;

    /* avoid losing selection state (select -> tags) */
    char htype_select;
    if (em->selectmode & SCE_SELECT_VERTEX) {
      htype_select = BM_VERT;
    }
    else if (em->selectmode & SCE_SELECT_EDGE) {
      htype_select = BM_EDGE;
    }
    else {
      htype_select = BM_FACE;
    }

    BM_custom_loop_normals_to_vector_layer(em->bm);

    /* store selection as tags */
    BM_mesh_elem_hflag_enable_test(em->bm, htype_select, BM_ELEM_TAG, true, true, BM_ELEM_SELECT);

    if (use_unselected) {
      EDBM_automerge(obedit, false, BM_ELEM_SELECT, threshold);
    }
    else {
      EDBM_op_init(em, &bmop, op, "find_doubles verts=%hv dist=%f", BM_ELEM_SELECT, threshold);

      BMO_op_exec(em->bm, &bmop);

      if (!EDBM_op_callf(em, op, "weld_verts targetmap=%S", &bmop, "targetmap.out")) {
        BMO_op_finish(em->bm, &bmop);
        continue;
      }

      if (!EDBM_op_finish(em, &bmop, op, true)) {
        continue;
      }
    }

    const int count = (totvert_orig - em->bm->totvert);

    /* restore selection from tags */
    BM_mesh_elem_hflag_enable_test(em->bm, htype_select, BM_ELEM_SELECT, true, true, BM_ELEM_TAG);
    EDBM_selectmode_flush(em);

    BM_custom_loop_normals_from_vector_layer(em->bm, use_sharp_edge_from_normals);

    if (count) {
      count_multi += count;
      EDBMUpdate_Params params{};
      params.calc_looptris = true;
      params.calc_normals = false;
      params.is_destructive = true;
      EDBM_update(static_cast<Mesh *>(obedit->data), &params);
    }
  }

  BKE_reportf(op->reports, RPT_INFO, "Removed %d vertice(s)", count_multi);

  return OPERATOR_FINISHED;
}

void MESH_OT_remove_doubles(wmOperatorType *ot)
{
  /* identifiers */
  ot->name = "Merge by Distance";
  ot->description = "Merge vertices based on their proximity";
  ot->idname = "MESH_OT_remove_doubles";

  /* api callbacks */
  ot->exec = edbm_remove_doubles_exec;
  ot->poll = ED_operator_editmesh;

  /* flags */
  ot->flag = OPTYPE_REGISTER | OPTYPE_UNDO;

  RNA_def_float_distance(ot->srna,
                         "threshold",
                         1e-4f,
                         1e-6f,
                         50.0f,
                         "Merge Distance",
                         "Maximum distance between elements to merge",
                         1e-5f,
                         10.0f);
  RNA_def_boolean(ot->srna,
                  "use_unselected",
                  false,
                  "Unselected",
                  "Merge selected to other unselected vertices");

  RNA_def_boolean(ot->srna,
                  "use_sharp_edge_from_normals",
                  false,
                  "Sharp Edges",
                  "Calculate sharp edges using custom normal data (when available)");
}

/** \} */

/* -------------------------------------------------------------------- */
/** \name Shape Key Propagate Operator
 * \{ */

/* BMESH_TODO this should be properly encapsulated in a bmop.  but later. */
static bool shape_propagate(BMEditMesh *em, bool use_symmetry)
{
  BMIter iter;
  BMVert *eve = nullptr;
  float *co;
  int totshape = CustomData_number_of_layers(&em->bm->vdata, CD_SHAPEKEY);

  if (!CustomData_has_layer(&em->bm->vdata, CD_SHAPEKEY)) {
    return false;
  }

  BM_ITER_MESH (eve, &iter, em->bm, BM_VERTS_OF_MESH) {
    if (!BM_elem_flag_test(eve, BM_ELEM_SELECT) || BM_elem_flag_test(eve, BM_ELEM_HIDDEN)) {
      BMVert *mirr = use_symmetry ? EDBM_verts_mirror_get(em, eve) : nullptr;

      if (!mirr || !BM_elem_flag_test(mirr, BM_ELEM_SELECT) ||
          BM_elem_flag_test(mirr, BM_ELEM_HIDDEN))
      {
        continue;
      }
    }

    for (int i = 0; i < totshape; i++) {
      co = static_cast<float *>(
          CustomData_bmesh_get_n(&em->bm->vdata, eve->head.data, CD_SHAPEKEY, i));
      copy_v3_v3(co, eve->co);
    }
  }
  return true;
}

static int edbm_shape_propagate_to_all_exec(bContext *C, wmOperator *op)
{
  const Scene *scene = CTX_data_scene(C);
  ViewLayer *view_layer = CTX_data_view_layer(C);
  int tot_shapekeys = 0;
  int tot_selected_verts_objects = 0;
  int tot_locked = 0;

  const Vector<Object *> objects = BKE_view_layer_array_from_objects_in_edit_mode_unique_data(
      scene, view_layer, CTX_wm_view3d(C));
  for (Object *obedit : objects) {
    Mesh *mesh = static_cast<Mesh *>(obedit->data);
    BMEditMesh *em = mesh->edit_mesh;

    if (em->bm->totvertsel == 0) {
      continue;
    }

    /* Check for locked shape keys. */
    if (ED_object_report_if_any_shape_key_is_locked(obedit, op->reports)) {
      tot_locked++;
      continue;
    }

    tot_selected_verts_objects++;

    const bool use_symmetry = (mesh->symmetry & ME_SYMMETRY_X) != 0;

    if (use_symmetry) {
      const bool use_topology = (mesh->editflag & ME_EDIT_MIRROR_TOPO) != 0;

      EDBM_verts_mirror_cache_begin(em, 0, false, false, false, use_topology);
    }

    if (shape_propagate(em, use_symmetry)) {
      tot_shapekeys++;
    }

    if (use_symmetry) {
      EDBM_verts_mirror_cache_end(em);
    }

    EDBMUpdate_Params params{};
    params.calc_looptris = false;
    params.calc_normals = false;
    params.is_destructive = false;
    EDBM_update(mesh, &params);
  }

  if (tot_selected_verts_objects == 0) {
    if (!tot_locked) {
      BKE_report(op->reports, RPT_ERROR, "No selected vertex");
    }
    return OPERATOR_CANCELLED;
  }
  if (tot_shapekeys == 0) {
    BKE_report(op->reports, RPT_ERROR, "Mesh(es) do not have shape keys");
    return OPERATOR_CANCELLED;
  }

  return OPERATOR_FINISHED;
}

void MESH_OT_shape_propagate_to_all(wmOperatorType *ot)
{
  /* identifiers */
  ot->name = "Shape Propagate";
  ot->description = "Apply selected vertex locations to all other shape keys";
  ot->idname = "MESH_OT_shape_propagate_to_all";

  /* api callbacks */
  ot->exec = edbm_shape_propagate_to_all_exec;
  ot->poll = ED_operator_editmesh;

  /* flags */
  ot->flag = OPTYPE_REGISTER | OPTYPE_UNDO;
}

/** \} */

/* -------------------------------------------------------------------- */
/** \name Blend from Shape Operator
 * \{ */

/* BMESH_TODO this should be properly encapsulated in a bmop.  but later. */
static int edbm_blend_from_shape_exec(bContext *C, wmOperator *op)
{
  Object *obedit_ref = CTX_data_edit_object(C);
  Mesh *me_ref = static_cast<Mesh *>(obedit_ref->data);
  Key *key_ref = me_ref->key;
  KeyBlock *kb_ref = nullptr;
  BMEditMesh *em_ref = me_ref->edit_mesh;
  BMVert *eve;
  BMIter iter;
  const Scene *scene = CTX_data_scene(C);
  ViewLayer *view_layer = CTX_data_view_layer(C);
  float co[3], *sco;
  int totshape_ref = 0;

  const float blend = RNA_float_get(op->ptr, "blend");
  int shape_ref = RNA_enum_get(op->ptr, "shape");
  const bool use_add = RNA_boolean_get(op->ptr, "add");

  /* Sanity check. */
  totshape_ref = CustomData_number_of_layers(&em_ref->bm->vdata, CD_SHAPEKEY);

  if (totshape_ref == 0 || shape_ref < 0) {
    BKE_report(op->reports, RPT_ERROR, "Active mesh does not have shape keys");
    return OPERATOR_CANCELLED;
  }
  if (shape_ref >= totshape_ref) {
    /* This case occurs if operator was used before on object with more keys than current one. */
    shape_ref = 0; /* default to basis */
  }

  /* Get shape key - needed for finding reference shape (for add mode only). */
  if (key_ref) {
    kb_ref = static_cast<KeyBlock *>(BLI_findlink(&key_ref->block, shape_ref));
  }

  int tot_selected_verts_objects = 0, tot_locked = 0;
  const Vector<Object *> objects = BKE_view_layer_array_from_objects_in_edit_mode_unique_data(
      scene, view_layer, CTX_wm_view3d(C));
  for (Object *obedit : objects) {
    Mesh *mesh = static_cast<Mesh *>(obedit->data);
    Key *key = mesh->key;
    KeyBlock *kb = nullptr;
    BMEditMesh *em = mesh->edit_mesh;
    int shape;

    if (em->bm->totvertsel == 0) {
      continue;
    }

    if (ED_object_edit_report_if_shape_key_is_locked(obedit, op->reports)) {
      tot_locked++;
      continue;
    }

    tot_selected_verts_objects++;

    if (!key) {
      continue;
    }
    kb = BKE_keyblock_find_name(key, kb_ref->name);
    shape = BLI_findindex(&key->block, kb);

    if (kb) {
      const bool use_symmetry = (mesh->symmetry & ME_SYMMETRY_X) != 0;

      if (use_symmetry) {
        const bool use_topology = (mesh->editflag & ME_EDIT_MIRROR_TOPO) != 0;

        EDBM_verts_mirror_cache_begin(em, 0, false, true, false, use_topology);
      }

      /* Perform blending on selected vertices. */
      BM_ITER_MESH (eve, &iter, em->bm, BM_VERTS_OF_MESH) {
        if (!BM_elem_flag_test(eve, BM_ELEM_SELECT) || BM_elem_flag_test(eve, BM_ELEM_HIDDEN)) {
          continue;
        }

        /* Get coordinates of shapekey we're blending from. */
        sco = static_cast<float *>(
            CustomData_bmesh_get_n(&em->bm->vdata, eve->head.data, CD_SHAPEKEY, shape));
        copy_v3_v3(co, sco);

        if (use_add) {
          /* In add mode, we add relative shape key offset. */
          const float *rco = static_cast<const float *>(
              CustomData_bmesh_get_n(&em->bm->vdata, eve->head.data, CD_SHAPEKEY, kb->relative));
          sub_v3_v3v3(co, co, rco);

          madd_v3_v3fl(eve->co, co, blend);
        }
        else {
          /* In blend mode, we interpolate to the shape key. */
          interp_v3_v3v3(eve->co, eve->co, co, blend);
        }
      }

      if (use_symmetry) {
        EDBM_verts_mirror_apply(em, BM_ELEM_SELECT, 0);
        EDBM_verts_mirror_cache_end(em);
      }

      EDBMUpdate_Params params{};
      params.calc_looptris = true;
      params.calc_normals = true;
      params.is_destructive = false;
      EDBM_update(mesh, &params);
    }
  }

  if (tot_selected_verts_objects == 0 && !tot_locked) {
    BKE_report(op->reports, RPT_ERROR, "No selected vertex");
  }

  return tot_selected_verts_objects ? OPERATOR_FINISHED : OPERATOR_CANCELLED;
}

static const EnumPropertyItem *shape_itemf(bContext *C,
                                           PointerRNA * /*ptr*/,
                                           PropertyRNA * /*prop*/,
                                           bool *r_free)
{
  Object *obedit = CTX_data_edit_object(C);
  BMEditMesh *em;
  EnumPropertyItem *item = nullptr;
  int totitem = 0;

  if ((obedit && obedit->type == OB_MESH) && (em = BKE_editmesh_from_object(obedit)) &&
      CustomData_has_layer(&em->bm->vdata, CD_SHAPEKEY))
  {
    EnumPropertyItem tmp = {0, "", 0, "", ""};
    int a;

    for (a = 0; a < em->bm->vdata.totlayer; a++) {
      if (em->bm->vdata.layers[a].type != CD_SHAPEKEY) {
        continue;
      }

      tmp.value = totitem;
      tmp.identifier = em->bm->vdata.layers[a].name;
      tmp.name = em->bm->vdata.layers[a].name;
      /* RNA_enum_item_add sets totitem itself! */
      RNA_enum_item_add(&item, &totitem, &tmp);
    }
  }

  RNA_enum_item_end(&item, &totitem);
  *r_free = true;

  return item;
}

static void edbm_blend_from_shape_ui(bContext *C, wmOperator *op)
{
  uiLayout *layout = op->layout;
  Object *obedit = CTX_data_edit_object(C);
  Mesh *mesh = static_cast<Mesh *>(obedit->data);

  PointerRNA ptr_key = RNA_id_pointer_create((ID *)mesh->key);

  uiLayoutSetPropSep(layout, true);
  uiLayoutSetPropDecorate(layout, false);

  uiItemPointerR(layout, op->ptr, "shape", &ptr_key, "key_blocks", nullptr, ICON_SHAPEKEY_DATA);
  uiItemR(layout, op->ptr, "blend", UI_ITEM_NONE, nullptr, ICON_NONE);
  uiItemR(layout, op->ptr, "add", UI_ITEM_NONE, nullptr, ICON_NONE);
}

void MESH_OT_blend_from_shape(wmOperatorType *ot)
{
  PropertyRNA *prop;

  /* identifiers */
  ot->name = "Blend from Shape";
  ot->description = "Blend in shape from a shape key";
  ot->idname = "MESH_OT_blend_from_shape";

  /* api callbacks */
  ot->exec = edbm_blend_from_shape_exec;
  /* disable because search popup closes too easily */
  //  ot->invoke = WM_operator_props_popup_call;
  ot->ui = edbm_blend_from_shape_ui;
  ot->poll = ED_operator_editmesh;

  /* flags */
  ot->flag = OPTYPE_REGISTER | OPTYPE_UNDO;

  /* properties */
  prop = RNA_def_enum(
      ot->srna, "shape", rna_enum_dummy_NULL_items, 0, "Shape", "Shape key to use for blending");
  RNA_def_enum_funcs(prop, shape_itemf);
  RNA_def_property_flag(prop, PropertyFlag(PROP_ENUM_NO_TRANSLATE | PROP_NEVER_UNLINK));
  RNA_def_float(ot->srna, "blend", 1.0f, -1e3f, 1e3f, "Blend", "Blending factor", -2.0f, 2.0f);
  RNA_def_boolean(ot->srna, "add", true, "Add", "Add rather than blend between shapes");
}

/** \} */

/* -------------------------------------------------------------------- */
/** \name Solidify Mesh Operator
 * \{ */

static int edbm_solidify_exec(bContext *C, wmOperator *op)
{
  const float thickness = RNA_float_get(op->ptr, "thickness");

  const Scene *scene = CTX_data_scene(C);
  ViewLayer *view_layer = CTX_data_view_layer(C);
  const Vector<Object *> objects = BKE_view_layer_array_from_objects_in_edit_mode_unique_data(
      scene, view_layer, CTX_wm_view3d(C));
  for (Object *obedit : objects) {
    BMEditMesh *em = BKE_editmesh_from_object(obedit);
    BMesh *bm = em->bm;

    if (em->bm->totfacesel == 0) {
      continue;
    }

    BMOperator bmop;

    if (!EDBM_op_init(em, &bmop, op, "solidify geom=%hf thickness=%f", BM_ELEM_SELECT, thickness))
    {
      continue;
    }

    /* deselect only the faces in the region to be solidified (leave wire
     * edges and loose verts selected, as there will be no corresponding
     * geometry selected below) */
    BMO_slot_buffer_hflag_disable(bm, bmop.slots_in, "geom", BM_FACE, BM_ELEM_SELECT, true);

    /* run the solidify operator */
    BMO_op_exec(bm, &bmop);

    /* select the newly generated faces */
    BMO_slot_buffer_hflag_enable(bm, bmop.slots_out, "geom.out", BM_FACE, BM_ELEM_SELECT, true);

    /* No need to flush the selection, any selection history is no longer valid. */
    BM_select_history_clear(bm);

    if (!EDBM_op_finish(em, &bmop, op, true)) {
      continue;
    }

    EDBMUpdate_Params params{};
    params.calc_looptris = true;
    params.calc_normals = false;
    params.is_destructive = true;
    EDBM_update(static_cast<Mesh *>(obedit->data), &params);
  }

  return OPERATOR_FINISHED;
}

void MESH_OT_solidify(wmOperatorType *ot)
{
  PropertyRNA *prop;
  /* identifiers */
  ot->name = "Solidify";
  ot->description = "Create a solid skin by extruding, compensating for sharp angles";
  ot->idname = "MESH_OT_solidify";

  /* api callbacks */
  ot->exec = edbm_solidify_exec;
  ot->poll = ED_operator_editmesh;

  /* flags */
  ot->flag = OPTYPE_REGISTER | OPTYPE_UNDO;

  prop = RNA_def_float_distance(
      ot->srna, "thickness", 0.01f, -1e4f, 1e4f, "Thickness", "", -10.0f, 10.0f);
  RNA_def_property_ui_range(prop, -10.0, 10.0, 0.1, 4);
}

/** \} */

/* -------------------------------------------------------------------- */
/** \name Knife Subdivide Operator
 * \{ */

#define KNIFE_EXACT 1
#define KNIFE_MIDPOINT 2
#define KNIFE_MULTICUT 3

static const EnumPropertyItem knife_items[] = {
    {KNIFE_EXACT, "EXACT", 0, "Exact", ""},
    {KNIFE_MIDPOINT, "MIDPOINTS", 0, "Midpoints", ""},
    {KNIFE_MULTICUT, "MULTICUT", 0, "Multicut", ""},
    {0, nullptr, 0, nullptr, nullptr},
};

/* bm_edge_seg_isect() Determines if and where a mouse trail intersects an BMEdge */

static float bm_edge_seg_isect(const float sco_a[2],
                               const float sco_b[2],
                               float (*mouse_path)[2],
                               int len,
                               char mode,
                               int *isected)
{
#define MAXSLOPE 100000
  float x11, y11, x12 = 0, y12 = 0, x2max, x2min, y2max;
  float y2min, dist, lastdist = 0, xdiff2, xdiff1;
  float m1, b1, m2, b2, x21, x22, y21, y22, xi;
  float yi, x1min, x1max, y1max, y1min, perc = 0;
  float threshold = 0.0;
  int i;

  // threshold = 0.000001; /* tolerance for vertex intersection */
  // XXX threshold = scene->toolsettings->select_thresh / 100;

  /* Get screen coords of verts */
  x21 = sco_a[0];
  y21 = sco_a[1];

  x22 = sco_b[0];
  y22 = sco_b[1];

  xdiff2 = (x22 - x21);
  if (xdiff2) {
    m2 = (y22 - y21) / xdiff2;
    b2 = ((x22 * y21) - (x21 * y22)) / xdiff2;
  }
  else {
    m2 = MAXSLOPE; /* Vertical slope. */
    b2 = x22;
  }

  *isected = 0;

  /* check for _exact_ vertex intersection first */
  if (mode != KNIFE_MULTICUT) {
    for (i = 0; i < len; i++) {
      if (i > 0) {
        x11 = x12;
        y11 = y12;
      }
      else {
        x11 = mouse_path[i][0];
        y11 = mouse_path[i][1];
      }
      x12 = mouse_path[i][0];
      y12 = mouse_path[i][1];

      /* test e->v1 */
      if ((x11 == x21 && y11 == y21) || (x12 == x21 && y12 == y21)) {
        perc = 0;
        *isected = 1;
        return perc;
      }
      /* test e->v2 */
      if ((x11 == x22 && y11 == y22) || (x12 == x22 && y12 == y22)) {
        perc = 0;
        *isected = 2;
        return perc;
      }
    }
  }

  /* now check for edge intersect (may produce vertex intersection as well) */
  for (i = 0; i < len; i++) {
    if (i > 0) {
      x11 = x12;
      y11 = y12;
    }
    else {
      x11 = mouse_path[i][0];
      y11 = mouse_path[i][1];
    }
    x12 = mouse_path[i][0];
    y12 = mouse_path[i][1];

    /* Calculate the distance from point to line. */
    if (m2 != MAXSLOPE) {
      /* `sqrt(m2 * m2 + 1);` Only looking for change in sign.  Skip extra math. */
      dist = (y12 - m2 * x12 - b2);
    }
    else {
      dist = x22 - x12;
    }

    if (i == 0) {
      lastdist = dist;
    }

    /* if dist changes sign, and intersect point in edge's Bound Box */
    if ((lastdist * dist) <= 0) {
      xdiff1 = (x12 - x11); /* Equation of line between last 2 points */
      if (xdiff1) {
        m1 = (y12 - y11) / xdiff1;
        b1 = ((x12 * y11) - (x11 * y12)) / xdiff1;
      }
      else {
        m1 = MAXSLOPE;
        b1 = x12;
      }
      x2max = max_ff(x21, x22) + 0.001f; /* Prevent missed edges. */
      x2min = min_ff(x21, x22) - 0.001f; /* Due to round off error. */
      y2max = max_ff(y21, y22) + 0.001f;
      y2min = min_ff(y21, y22) - 0.001f;

      /* Found an intersect, calc intersect point. */
      if (m1 == m2) { /* Co-incident lines. */
        /* Cut at 50% of overlap area. */
        x1max = max_ff(x11, x12);
        x1min = min_ff(x11, x12);
        xi = (min_ff(x2max, x1max) + max_ff(x2min, x1min)) / 2.0f;

        y1max = max_ff(y11, y12);
        y1min = min_ff(y11, y12);
        yi = (min_ff(y2max, y1max) + max_ff(y2min, y1min)) / 2.0f;
      }
      else if (m2 == MAXSLOPE) {
        xi = x22;
        yi = m1 * x22 + b1;
      }
      else if (m1 == MAXSLOPE) {
        xi = x12;
        yi = m2 * x12 + b2;
      }
      else {
        xi = (b1 - b2) / (m2 - m1);
        yi = (b1 * m2 - m1 * b2) / (m2 - m1);
      }

      /* Intersect inside bounding box of edge? */
      if ((xi >= x2min) && (xi <= x2max) && (yi <= y2max) && (yi >= y2min)) {
        /* Test for vertex intersect that may be 'close enough'. */
        if (mode != KNIFE_MULTICUT) {
          if (xi <= (x21 + threshold) && xi >= (x21 - threshold)) {
            if (yi <= (y21 + threshold) && yi >= (y21 - threshold)) {
              *isected = 1;
              perc = 0;
              break;
            }
          }
          if (xi <= (x22 + threshold) && xi >= (x22 - threshold)) {
            if (yi <= (y22 + threshold) && yi >= (y22 - threshold)) {
              *isected = 2;
              perc = 0;
              break;
            }
          }
        }
        if ((m2 <= 1.0f) && (m2 >= -1.0f)) {
          perc = (xi - x21) / (x22 - x21);
        }
        else {
          perc = (yi - y21) / (y22 - y21); /* lower slope more accurate */
        }
        // isect = 32768.0 * (perc + 0.0000153); /* Percentage in 1 / 32768ths */

        break;
      }
    }
    lastdist = dist;
  }
  return perc;
}

#define ELE_EDGE_CUT 1

static int edbm_knife_cut_exec(bContext *C, wmOperator *op)
{
  Object *obedit = CTX_data_edit_object(C);
  BMEditMesh *em = BKE_editmesh_from_object(obedit);
  BMesh *bm = em->bm;
  ARegion *region = CTX_wm_region(C);
  BMVert *bv;
  BMIter iter;
  BMEdge *be;
  BMOperator bmop;
  float isect = 0.0f;
  int isected, i;
  short numcuts = 1;
  const short mode = RNA_int_get(op->ptr, "type");

  /* Allocated variables. */
  float(*screen_vert_coords)[2], (*sco)[2], (*mouse_path)[2];

  /* edit-object needed for matrix, and region->regiondata for projections to work */
  if (ELEM(nullptr, obedit, region, region->regiondata)) {
    return OPERATOR_CANCELLED;
  }

  if (bm->totvertsel < 2) {
    BKE_report(op->reports, RPT_ERROR, "No edges are selected to operate on");
    return OPERATOR_CANCELLED;
  }

  const int len = RNA_collection_length(op->ptr, "path");

  if (len < 2) {
    BKE_report(op->reports, RPT_ERROR, "Mouse path too short");
    return OPERATOR_CANCELLED;
  }

  mouse_path = static_cast<float(*)[2]>(MEM_mallocN(len * sizeof(*mouse_path), __func__));

  /* get the cut curve */
  RNA_BEGIN (op->ptr, itemptr, "path") {
    RNA_float_get_array(&itemptr, "loc", (float *)&mouse_path[len]);
  }
  RNA_END;

  /* for ED_view3d_project_float_object */
  ED_view3d_init_mats_rv3d(obedit, static_cast<RegionView3D *>(region->regiondata));

  /* TODO: investigate using index lookup for #screen_vert_coords() rather than a hash table. */

  /* the floating point coordinates of verts in screen space will be
   * stored in a hash table according to the vertices pointer */
  screen_vert_coords = sco = static_cast<float(*)[2]>(
      MEM_mallocN(sizeof(float[2]) * bm->totvert, __func__));

  BM_ITER_MESH_INDEX (bv, &iter, bm, BM_VERTS_OF_MESH, i) {
    if (ED_view3d_project_float_object(region, bv->co, *sco, V3D_PROJ_TEST_CLIP_NEAR) !=
        V3D_PROJ_RET_OK)
    {
      copy_v2_fl(*sco, FLT_MAX); /* set error value */
    }
    BM_elem_index_set(bv, i); /* set_inline */
    sco++;
  }
  bm->elem_index_dirty &= ~BM_VERT; /* clear dirty flag */

  if (!EDBM_op_init(em, &bmop, op, "subdivide_edges")) {
    MEM_freeN(mouse_path);
    MEM_freeN(screen_vert_coords);
    return OPERATOR_CANCELLED;
  }

  /* Store percentage of edge cut for KNIFE_EXACT here. */
  BMOpSlot *slot_edge_percents = BMO_slot_get(bmop.slots_in, "edge_percents");
  BM_ITER_MESH (be, &iter, bm, BM_EDGES_OF_MESH) {
    bool is_cut = false;
    if (BM_elem_flag_test(be, BM_ELEM_SELECT)) {
      const float *sco_a = screen_vert_coords[BM_elem_index_get(be->v1)];
      const float *sco_b = screen_vert_coords[BM_elem_index_get(be->v2)];

      /* check for error value (vert can't be projected) */
      if ((sco_a[0] != FLT_MAX) && (sco_b[0] != FLT_MAX)) {
        isect = bm_edge_seg_isect(sco_a, sco_b, mouse_path, len, mode, &isected);

        if (isect != 0.0f) {
          if (!ELEM(mode, KNIFE_MULTICUT, KNIFE_MIDPOINT)) {
            BMO_slot_map_float_insert(&bmop, slot_edge_percents, be, isect);
          }
        }
      }
    }

    BMO_edge_flag_set(bm, be, ELE_EDGE_CUT, is_cut);
  }

  /* Free all allocations. */
  MEM_freeN(screen_vert_coords);
  MEM_freeN(mouse_path);

  BM_custom_loop_normals_to_vector_layer(bm);

  BMO_slot_buffer_from_enabled_flag(bm, &bmop, bmop.slots_in, "edges", BM_EDGE, ELE_EDGE_CUT);

  if (mode == KNIFE_MIDPOINT) {
    numcuts = 1;
  }
  BMO_slot_int_set(bmop.slots_in, "cuts", numcuts);

  BMO_slot_int_set(bmop.slots_in, "quad_corner_type", SUBD_CORNER_STRAIGHT_CUT);
  BMO_slot_bool_set(bmop.slots_in, "use_single_edge", false);
  BMO_slot_bool_set(bmop.slots_in, "use_grid_fill", false);

  BMO_slot_float_set(bmop.slots_in, "radius", 0);

  BMO_op_exec(bm, &bmop);
  if (!EDBM_op_finish(em, &bmop, op, true)) {
    return OPERATOR_CANCELLED;
  }

  BM_custom_loop_normals_from_vector_layer(bm, false);

  EDBMUpdate_Params params{};
  params.calc_looptris = true;
  params.calc_normals = false;
  params.is_destructive = true;
  EDBM_update(static_cast<Mesh *>(obedit->data), &params);

  return OPERATOR_FINISHED;
}

#undef ELE_EDGE_CUT

void MESH_OT_knife_cut(wmOperatorType *ot)
{
  ot->name = "Knife Cut";
  ot->description = "Cut selected edges and faces into parts";
  ot->idname = "MESH_OT_knife_cut";

  ot->invoke = WM_gesture_lines_invoke;
  ot->modal = WM_gesture_lines_modal;
  ot->exec = edbm_knife_cut_exec;

  ot->poll = EDBM_view3d_poll;

  /* flags */
  ot->flag = OPTYPE_REGISTER | OPTYPE_UNDO | OPTYPE_DEPENDS_ON_CURSOR;

  /* properties */
  PropertyRNA *prop;
  prop = RNA_def_collection_runtime(ot->srna, "path", &RNA_OperatorMousePath, "Path", "");
  RNA_def_property_flag(prop, PropertyFlag(PROP_HIDDEN | PROP_SKIP_SAVE));

  RNA_def_enum(ot->srna, "type", knife_items, KNIFE_EXACT, "Type", "");

  /* internal */
  RNA_def_int(
      ot->srna, "cursor", WM_CURSOR_KNIFE, 0, WM_CURSOR_NUM, "Cursor", "", 0, WM_CURSOR_NUM);
}

/** \} */

/* -------------------------------------------------------------------- */
/** \name Separate Parts Operator
 * \{ */

enum {
  MESH_SEPARATE_SELECTED = 0,
  MESH_SEPARATE_MATERIAL = 1,
  MESH_SEPARATE_LOOSE = 2,
};

/** TODO: Use #mesh_separate_arrays since it's more efficient. */
static Base *mesh_separate_tagged(
    Main *bmain, Scene *scene, ViewLayer *view_layer, Base *base_old, BMesh *bm_old)
{
  Object *obedit = base_old->object;
  BMeshCreateParams create_params{};
  create_params.use_toolflags = true;
  BMesh *bm_new = BM_mesh_create(&bm_mesh_allocsize_default, &create_params);
  BM_mesh_elem_toolflags_ensure(bm_new); /* Needed for 'duplicate' BMO. */

  BM_mesh_copy_init_customdata(bm_new, bm_old, &bm_mesh_allocsize_default);

  /* Take into account user preferences for duplicating actions. */
  const eDupli_ID_Flags dupflag = eDupli_ID_Flags(USER_DUP_MESH | (U.dupflag & USER_DUP_ACT));
  Base *base_new = ED_object_add_duplicate(bmain, scene, view_layer, base_old, dupflag);

  /* normally would call directly after but in this case delay recalc */
  // DAG_relations_tag_update(bmain);

  /* new in 2.5 */
  BKE_object_material_array_assign(bmain,
                                   base_new->object,
                                   BKE_object_material_array_p(obedit),
                                   *BKE_object_material_len_p(obedit),
                                   false);

  ED_object_base_select(base_new, BA_SELECT);

  BMO_op_callf(bm_old,
               (BMO_FLAG_DEFAULTS & ~BMO_FLAG_RESPECT_HIDE),
               "duplicate geom=%hvef dest=%p",
               BM_ELEM_TAG,
               bm_new);
  BMO_op_callf(bm_old,
               (BMO_FLAG_DEFAULTS & ~BMO_FLAG_RESPECT_HIDE),
               "delete geom=%hvef context=%i",
               BM_ELEM_TAG,
               DEL_FACES);

  /* deselect loose data - this used to get deleted,
   * we could de-select edges and verts only, but this turns out to be less complicated
   * since de-selecting all skips selection flushing logic */
  BM_mesh_elem_hflag_disable_all(bm_old, BM_VERT | BM_EDGE | BM_FACE, BM_ELEM_SELECT, false);

  BM_mesh_normals_update(bm_new);

  BMeshToMeshParams to_mesh_params{};
  BM_mesh_bm_to_me(bmain, bm_new, static_cast<Mesh *>(base_new->object->data), &to_mesh_params);

  BM_mesh_free(bm_new);
  ((Mesh *)base_new->object->data)->edit_mesh = nullptr;

  return base_new;
}

static Base *mesh_separate_arrays(Main *bmain,
                                  Scene *scene,
                                  ViewLayer *view_layer,
                                  Base *base_old,
                                  BMesh *bm_old,
                                  BMVert **verts,
                                  uint verts_len,
                                  BMEdge **edges,
                                  uint edges_len,
                                  BMFace **faces,
                                  uint faces_len)
{
  BMAllocTemplate bm_new_allocsize{};
  bm_new_allocsize.totvert = verts_len;
  bm_new_allocsize.totedge = edges_len;
  bm_new_allocsize.totloop = faces_len * 3;
  bm_new_allocsize.totface = faces_len;

  const bool use_custom_normals = (bm_old->lnor_spacearr != nullptr);

  Object *obedit = base_old->object;

  BMeshCreateParams create_params{};
  BMesh *bm_new = BM_mesh_create(&bm_new_allocsize, &create_params);

  if (use_custom_normals) {
    /* Needed so the temporary normal layer is copied too. */
    BM_mesh_copy_init_customdata_all_layers(bm_new, bm_old, BM_ALL, &bm_new_allocsize);
  }
  else {
    BM_mesh_copy_init_customdata(bm_new, bm_old, &bm_new_allocsize);
  }

  /* Take into account user preferences for duplicating actions. */
  const eDupli_ID_Flags dupflag = eDupli_ID_Flags(USER_DUP_MESH | (U.dupflag & USER_DUP_ACT));
  Base *base_new = ED_object_add_duplicate(bmain, scene, view_layer, base_old, dupflag);

  /* normally would call directly after but in this case delay recalc */
  // DAG_relations_tag_update(bmain);

  /* new in 2.5 */
  BKE_object_material_array_assign(bmain,
                                   base_new->object,
                                   BKE_object_material_array_p(obedit),
                                   *BKE_object_material_len_p(obedit),
                                   false);

  ED_object_base_select(base_new, BA_SELECT);

  BM_mesh_copy_arrays(bm_old, bm_new, verts, verts_len, edges, edges_len, faces, faces_len);

  if (use_custom_normals) {
    BM_custom_loop_normals_from_vector_layer(bm_new, false);
  }

  for (uint i = 0; i < verts_len; i++) {
    BM_vert_kill(bm_old, verts[i]);
  }
  BMeshToMeshParams to_mesh_params{};
  BM_mesh_bm_to_me(bmain, bm_new, static_cast<Mesh *>(base_new->object->data), &to_mesh_params);

  BM_mesh_free(bm_new);
  ((Mesh *)base_new->object->data)->edit_mesh = nullptr;

  return base_new;
}

static bool mesh_separate_selected(
    Main *bmain, Scene *scene, ViewLayer *view_layer, Base *base_old, BMesh *bm_old)
{
  /* we may have tags from previous operators */
  BM_mesh_elem_hflag_disable_all(bm_old, BM_FACE | BM_EDGE | BM_VERT, BM_ELEM_TAG, false);

  /* sel -> tag */
  BM_mesh_elem_hflag_enable_test(
      bm_old, BM_FACE | BM_EDGE | BM_VERT, BM_ELEM_TAG, true, false, BM_ELEM_SELECT);

  return (mesh_separate_tagged(bmain, scene, view_layer, base_old, bm_old) != nullptr);
}

/**
 * Sets an object to a single material. from one of its slots.
 *
 * \note This could be used for split-by-material for non mesh types.
 * \note This could take material data from another object or args.
 */
static void mesh_separate_material_assign_mat_nr(Main *bmain, Object *ob, const short mat_nr)
{
  ID *obdata = static_cast<ID *>(ob->data);

  const short *totcolp = BKE_id_material_len_p(obdata);
  Material ***matarar = BKE_id_material_array_p(obdata);

  if ((totcolp && matarar) == 0) {
    BLI_assert(0);
    return;
  }

  if (*totcolp) {
    Material *ma_ob;
    Material *ma_obdata;
    char matbit;

    if (mat_nr < ob->totcol) {
      ma_ob = ob->mat[mat_nr];
      matbit = ob->matbits[mat_nr];
    }
    else {
      ma_ob = nullptr;
      matbit = 0;
    }

    if (mat_nr < *totcolp) {
      ma_obdata = (*matarar)[mat_nr];
    }
    else {
      ma_obdata = nullptr;
    }

    BKE_id_material_clear(bmain, obdata);
    BKE_object_material_resize(bmain, ob, 1, true);
    BKE_id_material_resize(bmain, obdata, 1, true);

    ob->mat[0] = ma_ob;
    id_us_plus((ID *)ma_ob);
    ob->matbits[0] = matbit;
    (*matarar)[0] = ma_obdata;
    id_us_plus((ID *)ma_obdata);
  }
  else {
    BKE_id_material_clear(bmain, obdata);
    BKE_object_material_resize(bmain, ob, 0, true);
    BKE_id_material_resize(bmain, obdata, 0, true);
  }
}

static bool mesh_separate_material(
    Main *bmain, Scene *scene, ViewLayer *view_layer, Base *base_old, BMesh *bm_old)
{
  BMFace *f_cmp, *f;
  BMIter iter;
  bool result = false;

  while ((f_cmp = static_cast<BMFace *>(BM_iter_at_index(bm_old, BM_FACES_OF_MESH, nullptr, 0)))) {
    Base *base_new;
    const short mat_nr = f_cmp->mat_nr;
    int tot = 0;

    BM_mesh_elem_hflag_disable_all(bm_old, BM_VERT | BM_EDGE | BM_FACE, BM_ELEM_TAG, false);

    BM_ITER_MESH (f, &iter, bm_old, BM_FACES_OF_MESH) {
      if (f->mat_nr == mat_nr) {
        BMLoop *l_iter;
        BMLoop *l_first;

        BM_elem_flag_enable(f, BM_ELEM_TAG);
        l_iter = l_first = BM_FACE_FIRST_LOOP(f);
        do {
          BM_elem_flag_enable(l_iter->v, BM_ELEM_TAG);
          BM_elem_flag_enable(l_iter->e, BM_ELEM_TAG);
        } while ((l_iter = l_iter->next) != l_first);

        tot++;
      }
    }

    /* leave the current object with some materials */
    if (tot == bm_old->totface) {
      mesh_separate_material_assign_mat_nr(bmain, base_old->object, mat_nr);

      /* since we're in editmode, must set faces here */
      BM_ITER_MESH (f, &iter, bm_old, BM_FACES_OF_MESH) {
        f->mat_nr = 0;
      }
      break;
    }

    /* Move selection into a separate object */
    base_new = mesh_separate_tagged(bmain, scene, view_layer, base_old, bm_old);
    if (base_new) {
      mesh_separate_material_assign_mat_nr(bmain, base_new->object, mat_nr);
    }

    result |= (base_new != nullptr);
  }

  return result;
}

static bool mesh_separate_loose(
    Main *bmain, Scene *scene, ViewLayer *view_layer, Base *base_old, BMesh *bm_old)
{
  /* Without this, we duplicate the object mode mesh for each loose part.
   * This can get very slow especially for large meshes with many parts
   * which would duplicate the mesh on entering edit-mode. */
  const bool clear_object_data = true;

  bool result = false;

  blender::Array<BMVert *> vert_groups(bm_old->totvert);
  blender::Array<BMEdge *> edge_groups(bm_old->totedge);
  blender::Array<BMFace *> face_groups(bm_old->totface);

  int(*groups)[3] = nullptr;
  int groups_len = BM_mesh_calc_edge_groups_as_arrays(
      bm_old, vert_groups.data(), edge_groups.data(), face_groups.data(), &groups);
  if (groups_len <= 1) {
    MEM_SAFE_FREE(groups);
    return false;
  }

  if (clear_object_data) {
    ED_mesh_geometry_clear(static_cast<Mesh *>(base_old->object->data));
  }

  BM_custom_loop_normals_to_vector_layer(bm_old);

  /* Separate out all groups except the first. */
  uint group_ofs[3] = {uint(groups[0][0]), uint(groups[0][1]), uint(groups[0][2])};
  for (int i = 1; i < groups_len; i++) {
    Base *base_new = mesh_separate_arrays(bmain,
                                          scene,
                                          view_layer,
                                          base_old,
                                          bm_old,
                                          vert_groups.data() + group_ofs[0],
                                          groups[i][0],
                                          edge_groups.data() + group_ofs[1],
                                          groups[i][1],
                                          face_groups.data() + group_ofs[2],
                                          groups[i][2]);
    result |= (base_new != nullptr);

    group_ofs[0] += groups[i][0];
    group_ofs[1] += groups[i][1];
    group_ofs[2] += groups[i][2];
  }

  Mesh *me_old = static_cast<Mesh *>(base_old->object->data);
  BM_mesh_elem_hflag_disable_all(bm_old, BM_VERT | BM_EDGE | BM_FACE, BM_ELEM_SELECT, false);

  if (clear_object_data) {
    BMeshToMeshParams to_mesh_params{};
    to_mesh_params.update_shapekey_indices = true;
    BM_mesh_bm_to_me(nullptr, bm_old, me_old, &to_mesh_params);
  }

  MEM_freeN(groups);
  return result;
}

static int edbm_separate_exec(bContext *C, wmOperator *op)
{
  Main *bmain = CTX_data_main(C);
  Scene *scene = CTX_data_scene(C);
  ViewLayer *view_layer = CTX_data_view_layer(C);
  const int type = RNA_enum_get(op->ptr, "type");
  bool changed_multi = false;

  if (ED_operator_editmesh(C)) {
    uint empty_selection_len = 0;
    Vector<Base *> bases = BKE_view_layer_array_from_bases_in_edit_mode_unique_data(
        scene, view_layer, CTX_wm_view3d(C));
    for (const int base_index : bases.index_range()) {
      Base *base = bases[base_index];
      BMEditMesh *em = BKE_editmesh_from_object(base->object);
      bool changed = false;

      if (type == 0) {
        if ((em->bm->totvertsel == 0) && (em->bm->totedgesel == 0) && (em->bm->totfacesel == 0)) {
          /* when all objects has no selection */
          if (++empty_selection_len == bases.size()) {
            BKE_report(op->reports, RPT_ERROR, "Nothing selected");
          }
          continue;
        }
      }

      /* editmode separate */
      switch (type) {
        case MESH_SEPARATE_SELECTED:
          changed = mesh_separate_selected(bmain, scene, view_layer, base, em->bm);
          break;
        case MESH_SEPARATE_MATERIAL:
          changed = mesh_separate_material(bmain, scene, view_layer, base, em->bm);
          break;
        case MESH_SEPARATE_LOOSE:
          changed = mesh_separate_loose(bmain, scene, view_layer, base, em->bm);
          break;
        default:
          BLI_assert(0);
          break;
      }

      if (changed) {
        EDBMUpdate_Params params{};
        params.calc_looptris = true;
        params.calc_normals = false;
        params.is_destructive = true;
        EDBM_update(static_cast<Mesh *>(base->object->data), &params);
      }
      changed_multi |= changed;
    }
  }
  else {
    if (type == MESH_SEPARATE_SELECTED) {
      BKE_report(op->reports, RPT_ERROR, "Selection not supported in object mode");
      return OPERATOR_CANCELLED;
    }

    /* object mode separate */
    CTX_DATA_BEGIN (C, Base *, base_iter, selected_editable_bases) {
      Object *ob = base_iter->object;
      if (ob->type == OB_MESH) {
        Mesh *mesh = static_cast<Mesh *>(ob->data);
        if (BKE_id_is_editable(bmain, &mesh->id)) {
          BMesh *bm_old = nullptr;
          bool changed = false;

          BMeshCreateParams create_params{};
          create_params.use_toolflags = true;
          bm_old = BM_mesh_create(&bm_mesh_allocsize_default, &create_params);

          BMeshFromMeshParams from_mesh_params{};
          BM_mesh_bm_from_me(bm_old, mesh, &from_mesh_params);

          switch (type) {
            case MESH_SEPARATE_MATERIAL:
              changed = mesh_separate_material(bmain, scene, view_layer, base_iter, bm_old);
              break;
            case MESH_SEPARATE_LOOSE:
              changed = mesh_separate_loose(bmain, scene, view_layer, base_iter, bm_old);
              break;
            default:
              BLI_assert(0);
              break;
          }

          if (changed) {
            BMeshToMeshParams to_mesh_params{};
            to_mesh_params.calc_object_remap = true;
            BM_mesh_bm_to_me(bmain, bm_old, mesh, &to_mesh_params);

            DEG_id_tag_update(&mesh->id, ID_RECALC_GEOMETRY_ALL_MODES);
            WM_event_add_notifier(C, NC_GEOM | ND_DATA, mesh);
          }

          BM_mesh_free(bm_old);

          changed_multi |= changed;
        }
      }
    }
    CTX_DATA_END;
  }

  if (changed_multi) {
    /* delay depsgraph recalc until all objects are duplicated */
    DEG_relations_tag_update(bmain);
    WM_event_add_notifier(C, NC_OBJECT | ND_DRAW, nullptr);
    ED_outliner_select_sync_from_object_tag(C);

    return OPERATOR_FINISHED;
  }

  return OPERATOR_CANCELLED;
}

void MESH_OT_separate(wmOperatorType *ot)
{
  static const EnumPropertyItem prop_separate_types[] = {
      {MESH_SEPARATE_SELECTED, "SELECTED", ICON_SEPARATE, "Selection", ""},
      {MESH_SEPARATE_MATERIAL, "MATERIAL", ICON_SEPARATE_BYMATERIAL, "By Material", ""},
      {MESH_SEPARATE_LOOSE, "LOOSE", ICON_SEPARATE_LOOSE, "By Loose Parts", ""},
      {0, nullptr, 0, nullptr, nullptr},
  };

  /* identifiers */
  ot->name = "Separate";
  ot->description = "Separate selected geometry into a new mesh";
  ot->idname = "MESH_OT_separate";

  /* api callbacks */
  ot->invoke = WM_menu_invoke;
  ot->exec = edbm_separate_exec;
  ot->poll = ED_operator_scene_editable; /* object and editmode */

  /* flags */
  ot->flag = OPTYPE_UNDO;

  ot->prop = RNA_def_enum(
      ot->srna, "type", prop_separate_types, MESH_SEPARATE_SELECTED, "Type", "");
}

/** \} */

/* -------------------------------------------------------------------- */
/** \name Triangle Fill Operator
 * \{ */

static int edbm_fill_exec(bContext *C, wmOperator *op)
{
  const bool use_beauty = RNA_boolean_get(op->ptr, "use_beauty");

  bool has_selected_edges = false, has_faces_filled = false;

  const Scene *scene = CTX_data_scene(C);
  ViewLayer *view_layer = CTX_data_view_layer(C);
  const Vector<Object *> objects = BKE_view_layer_array_from_objects_in_edit_mode_unique_data(
      scene, view_layer, CTX_wm_view3d(C));
  for (Object *obedit : objects) {
    BMEditMesh *em = BKE_editmesh_from_object(obedit);

    const int totface_orig = em->bm->totface;

    if (em->bm->totedgesel == 0) {
      continue;
    }
    has_selected_edges = true;

    BMOperator bmop;
    if (!EDBM_op_init(
            em, &bmop, op, "triangle_fill edges=%he use_beauty=%b", BM_ELEM_SELECT, use_beauty))
    {
      continue;
    }

    BMO_op_exec(em->bm, &bmop);

    /* cancel if nothing was done */
    if (totface_orig == em->bm->totface) {
      EDBM_op_finish(em, &bmop, op, true);
      continue;
    }
    has_faces_filled = true;

    /* select new geometry */
    BMO_slot_buffer_hflag_enable(
        em->bm, bmop.slots_out, "geom.out", BM_FACE | BM_EDGE, BM_ELEM_SELECT, true);

    if (!EDBM_op_finish(em, &bmop, op, true)) {
      continue;
    }

    EDBMUpdate_Params params{};
    params.calc_looptris = true;
    params.calc_normals = false;
    params.is_destructive = true;
    EDBM_update(static_cast<Mesh *>(obedit->data), &params);
  }

  if (!has_selected_edges) {
    BKE_report(op->reports, RPT_ERROR, "No edges selected");
    return OPERATOR_CANCELLED;
  }

  if (!has_faces_filled) {
    BKE_report(op->reports, RPT_WARNING, "No faces filled");
    return OPERATOR_CANCELLED;
  }

  return OPERATOR_FINISHED;
}

void MESH_OT_fill(wmOperatorType *ot)
{
  /* identifiers */
  ot->name = "Fill";
  ot->idname = "MESH_OT_fill";
  ot->description = "Fill a selected edge loop with faces";

  /* api callbacks */
  ot->exec = edbm_fill_exec;
  ot->poll = ED_operator_editmesh;

  /* flags */
  ot->flag = OPTYPE_REGISTER | OPTYPE_UNDO;

  RNA_def_boolean(ot->srna, "use_beauty", true, "Beauty", "Use best triangulation division");
}

/** \} */

/* -------------------------------------------------------------------- */
/** \name Grid Fill Operator
 * \{ */

static bool bm_edge_test_fill_grid_cb(BMEdge *e, void * /*bm_v*/)
{
  return BM_elem_flag_test_bool(e, BM_ELEM_SELECT);
}

static float edbm_fill_grid_vert_tag_angle(BMVert *v)
{
  BMIter iter;
  BMEdge *e_iter;
  BMVert *v_pair[2];
  int i = 0;
  BM_ITER_ELEM (e_iter, &iter, v, BM_EDGES_OF_VERT) {
    if (BM_elem_flag_test(e_iter, BM_ELEM_TAG)) {
      v_pair[i++] = BM_edge_other_vert(e_iter, v);
    }
  }
  BLI_assert(i == 2);

  return fabsf(float(M_PI) - angle_v3v3v3(v_pair[0]->co, v->co, v_pair[1]->co));
}

/**
 * non-essential utility function to select 2 open edge loops from a closed loop.
 */
static bool edbm_fill_grid_prepare(BMesh *bm, int offset, int *span_p, const bool span_calc)
{
  /* angle differences below this value are considered 'even'
   * in that they shouldn't be used to calculate corners used for the 'span' */
  const float eps_even = 1e-3f;
  BMEdge *e;
  BMIter iter;
  int count;
  int span = *span_p;

  ListBase eloops = {nullptr};
  BMEdgeLoopStore *el_store;
  // LinkData *el_store;

  count = BM_mesh_edgeloops_find(bm, &eloops, bm_edge_test_fill_grid_cb, bm);
  el_store = static_cast<BMEdgeLoopStore *>(eloops.first);

  if (count != 1) {
    /* Let the operator use the selection flags,
     * most likely failing with an error in this case. */
    BM_mesh_edgeloops_free(&eloops);
    return false;
  }

  /* Only tag edges that are part of a loop. */
  BM_ITER_MESH (e, &iter, bm, BM_EDGES_OF_MESH) {
    BM_elem_flag_disable(e, BM_ELEM_TAG);
  }
  const int verts_len = BM_edgeloop_length_get(el_store);
  const int edges_len = verts_len - (BM_edgeloop_is_closed(el_store) ? 0 : 1);
  BMEdge **edges = static_cast<BMEdge **>(MEM_mallocN(sizeof(*edges) * edges_len, __func__));
  BM_edgeloop_edges_get(el_store, edges);
  for (int i = 0; i < edges_len; i++) {
    BM_elem_flag_enable(edges[i], BM_ELEM_TAG);
  }

  if (span_calc) {
    span = verts_len / 4;
  }
  else {
    span = min_ii(span, (verts_len / 2) - 1);
  }
  offset = mod_i(offset, verts_len);

  if ((count == 1) && ((verts_len & 1) == 0) && (verts_len == edges_len)) {

    /* be clever! detect 2 edge loops from one closed edge loop */
    ListBase *verts = BM_edgeloop_verts_get(el_store);
    BMVert *v_act = BM_mesh_active_vert_get(bm);
    LinkData *v_act_link;
    int i;

    if (v_act && (v_act_link = static_cast<LinkData *>(
                      BLI_findptr(verts, v_act, offsetof(LinkData, data)))))
    {
      /* pass */
    }
    else {
      /* find the vertex with the best angle (a corner vertex) */
      LinkData *v_link_best = nullptr;
      float angle_best = -1.0f;
      LISTBASE_FOREACH (LinkData *, v_link, verts) {
        const float angle = edbm_fill_grid_vert_tag_angle(static_cast<BMVert *>(v_link->data));
        if ((angle > angle_best) || (v_link_best == nullptr)) {
          angle_best = angle;
          v_link_best = v_link;
        }
      }

      v_act_link = v_link_best;
      v_act = static_cast<BMVert *>(v_act_link->data);
    }

    /* set this vertex first */
    BLI_listbase_rotate_first(verts, v_act_link);

    if (offset != 0) {
      v_act_link = static_cast<LinkData *>(BLI_findlink(verts, offset));
      v_act = static_cast<BMVert *>(v_act_link->data);
      BLI_listbase_rotate_first(verts, v_act_link);
    }

    /* Run again to update the edge order from the rotated vertex list. */
    BM_edgeloop_edges_get(el_store, edges);

    if (span_calc) {
      /* calculate the span by finding the next corner in 'verts'
       * we don't know what defines a corner exactly so find the 4 verts
       * in the loop with the greatest angle.
       * Tag them and use the first tagged vertex to calculate the span.
       *
       * NOTE: we may have already checked 'edbm_fill_grid_vert_tag_angle()' on each
       * vert, but advantage of de-duplicating is minimal. */
      SortPtrByFloat *ele_sort = static_cast<SortPtrByFloat *>(
          MEM_mallocN(sizeof(*ele_sort) * verts_len, __func__));
      LinkData *v_link;
      for (v_link = static_cast<LinkData *>(verts->first), i = 0; v_link;
           v_link = v_link->next, i++)
      {
        BMVert *v = static_cast<BMVert *>(v_link->data);
        const float angle = edbm_fill_grid_vert_tag_angle(v);
        ele_sort[i].sort_value = angle;
        ele_sort[i].data = v;

        BM_elem_flag_disable(v, BM_ELEM_TAG);
      }

      qsort(ele_sort, verts_len, sizeof(*ele_sort), BLI_sortutil_cmp_float_reverse);

      /* check that we have at least 3 corners,
       * if the angle on the 3rd angle is roughly the same as the last,
       * then we can't calculate 3+ corners - fallback to the even span. */
      if ((ele_sort[2].sort_value - ele_sort[verts_len - 1].sort_value) > eps_even) {
        for (i = 0; i < 4; i++) {
          BMVert *v = static_cast<BMVert *>(ele_sort[i].data);
          BM_elem_flag_enable(v, BM_ELEM_TAG);
        }

        /* now find the first... */
        for (v_link = static_cast<LinkData *>(verts->first), i = 0; i < verts_len / 2;
             v_link = v_link->next, i++)
        {
          BMVert *v = static_cast<BMVert *>(v_link->data);
          if (BM_elem_flag_test(v, BM_ELEM_TAG)) {
            if (v != v_act) {
              span = i;
              break;
            }
          }
        }
      }
      MEM_freeN(ele_sort);
    }
    /* end span calc */

    /* un-flag 'rails' */
    for (i = 0; i < span; i++) {
      BM_elem_flag_disable(edges[i], BM_ELEM_TAG);
      BM_elem_flag_disable(edges[(verts_len / 2) + i], BM_ELEM_TAG);
    }
  }
  /* else let the bmesh-operator handle it */

  BM_mesh_edgeloops_free(&eloops);
  MEM_freeN(edges);

  *span_p = span;

  return true;
}

static int edbm_fill_grid_exec(bContext *C, wmOperator *op)
{
  const bool use_interp_simple = RNA_boolean_get(op->ptr, "use_interp_simple");

  const Scene *scene = CTX_data_scene(C);
  ViewLayer *view_layer = CTX_data_view_layer(C);
  const Vector<Object *> objects = BKE_view_layer_array_from_objects_in_edit_mode_unique_data(
      scene, view_layer, CTX_wm_view3d(C));
  for (uint ob_index = 0; ob_index < objects.size(); ob_index++) {

    Object *obedit = objects[ob_index];
    BMEditMesh *em = BKE_editmesh_from_object(obedit);

    bool use_prepare = true;
    const bool use_smooth = edbm_add_edge_face__smooth_get(em->bm);
    const int totedge_orig = em->bm->totedge;
    const int totface_orig = em->bm->totface;

    if (em->bm->totedgesel == 0) {
      continue;
    }

    if (use_prepare) {
      /* use when we have a single loop selected */
      PropertyRNA *prop_span = RNA_struct_find_property(op->ptr, "span");
      PropertyRNA *prop_offset = RNA_struct_find_property(op->ptr, "offset");
      bool calc_span;

      int span;
      int offset;

      /* Only reuse on redo because these settings need to match the current selection.
       * We never want to use them on other geometry, repeat last for eg, see: #60777. */
      if (((op->flag & OP_IS_INVOKE) || (op->flag & OP_IS_REPEAT_LAST) == 0) &&
          RNA_property_is_set(op->ptr, prop_span))
      {
        span = RNA_property_int_get(op->ptr, prop_span);
        calc_span = false;
      }
      else {
        /* Will be overwritten if possible. */
        span = 0;
        calc_span = true;
      }

      offset = RNA_property_int_get(op->ptr, prop_offset);

      /* in simple cases, move selection for tags, but also support more advanced cases */
      use_prepare = edbm_fill_grid_prepare(em->bm, offset, &span, calc_span);

      RNA_property_int_set(op->ptr, prop_span, span);
    }
    /* end tricky prepare code */

    BMOperator bmop;
    if (!EDBM_op_init(em,
                      &bmop,
                      op,
                      "grid_fill edges=%he mat_nr=%i use_smooth=%b use_interp_simple=%b",
                      use_prepare ? BM_ELEM_TAG : BM_ELEM_SELECT,
                      em->mat_nr,
                      use_smooth,
                      use_interp_simple))
    {
      continue;
    }

    BMO_op_exec(em->bm, &bmop);

    /* NOTE: EDBM_op_finish() will change bmesh pointer inside of edit mesh,
     * so need to tell evaluated objects to sync new bmesh pointer to their
     * edit mesh structures.
     */
    DEG_id_tag_update(&obedit->id, 0);

    /* cancel if nothing was done */
    if ((totedge_orig == em->bm->totedge) && (totface_orig == em->bm->totface)) {
      EDBM_op_finish(em, &bmop, op, true);
      continue;
    }

    BMO_slot_buffer_hflag_enable(
        em->bm, bmop.slots_out, "faces.out", BM_FACE, BM_ELEM_SELECT, true);

    if (!EDBM_op_finish(em, &bmop, op, true)) {
      continue;
    }

    EDBMUpdate_Params params{};
    params.calc_looptris = true;
    params.calc_normals = false;
    params.is_destructive = true;
    EDBM_update(static_cast<Mesh *>(obedit->data), &params);
  }

  return OPERATOR_FINISHED;
}

void MESH_OT_fill_grid(wmOperatorType *ot)
{
  PropertyRNA *prop;

  /* identifiers */
  ot->name = "Grid Fill";
  ot->description = "Fill grid from two loops";
  ot->idname = "MESH_OT_fill_grid";

  /* api callbacks */
  ot->exec = edbm_fill_grid_exec;
  ot->poll = ED_operator_editmesh;

  /* flags */
  ot->flag = OPTYPE_REGISTER | OPTYPE_UNDO;

  /* properties */
  prop = RNA_def_int(ot->srna, "span", 1, 1, 1000, "Span", "Number of grid columns", 1, 100);
  RNA_def_property_flag(prop, PROP_SKIP_SAVE);
  prop = RNA_def_int(ot->srna,
                     "offset",
                     0,
                     -1000,
                     1000,
                     "Offset",
                     "Vertex that is the corner of the grid",
                     -100,
                     100);
  RNA_def_property_flag(prop, PROP_SKIP_SAVE);
  RNA_def_boolean(ot->srna,
                  "use_interp_simple",
                  false,
                  "Simple Blending",
                  "Use simple interpolation of grid vertices");
}

/** \} */

/* -------------------------------------------------------------------- */
/** \name Hole Fill Operator
 * \{ */

static int edbm_fill_holes_exec(bContext *C, wmOperator *op)
{
  const int sides = RNA_int_get(op->ptr, "sides");

  const Scene *scene = CTX_data_scene(C);
  ViewLayer *view_layer = CTX_data_view_layer(C);
  const Vector<Object *> objects = BKE_view_layer_array_from_objects_in_edit_mode_unique_data(
      scene, view_layer, CTX_wm_view3d(C));

  for (Object *obedit : objects) {
    BMEditMesh *em = BKE_editmesh_from_object(obedit);

    if (em->bm->totedgesel == 0) {
      continue;
    }

    if (!EDBM_op_call_and_selectf(
            em, op, "faces.out", true, "holes_fill edges=%he sides=%i", BM_ELEM_SELECT, sides))
    {
      continue;
    }

    EDBMUpdate_Params params{};
    params.calc_looptris = true;
    params.calc_normals = false;
    params.is_destructive = true;
    EDBM_update(static_cast<Mesh *>(obedit->data), &params);
  }

  return OPERATOR_FINISHED;
}

void MESH_OT_fill_holes(wmOperatorType *ot)
{
  /* identifiers */
  ot->name = "Fill Holes";
  ot->idname = "MESH_OT_fill_holes";
  ot->description = "Fill in holes (boundary edge loops)";

  /* api callbacks */
  ot->exec = edbm_fill_holes_exec;
  ot->poll = ED_operator_editmesh;

  /* flags */
  ot->flag = OPTYPE_REGISTER | OPTYPE_UNDO;

  RNA_def_int(ot->srna,
              "sides",
              4,
              0,
              1000,
              "Sides",
              "Number of sides in hole required to fill (zero fills all holes)",
              0,
              100);
}

/** \} */

/* -------------------------------------------------------------------- */
/** \name Beauty Fill Operator
 * \{ */

static int edbm_beautify_fill_exec(bContext *C, wmOperator *op)
{
  const Scene *scene = CTX_data_scene(C);
  ViewLayer *view_layer = CTX_data_view_layer(C);
  const Vector<Object *> objects = BKE_view_layer_array_from_objects_in_edit_mode_unique_data(
      scene, view_layer, CTX_wm_view3d(C));

  const float angle_max = M_PI;
  const float angle_limit = RNA_float_get(op->ptr, "angle_limit");
  char hflag;

  for (Object *obedit : objects) {
    BMEditMesh *em = BKE_editmesh_from_object(obedit);

    if (em->bm->totfacesel == 0) {
      continue;
    }

    if (angle_limit >= angle_max) {
      hflag = BM_ELEM_SELECT;
    }
    else {
      BMIter iter;
      BMEdge *e;

      BM_ITER_MESH (e, &iter, em->bm, BM_EDGES_OF_MESH) {
        BM_elem_flag_set(e,
                         BM_ELEM_TAG,
                         (BM_elem_flag_test(e, BM_ELEM_SELECT) &&
                          BM_edge_calc_face_angle_ex(e, angle_max) < angle_limit));
      }
      hflag = BM_ELEM_TAG;
    }

    if (!EDBM_op_call_and_selectf(
            em, op, "geom.out", true, "beautify_fill faces=%hf edges=%he", BM_ELEM_SELECT, hflag))
    {
      continue;
    }

    EDBMUpdate_Params params{};
    params.calc_looptris = true;
    params.calc_normals = false;
    params.is_destructive = true;
    EDBM_update(static_cast<Mesh *>(obedit->data), &params);
  }

  return OPERATOR_FINISHED;
}

void MESH_OT_beautify_fill(wmOperatorType *ot)
{
  PropertyRNA *prop;

  /* identifiers */
  ot->name = "Beautify Faces";
  ot->idname = "MESH_OT_beautify_fill";
  ot->description = "Rearrange some faces to try to get less degenerated geometry";

  /* api callbacks */
  ot->exec = edbm_beautify_fill_exec;
  ot->poll = ED_operator_editmesh;

  /* flags */
  ot->flag = OPTYPE_REGISTER | OPTYPE_UNDO;

  /* props */
  prop = RNA_def_float_rotation(ot->srna,
                                "angle_limit",
                                0,
                                nullptr,
                                0.0f,
                                DEG2RADF(180.0f),
                                "Max Angle",
                                "Angle limit",
                                0.0f,
                                DEG2RADF(180.0f));
  RNA_def_property_float_default(prop, DEG2RADF(180.0f));
}

/** \} */

/* -------------------------------------------------------------------- */
/** \name Poke Face Operator
 * \{ */

static int edbm_poke_face_exec(bContext *C, wmOperator *op)
{
  const float offset = RNA_float_get(op->ptr, "offset");
  const bool use_relative_offset = RNA_boolean_get(op->ptr, "use_relative_offset");
  const int center_mode = RNA_enum_get(op->ptr, "center_mode");

  const Scene *scene = CTX_data_scene(C);
  ViewLayer *view_layer = CTX_data_view_layer(C);
  const Vector<Object *> objects = BKE_view_layer_array_from_objects_in_edit_mode_unique_data(
      scene, view_layer, CTX_wm_view3d(C));
  for (Object *obedit : objects) {
    BMEditMesh *em = BKE_editmesh_from_object(obedit);

    if (em->bm->totfacesel == 0) {
      continue;
    }

    BMOperator bmop;
    EDBM_op_init(em,
                 &bmop,
                 op,
                 "poke faces=%hf offset=%f use_relative_offset=%b center_mode=%i",
                 BM_ELEM_SELECT,
                 offset,
                 use_relative_offset,
                 center_mode);
    BMO_op_exec(em->bm, &bmop);

    EDBM_flag_disable_all(em, BM_ELEM_SELECT);

    BMO_slot_buffer_hflag_enable(
        em->bm, bmop.slots_out, "verts.out", BM_VERT, BM_ELEM_SELECT, true);
    BMO_slot_buffer_hflag_enable(
        em->bm, bmop.slots_out, "faces.out", BM_FACE, BM_ELEM_SELECT, true);

    if (!EDBM_op_finish(em, &bmop, op, true)) {
      continue;
    }

    EDBMUpdate_Params params{};
    params.calc_looptris = true;
    params.calc_normals = true;
    params.is_destructive = true;
    EDBM_update(static_cast<Mesh *>(obedit->data), &params);
  }

  return OPERATOR_FINISHED;
}

void MESH_OT_poke(wmOperatorType *ot)
{
  static const EnumPropertyItem poke_center_modes[] = {
      {BMOP_POKE_MEDIAN_WEIGHTED,
       "MEDIAN_WEIGHTED",
       0,
       "Weighted Median",
       "Weighted median face center"},
      {BMOP_POKE_MEDIAN, "MEDIAN", 0, "Median", "Median face center"},
      {BMOP_POKE_BOUNDS, "BOUNDS", 0, "Bounds", "Face bounds center"},
      {0, nullptr, 0, nullptr, nullptr},
  };

  /* identifiers */
  ot->name = "Poke Faces";
  ot->idname = "MESH_OT_poke";
  ot->description = "Split a face into a fan";

  /* api callbacks */
  ot->exec = edbm_poke_face_exec;
  ot->poll = ED_operator_editmesh;

  /* flags */
  ot->flag = OPTYPE_REGISTER | OPTYPE_UNDO;

  RNA_def_float_distance(
      ot->srna, "offset", 0.0f, -1e3f, 1e3f, "Poke Offset", "Poke Offset", -1.0f, 1.0f);
  RNA_def_boolean(ot->srna,
                  "use_relative_offset",
                  false,
                  "Offset Relative",
                  "Scale the offset by surrounding geometry");
  RNA_def_enum(ot->srna,
               "center_mode",
               poke_center_modes,
               BMOP_POKE_MEDIAN_WEIGHTED,
               "Poke Center",
               "Poke face center calculation");
}

/** \} */

/* -------------------------------------------------------------------- */
/** \name Triangulate Face Operator
 * \{ */

static int edbm_quads_convert_to_tris_exec(bContext *C, wmOperator *op)
{
  const int quad_method = RNA_enum_get(op->ptr, "quad_method");
  const int ngon_method = RNA_enum_get(op->ptr, "ngon_method");
  const Scene *scene = CTX_data_scene(C);
  ViewLayer *view_layer = CTX_data_view_layer(C);

  const Vector<Object *> objects = BKE_view_layer_array_from_objects_in_edit_mode_unique_data(
      scene, view_layer, CTX_wm_view3d(C));
  for (Object *obedit : objects) {
    BMEditMesh *em = BKE_editmesh_from_object(obedit);

    if (em->bm->totfacesel == 0) {
      continue;
    }

    BMOperator bmop;
    BMOIter oiter;
    BMFace *f;

    BM_custom_loop_normals_to_vector_layer(em->bm);

    EDBM_op_init(em,
                 &bmop,
                 op,
                 "triangulate faces=%hf quad_method=%i ngon_method=%i",
                 BM_ELEM_SELECT,
                 quad_method,
                 ngon_method);
    BMO_op_exec(em->bm, &bmop);

    /* select the output */
    BMO_slot_buffer_hflag_enable(
        em->bm, bmop.slots_out, "faces.out", BM_FACE, BM_ELEM_SELECT, true);

    /* remove the doubles */
    BMO_ITER (f, &oiter, bmop.slots_out, "face_map_double.out", BM_FACE) {
      BM_face_kill(em->bm, f);
    }

    EDBM_selectmode_flush(em);

    if (!EDBM_op_finish(em, &bmop, op, true)) {
      continue;
    }

    BM_custom_loop_normals_from_vector_layer(em->bm, false);

    EDBMUpdate_Params params{};
    params.calc_looptris = true;
    params.calc_normals = false;
    params.is_destructive = true;
    EDBM_update(static_cast<Mesh *>(obedit->data), &params);
  }

  return OPERATOR_FINISHED;
}

void MESH_OT_quads_convert_to_tris(wmOperatorType *ot)
{
  /* identifiers */
  ot->name = "Triangulate Faces";
  ot->idname = "MESH_OT_quads_convert_to_tris";
  ot->description = "Triangulate selected faces";

  /* api callbacks */
  ot->exec = edbm_quads_convert_to_tris_exec;
  ot->poll = ED_operator_editmesh;

  /* flags */
  ot->flag = OPTYPE_REGISTER | OPTYPE_UNDO;

  RNA_def_enum(ot->srna,
               "quad_method",
               rna_enum_modifier_triangulate_quad_method_items,
               MOD_TRIANGULATE_QUAD_BEAUTY,
               "Quad Method",
               "Method for splitting the quads into triangles");
  RNA_def_enum(ot->srna,
               "ngon_method",
               rna_enum_modifier_triangulate_ngon_method_items,
               MOD_TRIANGULATE_NGON_BEAUTY,
               "N-gon Method",
               "Method for splitting the n-gons into triangles");
}

/** \} */

/* -------------------------------------------------------------------- */
/** \name Convert to Quads Operator
 * \{ */

static int edbm_tris_convert_to_quads_exec(bContext *C, wmOperator *op)
{
  const Scene *scene = CTX_data_scene(C);
  ViewLayer *view_layer = CTX_data_view_layer(C);

  Vector<Object *> objects = BKE_view_layer_array_from_objects_in_edit_mode_unique_data(
      scene, view_layer, CTX_wm_view3d(C));

  const bool do_seam = RNA_boolean_get(op->ptr, "seam");
  const bool do_sharp = RNA_boolean_get(op->ptr, "sharp");
  const bool do_uvs = RNA_boolean_get(op->ptr, "uvs");
  const bool do_vcols = RNA_boolean_get(op->ptr, "vcols");
  const bool do_materials = RNA_boolean_get(op->ptr, "materials");

  float angle_face_threshold, angle_shape_threshold;
  bool is_face_pair;
  {
    int totelem_sel[3];
    EDBM_mesh_stats_multi(objects, nullptr, totelem_sel);
    is_face_pair = (totelem_sel[2] == 2);
  }

  /* When joining exactly 2 faces, no limit.
   * this is useful for one off joins while editing. */
  {
    PropertyRNA *prop;
    prop = RNA_struct_find_property(op->ptr, "face_threshold");
    if (is_face_pair && (RNA_property_is_set(op->ptr, prop) == false)) {
      angle_face_threshold = DEG2RADF(180.0f);
    }
    else {
      angle_face_threshold = RNA_property_float_get(op->ptr, prop);
    }

    prop = RNA_struct_find_property(op->ptr, "shape_threshold");
    if (is_face_pair && (RNA_property_is_set(op->ptr, prop) == false)) {
      angle_shape_threshold = DEG2RADF(180.0f);
    }
    else {
      angle_shape_threshold = RNA_property_float_get(op->ptr, prop);
    }
  }

  for (Object *obedit : objects) {
    BMEditMesh *em = BKE_editmesh_from_object(obedit);

    if (em->bm->totfacesel == 0) {
      continue;
    }

    BM_custom_loop_normals_to_vector_layer(em->bm);

    if (!EDBM_op_call_and_selectf(
            em,
            op,
            "faces.out",
            true,
            "join_triangles faces=%hf angle_face_threshold=%f angle_shape_threshold=%f "
            "cmp_seam=%b cmp_sharp=%b cmp_uvs=%b cmp_vcols=%b cmp_materials=%b",
            BM_ELEM_SELECT,
            angle_face_threshold,
            angle_shape_threshold,
            do_seam,
            do_sharp,
            do_uvs,
            do_vcols,
            do_materials))
    {
      continue;
    }

    BM_custom_loop_normals_from_vector_layer(em->bm, false);

    EDBMUpdate_Params params{};
    params.calc_looptris = true;
    params.calc_normals = false;
    params.is_destructive = true;
    EDBM_update(static_cast<Mesh *>(obedit->data), &params);
  }

  return OPERATOR_FINISHED;
}

static void join_triangle_props(wmOperatorType *ot)
{
  PropertyRNA *prop;

  prop = RNA_def_float_rotation(ot->srna,
                                "face_threshold",
                                0,
                                nullptr,
                                0.0f,
                                DEG2RADF(180.0f),
                                "Max Face Angle",
                                "Face angle limit",
                                0.0f,
                                DEG2RADF(180.0f));
  RNA_def_property_float_default(prop, DEG2RADF(40.0f));

  prop = RNA_def_float_rotation(ot->srna,
                                "shape_threshold",
                                0,
                                nullptr,
                                0.0f,
                                DEG2RADF(180.0f),
                                "Max Shape Angle",
                                "Shape angle limit",
                                0.0f,
                                DEG2RADF(180.0f));
  RNA_def_property_float_default(prop, DEG2RADF(40.0f));

  RNA_def_boolean(ot->srna, "uvs", false, "Compare UVs", "");
  RNA_def_boolean(ot->srna, "vcols", false, "Compare VCols", "");
  RNA_def_boolean(ot->srna, "seam", false, "Compare Seam", "");
  RNA_def_boolean(ot->srna, "sharp", false, "Compare Sharp", "");
  RNA_def_boolean(ot->srna, "materials", false, "Compare Materials", "");
}

void MESH_OT_tris_convert_to_quads(wmOperatorType *ot)
{
  /* identifiers */
  ot->name = "Tris to Quads";
  ot->idname = "MESH_OT_tris_convert_to_quads";
  ot->description = "Join triangles into quads";

  /* api callbacks */
  ot->exec = edbm_tris_convert_to_quads_exec;
  ot->poll = ED_operator_editmesh;

  /* flags */
  ot->flag = OPTYPE_REGISTER | OPTYPE_UNDO;

  join_triangle_props(ot);
}

/** \} */

/* -------------------------------------------------------------------- */
/** \name Decimate Operator
 *
 * \note The function to decimate is intended for use as a modifier,
 * while its handy allow access as a tool - this does cause access to be a little awkward
 * (passing selection as weights for eg).
 *
 * \{ */

static int edbm_decimate_exec(bContext *C, wmOperator *op)
{
  const float ratio = RNA_float_get(op->ptr, "ratio");
  bool use_vertex_group = RNA_boolean_get(op->ptr, "use_vertex_group");
  const float vertex_group_factor = RNA_float_get(op->ptr, "vertex_group_factor");
  const bool invert_vertex_group = RNA_boolean_get(op->ptr, "invert_vertex_group");
  const bool use_symmetry = RNA_boolean_get(op->ptr, "use_symmetry");
  const float symmetry_eps = 0.00002f;
  const int symmetry_axis = use_symmetry ? RNA_enum_get(op->ptr, "symmetry_axis") : -1;

  /* nop */
  if (ratio == 1.0f) {
    return OPERATOR_FINISHED;
  }

  const Scene *scene = CTX_data_scene(C);
  ViewLayer *view_layer = CTX_data_view_layer(C);
  const Vector<Object *> objects = BKE_view_layer_array_from_objects_in_edit_mode_unique_data(
      scene, view_layer, CTX_wm_view3d(C));

  for (Object *obedit : objects) {
    BMEditMesh *em = BKE_editmesh_from_object(obedit);
    BMesh *bm = em->bm;
    if (bm->totedgesel == 0) {
      continue;
    }

    float *vweights = static_cast<float *>(MEM_mallocN(sizeof(*vweights) * bm->totvert, __func__));
    {
      const int cd_dvert_offset = CustomData_get_offset(&bm->vdata, CD_MDEFORMVERT);
      const int defbase_act = BKE_object_defgroup_active_index_get(obedit) - 1;

      if (use_vertex_group && (cd_dvert_offset == -1)) {
        BKE_report(op->reports, RPT_WARNING, "No active vertex group");
        use_vertex_group = false;
      }

      BMIter iter;
      BMVert *v;
      int i;
      BM_ITER_MESH_INDEX (v, &iter, bm, BM_VERTS_OF_MESH, i) {
        float weight = 0.0f;
        if (BM_elem_flag_test(v, BM_ELEM_SELECT)) {
          if (use_vertex_group) {
            const MDeformVert *dv = static_cast<const MDeformVert *>(
                BM_ELEM_CD_GET_VOID_P(v, cd_dvert_offset));
            weight = BKE_defvert_find_weight(dv, defbase_act);
            if (invert_vertex_group) {
              weight = 1.0f - weight;
            }
          }
          else {
            weight = 1.0f;
          }
        }

        vweights[i] = weight;
        BM_elem_index_set(v, i); /* set_inline */
      }
      bm->elem_index_dirty &= ~BM_VERT;
    }

    float ratio_adjust;

    if ((bm->totface == bm->totfacesel) || (ratio == 0.0f)) {
      ratio_adjust = ratio;
    }
    else {
      /**
       * Calculate a new ratio based on faces that could be removed during decimation.
       * needed so 0..1 has a meaningful range when operating on the selection.
       *
       * This doesn't have to be totally accurate,
       * but needs to be greater than the number of selected faces
       */

      int totface_basis = 0;
      int totface_adjacent = 0;
      BMIter iter;
      BMFace *f;
      BM_ITER_MESH (f, &iter, bm, BM_FACES_OF_MESH) {
        /* count faces during decimation, ngons are triangulated */
        const int f_len = f->len > 4 ? (f->len - 2) : 1;
        totface_basis += f_len;

        BMLoop *l_iter, *l_first;
        l_iter = l_first = BM_FACE_FIRST_LOOP(f);
        do {
          if (vweights[BM_elem_index_get(l_iter->v)] != 0.0f) {
            totface_adjacent += f_len;
            break;
          }
        } while ((l_iter = l_iter->next) != l_first);
      }

      ratio_adjust = ratio;
      ratio_adjust = 1.0f - ratio_adjust;
      ratio_adjust *= float(totface_adjacent) / float(totface_basis);
      ratio_adjust = 1.0f - ratio_adjust;
    }

    BM_mesh_decimate_collapse(
        em->bm, ratio_adjust, vweights, vertex_group_factor, false, symmetry_axis, symmetry_eps);

    MEM_freeN(vweights);

    {
      short selectmode = em->selectmode;
      if ((selectmode & (SCE_SELECT_VERTEX | SCE_SELECT_EDGE)) == 0) {
        /* ensure we flush edges -> faces */
        selectmode |= SCE_SELECT_EDGE;
      }
      EDBM_selectmode_flush_ex(em, selectmode);
    }
    EDBMUpdate_Params params{};
    params.calc_looptris = true;
    params.calc_normals = true;
    params.is_destructive = true;
    EDBM_update(static_cast<Mesh *>(obedit->data), &params);
  }

  return OPERATOR_FINISHED;
}

static bool edbm_decimate_check(bContext * /*C*/, wmOperator * /*op*/)
{
  return true;
}

static void edbm_decimate_ui(bContext * /*C*/, wmOperator *op)
{
  uiLayout *layout = op->layout, *row, *col, *sub;

  uiLayoutSetPropSep(layout, true);

  uiItemR(layout, op->ptr, "ratio", UI_ITEM_NONE, nullptr, ICON_NONE);

  uiItemR(layout, op->ptr, "use_vertex_group", UI_ITEM_NONE, nullptr, ICON_NONE);
  col = uiLayoutColumn(layout, false);
  uiLayoutSetActive(col, RNA_boolean_get(op->ptr, "use_vertex_group"));
  uiItemR(col, op->ptr, "vertex_group_factor", UI_ITEM_NONE, nullptr, ICON_NONE);
  uiItemR(col, op->ptr, "invert_vertex_group", UI_ITEM_NONE, nullptr, ICON_NONE);

  row = uiLayoutRowWithHeading(layout, true, IFACE_("Symmetry"));
  uiItemR(row, op->ptr, "use_symmetry", UI_ITEM_NONE, "", ICON_NONE);
  sub = uiLayoutRow(row, true);
  uiLayoutSetActive(sub, RNA_boolean_get(op->ptr, "use_symmetry"));
  uiItemR(sub, op->ptr, "symmetry_axis", UI_ITEM_R_EXPAND, nullptr, ICON_NONE);
}

void MESH_OT_decimate(wmOperatorType *ot)
{
  /* identifiers */
  ot->name = "Decimate Geometry";
  ot->idname = "MESH_OT_decimate";
  ot->description = "Simplify geometry by collapsing edges";

  /* api callbacks */
  ot->exec = edbm_decimate_exec;
  ot->check = edbm_decimate_check;
  ot->ui = edbm_decimate_ui;
  ot->poll = ED_operator_editmesh;

  /* flags */
  ot->flag = OPTYPE_REGISTER | OPTYPE_UNDO;

  /* NOTE: keep in sync with 'rna_def_modifier_decimate'. */
  RNA_def_float(ot->srna, "ratio", 1.0f, 0.0f, 1.0f, "Ratio", "", 0.0f, 1.0f);

  RNA_def_boolean(ot->srna,
                  "use_vertex_group",
                  false,
                  "Vertex Group",
                  "Use active vertex group as an influence");
  RNA_def_float(ot->srna,
                "vertex_group_factor",
                1.0f,
                0.0f,
                1000.0f,
                "Weight",
                "Vertex group strength",
                0.0f,
                10.0f);
  RNA_def_boolean(
      ot->srna, "invert_vertex_group", false, "Invert", "Invert vertex group influence");

  RNA_def_boolean(ot->srna, "use_symmetry", false, "Symmetry", "Maintain symmetry on an axis");

  RNA_def_enum(ot->srna, "symmetry_axis", rna_enum_axis_xyz_items, 1, "Axis", "Axis of symmetry");
}

/** \} */

/* -------------------------------------------------------------------- */
/** \name Dissolve Vertices Operator
 * \{ */

static void edbm_dissolve_prop__use_verts(wmOperatorType *ot, bool value, int flag)
{
  PropertyRNA *prop;

  prop = RNA_def_boolean(
      ot->srna, "use_verts", value, "Dissolve Vertices", "Dissolve remaining vertices");

  if (flag) {
    RNA_def_property_flag(prop, PropertyFlag(flag));
  }
}
static void edbm_dissolve_prop__use_face_split(wmOperatorType *ot)
{
  RNA_def_boolean(ot->srna,
                  "use_face_split",
                  false,
                  "Face Split",
                  "Split off face corners to maintain surrounding geometry");
}
static void edbm_dissolve_prop__use_boundary_tear(wmOperatorType *ot)
{
  RNA_def_boolean(ot->srna,
                  "use_boundary_tear",
                  false,
                  "Tear Boundary",
                  "Split off face corners instead of merging faces");
}

static int edbm_dissolve_verts_exec(bContext *C, wmOperator *op)
{
  const bool use_face_split = RNA_boolean_get(op->ptr, "use_face_split");
  const bool use_boundary_tear = RNA_boolean_get(op->ptr, "use_boundary_tear");

  const Scene *scene = CTX_data_scene(C);
  ViewLayer *view_layer = CTX_data_view_layer(C);
  const Vector<Object *> objects = BKE_view_layer_array_from_objects_in_edit_mode_unique_data(
      scene, view_layer, CTX_wm_view3d(C));

  for (Object *obedit : objects) {
    BMEditMesh *em = BKE_editmesh_from_object(obedit);

    if (em->bm->totvertsel == 0) {
      continue;
    }

    BM_custom_loop_normals_to_vector_layer(em->bm);

    if (!EDBM_op_callf(em,
                       op,
                       "dissolve_verts verts=%hv use_face_split=%b use_boundary_tear=%b",
                       BM_ELEM_SELECT,
                       use_face_split,
                       use_boundary_tear))
    {
      continue;
    }

    BM_custom_loop_normals_from_vector_layer(em->bm, false);

    EDBMUpdate_Params params{};
    params.calc_looptris = true;
    params.calc_normals = false;
    params.is_destructive = true;
    EDBM_update(static_cast<Mesh *>(obedit->data), &params);
  }

  return OPERATOR_FINISHED;
}

void MESH_OT_dissolve_verts(wmOperatorType *ot)
{
  /* identifiers */
  ot->name = "Dissolve Vertices";
  ot->description = "Dissolve vertices, merge edges and faces";
  ot->idname = "MESH_OT_dissolve_verts";

  /* api callbacks */
  ot->exec = edbm_dissolve_verts_exec;
  ot->poll = ED_operator_editmesh;

  /* flags */
  ot->flag = OPTYPE_REGISTER | OPTYPE_UNDO;

  edbm_dissolve_prop__use_face_split(ot);
  edbm_dissolve_prop__use_boundary_tear(ot);
}

/** \} */

/* -------------------------------------------------------------------- */
/** \name Dissolve Edges Operator
 * \{ */

static int edbm_dissolve_edges_exec(bContext *C, wmOperator *op)
{
  const bool use_verts = RNA_boolean_get(op->ptr, "use_verts");
  const bool use_face_split = RNA_boolean_get(op->ptr, "use_face_split");

  const Scene *scene = CTX_data_scene(C);
  ViewLayer *view_layer = CTX_data_view_layer(C);
  const Vector<Object *> objects = BKE_view_layer_array_from_objects_in_edit_mode_unique_data(
      scene, view_layer, CTX_wm_view3d(C));
  for (Object *obedit : objects) {
    BMEditMesh *em = BKE_editmesh_from_object(obedit);

    if (em->bm->totedgesel == 0) {
      continue;
    }

    BM_custom_loop_normals_to_vector_layer(em->bm);

    if (!EDBM_op_callf(em,
                       op,
                       "dissolve_edges edges=%he use_verts=%b use_face_split=%b",
                       BM_ELEM_SELECT,
                       use_verts,
                       use_face_split))
    {
      continue;
    }

    BM_custom_loop_normals_from_vector_layer(em->bm, false);

    EDBMUpdate_Params params{};
    params.calc_looptris = true;
    params.calc_normals = false;
    params.is_destructive = true;
    EDBM_update(static_cast<Mesh *>(obedit->data), &params);
  }

  return OPERATOR_FINISHED;
}

void MESH_OT_dissolve_edges(wmOperatorType *ot)
{
  /* identifiers */
  ot->name = "Dissolve Edges";
  ot->description = "Dissolve edges, merging faces";
  ot->idname = "MESH_OT_dissolve_edges";

  /* api callbacks */
  ot->exec = edbm_dissolve_edges_exec;
  ot->poll = ED_operator_editmesh;

  /* flags */
  ot->flag = OPTYPE_REGISTER | OPTYPE_UNDO;

  edbm_dissolve_prop__use_verts(ot, true, 0);
  edbm_dissolve_prop__use_face_split(ot);
}

/** \} */

/* -------------------------------------------------------------------- */
/** \name Dissolve Faces Operator
 * \{ */

static int edbm_dissolve_faces_exec(bContext *C, wmOperator *op)
{
  const bool use_verts = RNA_boolean_get(op->ptr, "use_verts");
  const Scene *scene = CTX_data_scene(C);
  ViewLayer *view_layer = CTX_data_view_layer(C);
  const Vector<Object *> objects = BKE_view_layer_array_from_objects_in_edit_mode_unique_data(
      scene, view_layer, CTX_wm_view3d(C));
  for (Object *obedit : objects) {
    BMEditMesh *em = BKE_editmesh_from_object(obedit);

    if (em->bm->totfacesel == 0) {
      continue;
    }

    BM_custom_loop_normals_to_vector_layer(em->bm);

    if (!EDBM_op_call_and_selectf(em,
                                  op,
                                  "region.out",
                                  true,
                                  "dissolve_faces faces=%hf use_verts=%b",
                                  BM_ELEM_SELECT,
                                  use_verts))
    {
      continue;
    }

    BM_custom_loop_normals_from_vector_layer(em->bm, false);

    EDBMUpdate_Params params{};
    params.calc_looptris = true;
    params.calc_normals = false;
    params.is_destructive = true;
    EDBM_update(static_cast<Mesh *>(obedit->data), &params);
  }

  return OPERATOR_FINISHED;
}

void MESH_OT_dissolve_faces(wmOperatorType *ot)
{
  /* identifiers */
  ot->name = "Dissolve Faces";
  ot->description = "Dissolve faces";
  ot->idname = "MESH_OT_dissolve_faces";

  /* api callbacks */
  ot->exec = edbm_dissolve_faces_exec;
  ot->poll = ED_operator_editmesh;

  /* flags */
  ot->flag = OPTYPE_REGISTER | OPTYPE_UNDO;

  edbm_dissolve_prop__use_verts(ot, false, 0);
}

/** \} */

/* -------------------------------------------------------------------- */
/** \name Dissolve (Context Sensitive) Operator
 * \{ */

static int edbm_dissolve_mode_exec(bContext *C, wmOperator *op)
{
  Object *obedit = CTX_data_edit_object(C);
  BMEditMesh *em = BKE_editmesh_from_object(obedit);
  PropertyRNA *prop;

  prop = RNA_struct_find_property(op->ptr, "use_verts");
  if (!RNA_property_is_set(op->ptr, prop)) {
    /* always enable in edge-mode */
    if ((em->selectmode & SCE_SELECT_FACE) == 0) {
      RNA_property_boolean_set(op->ptr, prop, true);
    }
  }

  if (em->selectmode & SCE_SELECT_VERTEX) {
    return edbm_dissolve_verts_exec(C, op);
  }
  if (em->selectmode & SCE_SELECT_EDGE) {
    return edbm_dissolve_edges_exec(C, op);
  }
  return edbm_dissolve_faces_exec(C, op);
}

void MESH_OT_dissolve_mode(wmOperatorType *ot)
{
  /* identifiers */
  ot->name = "Dissolve Selection";
  ot->description = "Dissolve geometry based on the selection mode";
  ot->idname = "MESH_OT_dissolve_mode";

  /* api callbacks */
  ot->exec = edbm_dissolve_mode_exec;
  ot->poll = ED_operator_editmesh;

  /* flags */
  ot->flag = OPTYPE_REGISTER | OPTYPE_UNDO;

  edbm_dissolve_prop__use_verts(ot, false, PROP_SKIP_SAVE);
  edbm_dissolve_prop__use_face_split(ot);
  edbm_dissolve_prop__use_boundary_tear(ot);
}

/** \} */

/* -------------------------------------------------------------------- */
/** \name Limited Dissolve Operator
 * \{ */

static int edbm_dissolve_limited_exec(bContext *C, wmOperator *op)
{
  const float angle_limit = RNA_float_get(op->ptr, "angle_limit");
  const bool use_dissolve_boundaries = RNA_boolean_get(op->ptr, "use_dissolve_boundaries");
  const int delimit = RNA_enum_get(op->ptr, "delimit");
  char dissolve_flag;

  const Scene *scene = CTX_data_scene(C);
  ViewLayer *view_layer = CTX_data_view_layer(C);
  const Vector<Object *> objects = BKE_view_layer_array_from_objects_in_edit_mode_unique_data(
      scene, view_layer, CTX_wm_view3d(C));
  for (Object *obedit : objects) {
    BMEditMesh *em = BKE_editmesh_from_object(obedit);
    BMesh *bm = em->bm;

    if ((bm->totvertsel == 0) && (bm->totedgesel == 0) && (bm->totfacesel == 0)) {
      continue;
    }

    BM_custom_loop_normals_to_vector_layer(em->bm);

    if (em->selectmode == SCE_SELECT_FACE) {
      /* flush selection to tags and untag edges/verts with partially selected faces */
      BMIter iter;
      BMIter liter;

      BMElem *ele;
      BMFace *f;
      BMLoop *l;

      BM_ITER_MESH (ele, &iter, bm, BM_VERTS_OF_MESH) {
        BM_elem_flag_set(ele, BM_ELEM_TAG, BM_elem_flag_test(ele, BM_ELEM_SELECT));
      }
      BM_ITER_MESH (ele, &iter, bm, BM_EDGES_OF_MESH) {
        BM_elem_flag_set(ele, BM_ELEM_TAG, BM_elem_flag_test(ele, BM_ELEM_SELECT));
      }

      BM_ITER_MESH (f, &iter, bm, BM_FACES_OF_MESH) {
        if (!BM_elem_flag_test(f, BM_ELEM_SELECT)) {
          BM_ITER_ELEM (l, &liter, f, BM_LOOPS_OF_FACE) {
            BM_elem_flag_disable(l->v, BM_ELEM_TAG);
            BM_elem_flag_disable(l->e, BM_ELEM_TAG);
          }
        }
      }

      dissolve_flag = BM_ELEM_TAG;
    }
    else {
      dissolve_flag = BM_ELEM_SELECT;
    }

    EDBM_op_call_and_selectf(
        em,
        op,
        "region.out",
        true,
        "dissolve_limit edges=%he verts=%hv angle_limit=%f use_dissolve_boundaries=%b delimit=%i",
        dissolve_flag,
        dissolve_flag,
        angle_limit,
        use_dissolve_boundaries,
        delimit);

    BM_custom_loop_normals_from_vector_layer(em->bm, false);

    EDBMUpdate_Params params{};
    params.calc_looptris = true;
    params.calc_normals = false;
    params.is_destructive = true;
    EDBM_update(static_cast<Mesh *>(obedit->data), &params);
  }

  return OPERATOR_FINISHED;
}

void MESH_OT_dissolve_limited(wmOperatorType *ot)
{
  PropertyRNA *prop;

  /* identifiers */
  ot->name = "Limited Dissolve";
  ot->idname = "MESH_OT_dissolve_limited";
  ot->description =
      "Dissolve selected edges and vertices, limited by the angle of surrounding geometry";

  /* api callbacks */
  ot->exec = edbm_dissolve_limited_exec;
  ot->poll = ED_operator_editmesh;

  /* flags */
  ot->flag = OPTYPE_REGISTER | OPTYPE_UNDO;

  prop = RNA_def_float_rotation(ot->srna,
                                "angle_limit",
                                0,
                                nullptr,
                                0.0f,
                                DEG2RADF(180.0f),
                                "Max Angle",
                                "Angle limit",
                                0.0f,
                                DEG2RADF(180.0f));
  RNA_def_property_float_default(prop, DEG2RADF(5.0f));
  RNA_def_boolean(ot->srna,
                  "use_dissolve_boundaries",
                  false,
                  "All Boundaries",
                  "Dissolve all vertices in between face boundaries");
  RNA_def_enum_flag(ot->srna,
                    "delimit",
                    rna_enum_mesh_delimit_mode_items,
                    BMO_DELIM_NORMAL,
                    "Delimit",
                    "Delimit dissolve operation");
}

/** \} */

/* -------------------------------------------------------------------- */
/** \name Degenerate Dissolve Operator
 * \{ */

static int edbm_dissolve_degenerate_exec(bContext *C, wmOperator *op)
{
  const Scene *scene = CTX_data_scene(C);
  ViewLayer *view_layer = CTX_data_view_layer(C);
  int totelem_old[3] = {0, 0, 0};
  int totelem_new[3] = {0, 0, 0};

  const Vector<Object *> objects = BKE_view_layer_array_from_objects_in_edit_mode_unique_data(
      scene, view_layer, CTX_wm_view3d(C));

  for (Object *obedit : objects) {
    BMEditMesh *em = BKE_editmesh_from_object(obedit);
    BMesh *bm = em->bm;
    totelem_old[0] += bm->totvert;
    totelem_old[1] += bm->totedge;
    totelem_old[2] += bm->totface;
  } /* objects */

  const float thresh = RNA_float_get(op->ptr, "threshold");

  for (Object *obedit : objects) {
    BMEditMesh *em = BKE_editmesh_from_object(obedit);
    BMesh *bm = em->bm;

    if (!EDBM_op_callf(em, op, "dissolve_degenerate edges=%he dist=%f", BM_ELEM_SELECT, thresh)) {
      continue;
    }

    /* tricky to maintain correct selection here, so just flush up from verts */
    EDBM_select_flush(em);

    EDBMUpdate_Params params{};
    params.calc_looptris = true;
    params.calc_normals = false;
    params.is_destructive = true;
    EDBM_update(static_cast<Mesh *>(obedit->data), &params);

    totelem_new[0] += bm->totvert;
    totelem_new[1] += bm->totedge;
    totelem_new[2] += bm->totface;
  }

  edbm_report_delete_info(op->reports, totelem_old, totelem_new);

  return OPERATOR_FINISHED;
}

void MESH_OT_dissolve_degenerate(wmOperatorType *ot)
{
  /* identifiers */
  ot->name = "Degenerate Dissolve";
  ot->idname = "MESH_OT_dissolve_degenerate";
  ot->description = "Dissolve zero area faces and zero length edges";

  /* api callbacks */
  ot->exec = edbm_dissolve_degenerate_exec;
  ot->poll = ED_operator_editmesh;

  /* flags */
  ot->flag = OPTYPE_REGISTER | OPTYPE_UNDO;

  RNA_def_float_distance(ot->srna,
                         "threshold",
                         1e-4f,
                         1e-6f,
                         50.0f,
                         "Merge Distance",
                         "Maximum distance between elements to merge",
                         1e-5f,
                         10.0f);
}

/** \} */

/* -------------------------------------------------------------------- */
/** \name Delete Edge-Loop Operator
 * \{ */

/* internally uses dissolve */
static int edbm_delete_edgeloop_exec(bContext *C, wmOperator *op)
{
  const bool use_face_split = RNA_boolean_get(op->ptr, "use_face_split");
  const Scene *scene = CTX_data_scene(C);
  ViewLayer *view_layer = CTX_data_view_layer(C);

  const Vector<Object *> objects = BKE_view_layer_array_from_objects_in_edit_mode_unique_data(
      scene, view_layer, CTX_wm_view3d(C));
  for (Object *obedit : objects) {
    BMEditMesh *em = BKE_editmesh_from_object(obedit);

    if (em->bm->totedgesel == 0) {
      continue;
    }

    /* deal with selection */
    {
      BMEdge *e;
      BMIter iter;

      BM_mesh_elem_hflag_disable_all(em->bm, BM_FACE, BM_ELEM_TAG, false);

      BM_ITER_MESH (e, &iter, em->bm, BM_EDGES_OF_MESH) {
        if (BM_elem_flag_test(e, BM_ELEM_SELECT) && e->l) {
          BMLoop *l_iter = e->l;
          do {
            BM_elem_flag_enable(l_iter->f, BM_ELEM_TAG);
          } while ((l_iter = l_iter->radial_next) != e->l);
        }
      }
    }

    if (!EDBM_op_callf(em,
                       op,
                       "dissolve_edges edges=%he use_verts=%b use_face_split=%b",
                       BM_ELEM_SELECT,
                       true,
                       use_face_split))
    {
      continue;
    }

    BM_mesh_elem_hflag_enable_test(em->bm, BM_FACE, BM_ELEM_SELECT, true, false, BM_ELEM_TAG);

    EDBM_selectmode_flush_ex(em, SCE_SELECT_VERTEX);

    EDBMUpdate_Params params{};
    params.calc_looptris = true;
    params.calc_normals = false;
    params.is_destructive = true;
    EDBM_update(static_cast<Mesh *>(obedit->data), &params);
  }

  return OPERATOR_FINISHED;
}

void MESH_OT_delete_edgeloop(wmOperatorType *ot)
{
  /* identifiers */
  ot->name = "Delete Edge Loop";
  ot->description = "Delete an edge loop by merging the faces on each side";
  ot->idname = "MESH_OT_delete_edgeloop";

  /* api callbacks */
  ot->exec = edbm_delete_edgeloop_exec;
  ot->poll = ED_operator_editmesh;

  /* flags */
  ot->flag = OPTYPE_REGISTER | OPTYPE_UNDO;

  RNA_def_boolean(ot->srna,
                  "use_face_split",
                  true,
                  "Face Split",
                  "Split off face corners to maintain surrounding geometry");
}

/** \} */

/* -------------------------------------------------------------------- */
/** \name Split Geometry Operator
 * \{ */

static int edbm_split_exec(bContext *C, wmOperator *op)
{
  const Scene *scene = CTX_data_scene(C);
  ViewLayer *view_layer = CTX_data_view_layer(C);
  const Vector<Object *> objects = BKE_view_layer_array_from_objects_in_edit_mode_unique_data(
      scene, view_layer, CTX_wm_view3d(C));
  for (Object *obedit : objects) {
    BMEditMesh *em = BKE_editmesh_from_object(obedit);
    if ((em->bm->totvertsel == 0) && (em->bm->totedgesel == 0) && (em->bm->totfacesel == 0)) {
      continue;
    }
    BM_custom_loop_normals_to_vector_layer(em->bm);

    BMOperator bmop;
    EDBM_op_init(em, &bmop, op, "split geom=%hvef use_only_faces=%b", BM_ELEM_SELECT, false);
    BMO_op_exec(em->bm, &bmop);
    BM_mesh_elem_hflag_disable_all(em->bm, BM_VERT | BM_EDGE | BM_FACE, BM_ELEM_SELECT, false);
    BMO_slot_buffer_hflag_enable(
        em->bm, bmop.slots_out, "geom.out", BM_ALL_NOLOOP, BM_ELEM_SELECT, true);

    BM_custom_loop_normals_from_vector_layer(em->bm, false);

    if (!EDBM_op_finish(em, &bmop, op, true)) {
      continue;
    }

    /* Geometry has changed, need to recalculate normals and tessellation. */
    EDBMUpdate_Params params{};
    params.calc_looptris = true;
    params.calc_normals = true;
    params.is_destructive = true;
    EDBM_update(static_cast<Mesh *>(obedit->data), &params);
  }

  return OPERATOR_FINISHED;
}

void MESH_OT_split(wmOperatorType *ot)
{
  /* identifiers */
  ot->name = "Split";
  ot->idname = "MESH_OT_split";
  ot->description = "Split off selected geometry from connected unselected geometry";

  /* api callbacks */
  ot->exec = edbm_split_exec;
  ot->poll = ED_operator_editmesh;

  /* flags */
  ot->flag = OPTYPE_REGISTER | OPTYPE_UNDO;
}

/** \} */

/* -------------------------------------------------------------------- */
/** \name Sort Geometry Elements Operator
 *
 * Unified for vertices/edges/faces.
 *
 * \{ */

enum {
  /** Use view Z (deep) axis. */
  SRT_VIEW_ZAXIS = 1,
  /** Use view X (left to right) axis. */
  SRT_VIEW_XAXIS,
  /** Use distance from element to 3D cursor. */
  SRT_CURSOR_DISTANCE,
  /** Face only: use mat number. */
  SRT_MATERIAL,
  /** Move selected elements in first, without modifying
   * relative order of selected and unselected elements. */
  SRT_SELECTED,
  /** Randomize selected elements. */
  SRT_RANDOMIZE,
  /** Reverse current order of selected elements. */
  SRT_REVERSE,
};

struct BMElemSort {
  /** Sort factor */
  float srt;
  /** Original index of this element (in its #BLI_mempool). */
  int org_idx;
};

static int bmelemsort_comp(const void *v1, const void *v2)
{
  const BMElemSort *x1 = static_cast<const BMElemSort *>(v1);
  const BMElemSort *x2 = static_cast<const BMElemSort *>(v2);

  return (x1->srt > x2->srt) - (x1->srt < x2->srt);
}

/* Reorders vertices/edges/faces using a given methods. Loops are not supported. */
static void sort_bmelem_flag(bContext *C,
                             Scene *scene,
                             Object *ob,
                             RegionView3D *rv3d,
                             const int types,
                             const int flag,
                             const int action,
                             const int reverse,
                             const uint seed)
{
  BMEditMesh *em = BKE_editmesh_from_object(ob);

  BMVert *ve;
  BMEdge *ed;
  BMFace *fa;
  BMIter iter;

  /* In all five elements below, 0 = vertices, 1 = edges, 2 = faces. */
  /* Just to mark protected elements. */
  char *pblock[3] = {nullptr, nullptr, nullptr}, *pb;
  BMElemSort *sblock[3] = {nullptr, nullptr, nullptr}, *sb;
  uint *map[3] = {nullptr, nullptr, nullptr}, *mp;
  int totelem[3] = {0, 0, 0};
  int affected[3] = {0, 0, 0};
  int i, j;

  if (!(types && flag && action)) {
    return;
  }

  if (types & BM_VERT) {
    totelem[0] = em->bm->totvert;
  }
  if (types & BM_EDGE) {
    totelem[1] = em->bm->totedge;
  }
  if (types & BM_FACE) {
    totelem[2] = em->bm->totface;
  }

  if (ELEM(action, SRT_VIEW_ZAXIS, SRT_VIEW_XAXIS)) {
    float mat[4][4];
    float fact = reverse ? -1.0 : 1.0;
    int coidx = (action == SRT_VIEW_ZAXIS) ? 2 : 0;

    /* Apply the view matrix to the object matrix. */
    mul_m4_m4m4(mat, rv3d->viewmat, ob->object_to_world().ptr());

    if (totelem[0]) {
      pb = pblock[0] = static_cast<char *>(MEM_callocN(sizeof(char) * totelem[0], __func__));
      sb = sblock[0] = static_cast<BMElemSort *>(
          MEM_callocN(sizeof(BMElemSort) * totelem[0], __func__));

      BM_ITER_MESH_INDEX (ve, &iter, em->bm, BM_VERTS_OF_MESH, i) {
        if (BM_elem_flag_test(ve, flag)) {
          float co[3];
          mul_v3_m4v3(co, mat, ve->co);

          pb[i] = false;
          sb[affected[0]].org_idx = i;
          sb[affected[0]++].srt = co[coidx] * fact;
        }
        else {
          pb[i] = true;
        }
      }
    }

    if (totelem[1]) {
      pb = pblock[1] = static_cast<char *>(MEM_callocN(sizeof(char) * totelem[1], __func__));
      sb = sblock[1] = static_cast<BMElemSort *>(
          MEM_callocN(sizeof(BMElemSort) * totelem[1], __func__));

      BM_ITER_MESH_INDEX (ed, &iter, em->bm, BM_EDGES_OF_MESH, i) {
        if (BM_elem_flag_test(ed, flag)) {
          float co[3];
          mid_v3_v3v3(co, ed->v1->co, ed->v2->co);
          mul_m4_v3(mat, co);

          pb[i] = false;
          sb[affected[1]].org_idx = i;
          sb[affected[1]++].srt = co[coidx] * fact;
        }
        else {
          pb[i] = true;
        }
      }
    }

    if (totelem[2]) {
      pb = pblock[2] = static_cast<char *>(MEM_callocN(sizeof(char) * totelem[2], __func__));
      sb = sblock[2] = static_cast<BMElemSort *>(
          MEM_callocN(sizeof(BMElemSort) * totelem[2], __func__));

      BM_ITER_MESH_INDEX (fa, &iter, em->bm, BM_FACES_OF_MESH, i) {
        if (BM_elem_flag_test(fa, flag)) {
          float co[3];
          BM_face_calc_center_median(fa, co);
          mul_m4_v3(mat, co);

          pb[i] = false;
          sb[affected[2]].org_idx = i;
          sb[affected[2]++].srt = co[coidx] * fact;
        }
        else {
          pb[i] = true;
        }
      }
    }
  }

  else if (action == SRT_CURSOR_DISTANCE) {
    float cur[3];
    float mat[4][4];
    float fact = reverse ? -1.0 : 1.0;

    copy_v3_v3(cur, scene->cursor.location);

    invert_m4_m4(mat, ob->object_to_world().ptr());
    mul_m4_v3(mat, cur);

    if (totelem[0]) {
      pb = pblock[0] = static_cast<char *>(MEM_callocN(sizeof(char) * totelem[0], __func__));
      sb = sblock[0] = static_cast<BMElemSort *>(
          MEM_callocN(sizeof(BMElemSort) * totelem[0], __func__));

      BM_ITER_MESH_INDEX (ve, &iter, em->bm, BM_VERTS_OF_MESH, i) {
        if (BM_elem_flag_test(ve, flag)) {
          pb[i] = false;
          sb[affected[0]].org_idx = i;
          sb[affected[0]++].srt = len_squared_v3v3(cur, ve->co) * fact;
        }
        else {
          pb[i] = true;
        }
      }
    }

    if (totelem[1]) {
      pb = pblock[1] = static_cast<char *>(MEM_callocN(sizeof(char) * totelem[1], __func__));
      sb = sblock[1] = static_cast<BMElemSort *>(
          MEM_callocN(sizeof(BMElemSort) * totelem[1], __func__));

      BM_ITER_MESH_INDEX (ed, &iter, em->bm, BM_EDGES_OF_MESH, i) {
        if (BM_elem_flag_test(ed, flag)) {
          float co[3];
          mid_v3_v3v3(co, ed->v1->co, ed->v2->co);

          pb[i] = false;
          sb[affected[1]].org_idx = i;
          sb[affected[1]++].srt = len_squared_v3v3(cur, co) * fact;
        }
        else {
          pb[i] = true;
        }
      }
    }

    if (totelem[2]) {
      pb = pblock[2] = static_cast<char *>(MEM_callocN(sizeof(char) * totelem[2], __func__));
      sb = sblock[2] = static_cast<BMElemSort *>(
          MEM_callocN(sizeof(BMElemSort) * totelem[2], __func__));

      BM_ITER_MESH_INDEX (fa, &iter, em->bm, BM_FACES_OF_MESH, i) {
        if (BM_elem_flag_test(fa, flag)) {
          float co[3];
          BM_face_calc_center_median(fa, co);

          pb[i] = false;
          sb[affected[2]].org_idx = i;
          sb[affected[2]++].srt = len_squared_v3v3(cur, co) * fact;
        }
        else {
          pb[i] = true;
        }
      }
    }
  }

  /* Faces only! */
  else if (action == SRT_MATERIAL && totelem[2]) {
    pb = pblock[2] = static_cast<char *>(MEM_callocN(sizeof(char) * totelem[2], __func__));
    sb = sblock[2] = static_cast<BMElemSort *>(
        MEM_callocN(sizeof(BMElemSort) * totelem[2], __func__));

    BM_ITER_MESH_INDEX (fa, &iter, em->bm, BM_FACES_OF_MESH, i) {
      if (BM_elem_flag_test(fa, flag)) {
        /* Reverse materials' order, not order of faces inside each mat! */
        /* NOTE: cannot use totcol, as mat_nr may sometimes be greater... */
        float srt = reverse ? float(MAXMAT - fa->mat_nr) : float(fa->mat_nr);
        pb[i] = false;
        sb[affected[2]].org_idx = i;
        /* Multiplying with totface and adding i ensures us
         * we keep current order for all faces of same mat. */
        sb[affected[2]++].srt = srt * float(totelem[2]) + float(i);
        // printf("e: %d; srt: %f; final: %f\n", i, srt, srt * float(totface) + float(i));
      }
      else {
        pb[i] = true;
      }
    }
  }

  else if (action == SRT_SELECTED) {
    uint *tbuf[3] = {nullptr, nullptr, nullptr}, *tb;

    if (totelem[0]) {
      tb = tbuf[0] = static_cast<uint *>(MEM_callocN(sizeof(int) * totelem[0], __func__));
      mp = map[0] = static_cast<uint *>(MEM_callocN(sizeof(int) * totelem[0], __func__));

      BM_ITER_MESH_INDEX (ve, &iter, em->bm, BM_VERTS_OF_MESH, i) {
        if (BM_elem_flag_test(ve, flag)) {
          mp[affected[0]++] = i;
        }
        else {
          *tb = i;
          tb++;
        }
      }
    }

    if (totelem[1]) {
      tb = tbuf[1] = static_cast<uint *>(MEM_callocN(sizeof(int) * totelem[1], __func__));
      mp = map[1] = static_cast<uint *>(MEM_callocN(sizeof(int) * totelem[1], __func__));

      BM_ITER_MESH_INDEX (ed, &iter, em->bm, BM_EDGES_OF_MESH, i) {
        if (BM_elem_flag_test(ed, flag)) {
          mp[affected[1]++] = i;
        }
        else {
          *tb = i;
          tb++;
        }
      }
    }

    if (totelem[2]) {
      tb = tbuf[2] = static_cast<uint *>(MEM_callocN(sizeof(int) * totelem[2], __func__));
      mp = map[2] = static_cast<uint *>(MEM_callocN(sizeof(int) * totelem[2], __func__));

      BM_ITER_MESH_INDEX (fa, &iter, em->bm, BM_FACES_OF_MESH, i) {
        if (BM_elem_flag_test(fa, flag)) {
          mp[affected[2]++] = i;
        }
        else {
          *tb = i;
          tb++;
        }
      }
    }

    for (j = 3; j--;) {
      int tot = totelem[j];
      int aff = affected[j];
      tb = tbuf[j];
      mp = map[j];
      if (!(tb && mp)) {
        continue;
      }
      if (ELEM(aff, 0, tot)) {
        MEM_freeN(tb);
        MEM_freeN(mp);
        map[j] = nullptr;
        continue;
      }
      if (reverse) {
        memcpy(tb + (tot - aff), mp, aff * sizeof(int));
      }
      else {
        memcpy(mp + aff, tb, (tot - aff) * sizeof(int));
        tb = mp;
        mp = map[j] = tbuf[j];
        tbuf[j] = tb;
      }

      /* Reverse mapping, we want an org2new one! */
      for (i = tot, tb = tbuf[j] + tot - 1; i--; tb--) {
        mp[*tb] = i;
      }
      MEM_freeN(tbuf[j]);
    }
  }

  else if (action == SRT_RANDOMIZE) {
    if (totelem[0]) {
      /* Re-init random generator for each element type, to get consistent random when
       * enabling/disabling an element type. */
      RNG *rng = BLI_rng_new_srandom(seed);
      pb = pblock[0] = static_cast<char *>(MEM_callocN(sizeof(char) * totelem[0], __func__));
      sb = sblock[0] = static_cast<BMElemSort *>(
          MEM_callocN(sizeof(BMElemSort) * totelem[0], __func__));

      BM_ITER_MESH_INDEX (ve, &iter, em->bm, BM_VERTS_OF_MESH, i) {
        if (BM_elem_flag_test(ve, flag)) {
          pb[i] = false;
          sb[affected[0]].org_idx = i;
          sb[affected[0]++].srt = BLI_rng_get_float(rng);
        }
        else {
          pb[i] = true;
        }
      }

      BLI_rng_free(rng);
    }

    if (totelem[1]) {
      RNG *rng = BLI_rng_new_srandom(seed);
      pb = pblock[1] = static_cast<char *>(MEM_callocN(sizeof(char) * totelem[1], __func__));
      sb = sblock[1] = static_cast<BMElemSort *>(
          MEM_callocN(sizeof(BMElemSort) * totelem[1], __func__));

      BM_ITER_MESH_INDEX (ed, &iter, em->bm, BM_EDGES_OF_MESH, i) {
        if (BM_elem_flag_test(ed, flag)) {
          pb[i] = false;
          sb[affected[1]].org_idx = i;
          sb[affected[1]++].srt = BLI_rng_get_float(rng);
        }
        else {
          pb[i] = true;
        }
      }

      BLI_rng_free(rng);
    }

    if (totelem[2]) {
      RNG *rng = BLI_rng_new_srandom(seed);
      pb = pblock[2] = static_cast<char *>(MEM_callocN(sizeof(char) * totelem[2], __func__));
      sb = sblock[2] = static_cast<BMElemSort *>(
          MEM_callocN(sizeof(BMElemSort) * totelem[2], __func__));

      BM_ITER_MESH_INDEX (fa, &iter, em->bm, BM_FACES_OF_MESH, i) {
        if (BM_elem_flag_test(fa, flag)) {
          pb[i] = false;
          sb[affected[2]].org_idx = i;
          sb[affected[2]++].srt = BLI_rng_get_float(rng);
        }
        else {
          pb[i] = true;
        }
      }

      BLI_rng_free(rng);
    }
  }

  else if (action == SRT_REVERSE) {
    if (totelem[0]) {
      pb = pblock[0] = static_cast<char *>(MEM_callocN(sizeof(char) * totelem[0], __func__));
      sb = sblock[0] = static_cast<BMElemSort *>(
          MEM_callocN(sizeof(BMElemSort) * totelem[0], __func__));

      BM_ITER_MESH_INDEX (ve, &iter, em->bm, BM_VERTS_OF_MESH, i) {
        if (BM_elem_flag_test(ve, flag)) {
          pb[i] = false;
          sb[affected[0]].org_idx = i;
          sb[affected[0]++].srt = float(-i);
        }
        else {
          pb[i] = true;
        }
      }
    }

    if (totelem[1]) {
      pb = pblock[1] = static_cast<char *>(MEM_callocN(sizeof(char) * totelem[1], __func__));
      sb = sblock[1] = static_cast<BMElemSort *>(
          MEM_callocN(sizeof(BMElemSort) * totelem[1], __func__));

      BM_ITER_MESH_INDEX (ed, &iter, em->bm, BM_EDGES_OF_MESH, i) {
        if (BM_elem_flag_test(ed, flag)) {
          pb[i] = false;
          sb[affected[1]].org_idx = i;
          sb[affected[1]++].srt = float(-i);
        }
        else {
          pb[i] = true;
        }
      }
    }

    if (totelem[2]) {
      pb = pblock[2] = static_cast<char *>(MEM_callocN(sizeof(char) * totelem[2], __func__));
      sb = sblock[2] = static_cast<BMElemSort *>(
          MEM_callocN(sizeof(BMElemSort) * totelem[2], __func__));

      BM_ITER_MESH_INDEX (fa, &iter, em->bm, BM_FACES_OF_MESH, i) {
        if (BM_elem_flag_test(fa, flag)) {
          pb[i] = false;
          sb[affected[2]].org_idx = i;
          sb[affected[2]++].srt = float(-i);
        }
        else {
          pb[i] = true;
        }
      }
    }
  }

  // printf("%d vertices: %d to be affected...\n", totelem[0], affected[0]);
  // printf("%d edges: %d to be affected...\n", totelem[1], affected[1]);
  // printf("%d faces: %d to be affected...\n", totelem[2], affected[2]);
  if (affected[0] == 0 && affected[1] == 0 && affected[2] == 0) {
    for (j = 3; j--;) {
      if (pblock[j]) {
        MEM_freeN(pblock[j]);
      }
      if (sblock[j]) {
        MEM_freeN(sblock[j]);
      }
      if (map[j]) {
        MEM_freeN(map[j]);
      }
    }
    return;
  }

  /* Sort affected elements, and populate mapping arrays, if needed. */
  for (j = 3; j--;) {
    pb = pblock[j];
    sb = sblock[j];
    if (pb && sb && !map[j]) {
      const char *p_blk;
      BMElemSort *s_blk;
      int tot = totelem[j];
      int aff = affected[j];

      qsort(sb, aff, sizeof(BMElemSort), bmelemsort_comp);

      mp = map[j] = static_cast<uint *>(MEM_mallocN(sizeof(int) * tot, __func__));
      p_blk = pb + tot - 1;
      s_blk = sb + aff - 1;
      for (i = tot; i--; p_blk--) {
        if (*p_blk) { /* Protected! */
          mp[i] = i;
        }
        else {
          mp[s_blk->org_idx] = i;
          s_blk--;
        }
      }
    }
    if (pb) {
      MEM_freeN(pb);
    }
    if (sb) {
      MEM_freeN(sb);
    }
  }

  BM_mesh_remap(em->bm, map[0], map[1], map[2]);

  EDBMUpdate_Params params{};
  params.calc_looptris = (totelem[2] != 0);
  params.calc_normals = false;
  params.is_destructive = true;
  EDBM_update(static_cast<Mesh *>(ob->data), &params);

  DEG_id_tag_update(static_cast<ID *>(ob->data), ID_RECALC_GEOMETRY);
  WM_event_add_notifier(C, NC_GEOM | ND_DATA, ob->data);

  for (j = 3; j--;) {
    if (map[j]) {
      MEM_freeN(map[j]);
    }
  }
}

static int edbm_sort_elements_exec(bContext *C, wmOperator *op)
{
  Scene *scene = CTX_data_scene(C);
  ViewLayer *view_layer = CTX_data_view_layer(C);
  Object *ob_active = CTX_data_edit_object(C);

  /* may be nullptr */
  RegionView3D *rv3d = ED_view3d_context_rv3d(C);

  const int action = RNA_enum_get(op->ptr, "type");
  PropertyRNA *prop_elem_types = RNA_struct_find_property(op->ptr, "elements");
  const bool use_reverse = RNA_boolean_get(op->ptr, "reverse");
  uint seed = RNA_int_get(op->ptr, "seed");
  int elem_types = 0;

  if (ELEM(action, SRT_VIEW_ZAXIS, SRT_VIEW_XAXIS)) {
    if (rv3d == nullptr) {
      BKE_report(op->reports, RPT_ERROR, "View not found, cannot sort by view axis");
      return OPERATOR_CANCELLED;
    }
  }

  /* If no elem_types set, use current selection mode to set it! */
  if (RNA_property_is_set(op->ptr, prop_elem_types)) {
    elem_types = RNA_property_enum_get(op->ptr, prop_elem_types);
  }
  else {
    BMEditMesh *em = BKE_editmesh_from_object(ob_active);
    if (em->selectmode & SCE_SELECT_VERTEX) {
      elem_types |= BM_VERT;
    }
    if (em->selectmode & SCE_SELECT_EDGE) {
      elem_types |= BM_EDGE;
    }
    if (em->selectmode & SCE_SELECT_FACE) {
      elem_types |= BM_FACE;
    }
    RNA_enum_set(op->ptr, "elements", elem_types);
  }

  const Vector<Object *> objects = BKE_view_layer_array_from_objects_in_edit_mode_unique_data(
      scene, view_layer, CTX_wm_view3d(C));

  for (uint ob_index = 0; ob_index < objects.size(); ob_index++) {
    Object *ob = objects[ob_index];
    BMEditMesh *em = BKE_editmesh_from_object(ob);
    BMesh *bm = em->bm;

    if (!((elem_types & BM_VERT && bm->totvertsel > 0) ||
          (elem_types & BM_EDGE && bm->totedgesel > 0) ||
          (elem_types & BM_FACE && bm->totfacesel > 0)))
    {
      continue;
    }

    int seed_iter = seed;

    /* This gives a consistent result regardless of object order */
    if (ob_index) {
      seed_iter += BLI_ghashutil_strhash_p(ob->id.name);
    }

    sort_bmelem_flag(
        C, scene, ob, rv3d, elem_types, BM_ELEM_SELECT, action, use_reverse, seed_iter);
  }
  return OPERATOR_FINISHED;
}

static bool edbm_sort_elements_poll_property(const bContext * /*C*/,
                                             wmOperator *op,
                                             const PropertyRNA *prop)
{
  const char *prop_id = RNA_property_identifier(prop);
  const int action = RNA_enum_get(op->ptr, "type");

  /* Only show seed for randomize action! */
  if (STREQ(prop_id, "seed")) {
    if (action == SRT_RANDOMIZE) {
      return true;
    }
    return false;
  }

  /* Hide seed for reverse and randomize actions! */
  if (STREQ(prop_id, "reverse")) {
    if (ELEM(action, SRT_RANDOMIZE, SRT_REVERSE)) {
      return false;
    }
    return true;
  }

  return true;
}

void MESH_OT_sort_elements(wmOperatorType *ot)
{
  static const EnumPropertyItem type_items[] = {
      {SRT_VIEW_ZAXIS,
       "VIEW_ZAXIS",
       0,
       "View Z Axis",
       "Sort selected elements from farthest to nearest one in current view"},
      {SRT_VIEW_XAXIS,
       "VIEW_XAXIS",
       0,
       "View X Axis",
       "Sort selected elements from left to right one in current view"},
      {SRT_CURSOR_DISTANCE,
       "CURSOR_DISTANCE",
       0,
       "Cursor Distance",
       "Sort selected elements from nearest to farthest from 3D cursor"},
      {SRT_MATERIAL,
       "MATERIAL",
       0,
       "Material",
       "Sort selected faces from smallest to greatest material index"},
      {SRT_SELECTED,
       "SELECTED",
       0,
       "Selected",
       "Move all selected elements in first places, preserving their relative order.\n"
       "Warning: This will affect unselected elements' indices as well"},
      {SRT_RANDOMIZE, "RANDOMIZE", 0, "Randomize", "Randomize order of selected elements"},
      {SRT_REVERSE, "REVERSE", 0, "Reverse", "Reverse current order of selected elements"},
      {0, nullptr, 0, nullptr, nullptr},
  };

  static const EnumPropertyItem elem_items[] = {
      {BM_VERT, "VERT", 0, "Vertices", ""},
      {BM_EDGE, "EDGE", 0, "Edges", ""},
      {BM_FACE, "FACE", 0, "Faces", ""},
      {0, nullptr, 0, nullptr, nullptr},
  };

  /* identifiers */
  ot->name = "Sort Mesh Elements";
  ot->description =
      "The order of selected vertices/edges/faces is modified, based on a given method";
  ot->idname = "MESH_OT_sort_elements";

  /* api callbacks */
  ot->invoke = WM_menu_invoke;
  ot->exec = edbm_sort_elements_exec;
  ot->poll = ED_operator_editmesh;
  ot->poll_property = edbm_sort_elements_poll_property;

  /* flags */
  ot->flag = OPTYPE_REGISTER | OPTYPE_UNDO;

  /* properties */
  ot->prop = RNA_def_enum(ot->srna,
                          "type",
                          type_items,
                          SRT_VIEW_ZAXIS,
                          "Type",
                          "Type of reordering operation to apply");
  RNA_def_enum_flag(ot->srna,
                    "elements",
                    elem_items,
                    BM_VERT,
                    "Elements",
                    "Which elements to affect (vertices, edges and/or faces)");
  RNA_def_boolean(ot->srna, "reverse", false, "Reverse", "Reverse the sorting effect");
  RNA_def_int(ot->srna, "seed", 0, 0, INT_MAX, "Seed", "Seed for random-based operations", 0, 255);
}

/** \} */

/* -------------------------------------------------------------------- */
/** \name Bridge Operator
 * \{ */

enum {
  MESH_BRIDGELOOP_SINGLE = 0,
  MESH_BRIDGELOOP_CLOSED = 1,
  MESH_BRIDGELOOP_PAIRS = 2,
};

static int edbm_bridge_tag_boundary_edges(BMesh *bm)
{
  /* tags boundary edges from a face selection */
  BMIter iter;
  BMFace *f;
  BMEdge *e;
  int totface_del = 0;

  BM_mesh_elem_hflag_disable_all(bm, BM_EDGE | BM_FACE, BM_ELEM_TAG, false);

  BM_ITER_MESH (e, &iter, bm, BM_EDGES_OF_MESH) {
    if (BM_elem_flag_test(e, BM_ELEM_SELECT)) {
      if (BM_edge_is_wire(e) || BM_edge_is_boundary(e)) {
        BM_elem_flag_enable(e, BM_ELEM_TAG);
      }
      else {
        BMIter fiter;
        bool is_all_sel = true;
        /* check if its only used by selected faces */
        BM_ITER_ELEM (f, &fiter, e, BM_FACES_OF_EDGE) {
          if (BM_elem_flag_test(f, BM_ELEM_SELECT)) {
            /* Tag face for removal. */
            if (!BM_elem_flag_test(f, BM_ELEM_TAG)) {
              BM_elem_flag_enable(f, BM_ELEM_TAG);
              totface_del++;
            }
          }
          else {
            is_all_sel = false;
          }
        }

        if (is_all_sel == false) {
          BM_elem_flag_enable(e, BM_ELEM_TAG);
        }
      }
    }
  }

  return totface_del;
}

static int edbm_bridge_edge_loops_for_single_editmesh(wmOperator *op,
                                                      BMEditMesh *em,
                                                      Mesh *mesh,
                                                      const bool use_pairs,
                                                      const bool use_cyclic,
                                                      const bool use_merge,
                                                      const float merge_factor,
                                                      const int twist_offset)
{
  BMOperator bmop;
  char edge_hflag;
  int totface_del = 0;
  BMFace **totface_del_arr = nullptr;
  const bool use_faces = (em->bm->totfacesel != 0);

  if (use_faces) {
    BMIter iter;
    BMFace *f;
    int i;

    totface_del = edbm_bridge_tag_boundary_edges(em->bm);
    totface_del_arr = static_cast<BMFace **>(
        MEM_mallocN(sizeof(*totface_del_arr) * totface_del, __func__));

    i = 0;
    BM_ITER_MESH (f, &iter, em->bm, BM_FACES_OF_MESH) {
      if (BM_elem_flag_test(f, BM_ELEM_TAG)) {
        totface_del_arr[i++] = f;
      }
    }
    edge_hflag = BM_ELEM_TAG;
  }
  else {
    edge_hflag = BM_ELEM_SELECT;
  }

  EDBM_op_init(em,
               &bmop,
               op,
               "bridge_loops edges=%he use_pairs=%b use_cyclic=%b use_merge=%b merge_factor=%f "
               "twist_offset=%i",
               edge_hflag,
               use_pairs,
               use_cyclic,
               use_merge,
               merge_factor,
               twist_offset);

  if (use_faces && totface_del) {
    int i;
    BM_mesh_elem_hflag_disable_all(em->bm, BM_FACE, BM_ELEM_TAG, false);
    for (i = 0; i < totface_del; i++) {
      BM_elem_flag_enable(totface_del_arr[i], BM_ELEM_TAG);
    }
    BMO_op_callf(em->bm,
                 BMO_FLAG_DEFAULTS,
                 "delete geom=%hf context=%i",
                 BM_ELEM_TAG,
                 DEL_FACES_KEEP_BOUNDARY);
  }

  BMO_op_exec(em->bm, &bmop);

  if (!BMO_error_occurred_at_level(em->bm, BMO_ERROR_CANCEL)) {
    /* when merge is used the edges are joined and remain selected */
    if (use_merge == false) {
      EDBM_flag_disable_all(em, BM_ELEM_SELECT);
      BMO_slot_buffer_hflag_enable(
          em->bm, bmop.slots_out, "faces.out", BM_FACE, BM_ELEM_SELECT, true);
    }

    if (use_merge == false) {
      EdgeRingOpSubdProps op_props;
      mesh_operator_edgering_props_get(op, &op_props);

      if (op_props.cuts) {
        BMOperator bmop_subd;
        /* we only need face normals updated */
        EDBM_mesh_normals_update(em);

        BMO_op_initf(em->bm,
                     &bmop_subd,
                     0,
                     "subdivide_edgering edges=%S interp_mode=%i cuts=%i smooth=%f "
                     "profile_shape=%i profile_shape_factor=%f",
                     &bmop,
                     "edges.out",
                     op_props.interp_mode,
                     op_props.cuts,
                     op_props.smooth,
                     op_props.profile_shape,
                     op_props.profile_shape_factor);
        BMO_op_exec(em->bm, &bmop_subd);
        BMO_slot_buffer_hflag_enable(
            em->bm, bmop_subd.slots_out, "faces.out", BM_FACE, BM_ELEM_SELECT, true);
        BMO_op_finish(em->bm, &bmop_subd);
      }
    }
  }

  if (totface_del_arr) {
    MEM_freeN(totface_del_arr);
  }

  if (EDBM_op_finish(em, &bmop, op, true)) {
    EDBMUpdate_Params params{};
    params.calc_looptris = true;
    params.calc_normals = false;
    params.is_destructive = true;
    EDBM_update(mesh, &params);
  }

  /* Always return finished so the user can select different options. */
  return OPERATOR_FINISHED;
}

static int edbm_bridge_edge_loops_exec(bContext *C, wmOperator *op)
{
  const int type = RNA_enum_get(op->ptr, "type");
  const bool use_pairs = (type == MESH_BRIDGELOOP_PAIRS);
  const bool use_cyclic = (type == MESH_BRIDGELOOP_CLOSED);
  const bool use_merge = RNA_boolean_get(op->ptr, "use_merge");
  const float merge_factor = RNA_float_get(op->ptr, "merge_factor");
  const int twist_offset = RNA_int_get(op->ptr, "twist_offset");
  const Scene *scene = CTX_data_scene(C);
  ViewLayer *view_layer = CTX_data_view_layer(C);

  const Vector<Object *> objects = BKE_view_layer_array_from_objects_in_edit_mode_unique_data(
      scene, view_layer, CTX_wm_view3d(C));
  for (Object *obedit : objects) {
    BMEditMesh *em = BKE_editmesh_from_object(obedit);

    if (em->bm->totvertsel == 0) {
      continue;
    }

    edbm_bridge_edge_loops_for_single_editmesh(op,
                                               em,
                                               static_cast<Mesh *>(obedit->data),
                                               use_pairs,
                                               use_cyclic,
                                               use_merge,
                                               merge_factor,
                                               twist_offset);
  }
  return OPERATOR_FINISHED;
}

void MESH_OT_bridge_edge_loops(wmOperatorType *ot)
{
  static const EnumPropertyItem type_items[] = {
      {MESH_BRIDGELOOP_SINGLE, "SINGLE", 0, "Open Loop", ""},
      {MESH_BRIDGELOOP_CLOSED, "CLOSED", 0, "Closed Loop", ""},
      {MESH_BRIDGELOOP_PAIRS, "PAIRS", 0, "Loop Pairs", ""},
      {0, nullptr, 0, nullptr, nullptr},
  };

  /* identifiers */
  ot->name = "Bridge Edge Loops";
  ot->description = "Create a bridge of faces between two or more selected edge loops";
  ot->idname = "MESH_OT_bridge_edge_loops";

  /* api callbacks */
  ot->exec = edbm_bridge_edge_loops_exec;
  ot->poll = ED_operator_editmesh;

  /* flags */
  ot->flag = OPTYPE_REGISTER | OPTYPE_UNDO;

  ot->prop = RNA_def_enum(ot->srna,
                          "type",
                          type_items,
                          MESH_BRIDGELOOP_SINGLE,
                          "Connect Loops",
                          "Method of bridging multiple loops");

  RNA_def_boolean(ot->srna, "use_merge", false, "Merge", "Merge rather than creating faces");
  RNA_def_float(ot->srna, "merge_factor", 0.5f, 0.0f, 1.0f, "Merge Factor", "", 0.0f, 1.0f);
  RNA_def_int(ot->srna,
              "twist_offset",
              0,
              -1000,
              1000,
              "Twist",
              "Twist offset for closed loops",
              -1000,
              1000);

  mesh_operator_edgering_props(ot, 0, 0);
}

/** \} */

/* -------------------------------------------------------------------- */
/** \name Wire-Frame Operator
 * \{ */

static int edbm_wireframe_exec(bContext *C, wmOperator *op)
{
  const bool use_boundary = RNA_boolean_get(op->ptr, "use_boundary");
  const bool use_even_offset = RNA_boolean_get(op->ptr, "use_even_offset");
  const bool use_replace = RNA_boolean_get(op->ptr, "use_replace");
  const bool use_relative_offset = RNA_boolean_get(op->ptr, "use_relative_offset");
  const bool use_crease = RNA_boolean_get(op->ptr, "use_crease");
  const float crease_weight = RNA_float_get(op->ptr, "crease_weight");
  const float thickness = RNA_float_get(op->ptr, "thickness");
  const float offset = RNA_float_get(op->ptr, "offset");

  const Scene *scene = CTX_data_scene(C);
  ViewLayer *view_layer = CTX_data_view_layer(C);
  const Vector<Object *> objects = BKE_view_layer_array_from_objects_in_edit_mode_unique_data(
      scene, view_layer, CTX_wm_view3d(C));
  for (Object *obedit : objects) {
    BMEditMesh *em = BKE_editmesh_from_object(obedit);

    if (em->bm->totfacesel == 0) {
      continue;
    }

    BMOperator bmop;

    EDBM_op_init(em,
                 &bmop,
                 op,
                 "wireframe faces=%hf use_replace=%b use_boundary=%b use_even_offset=%b "
                 "use_relative_offset=%b "
                 "use_crease=%b crease_weight=%f thickness=%f offset=%f",
                 BM_ELEM_SELECT,
                 use_replace,
                 use_boundary,
                 use_even_offset,
                 use_relative_offset,
                 use_crease,
                 crease_weight,
                 thickness,
                 offset);

    BMO_op_exec(em->bm, &bmop);

    BM_mesh_elem_hflag_disable_all(em->bm, BM_VERT | BM_EDGE | BM_FACE, BM_ELEM_SELECT, false);
    BMO_slot_buffer_hflag_enable(
        em->bm, bmop.slots_out, "faces.out", BM_FACE, BM_ELEM_SELECT, true);

    if (!EDBM_op_finish(em, &bmop, op, true)) {
      continue;
    }

    EDBMUpdate_Params params{};
    params.calc_looptris = true;
    params.calc_normals = false;
    params.is_destructive = true;
    EDBM_update(static_cast<Mesh *>(obedit->data), &params);
  }

  return OPERATOR_FINISHED;
}

void MESH_OT_wireframe(wmOperatorType *ot)
{
  PropertyRNA *prop;

  /* identifiers */
  ot->name = "Wireframe";
  ot->idname = "MESH_OT_wireframe";
  ot->description = "Create a solid wireframe from faces";

  /* api callbacks */
  ot->exec = edbm_wireframe_exec;
  ot->poll = ED_operator_editmesh;

  /* flags */
  ot->flag = OPTYPE_REGISTER | OPTYPE_UNDO;

  /* properties */
  RNA_def_boolean(ot->srna, "use_boundary", true, "Boundary", "Inset face boundaries");
  RNA_def_boolean(ot->srna,
                  "use_even_offset",
                  true,
                  "Offset Even",
                  "Scale the offset to give more even thickness");
  RNA_def_boolean(ot->srna,
                  "use_relative_offset",
                  false,
                  "Offset Relative",
                  "Scale the offset by surrounding geometry");
  RNA_def_boolean(ot->srna, "use_replace", true, "Replace", "Remove original faces");
  prop = RNA_def_float_distance(
      ot->srna, "thickness", 0.01f, 0.0f, 1e4f, "Thickness", "", 0.0f, 10.0f);
  /* use 1 rather than 10 for max else dragging the button moves too far */
  RNA_def_property_ui_range(prop, 0.0, 1.0, 0.01, 4);
  RNA_def_float_distance(ot->srna, "offset", 0.01f, 0.0f, 1e4f, "Offset", "", 0.0f, 10.0f);
  RNA_def_boolean(ot->srna,
                  "use_crease",
                  false,
                  "Crease",
                  "Crease hub edges for an improved subdivision surface");
  prop = RNA_def_float(
      ot->srna, "crease_weight", 0.01f, 0.0f, 1e3f, "Crease Weight", "", 0.0f, 1.0f);
  RNA_def_property_ui_range(prop, 0.0, 1.0, 0.1, 2);
}

/** \} */

/* -------------------------------------------------------------------- */
/** \name Offset Edge-Loop Operator
 * \{ */

static int edbm_offset_edgeloop_exec(bContext *C, wmOperator *op)
{
  const bool use_cap_endpoint = RNA_boolean_get(op->ptr, "use_cap_endpoint");
  bool changed_multi = false;
  Scene *scene = CTX_data_scene(C);
  ViewLayer *view_layer = CTX_data_view_layer(C);
  Vector<Base *> bases = BKE_view_layer_array_from_bases_in_edit_mode_unique_data(
      scene, view_layer, CTX_wm_view3d(C));
  for (Base *base : bases) {
    Object *obedit = base->object;
    BMEditMesh *em = BKE_editmesh_from_object(obedit);

    if (em->bm->totedgesel == 0) {
      continue;
    }

    BMOperator bmop;
    EDBM_op_init(em,
                 &bmop,
                 op,
                 "offset_edgeloops edges=%he use_cap_endpoint=%b",
                 BM_ELEM_SELECT,
                 use_cap_endpoint);

    BMO_op_exec(em->bm, &bmop);

    BM_mesh_elem_hflag_disable_all(em->bm, BM_VERT | BM_EDGE | BM_FACE, BM_ELEM_SELECT, false);

    BMO_slot_buffer_hflag_enable(
        em->bm, bmop.slots_out, "edges.out", BM_EDGE, BM_ELEM_SELECT, true);

    if (EDBM_op_finish(em, &bmop, op, true)) {
      EDBMUpdate_Params params{};
      params.calc_looptris = true;
      params.calc_normals = false;
      params.is_destructive = true;
      EDBM_update(static_cast<Mesh *>(obedit->data), &params);
      changed_multi = true;
    }
  }

  if (changed_multi) {
    /** If in face-only select mode, switch to edge select mode so that
     * an edge-only selection is not inconsistent state.
     *
     * We need to run this for all objects, even when nothing is selected.
     * This way we keep them in sync. */
    if (scene->toolsettings->selectmode == SCE_SELECT_FACE) {
      EDBM_selectmode_disable_multi_ex(scene, bases, SCE_SELECT_FACE, SCE_SELECT_EDGE);
    }
  }

  return changed_multi ? OPERATOR_FINISHED : OPERATOR_CANCELLED;
}

void MESH_OT_offset_edge_loops(wmOperatorType *ot)
{
  /* identifiers */
  ot->name = "Offset Edge Loop";
  ot->idname = "MESH_OT_offset_edge_loops";
  ot->description = "Create offset edge loop from the current selection";

  /* api callbacks */
  ot->exec = edbm_offset_edgeloop_exec;
  ot->poll = ED_operator_editmesh;

  /* Keep internal, since this is only meant to be accessed via
   * 'MESH_OT_offset_edge_loops_slide'. */

  /* flags */
  ot->flag = OPTYPE_REGISTER | OPTYPE_UNDO | OPTYPE_INTERNAL;

  RNA_def_boolean(
      ot->srna, "use_cap_endpoint", false, "Cap Endpoint", "Extend loop around end-points");
}

/** \} */

/* -------------------------------------------------------------------- */
/** \name Convex Hull Operator
 * \{ */

#ifdef WITH_BULLET
static int edbm_convex_hull_exec(bContext *C, wmOperator *op)
{
  const bool use_existing_faces = RNA_boolean_get(op->ptr, "use_existing_faces");
  const bool delete_unused = RNA_boolean_get(op->ptr, "delete_unused");
  const bool make_holes = RNA_boolean_get(op->ptr, "make_holes");
  const bool join_triangles = RNA_boolean_get(op->ptr, "join_triangles");

  float angle_face_threshold = RNA_float_get(op->ptr, "face_threshold");
  float angle_shape_threshold = RNA_float_get(op->ptr, "shape_threshold");

  const Scene *scene = CTX_data_scene(C);
  ViewLayer *view_layer = CTX_data_view_layer(C);
  const Vector<Object *> objects = BKE_view_layer_array_from_objects_in_edit_mode_unique_data(
      scene, view_layer, CTX_wm_view3d(C));
  for (Object *obedit : objects) {
    BMEditMesh *em = BKE_editmesh_from_object(obedit);

    if (em->bm->totvertsel == 0) {
      continue;
    }

    BMOperator bmop;

    EDBM_op_init(em,
                 &bmop,
                 op,
                 "convex_hull input=%hvef "
                 "use_existing_faces=%b",
                 BM_ELEM_SELECT,
                 use_existing_faces);
    BMO_op_exec(em->bm, &bmop);

    /* Hull fails if input is coplanar */
    if (BMO_error_occurred_at_level(em->bm, BMO_ERROR_CANCEL)) {
      EDBM_op_finish(em, &bmop, op, true);
      continue;
    }

    BMO_slot_buffer_hflag_enable(
        em->bm, bmop.slots_out, "geom.out", BM_FACE, BM_ELEM_SELECT, true);

    /* Delete unused vertices, edges, and faces */
    if (delete_unused) {
      if (!EDBM_op_callf(
              em, op, "delete geom=%S context=%i", &bmop, "geom_unused.out", DEL_ONLYTAGGED))
      {
        EDBM_op_finish(em, &bmop, op, true);
        continue;
      }
    }

    /* Delete hole edges/faces */
    if (make_holes) {
      if (!EDBM_op_callf(
              em, op, "delete geom=%S context=%i", &bmop, "geom_holes.out", DEL_ONLYTAGGED))
      {
        EDBM_op_finish(em, &bmop, op, true);
        continue;
      }
    }

    /* Merge adjacent triangles */
    if (join_triangles) {
      if (!EDBM_op_call_and_selectf(em,
                                    op,
                                    "faces.out",
                                    true,
                                    "join_triangles faces=%S "
                                    "angle_face_threshold=%f angle_shape_threshold=%f",
                                    &bmop,
                                    "geom.out",
                                    angle_face_threshold,
                                    angle_shape_threshold))
      {
        EDBM_op_finish(em, &bmop, op, true);
        continue;
      }
    }

    if (!EDBM_op_finish(em, &bmop, op, true)) {
      continue;
    }

    EDBMUpdate_Params params{};
    params.calc_looptris = true;
    params.calc_normals = false;
    params.is_destructive = true;
    EDBM_update(static_cast<Mesh *>(obedit->data), &params);
    EDBM_selectmode_flush(em);
  }

  return OPERATOR_FINISHED;
}

void MESH_OT_convex_hull(wmOperatorType *ot)
{
  /* identifiers */
  ot->name = "Convex Hull";
  ot->description = "Enclose selected vertices in a convex polyhedron";
  ot->idname = "MESH_OT_convex_hull";

  /* api callbacks */
  ot->exec = edbm_convex_hull_exec;
  ot->poll = ED_operator_editmesh;

  /* flags */
  ot->flag = OPTYPE_REGISTER | OPTYPE_UNDO;

  /* props */
  RNA_def_boolean(ot->srna,
                  "delete_unused",
                  true,
                  "Delete Unused",
                  "Delete selected elements that are not used by the hull");

  RNA_def_boolean(ot->srna,
                  "use_existing_faces",
                  true,
                  "Use Existing Faces",
                  "Skip hull triangles that are covered by a pre-existing face");

  RNA_def_boolean(ot->srna,
                  "make_holes",
                  false,
                  "Make Holes",
                  "Delete selected faces that are used by the hull");

  RNA_def_boolean(
      ot->srna, "join_triangles", true, "Join Triangles", "Merge adjacent triangles into quads");

  join_triangle_props(ot);
}
#endif /* WITH_BULLET */

/** \} */

/* -------------------------------------------------------------------- */
/** \name Symmetrize Operator
 * \{ */

static int mesh_symmetrize_exec(bContext *C, wmOperator *op)
{
  const float thresh = RNA_float_get(op->ptr, "threshold");
  const Scene *scene = CTX_data_scene(C);
  ViewLayer *view_layer = CTX_data_view_layer(C);
  const Vector<Object *> objects = BKE_view_layer_array_from_objects_in_edit_mode_unique_data(
      scene, view_layer, CTX_wm_view3d(C));

  for (Object *obedit : objects) {
    BMEditMesh *em = BKE_editmesh_from_object(obedit);

    if (em->bm->totvertsel == 0) {
      continue;
    }

    BMOperator bmop;
    EDBM_op_init(em,
                 &bmop,
                 op,
                 "symmetrize input=%hvef direction=%i dist=%f",
                 BM_ELEM_SELECT,
                 RNA_enum_get(op->ptr, "direction"),
                 thresh);
    BMO_op_exec(em->bm, &bmop);

    EDBM_flag_disable_all(em, BM_ELEM_SELECT);

    BMO_slot_buffer_hflag_enable(
        em->bm, bmop.slots_out, "geom.out", BM_ALL_NOLOOP, BM_ELEM_SELECT, true);

    if (!EDBM_op_finish(em, &bmop, op, true)) {
      continue;
    }
    EDBMUpdate_Params params{};
    params.calc_looptris = true;
    params.calc_normals = false;
    params.is_destructive = true;
    EDBM_update(static_cast<Mesh *>(obedit->data), &params);
    EDBM_selectmode_flush(em);
  }

  return OPERATOR_FINISHED;
}

void MESH_OT_symmetrize(wmOperatorType *ot)
{
  /* identifiers */
  ot->name = "Symmetrize";
  ot->description = "Enforce symmetry (both form and topological) across an axis";
  ot->idname = "MESH_OT_symmetrize";

  /* api callbacks */
  ot->exec = mesh_symmetrize_exec;
  ot->poll = ED_operator_editmesh;

  /* flags */
  ot->flag = OPTYPE_REGISTER | OPTYPE_UNDO;

  ot->prop = RNA_def_enum(ot->srna,
                          "direction",
                          rna_enum_symmetrize_direction_items,
                          BMO_SYMMETRIZE_NEGATIVE_X,
                          "Direction",
                          "Which sides to copy from and to");
  RNA_def_float(ot->srna,
                "threshold",
                1e-4f,
                0.0f,
                10.0f,
                "Threshold",
                "Limit for snap middle vertices to the axis center",
                1e-5f,
                0.1f);
}

/** \} */

/* -------------------------------------------------------------------- */
/** \name Snap to Symmetry Operator
 * \{ */

static int mesh_symmetry_snap_exec(bContext *C, wmOperator *op)
{
  const float eps = 0.00001f;
  const float eps_sq = eps * eps;
  const bool use_topology = false;

  const float thresh = RNA_float_get(op->ptr, "threshold");
  const float fac = RNA_float_get(op->ptr, "factor");
  const bool use_center = RNA_boolean_get(op->ptr, "use_center");
  const int axis_dir = RNA_enum_get(op->ptr, "direction");

  /* Vertices stats (total over all selected objects). */
  int totvertfound = 0, totvertmirr = 0, totvertfail = 0, totobjects = 0;

  /* Axis. */
  int axis = axis_dir % 3;
  bool axis_sign = axis != axis_dir;

  const Scene *scene = CTX_data_scene(C);
  ViewLayer *view_layer = CTX_data_view_layer(C);
  const Vector<Object *> objects = BKE_view_layer_array_from_objects_in_edit_mode_unique_data(
      scene, view_layer, CTX_wm_view3d(C));

  for (Object *obedit : objects) {
    BMEditMesh *em = BKE_editmesh_from_object(obedit);
    BMesh *bm = em->bm;

    if (em->bm->totvertsel == 0) {
      continue;
    }

    if (ED_object_edit_report_if_shape_key_is_locked(obedit, op->reports)) {
      continue;
    }

    totobjects++;

    /* Only allocate memory after checking whether to skip object. */
    int *index = static_cast<int *>(MEM_mallocN(bm->totvert * sizeof(*index), __func__));

    /* Vertex iter. */
    BMIter iter;
    BMVert *v;
    int i;

    EDBM_verts_mirror_cache_begin_ex(em, axis, true, true, false, use_topology, thresh, index);

    BM_mesh_elem_table_ensure(bm, BM_VERT);

    BM_mesh_elem_hflag_disable_all(bm, BM_VERT, BM_ELEM_TAG, false);

    BM_ITER_MESH_INDEX (v, &iter, bm, BM_VERTS_OF_MESH, i) {
      if ((BM_elem_flag_test(v, BM_ELEM_SELECT) != false) &&
          (BM_elem_flag_test(v, BM_ELEM_TAG) == false))
      {
        int i_mirr = index[i];
        if (i_mirr != -1) {

          BMVert *v_mirr = BM_vert_at_index(bm, index[i]);

          if (v != v_mirr) {
            float co[3], co_mirr[3];

            if ((v->co[axis] > v_mirr->co[axis]) == axis_sign) {
              std::swap(v, v_mirr);
            }

            copy_v3_v3(co_mirr, v_mirr->co);
            co_mirr[axis] *= -1.0f;

            if (len_squared_v3v3(v->co, co_mirr) > eps_sq) {
              totvertmirr++;
            }

            interp_v3_v3v3(co, v->co, co_mirr, fac);

            copy_v3_v3(v->co, co);

            co[axis] *= -1.0f;
            copy_v3_v3(v_mirr->co, co);

            BM_elem_flag_enable(v, BM_ELEM_TAG);
            BM_elem_flag_enable(v_mirr, BM_ELEM_TAG);
            totvertfound++;
          }
          else {
            if (use_center) {

              if (fabsf(v->co[axis]) > eps) {
                totvertmirr++;
              }

              v->co[axis] = 0.0f;
            }
            BM_elem_flag_enable(v, BM_ELEM_TAG);
            totvertfound++;
          }
        }
        else {
          totvertfail++;
        }
      }
    }
    EDBMUpdate_Params params{};
    params.calc_looptris = false;
    params.calc_normals = false;
    params.is_destructive = false;
    EDBM_update(static_cast<Mesh *>(obedit->data), &params);

    /* No need to end cache, just free the array. */
    MEM_freeN(index);
  }

  if (totvertfail) {
    BKE_reportf(op->reports,
                RPT_WARNING,
                "%d already symmetrical, %d pairs mirrored, %d failed",
                totvertfound - totvertmirr,
                totvertmirr,
                totvertfail);
  }
  else if (totobjects) {
    BKE_reportf(op->reports,
                RPT_INFO,
                "%d already symmetrical, %d pairs mirrored",
                totvertfound - totvertmirr,
                totvertmirr);
  }

  return totobjects ? OPERATOR_FINISHED : OPERATOR_CANCELLED;
}

void MESH_OT_symmetry_snap(wmOperatorType *ot)
{
  /* identifiers */
  ot->name = "Snap to Symmetry";
  ot->description = "Snap vertex pairs to their mirrored locations";
  ot->idname = "MESH_OT_symmetry_snap";

  /* api callbacks */
  ot->exec = mesh_symmetry_snap_exec;
  ot->poll = ED_operator_editmesh;

  /* flags */
  ot->flag = OPTYPE_REGISTER | OPTYPE_UNDO;

  ot->prop = RNA_def_enum(ot->srna,
                          "direction",
                          rna_enum_symmetrize_direction_items,
                          BMO_SYMMETRIZE_NEGATIVE_X,
                          "Direction",
                          "Which sides to copy from and to");
  RNA_def_float_distance(ot->srna,
                         "threshold",
                         0.05f,
                         0.0f,
                         10.0f,
                         "Threshold",
                         "Distance within which matching vertices are searched",
                         1e-4f,
                         1.0f);
  RNA_def_float(ot->srna,
                "factor",
                0.5f,
                0.0f,
                1.0f,
                "Factor",
                "Mix factor of the locations of the vertices",
                0.0f,
                1.0f);
  RNA_def_boolean(
      ot->srna, "use_center", true, "Center", "Snap middle vertices to the axis center");
}

/** \} */

#if defined(WITH_FREESTYLE)

/* -------------------------------------------------------------------- */
/** \name Mark Edge (Freestyle) Operator
 * \{ */

static int edbm_mark_freestyle_edge_exec(bContext *C, wmOperator *op)
{
  BMEdge *eed;
  BMIter iter;
  FreestyleEdge *fed;
  const bool clear = RNA_boolean_get(op->ptr, "clear");
  const Scene *scene = CTX_data_scene(C);
  ViewLayer *view_layer = CTX_data_view_layer(C);

  const Vector<Object *> objects = BKE_view_layer_array_from_objects_in_edit_mode_unique_data(
      scene, view_layer, CTX_wm_view3d(C));
  for (Object *obedit : objects) {
    BMEditMesh *em = BKE_editmesh_from_object(obedit);

    if (em == nullptr) {
      continue;
    }

    BMesh *bm = em->bm;

    if (bm->totedgesel == 0) {
      continue;
    }

    if (!CustomData_has_layer(&em->bm->edata, CD_FREESTYLE_EDGE)) {
      BM_data_layer_add(em->bm, &em->bm->edata, CD_FREESTYLE_EDGE);
    }

    if (clear) {
      BM_ITER_MESH (eed, &iter, em->bm, BM_EDGES_OF_MESH) {
        if (BM_elem_flag_test(eed, BM_ELEM_SELECT) && !BM_elem_flag_test(eed, BM_ELEM_HIDDEN)) {
          fed = static_cast<FreestyleEdge *>(
              CustomData_bmesh_get(&em->bm->edata, eed->head.data, CD_FREESTYLE_EDGE));
          fed->flag &= ~FREESTYLE_EDGE_MARK;
        }
      }
    }
    else {
      BM_ITER_MESH (eed, &iter, em->bm, BM_EDGES_OF_MESH) {
        if (BM_elem_flag_test(eed, BM_ELEM_SELECT) && !BM_elem_flag_test(eed, BM_ELEM_HIDDEN)) {
          fed = static_cast<FreestyleEdge *>(
              CustomData_bmesh_get(&em->bm->edata, eed->head.data, CD_FREESTYLE_EDGE));
          fed->flag |= FREESTYLE_EDGE_MARK;
        }
      }
    }

    DEG_id_tag_update(static_cast<ID *>(obedit->data), ID_RECALC_GEOMETRY);
    WM_event_add_notifier(C, NC_GEOM | ND_DATA, obedit->data);
  }

  return OPERATOR_FINISHED;
}

void MESH_OT_mark_freestyle_edge(wmOperatorType *ot)
{
  PropertyRNA *prop;

  /* identifiers */
  ot->name = "Mark Freestyle Edge";
  ot->description = "(Un)mark selected edges as Freestyle feature edges";
  ot->idname = "MESH_OT_mark_freestyle_edge";

  /* api callbacks */
  ot->exec = edbm_mark_freestyle_edge_exec;
  ot->poll = ED_operator_editmesh;

  /* flags */
  ot->flag = OPTYPE_REGISTER | OPTYPE_UNDO;

  prop = RNA_def_boolean(ot->srna, "clear", false, "Clear", "");
  RNA_def_property_flag(prop, PropertyFlag(PROP_HIDDEN | PROP_SKIP_SAVE));
}

/** \} */

/* -------------------------------------------------------------------- */
/** \name Mark Face (Freestyle) Operator
 * \{ */

static int edbm_mark_freestyle_face_exec(bContext *C, wmOperator *op)
{
  BMFace *efa;
  BMIter iter;
  FreestyleFace *ffa;
  const bool clear = RNA_boolean_get(op->ptr, "clear");
  const Scene *scene = CTX_data_scene(C);
  ViewLayer *view_layer = CTX_data_view_layer(C);

  const Vector<Object *> objects = BKE_view_layer_array_from_objects_in_edit_mode_unique_data(
      scene, view_layer, CTX_wm_view3d(C));
  for (Object *obedit : objects) {
    BMEditMesh *em = BKE_editmesh_from_object(obedit);

    if (em == nullptr) {
      continue;
    }

    if (em->bm->totfacesel == 0) {
      continue;
    }

    if (!CustomData_has_layer(&em->bm->pdata, CD_FREESTYLE_FACE)) {
      BM_data_layer_add(em->bm, &em->bm->pdata, CD_FREESTYLE_FACE);
    }

    if (clear) {
      BM_ITER_MESH (efa, &iter, em->bm, BM_FACES_OF_MESH) {
        if (BM_elem_flag_test(efa, BM_ELEM_SELECT) && !BM_elem_flag_test(efa, BM_ELEM_HIDDEN)) {
          ffa = static_cast<FreestyleFace *>(
              CustomData_bmesh_get(&em->bm->pdata, efa->head.data, CD_FREESTYLE_FACE));
          ffa->flag &= ~FREESTYLE_FACE_MARK;
        }
      }
    }
    else {
      BM_ITER_MESH (efa, &iter, em->bm, BM_FACES_OF_MESH) {
        if (BM_elem_flag_test(efa, BM_ELEM_SELECT) && !BM_elem_flag_test(efa, BM_ELEM_HIDDEN)) {
          ffa = static_cast<FreestyleFace *>(
              CustomData_bmesh_get(&em->bm->pdata, efa->head.data, CD_FREESTYLE_FACE));
          ffa->flag |= FREESTYLE_FACE_MARK;
        }
      }
    }

    DEG_id_tag_update(static_cast<ID *>(obedit->data), ID_RECALC_GEOMETRY);
    WM_event_add_notifier(C, NC_GEOM | ND_DATA, obedit->data);
  }

  return OPERATOR_FINISHED;
}

void MESH_OT_mark_freestyle_face(wmOperatorType *ot)
{
  PropertyRNA *prop;

  /* identifiers */
  ot->name = "Mark Freestyle Face";
  ot->description = "(Un)mark selected faces for exclusion from Freestyle feature edge detection";
  ot->idname = "MESH_OT_mark_freestyle_face";

  /* api callbacks */
  ot->exec = edbm_mark_freestyle_face_exec;
  ot->poll = ED_operator_editmesh;

  /* flags */
  ot->flag = OPTYPE_REGISTER | OPTYPE_UNDO;

  prop = RNA_def_boolean(ot->srna, "clear", false, "Clear", "");
  RNA_def_property_flag(prop, PropertyFlag(PROP_HIDDEN | PROP_SKIP_SAVE));
}

/** \} */

#endif /* WITH_FREESTYLE */

/* -------------------------------------------------------------------- */
/** \name Loop Normals Editing Tools Modal Map
 * \{ */

/* NOTE: these defines are saved in keymap files, do not change values but just add new ones */
/* NOTE: We could add more here, like e.g. a switch between local or global coordinates of target,
 *       use number-input to type in explicit vector values. */
enum {
  /* Generic commands. */
  EDBM_CLNOR_MODAL_CANCEL = 1,
  EDBM_CLNOR_MODAL_CONFIRM = 2,

  /* Point To operator. */
  EDBM_CLNOR_MODAL_POINTTO_RESET = 101,
  EDBM_CLNOR_MODAL_POINTTO_INVERT = 102,
  EDBM_CLNOR_MODAL_POINTTO_SPHERIZE = 103,
  EDBM_CLNOR_MODAL_POINTTO_ALIGN = 104,

  EDBM_CLNOR_MODAL_POINTTO_USE_MOUSE = 110,
  EDBM_CLNOR_MODAL_POINTTO_USE_PIVOT = 111,
  EDBM_CLNOR_MODAL_POINTTO_USE_OBJECT = 112,
  EDBM_CLNOR_MODAL_POINTTO_SET_USE_3DCURSOR = 113,
  EDBM_CLNOR_MODAL_POINTTO_SET_USE_SELECTED = 114,
};

wmKeyMap *point_normals_modal_keymap(wmKeyConfig *keyconf)
{
  static const EnumPropertyItem modal_items[] = {
      {EDBM_CLNOR_MODAL_CANCEL, "CANCEL", 0, "Cancel", ""},
      {EDBM_CLNOR_MODAL_CONFIRM, "CONFIRM", 0, "Confirm", ""},

      /* Point To operator. */
      {EDBM_CLNOR_MODAL_POINTTO_RESET, "RESET", 0, "Reset", "Reset normals to initial ones"},
      {EDBM_CLNOR_MODAL_POINTTO_INVERT,
       "INVERT",
       0,
       "Invert",
       "Toggle inversion of affected normals"},
      {EDBM_CLNOR_MODAL_POINTTO_SPHERIZE,
       "SPHERIZE",
       0,
       "Spherize",
       "Interpolate between new and original normals"},
      {EDBM_CLNOR_MODAL_POINTTO_ALIGN, "ALIGN", 0, "Align", "Make all affected normals parallel"},

      {EDBM_CLNOR_MODAL_POINTTO_USE_MOUSE,
       "USE_MOUSE",
       0,
       "Use Mouse",
       "Follow mouse cursor position"},
      {EDBM_CLNOR_MODAL_POINTTO_USE_PIVOT,
       "USE_PIVOT",
       0,
       "Use Pivot",
       "Use current rotation/scaling pivot point coordinates"},
      {EDBM_CLNOR_MODAL_POINTTO_USE_OBJECT,
       "USE_OBJECT",
       0,
       "Use Object",
       "Use current edited object's location"},
      {EDBM_CLNOR_MODAL_POINTTO_SET_USE_3DCURSOR,
       "SET_USE_3DCURSOR",
       0,
       "Set and Use 3D Cursor",
       "Set new 3D cursor position and use it"},
      {EDBM_CLNOR_MODAL_POINTTO_SET_USE_SELECTED,
       "SET_USE_SELECTED",
       0,
       "Select and Use Mesh Item",
       "Select new active mesh element and use its location"},
      {0, nullptr, 0, nullptr, nullptr},
  };
  static const char *keymap_name = "Custom Normals Modal Map";

  wmKeyMap *keymap = WM_modalkeymap_find(keyconf, keymap_name);

  /* We only need to add map once */
  if (keymap && keymap->modal_items) {
    return nullptr;
  }

  keymap = WM_modalkeymap_ensure(keyconf, keymap_name, modal_items);

  WM_modalkeymap_assign(keymap, "MESH_OT_point_normals");

  return keymap;
}

#define CLNORS_VALID_VEC_LEN (1e-4f)

/** \} */

/* -------------------------------------------------------------------- */
/** \name Loop Normals 'Point To' Operator
 * \{ */

enum {
  EDBM_CLNOR_POINTTO_MODE_COORDINATES = 1,
  EDBM_CLNOR_POINTTO_MODE_MOUSE = 2,
};

static EnumPropertyItem clnors_pointto_mode_items[] = {
    {EDBM_CLNOR_POINTTO_MODE_COORDINATES,
     "COORDINATES",
     0,
     "Coordinates",
     "Use static coordinates (defined by various means)"},
    {EDBM_CLNOR_POINTTO_MODE_MOUSE, "MOUSE", 0, "Mouse", "Follow mouse cursor"},
    {0, nullptr, 0, nullptr, nullptr},
};

/* Initialize loop normal data */
static bool point_normals_init(bContext *C, wmOperator *op)
{
  Object *obedit = CTX_data_edit_object(C);
  BMEditMesh *em = BKE_editmesh_from_object(obedit);
  BMesh *bm = em->bm;

  BKE_editmesh_lnorspace_update(em);
  BMLoopNorEditDataArray *lnors_ed_arr = BM_loop_normal_editdata_array_init(bm, false);

  op->customdata = lnors_ed_arr;

  return (lnors_ed_arr->totloop != 0);
}

static bool point_normals_ensure(bContext *C, wmOperator *op)
{
  if (op->customdata != nullptr) {
    return true;
  }
  return point_normals_init(C, op);
}

static void point_normals_free(wmOperator *op)
{
  if (op->customdata != nullptr) {
    BMLoopNorEditDataArray *lnors_ed_arr = static_cast<BMLoopNorEditDataArray *>(op->customdata);
    BM_loop_normal_editdata_array_free(lnors_ed_arr);
    op->customdata = nullptr;
  }
}

static void point_normals_cancel(bContext *C, wmOperator *op)
{
  point_normals_free(op);
  ED_area_status_text(CTX_wm_area(C), nullptr);
}

static void point_normals_update_header(bContext *C, wmOperator *op)
{
  auto get_modal_key_str = [&](int id) {
    return WM_modalkeymap_operator_items_to_string(op->type, id, true).value_or("");
  };

  const std::string header = fmt::format(
      IFACE_("{}: confirm, {}: cancel, "
             "{}: point to mouse ({}), {}: point to Pivot, "
             "{}: point to object origin, {}: reset normals, "
             "{}: set & point to 3D cursor, {}: select & point to mesh item, "
             "{}: invert normals ({}), {}: spherize ({}), {}: align ({})"),
      get_modal_key_str(EDBM_CLNOR_MODAL_CONFIRM),
      get_modal_key_str(EDBM_CLNOR_MODAL_CANCEL),
      get_modal_key_str(EDBM_CLNOR_MODAL_POINTTO_USE_MOUSE),
      WM_bool_as_string(RNA_enum_get(op->ptr, "mode") == EDBM_CLNOR_POINTTO_MODE_MOUSE),
      get_modal_key_str(EDBM_CLNOR_MODAL_POINTTO_USE_PIVOT),
      get_modal_key_str(EDBM_CLNOR_MODAL_POINTTO_USE_OBJECT),
      get_modal_key_str(EDBM_CLNOR_MODAL_POINTTO_RESET),
      get_modal_key_str(EDBM_CLNOR_MODAL_POINTTO_SET_USE_3DCURSOR),
      get_modal_key_str(EDBM_CLNOR_MODAL_POINTTO_SET_USE_SELECTED),
      get_modal_key_str(EDBM_CLNOR_MODAL_POINTTO_INVERT),
      WM_bool_as_string(RNA_boolean_get(op->ptr, "invert")),
      get_modal_key_str(EDBM_CLNOR_MODAL_POINTTO_SPHERIZE),
      WM_bool_as_string(RNA_boolean_get(op->ptr, "spherize")),
      get_modal_key_str(EDBM_CLNOR_MODAL_POINTTO_ALIGN),
      WM_bool_as_string(RNA_boolean_get(op->ptr, "align")));

  ED_area_status_text(CTX_wm_area(C), header.c_str());
}

/* TODO: move that to generic function in BMesh? */
static void bmesh_selected_verts_center_calc(BMesh *bm, float *r_center)
{
  BMVert *v;
  BMIter viter;
  int i = 0;

  zero_v3(r_center);
  BM_ITER_MESH (v, &viter, bm, BM_VERTS_OF_MESH) {
    if (BM_elem_flag_test(v, BM_ELEM_SELECT)) {
      add_v3_v3(r_center, v->co);
      i++;
    }
  }
  mul_v3_fl(r_center, 1.0f / float(i));
}

static void point_normals_apply(bContext *C, wmOperator *op, float target[3], const bool do_reset)
{
  Object *obedit = CTX_data_edit_object(C);
  BMesh *bm = BKE_editmesh_from_object(obedit)->bm;
  BMLoopNorEditDataArray *lnors_ed_arr = static_cast<BMLoopNorEditDataArray *>(op->customdata);

  const bool do_invert = RNA_boolean_get(op->ptr, "invert");
  const bool do_spherize = RNA_boolean_get(op->ptr, "spherize");
  const bool do_align = RNA_boolean_get(op->ptr, "align");
  float center[3];

  if (do_align && !do_reset) {
    bmesh_selected_verts_center_calc(bm, center);
  }

  sub_v3_v3(target, obedit->loc); /* Move target to local coordinates. */

  BMLoopNorEditData *lnor_ed = lnors_ed_arr->lnor_editdata;
  for (int i = 0; i < lnors_ed_arr->totloop; i++, lnor_ed++) {
    if (do_reset) {
      copy_v3_v3(lnor_ed->nloc, lnor_ed->niloc);
    }
    else if (do_spherize) {
      /* Note that this is *not* real spherical interpolation.
       * Probably good enough in this case though? */
      const float strength = RNA_float_get(op->ptr, "spherize_strength");
      float spherized_normal[3];

      sub_v3_v3v3(spherized_normal, target, lnor_ed->loc);

      /* otherwise, multiplication by strength is meaningless... */
      normalize_v3(spherized_normal);

      mul_v3_fl(spherized_normal, strength);
      mul_v3_v3fl(lnor_ed->nloc, lnor_ed->niloc, 1.0f - strength);
      add_v3_v3(lnor_ed->nloc, spherized_normal);
    }
    else if (do_align) {
      sub_v3_v3v3(lnor_ed->nloc, target, center);
    }
    else {
      sub_v3_v3v3(lnor_ed->nloc, target, lnor_ed->loc);
    }

    if (do_invert && !do_reset) {
      negate_v3(lnor_ed->nloc);
    }
    if (normalize_v3(lnor_ed->nloc) >= CLNORS_VALID_VEC_LEN) {
      BKE_lnor_space_custom_normal_to_data(
          bm->lnor_spacearr->lspacearr[lnor_ed->loop_index], lnor_ed->nloc, lnor_ed->clnors_data);
    }
  }
}

static int edbm_point_normals_modal(bContext *C, wmOperator *op, const wmEvent *event)
{
  /* As this operator passes events through, we can't be sure the user didn't exit edit-mode.
   * or performed some other operation. */
  if (!WM_operator_poll(C, op->type)) {
    point_normals_cancel(C, op);
    return OPERATOR_CANCELLED;
  }

  View3D *v3d = CTX_wm_view3d(C);
  Scene *scene = CTX_data_scene(C);
  Object *obedit = CTX_data_edit_object(C);
  BMEditMesh *em = BKE_editmesh_from_object(obedit);
  BMesh *bm = em->bm;

  float target[3];

  int ret = OPERATOR_PASS_THROUGH;
  int mode = RNA_enum_get(op->ptr, "mode");
  int new_mode = mode;
  bool force_mousemove = false;
  bool do_reset = false;

  PropertyRNA *prop_target = RNA_struct_find_property(op->ptr, "target_location");

  if (event->type == EVT_MODAL_MAP) {
    switch (event->val) {
      case EDBM_CLNOR_MODAL_CONFIRM:
        RNA_property_float_get_array(op->ptr, prop_target, target);
        ret = OPERATOR_FINISHED;
        break;

      case EDBM_CLNOR_MODAL_CANCEL:
        do_reset = true;
        ret = OPERATOR_CANCELLED;
        break;

      case EDBM_CLNOR_MODAL_POINTTO_RESET:
        do_reset = true;
        ret = OPERATOR_RUNNING_MODAL;
        break;

      case EDBM_CLNOR_MODAL_POINTTO_INVERT: {
        PropertyRNA *prop_invert = RNA_struct_find_property(op->ptr, "invert");
        RNA_property_boolean_set(
            op->ptr, prop_invert, !RNA_property_boolean_get(op->ptr, prop_invert));
        RNA_property_float_get_array(op->ptr, prop_target, target);
        ret = OPERATOR_RUNNING_MODAL;
        break;
      }

      case EDBM_CLNOR_MODAL_POINTTO_SPHERIZE: {
        PropertyRNA *prop_spherize = RNA_struct_find_property(op->ptr, "spherize");
        RNA_property_boolean_set(
            op->ptr, prop_spherize, !RNA_property_boolean_get(op->ptr, prop_spherize));
        RNA_property_float_get_array(op->ptr, prop_target, target);
        ret = OPERATOR_RUNNING_MODAL;
        break;
      }

      case EDBM_CLNOR_MODAL_POINTTO_ALIGN: {
        PropertyRNA *prop_align = RNA_struct_find_property(op->ptr, "align");
        RNA_property_boolean_set(
            op->ptr, prop_align, !RNA_property_boolean_get(op->ptr, prop_align));
        RNA_property_float_get_array(op->ptr, prop_target, target);
        ret = OPERATOR_RUNNING_MODAL;
        break;
      }

      case EDBM_CLNOR_MODAL_POINTTO_USE_MOUSE:
        new_mode = EDBM_CLNOR_POINTTO_MODE_MOUSE;
        /* We want to immediately update to mouse cursor position... */
        force_mousemove = true;
        ret = OPERATOR_RUNNING_MODAL;
        break;

      case EDBM_CLNOR_MODAL_POINTTO_USE_OBJECT:
        new_mode = EDBM_CLNOR_POINTTO_MODE_COORDINATES;
        copy_v3_v3(target, obedit->loc);
        ret = OPERATOR_RUNNING_MODAL;
        break;

      case EDBM_CLNOR_MODAL_POINTTO_SET_USE_3DCURSOR:
        new_mode = EDBM_CLNOR_POINTTO_MODE_COORDINATES;
        ED_view3d_cursor3d_update(C, event->mval, false, V3D_CURSOR_ORIENT_NONE);
        copy_v3_v3(target, scene->cursor.location);
        ret = OPERATOR_RUNNING_MODAL;
        break;

      case EDBM_CLNOR_MODAL_POINTTO_SET_USE_SELECTED: {
        new_mode = EDBM_CLNOR_POINTTO_MODE_COORDINATES;
        view3d_operator_needs_opengl(C);
        SelectPick_Params params{};
        params.sel_op = SEL_OP_SET;
        if (EDBM_select_pick(C, event->mval, &params)) {
          /* Point to newly selected active. */
          ED_object_calc_active_center_for_editmode(obedit, false, target);

          add_v3_v3(target, obedit->loc);
          ret = OPERATOR_RUNNING_MODAL;
        }
        break;
      }
      case EDBM_CLNOR_MODAL_POINTTO_USE_PIVOT: {
        new_mode = EDBM_CLNOR_POINTTO_MODE_COORDINATES;
        switch (scene->toolsettings->transform_pivot_point) {
          case V3D_AROUND_CENTER_BOUNDS: /* calculateCenterBound */
          {
            BMVert *v;
            BMIter viter;
            float min[3], max[3];
            int i = 0;

            BM_ITER_MESH (v, &viter, bm, BM_VERTS_OF_MESH) {
              if (BM_elem_flag_test(v, BM_ELEM_SELECT)) {
                if (i) {
                  minmax_v3v3_v3(min, max, v->co);
                }
                else {
                  copy_v3_v3(min, v->co);
                  copy_v3_v3(max, v->co);
                }
                i++;
              }
            }
            mid_v3_v3v3(target, min, max);
            add_v3_v3(target, obedit->loc);
            break;
          }

          case V3D_AROUND_CENTER_MEDIAN: {
            bmesh_selected_verts_center_calc(bm, target);
            add_v3_v3(target, obedit->loc);
            break;
          }

          case V3D_AROUND_CURSOR:
            copy_v3_v3(target, scene->cursor.location);
            break;

          case V3D_AROUND_ACTIVE:
            if (!ED_object_calc_active_center_for_editmode(obedit, false, target)) {
              zero_v3(target);
            }
            add_v3_v3(target, obedit->loc);
            break;

          default:
            BKE_report(op->reports, RPT_WARNING, "Does not support Individual Origins as pivot");
            copy_v3_v3(target, obedit->loc);
        }
        ret = OPERATOR_RUNNING_MODAL;
        break;
      }
      default:
        break;
    }
  }

  if (new_mode != mode) {
    mode = new_mode;
    RNA_enum_set(op->ptr, "mode", mode);
  }

  /* Only handle mouse-move event in case we are in mouse mode. */
  if (event->type == MOUSEMOVE || force_mousemove) {
    if (mode == EDBM_CLNOR_POINTTO_MODE_MOUSE) {
      ARegion *region = CTX_wm_region(C);
      float center[3];

      bmesh_selected_verts_center_calc(bm, center);

      ED_view3d_win_to_3d_int(v3d, region, center, event->mval, target);

      ret = OPERATOR_RUNNING_MODAL;
    }
  }

  if (ret != OPERATOR_PASS_THROUGH) {
    if (!ELEM(ret, OPERATOR_CANCELLED, OPERATOR_FINISHED)) {
      RNA_property_float_set_array(op->ptr, prop_target, target);
    }

    if (point_normals_ensure(C, op)) {
      point_normals_apply(C, op, target, do_reset);
      EDBMUpdate_Params params{};
      params.calc_looptris = true;
      params.calc_normals = false;
      params.is_destructive = false;
      /* Recheck booleans. */
      EDBM_update(static_cast<Mesh *>(obedit->data), &params);

      point_normals_update_header(C, op);
    }
    else {
      ret = OPERATOR_CANCELLED;
    }
  }

  if (ELEM(ret, OPERATOR_CANCELLED, OPERATOR_FINISHED)) {
    point_normals_cancel(C, op);
  }

  /* If we allow other tools to run, we can't be sure if they will re-allocate
   * the data this operator uses, see: #68159.
   * Free the data here, then use #point_normals_ensure to add it back on demand. */
  if (ret == OPERATOR_PASS_THROUGH) {
    /* Don't free on mouse-move, causes creation/freeing of the loop data in an inefficient way. */
    if (!ISMOUSE_MOTION(event->type)) {
      point_normals_free(op);
    }
  }
  return ret;
}

static int edbm_point_normals_invoke(bContext *C, wmOperator *op, const wmEvent * /*event*/)
{
  if (!point_normals_init(C, op)) {
    point_normals_cancel(C, op);
    return OPERATOR_CANCELLED;
  }

  WM_event_add_modal_handler(C, op);

  point_normals_update_header(C, op);

  op->flag |= OP_IS_MODAL_GRAB_CURSOR;
  return OPERATOR_RUNNING_MODAL;
}

/* TODO: make this work on multiple objects at once */
static int edbm_point_normals_exec(bContext *C, wmOperator *op)
{
  Object *obedit = CTX_data_edit_object(C);

  if (!point_normals_init(C, op)) {
    point_normals_cancel(C, op);
    return OPERATOR_CANCELLED;
  }

  /* Note that 'mode' is ignored in exec case,
   * we directly use vector stored in target_location, whatever that is. */

  float target[3];
  RNA_float_get_array(op->ptr, "target_location", target);

  point_normals_apply(C, op, target, false);

  EDBMUpdate_Params params{};
  params.calc_looptris = true;
  params.calc_normals = false;
  params.is_destructive = false;
  EDBM_update(static_cast<Mesh *>(obedit->data), &params);
  point_normals_cancel(C, op);

  return OPERATOR_FINISHED;
}

static bool point_normals_draw_check_prop(PointerRNA *ptr, PropertyRNA *prop, void * /*user_data*/)
{
  const char *prop_id = RNA_property_identifier(prop);

  /* Only show strength option if spherize is enabled. */
  if (STREQ(prop_id, "spherize_strength")) {
    return RNA_boolean_get(ptr, "spherize");
  }

  /* Else, show it! */
  return true;
}

static void edbm_point_normals_ui(bContext *C, wmOperator *op)
{
  uiLayout *layout = op->layout;
  wmWindowManager *wm = CTX_wm_manager(C);

  PointerRNA ptr = RNA_pointer_create(&wm->id, op->type->srna, op->properties);

  uiLayoutSetPropSep(layout, true);

  /* Main auto-draw call */
  uiDefAutoButsRNA(layout,
                   &ptr,
                   point_normals_draw_check_prop,
                   nullptr,
                   nullptr,
                   UI_BUT_LABEL_ALIGN_NONE,
                   false);
}

void MESH_OT_point_normals(wmOperatorType *ot)
{
  /* identifiers */
  ot->name = "Point Normals to Target";
  ot->description = "Point selected custom normals to specified Target";
  ot->idname = "MESH_OT_point_normals";

  /* api callbacks */
  ot->exec = edbm_point_normals_exec;
  ot->invoke = edbm_point_normals_invoke;
  ot->modal = edbm_point_normals_modal;
  ot->poll = ED_operator_editmesh;
  ot->ui = edbm_point_normals_ui;
  ot->cancel = point_normals_cancel;

  /* flags */
  ot->flag = OPTYPE_BLOCKING | OPTYPE_REGISTER | OPTYPE_UNDO;

  ot->prop = RNA_def_enum(ot->srna,
                          "mode",
                          clnors_pointto_mode_items,
                          EDBM_CLNOR_POINTTO_MODE_COORDINATES,
                          "Mode",
                          "How to define coordinates to point custom normals to");
  RNA_def_property_flag(ot->prop, PROP_HIDDEN);

  RNA_def_boolean(ot->srna, "invert", false, "Invert", "Invert affected normals");

  RNA_def_boolean(ot->srna, "align", false, "Align", "Make all affected normals parallel");

  RNA_def_float_vector_xyz(ot->srna,
                           "target_location",
                           3,
                           nullptr,
                           -FLT_MAX,
                           FLT_MAX,
                           "Target",
                           "Target location to which normals will point",
                           -1000.0f,
                           1000.0f);

  RNA_def_boolean(
      ot->srna, "spherize", false, "Spherize", "Interpolate between original and new normals");

  RNA_def_float(ot->srna,
                "spherize_strength",
                0.1,
                0.0f,
                1.0f,
                "Spherize Strength",
                "Ratio of spherized normal to original normal",
                0.0f,
                1.0f);
}

/** \} */

/* -------------------------------------------------------------------- */
/** \name Split/Merge Loop Normals Operator
 * \{ */

static void normals_merge(BMesh *bm, BMLoopNorEditDataArray *lnors_ed_arr)
{
  BMLoopNorEditData *lnor_ed = lnors_ed_arr->lnor_editdata;

  BLI_SMALLSTACK_DECLARE(clnors, short *);

  BLI_assert(bm->lnor_spacearr->data_type == MLNOR_SPACEARR_BMLOOP_PTR);

  BM_normals_loops_edges_tag(bm, false);

  for (int i = 0; i < lnors_ed_arr->totloop; i++, lnor_ed++) {
    BLI_assert(BLI_SMALLSTACK_IS_EMPTY(clnors));

    if (BM_elem_flag_test(lnor_ed->loop, BM_ELEM_TAG)) {
      continue;
    }

    MLoopNorSpace *lnor_space = bm->lnor_spacearr->lspacearr[lnor_ed->loop_index];

    if ((lnor_space->flags & MLNOR_SPACE_IS_SINGLE) == 0) {
      LinkNode *loops = lnor_space->loops;
      float avg_normal[3] = {0.0f, 0.0f, 0.0f};
      short *clnors_data;

      for (; loops; loops = loops->next) {
        BMLoop *l = static_cast<BMLoop *>(loops->link);
        const int loop_index = BM_elem_index_get(l);

        BMLoopNorEditData *lnor_ed_tmp = lnors_ed_arr->lidx_to_lnor_editdata[loop_index];
        BLI_assert(lnor_ed_tmp->loop_index == loop_index && lnor_ed_tmp->loop == l);
        add_v3_v3(avg_normal, lnor_ed_tmp->nloc);
        BLI_SMALLSTACK_PUSH(clnors, lnor_ed_tmp->clnors_data);
        BM_elem_flag_enable(l, BM_ELEM_TAG);
      }
      if (normalize_v3(avg_normal) < CLNORS_VALID_VEC_LEN) {
        /* If avg normal is nearly 0, set clnor to default value. */
        zero_v3(avg_normal);
      }
      while ((clnors_data = static_cast<short *>(BLI_SMALLSTACK_POP(clnors)))) {
        BKE_lnor_space_custom_normal_to_data(lnor_space, avg_normal, clnors_data);
      }
    }
  }
}

static void normals_split(BMesh *bm)
{
  BMFace *f;
  BMLoop *l, *l_curr, *l_first;
  BMIter fiter;

  BLI_assert(bm->lnor_spacearr->data_type == MLNOR_SPACEARR_BMLOOP_PTR);

  BM_normals_loops_edges_tag(bm, true);

  BLI_SMALLSTACK_DECLARE(loop_stack, BMLoop *);

  const int cd_clnors_offset = CustomData_get_offset(&bm->ldata, CD_CUSTOMLOOPNORMAL);
  BM_ITER_MESH (f, &fiter, bm, BM_FACES_OF_MESH) {
    BLI_assert(BLI_SMALLSTACK_IS_EMPTY(loop_stack));

    l_curr = l_first = BM_FACE_FIRST_LOOP(f);
    do {
      if (BM_elem_flag_test(l_curr->v, BM_ELEM_SELECT) &&
          (!BM_elem_flag_test(l_curr->e, BM_ELEM_TAG) ||
           (!BM_elem_flag_test(l_curr, BM_ELEM_TAG) && BM_loop_check_cyclic_smooth_fan(l_curr))))
      {
        if (!BM_elem_flag_test(l_curr->e, BM_ELEM_TAG) &&
            !BM_elem_flag_test(l_curr->prev->e, BM_ELEM_TAG))
        {
          const int loop_index = BM_elem_index_get(l_curr);
          short *clnors = static_cast<short *>(BM_ELEM_CD_GET_VOID_P(l_curr, cd_clnors_offset));
          BKE_lnor_space_custom_normal_to_data(
              bm->lnor_spacearr->lspacearr[loop_index], f->no, clnors);
        }
        else {
          BMVert *v_pivot = l_curr->v;
          UNUSED_VARS_NDEBUG(v_pivot);
          BMEdge *e_next;
          const BMEdge *e_org = l_curr->e;
          BMLoop *lfan_pivot, *lfan_pivot_next;

          lfan_pivot = l_curr;
          e_next = lfan_pivot->e;
          float avg_normal[3] = {0.0f};

          while (true) {
            lfan_pivot_next = BM_vert_step_fan_loop(lfan_pivot, &e_next);
            if (lfan_pivot_next) {
              BLI_assert(lfan_pivot_next->v == v_pivot);
            }
            else {
              e_next = (lfan_pivot->e == e_next) ? lfan_pivot->prev->e : lfan_pivot->e;
            }

            BLI_SMALLSTACK_PUSH(loop_stack, lfan_pivot);
            add_v3_v3(avg_normal, lfan_pivot->f->no);

            if (!BM_elem_flag_test(e_next, BM_ELEM_TAG) || (e_next == e_org)) {
              break;
            }
            lfan_pivot = lfan_pivot_next;
          }
          if (normalize_v3(avg_normal) < CLNORS_VALID_VEC_LEN) {
            /* If avg normal is nearly 0, set clnor to default value. */
            zero_v3(avg_normal);
          }
          while ((l = static_cast<BMLoop *>(BLI_SMALLSTACK_POP(loop_stack)))) {
            const int l_index = BM_elem_index_get(l);
            short *clnors = static_cast<short *>(BM_ELEM_CD_GET_VOID_P(l, cd_clnors_offset));
            BKE_lnor_space_custom_normal_to_data(
                bm->lnor_spacearr->lspacearr[l_index], avg_normal, clnors);
          }
        }
      }
    } while ((l_curr = l_curr->next) != l_first);
  }
}

static int normals_split_merge(bContext *C, const bool do_merge)
{
  const Scene *scene = CTX_data_scene(C);
  ViewLayer *view_layer = CTX_data_view_layer(C);
  const Vector<Object *> objects = BKE_view_layer_array_from_objects_in_edit_mode_unique_data(
      scene, view_layer, CTX_wm_view3d(C));

  for (Object *obedit : objects) {
    BMEditMesh *em = BKE_editmesh_from_object(obedit);
    BMesh *bm = em->bm;
    BMEdge *e;
    BMIter eiter;

    BKE_editmesh_lnorspace_update(em);

    /* Note that we need temp lnor editing data for all loops of all affected vertices, since by
     * setting some faces/edges as smooth we are going to change clnors spaces... See also #65809.
     */
    BMLoopNorEditDataArray *lnors_ed_arr = do_merge ?
                                               BM_loop_normal_editdata_array_init(bm, true) :
                                               nullptr;

    mesh_set_smooth_faces(em, do_merge);

    BM_ITER_MESH (e, &eiter, bm, BM_EDGES_OF_MESH) {
      if (BM_elem_flag_test(e, BM_ELEM_SELECT)) {
        BM_elem_flag_set(e, BM_ELEM_SMOOTH, do_merge);
      }
    }

    bm->spacearr_dirty |= BM_SPACEARR_DIRTY_ALL;
    BKE_editmesh_lnorspace_update(em);

    if (do_merge) {
      normals_merge(bm, lnors_ed_arr);
    }
    else {
      normals_split(bm);
    }

    if (lnors_ed_arr) {
      BM_loop_normal_editdata_array_free(lnors_ed_arr);
    }

    EDBMUpdate_Params params{};
    params.calc_looptris = true;
    params.calc_normals = false;
    params.is_destructive = false;
    EDBM_update(static_cast<Mesh *>(obedit->data), &params);
  }

  return OPERATOR_FINISHED;
}

static int edbm_merge_normals_exec(bContext *C, wmOperator * /*op*/)
{
  return normals_split_merge(C, true);
}

void MESH_OT_merge_normals(wmOperatorType *ot)
{
  /* identifiers */
  ot->name = "Merge Normals";
  ot->description = "Merge custom normals of selected vertices";
  ot->idname = "MESH_OT_merge_normals";

  /* api callbacks */
  ot->exec = edbm_merge_normals_exec;
  ot->poll = ED_operator_editmesh;

  /* flags */
  ot->flag = OPTYPE_REGISTER | OPTYPE_UNDO;
}

static int edbm_split_normals_exec(bContext *C, wmOperator * /*op*/)
{
  return normals_split_merge(C, false);
}

void MESH_OT_split_normals(wmOperatorType *ot)
{
  /* identifiers */
  ot->name = "Split Normals";
  ot->description = "Split custom normals of selected vertices";
  ot->idname = "MESH_OT_split_normals";

  /* api callbacks */
  ot->exec = edbm_split_normals_exec;
  ot->poll = ED_operator_editmesh;

  /* flags */
  ot->flag = OPTYPE_REGISTER | OPTYPE_UNDO;
}

/** \} */

/* -------------------------------------------------------------------- */
/** \name Average Loop Normals Operator
 * \{ */

enum {
  EDBM_CLNOR_AVERAGE_LOOP = 1,
  EDBM_CLNOR_AVERAGE_FACE_AREA = 2,
  EDBM_CLNOR_AVERAGE_ANGLE = 3,
};

static EnumPropertyItem average_method_items[] = {
    {EDBM_CLNOR_AVERAGE_LOOP,
     "CUSTOM_NORMAL",
     0,
     "Custom Normal",
     "Take average of vertex normals"},
    {EDBM_CLNOR_AVERAGE_FACE_AREA,
     "FACE_AREA",
     0,
     "Face Area",
     "Set all vertex normals by face area"},
    {EDBM_CLNOR_AVERAGE_ANGLE,
     "CORNER_ANGLE",
     0,
     "Corner Angle",
     "Set all vertex normals by corner angle"},
    {0, nullptr, 0, nullptr, nullptr},
};

static int edbm_average_normals_exec(bContext *C, wmOperator *op)
{
  const Scene *scene = CTX_data_scene(C);
  ViewLayer *view_layer = CTX_data_view_layer(C);
  const Vector<Object *> objects = BKE_view_layer_array_from_objects_in_edit_mode_unique_data(
      scene, view_layer, CTX_wm_view3d(C));
  const int average_type = RNA_enum_get(op->ptr, "average_type");
  const float absweight = float(RNA_int_get(op->ptr, "weight"));
  const float threshold = RNA_float_get(op->ptr, "threshold");

  HeapSimple *loop_weight = BLI_heapsimple_new();
  BLI_SMALLSTACK_DECLARE(loop_stack, BMLoop *);

  for (uint ob_index = 0; ob_index < objects.size(); ob_index++) {
    BLI_assert(BLI_SMALLSTACK_IS_EMPTY(loop_stack));
    BLI_assert(BLI_heapsimple_is_empty(loop_weight));

    Object *obedit = objects[ob_index];
    BMEditMesh *em = BKE_editmesh_from_object(obedit);
    BMesh *bm = em->bm;
    BMFace *f;
    BMLoop *l, *l_curr, *l_first;
    BMIter fiter;

    bm->spacearr_dirty |= BM_SPACEARR_DIRTY_ALL;
    BKE_editmesh_lnorspace_update(em);

    const int cd_clnors_offset = CustomData_get_offset(&bm->ldata, CD_CUSTOMLOOPNORMAL);

    float weight = absweight / 50.0f;
    if (absweight == 100.0f) {
      weight = float(SHRT_MAX);
    }
    else if (absweight == 1.0f) {
      weight = 1 / float(SHRT_MAX);
    }
    else if ((weight - 1) * 25 > 1) {
      weight = (weight - 1) * 25;
    }

    BM_normals_loops_edges_tag(bm, true);

    BM_ITER_MESH (f, &fiter, bm, BM_FACES_OF_MESH) {
      l_curr = l_first = BM_FACE_FIRST_LOOP(f);
      do {
        if (BM_elem_flag_test(l_curr->v, BM_ELEM_SELECT) &&
            (!BM_elem_flag_test(l_curr->e, BM_ELEM_TAG) ||
             (!BM_elem_flag_test(l_curr, BM_ELEM_TAG) && BM_loop_check_cyclic_smooth_fan(l_curr))))
        {
          if (!BM_elem_flag_test(l_curr->e, BM_ELEM_TAG) &&
              !BM_elem_flag_test(l_curr->prev->e, BM_ELEM_TAG))
          {
            const int loop_index = BM_elem_index_get(l_curr);
            short *clnors = static_cast<short *>(BM_ELEM_CD_GET_VOID_P(l_curr, cd_clnors_offset));
            BKE_lnor_space_custom_normal_to_data(
                bm->lnor_spacearr->lspacearr[loop_index], f->no, clnors);
          }
          else {
            BMVert *v_pivot = l_curr->v;
            UNUSED_VARS_NDEBUG(v_pivot);
            BMEdge *e_next;
            const BMEdge *e_org = l_curr->e;
            BMLoop *lfan_pivot, *lfan_pivot_next;

            lfan_pivot = l_curr;
            e_next = lfan_pivot->e;

            while (true) {
              lfan_pivot_next = BM_vert_step_fan_loop(lfan_pivot, &e_next);
              if (lfan_pivot_next) {
                BLI_assert(lfan_pivot_next->v == v_pivot);
              }
              else {
                e_next = (lfan_pivot->e == e_next) ? lfan_pivot->prev->e : lfan_pivot->e;
              }

              float val = 1.0f;
              if (average_type == EDBM_CLNOR_AVERAGE_FACE_AREA) {
                val = 1.0f / BM_face_calc_area(lfan_pivot->f);
              }
              else if (average_type == EDBM_CLNOR_AVERAGE_ANGLE) {
                val = 1.0f / BM_loop_calc_face_angle(lfan_pivot);
              }

              BLI_heapsimple_insert(loop_weight, val, lfan_pivot);

              if (!BM_elem_flag_test(e_next, BM_ELEM_TAG) || (e_next == e_org)) {
                break;
              }
              lfan_pivot = lfan_pivot_next;
            }

            float wnor[3], avg_normal[3] = {0.0f}, count = 0;
            float val = BLI_heapsimple_top_value(loop_weight);

            while (!BLI_heapsimple_is_empty(loop_weight)) {
              const float cur_val = BLI_heapsimple_top_value(loop_weight);
              if (!compare_ff(val, cur_val, threshold)) {
                count++;
                val = cur_val;
              }
              l = static_cast<BMLoop *>(BLI_heapsimple_pop_min(loop_weight));
              BLI_SMALLSTACK_PUSH(loop_stack, l);

              const float n_weight = pow(weight, count);

              if (average_type == EDBM_CLNOR_AVERAGE_LOOP) {
                const int l_index = BM_elem_index_get(l);
                short *clnors = static_cast<short *>(BM_ELEM_CD_GET_VOID_P(l, cd_clnors_offset));
                BKE_lnor_space_custom_data_to_normal(
                    bm->lnor_spacearr->lspacearr[l_index], clnors, wnor);
              }
              else {
                copy_v3_v3(wnor, l->f->no);
              }
              mul_v3_fl(wnor, (1.0f / cur_val) * (1.0f / n_weight));
              add_v3_v3(avg_normal, wnor);
            }

            if (normalize_v3(avg_normal) < CLNORS_VALID_VEC_LEN) {
              /* If avg normal is nearly 0, set clnor to default value. */
              zero_v3(avg_normal);
            }
            while ((l = static_cast<BMLoop *>(BLI_SMALLSTACK_POP(loop_stack)))) {
              const int l_index = BM_elem_index_get(l);
              short *clnors = static_cast<short *>(BM_ELEM_CD_GET_VOID_P(l, cd_clnors_offset));
              BKE_lnor_space_custom_normal_to_data(
                  bm->lnor_spacearr->lspacearr[l_index], avg_normal, clnors);
            }
          }
        }
      } while ((l_curr = l_curr->next) != l_first);
    }

    EDBMUpdate_Params params{};
    params.calc_looptris = true;
    params.calc_normals = false;
    params.is_destructive = false;
    EDBM_update(static_cast<Mesh *>(obedit->data), &params);
  }

  BLI_heapsimple_free(loop_weight, nullptr);

  return OPERATOR_FINISHED;
}

static bool average_normals_draw_check_prop(PointerRNA *ptr,
                                            PropertyRNA *prop,
                                            void * /*user_data*/)
{
  const char *prop_id = RNA_property_identifier(prop);
  const int average_type = RNA_enum_get(ptr, "average_type");

  /* Only show weight/threshold options in loop average type. */
  if (STREQ(prop_id, "weight")) {
    return (average_type == EDBM_CLNOR_AVERAGE_LOOP);
  }
  if (STREQ(prop_id, "threshold")) {
    return (average_type == EDBM_CLNOR_AVERAGE_LOOP);
  }

  /* Else, show it! */
  return true;
}

static void edbm_average_normals_ui(bContext *C, wmOperator *op)
{
  uiLayout *layout = op->layout;
  wmWindowManager *wm = CTX_wm_manager(C);

  PointerRNA ptr = RNA_pointer_create(&wm->id, op->type->srna, op->properties);

  uiLayoutSetPropSep(layout, true);

  /* Main auto-draw call */
  uiDefAutoButsRNA(layout,
                   &ptr,
                   average_normals_draw_check_prop,
                   nullptr,
                   nullptr,
                   UI_BUT_LABEL_ALIGN_NONE,
                   false);
}

void MESH_OT_average_normals(wmOperatorType *ot)
{
  /* identifiers */
  ot->name = "Average Normals";
  ot->description = "Average custom normals of selected vertices";
  ot->idname = "MESH_OT_average_normals";

  /* api callbacks */
  ot->exec = edbm_average_normals_exec;
  ot->poll = ED_operator_editmesh;
  ot->ui = edbm_average_normals_ui;

  /* flags */
  ot->flag = OPTYPE_REGISTER | OPTYPE_UNDO;

  ot->prop = RNA_def_enum(ot->srna,
                          "average_type",
                          average_method_items,
                          EDBM_CLNOR_AVERAGE_LOOP,
                          "Type",
                          "Averaging method");

  RNA_def_int(ot->srna, "weight", 50, 1, 100, "Weight", "Weight applied per face", 1, 100);

  RNA_def_float(ot->srna,
                "threshold",
                0.01f,
                0,
                10,
                "Threshold",
                "Threshold value for different weights to be considered equal",
                0,
                5);
}

/** \} */

/* -------------------------------------------------------------------- */
/** \name Custom Normal Interface Tools Operator
 * \{ */

enum {
  EDBM_CLNOR_TOOLS_COPY = 1,
  EDBM_CLNOR_TOOLS_PASTE = 2,
  EDBM_CLNOR_TOOLS_MULTIPLY = 3,
  EDBM_CLNOR_TOOLS_ADD = 4,
  EDBM_CLNOR_TOOLS_RESET = 5,
};

static EnumPropertyItem normal_vector_tool_items[] = {
    {EDBM_CLNOR_TOOLS_COPY, "COPY", 0, "Copy Normal", "Copy normal to the internal clipboard"},
    {EDBM_CLNOR_TOOLS_PASTE,
     "PASTE",
     0,
     "Paste Normal",
     "Paste normal from the internal clipboard"},
    {EDBM_CLNOR_TOOLS_ADD, "ADD", 0, "Add Normal", "Add normal vector with selection"},
    {EDBM_CLNOR_TOOLS_MULTIPLY,
     "MULTIPLY",
     0,
     "Multiply Normal",
     "Multiply normal vector with selection"},
    {EDBM_CLNOR_TOOLS_RESET,
     "RESET",
     0,
     "Reset Normal",
     "Reset the internal clipboard and/or normal of selected element"},
    {0, nullptr, 0, nullptr, nullptr},
};

static int edbm_normals_tools_exec(bContext *C, wmOperator *op)
{
  Scene *scene = CTX_data_scene(C);
  ViewLayer *view_layer = CTX_data_view_layer(C);
  const Vector<Object *> objects = BKE_view_layer_array_from_objects_in_edit_mode_unique_data(
      scene, view_layer, CTX_wm_view3d(C));
  const int mode = RNA_enum_get(op->ptr, "mode");
  const bool absolute = RNA_boolean_get(op->ptr, "absolute");
  float *normal_vector = scene->toolsettings->normal_vector;
  bool done_copy = false;

  for (Object *obedit : objects) {
    BMEditMesh *em = BKE_editmesh_from_object(obedit);
    BMesh *bm = em->bm;

    if (bm->totloop == 0) {
      continue;
    }

    BKE_editmesh_lnorspace_update(em);
    BMLoopNorEditDataArray *lnors_ed_arr = BM_loop_normal_editdata_array_init(bm, false);
    BMLoopNorEditData *lnor_ed = lnors_ed_arr->lnor_editdata;

    switch (mode) {
      case EDBM_CLNOR_TOOLS_COPY:
        if (bm->totfacesel == 0 && bm->totvertsel == 0) {
          BM_loop_normal_editdata_array_free(lnors_ed_arr);
          continue;
        }

        if (done_copy ||
            (bm->totfacesel != 1 && lnors_ed_arr->totloop != 1 && bm->totvertsel != 1))
        {
          BKE_report(op->reports,
                     RPT_ERROR,
                     "Can only copy one custom normal, vertex normal or face normal");
          BM_loop_normal_editdata_array_free(lnors_ed_arr);
          continue;
        }
        if (lnors_ed_arr->totloop == 1) {
          copy_v3_v3(scene->toolsettings->normal_vector, lnors_ed_arr->lnor_editdata->nloc);
        }
        else if (bm->totfacesel == 1) {
          BMFace *f;
          BMIter fiter;
          BM_ITER_MESH (f, &fiter, bm, BM_FACES_OF_MESH) {
            if (BM_elem_flag_test(f, BM_ELEM_SELECT)) {
              copy_v3_v3(scene->toolsettings->normal_vector, f->no);
            }
          }
        }
        else {
          /* 'Vertex' normal, i.e. common set of loop normals on the same vertex,
           * only if they are all the same. */
          bool are_same_lnors = true;
          for (int i = 0; i < lnors_ed_arr->totloop; i++, lnor_ed++) {
            if (!compare_v3v3(lnors_ed_arr->lnor_editdata->nloc, lnor_ed->nloc, 1e-4f)) {
              are_same_lnors = false;
            }
          }
          if (are_same_lnors) {
            copy_v3_v3(scene->toolsettings->normal_vector, lnors_ed_arr->lnor_editdata->nloc);
          }
        }
        done_copy = true;
        break;

      case EDBM_CLNOR_TOOLS_PASTE:
        if (!absolute) {
          if (normalize_v3(normal_vector) < CLNORS_VALID_VEC_LEN) {
            /* If normal is nearly 0, do nothing. */
            break;
          }
        }
        for (int i = 0; i < lnors_ed_arr->totloop; i++, lnor_ed++) {
          if (absolute) {
            float abs_normal[3];
            copy_v3_v3(abs_normal, lnor_ed->loc);
            negate_v3(abs_normal);
            add_v3_v3(abs_normal, normal_vector);

            if (normalize_v3(abs_normal) < CLNORS_VALID_VEC_LEN) {
              /* If abs normal is nearly 0, set clnor to initial value. */
              copy_v3_v3(abs_normal, lnor_ed->niloc);
            }
            BKE_lnor_space_custom_normal_to_data(bm->lnor_spacearr->lspacearr[lnor_ed->loop_index],
                                                 abs_normal,
                                                 lnor_ed->clnors_data);
          }
          else {
            BKE_lnor_space_custom_normal_to_data(bm->lnor_spacearr->lspacearr[lnor_ed->loop_index],
                                                 normal_vector,
                                                 lnor_ed->clnors_data);
          }
        }
        break;

      case EDBM_CLNOR_TOOLS_MULTIPLY:
        for (int i = 0; i < lnors_ed_arr->totloop; i++, lnor_ed++) {
          mul_v3_v3(lnor_ed->nloc, normal_vector);

          if (normalize_v3(lnor_ed->nloc) < CLNORS_VALID_VEC_LEN) {
            /* If abs normal is nearly 0, set clnor to initial value. */
            copy_v3_v3(lnor_ed->nloc, lnor_ed->niloc);
          }
          BKE_lnor_space_custom_normal_to_data(bm->lnor_spacearr->lspacearr[lnor_ed->loop_index],
                                               lnor_ed->nloc,
                                               lnor_ed->clnors_data);
        }
        break;

      case EDBM_CLNOR_TOOLS_ADD:
        for (int i = 0; i < lnors_ed_arr->totloop; i++, lnor_ed++) {
          add_v3_v3(lnor_ed->nloc, normal_vector);

          if (normalize_v3(lnor_ed->nloc) < CLNORS_VALID_VEC_LEN) {
            /* If abs normal is nearly 0, set clnor to initial value. */
            copy_v3_v3(lnor_ed->nloc, lnor_ed->niloc);
          }
          BKE_lnor_space_custom_normal_to_data(bm->lnor_spacearr->lspacearr[lnor_ed->loop_index],
                                               lnor_ed->nloc,
                                               lnor_ed->clnors_data);
        }
        break;

      case EDBM_CLNOR_TOOLS_RESET:
        zero_v3(normal_vector);
        for (int i = 0; i < lnors_ed_arr->totloop; i++, lnor_ed++) {
          BKE_lnor_space_custom_normal_to_data(bm->lnor_spacearr->lspacearr[lnor_ed->loop_index],
                                               normal_vector,
                                               lnor_ed->clnors_data);
        }
        break;

      default:
        BLI_assert(0);
        break;
    }

    BM_loop_normal_editdata_array_free(lnors_ed_arr);

    EDBMUpdate_Params params{};
    params.calc_looptris = true;
    params.calc_normals = false;
    params.is_destructive = false;
    EDBM_update(static_cast<Mesh *>(obedit->data), &params);
  }

  return OPERATOR_FINISHED;
}

static bool normals_tools_draw_check_prop(PointerRNA *ptr, PropertyRNA *prop, void * /*user_data*/)
{
  const char *prop_id = RNA_property_identifier(prop);
  const int mode = RNA_enum_get(ptr, "mode");

  /* Only show absolute option in paste mode. */
  if (STREQ(prop_id, "absolute")) {
    return (mode == EDBM_CLNOR_TOOLS_PASTE);
  }

  /* Else, show it! */
  return true;
}

static void edbm_normals_tools_ui(bContext *C, wmOperator *op)
{
  uiLayout *layout = op->layout;
  wmWindowManager *wm = CTX_wm_manager(C);

  PointerRNA ptr = RNA_pointer_create(&wm->id, op->type->srna, op->properties);

  /* Main auto-draw call */
  uiDefAutoButsRNA(layout,
                   &ptr,
                   normals_tools_draw_check_prop,
                   nullptr,
                   nullptr,
                   UI_BUT_LABEL_ALIGN_NONE,
                   false);
}

void MESH_OT_normals_tools(wmOperatorType *ot)
{
  /* identifiers */
  ot->name = "Normals Vector Tools";
  ot->description = "Custom normals tools using Normal Vector of UI";
  ot->idname = "MESH_OT_normals_tools";

  /* api callbacks */
  ot->exec = edbm_normals_tools_exec;
  ot->poll = ED_operator_editmesh;
  ot->ui = edbm_normals_tools_ui;

  /* flags */
  ot->flag = OPTYPE_REGISTER | OPTYPE_UNDO;

  ot->prop = RNA_def_enum(ot->srna,
                          "mode",
                          normal_vector_tool_items,
                          EDBM_CLNOR_TOOLS_COPY,
                          "Mode",
                          "Mode of tools taking input from interface");
  RNA_def_property_flag(ot->prop, PROP_HIDDEN);

  RNA_def_boolean(ot->srna,
                  "absolute",
                  false,
                  "Absolute Coordinates",
                  "Copy Absolute coordinates or Normal vector");
}

/** \} */

/* -------------------------------------------------------------------- */
/** \name Set Normals from Faces Operator
 * \{ */

static int edbm_set_normals_from_faces_exec(bContext *C, wmOperator *op)
{
  const Scene *scene = CTX_data_scene(C);
  ViewLayer *view_layer = CTX_data_view_layer(C);
  const Vector<Object *> objects = BKE_view_layer_array_from_objects_in_edit_mode_unique_data(
      scene, view_layer, CTX_wm_view3d(C));

  for (Object *obedit : objects) {
    BMEditMesh *em = BKE_editmesh_from_object(obedit);
    BMesh *bm = em->bm;
    if (bm->totfacesel == 0) {
      continue;
    }

    BMFace *f;
    BMVert *v;
    BMEdge *e;
    BMLoop *l;
    BMIter fiter, viter, eiter, liter;

    const bool keep_sharp = RNA_boolean_get(op->ptr, "keep_sharp");

    BKE_editmesh_lnorspace_update(em);

    float(*vert_normals)[3] = static_cast<float(*)[3]>(
        MEM_mallocN(sizeof(*vert_normals) * bm->totvert, __func__));
    {
      int v_index;
      BM_ITER_MESH_INDEX (v, &viter, bm, BM_VERTS_OF_MESH, v_index) {
        BM_vert_calc_normal_ex(v, BM_ELEM_SELECT, vert_normals[v_index]);
      }
    }

    BLI_bitmap *loop_set = BLI_BITMAP_NEW(bm->totloop, __func__);
    const int cd_clnors_offset = CustomData_get_offset(&bm->ldata, CD_CUSTOMLOOPNORMAL);

    BM_ITER_MESH (f, &fiter, bm, BM_FACES_OF_MESH) {
      BM_ITER_ELEM (e, &eiter, f, BM_EDGES_OF_FACE) {
        if (!keep_sharp ||
            (BM_elem_flag_test(e, BM_ELEM_SMOOTH) && BM_elem_flag_test(e, BM_ELEM_SELECT)))
        {
          BM_ITER_ELEM (v, &viter, e, BM_VERTS_OF_EDGE) {
            l = BM_face_vert_share_loop(f, v);
            const int l_index = BM_elem_index_get(l);
            const int v_index = BM_elem_index_get(l->v);

            if (!is_zero_v3(vert_normals[v_index])) {
              short *clnors = static_cast<short *>(BM_ELEM_CD_GET_VOID_P(l, cd_clnors_offset));
              BKE_lnor_space_custom_normal_to_data(
                  bm->lnor_spacearr->lspacearr[l_index], vert_normals[v_index], clnors);

              if (bm->lnor_spacearr->lspacearr[l_index]->flags & MLNOR_SPACE_IS_SINGLE) {
                BLI_BITMAP_ENABLE(loop_set, l_index);
              }
              else {
                LinkNode *loops = bm->lnor_spacearr->lspacearr[l_index]->loops;
                for (; loops; loops = loops->next) {
                  BLI_BITMAP_ENABLE(loop_set, BM_elem_index_get((BMLoop *)loops->link));
                }
              }
            }
          }
        }
      }
    }

    int v_index;
    BM_ITER_MESH_INDEX (v, &viter, bm, BM_VERTS_OF_MESH, v_index) {
      BM_ITER_ELEM (l, &liter, v, BM_LOOPS_OF_VERT) {
        if (BLI_BITMAP_TEST(loop_set, BM_elem_index_get(l))) {
          const int loop_index = BM_elem_index_get(l);
          short *clnors = static_cast<short *>(BM_ELEM_CD_GET_VOID_P(l, cd_clnors_offset));
          BKE_lnor_space_custom_normal_to_data(
              bm->lnor_spacearr->lspacearr[loop_index], vert_normals[v_index], clnors);
        }
      }
    }

    MEM_freeN(loop_set);
    MEM_freeN(vert_normals);
    EDBMUpdate_Params params{};
    params.calc_looptris = true;
    params.calc_normals = false;
    params.is_destructive = false;
    EDBM_update(static_cast<Mesh *>(obedit->data), &params);
  }

  return OPERATOR_FINISHED;
}

void MESH_OT_set_normals_from_faces(wmOperatorType *ot)
{
  /* identifiers */
  ot->name = "Set Normals from Faces";
  ot->description = "Set the custom normals from the selected faces ones";
  ot->idname = "MESH_OT_set_normals_from_faces";

  /* api callbacks */
  ot->exec = edbm_set_normals_from_faces_exec;
  ot->poll = ED_operator_editmesh;

  /* flags */
  ot->flag = OPTYPE_REGISTER | OPTYPE_UNDO;

  RNA_def_boolean(
      ot->srna, "keep_sharp", false, "Keep Sharp Edges", "Do not set sharp edges to face");
}

/** \} */

/* -------------------------------------------------------------------- */
/** \name Smooth Normal Vectors Operator
 * \{ */

static int edbm_smooth_normals_exec(bContext *C, wmOperator *op)
{
  const Scene *scene = CTX_data_scene(C);
  ViewLayer *view_layer = CTX_data_view_layer(C);
  const Vector<Object *> objects = BKE_view_layer_array_from_objects_in_edit_mode_unique_data(
      scene, view_layer, CTX_wm_view3d(C));

  for (Object *obedit : objects) {
    BMEditMesh *em = BKE_editmesh_from_object(obedit);
    BMesh *bm = em->bm;
    BMFace *f;
    BMLoop *l;
    BMIter fiter, liter;

    BKE_editmesh_lnorspace_update(em);
    BMLoopNorEditDataArray *lnors_ed_arr = BM_loop_normal_editdata_array_init(bm, false);

    float(*smooth_normal)[3] = static_cast<float(*)[3]>(
        MEM_callocN(sizeof(*smooth_normal) * lnors_ed_arr->totloop, __func__));

    /* NOTE(@mont29): This is weird choice of operation, taking all loops of faces of current
     * vertex. Could lead to some rather far away loops weighting as much as very close ones
     * (topologically speaking), with complex polygons.
     * Using topological distance here (rather than geometrical one)
     * makes sense IMHO, but would rather go with a more consistent and flexible code,
     * we could even add max topological distance to take into account, and a weighting curve.
     * Would do that later though, think for now we can live with that choice. */
    BMLoopNorEditData *lnor_ed = lnors_ed_arr->lnor_editdata;
    for (int i = 0; i < lnors_ed_arr->totloop; i++, lnor_ed++) {
      l = lnor_ed->loop;
      float loop_normal[3];

      BM_ITER_ELEM (f, &fiter, l->v, BM_FACES_OF_VERT) {
        BMLoop *l_other;
        BM_ITER_ELEM (l_other, &liter, f, BM_LOOPS_OF_FACE) {
          const int l_index_other = BM_elem_index_get(l_other);
          short *clnors = static_cast<short *>(
              BM_ELEM_CD_GET_VOID_P(l_other, lnors_ed_arr->cd_custom_normal_offset));
          BKE_lnor_space_custom_data_to_normal(
              bm->lnor_spacearr->lspacearr[l_index_other], clnors, loop_normal);
          add_v3_v3(smooth_normal[i], loop_normal);
        }
      }
    }

    const float factor = RNA_float_get(op->ptr, "factor");

    lnor_ed = lnors_ed_arr->lnor_editdata;
    for (int i = 0; i < lnors_ed_arr->totloop; i++, lnor_ed++) {
      float current_normal[3];

      if (normalize_v3(smooth_normal[i]) < CLNORS_VALID_VEC_LEN) {
        /* Skip in case the smooth normal is invalid. */
        continue;
      }

      BKE_lnor_space_custom_data_to_normal(
          bm->lnor_spacearr->lspacearr[lnor_ed->loop_index], lnor_ed->clnors_data, current_normal);

      /* NOTE: again, this is not true spherical interpolation that normals would need...
       * But it's probably good enough for now. */
      mul_v3_fl(current_normal, 1.0f - factor);
      mul_v3_fl(smooth_normal[i], factor);
      add_v3_v3(current_normal, smooth_normal[i]);

      if (normalize_v3(current_normal) < CLNORS_VALID_VEC_LEN) {
        /* Skip in case the smoothed normal is invalid. */
        continue;
      }

      BKE_lnor_space_custom_normal_to_data(
          bm->lnor_spacearr->lspacearr[lnor_ed->loop_index], current_normal, lnor_ed->clnors_data);
    }

    BM_loop_normal_editdata_array_free(lnors_ed_arr);
    MEM_freeN(smooth_normal);

    EDBMUpdate_Params params{};
    params.calc_looptris = true;
    params.calc_normals = false;
    params.is_destructive = false;
    EDBM_update(static_cast<Mesh *>(obedit->data), &params);
  }

  return OPERATOR_FINISHED;
}

void MESH_OT_smooth_normals(wmOperatorType *ot)
{
  /* identifiers */
  ot->name = "Smooth Normals Vectors";
  ot->description = "Smooth custom normals based on adjacent vertex normals";
  ot->idname = "MESH_OT_smooth_normals";

  /* api callbacks */
  ot->exec = edbm_smooth_normals_exec;
  ot->poll = ED_operator_editmesh;

  /* flags */
  ot->flag = OPTYPE_REGISTER | OPTYPE_UNDO;

  RNA_def_float(ot->srna,
                "factor",
                0.5f,
                0.0f,
                1.0f,
                "Factor",
                "Specifies weight of smooth vs original normal",
                0.0f,
                1.0f);
}

/** \} */

/* -------------------------------------------------------------------- */
/** \name Weighted Normal Modifier Face Strength
 * \{ */

static int edbm_mod_weighted_strength_exec(bContext *C, wmOperator *op)
{
  const Scene *scene = CTX_data_scene(C);
  ViewLayer *view_layer = CTX_data_view_layer(C);
  const Vector<Object *> objects = BKE_view_layer_array_from_objects_in_edit_mode_unique_data(
      scene, view_layer, CTX_wm_view3d(C));

  for (Object *obedit : objects) {
    BMEditMesh *em = BKE_editmesh_from_object(obedit);
    BMesh *bm = em->bm;
    BMFace *f;
    BMIter fiter;
    const int face_strength = RNA_enum_get(op->ptr, "face_strength");
    const bool set = RNA_boolean_get(op->ptr, "set");

    BM_select_history_clear(bm);

    const char *layer_id = MOD_WEIGHTEDNORMALS_FACEWEIGHT_CDLAYER_ID;
    int cd_prop_int_index = CustomData_get_named_layer_index(&bm->pdata, CD_PROP_INT32, layer_id);
    if (cd_prop_int_index == -1) {
      BM_data_layer_add_named(bm, &bm->pdata, CD_PROP_INT32, layer_id);
      cd_prop_int_index = CustomData_get_named_layer_index(&bm->pdata, CD_PROP_INT32, layer_id);
    }
    cd_prop_int_index -= CustomData_get_layer_index(&bm->pdata, CD_PROP_INT32);
    const int cd_prop_int_offset = CustomData_get_n_offset(
        &bm->pdata, CD_PROP_INT32, cd_prop_int_index);

    BM_mesh_elem_index_ensure(bm, BM_FACE);

    if (set) {
      BM_ITER_MESH (f, &fiter, bm, BM_FACES_OF_MESH) {
        if (BM_elem_flag_test(f, BM_ELEM_SELECT)) {
          int *strength = static_cast<int *>(BM_ELEM_CD_GET_VOID_P(f, cd_prop_int_offset));
          *strength = face_strength;
        }
      }
    }
    else {
      BM_ITER_MESH (f, &fiter, bm, BM_FACES_OF_MESH) {
        int *strength = static_cast<int *>(BM_ELEM_CD_GET_VOID_P(f, cd_prop_int_offset));
        if (*strength == face_strength) {
          BM_face_select_set(bm, f, true);
          BM_select_history_store(bm, f);
        }
        else {
          BM_face_select_set(bm, f, false);
        }
      }
    }

    EDBMUpdate_Params params{};
    params.calc_looptris = false;
    params.calc_normals = false;
    params.is_destructive = false;
    EDBM_update(static_cast<Mesh *>(obedit->data), &params);
  }

  return OPERATOR_FINISHED;
}

static const EnumPropertyItem prop_mesh_face_strength_types[] = {
    {FACE_STRENGTH_WEAK, "WEAK", 0, "Weak", ""},
    {FACE_STRENGTH_MEDIUM, "MEDIUM", 0, "Medium", ""},
    {FACE_STRENGTH_STRONG, "STRONG", 0, "Strong", ""},
    {0, nullptr, 0, nullptr, nullptr},
};

void MESH_OT_mod_weighted_strength(wmOperatorType *ot)
{
  /* identifiers */
  ot->name = "Face Normals Strength";
  ot->description = "Set/Get strength of face (used in Weighted Normal modifier)";
  ot->idname = "MESH_OT_mod_weighted_strength";

  /* api callbacks */
  ot->exec = edbm_mod_weighted_strength_exec;
  ot->poll = ED_operator_editmesh;

  /* flags */
  ot->flag = OPTYPE_REGISTER | OPTYPE_UNDO;

  ot->prop = RNA_def_boolean(ot->srna, "set", false, "Set Value", "Set value of faces");

  ot->prop = RNA_def_enum(
      ot->srna,
      "face_strength",
      prop_mesh_face_strength_types,
      FACE_STRENGTH_MEDIUM,
      "Face Strength",
      "Strength to use for assigning or selecting face influence for weighted normal modifier");
}

void MESH_OT_flip_quad_tessellation(wmOperatorType *ot)
{
  /* identifiers */
  ot->name = "Flip Quad Tessellation";
  ot->description = "Flips the tessellation of selected quads";
  ot->idname = "MESH_OT_flip_quad_tessellation";

  ot->exec = edbm_flip_quad_tessellation_exec;
  ot->poll = ED_operator_editmesh;

  /* flags */
  ot->flag = OPTYPE_REGISTER | OPTYPE_UNDO;
}

/** \} */<|MERGE_RESOLUTION|>--- conflicted
+++ resolved
@@ -43,13 +43,8 @@
 #include "BKE_material.h"
 #include "BKE_mesh.hh"
 #include "BKE_object.hh"
-<<<<<<< HEAD
-#include "BKE_report.hh"
-#include "BKE_texture.h"
-=======
 #include "BKE_object_types.hh"
 #include "BKE_report.hh"
->>>>>>> a6dbfc82
 
 #include "DEG_depsgraph.hh"
 #include "DEG_depsgraph_build.hh"
@@ -1158,14 +1153,10 @@
     if (RNA_boolean_get(ptr, "use_verts")) {
       return CTX_IFACE_(ot->translation_context, "Clear Sharp from Vertices");
     }
-    else {
-      return CTX_IFACE_(ot->translation_context, "Clear Sharp");
-    }
-  }
-  else {
-    if (RNA_boolean_get(ptr, "use_verts")) {
-      return CTX_IFACE_(ot->translation_context, "Mark Sharp from Vertices");
-    }
+    return CTX_IFACE_(ot->translation_context, "Clear Sharp");
+  }
+  if (RNA_boolean_get(ptr, "use_verts")) {
+    return CTX_IFACE_(ot->translation_context, "Mark Sharp from Vertices");
   }
   return "";
 }
@@ -2686,7 +2677,7 @@
 void MESH_OT_normals_make_consistent(wmOperatorType *ot)
 {
   /* identifiers */
-/*bfa - recalc inside has its own name and tooltip*/
+  /* BFA - recalculate inside has its own name and tooltip */
   ot->name = "Recalculate Normals Outside";
   ot->description = "Make selected face and vertex normals point outside the mesh";
   ot->idname = "MESH_OT_normals_make_consistent";
