/* SPDX-FileCopyrightText: 2004 Blender Authors
 *
 * SPDX-License-Identifier: GPL-2.0-or-later */

/** \file
 * \ingroup edmesh
 */

#include <cstddef>
#include <fmt/format.h>

#include "MEM_guardedalloc.h"

#include "DNA_key_types.h"
#include "DNA_material_types.h"
#include "DNA_mesh_types.h"
#include "DNA_meshdata_types.h"
#include "DNA_modifier_types.h"
#include "DNA_object_types.h"
#include "DNA_scene_types.h"

#include "BLI_array.hh"
#include "BLI_bitmap.h"
#include "BLI_heap_simple.h"
#include "BLI_linklist.h"
#include "BLI_linklist_stack.h"
#include "BLI_listbase.h"
#include "BLI_math_bits.h"
#include "BLI_math_geom.h"
#include "BLI_math_matrix.h"
#include "BLI_math_rotation.h"
#include "BLI_math_vector.h"
#include "BLI_rand.h"
#include "BLI_sort_utils.h"

#include "BKE_attribute.h"
#include "BKE_context.hh"
#include "BKE_customdata.hh"
#include "BKE_deform.hh"
#include "BKE_editmesh.hh"
#include "BKE_key.hh"
#include "BKE_layer.hh"
#include "BKE_lib_id.hh"
#include "BKE_material.hh"
#include "BKE_mesh.hh"
#include "BKE_mesh_types.hh"
#include "BKE_object.hh"
#include "BKE_object_types.hh"
#include "BKE_report.hh"

#include "DEG_depsgraph.hh"
#include "DEG_depsgraph_build.hh"

#include "BLT_translation.hh"

#include "RNA_access.hh"
#include "RNA_define.hh"
#include "RNA_enum_types.hh"
#include "RNA_prototypes.hh"

#include "WM_api.hh"
#include "WM_types.hh"

#include "ED_mesh.hh"
#include "ED_object.hh"
#include "ED_outliner.hh"
#include "ED_screen.hh"
#include "ED_select_utils.hh"
#include "ED_transform.hh"
#include "ED_uvedit.hh"
#include "ED_view3d.hh"

#include "UI_interface.hh"
#include "UI_interface_layout.hh"
#include "UI_resources.hh"

#include "mesh_intern.hh" /* own include */

#include "bmesh_tools.hh"

using blender::Vector;

#define USE_FACE_CREATE_SEL_EXTEND

/* -------------------------------------------------------------------- */
/** \name Subdivide Operator
 * \{ */

static wmOperatorStatus edbm_subdivide_exec(bContext *C, wmOperator *op)
{
  const int cuts = RNA_int_get(op->ptr, "number_cuts");
  const float smooth = RNA_float_get(op->ptr, "smoothness");
  const float fractal = RNA_float_get(op->ptr, "fractal") / 2.5f;
  const float along_normal = RNA_float_get(op->ptr, "fractal_along_normal");
  const bool use_quad_tri = !RNA_boolean_get(op->ptr, "ngon");

  if (use_quad_tri && RNA_enum_get(op->ptr, "quadcorner") == SUBD_CORNER_STRAIGHT_CUT) {
    RNA_enum_set(op->ptr, "quadcorner", SUBD_CORNER_INNERVERT);
  }
  const int quad_corner_type = RNA_enum_get(op->ptr, "quadcorner");
  const int seed = RNA_int_get(op->ptr, "seed");

  const Scene *scene = CTX_data_scene(C);
  ViewLayer *view_layer = CTX_data_view_layer(C);
  const Vector<Object *> objects = BKE_view_layer_array_from_objects_in_edit_mode_unique_data(
      scene, view_layer, CTX_wm_view3d(C));

  for (Object *obedit : objects) {
    BMEditMesh *em = BKE_editmesh_from_object(obedit);

    if (!(em->bm->totedgesel || em->bm->totfacesel)) {
      continue;
    }

    BM_mesh_esubdivide(em->bm,
                       BM_ELEM_SELECT,
                       smooth,
                       SUBD_FALLOFF_LIN,
                       false,
                       fractal,
                       along_normal,
                       cuts,
                       SUBDIV_SELECT_ORIG,
                       quad_corner_type,
                       use_quad_tri,
                       true,
                       false,
                       seed);

    EDBMUpdate_Params params{};
    params.calc_looptris = true;
    params.calc_normals = false;
    params.is_destructive = true;
    EDBM_update(static_cast<Mesh *>(obedit->data), &params);
  }

  return OPERATOR_FINISHED;
}

/* NOTE: these values must match delete_mesh() event values. */
static const EnumPropertyItem prop_mesh_cornervert_types[] = {
    {SUBD_CORNER_INNERVERT, "INNERVERT", 0, "Inner Vert", ""},
    {SUBD_CORNER_PATH, "PATH", 0, "Path", ""},
    {SUBD_CORNER_STRAIGHT_CUT, "STRAIGHT_CUT", 0, "Straight Cut", ""},
    {SUBD_CORNER_FAN, "FAN", 0, "Fan", ""},
    {0, nullptr, 0, nullptr, nullptr},
};

void MESH_OT_subdivide(wmOperatorType *ot)
{
  PropertyRNA *prop;

  /* identifiers */
  ot->name = "Subdivide";
  ot->description = "Subdivide selected edges";
  ot->idname = "MESH_OT_subdivide";

  /* API callbacks. */
  ot->exec = edbm_subdivide_exec;
  ot->poll = ED_operator_editmesh;

  /* flags */
  ot->flag = OPTYPE_REGISTER | OPTYPE_UNDO;

  /* properties */
  prop = RNA_def_int(ot->srna, "number_cuts", 1, 1, 100, "Number of Cuts", "", 1, 10);
  /* avoid re-using last var because it can cause
   * _very_ high poly meshes and annoy users (or worse crash) */
  RNA_def_property_flag(prop, PROP_SKIP_SAVE);

  RNA_def_float(
      ot->srna, "smoothness", 0.0f, 0.0f, 1e3f, "Smoothness", "Smoothness factor", 0.0f, 1.0f);

  WM_operatortype_props_advanced_begin(ot);

  RNA_def_boolean(ot->srna,
                  "ngon",
                  true,
                  "Create N-Gons",
                  "When disabled, newly created faces are limited to 3 and 4 sided faces");
  RNA_def_enum(
      ot->srna,
      "quadcorner",
      prop_mesh_cornervert_types,
      SUBD_CORNER_STRAIGHT_CUT,
      "Quad Corner Type",
      "How to subdivide quad corners (anything other than Straight Cut will prevent n-gons)");

  RNA_def_float(ot->srna,
                "fractal",
                0.0f,
                0.0f,
                1e6f,
                "Fractal",
                "Fractal randomness factor",
                0.0f,
                1000.0f);
  RNA_def_float(ot->srna,
                "fractal_along_normal",
                0.0f,
                0.0f,
                1.0f,
                "Along Normal",
                "Apply fractal displacement along normal only",
                0.0f,
                1.0f);
  RNA_def_int(ot->srna,
              "seed",
              0,
              0,
              INT_MAX,
              "Random Seed",
              "Seed for the random number generator",
              0,
              255);
}

/** \} */

/* -------------------------------------------------------------------- */
/** \name Edge Ring Subdivide Operator
 *
 * Bridge code shares props.
 *
 * \{ */

struct EdgeRingOpSubdProps {
  int interp_mode;
  int cuts;
  float smooth;

  int profile_shape;
  float profile_shape_factor;
};

static void mesh_operator_edgering_props(wmOperatorType *ot,
                                         const int cuts_min,
                                         const int cuts_default)
{
  /* NOTE: these values must match delete_mesh() event values. */
  static const EnumPropertyItem prop_subd_edgering_types[] = {
      {SUBD_RING_INTERP_LINEAR, "LINEAR", 0, "Linear", ""},
      {SUBD_RING_INTERP_PATH, "PATH", 0, "Blend Path", ""},
      {SUBD_RING_INTERP_SURF, "SURFACE", 0, "Blend Surface", ""},
      {0, nullptr, 0, nullptr, nullptr},
  };

  PropertyRNA *prop;

  prop = RNA_def_int(
      ot->srna, "number_cuts", cuts_default, 0, 1000, "Number of Cuts", "", cuts_min, 64);
  RNA_def_property_flag(prop, PROP_SKIP_SAVE);

  RNA_def_enum(ot->srna,
               "interpolation",
               prop_subd_edgering_types,
               SUBD_RING_INTERP_PATH,
               "Interpolation",
               "Interpolation method");

  RNA_def_float(
      ot->srna, "smoothness", 1.0f, 0.0f, 1e3f, "Smoothness", "Smoothness factor", 0.0f, 2.0f);

  /* profile-shape */
  RNA_def_float(ot->srna,
                "profile_shape_factor",
                0.0f,
                -1e3f,
                1e3f,
                "Profile Factor",
                "How much intermediary new edges are shrunk/expanded",
                -2.0f,
                2.0f);

  prop = RNA_def_property(ot->srna, "profile_shape", PROP_ENUM, PROP_NONE);
  RNA_def_property_enum_items(prop, rna_enum_proportional_falloff_curve_only_items);
  RNA_def_property_enum_default(prop, PROP_SMOOTH);
  RNA_def_property_ui_text(prop, "Profile Shape", "Shape of the profile");
  RNA_def_property_translation_context(prop,
                                       BLT_I18NCONTEXT_ID_CURVE_LEGACY); /* Abusing id_curve :/ */
}

static void mesh_operator_edgering_props_get(wmOperator *op, EdgeRingOpSubdProps *op_props)
{
  op_props->interp_mode = RNA_enum_get(op->ptr, "interpolation");
  op_props->cuts = RNA_int_get(op->ptr, "number_cuts");
  op_props->smooth = RNA_float_get(op->ptr, "smoothness");

  op_props->profile_shape = RNA_enum_get(op->ptr, "profile_shape");
  op_props->profile_shape_factor = RNA_float_get(op->ptr, "profile_shape_factor");
}

static wmOperatorStatus edbm_subdivide_edge_ring_exec(bContext *C, wmOperator *op)
{
  const Scene *scene = CTX_data_scene(C);
  ViewLayer *view_layer = CTX_data_view_layer(C);
  const Vector<Object *> objects = BKE_view_layer_array_from_objects_in_edit_mode_unique_data(
      scene, view_layer, CTX_wm_view3d(C));
  EdgeRingOpSubdProps op_props;

  mesh_operator_edgering_props_get(op, &op_props);

  for (Object *obedit : objects) {
    BMEditMesh *em = BKE_editmesh_from_object(obedit);

    if (em->bm->totedgesel == 0) {
      continue;
    }

    if (!EDBM_op_callf(em,
                       op,
                       "subdivide_edgering edges=%he interp_mode=%i cuts=%i smooth=%f "
                       "profile_shape=%i profile_shape_factor=%f",
                       BM_ELEM_SELECT,
                       op_props.interp_mode,
                       op_props.cuts,
                       op_props.smooth,
                       op_props.profile_shape,
                       op_props.profile_shape_factor))
    {
      continue;
    }

    EDBMUpdate_Params params{};
    params.calc_looptris = true;
    params.calc_normals = false;
    params.is_destructive = true;
    EDBM_update(static_cast<Mesh *>(obedit->data), &params);
  }

  return OPERATOR_FINISHED;
}

void MESH_OT_subdivide_edgering(wmOperatorType *ot)
{
  /* identifiers */
  ot->name = "Subdivide Edge-Ring";
  ot->description = "Subdivide perpendicular edges to the selected edge-ring";
  ot->idname = "MESH_OT_subdivide_edgering";

  /* API callbacks. */
  ot->exec = edbm_subdivide_edge_ring_exec;
  ot->poll = ED_operator_editmesh;

  /* flags */
  ot->flag = OPTYPE_REGISTER | OPTYPE_UNDO;

  /* properties */
  mesh_operator_edgering_props(ot, 1, 10);
}

/** \} */

/* -------------------------------------------------------------------- */
/** \name Un-Subdivide Operator
 * \{ */

static wmOperatorStatus edbm_unsubdivide_exec(bContext *C, wmOperator *op)
{
  const int iterations = RNA_int_get(op->ptr, "iterations");
  const Scene *scene = CTX_data_scene(C);
  ViewLayer *view_layer = CTX_data_view_layer(C);
  Vector<Object *> objects = BKE_view_layer_array_from_objects_in_edit_mode(
      scene, view_layer, CTX_wm_view3d(C));
  for (Object *obedit : objects) {
    BMEditMesh *em = BKE_editmesh_from_object(obedit);

    if ((em->bm->totvertsel == 0) && (em->bm->totedgesel == 0) && (em->bm->totfacesel == 0)) {
      continue;
    }

    BMOperator bmop;
    EDBM_op_init(em, &bmop, op, "unsubdivide verts=%hv iterations=%i", BM_ELEM_SELECT, iterations);

    BMO_op_exec(em->bm, &bmop);

    if (!EDBM_op_finish(em, &bmop, op, true)) {
      continue;
    }

    if ((em->selectmode & SCE_SELECT_VERTEX) == 0) {
      EDBM_selectmode_flush_ex(em, SCE_SELECT_VERTEX); /* need to flush vert->face first */
    }
    EDBM_selectmode_flush(em);

    EDBMUpdate_Params params{};
    params.calc_looptris = true;
    params.calc_normals = false;
    params.is_destructive = true;
    EDBM_update(static_cast<Mesh *>(obedit->data), &params);
  }

  return OPERATOR_FINISHED;
}

void MESH_OT_unsubdivide(wmOperatorType *ot)
{
  /* identifiers */
  ot->name = "Un-Subdivide";
  ot->description = "Un-subdivide selected edges and faces";
  ot->idname = "MESH_OT_unsubdivide";

  /* API callbacks. */
  ot->exec = edbm_unsubdivide_exec;
  ot->poll = ED_operator_editmesh;

  /* flags */
  ot->flag = OPTYPE_REGISTER | OPTYPE_UNDO;

  /* props */
  RNA_def_int(
      ot->srna, "iterations", 2, 1, 1000, "Iterations", "Number of times to un-subdivide", 1, 100);
}

/** \} */

/* -------------------------------------------------------------------- */
/** \name Delete Operator
 * \{ */

/* NOTE: these values must match delete_mesh() event values. */
enum {
  MESH_DELETE_VERT = 0,
  MESH_DELETE_EDGE = 1,
  MESH_DELETE_FACE = 2,
  MESH_DELETE_EDGE_FACE = 3,
  MESH_DELETE_ONLY_FACE = 4,
};

static void edbm_report_delete_info(ReportList *reports,
                                    const int totelem_old[3],
                                    const int totelem_new[3])
{
  BKE_reportf(reports,
              RPT_INFO,
              "Removed: %d vertices, %d edges, %d faces",
              totelem_old[0] - totelem_new[0],
              totelem_old[1] - totelem_new[1],
              totelem_old[2] - totelem_new[2]);
}

static wmOperatorStatus edbm_delete_exec(bContext *C, wmOperator *op)
{
  const Scene *scene = CTX_data_scene(C);
  ViewLayer *view_layer = CTX_data_view_layer(C);

  const Vector<Object *> objects = BKE_view_layer_array_from_objects_in_edit_mode_unique_data(
      scene, view_layer, CTX_wm_view3d(C));
  bool changed_multi = false;

  for (Object *obedit : objects) {
    BMEditMesh *em = BKE_editmesh_from_object(obedit);
    const int type = RNA_enum_get(op->ptr, "type");

    switch (type) {
      case MESH_DELETE_VERT: /* Erase Vertices */
        if (em->bm->totvertsel == 0) {
          continue;
        }
        BM_custom_loop_normals_to_vector_layer(em->bm);
        if (!EDBM_op_callf(em, op, "delete geom=%hv context=%i", BM_ELEM_SELECT, DEL_VERTS)) {
          continue;
        }
        break;
      case MESH_DELETE_EDGE: /* Erase Edges */
        if (em->bm->totedgesel == 0) {
          continue;
        }
        BM_custom_loop_normals_to_vector_layer(em->bm);
        if (!EDBM_op_callf(em, op, "delete geom=%he context=%i", BM_ELEM_SELECT, DEL_EDGES)) {
          continue;
        }
        break;
      case MESH_DELETE_FACE: /* Erase Faces */
        if (em->bm->totfacesel == 0) {
          continue;
        }
        BM_custom_loop_normals_to_vector_layer(em->bm);
        if (!EDBM_op_callf(em, op, "delete geom=%hf context=%i", BM_ELEM_SELECT, DEL_FACES)) {
          continue;
        }
        break;
      case MESH_DELETE_EDGE_FACE: /* Edges and Faces */
        if ((em->bm->totedgesel == 0) && (em->bm->totfacesel == 0)) {
          continue;
        }
        BM_custom_loop_normals_to_vector_layer(em->bm);
        if (!EDBM_op_callf(em, op, "delete geom=%hef context=%i", BM_ELEM_SELECT, DEL_EDGESFACES))
        {
          continue;
        }
        break;
      case MESH_DELETE_ONLY_FACE: /* Only faces. */
        if (em->bm->totfacesel == 0) {
          continue;
        }
        BM_custom_loop_normals_to_vector_layer(em->bm);
        if (!EDBM_op_callf(em, op, "delete geom=%hf context=%i", BM_ELEM_SELECT, DEL_ONLYFACES)) {
          continue;
        }
        break;
      default:
        BLI_assert(0);
        break;
    }

    changed_multi = true;

    EDBM_flag_disable_all(em, BM_ELEM_SELECT);

    BM_custom_loop_normals_from_vector_layer(em->bm, false);

    EDBMUpdate_Params params{};
    params.calc_looptris = true;
    params.calc_normals = false;
    params.is_destructive = true;
    EDBM_update(static_cast<Mesh *>(obedit->data), &params);

    DEG_id_tag_update(static_cast<ID *>(obedit->data), ID_RECALC_SELECT);
    WM_event_add_notifier(C, NC_GEOM | ND_SELECT, obedit->data);
  }

  return changed_multi ? OPERATOR_FINISHED : OPERATOR_CANCELLED;
}

void MESH_OT_delete(wmOperatorType *ot)
{
  static const EnumPropertyItem prop_mesh_delete_types[] = {
      /* BFA - added icons*/
      {MESH_DELETE_VERT, "VERT", ICON_DELETE, "Vertices", ""},
      {MESH_DELETE_EDGE, "EDGE", ICON_DELETE, "Edges", ""},
      {MESH_DELETE_FACE, "FACE", ICON_DELETE, "Faces", ""},
      {MESH_DELETE_EDGE_FACE, "EDGE_FACE", ICON_DELETE, "Only Edges & Faces", ""},
      {MESH_DELETE_ONLY_FACE, "ONLY_FACE", ICON_DELETE, "Only Faces", ""},
      {0, nullptr, 0, nullptr, nullptr},
  };

  /* identifiers */
  ot->name = "Delete";
  ot->description = "Delete selected vertices, edges or faces";
  ot->idname = "MESH_OT_delete";

  /* API callbacks. */
  ot->invoke = WM_menu_invoke;
  ot->exec = edbm_delete_exec;

  ot->poll = ED_operator_editmesh;

  /* flags */
  ot->flag = OPTYPE_REGISTER | OPTYPE_UNDO;

  /* props */
  ot->prop = RNA_def_enum(ot->srna,
                          "type",
                          prop_mesh_delete_types,
                          MESH_DELETE_VERT,
                          "Type",
                          "Method used for deleting mesh data");
  RNA_def_property_flag(ot->prop, PROP_HIDDEN | PROP_SKIP_SAVE);
}

/** \} */

/* -------------------------------------------------------------------- */
/** \name Delete Loose Operator
 * \{ */

static bool bm_face_is_loose(BMFace *f)
{
  BMLoop *l_iter, *l_first;

  l_iter = l_first = BM_FACE_FIRST_LOOP(f);
  do {
    if (!BM_edge_is_boundary(l_iter->e)) {
      return false;
    }
  } while ((l_iter = l_iter->next) != l_first);

  return true;
}

static wmOperatorStatus edbm_delete_loose_exec(bContext *C, wmOperator *op)
{
  const Scene *scene = CTX_data_scene(C);
  ViewLayer *view_layer = CTX_data_view_layer(C);
  int totelem_old_sel[3];
  int totelem_old[3];

  Vector<Object *> objects = BKE_view_layer_array_from_objects_in_edit_mode_unique_data(
      scene, view_layer, CTX_wm_view3d(C));

  EDBM_mesh_stats_multi(objects, totelem_old, totelem_old_sel);

  const bool use_verts = (RNA_boolean_get(op->ptr, "use_verts") && totelem_old_sel[0]);
  const bool use_edges = (RNA_boolean_get(op->ptr, "use_edges") && totelem_old_sel[1]);
  const bool use_faces = (RNA_boolean_get(op->ptr, "use_faces") && totelem_old_sel[2]);

  for (Object *obedit : objects) {

    BMEditMesh *em = BKE_editmesh_from_object(obedit);
    BMesh *bm = em->bm;
    BMIter iter;

    BM_mesh_elem_hflag_disable_all(bm, BM_VERT | BM_EDGE | BM_FACE, BM_ELEM_TAG, false);

    if (use_faces) {
      BMFace *f;

      BM_ITER_MESH (f, &iter, bm, BM_FACES_OF_MESH) {
        if (BM_elem_flag_test(f, BM_ELEM_SELECT)) {
          BM_elem_flag_set(f, BM_ELEM_TAG, bm_face_is_loose(f));
        }
      }

      BM_mesh_delete_hflag_context(bm, BM_ELEM_TAG, DEL_FACES);
    }

    if (use_edges) {
      BMEdge *e;

      BM_ITER_MESH (e, &iter, bm, BM_EDGES_OF_MESH) {
        if (BM_elem_flag_test(e, BM_ELEM_SELECT)) {
          BM_elem_flag_set(e, BM_ELEM_TAG, BM_edge_is_wire(e));
        }
      }

      BM_mesh_delete_hflag_context(bm, BM_ELEM_TAG, DEL_EDGES);
    }

    if (use_verts) {
      BMVert *v;

      BM_ITER_MESH (v, &iter, bm, BM_VERTS_OF_MESH) {
        if (BM_elem_flag_test(v, BM_ELEM_SELECT)) {
          BM_elem_flag_set(v, BM_ELEM_TAG, (v->e == nullptr));
        }
      }

      BM_mesh_delete_hflag_context(bm, BM_ELEM_TAG, DEL_VERTS);
    }

    EDBM_flag_disable_all(em, BM_ELEM_SELECT);

    EDBMUpdate_Params params{};
    params.calc_looptris = true;
    params.calc_normals = false;
    params.is_destructive = true;
    EDBM_update(static_cast<Mesh *>(obedit->data), &params);
  }

  int totelem_new[3];
  EDBM_mesh_stats_multi(objects, totelem_new, nullptr);

  edbm_report_delete_info(op->reports, totelem_old, totelem_new);

  return OPERATOR_FINISHED;
}

void MESH_OT_delete_loose(wmOperatorType *ot)
{
  /* identifiers */
  ot->name = "Delete Loose";
  ot->description = "Delete loose vertices, edges or faces";
  ot->idname = "MESH_OT_delete_loose";

  /* API callbacks. */
  ot->exec = edbm_delete_loose_exec;

  ot->poll = ED_operator_editmesh;

  /* flags */
  ot->flag = OPTYPE_REGISTER | OPTYPE_UNDO;

  /* props */
  RNA_def_boolean(ot->srna, "use_verts", true, "Vertices", "Remove loose vertices");
  RNA_def_boolean(ot->srna, "use_edges", true, "Edges", "Remove loose edges");
  RNA_def_boolean(ot->srna, "use_faces", false, "Faces", "Remove loose faces");
}

/** \} */

/* -------------------------------------------------------------------- */
/** \name Collapse Edge Operator
 * \{ */

static wmOperatorStatus edbm_collapse_edge_exec(bContext *C, wmOperator *op)
{
  const Scene *scene = CTX_data_scene(C);
  ViewLayer *view_layer = CTX_data_view_layer(C);
  const Vector<Object *> objects = BKE_view_layer_array_from_objects_in_edit_mode_unique_data(
      scene, view_layer, CTX_wm_view3d(C));
  for (Object *obedit : objects) {
    BMEditMesh *em = BKE_editmesh_from_object(obedit);

    if (em->bm->totedgesel == 0) {
      continue;
    }

    if (!EDBM_op_callf(em, op, "collapse edges=%he uvs=%b", BM_ELEM_SELECT, true)) {
      continue;
    }

    EDBMUpdate_Params params{};
    params.calc_looptris = true;
    params.calc_normals = false;
    params.is_destructive = true;
    EDBM_update(static_cast<Mesh *>(obedit->data), &params);
  }

  return OPERATOR_FINISHED;
}

void MESH_OT_edge_collapse(wmOperatorType *ot)
{
  /* identifiers */
  ot->name = "Collapse Edges & Faces";
  ot->description =
      "Collapse isolated edge and face regions, merging data such as UVs and color attributes. "
      "This can collapse edge-rings as well as regions of connected faces into vertices";
  ot->idname = "MESH_OT_edge_collapse";

  /* API callbacks. */
  ot->exec = edbm_collapse_edge_exec;
  ot->poll = ED_operator_editmesh;

  /* flags */
  ot->flag = OPTYPE_REGISTER | OPTYPE_UNDO;
}

/** \} */

/* -------------------------------------------------------------------- */
/** \name Create Edge/Face Operator
 * \{ */

static bool edbm_add_edge_face__smooth_get(BMesh *bm)
{
  BMEdge *e;
  BMIter iter;

  uint vote_on_smooth[2] = {0, 0};

  BM_ITER_MESH (e, &iter, bm, BM_EDGES_OF_MESH) {
    if (BM_elem_flag_test(e, BM_ELEM_SELECT) && e->l) {
      vote_on_smooth[BM_elem_flag_test_bool(e->l->f, BM_ELEM_SMOOTH)]++;
    }
  }

  return (vote_on_smooth[0] < vote_on_smooth[1]);
}

#ifdef USE_FACE_CREATE_SEL_EXTEND
/**
 * Function used to get a fixed number of edges linked to a vertex that passes a test function.
 * This is used so we can request all boundary edges connected to a vertex for eg.
 */
static int edbm_add_edge_face_exec__vert_edge_lookup(
    BMVert *v, BMEdge *e_used, BMEdge **e_arr, const int e_arr_len, bool (*func)(const BMEdge *))
{
  BMIter iter;
  BMEdge *e_iter;
  int i = 0;
  BM_ITER_ELEM (e_iter, &iter, v, BM_EDGES_OF_VERT) {
    if (BM_elem_flag_test(e_iter, BM_ELEM_HIDDEN) == false) {
      if ((e_used == nullptr) || (e_used != e_iter)) {
        if (func(e_iter)) {
          e_arr[i++] = e_iter;
          if (i >= e_arr_len) {
            break;
          }
        }
      }
    }
  }
  return i;
}

static BMElem *edbm_add_edge_face_exec__tricky_extend_sel(BMesh *bm)
{
  BMIter iter;
  bool found = false;

  if (bm->totvertsel == 1 && bm->totedgesel == 0 && bm->totfacesel == 0) {
    /* first look for 2 boundary edges */
    BMVert *v;

    BM_ITER_MESH (v, &iter, bm, BM_VERTS_OF_MESH) {
      if (BM_elem_flag_test(v, BM_ELEM_SELECT)) {
        found = true;
        break;
      }
    }

    if (found) {
      BMEdge *ed_pair[3];
      if (((edbm_add_edge_face_exec__vert_edge_lookup(v, nullptr, ed_pair, 3, BM_edge_is_wire) ==
            2) &&
           (BM_edge_share_face_check(ed_pair[0], ed_pair[1]) == false)) ||

          ((edbm_add_edge_face_exec__vert_edge_lookup(
                v, nullptr, ed_pair, 3, BM_edge_is_boundary) == 2) &&
           (BM_edge_share_face_check(ed_pair[0], ed_pair[1]) == false)))
      {
        BMEdge *e_other = BM_edge_exists(BM_edge_other_vert(ed_pair[0], v),
                                         BM_edge_other_vert(ed_pair[1], v));
        BM_edge_select_set(bm, ed_pair[0], true);
        BM_edge_select_set(bm, ed_pair[1], true);
        if (e_other) {
          BM_edge_select_set(bm, e_other, true);
        }
        return (BMElem *)v;
      }
    }
  }
  else if (bm->totvertsel == 2 && bm->totedgesel == 1 && bm->totfacesel == 0) {
    /* first look for 2 boundary edges */
    BMEdge *e;

    BM_ITER_MESH (e, &iter, bm, BM_EDGES_OF_MESH) {
      if (BM_elem_flag_test(e, BM_ELEM_SELECT)) {
        found = true;
        break;
      }
    }
    if (found) {
      BMEdge *ed_pair_v1[2];
      BMEdge *ed_pair_v2[2];
      if (((edbm_add_edge_face_exec__vert_edge_lookup(e->v1, e, ed_pair_v1, 2, BM_edge_is_wire) ==
            1) &&
           (edbm_add_edge_face_exec__vert_edge_lookup(e->v2, e, ed_pair_v2, 2, BM_edge_is_wire) ==
            1) &&
           (BM_edge_share_face_check(e, ed_pair_v1[0]) == false) &&
           (BM_edge_share_face_check(e, ed_pair_v2[0]) == false)) ||

#  if 1 /* better support mixed cases #37203. */
          ((edbm_add_edge_face_exec__vert_edge_lookup(e->v1, e, ed_pair_v1, 2, BM_edge_is_wire) ==
            1) &&
           (edbm_add_edge_face_exec__vert_edge_lookup(
                e->v2, e, ed_pair_v2, 2, BM_edge_is_boundary) == 1) &&
           (BM_edge_share_face_check(e, ed_pair_v1[0]) == false) &&
           (BM_edge_share_face_check(e, ed_pair_v2[0]) == false)) ||

          ((edbm_add_edge_face_exec__vert_edge_lookup(
                e->v1, e, ed_pair_v1, 2, BM_edge_is_boundary) == 1) &&
           (edbm_add_edge_face_exec__vert_edge_lookup(e->v2, e, ed_pair_v2, 2, BM_edge_is_wire) ==
            1) &&
           (BM_edge_share_face_check(e, ed_pair_v1[0]) == false) &&
           (BM_edge_share_face_check(e, ed_pair_v2[0]) == false)) ||
#  endif

          ((edbm_add_edge_face_exec__vert_edge_lookup(
                e->v1, e, ed_pair_v1, 2, BM_edge_is_boundary) == 1) &&
           (edbm_add_edge_face_exec__vert_edge_lookup(
                e->v2, e, ed_pair_v2, 2, BM_edge_is_boundary) == 1) &&
           (BM_edge_share_face_check(e, ed_pair_v1[0]) == false) &&
           (BM_edge_share_face_check(e, ed_pair_v2[0]) == false)))
      {
        BMVert *v1_other = BM_edge_other_vert(ed_pair_v1[0], e->v1);
        BMVert *v2_other = BM_edge_other_vert(ed_pair_v2[0], e->v2);
        BMEdge *e_other = (v1_other != v2_other) ? BM_edge_exists(v1_other, v2_other) : nullptr;
        BM_edge_select_set(bm, ed_pair_v1[0], true);
        BM_edge_select_set(bm, ed_pair_v2[0], true);
        if (e_other) {
          BM_edge_select_set(bm, e_other, true);
        }
        return (BMElem *)e;
      }
    }
  }

  return nullptr;
}
static void edbm_add_edge_face_exec__tricky_finalize_sel(BMesh *bm, BMElem *ele_desel, BMFace *f)
{
  /* Now we need to find the edge that isn't connected to this element. */
  BM_select_history_clear(bm);

  /* Notes on hidden geometry:
   * - Un-hide the face since its possible hidden was copied when copying
   *   surrounding face attributes.
   * - Un-hide before adding to select history
   *   since we may extend into an existing, hidden vert/edge.
   */

  BM_elem_flag_disable(f, BM_ELEM_HIDDEN);
  BM_face_select_set(bm, f, false);

  if (ele_desel->head.htype == BM_VERT) {
    BMLoop *l = BM_face_vert_share_loop(f, (BMVert *)ele_desel);
    BLI_assert(f->len == 3);
    BM_vert_select_set(bm, (BMVert *)ele_desel, false);
    BM_edge_select_set(bm, l->next->e, true);
    BM_select_history_store(bm, l->next->e);
  }
  else {
    BMLoop *l = BM_face_edge_share_loop(f, (BMEdge *)ele_desel);
    BLI_assert(ELEM(f->len, 4, 3));

    BM_edge_select_set(bm, (BMEdge *)ele_desel, false);
    if (f->len == 4) {
      BMEdge *e_active = l->next->next->e;
      BM_elem_flag_disable(e_active, BM_ELEM_HIDDEN);
      BM_edge_select_set(bm, e_active, true);
      BM_select_history_store(bm, e_active);
    }
    else {
      BMVert *v_active = l->next->next->v;
      BM_elem_flag_disable(v_active, BM_ELEM_HIDDEN);
      BM_vert_select_set(bm, v_active, true);
      BM_select_history_store(bm, v_active);
    }
  }
}
#endif /* USE_FACE_CREATE_SEL_EXTEND */

static wmOperatorStatus edbm_add_edge_face_exec(bContext *C, wmOperator *op)
{
  /* When this is used to dissolve we could avoid this, but checking isn't too slow. */
  bool changed_multi = false;
  const Scene *scene = CTX_data_scene(C);
  ViewLayer *view_layer = CTX_data_view_layer(C);
  const Vector<Object *> objects = BKE_view_layer_array_from_objects_in_edit_mode_unique_data(
      scene, view_layer, CTX_wm_view3d(C));
  for (Object *obedit : objects) {
    BMEditMesh *em = BKE_editmesh_from_object(obedit);

    if ((em->bm->totvertsel == 0) && (em->bm->totedgesel == 0) && (em->bm->totfacesel == 0)) {
      continue;
    }

    bool use_smooth = edbm_add_edge_face__smooth_get(em->bm);
    int totedge_orig = em->bm->totedge;
    int totface_orig = em->bm->totface;

    BMOperator bmop;
#ifdef USE_FACE_CREATE_SEL_EXTEND
    BMElem *ele_desel;
    BMFace *ele_desel_face;

    /* be extra clever, figure out if a partial selection should be extended so we can create
     * geometry with single vert or single edge selection. */
    ele_desel = edbm_add_edge_face_exec__tricky_extend_sel(em->bm);
#endif
    if (!EDBM_op_init(em,
                      &bmop,
                      op,
                      "contextual_create geom=%hfev mat_nr=%i use_smooth=%b",
                      BM_ELEM_SELECT,
                      em->mat_nr,
                      use_smooth))
    {
      continue;
    }

    BMO_op_exec(em->bm, &bmop);

    /* cancel if nothing was done */
    if ((totedge_orig == em->bm->totedge) && (totface_orig == em->bm->totface)) {
      EDBM_op_finish(em, &bmop, op, true);
      continue;
    }
#ifdef USE_FACE_CREATE_SEL_EXTEND
    /* normally we would want to leave the new geometry selected,
     * but being able to press F many times to add geometry is too useful! */
    if (ele_desel && (BMO_slot_buffer_len(bmop.slots_out, "faces.out") == 1) &&
        (ele_desel_face = static_cast<BMFace *>(
             BMO_slot_buffer_get_first(bmop.slots_out, "faces.out"))))
    {
      edbm_add_edge_face_exec__tricky_finalize_sel(em->bm, ele_desel, ele_desel_face);
    }
    else
#endif
    {
      /* Newly created faces may include existing hidden edges,
       * copying face data from surrounding, may have copied hidden face flag too.
       *
       * Important that faces use flushing since 'edges.out'
       * won't include hidden edges that already existed.
       */
      BMO_slot_buffer_hflag_disable(
          em->bm, bmop.slots_out, "faces.out", BM_FACE, BM_ELEM_HIDDEN, true);
      BMO_slot_buffer_hflag_disable(
          em->bm, bmop.slots_out, "edges.out", BM_EDGE, BM_ELEM_HIDDEN, false);

      BMO_slot_buffer_hflag_enable(
          em->bm, bmop.slots_out, "faces.out", BM_FACE, BM_ELEM_SELECT, true);
      BMO_slot_buffer_hflag_enable(
          em->bm, bmop.slots_out, "edges.out", BM_EDGE, BM_ELEM_SELECT, true);
    }

    if (!EDBM_op_finish(em, &bmop, op, true)) {
      continue;
    }

    EDBMUpdate_Params params{};
    params.calc_looptris = true;
    params.calc_normals = false;
    params.is_destructive = true;
    EDBM_update(static_cast<Mesh *>(obedit->data), &params);
    changed_multi = true;
  }

  if (!changed_multi) {
    return OPERATOR_CANCELLED;
  }

  return OPERATOR_FINISHED;
}

void MESH_OT_edge_face_add(wmOperatorType *ot)
{
  /* identifiers */
  ot->name = "Make Edge/Face";
  ot->description = "Add an edge or face to selected";
  ot->idname = "MESH_OT_edge_face_add";

  /* API callbacks. */
  ot->exec = edbm_add_edge_face_exec;
  ot->poll = ED_operator_editmesh;

  /* flags */
  ot->flag = OPTYPE_REGISTER | OPTYPE_UNDO;
}

/** \} */

/* -------------------------------------------------------------------- */
/** \name Mark Edge (Seam) Operator
 * \{ */

static wmOperatorStatus edbm_mark_seam_exec(bContext *C, wmOperator *op)
{
  Scene *scene = CTX_data_scene(C);
  ViewLayer *view_layer = CTX_data_view_layer(C);
  BMEdge *eed;
  BMIter iter;
  const bool clear = RNA_boolean_get(op->ptr, "clear");

  Vector<Object *> objects = BKE_view_layer_array_from_objects_in_edit_mode_unique_data(
      scene, view_layer, CTX_wm_view3d(C));
  for (Object *obedit : objects) {
    BMEditMesh *em = BKE_editmesh_from_object(obedit);
    BMesh *bm = em->bm;

    if (bm->totedgesel == 0) {
      continue;
    }

    if (clear) {
      BM_ITER_MESH (eed, &iter, bm, BM_EDGES_OF_MESH) {
        if (!BM_elem_flag_test(eed, BM_ELEM_SELECT) || BM_elem_flag_test(eed, BM_ELEM_HIDDEN)) {
          continue;
        }

        BM_elem_flag_disable(eed, BM_ELEM_SEAM);
      }
    }
    else {
      BM_ITER_MESH (eed, &iter, bm, BM_EDGES_OF_MESH) {
        if (!BM_elem_flag_test(eed, BM_ELEM_SELECT) || BM_elem_flag_test(eed, BM_ELEM_HIDDEN)) {
          continue;
        }
        BM_elem_flag_enable(eed, BM_ELEM_SEAM);
      }
    }
  }

  ED_uvedit_live_unwrap(scene, objects);

  for (Object *obedit : objects) {
    EDBMUpdate_Params params{};
    params.calc_looptris = true;
    params.calc_normals = false;
    params.is_destructive = false;
    EDBM_update(static_cast<Mesh *>(obedit->data), &params);
  }

  return OPERATOR_FINISHED;
}

void MESH_OT_mark_seam(wmOperatorType *ot)
{
  PropertyRNA *prop;

  /* identifiers */
  ot->name = "Mark Seam";
  ot->idname = "MESH_OT_mark_seam";
  ot->description = "(Un)mark selected edges as a seam";

  /* API callbacks. */
  ot->exec = edbm_mark_seam_exec;
  ot->poll = ED_operator_editmesh;

  /* flags */
  ot->flag = OPTYPE_REGISTER | OPTYPE_UNDO;

  prop = RNA_def_boolean(ot->srna, "clear", false, "Clear", "");
  RNA_def_property_flag(prop, PROP_HIDDEN | PROP_SKIP_SAVE);

  WM_operatortype_props_advanced_begin(ot);
}

/** \} */

/* -------------------------------------------------------------------- */
/** \name Mark Edge (Sharp) Operator
 * \{ */

static wmOperatorStatus edbm_mark_sharp_exec(bContext *C, wmOperator *op)
{
  BMEdge *eed;
  BMIter iter;
  const bool clear = RNA_boolean_get(op->ptr, "clear");
  const bool use_verts = RNA_boolean_get(op->ptr, "use_verts");
  const Scene *scene = CTX_data_scene(C);
  ViewLayer *view_layer = CTX_data_view_layer(C);

  const Vector<Object *> objects = BKE_view_layer_array_from_objects_in_edit_mode_unique_data(
      scene, view_layer, CTX_wm_view3d(C));
  for (Object *obedit : objects) {
    BMEditMesh *em = BKE_editmesh_from_object(obedit);
    BMesh *bm = em->bm;

    if ((use_verts && bm->totvertsel == 0) || (!use_verts && bm->totedgesel == 0)) {
      continue;
    }

    BM_ITER_MESH (eed, &iter, bm, BM_EDGES_OF_MESH) {
      if (use_verts) {
        if (!(BM_elem_flag_test(eed->v1, BM_ELEM_SELECT) ||
              BM_elem_flag_test(eed->v2, BM_ELEM_SELECT)))
        {
          continue;
        }
      }
      else if (!BM_elem_flag_test(eed, BM_ELEM_SELECT)) {
        continue;
      }

      BM_elem_flag_set(eed, BM_ELEM_SMOOTH, clear);
    }

    EDBMUpdate_Params params{};
    params.calc_looptris = true;
    params.calc_normals = false;
    params.is_destructive = false;
    EDBM_update(static_cast<Mesh *>(obedit->data), &params);
  }

  return OPERATOR_FINISHED;
}

/*bfa - tool name*/
static std::string mesh_ot_mark_sharp_get_name(wmOperatorType *ot, PointerRNA *ptr)
{
  if (RNA_boolean_get(ptr, "clear")) {
    if (RNA_boolean_get(ptr, "use_verts")) {
      return CTX_IFACE_(ot->translation_context, "Clear Sharp from Vertices");
    }
    return CTX_IFACE_(ot->translation_context, "Clear Sharp");
  }
  if (RNA_boolean_get(ptr, "use_verts")) {
    return CTX_IFACE_(ot->translation_context, "Mark Sharp from Vertices");
  }
  return "";
}

/*bfa - descriptions*/
static std::string mesh_ot_mark_sharp_get_description(bContext * /*C*/,
                                                      wmOperatorType * /*ot*/,
                                                      PointerRNA *ptr)
{
  if (RNA_boolean_get(ptr, "clear")) {
    if (RNA_boolean_get(ptr, "use_verts")) {
      return "Clear as Sharp marked selected edges from their Vertices"
             "\nThe calculation happens from the selected vertices instead of the edges";
    }
    else {
      return "Clear as Sharp marked edges";
    }
  }
  else {
    if (RNA_boolean_get(ptr, "use_verts")) {
      return "Mark selected edges as sharp from their Vertices"
             "\nThe calculation happens from the selected vertices instead of the edges";
    }
  }
  return "";
}

void MESH_OT_mark_sharp(wmOperatorType *ot)
{
  PropertyRNA *prop;

  /* identifiers */
  ot->name = "Mark Sharp";
  ot->idname = "MESH_OT_mark_sharp";
  ot->description = "Mark selected edges as sharp";

  /* API callbacks. */
  ot->exec = edbm_mark_sharp_exec;
  ot->get_name = mesh_ot_mark_sharp_get_name;               /*bfa - tool name*/
  ot->get_description = mesh_ot_mark_sharp_get_description; /*bfa - descriptions*/
  ot->poll = ED_operator_editmesh;

  /* flags */
  ot->flag = OPTYPE_REGISTER | OPTYPE_UNDO;

  prop = RNA_def_boolean(ot->srna, "clear", false, "Clear", "");
  RNA_def_property_flag(prop, PROP_HIDDEN | PROP_SKIP_SAVE);
  prop = RNA_def_boolean(
      ot->srna,
      "use_verts",
      false,
      "Vertices",
      "Consider vertices instead of edges to select which edges to (un)tag as sharp");
  RNA_def_property_flag(prop, PROP_SKIP_SAVE);
}

/** \} */

/* -------------------------------------------------------------------- */
/** \name Connect Vertex Path Operator
 * \{ */

static bool edbm_connect_vert_pair(BMEditMesh *em, Mesh *mesh, wmOperator *op)
{
  BMesh *bm = em->bm;
  BMOperator bmop;
  const int verts_len = bm->totvertsel;
  bool is_pair = (verts_len == 2);
  int len = 0;
  bool check_degenerate = true;

  bool checks_succeded = true;

  /* sanity check */
  if (verts_len < 2) {
    return false;
  }

  BMVert **verts = MEM_malloc_arrayN<BMVert *>(verts_len, __func__);
  {
    BMIter iter;
    BMVert *v;
    int i = 0;

    BM_ITER_MESH (v, &iter, bm, BM_VERTS_OF_MESH) {
      if (BM_elem_flag_test(v, BM_ELEM_SELECT)) {
        verts[i++] = v;
      }
    }

    if (BM_vert_pair_share_face_check_cb(
            verts[0], verts[1], BM_elem_cb_check_hflag_disabled_simple(BMFace *, BM_ELEM_HIDDEN)))
    {
      check_degenerate = false;
      is_pair = false;
    }
  }

  if (is_pair) {
    if (!EDBM_op_init(em,
                      &bmop,
                      op,
                      "connect_vert_pair verts=%eb verts_exclude=%hv faces_exclude=%hf",
                      verts,
                      verts_len,
                      BM_ELEM_HIDDEN,
                      BM_ELEM_HIDDEN))
    {
      checks_succeded = false;
    }
  }
  else {
    if (!EDBM_op_init(em,
                      &bmop,
                      op,
                      "connect_verts verts=%eb faces_exclude=%hf check_degenerate=%b",
                      verts,
                      verts_len,
                      BM_ELEM_HIDDEN,
                      check_degenerate))
    {
      checks_succeded = false;
    }
  }
  if (checks_succeded) {
    BMBackup em_backup = EDBM_redo_state_store(em);

    BM_custom_loop_normals_to_vector_layer(bm);

    BMO_op_exec(bm, &bmop);
    const bool failure = BMO_error_occurred_at_level(bm, BMO_ERROR_FATAL);
    len = BMO_slot_get(bmop.slots_out, "edges.out")->len;

    if (len && is_pair) {
      /* new verts have been added, we have to select the edges, not just flush */
      BMO_slot_buffer_hflag_enable(
          em->bm, bmop.slots_out, "edges.out", BM_EDGE, BM_ELEM_SELECT, true);
    }

    bool em_backup_free = true;
    if (!EDBM_op_finish(em, &bmop, op, false)) {
      len = 0;
    }
    else if (failure) {
      len = 0;
      EDBM_redo_state_restore_and_free(&em_backup, em, true);
      em_backup_free = false;
    }
    else {
      /* so newly created edges get the selection state from the vertex */
      EDBM_selectmode_flush(em);

      BM_custom_loop_normals_from_vector_layer(bm, false);

      EDBMUpdate_Params params{};
      params.calc_looptris = true;
      params.calc_normals = false;
      params.is_destructive = true;
      EDBM_update(mesh, &params);
    }

    if (em_backup_free) {
      EDBM_redo_state_free(&em_backup);
    }
  }
  MEM_freeN(verts);

  return len;
}

static wmOperatorStatus edbm_vert_connect_exec(bContext *C, wmOperator *op)
{
  const Scene *scene = CTX_data_scene(C);
  ViewLayer *view_layer = CTX_data_view_layer(C);
  uint failed_objects_len = 0;
  const Vector<Object *> objects = BKE_view_layer_array_from_objects_in_edit_mode_unique_data(
      scene, view_layer, CTX_wm_view3d(C));

  for (Object *obedit : objects) {
    BMEditMesh *em = BKE_editmesh_from_object(obedit);

    if (!edbm_connect_vert_pair(em, static_cast<Mesh *>(obedit->data), op)) {
      failed_objects_len++;
    }
  }
  return failed_objects_len == objects.size() ? OPERATOR_CANCELLED : OPERATOR_FINISHED;
}

void MESH_OT_vert_connect(wmOperatorType *ot)
{
  /* identifiers */
  ot->name = "Vertex Connect";
  ot->idname = "MESH_OT_vert_connect";
  ot->description = "Connect selected vertices of faces, splitting the face";

  /* API callbacks. */
  ot->exec = edbm_vert_connect_exec;
  ot->poll = ED_operator_editmesh;

  /* flags */
  ot->flag = OPTYPE_REGISTER | OPTYPE_UNDO;
}

/** \} */

/* -------------------------------------------------------------------- */
/** \name Connect Vertex Path Operator
 * \{ */

/**
 * check that endpoints are verts and only have a single selected edge connected.
 */
static bool bm_vert_is_select_history_open(BMesh *bm)
{
  BMEditSelection *ele_a = static_cast<BMEditSelection *>(bm->selected.first);
  BMEditSelection *ele_b = static_cast<BMEditSelection *>(bm->selected.last);
  if ((ele_a->htype == BM_VERT) && (ele_b->htype == BM_VERT)) {
    if ((BM_iter_elem_count_flag(BM_EDGES_OF_VERT, (BMVert *)ele_a->ele, BM_ELEM_SELECT, true) ==
         1) &&
        (BM_iter_elem_count_flag(BM_EDGES_OF_VERT, (BMVert *)ele_b->ele, BM_ELEM_SELECT, true) ==
         1))
    {
      return true;
    }
  }

  return false;
}

static bool bm_vert_connect_pair(BMesh *bm, BMVert *v_a, BMVert *v_b)
{
  BMOperator bmop;
  BMVert **verts;
  const int totedge_orig = bm->totedge;

  BMO_op_init(bm, &bmop, BMO_FLAG_DEFAULTS, "connect_vert_pair");

  verts = static_cast<BMVert **>(BMO_slot_buffer_alloc(&bmop, bmop.slots_in, "verts", 2));
  verts[0] = v_a;
  verts[1] = v_b;

  BM_vert_normal_update(verts[0]);
  BM_vert_normal_update(verts[1]);

  BMO_op_exec(bm, &bmop);
  BMO_slot_buffer_hflag_enable(bm, bmop.slots_out, "edges.out", BM_EDGE, BM_ELEM_SELECT, true);
  BMO_op_finish(bm, &bmop);
  return (bm->totedge != totedge_orig);
}

static bool bm_vert_connect_select_history(BMesh *bm)
{
  /* Logic is as follows:
   *
   * - If there are any isolated/wire verts - connect as edges.
   * - Otherwise connect faces.
   * - If all edges have been created already, closed the loop.
   */
  if (BLI_listbase_count_at_most(&bm->selected, 2) == 2 && (bm->totvertsel > 2)) {
    BMEditSelection *ese;
    int tot = 0;
    bool changed = false;
    bool has_wire = false;
    // bool all_verts;

    /* ensure all verts have history */
    for (ese = static_cast<BMEditSelection *>(bm->selected.first); ese; ese = ese->next, tot++) {
      BMVert *v;
      if (ese->htype != BM_VERT) {
        break;
      }
      v = (BMVert *)ese->ele;
      if ((has_wire == false) && ((v->e == nullptr) || BM_vert_is_wire(v))) {
        has_wire = true;
      }
    }
    // all_verts = (ese == nullptr);

    if (has_wire == false) {
      /* all verts have faces , connect verts via faces! */
      if (tot == bm->totvertsel) {
        BMEditSelection *ese_last;
        ese_last = static_cast<BMEditSelection *>(bm->selected.first);
        ese = ese_last->next;

        do {

          if (BM_edge_exists((BMVert *)ese_last->ele, (BMVert *)ese->ele)) {
            /* pass, edge exists (and will be selected) */
          }
          else {
            changed |= bm_vert_connect_pair(bm, (BMVert *)ese_last->ele, (BMVert *)ese->ele);
          }
        } while ((void)(ese_last = ese), (ese = ese->next));

        if (changed) {
          return true;
        }
      }

      if (changed == false) {
        /* existing loops: close the selection */
        if (bm_vert_is_select_history_open(bm)) {
          changed |= bm_vert_connect_pair(bm,
                                          (BMVert *)((BMEditSelection *)bm->selected.first)->ele,
                                          (BMVert *)((BMEditSelection *)bm->selected.last)->ele);

          if (changed) {
            return true;
          }
        }
      }
    }

    else {
      /* no faces, simply connect the verts by edges */
      BMEditSelection *ese_prev;
      ese_prev = static_cast<BMEditSelection *>(bm->selected.first);
      ese = ese_prev->next;

      do {
        if (BM_edge_exists((BMVert *)ese_prev->ele, (BMVert *)ese->ele)) {
          /* pass, edge exists (and will be selected) */
        }
        else {
          BMEdge *e;
          e = BM_edge_create(
              bm, (BMVert *)ese_prev->ele, (BMVert *)ese->ele, nullptr, eBMCreateFlag(0));
          BM_edge_select_set(bm, e, true);
          changed = true;
        }
      } while ((void)(ese_prev = ese), (ese = ese->next));

      if (changed == false) {
        /* existing loops: close the selection */
        if (bm_vert_is_select_history_open(bm)) {
          BMEdge *e;
          ese_prev = static_cast<BMEditSelection *>(bm->selected.first);
          ese = static_cast<BMEditSelection *>(bm->selected.last);
          e = BM_edge_create(
              bm, (BMVert *)ese_prev->ele, (BMVert *)ese->ele, nullptr, eBMCreateFlag(0));
          BM_edge_select_set(bm, e, true);
        }
      }

      return true;
    }
  }

  return false;
}

/**
 * Convert an edge selection to a temp vertex selection
 * (which must be cleared after use as a path to connect).
 */
static bool bm_vert_connect_select_history_edge_to_vert_path(BMesh *bm, ListBase *r_selected)
{
  ListBase selected_orig = {nullptr, nullptr};
  int edges_len = 0;
  bool side = false;

  /* first check all edges are OK */
  LISTBASE_FOREACH (BMEditSelection *, ese, &bm->selected) {
    if (ese->htype == BM_EDGE) {
      edges_len += 1;
    }
    else {
      return false;
    }
  }
  /* if this is a mixed selection, bail out! */
  if (bm->totedgesel != edges_len) {
    return false;
  }

  std::swap(bm->selected, selected_orig);

  /* convert edge selection into 2 ordered loops (where the first edge ends up in the middle) */
  LISTBASE_FOREACH (BMEditSelection *, ese, &selected_orig) {
    BMEdge *e_curr = (BMEdge *)ese->ele;
    BMEdge *e_prev = ese->prev ? (BMEdge *)ese->prev->ele : nullptr;
    BMLoop *l_curr;
    BMLoop *l_prev;
    BMVert *v;

    if (e_prev) {
      BMFace *f = BM_edge_pair_share_face_by_len(e_curr, e_prev, &l_curr, &l_prev, true);
      if (f) {
        if ((e_curr->v1 != l_curr->v) == (e_prev->v1 != l_prev->v)) {
          side = !side;
        }
      }
      else if (is_quad_flip_v3(e_curr->v1->co, e_curr->v2->co, e_prev->v2->co, e_prev->v1->co)) {
        side = !side;
      }
    }

    v = (&e_curr->v1)[side];
    if (!bm->selected.last || (BMVert *)((BMEditSelection *)bm->selected.last)->ele != v) {
      BM_select_history_store_notest(bm, v);
    }

    v = (&e_curr->v1)[!side];
    if (!bm->selected.first || (BMVert *)((BMEditSelection *)bm->selected.first)->ele != v) {
      BM_select_history_store_head_notest(bm, v);
    }

    e_prev = e_curr;
  }

  *r_selected = bm->selected;
  bm->selected = selected_orig;

  return true;
}

static wmOperatorStatus edbm_vert_connect_path_exec(bContext *C, wmOperator *op)
{
  const Scene *scene = CTX_data_scene(C);
  ViewLayer *view_layer = CTX_data_view_layer(C);
  uint failed_selection_order_len = 0;
  uint failed_connect_len = 0;
  bool has_select_history_mixed = false;
  bool has_select_history_face = false;
  const Vector<Object *> objects = BKE_view_layer_array_from_objects_in_edit_mode_unique_data(
      scene, view_layer, CTX_wm_view3d(C));

  for (Object *obedit : objects) {
    BMEditMesh *em = BKE_editmesh_from_object(obedit);
    BMesh *bm = em->bm;
    const bool is_pair = (em->bm->totvertsel == 2);
    ListBase selected_orig = {nullptr, nullptr};

    if (bm->totvertsel == 0) {
      continue;
    }

    /* when there is only 2 vertices, we can ignore selection order */
    if (is_pair) {
      if (!edbm_connect_vert_pair(em, static_cast<Mesh *>(obedit->data), op)) {
        failed_connect_len++;
      }
      continue;
    }

    /* Skip mixed selections since path handling only supports uniform types, see #147150. */
    const char htype_selected = BM_select_history_htype_all(bm);
    if (count_bits_i(htype_selected) > 1) {
      has_select_history_mixed = true;
      failed_selection_order_len++;
      continue;
    }
    /* Faces are not supported, this check is only done to show a more useful error. */
    if (htype_selected & BM_FACE) {
      has_select_history_face = true;
      failed_selection_order_len++;
      continue;
    }

    if (bm->selected.first) {
      BMEditSelection *ese = static_cast<BMEditSelection *>(bm->selected.first);
      if (ese->htype == BM_EDGE) {
        if (bm_vert_connect_select_history_edge_to_vert_path(bm, &selected_orig)) {
          std::swap(bm->selected, selected_orig);
        }
      }
    }

    BM_custom_loop_normals_to_vector_layer(bm);

    if (bm_vert_connect_select_history(bm)) {
      EDBM_selectmode_flush(em);

      BM_custom_loop_normals_from_vector_layer(bm, false);

      EDBMUpdate_Params params{};
      params.calc_looptris = true;
      params.calc_normals = false;
      params.is_destructive = true;
      EDBM_update(static_cast<Mesh *>(obedit->data), &params);
    }
    else {
      failed_selection_order_len++;
    }

    if (!BLI_listbase_is_empty(&selected_orig)) {
      BM_select_history_clear(bm);
      bm->selected = selected_orig;
    }
  }

  if (failed_selection_order_len == objects.size()) {
    if (has_select_history_mixed) {
      BKE_report(op->reports, RPT_ERROR, "Could not connect mixed selection types");
    }
    else if (has_select_history_face) {
      BKE_report(op->reports, RPT_ERROR, "Could not connect a face selection");
    }
    else {
      BKE_report(op->reports, RPT_ERROR, "Invalid selection order");
    }
    return OPERATOR_CANCELLED;
  }
  if (failed_connect_len == objects.size()) {
    BKE_report(op->reports, RPT_ERROR, "Could not connect vertices");
    return OPERATOR_CANCELLED;
  }

  return OPERATOR_FINISHED;
}

void MESH_OT_vert_connect_path(wmOperatorType *ot)
{
  /* identifiers */
  ot->name = "Vertex Connect Path";
  ot->idname = "MESH_OT_vert_connect_path";
  ot->description = "Connect vertices by their selection order, creating edges, splitting faces";

  /* API callbacks. */
  ot->exec = edbm_vert_connect_path_exec;
  ot->poll = ED_operator_editmesh;

  /* flags */
  ot->flag = OPTYPE_REGISTER | OPTYPE_UNDO;
}

/** \} */

/* -------------------------------------------------------------------- */
/** \name Connect Concave Operator
 * \{ */

static wmOperatorStatus edbm_vert_connect_concave_exec(bContext *C, wmOperator *op)
{
  const Scene *scene = CTX_data_scene(C);
  ViewLayer *view_layer = CTX_data_view_layer(C);
  const Vector<Object *> objects = BKE_view_layer_array_from_objects_in_edit_mode_unique_data(
      scene, view_layer, CTX_wm_view3d(C));
  for (Object *obedit : objects) {
    BMEditMesh *em = BKE_editmesh_from_object(obedit);

    if (em->bm->totfacesel == 0) {
      continue;
    }

    if (!EDBM_op_call_and_selectf(
            em, op, "faces.out", true, "connect_verts_concave faces=%hf", BM_ELEM_SELECT))
    {
      continue;
    }
    EDBMUpdate_Params params{};
    params.calc_looptris = true;
    params.calc_normals = false;
    params.is_destructive = true;
    EDBM_update(static_cast<Mesh *>(obedit->data), &params);
  }

  return OPERATOR_FINISHED;
}

void MESH_OT_vert_connect_concave(wmOperatorType *ot)
{
  /* identifiers */
  ot->name = "Split Concave Faces";
  ot->idname = "MESH_OT_vert_connect_concave";
  ot->description = "Make all faces convex";

  /* API callbacks. */
  ot->exec = edbm_vert_connect_concave_exec;
  ot->poll = ED_operator_editmesh;

  /* flags */
  ot->flag = OPTYPE_REGISTER | OPTYPE_UNDO;
}

/** \} */

/* -------------------------------------------------------------------- */
/** \name Split Non-Planar Faces Operator
 * \{ */

static wmOperatorStatus edbm_vert_connect_nonplaner_exec(bContext *C, wmOperator *op)
{
  const Scene *scene = CTX_data_scene(C);
  ViewLayer *view_layer = CTX_data_view_layer(C);
  const float angle_limit = RNA_float_get(op->ptr, "angle_limit");
  const Vector<Object *> objects = BKE_view_layer_array_from_objects_in_edit_mode_unique_data(
      scene, view_layer, CTX_wm_view3d(C));

  for (Object *obedit : objects) {
    BMEditMesh *em = BKE_editmesh_from_object(obedit);

    if (em->bm->totfacesel == 0) {
      continue;
    }

    if (!EDBM_op_call_and_selectf(em,
                                  op,
                                  "faces.out",
                                  true,
                                  "connect_verts_nonplanar faces=%hf angle_limit=%f",
                                  BM_ELEM_SELECT,
                                  angle_limit))
    {
      continue;
    }

    EDBMUpdate_Params params{};
    params.calc_looptris = true;
    params.calc_normals = false;
    params.is_destructive = true;
    EDBM_update(static_cast<Mesh *>(obedit->data), &params);
  }

  return OPERATOR_FINISHED;
}

void MESH_OT_vert_connect_nonplanar(wmOperatorType *ot)
{
  PropertyRNA *prop;

  /* identifiers */
  ot->name = "Split Non-Planar Faces";
  ot->idname = "MESH_OT_vert_connect_nonplanar";
  ot->description = "Split non-planar faces that exceed the angle threshold";

  /* API callbacks. */
  ot->exec = edbm_vert_connect_nonplaner_exec;
  ot->poll = ED_operator_editmesh;

  /* flags */
  ot->flag = OPTYPE_REGISTER | OPTYPE_UNDO;

  /* props */
  prop = RNA_def_float_rotation(ot->srna,
                                "angle_limit",
                                0,
                                nullptr,
                                0.0f,
                                DEG2RADF(180.0f),
                                "Max Angle",
                                "Angle limit",
                                0.0f,
                                DEG2RADF(180.0f));
  RNA_def_property_float_default(prop, DEG2RADF(5.0f));
}

/** \} */

/* -------------------------------------------------------------------- */
/** \name Make Planar Faces Operator
 * \{ */

static wmOperatorStatus edbm_face_make_planar_exec(bContext *C, wmOperator *op)
{
  const Scene *scene = CTX_data_scene(C);
  ViewLayer *view_layer = CTX_data_view_layer(C);
  const Vector<Object *> objects = BKE_view_layer_array_from_objects_in_edit_mode_unique_data(
      scene, view_layer, CTX_wm_view3d(C));

  const int repeat = RNA_int_get(op->ptr, "repeat");
  const float fac = RNA_float_get(op->ptr, "factor");

  int totobjects = 0;

  for (Object *obedit : objects) {
    BMEditMesh *em = BKE_editmesh_from_object(obedit);

    if (em->bm->totfacesel == 0) {
      continue;
    }

    if (blender::ed::object::shape_key_report_if_locked(obedit, op->reports)) {
      continue;
    }

    totobjects++;

    if (!EDBM_op_callf(
            em, op, "planar_faces faces=%hf iterations=%i factor=%f", BM_ELEM_SELECT, repeat, fac))
    {
      continue;
    }

    EDBMUpdate_Params params{};
    params.calc_looptris = true;
    params.calc_normals = true;
    params.is_destructive = true;
    EDBM_update(static_cast<Mesh *>(obedit->data), &params);
  }

  return totobjects ? OPERATOR_FINISHED : OPERATOR_CANCELLED;
}

void MESH_OT_face_make_planar(wmOperatorType *ot)
{
  /* identifiers */
  ot->name = "Make Planar Faces";
  ot->idname = "MESH_OT_face_make_planar";
  ot->description = "Flatten selected faces";

  /* API callbacks. */
  ot->exec = edbm_face_make_planar_exec;
  ot->poll = ED_operator_editmesh;

  /* flags */
  ot->flag = OPTYPE_REGISTER | OPTYPE_UNDO;

  /* props */
  RNA_def_float(ot->srna, "factor", 1.0f, -10.0f, 10.0f, "Factor", "", 0.0f, 1.0f);
  RNA_def_int(ot->srna, "repeat", 1, 1, 10000, "Iterations", "", 1, 200);
}

/** \} */

/* -------------------------------------------------------------------- */
/** \name Split Edge Operator
 * \{ */

static bool edbm_edge_split_selected_edges(wmOperator *op, Object *obedit, BMEditMesh *em)
{
  BMesh *bm = em->bm;
  if (bm->totedgesel == 0) {
    return false;
  }

  BM_custom_loop_normals_to_vector_layer(em->bm);

  if (!EDBM_op_call_and_selectf(
          em, op, "edges.out", false, "split_edges edges=%he", BM_ELEM_SELECT))
  {
    return false;
  }

  BM_custom_loop_normals_from_vector_layer(em->bm, false);

  EDBM_select_flush_from_verts(em, true);
  EDBMUpdate_Params params{};
  params.calc_looptris = true;
  params.calc_normals = false;
  params.is_destructive = true;
  EDBM_update(static_cast<Mesh *>(obedit->data), &params);

  return true;
}

static bool edbm_edge_split_selected_verts(wmOperator *op, Object *obedit, BMEditMesh *em)
{
  BMesh *bm = em->bm;

  /* Note that tracking vertices through the 'split_edges' operator is complicated.
   * Instead, tag loops for selection. */
  if (bm->totvertsel == 0) {
    return false;
  }

  BM_custom_loop_normals_to_vector_layer(em->bm);

  /* Flush from vertices to edges. */
  BMIter iter;
  BMEdge *eed;
  BM_ITER_MESH (eed, &iter, bm, BM_EDGES_OF_MESH) {
    BM_elem_flag_disable(eed, BM_ELEM_TAG);
    if (eed->l != nullptr) {
      if (!BM_elem_flag_test(eed, BM_ELEM_HIDDEN) && (BM_elem_flag_test(eed->v1, BM_ELEM_SELECT) ||
                                                      BM_elem_flag_test(eed->v2, BM_ELEM_SELECT)))
      {
        BM_elem_flag_enable(eed, BM_ELEM_TAG);
      }
      /* Store selection in loop tags. */
      BMLoop *l_iter = eed->l;
      do {
        BM_elem_flag_set(l_iter, BM_ELEM_TAG, BM_elem_flag_test(l_iter->v, BM_ELEM_SELECT));
      } while ((l_iter = l_iter->radial_next) != eed->l);
    }
  }

  if (!EDBM_op_callf(em,
                     op,
                     "split_edges edges=%he verts=%hv use_verts=%b",
                     BM_ELEM_TAG,
                     BM_ELEM_SELECT,
                     true))
  {
    return false;
  }

  BM_ITER_MESH (eed, &iter, em->bm, BM_EDGES_OF_MESH) {
    if (eed->l != nullptr) {
      BMLoop *l_iter = eed->l;
      do {
        if (BM_elem_flag_test(l_iter, BM_ELEM_TAG)) {
          BM_vert_select_set(em->bm, l_iter->v, true);
        }
      } while ((l_iter = l_iter->radial_next) != eed->l);
    }
    else {
      /* Split out wire. */
      for (int i = 0; i < 2; i++) {
        BMVert *v = *(&eed->v1 + i);
        if (BM_elem_flag_test(v, BM_ELEM_SELECT)) {
          if (eed != BM_DISK_EDGE_NEXT(eed, v)) {
            BM_vert_separate(bm, v, &eed, 1, true, nullptr, nullptr);
          }
        }
      }
    }
  }

  BM_custom_loop_normals_from_vector_layer(em->bm, false);

  EDBM_select_flush_from_verts(em, true);
  EDBMUpdate_Params params{};
  params.calc_looptris = true;
  params.calc_normals = false;
  params.is_destructive = true;
  EDBM_update(static_cast<Mesh *>(obedit->data), &params);

  return true;
}

static wmOperatorStatus edbm_edge_split_exec(bContext *C, wmOperator *op)
{
  const int type = RNA_enum_get(op->ptr, "type");

  const Scene *scene = CTX_data_scene(C);
  ViewLayer *view_layer = CTX_data_view_layer(C);
  const Vector<Object *> objects = BKE_view_layer_array_from_objects_in_edit_mode_unique_data(
      scene, view_layer, CTX_wm_view3d(C));
  for (Object *obedit : objects) {
    BMEditMesh *em = BKE_editmesh_from_object(obedit);

    switch (type) {
      case BM_VERT:
        if (!edbm_edge_split_selected_verts(op, obedit, em)) {
          continue;
        }
        break;
      case BM_EDGE:
        if (!edbm_edge_split_selected_edges(op, obedit, em)) {
          continue;
        }
        break;
      default:
        BLI_assert(0);
    }
  }

  return OPERATOR_FINISHED;
}

void MESH_OT_edge_split(wmOperatorType *ot)
{
  /* identifiers */
  ot->name = "Edge Split";
  ot->idname = "MESH_OT_edge_split";
  ot->description = "Split selected edges so that each neighbor face gets its own copy";

  /* API callbacks. */
  ot->exec = edbm_edge_split_exec;
  ot->poll = ED_operator_editmesh;

  /* flags */
  ot->flag = OPTYPE_REGISTER | OPTYPE_UNDO;

  /* properties */
  static const EnumPropertyItem split_type_items[] = {
      {BM_EDGE, "EDGE", ICON_SPLITEDGE, "Faces by Edges", "Split faces along selected edges"}, /* BFA */
      {BM_VERT,
       "VERT",
       ICON_SPLIT_BYVERTICES, /* BFA */
       "Faces & Edges by Vertices",
       "Split faces and edges connected to selected vertices"},
      {0, nullptr, 0, nullptr, nullptr},
  };

  ot->prop = RNA_def_enum(
      ot->srna, "type", split_type_items, BM_EDGE, "Type", "Method to use for splitting");
}

/** \} */

/* -------------------------------------------------------------------- */
/** \name Duplicate Operator
 * \{ */

static wmOperatorStatus edbm_duplicate_exec(bContext *C, wmOperator *op)
{
  const Scene *scene = CTX_data_scene(C);
  ViewLayer *view_layer = CTX_data_view_layer(C);
  const Vector<Object *> objects = BKE_view_layer_array_from_objects_in_edit_mode_unique_data(
      scene, view_layer, CTX_wm_view3d(C));
  bool changed = false;

  for (Object *obedit : objects) {
    BMEditMesh *em = BKE_editmesh_from_object(obedit);
    if (em->bm->totvertsel == 0) {
      continue;
    }

    BMOperator bmop;
    BMesh *bm = em->bm;
    changed = true;

    EDBM_op_init(em,
                 &bmop,
                 op,
                 "duplicate geom=%hvef use_select_history=%b use_edge_flip_from_face=%b",
                 BM_ELEM_SELECT,
                 true,
                 true);

    BMO_op_exec(bm, &bmop);

    /* de-select all would clear otherwise */
    BM_SELECT_HISTORY_BACKUP(bm);

    EDBM_flag_disable_all(em, BM_ELEM_SELECT);

    BMO_slot_buffer_hflag_enable(
        bm, bmop.slots_out, "geom.out", BM_ALL_NOLOOP, BM_ELEM_SELECT, true);

    /* Rebuild edit-selection. */
    BM_SELECT_HISTORY_RESTORE(bm);

    if (!EDBM_op_finish(em, &bmop, op, true)) {
      continue;
    }
    EDBMUpdate_Params params{};
    params.calc_looptris = true;
    params.calc_normals = false;
    params.is_destructive = true;
    EDBM_update(static_cast<Mesh *>(obedit->data), &params);
  }

  return (changed) ? OPERATOR_FINISHED : OPERATOR_CANCELLED;
}

static wmOperatorStatus edbm_duplicate_invoke(bContext *C,
                                              wmOperator *op,
                                              const wmEvent * /*event*/)
{
  WM_cursor_wait(true);
  const wmOperatorStatus retval = edbm_duplicate_exec(C, op);
  WM_cursor_wait(false);

  return retval;
}

void MESH_OT_duplicate(wmOperatorType *ot)
{
  /* identifiers */
  ot->name = "Duplicate";
  ot->description = "Duplicate selected vertices, edges or faces";
  ot->idname = "MESH_OT_duplicate";

  /* API callbacks. */
  ot->invoke = edbm_duplicate_invoke;
  ot->exec = edbm_duplicate_exec;

  ot->poll = ED_operator_editmesh;

  /* to give to transform */
  PropertyRNA *prop = RNA_def_int(ot->srna,
                                  "mode",
                                  blender::ed::transform::TFM_TRANSLATION,
                                  0,
                                  INT_MAX,
                                  "Mode",
                                  "",
                                  0,
                                  INT_MAX);
  RNA_def_property_flag(prop, PROP_HIDDEN);
}

static BMLoopNorEditDataArray *flip_custom_normals_init_data(BMesh *bm)
{
  BMLoopNorEditDataArray *lnors_ed_arr = nullptr;
  if (CustomData_has_layer_named(&bm->ldata, CD_PROP_INT16_2D, "custom_normal")) {
    /* The mesh has custom normal data, update these too.
     * Otherwise they will be left in a mangled state.
     */
    BM_lnorspace_update(bm);
    lnors_ed_arr = BM_loop_normal_editdata_array_init_with_htype(
        bm,
        true,
        /* Force #BM_FACE because the loop below operates on all selected faces. */
        BM_FACE);
  }

  return lnors_ed_arr;
}

static bool flip_custom_normals(BMesh *bm, BMLoopNorEditDataArray *lnors_ed_arr)
{
  if (!lnors_ed_arr) {
    return false;
  }

  if (lnors_ed_arr->totloop == 0) {
    /* No loops normals to flip, exit early! */
    return false;
  }

  bm->spacearr_dirty |= BM_SPACEARR_DIRTY_ALL;
  BM_lnorspace_update(bm);

  /* We need to recreate the custom normal array because the clnors_data will
   * be mangled because we swapped the loops around when we flipped the faces. */
  BMLoopNorEditDataArray *lnors_ed_arr_new_full = BM_loop_normal_editdata_array_init_with_htype(
      bm,
      true,
      /* Force #BM_FACE because the loop below operates on all selected faces. */
      BM_FACE);

  {
    /* We need to recalculate all loop normals in the affected area. Even the ones that are not
     * going to be flipped because the clnors data is mangled. */

    BMLoopNorEditData *lnor_ed_new_full = lnors_ed_arr_new_full->lnor_editdata;
    for (int i = 0; i < lnors_ed_arr_new_full->totloop; i++, lnor_ed_new_full++) {

      BMLoopNorEditData *lnor_ed =
          lnors_ed_arr->lidx_to_lnor_editdata[lnor_ed_new_full->loop_index];

      BLI_assert(lnor_ed != nullptr);

      BKE_lnor_space_custom_normal_to_data(
          bm->lnor_spacearr->lspacearr[lnor_ed_new_full->loop_index],
          lnor_ed->nloc,
          lnor_ed_new_full->clnors_data);
    }
  }

  BMFace *f;
  BMLoop *l, *l_start;
  BMIter iter_f;
  BM_ITER_MESH (f, &iter_f, bm, BM_FACES_OF_MESH) {
    /* Flip all the custom loop normals on the selected faces. */
    if (!BM_elem_flag_test(f, BM_ELEM_SELECT)) {
      continue;
    }

    /* Because the winding has changed, we need to go the reverse way around the face to get the
     * correct placement of the normals. However we need to derive the old loop index to get the
     * correct data. Note that the first loop index is the same though. So the loop starts and ends
     * in the same place as before the flip.
     */

    l_start = l = BM_FACE_FIRST_LOOP(f);
    int old_index = BM_elem_index_get(l);
    do {
      int loop_index = BM_elem_index_get(l);

      BMLoopNorEditData *lnor_ed = lnors_ed_arr->lidx_to_lnor_editdata[old_index];
      BMLoopNorEditData *lnor_ed_new = lnors_ed_arr_new_full->lidx_to_lnor_editdata[loop_index];
      BLI_assert(lnor_ed != nullptr && lnor_ed_new != nullptr);

      negate_v3(lnor_ed->nloc);

      BKE_lnor_space_custom_normal_to_data(
          bm->lnor_spacearr->lspacearr[loop_index], lnor_ed->nloc, lnor_ed_new->clnors_data);

      old_index++;
      l = l->prev;
    } while (l != l_start);
  }
  BM_loop_normal_editdata_array_free(lnors_ed_arr_new_full);
  return true;
}

/** \} */

/* -------------------------------------------------------------------- */
/** \name Flip Normals Operator
 * \{ */

static void edbm_flip_normals_custom_loop_normals(Object *obedit, BMEditMesh *em)
{
  if (!CustomData_has_layer_named(&em->bm->ldata, CD_PROP_INT16_2D, "custom_normal")) {
    return;
  }

  /* The mesh has custom normal data, flip them. */
  BMesh *bm = em->bm;

  BM_lnorspace_update(bm);
  BMLoopNorEditDataArray *lnors_ed_arr = BM_loop_normal_editdata_array_init(bm, false);
  BMLoopNorEditData *lnor_ed = lnors_ed_arr->lnor_editdata;

  for (int i = 0; i < lnors_ed_arr->totloop; i++, lnor_ed++) {
    negate_v3(lnor_ed->nloc);

    BKE_lnor_space_custom_normal_to_data(
        bm->lnor_spacearr->lspacearr[lnor_ed->loop_index], lnor_ed->nloc, lnor_ed->clnors_data);
  }
  BM_loop_normal_editdata_array_free(lnors_ed_arr);
  EDBMUpdate_Params params{};
  params.calc_looptris = true;
  params.calc_normals = false;
  params.is_destructive = false;
  EDBM_update(static_cast<Mesh *>(obedit->data), &params);
}

static void edbm_flip_quad_tessellation(wmOperator *op, Object *obedit, BMEditMesh *em)
{
  if (EDBM_op_callf(em, op, "flip_quad_tessellation faces=%hf", BM_ELEM_SELECT)) {
    EDBMUpdate_Params params{};
    params.calc_looptris = true;
    params.calc_normals = false;
    params.is_destructive = false;
    EDBM_update(static_cast<Mesh *>(obedit->data), &params);
  }
}

static void edbm_flip_normals_face_winding(wmOperator *op, Object *obedit, BMEditMesh *em)
{

  bool has_flipped_faces = false;

  /* See if we have any custom normals to flip. */
  BMLoopNorEditDataArray *lnors_ed_arr = flip_custom_normals_init_data(em->bm);

  if (EDBM_op_callf(em, op, "reverse_faces faces=%hf flip_multires=%b", BM_ELEM_SELECT, true)) {
    has_flipped_faces = true;
  }

  if (flip_custom_normals(em->bm, lnors_ed_arr) || has_flipped_faces) {
    EDBMUpdate_Params params{};
    params.calc_looptris = true;
    params.calc_normals = false;
    params.is_destructive = false;
    EDBM_update(static_cast<Mesh *>(obedit->data), &params);
  }

  if (lnors_ed_arr != nullptr) {
    BM_loop_normal_editdata_array_free(lnors_ed_arr);
  }
}

static wmOperatorStatus edbm_flip_quad_tessellation_exec(bContext *C, wmOperator *op)
{
  const Scene *scene = CTX_data_scene(C);
  ViewLayer *view_layer = CTX_data_view_layer(C);
  const Vector<Object *> objects = BKE_view_layer_array_from_objects_in_edit_mode_unique_data(
      scene, view_layer, CTX_wm_view3d(C));

  for (Object *obedit : objects) {
    BMEditMesh *em = BKE_editmesh_from_object(obedit);
    if (em->bm->totfacesel == 0) {
      continue;
    }
    edbm_flip_quad_tessellation(op, obedit, em);
  }

  return OPERATOR_FINISHED;
}

static wmOperatorStatus edbm_flip_normals_exec(bContext *C, wmOperator *op)
{
  const bool only_clnors = RNA_boolean_get(op->ptr, "only_clnors");

  const Scene *scene = CTX_data_scene(C);
  ViewLayer *view_layer = CTX_data_view_layer(C);
  const Vector<Object *> objects = BKE_view_layer_array_from_objects_in_edit_mode_unique_data(
      scene, view_layer, CTX_wm_view3d(C));

  for (Object *obedit : objects) {
    BMEditMesh *em = BKE_editmesh_from_object(obedit);

    if (only_clnors) {
      if ((em->bm->totvertsel == 0) && (em->bm->totedgesel == 0) && (em->bm->totfacesel == 0)) {
        continue;
      }
      edbm_flip_normals_custom_loop_normals(obedit, em);
    }
    else {
      if (em->bm->totfacesel == 0) {
        continue;
      }
      edbm_flip_normals_face_winding(op, obedit, em);
    }
  }

  return OPERATOR_FINISHED;
}

void MESH_OT_flip_normals(wmOperatorType *ot)
{
  /* identifiers */
  ot->name = "Flip Normals";
  ot->description = "Flip the direction of selected faces' normals (and of their vertices)";
  ot->idname = "MESH_OT_flip_normals";

  /* API callbacks. */
  ot->exec = edbm_flip_normals_exec;
  ot->poll = ED_operator_editmesh;

  /* flags */
  ot->flag = OPTYPE_REGISTER | OPTYPE_UNDO;

  RNA_def_boolean(ot->srna,
                  "only_clnors",
                  false,
                  "Custom Normals Only",
                  "Only flip the custom loop normals of the selected elements");
}

/** \} */

/* -------------------------------------------------------------------- */
/** \name Rotate Edge Operator
 * \{ */

/**
 * Rotate the edges between selected faces, otherwise rotate the selected edges.
 */
static wmOperatorStatus edbm_edge_rotate_selected_exec(bContext *C, wmOperator *op)
{
  BMEdge *eed;
  BMIter iter;
  const bool use_ccw = RNA_boolean_get(op->ptr, "use_ccw");

  int tot_failed_all = 0;
  bool no_selected_edges = true, invalid_selected_edges = true;

  const Scene *scene = CTX_data_scene(C);
  ViewLayer *view_layer = CTX_data_view_layer(C);
  const Vector<Object *> objects = BKE_view_layer_array_from_objects_in_edit_mode_unique_data(
      scene, view_layer, CTX_wm_view3d(C));
  for (Object *obedit : objects) {
    BMEditMesh *em = BKE_editmesh_from_object(obedit);
    int tot = 0;

    if (em->bm->totedgesel == 0) {
      continue;
    }
    no_selected_edges = false;

    /* first see if we have two adjacent faces */
    BM_ITER_MESH (eed, &iter, em->bm, BM_EDGES_OF_MESH) {
      BM_elem_flag_disable(eed, BM_ELEM_TAG);
      if (BM_elem_flag_test(eed, BM_ELEM_SELECT)) {
        BMFace *fa, *fb;
        if (BM_edge_face_pair(eed, &fa, &fb)) {
          /* if both faces are selected we rotate between them,
           * otherwise - rotate between 2 unselected - but not mixed */
          if (BM_elem_flag_test(fa, BM_ELEM_SELECT) == BM_elem_flag_test(fb, BM_ELEM_SELECT)) {
            BM_elem_flag_enable(eed, BM_ELEM_TAG);
            tot++;
          }
        }
      }
    }

    /* OK, we don't have two adjacent faces, but we do have two selected ones.
     * that's an error condition. */
    if (tot == 0) {
      continue;
    }
    invalid_selected_edges = false;

    BMOperator bmop;
    EDBM_op_init(em, &bmop, op, "rotate_edges edges=%he use_ccw=%b", BM_ELEM_TAG, use_ccw);

    /* avoids leaving old verts selected which can be a problem running multiple times,
     * since this means the edges become selected around the face
     * which then attempt to rotate */
    BMO_slot_buffer_hflag_disable(em->bm, bmop.slots_in, "edges", BM_EDGE, BM_ELEM_SELECT, true);

    BMO_op_exec(em->bm, &bmop);
    /* edges may rotate into hidden vertices, if this does _not_ run we get an illogical state */
    BMO_slot_buffer_hflag_disable(
        em->bm, bmop.slots_out, "edges.out", BM_EDGE, BM_ELEM_HIDDEN, true);
    BMO_slot_buffer_hflag_enable(
        em->bm, bmop.slots_out, "edges.out", BM_EDGE, BM_ELEM_SELECT, true);

    const int tot_rotate = BMO_slot_buffer_len(bmop.slots_out, "edges.out");
    const int tot_failed = tot - tot_rotate;

    tot_failed_all += tot_failed;

    if (tot_failed != 0) {
      /* If some edges fail to rotate, we need to re-select them,
       * otherwise we can end up with invalid selection
       * (unselected edge between 2 selected faces). */
      BM_mesh_elem_hflag_enable_test(em->bm, BM_EDGE, BM_ELEM_SELECT, true, false, BM_ELEM_TAG);
    }

    EDBM_selectmode_flush(em);

    if (!EDBM_op_finish(em, &bmop, op, true)) {
      continue;
    }

    EDBMUpdate_Params params{};
    params.calc_looptris = true;
    params.calc_normals = false;
    params.is_destructive = true;
    EDBM_update(static_cast<Mesh *>(obedit->data), &params);
  }

  if (no_selected_edges) {
    BKE_report(
        op->reports, RPT_ERROR, "Select edges or face pairs for edge loops to rotate about");
    return OPERATOR_CANCELLED;
  }

  /* Ok, we don't have two adjacent faces, but we do have two selected ones.
   * that's an error condition. */
  if (invalid_selected_edges) {
    BKE_report(op->reports, RPT_ERROR, "Could not find any selected edges that can be rotated");
    return OPERATOR_CANCELLED;
  }

  if (tot_failed_all != 0) {
    BKE_reportf(op->reports, RPT_WARNING, "Unable to rotate %d edge(s)", tot_failed_all);
  }

  return OPERATOR_FINISHED;
}

/*bfa - tool name*/
static std::string mesh_ot_edge_rotate_get_name(wmOperatorType *ot, PointerRNA *ptr)
{
  if (RNA_boolean_get(ptr, "use_ccw")) {
    return CTX_IFACE_(ot->translation_context, "Rotate Edge CCW");
  }
  return "";
}

/*bfa - descriptions*/
static std::string mesh_ot_edge_rotate_get_description(bContext * /*C*/,
                                                       wmOperatorType * /*ot*/,
                                                       PointerRNA *ptr)
{
  if (RNA_boolean_get(ptr, "use_ccw")) {
    return "Rotate selected edge in counter clock wise direction";
  }
  return "";
}

void MESH_OT_edge_rotate(wmOperatorType *ot)
{
  /* identifiers */
  ot->name = "Rotate Edge CW";
  ot->description = "Rotate selected edge in clock wise direction";
  ot->idname = "MESH_OT_edge_rotate";

  /* API callbacks. */
  ot->exec = edbm_edge_rotate_selected_exec;
  ot->get_name = mesh_ot_edge_rotate_get_name;               /*bfa - tool name*/
  ot->get_description = mesh_ot_edge_rotate_get_description; /*bfa - descriptions*/
  ot->poll = ED_operator_editmesh;

  /* flags */
  ot->flag = OPTYPE_REGISTER | OPTYPE_UNDO;

  /* props */
  RNA_def_boolean(ot->srna, "use_ccw", false, "Counter Clockwise", "");
}

/** \} */

/* -------------------------------------------------------------------- */
/** \name Hide Operator
 * \{ */

static wmOperatorStatus edbm_hide_exec(bContext *C, wmOperator *op)
{
  const bool unselected = RNA_boolean_get(op->ptr, "unselected");
  const Scene *scene = CTX_data_scene(C);
  ViewLayer *view_layer = CTX_data_view_layer(C);
  bool changed = false;

  const Vector<Object *> objects = BKE_view_layer_array_from_objects_in_edit_mode_unique_data(
      scene, view_layer, CTX_wm_view3d(C));
  for (Object *obedit : objects) {
    BMEditMesh *em = BKE_editmesh_from_object(obedit);
    BMesh *bm = em->bm;

    if (unselected) {
      if (em->selectmode & SCE_SELECT_VERTEX) {
        if (bm->totvertsel == bm->totvert) {
          continue;
        }
      }
      else if (em->selectmode & SCE_SELECT_EDGE) {
        if (bm->totedgesel == bm->totedge) {
          continue;
        }
      }
      else if (em->selectmode & SCE_SELECT_FACE) {
        if (bm->totfacesel == bm->totface) {
          continue;
        }
      }
    }
    else {
      if (bm->totvertsel == 0) {
        continue;
      }
    }

    /* Disable as this causes the following problem:
     * Selecting an area of interest (on one side of the mesh), "Invert" then "Hide"
     * will hide the area of interest too. */
#if 0
    /* Only if symmetry is enabled. */
    EDBM_select_mirrored_extend_all(obedit, em);
#endif

    if (EDBM_mesh_hide(em, unselected)) {
      EDBMUpdate_Params params{};
      params.calc_looptris = true;
      params.calc_normals = false;
      params.is_destructive = false;
      EDBM_update(static_cast<Mesh *>(obedit->data), &params);
      changed = true;
    }
  }

  if (!changed) {
    return OPERATOR_CANCELLED;
  }

  return OPERATOR_FINISHED;
}

/*bfa - descriptions*/
static std::string mesh_ot_hide_get_description(bContext * /*C*/,
                                                wmOperatorType * /*ot*/,
                                                PointerRNA *ptr)
{
  if (RNA_boolean_get(ptr, "unselected")) {
    return "Hide unselected vertices, edges or faces";
  }
  return "";
}

void MESH_OT_hide(wmOperatorType *ot)
{
  /* identifiers */
  ot->name = "Hide Selected";
  ot->idname = "MESH_OT_hide";
  ot->description = "Hide selected vertices, edges or faces";

  /* API callbacks. */
  ot->exec = edbm_hide_exec;
  ot->get_description = mesh_ot_hide_get_description; /*bfa - descriptions*/
  ot->poll = ED_operator_editmesh;

  /* flags */
  ot->flag = OPTYPE_REGISTER | OPTYPE_UNDO;

  /* props */
  RNA_def_boolean(
      ot->srna, "unselected", false, "Unselected", "Hide unselected rather than selected");
}

/** \} */

/* -------------------------------------------------------------------- */
/** \name Reveal Operator
 * \{ */

static wmOperatorStatus edbm_reveal_exec(bContext *C, wmOperator *op)
{
  const bool select = RNA_boolean_get(op->ptr, "select");
  const Scene *scene = CTX_data_scene(C);
  ViewLayer *view_layer = CTX_data_view_layer(C);

  const Vector<Object *> objects = BKE_view_layer_array_from_objects_in_edit_mode_unique_data(
      scene, view_layer, CTX_wm_view3d(C));
  for (Object *obedit : objects) {
    BMEditMesh *em = BKE_editmesh_from_object(obedit);

    if (EDBM_mesh_reveal(em, select)) {
      EDBMUpdate_Params params{};
      params.calc_looptris = true;
      params.calc_normals = false;
      params.is_destructive = false;
      EDBM_update(static_cast<Mesh *>(obedit->data), &params);
    }
  }

  return OPERATOR_FINISHED;
}

void MESH_OT_reveal(wmOperatorType *ot)
{
  /* identifiers */
  ot->name = "Reveal Hidden";
  ot->idname = "MESH_OT_reveal";
  ot->description = "Reveal all hidden vertices, edges and faces";

  /* API callbacks. */
  ot->exec = edbm_reveal_exec;
  ot->poll = ED_operator_editmesh;

  /* flags */
  ot->flag = OPTYPE_REGISTER | OPTYPE_UNDO;

  RNA_def_boolean(ot->srna, "select", true, "Select", "");
}

/** \} */

/* -------------------------------------------------------------------- */
/** \name Recalculate Normals Operator
 * \{ */

static wmOperatorStatus edbm_normals_make_consistent_exec(bContext *C, wmOperator *op)
{
  const Scene *scene = CTX_data_scene(C);
  ViewLayer *view_layer = CTX_data_view_layer(C);
  const bool inside = RNA_boolean_get(op->ptr, "inside");

  const Vector<Object *> objects = BKE_view_layer_array_from_objects_in_edit_mode_unique_data(
      scene, view_layer, CTX_wm_view3d(C));
  for (Object *obedit : objects) {
    BMEditMesh *em = BKE_editmesh_from_object(obedit);

    if (em->bm->totfacesel == 0) {
      continue;
    }

    BMLoopNorEditDataArray *lnors_ed_arr = nullptr;

    if (inside) {
      /* Save custom normal data for later so we can flip them correctly. */
      lnors_ed_arr = flip_custom_normals_init_data(em->bm);
    }

    if (!EDBM_op_callf(em, op, "recalc_face_normals faces=%hf", BM_ELEM_SELECT)) {
      continue;
    }

    if (inside) {
      EDBM_op_callf(em, op, "reverse_faces faces=%hf flip_multires=%b", BM_ELEM_SELECT, true);
      flip_custom_normals(em->bm, lnors_ed_arr);
      if (lnors_ed_arr != nullptr) {
        BM_loop_normal_editdata_array_free(lnors_ed_arr);
      }
    }

    EDBMUpdate_Params params{};
    params.calc_looptris = true;
    params.calc_normals = false;
    params.is_destructive = false;
    EDBM_update(static_cast<Mesh *>(obedit->data), &params);
  }

  return OPERATOR_FINISHED;
}

/*bfa - descriptions*/
static std::string mesh_ot_normals_make_consistent_get_description(bContext * /*C*/,
                                                                   wmOperatorType * /*ot*/,
                                                                   PointerRNA *ptr)
{
  if (RNA_boolean_get(ptr, "inside")) {
    return "Make selected face and vertex normals point inside the mesh";
  }
  return "";
}

void MESH_OT_normals_make_consistent(wmOperatorType *ot)
{
  /* identifiers */
  /* BFA - recalculate inside has its own name and tooltip */
  ot->name = "Recalculate Normals Outside";
  ot->description = "Make selected face and vertex normals point outside the mesh";
  ot->idname = "MESH_OT_normals_make_consistent";

  /* API callbacks. */
  ot->exec = edbm_normals_make_consistent_exec;
  ot->get_description = mesh_ot_normals_make_consistent_get_description; /*bfa - descriptions*/
  ot->poll = ED_operator_editmesh;

  /* flags */
  ot->flag = OPTYPE_REGISTER | OPTYPE_UNDO;

  RNA_def_boolean(ot->srna, "inside", false, "Inside", "");
}

/** \} */

/* -------------------------------------------------------------------- */
/** \name Smooth Vertices Operator
 * \{ */

static wmOperatorStatus edbm_do_smooth_vertex_exec(bContext *C, wmOperator *op)
{
  const float fac = RNA_float_get(op->ptr, "factor");

  const bool xaxis = RNA_boolean_get(op->ptr, "xaxis");
  const bool yaxis = RNA_boolean_get(op->ptr, "yaxis");
  const bool zaxis = RNA_boolean_get(op->ptr, "zaxis");
  int repeat = RNA_int_get(op->ptr, "repeat");

  if (!repeat) {
    repeat = 1;
  }

  const Scene *scene = CTX_data_scene(C);
  ViewLayer *view_layer = CTX_data_view_layer(C);
  int tot_selected = 0, tot_locked = 0;
  const Vector<Object *> objects = BKE_view_layer_array_from_objects_in_edit_mode_unique_data(
      scene, view_layer, CTX_wm_view3d(C));
  for (Object *obedit : objects) {
    Mesh *mesh = static_cast<Mesh *>(obedit->data);
    BMEditMesh *em = BKE_editmesh_from_object(obedit);
    bool mirrx = false, mirry = false, mirrz = false;
    float clip_dist = 0.0f;
    const bool use_topology = (mesh->editflag & ME_EDIT_MIRROR_TOPO) != 0;

    if (em->bm->totvertsel == 0) {
      continue;
    }

    if (blender::ed::object::shape_key_report_if_locked(obedit, op->reports)) {
      tot_locked++;
      continue;
    }

    tot_selected++;

    /* mirror before smooth */
    if (((Mesh *)obedit->data)->symmetry & ME_SYMMETRY_X) {
      EDBM_verts_mirror_cache_begin(em, 0, false, true, false, use_topology);
    }

    /* if there is a mirror modifier with clipping, flag the verts that
     * are within tolerance of the plane(s) of reflection
     */
    LISTBASE_FOREACH (ModifierData *, md, &obedit->modifiers) {
      if (md->type == eModifierType_Mirror && (md->mode & eModifierMode_Realtime)) {
        MirrorModifierData *mmd = (MirrorModifierData *)md;

        if (mmd->flag & MOD_MIR_CLIPPING) {
          if (mmd->flag & MOD_MIR_AXIS_X) {
            mirrx = true;
          }
          if (mmd->flag & MOD_MIR_AXIS_Y) {
            mirry = true;
          }
          if (mmd->flag & MOD_MIR_AXIS_Z) {
            mirrz = true;
          }

          clip_dist = mmd->tolerance;
        }
      }
    }

    for (int i = 0; i < repeat; i++) {
      if (!EDBM_op_callf(
              em,
              op,
              "smooth_vert verts=%hv factor=%f mirror_clip_x=%b mirror_clip_y=%b mirror_clip_z=%b "
              "clip_dist=%f use_axis_x=%b use_axis_y=%b use_axis_z=%b",
              BM_ELEM_SELECT,
              fac,
              mirrx,
              mirry,
              mirrz,
              clip_dist,
              xaxis,
              yaxis,
              zaxis))
      {
        continue;
      }
    }

    /* NOTE: redundant calculation could be avoided if the EDBM API could skip calculation. */
    bool calc_normals = false;

    /* apply mirror */
    if (((Mesh *)obedit->data)->symmetry & ME_SYMMETRY_X) {
      EDBM_verts_mirror_apply(em, BM_ELEM_SELECT, 0);
      EDBM_verts_mirror_cache_end(em);
      calc_normals = true;
    }

    EDBMUpdate_Params params{};
    params.calc_looptris = true;
    params.calc_normals = calc_normals;
    params.is_destructive = false;
    EDBM_update(static_cast<Mesh *>(obedit->data), &params);
  }

  if (tot_selected == 0 && !tot_locked) {
    BKE_report(op->reports, RPT_WARNING, "No selected vertex");
  }

  return tot_selected ? OPERATOR_FINISHED : OPERATOR_CANCELLED;
}

void MESH_OT_vertices_smooth(wmOperatorType *ot)
{
  /* identifiers */
  ot->name = "Smooth Vertices";
  ot->description = "Flatten angles of selected vertices";
  ot->idname = "MESH_OT_vertices_smooth";

  /* API callbacks. */
  ot->exec = edbm_do_smooth_vertex_exec;
  ot->poll = ED_operator_editmesh;

  /* flags */
  ot->flag = OPTYPE_REGISTER | OPTYPE_UNDO;

  ot->prop = RNA_def_float_factor(
      ot->srna, "factor", 0.0f, -10.0f, 10.0f, "Smoothing", "Smoothing factor", 0.0f, 1.0f);
  RNA_def_int(
      ot->srna, "repeat", 1, 1, 1000, "Repeat", "Number of times to smooth the mesh", 1, 100);

  WM_operatortype_props_advanced_begin(ot);

  RNA_def_boolean(ot->srna, "xaxis", true, "X-Axis", "Smooth along the X axis");
  RNA_def_boolean(ot->srna, "yaxis", true, "Y-Axis", "Smooth along the Y axis");
  RNA_def_boolean(ot->srna, "zaxis", true, "Z-Axis", "Smooth along the Z axis");

  /* Set generic modal callbacks. */
  WM_operator_type_modal_from_exec_for_object_edit_coords(ot);
}

/** \} */

/* -------------------------------------------------------------------- */
/** \name Laplacian Smooth Vertices Operator
 * \{ */

static wmOperatorStatus edbm_do_smooth_laplacian_vertex_exec(bContext *C, wmOperator *op)
{
  int tot_selected = 0, tot_locked = 0;
  const Scene *scene = CTX_data_scene(C);
  ViewLayer *view_layer = CTX_data_view_layer(C);

  const float lambda_factor = RNA_float_get(op->ptr, "lambda_factor");
  const float lambda_border = RNA_float_get(op->ptr, "lambda_border");
  const bool usex = RNA_boolean_get(op->ptr, "use_x");
  const bool usey = RNA_boolean_get(op->ptr, "use_y");
  const bool usez = RNA_boolean_get(op->ptr, "use_z");
  const bool preserve_volume = RNA_boolean_get(op->ptr, "preserve_volume");
  int repeat = RNA_int_get(op->ptr, "repeat");

  if (!repeat) {
    repeat = 1;
  }

  const Vector<Object *> objects = BKE_view_layer_array_from_objects_in_edit_mode_unique_data(
      scene, view_layer, CTX_wm_view3d(C));
  for (Object *obedit : objects) {
    BMEditMesh *em = BKE_editmesh_from_object(obedit);
    Mesh *mesh = static_cast<Mesh *>(obedit->data);
    bool use_topology = (mesh->editflag & ME_EDIT_MIRROR_TOPO) != 0;

    if (em->bm->totvertsel == 0) {
      continue;
    }

    if (blender::ed::object::shape_key_report_if_locked(obedit, op->reports)) {
      tot_locked++;
      continue;
    }

    tot_selected++;

    /* Mirror before smooth. */
    if (((Mesh *)obedit->data)->symmetry & ME_SYMMETRY_X) {
      EDBM_verts_mirror_cache_begin(em, 0, false, true, false, use_topology);
    }

    bool failed_repeat_loop = false;
    for (int i = 0; i < repeat; i++) {
      if (!EDBM_op_callf(em,
                         op,
                         "smooth_laplacian_vert verts=%hv lambda_factor=%f lambda_border=%f "
                         "use_x=%b use_y=%b use_z=%b preserve_volume=%b",
                         BM_ELEM_SELECT,
                         lambda_factor,
                         lambda_border,
                         usex,
                         usey,
                         usez,
                         preserve_volume))
      {
        failed_repeat_loop = true;
        break;
      }
    }
    if (failed_repeat_loop) {
      continue;
    }

    /* NOTE: redundant calculation could be avoided if the EDBM API could skip calculation. */
    bool calc_normals = false;

    /* Apply mirror. */
    if (((Mesh *)obedit->data)->symmetry & ME_SYMMETRY_X) {
      EDBM_verts_mirror_apply(em, BM_ELEM_SELECT, 0);
      EDBM_verts_mirror_cache_end(em);
      calc_normals = true;
    }

    EDBMUpdate_Params params{};
    params.calc_looptris = true;
    params.calc_normals = calc_normals;
    params.is_destructive = false;
    EDBM_update(static_cast<Mesh *>(obedit->data), &params);
  }

  if (tot_selected == 0 && !tot_locked) {
    BKE_report(op->reports, RPT_WARNING, "No selected vertex");
  }

  return tot_selected ? OPERATOR_FINISHED : OPERATOR_CANCELLED;
}

void MESH_OT_vertices_smooth_laplacian(wmOperatorType *ot)
{
  /* identifiers */
  ot->name = "Laplacian Smooth Vertices";
  ot->description = "Laplacian smooth of selected vertices";
  ot->idname = "MESH_OT_vertices_smooth_laplacian";

  /* API callbacks. */
  ot->exec = edbm_do_smooth_laplacian_vertex_exec;
  ot->poll = ED_operator_editmesh;

  /* flags */
  ot->flag = OPTYPE_REGISTER | OPTYPE_UNDO;

  RNA_def_int(
      ot->srna, "repeat", 1, 1, 1000, "Number of iterations to smooth the mesh", "", 1, 200);
  RNA_def_float(
      ot->srna, "lambda_factor", 1.0f, 1e-7f, 1000.0f, "Lambda factor", "", 1e-7f, 1000.0f);
  RNA_def_float(ot->srna,
                "lambda_border",
                5e-5f,
                1e-7f,
                1000.0f,
                "Lambda factor in border",
                "",
                1e-7f,
                1000.0f);

  WM_operatortype_props_advanced_begin(ot);

  RNA_def_boolean(ot->srna, "use_x", true, "Smooth X Axis", "Smooth object along X axis");
  RNA_def_boolean(ot->srna, "use_y", true, "Smooth Y Axis", "Smooth object along Y axis");
  RNA_def_boolean(ot->srna, "use_z", true, "Smooth Z Axis", "Smooth object along Z axis");
  RNA_def_boolean(ot->srna,
                  "preserve_volume",
                  true,
                  "Preserve Volume",
                  "Apply volume preservation after smooth");
}

/** \} */

/* -------------------------------------------------------------------- */
/** \name Set Faces Smooth Shading Operator
 * \{ */

static void mesh_set_smooth_faces(BMEditMesh *em, short smooth)
{
  BMIter iter;
  BMFace *efa;

  if (em == nullptr) {
    return;
  }

  BM_ITER_MESH (efa, &iter, em->bm, BM_FACES_OF_MESH) {
    if (BM_elem_flag_test(efa, BM_ELEM_SELECT)) {
      BM_elem_flag_set(efa, BM_ELEM_SMOOTH, smooth);
    }
  }
}

static wmOperatorStatus edbm_faces_shade_smooth_exec(bContext *C, wmOperator * /*op*/)
{
  const Scene *scene = CTX_data_scene(C);
  ViewLayer *view_layer = CTX_data_view_layer(C);
  const Vector<Object *> objects = BKE_view_layer_array_from_objects_in_edit_mode_unique_data(
      scene, view_layer, CTX_wm_view3d(C));
  for (Object *obedit : objects) {
    BMEditMesh *em = BKE_editmesh_from_object(obedit);

    if (em->bm->totfacesel == 0) {
      continue;
    }

    mesh_set_smooth_faces(em, 1);
    EDBMUpdate_Params params{};
    params.calc_looptris = false;
    params.calc_normals = false;
    params.is_destructive = false;
    EDBM_update(static_cast<Mesh *>(obedit->data), &params);
  }

  return OPERATOR_FINISHED;
}

void MESH_OT_faces_shade_smooth(wmOperatorType *ot)
{
  /* identifiers */
  ot->name = "Shade Smooth";
  ot->description = "Display faces smooth (using vertex normals)";
  ot->idname = "MESH_OT_faces_shade_smooth";

  /* API callbacks. */
  ot->exec = edbm_faces_shade_smooth_exec;
  ot->poll = ED_operator_editmesh;

  /* flags */
  ot->flag = OPTYPE_REGISTER | OPTYPE_UNDO;
}

/** \} */

/* -------------------------------------------------------------------- */
/** \name Set Faces Flat Shading Operator
 * \{ */

static wmOperatorStatus edbm_faces_shade_flat_exec(bContext *C, wmOperator * /*op*/)
{
  const Scene *scene = CTX_data_scene(C);
  ViewLayer *view_layer = CTX_data_view_layer(C);
  const Vector<Object *> objects = BKE_view_layer_array_from_objects_in_edit_mode_unique_data(
      scene, view_layer, CTX_wm_view3d(C));
  for (Object *obedit : objects) {
    BMEditMesh *em = BKE_editmesh_from_object(obedit);

    if (em->bm->totfacesel == 0) {
      continue;
    }

    mesh_set_smooth_faces(em, 0);
    EDBMUpdate_Params params{};
    params.calc_looptris = false;
    params.calc_normals = false;
    params.is_destructive = false;
    EDBM_update(static_cast<Mesh *>(obedit->data), &params);
  }

  return OPERATOR_FINISHED;
}

void MESH_OT_faces_shade_flat(wmOperatorType *ot)
{
  /* identifiers */
  ot->name = "Shade Flat";
  ot->description = "Display faces flat";
  ot->idname = "MESH_OT_faces_shade_flat";

  /* API callbacks. */
  ot->exec = edbm_faces_shade_flat_exec;
  ot->poll = ED_operator_editmesh;

  /* flags */
  ot->flag = OPTYPE_REGISTER | OPTYPE_UNDO;
}

/** \} */

/* -------------------------------------------------------------------- */
/** \name UV/Color Rotate/Reverse Operator
 * \{ */

static wmOperatorStatus edbm_rotate_uvs_exec(bContext *C, wmOperator *op)
{
  /* get the direction from RNA */
  const bool use_ccw = RNA_boolean_get(op->ptr, "use_ccw");

  const Scene *scene = CTX_data_scene(C);
  ViewLayer *view_layer = CTX_data_view_layer(C);
  const Vector<Object *> objects = BKE_view_layer_array_from_objects_in_edit_mode_unique_data(
      scene, view_layer, CTX_wm_view3d(C));
  for (Object *obedit : objects) {
    BMEditMesh *em = BKE_editmesh_from_object(obedit);

    if (em->bm->totfacesel == 0) {
      continue;
    }

    BMOperator bmop;

    EDBM_op_init(em, &bmop, op, "rotate_uvs faces=%hf use_ccw=%b", BM_ELEM_SELECT, use_ccw);

    BMO_op_exec(em->bm, &bmop);

    if (!EDBM_op_finish(em, &bmop, op, true)) {
      continue;
    }

    EDBMUpdate_Params params{};
    params.calc_looptris = false;
    params.calc_normals = false;
    params.is_destructive = false;
    EDBM_update(static_cast<Mesh *>(obedit->data), &params);
  }

  return OPERATOR_FINISHED;
}

static wmOperatorStatus edbm_reverse_uvs_exec(bContext *C, wmOperator *op)
{
  const Scene *scene = CTX_data_scene(C);
  ViewLayer *view_layer = CTX_data_view_layer(C);
  const Vector<Object *> objects = BKE_view_layer_array_from_objects_in_edit_mode_unique_data(
      scene, view_layer, CTX_wm_view3d(C));
  for (Object *obedit : objects) {
    BMEditMesh *em = BKE_editmesh_from_object(obedit);

    if (em->bm->totfacesel == 0) {
      continue;
    }

    BMOperator bmop;

    EDBM_op_init(em, &bmop, op, "reverse_uvs faces=%hf", BM_ELEM_SELECT);

    BMO_op_exec(em->bm, &bmop);

    if (!EDBM_op_finish(em, &bmop, op, true)) {
      continue;
    }
    EDBMUpdate_Params params{};
    params.calc_looptris = false;
    params.calc_normals = false;
    params.is_destructive = false;
    EDBM_update(static_cast<Mesh *>(obedit->data), &params);
  }

  return OPERATOR_FINISHED;
}

static wmOperatorStatus edbm_rotate_colors_exec(bContext *C, wmOperator *op)
{
  /* get the direction from RNA */
  const bool use_ccw = RNA_boolean_get(op->ptr, "use_ccw");

  const Scene *scene = CTX_data_scene(C);
  ViewLayer *view_layer = CTX_data_view_layer(C);
  const Vector<Object *> objects = BKE_view_layer_array_from_objects_in_edit_mode_unique_data(
      scene, view_layer, CTX_wm_view3d(C));

  for (uint ob_index = 0; ob_index < objects.size(); ob_index++) {
    Object *ob = objects[ob_index];
    BMEditMesh *em = BKE_editmesh_from_object(ob);
    if (em->bm->totfacesel == 0) {
      continue;
    }

    BMOperator bmop;

    Mesh *mesh = BKE_object_get_original_mesh(ob);
    AttributeOwner owner = AttributeOwner::from_id(&mesh->id);
    const CustomDataLayer *layer = BKE_attribute_search(
        owner, mesh->active_color_attribute, CD_MASK_COLOR_ALL, ATTR_DOMAIN_MASK_CORNER);
    if (!layer) {
      continue;
    }

    int color_index = BKE_attribute_to_index(
        owner, layer->name, ATTR_DOMAIN_MASK_CORNER, CD_MASK_COLOR_ALL);
    EDBM_op_init(em,
                 &bmop,
                 op,
                 "rotate_colors faces=%hf use_ccw=%b color_index=%i",
                 BM_ELEM_SELECT,
                 use_ccw,
                 color_index);

    BMO_op_exec(em->bm, &bmop);

    if (!EDBM_op_finish(em, &bmop, op, true)) {
      continue;
    }

    /* dependencies graph and notification stuff */
    EDBMUpdate_Params params{};
    params.calc_looptris = false;
    params.calc_normals = false;
    params.is_destructive = false;
    EDBM_update(static_cast<Mesh *>(ob->data), &params);
  }

  return OPERATOR_FINISHED;
}

static wmOperatorStatus edbm_reverse_colors_exec(bContext *C, wmOperator *op)
{
  const Scene *scene = CTX_data_scene(C);
  ViewLayer *view_layer = CTX_data_view_layer(C);
  const Vector<Object *> objects = BKE_view_layer_array_from_objects_in_edit_mode_unique_data(
      scene, view_layer, CTX_wm_view3d(C));

  for (Object *obedit : objects) {
    BMEditMesh *em = BKE_editmesh_from_object(obedit);

    if (em->bm->totfacesel == 0) {
      continue;
    }

    Mesh *mesh = BKE_object_get_original_mesh(obedit);
    AttributeOwner owner = AttributeOwner::from_id(&mesh->id);
    const CustomDataLayer *layer = BKE_attribute_search(
        owner, mesh->active_color_attribute, CD_MASK_COLOR_ALL, ATTR_DOMAIN_MASK_CORNER);
    if (!layer) {
      continue;
    }

    BMOperator bmop;

    int color_index = BKE_attribute_to_index(
        owner, layer->name, ATTR_DOMAIN_MASK_CORNER, CD_MASK_COLOR_ALL);
    EDBM_op_init(
        em, &bmop, op, "reverse_colors faces=%hf color_index=%i", BM_ELEM_SELECT, color_index);

    BMO_op_exec(em->bm, &bmop);

    if (!EDBM_op_finish(em, &bmop, op, true)) {
      continue;
    }

    EDBMUpdate_Params params{};
    params.calc_looptris = false;
    params.calc_normals = false;
    params.is_destructive = false;
    EDBM_update(static_cast<Mesh *>(obedit->data), &params);
  }

  return OPERATOR_FINISHED;
}

void MESH_OT_uvs_rotate(wmOperatorType *ot)
{
  /* identifiers */
  ot->name = "Rotate UVs";
  ot->idname = "MESH_OT_uvs_rotate";
  ot->description = "Rotate UV coordinates inside faces";

  /* API callbacks. */
  ot->exec = edbm_rotate_uvs_exec;
  ot->poll = ED_operator_editmesh;

  /* flags */
  ot->flag = OPTYPE_REGISTER | OPTYPE_UNDO;

  /* props */
  RNA_def_boolean(ot->srna, "use_ccw", false, "Counter Clockwise", "");
}

void MESH_OT_uvs_reverse(wmOperatorType *ot)
{
  /* identifiers */
  ot->name = "Reverse UVs";
  ot->idname = "MESH_OT_uvs_reverse";
  ot->description = "Flip direction of UV coordinates inside faces";

  /* API callbacks. */
  ot->exec = edbm_reverse_uvs_exec;
  ot->poll = ED_operator_editmesh;

  /* flags */
  ot->flag = OPTYPE_REGISTER | OPTYPE_UNDO;

  /* props */
  // RNA_def_enum(ot->srna, "axis", axis_items, DIRECTION_CW, "Axis", "Axis to mirror UVs around");
}

void MESH_OT_colors_rotate(wmOperatorType *ot)
{
  /* identifiers */
  ot->name = "Rotate Colors";
  ot->idname = "MESH_OT_colors_rotate";
  ot->description = "Rotate face corner color attribute inside faces";

  /* API callbacks. */
  ot->exec = edbm_rotate_colors_exec;
  ot->poll = ED_operator_editmesh;

  /* flags */
  ot->flag = OPTYPE_REGISTER | OPTYPE_UNDO;

  /* props */
  RNA_def_boolean(ot->srna, "use_ccw", false, "Counter Clockwise", "");
}

void MESH_OT_colors_reverse(wmOperatorType *ot)
{
  /* identifiers */
  ot->name = "Reverse Colors";
  ot->idname = "MESH_OT_colors_reverse";
  ot->description = "Flip direction of face corner color attribute inside faces";

  /* API callbacks. */
  ot->exec = edbm_reverse_colors_exec;
  ot->poll = ED_operator_editmesh;

  /* flags */
  ot->flag = OPTYPE_REGISTER | OPTYPE_UNDO;

  /* props */
#if 0
  RNA_def_enum(ot->srna, "axis", axis_items, DIRECTION_CW, "Axis", "Axis to mirror colors around");
#endif
}

/** \} */

/* -------------------------------------------------------------------- */
/** \name Merge Vertices Operator
 * \{ */

enum {
  MESH_MERGE_LAST = 1,
  MESH_MERGE_CENTER = 3,
  MESH_MERGE_CURSOR = 4,
  MESH_MERGE_COLLAPSE = 5,
  MESH_MERGE_FIRST = 6,
};

static bool merge_firstlast(BMEditMesh *em,
                            const bool use_first,
                            const bool use_uvmerge,
                            wmOperator *wmop)
{
  BMVert *mergevert;
  BMEditSelection *ese;

  /* operator could be called directly from shortcut or python,
   * so do extra check for data here
   */

  /* While #merge_type_itemf does a sanity check, this operation runs on all edit-mode objects.
   * Some of them may not have the expected selection state. */
  if (use_first == false) {
    if (!em->bm->selected.last || ((BMEditSelection *)em->bm->selected.last)->htype != BM_VERT) {
      return false;
    }

    ese = static_cast<BMEditSelection *>(em->bm->selected.last);
    mergevert = (BMVert *)ese->ele;
  }
  else {
    if (!em->bm->selected.first || ((BMEditSelection *)em->bm->selected.first)->htype != BM_VERT) {
      return false;
    }

    ese = static_cast<BMEditSelection *>(em->bm->selected.first);
    mergevert = (BMVert *)ese->ele;
  }

  if (!BM_elem_flag_test(mergevert, BM_ELEM_SELECT)) {
    return false;
  }

  if (use_uvmerge) {
    if (!EDBM_op_callf(
            em, wmop, "pointmerge_facedata verts=%hv vert_snap=%e", BM_ELEM_SELECT, mergevert))
    {
      return false;
    }
  }

  if (!EDBM_op_callf(em, wmop, "pointmerge verts=%hv merge_co=%v", BM_ELEM_SELECT, mergevert->co))
  {
    return false;
  }

  return true;
}

static bool merge_target(BMEditMesh *em,
                         Scene *scene,
                         Object *ob,
                         const bool use_cursor,
                         const bool use_uvmerge,
                         wmOperator *wmop)
{
  BMIter iter;
  BMVert *v;
  float co[3], cent[3] = {0.0f, 0.0f, 0.0f};
  const float *vco = nullptr;

  if (use_cursor) {
    vco = scene->cursor.location;
    copy_v3_v3(co, vco);
    invert_m4_m4(ob->runtime->world_to_object.ptr(), ob->object_to_world().ptr());
    mul_m4_v3(ob->world_to_object().ptr(), co);
  }
  else {
    float fac;
    int i = 0;
    BM_ITER_MESH (v, &iter, em->bm, BM_VERTS_OF_MESH) {
      if (!BM_elem_flag_test(v, BM_ELEM_SELECT)) {
        continue;
      }
      add_v3_v3(cent, v->co);
      i++;
    }

    if (!i) {
      return false;
    }

    fac = 1.0f / float(i);
    mul_v3_fl(cent, fac);
    copy_v3_v3(co, cent);
    vco = co;
  }

  if (!vco) {
    return false;
  }

  if (use_uvmerge) {
    if (!EDBM_op_callf(em, wmop, "average_vert_facedata verts=%hv", BM_ELEM_SELECT)) {
      return false;
    }
  }

  if (!EDBM_op_callf(em, wmop, "pointmerge verts=%hv merge_co=%v", BM_ELEM_SELECT, co)) {
    return false;
  }

  return true;
}

static wmOperatorStatus edbm_merge_exec(bContext *C, wmOperator *op)
{
  Scene *scene = CTX_data_scene(C);
  ViewLayer *view_layer = CTX_data_view_layer(C);
  const Vector<Object *> objects = BKE_view_layer_array_from_objects_in_edit_mode_unique_data(
      scene, view_layer, CTX_wm_view3d(C));
  const int type = RNA_enum_get(op->ptr, "type");
  const bool uvs = RNA_boolean_get(op->ptr, "uvs");

  for (Object *obedit : objects) {
    BMEditMesh *em = BKE_editmesh_from_object(obedit);

    if (em->bm->totvertsel == 0) {
      continue;
    }

    BM_custom_loop_normals_to_vector_layer(em->bm);

    bool ok = false;
    switch (type) {
      case MESH_MERGE_CENTER:
        ok = merge_target(em, scene, obedit, false, uvs, op);
        break;
      case MESH_MERGE_CURSOR:
        ok = merge_target(em, scene, obedit, true, uvs, op);
        break;
      case MESH_MERGE_LAST:
        ok = merge_firstlast(em, false, uvs, op);
        break;
      case MESH_MERGE_FIRST:
        ok = merge_firstlast(em, true, uvs, op);
        break;
      case MESH_MERGE_COLLAPSE:
        ok = EDBM_op_callf(em, op, "collapse edges=%he uvs=%b", BM_ELEM_SELECT, uvs);
        break;
      default:
        BLI_assert(0);
        break;
    }

    if (!ok) {
      continue;
    }

    BM_custom_loop_normals_from_vector_layer(em->bm, false);

    EDBMUpdate_Params params{};
    params.calc_looptris = true;
    params.calc_normals = false;
    params.is_destructive = true;
    EDBM_update(static_cast<Mesh *>(obedit->data), &params);

    /* once collapsed, we can't have edge/face selection */
    if ((em->selectmode & SCE_SELECT_VERTEX) == 0) {
      EDBM_flag_disable_all(em, BM_ELEM_SELECT);
    }
    /* Only active object supported, see comment below. */
    if (ELEM(type, MESH_MERGE_FIRST, MESH_MERGE_LAST)) {
      break;
    }
  }

  return OPERATOR_FINISHED;
}

static const EnumPropertyItem merge_type_items[] = {
    /* BFA - Added icons*/
    {MESH_MERGE_CENTER, "CENTER", ICON_MERGE_CENTER, "At Center", ""},
    {MESH_MERGE_CURSOR, "CURSOR", ICON_MERGE_CURSOR, "At Cursor", ""},
    {MESH_MERGE_COLLAPSE, "COLLAPSE", ICON_MERGE, "Collapse", ""},
    {MESH_MERGE_FIRST, "FIRST", ICON_MERGE_AT_FIRST, "At First", ""},
    {MESH_MERGE_LAST, "LAST", ICON_MERGE_AT_LAST, "At Last", ""},
    {0, nullptr, 0, nullptr, nullptr},
};

static const EnumPropertyItem *merge_type_itemf(bContext *C,
                                                PointerRNA * /*ptr*/,
                                                PropertyRNA * /*prop*/,
                                                bool *r_free)
{
  if (!C) { /* needed for docs */
    return merge_type_items;
  }

  Object *obedit = CTX_data_edit_object(C);
  if (obedit && obedit->type == OB_MESH) {
    EnumPropertyItem *item = nullptr;
    int totitem = 0;
    BMEditMesh *em = BKE_editmesh_from_object(obedit);

    /* Keep these first so that their automatic shortcuts don't change. */
    RNA_enum_items_add_value(&item, &totitem, merge_type_items, MESH_MERGE_CENTER);
    RNA_enum_items_add_value(&item, &totitem, merge_type_items, MESH_MERGE_CURSOR);
    RNA_enum_items_add_value(&item, &totitem, merge_type_items, MESH_MERGE_COLLAPSE);

    /* Only active object supported:
     * In practice it doesn't make sense to run this operation on non-active meshes
     * since selecting will activate - we could have a separate code-path for these but it's a
     * hassle for now just apply to the active (first) object. */
    if (em->selectmode & SCE_SELECT_VERTEX) {
      if (em->bm->selected.first && em->bm->selected.last &&
          ((BMEditSelection *)em->bm->selected.first)->htype == BM_VERT &&
          ((BMEditSelection *)em->bm->selected.last)->htype == BM_VERT)
      {
        RNA_enum_items_add_value(&item, &totitem, merge_type_items, MESH_MERGE_FIRST);
        RNA_enum_items_add_value(&item, &totitem, merge_type_items, MESH_MERGE_LAST);
      }
      else if (em->bm->selected.first &&
               ((BMEditSelection *)em->bm->selected.first)->htype == BM_VERT)
      {
        RNA_enum_items_add_value(&item, &totitem, merge_type_items, MESH_MERGE_FIRST);
      }
      else if (em->bm->selected.last &&
               ((BMEditSelection *)em->bm->selected.last)->htype == BM_VERT)
      {
        RNA_enum_items_add_value(&item, &totitem, merge_type_items, MESH_MERGE_LAST);
      }
    }

    RNA_enum_item_end(&item, &totitem);

    *r_free = true;

    return item;
  }

  /* Get all items e.g. when creating keymap item. */
  return merge_type_items;
}

void MESH_OT_merge(wmOperatorType *ot)
{
  /* identifiers */
  ot->name = "Merge";
  ot->description = "Merge selected vertices";
  ot->idname = "MESH_OT_merge";

  /* API callbacks. */
  ot->exec = edbm_merge_exec;
  ot->invoke = WM_menu_invoke;
  ot->poll = ED_operator_editmesh;

  /* flags */
  ot->flag = OPTYPE_REGISTER | OPTYPE_UNDO;

  /* properties */
  ot->prop = RNA_def_enum(
      ot->srna, "type", merge_type_items, MESH_MERGE_CENTER, "Type", "Merge method to use");
  RNA_def_enum_funcs(ot->prop, merge_type_itemf);

  WM_operatortype_props_advanced_begin(ot);

  RNA_def_boolean(ot->srna, "uvs", false, "UVs", "Move UVs according to merge");
}

/** \} */

/* -------------------------------------------------------------------- */
/** \name Merge By Distance Operator
 * \{ */

static wmOperatorStatus edbm_remove_doubles_exec(bContext *C, wmOperator *op)
{
  const float threshold = RNA_float_get(op->ptr, "threshold");
  const bool use_unselected = RNA_boolean_get(op->ptr, "use_unselected");
  const bool use_sharp_edge_from_normals = RNA_boolean_get(op->ptr, "use_sharp_edge_from_normals");

  int count_multi = 0;

  const Scene *scene = CTX_data_scene(C);
  ViewLayer *view_layer = CTX_data_view_layer(C);
  const Vector<Object *> objects = BKE_view_layer_array_from_objects_in_edit_mode_unique_data(
      scene, view_layer, CTX_wm_view3d(C));

  for (Object *obedit : objects) {
    BMEditMesh *em = BKE_editmesh_from_object(obedit);

    /* Selection used as target with 'use_unselected'. */
    if (em->bm->totvertsel == 0) {
      continue;
    }

    BMOperator bmop;
    const int totvert_orig = em->bm->totvert;

    /* avoid losing selection state (select -> tags) */
    char htype_select;
    if (em->selectmode & SCE_SELECT_VERTEX) {
      htype_select = BM_VERT;
    }
    else if (em->selectmode & SCE_SELECT_EDGE) {
      htype_select = BM_EDGE;
    }
    else {
      htype_select = BM_FACE;
    }

    BM_custom_loop_normals_to_vector_layer(em->bm);

    /* store selection as tags */
    BM_mesh_elem_hflag_enable_test(em->bm, htype_select, BM_ELEM_TAG, true, true, BM_ELEM_SELECT);

    if (use_unselected) {
      EDBM_automerge(obedit, false, BM_ELEM_SELECT, threshold);
    }
    else {
      EDBM_op_init(em, &bmop, op, "find_doubles verts=%hv dist=%f", BM_ELEM_SELECT, threshold);

      BMO_op_exec(em->bm, &bmop);

      if (!EDBM_op_callf(em,
                         op,
                         "weld_verts targetmap=%S use_centroid=%b",
                         &bmop,
                         "targetmap.out",
                         RNA_boolean_get(op->ptr, "use_centroid")))
      {
        BMO_op_finish(em->bm, &bmop);
        continue;
      }

      if (!EDBM_op_finish(em, &bmop, op, true)) {
        continue;
      }
    }

    const int count = (totvert_orig - em->bm->totvert);

    /* restore selection from tags */
    BM_mesh_elem_hflag_enable_test(em->bm, htype_select, BM_ELEM_SELECT, true, true, BM_ELEM_TAG);
    EDBM_selectmode_flush(em);

    BM_custom_loop_normals_from_vector_layer(em->bm, use_sharp_edge_from_normals);

    if (count) {
      count_multi += count;
      EDBMUpdate_Params params{};
      params.calc_looptris = true;
      params.calc_normals = false;
      params.is_destructive = true;
      EDBM_update(static_cast<Mesh *>(obedit->data), &params);
    }
  }

  BKE_reportf(op->reports,
              RPT_INFO,
              count_multi == 1 ? RPT_("Removed %d vertex") : RPT_("Removed %d vertices"),
              count_multi);

  return OPERATOR_FINISHED;
}

void MESH_OT_remove_doubles(wmOperatorType *ot)
{
  /* identifiers */
  ot->name = "Merge by Distance";
  ot->description = "Merge vertices based on their proximity";
  ot->idname = "MESH_OT_remove_doubles";

  /* API callbacks. */
  ot->exec = edbm_remove_doubles_exec;
  ot->poll = ED_operator_editmesh;

  /* flags */
  ot->flag = OPTYPE_REGISTER | OPTYPE_UNDO;

  RNA_def_float_distance(ot->srna,
                         "threshold",
                         1e-4f,
                         1e-6f,
                         50.0f,
                         "Merge Distance",
                         "Maximum distance between elements to merge",
                         1e-5f,
                         10.0f);
  RNA_def_boolean(ot->srna,
                  "use_centroid",
                  true,
                  "Centroid Merge",
                  "Move vertices to the centroid of the duplicate cluster, "
                  "otherwise the vertex closest to the centroid is used.");

  RNA_def_boolean(ot->srna,
                  "use_unselected",
                  false,
                  "Unselected",
                  "Merge selected to other unselected vertices");

  RNA_def_boolean(ot->srna,
                  "use_sharp_edge_from_normals",
                  false,
                  "Sharp Edges",
                  "Calculate sharp edges using custom normal data (when available)");
}

/** \} */

/* -------------------------------------------------------------------- */
/** \name Shape Key Propagate Operator
 * \{ */

/* BMESH_TODO this should be properly encapsulated in a bmop.  but later. */
static bool shape_propagate(BMEditMesh *em, bool use_symmetry)
{
  BMIter iter;
  BMVert *eve = nullptr;
  float *co;
  int totshape = CustomData_number_of_layers(&em->bm->vdata, CD_SHAPEKEY);

  if (!CustomData_has_layer(&em->bm->vdata, CD_SHAPEKEY)) {
    return false;
  }

  BM_ITER_MESH (eve, &iter, em->bm, BM_VERTS_OF_MESH) {
    if (!BM_elem_flag_test(eve, BM_ELEM_SELECT) || BM_elem_flag_test(eve, BM_ELEM_HIDDEN)) {
      BMVert *mirr = use_symmetry ? EDBM_verts_mirror_get(em, eve) : nullptr;

      if (!mirr || !BM_elem_flag_test(mirr, BM_ELEM_SELECT) ||
          BM_elem_flag_test(mirr, BM_ELEM_HIDDEN))
      {
        continue;
      }
    }

    for (int i = 0; i < totshape; i++) {
      co = static_cast<float *>(
          CustomData_bmesh_get_n(&em->bm->vdata, eve->head.data, CD_SHAPEKEY, i));
      copy_v3_v3(co, eve->co);
    }
  }
  return true;
}

static wmOperatorStatus edbm_shape_propagate_to_all_exec(bContext *C, wmOperator *op)
{
  const Scene *scene = CTX_data_scene(C);
  ViewLayer *view_layer = CTX_data_view_layer(C);
  int tot_shapekeys = 0;
  int tot_selected_verts_objects = 0;
  int tot_locked = 0;

  const Vector<Object *> objects = BKE_view_layer_array_from_objects_in_edit_mode_unique_data(
      scene, view_layer, CTX_wm_view3d(C));
  for (Object *obedit : objects) {
    Mesh *mesh = static_cast<Mesh *>(obedit->data);
    BMEditMesh *em = mesh->runtime->edit_mesh.get();

    if (em->bm->totvertsel == 0) {
      continue;
    }

    /* Check for locked shape keys. */
    if (blender::ed::object::shape_key_report_if_any_locked(obedit, op->reports)) {
      tot_locked++;
      continue;
    }

    tot_selected_verts_objects++;

    const bool use_symmetry = (mesh->symmetry & ME_SYMMETRY_X) != 0;

    if (use_symmetry) {
      const bool use_topology = (mesh->editflag & ME_EDIT_MIRROR_TOPO) != 0;

      EDBM_verts_mirror_cache_begin(em, 0, false, false, false, use_topology);
    }

    if (shape_propagate(em, use_symmetry)) {
      tot_shapekeys++;
    }

    if (use_symmetry) {
      EDBM_verts_mirror_cache_end(em);
    }

    EDBMUpdate_Params params{};
    params.calc_looptris = false;
    params.calc_normals = false;
    params.is_destructive = false;
    EDBM_update(mesh, &params);
  }

  if (tot_selected_verts_objects == 0) {
    if (!tot_locked) {
      BKE_report(op->reports, RPT_ERROR, "No selected vertex");
    }
    return OPERATOR_CANCELLED;
  }
  if (tot_shapekeys == 0) {
    BKE_report(op->reports, RPT_ERROR, "Mesh(es) do not have shape keys");
    return OPERATOR_CANCELLED;
  }

  return OPERATOR_FINISHED;
}

void MESH_OT_shape_propagate_to_all(wmOperatorType *ot)
{
  /* identifiers */
  ot->name = "Shape Propagate";
  ot->description = "Apply selected vertex locations to all other shape keys";
  ot->idname = "MESH_OT_shape_propagate_to_all";

  /* API callbacks. */
  ot->exec = edbm_shape_propagate_to_all_exec;
  ot->poll = ED_operator_editmesh;

  /* flags */
  ot->flag = OPTYPE_REGISTER | OPTYPE_UNDO;
}

/** \} */

/* -------------------------------------------------------------------- */
/** \name Blend from Shape Operator
 * \{ */

/* BMESH_TODO this should be properly encapsulated in a bmop.  but later. */
static wmOperatorStatus edbm_blend_from_shape_exec(bContext *C, wmOperator *op)
{
  Object *obedit_ref = CTX_data_edit_object(C);
  Mesh *me_ref = static_cast<Mesh *>(obedit_ref->data);
  Key *key_ref = me_ref->key;
  KeyBlock *kb_ref = nullptr;
  BMEditMesh *em_ref = me_ref->runtime->edit_mesh.get();
  BMVert *eve;
  BMIter iter;
  const Scene *scene = CTX_data_scene(C);
  ViewLayer *view_layer = CTX_data_view_layer(C);
  float co[3], *sco;
  int totshape_ref = 0;

  const float blend = RNA_float_get(op->ptr, "blend");
  int shape_ref = RNA_enum_get(op->ptr, "shape");
  const bool use_add = RNA_boolean_get(op->ptr, "add");

  /* Sanity check. */
  totshape_ref = CustomData_number_of_layers(&em_ref->bm->vdata, CD_SHAPEKEY);

  if (totshape_ref == 0 || shape_ref < 0) {
    BKE_report(op->reports, RPT_ERROR, "Active mesh does not have shape keys");
    return OPERATOR_CANCELLED;
  }
  if (shape_ref >= totshape_ref) {
    /* This case occurs if operator was used before on object with more keys than current one. */
    shape_ref = 0; /* default to basis */
  }

  /* Get shape key - needed for finding reference shape (for add mode only). */
  if (key_ref) {
    kb_ref = static_cast<KeyBlock *>(BLI_findlink(&key_ref->block, shape_ref));
  }

  int tot_selected_verts_objects = 0, tot_locked = 0;
  const Vector<Object *> objects = BKE_view_layer_array_from_objects_in_edit_mode_unique_data(
      scene, view_layer, CTX_wm_view3d(C));
  for (Object *obedit : objects) {
    Mesh *mesh = static_cast<Mesh *>(obedit->data);
    Key *key = mesh->key;
    KeyBlock *kb = nullptr;
    BMEditMesh *em = mesh->runtime->edit_mesh.get();
    int shape;

    if (em->bm->totvertsel == 0) {
      continue;
    }

    if (blender::ed::object::shape_key_report_if_locked(obedit, op->reports)) {
      tot_locked++;
      continue;
    }

    tot_selected_verts_objects++;

    if (!key) {
      continue;
    }
    kb = BKE_keyblock_find_name(key, kb_ref->name);
    shape = BLI_findindex(&key->block, kb);

    if (kb) {
      const bool use_symmetry = (mesh->symmetry & ME_SYMMETRY_X) != 0;

      if (use_symmetry) {
        const bool use_topology = (mesh->editflag & ME_EDIT_MIRROR_TOPO) != 0;

        EDBM_verts_mirror_cache_begin(em, 0, false, true, false, use_topology);
      }

      /* Perform blending on selected vertices. */
      BM_ITER_MESH (eve, &iter, em->bm, BM_VERTS_OF_MESH) {
        if (!BM_elem_flag_test(eve, BM_ELEM_SELECT) || BM_elem_flag_test(eve, BM_ELEM_HIDDEN)) {
          continue;
        }

        /* Get coordinates of shapekey we're blending from. */
        sco = static_cast<float *>(
            CustomData_bmesh_get_n(&em->bm->vdata, eve->head.data, CD_SHAPEKEY, shape));
        copy_v3_v3(co, sco);

        if (use_add) {
          /* In add mode, we add relative shape key offset. */
          const float *rco = static_cast<const float *>(
              CustomData_bmesh_get_n(&em->bm->vdata, eve->head.data, CD_SHAPEKEY, kb->relative));
          sub_v3_v3v3(co, co, rco);

          madd_v3_v3fl(eve->co, co, blend);
        }
        else {
          /* In blend mode, we interpolate to the shape key. */
          interp_v3_v3v3(eve->co, eve->co, co, blend);
        }
      }

      if (use_symmetry) {
        EDBM_verts_mirror_apply(em, BM_ELEM_SELECT, 0);
        EDBM_verts_mirror_cache_end(em);
      }

      EDBMUpdate_Params params{};
      params.calc_looptris = true;
      params.calc_normals = true;
      params.is_destructive = false;
      EDBM_update(mesh, &params);
    }
  }

  if (tot_selected_verts_objects == 0 && !tot_locked) {
    BKE_report(op->reports, RPT_ERROR, "No selected vertex");
  }

  return tot_selected_verts_objects ? OPERATOR_FINISHED : OPERATOR_CANCELLED;
}

static const EnumPropertyItem *shape_itemf(bContext *C,
                                           PointerRNA * /*ptr*/,
                                           PropertyRNA * /*prop*/,
                                           bool *r_free)
{
  Object *obedit = CTX_data_edit_object(C);
  BMEditMesh *em;
  EnumPropertyItem *item = nullptr;
  int totitem = 0;

  if ((obedit && obedit->type == OB_MESH) && (em = BKE_editmesh_from_object(obedit)) &&
      CustomData_has_layer(&em->bm->vdata, CD_SHAPEKEY))
  {
    EnumPropertyItem tmp = {0, "", 0, "", ""};
    int a;

    for (a = 0; a < em->bm->vdata.totlayer; a++) {
      if (em->bm->vdata.layers[a].type != CD_SHAPEKEY) {
        continue;
      }

      tmp.value = totitem;
      tmp.identifier = em->bm->vdata.layers[a].name;
      tmp.name = em->bm->vdata.layers[a].name;
      /* RNA_enum_item_add sets totitem itself! */
      RNA_enum_item_add(&item, &totitem, &tmp);
    }
  }

  RNA_enum_item_end(&item, &totitem);
  *r_free = true;

  return item;
}

static void edbm_blend_from_shape_ui(bContext *C, wmOperator *op)
{
  blender::ui::Layout &layout = *op->layout;
  Object *obedit = CTX_data_edit_object(C);
  Mesh *mesh = static_cast<Mesh *>(obedit->data);

  PointerRNA ptr_key = RNA_id_pointer_create((ID *)mesh->key);

  layout.use_property_split_set(true);
  layout.use_property_decorate_set(false);

<<<<<<< HEAD
  layout->prop_search(op->ptr, "shape", &ptr_key, "key_blocks", std::nullopt, ICON_SHAPEKEY_DATA);
  layout->prop(op->ptr, "blend", UI_ITEM_NONE, std::nullopt, ICON_NONE);
  layout->use_property_split_set(false); /* bfa - use_property_split_set = False */
  layout->prop(op->ptr, "add", UI_ITEM_NONE, std::nullopt, ICON_NONE);
=======
  layout.prop_search(op->ptr, "shape", &ptr_key, "key_blocks", std::nullopt, ICON_SHAPEKEY_DATA);
  layout.prop(op->ptr, "blend", UI_ITEM_NONE, std::nullopt, ICON_NONE);
  layout.prop(op->ptr, "add", UI_ITEM_NONE, std::nullopt, ICON_NONE);
>>>>>>> 27ccd8ba
}

void MESH_OT_blend_from_shape(wmOperatorType *ot)
{
  PropertyRNA *prop;

  /* identifiers */
  ot->name = "Blend from Shape";
  ot->description = "Blend in shape from a shape key";
  ot->idname = "MESH_OT_blend_from_shape";

  /* API callbacks. */
  ot->exec = edbm_blend_from_shape_exec;
  /* disable because search popup closes too easily */
  //  ot->invoke = WM_operator_props_popup_call;
  ot->ui = edbm_blend_from_shape_ui;
  ot->poll = ED_operator_editmesh;

  /* flags */
  ot->flag = OPTYPE_REGISTER | OPTYPE_UNDO;

  /* properties */
  prop = RNA_def_enum(
      ot->srna, "shape", rna_enum_dummy_NULL_items, 0, "Shape", "Shape key to use for blending");
  RNA_def_enum_funcs(prop, shape_itemf);
  RNA_def_property_flag(prop, PROP_ENUM_NO_TRANSLATE | PROP_NEVER_UNLINK);
  RNA_def_float(ot->srna, "blend", 1.0f, -1e3f, 1e3f, "Blend", "Blending factor", -2.0f, 2.0f);
  RNA_def_boolean(ot->srna, "add", true, "Add", "Add rather than blend between shapes");
}

/** \} */

/* -------------------------------------------------------------------- */
/** \name Solidify Mesh Operator
 * \{ */

static wmOperatorStatus edbm_solidify_exec(bContext *C, wmOperator *op)
{
  const float thickness = RNA_float_get(op->ptr, "thickness");

  const Scene *scene = CTX_data_scene(C);
  ViewLayer *view_layer = CTX_data_view_layer(C);
  const Vector<Object *> objects = BKE_view_layer_array_from_objects_in_edit_mode_unique_data(
      scene, view_layer, CTX_wm_view3d(C));
  for (Object *obedit : objects) {
    BMEditMesh *em = BKE_editmesh_from_object(obedit);
    BMesh *bm = em->bm;

    if (em->bm->totfacesel == 0) {
      continue;
    }

    BMOperator bmop;

    if (!EDBM_op_init(em, &bmop, op, "solidify geom=%hf thickness=%f", BM_ELEM_SELECT, thickness))
    {
      continue;
    }

    /* deselect only the faces in the region to be solidified (leave wire
     * edges and loose verts selected, as there will be no corresponding
     * geometry selected below) */
    BMO_slot_buffer_hflag_disable(bm, bmop.slots_in, "geom", BM_FACE, BM_ELEM_SELECT, true);

    /* run the solidify operator */
    BMO_op_exec(bm, &bmop);

    /* select the newly generated faces */
    BMO_slot_buffer_hflag_enable(bm, bmop.slots_out, "geom.out", BM_FACE, BM_ELEM_SELECT, true);

    /* No need to flush the selection, any selection history is no longer valid. */
    BM_select_history_clear(bm);

    if (!EDBM_op_finish(em, &bmop, op, true)) {
      continue;
    }

    EDBMUpdate_Params params{};
    params.calc_looptris = true;
    params.calc_normals = false;
    params.is_destructive = true;
    EDBM_update(static_cast<Mesh *>(obedit->data), &params);
  }

  return OPERATOR_FINISHED;
}

void MESH_OT_solidify(wmOperatorType *ot)
{
  PropertyRNA *prop;
  /* identifiers */
  ot->name = "Solidify";
  ot->description = "Create a solid skin by extruding, compensating for sharp angles";
  ot->idname = "MESH_OT_solidify";

  /* API callbacks. */
  ot->exec = edbm_solidify_exec;
  ot->poll = ED_operator_editmesh;

  /* flags */
  ot->flag = OPTYPE_REGISTER | OPTYPE_UNDO;

  prop = RNA_def_float_distance(
      ot->srna, "thickness", 0.01f, -1e4f, 1e4f, "Thickness", "", -10.0f, 10.0f);
  RNA_def_property_ui_range(prop, -10.0, 10.0, 0.1, 4);
}

/** \} */

/* -------------------------------------------------------------------- */
/** \name Separate Parts Operator
 * \{ */

enum {
  MESH_SEPARATE_SELECTED = 0,
  MESH_SEPARATE_MATERIAL = 1,
  MESH_SEPARATE_LOOSE = 2,
};

/** TODO: Use #mesh_separate_arrays since it's more efficient. */
static Base *mesh_separate_tagged(
    Main *bmain, Scene *scene, ViewLayer *view_layer, Base *base_old, BMesh *bm_old)
{
  Object *obedit = base_old->object;
  BMeshCreateParams create_params{};
  create_params.use_toolflags = true;
  BMesh *bm_new = BM_mesh_create(&bm_mesh_allocsize_default, &create_params);
  BM_mesh_elem_toolflags_ensure(bm_new); /* Needed for 'duplicate' BMO. */

  BM_mesh_copy_init_customdata(bm_new, bm_old, &bm_mesh_allocsize_default);

  /* Take into account user preferences for duplicating actions. */
  const eDupli_ID_Flags dupflag = eDupli_ID_Flags(USER_DUP_MESH | (U.dupflag & USER_DUP_ACT));
  Base *base_new = blender::ed::object::add_duplicate(bmain, scene, view_layer, base_old, dupflag);

  /* normally would call directly after but in this case delay recalc */
  // DAG_relations_tag_update(bmain);

  /* new in 2.5 */
  BKE_object_material_array_assign(bmain,
                                   base_new->object,
                                   BKE_object_material_array_p(obedit),
                                   *BKE_object_material_len_p(obedit),
                                   false);

  blender::ed::object::base_select(base_new, blender::ed::object::BA_SELECT);

  BMO_op_callf(bm_old,
               (BMO_FLAG_DEFAULTS & ~BMO_FLAG_RESPECT_HIDE),
               "duplicate geom=%hvef dest=%p",
               BM_ELEM_TAG,
               bm_new);
  BMO_op_callf(bm_old,
               (BMO_FLAG_DEFAULTS & ~BMO_FLAG_RESPECT_HIDE),
               "delete geom=%hvef context=%i",
               BM_ELEM_TAG,
               DEL_FACES);

  /* deselect loose data - this used to get deleted,
   * we could de-select edges and verts only, but this turns out to be less complicated
   * since de-selecting all skips selection flushing logic */
  BM_mesh_elem_hflag_disable_all(bm_old, BM_VERT | BM_EDGE | BM_FACE, BM_ELEM_SELECT, false);

  BM_mesh_normals_update(bm_new);

  BMeshToMeshParams to_mesh_params{};
  BM_mesh_bm_to_me(bmain, bm_new, static_cast<Mesh *>(base_new->object->data), &to_mesh_params);

  BM_mesh_free(bm_new);
  ((Mesh *)base_new->object->data)->runtime->edit_mesh = nullptr;

  return base_new;
}

static Base *mesh_separate_arrays(Main *bmain,
                                  Scene *scene,
                                  ViewLayer *view_layer,
                                  Base *base_old,
                                  BMesh *bm_old,
                                  BMVert **verts,
                                  uint verts_len,
                                  BMEdge **edges,
                                  uint edges_len,
                                  BMFace **faces,
                                  uint faces_len)
{
  BMAllocTemplate bm_new_allocsize{};
  bm_new_allocsize.totvert = verts_len;
  bm_new_allocsize.totedge = edges_len;
  bm_new_allocsize.totloop = faces_len * 3;
  bm_new_allocsize.totface = faces_len;

  const bool use_custom_normals = (bm_old->lnor_spacearr != nullptr);

  Object *obedit = base_old->object;

  BMeshCreateParams create_params{};
  BMesh *bm_new = BM_mesh_create(&bm_new_allocsize, &create_params);

  if (use_custom_normals) {
    /* Needed so the temporary normal layer is copied too. */
    BM_mesh_copy_init_customdata_all_layers(bm_new, bm_old, BM_ALL, &bm_new_allocsize);
  }
  else {
    BM_mesh_copy_init_customdata(bm_new, bm_old, &bm_new_allocsize);
  }

  /* Take into account user preferences for duplicating actions. */
  const eDupli_ID_Flags dupflag = eDupli_ID_Flags(USER_DUP_MESH | (U.dupflag & USER_DUP_ACT));
  Base *base_new = blender::ed::object::add_duplicate(bmain, scene, view_layer, base_old, dupflag);

  /* normally would call directly after but in this case delay recalc */
  // DAG_relations_tag_update(bmain);

  /* new in 2.5 */
  BKE_object_material_array_assign(bmain,
                                   base_new->object,
                                   BKE_object_material_array_p(obedit),
                                   *BKE_object_material_len_p(obedit),
                                   false);

  blender::ed::object::base_select(base_new, blender::ed::object::BA_SELECT);

  BM_mesh_copy_arrays(bm_old, bm_new, verts, verts_len, edges, edges_len, faces, faces_len);

  if (use_custom_normals) {
    BM_custom_loop_normals_from_vector_layer(bm_new, false);
  }

  for (uint i = 0; i < verts_len; i++) {
    BM_vert_kill(bm_old, verts[i]);
  }
  BMeshToMeshParams to_mesh_params{};
  BM_mesh_bm_to_me(bmain, bm_new, static_cast<Mesh *>(base_new->object->data), &to_mesh_params);

  BM_mesh_free(bm_new);
  ((Mesh *)base_new->object->data)->runtime->edit_mesh = nullptr;

  return base_new;
}

static bool mesh_separate_selected(
    Main *bmain, Scene *scene, ViewLayer *view_layer, Base *base_old, BMesh *bm_old)
{
  /* we may have tags from previous operators */
  BM_mesh_elem_hflag_disable_all(bm_old, BM_FACE | BM_EDGE | BM_VERT, BM_ELEM_TAG, false);

  /* sel -> tag */
  BM_mesh_elem_hflag_enable_test(
      bm_old, BM_FACE | BM_EDGE | BM_VERT, BM_ELEM_TAG, true, false, BM_ELEM_SELECT);

  return (mesh_separate_tagged(bmain, scene, view_layer, base_old, bm_old) != nullptr);
}

/**
 * Sets an object to a single material. from one of its slots.
 *
 * \note This could be used for split-by-material for non mesh types.
 * \note This could take material data from another object or args.
 */
static void mesh_separate_material_assign_mat_nr(Main *bmain, Object *ob, const short mat_nr)
{
  ID *obdata = static_cast<ID *>(ob->data);

  const short *totcolp = BKE_id_material_len_p(obdata);
  Material ***matarar = BKE_id_material_array_p(obdata);

  if ((totcolp && matarar) == 0) {
    BLI_assert(0);
    return;
  }

  if (*totcolp) {
    Material *ma_ob;
    Material *ma_obdata;
    char matbit;

    if (mat_nr < ob->totcol) {
      ma_ob = ob->mat[mat_nr];
      matbit = ob->matbits[mat_nr];
    }
    else {
      ma_ob = nullptr;
      matbit = 0;
    }

    if (mat_nr < *totcolp) {
      ma_obdata = (*matarar)[mat_nr];
    }
    else {
      ma_obdata = nullptr;
    }

    BKE_id_material_clear(bmain, obdata);
    BKE_id_material_resize(bmain, obdata, 1, true);
    BKE_objects_materials_sync_length_all(bmain, obdata);

    ob->mat[0] = ma_ob;
    id_us_plus((ID *)ma_ob);
    ob->matbits[0] = matbit;
    (*matarar)[0] = ma_obdata;
    id_us_plus((ID *)ma_obdata);
  }
  else {
    BKE_id_material_clear(bmain, obdata);
  }
}

static bool mesh_separate_material(
    Main *bmain, Scene *scene, ViewLayer *view_layer, Base *base_old, BMesh *bm_old)
{
  BMFace *f_cmp, *f;
  BMIter iter;
  bool result = false;

  while ((f_cmp = static_cast<BMFace *>(BM_iter_at_index(bm_old, BM_FACES_OF_MESH, nullptr, 0)))) {
    Base *base_new;
    const short mat_nr = f_cmp->mat_nr;
    int tot = 0;

    BM_mesh_elem_hflag_disable_all(bm_old, BM_VERT | BM_EDGE | BM_FACE, BM_ELEM_TAG, false);

    BM_ITER_MESH (f, &iter, bm_old, BM_FACES_OF_MESH) {
      if (f->mat_nr == mat_nr) {
        BMLoop *l_iter;
        BMLoop *l_first;

        BM_elem_flag_enable(f, BM_ELEM_TAG);
        l_iter = l_first = BM_FACE_FIRST_LOOP(f);
        do {
          BM_elem_flag_enable(l_iter->v, BM_ELEM_TAG);
          BM_elem_flag_enable(l_iter->e, BM_ELEM_TAG);
        } while ((l_iter = l_iter->next) != l_first);

        tot++;
      }
    }

    /* leave the current object with some materials */
    if (tot == bm_old->totface) {
      mesh_separate_material_assign_mat_nr(bmain, base_old->object, mat_nr);

      /* since we're in editmode, must set faces here */
      BM_ITER_MESH (f, &iter, bm_old, BM_FACES_OF_MESH) {
        f->mat_nr = 0;
      }
      break;
    }

    /* Move selection into a separate object */
    base_new = mesh_separate_tagged(bmain, scene, view_layer, base_old, bm_old);
    if (base_new) {
      mesh_separate_material_assign_mat_nr(bmain, base_new->object, mat_nr);
    }

    result |= (base_new != nullptr);
  }

  return result;
}

static bool mesh_separate_loose(
    Main *bmain, Scene *scene, ViewLayer *view_layer, Base *base_old, BMesh *bm_old)
{
  /* Without this, we duplicate the object mode mesh for each loose part.
   * This can get very slow especially for large meshes with many parts
   * which would duplicate the mesh on entering edit-mode. */
  const bool clear_object_data = true;

  bool result = false;

  blender::Array<BMVert *> vert_groups(bm_old->totvert);
  blender::Array<BMEdge *> edge_groups(bm_old->totedge);
  blender::Array<BMFace *> face_groups(bm_old->totface);

  int (*groups)[3] = nullptr;
  int groups_len = BM_mesh_calc_edge_groups_as_arrays(
      bm_old, vert_groups.data(), edge_groups.data(), face_groups.data(), &groups);
  if (groups_len <= 1) {
    MEM_SAFE_FREE(groups);
    return false;
  }

  if (clear_object_data) {
    ED_mesh_geometry_clear(static_cast<Mesh *>(base_old->object->data));
  }

  BM_custom_loop_normals_to_vector_layer(bm_old);

  /* Separate out all groups except the first. */
  uint group_ofs[3] = {uint(groups[0][0]), uint(groups[0][1]), uint(groups[0][2])};
  for (int i = 1; i < groups_len; i++) {
    Base *base_new = mesh_separate_arrays(bmain,
                                          scene,
                                          view_layer,
                                          base_old,
                                          bm_old,
                                          vert_groups.data() + group_ofs[0],
                                          groups[i][0],
                                          edge_groups.data() + group_ofs[1],
                                          groups[i][1],
                                          face_groups.data() + group_ofs[2],
                                          groups[i][2]);
    result |= (base_new != nullptr);

    group_ofs[0] += groups[i][0];
    group_ofs[1] += groups[i][1];
    group_ofs[2] += groups[i][2];
  }

  Mesh *me_old = static_cast<Mesh *>(base_old->object->data);
  BM_mesh_elem_hflag_disable_all(bm_old, BM_VERT | BM_EDGE | BM_FACE, BM_ELEM_SELECT, false);

  if (clear_object_data) {
    BMeshToMeshParams to_mesh_params{};
    to_mesh_params.update_shapekey_indices = true;
    BM_mesh_bm_to_me(nullptr, bm_old, me_old, &to_mesh_params);
  }

  MEM_freeN(groups);
  return result;
}

static wmOperatorStatus edbm_separate_exec(bContext *C, wmOperator *op)
{
  Main *bmain = CTX_data_main(C);
  Scene *scene = CTX_data_scene(C);
  ViewLayer *view_layer = CTX_data_view_layer(C);
  const int type = RNA_enum_get(op->ptr, "type");
  bool changed_multi = false;

  if (ED_operator_editmesh(C)) {
    uint empty_selection_len = 0;
    Vector<Base *> bases = BKE_view_layer_array_from_bases_in_edit_mode_unique_data(
        scene, view_layer, CTX_wm_view3d(C));
    for (const int base_index : bases.index_range()) {
      Base *base = bases[base_index];
      BMEditMesh *em = BKE_editmesh_from_object(base->object);

      if (type == 0) {
        if ((em->bm->totvertsel == 0) && (em->bm->totedgesel == 0) && (em->bm->totfacesel == 0)) {
          /* when all objects has no selection */
          if (++empty_selection_len == bases.size()) {
            BKE_report(op->reports, RPT_ERROR, "Nothing selected");
          }
          continue;
        }
      }

      /* editmode separate */
      bool changed = false;
      switch (type) {
        case MESH_SEPARATE_SELECTED:
          changed = mesh_separate_selected(bmain, scene, view_layer, base, em->bm);
          break;
        case MESH_SEPARATE_MATERIAL:
          changed = mesh_separate_material(bmain, scene, view_layer, base, em->bm);
          break;
        case MESH_SEPARATE_LOOSE:
          changed = mesh_separate_loose(bmain, scene, view_layer, base, em->bm);
          break;
        default:
          BLI_assert(0);
          break;
      }

      if (changed) {
        EDBMUpdate_Params params{};
        params.calc_looptris = true;
        params.calc_normals = false;
        params.is_destructive = true;
        EDBM_update(static_cast<Mesh *>(base->object->data), &params);
      }
      changed_multi |= changed;
    }
  }
  else {
    if (type == MESH_SEPARATE_SELECTED) {
      BKE_report(op->reports, RPT_ERROR, "Selection not supported in object mode");
      return OPERATOR_CANCELLED;
    }

    /* object mode separate */
    CTX_DATA_BEGIN (C, Base *, base_iter, selected_editable_bases) {
      Object *ob = base_iter->object;
      if (ob->type != OB_MESH) {
        continue;
      }
      Mesh *mesh = static_cast<Mesh *>(ob->data);
      if (!BKE_id_is_editable(bmain, &mesh->id)) {
        continue;
      }

      BMeshCreateParams create_params{};
      create_params.use_toolflags = true;
      BMesh *bm_old = BM_mesh_create(&bm_mesh_allocsize_default, &create_params);

      BMeshFromMeshParams from_mesh_params{};
      BM_mesh_bm_from_me(bm_old, mesh, &from_mesh_params);

      bool changed = false;
      switch (type) {
        case MESH_SEPARATE_MATERIAL:
          changed = mesh_separate_material(bmain, scene, view_layer, base_iter, bm_old);
          break;
        case MESH_SEPARATE_LOOSE:
          changed = mesh_separate_loose(bmain, scene, view_layer, base_iter, bm_old);
          break;
        default:
          BLI_assert(0);
          break;
      }

      if (changed) {
        BMeshToMeshParams to_mesh_params{};
        to_mesh_params.calc_object_remap = true;
        BM_mesh_bm_to_me(bmain, bm_old, mesh, &to_mesh_params);

        DEG_id_tag_update(&mesh->id, ID_RECALC_GEOMETRY_ALL_MODES);
        WM_event_add_notifier(C, NC_GEOM | ND_DATA, mesh);
      }

      BM_mesh_free(bm_old);

      changed_multi |= changed;
    }
    CTX_DATA_END;
  }

  if (changed_multi) {
    /* delay depsgraph recalc until all objects are duplicated */
    DEG_relations_tag_update(bmain);
    WM_event_add_notifier(C, NC_OBJECT | ND_DRAW, nullptr);
    ED_outliner_select_sync_from_object_tag(C);

    return OPERATOR_FINISHED;
  }

  return OPERATOR_CANCELLED;
}

void MESH_OT_separate(wmOperatorType *ot)
{
  static const EnumPropertyItem prop_separate_types[] = {
      /* BFA - Added icons*/
      {MESH_SEPARATE_SELECTED, "SELECTED", ICON_SEPARATE, "Selection", ""},
      {MESH_SEPARATE_MATERIAL, "MATERIAL", ICON_SEPARATE_BYMATERIAL, "By Material", ""},
      {MESH_SEPARATE_LOOSE, "LOOSE", ICON_SEPARATE_LOOSE, "By Loose Parts", ""},
      {0, nullptr, 0, nullptr, nullptr},
  };

  /* identifiers */
  ot->name = "Separate";
  ot->description = "Separate selected geometry into a new mesh";
  ot->idname = "MESH_OT_separate";

  /* API callbacks. */
  ot->invoke = WM_menu_invoke;
  ot->exec = edbm_separate_exec;
  ot->poll = ED_operator_scene_editable; /* object and editmode */

  /* flags */
  ot->flag = OPTYPE_UNDO;

  ot->prop = RNA_def_enum(
      ot->srna, "type", prop_separate_types, MESH_SEPARATE_SELECTED, "Type", "");
}

/** \} */

/* -------------------------------------------------------------------- */
/** \name Triangle Fill Operator
 * \{ */

static wmOperatorStatus edbm_fill_exec(bContext *C, wmOperator *op)
{
  const bool use_beauty = RNA_boolean_get(op->ptr, "use_beauty");

  bool has_selected_edges = false, has_faces_filled = false;

  const Scene *scene = CTX_data_scene(C);
  ViewLayer *view_layer = CTX_data_view_layer(C);
  const Vector<Object *> objects = BKE_view_layer_array_from_objects_in_edit_mode_unique_data(
      scene, view_layer, CTX_wm_view3d(C));
  for (Object *obedit : objects) {
    BMEditMesh *em = BKE_editmesh_from_object(obedit);

    const int totface_orig = em->bm->totface;

    if (em->bm->totedgesel == 0) {
      continue;
    }
    has_selected_edges = true;

    BMOperator bmop;
    if (!EDBM_op_init(
            em, &bmop, op, "triangle_fill edges=%he use_beauty=%b", BM_ELEM_SELECT, use_beauty))
    {
      continue;
    }

    BMO_op_exec(em->bm, &bmop);

    /* cancel if nothing was done */
    if (totface_orig == em->bm->totface) {
      EDBM_op_finish(em, &bmop, op, true);
      continue;
    }
    has_faces_filled = true;

    /* select new geometry */
    BMO_slot_buffer_hflag_enable(
        em->bm, bmop.slots_out, "geom.out", BM_FACE | BM_EDGE, BM_ELEM_SELECT, true);

    if (!EDBM_op_finish(em, &bmop, op, true)) {
      continue;
    }

    EDBMUpdate_Params params{};
    params.calc_looptris = true;
    params.calc_normals = false;
    params.is_destructive = true;
    EDBM_update(static_cast<Mesh *>(obedit->data), &params);
  }

  if (!has_selected_edges) {
    BKE_report(op->reports, RPT_ERROR, "No edges selected");
    return OPERATOR_CANCELLED;
  }

  if (!has_faces_filled) {
    BKE_report(op->reports, RPT_WARNING, "No faces filled");
    return OPERATOR_CANCELLED;
  }

  return OPERATOR_FINISHED;
}

void MESH_OT_fill(wmOperatorType *ot)
{
  /* identifiers */
  ot->name = "Fill";
  ot->idname = "MESH_OT_fill";
  ot->description = "Fill a selected edge loop with faces";
  ot->translation_context = BLT_I18NCONTEXT_ID_MESH;

  /* API callbacks. */
  ot->exec = edbm_fill_exec;
  ot->poll = ED_operator_editmesh;

  /* flags */
  ot->flag = OPTYPE_REGISTER | OPTYPE_UNDO;

  RNA_def_boolean(ot->srna, "use_beauty", true, "Beauty", "Use best triangulation division");
}

/** \} */

/* -------------------------------------------------------------------- */
/** \name Grid Fill Operator
 * \{ */

static bool bm_edge_test_fill_grid_cb(BMEdge *e, void * /*bm_v*/)
{
  return BM_elem_flag_test_bool(e, BM_ELEM_SELECT);
}

static float edbm_fill_grid_vert_tag_angle(BMVert *v)
{
  BMIter iter;
  BMEdge *e_iter;
  BMVert *v_pair[2];
  int i = 0;
  BM_ITER_ELEM (e_iter, &iter, v, BM_EDGES_OF_VERT) {
    if (BM_elem_flag_test(e_iter, BM_ELEM_TAG)) {
      v_pair[i++] = BM_edge_other_vert(e_iter, v);
    }
  }
  BLI_assert(i == 2);

  return fabsf(float(M_PI) - angle_v3v3v3(v_pair[0]->co, v->co, v_pair[1]->co));
}

/**
 * non-essential utility function to select 2 open edge loops from a closed loop.
 */
static bool edbm_fill_grid_prepare(BMesh *bm, int offset, int *span_p, const bool span_calc)
{
  /* angle differences below this value are considered 'even'
   * in that they shouldn't be used to calculate corners used for the 'span' */
  const float eps_even = 1e-3f;
  BMEdge *e;
  BMIter iter;
  int count;
  int span = *span_p;

  ListBase eloops = {nullptr};
  BMEdgeLoopStore *el_store;
  // LinkData *el_store;

  count = BM_mesh_edgeloops_find(bm, &eloops, bm_edge_test_fill_grid_cb, bm);
  el_store = static_cast<BMEdgeLoopStore *>(eloops.first);

  if (count != 1) {
    /* Let the operator use the selection flags,
     * most likely failing with an error in this case. */
    BM_mesh_edgeloops_free(&eloops);
    return false;
  }

  /* Only tag edges that are part of a loop. */
  BM_ITER_MESH (e, &iter, bm, BM_EDGES_OF_MESH) {
    BM_elem_flag_disable(e, BM_ELEM_TAG);
  }
  const int verts_len = BM_edgeloop_length_get(el_store);
  const int edges_len = verts_len - (BM_edgeloop_is_closed(el_store) ? 0 : 1);
  BMEdge **edges = MEM_malloc_arrayN<BMEdge *>(edges_len, __func__);
  BM_edgeloop_edges_get(el_store, edges);
  for (int i = 0; i < edges_len; i++) {
    BM_elem_flag_enable(edges[i], BM_ELEM_TAG);
  }

  if (span_calc) {
    span = verts_len / 4;
  }
  else {
    span = min_ii(span, (verts_len / 2) - 1);
  }
  offset = mod_i(offset, verts_len);

  if ((count == 1) && ((verts_len & 1) == 0) && (verts_len == edges_len)) {

    /* be clever! detect 2 edge loops from one closed edge loop */
    ListBase *verts = BM_edgeloop_verts_get(el_store);
    BMVert *v_act = BM_mesh_active_vert_get(bm);
    LinkData *v_act_link;
    int i;

    if (v_act && (v_act_link = static_cast<LinkData *>(
                      BLI_findptr(verts, v_act, offsetof(LinkData, data)))))
    {
      /* pass */
    }
    else {
      /* find the vertex with the best angle (a corner vertex) */
      LinkData *v_link_best = nullptr;
      float angle_best = -1.0f;
      LISTBASE_FOREACH (LinkData *, v_link, verts) {
        const float angle = edbm_fill_grid_vert_tag_angle(static_cast<BMVert *>(v_link->data));
        if ((angle > angle_best) || (v_link_best == nullptr)) {
          angle_best = angle;
          v_link_best = v_link;
        }
      }

      v_act_link = v_link_best;
      v_act = static_cast<BMVert *>(v_act_link->data);
    }

    /* set this vertex first */
    BLI_listbase_rotate_first(verts, v_act_link);

    if (offset != 0) {
      v_act_link = static_cast<LinkData *>(BLI_findlink(verts, offset));
      v_act = static_cast<BMVert *>(v_act_link->data);
      BLI_listbase_rotate_first(verts, v_act_link);
    }

    /* Run again to update the edge order from the rotated vertex list. */
    BM_edgeloop_edges_get(el_store, edges);

    if (span_calc) {
      /* calculate the span by finding the next corner in 'verts'
       * we don't know what defines a corner exactly so find the 4 verts
       * in the loop with the greatest angle.
       * Tag them and use the first tagged vertex to calculate the span.
       *
       * NOTE: we may have already checked 'edbm_fill_grid_vert_tag_angle()' on each
       * vert, but advantage of de-duplicating is minimal. */
      SortPtrByFloat *ele_sort = MEM_malloc_arrayN<SortPtrByFloat>(verts_len, __func__);
      LinkData *v_link;
      for (v_link = static_cast<LinkData *>(verts->first), i = 0; v_link;
           v_link = v_link->next, i++)
      {
        BMVert *v = static_cast<BMVert *>(v_link->data);
        const float angle = edbm_fill_grid_vert_tag_angle(v);
        ele_sort[i].sort_value = angle;
        ele_sort[i].data = v_link;

        /* Do not allow the best corner or the diagonally opposite corner to be detected. */
        if (ELEM(i, 0, verts_len / 2)) {
          ele_sort[i].sort_value = 0;
        }
      }

      qsort(ele_sort, verts_len, sizeof(*ele_sort), BLI_sortutil_cmp_float_reverse);

      /* Check that we have at least 3 corners.
       * The excluded corners are the last and second from last elements (both reset to 0).
       * The best remaining corner is `ele_sort[0]`
       * if the angle on the best remaining corner is roughly the same as the third-last,
       * then we can't calculate 3+ corners - fallback to the even span. */
      if ((ele_sort[0].sort_value - ele_sort[verts_len - 3].sort_value) > eps_even) {
        span = BLI_findindex(verts, ele_sort[0].data);
      }
      MEM_freeN(ele_sort);
    }
    /* end span calc */
    int start = 0;

    /* The algorithm needs to iterate the shorter distance, between the best and second best vert.
     * If the second best vert is near the beginning of the loop, it starts at 0 and walks forward.
     * If, instead, the second best vert is near the end of the loop, then it starts at the second
     * best vertex and walks to the end of the loop. */
    if (span > verts_len / 2) {
      span = (verts_len)-span;
      start = (verts_len / 2) - span;
    }

    /* un-flag 'rails' */
    for (i = start; i < start + span; i++) {
      BM_elem_flag_disable(edges[i], BM_ELEM_TAG);
      BM_elem_flag_disable(edges[(verts_len / 2) + i], BM_ELEM_TAG);
    }
  }
  /* else let the bmesh-operator handle it */

  BM_mesh_edgeloops_free(&eloops);
  MEM_freeN(edges);

  *span_p = span;

  return true;
}

struct FillGridSplitJoin {
  BMOperator weld_op;
  BMOperator delete_op;
};

/**
 * Split the current selection into a separate island and prepare to rejoin it.
 *
 * This is done only when there are faces selected. Once split this way, fill_grid will
 * interpolate using only the data from the selected faces, not the data from the surrounding
 * faces. This matters for UV edges and face corner colors - the data from the faces being
 * replaced is the right data to use for the interpolation. This relies on the fact that the
 * "exterior" edge of an island is topologically the same as the "interior" edge around a hole.
 *
 * \param em: The edit-mesh to operate on.
 * \return the split join state.
 */
static FillGridSplitJoin *edbm_fill_grid_split_join_init(BMEditMesh *em)
{
  FillGridSplitJoin *split_join = MEM_callocN<FillGridSplitJoin>(__func__);

  /* Split the selection into an island. */
  BMOperator split_op;
  BMO_op_init(em->bm, &split_op, 0, "split");
  BMO_slot_buffer_from_enabled_hflag(
      em->bm, &split_op, split_op.slots_in, "geom", BM_FACE | BM_EDGE | BM_VERT, BM_ELEM_SELECT);
  BMO_op_exec(em->bm, &split_op);

  /* Setup the weld op that will undo the split.
   * Switch the selection to the corresponding edges on the island instead of the edges around the
   * hole, so fill_grid will interpolate using the face and loop data from the island.
   * Also create a new map for the weld, which maps pairs of verts instead of pairs of edges. */
  BMO_op_init(em->bm, &split_join->weld_op, 0, "weld_verts");
  BMOpSlot *weld_target_map = BMO_slot_get(split_join->weld_op.slots_in, "targetmap");
  BMOIter siter;
  BMEdge *e;
  BMO_ITER (e, &siter, split_op.slots_out, "boundary_map.out", 0) {
    BMEdge *e_dst = static_cast<BMEdge *>(BMO_iter_map_value_ptr(&siter));

    BLI_assert(e_dst);

    /* For edges, flip the selection from the edge of the hole to the edge of the island. */
    BM_elem_flag_enable(e_dst, BM_ELEM_SELECT);

    /* When these match, the source edge has been deleted. */
    if (e != e_dst) {
      BM_elem_flag_disable(e, BM_ELEM_SELECT);

      /* For verts, flip the selection from the edge of the hole to the edge of the island.
       * Also add it to the weld map. But check selection first. Don't try to add the same vert to
       * the map more than once. If the selection was changed false, it's already been processed.
       */
      if (BM_elem_flag_test(e->v1, BM_ELEM_SELECT)) {
        BM_elem_flag_disable(e->v1, BM_ELEM_SELECT);
        BM_elem_flag_enable(e_dst->v1, BM_ELEM_SELECT);
        BMO_slot_map_elem_insert(&split_join->weld_op, weld_target_map, e->v1, e_dst->v1);
      }
      if (BM_elem_flag_test(e->v2, BM_ELEM_SELECT)) {
        BM_elem_flag_disable(e->v2, BM_ELEM_SELECT);
        BM_elem_flag_enable(e_dst->v2, BM_ELEM_SELECT);
        BMO_slot_map_elem_insert(&split_join->weld_op, weld_target_map, e->v2, e_dst->v2);
      }
    }
  }

  /* Store the island for removal once it has been replaced by new fill_grid geometry. */
  BMO_op_init(em->bm, &split_join->delete_op, 0, "delete");
  BMO_slot_int_set(split_join->delete_op.slots_in, "context", DEL_FACES);
  BMO_slot_buffer_hflag_enable(
      em->bm, split_op.slots_out, "geom.out", BM_FACE, BM_ELEM_SELECT, false);
  BMO_slot_buffer_from_enabled_hflag(em->bm,
                                     &split_join->delete_op,
                                     split_join->delete_op.slots_in,
                                     "geom",
                                     BM_FACE,
                                     BM_ELEM_SELECT);

  /* Clean up the split operator. */
  BMO_op_finish(em->bm, &split_op);

  return split_join;
}

/**
 * Restore the mesh after split and fill_grid.
 *
 * \param em: The editmesh to work on
 * \param op: the wmOperator being run
 * \param split_join: the saved split join state.
 * \param changed: true, if the fill_grid that was run worked.
 */
static void edbm_fill_grid_split_join_finish(BMEditMesh *em,
                                             wmOperator *op,
                                             FillGridSplitJoin *split_join,
                                             bool changed)
{

  /* If fill_grid worked, delete the replaced faces. Otherwise, restore original selection. */
  if (changed) {
    BMO_op_exec(em->bm, &split_join->delete_op);
  }
  else {
    BMO_slot_buffer_hflag_enable(
        em->bm, split_join->delete_op.slots_in, "geom", BM_ALL_NOLOOP, BM_ELEM_SELECT, true);
  }
  BMO_op_finish(em->bm, &split_join->delete_op);

  /* If fill_grid created geometry from faces after those faces had been split
   * from the rest of the mesh, the geometry it generated will be inward-facing.
   * (using the fill_grid on an island instead of a hole is 'inside out'.) Fix it.
   * This is the same as #edbm_flip_normals_face_winding without the #EDBM_update
   * since that will happen later. */
  if (changed) {
    BMLoopNorEditDataArray *lnors_ed_arr = flip_custom_normals_init_data(em->bm);
    EDBM_op_callf(em, op, "reverse_faces faces=%hf flip_multires=%b", BM_ELEM_SELECT, true);
    if (lnors_ed_arr) {
      flip_custom_normals(em->bm, lnors_ed_arr);
      BM_loop_normal_editdata_array_free(lnors_ed_arr);
    }
  }

  /* Put the mesh back together. */
  BMO_op_exec(em->bm, &split_join->weld_op);
  BMO_op_finish(em->bm, &split_join->weld_op);

  MEM_freeN(split_join);
}

static wmOperatorStatus edbm_fill_grid_exec(bContext *C, wmOperator *op)
{
  const bool use_interp_simple = RNA_boolean_get(op->ptr, "use_interp_simple");

  const Scene *scene = CTX_data_scene(C);
  ViewLayer *view_layer = CTX_data_view_layer(C);
  const Vector<Object *> objects = BKE_view_layer_array_from_objects_in_edit_mode_unique_data(
      scene, view_layer, CTX_wm_view3d(C));
  for (uint ob_index = 0; ob_index < objects.size(); ob_index++) {

    Object *obedit = objects[ob_index];
    BMEditMesh *em = BKE_editmesh_from_object(obedit);
    if (em->bm->totedgesel == 0) {
      continue;
    }

    bool use_prepare = true;
    const bool use_smooth = edbm_add_edge_face__smooth_get(em->bm);

    FillGridSplitJoin *split_join = nullptr;
    if (em->bm->totfacesel != 0) {
      split_join = edbm_fill_grid_split_join_init(em);
    }

    const int totedge_orig = em->bm->totedge;
    const int totface_orig = em->bm->totface;

    if (use_prepare) {
      /* use when we have a single loop selected */
      PropertyRNA *prop_span = RNA_struct_find_property(op->ptr, "span");
      PropertyRNA *prop_offset = RNA_struct_find_property(op->ptr, "offset");
      bool calc_span;

      int span;
      int offset;

      /* Only reuse on redo because these settings need to match the current selection.
       * We never want to use them on other geometry, repeat last for eg, see: #60777. */
      if (((op->flag & OP_IS_INVOKE) || (op->flag & OP_IS_REPEAT_LAST) == 0) &&
          RNA_property_is_set(op->ptr, prop_span))
      {
        span = RNA_property_int_get(op->ptr, prop_span);
        calc_span = false;
      }
      else {
        /* Will be overwritten if possible. */
        span = 0;
        calc_span = true;
      }

      offset = RNA_property_int_get(op->ptr, prop_offset);

      /* in simple cases, move selection for tags, but also support more advanced cases */
      use_prepare = edbm_fill_grid_prepare(em->bm, offset, &span, calc_span);

      RNA_property_int_set(op->ptr, prop_span, span);
    }
    /* end tricky prepare code */

    bool changed = EDBM_op_call_and_selectf(
        em,
        op,
        "faces.out",
        true,
        "grid_fill edges=%he mat_nr=%i use_smooth=%b use_interp_simple=%b",
        use_prepare ? BM_ELEM_TAG : BM_ELEM_SELECT,
        em->mat_nr,
        use_smooth,
        use_interp_simple);

    /* Check that the results match the return value. */
    const bool has_geometry_changed = totedge_orig != em->bm->totedge ||
                                      totface_orig != em->bm->totface;
    BLI_assert(changed == has_geometry_changed);
    UNUSED_VARS_NDEBUG(has_geometry_changed);

    /* If a split/join in progress, finish it. */
    if (split_join) {
      edbm_fill_grid_split_join_finish(em, op, split_join, changed);
    }

    /* Update the object. */
    if (changed || split_join) {
      EDBMUpdate_Params params{};
      params.calc_looptris = true;
      params.calc_normals = false;
      params.is_destructive = true;
      EDBM_update(static_cast<Mesh *>(obedit->data), &params);
    }
    else {
      /* NOTE: Even if there were no mesh changes, #EDBM_op_finish() changed the BMesh pointer
       * inside of edit mesh, so need to tell evaluated objects to sync new BMesh pointer to their
       * edit mesh structures. */
      DEG_id_tag_update(&obedit->id, 0);
    }
  }

  return OPERATOR_FINISHED;
}

void MESH_OT_fill_grid(wmOperatorType *ot)
{
  PropertyRNA *prop;

  /* identifiers */
  ot->name = "Grid Fill";
  ot->description = "Fill grid from two loops";
  ot->idname = "MESH_OT_fill_grid";

  /* API callbacks. */
  ot->exec = edbm_fill_grid_exec;
  ot->poll = ED_operator_editmesh;

  /* flags */
  ot->flag = OPTYPE_REGISTER | OPTYPE_UNDO;

  /* properties */
  prop = RNA_def_int(ot->srna, "span", 1, 1, 1000, "Span", "Number of grid columns", 1, 100);
  RNA_def_property_flag(prop, PROP_SKIP_SAVE);
  prop = RNA_def_int(ot->srna,
                     "offset",
                     0,
                     -1000,
                     1000,
                     "Offset",
                     "Vertex that is the corner of the grid",
                     -100,
                     100);
  RNA_def_property_flag(prop, PROP_SKIP_SAVE);
  RNA_def_boolean(ot->srna,
                  "use_interp_simple",
                  false,
                  "Simple Blending",
                  "Use simple interpolation of grid vertices");
}

/** \} */

/* -------------------------------------------------------------------- */
/** \name Hole Fill Operator
 * \{ */

static wmOperatorStatus edbm_fill_holes_exec(bContext *C, wmOperator *op)
{
  const int sides = RNA_int_get(op->ptr, "sides");

  const Scene *scene = CTX_data_scene(C);
  ViewLayer *view_layer = CTX_data_view_layer(C);
  const Vector<Object *> objects = BKE_view_layer_array_from_objects_in_edit_mode_unique_data(
      scene, view_layer, CTX_wm_view3d(C));

  for (Object *obedit : objects) {
    BMEditMesh *em = BKE_editmesh_from_object(obedit);

    if (em->bm->totedgesel == 0) {
      continue;
    }

    if (!EDBM_op_call_and_selectf(
            em, op, "faces.out", true, "holes_fill edges=%he sides=%i", BM_ELEM_SELECT, sides))
    {
      continue;
    }

    EDBMUpdate_Params params{};
    params.calc_looptris = true;
    params.calc_normals = false;
    params.is_destructive = true;
    EDBM_update(static_cast<Mesh *>(obedit->data), &params);
  }

  return OPERATOR_FINISHED;
}

void MESH_OT_fill_holes(wmOperatorType *ot)
{
  /* identifiers */
  ot->name = "Fill Holes";
  ot->idname = "MESH_OT_fill_holes";
  ot->description = "Fill in holes (boundary edge loops)";

  /* API callbacks. */
  ot->exec = edbm_fill_holes_exec;
  ot->poll = ED_operator_editmesh;

  /* flags */
  ot->flag = OPTYPE_REGISTER | OPTYPE_UNDO;

  RNA_def_int(ot->srna,
              "sides",
              4,
              0,
              1000,
              "Sides",
              "Number of sides in hole required to fill (zero fills all holes)",
              0,
              100);
}

/** \} */

/* -------------------------------------------------------------------- */
/** \name Beauty Fill Operator
 * \{ */

static wmOperatorStatus edbm_beautify_fill_exec(bContext *C, wmOperator *op)
{
  const Scene *scene = CTX_data_scene(C);
  ViewLayer *view_layer = CTX_data_view_layer(C);
  const Vector<Object *> objects = BKE_view_layer_array_from_objects_in_edit_mode_unique_data(
      scene, view_layer, CTX_wm_view3d(C));

  const float angle_max = M_PI;
  const float angle_limit = RNA_float_get(op->ptr, "angle_limit");
  char hflag;

  for (Object *obedit : objects) {
    BMEditMesh *em = BKE_editmesh_from_object(obedit);

    if (em->bm->totfacesel == 0) {
      continue;
    }

    if (angle_limit >= angle_max) {
      hflag = BM_ELEM_SELECT;
    }
    else {
      BMIter iter;
      BMEdge *e;

      BM_ITER_MESH (e, &iter, em->bm, BM_EDGES_OF_MESH) {
        BM_elem_flag_set(e,
                         BM_ELEM_TAG,
                         (BM_elem_flag_test(e, BM_ELEM_SELECT) &&
                          BM_edge_calc_face_angle_ex(e, angle_max) < angle_limit));
      }
      hflag = BM_ELEM_TAG;
    }

    if (!EDBM_op_call_and_selectf(
            em, op, "geom.out", true, "beautify_fill faces=%hf edges=%he", BM_ELEM_SELECT, hflag))
    {
      continue;
    }

    EDBMUpdate_Params params{};
    params.calc_looptris = true;
    params.calc_normals = false;
    params.is_destructive = true;
    EDBM_update(static_cast<Mesh *>(obedit->data), &params);
  }

  return OPERATOR_FINISHED;
}

void MESH_OT_beautify_fill(wmOperatorType *ot)
{
  PropertyRNA *prop;

  /* identifiers */
  ot->name = "Beautify Faces";
  ot->idname = "MESH_OT_beautify_fill";
  ot->description = "Rearrange some faces to try to get less degenerated geometry";

  /* API callbacks. */
  ot->exec = edbm_beautify_fill_exec;
  ot->poll = ED_operator_editmesh;

  /* flags */
  ot->flag = OPTYPE_REGISTER | OPTYPE_UNDO;

  /* props */
  prop = RNA_def_float_rotation(ot->srna,
                                "angle_limit",
                                0,
                                nullptr,
                                0.0f,
                                DEG2RADF(180.0f),
                                "Max Angle",
                                "Angle limit",
                                0.0f,
                                DEG2RADF(180.0f));
  RNA_def_property_float_default(prop, DEG2RADF(180.0f));
}

/** \} */

/* -------------------------------------------------------------------- */
/** \name Poke Face Operator
 * \{ */

static wmOperatorStatus edbm_poke_face_exec(bContext *C, wmOperator *op)
{
  const float offset = RNA_float_get(op->ptr, "offset");
  const bool use_relative_offset = RNA_boolean_get(op->ptr, "use_relative_offset");
  const int center_mode = RNA_enum_get(op->ptr, "center_mode");

  const Scene *scene = CTX_data_scene(C);
  ViewLayer *view_layer = CTX_data_view_layer(C);
  const Vector<Object *> objects = BKE_view_layer_array_from_objects_in_edit_mode_unique_data(
      scene, view_layer, CTX_wm_view3d(C));
  for (Object *obedit : objects) {
    BMEditMesh *em = BKE_editmesh_from_object(obedit);

    if (em->bm->totfacesel == 0) {
      continue;
    }

    BMOperator bmop;
    EDBM_op_init(em,
                 &bmop,
                 op,
                 "poke faces=%hf offset=%f use_relative_offset=%b center_mode=%i",
                 BM_ELEM_SELECT,
                 offset,
                 use_relative_offset,
                 center_mode);
    BMO_op_exec(em->bm, &bmop);

    EDBM_flag_disable_all(em, BM_ELEM_SELECT);

    BMO_slot_buffer_hflag_enable(
        em->bm, bmop.slots_out, "verts.out", BM_VERT, BM_ELEM_SELECT, true);
    BMO_slot_buffer_hflag_enable(
        em->bm, bmop.slots_out, "faces.out", BM_FACE, BM_ELEM_SELECT, true);

    if (!EDBM_op_finish(em, &bmop, op, true)) {
      continue;
    }

    EDBMUpdate_Params params{};
    params.calc_looptris = true;
    params.calc_normals = true;
    params.is_destructive = true;
    EDBM_update(static_cast<Mesh *>(obedit->data), &params);
  }

  return OPERATOR_FINISHED;
}

void MESH_OT_poke(wmOperatorType *ot)
{
  static const EnumPropertyItem poke_center_modes[] = {
      {BMOP_POKE_MEDIAN_WEIGHTED,
       "MEDIAN_WEIGHTED",
       0,
       "Weighted Median",
       "Weighted median face center"},
      {BMOP_POKE_MEDIAN, "MEDIAN", 0, "Median", "Median face center"},
      {BMOP_POKE_BOUNDS, "BOUNDS", 0, "Bounds", "Face bounds center"},
      {0, nullptr, 0, nullptr, nullptr},
  };

  /* identifiers */
  ot->name = "Poke Faces";
  ot->idname = "MESH_OT_poke";
  ot->description = "Split a face into a fan";

  /* API callbacks. */
  ot->exec = edbm_poke_face_exec;
  ot->poll = ED_operator_editmesh;

  /* flags */
  ot->flag = OPTYPE_REGISTER | OPTYPE_UNDO;

  RNA_def_float_distance(
      ot->srna, "offset", 0.0f, -1e3f, 1e3f, "Poke Offset", "Poke Offset", -1.0f, 1.0f);
  RNA_def_boolean(ot->srna,
                  "use_relative_offset",
                  false,
                  "Offset Relative",
                  "Scale the offset by surrounding geometry");
  RNA_def_enum(ot->srna,
               "center_mode",
               poke_center_modes,
               BMOP_POKE_MEDIAN_WEIGHTED,
               "Poke Center",
               "Poke face center calculation");
}

/** \} */

/* -------------------------------------------------------------------- */
/** \name Triangulate Face Operator
 * \{ */

static wmOperatorStatus edbm_quads_convert_to_tris_exec(bContext *C, wmOperator *op)
{
  const int quad_method = RNA_enum_get(op->ptr, "quad_method");
  const int ngon_method = RNA_enum_get(op->ptr, "ngon_method");
  const Scene *scene = CTX_data_scene(C);
  ViewLayer *view_layer = CTX_data_view_layer(C);

  const Vector<Object *> objects = BKE_view_layer_array_from_objects_in_edit_mode_unique_data(
      scene, view_layer, CTX_wm_view3d(C));
  for (Object *obedit : objects) {
    BMEditMesh *em = BKE_editmesh_from_object(obedit);

    if (em->bm->totfacesel == 0) {
      continue;
    }

    BMOperator bmop;
    BMOIter oiter;
    BMFace *f;

    BM_custom_loop_normals_to_vector_layer(em->bm);

    EDBM_op_init(em,
                 &bmop,
                 op,
                 "triangulate faces=%hf quad_method=%i ngon_method=%i",
                 BM_ELEM_SELECT,
                 quad_method,
                 ngon_method);
    BMO_op_exec(em->bm, &bmop);

    /* select the output */
    BMO_slot_buffer_hflag_enable(
        em->bm, bmop.slots_out, "faces.out", BM_FACE, BM_ELEM_SELECT, true);

    /* remove the doubles */
    BMO_ITER (f, &oiter, bmop.slots_out, "face_map_double.out", BM_FACE) {
      BM_face_kill(em->bm, f);
    }

    EDBM_selectmode_flush(em);

    if (!EDBM_op_finish(em, &bmop, op, true)) {
      continue;
    }

    BM_custom_loop_normals_from_vector_layer(em->bm, false);

    EDBMUpdate_Params params{};
    params.calc_looptris = true;
    params.calc_normals = false;
    params.is_destructive = true;
    EDBM_update(static_cast<Mesh *>(obedit->data), &params);
  }

  return OPERATOR_FINISHED;
}

void MESH_OT_quads_convert_to_tris(wmOperatorType *ot)
{
  /* identifiers */
  ot->name = "Triangulate Faces";
  ot->idname = "MESH_OT_quads_convert_to_tris";
  ot->description = "Triangulate selected faces";

  /* API callbacks. */
  ot->exec = edbm_quads_convert_to_tris_exec;
  ot->poll = ED_operator_editmesh;

  /* flags */
  ot->flag = OPTYPE_REGISTER | OPTYPE_UNDO;

  RNA_def_enum(ot->srna,
               "quad_method",
               rna_enum_modifier_triangulate_quad_method_items,
               MOD_TRIANGULATE_QUAD_BEAUTY,
               "Quad Method",
               "Method for splitting the quads into triangles");
  RNA_def_enum(ot->srna,
               "ngon_method",
               rna_enum_modifier_triangulate_ngon_method_items,
               MOD_TRIANGULATE_NGON_BEAUTY,
               "N-gon Method",
               "Method for splitting the n-gons into triangles");
}

/** \} */

/* -------------------------------------------------------------------- */
/** \name Convert to Quads Operator
 * \{ */

#if 0 /* See comments at top of bmo_join_triangles.cc */
#  define USE_JOIN_TRIANGLE_TESTING_API
#endif

static wmOperatorStatus edbm_tris_convert_to_quads_exec(bContext *C, wmOperator *op)
{
  const Scene *scene = CTX_data_scene(C);
  ViewLayer *view_layer = CTX_data_view_layer(C);

  Vector<Object *> objects = BKE_view_layer_array_from_objects_in_edit_mode_unique_data(
      scene, view_layer, CTX_wm_view3d(C));

  const bool do_seam = RNA_boolean_get(op->ptr, "seam");
  const bool do_sharp = RNA_boolean_get(op->ptr, "sharp");
  const bool do_uvs = RNA_boolean_get(op->ptr, "uvs");
  const bool do_vcols = RNA_boolean_get(op->ptr, "vcols");
  const bool do_materials = RNA_boolean_get(op->ptr, "materials");

#ifdef USE_JOIN_TRIANGLE_TESTING_API
  int merge_limit = RNA_int_get(op->ptr, "merge_limit");
  int neighbor_debug = RNA_int_get(op->ptr, "neighbor_debug");
#endif

  const float topology_influence = RNA_float_get(op->ptr, "topology_influence");
  const bool deselect_joined = RNA_boolean_get(op->ptr, "deselect_joined");

  float angle_face_threshold, angle_shape_threshold;
  bool is_face_pair;
  {
    int totelem_sel[3];
    EDBM_mesh_stats_multi(objects, nullptr, totelem_sel);
    is_face_pair = (totelem_sel[2] == 2);
  }

  /* When joining exactly 2 faces, no limit.
   * this is useful for one off joins while editing. */
  {
    PropertyRNA *prop;
    prop = RNA_struct_find_property(op->ptr, "face_threshold");
    if (is_face_pair && (RNA_property_is_set(op->ptr, prop) == false)) {
      angle_face_threshold = DEG2RADF(180.0f);
    }
    else {
      angle_face_threshold = RNA_property_float_get(op->ptr, prop);
    }

    prop = RNA_struct_find_property(op->ptr, "shape_threshold");
    if (is_face_pair && (RNA_property_is_set(op->ptr, prop) == false)) {
      angle_shape_threshold = DEG2RADF(180.0f);
    }
    else {
      angle_shape_threshold = RNA_property_float_get(op->ptr, prop);
    }
  }

  for (Object *obedit : objects) {
    BMEditMesh *em = BKE_editmesh_from_object(obedit);

    if (em->bm->totfacesel == 0) {
      continue;
    }

    BM_custom_loop_normals_to_vector_layer(em->bm);

    bool extend_selection = (deselect_joined == false);

#ifdef USE_JOIN_TRIANGLE_TESTING_API
    if (merge_limit != -1) {
      extend_selection = false;
    }
#endif

    if (!EDBM_op_call_and_selectf(
            em,
            op,
            "faces.out",
            extend_selection,
            "join_triangles faces=%hf angle_face_threshold=%f angle_shape_threshold=%f "
            "cmp_seam=%b cmp_sharp=%b cmp_uvs=%b cmp_vcols=%b cmp_materials=%b "
#ifdef USE_JOIN_TRIANGLE_TESTING_API
            "merge_limit=%i neighbor_debug=%i "
#endif
            "topology_influence=%f deselect_joined=%b",
            BM_ELEM_SELECT,
            angle_face_threshold,
            angle_shape_threshold,
            do_seam,
            do_sharp,
            do_uvs,
            do_vcols,
            do_materials,
#ifdef USE_JOIN_TRIANGLE_TESTING_API
            merge_limit + 1,
            neighbor_debug,
#endif
            topology_influence,
            deselect_joined))
    {
      continue;
    }

    if (deselect_joined) {
      /* When de-selecting faces outside of face mode:
       * failing to flush would leave an invalid selection. */
      if (em->selectmode & (SCE_SELECT_VERTEX | SCE_SELECT_EDGE)) {
        EDBM_selectmode_flush_ex(em, em->selectmode);
      }
    }
    EDBM_uvselect_clear(em);

    BM_custom_loop_normals_from_vector_layer(em->bm, false);

    EDBMUpdate_Params params{};
    params.calc_looptris = true;
    params.calc_normals = false;
    params.is_destructive = true;
    EDBM_update(static_cast<Mesh *>(obedit->data), &params);
  }

  return OPERATOR_FINISHED;
}

static void join_triangle_props(wmOperatorType *ot)
{
  PropertyRNA *prop;

#ifdef USE_JOIN_TRIANGLE_TESTING_API
  prop = RNA_def_int(ot->srna,
                     "merge_limit",
                     0,
                     -1,
                     INT_MAX,
                     "Merge Limit",
                     "Maximum number of merges",
                     -1,
                     INT_MAX);
  RNA_def_property_int_default(prop, -1);

  prop = RNA_def_int(ot->srna,
                     "neighbor_debug",
                     0,
                     0,
                     INT_MAX,
                     "Neighbor Debug",
                     "Neighbor to highlight",
                     0,
                     INT_MAX);
  RNA_def_property_int_default(prop, 0);
#endif

  prop = RNA_def_float_rotation(ot->srna,
                                "face_threshold",
                                0,
                                nullptr,
                                0.0f,
                                DEG2RADF(180.0f),
                                "Max Face Angle",
                                "Face angle limit",
                                0.0f,
                                DEG2RADF(180.0f));
  RNA_def_property_float_default(prop, DEG2RADF(40.0f));

  prop = RNA_def_float_rotation(ot->srna,
                                "shape_threshold",
                                0,
                                nullptr,
                                0.0f,
                                DEG2RADF(180.0f),
                                "Max Shape Angle",
                                "Shape angle limit",
                                0.0f,
                                DEG2RADF(180.0f));
  RNA_def_property_float_default(prop, DEG2RADF(40.0f));

  prop = RNA_def_float_factor(ot->srna,
                              "topology_influence",
                              0.0f,
                              0.0f,
                              2.0f,
                              "Topology Influence",
                              "How much to prioritize regular grids of quads as well as "
                              "quads that touch existing quads",
                              0.0f,
                              2.0f);

  RNA_def_boolean(ot->srna, "uvs", false, "Compare UVs", "");
  RNA_def_boolean(ot->srna, "vcols", false, "Compare Color Attributes", "");
  RNA_def_boolean(ot->srna, "seam", false, "Compare Seam", "");
  RNA_def_boolean(ot->srna, "sharp", false, "Compare Sharp", "");
  RNA_def_boolean(ot->srna, "materials", false, "Compare Materials", "");

  RNA_def_boolean(ot->srna,
                  "deselect_joined",
                  false,
                  "Deselect Joined",
                  "Only select remaining triangles that were not merged");
}

void MESH_OT_tris_convert_to_quads(wmOperatorType *ot)
{
  /* identifiers */
  ot->name = "Triangles to Quads";
  ot->idname = "MESH_OT_tris_convert_to_quads";
  ot->description = "Merge triangles into four sided polygons where possible";

  /* API callbacks. */
  ot->exec = edbm_tris_convert_to_quads_exec;
  ot->poll = ED_operator_editmesh;

  /* flags */
  ot->flag = OPTYPE_REGISTER | OPTYPE_UNDO;

  join_triangle_props(ot);
}

/** \} */

/* -------------------------------------------------------------------- */
/** \name Decimate Operator
 *
 * \note The function to decimate is intended for use as a modifier,
 * while its handy allow access as a tool - this does cause access to be a little awkward
 * (passing selection as weights for eg).
 *
 * \{ */

static wmOperatorStatus edbm_decimate_exec(bContext *C, wmOperator *op)
{
  const float ratio = RNA_float_get(op->ptr, "ratio");
  bool use_vertex_group = RNA_boolean_get(op->ptr, "use_vertex_group");
  const float vertex_group_factor = RNA_float_get(op->ptr, "vertex_group_factor");
  const bool invert_vertex_group = RNA_boolean_get(op->ptr, "invert_vertex_group");
  const bool use_symmetry = RNA_boolean_get(op->ptr, "use_symmetry");
  const float symmetry_eps = 0.00002f;
  const int symmetry_axis = use_symmetry ? RNA_enum_get(op->ptr, "symmetry_axis") : -1;

  /* nop */
  if (ratio == 1.0f) {
    return OPERATOR_FINISHED;
  }

  const Scene *scene = CTX_data_scene(C);
  ViewLayer *view_layer = CTX_data_view_layer(C);
  const Vector<Object *> objects = BKE_view_layer_array_from_objects_in_edit_mode_unique_data(
      scene, view_layer, CTX_wm_view3d(C));

  for (Object *obedit : objects) {
    BMEditMesh *em = BKE_editmesh_from_object(obedit);
    BMesh *bm = em->bm;
    if (bm->totedgesel == 0) {
      continue;
    }

    float *vweights = MEM_malloc_arrayN<float>(bm->totvert, __func__);
    {
      const int cd_dvert_offset = CustomData_get_offset(&bm->vdata, CD_MDEFORMVERT);
      const int defbase_act = BKE_object_defgroup_active_index_get(obedit) - 1;

      if (use_vertex_group && (cd_dvert_offset == -1)) {
        BKE_report(op->reports, RPT_WARNING, "No active vertex group");
        use_vertex_group = false;
      }

      BMIter iter;
      BMVert *v;
      int i;
      BM_ITER_MESH_INDEX (v, &iter, bm, BM_VERTS_OF_MESH, i) {
        float weight = 0.0f;
        if (BM_elem_flag_test(v, BM_ELEM_SELECT)) {
          if (use_vertex_group) {
            const MDeformVert *dv = static_cast<const MDeformVert *>(
                BM_ELEM_CD_GET_VOID_P(v, cd_dvert_offset));
            weight = BKE_defvert_find_weight(dv, defbase_act);
            if (invert_vertex_group) {
              weight = 1.0f - weight;
            }
          }
          else {
            weight = 1.0f;
          }
        }

        vweights[i] = weight;
        BM_elem_index_set(v, i); /* set_inline */
      }
      bm->elem_index_dirty &= ~BM_VERT;
    }

    float ratio_adjust;

    if ((bm->totface == bm->totfacesel) || (ratio == 0.0f)) {
      ratio_adjust = ratio;
    }
    else {
      /**
       * Calculate a new ratio based on faces that could be removed during decimation.
       * needed so 0..1 has a meaningful range when operating on the selection.
       *
       * This doesn't have to be totally accurate,
       * but needs to be greater than the number of selected faces
       */

      int totface_basis = 0;
      int totface_adjacent = 0;
      BMIter iter;
      BMFace *f;
      BM_ITER_MESH (f, &iter, bm, BM_FACES_OF_MESH) {
        /* count faces during decimation, ngons are triangulated */
        const int f_len = f->len > 4 ? (f->len - 2) : 1;
        totface_basis += f_len;

        BMLoop *l_iter, *l_first;
        l_iter = l_first = BM_FACE_FIRST_LOOP(f);
        do {
          if (vweights[BM_elem_index_get(l_iter->v)] != 0.0f) {
            totface_adjacent += f_len;
            break;
          }
        } while ((l_iter = l_iter->next) != l_first);
      }

      ratio_adjust = ratio;
      ratio_adjust = 1.0f - ratio_adjust;
      ratio_adjust *= float(totface_adjacent) / float(totface_basis);
      ratio_adjust = 1.0f - ratio_adjust;
    }

    BM_mesh_decimate_collapse(
        em->bm, ratio_adjust, vweights, vertex_group_factor, false, symmetry_axis, symmetry_eps);

    MEM_freeN(vweights);

    {
      short selectmode = em->selectmode;
      if ((selectmode & (SCE_SELECT_VERTEX | SCE_SELECT_EDGE)) == 0) {
        /* ensure we flush edges -> faces */
        selectmode |= SCE_SELECT_EDGE;
      }
      EDBM_selectmode_flush_ex(em, selectmode);
      EDBM_uvselect_clear(em);
    }
    EDBMUpdate_Params params{};
    params.calc_looptris = true;
    params.calc_normals = true;
    params.is_destructive = true;
    EDBM_update(static_cast<Mesh *>(obedit->data), &params);
  }

  return OPERATOR_FINISHED;
}

static bool edbm_decimate_check(bContext * /*C*/, wmOperator * /*op*/)
{
  return true;
}

static void edbm_decimate_ui(bContext * /*C*/, wmOperator *op)
{
  blender::ui::Layout &layout = *op->layout;

  layout.use_property_split_set(true);

  layout.prop(op->ptr, "ratio", UI_ITEM_NONE, std::nullopt, ICON_NONE);

<<<<<<< HEAD
  /* bfa - use_property_split = False */
  col = &layout->column(false);
  col->use_property_split_set(false);
  col->use_property_decorate_set(false);
  col->prop(op->ptr, "use_vertex_group", UI_ITEM_NONE, std::nullopt, ICON_NONE);
  /* bfa - use_property_split = False */
  col = &layout->column(false);
  col->active_set(RNA_boolean_get(op->ptr, "use_vertex_group"));
  col->prop(op->ptr, "vertex_group_factor", UI_ITEM_NONE, std::nullopt, ICON_NONE);
  /* bfa - use_property_split = False */
  sub = &col->column(false);
  sub->use_property_split_set(false);
  sub->use_property_decorate_set(false);
  sub->prop(op->ptr, "invert_vertex_group", UI_ITEM_NONE, std::nullopt, ICON_NONE);
  /* bfa - use_property_split = True */
  row = &layout->row(true, IFACE_("Symmetry"));
  row->prop(op->ptr, "use_symmetry", UI_ITEM_NONE, "", ICON_NONE);
  sub = &row->row(true);
  sub->active_set(RNA_boolean_get(op->ptr, "use_symmetry"));
  sub->prop(op->ptr, "symmetry_axis", UI_ITEM_R_EXPAND, std::nullopt, ICON_NONE);
=======
  layout.prop(op->ptr, "use_vertex_group", UI_ITEM_NONE, std::nullopt, ICON_NONE);
  blender::ui::Layout &col = layout.column(false);
  col.active_set(RNA_boolean_get(op->ptr, "use_vertex_group"));
  col.prop(op->ptr, "vertex_group_factor", UI_ITEM_NONE, std::nullopt, ICON_NONE);
  col.prop(op->ptr, "invert_vertex_group", UI_ITEM_NONE, std::nullopt, ICON_NONE);

  blender::ui::Layout &row = layout.row(true, IFACE_("Symmetry"));
  row.prop(op->ptr, "use_symmetry", UI_ITEM_NONE, "", ICON_NONE);
  blender::ui::Layout &sub = row.row(true);
  sub.active_set(RNA_boolean_get(op->ptr, "use_symmetry"));
  sub.prop(op->ptr, "symmetry_axis", UI_ITEM_R_EXPAND, std::nullopt, ICON_NONE);
>>>>>>> 27ccd8ba
}

void MESH_OT_decimate(wmOperatorType *ot)
{
  /* identifiers */
  ot->name = "Decimate Geometry";
  ot->idname = "MESH_OT_decimate";
  ot->description = "Simplify geometry by collapsing edges";

  /* API callbacks. */
  ot->exec = edbm_decimate_exec;
  ot->check = edbm_decimate_check;
  ot->ui = edbm_decimate_ui;
  ot->poll = ED_operator_editmesh;

  /* flags */
  ot->flag = OPTYPE_REGISTER | OPTYPE_UNDO;

  /* NOTE: keep in sync with 'rna_def_modifier_decimate'. */
  RNA_def_float(ot->srna, "ratio", 1.0f, 0.0f, 1.0f, "Ratio", "", 0.0f, 1.0f);

  RNA_def_boolean(ot->srna,
                  "use_vertex_group",
                  false,
                  "Vertex Group",
                  "Use active vertex group as an influence");
  RNA_def_float(ot->srna,
                "vertex_group_factor",
                1.0f,
                0.0f,
                1000.0f,
                "Weight",
                "Vertex group strength",
                0.0f,
                10.0f);
  RNA_def_boolean(
      ot->srna, "invert_vertex_group", false, "Invert", "Invert vertex group influence");

  RNA_def_boolean(ot->srna, "use_symmetry", false, "Symmetry", "Maintain symmetry on an axis");

  RNA_def_enum(ot->srna, "symmetry_axis", rna_enum_axis_xyz_items, 1, "Axis", "Axis of symmetry");
}

/** \} */

/* -------------------------------------------------------------------- */
/** \name Dissolve Vertices Operator
 * \{ */

static void edbm_dissolve_prop__use_verts(wmOperatorType *ot, bool value, int flag)
{
  PropertyRNA *prop;

  prop = RNA_def_boolean(ot->srna,
                         "use_verts",
                         value,
                         "Dissolve Vertices",
                         "Dissolve remaining vertices which connect to only two edges");

  if (flag) {
    RNA_def_property_flag(prop, PropertyFlag(flag));
  }
}
static void edbm_dissolve_prop__use_face_split(wmOperatorType *ot)
{
  RNA_def_boolean(ot->srna,
                  "use_face_split",
                  false,
                  "Face Split",
                  "Split off face corners to maintain surrounding geometry");
}
static void edbm_dissolve_prop__use_boundary_tear(wmOperatorType *ot)
{
  RNA_def_boolean(ot->srna,
                  "use_boundary_tear",
                  false,
                  "Tear Boundary",
                  "Split off face corners instead of merging faces");
}
static void edbm_dissolve_prop__use_angle_threshold(wmOperatorType *ot, int flag)
{
  PropertyRNA *prop = RNA_def_float_rotation(
      ot->srna,
      "angle_threshold",
      0,
      nullptr,
      0.0f,
      DEG2RADF(180.0f),
      "Angle Threshold",
      "Remaining vertices which separate edge pairs are preserved if their edge angle exceeds "
      "this threshold.",
      0.0f,
      DEG2RADF(180.0f));
  RNA_def_property_float_default(prop, DEG2RADF(180.0f));
  if (flag) {
    RNA_def_property_flag(prop, PropertyFlag(flag));
  }
}

static wmOperatorStatus edbm_dissolve_verts_exec(bContext *C, wmOperator *op)
{
  const bool use_face_split = RNA_boolean_get(op->ptr, "use_face_split");
  const bool use_boundary_tear = RNA_boolean_get(op->ptr, "use_boundary_tear");

  const Scene *scene = CTX_data_scene(C);
  ViewLayer *view_layer = CTX_data_view_layer(C);
  const Vector<Object *> objects = BKE_view_layer_array_from_objects_in_edit_mode_unique_data(
      scene, view_layer, CTX_wm_view3d(C));

  for (Object *obedit : objects) {
    BMEditMesh *em = BKE_editmesh_from_object(obedit);

    if (em->bm->totvertsel == 0) {
      continue;
    }

    BM_custom_loop_normals_to_vector_layer(em->bm);

    if (!EDBM_op_callf(em,
                       op,
                       "dissolve_verts verts=%hv use_face_split=%b use_boundary_tear=%b",
                       BM_ELEM_SELECT,
                       use_face_split,
                       use_boundary_tear))
    {
      continue;
    }

    BM_custom_loop_normals_from_vector_layer(em->bm, false);

    EDBMUpdate_Params params{};
    params.calc_looptris = true;
    params.calc_normals = false;
    params.is_destructive = true;
    EDBM_update(static_cast<Mesh *>(obedit->data), &params);
  }

  return OPERATOR_FINISHED;
}

void MESH_OT_dissolve_verts(wmOperatorType *ot)
{
  /* identifiers */
  ot->name = "Dissolve Vertices";
  ot->description = "Dissolve vertices, merge edges and faces";
  ot->idname = "MESH_OT_dissolve_verts";

  /* API callbacks. */
  ot->exec = edbm_dissolve_verts_exec;
  ot->poll = ED_operator_editmesh;

  /* flags */
  ot->flag = OPTYPE_REGISTER | OPTYPE_UNDO;

  edbm_dissolve_prop__use_face_split(ot);
  edbm_dissolve_prop__use_boundary_tear(ot);
}

/** \} */

/* -------------------------------------------------------------------- */
/** \name Dissolve Edges Operator
 * \{ */

static wmOperatorStatus edbm_dissolve_edges_exec(bContext *C, wmOperator *op)
{
  const bool use_verts = RNA_boolean_get(op->ptr, "use_verts");
  const bool use_face_split = RNA_boolean_get(op->ptr, "use_face_split");
  const float angle_threshold = RNA_float_get(op->ptr, "angle_threshold");

  const Scene *scene = CTX_data_scene(C);
  ViewLayer *view_layer = CTX_data_view_layer(C);
  const Vector<Object *> objects = BKE_view_layer_array_from_objects_in_edit_mode_unique_data(
      scene, view_layer, CTX_wm_view3d(C));
  for (Object *obedit : objects) {
    BMEditMesh *em = BKE_editmesh_from_object(obedit);

    if (em->bm->totedgesel == 0) {
      continue;
    }

    BM_custom_loop_normals_to_vector_layer(em->bm);

    if (!EDBM_op_callf(
            em,
            op,
            "dissolve_edges edges=%he use_verts=%b use_face_split=%b angle_threshold=%f",
            BM_ELEM_SELECT,
            use_verts,
            use_face_split,
            angle_threshold))
    {
      continue;
    }

    BM_custom_loop_normals_from_vector_layer(em->bm, false);

    EDBMUpdate_Params params{};
    params.calc_looptris = true;
    params.calc_normals = false;
    params.is_destructive = true;
    EDBM_update(static_cast<Mesh *>(obedit->data), &params);
  }

  return OPERATOR_FINISHED;
}

void MESH_OT_dissolve_edges(wmOperatorType *ot)
{
  /* identifiers */
  ot->name = "Dissolve Edges";
  ot->description = "Dissolve edges, merging faces";
  ot->idname = "MESH_OT_dissolve_edges";

  /* API callbacks. */
  ot->exec = edbm_dissolve_edges_exec;
  ot->poll = ED_operator_editmesh;

  /* flags */
  ot->flag = OPTYPE_REGISTER | OPTYPE_UNDO;

  edbm_dissolve_prop__use_verts(ot, true, 0);
  edbm_dissolve_prop__use_angle_threshold(ot, 0);
  edbm_dissolve_prop__use_face_split(ot);
}

/** \} */

/* -------------------------------------------------------------------- */
/** \name Dissolve Faces Operator
 * \{ */

static wmOperatorStatus edbm_dissolve_faces_exec(bContext *C, wmOperator *op)
{
  const bool use_verts = RNA_boolean_get(op->ptr, "use_verts");
  const Scene *scene = CTX_data_scene(C);
  ViewLayer *view_layer = CTX_data_view_layer(C);
  const Vector<Object *> objects = BKE_view_layer_array_from_objects_in_edit_mode_unique_data(
      scene, view_layer, CTX_wm_view3d(C));
  for (Object *obedit : objects) {
    BMEditMesh *em = BKE_editmesh_from_object(obedit);

    if (em->bm->totfacesel == 0) {
      continue;
    }

    BM_custom_loop_normals_to_vector_layer(em->bm);

    if (!EDBM_op_call_and_selectf(em,
                                  op,
                                  "region.out",
                                  true,
                                  "dissolve_faces faces=%hf use_verts=%b",
                                  BM_ELEM_SELECT,
                                  use_verts))
    {
      continue;
    }

    BM_custom_loop_normals_from_vector_layer(em->bm, false);

    EDBMUpdate_Params params{};
    params.calc_looptris = true;
    params.calc_normals = false;
    params.is_destructive = true;
    EDBM_update(static_cast<Mesh *>(obedit->data), &params);
  }

  return OPERATOR_FINISHED;
}

void MESH_OT_dissolve_faces(wmOperatorType *ot)
{
  /* identifiers */
  ot->name = "Dissolve Faces";
  ot->description = "Dissolve faces";
  ot->idname = "MESH_OT_dissolve_faces";

  /* API callbacks. */
  ot->exec = edbm_dissolve_faces_exec;
  ot->poll = ED_operator_editmesh;

  /* flags */
  ot->flag = OPTYPE_REGISTER | OPTYPE_UNDO;

  edbm_dissolve_prop__use_verts(ot, false, 0);
}

/** \} */

/* -------------------------------------------------------------------- */
/** \name Dissolve (Context Sensitive) Operator
 * \{ */

static wmOperatorStatus edbm_dissolve_mode_exec(bContext *C, wmOperator *op)
{
  Object *obedit = CTX_data_edit_object(C);
  BMEditMesh *em = BKE_editmesh_from_object(obedit);
  PropertyRNA *prop;

  prop = RNA_struct_find_property(op->ptr, "use_verts");
  if (!RNA_property_is_set(op->ptr, prop)) {
    /* always enable in edge-mode */
    if ((em->selectmode & SCE_SELECT_FACE) == 0) {
      RNA_property_boolean_set(op->ptr, prop, true);
    }
  }

  if (em->selectmode & SCE_SELECT_VERTEX) {
    return edbm_dissolve_verts_exec(C, op);
  }
  if (em->selectmode & SCE_SELECT_EDGE) {
    return edbm_dissolve_edges_exec(C, op);
  }
  return edbm_dissolve_faces_exec(C, op);
}

static bool dissolve_mode_poll_property(const bContext *C, wmOperator *op, const PropertyRNA *prop)
{
  UNUSED_VARS(op);

  const char *prop_id = RNA_property_identifier(prop);

  Object *obedit = CTX_data_edit_object(C);
  const BMEditMesh *em = BKE_editmesh_from_object(obedit);
  bool is_edge_select_mode = false;

  if (em->selectmode & SCE_SELECT_VERTEX) {
    /* Pass. */
  }
  if (em->selectmode & SCE_SELECT_EDGE) {
    is_edge_select_mode = true;
  }

  if (!is_edge_select_mode) {
    /* Angle Threshold is only used in edge select mode. */
    if (STREQ(prop_id, "angle_threshold")) {
      return false;
    }
  }
  return true;
}

void MESH_OT_dissolve_mode(wmOperatorType *ot)
{
  /* identifiers */
  ot->name = "Dissolve Selection";
  ot->description = "Dissolve geometry based on the selection mode";
  ot->idname = "MESH_OT_dissolve_mode";

  /* API callbacks. */
  ot->exec = edbm_dissolve_mode_exec;
  ot->poll = ED_operator_editmesh;
  ot->poll_property = dissolve_mode_poll_property;

  /* flags */
  ot->flag = OPTYPE_REGISTER | OPTYPE_UNDO;

  edbm_dissolve_prop__use_verts(ot, false, PROP_SKIP_SAVE);
  edbm_dissolve_prop__use_angle_threshold(ot, PROP_SKIP_SAVE);
  edbm_dissolve_prop__use_face_split(ot);
  edbm_dissolve_prop__use_boundary_tear(ot);
}

/** \} */

/* -------------------------------------------------------------------- */
/** \name Limited Dissolve Operator
 * \{ */

static wmOperatorStatus edbm_dissolve_limited_exec(bContext *C, wmOperator *op)
{
  const float angle_limit = RNA_float_get(op->ptr, "angle_limit");
  const bool use_dissolve_boundaries = RNA_boolean_get(op->ptr, "use_dissolve_boundaries");
  const int delimit = RNA_enum_get(op->ptr, "delimit");
  char dissolve_flag;

  const Scene *scene = CTX_data_scene(C);
  ViewLayer *view_layer = CTX_data_view_layer(C);
  const Vector<Object *> objects = BKE_view_layer_array_from_objects_in_edit_mode_unique_data(
      scene, view_layer, CTX_wm_view3d(C));
  for (Object *obedit : objects) {
    BMEditMesh *em = BKE_editmesh_from_object(obedit);
    BMesh *bm = em->bm;

    if ((bm->totvertsel == 0) && (bm->totedgesel == 0) && (bm->totfacesel == 0)) {
      continue;
    }

    BM_custom_loop_normals_to_vector_layer(em->bm);

    if (em->selectmode == SCE_SELECT_FACE) {
      /* flush selection to tags and untag edges/verts with partially selected faces */
      BMIter iter;
      BMIter liter;

      BMElem *ele;
      BMFace *f;
      BMLoop *l;

      BM_ITER_MESH (ele, &iter, bm, BM_VERTS_OF_MESH) {
        BM_elem_flag_set(ele, BM_ELEM_TAG, BM_elem_flag_test(ele, BM_ELEM_SELECT));
      }
      BM_ITER_MESH (ele, &iter, bm, BM_EDGES_OF_MESH) {
        BM_elem_flag_set(ele, BM_ELEM_TAG, BM_elem_flag_test(ele, BM_ELEM_SELECT));
      }

      BM_ITER_MESH (f, &iter, bm, BM_FACES_OF_MESH) {
        if (!BM_elem_flag_test(f, BM_ELEM_SELECT)) {
          BM_ITER_ELEM (l, &liter, f, BM_LOOPS_OF_FACE) {
            BM_elem_flag_disable(l->v, BM_ELEM_TAG);
            BM_elem_flag_disable(l->e, BM_ELEM_TAG);
          }
        }
      }

      dissolve_flag = BM_ELEM_TAG;
    }
    else {
      dissolve_flag = BM_ELEM_SELECT;
    }

    EDBM_op_call_and_selectf(
        em,
        op,
        "region.out",
        true,
        "dissolve_limit edges=%he verts=%hv angle_limit=%f use_dissolve_boundaries=%b delimit=%i",
        dissolve_flag,
        dissolve_flag,
        angle_limit,
        use_dissolve_boundaries,
        delimit);

    BM_custom_loop_normals_from_vector_layer(em->bm, false);

    EDBMUpdate_Params params{};
    params.calc_looptris = true;
    params.calc_normals = false;
    params.is_destructive = true;
    EDBM_update(static_cast<Mesh *>(obedit->data), &params);
  }

  return OPERATOR_FINISHED;
}

void MESH_OT_dissolve_limited(wmOperatorType *ot)
{
  PropertyRNA *prop;

  /* identifiers */
  ot->name = "Limited Dissolve";
  ot->idname = "MESH_OT_dissolve_limited";
  ot->description =
      "Dissolve selected edges and vertices, limited by the angle of surrounding geometry";

  /* API callbacks. */
  ot->exec = edbm_dissolve_limited_exec;
  ot->poll = ED_operator_editmesh;

  /* flags */
  ot->flag = OPTYPE_REGISTER | OPTYPE_UNDO;

  prop = RNA_def_float_rotation(ot->srna,
                                "angle_limit",
                                0,
                                nullptr,
                                0.0f,
                                DEG2RADF(180.0f),
                                "Max Angle",
                                "Angle limit",
                                0.0f,
                                DEG2RADF(180.0f));
  RNA_def_property_float_default(prop, DEG2RADF(5.0f));
  RNA_def_boolean(ot->srna,
                  "use_dissolve_boundaries",
                  false,
                  "All Boundaries",
                  "Dissolve all vertices in between face boundaries");
  RNA_def_enum_flag(ot->srna,
                    "delimit",
                    rna_enum_mesh_delimit_mode_items,
                    BMO_DELIM_NORMAL,
                    "Delimit",
                    "Delimit dissolve operation");
}

/** \} */

/* -------------------------------------------------------------------- */
/** \name Degenerate Dissolve Operator
 * \{ */

static wmOperatorStatus edbm_dissolve_degenerate_exec(bContext *C, wmOperator *op)
{
  const Scene *scene = CTX_data_scene(C);
  ViewLayer *view_layer = CTX_data_view_layer(C);
  int totelem_old[3] = {0, 0, 0};
  int totelem_new[3] = {0, 0, 0};

  const Vector<Object *> objects = BKE_view_layer_array_from_objects_in_edit_mode_unique_data(
      scene, view_layer, CTX_wm_view3d(C));

  for (Object *obedit : objects) {
    BMEditMesh *em = BKE_editmesh_from_object(obedit);
    BMesh *bm = em->bm;
    totelem_old[0] += bm->totvert;
    totelem_old[1] += bm->totedge;
    totelem_old[2] += bm->totface;
  } /* objects */

  const float thresh = RNA_float_get(op->ptr, "threshold");

  for (Object *obedit : objects) {
    BMEditMesh *em = BKE_editmesh_from_object(obedit);
    BMesh *bm = em->bm;

    if (!EDBM_op_callf(em, op, "dissolve_degenerate edges=%he dist=%f", BM_ELEM_SELECT, thresh)) {
      continue;
    }

    /* tricky to maintain correct selection here, so just flush up from verts */
    EDBM_select_flush_from_verts(em, true);

    EDBMUpdate_Params params{};
    params.calc_looptris = true;
    params.calc_normals = false;
    params.is_destructive = true;
    EDBM_update(static_cast<Mesh *>(obedit->data), &params);

    totelem_new[0] += bm->totvert;
    totelem_new[1] += bm->totedge;
    totelem_new[2] += bm->totface;
  }

  edbm_report_delete_info(op->reports, totelem_old, totelem_new);

  return OPERATOR_FINISHED;
}

void MESH_OT_dissolve_degenerate(wmOperatorType *ot)
{
  /* identifiers */
  ot->name = "Degenerate Dissolve";
  ot->idname = "MESH_OT_dissolve_degenerate";
  ot->description = "Dissolve zero area faces and zero length edges";

  /* API callbacks. */
  ot->exec = edbm_dissolve_degenerate_exec;
  ot->poll = ED_operator_editmesh;

  /* flags */
  ot->flag = OPTYPE_REGISTER | OPTYPE_UNDO;

  RNA_def_float_distance(ot->srna,
                         "threshold",
                         1e-4f,
                         1e-6f,
                         50.0f,
                         "Merge Distance",
                         "Maximum distance between elements to merge",
                         1e-5f,
                         10.0f);
}

/** \} */

/* -------------------------------------------------------------------- */
/** \name Delete Edge-Loop Operator
 * \{ */

/* internally uses dissolve */
static wmOperatorStatus edbm_delete_edgeloop_exec(bContext *C, wmOperator *op)
{
  const bool use_face_split = RNA_boolean_get(op->ptr, "use_face_split");
  const Scene *scene = CTX_data_scene(C);
  ViewLayer *view_layer = CTX_data_view_layer(C);

  const Vector<Object *> objects = BKE_view_layer_array_from_objects_in_edit_mode_unique_data(
      scene, view_layer, CTX_wm_view3d(C));
  for (Object *obedit : objects) {
    BMEditMesh *em = BKE_editmesh_from_object(obedit);

    if (em->bm->totedgesel == 0) {
      continue;
    }

    /* deal with selection */
    {
      BMEdge *e;
      BMIter iter;

      BM_mesh_elem_hflag_disable_all(em->bm, BM_FACE, BM_ELEM_TAG, false);

      BM_ITER_MESH (e, &iter, em->bm, BM_EDGES_OF_MESH) {
        if (BM_elem_flag_test(e, BM_ELEM_SELECT) && e->l) {
          BMLoop *l_iter = e->l;
          do {
            BM_elem_flag_enable(l_iter->f, BM_ELEM_TAG);
          } while ((l_iter = l_iter->radial_next) != e->l);
        }
      }
    }

    if (!EDBM_op_callf(
            em,
            op,
            "dissolve_edges edges=%he use_verts=%b use_face_split=%b angle_threshold=%f",
            BM_ELEM_SELECT,
            true,
            use_face_split,
            M_PI))
    {
      continue;
    }

    BM_mesh_elem_hflag_enable_test(em->bm, BM_FACE, BM_ELEM_SELECT, true, false, BM_ELEM_TAG);

    EDBM_selectmode_flush_ex(em, SCE_SELECT_VERTEX);
    EDBM_uvselect_clear(em);

    EDBMUpdate_Params params{};
    params.calc_looptris = true;
    params.calc_normals = false;
    params.is_destructive = true;
    EDBM_update(static_cast<Mesh *>(obedit->data), &params);
  }

  return OPERATOR_FINISHED;
}

void MESH_OT_delete_edgeloop(wmOperatorType *ot)
{
  /* identifiers */
  ot->name = "Delete Edge Loop";
  ot->description = "Delete an edge loop by merging the faces on each side";
  ot->idname = "MESH_OT_delete_edgeloop";

  /* API callbacks. */
  ot->exec = edbm_delete_edgeloop_exec;
  ot->poll = ED_operator_editmesh;

  /* flags */
  ot->flag = OPTYPE_REGISTER | OPTYPE_UNDO;

  RNA_def_boolean(ot->srna,
                  "use_face_split",
                  true,
                  "Face Split",
                  "Split off face corners to maintain surrounding geometry");
}

/** \} */

/* -------------------------------------------------------------------- */
/** \name Split Geometry Operator
 * \{ */

static wmOperatorStatus edbm_split_exec(bContext *C, wmOperator *op)
{
  const Scene *scene = CTX_data_scene(C);
  ViewLayer *view_layer = CTX_data_view_layer(C);
  const Vector<Object *> objects = BKE_view_layer_array_from_objects_in_edit_mode_unique_data(
      scene, view_layer, CTX_wm_view3d(C));
  for (Object *obedit : objects) {
    BMEditMesh *em = BKE_editmesh_from_object(obedit);
    if ((em->bm->totvertsel == 0) && (em->bm->totedgesel == 0) && (em->bm->totfacesel == 0)) {
      continue;
    }
    BM_custom_loop_normals_to_vector_layer(em->bm);

    BMOperator bmop;
    EDBM_op_init(em, &bmop, op, "split geom=%hvef use_only_faces=%b", BM_ELEM_SELECT, false);
    BMO_op_exec(em->bm, &bmop);
    BM_mesh_elem_hflag_disable_all(em->bm, BM_VERT | BM_EDGE | BM_FACE, BM_ELEM_SELECT, false);
    BMO_slot_buffer_hflag_enable(
        em->bm, bmop.slots_out, "geom.out", BM_ALL_NOLOOP, BM_ELEM_SELECT, true);

    BM_custom_loop_normals_from_vector_layer(em->bm, false);

    if (!EDBM_op_finish(em, &bmop, op, true)) {
      continue;
    }

    /* Geometry has changed, need to recalculate normals and tessellation. */
    EDBMUpdate_Params params{};
    params.calc_looptris = true;
    params.calc_normals = true;
    params.is_destructive = true;
    EDBM_update(static_cast<Mesh *>(obedit->data), &params);
  }

  return OPERATOR_FINISHED;
}

void MESH_OT_split(wmOperatorType *ot)
{
  /* identifiers */
  ot->name = "Split";
  ot->idname = "MESH_OT_split";
  ot->description = "Split off selected geometry from connected unselected geometry";

  /* API callbacks. */
  ot->exec = edbm_split_exec;
  ot->poll = ED_operator_editmesh;

  /* flags */
  ot->flag = OPTYPE_REGISTER | OPTYPE_UNDO;
}

/** \} */

/* -------------------------------------------------------------------- */
/** \name Sort Geometry Elements Operator
 *
 * Unified for vertices/edges/faces.
 *
 * \{ */

enum {
  /** Use view Z (deep) axis. */
  SRT_VIEW_ZAXIS = 1,
  /** Use view X (left to right) axis. */
  SRT_VIEW_XAXIS,
  /** Use distance from element to 3D cursor. */
  SRT_CURSOR_DISTANCE,
  /** Face only: use mat number. */
  SRT_MATERIAL,
  /** Move selected elements in first, without modifying
   * relative order of selected and unselected elements. */
  SRT_SELECTED,
  /** Randomize selected elements. */
  SRT_RANDOMIZE,
  /** Reverse current order of selected elements. */
  SRT_REVERSE,
};

struct BMElemSort {
  /** Sort factor */
  float srt;
  /** Original index of this element (in its #BLI_mempool). */
  int org_idx;
};

static int bmelemsort_comp(const void *v1, const void *v2)
{
  const BMElemSort *x1 = static_cast<const BMElemSort *>(v1);
  const BMElemSort *x2 = static_cast<const BMElemSort *>(v2);

  return (x1->srt > x2->srt) - (x1->srt < x2->srt);
}

/* Reorders vertices/edges/faces using a given methods. Loops are not supported. */
static void sort_bmelem_flag(bContext *C,
                             Scene *scene,
                             Object *ob,
                             RegionView3D *rv3d,
                             const int types,
                             const int flag,
                             const int action,
                             const int reverse,
                             const uint seed)
{
  BMEditMesh *em = BKE_editmesh_from_object(ob);

  BMVert *ve;
  BMEdge *ed;
  BMFace *fa;
  BMIter iter;

  /* In all five elements below, 0 = vertices, 1 = edges, 2 = faces. */
  /* Just to mark protected elements. */
  char *pblock[3] = {nullptr, nullptr, nullptr}, *pb;
  BMElemSort *sblock[3] = {nullptr, nullptr, nullptr}, *sb;
  uint *map[3] = {nullptr, nullptr, nullptr}, *mp;
  int totelem[3] = {0, 0, 0};
  int affected[3] = {0, 0, 0};
  int i, j;

  if (!(types && flag && action)) {
    return;
  }

  if (types & BM_VERT) {
    totelem[0] = em->bm->totvert;
  }
  if (types & BM_EDGE) {
    totelem[1] = em->bm->totedge;
  }
  if (types & BM_FACE) {
    totelem[2] = em->bm->totface;
  }

  if (ELEM(action, SRT_VIEW_ZAXIS, SRT_VIEW_XAXIS)) {
    float mat[4][4];
    float fact = reverse ? -1.0 : 1.0;
    int coidx = (action == SRT_VIEW_ZAXIS) ? 2 : 0;

    /* Apply the view matrix to the object matrix. */
    mul_m4_m4m4(mat, rv3d->viewmat, ob->object_to_world().ptr());

    if (totelem[0]) {
      pb = pblock[0] = MEM_calloc_arrayN<char>(totelem[0], __func__);
      sb = sblock[0] = MEM_calloc_arrayN<BMElemSort>(totelem[0], __func__);

      BM_ITER_MESH_INDEX (ve, &iter, em->bm, BM_VERTS_OF_MESH, i) {
        if (BM_elem_flag_test(ve, flag)) {
          float co[3];
          mul_v3_m4v3(co, mat, ve->co);

          pb[i] = false;
          sb[affected[0]].org_idx = i;
          sb[affected[0]++].srt = co[coidx] * fact;
        }
        else {
          pb[i] = true;
        }
      }
    }

    if (totelem[1]) {
      pb = pblock[1] = MEM_calloc_arrayN<char>(totelem[1], __func__);
      sb = sblock[1] = MEM_calloc_arrayN<BMElemSort>(totelem[1], __func__);

      BM_ITER_MESH_INDEX (ed, &iter, em->bm, BM_EDGES_OF_MESH, i) {
        if (BM_elem_flag_test(ed, flag)) {
          float co[3];
          mid_v3_v3v3(co, ed->v1->co, ed->v2->co);
          mul_m4_v3(mat, co);

          pb[i] = false;
          sb[affected[1]].org_idx = i;
          sb[affected[1]++].srt = co[coidx] * fact;
        }
        else {
          pb[i] = true;
        }
      }
    }

    if (totelem[2]) {
      pb = pblock[2] = MEM_calloc_arrayN<char>(totelem[2], __func__);
      sb = sblock[2] = MEM_calloc_arrayN<BMElemSort>(totelem[2], __func__);

      BM_ITER_MESH_INDEX (fa, &iter, em->bm, BM_FACES_OF_MESH, i) {
        if (BM_elem_flag_test(fa, flag)) {
          float co[3];
          BM_face_calc_center_median(fa, co);
          mul_m4_v3(mat, co);

          pb[i] = false;
          sb[affected[2]].org_idx = i;
          sb[affected[2]++].srt = co[coidx] * fact;
        }
        else {
          pb[i] = true;
        }
      }
    }
  }

  else if (action == SRT_CURSOR_DISTANCE) {
    float cur[3];
    float mat[4][4];
    float fact = reverse ? -1.0 : 1.0;

    copy_v3_v3(cur, scene->cursor.location);

    invert_m4_m4(mat, ob->object_to_world().ptr());
    mul_m4_v3(mat, cur);

    if (totelem[0]) {
      pb = pblock[0] = MEM_calloc_arrayN<char>(totelem[0], __func__);
      sb = sblock[0] = MEM_calloc_arrayN<BMElemSort>(totelem[0], __func__);

      BM_ITER_MESH_INDEX (ve, &iter, em->bm, BM_VERTS_OF_MESH, i) {
        if (BM_elem_flag_test(ve, flag)) {
          pb[i] = false;
          sb[affected[0]].org_idx = i;
          sb[affected[0]++].srt = len_squared_v3v3(cur, ve->co) * fact;
        }
        else {
          pb[i] = true;
        }
      }
    }

    if (totelem[1]) {
      pb = pblock[1] = MEM_calloc_arrayN<char>(totelem[1], __func__);
      sb = sblock[1] = MEM_calloc_arrayN<BMElemSort>(totelem[1], __func__);

      BM_ITER_MESH_INDEX (ed, &iter, em->bm, BM_EDGES_OF_MESH, i) {
        if (BM_elem_flag_test(ed, flag)) {
          float co[3];
          mid_v3_v3v3(co, ed->v1->co, ed->v2->co);

          pb[i] = false;
          sb[affected[1]].org_idx = i;
          sb[affected[1]++].srt = len_squared_v3v3(cur, co) * fact;
        }
        else {
          pb[i] = true;
        }
      }
    }

    if (totelem[2]) {
      pb = pblock[2] = MEM_calloc_arrayN<char>(totelem[2], __func__);
      sb = sblock[2] = MEM_calloc_arrayN<BMElemSort>(totelem[2], __func__);

      BM_ITER_MESH_INDEX (fa, &iter, em->bm, BM_FACES_OF_MESH, i) {
        if (BM_elem_flag_test(fa, flag)) {
          float co[3];
          BM_face_calc_center_median(fa, co);

          pb[i] = false;
          sb[affected[2]].org_idx = i;
          sb[affected[2]++].srt = len_squared_v3v3(cur, co) * fact;
        }
        else {
          pb[i] = true;
        }
      }
    }
  }

  /* Faces only! */
  else if (action == SRT_MATERIAL && totelem[2]) {
    pb = pblock[2] = MEM_calloc_arrayN<char>(totelem[2], __func__);
    sb = sblock[2] = MEM_calloc_arrayN<BMElemSort>(totelem[2], __func__);

    BM_ITER_MESH_INDEX (fa, &iter, em->bm, BM_FACES_OF_MESH, i) {
      if (BM_elem_flag_test(fa, flag)) {
        /* Reverse materials' order, not order of faces inside each mat! */
        /* NOTE: cannot use totcol, as mat_nr may sometimes be greater... */
        float srt = reverse ? float(MAXMAT - fa->mat_nr) : float(fa->mat_nr);
        pb[i] = false;
        sb[affected[2]].org_idx = i;
        /* Multiplying with totface and adding i ensures us
         * we keep current order for all faces of same mat. */
        sb[affected[2]++].srt = srt * float(totelem[2]) + float(i);
        // printf("e: %d; srt: %f; final: %f\n", i, srt, srt * float(totface) + float(i));
      }
      else {
        pb[i] = true;
      }
    }
  }

  else if (action == SRT_SELECTED) {
    uint *tbuf[3] = {nullptr, nullptr, nullptr}, *tb;

    if (totelem[0]) {
      tb = tbuf[0] = MEM_calloc_arrayN<uint>(totelem[0], __func__);
      mp = map[0] = MEM_calloc_arrayN<uint>(totelem[0], __func__);

      BM_ITER_MESH_INDEX (ve, &iter, em->bm, BM_VERTS_OF_MESH, i) {
        if (BM_elem_flag_test(ve, flag)) {
          mp[affected[0]++] = i;
        }
        else {
          *tb = i;
          tb++;
        }
      }
    }

    if (totelem[1]) {
      tb = tbuf[1] = MEM_calloc_arrayN<uint>(totelem[1], __func__);
      mp = map[1] = MEM_calloc_arrayN<uint>(totelem[1], __func__);

      BM_ITER_MESH_INDEX (ed, &iter, em->bm, BM_EDGES_OF_MESH, i) {
        if (BM_elem_flag_test(ed, flag)) {
          mp[affected[1]++] = i;
        }
        else {
          *tb = i;
          tb++;
        }
      }
    }

    if (totelem[2]) {
      tb = tbuf[2] = MEM_calloc_arrayN<uint>(totelem[2], __func__);
      mp = map[2] = MEM_calloc_arrayN<uint>(totelem[2], __func__);

      BM_ITER_MESH_INDEX (fa, &iter, em->bm, BM_FACES_OF_MESH, i) {
        if (BM_elem_flag_test(fa, flag)) {
          mp[affected[2]++] = i;
        }
        else {
          *tb = i;
          tb++;
        }
      }
    }

    for (j = 3; j--;) {
      int tot = totelem[j];
      int aff = affected[j];
      tb = tbuf[j];
      mp = map[j];
      if (!(tb && mp)) {
        continue;
      }
      if (ELEM(aff, 0, tot)) {
        MEM_freeN(tb);
        MEM_freeN(mp);
        map[j] = nullptr;
        continue;
      }
      if (reverse) {
        memcpy(tb + (tot - aff), mp, aff * sizeof(int));
      }
      else {
        memcpy(mp + aff, tb, (tot - aff) * sizeof(int));
        tb = mp;
        mp = map[j] = tbuf[j];
        tbuf[j] = tb;
      }

      /* Reverse mapping, we want an org2new one! */
      for (i = tot, tb = tbuf[j] + tot - 1; i--; tb--) {
        mp[*tb] = i;
      }
      MEM_freeN(tbuf[j]);
    }
  }

  else if (action == SRT_RANDOMIZE) {
    if (totelem[0]) {
      /* Re-init random generator for each element type, to get consistent random when
       * enabling/disabling an element type. */
      RNG *rng = BLI_rng_new_srandom(seed);
      pb = pblock[0] = MEM_calloc_arrayN<char>(totelem[0], __func__);
      sb = sblock[0] = MEM_calloc_arrayN<BMElemSort>(totelem[0], __func__);

      BM_ITER_MESH_INDEX (ve, &iter, em->bm, BM_VERTS_OF_MESH, i) {
        if (BM_elem_flag_test(ve, flag)) {
          pb[i] = false;
          sb[affected[0]].org_idx = i;
          sb[affected[0]++].srt = BLI_rng_get_float(rng);
        }
        else {
          pb[i] = true;
        }
      }

      BLI_rng_free(rng);
    }

    if (totelem[1]) {
      RNG *rng = BLI_rng_new_srandom(seed);
      pb = pblock[1] = MEM_calloc_arrayN<char>(totelem[1], __func__);
      sb = sblock[1] = MEM_calloc_arrayN<BMElemSort>(totelem[1], __func__);

      BM_ITER_MESH_INDEX (ed, &iter, em->bm, BM_EDGES_OF_MESH, i) {
        if (BM_elem_flag_test(ed, flag)) {
          pb[i] = false;
          sb[affected[1]].org_idx = i;
          sb[affected[1]++].srt = BLI_rng_get_float(rng);
        }
        else {
          pb[i] = true;
        }
      }

      BLI_rng_free(rng);
    }

    if (totelem[2]) {
      RNG *rng = BLI_rng_new_srandom(seed);
      pb = pblock[2] = MEM_calloc_arrayN<char>(totelem[2], __func__);
      sb = sblock[2] = MEM_calloc_arrayN<BMElemSort>(totelem[2], __func__);

      BM_ITER_MESH_INDEX (fa, &iter, em->bm, BM_FACES_OF_MESH, i) {
        if (BM_elem_flag_test(fa, flag)) {
          pb[i] = false;
          sb[affected[2]].org_idx = i;
          sb[affected[2]++].srt = BLI_rng_get_float(rng);
        }
        else {
          pb[i] = true;
        }
      }

      BLI_rng_free(rng);
    }
  }

  else if (action == SRT_REVERSE) {
    if (totelem[0]) {
      pb = pblock[0] = MEM_calloc_arrayN<char>(totelem[0], __func__);
      sb = sblock[0] = MEM_calloc_arrayN<BMElemSort>(totelem[0], __func__);

      BM_ITER_MESH_INDEX (ve, &iter, em->bm, BM_VERTS_OF_MESH, i) {
        if (BM_elem_flag_test(ve, flag)) {
          pb[i] = false;
          sb[affected[0]].org_idx = i;
          sb[affected[0]++].srt = float(-i);
        }
        else {
          pb[i] = true;
        }
      }
    }

    if (totelem[1]) {
      pb = pblock[1] = MEM_calloc_arrayN<char>(totelem[1], __func__);
      sb = sblock[1] = MEM_calloc_arrayN<BMElemSort>(totelem[1], __func__);

      BM_ITER_MESH_INDEX (ed, &iter, em->bm, BM_EDGES_OF_MESH, i) {
        if (BM_elem_flag_test(ed, flag)) {
          pb[i] = false;
          sb[affected[1]].org_idx = i;
          sb[affected[1]++].srt = float(-i);
        }
        else {
          pb[i] = true;
        }
      }
    }

    if (totelem[2]) {
      pb = pblock[2] = MEM_calloc_arrayN<char>(totelem[2], __func__);
      sb = sblock[2] = MEM_calloc_arrayN<BMElemSort>(totelem[2], __func__);

      BM_ITER_MESH_INDEX (fa, &iter, em->bm, BM_FACES_OF_MESH, i) {
        if (BM_elem_flag_test(fa, flag)) {
          pb[i] = false;
          sb[affected[2]].org_idx = i;
          sb[affected[2]++].srt = float(-i);
        }
        else {
          pb[i] = true;
        }
      }
    }
  }

  // printf("%d vertices: %d to be affected...\n", totelem[0], affected[0]);
  // printf("%d edges: %d to be affected...\n", totelem[1], affected[1]);
  // printf("%d faces: %d to be affected...\n", totelem[2], affected[2]);
  if (affected[0] == 0 && affected[1] == 0 && affected[2] == 0) {
    for (j = 3; j--;) {
      if (pblock[j]) {
        MEM_freeN(pblock[j]);
      }
      if (sblock[j]) {
        MEM_freeN(sblock[j]);
      }
      if (map[j]) {
        MEM_freeN(map[j]);
      }
    }
    return;
  }

  /* Sort affected elements, and populate mapping arrays, if needed. */
  for (j = 3; j--;) {
    pb = pblock[j];
    sb = sblock[j];
    if (pb && sb && !map[j]) {
      const char *p_blk;
      BMElemSort *s_blk;
      int tot = totelem[j];
      int aff = affected[j];

      qsort(sb, aff, sizeof(BMElemSort), bmelemsort_comp);

      mp = map[j] = MEM_malloc_arrayN<uint>(tot, __func__);
      p_blk = pb + tot - 1;
      s_blk = sb + aff - 1;
      for (i = tot; i--; p_blk--) {
        if (*p_blk) { /* Protected! */
          mp[i] = i;
        }
        else {
          mp[s_blk->org_idx] = i;
          s_blk--;
        }
      }
    }
    if (pb) {
      MEM_freeN(pb);
    }
    if (sb) {
      MEM_freeN(sb);
    }
  }

  BM_mesh_remap(em->bm, map[0], map[1], map[2]);

  EDBMUpdate_Params params{};
  params.calc_looptris = (totelem[2] != 0);
  params.calc_normals = false;
  params.is_destructive = true;
  EDBM_update(static_cast<Mesh *>(ob->data), &params);

  DEG_id_tag_update(static_cast<ID *>(ob->data), ID_RECALC_GEOMETRY);
  WM_event_add_notifier(C, NC_GEOM | ND_DATA, ob->data);

  for (j = 3; j--;) {
    if (map[j]) {
      MEM_freeN(map[j]);
    }
  }
}

static wmOperatorStatus edbm_sort_elements_exec(bContext *C, wmOperator *op)
{
  Scene *scene = CTX_data_scene(C);
  ViewLayer *view_layer = CTX_data_view_layer(C);
  Object *ob_active = CTX_data_edit_object(C);

  /* may be nullptr */
  RegionView3D *rv3d = ED_view3d_context_rv3d(C);

  const int action = RNA_enum_get(op->ptr, "type");
  PropertyRNA *prop_elem_types = RNA_struct_find_property(op->ptr, "elements");
  const bool use_reverse = RNA_boolean_get(op->ptr, "reverse");
  uint seed = RNA_int_get(op->ptr, "seed");
  int elem_types = 0;

  if (ELEM(action, SRT_VIEW_ZAXIS, SRT_VIEW_XAXIS)) {
    if (rv3d == nullptr) {
      BKE_report(op->reports, RPT_ERROR, "View not found, cannot sort by view axis");
      return OPERATOR_CANCELLED;
    }
  }

  /* If no elem_types set, use current selection mode to set it! */
  if (RNA_property_is_set(op->ptr, prop_elem_types)) {
    elem_types = RNA_property_enum_get(op->ptr, prop_elem_types);
  }
  else {
    BMEditMesh *em = BKE_editmesh_from_object(ob_active);
    if (em->selectmode & SCE_SELECT_VERTEX) {
      elem_types |= BM_VERT;
    }
    if (em->selectmode & SCE_SELECT_EDGE) {
      elem_types |= BM_EDGE;
    }
    if (em->selectmode & SCE_SELECT_FACE) {
      elem_types |= BM_FACE;
    }
    RNA_enum_set(op->ptr, "elements", elem_types);
  }

  const Vector<Object *> objects = BKE_view_layer_array_from_objects_in_edit_mode_unique_data(
      scene, view_layer, CTX_wm_view3d(C));

  for (uint ob_index = 0; ob_index < objects.size(); ob_index++) {
    Object *ob = objects[ob_index];
    BMEditMesh *em = BKE_editmesh_from_object(ob);
    BMesh *bm = em->bm;

    if (!((elem_types & BM_VERT && bm->totvertsel > 0) ||
          (elem_types & BM_EDGE && bm->totedgesel > 0) ||
          (elem_types & BM_FACE && bm->totfacesel > 0)))
    {
      continue;
    }

    int seed_iter = seed;

    /* This gives a consistent result regardless of object order */
    if (ob_index) {
      seed_iter += BLI_ghashutil_strhash_p(ob->id.name);
    }

    sort_bmelem_flag(
        C, scene, ob, rv3d, elem_types, BM_ELEM_SELECT, action, use_reverse, seed_iter);
  }
  return OPERATOR_FINISHED;
}

static bool edbm_sort_elements_poll_property(const bContext * /*C*/,
                                             wmOperator *op,
                                             const PropertyRNA *prop)
{
  const char *prop_id = RNA_property_identifier(prop);
  const int action = RNA_enum_get(op->ptr, "type");

  /* Only show seed for randomize action! */
  if (STREQ(prop_id, "seed")) {
    if (action == SRT_RANDOMIZE) {
      return true;
    }
    return false;
  }

  /* Hide seed for reverse and randomize actions! */
  if (STREQ(prop_id, "reverse")) {
    if (ELEM(action, SRT_RANDOMIZE, SRT_REVERSE)) {
      return false;
    }
    return true;
  }

  return true;
}

void MESH_OT_sort_elements(wmOperatorType *ot)
{
  static const EnumPropertyItem type_items[] = {
      {SRT_VIEW_ZAXIS,
       "VIEW_ZAXIS",
       0,
       "View Z Axis",
       "Sort selected elements from farthest to nearest one in current view"},
      {SRT_VIEW_XAXIS,
       "VIEW_XAXIS",
       0,
       "View X Axis",
       "Sort selected elements from left to right one in current view"},
      {SRT_CURSOR_DISTANCE,
       "CURSOR_DISTANCE",
       0,
       "Cursor Distance",
       "Sort selected elements from nearest to farthest from 3D cursor"},
      {SRT_MATERIAL,
       "MATERIAL",
       0,
       "Material",
       "Sort selected faces from smallest to greatest material index"},
      {SRT_SELECTED,
       "SELECTED",
       0,
       "Selected",
       "Move all selected elements in first places, preserving their relative order.\n"
       "Warning: This will affect unselected elements' indices as well"},
      {SRT_RANDOMIZE, "RANDOMIZE", 0, "Randomize", "Randomize order of selected elements"},
      {SRT_REVERSE, "REVERSE", 0, "Reverse", "Reverse current order of selected elements"},
      {0, nullptr, 0, nullptr, nullptr},
  };

  static const EnumPropertyItem elem_items[] = {
      {BM_VERT, "VERT", 0, "Vertices", ""},
      {BM_EDGE, "EDGE", 0, "Edges", ""},
      {BM_FACE, "FACE", 0, "Faces", ""},
      {0, nullptr, 0, nullptr, nullptr},
  };

  /* identifiers */
  ot->name = "Sort Mesh Elements";
  ot->description =
      "The order of selected vertices/edges/faces is modified, based on a given method";
  ot->idname = "MESH_OT_sort_elements";

  /* API callbacks. */
  ot->invoke = WM_menu_invoke;
  ot->exec = edbm_sort_elements_exec;
  ot->poll = ED_operator_editmesh;
  ot->poll_property = edbm_sort_elements_poll_property;

  /* flags */
  ot->flag = OPTYPE_REGISTER | OPTYPE_UNDO;

  /* properties */
  ot->prop = RNA_def_enum(ot->srna,
                          "type",
                          type_items,
                          SRT_VIEW_ZAXIS,
                          "Type",
                          "Type of reordering operation to apply");
  RNA_def_enum_flag(ot->srna,
                    "elements",
                    elem_items,
                    BM_VERT,
                    "Elements",
                    "Which elements to affect (vertices, edges and/or faces)");
  RNA_def_boolean(ot->srna, "reverse", false, "Reverse", "Reverse the sorting effect");
  RNA_def_int(ot->srna, "seed", 0, 0, INT_MAX, "Seed", "Seed for random-based operations", 0, 255);
}

/** \} */

/* -------------------------------------------------------------------- */
/** \name Bridge Operator
 * \{ */

enum {
  MESH_BRIDGELOOP_SINGLE = 0,
  MESH_BRIDGELOOP_CLOSED = 1,
  MESH_BRIDGELOOP_PAIRS = 2,
};

static int edbm_bridge_tag_boundary_edges(BMesh *bm)
{
  /* tags boundary edges from a face selection */
  BMIter iter;
  BMFace *f;
  BMEdge *e;
  int totface_del = 0;

  BM_mesh_elem_hflag_disable_all(bm, BM_EDGE | BM_FACE, BM_ELEM_TAG, false);

  BM_ITER_MESH (e, &iter, bm, BM_EDGES_OF_MESH) {
    if (BM_elem_flag_test(e, BM_ELEM_SELECT)) {
      if (BM_edge_is_wire(e) || BM_edge_is_boundary(e)) {
        BM_elem_flag_enable(e, BM_ELEM_TAG);
      }
      else {
        BMIter fiter;
        bool is_all_sel = true;
        /* check if its only used by selected faces */
        BM_ITER_ELEM (f, &fiter, e, BM_FACES_OF_EDGE) {
          if (BM_elem_flag_test(f, BM_ELEM_SELECT)) {
            /* Tag face for removal. */
            if (!BM_elem_flag_test(f, BM_ELEM_TAG)) {
              BM_elem_flag_enable(f, BM_ELEM_TAG);
              totface_del++;
            }
          }
          else {
            is_all_sel = false;
          }
        }

        if (is_all_sel == false) {
          BM_elem_flag_enable(e, BM_ELEM_TAG);
        }
      }
    }
  }

  return totface_del;
}

static int edbm_bridge_edge_loops_for_single_editmesh(wmOperator *op,
                                                      BMEditMesh *em,
                                                      Mesh *mesh,
                                                      const bool use_pairs,
                                                      const bool use_cyclic,
                                                      const bool use_merge,
                                                      const float merge_factor,
                                                      const int twist_offset)
{
  BMOperator bmop;
  char edge_hflag;
  int totface_del = 0;
  BMFace **totface_del_arr = nullptr;
  const bool use_faces = (em->bm->totfacesel != 0);
  bool changed = false;

  if (use_faces) {
    /* NOTE: When all faces are selected, all faces will be deleted with no edge-loops remaining.
     * In this case bridge will fail with a waning and delete all faces.
     * Ideally it's possible to detect cases when deleting faces leaves remaining edge-loops.
     * While this can be done in trivial cases - by checking the number of selected faces matches
     * the number of faces, that won't work for more involved cases involving hidden faces
     * and wire edges. One option could be to copy & restore the edit-mesh however
     * this is quite an expensive operation - to properly handle clearly invalid input.
     * Accept this limitation, the user must undo to restore the previous state, see: #123405. */

    BMIter iter;
    BMFace *f;
    int i;

    totface_del = edbm_bridge_tag_boundary_edges(em->bm);
    totface_del_arr = static_cast<BMFace **>(
        MEM_mallocN(sizeof(*totface_del_arr) * totface_del, __func__));

    i = 0;
    BM_ITER_MESH (f, &iter, em->bm, BM_FACES_OF_MESH) {
      if (BM_elem_flag_test(f, BM_ELEM_TAG)) {
        totface_del_arr[i++] = f;
      }
    }
    edge_hflag = BM_ELEM_TAG;
  }
  else {
    edge_hflag = BM_ELEM_SELECT;
  }

  EDBM_op_init(em,
               &bmop,
               op,
               "bridge_loops edges=%he use_pairs=%b use_cyclic=%b use_merge=%b merge_factor=%f "
               "twist_offset=%i",
               edge_hflag,
               use_pairs,
               use_cyclic,
               use_merge,
               merge_factor,
               twist_offset);

  if (use_faces && totface_del) {
    int i;
    BM_mesh_elem_hflag_disable_all(em->bm, BM_FACE, BM_ELEM_TAG, false);
    for (i = 0; i < totface_del; i++) {
      BM_elem_flag_enable(totface_del_arr[i], BM_ELEM_TAG);
    }
    BMO_op_callf(em->bm,
                 BMO_FLAG_DEFAULTS,
                 "delete geom=%hf context=%i",
                 BM_ELEM_TAG,
                 DEL_FACES_KEEP_BOUNDARY);
    changed = true;
  }

  BMO_op_exec(em->bm, &bmop);

  if (!BMO_error_occurred_at_level(em->bm, BMO_ERROR_CANCEL)) {
    /* when merge is used the edges are joined and remain selected */
    if (use_merge == false) {
      EDBM_flag_disable_all(em, BM_ELEM_SELECT);
      BMO_slot_buffer_hflag_enable(
          em->bm, bmop.slots_out, "faces.out", BM_FACE, BM_ELEM_SELECT, true);

      changed = true;
    }

    if (use_merge == false) {
      EdgeRingOpSubdProps op_props;
      mesh_operator_edgering_props_get(op, &op_props);

      if (op_props.cuts) {
        BMOperator bmop_subd;
        /* we only need face normals updated */
        EDBM_mesh_normals_update(em);

        BMO_op_initf(em->bm,
                     &bmop_subd,
                     0,
                     "subdivide_edgering edges=%S interp_mode=%i cuts=%i smooth=%f "
                     "profile_shape=%i profile_shape_factor=%f",
                     &bmop,
                     "edges.out",
                     op_props.interp_mode,
                     op_props.cuts,
                     op_props.smooth,
                     op_props.profile_shape,
                     op_props.profile_shape_factor);
        BMO_op_exec(em->bm, &bmop_subd);
        BMO_slot_buffer_hflag_enable(
            em->bm, bmop_subd.slots_out, "faces.out", BM_FACE, BM_ELEM_SELECT, true);
        BMO_op_finish(em->bm, &bmop_subd);

        changed = true;
      }
    }
  }

  if (totface_del_arr) {
    MEM_freeN(totface_del_arr);
  }

  if (EDBM_op_finish(em, &bmop, op, true)) {
    changed = true;
  }

  if (changed) {
    EDBMUpdate_Params params{};
    params.calc_looptris = true;
    params.calc_normals = false;
    params.is_destructive = true;
    EDBM_update(mesh, &params);
  }

  /* Always return finished so the user can select different options. */
  return OPERATOR_FINISHED;
}

static wmOperatorStatus edbm_bridge_edge_loops_exec(bContext *C, wmOperator *op)
{
  const int type = RNA_enum_get(op->ptr, "type");
  const bool use_pairs = (type == MESH_BRIDGELOOP_PAIRS);
  const bool use_cyclic = (type == MESH_BRIDGELOOP_CLOSED);
  const bool use_merge = RNA_boolean_get(op->ptr, "use_merge");
  const float merge_factor = RNA_float_get(op->ptr, "merge_factor");
  const int twist_offset = RNA_int_get(op->ptr, "twist_offset");
  const Scene *scene = CTX_data_scene(C);
  ViewLayer *view_layer = CTX_data_view_layer(C);

  const Vector<Object *> objects = BKE_view_layer_array_from_objects_in_edit_mode_unique_data(
      scene, view_layer, CTX_wm_view3d(C));
  for (Object *obedit : objects) {
    BMEditMesh *em = BKE_editmesh_from_object(obedit);

    if (em->bm->totvertsel == 0) {
      continue;
    }

    edbm_bridge_edge_loops_for_single_editmesh(op,
                                               em,
                                               static_cast<Mesh *>(obedit->data),
                                               use_pairs,
                                               use_cyclic,
                                               use_merge,
                                               merge_factor,
                                               twist_offset);
  }
  return OPERATOR_FINISHED;
}

void MESH_OT_bridge_edge_loops(wmOperatorType *ot)
{
  static const EnumPropertyItem type_items[] = {
      {MESH_BRIDGELOOP_SINGLE, "SINGLE", 0, "Open Loop", ""},
      {MESH_BRIDGELOOP_CLOSED, "CLOSED", 0, "Closed Loop", ""},
      {MESH_BRIDGELOOP_PAIRS, "PAIRS", 0, "Loop Pairs", ""},
      {0, nullptr, 0, nullptr, nullptr},
  };

  /* identifiers */
  ot->name = "Bridge Edge Loops";
  ot->description = "Create a bridge of faces between two or more selected edge loops";
  ot->idname = "MESH_OT_bridge_edge_loops";

  /* API callbacks. */
  ot->exec = edbm_bridge_edge_loops_exec;
  ot->poll = ED_operator_editmesh;

  /* flags */
  ot->flag = OPTYPE_REGISTER | OPTYPE_UNDO;

  ot->prop = RNA_def_enum(ot->srna,
                          "type",
                          type_items,
                          MESH_BRIDGELOOP_SINGLE,
                          "Connect Loops",
                          "Method of bridging multiple loops");

  RNA_def_boolean(ot->srna, "use_merge", false, "Merge", "Merge rather than creating faces");
  RNA_def_float(ot->srna, "merge_factor", 0.5f, 0.0f, 1.0f, "Merge Factor", "", 0.0f, 1.0f);
  RNA_def_int(ot->srna,
              "twist_offset",
              0,
              -1000,
              1000,
              "Twist",
              "Twist offset for closed loops",
              -1000,
              1000);

  mesh_operator_edgering_props(ot, 0, 0);
}

/** \} */

/* -------------------------------------------------------------------- */
/** \name Wire-Frame Operator
 * \{ */

static wmOperatorStatus edbm_wireframe_exec(bContext *C, wmOperator *op)
{
  const bool use_boundary = RNA_boolean_get(op->ptr, "use_boundary");
  const bool use_even_offset = RNA_boolean_get(op->ptr, "use_even_offset");
  const bool use_replace = RNA_boolean_get(op->ptr, "use_replace");
  const bool use_relative_offset = RNA_boolean_get(op->ptr, "use_relative_offset");
  const bool use_crease = RNA_boolean_get(op->ptr, "use_crease");
  const float crease_weight = RNA_float_get(op->ptr, "crease_weight");
  const float thickness = RNA_float_get(op->ptr, "thickness");
  const float offset = RNA_float_get(op->ptr, "offset");

  const Scene *scene = CTX_data_scene(C);
  ViewLayer *view_layer = CTX_data_view_layer(C);
  const Vector<Object *> objects = BKE_view_layer_array_from_objects_in_edit_mode_unique_data(
      scene, view_layer, CTX_wm_view3d(C));
  for (Object *obedit : objects) {
    BMEditMesh *em = BKE_editmesh_from_object(obedit);

    if (em->bm->totfacesel == 0) {
      continue;
    }

    BMOperator bmop;

    EDBM_op_init(em,
                 &bmop,
                 op,
                 "wireframe faces=%hf use_replace=%b use_boundary=%b use_even_offset=%b "
                 "use_relative_offset=%b "
                 "use_crease=%b crease_weight=%f thickness=%f offset=%f",
                 BM_ELEM_SELECT,
                 use_replace,
                 use_boundary,
                 use_even_offset,
                 use_relative_offset,
                 use_crease,
                 crease_weight,
                 thickness,
                 offset);

    BMO_op_exec(em->bm, &bmop);

    BM_mesh_elem_hflag_disable_all(em->bm, BM_VERT | BM_EDGE | BM_FACE, BM_ELEM_SELECT, false);
    BMO_slot_buffer_hflag_enable(
        em->bm, bmop.slots_out, "faces.out", BM_FACE, BM_ELEM_SELECT, true);

    if (!EDBM_op_finish(em, &bmop, op, true)) {
      continue;
    }

    EDBMUpdate_Params params{};
    params.calc_looptris = true;
    params.calc_normals = false;
    params.is_destructive = true;
    EDBM_update(static_cast<Mesh *>(obedit->data), &params);
  }

  return OPERATOR_FINISHED;
}

void MESH_OT_wireframe(wmOperatorType *ot)
{
  PropertyRNA *prop;

  /* identifiers */
  ot->name = "Wireframe";
  ot->idname = "MESH_OT_wireframe";
  ot->description = "Create a solid wireframe from faces";

  /* API callbacks. */
  ot->exec = edbm_wireframe_exec;
  ot->poll = ED_operator_editmesh;

  /* flags */
  ot->flag = OPTYPE_REGISTER | OPTYPE_UNDO;

  /* properties */
  RNA_def_boolean(ot->srna, "use_boundary", true, "Boundary", "Inset face boundaries");
  RNA_def_boolean(ot->srna,
                  "use_even_offset",
                  true,
                  "Offset Even",
                  "Scale the offset to give more even thickness");
  RNA_def_boolean(ot->srna,
                  "use_relative_offset",
                  false,
                  "Offset Relative",
                  "Scale the offset by surrounding geometry");
  RNA_def_boolean(ot->srna, "use_replace", true, "Replace", "Remove original faces");
  prop = RNA_def_float_distance(
      ot->srna, "thickness", 0.01f, 0.0f, 1e4f, "Thickness", "", 0.0f, 10.0f);
  /* use 1 rather than 10 for max else dragging the button moves too far */
  RNA_def_property_ui_range(prop, 0.0, 1.0, 0.01, 4);
  RNA_def_float_distance(ot->srna, "offset", 0.01f, 0.0f, 1e4f, "Offset", "", 0.0f, 10.0f);
  RNA_def_boolean(ot->srna,
                  "use_crease",
                  false,
                  "Crease",
                  "Crease hub edges for an improved subdivision surface");
  prop = RNA_def_float(
      ot->srna, "crease_weight", 0.01f, 0.0f, 1e3f, "Crease Weight", "", 0.0f, 1.0f);
  RNA_def_property_ui_range(prop, 0.0, 1.0, 0.1, 2);
}

/** \} */

/* -------------------------------------------------------------------- */
/** \name Offset Edge-Loop Operator
 * \{ */

static wmOperatorStatus edbm_offset_edgeloop_exec(bContext *C, wmOperator *op)
{
  const bool use_cap_endpoint = RNA_boolean_get(op->ptr, "use_cap_endpoint");
  bool changed_multi = false;
  Scene *scene = CTX_data_scene(C);
  ViewLayer *view_layer = CTX_data_view_layer(C);
  Vector<Base *> bases = BKE_view_layer_array_from_bases_in_edit_mode_unique_data(
      scene, view_layer, CTX_wm_view3d(C));
  for (Base *base : bases) {
    Object *obedit = base->object;
    BMEditMesh *em = BKE_editmesh_from_object(obedit);

    if (em->bm->totedgesel == 0) {
      continue;
    }

    BMOperator bmop;
    EDBM_op_init(em,
                 &bmop,
                 op,
                 "offset_edgeloops edges=%he use_cap_endpoint=%b",
                 BM_ELEM_SELECT,
                 use_cap_endpoint);

    BMO_op_exec(em->bm, &bmop);

    BM_mesh_elem_hflag_disable_all(em->bm, BM_VERT | BM_EDGE | BM_FACE, BM_ELEM_SELECT, false);

    BMO_slot_buffer_hflag_enable(
        em->bm, bmop.slots_out, "edges.out", BM_EDGE, BM_ELEM_SELECT, true);

    if (EDBM_op_finish(em, &bmop, op, true)) {
      EDBMUpdate_Params params{};
      params.calc_looptris = true;
      params.calc_normals = false;
      params.is_destructive = true;
      EDBM_update(static_cast<Mesh *>(obedit->data), &params);
      changed_multi = true;
    }
  }

  if (changed_multi) {
    /** If in face-only select mode, switch to edge select mode so that
     * an edge-only selection is not inconsistent state.
     *
     * We need to run this for all objects, even when nothing is selected.
     * This way we keep them in sync. */
    if (scene->toolsettings->selectmode == SCE_SELECT_FACE) {
      EDBM_selectmode_disable_multi_ex(scene, bases, SCE_SELECT_FACE, SCE_SELECT_EDGE);
    }
  }

  return changed_multi ? OPERATOR_FINISHED : OPERATOR_CANCELLED;
}

void MESH_OT_offset_edge_loops(wmOperatorType *ot)
{
  /* identifiers */
  ot->name = "Offset Edge Loop";
  ot->idname = "MESH_OT_offset_edge_loops";
  ot->description = "Create offset edge loop from the current selection";

  /* API callbacks. */
  ot->exec = edbm_offset_edgeloop_exec;
  ot->poll = ED_operator_editmesh;

  /* Keep internal, since this is only meant to be accessed via
   * `MESH_OT_offset_edge_loops_slide`. */

  /* flags */
  ot->flag = OPTYPE_REGISTER | OPTYPE_UNDO | OPTYPE_INTERNAL;

  RNA_def_boolean(
      ot->srna, "use_cap_endpoint", false, "Cap Endpoint", "Extend loop around end-points");
}

/** \} */

/* -------------------------------------------------------------------- */
/** \name Convex Hull Operator
 * \{ */

#ifdef WITH_BULLET
static wmOperatorStatus edbm_convex_hull_exec(bContext *C, wmOperator *op)
{
  const bool use_existing_faces = RNA_boolean_get(op->ptr, "use_existing_faces");
  const bool delete_unused = RNA_boolean_get(op->ptr, "delete_unused");
  const bool make_holes = RNA_boolean_get(op->ptr, "make_holes");
  const bool join_triangles = RNA_boolean_get(op->ptr, "join_triangles");

  float angle_face_threshold = RNA_float_get(op->ptr, "face_threshold");
  float angle_shape_threshold = RNA_float_get(op->ptr, "shape_threshold");

  const Scene *scene = CTX_data_scene(C);
  ViewLayer *view_layer = CTX_data_view_layer(C);
  const Vector<Object *> objects = BKE_view_layer_array_from_objects_in_edit_mode_unique_data(
      scene, view_layer, CTX_wm_view3d(C));
  for (Object *obedit : objects) {
    BMEditMesh *em = BKE_editmesh_from_object(obedit);

    if (em->bm->totvertsel == 0) {
      continue;
    }

    BMOperator bmop;

    EDBM_op_init(em,
                 &bmop,
                 op,
                 "convex_hull input=%hvef "
                 "use_existing_faces=%b",
                 BM_ELEM_SELECT,
                 use_existing_faces);
    BMO_op_exec(em->bm, &bmop);

    /* Hull fails if input is coplanar */
    if (BMO_error_occurred_at_level(em->bm, BMO_ERROR_CANCEL)) {
      EDBM_op_finish(em, &bmop, op, true);
      continue;
    }

    BMO_slot_buffer_hflag_enable(
        em->bm, bmop.slots_out, "geom.out", BM_FACE, BM_ELEM_SELECT, true);

    /* Delete unused vertices, edges, and faces */
    if (delete_unused) {
      if (!EDBM_op_callf(
              em, op, "delete geom=%S context=%i", &bmop, "geom_unused.out", DEL_ONLYTAGGED))
      {
        EDBM_op_finish(em, &bmop, op, true);
        continue;
      }
    }

    /* Delete hole edges/faces */
    if (make_holes) {
      if (!EDBM_op_callf(
              em, op, "delete geom=%S context=%i", &bmop, "geom_holes.out", DEL_ONLYTAGGED))
      {
        EDBM_op_finish(em, &bmop, op, true);
        continue;
      }
    }

    /* Merge adjacent triangles */
    if (join_triangles) {
      if (!EDBM_op_call_and_selectf(em,
                                    op,
                                    "faces.out",
                                    true,
                                    "join_triangles faces=%S "
                                    "angle_face_threshold=%f angle_shape_threshold=%f",
                                    &bmop,
                                    "geom.out",
                                    angle_face_threshold,
                                    angle_shape_threshold))
      {
        EDBM_op_finish(em, &bmop, op, true);
        continue;
      }
    }

    if (!EDBM_op_finish(em, &bmop, op, true)) {
      continue;
    }

    EDBMUpdate_Params params{};
    params.calc_looptris = true;
    params.calc_normals = false;
    params.is_destructive = true;
    EDBM_update(static_cast<Mesh *>(obedit->data), &params);

    EDBM_selectmode_flush(em);
    EDBM_uvselect_clear(em);
  }

  return OPERATOR_FINISHED;
}

void MESH_OT_convex_hull(wmOperatorType *ot)
{
  /* identifiers */
  ot->name = "Convex Hull";
  ot->description = "Enclose selected vertices in a convex polyhedron";
  ot->idname = "MESH_OT_convex_hull";

  /* API callbacks. */
  ot->exec = edbm_convex_hull_exec;
  ot->poll = ED_operator_editmesh;

  /* flags */
  ot->flag = OPTYPE_REGISTER | OPTYPE_UNDO;

  /* props */
  RNA_def_boolean(ot->srna,
                  "delete_unused",
                  true,
                  "Delete Unused",
                  "Delete selected elements that are not used by the hull");

  RNA_def_boolean(ot->srna,
                  "use_existing_faces",
                  true,
                  "Use Existing Faces",
                  "Skip hull triangles that are covered by a pre-existing face");

  RNA_def_boolean(ot->srna,
                  "make_holes",
                  false,
                  "Make Holes",
                  "Delete selected faces that are used by the hull");

  RNA_def_boolean(
      ot->srna, "join_triangles", true, "Join Triangles", "Merge adjacent triangles into quads");

  join_triangle_props(ot);
}
#endif /* WITH_BULLET */

/** \} */

/* -------------------------------------------------------------------- */
/** \name Symmetrize Operator
 * \{ */

static wmOperatorStatus mesh_symmetrize_exec(bContext *C, wmOperator *op)
{
  const float thresh = RNA_float_get(op->ptr, "threshold");
  const Scene *scene = CTX_data_scene(C);
  ViewLayer *view_layer = CTX_data_view_layer(C);
  const Vector<Object *> objects = BKE_view_layer_array_from_objects_in_edit_mode_unique_data(
      scene, view_layer, CTX_wm_view3d(C));

  for (Object *obedit : objects) {
    BMEditMesh *em = BKE_editmesh_from_object(obedit);

    if (em->bm->totvertsel == 0) {
      continue;
    }

    BMOperator bmop;
    EDBM_op_init(em,
                 &bmop,
                 op,
                 "symmetrize input=%hvef direction=%i dist=%f",
                 BM_ELEM_SELECT,
                 RNA_enum_get(op->ptr, "direction"),
                 thresh);
    BMO_op_exec(em->bm, &bmop);

    EDBM_flag_disable_all(em, BM_ELEM_SELECT);

    BMO_slot_buffer_hflag_enable(
        em->bm, bmop.slots_out, "geom.out", BM_ALL_NOLOOP, BM_ELEM_SELECT, true);

    if (!EDBM_op_finish(em, &bmop, op, true)) {
      continue;
    }

    bool calc_normals = false;
    if (scene->toolsettings->automerge & AUTO_MERGE) {
      calc_normals = EDBM_automerge_connected(
          obedit, false, BM_ELEM_SELECT, scene->toolsettings->doublimit);
    }

    EDBMUpdate_Params params{};
    params.calc_looptris = true;
    params.calc_normals = calc_normals;
    params.is_destructive = true;
    EDBM_update(static_cast<Mesh *>(obedit->data), &params);

    EDBM_selectmode_flush(em);
    EDBM_uvselect_clear(em);
  }

  return OPERATOR_FINISHED;
}

void MESH_OT_symmetrize(wmOperatorType *ot)
{
  /* identifiers */
  ot->name = "Symmetrize";
  ot->description = "Enforce symmetry (both form and topological) across an axis";
  ot->idname = "MESH_OT_symmetrize";

  /* API callbacks. */
  ot->exec = mesh_symmetrize_exec;
  ot->poll = ED_operator_editmesh;

  /* flags */
  ot->flag = OPTYPE_REGISTER | OPTYPE_UNDO;

  ot->prop = RNA_def_enum(ot->srna,
                          "direction",
                          rna_enum_symmetrize_direction_items,
                          BMO_SYMMETRIZE_NEGATIVE_X,
                          "Direction",
                          "Which sides to copy from and to");
  RNA_def_float(ot->srna,
                "threshold",
                1e-4f,
                0.0f,
                10.0f,
                "Threshold",
                "Limit for snap middle vertices to the axis center",
                1e-5f,
                0.1f);
}

/** \} */

/* -------------------------------------------------------------------- */
/** \name Snap to Symmetry Operator
 * \{ */

static wmOperatorStatus mesh_symmetry_snap_exec(bContext *C, wmOperator *op)
{
  const float eps = 0.00001f;
  const float eps_sq = eps * eps;
  const bool use_topology = false;

  const float thresh = RNA_float_get(op->ptr, "threshold");
  const float fac = RNA_float_get(op->ptr, "factor");
  const bool use_center = RNA_boolean_get(op->ptr, "use_center");
  const int axis_dir = RNA_enum_get(op->ptr, "direction");

  /* Vertices stats (total over all selected objects). */
  int totvertfound = 0, totvertmirr = 0, totvertfail = 0, totobjects = 0;

  /* Axis. */
  int axis = axis_dir % 3;
  bool axis_sign = axis != axis_dir;

  const Scene *scene = CTX_data_scene(C);
  ViewLayer *view_layer = CTX_data_view_layer(C);
  const Vector<Object *> objects = BKE_view_layer_array_from_objects_in_edit_mode_unique_data(
      scene, view_layer, CTX_wm_view3d(C));

  for (Object *obedit : objects) {
    BMEditMesh *em = BKE_editmesh_from_object(obedit);
    BMesh *bm = em->bm;

    if (em->bm->totvertsel == 0) {
      continue;
    }

    if (blender::ed::object::shape_key_report_if_locked(obedit, op->reports)) {
      continue;
    }

    totobjects++;

    /* Only allocate memory after checking whether to skip object. */
    int *index = MEM_malloc_arrayN<int>(bm->totvert, __func__);

    /* Vertex iter. */
    BMIter iter;
    BMVert *v;
    int i;

    EDBM_verts_mirror_cache_begin_ex(em, axis, true, true, false, use_topology, thresh, index);

    BM_mesh_elem_table_ensure(bm, BM_VERT);

    BM_mesh_elem_hflag_disable_all(bm, BM_VERT, BM_ELEM_TAG, false);

    BM_ITER_MESH_INDEX (v, &iter, bm, BM_VERTS_OF_MESH, i) {
      if ((BM_elem_flag_test(v, BM_ELEM_SELECT) != false) &&
          (BM_elem_flag_test(v, BM_ELEM_TAG) == false))
      {
        int i_mirr = index[i];
        if (i_mirr != -1) {

          BMVert *v_mirr = BM_vert_at_index(bm, index[i]);

          if (v != v_mirr) {
            float co[3], co_mirr[3];

            if ((v->co[axis] > v_mirr->co[axis]) == axis_sign) {
              std::swap(v, v_mirr);
            }

            copy_v3_v3(co_mirr, v_mirr->co);
            co_mirr[axis] *= -1.0f;

            if (len_squared_v3v3(v->co, co_mirr) > eps_sq) {
              totvertmirr++;
            }

            interp_v3_v3v3(co, v->co, co_mirr, fac);

            copy_v3_v3(v->co, co);

            co[axis] *= -1.0f;
            copy_v3_v3(v_mirr->co, co);

            BM_elem_flag_enable(v, BM_ELEM_TAG);
            BM_elem_flag_enable(v_mirr, BM_ELEM_TAG);
            totvertfound++;
          }
          else {
            if (use_center) {

              if (fabsf(v->co[axis]) > eps) {
                totvertmirr++;
              }

              v->co[axis] = 0.0f;
            }
            BM_elem_flag_enable(v, BM_ELEM_TAG);
            totvertfound++;
          }
        }
        else {
          totvertfail++;
        }
      }
    }
    EDBMUpdate_Params params{};
    params.calc_looptris = false;
    params.calc_normals = false;
    params.is_destructive = false;
    EDBM_update(static_cast<Mesh *>(obedit->data), &params);

    /* No need to end cache, just free the array. */
    MEM_freeN(index);
  }

  if (totvertfail) {
    BKE_reportf(op->reports,
                RPT_WARNING,
                "%d already symmetrical, %d pairs mirrored, %d failed",
                totvertfound - totvertmirr,
                totvertmirr,
                totvertfail);
  }
  else if (totobjects) {
    BKE_reportf(op->reports,
                RPT_INFO,
                "%d already symmetrical, %d pairs mirrored",
                totvertfound - totvertmirr,
                totvertmirr);
  }

  return totobjects ? OPERATOR_FINISHED : OPERATOR_CANCELLED;
}

void MESH_OT_symmetry_snap(wmOperatorType *ot)
{
  /* identifiers */
  ot->name = "Snap to Symmetry";
  ot->description = "Snap vertex pairs to their mirrored locations";
  ot->idname = "MESH_OT_symmetry_snap";

  /* API callbacks. */
  ot->exec = mesh_symmetry_snap_exec;
  ot->poll = ED_operator_editmesh;

  /* flags */
  ot->flag = OPTYPE_REGISTER | OPTYPE_UNDO;

  ot->prop = RNA_def_enum(ot->srna,
                          "direction",
                          rna_enum_symmetrize_direction_items,
                          BMO_SYMMETRIZE_NEGATIVE_X,
                          "Direction",
                          "Which sides to copy from and to");
  RNA_def_float_distance(ot->srna,
                         "threshold",
                         0.05f,
                         0.0f,
                         10.0f,
                         "Threshold",
                         "Distance within which matching vertices are searched",
                         1e-4f,
                         1.0f);
  RNA_def_float(ot->srna,
                "factor",
                0.5f,
                0.0f,
                1.0f,
                "Factor",
                "Mix factor of the locations of the vertices",
                0.0f,
                1.0f);
  RNA_def_boolean(
      ot->srna, "use_center", true, "Center", "Snap middle vertices to the axis center");
}

/** \} */

#if defined(WITH_FREESTYLE)

/* -------------------------------------------------------------------- */
/** \name Mark Edge (Freestyle) Operator
 * \{ */

static wmOperatorStatus edbm_mark_freestyle_edge_exec(bContext *C, wmOperator *op)
{
  BMEdge *eed;
  BMIter iter;
  const bool clear = RNA_boolean_get(op->ptr, "clear");
  const Scene *scene = CTX_data_scene(C);
  ViewLayer *view_layer = CTX_data_view_layer(C);

  const Vector<Object *> objects = BKE_view_layer_array_from_objects_in_edit_mode_unique_data(
      scene, view_layer, CTX_wm_view3d(C));
  for (Object *obedit : objects) {
    BMEditMesh *em = BKE_editmesh_from_object(obedit);

    if (em == nullptr) {
      continue;
    }

    BMesh *bm = em->bm;

    if (bm->totedgesel == 0) {
      continue;
    }

    BM_data_layer_ensure_named(bm, &em->bm->edata, CD_PROP_BOOL, "freestyle_edge");
    const int offset = CustomData_get_offset_named(&em->bm->edata, CD_PROP_BOOL, "freestyle_edge");
    if (offset == -1) {
      continue;
    }

    if (clear) {
      BM_ITER_MESH (eed, &iter, em->bm, BM_EDGES_OF_MESH) {
        if (BM_elem_flag_test(eed, BM_ELEM_SELECT) && !BM_elem_flag_test(eed, BM_ELEM_HIDDEN)) {
          BM_ELEM_CD_SET_BOOL(eed, offset, false);
        }
      }
    }
    else {
      BM_ITER_MESH (eed, &iter, em->bm, BM_EDGES_OF_MESH) {
        if (BM_elem_flag_test(eed, BM_ELEM_SELECT) && !BM_elem_flag_test(eed, BM_ELEM_HIDDEN)) {
          BM_ELEM_CD_SET_BOOL(eed, offset, true);
        }
      }
    }

    DEG_id_tag_update(static_cast<ID *>(obedit->data), ID_RECALC_GEOMETRY);
    WM_event_add_notifier(C, NC_GEOM | ND_DATA, obedit->data);
  }

  return OPERATOR_FINISHED;
}

void MESH_OT_mark_freestyle_edge(wmOperatorType *ot)
{
  PropertyRNA *prop;

  /* identifiers */
  ot->name = "Mark Freestyle Edge";
  ot->description = "(Un)mark selected edges as Freestyle feature edges";
  ot->idname = "MESH_OT_mark_freestyle_edge";

  /* API callbacks. */
  ot->exec = edbm_mark_freestyle_edge_exec;
  ot->poll = ED_operator_editmesh;

  /* flags */
  ot->flag = OPTYPE_REGISTER | OPTYPE_UNDO;

  prop = RNA_def_boolean(ot->srna, "clear", false, "Clear", "");
  RNA_def_property_flag(prop, PROP_HIDDEN | PROP_SKIP_SAVE);
}

/** \} */

/* -------------------------------------------------------------------- */
/** \name Mark Face (Freestyle) Operator
 * \{ */

static wmOperatorStatus edbm_mark_freestyle_face_exec(bContext *C, wmOperator *op)
{
  BMFace *efa;
  BMIter iter;
  const bool clear = RNA_boolean_get(op->ptr, "clear");
  const Scene *scene = CTX_data_scene(C);
  ViewLayer *view_layer = CTX_data_view_layer(C);

  const Vector<Object *> objects = BKE_view_layer_array_from_objects_in_edit_mode_unique_data(
      scene, view_layer, CTX_wm_view3d(C));
  for (Object *obedit : objects) {
    BMEditMesh *em = BKE_editmesh_from_object(obedit);

    if (em == nullptr) {
      continue;
    }

    if (em->bm->totfacesel == 0) {
      continue;
    }

    BM_data_layer_ensure_named(em->bm, &em->bm->pdata, CD_PROP_BOOL, "freestyle_face");
    const int offset = CustomData_get_offset_named(&em->bm->pdata, CD_PROP_BOOL, "freestyle_face");
    if (offset == -1) {
      continue;
    }

    if (clear) {
      BM_ITER_MESH (efa, &iter, em->bm, BM_FACES_OF_MESH) {
        if (BM_elem_flag_test(efa, BM_ELEM_SELECT) && !BM_elem_flag_test(efa, BM_ELEM_HIDDEN)) {
          BM_ELEM_CD_SET_BOOL(efa, offset, false);
        }
      }
    }
    else {
      BM_ITER_MESH (efa, &iter, em->bm, BM_FACES_OF_MESH) {
        if (BM_elem_flag_test(efa, BM_ELEM_SELECT) && !BM_elem_flag_test(efa, BM_ELEM_HIDDEN)) {
          BM_ELEM_CD_SET_BOOL(efa, offset, true);
        }
      }
    }

    DEG_id_tag_update(static_cast<ID *>(obedit->data), ID_RECALC_GEOMETRY);
    WM_event_add_notifier(C, NC_GEOM | ND_DATA, obedit->data);
  }

  return OPERATOR_FINISHED;
}

void MESH_OT_mark_freestyle_face(wmOperatorType *ot)
{
  PropertyRNA *prop;

  /* identifiers */
  ot->name = "Mark Freestyle Face";
  ot->description = "(Un)mark selected faces for exclusion from Freestyle feature edge detection";
  ot->idname = "MESH_OT_mark_freestyle_face";

  /* API callbacks. */
  ot->exec = edbm_mark_freestyle_face_exec;
  ot->poll = ED_operator_editmesh;

  /* flags */
  ot->flag = OPTYPE_REGISTER | OPTYPE_UNDO;

  prop = RNA_def_boolean(ot->srna, "clear", false, "Clear", "");
  RNA_def_property_flag(prop, PROP_HIDDEN | PROP_SKIP_SAVE);
}

/** \} */

#endif /* WITH_FREESTYLE */

/* -------------------------------------------------------------------- */
/** \name Loop Normals Editing Tools Modal Map
 * \{ */

/* NOTE: these defines are saved in keymap files, do not change values but just add new ones */
/* NOTE: We could add more here, like e.g. a switch between local or global coordinates of target,
 *       use number-input to type in explicit vector values. */
enum {
  /* Generic commands. */
  EDBM_CLNOR_MODAL_CANCEL = 1,
  EDBM_CLNOR_MODAL_CONFIRM = 2,

  /* Point To operator. */
  EDBM_CLNOR_MODAL_POINTTO_RESET = 101,
  EDBM_CLNOR_MODAL_POINTTO_INVERT = 102,
  EDBM_CLNOR_MODAL_POINTTO_SPHERIZE = 103,
  EDBM_CLNOR_MODAL_POINTTO_ALIGN = 104,

  EDBM_CLNOR_MODAL_POINTTO_USE_MOUSE = 110,
  EDBM_CLNOR_MODAL_POINTTO_USE_PIVOT = 111,
  EDBM_CLNOR_MODAL_POINTTO_USE_OBJECT = 112,
  EDBM_CLNOR_MODAL_POINTTO_SET_USE_3DCURSOR = 113,
  EDBM_CLNOR_MODAL_POINTTO_SET_USE_SELECTED = 114,
};

wmKeyMap *point_normals_modal_keymap(wmKeyConfig *keyconf)
{
  static const EnumPropertyItem modal_items[] = {
      {EDBM_CLNOR_MODAL_CANCEL, "CANCEL", 0, "Cancel", ""},
      {EDBM_CLNOR_MODAL_CONFIRM, "CONFIRM", 0, "Confirm", ""},

      /* Point To operator. */
      {EDBM_CLNOR_MODAL_POINTTO_RESET, "RESET", 0, "Reset", "Reset normals to initial ones"},
      {EDBM_CLNOR_MODAL_POINTTO_INVERT,
       "INVERT",
       0,
       "Invert",
       "Toggle inversion of affected normals"},
      {EDBM_CLNOR_MODAL_POINTTO_SPHERIZE,
       "SPHERIZE",
       0,
       "Spherize",
       "Interpolate between new and original normals"},
      {EDBM_CLNOR_MODAL_POINTTO_ALIGN, "ALIGN", 0, "Align", "Make all affected normals parallel"},

      {EDBM_CLNOR_MODAL_POINTTO_USE_MOUSE,
       "USE_MOUSE",
       0,
       "Use Mouse",
       "Follow mouse cursor position"},
      {EDBM_CLNOR_MODAL_POINTTO_USE_PIVOT,
       "USE_PIVOT",
       0,
       "Use Pivot",
       "Use current rotation/scaling pivot point coordinates"},
      {EDBM_CLNOR_MODAL_POINTTO_USE_OBJECT,
       "USE_OBJECT",
       0,
       "Use Object",
       "Use current edited object's location"},
      {EDBM_CLNOR_MODAL_POINTTO_SET_USE_3DCURSOR,
       "SET_USE_3DCURSOR",
       0,
       "Set and Use 3D Cursor",
       "Set new 3D cursor position and use it"},
      {EDBM_CLNOR_MODAL_POINTTO_SET_USE_SELECTED,
       "SET_USE_SELECTED",
       0,
       "Select and Use Mesh Item",
       "Select new active mesh element and use its location"},
      {0, nullptr, 0, nullptr, nullptr},
  };
  static const char *keymap_name = "Custom Normals Modal Map";

  wmKeyMap *keymap = WM_modalkeymap_find(keyconf, keymap_name);

  /* We only need to add map once */
  if (keymap && keymap->modal_items) {
    return nullptr;
  }

  keymap = WM_modalkeymap_ensure(keyconf, keymap_name, modal_items);

  WM_modalkeymap_assign(keymap, "MESH_OT_point_normals");

  return keymap;
}

#define CLNORS_VALID_VEC_LEN (1e-4f)

/** \} */

/* -------------------------------------------------------------------- */
/** \name Loop Normals 'Point To' Operator
 * \{ */

enum {
  EDBM_CLNOR_POINTTO_MODE_COORDINATES = 1,
  EDBM_CLNOR_POINTTO_MODE_MOUSE = 2,
};

static EnumPropertyItem clnors_pointto_mode_items[] = {
    {EDBM_CLNOR_POINTTO_MODE_COORDINATES,
     "COORDINATES",
     0,
     "Coordinates",
     "Use static coordinates (defined by various means)"},
    {EDBM_CLNOR_POINTTO_MODE_MOUSE, "MOUSE", 0, "Mouse", "Follow mouse cursor"},
    {0, nullptr, 0, nullptr, nullptr},
};

/* Initialize loop normal data */
static bool point_normals_init(bContext *C, wmOperator *op)
{
  Object *obedit = CTX_data_edit_object(C);
  BMEditMesh *em = BKE_editmesh_from_object(obedit);
  BMesh *bm = em->bm;

  BKE_editmesh_lnorspace_update(em);
  BMLoopNorEditDataArray *lnors_ed_arr = BM_loop_normal_editdata_array_init(bm, false);

  op->customdata = lnors_ed_arr;

  return (lnors_ed_arr->totloop != 0);
}

static bool point_normals_ensure(bContext *C, wmOperator *op)
{
  if (op->customdata != nullptr) {
    return true;
  }
  return point_normals_init(C, op);
}

static void point_normals_free(wmOperator *op)
{
  if (op->customdata != nullptr) {
    BMLoopNorEditDataArray *lnors_ed_arr = static_cast<BMLoopNorEditDataArray *>(op->customdata);
    BM_loop_normal_editdata_array_free(lnors_ed_arr);
    op->customdata = nullptr;
  }
}

static void point_normals_cancel(bContext *C, wmOperator *op)
{
  point_normals_free(op);
  ED_workspace_status_text(C, nullptr);
}

static void point_normals_update_statusbar(bContext *C, wmOperator *op)
{
  WorkspaceStatus status(C);

  status.opmodal(IFACE_("Confirm"), op->type, EDBM_CLNOR_MODAL_CONFIRM);
  status.opmodal(IFACE_("Cancel"), op->type, EDBM_CLNOR_MODAL_CANCEL);
  status.opmodal(IFACE_("Reset"), op->type, EDBM_CLNOR_MODAL_POINTTO_RESET);

  status.opmodal(IFACE_("Invert"),
                 op->type,
                 EDBM_CLNOR_MODAL_POINTTO_INVERT,
                 RNA_boolean_get(op->ptr, "invert"));
  status.opmodal(IFACE_("Spherize"),
                 op->type,
                 EDBM_CLNOR_MODAL_POINTTO_SPHERIZE,
                 RNA_boolean_get(op->ptr, "spherize"));
  status.opmodal(IFACE_("Align"),
                 op->type,
                 EDBM_CLNOR_MODAL_POINTTO_ALIGN,
                 RNA_boolean_get(op->ptr, "align"));

  status.opmodal(IFACE_("Use mouse"),
                 op->type,
                 EDBM_CLNOR_MODAL_POINTTO_USE_MOUSE,
                 RNA_enum_get(op->ptr, "mode") == EDBM_CLNOR_POINTTO_MODE_MOUSE);

  status.opmodal(IFACE_("Use Pivot"), op->type, EDBM_CLNOR_MODAL_POINTTO_USE_PIVOT);
  status.opmodal(IFACE_("Use Object"), op->type, EDBM_CLNOR_MODAL_POINTTO_USE_OBJECT);
  status.opmodal(
      IFACE_("Set and use 3D cursor"), op->type, EDBM_CLNOR_MODAL_POINTTO_SET_USE_3DCURSOR);
  status.opmodal(
      IFACE_("Select and use mesh item"), op->type, EDBM_CLNOR_MODAL_POINTTO_SET_USE_SELECTED);
}

/* TODO: move that to generic function in BMesh? */
static void bmesh_selected_verts_center_calc(BMesh *bm, float *r_center)
{
  BMVert *v;
  BMIter viter;
  int i = 0;

  zero_v3(r_center);
  BM_ITER_MESH (v, &viter, bm, BM_VERTS_OF_MESH) {
    if (BM_elem_flag_test(v, BM_ELEM_SELECT)) {
      add_v3_v3(r_center, v->co);
      i++;
    }
  }
  mul_v3_fl(r_center, 1.0f / float(i));
}

static void point_normals_apply(bContext *C, wmOperator *op, float target[3], const bool do_reset)
{
  Object *obedit = CTX_data_edit_object(C);
  BMesh *bm = BKE_editmesh_from_object(obedit)->bm;
  BMLoopNorEditDataArray *lnors_ed_arr = static_cast<BMLoopNorEditDataArray *>(op->customdata);

  const bool do_invert = RNA_boolean_get(op->ptr, "invert");
  const bool do_spherize = RNA_boolean_get(op->ptr, "spherize");
  const bool do_align = RNA_boolean_get(op->ptr, "align");
  float center[3];

  if (do_align && !do_reset) {
    bmesh_selected_verts_center_calc(bm, center);
  }

  sub_v3_v3(target, obedit->loc); /* Move target to local coordinates. */

  BMLoopNorEditData *lnor_ed = lnors_ed_arr->lnor_editdata;
  for (int i = 0; i < lnors_ed_arr->totloop; i++, lnor_ed++) {
    if (do_reset) {
      copy_v3_v3(lnor_ed->nloc, lnor_ed->niloc);
    }
    else if (do_spherize) {
      /* Note that this is *not* real spherical interpolation.
       * Probably good enough in this case though? */
      const float strength = RNA_float_get(op->ptr, "spherize_strength");
      float spherized_normal[3];

      sub_v3_v3v3(spherized_normal, target, lnor_ed->loc);

      /* otherwise, multiplication by strength is meaningless... */
      normalize_v3(spherized_normal);

      mul_v3_fl(spherized_normal, strength);
      mul_v3_v3fl(lnor_ed->nloc, lnor_ed->niloc, 1.0f - strength);
      add_v3_v3(lnor_ed->nloc, spherized_normal);
    }
    else if (do_align) {
      sub_v3_v3v3(lnor_ed->nloc, target, center);
    }
    else {
      sub_v3_v3v3(lnor_ed->nloc, target, lnor_ed->loc);
    }

    if (do_invert && !do_reset) {
      negate_v3(lnor_ed->nloc);
    }
    if (normalize_v3(lnor_ed->nloc) >= CLNORS_VALID_VEC_LEN) {
      BKE_lnor_space_custom_normal_to_data(
          bm->lnor_spacearr->lspacearr[lnor_ed->loop_index], lnor_ed->nloc, lnor_ed->clnors_data);
    }
  }
}

static wmOperatorStatus edbm_point_normals_modal(bContext *C, wmOperator *op, const wmEvent *event)
{
  /* As this operator passes events through, we can't be sure the user didn't exit edit-mode.
   * or performed some other operation. */
  if (!WM_operator_poll(C, op->type)) {
    point_normals_cancel(C, op);
    return OPERATOR_CANCELLED;
  }

  View3D *v3d = CTX_wm_view3d(C);
  Scene *scene = CTX_data_scene(C);
  Object *obedit = CTX_data_edit_object(C);
  BMEditMesh *em = BKE_editmesh_from_object(obedit);
  BMesh *bm = em->bm;

  float target[3];

  wmOperatorStatus ret = OPERATOR_PASS_THROUGH;
  int mode = RNA_enum_get(op->ptr, "mode");
  int new_mode = mode;
  bool force_mousemove = false;
  bool do_reset = false;

  PropertyRNA *prop_target = RNA_struct_find_property(op->ptr, "target_location");

  if (event->type == EVT_MODAL_MAP) {
    switch (event->val) {
      case EDBM_CLNOR_MODAL_CONFIRM:
        RNA_property_float_get_array(op->ptr, prop_target, target);
        ret = OPERATOR_FINISHED;
        break;

      case EDBM_CLNOR_MODAL_CANCEL:
        do_reset = true;
        ret = OPERATOR_CANCELLED;
        break;

      case EDBM_CLNOR_MODAL_POINTTO_RESET:
        do_reset = true;
        ret = OPERATOR_RUNNING_MODAL;
        break;

      case EDBM_CLNOR_MODAL_POINTTO_INVERT: {
        PropertyRNA *prop_invert = RNA_struct_find_property(op->ptr, "invert");
        RNA_property_boolean_set(
            op->ptr, prop_invert, !RNA_property_boolean_get(op->ptr, prop_invert));
        RNA_property_float_get_array(op->ptr, prop_target, target);
        ret = OPERATOR_RUNNING_MODAL;
        break;
      }

      case EDBM_CLNOR_MODAL_POINTTO_SPHERIZE: {
        PropertyRNA *prop_spherize = RNA_struct_find_property(op->ptr, "spherize");
        RNA_property_boolean_set(
            op->ptr, prop_spherize, !RNA_property_boolean_get(op->ptr, prop_spherize));
        RNA_property_float_get_array(op->ptr, prop_target, target);
        ret = OPERATOR_RUNNING_MODAL;
        break;
      }

      case EDBM_CLNOR_MODAL_POINTTO_ALIGN: {
        PropertyRNA *prop_align = RNA_struct_find_property(op->ptr, "align");
        RNA_property_boolean_set(
            op->ptr, prop_align, !RNA_property_boolean_get(op->ptr, prop_align));
        RNA_property_float_get_array(op->ptr, prop_target, target);
        ret = OPERATOR_RUNNING_MODAL;
        break;
      }

      case EDBM_CLNOR_MODAL_POINTTO_USE_MOUSE:
        new_mode = EDBM_CLNOR_POINTTO_MODE_MOUSE;
        /* We want to immediately update to mouse cursor position... */
        force_mousemove = true;
        ret = OPERATOR_RUNNING_MODAL;
        break;

      case EDBM_CLNOR_MODAL_POINTTO_USE_OBJECT:
        new_mode = EDBM_CLNOR_POINTTO_MODE_COORDINATES;
        copy_v3_v3(target, obedit->loc);
        ret = OPERATOR_RUNNING_MODAL;
        break;

      case EDBM_CLNOR_MODAL_POINTTO_SET_USE_3DCURSOR:
        new_mode = EDBM_CLNOR_POINTTO_MODE_COORDINATES;
        ED_view3d_cursor3d_update(C, event->mval, false, V3D_CURSOR_ORIENT_NONE);
        copy_v3_v3(target, scene->cursor.location);
        ret = OPERATOR_RUNNING_MODAL;
        break;

      case EDBM_CLNOR_MODAL_POINTTO_SET_USE_SELECTED: {
        new_mode = EDBM_CLNOR_POINTTO_MODE_COORDINATES;
        view3d_operator_needs_gpu(C);
        SelectPick_Params params{};
        params.sel_op = SEL_OP_SET;
        if (EDBM_select_pick(C, event->mval, params)) {
          /* Point to newly selected active. */
          blender::ed::object::calc_active_center_for_editmode(obedit, false, target);

          add_v3_v3(target, obedit->loc);
          ret = OPERATOR_RUNNING_MODAL;
        }
        break;
      }
      case EDBM_CLNOR_MODAL_POINTTO_USE_PIVOT: {
        new_mode = EDBM_CLNOR_POINTTO_MODE_COORDINATES;
        switch (scene->toolsettings->transform_pivot_point) {
          case V3D_AROUND_CENTER_BOUNDS: /* calculateCenterBound */
          {
            BMVert *v;
            BMIter viter;
            float min[3], max[3];
            int i = 0;

            BM_ITER_MESH (v, &viter, bm, BM_VERTS_OF_MESH) {
              if (BM_elem_flag_test(v, BM_ELEM_SELECT)) {
                if (i) {
                  minmax_v3v3_v3(min, max, v->co);
                }
                else {
                  copy_v3_v3(min, v->co);
                  copy_v3_v3(max, v->co);
                }
                i++;
              }
            }
            mid_v3_v3v3(target, min, max);
            add_v3_v3(target, obedit->loc);
            break;
          }

          case V3D_AROUND_CENTER_MEDIAN: {
            bmesh_selected_verts_center_calc(bm, target);
            add_v3_v3(target, obedit->loc);
            break;
          }

          case V3D_AROUND_CURSOR:
            copy_v3_v3(target, scene->cursor.location);
            break;

          case V3D_AROUND_ACTIVE:
            if (!blender::ed::object::calc_active_center_for_editmode(obedit, false, target)) {
              zero_v3(target);
            }
            add_v3_v3(target, obedit->loc);
            break;

          default:
            BKE_report(op->reports, RPT_WARNING, "Does not support Individual Origins as pivot");
            copy_v3_v3(target, obedit->loc);
        }
        ret = OPERATOR_RUNNING_MODAL;
        break;
      }
      default:
        break;
    }
  }

  if (new_mode != mode) {
    mode = new_mode;
    RNA_enum_set(op->ptr, "mode", mode);
  }

  /* Only handle mouse-move event in case we are in mouse mode. */
  if (event->type == MOUSEMOVE || force_mousemove) {
    if (mode == EDBM_CLNOR_POINTTO_MODE_MOUSE) {
      ARegion *region = CTX_wm_region(C);
      float center[3];

      bmesh_selected_verts_center_calc(bm, center);

      ED_view3d_win_to_3d_int(v3d, region, center, event->mval, target);

      ret = OPERATOR_RUNNING_MODAL;
    }
  }

  if (ret != OPERATOR_PASS_THROUGH) {
    if (!ELEM(ret, OPERATOR_CANCELLED, OPERATOR_FINISHED)) {
      RNA_property_float_set_array(op->ptr, prop_target, target);
    }

    if (point_normals_ensure(C, op)) {
      point_normals_apply(C, op, target, do_reset);
      EDBMUpdate_Params params{};
      params.calc_looptris = true;
      params.calc_normals = false;
      params.is_destructive = false;
      /* Recheck booleans. */
      EDBM_update(static_cast<Mesh *>(obedit->data), &params);

      point_normals_update_statusbar(C, op);
    }
    else {
      ret = OPERATOR_CANCELLED;
    }
  }

  if (ELEM(ret, OPERATOR_CANCELLED, OPERATOR_FINISHED)) {
    point_normals_cancel(C, op);
  }

  /* Keep the normal data active while the operator is running,
   * and only free it when the operation ends or is canceled. */
  if (ELEM(ret, OPERATOR_FINISHED, OPERATOR_CANCELLED)) {
    point_normals_free(op);
  }
  return ret;
}

static wmOperatorStatus edbm_point_normals_invoke(bContext *C,
                                                  wmOperator *op,
                                                  const wmEvent * /*event*/)
{
  if (!point_normals_init(C, op)) {
    point_normals_cancel(C, op);
    return OPERATOR_CANCELLED;
  }

  WM_event_add_modal_handler(C, op);

  point_normals_update_statusbar(C, op);

  op->flag |= OP_IS_MODAL_GRAB_CURSOR;
  return OPERATOR_RUNNING_MODAL;
}

/* TODO: make this work on multiple objects at once */
static wmOperatorStatus edbm_point_normals_exec(bContext *C, wmOperator *op)
{
  Object *obedit = CTX_data_edit_object(C);

  if (!point_normals_init(C, op)) {
    point_normals_cancel(C, op);
    return OPERATOR_CANCELLED;
  }

  /* Note that 'mode' is ignored in exec case,
   * we directly use vector stored in target_location, whatever that is. */

  float target[3];
  RNA_float_get_array(op->ptr, "target_location", target);

  point_normals_apply(C, op, target, false);

  EDBMUpdate_Params params{};
  params.calc_looptris = true;
  params.calc_normals = false;
  params.is_destructive = false;
  EDBM_update(static_cast<Mesh *>(obedit->data), &params);
  point_normals_cancel(C, op);

  return OPERATOR_FINISHED;
}

static bool point_normals_draw_check_prop(PointerRNA *ptr, PropertyRNA *prop, void * /*user_data*/)
{
  const char *prop_id = RNA_property_identifier(prop);

  /* Only show strength option if spherize is enabled. */
  if (STREQ(prop_id, "spherize_strength")) {
    return RNA_boolean_get(ptr, "spherize");
  }

  /* Else, show it! */
  return true;
}

static void edbm_point_normals_ui(bContext *C, wmOperator *op)
{
  blender::ui::Layout &layout = *op->layout;
  wmWindowManager *wm = CTX_wm_manager(C);

  PointerRNA ptr = RNA_pointer_create_discrete(&wm->id, op->type->srna, op->properties);

  layout.use_property_split_set(true);

  /* Main auto-draw call */
  uiDefAutoButsRNA(&layout,
                   &ptr,
                   point_normals_draw_check_prop,
                   nullptr,
                   nullptr,
                   UI_BUT_LABEL_ALIGN_SPLIT_COLUMN, /* bfa - use_property_split = False */
                   false);
}

void MESH_OT_point_normals(wmOperatorType *ot)
{
  /* identifiers */
  ot->name = "Point Normals to Target";
  ot->description = "Point selected custom normals to specified Target";
  ot->idname = "MESH_OT_point_normals";

  /* API callbacks. */
  ot->exec = edbm_point_normals_exec;
  ot->invoke = edbm_point_normals_invoke;
  ot->modal = edbm_point_normals_modal;
  ot->poll = ED_operator_editmesh;
  ot->ui = edbm_point_normals_ui;
  ot->cancel = point_normals_cancel;

  /* flags */
  ot->flag = OPTYPE_BLOCKING | OPTYPE_REGISTER | OPTYPE_UNDO;

  ot->prop = RNA_def_enum(ot->srna,
                          "mode",
                          clnors_pointto_mode_items,
                          EDBM_CLNOR_POINTTO_MODE_COORDINATES,
                          "Mode",
                          "How to define coordinates to point custom normals to");
  RNA_def_property_flag(ot->prop, PROP_HIDDEN);

  RNA_def_boolean(ot->srna, "invert", false, "Invert", "Invert affected normals");

  RNA_def_boolean(ot->srna, "align", false, "Align", "Make all affected normals parallel");

  RNA_def_float_vector_xyz(ot->srna,
                           "target_location",
                           3,
                           nullptr,
                           -FLT_MAX,
                           FLT_MAX,
                           "Target",
                           "Target location to which normals will point",
                           -1000.0f,
                           1000.0f);

  RNA_def_boolean(
      ot->srna, "spherize", false, "Spherize", "Interpolate between original and new normals");

  RNA_def_float(ot->srna,
                "spherize_strength",
                0.1,
                0.0f,
                1.0f,
                "Spherize Strength",
                "Ratio of spherized normal to original normal",
                0.0f,
                1.0f);
}

/** \} */

/* -------------------------------------------------------------------- */
/** \name Split/Merge Loop Normals Operator
 * \{ */

static void normals_merge(BMesh *bm, BMLoopNorEditDataArray *lnors_ed_arr)
{
  BMLoopNorEditData *lnor_ed = lnors_ed_arr->lnor_editdata;

  BLI_SMALLSTACK_DECLARE(clnors, short *);

  BLI_assert(bm->lnor_spacearr->data_type == MLNOR_SPACEARR_BMLOOP_PTR);

  BM_normals_loops_edges_tag(bm, false);

  for (int i = 0; i < lnors_ed_arr->totloop; i++, lnor_ed++) {
    BLI_assert(BLI_SMALLSTACK_IS_EMPTY(clnors));

    if (BM_elem_flag_test(lnor_ed->loop, BM_ELEM_TAG)) {
      continue;
    }

    MLoopNorSpace *lnor_space = bm->lnor_spacearr->lspacearr[lnor_ed->loop_index];

    if ((lnor_space->flags & MLNOR_SPACE_IS_SINGLE) == 0) {
      LinkNode *loops = lnor_space->loops;
      float avg_normal[3] = {0.0f, 0.0f, 0.0f};
      short *clnors_data;

      for (; loops; loops = loops->next) {
        BMLoop *l = static_cast<BMLoop *>(loops->link);
        const int loop_index = BM_elem_index_get(l);

        BMLoopNorEditData *lnor_ed_tmp = lnors_ed_arr->lidx_to_lnor_editdata[loop_index];
        BLI_assert(lnor_ed_tmp->loop_index == loop_index && lnor_ed_tmp->loop == l);
        add_v3_v3(avg_normal, lnor_ed_tmp->nloc);
        BLI_SMALLSTACK_PUSH(clnors, lnor_ed_tmp->clnors_data);
        BM_elem_flag_enable(l, BM_ELEM_TAG);
      }
      if (normalize_v3(avg_normal) < CLNORS_VALID_VEC_LEN) {
        /* If avg normal is nearly 0, set clnor to default value. */
        zero_v3(avg_normal);
      }
      while ((clnors_data = static_cast<short *>(BLI_SMALLSTACK_POP(clnors)))) {
        BKE_lnor_space_custom_normal_to_data(lnor_space, avg_normal, clnors_data);
      }
    }
  }
}

static void normals_split(BMesh *bm)
{
  BMFace *f;
  BMLoop *l, *l_curr, *l_first;
  BMIter fiter;

  BLI_assert(bm->lnor_spacearr->data_type == MLNOR_SPACEARR_BMLOOP_PTR);

  BM_normals_loops_edges_tag(bm, true);

  BLI_SMALLSTACK_DECLARE(loop_stack, BMLoop *);

  const int cd_clnors_offset = CustomData_get_offset_named(
      &bm->ldata, CD_PROP_INT16_2D, "custom_normal");
  BM_ITER_MESH (f, &fiter, bm, BM_FACES_OF_MESH) {
    BLI_assert(BLI_SMALLSTACK_IS_EMPTY(loop_stack));

    l_curr = l_first = BM_FACE_FIRST_LOOP(f);
    do {
      if (BM_elem_flag_test(l_curr->v, BM_ELEM_SELECT) &&
          (!BM_elem_flag_test(l_curr->e, BM_ELEM_TAG) ||
           (!BM_elem_flag_test(l_curr, BM_ELEM_TAG) && BM_loop_check_cyclic_smooth_fan(l_curr))))
      {
        if (!BM_elem_flag_test(l_curr->e, BM_ELEM_TAG) &&
            !BM_elem_flag_test(l_curr->prev->e, BM_ELEM_TAG))
        {
          const int loop_index = BM_elem_index_get(l_curr);
          short *clnors = static_cast<short *>(BM_ELEM_CD_GET_VOID_P(l_curr, cd_clnors_offset));
          BKE_lnor_space_custom_normal_to_data(
              bm->lnor_spacearr->lspacearr[loop_index], f->no, clnors);
        }
        else {
          BMVert *v_pivot = l_curr->v;
          UNUSED_VARS_NDEBUG(v_pivot);
          BMEdge *e_next;
          const BMEdge *e_org = l_curr->e;
          BMLoop *lfan_pivot, *lfan_pivot_next;

          lfan_pivot = l_curr;
          e_next = lfan_pivot->e;
          float avg_normal[3] = {0.0f};

          while (true) {
            lfan_pivot_next = BM_vert_step_fan_loop(lfan_pivot, &e_next);
            if (lfan_pivot_next) {
              BLI_assert(lfan_pivot_next->v == v_pivot);
            }
            else {
              e_next = (lfan_pivot->e == e_next) ? lfan_pivot->prev->e : lfan_pivot->e;
            }

            BLI_SMALLSTACK_PUSH(loop_stack, lfan_pivot);
            add_v3_v3(avg_normal, lfan_pivot->f->no);

            if (!BM_elem_flag_test(e_next, BM_ELEM_TAG) || (e_next == e_org)) {
              break;
            }
            lfan_pivot = lfan_pivot_next;
          }
          if (normalize_v3(avg_normal) < CLNORS_VALID_VEC_LEN) {
            /* If avg normal is nearly 0, set clnor to default value. */
            zero_v3(avg_normal);
          }
          while ((l = static_cast<BMLoop *>(BLI_SMALLSTACK_POP(loop_stack)))) {
            const int l_index = BM_elem_index_get(l);
            short *clnors = static_cast<short *>(BM_ELEM_CD_GET_VOID_P(l, cd_clnors_offset));
            BKE_lnor_space_custom_normal_to_data(
                bm->lnor_spacearr->lspacearr[l_index], avg_normal, clnors);
          }
        }
      }
    } while ((l_curr = l_curr->next) != l_first);
  }
}

static wmOperatorStatus normals_split_merge(bContext *C, const bool do_merge)
{
  const Scene *scene = CTX_data_scene(C);
  ViewLayer *view_layer = CTX_data_view_layer(C);
  const Vector<Object *> objects = BKE_view_layer_array_from_objects_in_edit_mode_unique_data(
      scene, view_layer, CTX_wm_view3d(C));

  for (Object *obedit : objects) {
    BMEditMesh *em = BKE_editmesh_from_object(obedit);
    BMesh *bm = em->bm;
    BMEdge *e;
    BMIter eiter;

    BKE_editmesh_lnorspace_update(em);

    /* Note that we need temp lnor editing data for all loops of all affected vertices, since by
     * setting some faces/edges as smooth we are going to change clnors spaces... See also #65809.
     */
    BMLoopNorEditDataArray *lnors_ed_arr = do_merge ?
                                               BM_loop_normal_editdata_array_init(bm, true) :
                                               nullptr;

    mesh_set_smooth_faces(em, do_merge);

    BM_ITER_MESH (e, &eiter, bm, BM_EDGES_OF_MESH) {
      if (BM_elem_flag_test(e, BM_ELEM_SELECT)) {
        BM_elem_flag_set(e, BM_ELEM_SMOOTH, do_merge);
      }
    }

    bm->spacearr_dirty |= BM_SPACEARR_DIRTY_ALL;
    BKE_editmesh_lnorspace_update(em);

    if (do_merge) {
      normals_merge(bm, lnors_ed_arr);
    }
    else {
      normals_split(bm);
    }

    if (lnors_ed_arr) {
      BM_loop_normal_editdata_array_free(lnors_ed_arr);
    }

    EDBMUpdate_Params params{};
    params.calc_looptris = true;
    params.calc_normals = false;
    params.is_destructive = false;
    EDBM_update(static_cast<Mesh *>(obedit->data), &params);
  }

  return OPERATOR_FINISHED;
}

static wmOperatorStatus edbm_merge_normals_exec(bContext *C, wmOperator * /*op*/)
{
  return normals_split_merge(C, true);
}

void MESH_OT_merge_normals(wmOperatorType *ot)
{
  /* identifiers */
  ot->name = "Merge Normals";
  ot->description = "Merge custom normals of selected vertices";
  ot->idname = "MESH_OT_merge_normals";

  /* API callbacks. */
  ot->exec = edbm_merge_normals_exec;
  ot->poll = ED_operator_editmesh;

  /* flags */
  ot->flag = OPTYPE_REGISTER | OPTYPE_UNDO;
}

static wmOperatorStatus edbm_split_normals_exec(bContext *C, wmOperator * /*op*/)
{
  return normals_split_merge(C, false);
}

void MESH_OT_split_normals(wmOperatorType *ot)
{
  /* identifiers */
  ot->name = "Split Normals";
  ot->description = "Split custom normals of selected vertices";
  ot->idname = "MESH_OT_split_normals";

  /* API callbacks. */
  ot->exec = edbm_split_normals_exec;
  ot->poll = ED_operator_editmesh;

  /* flags */
  ot->flag = OPTYPE_REGISTER | OPTYPE_UNDO;
}

/** \} */

/* -------------------------------------------------------------------- */
/** \name Average Loop Normals Operator
 * \{ */

enum {
  EDBM_CLNOR_AVERAGE_LOOP = 1,
  EDBM_CLNOR_AVERAGE_FACE_AREA = 2,
  EDBM_CLNOR_AVERAGE_ANGLE = 3,
};

static EnumPropertyItem average_method_items[] = {
    {EDBM_CLNOR_AVERAGE_LOOP,
     "CUSTOM_NORMAL",
     0,
     "Custom Normal",
     "Take average of vertex normals"},
    {EDBM_CLNOR_AVERAGE_FACE_AREA,
     "FACE_AREA",
     0,
     "Face Area",
     "Set all vertex normals by face area"},
    {EDBM_CLNOR_AVERAGE_ANGLE,
     "CORNER_ANGLE",
     0,
     "Corner Angle",
     "Set all vertex normals by corner angle"},
    {0, nullptr, 0, nullptr, nullptr},
};

static wmOperatorStatus edbm_average_normals_exec(bContext *C, wmOperator *op)
{
  const Scene *scene = CTX_data_scene(C);
  ViewLayer *view_layer = CTX_data_view_layer(C);
  const Vector<Object *> objects = BKE_view_layer_array_from_objects_in_edit_mode_unique_data(
      scene, view_layer, CTX_wm_view3d(C));
  const int average_type = RNA_enum_get(op->ptr, "average_type");
  const float absweight = float(RNA_int_get(op->ptr, "weight"));
  const float threshold = RNA_float_get(op->ptr, "threshold");

  HeapSimple *loop_weight = BLI_heapsimple_new();
  BLI_SMALLSTACK_DECLARE(loop_stack, BMLoop *);

  for (uint ob_index = 0; ob_index < objects.size(); ob_index++) {
    BLI_assert(BLI_SMALLSTACK_IS_EMPTY(loop_stack));
    BLI_assert(BLI_heapsimple_is_empty(loop_weight));

    Object *obedit = objects[ob_index];
    BMEditMesh *em = BKE_editmesh_from_object(obedit);
    BMesh *bm = em->bm;
    BMFace *f;
    BMLoop *l, *l_curr, *l_first;
    BMIter fiter;

    bm->spacearr_dirty |= BM_SPACEARR_DIRTY_ALL;
    BKE_editmesh_lnorspace_update(em);

    const int cd_clnors_offset = CustomData_get_offset_named(
        &bm->ldata, CD_PROP_INT16_2D, "custom_normal");

    float weight = absweight / 50.0f;
    if (absweight == 100.0f) {
      weight = float(SHRT_MAX);
    }
    else if (absweight == 1.0f) {
      weight = 1 / float(SHRT_MAX);
    }
    else if ((weight - 1) * 25 > 1) {
      weight = (weight - 1) * 25;
    }

    BM_normals_loops_edges_tag(bm, true);

    BM_ITER_MESH (f, &fiter, bm, BM_FACES_OF_MESH) {
      l_curr = l_first = BM_FACE_FIRST_LOOP(f);
      do {
        if (BM_elem_flag_test(l_curr->v, BM_ELEM_SELECT) &&
            (!BM_elem_flag_test(l_curr->e, BM_ELEM_TAG) ||
             (!BM_elem_flag_test(l_curr, BM_ELEM_TAG) && BM_loop_check_cyclic_smooth_fan(l_curr))))
        {
          if (!BM_elem_flag_test(l_curr->e, BM_ELEM_TAG) &&
              !BM_elem_flag_test(l_curr->prev->e, BM_ELEM_TAG))
          {
            const int loop_index = BM_elem_index_get(l_curr);
            short *clnors = static_cast<short *>(BM_ELEM_CD_GET_VOID_P(l_curr, cd_clnors_offset));
            BKE_lnor_space_custom_normal_to_data(
                bm->lnor_spacearr->lspacearr[loop_index], f->no, clnors);
          }
          else {
            BMVert *v_pivot = l_curr->v;
            UNUSED_VARS_NDEBUG(v_pivot);
            BMEdge *e_next;
            const BMEdge *e_org = l_curr->e;
            BMLoop *lfan_pivot, *lfan_pivot_next;

            lfan_pivot = l_curr;
            e_next = lfan_pivot->e;

            while (true) {
              lfan_pivot_next = BM_vert_step_fan_loop(lfan_pivot, &e_next);
              if (lfan_pivot_next) {
                BLI_assert(lfan_pivot_next->v == v_pivot);
              }
              else {
                e_next = (lfan_pivot->e == e_next) ? lfan_pivot->prev->e : lfan_pivot->e;
              }

              float val = 1.0f;
              if (average_type == EDBM_CLNOR_AVERAGE_FACE_AREA) {
                val = 1.0f / BM_face_calc_area(lfan_pivot->f);
              }
              else if (average_type == EDBM_CLNOR_AVERAGE_ANGLE) {
                val = 1.0f / BM_loop_calc_face_angle(lfan_pivot);
              }

              BLI_heapsimple_insert(loop_weight, val, lfan_pivot);

              if (!BM_elem_flag_test(e_next, BM_ELEM_TAG) || (e_next == e_org)) {
                break;
              }
              lfan_pivot = lfan_pivot_next;
            }

            float wnor[3], avg_normal[3] = {0.0f}, count = 0;
            float val = BLI_heapsimple_top_value(loop_weight);

            while (!BLI_heapsimple_is_empty(loop_weight)) {
              const float cur_val = BLI_heapsimple_top_value(loop_weight);
              if (!compare_ff(val, cur_val, threshold)) {
                count++;
                val = cur_val;
              }
              l = static_cast<BMLoop *>(BLI_heapsimple_pop_min(loop_weight));
              BLI_SMALLSTACK_PUSH(loop_stack, l);

              const float n_weight = pow(weight, count);

              if (average_type == EDBM_CLNOR_AVERAGE_LOOP) {
                const int l_index = BM_elem_index_get(l);
                short *clnors = static_cast<short *>(BM_ELEM_CD_GET_VOID_P(l, cd_clnors_offset));
                BKE_lnor_space_custom_data_to_normal(
                    bm->lnor_spacearr->lspacearr[l_index], clnors, wnor);
              }
              else {
                copy_v3_v3(wnor, l->f->no);
              }
              mul_v3_fl(wnor, (1.0f / cur_val) * (1.0f / n_weight));
              add_v3_v3(avg_normal, wnor);
            }

            if (normalize_v3(avg_normal) < CLNORS_VALID_VEC_LEN) {
              /* If avg normal is nearly 0, set clnor to default value. */
              zero_v3(avg_normal);
            }
            while ((l = static_cast<BMLoop *>(BLI_SMALLSTACK_POP(loop_stack)))) {
              const int l_index = BM_elem_index_get(l);
              short *clnors = static_cast<short *>(BM_ELEM_CD_GET_VOID_P(l, cd_clnors_offset));
              BKE_lnor_space_custom_normal_to_data(
                  bm->lnor_spacearr->lspacearr[l_index], avg_normal, clnors);
            }
          }
        }
      } while ((l_curr = l_curr->next) != l_first);
    }

    EDBMUpdate_Params params{};
    params.calc_looptris = true;
    params.calc_normals = false;
    params.is_destructive = false;
    EDBM_update(static_cast<Mesh *>(obedit->data), &params);
  }

  BLI_heapsimple_free(loop_weight, nullptr);

  return OPERATOR_FINISHED;
}

static bool average_normals_draw_check_prop(PointerRNA *ptr,
                                            PropertyRNA *prop,
                                            void * /*user_data*/)
{
  const char *prop_id = RNA_property_identifier(prop);
  const int average_type = RNA_enum_get(ptr, "average_type");

  /* Only show weight/threshold options when not in loop average type. */
  const bool is_clor_average_loop = average_type == EDBM_CLNOR_AVERAGE_LOOP;
  if (STREQ(prop_id, "weight")) {
    return !is_clor_average_loop;
  }
  if (STREQ(prop_id, "threshold")) {
    return !is_clor_average_loop;
  }

  /* Else, show it! */
  return true;
}

static void edbm_average_normals_ui(bContext *C, wmOperator *op)
{
  blender::ui::Layout &layout = *op->layout;
  wmWindowManager *wm = CTX_wm_manager(C);

  PointerRNA ptr = RNA_pointer_create_discrete(&wm->id, op->type->srna, op->properties);

  layout.use_property_split_set(true);

  /* Main auto-draw call */
  uiDefAutoButsRNA(&layout,
                   &ptr,
                   average_normals_draw_check_prop,
                   nullptr,
                   nullptr,
                   UI_BUT_LABEL_ALIGN_NONE,
                   false);
}

void MESH_OT_average_normals(wmOperatorType *ot)
{
  /* identifiers */
  ot->name = "Average Normals";
  ot->description = "Average custom normals of selected vertices";
  ot->idname = "MESH_OT_average_normals";

  /* API callbacks. */
  ot->exec = edbm_average_normals_exec;
  ot->poll = ED_operator_editmesh;
  ot->ui = edbm_average_normals_ui;

  /* flags */
  ot->flag = OPTYPE_REGISTER | OPTYPE_UNDO;

  ot->prop = RNA_def_enum(ot->srna,
                          "average_type",
                          average_method_items,
                          EDBM_CLNOR_AVERAGE_LOOP,
                          "Type",
                          "Averaging method");

  RNA_def_int(ot->srna, "weight", 50, 1, 100, "Weight", "Weight applied per face", 1, 100);

  RNA_def_float(ot->srna,
                "threshold",
                0.01f,
                0,
                10,
                "Threshold",
                "Threshold value for different weights to be considered equal",
                0,
                5);
}

/** \} */

/* -------------------------------------------------------------------- */
/** \name Custom Normal Interface Tools Operator
 * \{ */

enum {
  EDBM_CLNOR_TOOLS_COPY = 1,
  EDBM_CLNOR_TOOLS_PASTE = 2,
  EDBM_CLNOR_TOOLS_MULTIPLY = 3,
  EDBM_CLNOR_TOOLS_ADD = 4,
  EDBM_CLNOR_TOOLS_RESET = 5,
};

static EnumPropertyItem normal_vector_tool_items[] = {
    {EDBM_CLNOR_TOOLS_COPY, "COPY", 0, "Copy Normal", "Copy normal to the internal clipboard"},
    {EDBM_CLNOR_TOOLS_PASTE,
     "PASTE",
     0,
     "Paste Normal",
     "Paste normal from the internal clipboard"},
    {EDBM_CLNOR_TOOLS_ADD, "ADD", 0, "Add Normal", "Add normal vector with selection"},
    {EDBM_CLNOR_TOOLS_MULTIPLY,
     "MULTIPLY",
     0,
     "Multiply Normal",
     "Multiply normal vector with selection"},
    {EDBM_CLNOR_TOOLS_RESET,
     "RESET",
     0,
     "Reset Normal",
     "Reset the internal clipboard and/or normal of selected element"},
    {0, nullptr, 0, nullptr, nullptr},
};

static wmOperatorStatus edbm_normals_tools_exec(bContext *C, wmOperator *op)
{
  Scene *scene = CTX_data_scene(C);
  ViewLayer *view_layer = CTX_data_view_layer(C);
  const Vector<Object *> objects = BKE_view_layer_array_from_objects_in_edit_mode_unique_data(
      scene, view_layer, CTX_wm_view3d(C));
  const int mode = RNA_enum_get(op->ptr, "mode");
  const bool absolute = RNA_boolean_get(op->ptr, "absolute");
  float *normal_vector = scene->toolsettings->normal_vector;
  bool done_copy = false;

  for (Object *obedit : objects) {
    BMEditMesh *em = BKE_editmesh_from_object(obedit);
    BMesh *bm = em->bm;

    if (bm->totloop == 0) {
      continue;
    }

    BKE_editmesh_lnorspace_update(em);
    BMLoopNorEditDataArray *lnors_ed_arr = BM_loop_normal_editdata_array_init(bm, false);
    BMLoopNorEditData *lnor_ed = lnors_ed_arr->lnor_editdata;

    switch (mode) {
      case EDBM_CLNOR_TOOLS_COPY:
        if (bm->totfacesel == 0 && bm->totvertsel == 0) {
          BM_loop_normal_editdata_array_free(lnors_ed_arr);
          continue;
        }

        if (done_copy ||
            (bm->totfacesel != 1 && lnors_ed_arr->totloop != 1 && bm->totvertsel != 1))
        {
          BKE_report(op->reports,
                     RPT_ERROR,
                     "Can only copy one custom normal, vertex normal or face normal");
          BM_loop_normal_editdata_array_free(lnors_ed_arr);
          continue;
        }
        if (lnors_ed_arr->totloop == 1) {
          copy_v3_v3(scene->toolsettings->normal_vector, lnors_ed_arr->lnor_editdata->nloc);
        }
        else if (bm->totfacesel == 1) {
          BMFace *f;
          BMIter fiter;
          BM_ITER_MESH (f, &fiter, bm, BM_FACES_OF_MESH) {
            if (BM_elem_flag_test(f, BM_ELEM_SELECT)) {
              copy_v3_v3(scene->toolsettings->normal_vector, f->no);
            }
          }
        }
        else {
          /* 'Vertex' normal, i.e. common set of loop normals on the same vertex,
           * only if they are all the same. */
          bool are_same_lnors = true;
          for (int i = 0; i < lnors_ed_arr->totloop; i++, lnor_ed++) {
            if (!compare_v3v3(lnors_ed_arr->lnor_editdata->nloc, lnor_ed->nloc, 1e-4f)) {
              are_same_lnors = false;
            }
          }
          if (are_same_lnors) {
            copy_v3_v3(scene->toolsettings->normal_vector, lnors_ed_arr->lnor_editdata->nloc);
          }
        }
        done_copy = true;
        break;

      case EDBM_CLNOR_TOOLS_PASTE:
        if (!absolute) {
          if (normalize_v3(normal_vector) < CLNORS_VALID_VEC_LEN) {
            /* If normal is nearly 0, do nothing. */
            break;
          }
        }
        for (int i = 0; i < lnors_ed_arr->totloop; i++, lnor_ed++) {
          if (absolute) {
            float abs_normal[3];
            copy_v3_v3(abs_normal, lnor_ed->loc);
            negate_v3(abs_normal);
            add_v3_v3(abs_normal, normal_vector);

            if (normalize_v3(abs_normal) < CLNORS_VALID_VEC_LEN) {
              /* If abs normal is nearly 0, set clnor to initial value. */
              copy_v3_v3(abs_normal, lnor_ed->niloc);
            }
            BKE_lnor_space_custom_normal_to_data(bm->lnor_spacearr->lspacearr[lnor_ed->loop_index],
                                                 abs_normal,
                                                 lnor_ed->clnors_data);
          }
          else {
            BKE_lnor_space_custom_normal_to_data(bm->lnor_spacearr->lspacearr[lnor_ed->loop_index],
                                                 normal_vector,
                                                 lnor_ed->clnors_data);
          }
        }
        break;

      case EDBM_CLNOR_TOOLS_MULTIPLY:
        for (int i = 0; i < lnors_ed_arr->totloop; i++, lnor_ed++) {
          mul_v3_v3(lnor_ed->nloc, normal_vector);

          if (normalize_v3(lnor_ed->nloc) < CLNORS_VALID_VEC_LEN) {
            /* If abs normal is nearly 0, set clnor to initial value. */
            copy_v3_v3(lnor_ed->nloc, lnor_ed->niloc);
          }
          BKE_lnor_space_custom_normal_to_data(bm->lnor_spacearr->lspacearr[lnor_ed->loop_index],
                                               lnor_ed->nloc,
                                               lnor_ed->clnors_data);
        }
        break;

      case EDBM_CLNOR_TOOLS_ADD:
        for (int i = 0; i < lnors_ed_arr->totloop; i++, lnor_ed++) {
          add_v3_v3(lnor_ed->nloc, normal_vector);

          if (normalize_v3(lnor_ed->nloc) < CLNORS_VALID_VEC_LEN) {
            /* If abs normal is nearly 0, set clnor to initial value. */
            copy_v3_v3(lnor_ed->nloc, lnor_ed->niloc);
          }
          BKE_lnor_space_custom_normal_to_data(bm->lnor_spacearr->lspacearr[lnor_ed->loop_index],
                                               lnor_ed->nloc,
                                               lnor_ed->clnors_data);
        }
        break;

      case EDBM_CLNOR_TOOLS_RESET:
        zero_v3(normal_vector);
        for (int i = 0; i < lnors_ed_arr->totloop; i++, lnor_ed++) {
          BKE_lnor_space_custom_normal_to_data(bm->lnor_spacearr->lspacearr[lnor_ed->loop_index],
                                               normal_vector,
                                               lnor_ed->clnors_data);
        }
        break;

      default:
        BLI_assert(0);
        break;
    }

    BM_loop_normal_editdata_array_free(lnors_ed_arr);

    EDBMUpdate_Params params{};
    params.calc_looptris = true;
    params.calc_normals = false;
    params.is_destructive = false;
    EDBM_update(static_cast<Mesh *>(obedit->data), &params);
  }

  return OPERATOR_FINISHED;
}

static bool normals_tools_draw_check_prop(PointerRNA *ptr, PropertyRNA *prop, void * /*user_data*/)
{
  const char *prop_id = RNA_property_identifier(prop);
  const int mode = RNA_enum_get(ptr, "mode");

  /* Only show absolute option in paste mode. */
  if (STREQ(prop_id, "absolute")) {
    return (mode == EDBM_CLNOR_TOOLS_PASTE);
  }

  /* Else, show it! */
  return true;
}

static void edbm_normals_tools_ui(bContext *C, wmOperator *op)
{
  blender::ui::Layout &layout = *op->layout;
  wmWindowManager *wm = CTX_wm_manager(C);

  PointerRNA ptr = RNA_pointer_create_discrete(&wm->id, op->type->srna, op->properties);

  /* Main auto-draw call */
  uiDefAutoButsRNA(&layout,
                   &ptr,
                   normals_tools_draw_check_prop,
                   nullptr,
                   nullptr,
                   UI_BUT_LABEL_ALIGN_NONE,
                   false);
}

void MESH_OT_normals_tools(wmOperatorType *ot)
{
  /* identifiers */
  ot->name = "Normals Vector Tools";
  ot->description = "Custom normals tools using Normal Vector of UI";
  ot->idname = "MESH_OT_normals_tools";

  /* API callbacks. */
  ot->exec = edbm_normals_tools_exec;
  ot->poll = ED_operator_editmesh;
  ot->ui = edbm_normals_tools_ui;

  /* flags */
  ot->flag = OPTYPE_REGISTER | OPTYPE_UNDO;

  ot->prop = RNA_def_enum(ot->srna,
                          "mode",
                          normal_vector_tool_items,
                          EDBM_CLNOR_TOOLS_COPY,
                          "Mode",
                          "Mode of tools taking input from interface");
  RNA_def_property_flag(ot->prop, PROP_HIDDEN);

  RNA_def_boolean(ot->srna,
                  "absolute",
                  false,
                  "Absolute Coordinates",
                  "Copy Absolute coordinates of Normal vector");
}

/** \} */

/* -------------------------------------------------------------------- */
/** \name Set Normals from Faces Operator
 * \{ */

static wmOperatorStatus edbm_set_normals_from_faces_exec(bContext *C, wmOperator *op)
{
  const Scene *scene = CTX_data_scene(C);
  ViewLayer *view_layer = CTX_data_view_layer(C);
  const Vector<Object *> objects = BKE_view_layer_array_from_objects_in_edit_mode_unique_data(
      scene, view_layer, CTX_wm_view3d(C));

  for (Object *obedit : objects) {
    BMEditMesh *em = BKE_editmesh_from_object(obedit);
    BMesh *bm = em->bm;
    if (bm->totfacesel == 0) {
      continue;
    }

    BMFace *f;
    BMVert *v;
    BMEdge *e;
    BMLoop *l;
    BMIter fiter, viter, eiter, liter;

    const bool keep_sharp = RNA_boolean_get(op->ptr, "keep_sharp");

    BKE_editmesh_lnorspace_update(em);

    float (*vert_normals)[3] = static_cast<float (*)[3]>(
        MEM_mallocN(sizeof(*vert_normals) * bm->totvert, __func__));
    {
      int v_index;
      BM_ITER_MESH_INDEX (v, &viter, bm, BM_VERTS_OF_MESH, v_index) {
        BM_vert_calc_normal_ex(v, BM_ELEM_SELECT, vert_normals[v_index]);
      }
    }

    BLI_bitmap *loop_set = BLI_BITMAP_NEW(bm->totloop, __func__);
    const int cd_clnors_offset = CustomData_get_offset_named(
        &bm->ldata, CD_PROP_INT16_2D, "custom_normal");

    BM_ITER_MESH (f, &fiter, bm, BM_FACES_OF_MESH) {
      BM_ITER_ELEM (e, &eiter, f, BM_EDGES_OF_FACE) {
        if (!keep_sharp ||
            (BM_elem_flag_test(e, BM_ELEM_SMOOTH) && BM_elem_flag_test(e, BM_ELEM_SELECT)))
        {
          BM_ITER_ELEM (v, &viter, e, BM_VERTS_OF_EDGE) {
            l = BM_face_vert_share_loop(f, v);
            const int l_index = BM_elem_index_get(l);
            const int v_index = BM_elem_index_get(l->v);

            if (!is_zero_v3(vert_normals[v_index])) {
              short *clnors = static_cast<short *>(BM_ELEM_CD_GET_VOID_P(l, cd_clnors_offset));
              BKE_lnor_space_custom_normal_to_data(
                  bm->lnor_spacearr->lspacearr[l_index], vert_normals[v_index], clnors);

              if (bm->lnor_spacearr->lspacearr[l_index]->flags & MLNOR_SPACE_IS_SINGLE) {
                BLI_BITMAP_ENABLE(loop_set, l_index);
              }
              else {
                LinkNode *loops = bm->lnor_spacearr->lspacearr[l_index]->loops;
                for (; loops; loops = loops->next) {
                  BLI_BITMAP_ENABLE(loop_set, BM_elem_index_get((BMLoop *)loops->link));
                }
              }
            }
          }
        }
      }
    }

    int v_index;
    BM_ITER_MESH_INDEX (v, &viter, bm, BM_VERTS_OF_MESH, v_index) {
      BM_ITER_ELEM (l, &liter, v, BM_LOOPS_OF_VERT) {
        if (BLI_BITMAP_TEST(loop_set, BM_elem_index_get(l))) {
          const int loop_index = BM_elem_index_get(l);
          short *clnors = static_cast<short *>(BM_ELEM_CD_GET_VOID_P(l, cd_clnors_offset));
          BKE_lnor_space_custom_normal_to_data(
              bm->lnor_spacearr->lspacearr[loop_index], vert_normals[v_index], clnors);
        }
      }
    }

    MEM_freeN(loop_set);
    MEM_freeN(vert_normals);
    EDBMUpdate_Params params{};
    params.calc_looptris = true;
    params.calc_normals = false;
    params.is_destructive = false;
    EDBM_update(static_cast<Mesh *>(obedit->data), &params);
  }

  return OPERATOR_FINISHED;
}

void MESH_OT_set_normals_from_faces(wmOperatorType *ot)
{
  /* identifiers */
  ot->name = "Set Normals from Faces";
  ot->description = "Set the custom normals from the selected faces ones";
  ot->idname = "MESH_OT_set_normals_from_faces";

  /* API callbacks. */
  ot->exec = edbm_set_normals_from_faces_exec;
  ot->poll = ED_operator_editmesh;

  /* flags */
  ot->flag = OPTYPE_REGISTER | OPTYPE_UNDO;

  RNA_def_boolean(
      ot->srna, "keep_sharp", false, "Keep Sharp Edges", "Do not set sharp edges to face");
}

/** \} */

/* -------------------------------------------------------------------- */
/** \name Smooth Normal Vectors Operator
 * \{ */

static wmOperatorStatus edbm_smooth_normals_exec(bContext *C, wmOperator *op)
{
  const Scene *scene = CTX_data_scene(C);
  ViewLayer *view_layer = CTX_data_view_layer(C);
  const Vector<Object *> objects = BKE_view_layer_array_from_objects_in_edit_mode_unique_data(
      scene, view_layer, CTX_wm_view3d(C));

  for (Object *obedit : objects) {
    BMEditMesh *em = BKE_editmesh_from_object(obedit);
    BMesh *bm = em->bm;
    BMFace *f;
    BMLoop *l;
    BMIter fiter, liter;

    BKE_editmesh_lnorspace_update(em);
    BMLoopNorEditDataArray *lnors_ed_arr = BM_loop_normal_editdata_array_init(bm, false);

    float (*smooth_normal)[3] = static_cast<float (*)[3]>(
        MEM_callocN(sizeof(*smooth_normal) * lnors_ed_arr->totloop, __func__));

    /* NOTE(@mont29): This is weird choice of operation, taking all loops of faces of current
     * vertex. Could lead to some rather far away loops weighting as much as very close ones
     * (topologically speaking), with complex polygons.
     * Using topological distance here (rather than geometrical one)
     * makes sense IMHO, but would rather go with a more consistent and flexible code,
     * we could even add max topological distance to take into account, and a weighting curve.
     * Would do that later though, think for now we can live with that choice. */
    BMLoopNorEditData *lnor_ed = lnors_ed_arr->lnor_editdata;
    for (int i = 0; i < lnors_ed_arr->totloop; i++, lnor_ed++) {
      l = lnor_ed->loop;
      float loop_normal[3];

      BM_ITER_ELEM (f, &fiter, l->v, BM_FACES_OF_VERT) {
        BMLoop *l_other;
        BM_ITER_ELEM (l_other, &liter, f, BM_LOOPS_OF_FACE) {
          const int l_index_other = BM_elem_index_get(l_other);
          short *clnors = static_cast<short *>(
              BM_ELEM_CD_GET_VOID_P(l_other, lnors_ed_arr->cd_custom_normal_offset));
          BKE_lnor_space_custom_data_to_normal(
              bm->lnor_spacearr->lspacearr[l_index_other], clnors, loop_normal);
          add_v3_v3(smooth_normal[i], loop_normal);
        }
      }
    }

    const float factor = RNA_float_get(op->ptr, "factor");

    lnor_ed = lnors_ed_arr->lnor_editdata;
    for (int i = 0; i < lnors_ed_arr->totloop; i++, lnor_ed++) {
      float current_normal[3];

      if (normalize_v3(smooth_normal[i]) < CLNORS_VALID_VEC_LEN) {
        /* Skip in case the smooth normal is invalid. */
        continue;
      }

      BKE_lnor_space_custom_data_to_normal(
          bm->lnor_spacearr->lspacearr[lnor_ed->loop_index], lnor_ed->clnors_data, current_normal);

      /* NOTE: again, this is not true spherical interpolation that normals would need...
       * But it's probably good enough for now. */
      mul_v3_fl(current_normal, 1.0f - factor);
      mul_v3_fl(smooth_normal[i], factor);
      add_v3_v3(current_normal, smooth_normal[i]);

      if (normalize_v3(current_normal) < CLNORS_VALID_VEC_LEN) {
        /* Skip in case the smoothed normal is invalid. */
        continue;
      }

      BKE_lnor_space_custom_normal_to_data(
          bm->lnor_spacearr->lspacearr[lnor_ed->loop_index], current_normal, lnor_ed->clnors_data);
    }

    BM_loop_normal_editdata_array_free(lnors_ed_arr);
    MEM_freeN(smooth_normal);

    EDBMUpdate_Params params{};
    params.calc_looptris = true;
    params.calc_normals = false;
    params.is_destructive = false;
    EDBM_update(static_cast<Mesh *>(obedit->data), &params);
  }

  return OPERATOR_FINISHED;
}

void MESH_OT_smooth_normals(wmOperatorType *ot)
{
  /* identifiers */
  ot->name = "Smooth Normals Vectors";
  ot->description = "Smooth custom normals based on adjacent vertex normals";
  ot->idname = "MESH_OT_smooth_normals";

  /* API callbacks. */
  ot->exec = edbm_smooth_normals_exec;
  ot->poll = ED_operator_editmesh;

  /* flags */
  ot->flag = OPTYPE_REGISTER | OPTYPE_UNDO;

  RNA_def_float(ot->srna,
                "factor",
                0.5f,
                0.0f,
                1.0f,
                "Factor",
                "Specifies weight of smooth vs original normal",
                0.0f,
                1.0f);
}

/** \} */

/* -------------------------------------------------------------------- */
/** \name Weighted Normal Modifier Face Strength
 * \{ */

static wmOperatorStatus edbm_mod_weighted_strength_exec(bContext *C, wmOperator *op)
{
  const Scene *scene = CTX_data_scene(C);
  ViewLayer *view_layer = CTX_data_view_layer(C);
  const Vector<Object *> objects = BKE_view_layer_array_from_objects_in_edit_mode_unique_data(
      scene, view_layer, CTX_wm_view3d(C));

  for (Object *obedit : objects) {
    BMEditMesh *em = BKE_editmesh_from_object(obedit);
    BMesh *bm = em->bm;
    BMFace *f;
    BMIter fiter;
    const int face_strength = RNA_enum_get(op->ptr, "face_strength");
    const bool set = RNA_boolean_get(op->ptr, "set");

    BM_select_history_clear(bm);

    const char *layer_id = MOD_WEIGHTEDNORMALS_FACEWEIGHT_CDLAYER_ID;
    int cd_prop_int_index = CustomData_get_named_layer_index(&bm->pdata, CD_PROP_INT32, layer_id);
    if (cd_prop_int_index == -1) {
      BM_data_layer_add_named(bm, &bm->pdata, CD_PROP_INT32, layer_id);
      cd_prop_int_index = CustomData_get_named_layer_index(&bm->pdata, CD_PROP_INT32, layer_id);
    }
    cd_prop_int_index -= CustomData_get_layer_index(&bm->pdata, CD_PROP_INT32);
    const int cd_prop_int_offset = CustomData_get_n_offset(
        &bm->pdata, CD_PROP_INT32, cd_prop_int_index);

    BM_mesh_elem_index_ensure(bm, BM_FACE);

    if (set) {
      BM_ITER_MESH (f, &fiter, bm, BM_FACES_OF_MESH) {
        if (BM_elem_flag_test(f, BM_ELEM_SELECT)) {
          int *strength = static_cast<int *>(BM_ELEM_CD_GET_VOID_P(f, cd_prop_int_offset));
          *strength = face_strength;
        }
      }
    }
    else {
      BM_ITER_MESH (f, &fiter, bm, BM_FACES_OF_MESH) {
        const int *strength = static_cast<int *>(BM_ELEM_CD_GET_VOID_P(f, cd_prop_int_offset));
        if (*strength == face_strength) {
          BM_face_select_set(bm, f, true);
          BM_select_history_store(bm, f);
        }
        else {
          BM_face_select_set(bm, f, false);
        }
      }
    }

    EDBMUpdate_Params params{};
    params.calc_looptris = false;
    params.calc_normals = false;
    params.is_destructive = false;
    EDBM_update(static_cast<Mesh *>(obedit->data), &params);
  }

  return OPERATOR_FINISHED;
}

static const EnumPropertyItem prop_mesh_face_strength_types[] = {
    {FACE_STRENGTH_WEAK, "WEAK", 0, "Weak", ""},
    {FACE_STRENGTH_MEDIUM, "MEDIUM", 0, "Medium", ""},
    {FACE_STRENGTH_STRONG, "STRONG", 0, "Strong", ""},
    {0, nullptr, 0, nullptr, nullptr},
};

void MESH_OT_mod_weighted_strength(wmOperatorType *ot)
{
  /* identifiers */
  ot->name = "Face Normals Strength";
  ot->description = "Set/Get strength of face (used in Weighted Normal modifier)";
  ot->idname = "MESH_OT_mod_weighted_strength";

  /* API callbacks. */
  ot->exec = edbm_mod_weighted_strength_exec;
  ot->poll = ED_operator_editmesh;

  /* flags */
  ot->flag = OPTYPE_REGISTER | OPTYPE_UNDO;

  ot->prop = RNA_def_boolean(ot->srna, "set", false, "Set Value", "Set value of faces");

  ot->prop = RNA_def_enum(
      ot->srna,
      "face_strength",
      prop_mesh_face_strength_types,
      FACE_STRENGTH_MEDIUM,
      "Face Strength",
      "Strength to use for assigning or selecting face influence for weighted normal modifier");
}

void MESH_OT_flip_quad_tessellation(wmOperatorType *ot)
{
  /* identifiers */
  ot->name = "Flip Quad Tessellation";
  ot->description = "Flips the tessellation of selected quads";
  ot->idname = "MESH_OT_flip_quad_tessellation";

  ot->exec = edbm_flip_quad_tessellation_exec;
  ot->poll = ED_operator_editmesh;

  /* flags */
  ot->flag = OPTYPE_REGISTER | OPTYPE_UNDO;
}

/** \} */<|MERGE_RESOLUTION|>--- conflicted
+++ resolved
@@ -2029,7 +2029,11 @@
 
   /* properties */
   static const EnumPropertyItem split_type_items[] = {
-      {BM_EDGE, "EDGE", ICON_SPLITEDGE, "Faces by Edges", "Split faces along selected edges"}, /* BFA */
+      {BM_EDGE,
+       "EDGE",
+       ICON_SPLITEDGE,
+       "Faces by Edges",
+       "Split faces along selected edges"}, /* BFA */
       {BM_VERT,
        "VERT",
        ICON_SPLIT_BYVERTICES, /* BFA */
@@ -4078,16 +4082,10 @@
   layout.use_property_split_set(true);
   layout.use_property_decorate_set(false);
 
-<<<<<<< HEAD
-  layout->prop_search(op->ptr, "shape", &ptr_key, "key_blocks", std::nullopt, ICON_SHAPEKEY_DATA);
-  layout->prop(op->ptr, "blend", UI_ITEM_NONE, std::nullopt, ICON_NONE);
-  layout->use_property_split_set(false); /* bfa - use_property_split_set = False */
-  layout->prop(op->ptr, "add", UI_ITEM_NONE, std::nullopt, ICON_NONE);
-=======
   layout.prop_search(op->ptr, "shape", &ptr_key, "key_blocks", std::nullopt, ICON_SHAPEKEY_DATA);
   layout.prop(op->ptr, "blend", UI_ITEM_NONE, std::nullopt, ICON_NONE);
+  layout.use_property_split_set(false); /* bfa - use_property_split_set = False */
   layout.prop(op->ptr, "add", UI_ITEM_NONE, std::nullopt, ICON_NONE);
->>>>>>> 27ccd8ba
 }
 
 void MESH_OT_blend_from_shape(wmOperatorType *ot)
@@ -5893,40 +5891,26 @@
 
   layout.prop(op->ptr, "ratio", UI_ITEM_NONE, std::nullopt, ICON_NONE);
 
-<<<<<<< HEAD
   /* bfa - use_property_split = False */
-  col = &layout->column(false);
-  col->use_property_split_set(false);
-  col->use_property_decorate_set(false);
-  col->prop(op->ptr, "use_vertex_group", UI_ITEM_NONE, std::nullopt, ICON_NONE);
+  blender::ui::Layout &col = layout.column(false);
+  col.use_property_split_set(false);
+  col.use_property_decorate_set(false);
+  col.prop(op->ptr, "use_vertex_group", UI_ITEM_NONE, std::nullopt, ICON_NONE);
   /* bfa - use_property_split = False */
-  col = &layout->column(false);
-  col->active_set(RNA_boolean_get(op->ptr, "use_vertex_group"));
-  col->prop(op->ptr, "vertex_group_factor", UI_ITEM_NONE, std::nullopt, ICON_NONE);
+  blender::ui::Layout &col1 = layout.column(false);
+  col1.active_set(RNA_boolean_get(op->ptr, "use_vertex_group"));
+  col1.prop(op->ptr, "vertex_group_factor", UI_ITEM_NONE, std::nullopt, ICON_NONE);
   /* bfa - use_property_split = False */
-  sub = &col->column(false);
-  sub->use_property_split_set(false);
-  sub->use_property_decorate_set(false);
-  sub->prop(op->ptr, "invert_vertex_group", UI_ITEM_NONE, std::nullopt, ICON_NONE);
+  blender::ui::Layout &col2 = layout.column(false);
+  col2.use_property_split_set(false);
+  col2.use_property_decorate_set(false);
+  col2.prop(op->ptr, "invert_vertex_group", UI_ITEM_NONE, std::nullopt, ICON_NONE);
   /* bfa - use_property_split = True */
-  row = &layout->row(true, IFACE_("Symmetry"));
-  row->prop(op->ptr, "use_symmetry", UI_ITEM_NONE, "", ICON_NONE);
-  sub = &row->row(true);
-  sub->active_set(RNA_boolean_get(op->ptr, "use_symmetry"));
-  sub->prop(op->ptr, "symmetry_axis", UI_ITEM_R_EXPAND, std::nullopt, ICON_NONE);
-=======
-  layout.prop(op->ptr, "use_vertex_group", UI_ITEM_NONE, std::nullopt, ICON_NONE);
-  blender::ui::Layout &col = layout.column(false);
-  col.active_set(RNA_boolean_get(op->ptr, "use_vertex_group"));
-  col.prop(op->ptr, "vertex_group_factor", UI_ITEM_NONE, std::nullopt, ICON_NONE);
-  col.prop(op->ptr, "invert_vertex_group", UI_ITEM_NONE, std::nullopt, ICON_NONE);
-
   blender::ui::Layout &row = layout.row(true, IFACE_("Symmetry"));
   row.prop(op->ptr, "use_symmetry", UI_ITEM_NONE, "", ICON_NONE);
   blender::ui::Layout &sub = row.row(true);
   sub.active_set(RNA_boolean_get(op->ptr, "use_symmetry"));
   sub.prop(op->ptr, "symmetry_axis", UI_ITEM_R_EXPAND, std::nullopt, ICON_NONE);
->>>>>>> 27ccd8ba
 }
 
 void MESH_OT_decimate(wmOperatorType *ot)
