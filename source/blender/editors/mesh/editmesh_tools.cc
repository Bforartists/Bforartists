--- conflicted
+++ resolved
@@ -2002,13 +2002,8 @@
   ot->flag = OPTYPE_REGISTER | OPTYPE_UNDO;
 
   /* properties */
-<<<<<<< HEAD
-  static const EnumPropertyItem merge_type_items[] = {
+  static const EnumPropertyItem split_type_items[] = {
       {BM_EDGE, "EDGE", ICON_SPLITEDGE, "Faces by Edges", "Split faces along selected edges"}, /* BFA */
-=======
-  static const EnumPropertyItem split_type_items[] = {
-      {BM_EDGE, "EDGE", 0, "Faces by Edges", "Split faces along selected edges"},
->>>>>>> 9a41dc73
       {BM_VERT,
        "VERT",
        ICON_SPLIT_BYVERTICES, /* BFA */
