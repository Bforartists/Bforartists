/*
 * ***** BEGIN GPL LICENSE BLOCK *****
 *
 * This program is free software; you can redistribute it and/or
 * modify it under the terms of the GNU General Public License
 * as published by the Free Software Foundation; either version 2
 * of the License, or (at your option) any later version.
 *
 * This program is distributed in the hope that it will be useful,
 * but WITHOUT ANY WARRANTY; without even the implied warranty of
 * MERCHANTABILITY or FITNESS FOR A PARTICULAR PURPOSE.  See the
 * GNU General Public License for more details.
 *
 * You should have received a copy of the GNU General Public License
 * along with this program; if not, write to the Free Software Foundation,
 * Inc., 51 Franklin Street, Fifth Floor, Boston, MA 02110-1301, USA.
 *
 * The Original Code is Copyright (C) 2004 by Blender Foundation.
 * All rights reserved.
 *
 * The Original Code is: all of this file.
 *
 * Contributor(s): Joseph Eagar
 *
 * ***** END GPL LICENSE BLOCK *****
 */

/** \file blender/editors/mesh/editmesh_extrude.c
 *  \ingroup edmesh
 */

#include "DNA_modifier_types.h"
#include "DNA_object_types.h"

#include "BLI_math.h"
#include "BLI_listbase.h"

#include "BKE_context.h"
#include "BKE_global.h"
#include "BKE_main.h"
#include "BKE_object.h"
#include "BKE_report.h"
#include "BKE_editmesh.h"

#include "RNA_define.h"
#include "RNA_access.h"

#include "WM_types.h"

#include "ED_mesh.h"
#include "ED_screen.h"
#include "ED_transform.h"
#include "ED_view3d.h"

#include "mesh_intern.h"  /* own include */

/* -------------------------------------------------------------------- */
/** \name Extrude Internal Utilities
 * \{ */

static void edbm_extrude_edge_exclude_mirror(
        Object *obedit, BMEditMesh *em,
        const char hflag,
        BMOperator *op, BMOpSlot *slot_edges_exclude)
{
	BMesh *bm = em->bm;
	ModifierData *md;

	/* If a mirror modifier with clipping is on, we need to adjust some
	 * of the cases above to handle edges on the line of symmetry.
	 */
	for (md = obedit->modifiers.first; md; md = md->next) {
		if ((md->type == eModifierType_Mirror) && (md->mode & eModifierMode_Realtime)) {
			MirrorModifierData *mmd = (MirrorModifierData *) md;

			if (mmd->flag & MOD_MIR_CLIPPING) {
				BMIter iter;
				BMEdge *edge;

				float mtx[4][4];
				if (mmd->mirror_ob) {
					float imtx[4][4];
					invert_m4_m4(imtx, mmd->mirror_ob->obmat);
					mul_m4_m4m4(mtx, imtx, obedit->obmat);
				}

				BM_ITER_MESH (edge, &iter, bm, BM_EDGES_OF_MESH) {
					if (BM_elem_flag_test(edge, hflag) &&
					    BM_edge_is_boundary(edge) &&
					    BM_elem_flag_test(edge->l->f, hflag))
					{
						float co1[3], co2[3];

						copy_v3_v3(co1, edge->v1->co);
						copy_v3_v3(co2, edge->v2->co);

						if (mmd->mirror_ob) {
							mul_v3_m4v3(co1, mtx, co1);
							mul_v3_m4v3(co2, mtx, co2);
						}

						if (mmd->flag & MOD_MIR_AXIS_X) {
							if ((fabsf(co1[0]) < mmd->tolerance) &&
							    (fabsf(co2[0]) < mmd->tolerance))
							{
								BMO_slot_map_empty_insert(op, slot_edges_exclude, edge);
							}
						}
						if (mmd->flag & MOD_MIR_AXIS_Y) {
							if ((fabsf(co1[1]) < mmd->tolerance) &&
							    (fabsf(co2[1]) < mmd->tolerance))
							{
								BMO_slot_map_empty_insert(op, slot_edges_exclude, edge);
							}
						}
						if (mmd->flag & MOD_MIR_AXIS_Z) {
							if ((fabsf(co1[2]) < mmd->tolerance) &&
							    (fabsf(co2[2]) < mmd->tolerance))
							{
								BMO_slot_map_empty_insert(op, slot_edges_exclude, edge);
							}
						}
					}
				}
			}
		}
	}
}

/* individual face extrude */
/* will use vertex normals for extrusion directions, so *nor is unaffected */
static bool edbm_extrude_discrete_faces(BMEditMesh *em, wmOperator *op, const char hflag)
{
	BMOIter siter;
	BMIter liter;
	BMFace *f;
	BMLoop *l;
	BMOperator bmop;

	EDBM_op_init(
	        em, &bmop, op,
	        "extrude_discrete_faces faces=%hf use_select_history=%b",
	        hflag, true);

	/* deselect original verts */
	EDBM_flag_disable_all(em, BM_ELEM_SELECT);

	BMO_op_exec(em->bm, &bmop);

	BMO_ITER (f, &siter, bmop.slots_out, "faces.out", BM_FACE) {
		BM_face_select_set(em->bm, f, true);

		/* set face vertex normals to face normal */
		BM_ITER_ELEM (l, &liter, f, BM_LOOPS_OF_FACE) {
			copy_v3_v3(l->v->no, f->no);
		}
	}

	if (!EDBM_op_finish(em, &bmop, op, true)) {
		return false;
	}

	return true;
}

/* extrudes individual edges */
static bool edbm_extrude_edges_indiv(BMEditMesh *em, wmOperator *op, const char hflag)
{
	BMesh *bm = em->bm;
	BMOperator bmop;

	EDBM_op_init(
	        em, &bmop, op,
	        "extrude_edge_only edges=%he use_select_history=%b",
	        hflag, true);

	/* deselect original verts */
	BM_SELECT_HISTORY_BACKUP(bm);
	EDBM_flag_disable_all(em, BM_ELEM_SELECT);
	BM_SELECT_HISTORY_RESTORE(bm);

	BMO_op_exec(em->bm, &bmop);
	BMO_slot_buffer_hflag_enable(em->bm, bmop.slots_out, "geom.out", BM_VERT | BM_EDGE, BM_ELEM_SELECT, true);

	if (!EDBM_op_finish(em, &bmop, op, true)) {
		return false;
	}

	return true;
}

/* extrudes individual vertices */
static bool edbm_extrude_verts_indiv(BMEditMesh *em, wmOperator *op, const char hflag)
{
	BMOperator bmop;

	EDBM_op_init(
	        em, &bmop, op,
	        "extrude_vert_indiv verts=%hv use_select_history=%b",
	        hflag, true);

	/* deselect original verts */
	BMO_slot_buffer_hflag_disable(em->bm, bmop.slots_in, "verts", BM_VERT, BM_ELEM_SELECT, true);

	BMO_op_exec(em->bm, &bmop);
	BMO_slot_buffer_hflag_enable(em->bm, bmop.slots_out, "verts.out", BM_VERT, BM_ELEM_SELECT, true);

	if (!EDBM_op_finish(em, &bmop, op, true)) {
		return false;
	}

	return true;
}

static char edbm_extrude_htype_from_em_select(BMEditMesh *em)
{
	char htype = BM_ALL_NOLOOP;

	if (em->selectmode & SCE_SELECT_VERTEX) {
		/* pass */
	}
	else if (em->selectmode & SCE_SELECT_EDGE) {
		htype &= ~BM_VERT;
	}
	else {
		htype &= ~(BM_VERT | BM_EDGE);
	}

	if (em->bm->totedgesel == 0) {
		htype &= ~(BM_EDGE | BM_FACE);
	}
	else if (em->bm->totfacesel == 0) {
		htype &= ~BM_FACE;
	}

	return htype;
}

static bool edbm_extrude_ex(
        Object *obedit, BMEditMesh *em,
        char htype, const char hflag,
        const bool use_mirror,
        const bool use_select_history)
{
	BMesh *bm = em->bm;
	BMOIter siter;
	BMOperator extop;
	BMElem *ele;

	/* needed to remove the faces left behind */
	if (htype & BM_FACE) {
		htype |= BM_EDGE;
	}

	BMO_op_init(bm, &extop, BMO_FLAG_DEFAULTS, "extrude_face_region");
	BMO_slot_bool_set(extop.slots_in, "use_select_history", use_select_history);
	BMO_slot_buffer_from_enabled_hflag(bm, &extop, extop.slots_in, "geom", htype, hflag);

	if (use_mirror) {
		BMOpSlot *slot_edges_exclude;
		slot_edges_exclude = BMO_slot_get(extop.slots_in, "edges_exclude");

		edbm_extrude_edge_exclude_mirror(obedit, em, hflag, &extop, slot_edges_exclude);
	}

	BM_SELECT_HISTORY_BACKUP(bm);
	EDBM_flag_disable_all(em, BM_ELEM_SELECT);
	BM_SELECT_HISTORY_RESTORE(bm);

	BMO_op_exec(bm, &extop);

	BMO_ITER (ele, &siter, extop.slots_out, "geom.out", BM_ALL_NOLOOP) {
		BM_elem_select_set(bm, ele, true);
	}

	BMO_op_finish(bm, &extop);

	return true;
}

/** \} */

/* -------------------------------------------------------------------- */
/** \name Extrude Repeat Operator
 * \{ */

static int edbm_extrude_repeat_exec(bContext *C, wmOperator *op)
{
	Object *obedit = CTX_data_edit_object(C);
	BMEditMesh *em = BKE_editmesh_from_object(obedit);
	RegionView3D *rv3d = CTX_wm_region_view3d(C);

	const int steps = RNA_int_get(op->ptr, "steps");

	const float offs = RNA_float_get(op->ptr, "offset");
	float dvec[3], tmat[3][3], bmat[3][3];
	short a;

	/* dvec */
	normalize_v3_v3_length(dvec, rv3d->persinv[2], offs);

	/* base correction */
	copy_m3_m4(bmat, obedit->obmat);
	invert_m3_m3(tmat, bmat);
	mul_m3_v3(tmat, dvec);

	for (a = 0; a < steps; a++) {
		edbm_extrude_ex(obedit, em, BM_ALL_NOLOOP, BM_ELEM_SELECT, false, false);

		BMO_op_callf(
		        em->bm, BMO_FLAG_DEFAULTS,
		        "translate vec=%v verts=%hv",
		        dvec, BM_ELEM_SELECT);
	}

	EDBM_mesh_normals_update(em);

	EDBM_update_generic(em, true, true);

	return OPERATOR_FINISHED;
}

void MESH_OT_extrude_repeat(wmOperatorType *ot)
{
	/* identifiers */
	ot->name = "Extrude Repeat Mesh";
	ot->description = "Extrude Repeat Mesh\nExtrude selected vertices, edges or faces repeatedly";
	ot->idname = "MESH_OT_extrude_repeat";

	/* api callbacks */
	ot->exec = edbm_extrude_repeat_exec;
	ot->poll = ED_operator_editmesh_view3d;

	/* flags */
	ot->flag = OPTYPE_REGISTER | OPTYPE_UNDO;

	/* props */
	RNA_def_float_distance(ot->srna, "offset", 2.0f, 0.0f, 1e12f, "Offset", "", 0.0f, 100.0f);
	RNA_def_int(ot->srna, "steps", 10, 0, 1000000, "Steps", "", 0, 180);
}

/** \} */

/* -------------------------------------------------------------------- */
/** \name Extrude Operator
 * \{ */

/* generic extern called extruder */
static bool edbm_extrude_mesh(Object *obedit, BMEditMesh *em, wmOperator *op)
{
	bool changed = false;
	const char htype = edbm_extrude_htype_from_em_select(em);
	enum {NONE = 0, ELEM_FLAG, VERT_ONLY, EDGE_ONLY} nr;

	if (em->selectmode & SCE_SELECT_VERTEX) {
		if      (em->bm->totvertsel == 0) nr = NONE;
		else if (em->bm->totvertsel == 1) nr = VERT_ONLY;
		else if (em->bm->totedgesel == 0) nr = VERT_ONLY;
		else                              nr = ELEM_FLAG;
	}
	else if (em->selectmode & SCE_SELECT_EDGE) {
		if      (em->bm->totedgesel == 0) nr = NONE;
		else if (em->bm->totfacesel == 0) nr = EDGE_ONLY;
		else                              nr = ELEM_FLAG;
	}
	else {
		if      (em->bm->totfacesel == 0) nr = NONE;
		else                              nr = ELEM_FLAG;
	}

	switch (nr) {
		case NONE:
			return false;
		case ELEM_FLAG:
			changed = edbm_extrude_ex(obedit, em, htype, BM_ELEM_SELECT, true, true);
			break;
		case VERT_ONLY:
			changed = edbm_extrude_verts_indiv(em, op, BM_ELEM_SELECT);
			break;
		case EDGE_ONLY:
			changed = edbm_extrude_edges_indiv(em, op, BM_ELEM_SELECT);
			break;
	}

	if (changed) {
		return true;
	}
	else {
		BKE_report(op->reports, RPT_ERROR, "Not a valid selection for extrude");
		return false;
	}
}

/* extrude without transform */
static int edbm_extrude_region_exec(bContext *C, wmOperator *op)
{
	Object *obedit = CTX_data_edit_object(C);
	BMEditMesh *em = BKE_editmesh_from_object(obedit);

	edbm_extrude_mesh(obedit, em, op);

	/* This normally happens when pushing undo but modal operators
	 * like this one don't push undo data until after modal mode is
	 * done.*/
	EDBM_mesh_normals_update(em);

	EDBM_update_generic(em, true, true);

	return OPERATOR_FINISHED;
}

void MESH_OT_extrude_region(wmOperatorType *ot)
{
	/* identifiers */
	ot->name = "Extrude Region";
	ot->idname = "MESH_OT_extrude_region";
<<<<<<< HEAD
	ot->description = "Extrude Region\nExtrude region of faces";
	
=======
	ot->description = "Extrude region of faces";

>>>>>>> 368c581d
	/* api callbacks */
	//ot->invoke = mesh_extrude_region_invoke;
	ot->exec = edbm_extrude_region_exec;
	ot->poll = ED_operator_editmesh;

	/* flags */
	ot->flag = OPTYPE_REGISTER | OPTYPE_UNDO;

	Transform_Properties(ot, P_NO_DEFAULTS | P_MIRROR_DUMMY);
}

/** \} */

/* -------------------------------------------------------------------- */
/** \name Extrude Verts Operator
 * \{ */

static int edbm_extrude_verts_exec(bContext *C, wmOperator *op)
{
	Object *obedit = CTX_data_edit_object(C);
	BMEditMesh *em = BKE_editmesh_from_object(obedit);

	edbm_extrude_verts_indiv(em, op, BM_ELEM_SELECT);

	EDBM_update_generic(em, true, true);

	return OPERATOR_FINISHED;
}

void MESH_OT_extrude_verts_indiv(wmOperatorType *ot)
{
	/* identifiers */
	ot->name = "Extrude Only Vertices";
	ot->idname = "MESH_OT_extrude_verts_indiv";
<<<<<<< HEAD
	ot->description = "Extrude Only Vertices\nExtrude individual vertices only";
	
=======
	ot->description = "Extrude individual vertices only";

>>>>>>> 368c581d
	/* api callbacks */
	ot->exec = edbm_extrude_verts_exec;
	ot->poll = ED_operator_editmesh;

	/* flags */
	ot->flag = OPTYPE_REGISTER | OPTYPE_UNDO;

	/* to give to transform */
	Transform_Properties(ot, P_NO_DEFAULTS | P_MIRROR_DUMMY);
}

/** \} */

/* -------------------------------------------------------------------- */
/** \name Extrude Edges Operator
 * \{ */

static int edbm_extrude_edges_exec(bContext *C, wmOperator *op)
{
	Object *obedit = CTX_data_edit_object(C);
	BMEditMesh *em = BKE_editmesh_from_object(obedit);

	edbm_extrude_edges_indiv(em, op, BM_ELEM_SELECT);

	EDBM_update_generic(em, true, true);

	return OPERATOR_FINISHED;
}

void MESH_OT_extrude_edges_indiv(wmOperatorType *ot)
{
	/* identifiers */
	ot->name = "Extrude Only Edges";
	ot->idname = "MESH_OT_extrude_edges_indiv";
<<<<<<< HEAD
	ot->description = "Extrude Only Edges\nExtrude individual edges only";
	
=======
	ot->description = "Extrude individual edges only";

>>>>>>> 368c581d
	/* api callbacks */
	ot->exec = edbm_extrude_edges_exec;
	ot->poll = ED_operator_editmesh;

	/* flags */
	ot->flag = OPTYPE_REGISTER | OPTYPE_UNDO;

	/* to give to transform */
	Transform_Properties(ot, P_NO_DEFAULTS | P_MIRROR_DUMMY);
}

/** \} */

/* -------------------------------------------------------------------- */
/** \name Extrude Faces Operator
 * \{ */

static int edbm_extrude_faces_exec(bContext *C, wmOperator *op)
{
	Object *obedit = CTX_data_edit_object(C);
	BMEditMesh *em = BKE_editmesh_from_object(obedit);

	edbm_extrude_discrete_faces(em, op, BM_ELEM_SELECT);

	EDBM_update_generic(em, true, true);

	return OPERATOR_FINISHED;
}

void MESH_OT_extrude_faces_indiv(wmOperatorType *ot)
{
	/* identifiers */
	ot->name = "Extrude Individual Faces";
	ot->idname = "MESH_OT_extrude_faces_indiv";
<<<<<<< HEAD
	ot->description = "Extrude Individual Faces\nExtrude individual faces only";
	
=======
	ot->description = "Extrude individual faces only";

>>>>>>> 368c581d
	/* api callbacks */
	ot->exec = edbm_extrude_faces_exec;
	ot->poll = ED_operator_editmesh;

	/* flags */
	ot->flag = OPTYPE_REGISTER | OPTYPE_UNDO;

	Transform_Properties(ot, P_NO_DEFAULTS | P_MIRROR_DUMMY);
}

/** \} */

/* -------------------------------------------------------------------- */
/** \name Dupli-Extrude Operator
 *
 * Add-click-mesh (extrude) operator.
 * \{ */

static int edbm_dupli_extrude_cursor_invoke(bContext *C, wmOperator *op, const wmEvent *event)
{
	ViewContext vc;
	BMVert *v1;
	BMIter iter;
	float center[3];
	uint verts_len;
	bool use_proj;

	em_setup_viewcontext(C, &vc);

	invert_m4_m4(vc.obedit->imat, vc.obedit->obmat);

	ED_view3d_init_mats_rv3d(vc.obedit, vc.rv3d);

	use_proj = ((vc.scene->toolsettings->snap_flag & SCE_SNAP) &&
	            (vc.scene->toolsettings->snap_mode == SCE_SNAP_MODE_FACE));

	zero_v3(center);
	verts_len = 0;

	BM_ITER_MESH (v1, &iter, vc.em->bm, BM_VERTS_OF_MESH) {
		if (BM_elem_flag_test(v1, BM_ELEM_SELECT)) {
			add_v3_v3(center, v1->co);
			verts_len += 1;
		}
	}

	/* call extrude? */
	if (verts_len != 0) {
		const char extrude_htype = edbm_extrude_htype_from_em_select(vc.em);
		const bool rot_src = RNA_boolean_get(op->ptr, "rotate_source");
		BMEdge *eed;
		float mat[3][3];
		float vec[3], ofs[3];
		float nor[3] = {0.0, 0.0, 0.0};

		/* 2D normal calc */
		const float mval_f[2] = {(float)event->mval[0],
		                         (float)event->mval[1]};

		mul_v3_fl(center, 1.0f / (float)verts_len);

		/* check for edges that are half selected, use for rotation */
		bool done = false;
		BM_ITER_MESH (eed, &iter, vc.em->bm, BM_EDGES_OF_MESH) {
			if (BM_elem_flag_test(eed, BM_ELEM_SELECT)) {
				float co1[2], co2[2];

				if ((ED_view3d_project_float_object(vc.ar, eed->v1->co, co1, V3D_PROJ_TEST_NOP) == V3D_PROJ_RET_OK) &&
				    (ED_view3d_project_float_object(vc.ar, eed->v2->co, co2, V3D_PROJ_TEST_NOP) == V3D_PROJ_RET_OK))
				{
					/* 2D rotate by 90d while adding.
					 *  (x, y) = (y, -x)
					 *
					 * accumulate the screenspace normal in 2D,
					 * with screenspace edge length weighting the result. */
					if (line_point_side_v2(co1, co2, mval_f) >= 0.0f) {
						nor[0] +=  (co1[1] - co2[1]);
						nor[1] += -(co1[0] - co2[0]);
					}
					else {
						nor[0] +=  (co2[1] - co1[1]);
						nor[1] += -(co2[0] - co1[0]);
					}
					done = true;
				}
			}
		}

		if (done) {
			float view_vec[3], cross[3];

			/* convert the 2D nomal into 3D */
			mul_mat3_m4_v3(vc.rv3d->viewinv, nor); /* worldspace */
			mul_mat3_m4_v3(vc.obedit->imat, nor); /* local space */

			/* correct the normal to be aligned on the view plane */
			mul_v3_mat3_m4v3(view_vec, vc.obedit->imat, vc.rv3d->viewinv[2]);
			cross_v3_v3v3(cross, nor, view_vec);
			cross_v3_v3v3(nor, view_vec, cross);
			normalize_v3(nor);
		}

		/* center */
		copy_v3_v3(ofs, center);

		mul_m4_v3(vc.obedit->obmat, ofs);  /* view space */
		ED_view3d_win_to_3d_int(vc.v3d, vc.ar, ofs, event->mval, ofs);
		mul_m4_v3(vc.obedit->imat, ofs); // back in object space

		sub_v3_v3(ofs, center);

		/* calculate rotation */
		unit_m3(mat);
		if (done) {
			float angle;

			normalize_v3_v3(vec, ofs);

			angle = angle_normalized_v3v3(vec, nor);

			if (angle != 0.0f) {
				float axis[3];

				cross_v3_v3v3(axis, nor, vec);

				/* halve the rotation if its applied twice */
				if (rot_src) {
					angle *= 0.5f;
				}

				axis_angle_to_mat3(mat, axis, angle);
			}
		}

		if (rot_src) {
			EDBM_op_callf(vc.em, op, "rotate verts=%hv cent=%v matrix=%m3",
			              BM_ELEM_SELECT, center, mat);

			/* also project the source, for retopo workflow */
			if (use_proj)
				EMBM_project_snap_verts(C, vc.ar, vc.em);
		}

		edbm_extrude_ex(vc.obedit, vc.em, extrude_htype, BM_ELEM_SELECT, true, true);
		EDBM_op_callf(vc.em, op, "rotate verts=%hv cent=%v matrix=%m3",
		              BM_ELEM_SELECT, center, mat);
		EDBM_op_callf(vc.em, op, "translate verts=%hv vec=%v",
		              BM_ELEM_SELECT, ofs);
	}
	else {
		const float *cursor = ED_view3d_cursor3d_get(vc.scene, vc.v3d);
		BMOperator bmop;
		BMOIter oiter;

		copy_v3_v3(center, cursor);
		ED_view3d_win_to_3d_int(vc.v3d, vc.ar, center, event->mval, center);

		mul_m4_v3(vc.obedit->imat, center); // back in object space

		EDBM_op_init(vc.em, &bmop, op, "create_vert co=%v", center);
		BMO_op_exec(vc.em->bm, &bmop);

		BMO_ITER (v1, &oiter, bmop.slots_out, "vert.out", BM_VERT) {
			BM_vert_select_set(vc.em->bm, v1, true);
		}

		if (!EDBM_op_finish(vc.em, &bmop, op, true)) {
			return OPERATOR_CANCELLED;
		}
	}

	if (use_proj)
		EMBM_project_snap_verts(C, vc.ar, vc.em);

	/* This normally happens when pushing undo but modal operators
	 * like this one don't push undo data until after modal mode is
	 * done. */
	EDBM_mesh_normals_update(vc.em);

	EDBM_update_generic(vc.em, true, true);

	return OPERATOR_FINISHED;
}

void MESH_OT_dupli_extrude_cursor(wmOperatorType *ot)
{
	/* identifiers */
	ot->name = "Duplicate or Extrude to Cursor";
	ot->idname = "MESH_OT_dupli_extrude_cursor";
<<<<<<< HEAD
	ot->description = "Duplicate or Extrude to Cursor\nDuplicate and extrude selected vertices, edges or faces towards the mouse cursor\nWith the Rotate flag on the target object gets randomly rotated\nHotkey Tool! Please use the hotkey to use this tool";
	
=======
	ot->description = "Duplicate and extrude selected vertices, edges or faces towards the mouse cursor";

>>>>>>> 368c581d
	/* api callbacks */
	ot->invoke = edbm_dupli_extrude_cursor_invoke;
	ot->poll = ED_operator_editmesh_region_view3d;

	/* flags */
	ot->flag = OPTYPE_REGISTER | OPTYPE_UNDO;

	RNA_def_boolean(ot->srna, "rotate_source", true, "Rotate Source", "Rotate initial selection giving better shape");
}

/** \} */

/* -------------------------------------------------------------------- */
/** \name Spin Operator
 * \{ */

static int edbm_spin_exec(bContext *C, wmOperator *op)
{
	Object *obedit = CTX_data_edit_object(C);
	BMEditMesh *em = BKE_editmesh_from_object(obedit);
	BMesh *bm = em->bm;
	BMOperator spinop;
	float cent[3], axis[3];
	float d[3] = {0.0f, 0.0f, 0.0f};
	int steps, dupli;
	float angle;

	RNA_float_get_array(op->ptr, "center", cent);
	RNA_float_get_array(op->ptr, "axis", axis);
	steps = RNA_int_get(op->ptr, "steps");
	angle = RNA_float_get(op->ptr, "angle");
	//if (ts->editbutflag & B_CLOCKWISE)
	angle = -angle;
	dupli = RNA_boolean_get(op->ptr, "dupli");

	if (is_zero_v3(axis)) {
		BKE_report(op->reports, RPT_ERROR, "Invalid/unset axis");
		return OPERATOR_CANCELLED;
	}

	/* keep the values in worldspace since we're passing the obmat */
	if (!EDBM_op_init(em, &spinop, op,
	                  "spin geom=%hvef cent=%v axis=%v dvec=%v steps=%i angle=%f space=%m4 use_duplicate=%b",
	                  BM_ELEM_SELECT, cent, axis, d, steps, angle, obedit->obmat, dupli))
	{
		return OPERATOR_CANCELLED;
	}
	BMO_op_exec(bm, &spinop);
	EDBM_flag_disable_all(em, BM_ELEM_SELECT);
	BMO_slot_buffer_hflag_enable(bm, spinop.slots_out, "geom_last.out", BM_ALL_NOLOOP, BM_ELEM_SELECT, true);
	if (!EDBM_op_finish(em, &spinop, op, true)) {
		return OPERATOR_CANCELLED;
	}

	EDBM_update_generic(em, true, true);

	return OPERATOR_FINISHED;
}

/* get center and axis, in global coords */
static int edbm_spin_invoke(bContext *C, wmOperator *op, const wmEvent *UNUSED(event))
{
	Scene *scene = CTX_data_scene(C);
	View3D *v3d = CTX_wm_view3d(C);
	RegionView3D *rv3d = ED_view3d_context_rv3d(C);

	PropertyRNA *prop;
	prop = RNA_struct_find_property(op->ptr, "center");
	if (!RNA_property_is_set(op->ptr, prop)) {
		RNA_property_float_set_array(op->ptr, prop, ED_view3d_cursor3d_get(scene, v3d));
	}
	if (rv3d) {
		prop = RNA_struct_find_property(op->ptr, "axis");
		if (!RNA_property_is_set(op->ptr, prop)) {
			RNA_property_float_set_array(op->ptr, prop, rv3d->viewinv[2]);
		}
	}

	return edbm_spin_exec(C, op);
}

void MESH_OT_spin(wmOperatorType *ot)
{
	PropertyRNA *prop;

	/* identifiers */
	ot->name = "Spin";
	ot->description = "Spin\nExtrude selected vertices in a circle around the cursor in indicated viewport";
	ot->idname = "MESH_OT_spin";

	/* api callbacks */
	ot->invoke = edbm_spin_invoke;
	ot->exec = edbm_spin_exec;
	ot->poll = ED_operator_editmesh;

	/* flags */
	ot->flag = OPTYPE_REGISTER | OPTYPE_UNDO;

	/* props */
	RNA_def_int(ot->srna, "steps", 9, 0, 1000000, "Steps", "Steps", 0, 1000);
	RNA_def_boolean(ot->srna, "dupli", 0, "Dupli", "Make Duplicates");
	prop = RNA_def_float(ot->srna, "angle", DEG2RADF(90.0f), -1e12f, 1e12f, "Angle", "Rotation for each step",
	                     DEG2RADF(-360.0f), DEG2RADF(360.0f));
	RNA_def_property_subtype(prop, PROP_ANGLE);

	RNA_def_float_vector(ot->srna, "center", 3, NULL, -1e12f, 1e12f,
	                     "Center", "Center in global view space", -1e4f, 1e4f);
	RNA_def_float_vector(ot->srna, "axis", 3, NULL, -1.0f, 1.0f, "Axis", "Axis in global view space", -1.0f, 1.0f);

}

/** \} */

/* -------------------------------------------------------------------- */
/** \name Screw Operator
 * \{ */

static int edbm_screw_exec(bContext *C, wmOperator *op)
{
	Object *obedit = CTX_data_edit_object(C);
	BMEditMesh *em = BKE_editmesh_from_object(obedit);
	BMesh *bm = em->bm;
	BMEdge *eed;
	BMVert *eve, *v1, *v2;
	BMIter iter, eiter;
	BMOperator spinop;
	float dvec[3], nor[3], cent[3], axis[3], v1_co_global[3], v2_co_global[3];
	int steps, turns;
	int valence;


	turns = RNA_int_get(op->ptr, "turns");
	steps = RNA_int_get(op->ptr, "steps");
	RNA_float_get_array(op->ptr, "center", cent);
	RNA_float_get_array(op->ptr, "axis", axis);

	if (is_zero_v3(axis)) {
		BKE_report(op->reports, RPT_ERROR, "Invalid/unset axis");
		return OPERATOR_CANCELLED;
	}

	/* find two vertices with valence count == 1, more or less is wrong */
	v1 = NULL;
	v2 = NULL;

	BM_ITER_MESH (eve, &iter, em->bm, BM_VERTS_OF_MESH) {
		valence = 0;
		BM_ITER_ELEM (eed, &eiter, eve, BM_EDGES_OF_VERT) {
			if (BM_elem_flag_test(eed, BM_ELEM_SELECT)) {
				valence++;
			}
		}

		if (valence == 1) {
			if (v1 == NULL) {
				v1 = eve;
			}
			else if (v2 == NULL) {
				v2 = eve;
			}
			else {
				v1 = NULL;
				break;
			}
		}
	}

	if (v1 == NULL || v2 == NULL) {
		BKE_report(op->reports, RPT_ERROR, "You have to select a string of connected vertices too");
		return OPERATOR_CANCELLED;
	}

	copy_v3_v3(nor, obedit->obmat[2]);

	/* calculate dvec */
	mul_v3_m4v3(v1_co_global, obedit->obmat, v1->co);
	mul_v3_m4v3(v2_co_global, obedit->obmat, v2->co);
	sub_v3_v3v3(dvec, v1_co_global, v2_co_global);
	mul_v3_fl(dvec, 1.0f / steps);

	if (dot_v3v3(nor, dvec) > 0.0f)
		negate_v3(dvec);

	if (!EDBM_op_init(em, &spinop, op,
	                  "spin geom=%hvef cent=%v axis=%v dvec=%v steps=%i angle=%f space=%m4 use_duplicate=%b",
	                  BM_ELEM_SELECT, cent, axis, dvec, turns * steps, DEG2RADF(360.0f * turns), obedit->obmat, false))
	{
		return OPERATOR_CANCELLED;
	}
	BMO_op_exec(bm, &spinop);
	EDBM_flag_disable_all(em, BM_ELEM_SELECT);
	BMO_slot_buffer_hflag_enable(bm, spinop.slots_out, "geom_last.out", BM_ALL_NOLOOP, BM_ELEM_SELECT, true);
	if (!EDBM_op_finish(em, &spinop, op, true)) {
		return OPERATOR_CANCELLED;
	}

	EDBM_update_generic(em, true, true);

	return OPERATOR_FINISHED;
}

/* get center and axis, in global coords */
static int edbm_screw_invoke(bContext *C, wmOperator *op, const wmEvent *UNUSED(event))
{
	Scene *scene = CTX_data_scene(C);
	View3D *v3d = CTX_wm_view3d(C);
	RegionView3D *rv3d = ED_view3d_context_rv3d(C);

	PropertyRNA *prop;
	prop = RNA_struct_find_property(op->ptr, "center");
	if (!RNA_property_is_set(op->ptr, prop)) {
		RNA_property_float_set_array(op->ptr, prop, ED_view3d_cursor3d_get(scene, v3d));
	}
	if (rv3d) {
		prop = RNA_struct_find_property(op->ptr, "axis");
		if (!RNA_property_is_set(op->ptr, prop)) {
			RNA_property_float_set_array(op->ptr, prop, rv3d->viewinv[1]);
		}
	}

	return edbm_screw_exec(C, op);
}

void MESH_OT_screw(wmOperatorType *ot)
{
	/* identifiers */
	ot->name = "Screw";
	ot->description = "Screw\nExtrude selected vertices in screw-shaped rotation around the cursor in indicated viewport";
	ot->idname = "MESH_OT_screw";

	/* api callbacks */
	ot->invoke = edbm_screw_invoke;
	ot->exec = edbm_screw_exec;
	ot->poll = ED_operator_editmesh;

	/* flags */
	ot->flag = OPTYPE_REGISTER | OPTYPE_UNDO;

	/* props */
	RNA_def_int(ot->srna, "steps", 9, 1, 100000, "Steps", "Steps", 3, 256);
	RNA_def_int(ot->srna, "turns", 1, 1, 100000, "Turns", "Turns", 1, 256);

	RNA_def_float_vector(ot->srna, "center", 3, NULL, -1e12f, 1e12f,
	                     "Center", "Center in global view space", -1e4f, 1e4f);
	RNA_def_float_vector(ot->srna, "axis", 3, NULL, -1.0f, 1.0f,
	                     "Axis", "Axis in global view space", -1.0f, 1.0f);
}

/** \} */<|MERGE_RESOLUTION|>--- conflicted
+++ resolved
@@ -414,13 +414,8 @@
 	/* identifiers */
 	ot->name = "Extrude Region";
 	ot->idname = "MESH_OT_extrude_region";
-<<<<<<< HEAD
 	ot->description = "Extrude Region\nExtrude region of faces";
 	
-=======
-	ot->description = "Extrude region of faces";
-
->>>>>>> 368c581d
 	/* api callbacks */
 	//ot->invoke = mesh_extrude_region_invoke;
 	ot->exec = edbm_extrude_region_exec;
@@ -455,13 +450,8 @@
 	/* identifiers */
 	ot->name = "Extrude Only Vertices";
 	ot->idname = "MESH_OT_extrude_verts_indiv";
-<<<<<<< HEAD
 	ot->description = "Extrude Only Vertices\nExtrude individual vertices only";
 	
-=======
-	ot->description = "Extrude individual vertices only";
-
->>>>>>> 368c581d
 	/* api callbacks */
 	ot->exec = edbm_extrude_verts_exec;
 	ot->poll = ED_operator_editmesh;
@@ -496,13 +486,8 @@
 	/* identifiers */
 	ot->name = "Extrude Only Edges";
 	ot->idname = "MESH_OT_extrude_edges_indiv";
-<<<<<<< HEAD
 	ot->description = "Extrude Only Edges\nExtrude individual edges only";
 	
-=======
-	ot->description = "Extrude individual edges only";
-
->>>>>>> 368c581d
 	/* api callbacks */
 	ot->exec = edbm_extrude_edges_exec;
 	ot->poll = ED_operator_editmesh;
@@ -537,13 +522,8 @@
 	/* identifiers */
 	ot->name = "Extrude Individual Faces";
 	ot->idname = "MESH_OT_extrude_faces_indiv";
-<<<<<<< HEAD
 	ot->description = "Extrude Individual Faces\nExtrude individual faces only";
 	
-=======
-	ot->description = "Extrude individual faces only";
-
->>>>>>> 368c581d
 	/* api callbacks */
 	ot->exec = edbm_extrude_faces_exec;
 	ot->poll = ED_operator_editmesh;
@@ -733,13 +713,8 @@
 	/* identifiers */
 	ot->name = "Duplicate or Extrude to Cursor";
 	ot->idname = "MESH_OT_dupli_extrude_cursor";
-<<<<<<< HEAD
 	ot->description = "Duplicate or Extrude to Cursor\nDuplicate and extrude selected vertices, edges or faces towards the mouse cursor\nWith the Rotate flag on the target object gets randomly rotated\nHotkey Tool! Please use the hotkey to use this tool";
 	
-=======
-	ot->description = "Duplicate and extrude selected vertices, edges or faces towards the mouse cursor";
-
->>>>>>> 368c581d
 	/* api callbacks */
 	ot->invoke = edbm_dupli_extrude_cursor_invoke;
 	ot->poll = ED_operator_editmesh_region_view3d;
