/*
 * ***** BEGIN GPL LICENSE BLOCK *****
 *
 * This program is free software; you can redistribute it and/or
 * modify it under the terms of the GNU General Public License
 * as published by the Free Software Foundation; either version 2
 * of the License, or (at your option) any later version.
 *
 * This program is distributed in the hope that it will be useful,
 * but WITHOUT ANY WARRANTY; without even the implied warranty of
 * MERCHANTABILITY or FITNESS FOR A PARTICULAR PURPOSE.  See the
 * GNU General Public License for more details.
 *
 * You should have received a copy of the GNU General Public License
 * along with this program; if not, write to the Free Software Foundation,
 * Inc., 51 Franklin Street, Fifth Floor, Boston, MA 02110-1301, USA.
 *
 * The Original Code is Copyright (C) 2004 by Blender Foundation.
 * All rights reserved.
 *
 * The Original Code is: all of this file.
 *
 * Contributor(s): Joseph Eagar
 *
 * ***** END GPL LICENSE BLOCK *****
 */

/** \file blender/editors/mesh/editmesh_extrude.c
 *  \ingroup edmesh
 */

#include "DNA_modifier_types.h"
#include "DNA_object_types.h"

#include "BLI_math.h"
#include "BLI_listbase.h"

#include "BKE_context.h"
#include "BKE_report.h"
#include "BKE_editmesh.h"

#include "RNA_define.h"
#include "RNA_access.h"

#include "WM_types.h"

#include "ED_mesh.h"
#include "ED_screen.h"
#include "ED_transform.h"
#include "ED_view3d.h"

#include "mesh_intern.h"  /* own include */

/* -------------------------------------------------------------------- */
/** \name Extrude Internal Utilities
 * \{ */

static void edbm_extrude_edge_exclude_mirror(
        Object *obedit, BMEditMesh *em,
        const char hflag,
        BMOperator *op, BMOpSlot *slot_edges_exclude)
{
	BMesh *bm = em->bm;
	ModifierData *md;

	/* If a mirror modifier with clipping is on, we need to adjust some
	 * of the cases above to handle edges on the line of symmetry.
	 */
	for (md = obedit->modifiers.first; md; md = md->next) {
		if ((md->type == eModifierType_Mirror) && (md->mode & eModifierMode_Realtime)) {
			MirrorModifierData *mmd = (MirrorModifierData *) md;

			if (mmd->flag & MOD_MIR_CLIPPING) {
				BMIter iter;
				BMEdge *edge;

				float mtx[4][4];
				if (mmd->mirror_ob) {
					float imtx[4][4];
					invert_m4_m4(imtx, mmd->mirror_ob->obmat);
					mul_m4_m4m4(mtx, imtx, obedit->obmat);
				}

				BM_ITER_MESH (edge, &iter, bm, BM_EDGES_OF_MESH) {
					if (BM_elem_flag_test(edge, hflag) &&
					    BM_edge_is_boundary(edge) &&
					    BM_elem_flag_test(edge->l->f, hflag))
					{
						float co1[3], co2[3];

						copy_v3_v3(co1, edge->v1->co);
						copy_v3_v3(co2, edge->v2->co);

						if (mmd->mirror_ob) {
							mul_v3_m4v3(co1, mtx, co1);
							mul_v3_m4v3(co2, mtx, co2);
						}

						if (mmd->flag & MOD_MIR_AXIS_X) {
							if ((fabsf(co1[0]) < mmd->tolerance) &&
							    (fabsf(co2[0]) < mmd->tolerance))
							{
								BMO_slot_map_empty_insert(op, slot_edges_exclude, edge);
							}
						}
						if (mmd->flag & MOD_MIR_AXIS_Y) {
							if ((fabsf(co1[1]) < mmd->tolerance) &&
							    (fabsf(co2[1]) < mmd->tolerance))
							{
								BMO_slot_map_empty_insert(op, slot_edges_exclude, edge);
							}
						}
						if (mmd->flag & MOD_MIR_AXIS_Z) {
							if ((fabsf(co1[2]) < mmd->tolerance) &&
							    (fabsf(co2[2]) < mmd->tolerance))
							{
								BMO_slot_map_empty_insert(op, slot_edges_exclude, edge);
							}
						}
					}
				}
			}
		}
	}
}

/* individual face extrude */
/* will use vertex normals for extrusion directions, so *nor is unaffected */
static bool edbm_extrude_discrete_faces(BMEditMesh *em, wmOperator *op, const char hflag)
{
	BMOIter siter;
	BMIter liter;
	BMFace *f;
	BMLoop *l;
	BMOperator bmop;

	EDBM_op_init(
	        em, &bmop, op,
	        "extrude_discrete_faces faces=%hf use_select_history=%b",
	        hflag, true);

	/* deselect original verts */
	EDBM_flag_disable_all(em, BM_ELEM_SELECT);

	BMO_op_exec(em->bm, &bmop);

	BMO_ITER (f, &siter, bmop.slots_out, "faces.out", BM_FACE) {
		BM_face_select_set(em->bm, f, true);

		/* set face vertex normals to face normal */
		BM_ITER_ELEM (l, &liter, f, BM_LOOPS_OF_FACE) {
			copy_v3_v3(l->v->no, f->no);
		}
	}

	if (!EDBM_op_finish(em, &bmop, op, true)) {
		return false;
	}

	return true;
}

/* extrudes individual edges */
static bool edbm_extrude_edges_indiv(BMEditMesh *em, wmOperator *op, const char hflag)
{
	BMesh *bm = em->bm;
	BMOperator bmop;

	EDBM_op_init(
	        em, &bmop, op,
	        "extrude_edge_only edges=%he use_select_history=%b",
	        hflag, true);

	/* deselect original verts */
	BM_SELECT_HISTORY_BACKUP(bm);
	EDBM_flag_disable_all(em, BM_ELEM_SELECT);
	BM_SELECT_HISTORY_RESTORE(bm);

	BMO_op_exec(em->bm, &bmop);
	BMO_slot_buffer_hflag_enable(em->bm, bmop.slots_out, "geom.out", BM_VERT | BM_EDGE, BM_ELEM_SELECT, true);

	if (!EDBM_op_finish(em, &bmop, op, true)) {
		return false;
	}

	return true;
}

/* extrudes individual vertices */
static bool edbm_extrude_verts_indiv(BMEditMesh *em, wmOperator *op, const char hflag)
{
	BMOperator bmop;

	EDBM_op_init(
	        em, &bmop, op,
	        "extrude_vert_indiv verts=%hv use_select_history=%b",
	        hflag, true);

	/* deselect original verts */
	BMO_slot_buffer_hflag_disable(em->bm, bmop.slots_in, "verts", BM_VERT, BM_ELEM_SELECT, true);

	BMO_op_exec(em->bm, &bmop);
	BMO_slot_buffer_hflag_enable(em->bm, bmop.slots_out, "verts.out", BM_VERT, BM_ELEM_SELECT, true);

	if (!EDBM_op_finish(em, &bmop, op, true)) {
		return false;
	}

	return true;
}

static char edbm_extrude_htype_from_em_select(BMEditMesh *em)
{
	char htype = BM_ALL_NOLOOP;

	if (em->selectmode & SCE_SELECT_VERTEX) {
		/* pass */
	}
	else if (em->selectmode & SCE_SELECT_EDGE) {
		htype &= ~BM_VERT;
	}
	else {
		htype &= ~(BM_VERT | BM_EDGE);
	}

	if (em->bm->totedgesel == 0) {
		htype &= ~(BM_EDGE | BM_FACE);
	}
	else if (em->bm->totfacesel == 0) {
		htype &= ~BM_FACE;
	}

	return htype;
}

static bool edbm_extrude_ex(
        Object *obedit, BMEditMesh *em,
        char htype, const char hflag,
        const bool use_mirror,
        const bool use_select_history)
{
	BMesh *bm = em->bm;
	BMOIter siter;
	BMOperator extop;
	BMElem *ele;

	/* needed to remove the faces left behind */
	if (htype & BM_FACE) {
		htype |= BM_EDGE;
	}

	BMO_op_init(bm, &extop, BMO_FLAG_DEFAULTS, "extrude_face_region");
	BMO_slot_bool_set(extop.slots_in, "use_select_history", use_select_history);
	BMO_slot_buffer_from_enabled_hflag(bm, &extop, extop.slots_in, "geom", htype, hflag);

	if (use_mirror) {
		BMOpSlot *slot_edges_exclude;
		slot_edges_exclude = BMO_slot_get(extop.slots_in, "edges_exclude");

		edbm_extrude_edge_exclude_mirror(obedit, em, hflag, &extop, slot_edges_exclude);
	}

	BM_SELECT_HISTORY_BACKUP(bm);
	EDBM_flag_disable_all(em, BM_ELEM_SELECT);
	BM_SELECT_HISTORY_RESTORE(bm);

	BMO_op_exec(bm, &extop);

	BMO_ITER (ele, &siter, extop.slots_out, "geom.out", BM_ALL_NOLOOP) {
		BM_elem_select_set(bm, ele, true);
	}

	BMO_op_finish(bm, &extop);

	return true;
}

/** \} */

/* -------------------------------------------------------------------- */
/** \name Extrude Repeat Operator
 * \{ */

static int edbm_extrude_repeat_exec(bContext *C, wmOperator *op)
{
	Object *obedit = CTX_data_edit_object(C);
	BMEditMesh *em = BKE_editmesh_from_object(obedit);
	RegionView3D *rv3d = CTX_wm_region_view3d(C);

	const int steps = RNA_int_get(op->ptr, "steps");

	const float offs = RNA_float_get(op->ptr, "offset");
	float dvec[3], tmat[3][3], bmat[3][3];
	short a;

	/* dvec */
	normalize_v3_v3_length(dvec, rv3d->persinv[2], offs);

	/* base correction */
	copy_m3_m4(bmat, obedit->obmat);
	invert_m3_m3(tmat, bmat);
	mul_m3_v3(tmat, dvec);

	for (a = 0; a < steps; a++) {
		edbm_extrude_ex(obedit, em, BM_ALL_NOLOOP, BM_ELEM_SELECT, false, false);

		BMO_op_callf(
		        em->bm, BMO_FLAG_DEFAULTS,
		        "translate vec=%v verts=%hv",
		        dvec, BM_ELEM_SELECT);
	}

	EDBM_mesh_normals_update(em);

	EDBM_update_generic(em, true, true);

	return OPERATOR_FINISHED;
}

void MESH_OT_extrude_repeat(wmOperatorType *ot)
{
	/* identifiers */
	ot->name = "Extrude Repeat Mesh";
	ot->description = "Extrude Repeat Mesh\nExtrude selected vertices, edges or faces repeatedly";
	ot->idname = "MESH_OT_extrude_repeat";

	/* api callbacks */
	ot->exec = edbm_extrude_repeat_exec;
	ot->poll = ED_operator_editmesh_view3d;

	/* flags */
	ot->flag = OPTYPE_REGISTER | OPTYPE_UNDO;

	/* props */
	RNA_def_float_distance(ot->srna, "offset", 2.0f, 0.0f, 1e12f, "Offset", "", 0.0f, 100.0f);
	RNA_def_int(ot->srna, "steps", 10, 0, 1000000, "Steps", "", 0, 180);
}

/** \} */

/* -------------------------------------------------------------------- */
/** \name Extrude Operator
 * \{ */

/* generic extern called extruder */
static bool edbm_extrude_mesh(Object *obedit, BMEditMesh *em, wmOperator *op)
{
	bool changed = false;
	const char htype = edbm_extrude_htype_from_em_select(em);
	enum {NONE = 0, ELEM_FLAG, VERT_ONLY, EDGE_ONLY} nr;

	if (em->selectmode & SCE_SELECT_VERTEX) {
		if      (em->bm->totvertsel == 0) nr = NONE;
		else if (em->bm->totvertsel == 1) nr = VERT_ONLY;
		else if (em->bm->totedgesel == 0) nr = VERT_ONLY;
		else                              nr = ELEM_FLAG;
	}
	else if (em->selectmode & SCE_SELECT_EDGE) {
		if      (em->bm->totedgesel == 0) nr = NONE;
		else if (em->bm->totfacesel == 0) nr = EDGE_ONLY;
		else                              nr = ELEM_FLAG;
	}
	else {
		if      (em->bm->totfacesel == 0) nr = NONE;
		else                              nr = ELEM_FLAG;
	}

	switch (nr) {
		case NONE:
			return false;
		case ELEM_FLAG:
			changed = edbm_extrude_ex(obedit, em, htype, BM_ELEM_SELECT, true, true);
			break;
		case VERT_ONLY:
			changed = edbm_extrude_verts_indiv(em, op, BM_ELEM_SELECT);
			break;
		case EDGE_ONLY:
			changed = edbm_extrude_edges_indiv(em, op, BM_ELEM_SELECT);
			break;
	}

	if (changed) {
		return true;
	}
	else {
		BKE_report(op->reports, RPT_ERROR, "Not a valid selection for extrude");
		return false;
	}
}

/* extrude without transform */
static int edbm_extrude_region_exec(bContext *C, wmOperator *op)
{
	Object *obedit = CTX_data_edit_object(C);
	BMEditMesh *em = BKE_editmesh_from_object(obedit);

	edbm_extrude_mesh(obedit, em, op);

	/* This normally happens when pushing undo but modal operators
	 * like this one don't push undo data until after modal mode is
	 * done.*/
	EDBM_mesh_normals_update(em);

	EDBM_update_generic(em, true, true);

	return OPERATOR_FINISHED;
}

void MESH_OT_extrude_region(wmOperatorType *ot)
{
	/* identifiers */
	ot->name = "Extrude Region";
	ot->idname = "MESH_OT_extrude_region";
	ot->description = "Extrude Region\nExtrude region of faces";
	
	/* api callbacks */
	//ot->invoke = mesh_extrude_region_invoke;
	ot->exec = edbm_extrude_region_exec;
	ot->poll = ED_operator_editmesh;

	/* flags */
	ot->flag = OPTYPE_REGISTER | OPTYPE_UNDO;

	Transform_Properties(ot, P_NO_DEFAULTS | P_MIRROR_DUMMY);
}

/** \} */

/* -------------------------------------------------------------------- */
/** \name Extrude Verts Operator
 * \{ */

static int edbm_extrude_verts_exec(bContext *C, wmOperator *op)
{
	Object *obedit = CTX_data_edit_object(C);
	BMEditMesh *em = BKE_editmesh_from_object(obedit);

	edbm_extrude_verts_indiv(em, op, BM_ELEM_SELECT);

	EDBM_update_generic(em, true, true);

	return OPERATOR_FINISHED;
}

void MESH_OT_extrude_verts_indiv(wmOperatorType *ot)
{
	/* identifiers */
	ot->name = "Extrude Only Vertices";
	ot->idname = "MESH_OT_extrude_verts_indiv";
	ot->description = "Extrude Only Vertices\nExtrude individual vertices only";
	
	/* api callbacks */
	ot->exec = edbm_extrude_verts_exec;
	ot->poll = ED_operator_editmesh;

	/* flags */
	ot->flag = OPTYPE_REGISTER | OPTYPE_UNDO;

	/* to give to transform */
	Transform_Properties(ot, P_NO_DEFAULTS | P_MIRROR_DUMMY);
}

/** \} */

/* -------------------------------------------------------------------- */
/** \name Extrude Edges Operator
 * \{ */

static int edbm_extrude_edges_exec(bContext *C, wmOperator *op)
{
	Object *obedit = CTX_data_edit_object(C);
	BMEditMesh *em = BKE_editmesh_from_object(obedit);

	edbm_extrude_edges_indiv(em, op, BM_ELEM_SELECT);

	EDBM_update_generic(em, true, true);

	return OPERATOR_FINISHED;
}

void MESH_OT_extrude_edges_indiv(wmOperatorType *ot)
{
	/* identifiers */
	ot->name = "Extrude Only Edges";
	ot->idname = "MESH_OT_extrude_edges_indiv";
	ot->description = "Extrude Only Edges\nExtrude individual edges only";
	
	/* api callbacks */
	ot->exec = edbm_extrude_edges_exec;
	ot->poll = ED_operator_editmesh;

	/* flags */
	ot->flag = OPTYPE_REGISTER | OPTYPE_UNDO;

	/* to give to transform */
	Transform_Properties(ot, P_NO_DEFAULTS | P_MIRROR_DUMMY);
}

/** \} */

/* -------------------------------------------------------------------- */
/** \name Extrude Faces Operator
 * \{ */

static int edbm_extrude_faces_exec(bContext *C, wmOperator *op)
{
	Object *obedit = CTX_data_edit_object(C);
	BMEditMesh *em = BKE_editmesh_from_object(obedit);

	edbm_extrude_discrete_faces(em, op, BM_ELEM_SELECT);

	EDBM_update_generic(em, true, true);

	return OPERATOR_FINISHED;
}

void MESH_OT_extrude_faces_indiv(wmOperatorType *ot)
{
	/* identifiers */
	ot->name = "Extrude Individual Faces";
	ot->idname = "MESH_OT_extrude_faces_indiv";
	ot->description = "Extrude Individual Faces\nExtrude individual faces only";
	
	/* api callbacks */
	ot->exec = edbm_extrude_faces_exec;
	ot->poll = ED_operator_editmesh;

	/* flags */
	ot->flag = OPTYPE_REGISTER | OPTYPE_UNDO;

	Transform_Properties(ot, P_NO_DEFAULTS | P_MIRROR_DUMMY);
}

/** \} */

/* -------------------------------------------------------------------- */
/** \name Dupli-Extrude Operator
 *
 * Add-click-mesh (extrude) operator.
 * \{ */

static int edbm_dupli_extrude_cursor_invoke(bContext *C, wmOperator *op, const wmEvent *event)
{
	ViewContext vc;
	BMVert *v1;
	BMIter iter;
	float center[3];
	uint verts_len;
	bool use_proj;

	em_setup_viewcontext(C, &vc);

	invert_m4_m4(vc.obedit->imat, vc.obedit->obmat);

	ED_view3d_init_mats_rv3d(vc.obedit, vc.rv3d);

	use_proj = ((vc.scene->toolsettings->snap_flag & SCE_SNAP) &&
	            (vc.scene->toolsettings->snap_mode == SCE_SNAP_MODE_FACE));

	zero_v3(center);
	verts_len = 0;

	BM_ITER_MESH (v1, &iter, vc.em->bm, BM_VERTS_OF_MESH) {
		if (BM_elem_flag_test(v1, BM_ELEM_SELECT)) {
			add_v3_v3(center, v1->co);
			verts_len += 1;
		}
	}

	/* call extrude? */
	if (verts_len != 0) {
		const char extrude_htype = edbm_extrude_htype_from_em_select(vc.em);
		const bool rot_src = RNA_boolean_get(op->ptr, "rotate_source");
		BMEdge *eed;
		float mat[3][3];
		float vec[3], ofs[3];
		float nor[3] = {0.0, 0.0, 0.0};

		/* 2D normal calc */
		const float mval_f[2] = {(float)event->mval[0],
		                         (float)event->mval[1]};

		mul_v3_fl(center, 1.0f / (float)verts_len);

		/* check for edges that are half selected, use for rotation */
		bool done = false;
		BM_ITER_MESH (eed, &iter, vc.em->bm, BM_EDGES_OF_MESH) {
			if (BM_elem_flag_test(eed, BM_ELEM_SELECT)) {
				float co1[2], co2[2];

				if ((ED_view3d_project_float_object(vc.ar, eed->v1->co, co1, V3D_PROJ_TEST_NOP) == V3D_PROJ_RET_OK) &&
				    (ED_view3d_project_float_object(vc.ar, eed->v2->co, co2, V3D_PROJ_TEST_NOP) == V3D_PROJ_RET_OK))
				{
					/* 2D rotate by 90d while adding.
					 *  (x, y) = (y, -x)
					 *
					 * accumulate the screenspace normal in 2D,
					 * with screenspace edge length weighting the result. */
					if (line_point_side_v2(co1, co2, mval_f) >= 0.0f) {
						nor[0] +=  (co1[1] - co2[1]);
						nor[1] += -(co1[0] - co2[0]);
					}
					else {
						nor[0] +=  (co2[1] - co1[1]);
						nor[1] += -(co2[0] - co1[0]);
					}
					done = true;
				}
			}
		}

		if (done) {
			float view_vec[3], cross[3];

			/* convert the 2D nomal into 3D */
			mul_mat3_m4_v3(vc.rv3d->viewinv, nor); /* worldspace */
			mul_mat3_m4_v3(vc.obedit->imat, nor); /* local space */

			/* correct the normal to be aligned on the view plane */
			mul_v3_mat3_m4v3(view_vec, vc.obedit->imat, vc.rv3d->viewinv[2]);
			cross_v3_v3v3(cross, nor, view_vec);
			cross_v3_v3v3(nor, view_vec, cross);
			normalize_v3(nor);
		}

		/* center */
		copy_v3_v3(ofs, center);

		mul_m4_v3(vc.obedit->obmat, ofs);  /* view space */
		ED_view3d_win_to_3d_int(vc.v3d, vc.ar, ofs, event->mval, ofs);
		mul_m4_v3(vc.obedit->imat, ofs); // back in object space

		sub_v3_v3(ofs, center);

		/* calculate rotation */
		unit_m3(mat);
		if (done) {
			float angle;

			normalize_v3_v3(vec, ofs);

			angle = angle_normalized_v3v3(vec, nor);

			if (angle != 0.0f) {
				float axis[3];

				cross_v3_v3v3(axis, nor, vec);

				/* halve the rotation if its applied twice */
				if (rot_src) {
					angle *= 0.5f;
				}

				axis_angle_to_mat3(mat, axis, angle);
			}
		}

		if (rot_src) {
			EDBM_op_callf(vc.em, op, "rotate verts=%hv cent=%v matrix=%m3",
			              BM_ELEM_SELECT, center, mat);

			/* also project the source, for retopo workflow */
			if (use_proj)
				EMBM_project_snap_verts(C, vc.ar, vc.em);
		}

		edbm_extrude_ex(vc.obedit, vc.em, extrude_htype, BM_ELEM_SELECT, true, true);
		EDBM_op_callf(vc.em, op, "rotate verts=%hv cent=%v matrix=%m3",
		              BM_ELEM_SELECT, center, mat);
		EDBM_op_callf(vc.em, op, "translate verts=%hv vec=%v",
		              BM_ELEM_SELECT, ofs);
	}
	else {
		const float *cursor = ED_view3d_cursor3d_get(vc.scene, vc.v3d);
		BMOperator bmop;
		BMOIter oiter;

		copy_v3_v3(center, cursor);
		ED_view3d_win_to_3d_int(vc.v3d, vc.ar, center, event->mval, center);

		mul_m4_v3(vc.obedit->imat, center); // back in object space

		EDBM_op_init(vc.em, &bmop, op, "create_vert co=%v", center);
		BMO_op_exec(vc.em->bm, &bmop);

		BMO_ITER (v1, &oiter, bmop.slots_out, "vert.out", BM_VERT) {
			BM_vert_select_set(vc.em->bm, v1, true);
		}

		if (!EDBM_op_finish(vc.em, &bmop, op, true)) {
			return OPERATOR_CANCELLED;
		}
	}

	if (use_proj)
		EMBM_project_snap_verts(C, vc.ar, vc.em);

	/* This normally happens when pushing undo but modal operators
	 * like this one don't push undo data until after modal mode is
	 * done. */
	EDBM_mesh_normals_update(vc.em);

	EDBM_update_generic(vc.em, true, true);

	return OPERATOR_FINISHED;
}

void MESH_OT_dupli_extrude_cursor(wmOperatorType *ot)
{
	/* identifiers */
	ot->name = "Duplicate or Extrude to Cursor";
	ot->idname = "MESH_OT_dupli_extrude_cursor";
	ot->description = "Duplicate or Extrude to Cursor\nDuplicate and extrude selected vertices, edges or faces towards the mouse cursor\nWith the Rotate flag on the target object gets randomly rotated\nHotkey Tool! Please use the hotkey to use this tool";
	
	/* api callbacks */
	ot->invoke = edbm_dupli_extrude_cursor_invoke;
	ot->poll = ED_operator_editmesh_region_view3d;

	/* flags */
	ot->flag = OPTYPE_REGISTER | OPTYPE_UNDO;

	RNA_def_boolean(ot->srna, "rotate_source", true, "Rotate Source", "Rotate initial selection giving better shape");
}

/** \} */
<<<<<<< HEAD

/* -------------------------------------------------------------------- */
/** \name Spin Operator
 * \{ */

static int edbm_spin_exec(bContext *C, wmOperator *op)
{
	Object *obedit = CTX_data_edit_object(C);
	BMEditMesh *em = BKE_editmesh_from_object(obedit);
	BMesh *bm = em->bm;
	BMOperator spinop;
	float cent[3], axis[3];
	float d[3] = {0.0f, 0.0f, 0.0f};
	int steps, dupli;
	float angle;

	RNA_float_get_array(op->ptr, "center", cent);
	RNA_float_get_array(op->ptr, "axis", axis);
	steps = RNA_int_get(op->ptr, "steps");
	angle = RNA_float_get(op->ptr, "angle");
	//if (ts->editbutflag & B_CLOCKWISE)
	angle = -angle;
	dupli = RNA_boolean_get(op->ptr, "dupli");

	if (is_zero_v3(axis)) {
		BKE_report(op->reports, RPT_ERROR, "Invalid/unset axis");
		return OPERATOR_CANCELLED;
	}

	/* keep the values in worldspace since we're passing the obmat */
	if (!EDBM_op_init(em, &spinop, op,
	                  "spin geom=%hvef cent=%v axis=%v dvec=%v steps=%i angle=%f space=%m4 use_duplicate=%b",
	                  BM_ELEM_SELECT, cent, axis, d, steps, angle, obedit->obmat, dupli))
	{
		return OPERATOR_CANCELLED;
	}
	BMO_op_exec(bm, &spinop);
	EDBM_flag_disable_all(em, BM_ELEM_SELECT);
	BMO_slot_buffer_hflag_enable(bm, spinop.slots_out, "geom_last.out", BM_ALL_NOLOOP, BM_ELEM_SELECT, true);
	if (!EDBM_op_finish(em, &spinop, op, true)) {
		return OPERATOR_CANCELLED;
	}

	EDBM_update_generic(em, true, true);

	return OPERATOR_FINISHED;
}

/* get center and axis, in global coords */
static int edbm_spin_invoke(bContext *C, wmOperator *op, const wmEvent *UNUSED(event))
{
	Scene *scene = CTX_data_scene(C);
	View3D *v3d = CTX_wm_view3d(C);
	RegionView3D *rv3d = ED_view3d_context_rv3d(C);

	PropertyRNA *prop;
	prop = RNA_struct_find_property(op->ptr, "center");
	if (!RNA_property_is_set(op->ptr, prop)) {
		RNA_property_float_set_array(op->ptr, prop, ED_view3d_cursor3d_get(scene, v3d));
	}
	if (rv3d) {
		prop = RNA_struct_find_property(op->ptr, "axis");
		if (!RNA_property_is_set(op->ptr, prop)) {
			RNA_property_float_set_array(op->ptr, prop, rv3d->viewinv[2]);
		}
	}

	return edbm_spin_exec(C, op);
}

void MESH_OT_spin(wmOperatorType *ot)
{
	PropertyRNA *prop;

	/* identifiers */
	ot->name = "Spin";
	ot->description = "Spin\nExtrude selected vertices in a circle around the cursor in indicated viewport";
	ot->idname = "MESH_OT_spin";

	/* api callbacks */
	ot->invoke = edbm_spin_invoke;
	ot->exec = edbm_spin_exec;
	ot->poll = ED_operator_editmesh;

	/* flags */
	ot->flag = OPTYPE_REGISTER | OPTYPE_UNDO;

	/* props */
	RNA_def_int(ot->srna, "steps", 9, 0, 1000000, "Steps", "Steps", 0, 1000);
	RNA_def_boolean(ot->srna, "dupli", 0, "Dupli", "Make Duplicates");
	prop = RNA_def_float(ot->srna, "angle", DEG2RADF(90.0f), -1e12f, 1e12f, "Angle", "Rotation for each step",
	                     DEG2RADF(-360.0f), DEG2RADF(360.0f));
	RNA_def_property_subtype(prop, PROP_ANGLE);

	RNA_def_float_vector(ot->srna, "center", 3, NULL, -1e12f, 1e12f,
	                     "Center", "Center in global view space", -1e4f, 1e4f);
	RNA_def_float_vector(ot->srna, "axis", 3, NULL, -1.0f, 1.0f, "Axis", "Axis in global view space", -1.0f, 1.0f);

}

/** \} */

/* -------------------------------------------------------------------- */
/** \name Screw Operator
 * \{ */

static int edbm_screw_exec(bContext *C, wmOperator *op)
{
	Object *obedit = CTX_data_edit_object(C);
	BMEditMesh *em = BKE_editmesh_from_object(obedit);
	BMesh *bm = em->bm;
	BMEdge *eed;
	BMVert *eve, *v1, *v2;
	BMIter iter, eiter;
	BMOperator spinop;
	float dvec[3], nor[3], cent[3], axis[3], v1_co_global[3], v2_co_global[3];
	int steps, turns;
	int valence;


	turns = RNA_int_get(op->ptr, "turns");
	steps = RNA_int_get(op->ptr, "steps");
	RNA_float_get_array(op->ptr, "center", cent);
	RNA_float_get_array(op->ptr, "axis", axis);

	if (is_zero_v3(axis)) {
		BKE_report(op->reports, RPT_ERROR, "Invalid/unset axis");
		return OPERATOR_CANCELLED;
	}

	/* find two vertices with valence count == 1, more or less is wrong */
	v1 = NULL;
	v2 = NULL;

	BM_ITER_MESH (eve, &iter, em->bm, BM_VERTS_OF_MESH) {
		valence = 0;
		BM_ITER_ELEM (eed, &eiter, eve, BM_EDGES_OF_VERT) {
			if (BM_elem_flag_test(eed, BM_ELEM_SELECT)) {
				valence++;
			}
		}

		if (valence == 1) {
			if (v1 == NULL) {
				v1 = eve;
			}
			else if (v2 == NULL) {
				v2 = eve;
			}
			else {
				v1 = NULL;
				break;
			}
		}
	}

	if (v1 == NULL || v2 == NULL) {
		BKE_report(op->reports, RPT_ERROR, "You have to select a string of connected vertices too");
		return OPERATOR_CANCELLED;
	}

	copy_v3_v3(nor, obedit->obmat[2]);

	/* calculate dvec */
	mul_v3_m4v3(v1_co_global, obedit->obmat, v1->co);
	mul_v3_m4v3(v2_co_global, obedit->obmat, v2->co);
	sub_v3_v3v3(dvec, v1_co_global, v2_co_global);
	mul_v3_fl(dvec, 1.0f / steps);

	if (dot_v3v3(nor, dvec) > 0.0f)
		negate_v3(dvec);

	if (!EDBM_op_init(em, &spinop, op,
	                  "spin geom=%hvef cent=%v axis=%v dvec=%v steps=%i angle=%f space=%m4 use_duplicate=%b",
	                  BM_ELEM_SELECT, cent, axis, dvec, turns * steps, DEG2RADF(360.0f * turns), obedit->obmat, false))
	{
		return OPERATOR_CANCELLED;
	}
	BMO_op_exec(bm, &spinop);
	EDBM_flag_disable_all(em, BM_ELEM_SELECT);
	BMO_slot_buffer_hflag_enable(bm, spinop.slots_out, "geom_last.out", BM_ALL_NOLOOP, BM_ELEM_SELECT, true);
	if (!EDBM_op_finish(em, &spinop, op, true)) {
		return OPERATOR_CANCELLED;
	}

	EDBM_update_generic(em, true, true);

	return OPERATOR_FINISHED;
}

/* get center and axis, in global coords */
static int edbm_screw_invoke(bContext *C, wmOperator *op, const wmEvent *UNUSED(event))
{
	Scene *scene = CTX_data_scene(C);
	View3D *v3d = CTX_wm_view3d(C);
	RegionView3D *rv3d = ED_view3d_context_rv3d(C);

	PropertyRNA *prop;
	prop = RNA_struct_find_property(op->ptr, "center");
	if (!RNA_property_is_set(op->ptr, prop)) {
		RNA_property_float_set_array(op->ptr, prop, ED_view3d_cursor3d_get(scene, v3d));
	}
	if (rv3d) {
		prop = RNA_struct_find_property(op->ptr, "axis");
		if (!RNA_property_is_set(op->ptr, prop)) {
			RNA_property_float_set_array(op->ptr, prop, rv3d->viewinv[1]);
		}
	}

	return edbm_screw_exec(C, op);
}

void MESH_OT_screw(wmOperatorType *ot)
{
	/* identifiers */
	ot->name = "Screw";
	ot->description = "Screw\nExtrude selected vertices in screw-shaped rotation around the cursor in indicated viewport";
	ot->idname = "MESH_OT_screw";

	/* api callbacks */
	ot->invoke = edbm_screw_invoke;
	ot->exec = edbm_screw_exec;
	ot->poll = ED_operator_editmesh;

	/* flags */
	ot->flag = OPTYPE_REGISTER | OPTYPE_UNDO;

	/* props */
	RNA_def_int(ot->srna, "steps", 9, 1, 100000, "Steps", "Steps", 3, 256);
	RNA_def_int(ot->srna, "turns", 1, 1, 100000, "Turns", "Turns", 1, 256);

	RNA_def_float_vector(ot->srna, "center", 3, NULL, -1e12f, 1e12f,
	                     "Center", "Center in global view space", -1e4f, 1e4f);
	RNA_def_float_vector(ot->srna, "axis", 3, NULL, -1.0f, 1.0f,
	                     "Axis", "Axis in global view space", -1.0f, 1.0f);
}

/** \} */
=======
>>>>>>> e228771c
<|MERGE_RESOLUTION|>--- conflicted
+++ resolved
@@ -321,7 +321,7 @@
 {
 	/* identifiers */
 	ot->name = "Extrude Repeat Mesh";
-	ot->description = "Extrude Repeat Mesh\nExtrude selected vertices, edges or faces repeatedly";
+	ot->description = "Extrude selected vertices, edges or faces repeatedly";
 	ot->idname = "MESH_OT_extrude_repeat";
 
 	/* api callbacks */
@@ -411,8 +411,8 @@
 	/* identifiers */
 	ot->name = "Extrude Region";
 	ot->idname = "MESH_OT_extrude_region";
-	ot->description = "Extrude Region\nExtrude region of faces";
-	
+	ot->description = "Extrude region of faces";
+
 	/* api callbacks */
 	//ot->invoke = mesh_extrude_region_invoke;
 	ot->exec = edbm_extrude_region_exec;
@@ -447,8 +447,8 @@
 	/* identifiers */
 	ot->name = "Extrude Only Vertices";
 	ot->idname = "MESH_OT_extrude_verts_indiv";
-	ot->description = "Extrude Only Vertices\nExtrude individual vertices only";
-	
+	ot->description = "Extrude individual vertices only";
+
 	/* api callbacks */
 	ot->exec = edbm_extrude_verts_exec;
 	ot->poll = ED_operator_editmesh;
@@ -483,8 +483,8 @@
 	/* identifiers */
 	ot->name = "Extrude Only Edges";
 	ot->idname = "MESH_OT_extrude_edges_indiv";
-	ot->description = "Extrude Only Edges\nExtrude individual edges only";
-	
+	ot->description = "Extrude individual edges only";
+
 	/* api callbacks */
 	ot->exec = edbm_extrude_edges_exec;
 	ot->poll = ED_operator_editmesh;
@@ -519,8 +519,8 @@
 	/* identifiers */
 	ot->name = "Extrude Individual Faces";
 	ot->idname = "MESH_OT_extrude_faces_indiv";
-	ot->description = "Extrude Individual Faces\nExtrude individual faces only";
-	
+	ot->description = "Extrude individual faces only";
+
 	/* api callbacks */
 	ot->exec = edbm_extrude_faces_exec;
 	ot->poll = ED_operator_editmesh;
@@ -710,8 +710,8 @@
 	/* identifiers */
 	ot->name = "Duplicate or Extrude to Cursor";
 	ot->idname = "MESH_OT_dupli_extrude_cursor";
-	ot->description = "Duplicate or Extrude to Cursor\nDuplicate and extrude selected vertices, edges or faces towards the mouse cursor\nWith the Rotate flag on the target object gets randomly rotated\nHotkey Tool! Please use the hotkey to use this tool";
-	
+	ot->description = "Duplicate and extrude selected vertices, edges or faces towards the mouse cursor";
+
 	/* api callbacks */
 	ot->invoke = edbm_dupli_extrude_cursor_invoke;
 	ot->poll = ED_operator_editmesh_region_view3d;
@@ -723,244 +723,3 @@
 }
 
 /** \} */
-<<<<<<< HEAD
-
-/* -------------------------------------------------------------------- */
-/** \name Spin Operator
- * \{ */
-
-static int edbm_spin_exec(bContext *C, wmOperator *op)
-{
-	Object *obedit = CTX_data_edit_object(C);
-	BMEditMesh *em = BKE_editmesh_from_object(obedit);
-	BMesh *bm = em->bm;
-	BMOperator spinop;
-	float cent[3], axis[3];
-	float d[3] = {0.0f, 0.0f, 0.0f};
-	int steps, dupli;
-	float angle;
-
-	RNA_float_get_array(op->ptr, "center", cent);
-	RNA_float_get_array(op->ptr, "axis", axis);
-	steps = RNA_int_get(op->ptr, "steps");
-	angle = RNA_float_get(op->ptr, "angle");
-	//if (ts->editbutflag & B_CLOCKWISE)
-	angle = -angle;
-	dupli = RNA_boolean_get(op->ptr, "dupli");
-
-	if (is_zero_v3(axis)) {
-		BKE_report(op->reports, RPT_ERROR, "Invalid/unset axis");
-		return OPERATOR_CANCELLED;
-	}
-
-	/* keep the values in worldspace since we're passing the obmat */
-	if (!EDBM_op_init(em, &spinop, op,
-	                  "spin geom=%hvef cent=%v axis=%v dvec=%v steps=%i angle=%f space=%m4 use_duplicate=%b",
-	                  BM_ELEM_SELECT, cent, axis, d, steps, angle, obedit->obmat, dupli))
-	{
-		return OPERATOR_CANCELLED;
-	}
-	BMO_op_exec(bm, &spinop);
-	EDBM_flag_disable_all(em, BM_ELEM_SELECT);
-	BMO_slot_buffer_hflag_enable(bm, spinop.slots_out, "geom_last.out", BM_ALL_NOLOOP, BM_ELEM_SELECT, true);
-	if (!EDBM_op_finish(em, &spinop, op, true)) {
-		return OPERATOR_CANCELLED;
-	}
-
-	EDBM_update_generic(em, true, true);
-
-	return OPERATOR_FINISHED;
-}
-
-/* get center and axis, in global coords */
-static int edbm_spin_invoke(bContext *C, wmOperator *op, const wmEvent *UNUSED(event))
-{
-	Scene *scene = CTX_data_scene(C);
-	View3D *v3d = CTX_wm_view3d(C);
-	RegionView3D *rv3d = ED_view3d_context_rv3d(C);
-
-	PropertyRNA *prop;
-	prop = RNA_struct_find_property(op->ptr, "center");
-	if (!RNA_property_is_set(op->ptr, prop)) {
-		RNA_property_float_set_array(op->ptr, prop, ED_view3d_cursor3d_get(scene, v3d));
-	}
-	if (rv3d) {
-		prop = RNA_struct_find_property(op->ptr, "axis");
-		if (!RNA_property_is_set(op->ptr, prop)) {
-			RNA_property_float_set_array(op->ptr, prop, rv3d->viewinv[2]);
-		}
-	}
-
-	return edbm_spin_exec(C, op);
-}
-
-void MESH_OT_spin(wmOperatorType *ot)
-{
-	PropertyRNA *prop;
-
-	/* identifiers */
-	ot->name = "Spin";
-	ot->description = "Spin\nExtrude selected vertices in a circle around the cursor in indicated viewport";
-	ot->idname = "MESH_OT_spin";
-
-	/* api callbacks */
-	ot->invoke = edbm_spin_invoke;
-	ot->exec = edbm_spin_exec;
-	ot->poll = ED_operator_editmesh;
-
-	/* flags */
-	ot->flag = OPTYPE_REGISTER | OPTYPE_UNDO;
-
-	/* props */
-	RNA_def_int(ot->srna, "steps", 9, 0, 1000000, "Steps", "Steps", 0, 1000);
-	RNA_def_boolean(ot->srna, "dupli", 0, "Dupli", "Make Duplicates");
-	prop = RNA_def_float(ot->srna, "angle", DEG2RADF(90.0f), -1e12f, 1e12f, "Angle", "Rotation for each step",
-	                     DEG2RADF(-360.0f), DEG2RADF(360.0f));
-	RNA_def_property_subtype(prop, PROP_ANGLE);
-
-	RNA_def_float_vector(ot->srna, "center", 3, NULL, -1e12f, 1e12f,
-	                     "Center", "Center in global view space", -1e4f, 1e4f);
-	RNA_def_float_vector(ot->srna, "axis", 3, NULL, -1.0f, 1.0f, "Axis", "Axis in global view space", -1.0f, 1.0f);
-
-}
-
-/** \} */
-
-/* -------------------------------------------------------------------- */
-/** \name Screw Operator
- * \{ */
-
-static int edbm_screw_exec(bContext *C, wmOperator *op)
-{
-	Object *obedit = CTX_data_edit_object(C);
-	BMEditMesh *em = BKE_editmesh_from_object(obedit);
-	BMesh *bm = em->bm;
-	BMEdge *eed;
-	BMVert *eve, *v1, *v2;
-	BMIter iter, eiter;
-	BMOperator spinop;
-	float dvec[3], nor[3], cent[3], axis[3], v1_co_global[3], v2_co_global[3];
-	int steps, turns;
-	int valence;
-
-
-	turns = RNA_int_get(op->ptr, "turns");
-	steps = RNA_int_get(op->ptr, "steps");
-	RNA_float_get_array(op->ptr, "center", cent);
-	RNA_float_get_array(op->ptr, "axis", axis);
-
-	if (is_zero_v3(axis)) {
-		BKE_report(op->reports, RPT_ERROR, "Invalid/unset axis");
-		return OPERATOR_CANCELLED;
-	}
-
-	/* find two vertices with valence count == 1, more or less is wrong */
-	v1 = NULL;
-	v2 = NULL;
-
-	BM_ITER_MESH (eve, &iter, em->bm, BM_VERTS_OF_MESH) {
-		valence = 0;
-		BM_ITER_ELEM (eed, &eiter, eve, BM_EDGES_OF_VERT) {
-			if (BM_elem_flag_test(eed, BM_ELEM_SELECT)) {
-				valence++;
-			}
-		}
-
-		if (valence == 1) {
-			if (v1 == NULL) {
-				v1 = eve;
-			}
-			else if (v2 == NULL) {
-				v2 = eve;
-			}
-			else {
-				v1 = NULL;
-				break;
-			}
-		}
-	}
-
-	if (v1 == NULL || v2 == NULL) {
-		BKE_report(op->reports, RPT_ERROR, "You have to select a string of connected vertices too");
-		return OPERATOR_CANCELLED;
-	}
-
-	copy_v3_v3(nor, obedit->obmat[2]);
-
-	/* calculate dvec */
-	mul_v3_m4v3(v1_co_global, obedit->obmat, v1->co);
-	mul_v3_m4v3(v2_co_global, obedit->obmat, v2->co);
-	sub_v3_v3v3(dvec, v1_co_global, v2_co_global);
-	mul_v3_fl(dvec, 1.0f / steps);
-
-	if (dot_v3v3(nor, dvec) > 0.0f)
-		negate_v3(dvec);
-
-	if (!EDBM_op_init(em, &spinop, op,
-	                  "spin geom=%hvef cent=%v axis=%v dvec=%v steps=%i angle=%f space=%m4 use_duplicate=%b",
-	                  BM_ELEM_SELECT, cent, axis, dvec, turns * steps, DEG2RADF(360.0f * turns), obedit->obmat, false))
-	{
-		return OPERATOR_CANCELLED;
-	}
-	BMO_op_exec(bm, &spinop);
-	EDBM_flag_disable_all(em, BM_ELEM_SELECT);
-	BMO_slot_buffer_hflag_enable(bm, spinop.slots_out, "geom_last.out", BM_ALL_NOLOOP, BM_ELEM_SELECT, true);
-	if (!EDBM_op_finish(em, &spinop, op, true)) {
-		return OPERATOR_CANCELLED;
-	}
-
-	EDBM_update_generic(em, true, true);
-
-	return OPERATOR_FINISHED;
-}
-
-/* get center and axis, in global coords */
-static int edbm_screw_invoke(bContext *C, wmOperator *op, const wmEvent *UNUSED(event))
-{
-	Scene *scene = CTX_data_scene(C);
-	View3D *v3d = CTX_wm_view3d(C);
-	RegionView3D *rv3d = ED_view3d_context_rv3d(C);
-
-	PropertyRNA *prop;
-	prop = RNA_struct_find_property(op->ptr, "center");
-	if (!RNA_property_is_set(op->ptr, prop)) {
-		RNA_property_float_set_array(op->ptr, prop, ED_view3d_cursor3d_get(scene, v3d));
-	}
-	if (rv3d) {
-		prop = RNA_struct_find_property(op->ptr, "axis");
-		if (!RNA_property_is_set(op->ptr, prop)) {
-			RNA_property_float_set_array(op->ptr, prop, rv3d->viewinv[1]);
-		}
-	}
-
-	return edbm_screw_exec(C, op);
-}
-
-void MESH_OT_screw(wmOperatorType *ot)
-{
-	/* identifiers */
-	ot->name = "Screw";
-	ot->description = "Screw\nExtrude selected vertices in screw-shaped rotation around the cursor in indicated viewport";
-	ot->idname = "MESH_OT_screw";
-
-	/* api callbacks */
-	ot->invoke = edbm_screw_invoke;
-	ot->exec = edbm_screw_exec;
-	ot->poll = ED_operator_editmesh;
-
-	/* flags */
-	ot->flag = OPTYPE_REGISTER | OPTYPE_UNDO;
-
-	/* props */
-	RNA_def_int(ot->srna, "steps", 9, 1, 100000, "Steps", "Steps", 3, 256);
-	RNA_def_int(ot->srna, "turns", 1, 1, 100000, "Turns", "Turns", 1, 256);
-
-	RNA_def_float_vector(ot->srna, "center", 3, NULL, -1e12f, 1e12f,
-	                     "Center", "Center in global view space", -1e4f, 1e4f);
-	RNA_def_float_vector(ot->srna, "axis", 3, NULL, -1.0f, 1.0f,
-	                     "Axis", "Axis in global view space", -1.0f, 1.0f);
-}
-
-/** \} */
-=======
->>>>>>> e228771c
