--- conflicted
+++ resolved
@@ -114,24 +114,14 @@
 	obedit = make_prim_init(C, CTX_DATA_(BLT_I18NCONTEXT_ID_MESH, "Plane"), &dia, mat, &was_editmode, loc, rot, layer);
 	em = BKE_editmesh_from_object(obedit);
 
-<<<<<<< HEAD
-	if (calc_uvs && !ED_uvedit_test(obedit)) {
-		ED_mesh_uv_texture_add(obedit->data, NULL, true);
-=======
-	if (calc_uvs) {
-		ED_mesh_uv_texture_ensure(obedit->data, NULL);
->>>>>>> b76dbf5e
-	}
-
-	if (!EDBM_op_call_and_selectf(
-	        em, op, "verts.out", false,
-<<<<<<< HEAD
-			"create_grid x_segments=%i y_segments=%i size=%f matrix=%m4 calc_uvs=%b",
-			1, 1, RNA_float_get(op->ptr, "radius"), mat, calc_uvs))
-=======
+	if (calc_uvs) {
+		ED_mesh_uv_texture_ensure(obedit->data, NULL);
+	}
+
+	if (!EDBM_op_call_and_selectf(
+	        em, op, "verts.out", false,
 	        "create_grid x_segments=%i y_segments=%i size=%f matrix=%m4 calc_uvs=%b",
 	        1, 1, RNA_float_get(op->ptr, "radius"), mat, calc_uvs))
->>>>>>> b76dbf5e
 	{
 		return OPERATOR_CANCELLED;
 	}
@@ -145,7 +135,7 @@
 {
 	/* identifiers */
 	ot->name = "Add Plane";
-	ot->description = "Add Plane\nConstruct a filled planar mesh with 4 vertices";
+	ot->description = "Construct a filled planar mesh with 4 vertices";
 	ot->idname = "MESH_OT_primitive_plane_add";
 
 	/* api callbacks */
@@ -175,24 +165,14 @@
 	obedit = make_prim_init(C, CTX_DATA_(BLT_I18NCONTEXT_ID_MESH, "Cube"), &dia, mat, &was_editmode, loc, rot, layer);
 	em = BKE_editmesh_from_object(obedit);
 
-<<<<<<< HEAD
-	if (calc_uvs && !ED_uvedit_test(obedit)) {
-		ED_mesh_uv_texture_add(obedit->data, NULL, true);
-=======
-	if (calc_uvs) {
-		ED_mesh_uv_texture_ensure(obedit->data, NULL);
->>>>>>> b76dbf5e
-	}
-
-	if (!EDBM_op_call_and_selectf(
-	        em, op, "verts.out", false,
-<<<<<<< HEAD
-			"create_cube matrix=%m4 size=%f calc_uvs=%b",
-			mat, RNA_float_get(op->ptr, "radius") * 2.0f, calc_uvs))
-=======
+	if (calc_uvs) {
+		ED_mesh_uv_texture_ensure(obedit->data, NULL);
+	}
+
+	if (!EDBM_op_call_and_selectf(
+	        em, op, "verts.out", false,
 	        "create_cube matrix=%m4 size=%f calc_uvs=%b",
 	        mat, RNA_float_get(op->ptr, "radius") * 2.0f, calc_uvs))
->>>>>>> b76dbf5e
 	{
 		return OPERATOR_CANCELLED;
 	}
@@ -207,7 +187,7 @@
 {
 	/* identifiers */
 	ot->name = "Add Cube";
-	ot->description = "Add Cube\nConstruct a cube mesh";
+	ot->description = "Construct a cube mesh";
 	ot->idname = "MESH_OT_primitive_cube_add";
 
 	/* api callbacks */
@@ -247,26 +227,15 @@
 	obedit = make_prim_init(C, CTX_DATA_(BLT_I18NCONTEXT_ID_MESH, "Circle"), &dia, mat, &was_editmode, loc, rot, layer);
 	em = BKE_editmesh_from_object(obedit);
 
-<<<<<<< HEAD
-	if (calc_uvs && !ED_uvedit_test(obedit)) {
-		ED_mesh_uv_texture_add(obedit->data, NULL, true);
-=======
-	if (calc_uvs) {
-		ED_mesh_uv_texture_ensure(obedit->data, NULL);
->>>>>>> b76dbf5e
-	}
-
-	if (!EDBM_op_call_and_selectf(
-	        em, op, "verts.out", false,
-<<<<<<< HEAD
-			"create_circle segments=%i diameter=%f cap_ends=%b cap_tris=%b matrix=%m4 calc_uvs=%b",
-	        RNA_int_get(op->ptr, "vertices"), RNA_float_get(op->ptr, "radius"),
-			cap_end, cap_tri, mat, calc_uvs))
-=======
+	if (calc_uvs) {
+		ED_mesh_uv_texture_ensure(obedit->data, NULL);
+	}
+
+	if (!EDBM_op_call_and_selectf(
+	        em, op, "verts.out", false,
 	        "create_circle segments=%i diameter=%f cap_ends=%b cap_tris=%b matrix=%m4 calc_uvs=%b",
 	        RNA_int_get(op->ptr, "vertices"), RNA_float_get(op->ptr, "radius"),
 	        cap_end, cap_tri, mat, calc_uvs))
->>>>>>> b76dbf5e
 	{
 		return OPERATOR_CANCELLED;
 	}
@@ -280,7 +249,7 @@
 {
 	/* identifiers */
 	ot->name = "Add Circle";
-	ot->description = "Add Circle\nConstruct a circle mesh";
+	ot->description = "Construct a circle mesh";
 	ot->idname = "MESH_OT_primitive_circle_add";
 
 	/* api callbacks */
@@ -317,31 +286,18 @@
 	obedit = make_prim_init(C, CTX_DATA_(BLT_I18NCONTEXT_ID_MESH, "Cylinder"), &dia, mat, &was_editmode, loc, rot, layer);
 	em = BKE_editmesh_from_object(obedit);
 
-<<<<<<< HEAD
-	if (calc_uvs && !ED_uvedit_test(obedit)) {
-		ED_mesh_uv_texture_add(obedit->data, NULL, true);
-=======
-	if (calc_uvs) {
-		ED_mesh_uv_texture_ensure(obedit->data, NULL);
->>>>>>> b76dbf5e
-	}
-
-	if (!EDBM_op_call_and_selectf(
-	        em, op, "verts.out", false,
-<<<<<<< HEAD
-			"create_cone segments=%i diameter1=%f diameter2=%f cap_ends=%b cap_tris=%b depth=%f matrix=%m4 calc_uvs=%b",
-=======
+	if (calc_uvs) {
+		ED_mesh_uv_texture_ensure(obedit->data, NULL);
+	}
+
+	if (!EDBM_op_call_and_selectf(
+	        em, op, "verts.out", false,
 	        "create_cone segments=%i diameter1=%f diameter2=%f cap_ends=%b cap_tris=%b depth=%f matrix=%m4 calc_uvs=%b",
->>>>>>> b76dbf5e
 	        RNA_int_get(op->ptr, "vertices"),
 	        RNA_float_get(op->ptr, "radius"),
 	        RNA_float_get(op->ptr, "radius"),
 	        cap_end, cap_tri,
-<<<<<<< HEAD
-			RNA_float_get(op->ptr, "depth"), mat, calc_uvs))
-=======
 	        RNA_float_get(op->ptr, "depth"), mat, calc_uvs))
->>>>>>> b76dbf5e
 	{
 		return OPERATOR_CANCELLED;
 	}
@@ -355,7 +311,7 @@
 {
 	/* identifiers */
 	ot->name = "Add Cylinder";
-	ot->description = "Add Cylinder\nConstruct a cylinder mesh";
+	ot->description = "Construct a cylinder mesh";
 	ot->idname = "MESH_OT_primitive_cylinder_add";
 
 	/* api callbacks */
@@ -393,26 +349,15 @@
 	obedit = make_prim_init(C, CTX_DATA_(BLT_I18NCONTEXT_ID_MESH, "Cone"), &dia, mat, &was_editmode, loc, rot, layer);
 	em = BKE_editmesh_from_object(obedit);
 
-<<<<<<< HEAD
-	if (calc_uvs && !ED_uvedit_test(obedit)) {
-		ED_mesh_uv_texture_add(obedit->data, NULL, true);
-=======
-	if (calc_uvs) {
-		ED_mesh_uv_texture_ensure(obedit->data, NULL);
->>>>>>> b76dbf5e
-	}
-
-	if (!EDBM_op_call_and_selectf(
-	        em, op, "verts.out", false,
-<<<<<<< HEAD
-			"create_cone segments=%i diameter1=%f diameter2=%f cap_ends=%b cap_tris=%b depth=%f matrix=%m4 calc_uvs=%b",
-	        RNA_int_get(op->ptr, "vertices"), RNA_float_get(op->ptr, "radius1"),
-			RNA_float_get(op->ptr, "radius2"), cap_end, cap_tri, RNA_float_get(op->ptr, "depth"), mat, calc_uvs))
-=======
+	if (calc_uvs) {
+		ED_mesh_uv_texture_ensure(obedit->data, NULL);
+	}
+
+	if (!EDBM_op_call_and_selectf(
+	        em, op, "verts.out", false,
 	        "create_cone segments=%i diameter1=%f diameter2=%f cap_ends=%b cap_tris=%b depth=%f matrix=%m4 calc_uvs=%b",
 	        RNA_int_get(op->ptr, "vertices"), RNA_float_get(op->ptr, "radius1"),
 	        RNA_float_get(op->ptr, "radius2"), cap_end, cap_tri, RNA_float_get(op->ptr, "depth"), mat, calc_uvs))
->>>>>>> b76dbf5e
 	{
 		return OPERATOR_CANCELLED;
 	}
@@ -426,7 +371,7 @@
 {
 	/* identifiers */
 	ot->name = "Add Cone";
-	ot->description = "Add Cone\nConstruct a conic mesh";
+	ot->description = "Construct a conic mesh";
 	ot->idname = "MESH_OT_primitive_cone_add";
 
 	/* api callbacks */
@@ -468,17 +413,10 @@
 
 	if (!EDBM_op_call_and_selectf(
 	        em, op, "verts.out", false,
-<<<<<<< HEAD
-			"create_grid x_segments=%i y_segments=%i size=%f matrix=%m4 calc_uvs=%b",
-	        RNA_int_get(op->ptr, "x_subdivisions"),
-	        RNA_int_get(op->ptr, "y_subdivisions"),
-			RNA_float_get(op->ptr, "radius"), mat, calc_uvs))
-=======
 	        "create_grid x_segments=%i y_segments=%i size=%f matrix=%m4 calc_uvs=%b",
 	        RNA_int_get(op->ptr, "x_subdivisions"),
 	        RNA_int_get(op->ptr, "y_subdivisions"),
 	        RNA_float_get(op->ptr, "radius"), mat, calc_uvs))
->>>>>>> b76dbf5e
 	{
 		return OPERATOR_CANCELLED;
 	}
@@ -492,7 +430,7 @@
 {
 	/* identifiers */
 	ot->name = "Add Grid";
-	ot->description = "Add Grid\nConstruct a grid mesh";
+	ot->description = "Construct a grid mesh";
 	ot->idname = "MESH_OT_primitive_grid_add";
 
 	/* api callbacks */
@@ -554,7 +492,7 @@
 {
 	/* identifiers */
 	ot->name = "Add Monkey";
-	ot->description = "Add Monkey\nConstruct a Suzanne mesh";
+	ot->description = "Construct a Suzanne mesh";
 	ot->idname = "MESH_OT_primitive_monkey_add";
 
 	/* api callbacks */
@@ -585,26 +523,15 @@
 	obedit = make_prim_init(C, CTX_DATA_(BLT_I18NCONTEXT_ID_MESH, "Sphere"), &dia, mat, &was_editmode, loc, rot, layer);
 	em = BKE_editmesh_from_object(obedit);
 
-<<<<<<< HEAD
-	if (calc_uvs && !ED_uvedit_test(obedit)) {
-		ED_mesh_uv_texture_add(obedit->data, NULL, true);
-=======
-	if (calc_uvs) {
-		ED_mesh_uv_texture_ensure(obedit->data, NULL);
->>>>>>> b76dbf5e
-	}
-
-	if (!EDBM_op_call_and_selectf(
-	        em, op, "verts.out", false,
-<<<<<<< HEAD
-			"create_uvsphere u_segments=%i v_segments=%i diameter=%f matrix=%m4 calc_uvs=%b",
-	        RNA_int_get(op->ptr, "segments"), RNA_int_get(op->ptr, "ring_count"),
-			RNA_float_get(op->ptr, "size"), mat, calc_uvs))
-=======
+	if (calc_uvs) {
+		ED_mesh_uv_texture_ensure(obedit->data, NULL);
+	}
+
+	if (!EDBM_op_call_and_selectf(
+	        em, op, "verts.out", false,
 	        "create_uvsphere u_segments=%i v_segments=%i diameter=%f matrix=%m4 calc_uvs=%b",
 	        RNA_int_get(op->ptr, "segments"), RNA_int_get(op->ptr, "ring_count"),
 	        RNA_float_get(op->ptr, "size"), mat, calc_uvs))
->>>>>>> b76dbf5e
 	{
 		return OPERATOR_CANCELLED;
 	}
@@ -618,7 +545,7 @@
 {
 	/* identifiers */
 	ot->name = "Add UV Sphere";
-	ot->description = "Add UV Sphere\nConstruct a UV sphere mesh";
+	ot->description = "Construct a UV sphere mesh";
 	ot->idname = "MESH_OT_primitive_uv_sphere_add";
 
 	/* api callbacks */
@@ -652,26 +579,15 @@
 	obedit = make_prim_init(C, CTX_DATA_(BLT_I18NCONTEXT_ID_MESH, "Icosphere"), &dia, mat, &was_editmode, loc, rot, layer);
 	em = BKE_editmesh_from_object(obedit);
 
-<<<<<<< HEAD
-	if (calc_uvs && !ED_uvedit_test(obedit)) {
-		ED_mesh_uv_texture_add(obedit->data, NULL, true);
-=======
-	if (calc_uvs) {
-		ED_mesh_uv_texture_ensure(obedit->data, NULL);
->>>>>>> b76dbf5e
-	}
-
-	if (!EDBM_op_call_and_selectf(
-	        em, op, "verts.out", false,
-<<<<<<< HEAD
-			"create_icosphere subdivisions=%i diameter=%f matrix=%m4 calc_uvs=%b",
-	        RNA_int_get(op->ptr, "subdivisions"),
-			RNA_float_get(op->ptr, "size"), mat, calc_uvs))
-=======
+	if (calc_uvs) {
+		ED_mesh_uv_texture_ensure(obedit->data, NULL);
+	}
+
+	if (!EDBM_op_call_and_selectf(
+	        em, op, "verts.out", false,
 	        "create_icosphere subdivisions=%i diameter=%f matrix=%m4 calc_uvs=%b",
 	        RNA_int_get(op->ptr, "subdivisions"),
 	        RNA_float_get(op->ptr, "size"), mat, calc_uvs))
->>>>>>> b76dbf5e
 	{
 		return OPERATOR_CANCELLED;
 	}
@@ -685,7 +601,7 @@
 {
 	/* identifiers */
 	ot->name = "Add Ico Sphere";
-	ot->description = "Add Ico Sphere\nConstruct an Icosphere mesh";
+	ot->description = "Construct an Icosphere mesh";
 	ot->idname = "MESH_OT_primitive_ico_sphere_add";
 
 	/* api callbacks */
