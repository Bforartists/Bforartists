--- conflicted
+++ resolved
@@ -198,17 +198,10 @@
 
 void MESH_OT_primitive_cube_add(wmOperatorType *ot)
 {
-<<<<<<< HEAD
-	/* identifiers */
-	ot->name = "Add Cube";
-	ot->description = "Add Cube\nConstruct a cube mesh";
-	ot->idname = "MESH_OT_primitive_cube_add";
-=======
   /* identifiers */
   ot->name = "Add Cube";
-  ot->description = "Construct a cube mesh";
+  ot->description = "Add Cube\nConstruct a cube mesh";
   ot->idname = "MESH_OT_primitive_cube_add";
->>>>>>> 38bd6dcc
 
   /* api callbacks */
   ot->exec = add_primitive_cube_exec;
@@ -275,17 +268,10 @@
 
 void MESH_OT_primitive_circle_add(wmOperatorType *ot)
 {
-<<<<<<< HEAD
-	/* identifiers */
-	ot->name = "Add Circle";
-	ot->description = "Add Circle\nConstruct a circle mesh";
-	ot->idname = "MESH_OT_primitive_circle_add";
-=======
   /* identifiers */
   ot->name = "Add Circle";
-  ot->description = "Construct a circle mesh";
+  ot->description = "Add Circle\nConstruct a circle mesh";
   ot->idname = "MESH_OT_primitive_circle_add";
->>>>>>> 38bd6dcc
 
   /* api callbacks */
   ot->exec = add_primitive_circle_exec;
@@ -354,31 +340,9 @@
 
 void MESH_OT_primitive_cylinder_add(wmOperatorType *ot)
 {
-<<<<<<< HEAD
-	/* identifiers */
-	ot->name = "Add Cylinder";
-	ot->description = "Add Cylinder\nConstruct a cylinder mesh";
-	ot->idname = "MESH_OT_primitive_cylinder_add";
-
-	/* api callbacks */
-	ot->exec = add_primitive_cylinder_exec;
-	ot->poll = ED_operator_scene_editable;
-
-	/* flags */
-	ot->flag = OPTYPE_REGISTER | OPTYPE_UNDO;
-
-	/* props */
-	RNA_def_int(ot->srna, "vertices", 32, 3, MESH_ADD_VERTS_MAXI, "Vertices", "", 3, 500);
-	ED_object_add_unit_props_radius(ot);
-	RNA_def_float_distance(ot->srna, "depth", 2.0f, 0.0, OBJECT_ADD_SIZE_MAXF, "Depth", "", 0.001, 100.00);
-	RNA_def_enum(ot->srna, "end_fill_type", fill_type_items, 1, "Cap Fill Type", "");
-
-	ED_object_add_mesh_props(ot);
-	ED_object_add_generic_props(ot, true);
-=======
   /* identifiers */
   ot->name = "Add Cylinder";
-  ot->description = "Construct a cylinder mesh";
+  ot->description = "Add Cylinder\nConstruct a cylinder mesh";
   ot->idname = "MESH_OT_primitive_cylinder_add";
 
   /* api callbacks */
@@ -397,7 +361,6 @@
 
   ED_object_add_mesh_props(ot);
   ED_object_add_generic_props(ot, true);
->>>>>>> 38bd6dcc
 }
 
 static int add_primitive_cone_exec(bContext *C, wmOperator *op)
@@ -447,32 +410,9 @@
 
 void MESH_OT_primitive_cone_add(wmOperatorType *ot)
 {
-<<<<<<< HEAD
-	/* identifiers */
-	ot->name = "Add Cone";
-	ot->description = "Add Cone\nConstruct a conic mesh";
-	ot->idname = "MESH_OT_primitive_cone_add";
-
-	/* api callbacks */
-	ot->exec = add_primitive_cone_exec;
-	ot->poll = ED_operator_scene_editable;
-
-	/* flags */
-	ot->flag = OPTYPE_REGISTER | OPTYPE_UNDO;
-
-	/* props */
-	RNA_def_int(ot->srna, "vertices", 32, 3, MESH_ADD_VERTS_MAXI, "Vertices", "", 3, 500);
-	RNA_def_float_distance(ot->srna, "radius1", 1.0f, 0.0, OBJECT_ADD_SIZE_MAXF, "Radius 1", "", 0.001, 100.00);
-	RNA_def_float_distance(ot->srna, "radius2", 0.0f, 0.0, OBJECT_ADD_SIZE_MAXF, "Radius 2", "", 0.0, 100.00);
-	RNA_def_float_distance(ot->srna, "depth", 2.0f, 0.0, OBJECT_ADD_SIZE_MAXF, "Depth", "", 0.001, 100.00);
-	RNA_def_enum(ot->srna, "end_fill_type", fill_type_items, 1, "Base Fill Type", "");
-
-	ED_object_add_mesh_props(ot);
-	ED_object_add_generic_props(ot, true);
-=======
   /* identifiers */
   ot->name = "Add Cone";
-  ot->description = "Construct a conic mesh";
+  ot->description = "Add Cone\nConstruct a conic mesh";
   ot->idname = "MESH_OT_primitive_cone_add";
 
   /* api callbacks */
@@ -494,7 +434,6 @@
 
   ED_object_add_mesh_props(ot);
   ED_object_add_generic_props(ot, true);
->>>>>>> 38bd6dcc
 }
 
 static int add_primitive_grid_exec(bContext *C, wmOperator *op)
@@ -538,32 +477,9 @@
 
 void MESH_OT_primitive_grid_add(wmOperatorType *ot)
 {
-<<<<<<< HEAD
-	/* identifiers */
-	ot->name = "Add Grid";
-	ot->description = "Add Grid\nConstruct a grid mesh";
-	ot->idname = "MESH_OT_primitive_grid_add";
-
-	/* api callbacks */
-	ot->exec = add_primitive_grid_exec;
-	ot->poll = ED_operator_scene_editable;
-
-	/* flags */
-	ot->flag = OPTYPE_REGISTER | OPTYPE_UNDO;
-
-	/* props */
-	/* Note that if you use MESH_ADD_VERTS_MAXI for both x and y at the same time you will still reach
-	 * impossible values (10^12 vertices or so...). */
-	RNA_def_int(ot->srna, "x_subdivisions", 10, 2, MESH_ADD_VERTS_MAXI, "X Subdivisions", "", 2, 1000);
-	RNA_def_int(ot->srna, "y_subdivisions", 10, 2, MESH_ADD_VERTS_MAXI, "Y Subdivisions", "", 2, 1000);
-
-	ED_object_add_unit_props_size(ot);
-	ED_object_add_mesh_props(ot);
-	ED_object_add_generic_props(ot, true);
-=======
   /* identifiers */
   ot->name = "Add Grid";
-  ot->description = "Construct a grid mesh";
+  ot->description = "Add Grid\nConstruct a grid mesh";
   ot->idname = "MESH_OT_primitive_grid_add";
 
   /* api callbacks */
@@ -584,7 +500,6 @@
   ED_object_add_unit_props_size(ot);
   ED_object_add_mesh_props(ot);
   ED_object_add_generic_props(ot, true);
->>>>>>> 38bd6dcc
 }
 
 static int add_primitive_monkey_exec(bContext *C, wmOperator *op)
@@ -629,27 +544,9 @@
 
 void MESH_OT_primitive_monkey_add(wmOperatorType *ot)
 {
-<<<<<<< HEAD
-	/* identifiers */
-	ot->name = "Add Monkey";
-	ot->description = "Add Monkey\nConstruct a Suzanne mesh";
-	ot->idname = "MESH_OT_primitive_monkey_add";
-
-	/* api callbacks */
-	ot->exec = add_primitive_monkey_exec;
-	ot->poll = ED_operator_scene_editable;
-
-	/* flags */
-	ot->flag = OPTYPE_REGISTER | OPTYPE_UNDO;
-
-	/* props */
-	ED_object_add_unit_props_size(ot);
-	ED_object_add_mesh_props(ot);
-	ED_object_add_generic_props(ot, true);
-=======
   /* identifiers */
   ot->name = "Add Monkey";
-  ot->description = "Construct a Suzanne mesh";
+  ot->description = "Add Monkey\nConstruct a Suzanne mesh";
   ot->idname = "MESH_OT_primitive_monkey_add";
 
   /* api callbacks */
@@ -663,7 +560,6 @@
   ED_object_add_unit_props_size(ot);
   ED_object_add_mesh_props(ot);
   ED_object_add_generic_props(ot, true);
->>>>>>> 38bd6dcc
 }
 
 static int add_primitive_uvsphere_exec(bContext *C, wmOperator *op)
@@ -707,17 +603,10 @@
 
 void MESH_OT_primitive_uv_sphere_add(wmOperatorType *ot)
 {
-<<<<<<< HEAD
-	/* identifiers */
-	ot->name = "Add UV Sphere";
-	ot->description = "Add UV Sphere\nConstruct a UV sphere mesh";
-	ot->idname = "MESH_OT_primitive_uv_sphere_add";
-=======
   /* identifiers */
   ot->name = "Add UV Sphere";
-  ot->description = "Construct a UV sphere mesh";
+  ot->description = "Add UV Sphere\nConstruct a UV sphere mesh";
   ot->idname = "MESH_OT_primitive_uv_sphere_add";
->>>>>>> 38bd6dcc
 
   /* api callbacks */
   ot->exec = add_primitive_uvsphere_exec;
@@ -779,17 +668,10 @@
 
 void MESH_OT_primitive_ico_sphere_add(wmOperatorType *ot)
 {
-<<<<<<< HEAD
-	/* identifiers */
-	ot->name = "Add Ico Sphere";
-	ot->description = "Add Ico Sphere\nConstruct an Icosphere mesh";
-	ot->idname = "MESH_OT_primitive_ico_sphere_add";
-=======
   /* identifiers */
   ot->name = "Add Ico Sphere";
-  ot->description = "Construct an Icosphere mesh";
+  ot->description = "Add Ico Sphere\nConstruct an Icosphere mesh";
   ot->idname = "MESH_OT_primitive_ico_sphere_add";
->>>>>>> 38bd6dcc
 
   /* api callbacks */
   ot->exec = add_primitive_icosphere_exec;
