/* SPDX-FileCopyrightText: 2023 Blender Foundation
 *
 * SPDX-License-Identifier: GPL-2.0-or-later */

/** \file
 * \ingroup edmesh
 */

#include "MEM_guardedalloc.h"

#include "DNA_object_types.h"

#include "BLI_math.h"
#include "BLI_string.h"

#include "BLT_translation.h"

#include "BKE_context.h"
#include "BKE_editmesh.h"
#include "BKE_global.h"
#include "BKE_layer.h"
#include "BKE_unit.h"

#include "DNA_curveprofile_types.h"
#include "DNA_mesh_types.h"

#include "RNA_access.h"
#include "RNA_define.h"
#include "RNA_prototypes.h"

#include "WM_api.h"
#include "WM_types.h"

#include "UI_interface.h"
#include "UI_resources.h"

#include "ED_mesh.h"
#include "ED_numinput.h"
#include "ED_screen.h"
#include "ED_space_api.h"
#include "ED_transform.h"
#include "ED_util.h"
#include "ED_view3d.h"

#include "mesh_intern.h" /* own include */

#define MVAL_PIXEL_MARGIN 5.0f

#define PROFILE_HARD_MIN 0.0f

#define SEGMENTS_HARD_MAX 1000

/* which value is mouse movement and numeric input controlling? */
#define OFFSET_VALUE 0
#define OFFSET_VALUE_PERCENT 1
#define PROFILE_VALUE 2
#define SEGMENTS_VALUE 3
#define NUM_VALUE_KINDS 4

static const char *value_rna_name[NUM_VALUE_KINDS] = {
    "offset", "offset_pct", "profile", "segments"};
static const float value_clamp_min[NUM_VALUE_KINDS] = {0.0f, 0.0f, PROFILE_HARD_MIN, 1.0f};
static const float value_clamp_max[NUM_VALUE_KINDS] = {1e6, 100.0f, 1.0f, SEGMENTS_HARD_MAX};
static const float value_start[NUM_VALUE_KINDS] = {0.0f, 0.0f, 0.5f, 1.0f};
static const float value_scale_per_inch[NUM_VALUE_KINDS] = {0.0f, 100.0f, 1.0f, 4.0f};

struct BevelObjectStore {
  /** Every object must have a valid #BMEditMesh. */
  Object *ob;
  BMBackup mesh_backup;
};

struct BevelData {
  float initial_length[NUM_VALUE_KINDS];
  float scale[NUM_VALUE_KINDS];
  NumInput num_input[NUM_VALUE_KINDS];
  /** The current value when shift is pressed. Negative when shift not active. */
  float shift_value[NUM_VALUE_KINDS];
  float max_obj_scale;
  bool is_modal;

  BevelObjectStore *ob_store;
  uint ob_store_len;

  /* modal only */
  int launch_event;
  float mcenter[2];
  void *draw_handle_pixel;
  short value_mode; /* Which value does mouse movement and numeric input affect? */
  float segments;   /* Segments as float so smooth mouse pan works in small increments */

  CurveProfile *custom_profile;
};

enum {
  BEV_MODAL_CANCEL = 1,
  BEV_MODAL_CONFIRM,
  BEV_MODAL_VALUE_OFFSET,
  BEV_MODAL_VALUE_PROFILE,
  BEV_MODAL_VALUE_SEGMENTS,
  BEV_MODAL_SEGMENTS_UP,
  BEV_MODAL_SEGMENTS_DOWN,
  BEV_MODAL_OFFSET_MODE_CHANGE,
  BEV_MODAL_CLAMP_OVERLAP_TOGGLE,
  BEV_MODAL_AFFECT_CHANGE,
  BEV_MODAL_HARDEN_NORMALS_TOGGLE,
  BEV_MODAL_MARK_SEAM_TOGGLE,
  BEV_MODAL_MARK_SHARP_TOGGLE,
  BEV_MODAL_OUTER_MITER_CHANGE,
  BEV_MODAL_INNER_MITER_CHANGE,
  BEV_MODAL_PROFILE_TYPE_CHANGE,
  BEV_MODAL_VERTEX_MESH_CHANGE,
};

static float get_bevel_offset(wmOperator *op)
{
  if (RNA_enum_get(op->ptr, "offset_type") == BEVEL_AMT_PERCENT) {
    return RNA_float_get(op->ptr, "offset_pct");
  }
  return RNA_float_get(op->ptr, "offset");
}

static void edbm_bevel_update_status_text(bContext *C, wmOperator *op)
{
  char status_text[UI_MAX_DRAW_STR];
  char buf[UI_MAX_DRAW_STR];
  char *p = buf;
  int available_len = sizeof(buf);
  Scene *sce = CTX_data_scene(C);

#define WM_MODALKEY(_id) \
  WM_modalkeymap_operator_items_to_string_buf( \
      op->type, (_id), true, UI_MAX_SHORTCUT_STR, &available_len, &p)

  char offset_str[NUM_STR_REP_LEN];
  if (RNA_enum_get(op->ptr, "offset_type") == BEVEL_AMT_PERCENT) {
    SNPRINTF(offset_str, "%.1f%%", RNA_float_get(op->ptr, "offset_pct"));
  }
  else {
    double offset_val = double(RNA_float_get(op->ptr, "offset"));
    BKE_unit_value_as_string(offset_str,
                             NUM_STR_REP_LEN,
                             offset_val * sce->unit.scale_length,
                             3,
                             B_UNIT_LENGTH,
                             &sce->unit,
                             true);
  }

  PropertyRNA *prop;
  const char *mode_str, *omiter_str, *imiter_str, *vmesh_str, *profile_type_str, *affect_str;
  prop = RNA_struct_find_property(op->ptr, "offset_type");
  RNA_property_enum_name_gettexted(
      C, op->ptr, prop, RNA_property_enum_get(op->ptr, prop), &mode_str);
  prop = RNA_struct_find_property(op->ptr, "profile_type");
  RNA_property_enum_name_gettexted(
      C, op->ptr, prop, RNA_property_enum_get(op->ptr, prop), &profile_type_str);
  prop = RNA_struct_find_property(op->ptr, "miter_outer");
  RNA_property_enum_name_gettexted(
      C, op->ptr, prop, RNA_property_enum_get(op->ptr, prop), &omiter_str);
  prop = RNA_struct_find_property(op->ptr, "miter_inner");
  RNA_property_enum_name_gettexted(
      C, op->ptr, prop, RNA_property_enum_get(op->ptr, prop), &imiter_str);
  prop = RNA_struct_find_property(op->ptr, "vmesh_method");
  RNA_property_enum_name_gettexted(
      C, op->ptr, prop, RNA_property_enum_get(op->ptr, prop), &vmesh_str);
  prop = RNA_struct_find_property(op->ptr, "affect");
  RNA_property_enum_name_gettexted(
      C, op->ptr, prop, RNA_property_enum_get(op->ptr, prop), &affect_str);

  SNPRINTF(status_text,
           TIP_("%s: Confirm, "
                "%s: Cancel, "
                "%s: Width Type (%s), "
                "%s: Width (%s), "
                "%s: Segments (%d), "
                "%s: Profile (%.3f), "
                "%s: Clamp Overlap (%s), "
                "%s: Affect (%s), "
                "%s: Outer Miter (%s), "
                "%s: Inner Miter (%s), "
                "%s: Harden Normals (%s), "
                "%s: Mark Seam (%s), "
                "%s: Mark Sharp (%s), "
                "%s: Profile Type (%s), "
                "%s: Intersection (%s)"),
           WM_MODALKEY(BEV_MODAL_CONFIRM),
           WM_MODALKEY(BEV_MODAL_CANCEL),
           WM_MODALKEY(BEV_MODAL_OFFSET_MODE_CHANGE),
           mode_str,
           WM_MODALKEY(BEV_MODAL_VALUE_OFFSET),
           offset_str,
           WM_MODALKEY(BEV_MODAL_VALUE_SEGMENTS),
           RNA_int_get(op->ptr, "segments"),
           WM_MODALKEY(BEV_MODAL_VALUE_PROFILE),
           RNA_float_get(op->ptr, "profile"),
           WM_MODALKEY(BEV_MODAL_CLAMP_OVERLAP_TOGGLE),
           WM_bool_as_string(RNA_boolean_get(op->ptr, "clamp_overlap")),
           WM_MODALKEY(BEV_MODAL_AFFECT_CHANGE),
           affect_str,
           WM_MODALKEY(BEV_MODAL_OUTER_MITER_CHANGE),
           omiter_str,
           WM_MODALKEY(BEV_MODAL_INNER_MITER_CHANGE),
           imiter_str,
           WM_MODALKEY(BEV_MODAL_HARDEN_NORMALS_TOGGLE),
           WM_bool_as_string(RNA_boolean_get(op->ptr, "harden_normals")),
           WM_MODALKEY(BEV_MODAL_MARK_SEAM_TOGGLE),
           WM_bool_as_string(RNA_boolean_get(op->ptr, "mark_seam")),
           WM_MODALKEY(BEV_MODAL_MARK_SHARP_TOGGLE),
           WM_bool_as_string(RNA_boolean_get(op->ptr, "mark_sharp")),
           WM_MODALKEY(BEV_MODAL_PROFILE_TYPE_CHANGE),
           profile_type_str,
           WM_MODALKEY(BEV_MODAL_VERTEX_MESH_CHANGE),
           vmesh_str);

#undef WM_MODALKEY

  ED_workspace_status_text(C, status_text);
}

static bool edbm_bevel_init(bContext *C, wmOperator *op, const bool is_modal)
{
  Scene *scene = CTX_data_scene(C);
  View3D *v3d = CTX_wm_view3d(C);
  ToolSettings *ts = CTX_data_tool_settings(C);
  ViewLayer *view_layer = CTX_data_view_layer(C);

  if (is_modal) {
    RNA_float_set(op->ptr, "offset", 0.0f);
    RNA_float_set(op->ptr, "offset_pct", 0.0f);
  }

  op->customdata = MEM_mallocN(sizeof(BevelData), "beveldata_mesh_operator");
  BevelData *opdata = static_cast<BevelData *>(op->customdata);
  uint objects_used_len = 0;
  opdata->max_obj_scale = FLT_MIN;

  /* Put the Curve Profile from the toolsettings into the opdata struct */
  opdata->custom_profile = ts->custom_bevel_profile_preset;

  {
    uint ob_store_len = 0;
    Object **objects = BKE_view_layer_array_from_objects_in_edit_mode_unique_data(
        scene, view_layer, v3d, &ob_store_len);
    opdata->ob_store = static_cast<BevelObjectStore *>(
        MEM_malloc_arrayN(ob_store_len, sizeof(*opdata->ob_store), __func__));
    for (uint ob_index = 0; ob_index < ob_store_len; ob_index++) {
      Object *obedit = objects[ob_index];
      float scale = mat4_to_scale(obedit->object_to_world);
      opdata->max_obj_scale = max_ff(opdata->max_obj_scale, scale);
      BMEditMesh *em = BKE_editmesh_from_object(obedit);
      if (em->bm->totvertsel > 0) {
        opdata->ob_store[objects_used_len].ob = obedit;
        objects_used_len++;
      }
    }
    MEM_freeN(objects);
    opdata->ob_store_len = objects_used_len;
  }

  opdata->is_modal = is_modal;
  int otype = RNA_enum_get(op->ptr, "offset_type");
  opdata->value_mode = (otype == BEVEL_AMT_PERCENT) ? OFFSET_VALUE_PERCENT : OFFSET_VALUE;
  opdata->segments = float(RNA_int_get(op->ptr, "segments"));
  float pixels_per_inch = U.dpi;

  for (int i = 0; i < NUM_VALUE_KINDS; i++) {
    opdata->shift_value[i] = -1.0f;
    opdata->initial_length[i] = -1.0f;
    /* NOTE: scale for #OFFSET_VALUE will get overwritten in #edbm_bevel_invoke. */
    opdata->scale[i] = value_scale_per_inch[i] / pixels_per_inch;

    initNumInput(&opdata->num_input[i]);
    opdata->num_input[i].idx_max = 0;
    opdata->num_input[i].val_flag[0] |= NUM_NO_NEGATIVE;
    opdata->num_input[i].unit_type[0] = B_UNIT_NONE;
    if (i == SEGMENTS_VALUE) {
      opdata->num_input[i].val_flag[0] |= NUM_NO_FRACTION | NUM_NO_ZERO;
    }
    if (i == OFFSET_VALUE) {
      opdata->num_input[i].unit_sys = scene->unit.system;
      opdata->num_input[i].unit_type[0] = B_UNIT_LENGTH;
    }
  }

  /* avoid the cost of allocating a bm copy */
  if (is_modal) {
    ARegion *region = CTX_wm_region(C);

    for (uint ob_index = 0; ob_index < opdata->ob_store_len; ob_index++) {
      Object *obedit = opdata->ob_store[ob_index].ob;
      BMEditMesh *em = BKE_editmesh_from_object(obedit);
      opdata->ob_store[ob_index].mesh_backup = EDBM_redo_state_store(em);
    }
    opdata->draw_handle_pixel = ED_region_draw_cb_activate(
        region->type, ED_region_draw_mouse_line_cb, opdata->mcenter, REGION_DRAW_POST_PIXEL);
    G.moving = G_TRANSFORM_EDIT;
  }

  return true;
}

static bool edbm_bevel_calc(wmOperator *op)
{
  BevelData *opdata = static_cast<BevelData *>(op->customdata);
  BMOperator bmop;
  bool changed = false;

  const float offset = get_bevel_offset(op);
  const int offset_type = RNA_enum_get(op->ptr, "offset_type");
  const int profile_type = RNA_enum_get(op->ptr, "profile_type");
  const int segments = RNA_int_get(op->ptr, "segments");
  const float profile = RNA_float_get(op->ptr, "profile");
  const bool affect = RNA_enum_get(op->ptr, "affect");
  const bool clamp_overlap = RNA_boolean_get(op->ptr, "clamp_overlap");
  const int material_init = RNA_int_get(op->ptr, "material");
  const bool loop_slide = RNA_boolean_get(op->ptr, "loop_slide");
  const bool mark_seam = RNA_boolean_get(op->ptr, "mark_seam");
  const bool mark_sharp = RNA_boolean_get(op->ptr, "mark_sharp");
  const bool harden_normals = RNA_boolean_get(op->ptr, "harden_normals");
  const int face_strength_mode = RNA_enum_get(op->ptr, "face_strength_mode");
  const int miter_outer = RNA_enum_get(op->ptr, "miter_outer");
  const int miter_inner = RNA_enum_get(op->ptr, "miter_inner");
  const float spread = RNA_float_get(op->ptr, "spread");
  const int vmesh_method = RNA_enum_get(op->ptr, "vmesh_method");

  for (uint ob_index = 0; ob_index < opdata->ob_store_len; ob_index++) {
    Object *obedit = opdata->ob_store[ob_index].ob;
    BMEditMesh *em = BKE_editmesh_from_object(obedit);

    /* revert to original mesh */
    if (opdata->is_modal) {
      EDBM_redo_state_restore(&opdata->ob_store[ob_index].mesh_backup, em, false);
    }

    const int material = CLAMPIS(material_init, -1, obedit->totcol - 1);

    Mesh *me = static_cast<Mesh *>(obedit->data);

    if (harden_normals && !(me->flag & ME_AUTOSMOOTH)) {
      /* `harden_normals` only has a visible effect if auto-smooth is on, so turn it on. */
      me->flag |= ME_AUTOSMOOTH;
    }

    EDBM_op_init(em,
                 &bmop,
                 op,
                 "bevel geom=%hev offset=%f segments=%i affect=%i offset_type=%i "
                 "profile_type=%i profile=%f clamp_overlap=%b material=%i loop_slide=%b "
                 "mark_seam=%b mark_sharp=%b harden_normals=%b face_strength_mode=%i "
                 "miter_outer=%i miter_inner=%i spread=%f smoothresh=%f custom_profile=%p "
                 "vmesh_method=%i",
                 BM_ELEM_SELECT,
                 offset,
                 segments,
                 affect,
                 offset_type,
                 profile_type,
                 profile,
                 clamp_overlap,
                 material,
                 loop_slide,
                 mark_seam,
                 mark_sharp,
                 harden_normals,
                 face_strength_mode,
                 miter_outer,
                 miter_inner,
                 spread,
                 me->smoothresh,
                 opdata->custom_profile,
                 vmesh_method);

    BMO_op_exec(em->bm, &bmop);

    if (offset != 0.0f) {
      /* Not essential, but we may have some loose geometry that
       * won't get beveled and better not leave it selected. */
      EDBM_flag_disable_all(em, BM_ELEM_SELECT);
      BMO_slot_buffer_hflag_enable(
          em->bm, bmop.slots_out, "faces.out", BM_FACE, BM_ELEM_SELECT, true);
    }

    /* no need to de-select existing geometry */
    if (!EDBM_op_finish(em, &bmop, op, true)) {
      continue;
    }

    EDBMUpdate_Params params{};
    params.calc_looptri = true;
    params.calc_normals = true;
    params.is_destructive = true;
    EDBM_update(static_cast<Mesh *>(obedit->data), &params);
    changed = true;
  }
  return changed;
}

static void edbm_bevel_exit(bContext *C, wmOperator *op)
{
  BevelData *opdata = static_cast<BevelData *>(op->customdata);
  ScrArea *area = CTX_wm_area(C);

  if (area) {
    ED_area_status_text(area, nullptr);
  }

  for (uint ob_index = 0; ob_index < opdata->ob_store_len; ob_index++) {
    Object *obedit = opdata->ob_store[ob_index].ob;
    BMEditMesh *em = BKE_editmesh_from_object(obedit);
    /* Without this, faces surrounded by selected edges/verts will be unselected. */
    if ((em->selectmode & SCE_SELECT_FACE) == 0) {
      EDBM_selectmode_flush(em);
    }
  }

  if (opdata->is_modal) {
    ARegion *region = CTX_wm_region(C);
    for (uint ob_index = 0; ob_index < opdata->ob_store_len; ob_index++) {
      EDBM_redo_state_free(&opdata->ob_store[ob_index].mesh_backup);
    }
    ED_region_draw_cb_exit(region->type, opdata->draw_handle_pixel);
    G.moving = 0;
  }
  MEM_SAFE_FREE(opdata->ob_store);
  MEM_SAFE_FREE(op->customdata);
  op->customdata = nullptr;
}

static void edbm_bevel_cancel(bContext *C, wmOperator *op)
{
  BevelData *opdata = static_cast<BevelData *>(op->customdata);
  if (opdata->is_modal) {
    for (uint ob_index = 0; ob_index < opdata->ob_store_len; ob_index++) {
      Object *obedit = opdata->ob_store[ob_index].ob;
      BMEditMesh *em = BKE_editmesh_from_object(obedit);
      EDBM_redo_state_restore_and_free(&opdata->ob_store[ob_index].mesh_backup, em, true);

      EDBMUpdate_Params params{};
      params.calc_looptri = false;
      params.calc_normals = true;
      params.is_destructive = true;
      EDBM_update(static_cast<Mesh *>(obedit->data), &params);
    }
  }

  edbm_bevel_exit(C, op);

  /* Need to force re-display or we may still view the modified result. */
  ED_region_tag_redraw(CTX_wm_region(C));
}

/* bevel! yay!! */
static int edbm_bevel_exec(bContext *C, wmOperator *op)
{
  if (!edbm_bevel_init(C, op, false)) {
    return OPERATOR_CANCELLED;
  }

  if (!edbm_bevel_calc(op)) {
    edbm_bevel_cancel(C, op);
    return OPERATOR_CANCELLED;
  }

  edbm_bevel_exit(C, op);

  return OPERATOR_FINISHED;
}

static void edbm_bevel_calc_initial_length(wmOperator *op, const wmEvent *event, bool mode_changed)
{
  BevelData *opdata = static_cast<BevelData *>(op->customdata);
  const float mlen[2] = {
      opdata->mcenter[0] - event->mval[0],
      opdata->mcenter[1] - event->mval[1],
  };
  float len = len_v2(mlen);
  int vmode = opdata->value_mode;
  if (mode_changed || opdata->initial_length[vmode] == -1.0f) {
    /* If current value is not default start value, adjust len so that
     * the scaling and offset in edbm_bevel_mouse_set_value will
     * start at current value */
    float value = (vmode == SEGMENTS_VALUE) ? opdata->segments :
                                              RNA_float_get(op->ptr, value_rna_name[vmode]);
    float sc = opdata->scale[vmode];
    float st = value_start[vmode];
    if (value != value_start[vmode]) {
      len = (st + sc * (len - MVAL_PIXEL_MARGIN) - value) / sc;
    }
  }
  opdata->initial_length[opdata->value_mode] = len;
}

static int edbm_bevel_invoke(bContext *C, wmOperator *op, const wmEvent *event)
{
  RegionView3D *rv3d = CTX_wm_region_view3d(C);

  if (!edbm_bevel_init(C, op, true)) {
    return OPERATOR_CANCELLED;
  }

  BevelData *opdata = static_cast<BevelData *>(op->customdata);

  opdata->launch_event = WM_userdef_event_type_from_keymap_type(event->type);

  /* initialize mouse values */
  float center_3d[3];
  if (!calculateTransformCenter(C, V3D_AROUND_CENTER_MEDIAN, center_3d, opdata->mcenter)) {
    /* in this case the tool will likely do nothing,
     * ideally this will never happen and should be checked for above */
    opdata->mcenter[0] = opdata->mcenter[1] = 0;
  }

  /* for OFFSET_VALUE only, the scale is the size of a pixel under the mouse in 3d space */
  opdata->scale[OFFSET_VALUE] = rv3d ? ED_view3d_pixel_size(rv3d, center_3d) : 1.0f;
  /* since we are affecting untransformed object but seeing in transformed space,
   * compensate for that */
  opdata->scale[OFFSET_VALUE] /= opdata->max_obj_scale;

  edbm_bevel_calc_initial_length(op, event, false);

  edbm_bevel_update_status_text(C, op);

  if (!edbm_bevel_calc(op)) {
    edbm_bevel_cancel(C, op);
    ED_workspace_status_text(C, nullptr);
    return OPERATOR_CANCELLED;
  }

  WM_event_add_modal_handler(C, op);

  return OPERATOR_RUNNING_MODAL;
}

static void edbm_bevel_mouse_set_value(wmOperator *op, const wmEvent *event)
{
  BevelData *opdata = static_cast<BevelData *>(op->customdata);
  int vmode = opdata->value_mode;

  const float mdiff[2] = {
      opdata->mcenter[0] - event->mval[0],
      opdata->mcenter[1] - event->mval[1],
  };

  float value = ((len_v2(mdiff) - MVAL_PIXEL_MARGIN) - opdata->initial_length[vmode]);

  /* Scale according to value mode */
  value = value_start[vmode] + value * opdata->scale[vmode];

  /* Fake shift-transform... */
  if (event->modifier & KM_SHIFT) {
    if (opdata->shift_value[vmode] < 0.0f) {
      opdata->shift_value[vmode] = (vmode == SEGMENTS_VALUE) ?
                                       opdata->segments :
                                       RNA_float_get(op->ptr, value_rna_name[vmode]);
    }
    value = (value - opdata->shift_value[vmode]) * 0.1f + opdata->shift_value[vmode];
  }
  else if (opdata->shift_value[vmode] >= 0.0f) {
    opdata->shift_value[vmode] = -1.0f;
  }

  /* Clamp according to value mode, and store value back. */
  CLAMP(value, value_clamp_min[vmode], value_clamp_max[vmode]);
  if (vmode == SEGMENTS_VALUE) {
    opdata->segments = value;
    RNA_int_set(op->ptr, "segments", int(value + 0.5f));
  }
  else {
    RNA_float_set(op->ptr, value_rna_name[vmode], value);
  }
}

static void edbm_bevel_numinput_set_value(wmOperator *op)
{
  BevelData *opdata = static_cast<BevelData *>(op->customdata);

  int vmode = opdata->value_mode;
  float value = (vmode == SEGMENTS_VALUE) ? opdata->segments :
                                            RNA_float_get(op->ptr, value_rna_name[vmode]);
  applyNumInput(&opdata->num_input[vmode], &value);
  CLAMP(value, value_clamp_min[vmode], value_clamp_max[vmode]);
  if (vmode == SEGMENTS_VALUE) {
    opdata->segments = value;
    RNA_int_set(op->ptr, "segments", int(value));
  }
  else {
    RNA_float_set(op->ptr, value_rna_name[vmode], value);
  }
}

wmKeyMap *bevel_modal_keymap(wmKeyConfig *keyconf)
{
  static const EnumPropertyItem modal_items[] = {
      {BEV_MODAL_CANCEL, "CANCEL", 0, "Cancel", "Cancel bevel"},
      {BEV_MODAL_CONFIRM, "CONFIRM", 0, "Confirm", "Confirm bevel"},
      {BEV_MODAL_VALUE_OFFSET, "VALUE_OFFSET", 0, "Change Offset", "Value changes offset"},
      {BEV_MODAL_VALUE_PROFILE, "VALUE_PROFILE", 0, "Change Profile", "Value changes profile"},
      {BEV_MODAL_VALUE_SEGMENTS, "VALUE_SEGMENTS", 0, "Change Segments", "Value changes segments"},
      {BEV_MODAL_SEGMENTS_UP, "SEGMENTS_UP", 0, "Increase Segments", "Increase segments"},
      {BEV_MODAL_SEGMENTS_DOWN, "SEGMENTS_DOWN", 0, "Decrease Segments", "Decrease segments"},
      {BEV_MODAL_OFFSET_MODE_CHANGE,
       "OFFSET_MODE_CHANGE",
       0,
       "Change Offset Mode",
       "Cycle through offset modes"},
      {BEV_MODAL_CLAMP_OVERLAP_TOGGLE,
       "CLAMP_OVERLAP_TOGGLE",
       0,
       "Toggle Clamp Overlap",
       "Toggle clamp overlap flag"},
      {BEV_MODAL_AFFECT_CHANGE,
       "AFFECT_CHANGE",
       0,
       "Change Affect Type",
       "Change which geometry type the operation affects, edges or vertices"},
      {BEV_MODAL_HARDEN_NORMALS_TOGGLE,
       "HARDEN_NORMALS_TOGGLE",
       0,
       "Toggle Harden Normals",
       "Toggle harden normals flag"},
      {BEV_MODAL_MARK_SEAM_TOGGLE,
       "MARK_SEAM_TOGGLE",
       0,
       "Toggle Mark Seam",
       "Toggle mark seam flag"},
      {BEV_MODAL_MARK_SHARP_TOGGLE,
       "MARK_SHARP_TOGGLE",
       0,
       "Toggle Mark Sharp",
       "Toggle mark sharp flag"},
      {BEV_MODAL_OUTER_MITER_CHANGE,
       "OUTER_MITER_CHANGE",
       0,
       "Change Outer Miter",
       "Cycle through outer miter kinds"},
      {BEV_MODAL_INNER_MITER_CHANGE,
       "INNER_MITER_CHANGE",
       0,
       "Change Inner Miter",
       "Cycle through inner miter kinds"},
      {BEV_MODAL_PROFILE_TYPE_CHANGE, "PROFILE_TYPE_CHANGE", 0, "Cycle through profile types", ""},
      {BEV_MODAL_VERTEX_MESH_CHANGE,
       "VERTEX_MESH_CHANGE",
       0,
       "Change Intersection Method",
       "Cycle through intersection methods"},
      {0, nullptr, 0, nullptr, nullptr},
  };

  wmKeyMap *keymap = WM_modalkeymap_find(keyconf, "Bevel Modal Map");

  /* This function is called for each space-type, only needs to add map once. */
  if (keymap && keymap->modal_items) {
    return nullptr;
  }

  keymap = WM_modalkeymap_ensure(keyconf, "Bevel Modal Map", modal_items);

  WM_modalkeymap_assign(keymap, "MESH_OT_bevel");

  return keymap;
}

static int edbm_bevel_modal(bContext *C, wmOperator *op, const wmEvent *event)
{
  BevelData *opdata = static_cast<BevelData *>(op->customdata);
  const bool has_numinput = hasNumInput(&opdata->num_input[opdata->value_mode]);
  bool handled = false;
  short etype = event->type;
  short eval = event->val;

  /* When activated from toolbar, need to convert left-mouse release to confirm. */
  if (ELEM(etype, LEFTMOUSE, opdata->launch_event) && (eval == KM_RELEASE) &&
      RNA_boolean_get(op->ptr, "release_confirm"))
  {
    etype = EVT_MODAL_MAP;
    eval = BEV_MODAL_CONFIRM;
  }
  /* Modal numinput active, try to handle numeric inputs first... */
  if (etype != EVT_MODAL_MAP && eval == KM_PRESS && has_numinput &&
      handleNumInput(C, &opdata->num_input[opdata->value_mode], event))
  {
    edbm_bevel_numinput_set_value(op);
    edbm_bevel_calc(op);
    edbm_bevel_update_status_text(C, op);
    return OPERATOR_RUNNING_MODAL;
  }
  if (etype == MOUSEMOVE) {
    if (!has_numinput) {
      edbm_bevel_mouse_set_value(op, event);
      edbm_bevel_calc(op);
      edbm_bevel_update_status_text(C, op);
      handled = true;
    }
  }
  else if (etype == MOUSEPAN) {
    float delta = 0.02f * (event->xy[1] - event->prev_xy[1]);
    if (opdata->segments >= 1 && opdata->segments + delta < 1) {
      opdata->segments = 1;
    }
    else {
      opdata->segments += delta;
    }
    RNA_int_set(op->ptr, "segments", int(opdata->segments));
    edbm_bevel_calc(op);
    edbm_bevel_update_status_text(C, op);
    handled = true;
  }
  else if (etype == EVT_MODAL_MAP) {
    switch (eval) {
      case BEV_MODAL_CANCEL:
        edbm_bevel_cancel(C, op);
        ED_workspace_status_text(C, nullptr);
        return OPERATOR_CANCELLED;

      case BEV_MODAL_CONFIRM:
        edbm_bevel_calc(op);
        edbm_bevel_exit(C, op);
        ED_workspace_status_text(C, nullptr);
        return OPERATOR_FINISHED;

      case BEV_MODAL_SEGMENTS_UP:
        opdata->segments = opdata->segments + 1;
        RNA_int_set(op->ptr, "segments", int(opdata->segments));
        edbm_bevel_calc(op);
        edbm_bevel_update_status_text(C, op);
        handled = true;
        break;

      case BEV_MODAL_SEGMENTS_DOWN:
        opdata->segments = max_ff(opdata->segments - 1, 1);
        RNA_int_set(op->ptr, "segments", int(opdata->segments));
        edbm_bevel_calc(op);
        edbm_bevel_update_status_text(C, op);
        handled = true;
        break;

      case BEV_MODAL_OFFSET_MODE_CHANGE: {
        int type = RNA_enum_get(op->ptr, "offset_type");
        type++;
        if (type > BEVEL_AMT_PERCENT) {
          type = BEVEL_AMT_OFFSET;
        }
        if (opdata->value_mode == OFFSET_VALUE && type == BEVEL_AMT_PERCENT) {
          opdata->value_mode = OFFSET_VALUE_PERCENT;
        }
        else if (opdata->value_mode == OFFSET_VALUE_PERCENT && type != BEVEL_AMT_PERCENT) {
          opdata->value_mode = OFFSET_VALUE;
        }
        RNA_enum_set(op->ptr, "offset_type", type);
        if (opdata->initial_length[opdata->value_mode] == -1.0f) {
          edbm_bevel_calc_initial_length(op, event, true);
        }
      }
        /* Update offset accordingly to new offset_type. */
        if (!has_numinput && ELEM(opdata->value_mode, OFFSET_VALUE, OFFSET_VALUE_PERCENT)) {
          edbm_bevel_mouse_set_value(op, event);
        }
        edbm_bevel_calc(op);
        edbm_bevel_update_status_text(C, op);
        handled = true;
        break;

      case BEV_MODAL_CLAMP_OVERLAP_TOGGLE: {
        bool clamp_overlap = RNA_boolean_get(op->ptr, "clamp_overlap");
        RNA_boolean_set(op->ptr, "clamp_overlap", !clamp_overlap);
        edbm_bevel_calc(op);
        edbm_bevel_update_status_text(C, op);
        handled = true;
        break;
      }

      case BEV_MODAL_VALUE_OFFSET:
        opdata->value_mode = OFFSET_VALUE;
        edbm_bevel_calc_initial_length(op, event, true);
        break;

      case BEV_MODAL_VALUE_PROFILE:
        opdata->value_mode = PROFILE_VALUE;
        edbm_bevel_calc_initial_length(op, event, true);
        break;

      case BEV_MODAL_VALUE_SEGMENTS:
        opdata->value_mode = SEGMENTS_VALUE;
        edbm_bevel_calc_initial_length(op, event, true);
        break;

      case BEV_MODAL_AFFECT_CHANGE: {
        int affect_type = RNA_enum_get(op->ptr, "affect");
        affect_type++;
        if (affect_type > BEVEL_AFFECT_EDGES) {
          affect_type = BEVEL_AFFECT_VERTICES;
        }
        RNA_enum_set(op->ptr, "affect", affect_type);
        edbm_bevel_calc(op);
        edbm_bevel_update_status_text(C, op);
        handled = true;
        break;
      }

      case BEV_MODAL_MARK_SEAM_TOGGLE: {
        bool mark_seam = RNA_boolean_get(op->ptr, "mark_seam");
        RNA_boolean_set(op->ptr, "mark_seam", !mark_seam);
        edbm_bevel_calc(op);
        edbm_bevel_update_status_text(C, op);
        handled = true;
        break;
      }

      case BEV_MODAL_MARK_SHARP_TOGGLE: {
        bool mark_sharp = RNA_boolean_get(op->ptr, "mark_sharp");
        RNA_boolean_set(op->ptr, "mark_sharp", !mark_sharp);
        edbm_bevel_calc(op);
        edbm_bevel_update_status_text(C, op);
        handled = true;
        break;
      }

      case BEV_MODAL_INNER_MITER_CHANGE: {
        int miter_inner = RNA_enum_get(op->ptr, "miter_inner");
        miter_inner++;
        if (miter_inner == BEVEL_MITER_PATCH) {
          miter_inner++; /* no patch option for inner miter */
        }
        if (miter_inner > BEVEL_MITER_ARC) {
          miter_inner = BEVEL_MITER_SHARP;
        }
        RNA_enum_set(op->ptr, "miter_inner", miter_inner);
        edbm_bevel_calc(op);
        edbm_bevel_update_status_text(C, op);
        handled = true;
        break;
      }

      case BEV_MODAL_OUTER_MITER_CHANGE: {
        int miter_outer = RNA_enum_get(op->ptr, "miter_outer");
        miter_outer++;
        if (miter_outer > BEVEL_MITER_ARC) {
          miter_outer = BEVEL_MITER_SHARP;
        }
        RNA_enum_set(op->ptr, "miter_outer", miter_outer);
        edbm_bevel_calc(op);
        edbm_bevel_update_status_text(C, op);
        handled = true;
        break;
      }

      case BEV_MODAL_HARDEN_NORMALS_TOGGLE: {
        bool harden_normals = RNA_boolean_get(op->ptr, "harden_normals");
        RNA_boolean_set(op->ptr, "harden_normals", !harden_normals);
        edbm_bevel_calc(op);
        edbm_bevel_update_status_text(C, op);
        handled = true;
        break;
      }

      case BEV_MODAL_PROFILE_TYPE_CHANGE: {
        int profile_type = RNA_enum_get(op->ptr, "profile_type");
        profile_type++;
        if (profile_type > BEVEL_PROFILE_CUSTOM) {
          profile_type = BEVEL_PROFILE_SUPERELLIPSE;
        }
        RNA_enum_set(op->ptr, "profile_type", profile_type);
        edbm_bevel_calc(op);
        edbm_bevel_update_status_text(C, op);
        handled = true;
        break;
      }

      case BEV_MODAL_VERTEX_MESH_CHANGE: {
        int vmesh_method = RNA_enum_get(op->ptr, "vmesh_method");
        vmesh_method++;
        if (vmesh_method > BEVEL_VMESH_CUTOFF) {
          vmesh_method = BEVEL_VMESH_ADJ;
        }
        RNA_enum_set(op->ptr, "vmesh_method", vmesh_method);
        edbm_bevel_calc(op);
        edbm_bevel_update_status_text(C, op);
        handled = true;
        break;
      }
    }
  }

  /* Modal numinput inactive, try to handle numeric inputs last... */
  if (!handled && eval == KM_PRESS &&
      handleNumInput(C, &opdata->num_input[opdata->value_mode], event))
  {
    edbm_bevel_numinput_set_value(op);
    edbm_bevel_calc(op);
    edbm_bevel_update_status_text(C, op);
    return OPERATOR_RUNNING_MODAL;
  }

  return OPERATOR_RUNNING_MODAL;
}

static void edbm_bevel_ui(bContext *C, wmOperator *op)
{
  uiLayout *layout = op->layout;
  uiLayout *col, *row;
  PointerRNA toolsettings_ptr;

  int profile_type = RNA_enum_get(op->ptr, "profile_type");
  int offset_type = RNA_enum_get(op->ptr, "offset_type");
  bool affect_type = RNA_enum_get(op->ptr, "affect");

  uiLayoutSetPropSep(layout, true);
  uiLayoutSetPropDecorate(layout, false);

  row = uiLayoutRow(layout, false);
  uiItemR(row, op->ptr, "affect", UI_ITEM_R_EXPAND, nullptr, ICON_NONE);

  uiItemS(layout);

  uiItemR(layout, op->ptr, "offset_type", UI_ITEM_NONE, nullptr, ICON_NONE);

  if (offset_type == BEVEL_AMT_PERCENT) {
    uiItemR(layout, op->ptr, "offset_pct", UI_ITEM_NONE, nullptr, ICON_NONE);
  }
  else {
    uiItemR(layout, op->ptr, "offset", UI_ITEM_NONE, nullptr, ICON_NONE);
  }

  uiItemR(layout, op->ptr, "segments", UI_ITEM_NONE, nullptr, ICON_NONE);
  if (ELEM(profile_type, BEVEL_PROFILE_SUPERELLIPSE, BEVEL_PROFILE_CUSTOM)) {
    uiItemR(layout,
            op->ptr,
            "profile",
            UI_ITEM_R_SLIDER,
            (profile_type == BEVEL_PROFILE_SUPERELLIPSE) ? IFACE_("Shape") : IFACE_("Miter Shape"),
            ICON_NONE);
  }
  uiItemR(layout, op->ptr, "material", UI_ITEM_NONE, nullptr, ICON_NONE);

  uiLayoutSetPropSep(layout, false); /*bfa - checkboxes, don't split*/
  col = uiLayoutColumn(layout, true);
  uiItemR(col, op->ptr, "harden_normals", UI_ITEM_NONE, nullptr, ICON_NONE);
  uiItemR(col, op->ptr, "clamp_overlap", UI_ITEM_NONE, nullptr, ICON_NONE);
  uiItemR(col, op->ptr, "loop_slide", UI_ITEM_NONE, nullptr, ICON_NONE);

  col = uiLayoutColumn(layout, true);
  uiLayoutSetActive(col, affect_type == BEVEL_AFFECT_EDGES);
<<<<<<< HEAD
  uiItemR(col, op->ptr, "mark_seam", 0, IFACE_("Mark Seams"), ICON_NONE);
  uiItemR(col, op->ptr, "mark_sharp", 0, IFACE_("Mark Sharp"), ICON_NONE);
  uiLayoutSetPropSep(layout, true); /*bfa - checkboxes end. split again*/
=======
  uiItemR(col, op->ptr, "mark_seam", UI_ITEM_NONE, IFACE_("Seams"), ICON_NONE);
  uiItemR(col, op->ptr, "mark_sharp", UI_ITEM_NONE, IFACE_("Sharp"), ICON_NONE);
>>>>>>> e7b22bff

  uiItemS(layout);

  col = uiLayoutColumn(layout, false);
  uiLayoutSetActive(col, affect_type == BEVEL_AFFECT_EDGES);
  uiItemR(col, op->ptr, "miter_outer", UI_ITEM_NONE, IFACE_("Miter Outer"), ICON_NONE);
  uiItemR(col, op->ptr, "miter_inner", UI_ITEM_NONE, IFACE_("Inner"), ICON_NONE);
  if (RNA_enum_get(op->ptr, "miter_inner") == BEVEL_MITER_ARC) {
    uiItemR(col, op->ptr, "spread", UI_ITEM_NONE, nullptr, ICON_NONE);
  }

  uiItemS(layout);

  col = uiLayoutColumn(layout, false);
  uiLayoutSetActive(col, affect_type == BEVEL_AFFECT_EDGES);
  uiItemR(col, op->ptr, "vmesh_method", UI_ITEM_NONE, IFACE_("Intersection Type"), ICON_NONE);

  uiItemR(layout, op->ptr, "face_strength_mode", UI_ITEM_NONE, IFACE_("Face Strength"), ICON_NONE);

  uiItemS(layout);

  row = uiLayoutRow(layout, false);
  uiItemR(row, op->ptr, "profile_type", UI_ITEM_R_EXPAND, nullptr, ICON_NONE);
  if (profile_type == BEVEL_PROFILE_CUSTOM) {
    /* Get an RNA pointer to ToolSettings to give to the curve profile template code. */
    Scene *scene = CTX_data_scene(C);
    RNA_pointer_create(&scene->id, &RNA_ToolSettings, scene->toolsettings, &toolsettings_ptr);
    uiTemplateCurveProfile(layout, &toolsettings_ptr, "custom_bevel_profile_preset");
  }
}

void MESH_OT_bevel(wmOperatorType *ot)
{
  PropertyRNA *prop;

  static const EnumPropertyItem offset_type_items[] = {
      {BEVEL_AMT_OFFSET, "OFFSET", 0, "Offset", "Amount is offset of new edges from original"},
      {BEVEL_AMT_WIDTH, "WIDTH", 0, "Width", "Amount is width of new face"},
      {BEVEL_AMT_DEPTH,
       "DEPTH",
       0,
       "Depth",
       "Amount is perpendicular distance from original edge to bevel face"},
      {BEVEL_AMT_PERCENT, "PERCENT", 0, "Percent", "Amount is percent of adjacent edge length"},
      {BEVEL_AMT_ABSOLUTE,
       "ABSOLUTE",
       0,
       "Absolute",
       "Amount is absolute distance along adjacent edge"},
      {0, nullptr, 0, nullptr, nullptr},
  };

  static const EnumPropertyItem prop_profile_type_items[] = {
      {BEVEL_PROFILE_SUPERELLIPSE,
       "SUPERELLIPSE",
       0,
       "Superellipse",
       "The profile can be a concave or convex curve"},
      {BEVEL_PROFILE_CUSTOM,
       "CUSTOM",
       0,
       "Custom",
       "The profile can be any arbitrary path between its endpoints"},
      {0, nullptr, 0, nullptr, nullptr},
  };

  static const EnumPropertyItem face_strength_mode_items[] = {
      {BEVEL_FACE_STRENGTH_NONE, "NONE", 0, "None", "Do not set face strength"},
      {BEVEL_FACE_STRENGTH_NEW, "NEW", 0, "New", "Set face strength on new faces only"},
      {BEVEL_FACE_STRENGTH_AFFECTED,
       "AFFECTED",
       0,
       "Affected",
       "Set face strength on new and modified faces only"},
      {BEVEL_FACE_STRENGTH_ALL, "ALL", 0, "All", "Set face strength on all faces"},
      {0, nullptr, 0, nullptr, nullptr},
  };

  static const EnumPropertyItem miter_outer_items[] = {
      {BEVEL_MITER_SHARP, "SHARP", 0, "Sharp", "Outside of miter is sharp"},
      {BEVEL_MITER_PATCH, "PATCH", 0, "Patch", "Outside of miter is squared-off patch"},
      {BEVEL_MITER_ARC, "ARC", 0, "Arc", "Outside of miter is arc"},
      {0, nullptr, 0, nullptr, nullptr},
  };

  static const EnumPropertyItem miter_inner_items[] = {
      {BEVEL_MITER_SHARP, "SHARP", 0, "Sharp", "Inside of miter is sharp"},
      {BEVEL_MITER_ARC, "ARC", 0, "Arc", "Inside of miter is arc"},
      {0, nullptr, 0, nullptr, nullptr},
  };

  static EnumPropertyItem vmesh_method_items[] = {
      {BEVEL_VMESH_ADJ, "ADJ", 0, "Grid Fill", "Default patterned fill"},
      {BEVEL_VMESH_CUTOFF,
       "CUTOFF",
       0,
       "Cutoff",
       "A cutoff at each profile's end before the intersection"},
      {0, nullptr, 0, nullptr, nullptr},
  };

  static const EnumPropertyItem prop_affect_items[] = {
      {BEVEL_AFFECT_VERTICES, "VERTICES", 0, "Vertices", "Affect only vertices"},
      {BEVEL_AFFECT_EDGES, "EDGES", 0, "Edges", "Affect only edges"},
      {0, nullptr, 0, nullptr, nullptr},
  };

  /* identifiers */
  ot->name = "Bevel";
  ot->description =
      "Cut into selected items at an angle to create bevel or chamfer\nVertex Bevel is a "
      "separated tool, but has the "
      "same functionality\nActivate the tool, then drag mouse until the geometry changes\nFiner "
      "adjustments can be done in the Last operator panel then";
  ot->idname = "MESH_OT_bevel";

  /* api callbacks */
  ot->exec = edbm_bevel_exec;
  ot->invoke = edbm_bevel_invoke;
  ot->modal = edbm_bevel_modal;
  ot->cancel = edbm_bevel_cancel;
  ot->poll = ED_operator_editmesh;
  ot->ui = edbm_bevel_ui;

  /* flags */
  ot->flag = OPTYPE_REGISTER | OPTYPE_UNDO | OPTYPE_GRAB_CURSOR_XY | OPTYPE_BLOCKING;

  /* properties */
  RNA_def_enum(ot->srna,
               "offset_type",
               offset_type_items,
               0,
               "Width Type",
               "The method for determining the size of the bevel");
  prop = RNA_def_property(ot->srna, "offset", PROP_FLOAT, PROP_DISTANCE);
  RNA_def_property_range(prop, 0.0, 1e6);
  RNA_def_property_ui_range(prop, 0.0, 100.0, 1, 3);
  RNA_def_property_ui_text(prop, "Width", "Bevel amount");

  RNA_def_enum(ot->srna,
               "profile_type",
               prop_profile_type_items,
               0,
               "Profile Type",
               "The type of shape used to rebuild a beveled section");

  prop = RNA_def_property(ot->srna, "offset_pct", PROP_FLOAT, PROP_PERCENTAGE);
  RNA_def_property_range(prop, 0.0, 100);
  RNA_def_property_ui_text(prop, "Width Percent", "Bevel amount for percentage method");

  RNA_def_int(ot->srna,
              "segments",
              1,
              1,
              SEGMENTS_HARD_MAX,
              "Segments",
              "Segments for curved edge determines how many segments the bevel geometry will "
              "have\nFirst adjust the number of edges, then perform the Bevel operation",
              1,
              100);

  RNA_def_float(ot->srna,
                "profile",
                0.5f,
                PROFILE_HARD_MIN,
                1.0f,
                "Profile",
                "Controls profile shape (0.5 = round)",
                PROFILE_HARD_MIN,
                1.0f);

  RNA_def_enum(ot->srna,
               "affect",
               prop_affect_items,
               BEVEL_AFFECT_EDGES,
               "Affect",
               "Affect edges or vertices");

  RNA_def_boolean(ot->srna,
                  "clamp_overlap",
                  false,
                  "Clamp Overlap",
                  "Do not allow beveled edges/vertices to overlap each other");

  RNA_def_boolean(
      ot->srna, "loop_slide", true, "Loop Slide", "Prefer sliding along edges to even widths");

  RNA_def_boolean(ot->srna, "mark_seam", false, "Mark Seams", "Mark Seams along beveled edges");

  RNA_def_boolean(ot->srna, "mark_sharp", false, "Mark Sharp", "Mark beveled edges as sharp");

  RNA_def_int(ot->srna,
              "material",
              -1,
              -1,
              INT_MAX,
              "Material Index",
              "Material for bevel faces (-1 means use adjacent faces)",
              -1,
              100);

  RNA_def_boolean(ot->srna,
                  "harden_normals",
                  false,
                  "Harden Normals",
                  "Match normals of new faces to adjacent faces");

  RNA_def_enum(ot->srna,
               "face_strength_mode",
               face_strength_mode_items,
               BEVEL_FACE_STRENGTH_NONE,
               "Face Strength Mode",
               "Whether to set face strength, and which faces to set face strength on");

  RNA_def_enum(ot->srna,
               "miter_outer",
               miter_outer_items,
               BEVEL_MITER_SHARP,
               "Outer Miter",
               "Pattern to use for outside of miters");

  RNA_def_enum(ot->srna,
               "miter_inner",
               miter_inner_items,
               BEVEL_MITER_SHARP,
               "Inner Miter",
               "Pattern to use for inside of miters");

  RNA_def_float(ot->srna,
                "spread",
                0.1f,
                0.0f,
                1e6f,
                "Spread",
                "Amount to spread arcs for arc inner miters",
                0.0f,
                100.0f);

  RNA_def_enum(ot->srna,
               "vmesh_method",
               vmesh_method_items,
               BEVEL_VMESH_ADJ,
               "Vertex Mesh Method",
               "The method to use to create meshes at intersections");

  prop = RNA_def_boolean(ot->srna, "release_confirm", false, "Confirm on Release", "");
  RNA_def_property_flag(prop, PROP_HIDDEN | PROP_SKIP_SAVE);
}<|MERGE_RESOLUTION|>--- conflicted
+++ resolved
@@ -942,14 +942,9 @@
 
   col = uiLayoutColumn(layout, true);
   uiLayoutSetActive(col, affect_type == BEVEL_AFFECT_EDGES);
-<<<<<<< HEAD
-  uiItemR(col, op->ptr, "mark_seam", 0, IFACE_("Mark Seams"), ICON_NONE);
-  uiItemR(col, op->ptr, "mark_sharp", 0, IFACE_("Mark Sharp"), ICON_NONE);
+  uiItemR(col, op->ptr, "mark_seam", UI_ITEM_NONE, IFACE_("Mark Seams"), ICON_NONE);
+  uiItemR(col, op->ptr, "mark_sharp", UI_ITEM_NONE, IFACE_("Mark Sharp"), ICON_NONE);
   uiLayoutSetPropSep(layout, true); /*bfa - checkboxes end. split again*/
-=======
-  uiItemR(col, op->ptr, "mark_seam", UI_ITEM_NONE, IFACE_("Seams"), ICON_NONE);
-  uiItemR(col, op->ptr, "mark_sharp", UI_ITEM_NONE, IFACE_("Sharp"), ICON_NONE);
->>>>>>> e7b22bff
 
   uiItemS(layout);
 
