/* SPDX-FileCopyrightText: 2023 Blender Authors
 *
 * SPDX-License-Identifier: GPL-2.0-or-later */

/** \file
 * \ingroup edmesh
 */

#include <fmt/format.h>

#include "MEM_guardedalloc.h"

#include "DNA_object_types.h"

#include "BLI_math_matrix.h"
#include "BLI_math_vector.h"
#include "BLI_string_utf8.h"

#include "BLT_translation.hh"

#include "BKE_context.hh"
#include "BKE_editmesh.hh"
#include "BKE_global.hh"
#include "BKE_layer.hh"
#include "BKE_screen.hh"
#include "BKE_unit.hh"

#include "RNA_access.hh"
#include "RNA_define.hh"
#include "RNA_prototypes.hh"

#include "WM_api.hh"
#include "WM_types.hh"

#include "UI_interface.hh"
#include "UI_interface_layout.hh"
#include "UI_resources.hh"

#include "ED_mesh.hh"
#include "ED_numinput.hh"
#include "ED_screen.hh"
#include "ED_space_api.hh"
#include "ED_transform.hh"
#include "ED_util.hh"
#include "ED_view3d.hh"

#include "mesh_intern.hh" /* own include */

using blender::Vector;

#define MVAL_PIXEL_MARGIN 5.0f

#define PROFILE_HARD_MIN 0.0f

#define SEGMENTS_HARD_MAX 1000

/* which value is mouse movement and numeric input controlling? */
#define OFFSET_VALUE 0
#define OFFSET_VALUE_PERCENT 1
#define PROFILE_VALUE 2
#define SEGMENTS_VALUE 3
#define NUM_VALUE_KINDS 4

static const char *value_rna_name[NUM_VALUE_KINDS] = {
    "offset", "offset_pct", "profile", "segments"};
static const float value_clamp_min[NUM_VALUE_KINDS] = {0.0f, 0.0f, PROFILE_HARD_MIN, 1.0f};
static const float value_clamp_max[NUM_VALUE_KINDS] = {1e6, 100.0f, 1.0f, SEGMENTS_HARD_MAX};
static const float value_start[NUM_VALUE_KINDS] = {0.0f, 0.0f, 0.5f, 1.0f};
static const float value_scale_per_inch[NUM_VALUE_KINDS] = {0.0f, 100.0f, 1.0f, 4.0f};

struct BevelObjectStore {
  /** Every object must have a valid #BMEditMesh. */
  Object *ob;
  BMBackup mesh_backup;
};

struct BevelData {
  float initial_length[NUM_VALUE_KINDS];
  float scale[NUM_VALUE_KINDS];
  NumInput num_input[NUM_VALUE_KINDS];
  /** The current value when shift is pressed. Negative when shift not active. */
  float shift_value[NUM_VALUE_KINDS];
  float max_obj_scale;
  bool is_modal;

  Vector<BevelObjectStore> ob_store;

  /* modal only */
  int launch_event;
  float mcenter[2];
  void *draw_handle_pixel;
  short value_mode; /* Which value does mouse movement and numeric input affect? */
  float segments;   /* Segments as float so smooth mouse pan works in small increments */

  CurveProfile *custom_profile;

  bool use_automerge;
  double automerge_threshold;
};

enum {
  BEV_MODAL_CANCEL = 1,
  BEV_MODAL_CONFIRM,
  BEV_MODAL_VALUE_OFFSET,
  BEV_MODAL_VALUE_PROFILE,
  BEV_MODAL_VALUE_SEGMENTS,
  BEV_MODAL_SEGMENTS_UP,
  BEV_MODAL_SEGMENTS_DOWN,
  BEV_MODAL_OFFSET_MODE_CHANGE,
  BEV_MODAL_CLAMP_OVERLAP_TOGGLE,
  BEV_MODAL_AFFECT_CHANGE,
  BEV_MODAL_HARDEN_NORMALS_TOGGLE,
  BEV_MODAL_MARK_SEAM_TOGGLE,
  BEV_MODAL_MARK_SHARP_TOGGLE,
  BEV_MODAL_OUTER_MITER_CHANGE,
  BEV_MODAL_INNER_MITER_CHANGE,
  BEV_MODAL_PROFILE_TYPE_CHANGE,
  BEV_MODAL_VERTEX_MESH_CHANGE,
};

static float get_bevel_offset(wmOperator *op)
{
  if (RNA_enum_get(op->ptr, "offset_type") == BEVEL_AMT_PERCENT) {
    return RNA_float_get(op->ptr, "offset_pct");
  }
  return RNA_float_get(op->ptr, "offset");
}

static void edbm_bevel_update_status_text(bContext *C, wmOperator *op)
{
  Scene *sce = CTX_data_scene(C);
  BevelData *opdata = static_cast<BevelData *>(op->customdata);

  char offset_str[NUM_STR_REP_LEN];
  if (RNA_enum_get(op->ptr, "offset_type") == BEVEL_AMT_PERCENT) {
    SNPRINTF_UTF8(offset_str, "%.1f%%", RNA_float_get(op->ptr, "offset_pct"));
  }
  else {
    double offset_val = double(RNA_float_get(op->ptr, "offset"));
    BKE_unit_value_as_string_scaled(
        offset_str, NUM_STR_REP_LEN, offset_val, -3, B_UNIT_LENGTH, sce->unit, true);
  }

  PropertyRNA *prop;
  const char *mode_str, *omiter_str, *imiter_str, *vmesh_str, *profile_type_str, *affect_str;
  prop = RNA_struct_find_property(op->ptr, "offset_type");
  RNA_property_enum_name_gettexted(
      C, op->ptr, prop, RNA_property_enum_get(op->ptr, prop), &mode_str);

  /* Shown in area header. */

  const std::string header_status = fmt::format("{}: {}, {}: {}, {}: {}",
                                                mode_str,
                                                offset_str,
                                                IFACE_("Segments"),
                                                RNA_int_get(op->ptr, "segments"),
                                                IFACE_("Profile Shape"),
                                                RNA_float_get(op->ptr, "profile"));

  ED_area_status_text(CTX_wm_area(C), header_status.c_str());

  /* Shown on Status Bar. */

  prop = RNA_struct_find_property(op->ptr, "profile_type");
  RNA_property_enum_name_gettexted(
      C, op->ptr, prop, RNA_property_enum_get(op->ptr, prop), &profile_type_str);
  prop = RNA_struct_find_property(op->ptr, "miter_outer");
  RNA_property_enum_name_gettexted(
      C, op->ptr, prop, RNA_property_enum_get(op->ptr, prop), &omiter_str);
  prop = RNA_struct_find_property(op->ptr, "miter_inner");
  RNA_property_enum_name_gettexted(
      C, op->ptr, prop, RNA_property_enum_get(op->ptr, prop), &imiter_str);
  prop = RNA_struct_find_property(op->ptr, "vmesh_method");
  RNA_property_enum_name_gettexted(
      C, op->ptr, prop, RNA_property_enum_get(op->ptr, prop), &vmesh_str);
  prop = RNA_struct_find_property(op->ptr, "affect");
  RNA_property_enum_name_gettexted(
      C, op->ptr, prop, RNA_property_enum_get(op->ptr, prop), &affect_str);

  WorkspaceStatus status(C);
  status.opmodal(IFACE_("Confirm"), op->type, BEV_MODAL_CONFIRM);
  status.opmodal(IFACE_("Cancel"), op->type, BEV_MODAL_CANCEL);
  status.opmodal(IFACE_("Width Type"), op->type, BEV_MODAL_OFFSET_MODE_CHANGE);

  status.opmodal(
      IFACE_("Width"), op->type, BEV_MODAL_VALUE_OFFSET, opdata->value_mode == OFFSET_VALUE);
  status.opmodal(IFACE_("Segments"),
                 op->type,
                 BEV_MODAL_VALUE_SEGMENTS,
                 opdata->value_mode == SEGMENTS_VALUE);
  status.opmodal(IFACE_("Profile Shape"),
                 op->type,
                 BEV_MODAL_VALUE_PROFILE,
                 opdata->value_mode == PROFILE_VALUE);

  status.opmodal(IFACE_("Clamp"),
                 op->type,
                 BEV_MODAL_CLAMP_OVERLAP_TOGGLE,
                 RNA_boolean_get(op->ptr, "clamp_overlap"));
  status.opmodal(IFACE_("Harden"),
                 op->type,
                 BEV_MODAL_HARDEN_NORMALS_TOGGLE,
                 RNA_boolean_get(op->ptr, "harden_normals"));
  status.opmodal(
      IFACE_("Seam"), op->type, BEV_MODAL_MARK_SEAM_TOGGLE, RNA_boolean_get(op->ptr, "mark_seam"));
  status.opmodal(IFACE_("Sharp"),
                 op->type,
                 BEV_MODAL_MARK_SHARP_TOGGLE,
                 RNA_boolean_get(op->ptr, "mark_sharp"));

  std::string desc;

  desc = fmt::format("{} ({}) ", IFACE_("Affect"), affect_str);
  status.opmodal(desc, op->type, BEV_MODAL_AFFECT_CHANGE);

  desc = fmt::format("{} ({}) ", IFACE_("Outer"), omiter_str);
  status.opmodal(desc, op->type, BEV_MODAL_OUTER_MITER_CHANGE);

  desc = fmt::format("{} ({}) ", IFACE_("Inner"), imiter_str);
  status.opmodal(desc, op->type, BEV_MODAL_INNER_MITER_CHANGE);

  desc = fmt::format("{} ({}) ", IFACE_("Profile Type"), profile_type_str);
  status.opmodal(desc, op->type, BEV_MODAL_PROFILE_TYPE_CHANGE);

  desc = fmt::format("{} ({}) ", IFACE_("Intersection"), vmesh_str);
  status.opmodal(desc, op->type, BEV_MODAL_VERTEX_MESH_CHANGE);
}

static bool edbm_bevel_init(bContext *C, wmOperator *op, const bool is_modal)
{
  Scene *scene = CTX_data_scene(C);
  View3D *v3d = CTX_wm_view3d(C);
  ToolSettings *ts = CTX_data_tool_settings(C);
  ViewLayer *view_layer = CTX_data_view_layer(C);

  if (is_modal) {
    RNA_float_set(op->ptr, "offset", 0.0f);
    RNA_float_set(op->ptr, "offset_pct", 0.0f);
  }

  op->customdata = MEM_new<BevelData>(__func__);
  BevelData *opdata = static_cast<BevelData *>(op->customdata);
  opdata->max_obj_scale = FLT_MIN;

  /* Put the Curve Profile from the toolsettings into the opdata struct */
  opdata->custom_profile = ts->custom_bevel_profile_preset;

  opdata->use_automerge = scene->toolsettings->automerge & AUTO_MERGE;
  opdata->automerge_threshold = scene->toolsettings->doublimit;

  {
    const Vector<Object *> objects = BKE_view_layer_array_from_objects_in_edit_mode_unique_data(
        scene, view_layer, v3d);
    for (Object *obedit : objects) {
      float scale = mat4_to_scale(obedit->object_to_world().ptr());
      opdata->max_obj_scale = max_ff(opdata->max_obj_scale, scale);
      BMEditMesh *em = BKE_editmesh_from_object(obedit);
      if (em->bm->totvertsel > 0) {
        opdata->ob_store.append(BevelObjectStore{obedit, {}});
      }
    }
  }

  opdata->is_modal = is_modal;
  int otype = RNA_enum_get(op->ptr, "offset_type");
  opdata->value_mode = (otype == BEVEL_AMT_PERCENT) ? OFFSET_VALUE_PERCENT : OFFSET_VALUE;
  opdata->segments = float(RNA_int_get(op->ptr, "segments"));
  float pixels_per_inch = U.dpi;

  for (int i = 0; i < NUM_VALUE_KINDS; i++) {
    opdata->shift_value[i] = -1.0f;
    opdata->initial_length[i] = -1.0f;
    /* NOTE: scale for #OFFSET_VALUE will get overwritten in #edbm_bevel_invoke. */
    opdata->scale[i] = value_scale_per_inch[i] / pixels_per_inch;

    initNumInput(&opdata->num_input[i]);
    opdata->num_input[i].idx_max = 0;
    opdata->num_input[i].val_flag[0] |= NUM_NO_NEGATIVE;
    opdata->num_input[i].unit_type[0] = B_UNIT_NONE;
    if (i == SEGMENTS_VALUE) {
      opdata->num_input[i].val_flag[0] |= NUM_NO_FRACTION | NUM_NO_ZERO;
    }
    if (i == OFFSET_VALUE) {
      opdata->num_input[i].unit_sys = scene->unit.system;
      opdata->num_input[i].unit_type[0] = B_UNIT_LENGTH;
    }
  }

  /* avoid the cost of allocating a bm copy */
  if (is_modal) {
    ARegion *region = CTX_wm_region(C);

    for (BevelObjectStore &ob_store : opdata->ob_store) {
      Object *obedit = ob_store.ob;
      BMEditMesh *em = BKE_editmesh_from_object(obedit);
      ob_store.mesh_backup = EDBM_redo_state_store(em);
    }
    opdata->draw_handle_pixel = ED_region_draw_cb_activate(region->runtime->type,
                                                           ED_region_draw_mouse_line_cb,
                                                           opdata->mcenter,
                                                           REGION_DRAW_POST_PIXEL);
    G.moving = G_TRANSFORM_EDIT;
  }

  return true;
}

static bool edbm_bevel_calc(wmOperator *op)
{
  BevelData *opdata = static_cast<BevelData *>(op->customdata);
  BMOperator bmop;
  bool changed_multi = false;

  const float offset = get_bevel_offset(op);
  const int offset_type = RNA_enum_get(op->ptr, "offset_type");
  const int profile_type = RNA_enum_get(op->ptr, "profile_type");
  const int segments = RNA_int_get(op->ptr, "segments");
  const float profile = RNA_float_get(op->ptr, "profile");
  const bool affect = RNA_enum_get(op->ptr, "affect");
  const bool clamp_overlap = RNA_boolean_get(op->ptr, "clamp_overlap");
  const int material_init = RNA_int_get(op->ptr, "material");
  const bool loop_slide = RNA_boolean_get(op->ptr, "loop_slide");
  const bool mark_seam = RNA_boolean_get(op->ptr, "mark_seam");
  const bool mark_sharp = RNA_boolean_get(op->ptr, "mark_sharp");
  const bool harden_normals = RNA_boolean_get(op->ptr, "harden_normals");
  const int face_strength_mode = RNA_enum_get(op->ptr, "face_strength_mode");
  const int miter_outer = RNA_enum_get(op->ptr, "miter_outer");
  const int miter_inner = RNA_enum_get(op->ptr, "miter_inner");
  const float spread = RNA_float_get(op->ptr, "spread");
  const int vmesh_method = RNA_enum_get(op->ptr, "vmesh_method");

  for (BevelObjectStore &ob_store : opdata->ob_store) {
    Object *obedit = ob_store.ob;
    BMEditMesh *em = BKE_editmesh_from_object(obedit);

    /* revert to original mesh */
    if (opdata->is_modal) {
      EDBM_redo_state_restore(&ob_store.mesh_backup, em, false);
    }

    const int material = std::clamp(material_init, -1, obedit->totcol - 1);

    EDBM_op_init(em,
                 &bmop,
                 op,
                 "bevel geom=%hev offset=%f segments=%i affect=%i offset_type=%i "
                 "profile_type=%i profile=%f clamp_overlap=%b material=%i loop_slide=%b "
                 "mark_seam=%b mark_sharp=%b harden_normals=%b face_strength_mode=%i "
                 "miter_outer=%i miter_inner=%i spread=%f custom_profile=%p "
                 "vmesh_method=%i",
                 BM_ELEM_SELECT,
                 offset,
                 segments,
                 affect,
                 offset_type,
                 profile_type,
                 profile,
                 clamp_overlap,
                 material,
                 loop_slide,
                 mark_seam,
                 mark_sharp,
                 harden_normals,
                 face_strength_mode,
                 miter_outer,
                 miter_inner,
                 spread,
                 opdata->custom_profile,
                 vmesh_method);

    BMO_op_exec(em->bm, &bmop);

    if (offset != 0.0f) {
      /* Not essential, but we may have some loose geometry that
       * won't get beveled and better not leave it selected. */
      EDBM_flag_disable_all(em, BM_ELEM_SELECT);
      BMO_slot_buffer_hflag_enable(
          em->bm, bmop.slots_out, "faces.out", BM_FACE, BM_ELEM_SELECT, true);
      if (affect == BEVEL_AFFECT_VERTICES) {
        BMO_slot_buffer_hflag_enable(
            em->bm, bmop.slots_out, "verts.out", BM_VERT, BM_ELEM_SELECT, true);
        BMO_slot_buffer_hflag_enable(
            em->bm, bmop.slots_out, "edges.out", BM_EDGE, BM_ELEM_SELECT, true);

        if ((em->bm->selectmode & SCE_SELECT_VERTEX) == 0) {
          BM_mesh_select_mode_flush_ex(
              em->bm, SCE_SELECT_VERTEX, BMSelectFlushFlag::RecalcLenEdge);
        }
      }
    }

    bool changed = false;

    if (opdata->use_automerge) {
      changed |= EDBM_automerge_connected(
          obedit, false, BM_ELEM_SELECT, opdata->automerge_threshold);
    }

    changed |= EDBM_op_finish(em, &bmop, op, true);

    /* no need to de-select existing geometry */
    if (changed) {
      EDBMUpdate_Params params{};
      params.calc_looptris = true;
      params.calc_normals = true;
      params.is_destructive = true;
      EDBM_update(static_cast<Mesh *>(obedit->data), &params);
    }

    changed_multi |= changed;
  }
  return changed_multi;
}

static void edbm_bevel_exit(bContext *C, wmOperator *op)
{
  BevelData *opdata = static_cast<BevelData *>(op->customdata);
  ScrArea *area = CTX_wm_area(C);

  if (area) {
    ED_area_status_text(area, nullptr);
  }

  for (BevelObjectStore &ob_store : opdata->ob_store) {
    BMEditMesh *em = BKE_editmesh_from_object(ob_store.ob);
    /* Without this, faces surrounded by selected edges/verts will be unselected. */
    if ((em->selectmode & SCE_SELECT_FACE) == 0) {
      EDBM_selectmode_flush(em);
    }
    EDBM_uvselect_clear(em);
  }

  if (opdata->is_modal) {
    ARegion *region = CTX_wm_region(C);
    for (BevelObjectStore &ob_store : opdata->ob_store) {
      EDBM_redo_state_free(&ob_store.mesh_backup);
    }
    ED_region_draw_cb_exit(region->runtime->type, opdata->draw_handle_pixel);
    G.moving = 0;
  }
  MEM_delete(opdata);
  op->customdata = nullptr;
}

static void edbm_bevel_cancel(bContext *C, wmOperator *op)
{
  BevelData *opdata = static_cast<BevelData *>(op->customdata);
  if (opdata->is_modal) {
    for (BevelObjectStore &ob_store : opdata->ob_store) {
      Object *obedit = ob_store.ob;
      BMEditMesh *em = BKE_editmesh_from_object(obedit);
      EDBM_redo_state_restore_and_free(&ob_store.mesh_backup, em, true);

      EDBMUpdate_Params params{};
      params.calc_looptris = false;
      params.calc_normals = true;
      params.is_destructive = true;
      EDBM_update(static_cast<Mesh *>(obedit->data), &params);
    }
  }

  edbm_bevel_exit(C, op);

  /* Need to force re-display or we may still view the modified result. */
  ED_region_tag_redraw(CTX_wm_region(C));
}

/* bevel! yay!! */
static wmOperatorStatus edbm_bevel_exec(bContext *C, wmOperator *op)
{
  if (!edbm_bevel_init(C, op, false)) {
    return OPERATOR_CANCELLED;
  }

  if (!edbm_bevel_calc(op)) {
    edbm_bevel_cancel(C, op);
    return OPERATOR_CANCELLED;
  }

  edbm_bevel_exit(C, op);

  return OPERATOR_FINISHED;
}

static void edbm_bevel_calc_initial_length(wmOperator *op, const wmEvent *event, bool mode_changed)
{
  BevelData *opdata = static_cast<BevelData *>(op->customdata);
  const float mlen[2] = {
      opdata->mcenter[0] - event->mval[0],
      opdata->mcenter[1] - event->mval[1],
  };
  float len = len_v2(mlen);
  int vmode = opdata->value_mode;
  if (mode_changed || opdata->initial_length[vmode] == -1.0f) {
    /* If current value is not default start value, adjust len so that
     * the scaling and offset in edbm_bevel_mouse_set_value will
     * start at current value */
    float value = (vmode == SEGMENTS_VALUE) ? opdata->segments :
                                              RNA_float_get(op->ptr, value_rna_name[vmode]);
    float sc = opdata->scale[vmode];
    float st = value_start[vmode];
    if (value != value_start[vmode]) {
      len = (st + sc * (len - MVAL_PIXEL_MARGIN) - value) / sc;
    }
  }
  opdata->initial_length[opdata->value_mode] = len;
}

static wmOperatorStatus edbm_bevel_invoke(bContext *C, wmOperator *op, const wmEvent *event)
{
  RegionView3D *rv3d = CTX_wm_region_view3d(C);

  if (!edbm_bevel_init(C, op, true)) {
    return OPERATOR_CANCELLED;
  }

  BevelData *opdata = static_cast<BevelData *>(op->customdata);

  opdata->launch_event = WM_userdef_event_type_from_keymap_type(event->type);

  /* initialize mouse values */
  float center_3d[3];
  if (!blender::ed::transform::calculateTransformCenter(
          C, V3D_AROUND_CENTER_MEDIAN, center_3d, opdata->mcenter))
  {
    /* in this case the tool will likely do nothing,
     * ideally this will never happen and should be checked for above */
    opdata->mcenter[0] = opdata->mcenter[1] = 0;
  }

  /* for OFFSET_VALUE only, the scale is the size of a pixel under the mouse in 3d space */
  opdata->scale[OFFSET_VALUE] = rv3d ? ED_view3d_pixel_size(rv3d, center_3d) : 1.0f;
  /* since we are affecting untransformed object but seeing in transformed space,
   * compensate for that */
  opdata->scale[OFFSET_VALUE] /= opdata->max_obj_scale;

  edbm_bevel_calc_initial_length(op, event, false);

  edbm_bevel_update_status_text(C, op);

  if (!edbm_bevel_calc(op)) {
    edbm_bevel_cancel(C, op);
    ED_workspace_status_text(C, nullptr);
    return OPERATOR_CANCELLED;
  }

  WM_event_add_modal_handler(C, op);

  return OPERATOR_RUNNING_MODAL;
}

static void edbm_bevel_mouse_set_value(wmOperator *op, const wmEvent *event)
{
  BevelData *opdata = static_cast<BevelData *>(op->customdata);
  int vmode = opdata->value_mode;

  const float mdiff[2] = {
      opdata->mcenter[0] - event->mval[0],
      opdata->mcenter[1] - event->mval[1],
  };

  float value = ((len_v2(mdiff) - MVAL_PIXEL_MARGIN) - opdata->initial_length[vmode]);

  /* Scale according to value mode */
  value = value_start[vmode] + value * opdata->scale[vmode];

  /* Fake shift-transform... */
  if (event->modifier & KM_SHIFT) {
    if (opdata->shift_value[vmode] < 0.0f) {
      opdata->shift_value[vmode] = (vmode == SEGMENTS_VALUE) ?
                                       opdata->segments :
                                       RNA_float_get(op->ptr, value_rna_name[vmode]);
    }
    value = (value - opdata->shift_value[vmode]) * 0.1f + opdata->shift_value[vmode];
  }
  else if (opdata->shift_value[vmode] >= 0.0f) {
    opdata->shift_value[vmode] = -1.0f;
  }

  /* Clamp according to value mode, and store value back. */
  CLAMP(value, value_clamp_min[vmode], value_clamp_max[vmode]);
  if (vmode == SEGMENTS_VALUE) {
    opdata->segments = value;
    RNA_int_set(op->ptr, "segments", int(value + 0.5f));
  }
  else {
    RNA_float_set(op->ptr, value_rna_name[vmode], value);
  }
}

static void edbm_bevel_numinput_set_value(wmOperator *op)
{
  BevelData *opdata = static_cast<BevelData *>(op->customdata);

  int vmode = opdata->value_mode;
  float value = (vmode == SEGMENTS_VALUE) ? opdata->segments :
                                            RNA_float_get(op->ptr, value_rna_name[vmode]);
  applyNumInput(&opdata->num_input[vmode], &value);
  CLAMP(value, value_clamp_min[vmode], value_clamp_max[vmode]);
  if (vmode == SEGMENTS_VALUE) {
    opdata->segments = value;
    RNA_int_set(op->ptr, "segments", int(value));
  }
  else {
    RNA_float_set(op->ptr, value_rna_name[vmode], value);
  }
}

wmKeyMap *bevel_modal_keymap(wmKeyConfig *keyconf)
{
  static const EnumPropertyItem modal_items[] = {
      {BEV_MODAL_CANCEL, "CANCEL", 0, "Cancel", "Cancel bevel"},
      {BEV_MODAL_CONFIRM, "CONFIRM", 0, "Confirm", "Confirm bevel"},
      {BEV_MODAL_VALUE_OFFSET, "VALUE_OFFSET", 0, "Change Offset", "Value changes offset"},
      {BEV_MODAL_VALUE_PROFILE, "VALUE_PROFILE", 0, "Change Profile", "Value changes profile"},
      {BEV_MODAL_VALUE_SEGMENTS, "VALUE_SEGMENTS", 0, "Change Segments", "Value changes segments"},
      {BEV_MODAL_SEGMENTS_UP, "SEGMENTS_UP", 0, "Increase Segments", "Increase segments"},
      {BEV_MODAL_SEGMENTS_DOWN, "SEGMENTS_DOWN", 0, "Decrease Segments", "Decrease segments"},
      {BEV_MODAL_OFFSET_MODE_CHANGE,
       "OFFSET_MODE_CHANGE",
       0,
       "Change Offset Mode",
       "Cycle through offset modes"},
      {BEV_MODAL_CLAMP_OVERLAP_TOGGLE,
       "CLAMP_OVERLAP_TOGGLE",
       0,
       "Toggle Clamp Overlap",
       "Toggle clamp overlap flag"},
      {BEV_MODAL_AFFECT_CHANGE,
       "AFFECT_CHANGE",
       0,
       "Change Affect Type",
       "Change which geometry type the operation affects, edges or vertices"},
      {BEV_MODAL_HARDEN_NORMALS_TOGGLE,
       "HARDEN_NORMALS_TOGGLE",
       0,
       "Toggle Harden Normals",
       "Toggle harden normals flag"},
      {BEV_MODAL_MARK_SEAM_TOGGLE,
       "MARK_SEAM_TOGGLE",
       0,
       "Toggle Mark Seam",
       "Toggle mark seam flag"},
      {BEV_MODAL_MARK_SHARP_TOGGLE,
       "MARK_SHARP_TOGGLE",
       0,
       "Toggle Mark Sharp",
       "Toggle mark sharp flag"},
      {BEV_MODAL_OUTER_MITER_CHANGE,
       "OUTER_MITER_CHANGE",
       0,
       "Change Outer Miter",
       "Cycle through outer miter kinds"},
      {BEV_MODAL_INNER_MITER_CHANGE,
       "INNER_MITER_CHANGE",
       0,
       "Change Inner Miter",
       "Cycle through inner miter kinds"},
      {BEV_MODAL_PROFILE_TYPE_CHANGE, "PROFILE_TYPE_CHANGE", 0, "Cycle through profile types", ""},
      {BEV_MODAL_VERTEX_MESH_CHANGE,
       "VERTEX_MESH_CHANGE",
       0,
       "Change Intersection Method",
       "Cycle through intersection methods"},
      {0, nullptr, 0, nullptr, nullptr},
  };

  wmKeyMap *keymap = WM_modalkeymap_find(keyconf, "Bevel Modal Map");

  /* This function is called for each space-type, only needs to add map once. */
  if (keymap && keymap->modal_items) {
    return nullptr;
  }

  keymap = WM_modalkeymap_ensure(keyconf, "Bevel Modal Map", modal_items);

  WM_modalkeymap_assign(keymap, "MESH_OT_bevel");

  return keymap;
}

static wmOperatorStatus edbm_bevel_modal(bContext *C, wmOperator *op, const wmEvent *event)
{
  BevelData *opdata = static_cast<BevelData *>(op->customdata);
  const bool has_numinput = hasNumInput(&opdata->num_input[opdata->value_mode]);
  bool handled = false;
  short etype = event->type;
  short eval = event->val;

  /* When activated from toolbar, need to convert left-mouse release to confirm. */
  if (ELEM(etype, LEFTMOUSE, opdata->launch_event) && (eval == KM_RELEASE) &&
      RNA_boolean_get(op->ptr, "release_confirm"))
  {
    etype = EVT_MODAL_MAP;
    eval = BEV_MODAL_CONFIRM;
  }
  /* Modal numinput active, try to handle numeric inputs first... */
  if (etype != EVT_MODAL_MAP && eval == KM_PRESS && has_numinput &&
      handleNumInput(C, &opdata->num_input[opdata->value_mode], event))
  {
    edbm_bevel_numinput_set_value(op);
    edbm_bevel_calc(op);
    edbm_bevel_update_status_text(C, op);
    return OPERATOR_RUNNING_MODAL;
  }
  if (etype == MOUSEMOVE) {
    if (!has_numinput) {
      edbm_bevel_mouse_set_value(op, event);
      edbm_bevel_calc(op);
      edbm_bevel_update_status_text(C, op);
      handled = true;
    }
  }
  else if (etype == MOUSEPAN) {
    float delta = 0.02f * (event->xy[1] - event->prev_xy[1]);
    if (opdata->segments >= 1 && opdata->segments + delta < 1) {
      opdata->segments = 1;
    }
    else {
      opdata->segments += delta;
    }
    RNA_int_set(op->ptr, "segments", int(opdata->segments));
    edbm_bevel_calc(op);
    edbm_bevel_update_status_text(C, op);
    handled = true;
  }
  else if (etype == EVT_MODAL_MAP) {
    switch (eval) {
      case BEV_MODAL_CANCEL:
        edbm_bevel_cancel(C, op);
        ED_workspace_status_text(C, nullptr);
        return OPERATOR_CANCELLED;

      case BEV_MODAL_CONFIRM:
        edbm_bevel_calc(op);
        edbm_bevel_exit(C, op);
        ED_workspace_status_text(C, nullptr);
        return OPERATOR_FINISHED;

      case BEV_MODAL_SEGMENTS_UP:
        opdata->segments = opdata->segments + 1;
        RNA_int_set(op->ptr, "segments", int(opdata->segments));
        edbm_bevel_calc(op);
        edbm_bevel_update_status_text(C, op);
        handled = true;
        break;

      case BEV_MODAL_SEGMENTS_DOWN:
        opdata->segments = max_ff(opdata->segments - 1, 1);
        RNA_int_set(op->ptr, "segments", int(opdata->segments));
        edbm_bevel_calc(op);
        edbm_bevel_update_status_text(C, op);
        handled = true;
        break;

      case BEV_MODAL_OFFSET_MODE_CHANGE: {
        int type = RNA_enum_get(op->ptr, "offset_type");
        type++;
        if (type > BEVEL_AMT_PERCENT) {
          type = BEVEL_AMT_OFFSET;
        }
        if (opdata->value_mode == OFFSET_VALUE && type == BEVEL_AMT_PERCENT) {
          opdata->value_mode = OFFSET_VALUE_PERCENT;
        }
        else if (opdata->value_mode == OFFSET_VALUE_PERCENT && type != BEVEL_AMT_PERCENT) {
          opdata->value_mode = OFFSET_VALUE;
        }
        RNA_enum_set(op->ptr, "offset_type", type);
        if (opdata->initial_length[opdata->value_mode] == -1.0f) {
          edbm_bevel_calc_initial_length(op, event, true);
        }
      }
        /* Update offset accordingly to new offset_type. */
        if (!has_numinput && ELEM(opdata->value_mode, OFFSET_VALUE, OFFSET_VALUE_PERCENT)) {
          edbm_bevel_mouse_set_value(op, event);
        }
        edbm_bevel_calc(op);
        edbm_bevel_update_status_text(C, op);
        handled = true;
        break;

      case BEV_MODAL_CLAMP_OVERLAP_TOGGLE: {
        bool clamp_overlap = RNA_boolean_get(op->ptr, "clamp_overlap");
        RNA_boolean_set(op->ptr, "clamp_overlap", !clamp_overlap);
        edbm_bevel_calc(op);
        edbm_bevel_update_status_text(C, op);
        handled = true;
        break;
      }

      case BEV_MODAL_VALUE_OFFSET:
        opdata->value_mode = OFFSET_VALUE;
        edbm_bevel_calc_initial_length(op, event, true);
        break;

      case BEV_MODAL_VALUE_PROFILE:
        opdata->value_mode = PROFILE_VALUE;
        edbm_bevel_calc_initial_length(op, event, true);
        break;

      case BEV_MODAL_VALUE_SEGMENTS:
        opdata->value_mode = SEGMENTS_VALUE;
        edbm_bevel_calc_initial_length(op, event, true);
        break;

      case BEV_MODAL_AFFECT_CHANGE: {
        int affect_type = RNA_enum_get(op->ptr, "affect");
        affect_type++;
        if (affect_type > BEVEL_AFFECT_EDGES) {
          affect_type = BEVEL_AFFECT_VERTICES;
        }
        RNA_enum_set(op->ptr, "affect", affect_type);
        edbm_bevel_calc(op);
        edbm_bevel_update_status_text(C, op);
        handled = true;
        break;
      }

      case BEV_MODAL_MARK_SEAM_TOGGLE: {
        bool mark_seam = RNA_boolean_get(op->ptr, "mark_seam");
        RNA_boolean_set(op->ptr, "mark_seam", !mark_seam);
        edbm_bevel_calc(op);
        edbm_bevel_update_status_text(C, op);
        handled = true;
        break;
      }

      case BEV_MODAL_MARK_SHARP_TOGGLE: {
        bool mark_sharp = RNA_boolean_get(op->ptr, "mark_sharp");
        RNA_boolean_set(op->ptr, "mark_sharp", !mark_sharp);
        edbm_bevel_calc(op);
        edbm_bevel_update_status_text(C, op);
        handled = true;
        break;
      }

      case BEV_MODAL_INNER_MITER_CHANGE: {
        int miter_inner = RNA_enum_get(op->ptr, "miter_inner");
        miter_inner++;
        if (miter_inner == BEVEL_MITER_PATCH) {
          miter_inner++; /* no patch option for inner miter */
        }
        if (miter_inner > BEVEL_MITER_ARC) {
          miter_inner = BEVEL_MITER_SHARP;
        }
        RNA_enum_set(op->ptr, "miter_inner", miter_inner);
        edbm_bevel_calc(op);
        edbm_bevel_update_status_text(C, op);
        handled = true;
        break;
      }

      case BEV_MODAL_OUTER_MITER_CHANGE: {
        int miter_outer = RNA_enum_get(op->ptr, "miter_outer");
        miter_outer++;
        if (miter_outer > BEVEL_MITER_ARC) {
          miter_outer = BEVEL_MITER_SHARP;
        }
        RNA_enum_set(op->ptr, "miter_outer", miter_outer);
        edbm_bevel_calc(op);
        edbm_bevel_update_status_text(C, op);
        handled = true;
        break;
      }

      case BEV_MODAL_HARDEN_NORMALS_TOGGLE: {
        bool harden_normals = RNA_boolean_get(op->ptr, "harden_normals");
        RNA_boolean_set(op->ptr, "harden_normals", !harden_normals);
        edbm_bevel_calc(op);
        edbm_bevel_update_status_text(C, op);
        handled = true;
        break;
      }

      case BEV_MODAL_PROFILE_TYPE_CHANGE: {
        int profile_type = RNA_enum_get(op->ptr, "profile_type");
        profile_type++;
        if (profile_type > BEVEL_PROFILE_CUSTOM) {
          profile_type = BEVEL_PROFILE_SUPERELLIPSE;
        }
        RNA_enum_set(op->ptr, "profile_type", profile_type);
        edbm_bevel_calc(op);
        edbm_bevel_update_status_text(C, op);
        handled = true;
        break;
      }

      case BEV_MODAL_VERTEX_MESH_CHANGE: {
        int vmesh_method = RNA_enum_get(op->ptr, "vmesh_method");
        vmesh_method++;
        if (vmesh_method > BEVEL_VMESH_CUTOFF) {
          vmesh_method = BEVEL_VMESH_ADJ;
        }
        RNA_enum_set(op->ptr, "vmesh_method", vmesh_method);
        edbm_bevel_calc(op);
        edbm_bevel_update_status_text(C, op);
        handled = true;
        break;
      }
    }
  }

  /* Modal numinput inactive, try to handle numeric inputs last... */
  if (!handled && eval == KM_PRESS &&
      handleNumInput(C, &opdata->num_input[opdata->value_mode], event))
  {
    edbm_bevel_numinput_set_value(op);
    edbm_bevel_calc(op);
    edbm_bevel_update_status_text(C, op);
    return OPERATOR_RUNNING_MODAL;
  }

  return OPERATOR_RUNNING_MODAL;
}

static void edbm_bevel_ui(bContext *C, wmOperator *op)
{
  blender::ui::Layout &layout = *op->layout;

  int profile_type = RNA_enum_get(op->ptr, "profile_type");
  int offset_type = RNA_enum_get(op->ptr, "offset_type");
  bool affect_type = RNA_enum_get(op->ptr, "affect");

  layout.use_property_split_set(true);
  layout.use_property_decorate_set(false);

  blender::ui::Layout *row = &layout.row(false);
  row->prop(op->ptr, "affect", UI_ITEM_R_EXPAND, std::nullopt, ICON_NONE);

  layout.separator();

  layout.prop(op->ptr, "offset_type", UI_ITEM_NONE, std::nullopt, ICON_NONE);

  if (offset_type == BEVEL_AMT_PERCENT) {
    layout.prop(op->ptr, "offset_pct", UI_ITEM_NONE, std::nullopt, ICON_NONE);
  }
  else {
    layout.prop(op->ptr, "offset", UI_ITEM_NONE, std::nullopt, ICON_NONE);
  }

  layout.prop(op->ptr, "segments", UI_ITEM_NONE, std::nullopt, ICON_NONE);
  if (ELEM(profile_type, BEVEL_PROFILE_SUPERELLIPSE, BEVEL_PROFILE_CUSTOM)) {
    layout.prop(op->ptr,
                "profile",
                UI_ITEM_R_SLIDER,
                (profile_type == BEVEL_PROFILE_SUPERELLIPSE) ? IFACE_("Profile Shape") :
                                                               IFACE_("Miter Profile Shape"),
                ICON_NONE);
  }
  layout.prop(op->ptr, "material", UI_ITEM_NONE, std::nullopt, ICON_NONE);

<<<<<<< HEAD
  layout->use_property_decorate_set(false); /*bfa - checkboxes, don't split*/
  col = &layout->column(false);
  col->use_property_split_set(false);  /* Disable property split for floating */
=======
  blender::ui::Layout *col = &layout.column(true);
>>>>>>> 27ccd8ba
  col->prop(op->ptr, "harden_normals", UI_ITEM_NONE, std::nullopt, ICON_NONE);
  col->prop(op->ptr, "clamp_overlap", UI_ITEM_NONE, std::nullopt, ICON_NONE);
  col->prop(op->ptr, "loop_slide", UI_ITEM_NONE, std::nullopt, ICON_NONE);

<<<<<<< HEAD
  col = &layout->column(false, IFACE_("Mark"));
  col->use_property_split_set(false);
=======
  col = &layout.column(true, IFACE_("Mark"));
>>>>>>> 27ccd8ba
  col->active_set(affect_type == BEVEL_AFFECT_EDGES);
  col->prop(op->ptr, "mark_seam", UI_ITEM_NONE, IFACE_("Seams"), ICON_NONE);
  col->prop(op->ptr, "mark_sharp", UI_ITEM_NONE, IFACE_("Sharp"), ICON_NONE);
  layout->use_property_decorate_set(true); /*bfa - checkboxes end. split again*/

  layout.separator();

  col = &layout.column(false);
  col->active_set(affect_type == BEVEL_AFFECT_EDGES);
  col->prop(op->ptr, "miter_outer", UI_ITEM_NONE, IFACE_("Miter Outer"), ICON_NONE);
  col->prop(op->ptr, "miter_inner", UI_ITEM_NONE, IFACE_("Inner"), ICON_NONE);
  if (RNA_enum_get(op->ptr, "miter_inner") == BEVEL_MITER_ARC) {
    col->prop(op->ptr, "spread", UI_ITEM_NONE, std::nullopt, ICON_NONE);
  }

  layout.separator();

  col = &layout.column(false);
  col->active_set(affect_type == BEVEL_AFFECT_EDGES);
  col->prop(op->ptr, "vmesh_method", UI_ITEM_NONE, IFACE_("Intersection Type"), ICON_NONE);

  layout.prop(op->ptr, "face_strength_mode", UI_ITEM_NONE, IFACE_("Face Strength"), ICON_NONE);

  layout.separator();

  row = &layout.row(false);
  row->prop(op->ptr, "profile_type", UI_ITEM_R_EXPAND, std::nullopt, ICON_NONE);
  if (profile_type == BEVEL_PROFILE_CUSTOM) {
    /* Get an RNA pointer to ToolSettings to give to the curve profile template code. */
    Scene *scene = CTX_data_scene(C);
    PointerRNA toolsettings_ptr = RNA_pointer_create_discrete(
        &scene->id, &RNA_ToolSettings, scene->toolsettings);
    uiTemplateCurveProfile(&layout, &toolsettings_ptr, "custom_bevel_profile_preset");
  }
}

void MESH_OT_bevel(wmOperatorType *ot)
{
  PropertyRNA *prop;

  static const EnumPropertyItem offset_type_items[] = {
      {BEVEL_AMT_OFFSET, "OFFSET", 0, "Offset", "Amount is offset of new edges from original"},
      {BEVEL_AMT_WIDTH, "WIDTH", 0, "Width", "Amount is width of new face"},
      {BEVEL_AMT_DEPTH,
       "DEPTH",
       0,
       "Depth",
       "Amount is perpendicular distance from original edge to bevel face"},
      {BEVEL_AMT_PERCENT, "PERCENT", 0, "Percent", "Amount is percent of adjacent edge length"},
      {BEVEL_AMT_ABSOLUTE,
       "ABSOLUTE",
       0,
       "Absolute",
       "Amount is absolute distance along adjacent edge"},
      {0, nullptr, 0, nullptr, nullptr},
  };

  static const EnumPropertyItem prop_profile_type_items[] = {
      {BEVEL_PROFILE_SUPERELLIPSE,
       "SUPERELLIPSE",
       0,
       "Superellipse",
       "The profile can be a concave or convex curve"},
      {BEVEL_PROFILE_CUSTOM,
       "CUSTOM",
       0,
       "Custom",
       "The profile can be any arbitrary path between its endpoints"},
      {0, nullptr, 0, nullptr, nullptr},
  };

  static const EnumPropertyItem face_strength_mode_items[] = {
      {BEVEL_FACE_STRENGTH_NONE, "NONE", 0, "None", "Do not set face strength"},
      {BEVEL_FACE_STRENGTH_NEW, "NEW", 0, "New", "Set face strength on new faces only"},
      {BEVEL_FACE_STRENGTH_AFFECTED,
       "AFFECTED",
       0,
       "Affected",
       "Set face strength on new and modified faces only"},
      {BEVEL_FACE_STRENGTH_ALL, "ALL", 0, "All", "Set face strength on all faces"},
      {0, nullptr, 0, nullptr, nullptr},
  };

  static const EnumPropertyItem miter_outer_items[] = {
      {BEVEL_MITER_SHARP, "SHARP", 0, "Sharp", "Outside of miter is sharp"},
      {BEVEL_MITER_PATCH, "PATCH", 0, "Patch", "Outside of miter is squared-off patch"},
      {BEVEL_MITER_ARC, "ARC", 0, "Arc", "Outside of miter is arc"},
      {0, nullptr, 0, nullptr, nullptr},
  };

  static const EnumPropertyItem miter_inner_items[] = {
      {BEVEL_MITER_SHARP, "SHARP", 0, "Sharp", "Inside of miter is sharp"},
      {BEVEL_MITER_ARC, "ARC", 0, "Arc", "Inside of miter is arc"},
      {0, nullptr, 0, nullptr, nullptr},
  };

  static const EnumPropertyItem vmesh_method_items[] = {
      {BEVEL_VMESH_ADJ, "ADJ", 0, "Grid Fill", "Default patterned fill"},
      {BEVEL_VMESH_CUTOFF,
       "CUTOFF",
       0,
       "Cutoff",
       "A cutoff at each profile's end before the intersection"},
      {0, nullptr, 0, nullptr, nullptr},
  };

  static const EnumPropertyItem prop_affect_items[] = {
      {BEVEL_AFFECT_VERTICES, "VERTICES", 0, "Vertices", "Affect only vertices"},
      {BEVEL_AFFECT_EDGES, "EDGES", 0, "Edges", "Affect only edges"},
      {0, nullptr, 0, nullptr, nullptr},
  };

  /* identifiers */
  ot->name = "Bevel";
  ot->description =
      "Cut into selected items at an angle to create bevel or chamfer\nVertex Bevel is a "
      "separated tool, but has the "
      "same functionality\nActivate the tool, then drag mouse until the geometry changes\nFiner "
      "adjustments can be done in the Last operator panel then"; /* BFA - more explicit*/
  ot->idname = "MESH_OT_bevel";

  /* API callbacks. */
  ot->exec = edbm_bevel_exec;
  ot->invoke = edbm_bevel_invoke;
  ot->modal = edbm_bevel_modal;
  ot->cancel = edbm_bevel_cancel;
  ot->poll = ED_operator_editmesh;
  ot->ui = edbm_bevel_ui;

  /* flags */
  ot->flag = OPTYPE_REGISTER | OPTYPE_UNDO | OPTYPE_GRAB_CURSOR_XY | OPTYPE_BLOCKING;

  /* properties */
  RNA_def_enum(ot->srna,
               "offset_type",
               offset_type_items,
               0,
               "Width Type",
               "The method for determining the size of the bevel");
  prop = RNA_def_property(ot->srna, "offset", PROP_FLOAT, PROP_DISTANCE);
  RNA_def_property_range(prop, 0.0, 1e6);
  RNA_def_property_ui_range(prop, 0.0, 100.0, 1, 3);
  RNA_def_property_ui_text(prop, "Width", "Bevel amount");

  RNA_def_enum(ot->srna,
               "profile_type",
               prop_profile_type_items,
               0,
               "Profile Type",
               "The type of shape used to rebuild a beveled section");

  prop = RNA_def_property(ot->srna, "offset_pct", PROP_FLOAT, PROP_PERCENTAGE);
  RNA_def_property_range(prop, 0.0, 100);
  RNA_def_property_ui_text(prop, "Width Percent", "Bevel amount for percentage method");

  RNA_def_int(ot->srna,
              "segments",
              1,
              1,
              SEGMENTS_HARD_MAX,
              "Segments",
              "Segments for curved edge determines how many segments the bevel geometry will "
              "have\nFirst adjust the number of edges, then perform the Bevel operation", /* BFA - more explicity*/
              1,
              100);

  RNA_def_float(ot->srna,
                "profile",
                0.5f,
                PROFILE_HARD_MIN,
                1.0f,
                "Profile",
                "Controls profile shape (0.5 = round)",
                PROFILE_HARD_MIN,
                1.0f);

  RNA_def_enum(ot->srna,
               "affect",
               prop_affect_items,
               BEVEL_AFFECT_EDGES,
               "Affect",
               "Affect edges or vertices");
    
  RNA_def_boolean(ot->srna,
                  "clamp_overlap",
                  false,
                  "Clamp Overlap",
                  "Do not allow beveled edges/vertices to overlap each other");

  RNA_def_boolean(
      ot->srna, "loop_slide", true, "Loop Slide", "Prefer sliding along edges to even widths");

  RNA_def_boolean(
      ot->srna, "mark_seam", false, "Mark Seams", "Preserve seams along beveled edges");
  RNA_def_boolean(
      ot->srna, "mark_sharp", false, "Mark Sharp", "Preserve sharp edges along beveled edges");

  RNA_def_int(ot->srna,
              "material",
              -1,
              -1,
              INT_MAX,
              "Material Index",
              "Material for bevel faces (-1 means use adjacent faces)",
              -1,
              100);

  RNA_def_boolean(ot->srna,
                  "harden_normals",
                  false,
                  "Harden Normals",
                  "Match normals of new faces to adjacent faces");

  RNA_def_enum(ot->srna,
               "face_strength_mode",
               face_strength_mode_items,
               BEVEL_FACE_STRENGTH_NONE,
               "Face Strength Mode",
               "Whether to set face strength, and which faces to set face strength on");

  RNA_def_enum(ot->srna,
               "miter_outer",
               miter_outer_items,
               BEVEL_MITER_SHARP,
               "Outer Miter",
               "Pattern to use for outside of miters");

  RNA_def_enum(ot->srna,
               "miter_inner",
               miter_inner_items,
               BEVEL_MITER_SHARP,
               "Inner Miter",
               "Pattern to use for inside of miters");

  RNA_def_float(ot->srna,
                "spread",
                0.1f,
                0.0f,
                1e6f,
                "Spread",
                "Amount to spread arcs for arc inner miters",
                0.0f,
                100.0f);

  RNA_def_enum(ot->srna,
               "vmesh_method",
               vmesh_method_items,
               BEVEL_VMESH_ADJ,
               "Vertex Mesh Method",
               "The method to use to create meshes at intersections");

  prop = RNA_def_boolean(ot->srna, "release_confirm", false, "Confirm on Release", "");
  RNA_def_property_flag(prop, PROP_HIDDEN | PROP_SKIP_SAVE);
}<|MERGE_RESOLUTION|>--- conflicted
+++ resolved
@@ -949,23 +949,15 @@
   }
   layout.prop(op->ptr, "material", UI_ITEM_NONE, std::nullopt, ICON_NONE);
 
-<<<<<<< HEAD
-  layout->use_property_decorate_set(false); /*bfa - checkboxes, don't split*/
-  col = &layout->column(false);
-  col->use_property_split_set(false);  /* Disable property split for floating */
-=======
+  layout.use_property_decorate_set(false); /*bfa - checkboxes, don't split*/
   blender::ui::Layout *col = &layout.column(true);
->>>>>>> 27ccd8ba
+  col->use_property_split_set(false); /* Disable property split for floating */
   col->prop(op->ptr, "harden_normals", UI_ITEM_NONE, std::nullopt, ICON_NONE);
   col->prop(op->ptr, "clamp_overlap", UI_ITEM_NONE, std::nullopt, ICON_NONE);
   col->prop(op->ptr, "loop_slide", UI_ITEM_NONE, std::nullopt, ICON_NONE);
 
-<<<<<<< HEAD
-  col = &layout->column(false, IFACE_("Mark"));
+  col = &layout.column(false, IFACE_("Mark"));
   col->use_property_split_set(false);
-=======
-  col = &layout.column(true, IFACE_("Mark"));
->>>>>>> 27ccd8ba
   col->active_set(affect_type == BEVEL_AFFECT_EDGES);
   col->prop(op->ptr, "mark_seam", UI_ITEM_NONE, IFACE_("Seams"), ICON_NONE);
   col->prop(op->ptr, "mark_sharp", UI_ITEM_NONE, IFACE_("Sharp"), ICON_NONE);
@@ -1121,16 +1113,18 @@
   RNA_def_property_range(prop, 0.0, 100);
   RNA_def_property_ui_text(prop, "Width Percent", "Bevel amount for percentage method");
 
-  RNA_def_int(ot->srna,
-              "segments",
-              1,
-              1,
-              SEGMENTS_HARD_MAX,
-              "Segments",
-              "Segments for curved edge determines how many segments the bevel geometry will "
-              "have\nFirst adjust the number of edges, then perform the Bevel operation", /* BFA - more explicity*/
-              1,
-              100);
+  RNA_def_int(
+      ot->srna,
+      "segments",
+      1,
+      1,
+      SEGMENTS_HARD_MAX,
+      "Segments",
+      "Segments for curved edge determines how many segments the bevel geometry will "
+      "have\nFirst adjust the number of edges, then perform the Bevel operation", /* BFA - more
+                                                                                     explicity*/
+      1,
+      100);
 
   RNA_def_float(ot->srna,
                 "profile",
@@ -1148,7 +1142,7 @@
                BEVEL_AFFECT_EDGES,
                "Affect",
                "Affect edges or vertices");
-    
+
   RNA_def_boolean(ot->srna,
                   "clamp_overlap",
                   false,
