--- conflicted
+++ resolved
@@ -924,21 +924,14 @@
   }
   uiItemR(layout, op->ptr, "material", UI_ITEM_NONE, std::nullopt, ICON_NONE);
 
-<<<<<<< HEAD
   uiLayoutSetPropSep(layout, false); /*bfa - checkboxes, don't split*/
-  col = uiLayoutColumn(layout, true);
-=======
   col = &layout->column(true);
->>>>>>> 94e25292
+
   uiItemR(col, op->ptr, "harden_normals", UI_ITEM_NONE, std::nullopt, ICON_NONE);
   uiItemR(col, op->ptr, "clamp_overlap", UI_ITEM_NONE, std::nullopt, ICON_NONE);
   uiItemR(col, op->ptr, "loop_slide", UI_ITEM_NONE, std::nullopt, ICON_NONE);
 
-<<<<<<< HEAD
-  col = uiLayoutColumn(layout, true);
-=======
   col = &layout->column(true, IFACE_("Mark"));
->>>>>>> 94e25292
   uiLayoutSetActive(col, affect_type == BEVEL_AFFECT_EDGES);
   uiItemR(col, op->ptr, "mark_seam", UI_ITEM_NONE, IFACE_("Mark Seams"), ICON_NONE);
   uiItemR(col, op->ptr, "mark_sharp", UI_ITEM_NONE, IFACE_("Mark Sharp"), ICON_NONE);
