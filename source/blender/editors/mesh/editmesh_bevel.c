/*
 * This program is free software; you can redistribute it and/or
 * modify it under the terms of the GNU General Public License
 * as published by the Free Software Foundation; either version 2
 * of the License, or (at your option) any later version.
 *
 * This program is distributed in the hope that it will be useful,
 * but WITHOUT ANY WARRANTY; without even the implied warranty of
 * MERCHANTABILITY or FITNESS FOR A PARTICULAR PURPOSE.  See the
 * GNU General Public License for more details.
 *
 * You should have received a copy of the GNU General Public License
 * along with this program; if not, write to the Free Software Foundation,
 * Inc., 51 Franklin Street, Fifth Floor, Boston, MA 02110-1301, USA.
 */

/** \file
 * \ingroup edmesh
 */

#include "MEM_guardedalloc.h"

#include "DNA_object_types.h"

#include "BLI_string.h"
#include "BLI_math.h"

#include "BLT_translation.h"

#include "BKE_context.h"
#include "BKE_global.h"
#include "BKE_editmesh.h"
#include "BKE_unit.h"
#include "BKE_layer.h"
#include "BKE_mesh.h"

#include "DNA_mesh_types.h"

#include "RNA_define.h"
#include "RNA_access.h"

#include "WM_api.h"
#include "WM_types.h"

#include "UI_interface.h"

#include "ED_mesh.h"
#include "ED_numinput.h"
#include "ED_screen.h"
#include "ED_space_api.h"
#include "ED_transform.h"
#include "ED_view3d.h"

#include "mesh_intern.h" /* own include */

#define MVAL_PIXEL_MARGIN 5.0f

#define PROFILE_HARD_MIN 0.0f

#define SEGMENTS_HARD_MAX 1000

/* which value is mouse movement and numeric input controlling? */
#define OFFSET_VALUE 0
#define OFFSET_VALUE_PERCENT 1
#define PROFILE_VALUE 2
#define SEGMENTS_VALUE 3
#define NUM_VALUE_KINDS 4

static const char *value_rna_name[NUM_VALUE_KINDS] = {
    "offset", "offset_pct", "profile", "segments"};
static const float value_clamp_min[NUM_VALUE_KINDS] = {0.0f, 0.0f, PROFILE_HARD_MIN, 1.0f};
static const float value_clamp_max[NUM_VALUE_KINDS] = {1e6, 100.0f, 1.0f, SEGMENTS_HARD_MAX};
static const float value_start[NUM_VALUE_KINDS] = {0.0f, 0.0f, 0.5f, 1.0f};
static const float value_scale_per_inch[NUM_VALUE_KINDS] = {0.0f, 100.0f, 1.0f, 4.0f};

typedef struct {
  BMEditMesh *em;
  BMBackup mesh_backup;
} BevelObjectStore;

typedef struct {
  float initial_length[NUM_VALUE_KINDS];
  float scale[NUM_VALUE_KINDS];
  NumInput num_input[NUM_VALUE_KINDS];
  /** The current value when shift is pressed. Negative when shift not active. */
  float shift_value[NUM_VALUE_KINDS];
  float max_obj_scale;
  bool is_modal;

  BevelObjectStore *ob_store;
  uint ob_store_len;

  /* modal only */
  float mcenter[2];
  void *draw_handle_pixel;
  short gizmo_flag;
  short value_mode; /* Which value does mouse movement and numeric input affect? */
  float segments;   /* Segments as float so smooth mouse pan works in small increments */
} BevelData;

enum {
  BEV_MODAL_CANCEL = 1,
  BEV_MODAL_CONFIRM,
  BEV_MODAL_VALUE_OFFSET,
  BEV_MODAL_VALUE_PROFILE,
  BEV_MODAL_VALUE_SEGMENTS,
  BEV_MODAL_SEGMENTS_UP,
  BEV_MODAL_SEGMENTS_DOWN,
  BEV_MODAL_OFFSET_MODE_CHANGE,
  BEV_MODAL_CLAMP_OVERLAP_TOGGLE,
  BEV_MODAL_VERTEX_ONLY_TOGGLE,
  BEV_MODAL_HARDEN_NORMALS_TOGGLE,
  BEV_MODAL_MARK_SEAM_TOGGLE,
  BEV_MODAL_MARK_SHARP_TOGGLE,
  BEV_MODAL_OUTER_MITER_CHANGE,
  BEV_MODAL_INNER_MITER_CHANGE,
};

static float get_bevel_offset(wmOperator *op)
{
  float val;

  if (RNA_enum_get(op->ptr, "offset_type") == BEVEL_AMT_PERCENT)
    val = RNA_float_get(op->ptr, "offset_pct");
  else
    val = RNA_float_get(op->ptr, "offset");
  return val;
}

static void edbm_bevel_update_header(bContext *C, wmOperator *op)
{
  char header[UI_MAX_DRAW_STR];
  char buf[UI_MAX_DRAW_STR];
  char *p = buf;
  int available_len = sizeof(buf);
  Scene *sce = CTX_data_scene(C);
  char offset_str[NUM_STR_REP_LEN];
  const char *mode_str, *omiter_str, *imiter_str;
  PropertyRNA *prop;

#define WM_MODALKEY(_id) \
  WM_modalkeymap_operator_items_to_string_buf( \
      op->type, (_id), true, UI_MAX_SHORTCUT_STR, &available_len, &p)

  if (RNA_enum_get(op->ptr, "offset_type") == BEVEL_AMT_PERCENT) {
    BLI_snprintf(offset_str, NUM_STR_REP_LEN, "%.1f%%", RNA_float_get(op->ptr, "offset_pct"));
  }
  else {
    bUnit_AsString2(offset_str,
                    NUM_STR_REP_LEN,
                    (double)RNA_float_get(op->ptr, "offset"),
                    3,
                    B_UNIT_LENGTH,
                    &sce->unit,
                    true);
  }

  prop = RNA_struct_find_property(op->ptr, "offset_type");
  RNA_property_enum_name_gettexted(
      C, op->ptr, prop, RNA_property_enum_get(op->ptr, prop), &mode_str);
  prop = RNA_struct_find_property(op->ptr, "miter_outer");
  RNA_property_enum_name_gettexted(
      C, op->ptr, prop, RNA_property_enum_get(op->ptr, prop), &omiter_str);
  prop = RNA_struct_find_property(op->ptr, "miter_inner");
  RNA_property_enum_name_gettexted(
      C, op->ptr, prop, RNA_property_enum_get(op->ptr, prop), &imiter_str);

  BLI_snprintf(header,
               sizeof(header),
               IFACE_("%s: confirm, "
                      "%s: cancel, "
                      "%s: mode (%s), "
                      "%s: width (%s), "
                      "%s: segments (%d), "
                      "%s: profile (%.3f), "
                      "%s: clamp overlap (%s), "
                      "%s: vertex only (%s), "
                      "%s: outer miter (%s), "
                      "%s: inner miter (%s), "
                      "%s: harden normals (%s), "
                      "%s: mark seam (%s), "
                      "%s: mark sharp (%s)"),
               WM_MODALKEY(BEV_MODAL_CONFIRM),
               WM_MODALKEY(BEV_MODAL_CANCEL),
               WM_MODALKEY(BEV_MODAL_OFFSET_MODE_CHANGE),
               mode_str,
               WM_MODALKEY(BEV_MODAL_VALUE_OFFSET),
               offset_str,
               WM_MODALKEY(BEV_MODAL_VALUE_SEGMENTS),
               RNA_int_get(op->ptr, "segments"),
               WM_MODALKEY(BEV_MODAL_VALUE_PROFILE),
               RNA_float_get(op->ptr, "profile"),
               WM_MODALKEY(BEV_MODAL_CLAMP_OVERLAP_TOGGLE),
               WM_bool_as_string(RNA_boolean_get(op->ptr, "clamp_overlap")),
               WM_MODALKEY(BEV_MODAL_VERTEX_ONLY_TOGGLE),
               WM_bool_as_string(RNA_boolean_get(op->ptr, "vertex_only")),
               WM_MODALKEY(BEV_MODAL_OUTER_MITER_CHANGE),
               omiter_str,
               WM_MODALKEY(BEV_MODAL_INNER_MITER_CHANGE),
               imiter_str,
               WM_MODALKEY(BEV_MODAL_HARDEN_NORMALS_TOGGLE),
               WM_bool_as_string(RNA_boolean_get(op->ptr, "harden_normals")),
               WM_MODALKEY(BEV_MODAL_MARK_SEAM_TOGGLE),
               WM_bool_as_string(RNA_boolean_get(op->ptr, "mark_seam")),
               WM_MODALKEY(BEV_MODAL_MARK_SHARP_TOGGLE),
               WM_bool_as_string(RNA_boolean_get(op->ptr, "mark_sharp")));

#undef WM_MODALKEY

  ED_workspace_status_text(C, header);
}

static bool edbm_bevel_init(bContext *C, wmOperator *op, const bool is_modal)
{
  Scene *scene = CTX_data_scene(C);
  BevelData *opdata;
  ViewLayer *view_layer = CTX_data_view_layer(C);
  float pixels_per_inch;
  int i, otype;

  if (is_modal) {
    RNA_float_set(op->ptr, "offset", 0.0f);
    RNA_float_set(op->ptr, "offset_pct", 0.0f);
  }

  op->customdata = opdata = MEM_mallocN(sizeof(BevelData), "beveldata_mesh_operator");
  uint objects_used_len = 0;
  opdata->max_obj_scale = FLT_MIN;

  {
    uint ob_store_len = 0;
    Object **objects = BKE_view_layer_array_from_objects_in_edit_mode_unique_data(
        view_layer, CTX_wm_view3d(C), &ob_store_len);
    opdata->ob_store = MEM_malloc_arrayN(ob_store_len, sizeof(*opdata->ob_store), __func__);
    for (uint ob_index = 0; ob_index < ob_store_len; ob_index++) {
      Object *obedit = objects[ob_index];
      float scale = mat4_to_scale(obedit->obmat);
      opdata->max_obj_scale = max_ff(opdata->max_obj_scale, scale);
      BMEditMesh *em = BKE_editmesh_from_object(obedit);
      if (em->bm->totvertsel > 0) {
        opdata->ob_store[objects_used_len].em = em;
        objects_used_len++;
      }
    }
    MEM_freeN(objects);
    opdata->ob_store_len = objects_used_len;
  }

  opdata->is_modal = is_modal;
  otype = RNA_enum_get(op->ptr, "offset_type");
  opdata->value_mode = (otype == BEVEL_AMT_PERCENT) ? OFFSET_VALUE_PERCENT : OFFSET_VALUE;
  opdata->segments = (float)RNA_int_get(op->ptr, "segments");
  pixels_per_inch = U.dpi * U.pixelsize;

  for (i = 0; i < NUM_VALUE_KINDS; i++) {
    opdata->shift_value[i] = -1.0f;
    opdata->initial_length[i] = -1.0f;
    /* note: scale for OFFSET_VALUE will get overwritten in edbm_bevel_invoke */
    opdata->scale[i] = value_scale_per_inch[i] / pixels_per_inch;

    initNumInput(&opdata->num_input[i]);
    opdata->num_input[i].idx_max = 0;
    opdata->num_input[i].val_flag[0] |= NUM_NO_NEGATIVE;
    if (i == SEGMENTS_VALUE) {
      opdata->num_input[i].val_flag[0] |= NUM_NO_FRACTION | NUM_NO_ZERO;
    }
    if (i == OFFSET_VALUE) {
      opdata->num_input[i].unit_sys = scene->unit.system;
    }
    /* Not sure this is a factor or a unit? */
    opdata->num_input[i].unit_type[0] = B_UNIT_NONE;
  }

  /* avoid the cost of allocating a bm copy */
  if (is_modal) {
    View3D *v3d = CTX_wm_view3d(C);
    ARegion *ar = CTX_wm_region(C);

    for (uint ob_index = 0; ob_index < opdata->ob_store_len; ob_index++) {
      opdata->ob_store[ob_index].mesh_backup = EDBM_redo_state_store(
          opdata->ob_store[ob_index].em);
    }
    opdata->draw_handle_pixel = ED_region_draw_cb_activate(
        ar->type, ED_region_draw_mouse_line_cb, opdata->mcenter, REGION_DRAW_POST_PIXEL);
    G.moving = G_TRANSFORM_EDIT;

    if (v3d) {
      opdata->gizmo_flag = v3d->gizmo_flag;
      v3d->gizmo_flag = V3D_GIZMO_HIDE;
    }
  }

  return true;
}

static bool edbm_bevel_calc(wmOperator *op)
{
  BevelData *opdata = op->customdata;
  BMEditMesh *em;
  BMOperator bmop;
  bool changed = false;

  const float offset = get_bevel_offset(op);
  const int offset_type = RNA_enum_get(op->ptr, "offset_type");
  const int segments = RNA_int_get(op->ptr, "segments");
  const float profile = RNA_float_get(op->ptr, "profile");
  const bool vertex_only = RNA_boolean_get(op->ptr, "vertex_only");
  const bool clamp_overlap = RNA_boolean_get(op->ptr, "clamp_overlap");
  int material = RNA_int_get(op->ptr, "material");
  const bool loop_slide = RNA_boolean_get(op->ptr, "loop_slide");
  const bool mark_seam = RNA_boolean_get(op->ptr, "mark_seam");
  const bool mark_sharp = RNA_boolean_get(op->ptr, "mark_sharp");
  const bool harden_normals = RNA_boolean_get(op->ptr, "harden_normals");
  const int face_strength_mode = RNA_enum_get(op->ptr, "face_strength_mode");
  const int miter_outer = RNA_enum_get(op->ptr, "miter_outer");
  const int miter_inner = RNA_enum_get(op->ptr, "miter_inner");
  const float spread = RNA_float_get(op->ptr, "spread");

  for (uint ob_index = 0; ob_index < opdata->ob_store_len; ob_index++) {
    em = opdata->ob_store[ob_index].em;

    /* revert to original mesh */
    if (opdata->is_modal) {
      EDBM_redo_state_restore(opdata->ob_store[ob_index].mesh_backup, em, false);
    }

    if (em->ob) {
      material = CLAMPIS(material, -1, em->ob->totcol - 1);
    }

    Mesh *me = em->ob->data;

    if (harden_normals && !(me->flag & ME_AUTOSMOOTH)) {
      /* harden_normals only has a visible effect if autosmooth is on, so turn it on */
      me->flag |= ME_AUTOSMOOTH;
    }

    EDBM_op_init(em,
                 &bmop,
                 op,
                 "bevel geom=%hev offset=%f segments=%i vertex_only=%b offset_type=%i profile=%f "
                 "clamp_overlap=%b material=%i loop_slide=%b mark_seam=%b mark_sharp=%b "
                 "harden_normals=%b face_strength_mode=%i "
                 "miter_outer=%i miter_inner=%i spread=%f smoothresh=%f",
                 BM_ELEM_SELECT,
                 offset,
                 segments,
                 vertex_only,
                 offset_type,
                 profile,
                 clamp_overlap,
                 material,
                 loop_slide,
                 mark_seam,
                 mark_sharp,
                 harden_normals,
                 face_strength_mode,
                 miter_outer,
                 miter_inner,
                 spread,
                 me->smoothresh);

    BMO_op_exec(em->bm, &bmop);

    if (offset != 0.0f) {
      /* not essential, but we may have some loose geometry that
       * won't get bevel'd and better not leave it selected */
      EDBM_flag_disable_all(em, BM_ELEM_SELECT);
      BMO_slot_buffer_hflag_enable(
          em->bm, bmop.slots_out, "faces.out", BM_FACE, BM_ELEM_SELECT, true);
    }

    /* no need to de-select existing geometry */
    if (!EDBM_op_finish(em, &bmop, op, true)) {
      continue;
    }

    EDBM_mesh_normals_update(em);

    EDBM_update_generic(em, true, true);
    changed = true;
  }
  return changed;
}

static void edbm_bevel_exit(bContext *C, wmOperator *op)
{
  BevelData *opdata = op->customdata;

  ScrArea *sa = CTX_wm_area(C);

  if (sa) {
    ED_area_status_text(sa, NULL);
  }

  if (opdata->is_modal) {
    View3D *v3d = CTX_wm_view3d(C);
    ARegion *ar = CTX_wm_region(C);
    for (uint ob_index = 0; ob_index < opdata->ob_store_len; ob_index++) {
      EDBM_redo_state_free(&opdata->ob_store[ob_index].mesh_backup, NULL, false);
    }
    ED_region_draw_cb_exit(ar->type, opdata->draw_handle_pixel);
    if (v3d) {
      v3d->gizmo_flag = opdata->gizmo_flag;
    }
    G.moving = 0;
  }
  MEM_SAFE_FREE(opdata->ob_store);
  MEM_SAFE_FREE(op->customdata);
  op->customdata = NULL;
}

static void edbm_bevel_cancel(bContext *C, wmOperator *op)
{
  BevelData *opdata = op->customdata;
  if (opdata->is_modal) {
    for (uint ob_index = 0; ob_index < opdata->ob_store_len; ob_index++) {
      EDBM_redo_state_free(
          &opdata->ob_store[ob_index].mesh_backup, opdata->ob_store[ob_index].em, true);
      EDBM_update_generic(opdata->ob_store[ob_index].em, false, true);
    }
  }

  edbm_bevel_exit(C, op);

  /* need to force redisplay or we may still view the modified result */
  ED_region_tag_redraw(CTX_wm_region(C));
}

/* bevel! yay!!*/
static int edbm_bevel_exec(bContext *C, wmOperator *op)
{
  if (!edbm_bevel_init(C, op, false)) {
    return OPERATOR_CANCELLED;
  }

  if (!edbm_bevel_calc(op)) {
    edbm_bevel_cancel(C, op);
    return OPERATOR_CANCELLED;
  }

  edbm_bevel_exit(C, op);

  return OPERATOR_FINISHED;
}

static void edbm_bevel_calc_initial_length(wmOperator *op, const wmEvent *event, bool mode_changed)
{
  BevelData *opdata;
  float mlen[2], len, value, sc, st;
  int vmode;

  opdata = op->customdata;
  mlen[0] = opdata->mcenter[0] - event->mval[0];
  mlen[1] = opdata->mcenter[1] - event->mval[1];
  len = len_v2(mlen);
  vmode = opdata->value_mode;
  if (mode_changed || opdata->initial_length[vmode] == -1.0f) {
    /* If current value is not default start value, adjust len so that
     * the scaling and offset in edbm_bevel_mouse_set_value will
     * start at current value */
    value = (vmode == SEGMENTS_VALUE) ? opdata->segments :
                                        RNA_float_get(op->ptr, value_rna_name[vmode]);
    sc = opdata->scale[vmode];
    st = value_start[vmode];
    if (value != value_start[vmode]) {
      len = (st + sc * (len - MVAL_PIXEL_MARGIN) - value) / sc;
    }
  }
  opdata->initial_length[opdata->value_mode] = len;
}

static int edbm_bevel_invoke(bContext *C, wmOperator *op, const wmEvent *event)
{
  RegionView3D *rv3d = CTX_wm_region_view3d(C);
  BevelData *opdata;
  float center_3d[3];

  if (!edbm_bevel_init(C, op, true)) {
    return OPERATOR_CANCELLED;
  }

  opdata = op->customdata;

  /* initialize mouse values */
  if (!calculateTransformCenter(C, V3D_AROUND_CENTER_MEDIAN, center_3d, opdata->mcenter)) {
    /* in this case the tool will likely do nothing,
     * ideally this will never happen and should be checked for above */
    opdata->mcenter[0] = opdata->mcenter[1] = 0;
  }

  /* for OFFSET_VALUE only, the scale is the size of a pixel under the mouse in 3d space */
  opdata->scale[OFFSET_VALUE] = rv3d ? ED_view3d_pixel_size(rv3d, center_3d) : 1.0f;
  /* since we are affecting untransformed object but seeing in transformed space, compensate for that */
  opdata->scale[OFFSET_VALUE] /= opdata->max_obj_scale;

  edbm_bevel_calc_initial_length(op, event, false);

  edbm_bevel_update_header(C, op);

  if (!edbm_bevel_calc(op)) {
    edbm_bevel_cancel(C, op);
    ED_workspace_status_text(C, NULL);
    return OPERATOR_CANCELLED;
  }

  WM_event_add_modal_handler(C, op);

  return OPERATOR_RUNNING_MODAL;
}

static void edbm_bevel_mouse_set_value(wmOperator *op, const wmEvent *event)
{
  BevelData *opdata = op->customdata;
  int vmode = opdata->value_mode;
  float mdiff[2];
  float value;

  mdiff[0] = opdata->mcenter[0] - event->mval[0];
  mdiff[1] = opdata->mcenter[1] - event->mval[1];

  value = ((len_v2(mdiff) - MVAL_PIXEL_MARGIN) - opdata->initial_length[vmode]);

  /* Scale according to value mode */
  value = value_start[vmode] + value * opdata->scale[vmode];

  /* Fake shift-transform... */
  if (event->shift) {
    if (opdata->shift_value[vmode] < 0.0f) {
      opdata->shift_value[vmode] = (vmode == SEGMENTS_VALUE) ?
                                       opdata->segments :
                                       RNA_float_get(op->ptr, value_rna_name[vmode]);
    }
    value = (value - opdata->shift_value[vmode]) * 0.1f + opdata->shift_value[vmode];
  }
  else if (opdata->shift_value[vmode] >= 0.0f) {
    opdata->shift_value[vmode] = -1.0f;
  }

  /* clamp accordingto value mode, and store value back */
  CLAMP(value, value_clamp_min[vmode], value_clamp_max[vmode]);
  if (vmode == SEGMENTS_VALUE) {
    opdata->segments = value;
    RNA_int_set(op->ptr, "segments", (int)(value + 0.5f));
  }
  else {
    RNA_float_set(op->ptr, value_rna_name[vmode], value);
  }
}

static void edbm_bevel_numinput_set_value(wmOperator *op)
{
  BevelData *opdata = op->customdata;
  float value;
  int vmode;

  vmode = opdata->value_mode;
  value = (vmode == SEGMENTS_VALUE) ? opdata->segments :
                                      RNA_float_get(op->ptr, value_rna_name[vmode]);
  applyNumInput(&opdata->num_input[vmode], &value);
  CLAMP(value, value_clamp_min[vmode], value_clamp_max[vmode]);
  if (vmode == SEGMENTS_VALUE) {
    opdata->segments = value;
    RNA_int_set(op->ptr, "segments", (int)value);
  }
  else {
    RNA_float_set(op->ptr, value_rna_name[vmode], value);
  }
}

/* Hide one of offset or offset_pct, depending on offset_type */
static bool edbm_bevel_poll_property(const bContext *UNUSED(C),
                                     wmOperator *op,
                                     const PropertyRNA *prop)
{
  const char *prop_id = RNA_property_identifier(prop);

  if (STRPREFIX(prop_id, "offset")) {
    int offset_type = RNA_enum_get(op->ptr, "offset_type");

    if (STREQ(prop_id, "offset") && offset_type == BEVEL_AMT_PERCENT)
      return false;
    else if (STREQ(prop_id, "offset_pct") && offset_type != BEVEL_AMT_PERCENT)
      return false;
  }

  return true;
}

wmKeyMap *bevel_modal_keymap(wmKeyConfig *keyconf)
{
  static const EnumPropertyItem modal_items[] = {
      {BEV_MODAL_CANCEL, "CANCEL", 0, "Cancel", "Cancel bevel"},
      {BEV_MODAL_CONFIRM, "CONFIRM", 0, "Confirm", "Confirm bevel"},
      {BEV_MODAL_VALUE_OFFSET, "VALUE_OFFSET", 0, "Value is offset", "Value changes offset"},
      {BEV_MODAL_VALUE_PROFILE, "VALUE_PROFILE", 0, "Value is profile", "Value changes profile"},
      {BEV_MODAL_VALUE_SEGMENTS,
       "VALUE_SEGMENTS",
       0,
       "Value is segments",
       "Value changes segments"},
      {BEV_MODAL_SEGMENTS_UP, "SEGMENTS_UP", 0, "Increase segments", "Increase segments"},
      {BEV_MODAL_SEGMENTS_DOWN, "SEGMENTS_DOWN", 0, "Decrease segments", "Decrease segments"},
      {BEV_MODAL_OFFSET_MODE_CHANGE,
       "OFFSET_MODE_CHANGE",
       0,
       "Change offset mode",
       "Cycle through offset modes"},
      {BEV_MODAL_CLAMP_OVERLAP_TOGGLE,
       "CLAMP_OVERLAP_TOGGLE",
       0,
       "Toggle clamp overlap",
       "Toggle clamp overlap flag"},
      {BEV_MODAL_VERTEX_ONLY_TOGGLE,
       "VERTEX_ONLY_TOGGLE",
       0,
       "Toggle vertex only",
       "Toggle vertex only flag"},
      {BEV_MODAL_HARDEN_NORMALS_TOGGLE,
       "HARDEN_NORMALS_TOGGLE",
       0,
       "Toggle harden normals",
       "Toggle harden normals flag"},
      {BEV_MODAL_MARK_SEAM_TOGGLE,
       "MARK_SEAM_TOGGLE",
       0,
       "Toggle mark seam",
       "Toggle mark seam flag"},
      {BEV_MODAL_MARK_SHARP_TOGGLE,
       "MARK_SHARP_TOGGLE",
       0,
       "Toggle mark sharp",
       "Toggle mark sharp flag"},
      {BEV_MODAL_OUTER_MITER_CHANGE,
       "OUTER_MITER_CHANGE",
       0,
       "Change outer miter",
       "Cycle through outer miter kinds"},
      {BEV_MODAL_INNER_MITER_CHANGE,
       "INNER_MITER_CHANGE",
       0,
       "Change inner miter",
       "Cycle through inner miter kinds"},
      {0, NULL, 0, NULL, NULL},
  };

  wmKeyMap *keymap = WM_modalkeymap_get(keyconf, "Bevel Modal Map");

  /* this function is called for each spacetype, only needs to add map once */
  if (keymap && keymap->modal_items)
    return NULL;

  keymap = WM_modalkeymap_add(keyconf, "Bevel Modal Map", modal_items);

  WM_modalkeymap_assign(keymap, "MESH_OT_bevel");

  return keymap;
}

static int edbm_bevel_modal(bContext *C, wmOperator *op, const wmEvent *event)
{
  BevelData *opdata = op->customdata;
  const bool has_numinput = hasNumInput(&opdata->num_input[opdata->value_mode]);
  bool handled = false;
  short etype = event->type;
  short eval = event->val;

  /* When activated from toolbar, need to convert leftmouse release to confirm */
  if (etype == LEFTMOUSE && eval == KM_RELEASE && RNA_boolean_get(op->ptr, "release_confirm")) {
    etype = EVT_MODAL_MAP;
    eval = BEV_MODAL_CONFIRM;
  }
  /* Modal numinput active, try to handle numeric inputs first... */
  if (etype != EVT_MODAL_MAP && eval == KM_PRESS && has_numinput &&
      handleNumInput(C, &opdata->num_input[opdata->value_mode], event)) {
    edbm_bevel_numinput_set_value(op);
    edbm_bevel_calc(op);
    edbm_bevel_update_header(C, op);
    return OPERATOR_RUNNING_MODAL;
  }
  else if (etype == MOUSEMOVE) {
    if (!has_numinput) {
      edbm_bevel_mouse_set_value(op, event);
      edbm_bevel_calc(op);
      edbm_bevel_update_header(C, op);
      handled = true;
    }
  }
  else if (etype == MOUSEPAN) {
    float delta = 0.02f * (event->y - event->prevy);
    if (opdata->segments >= 1 && opdata->segments + delta < 1)
      opdata->segments = 1;
    else
      opdata->segments += delta;
    RNA_int_set(op->ptr, "segments", (int)opdata->segments);
    edbm_bevel_calc(op);
    edbm_bevel_update_header(C, op);
    handled = true;
  }
  else if (etype == EVT_MODAL_MAP) {
    switch (eval) {
      case BEV_MODAL_CANCEL:
        edbm_bevel_cancel(C, op);
        ED_workspace_status_text(C, NULL);
        return OPERATOR_CANCELLED;

      case BEV_MODAL_CONFIRM:
        edbm_bevel_calc(op);
        edbm_bevel_exit(C, op);
        ED_workspace_status_text(C, NULL);
        return OPERATOR_FINISHED;

      case BEV_MODAL_SEGMENTS_UP:
        opdata->segments = opdata->segments + 1;
        RNA_int_set(op->ptr, "segments", (int)opdata->segments);
        edbm_bevel_calc(op);
        edbm_bevel_update_header(C, op);
        handled = true;
        break;

      case BEV_MODAL_SEGMENTS_DOWN:
        opdata->segments = max_ff(opdata->segments - 1, 1);
        RNA_int_set(op->ptr, "segments", (int)opdata->segments);
        edbm_bevel_calc(op);
        edbm_bevel_update_header(C, op);
        handled = true;
        break;

      case BEV_MODAL_OFFSET_MODE_CHANGE: {
        int type = RNA_enum_get(op->ptr, "offset_type");
        type++;
        if (type > BEVEL_AMT_PERCENT) {
          type = BEVEL_AMT_OFFSET;
        }
        if (opdata->value_mode == OFFSET_VALUE && type == BEVEL_AMT_PERCENT)
          opdata->value_mode = OFFSET_VALUE_PERCENT;
        else if (opdata->value_mode == OFFSET_VALUE_PERCENT && type != BEVEL_AMT_PERCENT)
          opdata->value_mode = OFFSET_VALUE;
        RNA_enum_set(op->ptr, "offset_type", type);
        if (opdata->initial_length[opdata->value_mode] == -1.0f)
          edbm_bevel_calc_initial_length(op, event, true);
      }
        /* Update offset accordingly to new offset_type. */
        if (!has_numinput &&
            (opdata->value_mode == OFFSET_VALUE || opdata->value_mode == OFFSET_VALUE_PERCENT)) {
          edbm_bevel_mouse_set_value(op, event);
        }
        edbm_bevel_calc(op);
        edbm_bevel_update_header(C, op);
        handled = true;
        break;

      case BEV_MODAL_CLAMP_OVERLAP_TOGGLE: {
        bool clamp_overlap = RNA_boolean_get(op->ptr, "clamp_overlap");
        RNA_boolean_set(op->ptr, "clamp_overlap", !clamp_overlap);
        edbm_bevel_calc(op);
        edbm_bevel_update_header(C, op);
        handled = true;
        break;
      }

      case BEV_MODAL_VALUE_OFFSET:
        opdata->value_mode = OFFSET_VALUE;
        edbm_bevel_calc_initial_length(op, event, true);
        break;

      case BEV_MODAL_VALUE_PROFILE:
        opdata->value_mode = PROFILE_VALUE;
        edbm_bevel_calc_initial_length(op, event, true);
        break;

      case BEV_MODAL_VALUE_SEGMENTS:
        opdata->value_mode = SEGMENTS_VALUE;
        edbm_bevel_calc_initial_length(op, event, true);
        break;

      case BEV_MODAL_VERTEX_ONLY_TOGGLE: {
        bool vertex_only = RNA_boolean_get(op->ptr, "vertex_only");
        RNA_boolean_set(op->ptr, "vertex_only", !vertex_only);
        edbm_bevel_calc(op);
        edbm_bevel_update_header(C, op);
        handled = true;
        break;
      }

      case BEV_MODAL_MARK_SEAM_TOGGLE: {
        bool mark_seam = RNA_boolean_get(op->ptr, "mark_seam");
        RNA_boolean_set(op->ptr, "mark_seam", !mark_seam);
        edbm_bevel_calc(op);
        edbm_bevel_update_header(C, op);
        handled = true;
        break;
      }

      case BEV_MODAL_MARK_SHARP_TOGGLE: {
        bool mark_sharp = RNA_boolean_get(op->ptr, "mark_sharp");
        RNA_boolean_set(op->ptr, "mark_sharp", !mark_sharp);
        edbm_bevel_calc(op);
        edbm_bevel_update_header(C, op);
        handled = true;
        break;
      }

      case BEV_MODAL_INNER_MITER_CHANGE: {
        int miter_inner = RNA_enum_get(op->ptr, "miter_inner");
        miter_inner++;
        if (miter_inner == BEVEL_MITER_PATCH)
          miter_inner++; /* no patch option for inner miter */
        if (miter_inner > BEVEL_MITER_ARC)
          miter_inner = BEVEL_MITER_SHARP;
        RNA_enum_set(op->ptr, "miter_inner", miter_inner);
        edbm_bevel_calc(op);
        edbm_bevel_update_header(C, op);
        handled = true;
        break;
      }

      case BEV_MODAL_OUTER_MITER_CHANGE: {
        int miter_outer = RNA_enum_get(op->ptr, "miter_outer");
        miter_outer++;
        if (miter_outer > BEVEL_MITER_ARC)
          miter_outer = BEVEL_MITER_SHARP;
        RNA_enum_set(op->ptr, "miter_outer", miter_outer);
        edbm_bevel_calc(op);
        edbm_bevel_update_header(C, op);
        handled = true;
        break;
      }

      case BEV_MODAL_HARDEN_NORMALS_TOGGLE: {
        bool harden_normals = RNA_boolean_get(op->ptr, "harden_normals");
        RNA_boolean_set(op->ptr, "harden_normals", !harden_normals);
        edbm_bevel_calc(op);
        edbm_bevel_update_header(C, op);
        handled = true;
        break;
      }
    }
  }

  /* Modal numinput inactive, try to handle numeric inputs last... */
  if (!handled && eval == KM_PRESS &&
      handleNumInput(C, &opdata->num_input[opdata->value_mode], event)) {
    edbm_bevel_numinput_set_value(op);
    edbm_bevel_calc(op);
    edbm_bevel_update_header(C, op);
    return OPERATOR_RUNNING_MODAL;
  }

  return OPERATOR_RUNNING_MODAL;
}

void MESH_OT_bevel(wmOperatorType *ot)
{
<<<<<<< HEAD
	PropertyRNA *prop;

	static const EnumPropertyItem offset_type_items[] = {
		{BEVEL_AMT_OFFSET, "OFFSET", 0, "Offset", "Amount is offset of new edges from original"},
		{BEVEL_AMT_WIDTH, "WIDTH", 0, "Width", "Amount is width of new face"},
		{BEVEL_AMT_DEPTH, "DEPTH", 0, "Depth", "Amount is perpendicular distance from original edge to bevel face"},
		{BEVEL_AMT_PERCENT, "PERCENT", 0, "Percent", "Amount is percent of adjacent edge length"},
		{0, NULL, 0, NULL, NULL},
	};

	static const EnumPropertyItem face_strength_mode_items[] = {
		{BEVEL_FACE_STRENGTH_NONE, "NONE", 0, "None", "Do not set face strength"},
		{BEVEL_FACE_STRENGTH_NEW, "NEW", 0, "New", "Set face strength on new faces only"},
		{BEVEL_FACE_STRENGTH_AFFECTED, "AFFECTED", 0, "Affected", "Set face strength on new and modified faces only"},
		{BEVEL_FACE_STRENGTH_ALL, "ALL", 0, "All", "Set face strength on all faces"},
		{0, NULL, 0, NULL, NULL},
	};

	static const EnumPropertyItem miter_outer_items[] = {
		{BEVEL_MITER_SHARP, "SHARP", 0, "Sharp", "Outside of miter is sharp"},
		{BEVEL_MITER_PATCH, "PATCH", 0, "Patch", "Outside of miter is squared-off patch"},
		{BEVEL_MITER_ARC, "ARC", 0, "Arc", "Outside of miter is arc"},
		{0, NULL, 0, NULL, NULL},
	};

	static const EnumPropertyItem miter_inner_items[] = {
		{BEVEL_MITER_SHARP, "SHARP", 0, "Sharp", "Inside of miter is sharp"},
		{BEVEL_MITER_ARC, "ARC", 0, "Arc", "Inside of miter is arc"},
		{0, NULL, 0, NULL, NULL},
	};

	/* identifiers */
	ot->name = "Bevel";
	ot->description = "Bevel\nBevel bevels the selected geometry\nVertex Bevel is a separated tool, but has the same functionality\nActivate the tool, then drag mouse until the geometry changes\nFiner adjustments can be done in the Last operator panel then";
	ot->idname = "MESH_OT_bevel";

	/* api callbacks */
	ot->exec = edbm_bevel_exec;
	ot->invoke = edbm_bevel_invoke;
	ot->modal = edbm_bevel_modal;
	ot->cancel = edbm_bevel_cancel;
	ot->poll = ED_operator_editmesh;
	ot->poll_property = edbm_bevel_poll_property;

	/* flags */
	ot->flag = OPTYPE_REGISTER | OPTYPE_UNDO | OPTYPE_GRAB_CURSOR | OPTYPE_BLOCKING;

	RNA_def_enum(ot->srna, "offset_type", offset_type_items, 0, "Width Type", "What distance Width measures");
	prop = RNA_def_property(ot->srna, "offset", PROP_FLOAT, PROP_DISTANCE);
	RNA_def_property_range(prop, 0.0, 1e6);
	RNA_def_property_ui_range(prop, 0.0f, 100.0, 1, 3);
	RNA_def_property_ui_text(prop, "Width", "Bevel amount");
	prop = RNA_def_property(ot->srna, "offset_pct", PROP_FLOAT, PROP_PERCENTAGE);
	RNA_def_property_range(prop, 0.0, 100);
	RNA_def_property_ui_text(prop, "Width Percent", "Bevel amount for percentage method");
	RNA_def_int(ot->srna, "segments", 1, 1, SEGMENTS_HARD_MAX, "Segments", "Segments for curved edge", 1, 100);
	RNA_def_float(
	        ot->srna, "profile", 0.5f, PROFILE_HARD_MIN, 1.0f, "Profile",
	        "Controls profile shape (0.5 = round)", PROFILE_HARD_MIN, 1.0f);
	RNA_def_boolean(ot->srna, "vertex_only", false, "Vertex Only", "Bevel only vertices");
	RNA_def_boolean(
	        ot->srna, "clamp_overlap", false, "Clamp Overlap",
	        "Do not allow beveled edges/vertices to overlap each other");
	RNA_def_boolean(ot->srna, "loop_slide", true, "Loop Slide", "Prefer slide along edge to even widths");
	RNA_def_boolean(ot->srna, "mark_seam", false, "Mark Seams", "Mark Seams along beveled edges");
	RNA_def_boolean(ot->srna, "mark_sharp", false, "Mark Sharp", "Mark beveled edges as sharp");
	RNA_def_int(
	        ot->srna, "material", -1, -1, INT_MAX, "Material",
	        "Material for bevel faces (-1 means use adjacent faces)", -1, 100);
	RNA_def_boolean(
	        ot->srna, "harden_normals", false, "Harden Normals",
	        "Match normals of new faces to adjacent faces");
	RNA_def_enum(
	        ot->srna, "face_strength_mode", face_strength_mode_items, BEVEL_FACE_STRENGTH_NONE,
	        "Face Strength Mode", "Whether to set face strength, and which faces to set face strength on");
	RNA_def_enum(
	        ot->srna, "miter_outer", miter_outer_items, BEVEL_MITER_SHARP,
	        "Outer Miter", "Pattern to use for outside of miters");
	RNA_def_enum(
	        ot->srna, "miter_inner", miter_inner_items, BEVEL_MITER_SHARP,
	        "Inner Miter", "Pattern to use for inside of miters");
	RNA_def_float(
	        ot->srna, "spread", 0.1f, 0.0f, 1e6f, "Spread",
	        "Amount to spread arcs for arc inner miters", 0.0f, 100.0f);
	prop = RNA_def_boolean(ot->srna, "release_confirm", 0, "Confirm on Release", "");
	RNA_def_property_flag(prop, PROP_HIDDEN | PROP_SKIP_SAVE);

=======
  PropertyRNA *prop;

  static const EnumPropertyItem offset_type_items[] = {
      {BEVEL_AMT_OFFSET, "OFFSET", 0, "Offset", "Amount is offset of new edges from original"},
      {BEVEL_AMT_WIDTH, "WIDTH", 0, "Width", "Amount is width of new face"},
      {BEVEL_AMT_DEPTH,
       "DEPTH",
       0,
       "Depth",
       "Amount is perpendicular distance from original edge to bevel face"},
      {BEVEL_AMT_PERCENT, "PERCENT", 0, "Percent", "Amount is percent of adjacent edge length"},
      {0, NULL, 0, NULL, NULL},
  };

  static const EnumPropertyItem face_strength_mode_items[] = {
      {BEVEL_FACE_STRENGTH_NONE, "NONE", 0, "None", "Do not set face strength"},
      {BEVEL_FACE_STRENGTH_NEW, "NEW", 0, "New", "Set face strength on new faces only"},
      {BEVEL_FACE_STRENGTH_AFFECTED,
       "AFFECTED",
       0,
       "Affected",
       "Set face strength on new and modified faces only"},
      {BEVEL_FACE_STRENGTH_ALL, "ALL", 0, "All", "Set face strength on all faces"},
      {0, NULL, 0, NULL, NULL},
  };

  static const EnumPropertyItem miter_outer_items[] = {
      {BEVEL_MITER_SHARP, "SHARP", 0, "Sharp", "Outside of miter is sharp"},
      {BEVEL_MITER_PATCH, "PATCH", 0, "Patch", "Outside of miter is squared-off patch"},
      {BEVEL_MITER_ARC, "ARC", 0, "Arc", "Outside of miter is arc"},
      {0, NULL, 0, NULL, NULL},
  };

  static const EnumPropertyItem miter_inner_items[] = {
      {BEVEL_MITER_SHARP, "SHARP", 0, "Sharp", "Inside of miter is sharp"},
      {BEVEL_MITER_ARC, "ARC", 0, "Arc", "Inside of miter is arc"},
      {0, NULL, 0, NULL, NULL},
  };

  /* identifiers */
  ot->name = "Bevel";
  ot->description = "Edge Bevel";
  ot->idname = "MESH_OT_bevel";

  /* api callbacks */
  ot->exec = edbm_bevel_exec;
  ot->invoke = edbm_bevel_invoke;
  ot->modal = edbm_bevel_modal;
  ot->cancel = edbm_bevel_cancel;
  ot->poll = ED_operator_editmesh;
  ot->poll_property = edbm_bevel_poll_property;

  /* flags */
  ot->flag = OPTYPE_REGISTER | OPTYPE_UNDO | OPTYPE_GRAB_CURSOR | OPTYPE_BLOCKING;

  RNA_def_enum(
      ot->srna, "offset_type", offset_type_items, 0, "Width Type", "What distance Width measures");
  prop = RNA_def_property(ot->srna, "offset", PROP_FLOAT, PROP_DISTANCE);
  RNA_def_property_range(prop, 0.0, 1e6);
  RNA_def_property_ui_range(prop, 0.0f, 100.0, 1, 3);
  RNA_def_property_ui_text(prop, "Width", "Bevel amount");
  prop = RNA_def_property(ot->srna, "offset_pct", PROP_FLOAT, PROP_PERCENTAGE);
  RNA_def_property_range(prop, 0.0, 100);
  RNA_def_property_ui_text(prop, "Width Percent", "Bevel amount for percentage method");
  RNA_def_int(ot->srna,
              "segments",
              1,
              1,
              SEGMENTS_HARD_MAX,
              "Segments",
              "Segments for curved edge",
              1,
              100);
  RNA_def_float(ot->srna,
                "profile",
                0.5f,
                PROFILE_HARD_MIN,
                1.0f,
                "Profile",
                "Controls profile shape (0.5 = round)",
                PROFILE_HARD_MIN,
                1.0f);
  RNA_def_boolean(ot->srna, "vertex_only", false, "Vertex Only", "Bevel only vertices");
  RNA_def_boolean(ot->srna,
                  "clamp_overlap",
                  false,
                  "Clamp Overlap",
                  "Do not allow beveled edges/vertices to overlap each other");
  RNA_def_boolean(
      ot->srna, "loop_slide", true, "Loop Slide", "Prefer slide along edge to even widths");
  RNA_def_boolean(ot->srna, "mark_seam", false, "Mark Seams", "Mark Seams along beveled edges");
  RNA_def_boolean(ot->srna, "mark_sharp", false, "Mark Sharp", "Mark beveled edges as sharp");
  RNA_def_int(ot->srna,
              "material",
              -1,
              -1,
              INT_MAX,
              "Material",
              "Material for bevel faces (-1 means use adjacent faces)",
              -1,
              100);
  RNA_def_boolean(ot->srna,
                  "harden_normals",
                  false,
                  "Harden Normals",
                  "Match normals of new faces to adjacent faces");
  RNA_def_enum(ot->srna,
               "face_strength_mode",
               face_strength_mode_items,
               BEVEL_FACE_STRENGTH_NONE,
               "Face Strength Mode",
               "Whether to set face strength, and which faces to set face strength on");
  RNA_def_enum(ot->srna,
               "miter_outer",
               miter_outer_items,
               BEVEL_MITER_SHARP,
               "Outer Miter",
               "Pattern to use for outside of miters");
  RNA_def_enum(ot->srna,
               "miter_inner",
               miter_inner_items,
               BEVEL_MITER_SHARP,
               "Inner Miter",
               "Pattern to use for inside of miters");
  RNA_def_float(ot->srna,
                "spread",
                0.1f,
                0.0f,
                1e6f,
                "Spread",
                "Amount to spread arcs for arc inner miters",
                0.0f,
                100.0f);
  prop = RNA_def_boolean(ot->srna, "release_confirm", 0, "Confirm on Release", "");
  RNA_def_property_flag(prop, PROP_HIDDEN | PROP_SKIP_SAVE);
>>>>>>> c03ac674
}<|MERGE_RESOLUTION|>--- conflicted
+++ resolved
@@ -852,95 +852,6 @@
 
 void MESH_OT_bevel(wmOperatorType *ot)
 {
-<<<<<<< HEAD
-	PropertyRNA *prop;
-
-	static const EnumPropertyItem offset_type_items[] = {
-		{BEVEL_AMT_OFFSET, "OFFSET", 0, "Offset", "Amount is offset of new edges from original"},
-		{BEVEL_AMT_WIDTH, "WIDTH", 0, "Width", "Amount is width of new face"},
-		{BEVEL_AMT_DEPTH, "DEPTH", 0, "Depth", "Amount is perpendicular distance from original edge to bevel face"},
-		{BEVEL_AMT_PERCENT, "PERCENT", 0, "Percent", "Amount is percent of adjacent edge length"},
-		{0, NULL, 0, NULL, NULL},
-	};
-
-	static const EnumPropertyItem face_strength_mode_items[] = {
-		{BEVEL_FACE_STRENGTH_NONE, "NONE", 0, "None", "Do not set face strength"},
-		{BEVEL_FACE_STRENGTH_NEW, "NEW", 0, "New", "Set face strength on new faces only"},
-		{BEVEL_FACE_STRENGTH_AFFECTED, "AFFECTED", 0, "Affected", "Set face strength on new and modified faces only"},
-		{BEVEL_FACE_STRENGTH_ALL, "ALL", 0, "All", "Set face strength on all faces"},
-		{0, NULL, 0, NULL, NULL},
-	};
-
-	static const EnumPropertyItem miter_outer_items[] = {
-		{BEVEL_MITER_SHARP, "SHARP", 0, "Sharp", "Outside of miter is sharp"},
-		{BEVEL_MITER_PATCH, "PATCH", 0, "Patch", "Outside of miter is squared-off patch"},
-		{BEVEL_MITER_ARC, "ARC", 0, "Arc", "Outside of miter is arc"},
-		{0, NULL, 0, NULL, NULL},
-	};
-
-	static const EnumPropertyItem miter_inner_items[] = {
-		{BEVEL_MITER_SHARP, "SHARP", 0, "Sharp", "Inside of miter is sharp"},
-		{BEVEL_MITER_ARC, "ARC", 0, "Arc", "Inside of miter is arc"},
-		{0, NULL, 0, NULL, NULL},
-	};
-
-	/* identifiers */
-	ot->name = "Bevel";
-	ot->description = "Bevel\nBevel bevels the selected geometry\nVertex Bevel is a separated tool, but has the same functionality\nActivate the tool, then drag mouse until the geometry changes\nFiner adjustments can be done in the Last operator panel then";
-	ot->idname = "MESH_OT_bevel";
-
-	/* api callbacks */
-	ot->exec = edbm_bevel_exec;
-	ot->invoke = edbm_bevel_invoke;
-	ot->modal = edbm_bevel_modal;
-	ot->cancel = edbm_bevel_cancel;
-	ot->poll = ED_operator_editmesh;
-	ot->poll_property = edbm_bevel_poll_property;
-
-	/* flags */
-	ot->flag = OPTYPE_REGISTER | OPTYPE_UNDO | OPTYPE_GRAB_CURSOR | OPTYPE_BLOCKING;
-
-	RNA_def_enum(ot->srna, "offset_type", offset_type_items, 0, "Width Type", "What distance Width measures");
-	prop = RNA_def_property(ot->srna, "offset", PROP_FLOAT, PROP_DISTANCE);
-	RNA_def_property_range(prop, 0.0, 1e6);
-	RNA_def_property_ui_range(prop, 0.0f, 100.0, 1, 3);
-	RNA_def_property_ui_text(prop, "Width", "Bevel amount");
-	prop = RNA_def_property(ot->srna, "offset_pct", PROP_FLOAT, PROP_PERCENTAGE);
-	RNA_def_property_range(prop, 0.0, 100);
-	RNA_def_property_ui_text(prop, "Width Percent", "Bevel amount for percentage method");
-	RNA_def_int(ot->srna, "segments", 1, 1, SEGMENTS_HARD_MAX, "Segments", "Segments for curved edge", 1, 100);
-	RNA_def_float(
-	        ot->srna, "profile", 0.5f, PROFILE_HARD_MIN, 1.0f, "Profile",
-	        "Controls profile shape (0.5 = round)", PROFILE_HARD_MIN, 1.0f);
-	RNA_def_boolean(ot->srna, "vertex_only", false, "Vertex Only", "Bevel only vertices");
-	RNA_def_boolean(
-	        ot->srna, "clamp_overlap", false, "Clamp Overlap",
-	        "Do not allow beveled edges/vertices to overlap each other");
-	RNA_def_boolean(ot->srna, "loop_slide", true, "Loop Slide", "Prefer slide along edge to even widths");
-	RNA_def_boolean(ot->srna, "mark_seam", false, "Mark Seams", "Mark Seams along beveled edges");
-	RNA_def_boolean(ot->srna, "mark_sharp", false, "Mark Sharp", "Mark beveled edges as sharp");
-	RNA_def_int(
-	        ot->srna, "material", -1, -1, INT_MAX, "Material",
-	        "Material for bevel faces (-1 means use adjacent faces)", -1, 100);
-	RNA_def_boolean(
-	        ot->srna, "harden_normals", false, "Harden Normals",
-	        "Match normals of new faces to adjacent faces");
-	RNA_def_enum(
-	        ot->srna, "face_strength_mode", face_strength_mode_items, BEVEL_FACE_STRENGTH_NONE,
-	        "Face Strength Mode", "Whether to set face strength, and which faces to set face strength on");
-	RNA_def_enum(
-	        ot->srna, "miter_outer", miter_outer_items, BEVEL_MITER_SHARP,
-	        "Outer Miter", "Pattern to use for outside of miters");
-	RNA_def_enum(
-	        ot->srna, "miter_inner", miter_inner_items, BEVEL_MITER_SHARP,
-	        "Inner Miter", "Pattern to use for inside of miters");
-	RNA_def_float(
-	        ot->srna, "spread", 0.1f, 0.0f, 1e6f, "Spread",
-	        "Amount to spread arcs for arc inner miters", 0.0f, 100.0f);
-	prop = RNA_def_boolean(ot->srna, "release_confirm", 0, "Confirm on Release", "");
-	RNA_def_property_flag(prop, PROP_HIDDEN | PROP_SKIP_SAVE);
-
-=======
   PropertyRNA *prop;
 
   static const EnumPropertyItem offset_type_items[] = {
@@ -982,7 +893,10 @@
 
   /* identifiers */
   ot->name = "Bevel";
-  ot->description = "Edge Bevel";
+  ot->description =
+      "Bevel\nBevel bevels the selected geometry\nVertex Bevel is a separated tool, but has the "
+      "same functionality\nActivate the tool, then drag mouse until the geometry changes\nFiner "
+      "adjustments can be done in the Last operator panel then";
   ot->idname = "MESH_OT_bevel";
 
   /* api callbacks */
@@ -1076,5 +990,4 @@
                 100.0f);
   prop = RNA_def_boolean(ot->srna, "release_confirm", 0, "Confirm on Release", "");
   RNA_def_property_flag(prop, PROP_HIDDEN | PROP_SKIP_SAVE);
->>>>>>> c03ac674
 }