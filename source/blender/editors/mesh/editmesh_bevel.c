--- conflicted
+++ resolved
@@ -954,14 +954,9 @@
 
   col = uiLayoutColumn(layout, true);
   uiLayoutSetActive(col, affect_type == BEVEL_AFFECT_EDGES);
-<<<<<<< HEAD
-  uiItemR(col, &ptr, "mark_seam", 0, IFACE_("Mark Seams"), ICON_NONE);
-  uiItemR(col, &ptr, "mark_sharp", 0, IFACE_("Mark Sharp"), ICON_NONE);
+  uiItemR(col, op->ptr, "mark_seam", 0, IFACE_("Mark Seams"), ICON_NONE);
+  uiItemR(col, op->ptr, "mark_sharp", 0, IFACE_("Mark Sharp"), ICON_NONE);
   uiLayoutSetPropSep(layout, true);/*bfa - checkboxes end. split again*/
-=======
-  uiItemR(col, op->ptr, "mark_seam", 0, IFACE_("Seams"), ICON_NONE);
-  uiItemR(col, op->ptr, "mark_sharp", 0, IFACE_("Sharp"), ICON_NONE);
->>>>>>> 1a8e26fc
 
   uiItemS(layout);
 
@@ -977,11 +972,7 @@
 
   col = uiLayoutColumn(layout, false);
   uiLayoutSetActive(col, affect_type == BEVEL_AFFECT_EDGES);
-<<<<<<< HEAD
-  uiItemR(col, &ptr, "vmesh_method", 0, IFACE_("Intersections"), ICON_NONE);
-=======
-  uiItemR(col, op->ptr, "vmesh_method", 0, IFACE_("Intersection Type"), ICON_NONE);
->>>>>>> 1a8e26fc
+  uiItemR(col, op->ptr, "vmesh_method", 0, IFACE_("Intersection"), ICON_NONE);
 
   uiItemR(layout, op->ptr, "face_strength_mode", 0, IFACE_("Face Strength"), ICON_NONE);
 
