--- conflicted
+++ resolved
@@ -2649,11 +2649,7 @@
 	/* identifiers */
 	ot->name = "Select Linked All";
 	ot->idname = "MESH_OT_select_linked";
-<<<<<<< HEAD
 	ot->description = "Select Linked All\nSelect all vertices linked to the active mesh";
-=======
-	ot->description = "Select all vertices connected to the current selection";
->>>>>>> 069fa55c
 
 	/* api callbacks */
 	ot->exec = edbm_select_linked_exec;
