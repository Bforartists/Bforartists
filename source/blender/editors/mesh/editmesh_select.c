--- conflicted
+++ resolved
@@ -1373,17 +1373,10 @@
 
 void MESH_OT_select_similar_region(wmOperatorType *ot)
 {
-<<<<<<< HEAD
-	/* identifiers */
-	ot->name = "Select Similar Regions";
-	ot->idname = "MESH_OT_select_similar_region";
-	ot->description = "Select Similar Regions\nSelect similar face regions to the current selection";
-=======
   /* identifiers */
   ot->name = "Select Similar Regions";
   ot->idname = "MESH_OT_select_similar_region";
-  ot->description = "Select similar face regions to the current selection";
->>>>>>> d301d80d
+  ot->description = "Select Similar Regions\nSelect similar face regions to the current selection";
 
   /* api callbacks */
   ot->exec = edbm_select_similar_region_exec;
@@ -1440,48 +1433,6 @@
 
 void MESH_OT_select_mode(wmOperatorType *ot)
 {
-<<<<<<< HEAD
-	PropertyRNA *prop;
-
-	static const EnumPropertyItem elem_items[] = {
-		{SCE_SELECT_VERTEX, "VERT", ICON_VERTEXSEL, "Vertices", ""},
-		{SCE_SELECT_EDGE,   "EDGE", ICON_EDGESEL, "Edges", ""},
-		{SCE_SELECT_FACE,   "FACE", ICON_FACESEL, "Faces", ""},
-		{0, NULL, 0, NULL, NULL},
-	};
-
-	static const EnumPropertyItem actions_items[] = {
-		{0, "DISABLE", 0, "Disable", "Disable selected markers"},
-		{1, "ENABLE", 0, "Enable", "Enable selected markers"},
-		{2, "TOGGLE", 0, "Toggle", "Toggle disabled flag for selected markers"},
-		{0, NULL, 0, NULL, NULL},
-	};
-
-	/* identifiers */
-	ot->name = "Select Mode";
-	ot->idname = "MESH_OT_select_mode";
-	ot->description = "Select Mode\nChange selection mode";
-
-	/* api callbacks */
-	ot->invoke = edbm_select_mode_invoke;
-	ot->exec = edbm_select_mode_exec;
-	ot->poll = ED_operator_editmesh;
-
-	/* flags */
-	ot->flag = OPTYPE_REGISTER | OPTYPE_UNDO;
-
-	/* properties */
-	/* Hide all, not to show redo panel. */
-	prop = RNA_def_boolean(ot->srna, "use_extend", false, "Extend", "");
-	RNA_def_property_flag(prop, PROP_HIDDEN | PROP_SKIP_SAVE);
-	prop = RNA_def_boolean(ot->srna, "use_expand", false, "Expand", "");
-	RNA_def_property_flag(prop, PROP_HIDDEN | PROP_SKIP_SAVE);
-	ot->prop = prop = RNA_def_enum(ot->srna, "type", elem_items, 0, "Type", "");
-	RNA_def_property_flag(prop, PROP_HIDDEN | PROP_SKIP_SAVE);
-
-	prop = RNA_def_enum(ot->srna, "action", actions_items, 2, "Action", "Selection action to execute");
-	RNA_def_property_flag(prop, PROP_HIDDEN);
-=======
   PropertyRNA *prop;
 
   static const EnumPropertyItem elem_items[] = {
@@ -1501,7 +1452,7 @@
   /* identifiers */
   ot->name = "Select Mode";
   ot->idname = "MESH_OT_select_mode";
-  ot->description = "Change selection mode";
+  ot->description = "Select Mode\nChange selection mode";
 
   /* api callbacks */
   ot->invoke = edbm_select_mode_invoke;
@@ -1523,7 +1474,6 @@
   prop = RNA_def_enum(
       ot->srna, "action", actions_items, 2, "Action", "Selection action to execute");
   RNA_def_property_flag(prop, PROP_HIDDEN);
->>>>>>> d301d80d
 }
 
 /** \} */
@@ -1657,17 +1607,10 @@
 
 void MESH_OT_loop_multi_select(wmOperatorType *ot)
 {
-<<<<<<< HEAD
-	/* identifiers */
-	ot->name = "Multi Select Loops";
-	ot->idname = "MESH_OT_loop_multi_select";
-	ot->description = "Multi Select Loops\nSelect a loop of connected edges by connection type";
-=======
   /* identifiers */
   ot->name = "Multi Select Loops";
   ot->idname = "MESH_OT_loop_multi_select";
-  ot->description = "Select a loop of connected edges by connection type";
->>>>>>> d301d80d
+  ot->description = "Multi Select Loops\nSelect a loop of connected edges by connection type";
 
   /* api callbacks */
   ot->exec = edbm_loop_multiselect_exec;
@@ -1927,29 +1870,10 @@
 
 void MESH_OT_loop_select(wmOperatorType *ot)
 {
-<<<<<<< HEAD
-	/* identifiers */
-	ot->name = "Loop Select";
-	ot->idname = "MESH_OT_loop_select";
-	ot->description = "Loop Select\nSelect a loop of connected edges";
-
-	/* api callbacks */
-	ot->invoke = edbm_select_loop_invoke;
-	ot->poll = ED_operator_editmesh_region_view3d;
-
-	/* flags */
-	ot->flag = OPTYPE_UNDO;
-
-	/* properties */
-	RNA_def_boolean(ot->srna, "extend", 0, "Extend Select", "Extend the selection");
-	RNA_def_boolean(ot->srna, "deselect", 0, "Deselect", "Remove from the selection");
-	RNA_def_boolean(ot->srna, "toggle", 0, "Toggle Select", "Toggle the selection");
-	RNA_def_boolean(ot->srna, "ring", 0, "Select Ring", "Select ring");
-=======
   /* identifiers */
   ot->name = "Loop Select";
   ot->idname = "MESH_OT_loop_select";
-  ot->description = "Select a loop of connected edges";
+  ot->description = "Loop Select\nSelect a loop of connected edges";
 
   /* api callbacks */
   ot->invoke = edbm_select_loop_invoke;
@@ -1963,33 +1887,14 @@
   RNA_def_boolean(ot->srna, "deselect", 0, "Deselect", "Remove from the selection");
   RNA_def_boolean(ot->srna, "toggle", 0, "Toggle Select", "Toggle the selection");
   RNA_def_boolean(ot->srna, "ring", 0, "Select Ring", "Select ring");
->>>>>>> d301d80d
 }
 
 void MESH_OT_edgering_select(wmOperatorType *ot)
 {
-<<<<<<< HEAD
-	/* description */
-	ot->name = "Edge Ring Select";
-	ot->idname = "MESH_OT_edgering_select";
-	ot->description = "Edge Ring Select\nSelect an edge ring";
-
-	/* callbacks */
-	ot->invoke = edbm_select_loop_invoke;
-	ot->poll = ED_operator_editmesh_region_view3d;
-
-	/* flags */
-	ot->flag = OPTYPE_UNDO;
-
-	RNA_def_boolean(ot->srna, "extend", 0, "Extend", "Extend the selection");
-	RNA_def_boolean(ot->srna, "deselect", 0, "Deselect", "Remove from the selection");
-	RNA_def_boolean(ot->srna, "toggle", 0, "Toggle Select", "Toggle the selection");
-	RNA_def_boolean(ot->srna, "ring", 1, "Select Ring", "Select ring");
-=======
   /* description */
   ot->name = "Edge Ring Select";
   ot->idname = "MESH_OT_edgering_select";
-  ot->description = "Select an edge ring";
+  ot->description = "Edge Ring Select\nSelect an edge ring";
 
   /* callbacks */
   ot->invoke = edbm_select_loop_invoke;
@@ -2002,7 +1907,6 @@
   RNA_def_boolean(ot->srna, "deselect", 0, "Deselect", "Remove from the selection");
   RNA_def_boolean(ot->srna, "toggle", 0, "Toggle Select", "Toggle the selection");
   RNA_def_boolean(ot->srna, "ring", 1, "Select Ring", "Select ring");
->>>>>>> d301d80d
 }
 
 /** \} */
@@ -2058,17 +1962,10 @@
 
 void MESH_OT_select_all(wmOperatorType *ot)
 {
-<<<<<<< HEAD
-	/* identifiers */
-	ot->name = "(De)select All";
-	ot->idname = "MESH_OT_select_all";
-	ot->description = "(De)select All\n(De)select all vertices, edges or faces";
-=======
   /* identifiers */
   ot->name = "(De)select All";
   ot->idname = "MESH_OT_select_all";
-  ot->description = "(De)select all vertices, edges or faces";
->>>>>>> d301d80d
+  ot->description = "(De)select All\n(De)select all vertices, edges or faces";
 
   /* api callbacks */
   ot->exec = edbm_select_all_exec;
@@ -2111,17 +2008,11 @@
 
 void MESH_OT_select_interior_faces(wmOperatorType *ot)
 {
-<<<<<<< HEAD
-	/* identifiers */
-	ot->name = "Select Interior Faces";
-	ot->idname = "MESH_OT_select_interior_faces";
-	ot->description = "Select Interior Faces\nSelect faces where all edges have more than 2 face users";
-=======
   /* identifiers */
   ot->name = "Select Interior Faces";
   ot->idname = "MESH_OT_select_interior_faces";
-  ot->description = "Select faces where all edges have more than 2 face users";
->>>>>>> d301d80d
+  ot->description =
+      "Select Interior Faces\nSelect faces where all edges have more than 2 face users";
 
   /* api callbacks */
   ot->exec = edbm_faces_select_interior_exec;
@@ -3137,30 +3028,12 @@
 
 void MESH_OT_select_linked(wmOperatorType *ot)
 {
-<<<<<<< HEAD
-	PropertyRNA *prop;
-
-	/* identifiers */
-	ot->name = "Select Linked All";
-	ot->idname = "MESH_OT_select_linked";
-	ot->description = "Select Linked All\nSelect all vertices connected to the current selection";
-
-	/* api callbacks */
-	ot->exec = edbm_select_linked_exec;
-	ot->poll = ED_operator_editmesh;
-
-	/* flags */
-	ot->flag = OPTYPE_REGISTER | OPTYPE_UNDO;
-
-	prop = RNA_def_enum_flag(ot->srna, "delimit", rna_enum_mesh_delimit_mode_items, BMO_DELIM_SEAM, "Delimit",
-	                         "Delimit selected region");
-=======
   PropertyRNA *prop;
 
   /* identifiers */
   ot->name = "Select Linked All";
   ot->idname = "MESH_OT_select_linked";
-  ot->description = "Select all vertices connected to the current selection";
+  ot->description = "Select Linked All\nSelect all vertices connected to the current selection";
 
   /* api callbacks */
   ot->exec = edbm_select_linked_exec;
@@ -3175,7 +3048,6 @@
                            BMO_DELIM_SEAM,
                            "Delimit",
                            "Delimit selected region");
->>>>>>> d301d80d
 #ifdef USE_LINKED_SELECT_DEFAULT_HACK
   RNA_def_property_flag(prop, PROP_SKIP_SAVE);
 #else
@@ -3418,32 +3290,13 @@
 
 void MESH_OT_select_linked_pick(wmOperatorType *ot)
 {
-<<<<<<< HEAD
-	PropertyRNA *prop;
-
-	/* identifiers */
-	ot->name = "Select Linked";
-	ot->idname = "MESH_OT_select_linked_pick";
-	ot->description = "Select Linked\n(De)select all vertices linked to the edge under the mouse cursor";
-
-	/* api callbacks */
-	ot->invoke = edbm_select_linked_pick_invoke;
-	ot->exec = edbm_select_linked_pick_exec;
-	ot->poll = ED_operator_editmesh;
-
-	/* flags */
-	ot->flag = OPTYPE_REGISTER | OPTYPE_UNDO;
-
-	RNA_def_boolean(ot->srna, "deselect", 0, "Deselect", "");
-	prop = RNA_def_enum_flag(ot->srna, "delimit", rna_enum_mesh_delimit_mode_items, BMO_DELIM_SEAM, "Delimit",
-	                         "Delimit selected region");
-=======
   PropertyRNA *prop;
 
   /* identifiers */
   ot->name = "Select Linked";
   ot->idname = "MESH_OT_select_linked_pick";
-  ot->description = "(De)select all vertices linked to the edge under the mouse cursor";
+  ot->description =
+      "Select Linked\n(De)select all vertices linked to the edge under the mouse cursor";
 
   /* api callbacks */
   ot->invoke = edbm_select_linked_pick_invoke;
@@ -3460,7 +3313,6 @@
                            BMO_DELIM_SEAM,
                            "Delimit",
                            "Delimit selected region");
->>>>>>> d301d80d
 #ifdef USE_LINKED_SELECT_DEFAULT_HACK
   RNA_def_property_flag(prop, PROP_SKIP_SAVE);
 #endif
@@ -3535,32 +3387,6 @@
 
 void MESH_OT_select_face_by_sides(wmOperatorType *ot)
 {
-<<<<<<< HEAD
-	static const EnumPropertyItem type_items[] = {
-		{0, "LESS", 0, "Less Than", ""},
-		{1, "EQUAL", 0, "Equal To", ""},
-		{2, "GREATER", 0, "Greater Than", ""},
-		{3, "NOTEQUAL", 0, "Not Equal To", ""},
-		{0, NULL, 0, NULL, NULL},
-	};
-
-	/* identifiers */
-	ot->name = "Select Faces by Sides";
-	ot->description = "Select Faces by Sides\nSelect vertices or faces by the number of polygon sides";
-	ot->idname = "MESH_OT_select_face_by_sides";
-
-	/* api callbacks */
-	ot->exec = edbm_select_face_by_sides_exec;
-	ot->poll = ED_operator_editmesh;
-
-	/* flags */
-	ot->flag = OPTYPE_REGISTER | OPTYPE_UNDO;
-
-	/* properties */
-	RNA_def_int(ot->srna, "number", 4, 3, INT_MAX, "Number of Vertices", "", 3, INT_MAX);
-	RNA_def_enum(ot->srna, "type", type_items, 1, "Type", "Type of comparison to make");
-	RNA_def_boolean(ot->srna, "extend", true, "Extend", "Extend the selection");
-=======
   static const EnumPropertyItem type_items[] = {
       {0, "LESS", 0, "Less Than", ""},
       {1, "EQUAL", 0, "Equal To", ""},
@@ -3571,7 +3397,8 @@
 
   /* identifiers */
   ot->name = "Select Faces by Sides";
-  ot->description = "Select vertices or faces by the number of polygon sides";
+  ot->description =
+      "Select Faces by Sides\nSelect vertices or faces by the number of polygon sides";
   ot->idname = "MESH_OT_select_face_by_sides";
 
   /* api callbacks */
@@ -3585,7 +3412,6 @@
   RNA_def_int(ot->srna, "number", 4, 3, INT_MAX, "Number of Vertices", "", 3, INT_MAX);
   RNA_def_enum(ot->srna, "type", type_items, 1, "Type", "Type of comparison to make");
   RNA_def_boolean(ot->srna, "extend", true, "Extend", "Extend the selection");
->>>>>>> d301d80d
 }
 
 /** \} */
@@ -3662,17 +3488,10 @@
 
 void MESH_OT_select_loose(wmOperatorType *ot)
 {
-<<<<<<< HEAD
-	/* identifiers */
-	ot->name = "Select Loose Geometry";
-	ot->description = "Select Loose Geometry\nSelect loose geometry based on the selection mode";
-	ot->idname = "MESH_OT_select_loose";
-=======
   /* identifiers */
   ot->name = "Select Loose Geometry";
-  ot->description = "Select loose geometry based on the selection mode";
+  ot->description = "Select Loose Geometry\nSelect loose geometry based on the selection mode";
   ot->idname = "MESH_OT_select_loose";
->>>>>>> d301d80d
 
   /* api callbacks */
   ot->exec = edbm_select_loose_exec;
@@ -3741,17 +3560,10 @@
 
 void MESH_OT_select_mirror(wmOperatorType *ot)
 {
-<<<<<<< HEAD
-	/* identifiers */
-	ot->name = "Select Mirror";
-	ot->description = "Select Mirror\nSelect mesh items at mirrored locations";
-	ot->idname = "MESH_OT_select_mirror";
-=======
   /* identifiers */
   ot->name = "Select Mirror";
-  ot->description = "Select mesh items at mirrored locations";
+  ot->description = "Select Mirror\nSelect mesh items at mirrored locations";
   ot->idname = "MESH_OT_select_mirror";
->>>>>>> d301d80d
 
   /* api callbacks */
   ot->exec = edbm_select_mirror_exec;
@@ -3800,17 +3612,11 @@
 
 void MESH_OT_select_more(wmOperatorType *ot)
 {
-<<<<<<< HEAD
-	/* identifiers */
-	ot->name = "Select More";
-	ot->idname = "MESH_OT_select_more";
-	ot->description = "Select More\nSelect more vertices, edges or faces connected to initial selection";
-=======
   /* identifiers */
   ot->name = "Select More";
   ot->idname = "MESH_OT_select_more";
-  ot->description = "Select more vertices, edges or faces connected to initial selection";
->>>>>>> d301d80d
+  ot->description =
+      "Select More\nSelect more vertices, edges or faces connected to initial selection";
 
   /* api callbacks */
   ot->exec = edbm_select_more_exec;
@@ -3857,17 +3663,11 @@
 
 void MESH_OT_select_less(wmOperatorType *ot)
 {
-<<<<<<< HEAD
-	/* identifiers */
-	ot->name = "Select Less";
-	ot->idname = "MESH_OT_select_less";
-	ot->description = "Select Less\nDeselect vertices, edges or faces at the boundary of each selection region";
-=======
   /* identifiers */
   ot->name = "Select Less";
   ot->idname = "MESH_OT_select_less";
-  ot->description = "Deselect vertices, edges or faces at the boundary of each selection region";
->>>>>>> d301d80d
+  ot->description =
+      "Select Less\nDeselect vertices, edges or faces at the boundary of each selection region";
 
   /* api callbacks */
   ot->exec = edbm_select_less_exec;
@@ -4113,17 +3913,11 @@
 
 void MESH_OT_select_nth(wmOperatorType *ot)
 {
-<<<<<<< HEAD
-	/* identifiers */
-	ot->name = "Checker Deselect";
-	ot->idname = "MESH_OT_select_nth";
-	ot->description = "Checker Deselect\nDeselect every Nth element starting from the active vertex, edge or face";
-=======
   /* identifiers */
   ot->name = "Checker Deselect";
   ot->idname = "MESH_OT_select_nth";
-  ot->description = "Deselect every Nth element starting from the active vertex, edge or face";
->>>>>>> d301d80d
+  ot->description =
+      "Checker Deselect\nDeselect every Nth element starting from the active vertex, edge or face";
 
   /* api callbacks */
   ot->exec = edbm_select_nth_exec;
@@ -4198,31 +3992,11 @@
 
 void MESH_OT_edges_select_sharp(wmOperatorType *ot)
 {
-<<<<<<< HEAD
-	PropertyRNA *prop;
-
-	/* identifiers */
-	ot->name = "Select Sharp Edges";
-	ot->description = "Select Sharp Edges\nSelect all sharp-enough edges";
-	ot->idname = "MESH_OT_edges_select_sharp";
-
-	/* api callbacks */
-	ot->exec = edbm_select_sharp_edges_exec;
-	ot->poll = ED_operator_editmesh;
-
-	/* flags */
-	ot->flag = OPTYPE_REGISTER | OPTYPE_UNDO;
-
-	/* props */
-	prop = RNA_def_float_rotation(ot->srna, "sharpness", 0, NULL, DEG2RADF(0.01f), DEG2RADF(180.0f),
-	                              "Sharpness", "", DEG2RADF(1.0f), DEG2RADF(180.0f));
-	RNA_def_property_float_default(prop, DEG2RADF(30.0f));
-=======
   PropertyRNA *prop;
 
   /* identifiers */
   ot->name = "Select Sharp Edges";
-  ot->description = "Select all sharp-enough edges";
+  ot->description = "Select Sharp Edges\nSelect all sharp-enough edges";
   ot->idname = "MESH_OT_edges_select_sharp";
 
   /* api callbacks */
@@ -4244,7 +4018,6 @@
                                 DEG2RADF(1.0f),
                                 DEG2RADF(180.0f));
   RNA_def_property_float_default(prop, DEG2RADF(30.0f));
->>>>>>> d301d80d
 }
 
 /** \} */
@@ -4431,37 +4204,9 @@
 
 void MESH_OT_select_non_manifold(wmOperatorType *ot)
 {
-<<<<<<< HEAD
-	/* identifiers */
-	ot->name = "Select Non Manifold";
-	ot->description = "Select Non Manifold\nSelect all non-manifold vertices or edges";
-	ot->idname = "MESH_OT_select_non_manifold";
-
-	/* api callbacks */
-	ot->exec = edbm_select_non_manifold_exec;
-	ot->poll = ED_operator_editmesh;
-
-	/* flags */
-	ot->flag = OPTYPE_REGISTER | OPTYPE_UNDO;
-
-	/* props */
-	RNA_def_boolean(ot->srna, "extend", true, "Extend", "Extend the selection");
-	/* edges */
-	RNA_def_boolean(ot->srna, "use_wire", true, "Wire",
-	                "Wire edges");
-	RNA_def_boolean(ot->srna, "use_boundary", true, "Boundaries",
-	                "Boundary edges");
-	RNA_def_boolean(ot->srna, "use_multi_face", true,
-	                "Multiple Faces", "Edges shared by 3+ faces");
-	RNA_def_boolean(ot->srna, "use_non_contiguous", true, "Non Contiguous",
-	                "Edges between faces pointing in alternate directions");
-	/* verts */
-	RNA_def_boolean(ot->srna, "use_verts", true, "Vertices",
-	                "Vertices connecting multiple face regions");
-=======
   /* identifiers */
   ot->name = "Select Non Manifold";
-  ot->description = "Select all non-manifold vertices or edges";
+  ot->description = "Select Non Manifold\nSelect all non-manifold vertices or edges";
   ot->idname = "MESH_OT_select_non_manifold";
 
   /* api callbacks */
@@ -4485,7 +4230,6 @@
   /* verts */
   RNA_def_boolean(
       ot->srna, "use_verts", true, "Vertices", "Vertices connecting multiple face regions");
->>>>>>> d301d80d
 }
 
 /** \} */
@@ -4563,17 +4307,10 @@
 
 void MESH_OT_select_random(wmOperatorType *ot)
 {
-<<<<<<< HEAD
-	/* identifiers */
-	ot->name = "Select Random";
-	ot->description = "Select Random\nRandomly select vertices";
-	ot->idname = "MESH_OT_select_random";
-=======
   /* identifiers */
   ot->name = "Select Random";
-  ot->description = "Randomly select vertices";
+  ot->description = "Select Random\nRandomly select vertices";
   ot->idname = "MESH_OT_select_random";
->>>>>>> d301d80d
 
   /* api callbacks */
   ot->exec = edbm_select_random_exec;
@@ -4666,17 +4403,10 @@
 
 void MESH_OT_select_ungrouped(wmOperatorType *ot)
 {
-<<<<<<< HEAD
-	/* identifiers */
-	ot->name = "Select Ungrouped";
-	ot->idname = "MESH_OT_select_ungrouped";
-	ot->description = "Select Ungrouped\nSelect vertices without a group";
-=======
   /* identifiers */
   ot->name = "Select Ungrouped";
   ot->idname = "MESH_OT_select_ungrouped";
-  ot->description = "Select vertices without a group";
->>>>>>> d301d80d
+  ot->description = "Select Ungrouped\nSelect vertices without a group";
 
   /* api callbacks */
   ot->exec = edbm_select_ungrouped_exec;
@@ -4803,32 +4533,6 @@
 
 void MESH_OT_select_axis(wmOperatorType *ot)
 {
-<<<<<<< HEAD
-	static const EnumPropertyItem axis_sign_items[] = {
-		{SELECT_AXIS_POS, "POS", 0, "Positive Axis", ""},
-		{SELECT_AXIS_NEG, "NEG", 0, "Negative Axis", ""},
-		{SELECT_AXIS_ALIGN, "ALIGN",  0, "Aligned Axis", ""},
-		{0, NULL, 0, NULL, NULL},
-	};
-
-	/* identifiers */
-	ot->name = "Select Axis";
-	ot->description = "Select Axis\nSelect all data in the mesh on a single axis";
-	ot->idname = "MESH_OT_select_axis";
-
-	/* api callbacks */
-	ot->exec = edbm_select_axis_exec;
-	ot->poll = ED_operator_editmesh;
-
-	/* flags */
-	ot->flag = OPTYPE_REGISTER | OPTYPE_UNDO;
-
-	/* properties */
-	RNA_def_enum(ot->srna, "orientation", rna_enum_transform_orientation_items, V3D_ORIENT_LOCAL, "Axis Mode", "Axis orientation");
-	RNA_def_enum(ot->srna, "sign", axis_sign_items, SELECT_AXIS_POS, "Axis Sign", "Side to select");
-	RNA_def_enum(ot->srna, "axis", rna_enum_axis_xyz_items, 0, "Axis", "Select the axis to compare each vertex on");
-	RNA_def_float(ot->srna, "threshold", 0.0001f, 0.000001f, 50.0f,  "Threshold", "", 0.00001f, 10.0f);
-=======
   static const EnumPropertyItem axis_sign_items[] = {
       {SELECT_AXIS_POS, "POS", 0, "Positive Axis", ""},
       {SELECT_AXIS_NEG, "NEG", 0, "Negative Axis", ""},
@@ -4838,7 +4542,7 @@
 
   /* identifiers */
   ot->name = "Select Axis";
-  ot->description = "Select all data in the mesh on a single axis";
+  ot->description = "Select Axis\nSelect all data in the mesh on a single axis";
   ot->idname = "MESH_OT_select_axis";
 
   /* api callbacks */
@@ -4864,7 +4568,6 @@
                "Select the axis to compare each vertex on");
   RNA_def_float(
       ot->srna, "threshold", 0.0001f, 0.000001f, 50.0f, "Threshold", "", 0.00001f, 10.0f);
->>>>>>> d301d80d
 }
 
 /** \} */
@@ -4935,17 +4638,10 @@
 
 void MESH_OT_region_to_loop(wmOperatorType *ot)
 {
-<<<<<<< HEAD
-	/* identifiers */
-	ot->name = "Select Boundary Loop";
-	ot->idname = "MESH_OT_region_to_loop";
-	ot->description = "Select Boundary Loop\nSelect boundary edges around the selected faces";
-=======
   /* identifiers */
   ot->name = "Select Boundary Loop";
   ot->idname = "MESH_OT_region_to_loop";
-  ot->description = "Select boundary edges around the selected faces";
->>>>>>> d301d80d
+  ot->description = "Select Boundary Loop\nSelect boundary edges around the selected faces";
 
   /* api callbacks */
   ot->exec = edbm_region_to_loop_exec;
@@ -5151,25 +4847,11 @@
 
 void MESH_OT_loop_to_region(wmOperatorType *ot)
 {
-<<<<<<< HEAD
-	/* identifiers */
-	ot->name = "Select Loop Inner-Region";
-	ot->idname = "MESH_OT_loop_to_region";
-	ot->description = "Select Loop Inner-Region\nSelect region of faces inside of a selected loop of edges";
-
-	/* api callbacks */
-	ot->exec = edbm_loop_to_region_exec;
-	ot->poll = ED_operator_editmesh;
-
-	/* flags */
-	ot->flag = OPTYPE_REGISTER | OPTYPE_UNDO;
-
-	RNA_def_boolean(ot->srna, "select_bigger", 0, "Select Bigger", "Select bigger regions instead of smaller ones");
-=======
   /* identifiers */
   ot->name = "Select Loop Inner-Region";
   ot->idname = "MESH_OT_loop_to_region";
-  ot->description = "Select region of faces inside of a selected loop of edges";
+  ot->description =
+      "Select Loop Inner-Region\nSelect region of faces inside of a selected loop of edges";
 
   /* api callbacks */
   ot->exec = edbm_loop_to_region_exec;
@@ -5183,7 +4865,6 @@
                   0,
                   "Select Bigger",
                   "Select bigger regions instead of smaller ones");
->>>>>>> d301d80d
 }
 
 /** \} */