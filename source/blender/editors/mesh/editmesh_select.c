--- conflicted
+++ resolved
@@ -1283,33 +1283,6 @@
 		}
 	}
 
-<<<<<<< HEAD
-	return prop_similar_types;
-}
-
-void MESH_OT_select_similar(wmOperatorType *ot)
-{
-	PropertyRNA *prop;
-
-	/* identifiers */
-	ot->name = "Select Similar";
-	ot->idname = "MESH_OT_select_similar";
-	ot->description = "Select Similar\nSelect similar vertices, edges or faces by property types";
-	
-	/* api callbacks */
-	ot->invoke = WM_menu_invoke;
-	ot->exec = edbm_select_similar_exec;
-	ot->poll = ED_operator_editmesh;
-
-	/* flags */
-	ot->flag = OPTYPE_REGISTER | OPTYPE_UNDO;
-
-	/* properties */
-	prop = ot->prop = RNA_def_enum(ot->srna, "type", prop_similar_types, SIMVERT_NORMAL, "Type", "");
-	RNA_def_enum_funcs(prop, select_similar_type_itemf);
-
-	RNA_def_enum(ot->srna, "compare", prop_similar_compare_types, SIM_CMP_EQ, "Compare", "");
-=======
 	*r_base_index = best.base_index;
 	if (r_eve) {
 		*r_eve = NULL;
@@ -1320,7 +1293,6 @@
 	if (r_efa) {
 		*r_efa = NULL;
 	}
->>>>>>> bf0059d2
 
 	if (best.ele) {
 		switch (best.ele->head.htype) {
@@ -1645,7 +1617,7 @@
 	ot->name = "Multi Select Loops";
 	ot->idname = "MESH_OT_loop_multi_select";
 	ot->description = "Multi Select Loops\nSelect a loop of connected edges by connection type";
-	
+
 	/* api callbacks */
 	ot->exec = edbm_loop_multiselect_exec;
 	ot->poll = ED_operator_editmesh;
@@ -1911,7 +1883,7 @@
 	ot->name = "Loop Select";
 	ot->idname = "MESH_OT_loop_select";
 	ot->description = "Loop Select\nSelect a loop of connected edges";
-	
+
 	/* api callbacks */
 	ot->invoke = edbm_select_loop_invoke;
 	ot->poll = ED_operator_editmesh_region_view3d;
@@ -1932,7 +1904,7 @@
 	ot->name = "Edge Ring Select";
 	ot->idname = "MESH_OT_edgering_select";
 	ot->description = "Edge Ring Select\nSelect an edge ring";
-	
+
 	/* callbacks */
 	ot->invoke = edbm_select_loop_invoke;
 	ot->poll = ED_operator_editmesh_region_view3d;
@@ -3019,7 +2991,7 @@
 	/* identifiers */
 	ot->name = "Select Linked All";
 	ot->idname = "MESH_OT_select_linked";
-	ot->description = "Select Linked All\nSelect all vertices linked to the active mesh";
+	ot->description = "Select Linked All\nSelect all vertices connected to the current selection";
 
 	/* api callbacks */
 	ot->exec = edbm_select_linked_exec;
@@ -3267,7 +3239,7 @@
 	ot->name = "Select Linked";
 	ot->idname = "MESH_OT_select_linked_pick";
 	ot->description = "Select Linked\n(De)select all vertices linked to the edge under the mouse cursor";
-	
+
 	/* api callbacks */
 	ot->invoke = edbm_select_linked_pick_invoke;
 	ot->exec = edbm_select_linked_pick_exec;
@@ -4056,7 +4028,7 @@
 
 	/* identifiers */
 	ot->name = "Select Linked Flat Faces";
-	ot->description = "Select Linked Flat Faces\nSelect linked faces by angle";
+	ot->description = "Select linked faces by angle";
 	ot->idname = "MESH_OT_faces_select_linked_flat";
 
 	/* api callbacks */
