--- conflicted
+++ resolved
@@ -680,25 +680,14 @@
 
 void MESH_OT_edgering_select(wmOperatorType *ot)
 {
-<<<<<<< HEAD
-	/* description */
-	ot->name = "Edge Ring Select";
-	ot->idname = "MESH_OT_edgering_select";
-	ot->description = "Edge Ring Select\nSelect an edge ring";
-
-	/* callbacks */
-	ot->invoke = ringsel_invoke;
-	ot->poll = ED_operator_editmesh_region_view3d; 
-=======
   /* description */
   ot->name = "Edge Ring Select";
   ot->idname = "MESH_OT_edgering_select";
-  ot->description = "Select an edge ring";
+  ot->description = "Edge Ring Select\nSelect an edge ring";
 
   /* callbacks */
   ot->invoke = ringsel_invoke;
   ot->poll = ED_operator_editmesh_region_view3d;
->>>>>>> c03ac674
 
   /* flags */
   ot->flag = OPTYPE_REGISTER | OPTYPE_UNDO;
@@ -710,54 +699,12 @@
 
 void MESH_OT_loopcut(wmOperatorType *ot)
 {
-<<<<<<< HEAD
-	PropertyRNA *prop;
-
-	/* description */
-	ot->name = "Loop Cut";
-	ot->idname = "MESH_OT_loopcut";
-	ot->description = "Loop Cut\nAdd a new loop between existing loops";
-
-	/* callbacks */
-	ot->invoke = ringcut_invoke;
-	ot->exec = loopcut_exec;
-	ot->modal = loopcut_modal;
-	ot->cancel = ringcut_cancel;
-	ot->poll = ED_operator_editmesh_region_view3d;
-
-	/* flags */
-	ot->flag = OPTYPE_REGISTER | OPTYPE_UNDO | OPTYPE_BLOCKING;
-
-	/* properties */
-	prop = RNA_def_int(ot->srna, "number_cuts", 1, 1, 1000000, "Number of Cuts", "", 1, 100);
-	/* avoid re-using last var because it can cause
-	 * _very_ high poly meshes and annoy users (or worse crash) */
-	RNA_def_property_flag(prop, PROP_SKIP_SAVE);
-
-	prop = RNA_def_float(ot->srna, "smoothness", 0.0f, -1e3f, 1e3f,
-	                     "Smoothness", "Smoothness factor", -SUBD_SMOOTH_MAX, SUBD_SMOOTH_MAX);
-	RNA_def_property_flag(prop, PROP_SKIP_SAVE);
-
-	WM_operatortype_props_advanced_begin(ot);
-
-	prop = RNA_def_property(ot->srna, "falloff", PROP_ENUM, PROP_NONE);
-	RNA_def_property_enum_items(prop, rna_enum_proportional_falloff_curve_only_items);
-	RNA_def_property_enum_default(prop, PROP_INVSQUARE);
-	RNA_def_property_ui_text(prop, "Falloff", "Falloff type the feather");
-	RNA_def_property_translation_context(prop, BLT_I18NCONTEXT_ID_CURVE); /* Abusing id_curve :/ */
-
-	/* For redo only. */
-	prop = RNA_def_int(ot->srna, "object_index", -1, -1, INT_MAX, "Object Index", "", 0, INT_MAX);
-	RNA_def_property_flag(prop, PROP_HIDDEN);
-	prop = RNA_def_int(ot->srna, "edge_index", -1, -1, INT_MAX, "Edge Index", "", 0, INT_MAX);
-	RNA_def_property_flag(prop, PROP_HIDDEN);
-=======
   PropertyRNA *prop;
 
   /* description */
   ot->name = "Loop Cut";
   ot->idname = "MESH_OT_loopcut";
-  ot->description = "Add a new loop between existing loops";
+  ot->description = "Loop Cut\nAdd a new loop between existing loops";
 
   /* callbacks */
   ot->invoke = ringcut_invoke;
@@ -799,7 +746,6 @@
   RNA_def_property_flag(prop, PROP_HIDDEN);
   prop = RNA_def_int(ot->srna, "edge_index", -1, -1, INT_MAX, "Edge Index", "", 0, INT_MAX);
   RNA_def_property_flag(prop, PROP_HIDDEN);
->>>>>>> c03ac674
 
 #ifdef USE_LOOPSLIDE_HACK
   prop = RNA_def_boolean_array(ot->srna, "mesh_select_mode_init", 3, NULL, "", "");
