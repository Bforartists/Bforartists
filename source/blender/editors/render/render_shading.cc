--- conflicted
+++ resolved
@@ -98,12 +98,9 @@
 
 #include "render_intern.hh" /* own include */
 
-<<<<<<< HEAD
-#include "UI_interface.hh" /*bfa - needed for the icons*/
 #include "UI_resources.hh" /*bfa - needed for the icons*/
-=======
+
 using blender::Vector;
->>>>>>> 0ead5874
 
 static bool object_materials_supported_poll_ex(bContext *C, const Object *ob);
 
