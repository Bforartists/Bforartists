# $Id: CMakeLists.txt 12931 2007-12-17 18:20:48Z theeth $
# ***** BEGIN GPL LICENSE BLOCK *****
#
# This program is free software; you can redistribute it and/or
# modify it under the terms of the GNU General Public License
# as published by the Free Software Foundation; either version 2
# of the License, or (at your option) any later version.
#
# This program is distributed in the hope that it will be useful,
# but WITHOUT ANY WARRANTY; without even the implied warranty of
# MERCHANTABILITY or FITNESS FOR A PARTICULAR PURPOSE.  See the
# GNU General Public License for more details.
#
# You should have received a copy of the GNU General Public License
# along with this program; if not, write to the Free Software Foundation,
# Inc., 51 Franklin Street, Fifth Floor, Boston, MA 02110-1301, USA.
#
# Contributor(s): Jacques Beaurain.
#
# ***** END GPL LICENSE BLOCK *****

set(INC
	../include
	../../blenfont
	../../blenkernel
	../../blenlib
	../../blenloader
	../../gpu
	../../imbuf
	../../makesdna
	../../makesrna
	../../render/extern/include
	../../windowmanager
	../../../../intern/guardedalloc
<<<<<<< HEAD
	../../../../extern/glew/include
	../../freestyle
=======
    ${GLEW_INCLUDE_PATH}
>>>>>>> 9314fbd7
)

set(SRC
	render_internal.c
	render_opengl.c
	render_ops.c
	render_preview.c
	render_shading.c

	render_intern.h
)

if(WITH_CODEC_QUICKTIME)
	list(APPEND INC ../../quicktime ${QUICKTIME_INC})
	add_definitions(-DWITH_QUICKTIME)
endif()

if(WITH_OPENMP)
	add_definitions(-DPARALLEL=1)
endif()

blender_add_lib(bf_editor_render "${SRC}" "${INC}")<|MERGE_RESOLUTION|>--- conflicted
+++ resolved
@@ -32,12 +32,8 @@
 	../../render/extern/include
 	../../windowmanager
 	../../../../intern/guardedalloc
-<<<<<<< HEAD
-	../../../../extern/glew/include
+    ${GLEW_INCLUDE_PATH}
 	../../freestyle
-=======
-    ${GLEW_INCLUDE_PATH}
->>>>>>> 9314fbd7
 )
 
 set(SRC
