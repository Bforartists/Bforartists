--- conflicted
+++ resolved
@@ -1487,184 +1487,6 @@
 
 
 
-<<<<<<< HEAD
-=======
-/********************** environment map operators *********************/
-
-static int save_envmap(wmOperator *op, Scene *scene, EnvMap *env, char *path, const char imtype)
-{
-	PropertyRNA *prop;
-	float layout[12];
-
-	if ((prop = RNA_struct_find_property(op->ptr, "layout"))) {
-		RNA_property_float_get_array(op->ptr, prop, layout);
-	}
-	else {
-		memcpy(layout, default_envmap_layout, sizeof(layout));
-	}
-
-	if (RE_WriteEnvmapResult(op->reports, scene, env, path, imtype, layout)) {
-		return OPERATOR_FINISHED;
-	}
-	else {
-		return OPERATOR_CANCELLED;
-	}
-
-}
-
-static int envmap_save_exec(bContext *C, wmOperator *op)
-{
-	Tex *tex = CTX_data_pointer_get_type(C, "texture", &RNA_Texture).data;
-	Scene *scene = CTX_data_scene(C);
-	//int imtype = RNA_enum_get(op->ptr, "file_type");
-	char imtype = scene->r.im_format.imtype;
-	char path[FILE_MAX];
-
-	RNA_string_get(op->ptr, "filepath", path);
-
-	if (scene->r.scemode & R_EXTENSION) {
-		BKE_image_path_ensure_ext_from_imformat(path, &scene->r.im_format);
-	}
-
-	WM_cursor_wait(1);
-
-	save_envmap(op, scene, tex->env, path, imtype);
-
-	WM_cursor_wait(0);
-
-	WM_event_add_notifier(C, NC_TEXTURE, tex);
-
-	return OPERATOR_FINISHED;
-}
-
-static int envmap_save_invoke(bContext *C, wmOperator *op, const wmEvent *UNUSED(event))
-{
-	Main *bmain = CTX_data_main(C);
-	//Scene *scene= CTX_data_scene(C);
-
-	if (RNA_struct_property_is_set(op->ptr, "filepath"))
-		return envmap_save_exec(C, op);
-
-	//RNA_enum_set(op->ptr, "file_type", scene->r.im_format.imtype);
-	RNA_string_set(op->ptr, "filepath", BKE_main_blendfile_path(bmain));
-	WM_event_add_fileselect(C, op);
-
-	return OPERATOR_RUNNING_MODAL;
-}
-
-static bool envmap_save_poll(bContext *C)
-{
-	Tex *tex = CTX_data_pointer_get_type(C, "texture", &RNA_Texture).data;
-
-	if (!tex)
-		return 0;
-	if (!tex->env || !tex->env->ok)
-		return 0;
-	if (tex->env->cube[1] == NULL)
-		return 0;
-
-	return 1;
-}
-
-void TEXTURE_OT_envmap_save(wmOperatorType *ot)
-{
-	PropertyRNA *prop;
-	/* identifiers */
-	ot->name = "Save Environment Map";
-	ot->idname = "TEXTURE_OT_envmap_save";
-	ot->description = "Save the current generated Environment map to an image file";
-
-	/* api callbacks */
-	ot->exec = envmap_save_exec;
-	ot->invoke = envmap_save_invoke;
-	ot->poll = envmap_save_poll;
-
-	/* flags */
-	ot->flag = OPTYPE_REGISTER | OPTYPE_INTERNAL; /* no undo since this doesnt modify the env-map */
-
-	/* properties */
-	prop = RNA_def_float_array(ot->srna, "layout", 12, default_envmap_layout, 0.0f, 0.0f,
-	                           "File layout",
-	                           "Flat array describing the X,Y position of each cube face in the output image, "
-	                           "where 1 is the size of a face - order is [+Z -Z +Y -X -Y +X] "
-	                           "(use -1 to skip a face)", 0.0f, 0.0f);
-	RNA_def_property_flag(prop, PROP_HIDDEN);
-
-	WM_operator_properties_filesel(
-	        ot, FILE_TYPE_FOLDER | FILE_TYPE_IMAGE | FILE_TYPE_MOVIE, FILE_SPECIAL, FILE_SAVE,
-	        WM_FILESEL_FILEPATH, FILE_DEFAULTDISPLAY, FILE_SORT_ALPHA);
-}
-
-static int envmap_clear_exec(bContext *C, wmOperator *UNUSED(op))
-{
-	Tex *tex = CTX_data_pointer_get_type(C, "texture", &RNA_Texture).data;
-
-	BKE_texture_envmap_free_data(tex->env);
-
-	WM_event_add_notifier(C, NC_TEXTURE | NA_EDITED, tex);
-
-	return OPERATOR_FINISHED;
-}
-
-static bool envmap_clear_poll(bContext *C)
-{
-	Tex *tex = CTX_data_pointer_get_type(C, "texture", &RNA_Texture).data;
-
-	if (!tex)
-		return 0;
-	if (!tex->env || !tex->env->ok)
-		return 0;
-	if (tex->env->cube[1] == NULL)
-		return 0;
-
-	return 1;
-}
-
-void TEXTURE_OT_envmap_clear(wmOperatorType *ot)
-{
-	/* identifiers */
-	ot->name = "Clear Environment Map";
-	ot->idname = "TEXTURE_OT_envmap_clear";
-	ot->description = "Discard the environment map and free it from memory";
-
-	/* api callbacks */
-	ot->exec = envmap_clear_exec;
-	ot->poll = envmap_clear_poll;
-
-	/* flags */
-	ot->flag = OPTYPE_REGISTER | OPTYPE_UNDO | OPTYPE_INTERNAL;
-}
-
-static int envmap_clear_all_exec(bContext *C, wmOperator *UNUSED(op))
-{
-	Main *bmain = CTX_data_main(C);
-	Tex *tex;
-
-	for (tex = bmain->tex.first; tex; tex = tex->id.next)
-		if (tex->env)
-			BKE_texture_envmap_free_data(tex->env);
-
-	WM_event_add_notifier(C, NC_TEXTURE | NA_EDITED, tex);
-
-	return OPERATOR_FINISHED;
-}
-
-void TEXTURE_OT_envmap_clear_all(wmOperatorType *ot)
-{
-	/* identifiers */
-	ot->name = "Clear All Environment Maps";
-	ot->idname = "TEXTURE_OT_envmap_clear_all";
-	ot->description = "Discard all environment maps in the .blend file and free them from memory";
-
-	/* api callbacks */
-	ot->exec = envmap_clear_all_exec;
-	ot->poll = envmap_clear_poll;
-
-	/* flags */
-	ot->flag = OPTYPE_REGISTER | OPTYPE_UNDO;
-}
-
->>>>>>> 37495215
 /********************** material operators *********************/
 
 /* material copy/paste */
