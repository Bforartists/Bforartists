/*
 * ***** BEGIN GPL LICENSE BLOCK *****
 *
 * This program is free software; you can redistribute it and/or
 * modify it under the terms of the GNU General Public License
 * as published by the Free Software Foundation; either version 2
 * of the License, or (at your option) any later version.
 *
 * but WITHOUT ANY WARRANTY; without even the implied warranty of
 * MERCHANTABILITY or FITNESS FOR A PARTICULAR PURPOSE.  See the
 * GNU General Public License for more details.
 *
 * You should have received a copy of the GNU General Public License
 * along with this program; if not, write to the Free Software Foundation,
 * Inc., 51 Franklin Street, Fifth Floor, Boston, MA 02110-1301, USA.
 *
 * The Original Code is Copyright (C) 2009 Blender Foundation.
 * All rights reserved.
 *
 * Contributor(s): Blender Foundation
 *
 * ***** END GPL LICENSE BLOCK *****
 */

/** \file blender/editors/render/render_shading.c
 *  \ingroup edrend
 */

#include <stdlib.h>
#include <string.h>

#include "MEM_guardedalloc.h"

#include "DNA_curve_types.h"
#include "DNA_lamp_types.h"
#include "DNA_material_types.h"
#include "DNA_node_types.h"
#include "DNA_object_types.h"
#include "DNA_particle_types.h"
#include "DNA_scene_types.h"
#include "DNA_space_types.h"
#include "DNA_world_types.h"

#include "BLI_utildefines.h"
#include "BLI_listbase.h"
#include "BLI_math_vector.h"

#include "BLT_translation.h"

#include "BKE_animsys.h"
#include "BKE_context.h"
#include "BKE_curve.h"
#include "BKE_depsgraph.h"
#include "BKE_font.h"
#include "BKE_global.h"
#include "BKE_image.h"
#include "BKE_library.h"
#include "BKE_linestyle.h"
#include "BKE_main.h"
#include "BKE_material.h"
#include "BKE_paint.h"
#include "BKE_report.h"
#include "BKE_scene.h"
#include "BKE_texture.h"
#include "BKE_world.h"
#include "BKE_editmesh.h"



#ifdef WITH_FREESTYLE
#  include "BKE_freestyle.h"
#  include "FRS_freestyle.h"
#  include "RNA_enum_types.h"
#endif

#include "RNA_access.h"

#include "WM_api.h"
#include "WM_types.h"

#include "ED_object.h"
#include "ED_curve.h"
#include "ED_mesh.h"
#include "ED_node.h"
#include "ED_render.h"
#include "ED_screen.h"

#include "RNA_define.h"

#include "UI_interface.h"

#include "RE_pipeline.h"

#include "render_intern.h"  // own include

/********************** material slot operators *********************/

static int material_slot_add_exec(bContext *C, wmOperator *UNUSED(op))
{
	Main *bmain = CTX_data_main(C);
	Object *ob = ED_object_context(C);

	if (!ob)
		return OPERATOR_CANCELLED;

	BKE_object_material_slot_add(bmain, ob);

	if (ob->mode & OB_MODE_TEXTURE_PAINT) {
		Scene *scene = CTX_data_scene(C);
		BKE_paint_proj_mesh_data_check(scene, ob, NULL, NULL, NULL, NULL);
		WM_event_add_notifier(C, NC_SCENE | ND_TOOLSETTINGS, NULL);
	}

	WM_event_add_notifier(C, NC_OBJECT | ND_DRAW, ob);
	WM_event_add_notifier(C, NC_OBJECT | ND_OB_SHADING, ob);
	WM_event_add_notifier(C, NC_MATERIAL | ND_SHADING_PREVIEW, ob);

	return OPERATOR_FINISHED;
}

void OBJECT_OT_material_slot_add(wmOperatorType *ot)
{
	/* identifiers */
	ot->name = "Add Material Slot";
	ot->idname = "OBJECT_OT_material_slot_add";
<<<<<<< HEAD
	ot->description = "Add Material Slo\nAdd a new material slot";
	
=======
	ot->description = "Add a new material slot";

>>>>>>> 0083dc89
	/* api callbacks */
	ot->exec = material_slot_add_exec;
	ot->poll = ED_operator_object_active_editable;

	/* flags */
	ot->flag = OPTYPE_REGISTER | OPTYPE_UNDO | OPTYPE_INTERNAL;
}

static int material_slot_remove_exec(bContext *C, wmOperator *op)
{
	Object *ob = ED_object_context(C);

	if (!ob)
		return OPERATOR_CANCELLED;

	/* Removing material slots in edit mode screws things up, see bug #21822.*/
	if (ob == CTX_data_edit_object(C)) {
		BKE_report(op->reports, RPT_ERROR, "Unable to remove material slot in edit mode");
		return OPERATOR_CANCELLED;
	}

	BKE_object_material_slot_remove(CTX_data_main(C), ob);

	if (ob->mode & OB_MODE_TEXTURE_PAINT) {
		Scene *scene = CTX_data_scene(C);
		BKE_paint_proj_mesh_data_check(scene, ob, NULL, NULL, NULL, NULL);
		WM_event_add_notifier(C, NC_SCENE | ND_TOOLSETTINGS, NULL);
	}

	DAG_id_tag_update(&ob->id, OB_RECALC_DATA);
	WM_event_add_notifier(C, NC_OBJECT | ND_DRAW, ob);
	WM_event_add_notifier(C, NC_OBJECT | ND_OB_SHADING, ob);
	WM_event_add_notifier(C, NC_MATERIAL | ND_SHADING_PREVIEW, ob);

	return OPERATOR_FINISHED;
}

void OBJECT_OT_material_slot_remove(wmOperatorType *ot)
{
	/* identifiers */
	ot->name = "Remove Material Slot";
	ot->idname = "OBJECT_OT_material_slot_remove";
<<<<<<< HEAD
	ot->description = "Remove Material Slot\nRemove the selected material slot";
	
=======
	ot->description = "Remove the selected material slot";

>>>>>>> 0083dc89
	/* api callbacks */
	ot->exec = material_slot_remove_exec;
	ot->poll = ED_operator_object_active_editable;

	/* flags */
	ot->flag = OPTYPE_REGISTER | OPTYPE_UNDO | OPTYPE_INTERNAL;
}

static int material_slot_assign_exec(bContext *C, wmOperator *UNUSED(op))
{
	Object *ob = ED_object_context(C);

	if (!ob)
		return OPERATOR_CANCELLED;

	if (ob && ob->actcol > 0) {
		if (ob->type == OB_MESH) {
			BMEditMesh *em = BKE_editmesh_from_object(ob);
			BMFace *efa;
			BMIter iter;

			if (em) {
				BM_ITER_MESH (efa, &iter, em->bm, BM_FACES_OF_MESH) {
					if (BM_elem_flag_test(efa, BM_ELEM_SELECT))
						efa->mat_nr = ob->actcol - 1;
				}
			}
		}
		else if (ELEM(ob->type, OB_CURVE, OB_SURF)) {
			Nurb *nu;
			ListBase *nurbs = BKE_curve_editNurbs_get((Curve *)ob->data);

			if (nurbs) {
				for (nu = nurbs->first; nu; nu = nu->next) {
					if (ED_curve_nurb_select_check(ob->data, nu)) {
						nu->mat_nr = ob->actcol - 1;
					}
				}
			}
		}
		else if (ob->type == OB_FONT) {
			EditFont *ef = ((Curve *)ob->data)->editfont;
			int i, selstart, selend;

			if (ef && BKE_vfont_select_get(ob, &selstart, &selend)) {
				for (i = selstart; i <= selend; i++)
					ef->textbufinfo[i].mat_nr = ob->actcol;
			}
		}
	}

	DAG_id_tag_update(&ob->id, OB_RECALC_DATA);
	WM_event_add_notifier(C, NC_GEOM | ND_DATA, ob->data);

	return OPERATOR_FINISHED;
}

void OBJECT_OT_material_slot_assign(wmOperatorType *ot)
{
	/* identifiers */
	ot->name = "Assign Material Slot";
	ot->idname = "OBJECT_OT_material_slot_assign";
<<<<<<< HEAD
	ot->description = "Assign Material Slot\nAssign active material slot to selection";
	
=======
	ot->description = "Assign active material slot to selection";

>>>>>>> 0083dc89
	/* api callbacks */
	ot->exec = material_slot_assign_exec;
	ot->poll = ED_operator_object_active_editable;

	/* flags */
	ot->flag = OPTYPE_REGISTER | OPTYPE_UNDO | OPTYPE_INTERNAL;
}

static int material_slot_de_select(bContext *C, bool select)
{
	Object *ob = ED_object_context(C);

	if (!ob)
		return OPERATOR_CANCELLED;

	if (ob->type == OB_MESH) {
		BMEditMesh *em = BKE_editmesh_from_object(ob);

		if (em) {
			EDBM_deselect_by_material(em, ob->actcol - 1, select);
		}
	}
	else if (ELEM(ob->type, OB_CURVE, OB_SURF)) {
		ListBase *nurbs = BKE_curve_editNurbs_get((Curve *)ob->data);
		Nurb *nu;
		BPoint *bp;
		BezTriple *bezt;
		int a;

		if (nurbs) {
			for (nu = nurbs->first; nu; nu = nu->next) {
				if (nu->mat_nr == ob->actcol - 1) {
					if (nu->bezt) {
						a = nu->pntsu;
						bezt = nu->bezt;
						while (a--) {
							if (bezt->hide == 0) {
								if (select) {
									bezt->f1 |= SELECT;
									bezt->f2 |= SELECT;
									bezt->f3 |= SELECT;
								}
								else {
									bezt->f1 &= ~SELECT;
									bezt->f2 &= ~SELECT;
									bezt->f3 &= ~SELECT;
								}
							}
							bezt++;
						}
					}
					else if (nu->bp) {
						a = nu->pntsu * nu->pntsv;
						bp = nu->bp;
						while (a--) {
							if (bp->hide == 0) {
								if (select) bp->f1 |= SELECT;
								else bp->f1 &= ~SELECT;
							}
							bp++;
						}
					}
				}
			}
		}
	}

	WM_event_add_notifier(C, NC_GEOM | ND_SELECT, ob->data);

	return OPERATOR_FINISHED;
}

static int material_slot_select_exec(bContext *C, wmOperator *UNUSED(op))
{
	return material_slot_de_select(C, true);
}

void OBJECT_OT_material_slot_select(wmOperatorType *ot)
{
	/* identifiers */
	ot->name = "Select Material Slot";
	ot->idname = "OBJECT_OT_material_slot_select";
<<<<<<< HEAD
	ot->description = "Select Material Slot\nSelect by active material slot";
	
=======
	ot->description = "Select by active material slot";

>>>>>>> 0083dc89
	/* api callbacks */
	ot->exec = material_slot_select_exec;

	/* flags */
	ot->flag = OPTYPE_REGISTER | OPTYPE_UNDO | OPTYPE_INTERNAL;
}

static int material_slot_deselect_exec(bContext *C, wmOperator *UNUSED(op))
{
	return material_slot_de_select(C, false);
}

void OBJECT_OT_material_slot_deselect(wmOperatorType *ot)
{
	/* identifiers */
	ot->name = "Deselect Material Slot";
	ot->idname = "OBJECT_OT_material_slot_deselect";
<<<<<<< HEAD
	ot->description = "Deselect Material Slot\nDeselect by active material slot";
	
=======
	ot->description = "Deselect by active material slot";

>>>>>>> 0083dc89
	/* api callbacks */
	ot->exec = material_slot_deselect_exec;

	/* flags */
	ot->flag = OPTYPE_REGISTER | OPTYPE_UNDO | OPTYPE_INTERNAL;
}


static int material_slot_copy_exec(bContext *C, wmOperator *UNUSED(op))
{
	Main *bmain = CTX_data_main(C);
	Object *ob = ED_object_context(C);
	Material ***matar;

	if (!ob || !(matar = give_matarar(ob)))
		return OPERATOR_CANCELLED;

	CTX_DATA_BEGIN (C, Object *, ob_iter, selected_editable_objects)
	{
		if (ob != ob_iter && give_matarar(ob_iter)) {
			if (ob->data != ob_iter->data)
				assign_matarar(bmain, ob_iter, matar, ob->totcol);

			if (ob_iter->totcol == ob->totcol) {
				ob_iter->actcol = ob->actcol;
				DAG_id_tag_update(&ob_iter->id, OB_RECALC_DATA);
				WM_event_add_notifier(C, NC_OBJECT | ND_DRAW, ob_iter);
			}
		}
	}
	CTX_DATA_END;

	return OPERATOR_FINISHED;
}


void OBJECT_OT_material_slot_copy(wmOperatorType *ot)
{
	/* identifiers */
	ot->name = "Copy Material to Others";
	ot->idname = "OBJECT_OT_material_slot_copy";
	ot->description = "Copy Material to Others\nCopies materials to other selected objects";

	/* api callbacks */
	ot->exec = material_slot_copy_exec;

	/* flags */
	ot->flag = OPTYPE_REGISTER | OPTYPE_UNDO | OPTYPE_INTERNAL;
}

static int material_slot_move_exec(bContext *C, wmOperator *op)
{
	Object *ob = ED_object_context(C);

	unsigned int *slot_remap;
	int index_pair[2];

	int dir = RNA_enum_get(op->ptr, "direction");

	if (!ob || ob->totcol < 2) {
		return OPERATOR_CANCELLED;
	}

	/* up */
	if (dir == 1 && ob->actcol > 1) {
		index_pair[0] = ob->actcol - 2;
		index_pair[1] = ob->actcol - 1;
		ob->actcol--;
	}
	/* down */
	else if (dir == -1 && ob->actcol < ob->totcol) {
		index_pair[0] = ob->actcol - 1;
		index_pair[1] = ob->actcol - 0;
		ob->actcol++;
	}
	else {
		return OPERATOR_CANCELLED;
	}

	slot_remap = MEM_mallocN(sizeof(unsigned int) * ob->totcol, __func__);

	range_vn_u(slot_remap, ob->totcol, 0);

	slot_remap[index_pair[0]] = index_pair[1];
	slot_remap[index_pair[1]] = index_pair[0];

	BKE_material_remap_object(ob, slot_remap);

	MEM_freeN(slot_remap);

	DAG_id_tag_update(&ob->id, OB_RECALC_DATA);
	WM_event_add_notifier(C, NC_OBJECT | ND_DRAW, ob);
	WM_event_add_notifier(C, NC_OBJECT | ND_DATA, ob);

	return OPERATOR_FINISHED;
}

void OBJECT_OT_material_slot_move(wmOperatorType *ot)
{
	static const EnumPropertyItem material_slot_move[] = {
		{1, "UP", 0, "Up", ""},
		{-1, "DOWN", 0, "Down", ""},
		{0, NULL, 0, NULL, NULL}
	};

	/* identifiers */
	ot->name = "Move Material";
	ot->idname = "OBJECT_OT_material_slot_move";
	ot->description = "Move Material\nMove the active material up/down in the list";

	/* api callbacks */
	ot->exec = material_slot_move_exec;

	/* flags */
	ot->flag = OPTYPE_REGISTER | OPTYPE_UNDO;

	RNA_def_enum(ot->srna, "direction", material_slot_move, 0, "Direction",
	             "Direction to move the active material towards");
}

/********************** new material operator *********************/

static int new_material_exec(bContext *C, wmOperator *UNUSED(op))
{
	Scene *scene = CTX_data_scene(C);
	Material *ma = CTX_data_pointer_get_type(C, "material", &RNA_Material).data;
	Main *bmain = CTX_data_main(C);
	PointerRNA ptr, idptr;
	PropertyRNA *prop;

	/* add or copy material */
	if (ma) {
		ma = BKE_material_copy(bmain, ma);
	}
	else {
		ma = BKE_material_add(bmain, DATA_("Material"));

		if (BKE_scene_use_new_shading_nodes(scene)) {
			ED_node_shader_default(C, &ma->id);
			ma->use_nodes = true;
		}
	}

	/* hook into UI */
	UI_context_active_but_prop_get_templateID(C, &ptr, &prop);

	if (prop) {
		/* when creating new ID blocks, use is already 1, but RNA
		 * pointer use also increases user, so this compensates it */
		id_us_min(&ma->id);

		RNA_id_pointer_create(&ma->id, &idptr);
		RNA_property_pointer_set(&ptr, prop, idptr);
		RNA_property_update(C, &ptr, prop);
	}

	WM_event_add_notifier(C, NC_MATERIAL | NA_ADDED, ma);

	return OPERATOR_FINISHED;
}

void MATERIAL_OT_new(wmOperatorType *ot)
{
	/* identifiers */
	ot->name = "New Material";
	ot->idname = "MATERIAL_OT_new";
<<<<<<< HEAD
	ot->description = "New Material\nAdd a new material";
	
=======
	ot->description = "Add a new material";

>>>>>>> 0083dc89
	/* api callbacks */
	ot->exec = new_material_exec;

	/* flags */
	ot->flag = OPTYPE_REGISTER | OPTYPE_UNDO | OPTYPE_INTERNAL;
}

/********************** new texture operator *********************/

static int new_texture_exec(bContext *C, wmOperator *UNUSED(op))
{
	Tex *tex = CTX_data_pointer_get_type(C, "texture", &RNA_Texture).data;
	Main *bmain = CTX_data_main(C);
	PointerRNA ptr, idptr;
	PropertyRNA *prop;

	/* add or copy texture */
	if (tex) {
		tex = BKE_texture_copy(bmain, tex);
	}
	else {
		tex = BKE_texture_add(bmain, DATA_("Texture"));
	}

	/* hook into UI */
	UI_context_active_but_prop_get_templateID(C, &ptr, &prop);

	if (prop) {
		/* when creating new ID blocks, use is already 1, but RNA
		 * pointer use also increases user, so this compensates it */
		id_us_min(&tex->id);

		if (ptr.id.data && GS(((ID *)ptr.id.data)->name) == ID_MA &&
		    RNA_property_pointer_get(&ptr, prop).id.data == NULL)
		{
			/* In case we are assigning new texture to a material, and active slot was empty, reset 'use' flag. */
			Material *ma = (Material *)ptr.id.data;
			ma->septex &= ~(1 << ma->texact);
		}

		RNA_id_pointer_create(&tex->id, &idptr);
		RNA_property_pointer_set(&ptr, prop, idptr);
		RNA_property_update(C, &ptr, prop);
	}

	WM_event_add_notifier(C, NC_TEXTURE | NA_ADDED, tex);

	return OPERATOR_FINISHED;
}

void TEXTURE_OT_new(wmOperatorType *ot)
{
	/* identifiers */
	ot->name = "New Texture";
	ot->idname = "TEXTURE_OT_new";
<<<<<<< HEAD
	ot->description = "New Texture\nAdd a new texture";
	
=======
	ot->description = "Add a new texture";

>>>>>>> 0083dc89
	/* api callbacks */
	ot->exec = new_texture_exec;

	/* flags */
	ot->flag = OPTYPE_REGISTER | OPTYPE_UNDO | OPTYPE_INTERNAL;
}

/********************** new world operator *********************/

static int new_world_exec(bContext *C, wmOperator *UNUSED(op))
{
	Scene *scene = CTX_data_scene(C);
	World *wo = CTX_data_pointer_get_type(C, "world", &RNA_World).data;
	Main *bmain = CTX_data_main(C);
	PointerRNA ptr, idptr;
	PropertyRNA *prop;

	/* add or copy world */
	if (wo) {
		wo = BKE_world_copy(bmain, wo);
	}
	else {
		wo = BKE_world_add(bmain, DATA_("World"));

		if (BKE_scene_use_new_shading_nodes(scene)) {
			ED_node_shader_default(C, &wo->id);
			wo->use_nodes = true;
		}
	}

	/* hook into UI */
	UI_context_active_but_prop_get_templateID(C, &ptr, &prop);

	if (prop) {
		/* when creating new ID blocks, use is already 1, but RNA
		 * pointer use also increases user, so this compensates it */
		id_us_min(&wo->id);

		RNA_id_pointer_create(&wo->id, &idptr);
		RNA_property_pointer_set(&ptr, prop, idptr);
		RNA_property_update(C, &ptr, prop);
	}

	WM_event_add_notifier(C, NC_WORLD | NA_ADDED, wo);

	return OPERATOR_FINISHED;
}

void WORLD_OT_new(wmOperatorType *ot)
{
	/* identifiers */
	ot->name = "New World";
	ot->idname = "WORLD_OT_new";
<<<<<<< HEAD
	ot->description = "New World\nAdd a new world";
	
=======
	ot->description = "Create a new world Data-Block";

>>>>>>> 0083dc89
	/* api callbacks */
	ot->exec = new_world_exec;

	/* flags */
	ot->flag = OPTYPE_REGISTER | OPTYPE_UNDO | OPTYPE_INTERNAL;
}

/********************** render layer operators *********************/

static int render_layer_add_exec(bContext *C, wmOperator *UNUSED(op))
{
	Scene *scene = CTX_data_scene(C);

	BKE_scene_add_render_layer(scene, NULL);
	scene->r.actlay = BLI_listbase_count(&scene->r.layers) - 1;

	DAG_id_tag_update(&scene->id, 0);
	WM_event_add_notifier(C, NC_SCENE | ND_RENDER_OPTIONS, scene);

	return OPERATOR_FINISHED;
}

void SCENE_OT_render_layer_add(wmOperatorType *ot)
{
	/* identifiers */
	ot->name = "Add Render Layer";
	ot->idname = "SCENE_OT_render_layer_add";
<<<<<<< HEAD
	ot->description = "Add Render Layer\nAdd a render layer";
	
=======
	ot->description = "Add a render layer";

>>>>>>> 0083dc89
	/* api callbacks */
	ot->exec = render_layer_add_exec;

	/* flags */
	ot->flag = OPTYPE_REGISTER | OPTYPE_UNDO | OPTYPE_INTERNAL;
}

static int render_layer_remove_exec(bContext *C, wmOperator *UNUSED(op))
{
	Scene *scene = CTX_data_scene(C);
	SceneRenderLayer *rl = BLI_findlink(&scene->r.layers, scene->r.actlay);

	if (!BKE_scene_remove_render_layer(CTX_data_main(C), scene, rl))
		return OPERATOR_CANCELLED;

	DAG_id_tag_update(&scene->id, 0);
	WM_event_add_notifier(C, NC_SCENE | ND_RENDER_OPTIONS, scene);

	return OPERATOR_FINISHED;
}

void SCENE_OT_render_layer_remove(wmOperatorType *ot)
{
	/* identifiers */
	ot->name = "Remove Render Layer";
	ot->idname = "SCENE_OT_render_layer_remove";
<<<<<<< HEAD
	ot->description = "Remove Render Layer\nRemove the selected render layer";
	
=======
	ot->description = "Remove the selected render layer";

>>>>>>> 0083dc89
	/* api callbacks */
	ot->exec = render_layer_remove_exec;

	/* flags */
	ot->flag = OPTYPE_REGISTER | OPTYPE_UNDO | OPTYPE_INTERNAL;
}

/********************** render view operators *********************/

static int render_view_remove_poll(bContext *C)
{
	Scene *scene = CTX_data_scene(C);

	/* don't allow user to remove "left" and "right" views */
	return scene->r.actview > 1;
}

static int render_view_add_exec(bContext *C, wmOperator *UNUSED(op))
{
	Scene *scene = CTX_data_scene(C);

	BKE_scene_add_render_view(scene, NULL);
	scene->r.actview = BLI_listbase_count(&scene->r.views) - 1;

	WM_event_add_notifier(C, NC_SCENE | ND_RENDER_OPTIONS, scene);

	return OPERATOR_FINISHED;
}

void SCENE_OT_render_view_add(wmOperatorType *ot)
{
	/* identifiers */
	ot->name = "Add Render View";
	ot->idname = "SCENE_OT_render_view_add";
	ot->description = "Add Render View\nAdd a render view";

	/* api callbacks */
	ot->exec = render_view_add_exec;

	/* flags */
	ot->flag = OPTYPE_REGISTER | OPTYPE_UNDO;
}

static int render_view_remove_exec(bContext *C, wmOperator *UNUSED(op))
{
	Scene *scene = CTX_data_scene(C);
	SceneRenderView *rv = BLI_findlink(&scene->r.views, scene->r.actview);

	if (!BKE_scene_remove_render_view(scene, rv))
		return OPERATOR_CANCELLED;

	WM_event_add_notifier(C, NC_SCENE | ND_RENDER_OPTIONS, scene);

	return OPERATOR_FINISHED;
}

void SCENE_OT_render_view_remove(wmOperatorType *ot)
{
	/* identifiers */
	ot->name = "Remove Render View";
	ot->idname = "SCENE_OT_render_view_remove";
	ot->description = "Remove Render View\nRemove the selected render view";

	/* api callbacks */
	ot->exec = render_view_remove_exec;
	ot->poll = render_view_remove_poll;

	/* flags */
	ot->flag = OPTYPE_REGISTER | OPTYPE_UNDO;
}

#ifdef WITH_FREESTYLE

static bool freestyle_linestyle_check_report(FreestyleLineSet *lineset, ReportList *reports)
{
	if (!lineset) {
		BKE_report(reports, RPT_ERROR, "No active lineset and associated line style to manipulate the modifier");
		return false;
	}
	if (!lineset->linestyle) {
		BKE_report(reports, RPT_ERROR, "The active lineset does not have a line style (indicating data corruption)");
		return false;
	}

	return true;
}

static int freestyle_active_module_poll(bContext *C)
{
	PointerRNA ptr = CTX_data_pointer_get_type(C, "freestyle_module", &RNA_FreestyleModuleSettings);
	FreestyleModuleConfig *module = ptr.data;

	return module != NULL;
}

static int freestyle_module_add_exec(bContext *C, wmOperator *UNUSED(op))
{
	Scene *scene = CTX_data_scene(C);
	SceneRenderLayer *srl = BLI_findlink(&scene->r.layers, scene->r.actlay);

	BKE_freestyle_module_add(&srl->freestyleConfig);

	WM_event_add_notifier(C, NC_SCENE | ND_RENDER_OPTIONS, scene);

	return OPERATOR_FINISHED;
}

void SCENE_OT_freestyle_module_add(wmOperatorType *ot)
{
	/* identifiers */
	ot->name = "Add Freestyle Module";
	ot->idname = "SCENE_OT_freestyle_module_add";
	ot->description = "Add Freestyle Module\nAdd a style module into the list of modules";

	/* api callbacks */
	ot->exec = freestyle_module_add_exec;

	/* flags */
	ot->flag = OPTYPE_REGISTER | OPTYPE_UNDO | OPTYPE_INTERNAL;
}

static int freestyle_module_remove_exec(bContext *C, wmOperator *UNUSED(op))
{
	Scene *scene = CTX_data_scene(C);
	SceneRenderLayer *srl = BLI_findlink(&scene->r.layers, scene->r.actlay);
	PointerRNA ptr = CTX_data_pointer_get_type(C, "freestyle_module", &RNA_FreestyleModuleSettings);
	FreestyleModuleConfig *module = ptr.data;

	BKE_freestyle_module_delete(&srl->freestyleConfig, module);

	DAG_id_tag_update(&scene->id, 0);
	WM_event_add_notifier(C, NC_SCENE | ND_RENDER_OPTIONS, scene);

	return OPERATOR_FINISHED;
}

void SCENE_OT_freestyle_module_remove(wmOperatorType *ot)
{
	/* identifiers */
	ot->name = "Remove Freestyle Module";
	ot->idname = "SCENE_OT_freestyle_module_remove";
	ot->description = "Remove Freestyle Module\nRemove the style module from the stack";

	/* api callbacks */
	ot->poll = freestyle_active_module_poll;
	ot->exec = freestyle_module_remove_exec;

	/* flags */
	ot->flag = OPTYPE_REGISTER | OPTYPE_UNDO | OPTYPE_INTERNAL;
}

static int freestyle_module_move_exec(bContext *C, wmOperator *op)
{
	Scene *scene = CTX_data_scene(C);
	SceneRenderLayer *srl = BLI_findlink(&scene->r.layers, scene->r.actlay);
	PointerRNA ptr = CTX_data_pointer_get_type(C, "freestyle_module", &RNA_FreestyleModuleSettings);
	FreestyleModuleConfig *module = ptr.data;
	int dir = RNA_enum_get(op->ptr, "direction");

	if (BKE_freestyle_module_move(&srl->freestyleConfig, module, dir)) {
		DAG_id_tag_update(&scene->id, 0);
		WM_event_add_notifier(C, NC_SCENE | ND_RENDER_OPTIONS, scene);
	}

	return OPERATOR_FINISHED;
}

void SCENE_OT_freestyle_module_move(wmOperatorType *ot)
{
	static const EnumPropertyItem direction_items[] = {
		{-1, "UP", 0, "Up", ""},
		{1, "DOWN", 0, "Down", ""},
		{0, NULL, 0, NULL, NULL}
	};

	/* identifiers */
	ot->name = "Move Freestyle Module";
	ot->idname = "SCENE_OT_freestyle_module_move";
	ot->description = "Move Freestyle Module\nChange the position of the style module within in the list of style modules";

	/* api callbacks */
	ot->poll = freestyle_active_module_poll;
	ot->exec = freestyle_module_move_exec;

	/* flags */
	ot->flag = OPTYPE_REGISTER | OPTYPE_UNDO | OPTYPE_INTERNAL;

	/* props */
	RNA_def_enum(ot->srna, "direction", direction_items, 0, "Direction",
	             "Direction to move the chosen style module towards");
}

static int freestyle_lineset_add_exec(bContext *C, wmOperator *UNUSED(op))
{
	Main *bmain = CTX_data_main(C);
	Scene *scene = CTX_data_scene(C);
	SceneRenderLayer *srl = BLI_findlink(&scene->r.layers, scene->r.actlay);

	BKE_freestyle_lineset_add(bmain, &srl->freestyleConfig, NULL);

	DAG_id_tag_update(&scene->id, 0);
	WM_event_add_notifier(C, NC_SCENE | ND_RENDER_OPTIONS, scene);

	return OPERATOR_FINISHED;
}

void SCENE_OT_freestyle_lineset_add(wmOperatorType *ot)
{
	/* identifiers */
	ot->name = "Add Line Set";
	ot->idname = "SCENE_OT_freestyle_lineset_add";
	ot->description = "Add Line Set\nAdd a line set into the list of line sets";

	/* api callbacks */
	ot->exec = freestyle_lineset_add_exec;

	/* flags */
	ot->flag = OPTYPE_REGISTER | OPTYPE_UNDO | OPTYPE_INTERNAL;
}

static int freestyle_active_lineset_poll(bContext *C)
{
	Scene *scene = CTX_data_scene(C);
	SceneRenderLayer *srl = BLI_findlink(&scene->r.layers, scene->r.actlay);

	if (!srl) {
		return false;
	}

	return BKE_freestyle_lineset_get_active(&srl->freestyleConfig) != NULL;
}

static int freestyle_lineset_copy_exec(bContext *C, wmOperator *UNUSED(op))
{
	Scene *scene = CTX_data_scene(C);
	SceneRenderLayer *srl = BLI_findlink(&scene->r.layers, scene->r.actlay);

	FRS_copy_active_lineset(&srl->freestyleConfig);

	return OPERATOR_FINISHED;
}

void SCENE_OT_freestyle_lineset_copy(wmOperatorType *ot)
{
	/* identifiers */
	ot->name = "Copy Line Set";
	ot->idname = "SCENE_OT_freestyle_lineset_copy";
	ot->description = "Copy Line Set\nCopy the active line set to a buffer";

	/* api callbacks */
	ot->exec = freestyle_lineset_copy_exec;
	ot->poll = freestyle_active_lineset_poll;

	/* flags */
	ot->flag = OPTYPE_REGISTER | OPTYPE_UNDO | OPTYPE_INTERNAL;
}

static int freestyle_lineset_paste_exec(bContext *C, wmOperator *UNUSED(op))
{
	Scene *scene = CTX_data_scene(C);
	SceneRenderLayer *srl = BLI_findlink(&scene->r.layers, scene->r.actlay);

	FRS_paste_active_lineset(&srl->freestyleConfig);

	DAG_id_tag_update(&scene->id, 0);
	WM_event_add_notifier(C, NC_SCENE | ND_RENDER_OPTIONS, scene);

	return OPERATOR_FINISHED;
}

void SCENE_OT_freestyle_lineset_paste(wmOperatorType *ot)
{
	/* identifiers */
	ot->name = "Paste Line Set";
	ot->idname = "SCENE_OT_freestyle_lineset_paste";
	ot->description = "Paste Line Set\nPaste the buffer content to the active line set";

	/* api callbacks */
	ot->exec = freestyle_lineset_paste_exec;
	ot->poll = freestyle_active_lineset_poll;

	/* flags */
	ot->flag = OPTYPE_REGISTER | OPTYPE_UNDO | OPTYPE_INTERNAL;
}

static int freestyle_lineset_remove_exec(bContext *C, wmOperator *UNUSED(op))
{
	Scene *scene = CTX_data_scene(C);
	SceneRenderLayer *srl = BLI_findlink(&scene->r.layers, scene->r.actlay);

	FRS_delete_active_lineset(&srl->freestyleConfig);

	DAG_id_tag_update(&scene->id, 0);
	WM_event_add_notifier(C, NC_SCENE | ND_RENDER_OPTIONS, scene);

	return OPERATOR_FINISHED;
}

void SCENE_OT_freestyle_lineset_remove(wmOperatorType *ot)
{
	/* identifiers */
	ot->name = "Remove Line Set";
	ot->idname = "SCENE_OT_freestyle_lineset_remove";
	ot->description = "Remove Line Set\nRemove the active line set from the list of line sets";

	/* api callbacks */
	ot->exec = freestyle_lineset_remove_exec;
	ot->poll = freestyle_active_lineset_poll;

	/* flags */
	ot->flag = OPTYPE_REGISTER | OPTYPE_UNDO | OPTYPE_INTERNAL;
}

static int freestyle_lineset_move_exec(bContext *C, wmOperator *op)
{
	Scene *scene = CTX_data_scene(C);
	SceneRenderLayer *srl = BLI_findlink(&scene->r.layers, scene->r.actlay);
	int dir = RNA_enum_get(op->ptr, "direction");

	if (FRS_move_active_lineset(&srl->freestyleConfig, dir)) {
		DAG_id_tag_update(&scene->id, 0);
		WM_event_add_notifier(C, NC_SCENE | ND_RENDER_OPTIONS, scene);
	}

	return OPERATOR_FINISHED;
}

void SCENE_OT_freestyle_lineset_move(wmOperatorType *ot)
{
	static const EnumPropertyItem direction_items[] = {
		{-1, "UP", 0, "Up", ""},
		{1, "DOWN", 0, "Down", ""},
		{0, NULL, 0, NULL, NULL}
	};

	/* identifiers */
	ot->name = "Move Line Set";
	ot->idname = "SCENE_OT_freestyle_lineset_move";
	ot->description = "Move Line Set\nChange the position of the active line set within the list of line sets";

	/* api callbacks */
	ot->exec = freestyle_lineset_move_exec;
	ot->poll = freestyle_active_lineset_poll;

	/* flags */
	ot->flag = OPTYPE_REGISTER | OPTYPE_UNDO | OPTYPE_INTERNAL;

	/* props */
	RNA_def_enum(ot->srna, "direction", direction_items, 0, "Direction",
	             "Direction to move the active line set towards");
}

static int freestyle_linestyle_new_exec(bContext *C, wmOperator *op)
{
	Main *bmain = CTX_data_main(C);
	Scene *scene = CTX_data_scene(C);
	SceneRenderLayer *srl = BLI_findlink(&scene->r.layers, scene->r.actlay);
	FreestyleLineSet *lineset = BKE_freestyle_lineset_get_active(&srl->freestyleConfig);

	if (!lineset) {
		BKE_report(op->reports, RPT_ERROR, "No active lineset to add a new line style to");
		return OPERATOR_CANCELLED;
	}
	if (lineset->linestyle) {
		id_us_min(&lineset->linestyle->id);
		lineset->linestyle = BKE_linestyle_copy(bmain, lineset->linestyle);
	}
	else {
		lineset->linestyle = BKE_linestyle_new(bmain, "LineStyle");
	}
	DAG_id_tag_update(&lineset->linestyle->id, 0);
	WM_event_add_notifier(C, NC_LINESTYLE, lineset->linestyle);

	return OPERATOR_FINISHED;
}

void SCENE_OT_freestyle_linestyle_new(wmOperatorType *ot)
{
	/* identifiers */
	ot->name = "New Line Style";
	ot->idname = "SCENE_OT_freestyle_linestyle_new";
	ot->description = "New Line Style\nCreate a new line style, reusable by multiple line sets";

	/* api callbacks */
	ot->exec = freestyle_linestyle_new_exec;
	ot->poll = freestyle_active_lineset_poll;

	/* flags */
	ot->flag = OPTYPE_REGISTER | OPTYPE_UNDO | OPTYPE_INTERNAL;
}

static int freestyle_color_modifier_add_exec(bContext *C, wmOperator *op)
{
	Scene *scene = CTX_data_scene(C);
	SceneRenderLayer *srl = BLI_findlink(&scene->r.layers, scene->r.actlay);
	FreestyleLineSet *lineset = BKE_freestyle_lineset_get_active(&srl->freestyleConfig);
	int type = RNA_enum_get(op->ptr, "type");

	if (!freestyle_linestyle_check_report(lineset, op->reports)) {
		return OPERATOR_CANCELLED;
	}

	if (BKE_linestyle_color_modifier_add(lineset->linestyle, NULL, type) == NULL) {
		BKE_report(op->reports, RPT_ERROR, "Unknown line color modifier type");
		return OPERATOR_CANCELLED;
	}
	DAG_id_tag_update(&lineset->linestyle->id, 0);
	WM_event_add_notifier(C, NC_LINESTYLE, lineset->linestyle);

	return OPERATOR_FINISHED;
}

void SCENE_OT_freestyle_color_modifier_add(wmOperatorType *ot)
{
	/* identifiers */
	ot->name = "Add Line Color Modifier";
	ot->idname = "SCENE_OT_freestyle_color_modifier_add";
	ot->description = "Add Line Color Modifier\nAdd a line color modifier to the line style associated with the active lineset";

	/* api callbacks */
	ot->invoke = WM_menu_invoke;
	ot->exec = freestyle_color_modifier_add_exec;
	ot->poll = freestyle_active_lineset_poll;

	/* flags */
	ot->flag = OPTYPE_REGISTER | OPTYPE_UNDO | OPTYPE_INTERNAL;

	/* properties */
	ot->prop = RNA_def_enum(ot->srna, "type", rna_enum_linestyle_color_modifier_type_items, 0, "Type", "");
}

static int freestyle_alpha_modifier_add_exec(bContext *C, wmOperator *op)
{
	Scene *scene = CTX_data_scene(C);
	SceneRenderLayer *srl = BLI_findlink(&scene->r.layers, scene->r.actlay);
	FreestyleLineSet *lineset = BKE_freestyle_lineset_get_active(&srl->freestyleConfig);
	int type = RNA_enum_get(op->ptr, "type");

	if (!freestyle_linestyle_check_report(lineset, op->reports)) {
		return OPERATOR_CANCELLED;
	}

	if (BKE_linestyle_alpha_modifier_add(lineset->linestyle, NULL, type) == NULL) {
		BKE_report(op->reports, RPT_ERROR, "Unknown alpha transparency modifier type");
		return OPERATOR_CANCELLED;
	}
	DAG_id_tag_update(&lineset->linestyle->id, 0);
	WM_event_add_notifier(C, NC_LINESTYLE, lineset->linestyle);

	return OPERATOR_FINISHED;
}

void SCENE_OT_freestyle_alpha_modifier_add(wmOperatorType *ot)
{
	/* identifiers */
	ot->name = "Add Alpha Transparency Modifier";
	ot->idname = "SCENE_OT_freestyle_alpha_modifier_add";
	ot->description = "Add Alpha Transparency Modifier\nAdd an alpha transparency modifier to the line style associated with the active lineset";

	/* api callbacks */
	ot->invoke = WM_menu_invoke;
	ot->exec = freestyle_alpha_modifier_add_exec;
	ot->poll = freestyle_active_lineset_poll;

	/* flags */
	ot->flag = OPTYPE_REGISTER | OPTYPE_UNDO | OPTYPE_INTERNAL;

	/* properties */
	ot->prop = RNA_def_enum(ot->srna, "type", rna_enum_linestyle_alpha_modifier_type_items, 0, "Type", "");
}

static int freestyle_thickness_modifier_add_exec(bContext *C, wmOperator *op)
{
	Scene *scene = CTX_data_scene(C);
	SceneRenderLayer *srl = BLI_findlink(&scene->r.layers, scene->r.actlay);
	FreestyleLineSet *lineset = BKE_freestyle_lineset_get_active(&srl->freestyleConfig);
	int type = RNA_enum_get(op->ptr, "type");

	if (!freestyle_linestyle_check_report(lineset, op->reports)) {
		return OPERATOR_CANCELLED;
	}

	if (BKE_linestyle_thickness_modifier_add(lineset->linestyle, NULL, type) == NULL) {
		BKE_report(op->reports, RPT_ERROR, "Unknown line thickness modifier type");
		return OPERATOR_CANCELLED;
	}
	DAG_id_tag_update(&lineset->linestyle->id, 0);
	WM_event_add_notifier(C, NC_LINESTYLE, lineset->linestyle);

	return OPERATOR_FINISHED;
}

void SCENE_OT_freestyle_thickness_modifier_add(wmOperatorType *ot)
{
	/* identifiers */
	ot->name = "Add Line Thickness Modifier";
	ot->idname = "SCENE_OT_freestyle_thickness_modifier_add";
	ot->description = "Add Line Thickness Modifier\nAdd a line thickness modifier to the line style associated with the active lineset";

	/* api callbacks */
	ot->invoke = WM_menu_invoke;
	ot->exec = freestyle_thickness_modifier_add_exec;
	ot->poll = freestyle_active_lineset_poll;

	/* flags */
	ot->flag = OPTYPE_REGISTER | OPTYPE_UNDO | OPTYPE_INTERNAL;

	/* properties */
	ot->prop = RNA_def_enum(ot->srna, "type", rna_enum_linestyle_thickness_modifier_type_items, 0, "Type", "");
}

static int freestyle_geometry_modifier_add_exec(bContext *C, wmOperator *op)
{
	Scene *scene = CTX_data_scene(C);
	SceneRenderLayer *srl = BLI_findlink(&scene->r.layers, scene->r.actlay);
	FreestyleLineSet *lineset = BKE_freestyle_lineset_get_active(&srl->freestyleConfig);
	int type = RNA_enum_get(op->ptr, "type");

	if (!freestyle_linestyle_check_report(lineset, op->reports)) {
		return OPERATOR_CANCELLED;
	}

	if (BKE_linestyle_geometry_modifier_add(lineset->linestyle, NULL, type) == NULL) {
		BKE_report(op->reports, RPT_ERROR, "Unknown stroke geometry modifier type");
		return OPERATOR_CANCELLED;
	}
	DAG_id_tag_update(&lineset->linestyle->id, 0);
	WM_event_add_notifier(C, NC_LINESTYLE, lineset->linestyle);

	return OPERATOR_FINISHED;
}

void SCENE_OT_freestyle_geometry_modifier_add(wmOperatorType *ot)
{
	/* identifiers */
	ot->name = "Add Stroke Geometry Modifier";
	ot->idname = "SCENE_OT_freestyle_geometry_modifier_add";
	ot->description = "Add Stroke Geometry Modifier\nAdd a stroke geometry modifier to the line style associated with the active lineset";

	/* api callbacks */
	ot->invoke = WM_menu_invoke;
	ot->exec = freestyle_geometry_modifier_add_exec;
	ot->poll = freestyle_active_lineset_poll;

	/* flags */
	ot->flag = OPTYPE_REGISTER | OPTYPE_UNDO | OPTYPE_INTERNAL;

	/* properties */
	ot->prop = RNA_def_enum(ot->srna, "type", rna_enum_linestyle_geometry_modifier_type_items, 0, "Type", "");
}

static int freestyle_get_modifier_type(PointerRNA *ptr)
{
	if (RNA_struct_is_a(ptr->type, &RNA_LineStyleColorModifier))
		return LS_MODIFIER_TYPE_COLOR;
	else if (RNA_struct_is_a(ptr->type, &RNA_LineStyleAlphaModifier))
		return LS_MODIFIER_TYPE_ALPHA;
	else if (RNA_struct_is_a(ptr->type, &RNA_LineStyleThicknessModifier))
		return LS_MODIFIER_TYPE_THICKNESS;
	else if (RNA_struct_is_a(ptr->type, &RNA_LineStyleGeometryModifier))
		return LS_MODIFIER_TYPE_GEOMETRY;
	return -1;
}

static int freestyle_modifier_remove_exec(bContext *C, wmOperator *op)
{
	Scene *scene = CTX_data_scene(C);
	SceneRenderLayer *srl = BLI_findlink(&scene->r.layers, scene->r.actlay);
	FreestyleLineSet *lineset = BKE_freestyle_lineset_get_active(&srl->freestyleConfig);
	PointerRNA ptr = CTX_data_pointer_get_type(C, "modifier", &RNA_LineStyleModifier);
	LineStyleModifier *modifier = ptr.data;

	if (!freestyle_linestyle_check_report(lineset, op->reports)) {
		return OPERATOR_CANCELLED;
	}

	switch (freestyle_get_modifier_type(&ptr)) {
		case LS_MODIFIER_TYPE_COLOR:
			BKE_linestyle_color_modifier_remove(lineset->linestyle, modifier);
			break;
		case LS_MODIFIER_TYPE_ALPHA:
			BKE_linestyle_alpha_modifier_remove(lineset->linestyle, modifier);
			break;
		case LS_MODIFIER_TYPE_THICKNESS:
			BKE_linestyle_thickness_modifier_remove(lineset->linestyle, modifier);
			break;
		case LS_MODIFIER_TYPE_GEOMETRY:
			BKE_linestyle_geometry_modifier_remove(lineset->linestyle, modifier);
			break;
		default:
			BKE_report(op->reports, RPT_ERROR, "The object the data pointer refers to is not a valid modifier");
			return OPERATOR_CANCELLED;
	}
	DAG_id_tag_update(&lineset->linestyle->id, 0);
	WM_event_add_notifier(C, NC_LINESTYLE, lineset->linestyle);

	return OPERATOR_FINISHED;
}

void SCENE_OT_freestyle_modifier_remove(wmOperatorType *ot)
{
	/* identifiers */
	ot->name = "Remove Modifier";
	ot->idname = "SCENE_OT_freestyle_modifier_remove";
	ot->description = "Remove Modifier\nRemove the modifier from the list of modifiers";

	/* api callbacks */
	ot->exec = freestyle_modifier_remove_exec;
	ot->poll = freestyle_active_lineset_poll;

	/* flags */
	ot->flag = OPTYPE_REGISTER | OPTYPE_UNDO | OPTYPE_INTERNAL;
}

static int freestyle_modifier_copy_exec(bContext *C, wmOperator *op)
{
	Scene *scene = CTX_data_scene(C);
	SceneRenderLayer *srl = BLI_findlink(&scene->r.layers, scene->r.actlay);
	FreestyleLineSet *lineset = BKE_freestyle_lineset_get_active(&srl->freestyleConfig);
	PointerRNA ptr = CTX_data_pointer_get_type(C, "modifier", &RNA_LineStyleModifier);
	LineStyleModifier *modifier = ptr.data;

	if (!freestyle_linestyle_check_report(lineset, op->reports)) {
		return OPERATOR_CANCELLED;
	}

	switch (freestyle_get_modifier_type(&ptr)) {
		case LS_MODIFIER_TYPE_COLOR:
			BKE_linestyle_color_modifier_copy(lineset->linestyle, modifier, 0);
			break;
		case LS_MODIFIER_TYPE_ALPHA:
			BKE_linestyle_alpha_modifier_copy(lineset->linestyle, modifier, 0);
			break;
		case LS_MODIFIER_TYPE_THICKNESS:
			BKE_linestyle_thickness_modifier_copy(lineset->linestyle, modifier, 0);
			break;
		case LS_MODIFIER_TYPE_GEOMETRY:
			BKE_linestyle_geometry_modifier_copy(lineset->linestyle, modifier, 0);
			break;
		default:
			BKE_report(op->reports, RPT_ERROR, "The object the data pointer refers to is not a valid modifier");
			return OPERATOR_CANCELLED;
	}
	DAG_id_tag_update(&lineset->linestyle->id, 0);
	WM_event_add_notifier(C, NC_LINESTYLE, lineset->linestyle);

	return OPERATOR_FINISHED;
}

void SCENE_OT_freestyle_modifier_copy(wmOperatorType *ot)
{
	/* identifiers */
	ot->name = "Copy Modifier";
	ot->idname = "SCENE_OT_freestyle_modifier_copy";
	ot->description = "Copy Modifier\nDuplicate the modifier within the list of modifiers";

	/* api callbacks */
	ot->exec = freestyle_modifier_copy_exec;
	ot->poll = freestyle_active_lineset_poll;

	/* flags */
	ot->flag = OPTYPE_REGISTER | OPTYPE_UNDO | OPTYPE_INTERNAL;
}

static int freestyle_modifier_move_exec(bContext *C, wmOperator *op)
{
	Scene *scene = CTX_data_scene(C);
	SceneRenderLayer *srl = BLI_findlink(&scene->r.layers, scene->r.actlay);
	FreestyleLineSet *lineset = BKE_freestyle_lineset_get_active(&srl->freestyleConfig);
	PointerRNA ptr = CTX_data_pointer_get_type(C, "modifier", &RNA_LineStyleModifier);
	LineStyleModifier *modifier = ptr.data;
	int dir = RNA_enum_get(op->ptr, "direction");
	bool changed = false;

	if (!freestyle_linestyle_check_report(lineset, op->reports)) {
		return OPERATOR_CANCELLED;
	}

	switch (freestyle_get_modifier_type(&ptr)) {
		case LS_MODIFIER_TYPE_COLOR:
			changed = BKE_linestyle_color_modifier_move(lineset->linestyle, modifier, dir);
			break;
		case LS_MODIFIER_TYPE_ALPHA:
			changed = BKE_linestyle_alpha_modifier_move(lineset->linestyle, modifier, dir);
			break;
		case LS_MODIFIER_TYPE_THICKNESS:
			changed = BKE_linestyle_thickness_modifier_move(lineset->linestyle, modifier, dir);
			break;
		case LS_MODIFIER_TYPE_GEOMETRY:
			changed = BKE_linestyle_geometry_modifier_move(lineset->linestyle, modifier, dir);
			break;
		default:
			BKE_report(op->reports, RPT_ERROR, "The object the data pointer refers to is not a valid modifier");
			return OPERATOR_CANCELLED;
	}

	if (changed) {
		DAG_id_tag_update(&lineset->linestyle->id, 0);
		WM_event_add_notifier(C, NC_LINESTYLE, lineset->linestyle);
	}

	return OPERATOR_FINISHED;
}

void SCENE_OT_freestyle_modifier_move(wmOperatorType *ot)
{
	static const EnumPropertyItem direction_items[] = {
		{-1, "UP", 0, "Up", ""},
		{1, "DOWN", 0, "Down", ""},
		{0, NULL, 0, NULL, NULL}
	};

	/* identifiers */
	ot->name = "Move Modifier";
	ot->idname = "SCENE_OT_freestyle_modifier_move";
	ot->description = "Move Modifier\nMove the modifier within the list of modifiers";

	/* api callbacks */
	ot->exec = freestyle_modifier_move_exec;
	ot->poll = freestyle_active_lineset_poll;

	/* flags */
	ot->flag = OPTYPE_REGISTER | OPTYPE_UNDO | OPTYPE_INTERNAL;

	/* props */
	RNA_def_enum(ot->srna, "direction", direction_items, 0, "Direction",
	             "Direction to move the chosen modifier towards");
}

static int freestyle_stroke_material_create_exec(bContext *C, wmOperator *op)
{
	Main *bmain = CTX_data_main(C);
	Scene *scene = CTX_data_scene(C);
	FreestyleLineStyle *linestyle = BKE_linestyle_active_from_scene(scene);

	if (!linestyle) {
		BKE_report(op->reports, RPT_ERROR, "No active line style in the current scene");
		return OPERATOR_CANCELLED;
	}

	FRS_create_stroke_material(bmain, linestyle);

	return OPERATOR_FINISHED;
}

void SCENE_OT_freestyle_stroke_material_create(wmOperatorType *ot)
{
	/* identifiers */
	ot->name = "Create Freestyle Stroke Material";
	ot->idname = "SCENE_OT_freestyle_stroke_material_create";
	ot->description = "Create Freestyle Stroke Material\nCreate Freestyle stroke material for testing";

	/* api callbacks */
	ot->exec = freestyle_stroke_material_create_exec;

	/* flags */
	ot->flag = OPTYPE_REGISTER | OPTYPE_UNDO;
}

#endif /* WITH_FREESTYLE */

static int texture_slot_move_exec(bContext *C, wmOperator *op)
{
	ID *id = CTX_data_pointer_get_type(C, "texture_slot", &RNA_TextureSlot).id.data;

	if (id) {
		MTex **mtex_ar, *mtexswap;
		short act;
		int type = RNA_enum_get(op->ptr, "type");
		struct AnimData *adt = BKE_animdata_from_id(id);

		give_active_mtex(id, &mtex_ar, &act);

		if (type == -1) { /* Up */
			if (act > 0) {
				mtexswap = mtex_ar[act];
				mtex_ar[act] = mtex_ar[act - 1];
				mtex_ar[act - 1] = mtexswap;

				BKE_animdata_fix_paths_rename(id, adt, NULL, "texture_slots", NULL, NULL, act - 1, -1, 0);
				BKE_animdata_fix_paths_rename(id, adt, NULL, "texture_slots", NULL, NULL, act, act - 1, 0);
				BKE_animdata_fix_paths_rename(id, adt, NULL, "texture_slots", NULL, NULL, -1, act, 0);

				if (GS(id->name) == ID_MA) {
					Material *ma = (Material *)id;
					int mtexuse = ma->septex & (1 << act);
					ma->septex &= ~(1 << act);
					ma->septex |= (ma->septex & (1 << (act - 1))) << 1;
					ma->septex &= ~(1 << (act - 1));
					ma->septex |= mtexuse >> 1;
				}

				set_active_mtex(id, act - 1);
			}
		}
		else { /* Down */
			if (act < MAX_MTEX - 1) {
				mtexswap = mtex_ar[act];
				mtex_ar[act] = mtex_ar[act + 1];
				mtex_ar[act + 1] = mtexswap;

				BKE_animdata_fix_paths_rename(id, adt, NULL, "texture_slots", NULL, NULL, act + 1, -1, 0);
				BKE_animdata_fix_paths_rename(id, adt, NULL, "texture_slots", NULL, NULL, act, act + 1, 0);
				BKE_animdata_fix_paths_rename(id, adt, NULL, "texture_slots", NULL, NULL, -1, act, 0);

				if (GS(id->name) == ID_MA) {
					Material *ma = (Material *)id;
					int mtexuse = ma->septex & (1 << act);
					ma->septex &= ~(1 << act);
					ma->septex |= (ma->septex & (1 << (act + 1))) >> 1;
					ma->septex &= ~(1 << (act + 1));
					ma->septex |= mtexuse << 1;
				}

				set_active_mtex(id, act + 1);
			}
		}

		DAG_id_tag_update(id, 0);
		WM_event_add_notifier(C, NC_TEXTURE, CTX_data_scene(C));
	}

	return OPERATOR_FINISHED;
}

void TEXTURE_OT_slot_move(wmOperatorType *ot)
{
	static const EnumPropertyItem slot_move[] = {
		{-1, "UP", 0, "Up", ""},
		{1, "DOWN", 0, "Down", ""},
		{0, NULL, 0, NULL, NULL}
	};

	/* identifiers */
	ot->name = "Move Texture Slot";
	ot->idname = "TEXTURE_OT_slot_move";
	ot->description = "Move Texture Slot\nMove texture slots up and down";

	/* api callbacks */
	ot->exec = texture_slot_move_exec;

	/* flags */
	ot->flag = OPTYPE_REGISTER | OPTYPE_UNDO | OPTYPE_INTERNAL;

	RNA_def_enum(ot->srna, "type", slot_move, 0, "Type", "");
}



/********************** environment map operators *********************/

static int save_envmap(wmOperator *op, Scene *scene, EnvMap *env, char *path, const char imtype)
{
	PropertyRNA *prop;
	float layout[12];

	if ((prop = RNA_struct_find_property(op->ptr, "layout"))) {
		RNA_property_float_get_array(op->ptr, prop, layout);
	}
	else {
		memcpy(layout, default_envmap_layout, sizeof(layout));
	}

	if (RE_WriteEnvmapResult(op->reports, scene, env, path, imtype, layout)) {
		return OPERATOR_FINISHED;
	}
	else {
		return OPERATOR_CANCELLED;
	}

}

static int envmap_save_exec(bContext *C, wmOperator *op)
{
	Tex *tex = CTX_data_pointer_get_type(C, "texture", &RNA_Texture).data;
	Scene *scene = CTX_data_scene(C);
	//int imtype = RNA_enum_get(op->ptr, "file_type");
	char imtype = scene->r.im_format.imtype;
	char path[FILE_MAX];

	RNA_string_get(op->ptr, "filepath", path);

	if (scene->r.scemode & R_EXTENSION) {
		BKE_image_path_ensure_ext_from_imformat(path, &scene->r.im_format);
	}

	WM_cursor_wait(1);

	save_envmap(op, scene, tex->env, path, imtype);

	WM_cursor_wait(0);

	WM_event_add_notifier(C, NC_TEXTURE, tex);

	return OPERATOR_FINISHED;
}

static int envmap_save_invoke(bContext *C, wmOperator *op, const wmEvent *UNUSED(event))
{
	Main *bmain = CTX_data_main(C);
	//Scene *scene= CTX_data_scene(C);

	if (RNA_struct_property_is_set(op->ptr, "filepath"))
		return envmap_save_exec(C, op);

	//RNA_enum_set(op->ptr, "file_type", scene->r.im_format.imtype);
	RNA_string_set(op->ptr, "filepath", BKE_main_blendfile_path(bmain));
	WM_event_add_fileselect(C, op);

	return OPERATOR_RUNNING_MODAL;
}

static int envmap_save_poll(bContext *C)
{
	Tex *tex = CTX_data_pointer_get_type(C, "texture", &RNA_Texture).data;

	if (!tex)
		return 0;
	if (!tex->env || !tex->env->ok)
		return 0;
	if (tex->env->cube[1] == NULL)
		return 0;

	return 1;
}

void TEXTURE_OT_envmap_save(wmOperatorType *ot)
{
	PropertyRNA *prop;
	/* identifiers */
	ot->name = "Save Environment Map";
	ot->idname = "TEXTURE_OT_envmap_save";
<<<<<<< HEAD
	ot->description = "Save Environment Map\nSave the current generated Environment map to an image file";
	
=======
	ot->description = "Save the current generated Environment map to an image file";

>>>>>>> 0083dc89
	/* api callbacks */
	ot->exec = envmap_save_exec;
	ot->invoke = envmap_save_invoke;
	ot->poll = envmap_save_poll;

	/* flags */
	ot->flag = OPTYPE_REGISTER | OPTYPE_INTERNAL; /* no undo since this doesnt modify the env-map */

	/* properties */
	prop = RNA_def_float_array(ot->srna, "layout", 12, default_envmap_layout, 0.0f, 0.0f,
	                           "File layout",
	                           "Flat array describing the X,Y position of each cube face in the output image, "
	                           "where 1 is the size of a face - order is [+Z -Z +Y -X -Y +X] "
	                           "(use -1 to skip a face)", 0.0f, 0.0f);
	RNA_def_property_flag(prop, PROP_HIDDEN);

	WM_operator_properties_filesel(
	        ot, FILE_TYPE_FOLDER | FILE_TYPE_IMAGE | FILE_TYPE_MOVIE, FILE_SPECIAL, FILE_SAVE,
	        WM_FILESEL_FILEPATH, FILE_DEFAULTDISPLAY, FILE_SORT_ALPHA);
}

static int envmap_clear_exec(bContext *C, wmOperator *UNUSED(op))
{
	Tex *tex = CTX_data_pointer_get_type(C, "texture", &RNA_Texture).data;

	BKE_texture_envmap_free_data(tex->env);

	WM_event_add_notifier(C, NC_TEXTURE | NA_EDITED, tex);

	return OPERATOR_FINISHED;
}

static int envmap_clear_poll(bContext *C)
{
	Tex *tex = CTX_data_pointer_get_type(C, "texture", &RNA_Texture).data;

	if (!tex)
		return 0;
	if (!tex->env || !tex->env->ok)
		return 0;
	if (tex->env->cube[1] == NULL)
		return 0;

	return 1;
}

void TEXTURE_OT_envmap_clear(wmOperatorType *ot)
{
	/* identifiers */
	ot->name = "Clear Environment Map";
	ot->idname = "TEXTURE_OT_envmap_clear";
<<<<<<< HEAD
	ot->description = "Clear Environment Map\nDiscard the environment map and free it from memory";
	
=======
	ot->description = "Discard the environment map and free it from memory";

>>>>>>> 0083dc89
	/* api callbacks */
	ot->exec = envmap_clear_exec;
	ot->poll = envmap_clear_poll;

	/* flags */
	ot->flag = OPTYPE_REGISTER | OPTYPE_UNDO | OPTYPE_INTERNAL;
}

static int envmap_clear_all_exec(bContext *C, wmOperator *UNUSED(op))
{
	Main *bmain = CTX_data_main(C);
	Tex *tex;

	for (tex = bmain->tex.first; tex; tex = tex->id.next)
		if (tex->env)
			BKE_texture_envmap_free_data(tex->env);

	WM_event_add_notifier(C, NC_TEXTURE | NA_EDITED, tex);

	return OPERATOR_FINISHED;
}

void TEXTURE_OT_envmap_clear_all(wmOperatorType *ot)
{
	/* identifiers */
	ot->name = "Clear All Environment Maps";
	ot->idname = "TEXTURE_OT_envmap_clear_all";
<<<<<<< HEAD
	ot->description = "Clear All Environment Maps\nDiscard all environment maps in the .blend file and free them from memory";
	
=======
	ot->description = "Discard all environment maps in the .blend file and free them from memory";

>>>>>>> 0083dc89
	/* api callbacks */
	ot->exec = envmap_clear_all_exec;
	ot->poll = envmap_clear_poll;

	/* flags */
	ot->flag = OPTYPE_REGISTER | OPTYPE_UNDO;
}

/********************** material operators *********************/

/* material copy/paste */
static int copy_material_exec(bContext *C, wmOperator *UNUSED(op))
{
	Material *ma = CTX_data_pointer_get_type(C, "material", &RNA_Material).data;

	if (ma == NULL)
		return OPERATOR_CANCELLED;

	copy_matcopybuf(CTX_data_main(C), ma);

	return OPERATOR_FINISHED;
}

void MATERIAL_OT_copy(wmOperatorType *ot)
{
	/* identifiers */
	ot->name = "Copy Material";
	ot->idname = "MATERIAL_OT_copy";
	ot->description = "Copy Material\nCopy the material settings and nodes";

	/* api callbacks */
	ot->exec = copy_material_exec;

	/* flags */
	ot->flag = OPTYPE_REGISTER | OPTYPE_INTERNAL; /* no undo needed since no changes are made to the material */
}

static int paste_material_exec(bContext *C, wmOperator *UNUSED(op))
{
	Material *ma = CTX_data_pointer_get_type(C, "material", &RNA_Material).data;

	if (ma == NULL)
		return OPERATOR_CANCELLED;

	paste_matcopybuf(CTX_data_main(C), ma);

	WM_event_add_notifier(C, NC_MATERIAL | ND_SHADING_LINKS, ma);

	return OPERATOR_FINISHED;
}

void MATERIAL_OT_paste(wmOperatorType *ot)
{
	/* identifiers */
	ot->name = "Paste Material";
	ot->idname = "MATERIAL_OT_paste";
	ot->description = "Paste Material\nPaste the material settings and nodes";

	/* api callbacks */
	ot->exec = paste_material_exec;

	/* flags */
	ot->flag = OPTYPE_REGISTER | OPTYPE_UNDO | OPTYPE_INTERNAL;
}


static short mtexcopied = 0; /* must be reset on file load */
static MTex mtexcopybuf;

void ED_render_clear_mtex_copybuf(void)
{   /* use for file reload */
	mtexcopied = 0;
}

static void copy_mtex_copybuf(ID *id)
{
	MTex **mtex = NULL;

	switch (GS(id->name)) {
		case ID_MA:
			mtex = &(((Material *)id)->mtex[(int)((Material *)id)->texact]);
			break;
		case ID_LA:
			mtex = &(((Lamp *)id)->mtex[(int)((Lamp *)id)->texact]);
			// la->mtex[(int)la->texact] // TODO
			break;
		case ID_WO:
			mtex = &(((World *)id)->mtex[(int)((World *)id)->texact]);
			// mtex= wrld->mtex[(int)wrld->texact]; // TODO
			break;
		case ID_PA:
			mtex = &(((ParticleSettings *)id)->mtex[(int)((ParticleSettings *)id)->texact]);
			break;
		case ID_LS:
			mtex = &(((FreestyleLineStyle *)id)->mtex[(int)((FreestyleLineStyle *)id)->texact]);
			break;
		default:
			break;
	}

	if (mtex && *mtex) {
		memcpy(&mtexcopybuf, *mtex, sizeof(MTex));
		mtexcopied = 1;
	}
	else {
		mtexcopied = 0;
	}
}

static void paste_mtex_copybuf(ID *id)
{
	MTex **mtex = NULL;

	if (mtexcopied == 0 || mtexcopybuf.tex == NULL)
		return;

	switch (GS(id->name)) {
		case ID_MA:
			mtex = &(((Material *)id)->mtex[(int)((Material *)id)->texact]);
			break;
		case ID_LA:
			mtex = &(((Lamp *)id)->mtex[(int)((Lamp *)id)->texact]);
			// la->mtex[(int)la->texact] // TODO
			break;
		case ID_WO:
			mtex = &(((World *)id)->mtex[(int)((World *)id)->texact]);
			// mtex= wrld->mtex[(int)wrld->texact]; // TODO
			break;
		case ID_PA:
			mtex = &(((ParticleSettings *)id)->mtex[(int)((ParticleSettings *)id)->texact]);
			break;
		case ID_LS:
			mtex = &(((FreestyleLineStyle *)id)->mtex[(int)((FreestyleLineStyle *)id)->texact]);
			break;
		default:
			BLI_assert(!"invalid id type");
			return;
	}

	if (mtex) {
		if (*mtex == NULL) {
			*mtex = MEM_mallocN(sizeof(MTex), "mtex copy");
		}
		else if ((*mtex)->tex) {
			id_us_min(&(*mtex)->tex->id);
		}

		memcpy(*mtex, &mtexcopybuf, sizeof(MTex));

		id_us_plus((ID *)mtexcopybuf.tex);
	}
}


static int copy_mtex_exec(bContext *C, wmOperator *UNUSED(op))
{
	ID *id = CTX_data_pointer_get_type(C, "texture_slot", &RNA_TextureSlot).id.data;

	if (id == NULL) {
		/* copying empty slot */
		ED_render_clear_mtex_copybuf();
		return OPERATOR_CANCELLED;
	}

	copy_mtex_copybuf(id);

	return OPERATOR_FINISHED;
}

static int copy_mtex_poll(bContext *C)
{
	ID *id = CTX_data_pointer_get_type(C, "texture_slot", &RNA_TextureSlot).id.data;

	return (id != NULL);
}

void TEXTURE_OT_slot_copy(wmOperatorType *ot)
{
	/* identifiers */
	ot->name = "Copy Texture Slot Settings";
	ot->idname = "TEXTURE_OT_slot_copy";
	ot->description = "Copy Texture Slot Settings\nCopy the material texture settings and nodes";

	/* api callbacks */
	ot->exec = copy_mtex_exec;
	ot->poll = copy_mtex_poll;

	/* flags */
	ot->flag = OPTYPE_REGISTER | OPTYPE_INTERNAL; /* no undo needed since no changes are made to the mtex */
}

static int paste_mtex_exec(bContext *C, wmOperator *UNUSED(op))
{
	ID *id = CTX_data_pointer_get_type(C, "texture_slot", &RNA_TextureSlot).id.data;

	if (id == NULL) {
		Material *ma = CTX_data_pointer_get_type(C, "material", &RNA_Material).data;
		Lamp *la = CTX_data_pointer_get_type(C, "lamp", &RNA_Lamp).data;
		World *wo = CTX_data_pointer_get_type(C, "world", &RNA_World).data;
		ParticleSystem *psys = CTX_data_pointer_get_type(C, "particle_system", &RNA_ParticleSystem).data;
		FreestyleLineStyle *linestyle = CTX_data_pointer_get_type(C, "line_style", &RNA_FreestyleLineStyle).data;

		if (ma)
			id = &ma->id;
		else if (la)
			id = &la->id;
		else if (wo)
			id = &wo->id;
		else if (psys)
			id = &psys->part->id;
		else if (linestyle)
			id = &linestyle->id;

		if (id == NULL)
			return OPERATOR_CANCELLED;
	}

	paste_mtex_copybuf(id);

	WM_event_add_notifier(C, NC_TEXTURE | ND_SHADING_LINKS, NULL);

	return OPERATOR_FINISHED;
}

void TEXTURE_OT_slot_paste(wmOperatorType *ot)
{
	/* identifiers */
	ot->name = "Paste Texture Slot Settings";
	ot->idname = "TEXTURE_OT_slot_paste";
	ot->description = "Paste Texture Slot Settings\nCopy the texture settings and nodes";

	/* api callbacks */
	ot->exec = paste_mtex_exec;

	/* flags */
	ot->flag = OPTYPE_REGISTER | OPTYPE_UNDO | OPTYPE_INTERNAL;
}
<|MERGE_RESOLUTION|>--- conflicted
+++ resolved
@@ -123,13 +123,8 @@
 	/* identifiers */
 	ot->name = "Add Material Slot";
 	ot->idname = "OBJECT_OT_material_slot_add";
-<<<<<<< HEAD
-	ot->description = "Add Material Slo\nAdd a new material slot";
-	
-=======
-	ot->description = "Add a new material slot";
-
->>>>>>> 0083dc89
+	ot->description = "Add Material Slot\nAdd a new material slot";
+
 	/* api callbacks */
 	ot->exec = material_slot_add_exec;
 	ot->poll = ED_operator_object_active_editable;
@@ -172,13 +167,8 @@
 	/* identifiers */
 	ot->name = "Remove Material Slot";
 	ot->idname = "OBJECT_OT_material_slot_remove";
-<<<<<<< HEAD
 	ot->description = "Remove Material Slot\nRemove the selected material slot";
-	
-=======
-	ot->description = "Remove the selected material slot";
-
->>>>>>> 0083dc89
+
 	/* api callbacks */
 	ot->exec = material_slot_remove_exec;
 	ot->poll = ED_operator_object_active_editable;
@@ -241,13 +231,8 @@
 	/* identifiers */
 	ot->name = "Assign Material Slot";
 	ot->idname = "OBJECT_OT_material_slot_assign";
-<<<<<<< HEAD
 	ot->description = "Assign Material Slot\nAssign active material slot to selection";
-	
-=======
-	ot->description = "Assign active material slot to selection";
-
->>>>>>> 0083dc89
+
 	/* api callbacks */
 	ot->exec = material_slot_assign_exec;
 	ot->poll = ED_operator_object_active_editable;
@@ -330,13 +315,8 @@
 	/* identifiers */
 	ot->name = "Select Material Slot";
 	ot->idname = "OBJECT_OT_material_slot_select";
-<<<<<<< HEAD
 	ot->description = "Select Material Slot\nSelect by active material slot";
-	
-=======
-	ot->description = "Select by active material slot";
-
->>>>>>> 0083dc89
+
 	/* api callbacks */
 	ot->exec = material_slot_select_exec;
 
@@ -354,13 +334,8 @@
 	/* identifiers */
 	ot->name = "Deselect Material Slot";
 	ot->idname = "OBJECT_OT_material_slot_deselect";
-<<<<<<< HEAD
 	ot->description = "Deselect Material Slot\nDeselect by active material slot";
-	
-=======
-	ot->description = "Deselect by active material slot";
-
->>>>>>> 0083dc89
+
 	/* api callbacks */
 	ot->exec = material_slot_deselect_exec;
 
@@ -527,13 +502,8 @@
 	/* identifiers */
 	ot->name = "New Material";
 	ot->idname = "MATERIAL_OT_new";
-<<<<<<< HEAD
 	ot->description = "New Material\nAdd a new material";
-	
-=======
-	ot->description = "Add a new material";
-
->>>>>>> 0083dc89
+
 	/* api callbacks */
 	ot->exec = new_material_exec;
 
@@ -589,13 +559,8 @@
 	/* identifiers */
 	ot->name = "New Texture";
 	ot->idname = "TEXTURE_OT_new";
-<<<<<<< HEAD
 	ot->description = "New Texture\nAdd a new texture";
-	
-=======
-	ot->description = "Add a new texture";
-
->>>>>>> 0083dc89
+
 	/* api callbacks */
 	ot->exec = new_texture_exec;
 
@@ -649,13 +614,8 @@
 	/* identifiers */
 	ot->name = "New World";
 	ot->idname = "WORLD_OT_new";
-<<<<<<< HEAD
 	ot->description = "New World\nAdd a new world";
-	
-=======
-	ot->description = "Create a new world Data-Block";
-
->>>>>>> 0083dc89
+
 	/* api callbacks */
 	ot->exec = new_world_exec;
 
@@ -683,13 +643,8 @@
 	/* identifiers */
 	ot->name = "Add Render Layer";
 	ot->idname = "SCENE_OT_render_layer_add";
-<<<<<<< HEAD
 	ot->description = "Add Render Layer\nAdd a render layer";
-	
-=======
-	ot->description = "Add a render layer";
-
->>>>>>> 0083dc89
+
 	/* api callbacks */
 	ot->exec = render_layer_add_exec;
 
@@ -716,13 +671,8 @@
 	/* identifiers */
 	ot->name = "Remove Render Layer";
 	ot->idname = "SCENE_OT_render_layer_remove";
-<<<<<<< HEAD
 	ot->description = "Remove Render Layer\nRemove the selected render layer";
-	
-=======
-	ot->description = "Remove the selected render layer";
-
->>>>>>> 0083dc89
+
 	/* api callbacks */
 	ot->exec = render_layer_remove_exec;
 
@@ -1655,13 +1605,8 @@
 	/* identifiers */
 	ot->name = "Save Environment Map";
 	ot->idname = "TEXTURE_OT_envmap_save";
-<<<<<<< HEAD
 	ot->description = "Save Environment Map\nSave the current generated Environment map to an image file";
-	
-=======
-	ot->description = "Save the current generated Environment map to an image file";
-
->>>>>>> 0083dc89
+
 	/* api callbacks */
 	ot->exec = envmap_save_exec;
 	ot->invoke = envmap_save_invoke;
@@ -1713,13 +1658,8 @@
 	/* identifiers */
 	ot->name = "Clear Environment Map";
 	ot->idname = "TEXTURE_OT_envmap_clear";
-<<<<<<< HEAD
 	ot->description = "Clear Environment Map\nDiscard the environment map and free it from memory";
-	
-=======
-	ot->description = "Discard the environment map and free it from memory";
-
->>>>>>> 0083dc89
+
 	/* api callbacks */
 	ot->exec = envmap_clear_exec;
 	ot->poll = envmap_clear_poll;
@@ -1747,13 +1687,8 @@
 	/* identifiers */
 	ot->name = "Clear All Environment Maps";
 	ot->idname = "TEXTURE_OT_envmap_clear_all";
-<<<<<<< HEAD
 	ot->description = "Clear All Environment Maps\nDiscard all environment maps in the .blend file and free them from memory";
-	
-=======
-	ot->description = "Discard all environment maps in the .blend file and free them from memory";
-
->>>>>>> 0083dc89
+
 	/* api callbacks */
 	ot->exec = envmap_clear_all_exec;
 	ot->poll = envmap_clear_poll;
