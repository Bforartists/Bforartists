--- conflicted
+++ resolved
@@ -915,11 +915,7 @@
   /* identifiers */
   ot->name = "New World";
   ot->idname = "WORLD_OT_new";
-<<<<<<< HEAD
   ot->description = "Create a new world Data";
-=======
-  ot->description = "Create a new world Data-Block";
->>>>>>> 73517ff5
 
   /* api callbacks */
   ot->exec = new_world_exec;
