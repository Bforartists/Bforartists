--- conflicted
+++ resolved
@@ -1055,37 +1055,13 @@
 /* contextual render, using current scene, view3d? */
 void RENDER_OT_render(wmOperatorType *ot)
 {
-<<<<<<< HEAD
-	PropertyRNA *prop;
-
-	/* identifiers */
-	ot->name = "Render Image / Animation";
-	ot->description = "Render Image / Animation\nRender Image renders the active scene as an image\nRender Animation renders the active scene as an animation";
-	ot->idname = "RENDER_OT_render";
-
-	/* api callbacks */
-	ot->invoke = screen_render_invoke;
-	ot->modal = screen_render_modal;
-	ot->cancel = screen_render_cancel;
-	ot->exec = screen_render_exec;
-
-	/*ot->poll = ED_operator_screenactive;*/ /* this isn't needed, causes failer in background mode */
-
-	prop = RNA_def_boolean(ot->srna, "animation", 0, "Animation", "Render files from the animation range of this scene");
-	RNA_def_property_flag(prop, PROP_SKIP_SAVE);
-	RNA_def_boolean(ot->srna, "write_still", 0, "Write Image", "Save rendered the image to the output path (used only when animation is disabled)");
-	prop = RNA_def_boolean(ot->srna, "use_viewport", 0, "Use 3D Viewport", "When inside a 3D viewport, use layers and camera of the viewport");
-	RNA_def_property_flag(prop, PROP_SKIP_SAVE);
-	prop = RNA_def_string(ot->srna, "layer", NULL, RE_MAXNAME, "Render Layer", "Single render layer to re-render (used only when animation is disabled)");
-	RNA_def_property_flag(prop, PROP_SKIP_SAVE);
-	prop = RNA_def_string(ot->srna, "scene", NULL, MAX_ID_NAME - 2, "Scene", "Scene to render, current scene if not specified");
-	RNA_def_property_flag(prop, PROP_SKIP_SAVE);
-=======
   PropertyRNA *prop;
 
   /* identifiers */
-  ot->name = "Render";
-  ot->description = "Render active scene";
+  ot->name = "Render Image / Animation";
+  ot->description =
+      "Render Image / Animation\nRender Image renders the active scene as an image\nRender "
+      "Animation renders the active scene as an animation";
   ot->idname = "RENDER_OT_render";
 
   /* api callbacks */
@@ -1128,7 +1104,6 @@
                         "Scene",
                         "Scene to render, current scene if not specified");
   RNA_def_property_flag(prop, PROP_SKIP_SAVE);
->>>>>>> d301d80d
 }
 
 Scene *ED_render_job_get_scene(const bContext *C)
