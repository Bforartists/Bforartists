--- conflicted
+++ resolved
@@ -1101,13 +1101,8 @@
 	PropertyRNA *prop;
 
 	/* identifiers */
-<<<<<<< HEAD
 	ot->name = "OpenGL Render Image / Animation";
 	ot->description = "OpenGL Render Image / Animation\nOpenGL render Image renders the active viewport as an Image\nOpenGL render Animation renders the active viewport as an Animation";
-=======
-	ot->name = "Viewport Render";
-	ot->description = "Take a snapshot of the active viewport";
->>>>>>> bf0059d2
 	ot->idname = "RENDER_OT_opengl";
 
 	/* api callbacks */
