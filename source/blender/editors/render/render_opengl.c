--- conflicted
+++ resolved
@@ -1123,37 +1123,13 @@
 
 void RENDER_OT_opengl(wmOperatorType *ot)
 {
-<<<<<<< HEAD
-	PropertyRNA *prop;
-
-	/* identifiers */
-	ot->name = "OpenGL Render Image / Animation";
-	ot->description = "OpenGL Render Image / Animation\nOpenGL render Image renders the active viewport as an Image\nOpenGL render Animation renders the active viewport as an Animation";
-	ot->idname = "RENDER_OT_opengl";
-
-	/* api callbacks */
-	ot->invoke = screen_opengl_render_invoke;
-	ot->exec = screen_opengl_render_exec; /* blocking */
-	ot->modal = screen_opengl_render_modal;
-	ot->cancel = screen_opengl_render_cancel;
-
-	ot->poll = ED_operator_screenactive;
-
-	prop = RNA_def_boolean(ot->srna, "animation", 0, "Animation", "Render files from the animation range of this scene");
-	RNA_def_property_flag(prop, PROP_SKIP_SAVE);
-	prop = RNA_def_boolean(ot->srna, "sequencer", 0, "Sequencer", "Render using the sequencer's OpenGL display");
-	RNA_def_property_flag(prop, PROP_SKIP_SAVE);
-	prop = RNA_def_boolean(ot->srna, "write_still", 0, "Write Image", "Save rendered the image to the output path (used only when animation is disabled)");
-	RNA_def_property_flag(prop, PROP_SKIP_SAVE);
-	prop = RNA_def_boolean(ot->srna, "view_context", 1, "View Context", "Use the current 3D view for rendering, else use scene settings");
-	RNA_def_property_flag(prop, PROP_SKIP_SAVE);
-
-=======
   PropertyRNA *prop;
 
   /* identifiers */
-  ot->name = "Viewport Render";
-  ot->description = "Take a snapshot of the active viewport";
+  ot->name = "OpenGL Render Image / Animation";
+  ot->description =
+      "OpenGL Render Image / Animation\nOpenGL render Image renders the active viewport as an "
+      "Image\nOpenGL render Animation renders the active viewport as an Animation";
   ot->idname = "RENDER_OT_opengl";
 
   /* api callbacks */
@@ -1186,7 +1162,6 @@
                          "View Context",
                          "Use the current 3D view for rendering, else use scene settings");
   RNA_def_property_flag(prop, PROP_SKIP_SAVE);
->>>>>>> c03ac674
 }
 
 /* function for getting an opengl buffer from a View3D, used by sequencer */
