--- conflicted
+++ resolved
@@ -419,11 +419,7 @@
 
   const char *relbase = BKE_main_blendfile_path(oglrender->bmain);
   const path_templates::VariableMap template_variables =
-<<<<<<< HEAD
-      BKE_build_template_variables_for_render_path(relbase, &scene->r);
-=======
       BKE_build_template_variables_for_render_path(&scene->r);
->>>>>>> 9a41dc73
   const blender::Vector<path_templates::Error> errors = BKE_image_path_from_imformat(
       filepath,
       scene->r.pic,
@@ -1053,11 +1049,7 @@
     char filepath[FILE_MAX];
     const char *relbase = BKE_main_blendfile_path(oglrender->bmain);
     const path_templates::VariableMap template_variables =
-<<<<<<< HEAD
-        BKE_build_template_variables_for_render_path(relbase, &scene->r);
-=======
         BKE_build_template_variables_for_render_path(&scene->r);
->>>>>>> 9a41dc73
     const blender::Vector<path_templates::Error> errors = BKE_image_path_from_imformat(
         filepath,
         scene->r.pic,
@@ -1158,11 +1150,7 @@
   if (!is_movie) {
     const char *relbase = BKE_main_blendfile_path(oglrender->bmain);
     const path_templates::VariableMap template_variables =
-<<<<<<< HEAD
-        BKE_build_template_variables_for_render_path(relbase, &scene->r);
-=======
         BKE_build_template_variables_for_render_path(&scene->r);
->>>>>>> 9a41dc73
     const blender::Vector<path_templates::Error> errors = BKE_image_path_from_imformat(
         filepath,
         scene->r.pic,
