/*
 * This program is free software; you can redistribute it and/or
 * modify it under the terms of the GNU General Public License
 * as published by the Free Software Foundation; either version 2
 * of the License, or (at your option) any later version.
 *
 * This program is distributed in the hope that it will be useful,
 * but WITHOUT ANY WARRANTY; without even the implied warranty of
 * MERCHANTABILITY or FITNESS FOR A PARTICULAR PURPOSE.  See the
 * GNU General Public License for more details.
 *
 * You should have received a copy of the GNU General Public License
 * along with this program; if not, write to the Free Software Foundation,
 * Inc., 51 Franklin Street, Fifth Floor, Boston, MA 02110-1301, USA.
 *
 * The Original Code is Copyright (C) 2008 Blender Foundation.
 * All rights reserved.
 */

/** \file
 * \ingroup edrend
 */

#include <stddef.h>
#include <string.h>

#include "BLI_listbase.h"
#include "BLI_utildefines.h"

#include "DNA_scene_types.h"
#include "DNA_userdef_types.h"

#include "BKE_context.h"
#include "BKE_global.h"
#include "BKE_image.h"
#include "BKE_main.h"
#include "BKE_report.h"
#include "BKE_screen.h"

#include "BLT_translation.h"

#include "WM_api.h"
#include "WM_types.h"

#include "ED_screen.h"
#include "UI_interface.h"

#include "wm_window.h"

#include "render_intern.h"

/*********************** utilities for finding areas *************************/

/* returns biggest area that is not uv/image editor. Note that it uses buttons */
/* window as the last possible alternative.                                    */
/* would use BKE_screen_find_big_area(...) but this is too specific            */
static ScrArea *biggest_non_image_area(bContext *C)
{
  bScreen *screen = CTX_wm_screen(C);
  ScrArea *area, *big = NULL;
  int size, maxsize = 0, bwmaxsize = 0;
  short foundwin = 0;

  for (area = screen->areabase.first; area; area = area->next) {
    if (area->winx > 30 && area->winy > 30) {
      size = area->winx * area->winy;
      if (!area->full && area->spacetype == SPACE_PROPERTIES) {
        if (foundwin == 0 && size > bwmaxsize) {
          bwmaxsize = size;
          big = area;
        }
      }
      else if (area->spacetype != SPACE_IMAGE && size > maxsize) {
        maxsize = size;
        big = area;
        foundwin = 1;
      }
    }
  }

  return big;
}

static ScrArea *find_area_showing_r_result(bContext *C, Scene *scene, wmWindow **win)
{
  wmWindowManager *wm = CTX_wm_manager(C);
  ScrArea *area = NULL;
  SpaceImage *sima;

  /* find an imagewindow showing render result */
  for (*win = wm->windows.first; *win; *win = (*win)->next) {
    if (WM_window_get_active_scene(*win) == scene) {
      const bScreen *screen = WM_window_get_active_screen(*win);

      for (area = screen->areabase.first; area; area = area->next) {
        if (area->spacetype == SPACE_IMAGE) {
          sima = area->spacedata.first;
          if (sima->image && sima->image->type == IMA_TYPE_R_RESULT) {
            break;
          }
        }
      }
      if (area) {
        break;
      }
    }
  }

  return area;
}

static ScrArea *find_area_image_empty(bContext *C)
{
  bScreen *screen = CTX_wm_screen(C);
  ScrArea *area;
  SpaceImage *sima;

  /* find an imagewindow showing render result */
  for (area = screen->areabase.first; area; area = area->next) {
    if (area->spacetype == SPACE_IMAGE) {
      sima = area->spacedata.first;
      if ((sima->mode == SI_MODE_VIEW) && !sima->image) {
        break;
      }
    }
  }

  return area;
}

/********************** open image editor for render *************************/

/* new window uses x,y to set position */
ScrArea *render_view_open(bContext *C, int mx, int my, ReportList *reports)
{
  Main *bmain = CTX_data_main(C);
  Scene *scene = CTX_data_scene(C);
  wmWindow *win = NULL;
  ScrArea *area = NULL;
  SpaceImage *sima;
  bool area_was_image = false;

  if (U.render_display_type == USER_RENDER_DISPLAY_NONE) {
    return NULL;
  }

  if (U.render_display_type == USER_RENDER_DISPLAY_WINDOW) {
    int sizex = 30 * UI_DPI_FAC + (scene->r.xsch * scene->r.size) / 100;
    int sizey = 60 * UI_DPI_FAC + (scene->r.ysch * scene->r.size) / 100;

    /* arbitrary... miniature image window views don't make much sense */
    if (sizex < 320) {
      sizex = 320;
    }
    if (sizey < 256) {
      sizey = 256;
    }

    /* changes context! */
<<<<<<< HEAD
    if (WM_window_open_temp(
            C, IFACE_("Bforartists Render"), mx, my, sizex, sizey, SPACE_IMAGE, false) == NULL) {
=======
    if (WM_window_open(C,
                       IFACE_("Blender Render"),
                       mx,
                       my,
                       sizex,
                       sizey,
                       SPACE_IMAGE,
                       false,
                       true,
                       WIN_ALIGN_LOCATION_CENTER) == NULL) {
>>>>>>> fe301a41
      BKE_report(reports, RPT_ERROR, "Failed to open window!");
      return NULL;
    }

    area = CTX_wm_area(C);
    if (BLI_listbase_is_single(&area->spacedata) == false) {
      sima = area->spacedata.first;
      sima->flag |= SI_PREVSPACE;
    }
  }
  else if (U.render_display_type == USER_RENDER_DISPLAY_SCREEN) {
    area = CTX_wm_area(C);

    /* if the active screen is already in fullscreen mode, skip this and
     * unset the area, so that the fullscreen area is just changed later */
    if (area && area->full) {
      area = NULL;
    }
    else {
      if (area && area->spacetype == SPACE_IMAGE) {
        area_was_image = true;
      }

      /* this function returns with changed context */
      area = ED_screen_full_newspace(C, area, SPACE_IMAGE);
    }
  }

  if (!area) {
    area = find_area_showing_r_result(C, scene, &win);
    if (area == NULL) {
      area = find_area_image_empty(C);
    }

    /* if area found in other window, we make that one show in front */
    if (win && win != CTX_wm_window(C)) {
      wm_window_raise(win);
    }

    if (area == NULL) {
      /* find largest open non-image area */
      area = biggest_non_image_area(C);
      if (area) {
        ED_area_newspace(C, area, SPACE_IMAGE, true);
        sima = area->spacedata.first;

        /* makes ESC go back to prev space */
        sima->flag |= SI_PREVSPACE;

        /* we already had a fullscreen here -> mark new space as a stacked fullscreen */
        if (area->full) {
          area->flag |= AREA_FLAG_STACKED_FULLSCREEN;
        }
      }
      else {
        /* use any area of decent size */
        area = BKE_screen_find_big_area(CTX_wm_screen(C), SPACE_TYPE_ANY, 0);
        if (area->spacetype != SPACE_IMAGE) {
          // XXX newspace(area, SPACE_IMAGE);
          sima = area->spacedata.first;

          /* makes ESC go back to prev space */
          sima->flag |= SI_PREVSPACE;
        }
      }
    }
  }
  sima = area->spacedata.first;
  sima->link_flag |= SPACE_FLAG_TYPE_TEMPORARY;

  /* get the correct image, and scale it */
  sima->image = BKE_image_ensure_viewer(bmain, IMA_TYPE_R_RESULT, "Render Result");

  /* If we're rendering to full screen, set appropriate hints on image editor
   * so it can restore properly on pressing escape. */
  if (area->full) {
    sima->flag |= SI_FULLWINDOW;

    /* Tell the image editor to revert to previous space in space list on close
     * _only_ if it wasn't already an image editor when the render was invoked */
    if (area_was_image == 0) {
      sima->flag |= SI_PREVSPACE;
    }
    else {
      /* Leave it alone so the image editor will just go back from
       * full screen to the original tiled setup */
    }
  }

  if ((sima->flag & SI_PREVSPACE) && sima->next) {
    SpaceLink *old_sl = sima->next;
    old_sl->link_flag |= SPACE_FLAG_TYPE_WAS_ACTIVE;
  }

  return area;
}

/*************************** cancel render viewer **********************/

static int render_view_cancel_exec(bContext *C, wmOperator *UNUSED(op))
{
  wmWindow *win = CTX_wm_window(C);
  ScrArea *area = CTX_wm_area(C);
  SpaceImage *sima = area->spacedata.first;

  /* ensure image editor fullscreen and area fullscreen states are in sync */
  if ((sima->flag & SI_FULLWINDOW) && !area->full) {
    sima->flag &= ~SI_FULLWINDOW;
  }

  /* determine if render already shows */
  if (sima->flag & SI_PREVSPACE) {
    sima->flag &= ~SI_PREVSPACE;

    if (sima->flag & SI_FULLWINDOW) {
      sima->flag &= ~SI_FULLWINDOW;
      ED_screen_full_prevspace(C, area);
    }
    else {
      ED_area_prevspace(C, area);
    }

    return OPERATOR_FINISHED;
  }
  if (sima->flag & SI_FULLWINDOW) {
    sima->flag &= ~SI_FULLWINDOW;
    ED_screen_state_toggle(C, win, area, SCREENMAXIMIZED);
    return OPERATOR_FINISHED;
  }
  if (WM_window_is_temp_screen(win)) {
    wm_window_close(C, CTX_wm_manager(C), win);
    return OPERATOR_FINISHED;
  }

  return OPERATOR_PASS_THROUGH;
}

void RENDER_OT_view_cancel(struct wmOperatorType *ot)
{
  /* identifiers */
  ot->name = "Cancel Render View";
  ot->description = "Cancel show render view";
  ot->idname = "RENDER_OT_view_cancel";

  /* api callbacks */
  ot->exec = render_view_cancel_exec;
  ot->poll = ED_operator_image_active;
}

/************************* show render viewer *****************/

static int render_view_show_invoke(bContext *C, wmOperator *op, const wmEvent *event)
{
  wmWindow *wincur = CTX_wm_window(C);

  /* test if we have currently a temp screen active */
  if (WM_window_is_temp_screen(wincur)) {
    wm_window_lower(wincur);
  }
  else {
    wmWindow *win, *winshow;
    ScrArea *area = find_area_showing_r_result(C, CTX_data_scene(C), &winshow);

    /* is there another window on current scene showing result? */
    for (win = CTX_wm_manager(C)->windows.first; win; win = win->next) {
      const bScreen *screen = WM_window_get_active_screen(win);

      if ((WM_window_is_temp_screen(win) &&
           ((ScrArea *)screen->areabase.first)->spacetype == SPACE_IMAGE) ||
          (win == winshow && winshow != wincur)) {
        wm_window_raise(win);
        return OPERATOR_FINISHED;
      }
    }

    /* determine if render already shows */
    if (area) {
      /* but don't close it when rendering */
      if (G.is_rendering == false) {
        SpaceImage *sima = area->spacedata.first;

        if (sima->flag & SI_PREVSPACE) {
          sima->flag &= ~SI_PREVSPACE;

          if (sima->flag & SI_FULLWINDOW) {
            sima->flag &= ~SI_FULLWINDOW;
            ED_screen_full_prevspace(C, area);
          }
          else {
            ED_area_prevspace(C, area);
          }
        }
      }
    }
    else {
      render_view_open(C, event->x, event->y, op->reports);
    }
  }

  return OPERATOR_FINISHED;
}

void RENDER_OT_view_show(struct wmOperatorType *ot)
{
  /* identifiers */
  ot->name = "Show/Hide Render View";
  ot->description = "Toggle show render view";
  ot->idname = "RENDER_OT_view_show";

  /* api callbacks */
  ot->invoke = render_view_show_invoke;
  ot->poll = ED_operator_screenactive;
}<|MERGE_RESOLUTION|>--- conflicted
+++ resolved
@@ -157,12 +157,8 @@
     }
 
     /* changes context! */
-<<<<<<< HEAD
-    if (WM_window_open_temp(
-            C, IFACE_("Bforartists Render"), mx, my, sizex, sizey, SPACE_IMAGE, false) == NULL) {
-=======
     if (WM_window_open(C,
-                       IFACE_("Blender Render"),
+                       IFACE_("Bforartists Render"),
                        mx,
                        my,
                        sizex,
@@ -171,7 +167,6 @@
                        false,
                        true,
                        WIN_ALIGN_LOCATION_CENTER) == NULL) {
->>>>>>> fe301a41
       BKE_report(reports, RPT_ERROR, "Failed to open window!");
       return NULL;
     }
