--- conflicted
+++ resolved
@@ -1438,24 +1438,6 @@
 
     BKE_image_release_ibuf(ima, ibuf, nullptr);
   }
-<<<<<<< HEAD
-  else if (idtype == ID_BR) {
-    Brush *br = reinterpret_cast<Brush *>(id);
-
-    br->icon_imbuf = icon_preview_imbuf_from_brush(br);
-
-    memset(sp->pr_rect, 0x88, sp->sizex * sp->sizey * sizeof(uint));
-
-    if (!(br->icon_imbuf) || !(br->icon_imbuf->byte_buffer.data)) {
-      return;
-    }
-
-    icon_copy_rect(br->icon_imbuf, sp->sizex, sp->sizey, sp->pr_rect);
-
-    *do_update = true;
-  }
-=======
->>>>>>> 9a41dc73
   else {
     /* re-use shader job */
     shader_preview_startjob(customdata, stop, do_update);
