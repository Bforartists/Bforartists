--- conflicted
+++ resolved
@@ -26,12 +26,8 @@
 #include <string.h>
 #include <stdio.h>
 
-<<<<<<< HEAD
 #include "DNA_meshdata_types.h"
 
-
-=======
->>>>>>> f4691c11
 #include "BLI_blenlib.h"
 #include "BLI_math.h"
 #include "BLI_utildefines.h"
