--- conflicted
+++ resolved
@@ -63,11 +63,7 @@
 void LOGIC_OT_properties(wmOperatorType *ot)
 {
 	ot->name = "Properties";
-<<<<<<< HEAD
-	ot->description = "Properties\nToggle display properties panel";
-=======
 	ot->description = "Toggle the properties region visibility";
->>>>>>> ecd36afb
 	ot->idname = "LOGIC_OT_properties";
 	
 	ot->exec = logic_properties_toggle_exec;
@@ -150,7 +146,7 @@
 	
 	ot->name = "Cut Links";
 	ot->idname = "LOGIC_OT_links_cut";
-	ot->description = "Cut Links\nRemove logic brick connections";
+	ot->description = "Remove logic brick connections";
 	
 	ot->invoke = WM_gesture_lines_invoke;
 	ot->modal = WM_gesture_lines_modal;
