/*
 * ***** BEGIN GPL LICENSE BLOCK *****
 *
 * This program is free software; you can redistribute it and/or
 * modify it under the terms of the GNU General Public License
 * as published by the Free Software Foundation; either version 2
 * of the License, or (at your option) any later version.
 *
 * This program is distributed in the hope that it will be useful,
 * but WITHOUT ANY WARRANTY; without even the implied warranty of
 * MERCHANTABILITY or FITNESS FOR A PARTICULAR PURPOSE.  See the
 * GNU General Public License for more details.
 *
 * You should have received a copy of the GNU General Public License
 * along with this program; if not, write to the Free Software Foundation,
 * Inc., 51 Franklin Street, Fifth Floor, Boston, MA 02110-1301, USA.
 *
 * The Original Code is Copyright (C) 2009 Blender Foundation.
 * All rights reserved.
 *
 *
 * Contributor(s): Blender Foundation
 *
 * ***** END GPL LICENSE BLOCK *****
 */

/** \file blender/editors/space_logic/logic_ops.c
 *  \ingroup splogic
 */

#include <stddef.h>

#include "DNA_object_types.h"
#include "DNA_sensor_types.h"
#include "DNA_controller_types.h"
#include "DNA_actuator_types.h"
#include "DNA_scene_types.h"

#include "BLI_blenlib.h"
#include "BLI_string_utils.h"
#include "BLI_utildefines.h"

#include "BLT_translation.h"

#include "BKE_context.h"
#include "BKE_main.h"
#include "BKE_sca.h"

#include "ED_logic.h"
#include "ED_object.h"
#include "ED_screen.h"

#include "RNA_access.h"
#include "RNA_define.h"
#include "RNA_enum_types.h"

#include "WM_api.h"
#include "WM_types.h"

#include "UI_view2d.h"

#include "logic_intern.h"

/* ************* Generic Operator Helpers ************* */
static int edit_sensor_poll(bContext *C)
{
	PointerRNA ptr = CTX_data_pointer_get_type(C, "sensor", &RNA_Sensor);

	if (ptr.data && ID_IS_LINKED(ptr.id.data)) return 0;
	return 1;
}

static int edit_controller_poll(bContext *C)
{
	PointerRNA ptr = CTX_data_pointer_get_type(C, "controller", &RNA_Controller);

	if (ptr.data && ID_IS_LINKED(ptr.id.data)) return 0;
	return 1;
}

static int edit_actuator_poll(bContext *C)
{
	PointerRNA ptr = CTX_data_pointer_get_type(C, "actuator", &RNA_Actuator);

	if (ptr.data && ID_IS_LINKED(ptr.id.data)) return 0;
	return 1;
}

static void edit_sensor_properties(wmOperatorType *ot)
{
	RNA_def_string(ot->srna, "sensor", NULL, MAX_NAME, "Sensor", "Sensor\nName of the sensor to edit");
	RNA_def_string(ot->srna, "object", NULL, MAX_NAME, "Object", "Object\nName of the object the sensor belongs to");
}

static int edit_sensor_invoke_properties(bContext *C, wmOperator *op)
{
	PointerRNA ptr = CTX_data_pointer_get_type(C, "sensor", &RNA_Sensor);

	if (RNA_struct_property_is_set(op->ptr, "sensor") && RNA_struct_property_is_set(op->ptr, "object") )
		return 1;

	if (ptr.data) {
		bSensor *sens = ptr.data;
		Object *ob = ptr.id.data;

		RNA_string_set(op->ptr, "sensor", sens->name);
		RNA_string_set(op->ptr, "object", ob->id.name + 2);
		return 1;
	}

	return 0;
}

static Object *edit_object_property_get(bContext *C, wmOperator *op)
{
	char ob_name[MAX_NAME];
	Object *ob;

	RNA_string_get(op->ptr, "object", ob_name);

	/* if ob_name is valid try to find the object with this name
	 * otherwise gets the active object */
	if (*ob_name)
		ob = BLI_findstring(&(CTX_data_main(C)->object), ob_name, offsetof(ID, name) + 2);
	else
		ob = ED_object_active_context(C);

	return ob;
}

static bSensor *edit_sensor_property_get(bContext *C, wmOperator *op, Object **ob)
{
	char sensor_name[MAX_NAME];
	bSensor *sens;

	RNA_string_get(op->ptr, "sensor", sensor_name);

	*ob = edit_object_property_get(C, op);
	if (!*ob) return NULL;

	sens = BLI_findstring(&((*ob)->sensors), sensor_name, offsetof(bSensor, name));
	return sens;
}

static void edit_controller_properties(wmOperatorType *ot)
{
	RNA_def_string(ot->srna, "controller", NULL, MAX_NAME, "Controller", "Controller\nName of the controller to edit");
	RNA_def_string(ot->srna, "object", NULL, MAX_NAME, "Object", "Object\nName of the object the controller belongs to");
}

static int edit_controller_invoke_properties(bContext *C, wmOperator *op)
{
	PointerRNA ptr = CTX_data_pointer_get_type(C, "controller", &RNA_Controller);

	if (RNA_struct_property_is_set(op->ptr, "controller") && RNA_struct_property_is_set(op->ptr, "object") )
		return 1;

	if (ptr.data) {
		bController *cont = ptr.data;
		Object *ob = ptr.id.data;

		RNA_string_set(op->ptr, "controller", cont->name);
		RNA_string_set(op->ptr, "object", ob->id.name + 2);
		return 1;
	}

	return 0;
}

static bController *edit_controller_property_get(bContext *C, wmOperator *op, Object **ob)
{
	char controller_name[MAX_NAME];
	bController *cont;

	RNA_string_get(op->ptr, "controller", controller_name);

	*ob = edit_object_property_get(C, op);
	if (!*ob) return NULL;

	cont = BLI_findstring(&((*ob)->controllers), controller_name, offsetof(bController, name));
	return cont;
}

static void edit_actuator_properties(wmOperatorType *ot)
{
	RNA_def_string(ot->srna, "actuator", NULL, MAX_NAME, "Actuator", "Actuator\nName of the actuator to edit");
	RNA_def_string(ot->srna, "object", NULL, MAX_NAME, "Object", "Object\nName of the object the actuator belongs to");
}

static int edit_actuator_invoke_properties(bContext *C, wmOperator *op)
{
	PointerRNA ptr = CTX_data_pointer_get_type(C, "actuator", &RNA_Actuator);

	if (RNA_struct_property_is_set(op->ptr, "actuator") && RNA_struct_property_is_set(op->ptr, "object") )
		return 1;

	if (ptr.data) {
		bActuator *act = ptr.data;
		Object *ob = ptr.id.data;

		RNA_string_set(op->ptr, "actuator", act->name);
		RNA_string_set(op->ptr, "object", ob->id.name + 2);
		return 1;
	}

	return 0;
}

static bActuator *edit_actuator_property_get(bContext *C, wmOperator *op, Object **ob)
{
	char actuator_name[MAX_NAME];
	bActuator *act;

	RNA_string_get(op->ptr, "actuator", actuator_name);

	*ob = edit_object_property_get(C, op);
	if (!*ob) return NULL;

	act = BLI_findstring(&((*ob)->actuators), actuator_name, offsetof(bActuator, name));
	return act;
}

static int logicbricks_move_property_get(wmOperator *op)
{
	int type = RNA_enum_get(op->ptr, "direction");

	if (type == 1)
		return true;
	else
		return false;
}

/* ************* Add/Remove Sensor Operator ************* */

static int sensor_remove_exec(bContext *C, wmOperator *op)
{
	Object *ob = NULL;
	bSensor *sens = edit_sensor_property_get(C, op, &ob);

	if (!sens)
		return OPERATOR_CANCELLED;

	BLI_remlink(&(ob->sensors), sens);
	free_sensor(sens);

	WM_event_add_notifier(C, NC_LOGIC, NULL);

	return OPERATOR_FINISHED;
}

static int sensor_remove_invoke(bContext *C, wmOperator *op, const wmEvent *UNUSED(event))
{
	if (edit_sensor_invoke_properties(C, op))
		return sensor_remove_exec(C, op);
	else
		return OPERATOR_CANCELLED;
}

static void LOGIC_OT_sensor_remove(wmOperatorType *ot)
{
	ot->name = "Remove Sensor";
	ot->description = "Remove Sensor\nRemove a sensor from the active object";
	ot->idname = "LOGIC_OT_sensor_remove";

	ot->invoke = sensor_remove_invoke;
	ot->exec = sensor_remove_exec;
	ot->poll = edit_sensor_poll;

	/* flags */
	ot->flag = OPTYPE_REGISTER | OPTYPE_UNDO | OPTYPE_INTERNAL;
	edit_sensor_properties(ot);
}

static int sensor_add_exec(bContext *C, wmOperator *op)
{
	Object *ob;
	bSensor *sens;
	PointerRNA sens_ptr;
	PropertyRNA *prop;
	const char *sens_name;
	char name[MAX_NAME];
	int type = RNA_enum_get(op->ptr, "type");

	ob = edit_object_property_get(C, op);
	if (!ob)
		return OPERATOR_CANCELLED;

	sens = new_sensor(type);
	BLI_addtail(&(ob->sensors), sens);

	/* set the sensor name based on rna type enum */
	RNA_pointer_create((ID *)ob, &RNA_Sensor, sens, &sens_ptr);
	prop = RNA_struct_find_property(&sens_ptr, "type");

	RNA_string_get(op->ptr, "name", name);
	if (*name) {
		BLI_strncpy(sens->name, name, sizeof(sens->name));
	}
	else {
		RNA_property_enum_name(C, &sens_ptr, prop, RNA_property_enum_get(&sens_ptr, prop), &sens_name);
		BLI_strncpy(sens->name, sens_name, sizeof(sens->name));
	}

	BLI_uniquename(&ob->sensors, sens, DATA_("Sensor"), '.', offsetof(bSensor, name), sizeof(sens->name));
	ob->scaflag |= OB_SHOWSENS;

	WM_event_add_notifier(C, NC_LOGIC, NULL);

	return OPERATOR_FINISHED;
}

static void LOGIC_OT_sensor_add(wmOperatorType *ot)
{
	PropertyRNA *prop;

	/* identifiers */
	ot->name = "Add Sensor";
	ot->description = "Add Sensor\nAdd a sensor to the active object";
	ot->idname = "LOGIC_OT_sensor_add";

	/* api callbacks */
	ot->invoke = WM_menu_invoke;
	ot->exec = sensor_add_exec;
	ot->poll = ED_operator_object_active_editable;

	/* flags */
	ot->flag = OPTYPE_REGISTER | OPTYPE_UNDO | OPTYPE_INTERNAL;

	/* properties */
	ot->prop = prop = RNA_def_enum(ot->srna, "type", DummyRNA_NULL_items, SENS_ALWAYS, "Type", "Type\nType of sensor to add");
	RNA_def_enum_funcs(prop, rna_Sensor_type_itemf);
	prop = RNA_def_string(ot->srna, "name", NULL, MAX_NAME, "Name", "Name\nName of the Sensor to add");
	RNA_def_property_flag(prop, PROP_SKIP_SAVE);
	prop = RNA_def_string(ot->srna, "object", NULL, MAX_NAME, "Object", "Object\nName of the Object to add the Sensor to");
	RNA_def_property_flag(prop, PROP_SKIP_SAVE);
}

/* ************* Add/Remove Controller Operator ************* */

static int controller_remove_exec(bContext *C, wmOperator *op)
{
	Object *ob = NULL;
	bController *cont = edit_controller_property_get(C, op, &ob);

	if (!cont)
		return OPERATOR_CANCELLED;

	BLI_remlink(&(ob->controllers), cont);
	unlink_controller(cont);
	free_controller(cont);

	WM_event_add_notifier(C, NC_LOGIC, NULL);

	return OPERATOR_FINISHED;
}

static int controller_remove_invoke(bContext *C, wmOperator *op, const wmEvent *UNUSED(event))
{
	if (edit_controller_invoke_properties(C, op))
		return controller_remove_exec(C, op);
	else
		return OPERATOR_CANCELLED;
}

static void LOGIC_OT_controller_remove(wmOperatorType *ot)
{
	ot->name = "Remove Controller";
	ot->description = "Remove Controller\nRemove a controller from the active object";
	ot->idname = "LOGIC_OT_controller_remove";

	ot->invoke = controller_remove_invoke;
	ot->exec = controller_remove_exec;
	ot->poll = edit_controller_poll;

	/* flags */
	ot->flag = OPTYPE_REGISTER | OPTYPE_UNDO | OPTYPE_INTERNAL;
	edit_controller_properties(ot);
}

static int controller_add_exec(bContext *C, wmOperator *op)
{
	Object *ob;
	bController *cont;
	PointerRNA cont_ptr;
	PropertyRNA *prop;
	const char *cont_name;
	int bit;
	char name[MAX_NAME];
	int type = RNA_enum_get(op->ptr, "type");

	ob = edit_object_property_get(C, op);
	if (!ob)
		return OPERATOR_CANCELLED;

	cont = new_controller(type);
	BLI_addtail(&(ob->controllers), cont);

	/* set the controller name based on rna type enum */
	RNA_pointer_create((ID *)ob, &RNA_Controller, cont, &cont_ptr);
	prop = RNA_struct_find_property(&cont_ptr, "type");

	RNA_string_get(op->ptr, "name", name);
	if (*name) {
		BLI_strncpy(cont->name, name, sizeof(cont->name));
	}
	else {
		RNA_property_enum_name(C, &cont_ptr, prop, RNA_property_enum_get(&cont_ptr, prop), &cont_name);
		BLI_strncpy(cont->name, cont_name, sizeof(cont->name));
	}

	BLI_uniquename(&ob->controllers, cont, DATA_("Controller"), '.', offsetof(bController, name), sizeof(cont->name));

	/* set the controller state mask from the current object state.
	 * A controller is always in a single state, so select the lowest bit set
	 * from the object state */
	for (bit = 0; bit < OB_MAX_STATES; bit++) {
		if (ob->state & (1 << bit))
			break;
	}
	cont->state_mask = (1 << bit);
	if (cont->state_mask == 0) {
		/* shouldn't happen, object state is never 0 */
		cont->state_mask = 1;
	}

	ob->scaflag |= OB_SHOWCONT;

	WM_event_add_notifier(C, NC_LOGIC, NULL);

	return OPERATOR_FINISHED;
}

static void LOGIC_OT_controller_add(wmOperatorType *ot)
{
	PropertyRNA *prop;

	/* identifiers */
	ot->name = "Add Controller";
	ot->description = "Add Controller\nAdd a controller to the active object";
	ot->idname = "LOGIC_OT_controller_add";

	/* api callbacks */
	ot->invoke = WM_menu_invoke;
	ot->exec = controller_add_exec;
	ot->poll = ED_operator_object_active_editable;

	/* flags */
	ot->flag = OPTYPE_REGISTER | OPTYPE_UNDO | OPTYPE_INTERNAL;

	/* properties */
	ot->prop = RNA_def_enum(ot->srna, "type", rna_enum_controller_type_items, CONT_LOGIC_AND, "Type", "Type of controller to add");
	prop = RNA_def_string(ot->srna, "name", NULL, MAX_NAME, "Name", "Name\nName of the Controller to add");
	RNA_def_property_flag(prop, PROP_SKIP_SAVE);
	prop = RNA_def_string(ot->srna, "object", NULL, MAX_NAME, "Object", "Object\nName of the Object to add the Controller to");
	RNA_def_property_flag(prop, PROP_SKIP_SAVE);
}

/* ************* Add/Remove Actuator Operator ************* */

static int actuator_remove_exec(bContext *C, wmOperator *op)
{
	Object *ob = NULL;
	bActuator *act = edit_actuator_property_get(C, op, &ob);

	if (!act)
		return OPERATOR_CANCELLED;

	BLI_remlink(&(ob->actuators), act);
	unlink_actuator(act);
	free_actuator(act);

	WM_event_add_notifier(C, NC_LOGIC, NULL);

	return OPERATOR_FINISHED;
}

static int actuator_remove_invoke(bContext *C, wmOperator *op, const wmEvent *UNUSED(event))
{
	if (edit_actuator_invoke_properties(C, op))
		return actuator_remove_exec(C, op);
	else
		return OPERATOR_CANCELLED;
}

static void LOGIC_OT_actuator_remove(wmOperatorType *ot)
{
	ot->name = "Remove Actuator";
	ot->description = "Remove Actuator\nRemove an actuator from the active object";
	ot->idname = "LOGIC_OT_actuator_remove";

	ot->invoke = actuator_remove_invoke;
	ot->exec = actuator_remove_exec;
	ot->poll = edit_actuator_poll;

	/* flags */
	ot->flag = OPTYPE_REGISTER | OPTYPE_UNDO | OPTYPE_INTERNAL;
	edit_actuator_properties(ot);
}

static int actuator_add_exec(bContext *C, wmOperator *op)
{
	Object *ob;
	bActuator *act;
	PointerRNA act_ptr;
	PropertyRNA *prop;
	const char *act_name;
	char name[MAX_NAME];
	int type = RNA_enum_get(op->ptr, "type");

	ob = edit_object_property_get(C, op);
	if (!ob)
		return OPERATOR_CANCELLED;

	act = new_actuator(type);
	BLI_addtail(&(ob->actuators), act);

	/* set the actuator name based on rna type enum */
	RNA_pointer_create((ID *)ob, &RNA_Actuator, act, &act_ptr);
	prop = RNA_struct_find_property(&act_ptr, "type");

	RNA_string_get(op->ptr, "name", name);
	if (*name) {
		BLI_strncpy(act->name, name, sizeof(act->name));
	}
	else {
		RNA_property_enum_name(C, &act_ptr, prop, RNA_property_enum_get(&act_ptr, prop), &act_name);
		BLI_strncpy(act->name, act_name, sizeof(act->name));
	}

	BLI_uniquename(&ob->actuators, act, DATA_("Actuator"), '.', offsetof(bActuator, name), sizeof(act->name));
	ob->scaflag |= OB_SHOWACT;

	WM_event_add_notifier(C, NC_LOGIC, NULL);

	return OPERATOR_FINISHED;
}

static void LOGIC_OT_actuator_add(wmOperatorType *ot)
{
	PropertyRNA *prop;

	/* identifiers */
	ot->name = "Add Actuator";
	ot->description = "Add Actuator\nAdd an actuator to the active object";
	ot->idname = "LOGIC_OT_actuator_add";

	/* api callbacks */
	ot->invoke = WM_menu_invoke;
	ot->exec = actuator_add_exec;
	ot->poll = ED_operator_object_active_editable;

	/* flags */
	ot->flag = OPTYPE_REGISTER | OPTYPE_UNDO | OPTYPE_INTERNAL;

	/* properties */
	ot->prop = prop = RNA_def_enum(ot->srna, "type", DummyRNA_NULL_items, CONT_LOGIC_AND, "Type", "Type\nType of actuator to add");
	RNA_def_enum_funcs(prop, rna_Actuator_type_itemf);
	prop = RNA_def_string(ot->srna, "name", NULL, MAX_NAME, "Name", "Name\nName of the Actuator to add");
	RNA_def_property_flag(prop, PROP_SKIP_SAVE);
	prop = RNA_def_string(ot->srna, "object", NULL, MAX_NAME, "Object", "Object\nName of the Object to add the Actuator to");
	RNA_def_property_flag(prop, PROP_SKIP_SAVE);
}

/* ************* Move Logic Bricks Operator ************* */
static const EnumPropertyItem logicbricks_move_direction[] = {
	{1, "UP", 0, "Move Up", ""},
	{2, "DOWN", 0, "Move Down", ""},
	{0, NULL, 0, NULL, NULL}
};


static int sensor_move_exec(bContext *C, wmOperator *op)
{
	Object *ob = NULL;
	bSensor *sens = edit_sensor_property_get(C, op, &ob);
	int move_up = logicbricks_move_property_get(op);

	if (!sens)
		return OPERATOR_CANCELLED;

	sca_move_sensor(sens, ob, move_up);

	WM_event_add_notifier(C, NC_LOGIC, NULL);

	return OPERATOR_FINISHED;
}

static int sensor_move_invoke(bContext *C, wmOperator *op, const wmEvent *UNUSED(event))
{
	if (edit_sensor_invoke_properties(C, op)) {
		return sensor_move_exec(C, op);
	}
	else
		return OPERATOR_CANCELLED;
}

static void LOGIC_OT_sensor_move(wmOperatorType *ot)
{
	/* identifiers */
	ot->name = "Move Sensor";
	ot->description = "Move Sensor\nMove Sensor";
	ot->idname = "LOGIC_OT_sensor_move";

	/* api callbacks */
	ot->invoke = sensor_move_invoke;
	ot->exec = sensor_move_exec;
	ot->poll = edit_sensor_poll;

	/* flags */
	ot->flag = OPTYPE_REGISTER | OPTYPE_UNDO | OPTYPE_INTERNAL;

	/* properties */
	edit_sensor_properties(ot);
	RNA_def_enum(ot->srna, "direction", logicbricks_move_direction, 1, "Direction", "Move Up or Down");
}

static int controller_move_exec(bContext *C, wmOperator *op)
{
	Object *ob = NULL;
	bController *cont = edit_controller_property_get(C, op, &ob);
	int move_up = logicbricks_move_property_get(op);

	if (!cont)
		return OPERATOR_CANCELLED;

	sca_move_controller(cont, ob, move_up);

	WM_event_add_notifier(C, NC_LOGIC, NULL);

	return OPERATOR_FINISHED;
}

static int controller_move_invoke(bContext *C, wmOperator *op, const wmEvent *UNUSED(event))
{
	if (edit_controller_invoke_properties(C, op)) {
		return controller_move_exec(C, op);
	}
	else
		return OPERATOR_CANCELLED;
}

static void LOGIC_OT_controller_move(wmOperatorType *ot)
{
	/* identifiers */
	ot->name = "Move Controller";
	ot->description = "Move Controller\nMove Controller";
	ot->idname = "LOGIC_OT_controller_move";

	/* api callbacks */
	ot->invoke = controller_move_invoke;
	ot->exec = controller_move_exec;
	ot->poll = edit_controller_poll;

	/* flags */
	ot->flag = OPTYPE_REGISTER | OPTYPE_UNDO | OPTYPE_INTERNAL;

	/* properties */
	edit_controller_properties(ot);
	RNA_def_enum(ot->srna, "direction", logicbricks_move_direction, 1, "Direction", "Direction\nMove Up or Down");
}

static int actuator_move_exec(bContext *C, wmOperator *op)
{
	Object *ob = NULL;
	bActuator *act = edit_actuator_property_get(C, op, &ob);
	int move_up = logicbricks_move_property_get(op);

	if (!act)
		return OPERATOR_CANCELLED;

	sca_move_actuator(act, ob, move_up);

	WM_event_add_notifier(C, NC_LOGIC, NULL);

	return OPERATOR_FINISHED;
}

static int actuator_move_invoke(bContext *C, wmOperator *op, const wmEvent *UNUSED(event))
{
	if (edit_actuator_invoke_properties(C, op)) {
		return actuator_move_exec(C, op);
	}
	else
		return OPERATOR_CANCELLED;
}

static void LOGIC_OT_actuator_move(wmOperatorType *ot)
{
	/* identifiers */
	ot->name = "Move Actuator";
	ot->description = "Move Actuator\nMove Actuator";
	ot->idname = "LOGIC_OT_actuator_move";

	/* api callbacks */
	ot->invoke = actuator_move_invoke;
	ot->exec = actuator_move_exec;
	ot->poll = edit_actuator_poll;

	/* flags */
	ot->flag = OPTYPE_REGISTER | OPTYPE_UNDO | OPTYPE_INTERNAL;

	/* properties */
	edit_actuator_properties(ot);
	RNA_def_enum(ot->srna, "direction", logicbricks_move_direction, 1, "Direction", "Direction\nMove Up or Down");
}

/* ************************ view ********************* */

static int logic_view_all_exec(bContext *C, wmOperator *op)
{
	ARegion *ar = CTX_wm_region(C);
	rctf cur_new = ar->v2d.tot;
	float aspect = BLI_rctf_size_y(&ar->v2d.cur) / BLI_rctf_size_x(&ar->v2d.cur);
	const int smooth_viewtx = WM_operator_smooth_viewtx_get(op);

	/* force the view2d code to zoom to width, not height */
	cur_new.ymin = cur_new.ymax - BLI_rctf_size_x(&cur_new) * aspect;

	UI_view2d_smooth_view(C, ar, &cur_new, smooth_viewtx);

	return OPERATOR_FINISHED;
}

static void LOGIC_OT_view_all(wmOperatorType *ot)
{
	/* identifiers */
	ot->name = "View All";
	ot->idname = "LOGIC_OT_view_all";
<<<<<<< HEAD
	ot->description = "View All\nResize view so you can see all logic bricks";
	
=======
	ot->description = "Resize view so you can see all logic bricks";

>>>>>>> 56810e75
	/* api callbacks */
	ot->exec = logic_view_all_exec;
	ot->poll = ED_operator_logic_active;

	/* flags */
	ot->flag = 0;
}

/* ************************* */

void ED_operatortypes_logic(void)
{
	WM_operatortype_append(LOGIC_OT_sensor_remove);
	WM_operatortype_append(LOGIC_OT_sensor_add);
	WM_operatortype_append(LOGIC_OT_sensor_move);
	WM_operatortype_append(LOGIC_OT_controller_remove);
	WM_operatortype_append(LOGIC_OT_controller_add);
	WM_operatortype_append(LOGIC_OT_controller_move);
	WM_operatortype_append(LOGIC_OT_actuator_remove);
	WM_operatortype_append(LOGIC_OT_actuator_add);
	WM_operatortype_append(LOGIC_OT_actuator_move);
	WM_operatortype_append(LOGIC_OT_view_all);
}<|MERGE_RESOLUTION|>--- conflicted
+++ resolved
@@ -485,7 +485,7 @@
 static void LOGIC_OT_actuator_remove(wmOperatorType *ot)
 {
 	ot->name = "Remove Actuator";
-	ot->description = "Remove Actuator\nRemove an actuator from the active object";
+	ot->description = "Remove an actuator from the active object";
 	ot->idname = "LOGIC_OT_actuator_remove";
 
 	ot->invoke = actuator_remove_invoke;
@@ -726,13 +726,8 @@
 	/* identifiers */
 	ot->name = "View All";
 	ot->idname = "LOGIC_OT_view_all";
-<<<<<<< HEAD
 	ot->description = "View All\nResize view so you can see all logic bricks";
-	
-=======
-	ot->description = "Resize view so you can see all logic bricks";
-
->>>>>>> 56810e75
+
 	/* api callbacks */
 	ot->exec = logic_view_all_exec;
 	ot->poll = ED_operator_logic_active;
