--- conflicted
+++ resolved
@@ -3683,11 +3683,7 @@
 
 	row= uiLayoutRow(layout, 0);
 	if((RNA_enum_get(ptr, "play_mode") == ACT_ACTION_FROM_PROP))
-<<<<<<< HEAD
-		uiItemPointerR(row, ptr, "property", &settings_ptr, "properties", NULL, 0);
-=======
 		uiItemPointerR(row, ptr, "property", &settings_ptr, "properties", NULL, ICON_NULL);
->>>>>>> 2198cfdb
 
 	else {
 		uiItemR(row, ptr, "frame_start", 0, NULL, ICON_NULL);
