--- conflicted
+++ resolved
@@ -1204,9 +1204,6 @@
 
   Paint *paint = &ts->gp_sculptpaint->paint;
   Brush *brush = BKE_paint_brush(paint);
-  if (brush && !brush->gpencil_settings) {
-    BKE_brush_init_gpencil_settings(brush);
-  }
   gso->brush = brush;
   BKE_curvemapping_init(gso->brush->curve);
 
@@ -2180,17 +2177,13 @@
 static Brush *gpencil_sculpt_get_smooth_brush(tGP_BrushEditData *gso)
 {
   Main *bmain = gso->bmain;
-<<<<<<< HEAD
-  /*BFA - updated to call the default Smooth Stroke brush while holding down SHIFT+LMB to smooth strokes in sculpt mode*/
-  Brush *brush = static_cast<Brush *>(
-      BLI_findstring(&bmain->brushes, "GP_S_Smooth Stroke", offsetof(ID, name) + 2));
-
-=======
   Brush *brush = BKE_paint_brush_from_essentials(bmain, "Smooth Stroke");
   if (brush && !brush->gpencil_settings) {
     BKE_brush_init_gpencil_settings(brush);
   }
->>>>>>> 2a584f5f
+  /*BFA WIP- updated to call the default Smooth Stroke brush while holding down SHIFT+LMB to smooth strokes in sculpt mode*/
+  //Brush *brush = static_cast<Brush *>(
+  //    BLI_findstring(&bmain->brushes, "GP_S_Smooth Stroke", offsetof(ID, name) + 2));
   return brush;
 }
 
