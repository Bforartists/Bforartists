--- conflicted
+++ resolved
@@ -7,13 +7,6 @@
  * Operators for editing Grease Pencil strokes.
  */
 
-<<<<<<< HEAD
-/*BFA - this document is legacy*/
-#include <cmath>
-#include <cstddef>
-#include <cstdio>
-=======
->>>>>>> f8b8cac9
 #include <cstdlib>
 #include <cstring>
 
