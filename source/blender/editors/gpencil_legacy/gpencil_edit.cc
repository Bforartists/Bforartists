/* SPDX-FileCopyrightText: 2008 Blender Authors
 *
 * SPDX-License-Identifier: GPL-2.0-or-later */

/** \file
 * \ingroup edgpencil
 * Operators for editing Grease Pencil strokes.
 */

#include <cmath>
#include <cstddef>
#include <cstdio>
#include <cstdlib>
#include <cstring>

#include "MEM_guardedalloc.h"

#include "BLI_ghash.h"
#include "BLI_lasso_2d.h"
#include "BLI_math_matrix.h"
#include "BLI_math_vector.h"
#include "BLI_string.h"
#include "BLI_utildefines.h"

#include "BLT_translation.hh"

#include "DNA_gpencil_legacy_types.h"
#include "DNA_material_types.h"
#include "DNA_meshdata_types.h"
#include "DNA_object_types.h"
#include "DNA_scene_types.h"
#include "DNA_screen_types.h"
#include "DNA_space_types.h"
#include "DNA_view3d_types.h"

#include "BKE_brush.hh"
#include "BKE_context.hh"
#include "BKE_deform.hh"
#include "BKE_global.hh"
#include "BKE_gpencil_curve_legacy.h"
#include "BKE_gpencil_geom_legacy.h"
#include "BKE_gpencil_legacy.h"
#include "BKE_lib_id.hh"
#include "BKE_main.hh"
#include "BKE_material.h"
#include "BKE_paint.hh"
#include "BKE_report.hh"
#include "BKE_scene.hh"
<<<<<<< HEAD
#include "BKE_workspace.h"
=======
>>>>>>> bd3b779d

#include "UI_interface.hh"
#include "UI_resources.hh"

#include "WM_api.hh"
#include "WM_message.hh"
#include "WM_toolsystem.hh"
#include "WM_types.hh"

#include "RNA_access.hh"
#include "RNA_define.hh"

#include "UI_view2d.hh"

#include "ED_gpencil_legacy.hh"
#include "ED_object.hh"
#include "ED_outliner.hh"
#include "ED_screen.hh"
#include "ED_transform_snap_object_context.hh"
#include "ED_view3d.hh"

#include "ANIM_keyframing.hh"

#include "DEG_depsgraph.hh"
#include "DEG_depsgraph_build.hh"
#include "DEG_depsgraph_query.hh"

#include "gpencil_intern.h"

#include "UI_interface.hh" /*bfa - needed for the icons*/
#include "UI_resources.hh" /*bfa - needed for the icons*/

/* -------------------------------------------------------------------- */
/** \name Stroke Edit Mode Management
 * \{ */

/* poll callback for all stroke editing operators */
static bool gpencil_stroke_edit_poll(bContext *C)
{
  /* edit only supported with grease pencil objects */
  Object *ob = CTX_data_active_object(C);
  if ((ob == nullptr) || (ob->type != OB_GPENCIL_LEGACY)) {
    return false;
  }

  /* NOTE: this is a bit slower, but is the most accurate... */
  return CTX_DATA_COUNT(C, editable_gpencil_strokes) != 0;
}

/* poll callback to verify edit mode in 3D view only */
static bool gpencil_strokes_edit3d_poll(bContext *C)
{
  /* edit only supported with grease pencil objects */
  Object *ob = CTX_data_active_object(C);
  if ((ob == nullptr) || (ob->type != OB_GPENCIL_LEGACY)) {
    return false;
  }

  /* 2 Requirements:
   * - 1) Editable GP data
   * - 2) 3D View only
   */
  return (gpencil_stroke_edit_poll(C) && ED_operator_view3d_active(C));
}

static bool gpencil_editmode_toggle_poll(bContext *C)
{
  /* edit only supported with grease pencil objects */
  Object *ob = CTX_data_active_object(C);
  if ((ob == nullptr) || (ob->type != OB_GPENCIL_LEGACY)) {
    return false;
  }

  /* if using gpencil object, use this gpd */
  if (ob->type == OB_GPENCIL_LEGACY) {
    return ob->data != nullptr;
  }

  return ED_gpencil_data_get_active(C) != nullptr;
}

static bool gpencil_stroke_not_in_curve_edit_mode(bContext *C)
{
  Object *ob = CTX_data_active_object(C);
  if ((ob == nullptr) || (ob->type != OB_GPENCIL_LEGACY)) {
    return false;
  }
  bGPdata *gpd = (bGPdata *)ob->data;
  bGPDlayer *gpl = BKE_gpencil_layer_active_get(gpd);

  return (gpl != nullptr && !GPENCIL_CURVE_EDIT_SESSIONS_ON(gpd));
}

/** \} */

/* -------------------------------------------------------------------- */
/** \name Toggle Edit Mode Operator
 * \{ */

static int gpencil_editmode_toggle_exec(bContext *C, wmOperator *op)
{
  const int back = RNA_boolean_get(op->ptr, "back");

  wmMsgBus *mbus = CTX_wm_message_bus(C);
  bGPdata *gpd = ED_gpencil_data_get_active(C);
  bool is_object = false;
  short mode;
  /* if using a gpencil object, use this datablock */
  Object *ob = CTX_data_active_object(C);
  if ((ob) && (ob->type == OB_GPENCIL_LEGACY)) {
    gpd = static_cast<bGPdata *>(ob->data);
    is_object = true;
  }

  if (gpd == nullptr) {
    BKE_report(op->reports, RPT_ERROR, "No active GP data");
    return OPERATOR_CANCELLED;
  }

  /* Just toggle editmode flag... */
  gpd->flag ^= GP_DATA_STROKE_EDITMODE;
  /* recalculate parent matrix */
  if (gpd->flag & GP_DATA_STROKE_EDITMODE) {
    Depsgraph *depsgraph = CTX_data_ensure_evaluated_depsgraph(C);
    ED_gpencil_reset_layers_parent(depsgraph, ob, gpd);
  }
  /* set mode */
  if (gpd->flag & GP_DATA_STROKE_EDITMODE) {
    mode = OB_MODE_EDIT_GPENCIL_LEGACY;
  }
  else {
    mode = OB_MODE_OBJECT;
  }

  if (is_object) {
    /* try to back previous mode */
    if ((ob->restore_mode) && ((gpd->flag & GP_DATA_STROKE_EDITMODE) == 0) && (back == 1)) {
      mode = ob->restore_mode;
    }
    ob->restore_mode = ob->mode;
    ob->mode = mode;
  }

  /* Recalculate edit-curves for strokes where the geometry/vertex colors have changed. */
  if (GPENCIL_CURVE_EDIT_SESSIONS_ON(gpd)) {
    GP_EDITABLE_CURVES_BEGIN(gps_iter, C, gpl, gps, gpc)
    {
      if (gpc->flag & GP_CURVE_NEEDS_STROKE_UPDATE) {
        BKE_gpencil_stroke_editcurve_update(gpd, gpl, gps);
        /* Update the selection from the stroke to the curve. */
        BKE_gpencil_editcurve_stroke_sync_selection(gpd, gps, gps->editcurve);

        gps->flag |= GP_STROKE_NEEDS_CURVE_UPDATE;
        BKE_gpencil_stroke_geometry_update(gpd, gps);
      }
    }
    GP_EDITABLE_CURVES_END(gps_iter);
  }

  /* setup other modes */
  ED_gpencil_setup_modes(C, gpd, mode);
  /* set cache as dirty */
  DEG_id_tag_update(&gpd->id, ID_RECALC_TRANSFORM | ID_RECALC_GEOMETRY);

  WM_event_add_notifier(C, NC_GPENCIL | ND_DATA, nullptr);
  WM_event_add_notifier(C, NC_GPENCIL | ND_GPENCIL_EDITMODE, nullptr);
  WM_event_add_notifier(C, NC_SCENE | ND_MODE, nullptr);

  if (is_object) {
    WM_msg_publish_rna_prop(mbus, &ob->id, ob, Object, mode);
  }
  if (G.background == false) {
    WM_toolsystem_update_from_context_view3d(C);
  }

  return OPERATOR_FINISHED;
}

void GPENCIL_OT_editmode_toggle(wmOperatorType *ot)
{
  PropertyRNA *prop;

  /* identifiers */
  ot->name = "Strokes Edit Mode Toggle";
  ot->idname = "GPENCIL_OT_editmode_toggle";
  ot->description = "Enter/Exit edit mode for Grease Pencil strokes";

  /* callbacks */
  ot->exec = gpencil_editmode_toggle_exec;
  ot->poll = gpencil_editmode_toggle_poll;

  /* flags */
  ot->flag = OPTYPE_UNDO | OPTYPE_REGISTER;

  /* properties */
  prop = RNA_def_boolean(
      ot->srna, "back", false, "Return to Previous Mode", "Return to previous mode");
  RNA_def_property_flag(prop, PROP_HIDDEN | PROP_SKIP_SAVE);
}

/** \} */

/* -------------------------------------------------------------------- */
/** \name Toggle Select Mode Operator
 * \{ */

/* set select mode */
static bool gpencil_selectmode_toggle_poll(bContext *C)
{
  /* edit only supported with grease pencil objects */
  Object *ob = CTX_data_active_object(C);
  if ((ob == nullptr) || (ob->type != OB_GPENCIL_LEGACY) ||
      (ob->mode != OB_MODE_EDIT_GPENCIL_LEGACY))
  {
    return false;
  }

  return ED_operator_view3d_active(C);
}

static int gpencil_selectmode_toggle_exec(bContext *C, wmOperator *op)
{
  Scene *scene = CTX_data_scene(C);
  ToolSettings *ts = CTX_data_tool_settings(C);
  Object *ob = CTX_data_active_object(C);
  const int mode = RNA_int_get(op->ptr, "mode");
  bool changed = false;

  if (ts->gpencil_selectmode_edit == mode) {
    return OPERATOR_FINISHED;
  }

  /* Just set mode */
  ts->gpencil_selectmode_edit = mode;

  /* If the mode is Stroke, extend selection. */
  if ((ob) && (ts->gpencil_selectmode_edit == GP_SELECTMODE_STROKE)) {
    bGPdata *gpd = (bGPdata *)ob->data;
    /* Extend selection to all points in all selected strokes. */
    CTX_DATA_BEGIN (C, bGPDstroke *, gps, editable_gpencil_strokes) {
      if ((gps->flag & GP_STROKE_SELECT) && (gps->totpoints > 1)) {
        changed = true;
        bGPDspoint *pt;
        for (int i = 0; i < gps->totpoints; i++) {
          pt = &gps->points[i];
          pt->flag |= GP_SPOINT_SELECT;
        }
      }
    }
    CTX_DATA_END;
    if (changed) {
      DEG_id_tag_update(&gpd->id, ID_RECALC_TRANSFORM | ID_RECALC_GEOMETRY);
    }
  }

  WM_event_add_notifier(C, NC_GPENCIL | NA_SELECTED, nullptr);
  WM_main_add_notifier(NC_SCENE | ND_TOOLSETTINGS, nullptr);
  DEG_id_tag_update(&scene->id, ID_RECALC_COPY_ON_WRITE);

  return OPERATOR_FINISHED;
}

void GPENCIL_OT_selectmode_toggle(wmOperatorType *ot)
{
  PropertyRNA *prop;

  /* identifiers */
  ot->name = "Select Mode Toggle";
  ot->idname = "GPENCIL_OT_selectmode_toggle";
  ot->description = "Set selection mode for Grease Pencil strokes";

  /* callbacks */
  ot->exec = gpencil_selectmode_toggle_exec;
  ot->poll = gpencil_selectmode_toggle_poll;

  /* flags */
  ot->flag = OPTYPE_UNDO | OPTYPE_REGISTER;

  /* properties */
  prop = RNA_def_int(ot->srna, "mode", 0, 0, 2, "Select Mode", "Select mode", 0, 2);
  RNA_def_property_flag(prop, PROP_HIDDEN | PROP_SKIP_SAVE);
}

/** \} */

/* -------------------------------------------------------------------- */
/** \name Toggle Stroke Paint Mode Operator
 * \{ */

static bool gpencil_paintmode_toggle_poll(bContext *C)
{
  /* if using gpencil object, use this gpd */
  Object *ob = CTX_data_active_object(C);
  if ((ob) && (ob->type == OB_GPENCIL_LEGACY)) {
    return ob->data != nullptr;
  }
  return ED_gpencil_data_get_active(C) != nullptr;
}

static int gpencil_paintmode_toggle_exec(bContext *C, wmOperator *op)
{
  const bool back = RNA_boolean_get(op->ptr, "back");

  wmMsgBus *mbus = CTX_wm_message_bus(C);
  Main *bmain = CTX_data_main(C);
  bGPdata *gpd = ED_gpencil_data_get_active(C);
  ToolSettings *ts = CTX_data_tool_settings(C);

  bool is_object = false;
  short mode;
  /* if using a gpencil object, use this datablock */
  Object *ob = CTX_data_active_object(C);
  if ((ob) && (ob->type == OB_GPENCIL_LEGACY)) {
    gpd = static_cast<bGPdata *>(ob->data);
    is_object = true;
  }

  if (gpd == nullptr) {
    return OPERATOR_CANCELLED;
  }

  /* Just toggle paintmode flag... */
  gpd->flag ^= GP_DATA_STROKE_PAINTMODE;
  /* set mode */
  if (gpd->flag & GP_DATA_STROKE_PAINTMODE) {
    mode = OB_MODE_PAINT_GPENCIL_LEGACY;
  }
  else {
    mode = OB_MODE_OBJECT;
  }

  if (is_object) {
    /* try to back previous mode */
    if ((ob->restore_mode) && ((gpd->flag & GP_DATA_STROKE_PAINTMODE) == 0) && (back == 1)) {
      mode = ob->restore_mode;
    }
    ob->restore_mode = ob->mode;
    ob->mode = mode;
  }

  if (mode == OB_MODE_PAINT_GPENCIL_LEGACY) {
    /* Be sure we have brushes and Paint settings.
     * Need Draw and Vertex (used for Tint). */
    BKE_paint_ensure(ts, (Paint **)&ts->gp_paint);
    BKE_paint_ensure(ts, (Paint **)&ts->gp_vertexpaint);

    BKE_brush_gpencil_paint_presets(bmain, ts, false);

    /* Ensure Palette by default. */
    BKE_gpencil_palette_ensure(bmain, CTX_data_scene(C));

    Paint *paint = &ts->gp_paint->paint;
    /* if not exist, create a new one */
    if ((paint->brush == nullptr) || (paint->brush->gpencil_settings == nullptr)) {
      BKE_brush_gpencil_paint_presets(bmain, ts, true);
    }
    BKE_paint_toolslots_brush_validate(bmain, &ts->gp_paint->paint);
  }

  /* setup other modes */
  ED_gpencil_setup_modes(C, gpd, mode);
  /* set cache as dirty */
  DEG_id_tag_update(&gpd->id, ID_RECALC_TRANSFORM | ID_RECALC_GEOMETRY);

  WM_event_add_notifier(C, NC_GPENCIL | ND_DATA | ND_GPENCIL_EDITMODE, nullptr);
  WM_event_add_notifier(C, NC_SCENE | ND_MODE, nullptr);

  if (is_object) {
    WM_msg_publish_rna_prop(mbus, &ob->id, ob, Object, mode);
  }
  if (G.background == false) {
    WM_toolsystem_update_from_context_view3d(C);
  }

  return OPERATOR_FINISHED;
}

void GPENCIL_OT_paintmode_toggle(wmOperatorType *ot)
{
  PropertyRNA *prop;

  /* identifiers */
  ot->name = "Strokes Paint Mode Toggle";
  ot->idname = "GPENCIL_OT_paintmode_toggle";
  ot->description = "Enter/Exit paint mode for Grease Pencil strokes";

  /* callbacks */
  ot->exec = gpencil_paintmode_toggle_exec;
  ot->poll = gpencil_paintmode_toggle_poll;

  /* flags */
  ot->flag = OPTYPE_UNDO | OPTYPE_REGISTER;

  /* properties */
  prop = RNA_def_boolean(
      ot->srna, "back", false, "Return to Previous Mode", "Return to previous mode");
  RNA_def_property_flag(prop, PROP_HIDDEN | PROP_SKIP_SAVE);
}

/** \} */

/* -------------------------------------------------------------------- */
/** \name Toggle Stroke Sculpt Mode Operator
 * \{ */

static bool gpencil_sculptmode_toggle_poll(bContext *C)
{
  /* if using gpencil object, use this gpd */
  Object *ob = CTX_data_active_object(C);
  if ((ob) && (ob->type == OB_GPENCIL_LEGACY)) {
    return ob->data != nullptr;
  }
  return ED_gpencil_data_get_active(C) != nullptr;
}

static int gpencil_sculptmode_toggle_exec(bContext *C, wmOperator *op)
{
  Main *bmain = CTX_data_main(C);
  ToolSettings *ts = CTX_data_tool_settings(C);

  const bool back = RNA_boolean_get(op->ptr, "back");

  wmMsgBus *mbus = CTX_wm_message_bus(C);
  bGPdata *gpd = ED_gpencil_data_get_active(C);
  bool is_object = false;
  short mode;
  /* if using a gpencil object, use this datablock */
  Object *ob = CTX_data_active_object(C);
  if ((ob) && (ob->type == OB_GPENCIL_LEGACY)) {
    gpd = static_cast<bGPdata *>(ob->data);
    is_object = true;
  }

  if (gpd == nullptr) {
    return OPERATOR_CANCELLED;
  }

  /* Just toggle sculptmode flag... */
  gpd->flag ^= GP_DATA_STROKE_SCULPTMODE;
  /* set mode */
  if (gpd->flag & GP_DATA_STROKE_SCULPTMODE) {
    mode = OB_MODE_SCULPT_GPENCIL_LEGACY;
  }
  else {
    mode = OB_MODE_OBJECT;
  }

  if (is_object) {
    /* try to back previous mode */
    if ((ob->restore_mode) && ((gpd->flag & GP_DATA_STROKE_SCULPTMODE) == 0) && (back == 1)) {
      mode = ob->restore_mode;
    }
    ob->restore_mode = ob->mode;
    ob->mode = mode;
  }

  if (mode == OB_MODE_SCULPT_GPENCIL_LEGACY) {
    /* Be sure we have brushes. */
    BKE_paint_ensure(ts, (Paint **)&ts->gp_sculptpaint);

    const bool reset_mode = (ts->gp_sculptpaint->paint.brush == nullptr);
    BKE_brush_gpencil_sculpt_presets(bmain, ts, reset_mode);

    BKE_paint_toolslots_brush_validate(bmain, &ts->gp_sculptpaint->paint);
  }

  /* setup other modes */
  ED_gpencil_setup_modes(C, gpd, mode);
  /* set cache as dirty */
  DEG_id_tag_update(&gpd->id, ID_RECALC_TRANSFORM | ID_RECALC_GEOMETRY);

  WM_event_add_notifier(C, NC_GPENCIL | ND_DATA | ND_GPENCIL_EDITMODE, nullptr);
  WM_event_add_notifier(C, NC_SCENE | ND_MODE, nullptr);

  if (is_object) {
    WM_msg_publish_rna_prop(mbus, &ob->id, ob, Object, mode);
  }
  if (G.background == false) {
    WM_toolsystem_update_from_context_view3d(C);
  }

  return OPERATOR_FINISHED;
}

/** \} */

/* -------------------------------------------------------------------- */
/** \name Toggle Weight Paint Mode Operator
 * \{ */

void GPENCIL_OT_sculptmode_toggle(wmOperatorType *ot)
{
  PropertyRNA *prop;

  /* identifiers */
  ot->name = "Strokes Sculpt Mode Toggle";
  ot->idname = "GPENCIL_OT_sculptmode_toggle";
  ot->description = "Enter/Exit sculpt mode for Grease Pencil strokes";

  /* callbacks */
  ot->exec = gpencil_sculptmode_toggle_exec;
  ot->poll = gpencil_sculptmode_toggle_poll;

  /* flags */
  ot->flag = OPTYPE_UNDO | OPTYPE_REGISTER;

  /* properties */
  prop = RNA_def_boolean(
      ot->srna, "back", false, "Return to Previous Mode", "Return to previous mode");
  RNA_def_property_flag(prop, PROP_HIDDEN | PROP_SKIP_SAVE);
}

/* Stroke Weight Paint Mode Management */

static bool gpencil_weightmode_toggle_poll(bContext *C)
{
  /* if using gpencil object, use this gpd */
  Object *ob = CTX_data_active_object(C);
  if ((ob) && (ob->type == OB_GPENCIL_LEGACY)) {
    return ob->data != nullptr;
  }
  return ED_gpencil_data_get_active(C) != nullptr;
}

static int gpencil_weightmode_toggle_exec(bContext *C, wmOperator *op)
{
  Main *bmain = CTX_data_main(C);
  ToolSettings *ts = CTX_data_tool_settings(C);

  const bool back = RNA_boolean_get(op->ptr, "back");

  wmMsgBus *mbus = CTX_wm_message_bus(C);
  bGPdata *gpd = ED_gpencil_data_get_active(C);
  bool is_object = false;
  short mode;
  /* if using a gpencil object, use this datablock */
  Object *ob = CTX_data_active_object(C);
  if ((ob) && (ob->type == OB_GPENCIL_LEGACY)) {
    gpd = static_cast<bGPdata *>(ob->data);
    is_object = true;
  }
  const int mode_flag = OB_MODE_WEIGHT_GPENCIL_LEGACY;
  const bool is_mode_set = (ob->mode & mode_flag) != 0;

  if (gpd == nullptr) {
    return OPERATOR_CANCELLED;
  }

  /* Just toggle weightmode flag... */
  gpd->flag ^= GP_DATA_STROKE_WEIGHTMODE;
  /* set mode */
  if (gpd->flag & GP_DATA_STROKE_WEIGHTMODE) {
    mode = OB_MODE_WEIGHT_GPENCIL_LEGACY;
  }
  else {
    mode = OB_MODE_OBJECT;
  }

  if (is_object) {
    /* try to back previous mode */
    if ((ob->restore_mode) && ((gpd->flag & GP_DATA_STROKE_WEIGHTMODE) == 0) && (back == 1)) {
      mode = ob->restore_mode;
    }
    ob->restore_mode = ob->mode;
    ob->mode = mode;

    /* Prepare armature posemode. */
    ED_object_posemode_set_for_weight_paint(C, bmain, ob, is_mode_set);
  }

  if (mode == OB_MODE_WEIGHT_GPENCIL_LEGACY) {
    /* Be sure we have brushes. */
    BKE_paint_ensure(ts, (Paint **)&ts->gp_weightpaint);

    const bool reset_mode = (ts->gp_weightpaint->paint.brush == nullptr);
    BKE_brush_gpencil_weight_presets(bmain, ts, reset_mode);

    BKE_paint_toolslots_brush_validate(bmain, &ts->gp_weightpaint->paint);
  }

  /* setup other modes */
  ED_gpencil_setup_modes(C, gpd, mode);
  /* set cache as dirty */
  DEG_id_tag_update(&gpd->id, ID_RECALC_TRANSFORM | ID_RECALC_GEOMETRY);

  WM_event_add_notifier(C, NC_GPENCIL | ND_DATA | ND_GPENCIL_EDITMODE, nullptr);
  WM_event_add_notifier(C, NC_SCENE | ND_MODE, nullptr);

  if (is_object) {
    WM_msg_publish_rna_prop(mbus, &ob->id, ob, Object, mode);
  }
  if (G.background == false) {
    WM_toolsystem_update_from_context_view3d(C);
  }

  return OPERATOR_FINISHED;
}

void GPENCIL_OT_weightmode_toggle(wmOperatorType *ot)
{
  PropertyRNA *prop;

  /* identifiers */
  ot->name = "Strokes Weight Mode Toggle";
  ot->idname = "GPENCIL_OT_weightmode_toggle";
  ot->description = "Enter/Exit weight paint mode for Grease Pencil strokes";

  /* callbacks */
  ot->exec = gpencil_weightmode_toggle_exec;
  ot->poll = gpencil_weightmode_toggle_poll;

  /* flags */
  ot->flag = OPTYPE_UNDO | OPTYPE_REGISTER;

  /* properties */
  prop = RNA_def_boolean(
      ot->srna, "back", false, "Return to Previous Mode", "Return to previous mode");
  RNA_def_property_flag(prop, PROP_HIDDEN | PROP_SKIP_SAVE);
}

/** \} */

/* -------------------------------------------------------------------- */
/** \name Toggle Vertex Paint Mode Operator
 * \{ */

static bool gpencil_vertexmode_toggle_poll(bContext *C)
{
  /* if using gpencil object, use this gpd */
  Object *ob = CTX_data_active_object(C);
  if ((ob) && (ob->type == OB_GPENCIL_LEGACY)) {
    return ob->data != nullptr;
  }
  return ED_gpencil_data_get_active(C) != nullptr;
}
static int gpencil_vertexmode_toggle_exec(bContext *C, wmOperator *op)
{
  const bool back = RNA_boolean_get(op->ptr, "back");

  wmMsgBus *mbus = CTX_wm_message_bus(C);
  Main *bmain = CTX_data_main(C);
  bGPdata *gpd = ED_gpencil_data_get_active(C);
  ToolSettings *ts = CTX_data_tool_settings(C);

  bool is_object = false;
  short mode;
  /* if using a gpencil object, use this datablock */
  Object *ob = CTX_data_active_object(C);
  if ((ob) && (ob->type == OB_GPENCIL_LEGACY)) {
    gpd = static_cast<bGPdata *>(ob->data);
    is_object = true;
  }

  if (gpd == nullptr) {
    return OPERATOR_CANCELLED;
  }

  /* Just toggle paintmode flag... */
  gpd->flag ^= GP_DATA_STROKE_VERTEXMODE;
  /* set mode */
  if (gpd->flag & GP_DATA_STROKE_VERTEXMODE) {
    mode = OB_MODE_VERTEX_GPENCIL_LEGACY;
  }
  else {
    mode = OB_MODE_OBJECT;
  }

  if (is_object) {
    /* try to back previous mode */
    if ((ob->restore_mode) && ((gpd->flag & GP_DATA_STROKE_VERTEXMODE) == 0) && (back == 1)) {
      mode = ob->restore_mode;
    }
    ob->restore_mode = ob->mode;
    ob->mode = mode;
  }

  if (mode == OB_MODE_VERTEX_GPENCIL_LEGACY) {
    /* Be sure we have brushes.
     * Need Draw as well (used for Palettes). */
    BKE_paint_ensure(ts, (Paint **)&ts->gp_paint);
    BKE_paint_ensure(ts, (Paint **)&ts->gp_vertexpaint);

    const bool reset_mode = (ts->gp_vertexpaint->paint.brush == nullptr);
    BKE_brush_gpencil_vertex_presets(bmain, ts, reset_mode);

    BKE_paint_toolslots_brush_validate(bmain, &ts->gp_vertexpaint->paint);

    /* Ensure Palette by default. */
    BKE_gpencil_palette_ensure(bmain, CTX_data_scene(C));
  }

  /* setup other modes */
  ED_gpencil_setup_modes(C, gpd, mode);
  /* set cache as dirty */
  DEG_id_tag_update(&gpd->id, ID_RECALC_TRANSFORM | ID_RECALC_GEOMETRY);

  WM_event_add_notifier(C, NC_GPENCIL | ND_DATA | ND_GPENCIL_EDITMODE, nullptr);
  WM_event_add_notifier(C, NC_SCENE | ND_MODE, nullptr);

  if (is_object) {
    WM_msg_publish_rna_prop(mbus, &ob->id, ob, Object, mode);
  }
  if (G.background == false) {
    WM_toolsystem_update_from_context_view3d(C);
  }

  return OPERATOR_FINISHED;
}

void GPENCIL_OT_vertexmode_toggle(wmOperatorType *ot)
{
  PropertyRNA *prop;

  /* identifiers */
  ot->name = "Strokes Vertex Mode Toggle";
  ot->idname = "GPENCIL_OT_vertexmode_toggle";
  ot->description = "Enter/Exit vertex paint mode for Grease Pencil strokes";

  /* callbacks */
  ot->exec = gpencil_vertexmode_toggle_exec;
  ot->poll = gpencil_vertexmode_toggle_poll;

  /* flags */
  ot->flag = OPTYPE_UNDO | OPTYPE_REGISTER;

  /* properties */
  prop = RNA_def_boolean(
      ot->srna, "back", false, "Return to Previous Mode", "Return to previous mode");
  RNA_def_property_flag(prop, PROP_HIDDEN | PROP_SKIP_SAVE);
}

/** \} */

/* -------------------------------------------------------------------- */
/** \name Stroke Hide Selection Toggle Operator
 * \{ */

static int gpencil_hideselect_toggle_exec(bContext *C, wmOperator * /*op*/)
{
  View3D *v3d = CTX_wm_view3d(C);
  if (v3d == nullptr) {
    return OPERATOR_CANCELLED;
  }

  /* Just toggle alpha... */
  if (v3d->vertex_opacity > 0.0f) {
    v3d->vertex_opacity = 0.0f;
  }
  else {
    v3d->vertex_opacity = 1.0f;
  }

  WM_event_add_notifier(C, NC_GPENCIL | ND_DATA, nullptr);
  WM_event_add_notifier(C, NC_GPENCIL | ND_GPENCIL_EDITMODE, nullptr);
  WM_event_add_notifier(C, NC_SCENE | ND_MODE, nullptr);

  return OPERATOR_FINISHED;
}

void GPENCIL_OT_selection_opacity_toggle(wmOperatorType *ot)
{
  /* identifiers */
  ot->name = "Hide Selected";
  ot->idname = "GPENCIL_OT_selection_opacity_toggle";
  ot->description = "Hide/Unhide selected points for Grease Pencil strokes setting alpha factor";

  /* callbacks */
  ot->exec = gpencil_hideselect_toggle_exec;
  ot->poll = gpencil_stroke_edit_poll;

  /* flags */
  ot->flag = OPTYPE_UNDO | OPTYPE_REGISTER;
}

/** \} */

/* -------------------------------------------------------------------- */
/** \name Duplicate Selected Strokes Operator
 * \{ */

/* Make copies of selected point segments in a selected stroke */
static void gpencil_duplicate_points(bGPdata *gpd,
                                     const bGPDstroke *gps,
                                     ListBase *new_strokes,
                                     const char *layername)
{
  bGPDspoint *pt;
  int i;

  int start_idx = -1;

  /* Step through the original stroke's points:
   * - We accumulate selected points (from start_idx to current index)
   *   and then convert that to a new stroke
   */
  for (i = 0, pt = gps->points; i < gps->totpoints; i++, pt++) {
    /* searching for start, are waiting for end? */
    if (start_idx == -1) {
      /* is this the first selected point for a new island? */
      if (pt->flag & GP_SPOINT_SELECT) {
        start_idx = i;
      }
    }
    if ((start_idx != -1) || (start_idx == gps->totpoints - 1)) {
      size_t len = 0;

      /* is this the end of current island yet?
       * 1) Point i-1 was the last one that was selected
       * 2) Point i is the last in the array
       */
      if ((pt->flag & GP_SPOINT_SELECT) == 0) {
        len = i - start_idx;
      }
      else if (i == gps->totpoints - 1) {
        len = i - start_idx + 1;
      }

      /* make copies of the relevant data */
      if (len) {
        bGPDstroke *gpsd;

        /* make a stupid copy first of the entire stroke (to get the flags too) */
        gpsd = BKE_gpencil_stroke_duplicate((bGPDstroke *)gps, false, true);

        /* saves original layer name */
        STRNCPY(gpsd->runtime.tmp_layerinfo, layername);

        /* now, make a new points array, and copy of the relevant parts */
        gpsd->points = static_cast<bGPDspoint *>(
            MEM_mallocN(sizeof(bGPDspoint) * len, "gps stroke points copy"));
        blender::dna::shallow_copy_array(gpsd->points, gps->points + start_idx, len);
        gpsd->totpoints = len;

        if (gps->dvert != nullptr) {
          gpsd->dvert = static_cast<MDeformVert *>(
              MEM_mallocN(sizeof(MDeformVert) * len, "gps stroke weights copy"));
          memcpy(gpsd->dvert, gps->dvert + start_idx, sizeof(MDeformVert) * len);

          /* Copy weights */
          int e = start_idx;
          for (int j = 0; j < gpsd->totpoints; j++) {
            MDeformVert *dvert_dst = &gps->dvert[e];
            MDeformVert *dvert_src = &gps->dvert[j];
            dvert_dst->dw = static_cast<MDeformWeight *>(MEM_dupallocN(dvert_src->dw));
            e++;
          }
        }

        BKE_gpencil_stroke_geometry_update(gpd, gpsd);

        /* add to temp buffer */
        gpsd->next = gpsd->prev = nullptr;

        BLI_addtail(new_strokes, gpsd);

        /* cleanup + reset for next */
        start_idx = -1;
      }
    }
  }
}

static int gpencil_duplicate_exec(bContext *C, wmOperator *op)
{
  bGPdata *gpd = ED_gpencil_data_get_active(C);
  const bool is_curve_edit = bool(GPENCIL_CURVE_EDIT_SESSIONS_ON(gpd));

  if (gpd == nullptr) {
    BKE_report(op->reports, RPT_ERROR, "No Grease Pencil data");
    return OPERATOR_CANCELLED;
  }

  bool changed = false;
  if (is_curve_edit) {
    BKE_report(op->reports, RPT_ERROR, "Not implemented!");
  }
  else {
    /* for each visible (and editable) layer's selected strokes,
     * copy the strokes into a temporary buffer, then append
     * once all done
     */
    CTX_DATA_BEGIN (C, bGPDlayer *, gpl, editable_gpencil_layers) {
      ListBase new_strokes = {nullptr, nullptr};
      bGPDframe *gpf = gpl->actframe;

      if (gpf == nullptr) {
        continue;
      }

      /* make copies of selected strokes, and deselect these once we're done */
      LISTBASE_FOREACH (bGPDstroke *, gps, &gpf->strokes) {
        /* skip strokes that are invalid for current view */
        if (ED_gpencil_stroke_can_use(C, gps) == false) {
          continue;
        }

        if (gps->flag & GP_STROKE_SELECT) {
          if (gps->totpoints == 1) {
            /* Special Case: If there's just a single point in this stroke... */
            bGPDstroke *gpsd;

            /* make direct copies of the stroke and its points */
            gpsd = BKE_gpencil_stroke_duplicate(gps, true, true);

            STRNCPY(gpsd->runtime.tmp_layerinfo, gpl->info);

            /* Initialize triangle information. */
            BKE_gpencil_stroke_geometry_update(gpd, gpsd);

            /* add to temp buffer */
            gpsd->next = gpsd->prev = nullptr;
            BLI_addtail(&new_strokes, gpsd);
          }
          else {
            /* delegate to a helper, as there's too much to fit in here (for copying subsets)... */
            gpencil_duplicate_points(gpd, gps, &new_strokes, gpl->info);
          }

          /* deselect original stroke, or else the originals get moved too
           * (when using the copy + move macro)
           */
          bGPDspoint *pt;
          int i;
          for (i = 0, pt = gps->points; i < gps->totpoints; i++, pt++) {
            pt->flag &= ~GP_SPOINT_SELECT;
          }
          gps->flag &= ~GP_STROKE_SELECT;
          BKE_gpencil_stroke_select_index_reset(gps);

          changed = true;
        }
      }

      /* add all new strokes in temp buffer to the frame (preventing double-copies) */
      BLI_movelisttolist(&gpf->strokes, &new_strokes);
      BLI_assert(new_strokes.first == nullptr);
    }
    CTX_DATA_END;
  }

  if (changed) {
    /* updates */
    DEG_id_tag_update(&gpd->id, ID_RECALC_TRANSFORM | ID_RECALC_GEOMETRY);
    WM_event_add_notifier(C, NC_GPENCIL | ND_DATA | NA_EDITED, nullptr);
    return OPERATOR_FINISHED;
  }

  return OPERATOR_CANCELLED;
}

void GPENCIL_OT_duplicate(wmOperatorType *ot)
{
  /* identifiers */
  ot->name = "Duplicate Strokes";
  ot->idname = "GPENCIL_OT_duplicate";
  ot->description = "Duplicate the selected Grease Pencil strokes";

  /* callbacks */
  ot->exec = gpencil_duplicate_exec;
  ot->poll = gpencil_stroke_edit_poll;

  /* flags */
  ot->flag = OPTYPE_REGISTER | OPTYPE_UNDO;
}

/** \} */

/* -------------------------------------------------------------------- */
/** \name Extrude Selected Strokes Operator
 * \{ */

/* helper to copy a point to temp area */
static void gpencil_copy_move_point(bGPDstroke *gps,
                                    bGPDspoint *temp_points,
                                    MDeformVert *temp_dverts,
                                    int from_idx,
                                    int to_idx,
                                    const bool copy)
{
  bGPDspoint *pt = &temp_points[from_idx];
  bGPDspoint *pt_final = &gps->points[to_idx];

  copy_v3_v3(&pt_final->x, &pt->x);
  pt_final->pressure = pt->pressure;
  pt_final->strength = pt->strength;
  pt_final->time = pt->time;
  pt_final->flag = pt->flag;
  pt_final->uv_fac = pt->uv_fac;
  pt_final->uv_rot = pt->uv_rot;
  copy_v4_v4(pt_final->vert_color, pt->vert_color);

  if (gps->dvert != nullptr) {
    MDeformVert *dvert = &temp_dverts[from_idx];
    MDeformVert *dvert_final = &gps->dvert[to_idx];

    dvert_final->totweight = dvert->totweight;
    /* if copy, duplicate memory, otherwise move only the pointer */
    if (copy) {
      dvert_final->dw = static_cast<MDeformWeight *>(MEM_dupallocN(dvert->dw));
    }
    else {
      dvert_final->dw = dvert->dw;
    }
  }
}

static void gpencil_add_move_points(bGPdata *gpd, bGPDframe *gpf, bGPDstroke *gps)
{
  bGPDspoint *temp_points = nullptr;
  MDeformVert *temp_dverts = nullptr;
  bGPDspoint *pt = nullptr;
  const bGPDspoint *pt_start = &gps->points[0];
  const bGPDspoint *pt_last = &gps->points[gps->totpoints - 1];
  const bool do_first = (pt_start->flag & GP_SPOINT_SELECT);
  const bool do_last = ((pt_last->flag & GP_SPOINT_SELECT) && (pt_start != pt_last));
  const bool do_stroke = (do_first || do_last);

  /* review points in the middle of stroke to create new strokes */
  for (int i = 0; i < gps->totpoints; i++) {
    /* skip first and last point */
    if (ELEM(i, 0, gps->totpoints - 1)) {
      continue;
    }

    pt = &gps->points[i];
    if (pt->flag == GP_SPOINT_SELECT) {
      /* duplicate original stroke data */
      bGPDstroke *gps_new = BKE_gpencil_stroke_duplicate(gps, false, true);
      gps_new->prev = gps_new->next = nullptr;

      /* add new points array */
      gps_new->totpoints = 1;
      gps_new->points = static_cast<bGPDspoint *>(MEM_callocN(sizeof(bGPDspoint), __func__));
      gps_new->dvert = nullptr;

      if (gps->dvert != nullptr) {
        gps_new->dvert = static_cast<MDeformVert *>(MEM_callocN(sizeof(MDeformVert), __func__));
      }

      BLI_insertlinkafter(&gpf->strokes, gps, gps_new);

      /* copy selected point data to new stroke */
      gpencil_copy_move_point(gps_new, gps->points, gps->dvert, i, 0, true);

      /* Calc geometry data. */
      BKE_gpencil_stroke_geometry_update(gpd, gps);
      BKE_gpencil_stroke_geometry_update(gpd, gps_new);

      /* Deselect original point. */
      pt->flag &= ~GP_SPOINT_SELECT;
    }
  }

  /* review first and last point to reuse same stroke */
  int i2 = 0;
  int totnewpoints, oldtotpoints;
  /* if first or last, reuse stroke and resize */
  if ((do_first) || (do_last)) {
    totnewpoints = gps->totpoints;
    if (do_first) {
      totnewpoints++;
    }
    if (do_last) {
      totnewpoints++;
    }

    /* duplicate points in a temp area */
    temp_points = static_cast<bGPDspoint *>(MEM_dupallocN(gps->points));
    oldtotpoints = gps->totpoints;
    if (gps->dvert != nullptr) {
      temp_dverts = static_cast<MDeformVert *>(MEM_dupallocN(gps->dvert));
    }

    /* if first point, need move all one position */
    if (do_first) {
      i2 = 1;
    }

    /* resize the points arrays */
    gps->totpoints = totnewpoints;
    gps->points = static_cast<bGPDspoint *>(
        MEM_recallocN(gps->points, sizeof(*gps->points) * gps->totpoints));
    if (gps->dvert != nullptr) {
      gps->dvert = static_cast<MDeformVert *>(
          MEM_recallocN(gps->dvert, sizeof(*gps->dvert) * gps->totpoints));
    }

    /* move points to new position */
    for (int i = 0; i < oldtotpoints; i++) {
      gpencil_copy_move_point(gps, temp_points, temp_dverts, i, i2, false);
      i2++;
    }

    /* If first point, add new point at the beginning. */
    if (do_first) {
      gpencil_copy_move_point(gps, temp_points, temp_dverts, 0, 0, true);
      /* deselect old */
      pt = &gps->points[1];
      pt->flag &= ~GP_SPOINT_SELECT;
      /* select new */
      pt = &gps->points[0];
      pt->flag |= GP_SPOINT_SELECT;
    }

    /* if last point, add new point at the end */
    if (do_last) {
      gpencil_copy_move_point(
          gps, temp_points, temp_dverts, oldtotpoints - 1, gps->totpoints - 1, true);

      /* deselect old */
      pt = &gps->points[gps->totpoints - 2];
      pt->flag &= ~GP_SPOINT_SELECT;
      /* select new */
      pt = &gps->points[gps->totpoints - 1];
      pt->flag |= GP_SPOINT_SELECT;
    }

    /* Flip stroke if it was only one point to consider extrude point as last point. */
    if (gps->totpoints == 2) {
      BKE_gpencil_stroke_flip(gps);
    }

    /* Calc geometry data. */
    BKE_gpencil_stroke_geometry_update(gpd, gps);

    MEM_SAFE_FREE(temp_points);
    MEM_SAFE_FREE(temp_dverts);
  }

  /* if the stroke is not reused, deselect */
  if (!do_stroke) {
    gps->flag &= ~GP_STROKE_SELECT;
    BKE_gpencil_stroke_select_index_reset(gps);
  }
}

static void gpencil_curve_extrude_points(bGPdata *gpd,
                                         bGPDframe *gpf,
                                         bGPDstroke *gps,
                                         bGPDcurve *gpc)
{
  const int old_num_points = gpc->tot_curve_points;
  const bool first_select = gpc->curve_points[0].flag & GP_CURVE_POINT_SELECT;
  bool last_select = gpc->curve_points[old_num_points - 1].flag & GP_CURVE_POINT_SELECT;

  /* iterate over middle points */
  for (int i = 1; i < gpc->tot_curve_points - 1; i++) {
    bGPDcurve_point *gpc_pt = &gpc->curve_points[i];

    /* Create new stroke if selected point */
    if (gpc_pt->flag & GP_CURVE_POINT_SELECT) {
      bGPDstroke *gps_new = BKE_gpencil_stroke_duplicate(gps, false, false);
      gps_new->points = nullptr;
      gps_new->flag &= ~GP_STROKE_CYCLIC;
      gps_new->prev = gps_new->next = nullptr;

      gps_new->editcurve = BKE_gpencil_stroke_editcurve_new(2);
      bGPDcurve *new_gpc = gps_new->editcurve;
      for (int j = 0; j < new_gpc->tot_curve_points; j++) {
        bGPDcurve_point *gpc_pt_new = &new_gpc->curve_points[j];
        memcpy(gpc_pt_new, gpc_pt, sizeof(bGPDcurve_point));
        gpc_pt_new->flag &= ~GP_CURVE_POINT_SELECT;
        BEZT_DESEL_ALL(&gpc_pt_new->bezt);
      }

      /* select last point */
      bGPDcurve_point *gpc_pt_last = &new_gpc->curve_points[1];
      gpc_pt_last->flag |= GP_CURVE_POINT_SELECT;
      BEZT_SEL_IDX(&gpc_pt_last->bezt, 1);
      gps_new->editcurve->flag |= GP_CURVE_SELECT;

      BLI_insertlinkafter(&gpf->strokes, gps, gps_new);

      gps_new->flag |= GP_STROKE_NEEDS_CURVE_UPDATE;
      BKE_gpencil_stroke_geometry_update(gpd, gps_new);

      gpc_pt->flag &= ~GP_CURVE_POINT_SELECT;
      BEZT_DESEL_ALL(&gpc_pt->bezt);
    }
  }

  /* Edge-case for single curve point. */
  if (gpc->tot_curve_points == 1) {
    last_select = false;
  }

  if (first_select || last_select) {
    int new_num_points = old_num_points;

    if (first_select) {
      new_num_points++;
    }
    if (last_select) {
      new_num_points++;
    }

    /* Grow the array */
    gpc->tot_curve_points = new_num_points;
    gpc->curve_points = static_cast<bGPDcurve_point *>(
        MEM_recallocN(gpc->curve_points, sizeof(bGPDcurve_point) * new_num_points));

    if (first_select) {
      /* shift points by one */
      memmove(
          &gpc->curve_points[1], &gpc->curve_points[0], sizeof(bGPDcurve_point) * old_num_points);

      bGPDcurve_point *old_first = &gpc->curve_points[1];

      old_first->flag &= ~GP_CURVE_POINT_SELECT;
      BEZT_DESEL_ALL(&old_first->bezt);
    }

    if (last_select) {
      bGPDcurve_point *old_last = &gpc->curve_points[gpc->tot_curve_points - 2];
      bGPDcurve_point *new_last = &gpc->curve_points[gpc->tot_curve_points - 1];
      memcpy(new_last, old_last, sizeof(bGPDcurve_point));

      old_last->flag &= ~GP_CURVE_POINT_SELECT;
      BEZT_DESEL_ALL(&old_last->bezt);
    }

    gps->flag |= GP_STROKE_NEEDS_CURVE_UPDATE;
    BKE_gpencil_stroke_geometry_update(gpd, gps);
  }
}

static int gpencil_extrude_exec(bContext *C, wmOperator *op)
{
  Object *obact = CTX_data_active_object(C);
  bGPdata *gpd = (bGPdata *)obact->data;
  const bool is_curve_edit = bool(GPENCIL_CURVE_EDIT_SESSIONS_ON(gpd));
  const bool is_multiedit = bool(GPENCIL_MULTIEDIT_SESSIONS_ON(gpd));

  if (gpd == nullptr) {
    BKE_report(op->reports, RPT_ERROR, "No Grease Pencil data");
    return OPERATOR_CANCELLED;
  }

  bool changed = false;
  CTX_DATA_BEGIN (C, bGPDlayer *, gpl, editable_gpencil_layers) {
    bGPDframe *init_gpf = static_cast<bGPDframe *>((is_multiedit) ? gpl->frames.first :
                                                                    gpl->actframe);

    for (bGPDframe *gpf = init_gpf; gpf; gpf = gpf->next) {
      if ((gpf == gpl->actframe) || ((gpf->flag & GP_FRAME_SELECT) && (is_multiedit))) {
        if (gpf == nullptr) {
          continue;
        }

        LISTBASE_FOREACH (bGPDstroke *, gps, &gpf->strokes) {
          /* skip strokes that are invalid for current view */
          if (ED_gpencil_stroke_can_use(C, gps) == false) {
            continue;
          }

          if (is_curve_edit) {
            if (gps->editcurve == nullptr) {
              continue;
            }
            bGPDcurve *gpc = gps->editcurve;
            if (gpc->flag & GP_CURVE_SELECT) {
              gpencil_curve_extrude_points(gpd, gpf, gps, gpc);
            }
          }
          else {
            if (gps->flag & GP_STROKE_SELECT) {
              gpencil_add_move_points(gpd, gpf, gps);
            }
          }

          changed = true;
        }
        /* If not multi-edit, exit loop. */
        if (!is_multiedit) {
          break;
        }
      }
    }
  }
  CTX_DATA_END;

  if (changed) {
    /* updates */
    DEG_id_tag_update(&gpd->id,
                      ID_RECALC_TRANSFORM | ID_RECALC_GEOMETRY | ID_RECALC_COPY_ON_WRITE);
    DEG_id_tag_update(&obact->id, ID_RECALC_COPY_ON_WRITE);
    WM_event_add_notifier(C, NC_GPENCIL | ND_DATA | NA_EDITED, nullptr);
  }

  return OPERATOR_FINISHED;
}

void GPENCIL_OT_extrude(wmOperatorType *ot)
{
  /* identifiers */
  ot->name = "Extrude Stroke Points";
  ot->idname = "GPENCIL_OT_extrude";
  ot->description = "Extrude the selected Grease Pencil points";

  /* callbacks */
  ot->exec = gpencil_extrude_exec;
  ot->poll = gpencil_stroke_edit_poll;

  /* flags */
  ot->flag = OPTYPE_REGISTER | OPTYPE_UNDO;
}

/** \} */

/* -------------------------------------------------------------------- */
/** \name Copy/Paste Strokes Utilities
 *
 * Grease Pencil stroke data copy/paste buffer:
 * - The copy operation collects all segments of selected strokes,
 *   dumping "ready to be copied" copies of the strokes into the buffer.
 * - The paste operation makes a copy of those elements, and adds them
 *   to the active layer. This effectively flattens down the strokes
 *   from several different layers into a single layer.
 * \{ */

ListBase gpencil_strokes_copypastebuf = {nullptr, nullptr};

/* Hash for hanging on to all the colors used by strokes in the buffer
 *
 * This is needed to prevent dangling and unsafe pointers when pasting across data-blocks,
 * or after a color used by a stroke in the buffer gets deleted (via user action or undo).
 */
static GHash *gpencil_strokes_copypastebuf_colors = nullptr;

static GHash *gpencil_strokes_copypastebuf_colors_material_to_name_create(Main *bmain)
{
  GHash *ma_to_name = BLI_ghash_ptr_new(__func__);

  for (Material *ma = static_cast<Material *>(bmain->materials.first); ma != nullptr;
       ma = static_cast<Material *>(ma->id.next))
  {
    char *name = BKE_id_to_unique_string_key(&ma->id);
    BLI_ghash_insert(ma_to_name, ma, name);
  }

  return ma_to_name;
}

static void gpencil_strokes_copypastebuf_colors_material_to_name_free(GHash *ma_to_name)
{
  BLI_ghash_free(ma_to_name, nullptr, MEM_freeN);
}

static GHash *gpencil_strokes_copypastebuf_colors_name_to_material_create(Main *bmain)
{
  GHash *name_to_ma = BLI_ghash_str_new(__func__);

  for (Material *ma = static_cast<Material *>(bmain->materials.first); ma != nullptr;
       ma = static_cast<Material *>(ma->id.next))
  {
    char *name = BKE_id_to_unique_string_key(&ma->id);
    BLI_ghash_insert(name_to_ma, name, ma);
  }

  return name_to_ma;
}

static void gpencil_strokes_copypastebuf_colors_name_to_material_free(GHash *name_to_ma)
{
  BLI_ghash_free(name_to_ma, MEM_freeN, nullptr);
}

void ED_gpencil_strokes_copybuf_free()
{
  bGPDstroke *gps, *gpsn;

  /* Free the colors buffer.
   * NOTE: This is done before the strokes so that the pointers are still safe. */
  if (gpencil_strokes_copypastebuf_colors) {
    BLI_ghash_free(gpencil_strokes_copypastebuf_colors, nullptr, MEM_freeN);
    gpencil_strokes_copypastebuf_colors = nullptr;
  }

  /* Free the stroke buffer */
  for (gps = static_cast<bGPDstroke *>(gpencil_strokes_copypastebuf.first); gps; gps = gpsn) {
    gpsn = gps->next;

    if (gps->points) {
      MEM_freeN(gps->points);
    }
    if (gps->dvert) {
      BKE_gpencil_free_stroke_weights(gps);
      MEM_freeN(gps->dvert);
    }

    MEM_SAFE_FREE(gps->triangles);

    BLI_freelinkN(&gpencil_strokes_copypastebuf, gps);
  }

  gpencil_strokes_copypastebuf.first = gpencil_strokes_copypastebuf.last = nullptr;
}

GHash *gpencil_copybuf_validate_colormap(bContext *C)
{
  Main *bmain = CTX_data_main(C);
  Object *ob = CTX_data_active_object(C);
  GHash *new_colors = BLI_ghash_int_new("GPencil Paste Dst Colors");
  GHashIterator gh_iter;

  /* For each color, check if exist and add if not */
  GHash *name_to_ma = gpencil_strokes_copypastebuf_colors_name_to_material_create(bmain);

  GHASH_ITER (gh_iter, gpencil_strokes_copypastebuf_colors) {
    int *key = static_cast<int *>(BLI_ghashIterator_getKey(&gh_iter));
    char *ma_name = static_cast<char *>(BLI_ghashIterator_getValue(&gh_iter));
    Material *ma = static_cast<Material *>(BLI_ghash_lookup(name_to_ma, ma_name));

    BKE_gpencil_object_material_ensure(bmain, ob, ma);

    /* Store this mapping (for use later when pasting) */
    if (!BLI_ghash_haskey(new_colors, POINTER_FROM_INT(*key))) {
      BLI_ghash_insert(new_colors, POINTER_FROM_INT(*key), ma);
    }
  }

  gpencil_strokes_copypastebuf_colors_name_to_material_free(name_to_ma);

  return new_colors;
}

/** \} */

/* -------------------------------------------------------------------- */
/** \name Copy Selected Strokes Operator
 * \{ */

static int gpencil_strokes_copy_exec(bContext *C, wmOperator *op)
{
  Main *bmain = CTX_data_main(C);
  Object *ob = CTX_data_active_object(C);
  bGPdata *gpd = ED_gpencil_data_get_active(C);
  const bool is_curve_edit = bool(GPENCIL_CURVE_EDIT_SESSIONS_ON(gpd));
  const bool is_multiedit = bool(GPENCIL_MULTIEDIT_SESSIONS_ON(gpd));

  if (gpd == nullptr) {
    BKE_report(op->reports, RPT_ERROR, "No Grease Pencil data");
    return OPERATOR_CANCELLED;
  }

  /* clear the buffer first */
  ED_gpencil_strokes_copybuf_free();

  if (is_curve_edit) {
    BKE_report(op->reports, RPT_ERROR, "Not implemented!");
  }
  else {
    /* for each visible (and editable) layer's selected strokes,
     * copy the strokes into a temporary buffer, then append
     * once all done
     */
    CTX_DATA_BEGIN (C, bGPDlayer *, gpl, editable_gpencil_layers) {
      bGPDframe *init_gpf = static_cast<bGPDframe *>((is_multiedit) ? gpl->frames.first :
                                                                      gpl->actframe);

      for (bGPDframe *gpf = init_gpf; gpf; gpf = gpf->next) {
        if ((gpf == gpl->actframe) || ((gpf->flag & GP_FRAME_SELECT) && (is_multiedit))) {
          if (gpf == nullptr) {
            continue;
          }

          /* make copies of selected strokes, and deselect these once we're done */
          LISTBASE_FOREACH (bGPDstroke *, gps, &gpf->strokes) {
            /* skip strokes that are invalid for current view */
            if (ED_gpencil_stroke_can_use(C, gps) == false) {
              continue;
            }

            if (gps->flag & GP_STROKE_SELECT) {
              if (gps->totpoints == 1) {
                /* Special Case: If there's just a single point in this stroke... */
                bGPDstroke *gpsd;

                /* make direct copies of the stroke and its points */
                gpsd = BKE_gpencil_stroke_duplicate(gps, false, true);

                /* saves original layer name */
                STRNCPY(gpsd->runtime.tmp_layerinfo, gpl->info);
                gpsd->points = static_cast<bGPDspoint *>(MEM_dupallocN(gps->points));
                if (gps->dvert != nullptr) {
                  gpsd->dvert = static_cast<MDeformVert *>(MEM_dupallocN(gps->dvert));
                  BKE_gpencil_stroke_weights_duplicate(gps, gpsd);
                }

                /* Calc geometry data. */
                BKE_gpencil_stroke_geometry_update(gpd, gpsd);

                /* add to temp buffer */
                gpsd->next = gpsd->prev = nullptr;
                BLI_addtail(&gpencil_strokes_copypastebuf, gpsd);
              }
              else {
                /* delegate to a helper, as there's too much to fit in here (for copying
                 * subsets)... */
                gpencil_duplicate_points(gpd, gps, &gpencil_strokes_copypastebuf, gpl->info);
              }
            }
          }
        }
      }
    }
    CTX_DATA_END;
  }

  /* Build up hash of material colors used in these strokes */
  if (gpencil_strokes_copypastebuf.first) {
    gpencil_strokes_copypastebuf_colors = BLI_ghash_int_new("GPencil CopyBuf Colors");
    GHash *ma_to_name = gpencil_strokes_copypastebuf_colors_material_to_name_create(bmain);
    LISTBASE_FOREACH (bGPDstroke *, gps, &gpencil_strokes_copypastebuf) {
      if (ED_gpencil_stroke_can_use(C, gps)) {
        Material *ma = BKE_object_material_get(ob, gps->mat_nr + 1);
        /* Avoid default material. */
        if (ma == nullptr) {
          continue;
        }

        char **ma_name_val;
        if (!BLI_ghash_ensure_p(
                gpencil_strokes_copypastebuf_colors, &gps->mat_nr, (void ***)&ma_name_val))
        {
          char *ma_name = static_cast<char *>(BLI_ghash_lookup(ma_to_name, ma));
          *ma_name_val = static_cast<char *>(MEM_dupallocN(ma_name));
        }
      }
    }
    gpencil_strokes_copypastebuf_colors_material_to_name_free(ma_to_name);
  }

  /* updates (to ensure operator buttons are refreshed, when used via hotkeys) */
  WM_event_add_notifier(C, NC_GPENCIL | ND_DATA, nullptr); /* XXX? */

  /* done */
  return OPERATOR_FINISHED;
}

void GPENCIL_OT_copy(wmOperatorType *ot)
{
  /* identifiers */
  ot->name = "Copy Strokes";
  ot->idname = "GPENCIL_OT_copy";
  ot->description = "Copy selected Grease Pencil points and strokes";

  /* callbacks */
  ot->exec = gpencil_strokes_copy_exec;
  ot->poll = gpencil_stroke_edit_poll;

  /* flags */
  // ot->flag = OPTYPE_REGISTER;
}

/** \} */

/* -------------------------------------------------------------------- */
/** \name Paste Selected Strokes Operator
 * \{ */

static bool gpencil_strokes_paste_poll(bContext *C)
{
  ScrArea *area = CTX_wm_area(C);
  if (!((area != nullptr) && (area->spacetype == SPACE_VIEW3D))) {
    return false;
  }
  /* 1) Must have GP datablock to paste to
   *    - We don't need to have an active layer though, as that can easily get added
   *    - If the active layer is locked, we can't paste there,
   *      but that should prompt a warning instead.
   * 2) Copy buffer must at least have something (though it may be the wrong sort...).
   */
  return (ED_gpencil_data_get_active(C) != nullptr) &&
         !BLI_listbase_is_empty(&gpencil_strokes_copypastebuf);
}

enum eGP_PasteMode {
  GP_COPY_BY_LAYER = -1,
  GP_COPY_TO_ACTIVE = 1,
};

static int gpencil_strokes_paste_exec(bContext *C, wmOperator *op)
{
  Object *ob = CTX_data_active_object(C);
  bGPdata *gpd = (bGPdata *)ob->data;
  const bool is_curve_edit = bool(GPENCIL_CURVE_EDIT_SESSIONS_ON(gpd));
  const bool is_multiedit = bool(GPENCIL_MULTIEDIT_SESSIONS_ON(gpd));
  bGPDlayer *gpl = BKE_gpencil_layer_active_get(gpd); /* only use active for copy merge */
  Scene *scene = CTX_data_scene(C);

  bGPDframe *init_gpf = static_cast<bGPDframe *>((is_multiedit) ? gpl->frames.first :
                                                                  gpl->actframe);

  eGP_PasteMode type = eGP_PasteMode(RNA_enum_get(op->ptr, "type"));
  const bool on_back = RNA_boolean_get(op->ptr, "paste_back");
  GHash *new_colors;

  /* Check for various error conditions. */

  if (BLI_listbase_is_empty(&gpencil_strokes_copypastebuf)) {
    BKE_report(op->reports,
               RPT_ERROR,
               "No strokes to paste, select and copy some points before trying again");
    return OPERATOR_CANCELLED;
  }

  if (gpl == nullptr) {
    /* no active layer - let's just create one */
    gpl = BKE_gpencil_layer_addnew(gpd, DATA_("GP_Layer"), true, false);
  }
  else if ((BKE_gpencil_layer_is_editable(gpl) == false) && (type == GP_COPY_TO_ACTIVE)) {
    BKE_report(
        op->reports, RPT_ERROR, "Cannot paste strokes when active layer is hidden or locked");
    return OPERATOR_CANCELLED;
  }
  else {
    /* Check that some of the strokes in the buffer can be used */
    bool ok = false;

    LISTBASE_FOREACH (bGPDstroke *, gps, &gpencil_strokes_copypastebuf) {
      if (ED_gpencil_stroke_can_use(C, gps)) {
        ok = true;
        break;
      }
    }

    if (ok == false) {
      return OPERATOR_CANCELLED;
    }
  }

  /* Deselect all strokes first */
  CTX_DATA_BEGIN (C, bGPDstroke *, gps, editable_gpencil_strokes) {
    bGPDspoint *pt;
    int i;

    for (i = 0, pt = gps->points; i < gps->totpoints; i++, pt++) {
      pt->flag &= ~GP_SPOINT_SELECT;
    }

    gps->flag &= ~GP_STROKE_SELECT;
    BKE_gpencil_stroke_select_index_reset(gps);
  }
  CTX_DATA_END;

  /* Ensure that all the necessary colors exist */
  new_colors = gpencil_copybuf_validate_colormap(C);

  if (is_curve_edit) {
    BKE_report(op->reports, RPT_ERROR, "Not implemented!");
  }
  else {
    /* Copy over the strokes from the buffer (and adjust the colors) */
    bGPDstroke *gps_init = static_cast<bGPDstroke *>(
        (!on_back) ? gpencil_strokes_copypastebuf.first : gpencil_strokes_copypastebuf.last);

    for (bGPDstroke *gps = gps_init; gps; gps = (!on_back) ? gps->next : gps->prev) {
      if (ED_gpencil_stroke_can_use(C, gps)) {
        /* Need to verify if layer exists */
        if (type != GP_COPY_TO_ACTIVE) {
          gpl = static_cast<bGPDlayer *>(
              BLI_findstring(&gpd->layers, gps->runtime.tmp_layerinfo, offsetof(bGPDlayer, info)));
          if (gpl == nullptr) {
            /* no layer - use active (only if layer deleted before paste) */
            gpl = BKE_gpencil_layer_active_get(gpd);
          }
        }

        /* Ensure we have a frame to draw into.
         * NOTE: Since this is an op which creates strokes,
         *       we reuse active frame or add a new frame if one
         *       doesn't exist already depending on REC button status.
         */

        /* Multi-frame paste. */
        if (is_multiedit) {
          for (bGPDframe *gpf = init_gpf; gpf; gpf = gpf->next) {
            /* Active frame is copied later, so don't need duplicate the stroke here. */
            if (gpl->actframe == gpf) {
              continue;
            }
            if (gpf->flag & GP_FRAME_SELECT) {
              if (gpf) {
                /* Create new stroke */
                bGPDstroke *new_stroke = BKE_gpencil_stroke_duplicate(gps, true, true);
                new_stroke->runtime.tmp_layerinfo[0] = '\0';
                new_stroke->next = new_stroke->prev = nullptr;

                /* Calc geometry data. */
                BKE_gpencil_stroke_geometry_update(gpd, new_stroke);

                if (on_back) {
                  BLI_addhead(&gpf->strokes, new_stroke);
                }
                else {
                  BLI_addtail(&gpf->strokes, new_stroke);
                }

                /* Remap material */
                Material *ma = static_cast<Material *>(
                    BLI_ghash_lookup(new_colors, POINTER_FROM_INT(new_stroke->mat_nr)));
                new_stroke->mat_nr = BKE_gpencil_object_material_index_get(ob, ma);
                CLAMP_MIN(new_stroke->mat_nr, 0);
              }
            }
          }
        }

        bGPDframe *gpf;
        if (blender::animrig::is_autokey_on(scene) || (gpl->actframe == nullptr)) {
          gpf = BKE_gpencil_layer_frame_get(gpl, scene->r.cfra, GP_GETFRAME_ADD_NEW);
        }
        else {
          gpf = BKE_gpencil_layer_frame_get(gpl, scene->r.cfra, GP_GETFRAME_USE_PREV);
        }
        if (gpf) {
          /* Create new stroke */
          bGPDstroke *new_stroke = BKE_gpencil_stroke_duplicate(gps, true, true);
          new_stroke->runtime.tmp_layerinfo[0] = '\0';
          new_stroke->next = new_stroke->prev = nullptr;

          /* Calc geometry data. */
          BKE_gpencil_stroke_geometry_update(gpd, new_stroke);

          if (on_back) {
            BLI_addhead(&gpf->strokes, new_stroke);
          }
          else {
            BLI_addtail(&gpf->strokes, new_stroke);
          }

          /* Remap material */
          Material *ma = static_cast<Material *>(
              BLI_ghash_lookup(new_colors, POINTER_FROM_INT(new_stroke->mat_nr)));
          new_stroke->mat_nr = BKE_gpencil_object_material_index_get(ob, ma);
          CLAMP_MIN(new_stroke->mat_nr, 0);
        }
      }
    }
  }

  /* free temp data */
  BLI_ghash_free(new_colors, nullptr, nullptr);

  /* updates */
  DEG_id_tag_update(&gpd->id, ID_RECALC_TRANSFORM | ID_RECALC_GEOMETRY);
  WM_event_add_notifier(C, NC_GPENCIL | ND_DATA | NA_EDITED, nullptr);

  return OPERATOR_FINISHED;
}

void GPENCIL_OT_paste(wmOperatorType *ot)
{
  PropertyRNA *prop;

  static const EnumPropertyItem copy_type[] = {
      {GP_COPY_TO_ACTIVE, "ACTIVE", 0, "Paste to Active", ""},
      {GP_COPY_BY_LAYER, "LAYER", 0, "Paste by Layer", ""},
      {0, nullptr, 0, nullptr, nullptr},
  };

  /* identifiers */
  ot->name = "Paste Strokes";
  ot->idname = "GPENCIL_OT_paste";
  ot->description = "Paste previously copied strokes to active layer or to original layer";

  /* callbacks */
  ot->exec = gpencil_strokes_paste_exec;
  ot->poll = gpencil_strokes_paste_poll;

  /* flags */
  ot->flag = OPTYPE_REGISTER | OPTYPE_UNDO;

  /* properties */
  ot->prop = RNA_def_enum(ot->srna, "type", copy_type, GP_COPY_TO_ACTIVE, "Type", "");

  prop = RNA_def_boolean(
      ot->srna, "paste_back", false, "Paste on Back", "Add pasted strokes behind all strokes");
  RNA_def_property_flag(prop, PROP_SKIP_SAVE);
}

/** \} */

/* -------------------------------------------------------------------- */
/** \name Move To Layer Operator
 * \{ */

static int gpencil_move_to_layer_exec(bContext *C, wmOperator *op)
{
  Object *ob = CTX_data_active_object(C);
  bGPdata *gpd = (bGPdata *)ob->data;
  bGPDlayer *target_layer = nullptr;
  ListBase strokes = {nullptr, nullptr};
  int layer_num = RNA_int_get(op->ptr, "layer");
  const bool use_autolock = bool(gpd->flag & GP_DATA_AUTOLOCK_LAYERS);
  const bool is_multiedit = bool(GPENCIL_MULTIEDIT_SESSIONS_ON(gpd));

  /* If autolock enabled, disabled now. */
  if (use_autolock) {
    gpd->flag &= ~GP_DATA_AUTOLOCK_LAYERS;
  }

  /* Try to get layer */
  if (layer_num > -1) {
    target_layer = static_cast<bGPDlayer *>(BLI_findlink(&gpd->layers, layer_num));
  }
  else {
    /* Create a new layer. */
    PropertyRNA *prop;
    char name[128];
    prop = RNA_struct_find_property(op->ptr, "new_layer_name");
    if (RNA_property_is_set(op->ptr, prop)) {
      RNA_property_string_get(op->ptr, prop, name);
    }
    else {
      STRNCPY(name, "GP_Layer");
    }
    target_layer = BKE_gpencil_layer_addnew(gpd, name, true, false);
  }

  if (target_layer == nullptr) {
    /* back autolock status */
    if (use_autolock) {
      gpd->flag |= GP_DATA_AUTOLOCK_LAYERS;
    }
    BKE_reportf(op->reports, RPT_ERROR, "There is no layer number %d", layer_num);
    return OPERATOR_CANCELLED;
  }

  /* Extract all strokes to move to this layer. */
  CTX_DATA_BEGIN (C, bGPDlayer *, gpl_src, editable_gpencil_layers) {
    /* Skip if this is the layer we're moving strokes to. */
    if (gpl_src == target_layer) {
      continue;
    }
    bGPDframe *init_gpf = static_cast<bGPDframe *>((is_multiedit) ? gpl_src->frames.first :
                                                                    gpl_src->actframe);
    for (bGPDframe *gpf_src = init_gpf; gpf_src; gpf_src = gpf_src->next) {
      if ((gpf_src == gpl_src->actframe) || ((gpf_src->flag & GP_FRAME_SELECT) && (is_multiedit)))
      {
        if (gpf_src == nullptr) {
          continue;
        }

        bGPDstroke *gpsn = nullptr;
        BLI_listbase_clear(&strokes);
        for (bGPDstroke *gps = static_cast<bGPDstroke *>(gpf_src->strokes.first); gps; gps = gpsn)
        {
          gpsn = gps->next;
          /* Skip strokes that are invalid for current view. */
          if (ED_gpencil_stroke_can_use(C, gps) == false) {
            continue;
          }
          /* Check if the color is editable. */
          if (ED_gpencil_stroke_material_editable(ob, gpl_src, gps) == false) {
            continue;
          }

          if (gps->flag & GP_STROKE_SELECT) {
            BLI_remlink(&gpf_src->strokes, gps);
            BLI_addtail(&strokes, gps);
          }
        }
        /* Paste them all in one go. */
        if (strokes.first) {
          bGPDframe *gpf_dst = BKE_gpencil_layer_frame_get(
              target_layer, gpf_src->framenum, GP_GETFRAME_ADD_NEW);

          BLI_movelisttolist(&gpf_dst->strokes, &strokes);
          BLI_assert((strokes.first == strokes.last) && (strokes.first == nullptr));
        }
      }
      /* If not multi-edit, exit loop. */
      if (!is_multiedit) {
        break;
      }
    }
    /* If new layer and autolock, lock old layer. */
    if ((layer_num == -1) && (use_autolock)) {
      gpl_src->flag |= GP_LAYER_LOCKED;
    }
  }
  CTX_DATA_END;

  /* back autolock status */
  if (use_autolock) {
    gpd->flag |= GP_DATA_AUTOLOCK_LAYERS;
  }

  /* updates */
  DEG_id_tag_update(&gpd->id, ID_RECALC_TRANSFORM | ID_RECALC_GEOMETRY);
  WM_event_add_notifier(C, NC_GPENCIL | ND_DATA | NA_EDITED, nullptr);

  return OPERATOR_FINISHED;
}

static int gpencil_move_to_layer_invoke(bContext *C, wmOperator *op, const wmEvent * /*event*/)
{
  const int tmp = ED_gpencil_new_layer_dialog(C, op);
  if (tmp != 0) {
    return tmp;
  }
  return gpencil_move_to_layer_exec(C, op);
}

void GPENCIL_OT_move_to_layer(wmOperatorType *ot)
{
  PropertyRNA *prop;

  /* identifiers */
  ot->name = "Move Strokes to Layer";
  ot->idname = "GPENCIL_OT_move_to_layer";
  ot->description =
      "Move selected strokes to another layer"; /* XXX: allow moving individual points too? */

  /* callbacks */
  ot->exec = gpencil_move_to_layer_exec;
  ot->invoke = gpencil_move_to_layer_invoke;
  ot->poll = gpencil_stroke_edit_poll;

  /* flags */
  ot->flag = OPTYPE_REGISTER | OPTYPE_UNDO;

  /* GPencil layer to use. */
  prop = RNA_def_int(ot->srna, "layer", 0, -1, INT_MAX, "Grease Pencil Layer", "", -1, INT_MAX);
  RNA_def_property_flag(prop, PROP_HIDDEN | PROP_SKIP_SAVE);

  prop = RNA_def_string(
      ot->srna, "new_layer_name", nullptr, MAX_NAME, "Name", "Name of the newly added layer");
  RNA_def_property_flag(prop, PROP_SKIP_SAVE);
  ot->prop = prop;
}

/** \} */

/* -------------------------------------------------------------------- */
/** \name Add Blank Frame Operator
 * \{ */

static int gpencil_blank_frame_add_exec(bContext *C, wmOperator *op)
{
  bGPdata *gpd = ED_gpencil_data_get_active(C);
  Scene *scene = CTX_data_scene(C);
  int cfra = scene->r.cfra;

  bGPDlayer *active_gpl = BKE_gpencil_layer_active_get(gpd);

  const bool all_layers = RNA_boolean_get(op->ptr, "all_layers");

  /* Initialize data-block and an active layer if nothing exists yet. */
  if (ELEM(nullptr, gpd, active_gpl)) {
    /* Let's just be lazy, and call the "Add New Layer" operator,
     * which sets everything up as required. */
    WM_operator_name_call(C, "GPENCIL_OT_layer_add", WM_OP_EXEC_DEFAULT, nullptr, nullptr);
  }

  /* Go through each layer, adding a frame after the active one
   * and/or shunting all the others out of the way
   */
  CTX_DATA_BEGIN (C, bGPDlayer *, gpl, editable_gpencil_layers) {
    if ((all_layers == false) && (gpl != active_gpl)) {
      continue;
    }

    /* 1) Check for an existing frame on the current frame */
    bGPDframe *gpf = BKE_gpencil_layer_frame_find(gpl, cfra);
    if (gpf) {
      /* Shunt all frames after (and including) the existing one later by 1-frame */
      for (; gpf; gpf = gpf->next) {
        gpf->framenum += 1;
      }
    }

    /* 2) Now add a new frame, with nothing in it */
    gpl->actframe = BKE_gpencil_layer_frame_get(gpl, cfra, GP_GETFRAME_ADD_NEW);
  }
  CTX_DATA_END;

  /* notifiers */
  if (gpd != nullptr) {
    DEG_id_tag_update(&gpd->id, ID_RECALC_TRANSFORM | ID_RECALC_GEOMETRY);
  }
  WM_event_add_notifier(C, NC_GPENCIL | ND_DATA | NA_EDITED, nullptr);

  return OPERATOR_FINISHED;
}

/*bfa - tool name*/
static std::string GPENCIL_OT_blank_frame_add_name(wmOperatorType *ot, PointerRNA *ptr)
{
  if (RNA_boolean_get(ptr, "all_layers")) {
    return CTX_IFACE_(ot->translation_context, "Insert Blank Frame (All Layers)");
  }
  else {
    return CTX_IFACE_(ot->translation_context, "Insert Blank Frame (Active Layer)");
  }
}

/*bfa - descriptions*/
static std::string GPENCIL_OT_blank_frame_add_get_description(bContext * /*C*/,
                                                              wmOperatorType * /*ot*/,
                                                              PointerRNA *ptr)
{
  if (RNA_boolean_get(ptr, "all_layers")) {
    return "Insert a blank frame on all layers "
           "(all subsequently existing frames, if any, are shifted right by one frame)";
  }
  return "";
}

void GPENCIL_OT_blank_frame_add(wmOperatorType *ot)
{
  PropertyRNA *prop;

  /* identifiers */
  ot->name = "Insert Blank Frame";
  ot->idname = "GPENCIL_OT_blank_frame_add";
  ot->description =
      "Insert a blank frame on the current layer "
      "(all subsequently existing frames, if any, are shifted right by one frame)";

  /* callbacks */
  ot->exec = gpencil_blank_frame_add_exec;
  ot->get_name = GPENCIL_OT_blank_frame_add_name;                   /*bfa - tool name*/
  ot->get_description = GPENCIL_OT_blank_frame_add_get_description; /*bfa - descriptions*/
  ot->poll = gpencil_add_poll;

  ot->flag = OPTYPE_REGISTER | OPTYPE_UNDO;

  /* properties */
  prop = RNA_def_boolean(ot->srna,
                         "all_layers",
                         false,
                         "All Layers",
                         "Create blank frame in all layers, not only active");
  RNA_def_property_flag(prop, PROP_SKIP_SAVE);
}

/** \} */

/* -------------------------------------------------------------------- */
/** \name Delete Active Frame Operator
 * \{ */

static bool gpencil_actframe_delete_poll(bContext *C)
{
  bGPdata *gpd = ED_gpencil_data_get_active(C);
  bGPDlayer *gpl = BKE_gpencil_layer_active_get(gpd);

  /* only if there's an active layer with an active frame */
  return (gpl && gpl->actframe);
}

static bool annotation_actframe_delete_poll(bContext *C)
{
  bGPdata *gpd = ED_annotation_data_get_active(C);
  bGPDlayer *gpl = BKE_gpencil_layer_active_get(gpd);

  /* only if there's an active layer with an active frame */
  return (gpl && gpl->actframe);
}

/* delete active frame - wrapper around API calls */
static int gpencil_actframe_delete_exec(bContext *C, wmOperator *op)
{
  const bool is_annotation = STREQ(op->idname, "GPENCIL_OT_annotation_active_frame_delete");

  bGPdata *gpd = (!is_annotation) ? ED_gpencil_data_get_active(C) :
                                    ED_annotation_data_get_active(C);

  bGPDlayer *gpl = BKE_gpencil_layer_active_get(gpd);

  Scene *scene = CTX_data_scene(C);

  bGPDframe *gpf = BKE_gpencil_layer_frame_get(gpl, scene->r.cfra, GP_GETFRAME_USE_PREV);

  /* if there's no existing Grease-Pencil data there, add some */
  if (gpd == nullptr) {
    BKE_report(op->reports, RPT_ERROR, "No grease pencil data");
    return OPERATOR_CANCELLED;
  }
  if (ELEM(nullptr, gpl, gpf)) {
    BKE_report(op->reports, RPT_ERROR, "No active frame to delete");
    return OPERATOR_CANCELLED;
  }

  /* delete it... */
  BKE_gpencil_layer_frame_delete(gpl, gpf);

  /* notifiers */
  DEG_id_tag_update(&gpd->id, ID_RECALC_TRANSFORM | ID_RECALC_GEOMETRY);
  WM_event_add_notifier(C, NC_GPENCIL | ND_DATA | NA_EDITED, nullptr);

  return OPERATOR_FINISHED;
}

void GPENCIL_OT_active_frame_delete(wmOperatorType *ot)
{
  /* identifiers */
  ot->name = "Delete Active Frame";
  ot->idname = "GPENCIL_OT_active_frame_delete";
  ot->description = "Delete the active frame for the active Grease Pencil Layer";

  ot->flag = OPTYPE_REGISTER | OPTYPE_UNDO;

  /* callbacks */
  ot->exec = gpencil_actframe_delete_exec;
  ot->poll = gpencil_actframe_delete_poll;
}

void GPENCIL_OT_annotation_active_frame_delete(wmOperatorType *ot)
{
  /* identifiers */
  ot->name = "Delete Active Frame";
  ot->idname = "GPENCIL_OT_annotation_active_frame_delete";
  ot->description = "Delete the active frame for the active Annotation Layer";

  ot->flag = OPTYPE_REGISTER | OPTYPE_UNDO;

  /* callbacks */
  ot->exec = gpencil_actframe_delete_exec;
  ot->poll = annotation_actframe_delete_poll;
}

/** \} */

/* -------------------------------------------------------------------- */
/** \name Delete All Active Frames
 * \{ */

static bool gpencil_actframe_delete_all_poll(bContext *C)
{
  bGPdata *gpd = ED_gpencil_data_get_active(C);

  /* 1) There must be grease pencil data
   * 2) Hopefully some of the layers have stuff we can use
   */
  return (gpd && gpd->layers.first);
}

static int gpencil_actframe_delete_all_exec(bContext *C, wmOperator *op)
{
  bGPdata *gpd = ED_gpencil_data_get_active(C);
  Scene *scene = CTX_data_scene(C);

  bool success = false;

  CTX_DATA_BEGIN (C, bGPDlayer *, gpl, editable_gpencil_layers) {
    /* try to get the "active" frame - but only if it actually occurs on this frame */
    bGPDframe *gpf = BKE_gpencil_layer_frame_get(gpl, scene->r.cfra, GP_GETFRAME_USE_PREV);

    if (gpf == nullptr) {
      continue;
    }

    /* delete it... */
    BKE_gpencil_layer_frame_delete(gpl, gpf);

    /* we successfully modified something */
    success = true;
  }
  CTX_DATA_END;

  /* updates */
  if (success) {
    DEG_id_tag_update(&gpd->id, ID_RECALC_TRANSFORM | ID_RECALC_GEOMETRY);
    WM_event_add_notifier(C, NC_GPENCIL | ND_DATA | NA_EDITED, nullptr);
    return OPERATOR_FINISHED;
  }
  BKE_report(op->reports, RPT_ERROR, "No active frame(s) to delete");
  return OPERATOR_CANCELLED;
}

void GPENCIL_OT_active_frames_delete_all(wmOperatorType *ot)
{
  /* identifiers */
  ot->name = "Delete All Active Frames";
  ot->idname = "GPENCIL_OT_active_frames_delete_all";
  ot->description = "Delete the active frame(s) of all editable Grease Pencil layers";

  ot->flag = OPTYPE_REGISTER | OPTYPE_UNDO;

  /* callbacks */
  ot->exec = gpencil_actframe_delete_all_exec;
  ot->poll = gpencil_actframe_delete_all_poll;
}

/** \} */

/* -------------------------------------------------------------------- */
/** \name Delete/Dissolve Utilities
 * \{ */

enum eGP_DeleteMode {
  /* delete selected stroke points */
  GP_DELETEOP_POINTS = 0,
  /* delete selected strokes */
  GP_DELETEOP_STROKES = 1,
  /* delete active frame */
  GP_DELETEOP_FRAME = 2,
};

enum eGP_DissolveMode {
  /* dissolve all selected points */
  GP_DISSOLVE_POINTS = 0,
  /* dissolve between selected points */
  GP_DISSOLVE_BETWEEN = 1,
  /* dissolve unselected points */
  GP_DISSOLVE_UNSELECT = 2,
};

/* Delete selected strokes */
static int gpencil_delete_selected_strokes(bContext *C)
{
  bGPdata *gpd = ED_gpencil_data_get_active(C);
  const bool is_multiedit = bool(GPENCIL_MULTIEDIT_SESSIONS_ON(gpd));

  bool changed = false;
  CTX_DATA_BEGIN (C, bGPDlayer *, gpl, editable_gpencil_layers) {
    bGPDframe *init_gpf = static_cast<bGPDframe *>((is_multiedit) ? gpl->frames.first :
                                                                    gpl->actframe);

    for (bGPDframe *gpf = init_gpf; gpf; gpf = gpf->next) {
      if ((gpf == gpl->actframe) || ((gpf->flag & GP_FRAME_SELECT) && (is_multiedit))) {

        if (gpf == nullptr) {
          continue;
        }

        /* simply delete strokes which are selected */
        LISTBASE_FOREACH_MUTABLE (bGPDstroke *, gps, &gpf->strokes) {

          /* skip strokes that are invalid for current view */
          if (ED_gpencil_stroke_can_use(C, gps) == false) {
            continue;
          }

          /* free stroke if selected */
          if (gps->flag & GP_STROKE_SELECT) {
            BLI_remlink(&gpf->strokes, gps);
            /* free stroke memory arrays, then stroke itself */
            BKE_gpencil_free_stroke(gps);

            changed = true;
          }
        }
      }
    }
  }
  CTX_DATA_END;

  if (changed) {
    DEG_id_tag_update(&gpd->id, ID_RECALC_TRANSFORM | ID_RECALC_GEOMETRY);
    WM_event_add_notifier(C, NC_GPENCIL | ND_DATA | NA_EDITED, nullptr);
    return OPERATOR_FINISHED;
  }
  return OPERATOR_CANCELLED;
}

/* ----------------------------------- */

static bool gpencil_dissolve_selected_curve_points(bContext *C,
                                                   bGPdata *gpd,
                                                   eGP_DissolveMode mode)
{
  bool changed = false;
  GP_EDITABLE_CURVES_BEGIN(gps_iter, C, gpl, gps, gpc)
  {
    if (gpc->flag & GP_CURVE_SELECT) {
      int first = 0, last = 0;
      int num_points_remaining = gpc->tot_curve_points;

      switch (mode) {
        case GP_DISSOLVE_POINTS:
          for (int i = 0; i < gpc->tot_curve_points; i++) {
            bGPDcurve_point *cpt = &gpc->curve_points[i];
            if (cpt->flag & GP_CURVE_POINT_SELECT) {
              num_points_remaining--;
            }
          }
          break;
        case GP_DISSOLVE_BETWEEN:
          first = -1;
          for (int i = 0; i < gpc->tot_curve_points; i++) {
            bGPDcurve_point *cpt = &gpc->curve_points[i];
            if (cpt->flag & GP_CURVE_POINT_SELECT) {
              if (first < 0) {
                first = i;
              }
              last = i;
            }
          }

          for (int i = first + 1; i < last; i++) {
            bGPDcurve_point *cpt = &gpc->curve_points[i];
            if ((cpt->flag & GP_CURVE_POINT_SELECT) == 0) {
              num_points_remaining--;
            }
          }
          break;
        case GP_DISSOLVE_UNSELECT:
          for (int i = 0; i < gpc->tot_curve_points; i++) {
            bGPDcurve_point *cpt = &gpc->curve_points[i];
            if ((cpt->flag & GP_CURVE_POINT_SELECT) == 0) {
              num_points_remaining--;
            }
          }
          break;
        default:
          return false;
          break;
      }

      if (num_points_remaining < 1) {
        /* Delete stroke */
        BLI_remlink(&gpf_->strokes, gps);
        BKE_gpencil_free_stroke(gps);
      }
      else {
        bGPDcurve_point *new_points = static_cast<bGPDcurve_point *>(
            MEM_callocN(sizeof(bGPDcurve_point) * num_points_remaining, __func__));

        int idx = 0;
        switch (mode) {
          case GP_DISSOLVE_POINTS:
            for (int i = 0; i < gpc->tot_curve_points; i++) {
              bGPDcurve_point *cpt = &gpc->curve_points[i];
              bGPDcurve_point *new_cpt = &new_points[idx];
              if ((cpt->flag & GP_CURVE_POINT_SELECT) == 0) {
                *new_cpt = *cpt;
                idx++;
              }
            }
            break;
          case GP_DISSOLVE_BETWEEN:
            for (int i = 0; i < first; i++) {
              bGPDcurve_point *cpt = &gpc->curve_points[i];
              bGPDcurve_point *new_cpt = &new_points[idx];

              *new_cpt = *cpt;
              idx++;
            }

            for (int i = first; i < last; i++) {
              bGPDcurve_point *cpt = &gpc->curve_points[i];
              bGPDcurve_point *new_cpt = &new_points[idx];
              if (cpt->flag & GP_CURVE_POINT_SELECT) {
                *new_cpt = *cpt;
                idx++;
              }
            }

            for (int i = last; i < gpc->tot_curve_points; i++) {
              bGPDcurve_point *cpt = &gpc->curve_points[i];
              bGPDcurve_point *new_cpt = &new_points[idx];

              *new_cpt = *cpt;
              idx++;
            }
            break;
          case GP_DISSOLVE_UNSELECT:
            for (int i = 0; i < gpc->tot_curve_points; i++) {
              bGPDcurve_point *cpt = &gpc->curve_points[i];
              bGPDcurve_point *new_cpt = &new_points[idx];
              if (cpt->flag & GP_CURVE_POINT_SELECT) {
                *new_cpt = *cpt;
                idx++;
              }
            }
            break;
          default:
            return false;
            break;
        }

        if (gpc->curve_points != nullptr) {
          MEM_freeN(gpc->curve_points);
        }

        gpc->curve_points = new_points;
        gpc->tot_curve_points = num_points_remaining;

        BKE_gpencil_editcurve_recalculate_handles(gps);
        gps->flag |= GP_STROKE_NEEDS_CURVE_UPDATE;
        BKE_gpencil_stroke_geometry_update(gpd, gps);
      }

      changed = true;
    }
  }
  GP_EDITABLE_CURVES_END(gps_iter);

  return changed;
}

static bool gpencil_dissolve_selected_stroke_points(bContext *C,
                                                    bGPdata *gpd,
                                                    eGP_DissolveMode mode)
{
  bool changed = false;
  int first = 0;
  int last = 0;

  GP_EDITABLE_STROKES_BEGIN (gpstroke_iter, C, gpl, gps) {
    /* the stroke must have at least one point selected for any operator */
    if (gps->flag & GP_STROKE_SELECT) {
      bGPDspoint *pt;
      MDeformVert *dvert = nullptr;
      int i;

      int tot = gps->totpoints; /* number of points in new buffer */

      /* first pass: count points to remove */
      switch (mode) {
        case GP_DISSOLVE_POINTS:
          /* Count how many points are selected (i.e. how many to remove) */
          for (i = 0, pt = gps->points; i < gps->totpoints; i++, pt++) {
            if (pt->flag & GP_SPOINT_SELECT) {
              /* selected point - one of the points to remove */
              tot--;
            }
          }
          break;
        case GP_DISSOLVE_BETWEEN:
          /* need to find first and last point selected */
          first = -1;
          last = 0;
          for (i = 0, pt = gps->points; i < gps->totpoints; i++, pt++) {
            if (pt->flag & GP_SPOINT_SELECT) {
              if (first < 0) {
                first = i;
              }
              last = i;
            }
          }
          /* count unselected points in the range */
          for (i = first, pt = gps->points + first; i < last; i++, pt++) {
            if ((pt->flag & GP_SPOINT_SELECT) == 0) {
              tot--;
            }
          }
          break;
        case GP_DISSOLVE_UNSELECT:
          /* count number of unselected points */
          for (i = 0, pt = gps->points; i < gps->totpoints; i++, pt++) {
            if ((pt->flag & GP_SPOINT_SELECT) == 0) {
              tot--;
            }
          }
          break;
        default:
          return false;
          break;
      }

      /* if no points are left, we simply delete the entire stroke */
      if (tot <= 0) {
        /* remove the entire stroke */
        BLI_remlink(&gpf_->strokes, gps);
        BKE_gpencil_free_stroke(gps);
      }
      else {
        /* just copy all points to keep into a smaller buffer */
        bGPDspoint *new_points = static_cast<bGPDspoint *>(
            MEM_callocN(sizeof(bGPDspoint) * tot, "new gp stroke points copy"));
        bGPDspoint *npt = new_points;

        MDeformVert *new_dvert = nullptr;
        MDeformVert *ndvert = nullptr;

        if (gps->dvert != nullptr) {
          new_dvert = static_cast<MDeformVert *>(
              MEM_callocN(sizeof(MDeformVert) * tot, "new gp stroke weights copy"));
          ndvert = new_dvert;
        }

        switch (mode) {
          case GP_DISSOLVE_POINTS:
            (gps->dvert != nullptr) ? dvert = gps->dvert : nullptr;
            for (i = 0, pt = gps->points; i < gps->totpoints; i++, pt++) {
              if ((pt->flag & GP_SPOINT_SELECT) == 0) {
                *npt = blender::dna::shallow_copy(*pt);
                npt++;

                if (gps->dvert != nullptr) {
                  *ndvert = *dvert;
                  ndvert->dw = static_cast<MDeformWeight *>(MEM_dupallocN(dvert->dw));
                  ndvert++;
                }
              }
              if (gps->dvert != nullptr) {
                dvert++;
              }
            }
            break;
          case GP_DISSOLVE_BETWEEN:
            /* copy first segment */
            (gps->dvert != nullptr) ? dvert = gps->dvert : nullptr;
            for (i = 0, pt = gps->points; i < first; i++, pt++) {
              *npt = blender::dna::shallow_copy(*pt);
              npt++;

              if (gps->dvert != nullptr) {
                *ndvert = *dvert;
                ndvert->dw = static_cast<MDeformWeight *>(MEM_dupallocN(dvert->dw));
                ndvert++;
                dvert++;
              }
            }
            /* copy segment (selected points) */
            (gps->dvert != nullptr) ? dvert = gps->dvert + first : nullptr;
            for (i = first, pt = gps->points + first; i < last; i++, pt++) {
              if (pt->flag & GP_SPOINT_SELECT) {
                *npt = blender::dna::shallow_copy(*pt);
                npt++;

                if (gps->dvert != nullptr) {
                  *ndvert = *dvert;
                  ndvert->dw = static_cast<MDeformWeight *>(MEM_dupallocN(dvert->dw));
                  ndvert++;
                }
              }
              if (gps->dvert != nullptr) {
                dvert++;
              }
            }
            /* copy last segment */
            (gps->dvert != nullptr) ? dvert = gps->dvert + last : nullptr;
            for (i = last, pt = gps->points + last; i < gps->totpoints; i++, pt++) {
              *npt = blender::dna::shallow_copy(*pt);
              npt++;

              if (gps->dvert != nullptr) {
                *ndvert = *dvert;
                ndvert->dw = static_cast<MDeformWeight *>(MEM_dupallocN(dvert->dw));
                ndvert++;
                dvert++;
              }
            }

            break;
          case GP_DISSOLVE_UNSELECT:
            /* copy any selected point */
            (gps->dvert != nullptr) ? dvert = gps->dvert : nullptr;
            for (i = 0, pt = gps->points; i < gps->totpoints; i++, pt++) {
              if (pt->flag & GP_SPOINT_SELECT) {
                *npt = blender::dna::shallow_copy(*pt);
                npt++;

                if (gps->dvert != nullptr) {
                  *ndvert = *dvert;
                  ndvert->dw = static_cast<MDeformWeight *>(MEM_dupallocN(dvert->dw));
                  ndvert++;
                }
              }
              if (gps->dvert != nullptr) {
                dvert++;
              }
            }
            break;
        }

        /* free the old buffer */
        if (gps->points) {
          MEM_freeN(gps->points);
        }
        if (gps->dvert) {
          BKE_gpencil_free_stroke_weights(gps);
          MEM_freeN(gps->dvert);
        }

        /* save the new buffer */
        gps->points = new_points;
        gps->dvert = new_dvert;
        gps->totpoints = tot;

        /* Calc geometry data. */
        BKE_gpencil_stroke_geometry_update(gpd, gps);

        /* deselect the stroke, since none of its selected points will still be selected */
        gps->flag &= ~GP_STROKE_SELECT;
        BKE_gpencil_stroke_select_index_reset(gps);
        for (i = 0, pt = gps->points; i < gps->totpoints; i++, pt++) {
          pt->flag &= ~GP_SPOINT_SELECT;
        }
      }

      changed = true;
    }
  }
  GP_EDITABLE_STROKES_END(gpstroke_iter);

  return changed;
}

/* Delete selected points but keep the stroke */
static int gpencil_dissolve_selected_points(bContext *C, eGP_DissolveMode mode)
{
  Object *ob = CTX_data_active_object(C);
  bGPdata *gpd = (bGPdata *)ob->data;
  const bool is_curve_edit = bool(GPENCIL_CURVE_EDIT_SESSIONS_ON(gpd));
  bool changed = false;

  if (is_curve_edit) {
    changed = gpencil_dissolve_selected_curve_points(C, gpd, mode);
  }
  else {
    changed = gpencil_dissolve_selected_stroke_points(C, gpd, mode);
  }

  if (changed) {
    DEG_id_tag_update(&gpd->id, ID_RECALC_TRANSFORM | ID_RECALC_GEOMETRY);
    WM_event_add_notifier(C, NC_GPENCIL | ND_DATA | NA_EDITED, nullptr);
    return OPERATOR_FINISHED;
  }
  return OPERATOR_CANCELLED;
}

/* ----------------------------------- */

/* Split selected strokes into segments, splitting on selected points */
static int gpencil_delete_selected_points(bContext *C)
{
  Object *ob = CTX_data_active_object(C);
  bGPdata *gpd = ED_gpencil_data_get_active(C);
  const bool is_curve_edit = bool(GPENCIL_CURVE_EDIT_SESSIONS_ON(gpd));
  const bool is_multiedit = bool(GPENCIL_MULTIEDIT_SESSIONS_ON(gpd));
  bool changed = false;

  CTX_DATA_BEGIN (C, bGPDlayer *, gpl, editable_gpencil_layers) {
    bGPDframe *init_gpf = static_cast<bGPDframe *>((is_multiedit) ? gpl->frames.first :
                                                                    gpl->actframe);

    for (bGPDframe *gpf = init_gpf; gpf; gpf = gpf->next) {
      if ((gpf == gpl->actframe) || ((gpf->flag & GP_FRAME_SELECT) && (is_multiedit))) {

        if (gpf == nullptr) {
          continue;
        }

        /* simply delete strokes which are selected */
        LISTBASE_FOREACH_MUTABLE (bGPDstroke *, gps, &gpf->strokes) {

          /* skip strokes that are invalid for current view */
          if (ED_gpencil_stroke_can_use(C, gps) == false) {
            continue;
          }
          /* check if the color is editable */
          if (ED_gpencil_stroke_material_editable(ob, gpl, gps) == false) {
            continue;
          }

          if (gps->flag & GP_STROKE_SELECT) {
            /* deselect old stroke, since it will be used as template for the new strokes */
            gps->flag &= ~GP_STROKE_SELECT;
            BKE_gpencil_stroke_select_index_reset(gps);

            if (is_curve_edit) {
              bGPDcurve *gpc = gps->editcurve;
              BKE_gpencil_curve_delete_tagged_points(
                  gpd, gpf, gps, gps->next, gpc, GP_CURVE_POINT_SELECT);
            }
            else {
              /* delete unwanted points by splitting stroke into several smaller ones */
              BKE_gpencil_stroke_delete_tagged_points(
                  gpd, gpf, gps, gps->next, GP_SPOINT_SELECT, false, false, 0);
            }

            changed = true;
          }
        }
      }
    }
  }
  CTX_DATA_END;

  if (changed) {
    DEG_id_tag_update(&gpd->id, ID_RECALC_TRANSFORM | ID_RECALC_GEOMETRY);
    WM_event_add_notifier(C, NC_GPENCIL | ND_DATA | NA_EDITED, nullptr);
    return OPERATOR_FINISHED;
  }
  return OPERATOR_CANCELLED;
}

int gpencil_delete_selected_point_wrap(bContext *C)
{
  return gpencil_delete_selected_points(C);
}

/** \} */

/* -------------------------------------------------------------------- */
/** \name Delete Operator
 * \{ */

static int gpencil_delete_exec(bContext *C, wmOperator *op)
{
  eGP_DeleteMode mode = eGP_DeleteMode(RNA_enum_get(op->ptr, "type"));
  int result = OPERATOR_CANCELLED;

  switch (mode) {
    case GP_DELETEOP_STROKES: /* selected strokes */
      result = gpencil_delete_selected_strokes(C);
      break;

    case GP_DELETEOP_POINTS: /* selected points (breaks the stroke into segments) */
      result = gpencil_delete_selected_points(C);
      break;

    case GP_DELETEOP_FRAME: /* active frame */
      result = gpencil_actframe_delete_exec(C, op);
      break;
  }

  return result;
}

void GPENCIL_OT_delete(wmOperatorType *ot)
{
  static const EnumPropertyItem prop_gpencil_delete_types[] = {
      {GP_DELETEOP_POINTS,
       "POINTS",
       ICON_DELETE,
       "Points",
       "Delete selected points and split strokes into segments"},
      {GP_DELETEOP_STROKES, "STROKES", ICON_DELETE, "Strokes", "Delete selected strokes"},
      {GP_DELETEOP_FRAME, "FRAME", ICON_DELETE, "Frame", "Delete active frame"},
      {0, nullptr, 0, nullptr, nullptr},
  };

  /* identifiers */
  ot->name = "Delete";
  ot->idname = "GPENCIL_OT_delete";
  ot->description = "Delete selected Grease Pencil strokes, vertices, or frames";

  /* callbacks */
  ot->invoke = WM_menu_invoke;
  ot->exec = gpencil_delete_exec;
  ot->poll = gpencil_stroke_edit_poll;

  /* flags */
  ot->flag = OPTYPE_UNDO | OPTYPE_REGISTER;

  /* props */
  ot->prop = RNA_def_enum(ot->srna,
                          "type",
                          prop_gpencil_delete_types,
                          0,
                          "Type",
                          "Method used for deleting Grease Pencil data");
}

/** \} */

/* -------------------------------------------------------------------- */
/** \name Dissolve Operator
 * \{ */

static int gpencil_dissolve_exec(bContext *C, wmOperator *op)
{
  eGP_DissolveMode mode = eGP_DissolveMode(RNA_enum_get(op->ptr, "type"));

  return gpencil_dissolve_selected_points(C, mode);
}

void GPENCIL_OT_dissolve(wmOperatorType *ot)
{
  static EnumPropertyItem prop_gpencil_dissolve_types[] = {
      {GP_DISSOLVE_POINTS, "POINTS", ICON_DISSOLVE_VERTS, "Dissolve", "Dissolve selected points"},
      {GP_DISSOLVE_BETWEEN,
       "BETWEEN",
       ICON_DISSOLVE_BETWEEN,
       "Dissolve Between",
       "Dissolve points between selected points"},
      {GP_DISSOLVE_UNSELECT,
       "UNSELECT",
       ICON_DISSOLVE_UNSELECTED,
       "Dissolve Unselect",
       "Dissolve all unselected points"},
      {0, nullptr, 0, nullptr, nullptr},
  };

  /* identifiers */
  ot->name = "Dissolve";
  ot->idname = "GPENCIL_OT_dissolve";
  ot->description = "Delete selected points without splitting strokes";

  /* callbacks */
  ot->invoke = WM_menu_invoke;
  ot->exec = gpencil_dissolve_exec;
  ot->poll = gpencil_stroke_edit_poll;

  /* flags */
  ot->flag = OPTYPE_UNDO | OPTYPE_REGISTER;

  /* props */
  ot->prop = RNA_def_enum(ot->srna,
                          "type",
                          prop_gpencil_dissolve_types,
                          0,
                          "Type",
                          "Method used for dissolving stroke points");
}

/** \} */

/* -------------------------------------------------------------------- */
/** \name Snapping Selection to Grid Operator
 * \{ */

/* Poll callback for snap operators */
/* NOTE: For now, we only allow these in the 3D view, as other editors do not
 *       define a cursor or grid-step which can be used.
 */
static bool gpencil_snap_poll(bContext *C)
{
  ScrArea *area = CTX_wm_area(C);
  Object *ob = CTX_data_active_object(C);

  return (ob != nullptr) && (ob->type == OB_GPENCIL_LEGACY) &&
         ((area != nullptr) && (area->spacetype == SPACE_VIEW3D));
}

static int gpencil_snap_to_grid_exec(bContext *C, wmOperator * /*op*/)
{
  bGPdata *gpd = ED_gpencil_data_get_active(C);
  ARegion *region = CTX_wm_region(C);
  View3D *v3d = CTX_wm_view3d(C);
  Scene *scene = CTX_data_scene(C);
  Depsgraph *depsgraph = CTX_data_ensure_evaluated_depsgraph(C);
  Object *obact = CTX_data_active_object(C);
  const float gridf = ED_view3d_grid_view_scale(scene, v3d, region, nullptr);
  const bool is_curve_edit = bool(GPENCIL_CURVE_EDIT_SESSIONS_ON(gpd));

  bool changed = false;
  LISTBASE_FOREACH (bGPDlayer *, gpl, &gpd->layers) {
    /* only editable and visible layers are considered */
    if (BKE_gpencil_layer_is_editable(gpl) && (gpl->actframe != nullptr)) {
      bGPDframe *gpf = gpl->actframe;
      float diff_mat[4][4];

      /* calculate difference matrix object */
      BKE_gpencil_layer_transform_matrix_get(depsgraph, obact, gpl, diff_mat);

      LISTBASE_FOREACH (bGPDstroke *, gps, &gpf->strokes) {
        /* skip strokes that are invalid for current view */
        if (ED_gpencil_stroke_can_use(C, gps) == false) {
          continue;
        }
        /* check if the color is editable */
        if (ED_gpencil_stroke_material_editable(obact, gpl, gps) == false) {
          continue;
        }

        if (is_curve_edit) {
          if (gps->editcurve == nullptr) {
            continue;
          }
          float inv_diff_mat[4][4];
          invert_m4_m4_safe(inv_diff_mat, diff_mat);

          bGPDcurve *gpc = gps->editcurve;
          for (int i = 0; i < gpc->tot_curve_points; i++) {
            bGPDcurve_point *gpc_pt = &gpc->curve_points[i];
            BezTriple *bezt = &gpc_pt->bezt;
            if (gpc_pt->flag & GP_CURVE_POINT_SELECT) {
              float tmp0[3], tmp1[3], tmp2[3], offset[3];
              mul_v3_m4v3(tmp0, diff_mat, bezt->vec[0]);
              mul_v3_m4v3(tmp1, diff_mat, bezt->vec[1]);
              mul_v3_m4v3(tmp2, diff_mat, bezt->vec[2]);

              /* calculate the offset vector */
              offset[0] = gridf * floorf(0.5f + tmp1[0] / gridf) - tmp1[0];
              offset[1] = gridf * floorf(0.5f + tmp1[1] / gridf) - tmp1[1];
              offset[2] = gridf * floorf(0.5f + tmp1[2] / gridf) - tmp1[2];

              /* shift bezTriple */
              add_v3_v3(bezt->vec[0], offset);
              add_v3_v3(bezt->vec[1], offset);
              add_v3_v3(bezt->vec[2], offset);

              mul_v3_m4v3(tmp0, inv_diff_mat, bezt->vec[0]);
              mul_v3_m4v3(tmp1, inv_diff_mat, bezt->vec[1]);
              mul_v3_m4v3(tmp2, inv_diff_mat, bezt->vec[2]);
              copy_v3_v3(bezt->vec[0], tmp0);
              copy_v3_v3(bezt->vec[1], tmp1);
              copy_v3_v3(bezt->vec[2], tmp2);

              changed = true;
            }
          }

          if (changed) {
            BKE_gpencil_editcurve_recalculate_handles(gps);
            gps->flag |= GP_STROKE_NEEDS_CURVE_UPDATE;
            BKE_gpencil_stroke_geometry_update(gpd, gps);
          }
        }
        else {
          /* TODO: if entire stroke is selected, offset entire stroke by same amount? */
          for (int i = 0; i < gps->totpoints; i++) {
            bGPDspoint *pt = &gps->points[i];
            /* only if point is selected */
            if (pt->flag & GP_SPOINT_SELECT) {
              /* apply parent transformations */
              float fpt[3];
              mul_v3_m4v3(fpt, diff_mat, &pt->x);

              fpt[0] = gridf * floorf(0.5f + fpt[0] / gridf);
              fpt[1] = gridf * floorf(0.5f + fpt[1] / gridf);
              fpt[2] = gridf * floorf(0.5f + fpt[2] / gridf);

              /* return data */
              copy_v3_v3(&pt->x, fpt);
              gpencil_world_to_object_space_point(depsgraph, obact, gpl, pt);

              changed = true;
            }
          }
        }
      }
    }
  }

  if (changed) {
    DEG_id_tag_update(&gpd->id, ID_RECALC_TRANSFORM | ID_RECALC_GEOMETRY);
    DEG_id_tag_update(&obact->id, ID_RECALC_COPY_ON_WRITE);
    WM_event_add_notifier(C, NC_GPENCIL | ND_DATA | NA_EDITED, nullptr);
  }

  return OPERATOR_FINISHED;
}

void GPENCIL_OT_snap_to_grid(wmOperatorType *ot)
{
  /* identifiers */
  ot->name = "Snap Selection to Grid";
  ot->idname = "GPENCIL_OT_snap_to_grid";
  ot->description = "Snap selected points to the nearest grid points";

  /* callbacks */
  ot->exec = gpencil_snap_to_grid_exec;
  ot->poll = gpencil_snap_poll;

  /* flags */
  ot->flag = OPTYPE_REGISTER | OPTYPE_UNDO;
}

/** \} */

/* -------------------------------------------------------------------- */
/** \name Snapping Selection to Cursor Operator
 * \{ */

static int gpencil_snap_to_cursor_exec(bContext *C, wmOperator *op)
{
  bGPdata *gpd = ED_gpencil_data_get_active(C);
  const bool is_curve_edit = bool(GPENCIL_CURVE_EDIT_SESSIONS_ON(gpd));
  Scene *scene = CTX_data_scene(C);
  Depsgraph *depsgraph = CTX_data_ensure_evaluated_depsgraph(C);
  Object *obact = CTX_data_active_object(C);

  const bool use_offset = RNA_boolean_get(op->ptr, "use_offset");
  const float *cursor_global = scene->cursor.location;

  bool changed = false;
  if (is_curve_edit) {
    BKE_report(op->reports, RPT_ERROR, "Not implemented!");
  }
  else {
    LISTBASE_FOREACH (bGPDlayer *, gpl, &gpd->layers) {
      /* only editable and visible layers are considered */
      if (BKE_gpencil_layer_is_editable(gpl) && (gpl->actframe != nullptr)) {
        bGPDframe *gpf = gpl->actframe;
        float diff_mat[4][4];

        /* calculate difference matrix */
        BKE_gpencil_layer_transform_matrix_get(depsgraph, obact, gpl, diff_mat);

        LISTBASE_FOREACH (bGPDstroke *, gps, &gpf->strokes) {
          bGPDspoint *pt;
          int i;

          /* skip strokes that are invalid for current view */
          if (ED_gpencil_stroke_can_use(C, gps) == false) {
            continue;
          }
          /* check if the color is editable */
          if (ED_gpencil_stroke_material_editable(obact, gpl, gps) == false) {
            continue;
          }
          /* only continue if this stroke is selected (editable doesn't guarantee this)... */
          if ((gps->flag & GP_STROKE_SELECT) == 0) {
            continue;
          }

          if (use_offset) {
            float offset[3];

            /* compute offset from first point of stroke to cursor */
            /* TODO: Allow using midpoint instead? */
            sub_v3_v3v3(offset, cursor_global, &gps->points->x);

            /* apply offset to all points in the stroke */
            for (i = 0, pt = gps->points; i < gps->totpoints; i++, pt++) {
              add_v3_v3(&pt->x, offset);
            }

            changed = true;
          }
          else {
            /* affect each selected point */
            for (i = 0, pt = gps->points; i < gps->totpoints; i++, pt++) {
              if (pt->flag & GP_SPOINT_SELECT) {
                copy_v3_v3(&pt->x, cursor_global);
                gpencil_world_to_object_space_point(depsgraph, obact, gpl, pt);

                changed = true;
              }
            }
          }
        }
      }
    }
  }

  if (changed) {
    DEG_id_tag_update(&gpd->id, ID_RECALC_TRANSFORM | ID_RECALC_GEOMETRY);
    DEG_id_tag_update(&obact->id, ID_RECALC_COPY_ON_WRITE);
    WM_event_add_notifier(C, NC_GPENCIL | ND_DATA | NA_EDITED, nullptr);
  }

  return OPERATOR_FINISHED;
}

void GPENCIL_OT_snap_to_cursor(wmOperatorType *ot)
{
  /* identifiers */
  ot->name = "Snap Selection to Cursor";
  ot->idname = "GPENCIL_OT_snap_to_cursor";
  ot->description = "Snap selected points/strokes to the cursor";

  /* callbacks */
  ot->exec = gpencil_snap_to_cursor_exec;
  ot->poll = gpencil_snap_poll;

  /* flags */
  ot->flag = OPTYPE_REGISTER | OPTYPE_UNDO;

  /* props */
  ot->prop = RNA_def_boolean(ot->srna,
                             "use_offset",
                             true,
                             "With Offset",
                             "Offset the entire stroke instead of selected points only");
}

/** \} */

/* -------------------------------------------------------------------- */
/** \name Snapping Cursor to Selection Operator
 * \{ */

static bool gpencil_stroke_points_centroid(Depsgraph *depsgraph,
                                           bContext *C,
                                           Object *obact,
                                           bGPdata *gpd,
                                           float r_centroid[3],
                                           float r_min[3],
                                           float r_max[3],
                                           size_t *count)
{
  bool changed = false;
  /* calculate midpoints from selected points */
  LISTBASE_FOREACH (bGPDlayer *, gpl, &gpd->layers) {
    /* only editable and visible layers are considered */
    if (BKE_gpencil_layer_is_editable(gpl) && (gpl->actframe != nullptr)) {
      bGPDframe *gpf = gpl->actframe;
      float diff_mat[4][4];

      /* calculate difference matrix */
      BKE_gpencil_layer_transform_matrix_get(depsgraph, obact, gpl, diff_mat);

      LISTBASE_FOREACH (bGPDstroke *, gps, &gpf->strokes) {
        bGPDspoint *pt;
        int i;

        /* skip strokes that are invalid for current view */
        if (ED_gpencil_stroke_can_use(C, gps) == false) {
          continue;
        }
        /* check if the color is editable */
        if (ED_gpencil_stroke_material_editable(obact, gpl, gps) == false) {
          continue;
        }
        /* only continue if this stroke is selected (editable doesn't guarantee this)... */
        if ((gps->flag & GP_STROKE_SELECT) == 0) {
          continue;
        }

        for (i = 0, pt = gps->points; i < gps->totpoints; i++, pt++) {
          if (pt->flag & GP_SPOINT_SELECT) {
            /* apply parent transformations */
            float fpt[3];
            mul_v3_m4v3(fpt, diff_mat, &pt->x);

            add_v3_v3(r_centroid, fpt);
            minmax_v3v3_v3(r_min, r_max, fpt);

            (*count)++;
          }
        }

        changed = true;
      }
    }
  }

  return changed;
}

static int gpencil_snap_cursor_to_sel_exec(bContext *C, wmOperator *op)
{
  Depsgraph *depsgraph = CTX_data_ensure_evaluated_depsgraph(C);
  Object *obact = CTX_data_active_object(C);
  bGPdata *gpd = ED_gpencil_data_get_active(C);
  const bool is_curve_edit = bool(GPENCIL_CURVE_EDIT_SESSIONS_ON(gpd));

  Scene *scene = CTX_data_scene(C);

  float *cursor = scene->cursor.location;
  float centroid[3] = {0.0f};
  float min[3], max[3];
  size_t count = 0;

  INIT_MINMAX(min, max);

  bool changed = false;
  if (is_curve_edit) {
    BKE_report(op->reports, RPT_ERROR, "Not implemented!");
  }
  else {
    changed = gpencil_stroke_points_centroid(depsgraph, C, obact, gpd, centroid, min, max, &count);
  }

  if (changed) {
    if (scene->toolsettings->transform_pivot_point == V3D_AROUND_CENTER_BOUNDS) {
      mid_v3_v3v3(cursor, min, max);
    }
    else { /* #V3D_AROUND_CENTER_MEDIAN. */
      zero_v3(cursor);
      if (count) {
        mul_v3_fl(centroid, 1.0f / float(count));
        copy_v3_v3(cursor, centroid);
      }
    }

    DEG_id_tag_update(&scene->id, ID_RECALC_COPY_ON_WRITE);
    WM_event_add_notifier(C, NC_SPACE | ND_SPACE_VIEW3D, nullptr);
  }

  return OPERATOR_FINISHED;
}

void GPENCIL_OT_snap_cursor_to_selected(wmOperatorType *ot)
{
  /* identifiers */
  ot->name = "Snap Cursor to Selected Points";
  ot->idname = "GPENCIL_OT_snap_cursor_to_selected";
  ot->description = "Snap cursor to center of selected points";

  /* callbacks */
  ot->exec = gpencil_snap_cursor_to_sel_exec;
  ot->poll = gpencil_snap_poll;

  /* flags */
  ot->flag = OPTYPE_REGISTER | OPTYPE_UNDO;
}

/** \} */

/* -------------------------------------------------------------------- */
/** \name Apply Layer Thickness Change to Strokes Operator
 * \{ */

static int gpencil_stroke_apply_thickness_exec(bContext *C, wmOperator * /*op*/)
{
  bGPdata *gpd = ED_gpencil_data_get_active(C);
  bGPDlayer *gpl = BKE_gpencil_layer_active_get(gpd);

  /* sanity checks */
  if (ELEM(nullptr, gpd, gpl, gpl->frames.first)) {
    return OPERATOR_CANCELLED;
  }

  /* loop all strokes */
  LISTBASE_FOREACH (bGPDframe *, gpf, &gpl->frames) {
    LISTBASE_FOREACH (bGPDstroke *, gps, &gpf->strokes) {
      /* Apply thickness */
      if ((gps->thickness == 0) && (gpl->line_change == 0)) {
        gps->thickness = gpl->thickness;
      }
      else {
        gps->thickness = gps->thickness + gpl->line_change;
      }
    }
  }

  /* clear value */
  gpl->thickness = 0.0f;
  gpl->line_change = 0;

  /* notifiers */
  DEG_id_tag_update(&gpd->id, ID_RECALC_TRANSFORM | ID_RECALC_GEOMETRY);
  WM_event_add_notifier(C, NC_GPENCIL | ND_DATA | NA_EDITED, nullptr);

  return OPERATOR_FINISHED;
}

void GPENCIL_OT_stroke_apply_thickness(wmOperatorType *ot)
{
  /* identifiers */
  ot->name = "Apply Stroke Thickness";
  ot->idname = "GPENCIL_OT_stroke_apply_thickness";
  ot->description = "Apply the thickness change of the layer to its strokes";

  /* api callbacks */
  ot->exec = gpencil_stroke_apply_thickness_exec;
  ot->poll = gpencil_active_layer_poll;
}

/** \} */

/* -------------------------------------------------------------------- */
/** \name Stroke Toggle Cyclic Operator
 * \{ */

enum {
  GP_STROKE_CYCLIC_CLOSE = 1,
  GP_STROKE_CYCLIC_OPEN = 2,
  GP_STROKE_CYCLIC_TOGGLE = 3,
};

static int gpencil_stroke_cyclical_set_exec(bContext *C, wmOperator *op)
{
  bGPdata *gpd = ED_gpencil_data_get_active(C);
  Object *ob = CTX_data_active_object(C);

  const int type = RNA_enum_get(op->ptr, "type");
  const bool geometry = RNA_boolean_get(op->ptr, "geometry");
  const bool is_multiedit = bool(GPENCIL_MULTIEDIT_SESSIONS_ON(gpd));
  const bool is_curve_edit = bool(GPENCIL_CURVE_EDIT_SESSIONS_ON(gpd));

  /* sanity checks */
  if (ELEM(nullptr, gpd)) {
    return OPERATOR_CANCELLED;
  }

  bool changed = false;
  /* loop all selected strokes */
  CTX_DATA_BEGIN (C, bGPDlayer *, gpl, editable_gpencil_layers) {
    bGPDframe *init_gpf = static_cast<bGPDframe *>((is_multiedit) ? gpl->frames.first :
                                                                    gpl->actframe);

    for (bGPDframe *gpf = init_gpf; gpf; gpf = gpf->next) {
      if ((gpf == gpl->actframe) || ((gpf->flag & GP_FRAME_SELECT) && (is_multiedit))) {
        if (gpf == nullptr) {
          continue;
        }

        LISTBASE_FOREACH (bGPDstroke *, gps, &gpf->strokes) {
          MaterialGPencilStyle *gp_style = BKE_gpencil_material_settings(ob, gps->mat_nr + 1);
          /* skip strokes that are not selected or invalid for current view */
          if (((gps->flag & GP_STROKE_SELECT) == 0) || ED_gpencil_stroke_can_use(C, gps) == false)
          {
            continue;
          }
          /* skip hidden or locked colors */
          if (!gp_style || (gp_style->flag & GP_MATERIAL_HIDE) ||
              (gp_style->flag & GP_MATERIAL_LOCKED))
          {
            continue;
          }

          eGPDstroke_Flag before = eGPDstroke_Flag(gps->flag & GP_STROKE_CYCLIC);
          switch (type) {
            case GP_STROKE_CYCLIC_CLOSE:
              /* Close all (enable) */
              gps->flag |= GP_STROKE_CYCLIC;
              break;
            case GP_STROKE_CYCLIC_OPEN:
              /* Open all (disable) */
              gps->flag &= ~GP_STROKE_CYCLIC;
              break;
            case GP_STROKE_CYCLIC_TOGGLE:
              /* Just toggle flag... */
              gps->flag ^= GP_STROKE_CYCLIC;
              break;
            default:
              BLI_assert(0);
              break;
          }

          if (before != eGPDstroke_Flag(gps->flag & GP_STROKE_CYCLIC)) {
            /* Create new geometry. */
            if (is_curve_edit) {
              BKE_gpencil_editcurve_recalculate_handles(gps);
              gps->flag |= GP_STROKE_NEEDS_CURVE_UPDATE;
              BKE_gpencil_stroke_geometry_update(gpd, gps);
            }
            else if ((gps->flag & GP_STROKE_CYCLIC) && geometry) {
              BKE_gpencil_stroke_close(gps);
              BKE_gpencil_stroke_geometry_update(gpd, gps);
            }

            changed = true;
          }
        }

        /* If not multi-edit, exit loop. */
        if (!is_multiedit) {
          break;
        }
      }
    }
  }
  CTX_DATA_END;

  if (changed) {
    /* notifiers */
    DEG_id_tag_update(&gpd->id, ID_RECALC_TRANSFORM | ID_RECALC_GEOMETRY);
    WM_event_add_notifier(C, NC_GPENCIL | ND_DATA | NA_EDITED, nullptr);
  }

  return OPERATOR_FINISHED;
}

static bool gpencil_cyclical_set_curve_edit_poll_property(const bContext *C,
                                                          wmOperator * /*op*/,
                                                          const PropertyRNA *prop)
{
  bGPdata *gpd = ED_gpencil_data_get_active(C);
  if (gpd != nullptr && GPENCIL_CURVE_EDIT_SESSIONS_ON(gpd)) {
    const char *prop_id = RNA_property_identifier(prop);
    /* Only show type in curve edit mode */
    if (!STREQ(prop_id, "type")) {
      return false;
    }
  }

  return true;
}

void GPENCIL_OT_stroke_cyclical_set(wmOperatorType *ot)
{
  PropertyRNA *prop;

  static const EnumPropertyItem cyclic_type[] = {
      {GP_STROKE_CYCLIC_CLOSE, "CLOSE", 0, "Close All", ""},
      {GP_STROKE_CYCLIC_OPEN, "OPEN", 0, "Open All", ""},
      {GP_STROKE_CYCLIC_TOGGLE, "TOGGLE", 0, "Toggle", ""},
      {0, nullptr, 0, nullptr, nullptr},
  };

  /* identifiers */
  ot->name = "Set Cyclical State";
  ot->idname = "GPENCIL_OT_stroke_cyclical_set";
  ot->description = "Close or open the selected stroke adding a segment from last to first point";

  /* api callbacks */
  ot->exec = gpencil_stroke_cyclical_set_exec;
  ot->poll = gpencil_active_layer_poll;
  ot->poll_property = gpencil_cyclical_set_curve_edit_poll_property;

  /* flags */
  ot->flag = OPTYPE_REGISTER | OPTYPE_UNDO;

  /* properties */
  ot->prop = RNA_def_enum(ot->srna, "type", cyclic_type, GP_STROKE_CYCLIC_TOGGLE, "Type", "");
  prop = RNA_def_boolean(
      ot->srna, "geometry", false, "Create Geometry", "Create new geometry for closing stroke");
  RNA_def_property_flag(prop, PROP_SKIP_SAVE);
}

/** \} */

/* -------------------------------------------------------------------- */
/** \name Stroke Toggle Flat Caps Operator
 * \{ */

enum {
  GP_STROKE_CAPS_TOGGLE_BOTH = 0,
  GP_STROKE_CAPS_TOGGLE_START = 1,
  GP_STROKE_CAPS_TOGGLE_END = 2,
  GP_STROKE_CAPS_TOGGLE_DEFAULT = 3,
};

static int gpencil_stroke_caps_set_exec(bContext *C, wmOperator *op)
{
  bGPdata *gpd = ED_gpencil_data_get_active(C);
  Object *ob = CTX_data_active_object(C);
  const int type = RNA_enum_get(op->ptr, "type");
  const bool is_multiedit = bool(GPENCIL_MULTIEDIT_SESSIONS_ON(gpd));

  /* sanity checks */
  if (ELEM(nullptr, gpd)) {
    return OPERATOR_CANCELLED;
  }

  bool changed = false;
  /* loop all selected strokes */
  CTX_DATA_BEGIN (C, bGPDlayer *, gpl, editable_gpencil_layers) {
    bGPDframe *init_gpf = static_cast<bGPDframe *>((is_multiedit) ? gpl->frames.first :
                                                                    gpl->actframe);

    for (bGPDframe *gpf = init_gpf; gpf; gpf = gpf->next) {
      if ((gpf == gpl->actframe) || ((gpf->flag & GP_FRAME_SELECT) && (is_multiedit))) {
        if (gpf == nullptr) {
          continue;
        }

        LISTBASE_FOREACH (bGPDstroke *, gps, &gpf->strokes) {
          MaterialGPencilStyle *gp_style = BKE_gpencil_material_settings(ob, gps->mat_nr + 1);

          /* skip strokes that are not selected or invalid for current view */
          if (((gps->flag & GP_STROKE_SELECT) == 0) ||
              (ED_gpencil_stroke_can_use(C, gps) == false))
          {
            continue;
          }
          /* skip hidden or locked colors */
          if (!gp_style || (gp_style->flag & GP_MATERIAL_HIDE) ||
              (gp_style->flag & GP_MATERIAL_LOCKED))
          {
            continue;
          }

          short prev_first = gps->caps[0];
          short prev_last = gps->caps[1];

          if (ELEM(type, GP_STROKE_CAPS_TOGGLE_BOTH, GP_STROKE_CAPS_TOGGLE_START)) {
            ++gps->caps[0];
            if (gps->caps[0] >= GP_STROKE_CAP_MAX) {
              gps->caps[0] = GP_STROKE_CAP_ROUND;
            }
          }
          if (ELEM(type, GP_STROKE_CAPS_TOGGLE_BOTH, GP_STROKE_CAPS_TOGGLE_END)) {
            ++gps->caps[1];
            if (gps->caps[1] >= GP_STROKE_CAP_MAX) {
              gps->caps[1] = GP_STROKE_CAP_ROUND;
            }
          }
          if (type == GP_STROKE_CAPS_TOGGLE_DEFAULT) {
            gps->caps[0] = GP_STROKE_CAP_ROUND;
            gps->caps[1] = GP_STROKE_CAP_ROUND;
          }

          if (prev_first != gps->caps[0] || prev_last != gps->caps[1]) {
            changed = true;
          }
        }
        /* If not multi-edit, exit loop. */
        if (!is_multiedit) {
          break;
        }
      }
    }
  }
  CTX_DATA_END;

  if (changed) {
    /* notifiers */
    DEG_id_tag_update(&gpd->id, ID_RECALC_TRANSFORM | ID_RECALC_GEOMETRY);
    WM_event_add_notifier(C, NC_GPENCIL | ND_DATA | NA_EDITED, nullptr);
  }

  return OPERATOR_FINISHED;
}

void GPENCIL_OT_stroke_caps_set(wmOperatorType *ot)
{
  static const EnumPropertyItem toggle_type[] = {
      {GP_STROKE_CAPS_TOGGLE_BOTH, "TOGGLE", ICON_TOGGLECAPS_BOTH, "Both", ""},
      {GP_STROKE_CAPS_TOGGLE_START, "START", ICON_TOGGLECAPS_START, "Start", ""},
      {GP_STROKE_CAPS_TOGGLE_END, "END", ICON_TOGGLECAPS_END, "End", ""},
      {GP_STROKE_CAPS_TOGGLE_DEFAULT,
       "DEFAULT",
       ICON_TOGGLECAPS_DEFAULT,
       "Default",
       "Set as default rounded"},
      {0, nullptr, 0, nullptr, nullptr},
  };

  /* identifiers */
  ot->name = "Set Caps Mode";
  ot->idname = "GPENCIL_OT_stroke_caps_set";
  ot->description = "Change stroke caps mode (rounded or flat)";

  /* api callbacks */
  ot->exec = gpencil_stroke_caps_set_exec;
  ot->poll = gpencil_active_layer_poll;

  /* flags */
  ot->flag = OPTYPE_REGISTER | OPTYPE_UNDO;

  /* properties */
  ot->prop = RNA_def_enum(ot->srna, "type", toggle_type, GP_STROKE_CAPS_TOGGLE_BOTH, "Type", "");
}

/** \} */

/* -------------------------------------------------------------------- */
/** \name Stroke Join Operator
 * \{ */

struct tJoinStrokes {
  bGPDframe *gpf;
  bGPDstroke *gps;
  bool used;
};

static int gpencil_get_nearest_stroke_index(tJoinStrokes *strokes_list,
                                            const bGPDstroke *gps,
                                            const int totstrokes)
{
  int index = -1;
  float min_dist = FLT_MAX;
  float dist, start_a[3], end_a[3], start_b[3], end_b[3];

  bGPDspoint *pt = &gps->points[0];
  copy_v3_v3(start_a, &pt->x);

  pt = &gps->points[gps->totpoints - 1];
  copy_v3_v3(end_a, &pt->x);

  for (int i = 0; i < totstrokes; i++) {
    tJoinStrokes *elem = &strokes_list[i];
    if (elem->used) {
      continue;
    }
    pt = &elem->gps->points[0];
    copy_v3_v3(start_b, &pt->x);

    pt = &elem->gps->points[elem->gps->totpoints - 1];
    copy_v3_v3(end_b, &pt->x);

    dist = len_squared_v3v3(start_a, start_b);
    if (dist < min_dist) {
      min_dist = dist;
      index = i;
    }
    dist = len_squared_v3v3(start_a, end_b);
    if (dist < min_dist) {
      min_dist = dist;
      index = i;
    }
    dist = len_squared_v3v3(end_a, start_b);
    if (dist < min_dist) {
      min_dist = dist;
      index = i;
    }
    dist = len_squared_v3v3(end_a, end_b);
    if (dist < min_dist) {
      min_dist = dist;
      index = i;
    }
  }

  return index;
}

static int gpencil_stroke_join_exec(bContext *C, wmOperator *op)
{
  bGPdata *gpd = ED_gpencil_data_get_active(C);
  bGPDlayer *activegpl = BKE_gpencil_layer_active_get(gpd);
  Object *ob = CTX_data_active_object(C);
  /* Limit the number of strokes to join. It makes no sense to allow an very high number of
   * strokes for CPU time and because to have a stroke with thousands of points is unpractical,
   * so limit this number avoid to joining a full frame scene in one single stroke. */
  const int max_join_strokes = 128;

  const int type = RNA_enum_get(op->ptr, "type");
  const bool leave_gaps = RNA_boolean_get(op->ptr, "leave_gaps");

  /* sanity checks */
  if (ELEM(nullptr, gpd)) {
    return OPERATOR_CANCELLED;
  }

  const bool is_curve_edit = bool(GPENCIL_CURVE_EDIT_SESSIONS_ON(gpd));
  if (is_curve_edit) {
    return OPERATOR_CANCELLED;
  }

  if (activegpl->flag & GP_LAYER_LOCKED) {
    return OPERATOR_CANCELLED;
  }

  BLI_assert(ELEM(type, GP_STROKE_JOIN, GP_STROKE_JOINCOPY));

  int tot_strokes = 0;
  /** Alloc memory. */
  tJoinStrokes *strokes_list = static_cast<tJoinStrokes *>(
      MEM_malloc_arrayN(max_join_strokes, sizeof(tJoinStrokes), __func__));
  tJoinStrokes *elem = nullptr;
  /* Read all selected strokes to create a list. */
  CTX_DATA_BEGIN (C, bGPDlayer *, gpl, editable_gpencil_layers) {
    bGPDframe *gpf = gpl->actframe;
    if (gpf == nullptr) {
      continue;
    }

    /* Add all stroke selected of the frame. */
    LISTBASE_FOREACH (bGPDstroke *, gps, &gpf->strokes) {
      if (gps->flag & GP_STROKE_SELECT) {
        /* skip strokes that are invalid for current view */
        if (ED_gpencil_stroke_can_use(C, gps) == false) {
          continue;
        }
        /* check if the color is editable. */
        if (ED_gpencil_stroke_material_editable(ob, gpl, gps) == false) {
          continue;
        }
        elem = &strokes_list[tot_strokes];
        elem->gpf = gpf;
        elem->gps = gps;
        elem->used = false;

        tot_strokes++;
        /* Limit the number of strokes. */
        if (tot_strokes == max_join_strokes) {
          BKE_reportf(op->reports,
                      RPT_WARNING,
                      "Too many strokes selected, only joined first %d strokes",
                      max_join_strokes);
          break;
        }
      }
    }
  }
  CTX_DATA_END;

  /* Nothing to join. */
  if (tot_strokes < 2) {
    MEM_SAFE_FREE(strokes_list);
    return OPERATOR_CANCELLED;
  }

  /* Take first stroke. */
  elem = &strokes_list[0];
  elem->used = true;

  /* Create a new stroke. */
  bGPDstroke *gps_new = BKE_gpencil_stroke_duplicate(elem->gps, true, true);
  gps_new->flag &= ~GP_STROKE_CYCLIC;
  BLI_insertlinkbefore(&elem->gpf->strokes, elem->gps, gps_new);

  /* Join all strokes until the list is completed. */
  while (true) {
    int i = gpencil_get_nearest_stroke_index(strokes_list, gps_new, tot_strokes);
    if (i < 0) {
      break;
    }
    elem = &strokes_list[i];
    /* Join new_stroke and stroke B. */
    BKE_gpencil_stroke_join(gps_new, elem->gps, leave_gaps, true, false, true);
    elem->used = true;
  }

  /* Calc geometry data for new stroke. */
  BKE_gpencil_stroke_geometry_update(gpd, gps_new);

  /* If join only, delete old strokes. */
  if (type == GP_STROKE_JOIN) {
    for (int i = 0; i < tot_strokes; i++) {
      elem = &strokes_list[i];
      BLI_remlink(&elem->gpf->strokes, elem->gps);
      BKE_gpencil_free_stroke(elem->gps);
    }
  }

  /* Free memory. */
  MEM_SAFE_FREE(strokes_list);

  /* notifiers */
  DEG_id_tag_update(&gpd->id, ID_RECALC_TRANSFORM | ID_RECALC_GEOMETRY);
  WM_event_add_notifier(C, NC_GPENCIL | ND_DATA | NA_EDITED, nullptr);

  return OPERATOR_FINISHED;
}

void GPENCIL_OT_stroke_join(wmOperatorType *ot)
{
  static const EnumPropertyItem join_type[] = {
      {GP_STROKE_JOIN, "JOIN", ICON_JOIN, "Join", ""},
      {GP_STROKE_JOINCOPY, "JOINCOPY", ICON_JOIN, "Join and Copy", ""},
      {0, nullptr, 0, nullptr, nullptr},
  };

  /* identifiers */
  ot->name = "Join Strokes";
  ot->idname = "GPENCIL_OT_stroke_join";
  ot->description = "Join selected strokes (optionally as new stroke)";

  /* api callbacks */
  ot->exec = gpencil_stroke_join_exec;
  ot->poll = gpencil_active_layer_poll;

  /* flags */
  ot->flag = OPTYPE_REGISTER | OPTYPE_UNDO;

  /* properties */
  ot->prop = RNA_def_enum(ot->srna, "type", join_type, GP_STROKE_JOIN, "Type", "");
  RNA_def_boolean(ot->srna,
                  "leave_gaps",
                  false,
                  "Leave Gaps",
                  "Leave gaps between joined strokes instead of linking them");
}

/** \} */

/* -------------------------------------------------------------------- */
/** \name Stroke Flip Operator
 * \{ */

static int gpencil_stroke_flip_exec(bContext *C, wmOperator *op)
{
  bGPdata *gpd = ED_gpencil_data_get_active(C);
  Object *ob = CTX_data_active_object(C);

  /* sanity checks */
  if (ELEM(nullptr, gpd)) {
    return OPERATOR_CANCELLED;
  }

  const bool is_multiedit = bool(GPENCIL_MULTIEDIT_SESSIONS_ON(gpd));
  const bool is_curve_edit = bool(GPENCIL_CURVE_EDIT_SESSIONS_ON(gpd));

  bool changed = false;
  /* Read all selected strokes. */
  CTX_DATA_BEGIN (C, bGPDlayer *, gpl, editable_gpencil_layers) {
    bGPDframe *init_gpf = static_cast<bGPDframe *>((is_multiedit) ? gpl->frames.first :
                                                                    gpl->actframe);

    for (bGPDframe *gpf = init_gpf; gpf; gpf = gpf->next) {
      if ((gpf == gpl->actframe) || ((gpf->flag & GP_FRAME_SELECT) && (is_multiedit))) {
        if (gpf == nullptr) {
          continue;
        }
        LISTBASE_FOREACH (bGPDstroke *, gps, &gpf->strokes) {
          if (gps->flag & GP_STROKE_SELECT) {
            /* skip strokes that are invalid for current view */
            if (ED_gpencil_stroke_can_use(C, gps) == false) {
              continue;
            }
            /* check if the color is editable */
            if (ED_gpencil_stroke_material_editable(ob, gpl, gps) == false) {
              continue;
            }

            if (is_curve_edit) {
              BKE_report(op->reports, RPT_ERROR, "Not implemented!");
            }
            else {
              /* Flip stroke. */
              BKE_gpencil_stroke_flip(gps);
              changed = true;
            }
          }
        }
      }
      /* If not multi-edit, exit loop. */
      if (!is_multiedit) {
        break;
      }
    }
  }
  CTX_DATA_END;

  if (changed) {
    /* notifiers */
    DEG_id_tag_update(&gpd->id, ID_RECALC_TRANSFORM | ID_RECALC_GEOMETRY);
    WM_event_add_notifier(C, NC_GPENCIL | ND_DATA | NA_EDITED, nullptr);
  }

  return OPERATOR_FINISHED;
}

void GPENCIL_OT_stroke_flip(wmOperatorType *ot)
{
  /* identifiers */
  ot->name = "Flip Stroke";
  ot->idname = "GPENCIL_OT_stroke_flip";
  ot->description = "Change direction of the points of the selected strokes";

  /* api callbacks */
  ot->exec = gpencil_stroke_flip_exec;
  ot->poll = gpencil_active_layer_poll;

  /* flags */
  ot->flag = OPTYPE_REGISTER | OPTYPE_UNDO;
}

/** \} */

/* -------------------------------------------------------------------- */
/** \name Stroke Start Set Operator
 * \{ */

static int gpencil_stroke_start_set_exec(bContext *C, wmOperator *op)
{
  Object *ob = CTX_data_active_object(C);
  bGPdata *gpd = static_cast<bGPdata *>(ob->data);

  /* sanity checks */
  if (ELEM(nullptr, ob, gpd)) {
    return OPERATOR_CANCELLED;
  }

  const bool is_multiedit = bool(GPENCIL_MULTIEDIT_SESSIONS_ON(gpd));
  const bool is_curve_edit = bool(GPENCIL_CURVE_EDIT_SESSIONS_ON(gpd));
  if (is_curve_edit) {
    BKE_report(op->reports, RPT_ERROR, "Curve Edit mode not supported");
    return OPERATOR_CANCELLED;
  }

  bool changed = false;
  /* Read all selected strokes. */
  CTX_DATA_BEGIN (C, bGPDlayer *, gpl, editable_gpencil_layers) {
    bGPDframe *init_gpf = static_cast<bGPDframe *>((is_multiedit) ? gpl->frames.first :
                                                                    gpl->actframe);

    for (bGPDframe *gpf = init_gpf; gpf; gpf = gpf->next) {
      if ((gpf == gpl->actframe) || ((gpf->flag & GP_FRAME_SELECT) && (is_multiedit))) {
        if (gpf == nullptr) {
          continue;
        }
        LISTBASE_FOREACH (bGPDstroke *, gps, &gpf->strokes) {
          if (gps->flag & GP_STROKE_SELECT) {
            /* skip strokes that are invalid for current view */
            if (ED_gpencil_stroke_can_use(C, gps) == false) {
              continue;
            }
            /* check if the color is editable */
            if (ED_gpencil_stroke_material_editable(ob, gpl, gps) == false) {
              continue;
            }

            /* Only cyclic strokes. */
            if ((gps->flag & GP_STROKE_CYCLIC) == 0) {
              continue;
            }

            /* Find first selected point and set start. */
            bGPDspoint *pt;
            for (int i = 0; i < gps->totpoints; i++) {
              pt = &gps->points[i];
              if (pt->flag & GP_SPOINT_SELECT) {
                if (i == gps->totpoints - 1) {
                  BKE_gpencil_stroke_flip(gps);
                }
                else {
                  BKE_gpencil_stroke_start_set(gps, i);
                }
                BKE_gpencil_stroke_geometry_update(gpd, gps);
                changed = true;
                break;
              }
            }
          }
        }
      }
      /* If not multi-edit, exit loop. */
      if (!is_multiedit) {
        break;
      }
    }
  }
  CTX_DATA_END;

  if (changed) {
    /* notifiers */
    DEG_id_tag_update(&gpd->id, ID_RECALC_TRANSFORM | ID_RECALC_GEOMETRY);
    WM_event_add_notifier(C, NC_GPENCIL | ND_DATA | NA_EDITED, nullptr);
  }

  return OPERATOR_FINISHED;
}

void GPENCIL_OT_stroke_start_set(wmOperatorType *ot)
{
  /* identifiers */
  ot->name = "Set Start Point";
  ot->idname = "GPENCIL_OT_stroke_start_set";
  ot->description = "Set start point for cyclic strokes";

  /* api callbacks */
  ot->exec = gpencil_stroke_start_set_exec;
  ot->poll = gpencil_active_layer_poll;

  /* flags */
  ot->flag = OPTYPE_REGISTER | OPTYPE_UNDO;
}

/** \} */

/* -------------------------------------------------------------------- */
/** \name Stroke Re-project Operator
 * \{ */

static int gpencil_strokes_reproject_exec(bContext *C, wmOperator *op)
{
  bGPdata *gpd = ED_gpencil_data_get_active(C);
  Scene *scene = CTX_data_scene(C);
  Depsgraph *depsgraph = CTX_data_ensure_evaluated_depsgraph(C);
  int oldframe = int(DEG_get_ctime(depsgraph));
  const eGP_ReprojectModes mode = eGP_ReprojectModes(RNA_enum_get(op->ptr, "type"));
  const bool keep_original = RNA_boolean_get(op->ptr, "keep_original");
  const bool is_curve_edit = bool(GPENCIL_CURVE_EDIT_SESSIONS_ON(gpd));
  const bool is_multiedit = bool(GPENCIL_MULTIEDIT_SESSIONS_ON(gpd));
  const float offset = RNA_float_get(op->ptr, "offset");

  /* Init snap context for geometry projection. */
  SnapObjectContext *sctx = nullptr;
  sctx = ED_transform_snap_object_context_create(scene, 0);

  bool changed = false;
  /* Init space conversion stuff. */
  GP_SpaceConversion gsc = {nullptr};
  gpencil_point_conversion_init(C, &gsc);
  int cfra_prv = INT_MIN;

  /* Go through each editable + selected stroke, adjusting each of its points one by one... */
  CTX_DATA_BEGIN (C, bGPDlayer *, gpl, editable_gpencil_layers) {
    bGPDframe *init_gpf = static_cast<bGPDframe *>((is_multiedit) ? gpl->frames.first :
                                                                    gpl->actframe);

    for (bGPDframe *gpf = init_gpf; gpf; gpf = gpf->next) {
      if ((gpf == gpl->actframe) || ((gpf->flag & GP_FRAME_SELECT) && (is_multiedit))) {
        if (gpf == nullptr) {
          continue;
        }
        LISTBASE_FOREACH (bGPDstroke *, gps, &gpf->strokes) {
          /* skip strokes that are invalid for current view */
          if (ED_gpencil_stroke_can_use(C, gps) == false) {
            continue;
          }
          bool curve_select = false;
          if (is_curve_edit && gps->editcurve != nullptr) {
            curve_select = gps->editcurve->flag & GP_CURVE_SELECT;
          }

          if (gps->flag & GP_STROKE_SELECT || curve_select) {

            /* update frame to get the new location of objects */
            if ((mode == GP_REPROJECT_SURFACE) && (cfra_prv != gpf->framenum)) {
              cfra_prv = gpf->framenum;
              scene->r.cfra = gpf->framenum;
              BKE_scene_graph_update_for_newframe(depsgraph);
            }

            ED_gpencil_stroke_reproject(
                depsgraph, &gsc, sctx, gpl, gpf, gps, mode, keep_original, offset);

            if (is_curve_edit && gps->editcurve != nullptr) {
              BKE_gpencil_stroke_editcurve_update(gpd, gpl, gps);
              /* Update the selection from the stroke to the curve. */
              BKE_gpencil_editcurve_stroke_sync_selection(gpd, gps, gps->editcurve);

              gps->flag |= GP_STROKE_NEEDS_CURVE_UPDATE;
              BKE_gpencil_stroke_geometry_update(gpd, gps);
            }

            changed = true;
          }
        }
      }
      /* If not multi-edit, exit loop. */
      if (!is_multiedit) {
        break;
      }
    }
  }
  CTX_DATA_END;

  /* return frame state and DB to original state */
  scene->r.cfra = oldframe;
  BKE_scene_graph_update_for_newframe(depsgraph);

  if (sctx != nullptr) {
    ED_transform_snap_object_context_destroy(sctx);
  }

  if (changed) {
    /* update changed data */
    DEG_id_tag_update(&gpd->id, ID_RECALC_TRANSFORM | ID_RECALC_GEOMETRY);
    WM_event_add_notifier(C, NC_GPENCIL | ND_DATA | NA_EDITED, nullptr);
  }

  return OPERATOR_FINISHED;
}

static void gpencil_strokes_reproject_ui(bContext * /*C*/, wmOperator *op)
{
  uiLayout *layout = op->layout;
  uiLayout *row;

  const eGP_ReprojectModes type = eGP_ReprojectModes(RNA_enum_get(op->ptr, "type"));

  uiLayoutSetPropSep(layout, true);
  uiLayoutSetPropDecorate(layout, false);
  row = uiLayoutRow(layout, true);
  uiItemR(row, op->ptr, "type", UI_ITEM_NONE, nullptr, ICON_NONE);

  if (type == GP_REPROJECT_SURFACE) {
    row = uiLayoutRow(layout, true);
    uiItemR(row, op->ptr, "offset", UI_ITEM_NONE, nullptr, ICON_NONE);
  }
  row = uiLayoutRow(layout, true);
  uiItemR(row, op->ptr, "keep_original", UI_ITEM_NONE, nullptr, ICON_NONE);
}

void GPENCIL_OT_reproject(wmOperatorType *ot)
{
  PropertyRNA *prop;
  static const EnumPropertyItem reproject_type[] = {
      {GP_REPROJECT_FRONT,
       "FRONT",
       ICON_VIEW_FRONT,
       "Front",
       "Reproject the strokes using the X-Z plane"},
      {GP_REPROJECT_SIDE,
       "SIDE",
       ICON_VIEW_LEFT,
       "Side",
       "Reproject the strokes using the Y-Z plane"},
      {GP_REPROJECT_TOP, "TOP", ICON_VIEW_TOP, "Top", "Reproject the strokes using the X-Y plane"},
      {GP_REPROJECT_VIEW,
       "VIEW",
       ICON_VIEW,
       "View",
       "Reproject the strokes to end up on the same plane, as if drawn from the current viewpoint "
       "using 'Cursor' Stroke Placement"},
      {GP_REPROJECT_SURFACE,
       "SURFACE",
       ICON_REPROJECT,
       "Surface",
       "Reproject the strokes on to the scene geometry, as if drawn using 'Surface' placement"},
      {GP_REPROJECT_CURSOR,
       "CURSOR",
       ICON_CURSOR,
       "Cursor",
       "Reproject the strokes using the orientation of 3D cursor"},
      {0, nullptr, 0, nullptr, nullptr},
  };

  /* identifiers */
  ot->name = "Reproject Strokes";
  ot->idname = "GPENCIL_OT_reproject";
  ot->description =
      "Reproject the selected strokes from the current viewpoint as if they had been newly drawn ";

  /* callbacks */
  ot->invoke = WM_menu_invoke;
  ot->exec = gpencil_strokes_reproject_exec;
  ot->poll = gpencil_strokes_edit3d_poll;
  ot->ui = gpencil_strokes_reproject_ui;

  /* flags */
  ot->flag = OPTYPE_REGISTER | OPTYPE_UNDO;

  /* properties */
  ot->prop = RNA_def_enum(
      ot->srna, "type", reproject_type, GP_REPROJECT_VIEW, "Projection Type", "");

  prop = RNA_def_boolean(ot->srna,
                         "keep_original",
                         false,
                         "Keep Original",
                         "Keep original strokes and create a copy before reprojecting");
  RNA_def_property_translation_context(prop, BLT_I18NCONTEXT_ID_MOVIECLIP);

  RNA_def_float(ot->srna, "offset", 0.0f, 0.0f, 10.0f, "Surface Offset", "", 0.0f, 10.0f);
}

static int gpencil_recalc_geometry_exec(bContext *C, wmOperator * /*op*/)
{
  Object *ob = CTX_data_active_object(C);
  if ((ob == nullptr) || (ob->type != OB_GPENCIL_LEGACY)) {
    return OPERATOR_CANCELLED;
  }

  bGPdata *gpd = (bGPdata *)ob->data;
  LISTBASE_FOREACH (bGPDlayer *, gpl, &gpd->layers) {
    LISTBASE_FOREACH (bGPDframe *, gpf, &gpl->frames) {
      LISTBASE_FOREACH (bGPDstroke *, gps, &gpf->strokes) {
        BKE_gpencil_stroke_geometry_update(gpd, gps);
      }
    }
  }

  /* update changed data */
  DEG_id_tag_update(&gpd->id, ID_RECALC_TRANSFORM | ID_RECALC_GEOMETRY);
  WM_event_add_notifier(C, NC_GPENCIL | ND_DATA | NA_EDITED, nullptr);
  return OPERATOR_FINISHED;
}

/* -------------------------------------------------------------------- */
/** \name Stroke Perimeter from View Operator
 * \{ */

enum {
  GP_PERIMETER_VIEW = 0,
  GP_PERIMETER_FRONT = 1,
  GP_PERIMETER_SIDE = 2,
  GP_PERIMETER_TOP = 3,
  GP_PERIMETER_CAMERA = 4,
};

enum {
  GP_STROKE_USE_ACTIVE_MATERIAL = 0,
  GP_STROKE_USE_CURRENT_MATERIAL = 1,
  GP_STROKE_USE_NEW_MATERIAL = 2,
};

static int gpencil_stroke_outline_exec(bContext *C, wmOperator *op)
{
  Main *bmain = CTX_data_main(C);
  RegionView3D *rv3d = CTX_wm_region_view3d(C);
  Depsgraph *depsgraph = CTX_data_ensure_evaluated_depsgraph(C);
  Object *ob = CTX_data_active_object(C);
  bGPdata *gpd = (bGPdata *)ob->data;
  const int subdivisions = RNA_int_get(op->ptr, "subdivisions");
  const float length = RNA_float_get(op->ptr, "length");
  const bool keep = RNA_boolean_get(op->ptr, "keep");
  const int thickness = RNA_int_get(op->ptr, "thickness");

  const int view_mode = RNA_enum_get(op->ptr, "view_mode");
  const int material_mode = RNA_enum_get(op->ptr, "material_mode");
  const bool is_multiedit = bool(GPENCIL_MULTIEDIT_SESSIONS_ON(gpd));

  /* sanity checks */
  if (ELEM(nullptr, gpd)) {
    return OPERATOR_CANCELLED;
  }

  bool changed = false;

  float viewmat[4][4];
  copy_m4_m4(viewmat, rv3d->viewmat);

  switch (view_mode) {
    case GP_PERIMETER_FRONT:
      unit_m4(rv3d->viewmat);
      viewmat[1][1] = 0.0f;
      viewmat[1][2] = -1.0f;

      viewmat[2][1] = 1.0f;
      viewmat[2][2] = 0.0f;

      viewmat[3][2] = -10.0f;
      break;
    case GP_PERIMETER_SIDE:
      zero_m4(viewmat);
      viewmat[0][2] = 1.0f;
      viewmat[1][0] = 1.0f;
      viewmat[2][1] = 1.0f;
      viewmat[3][3] = 1.0f;
      break;
    case GP_PERIMETER_TOP:
      unit_m4(viewmat);
      break;
    case GP_PERIMETER_CAMERA: {
      Scene *scene = CTX_data_scene(C);
      Object *cam_ob = scene->camera;
      if (cam_ob != nullptr) {
        invert_m4_m4(viewmat, cam_ob->object_to_world().ptr());
      }
      break;
    }
    default:
      break;
  }

  /* Untag strokes to be sure nothing is pending. */
  LISTBASE_FOREACH (bGPDlayer *, gpl, &gpd->layers) {
    LISTBASE_FOREACH (bGPDframe *, gpf, &gpl->frames) {
      LISTBASE_FOREACH (bGPDstroke *, gps, &gpf->strokes) {
        gps->flag &= ~GP_STROKE_TAG;
      }
    }
  }
  /* Create a new material. */
  int mat_idx = 0;
  if (material_mode == GP_STROKE_USE_NEW_MATERIAL) {
    Material *ma = BKE_gpencil_object_material_new(bmain, ob, "Material", nullptr);
    MaterialGPencilStyle *gp_style = ma->gp_style;

    gp_style->flag |= GP_MATERIAL_FILL_SHOW;
    mat_idx = ob->totcol - 1;
  }

  /* loop all selected strokes */
  LISTBASE_FOREACH (bGPDlayer *, gpl, &gpd->layers) {
    if (gpl->flag & GP_LAYER_HIDE) {
      continue;
    }
    /* Prepare transform matrix. */
    float diff_mat[4][4];
    BKE_gpencil_layer_transform_matrix_get(depsgraph, ob, gpl, diff_mat);

    bGPDframe *init_gpf = static_cast<bGPDframe *>((is_multiedit) ? gpl->frames.first :
                                                                    gpl->actframe);

    for (bGPDframe *gpf = init_gpf; gpf; gpf = gpf->next) {
      if ((gpf == gpl->actframe) || ((gpf->flag & GP_FRAME_SELECT) && (is_multiedit))) {
        if (gpf == nullptr) {
          continue;
        }

        LISTBASE_FOREACH (bGPDstroke *, gps, &gpf->strokes) {
          if ((gps->flag & GP_STROKE_SELECT) == 0) {
            continue;
          }
          if (gps->totpoints == 0) {
            continue;
          }
          if (!ED_gpencil_stroke_material_visible(ob, gps)) {
            continue;
          }

          MaterialGPencilStyle *gp_style = BKE_gpencil_material_settings(ob, gps->mat_nr + 1);
          const bool is_stroke = ((gp_style->flag & GP_MATERIAL_STROKE_SHOW) != 0);

          if (!is_stroke) {
            continue;
          }

          /* Duplicate the stroke to apply any layer thickness change. */
          bGPDstroke *gps_duplicate = BKE_gpencil_stroke_duplicate(gps, true, false);

          /* Apply layer thickness change. */
          gps_duplicate->thickness += gpl->line_change;
          /* Apply object scale to thickness. */
          gps_duplicate->thickness *= mat4_to_scale(ob->object_to_world().ptr());
          CLAMP_MIN(gps_duplicate->thickness, 1.0f);

          /* Stroke. */
          const float ovr_thickness = keep ? thickness : 0.0f;
          bGPDstroke *gps_perimeter = BKE_gpencil_stroke_perimeter_from_view(
              viewmat, gpd, gpl, gps_duplicate, subdivisions, diff_mat, ovr_thickness);
          gps_perimeter->flag &= ~GP_STROKE_SELECT;
          /* Assign material. */
          switch (material_mode) {
            case GP_STROKE_USE_ACTIVE_MATERIAL: {
              if (ob->actcol - 1 < 0) {
                gps_perimeter->mat_nr = 0;
              }
              else {
                gps_perimeter->mat_nr = ob->actcol - 1;
              }
              break;
            }
            case GP_STROKE_USE_CURRENT_MATERIAL:
              gps_perimeter->mat_nr = gps->mat_nr;
              break;
            case GP_STROKE_USE_NEW_MATERIAL:
              gps_perimeter->mat_nr = mat_idx;
              break;
            default:
              break;
          }

          /* Sample stroke. */
          if (length > 0.0f) {
            BKE_gpencil_stroke_sample(gpd, gps_perimeter, length, false, 0);
          }
          /* Set stroke thickness. */
          gps_perimeter->thickness = thickness;

          /* Set pressure constant. */
          bGPDspoint *pt;
          for (int i = 0; i < gps_perimeter->totpoints; i++) {
            pt = &gps_perimeter->points[i];
            pt->pressure = 1.0f;
          }

          /* Add perimeter stroke to frame. */
          BLI_insertlinkafter(&gpf->strokes, gps, gps_perimeter);

          /* Tag original stroke to be removed. */
          gps->flag |= GP_STROKE_TAG;

          /* Free Temp stroke. */
          BKE_gpencil_free_stroke(gps_duplicate);
          changed = true;
        }

        /* If not multi-edit, exit loop. */
        if (!is_multiedit) {
          break;
        }
      }
    }
  }
  /* Free old strokes. */
  LISTBASE_FOREACH (bGPDlayer *, gpl, &gpd->layers) {
    LISTBASE_FOREACH (bGPDframe *, gpf, &gpl->frames) {
      LISTBASE_FOREACH_MUTABLE (bGPDstroke *, gps, &gpf->strokes) {
        if (gps->flag & GP_STROKE_TAG) {
          BLI_remlink(&gpf->strokes, gps);
          BKE_gpencil_free_stroke(gps);
        }
      }
    }
  }

  if (changed) {
    /* notifiers */
    DEG_id_tag_update(&gpd->id, ID_RECALC_TRANSFORM | ID_RECALC_GEOMETRY);
    WM_event_add_notifier(C, NC_GPENCIL | ND_DATA | NA_EDITED, nullptr);
  }

  return OPERATOR_FINISHED;
}

void GPENCIL_OT_stroke_outline(wmOperatorType *ot)
{
  static const EnumPropertyItem view_mode[] = {
      {GP_PERIMETER_VIEW, "VIEW", 0, "View", ""},
      {GP_PERIMETER_FRONT, "FRONT", 0, "Front", ""},
      {GP_PERIMETER_SIDE, "SIDE", 0, "Side", ""},
      {GP_PERIMETER_TOP, "TOP", 0, "Top", ""},
      {GP_PERIMETER_CAMERA, "CAMERA", 0, "Camera", ""},
      {0, nullptr, 0, nullptr, nullptr},
  };
  static const EnumPropertyItem material_mode[] = {
      {GP_STROKE_USE_ACTIVE_MATERIAL, "ACTIVE", 0, "Active Material", ""},
      {GP_STROKE_USE_CURRENT_MATERIAL, "KEEP", 0, "Keep Material", "Keep current stroke material"},
      {GP_STROKE_USE_NEW_MATERIAL, "NEW", 0, "New Material", ""},
      {0, nullptr, 0, nullptr, nullptr},
  };

  /* identifiers */
  ot->name = "Convert Stroke to Outline";
  ot->idname = "GPENCIL_OT_stroke_outline";
  ot->description = "Requires a active camera in the scene\nConvert stroke to perimeter";

  /* api callbacks */
  ot->exec = gpencil_stroke_outline_exec;
  ot->poll = gpencil_stroke_edit_poll;

  /* flags */
  ot->flag = OPTYPE_REGISTER | OPTYPE_UNDO;

  /* properties */
  ot->prop = RNA_def_enum(ot->srna, "view_mode", view_mode, GP_PERIMETER_VIEW, "View", "");
  RNA_def_property_translation_context(ot->prop, BLT_I18NCONTEXT_EDITOR_VIEW3D);

  RNA_def_enum(ot->srna,
               "material_mode",
               material_mode,
               GP_STROKE_USE_ACTIVE_MATERIAL,
               "Material Mode",
               "");

  RNA_def_int(ot->srna,
              "thickness",
              1,
              1,
              1000,
              "Thickness",
              "Thickness of the stroke perimeter",
              1,
              1000);
  RNA_def_boolean(ot->srna,
                  "keep",
                  true,
                  "Keep Shape",
                  "Try to keep global shape when the stroke thickness change");

  RNA_def_int(ot->srna, "subdivisions", 3, 0, 10, "Subdivisions", "", 0, 10);

  RNA_def_float(ot->srna, "length", 0.0f, 0.0f, 100.0f, "Sample Length", "", 0.0f, 100.0f);
}

/** \} */

void GPENCIL_OT_recalc_geometry(wmOperatorType *ot)
{
  /* identifiers */
  ot->name = "Recalculate internal geometry";
  ot->idname = "GPENCIL_OT_recalc_geometry";
  ot->description = "Update all internal geometry data";

  /* callbacks */
  ot->exec = gpencil_recalc_geometry_exec;
  ot->poll = gpencil_active_layer_poll;

  /* flags */
  ot->flag = OPTYPE_REGISTER | OPTYPE_UNDO;
}

/** \} */

/* -------------------------------------------------------------------- */
/** \name Stroke Subdivide Operator
 * \{ */

/* helper to smooth */
static void gpencil_smooth_stroke(bContext *C, wmOperator *op)
{
  const int repeat = RNA_int_get(op->ptr, "repeat");
  float factor = RNA_float_get(op->ptr, "factor");
  const bool only_selected = RNA_boolean_get(op->ptr, "only_selected");
  const bool smooth_position = RNA_boolean_get(op->ptr, "smooth_position");
  const bool smooth_thickness = RNA_boolean_get(op->ptr, "smooth_thickness");
  const bool smooth_strength = RNA_boolean_get(op->ptr, "smooth_strength");
  const bool smooth_uv = RNA_boolean_get(op->ptr, "smooth_uv");

  if (factor == 0.0f) {
    return;
  }

  GP_EDITABLE_STROKES_BEGIN (gpstroke_iter, C, gpl, gps) {
    if (gps->flag & GP_STROKE_SELECT) {
      /* TODO use `BKE_gpencil_stroke_smooth` when the weights are better used. */
      bGPDstroke gps_old = blender::dna::shallow_copy(*gps);
      gps_old.points = (bGPDspoint *)MEM_dupallocN(gps->points);
      bool need_update = false;
      /* Here the iteration needs to be done outside the smooth functions,
       * as there are points that don't get smoothed. */
      for (int n = 0; n < repeat; n++) {
        for (int i = 0; i < gps->totpoints; i++) {
          if (only_selected && (gps->points[i].flag & GP_SPOINT_SELECT) == 0) {
            continue;
          }

          /* Perform smoothing. */
          if (smooth_position) {
            BKE_gpencil_stroke_smooth_point(&gps_old, i, factor, 1, false, false, gps);
            need_update = true;
          }
          if (smooth_strength) {
            BKE_gpencil_stroke_smooth_strength(&gps_old, i, factor, 1, gps);
          }
          if (smooth_thickness) {
            BKE_gpencil_stroke_smooth_thickness(&gps_old, i, 1.0f - factor, 1, gps);
          }
          if (smooth_uv) {
            BKE_gpencil_stroke_smooth_uv(&gps_old, i, factor, 1, gps);
            need_update = true;
          }
        }
        if (n < repeat - 1) {
          blender::dna::shallow_copy_array(gps_old.points, gps->points, gps->totpoints);
        }
      }
      MEM_freeN(gps_old.points);

      if (need_update) {
        gps->flag |= GP_STROKE_NEEDS_CURVE_UPDATE;
        BKE_gpencil_stroke_geometry_update(gpd_, gps);
      }
    }
  }
  GP_EDITABLE_STROKES_END(gpstroke_iter);
}

/* helper: Count how many points need to be inserted */
static int gpencil_count_subdivision_cuts(bGPDstroke *gps)
{
  bGPDspoint *pt;
  int i;
  int totnewpoints = 0;
  for (i = 0, pt = gps->points; i < gps->totpoints && pt; i++, pt++) {
    if (pt->flag & GP_SPOINT_SELECT) {
      if (i + 1 < gps->totpoints) {
        if (gps->points[i + 1].flag & GP_SPOINT_SELECT) {
          totnewpoints++;
        }
      }
    }
  }

  if ((gps->flag & GP_STROKE_CYCLIC) && (gps->points[0].flag & GP_SPOINT_SELECT) &&
      (gps->points[gps->totpoints - 1].flag & GP_SPOINT_SELECT))
  {
    totnewpoints++;
  }

  return totnewpoints;
}

static void gpencil_stroke_subdivide(bGPDstroke *gps, const int cuts)
{
  bGPDspoint *temp_points;
  int totnewpoints, oldtotpoints;
  int i2;
  /* loop as many times as cuts */
  for (int s = 0; s < cuts; s++) {
    totnewpoints = gpencil_count_subdivision_cuts(gps);
    if (totnewpoints == 0) {
      continue;
    }
    /* duplicate points in a temp area */
    temp_points = static_cast<bGPDspoint *>(MEM_dupallocN(gps->points));
    oldtotpoints = gps->totpoints;

    MDeformVert *temp_dverts = nullptr;
    MDeformVert *dvert_final = nullptr;
    MDeformVert *dvert = nullptr;
    MDeformVert *dvert_next = nullptr;
    if (gps->dvert != nullptr) {
      temp_dverts = static_cast<MDeformVert *>(MEM_dupallocN(gps->dvert));
    }

    /* resize the points arrays */
    gps->totpoints += totnewpoints;
    gps->points = static_cast<bGPDspoint *>(
        MEM_recallocN(gps->points, sizeof(*gps->points) * gps->totpoints));
    if (gps->dvert != nullptr) {
      gps->dvert = static_cast<MDeformVert *>(
          MEM_recallocN(gps->dvert, sizeof(*gps->dvert) * gps->totpoints));
    }

    /* loop and interpolate */
    i2 = 0;
    for (int i = 0; i < oldtotpoints; i++) {
      bGPDspoint *pt = &temp_points[i];
      bGPDspoint *pt_final = &gps->points[i2];

      /* copy current point */
      copy_v3_v3(&pt_final->x, &pt->x);
      pt_final->pressure = pt->pressure;
      pt_final->strength = pt->strength;
      pt_final->time = pt->time;
      pt_final->flag = pt->flag;
      copy_v4_v4(pt_final->vert_color, pt->vert_color);

      if (gps->dvert != nullptr) {
        dvert = &temp_dverts[i];
        dvert_final = &gps->dvert[i2];
        dvert_final->totweight = dvert->totweight;
        dvert_final->dw = dvert->dw;
      }
      i2++;

      /* if next point is selected add a half way point */
      if (pt->flag & GP_SPOINT_SELECT) {
        if (i + 1 < oldtotpoints) {
          if (temp_points[i + 1].flag & GP_SPOINT_SELECT) {
            pt_final = &gps->points[i2];
            if (gps->dvert != nullptr) {
              dvert_final = &gps->dvert[i2];
            }
            /* Interpolate all values */
            bGPDspoint *next = &temp_points[i + 1];
            interp_v3_v3v3(&pt_final->x, &pt->x, &next->x, 0.5f);
            pt_final->pressure = interpf(pt->pressure, next->pressure, 0.5f);
            pt_final->strength = interpf(pt->strength, next->strength, 0.5f);
            CLAMP(pt_final->strength, GPENCIL_STRENGTH_MIN, 1.0f);
            interp_v4_v4v4(pt_final->vert_color, pt->vert_color, next->vert_color, 0.5f);
            pt_final->time = interpf(pt->time, next->time, 0.5f);
            pt_final->flag |= GP_SPOINT_SELECT;

            /* interpolate weights */
            if (gps->dvert != nullptr) {
              dvert = &temp_dverts[i];
              dvert_next = &temp_dverts[i + 1];
              dvert_final = &gps->dvert[i2];

              dvert_final->totweight = dvert->totweight;
              dvert_final->dw = static_cast<MDeformWeight *>(MEM_dupallocN(dvert->dw));

              /* interpolate weight values */
              for (int d = 0; d < dvert->totweight; d++) {
                MDeformWeight *dw_a = &dvert->dw[d];
                if (dvert_next->totweight > d) {
                  MDeformWeight *dw_b = &dvert_next->dw[d];
                  MDeformWeight *dw_final = &dvert_final->dw[d];
                  dw_final->weight = interpf(dw_a->weight, dw_b->weight, 0.5f);
                }
              }
            }

            i2++;
          }
        }
      }
    }

    /* Subdivide between last and first point. */
    if (gps->flag & GP_STROKE_CYCLIC) {
      bGPDspoint *pt = &temp_points[oldtotpoints - 1];
      bGPDspoint *next = &temp_points[0];
      if ((pt->flag & GP_SPOINT_SELECT) && (next->flag & GP_SPOINT_SELECT)) {
        bGPDspoint *pt_final = &gps->points[i2];
        if (gps->dvert != nullptr) {
          dvert_final = &gps->dvert[i2];
        }
        /* Interpolate all values */
        interp_v3_v3v3(&pt_final->x, &pt->x, &next->x, 0.5f);
        pt_final->pressure = interpf(pt->pressure, next->pressure, 0.5f);
        pt_final->strength = interpf(pt->strength, next->strength, 0.5f);
        CLAMP(pt_final->strength, GPENCIL_STRENGTH_MIN, 1.0f);
        interp_v4_v4v4(pt_final->vert_color, pt->vert_color, next->vert_color, 0.5f);
        pt_final->time = interpf(pt->time, next->time, 0.5f);
        pt_final->flag |= GP_SPOINT_SELECT;

        /* interpolate weights */
        if (gps->dvert != nullptr) {
          dvert = &temp_dverts[oldtotpoints - 1];
          dvert_next = &temp_dverts[0];
          dvert_final = &gps->dvert[i2];

          dvert_final->totweight = dvert->totweight;
          dvert_final->dw = static_cast<MDeformWeight *>(MEM_dupallocN(dvert->dw));

          /* interpolate weight values */
          for (int d = 0; d < dvert->totweight; d++) {
            MDeformWeight *dw_a = &dvert->dw[d];
            if (dvert_next->totweight > d) {
              MDeformWeight *dw_b = &dvert_next->dw[d];
              MDeformWeight *dw_final = &dvert_final->dw[d];
              dw_final->weight = interpf(dw_a->weight, dw_b->weight, 0.5f);
            }
          }
        }
      }
    }

    /* free temp memory */
    MEM_SAFE_FREE(temp_points);
    MEM_SAFE_FREE(temp_dverts);
  }
}

static int gpencil_stroke_subdivide_exec(bContext *C, wmOperator *op)
{
  bGPdata *gpd = ED_gpencil_data_get_active(C);
  const int cuts = RNA_int_get(op->ptr, "number_cuts");

  /* sanity checks */
  if (ELEM(nullptr, gpd)) {
    return OPERATOR_CANCELLED;
  }

  const bool is_curve_edit = bool(GPENCIL_CURVE_EDIT_SESSIONS_ON(gpd));

  bool changed = false;
  if (is_curve_edit) {
    GP_EDITABLE_CURVES_BEGIN(gps_iter, C, gpl, gps, gpc)
    {
      if (gpc->flag & GP_CURVE_SELECT) {
        BKE_gpencil_editcurve_subdivide(gps, cuts);
        BKE_gpencil_editcurve_recalculate_handles(gps);
        gps->flag |= GP_STROKE_NEEDS_CURVE_UPDATE;
        BKE_gpencil_stroke_geometry_update(gpd, gps);
        changed = true;
      }
    }
    GP_EDITABLE_CURVES_END(gps_iter);
  }
  else {
    /* Go through each editable + selected stroke */
    GP_EDITABLE_STROKES_BEGIN (gpstroke_iter, C, gpl, gps) {
      if (gps->flag & GP_STROKE_SELECT) {
        gpencil_stroke_subdivide(gps, cuts);
        /* Calc geometry data. */
        BKE_gpencil_stroke_geometry_update(gpd, gps);
        changed = true;
      }
    }
    GP_EDITABLE_STROKES_END(gpstroke_iter);

    if (changed) {
      /* smooth stroke */
      gpencil_smooth_stroke(C, op);
    }
  }

  if (changed) {
    /* notifiers */
    DEG_id_tag_update(&gpd->id, ID_RECALC_TRANSFORM | ID_RECALC_GEOMETRY);
    WM_event_add_notifier(C, NC_GPENCIL | ND_DATA | NA_EDITED, nullptr);
  }

  return OPERATOR_FINISHED;
}

static bool gpencil_subdivide_curve_edit_poll_property(const bContext *C,
                                                       wmOperator * /*op*/,
                                                       const PropertyRNA *prop)
{
  bGPdata *gpd = ED_gpencil_data_get_active(C);
  if (gpd != nullptr && GPENCIL_CURVE_EDIT_SESSIONS_ON(gpd)) {
    const char *prop_id = RNA_property_identifier(prop);
    /* Only show number_cuts in curve edit mode */
    if (!STREQ(prop_id, "number_cuts")) {
      return false;
    }
  }

  return true;
}

void GPENCIL_OT_stroke_subdivide(wmOperatorType *ot)
{
  PropertyRNA *prop;

  /* identifiers */
  ot->name = "Subdivide Stroke";
  ot->idname = "GPENCIL_OT_stroke_subdivide";
  ot->description =
      "Subdivide between continuous selected points of the stroke adding a point half way "
      "between "
      "them";

  /* api callbacks */
  ot->exec = gpencil_stroke_subdivide_exec;
  ot->poll = gpencil_active_layer_poll;
  ot->poll_property = gpencil_subdivide_curve_edit_poll_property;

  /* flags */
  ot->flag = OPTYPE_REGISTER | OPTYPE_UNDO;

  /* properties */
  prop = RNA_def_int(ot->srna, "number_cuts", 1, 1, 10, "Number of Cuts", "", 1, 5);
  /* avoid re-using last var because it can cause _very_ high value and annoy users */
  RNA_def_property_flag(prop, PROP_SKIP_SAVE);

  /* Smooth parameters */
  RNA_def_float(ot->srna, "factor", 0.0f, 0.0f, 2.0f, "Smooth", "", 0.0f, 2.0f);
  prop = RNA_def_int(ot->srna, "repeat", 1, 1, 10, "Repeat", "", 1, 5);
  RNA_def_property_flag(prop, PROP_SKIP_SAVE);
  RNA_def_boolean(ot->srna,
                  "only_selected",
                  true,
                  "Selected Points",
                  "Smooth only selected points in the stroke");
  RNA_def_boolean(ot->srna, "smooth_position", true, "Position", "");
  RNA_def_boolean(ot->srna, "smooth_thickness", true, "Thickness", "");
  RNA_def_boolean(ot->srna, "smooth_strength", false, "Strength", "");
  RNA_def_boolean(ot->srna, "smooth_uv", false, "UV", "");
}

/* ** simplify stroke *** */
static int gpencil_stroke_simplify_exec(bContext *C, wmOperator *op)
{
  bGPdata *gpd = ED_gpencil_data_get_active(C);
  float factor = RNA_float_get(op->ptr, "factor");

  /* sanity checks */
  if (ELEM(nullptr, gpd)) {
    return OPERATOR_CANCELLED;
  }

  const bool is_curve_edit = bool(GPENCIL_CURVE_EDIT_SESSIONS_ON(gpd));

  bool changed = false;
  if (is_curve_edit) {
    BKE_report(op->reports, RPT_ERROR, "Not implemented!");
  }
  else {
    /* Go through each editable + selected stroke */
    GP_EDITABLE_STROKES_BEGIN (gpstroke_iter, C, gpl, gps) {
      if (gps->flag & GP_STROKE_SELECT) {
        /* simplify stroke using Ramer-Douglas-Peucker algorithm */
        BKE_gpencil_stroke_simplify_adaptive(gpd, gps, factor);
        changed = true;
      }
    }
    GP_EDITABLE_STROKES_END(gpstroke_iter);
  }

  if (changed) {
    /* notifiers */
    DEG_id_tag_update(&gpd->id, ID_RECALC_TRANSFORM | ID_RECALC_GEOMETRY);
    WM_event_add_notifier(C, NC_GPENCIL | ND_DATA | NA_EDITED, nullptr);
  }

  return OPERATOR_FINISHED;
}

void GPENCIL_OT_stroke_simplify(wmOperatorType *ot)
{
  PropertyRNA *prop;

  /* identifiers */
  ot->name = "Simplify Stroke";
  ot->idname = "GPENCIL_OT_stroke_simplify";
  ot->description = "Simplify selected strokes, reducing number of points";

  /* api callbacks */
  ot->exec = gpencil_stroke_simplify_exec;
  ot->poll = gpencil_active_layer_poll;

  /* flags */
  ot->flag = OPTYPE_REGISTER | OPTYPE_UNDO;

  /* properties */
  prop = RNA_def_float(ot->srna, "factor", 0.0f, 0.0f, 100.0f, "Factor", "", 0.0f, 100.0f);
  /* avoid re-using last var */
  RNA_def_property_flag(prop, PROP_SKIP_SAVE);
}

/* ** simplify stroke using fixed algorithm *** */
static int gpencil_stroke_simplify_fixed_exec(bContext *C, wmOperator *op)
{
  bGPdata *gpd = ED_gpencil_data_get_active(C);
  int steps = RNA_int_get(op->ptr, "step");

  /* sanity checks */
  if (ELEM(nullptr, gpd)) {
    return OPERATOR_CANCELLED;
  }

  const bool is_curve_edit = bool(GPENCIL_CURVE_EDIT_SESSIONS_ON(gpd));

  bool changed = false;
  if (is_curve_edit) {
    BKE_report(op->reports, RPT_ERROR, "Not implemented!");
  }
  else {
    /* Go through each editable + selected stroke */
    GP_EDITABLE_STROKES_BEGIN (gpstroke_iter, C, gpl, gps) {
      if (gps->flag & GP_STROKE_SELECT) {
        changed |= true;
        for (int i = 0; i < steps; i++) {
          BKE_gpencil_stroke_simplify_fixed(gpd, gps);
        }
      }
    }
    GP_EDITABLE_STROKES_END(gpstroke_iter);
  }

  if (changed) {
    /* notifiers */
    DEG_id_tag_update(&gpd->id, ID_RECALC_TRANSFORM | ID_RECALC_GEOMETRY);
    WM_event_add_notifier(C, NC_GPENCIL | ND_DATA | NA_EDITED, nullptr);
  }

  return OPERATOR_FINISHED;
}

void GPENCIL_OT_stroke_simplify_fixed(wmOperatorType *ot)
{
  PropertyRNA *prop;

  /* identifiers */
  ot->name = "Simplify Fixed Stroke";
  ot->idname = "GPENCIL_OT_stroke_simplify_fixed";
  ot->description = "Simplify selected strokes, reducing number of points using fixed algorithm";

  /* api callbacks */
  ot->exec = gpencil_stroke_simplify_fixed_exec;
  ot->poll = gpencil_active_layer_poll;

  /* flags */
  ot->flag = OPTYPE_REGISTER | OPTYPE_UNDO;

  /* properties */
  prop = RNA_def_int(ot->srna, "step", 1, 1, 100, "Steps", "Number of simplify steps", 1, 10);

  /* avoid re-using last var */
  RNA_def_property_flag(prop, PROP_SKIP_SAVE);
}

/* ** Resample stroke *** */
static int gpencil_stroke_sample_exec(bContext *C, wmOperator *op)
{
  bGPdata *gpd = ED_gpencil_data_get_active(C);
  const float length = RNA_float_get(op->ptr, "length");
  const float sharp_threshold = RNA_float_get(op->ptr, "sharp_threshold");

  /* sanity checks */
  if (ELEM(nullptr, gpd)) {
    return OPERATOR_CANCELLED;
  }

  /* Go through each editable + selected stroke */
  GP_EDITABLE_STROKES_BEGIN (gpstroke_iter, C, gpl, gps) {
    if (gps->flag & GP_STROKE_SELECT) {
      BKE_gpencil_stroke_sample(gpd, gps, length, true, sharp_threshold);
    }
  }
  GP_EDITABLE_STROKES_END(gpstroke_iter);

  /* notifiers */
  DEG_id_tag_update(&gpd->id, ID_RECALC_TRANSFORM | ID_RECALC_GEOMETRY);
  WM_event_add_notifier(C, NC_GPENCIL | ND_DATA | NA_EDITED, nullptr);

  return OPERATOR_FINISHED;
}

void GPENCIL_OT_stroke_sample(wmOperatorType *ot)
{
  PropertyRNA *prop;

  /* identifiers */
  ot->name = "Sample Stroke";
  ot->idname = "GPENCIL_OT_stroke_sample";
  ot->description = "Sample stroke points to predefined segment length";

  /* api callbacks */
  ot->exec = gpencil_stroke_sample_exec;
  ot->poll = gpencil_stroke_not_in_curve_edit_mode;

  /* flags */
  ot->flag = OPTYPE_REGISTER | OPTYPE_UNDO;

  /* properties */
  prop = RNA_def_float(ot->srna, "length", 0.1f, 0.0f, 100.0f, "Length", "", 0.0f, 100.0f);
  prop = RNA_def_float(
      ot->srna, "sharp_threshold", 0.1f, 0.0f, M_PI, "Sharp Threshold", "", 0.0f, M_PI);
  /* avoid re-using last var */
  RNA_def_property_flag(prop, PROP_SKIP_SAVE);
}

/** \} */

/* -------------------------------------------------------------------- */
/** \name Stroke Trim Operator
 * \{ */

static int gpencil_stroke_trim_exec(bContext *C, wmOperator *op)
{
  bGPdata *gpd = ED_gpencil_data_get_active(C);

  /* sanity checks */
  if (ELEM(nullptr, gpd)) {
    return OPERATOR_CANCELLED;
  }

  /* Go through each editable + selected stroke */
  const bool is_multiedit = bool(GPENCIL_MULTIEDIT_SESSIONS_ON(gpd));
  const bool is_curve_edit = bool(GPENCIL_CURVE_EDIT_SESSIONS_ON(gpd));

  CTX_DATA_BEGIN (C, bGPDlayer *, gpl, editable_gpencil_layers) {
    bGPDframe *init_gpf = static_cast<bGPDframe *>((is_multiedit) ? gpl->frames.first :
                                                                    gpl->actframe);

    for (bGPDframe *gpf = init_gpf; gpf; gpf = gpf->next) {
      if ((gpf == gpl->actframe) || ((gpf->flag & GP_FRAME_SELECT) && (is_multiedit))) {

        if (gpf == nullptr) {
          continue;
        }

        LISTBASE_FOREACH_MUTABLE (bGPDstroke *, gps, &gpf->strokes) {

          /* skip strokes that are invalid for current view */
          if (ED_gpencil_stroke_can_use(C, gps) == false) {
            continue;
          }

          if (gps->flag & GP_STROKE_SELECT) {
            if (is_curve_edit) {
              BKE_report(op->reports, RPT_ERROR, "Not implemented!");
            }
            else {
              BKE_gpencil_stroke_trim(gpd, gps);
            }
          }
        }
        /* If not multi-edit, exit loop. */
        if (!is_multiedit) {
          break;
        }
      }
    }
  }
  CTX_DATA_END;

  /* notifiers */
  DEG_id_tag_update(&gpd->id, ID_RECALC_TRANSFORM | ID_RECALC_GEOMETRY);
  WM_event_add_notifier(C, NC_GPENCIL | ND_DATA | NA_EDITED, nullptr);

  return OPERATOR_FINISHED;
}

void GPENCIL_OT_stroke_trim(wmOperatorType *ot)
{
  /* identifiers */
  ot->name = "Trim Stroke";
  ot->idname = "GPENCIL_OT_stroke_trim";
  ot->description = "Trim selected stroke to first loop or intersection";

  /* api callbacks */
  ot->exec = gpencil_stroke_trim_exec;
  ot->poll = gpencil_active_layer_poll;

  /* flags */
  ot->flag = OPTYPE_REGISTER | OPTYPE_UNDO;
}

/** \} */

/* -------------------------------------------------------------------- */
/** \name Stroke Separate Operator
 * \{ */

enum eGP_SeparateModes {
  /* Points */
  GP_SEPARATE_POINT = 0,
  /* Selected Strokes */
  GP_SEPARATE_STROKE,
  /* Current Layer */
  GP_SEPARATE_LAYER,
};

static int gpencil_stroke_separate_exec(bContext *C, wmOperator *op)
{
  Base *base_new;
  Main *bmain = CTX_data_main(C);
  Scene *scene = CTX_data_scene(C);
  ViewLayer *view_layer = CTX_data_view_layer(C);
  Base *base_prev = CTX_data_active_base(C);
  bGPdata *gpd_src = ED_gpencil_data_get_active(C);
  Object *ob = CTX_data_active_object(C);

  Object *ob_dst = nullptr;
  bGPdata *gpd_dst = nullptr;
  bGPDlayer *gpl_dst = nullptr;
  bGPDframe *gpf_dst = nullptr;
  bGPDspoint *pt;
  Material *ma = nullptr;
  int i, idx;

  eGP_SeparateModes mode = eGP_SeparateModes(RNA_enum_get(op->ptr, "mode"));

  const bool is_multiedit = bool(GPENCIL_MULTIEDIT_SESSIONS_ON(gpd_src));
  const bool is_curve_edit = bool(GPENCIL_CURVE_EDIT_SESSIONS_ON(gpd_src));

  /* sanity checks */
  if (ELEM(nullptr, gpd_src)) {
    return OPERATOR_CANCELLED;
  }

  if ((mode == GP_SEPARATE_LAYER) && BLI_listbase_is_single(&gpd_src->layers)) {
    BKE_report(op->reports, RPT_ERROR, "Cannot separate an object with one layer only");
    return OPERATOR_CANCELLED;
  }

  /* Cancel if nothing selected. */
  if (ELEM(mode, GP_SEPARATE_POINT, GP_SEPARATE_STROKE)) {
    bool has_selected = false;
    CTX_DATA_BEGIN (C, bGPDlayer *, gpl, editable_gpencil_layers) {
      if (ED_gpencil_layer_has_selected_stroke(gpl, is_multiedit)) {
        has_selected = true;
        break;
      }
    }
    CTX_DATA_END;

    if (!has_selected) {
      BKE_report(op->reports, RPT_ERROR, "Nothing selected");
      return OPERATOR_CANCELLED;
    }
  }

  /* Create a new object. */
  /* Take into account user preferences for duplicating actions. */
  const eDupli_ID_Flags dupflag = eDupli_ID_Flags(U.dupflag & USER_DUP_ACT);

  base_new = ED_object_add_duplicate(bmain, scene, view_layer, base_prev, dupflag);
  ob_dst = base_new->object;
  ob_dst->mode = OB_MODE_OBJECT;
  /* Duplication will increment #bGPdata user-count, but since we create a new grease-pencil
   * data-block for ob_dst (which gets its own user automatically),
   * we have to decrement the user-count again. */
  gpd_dst = BKE_gpencil_data_addnew(bmain, gpd_src->id.name + 2);
  id_us_min(static_cast<ID *>(ob_dst->data));
  ob_dst->data = (bGPdata *)gpd_dst;

  BKE_defgroup_copy_list(&gpd_dst->vertex_group_names, &gpd_src->vertex_group_names);
  gpd_dst->vertex_group_active_index = gpd_src->vertex_group_active_index;

  /* Loop old data-block and separate parts. */
  if (ELEM(mode, GP_SEPARATE_POINT, GP_SEPARATE_STROKE)) {
    CTX_DATA_BEGIN (C, bGPDlayer *, gpl, editable_gpencil_layers) {
      gpl_dst = nullptr;
      bGPDframe *init_gpf = static_cast<bGPDframe *>((is_multiedit) ? gpl->frames.first :
                                                                      gpl->actframe);

      for (bGPDframe *gpf = init_gpf; gpf; gpf = gpf->next) {
        if ((gpf == gpl->actframe) || ((gpf->flag & GP_FRAME_SELECT) && (is_multiedit))) {

          if (gpf == nullptr) {
            continue;
          }

          gpf_dst = nullptr;

          LISTBASE_FOREACH_MUTABLE (bGPDstroke *, gps, &gpf->strokes) {

            /* skip strokes that are invalid for current view */
            if (ED_gpencil_stroke_can_use(C, gps) == false) {
              continue;
            }
            /* check if the color is editable */
            if (ED_gpencil_stroke_material_editable(ob, gpl, gps) == false) {
              continue;
            }
            /* Separate selected strokes. */
            if (gps->flag & GP_STROKE_SELECT) {
              /* add layer if not created before */
              if (gpl_dst == nullptr) {
                gpl_dst = BKE_gpencil_layer_addnew(gpd_dst, gpl->info, false, false);
                BKE_gpencil_layer_copy_settings(gpl, gpl_dst);
                /* Copy masks. */
                BKE_gpencil_layer_mask_copy(gpl, gpl_dst);
              }

              /* add frame if not created before */
              if (gpf_dst == nullptr) {
                gpf_dst = BKE_gpencil_layer_frame_get(gpl_dst, gpf->framenum, GP_GETFRAME_ADD_NEW);
              }

              /* add duplicate materials */

              /* XXX same material can be in multiple slots. */
              ma = BKE_gpencil_material(ob, gps->mat_nr + 1);

              idx = BKE_gpencil_object_material_ensure(bmain, ob_dst, ma);

              /* selected points mode */
              if (mode == GP_SEPARATE_POINT) {
                if (is_curve_edit) {
                  BKE_report(op->reports, RPT_ERROR, "Not implemented!");
                }
                else {
                  /* Check if all points are selected. */
                  bool all_points_selected = true;
                  for (i = 0, pt = gps->points; i < gps->totpoints; i++, pt++) {
                    if ((pt->flag & GP_SPOINT_SELECT) == 0) {
                      all_points_selected = false;
                      break;
                    }
                  }

                  /* Separate the entire stroke. */
                  if (all_points_selected) {
                    /* deselect old stroke */
                    gps->flag &= ~GP_STROKE_SELECT;
                    BKE_gpencil_stroke_select_index_reset(gps);
                    /* unlink from source frame */
                    BLI_remlink(&gpf->strokes, gps);
                    gps->prev = gps->next = nullptr;
                    /* relink to destination frame */
                    BLI_addtail(&gpf_dst->strokes, gps);
                    /* Reassign material. */
                    gps->mat_nr = idx;

                    continue;
                  }

                  /* make copy of source stroke */
                  bGPDstroke *gps_dst = BKE_gpencil_stroke_duplicate(gps, true, true);

                  /* Reassign material. */
                  gps_dst->mat_nr = idx;

                  /* link to destination frame */
                  BLI_addtail(&gpf_dst->strokes, gps_dst);

                  /* Invert selection status of all points in destination stroke */
                  for (i = 0, pt = gps_dst->points; i < gps_dst->totpoints; i++, pt++) {
                    pt->flag ^= GP_SPOINT_SELECT;
                  }

                  /* delete selected points from destination stroke */
                  BKE_gpencil_stroke_delete_tagged_points(
                      gpd_dst, gpf_dst, gps_dst, nullptr, GP_SPOINT_SELECT, false, false, 0);

                  /* delete selected points from origin stroke */
                  BKE_gpencil_stroke_delete_tagged_points(
                      gpd_src, gpf, gps, gps->next, GP_SPOINT_SELECT, false, false, 0);
                }
              }
              /* selected strokes mode */
              else if (mode == GP_SEPARATE_STROKE) {
                /* deselect old stroke */
                gps->flag &= ~GP_STROKE_SELECT;
                BKE_gpencil_stroke_select_index_reset(gps);
                /* unlink from source frame */
                BLI_remlink(&gpf->strokes, gps);
                gps->prev = gps->next = nullptr;
                /* relink to destination frame */
                BLI_addtail(&gpf_dst->strokes, gps);
                /* Reassign material. */
                gps->mat_nr = idx;
              }
            }
          }
        }

        /* If not multi-edit, exit loop. */
        if (!is_multiedit) {
          break;
        }
      }
    }
    CTX_DATA_END;
  }
  else if (mode == GP_SEPARATE_LAYER) {
    bGPDlayer *gpl = CTX_data_active_gpencil_layer(C);
    if (gpl) {
      /* try to set a new active layer in source datablock */
      if (gpl->prev) {
        BKE_gpencil_layer_active_set(gpd_src, gpl->prev);
      }
      else if (gpl->next) {
        BKE_gpencil_layer_active_set(gpd_src, gpl->next);
      }
      /* unlink from source datablock */
      BLI_remlink(&gpd_src->layers, gpl);
      gpl->prev = gpl->next = nullptr;
      /* relink to destination datablock */
      BLI_addtail(&gpd_dst->layers, gpl);

      /* add duplicate materials */
      LISTBASE_FOREACH (bGPDframe *, gpf, &gpl->frames) {
        LISTBASE_FOREACH (bGPDstroke *, gps, &gpf->strokes) {
          /* skip strokes that are invalid for current view */
          if (ED_gpencil_stroke_can_use(C, gps) == false) {
            continue;
          }
          ma = BKE_gpencil_material(ob, gps->mat_nr + 1);
          gps->mat_nr = BKE_gpencil_object_material_ensure(bmain, ob_dst, ma);
        }
      }
    }
  }

  /* Ensure destination object has one active layer. */
  if (gpd_dst->layers.first != nullptr) {
    if (BKE_gpencil_layer_active_get(gpd_dst) == nullptr) {
      BKE_gpencil_layer_active_set(gpd_dst, static_cast<bGPDlayer *>(gpd_dst->layers.first));
    }
  }

  /* Remove unused slots. */
  int actcol = ob_dst->actcol;
  for (int slot = 1; slot <= ob_dst->totcol; slot++) {
    while (slot <= ob_dst->totcol && !BKE_object_material_slot_used(ob_dst, slot)) {
      ob_dst->actcol = slot;
      if (!BKE_object_material_slot_remove(bmain, ob_dst)) {
        break;
      }
      if (actcol >= slot) {
        actcol--;
      }
    }
  }
  ob_dst->actcol = actcol;

  /* Remove any invalid Mask relationship. */
  BKE_gpencil_layer_mask_cleanup_all_layers(gpd_dst);

  DEG_id_tag_update(&gpd_src->id, ID_RECALC_TRANSFORM | ID_RECALC_GEOMETRY);
  DEG_id_tag_update(&gpd_dst->id, ID_RECALC_TRANSFORM | ID_RECALC_GEOMETRY);

  DEG_relations_tag_update(bmain);
  WM_event_add_notifier(C, NC_OBJECT | ND_DRAW, nullptr);
  WM_event_add_notifier(C, NC_GPENCIL | ND_DATA | NA_EDITED, nullptr);
  WM_event_add_notifier(C, NC_GPENCIL | ND_DATA | NA_SELECTED, nullptr);
  ED_outliner_select_sync_from_object_tag(C);

  return OPERATOR_FINISHED;
}

void GPENCIL_OT_stroke_separate(wmOperatorType *ot)
{
  static const EnumPropertyItem separate_type[] = {
      {GP_SEPARATE_POINT,
       "POINT",
       ICON_SEPARATE_GP_POINTS,
       "Selected Points",
       "Separate the selected points"},
      {GP_SEPARATE_STROKE,
       "STROKE",
       ICON_SEPARATE_GP_STROKES,
       "Selected Strokes",
       "Separate the selected strokes"},
      {GP_SEPARATE_LAYER,
       "LAYER",
       ICON_SEPARATE_GP_LAYER,
       "Active Layer",
       "Separate the strokes of the current layer"},
      {0, nullptr, 0, nullptr, nullptr},
  };

  /* identifiers */
  ot->name = "Separate Strokes";
  ot->idname = "GPENCIL_OT_stroke_separate";
  ot->description = "Separate the selected strokes or layer in a new grease pencil object";

  /* callbacks */
  ot->invoke = WM_menu_invoke;
  ot->exec = gpencil_stroke_separate_exec;
  ot->poll = gpencil_strokes_edit3d_poll;

  /* flags */
  ot->flag = OPTYPE_REGISTER | OPTYPE_UNDO;

  /* properties */
  ot->prop = RNA_def_enum(ot->srna, "mode", separate_type, GP_SEPARATE_POINT, "Mode", "");
}

/** \} */

/* -------------------------------------------------------------------- */
/** \name Stroke Split Operator
 * \{ */

static int gpencil_stroke_split_exec(bContext *C, wmOperator *op)
{
  Object *ob = CTX_data_active_object(C);
  bGPdata *gpd = ED_gpencil_data_get_active(C);
  bGPDspoint *pt;
  int i;

  /* sanity checks */
  if (ELEM(nullptr, gpd)) {
    return OPERATOR_CANCELLED;
  }
  const bool is_multiedit = bool(GPENCIL_MULTIEDIT_SESSIONS_ON(gpd));
  const bool is_curve_edit = bool(GPENCIL_CURVE_EDIT_SESSIONS_ON(gpd));

  /* loop strokes and split parts */
  CTX_DATA_BEGIN (C, bGPDlayer *, gpl, editable_gpencil_layers) {
    bGPDframe *init_gpf = static_cast<bGPDframe *>((is_multiedit) ? gpl->frames.first :
                                                                    gpl->actframe);

    for (bGPDframe *gpf = init_gpf; gpf; gpf = gpf->next) {
      if ((gpf == gpl->actframe) || ((gpf->flag & GP_FRAME_SELECT) && (is_multiedit))) {

        if (gpf == nullptr) {
          continue;
        }

        LISTBASE_FOREACH_MUTABLE (bGPDstroke *, gps, &gpf->strokes) {

          /* skip strokes that are invalid for current view */
          if (ED_gpencil_stroke_can_use(C, gps) == false) {
            continue;
          }
          /* check if the color is editable */
          if (ED_gpencil_stroke_material_editable(ob, gpl, gps) == false) {
            continue;
          }
          /* Split selected strokes. */
          if (gps->flag & GP_STROKE_SELECT) {
            if (is_curve_edit) {
              BKE_report(op->reports, RPT_ERROR, "Not implemented!");
            }
            else {
              /* make copy of source stroke */
              bGPDstroke *gps_dst = BKE_gpencil_stroke_duplicate(gps, true, true);

              /* link to same frame */
              BLI_addtail(&gpf->strokes, gps_dst);

              /* invert selection status of all points in destination stroke */
              for (i = 0, pt = gps_dst->points; i < gps_dst->totpoints; i++, pt++) {
                pt->flag ^= GP_SPOINT_SELECT;
              }

              /* delete selected points from destination stroke */
              BKE_gpencil_stroke_delete_tagged_points(
                  gpd, gpf, gps_dst, nullptr, GP_SPOINT_SELECT, true, false, 0);

              /* delete selected points from origin stroke */
              BKE_gpencil_stroke_delete_tagged_points(
                  gpd, gpf, gps, gps->next, GP_SPOINT_SELECT, false, false, 0);
            }
          }
        }
        /* select again tagged points */
        LISTBASE_FOREACH (bGPDstroke *, gps, &gpf->strokes) {
          bGPDspoint *ptn = gps->points;
          for (int i2 = 0; i2 < gps->totpoints; i2++, ptn++) {
            if (ptn->flag & GP_SPOINT_TAG) {
              ptn->flag |= GP_SPOINT_SELECT;
              ptn->flag &= ~GP_SPOINT_TAG;
            }
          }
        }
      }

      /* If not multi-edit, exit loop. */
      if (!is_multiedit) {
        break;
      }
    }
  }
  CTX_DATA_END;

  DEG_id_tag_update(&gpd->id, ID_RECALC_TRANSFORM | ID_RECALC_GEOMETRY);

  WM_event_add_notifier(C, NC_GPENCIL | ND_DATA | NA_EDITED, nullptr);

  return OPERATOR_FINISHED;
}

void GPENCIL_OT_stroke_split(wmOperatorType *ot)
{
  /* identifiers */
  ot->name = "Split Strokes";
  ot->idname = "GPENCIL_OT_stroke_split";
  ot->description = "Split selected points as new stroke on same frame";

  /* callbacks */
  ot->exec = gpencil_stroke_split_exec;
  ot->poll = gpencil_strokes_edit3d_poll;

  /* flags */
  ot->flag = OPTYPE_REGISTER | OPTYPE_UNDO;
}

/** \} */

/* -------------------------------------------------------------------- */
/** \name Stroke Smooth Operator
 * \{ */

static int gpencil_stroke_smooth_exec(bContext *C, wmOperator *op)
{
  bGPdata *gpd = ED_gpencil_data_get_active(C);

  /* sanity checks */
  if (ELEM(nullptr, gpd)) {
    return OPERATOR_CANCELLED;
  }

  gpencil_smooth_stroke(C, op);

  /* notifiers */
  DEG_id_tag_update(&gpd->id, ID_RECALC_TRANSFORM | ID_RECALC_GEOMETRY);
  WM_event_add_notifier(C, NC_GPENCIL | ND_DATA | NA_EDITED, nullptr);

  return OPERATOR_FINISHED;
}

void GPENCIL_OT_stroke_smooth(wmOperatorType *ot)
{
  PropertyRNA *prop;

  /* identifiers */
  ot->name = "Smooth Stroke";
  ot->idname = "GPENCIL_OT_stroke_smooth";
  ot->description = "Smooth selected strokes";

  /* api callbacks */
  ot->exec = gpencil_stroke_smooth_exec;
  ot->poll = gpencil_stroke_not_in_curve_edit_mode;

  /* flags */
  ot->flag = OPTYPE_REGISTER | OPTYPE_UNDO;

  /* properties */
  prop = RNA_def_int(ot->srna, "repeat", 2, 1, 1000, "Repeat", "", 1, 1000);
  RNA_def_property_flag(prop, PROP_SKIP_SAVE);

  RNA_def_float(ot->srna, "factor", 1.0f, 0.0f, 2.0f, "Factor", "", 0.0f, 1.0f);
  RNA_def_boolean(ot->srna,
                  "only_selected",
                  true,
                  "Selected Points",
                  "Smooth only selected points in the stroke");
  RNA_def_boolean(ot->srna, "smooth_position", true, "Position", "");
  RNA_def_boolean(ot->srna, "smooth_thickness", true, "Thickness", "");
  RNA_def_boolean(ot->srna, "smooth_strength", false, "Strength", "");
  RNA_def_boolean(ot->srna, "smooth_uv", false, "UV", "");
}

/** \} */

/* -------------------------------------------------------------------- */
/** \name Stroke Cutter Operator
 * \{ */

/* smart stroke cutter for trimming stroke ends */
struct GP_SelectLassoUserData {
  rcti rect;
  const int (*mcoords)[2];
  int mcoords_len;
};

static bool gpencil_test_lasso(bGPDstroke *gps,
                               bGPDspoint *pt,
                               const GP_SpaceConversion *gsc,
                               const float diff_mat[4][4],
                               void *user_data)
{
  const GP_SelectLassoUserData *data = static_cast<const GP_SelectLassoUserData *>(user_data);
  bGPDspoint pt2;
  int x0, y0;
  gpencil_point_to_world_space(pt, diff_mat, &pt2);
  gpencil_point_to_xy(gsc, gps, &pt2, &x0, &y0);
  /* test if in lasso */
  return (!ELEM(V2D_IS_CLIPPED, x0, y0) && BLI_rcti_isect_pt(&data->rect, x0, y0) &&
          BLI_lasso_is_point_inside(data->mcoords, data->mcoords_len, x0, y0, INT_MAX));
}

typedef bool (*GPencilTestFn)(bGPDstroke *gps,
                              bGPDspoint *pt,
                              const GP_SpaceConversion *gsc,
                              const float diff_mat[4][4],
                              void *user_data);

static void gpencil_cutter_dissolve(bGPdata *gpd,
                                    bGPDlayer *hit_layer,
                                    bGPDstroke *hit_stroke,
                                    const bool flat_caps)
{
  bGPDspoint *pt = nullptr;
  bGPDspoint *pt1 = nullptr;
  int i;

  bGPDstroke *gpsn = hit_stroke->next;

  int totselect = 0;
  for (i = 0, pt = hit_stroke->points; i < hit_stroke->totpoints; i++, pt++) {
    if (pt->flag & GP_SPOINT_SELECT) {
      totselect++;
    }
  }

  /* if all points selected delete or only 2 points and 1 selected */
  if (((totselect == 1) && (hit_stroke->totpoints == 2)) || (hit_stroke->totpoints == totselect)) {
    BLI_remlink(&hit_layer->actframe->strokes, hit_stroke);
    BKE_gpencil_free_stroke(hit_stroke);
    hit_stroke = nullptr;
  }

  /* if very small distance delete */
  if ((hit_stroke) && (hit_stroke->totpoints == 2)) {
    pt = &hit_stroke->points[0];
    pt1 = &hit_stroke->points[1];
    if (len_v3v3(&pt->x, &pt1->x) < 0.001f) {
      BLI_remlink(&hit_layer->actframe->strokes, hit_stroke);
      BKE_gpencil_free_stroke(hit_stroke);
      hit_stroke = nullptr;
    }
  }

  if (hit_stroke) {
    /* tag and dissolve (untag new points) */
    for (i = 0, pt = hit_stroke->points; i < hit_stroke->totpoints; i++, pt++) {
      if (pt->flag & GP_SPOINT_SELECT) {
        pt->flag &= ~GP_SPOINT_SELECT;
        pt->flag |= GP_SPOINT_TAG;
      }
      else if (pt->flag & GP_SPOINT_TAG) {
        pt->flag &= ~GP_SPOINT_TAG;
      }
    }
    /* If flat caps mode check extremes. */
    if (flat_caps) {
      if (hit_stroke->points[0].flag & GP_SPOINT_TAG) {
        hit_stroke->caps[0] = GP_STROKE_CAP_FLAT;
      }

      if (hit_stroke->points[hit_stroke->totpoints - 1].flag & GP_SPOINT_TAG) {
        hit_stroke->caps[1] = GP_STROKE_CAP_FLAT;
      }
    }

    BKE_gpencil_stroke_delete_tagged_points(
        gpd, hit_layer->actframe, hit_stroke, gpsn, GP_SPOINT_TAG, false, false, 1);
  }
}

static int gpencil_cutter_lasso_select(bContext *C,
                                       wmOperator *op,
                                       GPencilTestFn is_inside_fn,
                                       void *user_data)
{
  Depsgraph *depsgraph = CTX_data_ensure_evaluated_depsgraph(C);
  Object *obact = CTX_data_active_object(C);
  bGPdata *gpd = ED_gpencil_data_get_active(C);
  ScrArea *area = CTX_wm_area(C);
  ToolSettings *ts = CTX_data_tool_settings(C);
  const float scale = ts->gp_sculpt.isect_threshold;
  const bool flat_caps = RNA_boolean_get(op->ptr, "flat_caps");
  const bool is_multiedit = bool(GPENCIL_MULTIEDIT_SESSIONS_ON(gpd));

  bGPDspoint *pt;
  GP_SpaceConversion gsc = {nullptr};

  bool changed = false;

  /* sanity checks */
  if (area == nullptr) {
    BKE_report(op->reports, RPT_ERROR, "No active area");
    return OPERATOR_CANCELLED;
  }

  /* init space conversion stuff */
  gpencil_point_conversion_init(C, &gsc);

  /* Deselect all strokes. */
  LISTBASE_FOREACH (bGPDlayer *, gpl, &gpd->layers) {
    bGPDframe *init_gpf = static_cast<bGPDframe *>((is_multiedit) ? gpl->frames.first :
                                                                    gpl->actframe);
    for (bGPDframe *gpf = init_gpf; gpf; gpf = gpf->next) {
      LISTBASE_FOREACH (bGPDstroke *, gps, &gpf->strokes) {
        if (gps->flag & GP_STROKE_SELECT) {
          int i;
          for (i = 0, pt = gps->points; i < gps->totpoints; i++, pt++) {
            pt->flag &= ~GP_SPOINT_SELECT;
          }

          gps->flag &= ~GP_STROKE_SELECT;
          BKE_gpencil_stroke_select_index_reset(gps);
        }
      }
      /* If not multi-edit, exit loop. */
      if (!is_multiedit) {
        break;
      }
    }
  }

  /* Select points */
  LISTBASE_FOREACH (bGPDlayer *, gpl, &gpd->layers) {
    if ((gpl->flag & GP_LAYER_LOCKED) || (gpl->flag & GP_LAYER_HIDE)) {
      continue;
    }

    float diff_mat[4][4];
    BKE_gpencil_layer_transform_matrix_get(depsgraph, obact, gpl, diff_mat);

    bGPDframe *init_gpf = static_cast<bGPDframe *>((is_multiedit) ? gpl->frames.first :
                                                                    gpl->actframe);
    for (bGPDframe *gpf = init_gpf; gpf; gpf = gpf->next) {
      if ((gpf == gpl->actframe) || ((gpf->flag & GP_FRAME_SELECT) && (is_multiedit))) {
        if (gpf == nullptr) {
          continue;
        }

        LISTBASE_FOREACH (bGPDstroke *, gps, &gpf->strokes) {
          if (ED_gpencil_stroke_can_use(C, gps) == false) {
            continue;
          } /* check if the color is editable */
          if (ED_gpencil_stroke_material_editable(obact, gpl, gps) == false) {
            continue;
          }
          int tot_inside = 0;
          const int oldtot = gps->totpoints;
          for (int i = 0; i < gps->totpoints; i++) {
            pt = &gps->points[i];
            if ((pt->flag & GP_SPOINT_SELECT) || (pt->flag & GP_SPOINT_TAG)) {
              continue;
            }
            /* convert point coords to screen-space */
            const bool is_inside = is_inside_fn(gps, pt, &gsc, diff_mat, user_data);
            if (is_inside) {
              tot_inside++;
              changed = true;
              pt->flag |= GP_SPOINT_SELECT;
              gps->flag |= GP_STROKE_SELECT;
              BKE_gpencil_stroke_select_index_set(gpd, gps);
              float r_hita[3], r_hitb[3];
              if (gps->totpoints > 1) {
                ED_gpencil_select_stroke_segment(
                    gpd, gpl, gps, pt, true, true, scale, r_hita, r_hitb);
              }
              /* avoid infinite loops */
              if (gps->totpoints > oldtot) {
                break;
              }
            }
          }
          /* if mark all points inside lasso set to remove all stroke */
          if ((tot_inside == oldtot) || ((tot_inside == 1) && (oldtot == 2))) {
            for (int i = 0; i < gps->totpoints; i++) {
              pt = &gps->points[i];
              pt->flag |= GP_SPOINT_SELECT;
            }
          }
        }
        /* If not multi-edit, exit loop. */
        if (!is_multiedit) {
          break;
        }
      }
    }
  }

  /* Dissolve selected points. */
  LISTBASE_FOREACH (bGPDlayer *, gpl, &gpd->layers) {
    bGPDframe *init_gpf = static_cast<bGPDframe *>((is_multiedit) ? gpl->frames.first :
                                                                    gpl->actframe);
    bGPDframe *gpf_act = gpl->actframe;
    for (bGPDframe *gpf = init_gpf; gpf; gpf = gpf->next) {
      gpl->actframe = gpf;
      LISTBASE_FOREACH_MUTABLE (bGPDstroke *, gps, &gpf->strokes) {
        if (gps->flag & GP_STROKE_SELECT) {
          gpencil_cutter_dissolve(gpd, gpl, gps, flat_caps);
        }
      }
      /* If not multi-edit, exit loop. */
      if (!is_multiedit) {
        break;
      }
    }
    gpl->actframe = gpf_act;
  }

  /* updates */
  if (changed) {
    DEG_id_tag_update(&gpd->id, ID_RECALC_GEOMETRY | ID_RECALC_COPY_ON_WRITE);
    WM_event_add_notifier(C, NC_GPENCIL | NA_SELECTED, nullptr);
    WM_event_add_notifier(C, NC_GEOM | ND_SELECT, nullptr);
  }

  return OPERATOR_FINISHED;
}

static bool gpencil_cutter_poll(bContext *C)
{
  bGPdata *gpd = ED_gpencil_data_get_active(C);

  if (GPENCIL_PAINT_MODE(gpd)) {
    if (gpd->layers.first) {
      return true;
    }
  }

  return false;
}

static int gpencil_cutter_exec(bContext *C, wmOperator *op)
{
  ScrArea *area = CTX_wm_area(C);
  /* sanity checks */
  if (area == nullptr) {
    BKE_report(op->reports, RPT_ERROR, "No active area");
    return OPERATOR_CANCELLED;
  }

  GP_SelectLassoUserData data{};
  data.mcoords = WM_gesture_lasso_path_to_array(C, op, &data.mcoords_len);

  /* Sanity check. */
  if (data.mcoords == nullptr) {
    return OPERATOR_PASS_THROUGH;
  }

  /* Compute boundbox of lasso (for faster testing later). */
  BLI_lasso_boundbox(&data.rect, data.mcoords, data.mcoords_len);

  gpencil_cutter_lasso_select(C, op, gpencil_test_lasso, &data);

  MEM_freeN((void *)data.mcoords);

  return OPERATOR_FINISHED;
}

void GPENCIL_OT_stroke_cutter(wmOperatorType *ot)
{
  /* identifiers */
  ot->name = "Stroke Cutter";
  ot->description = "Select section and cut";
  ot->idname = "GPENCIL_OT_stroke_cutter";

  /* callbacks */
  ot->invoke = WM_gesture_lasso_invoke;
  ot->modal = WM_gesture_lasso_modal;
  ot->exec = gpencil_cutter_exec;
  ot->poll = gpencil_cutter_poll;
  ot->cancel = WM_gesture_lasso_cancel;

  /* flag */
  ot->flag = OPTYPE_UNDO | OPTYPE_DEPENDS_ON_CURSOR;

  /* properties */
  WM_operator_properties_gesture_lasso(ot);

  RNA_def_boolean(ot->srna, "flat_caps", false, "Flat Caps", "");
}

bool ED_object_gpencil_exit(Main *bmain, Object *ob)
{
  bool ok = false;
  if (ob) {
    bGPdata *gpd = (bGPdata *)ob->data;

    gpd->flag &= ~(GP_DATA_STROKE_PAINTMODE | GP_DATA_STROKE_EDITMODE | GP_DATA_STROKE_SCULPTMODE |
                   GP_DATA_STROKE_WEIGHTMODE | GP_DATA_STROKE_VERTEXMODE);

    ob->restore_mode = ob->mode;
    ob->mode &= ~(OB_MODE_PAINT_GPENCIL_LEGACY | OB_MODE_EDIT_GPENCIL_LEGACY |
                  OB_MODE_SCULPT_GPENCIL_LEGACY | OB_MODE_WEIGHT_GPENCIL_LEGACY |
                  OB_MODE_VERTEX_GPENCIL_LEGACY);

    /* Inform all CoW versions that we changed the mode. */
    DEG_id_tag_update_ex(bmain, &ob->id, ID_RECALC_COPY_ON_WRITE);
    ok = true;
  }
  return ok;
}

/** \} */

/* -------------------------------------------------------------------- */
/** \name Merge By Distance Operator
 * \{ */

static bool gpencil_merge_by_distance_poll(bContext *C)
{
  Object *ob = CTX_data_active_object(C);
  if ((ob == nullptr) || (ob->type != OB_GPENCIL_LEGACY)) {
    return false;
  }
  bGPdata *gpd = (bGPdata *)ob->data;
  if (gpd == nullptr) {
    return false;
  }

  bGPDlayer *gpl = BKE_gpencil_layer_active_get(gpd);

  return ((gpl != nullptr) && (ob->mode == OB_MODE_EDIT_GPENCIL_LEGACY));
}

static int gpencil_merge_by_distance_exec(bContext *C, wmOperator *op)
{
  Object *ob = CTX_data_active_object(C);
  bGPdata *gpd = (bGPdata *)ob->data;
  const float threshold = RNA_float_get(op->ptr, "threshold");
  const bool unselected = RNA_boolean_get(op->ptr, "use_unselected");

  /* sanity checks */
  if (ELEM(nullptr, gpd)) {
    return OPERATOR_CANCELLED;
  }

  const bool is_curve_edit = bool(GPENCIL_CURVE_EDIT_SESSIONS_ON(gpd));

  if (is_curve_edit) {
    /* TODO: merge curve points by distance */
  }
  else {
    /* Go through each editable selected stroke */
    GP_EDITABLE_STROKES_BEGIN (gpstroke_iter, C, gpl, gps) {
      if (gps->flag & GP_STROKE_SELECT) {
        BKE_gpencil_stroke_merge_distance(gpd, gpf_, gps, threshold, unselected);
      }
    }
    GP_EDITABLE_STROKES_END(gpstroke_iter);
  }

  /* notifiers */
  DEG_id_tag_update(&gpd->id, ID_RECALC_TRANSFORM | ID_RECALC_GEOMETRY);
  WM_event_add_notifier(C, NC_GPENCIL | ND_DATA | NA_EDITED, nullptr);

  return OPERATOR_FINISHED;
}

void GPENCIL_OT_stroke_merge_by_distance(wmOperatorType *ot)
{
  PropertyRNA *prop;

  /* identifiers */
  ot->name = "Merge by Distance";
  ot->idname = "GPENCIL_OT_stroke_merge_by_distance";
  ot->description = "Merge points by distance";

  /* api callbacks */
  ot->exec = gpencil_merge_by_distance_exec;
  ot->poll = gpencil_merge_by_distance_poll;

  /* flags */
  ot->flag = OPTYPE_REGISTER | OPTYPE_UNDO;

  /* properties */
  prop = RNA_def_float(ot->srna, "threshold", 0.001f, 0.0f, 100.0f, "Threshold", "", 0.0f, 100.0f);
  /* avoid re-using last var */
  RNA_def_property_flag(prop, PROP_SKIP_SAVE);

  prop = RNA_def_boolean(ot->srna,
                         "use_unselected",
                         false,
                         "Unselected",
                         "Use whole stroke, not only selected points");
  RNA_def_property_flag(prop, PROP_SKIP_SAVE);
}

/** \} */

/* -------------------------------------------------------------------- */
/** \name Stroke Normalize Operator
 * \{ */

enum eGP_NormalizeMode {
  GP_NORMALIZE_THICKNESS = 0,
  GP_NORMALIZE_OPACITY,
};

static bool gpencil_stroke_normalize_poll(bContext *C)
{
  Object *ob = CTX_data_active_object(C);
  if ((ob == nullptr) || (ob->type != OB_GPENCIL_LEGACY)) {
    return false;
  }
  bGPdata *gpd = (bGPdata *)ob->data;
  if (gpd == nullptr) {
    return false;
  }

  bGPDlayer *gpl = BKE_gpencil_layer_active_get(gpd);

  return ((gpl != nullptr) && (ob->mode == OB_MODE_EDIT_GPENCIL_LEGACY));
}

static void gpencil_stroke_normalize_ui(bContext * /*C*/, wmOperator *op)
{
  uiLayout *layout = op->layout;
  uiLayout *row;

  const eGP_NormalizeMode mode = eGP_NormalizeMode(RNA_enum_get(op->ptr, "mode"));

  uiLayoutSetPropSep(layout, true);
  uiLayoutSetPropDecorate(layout, false);
  row = uiLayoutRow(layout, true);
  uiItemR(row, op->ptr, "mode", UI_ITEM_NONE, nullptr, ICON_NONE);

  if (mode == GP_NORMALIZE_THICKNESS) {
    row = uiLayoutRow(layout, true);
    uiItemR(row, op->ptr, "value", UI_ITEM_NONE, nullptr, ICON_NONE);
  }
  else if (mode == GP_NORMALIZE_OPACITY) {
    row = uiLayoutRow(layout, true);
    uiItemR(row, op->ptr, "factor", UI_ITEM_NONE, nullptr, ICON_NONE);
  }
}

static int gpencil_stroke_normalize_exec(bContext *C, wmOperator *op)
{
  bGPdata *gpd = ED_gpencil_data_get_active(C);

  /* Sanity checks. */
  if (ELEM(nullptr, gpd)) {
    return OPERATOR_CANCELLED;
  }

  const eGP_NormalizeMode mode = eGP_NormalizeMode(RNA_enum_get(op->ptr, "mode"));
  const int value = RNA_int_get(op->ptr, "value");
  const float factor = RNA_float_get(op->ptr, "factor");

  /* Go through each editable + selected stroke. */
  const bool is_multiedit = bool(GPENCIL_MULTIEDIT_SESSIONS_ON(gpd));
  const bool is_curve_edit = bool(GPENCIL_CURVE_EDIT_SESSIONS_ON(gpd));

  CTX_DATA_BEGIN (C, bGPDlayer *, gpl, editable_gpencil_layers) {
    bGPDframe *init_gpf = static_cast<bGPDframe *>((is_multiedit) ? gpl->frames.first :
                                                                    gpl->actframe);

    for (bGPDframe *gpf = init_gpf; gpf; gpf = gpf->next) {
      if ((gpf == gpl->actframe) || ((gpf->flag & GP_FRAME_SELECT) && (is_multiedit))) {

        if (gpf == nullptr) {
          continue;
        }

        LISTBASE_FOREACH (bGPDstroke *, gps, &gpf->strokes) {

          /* Skip strokes that are invalid for current view. */
          if (ED_gpencil_stroke_can_use(C, gps) == false) {
            continue;
          }
          bool is_curve_ready = (gps->editcurve != nullptr);
          bool selected = (is_curve_edit && is_curve_ready) ?
                              (gps->editcurve->flag & GP_CURVE_SELECT) :
                              (gps->flag & GP_STROKE_SELECT);
          if (!selected) {
            continue;
          }

          float stroke_thickness_inv = 1.0f / max_ii(gps->thickness, 1);
          /* Fill opacity need to be managed before. */
          if (mode == GP_NORMALIZE_OPACITY) {
            gps->fill_opacity_fac = factor;
            CLAMP(gps->fill_opacity_fac, 0.0f, 1.0f);
          }

          /* Loop all Polyline points. */
          if (!is_curve_edit || !is_curve_ready) {
            for (int i = 0; i < gps->totpoints; i++) {
              bGPDspoint *pt = &gps->points[i];
              if (mode == GP_NORMALIZE_THICKNESS) {
                pt->pressure = max_ff(float(value) * stroke_thickness_inv, 0.0f);
              }
              else if (mode == GP_NORMALIZE_OPACITY) {
                pt->strength = factor;
                CLAMP(pt->strength, 0.0f, 1.0f);
              }
            }
          }
          else {
            /* Loop all Bezier points. */
            for (int i = 0; i < gps->editcurve->tot_curve_points; i++) {
              bGPDcurve_point *gpc_pt = &gps->editcurve->curve_points[i];
              if (mode == GP_NORMALIZE_THICKNESS) {
                gpc_pt->pressure = max_ff(float(value) * stroke_thickness_inv, 0.0f);
              }
              else if (mode == GP_NORMALIZE_OPACITY) {
                gpc_pt->strength = factor;
                CLAMP(gpc_pt->strength, 0.0f, 1.0f);
              }
            }

            gps->flag |= GP_STROKE_NEEDS_CURVE_UPDATE;
            BKE_gpencil_stroke_geometry_update(gpd, gps);
          }
        }
        /* If not multi-edit, exit loop. */
        if (!is_multiedit) {
          break;
        }
      }
    }
  }
  CTX_DATA_END;

  /* notifiers */
  DEG_id_tag_update(&gpd->id, ID_RECALC_TRANSFORM | ID_RECALC_GEOMETRY);
  WM_event_add_notifier(C, NC_GPENCIL | ND_DATA | NA_EDITED, nullptr);

  return OPERATOR_FINISHED;
}

void GPENCIL_OT_stroke_normalize(wmOperatorType *ot)
{
  static const EnumPropertyItem prop_gpencil_normalize_modes[] = {
      {GP_NORMALIZE_THICKNESS,
       "THICKNESS",
       0,
       "Thickness",
       "Normalizes the stroke thickness by making all points use the same thickness value"},
      {GP_NORMALIZE_OPACITY,
       "OPACITY",
       0,
       "Opacity",
       "Normalizes the stroke opacity by making all points use the same opacity value"},
      {0, nullptr, 0, nullptr, nullptr},
  };

  /* identifiers */
  ot->name = "Normalize Stroke";
  ot->idname = "GPENCIL_OT_stroke_normalize";
  ot->description = "Normalize stroke attributes";

  /* api callbacks */
  ot->exec = gpencil_stroke_normalize_exec;
  ot->poll = gpencil_stroke_normalize_poll;
  ot->ui = gpencil_stroke_normalize_ui;

  /* flags */
  ot->flag = OPTYPE_REGISTER | OPTYPE_UNDO;

  /* props */
  ot->prop = RNA_def_enum(
      ot->srna, "mode", prop_gpencil_normalize_modes, 0, "Mode", "Attribute to be normalized");
  RNA_def_float(ot->srna, "factor", 1.0f, 0.0f, 1.0f, "Factor", "", 0.0f, 1.0f);
  RNA_def_int(ot->srna, "value", 10, 0, 1000, "Value", "Value", 0, 1000);
}

/** \} */<|MERGE_RESOLUTION|>--- conflicted
+++ resolved
@@ -46,10 +46,6 @@
 #include "BKE_paint.hh"
 #include "BKE_report.hh"
 #include "BKE_scene.hh"
-<<<<<<< HEAD
-#include "BKE_workspace.h"
-=======
->>>>>>> bd3b779d
 
 #include "UI_interface.hh"
 #include "UI_resources.hh"
@@ -78,9 +74,6 @@
 #include "DEG_depsgraph_query.hh"
 
 #include "gpencil_intern.h"
-
-#include "UI_interface.hh" /*bfa - needed for the icons*/
-#include "UI_resources.hh" /*bfa - needed for the icons*/
 
 /* -------------------------------------------------------------------- */
 /** \name Stroke Edit Mode Management
