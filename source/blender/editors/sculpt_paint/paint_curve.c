--- conflicted
+++ resolved
@@ -176,17 +176,10 @@
 
 void PAINTCURVE_OT_new(wmOperatorType *ot)
 {
-<<<<<<< HEAD
-	/* identifiers */
-	ot->name = "Add New Paint Curve";
-	ot->description = "Add New Paint Curve\nAdd new paint curve";
-	ot->idname = "PAINTCURVE_OT_new";
-=======
   /* identifiers */
   ot->name = "Add New Paint Curve";
-  ot->description = "Add new paint curve";
+  ot->description = "Add New Paint Curve\nAdd new paint curve";
   ot->idname = "PAINTCURVE_OT_new";
->>>>>>> 863eeca1
 
   /* api callbacks */
   ot->exec = paintcurve_new_exec;
@@ -282,27 +275,9 @@
 
 void PAINTCURVE_OT_add_point(wmOperatorType *ot)
 {
-<<<<<<< HEAD
-	/* identifiers */
-	ot->name = "Add New Paint Curve Point";
-	ot->description = "Add New Paint Curve Point\nAdd New Paint Curve Point";
-	ot->idname = "PAINTCURVE_OT_add_point";
-
-	/* api callbacks */
-	ot->invoke = paintcurve_add_point_invoke;
-	ot->exec = paintcurve_add_point_exec;
-	ot->poll = paint_curve_poll;
-
-	/* flags */
-	ot->flag = OPTYPE_UNDO | OPTYPE_REGISTER;
-
-	/* properties */
-	RNA_def_int_vector(ot->srna, "location", 2, NULL, 0, SHRT_MAX,
-	                   "Location", "Location of vertex in area space", 0, SHRT_MAX);
-=======
   /* identifiers */
   ot->name = "Add New Paint Curve Point";
-  ot->description = ot->name;
+  ot->description = "Add New Paint Curve Point\nAdd New Paint Curve Point";
   ot->idname = "PAINTCURVE_OT_add_point";
 
   /* api callbacks */
@@ -324,7 +299,6 @@
                      "Location of vertex in area space",
                      0,
                      SHRT_MAX);
->>>>>>> 863eeca1
 }
 
 static int paintcurve_delete_point_exec(bContext *C, wmOperator *op)
@@ -392,17 +366,10 @@
 
 void PAINTCURVE_OT_delete_point(wmOperatorType *ot)
 {
-<<<<<<< HEAD
-	/* identifiers */
-	ot->name = "Remove Paint Curve Point";
-	ot->description = "Remove Paint Curve Point\nRemove Paint Curve Point";
-	ot->idname = "PAINTCURVE_OT_delete_point";
-=======
   /* identifiers */
   ot->name = "Remove Paint Curve Point";
-  ot->description = ot->name;
+  ot->description = "Remove Paint Curve Point\nRemove Paint Curve Point";
   ot->idname = "PAINTCURVE_OT_delete_point";
->>>>>>> 863eeca1
 
   /* api callbacks */
   ot->exec = paintcurve_delete_point_exec;
@@ -537,35 +504,11 @@
 
 void PAINTCURVE_OT_select(wmOperatorType *ot)
 {
-<<<<<<< HEAD
-	PropertyRNA *prop;
-
-	/* identifiers */
-	ot->name = "Select Paint Curve Point";
-	ot->description = "Select Paint Curve Point\nSelect a paint curve point";
-	ot->idname = "PAINTCURVE_OT_select";
-
-	/* api callbacks */
-	ot->invoke = paintcurve_select_point_invoke;
-	ot->exec = paintcurve_select_point_exec;
-	ot->poll = paint_curve_poll;
-
-	/* flags */
-	ot->flag = OPTYPE_UNDO | OPTYPE_REGISTER;
-
-	/* properties */
-	RNA_def_int_vector(ot->srna, "location", 2, NULL, 0, SHRT_MAX,
-	                   "Location", "Location of vertex in area space", 0, SHRT_MAX);
-	prop = RNA_def_boolean(ot->srna, "toggle", false, "Toggle", "(De)select all");
-	RNA_def_property_flag(prop, PROP_SKIP_SAVE);
-	prop = RNA_def_boolean(ot->srna, "extend", false, "Extend", "Extend selection");
-	RNA_def_property_flag(prop, PROP_SKIP_SAVE);
-=======
   PropertyRNA *prop;
 
   /* identifiers */
   ot->name = "Select Paint Curve Point";
-  ot->description = "Select a paint curve point";
+  ot->description = "Select Paint Curve Point\nSelect a paint curve point";
   ot->idname = "PAINTCURVE_OT_select";
 
   /* api callbacks */
@@ -591,7 +534,6 @@
   RNA_def_property_flag(prop, PROP_SKIP_SAVE);
   prop = RNA_def_boolean(ot->srna, "extend", false, "Extend", "Extend selection");
   RNA_def_property_flag(prop, PROP_SKIP_SAVE);
->>>>>>> 863eeca1
 }
 
 typedef struct PointSlideData {
@@ -705,27 +647,9 @@
 
 void PAINTCURVE_OT_slide(wmOperatorType *ot)
 {
-<<<<<<< HEAD
-	/* identifiers */
-	ot->name = "Slide Paint Curve Point";
-	ot->description = "Slide Paint Curve Point\nSelect and slide paint curve point";
-	ot->idname = "PAINTCURVE_OT_slide";
-
-	/* api callbacks */
-	ot->invoke = paintcurve_slide_invoke;
-	ot->modal = paintcurve_slide_modal;
-	ot->poll = paint_curve_poll;
-
-	/* flags */
-	ot->flag = OPTYPE_UNDO;
-
-	/* properties */
-	RNA_def_boolean(ot->srna, "align", false, "Align Handles", "Aligns opposite point handle during transform");
-	RNA_def_boolean(ot->srna, "select", true, "Select", "Attempt to select a point handle before transform");
-=======
   /* identifiers */
   ot->name = "Slide Paint Curve Point";
-  ot->description = "Select and slide paint curve point";
+  ot->description = "Slide Paint Curve Point\nSelect and slide paint curve point";
   ot->idname = "PAINTCURVE_OT_slide";
 
   /* api callbacks */
@@ -741,7 +665,6 @@
       ot->srna, "align", false, "Align Handles", "Aligns opposite point handle during transform");
   RNA_def_boolean(
       ot->srna, "select", true, "Select", "Attempt to select a point handle before transform");
->>>>>>> 863eeca1
 }
 
 static int paintcurve_draw_exec(bContext *C, wmOperator *UNUSED(op))
@@ -772,17 +695,10 @@
 
 void PAINTCURVE_OT_draw(wmOperatorType *ot)
 {
-<<<<<<< HEAD
-	/* identifiers */
-	ot->name = "Draw Curve";
-	ot->description = "Draw Curve\nDraw a curve";
-	ot->idname = "PAINTCURVE_OT_draw";
-=======
   /* identifiers */
   ot->name = "Draw Curve";
-  ot->description = "Draw curve";
+  ot->description = "Draw Curve\nDraw a curve";
   ot->idname = "PAINTCURVE_OT_draw";
->>>>>>> 863eeca1
 
   /* api callbacks */
   ot->exec = paintcurve_draw_exec;
@@ -821,17 +737,10 @@
 
 void PAINTCURVE_OT_cursor(wmOperatorType *ot)
 {
-<<<<<<< HEAD
-	/* identifiers */
-	ot->name = "Place Cursor";
-	ot->description = "Place Cursor\nPlace cursor";
-	ot->idname = "PAINTCURVE_OT_cursor";
-=======
   /* identifiers */
   ot->name = "Place Cursor";
-  ot->description = "Place cursor";
+  ot->description = "Place Cursor\nPlace cursor";
   ot->idname = "PAINTCURVE_OT_cursor";
->>>>>>> 863eeca1
 
   /* api callbacks */
   ot->invoke = paintcurve_cursor_invoke;
