--- conflicted
+++ resolved
@@ -640,14 +640,6 @@
 
   ot->flag = OPTYPE_REGISTER | OPTYPE_UNDO;
 
-<<<<<<< HEAD
-  RNA_def_enum(ot->srna,
-               "mode",
-               prop_sculpt_face_set_create_types,
-               SCULPT_FACE_SET_MASKED,
-               "Mode",
-               "Method to create Face Sets");
-=======
   static EnumPropertyItem modes[] = {
       {int(CreateMode::Masked),
        "MASKED",
@@ -672,7 +664,6 @@
       {0, nullptr, 0, nullptr, nullptr},
   };
   RNA_def_enum(ot->srna, "mode", modes, int(CreateMode::Masked), "Mode", "");
->>>>>>> ae609b77
 }
 
 enum class InitMode {
@@ -881,14 +872,6 @@
 
   ot->flag = OPTYPE_REGISTER | OPTYPE_UNDO;
 
-<<<<<<< HEAD
-  RNA_def_enum(ot->srna,
-               "mode",
-               prop_sculpt_face_sets_init_types,
-               SCULPT_FACE_SET_MASKED,
-               "Mode",
-               "Method to initialize Face Sets");
-=======
   static EnumPropertyItem modes[] = {
       {int(InitMode::LooseParts),
        "LOOSE_PARTS",
@@ -933,7 +916,6 @@
       {0, nullptr, 0, nullptr, nullptr},
   };
   RNA_def_enum(ot->srna, "mode", modes, int(InitMode::LooseParts), "Mode", "");
->>>>>>> ae609b77
   RNA_def_float(
       ot->srna,
       "threshold",
@@ -1136,14 +1118,6 @@
 
   ot->flag = OPTYPE_REGISTER | OPTYPE_UNDO | OPTYPE_DEPENDS_ON_CURSOR;
 
-<<<<<<< HEAD
-  RNA_def_enum(ot->srna,
-               "mode",
-               prop_sculpt_face_sets_change_visibility_types,
-               SCULPT_FACE_SET_VISIBILITY_TOGGLE,
-               "Mode",
-               "Method to change the visibility");
-=======
   static EnumPropertyItem modes[] = {
       {int(VisibilityMode::Toggle),
        "TOGGLE",
@@ -1163,7 +1137,6 @@
       {0, nullptr, 0, nullptr, nullptr},
   };
   RNA_def_enum(ot->srna, "mode", modes, int(VisibilityMode::Toggle), "Mode", "");
->>>>>>> ae609b77
 }
 
 static int sculpt_face_sets_randomize_colors_exec(bContext *C, wmOperator * /*op*/)
@@ -1575,14 +1548,6 @@
       ot->srna, "active_face_set", 1, 0, INT_MAX, "Active Face Set", "", 0, 64);
   RNA_def_property_flag(prop, PROP_HIDDEN);
 
-<<<<<<< HEAD
-  RNA_def_enum(ot->srna,
-               "mode",
-               prop_sculpt_face_sets_edit_types,
-               SCULPT_FACE_SET_EDIT_GROW,
-               "Mode",
-               "Method to create Face Sets");
-=======
   static EnumPropertyItem modes[] = {
       {int(EditMode::Grow),
        "GROW",
@@ -1614,7 +1579,6 @@
       {0, nullptr, 0, nullptr, nullptr},
   };
   RNA_def_enum(ot->srna, "mode", modes, int(EditMode::Grow), "Mode", "");
->>>>>>> ae609b77
   RNA_def_float(ot->srna, "strength", 1.0f, 0.0f, 1.0f, "Strength", "", 0.0f, 1.0f);
 
   ot->prop = RNA_def_boolean(ot->srna,
