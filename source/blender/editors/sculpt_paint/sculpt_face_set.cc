--- conflicted
+++ resolved
@@ -450,8 +450,12 @@
 
   ot->flag = OPTYPE_REGISTER | OPTYPE_UNDO;
 
-  RNA_def_enum(
-      ot->srna, "mode", prop_sculpt_face_set_create_types, SCULPT_FACE_SET_MASKED, "Mode", "Method to create Face Sets");
+  RNA_def_enum(ot->srna,
+               "mode",
+               prop_sculpt_face_set_create_types,
+               SCULPT_FACE_SET_MASKED,
+               "Mode",
+               "Method to create Face Sets");
 }
 
 enum eSculptFaceSetsInitMode {
@@ -769,8 +773,12 @@
 
   ot->flag = OPTYPE_REGISTER | OPTYPE_UNDO;
 
-  RNA_def_enum(
-      ot->srna, "mode", prop_sculpt_face_sets_init_types, SCULPT_FACE_SET_MASKED, "Mode", "Method to initialize Face Sets");
+  RNA_def_enum(ot->srna,
+               "mode",
+               prop_sculpt_face_sets_init_types,
+               SCULPT_FACE_SET_MASKED,
+               "Mode",
+               "Method to initialize Face Sets");
   RNA_def_float(
       ot->srna,
       "threshold",
@@ -1528,14 +1536,14 @@
       ot->srna, "active_face_set", 1, 0, INT_MAX, "Active Face Set", "", 0, 64);
   RNA_def_property_flag(prop, PROP_HIDDEN);
 
-  RNA_def_enum(
-<<<<<<< HEAD
-      ot->srna, "mode", prop_sculpt_face_sets_edit_types, SCULPT_FACE_SET_EDIT_GROW, "Mode", "Method to create Face Sets");
-=======
-      ot->srna, "mode", prop_sculpt_face_sets_edit_types, SCULPT_FACE_SET_EDIT_GROW, "Mode", "");
+  RNA_def_enum(ot->srna,
+               "mode",
+               prop_sculpt_face_sets_edit_types,
+               SCULPT_FACE_SET_EDIT_GROW,
+               "Mode",
+               "Method to create Face Sets");
   RNA_def_float(ot->srna, "strength", 1.0f, 0.0f, 1.0f, "Strength", "", 0.0f, 1.0f);
 
->>>>>>> d54655e2
   ot->prop = RNA_def_boolean(ot->srna,
                              "modify_hidden",
                              true,
