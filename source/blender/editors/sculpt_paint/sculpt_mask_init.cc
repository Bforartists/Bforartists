--- conflicted
+++ resolved
@@ -275,26 +275,9 @@
   ot->flag = OPTYPE_REGISTER | OPTYPE_UNDO;
 
   static EnumPropertyItem modes[] = {
-<<<<<<< HEAD
-      {SCULPT_MASK_INIT_RANDOM_PER_VERTEX, 
-       "RANDOM_PER_VERTEX",
-       0,
-       "Random per Vertex",
-       ""},
-      {SCULPT_MASK_INIT_RANDOM_PER_FACE_SET,
-       "RANDOM_PER_FACE_SET",
-       0, 
-       "Random per Face Set", ""},
-      {SCULPT_MASK_INIT_RANDOM_PER_LOOSE_PART,
-       "RANDOM_PER_LOOSE_PART",
-       0,
-       "Random per Loose Part",
-       ""},
-=======
       {int(InitMode::Random), "RANDOM_PER_VERTEX", 0, "Random per Vertex", ""},
       {int(InitMode::FaceSet), "RANDOM_PER_FACE_SET", 0, "Random per Face Set", ""},
       {int(InitMode::Island), "RANDOM_PER_LOOSE_PART", 0, "Random per Loose Part", ""},
->>>>>>> fc0b7fe4
       {0, nullptr, 0, nullptr, nullptr},
   };
   RNA_def_enum(ot->srna, "mode", modes, int(InitMode::Random), "Mode", "");
