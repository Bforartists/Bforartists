/* SPDX-FileCopyrightText: 2001-2002 NaN Holding BV. All rights reserved.
 *
 * SPDX-License-Identifier: GPL-2.0-or-later */

/** \file
 * \ingroup edsculpt
 * \brief Functions to paint images in 2D and 3D.
 */

#include <cfloat>
#include <cmath>
#include <cstdio>
#include <cstring>

#include "MEM_guardedalloc.h"

#include "BLI_listbase.h"
#include "BLI_math_vector.hh"
#include "BLI_noise.hh"
#include "BLI_rand.hh"
#include "BLI_string.h"
#include "BLI_utildefines.h"

#include "BLT_translation.hh"

#include "IMB_imbuf.hh"
#include "IMB_imbuf_types.hh"

#include "DNA_brush_types.h"
#include "DNA_material_types.h"
#include "DNA_mesh_types.h"
#include "DNA_node_types.h"
#include "DNA_object_types.h"
#include "DNA_scene_types.h"

#include "BKE_brush.hh"
#include "BKE_colorband.hh"
#include "BKE_colortools.hh"
#include "BKE_context.hh"
#include "BKE_curves.hh"
#include "BKE_grease_pencil.hh"
#include "BKE_image.hh"
#include "BKE_library.hh"
#include "BKE_main.hh"
#include "BKE_material.hh"
#include "BKE_mesh.hh"
#include "BKE_node_runtime.hh"
#include "BKE_object.hh"
#include "BKE_paint.hh"
#include "BKE_report.hh"
#include "BKE_scene.hh"

#include "NOD_texture.h"

#include "DEG_depsgraph.hh"
#include "DEG_depsgraph_query.hh"

#include "UI_interface.hh"
#include "UI_view2d.hh"

#include "ED_grease_pencil.hh"
#include "ED_image.hh"
#include "ED_object.hh"
#include "ED_paint.hh"
#include "ED_screen.hh"

#include "WM_api.hh"
#include "WM_message.hh"
#include "WM_toolsystem.hh"
#include "WM_types.hh"

#include "RNA_access.hh"
#include "RNA_define.hh"

#include "IMB_colormanagement.hh"

#include "paint_intern.hh"

/* -------------------------------------------------------------------- */
/** \name Image Paint Tile Utilities (Partial Update)
 * \{ */

/**
 * This is a static resource for non-global access.
 * Maybe it should be exposed as part of the paint operation,
 * but for now just give a public interface.
 */
static ImagePaintPartialRedraw imapaintpartial = {{0}};

ImagePaintPartialRedraw *get_imapaintpartial()
{
  return &imapaintpartial;
}

void set_imapaintpartial(ImagePaintPartialRedraw *ippr)
{
  imapaintpartial = *ippr;
}

/* Image paint Partial Redraw & Dirty Region. */

void ED_imapaint_clear_partial_redraw()
{
  BLI_rcti_init_minmax(&imapaintpartial.dirty_region);
}

void imapaint_region_tiles(
    ImBuf *ibuf, int x, int y, int w, int h, int *tx, int *ty, int *tw, int *th)
{
  int srcx = 0, srcy = 0;

  IMB_rectclip(ibuf, nullptr, &x, &y, &srcx, &srcy, &w, &h);

  *tw = ((x + w - 1) >> ED_IMAGE_UNDO_TILE_BITS);
  *th = ((y + h - 1) >> ED_IMAGE_UNDO_TILE_BITS);
  *tx = (x >> ED_IMAGE_UNDO_TILE_BITS);
  *ty = (y >> ED_IMAGE_UNDO_TILE_BITS);
}

void ED_imapaint_dirty_region(
    Image *ima, ImBuf *ibuf, ImageUser *iuser, int x, int y, int w, int h, bool find_old)
{
  ImBuf *tmpibuf = nullptr;
  int tilex, tiley, tilew, tileh, tx, ty;
  int srcx = 0, srcy = 0;

  IMB_rectclip(ibuf, nullptr, &x, &y, &srcx, &srcy, &w, &h);

  if (w == 0 || h == 0) {
    return;
  }

  rcti rect_to_merge;
  BLI_rcti_init(&rect_to_merge, x, x + w, y, y + h);
  BLI_rcti_do_minmax_rcti(&imapaintpartial.dirty_region, &rect_to_merge);

  imapaint_region_tiles(ibuf, x, y, w, h, &tilex, &tiley, &tilew, &tileh);

  PaintTileMap *undo_tiles = ED_image_paint_tile_map_get();

  for (ty = tiley; ty <= tileh; ty++) {
    for (tx = tilex; tx <= tilew; tx++) {
      ED_image_paint_tile_push(
          undo_tiles, ima, ibuf, &tmpibuf, iuser, tx, ty, nullptr, nullptr, false, find_old);
    }
  }

  BKE_image_mark_dirty(ima, ibuf);

  if (tmpibuf) {
    IMB_freeImBuf(tmpibuf);
  }
}

void imapaint_image_update(
    SpaceImage *sima, Image *image, ImBuf *ibuf, ImageUser *iuser, short texpaint)
{
  if (BLI_rcti_is_empty(&imapaintpartial.dirty_region)) {
    return;
  }

  IMB_partial_display_buffer_update_delayed(ibuf,
                                            imapaintpartial.dirty_region.xmin,
                                            imapaintpartial.dirty_region.ymin,
                                            imapaintpartial.dirty_region.xmax,
                                            imapaintpartial.dirty_region.ymax);

  /* When buffer is partial updated the planes should be set to a larger value than 8. This will
   * make sure that partial updating is working but uses more GPU memory as the gpu texture will
   * have 4 channels. When so the whole texture needs to be re-uploaded to the GPU using the new
   * texture format. */
  if (ibuf != nullptr && ibuf->planes == 8) {
    ibuf->planes = 32;
    BKE_image_partial_update_mark_full_update(image);
    return;
  }

  /* TODO: should set_tpage create ->rect? */
  if (texpaint || (sima && sima->lock)) {
    const int w = BLI_rcti_size_x(&imapaintpartial.dirty_region);
    const int h = BLI_rcti_size_y(&imapaintpartial.dirty_region);
    /* Testing with partial update in uv editor too. */
    BKE_image_update_gputexture(
        image, iuser, imapaintpartial.dirty_region.xmin, imapaintpartial.dirty_region.ymin, w, h);
  }
}

/** \} */

/* -------------------------------------------------------------------- */
/** \name Image Paint Blur
 * \{ */

BlurKernel *paint_new_blur_kernel(Brush *br, bool proj)
{
  int i, j;
  BlurKernel *kernel = MEM_new<BlurKernel>("BlurKernel");

  float radius;
  int side;
  eBlurKernelType type = static_cast<eBlurKernelType>(br->blur_mode);

  if (proj) {
    radius = 0.5f;

    side = kernel->side = 2;
    kernel->side_squared = kernel->side * kernel->side;
    kernel->wdata = MEM_malloc_arrayN<float>(kernel->side_squared, "blur kernel data");
    kernel->pixel_len = radius;
  }
  else {
    if (br->blur_kernel_radius <= 0) {
      br->blur_kernel_radius = 1;
    }

    radius = br->blur_kernel_radius;

    side = kernel->side = radius * 2 + 1;
    kernel->side_squared = kernel->side * kernel->side;
    kernel->wdata = MEM_malloc_arrayN<float>(kernel->side_squared, "blur kernel data");
    kernel->pixel_len = br->blur_kernel_radius;
  }

  switch (type) {
    case KERNEL_BOX:
      for (i = 0; i < kernel->side_squared; i++) {
        kernel->wdata[i] = 1.0;
      }
      break;

    case KERNEL_GAUSSIAN: {
      /* at 3.0 standard deviations distance, kernel is about zero */
      float standard_dev = radius / 3.0f;

      /* make the necessary adjustment to the value for use in the normal distribution formula */
      standard_dev = -standard_dev * standard_dev * 2;

      for (i = 0; i < side; i++) {
        for (j = 0; j < side; j++) {
          float idist = radius - i;
          float jdist = radius - j;
          float value = exp((idist * idist + jdist * jdist) / standard_dev);

          kernel->wdata[i + j * side] = value;
        }
      }

      break;
    }

    default:
      printf("unidentified kernel type, aborting\n");
      paint_delete_blur_kernel(kernel);
      MEM_delete(kernel);
      return nullptr;
  }

  return kernel;
}

void paint_delete_blur_kernel(BlurKernel *kernel)
{
  if (kernel->wdata) {
    MEM_freeN(kernel->wdata);
  }
}

/** \} */

/* -------------------------------------------------------------------- */
/** \name Image Paint Poll
 * \{ */

static Brush *image_paint_brush(bContext *C)
{
  Scene *scene = CTX_data_scene(C);
  ToolSettings *settings = scene->toolsettings;

  return BKE_paint_brush(&settings->imapaint.paint);
}

static bool image_paint_poll_ex(bContext *C, bool check_tool)
{
  Object *obact;

  if (!image_paint_brush(C)) {
    return false;
  }

  obact = CTX_data_active_object(C);
  if ((obact && obact->mode & OB_MODE_TEXTURE_PAINT) && CTX_wm_region_view3d(C)) {
    if (!check_tool || WM_toolsystem_active_tool_is_brush(C)) {
      return true;
    }
  }
  else {
    SpaceImage *sima = CTX_wm_space_image(C);

    if (sima) {
      if (sima->image != nullptr &&
          (!ID_IS_EDITABLE(sima->image) || ID_IS_OVERRIDE_LIBRARY(sima->image)))
      {
        return false;
      }
      if (sima->mode == SI_MODE_PAINT) {
        const ARegion *region = CTX_wm_region(C);
        if (region->regiontype == RGN_TYPE_WINDOW) {
          return true;
        }
      }
    }
  }

  return false;
}

bool ED_image_tools_paint_poll(bContext *C)
{
  return image_paint_poll_ex(C, true);
}

static bool image_paint_poll_ignore_tool(bContext *C)
{
  return image_paint_poll_ex(C, false);
}

static bool image_paint_2d_clone_poll(bContext *C)
{
  const Scene *scene = CTX_data_scene(C);
  const ToolSettings *settings = scene->toolsettings;
  const ImagePaintSettings &image_paint_settings = settings->imapaint;
  Brush *brush = image_paint_brush(C);

  if (!CTX_wm_region_view3d(C) && ED_image_tools_paint_poll(C)) {
    if (brush && (brush->image_brush_type == IMAGE_PAINT_BRUSH_TYPE_CLONE)) {
      if (image_paint_settings.clone) {
        return true;
      }
    }
  }

  return false;
}

/** \} */

/* -------------------------------------------------------------------- */
/** \name Paint Operator
 * \{ */

bool paint_use_opacity_masking(const Scene *scene, const Paint *paint, const Brush *brush)
{
  return ((brush->flag & BRUSH_AIRBRUSH) || (brush->flag & BRUSH_DRAG_DOT) ||
                  (brush->flag & BRUSH_ANCHORED) ||
                  ELEM(brush->image_brush_type,
                       IMAGE_PAINT_BRUSH_TYPE_SMEAR,
                       IMAGE_PAINT_BRUSH_TYPE_SOFTEN) ||
                  (brush->image_brush_type == IMAGE_PAINT_BRUSH_TYPE_FILL) ||
                  (brush->flag & BRUSH_USE_GRADIENT) ||
                  (BKE_brush_color_jitter_get_settings(scene, paint, brush)) ||
                  (brush->mtex.tex && !ELEM(brush->mtex.brush_map_mode,
                                            MTEX_MAP_MODE_TILED,
                                            MTEX_MAP_MODE_STENCIL,
                                            MTEX_MAP_MODE_3D)) ?
              false :
              true);
}

void paint_brush_color_get(Scene *scene,
                           const Paint *paint,
                           Brush *br,
<<<<<<< HEAD
                           blender::float3 &initial_hsv_jitter,
=======
                           std::optional<blender::float3> &initial_hsv_jitter,
>>>>>>> 9a41dc73
                           bool color_correction,
                           bool invert,
                           float distance,
                           float pressure,
                           const ColorManagedDisplay *display,
                           float r_color[3])
{
  if (invert) {
    copy_v3_v3(r_color, BKE_brush_secondary_color_get(scene, paint, br));
  }
  else {
    const std::optional<BrushColorJitterSettings> color_jitter_settings =
        BKE_brush_color_jitter_get_settings(scene, paint, br);
    if (br->flag & BRUSH_USE_GRADIENT) {
      float color_gr[4];
      switch (br->gradient_stroke_mode) {
        case BRUSH_GRADIENT_PRESSURE:
          BKE_colorband_evaluate(br->gradient, pressure, color_gr);
          break;
        case BRUSH_GRADIENT_SPACING_REPEAT: {
          float coord = fmod(distance / br->gradient_spacing, 1.0);
          BKE_colorband_evaluate(br->gradient, coord, color_gr);
          break;
        }
        case BRUSH_GRADIENT_SPACING_CLAMP: {
          BKE_colorband_evaluate(br->gradient, distance / br->gradient_spacing, color_gr);
          break;
        }
      }
      /* Gradient / Color-band colors are not considered #PROP_COLOR_GAMMA.
       * Brush colors are expected to be in sRGB though. */
      IMB_colormanagement_scene_linear_to_srgb_v3(r_color, color_gr);
    }
    else if (color_jitter_settings) {
      copy_v3_v3(r_color,
                 BKE_paint_randomize_color(*color_jitter_settings,
<<<<<<< HEAD
                                           initial_hsv_jitter,
=======
                                           *initial_hsv_jitter,
>>>>>>> 9a41dc73
                                           distance,
                                           pressure,
                                           BKE_brush_color_get(scene, paint, br)));
    }
    else {
      copy_v3_v3(r_color, BKE_brush_color_get(scene, paint, br));
    }
  }
  if (color_correction) {
    IMB_colormanagement_display_to_scene_linear_v3(r_color, display);
  }
}

void paint_brush_init_tex(Brush *brush)
{
  /* init mtex nodes */
  if (brush) {
    MTex *mtex = &brush->mtex;
    if (mtex->tex && mtex->tex->nodetree) {
      /* has internal flag to detect it only does it once */
      ntreeTexBeginExecTree(mtex->tex->nodetree);
    }
    mtex = &brush->mask_mtex;
    if (mtex->tex && mtex->tex->nodetree) {
      ntreeTexBeginExecTree(mtex->tex->nodetree);
    }
  }
}

void paint_brush_exit_tex(Brush *brush)
{
  if (brush) {
    MTex *mtex = &brush->mtex;
    if (mtex->tex && mtex->tex->nodetree) {
      ntreeTexEndExecTree(mtex->tex->nodetree->runtime->execdata);
    }
    mtex = &brush->mask_mtex;
    if (mtex->tex && mtex->tex->nodetree) {
      ntreeTexEndExecTree(mtex->tex->nodetree->runtime->execdata);
    }
  }
}

bool get_imapaint_zoom(bContext *C, float *zoomx, float *zoomy)
{
  ScrArea *area = CTX_wm_area(C);
  if (area && area->spacetype == SPACE_IMAGE) {
    SpaceImage *sima = static_cast<SpaceImage *>(area->spacedata.first);
    if (sima->mode == SI_MODE_PAINT) {
      ARegion *region = CTX_wm_region(C);
      ED_space_image_get_zoom(sima, region, zoomx, zoomy);
      return true;
    }
  }

  *zoomx = *zoomy = 1;

  return false;
}

/** \} */

/* -------------------------------------------------------------------- */
/** \name Cursor Drawing
 * \{ */

static void toggle_paint_cursor(Scene &scene, bool enable)
{
  ToolSettings *settings = scene.toolsettings;
  Paint &p = settings->imapaint.paint;

  if (p.paint_cursor && !enable) {
    WM_paint_cursor_end(static_cast<wmPaintCursor *>(p.paint_cursor));
    p.paint_cursor = nullptr;
    paint_cursor_delete_textures();
  }
  else if (enable) {
    ED_paint_cursor_start(&p, ED_image_tools_paint_poll);
  }
}

void ED_space_image_paint_update(Main *bmain, wmWindowManager *wm, Scene *scene)
{
  ToolSettings *settings = scene->toolsettings;
  ImagePaintSettings *imapaint = &settings->imapaint;
  bool enabled = false;

  LISTBASE_FOREACH (wmWindow *, win, &wm->windows) {
    bScreen *screen = WM_window_get_active_screen(win);

    LISTBASE_FOREACH (ScrArea *, area, &screen->areabase) {
      if (area->spacetype == SPACE_IMAGE) {
        if (((SpaceImage *)area->spacedata.first)->mode == SI_MODE_PAINT) {
          enabled = true;
        }
      }
    }
  }

  if (enabled) {
    BKE_paint_init(bmain, scene, PaintMode::Texture2D, PAINT_CURSOR_TEXTURE_PAINT);

    ED_paint_cursor_start(&imapaint->paint, ED_image_tools_paint_poll);
  }
  else {
    paint_cursor_delete_textures();
  }
}

/** \} */

/* -------------------------------------------------------------------- */
/** \name Grab Clone Operator
 * \{ */

struct GrabClone {
  float startoffset[2];
  int startx, starty;
};

static void grab_clone_apply(bContext *C, wmOperator *op)
{
  const Scene *scene = CTX_data_scene(C);
  ToolSettings *settings = scene->toolsettings;
  ImagePaintSettings &image_paint_settings = settings->imapaint;
  float delta[2];

  RNA_float_get_array(op->ptr, "delta", delta);
  add_v2_v2(image_paint_settings.clone_offset, delta);
  ED_region_tag_redraw(CTX_wm_region(C));
}

static wmOperatorStatus grab_clone_exec(bContext *C, wmOperator *op)
{
  grab_clone_apply(C, op);

  return OPERATOR_FINISHED;
}

static wmOperatorStatus grab_clone_invoke(bContext *C, wmOperator *op, const wmEvent *event)
{
  const Scene *scene = CTX_data_scene(C);
  const ToolSettings *settings = scene->toolsettings;
  const ImagePaintSettings &image_paint_settings = settings->imapaint;
  GrabClone *cmv;

  cmv = MEM_callocN<GrabClone>("GrabClone");
  copy_v2_v2(cmv->startoffset, image_paint_settings.clone_offset);
  cmv->startx = event->xy[0];
  cmv->starty = event->xy[1];
  op->customdata = cmv;

  WM_event_add_modal_handler(C, op);

  return OPERATOR_RUNNING_MODAL;
}

static wmOperatorStatus grab_clone_modal(bContext *C, wmOperator *op, const wmEvent *event)
{
  const Scene *scene = CTX_data_scene(C);
  ToolSettings *settings = scene->toolsettings;
  ImagePaintSettings &image_paint_settings = settings->imapaint;
  ARegion *region = CTX_wm_region(C);
  GrabClone *cmv = static_cast<GrabClone *>(op->customdata);
  float startfx, startfy, fx, fy, delta[2];
  int xmin = region->winrct.xmin, ymin = region->winrct.ymin;

  switch (event->type) {
    case LEFTMOUSE:
    case MIDDLEMOUSE:
    case RIGHTMOUSE: /* XXX hardcoded */
      MEM_freeN(cmv);
      return OPERATOR_FINISHED;
    case MOUSEMOVE:
      /* mouse moved, so move the clone image */
      UI_view2d_region_to_view(
          &region->v2d, cmv->startx - xmin, cmv->starty - ymin, &startfx, &startfy);
      UI_view2d_region_to_view(&region->v2d, event->xy[0] - xmin, event->xy[1] - ymin, &fx, &fy);

      delta[0] = fx - startfx;
      delta[1] = fy - startfy;
      RNA_float_set_array(op->ptr, "delta", delta);

      copy_v2_v2(image_paint_settings.clone_offset, cmv->startoffset);

      grab_clone_apply(C, op);
      break;
    default: {
      break;
    }
  }

  return OPERATOR_RUNNING_MODAL;
}

static void grab_clone_cancel(bContext * /*C*/, wmOperator *op)
{
  GrabClone *cmv = static_cast<GrabClone *>(op->customdata);
  MEM_delete(cmv);
}

void PAINT_OT_grab_clone(wmOperatorType *ot)
{
  /* identifiers */
  ot->name = "Grab Clone";
  ot->idname = "PAINT_OT_grab_clone";
  ot->description = "Move the clone source image";

  /* API callbacks. */
  ot->exec = grab_clone_exec;
  ot->invoke = grab_clone_invoke;
  ot->modal = grab_clone_modal;
  ot->cancel = grab_clone_cancel;
  ot->poll = image_paint_2d_clone_poll;

  /* flags */
  ot->flag = OPTYPE_REGISTER | OPTYPE_UNDO | OPTYPE_BLOCKING;

  /* properties */
  RNA_def_float_vector(ot->srna,
                       "delta",
                       2,
                       nullptr,
                       -FLT_MAX,
                       FLT_MAX,
                       "Delta",
                       "Delta offset of clone image in 0.0 to 1.0 coordinates",
                       -1.0f,
                       1.0f);
}

/** \} */

/* -------------------------------------------------------------------- */
/** \name Sample Color Operator
 * \{ */

struct SampleColorData {
  bool show_cursor;
  short launch_event;
  float initcolor[3];
  bool sample_palette;
};

static void sample_color_update_header(SampleColorData *data, bContext *C)
{
  char msg[UI_MAX_DRAW_STR];
  ScrArea *area = CTX_wm_area(C);

  if (area) {
    SNPRINTF(msg,
             IFACE_("Sample color for %s"),
             !data->sample_palette ?
                 IFACE_("Brush. Use Left Click to sample for palette instead") :
                 IFACE_("Palette. Use Left Click to sample more colors"));
    ED_workspace_status_text(C, msg);
  }
}

static wmOperatorStatus sample_color_exec(bContext *C, wmOperator *op)
{
  Paint *paint = BKE_paint_get_active_from_context(C);
  Brush *brush = BKE_paint_brush(paint);
  PaintMode mode = BKE_paintmode_get_active_from_context(C);
  ARegion *region = CTX_wm_region(C);
  wmWindow *win = CTX_wm_window(C);
  const bool show_cursor = ((paint->flags & PAINT_SHOW_BRUSH) != 0);
  int location[2];
  paint->flags &= ~PAINT_SHOW_BRUSH;

  /* force redraw without cursor */
  WM_paint_cursor_tag_redraw(win, region);
  WM_redraw_windows(C);

  RNA_int_get_array(op->ptr, "location", location);
  const bool use_palette = RNA_boolean_get(op->ptr, "palette");
  const bool use_sample_texture = (mode == PaintMode::Texture3D) &&
                                  !RNA_boolean_get(op->ptr, "merged");

  paint_sample_color(C, region, location[0], location[1], use_sample_texture, use_palette);

  if (show_cursor) {
    paint->flags |= PAINT_SHOW_BRUSH;
  }

  WM_event_add_notifier(C, NC_BRUSH | NA_EDITED, brush);

  return OPERATOR_FINISHED;
}

static wmOperatorStatus sample_color_invoke(bContext *C, wmOperator *op, const wmEvent *event)
{
  Scene *scene = CTX_data_scene(C);
  Paint *paint = BKE_paint_get_active_from_context(C);
  Brush *brush = BKE_paint_brush(paint);
  SampleColorData *data = MEM_new<SampleColorData>("sample color custom data");
  ARegion *region = CTX_wm_region(C);
  wmWindow *win = CTX_wm_window(C);

  data->launch_event = WM_userdef_event_type_from_keymap_type(event->type);
  data->show_cursor = ((paint->flags & PAINT_SHOW_BRUSH) != 0);
  copy_v3_v3(data->initcolor, BKE_brush_color_get(scene, paint, brush));
  data->sample_palette = false;
  op->customdata = data;
  paint->flags &= ~PAINT_SHOW_BRUSH;

  sample_color_update_header(data, C);

  WM_event_add_modal_handler(C, op);

  /* force redraw without cursor */
  WM_paint_cursor_tag_redraw(win, region);
  WM_redraw_windows(C);

  RNA_int_set_array(op->ptr, "location", event->mval);

  PaintMode mode = BKE_paintmode_get_active_from_context(C);
  const bool use_sample_texture = (mode == PaintMode::Texture3D) &&
                                  !RNA_boolean_get(op->ptr, "merged");

  paint_sample_color(C, region, event->mval[0], event->mval[1], use_sample_texture, false);
  WM_cursor_modal_set(win, WM_CURSOR_EYEDROPPER);

  WM_event_add_notifier(C, NC_BRUSH | NA_EDITED, brush);

  return OPERATOR_RUNNING_MODAL;
}

static wmOperatorStatus sample_color_modal(bContext *C, wmOperator *op, const wmEvent *event)
{
  Scene *scene = CTX_data_scene(C);
  SampleColorData *data = static_cast<SampleColorData *>(op->customdata);
  Paint *paint = BKE_paint_get_active_from_context(C);
  Brush *brush = BKE_paint_brush(paint);

  if ((event->type == data->launch_event) && (event->val == KM_RELEASE)) {
    if (data->show_cursor) {
      paint->flags |= PAINT_SHOW_BRUSH;
    }

    if (data->sample_palette) {
      BKE_brush_color_set(scene, paint, brush, data->initcolor);
      RNA_boolean_set(op->ptr, "palette", true);
      WM_event_add_notifier(C, NC_BRUSH | NA_EDITED, brush);
    }
    WM_cursor_modal_restore(CTX_wm_window(C));
    MEM_delete(data);
    ED_workspace_status_text(C, nullptr);

    return OPERATOR_FINISHED;
  }

  PaintMode mode = BKE_paintmode_get_active_from_context(C);
  const bool use_sample_texture = (mode == PaintMode::Texture3D) &&
                                  !RNA_boolean_get(op->ptr, "merged");

  switch (event->type) {
    case MOUSEMOVE: {
      ARegion *region = CTX_wm_region(C);
      RNA_int_set_array(op->ptr, "location", event->mval);
      paint_sample_color(C, region, event->mval[0], event->mval[1], use_sample_texture, false);
      WM_event_add_notifier(C, NC_BRUSH | NA_EDITED, brush);
      break;
    }

    case LEFTMOUSE:
      if (event->val == KM_PRESS) {
        ARegion *region = CTX_wm_region(C);
        RNA_int_set_array(op->ptr, "location", event->mval);
        paint_sample_color(C, region, event->mval[0], event->mval[1], use_sample_texture, true);
        if (!data->sample_palette) {
          data->sample_palette = true;
          sample_color_update_header(data, C);
          BKE_report(op->reports, RPT_INFO, "Sampling color for palette");
        }
        WM_event_add_notifier(C, NC_BRUSH | NA_EDITED, brush);
      }
      break;
    default: {
      break;
    }
  }

  return OPERATOR_RUNNING_MODAL;
}

static bool sample_color_poll(bContext *C)
{
  return (image_paint_poll_ignore_tool(C) || vertex_paint_poll_ignore_tool(C) ||
          blender::ed::greasepencil::grease_pencil_painting_poll(C));
}

void PAINT_OT_sample_color(wmOperatorType *ot)
{
  /* identifiers */
  ot->name = "Sample Color";
  ot->idname = "PAINT_OT_sample_color";
  ot->description = "Use the mouse to sample a color in the image";

  /* API callbacks. */
  ot->exec = sample_color_exec;
  ot->invoke = sample_color_invoke;
  ot->modal = sample_color_modal;
  ot->poll = sample_color_poll;

  /* flags */
  ot->flag = OPTYPE_REGISTER | OPTYPE_DEPENDS_ON_CURSOR;

  /* properties */
  PropertyRNA *prop;

  prop = RNA_def_int_vector(
      ot->srna, "location", 2, nullptr, 0, INT_MAX, "Location", "", 0, 16384);
  RNA_def_property_flag(prop, (PROP_SKIP_SAVE | PROP_HIDDEN));

  RNA_def_boolean(ot->srna, "merged", false, "Sample Merged", "Sample the output display color");
  RNA_def_boolean(ot->srna, "palette", false, "Add to Palette", "");
}

/** \} */

/* -------------------------------------------------------------------- */
/** \name Texture Paint Toggle Operator
 * \{ */

static blender::float3 paint_init_pivot_mesh(Object *ob)
{
  using namespace blender;
  const Mesh *mesh_eval = BKE_object_get_evaluated_mesh(ob);
  if (!mesh_eval) {
    mesh_eval = (const Mesh *)ob->data;
  }

  const std::optional<Bounds<float3>> bounds = mesh_eval->bounds_min_max();
  if (!bounds) {
    return float3(0.0f);
  }

  return math::midpoint(bounds->min, bounds->max);
}

static blender::float3 paint_init_pivot_curves(Object *ob)
{
  const Curves &curves = *static_cast<const Curves *>(ob->data);
  const std::optional<blender::Bounds<blender::float3>> bounds =
      curves.geometry.wrap().bounds_min_max();
  if (bounds.has_value()) {
    return blender::math::midpoint(bounds->min, bounds->max);
  }
  return blender::float3(0);
}

static blender::float3 paint_init_pivot_grease_pencil(Object *ob, const int frame)
{
  using namespace blender;
  const GreasePencil &grease_pencil = *static_cast<const GreasePencil *>(ob->data);
  const std::optional<Bounds<float3>> bounds = grease_pencil.bounds_min_max(frame);
  if (bounds.has_value()) {
    return blender::math::midpoint(bounds->min, bounds->max);
  }
  return float3(0.0f);
}

void paint_init_pivot(Object *ob, Scene *scene)
{
  UnifiedPaintSettings *ups = &scene->toolsettings->unified_paint_settings;

  blender::float3 location;
  switch (ob->type) {
    case OB_MESH:
      location = paint_init_pivot_mesh(ob);
      break;
    case OB_CURVES:
      location = paint_init_pivot_curves(ob);
      break;
    case OB_GREASE_PENCIL:
      location = paint_init_pivot_grease_pencil(ob, scene->r.cfra);
      break;
    default:
      BLI_assert_unreachable();
      ups->last_stroke_valid = false;
      return;
  }

  mul_m4_v3(ob->object_to_world().ptr(), location);

  ups->last_stroke_valid = true;
  ups->average_stroke_counter = 1;
  copy_v3_v3(ups->average_stroke_accum, location);
}

void ED_object_texture_paint_mode_enter_ex(Main &bmain,
                                           Scene &scene,
                                           Depsgraph &depsgraph,
                                           Object &ob)
{
  Image *ima = nullptr;
  ImagePaintSettings &imapaint = scene.toolsettings->imapaint;

  /* This has to stay here to regenerate the texture paint
   * cache in case we are loading a file */
  BKE_texpaint_slots_refresh_object(&scene, &ob);

  ED_paint_proj_mesh_data_check(scene, ob, nullptr, nullptr, nullptr, nullptr);

  /* entering paint mode also sets image to editors */
  if (imapaint.mode == IMAGEPAINT_MODE_MATERIAL) {
    /* set the current material active paint slot on image editor */
    Material *ma = BKE_object_material_get(&ob, ob.actcol);

    if (ma && ma->texpaintslot) {
      ima = ma->texpaintslot[ma->paint_active_slot].ima;
    }
  }
  else if (imapaint.mode == IMAGEPAINT_MODE_IMAGE) {
    ima = imapaint.canvas;
  }

  if (ima) {
    ED_space_image_sync(&bmain, ima, false);
  }

  ob.mode |= OB_MODE_TEXTURE_PAINT;

  BKE_paint_init(&bmain, &scene, PaintMode::Texture3D, PAINT_CURSOR_TEXTURE_PAINT);

  BKE_paint_brushes_validate(&bmain, &imapaint.paint);

  if (U.glreslimit != 0) {
    BKE_image_free_all_gputextures(&bmain);
  }
  BKE_image_paint_set_mipmap(&bmain, false);

  toggle_paint_cursor(scene, true);

  Mesh *mesh = BKE_mesh_from_object(&ob);
  BLI_assert(mesh != nullptr);
  DEG_id_tag_update(&mesh->id, ID_RECALC_SYNC_TO_EVAL);

  /* Ensure we have evaluated data for bounding box. */
  BKE_scene_graph_evaluated_ensure(&depsgraph, &bmain);

  /* Set pivot to bounding box center. */
  Object *ob_eval = DEG_get_evaluated(&depsgraph, &ob);
  paint_init_pivot(ob_eval ? ob_eval : &ob, &scene);

  WM_main_add_notifier(NC_SCENE | ND_MODE, &scene);
}

void ED_object_texture_paint_mode_enter(bContext *C)
{
  Main &bmain = *CTX_data_main(C);
  Object &ob = *CTX_data_active_object(C);
  Scene &scene = *CTX_data_scene(C);
  Depsgraph &depsgraph = *CTX_data_depsgraph_pointer(C);

  ED_object_texture_paint_mode_enter_ex(bmain, scene, depsgraph, ob);
}

void ED_object_texture_paint_mode_exit_ex(Main &bmain, Scene &scene, Object &ob)
{
  ob.mode &= ~OB_MODE_TEXTURE_PAINT;

  if (U.glreslimit != 0) {
    BKE_image_free_all_gputextures(&bmain);
  }
  BKE_image_paint_set_mipmap(&bmain, true);
  toggle_paint_cursor(scene, false);

  Mesh *mesh = BKE_mesh_from_object(&ob);
  BLI_assert(mesh != nullptr);
  DEG_id_tag_update(&mesh->id, ID_RECALC_SYNC_TO_EVAL);
  WM_main_add_notifier(NC_SCENE | ND_MODE, &scene);
}

void ED_object_texture_paint_mode_exit(bContext *C)
{
  Main &bmain = *CTX_data_main(C);
  Object &ob = *CTX_data_active_object(C);
  Scene &scene = *CTX_data_scene(C);
  ED_object_texture_paint_mode_exit_ex(bmain, scene, ob);
}

static bool texture_paint_toggle_poll(bContext *C)
{
  Object *ob = CTX_data_active_object(C);
  if (ob == nullptr || ob->type != OB_MESH) {
    return false;
  }
  if (ob->data == nullptr || !ID_IS_EDITABLE(ob->data) || ID_IS_OVERRIDE_LIBRARY(ob->data)) {
    return false;
  }

  return true;
}

static wmOperatorStatus texture_paint_toggle_exec(bContext *C, wmOperator *op)
{
  using namespace blender::ed;
  wmMsgBus *mbus = CTX_wm_message_bus(C);
  Main &bmain = *CTX_data_main(C);
  Scene &scene = *CTX_data_scene(C);
  Object &ob = *CTX_data_active_object(C);
  const int mode_flag = OB_MODE_TEXTURE_PAINT;
  const bool is_mode_set = (ob.mode & mode_flag) != 0;

  if (!is_mode_set) {
    if (!object::mode_compat_set(C, &ob, eObjectMode(mode_flag), op->reports)) {
      return OPERATOR_CANCELLED;
    }
  }

  if (ob.mode & mode_flag) {
    ED_object_texture_paint_mode_exit_ex(bmain, scene, ob);
  }
  else {
    Depsgraph *depsgraph = CTX_data_depsgraph_pointer(C);
    ED_object_texture_paint_mode_enter_ex(bmain, scene, *depsgraph, ob);
  }

  WM_msg_publish_rna_prop(mbus, &ob.id, &ob, Object, mode);

  WM_toolsystem_update_from_context_view3d(C);

  return OPERATOR_FINISHED;
}

void PAINT_OT_texture_paint_toggle(wmOperatorType *ot)
{
  /* identifiers */
  ot->name = "Texture Paint Mode";
  ot->idname = "PAINT_OT_texture_paint_toggle";
  ot->description = "Toggle texture paint mode in 3D view";

  /* API callbacks. */
  ot->exec = texture_paint_toggle_exec;
  ot->poll = texture_paint_toggle_poll;

  /* flags */
  ot->flag = OPTYPE_REGISTER | OPTYPE_UNDO;
}

/** \} */

/* -------------------------------------------------------------------- */
/** \name Brush Color Flip Operator
 * \{ */

static wmOperatorStatus brush_colors_flip_exec(bContext *C, wmOperator * /*op*/)
{
  Scene &scene = *CTX_data_scene(C);

  Paint *paint = BKE_paint_get_active_from_context(C);
  Brush *br = BKE_paint_brush(paint);

  if (BKE_paint_use_unified_color(scene.toolsettings, paint)) {
    UnifiedPaintSettings &ups = scene.toolsettings->unified_paint_settings;
    swap_v3_v3(ups.rgb, ups.secondary_rgb);
  }
  else if (br) {
    swap_v3_v3(br->rgb, br->secondary_rgb);
    BKE_brush_tag_unsaved_changes(br);
  }
  else {
    return OPERATOR_CANCELLED;
  }

  WM_event_add_notifier(C, NC_BRUSH | NA_EDITED, br);

  return OPERATOR_FINISHED;
}

static bool brush_colors_flip_poll(bContext *C)
{
  if (ED_image_tools_paint_poll(C)) {
    Brush *br = image_paint_brush(C);
    if (ELEM(br->image_brush_type, IMAGE_PAINT_BRUSH_TYPE_DRAW, IMAGE_PAINT_BRUSH_TYPE_FILL)) {
      return true;
    }
  }
  else {
    Object *ob = CTX_data_active_object(C);
    if (ob != nullptr) {
      if (ob->mode & (OB_MODE_VERTEX_PAINT | OB_MODE_TEXTURE_PAINT | OB_MODE_SCULPT)) {
        return true;
      }
      if (blender::ed::greasepencil::grease_pencil_painting_poll(C) ||
          blender::ed::greasepencil::grease_pencil_vertex_painting_poll(C))
      {
        return true;
      }
    }
  }
  return false;
}

void PAINT_OT_brush_colors_flip(wmOperatorType *ot)
{
  /* identifiers */
  ot->name = "Swap Colors";
  ot->idname = "PAINT_OT_brush_colors_flip";
  ot->description = "Swap primary and secondary brush colors";

  /* API callbacks. */
  ot->exec = brush_colors_flip_exec;
  ot->poll = brush_colors_flip_poll;

  /* flags */
  ot->flag = OPTYPE_REGISTER;
}

/** \} */

/* -------------------------------------------------------------------- */
/** \name Texture Paint Bucket Fill Operator
 * \{ */

void ED_imapaint_bucket_fill(bContext *C, float const color[3], wmOperator *op, const int mouse[2])
{
  SpaceImage *sima = CTX_wm_space_image(C);

  if (sima && sima->image) {
    Image *ima = sima->image;

    ED_image_undo_push_begin(op->type->name, PaintMode::Texture2D);

    const float mouse_init[2] = {float(mouse[0]), float(mouse[1])};
    paint_2d_bucket_fill(C, color, nullptr, mouse_init, nullptr, nullptr);

    ED_image_undo_push_end();

    DEG_id_tag_update(&ima->id, 0);
  }
}

static bool texture_paint_poll(bContext *C)
{
  if (texture_paint_toggle_poll(C)) {
    if (CTX_data_active_object(C)->mode & OB_MODE_TEXTURE_PAINT) {
      return true;
    }
  }

  return false;
}

blender::float3 seed_hsv_jitter()
{
  blender::RandomNumberGenerator rng = blender::RandomNumberGenerator::from_random_seed();
  return blender::float3{rng.get_float(), rng.get_float(), rng.get_float()};
}

bool image_texture_paint_poll(bContext *C)
{
  return (texture_paint_poll(C) || ED_image_tools_paint_poll(C));
}

bool facemask_paint_poll(bContext *C)
{
  return BKE_paint_select_face_test(CTX_data_active_object(C));
}

bool vert_paint_poll(bContext *C)
{
  return BKE_paint_select_vert_test(CTX_data_active_object(C));
}

bool mask_paint_poll(bContext *C)
{
  return BKE_paint_select_elem_test(CTX_data_active_object(C));
}

/** \} */<|MERGE_RESOLUTION|>--- conflicted
+++ resolved
@@ -369,11 +369,7 @@
 void paint_brush_color_get(Scene *scene,
                            const Paint *paint,
                            Brush *br,
-<<<<<<< HEAD
-                           blender::float3 &initial_hsv_jitter,
-=======
                            std::optional<blender::float3> &initial_hsv_jitter,
->>>>>>> 9a41dc73
                            bool color_correction,
                            bool invert,
                            float distance,
@@ -410,11 +406,7 @@
     else if (color_jitter_settings) {
       copy_v3_v3(r_color,
                  BKE_paint_randomize_color(*color_jitter_settings,
-<<<<<<< HEAD
-                                           initial_hsv_jitter,
-=======
                                            *initial_hsv_jitter,
->>>>>>> 9a41dc73
                                            distance,
                                            pressure,
                                            BKE_brush_color_get(scene, paint, br)));
