--- conflicted
+++ resolved
@@ -770,11 +770,7 @@
                                                                  corner_verts,
                                                                  vert_to_face_map,
                                                                  attribute_data.hide_poly,
-<<<<<<< HEAD
-                                                                 neigbor,
-=======
                                                                  neighbor,
->>>>>>> c4d22839
                                                                  neighbor_neighbors))
       {
         if (neighbor_neighbor == vert) {
