/* SPDX-License-Identifier: GPL-2.0-or-later
 * Copyright 2006 by Nicholas Bishop. All rights reserved. */

/** \file
 * \ingroup edsculpt
 * Implements the Sculpt Mode tools.
 */

#include "MEM_guardedalloc.h"

#include "BLI_blenlib.h"
#include "BLI_dial_2d.h"
#include "BLI_ghash.h"
#include "BLI_gsqueue.h"
#include "BLI_hash.h"
#include "BLI_math.h"
#include "BLI_math_color.h"
#include "BLI_math_color_blend.h"
#include "BLI_task.h"
#include "BLI_utildefines.h"

#include "BLT_translation.h"

#include "PIL_time.h"

#include "DNA_brush_types.h"
#include "DNA_customdata_types.h"
#include "DNA_mesh_types.h"
#include "DNA_meshdata_types.h"
#include "DNA_node_types.h"
#include "DNA_object_types.h"
#include "DNA_scene_types.h"

#include "BKE_attribute.h"
#include "BKE_brush.h"
#include "BKE_ccg.h"
#include "BKE_colortools.h"
#include "BKE_context.h"
#include "BKE_image.h"
#include "BKE_kelvinlet.h"
#include "BKE_key.h"
#include "BKE_lib_id.h"
#include "BKE_main.h"
#include "BKE_mesh.h"
#include "BKE_mesh_mapping.h"
#include "BKE_mesh_mirror.h"
#include "BKE_modifier.h"
#include "BKE_multires.h"
#include "BKE_node.h"
#include "BKE_object.h"
#include "BKE_paint.h"
#include "BKE_particle.h"
#include "BKE_pbvh.h"
#include "BKE_pointcache.h"
#include "BKE_report.h"
#include "BKE_scene.h"
#include "BKE_screen.h"
#include "BKE_subdiv_ccg.h"
#include "BKE_subsurf.h"

#include "NOD_texture.h"

#include "DEG_depsgraph.h"

#include "IMB_colormanagement.h"

#include "WM_api.h"
#include "WM_message.h"
#include "WM_toolsystem.h"
#include "WM_types.h"

#include "ED_object.h"
#include "ED_paint.h"
#include "ED_screen.h"
#include "ED_sculpt.h"
#include "ED_view3d.h"
#include "paint_intern.h"
#include "sculpt_intern.h"

#include "RNA_access.h"
#include "RNA_define.h"

#include "UI_interface.h"
#include "UI_resources.h"

#include "bmesh.h"
#include "bmesh_tools.h"

#include <math.h>
#include <stdlib.h>
#include <string.h>

/* -------------------------------------------------------------------- */
/** \name Sculpt PBVH Abstraction API
 *
 * This is read-only, for writing use PBVH vertex iterators. There vd.index matches
 * the indices used here.
 *
 * For multi-resolution, the same vertex in multiple grids is counted multiple times, with
 * different index for each grid.
 * \{ */

void SCULPT_vertex_random_access_ensure(SculptSession *ss)
{
  if (BKE_pbvh_type(ss->pbvh) == PBVH_BMESH) {
    BM_mesh_elem_index_ensure(ss->bm, BM_VERT);
    BM_mesh_elem_table_ensure(ss->bm, BM_VERT);
  }
}

int SCULPT_vertex_count_get(SculptSession *ss)
{
  switch (BKE_pbvh_type(ss->pbvh)) {
    case PBVH_FACES:
      return ss->totvert;
    case PBVH_BMESH:
      return BM_mesh_elem_count(BKE_pbvh_get_bmesh(ss->pbvh), BM_VERT);
    case PBVH_GRIDS:
      return BKE_pbvh_get_grid_num_vertices(ss->pbvh);
  }

  return 0;
}

const float *SCULPT_vertex_co_get(SculptSession *ss, PBVHVertRef vertex)
{
  switch (BKE_pbvh_type(ss->pbvh)) {
    case PBVH_FACES: {
      if (ss->shapekey_active || ss->deform_modifiers_active) {
        const MVert *mverts = BKE_pbvh_get_verts(ss->pbvh);
        return mverts[vertex.i].co;
      }
      return ss->mvert[vertex.i].co;
    }
    case PBVH_BMESH:
      return ((BMVert *)vertex.i)->co;
    case PBVH_GRIDS: {
      const CCGKey *key = BKE_pbvh_get_grid_key(ss->pbvh);
      const int grid_index = vertex.i / key->grid_area;
      const int vertex_index = vertex.i - grid_index * key->grid_area;
      CCGElem *elem = BKE_pbvh_get_grids(ss->pbvh)[grid_index];
      return CCG_elem_co(key, CCG_elem_offset(key, elem, vertex_index));
    }
  }
  return NULL;
}

bool SCULPT_has_loop_colors(const Object *ob)
{
  Mesh *me = BKE_object_get_original_mesh(ob);
  const CustomDataLayer *layer = BKE_id_attributes_active_color_get(&me->id);

  return layer && BKE_id_attribute_domain(&me->id, layer) == ATTR_DOMAIN_CORNER;
}

bool SCULPT_has_colors(const SculptSession *ss)
{
  return ss->vcol || ss->mcol;
}

void SCULPT_vertex_color_get(const SculptSession *ss, PBVHVertRef vertex, float r_color[4])
{
  BKE_pbvh_vertex_color_get(ss->pbvh, vertex, r_color);
}

void SCULPT_vertex_color_set(SculptSession *ss, PBVHVertRef vertex, const float color[4])
{
  BKE_pbvh_vertex_color_set(ss->pbvh, vertex, color);
}

void SCULPT_vertex_normal_get(SculptSession *ss, PBVHVertRef vertex, float no[3])
{
  switch (BKE_pbvh_type(ss->pbvh)) {
    case PBVH_FACES: {
      const float(*vert_normals)[3] = BKE_pbvh_get_vert_normals(ss->pbvh);
      copy_v3_v3(no, vert_normals[vertex.i]);
      break;
    }
    case PBVH_BMESH: {
      BMVert *v = (BMVert *)vertex.i;
      copy_v3_v3(no, v->no);
      break;
    }
    case PBVH_GRIDS: {
      const CCGKey *key = BKE_pbvh_get_grid_key(ss->pbvh);
      const int grid_index = vertex.i / key->grid_area;
      const int vertex_index = vertex.i - grid_index * key->grid_area;
      CCGElem *elem = BKE_pbvh_get_grids(ss->pbvh)[grid_index];
      copy_v3_v3(no, CCG_elem_no(key, CCG_elem_offset(key, elem, vertex_index)));
      break;
    }
  }
}

const float *SCULPT_vertex_persistent_co_get(SculptSession *ss, PBVHVertRef vertex)
{
  if (ss->persistent_base) {
    return ss->persistent_base[BKE_pbvh_vertex_to_index(ss->pbvh, vertex)].co;
  }
  return SCULPT_vertex_co_get(ss, vertex);
}

const float *SCULPT_vertex_co_for_grab_active_get(SculptSession *ss, PBVHVertRef vertex)
{
  if (BKE_pbvh_type(ss->pbvh) == PBVH_FACES) {
    /* Always grab active shape key if the sculpt happens on shapekey. */
    if (ss->shapekey_active) {
      const MVert *mverts = BKE_pbvh_get_verts(ss->pbvh);
      return mverts[vertex.i].co;
    }

    /* Sculpting on the base mesh. */
    return ss->mvert[vertex.i].co;
  }

  /* Everything else, such as sculpting on multires. */
  return SCULPT_vertex_co_get(ss, vertex);
}

void SCULPT_vertex_limit_surface_get(SculptSession *ss, PBVHVertRef vertex, float r_co[3])
{
  switch (BKE_pbvh_type(ss->pbvh)) {
    case PBVH_FACES:
    case PBVH_BMESH:
      copy_v3_v3(r_co, SCULPT_vertex_co_get(ss, vertex));
      break;
    case PBVH_GRIDS: {
      const CCGKey *key = BKE_pbvh_get_grid_key(ss->pbvh);
      const int grid_index = vertex.i / key->grid_area;
      const int vertex_index = vertex.i - grid_index * key->grid_area;

      SubdivCCGCoord coord = {.grid_index = grid_index,
                              .x = vertex_index % key->grid_size,
                              .y = vertex_index / key->grid_size};
      BKE_subdiv_ccg_eval_limit_point(ss->subdiv_ccg, &coord, r_co);
      break;
    }
  }
}

void SCULPT_vertex_persistent_normal_get(SculptSession *ss, PBVHVertRef vertex, float no[3])
{
  if (ss->persistent_base) {
    copy_v3_v3(no, ss->persistent_base[vertex.i].no);
    return;
  }
  SCULPT_vertex_normal_get(ss, vertex, no);
}

float SCULPT_vertex_mask_get(SculptSession *ss, PBVHVertRef vertex)
{
  BMVert *v;
  float *mask;
  switch (BKE_pbvh_type(ss->pbvh)) {
    case PBVH_FACES:
      return ss->vmask[vertex.i];
    case PBVH_BMESH:
      v = (BMVert *)vertex.i;
      mask = BM_ELEM_CD_GET_VOID_P(v, CustomData_get_offset(&ss->bm->vdata, CD_PAINT_MASK));
      return *mask;
    case PBVH_GRIDS: {
      const CCGKey *key = BKE_pbvh_get_grid_key(ss->pbvh);
      const int grid_index = vertex.i / key->grid_area;
      const int vertex_index = vertex.i - grid_index * key->grid_area;
      CCGElem *elem = BKE_pbvh_get_grids(ss->pbvh)[grid_index];
      return *CCG_elem_mask(key, CCG_elem_offset(key, elem, vertex_index));
    }
  }

  return 0.0f;
}

PBVHVertRef SCULPT_active_vertex_get(SculptSession *ss)
{
  if (ELEM(BKE_pbvh_type(ss->pbvh), PBVH_FACES, PBVH_BMESH, PBVH_GRIDS)) {
    return ss->active_vertex;
  }

  return BKE_pbvh_make_vref(PBVH_REF_NONE);
}

const float *SCULPT_active_vertex_co_get(SculptSession *ss)
{
  return SCULPT_vertex_co_get(ss, SCULPT_active_vertex_get(ss));
}

void SCULPT_active_vertex_normal_get(SculptSession *ss, float normal[3])
{
  SCULPT_vertex_normal_get(ss, SCULPT_active_vertex_get(ss), normal);
}

MVert *SCULPT_mesh_deformed_mverts_get(SculptSession *ss)
{
  switch (BKE_pbvh_type(ss->pbvh)) {
    case PBVH_FACES:
      if (ss->shapekey_active || ss->deform_modifiers_active) {
        return BKE_pbvh_get_verts(ss->pbvh);
      }
      return ss->mvert;
    case PBVH_BMESH:
    case PBVH_GRIDS:
      return NULL;
  }
  return NULL;
}

float *SCULPT_brush_deform_target_vertex_co_get(SculptSession *ss,
                                                const int deform_target,
                                                PBVHVertexIter *iter)
{
  switch (deform_target) {
    case BRUSH_DEFORM_TARGET_GEOMETRY:
      return iter->co;
    case BRUSH_DEFORM_TARGET_CLOTH_SIM:
      return ss->cache->cloth_sim->deformation_pos[iter->index];
  }
  return iter->co;
}

char SCULPT_mesh_symmetry_xyz_get(Object *object)
{
  const Mesh *mesh = BKE_mesh_from_object(object);
  return mesh->symmetry;
}

/* Sculpt Face Sets and Visibility. */

int SCULPT_active_face_set_get(SculptSession *ss)
{
  switch (BKE_pbvh_type(ss->pbvh)) {
    case PBVH_FACES:
      return ss->face_sets[ss->active_face_index];
    case PBVH_GRIDS: {
      const int face_index = BKE_subdiv_ccg_grid_to_face_index(ss->subdiv_ccg,
                                                               ss->active_grid_index);
      return ss->face_sets[face_index];
    }
    case PBVH_BMESH:
      return SCULPT_FACE_SET_NONE;
  }
  return SCULPT_FACE_SET_NONE;
}

void SCULPT_vertex_visible_set(SculptSession *ss, PBVHVertRef vertex, bool visible)
{
  switch (BKE_pbvh_type(ss->pbvh)) {
    case PBVH_FACES: {
      bool *hide_vert = BKE_pbvh_get_vert_hide_for_write(ss->pbvh);
      hide_vert[vertex.i] = visible;
      break;
    }
    case PBVH_BMESH: {
      BMVert *v = (BMVert *)vertex.i;
      BM_elem_flag_set(v, BM_ELEM_HIDDEN, !visible);
      break;
    }
    case PBVH_GRIDS:
      break;
  }
}

bool SCULPT_vertex_visible_get(SculptSession *ss, PBVHVertRef vertex)
{
  switch (BKE_pbvh_type(ss->pbvh)) {
    case PBVH_FACES: {
      const bool *hide_vert = BKE_pbvh_get_vert_hide(ss->pbvh);
      return hide_vert == NULL || !hide_vert[vertex.i];
    }
    case PBVH_BMESH:
      return !BM_elem_flag_test((BMVert *)vertex.i, BM_ELEM_HIDDEN);
    case PBVH_GRIDS: {
      const CCGKey *key = BKE_pbvh_get_grid_key(ss->pbvh);
      const int grid_index = vertex.i / key->grid_area;
      const int vertex_index = vertex.i - grid_index * key->grid_area;
      BLI_bitmap **grid_hidden = BKE_pbvh_get_grid_visibility(ss->pbvh);
      if (grid_hidden && grid_hidden[grid_index]) {
        return !BLI_BITMAP_TEST(grid_hidden[grid_index], vertex_index);
      }
    }
  }
  return true;
}

void SCULPT_face_set_visibility_set(SculptSession *ss, int face_set, bool visible)
{
  switch (BKE_pbvh_type(ss->pbvh)) {
    case PBVH_FACES:
    case PBVH_GRIDS:
      for (int i = 0; i < ss->totfaces; i++) {
        if (abs(ss->face_sets[i]) != face_set) {
          continue;
        }
        if (visible) {
          ss->face_sets[i] = abs(ss->face_sets[i]);
        }
        else {
          ss->face_sets[i] = -abs(ss->face_sets[i]);
        }
      }
      break;
    case PBVH_BMESH:
      break;
  }
}

void SCULPT_face_sets_visibility_invert(SculptSession *ss)
{
  switch (BKE_pbvh_type(ss->pbvh)) {
    case PBVH_FACES:
    case PBVH_GRIDS:
      for (int i = 0; i < ss->totfaces; i++) {
        ss->face_sets[i] *= -1;
      }
      break;
    case PBVH_BMESH:
      break;
  }
}

void SCULPT_face_sets_visibility_all_set(SculptSession *ss, bool visible)
{
  switch (BKE_pbvh_type(ss->pbvh)) {
    case PBVH_FACES:
    case PBVH_GRIDS:
      for (int i = 0; i < ss->totfaces; i++) {

        /* This can run on geometry without a face set assigned, so its ID sign can't be changed to
         * modify the visibility. Force that geometry to the ID 1 to enable changing the visibility
         * here. */
        if (ss->face_sets[i] == SCULPT_FACE_SET_NONE) {
          ss->face_sets[i] = 1;
        }

        if (visible) {
          ss->face_sets[i] = abs(ss->face_sets[i]);
        }
        else {
          ss->face_sets[i] = -abs(ss->face_sets[i]);
        }
      }
      break;
    case PBVH_BMESH:
      break;
  }
}

bool SCULPT_vertex_any_face_set_visible_get(SculptSession *ss, PBVHVertRef vertex)
{
  switch (BKE_pbvh_type(ss->pbvh)) {
    case PBVH_FACES: {
      MeshElemMap *vert_map = &ss->pmap[vertex.i];
      for (int j = 0; j < ss->pmap[vertex.i].count; j++) {
        if (ss->face_sets[vert_map->indices[j]] > 0) {
          return true;
        }
      }
      return false;
    }
    case PBVH_BMESH:
      return true;
    case PBVH_GRIDS:
      return true;
  }
  return true;
}

bool SCULPT_vertex_all_face_sets_visible_get(const SculptSession *ss, PBVHVertRef vertex)
{
  switch (BKE_pbvh_type(ss->pbvh)) {
    case PBVH_FACES: {
      MeshElemMap *vert_map = &ss->pmap[vertex.i];
      for (int j = 0; j < ss->pmap[vertex.i].count; j++) {
        if (ss->face_sets[vert_map->indices[j]] < 0) {
          return false;
        }
      }
      return true;
    }
    case PBVH_BMESH:
      return true;
    case PBVH_GRIDS: {
      const CCGKey *key = BKE_pbvh_get_grid_key(ss->pbvh);
      const int grid_index = vertex.i / key->grid_area;
      const int face_index = BKE_subdiv_ccg_grid_to_face_index(ss->subdiv_ccg, grid_index);
      return ss->face_sets[face_index] > 0;
    }
  }
  return true;
}

void SCULPT_vertex_face_set_set(SculptSession *ss, PBVHVertRef vertex, int face_set)
{
  switch (BKE_pbvh_type(ss->pbvh)) {
    case PBVH_FACES: {
      MeshElemMap *vert_map = &ss->pmap[vertex.i];
      for (int j = 0; j < ss->pmap[vertex.i].count; j++) {
        if (ss->face_sets[vert_map->indices[j]] > 0) {
          ss->face_sets[vert_map->indices[j]] = abs(face_set);
        }
      }
    } break;
    case PBVH_BMESH:
      break;
    case PBVH_GRIDS: {
      const CCGKey *key = BKE_pbvh_get_grid_key(ss->pbvh);
      const int grid_index = vertex.i / key->grid_area;
      const int face_index = BKE_subdiv_ccg_grid_to_face_index(ss->subdiv_ccg, grid_index);
      if (ss->face_sets[face_index] > 0) {
        ss->face_sets[face_index] = abs(face_set);
      }

    } break;
  }
}

int SCULPT_vertex_face_set_get(SculptSession *ss, PBVHVertRef vertex)
{
  switch (BKE_pbvh_type(ss->pbvh)) {
    case PBVH_FACES: {
      MeshElemMap *vert_map = &ss->pmap[vertex.i];
      int face_set = 0;
      for (int i = 0; i < ss->pmap[vertex.i].count; i++) {
        if (ss->face_sets[vert_map->indices[i]] > face_set) {
          face_set = abs(ss->face_sets[vert_map->indices[i]]);
        }
      }
      return face_set;
    }
    case PBVH_BMESH:
      return 0;
    case PBVH_GRIDS: {
      const CCGKey *key = BKE_pbvh_get_grid_key(ss->pbvh);
      const int grid_index = vertex.i / key->grid_area;
      const int face_index = BKE_subdiv_ccg_grid_to_face_index(ss->subdiv_ccg, grid_index);
      return ss->face_sets[face_index];
    }
  }
  return 0;
}

bool SCULPT_vertex_has_face_set(SculptSession *ss, PBVHVertRef vertex, int face_set)
{
  switch (BKE_pbvh_type(ss->pbvh)) {
    case PBVH_FACES: {
      MeshElemMap *vert_map = &ss->pmap[vertex.i];
      for (int i = 0; i < ss->pmap[vertex.i].count; i++) {
        if (ss->face_sets[vert_map->indices[i]] == face_set) {
          return true;
        }
      }
      return false;
    }
    case PBVH_BMESH:
      return true;
    case PBVH_GRIDS: {
      const CCGKey *key = BKE_pbvh_get_grid_key(ss->pbvh);
      const int grid_index = vertex.i / key->grid_area;
      const int face_index = BKE_subdiv_ccg_grid_to_face_index(ss->subdiv_ccg, grid_index);
      return ss->face_sets[face_index] == face_set;
    }
  }
  return true;
}

void SCULPT_visibility_sync_all_face_sets_to_vertices(Object *ob)
{
  SculptSession *ss = ob->sculpt;
  Mesh *mesh = BKE_object_get_original_mesh(ob);
  switch (BKE_pbvh_type(ss->pbvh)) {
    case PBVH_FACES: {
      BKE_sculpt_sync_face_sets_visibility_to_base_mesh(mesh);
      break;
    }
    case PBVH_GRIDS: {
      BKE_sculpt_sync_face_sets_visibility_to_base_mesh(mesh);
      BKE_sculpt_sync_face_sets_visibility_to_grids(mesh, ss->subdiv_ccg);
      break;
    }
    case PBVH_BMESH:
      break;
  }
}

static void UNUSED_FUNCTION(sculpt_visibility_sync_vertex_to_face_sets)(SculptSession *ss,
                                                                        PBVHVertRef vertex)
{
  MeshElemMap *vert_map = &ss->pmap[vertex.i];
  const bool visible = SCULPT_vertex_visible_get(ss, vertex);
  for (int i = 0; i < ss->pmap[vertex.i].count; i++) {
    if (visible) {
      ss->face_sets[vert_map->indices[i]] = abs(ss->face_sets[vert_map->indices[i]]);
    }
    else {
      ss->face_sets[vert_map->indices[i]] = -abs(ss->face_sets[vert_map->indices[i]]);
    }
  }
}

void SCULPT_visibility_sync_all_vertex_to_face_sets(SculptSession *ss)
{
  if (BKE_pbvh_type(ss->pbvh) == PBVH_FACES) {
    for (int i = 0; i < ss->totfaces; i++) {
      MPoly *poly = &ss->mpoly[i];
      bool poly_visible = true;
      for (int l = 0; l < poly->totloop; l++) {
        MLoop *loop = &ss->mloop[poly->loopstart + l];
        if (!SCULPT_vertex_visible_get(ss, BKE_pbvh_make_vref(loop->v))) {
          poly_visible = false;
        }
      }
      if (poly_visible) {
        ss->face_sets[i] = abs(ss->face_sets[i]);
      }
      else {
        ss->face_sets[i] = -abs(ss->face_sets[i]);
      }
    }
  }
}

static bool sculpt_check_unique_face_set_in_base_mesh(SculptSession *ss, int index)
{
  MeshElemMap *vert_map = &ss->pmap[index];
  int face_set = -1;
  for (int i = 0; i < ss->pmap[index].count; i++) {
    if (face_set == -1) {
      face_set = abs(ss->face_sets[vert_map->indices[i]]);
    }
    else {
      if (abs(ss->face_sets[vert_map->indices[i]]) != face_set) {
        return false;
      }
    }
  }
  return true;
}

/**
 * Checks if the face sets of the adjacent faces to the edge between \a v1 and \a v2
 * in the base mesh are equal.
 */
static bool sculpt_check_unique_face_set_for_edge_in_base_mesh(SculptSession *ss, int v1, int v2)
{
  MeshElemMap *vert_map = &ss->pmap[v1];
  int p1 = -1, p2 = -1;
  for (int i = 0; i < ss->pmap[v1].count; i++) {
    MPoly *p = &ss->mpoly[vert_map->indices[i]];
    for (int l = 0; l < p->totloop; l++) {
      MLoop *loop = &ss->mloop[p->loopstart + l];
      if (loop->v == v2) {
        if (p1 == -1) {
          p1 = vert_map->indices[i];
          break;
        }

        if (p2 == -1) {
          p2 = vert_map->indices[i];
          break;
        }
      }
    }
  }

  if (p1 != -1 && p2 != -1) {
    return abs(ss->face_sets[p1]) == (ss->face_sets[p2]);
  }
  return true;
}

bool SCULPT_vertex_has_unique_face_set(SculptSession *ss, PBVHVertRef vertex)
{
  switch (BKE_pbvh_type(ss->pbvh)) {
    case PBVH_FACES: {
      return sculpt_check_unique_face_set_in_base_mesh(ss, vertex.i);
    }
    case PBVH_BMESH:
      return true;
    case PBVH_GRIDS: {
      const CCGKey *key = BKE_pbvh_get_grid_key(ss->pbvh);
      const int grid_index = vertex.i / key->grid_area;
      const int vertex_index = vertex.i - grid_index * key->grid_area;
      const SubdivCCGCoord coord = {.grid_index = grid_index,
                                    .x = vertex_index % key->grid_size,
                                    .y = vertex_index / key->grid_size};
      int v1, v2;
      const SubdivCCGAdjacencyType adjacency = BKE_subdiv_ccg_coarse_mesh_adjacency_info_get(
          ss->subdiv_ccg, &coord, ss->mloop, ss->mpoly, &v1, &v2);
      switch (adjacency) {
        case SUBDIV_CCG_ADJACENT_VERTEX:
          return sculpt_check_unique_face_set_in_base_mesh(ss, v1);
        case SUBDIV_CCG_ADJACENT_EDGE:
          return sculpt_check_unique_face_set_for_edge_in_base_mesh(ss, v1, v2);
        case SUBDIV_CCG_ADJACENT_NONE:
          return true;
      }
    }
  }
  return false;
}

int SCULPT_face_set_next_available_get(SculptSession *ss)
{
  switch (BKE_pbvh_type(ss->pbvh)) {
    case PBVH_FACES:
    case PBVH_GRIDS: {
      int next_face_set = 0;
      for (int i = 0; i < ss->totfaces; i++) {
        if (abs(ss->face_sets[i]) > next_face_set) {
          next_face_set = abs(ss->face_sets[i]);
        }
      }
      next_face_set++;
      return next_face_set;
    }
    case PBVH_BMESH:
      return 0;
  }
  return 0;
}

/* Sculpt Neighbor Iterators */

#define SCULPT_VERTEX_NEIGHBOR_FIXED_CAPACITY 256

static void sculpt_vertex_neighbor_add(SculptVertexNeighborIter *iter,
                                       PBVHVertRef neighbor,
                                       int neighbor_index)
{
  for (int i = 0; i < iter->size; i++) {
    if (iter->neighbors[i].i == neighbor.i) {
      return;
    }
  }

  if (iter->size >= iter->capacity) {
    iter->capacity += SCULPT_VERTEX_NEIGHBOR_FIXED_CAPACITY;

    if (iter->neighbors == iter->neighbors_fixed) {
      iter->neighbors = MEM_mallocN(iter->capacity * sizeof(PBVHVertRef), "neighbor array");
      memcpy(iter->neighbors, iter->neighbors_fixed, sizeof(PBVHVertRef) * iter->size);
    }
    else {
      iter->neighbors = MEM_reallocN_id(
          iter->neighbors, iter->capacity * sizeof(PBVHVertRef), "neighbor array");
    }

    if (iter->neighbor_indices == iter->neighbor_indices_fixed) {
      iter->neighbor_indices = MEM_mallocN(iter->capacity * sizeof(int), "neighbor array");
      memcpy(iter->neighbor_indices, iter->neighbor_indices_fixed, sizeof(int) * iter->size);
    }
    else {
      iter->neighbor_indices = MEM_reallocN_id(
          iter->neighbor_indices, iter->capacity * sizeof(int), "neighbor array");
    }
  }

  iter->neighbors[iter->size] = neighbor;
  iter->neighbor_indices[iter->size] = neighbor_index;
  iter->size++;
}

static void sculpt_vertex_neighbors_get_bmesh(PBVHVertRef vertex, SculptVertexNeighborIter *iter)
{
  BMVert *v = (BMVert *)vertex.i;
  BMIter liter;
  BMLoop *l;
  iter->size = 0;
  iter->num_duplicates = 0;
  iter->capacity = SCULPT_VERTEX_NEIGHBOR_FIXED_CAPACITY;
  iter->neighbors = iter->neighbors_fixed;
  iter->neighbor_indices = iter->neighbor_indices_fixed;

  BM_ITER_ELEM (l, &liter, v, BM_LOOPS_OF_VERT) {
    const BMVert *adj_v[2] = {l->prev->v, l->next->v};
    for (int i = 0; i < ARRAY_SIZE(adj_v); i++) {
      const BMVert *v_other = adj_v[i];
      if (v_other != v) {
        sculpt_vertex_neighbor_add(
            iter, BKE_pbvh_make_vref((intptr_t)v_other), BM_elem_index_get(v_other));
      }
    }
  }
}

static void sculpt_vertex_neighbors_get_faces(SculptSession *ss,
                                              PBVHVertRef vertex,
                                              SculptVertexNeighborIter *iter)
{
  MeshElemMap *vert_map = &ss->pmap[vertex.i];
  iter->size = 0;
  iter->num_duplicates = 0;
  iter->capacity = SCULPT_VERTEX_NEIGHBOR_FIXED_CAPACITY;
  iter->neighbors = iter->neighbors_fixed;
  iter->neighbor_indices = iter->neighbor_indices_fixed;

  for (int i = 0; i < ss->pmap[vertex.i].count; i++) {
    if (ss->face_sets[vert_map->indices[i]] < 0) {
      /* Skip connectivity from hidden faces. */
      continue;
    }
    const MPoly *p = &ss->mpoly[vert_map->indices[i]];
    uint f_adj_v[2];
    if (poly_get_adj_loops_from_vert(p, ss->mloop, vertex.i, f_adj_v) != -1) {
      for (int j = 0; j < ARRAY_SIZE(f_adj_v); j += 1) {
        if (f_adj_v[j] != vertex.i) {
          sculpt_vertex_neighbor_add(iter, BKE_pbvh_make_vref(f_adj_v[j]), f_adj_v[j]);
        }
      }
    }
  }

  if (ss->fake_neighbors.use_fake_neighbors) {
    BLI_assert(ss->fake_neighbors.fake_neighbor_index != NULL);
    if (ss->fake_neighbors.fake_neighbor_index[vertex.i] != FAKE_NEIGHBOR_NONE) {
      sculpt_vertex_neighbor_add(
          iter,
          BKE_pbvh_make_vref(ss->fake_neighbors.fake_neighbor_index[vertex.i]),
          ss->fake_neighbors.fake_neighbor_index[vertex.i]);
    }
  }
}

static void sculpt_vertex_neighbors_get_grids(SculptSession *ss,
                                              const PBVHVertRef vertex,
                                              const bool include_duplicates,
                                              SculptVertexNeighborIter *iter)
{
  /* TODO: optimize this. We could fill #SculptVertexNeighborIter directly,
   * maybe provide coordinate and mask pointers directly rather than converting
   * back and forth between #CCGElem and global index. */
  const CCGKey *key = BKE_pbvh_get_grid_key(ss->pbvh);
  const int grid_index = vertex.i / key->grid_area;
  const int vertex_index = vertex.i - grid_index * key->grid_area;

  SubdivCCGCoord coord = {.grid_index = grid_index,
                          .x = vertex_index % key->grid_size,
                          .y = vertex_index / key->grid_size};

  SubdivCCGNeighbors neighbors;
  BKE_subdiv_ccg_neighbor_coords_get(ss->subdiv_ccg, &coord, include_duplicates, &neighbors);

  iter->size = 0;
  iter->num_duplicates = neighbors.num_duplicates;
  iter->capacity = SCULPT_VERTEX_NEIGHBOR_FIXED_CAPACITY;
  iter->neighbors = iter->neighbors_fixed;
  iter->neighbor_indices = iter->neighbor_indices_fixed;

  for (int i = 0; i < neighbors.size; i++) {
    int v = neighbors.coords[i].grid_index * key->grid_area +
            neighbors.coords[i].y * key->grid_size + neighbors.coords[i].x;

    sculpt_vertex_neighbor_add(iter, BKE_pbvh_make_vref(v), v);
  }

  if (ss->fake_neighbors.use_fake_neighbors) {
    BLI_assert(ss->fake_neighbors.fake_neighbor_index != NULL);
    if (ss->fake_neighbors.fake_neighbor_index[vertex.i] != FAKE_NEIGHBOR_NONE) {
      int v = ss->fake_neighbors.fake_neighbor_index[vertex.i];
      sculpt_vertex_neighbor_add(iter, BKE_pbvh_make_vref(v), v);
    }
  }

  if (neighbors.coords != neighbors.coords_fixed) {
    MEM_freeN(neighbors.coords);
  }
}

void SCULPT_vertex_neighbors_get(SculptSession *ss,
                                 const PBVHVertRef vertex,
                                 const bool include_duplicates,
                                 SculptVertexNeighborIter *iter)
{
  switch (BKE_pbvh_type(ss->pbvh)) {
    case PBVH_FACES:
      sculpt_vertex_neighbors_get_faces(ss, vertex, iter);
      return;
    case PBVH_BMESH:
      sculpt_vertex_neighbors_get_bmesh(vertex, iter);
      return;
    case PBVH_GRIDS:
      sculpt_vertex_neighbors_get_grids(ss, vertex, include_duplicates, iter);
      return;
  }
}

static bool sculpt_check_boundary_vertex_in_base_mesh(const SculptSession *ss, const int index)
{
  BLI_assert(ss->vertex_info.boundary);
  return BLI_BITMAP_TEST(ss->vertex_info.boundary, index);
}

bool SCULPT_vertex_is_boundary(const SculptSession *ss, const PBVHVertRef vertex)
{
  switch (BKE_pbvh_type(ss->pbvh)) {
    case PBVH_FACES: {
      if (!SCULPT_vertex_all_face_sets_visible_get(ss, vertex)) {
        return true;
      }
      return sculpt_check_boundary_vertex_in_base_mesh(ss, vertex.i);
    }
    case PBVH_BMESH: {
      BMVert *v = (BMVert *)vertex.i;
      return BM_vert_is_boundary(v);
    }

    case PBVH_GRIDS: {
      const CCGKey *key = BKE_pbvh_get_grid_key(ss->pbvh);
      const int grid_index = vertex.i / key->grid_area;
      const int vertex_index = vertex.i - grid_index * key->grid_area;
      const SubdivCCGCoord coord = {.grid_index = grid_index,
                                    .x = vertex_index % key->grid_size,
                                    .y = vertex_index / key->grid_size};
      int v1, v2;
      const SubdivCCGAdjacencyType adjacency = BKE_subdiv_ccg_coarse_mesh_adjacency_info_get(
          ss->subdiv_ccg, &coord, ss->mloop, ss->mpoly, &v1, &v2);
      switch (adjacency) {
        case SUBDIV_CCG_ADJACENT_VERTEX:
          return sculpt_check_boundary_vertex_in_base_mesh(ss, v1);
        case SUBDIV_CCG_ADJACENT_EDGE:
          return sculpt_check_boundary_vertex_in_base_mesh(ss, v1) &&
                 sculpt_check_boundary_vertex_in_base_mesh(ss, v2);
        case SUBDIV_CCG_ADJACENT_NONE:
          return false;
      }
    }
  }

  return false;
}

/* Utilities */

bool SCULPT_stroke_is_main_symmetry_pass(StrokeCache *cache)
{
  return cache->mirror_symmetry_pass == 0 && cache->radial_symmetry_pass == 0 &&
         cache->tile_pass == 0;
}

bool SCULPT_stroke_is_first_brush_step(StrokeCache *cache)
{
  return cache->first_time && cache->mirror_symmetry_pass == 0 &&
         cache->radial_symmetry_pass == 0 && cache->tile_pass == 0;
}

bool SCULPT_stroke_is_first_brush_step_of_symmetry_pass(StrokeCache *cache)
{
  return cache->first_time;
}

bool SCULPT_check_vertex_pivot_symmetry(const float vco[3], const float pco[3], const char symm)
{
  bool is_in_symmetry_area = true;
  for (int i = 0; i < 3; i++) {
    char symm_it = 1 << i;
    if (symm & symm_it) {
      if (pco[i] == 0.0f) {
        if (vco[i] > 0.0f) {
          is_in_symmetry_area = false;
        }
      }
      if (vco[i] * pco[i] < 0.0f) {
        is_in_symmetry_area = false;
      }
    }
  }
  return is_in_symmetry_area;
}

typedef struct NearestVertexTLSData {
  PBVHVertRef nearest_vertex;
  float nearest_vertex_distance_squared;
} NearestVertexTLSData;

static void do_nearest_vertex_get_task_cb(void *__restrict userdata,
                                          const int n,
                                          const TaskParallelTLS *__restrict tls)
{
  SculptThreadedTaskData *data = userdata;
  SculptSession *ss = data->ob->sculpt;
  NearestVertexTLSData *nvtd = tls->userdata_chunk;
  PBVHVertexIter vd;

  BKE_pbvh_vertex_iter_begin (ss->pbvh, data->nodes[n], vd, PBVH_ITER_UNIQUE) {
    float distance_squared = len_squared_v3v3(vd.co, data->nearest_vertex_search_co);
    if (distance_squared < nvtd->nearest_vertex_distance_squared &&
        distance_squared < data->max_distance_squared) {
      nvtd->nearest_vertex = vd.vertex;
      nvtd->nearest_vertex_distance_squared = distance_squared;
    }
  }
  BKE_pbvh_vertex_iter_end;
}

static void nearest_vertex_get_reduce(const void *__restrict UNUSED(userdata),
                                      void *__restrict chunk_join,
                                      void *__restrict chunk)
{
  NearestVertexTLSData *join = chunk_join;
  NearestVertexTLSData *nvtd = chunk;
  if (join->nearest_vertex.i == PBVH_REF_NONE) {
    join->nearest_vertex = nvtd->nearest_vertex;
    join->nearest_vertex_distance_squared = nvtd->nearest_vertex_distance_squared;
  }
  else if (nvtd->nearest_vertex_distance_squared < join->nearest_vertex_distance_squared) {
    join->nearest_vertex = nvtd->nearest_vertex;
    join->nearest_vertex_distance_squared = nvtd->nearest_vertex_distance_squared;
  }
}

PBVHVertRef SCULPT_nearest_vertex_get(
    Sculpt *sd, Object *ob, const float co[3], float max_distance, bool use_original)
{
  SculptSession *ss = ob->sculpt;
  PBVHNode **nodes = NULL;
  int totnode;
  SculptSearchSphereData data = {
      .ss = ss,
      .sd = sd,
      .radius_squared = max_distance * max_distance,
      .original = use_original,
      .center = co,
  };
  BKE_pbvh_search_gather(ss->pbvh, SCULPT_search_sphere_cb, &data, &nodes, &totnode);
  if (totnode == 0) {
    return BKE_pbvh_make_vref(PBVH_REF_NONE);
  }

  SculptThreadedTaskData task_data = {
      .sd = sd,
      .ob = ob,
      .nodes = nodes,
      .max_distance_squared = max_distance * max_distance,
  };

  copy_v3_v3(task_data.nearest_vertex_search_co, co);
  NearestVertexTLSData nvtd;
  nvtd.nearest_vertex.i = PBVH_REF_NONE;
  nvtd.nearest_vertex_distance_squared = FLT_MAX;

  TaskParallelSettings settings;
  BKE_pbvh_parallel_range_settings(&settings, true, totnode);
  settings.func_reduce = nearest_vertex_get_reduce;
  settings.userdata_chunk = &nvtd;
  settings.userdata_chunk_size = sizeof(NearestVertexTLSData);
  BLI_task_parallel_range(0, totnode, &task_data, do_nearest_vertex_get_task_cb, &settings);

  MEM_SAFE_FREE(nodes);

  return nvtd.nearest_vertex;
}

bool SCULPT_is_symmetry_iteration_valid(char i, char symm)
{
  return i == 0 || (symm & i && (symm != 5 || i != 3) && (symm != 6 || (!ELEM(i, 3, 5))));
}

bool SCULPT_is_vertex_inside_brush_radius_symm(const float vertex[3],
                                               const float br_co[3],
                                               float radius,
                                               char symm)
{
  for (char i = 0; i <= symm; ++i) {
    if (!SCULPT_is_symmetry_iteration_valid(i, symm)) {
      continue;
    }
    float location[3];
    flip_v3_v3(location, br_co, (char)i);
    if (len_squared_v3v3(location, vertex) < radius * radius) {
      return true;
    }
  }
  return false;
}

void SCULPT_tag_update_overlays(bContext *C)
{
  ARegion *region = CTX_wm_region(C);
  ED_region_tag_redraw(region);

  Object *ob = CTX_data_active_object(C);
  WM_event_add_notifier(C, NC_OBJECT | ND_DRAW, ob);

  DEG_id_tag_update(&ob->id, ID_RECALC_SHADING);

  View3D *v3d = CTX_wm_view3d(C);
  if (!BKE_sculptsession_use_pbvh_draw(ob, v3d)) {
    DEG_id_tag_update(&ob->id, ID_RECALC_GEOMETRY);
  }
}

/** \} */

/* -------------------------------------------------------------------- */
/** \name Sculpt Flood Fill API
 *
 * Iterate over connected vertices, starting from one or more initial vertices.
 * \{ */

void SCULPT_floodfill_init(SculptSession *ss, SculptFloodFill *flood)
{
  int vertex_count = SCULPT_vertex_count_get(ss);
  SCULPT_vertex_random_access_ensure(ss);

  flood->queue = BLI_gsqueue_new(sizeof(intptr_t));
  flood->visited_vertices = BLI_BITMAP_NEW(vertex_count, "visited vertices");
}

void SCULPT_floodfill_add_initial(SculptFloodFill *flood, PBVHVertRef vertex)
{
  BLI_gsqueue_push(flood->queue, &vertex);
}

void SCULPT_floodfill_add_and_skip_initial(SculptFloodFill *flood, PBVHVertRef vertex)
{
  BLI_gsqueue_push(flood->queue, &vertex);
  BLI_BITMAP_ENABLE(flood->visited_vertices, vertex.i);
}

void SCULPT_floodfill_add_initial_with_symmetry(Sculpt *sd,
                                                Object *ob,
                                                SculptSession *ss,
                                                SculptFloodFill *flood,
                                                PBVHVertRef vertex,
                                                float radius)
{
  /* Add active vertex and symmetric vertices to the queue. */
  const char symm = SCULPT_mesh_symmetry_xyz_get(ob);
  for (char i = 0; i <= symm; ++i) {
    if (!SCULPT_is_symmetry_iteration_valid(i, symm)) {
      continue;
    }
    PBVHVertRef v = {PBVH_REF_NONE};

    if (i == 0) {
      v = vertex;
    }
    else if (radius > 0.0f) {
      float radius_squared = (radius == FLT_MAX) ? FLT_MAX : radius * radius;
      float location[3];
      flip_v3_v3(location, SCULPT_vertex_co_get(ss, vertex), i);
      v = SCULPT_nearest_vertex_get(sd, ob, location, radius_squared, false);
    }

    if (v.i != PBVH_REF_NONE) {
      SCULPT_floodfill_add_initial(flood, v);
    }
  }
}

void SCULPT_floodfill_add_active(
    Sculpt *sd, Object *ob, SculptSession *ss, SculptFloodFill *flood, float radius)
{
  /* Add active vertex and symmetric vertices to the queue. */
  const char symm = SCULPT_mesh_symmetry_xyz_get(ob);
  for (char i = 0; i <= symm; ++i) {
    if (!SCULPT_is_symmetry_iteration_valid(i, symm)) {
      continue;
    }

    PBVHVertRef v = {PBVH_REF_NONE};

    if (i == 0) {
      v = SCULPT_active_vertex_get(ss);
    }
    else if (radius > 0.0f) {
      float location[3];
      flip_v3_v3(location, SCULPT_active_vertex_co_get(ss), i);
      v = SCULPT_nearest_vertex_get(sd, ob, location, radius, false);
    }

    if (v.i != PBVH_REF_NONE) {
      SCULPT_floodfill_add_initial(flood, v);
    }
  }
}

void SCULPT_floodfill_execute(SculptSession *ss,
                              SculptFloodFill *flood,
                              bool (*func)(SculptSession *ss,
                                           PBVHVertRef from_v,
                                           PBVHVertRef to_v,
                                           bool is_duplicate,
                                           void *userdata),
                              void *userdata)
{
  while (!BLI_gsqueue_is_empty(flood->queue)) {
    PBVHVertRef from_v;

    BLI_gsqueue_pop(flood->queue, &from_v);
    SculptVertexNeighborIter ni;
    SCULPT_VERTEX_DUPLICATES_AND_NEIGHBORS_ITER_BEGIN (ss, from_v, ni) {
      const PBVHVertRef to_v = ni.vertex;
      int to_v_i = BKE_pbvh_vertex_to_index(ss->pbvh, to_v);

      if (BLI_BITMAP_TEST(flood->visited_vertices, to_v_i)) {
        continue;
      }

      if (!SCULPT_vertex_visible_get(ss, to_v)) {
        continue;
      }

      BLI_BITMAP_ENABLE(flood->visited_vertices, BKE_pbvh_vertex_to_index(ss->pbvh, to_v));

      if (func(ss, from_v, to_v, ni.is_duplicate, userdata)) {
        BLI_gsqueue_push(flood->queue, &to_v);
      }
    }
    SCULPT_VERTEX_NEIGHBORS_ITER_END(ni);
  }
}

void SCULPT_floodfill_free(SculptFloodFill *flood)
{
  MEM_SAFE_FREE(flood->visited_vertices);
  BLI_gsqueue_free(flood->queue);
  flood->queue = NULL;
}

/** \} */

static bool sculpt_tool_has_cube_tip(const char sculpt_tool)
{
  return ELEM(
      sculpt_tool, SCULPT_TOOL_CLAY_STRIPS, SCULPT_TOOL_PAINT, SCULPT_TOOL_MULTIPLANE_SCRAPE);
}

/* -------------------------------------------------------------------- */
/** \name Tool Capabilities
 *
 * Avoid duplicate checks, internal logic only,
 * share logic with #rna_def_sculpt_capabilities where possible.
 * \{ */

static bool sculpt_tool_needs_original(const char sculpt_tool)
{
  return ELEM(sculpt_tool,
              SCULPT_TOOL_GRAB,
              SCULPT_TOOL_ROTATE,
              SCULPT_TOOL_THUMB,
              SCULPT_TOOL_LAYER,
              SCULPT_TOOL_DRAW_SHARP,
              SCULPT_TOOL_ELASTIC_DEFORM,
              SCULPT_TOOL_SMOOTH,
              SCULPT_TOOL_BOUNDARY,
              SCULPT_TOOL_POSE);
}

static bool sculpt_tool_is_proxy_used(const char sculpt_tool)
{
  return ELEM(sculpt_tool,
              SCULPT_TOOL_SMOOTH,
              SCULPT_TOOL_LAYER,
              SCULPT_TOOL_POSE,
              SCULPT_TOOL_DISPLACEMENT_SMEAR,
              SCULPT_TOOL_BOUNDARY,
              SCULPT_TOOL_CLOTH,
              SCULPT_TOOL_PAINT,
              SCULPT_TOOL_SMEAR,
              SCULPT_TOOL_DRAW_FACE_SETS);
}

static bool sculpt_brush_use_topology_rake(const SculptSession *ss, const Brush *brush)
{
  return SCULPT_TOOL_HAS_TOPOLOGY_RAKE(brush->sculpt_tool) &&
         (brush->topology_rake_factor > 0.0f) && (ss->bm != NULL);
}

/**
 * Test whether the #StrokeCache.sculpt_normal needs update in #do_brush_action
 */
static int sculpt_brush_needs_normal(const SculptSession *ss, const Brush *brush)
{
  return ((SCULPT_TOOL_HAS_NORMAL_WEIGHT(brush->sculpt_tool) &&
           (ss->cache->normal_weight > 0.0f)) ||

          ELEM(brush->sculpt_tool,
               SCULPT_TOOL_BLOB,
               SCULPT_TOOL_CREASE,
               SCULPT_TOOL_DRAW,
               SCULPT_TOOL_DRAW_SHARP,
               SCULPT_TOOL_CLOTH,
               SCULPT_TOOL_LAYER,
               SCULPT_TOOL_NUDGE,
               SCULPT_TOOL_ROTATE,
               SCULPT_TOOL_ELASTIC_DEFORM,
               SCULPT_TOOL_THUMB) ||

          (brush->mtex.brush_map_mode == MTEX_MAP_MODE_AREA)) ||
         sculpt_brush_use_topology_rake(ss, brush);
}

static bool sculpt_brush_needs_rake_rotation(const Brush *brush)
{
  return SCULPT_TOOL_HAS_RAKE(brush->sculpt_tool) && (brush->rake_factor != 0.0f);
}

/** \} */

/* -------------------------------------------------------------------- */
/** \name Sculpt Init/Update
 * \{ */

typedef enum StrokeFlags {
  CLIP_X = 1,
  CLIP_Y = 2,
  CLIP_Z = 4,
} StrokeFlags;

void SCULPT_orig_vert_data_unode_init(SculptOrigVertData *data, Object *ob, SculptUndoNode *unode)
{
  SculptSession *ss = ob->sculpt;
  BMesh *bm = ss->bm;

  memset(data, 0, sizeof(*data));
  data->unode = unode;

  if (bm) {
    data->bm_log = ss->bm_log;
  }
  else {
    data->coords = data->unode->co;
    data->normals = data->unode->no;
    data->vmasks = data->unode->mask;
    data->colors = data->unode->col;
  }
}

void SCULPT_orig_vert_data_init(SculptOrigVertData *data,
                                Object *ob,
                                PBVHNode *node,
                                SculptUndoType type)
{
  SculptUndoNode *unode;
  unode = SCULPT_undo_push_node(ob, node, type);
  SCULPT_orig_vert_data_unode_init(data, ob, unode);
}

void SCULPT_orig_vert_data_update(SculptOrigVertData *orig_data, PBVHVertexIter *iter)
{
  if (orig_data->unode->type == SCULPT_UNDO_COORDS) {
    if (orig_data->bm_log) {
      BM_log_original_vert_data(orig_data->bm_log, iter->bm_vert, &orig_data->co, &orig_data->no);
    }
    else {
      orig_data->co = orig_data->coords[iter->i];
      orig_data->no = orig_data->normals[iter->i];
    }
  }
  else if (orig_data->unode->type == SCULPT_UNDO_COLOR) {
    orig_data->col = orig_data->colors[iter->i];
  }
  else if (orig_data->unode->type == SCULPT_UNDO_MASK) {
    if (orig_data->bm_log) {
      orig_data->mask = BM_log_original_mask(orig_data->bm_log, iter->bm_vert);
    }
    else {
      orig_data->mask = orig_data->vmasks[iter->i];
    }
  }
}

static void sculpt_rake_data_update(struct SculptRakeData *srd, const float co[3])
{
  float rake_dist = len_v3v3(srd->follow_co, co);
  if (rake_dist > srd->follow_dist) {
    interp_v3_v3v3(srd->follow_co, srd->follow_co, co, rake_dist - srd->follow_dist);
  }
}

/** \} */

/* -------------------------------------------------------------------- */
/** \name Sculpt Dynamic Topology
 * \{ */

bool SCULPT_stroke_is_dynamic_topology(const SculptSession *ss, const Brush *brush)
{
  return ((BKE_pbvh_type(ss->pbvh) == PBVH_BMESH) &&

          (!ss->cache || (!ss->cache->alt_smooth)) &&

          /* Requires mesh restore, which doesn't work with
           * dynamic-topology. */
          !(brush->flag & BRUSH_ANCHORED) && !(brush->flag & BRUSH_DRAG_DOT) &&

          SCULPT_TOOL_HAS_DYNTOPO(brush->sculpt_tool));
}

/** \} */

/* -------------------------------------------------------------------- */
/** \name Sculpt Paint Mesh
 * \{ */

static void paint_mesh_restore_co_task_cb(void *__restrict userdata,
                                          const int n,
                                          const TaskParallelTLS *__restrict UNUSED(tls))
{
  SculptThreadedTaskData *data = userdata;
  SculptSession *ss = data->ob->sculpt;

  SculptUndoNode *unode;
  SculptUndoType type;

  switch (data->brush->sculpt_tool) {
    case SCULPT_TOOL_MASK:
      type = SCULPT_UNDO_MASK;
      break;
    case SCULPT_TOOL_PAINT:
    case SCULPT_TOOL_SMEAR:
      type = SCULPT_UNDO_COLOR;
      break;
    default:
      type = SCULPT_UNDO_COORDS;
      break;
  }

  if (ss->bm) {
    unode = SCULPT_undo_push_node(data->ob, data->nodes[n], type);
  }
  else {
    unode = SCULPT_undo_get_node(data->nodes[n], type);
  }

  if (!unode) {
    return;
  }

  switch (type) {
    case SCULPT_UNDO_MASK:
      BKE_pbvh_node_mark_update_mask(data->nodes[n]);
      break;
    case SCULPT_UNDO_COLOR:
      BKE_pbvh_node_mark_update_color(data->nodes[n]);
      break;
    case SCULPT_UNDO_COORDS:
      BKE_pbvh_node_mark_update(data->nodes[n]);
      break;
    default:
      break;
  }
<<<<<<< HEAD
=======

>>>>>>> 050392d4
  PBVHVertexIter vd;
  SculptOrigVertData orig_data;

  SCULPT_orig_vert_data_unode_init(&orig_data, data->ob, unode);

  BKE_pbvh_vertex_iter_begin (ss->pbvh, data->nodes[n], vd, PBVH_ITER_UNIQUE) {
    SCULPT_orig_vert_data_update(&orig_data, &vd);

    if (orig_data.unode->type == SCULPT_UNDO_COORDS) {
      copy_v3_v3(vd.co, orig_data.co);
      if (vd.no) {
        copy_v3_v3(vd.no, orig_data.no);
      }
      else {
        copy_v3_v3(vd.fno, orig_data.no);
      }
      if (vd.mvert) {
        BKE_pbvh_vert_tag_update_normal(ss->pbvh, vd.vertex);
      }
    }
    else if (orig_data.unode->type == SCULPT_UNDO_MASK) {
      *vd.mask = orig_data.mask;
    }
    else if (orig_data.unode->type == SCULPT_UNDO_COLOR) {
      SCULPT_vertex_color_set(ss, vd.vertex, orig_data.col);
    }
  }
  BKE_pbvh_vertex_iter_end;
}

static void paint_mesh_restore_co(Sculpt *sd, Object *ob)
{
  SculptSession *ss = ob->sculpt;
  Brush *brush = BKE_paint_brush(&sd->paint);

  PBVHNode **nodes;
  int totnode;

  BKE_pbvh_search_gather(ss->pbvh, NULL, NULL, &nodes, &totnode);

  /**
   * Disable multi-threading when dynamic-topology is enabled. Otherwise,
   * new entries might be inserted by #SCULPT_undo_push_node() into the #GHash
   * used internally by #BM_log_original_vert_co() by a different thread. See T33787.
   */
  SculptThreadedTaskData data = {
      .sd = sd,
      .ob = ob,
      .brush = brush,
      .nodes = nodes,
  };

  TaskParallelSettings settings;
  BKE_pbvh_parallel_range_settings(&settings, true && !ss->bm, totnode);
  BLI_task_parallel_range(0, totnode, &data, paint_mesh_restore_co_task_cb, &settings);

  BKE_pbvh_node_color_buffer_free(ss->pbvh);

  MEM_SAFE_FREE(nodes);
}

/*** BVH Tree ***/

static void sculpt_extend_redraw_rect_previous(Object *ob, rcti *rect)
{
  /* Expand redraw \a rect with redraw \a rect from previous step to
   * prevent partial-redraw issues caused by fast strokes. This is
   * needed here (not in sculpt_flush_update) as it was before
   * because redraw rectangle should be the same in both of
   * optimized PBVH draw function and 3d view redraw, if not -- some
   * mesh parts could disappear from screen (sergey). */
  SculptSession *ss = ob->sculpt;

  if (!ss->cache) {
    return;
  }

  if (BLI_rcti_is_empty(&ss->cache->previous_r)) {
    return;
  }

  BLI_rcti_union(rect, &ss->cache->previous_r);
}

bool SCULPT_get_redraw_rect(ARegion *region, RegionView3D *rv3d, Object *ob, rcti *rect)
{
  PBVH *pbvh = ob->sculpt->pbvh;
  float bb_min[3], bb_max[3];

  if (!pbvh) {
    return false;
  }

  BKE_pbvh_redraw_BB(pbvh, bb_min, bb_max);

  /* Convert 3D bounding box to screen space. */
  if (!paint_convert_bb_to_rect(rect, bb_min, bb_max, region, rv3d, ob)) {
    return false;
  }

  return true;
}

void ED_sculpt_redraw_planes_get(float planes[4][4], ARegion *region, Object *ob)
{
  PBVH *pbvh = ob->sculpt->pbvh;
  /* Copy here, original will be used below. */
  rcti rect = ob->sculpt->cache->current_r;

  sculpt_extend_redraw_rect_previous(ob, &rect);

  paint_calc_redraw_planes(planes, region, ob, &rect);

  /* We will draw this \a rect, so now we can set it as the previous partial \a rect.
   * Note that we don't update with the union of previous/current (\a rect), only with
   * the current. Thus we avoid the rectangle needlessly growing to include
   * all the stroke area. */
  ob->sculpt->cache->previous_r = ob->sculpt->cache->current_r;

  /* Clear redraw flag from nodes. */
  if (pbvh) {
    BKE_pbvh_update_bounds(pbvh, PBVH_UpdateRedraw);
  }
}

/************************ Brush Testing *******************/

void SCULPT_brush_test_init(SculptSession *ss, SculptBrushTest *test)
{
  RegionView3D *rv3d = ss->cache ? ss->cache->vc->rv3d : ss->rv3d;
  View3D *v3d = ss->cache ? ss->cache->vc->v3d : ss->v3d;

  test->radius_squared = ss->cache ? ss->cache->radius_squared :
                                     ss->cursor_radius * ss->cursor_radius;
  test->radius = sqrtf(test->radius_squared);

  if (ss->cache) {
    copy_v3_v3(test->location, ss->cache->location);
    test->mirror_symmetry_pass = ss->cache->mirror_symmetry_pass;
    test->radial_symmetry_pass = ss->cache->radial_symmetry_pass;
    copy_m4_m4(test->symm_rot_mat_inv, ss->cache->symm_rot_mat_inv);
  }
  else {
    copy_v3_v3(test->location, ss->cursor_location);
    test->mirror_symmetry_pass = 0;
    test->radial_symmetry_pass = 0;
    unit_m4(test->symm_rot_mat_inv);
  }

  /* Just for initialize. */
  test->dist = 0.0f;

  /* Only for 2D projection. */
  zero_v4(test->plane_view);
  zero_v4(test->plane_tool);

  if (RV3D_CLIPPING_ENABLED(v3d, rv3d)) {
    test->clip_rv3d = rv3d;
  }
  else {
    test->clip_rv3d = NULL;
  }
}

BLI_INLINE bool sculpt_brush_test_clipping(const SculptBrushTest *test, const float co[3])
{
  RegionView3D *rv3d = test->clip_rv3d;
  if (!rv3d) {
    return false;
  }
  float symm_co[3];
  flip_v3_v3(symm_co, co, test->mirror_symmetry_pass);
  if (test->radial_symmetry_pass) {
    mul_m4_v3(test->symm_rot_mat_inv, symm_co);
  }
  return ED_view3d_clipping_test(rv3d, symm_co, true);
}

bool SCULPT_brush_test_sphere(SculptBrushTest *test, const float co[3])
{
  float distsq = len_squared_v3v3(co, test->location);

  if (distsq > test->radius_squared) {
    return false;
  }

  if (sculpt_brush_test_clipping(test, co)) {
    return false;
  }

  test->dist = sqrtf(distsq);
  return true;
}

bool SCULPT_brush_test_sphere_sq(SculptBrushTest *test, const float co[3])
{
  float distsq = len_squared_v3v3(co, test->location);

  if (distsq > test->radius_squared) {
    return false;
  }
  if (sculpt_brush_test_clipping(test, co)) {
    return false;
  }
  test->dist = distsq;
  return true;
}

bool SCULPT_brush_test_sphere_fast(const SculptBrushTest *test, const float co[3])
{
  if (sculpt_brush_test_clipping(test, co)) {
    return false;
  }
  return len_squared_v3v3(co, test->location) <= test->radius_squared;
}

bool SCULPT_brush_test_circle_sq(SculptBrushTest *test, const float co[3])
{
  float co_proj[3];
  closest_to_plane_normalized_v3(co_proj, test->plane_view, co);
  float distsq = len_squared_v3v3(co_proj, test->location);

  if (distsq > test->radius_squared) {
    return false;
  }

  if (sculpt_brush_test_clipping(test, co)) {
    return false;
  }

  test->dist = distsq;
  return true;
}

bool SCULPT_brush_test_cube(SculptBrushTest *test,
                            const float co[3],
                            const float local[4][4],
                            const float roundness)
{
  float side = 1.0f;
  float local_co[3];

  if (sculpt_brush_test_clipping(test, co)) {
    return false;
  }

  mul_v3_m4v3(local_co, local, co);

  local_co[0] = fabsf(local_co[0]);
  local_co[1] = fabsf(local_co[1]);
  local_co[2] = fabsf(local_co[2]);

  /* Keep the square and circular brush tips the same size. */
  side += (1.0f - side) * roundness;

  const float hardness = 1.0f - roundness;
  const float constant_side = hardness * side;
  const float falloff_side = roundness * side;

  if (!(local_co[0] <= side && local_co[1] <= side && local_co[2] <= side)) {
    /* Outside the square. */
    return false;
  }
  if (min_ff(local_co[0], local_co[1]) > constant_side) {
    /* Corner, distance to the center of the corner circle. */
    float r_point[3];
    copy_v3_fl(r_point, constant_side);
    test->dist = len_v2v2(r_point, local_co) / falloff_side;
    return true;
  }
  if (max_ff(local_co[0], local_co[1]) > constant_side) {
    /* Side, distance to the square XY axis. */
    test->dist = (max_ff(local_co[0], local_co[1]) - constant_side) / falloff_side;
    return true;
  }

  /* Inside the square, constant distance. */
  test->dist = 0.0f;
  return true;
}

SculptBrushTestFn SCULPT_brush_test_init_with_falloff_shape(SculptSession *ss,
                                                            SculptBrushTest *test,
                                                            char falloff_shape)
{
  SCULPT_brush_test_init(ss, test);
  SculptBrushTestFn sculpt_brush_test_sq_fn;
  if (falloff_shape == PAINT_FALLOFF_SHAPE_SPHERE) {
    sculpt_brush_test_sq_fn = SCULPT_brush_test_sphere_sq;
  }
  else {
    /* PAINT_FALLOFF_SHAPE_TUBE */
    plane_from_point_normal_v3(test->plane_view, test->location, ss->cache->view_normal);
    sculpt_brush_test_sq_fn = SCULPT_brush_test_circle_sq;
  }
  return sculpt_brush_test_sq_fn;
}

const float *SCULPT_brush_frontface_normal_from_falloff_shape(SculptSession *ss,
                                                              char falloff_shape)
{
  if (falloff_shape == PAINT_FALLOFF_SHAPE_SPHERE) {
    return ss->cache->sculpt_normal_symm;
  }
  /* PAINT_FALLOFF_SHAPE_TUBE */
  return ss->cache->view_normal;
}

static float frontface(const Brush *br,
                       const float sculpt_normal[3],
                       const float no[3],
                       const float fno[3])
{
  if (!(br->flag & BRUSH_FRONTFACE)) {
    return 1.0f;
  }

  float dot;
  if (no) {
    dot = dot_v3v3(no, sculpt_normal);
  }
  else {
    dot = dot_v3v3(fno, sculpt_normal);
  }
  return dot > 0.0f ? dot : 0.0f;
}

#if 0

static bool sculpt_brush_test_cyl(SculptBrushTest *test,
                                  float co[3],
                                  float location[3],
                                  const float area_no[3])
{
  if (sculpt_brush_test_sphere_fast(test, co)) {
    float t1[3], t2[3], t3[3], dist;

    sub_v3_v3v3(t1, location, co);
    sub_v3_v3v3(t2, x2, location);

    cross_v3_v3v3(t3, area_no, t1);

    dist = len_v3(t3) / len_v3(t2);

    test->dist = dist;

    return true;
  }

  return false;
}

#endif

/* ===== Sculpting =====
 */

static float calc_overlap(StrokeCache *cache, const char symm, const char axis, const float angle)
{
  float mirror[3];
  float distsq;

  flip_v3_v3(mirror, cache->true_location, symm);

  if (axis != 0) {
    float mat[3][3];
    axis_angle_to_mat3_single(mat, axis, angle);
    mul_m3_v3(mat, mirror);
  }

  distsq = len_squared_v3v3(mirror, cache->true_location);

  if (distsq <= 4.0f * (cache->radius_squared)) {
    return (2.0f * (cache->radius) - sqrtf(distsq)) / (2.0f * (cache->radius));
  }
  return 0.0f;
}

static float calc_radial_symmetry_feather(Sculpt *sd,
                                          StrokeCache *cache,
                                          const char symm,
                                          const char axis)
{
  float overlap = 0.0f;

  for (int i = 1; i < sd->radial_symm[axis - 'X']; i++) {
    const float angle = 2.0f * M_PI * i / sd->radial_symm[axis - 'X'];
    overlap += calc_overlap(cache, symm, axis, angle);
  }

  return overlap;
}

static float calc_symmetry_feather(Sculpt *sd, StrokeCache *cache)
{
  if (!(sd->paint.symmetry_flags & PAINT_SYMMETRY_FEATHER)) {
    return 1.0f;
  }
  float overlap;
  const int symm = cache->symmetry;

  overlap = 0.0f;
  for (int i = 0; i <= symm; i++) {
    if (!SCULPT_is_symmetry_iteration_valid(i, symm)) {
      continue;
    }

    overlap += calc_overlap(cache, i, 0, 0);

    overlap += calc_radial_symmetry_feather(sd, cache, i, 'X');
    overlap += calc_radial_symmetry_feather(sd, cache, i, 'Y');
    overlap += calc_radial_symmetry_feather(sd, cache, i, 'Z');
  }
  return 1.0f / overlap;
}

/** \} */

/* -------------------------------------------------------------------- */
/** \name Calculate Normal and Center
 *
 * Calculate geometry surrounding the brush center.
 * (optionally using original coordinates).
 *
 * Functions are:
 * - #SCULPT_calc_area_center
 * - #SCULPT_calc_area_normal
 * - #SCULPT_calc_area_normal_and_center
 *
 * \note These are all _very_ similar, when changing one, check others.
 * \{ */

typedef struct AreaNormalCenterTLSData {
  /* 0 = towards view, 1 = flipped */
  float area_cos[2][3];
  float area_nos[2][3];
  int count_no[2];
  int count_co[2];
} AreaNormalCenterTLSData;

static void calc_area_normal_and_center_task_cb(void *__restrict userdata,
                                                const int n,
                                                const TaskParallelTLS *__restrict tls)
{
  SculptThreadedTaskData *data = userdata;
  SculptSession *ss = data->ob->sculpt;
  AreaNormalCenterTLSData *anctd = tls->userdata_chunk;
  const bool use_area_nos = data->use_area_nos;
  const bool use_area_cos = data->use_area_cos;

  PBVHVertexIter vd;
  SculptUndoNode *unode = NULL;

  bool use_original = false;
  bool normal_test_r, area_test_r;

  if (ss->cache && ss->cache->original) {
    unode = SCULPT_undo_push_node(data->ob, data->nodes[n], SCULPT_UNDO_COORDS);
    use_original = (unode->co || unode->bm_entry);
  }

  SculptBrushTest normal_test;
  SculptBrushTestFn sculpt_brush_normal_test_sq_fn = SCULPT_brush_test_init_with_falloff_shape(
      ss, &normal_test, data->brush->falloff_shape);

  /* Update the test radius to sample the normal using the normal radius of the brush. */
  if (data->brush->ob_mode == OB_MODE_SCULPT) {
    float test_radius = sqrtf(normal_test.radius_squared);
    test_radius *= data->brush->normal_radius_factor;
    normal_test.radius = test_radius;
    normal_test.radius_squared = test_radius * test_radius;
  }

  SculptBrushTest area_test;
  SculptBrushTestFn sculpt_brush_area_test_sq_fn = SCULPT_brush_test_init_with_falloff_shape(
      ss, &area_test, data->brush->falloff_shape);

  if (data->brush->ob_mode == OB_MODE_SCULPT) {
    float test_radius = sqrtf(area_test.radius_squared);
    /* Layer brush produces artifacts with normal and area radius */
    /* Enable area radius control only on Scrape for now */
    if (ELEM(data->brush->sculpt_tool, SCULPT_TOOL_SCRAPE, SCULPT_TOOL_FILL) &&
        data->brush->area_radius_factor > 0.0f) {
      test_radius *= data->brush->area_radius_factor;
      if (ss->cache && data->brush->flag2 & BRUSH_AREA_RADIUS_PRESSURE) {
        test_radius *= ss->cache->pressure;
      }
    }
    else {
      test_radius *= data->brush->normal_radius_factor;
    }
    area_test.radius = test_radius;
    area_test.radius_squared = test_radius * test_radius;
  }

  /* When the mesh is edited we can't rely on original coords
   * (original mesh may not even have verts in brush radius). */
  if (use_original && data->has_bm_orco) {
    float(*orco_coords)[3];
    int(*orco_tris)[3];
    int orco_tris_num;

    BKE_pbvh_node_get_bm_orco_data(data->nodes[n], &orco_tris, &orco_tris_num, &orco_coords);

    for (int i = 0; i < orco_tris_num; i++) {
      const float *co_tri[3] = {
          orco_coords[orco_tris[i][0]],
          orco_coords[orco_tris[i][1]],
          orco_coords[orco_tris[i][2]],
      };
      float co[3];

      closest_on_tri_to_point_v3(co, normal_test.location, UNPACK3(co_tri));

      normal_test_r = sculpt_brush_normal_test_sq_fn(&normal_test, co);
      area_test_r = sculpt_brush_area_test_sq_fn(&area_test, co);

      if (!normal_test_r && !area_test_r) {
        continue;
      }

      float no[3];
      int flip_index;

      normal_tri_v3(no, UNPACK3(co_tri));

      flip_index = (dot_v3v3(ss->cache->view_normal, no) <= 0.0f);
      if (use_area_cos && area_test_r) {
        /* Weight the coordinates towards the center. */
        float p = 1.0f - (sqrtf(area_test.dist) / area_test.radius);
        const float afactor = clamp_f(3.0f * p * p - 2.0f * p * p * p, 0.0f, 1.0f);

        float disp[3];
        sub_v3_v3v3(disp, co, area_test.location);
        mul_v3_fl(disp, 1.0f - afactor);
        add_v3_v3v3(co, area_test.location, disp);
        add_v3_v3(anctd->area_cos[flip_index], co);

        anctd->count_co[flip_index] += 1;
      }
      if (use_area_nos && normal_test_r) {
        /* Weight the normals towards the center. */
        float p = 1.0f - (sqrtf(normal_test.dist) / normal_test.radius);
        const float nfactor = clamp_f(3.0f * p * p - 2.0f * p * p * p, 0.0f, 1.0f);
        mul_v3_fl(no, nfactor);

        add_v3_v3(anctd->area_nos[flip_index], no);
        anctd->count_no[flip_index] += 1;
      }
    }
  }
  else {
    BKE_pbvh_vertex_iter_begin (ss->pbvh, data->nodes[n], vd, PBVH_ITER_UNIQUE) {
      float co[3];

      /* For bm_vert only. */
      float no_s[3];

      if (use_original) {
        if (unode->bm_entry) {
          const float *temp_co;
          const float *temp_no_s;
          BM_log_original_vert_data(ss->bm_log, vd.bm_vert, &temp_co, &temp_no_s);
          copy_v3_v3(co, temp_co);
          copy_v3_v3(no_s, temp_no_s);
        }
        else {
          copy_v3_v3(co, unode->co[vd.i]);
          copy_v3_v3(no_s, unode->no[vd.i]);
        }
      }
      else {
        copy_v3_v3(co, vd.co);
      }

      normal_test_r = sculpt_brush_normal_test_sq_fn(&normal_test, co);
      area_test_r = sculpt_brush_area_test_sq_fn(&area_test, co);

      if (!normal_test_r && !area_test_r) {
        continue;
      }

      float no[3];
      int flip_index;

      data->any_vertex_sampled = true;

      if (use_original) {
        copy_v3_v3(no, no_s);
      }
      else {
        if (vd.no) {
          copy_v3_v3(no, vd.no);
        }
        else {
          copy_v3_v3(no, vd.fno);
        }
      }

      flip_index = (dot_v3v3(ss->cache ? ss->cache->view_normal : ss->cursor_view_normal, no) <=
                    0.0f);

      if (use_area_cos && area_test_r) {
        /* Weight the coordinates towards the center. */
        float p = 1.0f - (sqrtf(area_test.dist) / area_test.radius);
        const float afactor = clamp_f(3.0f * p * p - 2.0f * p * p * p, 0.0f, 1.0f);

        float disp[3];
        sub_v3_v3v3(disp, co, area_test.location);
        mul_v3_fl(disp, 1.0f - afactor);
        add_v3_v3v3(co, area_test.location, disp);

        add_v3_v3(anctd->area_cos[flip_index], co);
        anctd->count_co[flip_index] += 1;
      }
      if (use_area_nos && normal_test_r) {
        /* Weight the normals towards the center. */
        float p = 1.0f - (sqrtf(normal_test.dist) / normal_test.radius);
        const float nfactor = clamp_f(3.0f * p * p - 2.0f * p * p * p, 0.0f, 1.0f);
        mul_v3_fl(no, nfactor);

        add_v3_v3(anctd->area_nos[flip_index], no);
        anctd->count_no[flip_index] += 1;
      }
    }
    BKE_pbvh_vertex_iter_end;
  }
}

static void calc_area_normal_and_center_reduce(const void *__restrict UNUSED(userdata),
                                               void *__restrict chunk_join,
                                               void *__restrict chunk)
{
  AreaNormalCenterTLSData *join = chunk_join;
  AreaNormalCenterTLSData *anctd = chunk;

  /* For flatten center. */
  add_v3_v3(join->area_cos[0], anctd->area_cos[0]);
  add_v3_v3(join->area_cos[1], anctd->area_cos[1]);

  /* For area normal. */
  add_v3_v3(join->area_nos[0], anctd->area_nos[0]);
  add_v3_v3(join->area_nos[1], anctd->area_nos[1]);

  /* Weights. */
  add_v2_v2_int(join->count_no, anctd->count_no);
  add_v2_v2_int(join->count_co, anctd->count_co);
}

void SCULPT_calc_area_center(
    Sculpt *sd, Object *ob, PBVHNode **nodes, int totnode, float r_area_co[3])
{
  const Brush *brush = BKE_paint_brush(&sd->paint);
  SculptSession *ss = ob->sculpt;
  const bool has_bm_orco = ss->bm && SCULPT_stroke_is_dynamic_topology(ss, brush);
  int n;

  /* Intentionally set 'sd' to NULL since we share logic with vertex paint. */
  SculptThreadedTaskData data = {
      .sd = NULL,
      .ob = ob,
      .brush = brush,
      .nodes = nodes,
      .totnode = totnode,
      .has_bm_orco = has_bm_orco,
      .use_area_cos = true,
  };

  AreaNormalCenterTLSData anctd = {{{0}}};

  TaskParallelSettings settings;
  BKE_pbvh_parallel_range_settings(&settings, true, totnode);
  settings.func_reduce = calc_area_normal_and_center_reduce;
  settings.userdata_chunk = &anctd;
  settings.userdata_chunk_size = sizeof(AreaNormalCenterTLSData);
  BLI_task_parallel_range(0, totnode, &data, calc_area_normal_and_center_task_cb, &settings);

  /* For flatten center. */
  for (n = 0; n < ARRAY_SIZE(anctd.area_cos); n++) {
    if (anctd.count_co[n] == 0) {
      continue;
    }

    mul_v3_v3fl(r_area_co, anctd.area_cos[n], 1.0f / anctd.count_co[n]);
    break;
  }

  if (n == 2) {
    zero_v3(r_area_co);
  }

  if (anctd.count_co[0] == 0 && anctd.count_co[1] == 0) {
    if (ss->cache) {
      copy_v3_v3(r_area_co, ss->cache->location);
    }
  }
}

void SCULPT_calc_area_normal(
    Sculpt *sd, Object *ob, PBVHNode **nodes, int totnode, float r_area_no[3])
{
  const Brush *brush = BKE_paint_brush(&sd->paint);
  SCULPT_pbvh_calc_area_normal(brush, ob, nodes, totnode, true, r_area_no);
}

bool SCULPT_pbvh_calc_area_normal(const Brush *brush,
                                  Object *ob,
                                  PBVHNode **nodes,
                                  int totnode,
                                  bool use_threading,
                                  float r_area_no[3])
{
  SculptSession *ss = ob->sculpt;
  const bool has_bm_orco = ss->bm && SCULPT_stroke_is_dynamic_topology(ss, brush);

  /* Intentionally set 'sd' to NULL since this is used for vertex paint too. */
  SculptThreadedTaskData data = {
      .sd = NULL,
      .ob = ob,
      .brush = brush,
      .nodes = nodes,
      .totnode = totnode,
      .has_bm_orco = has_bm_orco,
      .use_area_nos = true,
      .any_vertex_sampled = false,
  };

  AreaNormalCenterTLSData anctd = {{{0}}};

  TaskParallelSettings settings;
  BKE_pbvh_parallel_range_settings(&settings, use_threading, totnode);
  settings.func_reduce = calc_area_normal_and_center_reduce;
  settings.userdata_chunk = &anctd;
  settings.userdata_chunk_size = sizeof(AreaNormalCenterTLSData);
  BLI_task_parallel_range(0, totnode, &data, calc_area_normal_and_center_task_cb, &settings);

  /* For area normal. */
  for (int i = 0; i < ARRAY_SIZE(anctd.area_nos); i++) {
    if (normalize_v3_v3(r_area_no, anctd.area_nos[i]) != 0.0f) {
      break;
    }
  }

  return data.any_vertex_sampled;
}

void SCULPT_calc_area_normal_and_center(
    Sculpt *sd, Object *ob, PBVHNode **nodes, int totnode, float r_area_no[3], float r_area_co[3])
{
  const Brush *brush = BKE_paint_brush(&sd->paint);
  SculptSession *ss = ob->sculpt;
  const bool has_bm_orco = ss->bm && SCULPT_stroke_is_dynamic_topology(ss, brush);
  int n;

  /* Intentionally set 'sd' to NULL since this is used for vertex paint too. */
  SculptThreadedTaskData data = {
      .sd = NULL,
      .ob = ob,
      .brush = brush,
      .nodes = nodes,
      .totnode = totnode,
      .has_bm_orco = has_bm_orco,
      .use_area_cos = true,
      .use_area_nos = true,
  };

  AreaNormalCenterTLSData anctd = {{{0}}};

  TaskParallelSettings settings;
  BKE_pbvh_parallel_range_settings(&settings, true, totnode);
  settings.func_reduce = calc_area_normal_and_center_reduce;
  settings.userdata_chunk = &anctd;
  settings.userdata_chunk_size = sizeof(AreaNormalCenterTLSData);
  BLI_task_parallel_range(0, totnode, &data, calc_area_normal_and_center_task_cb, &settings);

  /* For flatten center. */
  for (n = 0; n < ARRAY_SIZE(anctd.area_cos); n++) {
    if (anctd.count_co[n] == 0) {
      continue;
    }

    mul_v3_v3fl(r_area_co, anctd.area_cos[n], 1.0f / anctd.count_co[n]);
    break;
  }

  if (n == 2) {
    zero_v3(r_area_co);
  }

  if (anctd.count_co[0] == 0 && anctd.count_co[1] == 0) {
    if (ss->cache) {
      copy_v3_v3(r_area_co, ss->cache->location);
    }
  }

  /* For area normal. */
  for (n = 0; n < ARRAY_SIZE(anctd.area_nos); n++) {
    if (normalize_v3_v3(r_area_no, anctd.area_nos[n]) != 0.0f) {
      break;
    }
  }
}

/** \} */

/* -------------------------------------------------------------------- */
/** \name Generic Brush Utilities
 * \{ */

/**
 * Return modified brush strength. Includes the direction of the brush, positive
 * values pull vertices, negative values push. Uses tablet pressure and a
 * special multiplier found experimentally to scale the strength factor.
 */
static float brush_strength(const Sculpt *sd,
                            const StrokeCache *cache,
                            const float feather,
                            const UnifiedPaintSettings *ups,
                            const PaintModeSettings *UNUSED(paint_mode_settings))
{
  const Scene *scene = cache->vc->scene;
  const Brush *brush = BKE_paint_brush((Paint *)&sd->paint);

  /* Primary strength input; square it to make lower values more sensitive. */
  const float root_alpha = BKE_brush_alpha_get(scene, brush);
  const float alpha = root_alpha * root_alpha;
  const float dir = (brush->flag & BRUSH_DIR_IN) ? -1.0f : 1.0f;
  const float pressure = BKE_brush_use_alpha_pressure(brush) ? cache->pressure : 1.0f;
  const float pen_flip = cache->pen_flip ? -1.0f : 1.0f;
  const float invert = cache->invert ? -1.0f : 1.0f;
  float overlap = ups->overlap_factor;
  /* Spacing is integer percentage of radius, divide by 50 to get
   * normalized diameter. */

  float flip = dir * invert * pen_flip;
  if (brush->flag & BRUSH_INVERT_TO_SCRAPE_FILL) {
    flip = 1.0f;
  }

  /* Pressure final value after being tweaked depending on the brush. */
  float final_pressure;

  switch (brush->sculpt_tool) {
    case SCULPT_TOOL_CLAY:
      final_pressure = pow4f(pressure);
      overlap = (1.0f + overlap) / 2.0f;
      return 0.25f * alpha * flip * final_pressure * overlap * feather;
    case SCULPT_TOOL_DRAW:
    case SCULPT_TOOL_DRAW_SHARP:
    case SCULPT_TOOL_LAYER:
      return alpha * flip * pressure * overlap * feather;
    case SCULPT_TOOL_DISPLACEMENT_ERASER:
      return alpha * pressure * overlap * feather;
    case SCULPT_TOOL_CLOTH:
      if (brush->cloth_deform_type == BRUSH_CLOTH_DEFORM_GRAB) {
        /* Grab deform uses the same falloff as a regular grab brush. */
        return root_alpha * feather;
      }
      else if (brush->cloth_deform_type == BRUSH_CLOTH_DEFORM_SNAKE_HOOK) {
        return root_alpha * feather * pressure * overlap;
      }
      else if (brush->cloth_deform_type == BRUSH_CLOTH_DEFORM_EXPAND) {
        /* Expand is more sensible to strength as it keeps expanding the cloth when sculpting over
         * the same vertices. */
        return 0.1f * alpha * flip * pressure * overlap * feather;
      }
      else {
        /* Multiply by 10 by default to get a larger range of strength depending on the size of the
         * brush and object. */
        return 10.0f * alpha * flip * pressure * overlap * feather;
      }
    case SCULPT_TOOL_DRAW_FACE_SETS:
      return alpha * pressure * overlap * feather;
    case SCULPT_TOOL_SLIDE_RELAX:
      return alpha * pressure * overlap * feather * 2.0f;
    case SCULPT_TOOL_PAINT:
      final_pressure = pressure * pressure;
      return final_pressure * overlap * feather;
    case SCULPT_TOOL_SMEAR:
    case SCULPT_TOOL_DISPLACEMENT_SMEAR:
      return alpha * pressure * overlap * feather;
    case SCULPT_TOOL_CLAY_STRIPS:
      /* Clay Strips needs less strength to compensate the curve. */
      final_pressure = powf(pressure, 1.5f);
      return alpha * flip * final_pressure * overlap * feather * 0.3f;
    case SCULPT_TOOL_CLAY_THUMB:
      final_pressure = pressure * pressure;
      return alpha * flip * final_pressure * overlap * feather * 1.3f;

    case SCULPT_TOOL_MASK:
      overlap = (1.0f + overlap) / 2.0f;
      switch ((BrushMaskTool)brush->mask_tool) {
        case BRUSH_MASK_DRAW:
          return alpha * flip * pressure * overlap * feather;
        case BRUSH_MASK_SMOOTH:
          return alpha * pressure * feather;
      }
      BLI_assert_msg(0, "Not supposed to happen");
      return 0.0f;

    case SCULPT_TOOL_CREASE:
    case SCULPT_TOOL_BLOB:
      return alpha * flip * pressure * overlap * feather;

    case SCULPT_TOOL_INFLATE:
      if (flip > 0.0f) {
        return 0.250f * alpha * flip * pressure * overlap * feather;
      }
      else {
        return 0.125f * alpha * flip * pressure * overlap * feather;
      }

    case SCULPT_TOOL_MULTIPLANE_SCRAPE:
      overlap = (1.0f + overlap) / 2.0f;
      return alpha * flip * pressure * overlap * feather;

    case SCULPT_TOOL_FILL:
    case SCULPT_TOOL_SCRAPE:
    case SCULPT_TOOL_FLATTEN:
      if (flip > 0.0f) {
        overlap = (1.0f + overlap) / 2.0f;
        return alpha * flip * pressure * overlap * feather;
      }
      else {
        /* Reduce strength for DEEPEN, PEAKS, and CONTRAST. */
        return 0.5f * alpha * flip * pressure * overlap * feather;
      }

    case SCULPT_TOOL_SMOOTH:
      return flip * alpha * pressure * feather;

    case SCULPT_TOOL_PINCH:
      if (flip > 0.0f) {
        return alpha * flip * pressure * overlap * feather;
      }
      else {
        return 0.25f * alpha * flip * pressure * overlap * feather;
      }

    case SCULPT_TOOL_NUDGE:
      overlap = (1.0f + overlap) / 2.0f;
      return alpha * pressure * overlap * feather;

    case SCULPT_TOOL_THUMB:
      return alpha * pressure * feather;

    case SCULPT_TOOL_SNAKE_HOOK:
      return root_alpha * feather;

    case SCULPT_TOOL_GRAB:
      return root_alpha * feather;

    case SCULPT_TOOL_ROTATE:
      return alpha * pressure * feather;

    case SCULPT_TOOL_ELASTIC_DEFORM:
    case SCULPT_TOOL_POSE:
    case SCULPT_TOOL_BOUNDARY:
      return root_alpha * feather;

    default:
      return 0.0f;
  }
}

float SCULPT_brush_strength_factor(SculptSession *ss,
                                   const Brush *br,
                                   const float brush_point[3],
                                   float len,
                                   const float vno[3],
                                   const float fno[3],
                                   float mask,
                                   const PBVHVertRef vertex,
                                   int thread_id)
{
  StrokeCache *cache = ss->cache;
  const Scene *scene = cache->vc->scene;
  const MTex *mtex = &br->mtex;
  float avg = 1.0f;
  float rgba[4];
  float point[3];

  sub_v3_v3v3(point, brush_point, cache->plane_offset);

  if (!mtex->tex) {
    avg = 1.0f;
  }
  else if (mtex->brush_map_mode == MTEX_MAP_MODE_3D) {
    /* Get strength by feeding the vertex location directly into a texture. */
    avg = BKE_brush_sample_tex_3d(scene, br, point, rgba, 0, ss->tex_pool);
  }
  else {
    float symm_point[3], point_2d[2];
    /* Quite warnings. */
    float x = 0.0f, y = 0.0f;

    /* If the active area is being applied for symmetry, flip it
     * across the symmetry axis and rotate it back to the original
     * position in order to project it. This insures that the
     * brush texture will be oriented correctly. */
    if (cache->radial_symmetry_pass) {
      mul_m4_v3(cache->symm_rot_mat_inv, point);
    }
    flip_v3_v3(symm_point, point, cache->mirror_symmetry_pass);

    ED_view3d_project_float_v2_m4(cache->vc->region, symm_point, point_2d, cache->projection_mat);

    /* Still no symmetry supported for other paint modes.
     * Sculpt does it DIY. */
    if (mtex->brush_map_mode == MTEX_MAP_MODE_AREA) {
      /* Similar to fixed mode, but projects from brush angle
       * rather than view direction. */

      mul_m4_v3(cache->brush_local_mat, symm_point);

      x = symm_point[0];
      y = symm_point[1];

      x *= br->mtex.size[0];
      y *= br->mtex.size[1];

      x += br->mtex.ofs[0];
      y += br->mtex.ofs[1];

      avg = paint_get_tex_pixel(&br->mtex, x, y, ss->tex_pool, thread_id);

      avg += br->texture_sample_bias;
    }
    else {
      const float point_3d[3] = {point_2d[0], point_2d[1], 0.0f};
      avg = BKE_brush_sample_tex_3d(scene, br, point_3d, rgba, 0, ss->tex_pool);
    }
  }

  /* Hardness. */
  float final_len = len;
  const float hardness = cache->paint_brush.hardness;
  float p = len / cache->radius;
  if (p < hardness) {
    final_len = 0.0f;
  }
  else if (hardness == 1.0f) {
    final_len = cache->radius;
  }
  else {
    p = (p - hardness) / (1.0f - hardness);
    final_len = p * cache->radius;
  }

  /* Falloff curve. */
  avg *= BKE_brush_curve_strength(br, final_len, cache->radius);
  avg *= frontface(br, cache->view_normal, vno, fno);

  /* Paint mask. */
  avg *= 1.0f - mask;

  /* Auto-masking. */
  avg *= SCULPT_automasking_factor_get(cache->automasking, ss, vertex);

  return avg;
}

bool SCULPT_search_sphere_cb(PBVHNode *node, void *data_v)
{
  SculptSearchSphereData *data = data_v;
  const float *center;
  float nearest[3];
  if (data->center) {
    center = data->center;
  }
  else {
    center = data->ss->cache ? data->ss->cache->location : data->ss->cursor_location;
  }
  float t[3], bb_min[3], bb_max[3];

  if (data->ignore_fully_ineffective) {
    if (BKE_pbvh_node_fully_hidden_get(node)) {
      return false;
    }
    if (BKE_pbvh_node_fully_masked_get(node)) {
      return false;
    }
  }

  if (data->original) {
    BKE_pbvh_node_get_original_BB(node, bb_min, bb_max);
  }
  else {
    BKE_pbvh_node_get_BB(node, bb_min, bb_max);
  }

  for (int i = 0; i < 3; i++) {
    if (bb_min[i] > center[i]) {
      nearest[i] = bb_min[i];
    }
    else if (bb_max[i] < center[i]) {
      nearest[i] = bb_max[i];
    }
    else {
      nearest[i] = center[i];
    }
  }

  sub_v3_v3v3(t, center, nearest);

  return len_squared_v3(t) < data->radius_squared;
}

bool SCULPT_search_circle_cb(PBVHNode *node, void *data_v)
{
  SculptSearchCircleData *data = data_v;
  float bb_min[3], bb_max[3];

  if (data->ignore_fully_ineffective) {
    if (BKE_pbvh_node_fully_masked_get(node)) {
      return false;
    }
  }

  if (data->original) {
    BKE_pbvh_node_get_original_BB(node, bb_min, bb_max);
  }
  else {
    BKE_pbvh_node_get_BB(node, bb_min, bb_min);
  }

  float dummy_co[3], dummy_depth;
  const float dist_sq = dist_squared_ray_to_aabb_v3(
      data->dist_ray_to_aabb_precalc, bb_min, bb_max, dummy_co, &dummy_depth);

  /* Seems like debug code.
   * Maybe this function can just return true if the node is not fully masked. */
  return dist_sq < data->radius_squared || true;
}

void SCULPT_clip(Sculpt *sd, SculptSession *ss, float co[3], const float val[3])
{
  for (int i = 0; i < 3; i++) {
    if (sd->flags & (SCULPT_LOCK_X << i)) {
      continue;
    }

    bool do_clip = false;
    float co_clip[3];
    if (ss->cache && (ss->cache->flag & (CLIP_X << i))) {
      /* Take possible mirror object into account. */
      mul_v3_m4v3(co_clip, ss->cache->clip_mirror_mtx, co);

      if (fabsf(co_clip[i]) <= ss->cache->clip_tolerance[i]) {
        co_clip[i] = 0.0f;
        float imtx[4][4];
        invert_m4_m4(imtx, ss->cache->clip_mirror_mtx);
        mul_m4_v3(imtx, co_clip);
        do_clip = true;
      }
    }

    if (do_clip) {
      co[i] = co_clip[i];
    }
    else {
      co[i] = val[i];
    }
  }
}

static PBVHNode **sculpt_pbvh_gather_cursor_update(Object *ob,
                                                   Sculpt *sd,
                                                   bool use_original,
                                                   int *r_totnode)
{
  SculptSession *ss = ob->sculpt;
  PBVHNode **nodes = NULL;
  SculptSearchSphereData data = {
      .ss = ss,
      .sd = sd,
      .radius_squared = ss->cursor_radius,
      .original = use_original,
      .ignore_fully_ineffective = false,
      .center = NULL,
  };
  BKE_pbvh_search_gather(ss->pbvh, SCULPT_search_sphere_cb, &data, &nodes, r_totnode);
  return nodes;
}

static PBVHNode **sculpt_pbvh_gather_generic(Object *ob,
                                             Sculpt *sd,
                                             const Brush *brush,
                                             bool use_original,
                                             float radius_scale,
                                             int *r_totnode)
{
  SculptSession *ss = ob->sculpt;
  PBVHNode **nodes = NULL;

  /* Build a list of all nodes that are potentially within the cursor or brush's area of influence.
   */
  if (brush->falloff_shape == PAINT_FALLOFF_SHAPE_SPHERE) {
    SculptSearchSphereData data = {
        .ss = ss,
        .sd = sd,
        .radius_squared = square_f(ss->cache->radius * radius_scale),
        .original = use_original,
        .ignore_fully_ineffective = brush->sculpt_tool != SCULPT_TOOL_MASK,
        .center = NULL,
    };
    BKE_pbvh_search_gather(ss->pbvh, SCULPT_search_sphere_cb, &data, &nodes, r_totnode);
  }
  else {
    struct DistRayAABB_Precalc dist_ray_to_aabb_precalc;
    dist_squared_ray_to_aabb_v3_precalc(
        &dist_ray_to_aabb_precalc, ss->cache->location, ss->cache->view_normal);
    SculptSearchCircleData data = {
        .ss = ss,
        .sd = sd,
        .radius_squared = ss->cache ? square_f(ss->cache->radius * radius_scale) :
                                      ss->cursor_radius,
        .original = use_original,
        .dist_ray_to_aabb_precalc = &dist_ray_to_aabb_precalc,
        .ignore_fully_ineffective = brush->sculpt_tool != SCULPT_TOOL_MASK,
    };
    BKE_pbvh_search_gather(ss->pbvh, SCULPT_search_circle_cb, &data, &nodes, r_totnode);
  }
  return nodes;
}

/* Calculate primary direction of movement for many brushes. */
static void calc_sculpt_normal(
    Sculpt *sd, Object *ob, PBVHNode **nodes, int totnode, float r_area_no[3])
{
  const Brush *brush = BKE_paint_brush(&sd->paint);
  const SculptSession *ss = ob->sculpt;

  switch (brush->sculpt_plane) {
    case SCULPT_DISP_DIR_VIEW:
      copy_v3_v3(r_area_no, ss->cache->true_view_normal);
      break;

    case SCULPT_DISP_DIR_X:
      ARRAY_SET_ITEMS(r_area_no, 1.0f, 0.0f, 0.0f);
      break;

    case SCULPT_DISP_DIR_Y:
      ARRAY_SET_ITEMS(r_area_no, 0.0f, 1.0f, 0.0f);
      break;

    case SCULPT_DISP_DIR_Z:
      ARRAY_SET_ITEMS(r_area_no, 0.0f, 0.0f, 1.0f);
      break;

    case SCULPT_DISP_DIR_AREA:
      SCULPT_calc_area_normal(sd, ob, nodes, totnode, r_area_no);
      break;

    default:
      break;
  }
}

static void update_sculpt_normal(Sculpt *sd, Object *ob, PBVHNode **nodes, int totnode)
{
  const Brush *brush = BKE_paint_brush(&sd->paint);
  StrokeCache *cache = ob->sculpt->cache;
  /* Grab brush does not update the sculpt normal during a stroke. */
  const bool update_normal =
      !(brush->flag & BRUSH_ORIGINAL_NORMAL) && !(brush->sculpt_tool == SCULPT_TOOL_GRAB) &&
      !(brush->sculpt_tool == SCULPT_TOOL_THUMB && !(brush->flag & BRUSH_ANCHORED)) &&
      !(brush->sculpt_tool == SCULPT_TOOL_ELASTIC_DEFORM) &&
      !(brush->sculpt_tool == SCULPT_TOOL_SNAKE_HOOK && cache->normal_weight > 0.0f);

  if (cache->mirror_symmetry_pass == 0 && cache->radial_symmetry_pass == 0 &&
      (SCULPT_stroke_is_first_brush_step_of_symmetry_pass(cache) || update_normal)) {
    calc_sculpt_normal(sd, ob, nodes, totnode, cache->sculpt_normal);
    if (brush->falloff_shape == PAINT_FALLOFF_SHAPE_TUBE) {
      project_plane_v3_v3v3(cache->sculpt_normal, cache->sculpt_normal, cache->view_normal);
      normalize_v3(cache->sculpt_normal);
    }
    copy_v3_v3(cache->sculpt_normal_symm, cache->sculpt_normal);
  }
  else {
    copy_v3_v3(cache->sculpt_normal_symm, cache->sculpt_normal);
    flip_v3(cache->sculpt_normal_symm, cache->mirror_symmetry_pass);
    mul_m4_v3(cache->symm_rot_mat, cache->sculpt_normal_symm);
  }
}

static void calc_local_y(ViewContext *vc, const float center[3], float y[3])
{
  Object *ob = vc->obact;
  float loc[3];
  const float xy_delta[2] = {0.0f, 1.0f};

  mul_v3_m4v3(loc, ob->imat, center);
  const float zfac = ED_view3d_calc_zfac(vc->rv3d, loc);

  ED_view3d_win_to_delta(vc->region, xy_delta, zfac, y);
  normalize_v3(y);

  add_v3_v3(y, ob->loc);
  mul_m4_v3(ob->imat, y);
}

static void calc_brush_local_mat(const Brush *brush, Object *ob, float local_mat[4][4])
{
  const StrokeCache *cache = ob->sculpt->cache;
  float tmat[4][4];
  float mat[4][4];
  float scale[4][4];
  float angle, v[3];
  float up[3];

  /* Ensure `ob->imat` is up to date. */
  invert_m4_m4(ob->imat, ob->obmat);

  /* Initialize last column of matrix. */
  mat[0][3] = 0.0f;
  mat[1][3] = 0.0f;
  mat[2][3] = 0.0f;
  mat[3][3] = 1.0f;

  /* Get view's up vector in object-space. */
  calc_local_y(cache->vc, cache->location, up);

  /* Calculate the X axis of the local matrix. */
  cross_v3_v3v3(v, up, cache->sculpt_normal);
  /* Apply rotation (user angle, rake, etc.) to X axis. */
  angle = brush->mtex.rot - cache->special_rotation;
  rotate_v3_v3v3fl(mat[0], v, cache->sculpt_normal, angle);

  /* Get other axes. */
  cross_v3_v3v3(mat[1], cache->sculpt_normal, mat[0]);
  copy_v3_v3(mat[2], cache->sculpt_normal);

  /* Set location. */
  copy_v3_v3(mat[3], cache->location);

  /* Scale by brush radius. */
  normalize_m4(mat);
  scale_m4_fl(scale, cache->radius);
  mul_m4_m4m4(tmat, mat, scale);

  /* Return inverse (for converting from model-space coords to local area coords). */
  invert_m4_m4(local_mat, tmat);
}

#define SCULPT_TILT_SENSITIVITY 0.7f
void SCULPT_tilt_apply_to_normal(float r_normal[3], StrokeCache *cache, const float tilt_strength)
{
  if (!U.experimental.use_sculpt_tools_tilt) {
    return;
  }
  const float rot_max = M_PI_2 * tilt_strength * SCULPT_TILT_SENSITIVITY;
  mul_v3_mat3_m4v3(r_normal, cache->vc->obact->obmat, r_normal);
  float normal_tilt_y[3];
  rotate_v3_v3v3fl(normal_tilt_y, r_normal, cache->vc->rv3d->viewinv[0], cache->y_tilt * rot_max);
  float normal_tilt_xy[3];
  rotate_v3_v3v3fl(
      normal_tilt_xy, normal_tilt_y, cache->vc->rv3d->viewinv[1], cache->x_tilt * rot_max);
  mul_v3_mat3_m4v3(r_normal, cache->vc->obact->imat, normal_tilt_xy);
  normalize_v3(r_normal);
}

void SCULPT_tilt_effective_normal_get(const SculptSession *ss, const Brush *brush, float r_no[3])
{
  copy_v3_v3(r_no, ss->cache->sculpt_normal_symm);
  SCULPT_tilt_apply_to_normal(r_no, ss->cache, brush->tilt_strength_factor);
}

static void update_brush_local_mat(Sculpt *sd, Object *ob)
{
  StrokeCache *cache = ob->sculpt->cache;

  if (cache->mirror_symmetry_pass == 0 && cache->radial_symmetry_pass == 0) {
    calc_brush_local_mat(BKE_paint_brush(&sd->paint), ob, cache->brush_local_mat);
  }
}

/** \} */

/* -------------------------------------------------------------------- */
/** \name Texture painting
 * \{ */

static bool sculpt_needs_pbvh_pixels(PaintModeSettings *paint_mode_settings,
                                     const Brush *brush,
                                     Object *ob)
{
  if (brush->sculpt_tool == SCULPT_TOOL_PAINT && U.experimental.use_sculpt_texture_paint) {
    Image *image;
    ImageUser *image_user;
    return SCULPT_paint_image_canvas_get(paint_mode_settings, ob, &image, &image_user);
  }

  return false;
}

static void sculpt_pbvh_update_pixels(PaintModeSettings *paint_mode_settings,
                                      SculptSession *ss,
                                      Object *ob)
{
  BLI_assert(ob->type == OB_MESH);
  Mesh *mesh = (Mesh *)ob->data;

  Image *image;
  ImageUser *image_user;
  if (!SCULPT_paint_image_canvas_get(paint_mode_settings, ob, &image, &image_user)) {
    return;
  }

  BKE_pbvh_build_pixels(ss->pbvh, mesh, image, image_user);
}

/** \} */

/* -------------------------------------------------------------------- */
/** \name Generic Brush Plane & Symmetry Utilities
 * \{ */

typedef struct {
  SculptSession *ss;
  const float *ray_start;
  const float *ray_normal;
  bool hit;
  float depth;
  bool original;

  PBVHVertRef active_vertex;
  float *face_normal;

  int active_face_grid_index;

  struct IsectRayPrecalc isect_precalc;
} SculptRaycastData;

typedef struct {
  SculptSession *ss;
  const float *ray_start, *ray_normal;
  bool hit;
  float depth;
  float dist_sq_to_ray;
  bool original;
} SculptFindNearestToRayData;

ePaintSymmetryAreas SCULPT_get_vertex_symm_area(const float co[3])
{
  ePaintSymmetryAreas symm_area = PAINT_SYMM_AREA_DEFAULT;
  if (co[0] < 0.0f) {
    symm_area |= PAINT_SYMM_AREA_X;
  }
  if (co[1] < 0.0f) {
    symm_area |= PAINT_SYMM_AREA_Y;
  }
  if (co[2] < 0.0f) {
    symm_area |= PAINT_SYMM_AREA_Z;
  }
  return symm_area;
}

void SCULPT_flip_v3_by_symm_area(float v[3],
                                 const ePaintSymmetryFlags symm,
                                 const ePaintSymmetryAreas symmarea,
                                 const float pivot[3])
{
  for (int i = 0; i < 3; i++) {
    ePaintSymmetryFlags symm_it = 1 << i;
    if (!(symm & symm_it)) {
      continue;
    }
    if (symmarea & symm_it) {
      flip_v3(v, symm_it);
    }
    if (pivot[i] < 0.0f) {
      flip_v3(v, symm_it);
    }
  }
}

void SCULPT_flip_quat_by_symm_area(float quat[4],
                                   const ePaintSymmetryFlags symm,
                                   const ePaintSymmetryAreas symmarea,
                                   const float pivot[3])
{
  for (int i = 0; i < 3; i++) {
    ePaintSymmetryFlags symm_it = 1 << i;
    if (!(symm & symm_it)) {
      continue;
    }
    if (symmarea & symm_it) {
      flip_qt(quat, symm_it);
    }
    if (pivot[i] < 0.0f) {
      flip_qt(quat, symm_it);
    }
  }
}

void SCULPT_calc_brush_plane(
    Sculpt *sd, Object *ob, PBVHNode **nodes, int totnode, float r_area_no[3], float r_area_co[3])
{
  SculptSession *ss = ob->sculpt;
  Brush *brush = BKE_paint_brush(&sd->paint);

  zero_v3(r_area_co);
  zero_v3(r_area_no);

  if (SCULPT_stroke_is_main_symmetry_pass(ss->cache) &&
      (SCULPT_stroke_is_first_brush_step_of_symmetry_pass(ss->cache) ||
       !(brush->flag & BRUSH_ORIGINAL_PLANE) || !(brush->flag & BRUSH_ORIGINAL_NORMAL))) {
    switch (brush->sculpt_plane) {
      case SCULPT_DISP_DIR_VIEW:
        copy_v3_v3(r_area_no, ss->cache->true_view_normal);
        break;

      case SCULPT_DISP_DIR_X:
        ARRAY_SET_ITEMS(r_area_no, 1.0f, 0.0f, 0.0f);
        break;

      case SCULPT_DISP_DIR_Y:
        ARRAY_SET_ITEMS(r_area_no, 0.0f, 1.0f, 0.0f);
        break;

      case SCULPT_DISP_DIR_Z:
        ARRAY_SET_ITEMS(r_area_no, 0.0f, 0.0f, 1.0f);
        break;

      case SCULPT_DISP_DIR_AREA:
        SCULPT_calc_area_normal_and_center(sd, ob, nodes, totnode, r_area_no, r_area_co);
        if (brush->falloff_shape == PAINT_FALLOFF_SHAPE_TUBE) {
          project_plane_v3_v3v3(r_area_no, r_area_no, ss->cache->view_normal);
          normalize_v3(r_area_no);
        }
        break;

      default:
        break;
    }

    /* For flatten center. */
    /* Flatten center has not been calculated yet if we are not using the area normal. */
    if (brush->sculpt_plane != SCULPT_DISP_DIR_AREA) {
      SCULPT_calc_area_center(sd, ob, nodes, totnode, r_area_co);
    }

    /* For area normal. */
    if ((!SCULPT_stroke_is_first_brush_step_of_symmetry_pass(ss->cache)) &&
        (brush->flag & BRUSH_ORIGINAL_NORMAL)) {
      copy_v3_v3(r_area_no, ss->cache->sculpt_normal);
    }
    else {
      copy_v3_v3(ss->cache->sculpt_normal, r_area_no);
    }

    /* For flatten center. */
    if ((!SCULPT_stroke_is_first_brush_step_of_symmetry_pass(ss->cache)) &&
        (brush->flag & BRUSH_ORIGINAL_PLANE)) {
      copy_v3_v3(r_area_co, ss->cache->last_center);
    }
    else {
      copy_v3_v3(ss->cache->last_center, r_area_co);
    }
  }
  else {
    /* For area normal. */
    copy_v3_v3(r_area_no, ss->cache->sculpt_normal);

    /* For flatten center. */
    copy_v3_v3(r_area_co, ss->cache->last_center);

    /* For area normal. */
    flip_v3(r_area_no, ss->cache->mirror_symmetry_pass);

    /* For flatten center. */
    flip_v3(r_area_co, ss->cache->mirror_symmetry_pass);

    /* For area normal. */
    mul_m4_v3(ss->cache->symm_rot_mat, r_area_no);

    /* For flatten center. */
    mul_m4_v3(ss->cache->symm_rot_mat, r_area_co);

    /* Shift the plane for the current tile. */
    add_v3_v3(r_area_co, ss->cache->plane_offset);
  }
}

int SCULPT_plane_trim(const StrokeCache *cache, const Brush *brush, const float val[3])
{
  return (!(brush->flag & BRUSH_PLANE_TRIM) ||
          ((dot_v3v3(val, val) <= cache->radius_squared * cache->plane_trim_squared)));
}

int SCULPT_plane_point_side(const float co[3], const float plane[4])
{
  float d = plane_point_side_v3(plane, co);
  return d <= 0.0f;
}

float SCULPT_brush_plane_offset_get(Sculpt *sd, SculptSession *ss)
{
  Brush *brush = BKE_paint_brush(&sd->paint);

  float rv = brush->plane_offset;

  if (brush->flag & BRUSH_OFFSET_PRESSURE) {
    rv *= ss->cache->pressure;
  }

  return rv;
}

/** \} */

/* -------------------------------------------------------------------- */
/** \name Sculpt Gravity Brush
 * \{ */

static void do_gravity_task_cb_ex(void *__restrict userdata,
                                  const int n,
                                  const TaskParallelTLS *__restrict tls)
{
  SculptThreadedTaskData *data = userdata;
  SculptSession *ss = data->ob->sculpt;
  const Brush *brush = data->brush;
  float *offset = data->offset;

  PBVHVertexIter vd;
  float(*proxy)[3];

  proxy = BKE_pbvh_node_add_proxy(ss->pbvh, data->nodes[n])->co;

  SculptBrushTest test;
  SculptBrushTestFn sculpt_brush_test_sq_fn = SCULPT_brush_test_init_with_falloff_shape(
      ss, &test, data->brush->falloff_shape);
  const int thread_id = BLI_task_parallel_thread_id(tls);

  BKE_pbvh_vertex_iter_begin (ss->pbvh, data->nodes[n], vd, PBVH_ITER_UNIQUE) {
    if (!sculpt_brush_test_sq_fn(&test, vd.co)) {
      continue;
    }
    const float fade = SCULPT_brush_strength_factor(ss,
                                                    brush,
                                                    vd.co,
                                                    sqrtf(test.dist),
                                                    vd.no,
                                                    vd.fno,
                                                    vd.mask ? *vd.mask : 0.0f,
                                                    vd.vertex,
                                                    thread_id);

    mul_v3_v3fl(proxy[vd.i], offset, fade);

    if (vd.mvert) {
      BKE_pbvh_vert_tag_update_normal(ss->pbvh, vd.vertex);
    }
  }
  BKE_pbvh_vertex_iter_end;
}

static void do_gravity(Sculpt *sd, Object *ob, PBVHNode **nodes, int totnode, float bstrength)
{
  SculptSession *ss = ob->sculpt;
  Brush *brush = BKE_paint_brush(&sd->paint);

  float offset[3];
  float gravity_vector[3];

  mul_v3_v3fl(gravity_vector, ss->cache->gravity_direction, -ss->cache->radius_squared);

  /* Offset with as much as possible factored in already. */
  mul_v3_v3v3(offset, gravity_vector, ss->cache->scale);
  mul_v3_fl(offset, bstrength);

  /* Threaded loop over nodes. */
  SculptThreadedTaskData data = {
      .sd = sd,
      .ob = ob,
      .brush = brush,
      .nodes = nodes,
      .offset = offset,
  };

  TaskParallelSettings settings;
  BKE_pbvh_parallel_range_settings(&settings, true, totnode);
  BLI_task_parallel_range(0, totnode, &data, do_gravity_task_cb_ex, &settings);
}

/** \} */

/* -------------------------------------------------------------------- */
/** \name Sculpt Brush Utilities
 * \{ */

void SCULPT_vertcos_to_key(Object *ob, KeyBlock *kb, const float (*vertCos)[3])
{
  Mesh *me = (Mesh *)ob->data;
  float(*ofs)[3] = NULL;
  int a;
  const int kb_act_idx = ob->shapenr - 1;
  KeyBlock *currkey;

  /* For relative keys editing of base should update other keys. */
  if (BKE_keyblock_is_basis(me->key, kb_act_idx)) {
    ofs = BKE_keyblock_convert_to_vertcos(ob, kb);

    /* Calculate key coord offsets (from previous location). */
    for (a = 0; a < me->totvert; a++) {
      sub_v3_v3v3(ofs[a], vertCos[a], ofs[a]);
    }

    /* Apply offsets on other keys. */
    for (currkey = me->key->block.first; currkey; currkey = currkey->next) {
      if ((currkey != kb) && (currkey->relative == kb_act_idx)) {
        BKE_keyblock_update_from_offset(ob, currkey, ofs);
      }
    }

    MEM_freeN(ofs);
  }

  /* Modifying of basis key should update mesh. */
  if (kb == me->key->refkey) {
    MVert *mvert = me->mvert;

    for (a = 0; a < me->totvert; a++, mvert++) {
      copy_v3_v3(mvert->co, vertCos[a]);
    }
    BKE_mesh_tag_coords_changed(me);
  }

  /* Apply new coords on active key block, no need to re-allocate kb->data here! */
  BKE_keyblock_update_from_vertcos(ob, kb, vertCos);
}

/* NOTE: we do the topology update before any brush actions to avoid
 * issues with the proxies. The size of the proxy can't change, so
 * topology must be updated first. */
static void sculpt_topology_update(Sculpt *sd,
                                   Object *ob,
                                   Brush *brush,
                                   UnifiedPaintSettings *UNUSED(ups),
                                   PaintModeSettings *UNUSED(paint_mode_settings))
{
  SculptSession *ss = ob->sculpt;

  int n, totnode;
  /* Build a list of all nodes that are potentially within the brush's area of influence. */
  const bool use_original = sculpt_tool_needs_original(brush->sculpt_tool) ? true :
                                                                             ss->cache->original;
  const float radius_scale = 1.25f;
  PBVHNode **nodes = sculpt_pbvh_gather_generic(
      ob, sd, brush, use_original, radius_scale, &totnode);

  /* Only act if some verts are inside the brush area. */
  if (totnode == 0) {
    return;
  }

  /* Free index based vertex info as it will become invalid after modifying the topology during the
   * stroke. */
  MEM_SAFE_FREE(ss->vertex_info.boundary);
  MEM_SAFE_FREE(ss->vertex_info.connected_component);

  PBVHTopologyUpdateMode mode = 0;
  float location[3];

  if (!(sd->flags & SCULPT_DYNTOPO_DETAIL_MANUAL)) {
    if (sd->flags & SCULPT_DYNTOPO_SUBDIVIDE) {
      mode |= PBVH_Subdivide;
    }

    if ((sd->flags & SCULPT_DYNTOPO_COLLAPSE) || (brush->sculpt_tool == SCULPT_TOOL_SIMPLIFY)) {
      mode |= PBVH_Collapse;
    }
  }

  for (n = 0; n < totnode; n++) {
    SCULPT_undo_push_node(ob,
                          nodes[n],
                          brush->sculpt_tool == SCULPT_TOOL_MASK ? SCULPT_UNDO_MASK :
                                                                   SCULPT_UNDO_COORDS);
    BKE_pbvh_node_mark_update(nodes[n]);

    if (BKE_pbvh_type(ss->pbvh) == PBVH_BMESH) {
      BKE_pbvh_node_mark_topology_update(nodes[n]);
      BKE_pbvh_bmesh_node_save_orig(ss->bm, nodes[n]);
    }
  }

  if (BKE_pbvh_type(ss->pbvh) == PBVH_BMESH) {
    BKE_pbvh_bmesh_update_topology(ss->pbvh,
                                   mode,
                                   ss->cache->location,
                                   ss->cache->view_normal,
                                   ss->cache->radius,
                                   (brush->flag & BRUSH_FRONTFACE) != 0,
                                   (brush->falloff_shape != PAINT_FALLOFF_SHAPE_SPHERE));
  }

  MEM_SAFE_FREE(nodes);

  /* Update average stroke position. */
  copy_v3_v3(location, ss->cache->true_location);
  mul_m4_v3(ob->obmat, location);
}

static void do_brush_action_task_cb(void *__restrict userdata,
                                    const int n,
                                    const TaskParallelTLS *__restrict UNUSED(tls))
{
  SculptThreadedTaskData *data = userdata;
  SculptSession *ss = data->ob->sculpt;

  bool need_coords = ss->cache->supports_gravity;

  /* Face Sets modifications do a single undo push */
  if (data->brush->sculpt_tool == SCULPT_TOOL_DRAW_FACE_SETS) {
    BKE_pbvh_node_mark_redraw(data->nodes[n]);
    /* Draw face sets in smooth mode moves the vertices. */
    if (ss->cache->alt_smooth) {
      need_coords = true;
    }
  }
  else if (data->brush->sculpt_tool == SCULPT_TOOL_MASK) {
    SCULPT_undo_push_node(data->ob, data->nodes[n], SCULPT_UNDO_MASK);
    BKE_pbvh_node_mark_update_mask(data->nodes[n]);
  }
  else if (SCULPT_tool_is_paint(data->brush->sculpt_tool)) {
    SCULPT_undo_push_node(data->ob, data->nodes[n], SCULPT_UNDO_COLOR);
    BKE_pbvh_node_mark_update_color(data->nodes[n]);
  }
  else {
    need_coords = true;
  }

  if (need_coords) {
    SCULPT_undo_push_node(data->ob, data->nodes[n], SCULPT_UNDO_COORDS);
    BKE_pbvh_node_mark_update(data->nodes[n]);
  }
}

static void do_brush_action(Sculpt *sd,
                            Object *ob,
                            Brush *brush,
                            UnifiedPaintSettings *ups,
                            PaintModeSettings *paint_mode_settings)
{
  SculptSession *ss = ob->sculpt;
  int totnode;
  PBVHNode **nodes;

  /* Check for unsupported features. */
  PBVHType type = BKE_pbvh_type(ss->pbvh);

  if (SCULPT_tool_is_paint(brush->sculpt_tool) && SCULPT_has_loop_colors(ob)) {
    if (type != PBVH_FACES) {
      return;
    }

    BKE_pbvh_ensure_node_loops(ss->pbvh);
  }

  /* Build a list of all nodes that are potentially within the brush's area of influence */

  if (SCULPT_tool_needs_all_pbvh_nodes(brush)) {
    /* These brushes need to update all nodes as they are not constrained by the brush radius */
    BKE_pbvh_search_gather(ss->pbvh, NULL, NULL, &nodes, &totnode);
  }
  else if (brush->sculpt_tool == SCULPT_TOOL_CLOTH) {
    nodes = SCULPT_cloth_brush_affected_nodes_gather(ss, brush, &totnode);
  }
  else {
    const bool use_original = sculpt_tool_needs_original(brush->sculpt_tool) ? true :
                                                                               ss->cache->original;
    float radius_scale = 1.0f;

    /* Corners of square brushes can go outside the brush radius. */
    if (sculpt_tool_has_cube_tip(brush->sculpt_tool)) {
      radius_scale = M_SQRT2;
    }

    /* With these options enabled not all required nodes are inside the original brush radius, so
     * the brush can produce artifacts in some situations. */
    if (brush->sculpt_tool == SCULPT_TOOL_DRAW && brush->flag & BRUSH_ORIGINAL_NORMAL) {
      radius_scale = 2.0f;
    }
    nodes = sculpt_pbvh_gather_generic(ob, sd, brush, use_original, radius_scale, &totnode);
  }
  const bool use_pixels = sculpt_needs_pbvh_pixels(paint_mode_settings, brush, ob);
  if (use_pixels) {
    sculpt_pbvh_update_pixels(paint_mode_settings, ss, ob);
  }

  /* Draw Face Sets in draw mode makes a single undo push, in alt-smooth mode deforms the
   * vertices and uses regular coords undo. */
  /* It also assigns the paint_face_set here as it needs to be done regardless of the stroke type
   * and the number of nodes under the brush influence. */
  if (brush->sculpt_tool == SCULPT_TOOL_DRAW_FACE_SETS &&
      SCULPT_stroke_is_first_brush_step(ss->cache) && !ss->cache->alt_smooth) {

    /* Dynamic-topology does not support Face Sets data, so it can't store/restore it from undo. */
    /* TODO(pablodp606): This check should be done in the undo code and not here, but the rest of
     * the sculpt code is not checking for unsupported undo types that may return a null node. */
    if (BKE_pbvh_type(ss->pbvh) != PBVH_BMESH) {
      SCULPT_undo_push_node(ob, NULL, SCULPT_UNDO_FACE_SETS);
    }

    if (ss->cache->invert) {
      /* When inverting the brush, pick the paint face mask ID from the mesh. */
      ss->cache->paint_face_set = SCULPT_active_face_set_get(ss);
    }
    else {
      /* By default create a new Face Sets. */
      ss->cache->paint_face_set = SCULPT_face_set_next_available_get(ss);
    }
  }

  /* For anchored brushes with spherical falloff, we start off with zero radius, thus we have no
   * PBVH nodes on the first brush step. */
  if (totnode ||
      ((brush->falloff_shape == PAINT_FALLOFF_SHAPE_SPHERE) && (brush->flag & BRUSH_ANCHORED))) {
    if (SCULPT_stroke_is_first_brush_step(ss->cache)) {
      /* Initialize auto-masking cache. */
      if (SCULPT_is_automasking_enabled(sd, ss, brush)) {
        ss->cache->automasking = SCULPT_automasking_cache_init(sd, brush, ob);
      }
      /* Initialize surface smooth cache. */
      if ((brush->sculpt_tool == SCULPT_TOOL_SMOOTH) &&
          (brush->smooth_deform_type == BRUSH_SMOOTH_DEFORM_SURFACE)) {
        BLI_assert(ss->cache->surface_smooth_laplacian_disp == NULL);
        ss->cache->surface_smooth_laplacian_disp = MEM_callocN(
            sizeof(float[3]) * SCULPT_vertex_count_get(ss), "HC smooth laplacian b");
      }
    }
  }

  /* Only act if some verts are inside the brush area. */
  if (totnode == 0) {
    return;
  }
  float location[3];

  if (!use_pixels) {
    SculptThreadedTaskData task_data = {
        .sd = sd,
        .ob = ob,
        .brush = brush,
        .nodes = nodes,
    };

    TaskParallelSettings settings;
    BKE_pbvh_parallel_range_settings(&settings, true, totnode);
    BLI_task_parallel_range(0, totnode, &task_data, do_brush_action_task_cb, &settings);
  }

  if (sculpt_brush_needs_normal(ss, brush)) {
    update_sculpt_normal(sd, ob, nodes, totnode);
  }

  if (brush->mtex.brush_map_mode == MTEX_MAP_MODE_AREA) {
    update_brush_local_mat(sd, ob);
  }

  if (brush->sculpt_tool == SCULPT_TOOL_POSE && SCULPT_stroke_is_first_brush_step(ss->cache)) {
    SCULPT_pose_brush_init(sd, ob, ss, brush);
  }

  if (brush->deform_target == BRUSH_DEFORM_TARGET_CLOTH_SIM) {
    if (!ss->cache->cloth_sim) {
      ss->cache->cloth_sim = SCULPT_cloth_brush_simulation_create(
          ob, 1.0f, 0.0f, 0.0f, false, true);
      SCULPT_cloth_brush_simulation_init(ss, ss->cache->cloth_sim);
    }
    SCULPT_cloth_brush_store_simulation_state(ss, ss->cache->cloth_sim);
    SCULPT_cloth_brush_ensure_nodes_constraints(
        sd, ob, nodes, totnode, ss->cache->cloth_sim, ss->cache->location, FLT_MAX);
  }

  bool invert = ss->cache->pen_flip || ss->cache->invert || brush->flag & BRUSH_DIR_IN;

  /* Apply one type of brush action. */
  switch (brush->sculpt_tool) {
    case SCULPT_TOOL_DRAW:
      SCULPT_do_draw_brush(sd, ob, nodes, totnode);
      break;
    case SCULPT_TOOL_SMOOTH:
      if (brush->smooth_deform_type == BRUSH_SMOOTH_DEFORM_LAPLACIAN) {
        SCULPT_do_smooth_brush(sd, ob, nodes, totnode);
      }
      else if (brush->smooth_deform_type == BRUSH_SMOOTH_DEFORM_SURFACE) {
        SCULPT_do_surface_smooth_brush(sd, ob, nodes, totnode);
      }
      break;
    case SCULPT_TOOL_CREASE:
      SCULPT_do_crease_brush(sd, ob, nodes, totnode);
      break;
    case SCULPT_TOOL_BLOB:
      SCULPT_do_crease_brush(sd, ob, nodes, totnode);
      break;
    case SCULPT_TOOL_PINCH:
      SCULPT_do_pinch_brush(sd, ob, nodes, totnode);
      break;
    case SCULPT_TOOL_INFLATE:
      SCULPT_do_inflate_brush(sd, ob, nodes, totnode);
      break;
    case SCULPT_TOOL_GRAB:
      SCULPT_do_grab_brush(sd, ob, nodes, totnode);
      break;
    case SCULPT_TOOL_ROTATE:
      SCULPT_do_rotate_brush(sd, ob, nodes, totnode);
      break;
    case SCULPT_TOOL_SNAKE_HOOK:
      SCULPT_do_snake_hook_brush(sd, ob, nodes, totnode);
      break;
    case SCULPT_TOOL_NUDGE:
      SCULPT_do_nudge_brush(sd, ob, nodes, totnode);
      break;
    case SCULPT_TOOL_THUMB:
      SCULPT_do_thumb_brush(sd, ob, nodes, totnode);
      break;
    case SCULPT_TOOL_LAYER:
      SCULPT_do_layer_brush(sd, ob, nodes, totnode);
      break;
    case SCULPT_TOOL_FLATTEN:
      SCULPT_do_flatten_brush(sd, ob, nodes, totnode);
      break;
    case SCULPT_TOOL_CLAY:
      SCULPT_do_clay_brush(sd, ob, nodes, totnode);
      break;
    case SCULPT_TOOL_CLAY_STRIPS:
      SCULPT_do_clay_strips_brush(sd, ob, nodes, totnode);
      break;
    case SCULPT_TOOL_MULTIPLANE_SCRAPE:
      SCULPT_do_multiplane_scrape_brush(sd, ob, nodes, totnode);
      break;
    case SCULPT_TOOL_CLAY_THUMB:
      SCULPT_do_clay_thumb_brush(sd, ob, nodes, totnode);
      break;
    case SCULPT_TOOL_FILL:
      if (invert && brush->flag & BRUSH_INVERT_TO_SCRAPE_FILL) {
        SCULPT_do_scrape_brush(sd, ob, nodes, totnode);
      }
      else {
        SCULPT_do_fill_brush(sd, ob, nodes, totnode);
      }
      break;
    case SCULPT_TOOL_SCRAPE:
      if (invert && brush->flag & BRUSH_INVERT_TO_SCRAPE_FILL) {
        SCULPT_do_fill_brush(sd, ob, nodes, totnode);
      }
      else {
        SCULPT_do_scrape_brush(sd, ob, nodes, totnode);
      }
      break;
    case SCULPT_TOOL_MASK:
      SCULPT_do_mask_brush(sd, ob, nodes, totnode);
      break;
    case SCULPT_TOOL_POSE:
      SCULPT_do_pose_brush(sd, ob, nodes, totnode);
      break;
    case SCULPT_TOOL_DRAW_SHARP:
      SCULPT_do_draw_sharp_brush(sd, ob, nodes, totnode);
      break;
    case SCULPT_TOOL_ELASTIC_DEFORM:
      SCULPT_do_elastic_deform_brush(sd, ob, nodes, totnode);
      break;
    case SCULPT_TOOL_SLIDE_RELAX:
      SCULPT_do_slide_relax_brush(sd, ob, nodes, totnode);
      break;
    case SCULPT_TOOL_BOUNDARY:
      SCULPT_do_boundary_brush(sd, ob, nodes, totnode);
      break;
    case SCULPT_TOOL_CLOTH:
      SCULPT_do_cloth_brush(sd, ob, nodes, totnode);
      break;
    case SCULPT_TOOL_DRAW_FACE_SETS:
      SCULPT_do_draw_face_sets_brush(sd, ob, nodes, totnode);
      break;
    case SCULPT_TOOL_DISPLACEMENT_ERASER:
      SCULPT_do_displacement_eraser_brush(sd, ob, nodes, totnode);
      break;
    case SCULPT_TOOL_DISPLACEMENT_SMEAR:
      SCULPT_do_displacement_smear_brush(sd, ob, nodes, totnode);
      break;
    case SCULPT_TOOL_PAINT:
      SCULPT_do_paint_brush(paint_mode_settings, sd, ob, nodes, totnode);
      break;
    case SCULPT_TOOL_SMEAR:
      SCULPT_do_smear_brush(sd, ob, nodes, totnode);
      break;
  }

  if (!ELEM(brush->sculpt_tool, SCULPT_TOOL_SMOOTH, SCULPT_TOOL_MASK) &&
      brush->autosmooth_factor > 0) {
    if (brush->flag & BRUSH_INVERSE_SMOOTH_PRESSURE) {
      SCULPT_smooth(
          sd, ob, nodes, totnode, brush->autosmooth_factor * (1.0f - ss->cache->pressure), false);
    }
    else {
      SCULPT_smooth(sd, ob, nodes, totnode, brush->autosmooth_factor, false);
    }
  }

  if (sculpt_brush_use_topology_rake(ss, brush)) {
    SCULPT_bmesh_topology_rake(sd, ob, nodes, totnode, brush->topology_rake_factor);
  }

  /* The cloth brush adds the gravity as a regular force and it is processed in the solver. */
  if (ss->cache->supports_gravity && !ELEM(brush->sculpt_tool,
                                           SCULPT_TOOL_CLOTH,
                                           SCULPT_TOOL_DRAW_FACE_SETS,
                                           SCULPT_TOOL_BOUNDARY)) {
    do_gravity(sd, ob, nodes, totnode, sd->gravity_factor);
  }

  if (brush->deform_target == BRUSH_DEFORM_TARGET_CLOTH_SIM) {
    if (SCULPT_stroke_is_main_symmetry_pass(ss->cache)) {
      SCULPT_cloth_sim_activate_nodes(ss->cache->cloth_sim, nodes, totnode);
      SCULPT_cloth_brush_do_simulation_step(sd, ob, ss->cache->cloth_sim, nodes, totnode);
    }
  }

  MEM_SAFE_FREE(nodes);

  /* Update average stroke position. */
  copy_v3_v3(location, ss->cache->true_location);
  mul_m4_v3(ob->obmat, location);

  add_v3_v3(ups->average_stroke_accum, location);
  ups->average_stroke_counter++;
  /* Update last stroke position. */
  ups->last_stroke_valid = true;
}

/* Flush displacement from deformed PBVH vertex to original mesh. */
static void sculpt_flush_pbvhvert_deform(Object *ob, PBVHVertexIter *vd)
{
  SculptSession *ss = ob->sculpt;
  Mesh *me = ob->data;
  float disp[3], newco[3];
  int index = vd->vert_indices[vd->i];

  sub_v3_v3v3(disp, vd->co, ss->deform_cos[index]);
  mul_m3_v3(ss->deform_imats[index], disp);
  add_v3_v3v3(newco, disp, ss->orig_cos[index]);

  copy_v3_v3(ss->deform_cos[index], vd->co);
  copy_v3_v3(ss->orig_cos[index], newco);

  if (!ss->shapekey_active) {
    copy_v3_v3(me->mvert[index].co, newco);
  }
}

static void sculpt_combine_proxies_task_cb(void *__restrict userdata,
                                           const int n,
                                           const TaskParallelTLS *__restrict UNUSED(tls))
{
  SculptThreadedTaskData *data = userdata;
  SculptSession *ss = data->ob->sculpt;
  Sculpt *sd = data->sd;
  Object *ob = data->ob;
  const bool use_orco = data->use_proxies_orco;

  PBVHVertexIter vd;
  PBVHProxyNode *proxies;
  int proxy_count;
  float(*orco)[3] = NULL;

  if (use_orco && !ss->bm) {
    orco = SCULPT_undo_push_node(data->ob, data->nodes[n], SCULPT_UNDO_COORDS)->co;
  }

  BKE_pbvh_node_get_proxies(data->nodes[n], &proxies, &proxy_count);

  BKE_pbvh_vertex_iter_begin (ss->pbvh, data->nodes[n], vd, PBVH_ITER_UNIQUE) {
    float val[3];

    if (use_orco) {
      if (ss->bm) {
        copy_v3_v3(val, BM_log_original_vert_co(ss->bm_log, vd.bm_vert));
      }
      else {
        copy_v3_v3(val, orco[vd.i]);
      }
    }
    else {
      copy_v3_v3(val, vd.co);
    }

    for (int p = 0; p < proxy_count; p++) {
      add_v3_v3(val, proxies[p].co[vd.i]);
    }

    SCULPT_clip(sd, ss, vd.co, val);

    if (ss->deform_modifiers_active) {
      sculpt_flush_pbvhvert_deform(ob, &vd);
    }
  }
  BKE_pbvh_vertex_iter_end;

  BKE_pbvh_node_free_proxies(data->nodes[n]);
}

static void sculpt_combine_proxies(Sculpt *sd, Object *ob)
{
  SculptSession *ss = ob->sculpt;
  Brush *brush = BKE_paint_brush(&sd->paint);
  PBVHNode **nodes;
  int totnode;

  if (!ss->cache->supports_gravity && sculpt_tool_is_proxy_used(brush->sculpt_tool)) {
    /* First line is tools that don't support proxies. */
    return;
  }

  /* First line is tools that don't support proxies. */
  const bool use_orco = ELEM(brush->sculpt_tool,
                             SCULPT_TOOL_GRAB,
                             SCULPT_TOOL_ROTATE,
                             SCULPT_TOOL_THUMB,
                             SCULPT_TOOL_ELASTIC_DEFORM,
                             SCULPT_TOOL_BOUNDARY,
                             SCULPT_TOOL_POSE);

  BKE_pbvh_gather_proxies(ss->pbvh, &nodes, &totnode);

  SculptThreadedTaskData data = {
      .sd = sd,
      .ob = ob,
      .brush = brush,
      .nodes = nodes,
      .use_proxies_orco = use_orco,
  };

  TaskParallelSettings settings;
  BKE_pbvh_parallel_range_settings(&settings, true, totnode);
  BLI_task_parallel_range(0, totnode, &data, sculpt_combine_proxies_task_cb, &settings);
  MEM_SAFE_FREE(nodes);
}

void SCULPT_combine_transform_proxies(Sculpt *sd, Object *ob)
{
  SculptSession *ss = ob->sculpt;
  PBVHNode **nodes;
  int totnode;

  BKE_pbvh_gather_proxies(ss->pbvh, &nodes, &totnode);
  SculptThreadedTaskData data = {
      .sd = sd,
      .ob = ob,
      .nodes = nodes,
      .use_proxies_orco = false,
  };

  TaskParallelSettings settings;
  BKE_pbvh_parallel_range_settings(&settings, true, totnode);
  BLI_task_parallel_range(0, totnode, &data, sculpt_combine_proxies_task_cb, &settings);

  MEM_SAFE_FREE(nodes);
}

/**
 * Copy the modified vertices from the #PBVH to the active key.
 */
static void sculpt_update_keyblock(Object *ob)
{
  SculptSession *ss = ob->sculpt;
  float(*vertCos)[3];

  /* Key-block update happens after handling deformation caused by modifiers,
   * so ss->orig_cos would be updated with new stroke. */
  if (ss->orig_cos) {
    vertCos = ss->orig_cos;
  }
  else {
    vertCos = BKE_pbvh_vert_coords_alloc(ss->pbvh);
  }

  if (!vertCos) {
    return;
  }

  SCULPT_vertcos_to_key(ob, ss->shapekey_active, vertCos);

  if (vertCos != ss->orig_cos) {
    MEM_freeN(vertCos);
  }
}

static void SCULPT_flush_stroke_deform_task_cb(void *__restrict userdata,
                                               const int n,
                                               const TaskParallelTLS *__restrict UNUSED(tls))
{
  SculptThreadedTaskData *data = userdata;
  SculptSession *ss = data->ob->sculpt;
  Object *ob = data->ob;
  float(*vertCos)[3] = data->vertCos;

  PBVHVertexIter vd;

  BKE_pbvh_vertex_iter_begin (ss->pbvh, data->nodes[n], vd, PBVH_ITER_UNIQUE) {
    sculpt_flush_pbvhvert_deform(ob, &vd);

    if (!vertCos) {
      continue;
    }

    int index = vd.vert_indices[vd.i];
    copy_v3_v3(vertCos[index], ss->orig_cos[index]);
  }
  BKE_pbvh_vertex_iter_end;
}

void SCULPT_flush_stroke_deform(Sculpt *sd, Object *ob, bool is_proxy_used)
{
  SculptSession *ss = ob->sculpt;
  Brush *brush = BKE_paint_brush(&sd->paint);

  if (is_proxy_used && ss->deform_modifiers_active) {
    /* This brushes aren't using proxies, so sculpt_combine_proxies() wouldn't propagate needed
     * deformation to original base. */

    int totnode;
    Mesh *me = (Mesh *)ob->data;
    PBVHNode **nodes;
    float(*vertCos)[3] = NULL;

    if (ss->shapekey_active) {
      vertCos = MEM_mallocN(sizeof(*vertCos) * me->totvert, "flushStrokeDeofrm keyVerts");

      /* Mesh could have isolated verts which wouldn't be in BVH, to deal with this we copy old
       * coordinates over new ones and then update coordinates for all vertices from BVH. */
      memcpy(vertCos, ss->orig_cos, sizeof(*vertCos) * me->totvert);
    }

    BKE_pbvh_search_gather(ss->pbvh, NULL, NULL, &nodes, &totnode);

    SculptThreadedTaskData data = {
        .sd = sd,
        .ob = ob,
        .brush = brush,
        .nodes = nodes,
        .vertCos = vertCos,
    };

    TaskParallelSettings settings;
    BKE_pbvh_parallel_range_settings(&settings, true, totnode);
    BLI_task_parallel_range(0, totnode, &data, SCULPT_flush_stroke_deform_task_cb, &settings);

    if (vertCos) {
      SCULPT_vertcos_to_key(ob, ss->shapekey_active, vertCos);
      MEM_freeN(vertCos);
    }

    MEM_SAFE_FREE(nodes);
  }
  else if (ss->shapekey_active) {
    sculpt_update_keyblock(ob);
  }
}

void SCULPT_cache_calc_brushdata_symm(StrokeCache *cache,
                                      const char symm,
                                      const char axis,
                                      const float angle)
{
  flip_v3_v3(cache->location, cache->true_location, symm);
  flip_v3_v3(cache->last_location, cache->true_last_location, symm);
  flip_v3_v3(cache->grab_delta_symmetry, cache->grab_delta, symm);
  flip_v3_v3(cache->view_normal, cache->true_view_normal, symm);

  flip_v3_v3(cache->initial_location, cache->true_initial_location, symm);
  flip_v3_v3(cache->initial_normal, cache->true_initial_normal, symm);

  /* XXX This reduces the length of the grab delta if it approaches the line of symmetry
   * XXX However, a different approach appears to be needed. */
#if 0
  if (sd->paint.symmetry_flags & PAINT_SYMMETRY_FEATHER) {
    float frac = 1.0f / max_overlap_count(sd);
    float reduce = (feather - frac) / (1.0f - frac);

    printf("feather: %f frac: %f reduce: %f\n", feather, frac, reduce);

    if (frac < 1.0f) {
      mul_v3_fl(cache->grab_delta_symmetry, reduce);
    }
  }
#endif

  unit_m4(cache->symm_rot_mat);
  unit_m4(cache->symm_rot_mat_inv);
  zero_v3(cache->plane_offset);

  /* Expects XYZ. */
  if (axis) {
    rotate_m4(cache->symm_rot_mat, axis, angle);
    rotate_m4(cache->symm_rot_mat_inv, axis, -angle);
  }

  mul_m4_v3(cache->symm_rot_mat, cache->location);
  mul_m4_v3(cache->symm_rot_mat, cache->grab_delta_symmetry);

  if (cache->supports_gravity) {
    flip_v3_v3(cache->gravity_direction, cache->true_gravity_direction, symm);
    mul_m4_v3(cache->symm_rot_mat, cache->gravity_direction);
  }

  if (cache->is_rake_rotation_valid) {
    flip_qt_qt(cache->rake_rotation_symmetry, cache->rake_rotation, symm);
  }
}

typedef void (*BrushActionFunc)(Sculpt *sd,
                                Object *ob,
                                Brush *brush,
                                UnifiedPaintSettings *ups,
                                PaintModeSettings *paint_mode_settings);

static void do_tiled(Sculpt *sd,
                     Object *ob,
                     Brush *brush,
                     UnifiedPaintSettings *ups,
                     PaintModeSettings *paint_mode_settings,
                     BrushActionFunc action)
{
  SculptSession *ss = ob->sculpt;
  StrokeCache *cache = ss->cache;
  const float radius = cache->radius;
  const BoundBox *bb = BKE_object_boundbox_get(ob);
  const float *bbMin = bb->vec[0];
  const float *bbMax = bb->vec[6];
  const float *step = sd->paint.tile_offset;

  /* These are integer locations, for real location: multiply with step and add orgLoc.
   * So 0,0,0 is at orgLoc. */
  int start[3];
  int end[3];
  int cur[3];

  /* Position of the "prototype" stroke for tiling. */
  float orgLoc[3];
  float original_initial_location[3];
  copy_v3_v3(orgLoc, cache->location);
  copy_v3_v3(original_initial_location, cache->initial_location);

  for (int dim = 0; dim < 3; dim++) {
    if ((sd->paint.symmetry_flags & (PAINT_TILE_X << dim)) && step[dim] > 0) {
      start[dim] = (bbMin[dim] - orgLoc[dim] - radius) / step[dim];
      end[dim] = (bbMax[dim] - orgLoc[dim] + radius) / step[dim];
    }
    else {
      start[dim] = end[dim] = 0;
    }
  }

  /* First do the "un-tiled" position to initialize the stroke for this location. */
  cache->tile_pass = 0;
  action(sd, ob, brush, ups, paint_mode_settings);

  /* Now do it for all the tiles. */
  copy_v3_v3_int(cur, start);
  for (cur[0] = start[0]; cur[0] <= end[0]; cur[0]++) {
    for (cur[1] = start[1]; cur[1] <= end[1]; cur[1]++) {
      for (cur[2] = start[2]; cur[2] <= end[2]; cur[2]++) {
        if (!cur[0] && !cur[1] && !cur[2]) {
          /* Skip tile at orgLoc, this was already handled before all others. */
          continue;
        }

        ++cache->tile_pass;

        for (int dim = 0; dim < 3; dim++) {
          cache->location[dim] = cur[dim] * step[dim] + orgLoc[dim];
          cache->plane_offset[dim] = cur[dim] * step[dim];
          cache->initial_location[dim] = cur[dim] * step[dim] + original_initial_location[dim];
        }
        action(sd, ob, brush, ups, paint_mode_settings);
      }
    }
  }
}

static void do_radial_symmetry(Sculpt *sd,
                               Object *ob,
                               Brush *brush,
                               UnifiedPaintSettings *ups,
                               PaintModeSettings *paint_mode_settings,
                               BrushActionFunc action,
                               const char symm,
                               const int axis,
                               const float UNUSED(feather))
{
  SculptSession *ss = ob->sculpt;

  for (int i = 1; i < sd->radial_symm[axis - 'X']; i++) {
    const float angle = 2.0f * M_PI * i / sd->radial_symm[axis - 'X'];
    ss->cache->radial_symmetry_pass = i;
    SCULPT_cache_calc_brushdata_symm(ss->cache, symm, axis, angle);
    do_tiled(sd, ob, brush, ups, paint_mode_settings, action);
  }
}

/**
 * Noise texture gives different values for the same input coord; this
 * can tear a multi-resolution mesh during sculpting so do a stitch in this case.
 */
static void sculpt_fix_noise_tear(Sculpt *sd, Object *ob)
{
  SculptSession *ss = ob->sculpt;
  Brush *brush = BKE_paint_brush(&sd->paint);
  MTex *mtex = &brush->mtex;

  if (ss->multires.active && mtex->tex && mtex->tex->type == TEX_NOISE) {
    multires_stitch_grids(ob);
  }
}

static void do_symmetrical_brush_actions(Sculpt *sd,
                                         Object *ob,
                                         BrushActionFunc action,
                                         UnifiedPaintSettings *ups,
                                         PaintModeSettings *paint_mode_settings)
{
  Brush *brush = BKE_paint_brush(&sd->paint);
  SculptSession *ss = ob->sculpt;
  StrokeCache *cache = ss->cache;
  const char symm = SCULPT_mesh_symmetry_xyz_get(ob);

  float feather = calc_symmetry_feather(sd, ss->cache);

  cache->bstrength = brush_strength(sd, cache, feather, ups, paint_mode_settings);
  cache->symmetry = symm;

  /* `symm` is a bit combination of XYZ -
   * 1 is mirror X; 2 is Y; 3 is XY; 4 is Z; 5 is XZ; 6 is YZ; 7 is XYZ */
  for (int i = 0; i <= symm; i++) {
    if (!SCULPT_is_symmetry_iteration_valid(i, symm)) {
      continue;
    }
    cache->mirror_symmetry_pass = i;
    cache->radial_symmetry_pass = 0;

    SCULPT_cache_calc_brushdata_symm(cache, i, 0, 0);
    do_tiled(sd, ob, brush, ups, paint_mode_settings, action);

    do_radial_symmetry(sd, ob, brush, ups, paint_mode_settings, action, i, 'X', feather);
    do_radial_symmetry(sd, ob, brush, ups, paint_mode_settings, action, i, 'Y', feather);
    do_radial_symmetry(sd, ob, brush, ups, paint_mode_settings, action, i, 'Z', feather);
  }
}

bool SCULPT_mode_poll(bContext *C)
{
  Object *ob = CTX_data_active_object(C);
  return ob && ob->mode & OB_MODE_SCULPT;
}

bool SCULPT_mode_poll_view3d(bContext *C)
{
  return (SCULPT_mode_poll(C) && CTX_wm_region_view3d(C));
}

bool SCULPT_poll_view3d(bContext *C)
{
  return (SCULPT_poll(C) && CTX_wm_region_view3d(C));
}

bool SCULPT_poll(bContext *C)
{
  return SCULPT_mode_poll(C) && PAINT_brush_tool_poll(C);
}

static const char *sculpt_tool_name(Sculpt *sd)
{
  Brush *brush = BKE_paint_brush(&sd->paint);

  switch ((eBrushSculptTool)brush->sculpt_tool) {
    case SCULPT_TOOL_DRAW:
      return "Draw Brush";
    case SCULPT_TOOL_SMOOTH:
      return "Smooth Brush";
    case SCULPT_TOOL_CREASE:
      return "Crease Brush";
    case SCULPT_TOOL_BLOB:
      return "Blob Brush";
    case SCULPT_TOOL_PINCH:
      return "Pinch Brush";
    case SCULPT_TOOL_INFLATE:
      return "Inflate Brush";
    case SCULPT_TOOL_GRAB:
      return "Grab Brush";
    case SCULPT_TOOL_NUDGE:
      return "Nudge Brush";
    case SCULPT_TOOL_THUMB:
      return "Thumb Brush";
    case SCULPT_TOOL_LAYER:
      return "Layer Brush";
    case SCULPT_TOOL_FLATTEN:
      return "Flatten Brush";
    case SCULPT_TOOL_CLAY:
      return "Clay Brush";
    case SCULPT_TOOL_CLAY_STRIPS:
      return "Clay Strips Brush";
    case SCULPT_TOOL_CLAY_THUMB:
      return "Clay Thumb Brush";
    case SCULPT_TOOL_FILL:
      return "Fill Brush";
    case SCULPT_TOOL_SCRAPE:
      return "Scrape Brush";
    case SCULPT_TOOL_SNAKE_HOOK:
      return "Snake Hook Brush";
    case SCULPT_TOOL_ROTATE:
      return "Rotate Brush";
    case SCULPT_TOOL_MASK:
      return "Mask Brush";
    case SCULPT_TOOL_SIMPLIFY:
      return "Simplify Brush";
    case SCULPT_TOOL_DRAW_SHARP:
      return "Draw Sharp Brush";
    case SCULPT_TOOL_ELASTIC_DEFORM:
      return "Elastic Deform Brush";
    case SCULPT_TOOL_POSE:
      return "Pose Brush";
    case SCULPT_TOOL_MULTIPLANE_SCRAPE:
      return "Multi-plane Scrape Brush";
    case SCULPT_TOOL_SLIDE_RELAX:
      return "Slide/Relax Brush";
    case SCULPT_TOOL_BOUNDARY:
      return "Boundary Brush";
    case SCULPT_TOOL_CLOTH:
      return "Cloth Brush";
    case SCULPT_TOOL_DRAW_FACE_SETS:
      return "Draw Face Sets";
    case SCULPT_TOOL_DISPLACEMENT_ERASER:
      return "Multires Displacement Eraser";
    case SCULPT_TOOL_DISPLACEMENT_SMEAR:
      return "Multires Displacement Smear";
    case SCULPT_TOOL_PAINT:
      return "Paint Brush";
    case SCULPT_TOOL_SMEAR:
      return "Smear Brush";
  }

  return "Sculpting";
}

/* Operator for applying a stroke (various attributes including mouse path)
 * using the current brush. */

void SCULPT_cache_free(StrokeCache *cache)
{
  MEM_SAFE_FREE(cache->dial);
  MEM_SAFE_FREE(cache->surface_smooth_laplacian_disp);
  MEM_SAFE_FREE(cache->layer_displacement_factor);
  MEM_SAFE_FREE(cache->prev_colors);
  MEM_SAFE_FREE(cache->detail_directions);
  MEM_SAFE_FREE(cache->prev_displacement);
  MEM_SAFE_FREE(cache->limit_surface_co);
  MEM_SAFE_FREE(cache->prev_colors_vpaint);

  if (cache->pose_ik_chain) {
    SCULPT_pose_ik_chain_free(cache->pose_ik_chain);
  }

  for (int i = 0; i < PAINT_SYMM_AREAS; i++) {
    if (cache->boundaries[i]) {
      SCULPT_boundary_data_free(cache->boundaries[i]);
    }
  }

  if (cache->cloth_sim) {
    SCULPT_cloth_simulation_free(cache->cloth_sim);
  }

  MEM_freeN(cache);
}

/* Initialize mirror modifier clipping. */
static void sculpt_init_mirror_clipping(Object *ob, SculptSession *ss)
{
  ModifierData *md;

  unit_m4(ss->cache->clip_mirror_mtx);

  for (md = ob->modifiers.first; md; md = md->next) {
    if (!(md->type == eModifierType_Mirror && (md->mode & eModifierMode_Realtime))) {
      continue;
    }
    MirrorModifierData *mmd = (MirrorModifierData *)md;

    if (!(mmd->flag & MOD_MIR_CLIPPING)) {
      continue;
    }
    /* Check each axis for mirroring. */
    for (int i = 0; i < 3; i++) {
      if (!(mmd->flag & (MOD_MIR_AXIS_X << i))) {
        continue;
      }
      /* Enable sculpt clipping. */
      ss->cache->flag |= CLIP_X << i;

      /* Update the clip tolerance. */
      if (mmd->tolerance > ss->cache->clip_tolerance[i]) {
        ss->cache->clip_tolerance[i] = mmd->tolerance;
      }

      /* Store matrix for mirror object clipping. */
      if (mmd->mirror_ob) {
        float imtx_mirror_ob[4][4];
        invert_m4_m4(imtx_mirror_ob, mmd->mirror_ob->obmat);
        mul_m4_m4m4(ss->cache->clip_mirror_mtx, imtx_mirror_ob, ob->obmat);
      }
    }
  }
}

static void smooth_brush_toggle_on(const bContext *C, Paint *paint, StrokeCache *cache)
{
  Scene *scene = CTX_data_scene(C);
  Brush *brush = paint->brush;

  if (brush->sculpt_tool == SCULPT_TOOL_MASK) {
    cache->saved_mask_brush_tool = brush->mask_tool;
    brush->mask_tool = BRUSH_MASK_SMOOTH;
  }
  else if (ELEM(brush->sculpt_tool,
                SCULPT_TOOL_SLIDE_RELAX,
                SCULPT_TOOL_DRAW_FACE_SETS,
                SCULPT_TOOL_PAINT,
                SCULPT_TOOL_SMEAR)) {
    /* Do nothing, this tool has its own smooth mode. */
  }
  else {
    int cur_brush_size = BKE_brush_size_get(scene, brush);

    BLI_strncpy(cache->saved_active_brush_name,
                brush->id.name + 2,
                sizeof(cache->saved_active_brush_name));

    /* Switch to the smooth brush. */
    brush = BKE_paint_toolslots_brush_get(paint, SCULPT_TOOL_SMOOTH);
    if (brush) {
      BKE_paint_brush_set(paint, brush);
      cache->saved_smooth_size = BKE_brush_size_get(scene, brush);
      BKE_brush_size_set(scene, brush, cur_brush_size);
      BKE_curvemapping_init(brush->curve);
    }
  }
}

static void smooth_brush_toggle_off(const bContext *C, Paint *paint, StrokeCache *cache)
{
  Main *bmain = CTX_data_main(C);
  Scene *scene = CTX_data_scene(C);
  Brush *brush = BKE_paint_brush(paint);

  if (brush->sculpt_tool == SCULPT_TOOL_MASK) {
    brush->mask_tool = cache->saved_mask_brush_tool;
  }
  else if (ELEM(brush->sculpt_tool,
                SCULPT_TOOL_SLIDE_RELAX,
                SCULPT_TOOL_DRAW_FACE_SETS,
                SCULPT_TOOL_PAINT,
                SCULPT_TOOL_SMEAR)) {
    /* Do nothing. */
  }
  else {
    /* Try to switch back to the saved/previous brush. */
    BKE_brush_size_set(scene, brush, cache->saved_smooth_size);
    brush = (Brush *)BKE_libblock_find_name(bmain, ID_BR, cache->saved_active_brush_name);
    if (brush) {
      BKE_paint_brush_set(paint, brush);
    }
  }
}

/* Initialize the stroke cache invariants from operator properties. */
static void sculpt_update_cache_invariants(
    bContext *C, Sculpt *sd, SculptSession *ss, wmOperator *op, const float mval[2])
{
  StrokeCache *cache = MEM_callocN(sizeof(StrokeCache), "stroke cache");
  UnifiedPaintSettings *ups = &CTX_data_tool_settings(C)->unified_paint_settings;
  Brush *brush = BKE_paint_brush(&sd->paint);
  ViewContext *vc = paint_stroke_view_context(op->customdata);
  Object *ob = CTX_data_active_object(C);
  float mat[3][3];
  float viewDir[3] = {0.0f, 0.0f, 1.0f};
  float max_scale;
  int mode;

  ss->cache = cache;

  /* Set scaling adjustment. */
  max_scale = 0.0f;
  for (int i = 0; i < 3; i++) {
    max_scale = max_ff(max_scale, fabsf(ob->scale[i]));
  }
  cache->scale[0] = max_scale / ob->scale[0];
  cache->scale[1] = max_scale / ob->scale[1];
  cache->scale[2] = max_scale / ob->scale[2];

  cache->plane_trim_squared = brush->plane_trim * brush->plane_trim;

  cache->flag = 0;

  sculpt_init_mirror_clipping(ob, ss);

  /* Initial mouse location. */
  if (mval) {
    copy_v2_v2(cache->initial_mouse, mval);
  }
  else {
    zero_v2(cache->initial_mouse);
  }

  copy_v3_v3(cache->initial_location, ss->cursor_location);
  copy_v3_v3(cache->true_initial_location, ss->cursor_location);

  copy_v3_v3(cache->initial_normal, ss->cursor_normal);
  copy_v3_v3(cache->true_initial_normal, ss->cursor_normal);

  mode = RNA_enum_get(op->ptr, "mode");
  cache->invert = mode == BRUSH_STROKE_INVERT;
  cache->alt_smooth = mode == BRUSH_STROKE_SMOOTH;
  cache->normal_weight = brush->normal_weight;

  /* Interpret invert as following normal, for grab brushes. */
  if (SCULPT_TOOL_HAS_NORMAL_WEIGHT(brush->sculpt_tool)) {
    if (cache->invert) {
      cache->invert = false;
      cache->normal_weight = (cache->normal_weight == 0.0f);
    }
  }

  /* Not very nice, but with current events system implementation
   * we can't handle brush appearance inversion hotkey separately (sergey). */
  if (cache->invert) {
    ups->draw_inverted = true;
  }
  else {
    ups->draw_inverted = false;
  }

  /* Alt-Smooth. */
  if (cache->alt_smooth) {
    smooth_brush_toggle_on(C, &sd->paint, cache);
    /* Refresh the brush pointer in case we switched brush in the toggle function. */
    brush = BKE_paint_brush(&sd->paint);
  }

  copy_v2_v2(cache->mouse, cache->initial_mouse);
  copy_v2_v2(cache->mouse_event, cache->initial_mouse);
  copy_v2_v2(ups->tex_mouse, cache->initial_mouse);

  /* Truly temporary data that isn't stored in properties. */
  cache->vc = vc;
  cache->brush = brush;

  /* Cache projection matrix. */
  ED_view3d_ob_project_mat_get(cache->vc->rv3d, ob, cache->projection_mat);

  invert_m4_m4(ob->imat, ob->obmat);
  copy_m3_m4(mat, cache->vc->rv3d->viewinv);
  mul_m3_v3(mat, viewDir);
  copy_m3_m4(mat, ob->imat);
  mul_m3_v3(mat, viewDir);
  normalize_v3_v3(cache->true_view_normal, viewDir);

  cache->supports_gravity = (!ELEM(brush->sculpt_tool,
                                   SCULPT_TOOL_MASK,
                                   SCULPT_TOOL_SMOOTH,
                                   SCULPT_TOOL_SIMPLIFY,
                                   SCULPT_TOOL_DISPLACEMENT_SMEAR,
                                   SCULPT_TOOL_DISPLACEMENT_ERASER) &&
                             (sd->gravity_factor > 0.0f));
  /* Get gravity vector in world space. */
  if (cache->supports_gravity) {
    if (sd->gravity_object) {
      Object *gravity_object = sd->gravity_object;

      copy_v3_v3(cache->true_gravity_direction, gravity_object->obmat[2]);
    }
    else {
      cache->true_gravity_direction[0] = cache->true_gravity_direction[1] = 0.0f;
      cache->true_gravity_direction[2] = 1.0f;
    }

    /* Transform to sculpted object space. */
    mul_m3_v3(mat, cache->true_gravity_direction);
    normalize_v3(cache->true_gravity_direction);
  }

  /* Make copies of the mesh vertex locations and normals for some tools. */
  if (brush->flag & BRUSH_ANCHORED) {
    cache->original = true;
  }

  /* Draw sharp does not need the original coordinates to produce the accumulate effect, so it
   * should work the opposite way. */
  if (brush->sculpt_tool == SCULPT_TOOL_DRAW_SHARP) {
    cache->original = true;
  }

  if (SCULPT_TOOL_HAS_ACCUMULATE(brush->sculpt_tool)) {
    if (!(brush->flag & BRUSH_ACCUMULATE)) {
      cache->original = true;
      if (brush->sculpt_tool == SCULPT_TOOL_DRAW_SHARP) {
        cache->original = false;
      }
    }
  }

  cache->first_time = true;

#define PIXEL_INPUT_THRESHHOLD 5
  if (brush->sculpt_tool == SCULPT_TOOL_ROTATE) {
    cache->dial = BLI_dial_init(cache->initial_mouse, PIXEL_INPUT_THRESHHOLD);
  }

#undef PIXEL_INPUT_THRESHHOLD
}

static float sculpt_brush_dynamic_size_get(Brush *brush, StrokeCache *cache, float initial_size)
{
  switch (brush->sculpt_tool) {
    case SCULPT_TOOL_CLAY:
      return max_ff(initial_size * 0.20f, initial_size * pow3f(cache->pressure));
    case SCULPT_TOOL_CLAY_STRIPS:
      return max_ff(initial_size * 0.30f, initial_size * powf(cache->pressure, 1.5f));
    case SCULPT_TOOL_CLAY_THUMB: {
      float clay_stabilized_pressure = SCULPT_clay_thumb_get_stabilized_pressure(cache);
      return initial_size * clay_stabilized_pressure;
    }
    default:
      return initial_size * cache->pressure;
  }
}

/* In these brushes the grab delta is calculated always from the initial stroke location, which is
 * generally used to create grab deformations. */
static bool sculpt_needs_delta_from_anchored_origin(Brush *brush)
{
  if (brush->sculpt_tool == SCULPT_TOOL_SMEAR && (brush->flag & BRUSH_ANCHORED)) {
    return true;
  }

  if (ELEM(brush->sculpt_tool,
           SCULPT_TOOL_GRAB,
           SCULPT_TOOL_POSE,
           SCULPT_TOOL_BOUNDARY,
           SCULPT_TOOL_THUMB,
           SCULPT_TOOL_ELASTIC_DEFORM)) {
    return true;
  }
  if (brush->sculpt_tool == SCULPT_TOOL_CLOTH &&
      brush->cloth_deform_type == BRUSH_CLOTH_DEFORM_GRAB) {
    return true;
  }
  return false;
}

/* In these brushes the grab delta is calculated from the previous stroke location, which is used
 * to calculate to orientate the brush tip and deformation towards the stroke direction. */
static bool sculpt_needs_delta_for_tip_orientation(Brush *brush)
{
  if (brush->sculpt_tool == SCULPT_TOOL_CLOTH) {
    return brush->cloth_deform_type != BRUSH_CLOTH_DEFORM_GRAB;
  }
  return ELEM(brush->sculpt_tool,
              SCULPT_TOOL_CLAY_STRIPS,
              SCULPT_TOOL_PINCH,
              SCULPT_TOOL_MULTIPLANE_SCRAPE,
              SCULPT_TOOL_CLAY_THUMB,
              SCULPT_TOOL_NUDGE,
              SCULPT_TOOL_SNAKE_HOOK);
}

static void sculpt_update_brush_delta(UnifiedPaintSettings *ups, Object *ob, Brush *brush)
{
  SculptSession *ss = ob->sculpt;
  StrokeCache *cache = ss->cache;
  const float mval[2] = {
      cache->mouse_event[0],
      cache->mouse_event[1],
  };
  int tool = brush->sculpt_tool;

  if (!ELEM(tool,
            SCULPT_TOOL_PAINT,
            SCULPT_TOOL_GRAB,
            SCULPT_TOOL_ELASTIC_DEFORM,
            SCULPT_TOOL_CLOTH,
            SCULPT_TOOL_NUDGE,
            SCULPT_TOOL_CLAY_STRIPS,
            SCULPT_TOOL_PINCH,
            SCULPT_TOOL_MULTIPLANE_SCRAPE,
            SCULPT_TOOL_CLAY_THUMB,
            SCULPT_TOOL_SNAKE_HOOK,
            SCULPT_TOOL_POSE,
            SCULPT_TOOL_BOUNDARY,
            SCULPT_TOOL_SMEAR,
            SCULPT_TOOL_THUMB) &&
      !sculpt_brush_use_topology_rake(ss, brush)) {
    return;
  }
  float grab_location[3], imat[4][4], delta[3], loc[3];

  if (SCULPT_stroke_is_first_brush_step_of_symmetry_pass(ss->cache)) {
    if (tool == SCULPT_TOOL_GRAB && brush->flag & BRUSH_GRAB_ACTIVE_VERTEX) {
      copy_v3_v3(cache->orig_grab_location,
                 SCULPT_vertex_co_for_grab_active_get(ss, SCULPT_active_vertex_get(ss)));
    }
    else {
      copy_v3_v3(cache->orig_grab_location, cache->true_location);
    }
  }
  else if (tool == SCULPT_TOOL_SNAKE_HOOK ||
           (tool == SCULPT_TOOL_CLOTH &&
            brush->cloth_deform_type == BRUSH_CLOTH_DEFORM_SNAKE_HOOK)) {
    add_v3_v3(cache->true_location, cache->grab_delta);
  }

  /* Compute 3d coordinate at same z from original location + mval. */
  mul_v3_m4v3(loc, ob->obmat, cache->orig_grab_location);
  ED_view3d_win_to_3d(cache->vc->v3d, cache->vc->region, loc, mval, grab_location);

  /* Compute delta to move verts by. */
  if (!SCULPT_stroke_is_first_brush_step_of_symmetry_pass(ss->cache)) {
    if (sculpt_needs_delta_from_anchored_origin(brush)) {
      sub_v3_v3v3(delta, grab_location, cache->old_grab_location);
      invert_m4_m4(imat, ob->obmat);
      mul_mat3_m4_v3(imat, delta);
      add_v3_v3(cache->grab_delta, delta);
    }
    else if (sculpt_needs_delta_for_tip_orientation(brush)) {
      if (brush->flag & BRUSH_ANCHORED) {
        float orig[3];
        mul_v3_m4v3(orig, ob->obmat, cache->orig_grab_location);
        sub_v3_v3v3(cache->grab_delta, grab_location, orig);
      }
      else {
        sub_v3_v3v3(cache->grab_delta, grab_location, cache->old_grab_location);
      }
      invert_m4_m4(imat, ob->obmat);
      mul_mat3_m4_v3(imat, cache->grab_delta);
    }
    else {
      /* Use for 'Brush.topology_rake_factor'. */
      sub_v3_v3v3(cache->grab_delta, grab_location, cache->old_grab_location);
    }
  }
  else {
    zero_v3(cache->grab_delta);
  }

  if (brush->falloff_shape == PAINT_FALLOFF_SHAPE_TUBE) {
    project_plane_v3_v3v3(cache->grab_delta, cache->grab_delta, ss->cache->true_view_normal);
  }

  copy_v3_v3(cache->old_grab_location, grab_location);

  if (tool == SCULPT_TOOL_GRAB) {
    if (brush->flag & BRUSH_GRAB_ACTIVE_VERTEX) {
      copy_v3_v3(cache->anchored_location, cache->orig_grab_location);
    }
    else {
      copy_v3_v3(cache->anchored_location, cache->true_location);
    }
  }
  else if (tool == SCULPT_TOOL_ELASTIC_DEFORM || SCULPT_is_cloth_deform_brush(brush)) {
    copy_v3_v3(cache->anchored_location, cache->true_location);
  }
  else if (tool == SCULPT_TOOL_THUMB) {
    copy_v3_v3(cache->anchored_location, cache->orig_grab_location);
  }

  if (sculpt_needs_delta_from_anchored_origin(brush)) {
    /* Location stays the same for finding vertices in brush radius. */
    copy_v3_v3(cache->true_location, cache->orig_grab_location);

    ups->draw_anchored = true;
    copy_v2_v2(ups->anchored_initial_mouse, cache->initial_mouse);
    ups->anchored_size = ups->pixel_radius;
  }

  /* Handle 'rake' */
  cache->is_rake_rotation_valid = false;

  invert_m4_m4(imat, ob->obmat);
  mul_mat3_m4_v3(imat, grab_location);

  if (SCULPT_stroke_is_first_brush_step_of_symmetry_pass(ss->cache)) {
    copy_v3_v3(cache->rake_data.follow_co, grab_location);
  }

  if (!sculpt_brush_needs_rake_rotation(brush)) {
    return;
  }
  cache->rake_data.follow_dist = cache->radius * SCULPT_RAKE_BRUSH_FACTOR;

  if (!is_zero_v3(cache->grab_delta)) {
    const float eps = 0.00001f;

    float v1[3], v2[3];

    copy_v3_v3(v1, cache->rake_data.follow_co);
    copy_v3_v3(v2, cache->rake_data.follow_co);
    sub_v3_v3(v2, cache->grab_delta);

    sub_v3_v3(v1, grab_location);
    sub_v3_v3(v2, grab_location);

    if ((normalize_v3(v2) > eps) && (normalize_v3(v1) > eps) && (len_squared_v3v3(v1, v2) > eps)) {
      const float rake_dist_sq = len_squared_v3v3(cache->rake_data.follow_co, grab_location);
      const float rake_fade = (rake_dist_sq > square_f(cache->rake_data.follow_dist)) ?
                                  1.0f :
                                  sqrtf(rake_dist_sq) / cache->rake_data.follow_dist;

      float axis[3], angle;
      float tquat[4];

      rotation_between_vecs_to_quat(tquat, v1, v2);

      /* Use axis-angle to scale rotation since the factor may be above 1. */
      quat_to_axis_angle(axis, &angle, tquat);
      normalize_v3(axis);

      angle *= brush->rake_factor * rake_fade;
      axis_angle_normalized_to_quat(cache->rake_rotation, axis, angle);
      cache->is_rake_rotation_valid = true;
    }
  }
  sculpt_rake_data_update(&cache->rake_data, grab_location);
}

static void sculpt_update_cache_paint_variants(StrokeCache *cache, const Brush *brush)
{
  cache->paint_brush.hardness = brush->hardness;
  if (brush->paint_flags & BRUSH_PAINT_HARDNESS_PRESSURE) {
    cache->paint_brush.hardness *= brush->paint_flags & BRUSH_PAINT_HARDNESS_PRESSURE_INVERT ?
                                       1.0f - cache->pressure :
                                       cache->pressure;
  }

  cache->paint_brush.flow = brush->flow;
  if (brush->paint_flags & BRUSH_PAINT_FLOW_PRESSURE) {
    cache->paint_brush.flow *= brush->paint_flags & BRUSH_PAINT_FLOW_PRESSURE_INVERT ?
                                   1.0f - cache->pressure :
                                   cache->pressure;
  }

  cache->paint_brush.wet_mix = brush->wet_mix;
  if (brush->paint_flags & BRUSH_PAINT_WET_MIX_PRESSURE) {
    cache->paint_brush.wet_mix *= brush->paint_flags & BRUSH_PAINT_WET_MIX_PRESSURE_INVERT ?
                                      1.0f - cache->pressure :
                                      cache->pressure;

    /* This makes wet mix more sensible in higher values, which allows to create brushes that have
     * a wider pressure range were they only blend colors without applying too much of the brush
     * color. */
    cache->paint_brush.wet_mix = 1.0f - pow2f(1.0f - cache->paint_brush.wet_mix);
  }

  cache->paint_brush.wet_persistence = brush->wet_persistence;
  if (brush->paint_flags & BRUSH_PAINT_WET_PERSISTENCE_PRESSURE) {
    cache->paint_brush.wet_persistence = brush->paint_flags &
                                                 BRUSH_PAINT_WET_PERSISTENCE_PRESSURE_INVERT ?
                                             1.0f - cache->pressure :
                                             cache->pressure;
  }

  cache->paint_brush.density = brush->density;
  if (brush->paint_flags & BRUSH_PAINT_DENSITY_PRESSURE) {
    cache->paint_brush.density = brush->paint_flags & BRUSH_PAINT_DENSITY_PRESSURE_INVERT ?
                                     1.0f - cache->pressure :
                                     cache->pressure;
  }
}

/* Initialize the stroke cache variants from operator properties. */
static void sculpt_update_cache_variants(bContext *C, Sculpt *sd, Object *ob, PointerRNA *ptr)
{
  Scene *scene = CTX_data_scene(C);
  UnifiedPaintSettings *ups = &scene->toolsettings->unified_paint_settings;
  SculptSession *ss = ob->sculpt;
  StrokeCache *cache = ss->cache;
  Brush *brush = BKE_paint_brush(&sd->paint);

  if (SCULPT_stroke_is_first_brush_step_of_symmetry_pass(ss->cache) ||
      !((brush->flag & BRUSH_ANCHORED) || (brush->sculpt_tool == SCULPT_TOOL_SNAKE_HOOK) ||
        (brush->sculpt_tool == SCULPT_TOOL_ROTATE) || SCULPT_is_cloth_deform_brush(brush))) {
    RNA_float_get_array(ptr, "location", cache->true_location);
  }

  cache->pen_flip = RNA_boolean_get(ptr, "pen_flip");
  RNA_float_get_array(ptr, "mouse", cache->mouse);
  RNA_float_get_array(ptr, "mouse_event", cache->mouse_event);

  /* XXX: Use pressure value from first brush step for brushes which don't support strokes (grab,
   * thumb). They depends on initial state and brush coord/pressure/etc.
   * It's more an events design issue, which doesn't split coordinate/pressure/angle changing
   * events. We should avoid this after events system re-design. */
  if (paint_supports_dynamic_size(brush, PAINT_MODE_SCULPT) || cache->first_time) {
    cache->pressure = RNA_float_get(ptr, "pressure");
  }

  cache->x_tilt = RNA_float_get(ptr, "x_tilt");
  cache->y_tilt = RNA_float_get(ptr, "y_tilt");

  /* Truly temporary data that isn't stored in properties. */
  if (SCULPT_stroke_is_first_brush_step_of_symmetry_pass(ss->cache)) {
    if (!BKE_brush_use_locked_size(scene, brush)) {
      cache->initial_radius = paint_calc_object_space_radius(
          cache->vc, cache->true_location, BKE_brush_size_get(scene, brush));
      BKE_brush_unprojected_radius_set(scene, brush, cache->initial_radius);
    }
    else {
      cache->initial_radius = BKE_brush_unprojected_radius_get(scene, brush);
    }
  }

  /* Clay stabilized pressure. */
  if (brush->sculpt_tool == SCULPT_TOOL_CLAY_THUMB) {
    if (SCULPT_stroke_is_first_brush_step_of_symmetry_pass(ss->cache)) {
      for (int i = 0; i < SCULPT_CLAY_STABILIZER_LEN; i++) {
        ss->cache->clay_pressure_stabilizer[i] = 0.0f;
      }
      ss->cache->clay_pressure_stabilizer_index = 0;
    }
    else {
      cache->clay_pressure_stabilizer[cache->clay_pressure_stabilizer_index] = cache->pressure;
      cache->clay_pressure_stabilizer_index += 1;
      if (cache->clay_pressure_stabilizer_index >= SCULPT_CLAY_STABILIZER_LEN) {
        cache->clay_pressure_stabilizer_index = 0;
      }
    }
  }

  if (BKE_brush_use_size_pressure(brush) &&
      paint_supports_dynamic_size(brush, PAINT_MODE_SCULPT)) {
    cache->radius = sculpt_brush_dynamic_size_get(brush, cache, cache->initial_radius);
    cache->dyntopo_pixel_radius = sculpt_brush_dynamic_size_get(
        brush, cache, ups->initial_pixel_radius);
  }
  else {
    cache->radius = cache->initial_radius;
    cache->dyntopo_pixel_radius = ups->initial_pixel_radius;
  }

  sculpt_update_cache_paint_variants(cache, brush);

  cache->radius_squared = cache->radius * cache->radius;

  if (brush->flag & BRUSH_ANCHORED) {
    /* True location has been calculated as part of the stroke system already here. */
    if (brush->flag & BRUSH_EDGE_TO_EDGE) {
      RNA_float_get_array(ptr, "location", cache->true_location);
    }

    cache->radius = paint_calc_object_space_radius(
        cache->vc, cache->true_location, ups->pixel_radius);
    cache->radius_squared = cache->radius * cache->radius;

    copy_v3_v3(cache->anchored_location, cache->true_location);
  }

  sculpt_update_brush_delta(ups, ob, brush);

  if (brush->sculpt_tool == SCULPT_TOOL_ROTATE) {
    cache->vertex_rotation = -BLI_dial_angle(cache->dial, cache->mouse) * cache->bstrength;

    ups->draw_anchored = true;
    copy_v2_v2(ups->anchored_initial_mouse, cache->initial_mouse);
    copy_v3_v3(cache->anchored_location, cache->true_location);
    ups->anchored_size = ups->pixel_radius;
  }

  cache->special_rotation = ups->brush_rotation;

  cache->iteration_count++;
}

/* Returns true if any of the smoothing modes are active (currently
 * one of smooth brush, autosmooth, mask smooth, or shift-key
 * smooth). */
static bool sculpt_needs_connectivity_info(const Sculpt *sd,
                                           const Brush *brush,
                                           SculptSession *ss,
                                           int stroke_mode)
{
  if (ss && ss->pbvh && SCULPT_is_automasking_enabled(sd, ss, brush)) {
    return true;
  }
  return ((stroke_mode == BRUSH_STROKE_SMOOTH) || (ss && ss->cache && ss->cache->alt_smooth) ||
          (brush->sculpt_tool == SCULPT_TOOL_SMOOTH) || (brush->autosmooth_factor > 0) ||
          ((brush->sculpt_tool == SCULPT_TOOL_MASK) && (brush->mask_tool == BRUSH_MASK_SMOOTH)) ||
          (brush->sculpt_tool == SCULPT_TOOL_POSE) ||
          (brush->sculpt_tool == SCULPT_TOOL_BOUNDARY) ||
          (brush->sculpt_tool == SCULPT_TOOL_SLIDE_RELAX) ||
          SCULPT_tool_is_paint(brush->sculpt_tool) || (brush->sculpt_tool == SCULPT_TOOL_CLOTH) ||
          (brush->sculpt_tool == SCULPT_TOOL_SMEAR) ||
          (brush->sculpt_tool == SCULPT_TOOL_DRAW_FACE_SETS) ||
          (brush->sculpt_tool == SCULPT_TOOL_DISPLACEMENT_SMEAR) ||
          (brush->sculpt_tool == SCULPT_TOOL_PAINT));
}

void SCULPT_stroke_modifiers_check(const bContext *C, Object *ob, const Brush *brush)
{
  SculptSession *ss = ob->sculpt;
  View3D *v3d = CTX_wm_view3d(C);
  Sculpt *sd = CTX_data_tool_settings(C)->sculpt;

  bool need_pmap = sculpt_needs_connectivity_info(sd, brush, ss, 0);
  if (ss->shapekey_active || ss->deform_modifiers_active ||
      (!BKE_sculptsession_use_pbvh_draw(ob, v3d) && need_pmap)) {
    Depsgraph *depsgraph = CTX_data_depsgraph_pointer(C);
    BKE_sculpt_update_object_for_edit(
        depsgraph, ob, need_pmap, false, SCULPT_tool_is_paint(brush->sculpt_tool));
  }
}

static void sculpt_raycast_cb(PBVHNode *node, void *data_v, float *tmin)
{
  if (BKE_pbvh_node_get_tmin(node) >= *tmin) {
    return;
  }
  SculptRaycastData *srd = data_v;
  float(*origco)[3] = NULL;
  bool use_origco = false;

  if (srd->original && srd->ss->cache) {
    if (BKE_pbvh_type(srd->ss->pbvh) == PBVH_BMESH) {
      use_origco = true;
    }
    else {
      /* Intersect with coordinates from before we started stroke. */
      SculptUndoNode *unode = SCULPT_undo_get_node(node, SCULPT_UNDO_COORDS);
      origco = (unode) ? unode->co : NULL;
      use_origco = origco ? true : false;
    }
  }

  if (BKE_pbvh_node_raycast(srd->ss->pbvh,
                            node,
                            origco,
                            use_origco,
                            srd->ray_start,
                            srd->ray_normal,
                            &srd->isect_precalc,
                            &srd->depth,
                            &srd->active_vertex,
                            &srd->active_face_grid_index,
                            srd->face_normal)) {
    srd->hit = true;
    *tmin = srd->depth;
  }
}

static void sculpt_find_nearest_to_ray_cb(PBVHNode *node, void *data_v, float *tmin)
{
  if (BKE_pbvh_node_get_tmin(node) >= *tmin) {
    return;
  }
  SculptFindNearestToRayData *srd = data_v;
  float(*origco)[3] = NULL;
  bool use_origco = false;

  if (srd->original && srd->ss->cache) {
    if (BKE_pbvh_type(srd->ss->pbvh) == PBVH_BMESH) {
      use_origco = true;
    }
    else {
      /* Intersect with coordinates from before we started stroke. */
      SculptUndoNode *unode = SCULPT_undo_get_node(node, SCULPT_UNDO_COORDS);
      origco = (unode) ? unode->co : NULL;
      use_origco = origco ? true : false;
    }
  }

  if (BKE_pbvh_node_find_nearest_to_ray(srd->ss->pbvh,
                                        node,
                                        origco,
                                        use_origco,
                                        srd->ray_start,
                                        srd->ray_normal,
                                        &srd->depth,
                                        &srd->dist_sq_to_ray)) {
    srd->hit = true;
    *tmin = srd->dist_sq_to_ray;
  }
}

float SCULPT_raycast_init(ViewContext *vc,
                          const float mval[2],
                          float ray_start[3],
                          float ray_end[3],
                          float ray_normal[3],
                          bool original)
{
  float obimat[4][4];
  float dist;
  Object *ob = vc->obact;
  RegionView3D *rv3d = vc->region->regiondata;
  View3D *v3d = vc->v3d;

  /* TODO: what if the segment is totally clipped? (return == 0). */
  ED_view3d_win_to_segment_clipped(
      vc->depsgraph, vc->region, vc->v3d, mval, ray_start, ray_end, true);

  invert_m4_m4(obimat, ob->obmat);
  mul_m4_v3(obimat, ray_start);
  mul_m4_v3(obimat, ray_end);

  sub_v3_v3v3(ray_normal, ray_end, ray_start);
  dist = normalize_v3(ray_normal);

  if ((rv3d->is_persp == false) &&
      /* If the ray is clipped, don't adjust its start/end. */
      !RV3D_CLIPPING_ENABLED(v3d, rv3d)) {
    BKE_pbvh_raycast_project_ray_root(ob->sculpt->pbvh, original, ray_start, ray_end, ray_normal);

    /* rRecalculate the normal. */
    sub_v3_v3v3(ray_normal, ray_end, ray_start);
    dist = normalize_v3(ray_normal);
  }

  return dist;
}

bool SCULPT_cursor_geometry_info_update(bContext *C,
                                        SculptCursorGeometryInfo *out,
                                        const float mval[2],
                                        bool use_sampled_normal)
{
  Depsgraph *depsgraph = CTX_data_depsgraph_pointer(C);
  Scene *scene = CTX_data_scene(C);
  Sculpt *sd = scene->toolsettings->sculpt;
  Object *ob;
  SculptSession *ss;
  ViewContext vc;
  const Brush *brush = BKE_paint_brush(BKE_paint_get_active_from_context(C));
  float ray_start[3], ray_end[3], ray_normal[3], depth, face_normal[3], sampled_normal[3],
      mat[3][3];
  float viewDir[3] = {0.0f, 0.0f, 1.0f};
  int totnode;
  bool original = false;

  ED_view3d_viewcontext_init(C, &vc, depsgraph);

  ob = vc.obact;
  ss = ob->sculpt;

  if (!ss->pbvh) {
    zero_v3(out->location);
    zero_v3(out->normal);
    zero_v3(out->active_vertex_co);
    return false;
  }

  /* PBVH raycast to get active vertex and face normal. */
  depth = SCULPT_raycast_init(&vc, mval, ray_start, ray_end, ray_normal, original);
  SCULPT_stroke_modifiers_check(C, ob, brush);

  SculptRaycastData srd = {
      .original = original,
      .ss = ob->sculpt,
      .hit = false,
      .ray_start = ray_start,
      .ray_normal = ray_normal,
      .depth = depth,
      .face_normal = face_normal,
  };
  isect_ray_tri_watertight_v3_precalc(&srd.isect_precalc, ray_normal);
  BKE_pbvh_raycast(ss->pbvh, sculpt_raycast_cb, &srd, ray_start, ray_normal, srd.original);

  /* Cursor is not over the mesh, return default values. */
  if (!srd.hit) {
    zero_v3(out->location);
    zero_v3(out->normal);
    zero_v3(out->active_vertex_co);
    return false;
  }

  /* Update the active vertex of the SculptSession. */
  ss->active_vertex = srd.active_vertex;
  SCULPT_vertex_random_access_ensure(ss);
  copy_v3_v3(out->active_vertex_co, SCULPT_active_vertex_co_get(ss));

  switch (BKE_pbvh_type(ss->pbvh)) {
    case PBVH_FACES:
      ss->active_face_index = srd.active_face_grid_index;
      ss->active_grid_index = 0;
      break;
    case PBVH_GRIDS:
      ss->active_face_index = 0;
      ss->active_grid_index = srd.active_face_grid_index;
      break;
    case PBVH_BMESH:
      ss->active_face_index = 0;
      ss->active_grid_index = 0;
      break;
  }

  copy_v3_v3(out->location, ray_normal);
  mul_v3_fl(out->location, srd.depth);
  add_v3_v3(out->location, ray_start);

  /* Option to return the face normal directly for performance o accuracy reasons. */
  if (!use_sampled_normal) {
    copy_v3_v3(out->normal, srd.face_normal);
    return srd.hit;
  }

  /* Sampled normal calculation. */
  float radius;

  /* Update cursor data in SculptSession. */
  invert_m4_m4(ob->imat, ob->obmat);
  copy_m3_m4(mat, vc.rv3d->viewinv);
  mul_m3_v3(mat, viewDir);
  copy_m3_m4(mat, ob->imat);
  mul_m3_v3(mat, viewDir);
  normalize_v3_v3(ss->cursor_view_normal, viewDir);
  copy_v3_v3(ss->cursor_normal, srd.face_normal);
  copy_v3_v3(ss->cursor_location, out->location);
  ss->rv3d = vc.rv3d;
  ss->v3d = vc.v3d;

  if (!BKE_brush_use_locked_size(scene, brush)) {
    radius = paint_calc_object_space_radius(&vc, out->location, BKE_brush_size_get(scene, brush));
  }
  else {
    radius = BKE_brush_unprojected_radius_get(scene, brush);
  }
  ss->cursor_radius = radius;

  PBVHNode **nodes = sculpt_pbvh_gather_cursor_update(ob, sd, original, &totnode);

  /* In case there are no nodes under the cursor, return the face normal. */
  if (!totnode) {
    MEM_SAFE_FREE(nodes);
    copy_v3_v3(out->normal, srd.face_normal);
    return true;
  }

  /* Calculate the sampled normal. */
  if (SCULPT_pbvh_calc_area_normal(brush, ob, nodes, totnode, true, sampled_normal)) {
    copy_v3_v3(out->normal, sampled_normal);
    copy_v3_v3(ss->cursor_sampled_normal, sampled_normal);
  }
  else {
    /* Use face normal when there are no vertices to sample inside the cursor radius. */
    copy_v3_v3(out->normal, srd.face_normal);
  }
  MEM_SAFE_FREE(nodes);
  return true;
}

bool SCULPT_stroke_get_location(bContext *C,
                                float out[3],
                                const float mval[2],
                                bool force_original)
{
  Depsgraph *depsgraph = CTX_data_depsgraph_pointer(C);
  Object *ob;
  SculptSession *ss;
  StrokeCache *cache;
  float ray_start[3], ray_end[3], ray_normal[3], depth, face_normal[3];
  bool original;
  ViewContext vc;

  ED_view3d_viewcontext_init(C, &vc, depsgraph);

  ob = vc.obact;

  ss = ob->sculpt;
  cache = ss->cache;
  original = force_original || ((cache) ? cache->original : false);

  const Brush *brush = BKE_paint_brush(BKE_paint_get_active_from_context(C));

  SCULPT_stroke_modifiers_check(C, ob, brush);

  depth = SCULPT_raycast_init(&vc, mval, ray_start, ray_end, ray_normal, original);

  if (BKE_pbvh_type(ss->pbvh) == PBVH_BMESH) {
    BM_mesh_elem_table_ensure(ss->bm, BM_VERT);
    BM_mesh_elem_index_ensure(ss->bm, BM_VERT);
  }

  bool hit = false;
  {
    SculptRaycastData srd;
    srd.ss = ob->sculpt;
    srd.ray_start = ray_start;
    srd.ray_normal = ray_normal;
    srd.hit = false;
    srd.depth = depth;
    srd.original = original;
    srd.face_normal = face_normal;
    isect_ray_tri_watertight_v3_precalc(&srd.isect_precalc, ray_normal);

    BKE_pbvh_raycast(ss->pbvh, sculpt_raycast_cb, &srd, ray_start, ray_normal, srd.original);
    if (srd.hit) {
      hit = true;
      copy_v3_v3(out, ray_normal);
      mul_v3_fl(out, srd.depth);
      add_v3_v3(out, ray_start);
    }
  }

  if (hit) {
    return hit;
  }

  if (!ELEM(brush->falloff_shape, PAINT_FALLOFF_SHAPE_TUBE)) {
    return hit;
  }

  SculptFindNearestToRayData srd = {
      .original = original,
      .ss = ob->sculpt,
      .hit = false,
      .ray_start = ray_start,
      .ray_normal = ray_normal,
      .depth = FLT_MAX,
      .dist_sq_to_ray = FLT_MAX,
  };
  BKE_pbvh_find_nearest_to_ray(
      ss->pbvh, sculpt_find_nearest_to_ray_cb, &srd, ray_start, ray_normal, srd.original);
  if (srd.hit) {
    hit = true;
    copy_v3_v3(out, ray_normal);
    mul_v3_fl(out, srd.depth);
    add_v3_v3(out, ray_start);
  }

  return hit;
}

static void sculpt_brush_init_tex(Sculpt *sd, SculptSession *ss)
{
  Brush *brush = BKE_paint_brush(&sd->paint);
  MTex *mtex = &brush->mtex;

  /* Init mtex nodes. */
  if (mtex->tex && mtex->tex->nodetree) {
    /* Has internal flag to detect it only does it once. */
    ntreeTexBeginExecTree(mtex->tex->nodetree);
  }

  if (ss->tex_pool == NULL) {
    ss->tex_pool = BKE_image_pool_new();
  }
}

static void sculpt_brush_stroke_init(bContext *C, wmOperator *op)
{
  Object *ob = CTX_data_active_object(C);
  ToolSettings *tool_settings = CTX_data_tool_settings(C);
  Sculpt *sd = tool_settings->sculpt;
  SculptSession *ss = CTX_data_active_object(C)->sculpt;
  Brush *brush = BKE_paint_brush(&sd->paint);
  int mode = RNA_enum_get(op->ptr, "mode");
  bool need_pmap, needs_colors;
  bool need_mask = false;

  if (brush->sculpt_tool == SCULPT_TOOL_MASK) {
    need_mask = true;
  }

  if (brush->sculpt_tool == SCULPT_TOOL_CLOTH ||
      brush->deform_target == BRUSH_DEFORM_TARGET_CLOTH_SIM) {
    need_mask = true;
  }

  view3d_operator_needs_opengl(C);
  sculpt_brush_init_tex(sd, ss);

  need_pmap = sculpt_needs_connectivity_info(sd, brush, ss, mode);
  needs_colors = SCULPT_tool_is_paint(brush->sculpt_tool) &&
                 !SCULPT_use_image_paint_brush(&tool_settings->paint_mode, ob);

  if (needs_colors) {
    BKE_sculpt_color_layer_create_if_needed(ob);
  }

  /* CTX_data_ensure_evaluated_depsgraph should be used at the end to include the updates of
   * earlier steps modifying the data. */
  Depsgraph *depsgraph = CTX_data_ensure_evaluated_depsgraph(C);
  BKE_sculpt_update_object_for_edit(
      depsgraph, ob, need_pmap, need_mask, SCULPT_tool_is_paint(brush->sculpt_tool));

  ED_paint_tool_update_sticky_shading_color(C, ob);
}

static void sculpt_restore_mesh(Sculpt *sd, Object *ob)
{
  SculptSession *ss = ob->sculpt;
  Brush *brush = BKE_paint_brush(&sd->paint);

  /* For the cloth brush it makes more sense to not restore the mesh state to keep running the
   * simulation from the previous state. */
  if (brush->sculpt_tool == SCULPT_TOOL_CLOTH) {
    return;
  }

  /* Restore the mesh before continuing with anchored stroke. */
  if ((brush->flag & BRUSH_ANCHORED) ||
      ((ELEM(brush->sculpt_tool, SCULPT_TOOL_GRAB, SCULPT_TOOL_ELASTIC_DEFORM)) &&
       BKE_brush_use_size_pressure(brush)) ||
      (brush->flag & BRUSH_DRAG_DOT)) {

    SculptUndoNode *unode = SCULPT_undo_get_first_node();
    if (unode && unode->type == SCULPT_UNDO_FACE_SETS) {
      for (int i = 0; i < ss->totfaces; i++) {
        ss->face_sets[i] = unode->face_sets[i];
      }
    }

    paint_mesh_restore_co(sd, ob);

    if (ss->cache) {
      MEM_SAFE_FREE(ss->cache->layer_displacement_factor);
    }
  }
}

void SCULPT_update_object_bounding_box(Object *ob)
{
  if (ob->runtime.bb) {
    float bb_min[3], bb_max[3];

    BKE_pbvh_bounding_box(ob->sculpt->pbvh, bb_min, bb_max);
    BKE_boundbox_init_from_minmax(ob->runtime.bb, bb_min, bb_max);
  }
}

void SCULPT_flush_update_step(bContext *C, SculptUpdateType update_flags)
{
  Depsgraph *depsgraph = CTX_data_depsgraph_pointer(C);
  Object *ob = CTX_data_active_object(C);
  SculptSession *ss = ob->sculpt;
  ARegion *region = CTX_wm_region(C);
  MultiresModifierData *mmd = ss->multires.modifier;
  View3D *v3d = CTX_wm_view3d(C);
  RegionView3D *rv3d = CTX_wm_region_view3d(C);

  if (rv3d) {
    /* Mark for faster 3D viewport redraws. */
    rv3d->rflag |= RV3D_PAINTING;
  }

  if (mmd != NULL) {
    multires_mark_as_modified(depsgraph, ob, MULTIRES_COORDS_MODIFIED);
  }

  if ((update_flags & SCULPT_UPDATE_IMAGE) != 0) {
    ED_region_tag_redraw(region);
    if (update_flags == SCULPT_UPDATE_IMAGE) {
      /* Early exit when only need to update the images. We don't want to tag any geometry updates
       * that would rebuilt the PBVH. */
      return;
    }
  }

  DEG_id_tag_update(&ob->id, ID_RECALC_SHADING);

  /* Only current viewport matters, slower update for all viewports will
   * be done in sculpt_flush_update_done. */
  if (!BKE_sculptsession_use_pbvh_draw(ob, v3d)) {
    /* Slow update with full dependency graph update and all that comes with it.
     * Needed when there are modifiers or full shading in the 3D viewport. */
    DEG_id_tag_update(&ob->id, ID_RECALC_GEOMETRY);
    ED_region_tag_redraw(region);
  }
  else {
    /* Fast path where we just update the BVH nodes that changed, and redraw
     * only the part of the 3D viewport where changes happened. */
    rcti r;

    if (update_flags & SCULPT_UPDATE_COORDS) {
      BKE_pbvh_update_bounds(ss->pbvh, PBVH_UpdateBB);
      /* Update the object's bounding box too so that the object
       * doesn't get incorrectly clipped during drawing in
       * draw_mesh_object(). T33790. */
      SCULPT_update_object_bounding_box(ob);
    }

    if (SCULPT_get_redraw_rect(region, CTX_wm_region_view3d(C), ob, &r)) {
      if (ss->cache) {
        ss->cache->current_r = r;
      }

      /* previous is not set in the current cache else
       * the partial rect will always grow */
      sculpt_extend_redraw_rect_previous(ob, &r);

      r.xmin += region->winrct.xmin - 2;
      r.xmax += region->winrct.xmin + 2;
      r.ymin += region->winrct.ymin - 2;
      r.ymax += region->winrct.ymin + 2;
      ED_region_tag_redraw_partial(region, &r, true);
    }
  }
}

void SCULPT_flush_update_done(const bContext *C, Object *ob, SculptUpdateType update_flags)
{
  /* After we are done drawing the stroke, check if we need to do a more
   * expensive depsgraph tag to update geometry. */
  wmWindowManager *wm = CTX_wm_manager(C);
  View3D *current_v3d = CTX_wm_view3d(C);
  RegionView3D *rv3d = CTX_wm_region_view3d(C);
  SculptSession *ss = ob->sculpt;
  Mesh *mesh = ob->data;

  /* Always needed for linked duplicates. */
  bool need_tag = (ID_REAL_USERS(&mesh->id) > 1);

  if (rv3d) {
    rv3d->rflag &= ~RV3D_PAINTING;
  }

  LISTBASE_FOREACH (wmWindow *, win, &wm->windows) {
    bScreen *screen = WM_window_get_active_screen(win);
    LISTBASE_FOREACH (ScrArea *, area, &screen->areabase) {
      SpaceLink *sl = area->spacedata.first;
      if (sl->spacetype != SPACE_VIEW3D) {
        continue;
      }
      View3D *v3d = (View3D *)sl;
      if (v3d != current_v3d) {
        need_tag |= !BKE_sculptsession_use_pbvh_draw(ob, v3d);
      }

      /* Tag all 3D viewports for redraw now that we are done. Others
       * viewports did not get a full redraw, and anti-aliasing for the
       * current viewport was deactivated. */
      LISTBASE_FOREACH (ARegion *, region, &area->regionbase) {
        if (region->regiontype == RGN_TYPE_WINDOW) {
          ED_region_tag_redraw(region);
        }
      }
    }

    if (update_flags & SCULPT_UPDATE_IMAGE) {
      LISTBASE_FOREACH (ScrArea *, area, &screen->areabase) {
        SpaceLink *sl = area->spacedata.first;
        if (sl->spacetype != SPACE_IMAGE) {
          continue;
        }
        ED_area_tag_redraw_regiontype(area, RGN_TYPE_WINDOW);
      }
    }
  }

  if (update_flags & SCULPT_UPDATE_COORDS) {
    BKE_pbvh_update_bounds(ss->pbvh, PBVH_UpdateOriginalBB);

    /* Coordinates were modified, so fake neighbors are not longer valid. */
    SCULPT_fake_neighbors_free(ob);
  }

  if (update_flags & SCULPT_UPDATE_MASK) {
    BKE_pbvh_update_vertex_data(ss->pbvh, PBVH_UpdateMask);
  }

  if (update_flags & SCULPT_UPDATE_COLOR) {
    BKE_pbvh_update_vertex_data(ss->pbvh, PBVH_UpdateColor);
  }

  if (BKE_pbvh_type(ss->pbvh) == PBVH_BMESH) {
    BKE_pbvh_bmesh_after_stroke(ss->pbvh);
  }

  /* Optimization: if there is locked key and active modifiers present in */
  /* the stack, keyblock is updating at each step. otherwise we could update */
  /* keyblock only when stroke is finished. */
  if (ss->shapekey_active && !ss->deform_modifiers_active) {
    sculpt_update_keyblock(ob);
  }

  if (need_tag) {
    DEG_id_tag_update(&ob->id, ID_RECALC_GEOMETRY);
  }
}

/* Returns whether the mouse/stylus is over the mesh (1)
 * or over the background (0). */
static bool over_mesh(bContext *C, struct wmOperator *UNUSED(op), const float mval[2])
{
  float co_dummy[3];
  return SCULPT_stroke_get_location(C, co_dummy, mval, false);
}

bool SCULPT_handles_colors_report(SculptSession *ss, ReportList *reports)
{
  switch (BKE_pbvh_type(ss->pbvh)) {
    case PBVH_FACES:
      return true;
    case PBVH_BMESH:
      BKE_report(reports, RPT_ERROR, "Not supported in dynamic topology mode");
      return false;
    case PBVH_GRIDS:
      BKE_report(reports, RPT_ERROR, "Not supported in multiresolution mode");
      return false;
  }

  BLI_assert_msg(0, "PBVH corruption, type was invalid.");

  return false;
}

static bool sculpt_stroke_test_start(bContext *C, struct wmOperator *op, const float mval[2])
{
  /* Don't start the stroke until `mval` goes over the mesh.
   * NOTE: `mval` will only be null when re-executing the saved stroke.
   * We have exception for 'exec' strokes since they may not set `mval`,
   * only 'location', see: T52195. */
  if (((op->flag & OP_IS_INVOKE) == 0) || (mval == NULL) || over_mesh(C, op, mval)) {
    Object *ob = CTX_data_active_object(C);
    SculptSession *ss = ob->sculpt;
    Sculpt *sd = CTX_data_tool_settings(C)->sculpt;
    Brush *brush = BKE_paint_brush(&sd->paint);
    ToolSettings *tool_settings = CTX_data_tool_settings(C);

    /* NOTE: This should be removed when paint mode is available. Paint mode can force based on the
     * canvas it is painting on. (ref. use_sculpt_texture_paint). */
    if (brush && SCULPT_tool_is_paint(brush->sculpt_tool) &&
        !SCULPT_use_image_paint_brush(&tool_settings->paint_mode, ob)) {
      View3D *v3d = CTX_wm_view3d(C);
      if (v3d->shading.type == OB_SOLID) {
        v3d->shading.color_type = V3D_SHADING_VERTEX_COLOR;
      }
    }

    ED_view3d_init_mats_rv3d(ob, CTX_wm_region_view3d(C));

    sculpt_update_cache_invariants(C, sd, ss, op, mval);

    SculptCursorGeometryInfo sgi;
    SCULPT_cursor_geometry_info_update(C, &sgi, mval, false);

    /* Setup the correct undo system. Image painting and sculpting are mutual exclusive.
     * Color attributes are part of the sculpting undo system. */
    if (brush && brush->sculpt_tool == SCULPT_TOOL_PAINT &&
        SCULPT_use_image_paint_brush(&tool_settings->paint_mode, ob)) {
      ED_image_undo_push_begin(op->type->name, PAINT_MODE_SCULPT);
    }
    else {
      SCULPT_undo_push_begin_ex(ob, sculpt_tool_name(sd));
    }

    return true;
  }
  return false;
}

static void sculpt_stroke_update_step(bContext *C,
                                      wmOperator *UNUSED(op),
                                      struct PaintStroke *stroke,
                                      PointerRNA *itemptr)
{
  UnifiedPaintSettings *ups = &CTX_data_tool_settings(C)->unified_paint_settings;
  Sculpt *sd = CTX_data_tool_settings(C)->sculpt;
  Object *ob = CTX_data_active_object(C);
  SculptSession *ss = ob->sculpt;
  const Brush *brush = BKE_paint_brush(&sd->paint);
  ToolSettings *tool_settings = CTX_data_tool_settings(C);
  StrokeCache *cache = ss->cache;
  cache->stroke_distance = paint_stroke_distance_get(stroke);

  SCULPT_stroke_modifiers_check(C, ob, brush);
  sculpt_update_cache_variants(C, sd, ob, itemptr);
  sculpt_restore_mesh(sd, ob);

  if (sd->flags & (SCULPT_DYNTOPO_DETAIL_CONSTANT | SCULPT_DYNTOPO_DETAIL_MANUAL)) {
    float object_space_constant_detail = 1.0f / (sd->constant_detail * mat4_to_scale(ob->obmat));
    BKE_pbvh_bmesh_detail_size_set(ss->pbvh, object_space_constant_detail);
  }
  else if (sd->flags & SCULPT_DYNTOPO_DETAIL_BRUSH) {
    BKE_pbvh_bmesh_detail_size_set(ss->pbvh, ss->cache->radius * sd->detail_percent / 100.0f);
  }
  else {
    BKE_pbvh_bmesh_detail_size_set(ss->pbvh,
                                   (ss->cache->radius / ss->cache->dyntopo_pixel_radius) *
                                       (sd->detail_size * U.pixelsize) / 0.4f);
  }

  if (SCULPT_stroke_is_dynamic_topology(ss, brush)) {
    do_symmetrical_brush_actions(sd, ob, sculpt_topology_update, ups, &tool_settings->paint_mode);
  }

  do_symmetrical_brush_actions(sd, ob, do_brush_action, ups, &tool_settings->paint_mode);
  sculpt_combine_proxies(sd, ob);

  /* Hack to fix noise texture tearing mesh. */
  sculpt_fix_noise_tear(sd, ob);

  /* TODO(sergey): This is not really needed for the solid shading,
   * which does use pBVH drawing anyway, but texture and wireframe
   * requires this.
   *
   * Could be optimized later, but currently don't think it's so
   * much common scenario.
   *
   * Same applies to the DEG_id_tag_update() invoked from
   * sculpt_flush_update_step().
   */
  if (ss->deform_modifiers_active) {
    SCULPT_flush_stroke_deform(sd, ob, sculpt_tool_is_proxy_used(brush->sculpt_tool));
  }
  else if (ss->shapekey_active) {
    sculpt_update_keyblock(ob);
  }

  ss->cache->first_time = false;
  copy_v3_v3(ss->cache->true_last_location, ss->cache->true_location);

  /* Cleanup. */
  if (brush->sculpt_tool == SCULPT_TOOL_MASK) {
    SCULPT_flush_update_step(C, SCULPT_UPDATE_MASK);
  }
  else if (SCULPT_tool_is_paint(brush->sculpt_tool)) {
    if (SCULPT_use_image_paint_brush(&tool_settings->paint_mode, ob)) {
      SCULPT_flush_update_step(C, SCULPT_UPDATE_IMAGE);
    }
    else {
      SCULPT_flush_update_step(C, SCULPT_UPDATE_COLOR);
    }
  }
  else {
    SCULPT_flush_update_step(C, SCULPT_UPDATE_COORDS);
  }
}

static void sculpt_brush_exit_tex(Sculpt *sd)
{
  Brush *brush = BKE_paint_brush(&sd->paint);
  MTex *mtex = &brush->mtex;

  if (mtex->tex && mtex->tex->nodetree) {
    ntreeTexEndExecTree(mtex->tex->nodetree->execdata);
  }
}

static void sculpt_stroke_done(const bContext *C, struct PaintStroke *UNUSED(stroke))
{
  Object *ob = CTX_data_active_object(C);
  SculptSession *ss = ob->sculpt;
  Sculpt *sd = CTX_data_tool_settings(C)->sculpt;
  ToolSettings *tool_settings = CTX_data_tool_settings(C);

  /* Finished. */
  if (!ss->cache) {
    sculpt_brush_exit_tex(sd);
    return;
  }
  UnifiedPaintSettings *ups = &CTX_data_tool_settings(C)->unified_paint_settings;
  Brush *brush = BKE_paint_brush(&sd->paint);
  BLI_assert(brush == ss->cache->brush); /* const, so we shouldn't change. */
  ups->draw_inverted = false;

  SCULPT_stroke_modifiers_check(C, ob, brush);

  /* Alt-Smooth. */
  if (ss->cache->alt_smooth) {
    smooth_brush_toggle_off(C, &sd->paint, ss->cache);
    /* Refresh the brush pointer in case we switched brush in the toggle function. */
    brush = BKE_paint_brush(&sd->paint);
  }

  if (SCULPT_is_automasking_enabled(sd, ss, brush)) {
    SCULPT_automasking_cache_free(ss->cache->automasking);
  }

  BKE_pbvh_node_color_buffer_free(ss->pbvh);
  SCULPT_cache_free(ss->cache);
  ss->cache = NULL;

  if (brush && brush->sculpt_tool == SCULPT_TOOL_PAINT &&
      SCULPT_use_image_paint_brush(&tool_settings->paint_mode, ob)) {
    ED_image_undo_push_end();
  }
  else {
    SCULPT_undo_push_end(ob);
  }

  if (brush->sculpt_tool == SCULPT_TOOL_MASK) {
    SCULPT_flush_update_done(C, ob, SCULPT_UPDATE_MASK);
  }
  else if (brush->sculpt_tool == SCULPT_TOOL_PAINT) {
    if (SCULPT_use_image_paint_brush(&tool_settings->paint_mode, ob)) {
      SCULPT_flush_update_done(C, ob, SCULPT_UPDATE_IMAGE);
    }
  }
  else {
    SCULPT_flush_update_done(C, ob, SCULPT_UPDATE_COORDS);
  }

  WM_event_add_notifier(C, NC_OBJECT | ND_DRAW, ob);
  sculpt_brush_exit_tex(sd);
}

static int sculpt_brush_stroke_invoke(bContext *C, wmOperator *op, const wmEvent *event)
{
  struct PaintStroke *stroke;
  int ignore_background_click;
  int retval;
  Object *ob = CTX_data_active_object(C);

  /* Test that ob is visible; otherwise we won't be able to get evaluated data
   * from the depsgraph. We do this here instead of SCULPT_mode_poll
   * to avoid falling through to the translate operator in the
   * global view3d keymap.
   *
   * Note: BKE_object_is_visible_in_viewport is not working here (it returns false
   * if the object is in local view); instead, test for OB_HIDE_VIEWPORT directly.
   */

  if (ob->visibility_flag & OB_HIDE_VIEWPORT) {
    return OPERATOR_CANCELLED;
  }

  sculpt_brush_stroke_init(C, op);

  Sculpt *sd = CTX_data_tool_settings(C)->sculpt;
  Brush *brush = BKE_paint_brush(&sd->paint);

  if (SCULPT_tool_is_paint(brush->sculpt_tool) &&
      !SCULPT_handles_colors_report(ob->sculpt, op->reports)) {
    return OPERATOR_CANCELLED;
  }

  stroke = paint_stroke_new(C,
                            op,
                            SCULPT_stroke_get_location,
                            sculpt_stroke_test_start,
                            sculpt_stroke_update_step,
                            NULL,
                            sculpt_stroke_done,
                            event->type);

  op->customdata = stroke;

  /* For tablet rotation. */
  ignore_background_click = RNA_boolean_get(op->ptr, "ignore_background_click");

  if (ignore_background_click && !over_mesh(C, op, (const float[2]){UNPACK2(event->mval)})) {
    paint_stroke_free(C, op, op->customdata);
    return OPERATOR_PASS_THROUGH;
  }

  if ((retval = op->type->modal(C, op, event)) == OPERATOR_FINISHED) {
    paint_stroke_free(C, op, op->customdata);
    return OPERATOR_FINISHED;
  }
  /* Add modal handler. */
  WM_event_add_modal_handler(C, op);

  OPERATOR_RETVAL_CHECK(retval);
  BLI_assert(retval == OPERATOR_RUNNING_MODAL);

  return OPERATOR_RUNNING_MODAL;
}

static int sculpt_brush_stroke_exec(bContext *C, wmOperator *op)
{
  sculpt_brush_stroke_init(C, op);

  op->customdata = paint_stroke_new(C,
                                    op,
                                    SCULPT_stroke_get_location,
                                    sculpt_stroke_test_start,
                                    sculpt_stroke_update_step,
                                    NULL,
                                    sculpt_stroke_done,
                                    0);

  /* Frees op->customdata. */
  paint_stroke_exec(C, op, op->customdata);

  return OPERATOR_FINISHED;
}

static void sculpt_brush_stroke_cancel(bContext *C, wmOperator *op)
{
  Object *ob = CTX_data_active_object(C);
  SculptSession *ss = ob->sculpt;
  Sculpt *sd = CTX_data_tool_settings(C)->sculpt;
  const Brush *brush = BKE_paint_brush(&sd->paint);

  /* XXX Canceling strokes that way does not work with dynamic topology,
   *     user will have to do real undo for now. See T46456. */
  if (ss->cache && !SCULPT_stroke_is_dynamic_topology(ss, brush)) {
    paint_mesh_restore_co(sd, ob);
  }

  paint_stroke_cancel(C, op, op->customdata);

  if (ss->cache) {
    SCULPT_cache_free(ss->cache);
    ss->cache = NULL;
  }

  sculpt_brush_exit_tex(sd);
}

static int sculpt_brush_stroke_modal(bContext *C, wmOperator *op, const wmEvent *event)
{
  return paint_stroke_modal(C, op, event, (struct PaintStroke **)&op->customdata);
}

void sculpt_redo_empty_ui(bContext *C, wmOperator *op)
{
}

void SCULPT_OT_brush_stroke(wmOperatorType *ot)
{
  /* Identifiers. */
  ot->name = "Sculpt";
  ot->idname = "SCULPT_OT_brush_stroke";
  ot->description = "Sculpt a stroke into the geometry";

  /* API callbacks. */
  ot->invoke = sculpt_brush_stroke_invoke;
  ot->modal = sculpt_brush_stroke_modal;
  ot->exec = sculpt_brush_stroke_exec;
  ot->poll = SCULPT_poll;
  ot->cancel = sculpt_brush_stroke_cancel;
  ot->ui = sculpt_redo_empty_ui;

  /* Flags (sculpt does own undo? (ton)). */
  ot->flag = OPTYPE_BLOCKING | OPTYPE_REGISTER | OPTYPE_UNDO;

  /* Properties. */

  paint_stroke_operator_properties(ot);

  RNA_def_boolean(ot->srna,
                  "ignore_background_click",
                  0,
                  "Ignore Background Click",
                  "Clicks on the background do not start the stroke");
}

/* Fake Neighbors. */
/* This allows the sculpt tools to work on meshes with multiple connected components as they had
 * only one connected component. When initialized and enabled, the sculpt API will return extra
 * connectivity neighbors that are not in the real mesh. These neighbors are calculated for each
 * vertex using the minimum distance to a vertex that is in a different connected component. */

/* The fake neighbors first need to be ensured to be initialized.
 * After that tools which needs fake neighbors functionality need to
 * temporarily enable it:
 *
 *   void my_awesome_sculpt_tool() {
 *     SCULPT_fake_neighbors_ensure(sd, object, brush->disconnected_distance_max);
 *     SCULPT_fake_neighbors_enable(ob);
 *
 *     ... Logic of the tool ...
 *     SCULPT_fake_neighbors_disable(ob);
 *   }
 *
 * Such approach allows to keep all the connectivity information ready for reuse
 * (without having lag prior to every stroke), but also makes it so the affect
 * is localized to a specific brushes and tools only. */

enum {
  SCULPT_TOPOLOGY_ID_NONE,
  SCULPT_TOPOLOGY_ID_DEFAULT,
};

static int SCULPT_vertex_get_connected_component(SculptSession *ss, PBVHVertRef vertex)
{
  if (ss->vertex_info.connected_component) {
    return ss->vertex_info.connected_component[vertex.i];
  }
  return SCULPT_TOPOLOGY_ID_DEFAULT;
}

static void SCULPT_fake_neighbor_init(SculptSession *ss, const float max_dist)
{
  const int totvert = SCULPT_vertex_count_get(ss);
  ss->fake_neighbors.fake_neighbor_index = MEM_malloc_arrayN(
      totvert, sizeof(int), "fake neighbor");
  for (int i = 0; i < totvert; i++) {
    ss->fake_neighbors.fake_neighbor_index[i] = FAKE_NEIGHBOR_NONE;
  }

  ss->fake_neighbors.current_max_distance = max_dist;
}

static void SCULPT_fake_neighbor_add(SculptSession *ss, PBVHVertRef v_a, PBVHVertRef v_b)
{
  int v_index_a = BKE_pbvh_vertex_to_index(ss->pbvh, v_a);
  int v_index_b = BKE_pbvh_vertex_to_index(ss->pbvh, v_b);

  if (ss->fake_neighbors.fake_neighbor_index[v_index_a] == FAKE_NEIGHBOR_NONE) {
    ss->fake_neighbors.fake_neighbor_index[v_index_a] = v_index_b;
    ss->fake_neighbors.fake_neighbor_index[v_index_b] = v_index_a;
  }
}

static void sculpt_pose_fake_neighbors_free(SculptSession *ss)
{
  MEM_SAFE_FREE(ss->fake_neighbors.fake_neighbor_index);
}

typedef struct NearestVertexFakeNeighborTLSData {
  PBVHVertRef nearest_vertex;
  float nearest_vertex_distance_squared;
  int current_topology_id;
} NearestVertexFakeNeighborTLSData;

static void do_fake_neighbor_search_task_cb(void *__restrict userdata,
                                            const int n,
                                            const TaskParallelTLS *__restrict tls)
{
  SculptThreadedTaskData *data = userdata;
  SculptSession *ss = data->ob->sculpt;
  NearestVertexFakeNeighborTLSData *nvtd = tls->userdata_chunk;
  PBVHVertexIter vd;

  BKE_pbvh_vertex_iter_begin (ss->pbvh, data->nodes[n], vd, PBVH_ITER_UNIQUE) {
    int vd_topology_id = SCULPT_vertex_get_connected_component(ss, vd.vertex);
    if (vd_topology_id != nvtd->current_topology_id &&
        ss->fake_neighbors.fake_neighbor_index[vd.index] == FAKE_NEIGHBOR_NONE) {
      float distance_squared = len_squared_v3v3(vd.co, data->nearest_vertex_search_co);
      if (distance_squared < nvtd->nearest_vertex_distance_squared &&
          distance_squared < data->max_distance_squared) {
        nvtd->nearest_vertex = vd.vertex;
        nvtd->nearest_vertex_distance_squared = distance_squared;
      }
    }
  }
  BKE_pbvh_vertex_iter_end;
}

static void fake_neighbor_search_reduce(const void *__restrict UNUSED(userdata),
                                        void *__restrict chunk_join,
                                        void *__restrict chunk)
{
  NearestVertexFakeNeighborTLSData *join = chunk_join;
  NearestVertexFakeNeighborTLSData *nvtd = chunk;
  if (join->nearest_vertex.i == PBVH_REF_NONE) {
    join->nearest_vertex = nvtd->nearest_vertex;
    join->nearest_vertex_distance_squared = nvtd->nearest_vertex_distance_squared;
  }
  else if (nvtd->nearest_vertex_distance_squared < join->nearest_vertex_distance_squared) {
    join->nearest_vertex = nvtd->nearest_vertex;
    join->nearest_vertex_distance_squared = nvtd->nearest_vertex_distance_squared;
  }
}

static PBVHVertRef SCULPT_fake_neighbor_search(Sculpt *sd,
                                               Object *ob,
                                               const PBVHVertRef vertex,
                                               float max_distance)
{
  SculptSession *ss = ob->sculpt;
  PBVHNode **nodes = NULL;
  int totnode;
  SculptSearchSphereData data = {
      .ss = ss,
      .sd = sd,
      .radius_squared = max_distance * max_distance,
      .original = false,
      .center = SCULPT_vertex_co_get(ss, vertex),
  };
  BKE_pbvh_search_gather(ss->pbvh, SCULPT_search_sphere_cb, &data, &nodes, &totnode);

  if (totnode == 0) {
    return BKE_pbvh_make_vref(PBVH_REF_NONE);
  }

  SculptThreadedTaskData task_data = {
      .sd = sd,
      .ob = ob,
      .nodes = nodes,
      .max_distance_squared = max_distance * max_distance,
  };

  copy_v3_v3(task_data.nearest_vertex_search_co, SCULPT_vertex_co_get(ss, vertex));

  NearestVertexFakeNeighborTLSData nvtd;
  nvtd.nearest_vertex.i = -1;
  nvtd.nearest_vertex_distance_squared = FLT_MAX;
  nvtd.current_topology_id = SCULPT_vertex_get_connected_component(ss, vertex);

  TaskParallelSettings settings;
  BKE_pbvh_parallel_range_settings(&settings, true, totnode);
  settings.func_reduce = fake_neighbor_search_reduce;
  settings.userdata_chunk = &nvtd;
  settings.userdata_chunk_size = sizeof(NearestVertexFakeNeighborTLSData);
  BLI_task_parallel_range(0, totnode, &task_data, do_fake_neighbor_search_task_cb, &settings);

  MEM_SAFE_FREE(nodes);

  return nvtd.nearest_vertex;
}

typedef struct SculptTopologyIDFloodFillData {
  int next_id;
} SculptTopologyIDFloodFillData;

static bool SCULPT_connected_components_floodfill_cb(SculptSession *ss,
                                                     PBVHVertRef from_v,
                                                     PBVHVertRef to_v,
                                                     bool UNUSED(is_duplicate),
                                                     void *userdata)
{
  SculptTopologyIDFloodFillData *data = userdata;

  int from_v_i = BKE_pbvh_vertex_to_index(ss->pbvh, from_v);
  int to_v_i = BKE_pbvh_vertex_to_index(ss->pbvh, to_v);

  ss->vertex_info.connected_component[from_v_i] = data->next_id;
  ss->vertex_info.connected_component[to_v_i] = data->next_id;
  return true;
}

void SCULPT_connected_components_ensure(Object *ob)
{
  SculptSession *ss = ob->sculpt;

  /* Topology IDs already initialized. They only need to be recalculated when the PBVH is
   * rebuild.
   */
  if (ss->vertex_info.connected_component) {
    return;
  }

  const int totvert = SCULPT_vertex_count_get(ss);
  ss->vertex_info.connected_component = MEM_malloc_arrayN(totvert, sizeof(int), "topology ID");

  for (int i = 0; i < totvert; i++) {
    ss->vertex_info.connected_component[i] = SCULPT_TOPOLOGY_ID_NONE;
  }

  int next_id = 0;
  for (int i = 0; i < totvert; i++) {
    PBVHVertRef vertex = BKE_pbvh_index_to_vertex(ss->pbvh, i);

    if (ss->vertex_info.connected_component[i] == SCULPT_TOPOLOGY_ID_NONE) {
      SculptFloodFill flood;
      SCULPT_floodfill_init(ss, &flood);
      SCULPT_floodfill_add_initial(&flood, vertex);
      SculptTopologyIDFloodFillData data;
      data.next_id = next_id;
      SCULPT_floodfill_execute(ss, &flood, SCULPT_connected_components_floodfill_cb, &data);
      SCULPT_floodfill_free(&flood);
      next_id++;
    }
  }
}

void SCULPT_boundary_info_ensure(Object *object)
{
  SculptSession *ss = object->sculpt;
  if (ss->vertex_info.boundary) {
    return;
  }

  Mesh *base_mesh = BKE_mesh_from_object(object);
  ss->vertex_info.boundary = BLI_BITMAP_NEW(base_mesh->totvert, "Boundary info");
  int *adjacent_faces_edge_count = MEM_calloc_arrayN(
      base_mesh->totedge, sizeof(int), "Adjacent face edge count");

  for (int p = 0; p < base_mesh->totpoly; p++) {
    MPoly *poly = &base_mesh->mpoly[p];
    for (int l = 0; l < poly->totloop; l++) {
      MLoop *loop = &base_mesh->mloop[l + poly->loopstart];
      adjacent_faces_edge_count[loop->e]++;
    }
  }

  for (int e = 0; e < base_mesh->totedge; e++) {
    if (adjacent_faces_edge_count[e] < 2) {
      MEdge *edge = &base_mesh->medge[e];
      BLI_BITMAP_SET(ss->vertex_info.boundary, edge->v1, true);
      BLI_BITMAP_SET(ss->vertex_info.boundary, edge->v2, true);
    }
  }

  MEM_freeN(adjacent_faces_edge_count);
}

void SCULPT_fake_neighbors_ensure(Sculpt *sd, Object *ob, const float max_dist)
{
  SculptSession *ss = ob->sculpt;
  const int totvert = SCULPT_vertex_count_get(ss);

  /* Fake neighbors were already initialized with the same distance, so no need to be
   * recalculated.
   */
  if (ss->fake_neighbors.fake_neighbor_index &&
      ss->fake_neighbors.current_max_distance == max_dist) {
    return;
  }

  SCULPT_connected_components_ensure(ob);
  SCULPT_fake_neighbor_init(ss, max_dist);

  for (int i = 0; i < totvert; i++) {
    const PBVHVertRef from_v = BKE_pbvh_index_to_vertex(ss->pbvh, i);

    /* This vertex does not have a fake neighbor yet, search one for it. */
    if (ss->fake_neighbors.fake_neighbor_index[i] == FAKE_NEIGHBOR_NONE) {
      const PBVHVertRef to_v = SCULPT_fake_neighbor_search(sd, ob, from_v, max_dist);
      if (to_v.i != PBVH_REF_NONE) {
        /* Add the fake neighbor if available. */
        SCULPT_fake_neighbor_add(ss, from_v, to_v);
      }
    }
  }
}

void SCULPT_fake_neighbors_enable(Object *ob)
{
  SculptSession *ss = ob->sculpt;
  BLI_assert(ss->fake_neighbors.fake_neighbor_index != NULL);
  ss->fake_neighbors.use_fake_neighbors = true;
}

void SCULPT_fake_neighbors_disable(Object *ob)
{
  SculptSession *ss = ob->sculpt;
  BLI_assert(ss->fake_neighbors.fake_neighbor_index != NULL);
  ss->fake_neighbors.use_fake_neighbors = false;
}

void SCULPT_fake_neighbors_free(Object *ob)
{
  SculptSession *ss = ob->sculpt;
  sculpt_pose_fake_neighbors_free(ss);
}

/** \} */<|MERGE_RESOLUTION|>--- conflicted
+++ resolved
@@ -1440,10 +1440,7 @@
     default:
       break;
   }
-<<<<<<< HEAD
-=======
-
->>>>>>> 050392d4
+
   PBVHVertexIter vd;
   SculptOrigVertData orig_data;
 
