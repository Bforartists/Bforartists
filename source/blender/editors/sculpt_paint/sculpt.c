--- conflicted
+++ resolved
@@ -1440,10 +1440,7 @@
     default:
       break;
   }
-<<<<<<< HEAD
-=======
-
->>>>>>> f6fc8997
+
   PBVHVertexIter vd;
   SculptOrigVertData orig_data;
 
