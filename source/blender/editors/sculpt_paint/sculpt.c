/*
 * This program is free software; you can redistribute it and/or
 * modify it under the terms of the GNU General Public License
 * as published by the Free Software Foundation; either version 2
 * of the License, or (at your option) any later version.
 *
 * This program is distributed in the hope that it will be useful,
 * but WITHOUT ANY WARRANTY; without even the implied warranty of
 * MERCHANTABILITY or FITNESS FOR A PARTICULAR PURPOSE.  See the
 * GNU General Public License for more details.
 *
 * You should have received a copy of the GNU General Public License
 * along with this program; if not, write to the Free Software  Foundation,
 * Inc., 51 Franklin Street, Fifth Floor, Boston, MA 02110-1301, USA.
 *
 * The Original Code is Copyright (C) 2006 by Nicholas Bishop
 * All rights reserved.
 * Implements the Sculpt Mode tools
 */

/** \file
 * \ingroup edsculpt
 */

#include "MEM_guardedalloc.h"

#include "BLI_math.h"
#include "BLI_blenlib.h"
#include "BLI_dial_2d.h"
#include "BLI_task.h"
#include "BLI_utildefines.h"
#include "BLI_ghash.h"

#include "BLT_translation.h"

#include "DNA_customdata_types.h"
#include "DNA_mesh_types.h"
#include "DNA_meshdata_types.h"
#include "DNA_node_types.h"
#include "DNA_object_types.h"
#include "DNA_scene_types.h"
#include "DNA_brush_types.h"

#include "BKE_brush.h"
#include "BKE_ccg.h"
#include "BKE_colortools.h"
#include "BKE_context.h"
#include "BKE_image.h"
#include "BKE_key.h"
#include "BKE_library.h"
#include "BKE_main.h"
#include "BKE_mesh.h"
#include "BKE_mesh_mapping.h"
#include "BKE_modifier.h"
#include "BKE_multires.h"
#include "BKE_node.h"
#include "BKE_object.h"
#include "BKE_paint.h"
#include "BKE_particle.h"
#include "BKE_pbvh.h"
#include "BKE_pointcache.h"
#include "BKE_report.h"
#include "BKE_screen.h"
#include "BKE_subsurf.h"

#include "DEG_depsgraph.h"
#include "DEG_depsgraph_query.h"

#include "WM_api.h"
#include "WM_types.h"
#include "WM_message.h"
#include "WM_toolsystem.h"

#include "ED_sculpt.h"
#include "ED_object.h"
#include "ED_screen.h"
#include "ED_view3d.h"
#include "paint_intern.h"
#include "sculpt_intern.h"

#include "RNA_access.h"
#include "RNA_define.h"

#include "UI_interface.h"
#include "UI_resources.h"

#include "bmesh.h"
#include "bmesh_tools.h"

#include <math.h>
#include <stdlib.h>
#include <string.h>

/** \name Tool Capabilities
 *
 * Avoid duplicate checks, internal logic only,
 * share logic with #rna_def_sculpt_capabilities where possible.
 *
 * \{ */

/* Check if there are any active modifiers in stack
 * (used for flushing updates at enter/exit sculpt mode) */
static bool sculpt_has_active_modifiers(Scene *scene, Object *ob)
{
  ModifierData *md;
  VirtualModifierData virtualModifierData;

  md = modifiers_getVirtualModifierList(ob, &virtualModifierData);

  /* exception for shape keys because we can edit those */
  for (; md; md = md->next) {
    if (modifier_isEnabled(scene, md, eModifierMode_Realtime))
      return 1;
  }

  return 0;
}

static bool sculpt_tool_needs_original(const char sculpt_tool)
{
  return ELEM(
      sculpt_tool, SCULPT_TOOL_GRAB, SCULPT_TOOL_ROTATE, SCULPT_TOOL_THUMB, SCULPT_TOOL_LAYER);
}

static bool sculpt_tool_is_proxy_used(const char sculpt_tool)
{
  return ELEM(sculpt_tool, SCULPT_TOOL_SMOOTH, SCULPT_TOOL_LAYER);
}

static bool sculpt_brush_use_topology_rake(const SculptSession *ss, const Brush *brush)
{
  return SCULPT_TOOL_HAS_TOPOLOGY_RAKE(brush->sculpt_tool) &&
         (brush->topology_rake_factor > 0.0f) && (ss->bm != NULL);
}

/**
 * Test whether the #StrokeCache.sculpt_normal needs update in #do_brush_action
 */
static int sculpt_brush_needs_normal(const SculptSession *ss, const Brush *brush)
{
  return ((SCULPT_TOOL_HAS_NORMAL_WEIGHT(brush->sculpt_tool) &&
           (ss->cache->normal_weight > 0.0f)) ||

          ELEM(brush->sculpt_tool,
               SCULPT_TOOL_BLOB,
               SCULPT_TOOL_CREASE,
               SCULPT_TOOL_DRAW,
               SCULPT_TOOL_LAYER,
               SCULPT_TOOL_NUDGE,
               SCULPT_TOOL_ROTATE,
               SCULPT_TOOL_THUMB) ||

          (brush->mtex.brush_map_mode == MTEX_MAP_MODE_AREA)) ||
         sculpt_brush_use_topology_rake(ss, brush);
}
/** \} */

static bool sculpt_brush_needs_rake_rotation(const Brush *brush)
{
  return SCULPT_TOOL_HAS_RAKE(brush->sculpt_tool) && (brush->rake_factor != 0.0f);
}

typedef enum StrokeFlags {
  CLIP_X = 1,
  CLIP_Y = 2,
  CLIP_Z = 4,
} StrokeFlags;

/************** Access to original unmodified vertex data *************/

typedef struct {
  BMLog *bm_log;

  SculptUndoNode *unode;
  float (*coords)[3];
  short (*normals)[3];
  const float *vmasks;

  /* Original coordinate, normal, and mask */
  const float *co;
  const short *no;
  float mask;
} SculptOrigVertData;

/* Initialize a SculptOrigVertData for accessing original vertex data;
 * handles BMesh, mesh, and multires */
static void sculpt_orig_vert_data_unode_init(SculptOrigVertData *data,
                                             Object *ob,
                                             SculptUndoNode *unode)
{
  SculptSession *ss = ob->sculpt;
  BMesh *bm = ss->bm;

  memset(data, 0, sizeof(*data));
  data->unode = unode;

  if (bm) {
    data->bm_log = ss->bm_log;
  }
  else {
    data->coords = data->unode->co;
    data->normals = data->unode->no;
    data->vmasks = data->unode->mask;
  }
}

/* Initialize a SculptOrigVertData for accessing original vertex data;
 * handles BMesh, mesh, and multires */
static void sculpt_orig_vert_data_init(SculptOrigVertData *data, Object *ob, PBVHNode *node)
{
  SculptUndoNode *unode;
  unode = sculpt_undo_push_node(ob, node, SCULPT_UNDO_COORDS);
  sculpt_orig_vert_data_unode_init(data, ob, unode);
}

/* Update a SculptOrigVertData for a particular vertex from the PBVH
 * iterator */
static void sculpt_orig_vert_data_update(SculptOrigVertData *orig_data, PBVHVertexIter *iter)
{
  if (orig_data->unode->type == SCULPT_UNDO_COORDS) {
    if (orig_data->bm_log) {
      BM_log_original_vert_data(orig_data->bm_log, iter->bm_vert, &orig_data->co, &orig_data->no);
    }
    else {
      orig_data->co = orig_data->coords[iter->i];
      orig_data->no = orig_data->normals[iter->i];
    }
  }
  else if (orig_data->unode->type == SCULPT_UNDO_MASK) {
    if (orig_data->bm_log) {
      orig_data->mask = BM_log_original_mask(orig_data->bm_log, iter->bm_vert);
    }
    else {
      orig_data->mask = orig_data->vmasks[iter->i];
    }
  }
}

static void sculpt_rake_data_update(struct SculptRakeData *srd, const float co[3])
{
  float rake_dist = len_v3v3(srd->follow_co, co);
  if (rake_dist > srd->follow_dist) {
    interp_v3_v3v3(srd->follow_co, srd->follow_co, co, rake_dist - srd->follow_dist);
  }
}

static void sculpt_rake_rotate(const SculptSession *ss,
                               const float sculpt_co[3],
                               const float v_co[3],
                               float factor,
                               float r_delta[3])
{
  float vec_rot[3];

#if 0
  /* lerp */
  sub_v3_v3v3(vec_rot, v_co, sculpt_co);
  mul_qt_v3(ss->cache->rake_rotation_symmetry, vec_rot);
  add_v3_v3(vec_rot, sculpt_co);
  sub_v3_v3v3(r_delta, vec_rot, v_co);
  mul_v3_fl(r_delta, factor);
#else
  /* slerp */
  float q_interp[4];
  sub_v3_v3v3(vec_rot, v_co, sculpt_co);

  copy_qt_qt(q_interp, ss->cache->rake_rotation_symmetry);
  pow_qt_fl_normalized(q_interp, factor);
  mul_qt_v3(q_interp, vec_rot);

  add_v3_v3(vec_rot, sculpt_co);
  sub_v3_v3v3(r_delta, vec_rot, v_co);
#endif
}

/**
 * Align the grab delta to the brush normal.
 *
 * \param grab_delta: Typically from `ss->cache->grab_delta_symmetry`.
 */
static void sculpt_project_v3_normal_align(SculptSession *ss,
                                           const float normal_weight,
                                           float grab_delta[3])
{
  /* signed to support grabbing in (to make a hole) as well as out. */
  const float len_signed = dot_v3v3(ss->cache->sculpt_normal_symm, grab_delta);

  /* this scale effectively projects the offset so dragging follows the cursor,
   * as the normal points towards the view, the scale increases. */
  float len_view_scale;
  {
    float view_aligned_normal[3];
    project_plane_v3_v3v3(
        view_aligned_normal, ss->cache->sculpt_normal_symm, ss->cache->view_normal);
    len_view_scale = fabsf(dot_v3v3(view_aligned_normal, ss->cache->sculpt_normal_symm));
    len_view_scale = (len_view_scale > FLT_EPSILON) ? 1.0f / len_view_scale : 1.0f;
  }

  mul_v3_fl(grab_delta, 1.0f - normal_weight);
  madd_v3_v3fl(
      grab_delta, ss->cache->sculpt_normal_symm, (len_signed * normal_weight) * len_view_scale);
}

/** \name SculptProjectVector
 *
 * Fast-path for #project_plane_v3_v3v3
 *
 * \{ */

typedef struct SculptProjectVector {
  float plane[3];
  float len_sq;
  float len_sq_inv_neg;
  bool is_valid;

} SculptProjectVector;

/**
 * \param plane: Direction, can be any length.
 */
static void sculpt_project_v3_cache_init(SculptProjectVector *spvc, const float plane[3])
{
  copy_v3_v3(spvc->plane, plane);
  spvc->len_sq = len_squared_v3(spvc->plane);
  spvc->is_valid = (spvc->len_sq > FLT_EPSILON);
  spvc->len_sq_inv_neg = (spvc->is_valid) ? -1.0f / spvc->len_sq : 0.0f;
}

/**
 * Calculate the projection.
 */
static void sculpt_project_v3(const SculptProjectVector *spvc, const float vec[3], float r_vec[3])
{
#if 0
  project_plane_v3_v3v3(r_vec, vec, spvc->plane);
#else
  /* inline the projection, cache `-1.0 / dot_v3_v3(v_proj, v_proj)` */
  madd_v3_v3fl(r_vec, spvc->plane, dot_v3v3(vec, spvc->plane) * spvc->len_sq_inv_neg);
#endif
}

/** \} */

/**********************************************************************/

/* Returns true if the stroke will use dynamic topology, false
 * otherwise.
 *
 * Factors: some brushes like grab cannot do dynamic topology.
 * Others, like smooth, are better without. Same goes for alt-
 * key smoothing. */
static bool sculpt_stroke_is_dynamic_topology(const SculptSession *ss, const Brush *brush)
{
  return ((BKE_pbvh_type(ss->pbvh) == PBVH_BMESH) &&

          (!ss->cache || (!ss->cache->alt_smooth)) &&

          /* Requires mesh restore, which doesn't work with
           * dynamic-topology */
          !(brush->flag & BRUSH_ANCHORED) && !(brush->flag & BRUSH_DRAG_DOT) &&

          SCULPT_TOOL_HAS_DYNTOPO(brush->sculpt_tool));
}

/*** paint mesh ***/

static void paint_mesh_restore_co_task_cb(void *__restrict userdata,
                                          const int n,
                                          const ParallelRangeTLS *__restrict UNUSED(tls))
{
  SculptThreadedTaskData *data = userdata;
  SculptSession *ss = data->ob->sculpt;

  SculptUndoNode *unode;
  SculptUndoType type = (data->brush->sculpt_tool == SCULPT_TOOL_MASK ? SCULPT_UNDO_MASK :
                                                                        SCULPT_UNDO_COORDS);

  if (ss->bm) {
    unode = sculpt_undo_push_node(data->ob, data->nodes[n], type);
  }
  else {
    unode = sculpt_undo_get_node(data->nodes[n]);
  }

  if (unode) {
    PBVHVertexIter vd;
    SculptOrigVertData orig_data;

    sculpt_orig_vert_data_unode_init(&orig_data, data->ob, unode);

    BKE_pbvh_vertex_iter_begin(ss->pbvh, data->nodes[n], vd, PBVH_ITER_UNIQUE)
    {
      sculpt_orig_vert_data_update(&orig_data, &vd);

      if (orig_data.unode->type == SCULPT_UNDO_COORDS) {
        copy_v3_v3(vd.co, orig_data.co);
        if (vd.no)
          copy_v3_v3_short(vd.no, orig_data.no);
        else
          normal_short_to_float_v3(vd.fno, orig_data.no);
      }
      else if (orig_data.unode->type == SCULPT_UNDO_MASK) {
        *vd.mask = orig_data.mask;
      }

      if (vd.mvert)
        vd.mvert->flag |= ME_VERT_PBVH_UPDATE;
    }
    BKE_pbvh_vertex_iter_end;

    BKE_pbvh_node_mark_update(data->nodes[n]);
  }
}

static void paint_mesh_restore_co(Sculpt *sd, Object *ob)
{
  SculptSession *ss = ob->sculpt;
  Brush *brush = BKE_paint_brush(&sd->paint);

  PBVHNode **nodes;
  int totnode;

  BKE_pbvh_search_gather(ss->pbvh, NULL, NULL, &nodes, &totnode);

  /* Disable OpenMP when dynamic-topology is enabled. Otherwise, new entries might be inserted by
   * sculpt_undo_push_node() into the GHash used internally by BM_log_original_vert_co() by a different thread.
   * See T33787. */
  SculptThreadedTaskData data = {
      .sd = sd,
      .ob = ob,
      .brush = brush,
      .nodes = nodes,
  };

  ParallelRangeSettings settings;
  BLI_parallel_range_settings_defaults(&settings);
  settings.use_threading = ((sd->flags & SCULPT_USE_OPENMP) && !ss->bm &&
                            totnode > SCULPT_THREADED_LIMIT);
  BLI_task_parallel_range(0, totnode, &data, paint_mesh_restore_co_task_cb, &settings);

  if (nodes)
    MEM_freeN(nodes);
}

/*** BVH Tree ***/

static void sculpt_extend_redraw_rect_previous(Object *ob, rcti *rect)
{
  /* expand redraw rect with redraw rect from previous step to
   * prevent partial-redraw issues caused by fast strokes. This is
   * needed here (not in sculpt_flush_update) as it was before
   * because redraw rectangle should be the same in both of
   * optimized PBVH draw function and 3d view redraw (if not -- some
   * mesh parts could disappear from screen (sergey) */
  SculptSession *ss = ob->sculpt;

  if (ss->cache) {
    if (!BLI_rcti_is_empty(&ss->cache->previous_r))
      BLI_rcti_union(rect, &ss->cache->previous_r);
  }
}

/* Get a screen-space rectangle of the modified area */
bool sculpt_get_redraw_rect(ARegion *ar, RegionView3D *rv3d, Object *ob, rcti *rect)
{
  PBVH *pbvh = ob->sculpt->pbvh;
  float bb_min[3], bb_max[3];

  if (!pbvh)
    return 0;

  BKE_pbvh_redraw_BB(pbvh, bb_min, bb_max);

  /* convert 3D bounding box to screen space */
  if (!paint_convert_bb_to_rect(rect, bb_min, bb_max, ar, rv3d, ob)) {
    return 0;
  }

  return 1;
}

void ED_sculpt_redraw_planes_get(float planes[4][4], ARegion *ar, Object *ob)
{
  PBVH *pbvh = ob->sculpt->pbvh;
  /* copy here, original will be used below */
  rcti rect = ob->sculpt->cache->current_r;

  sculpt_extend_redraw_rect_previous(ob, &rect);

  paint_calc_redraw_planes(planes, ar, ob, &rect);

  /* we will draw this rect, so now we can set it as the previous partial rect.
   * Note that we don't update with the union of previous/current (rect), only with
   * the current. Thus we avoid the rectangle needlessly growing to include
   * all the stroke area */
  ob->sculpt->cache->previous_r = ob->sculpt->cache->current_r;

  /* clear redraw flag from nodes */
  if (pbvh)
    BKE_pbvh_update(pbvh, PBVH_UpdateRedraw, NULL);
}

/************************ Brush Testing *******************/

void sculpt_brush_test_init(SculptSession *ss, SculptBrushTest *test)
{
  RegionView3D *rv3d = ss->cache->vc->rv3d;

  test->radius_squared = ss->cache->radius_squared;
  copy_v3_v3(test->location, ss->cache->location);
  test->dist = 0.0f; /* just for initialize */

  /* Only for 2D projection. */
  zero_v4(test->plane_view);
  zero_v4(test->plane_tool);

  test->mirror_symmetry_pass = ss->cache->mirror_symmetry_pass;

  if (rv3d->rflag & RV3D_CLIPPING) {
    test->clip_rv3d = rv3d;
  }
  else {
    test->clip_rv3d = NULL;
  }
}

BLI_INLINE bool sculpt_brush_test_clipping(const SculptBrushTest *test, const float co[3])
{
  RegionView3D *rv3d = test->clip_rv3d;
  if (!rv3d) {
    return false;
  }
  float symm_co[3];
  flip_v3_v3(symm_co, co, test->mirror_symmetry_pass);
  return ED_view3d_clipping_test(rv3d, symm_co, true);
}

bool sculpt_brush_test_sphere(SculptBrushTest *test, const float co[3])
{
  float distsq = len_squared_v3v3(co, test->location);

  if (distsq <= test->radius_squared) {
    if (sculpt_brush_test_clipping(test, co)) {
      return 0;
    }
    test->dist = sqrtf(distsq);
    return 1;
  }
  else {
    return 0;
  }
}

bool sculpt_brush_test_sphere_sq(SculptBrushTest *test, const float co[3])
{
  float distsq = len_squared_v3v3(co, test->location);

  if (distsq <= test->radius_squared) {
    if (sculpt_brush_test_clipping(test, co)) {
      return 0;
    }
    test->dist = distsq;
    return 1;
  }
  else {
    return 0;
  }
}

bool sculpt_brush_test_sphere_fast(const SculptBrushTest *test, const float co[3])
{
  if (sculpt_brush_test_clipping(test, co)) {
    return 0;
  }
  return len_squared_v3v3(co, test->location) <= test->radius_squared;
}

bool sculpt_brush_test_circle_sq(SculptBrushTest *test, const float co[3])
{
  float co_proj[3];
  closest_to_plane_normalized_v3(co_proj, test->plane_view, co);
  float distsq = len_squared_v3v3(co_proj, test->location);

  if (distsq <= test->radius_squared) {
    if (sculpt_brush_test_clipping(test, co)) {
      return 0;
    }
    test->dist = distsq;
    return 1;
  }
  else {
    return 0;
  }
}

bool sculpt_brush_test_cube(SculptBrushTest *test, const float co[3], float local[4][4])
{
  float side = M_SQRT1_2;
  float local_co[3];

  if (sculpt_brush_test_clipping(test, co)) {
    return 0;
  }

  mul_v3_m4v3(local_co, local, co);

  local_co[0] = fabsf(local_co[0]);
  local_co[1] = fabsf(local_co[1]);
  local_co[2] = fabsf(local_co[2]);

  if (local_co[0] <= side && local_co[1] <= side && local_co[2] <= side) {
    float p = 4.0f;

    test->dist = ((powf(local_co[0], p) + powf(local_co[1], p) + powf(local_co[2], p)) /
                  powf(side, p));

    return 1;
  }
  else {
    return 0;
  }
}

SculptBrushTestFn sculpt_brush_test_init_with_falloff_shape(SculptSession *ss,
                                                            SculptBrushTest *test,
                                                            char falloff_shape)
{
  sculpt_brush_test_init(ss, test);
  SculptBrushTestFn sculpt_brush_test_sq_fn;
  if (falloff_shape == PAINT_FALLOFF_SHAPE_SPHERE) {
    sculpt_brush_test_sq_fn = sculpt_brush_test_sphere_sq;
  }
  else {
    /* PAINT_FALLOFF_SHAPE_TUBE */
    plane_from_point_normal_v3(test->plane_view, test->location, ss->cache->view_normal);
    sculpt_brush_test_sq_fn = sculpt_brush_test_circle_sq;
  }
  return sculpt_brush_test_sq_fn;
}

const float *sculpt_brush_frontface_normal_from_falloff_shape(SculptSession *ss,
                                                              char falloff_shape)
{
  if (falloff_shape == PAINT_FALLOFF_SHAPE_SPHERE) {
    return ss->cache->sculpt_normal_symm;
  }
  else {
    /* PAINT_FALLOFF_SHAPE_TUBE */
    return ss->cache->view_normal;
  }
}

static float frontface(const Brush *br,
                       const float sculpt_normal[3],
                       const short no[3],
                       const float fno[3])
{
  if (br->flag & BRUSH_FRONTFACE) {
    float dot;

    if (no) {
      float tmp[3];

      normal_short_to_float_v3(tmp, no);
      dot = dot_v3v3(tmp, sculpt_normal);
    }
    else {
      dot = dot_v3v3(fno, sculpt_normal);
    }
    return dot > 0 ? dot : 0;
  }
  else {
    return 1;
  }
}

#if 0

static bool sculpt_brush_test_cyl(SculptBrushTest *test,
                                  float co[3],
                                  float location[3],
                                  const float area_no[3])
{
  if (sculpt_brush_test_sphere_fast(test, co)) {
    float t1[3], t2[3], t3[3], dist;

    sub_v3_v3v3(t1, location, co);
    sub_v3_v3v3(t2, x2, location);

    cross_v3_v3v3(t3, area_no, t1);

    dist = len_v3(t3) / len_v3(t2);

    test->dist = dist;

    return 1;
  }

  return 0;
}

#endif

/* ===== Sculpting =====
 */
static void flip_v3(float v[3], const char symm)
{
  flip_v3_v3(v, v, symm);
}

static float calc_overlap(StrokeCache *cache, const char symm, const char axis, const float angle)
{
  float mirror[3];
  float distsq;

  /* flip_v3_v3(mirror, cache->traced_location, symm); */
  flip_v3_v3(mirror, cache->true_location, symm);

  if (axis != 0) {
    float mat[3][3];
    axis_angle_to_mat3_single(mat, axis, angle);
    mul_m3_v3(mat, mirror);
  }

  /* distsq = len_squared_v3v3(mirror, cache->traced_location); */
  distsq = len_squared_v3v3(mirror, cache->true_location);

  if (distsq <= 4.0f * (cache->radius_squared))
    return (2.0f * (cache->radius) - sqrtf(distsq)) / (2.0f * (cache->radius));
  else
    return 0;
}

static float calc_radial_symmetry_feather(Sculpt *sd,
                                          StrokeCache *cache,
                                          const char symm,
                                          const char axis)
{
  int i;
  float overlap;

  overlap = 0;
  for (i = 1; i < sd->radial_symm[axis - 'X']; ++i) {
    const float angle = 2 * M_PI * i / sd->radial_symm[axis - 'X'];
    overlap += calc_overlap(cache, symm, axis, angle);
  }

  return overlap;
}

static float calc_symmetry_feather(Sculpt *sd, StrokeCache *cache)
{
  if (sd->paint.symmetry_flags & PAINT_SYMMETRY_FEATHER) {
    float overlap;
    int symm = cache->symmetry;
    int i;

    overlap = 0;
    for (i = 0; i <= symm; i++) {
      if (i == 0 || (symm & i && (symm != 5 || i != 3) && (symm != 6 || (i != 3 && i != 5)))) {

        overlap += calc_overlap(cache, i, 0, 0);

        overlap += calc_radial_symmetry_feather(sd, cache, i, 'X');
        overlap += calc_radial_symmetry_feather(sd, cache, i, 'Y');
        overlap += calc_radial_symmetry_feather(sd, cache, i, 'Z');
      }
    }

    return 1 / overlap;
  }
  else {
    return 1;
  }
}

/** \name Calculate Normal and Center
 *
 * Calculate geometry surrounding the brush center.
 * (optionally using original coordinates).
 *
 * Functions are:
 * - #calc_area_center
 * - #calc_area_normal
 * - #calc_area_normal_and_center
 *
 * \note These are all _very_ similar, when changing one, check others.
 * \{ */

static void calc_area_normal_and_center_task_cb(void *__restrict userdata,
                                                const int n,
                                                const ParallelRangeTLS *__restrict UNUSED(tls))
{
  SculptThreadedTaskData *data = userdata;
  SculptSession *ss = data->ob->sculpt;
  float(*area_nos)[3] = data->area_nos;
  float(*area_cos)[3] = data->area_cos;

  PBVHVertexIter vd;
  SculptUndoNode *unode = NULL;

  float private_co[2][3] = {{0.0f}};
  float private_no[2][3] = {{0.0f}};
  int private_count[2] = {0};
  bool use_original = false;

  if (ss->cache->original) {
    unode = sculpt_undo_push_node(data->ob, data->nodes[n], SCULPT_UNDO_COORDS);
    use_original = (unode->co || unode->bm_entry);
  }

  SculptBrushTest test;
  SculptBrushTestFn sculpt_brush_test_sq_fn = sculpt_brush_test_init_with_falloff_shape(
      ss, &test, data->brush->falloff_shape);

  /* when the mesh is edited we can't rely on original coords
   * (original mesh may not even have verts in brush radius) */
  if (use_original && data->has_bm_orco) {
    float(*orco_coords)[3];
    int(*orco_tris)[3];
    int orco_tris_num;
    int i;

    BKE_pbvh_node_get_bm_orco_data(data->nodes[n], &orco_tris, &orco_tris_num, &orco_coords);

    for (i = 0; i < orco_tris_num; i++) {
      const float *co_tri[3] = {
          orco_coords[orco_tris[i][0]],
          orco_coords[orco_tris[i][1]],
          orco_coords[orco_tris[i][2]],
      };
      float co[3];

      closest_on_tri_to_point_v3(co, test.location, UNPACK3(co_tri));

      if (sculpt_brush_test_sq_fn(&test, co)) {
        float no[3];
        int flip_index;

        normal_tri_v3(no, UNPACK3(co_tri));

        flip_index = (dot_v3v3(ss->cache->view_normal, no) <= 0.0f);
        if (area_cos)
          add_v3_v3(private_co[flip_index], co);
        if (area_nos)
          add_v3_v3(private_no[flip_index], no);
        private_count[flip_index] += 1;
      }
    }
  }
  else {
    BKE_pbvh_vertex_iter_begin(ss->pbvh, data->nodes[n], vd, PBVH_ITER_UNIQUE)
    {
      const float *co;
      const short *no_s; /* bm_vert only */

      if (use_original) {
        if (unode->bm_entry) {
          BM_log_original_vert_data(ss->bm_log, vd.bm_vert, &co, &no_s);
        }
        else {
          co = unode->co[vd.i];
          no_s = unode->no[vd.i];
        }
      }
      else {
        co = vd.co;
      }

      if (sculpt_brush_test_sq_fn(&test, co)) {
        float no_buf[3];
        const float *no;
        int flip_index;

        if (use_original) {
          normal_short_to_float_v3(no_buf, no_s);
          no = no_buf;
        }
        else {
          if (vd.no) {
            normal_short_to_float_v3(no_buf, vd.no);
            no = no_buf;
          }
          else {
            no = vd.fno;
          }
        }

        flip_index = (dot_v3v3(ss->cache->view_normal, no) <= 0.0f);
        if (area_cos)
          add_v3_v3(private_co[flip_index], co);
        if (area_nos)
          add_v3_v3(private_no[flip_index], no);
        private_count[flip_index] += 1;
      }
    }
    BKE_pbvh_vertex_iter_end;
  }

  BLI_mutex_lock(&data->mutex);

  /* for flatten center */
  if (area_cos) {
    add_v3_v3(area_cos[0], private_co[0]);
    add_v3_v3(area_cos[1], private_co[1]);
  }

  /* for area normal */
  if (area_nos) {
    add_v3_v3(area_nos[0], private_no[0]);
    add_v3_v3(area_nos[1], private_no[1]);
  }

  /* weights */
  data->count[0] += private_count[0];
  data->count[1] += private_count[1];

  BLI_mutex_unlock(&data->mutex);
}

static void calc_area_center(
    Sculpt *sd, Object *ob, PBVHNode **nodes, int totnode, float r_area_co[3])
{
  const Brush *brush = BKE_paint_brush(&sd->paint);
  SculptSession *ss = ob->sculpt;
  const bool has_bm_orco = ss->bm && sculpt_stroke_is_dynamic_topology(ss, brush);
  int n;

  /* 0=towards view, 1=flipped */
  float area_cos[2][3] = {{0.0f}};

  int count[2] = {0};

  /* Intentionally set 'sd' to NULL since we share logic with vertex paint. */
  SculptThreadedTaskData data = {
      .sd = NULL,
      .ob = ob,
      .brush = brush,
      .nodes = nodes,
      .totnode = totnode,
      .has_bm_orco = has_bm_orco,
      .area_cos = area_cos,
      .area_nos = NULL,
      .count = count,
  };
  BLI_mutex_init(&data.mutex);

  ParallelRangeSettings settings;
  BLI_parallel_range_settings_defaults(&settings);
  settings.use_threading = ((sd->flags & SCULPT_USE_OPENMP) && totnode > SCULPT_THREADED_LIMIT);
  BLI_task_parallel_range(0, totnode, &data, calc_area_normal_and_center_task_cb, &settings);

  BLI_mutex_end(&data.mutex);

  /* for flatten center */
  for (n = 0; n < ARRAY_SIZE(area_cos); n++) {
    if (count[n] != 0) {
      mul_v3_v3fl(r_area_co, area_cos[n], 1.0f / count[n]);
      break;
    }
  }
  if (n == 2) {
    zero_v3(r_area_co);
  }
}

static void calc_area_normal(
    Sculpt *sd, Object *ob, PBVHNode **nodes, int totnode, float r_area_no[3])
{
  const Brush *brush = BKE_paint_brush(&sd->paint);
  bool use_threading = (sd->flags & SCULPT_USE_OPENMP) && totnode > SCULPT_THREADED_LIMIT;
  sculpt_pbvh_calc_area_normal(brush, ob, nodes, totnode, use_threading, r_area_no);
}

/* expose 'calc_area_normal' externally. */
void sculpt_pbvh_calc_area_normal(const Brush *brush,
                                  Object *ob,
                                  PBVHNode **nodes,
                                  int totnode,
                                  bool use_threading,
                                  float r_area_no[3])
{
  SculptSession *ss = ob->sculpt;
  const bool has_bm_orco = ss->bm && sculpt_stroke_is_dynamic_topology(ss, brush);

  /* 0=towards view, 1=flipped */
  float area_nos[2][3] = {{0.0f}};

  int count[2] = {0};

  /* Intentionally set 'sd' to NULL since this is used for vertex paint too. */
  SculptThreadedTaskData data = {
      .sd = NULL,
      .ob = ob,
      .brush = brush,
      .nodes = nodes,
      .totnode = totnode,
      .has_bm_orco = has_bm_orco,
      .area_cos = NULL,
      .area_nos = area_nos,
      .count = count,
  };
  BLI_mutex_init(&data.mutex);

  ParallelRangeSettings settings;
  BLI_parallel_range_settings_defaults(&settings);
  settings.use_threading = use_threading;
  BLI_task_parallel_range(0, totnode, &data, calc_area_normal_and_center_task_cb, &settings);

  BLI_mutex_end(&data.mutex);

  /* for area normal */
  for (int i = 0; i < ARRAY_SIZE(area_nos); i++) {
    if (normalize_v3_v3(r_area_no, area_nos[i]) != 0.0f) {
      break;
    }
  }
}

/* this calculates flatten center and area normal together,
 * amortizing the memory bandwidth and loop overhead to calculate both at the same time */
static void calc_area_normal_and_center(
    Sculpt *sd, Object *ob, PBVHNode **nodes, int totnode, float r_area_no[3], float r_area_co[3])
{
  const Brush *brush = BKE_paint_brush(&sd->paint);
  SculptSession *ss = ob->sculpt;
  const bool has_bm_orco = ss->bm && sculpt_stroke_is_dynamic_topology(ss, brush);
  int n;

  /* 0=towards view, 1=flipped */
  float area_cos[2][3] = {{0.0f}};
  float area_nos[2][3] = {{0.0f}};

  int count[2] = {0};

  /* Intentionally set 'sd' to NULL since this is used for vertex paint too. */
  SculptThreadedTaskData data = {
      .sd = NULL,
      .ob = ob,
      .brush = brush,
      .nodes = nodes,
      .totnode = totnode,
      .has_bm_orco = has_bm_orco,
      .area_cos = area_cos,
      .area_nos = area_nos,
      .count = count,
  };
  BLI_mutex_init(&data.mutex);

  ParallelRangeSettings settings;
  BLI_parallel_range_settings_defaults(&settings);
  settings.use_threading = ((sd->flags & SCULPT_USE_OPENMP) && totnode > SCULPT_THREADED_LIMIT);
  BLI_task_parallel_range(0, totnode, &data, calc_area_normal_and_center_task_cb, &settings);

  BLI_mutex_end(&data.mutex);

  /* for flatten center */
  for (n = 0; n < ARRAY_SIZE(area_cos); n++) {
    if (count[n] != 0) {
      mul_v3_v3fl(r_area_co, area_cos[n], 1.0f / count[n]);
      break;
    }
  }
  if (n == 2) {
    zero_v3(r_area_co);
  }

  /* for area normal */
  for (n = 0; n < ARRAY_SIZE(area_nos); n++) {
    if (normalize_v3_v3(r_area_no, area_nos[n]) != 0.0f) {
      break;
    }
  }
}

/** \} */

/* Return modified brush strength. Includes the direction of the brush, positive
 * values pull vertices, negative values push. Uses tablet pressure and a
 * special multiplier found experimentally to scale the strength factor. */
static float brush_strength(const Sculpt *sd,
                            const StrokeCache *cache,
                            const float feather,
                            const UnifiedPaintSettings *ups)
{
  const Scene *scene = cache->vc->scene;
  const Brush *brush = BKE_paint_brush((Paint *)&sd->paint);

  /* Primary strength input; square it to make lower values more sensitive */
  const float root_alpha = BKE_brush_alpha_get(scene, brush);
  float alpha = root_alpha * root_alpha;
  float dir = (brush->flag & BRUSH_DIR_IN) ? -1 : 1;
  float pressure = BKE_brush_use_alpha_pressure(scene, brush) ? cache->pressure : 1;
  float pen_flip = cache->pen_flip ? -1 : 1;
  float invert = cache->invert ? -1 : 1;
  float overlap = ups->overlap_factor;
  /* spacing is integer percentage of radius, divide by 50 to get
   * normalized diameter */

  float flip = dir * invert * pen_flip;

  switch (brush->sculpt_tool) {
    case SCULPT_TOOL_CLAY:
    case SCULPT_TOOL_CLAY_STRIPS:
    case SCULPT_TOOL_DRAW:
    case SCULPT_TOOL_LAYER:
      return alpha * flip * pressure * overlap * feather;

    case SCULPT_TOOL_MASK:
      overlap = (1 + overlap) / 2;
      switch ((BrushMaskTool)brush->mask_tool) {
        case BRUSH_MASK_DRAW:
          return alpha * flip * pressure * overlap * feather;
        case BRUSH_MASK_SMOOTH:
          return alpha * pressure * feather;
      }
      BLI_assert(!"Not supposed to happen");
      return 0.0f;

    case SCULPT_TOOL_CREASE:
    case SCULPT_TOOL_BLOB:
      return alpha * flip * pressure * overlap * feather;

    case SCULPT_TOOL_INFLATE:
      if (flip > 0) {
        return 0.250f * alpha * flip * pressure * overlap * feather;
      }
      else {
        return 0.125f * alpha * flip * pressure * overlap * feather;
      }

    case SCULPT_TOOL_FILL:
    case SCULPT_TOOL_SCRAPE:
    case SCULPT_TOOL_FLATTEN:
      if (flip > 0) {
        overlap = (1 + overlap) / 2;
        return alpha * flip * pressure * overlap * feather;
      }
      else {
        /* reduce strength for DEEPEN, PEAKS, and CONTRAST */
        return 0.5f * alpha * flip * pressure * overlap * feather;
      }

    case SCULPT_TOOL_SMOOTH:
      return alpha * pressure * feather;

    case SCULPT_TOOL_PINCH:
      if (flip > 0) {
        return alpha * flip * pressure * overlap * feather;
      }
      else {
        return 0.25f * alpha * flip * pressure * overlap * feather;
      }

    case SCULPT_TOOL_NUDGE:
      overlap = (1 + overlap) / 2;
      return alpha * pressure * overlap * feather;

    case SCULPT_TOOL_THUMB:
      return alpha * pressure * feather;

    case SCULPT_TOOL_SNAKE_HOOK:
      return root_alpha * feather;

    case SCULPT_TOOL_GRAB:
      return root_alpha * feather;

    case SCULPT_TOOL_ROTATE:
      return alpha * pressure * feather;

    default:
      return 0;
  }
}

/* Return a multiplier for brush strength on a particular vertex. */
float tex_strength(SculptSession *ss,
                   const Brush *br,
                   const float brush_point[3],
                   const float len,
                   const short vno[3],
                   const float fno[3],
                   const float mask,
                   const int thread_id)
{
  StrokeCache *cache = ss->cache;
  const Scene *scene = cache->vc->scene;
  const MTex *mtex = &br->mtex;
  float avg = 1;
  float rgba[4];
  float point[3];

  sub_v3_v3v3(point, brush_point, cache->plane_offset);

  if (!mtex->tex) {
    avg = 1;
  }
  else if (mtex->brush_map_mode == MTEX_MAP_MODE_3D) {
    /* Get strength by feeding the vertex
     * location directly into a texture */
    avg = BKE_brush_sample_tex_3d(scene, br, point, rgba, 0, ss->tex_pool);
  }
  else if (ss->texcache) {
    float symm_point[3], point_2d[2];
    float x = 0.0f, y = 0.0f; /* Quite warnings */

    /* if the active area is being applied for symmetry, flip it
     * across the symmetry axis and rotate it back to the original
     * position in order to project it. This insures that the
     * brush texture will be oriented correctly. */

    flip_v3_v3(symm_point, point, cache->mirror_symmetry_pass);

    if (cache->radial_symmetry_pass)
      mul_m4_v3(cache->symm_rot_mat_inv, symm_point);

    ED_view3d_project_float_v2_m4(cache->vc->ar, symm_point, point_2d, cache->projection_mat);

    /* still no symmetry supported for other paint modes.
     * Sculpt does it DIY */
    if (mtex->brush_map_mode == MTEX_MAP_MODE_AREA) {
      /* Similar to fixed mode, but projects from brush angle
       * rather than view direction */

      mul_m4_v3(cache->brush_local_mat, symm_point);

      x = symm_point[0];
      y = symm_point[1];

      x *= br->mtex.size[0];
      y *= br->mtex.size[1];

      x += br->mtex.ofs[0];
      y += br->mtex.ofs[1];

      avg = paint_get_tex_pixel(&br->mtex, x, y, ss->tex_pool, thread_id);

      avg += br->texture_sample_bias;
    }
    else {
      const float point_3d[3] = {point_2d[0], point_2d[1], 0.0f};
      avg = BKE_brush_sample_tex_3d(scene, br, point_3d, rgba, 0, ss->tex_pool);
    }
  }

  /* Falloff curve */
  avg *= BKE_brush_curve_strength(br, len, cache->radius);

  avg *= frontface(br, cache->view_normal, vno, fno);

  /* Paint mask */
  avg *= 1.0f - mask;

  return avg;
}

/* Test AABB against sphere */
bool sculpt_search_sphere_cb(PBVHNode *node, void *data_v)
{
  SculptSearchSphereData *data = data_v;
  float *center = data->ss->cache->location, nearest[3];
  float t[3], bb_min[3], bb_max[3];
  int i;

  if (data->original)
    BKE_pbvh_node_get_original_BB(node, bb_min, bb_max);
  else
    BKE_pbvh_node_get_BB(node, bb_min, bb_max);

  for (i = 0; i < 3; ++i) {
    if (bb_min[i] > center[i])
      nearest[i] = bb_min[i];
    else if (bb_max[i] < center[i])
      nearest[i] = bb_max[i];
    else
      nearest[i] = center[i];
  }

  sub_v3_v3v3(t, center, nearest);

  return len_squared_v3(t) < data->radius_squared;
}

/* 2D projection (distance to line). */
bool sculpt_search_circle_cb(PBVHNode *node, void *data_v)
{
  SculptSearchCircleData *data = data_v;
  float bb_min[3], bb_max[3];

  if (data->original)
    BKE_pbvh_node_get_original_BB(node, bb_min, bb_max);
  else
    BKE_pbvh_node_get_BB(node, bb_min, bb_min);

  float dummy_co[3], dummy_depth;
  const float dist_sq = dist_squared_ray_to_aabb_v3(
      data->dist_ray_to_aabb_precalc, bb_min, bb_max, dummy_co, &dummy_depth);

  return dist_sq < data->radius_squared || 1;
}

/* Handles clipping against a mirror modifier and SCULPT_LOCK axis flags */
static void sculpt_clip(Sculpt *sd, SculptSession *ss, float co[3], const float val[3])
{
  int i;

  for (i = 0; i < 3; ++i) {
    if (sd->flags & (SCULPT_LOCK_X << i))
      continue;

    if ((ss->cache->flag & (CLIP_X << i)) && (fabsf(co[i]) <= ss->cache->clip_tolerance[i]))
      co[i] = 0.0f;
    else
      co[i] = val[i];
  }
}

static PBVHNode **sculpt_pbvh_gather_generic(Object *ob,
                                             Sculpt *sd,
                                             const Brush *brush,
                                             bool use_original,
                                             float radius_scale,
                                             int *r_totnode)
{
  SculptSession *ss = ob->sculpt;
  PBVHNode **nodes = NULL;

  /* Build a list of all nodes that are potentially within the brush's area of influence */
  if (brush->falloff_shape == PAINT_FALLOFF_SHAPE_SPHERE) {
    SculptSearchSphereData data = {
        .ss = ss,
        .sd = sd,
        .radius_squared = SQUARE(ss->cache->radius * radius_scale),
        .original = use_original,
    };
    BKE_pbvh_search_gather(ss->pbvh, sculpt_search_sphere_cb, &data, &nodes, r_totnode);
  }
  else {
    struct DistRayAABB_Precalc dist_ray_to_aabb_precalc;
    dist_squared_ray_to_aabb_v3_precalc(
        &dist_ray_to_aabb_precalc, ss->cache->location, ss->cache->view_normal);
    SculptSearchCircleData data = {
        .ss = ss,
        .sd = sd,
        .radius_squared = SQUARE(ss->cache->radius * radius_scale),
        .original = use_original,
        .dist_ray_to_aabb_precalc = &dist_ray_to_aabb_precalc,
    };
    BKE_pbvh_search_gather(ss->pbvh, sculpt_search_circle_cb, &data, &nodes, r_totnode);
  }
  return nodes;
}

/* Calculate primary direction of movement for many brushes */
static void calc_sculpt_normal(
    Sculpt *sd, Object *ob, PBVHNode **nodes, int totnode, float r_area_no[3])
{
  const Brush *brush = BKE_paint_brush(&sd->paint);
  const SculptSession *ss = ob->sculpt;

  switch (brush->sculpt_plane) {
    case SCULPT_DISP_DIR_VIEW:
      copy_v3_v3(r_area_no, ss->cache->true_view_normal);
      break;

    case SCULPT_DISP_DIR_X:
      ARRAY_SET_ITEMS(r_area_no, 1, 0, 0);
      break;

    case SCULPT_DISP_DIR_Y:
      ARRAY_SET_ITEMS(r_area_no, 0, 1, 0);
      break;

    case SCULPT_DISP_DIR_Z:
      ARRAY_SET_ITEMS(r_area_no, 0, 0, 1);
      break;

    case SCULPT_DISP_DIR_AREA:
      calc_area_normal(sd, ob, nodes, totnode, r_area_no);
      break;

    default:
      break;
  }
}

static void update_sculpt_normal(Sculpt *sd, Object *ob, PBVHNode **nodes, int totnode)
{
  const Brush *brush = BKE_paint_brush(&sd->paint);
  StrokeCache *cache = ob->sculpt->cache;

  if (cache->mirror_symmetry_pass == 0 && cache->radial_symmetry_pass == 0 &&
      (cache->first_time || !(brush->flag & BRUSH_ORIGINAL_NORMAL))) {
    calc_sculpt_normal(sd, ob, nodes, totnode, cache->sculpt_normal);
    if (brush->falloff_shape == PAINT_FALLOFF_SHAPE_TUBE) {
      project_plane_v3_v3v3(cache->sculpt_normal, cache->sculpt_normal, cache->view_normal);
      normalize_v3(cache->sculpt_normal);
    }
    copy_v3_v3(cache->sculpt_normal_symm, cache->sculpt_normal);
  }
  else {
    copy_v3_v3(cache->sculpt_normal_symm, cache->sculpt_normal);
    flip_v3(cache->sculpt_normal_symm, cache->mirror_symmetry_pass);
    mul_m4_v3(cache->symm_rot_mat, cache->sculpt_normal_symm);
  }
}

static void calc_local_y(ViewContext *vc, const float center[3], float y[3])
{
  Object *ob = vc->obact;
  float loc[3], mval_f[2] = {0.0f, 1.0f};
  float zfac;

  mul_v3_m4v3(loc, ob->imat, center);
  zfac = ED_view3d_calc_zfac(vc->rv3d, loc, NULL);

  ED_view3d_win_to_delta(vc->ar, mval_f, y, zfac);
  normalize_v3(y);

  add_v3_v3(y, ob->loc);
  mul_m4_v3(ob->imat, y);
}

static void calc_brush_local_mat(const Brush *brush, Object *ob, float local_mat[4][4])
{
  const StrokeCache *cache = ob->sculpt->cache;
  float tmat[4][4];
  float mat[4][4];
  float scale[4][4];
  float angle, v[3];
  float up[3];

  /* Ensure ob->imat is up to date */
  invert_m4_m4(ob->imat, ob->obmat);

  /* Initialize last column of matrix */
  mat[0][3] = 0;
  mat[1][3] = 0;
  mat[2][3] = 0;
  mat[3][3] = 1;

  /* Get view's up vector in object-space */
  calc_local_y(cache->vc, cache->location, up);

  /* Calculate the X axis of the local matrix */
  cross_v3_v3v3(v, up, cache->sculpt_normal);
  /* Apply rotation (user angle, rake, etc.) to X axis */
  angle = brush->mtex.rot - cache->special_rotation;
  rotate_v3_v3v3fl(mat[0], v, cache->sculpt_normal, angle);

  /* Get other axes */
  cross_v3_v3v3(mat[1], cache->sculpt_normal, mat[0]);
  copy_v3_v3(mat[2], cache->sculpt_normal);

  /* Set location */
  copy_v3_v3(mat[3], cache->location);

  /* Scale by brush radius */
  normalize_m4(mat);
  scale_m4_fl(scale, cache->radius);
  mul_m4_m4m4(tmat, mat, scale);

  /* Return inverse (for converting from modelspace coords to local
   * area coords) */
  invert_m4_m4(local_mat, tmat);
}

static void update_brush_local_mat(Sculpt *sd, Object *ob)
{
  StrokeCache *cache = ob->sculpt->cache;

  if (cache->mirror_symmetry_pass == 0 && cache->radial_symmetry_pass == 0) {
    calc_brush_local_mat(BKE_paint_brush(&sd->paint), ob, cache->brush_local_mat);
  }
}

/* For the smooth brush, uses the neighboring vertices around vert to calculate
 * a smoothed location for vert. Skips corner vertices (used by only one
 * polygon.) */
static void neighbor_average(SculptSession *ss, float avg[3], unsigned vert)
{
  const MeshElemMap *vert_map = &ss->pmap[vert];
  const MVert *mvert = ss->mvert;
  float(*deform_co)[3] = ss->deform_cos;

  /* Don't modify corner vertices */
  if (vert_map->count > 1) {
    int i, total = 0;

    zero_v3(avg);

    for (i = 0; i < vert_map->count; i++) {
      const MPoly *p = &ss->mpoly[vert_map->indices[i]];
      unsigned f_adj_v[2];

      if (poly_get_adj_loops_from_vert(p, ss->mloop, vert, f_adj_v) != -1) {
        int j;
        for (j = 0; j < ARRAY_SIZE(f_adj_v); j += 1) {
          if (vert_map->count != 2 || ss->pmap[f_adj_v[j]].count <= 2) {
            add_v3_v3(avg, deform_co ? deform_co[f_adj_v[j]] : mvert[f_adj_v[j]].co);

            total++;
          }
        }
      }
    }

    if (total > 0) {
      mul_v3_fl(avg, 1.0f / total);
      return;
    }
  }

  copy_v3_v3(avg, deform_co ? deform_co[vert] : mvert[vert].co);
}

/* Similar to neighbor_average(), but returns an averaged mask value
 * instead of coordinate. Also does not restrict based on border or
 * corner vertices. */
static float neighbor_average_mask(SculptSession *ss, unsigned vert)
{
  const float *vmask = ss->vmask;
  float avg = 0;
  int i, total = 0;

  for (i = 0; i < ss->pmap[vert].count; i++) {
    const MPoly *p = &ss->mpoly[ss->pmap[vert].indices[i]];
    unsigned f_adj_v[2];

    if (poly_get_adj_loops_from_vert(p, ss->mloop, vert, f_adj_v) != -1) {
      int j;
      for (j = 0; j < ARRAY_SIZE(f_adj_v); j += 1) {
        avg += vmask[f_adj_v[j]];
        total++;
      }
    }
  }

  if (total > 0)
    return avg / (float)total;
  else
    return vmask[vert];
}

/* Same logic as neighbor_average(), but for bmesh rather than mesh */
static void bmesh_neighbor_average(float avg[3], BMVert *v)
{
  /* logic for 3 or more is identical */
  const int vfcount = BM_vert_face_count_at_most(v, 3);

  /* Don't modify corner vertices */
  if (vfcount > 1) {
    BMIter liter;
    BMLoop *l;
    int i, total = 0;

    zero_v3(avg);

    BM_ITER_ELEM (l, &liter, v, BM_LOOPS_OF_VERT) {
      const BMVert *adj_v[2] = {l->prev->v, l->next->v};

      for (i = 0; i < ARRAY_SIZE(adj_v); i++) {
        const BMVert *v_other = adj_v[i];
        if (vfcount != 2 || BM_vert_face_count_at_most(v_other, 2) <= 2) {
          add_v3_v3(avg, v_other->co);
          total++;
        }
      }
    }

    if (total > 0) {
      mul_v3_fl(avg, 1.0f / total);
      return;
    }
  }

  copy_v3_v3(avg, v->co);
}

/* For bmesh: average only the four most aligned (parallel and perpendicular) edges
 * relative to a direction. Naturally converges to a quad-like tessellation. */
static void bmesh_four_neighbor_average(float avg[3], float direction[3], BMVert *v)
{
  /* Logic for 3 or more is identical. */
  const int vfcount = BM_vert_face_count_at_most(v, 3);

  /* Don't modify corner vertices. */
  if (vfcount < 2) {
    copy_v3_v3(avg, v->co);
    return;
  }

  /* Project the direction to the vertex normal and create an additional
   * parallel vector. */
  float dir_a[3], dir_b[3];
  cross_v3_v3v3(dir_a, direction, v->no);
  cross_v3_v3v3(dir_b, dir_a, v->no);

  /* The four vectors which will be used for smoothing.
   * Occasionally less than 4 verts match the requirements in that case
   * use 'v' as fallback. */
  BMVert *pos_a = v;
  BMVert *neg_a = v;
  BMVert *pos_b = v;
  BMVert *neg_b = v;

  float pos_score_a = 0.0f;
  float neg_score_a = 0.0f;
  float pos_score_b = 0.0f;
  float neg_score_b = 0.0f;

  BMIter liter;
  BMLoop *l;

  BM_ITER_ELEM (l, &liter, v, BM_LOOPS_OF_VERT) {
    BMVert *adj_v[2] = {l->prev->v, l->next->v};

    for (int i = 0; i < ARRAY_SIZE(adj_v); i++) {
      BMVert *v_other = adj_v[i];

      if (vfcount != 2 || BM_vert_face_count_at_most(v_other, 2) <= 2) {
        float vec[3];
        sub_v3_v3v3(vec, v_other->co, v->co);
        normalize_v3(vec);

        /* The score is a measure of how orthogonal the edge is. */
        float score = dot_v3v3(vec, dir_a);

        if (score >= pos_score_a) {
          pos_a = v_other;
          pos_score_a = score;
        }
        else if (score < neg_score_a) {
          neg_a = v_other;
          neg_score_a = score;
        }
        /* The same scoring but for the perpendicular direction. */
        score = dot_v3v3(vec, dir_b);

        if (score >= pos_score_b) {
          pos_b = v_other;
          pos_score_b = score;
        }
        else if (score < neg_score_b) {
          neg_b = v_other;
          neg_score_b = score;
        }
      }
    }
  }

  /* Average everything together. */
  zero_v3(avg);
  add_v3_v3(avg, pos_a->co);
  add_v3_v3(avg, neg_a->co);
  add_v3_v3(avg, pos_b->co);
  add_v3_v3(avg, neg_b->co);
  mul_v3_fl(avg, 0.25f);

  /* Preserve volume. */
  float vec[3];
  sub_v3_v3(avg, v->co);
  mul_v3_v3fl(vec, v->no, dot_v3v3(avg, v->no));
  sub_v3_v3(avg, vec);
  add_v3_v3(avg, v->co);
}

/* Same logic as neighbor_average_mask(), but for bmesh rather than mesh */
static float bmesh_neighbor_average_mask(BMVert *v, const int cd_vert_mask_offset)
{
  BMIter liter;
  BMLoop *l;
  float avg = 0;
  int i, total = 0;

  BM_ITER_ELEM (l, &liter, v, BM_LOOPS_OF_VERT) {
    /* skip this vertex */
    const BMVert *adj_v[2] = {l->prev->v, l->next->v};

    for (i = 0; i < ARRAY_SIZE(adj_v); i++) {
      const BMVert *v_other = adj_v[i];
      const float *vmask = BM_ELEM_CD_GET_VOID_P(v_other, cd_vert_mask_offset);
      avg += (*vmask);
      total++;
    }
  }

  if (total > 0) {
    return avg / (float)total;
  }
  else {
    const float *vmask = BM_ELEM_CD_GET_VOID_P(v, cd_vert_mask_offset);
    return (*vmask);
  }
}

/* Note: uses after-struct allocated mem to store actual cache... */
typedef struct SculptDoBrushSmoothGridDataChunk {
  size_t tmpgrid_size;
} SculptDoBrushSmoothGridDataChunk;

typedef struct {
  SculptSession *ss;
  const float *ray_start, *ray_normal;
  bool hit;
  float depth;
  bool original;
} SculptRaycastData;

typedef struct {
  const float *ray_start, *ray_normal;
  bool hit;
  float depth;
  float edge_length;
} SculptDetailRaycastData;

typedef struct {
  SculptSession *ss;
  const float *ray_start, *ray_normal;
  bool hit;
  float depth;
  float dist_sq_to_ray;
  bool original;
} SculptFindNearestToRayData;

static void do_smooth_brush_mesh_task_cb_ex(void *__restrict userdata,
                                            const int n,
                                            const ParallelRangeTLS *__restrict tls)
{
  SculptThreadedTaskData *data = userdata;
  SculptSession *ss = data->ob->sculpt;
  Sculpt *sd = data->sd;
  const Brush *brush = data->brush;
  const bool smooth_mask = data->smooth_mask;
  float bstrength = data->strength;

  PBVHVertexIter vd;

  CLAMP(bstrength, 0.0f, 1.0f);

  SculptBrushTest test;
  SculptBrushTestFn sculpt_brush_test_sq_fn = sculpt_brush_test_init_with_falloff_shape(
      ss, &test, data->brush->falloff_shape);

  BKE_pbvh_vertex_iter_begin(ss->pbvh, data->nodes[n], vd, PBVH_ITER_UNIQUE)
  {
    if (sculpt_brush_test_sq_fn(&test, vd.co)) {
      const float fade = bstrength * tex_strength(ss,
                                                  brush,
                                                  vd.co,
                                                  sqrtf(test.dist),
                                                  vd.no,
                                                  vd.fno,
                                                  smooth_mask ? 0.0f : (vd.mask ? *vd.mask : 0.0f),
                                                  tls->thread_id);
      if (smooth_mask) {
        float val = neighbor_average_mask(ss, vd.vert_indices[vd.i]) - *vd.mask;
        val *= fade * bstrength;
        *vd.mask += val;
        CLAMP(*vd.mask, 0.0f, 1.0f);
      }
      else {
        float avg[3], val[3];

        neighbor_average(ss, avg, vd.vert_indices[vd.i]);
        sub_v3_v3v3(val, avg, vd.co);

        madd_v3_v3v3fl(val, vd.co, val, fade);

        sculpt_clip(sd, ss, vd.co, val);
      }

      if (vd.mvert)
        vd.mvert->flag |= ME_VERT_PBVH_UPDATE;
    }
  }
  BKE_pbvh_vertex_iter_end;
}

static void do_smooth_brush_bmesh_task_cb_ex(void *__restrict userdata,
                                             const int n,
                                             const ParallelRangeTLS *__restrict tls)
{
  SculptThreadedTaskData *data = userdata;
  SculptSession *ss = data->ob->sculpt;
  Sculpt *sd = data->sd;
  const Brush *brush = data->brush;
  const bool smooth_mask = data->smooth_mask;
  float bstrength = data->strength;

  PBVHVertexIter vd;

  CLAMP(bstrength, 0.0f, 1.0f);

  SculptBrushTest test;
  SculptBrushTestFn sculpt_brush_test_sq_fn = sculpt_brush_test_init_with_falloff_shape(
      ss, &test, data->brush->falloff_shape);

  BKE_pbvh_vertex_iter_begin(ss->pbvh, data->nodes[n], vd, PBVH_ITER_UNIQUE)
  {
    if (sculpt_brush_test_sq_fn(&test, vd.co)) {
      const float fade = bstrength * tex_strength(ss,
                                                  brush,
                                                  vd.co,
                                                  sqrtf(test.dist),
                                                  vd.no,
                                                  vd.fno,
                                                  smooth_mask ? 0.0f : *vd.mask,
                                                  tls->thread_id);
      if (smooth_mask) {
        float val = bmesh_neighbor_average_mask(vd.bm_vert, vd.cd_vert_mask_offset) - *vd.mask;
        val *= fade * bstrength;
        *vd.mask += val;
        CLAMP(*vd.mask, 0.0f, 1.0f);
      }
      else {
        float avg[3], val[3];

        bmesh_neighbor_average(avg, vd.bm_vert);
        sub_v3_v3v3(val, avg, vd.co);

        madd_v3_v3v3fl(val, vd.co, val, fade);

        sculpt_clip(sd, ss, vd.co, val);
      }

      if (vd.mvert)
        vd.mvert->flag |= ME_VERT_PBVH_UPDATE;
    }
  }
  BKE_pbvh_vertex_iter_end;
}

static void do_topology_rake_bmesh_task_cb_ex(void *__restrict userdata,
                                              const int n,
                                              const ParallelRangeTLS *__restrict tls)
{
  SculptThreadedTaskData *data = userdata;
  SculptSession *ss = data->ob->sculpt;
  Sculpt *sd = data->sd;
  const Brush *brush = data->brush;

  float direction[3];
  copy_v3_v3(direction, ss->cache->grab_delta_symmetry);

  float tmp[3];
  mul_v3_v3fl(
      tmp, ss->cache->sculpt_normal_symm, dot_v3v3(ss->cache->sculpt_normal_symm, direction));
  sub_v3_v3(direction, tmp);

  /* Cancel if there's no grab data. */
  if (is_zero_v3(direction)) {
    return;
  }

  float bstrength = data->strength;
  CLAMP(bstrength, 0.0f, 1.0f);

  SculptBrushTest test;
  SculptBrushTestFn sculpt_brush_test_sq_fn = sculpt_brush_test_init_with_falloff_shape(
      ss, &test, data->brush->falloff_shape);

  PBVHVertexIter vd;
  BKE_pbvh_vertex_iter_begin(ss->pbvh, data->nodes[n], vd, PBVH_ITER_UNIQUE)
  {
    if (sculpt_brush_test_sq_fn(&test, vd.co)) {
      const float fade =
          bstrength *
          tex_strength(
              ss, brush, vd.co, sqrtf(test.dist), vd.no, vd.fno, *vd.mask, tls->thread_id) *
          ss->cache->pressure;

      float avg[3], val[3];

      bmesh_four_neighbor_average(avg, direction, vd.bm_vert);

      sub_v3_v3v3(val, avg, vd.co);

      madd_v3_v3v3fl(val, vd.co, val, fade);

      sculpt_clip(sd, ss, vd.co, val);

      if (vd.mvert)
        vd.mvert->flag |= ME_VERT_PBVH_UPDATE;
    }
  }
  BKE_pbvh_vertex_iter_end;
}

static void do_smooth_brush_multires_task_cb_ex(void *__restrict userdata,
                                                const int n,
                                                const ParallelRangeTLS *__restrict tls)
{
  SculptThreadedTaskData *data = userdata;
  SculptDoBrushSmoothGridDataChunk *data_chunk = tls->userdata_chunk;
  SculptSession *ss = data->ob->sculpt;
  Sculpt *sd = data->sd;
  const Brush *brush = data->brush;
  const bool smooth_mask = data->smooth_mask;
  float bstrength = data->strength;

  CCGElem **griddata, *gddata;
  CCGKey key;

  float(*tmpgrid_co)[3] = NULL;
  float tmprow_co[2][3];
  float *tmpgrid_mask = NULL;
  float tmprow_mask[2];

  BLI_bitmap *const *grid_hidden;
  int *grid_indices, totgrid, gridsize;
  int i, x, y;

  SculptBrushTest test;
  SculptBrushTestFn sculpt_brush_test_sq_fn = sculpt_brush_test_init_with_falloff_shape(
      ss, &test, data->brush->falloff_shape);

  CLAMP(bstrength, 0.0f, 1.0f);

  BKE_pbvh_node_get_grids(
      ss->pbvh, data->nodes[n], &grid_indices, &totgrid, NULL, &gridsize, &griddata);
  BKE_pbvh_get_grid_key(ss->pbvh, &key);

  grid_hidden = BKE_pbvh_grid_hidden(ss->pbvh);

  if (smooth_mask)
    tmpgrid_mask = (void *)(data_chunk + 1);
  else
    tmpgrid_co = (void *)(data_chunk + 1);

  for (i = 0; i < totgrid; i++) {
    int gi = grid_indices[i];
    const BLI_bitmap *gh = grid_hidden[gi];
    gddata = griddata[gi];

    if (smooth_mask)
      memset(tmpgrid_mask, 0, data_chunk->tmpgrid_size);
    else
      memset(tmpgrid_co, 0, data_chunk->tmpgrid_size);

    for (y = 0; y < gridsize - 1; y++) {
      const int v = y * gridsize;
      if (smooth_mask) {
        tmprow_mask[0] = (*CCG_elem_offset_mask(&key, gddata, v) +
                          *CCG_elem_offset_mask(&key, gddata, v + gridsize));
      }
      else {
        add_v3_v3v3(tmprow_co[0],
                    CCG_elem_offset_co(&key, gddata, v),
                    CCG_elem_offset_co(&key, gddata, v + gridsize));
      }

      for (x = 0; x < gridsize - 1; x++) {
        const int v1 = x + y * gridsize;
        const int v2 = v1 + 1;
        const int v3 = v1 + gridsize;
        const int v4 = v3 + 1;

        if (smooth_mask) {
          float tmp;

          tmprow_mask[(x + 1) % 2] = (*CCG_elem_offset_mask(&key, gddata, v2) +
                                      *CCG_elem_offset_mask(&key, gddata, v4));
          tmp = tmprow_mask[(x + 1) % 2] + tmprow_mask[x % 2];

          tmpgrid_mask[v1] += tmp;
          tmpgrid_mask[v2] += tmp;
          tmpgrid_mask[v3] += tmp;
          tmpgrid_mask[v4] += tmp;
        }
        else {
          float tmp[3];

          add_v3_v3v3(tmprow_co[(x + 1) % 2],
                      CCG_elem_offset_co(&key, gddata, v2),
                      CCG_elem_offset_co(&key, gddata, v4));
          add_v3_v3v3(tmp, tmprow_co[(x + 1) % 2], tmprow_co[x % 2]);

          add_v3_v3(tmpgrid_co[v1], tmp);
          add_v3_v3(tmpgrid_co[v2], tmp);
          add_v3_v3(tmpgrid_co[v3], tmp);
          add_v3_v3(tmpgrid_co[v4], tmp);
        }
      }
    }

    /* blend with existing coordinates */
    for (y = 0; y < gridsize; y++) {
      for (x = 0; x < gridsize; x++) {
        float *co;
        const float *fno;
        float *mask;
        const int index = y * gridsize + x;

        if (gh) {
          if (BLI_BITMAP_TEST(gh, index))
            continue;
        }

        co = CCG_elem_offset_co(&key, gddata, index);
        fno = CCG_elem_offset_no(&key, gddata, index);
        mask = CCG_elem_offset_mask(&key, gddata, index);

        if (sculpt_brush_test_sq_fn(&test, co)) {
          const float strength_mask = (smooth_mask ? 0.0f : *mask);
          const float fade =
              bstrength *
              tex_strength(
                  ss, brush, co, sqrtf(test.dist), NULL, fno, strength_mask, tls->thread_id);
          float f = 1.0f / 16.0f;

          if (x == 0 || x == gridsize - 1)
            f *= 2.0f;

          if (y == 0 || y == gridsize - 1)
            f *= 2.0f;

          if (smooth_mask) {
            *mask += ((tmpgrid_mask[index] * f) - *mask) * fade;
          }
          else {
            float *avg = tmpgrid_co[index];
            float val[3];

            mul_v3_fl(avg, f);
            sub_v3_v3v3(val, avg, co);
            madd_v3_v3v3fl(val, co, val, fade);

            sculpt_clip(sd, ss, co, val);
          }
        }
      }
    }
  }
}

static void smooth(Sculpt *sd,
                   Object *ob,
                   PBVHNode **nodes,
                   const int totnode,
                   float bstrength,
                   const bool smooth_mask)
{
  SculptSession *ss = ob->sculpt;
  Brush *brush = BKE_paint_brush(&sd->paint);

  const int max_iterations = 4;
  const float fract = 1.0f / max_iterations;
  PBVHType type = BKE_pbvh_type(ss->pbvh);
  int iteration, count;
  float last;

  CLAMP(bstrength, 0.0f, 1.0f);

  count = (int)(bstrength * max_iterations);
  last = max_iterations * (bstrength - count * fract);

  if (type == PBVH_FACES && !ss->pmap) {
    BLI_assert(!"sculpt smooth: pmap missing");
    return;
  }

  for (iteration = 0; iteration <= count; ++iteration) {
    const float strength = (iteration != count) ? 1.0f : last;

    SculptThreadedTaskData data = {
        .sd = sd,
        .ob = ob,
        .brush = brush,
        .nodes = nodes,
        .smooth_mask = smooth_mask,
        .strength = strength,
    };

    ParallelRangeSettings settings;
    BLI_parallel_range_settings_defaults(&settings);
    settings.use_threading = ((sd->flags & SCULPT_USE_OPENMP) && totnode > SCULPT_THREADED_LIMIT);

    switch (type) {
      case PBVH_GRIDS: {
        int gridsize;
        size_t size;
        SculptDoBrushSmoothGridDataChunk *data_chunk;

        BKE_pbvh_node_get_grids(ss->pbvh, NULL, NULL, NULL, NULL, &gridsize, NULL);
        size = (size_t)gridsize;
        size = sizeof(float) * size * size * (smooth_mask ? 1 : 3);
        data_chunk = MEM_mallocN(sizeof(*data_chunk) + size, __func__);
        data_chunk->tmpgrid_size = size;
        size += sizeof(*data_chunk);

        settings.userdata_chunk = data_chunk;
        settings.userdata_chunk_size = size;
        BLI_task_parallel_range(0, totnode, &data, do_smooth_brush_multires_task_cb_ex, &settings);

        MEM_freeN(data_chunk);
        break;
      }
      case PBVH_FACES:
        BLI_task_parallel_range(0, totnode, &data, do_smooth_brush_mesh_task_cb_ex, &settings);
        break;
      case PBVH_BMESH:
        BLI_task_parallel_range(0, totnode, &data, do_smooth_brush_bmesh_task_cb_ex, &settings);
        break;
    }

    if (ss->multires)
      multires_stitch_grids(ob);
  }
}

static void bmesh_topology_rake(
    Sculpt *sd, Object *ob, PBVHNode **nodes, const int totnode, float bstrength)
{
  Brush *brush = BKE_paint_brush(&sd->paint);
  CLAMP(bstrength, 0.0f, 1.0f);

  /* Interactions increase both strength and quality. */
  const int iterations = 3;

  int iteration;
  const int count = iterations * bstrength + 1;
  const float factor = iterations * bstrength / count;

  for (iteration = 0; iteration <= count; ++iteration) {

    SculptThreadedTaskData data = {
        .sd = sd,
        .ob = ob,
        .brush = brush,
        .nodes = nodes,
        .strength = factor,
    };
    ParallelRangeSettings settings;
    BLI_parallel_range_settings_defaults(&settings);
    settings.use_threading = ((sd->flags & SCULPT_USE_OPENMP) && totnode > SCULPT_THREADED_LIMIT);

    BLI_task_parallel_range(0, totnode, &data, do_topology_rake_bmesh_task_cb_ex, &settings);
  }
}

static void do_smooth_brush(Sculpt *sd, Object *ob, PBVHNode **nodes, int totnode)
{
  SculptSession *ss = ob->sculpt;
  smooth(sd, ob, nodes, totnode, ss->cache->bstrength, false);
}

static void do_mask_brush_draw_task_cb_ex(void *__restrict userdata,
                                          const int n,
                                          const ParallelRangeTLS *__restrict tls)
{
  SculptThreadedTaskData *data = userdata;
  SculptSession *ss = data->ob->sculpt;
  const Brush *brush = data->brush;
  const float bstrength = ss->cache->bstrength;

  PBVHVertexIter vd;

  SculptBrushTest test;
  SculptBrushTestFn sculpt_brush_test_sq_fn = sculpt_brush_test_init_with_falloff_shape(
      ss, &test, data->brush->falloff_shape);

  BKE_pbvh_vertex_iter_begin(ss->pbvh, data->nodes[n], vd, PBVH_ITER_UNIQUE)
  {
    if (sculpt_brush_test_sq_fn(&test, vd.co)) {
      const float fade = tex_strength(
          ss, brush, vd.co, sqrtf(test.dist), vd.no, vd.fno, 0.0f, tls->thread_id);

      (*vd.mask) += fade * bstrength;
      CLAMP(*vd.mask, 0, 1);

      if (vd.mvert)
        vd.mvert->flag |= ME_VERT_PBVH_UPDATE;
    }
    BKE_pbvh_vertex_iter_end;
  }
}

static void do_mask_brush_draw(Sculpt *sd, Object *ob, PBVHNode **nodes, int totnode)
{
  Brush *brush = BKE_paint_brush(&sd->paint);

  /* threaded loop over nodes */
  SculptThreadedTaskData data = {
      .sd = sd,
      .ob = ob,
      .brush = brush,
      .nodes = nodes,
  };

  ParallelRangeSettings settings;
  BLI_parallel_range_settings_defaults(&settings);
  settings.use_threading = ((sd->flags & SCULPT_USE_OPENMP) && totnode > SCULPT_THREADED_LIMIT);
  BLI_task_parallel_range(0, totnode, &data, do_mask_brush_draw_task_cb_ex, &settings);
}

static void do_mask_brush(Sculpt *sd, Object *ob, PBVHNode **nodes, int totnode)
{
  SculptSession *ss = ob->sculpt;
  Brush *brush = BKE_paint_brush(&sd->paint);

  switch ((BrushMaskTool)brush->mask_tool) {
    case BRUSH_MASK_DRAW:
      do_mask_brush_draw(sd, ob, nodes, totnode);
      break;
    case BRUSH_MASK_SMOOTH:
      smooth(sd, ob, nodes, totnode, ss->cache->bstrength, true);
      break;
  }
}

static void do_draw_brush_task_cb_ex(void *__restrict userdata,
                                     const int n,
                                     const ParallelRangeTLS *__restrict tls)
{
  SculptThreadedTaskData *data = userdata;
  SculptSession *ss = data->ob->sculpt;
  const Brush *brush = data->brush;
  const float *offset = data->offset;

  PBVHVertexIter vd;
  float(*proxy)[3];

  proxy = BKE_pbvh_node_add_proxy(ss->pbvh, data->nodes[n])->co;

  SculptBrushTest test;
  SculptBrushTestFn sculpt_brush_test_sq_fn = sculpt_brush_test_init_with_falloff_shape(
      ss, &test, data->brush->falloff_shape);

  BKE_pbvh_vertex_iter_begin(ss->pbvh, data->nodes[n], vd, PBVH_ITER_UNIQUE)
  {
    if (sculpt_brush_test_sq_fn(&test, vd.co)) {
      /* offset vertex */
      const float fade = tex_strength(ss,
                                      brush,
                                      vd.co,
                                      sqrtf(test.dist),
                                      vd.no,
                                      vd.fno,
                                      vd.mask ? *vd.mask : 0.0f,
                                      tls->thread_id);

      mul_v3_v3fl(proxy[vd.i], offset, fade);

      if (vd.mvert)
        vd.mvert->flag |= ME_VERT_PBVH_UPDATE;
    }
  }
  BKE_pbvh_vertex_iter_end;
}

static void do_draw_brush(Sculpt *sd, Object *ob, PBVHNode **nodes, int totnode)
{
  SculptSession *ss = ob->sculpt;
  Brush *brush = BKE_paint_brush(&sd->paint);
  float offset[3];
  const float bstrength = ss->cache->bstrength;

  /* offset with as much as possible factored in already */
  mul_v3_v3fl(offset, ss->cache->sculpt_normal_symm, ss->cache->radius);
  mul_v3_v3(offset, ss->cache->scale);
  mul_v3_fl(offset, bstrength);

  /* XXX - this shouldn't be necessary, but sculpting crashes in blender2.8 otherwise
   * initialize before threads so they can do curve mapping */
  curvemapping_initialize(brush->curve);

  /* threaded loop over nodes */
  SculptThreadedTaskData data = {
      .sd = sd,
      .ob = ob,
      .brush = brush,
      .nodes = nodes,
      .offset = offset,
  };

  ParallelRangeSettings settings;
  BLI_parallel_range_settings_defaults(&settings);
  settings.use_threading = ((sd->flags & SCULPT_USE_OPENMP) && totnode > SCULPT_THREADED_LIMIT);
  BLI_task_parallel_range(0, totnode, &data, do_draw_brush_task_cb_ex, &settings);
}

/**
 * Used for 'SCULPT_TOOL_CREASE' and 'SCULPT_TOOL_BLOB'
 */
static void do_crease_brush_task_cb_ex(void *__restrict userdata,
                                       const int n,
                                       const ParallelRangeTLS *__restrict tls)
{
  SculptThreadedTaskData *data = userdata;
  SculptSession *ss = data->ob->sculpt;
  const Brush *brush = data->brush;
  SculptProjectVector *spvc = data->spvc;
  const float flippedbstrength = data->flippedbstrength;
  const float *offset = data->offset;

  PBVHVertexIter vd;
  float(*proxy)[3];

  proxy = BKE_pbvh_node_add_proxy(ss->pbvh, data->nodes[n])->co;

  SculptBrushTest test;
  SculptBrushTestFn sculpt_brush_test_sq_fn = sculpt_brush_test_init_with_falloff_shape(
      ss, &test, data->brush->falloff_shape);

  BKE_pbvh_vertex_iter_begin(ss->pbvh, data->nodes[n], vd, PBVH_ITER_UNIQUE)
  {
    if (sculpt_brush_test_sq_fn(&test, vd.co)) {
      /* offset vertex */
      const float fade = tex_strength(ss,
                                      brush,
                                      vd.co,
                                      sqrtf(test.dist),
                                      vd.no,
                                      vd.fno,
                                      vd.mask ? *vd.mask : 0.0f,
                                      tls->thread_id);
      float val1[3];
      float val2[3];

      /* first we pinch */
      sub_v3_v3v3(val1, test.location, vd.co);
      if (brush->falloff_shape == PAINT_FALLOFF_SHAPE_TUBE) {
        project_plane_v3_v3v3(val1, val1, ss->cache->view_normal);
      }

      mul_v3_fl(val1, fade * flippedbstrength);

      sculpt_project_v3(spvc, val1, val1);

      /* then we draw */
      mul_v3_v3fl(val2, offset, fade);

      add_v3_v3v3(proxy[vd.i], val1, val2);

      if (vd.mvert)
        vd.mvert->flag |= ME_VERT_PBVH_UPDATE;
    }
  }
  BKE_pbvh_vertex_iter_end;
}

static void do_crease_brush(Sculpt *sd, Object *ob, PBVHNode **nodes, int totnode)
{
  SculptSession *ss = ob->sculpt;
  const Scene *scene = ss->cache->vc->scene;
  Brush *brush = BKE_paint_brush(&sd->paint);
  float offset[3];
  float bstrength = ss->cache->bstrength;
  float flippedbstrength, crease_correction;
  float brush_alpha;

  SculptProjectVector spvc;

  /* offset with as much as possible factored in already */
  mul_v3_v3fl(offset, ss->cache->sculpt_normal_symm, ss->cache->radius);
  mul_v3_v3(offset, ss->cache->scale);
  mul_v3_fl(offset, bstrength);

  /* we divide out the squared alpha and multiply by the squared crease to give us the pinch strength */
  crease_correction = brush->crease_pinch_factor * brush->crease_pinch_factor;
  brush_alpha = BKE_brush_alpha_get(scene, brush);
  if (brush_alpha > 0.0f)
    crease_correction /= brush_alpha * brush_alpha;

  /* we always want crease to pinch or blob to relax even when draw is negative */
  flippedbstrength = (bstrength < 0) ? -crease_correction * bstrength :
                                       crease_correction * bstrength;

  if (brush->sculpt_tool == SCULPT_TOOL_BLOB)
    flippedbstrength *= -1.0f;

  /* Use surface normal for 'spvc', so the vertices are pinched towards a line instead of a single point.
   * Without this we get a 'flat' surface surrounding the pinch */
  sculpt_project_v3_cache_init(&spvc, ss->cache->sculpt_normal_symm);

  /* threaded loop over nodes */
  SculptThreadedTaskData data = {
      .sd = sd,
      .ob = ob,
      .brush = brush,
      .nodes = nodes,
      .spvc = &spvc,
      .offset = offset,
      .flippedbstrength = flippedbstrength,
  };

  ParallelRangeSettings settings;
  BLI_parallel_range_settings_defaults(&settings);
  settings.use_threading = ((sd->flags & SCULPT_USE_OPENMP) && totnode > SCULPT_THREADED_LIMIT);
  BLI_task_parallel_range(0, totnode, &data, do_crease_brush_task_cb_ex, &settings);
}

static void do_pinch_brush_task_cb_ex(void *__restrict userdata,
                                      const int n,
                                      const ParallelRangeTLS *__restrict tls)
{
  SculptThreadedTaskData *data = userdata;
  SculptSession *ss = data->ob->sculpt;
  const Brush *brush = data->brush;

  PBVHVertexIter vd;
  float(*proxy)[3];
  const float bstrength = ss->cache->bstrength;

  proxy = BKE_pbvh_node_add_proxy(ss->pbvh, data->nodes[n])->co;

  SculptBrushTest test;
  SculptBrushTestFn sculpt_brush_test_sq_fn = sculpt_brush_test_init_with_falloff_shape(
      ss, &test, data->brush->falloff_shape);

  BKE_pbvh_vertex_iter_begin(ss->pbvh, data->nodes[n], vd, PBVH_ITER_UNIQUE)
  {
    if (sculpt_brush_test_sq_fn(&test, vd.co)) {
      const float fade = bstrength * tex_strength(ss,
                                                  brush,
                                                  vd.co,
                                                  sqrtf(test.dist),
                                                  vd.no,
                                                  vd.fno,
                                                  vd.mask ? *vd.mask : 0.0f,
                                                  tls->thread_id);
      float val[3];

      sub_v3_v3v3(val, test.location, vd.co);
      if (brush->falloff_shape == PAINT_FALLOFF_SHAPE_TUBE) {
        project_plane_v3_v3v3(val, val, ss->cache->view_normal);
      }
      mul_v3_v3fl(proxy[vd.i], val, fade);

      if (vd.mvert)
        vd.mvert->flag |= ME_VERT_PBVH_UPDATE;
    }
  }
  BKE_pbvh_vertex_iter_end;
}

static void do_pinch_brush(Sculpt *sd, Object *ob, PBVHNode **nodes, int totnode)
{
  Brush *brush = BKE_paint_brush(&sd->paint);

  SculptThreadedTaskData data = {
      .sd = sd,
      .ob = ob,
      .brush = brush,
      .nodes = nodes,
  };

  ParallelRangeSettings settings;
  BLI_parallel_range_settings_defaults(&settings);
  settings.use_threading = ((sd->flags & SCULPT_USE_OPENMP) && totnode > SCULPT_THREADED_LIMIT);
  BLI_task_parallel_range(0, totnode, &data, do_pinch_brush_task_cb_ex, &settings);
}

static void do_grab_brush_task_cb_ex(void *__restrict userdata,
                                     const int n,
                                     const ParallelRangeTLS *__restrict tls)
{
  SculptThreadedTaskData *data = userdata;
  SculptSession *ss = data->ob->sculpt;
  const Brush *brush = data->brush;
  const float *grab_delta = data->grab_delta;

  PBVHVertexIter vd;
  SculptOrigVertData orig_data;
  float(*proxy)[3];
  const float bstrength = ss->cache->bstrength;

  sculpt_orig_vert_data_init(&orig_data, data->ob, data->nodes[n]);

  proxy = BKE_pbvh_node_add_proxy(ss->pbvh, data->nodes[n])->co;

  SculptBrushTest test;
  SculptBrushTestFn sculpt_brush_test_sq_fn = sculpt_brush_test_init_with_falloff_shape(
      ss, &test, data->brush->falloff_shape);

  BKE_pbvh_vertex_iter_begin(ss->pbvh, data->nodes[n], vd, PBVH_ITER_UNIQUE)
  {
    sculpt_orig_vert_data_update(&orig_data, &vd);

    if (sculpt_brush_test_sq_fn(&test, orig_data.co)) {
      const float fade = bstrength * tex_strength(ss,
                                                  brush,
                                                  orig_data.co,
                                                  sqrtf(test.dist),
                                                  orig_data.no,
                                                  NULL,
                                                  vd.mask ? *vd.mask : 0.0f,
                                                  tls->thread_id);

      mul_v3_v3fl(proxy[vd.i], grab_delta, fade);

      if (vd.mvert)
        vd.mvert->flag |= ME_VERT_PBVH_UPDATE;
    }
  }
  BKE_pbvh_vertex_iter_end;
}

static void do_grab_brush(Sculpt *sd, Object *ob, PBVHNode **nodes, int totnode)
{
  SculptSession *ss = ob->sculpt;
  Brush *brush = BKE_paint_brush(&sd->paint);
  float grab_delta[3];

  copy_v3_v3(grab_delta, ss->cache->grab_delta_symmetry);

  if (ss->cache->normal_weight > 0.0f) {
    sculpt_project_v3_normal_align(ss, ss->cache->normal_weight, grab_delta);
  }

  SculptThreadedTaskData data = {
      .sd = sd,
      .ob = ob,
      .brush = brush,
      .nodes = nodes,
      .grab_delta = grab_delta,
  };

  ParallelRangeSettings settings;
  BLI_parallel_range_settings_defaults(&settings);
  settings.use_threading = ((sd->flags & SCULPT_USE_OPENMP) && totnode > SCULPT_THREADED_LIMIT);
  BLI_task_parallel_range(0, totnode, &data, do_grab_brush_task_cb_ex, &settings);
}

static void do_nudge_brush_task_cb_ex(void *__restrict userdata,
                                      const int n,
                                      const ParallelRangeTLS *__restrict tls)
{
  SculptThreadedTaskData *data = userdata;
  SculptSession *ss = data->ob->sculpt;
  const Brush *brush = data->brush;
  const float *cono = data->cono;

  PBVHVertexIter vd;
  float(*proxy)[3];
  const float bstrength = ss->cache->bstrength;

  proxy = BKE_pbvh_node_add_proxy(ss->pbvh, data->nodes[n])->co;

  SculptBrushTest test;
  SculptBrushTestFn sculpt_brush_test_sq_fn = sculpt_brush_test_init_with_falloff_shape(
      ss, &test, data->brush->falloff_shape);

  BKE_pbvh_vertex_iter_begin(ss->pbvh, data->nodes[n], vd, PBVH_ITER_UNIQUE)
  {
    if (sculpt_brush_test_sq_fn(&test, vd.co)) {
      const float fade = bstrength * tex_strength(ss,
                                                  brush,
                                                  vd.co,
                                                  sqrtf(test.dist),
                                                  vd.no,
                                                  vd.fno,
                                                  vd.mask ? *vd.mask : 0.0f,
                                                  tls->thread_id);

      mul_v3_v3fl(proxy[vd.i], cono, fade);

      if (vd.mvert)
        vd.mvert->flag |= ME_VERT_PBVH_UPDATE;
    }
  }
  BKE_pbvh_vertex_iter_end;
}

static void do_nudge_brush(Sculpt *sd, Object *ob, PBVHNode **nodes, int totnode)
{
  SculptSession *ss = ob->sculpt;
  Brush *brush = BKE_paint_brush(&sd->paint);
  float grab_delta[3];
  float tmp[3], cono[3];

  copy_v3_v3(grab_delta, ss->cache->grab_delta_symmetry);

  cross_v3_v3v3(tmp, ss->cache->sculpt_normal_symm, grab_delta);
  cross_v3_v3v3(cono, tmp, ss->cache->sculpt_normal_symm);

  SculptThreadedTaskData data = {
      .sd = sd,
      .ob = ob,
      .brush = brush,
      .nodes = nodes,
      .cono = cono,
  };

  ParallelRangeSettings settings;
  BLI_parallel_range_settings_defaults(&settings);
  settings.use_threading = ((sd->flags & SCULPT_USE_OPENMP) && totnode > SCULPT_THREADED_LIMIT);
  BLI_task_parallel_range(0, totnode, &data, do_nudge_brush_task_cb_ex, &settings);
}

static void do_snake_hook_brush_task_cb_ex(void *__restrict userdata,
                                           const int n,
                                           const ParallelRangeTLS *__restrict tls)
{
  SculptThreadedTaskData *data = userdata;
  SculptSession *ss = data->ob->sculpt;
  const Brush *brush = data->brush;
  SculptProjectVector *spvc = data->spvc;
  const float *grab_delta = data->grab_delta;

  PBVHVertexIter vd;
  float(*proxy)[3];
  const float bstrength = ss->cache->bstrength;
  const bool do_rake_rotation = ss->cache->is_rake_rotation_valid;
  const bool do_pinch = (brush->crease_pinch_factor != 0.5f);
  const float pinch = do_pinch ? (2.0f * (0.5f - brush->crease_pinch_factor) *
                                  (len_v3(grab_delta) / ss->cache->radius)) :
                                 0.0f;

  proxy = BKE_pbvh_node_add_proxy(ss->pbvh, data->nodes[n])->co;

  SculptBrushTest test;
  SculptBrushTestFn sculpt_brush_test_sq_fn = sculpt_brush_test_init_with_falloff_shape(
      ss, &test, data->brush->falloff_shape);

  BKE_pbvh_vertex_iter_begin(ss->pbvh, data->nodes[n], vd, PBVH_ITER_UNIQUE)
  {
    if (sculpt_brush_test_sq_fn(&test, vd.co)) {
      const float fade = bstrength * tex_strength(ss,
                                                  brush,
                                                  vd.co,
                                                  sqrtf(test.dist),
                                                  vd.no,
                                                  vd.fno,
                                                  vd.mask ? *vd.mask : 0.0f,
                                                  tls->thread_id);

      mul_v3_v3fl(proxy[vd.i], grab_delta, fade);

      /* negative pinch will inflate, helps maintain volume */
      if (do_pinch) {
        float delta_pinch_init[3], delta_pinch[3];

        sub_v3_v3v3(delta_pinch, vd.co, test.location);
        if (brush->falloff_shape == PAINT_FALLOFF_SHAPE_TUBE) {
          project_plane_v3_v3v3(delta_pinch, delta_pinch, ss->cache->true_view_normal);
        }

        /* important to calculate based on the grabbed location
         * (intentionally ignore fade here). */
        add_v3_v3(delta_pinch, grab_delta);

        sculpt_project_v3(spvc, delta_pinch, delta_pinch);

        copy_v3_v3(delta_pinch_init, delta_pinch);

        float pinch_fade = pinch * fade;
        /* when reducing, scale reduction back by how close to the center we are,
         * so we don't pinch into nothingness */
        if (pinch > 0.0f) {
          /* square to have even less impact for close vertices */
          pinch_fade *= pow2f(min_ff(1.0f, len_v3(delta_pinch) / ss->cache->radius));
        }
        mul_v3_fl(delta_pinch, 1.0f + pinch_fade);
        sub_v3_v3v3(delta_pinch, delta_pinch_init, delta_pinch);
        add_v3_v3(proxy[vd.i], delta_pinch);
      }

      if (do_rake_rotation) {
        float delta_rotate[3];
        sculpt_rake_rotate(ss, test.location, vd.co, fade, delta_rotate);
        add_v3_v3(proxy[vd.i], delta_rotate);
      }

      if (vd.mvert)
        vd.mvert->flag |= ME_VERT_PBVH_UPDATE;
    }
  }
  BKE_pbvh_vertex_iter_end;
}

static void do_snake_hook_brush(Sculpt *sd, Object *ob, PBVHNode **nodes, int totnode)
{
  SculptSession *ss = ob->sculpt;
  Brush *brush = BKE_paint_brush(&sd->paint);
  const float bstrength = ss->cache->bstrength;
  float grab_delta[3];

  SculptProjectVector spvc;

  copy_v3_v3(grab_delta, ss->cache->grab_delta_symmetry);

  if (bstrength < 0)
    negate_v3(grab_delta);

  if (ss->cache->normal_weight > 0.0f) {
    sculpt_project_v3_normal_align(ss, ss->cache->normal_weight, grab_delta);
  }

  /* optionally pinch while painting */
  if (brush->crease_pinch_factor != 0.5f) {
    sculpt_project_v3_cache_init(&spvc, grab_delta);
  }

  SculptThreadedTaskData data = {
      .sd = sd,
      .ob = ob,
      .brush = brush,
      .nodes = nodes,
      .spvc = &spvc,
      .grab_delta = grab_delta,
  };

  ParallelRangeSettings settings;
  BLI_parallel_range_settings_defaults(&settings);
  settings.use_threading = ((sd->flags & SCULPT_USE_OPENMP) && totnode > SCULPT_THREADED_LIMIT);
  BLI_task_parallel_range(0, totnode, &data, do_snake_hook_brush_task_cb_ex, &settings);
}

static void do_thumb_brush_task_cb_ex(void *__restrict userdata,
                                      const int n,
                                      const ParallelRangeTLS *__restrict tls)
{
  SculptThreadedTaskData *data = userdata;
  SculptSession *ss = data->ob->sculpt;
  const Brush *brush = data->brush;
  const float *cono = data->cono;

  PBVHVertexIter vd;
  SculptOrigVertData orig_data;
  float(*proxy)[3];
  const float bstrength = ss->cache->bstrength;

  sculpt_orig_vert_data_init(&orig_data, data->ob, data->nodes[n]);

  proxy = BKE_pbvh_node_add_proxy(ss->pbvh, data->nodes[n])->co;

  SculptBrushTest test;
  SculptBrushTestFn sculpt_brush_test_sq_fn = sculpt_brush_test_init_with_falloff_shape(
      ss, &test, data->brush->falloff_shape);

  BKE_pbvh_vertex_iter_begin(ss->pbvh, data->nodes[n], vd, PBVH_ITER_UNIQUE)
  {
    sculpt_orig_vert_data_update(&orig_data, &vd);

    if (sculpt_brush_test_sq_fn(&test, orig_data.co)) {
      const float fade = bstrength * tex_strength(ss,
                                                  brush,
                                                  orig_data.co,
                                                  sqrtf(test.dist),
                                                  orig_data.no,
                                                  NULL,
                                                  vd.mask ? *vd.mask : 0.0f,
                                                  tls->thread_id);

      mul_v3_v3fl(proxy[vd.i], cono, fade);

      if (vd.mvert)
        vd.mvert->flag |= ME_VERT_PBVH_UPDATE;
    }
  }
  BKE_pbvh_vertex_iter_end;
}

static void do_thumb_brush(Sculpt *sd, Object *ob, PBVHNode **nodes, int totnode)
{
  SculptSession *ss = ob->sculpt;
  Brush *brush = BKE_paint_brush(&sd->paint);
  float grab_delta[3];
  float tmp[3], cono[3];

  copy_v3_v3(grab_delta, ss->cache->grab_delta_symmetry);

  cross_v3_v3v3(tmp, ss->cache->sculpt_normal_symm, grab_delta);
  cross_v3_v3v3(cono, tmp, ss->cache->sculpt_normal_symm);

  SculptThreadedTaskData data = {
      .sd = sd,
      .ob = ob,
      .brush = brush,
      .nodes = nodes,
      .cono = cono,
  };

  ParallelRangeSettings settings;
  BLI_parallel_range_settings_defaults(&settings);
  settings.use_threading = ((sd->flags & SCULPT_USE_OPENMP) && totnode > SCULPT_THREADED_LIMIT);
  BLI_task_parallel_range(0, totnode, &data, do_thumb_brush_task_cb_ex, &settings);
}

static void do_rotate_brush_task_cb_ex(void *__restrict userdata,
                                       const int n,
                                       const ParallelRangeTLS *__restrict tls)
{
  SculptThreadedTaskData *data = userdata;
  SculptSession *ss = data->ob->sculpt;
  const Brush *brush = data->brush;
  const float angle = data->angle;

  PBVHVertexIter vd;
  SculptOrigVertData orig_data;
  float(*proxy)[3];
  const float bstrength = ss->cache->bstrength;

  sculpt_orig_vert_data_init(&orig_data, data->ob, data->nodes[n]);

  proxy = BKE_pbvh_node_add_proxy(ss->pbvh, data->nodes[n])->co;

  SculptBrushTest test;
  SculptBrushTestFn sculpt_brush_test_sq_fn = sculpt_brush_test_init_with_falloff_shape(
      ss, &test, data->brush->falloff_shape);

  BKE_pbvh_vertex_iter_begin(ss->pbvh, data->nodes[n], vd, PBVH_ITER_UNIQUE)
  {
    sculpt_orig_vert_data_update(&orig_data, &vd);

    if (sculpt_brush_test_sq_fn(&test, orig_data.co)) {
      float vec[3], rot[3][3];
      const float fade = bstrength * tex_strength(ss,
                                                  brush,
                                                  orig_data.co,
                                                  sqrtf(test.dist),
                                                  orig_data.no,
                                                  NULL,
                                                  vd.mask ? *vd.mask : 0.0f,
                                                  tls->thread_id);

      sub_v3_v3v3(vec, orig_data.co, ss->cache->location);
      axis_angle_normalized_to_mat3(rot, ss->cache->sculpt_normal_symm, angle * fade);
      mul_v3_m3v3(proxy[vd.i], rot, vec);
      add_v3_v3(proxy[vd.i], ss->cache->location);
      sub_v3_v3(proxy[vd.i], orig_data.co);

      if (vd.mvert)
        vd.mvert->flag |= ME_VERT_PBVH_UPDATE;
    }
  }
  BKE_pbvh_vertex_iter_end;
}

static void do_rotate_brush(Sculpt *sd, Object *ob, PBVHNode **nodes, int totnode)
{
  SculptSession *ss = ob->sculpt;
  Brush *brush = BKE_paint_brush(&sd->paint);

  static const int flip[8] = {1, -1, -1, 1, -1, 1, 1, -1};
  const float angle = ss->cache->vertex_rotation * flip[ss->cache->mirror_symmetry_pass];

  SculptThreadedTaskData data = {
      .sd = sd,
      .ob = ob,
      .brush = brush,
      .nodes = nodes,
      .angle = angle,
  };

  ParallelRangeSettings settings;
  BLI_parallel_range_settings_defaults(&settings);
  settings.use_threading = ((sd->flags & SCULPT_USE_OPENMP) && totnode > SCULPT_THREADED_LIMIT);
  BLI_task_parallel_range(0, totnode, &data, do_rotate_brush_task_cb_ex, &settings);
}

static void do_layer_brush_task_cb_ex(void *__restrict userdata,
                                      const int n,
                                      const ParallelRangeTLS *__restrict tls)
{
  SculptThreadedTaskData *data = userdata;
  SculptSession *ss = data->ob->sculpt;
  Sculpt *sd = data->sd;
  const Brush *brush = data->brush;
  const float *offset = data->offset;

  PBVHVertexIter vd;
  SculptOrigVertData orig_data;
  float *layer_disp;
  const float bstrength = ss->cache->bstrength;
  const float lim = (bstrength < 0) ? -data->brush->height : data->brush->height;
  /* XXX: layer brush needs conversion to proxy but its more complicated */
  /* proxy = BKE_pbvh_node_add_proxy(ss->pbvh, nodes[n])->co; */

  sculpt_orig_vert_data_init(&orig_data, data->ob, data->nodes[n]);

  /* Why does this have to be thread-protected? */
  BLI_mutex_lock(&data->mutex);
  layer_disp = BKE_pbvh_node_layer_disp_get(ss->pbvh, data->nodes[n]);
  BLI_mutex_unlock(&data->mutex);

  SculptBrushTest test;
  SculptBrushTestFn sculpt_brush_test_sq_fn = sculpt_brush_test_init_with_falloff_shape(
      ss, &test, data->brush->falloff_shape);

  BKE_pbvh_vertex_iter_begin(ss->pbvh, data->nodes[n], vd, PBVH_ITER_UNIQUE)
  {
    sculpt_orig_vert_data_update(&orig_data, &vd);

    if (sculpt_brush_test_sq_fn(&test, orig_data.co)) {
      const float fade = bstrength * tex_strength(ss,
                                                  brush,
                                                  vd.co,
                                                  sqrtf(test.dist),
                                                  vd.no,
                                                  vd.fno,
                                                  vd.mask ? *vd.mask : 0.0f,
                                                  tls->thread_id);
      float *disp = &layer_disp[vd.i];
      float val[3];

      *disp += fade;

      /* Don't let the displacement go past the limit */
      if ((lim < 0.0f && *disp < lim) || (lim >= 0.0f && *disp > lim))
        *disp = lim;

      mul_v3_v3fl(val, offset, *disp);

      if (!ss->multires && !ss->bm && ss->layer_co && (brush->flag & BRUSH_PERSISTENT)) {
        int index = vd.vert_indices[vd.i];

        /* persistent base */
        add_v3_v3(val, ss->layer_co[index]);
      }
      else {
        add_v3_v3(val, orig_data.co);
      }

      sculpt_clip(sd, ss, vd.co, val);

      if (vd.mvert)
        vd.mvert->flag |= ME_VERT_PBVH_UPDATE;
    }
  }
  BKE_pbvh_vertex_iter_end;
}

static void do_layer_brush(Sculpt *sd, Object *ob, PBVHNode **nodes, int totnode)
{
  SculptSession *ss = ob->sculpt;
  Brush *brush = BKE_paint_brush(&sd->paint);
  float offset[3];

  mul_v3_v3v3(offset, ss->cache->scale, ss->cache->sculpt_normal_symm);

  SculptThreadedTaskData data = {
      .sd = sd,
      .ob = ob,
      .brush = brush,
      .nodes = nodes,
      .offset = offset,
  };
  BLI_mutex_init(&data.mutex);

  ParallelRangeSettings settings;
  BLI_parallel_range_settings_defaults(&settings);
  settings.use_threading = ((sd->flags & SCULPT_USE_OPENMP) && totnode > SCULPT_THREADED_LIMIT);
  BLI_task_parallel_range(0, totnode, &data, do_layer_brush_task_cb_ex, &settings);

  BLI_mutex_end(&data.mutex);
}

static void do_inflate_brush_task_cb_ex(void *__restrict userdata,
                                        const int n,
                                        const ParallelRangeTLS *__restrict tls)
{
  SculptThreadedTaskData *data = userdata;
  SculptSession *ss = data->ob->sculpt;
  const Brush *brush = data->brush;

  PBVHVertexIter vd;
  float(*proxy)[3];
  const float bstrength = ss->cache->bstrength;

  proxy = BKE_pbvh_node_add_proxy(ss->pbvh, data->nodes[n])->co;

  SculptBrushTest test;
  SculptBrushTestFn sculpt_brush_test_sq_fn = sculpt_brush_test_init_with_falloff_shape(
      ss, &test, data->brush->falloff_shape);

  BKE_pbvh_vertex_iter_begin(ss->pbvh, data->nodes[n], vd, PBVH_ITER_UNIQUE)
  {
    if (sculpt_brush_test_sq_fn(&test, vd.co)) {
      const float fade = bstrength * tex_strength(ss,
                                                  brush,
                                                  vd.co,
                                                  sqrtf(test.dist),
                                                  vd.no,
                                                  vd.fno,
                                                  vd.mask ? *vd.mask : 0.0f,
                                                  tls->thread_id);
      float val[3];

      if (vd.fno)
        copy_v3_v3(val, vd.fno);
      else
        normal_short_to_float_v3(val, vd.no);

      mul_v3_fl(val, fade * ss->cache->radius);
      mul_v3_v3v3(proxy[vd.i], val, ss->cache->scale);

      if (vd.mvert)
        vd.mvert->flag |= ME_VERT_PBVH_UPDATE;
    }
  }
  BKE_pbvh_vertex_iter_end;
}

static void do_inflate_brush(Sculpt *sd, Object *ob, PBVHNode **nodes, int totnode)
{
  Brush *brush = BKE_paint_brush(&sd->paint);

  SculptThreadedTaskData data = {
      .sd = sd,
      .ob = ob,
      .brush = brush,
      .nodes = nodes,
  };

  ParallelRangeSettings settings;
  BLI_parallel_range_settings_defaults(&settings);
  settings.use_threading = ((sd->flags & SCULPT_USE_OPENMP) && totnode > SCULPT_THREADED_LIMIT);
  BLI_task_parallel_range(0, totnode, &data, do_inflate_brush_task_cb_ex, &settings);
}

static void calc_sculpt_plane(
    Sculpt *sd, Object *ob, PBVHNode **nodes, int totnode, float r_area_no[3], float r_area_co[3])
{
  SculptSession *ss = ob->sculpt;
  Brush *brush = BKE_paint_brush(&sd->paint);

  if (ss->cache->mirror_symmetry_pass == 0 && ss->cache->radial_symmetry_pass == 0 &&
      ss->cache->tile_pass == 0 &&
      (ss->cache->first_time || !(brush->flag & BRUSH_ORIGINAL_NORMAL))) {
    switch (brush->sculpt_plane) {
      case SCULPT_DISP_DIR_VIEW:
        copy_v3_v3(r_area_no, ss->cache->true_view_normal);
        break;

      case SCULPT_DISP_DIR_X:
        ARRAY_SET_ITEMS(r_area_no, 1, 0, 0);
        break;

      case SCULPT_DISP_DIR_Y:
        ARRAY_SET_ITEMS(r_area_no, 0, 1, 0);
        break;

      case SCULPT_DISP_DIR_Z:
        ARRAY_SET_ITEMS(r_area_no, 0, 0, 1);
        break;

      case SCULPT_DISP_DIR_AREA:
        calc_area_normal_and_center(sd, ob, nodes, totnode, r_area_no, r_area_co);
        if (brush->falloff_shape == PAINT_FALLOFF_SHAPE_TUBE) {
          project_plane_v3_v3v3(r_area_no, r_area_no, ss->cache->view_normal);
          normalize_v3(r_area_no);
        }
        break;

      default:
        break;
    }

    /* for flatten center */
    /* flatten center has not been calculated yet if we are not using the area normal */
    if (brush->sculpt_plane != SCULPT_DISP_DIR_AREA)
      calc_area_center(sd, ob, nodes, totnode, r_area_co);

    /* for area normal */
    copy_v3_v3(ss->cache->sculpt_normal, r_area_no);

    /* for flatten center */
    copy_v3_v3(ss->cache->last_center, r_area_co);
  }
  else {
    /* for area normal */
    copy_v3_v3(r_area_no, ss->cache->sculpt_normal);

    /* for flatten center */
    copy_v3_v3(r_area_co, ss->cache->last_center);

    /* for area normal */
    flip_v3(r_area_no, ss->cache->mirror_symmetry_pass);

    /* for flatten center */
    flip_v3(r_area_co, ss->cache->mirror_symmetry_pass);

    /* for area normal */
    mul_m4_v3(ss->cache->symm_rot_mat, r_area_no);

    /* for flatten center */
    mul_m4_v3(ss->cache->symm_rot_mat, r_area_co);

    /* shift the plane for the current tile */
    add_v3_v3(r_area_co, ss->cache->plane_offset);
  }
}

static int plane_trim(const StrokeCache *cache, const Brush *brush, const float val[3])
{
  return (!(brush->flag & BRUSH_PLANE_TRIM) ||
          ((dot_v3v3(val, val) <= cache->radius_squared * cache->plane_trim_squared)));
}

static bool plane_point_side_flip(const float co[3], const float plane[4], const bool flip)
{
  float d = plane_point_side_v3(plane, co);
  if (flip)
    d = -d;
  return d <= 0.0f;
}

static int plane_point_side(const float co[3], const float plane[4])
{
  float d = plane_point_side_v3(plane, co);
  return d <= 0.0f;
}

static float get_offset(Sculpt *sd, SculptSession *ss)
{
  Brush *brush = BKE_paint_brush(&sd->paint);

  float rv = brush->plane_offset;

  if (brush->flag & BRUSH_OFFSET_PRESSURE) {
    rv *= ss->cache->pressure;
  }

  return rv;
}

static void do_flatten_brush_task_cb_ex(void *__restrict userdata,
                                        const int n,
                                        const ParallelRangeTLS *__restrict tls)
{
  SculptThreadedTaskData *data = userdata;
  SculptSession *ss = data->ob->sculpt;
  const Brush *brush = data->brush;
  const float *area_no = data->area_no;
  const float *area_co = data->area_co;

  PBVHVertexIter vd;
  float(*proxy)[3];
  const float bstrength = ss->cache->bstrength;

  proxy = BKE_pbvh_node_add_proxy(ss->pbvh, data->nodes[n])->co;

  SculptBrushTest test;
  SculptBrushTestFn sculpt_brush_test_sq_fn = sculpt_brush_test_init_with_falloff_shape(
      ss, &test, data->brush->falloff_shape);

  plane_from_point_normal_v3(test.plane_tool, area_co, area_no);

  BKE_pbvh_vertex_iter_begin(ss->pbvh, data->nodes[n], vd, PBVH_ITER_UNIQUE)
  {
    if (sculpt_brush_test_sq_fn(&test, vd.co)) {
      float intr[3];
      float val[3];

      closest_to_plane_normalized_v3(intr, test.plane_tool, vd.co);

      sub_v3_v3v3(val, intr, vd.co);

      if (plane_trim(ss->cache, brush, val)) {
        const float fade = bstrength * tex_strength(ss,
                                                    brush,
                                                    vd.co,
                                                    sqrtf(test.dist),
                                                    vd.no,
                                                    vd.fno,
                                                    vd.mask ? *vd.mask : 0.0f,
                                                    tls->thread_id);

        mul_v3_v3fl(proxy[vd.i], val, fade);

        if (vd.mvert)
          vd.mvert->flag |= ME_VERT_PBVH_UPDATE;
      }
    }
  }
  BKE_pbvh_vertex_iter_end;
}

static void do_flatten_brush(Sculpt *sd, Object *ob, PBVHNode **nodes, int totnode)
{
  SculptSession *ss = ob->sculpt;
  Brush *brush = BKE_paint_brush(&sd->paint);

  const float radius = ss->cache->radius;

  float area_no[3];
  float area_co[3];

  float offset = get_offset(sd, ss);
  float displace;
  float temp[3];

  calc_sculpt_plane(sd, ob, nodes, totnode, area_no, area_co);

  displace = radius * offset;

  mul_v3_v3v3(temp, area_no, ss->cache->scale);
  mul_v3_fl(temp, displace);
  add_v3_v3(area_co, temp);

  SculptThreadedTaskData data = {
      .sd = sd,
      .ob = ob,
      .brush = brush,
      .nodes = nodes,
      .area_no = area_no,
      .area_co = area_co,
  };

  ParallelRangeSettings settings;
  BLI_parallel_range_settings_defaults(&settings);
  settings.use_threading = ((sd->flags & SCULPT_USE_OPENMP) && totnode > SCULPT_THREADED_LIMIT);
  BLI_task_parallel_range(0, totnode, &data, do_flatten_brush_task_cb_ex, &settings);
}

static void do_clay_brush_task_cb_ex(void *__restrict userdata,
                                     const int n,
                                     const ParallelRangeTLS *__restrict tls)
{
  SculptThreadedTaskData *data = userdata;
  SculptSession *ss = data->ob->sculpt;
  const Brush *brush = data->brush;
  const float *area_no = data->area_no;
  const float *area_co = data->area_co;

  PBVHVertexIter vd;
  float(*proxy)[3];
  const bool flip = (ss->cache->bstrength < 0);
  const float bstrength = flip ? -ss->cache->bstrength : ss->cache->bstrength;

  proxy = BKE_pbvh_node_add_proxy(ss->pbvh, data->nodes[n])->co;

  SculptBrushTest test;
  SculptBrushTestFn sculpt_brush_test_sq_fn = sculpt_brush_test_init_with_falloff_shape(
      ss, &test, data->brush->falloff_shape);

  plane_from_point_normal_v3(test.plane_tool, area_co, area_no);

  BKE_pbvh_vertex_iter_begin(ss->pbvh, data->nodes[n], vd, PBVH_ITER_UNIQUE)
  {
    if (sculpt_brush_test_sq_fn(&test, vd.co)) {
      if (plane_point_side_flip(vd.co, test.plane_tool, flip)) {
        float intr[3];
        float val[3];

        closest_to_plane_normalized_v3(intr, test.plane_tool, vd.co);

        sub_v3_v3v3(val, intr, vd.co);

        if (plane_trim(ss->cache, brush, val)) {
          /* note, the normal from the vertices is ignored,
           * causes glitch with planes, see: T44390 */
          const float fade = bstrength * tex_strength(ss,
                                                      brush,
                                                      vd.co,
                                                      sqrtf(test.dist),
                                                      vd.no,
                                                      vd.fno,
                                                      vd.mask ? *vd.mask : 0.0f,
                                                      tls->thread_id);

          mul_v3_v3fl(proxy[vd.i], val, fade);

          if (vd.mvert)
            vd.mvert->flag |= ME_VERT_PBVH_UPDATE;
        }
      }
    }
  }
  BKE_pbvh_vertex_iter_end;
}

static void do_clay_brush(Sculpt *sd, Object *ob, PBVHNode **nodes, int totnode)
{
  SculptSession *ss = ob->sculpt;
  Brush *brush = BKE_paint_brush(&sd->paint);

  const bool flip = (ss->cache->bstrength < 0);
  const float radius = flip ? -ss->cache->radius : ss->cache->radius;

  float offset = get_offset(sd, ss);
  float displace;

  float area_no[3];
  float area_co[3];
  float temp[3];

  calc_sculpt_plane(sd, ob, nodes, totnode, area_no, area_co);

  displace = radius * (0.25f + offset);

  mul_v3_v3v3(temp, area_no, ss->cache->scale);
  mul_v3_fl(temp, displace);
  add_v3_v3(area_co, temp);

  /* add_v3_v3v3(p, ss->cache->location, area_no); */

  SculptThreadedTaskData data = {
      .sd = sd,
      .ob = ob,
      .brush = brush,
      .nodes = nodes,
      .area_no = area_no,
      .area_co = area_co,
  };

  ParallelRangeSettings settings;
  BLI_parallel_range_settings_defaults(&settings);
  settings.use_threading = ((sd->flags & SCULPT_USE_OPENMP) && totnode > SCULPT_THREADED_LIMIT);
  BLI_task_parallel_range(0, totnode, &data, do_clay_brush_task_cb_ex, &settings);
}

static void do_clay_strips_brush_task_cb_ex(void *__restrict userdata,
                                            const int n,
                                            const ParallelRangeTLS *__restrict tls)
{
  SculptThreadedTaskData *data = userdata;
  SculptSession *ss = data->ob->sculpt;
  const Brush *brush = data->brush;
  float(*mat)[4] = data->mat;
  const float *area_no_sp = data->area_no_sp;
  const float *area_co = data->area_co;

  PBVHVertexIter vd;
  SculptBrushTest test;
  float(*proxy)[3];
  const bool flip = (ss->cache->bstrength < 0);
  const float bstrength = flip ? -ss->cache->bstrength : ss->cache->bstrength;

  proxy = BKE_pbvh_node_add_proxy(ss->pbvh, data->nodes[n])->co;

  sculpt_brush_test_init(ss, &test);
  plane_from_point_normal_v3(test.plane_tool, area_co, area_no_sp);

  BKE_pbvh_vertex_iter_begin(ss->pbvh, data->nodes[n], vd, PBVH_ITER_UNIQUE)
  {
    if (sculpt_brush_test_cube(&test, vd.co, mat)) {
      if (plane_point_side_flip(vd.co, test.plane_tool, flip)) {
        float intr[3];
        float val[3];

        closest_to_plane_normalized_v3(intr, test.plane_tool, vd.co);

        sub_v3_v3v3(val, intr, vd.co);

        if (plane_trim(ss->cache, brush, val)) {
          /* note, the normal from the vertices is ignored,
           * causes glitch with planes, see: T44390 */
          const float fade = bstrength * tex_strength(ss,
                                                      brush,
                                                      vd.co,
                                                      ss->cache->radius * test.dist,
                                                      vd.no,
                                                      vd.fno,
                                                      vd.mask ? *vd.mask : 0.0f,
                                                      tls->thread_id);

          mul_v3_v3fl(proxy[vd.i], val, fade);

          if (vd.mvert)
            vd.mvert->flag |= ME_VERT_PBVH_UPDATE;
        }
      }
    }
  }
  BKE_pbvh_vertex_iter_end;
}

static void do_clay_strips_brush(Sculpt *sd, Object *ob, PBVHNode **nodes, int totnode)
{
  SculptSession *ss = ob->sculpt;
  Brush *brush = BKE_paint_brush(&sd->paint);

  const bool flip = (ss->cache->bstrength < 0);
  const float radius = flip ? -ss->cache->radius : ss->cache->radius;
  const float offset = get_offset(sd, ss);
  const float displace = radius * (0.25f + offset);

  float area_no_sp[3]; /* the sculpt-plane normal (whatever its set to) */
  float area_no[3];    /* geometry normal */
  float area_co[3];

  float temp[3];
  float mat[4][4];
  float scale[4][4];
  float tmat[4][4];

  calc_sculpt_plane(sd, ob, nodes, totnode, area_no_sp, area_co);

  if (brush->sculpt_plane != SCULPT_DISP_DIR_AREA || (brush->flag & BRUSH_ORIGINAL_NORMAL))
    calc_area_normal(sd, ob, nodes, totnode, area_no);
  else
    copy_v3_v3(area_no, area_no_sp);

  /* delay the first daub because grab delta is not setup */
  if (ss->cache->first_time)
    return;

  mul_v3_v3v3(temp, area_no_sp, ss->cache->scale);
  mul_v3_fl(temp, displace);
  add_v3_v3(area_co, temp);

  /* init mat */
  cross_v3_v3v3(mat[0], area_no, ss->cache->grab_delta_symmetry);
  mat[0][3] = 0;
  cross_v3_v3v3(mat[1], area_no, mat[0]);
  mat[1][3] = 0;
  copy_v3_v3(mat[2], area_no);
  mat[2][3] = 0;
  copy_v3_v3(mat[3], ss->cache->location);
  mat[3][3] = 1;
  normalize_m4(mat);

  /* scale mat */
  scale_m4_fl(scale, ss->cache->radius);
  mul_m4_m4m4(tmat, mat, scale);
  invert_m4_m4(mat, tmat);

  SculptThreadedTaskData data = {
      .sd = sd,
      .ob = ob,
      .brush = brush,
      .nodes = nodes,
      .area_no_sp = area_no_sp,
      .area_co = area_co,
      .mat = mat,
  };

  ParallelRangeSettings settings;
  BLI_parallel_range_settings_defaults(&settings);
  settings.use_threading = ((sd->flags & SCULPT_USE_OPENMP) && totnode > SCULPT_THREADED_LIMIT);
  BLI_task_parallel_range(0, totnode, &data, do_clay_strips_brush_task_cb_ex, &settings);
}

static void do_fill_brush_task_cb_ex(void *__restrict userdata,
                                     const int n,
                                     const ParallelRangeTLS *__restrict tls)
{
  SculptThreadedTaskData *data = userdata;
  SculptSession *ss = data->ob->sculpt;
  const Brush *brush = data->brush;
  const float *area_no = data->area_no;
  const float *area_co = data->area_co;

  PBVHVertexIter vd;
  float(*proxy)[3];
  const float bstrength = ss->cache->bstrength;

  proxy = BKE_pbvh_node_add_proxy(ss->pbvh, data->nodes[n])->co;

  SculptBrushTest test;
  SculptBrushTestFn sculpt_brush_test_sq_fn = sculpt_brush_test_init_with_falloff_shape(
      ss, &test, data->brush->falloff_shape);

  plane_from_point_normal_v3(test.plane_tool, area_co, area_no);

  BKE_pbvh_vertex_iter_begin(ss->pbvh, data->nodes[n], vd, PBVH_ITER_UNIQUE)
  {
    if (sculpt_brush_test_sq_fn(&test, vd.co)) {
      if (plane_point_side(vd.co, test.plane_tool)) {
        float intr[3];
        float val[3];

        closest_to_plane_normalized_v3(intr, test.plane_tool, vd.co);

        sub_v3_v3v3(val, intr, vd.co);

        if (plane_trim(ss->cache, brush, val)) {
          const float fade = bstrength * tex_strength(ss,
                                                      brush,
                                                      vd.co,
                                                      sqrtf(test.dist),
                                                      vd.no,
                                                      vd.fno,
                                                      vd.mask ? *vd.mask : 0.0f,
                                                      tls->thread_id);

          mul_v3_v3fl(proxy[vd.i], val, fade);

          if (vd.mvert)
            vd.mvert->flag |= ME_VERT_PBVH_UPDATE;
        }
      }
    }
  }
  BKE_pbvh_vertex_iter_end;
}

static void do_fill_brush(Sculpt *sd, Object *ob, PBVHNode **nodes, int totnode)
{
  SculptSession *ss = ob->sculpt;
  Brush *brush = BKE_paint_brush(&sd->paint);

  const float radius = ss->cache->radius;

  float area_no[3];
  float area_co[3];
  float offset = get_offset(sd, ss);

  float displace;

  float temp[3];

  calc_sculpt_plane(sd, ob, nodes, totnode, area_no, area_co);

  displace = radius * offset;

  mul_v3_v3v3(temp, area_no, ss->cache->scale);
  mul_v3_fl(temp, displace);
  add_v3_v3(area_co, temp);

  SculptThreadedTaskData data = {
      .sd = sd,
      .ob = ob,
      .brush = brush,
      .nodes = nodes,
      .area_no = area_no,
      .area_co = area_co,
  };

  ParallelRangeSettings settings;
  BLI_parallel_range_settings_defaults(&settings);
  settings.use_threading = ((sd->flags & SCULPT_USE_OPENMP) && totnode > SCULPT_THREADED_LIMIT);
  BLI_task_parallel_range(0, totnode, &data, do_fill_brush_task_cb_ex, &settings);
}

static void do_scrape_brush_task_cb_ex(void *__restrict userdata,
                                       const int n,
                                       const ParallelRangeTLS *__restrict tls)
{
  SculptThreadedTaskData *data = userdata;
  SculptSession *ss = data->ob->sculpt;
  const Brush *brush = data->brush;
  const float *area_no = data->area_no;
  const float *area_co = data->area_co;

  PBVHVertexIter vd;
  float(*proxy)[3];
  const float bstrength = ss->cache->bstrength;

  proxy = BKE_pbvh_node_add_proxy(ss->pbvh, data->nodes[n])->co;

  SculptBrushTest test;
  SculptBrushTestFn sculpt_brush_test_sq_fn = sculpt_brush_test_init_with_falloff_shape(
      ss, &test, data->brush->falloff_shape);
  plane_from_point_normal_v3(test.plane_tool, area_co, area_no);

  BKE_pbvh_vertex_iter_begin(ss->pbvh, data->nodes[n], vd, PBVH_ITER_UNIQUE)
  {
    if (sculpt_brush_test_sq_fn(&test, vd.co)) {
      if (!plane_point_side(vd.co, test.plane_tool)) {
        float intr[3];
        float val[3];

        closest_to_plane_normalized_v3(intr, test.plane_tool, vd.co);

        sub_v3_v3v3(val, intr, vd.co);

        if (plane_trim(ss->cache, brush, val)) {
          const float fade = bstrength * tex_strength(ss,
                                                      brush,
                                                      vd.co,
                                                      sqrtf(test.dist),
                                                      vd.no,
                                                      vd.fno,
                                                      vd.mask ? *vd.mask : 0.0f,
                                                      tls->thread_id);

          mul_v3_v3fl(proxy[vd.i], val, fade);

          if (vd.mvert)
            vd.mvert->flag |= ME_VERT_PBVH_UPDATE;
        }
      }
    }
  }
  BKE_pbvh_vertex_iter_end;
}

static void do_scrape_brush(Sculpt *sd, Object *ob, PBVHNode **nodes, int totnode)
{
  SculptSession *ss = ob->sculpt;
  Brush *brush = BKE_paint_brush(&sd->paint);

  const float radius = ss->cache->radius;

  float area_no[3];
  float area_co[3];
  float offset = get_offset(sd, ss);

  float displace;

  float temp[3];

  calc_sculpt_plane(sd, ob, nodes, totnode, area_no, area_co);

  displace = -radius * offset;

  mul_v3_v3v3(temp, area_no, ss->cache->scale);
  mul_v3_fl(temp, displace);
  add_v3_v3(area_co, temp);

  SculptThreadedTaskData data = {
      .sd = sd,
      .ob = ob,
      .brush = brush,
      .nodes = nodes,
      .area_no = area_no,
      .area_co = area_co,
  };

  ParallelRangeSettings settings;
  BLI_parallel_range_settings_defaults(&settings);
  settings.use_threading = ((sd->flags & SCULPT_USE_OPENMP) && totnode > SCULPT_THREADED_LIMIT);
  BLI_task_parallel_range(0, totnode, &data, do_scrape_brush_task_cb_ex, &settings);
}

static void do_gravity_task_cb_ex(void *__restrict userdata,
                                  const int n,
                                  const ParallelRangeTLS *__restrict tls)
{
  SculptThreadedTaskData *data = userdata;
  SculptSession *ss = data->ob->sculpt;
  const Brush *brush = data->brush;
  float *offset = data->offset;

  PBVHVertexIter vd;
  float(*proxy)[3];

  proxy = BKE_pbvh_node_add_proxy(ss->pbvh, data->nodes[n])->co;

  SculptBrushTest test;
  SculptBrushTestFn sculpt_brush_test_sq_fn = sculpt_brush_test_init_with_falloff_shape(
      ss, &test, data->brush->falloff_shape);

  BKE_pbvh_vertex_iter_begin(ss->pbvh, data->nodes[n], vd, PBVH_ITER_UNIQUE)
  {
    if (sculpt_brush_test_sq_fn(&test, vd.co)) {
      const float fade = tex_strength(ss,
                                      brush,
                                      vd.co,
                                      sqrtf(test.dist),
                                      vd.no,
                                      vd.fno,
                                      vd.mask ? *vd.mask : 0.0f,
                                      tls->thread_id);

      mul_v3_v3fl(proxy[vd.i], offset, fade);

      if (vd.mvert)
        vd.mvert->flag |= ME_VERT_PBVH_UPDATE;
    }
  }
  BKE_pbvh_vertex_iter_end;
}

static void do_gravity(Sculpt *sd, Object *ob, PBVHNode **nodes, int totnode, float bstrength)
{
  SculptSession *ss = ob->sculpt;
  Brush *brush = BKE_paint_brush(&sd->paint);

  float offset[3] /*, area_no[3]*/;
  float gravity_vector[3];

  mul_v3_v3fl(gravity_vector, ss->cache->gravity_direction, -ss->cache->radius_squared);

  /* offset with as much as possible factored in already */
  mul_v3_v3v3(offset, gravity_vector, ss->cache->scale);
  mul_v3_fl(offset, bstrength);

  /* threaded loop over nodes */
  SculptThreadedTaskData data = {
      .sd = sd,
      .ob = ob,
      .brush = brush,
      .nodes = nodes,
      .offset = offset,
  };

  ParallelRangeSettings settings;
  BLI_parallel_range_settings_defaults(&settings);
  settings.use_threading = ((sd->flags & SCULPT_USE_OPENMP) && totnode > SCULPT_THREADED_LIMIT);
  BLI_task_parallel_range(0, totnode, &data, do_gravity_task_cb_ex, &settings);
}

void sculpt_vertcos_to_key(Object *ob, KeyBlock *kb, float (*vertCos)[3])
{
  Mesh *me = (Mesh *)ob->data;
  float(*ofs)[3] = NULL;
  int a;
  const int kb_act_idx = ob->shapenr - 1;
  KeyBlock *currkey;

  /* for relative keys editing of base should update other keys */
  if (BKE_keyblock_is_basis(me->key, kb_act_idx)) {
    ofs = BKE_keyblock_convert_to_vertcos(ob, kb);

    /* calculate key coord offsets (from previous location) */
    for (a = 0; a < me->totvert; a++) {
      sub_v3_v3v3(ofs[a], vertCos[a], ofs[a]);
    }

    /* apply offsets on other keys */
    for (currkey = me->key->block.first; currkey; currkey = currkey->next) {
      if ((currkey != kb) && (currkey->relative == kb_act_idx)) {
        BKE_keyblock_update_from_offset(ob, currkey, ofs);
      }
    }

    MEM_freeN(ofs);
  }

  /* modifying of basis key should update mesh */
  if (kb == me->key->refkey) {
    MVert *mvert = me->mvert;

    for (a = 0; a < me->totvert; a++, mvert++)
      copy_v3_v3(mvert->co, vertCos[a]);

    BKE_mesh_calc_normals(me);
  }

  /* apply new coords on active key block, no need to re-allocate kb->data here! */
  BKE_keyblock_update_from_vertcos(ob, kb, vertCos);
}

/* Note: we do the topology update before any brush actions to avoid
 * issues with the proxies. The size of the proxy can't change, so
 * topology must be updated first. */
static void sculpt_topology_update(Sculpt *sd,
                                   Object *ob,
                                   Brush *brush,
                                   UnifiedPaintSettings *UNUSED(ups))
{
  SculptSession *ss = ob->sculpt;

  int n, totnode;
  /* Build a list of all nodes that are potentially within the brush's area of influence */
  const bool use_original = sculpt_tool_needs_original(brush->sculpt_tool) ? true :
                                                                             ss->cache->original;
  const float radius_scale = 1.25f;
  PBVHNode **nodes = sculpt_pbvh_gather_generic(
      ob, sd, brush, use_original, radius_scale, &totnode);

  /* Only act if some verts are inside the brush area */
  if (totnode) {
    PBVHTopologyUpdateMode mode = 0;
    float location[3];

    if (!(sd->flags & SCULPT_DYNTOPO_DETAIL_MANUAL)) {
      if (sd->flags & SCULPT_DYNTOPO_SUBDIVIDE) {
        mode |= PBVH_Subdivide;
      }

      if ((sd->flags & SCULPT_DYNTOPO_COLLAPSE) || (brush->sculpt_tool == SCULPT_TOOL_SIMPLIFY)) {
        mode |= PBVH_Collapse;
      }
    }

    for (n = 0; n < totnode; n++) {
      sculpt_undo_push_node(ob,
                            nodes[n],
                            brush->sculpt_tool == SCULPT_TOOL_MASK ? SCULPT_UNDO_MASK :
                                                                     SCULPT_UNDO_COORDS);
      BKE_pbvh_node_mark_update(nodes[n]);

      if (BKE_pbvh_type(ss->pbvh) == PBVH_BMESH) {
        BKE_pbvh_node_mark_topology_update(nodes[n]);
        BKE_pbvh_bmesh_node_save_orig(nodes[n]);
      }
    }

    if (BKE_pbvh_type(ss->pbvh) == PBVH_BMESH) {
      BKE_pbvh_bmesh_update_topology(ss->pbvh,
                                     mode,
                                     ss->cache->location,
                                     ss->cache->view_normal,
                                     ss->cache->radius,
                                     (brush->flag & BRUSH_FRONTFACE) != 0,
                                     (brush->falloff_shape != PAINT_FALLOFF_SHAPE_SPHERE));
    }

    MEM_freeN(nodes);

    /* update average stroke position */
    copy_v3_v3(location, ss->cache->true_location);
    mul_m4_v3(ob->obmat, location);
  }
}

static void do_brush_action_task_cb(void *__restrict userdata,
                                    const int n,
                                    const ParallelRangeTLS *__restrict UNUSED(tls))
{
  SculptThreadedTaskData *data = userdata;

  sculpt_undo_push_node(data->ob,
                        data->nodes[n],
                        data->brush->sculpt_tool == SCULPT_TOOL_MASK ? SCULPT_UNDO_MASK :
                                                                       SCULPT_UNDO_COORDS);
  BKE_pbvh_node_mark_update(data->nodes[n]);
}

static void do_brush_action(Sculpt *sd, Object *ob, Brush *brush, UnifiedPaintSettings *ups)
{
  SculptSession *ss = ob->sculpt;
  int totnode;

  /* Build a list of all nodes that are potentially within the brush's area of influence */
  const bool use_original = sculpt_tool_needs_original(brush->sculpt_tool) ? true :
                                                                             ss->cache->original;
  const float radius_scale = 1.0f;
  PBVHNode **nodes = sculpt_pbvh_gather_generic(
      ob, sd, brush, use_original, radius_scale, &totnode);

  /* Only act if some verts are inside the brush area */
  if (totnode) {
    float location[3];

    SculptThreadedTaskData task_data = {
        .sd = sd,
        .ob = ob,
        .brush = brush,
        .nodes = nodes,
    };

    ParallelRangeSettings settings;
    BLI_parallel_range_settings_defaults(&settings);
    settings.use_threading = ((sd->flags & SCULPT_USE_OPENMP) && totnode > SCULPT_THREADED_LIMIT);
    BLI_task_parallel_range(0, totnode, &task_data, do_brush_action_task_cb, &settings);

    if (sculpt_brush_needs_normal(ss, brush))
      update_sculpt_normal(sd, ob, nodes, totnode);

    if (brush->mtex.brush_map_mode == MTEX_MAP_MODE_AREA)
      update_brush_local_mat(sd, ob);

    /* Apply one type of brush action */
    switch (brush->sculpt_tool) {
      case SCULPT_TOOL_DRAW:
        do_draw_brush(sd, ob, nodes, totnode);
        break;
      case SCULPT_TOOL_SMOOTH:
        do_smooth_brush(sd, ob, nodes, totnode);
        break;
      case SCULPT_TOOL_CREASE:
        do_crease_brush(sd, ob, nodes, totnode);
        break;
      case SCULPT_TOOL_BLOB:
        do_crease_brush(sd, ob, nodes, totnode);
        break;
      case SCULPT_TOOL_PINCH:
        do_pinch_brush(sd, ob, nodes, totnode);
        break;
      case SCULPT_TOOL_INFLATE:
        do_inflate_brush(sd, ob, nodes, totnode);
        break;
      case SCULPT_TOOL_GRAB:
        do_grab_brush(sd, ob, nodes, totnode);
        break;
      case SCULPT_TOOL_ROTATE:
        do_rotate_brush(sd, ob, nodes, totnode);
        break;
      case SCULPT_TOOL_SNAKE_HOOK:
        do_snake_hook_brush(sd, ob, nodes, totnode);
        break;
      case SCULPT_TOOL_NUDGE:
        do_nudge_brush(sd, ob, nodes, totnode);
        break;
      case SCULPT_TOOL_THUMB:
        do_thumb_brush(sd, ob, nodes, totnode);
        break;
      case SCULPT_TOOL_LAYER:
        do_layer_brush(sd, ob, nodes, totnode);
        break;
      case SCULPT_TOOL_FLATTEN:
        do_flatten_brush(sd, ob, nodes, totnode);
        break;
      case SCULPT_TOOL_CLAY:
        do_clay_brush(sd, ob, nodes, totnode);
        break;
      case SCULPT_TOOL_CLAY_STRIPS:
        do_clay_strips_brush(sd, ob, nodes, totnode);
        break;
      case SCULPT_TOOL_FILL:
        do_fill_brush(sd, ob, nodes, totnode);
        break;
      case SCULPT_TOOL_SCRAPE:
        do_scrape_brush(sd, ob, nodes, totnode);
        break;
      case SCULPT_TOOL_MASK:
        do_mask_brush(sd, ob, nodes, totnode);
        break;
    }

    if (!ELEM(brush->sculpt_tool, SCULPT_TOOL_SMOOTH, SCULPT_TOOL_MASK) &&
        brush->autosmooth_factor > 0) {
      if (brush->flag & BRUSH_INVERSE_SMOOTH_PRESSURE) {
        smooth(
            sd, ob, nodes, totnode, brush->autosmooth_factor * (1 - ss->cache->pressure), false);
      }
      else {
        smooth(sd, ob, nodes, totnode, brush->autosmooth_factor, false);
      }
    }

    if (sculpt_brush_use_topology_rake(ss, brush)) {
      bmesh_topology_rake(sd, ob, nodes, totnode, brush->topology_rake_factor);
    }

    if (ss->cache->supports_gravity)
      do_gravity(sd, ob, nodes, totnode, sd->gravity_factor);

    MEM_freeN(nodes);

    /* update average stroke position */
    copy_v3_v3(location, ss->cache->true_location);
    mul_m4_v3(ob->obmat, location);

    add_v3_v3(ups->average_stroke_accum, location);
    ups->average_stroke_counter++;
    /* update last stroke position */
    ups->last_stroke_valid = true;
  }
}

/* flush displacement from deformed PBVH vertex to original mesh */
static void sculpt_flush_pbvhvert_deform(Object *ob, PBVHVertexIter *vd)
{
  SculptSession *ss = ob->sculpt;
  Mesh *me = ob->data;
  float disp[3], newco[3];
  int index = vd->vert_indices[vd->i];

  sub_v3_v3v3(disp, vd->co, ss->deform_cos[index]);
  mul_m3_v3(ss->deform_imats[index], disp);
  add_v3_v3v3(newco, disp, ss->orig_cos[index]);

  copy_v3_v3(ss->deform_cos[index], vd->co);
  copy_v3_v3(ss->orig_cos[index], newco);

  if (!ss->kb)
    copy_v3_v3(me->mvert[index].co, newco);
}

static void sculpt_combine_proxies_task_cb(void *__restrict userdata,
                                           const int n,
                                           const ParallelRangeTLS *__restrict UNUSED(tls))
{
  SculptThreadedTaskData *data = userdata;
  SculptSession *ss = data->ob->sculpt;
  Sculpt *sd = data->sd;
  Object *ob = data->ob;

  /* these brushes start from original coordinates */
  const bool use_orco = ELEM(
      data->brush->sculpt_tool, SCULPT_TOOL_GRAB, SCULPT_TOOL_ROTATE, SCULPT_TOOL_THUMB);

  PBVHVertexIter vd;
  PBVHProxyNode *proxies;
  int proxy_count;
  float(*orco)[3] = NULL;

  if (use_orco && !ss->bm)
    orco = sculpt_undo_push_node(data->ob, data->nodes[n], SCULPT_UNDO_COORDS)->co;

  BKE_pbvh_node_get_proxies(data->nodes[n], &proxies, &proxy_count);

  BKE_pbvh_vertex_iter_begin(ss->pbvh, data->nodes[n], vd, PBVH_ITER_UNIQUE)
  {
    float val[3];
    int p;

    if (use_orco) {
      if (ss->bm) {
        copy_v3_v3(val, BM_log_original_vert_co(ss->bm_log, vd.bm_vert));
      }
      else {
        copy_v3_v3(val, orco[vd.i]);
      }
    }
    else {
      copy_v3_v3(val, vd.co);
    }

    for (p = 0; p < proxy_count; p++)
      add_v3_v3(val, proxies[p].co[vd.i]);

    sculpt_clip(sd, ss, vd.co, val);

    if (ss->modifiers_active)
      sculpt_flush_pbvhvert_deform(ob, &vd);
  }
  BKE_pbvh_vertex_iter_end;

  BKE_pbvh_node_free_proxies(data->nodes[n]);
}

static void sculpt_combine_proxies(Sculpt *sd, Object *ob)
{
  SculptSession *ss = ob->sculpt;
  Brush *brush = BKE_paint_brush(&sd->paint);
  PBVHNode **nodes;
  int totnode;

  BKE_pbvh_gather_proxies(ss->pbvh, &nodes, &totnode);

  /* first line is tools that don't support proxies */
  if (ss->cache->supports_gravity || (sculpt_tool_is_proxy_used(brush->sculpt_tool) == false)) {
    SculptThreadedTaskData data = {
        .sd = sd,
        .ob = ob,
        .brush = brush,
        .nodes = nodes,
    };

    ParallelRangeSettings settings;
    BLI_parallel_range_settings_defaults(&settings);
    settings.use_threading = ((sd->flags & SCULPT_USE_OPENMP) && totnode > SCULPT_THREADED_LIMIT);
    BLI_task_parallel_range(0, totnode, &data, sculpt_combine_proxies_task_cb, &settings);
  }

  if (nodes)
    MEM_freeN(nodes);
}

/* copy the modified vertices from bvh to the active key */
static void sculpt_update_keyblock(Object *ob)
{
  SculptSession *ss = ob->sculpt;
  float(*vertCos)[3];

  /* Keyblock update happens after handling deformation caused by modifiers,
   * so ss->orig_cos would be updated with new stroke */
  if (ss->orig_cos)
    vertCos = ss->orig_cos;
  else
    vertCos = BKE_pbvh_get_vertCos(ss->pbvh);

  if (vertCos) {
    sculpt_vertcos_to_key(ob, ss->kb, vertCos);

    if (vertCos != ss->orig_cos)
      MEM_freeN(vertCos);
  }
}

static void sculpt_flush_stroke_deform_task_cb(void *__restrict userdata,
                                               const int n,
                                               const ParallelRangeTLS *__restrict UNUSED(tls))
{
  SculptThreadedTaskData *data = userdata;
  SculptSession *ss = data->ob->sculpt;
  Object *ob = data->ob;
  float(*vertCos)[3] = data->vertCos;

  PBVHVertexIter vd;

  BKE_pbvh_vertex_iter_begin(ss->pbvh, data->nodes[n], vd, PBVH_ITER_UNIQUE)
  {
    sculpt_flush_pbvhvert_deform(ob, &vd);

    if (vertCos) {
      int index = vd.vert_indices[vd.i];
      copy_v3_v3(vertCos[index], ss->orig_cos[index]);
    }
  }
  BKE_pbvh_vertex_iter_end;
}

/* flush displacement from deformed PBVH to original layer */
static void sculpt_flush_stroke_deform(Sculpt *sd, Object *ob)
{
  SculptSession *ss = ob->sculpt;
  Brush *brush = BKE_paint_brush(&sd->paint);

  if (sculpt_tool_is_proxy_used(brush->sculpt_tool)) {
    /* this brushes aren't using proxies, so sculpt_combine_proxies() wouldn't
     * propagate needed deformation to original base */

    int totnode;
    Mesh *me = (Mesh *)ob->data;
    PBVHNode **nodes;
    float(*vertCos)[3] = NULL;

    if (ss->kb) {
      vertCos = MEM_mallocN(sizeof(*vertCos) * me->totvert, "flushStrokeDeofrm keyVerts");

      /* mesh could have isolated verts which wouldn't be in BVH,
       * to deal with this we copy old coordinates over new ones
       * and then update coordinates for all vertices from BVH
       */
      memcpy(vertCos, ss->orig_cos, sizeof(*vertCos) * me->totvert);
    }

    BKE_pbvh_search_gather(ss->pbvh, NULL, NULL, &nodes, &totnode);

    SculptThreadedTaskData data = {
        .sd = sd,
        .ob = ob,
        .brush = brush,
        .nodes = nodes,
        .vertCos = vertCos,
    };

    ParallelRangeSettings settings;
    BLI_parallel_range_settings_defaults(&settings);
    settings.use_threading = ((sd->flags & SCULPT_USE_OPENMP) && totnode > SCULPT_THREADED_LIMIT);
    BLI_task_parallel_range(0, totnode, &data, sculpt_flush_stroke_deform_task_cb, &settings);

    if (vertCos) {
      sculpt_vertcos_to_key(ob, ss->kb, vertCos);
      MEM_freeN(vertCos);
    }

    MEM_freeN(nodes);

    /* Modifiers could depend on mesh normals, so we should update them/
     * Note, then if sculpting happens on locked key, normals should be re-calculated
     * after applying coords from keyblock on base mesh */
    BKE_mesh_calc_normals(me);
  }
  else if (ss->kb) {
    sculpt_update_keyblock(ob);
  }
}

/* Flip all the editdata across the axis/axes specified by symm. Used to
 * calculate multiple modifications to the mesh when symmetry is enabled. */
void sculpt_cache_calc_brushdata_symm(StrokeCache *cache,
                                      const char symm,
                                      const char axis,
                                      const float angle)
{
  flip_v3_v3(cache->location, cache->true_location, symm);
  flip_v3_v3(cache->last_location, cache->true_last_location, symm);
  flip_v3_v3(cache->grab_delta_symmetry, cache->grab_delta, symm);
  flip_v3_v3(cache->view_normal, cache->true_view_normal, symm);

  /* XXX This reduces the length of the grab delta if it approaches the line of symmetry
   * XXX However, a different approach appears to be needed */
#if 0
  if (sd->paint.symmetry_flags & PAINT_SYMMETRY_FEATHER) {
    float frac = 1.0f / max_overlap_count(sd);
    float reduce = (feather - frac) / (1 - frac);

    printf("feather: %f frac: %f reduce: %f\n", feather, frac, reduce);

    if (frac < 1)
      mul_v3_fl(cache->grab_delta_symmetry, reduce);
  }
#endif

  unit_m4(cache->symm_rot_mat);
  unit_m4(cache->symm_rot_mat_inv);
  zero_v3(cache->plane_offset);

  if (axis) { /* expects XYZ */
    rotate_m4(cache->symm_rot_mat, axis, angle);
    rotate_m4(cache->symm_rot_mat_inv, axis, -angle);
  }

  mul_m4_v3(cache->symm_rot_mat, cache->location);
  mul_m4_v3(cache->symm_rot_mat, cache->grab_delta_symmetry);

  if (cache->supports_gravity) {
    flip_v3_v3(cache->gravity_direction, cache->true_gravity_direction, symm);
    mul_m4_v3(cache->symm_rot_mat, cache->gravity_direction);
  }

  if (cache->is_rake_rotation_valid) {
    flip_qt_qt(cache->rake_rotation_symmetry, cache->rake_rotation, symm);
  }
}

typedef void (*BrushActionFunc)(Sculpt *sd, Object *ob, Brush *brush, UnifiedPaintSettings *ups);

static void do_tiled(
    Sculpt *sd, Object *ob, Brush *brush, UnifiedPaintSettings *ups, BrushActionFunc action)
{
  SculptSession *ss = ob->sculpt;
  StrokeCache *cache = ss->cache;
  const float radius = cache->radius;
  BoundBox *bb = BKE_object_boundbox_get(ob);
  const float *bbMin = bb->vec[0];
  const float *bbMax = bb->vec[6];
  const float *step = sd->paint.tile_offset;
  int dim;

  /* These are integer locations, for real location: multiply with step and add orgLoc.
   * So 0,0,0 is at orgLoc. */
  int start[3];
  int end[3];
  int cur[3];

  float orgLoc[3]; /* position of the "prototype" stroke for tiling */
  copy_v3_v3(orgLoc, cache->location);

  for (dim = 0; dim < 3; ++dim) {
    if ((sd->paint.symmetry_flags & (PAINT_TILE_X << dim)) && step[dim] > 0) {
      start[dim] = (bbMin[dim] - orgLoc[dim] - radius) / step[dim];
      end[dim] = (bbMax[dim] - orgLoc[dim] + radius) / step[dim];
    }
    else
      start[dim] = end[dim] = 0;
  }

  /* first do the "untiled" position to initialize the stroke for this location */
  cache->tile_pass = 0;
  action(sd, ob, brush, ups);

  /* now do it for all the tiles */
  copy_v3_v3_int(cur, start);
  for (cur[0] = start[0]; cur[0] <= end[0]; ++cur[0]) {
    for (cur[1] = start[1]; cur[1] <= end[1]; ++cur[1]) {
      for (cur[2] = start[2]; cur[2] <= end[2]; ++cur[2]) {
        if (!cur[0] && !cur[1] && !cur[2])
          continue; /* skip tile at orgLoc, this was already handled before all others */

        ++cache->tile_pass;

        for (dim = 0; dim < 3; ++dim) {
          cache->location[dim] = cur[dim] * step[dim] + orgLoc[dim];
          cache->plane_offset[dim] = cur[dim] * step[dim];
        }
        action(sd, ob, brush, ups);
      }
    }
  }
}

static void do_radial_symmetry(Sculpt *sd,
                               Object *ob,
                               Brush *brush,
                               UnifiedPaintSettings *ups,
                               BrushActionFunc action,
                               const char symm,
                               const int axis,
                               const float UNUSED(feather))
{
  SculptSession *ss = ob->sculpt;
  int i;

  for (i = 1; i < sd->radial_symm[axis - 'X']; ++i) {
    const float angle = 2 * M_PI * i / sd->radial_symm[axis - 'X'];
    ss->cache->radial_symmetry_pass = i;
    sculpt_cache_calc_brushdata_symm(ss->cache, symm, axis, angle);
    do_tiled(sd, ob, brush, ups, action);
  }
}

/* noise texture gives different values for the same input coord; this
 * can tear a multires mesh during sculpting so do a stitch in this
 * case */
static void sculpt_fix_noise_tear(Sculpt *sd, Object *ob)
{
  SculptSession *ss = ob->sculpt;
  Brush *brush = BKE_paint_brush(&sd->paint);
  MTex *mtex = &brush->mtex;

  if (ss->multires && mtex->tex && mtex->tex->type == TEX_NOISE)
    multires_stitch_grids(ob);
}

static void do_symmetrical_brush_actions(Sculpt *sd,
                                         Object *ob,
                                         BrushActionFunc action,
                                         UnifiedPaintSettings *ups)
{
  Brush *brush = BKE_paint_brush(&sd->paint);
  SculptSession *ss = ob->sculpt;
  StrokeCache *cache = ss->cache;
  const char symm = sd->paint.symmetry_flags & PAINT_SYMM_AXIS_ALL;
  int i;

  float feather = calc_symmetry_feather(sd, ss->cache);

  cache->bstrength = brush_strength(sd, cache, feather, ups);
  cache->symmetry = symm;

  /* symm is a bit combination of XYZ - 1 is mirror X; 2 is Y; 3 is XY; 4 is Z; 5 is XZ; 6 is YZ; 7 is XYZ */
  for (i = 0; i <= symm; ++i) {
    if (i == 0 || (symm & i && (symm != 5 || i != 3) && (symm != 6 || (i != 3 && i != 5)))) {
      cache->mirror_symmetry_pass = i;
      cache->radial_symmetry_pass = 0;

      sculpt_cache_calc_brushdata_symm(cache, i, 0, 0);
      do_tiled(sd, ob, brush, ups, action);

      do_radial_symmetry(sd, ob, brush, ups, action, i, 'X', feather);
      do_radial_symmetry(sd, ob, brush, ups, action, i, 'Y', feather);
      do_radial_symmetry(sd, ob, brush, ups, action, i, 'Z', feather);
    }
  }
}

static void sculpt_update_tex(const Scene *scene, Sculpt *sd, SculptSession *ss)
{
  Brush *brush = BKE_paint_brush(&sd->paint);
  const int radius = BKE_brush_size_get(scene, brush);

  if (ss->texcache) {
    MEM_freeN(ss->texcache);
    ss->texcache = NULL;
  }

  if (ss->tex_pool) {
    BKE_image_pool_free(ss->tex_pool);
    ss->tex_pool = NULL;
  }

  /* Need to allocate a bigger buffer for bigger brush size */
  ss->texcache_side = 2 * radius;
  if (!ss->texcache || ss->texcache_side > ss->texcache_actual) {
    ss->texcache = BKE_brush_gen_texture_cache(brush, radius, false);
    ss->texcache_actual = ss->texcache_side;
    ss->tex_pool = BKE_image_pool_new();
  }
}

bool sculpt_mode_poll(bContext *C)
{
  Object *ob = CTX_data_active_object(C);
  return ob && ob->mode & OB_MODE_SCULPT;
}

bool sculpt_mode_poll_view3d(bContext *C)
{
  return (sculpt_mode_poll(C) && CTX_wm_region_view3d(C));
}

bool sculpt_poll_view3d(bContext *C)
{
  return (sculpt_poll(C) && CTX_wm_region_view3d(C));
}

bool sculpt_poll(bContext *C)
{
  return sculpt_mode_poll(C) && paint_poll(C);
}

static const char *sculpt_tool_name(Sculpt *sd)
{
  Brush *brush = BKE_paint_brush(&sd->paint);

  switch ((eBrushSculptTool)brush->sculpt_tool) {
    case SCULPT_TOOL_DRAW:
      return "Draw Brush";
    case SCULPT_TOOL_SMOOTH:
      return "Smooth Brush";
    case SCULPT_TOOL_CREASE:
      return "Crease Brush";
    case SCULPT_TOOL_BLOB:
      return "Blob Brush";
    case SCULPT_TOOL_PINCH:
      return "Pinch Brush";
    case SCULPT_TOOL_INFLATE:
      return "Inflate Brush";
    case SCULPT_TOOL_GRAB:
      return "Grab Brush";
    case SCULPT_TOOL_NUDGE:
      return "Nudge Brush";
    case SCULPT_TOOL_THUMB:
      return "Thumb Brush";
    case SCULPT_TOOL_LAYER:
      return "Layer Brush";
    case SCULPT_TOOL_FLATTEN:
      return "Flatten Brush";
    case SCULPT_TOOL_CLAY:
      return "Clay Brush";
    case SCULPT_TOOL_CLAY_STRIPS:
      return "Clay Strips Brush";
    case SCULPT_TOOL_FILL:
      return "Fill Brush";
    case SCULPT_TOOL_SCRAPE:
      return "Scrape Brush";
    case SCULPT_TOOL_SNAKE_HOOK:
      return "Snake Hook Brush";
    case SCULPT_TOOL_ROTATE:
      return "Rotate Brush";
    case SCULPT_TOOL_MASK:
      return "Mask Brush";
    case SCULPT_TOOL_SIMPLIFY:
      return "Simplify Brush";
  }

  return "Sculpting";
}

/**
 * Operator for applying a stroke (various attributes including mouse path)
 * using the current brush. */

void sculpt_cache_free(StrokeCache *cache)
{
  if (cache->dial)
    MEM_freeN(cache->dial);
  MEM_freeN(cache);
}

/* Initialize mirror modifier clipping */
static void sculpt_init_mirror_clipping(Object *ob, SculptSession *ss)
{
  ModifierData *md;
  int i;

  for (md = ob->modifiers.first; md; md = md->next) {
    if (md->type == eModifierType_Mirror && (md->mode & eModifierMode_Realtime)) {
      MirrorModifierData *mmd = (MirrorModifierData *)md;

      if (mmd->flag & MOD_MIR_CLIPPING) {
        /* check each axis for mirroring */
        for (i = 0; i < 3; ++i) {
          if (mmd->flag & (MOD_MIR_AXIS_X << i)) {
            /* enable sculpt clipping */
            ss->cache->flag |= CLIP_X << i;

            /* update the clip tolerance */
            if (mmd->tolerance > ss->cache->clip_tolerance[i]) {
              ss->cache->clip_tolerance[i] = mmd->tolerance;
            }
          }
        }
      }
    }
  }
}

/* Initialize the stroke cache invariants from operator properties */
static void sculpt_update_cache_invariants(
    bContext *C, Sculpt *sd, SculptSession *ss, wmOperator *op, const float mouse[2])
{
  StrokeCache *cache = MEM_callocN(sizeof(StrokeCache), "stroke cache");
  Main *bmain = CTX_data_main(C);
  Scene *scene = CTX_data_scene(C);
  UnifiedPaintSettings *ups = &CTX_data_tool_settings(C)->unified_paint_settings;
  Brush *brush = BKE_paint_brush(&sd->paint);
  ViewContext *vc = paint_stroke_view_context(op->customdata);
  Object *ob = CTX_data_active_object(C);
  float mat[3][3];
  float viewDir[3] = {0.0f, 0.0f, 1.0f};
  float max_scale;
  int i;
  int mode;

  ss->cache = cache;

  /* Set scaling adjustment */
  if (brush->sculpt_tool == SCULPT_TOOL_LAYER) {
    max_scale = 1.0f;
  }
  else {
    max_scale = 0.0f;
    for (i = 0; i < 3; i++) {
      max_scale = max_ff(max_scale, fabsf(ob->scale[i]));
    }
  }
  cache->scale[0] = max_scale / ob->scale[0];
  cache->scale[1] = max_scale / ob->scale[1];
  cache->scale[2] = max_scale / ob->scale[2];

  cache->plane_trim_squared = brush->plane_trim * brush->plane_trim;

  cache->flag = 0;

  sculpt_init_mirror_clipping(ob, ss);

  /* Initial mouse location */
  if (mouse)
    copy_v2_v2(cache->initial_mouse, mouse);
  else
    zero_v2(cache->initial_mouse);

  mode = RNA_enum_get(op->ptr, "mode");
  cache->invert = mode == BRUSH_STROKE_INVERT;
  cache->alt_smooth = mode == BRUSH_STROKE_SMOOTH;
  cache->normal_weight = brush->normal_weight;

  /* interpret invert as following normal, for grab brushes */
  if (SCULPT_TOOL_HAS_NORMAL_WEIGHT(brush->sculpt_tool)) {
    if (cache->invert) {
      cache->invert = false;
      cache->normal_weight = (cache->normal_weight == 0.0f);
    }
  }

  /* not very nice, but with current events system implementation
   * we can't handle brush appearance inversion hotkey separately (sergey) */
  if (cache->invert)
    ups->draw_inverted = true;
  else
    ups->draw_inverted = false;

  /* Alt-Smooth */
  if (cache->alt_smooth) {
    if (brush->sculpt_tool == SCULPT_TOOL_MASK) {
      cache->saved_mask_brush_tool = brush->mask_tool;
      brush->mask_tool = BRUSH_MASK_SMOOTH;
    }
    else {
      Paint *p = &sd->paint;
      Brush *br;
      int size = BKE_brush_size_get(scene, brush);

      BLI_strncpy(cache->saved_active_brush_name,
                  brush->id.name + 2,
                  sizeof(cache->saved_active_brush_name));

      br = (Brush *)BKE_libblock_find_name(bmain, ID_BR, "Smooth");
      if (br) {
        BKE_paint_brush_set(p, br);
        brush = br;
        cache->saved_smooth_size = BKE_brush_size_get(scene, brush);
        BKE_brush_size_set(scene, brush, size);
        curvemapping_initialize(brush->curve);
      }
    }
  }

  copy_v2_v2(cache->mouse, cache->initial_mouse);
  copy_v2_v2(ups->tex_mouse, cache->initial_mouse);

  /* Truly temporary data that isn't stored in properties */

  cache->vc = vc;

  cache->brush = brush;

  /* cache projection matrix */
  ED_view3d_ob_project_mat_get(cache->vc->rv3d, ob, cache->projection_mat);

  invert_m4_m4(ob->imat, ob->obmat);
  copy_m3_m4(mat, cache->vc->rv3d->viewinv);
  mul_m3_v3(mat, viewDir);
  copy_m3_m4(mat, ob->imat);
  mul_m3_v3(mat, viewDir);
  normalize_v3_v3(cache->true_view_normal, viewDir);

  cache->supports_gravity =
      (!ELEM(brush->sculpt_tool, SCULPT_TOOL_MASK, SCULPT_TOOL_SMOOTH, SCULPT_TOOL_SIMPLIFY) &&
       (sd->gravity_factor > 0.0f));
  /* get gravity vector in world space */
  if (cache->supports_gravity) {
    if (sd->gravity_object) {
      Object *gravity_object = sd->gravity_object;

      copy_v3_v3(cache->true_gravity_direction, gravity_object->obmat[2]);
    }
    else {
      cache->true_gravity_direction[0] = cache->true_gravity_direction[1] = 0.0;
      cache->true_gravity_direction[2] = 1.0;
    }

    /* transform to sculpted object space */
    mul_m3_v3(mat, cache->true_gravity_direction);
    normalize_v3(cache->true_gravity_direction);
  }

  /* Initialize layer brush displacements and persistent coords */
  if (brush->sculpt_tool == SCULPT_TOOL_LAYER) {
    /* not supported yet for multires or dynamic topology */
    if (!ss->multires && !ss->bm && !ss->layer_co && (brush->flag & BRUSH_PERSISTENT)) {
      if (!ss->layer_co)
        ss->layer_co = MEM_mallocN(sizeof(float) * 3 * ss->totvert, "sculpt mesh vertices copy");

      if (ss->deform_cos) {
        memcpy(ss->layer_co, ss->deform_cos, ss->totvert);
      }
      else {
        for (i = 0; i < ss->totvert; ++i) {
          copy_v3_v3(ss->layer_co[i], ss->mvert[i].co);
        }
      }
    }

    if (ss->bm) {
      /* Free any remaining layer displacements from nodes. If not and topology changes
       * from using another tool, then next layer toolstroke
       * can access past disp array bounds */
      BKE_pbvh_free_layer_disp(ss->pbvh);
    }
  }

  /* Make copies of the mesh vertex locations and normals for some tools */
  if (brush->flag & BRUSH_ANCHORED) {
    cache->original = 1;
  }

  if (SCULPT_TOOL_HAS_ACCUMULATE(brush->sculpt_tool)) {
    if (!(brush->flag & BRUSH_ACCUMULATE)) {
      cache->original = 1;
    }
  }

  cache->first_time = 1;

#define PIXEL_INPUT_THRESHHOLD 5
  if (brush->sculpt_tool == SCULPT_TOOL_ROTATE)
    cache->dial = BLI_dial_initialize(cache->initial_mouse, PIXEL_INPUT_THRESHHOLD);

#undef PIXEL_INPUT_THRESHHOLD
}

static void sculpt_update_brush_delta(UnifiedPaintSettings *ups, Object *ob, Brush *brush)
{
  SculptSession *ss = ob->sculpt;
  StrokeCache *cache = ss->cache;
  const float mouse[2] = {
      cache->mouse[0],
      cache->mouse[1],
  };
  int tool = brush->sculpt_tool;

  if (ELEM(tool,
           SCULPT_TOOL_GRAB,
           SCULPT_TOOL_NUDGE,
           SCULPT_TOOL_CLAY_STRIPS,
           SCULPT_TOOL_SNAKE_HOOK,
           SCULPT_TOOL_THUMB) ||
      sculpt_brush_use_topology_rake(ss, brush)) {
    float grab_location[3], imat[4][4], delta[3], loc[3];

    if (cache->first_time) {
      copy_v3_v3(cache->orig_grab_location, cache->true_location);
    }
    else if (tool == SCULPT_TOOL_SNAKE_HOOK)
      add_v3_v3(cache->true_location, cache->grab_delta);

    /* compute 3d coordinate at same z from original location + mouse */
    mul_v3_m4v3(loc, ob->obmat, cache->orig_grab_location);
    ED_view3d_win_to_3d(cache->vc->v3d, cache->vc->ar, loc, mouse, grab_location);

    /* compute delta to move verts by */
    if (!cache->first_time) {
      switch (tool) {
        case SCULPT_TOOL_GRAB:
        case SCULPT_TOOL_THUMB:
          sub_v3_v3v3(delta, grab_location, cache->old_grab_location);
          invert_m4_m4(imat, ob->obmat);
          mul_mat3_m4_v3(imat, delta);
          add_v3_v3(cache->grab_delta, delta);
          break;
        case SCULPT_TOOL_CLAY_STRIPS:
        case SCULPT_TOOL_NUDGE:
        case SCULPT_TOOL_SNAKE_HOOK:
          if (brush->flag & BRUSH_ANCHORED) {
            float orig[3];
            mul_v3_m4v3(orig, ob->obmat, cache->orig_grab_location);
            sub_v3_v3v3(cache->grab_delta, grab_location, orig);
          }
          else {
            sub_v3_v3v3(cache->grab_delta, grab_location, cache->old_grab_location);
          }
          invert_m4_m4(imat, ob->obmat);
          mul_mat3_m4_v3(imat, cache->grab_delta);
          break;
        default:
          /* Use for 'Brush.topology_rake_factor'. */
          sub_v3_v3v3(cache->grab_delta, grab_location, cache->old_grab_location);
          break;
      }
    }
    else {
      zero_v3(cache->grab_delta);
    }

    if (brush->falloff_shape == PAINT_FALLOFF_SHAPE_TUBE) {
      project_plane_v3_v3v3(cache->grab_delta, cache->grab_delta, ss->cache->true_view_normal);
    }

    copy_v3_v3(cache->old_grab_location, grab_location);

    if (tool == SCULPT_TOOL_GRAB)
      copy_v3_v3(cache->anchored_location, cache->true_location);
    else if (tool == SCULPT_TOOL_THUMB)
      copy_v3_v3(cache->anchored_location, cache->orig_grab_location);

    if (ELEM(tool, SCULPT_TOOL_GRAB, SCULPT_TOOL_THUMB)) {
      /* location stays the same for finding vertices in brush radius */
      copy_v3_v3(cache->true_location, cache->orig_grab_location);

      ups->draw_anchored = true;
      copy_v2_v2(ups->anchored_initial_mouse, cache->initial_mouse);
      ups->anchored_size = ups->pixel_radius;
    }

    /* handle 'rake' */
    cache->is_rake_rotation_valid = false;

    if (cache->first_time) {
      copy_v3_v3(cache->rake_data.follow_co, grab_location);
    }

    if (sculpt_brush_needs_rake_rotation(brush)) {
      cache->rake_data.follow_dist = cache->radius * SCULPT_RAKE_BRUSH_FACTOR;

      if (!is_zero_v3(cache->grab_delta)) {
        const float eps = 0.00001f;

        float v1[3], v2[3];

        copy_v3_v3(v1, cache->rake_data.follow_co);
        copy_v3_v3(v2, cache->rake_data.follow_co);
        sub_v3_v3(v2, cache->grab_delta);

        sub_v3_v3(v1, grab_location);
        sub_v3_v3(v2, grab_location);

        if ((normalize_v3(v2) > eps) && (normalize_v3(v1) > eps) &&
            (len_squared_v3v3(v1, v2) > eps)) {
          const float rake_dist_sq = len_squared_v3v3(cache->rake_data.follow_co, grab_location);
          const float rake_fade = (rake_dist_sq > SQUARE(cache->rake_data.follow_dist)) ?
                                      1.0f :
                                      sqrtf(rake_dist_sq) / cache->rake_data.follow_dist;

          float axis[3], angle;
          float tquat[4];

          rotation_between_vecs_to_quat(tquat, v1, v2);

          /* use axis-angle to scale rotation since the factor may be above 1 */
          quat_to_axis_angle(axis, &angle, tquat);
          normalize_v3(axis);

          angle *= brush->rake_factor * rake_fade;
          axis_angle_normalized_to_quat(cache->rake_rotation, axis, angle);
          cache->is_rake_rotation_valid = true;
        }
      }
      sculpt_rake_data_update(&cache->rake_data, grab_location);
    }
  }
}

/* Initialize the stroke cache variants from operator properties */
static void sculpt_update_cache_variants(bContext *C, Sculpt *sd, Object *ob, PointerRNA *ptr)
{
  Scene *scene = CTX_data_scene(C);
  UnifiedPaintSettings *ups = &scene->toolsettings->unified_paint_settings;
  SculptSession *ss = ob->sculpt;
  StrokeCache *cache = ss->cache;
  Brush *brush = BKE_paint_brush(&sd->paint);

  /* RNA_float_get_array(ptr, "location", cache->traced_location); */

  if (cache->first_time ||
      !((brush->flag & BRUSH_ANCHORED) || (brush->sculpt_tool == SCULPT_TOOL_SNAKE_HOOK) ||
        (brush->sculpt_tool == SCULPT_TOOL_ROTATE))) {
    RNA_float_get_array(ptr, "location", cache->true_location);
  }

  cache->pen_flip = RNA_boolean_get(ptr, "pen_flip");
  RNA_float_get_array(ptr, "mouse", cache->mouse);

  /* XXX: Use pressure value from first brush step for brushes which don't
   *      support strokes (grab, thumb). They depends on initial state and
   *      brush coord/pressure/etc.
   *      It's more an events design issue, which doesn't split coordinate/pressure/angle
   *      changing events. We should avoid this after events system re-design */
  if (paint_supports_dynamic_size(brush, PAINT_MODE_SCULPT) || cache->first_time) {
    cache->pressure = RNA_float_get(ptr, "pressure");
  }

  /* Truly temporary data that isn't stored in properties */
  if (cache->first_time) {
    if (!BKE_brush_use_locked_size(scene, brush)) {
      cache->initial_radius = paint_calc_object_space_radius(
          cache->vc, cache->true_location, BKE_brush_size_get(scene, brush));
      BKE_brush_unprojected_radius_set(scene, brush, cache->initial_radius);
    }
    else {
      cache->initial_radius = BKE_brush_unprojected_radius_get(scene, brush);
    }
  }

  if (BKE_brush_use_size_pressure(scene, brush) &&
      paint_supports_dynamic_size(brush, PAINT_MODE_SCULPT)) {
    cache->radius = cache->initial_radius * cache->pressure;
  }
  else {
    cache->radius = cache->initial_radius;
  }

  cache->radius_squared = cache->radius * cache->radius;

  if (brush->flag & BRUSH_ANCHORED) {
    /* true location has been calculated as part of the stroke system already here */
    if (brush->flag & BRUSH_EDGE_TO_EDGE) {
      RNA_float_get_array(ptr, "location", cache->true_location);
    }

    cache->radius = paint_calc_object_space_radius(
        cache->vc, cache->true_location, ups->pixel_radius);
    cache->radius_squared = cache->radius * cache->radius;

    copy_v3_v3(cache->anchored_location, cache->true_location);
  }

  sculpt_update_brush_delta(ups, ob, brush);

  if (brush->sculpt_tool == SCULPT_TOOL_ROTATE) {
    cache->vertex_rotation = -BLI_dial_angle(cache->dial, cache->mouse) * cache->bstrength;

    ups->draw_anchored = true;
    copy_v2_v2(ups->anchored_initial_mouse, cache->initial_mouse);
    copy_v3_v3(cache->anchored_location, cache->true_location);
    ups->anchored_size = ups->pixel_radius;
  }

  cache->special_rotation = ups->brush_rotation;
}

/* Returns true if any of the smoothing modes are active (currently
 * one of smooth brush, autosmooth, mask smooth, or shift-key
 * smooth) */
static bool sculpt_any_smooth_mode(const Brush *brush, StrokeCache *cache, int stroke_mode)
{
  return ((stroke_mode == BRUSH_STROKE_SMOOTH) || (cache && cache->alt_smooth) ||
          (brush->sculpt_tool == SCULPT_TOOL_SMOOTH) || (brush->autosmooth_factor > 0) ||
          ((brush->sculpt_tool == SCULPT_TOOL_MASK) && (brush->mask_tool == BRUSH_MASK_SMOOTH)));
}

static void sculpt_stroke_modifiers_check(const bContext *C, Object *ob, const Brush *brush)
{
  SculptSession *ss = ob->sculpt;

  if (ss->kb || ss->modifiers_active) {
    Depsgraph *depsgraph = CTX_data_depsgraph(C);
    Scene *scene = CTX_data_scene(C);
    Sculpt *sd = scene->toolsettings->sculpt;
    bool need_pmap = sculpt_any_smooth_mode(brush, ss->cache, 0);
    BKE_sculpt_update_mesh_elements(depsgraph, scene, sd, ob, need_pmap, false);
  }
}

static void sculpt_raycast_cb(PBVHNode *node, void *data_v, float *tmin)
{
  if (BKE_pbvh_node_get_tmin(node) < *tmin) {
    SculptRaycastData *srd = data_v;
    float(*origco)[3] = NULL;
    bool use_origco = false;

    if (srd->original && srd->ss->cache) {
      if (BKE_pbvh_type(srd->ss->pbvh) == PBVH_BMESH) {
        use_origco = true;
      }
      else {
        /* intersect with coordinates from before we started stroke */
        SculptUndoNode *unode = sculpt_undo_get_node(node);
        origco = (unode) ? unode->co : NULL;
        use_origco = origco ? true : false;
      }
    }

    if (BKE_pbvh_node_raycast(srd->ss->pbvh,
                              node,
                              origco,
                              use_origco,
                              srd->ray_start,
                              srd->ray_normal,
                              &srd->depth)) {
      srd->hit = 1;
      *tmin = srd->depth;
    }
  }
}

static void sculpt_find_nearest_to_ray_cb(PBVHNode *node, void *data_v, float *tmin)
{
  if (BKE_pbvh_node_get_tmin(node) < *tmin) {
    SculptFindNearestToRayData *srd = data_v;
    float(*origco)[3] = NULL;
    bool use_origco = false;

    if (srd->original && srd->ss->cache) {
      if (BKE_pbvh_type(srd->ss->pbvh) == PBVH_BMESH) {
        use_origco = true;
      }
      else {
        /* intersect with coordinates from before we started stroke */
        SculptUndoNode *unode = sculpt_undo_get_node(node);
        origco = (unode) ? unode->co : NULL;
        use_origco = origco ? true : false;
      }
    }

    if (BKE_pbvh_node_find_nearest_to_ray(srd->ss->pbvh,
                                          node,
                                          origco,
                                          use_origco,
                                          srd->ray_start,
                                          srd->ray_normal,
                                          &srd->depth,
                                          &srd->dist_sq_to_ray)) {
      srd->hit = 1;
      *tmin = srd->dist_sq_to_ray;
    }
  }
}

static void sculpt_raycast_detail_cb(PBVHNode *node, void *data_v, float *tmin)
{
  if (BKE_pbvh_node_get_tmin(node) < *tmin) {
    SculptDetailRaycastData *srd = data_v;
    if (BKE_pbvh_bmesh_node_raycast_detail(
            node, srd->ray_start, srd->ray_normal, &srd->depth, &srd->edge_length)) {
      srd->hit = 1;
      *tmin = srd->depth;
    }
  }
}

static float sculpt_raycast_init(ViewContext *vc,
                                 const float mouse[2],
                                 float ray_start[3],
                                 float ray_end[3],
                                 float ray_normal[3],
                                 bool original)
{
  float obimat[4][4];
  float dist;
  Object *ob = vc->obact;
  RegionView3D *rv3d = vc->ar->regiondata;

  /* TODO: what if the segment is totally clipped? (return == 0) */
  ED_view3d_win_to_segment_clipped(
      vc->depsgraph, vc->ar, vc->v3d, mouse, ray_start, ray_end, true);

  invert_m4_m4(obimat, ob->obmat);
  mul_m4_v3(obimat, ray_start);
  mul_m4_v3(obimat, ray_end);

  sub_v3_v3v3(ray_normal, ray_end, ray_start);
  dist = normalize_v3(ray_normal);

  if ((rv3d->is_persp == false) &&
      /* if the ray is clipped, don't adjust its start/end */
      ((rv3d->rflag & RV3D_CLIPPING) == 0)) {
    BKE_pbvh_raycast_project_ray_root(ob->sculpt->pbvh, original, ray_start, ray_end, ray_normal);

    /* recalculate the normal */
    sub_v3_v3v3(ray_normal, ray_end, ray_start);
    dist = normalize_v3(ray_normal);
  }

  return dist;
}

/* Do a raycast in the tree to find the 3d brush location
 * (This allows us to ignore the GL depth buffer)
 * Returns 0 if the ray doesn't hit the mesh, non-zero otherwise
 */
bool sculpt_stroke_get_location(bContext *C, float out[3], const float mouse[2])
{
  Object *ob;
  SculptSession *ss;
  StrokeCache *cache;
  float ray_start[3], ray_end[3], ray_normal[3], depth;
  bool original;
  ViewContext vc;

  ED_view3d_viewcontext_init(C, &vc);

  ob = vc.obact;

  ss = ob->sculpt;
  cache = ss->cache;
  original = (cache) ? cache->original : 0;

  const Brush *brush = BKE_paint_brush(BKE_paint_get_active_from_context(C));

  sculpt_stroke_modifiers_check(C, ob, brush);

  depth = sculpt_raycast_init(&vc, mouse, ray_start, ray_end, ray_normal, original);

  bool hit = false;
  {
    SculptRaycastData srd = {
        .original = original,
        .ss = ob->sculpt,
        .hit = 0,
        .ray_start = ray_start,
        .ray_normal = ray_normal,
        .depth = depth,
    };
    BKE_pbvh_raycast(ss->pbvh, sculpt_raycast_cb, &srd, ray_start, ray_normal, srd.original);
    if (srd.hit) {
      hit = true;
      copy_v3_v3(out, ray_normal);
      mul_v3_fl(out, srd.depth);
      add_v3_v3(out, ray_start);
    }
  }

  if (hit == false) {
    if (ELEM(brush->falloff_shape, PAINT_FALLOFF_SHAPE_TUBE)) {
      SculptFindNearestToRayData srd = {
          .original = original,
          .ss = ob->sculpt,
          .hit = 0,
          .ray_start = ray_start,
          .ray_normal = ray_normal,
          .depth = FLT_MAX,
          .dist_sq_to_ray = FLT_MAX,
      };
      BKE_pbvh_find_nearest_to_ray(
          ss->pbvh, sculpt_find_nearest_to_ray_cb, &srd, ray_start, ray_normal, srd.original);
      if (srd.hit) {
        hit = true;
        copy_v3_v3(out, ray_normal);
        mul_v3_fl(out, srd.depth);
        add_v3_v3(out, ray_start);
      }
    }
  }

  if (cache && hit) {
    copy_v3_v3(cache->true_location, out);
  }

  return hit;
}

static void sculpt_brush_init_tex(const Scene *scene, Sculpt *sd, SculptSession *ss)
{
  Brush *brush = BKE_paint_brush(&sd->paint);
  MTex *mtex = &brush->mtex;

  /* init mtex nodes */
  if (mtex->tex && mtex->tex->nodetree) {
    /* has internal flag to detect it only does it once */
    ntreeTexBeginExecTree(mtex->tex->nodetree);
  }

  /* TODO: Shouldn't really have to do this at the start of every
   * stroke, but sculpt would need some sort of notification when
   * changes are made to the texture. */
  sculpt_update_tex(scene, sd, ss);
}

static void sculpt_brush_stroke_init(bContext *C, wmOperator *op)
{
  Depsgraph *depsgraph = CTX_data_depsgraph(C);
  Scene *scene = CTX_data_scene(C);
  Object *ob = CTX_data_active_object(C);
  Sculpt *sd = CTX_data_tool_settings(C)->sculpt;
  SculptSession *ss = CTX_data_active_object(C)->sculpt;
  Brush *brush = BKE_paint_brush(&sd->paint);
  int mode = RNA_enum_get(op->ptr, "mode");
  bool is_smooth;
  bool need_mask = false;

  if (brush->sculpt_tool == SCULPT_TOOL_MASK) {
    need_mask = true;
  }

  view3d_operator_needs_opengl(C);
  sculpt_brush_init_tex(scene, sd, ss);

  is_smooth = sculpt_any_smooth_mode(brush, NULL, mode);
  BKE_sculpt_update_mesh_elements(depsgraph, scene, sd, ob, is_smooth, need_mask);
}

static void sculpt_restore_mesh(Sculpt *sd, Object *ob)
{
  SculptSession *ss = ob->sculpt;
  Brush *brush = BKE_paint_brush(&sd->paint);

  /* Restore the mesh before continuing with anchored stroke */
  if ((brush->flag & BRUSH_ANCHORED) ||
      (brush->sculpt_tool == SCULPT_TOOL_GRAB &&
       BKE_brush_use_size_pressure(ss->cache->vc->scene, brush)) ||
      (brush->flag & BRUSH_DRAG_DOT)) {
    paint_mesh_restore_co(sd, ob);
  }
}

/* Copy the PBVH bounding box into the object's bounding box */
void sculpt_update_object_bounding_box(Object *ob)
{
  if (ob->runtime.bb) {
    float bb_min[3], bb_max[3];

    BKE_pbvh_bounding_box(ob->sculpt->pbvh, bb_min, bb_max);
    BKE_boundbox_init_from_minmax(ob->runtime.bb, bb_min, bb_max);
  }
}

static void sculpt_flush_update(bContext *C)
{
  Depsgraph *depsgraph = CTX_data_depsgraph(C);
  Object *ob = CTX_data_active_object(C);
  Object *ob_eval = DEG_get_evaluated_object(depsgraph, ob);
  SculptSession *ss = ob->sculpt;
  ARegion *ar = CTX_wm_region(C);
  bScreen *screen = CTX_wm_screen(C);
  MultiresModifierData *mmd = ss->multires;

  if (mmd != NULL) {
    /* NOTE: SubdivCCG is living in the evaluated object. */
    multires_mark_as_modified(ob_eval, MULTIRES_COORDS_MODIFIED);
  }

  DEG_id_tag_update(&ob->id, ID_RECALC_SHADING);

  bool use_shaded_mode = false;
  if (mmd || (BKE_pbvh_type(ss->pbvh) == PBVH_BMESH)) {
    /* Multres or dyntopo are drawn directly by EEVEE,
     * no need for hacks in this case. */
  }
  else {
    /* We search if an area of the current window is in lookdev/rendered
     * display mode. In this case, for changes to show up, we need to
     * tag for ID_RECALC_GEOMETRY. */
    for (ScrArea *sa = screen->areabase.first; sa; sa = sa->next) {
      for (SpaceLink *sl = sa->spacedata.first; sl; sl = sl->next) {
        if (sl->spacetype == SPACE_VIEW3D) {
          View3D *v3d = (View3D *)sl;
          if (v3d->shading.type > OB_SOLID) {
            use_shaded_mode = true;
          }
        }
      }
    }
  }

  if (ss->kb || ss->modifiers_active || use_shaded_mode) {
    DEG_id_tag_update(&ob->id, ID_RECALC_GEOMETRY);
    ED_region_tag_redraw(ar);
  }
  else {
    rcti r;

    BKE_pbvh_update(ss->pbvh, PBVH_UpdateBB, NULL);
    /* Update the object's bounding box too so that the object
     * doesn't get incorrectly clipped during drawing in
     * draw_mesh_object(). [#33790] */
    sculpt_update_object_bounding_box(ob);

    if (sculpt_get_redraw_rect(ar, CTX_wm_region_view3d(C), ob, &r)) {
      if (ss->cache) {
        ss->cache->current_r = r;
      }

      /* previous is not set in the current cache else
       * the partial rect will always grow */
      sculpt_extend_redraw_rect_previous(ob, &r);

      r.xmin += ar->winrct.xmin - 2;
      r.xmax += ar->winrct.xmin + 2;
      r.ymin += ar->winrct.ymin - 2;
      r.ymax += ar->winrct.ymin + 2;

      ss->partial_redraw = 1;
      ED_region_tag_redraw_partial(ar, &r);
    }
  }
}

/* Returns whether the mouse/stylus is over the mesh (1)
 * or over the background (0) */
static bool over_mesh(bContext *C, struct wmOperator *UNUSED(op), float x, float y)
{
  float mouse[2], co[3];

  mouse[0] = x;
  mouse[1] = y;

  return sculpt_stroke_get_location(C, co, mouse);
}

static bool sculpt_stroke_test_start(bContext *C, struct wmOperator *op, const float mouse[2])
{
  /* Don't start the stroke until mouse goes over the mesh.
   * note: mouse will only be null when re-executing the saved stroke.
   * We have exception for 'exec' strokes since they may not set 'mouse',
   * only 'location', see: T52195. */
  if (((op->flag & OP_IS_INVOKE) == 0) || (mouse == NULL) ||
      over_mesh(C, op, mouse[0], mouse[1])) {
    Object *ob = CTX_data_active_object(C);
    SculptSession *ss = ob->sculpt;
    Sculpt *sd = CTX_data_tool_settings(C)->sculpt;

    ED_view3d_init_mats_rv3d(ob, CTX_wm_region_view3d(C));

    sculpt_update_cache_invariants(C, sd, ss, op, mouse);

    sculpt_undo_push_begin(sculpt_tool_name(sd));

    return 1;
  }
  else
    return 0;
}

static void sculpt_stroke_update_step(bContext *C,
                                      struct PaintStroke *UNUSED(stroke),
                                      PointerRNA *itemptr)
{
  UnifiedPaintSettings *ups = &CTX_data_tool_settings(C)->unified_paint_settings;
  Sculpt *sd = CTX_data_tool_settings(C)->sculpt;
  Object *ob = CTX_data_active_object(C);
  SculptSession *ss = ob->sculpt;
  const Brush *brush = BKE_paint_brush(&sd->paint);

  sculpt_stroke_modifiers_check(C, ob, brush);
  sculpt_update_cache_variants(C, sd, ob, itemptr);
  sculpt_restore_mesh(sd, ob);

  if (sd->flags & (SCULPT_DYNTOPO_DETAIL_CONSTANT | SCULPT_DYNTOPO_DETAIL_MANUAL)) {
    float object_space_constant_detail = 1.0f / (sd->constant_detail * mat4_to_scale(ob->obmat));
    BKE_pbvh_bmesh_detail_size_set(ss->pbvh, object_space_constant_detail);
  }
  else if (sd->flags & SCULPT_DYNTOPO_DETAIL_BRUSH) {
    BKE_pbvh_bmesh_detail_size_set(ss->pbvh, ss->cache->radius * sd->detail_percent / 100.0f);
  }
  else {
    BKE_pbvh_bmesh_detail_size_set(ss->pbvh,
                                   (ss->cache->radius / (float)ups->pixel_radius) *
                                       (float)(sd->detail_size * U.pixelsize) / 0.4f);
  }

  if (sculpt_stroke_is_dynamic_topology(ss, brush)) {
    do_symmetrical_brush_actions(sd, ob, sculpt_topology_update, ups);
  }

  do_symmetrical_brush_actions(sd, ob, do_brush_action, ups);

  sculpt_combine_proxies(sd, ob);

  /* hack to fix noise texture tearing mesh */
  sculpt_fix_noise_tear(sd, ob);

  /* TODO(sergey): This is not really needed for the solid shading,
   * which does use pBVH drawing anyway, but texture and wireframe
   * requires this.
   *
   * Could be optimized later, but currently don't think it's so
   * much common scenario.
   *
   * Same applies to the DEG_id_tag_update() invoked from
   * sculpt_flush_update().
   */
  if (ss->modifiers_active) {
    sculpt_flush_stroke_deform(sd, ob);
  }
  else if (ss->kb) {
    sculpt_update_keyblock(ob);
  }

  ss->cache->first_time = false;

  /* Cleanup */
  sculpt_flush_update(C);
}

static void sculpt_brush_exit_tex(Sculpt *sd)
{
  Brush *brush = BKE_paint_brush(&sd->paint);
  MTex *mtex = &brush->mtex;

  if (mtex->tex && mtex->tex->nodetree)
    ntreeTexEndExecTree(mtex->tex->nodetree->execdata);
}

static void sculpt_stroke_done(const bContext *C, struct PaintStroke *UNUSED(stroke))
{
  Main *bmain = CTX_data_main(C);
  Object *ob = CTX_data_active_object(C);
  Scene *scene = CTX_data_scene(C);
  SculptSession *ss = ob->sculpt;
  Sculpt *sd = CTX_data_tool_settings(C)->sculpt;

  /* Finished */
  if (ss->cache) {
    UnifiedPaintSettings *ups = &CTX_data_tool_settings(C)->unified_paint_settings;
    Brush *brush = BKE_paint_brush(&sd->paint);
    BLI_assert(brush == ss->cache->brush); /* const, so we shouldn't change. */
    ups->draw_inverted = false;

    sculpt_stroke_modifiers_check(C, ob, brush);

    /* Alt-Smooth */
    if (ss->cache->alt_smooth) {
      if (brush->sculpt_tool == SCULPT_TOOL_MASK) {
        brush->mask_tool = ss->cache->saved_mask_brush_tool;
      }
      else {
        BKE_brush_size_set(scene, brush, ss->cache->saved_smooth_size);
        brush = (Brush *)BKE_libblock_find_name(bmain, ID_BR, ss->cache->saved_active_brush_name);
        if (brush) {
          BKE_paint_brush_set(&sd->paint, brush);
        }
      }
    }

    sculpt_cache_free(ss->cache);
    ss->cache = NULL;

    sculpt_undo_push_end();

    BKE_pbvh_update(ss->pbvh, PBVH_UpdateOriginalBB, NULL);

    if (BKE_pbvh_type(ss->pbvh) == PBVH_BMESH)
      BKE_pbvh_bmesh_after_stroke(ss->pbvh);

    /* optimization: if there is locked key and active modifiers present in */
    /* the stack, keyblock is updating at each step. otherwise we could update */
    /* keyblock only when stroke is finished */
    if (ss->kb && !ss->modifiers_active)
      sculpt_update_keyblock(ob);

    ss->partial_redraw = 0;

    /* try to avoid calling this, only for e.g. linked duplicates now */
    if (((Mesh *)ob->data)->id.us > 1)
      DEG_id_tag_update(&ob->id, ID_RECALC_GEOMETRY);

    WM_event_add_notifier(C, NC_OBJECT | ND_DRAW, ob);
  }

  sculpt_brush_exit_tex(sd);
}

static int sculpt_brush_stroke_invoke(bContext *C, wmOperator *op, const wmEvent *event)
{
  struct PaintStroke *stroke;
  int ignore_background_click;
  int retval;

  sculpt_brush_stroke_init(C, op);

  stroke = paint_stroke_new(C,
                            op,
                            sculpt_stroke_get_location,
                            sculpt_stroke_test_start,
                            sculpt_stroke_update_step,
                            NULL,
                            sculpt_stroke_done,
                            event->type);

  op->customdata = stroke;

  /* For tablet rotation */
  ignore_background_click = RNA_boolean_get(op->ptr, "ignore_background_click");

  if (ignore_background_click && !over_mesh(C, op, event->x, event->y)) {
    paint_stroke_data_free(op);
    return OPERATOR_PASS_THROUGH;
  }

  if ((retval = op->type->modal(C, op, event)) == OPERATOR_FINISHED) {
    paint_stroke_data_free(op);
    return OPERATOR_FINISHED;
  }
  /* add modal handler */
  WM_event_add_modal_handler(C, op);

  OPERATOR_RETVAL_CHECK(retval);
  BLI_assert(retval == OPERATOR_RUNNING_MODAL);

  return OPERATOR_RUNNING_MODAL;
}

static int sculpt_brush_stroke_exec(bContext *C, wmOperator *op)
{
  sculpt_brush_stroke_init(C, op);

  op->customdata = paint_stroke_new(C,
                                    op,
                                    sculpt_stroke_get_location,
                                    sculpt_stroke_test_start,
                                    sculpt_stroke_update_step,
                                    NULL,
                                    sculpt_stroke_done,
                                    0);

  /* frees op->customdata */
  paint_stroke_exec(C, op);

  return OPERATOR_FINISHED;
}

static void sculpt_brush_stroke_cancel(bContext *C, wmOperator *op)
{
  Object *ob = CTX_data_active_object(C);
  SculptSession *ss = ob->sculpt;
  Sculpt *sd = CTX_data_tool_settings(C)->sculpt;
  const Brush *brush = BKE_paint_brush(&sd->paint);

  /* XXX Canceling strokes that way does not work with dynamic topology, user will have to do real undo for now.
   *     See T46456. */
  if (ss->cache && !sculpt_stroke_is_dynamic_topology(ss, brush)) {
    paint_mesh_restore_co(sd, ob);
  }

  paint_stroke_cancel(C, op);

  if (ss->cache) {
    sculpt_cache_free(ss->cache);
    ss->cache = NULL;
  }

  sculpt_brush_exit_tex(sd);
}

static void SCULPT_OT_brush_stroke(wmOperatorType *ot)
{
<<<<<<< HEAD
	/* identifiers */
	ot->name = "Sculpt";
	ot->idname = "SCULPT_OT_brush_stroke";
	ot->description = "Sculpt\nSculpt a stroke into the geometry";
=======
  /* identifiers */
  ot->name = "Sculpt";
  ot->idname = "SCULPT_OT_brush_stroke";
  ot->description = "Sculpt a stroke into the geometry";
>>>>>>> 3ea04e77

  /* api callbacks */
  ot->invoke = sculpt_brush_stroke_invoke;
  ot->modal = paint_stroke_modal;
  ot->exec = sculpt_brush_stroke_exec;
  ot->poll = sculpt_poll;
  ot->cancel = sculpt_brush_stroke_cancel;

  /* flags (sculpt does own undo? (ton) */
  ot->flag = OPTYPE_BLOCKING;

  /* properties */

  paint_stroke_operator_properties(ot);

  RNA_def_boolean(ot->srna,
                  "ignore_background_click",
                  0,
                  "Ignore Background Click",
                  "Clicks on the background do not start the stroke");
}

/* Reset the copy of the mesh that is being sculpted on (currently just for the layer brush) */

static int sculpt_set_persistent_base_exec(bContext *C, wmOperator *UNUSED(op))
{
  SculptSession *ss = CTX_data_active_object(C)->sculpt;

  if (ss) {
    if (ss->layer_co)
      MEM_freeN(ss->layer_co);
    ss->layer_co = NULL;
  }

  return OPERATOR_FINISHED;
}

static void SCULPT_OT_set_persistent_base(wmOperatorType *ot)
{
<<<<<<< HEAD
	/* identifiers */
	ot->name = "Set Persistent Base";
	ot->idname = "SCULPT_OT_set_persistent_base";
	ot->description = "Set Persistent Base\nReset the copy of the mesh that is being sculpted on";
=======
  /* identifiers */
  ot->name = "Set Persistent Base";
  ot->idname = "SCULPT_OT_set_persistent_base";
  ot->description = "Reset the copy of the mesh that is being sculpted on";
>>>>>>> 3ea04e77

  /* api callbacks */
  ot->exec = sculpt_set_persistent_base_exec;
  ot->poll = sculpt_mode_poll;

  ot->flag = OPTYPE_REGISTER | OPTYPE_UNDO;
}

/************************** Dynamic Topology **************************/

static void sculpt_dynamic_topology_triangulate(BMesh *bm)
{
  if (bm->totloop != bm->totface * 3) {
    BM_mesh_triangulate(
        bm, MOD_TRIANGULATE_QUAD_BEAUTY, MOD_TRIANGULATE_NGON_EARCLIP, 4, false, NULL, NULL, NULL);
  }
}

void sculpt_pbvh_clear(Object *ob)
{
  SculptSession *ss = ob->sculpt;

  /* Clear out any existing DM and PBVH */
  if (ss->pbvh) {
    BKE_pbvh_free(ss->pbvh);
  }
  ss->pbvh = NULL;
  BKE_object_free_derived_caches(ob);
}

void sculpt_dyntopo_node_layers_add(SculptSession *ss)
{
  int cd_node_layer_index;

  char layer_id[] = "_dyntopo_node_id";

  cd_node_layer_index = CustomData_get_named_layer_index(&ss->bm->vdata, CD_PROP_INT, layer_id);
  if (cd_node_layer_index == -1) {
    BM_data_layer_add_named(ss->bm, &ss->bm->vdata, CD_PROP_INT, layer_id);
    cd_node_layer_index = CustomData_get_named_layer_index(&ss->bm->vdata, CD_PROP_INT, layer_id);
  }

  ss->cd_vert_node_offset = CustomData_get_n_offset(
      &ss->bm->vdata,
      CD_PROP_INT,
      cd_node_layer_index - CustomData_get_layer_index(&ss->bm->vdata, CD_PROP_INT));

  ss->bm->vdata.layers[cd_node_layer_index].flag |= CD_FLAG_TEMPORARY;

  cd_node_layer_index = CustomData_get_named_layer_index(&ss->bm->pdata, CD_PROP_INT, layer_id);
  if (cd_node_layer_index == -1) {
    BM_data_layer_add_named(ss->bm, &ss->bm->pdata, CD_PROP_INT, layer_id);
    cd_node_layer_index = CustomData_get_named_layer_index(&ss->bm->pdata, CD_PROP_INT, layer_id);
  }

  ss->cd_face_node_offset = CustomData_get_n_offset(
      &ss->bm->pdata,
      CD_PROP_INT,
      cd_node_layer_index - CustomData_get_layer_index(&ss->bm->pdata, CD_PROP_INT));

  ss->bm->pdata.layers[cd_node_layer_index].flag |= CD_FLAG_TEMPORARY;
}

void sculpt_update_after_dynamic_topology_toggle(Depsgraph *depsgraph, Scene *scene, Object *ob)
{
  Sculpt *sd = scene->toolsettings->sculpt;

  /* Create the PBVH */
  BKE_sculpt_update_mesh_elements(depsgraph, scene, sd, ob, false, false);
  WM_main_add_notifier(NC_OBJECT | ND_DRAW, ob);
}

void sculpt_dynamic_topology_enable_ex(Depsgraph *depsgraph, Scene *scene, Object *ob)
{
  SculptSession *ss = ob->sculpt;
  Mesh *me = ob->data;
  const BMAllocTemplate allocsize = BMALLOC_TEMPLATE_FROM_ME(me);

  sculpt_pbvh_clear(ob);

  ss->bm_smooth_shading = (scene->toolsettings->sculpt->flags & SCULPT_DYNTOPO_SMOOTH_SHADING) !=
                          0;

  /* Dynamic topology doesn't ensure selection state is valid, so remove [#36280] */
  BKE_mesh_mselect_clear(me);

  /* Create triangles-only BMesh */
  ss->bm = BM_mesh_create(&allocsize,
                          &((struct BMeshCreateParams){
                              .use_toolflags = false,
                          }));

  BM_mesh_bm_from_me(ss->bm,
                     me,
                     (&(struct BMeshFromMeshParams){
                         .calc_face_normal = true,
                         .use_shapekey = true,
                         .active_shapekey = ob->shapenr,
                     }));
  sculpt_dynamic_topology_triangulate(ss->bm);
  BM_data_layer_add(ss->bm, &ss->bm->vdata, CD_PAINT_MASK);
  sculpt_dyntopo_node_layers_add(ss);
  /* make sure the data for existing faces are initialized */
  if (me->totpoly != ss->bm->totface) {
    BM_mesh_normals_update(ss->bm);
  }

  /* Enable dynamic topology */
  me->flag |= ME_SCULPT_DYNAMIC_TOPOLOGY;

  /* Enable logging for undo/redo */
  ss->bm_log = BM_log_create(ss->bm);

  /* Refresh */
  sculpt_update_after_dynamic_topology_toggle(depsgraph, scene, ob);
}

/* Free the sculpt BMesh and BMLog
 *
 * If 'unode' is given, the BMesh's data is copied out to the unode
 * before the BMesh is deleted so that it can be restored from */
void sculpt_dynamic_topology_disable_ex(Depsgraph *depsgraph,
                                        Scene *scene,
                                        Object *ob,
                                        SculptUndoNode *unode)
{
  SculptSession *ss = ob->sculpt;
  Mesh *me = ob->data;

  sculpt_pbvh_clear(ob);

  if (unode) {
    /* Free all existing custom data */
    CustomData_free(&me->vdata, me->totvert);
    CustomData_free(&me->edata, me->totedge);
    CustomData_free(&me->fdata, me->totface);
    CustomData_free(&me->ldata, me->totloop);
    CustomData_free(&me->pdata, me->totpoly);

    /* Copy over stored custom data */
    me->totvert = unode->bm_enter_totvert;
    me->totloop = unode->bm_enter_totloop;
    me->totpoly = unode->bm_enter_totpoly;
    me->totedge = unode->bm_enter_totedge;
    me->totface = 0;
    CustomData_copy(&unode->bm_enter_vdata,
                    &me->vdata,
                    CD_MASK_MESH.vmask,
                    CD_DUPLICATE,
                    unode->bm_enter_totvert);
    CustomData_copy(&unode->bm_enter_edata,
                    &me->edata,
                    CD_MASK_MESH.emask,
                    CD_DUPLICATE,
                    unode->bm_enter_totedge);
    CustomData_copy(&unode->bm_enter_ldata,
                    &me->ldata,
                    CD_MASK_MESH.lmask,
                    CD_DUPLICATE,
                    unode->bm_enter_totloop);
    CustomData_copy(&unode->bm_enter_pdata,
                    &me->pdata,
                    CD_MASK_MESH.pmask,
                    CD_DUPLICATE,
                    unode->bm_enter_totpoly);

    BKE_mesh_update_customdata_pointers(me, false);
  }
  else {
    BKE_sculptsession_bm_to_me(ob, true);
  }

  /* Clear data */
  me->flag &= ~ME_SCULPT_DYNAMIC_TOPOLOGY;

  /* typically valid but with global-undo they can be NULL, [#36234] */
  if (ss->bm) {
    BM_mesh_free(ss->bm);
    ss->bm = NULL;
  }
  if (ss->bm_log) {
    BM_log_free(ss->bm_log);
    ss->bm_log = NULL;
  }

  BKE_particlesystem_reset_all(ob);
  BKE_ptcache_object_reset(scene, ob, PTCACHE_RESET_OUTDATED);

  /* Refresh */
  sculpt_update_after_dynamic_topology_toggle(depsgraph, scene, ob);
}

void sculpt_dynamic_topology_disable(bContext *C, SculptUndoNode *unode)
{
  Depsgraph *depsgraph = CTX_data_depsgraph(C);
  Scene *scene = CTX_data_scene(C);
  Object *ob = CTX_data_active_object(C);
  sculpt_dynamic_topology_disable_ex(depsgraph, scene, ob, unode);
}

static void sculpt_dynamic_topology_disable_with_undo(Depsgraph *depsgraph,
                                                      Scene *scene,
                                                      Object *ob)
{
  SculptSession *ss = ob->sculpt;
  if (ss->bm) {
    sculpt_undo_push_begin("Dynamic topology disable");
    sculpt_undo_push_node(ob, NULL, SCULPT_UNDO_DYNTOPO_END);
    sculpt_dynamic_topology_disable_ex(depsgraph, scene, ob, NULL);
    sculpt_undo_push_end();
  }
}

static void sculpt_dynamic_topology_enable_with_undo(Depsgraph *depsgraph,
                                                     Scene *scene,
                                                     Object *ob)
{
  SculptSession *ss = ob->sculpt;
  if (ss->bm == NULL) {
    sculpt_undo_push_begin("Dynamic topology enable");
    sculpt_dynamic_topology_enable_ex(depsgraph, scene, ob);
    sculpt_undo_push_node(ob, NULL, SCULPT_UNDO_DYNTOPO_BEGIN);
    sculpt_undo_push_end();
  }
}

static int sculpt_dynamic_topology_toggle_exec(bContext *C, wmOperator *UNUSED(op))
{
  Depsgraph *depsgraph = CTX_data_depsgraph(C);
  Scene *scene = CTX_data_scene(C);
  Object *ob = CTX_data_active_object(C);
  SculptSession *ss = ob->sculpt;

  WM_cursor_wait(1);

  if (ss->bm) {
    sculpt_dynamic_topology_disable_with_undo(depsgraph, scene, ob);
  }
  else {
    sculpt_dynamic_topology_enable_with_undo(depsgraph, scene, ob);
  }

  WM_cursor_wait(0);

  return OPERATOR_FINISHED;
}

enum eDynTopoWarnFlag {
  DYNTOPO_WARN_VDATA = (1 << 0),
  DYNTOPO_WARN_EDATA = (1 << 1),
  DYNTOPO_WARN_LDATA = (1 << 2),
  DYNTOPO_WARN_MODIFIER = (1 << 3),
};

static int dyntopo_warning_popup(bContext *C, wmOperatorType *ot, enum eDynTopoWarnFlag flag)
{
  uiPopupMenu *pup = UI_popup_menu_begin(C, IFACE_("Warning!"), ICON_ERROR);
  uiLayout *layout = UI_popup_menu_layout(pup);

  if (flag & (DYNTOPO_WARN_VDATA | DYNTOPO_WARN_EDATA | DYNTOPO_WARN_LDATA)) {
    const char *msg_error = TIP_("Vertex Data Detected!");
    const char *msg = TIP_("Dyntopo will not preserve vertex colors, UVs, or other customdata");
    uiItemL(layout, msg_error, ICON_INFO);
    uiItemL(layout, msg, ICON_NONE);
    uiItemS(layout);
  }

  if (flag & DYNTOPO_WARN_MODIFIER) {
    const char *msg_error = TIP_("Generative Modifiers Detected!");
    const char *msg = TIP_(
        "Keeping the modifiers will increase polycount when returning to object mode");

    uiItemL(layout, msg_error, ICON_INFO);
    uiItemL(layout, msg, ICON_NONE);
    uiItemS(layout);
  }

  uiItemFullO_ptr(layout, ot, IFACE_("OK"), ICON_NONE, NULL, WM_OP_EXEC_DEFAULT, 0, NULL);

  UI_popup_menu_end(C, pup);

  return OPERATOR_INTERFACE;
}

static enum eDynTopoWarnFlag sculpt_dynamic_topology_check(Scene *scene, Object *ob)
{
  Mesh *me = ob->data;
  SculptSession *ss = ob->sculpt;

  enum eDynTopoWarnFlag flag = 0;

  BLI_assert(ss->bm == NULL);
  UNUSED_VARS_NDEBUG(ss);

  for (int i = 0; i < CD_NUMTYPES; i++) {
    if (!ELEM(i, CD_MVERT, CD_MEDGE, CD_MFACE, CD_MLOOP, CD_MPOLY, CD_PAINT_MASK, CD_ORIGINDEX)) {
      if (CustomData_has_layer(&me->vdata, i)) {
        flag |= DYNTOPO_WARN_VDATA;
      }
      if (CustomData_has_layer(&me->edata, i)) {
        flag |= DYNTOPO_WARN_EDATA;
      }
      if (CustomData_has_layer(&me->ldata, i)) {
        flag |= DYNTOPO_WARN_LDATA;
      }
    }
  }

  {
    VirtualModifierData virtualModifierData;
    ModifierData *md = modifiers_getVirtualModifierList(ob, &virtualModifierData);

    /* exception for shape keys because we can edit those */
    for (; md; md = md->next) {
      const ModifierTypeInfo *mti = modifierType_getInfo(md->type);
      if (!modifier_isEnabled(scene, md, eModifierMode_Realtime))
        continue;

      if (mti->type == eModifierTypeType_Constructive) {
        flag |= DYNTOPO_WARN_MODIFIER;
        break;
      }
    }
  }

  return flag;
}

static int sculpt_dynamic_topology_toggle_invoke(bContext *C,
                                                 wmOperator *op,
                                                 const wmEvent *UNUSED(event))
{
  Object *ob = CTX_data_active_object(C);
  SculptSession *ss = ob->sculpt;

  if (!ss->bm) {
    Scene *scene = CTX_data_scene(C);
    enum eDynTopoWarnFlag flag = sculpt_dynamic_topology_check(scene, ob);

    if (flag) {
      /* The mesh has customdata that will be lost, let the user confirm this is OK */
      return dyntopo_warning_popup(C, op->type, flag);
    }
  }

  return sculpt_dynamic_topology_toggle_exec(C, op);
}

static void SCULPT_OT_dynamic_topology_toggle(wmOperatorType *ot)
{
<<<<<<< HEAD
	/* identifiers */
	ot->name = "Dynamic Topology Toggle";
	ot->idname = "SCULPT_OT_dynamic_topology_toggle";
	ot->description = "Dynamic Topology Toggle\nDynamic topology alters the mesh topology while sculpting";
=======
  /* identifiers */
  ot->name = "Dynamic Topology Toggle";
  ot->idname = "SCULPT_OT_dynamic_topology_toggle";
  ot->description = "Dynamic topology alters the mesh topology while sculpting";
>>>>>>> 3ea04e77

  /* api callbacks */
  ot->invoke = sculpt_dynamic_topology_toggle_invoke;
  ot->exec = sculpt_dynamic_topology_toggle_exec;
  ot->poll = sculpt_mode_poll;

  ot->flag = OPTYPE_REGISTER | OPTYPE_UNDO;
}

/************************* SCULPT_OT_optimize *************************/

static int sculpt_optimize_exec(bContext *C, wmOperator *UNUSED(op))
{
  Object *ob = CTX_data_active_object(C);

  sculpt_pbvh_clear(ob);
  WM_event_add_notifier(C, NC_OBJECT | ND_DRAW, ob);

  return OPERATOR_FINISHED;
}

static bool sculpt_and_dynamic_topology_poll(bContext *C)
{
  Object *ob = CTX_data_active_object(C);

  return sculpt_mode_poll(C) && ob->sculpt->bm;
}

/* The BVH gets less optimal more quickly with dynamic topology than
 * regular sculpting. There is no doubt more clever stuff we can do to
 * optimize it on the fly, but for now this gives the user a nicer way
 * to recalculate it than toggling modes. */
static void SCULPT_OT_optimize(wmOperatorType *ot)
{
<<<<<<< HEAD
	/* identifiers */
	ot->name = "Optimize";
	ot->idname = "SCULPT_OT_optimize";
	ot->description = "Optimize\nRecalculate the sculpt BVH to improve performance";
=======
  /* identifiers */
  ot->name = "Optimize";
  ot->idname = "SCULPT_OT_optimize";
  ot->description = "Recalculate the sculpt BVH to improve performance";
>>>>>>> 3ea04e77

  /* api callbacks */
  ot->exec = sculpt_optimize_exec;
  ot->poll = sculpt_and_dynamic_topology_poll;

  ot->flag = OPTYPE_REGISTER | OPTYPE_UNDO;
}

/********************* Dynamic topology symmetrize ********************/

static int sculpt_symmetrize_exec(bContext *C, wmOperator *UNUSED(op))
{
  Object *ob = CTX_data_active_object(C);
  const Sculpt *sd = CTX_data_tool_settings(C)->sculpt;
  SculptSession *ss = ob->sculpt;

  /* To simplify undo for symmetrize, all BMesh elements are logged
   * as deleted, then after symmetrize operation all BMesh elements
   * are logged as added (as opposed to attempting to store just the
   * parts that symmetrize modifies) */
  sculpt_undo_push_begin("Dynamic topology symmetrize");
  sculpt_undo_push_node(ob, NULL, SCULPT_UNDO_DYNTOPO_SYMMETRIZE);
  BM_log_before_all_removed(ss->bm, ss->bm_log);

  BM_mesh_toolflags_set(ss->bm, true);

  /* Symmetrize and re-triangulate */
  BMO_op_callf(ss->bm,
               (BMO_FLAG_DEFAULTS & ~BMO_FLAG_RESPECT_HIDE),
               "symmetrize input=%avef direction=%i  dist=%f",
               sd->symmetrize_direction,
               0.00001f);
  sculpt_dynamic_topology_triangulate(ss->bm);

  /* bisect operator flags edges (keep tags clean for edge queue) */
  BM_mesh_elem_hflag_disable_all(ss->bm, BM_EDGE, BM_ELEM_TAG, false);

  BM_mesh_toolflags_set(ss->bm, false);

  /* Finish undo */
  BM_log_all_added(ss->bm, ss->bm_log);
  sculpt_undo_push_end();

  /* Redraw */
  sculpt_pbvh_clear(ob);
  WM_event_add_notifier(C, NC_OBJECT | ND_DRAW, ob);

  return OPERATOR_FINISHED;
}

static void SCULPT_OT_symmetrize(wmOperatorType *ot)
{
<<<<<<< HEAD
	/* identifiers */
	ot->name = "Symmetrize";
	ot->idname = "SCULPT_OT_symmetrize";
	ot->description = "Symmetrize\nSymmetrize the topology modifications";
=======
  /* identifiers */
  ot->name = "Symmetrize";
  ot->idname = "SCULPT_OT_symmetrize";
  ot->description = "Symmetrize the topology modifications";
>>>>>>> 3ea04e77

  /* api callbacks */
  ot->exec = sculpt_symmetrize_exec;
  ot->poll = sculpt_and_dynamic_topology_poll;
}

/**** Toggle operator for turning sculpt mode on or off ****/

static void sculpt_init_session(Depsgraph *depsgraph, Scene *scene, Object *ob)
{
  /* Create persistent sculpt mode data */
  BKE_sculpt_toolsettings_data_ensure(scene);

  ob->sculpt = MEM_callocN(sizeof(SculptSession), "sculpt session");
  ob->sculpt->mode_type = OB_MODE_SCULPT;
  BKE_sculpt_update_mesh_elements(depsgraph, scene, scene->toolsettings->sculpt, ob, false, false);
}

static int ed_object_sculptmode_flush_recalc_flag(Scene *scene,
                                                  Object *ob,
                                                  MultiresModifierData *mmd)
{
  int flush_recalc = 0;
  /* multires in sculpt mode could have different from object mode subdivision level */
  flush_recalc |= mmd && mmd->sculptlvl != mmd->lvl;
  /* if object has got active modifiers, it's dm could be different in sculpt mode  */
  flush_recalc |= sculpt_has_active_modifiers(scene, ob);
  return flush_recalc;
}

void ED_object_sculptmode_enter_ex(Main *bmain,
                                   Depsgraph *depsgraph,
                                   Scene *scene,
                                   Object *ob,
                                   const bool force_dyntopo,
                                   ReportList *reports)
{
  const int mode_flag = OB_MODE_SCULPT;
  Mesh *me = BKE_mesh_from_object(ob);

  /* Enter sculptmode */
  ob->mode |= mode_flag;

  MultiresModifierData *mmd = BKE_sculpt_multires_active(scene, ob);

  const int flush_recalc = ed_object_sculptmode_flush_recalc_flag(scene, ob, mmd);

  if (flush_recalc)
    DEG_id_tag_update(&ob->id, ID_RECALC_GEOMETRY);

  /* Create sculpt mode session data */
  if (ob->sculpt) {
    BKE_sculptsession_free(ob);
  }

  /* Make sure derived final from original object does not reference possibly
   * freed memory.
   */
  BKE_object_free_derived_caches(ob);

  sculpt_init_session(depsgraph, scene, ob);

  /* Mask layer is required */
  if (mmd) {
    /* XXX, we could attempt to support adding mask data mid-sculpt mode (with multi-res)
     * but this ends up being quite tricky (and slow) */
    BKE_sculpt_mask_layers_ensure(ob, mmd);
  }

  if (!(fabsf(ob->scale[0] - ob->scale[1]) < 1e-4f &&
        fabsf(ob->scale[1] - ob->scale[2]) < 1e-4f)) {
    BKE_report(
        reports, RPT_WARNING, "Object has non-uniform scale, sculpting may be unpredictable");
  }
  else if (is_negative_m4(ob->obmat)) {
    BKE_report(reports, RPT_WARNING, "Object has negative scale, sculpting may be unpredictable");
  }

  Paint *paint = BKE_paint_get_active_from_paintmode(scene, PAINT_MODE_SCULPT);
  BKE_paint_init(bmain, scene, PAINT_MODE_SCULPT, PAINT_CURSOR_SCULPT);

  paint_cursor_start_explicit(paint, bmain->wm.first, sculpt_poll_view3d);

  /* Check dynamic-topology flag; re-enter dynamic-topology mode when changing modes,
   * As long as no data was added that is not supported. */
  if (me->flag & ME_SCULPT_DYNAMIC_TOPOLOGY) {
    const char *message_unsupported = NULL;
    if (me->totloop != me->totpoly * 3) {
      message_unsupported = TIP_("non-triangle face");
    }
    else if (mmd != NULL) {
      message_unsupported = TIP_("multi-res modifier");
    }
    else {
      enum eDynTopoWarnFlag flag = sculpt_dynamic_topology_check(scene, ob);
      if (flag == 0) {
        /* pass */
      }
      else if (flag & DYNTOPO_WARN_VDATA) {
        message_unsupported = TIP_("vertex data");
      }
      else if (flag & DYNTOPO_WARN_EDATA) {
        message_unsupported = TIP_("edge data");
      }
      else if (flag & DYNTOPO_WARN_LDATA) {
        message_unsupported = TIP_("face data");
      }
      else if (flag & DYNTOPO_WARN_MODIFIER) {
        message_unsupported = TIP_("constructive modifier");
      }
      else {
        BLI_assert(0);
      }
    }

    if ((message_unsupported == NULL) || force_dyntopo) {
      /* Needed because we may be entering this mode before the undo system loads. */
      wmWindowManager *wm = bmain->wm.first;
      bool has_undo = wm->undo_stack != NULL;
      /* undo push is needed to prevent memory leak */
      if (has_undo) {
        sculpt_undo_push_begin("Dynamic topology enable");
      }
      sculpt_dynamic_topology_enable_ex(depsgraph, scene, ob);
      if (has_undo) {
        sculpt_undo_push_node(ob, NULL, SCULPT_UNDO_DYNTOPO_BEGIN);
        sculpt_undo_push_end();
      }
    }
    else {
      BKE_reportf(
          reports, RPT_WARNING, "Dynamic Topology found: %s, disabled", message_unsupported);
      me->flag &= ~ME_SCULPT_DYNAMIC_TOPOLOGY;
    }
  }

  /* Flush object mode. */
  DEG_id_tag_update(&ob->id, ID_RECALC_COPY_ON_WRITE);
}

void ED_object_sculptmode_enter(struct bContext *C, ReportList *reports)
{
  Main *bmain = CTX_data_main(C);
  Scene *scene = CTX_data_scene(C);
  ViewLayer *view_layer = CTX_data_view_layer(C);
  Object *ob = OBACT(view_layer);
  Depsgraph *depsgraph = CTX_data_depsgraph(C);
  ED_object_sculptmode_enter_ex(bmain, depsgraph, scene, ob, false, reports);
}

void ED_object_sculptmode_exit_ex(Depsgraph *depsgraph, Scene *scene, Object *ob)
{
  const int mode_flag = OB_MODE_SCULPT;
  Mesh *me = BKE_mesh_from_object(ob);

  MultiresModifierData *mmd = BKE_sculpt_multires_active(scene, ob);
  if (mmd) {
    multires_force_update(ob);
  }

  /* Not needed for now. */
#if 0
  const int flush_recalc = ed_object_sculptmode_flush_recalc_flag(scene, ob, mmd);
#endif

  /* Always for now, so leaving sculpt mode always ensures scene is in
   * a consistent state.
   */
  if (true || /* flush_recalc || */ (ob->sculpt && ob->sculpt->bm)) {
    DEG_id_tag_update(&ob->id, ID_RECALC_GEOMETRY);
  }

  if (me->flag & ME_SCULPT_DYNAMIC_TOPOLOGY) {
    /* Dynamic topology must be disabled before exiting sculpt
     * mode to ensure the undo stack stays in a consistent
     * state */
    sculpt_dynamic_topology_disable_with_undo(depsgraph, scene, ob);

    /* store so we know to re-enable when entering sculpt mode */
    me->flag |= ME_SCULPT_DYNAMIC_TOPOLOGY;
  }

  /* Leave sculptmode */
  ob->mode &= ~mode_flag;

  BKE_sculptsession_free(ob);

  paint_cursor_delete_textures();

  /* Never leave derived meshes behind. */
  BKE_object_free_derived_caches(ob);

  /* Flush object mode. */
  DEG_id_tag_update(&ob->id, ID_RECALC_COPY_ON_WRITE);
}

void ED_object_sculptmode_exit(bContext *C)
{
  Depsgraph *depsgraph = CTX_data_depsgraph(C);
  Scene *scene = CTX_data_scene(C);
  ViewLayer *view_layer = CTX_data_view_layer(C);
  Object *ob = OBACT(view_layer);
  ED_object_sculptmode_exit_ex(depsgraph, scene, ob);
}

static int sculpt_mode_toggle_exec(bContext *C, wmOperator *op)
{
  struct wmMsgBus *mbus = CTX_wm_message_bus(C);
  Main *bmain = CTX_data_main(C);
  Depsgraph *depsgraph = CTX_data_depsgraph_on_load(C);
  Scene *scene = CTX_data_scene(C);
  ToolSettings *ts = scene->toolsettings;
  ViewLayer *view_layer = CTX_data_view_layer(C);
  Object *ob = OBACT(view_layer);
  const int mode_flag = OB_MODE_SCULPT;
  const bool is_mode_set = (ob->mode & mode_flag) != 0;

  if (!is_mode_set) {
    if (!ED_object_mode_compat_set(C, ob, mode_flag, op->reports)) {
      return OPERATOR_CANCELLED;
    }
  }

  if (is_mode_set) {
    ED_object_sculptmode_exit_ex(depsgraph, scene, ob);
  }
  else {
    ED_object_sculptmode_enter_ex(bmain, depsgraph, scene, ob, false, op->reports);
    BKE_paint_toolslots_brush_validate(bmain, &ts->sculpt->paint);
  }

  WM_event_add_notifier(C, NC_SCENE | ND_MODE, scene);

  WM_msg_publish_rna_prop(mbus, &ob->id, ob, Object, mode);

  WM_toolsystem_update_from_context_view3d(C);

  return OPERATOR_FINISHED;
}

static void SCULPT_OT_sculptmode_toggle(wmOperatorType *ot)
{
<<<<<<< HEAD
	/* identifiers */
	ot->name = "Sculpt Mode";
	ot->idname = "SCULPT_OT_sculptmode_toggle";
	ot->description = "Sculpt Mode\nToggle sculpt mode in 3D view";
=======
  /* identifiers */
  ot->name = "Sculpt Mode";
  ot->idname = "SCULPT_OT_sculptmode_toggle";
  ot->description = "Toggle sculpt mode in 3D view";
>>>>>>> 3ea04e77

  /* api callbacks */
  ot->exec = sculpt_mode_toggle_exec;
  ot->poll = ED_operator_object_active_editable_mesh;

  ot->flag = OPTYPE_REGISTER | OPTYPE_UNDO | OPTYPE_USE_EVAL_DATA;
}

static bool sculpt_and_constant_or_manual_detail_poll(bContext *C)
{
  Object *ob = CTX_data_active_object(C);
  Sculpt *sd = CTX_data_tool_settings(C)->sculpt;

  return sculpt_mode_poll(C) && ob->sculpt->bm &&
         (sd->flags & (SCULPT_DYNTOPO_DETAIL_CONSTANT | SCULPT_DYNTOPO_DETAIL_MANUAL));
}

static int sculpt_detail_flood_fill_exec(bContext *C, wmOperator *UNUSED(op))
{
  Sculpt *sd = CTX_data_tool_settings(C)->sculpt;
  Object *ob = CTX_data_active_object(C);
  SculptSession *ss = ob->sculpt;
  float size;
  float bb_min[3], bb_max[3], center[3], dim[3];
  int i, totnodes;
  PBVHNode **nodes;

  BKE_pbvh_search_gather(ss->pbvh, NULL, NULL, &nodes, &totnodes);

  if (!totnodes)
    return OPERATOR_CANCELLED;

  for (i = 0; i < totnodes; i++) {
    BKE_pbvh_node_mark_topology_update(nodes[i]);
  }
  /* get the bounding box, it's center and size */
  BKE_pbvh_bounding_box(ob->sculpt->pbvh, bb_min, bb_max);
  add_v3_v3v3(center, bb_min, bb_max);
  mul_v3_fl(center, 0.5f);
  sub_v3_v3v3(dim, bb_max, bb_min);
  size = max_fff(dim[0], dim[1], dim[2]);

  /* update topology size */
  float object_space_constant_detail = 1.0f / (sd->constant_detail * mat4_to_scale(ob->obmat));
  BKE_pbvh_bmesh_detail_size_set(ss->pbvh, object_space_constant_detail);

  sculpt_undo_push_begin("Dynamic topology flood fill");
  sculpt_undo_push_node(ob, NULL, SCULPT_UNDO_COORDS);

  while (BKE_pbvh_bmesh_update_topology(
      ss->pbvh, PBVH_Collapse | PBVH_Subdivide, center, NULL, size, false, false)) {
    for (i = 0; i < totnodes; i++)
      BKE_pbvh_node_mark_topology_update(nodes[i]);
  }

  MEM_freeN(nodes);
  sculpt_undo_push_end();

  /* force rebuild of pbvh for better BB placement */
  sculpt_pbvh_clear(ob);
  /* Redraw */
  WM_event_add_notifier(C, NC_OBJECT | ND_DRAW, ob);

  return OPERATOR_FINISHED;
}

static void SCULPT_OT_detail_flood_fill(wmOperatorType *ot)
{
<<<<<<< HEAD
	/* identifiers */
	ot->name = "Detail Flood Fill";
	ot->idname = "SCULPT_OT_detail_flood_fill";
	ot->description = "Detail Flood Fill\nFlood fill the mesh with the selected detail setting";
=======
  /* identifiers */
  ot->name = "Detail Flood Fill";
  ot->idname = "SCULPT_OT_detail_flood_fill";
  ot->description = "Flood fill the mesh with the selected detail setting";
>>>>>>> 3ea04e77

  /* api callbacks */
  ot->exec = sculpt_detail_flood_fill_exec;
  ot->poll = sculpt_and_constant_or_manual_detail_poll;

  ot->flag = OPTYPE_REGISTER | OPTYPE_UNDO;
}

static void sample_detail(bContext *C, int mx, int my)
{
  /* Find 3D view to pick from. */
  bScreen *screen = CTX_wm_screen(C);
  ScrArea *sa = BKE_screen_find_area_xy(screen, SPACE_VIEW3D, mx, my);
  ARegion *ar = (sa) ? BKE_area_find_region_xy(sa, RGN_TYPE_WINDOW, mx, my) : NULL;
  if (ar == NULL) {
    return;
  }

  /* Set context to 3D view. */
  ScrArea *prev_sa = CTX_wm_area(C);
  ARegion *prev_ar = CTX_wm_region(C);
  CTX_wm_area_set(C, sa);
  CTX_wm_region_set(C, ar);

  ViewContext vc;
  ED_view3d_viewcontext_init(C, &vc);

  /* Pick sample detail. */
  Sculpt *sd = CTX_data_tool_settings(C)->sculpt;
  Object *ob = vc.obact;
  Brush *brush = BKE_paint_brush(&sd->paint);

  sculpt_stroke_modifiers_check(C, ob, brush);

  float mouse[2] = {mx - ar->winrct.xmin, my - ar->winrct.ymin};
  float ray_start[3], ray_end[3], ray_normal[3];
  float depth = sculpt_raycast_init(&vc, mouse, ray_start, ray_end, ray_normal, false);

  SculptDetailRaycastData srd;
  srd.hit = 0;
  srd.ray_start = ray_start;
  srd.ray_normal = ray_normal;
  srd.depth = depth;
  srd.edge_length = 0.0f;

  BKE_pbvh_raycast(ob->sculpt->pbvh, sculpt_raycast_detail_cb, &srd, ray_start, ray_normal, false);

  if (srd.hit && srd.edge_length > 0.0f) {
    /* Convert edge length to world space detail resolution. */
    sd->constant_detail = 1 / (srd.edge_length * mat4_to_scale(ob->obmat));
  }

  /* Restore context. */
  CTX_wm_area_set(C, prev_sa);
  CTX_wm_region_set(C, prev_ar);
}

static int sculpt_sample_detail_size_exec(bContext *C, wmOperator *op)
{
  int ss_co[2];
  RNA_int_get_array(op->ptr, "location", ss_co);
  sample_detail(C, ss_co[0], ss_co[1]);
  return OPERATOR_FINISHED;
}

static int sculpt_sample_detail_size_invoke(bContext *C, wmOperator *op, const wmEvent *UNUSED(e))
{
  ED_workspace_status_text(C, "Click on the mesh to set the detail");
  WM_cursor_modal_set(CTX_wm_window(C), BC_EYEDROPPER_CURSOR);
  WM_event_add_modal_handler(C, op);
  return OPERATOR_RUNNING_MODAL;
}

static int sculpt_sample_detail_size_modal(bContext *C, wmOperator *op, const wmEvent *event)
{
  switch (event->type) {
    case LEFTMOUSE:
      if (event->val == KM_PRESS) {
        int ss_co[2] = {event->x, event->y};

        sample_detail(C, ss_co[0], ss_co[1]);

        RNA_int_set_array(op->ptr, "location", ss_co);
        WM_cursor_modal_restore(CTX_wm_window(C));
        ED_workspace_status_text(C, NULL);
        WM_main_add_notifier(NC_SCENE | ND_TOOLSETTINGS, NULL);

        return OPERATOR_FINISHED;
      }
      break;

    case RIGHTMOUSE: {
      WM_cursor_modal_restore(CTX_wm_window(C));
      ED_workspace_status_text(C, NULL);

      return OPERATOR_CANCELLED;
    }
  }

  return OPERATOR_RUNNING_MODAL;
}

static void SCULPT_OT_sample_detail_size(wmOperatorType *ot)
{
<<<<<<< HEAD
	/* identifiers */
	ot->name = "Sample Detail Size";
	ot->idname = "SCULPT_OT_sample_detail_size";
	ot->description = "Sample Detail Size\nSample the mesh detail on clicked point";
=======
  /* identifiers */
  ot->name = "Sample Detail Size";
  ot->idname = "SCULPT_OT_sample_detail_size";
  ot->description = "Sample the mesh detail on clicked point";
>>>>>>> 3ea04e77

  /* api callbacks */
  ot->invoke = sculpt_sample_detail_size_invoke;
  ot->exec = sculpt_sample_detail_size_exec;
  ot->modal = sculpt_sample_detail_size_modal;
  ot->poll = sculpt_and_constant_or_manual_detail_poll;

  ot->flag = OPTYPE_REGISTER | OPTYPE_UNDO;

  RNA_def_int_array(ot->srna,
                    "location",
                    2,
                    NULL,
                    0,
                    SHRT_MAX,
                    "Location",
                    "Screen Coordinates of sampling",
                    0,
                    SHRT_MAX);
}

/* Dynamic-topology detail size
 *
 * This should be improved further, perhaps by showing a triangle
 * grid rather than brush alpha */
static void set_brush_rc_props(PointerRNA *ptr, const char *prop)
{
  char *path = BLI_sprintfN("tool_settings.sculpt.brush.%s", prop);
  RNA_string_set(ptr, "data_path_primary", path);
  MEM_freeN(path);
}

static int sculpt_set_detail_size_exec(bContext *C, wmOperator *UNUSED(op))
{
  Sculpt *sd = CTX_data_tool_settings(C)->sculpt;

  PointerRNA props_ptr;
  wmOperatorType *ot = WM_operatortype_find("WM_OT_radial_control", true);

  WM_operator_properties_create_ptr(&props_ptr, ot);

  if (sd->flags & (SCULPT_DYNTOPO_DETAIL_CONSTANT | SCULPT_DYNTOPO_DETAIL_MANUAL)) {
    set_brush_rc_props(&props_ptr, "constant_detail_resolution");
    RNA_string_set(
        &props_ptr, "data_path_primary", "tool_settings.sculpt.constant_detail_resolution");
  }
  else if (sd->flags & SCULPT_DYNTOPO_DETAIL_BRUSH) {
    set_brush_rc_props(&props_ptr, "constant_detail_resolution");
    RNA_string_set(&props_ptr, "data_path_primary", "tool_settings.sculpt.detail_percent");
  }
  else {
    set_brush_rc_props(&props_ptr, "detail_size");
    RNA_string_set(&props_ptr, "data_path_primary", "tool_settings.sculpt.detail_size");
  }

  WM_operator_name_call_ptr(C, ot, WM_OP_INVOKE_DEFAULT, &props_ptr);

  WM_operator_properties_free(&props_ptr);

  return OPERATOR_FINISHED;
}

static void SCULPT_OT_set_detail_size(wmOperatorType *ot)
{
<<<<<<< HEAD
	/* identifiers */
	ot->name = "Set Detail Size";
	ot->idname = "SCULPT_OT_set_detail_size";
	ot->description = "Set Detail Size\nSet the mesh detail (either relative or constant one, depending on current dyntopo mode)";
=======
  /* identifiers */
  ot->name = "Set Detail Size";
  ot->idname = "SCULPT_OT_set_detail_size";
  ot->description =
      "Set the mesh detail (either relative or constant one, depending on current dyntopo mode)";
>>>>>>> 3ea04e77

  /* api callbacks */
  ot->exec = sculpt_set_detail_size_exec;
  ot->poll = sculpt_and_dynamic_topology_poll;

  ot->flag = OPTYPE_REGISTER | OPTYPE_UNDO;
}

void ED_operatortypes_sculpt(void)
{
  WM_operatortype_append(SCULPT_OT_brush_stroke);
  WM_operatortype_append(SCULPT_OT_sculptmode_toggle);
  WM_operatortype_append(SCULPT_OT_set_persistent_base);
  WM_operatortype_append(SCULPT_OT_dynamic_topology_toggle);
  WM_operatortype_append(SCULPT_OT_optimize);
  WM_operatortype_append(SCULPT_OT_symmetrize);
  WM_operatortype_append(SCULPT_OT_detail_flood_fill);
  WM_operatortype_append(SCULPT_OT_sample_detail_size);
  WM_operatortype_append(SCULPT_OT_set_detail_size);
}<|MERGE_RESOLUTION|>--- conflicted
+++ resolved
@@ -5399,17 +5399,10 @@
 
 static void SCULPT_OT_brush_stroke(wmOperatorType *ot)
 {
-<<<<<<< HEAD
-	/* identifiers */
-	ot->name = "Sculpt";
-	ot->idname = "SCULPT_OT_brush_stroke";
-	ot->description = "Sculpt\nSculpt a stroke into the geometry";
-=======
   /* identifiers */
   ot->name = "Sculpt";
   ot->idname = "SCULPT_OT_brush_stroke";
-  ot->description = "Sculpt a stroke into the geometry";
->>>>>>> 3ea04e77
+  ot->description = "Sculpt\nSculpt a stroke into the geometry";
 
   /* api callbacks */
   ot->invoke = sculpt_brush_stroke_invoke;
@@ -5449,17 +5442,10 @@
 
 static void SCULPT_OT_set_persistent_base(wmOperatorType *ot)
 {
-<<<<<<< HEAD
-	/* identifiers */
-	ot->name = "Set Persistent Base";
-	ot->idname = "SCULPT_OT_set_persistent_base";
-	ot->description = "Set Persistent Base\nReset the copy of the mesh that is being sculpted on";
-=======
   /* identifiers */
   ot->name = "Set Persistent Base";
   ot->idname = "SCULPT_OT_set_persistent_base";
-  ot->description = "Reset the copy of the mesh that is being sculpted on";
->>>>>>> 3ea04e77
+  ot->description = "Set Persistent Base\nReset the copy of the mesh that is being sculpted on";
 
   /* api callbacks */
   ot->exec = sculpt_set_persistent_base_exec;
@@ -5810,17 +5796,11 @@
 
 static void SCULPT_OT_dynamic_topology_toggle(wmOperatorType *ot)
 {
-<<<<<<< HEAD
-	/* identifiers */
-	ot->name = "Dynamic Topology Toggle";
-	ot->idname = "SCULPT_OT_dynamic_topology_toggle";
-	ot->description = "Dynamic Topology Toggle\nDynamic topology alters the mesh topology while sculpting";
-=======
   /* identifiers */
   ot->name = "Dynamic Topology Toggle";
   ot->idname = "SCULPT_OT_dynamic_topology_toggle";
-  ot->description = "Dynamic topology alters the mesh topology while sculpting";
->>>>>>> 3ea04e77
+  ot->description =
+      "Dynamic Topology Toggle\nDynamic topology alters the mesh topology while sculpting";
 
   /* api callbacks */
   ot->invoke = sculpt_dynamic_topology_toggle_invoke;
@@ -5855,17 +5835,10 @@
  * to recalculate it than toggling modes. */
 static void SCULPT_OT_optimize(wmOperatorType *ot)
 {
-<<<<<<< HEAD
-	/* identifiers */
-	ot->name = "Optimize";
-	ot->idname = "SCULPT_OT_optimize";
-	ot->description = "Optimize\nRecalculate the sculpt BVH to improve performance";
-=======
   /* identifiers */
   ot->name = "Optimize";
   ot->idname = "SCULPT_OT_optimize";
-  ot->description = "Recalculate the sculpt BVH to improve performance";
->>>>>>> 3ea04e77
+  ot->description = "Optimize\nRecalculate the sculpt BVH to improve performance";
 
   /* api callbacks */
   ot->exec = sculpt_optimize_exec;
@@ -5918,17 +5891,10 @@
 
 static void SCULPT_OT_symmetrize(wmOperatorType *ot)
 {
-<<<<<<< HEAD
-	/* identifiers */
-	ot->name = "Symmetrize";
-	ot->idname = "SCULPT_OT_symmetrize";
-	ot->description = "Symmetrize\nSymmetrize the topology modifications";
-=======
   /* identifiers */
   ot->name = "Symmetrize";
   ot->idname = "SCULPT_OT_symmetrize";
-  ot->description = "Symmetrize the topology modifications";
->>>>>>> 3ea04e77
+  ot->description = "Symmetrize\nSymmetrize the topology modifications";
 
   /* api callbacks */
   ot->exec = sculpt_symmetrize_exec;
@@ -6171,17 +6137,10 @@
 
 static void SCULPT_OT_sculptmode_toggle(wmOperatorType *ot)
 {
-<<<<<<< HEAD
-	/* identifiers */
-	ot->name = "Sculpt Mode";
-	ot->idname = "SCULPT_OT_sculptmode_toggle";
-	ot->description = "Sculpt Mode\nToggle sculpt mode in 3D view";
-=======
   /* identifiers */
   ot->name = "Sculpt Mode";
   ot->idname = "SCULPT_OT_sculptmode_toggle";
-  ot->description = "Toggle sculpt mode in 3D view";
->>>>>>> 3ea04e77
+  ot->description = "Sculpt Mode\nToggle sculpt mode in 3D view";
 
   /* api callbacks */
   ot->exec = sculpt_mode_toggle_exec;
@@ -6250,17 +6209,10 @@
 
 static void SCULPT_OT_detail_flood_fill(wmOperatorType *ot)
 {
-<<<<<<< HEAD
-	/* identifiers */
-	ot->name = "Detail Flood Fill";
-	ot->idname = "SCULPT_OT_detail_flood_fill";
-	ot->description = "Detail Flood Fill\nFlood fill the mesh with the selected detail setting";
-=======
   /* identifiers */
   ot->name = "Detail Flood Fill";
   ot->idname = "SCULPT_OT_detail_flood_fill";
-  ot->description = "Flood fill the mesh with the selected detail setting";
->>>>>>> 3ea04e77
+  ot->description = "Detail Flood Fill\nFlood fill the mesh with the selected detail setting";
 
   /* api callbacks */
   ot->exec = sculpt_detail_flood_fill_exec;
@@ -6365,17 +6317,10 @@
 
 static void SCULPT_OT_sample_detail_size(wmOperatorType *ot)
 {
-<<<<<<< HEAD
-	/* identifiers */
-	ot->name = "Sample Detail Size";
-	ot->idname = "SCULPT_OT_sample_detail_size";
-	ot->description = "Sample Detail Size\nSample the mesh detail on clicked point";
-=======
   /* identifiers */
   ot->name = "Sample Detail Size";
   ot->idname = "SCULPT_OT_sample_detail_size";
-  ot->description = "Sample the mesh detail on clicked point";
->>>>>>> 3ea04e77
+  ot->description = "Sample Detail Size\nSample the mesh detail on clicked point";
 
   /* api callbacks */
   ot->invoke = sculpt_sample_detail_size_invoke;
@@ -6440,18 +6385,12 @@
 
 static void SCULPT_OT_set_detail_size(wmOperatorType *ot)
 {
-<<<<<<< HEAD
-	/* identifiers */
-	ot->name = "Set Detail Size";
-	ot->idname = "SCULPT_OT_set_detail_size";
-	ot->description = "Set Detail Size\nSet the mesh detail (either relative or constant one, depending on current dyntopo mode)";
-=======
   /* identifiers */
   ot->name = "Set Detail Size";
   ot->idname = "SCULPT_OT_set_detail_size";
   ot->description =
-      "Set the mesh detail (either relative or constant one, depending on current dyntopo mode)";
->>>>>>> 3ea04e77
+      "Set Detail Size\nSet the mesh detail (either relative or constant one, depending on "
+      "current dyntopo mode)";
 
   /* api callbacks */
   ot->exec = sculpt_set_detail_size_exec;
