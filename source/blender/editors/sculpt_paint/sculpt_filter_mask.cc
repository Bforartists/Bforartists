/* SPDX-FileCopyrightText: 2020 Blender Authors
 *
 * SPDX-License-Identifier: GPL-2.0-or-later */

/** \file
 * \ingroup edsculpt
 */

#include "BKE_context.hh"
#include "BKE_layer.hh"
#include "BKE_paint.hh"
#include "BKE_pbvh_api.hh"

#include "WM_api.hh"
#include "WM_types.hh"

#include "paint_intern.hh"
#include "sculpt_intern.hh"

#include "RNA_access.hh"
#include "RNA_define.hh"

#include "bmesh.hh"

#include <cmath>
#include <cstdlib>

namespace blender::ed::sculpt_paint::mask {

enum class FilterType {
  Smooth = 0,
  Sharpen = 1,
  Grow = 2,
  Shrink = 3,
  ContrastIncrease = 5,
  ContrastDecrease = 6,
};

static EnumPropertyItem prop_mask_filter_types[] = {
    {int(FilterType::Smooth), "SMOOTH", 0, "Smooth Mask", ""},
    {int(FilterType::Sharpen), "SHARPEN", 0, "Sharpen Mask", ""},
    {int(FilterType::Grow), "GROW", 0, "Grow Mask", ""},
    {int(FilterType::Shrink), "SHRINK", 0, "Shrink Mask", ""},
    {int(FilterType::ContrastIncrease), "CONTRAST_INCREASE", 0, "Increase Contrast", ""},
    {int(FilterType::ContrastDecrease), "CONTRAST_DECREASE", 0, "Decrease Contrast", ""},
    {0, nullptr, 0, nullptr, nullptr},
};

static void mask_filter_task(SculptSession &ss,
                             const FilterType mode,
                             const Span<float> prev_mask,
                             const SculptMaskWriteInfo mask_write,
                             PBVHNode *node)
{
  bool update = false;

  float contrast = 0.0f;

  PBVHVertexIter vd;

  if (mode == FilterType::ContrastIncrease) {
    contrast = 0.1f;
  }

  if (mode == FilterType::ContrastDecrease) {
    contrast = -0.1f;
  }

  BKE_pbvh_vertex_iter_begin (*ss.pbvh, node, vd, PBVH_ITER_UNIQUE) {
    float delta, gain, offset, max, min;

    float mask = vd.mask;
    SculptVertexNeighborIter ni;
    switch (mode) {
      case FilterType::Smooth:
      case FilterType::Sharpen: {
        float val = smooth::neighbor_mask_average(ss, mask_write, vd.vertex);

        val -= mask;

        if (mode == FilterType::Smooth) {
          mask += val;
        }
        else if (mode == FilterType::Sharpen) {
          if (mask > 0.5f) {
            mask += 0.05f;
          }
          else {
            mask -= 0.05f;
          }
          mask += val / 2.0f;
        }
        break;
      }
      case FilterType::Grow:
        max = 0.0f;
        SCULPT_VERTEX_NEIGHBORS_ITER_BEGIN (ss, vd.vertex, ni) {
          float vmask_f = prev_mask[ni.index];
          if (vmask_f > max) {
            max = vmask_f;
          }
        }
        SCULPT_VERTEX_NEIGHBORS_ITER_END(ni);
        mask = max;
        break;
      case FilterType::Shrink:
        min = 1.0f;
        SCULPT_VERTEX_NEIGHBORS_ITER_BEGIN (ss, vd.vertex, ni) {
          float vmask_f = prev_mask[ni.index];
          if (vmask_f < min) {
            min = vmask_f;
          }
        }
        SCULPT_VERTEX_NEIGHBORS_ITER_END(ni);
        mask = min;
        break;
      case FilterType::ContrastIncrease:
      case FilterType::ContrastDecrease:
        delta = contrast / 2.0f;
        gain = 1.0f - delta * 2.0f;
        if (contrast > 0) {
          gain = 1.0f / ((gain != 0.0f) ? gain : FLT_EPSILON);
          offset = gain * (-delta);
        }
        else {
          delta *= -1.0f;
          offset = gain * (delta);
        }
        mask = gain * (mask) + offset;
        break;
    }
    mask = clamp_f(mask, 0.0f, 1.0f);
    if (mask != vd.mask) {
      SCULPT_mask_vert_set(BKE_pbvh_type(*ss.pbvh), mask_write, mask, vd);
      update = true;
    }
  }
  BKE_pbvh_vertex_iter_end;

  if (update) {
    BKE_pbvh_node_mark_update_mask(node);
  }
}

static int sculpt_mask_filter_exec(bContext *C, wmOperator *op)
{
  Object &ob = *CTX_data_active_object(C);
  Depsgraph *depsgraph = CTX_data_depsgraph_pointer(C);
  const Scene *scene = CTX_data_scene(C);
  const FilterType filter_type = FilterType(RNA_enum_get(op->ptr, "filter_type"));

  const View3D *v3d = CTX_wm_view3d(C);
  const Base *base = CTX_data_active_base(C);
  if (!BKE_base_is_visible(v3d, base)) {
    return OPERATOR_CANCELLED;
  }

  MultiresModifierData *mmd = BKE_sculpt_multires_active(scene, &ob);
  BKE_sculpt_mask_layers_ensure(CTX_data_depsgraph_pointer(C), CTX_data_main(C), &ob, mmd);

  BKE_sculpt_update_object_for_edit(depsgraph, &ob, false);

  SculptSession &ss = *ob.sculpt;
  PBVH &pbvh = *ob.sculpt->pbvh;

  SCULPT_vertex_random_access_ensure(ss);

  int num_verts = SCULPT_vertex_count_get(ss);

  Vector<PBVHNode *> nodes = bke::pbvh::search_gather(pbvh, {});
  undo::push_begin(ob, op);

  for (PBVHNode *node : nodes) {
    undo::push_node(ob, node, undo::Type::Mask);
  }

  Array<float> prev_mask;
  int iterations = RNA_int_get(op->ptr, "iterations");

  /* Auto iteration count calculates the number of iteration based on the vertices of the mesh to
   * avoid adding an unnecessary amount of undo steps when using the operator from a shortcut.
   * One iteration per 50000 vertices in the mesh should be fine in most cases.
   * Maybe we want this to be configurable. */
  if (RNA_boolean_get(op->ptr, "auto_iteration_count")) {
    iterations = int(num_verts / 50000.0f) + 1;
  }

  const SculptMaskWriteInfo mask_write = SCULPT_mask_get_for_write(ss);

  for (int i = 0; i < iterations; i++) {
    if (ELEM(filter_type, FilterType::Grow, FilterType::Shrink)) {
      prev_mask = duplicate_mask(ob);
    }

    threading::parallel_for(nodes.index_range(), 1, [&](const IndexRange range) {
      for (const int i : range) {
        mask_filter_task(ss, filter_type, prev_mask, mask_write, nodes[i]);
      }
    });
  }

  undo::push_end(ob);

  SCULPT_tag_update_overlays(C);

  return OPERATOR_FINISHED;
}

void SCULPT_OT_mask_filter(wmOperatorType *ot)
{
  ot->name = "Mask Filter";
  ot->idname = "SCULPT_OT_mask_filter";
  ot->description = "Applies a filter to modify the current mask";

  ot->exec = sculpt_mask_filter_exec;
  ot->poll = SCULPT_mode_poll;

  ot->flag = OPTYPE_REGISTER | OPTYPE_UNDO;

  RNA_def_enum(ot->srna,
               "filter_type",
               prop_mask_filter_types,
               int(FilterType::Smooth),
               "Type",
               "Filter that is going to be applied to the mask");
  RNA_def_int(ot->srna,
              "iterations",
              1,
              1,
              100,
              "Iterations",
              "Number of times that the filter is going to be applied",
              1,
              100);
  RNA_def_boolean(
      ot->srna,
      "auto_iteration_count",
      true,
      "Auto Iteration Count",
<<<<<<< HEAD
      "Use a automatic number of iterations based on the number of vertices of the sculpt");

  /* BFA - use filter_type enum property as label and tooltip source when the operator is expanded
   * or searched */
  ot->prop = RNA_def_enum(ot->srna,
                          "filter_type",
                          prop_mask_filter_types,
                          int(FilterType::Smooth),
                          "Filter",
                          "Filter that is going to be applied to the mask");
=======
      "Use an automatic number of iterations based on the number of vertices of the sculpt");
>>>>>>> d39d7ba8
}

}  // namespace blender::ed::sculpt_paint::mask<|MERGE_RESOLUTION|>--- conflicted
+++ resolved
@@ -237,8 +237,7 @@
       "auto_iteration_count",
       true,
       "Auto Iteration Count",
-<<<<<<< HEAD
-      "Use a automatic number of iterations based on the number of vertices of the sculpt");
+      "Use an automatic number of iterations based on the number of vertices of the sculpt");
 
   /* BFA - use filter_type enum property as label and tooltip source when the operator is expanded
    * or searched */
@@ -248,9 +247,6 @@
                           int(FilterType::Smooth),
                           "Filter",
                           "Filter that is going to be applied to the mask");
-=======
-      "Use an automatic number of iterations based on the number of vertices of the sculpt");
->>>>>>> d39d7ba8
 }
 
 }  // namespace blender::ed::sculpt_paint::mask