/* SPDX-FileCopyrightText: 2020 Blender Authors
 *
 * SPDX-License-Identifier: GPL-2.0-or-later */

/** \file
 * \ingroup edsculpt
 */

#include "MEM_guardedalloc.h"

#include "BLI_task.h"

#include "DNA_mesh_types.h"
#include "DNA_modifier_types.h"

#include "BKE_context.hh"
#include "BKE_paint.hh"
#include "BKE_pbvh_api.hh"
#include "BKE_scene.h"

#include "DEG_depsgraph.hh"

#include "WM_api.hh"
#include "WM_types.hh"

#include "sculpt_intern.hh"

#include "RNA_access.hh"
#include "RNA_define.hh"

#include "bmesh.hh"

#include <cmath>
#include <cstdlib>

namespace blender::ed::sculpt_paint::mask {

enum eSculptMaskFilterTypes {
  MASK_FILTER_SMOOTH = 0,
  MASK_FILTER_SHARPEN = 1,
  MASK_FILTER_GROW = 2,
  MASK_FILTER_SHRINK = 3,
  MASK_FILTER_CONTRAST_INCREASE = 5,
  MASK_FILTER_CONTRAST_DECREASE = 6,
};

static EnumPropertyItem prop_mask_filter_types[] = {
    {MASK_FILTER_SMOOTH, "SMOOTH", 0, "Smooth Mask", "Smooth mask"},
    {MASK_FILTER_SHARPEN, "SHARPEN", 0, "Sharpen Mask", "Sharpen mask"},
    {MASK_FILTER_GROW, "GROW", 0, "Grow Mask", "Grow mask"},
    {MASK_FILTER_SHRINK, "SHRINK", 0, "Shrink Mask", "Shrink mask"},
    {MASK_FILTER_CONTRAST_INCREASE,
     "CONTRAST_INCREASE",
     0,
     "Increase Contrast",
     "Increase the contrast of the paint mask"},
    {MASK_FILTER_CONTRAST_DECREASE,
     "CONTRAST_DECREASE",
     0,
     "Decrease Contrast",
     "Decrease the contrast of the paint mask"},
    {0, nullptr, 0, nullptr, nullptr},
};

static void mask_filter_task(SculptSession *ss,
                             const int mode,
                             float *prev_mask,
                             const SculptMaskWriteInfo mask_write,
                             PBVHNode *node)
{
  bool update = false;

  float contrast = 0.0f;

  PBVHVertexIter vd;

  if (mode == MASK_FILTER_CONTRAST_INCREASE) {
    contrast = 0.1f;
  }

  if (mode == MASK_FILTER_CONTRAST_DECREASE) {
    contrast = -0.1f;
  }

  BKE_pbvh_vertex_iter_begin (ss->pbvh, node, vd, PBVH_ITER_UNIQUE) {
    float delta, gain, offset, max, min;

    float mask = vd.mask;
    SculptVertexNeighborIter ni;
    switch (mode) {
      case MASK_FILTER_SMOOTH:
      case MASK_FILTER_SHARPEN: {
        float val = smooth::neighbor_mask_average(ss, vd.vertex);

        val -= mask;

        if (mode == MASK_FILTER_SMOOTH) {
          mask += val;
        }
        else if (mode == MASK_FILTER_SHARPEN) {
          if (mask > 0.5f) {
            mask += 0.05f;
          }
          else {
            mask -= 0.05f;
          }
          mask += val / 2.0f;
        }
        break;
      }
      case MASK_FILTER_GROW:
        max = 0.0f;
        SCULPT_VERTEX_NEIGHBORS_ITER_BEGIN (ss, vd.vertex, ni) {
          float vmask_f = prev_mask[ni.index];
          if (vmask_f > max) {
            max = vmask_f;
          }
        }
        SCULPT_VERTEX_NEIGHBORS_ITER_END(ni);
        mask = max;
        break;
      case MASK_FILTER_SHRINK:
        min = 1.0f;
        SCULPT_VERTEX_NEIGHBORS_ITER_BEGIN (ss, vd.vertex, ni) {
          float vmask_f = prev_mask[ni.index];
          if (vmask_f < min) {
            min = vmask_f;
          }
        }
        SCULPT_VERTEX_NEIGHBORS_ITER_END(ni);
        mask = min;
        break;
      case MASK_FILTER_CONTRAST_INCREASE:
      case MASK_FILTER_CONTRAST_DECREASE:
        delta = contrast / 2.0f;
        gain = 1.0f - delta * 2.0f;
        if (contrast > 0) {
          gain = 1.0f / ((gain != 0.0f) ? gain : FLT_EPSILON);
          offset = gain * (-delta);
        }
        else {
          delta *= -1.0f;
          offset = gain * (delta);
        }
        mask = gain * (mask) + offset;
        break;
    }
    mask = clamp_f(mask, 0.0f, 1.0f);
    if (mask != vd.mask) {
      SCULPT_mask_vert_set(BKE_pbvh_type(ss->pbvh), mask_write, mask, vd);
      update = true;
    }
  }
  BKE_pbvh_vertex_iter_end;

  if (update) {
    BKE_pbvh_node_mark_update_mask(node);
  }
}

static int sculpt_mask_filter_exec(bContext *C, wmOperator *op)
{
  Object *ob = CTX_data_active_object(C);
  Depsgraph *depsgraph = CTX_data_depsgraph_pointer(C);
  const Scene *scene = CTX_data_scene(C);
  int filter_type = RNA_enum_get(op->ptr, "filter_type");

  MultiresModifierData *mmd = BKE_sculpt_multires_active(scene, ob);
  BKE_sculpt_mask_layers_ensure(CTX_data_depsgraph_pointer(C), CTX_data_main(C), ob, mmd);

  BKE_sculpt_update_object_for_edit(depsgraph, ob, false);

  SculptSession *ss = ob->sculpt;
  PBVH *pbvh = ob->sculpt->pbvh;

  SCULPT_vertex_random_access_ensure(ss);

  int num_verts = SCULPT_vertex_count_get(ss);

  Vector<PBVHNode *> nodes = bke::pbvh::search_gather(pbvh, {});
  undo::push_begin(ob, op);

  for (PBVHNode *node : nodes) {
    undo::push_node(ob, node, undo::Type::Mask);
  }

  float *prev_mask = nullptr;
  int iterations = RNA_int_get(op->ptr, "iterations");

  /* Auto iteration count calculates the number of iteration based on the vertices of the mesh to
   * avoid adding an unnecessary amount of undo steps when using the operator from a shortcut.
   * One iteration per 50000 vertices in the mesh should be fine in most cases.
   * Maybe we want this to be configurable. */
  if (RNA_boolean_get(op->ptr, "auto_iteration_count")) {
    iterations = int(num_verts / 50000.0f) + 1;
  }

  const SculptMaskWriteInfo mask_write = SCULPT_mask_get_for_write(ob->sculpt);

  for (int i = 0; i < iterations; i++) {
    if (ELEM(filter_type, MASK_FILTER_GROW, MASK_FILTER_SHRINK)) {
      prev_mask = static_cast<float *>(MEM_mallocN(num_verts * sizeof(float), __func__));
      for (int j = 0; j < num_verts; j++) {
        PBVHVertRef vertex = BKE_pbvh_index_to_vertex(ss->pbvh, j);
        prev_mask[j] = SCULPT_vertex_mask_get(ss, vertex);
      }
    }

    threading::parallel_for(nodes.index_range(), 1, [&](const IndexRange range) {
      for (const int i : range) {
        mask_filter_task(ss, filter_type, prev_mask, mask_write, nodes[i]);
      }
    });

    if (ELEM(filter_type, MASK_FILTER_GROW, MASK_FILTER_SHRINK)) {
      MEM_freeN(prev_mask);
    }
  }

  undo::push_end(ob);

  SCULPT_tag_update_overlays(C);

  return OPERATOR_FINISHED;
}

void SCULPT_OT_mask_filter(wmOperatorType *ot)
{
  /* Identifiers. */
  ot->name = "Mask Filter";
  ot->idname = "SCULPT_OT_mask_filter";
  ot->description = "Applies a filter to modify the current mask";

  /* API callbacks. */
  ot->exec = sculpt_mask_filter_exec;
  ot->poll = SCULPT_mode_poll;

  ot->flag = OPTYPE_REGISTER | OPTYPE_UNDO;

  /* RNA. */
  RNA_def_enum(ot->srna,
               "filter_type",
               prop_mask_filter_types,
               MASK_FILTER_SMOOTH,
               "Type",
               "Filter that is going to be applied to the mask");
  RNA_def_int(ot->srna,
              "iterations",
              1,
              1,
              100,
              "Iterations",
              "Number of times that the filter is going to be applied",
              1,
              100);
  RNA_def_boolean(
      ot->srna,
      "auto_iteration_count",
      true,
      "Auto Iteration Count",
      "Use a automatic number of iterations based on the number of vertices of the sculpt");
<<<<<<< HEAD

  /* properties */
  /*bfa - get the mode and its tooltip from the prop_sculpt_face_sets_init_types array */
  ot->prop = RNA_def_enum(ot->srna,
                          "filter_type",
                          prop_mask_filter_types,
                          0,
                          "Filter",
                          "Filter that is going to be applied to the mask");
}
=======
}

}  // namespace blender::ed::sculpt_paint::mask
>>>>>>> 84f1c311
<|MERGE_RESOLUTION|>--- conflicted
+++ resolved
@@ -259,7 +259,6 @@
       true,
       "Auto Iteration Count",
       "Use a automatic number of iterations based on the number of vertices of the sculpt");
-<<<<<<< HEAD
 
   /* properties */
   /*bfa - get the mode and its tooltip from the prop_sculpt_face_sets_init_types array */
@@ -270,8 +269,5 @@
                           "Filter",
                           "Filter that is going to be applied to the mask");
 }
-=======
-}
-
-}  // namespace blender::ed::sculpt_paint::mask
->>>>>>> 84f1c311
+
+}  // namespace blender::ed::sculpt_paint::mask