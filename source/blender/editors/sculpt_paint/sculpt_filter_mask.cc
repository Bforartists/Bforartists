--- conflicted
+++ resolved
@@ -14,12 +14,6 @@
 #include "BKE_layer.hh"
 #include "BKE_paint.hh"
 #include "BKE_pbvh_api.hh"
-<<<<<<< HEAD
-#include "BKE_scene.hh"
-
-#include "DEG_depsgraph.hh"
-=======
->>>>>>> 727c11bd
 
 #include "WM_api.hh"
 #include "WM_types.hh"
@@ -260,12 +254,12 @@
       "Auto Iteration Count",
       "Use a automatic number of iterations based on the number of vertices of the sculpt");
 
-  /* properties */
-  /*bfa - get the mode and its tooltip from the prop_sculpt_face_sets_init_types array */
+  /* BFA - use filter_type enum property as label and tooltip source when the operator is expanded
+   * or searched */
   ot->prop = RNA_def_enum(ot->srna,
                           "filter_type",
                           prop_mask_filter_types,
-                          0,
+                          MASK_FILTER_SMOOTH,
                           "Filter",
                           "Filter that is going to be applied to the mask");
 }
