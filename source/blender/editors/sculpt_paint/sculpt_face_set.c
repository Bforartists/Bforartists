/* SPDX-License-Identifier: GPL-2.0-or-later
 * Copyright 2020 Blender Foundation. All rights reserved. */

/** \file
 * \ingroup edsculpt
 */

#include "MEM_guardedalloc.h"

#include "BLI_blenlib.h"
#include "BLI_hash.h"
#include "BLI_math.h"
#include "BLI_task.h"

#include "DNA_brush_types.h"
#include "DNA_customdata_types.h"
#include "DNA_mesh_types.h"
#include "DNA_meshdata_types.h"
#include "DNA_object_types.h"
#include "DNA_scene_types.h"

#include "BKE_brush.h"
#include "BKE_ccg.h"
#include "BKE_colortools.h"
#include "BKE_context.h"
#include "BKE_customdata.h"
#include "BKE_mesh.h"
#include "BKE_mesh_fair.h"
#include "BKE_mesh_mapping.h"
#include "BKE_multires.h"
#include "BKE_node.h"
#include "BKE_object.h"
#include "BKE_paint.h"
#include "BKE_pbvh.h"
#include "BKE_scene.h"

#include "DEG_depsgraph.h"

#include "WM_api.h"
#include "WM_message.h"
#include "WM_toolsystem.h"
#include "WM_types.h"

#include "ED_object.h"
#include "ED_screen.h"
#include "ED_sculpt.h"
#include "ED_view3d.h"
#include "paint_intern.h"
#include "sculpt_intern.h"

#include "RNA_access.h"
#include "RNA_define.h"

#include "bmesh.h"

#include <math.h>
#include <stdlib.h>

/* Utils. */

int ED_sculpt_face_sets_find_next_available_id(struct Mesh *mesh)
{
  int *face_sets = CustomData_get_layer(&mesh->pdata, CD_SCULPT_FACE_SETS);
  if (!face_sets) {
    return SCULPT_FACE_SET_NONE;
  }

  int next_face_set_id = 0;
  for (int i = 0; i < mesh->totpoly; i++) {
    next_face_set_id = max_ii(next_face_set_id, abs(face_sets[i]));
  }
  next_face_set_id++;

  return next_face_set_id;
}

void ED_sculpt_face_sets_initialize_none_to_id(struct Mesh *mesh, const int new_id)
{
  int *face_sets = CustomData_get_layer(&mesh->pdata, CD_SCULPT_FACE_SETS);
  if (!face_sets) {
    return;
  }

  for (int i = 0; i < mesh->totpoly; i++) {
    if (face_sets[i] == SCULPT_FACE_SET_NONE) {
      face_sets[i] = new_id;
    }
  }
}

int ED_sculpt_face_sets_active_update_and_get(bContext *C, Object *ob, const float mval[2])
{
  SculptSession *ss = ob->sculpt;
  if (!ss) {
    return SCULPT_FACE_SET_NONE;
  }

  SculptCursorGeometryInfo gi;
  if (!SCULPT_cursor_geometry_info_update(C, &gi, mval, false)) {
    return SCULPT_FACE_SET_NONE;
  }

  return SCULPT_active_face_set_get(ss);
}

/* Draw Face Sets Brush. */

static void do_draw_face_sets_brush_task_cb_ex(void *__restrict userdata,
                                               const int n,
                                               const TaskParallelTLS *__restrict tls)
{
  SculptThreadedTaskData *data = userdata;
  SculptSession *ss = data->ob->sculpt;
  const Brush *brush = data->brush;
  const float bstrength = ss->cache->bstrength;

  PBVHVertexIter vd;

  SculptBrushTest test;
  SculptBrushTestFn sculpt_brush_test_sq_fn = SCULPT_brush_test_init_with_falloff_shape(
      ss, &test, data->brush->falloff_shape);
  const int thread_id = BLI_task_parallel_thread_id(tls);

  MVert *mvert = SCULPT_mesh_deformed_mverts_get(ss);

  BKE_pbvh_vertex_iter_begin (ss->pbvh, data->nodes[n], vd, PBVH_ITER_UNIQUE) {
    if (BKE_pbvh_type(ss->pbvh) == PBVH_FACES) {
      MeshElemMap *vert_map = &ss->pmap[vd.index];
      for (int j = 0; j < ss->pmap[vd.index].count; j++) {
        const MPoly *p = &ss->mpoly[vert_map->indices[j]];

        float poly_center[3];
        BKE_mesh_calc_poly_center(p, &ss->mloop[p->loopstart], mvert, poly_center);

        if (!sculpt_brush_test_sq_fn(&test, poly_center)) {
          continue;
        }
        const float fade = bstrength * SCULPT_brush_strength_factor(ss,
                                                                    brush,
                                                                    vd.co,
                                                                    sqrtf(test.dist),
                                                                    vd.no,
                                                                    vd.fno,
                                                                    vd.mask ? *vd.mask : 0.0f,
                                                                    vd.index,
                                                                    thread_id);

        if (fade > 0.05f && ss->face_sets[vert_map->indices[j]] > 0) {
          ss->face_sets[vert_map->indices[j]] = abs(ss->cache->paint_face_set);
        }
      }
    }

    else if (BKE_pbvh_type(ss->pbvh) == PBVH_GRIDS) {
      {
        if (!sculpt_brush_test_sq_fn(&test, vd.co)) {
          continue;
        }
        const float fade = bstrength * SCULPT_brush_strength_factor(ss,
                                                                    brush,
                                                                    vd.co,
                                                                    sqrtf(test.dist),
                                                                    vd.no,
                                                                    vd.fno,
                                                                    vd.mask ? *vd.mask : 0.0f,
                                                                    vd.index,
                                                                    thread_id);

        if (fade > 0.05f) {
          SCULPT_vertex_face_set_set(ss, vd.index, ss->cache->paint_face_set);
        }
      }
    }
  }
  BKE_pbvh_vertex_iter_end;
}

static void do_relax_face_sets_brush_task_cb_ex(void *__restrict userdata,
                                                const int n,
                                                const TaskParallelTLS *__restrict tls)
{
  SculptThreadedTaskData *data = userdata;
  SculptSession *ss = data->ob->sculpt;
  const Brush *brush = data->brush;
  float bstrength = ss->cache->bstrength;

  PBVHVertexIter vd;

  SculptBrushTest test;
  SculptBrushTestFn sculpt_brush_test_sq_fn = SCULPT_brush_test_init_with_falloff_shape(
      ss, &test, data->brush->falloff_shape);

  const bool relax_face_sets = !(ss->cache->iteration_count % 3 == 0);
  /* This operations needs a strength tweak as the relax deformation is too weak by default. */
  if (relax_face_sets) {
    bstrength *= 2.0f;
  }

  const int thread_id = BLI_task_parallel_thread_id(tls);

  BKE_pbvh_vertex_iter_begin (ss->pbvh, data->nodes[n], vd, PBVH_ITER_UNIQUE) {
    if (!sculpt_brush_test_sq_fn(&test, vd.co)) {
      continue;
    }
    if (relax_face_sets == SCULPT_vertex_has_unique_face_set(ss, vd.index)) {
      continue;
    }

    const float fade = bstrength * SCULPT_brush_strength_factor(ss,
                                                                brush,
                                                                vd.co,
                                                                sqrtf(test.dist),
                                                                vd.no,
                                                                vd.fno,
                                                                vd.mask ? *vd.mask : 0.0f,
                                                                vd.index,
                                                                thread_id);

    SCULPT_relax_vertex(ss, &vd, fade * bstrength, relax_face_sets, vd.co);
    if (vd.mvert) {
      BKE_pbvh_vert_mark_update(ss->pbvh, vd.index);
    }
  }
  BKE_pbvh_vertex_iter_end;
}

void SCULPT_do_draw_face_sets_brush(Sculpt *sd, Object *ob, PBVHNode **nodes, int totnode)
{
  SculptSession *ss = ob->sculpt;
  Brush *brush = BKE_paint_brush(&sd->paint);

  BKE_curvemapping_init(brush->curve);

  /* Threaded loop over nodes. */
  SculptThreadedTaskData data = {
      .sd = sd,
      .ob = ob,
      .brush = brush,
      .nodes = nodes,
  };

  TaskParallelSettings settings;
  BKE_pbvh_parallel_range_settings(&settings, true, totnode);
  if (ss->cache->alt_smooth) {
    SCULPT_boundary_info_ensure(ob);
    for (int i = 0; i < 4; i++) {
      BLI_task_parallel_range(0, totnode, &data, do_relax_face_sets_brush_task_cb_ex, &settings);
    }
  }
  else {
    BLI_task_parallel_range(0, totnode, &data, do_draw_face_sets_brush_task_cb_ex, &settings);
  }
}

/* Face Sets Operators */

typedef enum eSculptFaceGroupsCreateModes {
  SCULPT_FACE_SET_MASKED = 0,
  SCULPT_FACE_SET_VISIBLE = 1,
  SCULPT_FACE_SET_ALL = 2,
  SCULPT_FACE_SET_SELECTION = 3,
} eSculptFaceGroupsCreateModes;

static EnumPropertyItem prop_sculpt_face_set_create_types[] = {
    {
        SCULPT_FACE_SET_MASKED,
        "MASKED",
        0,
        "Face Set from Masked",
        "Create a new Face Set from the masked faces",
    },
    {
        SCULPT_FACE_SET_VISIBLE,
        "VISIBLE",
        0,
        "Face Set from Visible",
        "Create a new Face Set from the visible vertices",
    },
    {
        SCULPT_FACE_SET_ALL,
        "ALL",
        0,
        "Face Set Full Mesh",
        "Create an unique Face Set with all faces in the sculpt",
    },
    {
        SCULPT_FACE_SET_SELECTION,
        "SELECTION",
        0,
        "Face Set from Edit Mode Selection",
        "Create an Face Set corresponding to the Edit Mode face selection",
    },
    {0, NULL, 0, NULL, NULL},
};

static int sculpt_face_set_create_exec(bContext *C, wmOperator *op)
{
  Object *ob = CTX_data_active_object(C);
  SculptSession *ss = ob->sculpt;
  Depsgraph *depsgraph = CTX_data_depsgraph_pointer(C);

  const int mode = RNA_enum_get(op->ptr, "mode");

  /* Dyntopo not supported. */
  if (BKE_pbvh_type(ss->pbvh) == PBVH_BMESH) {
    return OPERATOR_CANCELLED;
  }

  BKE_sculpt_update_object_for_edit(depsgraph, ob, true, mode == SCULPT_FACE_SET_MASKED, false);

  const int tot_vert = SCULPT_vertex_count_get(ss);
  float threshold = 0.5f;

  PBVH *pbvh = ob->sculpt->pbvh;
  PBVHNode **nodes;
  int totnode;
  BKE_pbvh_search_gather(pbvh, NULL, NULL, &nodes, &totnode);

  if (!nodes) {
    return OPERATOR_CANCELLED;
  }

  SCULPT_undo_push_begin(ob, "face set change");
  SCULPT_undo_push_node(ob, nodes[0], SCULPT_UNDO_FACE_SETS);

  const int next_face_set = SCULPT_face_set_next_available_get(ss);

  if (mode == SCULPT_FACE_SET_MASKED) {
    for (int i = 0; i < tot_vert; i++) {
      if (SCULPT_vertex_mask_get(ss, i) >= threshold && SCULPT_vertex_visible_get(ss, i)) {
        SCULPT_vertex_face_set_set(ss, i, next_face_set);
      }
    }
  }

  if (mode == SCULPT_FACE_SET_VISIBLE) {

    /* If all vertices in the sculpt are visible, create the new face set and update the default
     * color. This way the new face set will be white, which is a quick way of disabling all face
     * sets and the performance hit of rendering the overlay. */
    bool all_visible = true;
    for (int i = 0; i < tot_vert; i++) {
      if (!SCULPT_vertex_visible_get(ss, i)) {
        all_visible = false;
        break;
      }
    }

    if (all_visible) {
      Mesh *mesh = ob->data;
      mesh->face_sets_color_default = next_face_set;
      BKE_pbvh_face_sets_color_set(
          ss->pbvh, mesh->face_sets_color_seed, mesh->face_sets_color_default);
    }

    for (int i = 0; i < tot_vert; i++) {
      if (SCULPT_vertex_visible_get(ss, i)) {
        SCULPT_vertex_face_set_set(ss, i, next_face_set);
      }
    }
  }

  if (mode == SCULPT_FACE_SET_ALL) {
    for (int i = 0; i < tot_vert; i++) {
      SCULPT_vertex_face_set_set(ss, i, next_face_set);
    }
  }

  if (mode == SCULPT_FACE_SET_SELECTION) {
    Mesh *mesh = ob->data;
    BMesh *bm;
    const BMAllocTemplate allocsize = BMALLOC_TEMPLATE_FROM_ME(mesh);
    bm = BM_mesh_create(&allocsize,
                        &((struct BMeshCreateParams){
                            .use_toolflags = true,
                        }));

    BM_mesh_bm_from_me(bm,
                       mesh,
                       (&(struct BMeshFromMeshParams){
                           .calc_face_normal = true,
                           .calc_vert_normal = true,
                       }));

    BMIter iter;
    BMFace *f;
    BM_ITER_MESH (f, &iter, bm, BM_FACES_OF_MESH) {
      if (BM_elem_flag_test(f, BM_ELEM_SELECT)) {
        ss->face_sets[BM_elem_index_get(f)] = next_face_set;
      }
    }
    BM_mesh_free(bm);
  }

  for (int i = 0; i < totnode; i++) {
    BKE_pbvh_node_mark_redraw(nodes[i]);
  }

  MEM_SAFE_FREE(nodes);

  SCULPT_undo_push_end(ob);

  SCULPT_tag_update_overlays(C);

  return OPERATOR_FINISHED;
}

void SCULPT_OT_face_sets_create(wmOperatorType *ot)
{
  /* identifiers */
  ot->name = "Create Face Set";
  ot->idname = "SCULPT_OT_face_sets_create";
  ot->description = "Create a new Face Set";

  /* api callbacks */
  ot->exec = sculpt_face_set_create_exec;
  ot->poll = SCULPT_mode_poll;

  ot->flag = OPTYPE_REGISTER | OPTYPE_UNDO;

  RNA_def_enum(
      ot->srna, "mode", prop_sculpt_face_set_create_types, SCULPT_FACE_SET_MASKED, "Mode", "");

<<<<<<< HEAD

=======
>>>>>>> ca1fc36b
  /* properties */
  /*bfa - get the mode and its tooltip from the prop_sculpt_face_set_create_types array */
  ot->prop = RNA_def_enum(ot->srna,
                          "mode",
                          prop_sculpt_face_set_create_types,
                          0,
                          "Mode",
                          "Method to create Face Sets");
}

typedef enum eSculptFaceSetsInitMode {
  SCULPT_FACE_SETS_FROM_LOOSE_PARTS = 0,
  SCULPT_FACE_SETS_FROM_MATERIALS = 1,
  SCULPT_FACE_SETS_FROM_NORMALS = 2,
  SCULPT_FACE_SETS_FROM_UV_SEAMS = 3,
  SCULPT_FACE_SETS_FROM_CREASES = 4,
  SCULPT_FACE_SETS_FROM_SHARP_EDGES = 5,
  SCULPT_FACE_SETS_FROM_BEVEL_WEIGHT = 6,
  SCULPT_FACE_SETS_FROM_FACE_MAPS = 7,
  SCULPT_FACE_SETS_FROM_FACE_SET_BOUNDARIES = 8,
} eSculptFaceSetsInitMode;

static EnumPropertyItem prop_sculpt_face_sets_init_types[] = {
    {
        SCULPT_FACE_SETS_FROM_LOOSE_PARTS,
        "LOOSE_PARTS",
        0,
        "Face Sets from Loose Parts",
        "Create a Face Set per loose part in the mesh",
    },
    {
        SCULPT_FACE_SETS_FROM_MATERIALS,
        "MATERIALS",
        0,
        "Face Sets from Material Slots",
        "Create a Face Set per Material Slot",
    },
    {
        SCULPT_FACE_SETS_FROM_NORMALS,
        "NORMALS",
        0,
        "Face Sets from Mesh Normals",
        "Create Face Sets for Faces that have similar normal",
    },
    {
        SCULPT_FACE_SETS_FROM_UV_SEAMS,
        "UV_SEAMS",
        0,
        "Face Sets from UV Seams",
        "Create Face Sets using UV Seams as boundaries",
    },
    {
        SCULPT_FACE_SETS_FROM_CREASES,
        "CREASES",
        0,
        "Face Sets from Edge Creases",
        "Create Face Sets using Edge Creases as boundaries",
    },
    {
        SCULPT_FACE_SETS_FROM_BEVEL_WEIGHT,
        "BEVEL_WEIGHT",
        0,
        "Face Sets from Bevel Weight",
        "Create Face Sets using Bevel Weights as boundaries",
    },
    {
        SCULPT_FACE_SETS_FROM_SHARP_EDGES,
        "SHARP_EDGES",
        0,
        "Face Sets from Sharp Edges",
        "Create Face Sets using Sharp Edges as boundaries",
    },
    {
        SCULPT_FACE_SETS_FROM_FACE_MAPS,
        "FACE_MAPS",
        0,
        "Face Sets from Face Maps",
        "Create a Face Set per Face Map",
    },
    {
        SCULPT_FACE_SETS_FROM_FACE_SET_BOUNDARIES,
        "FACE_SET_BOUNDARIES",
        0,
        "Face Sets from Face Set Boundaries",
        "Create a Face Set per isolated Face Set",
    },

    {0, NULL, 0, NULL, NULL},
};

typedef bool (*face_sets_flood_fill_test)(
    BMesh *bm, BMFace *from_f, BMEdge *from_e, BMFace *to_f, const float threshold);

static bool sculpt_face_sets_init_loose_parts_test(BMesh *UNUSED(bm),
                                                   BMFace *UNUSED(from_f),
                                                   BMEdge *UNUSED(from_e),
                                                   BMFace *UNUSED(to_f),
                                                   const float UNUSED(threshold))
{
  return true;
}

static bool sculpt_face_sets_init_normals_test(
    BMesh *UNUSED(bm), BMFace *from_f, BMEdge *UNUSED(from_e), BMFace *to_f, const float threshold)
{
  return fabsf(dot_v3v3(from_f->no, to_f->no)) > threshold;
}

static bool sculpt_face_sets_init_uv_seams_test(BMesh *UNUSED(bm),
                                                BMFace *UNUSED(from_f),
                                                BMEdge *from_e,
                                                BMFace *UNUSED(to_f),
                                                const float UNUSED(threshold))
{
  return !BM_elem_flag_test(from_e, BM_ELEM_SEAM);
}

static bool sculpt_face_sets_init_crease_test(
    BMesh *bm, BMFace *UNUSED(from_f), BMEdge *from_e, BMFace *UNUSED(to_f), const float threshold)
{
  return BM_elem_float_data_get(&bm->edata, from_e, CD_CREASE) < threshold;
}

static bool sculpt_face_sets_init_bevel_weight_test(
    BMesh *bm, BMFace *UNUSED(from_f), BMEdge *from_e, BMFace *UNUSED(to_f), const float threshold)
{
  return BM_elem_float_data_get(&bm->edata, from_e, CD_BWEIGHT) < threshold;
}

static bool sculpt_face_sets_init_sharp_edges_test(BMesh *UNUSED(bm),
                                                   BMFace *UNUSED(from_f),
                                                   BMEdge *from_e,
                                                   BMFace *UNUSED(to_f),
                                                   const float UNUSED(threshold))
{
  return BM_elem_flag_test(from_e, BM_ELEM_SMOOTH);
}

static bool sculpt_face_sets_init_face_set_boundary_test(
    BMesh *bm, BMFace *from_f, BMEdge *UNUSED(from_e), BMFace *to_f, const float UNUSED(threshold))
{
  const int cd_face_sets_offset = CustomData_get_offset(&bm->pdata, CD_SCULPT_FACE_SETS);
  return BM_ELEM_CD_GET_INT(from_f, cd_face_sets_offset) ==
         BM_ELEM_CD_GET_INT(to_f, cd_face_sets_offset);
}

static void sculpt_face_sets_init_flood_fill(Object *ob,
                                             face_sets_flood_fill_test test,
                                             const float threshold)
{
  SculptSession *ss = ob->sculpt;
  Mesh *mesh = ob->data;
  BMesh *bm;
  const BMAllocTemplate allocsize = BMALLOC_TEMPLATE_FROM_ME(mesh);
  bm = BM_mesh_create(&allocsize,
                      &((struct BMeshCreateParams){
                          .use_toolflags = true,
                      }));

  BM_mesh_bm_from_me(bm,
                     mesh,
                     (&(struct BMeshFromMeshParams){
                         .calc_face_normal = true,
                         .calc_vert_normal = true,
                     }));

  BLI_bitmap *visited_faces = BLI_BITMAP_NEW(mesh->totpoly, "visited faces");
  const int totfaces = mesh->totpoly;

  int *face_sets = ss->face_sets;

  BM_mesh_elem_table_init(bm, BM_FACE);
  BM_mesh_elem_table_ensure(bm, BM_FACE);

  int next_face_set = 1;

  for (int i = 0; i < totfaces; i++) {
    if (BLI_BITMAP_TEST(visited_faces, i)) {
      continue;
    }
    GSQueue *queue;
    queue = BLI_gsqueue_new(sizeof(int));

    face_sets[i] = next_face_set;
    BLI_BITMAP_ENABLE(visited_faces, i);
    BLI_gsqueue_push(queue, &i);

    while (!BLI_gsqueue_is_empty(queue)) {
      int from_f;
      BLI_gsqueue_pop(queue, &from_f);

      BMFace *f, *f_neighbor;
      BMEdge *ed;
      BMIter iter_a, iter_b;

      f = BM_face_at_index(bm, from_f);

      BM_ITER_ELEM (ed, &iter_a, f, BM_EDGES_OF_FACE) {
        BM_ITER_ELEM (f_neighbor, &iter_b, ed, BM_FACES_OF_EDGE) {
          if (f_neighbor == f) {
            continue;
          }
          int neighbor_face_index = BM_elem_index_get(f_neighbor);
          if (BLI_BITMAP_TEST(visited_faces, neighbor_face_index)) {
            continue;
          }
          if (!test(bm, f, ed, f_neighbor, threshold)) {
            continue;
          }

          face_sets[neighbor_face_index] = next_face_set;
          BLI_BITMAP_ENABLE(visited_faces, neighbor_face_index);
          BLI_gsqueue_push(queue, &neighbor_face_index);
        }
      }
    }

    next_face_set += 1;

    BLI_gsqueue_free(queue);
  }

  MEM_SAFE_FREE(visited_faces);

  BM_mesh_free(bm);
}

static void sculpt_face_sets_init_loop(Object *ob, const int mode)
{
  Mesh *mesh = ob->data;
  SculptSession *ss = ob->sculpt;
  BMesh *bm;
  const BMAllocTemplate allocsize = BMALLOC_TEMPLATE_FROM_ME(mesh);
  bm = BM_mesh_create(&allocsize,
                      &((struct BMeshCreateParams){
                          .use_toolflags = true,
                      }));

  BM_mesh_bm_from_me(bm,
                     mesh,
                     (&(struct BMeshFromMeshParams){
                         .calc_face_normal = true,
                         .calc_vert_normal = true,
                     }));
  BMIter iter;
  BMFace *f;

  const int cd_fmaps_offset = CustomData_get_offset(&bm->pdata, CD_FACEMAP);

  BM_ITER_MESH (f, &iter, bm, BM_FACES_OF_MESH) {
    if (mode == SCULPT_FACE_SETS_FROM_MATERIALS) {
      ss->face_sets[BM_elem_index_get(f)] = (int)(f->mat_nr + 1);
    }
    else if (mode == SCULPT_FACE_SETS_FROM_FACE_MAPS) {
      if (cd_fmaps_offset != -1) {
        ss->face_sets[BM_elem_index_get(f)] = BM_ELEM_CD_GET_INT(f, cd_fmaps_offset) + 2;
      }
      else {
        ss->face_sets[BM_elem_index_get(f)] = 1;
      }
    }
  }
  BM_mesh_free(bm);
}

static int sculpt_face_set_init_exec(bContext *C, wmOperator *op)
{
  Object *ob = CTX_data_active_object(C);
  SculptSession *ss = ob->sculpt;
  Depsgraph *depsgraph = CTX_data_depsgraph_pointer(C);

  const int mode = RNA_enum_get(op->ptr, "mode");

  /* Dyntopo not supported. */
  if (BKE_pbvh_type(ss->pbvh) == PBVH_BMESH) {
    return OPERATOR_CANCELLED;
  }

  BKE_sculpt_update_object_for_edit(depsgraph, ob, true, false, false);

  PBVH *pbvh = ob->sculpt->pbvh;
  PBVHNode **nodes;
  int totnode;
  BKE_pbvh_search_gather(pbvh, NULL, NULL, &nodes, &totnode);

  if (!nodes) {
    return OPERATOR_CANCELLED;
  }

  SCULPT_undo_push_begin(ob, "face set change");
  SCULPT_undo_push_node(ob, nodes[0], SCULPT_UNDO_FACE_SETS);

  const float threshold = RNA_float_get(op->ptr, "threshold");

  switch (mode) {
    case SCULPT_FACE_SETS_FROM_LOOSE_PARTS:
      sculpt_face_sets_init_flood_fill(ob, sculpt_face_sets_init_loose_parts_test, threshold);
      break;
    case SCULPT_FACE_SETS_FROM_MATERIALS:
      sculpt_face_sets_init_loop(ob, SCULPT_FACE_SETS_FROM_MATERIALS);
      break;
    case SCULPT_FACE_SETS_FROM_NORMALS:
      sculpt_face_sets_init_flood_fill(ob, sculpt_face_sets_init_normals_test, threshold);
      break;
    case SCULPT_FACE_SETS_FROM_UV_SEAMS:
      sculpt_face_sets_init_flood_fill(ob, sculpt_face_sets_init_uv_seams_test, threshold);
      break;
    case SCULPT_FACE_SETS_FROM_CREASES:
      sculpt_face_sets_init_flood_fill(ob, sculpt_face_sets_init_crease_test, threshold);
      break;
    case SCULPT_FACE_SETS_FROM_SHARP_EDGES:
      sculpt_face_sets_init_flood_fill(ob, sculpt_face_sets_init_sharp_edges_test, threshold);
      break;
    case SCULPT_FACE_SETS_FROM_BEVEL_WEIGHT:
      sculpt_face_sets_init_flood_fill(ob, sculpt_face_sets_init_bevel_weight_test, threshold);
      break;
    case SCULPT_FACE_SETS_FROM_FACE_SET_BOUNDARIES:
      sculpt_face_sets_init_flood_fill(
          ob, sculpt_face_sets_init_face_set_boundary_test, threshold);
      break;
    case SCULPT_FACE_SETS_FROM_FACE_MAPS:
      sculpt_face_sets_init_loop(ob, SCULPT_FACE_SETS_FROM_FACE_MAPS);
      break;
  }

  SCULPT_undo_push_end(ob);

  /* Sync face sets visibility and vertex visibility as now all Face Sets are visible. */
  SCULPT_visibility_sync_all_face_sets_to_vertices(ob);

  for (int i = 0; i < totnode; i++) {
    BKE_pbvh_node_mark_update_visibility(nodes[i]);
  }

  BKE_pbvh_update_vertex_data(ss->pbvh, PBVH_UpdateVisibility);

  MEM_SAFE_FREE(nodes);

  if (BKE_pbvh_type(pbvh) == PBVH_FACES) {
    BKE_mesh_flush_hidden_from_verts(ob->data);
  }

  SCULPT_tag_update_overlays(C);

  return OPERATOR_FINISHED;
}

void SCULPT_OT_face_sets_init(wmOperatorType *ot)
{
  /* identifiers */
  ot->name = "Init Face Sets";
  ot->idname = "SCULPT_OT_face_sets_init";
  ot->description = "Initializes all Face Sets in the mesh";

  /* api callbacks */
  ot->exec = sculpt_face_set_init_exec;
  ot->poll = SCULPT_mode_poll;

  ot->flag = OPTYPE_REGISTER | OPTYPE_UNDO;

  RNA_def_enum(
      ot->srna, "mode", prop_sculpt_face_sets_init_types, SCULPT_FACE_SET_MASKED, "Mode", "");
  RNA_def_float(
      ot->srna,
      "threshold",
      0.5f,
      0.0f,
      1.0f,
      "Threshold",
      "Minimum value to consider a certain attribute a boundary when creating the Face Sets",
      0.0f,
      1.0f);

  /* properties */
  /*bfa - get the mode and its tooltip from the prop_sculpt_face_sets_init_types array */
  ot->prop = RNA_def_enum(ot->srna,
                          "mode",
                          prop_sculpt_face_sets_init_types,
                          0,
                          "Mode",
                          "Method to initialize Face Sets");
}

typedef enum eSculptFaceGroupVisibilityModes {
  SCULPT_FACE_SET_VISIBILITY_TOGGLE = 0,
  SCULPT_FACE_SET_VISIBILITY_SHOW_ACTIVE = 1,
  SCULPT_FACE_SET_VISIBILITY_HIDE_ACTIVE = 2,
  SCULPT_FACE_SET_VISIBILITY_INVERT = 3,
  SCULPT_FACE_SET_VISIBILITY_SHOW_ALL = 4,
} eSculptFaceGroupVisibilityModes;

static EnumPropertyItem prop_sculpt_face_sets_change_visibility_types[] = {
    {
        SCULPT_FACE_SET_VISIBILITY_TOGGLE,
        "TOGGLE",
        0,
        "Toggle Visibility",
        "Hide all Face Sets except for the active one",
    },
    {
        SCULPT_FACE_SET_VISIBILITY_SHOW_ACTIVE,
        "SHOW_ACTIVE",
        0,
        "Show Active Face Set",
        "Show Active Face Set",
    },
    {
        SCULPT_FACE_SET_VISIBILITY_HIDE_ACTIVE,
        "HIDE_ACTIVE",
        0,
        "Hide Active Face Sets",
        "Hide Active Face Sets",
    },
    {
        SCULPT_FACE_SET_VISIBILITY_INVERT,
        "INVERT",
        0,
        "Invert Face Set Visibility",
        "Invert Face Set Visibility",
    },
    {
        SCULPT_FACE_SET_VISIBILITY_SHOW_ALL,
        "SHOW_ALL",
        0,
        "Show All Face Sets",
        "Show All Face Sets",
    },
    {0, NULL, 0, NULL, NULL},
};

static int sculpt_face_sets_change_visibility_exec(bContext *C, wmOperator *op)
{
  Object *ob = CTX_data_active_object(C);
  SculptSession *ss = ob->sculpt;
  Depsgraph *depsgraph = CTX_data_depsgraph_pointer(C);

  /* Dyntopo not supported. */
  if (BKE_pbvh_type(ss->pbvh) == PBVH_BMESH) {
    return OPERATOR_CANCELLED;
  }

  BKE_sculpt_update_object_for_edit(depsgraph, ob, true, true, false);

  const int tot_vert = SCULPT_vertex_count_get(ss);
  const int mode = RNA_enum_get(op->ptr, "mode");
  const int active_face_set = SCULPT_active_face_set_get(ss);

  SCULPT_undo_push_begin(ob, "Hide area");

  PBVH *pbvh = ob->sculpt->pbvh;
  PBVHNode **nodes;
  int totnode;

  BKE_pbvh_search_gather(pbvh, NULL, NULL, &nodes, &totnode);

  if (totnode == 0) {
    MEM_SAFE_FREE(nodes);
    return OPERATOR_CANCELLED;
  }

  SCULPT_undo_push_node(ob, nodes[0], SCULPT_UNDO_FACE_SETS);

  if (mode == SCULPT_FACE_SET_VISIBILITY_TOGGLE) {
    bool hidden_vertex = false;

    /* This can fail with regular meshes with non-manifold geometry as the visibility state can't
     * be synced from face sets to non-manifold vertices. */
    if (BKE_pbvh_type(ss->pbvh) == PBVH_GRIDS) {
      for (int i = 0; i < tot_vert; i++) {
        if (!SCULPT_vertex_visible_get(ss, i)) {
          hidden_vertex = true;
          break;
        }
      }
    }

    for (int i = 0; i < ss->totfaces; i++) {
      if (ss->face_sets[i] <= 0) {
        hidden_vertex = true;
        break;
      }
    }

    if (hidden_vertex) {
      SCULPT_face_sets_visibility_all_set(ss, true);
    }
    else {
      SCULPT_face_sets_visibility_all_set(ss, false);
      SCULPT_face_set_visibility_set(ss, active_face_set, true);
    }
  }

  if (mode == SCULPT_FACE_SET_VISIBILITY_SHOW_ALL) {
    SCULPT_face_sets_visibility_all_set(ss, true);
  }

  if (mode == SCULPT_FACE_SET_VISIBILITY_SHOW_ACTIVE) {
    SCULPT_face_sets_visibility_all_set(ss, false);
    SCULPT_face_set_visibility_set(ss, active_face_set, true);
  }

  if (mode == SCULPT_FACE_SET_VISIBILITY_HIDE_ACTIVE) {
    SCULPT_face_set_visibility_set(ss, active_face_set, false);
  }

  if (mode == SCULPT_FACE_SET_VISIBILITY_INVERT) {
    SCULPT_face_sets_visibility_invert(ss);
  }

  /* For modes that use the cursor active vertex, update the rotation origin for viewport
   * navigation. */
  if (ELEM(mode, SCULPT_FACE_SET_VISIBILITY_TOGGLE, SCULPT_FACE_SET_VISIBILITY_SHOW_ACTIVE)) {
    UnifiedPaintSettings *ups = &CTX_data_tool_settings(C)->unified_paint_settings;
    float location[3];
    copy_v3_v3(location, SCULPT_active_vertex_co_get(ss));
    mul_m4_v3(ob->obmat, location);
    copy_v3_v3(ups->average_stroke_accum, location);
    ups->average_stroke_counter = 1;
    ups->last_stroke_valid = true;
  }

  /* Sync face sets visibility and vertex visibility. */
  SCULPT_visibility_sync_all_face_sets_to_vertices(ob);

  SCULPT_undo_push_end(ob);

  for (int i = 0; i < totnode; i++) {
    BKE_pbvh_node_mark_update_visibility(nodes[i]);
  }

  BKE_pbvh_update_vertex_data(ss->pbvh, PBVH_UpdateVisibility);

  MEM_SAFE_FREE(nodes);

  SCULPT_tag_update_overlays(C);

  return OPERATOR_FINISHED;
}

static int sculpt_face_sets_change_visibility_invoke(bContext *C,
                                                     wmOperator *op,
                                                     const wmEvent *event)
{
  Object *ob = CTX_data_active_object(C);
  SculptSession *ss = ob->sculpt;

  /* Update the active vertex and Face Set using the cursor position to avoid relying on the paint
   * cursor updates. */
  SculptCursorGeometryInfo sgi;
  float mouse[2];
  mouse[0] = event->mval[0];
  mouse[1] = event->mval[1];
  SCULPT_vertex_random_access_ensure(ss);
  SCULPT_cursor_geometry_info_update(C, &sgi, mouse, false);

  return sculpt_face_sets_change_visibility_exec(C, op);
}

void SCULPT_OT_face_sets_change_visibility(wmOperatorType *ot)
{
  /* Identifiers. */
  ot->name = "Face Sets Visibility";
  ot->idname = "SCULPT_OT_face_set_change_visibility";
  ot->description = "Change the visibility of the Face Sets of the sculpt";

  /* Api callbacks. */
  ot->exec = sculpt_face_sets_change_visibility_exec;
  ot->invoke = sculpt_face_sets_change_visibility_invoke;
  ot->poll = SCULPT_mode_poll;

  ot->flag = OPTYPE_REGISTER | OPTYPE_UNDO;

  RNA_def_enum(ot->srna,
               "mode",
               prop_sculpt_face_sets_change_visibility_types,
               SCULPT_FACE_SET_VISIBILITY_TOGGLE,
               "Mode",
               "");

  /* properties */
<<<<<<< HEAD
  /*bfa - get the mode and its tooltip from the prop_sculpt_face_sets_change_visibility_types array */
=======
  /*bfa - get the mode and its tooltip from the prop_sculpt_face_sets_change_visibility_types array
   */
>>>>>>> ca1fc36b
  ot->prop = RNA_def_enum(ot->srna,
                          "mode",
                          prop_sculpt_face_sets_change_visibility_types,
                          0,
                          "Mode",
                          "Method to change the visibility");
}

static int sculpt_face_sets_randomize_colors_exec(bContext *C, wmOperator *UNUSED(op))
{

  Object *ob = CTX_data_active_object(C);
  SculptSession *ss = ob->sculpt;

  /* Dyntopo not supported. */
  if (BKE_pbvh_type(ss->pbvh) == PBVH_BMESH) {
    return OPERATOR_CANCELLED;
  }

  PBVH *pbvh = ob->sculpt->pbvh;
  PBVHNode **nodes;
  int totnode;
  Mesh *mesh = ob->data;

  mesh->face_sets_color_seed += 1;
  if (ss->face_sets) {
    const int random_index = clamp_i(ss->totfaces * BLI_hash_int_01(mesh->face_sets_color_seed),
                                     0,
                                     max_ii(0, ss->totfaces - 1));
    mesh->face_sets_color_default = ss->face_sets[random_index];
  }
  BKE_pbvh_face_sets_color_set(pbvh, mesh->face_sets_color_seed, mesh->face_sets_color_default);

  BKE_pbvh_search_gather(pbvh, NULL, NULL, &nodes, &totnode);
  for (int i = 0; i < totnode; i++) {
    BKE_pbvh_node_mark_redraw(nodes[i]);
  }

  MEM_SAFE_FREE(nodes);

  SCULPT_tag_update_overlays(C);

  return OPERATOR_FINISHED;
}

void SCULPT_OT_face_sets_randomize_colors(wmOperatorType *ot)
{
  /* Identifiers. */
  ot->name = "Randomize Face Sets Colors";
  ot->idname = "SCULPT_OT_face_sets_randomize_colors";
  ot->description = "Generates a new set of random colors to render the Face Sets in the viewport";

  /* Api callbacks. */
  ot->exec = sculpt_face_sets_randomize_colors_exec;
  ot->poll = SCULPT_mode_poll;

  ot->flag = OPTYPE_REGISTER | OPTYPE_UNDO;
}

typedef enum eSculptFaceSetEditMode {
  SCULPT_FACE_SET_EDIT_GROW = 0,
  SCULPT_FACE_SET_EDIT_SHRINK = 1,
  SCULPT_FACE_SET_EDIT_DELETE_GEOMETRY = 2,
  SCULPT_FACE_SET_EDIT_FAIR_POSITIONS = 3,
  SCULPT_FACE_SET_EDIT_FAIR_TANGENCY = 4,
} eSculptFaceSetEditMode;

static EnumPropertyItem prop_sculpt_face_sets_edit_types[] = {
    {
        SCULPT_FACE_SET_EDIT_GROW,
        "GROW",
        0,
        "Grow Face Set",
        "Grows the Face Sets boundary by one face based on mesh topology",
    },
    {
        SCULPT_FACE_SET_EDIT_SHRINK,
        "SHRINK",
        0,
        "Shrink Face Set",
        "Shrinks the Face Sets boundary by one face based on mesh topology",
    },
    {
        SCULPT_FACE_SET_EDIT_DELETE_GEOMETRY,
        "DELETE_GEOMETRY",
        0,
        "Delete Geometry",
        "Deletes the faces that are assigned to the Face Set",
    },
    {
        SCULPT_FACE_SET_EDIT_FAIR_POSITIONS,
        "FAIR_POSITIONS",
        0,
        "Fair Positions",
        "Creates a smooth as possible geometry patch from the Face Set minimizing changes in "
        "vertex positions",
    },
    {
        SCULPT_FACE_SET_EDIT_FAIR_TANGENCY,
        "FAIR_TANGENCY",
        0,
        "Fair Tangency",
        "Creates a smooth as possible geometry patch from the Face Set minimizing changes in "
        "vertex tangents",
    },
    {0, NULL, 0, NULL, NULL},
};

static void sculpt_face_set_grow(Object *ob,
                                 SculptSession *ss,
                                 const int *prev_face_sets,
                                 const int active_face_set_id,
                                 const bool modify_hidden)
{
  Mesh *mesh = BKE_mesh_from_object(ob);
  for (int p = 0; p < mesh->totpoly; p++) {
    if (!modify_hidden && prev_face_sets[p] <= 0) {
      continue;
    }
    const MPoly *c_poly = &mesh->mpoly[p];
    for (int l = 0; l < c_poly->totloop; l++) {
      const MLoop *c_loop = &mesh->mloop[c_poly->loopstart + l];
      const MeshElemMap *vert_map = &ss->pmap[c_loop->v];
      for (int i = 0; i < vert_map->count; i++) {
        const int neighbor_face_index = vert_map->indices[i];
        if (neighbor_face_index == p) {
          continue;
        }
        if (abs(prev_face_sets[neighbor_face_index]) == active_face_set_id) {
          ss->face_sets[p] = active_face_set_id;
        }
      }
    }
  }
}

static void sculpt_face_set_shrink(Object *ob,
                                   SculptSession *ss,
                                   const int *prev_face_sets,
                                   const int active_face_set_id,
                                   const bool modify_hidden)
{
  Mesh *mesh = BKE_mesh_from_object(ob);
  for (int p = 0; p < mesh->totpoly; p++) {
    if (!modify_hidden && prev_face_sets[p] <= 0) {
      continue;
    }
    if (abs(prev_face_sets[p]) == active_face_set_id) {
      const MPoly *c_poly = &mesh->mpoly[p];
      for (int l = 0; l < c_poly->totloop; l++) {
        const MLoop *c_loop = &mesh->mloop[c_poly->loopstart + l];
        const MeshElemMap *vert_map = &ss->pmap[c_loop->v];
        for (int i = 0; i < vert_map->count; i++) {
          const int neighbor_face_index = vert_map->indices[i];
          if (neighbor_face_index == p) {
            continue;
          }
          if (abs(prev_face_sets[neighbor_face_index]) != active_face_set_id) {
            ss->face_sets[p] = prev_face_sets[neighbor_face_index];
          }
        }
      }
    }
  }
}

static bool check_single_face_set(SculptSession *ss, int *face_sets, const bool check_visible_only)
{

  int first_face_set = SCULPT_FACE_SET_NONE;
  if (check_visible_only) {
    for (int f = 0; f < ss->totfaces; f++) {
      if (face_sets[f] > 0) {
        first_face_set = face_sets[f];
        break;
      }
    }
  }
  else {
    first_face_set = abs(face_sets[0]);
  }

  if (first_face_set == SCULPT_FACE_SET_NONE) {
    return true;
  }

  for (int f = 0; f < ss->totfaces; f++) {
    const int face_set_id = check_visible_only ? face_sets[f] : abs(face_sets[f]);
    if (face_set_id != first_face_set) {
      return false;
    }
  }
  return true;
}

static void sculpt_face_set_delete_geometry(Object *ob,
                                            SculptSession *ss,
                                            const int active_face_set_id,
                                            const bool modify_hidden)
{

  Mesh *mesh = ob->data;
  const BMAllocTemplate allocsize = BMALLOC_TEMPLATE_FROM_ME(mesh);
  BMesh *bm = BM_mesh_create(&allocsize,
                             &((struct BMeshCreateParams){
                                 .use_toolflags = true,
                             }));

  BM_mesh_bm_from_me(bm,
                     mesh,
                     (&(struct BMeshFromMeshParams){
                         .calc_face_normal = true,
                         .calc_vert_normal = true,
                     }));

  BM_mesh_elem_table_init(bm, BM_FACE);
  BM_mesh_elem_table_ensure(bm, BM_FACE);
  BM_mesh_elem_hflag_disable_all(bm, BM_VERT | BM_EDGE | BM_FACE, BM_ELEM_TAG, false);
  BMIter iter;
  BMFace *f;
  BM_ITER_MESH (f, &iter, bm, BM_FACES_OF_MESH) {
    const int face_index = BM_elem_index_get(f);
    const int face_set_id = modify_hidden ? abs(ss->face_sets[face_index]) :
                                            ss->face_sets[face_index];
    BM_elem_flag_set(f, BM_ELEM_TAG, face_set_id == active_face_set_id);
  }
  BM_mesh_delete_hflag_context(bm, BM_ELEM_TAG, DEL_FACES);
  BM_mesh_elem_hflag_disable_all(bm, BM_VERT | BM_EDGE | BM_FACE, BM_ELEM_TAG, false);

  BM_mesh_bm_to_me(NULL,
                   bm,
                   ob->data,
                   (&(struct BMeshToMeshParams){
                       .calc_object_remap = false,
                   }));

  BM_mesh_free(bm);
}

static void sculpt_face_set_edit_fair_face_set(Object *ob,
                                               const int active_face_set_id,
                                               const int fair_order)
{
  SculptSession *ss = ob->sculpt;
  const int totvert = SCULPT_vertex_count_get(ss);

  Mesh *mesh = ob->data;
  bool *fair_vertices = MEM_malloc_arrayN(totvert, sizeof(bool), "fair vertices");

  SCULPT_boundary_info_ensure(ob);

  for (int i = 0; i < totvert; i++) {
    fair_vertices[i] = !SCULPT_vertex_is_boundary(ss, i) &&
                       SCULPT_vertex_has_face_set(ss, i, active_face_set_id) &&
                       SCULPT_vertex_has_unique_face_set(ss, i);
  }

  MVert *mvert = SCULPT_mesh_deformed_mverts_get(ss);
  BKE_mesh_prefair_and_fair_vertices(mesh, mvert, fair_vertices, fair_order);
  MEM_freeN(fair_vertices);
}

static void sculpt_face_set_apply_edit(Object *ob,
                                       const int active_face_set_id,
                                       const int mode,
                                       const bool modify_hidden)
{
  SculptSession *ss = ob->sculpt;

  switch (mode) {
    case SCULPT_FACE_SET_EDIT_GROW: {
      int *prev_face_sets = MEM_dupallocN(ss->face_sets);
      sculpt_face_set_grow(ob, ss, prev_face_sets, active_face_set_id, modify_hidden);
      MEM_SAFE_FREE(prev_face_sets);
      break;
    }
    case SCULPT_FACE_SET_EDIT_SHRINK: {
      int *prev_face_sets = MEM_dupallocN(ss->face_sets);
      sculpt_face_set_shrink(ob, ss, prev_face_sets, active_face_set_id, modify_hidden);
      MEM_SAFE_FREE(prev_face_sets);
      break;
    }
    case SCULPT_FACE_SET_EDIT_DELETE_GEOMETRY:
      sculpt_face_set_delete_geometry(ob, ss, active_face_set_id, modify_hidden);
      break;
    case SCULPT_FACE_SET_EDIT_FAIR_POSITIONS:
      sculpt_face_set_edit_fair_face_set(ob, active_face_set_id, MESH_FAIRING_DEPTH_POSITION);
      break;
    case SCULPT_FACE_SET_EDIT_FAIR_TANGENCY:
      sculpt_face_set_edit_fair_face_set(ob, active_face_set_id, MESH_FAIRING_DEPTH_TANGENCY);
      break;
  }
}

static bool sculpt_face_set_edit_is_operation_valid(SculptSession *ss,
                                                    const eSculptFaceSetEditMode mode,
                                                    const bool modify_hidden)
{
  if (BKE_pbvh_type(ss->pbvh) == PBVH_BMESH) {
    /* Dyntopo is not supported. */
    return false;
  }

  if (mode == SCULPT_FACE_SET_EDIT_DELETE_GEOMETRY) {
    if (BKE_pbvh_type(ss->pbvh) == PBVH_GRIDS) {
      /* Modification of base mesh geometry requires special remapping of multires displacement,
       * which does not happen here.
       * Disable delete operation. It can be supported in the future by doing similar displacement
       * data remapping as what happens in the mesh edit mode. */
      return false;
    }
    if (check_single_face_set(ss, ss->face_sets, !modify_hidden)) {
      /* Cancel the operator if the mesh only contains one Face Set to avoid deleting the
       * entire object. */
      return false;
    }
  }

  if (ELEM(mode, SCULPT_FACE_SET_EDIT_FAIR_POSITIONS, SCULPT_FACE_SET_EDIT_FAIR_TANGENCY)) {
    if (BKE_pbvh_type(ss->pbvh) == PBVH_GRIDS) {
      /* TODO: Multires topology representation using grids and duplicates can't be used directly
       * by the fair algorithm. Multires topology needs to be exposed in a different way or
       * converted to a mesh for this operation. */
      return false;
    }
  }

  return true;
}

static void sculpt_face_set_edit_modify_geometry(bContext *C,
                                                 Object *ob,
                                                 const int active_face_set,
                                                 const eSculptFaceSetEditMode mode,
                                                 const bool modify_hidden)
{
  ED_sculpt_undo_geometry_begin(ob, "edit face set delete geometry");
  sculpt_face_set_apply_edit(ob, abs(active_face_set), mode, modify_hidden);
  ED_sculpt_undo_geometry_end(ob);
  BKE_mesh_batch_cache_dirty_tag(ob->data, BKE_MESH_BATCH_DIRTY_ALL);
  DEG_id_tag_update(&ob->id, ID_RECALC_GEOMETRY);
  WM_event_add_notifier(C, NC_GEOM | ND_DATA, ob->data);
}

static void face_set_edit_do_post_visibility_updates(Object *ob, PBVHNode **nodes, int totnode)
{
  SculptSession *ss = ob->sculpt;
  PBVH *pbvh = ss->pbvh;

  /* Sync face sets visibility and vertex visibility as now all Face Sets are visible. */
  SCULPT_visibility_sync_all_face_sets_to_vertices(ob);

  for (int i = 0; i < totnode; i++) {
    BKE_pbvh_node_mark_update_visibility(nodes[i]);
  }

  BKE_pbvh_update_vertex_data(ss->pbvh, PBVH_UpdateVisibility);

  if (BKE_pbvh_type(pbvh) == PBVH_FACES) {
    BKE_mesh_flush_hidden_from_verts(ob->data);
  }
}

static void sculpt_face_set_edit_modify_face_sets(Object *ob,
                                                  const int active_face_set,
                                                  const eSculptFaceSetEditMode mode,
                                                  const bool modify_hidden)
{
  PBVH *pbvh = ob->sculpt->pbvh;
  PBVHNode **nodes;
  int totnode;
  BKE_pbvh_search_gather(pbvh, NULL, NULL, &nodes, &totnode);

  if (!nodes) {
    return;
  }
  SCULPT_undo_push_begin(ob, "face set edit");
  SCULPT_undo_push_node(ob, nodes[0], SCULPT_UNDO_FACE_SETS);
  sculpt_face_set_apply_edit(ob, abs(active_face_set), mode, modify_hidden);
  SCULPT_undo_push_end(ob);
  face_set_edit_do_post_visibility_updates(ob, nodes, totnode);
  MEM_freeN(nodes);
}

static void sculpt_face_set_edit_modify_coordinates(bContext *C,
                                                    Object *ob,
                                                    const int active_face_set,
                                                    const eSculptFaceSetEditMode mode)
{
  Sculpt *sd = CTX_data_tool_settings(C)->sculpt;
  SculptSession *ss = ob->sculpt;
  PBVH *pbvh = ss->pbvh;
  PBVHNode **nodes;
  int totnode;
  BKE_pbvh_search_gather(pbvh, NULL, NULL, &nodes, &totnode);
  SCULPT_undo_push_begin(ob, "face set edit");
  for (int i = 0; i < totnode; i++) {
    BKE_pbvh_node_mark_update(nodes[i]);
    SCULPT_undo_push_node(ob, nodes[i], SCULPT_UNDO_COORDS);
  }
  sculpt_face_set_apply_edit(ob, abs(active_face_set), mode, false);

  if (ss->deform_modifiers_active || ss->shapekey_active) {
    SCULPT_flush_stroke_deform(sd, ob, true);
  }
  SCULPT_flush_update_step(C, SCULPT_UPDATE_COORDS);
  SCULPT_flush_update_done(C, ob, SCULPT_UPDATE_COORDS);
  SCULPT_undo_push_end(ob);
  MEM_freeN(nodes);
}

static int sculpt_face_set_edit_invoke(bContext *C, wmOperator *op, const wmEvent *event)
{
  Object *ob = CTX_data_active_object(C);
  SculptSession *ss = ob->sculpt;
  Depsgraph *depsgraph = CTX_data_ensure_evaluated_depsgraph(C);

  const int mode = RNA_enum_get(op->ptr, "mode");
  const bool modify_hidden = RNA_boolean_get(op->ptr, "modify_hidden");

  if (!sculpt_face_set_edit_is_operation_valid(ss, mode, modify_hidden)) {
    return OPERATOR_CANCELLED;
  }

  BKE_sculpt_update_object_for_edit(depsgraph, ob, true, false, false);

  /* Update the current active Face Set and Vertex as the operator can be used directly from the
   * tool without brush cursor. */
  SculptCursorGeometryInfo sgi;
  const float mouse[2] = {event->mval[0], event->mval[1]};
  if (!SCULPT_cursor_geometry_info_update(C, &sgi, mouse, false)) {
    /* The cursor is not over the mesh. Cancel to avoid editing the last updated Face Set ID. */
    return OPERATOR_CANCELLED;
  }
  const int active_face_set = SCULPT_active_face_set_get(ss);

  switch (mode) {
    case SCULPT_FACE_SET_EDIT_DELETE_GEOMETRY:
      sculpt_face_set_edit_modify_geometry(C, ob, active_face_set, mode, modify_hidden);
      break;
    case SCULPT_FACE_SET_EDIT_GROW:
    case SCULPT_FACE_SET_EDIT_SHRINK:
      sculpt_face_set_edit_modify_face_sets(ob, active_face_set, mode, modify_hidden);
      break;
    case SCULPT_FACE_SET_EDIT_FAIR_POSITIONS:
    case SCULPT_FACE_SET_EDIT_FAIR_TANGENCY:
      sculpt_face_set_edit_modify_coordinates(C, ob, active_face_set, mode);
      break;
  }

  SCULPT_tag_update_overlays(C);

  return OPERATOR_FINISHED;
}

void SCULPT_OT_face_sets_edit(struct wmOperatorType *ot)
{
  /* Identifiers. */
  ot->name = "Edit Face Set";
  ot->idname = "SCULPT_OT_face_set_edit";
  ot->description = "Edits the current active Face Set";

  /* Api callbacks. */
  ot->invoke = sculpt_face_set_edit_invoke;
  ot->poll = SCULPT_mode_poll;

  ot->flag = OPTYPE_REGISTER | OPTYPE_UNDO;

  RNA_def_enum(
      ot->srna, "mode", prop_sculpt_face_sets_edit_types, SCULPT_FACE_SET_EDIT_GROW, "Mode", "");
  ot->prop = RNA_def_boolean(ot->srna,
                             "modify_hidden",
                             true,
                             "Modify Hidden",
                             "Apply the edit operation to hidden Face Sets");

  /* properties */
  /*bfa - get the mode and its tooltip from the prop_sculpt_face_sets_edit_types array */
<<<<<<< HEAD
  ot->prop = RNA_def_enum(ot->srna,
                          "mode", prop_sculpt_face_sets_edit_types,
                          0,
                          "Mode",
                          "Method to create Face Sets");
=======
  ot->prop = RNA_def_enum(
      ot->srna, "mode", prop_sculpt_face_sets_edit_types, 0, "Mode", "Method to create Face Sets");
>>>>>>> ca1fc36b
}<|MERGE_RESOLUTION|>--- conflicted
+++ resolved
@@ -421,10 +421,6 @@
   RNA_def_enum(
       ot->srna, "mode", prop_sculpt_face_set_create_types, SCULPT_FACE_SET_MASKED, "Mode", "");
 
-<<<<<<< HEAD
-
-=======
->>>>>>> ca1fc36b
   /* properties */
   /*bfa - get the mode and its tooltip from the prop_sculpt_face_set_create_types array */
   ot->prop = RNA_def_enum(ot->srna,
@@ -1005,12 +1001,8 @@
                "");
 
   /* properties */
-<<<<<<< HEAD
-  /*bfa - get the mode and its tooltip from the prop_sculpt_face_sets_change_visibility_types array */
-=======
   /*bfa - get the mode and its tooltip from the prop_sculpt_face_sets_change_visibility_types array
    */
->>>>>>> ca1fc36b
   ot->prop = RNA_def_enum(ot->srna,
                           "mode",
                           prop_sculpt_face_sets_change_visibility_types,
@@ -1489,14 +1481,6 @@
 
   /* properties */
   /*bfa - get the mode and its tooltip from the prop_sculpt_face_sets_edit_types array */
-<<<<<<< HEAD
-  ot->prop = RNA_def_enum(ot->srna,
-                          "mode", prop_sculpt_face_sets_edit_types,
-                          0,
-                          "Mode",
-                          "Method to create Face Sets");
-=======
   ot->prop = RNA_def_enum(
       ot->srna, "mode", prop_sculpt_face_sets_edit_types, 0, "Mode", "Method to create Face Sets");
->>>>>>> ca1fc36b
 }