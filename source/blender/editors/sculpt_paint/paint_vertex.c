--- conflicted
+++ resolved
@@ -545,919 +545,6 @@
 	return true;
 }
 
-<<<<<<< HEAD
-bool ED_vpaint_smooth(Object *ob)
-{
-	Mesh *me;
-	MPoly *mp;
-
-	int i, j;
-
-	bool *mlooptag;
-	bool selected;
-
-	if (((me = BKE_mesh_from_object(ob)) == NULL) ||
-	    (me->mloopcol == NULL && (make_vertexcol(ob) == false)))
-	{
-		return false;
-	}
-
-	selected = (me->editflag & ME_EDIT_PAINT_FACE_SEL) != 0;
-
-	mlooptag = MEM_callocN(sizeof(bool) * me->totloop, "VPaintData mlooptag");
-
-	/* simply tag loops of selected faces */
-	mp = me->mpoly;
-	for (i = 0; i < me->totpoly; i++, mp++) {
-		MLoop *ml = me->mloop + mp->loopstart;
-		int ml_index = mp->loopstart;
-
-		if (selected && !(mp->flag & ME_FACE_SEL))
-			continue;
-
-		for (j = 0; j < mp->totloop; j++, ml_index++, ml++) {
-			mlooptag[ml_index] = true;
-		}
-	}
-
-	/* remove stale me->mcol, will be added later */
-	BKE_mesh_tessface_clear(me);
-
-	do_shared_vertexcol(me, mlooptag);
-
-	MEM_freeN(mlooptag);
-
-	DAG_id_tag_update(&me->id, 0);
-
-	return true;
-}
-
-/**
- * Apply callback to each vertex of the active vertex color layer.
- */
-bool ED_vpaint_color_transform(
-        struct Object *ob,
-        VPaintTransform_Callback vpaint_tx_fn,
-        const void *user_data)
-{
-	Mesh *me;
-	const MPoly *mp;
-
-	if (((me = BKE_mesh_from_object(ob)) == NULL) ||
-	    (me->mloopcol == NULL && (make_vertexcol(ob) == false)))
-	{
-		return false;
-	}
-
-	const bool do_face_sel = (me->editflag & ME_EDIT_PAINT_FACE_SEL) != 0;
-	mp = me->mpoly;
-
-	for (int i = 0; i < me->totpoly; i++, mp++) {
-		MLoopCol *lcol = &me->mloopcol[mp->loopstart];
-
-		if (do_face_sel && !(mp->flag & ME_FACE_SEL)) {
-			continue;
-		}
-
-		for (int j = 0; j < mp->totloop; j++, lcol++) {
-			float col[3];
-			rgb_uchar_to_float(col, &lcol->r);
-
-			vpaint_tx_fn(col, user_data, col);
-
-			rgb_float_to_uchar(&lcol->r, col);
-		}
-	}
-
-	/* remove stale me->mcol, will be added later */
-	BKE_mesh_tessface_clear(me);
-
-	DAG_id_tag_update(&me->id, 0);
-
-	return true;
-}
-
-/* XXX: should be re-implemented as a vertex/weight paint 'color correct' operator */
-#if 0
-void vpaint_dogamma(Scene *scene)
-{
-	VPaint *vp = scene->toolsettings->vpaint;
-	Mesh *me;
-	Object *ob;
-	float igam, fac;
-	int a, temp;
-	unsigned char *cp, gamtab[256];
-
-	ob = OBACT;
-	me = BKE_mesh_from_object(ob);
-
-	if (!(ob->mode & OB_MODE_VERTEX_PAINT)) return;
-	if (me == 0 || me->mcol == 0 || me->totface == 0) return;
-
-	igam = 1.0 / vp->gamma;
-	for (a = 0; a < 256; a++) {
-
-		fac = ((float)a) / 255.0;
-		fac = vp->mul * pow(fac, igam);
-
-		temp = 255.9 * fac;
-
-		if (temp <= 0) gamtab[a] = 0;
-		else if (temp >= 255) gamtab[a] = 255;
-		else gamtab[a] = temp;
-	}
-
-	a = 4 * me->totface;
-	cp = (unsigned char *)me->mcol;
-	while (a--) {
-
-		cp[1] = gamtab[cp[1]];
-		cp[2] = gamtab[cp[2]];
-		cp[3] = gamtab[cp[3]];
-
-		cp += 4;
-	}
-}
-#endif
-
-BLI_INLINE unsigned int mcol_blend(unsigned int col1, unsigned int col2, int fac)
-{
-	unsigned char *cp1, *cp2, *cp;
-	int mfac;
-	unsigned int col = 0;
-
-	if (fac == 0) {
-		return col1;
-	}
-
-	if (fac >= 255) {
-		return col2;
-	}
-
-	mfac = 255 - fac;
-
-	cp1 = (unsigned char *)&col1;
-	cp2 = (unsigned char *)&col2;
-	cp  = (unsigned char *)&col;
-
-	cp[0] = divide_round_i((mfac * cp1[0] + fac * cp2[0]), 255);
-	cp[1] = divide_round_i((mfac * cp1[1] + fac * cp2[1]), 255);
-	cp[2] = divide_round_i((mfac * cp1[2] + fac * cp2[2]), 255);
-	cp[3] = 255;
-
-	return col;
-}
-
-BLI_INLINE unsigned int mcol_add(unsigned int col1, unsigned int col2, int fac)
-{
-	unsigned char *cp1, *cp2, *cp;
-	int temp;
-	unsigned int col = 0;
-
-	if (fac == 0) {
-		return col1;
-	}
-
-	cp1 = (unsigned char *)&col1;
-	cp2 = (unsigned char *)&col2;
-	cp  = (unsigned char *)&col;
-
-	temp = cp1[0] + divide_round_i((fac * cp2[0]), 255);
-	cp[0] = (temp > 254) ? 255 : temp;
-	temp = cp1[1] + divide_round_i((fac * cp2[1]), 255);
-	cp[1] = (temp > 254) ? 255 : temp;
-	temp = cp1[2] + divide_round_i((fac * cp2[2]), 255);
-	cp[2] = (temp > 254) ? 255 : temp;
-	cp[3] = 255;
-	
-	return col;
-}
-
-BLI_INLINE unsigned int mcol_sub(unsigned int col1, unsigned int col2, int fac)
-{
-	unsigned char *cp1, *cp2, *cp;
-	int temp;
-	unsigned int col = 0;
-
-	if (fac == 0) {
-		return col1;
-	}
-
-	cp1 = (unsigned char *)&col1;
-	cp2 = (unsigned char *)&col2;
-	cp  = (unsigned char *)&col;
-
-	temp = cp1[0] - divide_round_i((fac * cp2[0]), 255);
-	cp[0] = (temp < 0) ? 0 : temp;
-	temp = cp1[1] - divide_round_i((fac * cp2[1]), 255);
-	cp[1] = (temp < 0) ? 0 : temp;
-	temp = cp1[2] - divide_round_i((fac * cp2[2]), 255);
-	cp[2] = (temp < 0) ? 0 : temp;
-	cp[3] = 255;
-
-	return col;
-}
-
-BLI_INLINE unsigned int mcol_mul(unsigned int col1, unsigned int col2, int fac)
-{
-	unsigned char *cp1, *cp2, *cp;
-	int mfac;
-	unsigned int col = 0;
-
-	if (fac == 0) {
-		return col1;
-	}
-
-	mfac = 255 - fac;
-
-	cp1 = (unsigned char *)&col1;
-	cp2 = (unsigned char *)&col2;
-	cp  = (unsigned char *)&col;
-
-	/* first mul, then blend the fac */
-	cp[0] = divide_round_i(mfac * cp1[0] * 255 + fac * cp2[0] * cp1[0], 255 * 255);
-	cp[1] = divide_round_i(mfac * cp1[1] * 255 + fac * cp2[1] * cp1[1], 255 * 255);
-	cp[2] = divide_round_i(mfac * cp1[2] * 255 + fac * cp2[2] * cp1[2], 255 * 255);
-	cp[3] = 255;
-
-	return col;
-}
-
-BLI_INLINE unsigned int mcol_lighten(unsigned int col1, unsigned int col2, int fac)
-{
-	unsigned char *cp1, *cp2, *cp;
-	int mfac;
-	unsigned int col = 0;
-
-	if (fac == 0) {
-		return col1;
-	}
-	else if (fac >= 255) {
-		return col2;
-	}
-
-	mfac = 255 - fac;
-
-	cp1 = (unsigned char *)&col1;
-	cp2 = (unsigned char *)&col2;
-	cp  = (unsigned char *)&col;
-
-	/* See if are lighter, if so mix, else don't do anything.
-	 * if the paint col is darker then the original, then ignore */
-	if (IMB_colormanagement_get_luminance_byte(cp1) > IMB_colormanagement_get_luminance_byte(cp2)) {
-		return col1;
-	}
-
-	cp[0] = divide_round_i(mfac * cp1[0] + fac * cp2[0], 255);
-	cp[1] = divide_round_i(mfac * cp1[1] + fac * cp2[1], 255);
-	cp[2] = divide_round_i(mfac * cp1[2] + fac * cp2[2], 255);
-	cp[3] = 255;
-
-	return col;
-}
-
-BLI_INLINE unsigned int mcol_darken(unsigned int col1, unsigned int col2, int fac)
-{
-	unsigned char *cp1, *cp2, *cp;
-	int mfac;
-	unsigned int col = 0;
-
-	if (fac == 0) {
-		return col1;
-	}
-	else if (fac >= 255) {
-		return col2;
-	}
-
-	mfac = 255 - fac;
-
-	cp1 = (unsigned char *)&col1;
-	cp2 = (unsigned char *)&col2;
-	cp  = (unsigned char *)&col;
-
-	/* See if were darker, if so mix, else don't do anything.
-	 * if the paint col is brighter then the original, then ignore */
-	if (IMB_colormanagement_get_luminance_byte(cp1) < IMB_colormanagement_get_luminance_byte(cp2)) {
-		return col1;
-	}
-
-	cp[0] = divide_round_i((mfac * cp1[0] + fac * cp2[0]), 255);
-	cp[1] = divide_round_i((mfac * cp1[1] + fac * cp2[1]), 255);
-	cp[2] = divide_round_i((mfac * cp1[2] + fac * cp2[2]), 255);
-	cp[3] = 255;
-	return col;
-}
-
-/* wpaint has 'wpaint_blend_tool' */
-static unsigned int vpaint_blend_tool(const int tool, const unsigned int col,
-                                      const unsigned int paintcol, const int alpha_i)
-{
-	switch (tool) {
-		case PAINT_BLEND_MIX:
-		case PAINT_BLEND_BLUR:     return mcol_blend(col, paintcol, alpha_i);
-		case PAINT_BLEND_ADD:      return mcol_add(col, paintcol, alpha_i);
-		case PAINT_BLEND_SUB:      return mcol_sub(col, paintcol, alpha_i);
-		case PAINT_BLEND_MUL:      return mcol_mul(col, paintcol, alpha_i);
-		case PAINT_BLEND_LIGHTEN:  return mcol_lighten(col, paintcol, alpha_i);
-		case PAINT_BLEND_DARKEN:   return mcol_darken(col, paintcol, alpha_i);
-		default:
-			BLI_assert(0);
-			return 0;
-	}
-}
-
-/* wpaint has 'wpaint_blend' */
-static unsigned int vpaint_blend(VPaint *vp, unsigned int col, unsigned int colorig, const
-                                 unsigned int paintcol, const int alpha_i,
-                                 /* pre scaled from [0-1] --> [0-255] */
-                                 const int brush_alpha_value_i)
-{
-	Brush *brush = BKE_paint_brush(&vp->paint);
-	const int tool = brush->vertexpaint_tool;
-
-	col = vpaint_blend_tool(tool, col, paintcol, alpha_i);
-
-	/* if no spray, clip color adding with colorig & orig alpha */
-	if ((vp->flag & VP_SPRAY) == 0) {
-		unsigned int testcol, a;
-		char *cp, *ct, *co;
-		
-		testcol = vpaint_blend_tool(tool, colorig, paintcol, brush_alpha_value_i);
-		
-		cp = (char *)&col;
-		ct = (char *)&testcol;
-		co = (char *)&colorig;
-		
-		for (a = 0; a < 4; a++) {
-			if (ct[a] < co[a]) {
-				if (cp[a] < ct[a]) cp[a] = ct[a];
-				else if (cp[a] > co[a]) cp[a] = co[a];
-			}
-			else {
-				if (cp[a] < co[a]) cp[a] = co[a];
-				else if (cp[a] > ct[a]) cp[a] = ct[a];
-			}
-		}
-	}
-
-	return col;
-}
-
-
-static int sample_backbuf_area(ViewContext *vc, int *indexar, int totpoly, int x, int y, float size)
-{
-	struct ImBuf *ibuf;
-	int a, tot = 0, index;
-	
-	/* brecht: disabled this because it obviously fails for
-	 * brushes with size > 64, why is this here? */
-	/*if (size > 64.0) size = 64.0;*/
-	
-	ibuf = ED_view3d_backbuf_read(vc, x - size, y - size, x + size, y + size);
-	if (ibuf) {
-		unsigned int *rt = ibuf->rect;
-
-		memset(indexar, 0, sizeof(int) * (totpoly + 1));
-		
-		size = ibuf->x * ibuf->y;
-		while (size--) {
-				
-			if (*rt) {
-				index = *rt;
-				if (index > 0 && index <= totpoly) {
-					indexar[index] = 1;
-				}
-			}
-		
-			rt++;
-		}
-		
-		for (a = 1; a <= totpoly; a++) {
-			if (indexar[a]) {
-				indexar[tot++] = a;
-			}
-		}
-
-		IMB_freeImBuf(ibuf);
-	}
-	
-	return tot;
-}
-
-/* whats _dl mean? */
-static float calc_vp_strength_col_dl(VPaint *vp, ViewContext *vc, const float co[3],
-                                 const float mval[2], const float brush_size_pressure, float rgba[4])
-{
-	float co_ss[2];  /* screenspace */
-
-	if (ED_view3d_project_float_object(vc->ar,
-	                                   co, co_ss,
-	                                   V3D_PROJ_TEST_CLIP_BB | V3D_PROJ_TEST_CLIP_NEAR) == V3D_PROJ_RET_OK)
-	{
-		const float dist_sq = len_squared_v2v2(mval, co_ss);
-
-		if (dist_sq <= SQUARE(brush_size_pressure)) {
-			Brush *brush = BKE_paint_brush(&vp->paint);
-			const float dist = sqrtf(dist_sq);
-			float factor;
-
-			if (brush->mtex.tex && rgba) {
-				if (brush->mtex.brush_map_mode == MTEX_MAP_MODE_3D) {
-					BKE_brush_sample_tex_3D(vc->scene, brush, co, rgba, 0, NULL);
-				}
-				else {
-					const float co_ss_3d[3] = {co_ss[0], co_ss[1], 0.0f};  /* we need a 3rd empty value */
-					BKE_brush_sample_tex_3D(vc->scene, brush, co_ss_3d, rgba, 0, NULL);
-				}
-				factor = rgba[3];
-			}
-			else {
-				factor = 1.0f;
-			}
-			return factor * BKE_brush_curve_strength_clamped(brush, dist, brush_size_pressure);
-		}
-	}
-	if (rgba)
-		zero_v4(rgba);
-	return 0.0f;
-}
-
-static float calc_vp_alpha_col_dl(VPaint *vp, ViewContext *vc,
-                              float vpimat[3][3], const DMCoNo *v_co_no,
-                              const float mval[2],
-                              const float brush_size_pressure, const float brush_alpha_pressure, float rgba[4])
-{
-	float strength = calc_vp_strength_col_dl(vp, vc, v_co_no->co, mval, brush_size_pressure, rgba);
-
-	if (strength > 0.0f) {
-		float alpha = brush_alpha_pressure * strength;
-
-		if (vp->flag & VP_NORMALS) {
-			float dvec[3];
-
-			/* transpose ! */
-			dvec[2] = dot_v3v3(vpimat[2], v_co_no->no);
-			if (dvec[2] > 0.0f) {
-				dvec[0] = dot_v3v3(vpimat[0], v_co_no->no);
-				dvec[1] = dot_v3v3(vpimat[1], v_co_no->no);
-
-				alpha *= dvec[2] / len_v3(dvec);
-			}
-			else {
-				return 0.0f;
-			}
-		}
-
-		return alpha;
-	}
-
-	return 0.0f;
-}
-
-
-BLI_INLINE float wval_blend(const float weight, const float paintval, const float alpha)
-{
-	const float talpha = min_ff(alpha, 1.0f);  /* blending with values over 1 doesn't make sense */
-	return (paintval * talpha) + (weight * (1.0f - talpha));
-}
-BLI_INLINE float wval_add(const float weight, const float paintval, const float alpha)
-{
-	return weight + (paintval * alpha);
-}
-BLI_INLINE float wval_sub(const float weight, const float paintval, const float alpha)
-{
-	return weight - (paintval * alpha);
-}
-BLI_INLINE float wval_mul(const float weight, const float paintval, const float alpha)
-{   /* first mul, then blend the fac */
-	return ((1.0f - alpha) + (alpha * paintval)) * weight;
-}
-BLI_INLINE float wval_lighten(const float weight, const float paintval, const float alpha)
-{
-	return (weight < paintval) ? wval_blend(weight, paintval, alpha) : weight;
-}
-BLI_INLINE float wval_darken(const float weight, const float paintval, const float alpha)
-{
-	return (weight > paintval) ? wval_blend(weight, paintval, alpha) : weight;
-}
-
-
-/* vpaint has 'vpaint_blend_tool' */
-/* result is not clamped from [0-1] */
-static float wpaint_blend_tool(const int tool,
-                               /* dw->weight */
-                               const float weight,
-                               const float paintval, const float alpha)
-{
-	switch (tool) {
-		case PAINT_BLEND_MIX:
-		case PAINT_BLEND_BLUR:     return wval_blend(weight, paintval, alpha);
-		case PAINT_BLEND_ADD:      return wval_add(weight, paintval, alpha);
-		case PAINT_BLEND_SUB:      return wval_sub(weight, paintval, alpha);
-		case PAINT_BLEND_MUL:      return wval_mul(weight, paintval, alpha);
-		case PAINT_BLEND_LIGHTEN:  return wval_lighten(weight, paintval, alpha);
-		case PAINT_BLEND_DARKEN:   return wval_darken(weight, paintval, alpha);
-		default:
-			BLI_assert(0);
-			return 0.0f;
-	}
-}
-
-/* vpaint has 'vpaint_blend' */
-static float wpaint_blend(VPaint *wp, float weight, float weight_prev,
-                          const float alpha, float paintval,
-                          const float brush_alpha_value,
-                          const short do_flip)
-{
-	Brush *brush = BKE_paint_brush(&wp->paint);
-	int tool = brush->vertexpaint_tool;
-
-	if (do_flip) {
-		switch (tool) {
-			case PAINT_BLEND_MIX:
-				paintval = 1.f - paintval; break;
-			case PAINT_BLEND_ADD:
-				tool = PAINT_BLEND_SUB; break;
-			case PAINT_BLEND_SUB:
-				tool = PAINT_BLEND_ADD; break;
-			case PAINT_BLEND_LIGHTEN:
-				tool = PAINT_BLEND_DARKEN; break;
-			case PAINT_BLEND_DARKEN:
-				tool = PAINT_BLEND_LIGHTEN; break;
-		}
-	}
-	
-	weight = wpaint_blend_tool(tool, weight, paintval, alpha);
-
-	CLAMP(weight, 0.0f, 1.0f);
-	
-	/* if no spray, clip result with orig weight & orig alpha */
-	if ((wp->flag & VP_SPRAY) == 0) {
-		float testw = wpaint_blend_tool(tool, weight_prev, paintval, brush_alpha_value);
-
-		CLAMP(testw, 0.0f, 1.0f);
-		if (testw < weight_prev) {
-			if (weight < testw) weight = testw;
-			else if (weight > weight_prev) weight = weight_prev;
-		}
-		else {
-			if (weight > testw) weight = testw;
-			else if (weight < weight_prev) weight = weight_prev;
-		}
-	}
-
-	return weight;
-}
-
-/* ----------------------------------------------------- */
-
-
-/* sets wp->weight to the closest weight value to vertex */
-/* note: we cant sample frontbuf, weight colors are interpolated too unpredictable */
-static int weight_sample_invoke(bContext *C, wmOperator *op, const wmEvent *event)
-{
-	ViewContext vc;
-	Mesh *me;
-	bool changed = false;
-
-	view3d_set_viewcontext(C, &vc);
-	me = BKE_mesh_from_object(vc.obact);
-
-	if (me && me->dvert && vc.v3d && vc.rv3d && (vc.obact->actdef != 0)) {
-		const bool use_vert_sel = (me->editflag & ME_EDIT_PAINT_VERT_SEL) != 0;
-		int v_idx_best = -1;
-		unsigned int index;
-
-		view3d_operator_needs_opengl(C);
-		ED_view3d_init_mats_rv3d(vc.obact, vc.rv3d);
-
-		if (use_vert_sel) {
-			if (ED_mesh_pick_vert(C, vc.obact, event->mval, &index, ED_MESH_PICK_DEFAULT_VERT_SIZE, true)) {
-				v_idx_best = index;
-			}
-		}
-		else {
-			if (ED_mesh_pick_face_vert(C, vc.obact, event->mval, &index, ED_MESH_PICK_DEFAULT_FACE_SIZE)) {
-				v_idx_best = index;
-			}
-			else if (ED_mesh_pick_face(C, vc.obact, event->mval, &index, ED_MESH_PICK_DEFAULT_FACE_SIZE)) {
-				/* this relies on knowning the internal worksings of ED_mesh_pick_face_vert() */
-				BKE_report(op->reports, RPT_WARNING, "The modifier used does not support deformed locations");
-			}
-		}
-
-		if (v_idx_best != -1) { /* should always be valid */
-			ToolSettings *ts = vc.scene->toolsettings;
-			Brush *brush = BKE_paint_brush(&ts->wpaint->paint);
-			const int vgroup_active = vc.obact->actdef - 1;
-			float vgroup_weight = defvert_find_weight(&me->dvert[v_idx_best], vgroup_active);
-
-			/* use combined weight in multipaint mode, since that's what is displayed to the user in the colors */
-			if (ts->multipaint) {
-				int defbase_tot_sel;
-				const int defbase_tot = BLI_listbase_count(&vc.obact->defbase);
-				bool *defbase_sel = BKE_object_defgroup_selected_get(vc.obact, defbase_tot, &defbase_tot_sel);
-
-				if (defbase_tot_sel > 1) {
-					if (me->editflag & ME_EDIT_MIRROR_X) {
-						BKE_object_defgroup_mirror_selection(
-						        vc.obact, defbase_tot, defbase_sel, defbase_sel, &defbase_tot_sel);
-					}
-
-					vgroup_weight = BKE_defvert_multipaint_collective_weight(
-					        &me->dvert[v_idx_best], defbase_tot, defbase_sel, defbase_tot_sel, ts->auto_normalize);
-
-					/* if autonormalize is enabled, but weights are not normalized, the value can exceed 1 */
-					CLAMP(vgroup_weight, 0.0f, 1.0f);
-				}
-
-				MEM_freeN(defbase_sel);
-			}
-
-			BKE_brush_weight_set(vc.scene, brush, vgroup_weight);
-			changed = true;
-		}
-	}
-
-	if (changed) {
-		/* not really correct since the brush didnt change, but redraws the toolbar */
-		WM_main_add_notifier(NC_BRUSH | NA_EDITED, NULL); /* ts->wpaint->paint.brush */
-
-		return OPERATOR_FINISHED;
-	}
-	else {
-		return OPERATOR_CANCELLED;
-	}
-}
-
-void PAINT_OT_weight_sample(wmOperatorType *ot)
-{
-	/* identifiers */
-	ot->name = "Weight Paint Sample Weight";
-	ot->idname = "PAINT_OT_weight_sample";
-	ot->description = "Weight Paint Sample Weight\nUse the mouse to sample a weight in the 3D view";
-
-	/* api callbacks */
-	ot->invoke = weight_sample_invoke;
-	ot->poll = weight_paint_mode_poll;
-
-	/* flags */
-	ot->flag = OPTYPE_UNDO;
-}
-
-/* samples cursor location, and gives menu with vertex groups to activate */
-static bool weight_paint_sample_enum_itemf__helper(const MDeformVert *dvert, const int defbase_tot, int *groups)
-{
-	/* this func fills in used vgroup's */
-	bool found = false;
-	int i = dvert->totweight;
-	MDeformWeight *dw;
-	for (dw = dvert->dw; i > 0; dw++, i--) {
-		if (dw->def_nr < defbase_tot) {
-			groups[dw->def_nr] = true;
-			found = true;
-		}
-	}
-	return found;
-}
-static EnumPropertyItem *weight_paint_sample_enum_itemf(
-        bContext *C, PointerRNA *UNUSED(ptr), PropertyRNA *UNUSED(prop), bool *r_free)
-{
-	if (C) {
-		wmWindow *win = CTX_wm_window(C);
-		if (win && win->eventstate) {
-			ViewContext vc;
-			Mesh *me;
-
-			view3d_set_viewcontext(C, &vc);
-			me = BKE_mesh_from_object(vc.obact);
-
-			if (me && me->dvert && vc.v3d && vc.rv3d && vc.obact->defbase.first) {
-				const int defbase_tot = BLI_listbase_count(&vc.obact->defbase);
-				const bool use_vert_sel = (me->editflag & ME_EDIT_PAINT_VERT_SEL) != 0;
-				int *groups = MEM_callocN(defbase_tot * sizeof(int), "groups");
-				bool found = false;
-				unsigned int index;
-
-				const int mval[2] = {
-				    win->eventstate->x - vc.ar->winrct.xmin,
-				    win->eventstate->y - vc.ar->winrct.ymin,
-				};
-
-				view3d_operator_needs_opengl(C);
-				ED_view3d_init_mats_rv3d(vc.obact, vc.rv3d);
-
-				if (use_vert_sel) {
-					if (ED_mesh_pick_vert(C, vc.obact, mval, &index, ED_MESH_PICK_DEFAULT_VERT_SIZE, true)) {
-						MDeformVert *dvert = &me->dvert[index];
-						found |= weight_paint_sample_enum_itemf__helper(dvert, defbase_tot, groups);
-					}
-				}
-				else {
-					if (ED_mesh_pick_face(C, vc.obact, mval, &index, ED_MESH_PICK_DEFAULT_FACE_SIZE)) {
-						MPoly *mp = &me->mpoly[index];
-						unsigned int fidx = mp->totloop - 1;
-
-						do {
-							MDeformVert *dvert = &me->dvert[me->mloop[mp->loopstart + fidx].v];
-							found |= weight_paint_sample_enum_itemf__helper(dvert, defbase_tot, groups);
-						} while (fidx--);
-					}
-				}
-
-				if (found == false) {
-					MEM_freeN(groups);
-				}
-				else {
-					EnumPropertyItem *item = NULL, item_tmp = {0};
-					int totitem = 0;
-					int i = 0;
-					bDeformGroup *dg;
-					for (dg = vc.obact->defbase.first; dg && i < defbase_tot; i++, dg = dg->next) {
-						if (groups[i]) {
-							item_tmp.identifier = item_tmp.name = dg->name;
-							item_tmp.value = i;
-							RNA_enum_item_add(&item, &totitem, &item_tmp);
-						}
-					}
-
-					RNA_enum_item_end(&item, &totitem);
-					*r_free = true;
-
-					MEM_freeN(groups);
-					return item;
-				}
-			}
-		}
-	}
-
-	return DummyRNA_NULL_items;
-}
-
-static int weight_sample_group_exec(bContext *C, wmOperator *op)
-{
-	int type = RNA_enum_get(op->ptr, "group");
-	ViewContext vc;
-	view3d_set_viewcontext(C, &vc);
-
-	BLI_assert(type + 1 >= 0);
-	vc.obact->actdef = type + 1;
-
-	DAG_id_tag_update(&vc.obact->id, OB_RECALC_DATA);
-	WM_event_add_notifier(C, NC_OBJECT | ND_DRAW, vc.obact);
-	return OPERATOR_FINISHED;
-}
-
-/* TODO, we could make this a menu into OBJECT_OT_vertex_group_set_active rather than its own operator */
-void PAINT_OT_weight_sample_group(wmOperatorType *ot)
-{
-	PropertyRNA *prop = NULL;
-
-	/* identifiers */
-	ot->name = "Weight Paint Sample Group";
-	ot->idname = "PAINT_OT_weight_sample_group";
-	ot->description = "Weight Paint Sample Group\nSelect one of the vertex groups available under current mouse position";
-
-	/* api callbacks */
-	ot->exec = weight_sample_group_exec;
-	ot->invoke = WM_menu_invoke;
-	ot->poll = weight_paint_mode_poll;
-
-	/* flags */
-	ot->flag = OPTYPE_UNDO;
-
-	/* keyingset to use (dynamic enum) */
-	prop = RNA_def_enum(ot->srna, "group", DummyRNA_DEFAULT_items, 0, "Keying Set", "The Keying Set to use");
-	RNA_def_enum_funcs(prop, weight_paint_sample_enum_itemf);
-	RNA_def_property_flag(prop, PROP_ENUM_NO_TRANSLATE);
-	ot->prop = prop;
-}
-
-static void do_weight_paint_normalize_all(MDeformVert *dvert, const int defbase_tot, const bool *vgroup_validmap)
-{
-	float sum = 0.0f, fac;
-	unsigned int i, tot = 0;
-	MDeformWeight *dw;
-
-	for (i = dvert->totweight, dw = dvert->dw; i != 0; i--, dw++) {
-		if (dw->def_nr < defbase_tot && vgroup_validmap[dw->def_nr]) {
-			tot++;
-			sum += dw->weight;
-		}
-	}
-
-	if ((tot == 0) || (sum == 1.0f)) {
-		return;
-	}
-
-	if (sum != 0.0f) {
-		fac = 1.0f / sum;
-
-		for (i = dvert->totweight, dw = dvert->dw; i != 0; i--, dw++) {
-			if (dw->def_nr < defbase_tot && vgroup_validmap[dw->def_nr]) {
-				dw->weight *= fac;
-			}
-		}
-	}
-	else {
-		/* hrmf, not a factor in this case */
-		fac = 1.0f / tot;
-
-		for (i = dvert->totweight, dw = dvert->dw; i != 0; i--, dw++) {
-			if (dw->def_nr < defbase_tot && vgroup_validmap[dw->def_nr]) {
-				dw->weight = fac;
-			}
-		}
-	}
-}
-
-/**
- * A version of #do_weight_paint_normalize_all that includes locked weights
- * but only changes unlocked weights.
- */
-static bool do_weight_paint_normalize_all_locked(
-        MDeformVert *dvert, const int defbase_tot, const bool *vgroup_validmap,
-        const bool *lock_flags)
-{
-	float sum = 0.0f, fac;
-	float sum_unlock = 0.0f;
-	float lock_weight = 0.0f;
-	unsigned int i, tot = 0;
-	MDeformWeight *dw;
-
-	if (lock_flags == NULL) {
-		do_weight_paint_normalize_all(dvert, defbase_tot, vgroup_validmap);
-		return true;
-	}
-
-	for (i = dvert->totweight, dw = dvert->dw; i != 0; i--, dw++) {
-		if (dw->def_nr < defbase_tot && vgroup_validmap[dw->def_nr]) {
-			sum += dw->weight;
-
-			if (lock_flags[dw->def_nr]) {
-				lock_weight += dw->weight;
-			}
-			else {
-				tot++;
-				sum_unlock += dw->weight;
-			}
-		}
-	}
-
-	if (sum == 1.0f) {
-		return true;
-	}
-
-	if (tot == 0) {
-		return false;
-	}
-
-	if (lock_weight >= 1.0f) {
-		/* locked groups make it impossible to fully normalize,
-		 * zero out what we can and return false */
-		for (i = dvert->totweight, dw = dvert->dw; i != 0; i--, dw++) {
-			if (dw->def_nr < defbase_tot && vgroup_validmap[dw->def_nr]) {
-				if (lock_flags[dw->def_nr] == false) {
-					dw->weight = 0.0f;
-				}
-			}
-		}
-
-		return (lock_weight == 1.0f);
-	}
-	else if (sum_unlock != 0.0f) {
-		fac = (1.0f - lock_weight) / sum_unlock;
-
-		for (i = dvert->totweight, dw = dvert->dw; i != 0; i--, dw++) {
-			if (dw->def_nr < defbase_tot && vgroup_validmap[dw->def_nr]) {
-				if (lock_flags[dw->def_nr] == false) {
-					dw->weight *= fac;
-					/* paranoid but possibly with float error */
-					CLAMP(dw->weight, 0.0f, 1.0f);
-				}
-			}
-		}
-	}
-	else {
-		/* hrmf, not a factor in this case */
-		fac = (1.0f - lock_weight) / tot;
-		/* paranoid but possibly with float error */
-		CLAMP(fac, 0.0f, 1.0f);
-
-		for (i = dvert->totweight, dw = dvert->dw; i != 0; i--, dw++) {
-			if (dw->def_nr < defbase_tot && vgroup_validmap[dw->def_nr]) {
-				if (lock_flags[dw->def_nr] == false) {
-					dw->weight = fac;
-				}
-			}
-		}
-	}
-
-	return true;
-}
-
-=======
->>>>>>> 788335ea
 /**
  * \note same as function above except it does a second pass without active group
  * if normalize fails with it.
@@ -2078,13 +1165,8 @@
 	/* identifiers */
 	ot->name = "Weight Paint Mode";
 	ot->idname = "PAINT_OT_weight_paint_toggle";
-<<<<<<< HEAD
-	ot->description = "Weight Paint Mode\nToggle weight paint mode in 3D view";
-	
-=======
 	ot->description = "Toggle weight paint mode in 3D view";
 
->>>>>>> 788335ea
 	/* api callbacks */
 	ot->exec = wpaint_mode_toggle_exec;
 	ot->poll = paint_poll_test;
@@ -3116,13 +2198,8 @@
 	/* identifiers */
 	ot->name = "Weight Paint";
 	ot->idname = "PAINT_OT_weight_paint";
-<<<<<<< HEAD
-	ot->description = "Weight Paint\nPaint a stroke in the current vertex group's weights";
-	
-=======
 	ot->description = "Paint a stroke in the current vertex group's weights";
 
->>>>>>> 788335ea
 	/* api callbacks */
 	ot->invoke = wpaint_invoke;
 	ot->modal = paint_stroke_modal;
@@ -3132,44 +2209,6 @@
 
 	/* flags */
 	ot->flag = OPTYPE_UNDO | OPTYPE_BLOCKING;
-<<<<<<< HEAD
-	
-	paint_stroke_operator_properties(ot);
-}
-
-static int weight_paint_set_exec(bContext *C, wmOperator *op)
-{
-	struct Scene *scene = CTX_data_scene(C);
-	Object *obact = CTX_data_active_object(C);
-	ToolSettings *ts = CTX_data_tool_settings(C);
-	Brush *brush = BKE_paint_brush(&ts->wpaint->paint);
-	float vgroup_weight = BKE_brush_weight_get(scene, brush);
-
-	if (wpaint_ensure_data(C, op, WPAINT_ENSURE_MIRROR, NULL) == false) {
-		return OPERATOR_CANCELLED;
-	}
-
-	if (ED_wpaint_fill(scene->toolsettings->wpaint, obact, vgroup_weight)) {
-		ED_region_tag_redraw(CTX_wm_region(C)); /* XXX - should redraw all 3D views */
-		return OPERATOR_FINISHED;
-	}
-	else {
-		return OPERATOR_CANCELLED;
-	}
-}
-
-void PAINT_OT_weight_set(wmOperatorType *ot)
-{
-	/* identifiers */
-	ot->name = "Set Weight";
-	ot->idname = "PAINT_OT_weight_set";
-	ot->description = "Set Weight\nFill the active vertex group with the current paint weight";
-
-	/* api callbacks */
-	ot->exec = weight_paint_set_exec;
-	ot->poll = mask_paint_poll;
-=======
->>>>>>> 788335ea
 
 	paint_stroke_operator_properties(ot);
 }
@@ -3253,13 +2292,8 @@
 	/* identifiers */
 	ot->name = "Vertex Paint Mode";
 	ot->idname = "PAINT_OT_vertex_paint_toggle";
-<<<<<<< HEAD
-	ot->description = "Vertex Paint Mode\nToggle the vertex paint mode in 3D view";
-	
-=======
 	ot->description = "Toggle the vertex paint mode in 3D view";
 
->>>>>>> 788335ea
 	/* api callbacks */
 	ot->exec = vpaint_mode_toggle_exec;
 	ot->poll = paint_poll_test;
@@ -4056,13 +3090,8 @@
 	/* identifiers */
 	ot->name = "Vertex Paint";
 	ot->idname = "PAINT_OT_vertex_paint";
-<<<<<<< HEAD
-	ot->description = "Vertex Paint\nPaint a stroke in the active vertex color layer";
-	
-=======
 	ot->description = "Paint a stroke in the active vertex color layer";
 
->>>>>>> 788335ea
 	/* api callbacks */
 	ot->invoke = vpaint_invoke;
 	ot->modal = paint_stroke_modal;
@@ -4074,373 +3103,4 @@
 	ot->flag = OPTYPE_UNDO | OPTYPE_BLOCKING;
 
 	paint_stroke_operator_properties(ot);
-<<<<<<< HEAD
-}
-
-/* ********************** weight from bones operator ******************* */
-
-static int weight_from_bones_poll(bContext *C)
-{
-	Object *ob = CTX_data_active_object(C);
-
-	return (ob && (ob->mode & OB_MODE_WEIGHT_PAINT) && modifiers_isDeformedByArmature(ob));
-}
-
-static int weight_from_bones_exec(bContext *C, wmOperator *op)
-{
-	Scene *scene = CTX_data_scene(C);
-	Object *ob = CTX_data_active_object(C);
-	Object *armob = modifiers_isDeformedByArmature(ob);
-	Mesh *me = ob->data;
-	int type = RNA_enum_get(op->ptr, "type");
-
-	create_vgroups_from_armature(op->reports, scene, ob, armob, type, (me->editflag & ME_EDIT_MIRROR_X));
-
-	DAG_id_tag_update(&me->id, 0);
-	WM_event_add_notifier(C, NC_GEOM | ND_DATA, me);
-
-	return OPERATOR_FINISHED;
-}
-
-void PAINT_OT_weight_from_bones(wmOperatorType *ot)
-{
-	static EnumPropertyItem type_items[] = {
-		{ARM_GROUPS_AUTO, "AUTOMATIC", 0, "Automatic", "Automatic weights from bones"},
-		{ARM_GROUPS_ENVELOPE, "ENVELOPES", 0, "From Envelopes", "Weights from envelopes with user defined radius"},
-		{0, NULL, 0, NULL, NULL}};
-
-	/* identifiers */
-	ot->name = "Weight from Bones";
-	ot->idname = "PAINT_OT_weight_from_bones";
-	ot->description = "Weight from Bones\nSet the weights of the groups matching the attached armature's selected bones, "
-	                  "using the distance between the vertices and the bones";
-	
-	/* api callbacks */
-	ot->exec = weight_from_bones_exec;
-	ot->invoke = WM_menu_invoke;
-	ot->poll = weight_from_bones_poll;
-	
-	/* flags */
-	ot->flag = OPTYPE_REGISTER | OPTYPE_UNDO;
-
-	/* properties */
-	ot->prop = RNA_def_enum(ot->srna, "type", type_items, 0, "Type", "Method to use for assigning weights");
-}
-
-/* *** VGroups Gradient *** */
-typedef struct DMGradient_vertStore {
-	float sco[2];
-	float weight_orig;
-	enum {
-		VGRAD_STORE_NOP      = 0,
-		VGRAD_STORE_DW_EXIST = (1 << 0)
-	} flag;
-} DMGradient_vertStore;
-
-typedef struct DMGradient_userData {
-	struct ARegion *ar;
-	Scene *scene;
-	Mesh *me;
-	Brush *brush;
-	const float *sco_start;     /* [2] */
-	const float *sco_end;       /* [2] */
-	float        sco_line_div;  /* store (1.0f / len_v2v2(sco_start, sco_end)) */
-	int def_nr;
-	bool is_init;
-	DMGradient_vertStore *vert_cache;
-	/* only for init */
-	BLI_bitmap *vert_visit;
-
-	/* options */
-	short use_select;
-	short type;
-	float weightpaint;
-} DMGradient_userData;
-
-static void gradientVert_update(DMGradient_userData *grad_data, int index)
-{
-	Mesh *me = grad_data->me;
-	DMGradient_vertStore *vs = &grad_data->vert_cache[index];
-	float alpha;
-
-	if (grad_data->type == WPAINT_GRADIENT_TYPE_LINEAR) {
-		alpha = line_point_factor_v2(vs->sco, grad_data->sco_start, grad_data->sco_end);
-	}
-	else {
-		BLI_assert(grad_data->type == WPAINT_GRADIENT_TYPE_RADIAL);
-		alpha = len_v2v2(grad_data->sco_start, vs->sco) * grad_data->sco_line_div;
-	}
-	/* no need to clamp 'alpha' yet */
-
-	/* adjust weight */
-	alpha = BKE_brush_curve_strength_clamped(grad_data->brush, alpha, 1.0f);
-
-	if (alpha != 0.0f) {
-		MDeformVert *dv = &me->dvert[index];
-		MDeformWeight *dw = defvert_verify_index(dv, grad_data->def_nr);
-		// dw->weight = alpha; // testing
-		int tool = grad_data->brush->vertexpaint_tool;
-		float testw;
-
-		/* init if we just added */
-		testw = wpaint_blend_tool(tool, vs->weight_orig, grad_data->weightpaint, alpha * grad_data->brush->alpha);
-		CLAMP(testw, 0.0f, 1.0f);
-		dw->weight = testw;
-	}
-	else {
-		MDeformVert *dv = &me->dvert[index];
-		if (vs->flag & VGRAD_STORE_DW_EXIST) {
-			/* normally we NULL check, but in this case we know it exists */
-			MDeformWeight *dw = defvert_find_index(dv, grad_data->def_nr);
-			dw->weight = vs->weight_orig;
-		}
-		else {
-			/* wasn't originally existing, remove */
-			MDeformWeight *dw = defvert_find_index(dv, grad_data->def_nr);
-			if (dw) {
-				defvert_remove_group(dv, dw);
-			}
-		}
-	}
-}
-
-static void gradientVertUpdate__mapFunc(
-        void *userData, int index, const float UNUSED(co[3]),
-        const float UNUSED(no_f[3]), const short UNUSED(no_s[3]))
-{
-	DMGradient_userData *grad_data = userData;
-	Mesh *me = grad_data->me;
-	if ((grad_data->use_select == false) || (me->mvert[index].flag & SELECT)) {
-		DMGradient_vertStore *vs = &grad_data->vert_cache[index];
-		if (vs->sco[0] != FLT_MAX) {
-			gradientVert_update(grad_data, index);
-		}
-	}
-}
-
-static void gradientVertInit__mapFunc(
-        void *userData, int index, const float co[3],
-        const float UNUSED(no_f[3]), const short UNUSED(no_s[3]))
-{
-	DMGradient_userData *grad_data = userData;
-	Mesh *me = grad_data->me;
-
-	if ((grad_data->use_select == false) || (me->mvert[index].flag & SELECT)) {
-		/* run first pass only,
-		 * the screen coords of the verts need to be cached because
-		 * updating the mesh may move them about (entering feedback loop) */
-
-		if (BLI_BITMAP_TEST(grad_data->vert_visit, index) == 0) {
-			DMGradient_vertStore *vs = &grad_data->vert_cache[index];
-			if (ED_view3d_project_float_object(grad_data->ar,
-			                                   co, vs->sco,
-			                                   V3D_PROJ_TEST_CLIP_BB | V3D_PROJ_TEST_CLIP_NEAR) == V3D_PROJ_RET_OK)
-			{
-				/* ok */
-				MDeformVert *dv = &me->dvert[index];
-				MDeformWeight *dw;
-				dw = defvert_find_index(dv, grad_data->def_nr);
-				if (dw) {
-					vs->weight_orig = dw->weight;
-					vs->flag = VGRAD_STORE_DW_EXIST;
-				}
-				else {
-					vs->weight_orig = 0.0f;
-					vs->flag = VGRAD_STORE_NOP;
-				}
-
-				BLI_BITMAP_ENABLE(grad_data->vert_visit, index);
-
-				gradientVert_update(grad_data, index);
-			}
-			else {
-				/* no go */
-				copy_v2_fl(vs->sco, FLT_MAX);
-			}
-		}
-	}
-}
-
-static int paint_weight_gradient_modal(bContext *C, wmOperator *op, const wmEvent *event)
-{
-	int ret = WM_gesture_straightline_modal(C, op, event);
-
-	if (ret & OPERATOR_RUNNING_MODAL) {
-		if (event->type == LEFTMOUSE && event->val == KM_RELEASE) {  /* XXX, hardcoded */
-			/* generally crap! redo! */
-			WM_gesture_straightline_cancel(C, op);
-			ret &= ~OPERATOR_RUNNING_MODAL;
-			ret |= OPERATOR_FINISHED;
-		}
-	}
-
-	if (ret & OPERATOR_CANCELLED) {
-		ToolSettings *ts = CTX_data_tool_settings(C);
-		VPaint *wp = ts->wpaint;
-		Object *ob = CTX_data_active_object(C);
-		Mesh *me = ob->data;
-		if (wp->wpaint_prev) {
-			BKE_defvert_array_free_elems(me->dvert, me->totvert);
-			BKE_defvert_array_copy(me->dvert, wp->wpaint_prev, me->totvert);
-			free_wpaint_prev(wp);
-		}
-
-		DAG_id_tag_update(&ob->id, OB_RECALC_DATA);
-		WM_event_add_notifier(C, NC_OBJECT | ND_DRAW, ob);
-	}
-	else if (ret & OPERATOR_FINISHED) {
-		ToolSettings *ts = CTX_data_tool_settings(C);
-		VPaint *wp = ts->wpaint;
-		free_wpaint_prev(wp);
-	}
-
-	return ret;
-}
-
-static int paint_weight_gradient_exec(bContext *C, wmOperator *op)
-{
-	wmGesture *gesture = op->customdata;
-	DMGradient_vertStore *vert_cache;
-	struct ARegion *ar = CTX_wm_region(C);
-	Scene *scene = CTX_data_scene(C);
-	Object *ob = CTX_data_active_object(C);
-	Mesh *me = ob->data;
-	int x_start = RNA_int_get(op->ptr, "xstart");
-	int y_start = RNA_int_get(op->ptr, "ystart");
-	int x_end = RNA_int_get(op->ptr, "xend");
-	int y_end = RNA_int_get(op->ptr, "yend");
-	float sco_start[2] = {x_start, y_start};
-	float sco_end[2] = {x_end, y_end};
-	const bool is_interactive = (gesture != NULL);
-	DerivedMesh *dm = mesh_get_derived_final(scene, ob, scene->customdata_mask);
-
-	DMGradient_userData data = {NULL};
-
-	if (is_interactive) {
-		if (gesture->userdata == NULL) {
-			VPaint *wp = scene->toolsettings->wpaint;
-
-			gesture->userdata = MEM_mallocN(sizeof(DMGradient_vertStore) * me->totvert, __func__);
-			data.is_init = true;
-
-			copy_wpaint_prev(wp, me->dvert, me->totvert);
-
-			/* on init only, convert face -> vert sel  */
-			if (me->editflag & ME_EDIT_PAINT_FACE_SEL) {
-				BKE_mesh_flush_select_from_polys(me);
-			}
-		}
-
-		vert_cache = gesture->userdata;
-	}
-	else {
-		if (wpaint_ensure_data(C, op, 0, NULL) == false) {
-			return OPERATOR_CANCELLED;
-		}
-
-		data.is_init = true;
-		vert_cache = MEM_mallocN(sizeof(DMGradient_vertStore) * me->totvert, __func__);
-	}
-
-	data.ar = ar;
-	data.scene = scene;
-	data.me = ob->data;
-	data.sco_start = sco_start;
-	data.sco_end   = sco_end;
-	data.sco_line_div = 1.0f / len_v2v2(sco_start, sco_end);
-	data.def_nr = ob->actdef - 1;
-	data.use_select = (me->editflag & (ME_EDIT_PAINT_FACE_SEL | ME_EDIT_PAINT_VERT_SEL));
-	data.vert_cache = vert_cache;
-	data.vert_visit = NULL;
-	data.type = RNA_enum_get(op->ptr, "type");
-
-	{
-		ToolSettings *ts = CTX_data_tool_settings(C);
-		VPaint *wp = ts->wpaint;
-		struct Brush *brush = BKE_paint_brush(&wp->paint);
-
-		curvemapping_initialize(brush->curve);
-
-		data.brush = brush;
-		data.weightpaint = BKE_brush_weight_get(scene, brush);
-	}
-
-	ED_view3d_init_mats_rv3d(ob, ar->regiondata);
-
-	if (data.is_init) {
-		data.vert_visit = BLI_BITMAP_NEW(me->totvert, __func__);
-
-		dm->foreachMappedVert(dm, gradientVertInit__mapFunc, &data, DM_FOREACH_NOP);
-
-		MEM_freeN(data.vert_visit);
-		data.vert_visit = NULL;
-	}
-	else {
-		dm->foreachMappedVert(dm, gradientVertUpdate__mapFunc, &data, DM_FOREACH_NOP);
-	}
-
-	DAG_id_tag_update(&ob->id, OB_RECALC_DATA);
-	WM_event_add_notifier(C, NC_OBJECT | ND_DRAW, ob);
-
-	if (is_interactive == false) {
-		MEM_freeN(vert_cache);
-	}
-
-	return OPERATOR_FINISHED;
-}
-
-static int paint_weight_gradient_invoke(bContext *C, wmOperator *op, const wmEvent *event)
-{
-	int ret;
-
-	if (wpaint_ensure_data(C, op, 0, NULL) == false) {
-		return OPERATOR_CANCELLED;
-	}
-
-	ret = WM_gesture_straightline_invoke(C, op, event);
-	if (ret & OPERATOR_RUNNING_MODAL) {
-		struct ARegion *ar = CTX_wm_region(C);
-		if (ar->regiontype == RGN_TYPE_WINDOW) {
-			/* TODO, hardcoded, extend WM_gesture_straightline_ */
-			if (event->type == LEFTMOUSE && event->val == KM_PRESS) {
-				wmGesture *gesture = op->customdata;
-				gesture->mode = 1;
-			}
-		}
-	}
-	return ret;
-}
-
-void PAINT_OT_weight_gradient(wmOperatorType *ot)
-{
-	/* defined in DNA_space_types.h */
-	static EnumPropertyItem gradient_types[] = {
-		{WPAINT_GRADIENT_TYPE_LINEAR, "LINEAR", 0, "Linear", ""},
-		{WPAINT_GRADIENT_TYPE_RADIAL, "RADIAL", 0, "Radial", ""},
-		{0, NULL, 0, NULL, NULL}
-	};
-
-	PropertyRNA *prop;
-
-	/* identifiers */
-	ot->name = "Weight Gradient";
-	ot->idname = "PAINT_OT_weight_gradient";
-	ot->description = "Weight Gradient\nDraw a line to apply a weight gradient to selected vertices";
-
-	/* api callbacks */
-	ot->invoke = paint_weight_gradient_invoke;
-	ot->modal = paint_weight_gradient_modal;
-	ot->exec = paint_weight_gradient_exec;
-	ot->poll = weight_paint_poll;
-	ot->cancel = WM_gesture_straightline_cancel;
-
-	/* flags */
-	ot->flag = OPTYPE_REGISTER | OPTYPE_UNDO;
-
-	prop = RNA_def_enum(ot->srna, "type", gradient_types, 0, "Type", "");
-	RNA_def_property_flag(prop, PROP_SKIP_SAVE);
-
-	WM_operator_properties_gesture_straightline(ot, CURSOR_EDIT);
-=======
->>>>>>> 788335ea
 }