/*
 * ***** BEGIN GPL LICENSE BLOCK *****
 *
 * This program is free software; you can redistribute it and/or
 * modify it under the terms of the GNU General Public License
 * as published by the Free Software Foundation; either version 2
 * of the License, or (at your option) any later version.
 *
 * This program is distributed in the hope that it will be useful,
 * but WITHOUT ANY WARRANTY; without even the implied warranty of
 * MERCHANTABILITY or FITNESS FOR A PARTICULAR PURPOSE.  See the
 * GNU General Public License for more details.
 *
 * You should have received a copy of the GNU General Public License
 * along with this program; if not, write to the Free Software  Foundation,
 * Inc., 51 Franklin Street, Fifth Floor, Boston, MA 02110-1301, USA.
 *
 * The Original Code is Copyright (C) Blender Foundation, 2002-2009
 * All rights reserved.
 *
 * Contributor(s): Antony Riakiotakis
 *
 * ***** END GPL LICENSE BLOCK *****
 *
 * UV Sculpt tools
 *
 */

/** \file blender/editors/sculpt_paint/sculpt_uv.c
 *  \ingroup edsculpt
 */


#include "MEM_guardedalloc.h"

#include "BLI_utildefines.h"
#include "BLI_math.h"
#include "BLI_ghash.h"

#include "DNA_object_types.h"
#include "DNA_scene_types.h"
#include "DNA_brush_types.h"
#include "DNA_meshdata_types.h"

#include "BKE_brush.h"
#include "BKE_paint.h"
#include "BKE_colortools.h"
#include "BKE_context.h"
#include "BKE_depsgraph.h"
#include "BKE_mesh_mapping.h"
#include "BKE_customdata.h"
#include "BKE_editmesh.h"

#include "ED_screen.h"
#include "ED_image.h"
#include "ED_mesh.h"

#include "WM_api.h"
#include "WM_types.h"

#include "RNA_access.h"
#include "RNA_define.h"

#include "paint_intern.h"
#include "uvedit_intern.h"

#include "BIF_gl.h"
#include "BIF_glutil.h"

#include "UI_view2d.h"

#define MARK_BOUNDARY   1

typedef struct UvAdjacencyElement {
	/* pointer to original uvelement */
	UvElement *element;
	/* uv pointer for convenience. Caution, this points to the original UVs! */
	float *uv;
	/* general use flag (Used to check if Element is boundary here) */
	char flag;
} UvAdjacencyElement;

typedef struct UvEdge {
	unsigned int uv1;
	unsigned int uv2;
	/* general use flag (Used to check if edge is boundary here, and propagates to adjacency elements) */
	char flag;
} UvEdge;

typedef struct UVInitialStrokeElement {
	/* index to unique uv */
	int uv;

	/* strength of brush on initial position */
	float strength;

	/* initial uv position */
	float initial_uv[2];
} UVInitialStrokeElement;

typedef struct UVInitialStroke {
	/* Initial Selection,for grab brushes for instance */
	UVInitialStrokeElement *initialSelection;

	/* total initially selected UVs*/
	int totalInitialSelected;

	/* initial mouse coordinates */
	float init_coord[2];
} UVInitialStroke;


/* custom data for uv smoothing brush */
typedef struct UvSculptData {
	/* Contains the first of each set of coincident uvs.
	 * These will be used to perform smoothing on and propagate the changes
	 * to their coincident uvs */
	UvAdjacencyElement *uv;

	/* ...Is what it says */
	int totalUniqueUvs;

	/* Edges used for adjacency info, used with laplacian smoothing */
	UvEdge *uvedges;

	/* need I say more? */
	int totalUvEdges;

	/* data for initial stroke, used by tools like grab */
	UVInitialStroke *initial_stroke;

	/* timer to be used for airbrush-type brush */
	wmTimer *timer;

	/* to determine quickly adjacent uvs */
	UvElementMap *elementMap;

	/* uvsmooth Paint for fast reference */
	Paint *uvsculpt;
	
	/* tool to use. duplicating here to change if modifier keys are pressed */
	char tool;

	/* store invert flag here */
	char invert;
} UvSculptData;


static Brush *uv_sculpt_brush(bContext *C)
{
	Scene *scene = CTX_data_scene(C);
	ToolSettings *settings = scene->toolsettings;

	if (!settings->uvsculpt)
		return NULL;
	return BKE_paint_brush(&settings->uvsculpt->paint);
}


static int uv_sculpt_brush_poll_do(bContext *C, const bool check_region)
{
	BMEditMesh *em;
	int ret;
	Object *obedit = CTX_data_edit_object(C);
	SpaceImage *sima = CTX_wm_space_image(C);
	Scene *scene = CTX_data_scene(C);
	ToolSettings *toolsettings = scene->toolsettings;

	if (!uv_sculpt_brush(C) || !obedit || obedit->type != OB_MESH ||
	    !sima || ED_space_image_show_render(sima) || (sima->mode == SI_MODE_PAINT))
	{
		return 0;
	}

	em = BKE_editmesh_from_object(obedit);
	ret = EDBM_mtexpoly_check(em);

	if (ret && check_region) {
		ARegion *ar = CTX_wm_region(C);
<<<<<<< HEAD
		if (!((toolsettings->use_uv_sculpt) && (ar->regiontype == RGN_TYPE_WINDOW))) {
=======
		if ((!toolsettings->use_uv_sculpt) || (check_region && ar && (ar->regiontype != RGN_TYPE_WINDOW))) {
>>>>>>> ecd36afb
			ret = 0;
		}
	}

	return ret;
}

static int uv_sculpt_brush_poll(bContext *C)
{
	return uv_sculpt_brush_poll_do(C, true);
}

static void brush_drawcursor_uvsculpt(bContext *C, int x, int y, void *UNUSED(customdata))
{
#define PX_SIZE_FADE_MAX 12.0f
#define PX_SIZE_FADE_MIN 4.0f

	Scene *scene = CTX_data_scene(C);
	//Brush *brush = image_paint_brush(C);
	Paint *paint = BKE_paint_get_active_from_context(C);
	Brush *brush = BKE_paint_brush(paint);

	if (paint && brush && paint->flags & PAINT_SHOW_BRUSH) {
		const float size = (float)BKE_brush_size_get(scene, brush);
		float alpha = 0.5f;

		/* fade out the brush (cheap trick to work around brush interfering with sampling [#])*/
		if (size < PX_SIZE_FADE_MIN) {
			return;
		}
		else if (size < PX_SIZE_FADE_MAX) {
			alpha *= (size - PX_SIZE_FADE_MIN) / (PX_SIZE_FADE_MAX - PX_SIZE_FADE_MIN);
		}

		glPushMatrix();

		glTranslatef((float)x, (float)y, 0.0f);

		glColor4f(brush->add_col[0], brush->add_col[1], brush->add_col[2], alpha);
		glEnable(GL_LINE_SMOOTH);
		glEnable(GL_BLEND);
		glutil_draw_lined_arc(0, (float)(M_PI * 2.0), size, 40);
		glDisable(GL_BLEND);
		glDisable(GL_LINE_SMOOTH);

		glPopMatrix();
	}
#undef PX_SIZE_FADE_MAX
#undef PX_SIZE_FADE_MIN
}


void ED_space_image_uv_sculpt_update(wmWindowManager *wm, Scene *scene)
{
	ToolSettings *settings = scene->toolsettings;
	if (settings->use_uv_sculpt) {
		if (!settings->uvsculpt) {
			settings->uvsculpt = MEM_callocN(sizeof(*settings->uvsculpt), "UV Smooth paint");
			settings->uv_sculpt_tool = UV_SCULPT_TOOL_GRAB;
			settings->uv_sculpt_settings = UV_SCULPT_LOCK_BORDERS | UV_SCULPT_ALL_ISLANDS;
			settings->uv_relax_method = UV_SCULPT_TOOL_RELAX_LAPLACIAN;
			/* Uv sculpting does not include explicit brush view control yet, always enable */
			settings->uvsculpt->paint.flags |= PAINT_SHOW_BRUSH;
		}

		BKE_paint_init(scene, ePaintSculptUV, PAINT_CURSOR_SCULPT);

		settings->uvsculpt->paint.paint_cursor = WM_paint_cursor_activate(wm, uv_sculpt_brush_poll,
		                                                                  brush_drawcursor_uvsculpt, NULL);
	}
	else {
		if (settings->uvsculpt) {
			WM_paint_cursor_end(wm, settings->uvsculpt->paint.paint_cursor);
			settings->uvsculpt->paint.paint_cursor = NULL;
		}
	}
}

int uv_sculpt_poll(bContext *C)
{
	return uv_sculpt_brush_poll_do(C, true);
}

int uv_sculpt_keymap_poll(bContext *C)
{
	return uv_sculpt_brush_poll_do(C, false);
}

/*********** Improved Laplacian Relaxation Operator ************************/
/* original code by Raul Fernandez Hernandez "farsthary"                   *
 * adapted to uv smoothing by Antony Riakiatakis                           *
 ***************************************************************************/

typedef struct Temp_UvData {
	float sum_co[2], p[2], b[2], sum_b[2];
	int ncounter;
} Temp_UVData;



static void HC_relaxation_iteration_uv(BMEditMesh *em, UvSculptData *sculptdata, float mouse_coord[2],
                                       float alpha, float radius, float aspectRatio)
{
	Temp_UVData *tmp_uvdata;
	float diff[2];
	int i;
	float radius_root = sqrtf(radius);
	Brush *brush = BKE_paint_brush(sculptdata->uvsculpt);

	tmp_uvdata = (Temp_UVData *)MEM_callocN(sculptdata->totalUniqueUvs * sizeof(Temp_UVData), "Temporal data");

	/* counting neighbors */
	for (i = 0; i < sculptdata->totalUvEdges; i++) {
		UvEdge *tmpedge = sculptdata->uvedges + i;
		tmp_uvdata[tmpedge->uv1].ncounter++;
		tmp_uvdata[tmpedge->uv2].ncounter++;

		add_v2_v2(tmp_uvdata[tmpedge->uv2].sum_co, sculptdata->uv[tmpedge->uv1].uv);
		add_v2_v2(tmp_uvdata[tmpedge->uv1].sum_co, sculptdata->uv[tmpedge->uv2].uv);
	}

	for (i = 0; i < sculptdata->totalUniqueUvs; i++) {
		copy_v2_v2(diff, tmp_uvdata[i].sum_co);
		mul_v2_fl(diff, 1.f / tmp_uvdata[i].ncounter);
		copy_v2_v2(tmp_uvdata[i].p, diff);

		tmp_uvdata[i].b[0] = diff[0] - sculptdata->uv[i].uv[0];
		tmp_uvdata[i].b[1] = diff[1] - sculptdata->uv[i].uv[1];
	}

	for (i = 0; i < sculptdata->totalUvEdges; i++) {
		UvEdge *tmpedge = sculptdata->uvedges + i;
		add_v2_v2(tmp_uvdata[tmpedge->uv1].sum_b, tmp_uvdata[tmpedge->uv2].b);
		add_v2_v2(tmp_uvdata[tmpedge->uv2].sum_b, tmp_uvdata[tmpedge->uv1].b);
	}

	for (i = 0; i < sculptdata->totalUniqueUvs; i++) {
		float dist;
		/* This is supposed to happen only if "Pin Edges" is on, since we have initialization on stroke start
		 * If ever uv brushes get their own mode we should check for toolsettings option too */
		if ((sculptdata->uv[i].flag & MARK_BOUNDARY)) {
			continue;
		}

		sub_v2_v2v2(diff, sculptdata->uv[i].uv, mouse_coord);
		diff[1] /= aspectRatio;
		if ((dist = dot_v2v2(diff, diff)) <= radius) {
			UvElement *element;
			float strength;
			strength = alpha * BKE_brush_curve_strength_clamped(brush, sqrtf(dist), radius_root);

			sculptdata->uv[i].uv[0] = (1.0f - strength) * sculptdata->uv[i].uv[0] + strength * (tmp_uvdata[i].p[0] - 0.5f * (tmp_uvdata[i].b[0] + tmp_uvdata[i].sum_b[0] / tmp_uvdata[i].ncounter));
			sculptdata->uv[i].uv[1] = (1.0f - strength) * sculptdata->uv[i].uv[1] + strength * (tmp_uvdata[i].p[1] - 0.5f * (tmp_uvdata[i].b[1] + tmp_uvdata[i].sum_b[1] / tmp_uvdata[i].ncounter));

			for (element = sculptdata->uv[i].element; element; element = element->next) {
				MLoopUV *luv;
				BMLoop *l;

				if (element->separate && element != sculptdata->uv[i].element)
					break;

				l = element->l;
				luv = CustomData_bmesh_get(&em->bm->ldata, l->head.data, CD_MLOOPUV);
				copy_v2_v2(luv->uv, sculptdata->uv[i].uv);
			}
		}
	}

	MEM_freeN(tmp_uvdata);

	return;
}

static void laplacian_relaxation_iteration_uv(BMEditMesh *em, UvSculptData *sculptdata, float mouse_coord[2], float alpha, float radius, float aspectRatio)
{
	Temp_UVData *tmp_uvdata;
	float diff[2];
	int i;
	float radius_root = sqrtf(radius);
	Brush *brush = BKE_paint_brush(sculptdata->uvsculpt);

	tmp_uvdata = (Temp_UVData *)MEM_callocN(sculptdata->totalUniqueUvs * sizeof(Temp_UVData), "Temporal data");

	/* counting neighbors */
	for (i = 0; i < sculptdata->totalUvEdges; i++) {
		UvEdge *tmpedge = sculptdata->uvedges + i;
		tmp_uvdata[tmpedge->uv1].ncounter++;
		tmp_uvdata[tmpedge->uv2].ncounter++;

		add_v2_v2(tmp_uvdata[tmpedge->uv2].sum_co, sculptdata->uv[tmpedge->uv1].uv);
		add_v2_v2(tmp_uvdata[tmpedge->uv1].sum_co, sculptdata->uv[tmpedge->uv2].uv);
	}

	/* Original Lacplacian algorithm included removal of normal component of translation. here it is not
	 * needed since we translate along the UV plane always.*/
	for (i = 0; i < sculptdata->totalUniqueUvs; i++) {
		copy_v2_v2(tmp_uvdata[i].p, tmp_uvdata[i].sum_co);
		mul_v2_fl(tmp_uvdata[i].p, 1.f / tmp_uvdata[i].ncounter);
	}

	for (i = 0; i < sculptdata->totalUniqueUvs; i++) {
		float dist;
		/* This is supposed to happen only if "Pin Edges" is on, since we have initialization on stroke start
		 * If ever uv brushes get their own mode we should check for toolsettings option too */
		if ((sculptdata->uv[i].flag & MARK_BOUNDARY)) {
			continue;
		}

		sub_v2_v2v2(diff, sculptdata->uv[i].uv, mouse_coord);
		diff[1] /= aspectRatio;
		if ((dist = dot_v2v2(diff, diff)) <= radius) {
			UvElement *element;
			float strength;
			strength = alpha * BKE_brush_curve_strength_clamped(brush, sqrtf(dist), radius_root);

			sculptdata->uv[i].uv[0] = (1.0f - strength) * sculptdata->uv[i].uv[0] + strength * tmp_uvdata[i].p[0];
			sculptdata->uv[i].uv[1] = (1.0f - strength) * sculptdata->uv[i].uv[1] + strength * tmp_uvdata[i].p[1];

			for (element = sculptdata->uv[i].element; element; element = element->next) {
				MLoopUV *luv;
				BMLoop *l;

				if (element->separate && element != sculptdata->uv[i].element)
					break;

				l = element->l;
				luv = CustomData_bmesh_get(&em->bm->ldata, l->head.data, CD_MLOOPUV);
				copy_v2_v2(luv->uv, sculptdata->uv[i].uv);
			}
		}
	}

	MEM_freeN(tmp_uvdata);

	return;
}


static void uv_sculpt_stroke_apply(bContext *C, wmOperator *op, const wmEvent *event, Object *obedit)
{
	float co[2], radius, radius_root;
	Scene *scene = CTX_data_scene(C);
	ARegion *ar = CTX_wm_region(C);
	BMEditMesh *em = BKE_editmesh_from_object(obedit);
	unsigned int tool;
	UvSculptData *sculptdata = (UvSculptData *)op->customdata;
	SpaceImage *sima;
	int invert;
	int width, height;
	float aspectRatio;
	float alpha, zoomx, zoomy;
	Brush *brush = BKE_paint_brush(sculptdata->uvsculpt);
	ToolSettings *toolsettings = CTX_data_tool_settings(C);
	tool = sculptdata->tool;
	invert = sculptdata->invert ? -1 : 1;
	alpha = BKE_brush_alpha_get(scene, brush);
	UI_view2d_region_to_view(&ar->v2d, event->mval[0], event->mval[1], &co[0], &co[1]);

	sima = CTX_wm_space_image(C);
	ED_space_image_get_size(sima, &width, &height);
	ED_space_image_get_zoom(sima, ar, &zoomx, &zoomy);

	radius = BKE_brush_size_get(scene, brush) / (width * zoomx);
	aspectRatio = width / (float)height;

	/* We will compare squares to save some computation */
	radius = radius * radius;
	radius_root = sqrtf(radius);

	/*
	 * Pinch Tool
	 */
	if (tool == UV_SCULPT_TOOL_PINCH) {
		int i;
		alpha *= invert;
		for (i = 0; i < sculptdata->totalUniqueUvs; i++) {
			float dist, diff[2];
			/* This is supposed to happen only if "Lock Borders" is on, since we have initialization on stroke start
			 * If ever uv brushes get their own mode we should check for toolsettings option too */
			if (sculptdata->uv[i].flag & MARK_BOUNDARY) {
				continue;
			}

			sub_v2_v2v2(diff, sculptdata->uv[i].uv, co);
			diff[1] /= aspectRatio;
			if ((dist = dot_v2v2(diff, diff)) <= radius) {
				UvElement *element;
				float strength;
				strength = alpha * BKE_brush_curve_strength_clamped(brush, sqrtf(dist), radius_root);
				normalize_v2(diff);

				sculptdata->uv[i].uv[0] -= strength * diff[0] * 0.001f;
				sculptdata->uv[i].uv[1] -= strength * diff[1] * 0.001f;

				for (element = sculptdata->uv[i].element; element; element = element->next) {
					MLoopUV *luv;
					BMLoop *l;

					if (element->separate && element != sculptdata->uv[i].element)
						break;

					l = element->l;
					luv = CustomData_bmesh_get(&em->bm->ldata, l->head.data, CD_MLOOPUV);
					copy_v2_v2(luv->uv, sculptdata->uv[i].uv);
				}
			}
		}
	}

	/*
	 * Smooth Tool
	 */
	else if (tool == UV_SCULPT_TOOL_RELAX) {
		unsigned int method = toolsettings->uv_relax_method;
		if (method == UV_SCULPT_TOOL_RELAX_HC) {
			HC_relaxation_iteration_uv(em, sculptdata, co, alpha, radius, aspectRatio);
		}
		else {
			laplacian_relaxation_iteration_uv(em, sculptdata, co, alpha, radius, aspectRatio);
		}
	}

	/*
	 * Grab Tool
	 */
	else if (tool == UV_SCULPT_TOOL_GRAB) {
		int i;
		float diff[2];
		sub_v2_v2v2(diff, co, sculptdata->initial_stroke->init_coord);

		for (i = 0; i < sculptdata->initial_stroke->totalInitialSelected; i++) {
			UvElement *element;
			int uvindex = sculptdata->initial_stroke->initialSelection[i].uv;
			float strength = sculptdata->initial_stroke->initialSelection[i].strength;
			sculptdata->uv[uvindex].uv[0] = sculptdata->initial_stroke->initialSelection[i].initial_uv[0] + strength * diff[0];
			sculptdata->uv[uvindex].uv[1] = sculptdata->initial_stroke->initialSelection[i].initial_uv[1] + strength * diff[1];

			for (element = sculptdata->uv[uvindex].element; element; element = element->next) {
				MLoopUV *luv;
				BMLoop *l;

				if (element->separate && element != sculptdata->uv[uvindex].element)
					break;

				l = element->l;
				luv = CustomData_bmesh_get(&em->bm->ldata, l->head.data, CD_MLOOPUV);
				copy_v2_v2(luv->uv, sculptdata->uv[uvindex].uv);
			}
		}
	}
}


static void uv_sculpt_stroke_exit(bContext *C, wmOperator *op)
{
	UvSculptData *data = op->customdata;
	if (data->timer) {
		WM_event_remove_timer(CTX_wm_manager(C), CTX_wm_window(C), data->timer);
	}
	if (data->elementMap) {
		BM_uv_element_map_free(data->elementMap);
	}
	if (data->uv) {
		MEM_freeN(data->uv);
	}
	if (data->uvedges) {
		MEM_freeN(data->uvedges);
	}
	if (data->initial_stroke) {
		if (data->initial_stroke->initialSelection) {
			MEM_freeN(data->initial_stroke->initialSelection);
		}
		MEM_freeN(data->initial_stroke);
	}

	MEM_freeN(data);
	op->customdata = NULL;
}

static int uv_element_offset_from_face_get(UvElementMap *map, BMFace *efa, BMLoop *l, int island_index, const bool doIslands)
{
	UvElement *element = BM_uv_element_get(map, efa, l);
	if (!element || (doIslands && element->island != island_index)) {
		return -1;
	}
	return element - map->buf;
}


static unsigned int uv_edge_hash(const void *key)
{
	const UvEdge *edge = key;
	return (BLI_ghashutil_uinthash(edge->uv2) +
	        BLI_ghashutil_uinthash(edge->uv1));
}

static bool uv_edge_compare(const void *a, const void *b)
{
	const UvEdge *edge1 = a;
	const UvEdge *edge2 = b;

	if ((edge1->uv1 == edge2->uv1) && (edge1->uv2 == edge2->uv2)) {
		return 0;
	}
	return 1;
}


static UvSculptData *uv_sculpt_stroke_init(bContext *C, wmOperator *op, const wmEvent *event)
{
	Scene *scene = CTX_data_scene(C);
	Object *obedit = CTX_data_edit_object(C);
	ToolSettings *ts = scene->toolsettings;
	UvSculptData *data = MEM_callocN(sizeof(*data), "UV Smooth Brush Data");
	BMEditMesh *em = BKE_editmesh_from_object(obedit);
	BMesh *bm = em->bm;

	op->customdata = data;

	curvemapping_initialize(ts->uvsculpt->paint.brush->curve);

	if (data) {
		int counter = 0, i;
		ARegion *ar = CTX_wm_region(C);
		float co[2];
		BMFace *efa;
		MLoopUV *luv;
		BMLoop *l;
		BMIter iter, liter;

		UvEdge *edges;
		GHash *edgeHash;
		GHashIterator gh_iter;

		bool do_island_optimization = !(ts->uv_sculpt_settings & UV_SCULPT_ALL_ISLANDS);
		int island_index = 0;
		/* Holds, for each UvElement in elementMap, a pointer to its unique uv.*/
		int *uniqueUv;
		data->tool = (RNA_enum_get(op->ptr, "mode") == BRUSH_STROKE_SMOOTH) ? UV_SCULPT_TOOL_RELAX : ts->uv_sculpt_tool;
		data->invert = (RNA_enum_get(op->ptr, "mode") == BRUSH_STROKE_INVERT) ? 1 : 0;

		data->uvsculpt = &ts->uvsculpt->paint;

		if (do_island_optimization) {
			/* We will need island information */
			if (ts->uv_flag & UV_SYNC_SELECTION) {
				data->elementMap = BM_uv_element_map_create(bm, false, true, true);
			}
			else {
				data->elementMap = BM_uv_element_map_create(bm, true, true, true);
			}
		}
		else {
			if (ts->uv_flag & UV_SYNC_SELECTION) {
				data->elementMap = BM_uv_element_map_create(bm, false, true, false);
			}
			else {
				data->elementMap = BM_uv_element_map_create(bm, true, true, false);
			}
		}

		if (!data->elementMap) {
			uv_sculpt_stroke_exit(C, op);
			return NULL;
		}

		/* Mouse coordinates, useful for some functions like grab and sculpt all islands */
		UI_view2d_region_to_view(&ar->v2d, event->mval[0], event->mval[1], &co[0], &co[1]);

		/* we need to find the active island here */
		if (do_island_optimization) {
			UvElement *element;
			NearestHit hit;
			Image *ima = CTX_data_edit_image(C);
			uv_find_nearest_vert(scene, ima, em, co, NULL, &hit);

			element = BM_uv_element_get(data->elementMap, hit.efa, hit.l);
			island_index = element->island;
		}


		/* Count 'unique' uvs */
		for (i = 0; i < data->elementMap->totalUVs; i++) {
			if (data->elementMap->buf[i].separate &&
			    (!do_island_optimization || data->elementMap->buf[i].island == island_index))
			{
				counter++;
			}
		}

		/* Allocate the unique uv buffers */
		data->uv = MEM_mallocN(sizeof(*data->uv) * counter, "uv_brush_unique_uvs");
		uniqueUv = MEM_mallocN(sizeof(*uniqueUv) * data->elementMap->totalUVs, "uv_brush_unique_uv_map");
		edgeHash = BLI_ghash_new(uv_edge_hash, uv_edge_compare, "uv_brush_edge_hash");
		/* we have at most totalUVs edges */
		edges = MEM_mallocN(sizeof(*edges) * data->elementMap->totalUVs, "uv_brush_all_edges");
		if (!data->uv || !uniqueUv || !edgeHash || !edges) {
			if (edges) {
				MEM_freeN(edges);
			}
			if (uniqueUv) {
				MEM_freeN(uniqueUv);
			}
			if (edgeHash) {
				BLI_ghash_free(edgeHash, NULL, NULL);
			}
			uv_sculpt_stroke_exit(C, op);
			return NULL;
		}

		data->totalUniqueUvs = counter;
		/* So that we can use this as index for the UvElements */
		counter = -1;
		/* initialize the unique UVs */
		for (i = 0; i < bm->totvert; i++) {
			UvElement *element = data->elementMap->vert[i];
			for (; element; element = element->next) {
				if (element->separate) {
					if (do_island_optimization && (element->island != island_index)) {
						/* skip this uv if not on the active island */
						for (; element->next && !(element->next->separate); element = element->next)
							;
						continue;
					}

					l = element->l;
					luv = CustomData_bmesh_get(&em->bm->ldata, l->head.data, CD_MLOOPUV);

					counter++;
					data->uv[counter].element = element;
					data->uv[counter].flag = 0;
					data->uv[counter].uv = luv->uv;
				}
				/* pointer arithmetic to the rescue, as always :)*/
				uniqueUv[element - data->elementMap->buf] = counter;
			}
		}


		/* Now, on to generate our uv connectivity data */
		counter = 0;
		BM_ITER_MESH (efa, &iter, em->bm, BM_FACES_OF_MESH) {
			BM_ITER_ELEM (l, &liter, efa, BM_LOOPS_OF_FACE) {
				int offset1, itmp1 = uv_element_offset_from_face_get(data->elementMap, efa, l, island_index, do_island_optimization);
				int offset2, itmp2 = uv_element_offset_from_face_get(data->elementMap, efa, l->next, island_index, do_island_optimization);
				char *flag;

				/* Skip edge if not found(unlikely) or not on valid island */
				if (itmp1 == -1 || itmp2 == -1)
					continue;

				offset1 = uniqueUv[itmp1];
				offset2 = uniqueUv[itmp2];

				edges[counter].flag = 0;
				/* using an order policy, sort uvs according to address space. This avoids
				 * Having two different UvEdges with the same uvs on different positions  */
				if (offset1 < offset2) {
					edges[counter].uv1 = offset1;
					edges[counter].uv2 = offset2;
				}
				else {
					edges[counter].uv1 = offset2;
					edges[counter].uv2 = offset1;
				}
				/* Hack! Set the value of the key to its flag. Now we can set the flag when an edge exists twice :) */
				flag = BLI_ghash_lookup(edgeHash, &edges[counter]);
				if (flag) {
					*flag = 1;
				}
				else {
					/* Hack mentioned */
					BLI_ghash_insert(edgeHash, &edges[counter], &edges[counter].flag);
				}
				counter++;
			}
		}

		MEM_freeN(uniqueUv);

		/* Allocate connectivity data, we allocate edges once */
		data->uvedges = MEM_mallocN(sizeof(*data->uvedges) * BLI_ghash_size(edgeHash), "uv_brush_edge_connectivity_data");
		if (!data->uvedges) {
			BLI_ghash_free(edgeHash, NULL, NULL);
			MEM_freeN(edges);
			uv_sculpt_stroke_exit(C, op);
			return NULL;
		}

		/* fill the edges with data */
		i = 0;
		GHASH_ITER (gh_iter, edgeHash) {
			data->uvedges[i++] = *((UvEdge *)BLI_ghashIterator_getKey(&gh_iter));
		}
		data->totalUvEdges = BLI_ghash_size(edgeHash);

		/* cleanup temporary stuff */
		BLI_ghash_free(edgeHash, NULL, NULL);
		MEM_freeN(edges);

		/* transfer boundary edge property to uvs */
		if (ts->uv_sculpt_settings & UV_SCULPT_LOCK_BORDERS) {
			for (i = 0; i < data->totalUvEdges; i++) {
				if (!data->uvedges[i].flag) {
					data->uv[data->uvedges[i].uv1].flag |= MARK_BOUNDARY;
					data->uv[data->uvedges[i].uv2].flag |= MARK_BOUNDARY;
				}
			}
		}

		/* Allocate initial selection for grab tool */
		if (data->tool == UV_SCULPT_TOOL_GRAB) {
			float radius, radius_root;
			UvSculptData *sculptdata = (UvSculptData *)op->customdata;
			SpaceImage *sima;
			int width, height;
			float aspectRatio;
			float alpha, zoomx, zoomy;
			Brush *brush = BKE_paint_brush(sculptdata->uvsculpt);

			alpha = BKE_brush_alpha_get(scene, brush);

			radius = BKE_brush_size_get(scene, brush);
			sima = CTX_wm_space_image(C);
			ED_space_image_get_size(sima, &width, &height);
			ED_space_image_get_zoom(sima, ar, &zoomx, &zoomy);

			aspectRatio = width / (float)height;
			radius /= (width * zoomx);
			radius = radius * radius;
			radius_root = sqrtf(radius);

			/* Allocate selection stack */
			data->initial_stroke = MEM_mallocN(sizeof(*data->initial_stroke), "uv_sculpt_initial_stroke");
			if (!data->initial_stroke) {
				uv_sculpt_stroke_exit(C, op);
			}
			data->initial_stroke->initialSelection = MEM_mallocN(sizeof(*data->initial_stroke->initialSelection) * data->totalUniqueUvs, "uv_sculpt_initial_selection");
			if (!data->initial_stroke->initialSelection) {
				uv_sculpt_stroke_exit(C, op);
			}

			copy_v2_v2(data->initial_stroke->init_coord, co);

			counter = 0;

			for (i = 0; i < data->totalUniqueUvs; i++) {
				float dist, diff[2];
				if (data->uv[i].flag & MARK_BOUNDARY) {
					continue;
				}

				sub_v2_v2v2(diff, data->uv[i].uv, co);
				diff[1] /= aspectRatio;
				if ((dist = dot_v2v2(diff, diff)) <= radius) {
					float strength;
					strength = alpha * BKE_brush_curve_strength_clamped(brush, sqrtf(dist), radius_root);

					data->initial_stroke->initialSelection[counter].uv = i;
					data->initial_stroke->initialSelection[counter].strength = strength;
					copy_v2_v2(data->initial_stroke->initialSelection[counter].initial_uv, data->uv[i].uv);
					counter++;
				}
			}

			data->initial_stroke->totalInitialSelected = counter;
		}
	}

	return op->customdata;
}

static int uv_sculpt_stroke_invoke(bContext *C, wmOperator *op, const wmEvent *event)
{
	UvSculptData *data;
	Object *obedit = CTX_data_edit_object(C);

	if (!(data = uv_sculpt_stroke_init(C, op, event))) {
		return OPERATOR_CANCELLED;
	}

	uv_sculpt_stroke_apply(C, op, event, obedit);

	data->timer = WM_event_add_timer(CTX_wm_manager(C), CTX_wm_window(C), TIMER, 0.001f);

	if (!data->timer) {
		uv_sculpt_stroke_exit(C, op);
		return OPERATOR_CANCELLED;
	}
	WM_event_add_modal_handler(C, op);

	return OPERATOR_RUNNING_MODAL;
}


static int uv_sculpt_stroke_modal(bContext *C, wmOperator *op, const wmEvent *event)
{
	UvSculptData *data = (UvSculptData *)op->customdata;
	Object *obedit = CTX_data_edit_object(C);

	switch (event->type) {
		case LEFTMOUSE:
		case MIDDLEMOUSE:
		case RIGHTMOUSE:
			uv_sculpt_stroke_exit(C, op);
			return OPERATOR_FINISHED;

		case MOUSEMOVE:
		case INBETWEEN_MOUSEMOVE:
			uv_sculpt_stroke_apply(C, op, event, obedit);
			break;
		case TIMER:
			if (event->customdata == data->timer)
				uv_sculpt_stroke_apply(C, op, event, obedit);
			break;
		default:
			return OPERATOR_RUNNING_MODAL;
	}

	ED_region_tag_redraw(CTX_wm_region(C));
	WM_event_add_notifier(C, NC_GEOM | ND_DATA, obedit->data);
	DAG_id_tag_update(obedit->data, 0);
	return OPERATOR_RUNNING_MODAL;
}

void SCULPT_OT_uv_sculpt_stroke(wmOperatorType *ot)
{
	static EnumPropertyItem stroke_mode_items[] = {
		{BRUSH_STROKE_NORMAL, "NORMAL", 0, "Normal", "Apply brush normally"},
		{BRUSH_STROKE_INVERT, "INVERT", 0, "Invert", "Invert action of brush for duration of stroke"},
		{BRUSH_STROKE_SMOOTH, "RELAX", 0, "Relax", "Switch brush to relax mode for duration of stroke"},
		{0}
	};

	/* identifiers */
	ot->name = "Sculpt UVs";
	ot->description = "Sculpt UVs\nSculpt UVs using a brush";
	ot->idname = "SCULPT_OT_uv_sculpt_stroke";

	/* api callbacks */
	ot->invoke = uv_sculpt_stroke_invoke;
	ot->modal = uv_sculpt_stroke_modal;
	ot->poll = uv_sculpt_poll;

	/* flags */
	ot->flag = OPTYPE_REGISTER | OPTYPE_UNDO;

	/* props */
	RNA_def_enum(ot->srna, "mode", stroke_mode_items, BRUSH_STROKE_NORMAL, "Mode", "Stroke Mode");
}<|MERGE_RESOLUTION|>--- conflicted
+++ resolved
@@ -175,13 +175,9 @@
 	em = BKE_editmesh_from_object(obedit);
 	ret = EDBM_mtexpoly_check(em);
 
-	if (ret && check_region) {
+	if (ret) {
 		ARegion *ar = CTX_wm_region(C);
-<<<<<<< HEAD
-		if (!((toolsettings->use_uv_sculpt) && (ar->regiontype == RGN_TYPE_WINDOW))) {
-=======
 		if ((!toolsettings->use_uv_sculpt) || (check_region && ar && (ar->regiontype != RGN_TYPE_WINDOW))) {
->>>>>>> ecd36afb
 			ret = 0;
 		}
 	}
@@ -918,7 +914,7 @@
 
 	/* identifiers */
 	ot->name = "Sculpt UVs";
-	ot->description = "Sculpt UVs\nSculpt UVs using a brush";
+	ot->description = "Sculpt UVs using a brush";
 	ot->idname = "SCULPT_OT_uv_sculpt_stroke";
 
 	/* api callbacks */
