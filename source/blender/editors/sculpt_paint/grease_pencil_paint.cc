/* SPDX-FileCopyrightText: 2023 Blender Authors
 *
 * SPDX-License-Identifier: GPL-2.0-or-later */

#include "BKE_action.hh"
#include "BKE_attribute.hh"
#include "BKE_brush.hh"
#include "BKE_colortools.hh"
#include "BKE_context.hh"
#include "BKE_curves.hh"
#include "BKE_deform.hh"
#include "BKE_geometry_set.hh"
#include "BKE_grease_pencil.hh"
#include "BKE_grease_pencil_vertex_groups.hh"
#include "BKE_lib_id.hh"
#include "BKE_material.hh"
#include "BKE_paint.hh"
#include "BKE_scene.hh"

#include "BLI_bounds.hh"
#include "BLI_color.hh"
#include "BLI_length_parameterize.hh"
#include "BLI_listbase.h"
#include "BLI_math_base.hh"
#include "BLI_math_color.h"
#include "BLI_noise.hh"
#include "BLI_rand.hh"
#include "BLI_rect.h"
#include "BLI_time.h"

#include "DEG_depsgraph_query.hh"

#include "DNA_brush_types.h"
#include "DNA_material_types.h"
#include "DNA_modifier_types.h"

#include "DNA_scene_types.h"
#include "ED_curves.hh"
#include "ED_grease_pencil.hh"
#include "ED_view3d.hh"

#include "GEO_join_geometries.hh"
#include "GEO_simplify_curves.hh"
#include "GEO_smooth_curves.hh"

#include "WM_api.hh"
#include "WM_types.hh"

#include "grease_pencil_intern.hh"

#include <numeric>
#include <optional>

namespace blender::ed::sculpt_paint::greasepencil {

static float brush_radius_to_pixel_radius(const RegionView3D *rv3d,
                                          const Brush *brush,
                                          const float3 pos)
{
  if ((brush->flag & BRUSH_LOCK_SIZE) != 0) {
    const float pixel_size = ED_view3d_pixel_size(rv3d, pos);
    return brush->unprojected_radius / pixel_size;
  }
  return float(brush->size);
}

template<typename T>
static inline void linear_interpolation(const T &a,
                                        const T &b,
                                        MutableSpan<T> dst,
                                        const bool include_first_point)
{
  if (include_first_point) {
    const float step = math::safe_rcp(float(dst.size() - 1));
    for (const int i : dst.index_range()) {
      dst[i] = bke::attribute_math::mix2(float(i) * step, a, b);
    }
  }
  else {
    const float step = 1.0f / float(dst.size());
    for (const int i : dst.index_range()) {
      dst[i] = bke::attribute_math::mix2(float(i + 1) * step, a, b);
    }
  }
}

static float2 arithmetic_mean(Span<float2> values)
{
  return std::accumulate(values.begin(), values.end(), float2(0)) / values.size();
}

/** Sample a bezier curve at a fixed resolution and return the sampled points in an array. */
static Array<float2> sample_curve_2d(Span<float2> positions, const int64_t resolution)
{
  BLI_assert(positions.size() % 3 == 0);
  const int64_t num_handles = positions.size() / 3;
  if (num_handles == 1) {
    return Array<float2>(resolution, positions[1]);
  }
  const int64_t num_segments = num_handles - 1;
  const int64_t num_points = num_segments * resolution;

  Array<float2> points(num_points);
  const Span<float2> curve_segments = positions.drop_front(1).drop_back(1);
  threading::parallel_for(IndexRange(num_segments), 32 * resolution, [&](const IndexRange range) {
    for (const int64_t segment_i : range) {
      IndexRange segment_range(segment_i * resolution, resolution);
      bke::curves::bezier::evaluate_segment(curve_segments[segment_i * 3 + 0],
                                            curve_segments[segment_i * 3 + 1],
                                            curve_segments[segment_i * 3 + 2],
                                            curve_segments[segment_i * 3 + 3],
                                            points.as_mutable_span().slice(segment_range));
    }
  });
  return points;
}

/**
 * Morph \a src onto \a target such that the points have the same spacing as in \a src and
 * write the result to \a dst.
 */
static void morph_points_to_curve(Span<float2> src, Span<float2> target, MutableSpan<float2> dst)
{
  BLI_assert(src.size() == dst.size());
  Array<float> accumulated_lengths_src(src.size() - 1);
  length_parameterize::accumulate_lengths<float2>(src, false, accumulated_lengths_src);

  Array<float> accumulated_lengths_target(target.size() - 1);
  length_parameterize::accumulate_lengths<float2>(target, false, accumulated_lengths_target);

  Array<int> segment_indices(accumulated_lengths_src.size());
  Array<float> segment_factors(accumulated_lengths_src.size());
  length_parameterize::sample_at_lengths(
      accumulated_lengths_target, accumulated_lengths_src, segment_indices, segment_factors);

  length_parameterize::interpolate<float2>(
      target, segment_indices, segment_factors, dst.drop_back(1));
  dst.last() = src.last();
}

/** Creates a temporary brush with the fill guide settings. */
static Brush *create_fill_guide_brush()
{
  Brush *fill_guides_brush = BKE_id_new_nomain<Brush>("Draw Fill Guides");
  fill_guides_brush->ob_mode = OB_MODE_PAINT_GREASE_PENCIL;

  if (fill_guides_brush->gpencil_settings == nullptr) {
    BKE_brush_init_gpencil_settings(fill_guides_brush);
  }
  BrushGpencilSettings *settings = fill_guides_brush->gpencil_settings;

  BKE_curvemapping_init(settings->curve_sensitivity);
  BKE_curvemapping_init(settings->curve_strength);
  BKE_curvemapping_init(settings->curve_jitter);
  BKE_curvemapping_init(settings->curve_rand_pressure);
  BKE_curvemapping_init(settings->curve_rand_strength);
  BKE_curvemapping_init(settings->curve_rand_uv);
  BKE_curvemapping_init(settings->curve_rand_hue);
  BKE_curvemapping_init(settings->curve_rand_saturation);
  BKE_curvemapping_init(settings->curve_rand_value);

  fill_guides_brush->flag |= BRUSH_LOCK_SIZE;
  fill_guides_brush->unprojected_radius = 0.005f;

  settings->flag &= ~GP_BRUSH_USE_PRESSURE;

  settings->brush_draw_mode = GP_BRUSH_MODE_VERTEXCOLOR;
  /* TODO: Use theme setting. */
  copy_v3_fl3(fill_guides_brush->rgb, 0.0f, 1.0f, 1.0f);
  settings->vertex_factor = 1.0f;

  settings->active_smooth = 0.35f;
  settings->hardness = 1.0f;
  fill_guides_brush->spacing = 100;

  settings->flag |= GP_BRUSH_GROUP_SETTINGS;
  settings->simplify_px = 0.4f;

  return fill_guides_brush;
}

class PaintOperation : public GreasePencilStrokeOperation {
 private:
  bke::greasepencil::Drawing *drawing_;
  int frame_number_;
  Vector<ed::greasepencil::MutableDrawingInfo> multi_frame_drawings_;

  /** Screen space coordinates from input samples. */
  Vector<float2> screen_space_coords_orig_;

  /**
   * Temporary vector of curve fitted screen space coordinates per input sample from the active
   * smoothing window. The length of this depends on `active_smooth_start_index_`.
   */
  Vector<Vector<float2>> screen_space_curve_fitted_coords_;
  /** Temporary vector of screen space offsets. */
  Vector<float2> screen_space_jitter_offsets_;
  /** Projection planes for every point in "Stroke" placement mode. */
  Vector<std::optional<float>> stroke_placement_depths_;

  /** Screen space coordinates after smoothing. */
  Vector<float2> screen_space_smoothed_coords_;
  /** Screen space coordinates after smoothing and jittering. */
  Vector<float2> screen_space_final_coords_;

  /** The start index of the smoothing window. */
  int active_smooth_start_index_ = 0;
  blender::float4x2 texture_space_ = float4x2::identity();

  /** Helper class to project screen space coordinates to 3d. */
  ed::greasepencil::DrawingPlacement placement_;
  /** Last valid stroke intersection, for use in Stroke projection mode. */
  std::optional<float> last_stroke_placement_depth_;
  /** Point index of the last valid stroke placement. */
  std::optional<int> last_stroke_placement_point_;

  /** Direction the pen is moving in smoothed over time. */
  float2 smoothed_pen_direction_ = float2(0.0f);

  /** Accumulated distance along the stroke. */
  float accum_distance_ = 0.0f;

  RandomNumberGenerator rng_;

  float stroke_random_radius_factor_;
  float stroke_random_opacity_factor_;
  float stroke_random_rotation_factor_;

  float stroke_random_hue_factor_;
  float stroke_random_sat_factor_;
  float stroke_random_val_factor_;

  /** The current time at which the paint operation begins. */
  double start_time_;
  /** Current delta time from #start_time_, updated after each extension sample. */
  double delta_time_;

  /** Set to true when the paint operation is used to draw fill guides. */
  bool do_fill_guides_;

  friend struct PaintOperationExecutor;

  Brush *saved_active_brush_;
  Brush *fill_guides_brush_;

 public:
  void on_stroke_begin(const bContext &C, const InputSample &start_sample) override;
  void on_stroke_extended(const bContext &C, const InputSample &extension_sample) override;
  void on_stroke_done(const bContext &C) override;

  PaintOperation(const bool do_fill_guides = false) : do_fill_guides_(do_fill_guides) {}

  bool update_stroke_depth_placement(const bContext &C, const InputSample &sample);
  /** Returns the range of actually reprojected points. */
  IndexRange interpolate_stroke_depth(const bContext &C,
                                      std::optional<int> start_point,
                                      float from_depth,
                                      float to_depth);
  void toggle_fill_guides_brush_on(const bContext &C);
  void toggle_fill_guides_brush_off(const bContext &C);
};

/**
 * Utility class that actually executes the update when the stroke is updated. That's useful
 * because it avoids passing a very large number of parameters between functions.
 */
struct PaintOperationExecutor {
  Scene *scene_;
  GreasePencil *grease_pencil_;

  Brush *brush_;

  BrushGpencilSettings *settings_;
  std::optional<BrushColorJitterSettings> jitter_settings_;

  ColorGeometry4f vertex_color_ = ColorGeometry4f(0.0f, 0.0f, 0.0f, 0.0f);
  ColorGeometry4f fill_color_ = ColorGeometry4f(0.0f, 0.0f, 0.0f, 0.0f);
  float softness_;
  float aspect_ratio_;

  bool use_vertex_color_;
  bool use_settings_random_;

  PaintOperationExecutor(const bContext &C)
  {
    scene_ = CTX_data_scene(&C);
    Paint *paint = &scene_->toolsettings->gp_paint->paint;
    brush_ = BKE_paint_brush(paint);
    settings_ = brush_->gpencil_settings;

    use_settings_random_ = (settings_->flag & GP_BRUSH_GROUP_RANDOM) != 0;
    use_vertex_color_ = brush_using_vertex_color(scene_->toolsettings->gp_paint, brush_);
    if (use_vertex_color_) {
      ColorGeometry4f color_base;
      srgb_to_linearrgb_v3_v3(color_base, brush_->rgb);
      color_base.a = settings_->vertex_factor;
      if (ELEM(settings_->vertex_mode, GPPAINT_MODE_STROKE, GPPAINT_MODE_BOTH)) {
        vertex_color_ = color_base;
      }
      if (ELEM(settings_->vertex_mode, GPPAINT_MODE_FILL, GPPAINT_MODE_BOTH)) {
        fill_color_ = color_base;
      }
    }
    softness_ = 1.0f - settings_->hardness;
<<<<<<< HEAD
    jitter_settings_ = BKE_brush_color_jitter_get_settings(paint, brush_);
=======
    aspect_ratio_ = settings_->aspect_ratio[0] / math::max(settings_->aspect_ratio[1], 1e-8f);
>>>>>>> cac2806e
  }

  void process_start_sample(PaintOperation &self,
                            const bContext &C,
                            const InputSample &start_sample,
                            const int material_index,
                            const bool use_fill)
  {
    const float2 start_coords = start_sample.mouse_position;
    const RegionView3D *rv3d = CTX_wm_region_view3d(&C);
    const ARegion *region = CTX_wm_region(&C);

    float3 start_location;
    if (self.placement_.use_project_to_stroke()) {
      const std::optional<float> depth = self.placement_.get_depth(start_coords);
      if (depth) {
        start_location = self.placement_.place(start_coords, *depth);
      }
      else {
        start_location = self.placement_.project(start_coords);
      }
    }
    else {
      start_location = self.placement_.project(start_coords);
    }
    float start_radius = ed::greasepencil::radius_from_input_sample(
        rv3d,
        region,
        brush_,
        start_sample.pressure,
        start_location,
        self.placement_.to_world_space(),
        settings_);
    start_radius = ed::greasepencil::randomize_radius(
        *settings_, self.stroke_random_radius_factor_, 0.0f, start_radius, start_sample.pressure);

    float start_opacity = ed::greasepencil::opacity_from_input_sample(
        start_sample.pressure, brush_, settings_);
    start_opacity = ed::greasepencil::randomize_opacity(*settings_,
                                                        self.stroke_random_opacity_factor_,
                                                        0.0f,
                                                        start_opacity,
                                                        start_sample.pressure);

    const float start_rotation = ed::greasepencil::randomize_rotation(
        *settings_, self.rng_, self.stroke_random_rotation_factor_, start_sample.pressure);
    Scene *scene = CTX_data_scene(&C);
    if (use_vertex_color_) {
      vertex_color_ = ed::greasepencil::randomize_color(*settings_,
                                                        jitter_settings_,
                                                        self.stroke_random_hue_factor_,
                                                        self.stroke_random_sat_factor_,
                                                        self.stroke_random_val_factor_,
                                                        0.0f,
                                                        vertex_color_,
                                                        start_sample.pressure);
    }

    const bool on_back = (scene->toolsettings->gpencil_flags & GP_TOOL_FLAG_PAINT_ONBACK) != 0;

    self.screen_space_coords_orig_.append(start_coords);
    self.screen_space_curve_fitted_coords_.append(Vector<float2>({start_coords}));
    self.screen_space_jitter_offsets_.append(float2(0.0f));
    self.screen_space_smoothed_coords_.append(start_coords);
    self.screen_space_final_coords_.append(start_coords);

    /* Resize the curves geometry so there is one more curve with a single point. */
    bke::CurvesGeometry &curves = self.drawing_->strokes_for_write();
    ed::greasepencil::add_single_curve(curves, on_back == false);

    const int active_curve = on_back ? curves.curves_range().first() :
                                       curves.curves_range().last();
    const IndexRange curve_points = curves.points_by_curve()[active_curve];
    const int last_active_point = curve_points.last();

    Set<std::string> point_attributes_to_skip;
    Set<std::string> curve_attributes_to_skip;
    bke::MutableAttributeAccessor attributes = curves.attributes_for_write();
    curves.positions_for_write()[last_active_point] = start_location;
    self.drawing_->radii_for_write()[last_active_point] = start_radius;
    self.drawing_->opacities_for_write()[last_active_point] = start_opacity;
    point_attributes_to_skip.add_multiple({"position", "radius", "opacity"});
    if (use_vertex_color_ || attributes.contains("vertex_color")) {
      self.drawing_->vertex_colors_for_write()[last_active_point] = vertex_color_;
      point_attributes_to_skip.add("vertex_color");
    }
    if (use_fill || attributes.contains("fill_color")) {
      self.drawing_->fill_colors_for_write()[active_curve] = fill_color_;
      curve_attributes_to_skip.add("fill_color");
    }
    if (bke::SpanAttributeWriter<float> delta_times =
            attributes.lookup_or_add_for_write_span<float>("delta_time", bke::AttrDomain::Point))
    {
      delta_times.span[last_active_point] = 0.0f;
      point_attributes_to_skip.add("delta_time");
      delta_times.finish();
    }

    bke::SpanAttributeWriter<int> materials = attributes.lookup_or_add_for_write_span<int>(
        "material_index", bke::AttrDomain::Curve);
    bke::SpanAttributeWriter<bool> cyclic = attributes.lookup_or_add_for_write_span<bool>(
        "cyclic", bke::AttrDomain::Curve);
    cyclic.span[active_curve] = false;
    materials.span[active_curve] = material_index;
    curve_attributes_to_skip.add_multiple({"material_index", "cyclic"});
    cyclic.finish();
    materials.finish();

    if (bke::SpanAttributeWriter<float> softness = attributes.lookup_or_add_for_write_span<float>(
            "softness", bke::AttrDomain::Curve))
    {
      softness.span[active_curve] = softness_;
      curve_attributes_to_skip.add("softness");
      softness.finish();
    }
    if (bke::SpanAttributeWriter<float> u_scale = attributes.lookup_or_add_for_write_span<float>(
            "u_scale", bke::AttrDomain::Curve))
    {
      u_scale.span[active_curve] = 1.0f;
      curve_attributes_to_skip.add("u_scale");
      u_scale.finish();
    }
    if (bke::SpanAttributeWriter<float> aspect_ratio =
            attributes.lookup_or_add_for_write_span<float>("aspect_ratio", bke::AttrDomain::Curve))
    {
      aspect_ratio.span[active_curve] = aspect_ratio_;
      curve_attributes_to_skip.add("aspect_ratio");
      aspect_ratio.finish();
    }

    if (settings_->uv_random > 0.0f || attributes.contains("rotation")) {
      if (bke::SpanAttributeWriter<float> rotations =
              attributes.lookup_or_add_for_write_span<float>("rotation", bke::AttrDomain::Point))
      {
        rotations.span[last_active_point] = start_rotation;
        point_attributes_to_skip.add("rotation");
        rotations.finish();
      }
    }

    /* Only set the attribute if the type is not the default or if it already exists. */
    if (settings_->caps_type != GP_STROKE_CAP_TYPE_ROUND || attributes.contains("start_cap")) {
      if (bke::SpanAttributeWriter<int8_t> start_caps =
              attributes.lookup_or_add_for_write_span<int8_t>("start_cap", bke::AttrDomain::Curve))
      {
        start_caps.span[active_curve] = settings_->caps_type;
        curve_attributes_to_skip.add("start_cap");
        start_caps.finish();
      }
    }

    if (settings_->caps_type != GP_STROKE_CAP_TYPE_ROUND || attributes.contains("end_cap")) {
      if (bke::SpanAttributeWriter<int8_t> end_caps =
              attributes.lookup_or_add_for_write_span<int8_t>("end_cap", bke::AttrDomain::Curve))
      {
        end_caps.span[active_curve] = settings_->caps_type;
        curve_attributes_to_skip.add("end_cap");
        end_caps.finish();
      }
    }

    if (use_fill && (start_opacity < 1.0f || attributes.contains("fill_opacity"))) {
      if (bke::SpanAttributeWriter<float> fill_opacities =
              attributes.lookup_or_add_for_write_span<float>(
                  "fill_opacity",
                  bke::AttrDomain::Curve,
                  bke::AttributeInitVArray(VArray<float>::ForSingle(1.0f, curves.curves_num()))))
      {
        fill_opacities.span[active_curve] = start_opacity;
        curve_attributes_to_skip.add("fill_opacity");
        fill_opacities.finish();
      }
    }

    if (bke::SpanAttributeWriter<float> init_times =
            attributes.lookup_or_add_for_write_span<float>("init_time", bke::AttrDomain::Curve))
    {
      /* Truncating time in ms to uint32 then we don't lose precision in lower bits. */
      init_times.span[active_curve] = float(uint64_t(self.start_time_ * 1e3)) / float(1e3);
      curve_attributes_to_skip.add("init_time");
      init_times.finish();
    }

    if (self.do_fill_guides_) {
      if (bke::SpanAttributeWriter<bool> is_fill_boundary =
              attributes.lookup_or_add_for_write_span<bool>(".is_fill_guide",
                                                            bke::AttrDomain::Curve))
      {
        is_fill_boundary.span[active_curve] = true;
        curve_attributes_to_skip.add(".is_fill_guide");
        is_fill_boundary.finish();
      }
    }

    curves.curve_types_for_write()[active_curve] = CURVE_TYPE_POLY;
    curve_attributes_to_skip.add("curve_type");
    curves.update_curve_types();

    if (self.placement_.use_project_to_stroke()) {
      self.stroke_placement_depths_.append(self.stroke_placement_depths_.is_empty() ?
                                               std::nullopt :
                                               self.stroke_placement_depths_.last());
      /* Initialize the snap point. */
      self.update_stroke_depth_placement(C, start_sample);
    }

    /* Initialize the rest of the attributes with default values. */
    bke::fill_attribute_range_default(
        attributes,
        bke::AttrDomain::Point,
        bke::attribute_filter_from_skip_ref(point_attributes_to_skip),
        IndexRange(last_active_point, 1));
    bke::fill_attribute_range_default(
        attributes,
        bke::AttrDomain::Curve,
        bke::attribute_filter_from_skip_ref(curve_attributes_to_skip),
        IndexRange(active_curve, 1));

    self.drawing_->tag_topology_changed();
  }

  void active_smoothing(PaintOperation &self, const IndexRange smooth_window)
  {
    const Span<float2> coords_to_smooth = self.screen_space_coords_orig_.as_span().slice(
        smooth_window);

    /* Detect corners in the current slice of coordinates. */
    const float corner_min_radius_px = 5.0f;
    const float corner_max_radius_px = 30.0f;
    const int64_t corner_max_samples = 64;
    const float corner_angle_threshold = 0.6f;
    IndexMaskMemory memory;
    const IndexMask corner_mask = ed::greasepencil::polyline_detect_corners(
        coords_to_smooth.drop_front(1).drop_back(1),
        corner_min_radius_px,
        corner_max_radius_px,
        corner_max_samples,
        corner_angle_threshold,
        memory);

    /* Pre-blur the coordinates for the curve fitting. This generally leads to a better (more
     * stable) fit. */
    Array<float2> coords_pre_blur(smooth_window.size());
    const int pre_blur_iterations = 3;
    geometry::gaussian_blur_1D(
        coords_to_smooth,
        pre_blur_iterations,
        VArray<float>::ForSingle(settings_->active_smooth, smooth_window.size()),
        true,
        true,
        false,
        coords_pre_blur.as_mutable_span());

    /* Curve fitting. The output will be a set of handles (float2 triplets) in a flat array. */
    const float max_error_threshold_px = 5.0f;
    Array<float2> curve_points = ed::greasepencil::polyline_fit_curve(
        coords_pre_blur, max_error_threshold_px * settings_->active_smooth, corner_mask);

    /* Sampling the curve at a fixed resolution. */
    const int64_t sample_resolution = 32;
    Array<float2> sampled_curve_points = sample_curve_2d(curve_points, sample_resolution);

    /* Morphing the coordinates onto the curve. Result is stored in a temporary array. */
    Array<float2> coords_smoothed(coords_to_smooth.size());
    morph_points_to_curve(coords_to_smooth, sampled_curve_points, coords_smoothed);

    MutableSpan<float2> window_coords = self.screen_space_smoothed_coords_.as_mutable_span().slice(
        smooth_window);
    const float converging_threshold_px = 0.1f;
    bool stop_counting_converged = false;
    int num_converged = 0;
    for (const int64_t window_i : smooth_window.index_range()) {
      /* Record the curve fitting of this point. */
      self.screen_space_curve_fitted_coords_[window_i].append(coords_smoothed[window_i]);
      Span<float2> fit_coords = self.screen_space_curve_fitted_coords_[window_i];

      /* We compare the previous arithmetic mean to the current. Going from the back to the front,
       * if a point hasn't moved by a minimum threshold, it counts as converged. */
      float2 new_pos = arithmetic_mean(fit_coords);
      if (!stop_counting_converged) {
        float2 prev_pos = window_coords[window_i];
        if (math::distance(new_pos, prev_pos) < converging_threshold_px) {
          num_converged++;
        }
        else {
          stop_counting_converged = true;
        }
      }

      /* Update the positions in the current cache. */
      window_coords[window_i] = new_pos;
    }

    /* Remove all the converged points from the active window and shrink the window accordingly. */
    if (num_converged > 0) {
      self.active_smooth_start_index_ += num_converged;
      self.screen_space_curve_fitted_coords_.remove(0, num_converged);
    }
  }

  void active_jitter(PaintOperation &self,
                     const int new_points_num,
                     const float brush_radius_px,
                     const float pressure,
                     const IndexRange active_window,
                     MutableSpan<float3> curve_positions)
  {
    float jitter_factor = 1.0f;
    if (settings_->flag & GP_BRUSH_USE_JITTER_PRESSURE) {
      jitter_factor = BKE_curvemapping_evaluateF(settings_->curve_jitter, 0, pressure);
    }
    const float2 tangent = math::normalize(self.smoothed_pen_direction_);
    const float2 cotangent = float2(-tangent.y, tangent.x);
    for ([[maybe_unused]] const int _ : IndexRange(new_points_num)) {
      const float rand = self.rng_.get_float() * 2.0f - 1.0f;
      const float factor = rand * settings_->draw_jitter * jitter_factor;
      self.screen_space_jitter_offsets_.append(cotangent * factor * brush_radius_px);
    }
    const Span<float2> jitter_slice = self.screen_space_jitter_offsets_.as_mutable_span().slice(
        active_window);
    MutableSpan<float2> smoothed_coords =
        self.screen_space_smoothed_coords_.as_mutable_span().slice(active_window);
    MutableSpan<float2> final_coords = self.screen_space_final_coords_.as_mutable_span().slice(
        active_window);
    MutableSpan<float3> positions_slice = curve_positions.slice(active_window);
    if (self.placement_.use_project_to_stroke()) {
      BLI_assert(self.stroke_placement_depths_.size() == self.screen_space_coords_orig_.size());
      const Span<std::optional<float>> stroke_depths =
          self.stroke_placement_depths_.as_span().slice(active_window);
      for (const int64_t window_i : active_window.index_range()) {
        final_coords[window_i] = smoothed_coords[window_i] + jitter_slice[window_i];
        const std::optional<float> depth = stroke_depths[window_i];
        positions_slice[window_i] = depth ? self.placement_.place(final_coords[window_i], *depth) :
                                            self.placement_.project(final_coords[window_i]);
      }
    }
    else {
      for (const int64_t window_i : active_window.index_range()) {
        final_coords[window_i] = smoothed_coords[window_i] + jitter_slice[window_i];
        positions_slice[window_i] = self.placement_.project(final_coords[window_i]);
      }
    }
  }

  void process_extension_sample(PaintOperation &self,
                                const bContext &C,
                                const InputSample &extension_sample)
  {
    Scene *scene = CTX_data_scene(&C);
    const RegionView3D *rv3d = CTX_wm_region_view3d(&C);
    const ARegion *region = CTX_wm_region(&C);
    const bool on_back = (scene->toolsettings->gpencil_flags & GP_TOOL_FLAG_PAINT_ONBACK) != 0;

    const float2 coords = extension_sample.mouse_position;
    float3 position;
    if (self.placement_.use_project_to_stroke()) {
      const std::optional<float> depth = self.stroke_placement_depths_.is_empty() ?
                                             std::nullopt :
                                             self.stroke_placement_depths_.last();
      if (depth) {
        position = self.placement_.place(coords, *depth);
      }
      else {
        position = self.placement_.project(coords);
      }
    }
    else {
      position = self.placement_.project(coords);
    }

    float radius = ed::greasepencil::radius_from_input_sample(rv3d,
                                                              region,
                                                              brush_,
                                                              extension_sample.pressure,
                                                              position,
                                                              self.placement_.to_world_space(),
                                                              settings_);
    float opacity = ed::greasepencil::opacity_from_input_sample(
        extension_sample.pressure, brush_, settings_);

    const float brush_radius_px = brush_radius_to_pixel_radius(
        rv3d, brush_, math::transform_point(self.placement_.to_world_space(), position));

    bke::CurvesGeometry &curves = self.drawing_->strokes_for_write();
    OffsetIndices<int> points_by_curve = curves.points_by_curve();
    bke::MutableAttributeAccessor attributes = curves.attributes_for_write();

    const int active_curve = on_back ? curves.curves_range().first() :
                                       curves.curves_range().last();
    const IndexRange curve_points = points_by_curve[active_curve];
    const int last_active_point = curve_points.last();

    const float2 prev_coords = self.screen_space_coords_orig_.last();
    float prev_radius = self.drawing_->radii()[last_active_point];
    const float prev_opacity = self.drawing_->opacities()[last_active_point];
    const ColorGeometry4f prev_vertex_color = self.drawing_->vertex_colors()[last_active_point];

    const bool is_first_sample = (curve_points.size() == 1);

    /* Use the vector from the previous to the next point. Set the direction based on the first two
     * samples. For subsequent samples, interpolate with the previous direction to get a smoothed
     * value over time. */
    if (is_first_sample) {
      self.smoothed_pen_direction_ = self.screen_space_coords_orig_.last() - coords;
    }
    else {
      /* The smoothing rate is a factor from 0 to 1 that represents how quickly the
       * `smoothed_pen_direction_` "reacts" to changes in direction.
       *  - 1.0f: Immediate reaction.
       *  - 0.0f: No reaction (value never changes). */
      constexpr float smoothing_rate_factor = 0.3f;
      self.smoothed_pen_direction_ = math::interpolate(self.smoothed_pen_direction_,
                                                       self.screen_space_coords_orig_.last() -
                                                           coords,
                                                       smoothing_rate_factor);
    }

    /* Approximate brush with non-circular shape by changing the radius based on the angle. */
    float radius_factor = 1.0f;
    if (settings_->draw_angle_factor > 0.0f) {
      /* `angle` is the angle to the horizontal line in screen space. */
      const float angle = settings_->draw_angle;
      const float2 angle_vec = float2(math::cos(angle), math::sin(angle));

      /* The angle factor is 1.0f when the direction is aligned with the angle vector and 0.0f when
       * it is orthogonal to the angle vector. This is consistent with the behavior from GPv2. */
      const float angle_factor = math::abs(
          math::dot(angle_vec, math::normalize(self.smoothed_pen_direction_)));

      /* Influence is controlled by `draw_angle_factor`. */
      radius_factor = math::interpolate(1.0f, angle_factor, settings_->draw_angle_factor);
      radius *= radius_factor;
    }

    /* Overwrite last point if it's very close. */
    const float distance_px = math::distance(coords, prev_coords);
    constexpr float point_override_threshold_px = 2.0f;
    if (distance_px < point_override_threshold_px) {
      self.accum_distance_ += distance_px;
      /* Don't move the first point of the stroke. */
      if (!is_first_sample) {
        curves.positions_for_write()[last_active_point] = position;
      }
      if (use_settings_random_ && settings_->draw_random_press > 0.0f) {
        radius = ed::greasepencil::randomize_radius(*settings_,
                                                    self.stroke_random_radius_factor_,
                                                    self.accum_distance_,
                                                    radius,
                                                    extension_sample.pressure);
      }
      if (use_settings_random_ && settings_->draw_random_strength > 0.0f) {
        opacity = ed::greasepencil::randomize_opacity(*settings_,
                                                      self.stroke_random_opacity_factor_,
                                                      self.accum_distance_,
                                                      opacity,
                                                      extension_sample.pressure);
      }
      self.drawing_->radii_for_write()[last_active_point] = math::max(radius, prev_radius);
      self.drawing_->opacities_for_write()[last_active_point] = math::max(opacity, prev_opacity);
      return;
    }

    /* Adjust the first points radius based on the computed angle. */
    if (is_first_sample && settings_->draw_angle_factor > 0.0f) {
      self.drawing_->radii_for_write()[last_active_point] *= radius_factor;
      prev_radius = self.drawing_->radii()[last_active_point];
    }

    /* Clamp the number of points within a pixel in screen space. */
    constexpr int max_points_per_pixel = 4;
    /* The value `brush_->spacing` is a percentage of the brush radius in pixels. */
    const float max_spacing_px = math::max((float(brush_->spacing) / 100.0f) *
                                               float(brush_radius_px),
                                           1.0f / float(max_points_per_pixel));
    /* If the next sample is far away, we subdivide the segment to add more points. */
    const int new_points_num = (distance_px > max_spacing_px) ?
                                   int(math::floor(distance_px / max_spacing_px)) :
                                   1;
    /* Resize the curves geometry. */
    ed::greasepencil::resize_single_curve(
        curves, on_back == false, curve_points.size() + new_points_num);

    Set<std::string> point_attributes_to_skip;
    /* Subdivide new segment. */
    const IndexRange new_points = curves.points_by_curve()[active_curve].take_back(new_points_num);
    Array<float2> new_screen_space_coords(new_points_num);
    MutableSpan<float3> positions = curves.positions_for_write();
    MutableSpan<float3> new_positions = positions.slice(new_points);
    MutableSpan<float> new_radii = self.drawing_->radii_for_write().slice(new_points);
    MutableSpan<float> new_opacities = self.drawing_->opacities_for_write().slice(new_points);

    /* Interpolate the screen space positions. */
    linear_interpolation<float2>(prev_coords, coords, new_screen_space_coords, is_first_sample);
    point_attributes_to_skip.add_multiple({"position", "radius", "opacity"});

    /* Randomize radii. */
    if (use_settings_random_ && settings_->draw_random_press > 0.0f) {
      for (const int i : IndexRange(new_points_num)) {
        new_radii[i] = ed::greasepencil::randomize_radius(*settings_,
                                                          self.stroke_random_radius_factor_,
                                                          self.accum_distance_ +
                                                              max_spacing_px * i,
                                                          radius,
                                                          extension_sample.pressure);
      }
    }
    else {
      linear_interpolation<float>(prev_radius, radius, new_radii, is_first_sample);
    }

    /* Randomize opacities. */
    if (use_settings_random_ && settings_->draw_random_strength > 0.0f) {
      for (const int i : IndexRange(new_points_num)) {
        new_opacities[i] = ed::greasepencil::randomize_opacity(*settings_,
                                                               self.stroke_random_opacity_factor_,
                                                               self.accum_distance_ +
                                                                   max_spacing_px * i,
                                                               opacity,
                                                               extension_sample.pressure);
      }
    }
    else {
      linear_interpolation<float>(prev_opacity, opacity, new_opacities, is_first_sample);
    }

    /* Randomize rotations. */
    if (use_settings_random_ && (settings_->uv_random > 0.0f || attributes.contains("rotation"))) {
      if (bke::SpanAttributeWriter<float> rotations =
              attributes.lookup_or_add_for_write_span<float>("rotation", bke::AttrDomain::Point))
      {
        const MutableSpan<float> new_rotations = rotations.span.slice(new_points);
        for (const int i : IndexRange(new_points_num)) {
          new_rotations[i] = ed::greasepencil::randomize_rotation(
              *settings_,
              self.rng_,
              self.stroke_random_rotation_factor_,
              extension_sample.pressure);
        }
        point_attributes_to_skip.add("rotation");
        rotations.finish();
      }
    }

    /* Randomize vertex color. */
    if (use_vertex_color_ || attributes.contains("vertex_color")) {
      MutableSpan<ColorGeometry4f> new_vertex_colors =
          self.drawing_->vertex_colors_for_write().slice(new_points);
      if (use_settings_random_ || attributes.contains("vertex_color")) {
        for (const int i : IndexRange(new_points_num)) {
          new_vertex_colors[i] = ed::greasepencil::randomize_color(*settings_,
                                                                   jitter_settings_,
                                                                   self.stroke_random_hue_factor_,
                                                                   self.stroke_random_sat_factor_,
                                                                   self.stroke_random_val_factor_,
                                                                   self.accum_distance_ +
                                                                       max_spacing_px * i,
                                                                   vertex_color_,
                                                                   extension_sample.pressure);
        }
      }
      else {
        linear_interpolation<ColorGeometry4f>(
            prev_vertex_color, vertex_color_, new_vertex_colors, is_first_sample);
      }
      point_attributes_to_skip.add("vertex_color");
    }

    const double new_delta_time = BLI_time_now_seconds() - self.start_time_;
    if (bke::SpanAttributeWriter<float> delta_times =
            attributes.lookup_or_add_for_write_span<float>("delta_time", bke::AttrDomain::Point))
    {
      linear_interpolation<float>(float(self.delta_time_),
                                  float(new_delta_time),
                                  delta_times.span.slice(new_points),
                                  is_first_sample);
      point_attributes_to_skip.add("delta_time");
      delta_times.finish();
    }

    /* Update the accumulated distance along the stroke in pixels. */
    self.accum_distance_ += distance_px;

    /* Update the current delta time. */
    self.delta_time_ = new_delta_time;

    /* Update screen space buffers with new points. */
    self.screen_space_coords_orig_.extend(new_screen_space_coords);
    self.screen_space_smoothed_coords_.extend(new_screen_space_coords);
    self.screen_space_final_coords_.extend(new_screen_space_coords);
    for (float2 new_position : new_screen_space_coords) {
      self.screen_space_curve_fitted_coords_.append(Vector<float2>({new_position}));
    }
    if (self.placement_.use_project_to_stroke()) {
      const std::optional<float> last_depth = self.stroke_placement_depths_.is_empty() ?
                                                  std::nullopt :
                                                  self.stroke_placement_depths_.last();
      self.stroke_placement_depths_.append_n_times(last_depth, new_points_num);
    }

    /* Only start smoothing if there are enough points. */
    constexpr int64_t min_active_smoothing_points_num = 8;
    const IndexRange smooth_window = self.screen_space_coords_orig_.index_range().drop_front(
        self.active_smooth_start_index_);
    if (smooth_window.size() < min_active_smoothing_points_num) {
      if (self.placement_.use_project_to_stroke()) {
        const Span<std::optional<float>> new_depths =
            self.stroke_placement_depths_.as_mutable_span().take_back(new_points_num);
        for (const int64_t i : new_positions.index_range()) {
          const std::optional<float> depth = new_depths[i];
          if (depth) {
            new_positions[i] = self.placement_.place(coords, *depth);
          }
          else {
            new_positions[i] = self.placement_.project(coords);
          }
        }
      }
      else {
        self.placement_.project(new_screen_space_coords, new_positions);
      }
    }
    else {
      /* Active smoothing is done in a window at the end of the new stroke.
       * Final positions are written below. */
      this->active_smoothing(self, smooth_window);
    }

    /* Jitter uses smoothed coordinates as input. In case smoothing is not applied these are the
     * unsmoothed original coordinates. */
    MutableSpan<float3> curve_positions = positions.slice(curves.points_by_curve()[active_curve]);
    if (use_settings_random_ && settings_->draw_jitter > 0.0f) {
      this->active_jitter(self,
                          new_points_num,
                          brush_radius_px,
                          extension_sample.pressure,
                          smooth_window,
                          curve_positions);
    }
    else {
      MutableSpan<float2> smoothed_coords =
          self.screen_space_smoothed_coords_.as_mutable_span().slice(smooth_window);
      MutableSpan<float2> final_coords = self.screen_space_final_coords_.as_mutable_span().slice(
          smooth_window);
      /* Not jitter, so we just copy the positions over. */
      final_coords.copy_from(smoothed_coords);
      MutableSpan<float3> curve_positions_slice = curve_positions.slice(smooth_window);
      if (self.placement_.use_project_to_stroke()) {
        BLI_assert(self.stroke_placement_depths_.size() == self.screen_space_coords_orig_.size());
        const Span<std::optional<float>> stroke_depths =
            self.stroke_placement_depths_.as_mutable_span().slice(smooth_window);
        for (const int64_t window_i : smooth_window.index_range()) {
          const std::optional<float> depth = stroke_depths[window_i];
          curve_positions_slice[window_i] = depth ?
                                                self.placement_.place(final_coords[window_i],
                                                                      *depth) :
                                                self.placement_.project(final_coords[window_i]);
        }
      }
      else {
        for (const int64_t window_i : smooth_window.index_range()) {
          curve_positions_slice[window_i] = self.placement_.project(final_coords[window_i]);
        }
      }
    }

    if (self.placement_.use_project_to_stroke()) {
      /* Find a new snap point and apply projection to trailing points. */
      self.update_stroke_depth_placement(C, extension_sample);
    }

    /* Initialize the rest of the attributes with default values. */
    bke::fill_attribute_range_default(
        attributes,
        bke::AttrDomain::Point,
        bke::attribute_filter_from_skip_ref(point_attributes_to_skip),
        curves.points_range().take_back(new_points_num));

    self.drawing_->set_texture_matrices({self.texture_space_},
                                        IndexRange::from_single(active_curve));
  }

  void execute(PaintOperation &self, const bContext &C, const InputSample &extension_sample)
  {
    const Scene *scene = CTX_data_scene(&C);
    const bool on_back = (scene->toolsettings->gpencil_flags & GP_TOOL_FLAG_PAINT_ONBACK) != 0;

    this->process_extension_sample(self, C, extension_sample);

    const bke::CurvesGeometry &curves = self.drawing_->strokes();
    const int active_curve = on_back ? curves.curves_range().first() :
                                       curves.curves_range().last();
    self.drawing_->tag_topology_changed(IndexRange::from_single(active_curve));
  }
};

enum class StrokeSnapMode {
  AllPoints,
  EndPoints,
  FirstPoint,
};

static StrokeSnapMode get_snap_mode(const bContext &C)
{
  /* gpencil_v3d_align is an awkward combination of multiple properties. If none of the non-zero
   * flags are set the AllPoints mode is the default. */
  const Scene &scene = *CTX_data_scene(&C);
  const char align_flags = scene.toolsettings->gpencil_v3d_align;
  if (align_flags & GP_PROJECT_DEPTH_STROKE_ENDPOINTS) {
    return StrokeSnapMode::EndPoints;
  }
  if (align_flags & GP_PROJECT_DEPTH_STROKE_FIRST) {
    return StrokeSnapMode::FirstPoint;
  }
  return StrokeSnapMode::AllPoints;
}

bool PaintOperation::update_stroke_depth_placement(const bContext &C, const InputSample &sample)
{
  BLI_assert(placement_.use_project_to_stroke());

  const std::optional<float> new_stroke_placement_depth = placement_.get_depth(
      sample.mouse_position);
  if (!new_stroke_placement_depth) {
    return false;
  }

  const StrokeSnapMode snap_mode = get_snap_mode(C);
  switch (snap_mode) {
    case StrokeSnapMode::AllPoints: {
      const float start_depth = last_stroke_placement_depth_ ? *last_stroke_placement_depth_ :
                                                               *new_stroke_placement_depth;
      const float end_depth = *new_stroke_placement_depth;
      const IndexRange reprojected_points = this->interpolate_stroke_depth(
          C, last_stroke_placement_point_, start_depth, end_depth);
      /* Only reproject newly added points next time a hit point is found. */
      if (!reprojected_points.is_empty()) {
        last_stroke_placement_point_ = reprojected_points.one_after_last();
      }

      last_stroke_placement_depth_ = new_stroke_placement_depth;
      break;
    }
    case StrokeSnapMode::EndPoints: {
      const float start_depth = last_stroke_placement_depth_ ? *last_stroke_placement_depth_ :
                                                               *new_stroke_placement_depth;
      const float end_depth = *new_stroke_placement_depth;
      const IndexRange reprojected_points = this->interpolate_stroke_depth(
          C, last_stroke_placement_point_, start_depth, end_depth);

      /* Only update depth on the first hit. */
      if (!last_stroke_placement_depth_) {
        /* Keep reprojecting all points from the first hit onward. */
        if (!reprojected_points.is_empty()) {
          last_stroke_placement_point_ = reprojected_points.one_after_last();
        }
        last_stroke_placement_depth_ = new_stroke_placement_depth;
      }
      break;
    }
    case StrokeSnapMode::FirstPoint: {
      /* Only reproject once in "First Point" mode. */
      if (!last_stroke_placement_depth_) {
        const float start_depth = *new_stroke_placement_depth;
        const float end_depth = *new_stroke_placement_depth;
        this->interpolate_stroke_depth(C, last_stroke_placement_point_, start_depth, end_depth);

        last_stroke_placement_depth_ = new_stroke_placement_depth;
        break;
      }
    }
  }

  return true;
}

IndexRange PaintOperation::interpolate_stroke_depth(const bContext &C,
                                                    std::optional<int> start_point,
                                                    const float from_depth,
                                                    const float to_depth)
{
  using namespace blender::bke;

  Scene *scene = CTX_data_scene(&C);
  const bool on_back = (scene->toolsettings->gpencil_flags & GP_TOOL_FLAG_PAINT_ONBACK) != 0;

  /* Drawing should exist. */
  BLI_assert(drawing_);
  bke::greasepencil::Drawing &drawing = *drawing_;
  const int active_curve = on_back ? drawing.strokes().curves_range().first() :
                                     drawing.strokes().curves_range().last();
  const offset_indices::OffsetIndices<int> points_by_curve = drawing.strokes().points_by_curve();
  const IndexRange all_points = points_by_curve[active_curve];
  BLI_assert(screen_space_final_coords_.size() == all_points.size());
  if (all_points.is_empty()) {
    return {};
  }

  IndexRange active_points = all_points;
  if (start_point) {
    active_points = IndexRange::from_begin_end_inclusive(*start_point, all_points.last());
  }
  if (active_points.is_empty()) {
    return {};
  }

  /* Point slice relative to the curve, valid for 2D coordinate array. */
  const IndexRange active_curve_points = active_points.shift(-all_points.start());

  MutableSpan<std::optional<float>> depths = stroke_placement_depths_.as_mutable_span().slice(
      active_curve_points);
  MutableSpan<float3> positions = drawing.strokes_for_write().positions_for_write().slice(
      active_points);
  const Span<float2> final_coords = screen_space_final_coords_.as_span().slice(
      active_curve_points);
  const float step_size = 1.0f / std::max(int(active_points.size()) - 1, 1);
  for (const int i : positions.index_range()) {
    /* Update the placement depth for later reprojection (active smoothing). */
    depths[i] = math::interpolate(from_depth, to_depth, float(i) * step_size);
    positions[i] = placement_.place(final_coords[i], *depths[i]);
  }

  return active_points;
}

void PaintOperation::toggle_fill_guides_brush_on(const bContext &C)
{
  Paint *paint = BKE_paint_get_active_from_context(&C);
  Brush *current_brush = BKE_paint_brush(paint);

  fill_guides_brush_ = create_fill_guide_brush();
  BLI_assert(fill_guides_brush_ != nullptr);
  BKE_paint_brush_set(paint, fill_guides_brush_);

  saved_active_brush_ = current_brush;
}

void PaintOperation::toggle_fill_guides_brush_off(const bContext &C)
{
  Paint *paint = BKE_paint_get_active_from_context(&C);
  BLI_assert(saved_active_brush_ != nullptr);
  BKE_paint_brush_set(paint, saved_active_brush_);
  saved_active_brush_ = nullptr;
  /* Free the temporary brush. */
  BKE_id_free_ex(nullptr, fill_guides_brush_, LIB_ID_FREE_NO_MAIN, false);
  fill_guides_brush_ = nullptr;
}

void PaintOperation::on_stroke_begin(const bContext &C, const InputSample &start_sample)
{
  Depsgraph *depsgraph = CTX_data_depsgraph_pointer(&C);
  ARegion *region = CTX_wm_region(&C);
  View3D *view3d = CTX_wm_view3d(&C);
  Scene *scene = CTX_data_scene(&C);
  Object *object = CTX_data_active_object(&C);
  Object *eval_object = DEG_get_evaluated(depsgraph, object);
  GreasePencil *grease_pencil = static_cast<GreasePencil *>(object->data);

  if (do_fill_guides_) {
    this->toggle_fill_guides_brush_on(C);
  }

  Paint *paint = &scene->toolsettings->gp_paint->paint;
  Brush *brush = BKE_paint_brush(paint);

  if (brush->gpencil_settings == nullptr) {
    BKE_brush_init_gpencil_settings(brush);
  }
  BrushGpencilSettings *settings = brush->gpencil_settings;

  BKE_curvemapping_init(settings->curve_sensitivity);
  BKE_curvemapping_init(settings->curve_strength);
  BKE_curvemapping_init(settings->curve_jitter);
  BKE_curvemapping_init(settings->curve_rand_pressure);
  BKE_curvemapping_init(settings->curve_rand_strength);
  BKE_curvemapping_init(settings->curve_rand_uv);
  BKE_curvemapping_init(settings->curve_rand_hue);
  BKE_curvemapping_init(settings->curve_rand_saturation);
  BKE_curvemapping_init(settings->curve_rand_value);

  BLI_assert(grease_pencil->has_active_layer());
  const bke::greasepencil::Layer &layer = *grease_pencil->get_active_layer();
  /* Initialize helper class for projecting screen space coordinates. */
  placement_ = ed::greasepencil::DrawingPlacement(*scene, *region, *view3d, *eval_object, &layer);
  if (placement_.use_project_to_surface()) {
    placement_.cache_viewport_depths(depsgraph, region, view3d);
  }
  else if (placement_.use_project_to_stroke()) {
    placement_.cache_viewport_depths(depsgraph, region, view3d);
  }

  texture_space_ = ed::greasepencil::calculate_texture_space(
      scene, region, start_sample.mouse_position, placement_);

  /* `View` is already stored in object space but all others are in layer space. */
  if (scene->toolsettings->gp_sculpt.lock_axis != GP_LOCKAXIS_VIEW) {
    texture_space_ = texture_space_ * layer.to_object_space(*object);
  }

  rng_ = RandomNumberGenerator::from_random_seed();
  if ((settings->flag & GP_BRUSH_GROUP_RANDOM) != 0) {
    /* Since we want stroke properties to randomize around set values, it's easier for us to have a
     * signed value in range (-1,1) in calculations downstream. */
    stroke_random_radius_factor_ = rng_.get_float() * 2.0f - 1.0f;
    stroke_random_opacity_factor_ = rng_.get_float() * 2.0f - 1.0f;
    stroke_random_rotation_factor_ = rng_.get_float() * 2.0f - 1.0f;

    stroke_random_hue_factor_ = rng_.get_float() * 2.0f - 1.0f;
    stroke_random_sat_factor_ = rng_.get_float() * 2.0f - 1.0f;
    stroke_random_val_factor_ = rng_.get_float() * 2.0f - 1.0f;
  }

  Material *material = BKE_grease_pencil_object_material_ensure_from_brush(
      CTX_data_main(&C), object, brush);
  const int material_index = BKE_object_material_index_get(object, material);
  const bool use_fill = (material->gp_style->flag & GP_MATERIAL_FILL_SHOW) != 0;

  frame_number_ = scene->r.cfra;
  drawing_ = grease_pencil->get_editable_drawing_at(layer, frame_number_);
  multi_frame_drawings_ = ed::greasepencil::retrieve_editable_drawings(*scene, *grease_pencil);
  BLI_assert(drawing_ != nullptr);

  /* We're now starting to draw. */
  grease_pencil->runtime->is_drawing_stroke = true;

  /* Initialize the start time to the current time. */
  start_time_ = BLI_time_now_seconds();
  /* Delta time starts at 0. */
  delta_time_ = 0.0f;

  PaintOperationExecutor executor{C};
  executor.process_start_sample(*this, C, start_sample, material_index, use_fill);

  DEG_id_tag_update(&grease_pencil->id, ID_RECALC_GEOMETRY);
  WM_event_add_notifier(&C, NC_GEOM | ND_DATA, grease_pencil);
}

void PaintOperation::on_stroke_extended(const bContext &C, const InputSample &extension_sample)
{
  Object *object = CTX_data_active_object(&C);
  GreasePencil *grease_pencil = static_cast<GreasePencil *>(object->data);

  PaintOperationExecutor executor{C};
  executor.execute(*this, C, extension_sample);

  DEG_id_tag_update(&grease_pencil->id, ID_RECALC_GEOMETRY);
  WM_event_add_notifier(&C, NC_GEOM | ND_DATA, grease_pencil);
}

static void smooth_stroke(bke::greasepencil::Drawing &drawing,
                          const float influence,
                          const int iterations,
                          const int active_curve)
{
  bke::CurvesGeometry &curves = drawing.strokes_for_write();
  const IndexRange stroke = IndexRange::from_single(active_curve);
  const offset_indices::OffsetIndices<int> points_by_curve = drawing.strokes().points_by_curve();
  const VArray<bool> cyclic = curves.cyclic();
  const VArray<bool> point_selection = VArray<bool>::ForSingle(true, curves.points_num());

  bke::MutableAttributeAccessor attributes = curves.attributes_for_write();
  bke::GSpanAttributeWriter positions = attributes.lookup_for_write_span("position");
  geometry::smooth_curve_attribute(stroke,
                                   points_by_curve,
                                   point_selection,
                                   cyclic,
                                   iterations,
                                   influence,
                                   false,
                                   true,
                                   positions.span);
  positions.finish();
  drawing.tag_positions_changed();

  if (drawing.opacities().is_span()) {
    bke::GSpanAttributeWriter opacities = attributes.lookup_for_write_span("opacity");
    geometry::smooth_curve_attribute(stroke,
                                     points_by_curve,
                                     point_selection,
                                     cyclic,
                                     iterations,
                                     influence,
                                     true,
                                     false,
                                     opacities.span);
    opacities.finish();
  }
  if (drawing.radii().is_span()) {
    bke::GSpanAttributeWriter radii = attributes.lookup_for_write_span("radius");
    geometry::smooth_curve_attribute(stroke,
                                     points_by_curve,
                                     point_selection,
                                     cyclic,
                                     iterations,
                                     influence,
                                     true,
                                     false,
                                     radii.span);
    radii.finish();
  }
}

static void simplify_stroke(bke::greasepencil::Drawing &drawing,
                            const float epsilon,
                            const int active_curve)
{
  const bke::CurvesGeometry &curves = drawing.strokes();
  const bke::AttributeAccessor attributes = curves.attributes();
  const IndexRange points = curves.points_by_curve()[active_curve];
  const VArray<float2> screen_space_positions_attribute = *attributes.lookup<float2>(
      ".draw_tool_screen_space_positions");
  BLI_assert(screen_space_positions_attribute.is_span());

  const Span<float2> screen_space_positions =
      screen_space_positions_attribute.get_internal_span().slice(points);

  Array<bool> points_to_delete_arr(drawing.strokes().points_num(), false);
  points_to_delete_arr.as_mutable_span().slice(points).fill(true);
  geometry::curve_simplify(curves.positions().slice(points),
                           curves.cyclic()[active_curve],
                           epsilon,
                           screen_space_positions,
                           points_to_delete_arr.as_mutable_span().slice(points));

  IndexMaskMemory memory;
  const IndexMask points_to_delete = IndexMask::from_bools(points_to_delete_arr, memory);
  if (!points_to_delete.is_empty()) {
    drawing.strokes_for_write().remove_points(points_to_delete, {});
    drawing.tag_topology_changed();
  }
}

static void add_strokes_to_drawing(const bool on_back,
                                   Curves *strokes,
                                   bke::greasepencil::Drawing &drawing)
{
  Curves *other_curves = bke::curves_new_nomain(std::move(drawing.strokes_for_write()));
  std::array<bke::GeometrySet, 2> geometry_sets;
  if (on_back) {
    geometry_sets = {bke::GeometrySet::from_curves(strokes),
                     bke::GeometrySet::from_curves(other_curves)};
  }
  else {
    geometry_sets = {bke::GeometrySet::from_curves(other_curves),
                     bke::GeometrySet::from_curves(strokes)};
  }
  drawing.strokes_for_write() = std::move(
      geometry::join_geometries(geometry_sets, {}).get_curves_for_write()->geometry.wrap());
  drawing.tag_topology_changed();
}

static void trim_stroke_ends(bke::greasepencil::Drawing &drawing,
                             const int active_curve,
                             const bool on_back)
{
  const bke::CurvesGeometry &curves = drawing.strokes();
  const IndexRange points = curves.points_by_curve()[active_curve];
  const bke::AttributeAccessor attributes = curves.attributes();
  const VArray<float2> screen_space_positions_attribute = *attributes.lookup<float2>(
      ".draw_tool_screen_space_positions");
  BLI_assert(screen_space_positions_attribute.is_span());
  const Span<float2> screen_space_positions =
      screen_space_positions_attribute.get_internal_span().slice(points);
  /* Extract the drawn stroke into a separate geometry, so we can trim the ends for just this
   * stroke. */
  bke::CurvesGeometry stroke = bke::curves_copy_curve_selection(
      drawing.strokes(), IndexRange::from_single(active_curve), {});
  auto bounds = bounds::min_max(screen_space_positions);
  rcti screen_space_bounds;
  BLI_rcti_init(&screen_space_bounds,
                int(bounds->min.x),
                int(bounds->max.x),
                int(bounds->min.y),
                int(bounds->max.y));
  /* Use the first and last point. */
  const Vector<Vector<int>> point_selection = {{0, int(points.index_range().last())}};
  /* Trim the stroke ends by finding self intersections using the screen space positions. */
  bke::CurvesGeometry stroke_trimmed = ed::greasepencil::trim::trim_curve_segments(
      stroke,
      screen_space_positions,
      {screen_space_bounds},
      IndexRange::from_single(0),
      point_selection,
      true);

  /* No intersection found. */
  if (stroke_trimmed.is_empty()) {
    return;
  }

  /* Remove the original stroke. */
  drawing.strokes_for_write().remove_curves(IndexRange::from_single(active_curve), {});

  /* Join the trimmed stroke into the drawing. */
  add_strokes_to_drawing(on_back, bke::curves_new_nomain(std::move(stroke_trimmed)), drawing);
}

static void outline_stroke(bke::greasepencil::Drawing &drawing,
                           const int active_curve,
                           const float4x4 &viewmat,
                           const ed::greasepencil::DrawingPlacement &placement,
                           const float outline_radius,
                           const int material_index,
                           const bool on_back)
{
  /* Get the outline stroke (single curve). */
  bke::CurvesGeometry outline = ed::greasepencil::create_curves_outline(
      drawing,
      IndexRange::from_single(active_curve),
      viewmat,
      3,
      outline_radius,
      0.0f,
      material_index);

  /* Reproject the outline onto the drawing placement. */
  placement.reproject(outline.positions(), outline.positions_for_write());

  /* Remove the original stroke. */
  drawing.strokes_for_write().remove_curves(IndexRange::from_single(active_curve), {});

  /* Join the outline stroke into the drawing. */
  add_strokes_to_drawing(on_back, bke::curves_new_nomain(std::move(outline)), drawing);
}

static int trim_end_points(bke::greasepencil::Drawing &drawing,
                           const float epsilon,
                           const bool on_back,
                           const int active_curve)
{
  const IndexRange points = drawing.strokes().points_by_curve()[active_curve];
  bke::CurvesGeometry &curves = drawing.strokes_for_write();
  const VArray<float> radii = drawing.radii();

  /* Remove points at the end that have a radius close to 0. */
  int64_t num_points_to_remove = 0;
  for (int64_t index = points.last(); index >= points.first(); index--) {
    if (radii[index] < epsilon) {
      num_points_to_remove++;
    }
    else {
      break;
    }
  }

  if (num_points_to_remove <= 0) {
    return 0;
  }

  /* Don't remove the entire stroke. Leave at least one point. */
  if (points.size() - num_points_to_remove < 1) {
    num_points_to_remove = points.size() - 1;
  }

  if (!on_back) {
    curves.resize(curves.points_num() - num_points_to_remove, curves.curves_num());
    curves.offsets_for_write().last() = curves.points_num();
    return num_points_to_remove;
  }

  bke::MutableAttributeAccessor attributes = curves.attributes_for_write();
  const int last_active_point = curves.points_by_curve()[0].last();

  /* Shift the data before resizing to not delete the data at the end. */
  attributes.foreach_attribute([&](const bke::AttributeIter &iter) {
    if (iter.domain != bke::AttrDomain::Point) {
      return;
    }

    bke::GSpanAttributeWriter dst = attributes.lookup_for_write_span(iter.name);
    GMutableSpan attribute_data = dst.span;

    bke::attribute_math::convert_to_static_type(attribute_data.type(), [&](auto dummy) {
      using T = decltype(dummy);
      MutableSpan<T> span_data = attribute_data.typed<T>();

      for (int i = last_active_point - num_points_to_remove + 1;
           i < curves.points_num() - num_points_to_remove;
           i++)
      {
        span_data[i] = span_data[i + num_points_to_remove];
      }
    });
    dst.finish();
  });

  curves.resize(curves.points_num() - num_points_to_remove, curves.curves_num());
  MutableSpan<int> offsets = curves.offsets_for_write();
  for (const int src_curve : curves.curves_range().drop_front(1)) {
    offsets[src_curve] = offsets[src_curve] - num_points_to_remove;
  }
  offsets.last() = curves.points_num();

  return num_points_to_remove;
}

static void deselect_stroke(const bContext &C,
                            bke::greasepencil::Drawing &drawing,
                            const int active_curve)
{
  Scene *scene = CTX_data_scene(&C);
  const IndexRange points = drawing.strokes().points_by_curve()[active_curve];

  bke::CurvesGeometry &curves = drawing.strokes_for_write();
  const bke::AttrDomain selection_domain = ED_grease_pencil_edit_selection_domain_get(
      scene->toolsettings);

  bke::GSpanAttributeWriter selection = ed::curves::ensure_selection_attribute(
      curves, selection_domain, CD_PROP_BOOL);

  if (selection_domain == bke::AttrDomain::Curve) {
    ed::curves::fill_selection_false(selection.span.slice(IndexRange::from_single(active_curve)));
  }
  else if (selection_domain == bke::AttrDomain::Point) {
    ed::curves::fill_selection_false(selection.span.slice(points));
  }

  selection.finish();
}

static void process_stroke_weights(const Scene &scene,
                                   const Object &object,
                                   bke::greasepencil::Drawing &drawing,
                                   const int active_curve)
{
  bke::CurvesGeometry &curves = drawing.strokes_for_write();
  const IndexRange points = curves.points_by_curve()[active_curve];

  const int def_nr = BKE_object_defgroup_active_index_get(&object) - 1;

  if (def_nr == -1) {
    return;
  }

  const bDeformGroup *defgroup = static_cast<const bDeformGroup *>(
      BLI_findlink(BKE_object_defgroup_list(&object), def_nr));

  const StringRef vertex_group_name = defgroup->name;

  blender::bke::greasepencil::assign_to_vertex_group_from_mask(
      curves, IndexMask(points), vertex_group_name, scene.toolsettings->vgroup_weight);

  if (scene.toolsettings->vgroup_weight == 0.0f) {
    return;
  }

  /* Loop through all modifiers trying to find the pose channel for the vertex group name. */
  bPoseChannel *channel = nullptr;
  Object *ob_arm = nullptr;
  LISTBASE_FOREACH (ModifierData *, md, &(&object)->modifiers) {
    if (md->type != eModifierType_GreasePencilArmature) {
      continue;
    }

    /* Skip not visible modifiers. */
    if (!(md->mode & eModifierMode_Realtime)) {
      continue;
    }

    GreasePencilArmatureModifierData *amd = reinterpret_cast<GreasePencilArmatureModifierData *>(
        md);
    if (amd == nullptr) {
      continue;
    }

    ob_arm = amd->object;
    /* Not an armature. */
    if (ob_arm->type != OB_ARMATURE || ob_arm->pose == nullptr) {
      continue;
    }

    channel = BKE_pose_channel_find_name(ob_arm->pose, vertex_group_name.data());
    if (channel == nullptr) {
      continue;
    }

    /* Found the channel. */
    break;
  }

  /* Nothing valid was found. */
  if (channel == nullptr) {
    return;
  }

  const float4x4 obinv = math::invert(object.object_to_world());

  const float4x4 postmat = obinv * ob_arm->object_to_world();
  const float4x4 premat = math::invert(postmat);

  const float4x4 matrix = postmat * math::invert(float4x4(channel->chan_mat)) * premat;

  /* Update the position of the stroke to undo the movement caused by the modifier. */
  MutableSpan<float3> positions = curves.positions_for_write().slice(points);
  threading::parallel_for(positions.index_range(), 1024, [&](const IndexRange range) {
    for (float3 &position : positions.slice(range)) {
      position = math::transform_point(matrix, position);
    }
  });
}

static bke::CurvesGeometry get_single_stroke(const bke::CurvesGeometry &src, const int curve)
{

  const IndexRange points = src.points_by_curve()[curve];
  bke::CurvesGeometry dst(points.size(), 1);

  Array<int> src_offsets({points.first(), points.one_after_last()});
  Array<int> dst_offsets({0, int(points.size())});

  copy_attributes_group_to_group(src.attributes(),
                                 bke::AttrDomain::Point,
                                 bke::AttrDomain::Point,
                                 {},
                                 src_offsets.as_span(),
                                 dst_offsets.as_span(),
                                 IndexMask{1},
                                 dst.attributes_for_write());

  src_offsets = {curve, curve + 1};
  dst_offsets = {0, 1};

  copy_attributes_group_to_group(src.attributes(),
                                 bke::AttrDomain::Curve,
                                 bke::AttrDomain::Curve,
                                 {},
                                 src_offsets.as_span(),
                                 dst_offsets.as_span(),
                                 IndexMask{1},
                                 dst.attributes_for_write());
  return dst;
}

static void append_stroke_to_multiframe_drawings(
    const bke::CurvesGeometry &src_strokes,
    const int curve,
    const int current_frame,
    const bool on_back,
    Span<ed::greasepencil::MutableDrawingInfo> drawings)
{
  const bke::CurvesGeometry stroke = get_single_stroke(src_strokes, curve);

  for (const ed::greasepencil::MutableDrawingInfo &drawing_info : drawings) {
    if (drawing_info.frame_number == current_frame) {
      continue;
    }
    add_strokes_to_drawing(on_back, bke::curves_new_nomain(stroke), drawing_info.drawing);
  }
}

void PaintOperation::on_stroke_done(const bContext &C)
{
  using namespace blender::bke;
  Scene *scene = CTX_data_scene(&C);
  Object *object = CTX_data_active_object(&C);
  RegionView3D *rv3d = CTX_wm_region_view3d(&C);
  const ARegion *region = CTX_wm_region(&C);
  GreasePencil &grease_pencil = *static_cast<GreasePencil *>(object->data);

  Paint *paint = &scene->toolsettings->gp_paint->paint;
  Brush *brush = BKE_paint_brush(paint);
  BrushGpencilSettings *settings = brush->gpencil_settings;
  const bool on_back = (scene->toolsettings->gpencil_flags & GP_TOOL_FLAG_PAINT_ONBACK) != 0;
  const bool do_post_processing = (settings->flag & GP_BRUSH_GROUP_SETTINGS) != 0;
  const bool do_automerge_endpoints = (scene->toolsettings->gpencil_flags &
                                       GP_TOOL_FLAG_AUTOMERGE_STROKE) != 0;

  /* Grease Pencil should have an active layer. */
  BLI_assert(grease_pencil.has_active_layer());
  bke::greasepencil::Layer &active_layer = *grease_pencil.get_active_layer();
  /* Drawing should exist. */
  bke::greasepencil::Drawing &drawing = *drawing_;
  const int active_curve = on_back ? drawing.strokes().curves_range().first() :
                                     drawing.strokes().curves_range().last();
  const offset_indices::OffsetIndices<int> points_by_curve = drawing.strokes().points_by_curve();
  const IndexRange points = points_by_curve[active_curve];

  /* Write the screen space positions of the new stroke as a temporary attribute, so all the
   * changes in topology with the operations below get propagated correctly. */
  bke::MutableAttributeAccessor attributes = drawing.strokes_for_write().attributes_for_write();
  bke::SpanAttributeWriter<float2> screen_space_positions =
      attributes.lookup_or_add_for_write_only_span<float2>(".draw_tool_screen_space_positions",
                                                           bke::AttrDomain::Point);
  BLI_assert(screen_space_positions);
  screen_space_positions.span.slice(points).copy_from(this->screen_space_final_coords_);
  screen_space_positions.finish();

  /* Remove trailing points with radii close to zero. */
  trim_end_points(drawing, 1e-5f, on_back, active_curve);

  /* Set the selection of the newly drawn stroke to false. */
  deselect_stroke(C, drawing, active_curve);

  if (do_post_processing) {
    if (settings->draw_smoothfac > 0.0f) {
      smooth_stroke(drawing, settings->draw_smoothfac, settings->draw_smoothlvl, active_curve);
    }
    if (settings->simplify_px > 0.0f) {
      simplify_stroke(drawing, settings->simplify_px, active_curve);
    }
    if ((settings->flag & GP_BRUSH_TRIM_STROKE) != 0) {
      trim_stroke_ends(drawing, active_curve, on_back);
    }
    if ((scene->toolsettings->gpencil_flags & GP_TOOL_FLAG_CREATE_WEIGHTS) != 0) {
      process_stroke_weights(*scene, *object, drawing, active_curve);
    }
    if ((settings->flag & GP_BRUSH_OUTLINE_STROKE) != 0) {
      const float outline_radius = brush->unprojected_radius * settings->outline_fac * 0.5f;
      const int material_index = [&]() {
        Material *material = BKE_grease_pencil_object_material_alt_ensure_from_brush(
            CTX_data_main(&C), object, brush);
        return BKE_object_material_index_get(object, material);
      }();
      outline_stroke(drawing,
                     active_curve,
                     float4x4(rv3d->viewmat),
                     placement_,
                     outline_radius,
                     material_index,
                     on_back);
    }
  }
  /* Remove the temporary attribute. */
  attributes.remove(".draw_tool_screen_space_positions");

  drawing.set_texture_matrices({texture_space_}, IndexRange::from_single(active_curve));

  if (do_automerge_endpoints) {
    constexpr float merge_distance = 20.0f;
    const float4x4 layer_to_world = active_layer.to_world_space(*object);
    const IndexMask selection = IndexRange::from_single(active_curve);
    drawing.strokes_for_write() = ed::greasepencil::curves_merge_endpoints_by_distance(
        *region, drawing.strokes(), layer_to_world, merge_distance, selection, {});
  }

  drawing.tag_topology_changed();

  const bool use_multi_frame_editing = (scene->toolsettings->gpencil_flags &
                                        GP_USE_MULTI_FRAME_EDITING) != 0;

  if (use_multi_frame_editing) {
    append_stroke_to_multiframe_drawings(
        drawing.strokes(), active_curve, frame_number_, on_back, multi_frame_drawings_);
  }

  /* Now we're done drawing. */
  grease_pencil.runtime->is_drawing_stroke = false;

  if (do_fill_guides_) {
    this->toggle_fill_guides_brush_off(C);
  }

  DEG_id_tag_update(&grease_pencil.id, ID_RECALC_GEOMETRY);
  WM_event_add_notifier(&C, NC_GEOM | ND_DATA, &grease_pencil.id);
}

std::unique_ptr<GreasePencilStrokeOperation> new_paint_operation(const bool do_fill_guides)
{
  return std::make_unique<PaintOperation>(do_fill_guides);
}

}  // namespace blender::ed::sculpt_paint::greasepencil<|MERGE_RESOLUTION|>--- conflicted
+++ resolved
@@ -302,11 +302,8 @@
       }
     }
     softness_ = 1.0f - settings_->hardness;
-<<<<<<< HEAD
+    aspect_ratio_ = settings_->aspect_ratio[0] / math::max(settings_->aspect_ratio[1], 1e-8f);
     jitter_settings_ = BKE_brush_color_jitter_get_settings(paint, brush_);
-=======
-    aspect_ratio_ = settings_->aspect_ratio[0] / math::max(settings_->aspect_ratio[1], 1e-8f);
->>>>>>> cac2806e
   }
 
   void process_start_sample(PaintOperation &self,
