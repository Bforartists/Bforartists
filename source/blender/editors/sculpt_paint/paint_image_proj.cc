--- conflicted
+++ resolved
@@ -6878,23 +6878,14 @@
   switch (slot_type) {
     case PAINT_CANVAS_SOURCE_IMAGE: {
       uiLayout *col = &layout->column(true);
-<<<<<<< HEAD
-      uiItemR(col, op->ptr, "width", UI_ITEM_NONE, std::nullopt, ICON_NONE);
-      uiItemR(col, op->ptr, "height", UI_ITEM_NONE, std::nullopt, ICON_NONE);
-      uiLayoutSetPropSep(col, false); /* bfa - use_property_split = False */
-      uiItemR(layout, op->ptr, "alpha", UI_ITEM_NONE, std::nullopt, ICON_NONE);
-      uiItemR(layout, op->ptr, "generated_type", UI_ITEM_NONE, std::nullopt, ICON_NONE);
-      uiLayoutSetPropSep(layout, false); /* bfa - use_property_split = False */
-      uiItemR(layout, op->ptr, "float", UI_ITEM_NONE, std::nullopt, ICON_NONE);
-      uiLayoutSetPropSep(layout, true); /* bfa - use_property_split = back to true */
-=======
       col->prop(op->ptr, "width", UI_ITEM_NONE, std::nullopt, ICON_NONE);
       col->prop(op->ptr, "height", UI_ITEM_NONE, std::nullopt, ICON_NONE);
-
+      uiLayoutSetPropSep(col, false); /* bfa - use_property_split = False */
       layout->prop(op->ptr, "alpha", UI_ITEM_NONE, std::nullopt, ICON_NONE);
       layout->prop(op->ptr, "generated_type", UI_ITEM_NONE, std::nullopt, ICON_NONE);
+      uiLayoutSetPropSep(layout, false); /* bfa - use_property_split = False */
       layout->prop(op->ptr, "float", UI_ITEM_NONE, std::nullopt, ICON_NONE);
->>>>>>> 6dafce3d
+      uiLayoutSetPropSep(layout, true); /* bfa - use_property_split = back to true */
       break;
     }
     case PAINT_CANVAS_SOURCE_COLOR_ATTRIBUTE:
