/* SPDX-FileCopyrightText: 2001-2002 NaN Holding BV. All rights reserved.
 *
 * SPDX-License-Identifier: GPL-2.0-or-later */

/** \file
 * \ingroup edsculpt
 * \brief Functions to paint images in 2D and 3D.
 */

#include <algorithm>
#include <cfloat>
#include <climits>
#include <cmath>
#include <cstring>

#include "MEM_guardedalloc.h"

#ifdef WIN32
#  include "BLI_winstuff.h"
#endif

#include "BLI_linklist.h"
#include "BLI_listbase.h"
#include "BLI_math_base_safe.h"
#include "BLI_math_bits.h"
#include "BLI_math_color_blend.h"
#include "BLI_math_geom.h"
#include "BLI_math_vector.hh"
#include "BLI_memarena.h"
#include "BLI_rect.h"
#include "BLI_string.h"
#include "BLI_string_utf8.h"
#include "BLI_task.h"
#include "BLI_threads.h"
#include "BLI_utildefines.h"

#include "atomic_ops.h"

#include "BLT_translation.hh"

#include "IMB_imbuf.hh"
#include "IMB_interp.hh"

#include "DNA_brush_types.h"
#include "DNA_customdata_types.h"
#include "DNA_defs.h"
#include "DNA_material_types.h"
#include "DNA_mesh_types.h"
#include "DNA_node_types.h"
#include "DNA_object_enums.h"
#include "DNA_object_types.h"
#include "DNA_scene_types.h"

#include "BKE_attribute.hh"
#include "BKE_brush.hh"
#include "BKE_camera.h"
#include "BKE_colorband.hh"
#include "BKE_colortools.hh"
#include "BKE_context.hh"
#include "BKE_customdata.hh"
#include "BKE_global.hh"
#include "BKE_idprop.hh"
#include "BKE_image.hh"
#include "BKE_layer.hh"
#include "BKE_lib_id.hh"
#include "BKE_library.hh"
#include "BKE_main.hh"
#include "BKE_main_invariants.hh"
#include "BKE_material.hh"
#include "BKE_mesh.hh"
#include "BKE_mesh_mapping.hh"
#include "BKE_mesh_runtime.hh"
#include "BKE_node.hh"
#include "BKE_node_legacy_types.hh"
#include "BKE_node_runtime.hh"
#include "BKE_object.hh"
#include "BKE_paint.hh"
#include "BKE_report.hh"
#include "BKE_scene.hh"
#include "BKE_screen.hh"
#include "DNA_screen_types.h"
#include "DNA_space_types.h"

#include "DEG_depsgraph.hh"
#include "DEG_depsgraph_query.hh"

#include "ED_image.hh"
#include "ED_node.hh"
#include "ED_object.hh"
#include "ED_paint.hh"
#include "ED_screen.hh"
#include "ED_sculpt.hh"
#include "ED_uvedit.hh"
#include "ED_view3d.hh"
#include "ED_view3d_offscreen.hh"

#include "GPU_capabilities.hh"
#include "GPU_init_exit.hh"

#include "NOD_shader.h"

#include "UI_interface.hh"
#include "UI_resources.hh"

#include "WM_api.hh"
#include "WM_types.hh"

#include "RNA_access.hh"
#include "RNA_define.hh"
#include "RNA_enum_types.hh"
#include "RNA_types.hh"

#include "IMB_colormanagement.hh"

// #include "bmesh_tools.hh"

#include "paint_intern.hh"

using blender::int3;

static void partial_redraw_array_init(ImagePaintPartialRedraw *pr);

/* Defines and Structs */
/* unit_float_to_uchar_clamp as inline function */
BLI_INLINE uchar f_to_char(const float val)
{
  return unit_float_to_uchar_clamp(val);
}

/* ProjectionPaint defines */

/* approx the number of buckets to have under the brush,
 * used with the brush size to set the ps->buckets_x and ps->buckets_y value.
 *
 * When 3 - a brush should have ~9 buckets under it at once
 * ...this helps for threading while painting as well as
 * avoiding initializing pixels that won't touch the brush */
#define PROJ_BUCKET_BRUSH_DIV 4

#define PROJ_BUCKET_RECT_MIN 4
#define PROJ_BUCKET_RECT_MAX 256

#define PROJ_BOUNDBOX_DIV 8
#define PROJ_BOUNDBOX_SQUARED (PROJ_BOUNDBOX_DIV * PROJ_BOUNDBOX_DIV)

// #define PROJ_DEBUG_PAINT 1
// #define PROJ_DEBUG_NOSEAMBLEED 1
// #define PROJ_DEBUG_PRINT_CLIP 1
#define PROJ_DEBUG_WINCLIP 1

#ifndef PROJ_DEBUG_NOSEAMBLEED
/* projectFaceSeamFlags options */
// #define PROJ_FACE_IGNORE  (1<<0)  /* When the face is hidden, back-facing or occluded. */
// #define PROJ_FACE_INIT    (1<<1)  /* When we have initialized the faces data */

/* If this face has a seam on any of its edges. */
#  define PROJ_FACE_SEAM0 (1 << 0)
#  define PROJ_FACE_SEAM1 (1 << 1)
#  define PROJ_FACE_SEAM2 (1 << 2)

#  define PROJ_FACE_NOSEAM0 (1 << 4)
#  define PROJ_FACE_NOSEAM1 (1 << 5)
#  define PROJ_FACE_NOSEAM2 (1 << 6)

/* If the seam is completely initialized, including adjacent seams. */
#  define PROJ_FACE_SEAM_INIT0 (1 << 8)
#  define PROJ_FACE_SEAM_INIT1 (1 << 9)
#  define PROJ_FACE_SEAM_INIT2 (1 << 10)

#  define PROJ_FACE_DEGENERATE (1 << 12)

/* face winding */
#  define PROJ_FACE_WINDING_INIT 1
#  define PROJ_FACE_WINDING_CW 2

/* a slightly scaled down face is used to get fake 3D location for edge pixels in the seams
 * as this number approaches  1.0f the likelihood increases of float precision errors where
 * it is occluded by an adjacent face */
#  define PROJ_FACE_SCALE_SEAM 0.99f
#endif /* PROJ_DEBUG_NOSEAMBLEED */

#define PROJ_SRC_VIEW 1
#define PROJ_SRC_IMAGE_CAM 2
#define PROJ_SRC_IMAGE_VIEW 3
#define PROJ_SRC_VIEW_FILL 4

#define PROJ_VIEW_DATA_ID "view_data"
/* viewmat + winmat + clip_start + clip_end + is_ortho */
#define PROJ_VIEW_DATA_SIZE (4 * 4 + 4 * 4 + 3)

#define PROJ_BUCKET_NULL 0
#define PROJ_BUCKET_INIT (1 << 0)
// #define PROJ_BUCKET_CLONE_INIT   (1<<1)

/* used for testing doubles, if a point is on a line etc */
#define PROJ_GEOM_TOLERANCE 0.00075f
#define PROJ_PIXEL_TOLERANCE 0.01f

/* vert flags */
#define PROJ_VERT_CULL 1

/* to avoid locking in tile initialization */
#define TILE_PENDING POINTER_FROM_INT(-1)

struct ProjPaintState;

/**
 * This is mainly a convenience struct used so we can keep an array of images we use -
 * their #ImBuf's, etc, in 1 array, When using threads this array is copied for each thread
 * because 'partRedrawRect' and 'touch' values would not be thread safe.
 */
struct ProjPaintImage {
  Image *ima;
  ImageUser iuser;
  ImBuf *ibuf;
  ImagePaintPartialRedraw *partRedrawRect;
  /** Only used to build undo tiles during painting. */
  volatile void **undoRect;
  /** The mask accumulation must happen on canvas, not on space screen bucket.
   * Here we store the mask rectangle. */
  ushort **maskRect;
  /** Store flag to enforce validation of undo rectangle. */
  bool **valid;
  bool touch;
};

/**
 * Handle for stroke (operator customdata)
 */
struct ProjStrokeHandle {
  /* Support for painting from multiple views at once,
   * currently used to implement symmetry painting,
   * we can assume at least the first is set while painting. */
  ProjPaintState *ps_views[8];

  /* Store initial starting points for perlin noise on the beginning of each stroke when using
   * color jitter. */
  std::optional<blender::float3> initial_hsv_jitter;

  int ps_views_tot;
  int symmetry_flags;

  int orig_brush_size;

  bool need_redraw;

  /* trick to bypass regular paint and allow clone picking */
  bool is_clone_cursor_pick;

  /* In ProjPaintState, only here for convenience */
  Scene *scene;
  Brush *brush;
};

struct LoopSeamData {
  float seam_uvs[2][2];
  float seam_puvs[2][2];
  float corner_dist_sq[2];
};

/* Main projection painting struct passed to all projection painting functions */
struct ProjPaintState {
  View3D *v3d;
  RegionView3D *rv3d;
  ARegion *region;
  Depsgraph *depsgraph;
  Scene *scene;
  /* PROJ_SRC_**** */
  int source;

  /* the paint color. It can change depending of inverted mode or not */
  float paint_color[3];
  float paint_color_linear[3];
  float dither;

  const Paint *paint;
  Brush *brush;

  /**
   * Based on #Brush::image_brush_type but may be overridden by mode (#BrushStrokeMode).
   * So check this value instead of `brush->image_brush_type`.
   */
  short brush_type;
  short blend;
  BrushStrokeMode mode;

  float brush_size;
  Object *ob;
  /* for symmetry, we need to store modified object matrix */
  float obmat[4][4];
  float obmat_imat[4][4];
  /* end similarities with ImagePaintState */

  Image *stencil_ima;
  Image *canvas_ima;
  Image *clone_ima;
  float stencil_value;

  /* projection painting only */
  /** For multi-threading, the first item is sometimes used for non threaded cases too. */
  MemArena *arena_mt[BLENDER_MAX_THREADS];
  /** screen sized 2D array, each pixel has a linked list of ProjPixel's */
  LinkNode **bucketRect;
  /** bucketRect aligned array linkList of faces overlapping each bucket. */
  LinkNode **bucketFaces;
  /** store if the bucks have been initialized. */
  uchar *bucketFlags;

  /** store options per vert, now only store if the vert is pointing away from the view. */
  char *vertFlags;
  /** The size of the bucket grid, the grid span's screenMin/screenMax
   * so you can paint outsize the screen or with 2 brushes at once. */
  int buckets_x;
  int buckets_y;

  /** result of project_paint_pixel_sizeof(), constant per stroke. */
  int pixel_sizeof;

  /** size of projectImages array. */
  int image_tot;

  /** verts projected into floating point screen space. */
  float (*screenCoords)[4];
  /** 2D bounds for mesh verts on the screen's plane (screen-space). */
  float screenMin[2];
  float screenMax[2];
  /** Calculated from screenMin & screenMax. */
  float screen_width;
  float screen_height;
  /** From the area or from the projection render. */
  int winx, winy;

  /* options for projection painting */
  bool do_layer_clone;
  bool do_layer_stencil;
  bool do_layer_stencil_inv;
  bool do_stencil_brush;
  bool do_material_slots;

  /** Use ray-traced occlusion? - otherwise will paint right through to the back. */
  bool do_occlude;
  /** ignore faces with normals pointing away,
   * skips a lot of ray-casts if your normals are correctly flipped. */
  bool do_backfacecull;
  /** mask out pixels based on their normals. */
  bool do_mask_normal;
  /** mask out pixels based on cavity. */
  bool do_mask_cavity;
  /** what angle to mask at. */
  float normal_angle;
  /** cos(normal_angle), faster to compare. */
  float normal_angle__cos;
  float normal_angle_inner;
  float normal_angle_inner__cos;
  /** difference between normal_angle and normal_angle_inner, for easy access. */
  float normal_angle_range;

  /** quick access to (me->editflag & ME_EDIT_PAINT_FACE_SEL) */
  bool do_face_sel;
  bool is_ortho;
  /** the object is negative scaled. */
  bool is_flip_object;
  /** use masking during painting. Some operations such as airbrush may disable. */
  bool do_masking;
  /** only to avoid running. */
  bool is_texbrush;
  /** mask brush is applied before masking. */
  bool is_maskbrush;
#ifndef PROJ_DEBUG_NOSEAMBLEED
  float seam_bleed_px;
  float seam_bleed_px_sq;
#endif
  /* clone vars */
  float cloneOffset[2];

  /** Projection matrix, use for getting screen coords. */
  float projectMat[4][4];
  /** inverse of projectMat. */
  float projectMatInv[4][4];
  /** View vector, use for do_backfacecull and for ray casting with an ortho viewport. */
  float viewDir[3];
  /** View location in object relative 3D space, so can compare to verts. */
  float viewPos[3];
  float clip_start, clip_end;

  /* reproject vars */
  Image *reproject_image;
  ImBuf *reproject_ibuf;
  bool reproject_ibuf_free_float;
  bool reproject_ibuf_free_uchar;

  /* threads */
  int thread_tot;
  int bucketMin[2];
  int bucketMax[2];
  /** must lock threads while accessing these. */
  int context_bucket_index;

  CurveMapping *cavity_curve;
  BlurKernel *blurkernel;

  /* -------------------------------------------------------------------- */
  /* Vars shared between multiple views (keep last) */
  /**
   * This data is owned by `ProjStrokeHandle.ps_views[0]`,
   * all other views re-use the data.
   */

#define PROJ_PAINT_STATE_SHARED_MEMCPY(ps_dst, ps_src) \
  MEMCPY_STRUCT_AFTER(ps_dst, ps_src, is_shared_user)

#define PROJ_PAINT_STATE_SHARED_CLEAR(ps) MEMSET_STRUCT_AFTER(ps, 0, is_shared_user)

  bool is_shared_user;

  ProjPaintImage *projImages;
  /** cavity amount for vertices. */
  float *cavities;

#ifndef PROJ_DEBUG_NOSEAMBLEED
  /** Store info about faces, if they are initialized etc. */
  ushort *faceSeamFlags;
  /** save the winding of the face in uv space,
   * helps as an extra validation step for seam detection. */
  char *faceWindingFlags;
  /** expanded UVs for faces to use as seams. */
  LoopSeamData *loopSeamData;
  /** Only needed for when seam_bleed_px is enabled, use to find UV seams. */
  LinkNode **vertFaces;
  /** Seams per vert, to find adjacent seams. */
  ListBase *vertSeams;
#endif

  SpinLock *tile_lock;

  Mesh *mesh_eval;
  int totloop_eval;
  int faces_num_eval;
  int totvert_eval;

  blender::Span<blender::float3> vert_positions_eval;
  blender::Span<blender::float3> vert_normals;
  blender::Span<blender::int2> edges_eval;
  blender::OffsetIndices<int> faces_eval;
  blender::Span<int> corner_verts_eval;
  const bool *select_poly_eval;
  const bool *hide_poly_eval;
  const int *material_indices;
  const bool *sharp_faces_eval;
  blender::Span<int3> corner_tris_eval;
  blender::Span<int> corner_tri_faces_eval;

  const float (*mloopuv_stencil_eval)[2];

  /**
   * \note These UV layers are aligned to \a faces_eval
   * but each pointer references the start of the layer,
   * so a loop indirection is needed as well.
   */
  const float (**poly_to_loop_uv)[2];
  /** other UV map, use for cloning between layers. */
  const float (**poly_to_loop_uv_clone)[2];

  /* Actual material for each index, either from object or Mesh datablock... */
  Material **mat_array;
};

union PixelPointer {
  /** float buffer. */
  float *f_pt;
  /** 2 ways to access a char buffer. */
  uint *uint_pt;
  uchar *ch_pt;
};

union PixelStore {
  uchar ch[4];
  uint uint_;
  float f[4];
};

struct ProjPixel {
  /** the floating point screen projection of this pixel. */
  float projCoSS[2];
  float worldCoSS[3];

  short x_px, y_px;

  /** if anyone wants to paint onto more than 65535 images they can bite me. */
  ushort image_index;
  uchar bb_cell_index;

  /* for various reasons we may want to mask out painting onto this pixel */
  ushort mask;

  /* Only used when the airbrush is disabled.
   * Store the max mask value to avoid painting over an area with a lower opacity
   * with an advantage that we can avoid touching the pixel at all, if the
   * new mask value is lower than mask_accum */
  ushort *mask_accum;

  /* horrible hack, store tile valid flag pointer here to re-validate tiles
   * used for anchored and drag-dot strokes */
  bool *valid;

  PixelPointer origColor;
  PixelStore newColor;
  PixelPointer pixel;
};

struct ProjPixelClone {
  ProjPixel _pp;
  PixelStore clonepx;
};

/* undo tile pushing */
struct TileInfo {
  SpinLock *lock;
  bool masked;
  ushort tile_width;
  ImBuf **tmpibuf;
  ProjPaintImage *pjima;
};

struct VertSeam {
  VertSeam *next, *prev;
  int tri;
  uint loop;
  float angle;
  bool normal_cw;
  float uv[2];
};

/* -------------------------------------------------------------------- */
/** \name Corner triangle accessor functions
 * \{ */

#define PS_CORNER_TRI_AS_VERT_INDEX_3(ps, tri) \
  ps->corner_verts_eval[tri[0]], ps->corner_verts_eval[tri[1]], ps->corner_verts_eval[tri[2]],

#define PS_CORNER_TRI_AS_UV_3(uvlayer, face_i, tri) \
  uvlayer[face_i][tri[0]], uvlayer[face_i][tri[1]], uvlayer[face_i][tri[2]],

#define PS_CORNER_TRI_ASSIGN_UV_3(uv_tri, uvlayer, face_i, tri) \
  { \
    (uv_tri)[0] = uvlayer[face_i][tri[0]]; \
    (uv_tri)[1] = uvlayer[face_i][tri[1]]; \
    (uv_tri)[2] = uvlayer[face_i][tri[2]]; \
  } \
  ((void)0)

/** \} */

/* Finish projection painting structs */

static int project_paint_face_paint_tile(Image *ima, const float *uv)
{
  if (ima == nullptr || ima->source != IMA_SRC_TILED) {
    return 0;
  }

  /* Currently, faces are assumed to belong to one tile, so checking the first loop is enough. */
  int tx = int(uv[0]);
  int ty = int(uv[1]);
  return 1001 + 10 * ty + tx;
}

static Material *tex_get_material(const ProjPaintState *ps, int face_i)
{
  int mat_nr = ps->material_indices == nullptr ? 0 : ps->material_indices[face_i];
  if (mat_nr >= 0 && mat_nr <= ps->ob->totcol) {
    return ps->mat_array[mat_nr];
  }

  return nullptr;
}

static TexPaintSlot *project_paint_face_paint_slot(const ProjPaintState *ps, int tri_index)
{
  const int face_i = ps->corner_tri_faces_eval[tri_index];
  Material *ma = tex_get_material(ps, face_i);
  return ma ? ma->texpaintslot + ma->paint_active_slot : nullptr;
}

static Image *project_paint_face_paint_image(const ProjPaintState *ps, int tri_index)
{
  if (ps->do_stencil_brush) {
    return ps->stencil_ima;
  }

  const int face_i = ps->corner_tri_faces_eval[tri_index];
  Material *ma = tex_get_material(ps, face_i);
  TexPaintSlot *slot = ma ? ma->texpaintslot + ma->paint_active_slot : nullptr;
  return slot ? slot->ima : ps->canvas_ima;
}

static TexPaintSlot *project_paint_face_clone_slot(const ProjPaintState *ps, int tri_index)
{
  const int face_i = ps->corner_tri_faces_eval[tri_index];
  Material *ma = tex_get_material(ps, face_i);
  return ma ? ma->texpaintslot + ma->paint_clone_slot : nullptr;
}

static Image *project_paint_face_clone_image(const ProjPaintState *ps, int tri_index)
{
  const int face_i = ps->corner_tri_faces_eval[tri_index];
  Material *ma = tex_get_material(ps, face_i);
  TexPaintSlot *slot = ma ? ma->texpaintslot + ma->paint_clone_slot : nullptr;
  return slot ? slot->ima : ps->clone_ima;
}

/**
 * Fast projection bucket array lookup, use the safe version for bound checking.
 */
static int project_bucket_offset(const ProjPaintState *ps, const float projCoSS[2])
{
  /* If we were not dealing with screen-space 2D coords we could simple do...
   * ps->bucketRect[x + (y*ps->buckets_y)] */

  /* please explain?
   * projCoSS[0] - ps->screenMin[0]   : zero origin
   * ... / ps->screen_width           : range from 0.0 to 1.0
   * ... * ps->buckets_x              : use as a bucket index
   *
   * Second multiplication does similar but for vertical offset
   */
  return int(((projCoSS[0] - ps->screenMin[0]) / ps->screen_width) * ps->buckets_x) +
         (int(((projCoSS[1] - ps->screenMin[1]) / ps->screen_height) * ps->buckets_y) *
          ps->buckets_x);
}

static int project_bucket_offset_safe(const ProjPaintState *ps, const float projCoSS[2])
{
  int bucket_index = project_bucket_offset(ps, projCoSS);

  if (bucket_index < 0 || bucket_index >= ps->buckets_x * ps->buckets_y) {
    return -1;
  }
  return bucket_index;
}

static float VecZDepthOrtho(
    const float pt[2], const float v1[3], const float v2[3], const float v3[3], float w[3])
{
  barycentric_weights_v2(v1, v2, v3, pt, w);
  return (v1[2] * w[0]) + (v2[2] * w[1]) + (v3[2] * w[2]);
}

static float VecZDepthPersp(
    const float pt[2], const float v1[4], const float v2[4], const float v3[4], float w[3])
{
  float wtot_inv, wtot;
  float w_tmp[3];

  barycentric_weights_v2_persp(v1, v2, v3, pt, w);
  /* for the depth we need the weights to match what
   * barycentric_weights_v2 would return, in this case its easiest just to
   * undo the 4th axis division and make it unit-sum
   *
   * don't call barycentric_weights_v2() because our callers expect 'w'
   * to be weighted from the perspective */
  w_tmp[0] = w[0] * v1[3];
  w_tmp[1] = w[1] * v2[3];
  w_tmp[2] = w[2] * v3[3];

  wtot = w_tmp[0] + w_tmp[1] + w_tmp[2];

  if (wtot != 0.0f) {
    wtot_inv = 1.0f / wtot;

    w_tmp[0] = w_tmp[0] * wtot_inv;
    w_tmp[1] = w_tmp[1] * wtot_inv;
    w_tmp[2] = w_tmp[2] * wtot_inv;
  }
  else { /* dummy values for zero area face */
    w_tmp[0] = w_tmp[1] = w_tmp[2] = 1.0f / 3.0f;
  }
  /* done mimicking barycentric_weights_v2() */

  return (v1[2] * w_tmp[0]) + (v2[2] * w_tmp[1]) + (v3[2] * w_tmp[2]);
}

/* Return the top-most face index that the screen space coord 'pt' touches (or -1) */
static int project_paint_PickFace(const ProjPaintState *ps, const float pt[2], float w[3])
{
  LinkNode *node;
  float w_tmp[3];
  int bucket_index;
  int best_tri_index = -1;
  float z_depth_best = FLT_MAX, z_depth;

  bucket_index = project_bucket_offset_safe(ps, pt);
  if (bucket_index == -1) {
    return -1;
  }

  /* we could return 0 for 1 face buckets, as long as this function assumes
   * that the point its testing is only every originated from an existing face */

  for (node = ps->bucketFaces[bucket_index]; node; node = node->next) {
    const int tri_index = POINTER_AS_INT(node->link);
    const int3 &tri = ps->corner_tris_eval[tri_index];
    const float *vtri_ss[3] = {
        ps->screenCoords[ps->corner_verts_eval[tri[0]]],
        ps->screenCoords[ps->corner_verts_eval[tri[1]]],
        ps->screenCoords[ps->corner_verts_eval[tri[2]]],
    };

    if (isect_point_tri_v2(pt, UNPACK3(vtri_ss))) {
      if (ps->is_ortho) {
        z_depth = VecZDepthOrtho(pt, UNPACK3(vtri_ss), w_tmp);
      }
      else {
        z_depth = VecZDepthPersp(pt, UNPACK3(vtri_ss), w_tmp);
      }

      if (z_depth < z_depth_best) {
        best_tri_index = tri_index;
        z_depth_best = z_depth;
        copy_v3_v3(w, w_tmp);
      }
    }
  }

  /** will be -1 or a valid face. */
  return best_tri_index;
}

/* Set the top-most face color that the screen space coord 'pt' touches
 * (or return 0 if none touch) */
static bool project_paint_PickColor(
    const ProjPaintState *ps, const float pt[2], float *rgba_fp, uchar *rgba, const bool interp)
{
  using namespace blender;
  const float *tri_uv[3];
  float w[3], uv[2];
  int tri_index;
  Image *ima;
  ImBuf *ibuf;

  tri_index = project_paint_PickFace(ps, pt, w);

  if (tri_index == -1) {
    return false;
  }

  const int3 &tri = ps->corner_tris_eval[tri_index];
  PS_CORNER_TRI_ASSIGN_UV_3(
      tri_uv, ps->poly_to_loop_uv, ps->corner_tri_faces_eval[tri_index], tri);

  interp_v2_v2v2v2(uv, UNPACK3(tri_uv), w);

  ima = project_paint_face_paint_image(ps, tri_index);
  /** we must have got the imbuf before getting here. */
  int tile_number = project_paint_face_paint_tile(ima, tri_uv[0]);
  /* XXX get appropriate ImageUser instead */
  ImageUser iuser;
  BKE_imageuser_default(&iuser);
  iuser.tile = tile_number;
  iuser.framenr = ima->lastframe;
  ibuf = BKE_image_acquire_ibuf(ima, &iuser, nullptr);
  if (ibuf == nullptr) {
    return false;
  }

  float x = uv[0] * ibuf->x;
  float y = uv[1] * ibuf->y;
  if (interp) {
    x -= 0.5f;
    y -= 0.5f;
  }

  if (ibuf->float_buffer.data) {
    float4 col = interp ? imbuf::interpolate_bilinear_wrap_fl(ibuf, x, y) :
                          imbuf::interpolate_nearest_wrap_fl(ibuf, x, y);
    col = math::clamp(col, 0.0f, 1.0f);
    if (rgba_fp) {
      memcpy(rgba_fp, &col, sizeof(col));
    }
    else {
      premul_float_to_straight_uchar(rgba, col);
    }
  }
  else {
    uchar4 col = interp ? imbuf::interpolate_bilinear_wrap_byte(ibuf, x, y) :
                          imbuf::interpolate_nearest_wrap_byte(ibuf, x, y);
    if (rgba) {
      memcpy(rgba, &col, sizeof(col));
    }
    else {
      straight_uchar_to_premul_float(rgba_fp, col);
    }
  }
  BKE_image_release_ibuf(ima, ibuf, nullptr);
  return true;
}

/**
 * Check if 'pt' is in front of the 3 verts on the Z axis (used for screen-space occlusion test)
 * \return
 * -  `0`: no occlusion.
 * - `-1`: no occlusion but 2D intersection is true.
 * -  `1`: occluded.
 * -  `2`: occluded with `w[3]` weights set (need to know in some cases).
 */
static int project_paint_occlude_ptv(const float pt[3],
                                     const float v1[4],
                                     const float v2[4],
                                     const float v3[4],
                                     float w[3],
                                     const bool is_ortho)
{
  /* if all are behind us, return false */
  if (v1[2] > pt[2] && v2[2] > pt[2] && v3[2] > pt[2]) {
    return 0;
  }

  /* do a 2D point in try intersection */
  if (!isect_point_tri_v2(pt, v1, v2, v3)) {
    return 0;
  }

  /* From here on we know there IS an intersection */
  /* if ALL of the verts are in front of us then we know it intersects ? */
  if (v1[2] < pt[2] && v2[2] < pt[2] && v3[2] < pt[2]) {
    return 1;
  }

  /* we intersect? - find the exact depth at the point of intersection */
  /* Is this point is occluded by another face? */
  if (is_ortho) {
    if (VecZDepthOrtho(pt, v1, v2, v3, w) < pt[2]) {
      return 2;
    }
  }
  else {
    if (VecZDepthPersp(pt, v1, v2, v3, w) < pt[2]) {
      return 2;
    }
  }
  return -1;
}

static int project_paint_occlude_ptv_clip(const float pt[3],
                                          const float v1[4],
                                          const float v2[4],
                                          const float v3[4],
                                          const float v1_3d[3],
                                          const float v2_3d[3],
                                          const float v3_3d[3],
                                          float w[3],
                                          const bool is_ortho,
                                          RegionView3D *rv3d)
{
  float wco[3];
  int ret = project_paint_occlude_ptv(pt, v1, v2, v3, w, is_ortho);

  if (ret <= 0) {
    return ret;
  }

  if (ret == 1) { /* weights not calculated */
    if (is_ortho) {
      barycentric_weights_v2(v1, v2, v3, pt, w);
    }
    else {
      barycentric_weights_v2_persp(v1, v2, v3, pt, w);
    }
  }

  /* Test if we're in the clipped area, */
  interp_v3_v3v3v3(wco, v1_3d, v2_3d, v3_3d, w);

  if (!ED_view3d_clipping_test(rv3d, wco, true)) {
    return 1;
  }

  return -1;
}

/* Check if a screen-space location is occluded by any other faces
 * check, pixelScreenCo must be in screen-space, its Z-Depth only needs to be used for comparison
 * and doesn't need to be correct in relation to X and Y coords
 * (this is the case in perspective view) */
static bool project_bucket_point_occluded(const ProjPaintState *ps,
                                          LinkNode *bucketFace,
                                          const int orig_face,
                                          const float pixelScreenCo[4])
{
  int isect_ret;
  const bool do_clip = RV3D_CLIPPING_ENABLED(ps->v3d, ps->rv3d);

  /* we could return false for 1 face buckets, as long as this function assumes
   * that the point its testing is only every originated from an existing face */

  for (; bucketFace; bucketFace = bucketFace->next) {
    const int tri_index = POINTER_AS_INT(bucketFace->link);

    if (orig_face != tri_index) {
      const int3 &tri = ps->corner_tris_eval[tri_index];
      const float *vtri_ss[3] = {
          ps->screenCoords[ps->corner_verts_eval[tri[0]]],
          ps->screenCoords[ps->corner_verts_eval[tri[1]]],
          ps->screenCoords[ps->corner_verts_eval[tri[2]]],
      };
      float w[3];

      if (do_clip) {
        const float *vtri_co[3] = {
            ps->vert_positions_eval[ps->corner_verts_eval[tri[0]]],
            ps->vert_positions_eval[ps->corner_verts_eval[tri[1]]],
            ps->vert_positions_eval[ps->corner_verts_eval[tri[2]]],
        };
        isect_ret = project_paint_occlude_ptv_clip(
            pixelScreenCo, UNPACK3(vtri_ss), UNPACK3(vtri_co), w, ps->is_ortho, ps->rv3d);
      }
      else {
        isect_ret = project_paint_occlude_ptv(pixelScreenCo, UNPACK3(vtri_ss), w, ps->is_ortho);
      }

      if (isect_ret >= 1) {
        /* TODO: we may want to cache the first hit,
         * it is not possible to swap the face order in the list anymore */
        return true;
      }
    }
  }
  return false;
}

/* Basic line intersection, could move to math_geom.c, 2 points with a horizontal line
 * 1 for an intersection, 2 if the first point is aligned, 3 if the second point is aligned. */
#define ISECT_TRUE 1
#define ISECT_TRUE_P1 2
#define ISECT_TRUE_P2 3
static int line_isect_y(const float p1[2], const float p2[2], const float y_level, float *x_isect)
{
  float y_diff;

  /* are we touching the first point? - no interpolation needed */
  if (y_level == p1[1]) {
    *x_isect = p1[0];
    return ISECT_TRUE_P1;
  }
  /* are we touching the second point? - no interpolation needed */
  if (y_level == p2[1]) {
    *x_isect = p2[0];
    return ISECT_TRUE_P2;
  }

  /** yuck, horizontal line, we can't do much here. */
  y_diff = fabsf(p1[1] - p2[1]);

  if (y_diff < 0.000001f) {
    *x_isect = (p1[0] + p2[0]) * 0.5f;
    return ISECT_TRUE;
  }

  if (p1[1] > y_level && p2[1] < y_level) {
    /* `p1[1] - p2[1]`. */
    *x_isect = (p2[0] * (p1[1] - y_level) + p1[0] * (y_level - p2[1])) / y_diff;
    return ISECT_TRUE;
  }
  if (p1[1] < y_level && p2[1] > y_level) {
    /* `p2[1] - p1[1]`. */
    *x_isect = (p2[0] * (y_level - p1[1]) + p1[0] * (p2[1] - y_level)) / y_diff;
    return ISECT_TRUE;
  }
  return 0;
}

static int line_isect_x(const float p1[2], const float p2[2], const float x_level, float *y_isect)
{
  float x_diff;

  if (x_level == p1[0]) { /* are we touching the first point? - no interpolation needed */
    *y_isect = p1[1];
    return ISECT_TRUE_P1;
  }
  if (x_level == p2[0]) { /* are we touching the second point? - no interpolation needed */
    *y_isect = p2[1];
    return ISECT_TRUE_P2;
  }

  /* yuck, horizontal line, we can't do much here */
  x_diff = fabsf(p1[0] - p2[0]);

  /* yuck, vertical line, we can't do much here */
  if (x_diff < 0.000001f) {
    *y_isect = (p1[0] + p2[0]) * 0.5f;
    return ISECT_TRUE;
  }

  if (p1[0] > x_level && p2[0] < x_level) {
    /* `p1[0] - p2[0]`. */
    *y_isect = (p2[1] * (p1[0] - x_level) + p1[1] * (x_level - p2[0])) / x_diff;
    return ISECT_TRUE;
  }
  if (p1[0] < x_level && p2[0] > x_level) {
    /* `p2[0] - p1[0]`. */
    *y_isect = (p2[1] * (x_level - p1[0]) + p1[1] * (p2[0] - x_level)) / x_diff;
    return ISECT_TRUE;
  }
  return 0;
}

/* simple func use for comparing UV locations to check if there are seams.
 * Its possible this gives incorrect results, when the UVs for 1 face go into the next
 * tile, but do not do this for the adjacent face, it could return a false positive.
 * This is so unlikely that Id not worry about it. */
#ifndef PROJ_DEBUG_NOSEAMBLEED
static bool cmp_uv(const float vec2a[2], const float vec2b[2])
{
  /* if the UVs are not between 0.0 and 1.0 */
  float xa = fmodf(vec2a[0], 1.0f);
  float ya = fmodf(vec2a[1], 1.0f);

  float xb = fmodf(vec2b[0], 1.0f);
  float yb = fmodf(vec2b[1], 1.0f);

  if (xa < 0.0f) {
    xa += 1.0f;
  }
  if (ya < 0.0f) {
    ya += 1.0f;
  }

  if (xb < 0.0f) {
    xb += 1.0f;
  }
  if (yb < 0.0f) {
    yb += 1.0f;
  }

  return ((fabsf(xa - xb) < PROJ_GEOM_TOLERANCE) && (fabsf(ya - yb) < PROJ_GEOM_TOLERANCE)) ?
             true :
             false;
}
#endif

/* set min_px and max_px to the image space bounds of the UV coords
 * return zero if there is no area in the returned rectangle */
#ifndef PROJ_DEBUG_NOSEAMBLEED
static bool pixel_bounds_uv(const float uv_quad[4][2],
                            const int ibuf_x,
                            const int ibuf_y,
                            rcti *r_bounds_px)
{
  /* UV bounds */
  float min_uv[2], max_uv[2];

  INIT_MINMAX2(min_uv, max_uv);

  minmax_v2v2_v2(min_uv, max_uv, uv_quad[0]);
  minmax_v2v2_v2(min_uv, max_uv, uv_quad[1]);
  minmax_v2v2_v2(min_uv, max_uv, uv_quad[2]);
  minmax_v2v2_v2(min_uv, max_uv, uv_quad[3]);

  r_bounds_px->xmin = int(ibuf_x * min_uv[0]);
  r_bounds_px->ymin = int(ibuf_y * min_uv[1]);

  r_bounds_px->xmax = int(ibuf_x * max_uv[0]) + 1;
  r_bounds_px->ymax = int(ibuf_y * max_uv[1]) + 1;

  // printf("%d %d %d %d\n", min_px[0], min_px[1], max_px[0], max_px[1]);

  /* face uses no UV area when quantized to pixels? */
  return (r_bounds_px->xmin == r_bounds_px->xmax || r_bounds_px->ymin == r_bounds_px->ymax) ?
             false :
             true;
}
#endif

static bool pixel_bounds_array(
    float (*uv)[2], const int ibuf_x, const int ibuf_y, int tot, rcti *r_bounds_px)
{
  /* UV bounds */
  float min_uv[2], max_uv[2];

  if (tot == 0) {
    return false;
  }

  INIT_MINMAX2(min_uv, max_uv);

  while (tot--) {
    minmax_v2v2_v2(min_uv, max_uv, (*uv));
    uv++;
  }

  r_bounds_px->xmin = int(ibuf_x * min_uv[0]);
  r_bounds_px->ymin = int(ibuf_y * min_uv[1]);

  r_bounds_px->xmax = int(ibuf_x * max_uv[0]) + 1;
  r_bounds_px->ymax = int(ibuf_y * max_uv[1]) + 1;

  // printf("%d %d %d %d\n", min_px[0], min_px[1], max_px[0], max_px[1]);

  /* face uses no UV area when quantized to pixels? */
  return (r_bounds_px->xmin == r_bounds_px->xmax || r_bounds_px->ymin == r_bounds_px->ymax) ?
             false :
             true;
}

#ifndef PROJ_DEBUG_NOSEAMBLEED

static void project_face_winding_init(const ProjPaintState *ps, const int tri_index)
{
  /* detect the winding of faces in uv space */
  const int3 &tri = ps->corner_tris_eval[tri_index];
  const int face_i = ps->corner_tri_faces_eval[tri_index];
  const float *tri_uv[3] = {PS_CORNER_TRI_AS_UV_3(ps->poly_to_loop_uv, face_i, tri)};
  float winding = cross_tri_v2(tri_uv[0], tri_uv[1], tri_uv[2]);

  if (winding > 0) {
    ps->faceWindingFlags[tri_index] |= PROJ_FACE_WINDING_CW;
  }

  ps->faceWindingFlags[tri_index] |= PROJ_FACE_WINDING_INIT;
}

/* This function returns 1 if this face has a seam along the 2 face-vert indices
 * 'orig_i1_fidx' and 'orig_i2_fidx' */
static bool check_seam(const ProjPaintState *ps,
                       const int orig_face,
                       const int orig_i1_fidx,
                       const int orig_i2_fidx,
                       int *other_face,
                       int *orig_fidx)
{
  const int3 &orig_tri = ps->corner_tris_eval[orig_face];
  const int orig_poly_i = ps->corner_tri_faces_eval[orig_face];
  const float *orig_tri_uv[3] = {
      PS_CORNER_TRI_AS_UV_3(ps->poly_to_loop_uv, orig_poly_i, orig_tri)};
  /* vert indices from face vert order indices */
  const uint i1 = ps->corner_verts_eval[orig_tri[orig_i1_fidx]];
  const uint i2 = ps->corner_verts_eval[orig_tri[orig_i2_fidx]];
  LinkNode *node;
  /* index in face */
  int i1_fidx = -1, i2_fidx = -1;

  for (node = ps->vertFaces[i1]; node; node = node->next) {
    const int tri_index = POINTER_AS_INT(node->link);

    if (tri_index != orig_face) {
      const int3 &tri = ps->corner_tris_eval[tri_index];
      const int face_i = ps->corner_tri_faces_eval[tri_index];
      const int vert_tri[3] = {PS_CORNER_TRI_AS_VERT_INDEX_3(ps, tri)};
      /* could check if the 2 faces images match here,
       * but then there wouldn't be a way to return the opposite face's info */

      /* We need to know the order of the verts in the adjacent face
       * set the i1_fidx and i2_fidx to (0,1,2,3) */
      i1_fidx = BKE_MESH_TESSTRI_VINDEX_ORDER(vert_tri, i1);
      i2_fidx = BKE_MESH_TESSTRI_VINDEX_ORDER(vert_tri, i2);

      /* Only need to check if 'i2_fidx' is valid because
       * we know i1_fidx is the same vert on both faces. */
      if (i2_fidx != -1) {
        const float *tri_uv[3] = {PS_CORNER_TRI_AS_UV_3(ps->poly_to_loop_uv, face_i, tri)};
        Image *tpage = project_paint_face_paint_image(ps, tri_index);
        Image *orig_tpage = project_paint_face_paint_image(ps, orig_face);
        int tile = project_paint_face_paint_tile(tpage, tri_uv[0]);
        int orig_tile = project_paint_face_paint_tile(orig_tpage, orig_tri_uv[0]);

        BLI_assert(i1_fidx != -1);

        /* This IS an adjacent face!, now lets check if the UVs are ok */

        /* set up the other face */
        *other_face = tri_index;

        /* we check if difference is 1 here, else we might have a case of edge 2-0 for a tri */
        *orig_fidx = (i1_fidx < i2_fidx && (i2_fidx - i1_fidx == 1)) ? i1_fidx : i2_fidx;

        /* initialize face winding if needed */
        if ((ps->faceWindingFlags[tri_index] & PROJ_FACE_WINDING_INIT) == 0) {
          project_face_winding_init(ps, tri_index);
        }

        /* first test if they have the same image */
        if ((orig_tpage == tpage) && (orig_tile == tile) &&
            cmp_uv(orig_tri_uv[orig_i1_fidx], tri_uv[i1_fidx]) &&
            cmp_uv(orig_tri_uv[orig_i2_fidx], tri_uv[i2_fidx]))
        {
          /* if faces don't have the same winding in uv space,
           * they are on the same side so edge is boundary */
          if ((ps->faceWindingFlags[tri_index] & PROJ_FACE_WINDING_CW) !=
              (ps->faceWindingFlags[orig_face] & PROJ_FACE_WINDING_CW))
          {
            return true;
          }

          // printf("SEAM (NONE)\n");
          return false;
        }
        // printf("SEAM (UV GAP)\n");
        return true;
      }
    }
  }
  // printf("SEAM (NO FACE)\n");
  *other_face = -1;
  return true;
}

static VertSeam *find_adjacent_seam(const ProjPaintState *ps,
                                    uint loop_index,
                                    uint vert_index,
                                    VertSeam **r_seam)
{
  ListBase *vert_seams = &ps->vertSeams[vert_index];
  VertSeam *seam = static_cast<VertSeam *>(vert_seams->first);
  VertSeam *adjacent = nullptr;

  while (seam->loop != loop_index) {
    seam = seam->next;
  }

  if (r_seam) {
    *r_seam = seam;
  }

  /* Circulate through the (sorted) vert seam array, in the direction of the seam normal,
   * until we find the first opposing seam, matching in UV space. */
  if (seam->normal_cw) {
    LISTBASE_CIRCULAR_BACKWARD_BEGIN (VertSeam *, vert_seams, adjacent, seam) {
      if ((adjacent->normal_cw != seam->normal_cw) && cmp_uv(adjacent->uv, seam->uv)) {
        break;
      }
    }
    LISTBASE_CIRCULAR_BACKWARD_END(VertSeam *, vert_seams, adjacent, seam);
  }
  else {
    LISTBASE_CIRCULAR_FORWARD_BEGIN (VertSeam *, vert_seams, adjacent, seam) {
      if ((adjacent->normal_cw != seam->normal_cw) && cmp_uv(adjacent->uv, seam->uv)) {
        break;
      }
    }
    LISTBASE_CIRCULAR_FORWARD_END(VertSeam *, vert_seams, adjacent, seam);
  }

  BLI_assert(adjacent);

  return adjacent;
}

/* Computes the normal of two seams at their intersection,
 * and returns the angle between the seam and its normal. */
static float compute_seam_normal(VertSeam *seam, VertSeam *adj, float r_no[2])
{
  const float PI_2 = M_PI * 2.0f;
  float angle[2];
  float angle_rel, angle_no;

  if (seam->normal_cw) {
    angle[0] = adj->angle;
    angle[1] = seam->angle;
  }
  else {
    angle[0] = seam->angle;
    angle[1] = adj->angle;
  }

  angle_rel = angle[1] - angle[0];

  if (angle_rel < 0.0f) {
    angle_rel += PI_2;
  }

  angle_rel *= 0.5f;

  angle_no = angle_rel + angle[0];

  if (angle_no > M_PI) {
    angle_no -= PI_2;
  }

  r_no[0] = cosf(angle_no);
  r_no[1] = sinf(angle_no);

  return angle_rel;
}

/* Calculate outset UVs, this is not the same as simply scaling the UVs,
 * since the outset coords are a margin that keep an even distance from the original UVs,
 * note that the image aspect is taken into account */
static void uv_image_outset(const ProjPaintState *ps,
                            float (*orig_uv)[2],
                            float (*puv)[2],
                            uint tri_index,
                            const int ibuf_x,
                            const int ibuf_y)
{
  int fidx[2];
  uint loop_index;
  uint vert[2];
  const int3 &tri = ps->corner_tris_eval[tri_index];

  float ibuf_inv[2];

  ibuf_inv[0] = 1.0f / float(ibuf_x);
  ibuf_inv[1] = 1.0f / float(ibuf_y);

  for (fidx[0] = 0; fidx[0] < 3; fidx[0]++) {
    LoopSeamData *seam_data;
    float(*seam_uvs)[2];
    float ang[2];

    if ((ps->faceSeamFlags[tri_index] & (PROJ_FACE_SEAM0 << fidx[0])) == 0) {
      continue;
    }

    loop_index = tri[fidx[0]];

    seam_data = &ps->loopSeamData[loop_index];
    seam_uvs = seam_data->seam_uvs;

    if (seam_uvs[0][0] != FLT_MAX) {
      continue;
    }

    fidx[1] = (fidx[0] == 2) ? 0 : fidx[0] + 1;

    vert[0] = ps->corner_verts_eval[loop_index];
    vert[1] = ps->corner_verts_eval[tri[fidx[1]]];

    for (uint i = 0; i < 2; i++) {
      VertSeam *seam;
      VertSeam *adj = find_adjacent_seam(ps, loop_index, vert[i], &seam);
      float no[2];
      float len_fact;
      float tri_ang;

      ang[i] = compute_seam_normal(seam, adj, no);
      tri_ang = ang[i] - M_PI_2;

      if (tri_ang > 0.0f) {
        const float dist = ps->seam_bleed_px * tanf(tri_ang);
        seam_data->corner_dist_sq[i] = square_f(dist);
      }
      else {
        seam_data->corner_dist_sq[i] = 0.0f;
      }

      len_fact = cosf(tri_ang);
      len_fact = UNLIKELY(len_fact < FLT_EPSILON) ? FLT_MAX : (1.0f / len_fact);

      /* Clamp the length factor, see: #62236. */
      len_fact = std::min(len_fact, 10.0f);

      mul_v2_fl(no, ps->seam_bleed_px * len_fact);

      add_v2_v2v2(seam_data->seam_puvs[i], puv[fidx[i]], no);

      mul_v2_v2v2(seam_uvs[i], seam_data->seam_puvs[i], ibuf_inv);
    }

    /* Handle convergent normals (can self-intersect). */
    if ((ang[0] + ang[1]) < M_PI) {
      if (isect_seg_seg_v2_simple(orig_uv[fidx[0]], seam_uvs[0], orig_uv[fidx[1]], seam_uvs[1])) {
        float isect_co[2];

        isect_seg_seg_v2_point(
            orig_uv[fidx[0]], seam_uvs[0], orig_uv[fidx[1]], seam_uvs[1], isect_co);

        copy_v2_v2(seam_uvs[0], isect_co);
        copy_v2_v2(seam_uvs[1], isect_co);
      }
    }
  }
}

static void insert_seam_vert_array(const ProjPaintState *ps,
                                   MemArena *arena,
                                   const int tri_index,
                                   const int fidx1,
                                   const int ibuf_x,
                                   const int ibuf_y)
{
  const int3 &tri = ps->corner_tris_eval[tri_index];
  const int face_i = ps->corner_tri_faces_eval[tri_index];
  const float *tri_uv[3] = {PS_CORNER_TRI_AS_UV_3(ps->poly_to_loop_uv, face_i, tri)};
  const int fidx[2] = {fidx1, ((fidx1 + 1) % 3)};
  float vec[2];

  VertSeam *vseam = static_cast<VertSeam *>(BLI_memarena_alloc(arena, sizeof(VertSeam[2])));

  vseam->prev = nullptr;
  vseam->next = nullptr;

  vseam->tri = tri_index;
  vseam->loop = tri[fidx[0]];

  sub_v2_v2v2(vec, tri_uv[fidx[1]], tri_uv[fidx[0]]);
  vec[0] *= ibuf_x;
  vec[1] *= ibuf_y;
  vseam->angle = atan2f(vec[1], vec[0]);

  /* If the face winding data is not initialized, something must be wrong. */
  BLI_assert((ps->faceWindingFlags[tri_index] & PROJ_FACE_WINDING_INIT) != 0);
  vseam->normal_cw = (ps->faceWindingFlags[tri_index] & PROJ_FACE_WINDING_CW);

  copy_v2_v2(vseam->uv, tri_uv[fidx[0]]);

  vseam[1] = vseam[0];
  vseam[1].angle += vseam[1].angle > 0.0f ? -M_PI : M_PI;
  vseam[1].normal_cw = !vseam[1].normal_cw;
  copy_v2_v2(vseam[1].uv, tri_uv[fidx[1]]);

  for (uint i = 0; i < 2; i++) {
    const int vert = ps->corner_verts_eval[tri[fidx[i]]];
    ListBase *list = &ps->vertSeams[vert];
    VertSeam *item = static_cast<VertSeam *>(list->first);

    while (item && item->angle < vseam[i].angle) {
      item = item->next;
    }

    BLI_insertlinkbefore(list, item, &vseam[i]);
  }
}

/**
 * Be tricky with flags, first 4 bits are #PROJ_FACE_SEAM0 to 4,
 * last 4 bits are #PROJ_FACE_NOSEAM0 to 4. `1 << i` - where i is `(0..3)`.
 *
 * If we're multi-threading, make sure threads are locked when this is called.
 */
static void project_face_seams_init(const ProjPaintState *ps,
                                    MemArena *arena,
                                    const int tri_index,
                                    const uint vert_index,
                                    bool init_all,
                                    const int ibuf_x,
                                    const int ibuf_y)
{
  /* vars for the other face, we also set its flag */
  int other_face, other_fidx;
  /* next fidx in the face (0,1,2,3) -> (1,2,3,0) or (0,1,2) -> (1,2,0) for a tri */
  int fidx[2] = {2, 0};
  const int3 &tri = ps->corner_tris_eval[tri_index];
  LinkNode *node;

  /* initialize face winding if needed */
  if ((ps->faceWindingFlags[tri_index] & PROJ_FACE_WINDING_INIT) == 0) {
    project_face_winding_init(ps, tri_index);
  }

  do {
    if (init_all || (ps->corner_verts_eval[tri[fidx[0]]] == vert_index) ||
        (ps->corner_verts_eval[tri[fidx[1]]] == vert_index))
    {
      if ((ps->faceSeamFlags[tri_index] &
           (PROJ_FACE_SEAM0 << fidx[0] | PROJ_FACE_NOSEAM0 << fidx[0])) == 0)
      {
        if (check_seam(ps, tri_index, fidx[0], fidx[1], &other_face, &other_fidx)) {
          ps->faceSeamFlags[tri_index] |= PROJ_FACE_SEAM0 << fidx[0];
          insert_seam_vert_array(ps, arena, tri_index, fidx[0], ibuf_x, ibuf_y);

          if (other_face != -1) {
            /* Check if the other seam is already set.
             * We don't want to insert it in the list twice. */
            if ((ps->faceSeamFlags[other_face] & (PROJ_FACE_SEAM0 << other_fidx)) == 0) {
              ps->faceSeamFlags[other_face] |= PROJ_FACE_SEAM0 << other_fidx;
              insert_seam_vert_array(ps, arena, other_face, other_fidx, ibuf_x, ibuf_y);
            }
          }
        }
        else {
          ps->faceSeamFlags[tri_index] |= PROJ_FACE_NOSEAM0 << fidx[0];
          ps->faceSeamFlags[tri_index] |= PROJ_FACE_SEAM_INIT0 << fidx[0];

          if (other_face != -1) {
            /* second 4 bits for disabled */
            ps->faceSeamFlags[other_face] |= PROJ_FACE_NOSEAM0 << other_fidx;
            ps->faceSeamFlags[other_face] |= PROJ_FACE_SEAM_INIT0 << other_fidx;
          }
        }
      }
    }

    fidx[1] = fidx[0];
  } while (fidx[0]--);

  if (init_all) {
    char checked_verts = 0;

    fidx[0] = 2;
    fidx[1] = 0;

    do {
      if ((ps->faceSeamFlags[tri_index] & (PROJ_FACE_SEAM_INIT0 << fidx[0])) == 0) {
        for (uint i = 0; i < 2; i++) {
          uint vert;

          if ((checked_verts & (1 << fidx[i])) != 0) {
            continue;
          }

          vert = ps->corner_verts_eval[tri[fidx[i]]];

          for (node = ps->vertFaces[vert]; node; node = node->next) {
            const int tri = POINTER_AS_INT(node->link);

            project_face_seams_init(ps, arena, tri, vert, false, ibuf_x, ibuf_y);
          }

          checked_verts |= 1 << fidx[i];
        }

        ps->faceSeamFlags[tri_index] |= PROJ_FACE_SEAM_INIT0 << fidx[0];
      }

      fidx[1] = fidx[0];
    } while (fidx[0]--);
  }
}
#endif  // PROJ_DEBUG_NOSEAMBLEED

/* Converts a UV location to a 3D screen-space location
 * Takes a 'uv' and 3 UV coords, and sets the values of pixelScreenCo
 *
 * This is used for finding a pixels location in screen-space for painting */
static void screen_px_from_ortho(const float uv[2],
                                 const float v1co[3],
                                 const float v2co[3],
                                 const float v3co[3], /* Screen-space coords */
                                 const float uv1co[2],
                                 const float uv2co[2],
                                 const float uv3co[2],
                                 float pixelScreenCo[4],
                                 float w[3])
{
  barycentric_weights_v2(uv1co, uv2co, uv3co, uv, w);
  interp_v3_v3v3v3(pixelScreenCo, v1co, v2co, v3co, w);
}

/* same as screen_px_from_ortho except we
 * do perspective correction on the pixel coordinate */
static void screen_px_from_persp(const float uv[2],
                                 const float v1co[4],
                                 const float v2co[4],
                                 const float v3co[4], /* screen-space coords */
                                 const float uv1co[2],
                                 const float uv2co[2],
                                 const float uv3co[2],
                                 float pixelScreenCo[4],
                                 float w[3])
{
  float w_int[3];
  float wtot_inv, wtot;
  barycentric_weights_v2(uv1co, uv2co, uv3co, uv, w);

  /* re-weight from the 4th coord of each screen vert */
  w_int[0] = w[0] * v1co[3];
  w_int[1] = w[1] * v2co[3];
  w_int[2] = w[2] * v3co[3];

  wtot = w_int[0] + w_int[1] + w_int[2];

  if (wtot > 0.0f) {
    wtot_inv = 1.0f / wtot;
    w_int[0] *= wtot_inv;
    w_int[1] *= wtot_inv;
    w_int[2] *= wtot_inv;
  }
  else {
    /* Dummy values for zero area face. */
    w[0] = w[1] = w[2] = w_int[0] = w_int[1] = w_int[2] = 1.0f / 3.0f;
  }
  /* done re-weighting */

  /* do interpolation based on projected weight */
  interp_v3_v3v3v3(pixelScreenCo, v1co, v2co, v3co, w_int);
}

/**
 * Set a direction vector based on a screen location.
 * (use for perspective view, else we can simply use `ps->viewDir`)
 *
 * Similar functionality to #ED_view3d_win_to_vector
 *
 * \param r_dir: Resulting direction (length is undefined).
 */
static void screen_px_to_vector_persp(int winx,
                                      int winy,
                                      const float projmat_inv[4][4],
                                      const float view_pos[3],
                                      const float co_px[2],
                                      float r_dir[3])
{
  r_dir[0] = 2.0f * (co_px[0] / winx) - 1.0f;
  r_dir[1] = 2.0f * (co_px[1] / winy) - 1.0f;
  r_dir[2] = -0.5f;
  mul_project_m4_v3((float(*)[4])projmat_inv, r_dir);
  sub_v3_v3(r_dir, view_pos);
}

/**
 * Special function to return the factor to a point along a line in pixel space.
 *
 * This is needed since we can't use #line_point_factor_v2 for perspective screen-space coords.
 *
 * \param p: 2D screen-space location.
 * \param v1, v2: 3D object-space locations.
 */
static float screen_px_line_point_factor_v2_persp(const ProjPaintState *ps,
                                                  const float p[2],
                                                  const float v1[3],
                                                  const float v2[3])
{
  const float zero[3] = {0};
  float v1_proj[3], v2_proj[3];
  float dir[3];

  screen_px_to_vector_persp(ps->winx, ps->winy, ps->projectMatInv, ps->viewPos, p, dir);

  sub_v3_v3v3(v1_proj, v1, ps->viewPos);
  sub_v3_v3v3(v2_proj, v2, ps->viewPos);

  project_plane_v3_v3v3(v1_proj, v1_proj, dir);
  project_plane_v3_v3v3(v2_proj, v2_proj, dir);

  return line_point_factor_v2(zero, v1_proj, v2_proj);
}

static void project_face_pixel(
    const float *tri_uv[3], ImBuf *ibuf_other, const float w[3], uchar rgba_ub[4], float rgba_f[4])
{
  using namespace blender;
  float uv_other[2];

  interp_v2_v2v2v2(uv_other, UNPACK3(tri_uv), w);

  float x = uv_other[0] * ibuf_other->x - 0.5f;
  float y = uv_other[1] * ibuf_other->y - 0.5f;

  if (ibuf_other->float_buffer.data) {
    float4 col = imbuf::interpolate_bilinear_wrap_fl(ibuf_other, x, y);
    col = math::clamp(col, 0.0f, 1.0f);
    memcpy(rgba_f, &col, sizeof(col));
  }
  else {
    uchar4 col = imbuf::interpolate_bilinear_wrap_byte(ibuf_other, x, y);
    memcpy(rgba_ub, &col, sizeof(col));
  }
}

/* run this outside project_paint_uvpixel_init since pixels with mask 0 don't need init */
static float project_paint_uvpixel_mask(const ProjPaintState *ps,
                                        const int tri_index,
                                        const float w[3])
{
  float mask;

  /* Image Mask */
  if (ps->do_layer_stencil) {
    /* another UV maps image is masking this one's */
    ImBuf *ibuf_other;
    Image *other_tpage = ps->stencil_ima;

    if (other_tpage && (ibuf_other = BKE_image_acquire_ibuf(other_tpage, nullptr, nullptr))) {
      const int3 &tri_other = ps->corner_tris_eval[tri_index];
      const float *other_tri_uv[3] = {ps->mloopuv_stencil_eval[tri_other[0]],
                                      ps->mloopuv_stencil_eval[tri_other[1]],
                                      ps->mloopuv_stencil_eval[tri_other[2]]};

      /* #BKE_image_acquire_ibuf - TODO: this may be slow. */
      uchar rgba_ub[4];
      float rgba_f[4];

      project_face_pixel(other_tri_uv, ibuf_other, w, rgba_ub, rgba_f);

      if (ibuf_other->float_buffer.data) { /* from float to float */
        mask = ((rgba_f[0] + rgba_f[1] + rgba_f[2]) * (1.0f / 3.0f)) * rgba_f[3];
      }
      else { /* from char to float */
        mask = ((rgba_ub[0] + rgba_ub[1] + rgba_ub[2]) * (1.0f / (255.0f * 3.0f))) *
               (rgba_ub[3] * (1.0f / 255.0f));
      }

      BKE_image_release_ibuf(other_tpage, ibuf_other, nullptr);

      if (!ps->do_layer_stencil_inv) {
        /* matching the gimps layer mask black/white rules, white==full opacity */
        mask = (1.0f - mask);
      }

      if (mask == 0.0f) {
        return 0.0f;
      }
    }
    else {
      return 0.0f;
    }
  }
  else {
    mask = 1.0f;
  }

  if (ps->do_mask_cavity) {
    const int3 &tri = ps->corner_tris_eval[tri_index];
    const int vert_tri[3] = {PS_CORNER_TRI_AS_VERT_INDEX_3(ps, tri)};
    float ca1, ca2, ca3, ca_mask;
    ca1 = ps->cavities[vert_tri[0]];
    ca2 = ps->cavities[vert_tri[1]];
    ca3 = ps->cavities[vert_tri[2]];

    ca_mask = w[0] * ca1 + w[1] * ca2 + w[2] * ca3;
    ca_mask = BKE_curvemapping_evaluateF(ps->cavity_curve, 0, ca_mask);
    CLAMP(ca_mask, 0.0f, 1.0f);
    mask *= ca_mask;
  }

  /* calculate mask */
  if (ps->do_mask_normal) {
    const int3 &tri = ps->corner_tris_eval[tri_index];
    const int face_i = ps->corner_tri_faces_eval[tri_index];
    const int vert_tri[3] = {PS_CORNER_TRI_AS_VERT_INDEX_3(ps, tri)};
    float no[3], angle_cos;

    if (!(ps->sharp_faces_eval && ps->sharp_faces_eval[face_i])) {
      const float *no1, *no2, *no3;
      no1 = ps->vert_normals[vert_tri[0]];
      no2 = ps->vert_normals[vert_tri[1]];
      no3 = ps->vert_normals[vert_tri[2]];

      no[0] = w[0] * no1[0] + w[1] * no2[0] + w[2] * no3[0];
      no[1] = w[0] * no1[1] + w[1] * no2[1] + w[2] * no3[1];
      no[2] = w[0] * no1[2] + w[1] * no2[2] + w[2] * no3[2];
      normalize_v3(no);
    }
    else {
      /* In case the normalizing per pixel isn't optimal,
       * we could cache or access from evaluated mesh. */
      normal_tri_v3(no,
                    ps->vert_positions_eval[vert_tri[0]],
                    ps->vert_positions_eval[vert_tri[1]],
                    ps->vert_positions_eval[vert_tri[2]]);
    }

    if (UNLIKELY(ps->is_flip_object)) {
      negate_v3(no);
    }

    /* now we can use the normal as a mask */
    if (ps->is_ortho) {
      angle_cos = dot_v3v3(ps->viewDir, no);
    }
    else {
      /* Annoying but for the perspective view we need to get the pixels location in 3D space :/ */
      float viewDirPersp[3];
      const float *co1, *co2, *co3;
      co1 = ps->vert_positions_eval[vert_tri[0]];
      co2 = ps->vert_positions_eval[vert_tri[1]];
      co3 = ps->vert_positions_eval[vert_tri[2]];

      /* Get the direction from the viewPoint to the pixel and normalize */
      viewDirPersp[0] = (ps->viewPos[0] - (w[0] * co1[0] + w[1] * co2[0] + w[2] * co3[0]));
      viewDirPersp[1] = (ps->viewPos[1] - (w[0] * co1[1] + w[1] * co2[1] + w[2] * co3[1]));
      viewDirPersp[2] = (ps->viewPos[2] - (w[0] * co1[2] + w[1] * co2[2] + w[2] * co3[2]));
      normalize_v3(viewDirPersp);
      if (UNLIKELY(ps->is_flip_object)) {
        negate_v3(viewDirPersp);
      }

      angle_cos = dot_v3v3(viewDirPersp, no);
    }

    /* If back-face culling is disabled, allow painting on back faces. */
    if (!ps->do_backfacecull) {
      angle_cos = fabsf(angle_cos);
    }

    if (angle_cos <= ps->normal_angle__cos) {
      /* Outsize the normal limit. */
      return 0.0f;
    }
    if (angle_cos < ps->normal_angle_inner__cos) {
      mask *= (ps->normal_angle - acosf(angle_cos)) / ps->normal_angle_range;
    } /* otherwise no mask normal is needed, we're within the limit */
  }

  /* This only works when the opacity doesn't change while painting, stylus pressure messes with
   * this so don't use it. */
  // if (ps->is_airbrush == 0) mask *= BKE_brush_alpha_get(ps->brush);

  return mask;
}

static int project_paint_pixel_sizeof(const short brush_type)
{
  if (ELEM(brush_type, IMAGE_PAINT_BRUSH_TYPE_CLONE, IMAGE_PAINT_BRUSH_TYPE_SMEAR)) {
    return sizeof(ProjPixelClone);
  }
  return sizeof(ProjPixel);
}

static int project_paint_undo_subtiles(const TileInfo *tinf, int tx, int ty)
{
  ProjPaintImage *pjIma = tinf->pjima;
  int tile_index = tx + ty * tinf->tile_width;
  bool generate_tile = false;

  /* double check lock to avoid locking */
  if (UNLIKELY(!pjIma->undoRect[tile_index])) {
    if (tinf->lock) {
      BLI_spin_lock(tinf->lock);
    }
    if (LIKELY(!pjIma->undoRect[tile_index])) {
      pjIma->undoRect[tile_index] = TILE_PENDING;
      generate_tile = true;
    }
    if (tinf->lock) {
      BLI_spin_unlock(tinf->lock);
    }
  }

  if (generate_tile) {
    PaintTileMap *undo_tiles = ED_image_paint_tile_map_get();
    volatile void *undorect;
    if (tinf->masked) {
      undorect = ED_image_paint_tile_push(undo_tiles,
                                          pjIma->ima,
                                          pjIma->ibuf,
                                          tinf->tmpibuf,
                                          &pjIma->iuser,
                                          tx,
                                          ty,
                                          &pjIma->maskRect[tile_index],
                                          &pjIma->valid[tile_index],
                                          true,
                                          false);
    }
    else {
      undorect = ED_image_paint_tile_push(undo_tiles,
                                          pjIma->ima,
                                          pjIma->ibuf,
                                          tinf->tmpibuf,
                                          &pjIma->iuser,
                                          tx,
                                          ty,
                                          nullptr,
                                          &pjIma->valid[tile_index],
                                          true,
                                          false);
    }

    BKE_image_mark_dirty(pjIma->ima, pjIma->ibuf);
    /* tile ready, publish */
    if (tinf->lock) {
      BLI_spin_lock(tinf->lock);
    }
    pjIma->undoRect[tile_index] = undorect;
    if (tinf->lock) {
      BLI_spin_unlock(tinf->lock);
    }
  }

  return tile_index;
}

/* run this function when we know a bucket's, face's pixel can be initialized,
 * return the ProjPixel which is added to 'ps->bucketRect[bucket_index]' */
static ProjPixel *project_paint_uvpixel_init(const ProjPaintState *ps,
                                             MemArena *arena,
                                             const TileInfo *tinf,
                                             int x_px,
                                             int y_px,
                                             const float mask,
                                             const int tri_index,
                                             const float pixelScreenCo[4],
                                             const float world_spaceCo[3],
                                             const float w[3])
{
  ProjPixel *projPixel;
  int x_tile, y_tile;
  int x_round, y_round;
  int tile_offset;
  /* Volatile is important here to ensure pending check is not optimized away by compiler. */
  volatile int tile_index;

  ProjPaintImage *projima = tinf->pjima;
  ImBuf *ibuf = projima->ibuf;
  /* wrap pixel location */

  x_px = mod_i(x_px, ibuf->x);
  y_px = mod_i(y_px, ibuf->y);

  BLI_assert(ps->pixel_sizeof == project_paint_pixel_sizeof(ps->brush_type));
  projPixel = static_cast<ProjPixel *>(BLI_memarena_alloc(arena, ps->pixel_sizeof));

  /* calculate the undo tile offset of the pixel, used to store the original
   * pixel color and accumulated mask if any */
  x_tile = x_px >> ED_IMAGE_UNDO_TILE_BITS;
  y_tile = y_px >> ED_IMAGE_UNDO_TILE_BITS;

  x_round = x_tile * ED_IMAGE_UNDO_TILE_SIZE;
  y_round = y_tile * ED_IMAGE_UNDO_TILE_SIZE;
  // memset(projPixel, 0, size);

  tile_offset = (x_px - x_round) + (y_px - y_round) * ED_IMAGE_UNDO_TILE_SIZE;
  tile_index = project_paint_undo_subtiles(tinf, x_tile, y_tile);

  /* other thread may be initializing the tile so wait here */
  while (projima->undoRect[tile_index] == TILE_PENDING) {
    /* pass */
  }

  BLI_assert(tile_index <
             (ED_IMAGE_UNDO_TILE_NUMBER(ibuf->x) * ED_IMAGE_UNDO_TILE_NUMBER(ibuf->y)));
  BLI_assert(tile_offset < (ED_IMAGE_UNDO_TILE_SIZE * ED_IMAGE_UNDO_TILE_SIZE));

  projPixel->valid = projima->valid[tile_index];

  if (ibuf->float_buffer.data) {
    projPixel->pixel.f_pt = ibuf->float_buffer.data + ((x_px + y_px * ibuf->x) * 4);
    projPixel->origColor.f_pt = (float *)projima->undoRect[tile_index] + 4 * tile_offset;
    zero_v4(projPixel->newColor.f);
  }
  else {
    projPixel->pixel.ch_pt = ibuf->byte_buffer.data + (x_px + y_px * ibuf->x) * 4;
    projPixel->origColor.uint_pt = (uint *)projima->undoRect[tile_index] + tile_offset;
    projPixel->newColor.uint_ = 0;
  }

  /* Screen-space unclamped, we could keep its z and w values but don't need them at the moment. */
  if (ps->brush->mtex.brush_map_mode == MTEX_MAP_MODE_3D) {
    copy_v3_v3(projPixel->worldCoSS, world_spaceCo);
  }

  copy_v2_v2(projPixel->projCoSS, pixelScreenCo);

  projPixel->x_px = x_px;
  projPixel->y_px = y_px;

  projPixel->mask = ushort(mask * 65535);
  if (ps->do_masking) {
    projPixel->mask_accum = projima->maskRect[tile_index] + tile_offset;
  }
  else {
    projPixel->mask_accum = nullptr;
  }

  /* which bounding box cell are we in?, needed for undo */
  projPixel->bb_cell_index = int((float(x_px) / float(ibuf->x)) * PROJ_BOUNDBOX_DIV) +
                             int((float(y_px) / float(ibuf->y)) * PROJ_BOUNDBOX_DIV) *
                                 PROJ_BOUNDBOX_DIV;

  /* done with view3d_project_float inline */
  if (ps->brush_type == IMAGE_PAINT_BRUSH_TYPE_CLONE) {
    if (ps->poly_to_loop_uv_clone) {
      ImBuf *ibuf_other;
      Image *other_tpage = project_paint_face_clone_image(ps, tri_index);

      if (other_tpage && (ibuf_other = BKE_image_acquire_ibuf(other_tpage, nullptr, nullptr))) {
        const int3 &tri_other = ps->corner_tris_eval[tri_index];
        const int poly_other_i = ps->corner_tri_faces_eval[tri_index];
        const float *other_tri_uv[3] = {
            PS_CORNER_TRI_AS_UV_3(ps->poly_to_loop_uv_clone, poly_other_i, tri_other)};

        /* #BKE_image_acquire_ibuf - TODO: this may be slow. */

        if (ibuf->float_buffer.data) {
          if (ibuf_other->float_buffer.data) { /* from float to float */
            project_face_pixel(
                other_tri_uv, ibuf_other, w, nullptr, ((ProjPixelClone *)projPixel)->clonepx.f);
          }
          else { /* from char to float */
            uchar rgba_ub[4];
            float rgba[4];
            project_face_pixel(other_tri_uv, ibuf_other, w, rgba_ub, nullptr);
            srgb_to_linearrgb_uchar4(rgba, rgba_ub);
            straight_to_premul_v4_v4(((ProjPixelClone *)projPixel)->clonepx.f, rgba);
          }
        }
        else {
          if (ibuf_other->float_buffer.data) { /* float to char */
            float rgba[4];
            project_face_pixel(other_tri_uv, ibuf_other, w, nullptr, rgba);
            premul_to_straight_v4(rgba);
            linearrgb_to_srgb_uchar3(((ProjPixelClone *)projPixel)->clonepx.ch, rgba);
            ((ProjPixelClone *)projPixel)->clonepx.ch[3] = rgba[3] * 255;
          }
          else { /* char to char */
            project_face_pixel(
                other_tri_uv, ibuf_other, w, ((ProjPixelClone *)projPixel)->clonepx.ch, nullptr);
          }
        }

        BKE_image_release_ibuf(other_tpage, ibuf_other, nullptr);
      }
      else {
        if (ibuf->float_buffer.data) {
          ((ProjPixelClone *)projPixel)->clonepx.f[3] = 0;
        }
        else {
          ((ProjPixelClone *)projPixel)->clonepx.ch[3] = 0;
        }
      }
    }
    else {
      float co[2];
      sub_v2_v2v2(co, projPixel->projCoSS, ps->cloneOffset);

      /* no need to initialize the bucket, we're only checking buckets faces and for this
       * the faces are already initialized in project_paint_delayed_face_init(...) */
      if (ibuf->float_buffer.data) {
        if (!project_paint_PickColor(
                ps, co, ((ProjPixelClone *)projPixel)->clonepx.f, nullptr, true))
        {
          /* zero alpha - ignore */
          ((ProjPixelClone *)projPixel)->clonepx.f[3] = 0;
        }
      }
      else {
        if (!project_paint_PickColor(
                ps, co, nullptr, ((ProjPixelClone *)projPixel)->clonepx.ch, true))
        {
          /* zero alpha - ignore */
          ((ProjPixelClone *)projPixel)->clonepx.ch[3] = 0;
        }
      }
    }
  }

#ifdef PROJ_DEBUG_PAINT
  if (ibuf->float_buffer.data) {
    projPixel->pixel.f_pt[0] = 0;
  }
  else {
    projPixel->pixel.ch_pt[0] = 0;
  }
#endif
  /* pointer arithmetic */
  projPixel->image_index = projima - ps->projImages;

  return projPixel;
}

static bool line_clip_rect2f(const rctf *cliprect,
                             const rctf *rect,
                             const float l1[2],
                             const float l2[2],
                             float l1_clip[2],
                             float l2_clip[2])
{
  /* first account for horizontal, then vertical lines */
  /* Horizontal. */
  if (fabsf(l1[1] - l2[1]) < PROJ_PIXEL_TOLERANCE) {
    /* is the line out of range on its Y axis? */
    if (l1[1] < rect->ymin || l1[1] > rect->ymax) {
      return false;
    }
    /* line is out of range on its X axis */
    if ((l1[0] < rect->xmin && l2[0] < rect->xmin) || (l1[0] > rect->xmax && l2[0] > rect->xmax)) {
      return false;
    }

    /* This is a single point  (or close to). */
    if (fabsf(l1[0] - l2[0]) < PROJ_PIXEL_TOLERANCE) {
      if (BLI_rctf_isect_pt_v(rect, l1)) {
        copy_v2_v2(l1_clip, l1);
        copy_v2_v2(l2_clip, l2);
        return true;
      }
      return false;
    }

    copy_v2_v2(l1_clip, l1);
    copy_v2_v2(l2_clip, l2);
    CLAMP(l1_clip[0], rect->xmin, rect->xmax);
    CLAMP(l2_clip[0], rect->xmin, rect->xmax);
    return true;
  }
  if (fabsf(l1[0] - l2[0]) < PROJ_PIXEL_TOLERANCE) {
    /* is the line out of range on its X axis? */
    if (l1[0] < rect->xmin || l1[0] > rect->xmax) {
      return false;
    }

    /* line is out of range on its Y axis */
    if ((l1[1] < rect->ymin && l2[1] < rect->ymin) || (l1[1] > rect->ymax && l2[1] > rect->ymax)) {
      return false;
    }

    /* This is a single point  (or close to). */
    if (fabsf(l1[1] - l2[1]) < PROJ_PIXEL_TOLERANCE) {
      if (BLI_rctf_isect_pt_v(rect, l1)) {
        copy_v2_v2(l1_clip, l1);
        copy_v2_v2(l2_clip, l2);
        return true;
      }
      return false;
    }

    copy_v2_v2(l1_clip, l1);
    copy_v2_v2(l2_clip, l2);
    CLAMP(l1_clip[1], rect->ymin, rect->ymax);
    CLAMP(l2_clip[1], rect->ymin, rect->ymax);
    return true;
  }

  float isect;
  short ok1 = 0;
  short ok2 = 0;

  /* Done with vertical lines */

  /* are either of the points inside the rectangle ? */
  if (BLI_rctf_isect_pt_v(rect, l1)) {
    copy_v2_v2(l1_clip, l1);
    ok1 = 1;
  }

  if (BLI_rctf_isect_pt_v(rect, l2)) {
    copy_v2_v2(l2_clip, l2);
    ok2 = 1;
  }

  /* line inside rect */
  if (ok1 && ok2) {
    return true;
  }

  /* top/bottom */
  if (line_isect_y(l1, l2, rect->ymin, &isect) && (isect >= cliprect->xmin) &&
      (isect <= cliprect->xmax))
  {
    if (l1[1] < l2[1]) { /* line 1 is outside */
      l1_clip[0] = isect;
      l1_clip[1] = rect->ymin;
      ok1 = 1;
    }
    else {
      l2_clip[0] = isect;
      l2_clip[1] = rect->ymin;
      ok2 = 2;
    }
  }

  if (ok1 && ok2) {
    return true;
  }

  if (line_isect_y(l1, l2, rect->ymax, &isect) && (isect >= cliprect->xmin) &&
      (isect <= cliprect->xmax))
  {
    if (l1[1] > l2[1]) { /* line 1 is outside */
      l1_clip[0] = isect;
      l1_clip[1] = rect->ymax;
      ok1 = 1;
    }
    else {
      l2_clip[0] = isect;
      l2_clip[1] = rect->ymax;
      ok2 = 2;
    }
  }

  if (ok1 && ok2) {
    return true;
  }

  /* left/right */
  if (line_isect_x(l1, l2, rect->xmin, &isect) && (isect >= cliprect->ymin) &&
      (isect <= cliprect->ymax))
  {
    if (l1[0] < l2[0]) { /* line 1 is outside */
      l1_clip[0] = rect->xmin;
      l1_clip[1] = isect;
      ok1 = 1;
    }
    else {
      l2_clip[0] = rect->xmin;
      l2_clip[1] = isect;
      ok2 = 2;
    }
  }

  if (ok1 && ok2) {
    return true;
  }

  if (line_isect_x(l1, l2, rect->xmax, &isect) && (isect >= cliprect->ymin) &&
      (isect <= cliprect->ymax))
  {
    if (l1[0] > l2[0]) { /* line 1 is outside */
      l1_clip[0] = rect->xmax;
      l1_clip[1] = isect;
      ok1 = 1;
    }
    else {
      l2_clip[0] = rect->xmax;
      l2_clip[1] = isect;
      ok2 = 2;
    }
  }

  if (ok1 && ok2) {
    return true;
  }
  return false;
}

/**
 * Scale the tri about its center
 * scaling by #PROJ_FACE_SCALE_SEAM (0.99x) is used for getting fake UV pixel coords that are on
 * the edge of the face but slightly inside it occlusion tests don't return hits on adjacent faces.
 */
#ifndef PROJ_DEBUG_NOSEAMBLEED

static void scale_tri(float insetCos[3][3], const float *origCos[3], const float inset)
{
  float cent[3];
  cent[0] = (origCos[0][0] + origCos[1][0] + origCos[2][0]) * (1.0f / 3.0f);
  cent[1] = (origCos[0][1] + origCos[1][1] + origCos[2][1]) * (1.0f / 3.0f);
  cent[2] = (origCos[0][2] + origCos[1][2] + origCos[2][2]) * (1.0f / 3.0f);

  sub_v3_v3v3(insetCos[0], origCos[0], cent);
  sub_v3_v3v3(insetCos[1], origCos[1], cent);
  sub_v3_v3v3(insetCos[2], origCos[2], cent);

  mul_v3_fl(insetCos[0], inset);
  mul_v3_fl(insetCos[1], inset);
  mul_v3_fl(insetCos[2], inset);

  add_v3_v3(insetCos[0], cent);
  add_v3_v3(insetCos[1], cent);
  add_v3_v3(insetCos[2], cent);
}
#endif  // PROJ_DEBUG_NOSEAMBLEED

static float len_squared_v2v2_alt(const float v1[2], const float v2_1, const float v2_2)
{
  float x, y;

  x = v1[0] - v2_1;
  y = v1[1] - v2_2;
  return x * x + y * y;
}

/**
 * \note Use a squared value so we can use #len_squared_v2v2
 * be sure that you have done a bounds check first or this may fail.
 *
 * Only give \a bucket_bounds as an arg because we need it elsewhere.
 */
static bool project_bucket_isect_circle(const float cent[2],
                                        const float radius_squared,
                                        const rctf *bucket_bounds)
{

  /* Would normally to a simple intersection test,
   * however we know the bounds of these 2 already intersect so we only need to test
   * if the center is inside the vertical or horizontal bounds on either axis,
   * this is even less work than an intersection test.
   */
#if 0
  if (BLI_rctf_isect_pt_v(bucket_bounds, cent)) {
    return true;
  }
#endif

  if ((bucket_bounds->xmin <= cent[0] && bucket_bounds->xmax >= cent[0]) ||
      (bucket_bounds->ymin <= cent[1] && bucket_bounds->ymax >= cent[1]))
  {
    return true;
  }

  /* out of bounds left */
  if (cent[0] < bucket_bounds->xmin) {
    /* lower left out of radius test */
    if (cent[1] < bucket_bounds->ymin) {
      return (len_squared_v2v2_alt(cent, bucket_bounds->xmin, bucket_bounds->ymin) <
              radius_squared) ?
                 true :
                 false;
    }
    /* top left test */
    if (cent[1] > bucket_bounds->ymax) {
      return (len_squared_v2v2_alt(cent, bucket_bounds->xmin, bucket_bounds->ymax) <
              radius_squared) ?
                 true :
                 false;
    }
  }
  else if (cent[0] > bucket_bounds->xmax) {
    /* lower right out of radius test */
    if (cent[1] < bucket_bounds->ymin) {
      return (len_squared_v2v2_alt(cent, bucket_bounds->xmax, bucket_bounds->ymin) <
              radius_squared) ?
                 true :
                 false;
    }
    /* top right test */
    if (cent[1] > bucket_bounds->ymax) {
      return (len_squared_v2v2_alt(cent, bucket_bounds->xmax, bucket_bounds->ymax) <
              radius_squared) ?
                 true :
                 false;
    }
  }

  return false;
}

/* Note for #rect_to_uvspace_ortho() and #rect_to_uvspace_persp()
 * in ortho view this function gives good results when bucket_bounds are outside the triangle
 * however in some cases, perspective view will mess up with faces
 * that have minimal screen-space area (viewed from the side).
 *
 * for this reason its not reliable in this case so we'll use the Simple Barycentric'
 * functions that only account for points inside the triangle.
 * however switching back to this for ortho is always an option. */

static void rect_to_uvspace_ortho(const rctf *bucket_bounds,
                                  const float *v1coSS,
                                  const float *v2coSS,
                                  const float *v3coSS,
                                  const float *uv1co,
                                  const float *uv2co,
                                  const float *uv3co,
                                  float bucket_bounds_uv[4][2],
                                  const int flip)
{
  float uv[2];
  float w[3];

  /* get the UV space bounding box */
  uv[0] = bucket_bounds->xmax;
  uv[1] = bucket_bounds->ymin;
  barycentric_weights_v2(v1coSS, v2coSS, v3coSS, uv, w);
  interp_v2_v2v2v2(bucket_bounds_uv[flip ? 3 : 0], uv1co, uv2co, uv3co, w);

  // uv[0] = bucket_bounds->xmax; // set above
  uv[1] = bucket_bounds->ymax;
  barycentric_weights_v2(v1coSS, v2coSS, v3coSS, uv, w);
  interp_v2_v2v2v2(bucket_bounds_uv[flip ? 2 : 1], uv1co, uv2co, uv3co, w);

  uv[0] = bucket_bounds->xmin;
  // uv[1] = bucket_bounds->ymax; // set above
  barycentric_weights_v2(v1coSS, v2coSS, v3coSS, uv, w);
  interp_v2_v2v2v2(bucket_bounds_uv[flip ? 1 : 2], uv1co, uv2co, uv3co, w);

  // uv[0] = bucket_bounds->xmin; // set above
  uv[1] = bucket_bounds->ymin;
  barycentric_weights_v2(v1coSS, v2coSS, v3coSS, uv, w);
  interp_v2_v2v2v2(bucket_bounds_uv[flip ? 0 : 3], uv1co, uv2co, uv3co, w);
}

/**
 * Same as #rect_to_uvspace_ortho but use #barycentric_weights_v2_persp.
 */
static void rect_to_uvspace_persp(const rctf *bucket_bounds,
                                  const float *v1coSS,
                                  const float *v2coSS,
                                  const float *v3coSS,
                                  const float *uv1co,
                                  const float *uv2co,
                                  const float *uv3co,
                                  float bucket_bounds_uv[4][2],
                                  const int flip)
{
  float uv[2];
  float w[3];

  /* get the UV space bounding box */
  uv[0] = bucket_bounds->xmax;
  uv[1] = bucket_bounds->ymin;
  barycentric_weights_v2_persp(v1coSS, v2coSS, v3coSS, uv, w);
  interp_v2_v2v2v2(bucket_bounds_uv[flip ? 3 : 0], uv1co, uv2co, uv3co, w);

  // uv[0] = bucket_bounds->xmax; // set above
  uv[1] = bucket_bounds->ymax;
  barycentric_weights_v2_persp(v1coSS, v2coSS, v3coSS, uv, w);
  interp_v2_v2v2v2(bucket_bounds_uv[flip ? 2 : 1], uv1co, uv2co, uv3co, w);

  uv[0] = bucket_bounds->xmin;
  // uv[1] = bucket_bounds->ymax; // set above
  barycentric_weights_v2_persp(v1coSS, v2coSS, v3coSS, uv, w);
  interp_v2_v2v2v2(bucket_bounds_uv[flip ? 1 : 2], uv1co, uv2co, uv3co, w);

  // uv[0] = bucket_bounds->xmin; // set above
  uv[1] = bucket_bounds->ymin;
  barycentric_weights_v2_persp(v1coSS, v2coSS, v3coSS, uv, w);
  interp_v2_v2v2v2(bucket_bounds_uv[flip ? 0 : 3], uv1co, uv2co, uv3co, w);
}

/* This works as we need it to but we can save a few steps and not use it */

#if 0
static float angle_2d_clockwise(const float p1[2], const float p2[2], const float p3[2])
{
  float v1[2], v2[2];

  v1[0] = p1[0] - p2[0];
  v1[1] = p1[1] - p2[1];
  v2[0] = p3[0] - p2[0];
  v2[1] = p3[1] - p2[1];

  return -atan2f(v1[0] * v2[1] - v1[1] * v2[0], v1[0] * v2[0] + v1[1] * v2[1]);
}
#endif

#define ISECT_1 (1)
#define ISECT_2 (1 << 1)
#define ISECT_3 (1 << 2)
#define ISECT_4 (1 << 3)
#define ISECT_ALL3 ((1 << 3) - 1)
#define ISECT_ALL4 ((1 << 4) - 1)

/* limit must be a fraction over 1.0f */
static bool IsectPT2Df_limit(
    const float pt[2], const float v1[2], const float v2[2], const float v3[2], const float limit)
{
  return ((area_tri_v2(pt, v1, v2) + area_tri_v2(pt, v2, v3) + area_tri_v2(pt, v3, v1)) /
          area_tri_v2(v1, v2, v3)) < limit;
}

/**
 * Clip the face by a bucket and set the uv-space bucket_bounds_uv
 * so we have the clipped UVs to do pixel intersection tests with
 */
static int float_z_sort_flip(const void *p1, const void *p2)
{
  return (((float *)p1)[2] < ((float *)p2)[2] ? 1 : -1);
}

static int float_z_sort(const void *p1, const void *p2)
{
  return (((float *)p1)[2] < ((float *)p2)[2] ? -1 : 1);
}

/* assumes one point is within the rectangle */
static bool line_rect_clip(const rctf *rect,
                           const float l1[4],
                           const float l2[4],
                           const float uv1[2],
                           const float uv2[2],
                           float uv[2],
                           bool is_ortho)
{
  float min = FLT_MAX, tmp;
  float xlen = l2[0] - l1[0];
  float ylen = l2[1] - l1[1];

  /* 0.1 might seem too much, but remember, this is pixels! */
  if (xlen > 0.1f) {
    if ((l1[0] - rect->xmin) * (l2[0] - rect->xmin) <= 0) {
      tmp = rect->xmin;
      min = min_ff((tmp - l1[0]) / xlen, min);
    }
    else if ((l1[0] - rect->xmax) * (l2[0] - rect->xmax) < 0) {
      tmp = rect->xmax;
      min = min_ff((tmp - l1[0]) / xlen, min);
    }
  }

  if (ylen > 0.1f) {
    if ((l1[1] - rect->ymin) * (l2[1] - rect->ymin) <= 0) {
      tmp = rect->ymin;
      min = min_ff((tmp - l1[1]) / ylen, min);
    }
    else if ((l1[1] - rect->ymax) * (l2[1] - rect->ymax) < 0) {
      tmp = rect->ymax;
      min = min_ff((tmp - l1[1]) / ylen, min);
    }
  }

  if (min == FLT_MAX) {
    return false;
  }

  tmp = (is_ortho) ? 1.0f : (l1[3] + min * (l2[3] - l1[3]));

  uv[0] = (uv1[0] + min / tmp * (uv2[0] - uv1[0]));
  uv[1] = (uv1[1] + min / tmp * (uv2[1] - uv1[1]));

  return true;
}

static void project_bucket_clip_face(const bool is_ortho,
                                     const bool is_flip_object,
                                     const rctf *cliprect,
                                     const rctf *bucket_bounds,
                                     const float *v1coSS,
                                     const float *v2coSS,
                                     const float *v3coSS,
                                     const float *uv1co,
                                     const float *uv2co,
                                     const float *uv3co,
                                     float bucket_bounds_uv[8][2],
                                     int *tot,
                                     bool cull)
{
  int inside_bucket_flag = 0;
  int inside_face_flag = 0;
  int flip;
  bool collinear = false;

  float bucket_bounds_ss[4][2];

  /* detect pathological case where face the three vertices are almost collinear in screen space.
   * mostly those will be culled but when flood filling or with
   * smooth shading it's a possibility */
  if (min_fff(dist_squared_to_line_v2(v1coSS, v2coSS, v3coSS),
              dist_squared_to_line_v2(v2coSS, v3coSS, v1coSS),
              dist_squared_to_line_v2(v3coSS, v1coSS, v2coSS)) < PROJ_PIXEL_TOLERANCE)
  {
    collinear = true;
  }

  /* get the UV space bounding box */
  inside_bucket_flag |= int(BLI_rctf_isect_pt_v(bucket_bounds, v1coSS));
  inside_bucket_flag |= int(BLI_rctf_isect_pt_v(bucket_bounds, v2coSS)) << 1;
  inside_bucket_flag |= int(BLI_rctf_isect_pt_v(bucket_bounds, v3coSS)) << 2;

  if (inside_bucket_flag == ISECT_ALL3) {
    /* is_flip_object is used here because we use the face winding */
    flip = (((line_point_side_v2(v1coSS, v2coSS, v3coSS) > 0.0f) != is_flip_object) !=
            (line_point_side_v2(uv1co, uv2co, uv3co) > 0.0f));

    /* All screen-space points are inside the bucket bounding box,
     * this means we don't need to clip and can simply return the UVs. */
    if (flip) { /* facing the back? */
      copy_v2_v2(bucket_bounds_uv[0], uv3co);
      copy_v2_v2(bucket_bounds_uv[1], uv2co);
      copy_v2_v2(bucket_bounds_uv[2], uv1co);
    }
    else {
      copy_v2_v2(bucket_bounds_uv[0], uv1co);
      copy_v2_v2(bucket_bounds_uv[1], uv2co);
      copy_v2_v2(bucket_bounds_uv[2], uv3co);
    }

    *tot = 3;
    return;
  }
  /* Handle pathological case here,
   * no need for further intersections below since triangle area is almost zero. */
  if (collinear) {
    int flag;

    (*tot) = 0;

    if (cull) {
      return;
    }

    if (inside_bucket_flag & ISECT_1) {
      copy_v2_v2(bucket_bounds_uv[*tot], uv1co);
      (*tot)++;
    }

    flag = inside_bucket_flag & (ISECT_1 | ISECT_2);
    if (flag && flag != (ISECT_1 | ISECT_2)) {
      if (line_rect_clip(
              bucket_bounds, v1coSS, v2coSS, uv1co, uv2co, bucket_bounds_uv[*tot], is_ortho))
      {
        (*tot)++;
      }
    }

    if (inside_bucket_flag & ISECT_2) {
      copy_v2_v2(bucket_bounds_uv[*tot], uv2co);
      (*tot)++;
    }

    flag = inside_bucket_flag & (ISECT_2 | ISECT_3);
    if (flag && flag != (ISECT_2 | ISECT_3)) {
      if (line_rect_clip(
              bucket_bounds, v2coSS, v3coSS, uv2co, uv3co, bucket_bounds_uv[*tot], is_ortho))
      {
        (*tot)++;
      }
    }

    if (inside_bucket_flag & ISECT_3) {
      copy_v2_v2(bucket_bounds_uv[*tot], uv3co);
      (*tot)++;
    }

    flag = inside_bucket_flag & (ISECT_3 | ISECT_1);
    if (flag && flag != (ISECT_3 | ISECT_1)) {
      if (line_rect_clip(
              bucket_bounds, v3coSS, v1coSS, uv3co, uv1co, bucket_bounds_uv[*tot], is_ortho))
      {
        (*tot)++;
      }
    }

    if ((*tot) < 3) {
      /* no intersections to speak of, but more probable is that all face is just outside the
       * rectangle and culled due to float precision issues. Since above tests have failed,
       * just dump triangle as is for painting */
      *tot = 0;
      copy_v2_v2(bucket_bounds_uv[*tot], uv1co);
      (*tot)++;
      copy_v2_v2(bucket_bounds_uv[*tot], uv2co);
      (*tot)++;
      copy_v2_v2(bucket_bounds_uv[*tot], uv3co);
      (*tot)++;
      return;
    }

    return;
  }

  /* Get the UV space bounding box. */
  /* Use #IsectPT2Df_limit here so we catch points are touching the triangles edge
   * (or a small fraction over) */
  bucket_bounds_ss[0][0] = bucket_bounds->xmax;
  bucket_bounds_ss[0][1] = bucket_bounds->ymin;
  inside_face_flag |= (IsectPT2Df_limit(
                           bucket_bounds_ss[0], v1coSS, v2coSS, v3coSS, 1 + PROJ_GEOM_TOLERANCE) ?
                           ISECT_1 :
                           0);

  bucket_bounds_ss[1][0] = bucket_bounds->xmax;
  bucket_bounds_ss[1][1] = bucket_bounds->ymax;
  inside_face_flag |= (IsectPT2Df_limit(
                           bucket_bounds_ss[1], v1coSS, v2coSS, v3coSS, 1 + PROJ_GEOM_TOLERANCE) ?
                           ISECT_2 :
                           0);

  bucket_bounds_ss[2][0] = bucket_bounds->xmin;
  bucket_bounds_ss[2][1] = bucket_bounds->ymax;
  inside_face_flag |= (IsectPT2Df_limit(
                           bucket_bounds_ss[2], v1coSS, v2coSS, v3coSS, 1 + PROJ_GEOM_TOLERANCE) ?
                           ISECT_3 :
                           0);

  bucket_bounds_ss[3][0] = bucket_bounds->xmin;
  bucket_bounds_ss[3][1] = bucket_bounds->ymin;
  inside_face_flag |= (IsectPT2Df_limit(
                           bucket_bounds_ss[3], v1coSS, v2coSS, v3coSS, 1 + PROJ_GEOM_TOLERANCE) ?
                           ISECT_4 :
                           0);

  flip = ((line_point_side_v2(v1coSS, v2coSS, v3coSS) > 0.0f) !=
          (line_point_side_v2(uv1co, uv2co, uv3co) > 0.0f));

  if (inside_face_flag == ISECT_ALL4) {
    /* Bucket is totally inside the screen-space face, we can safely use weights. */

    if (is_ortho) {
      rect_to_uvspace_ortho(
          bucket_bounds, v1coSS, v2coSS, v3coSS, uv1co, uv2co, uv3co, bucket_bounds_uv, flip);
    }
    else {
      rect_to_uvspace_persp(
          bucket_bounds, v1coSS, v2coSS, v3coSS, uv1co, uv2co, uv3co, bucket_bounds_uv, flip);
    }

    *tot = 4;
    return;
  }

  {
    /* The Complicated Case!
     *
     * The 2 cases above are where the face is inside the bucket
     * or the bucket is inside the face.
     *
     * we need to make a convex poly-line from the intersection between the screen-space face
     * and the bucket bounds.
     *
     * There are a number of ways this could be done, currently it just collects all
     * intersecting verts, and line intersections, then sorts them clockwise, this is
     * a lot easier than evaluating the geometry to do a correct clipping on both shapes.
     */

    /* Add a bunch of points, we know must make up the convex hull
     * which is the clipped rect and triangle */

    /* Maximum possible 6 intersections when using a rectangle and triangle */

    /* The 3rd float is used to store angle for qsort(), NOT as a Z location */
    float isectVCosSS[8][3];
    float v1_clipSS[2], v2_clipSS[2];
    float w[3];

    /* calc center */
    float cent[2] = {0.0f, 0.0f};
    // float up[2] = {0.0f, 1.0f};
    bool doubles;

    (*tot) = 0;

    if (inside_face_flag & ISECT_1) {
      copy_v2_v2(isectVCosSS[*tot], bucket_bounds_ss[0]);
      (*tot)++;
    }
    if (inside_face_flag & ISECT_2) {
      copy_v2_v2(isectVCosSS[*tot], bucket_bounds_ss[1]);
      (*tot)++;
    }
    if (inside_face_flag & ISECT_3) {
      copy_v2_v2(isectVCosSS[*tot], bucket_bounds_ss[2]);
      (*tot)++;
    }
    if (inside_face_flag & ISECT_4) {
      copy_v2_v2(isectVCosSS[*tot], bucket_bounds_ss[3]);
      (*tot)++;
    }

    if (inside_bucket_flag & ISECT_1) {
      copy_v2_v2(isectVCosSS[*tot], v1coSS);
      (*tot)++;
    }
    if (inside_bucket_flag & ISECT_2) {
      copy_v2_v2(isectVCosSS[*tot], v2coSS);
      (*tot)++;
    }
    if (inside_bucket_flag & ISECT_3) {
      copy_v2_v2(isectVCosSS[*tot], v3coSS);
      (*tot)++;
    }

    if ((inside_bucket_flag & (ISECT_1 | ISECT_2)) != (ISECT_1 | ISECT_2)) {
      if (line_clip_rect2f(cliprect, bucket_bounds, v1coSS, v2coSS, v1_clipSS, v2_clipSS)) {
        if ((inside_bucket_flag & ISECT_1) == 0) {
          copy_v2_v2(isectVCosSS[*tot], v1_clipSS);
          (*tot)++;
        }
        if ((inside_bucket_flag & ISECT_2) == 0) {
          copy_v2_v2(isectVCosSS[*tot], v2_clipSS);
          (*tot)++;
        }
      }
    }

    if ((inside_bucket_flag & (ISECT_2 | ISECT_3)) != (ISECT_2 | ISECT_3)) {
      if (line_clip_rect2f(cliprect, bucket_bounds, v2coSS, v3coSS, v1_clipSS, v2_clipSS)) {
        if ((inside_bucket_flag & ISECT_2) == 0) {
          copy_v2_v2(isectVCosSS[*tot], v1_clipSS);
          (*tot)++;
        }
        if ((inside_bucket_flag & ISECT_3) == 0) {
          copy_v2_v2(isectVCosSS[*tot], v2_clipSS);
          (*tot)++;
        }
      }
    }

    if ((inside_bucket_flag & (ISECT_3 | ISECT_1)) != (ISECT_3 | ISECT_1)) {
      if (line_clip_rect2f(cliprect, bucket_bounds, v3coSS, v1coSS, v1_clipSS, v2_clipSS)) {
        if ((inside_bucket_flag & ISECT_3) == 0) {
          copy_v2_v2(isectVCosSS[*tot], v1_clipSS);
          (*tot)++;
        }
        if ((inside_bucket_flag & ISECT_1) == 0) {
          copy_v2_v2(isectVCosSS[*tot], v2_clipSS);
          (*tot)++;
        }
      }
    }

    if ((*tot) < 3) { /* no intersections to speak of */
      *tot = 0;
      return;
    }

    /* now we have all points we need, collect their angles and sort them clockwise */

    for (int i = 0; i < (*tot); i++) {
      cent[0] += isectVCosSS[i][0];
      cent[1] += isectVCosSS[i][1];
    }
    cent[0] = cent[0] / float(*tot);
    cent[1] = cent[1] / float(*tot);

    /* Collect angles for every point around the center point */

#if 0 /* uses a few more cycles than the above loop */
    for (int i = 0; i < (*tot); i++) {
      isectVCosSS[i][2] = angle_2d_clockwise(up, cent, isectVCosSS[i]);
    }
#endif

    /* Abuse this var for the loop below */
    v1_clipSS[0] = cent[0];
    v1_clipSS[1] = cent[1] + 1.0f;

    for (int i = 0; i < (*tot); i++) {
      v2_clipSS[0] = isectVCosSS[i][0] - cent[0];
      v2_clipSS[1] = isectVCosSS[i][1] - cent[1];
      isectVCosSS[i][2] = atan2f(v1_clipSS[0] * v2_clipSS[1] - v1_clipSS[1] * v2_clipSS[0],
                                 v1_clipSS[0] * v2_clipSS[0] + v1_clipSS[1] * v2_clipSS[1]);
    }

    if (flip) {
      qsort(isectVCosSS, *tot, sizeof(float[3]), float_z_sort_flip);
    }
    else {
      qsort(isectVCosSS, *tot, sizeof(float[3]), float_z_sort);
    }

    doubles = true;
    while (doubles == true) {
      doubles = false;

      for (int i = 0; i < (*tot); i++) {
        if (fabsf(isectVCosSS[(i + 1) % *tot][0] - isectVCosSS[i][0]) < PROJ_PIXEL_TOLERANCE &&
            fabsf(isectVCosSS[(i + 1) % *tot][1] - isectVCosSS[i][1]) < PROJ_PIXEL_TOLERANCE)
        {
          for (int j = i; j < (*tot) - 1; j++) {
            isectVCosSS[j][0] = isectVCosSS[j + 1][0];
            isectVCosSS[j][1] = isectVCosSS[j + 1][1];
          }
          /* keep looking for more doubles */
          doubles = true;
          (*tot)--;
        }
      }

      /* its possible there is only a few left after remove doubles */
      if ((*tot) < 3) {
        // printf("removed too many doubles B\n");
        *tot = 0;
        return;
      }
    }

    if (is_ortho) {
      for (int i = 0; i < (*tot); i++) {
        barycentric_weights_v2(v1coSS, v2coSS, v3coSS, isectVCosSS[i], w);
        interp_v2_v2v2v2(bucket_bounds_uv[i], uv1co, uv2co, uv3co, w);
      }
    }
    else {
      for (int i = 0; i < (*tot); i++) {
        barycentric_weights_v2_persp(v1coSS, v2coSS, v3coSS, isectVCosSS[i], w);
        interp_v2_v2v2v2(bucket_bounds_uv[i], uv1co, uv2co, uv3co, w);
      }
    }
  }

#ifdef PROJ_DEBUG_PRINT_CLIP
  /* include this at the bottom of the above function to debug the output */

  {
    /* If there are ever any problems, */
    float test_uv[4][2];
    int i;
    if (is_ortho) {
      rect_to_uvspace_ortho(
          bucket_bounds, v1coSS, v2coSS, v3coSS, uv1co, uv2co, uv3co, test_uv, flip);
    }
    else {
      rect_to_uvspace_persp(
          bucket_bounds, v1coSS, v2coSS, v3coSS, uv1co, uv2co, uv3co, test_uv, flip);
    }
    printf("(  [(%f,%f), (%f,%f), (%f,%f), (%f,%f)], ",
           test_uv[0][0],
           test_uv[0][1],
           test_uv[1][0],
           test_uv[1][1],
           test_uv[2][0],
           test_uv[2][1],
           test_uv[3][0],
           test_uv[3][1]);

    printf("  [(%f,%f), (%f,%f), (%f,%f)], ",
           uv1co[0],
           uv1co[1],
           uv2co[0],
           uv2co[1],
           uv3co[0],
           uv3co[1]);

    printf("[");
    for (int i = 0; i < (*tot); i++) {
      printf("(%f, %f),", bucket_bounds_uv[i][0], bucket_bounds_uv[i][1]);
    }
    printf("]),\\\n");
  }
#endif
}

/**
 * \code{.py}
 * # This script creates faces in a blender scene from printed data above.
 *
 * project_ls = [
 * ...(output from above block)...
 * ]
 *
 * from Blender import Scene, Mesh, Window, sys, Mathutils
 *
 * import bpy
 *
 * V = Mathutils.Vector
 *
 * def main():
 *     scene = bpy.data.scenes.active
 *
 *     for item in project_ls:
 *         bb = item[0]
 *         uv = item[1]
 *         poly = item[2]
 *
 *         me = bpy.data.meshes.new()
 *         ob = scene.objects.new(me)
 *
 *         me.verts.extend([V(bb[0]).xyz, V(bb[1]).xyz, V(bb[2]).xyz, V(bb[3]).xyz])
 *         me.faces.extend([(0,1,2,3),])
 *         me.verts.extend([V(uv[0]).xyz, V(uv[1]).xyz, V(uv[2]).xyz])
 *         me.faces.extend([(4,5,6),])
 *
 *         vs = [V(p).xyz for p in poly]
 *         print len(vs)
 *         l = len(me.verts)
 *         me.verts.extend(vs)
 *
 *         i = l
 *         while i < len(me.verts):
 *             ii = i + 1
 *             if ii == len(me.verts):
 *                 ii = l
 *             me.edges.extend([i, ii])
 *             i += 1
 *
 * if __name__ == '__main__':
 *     main()
 * \endcode
 */

#undef ISECT_1
#undef ISECT_2
#undef ISECT_3
#undef ISECT_4
#undef ISECT_ALL3
#undef ISECT_ALL4

/* checks if pt is inside a convex 2D polyline, the polyline must be ordered rotating clockwise
 * otherwise it would have to test for mixed (line_point_side_v2 > 0.0f) cases */
static bool IsectPoly2Df(const float pt[2], const float uv[][2], const int tot)
{
  int i;
  if (line_point_side_v2(uv[tot - 1], uv[0], pt) < 0.0f) {
    return false;
  }

  for (i = 1; i < tot; i++) {
    if (line_point_side_v2(uv[i - 1], uv[i], pt) < 0.0f) {
      return false;
    }
  }

  return true;
}
static bool IsectPoly2Df_twoside(const float pt[2], const float uv[][2], const int tot)
{
  const bool side = (line_point_side_v2(uv[tot - 1], uv[0], pt) > 0.0f);

  for (int i = 1; i < tot; i++) {
    if ((line_point_side_v2(uv[i - 1], uv[i], pt) > 0.0f) != side) {
      return false;
    }
  }

  return true;
}

/* One of the most important function for projection painting,
 * since it selects the pixels to be added into each bucket.
 *
 * initialize pixels from this face where it intersects with the bucket_index,
 * optionally initialize pixels for removing seams */
static void project_paint_face_init(const ProjPaintState *ps,
                                    const int thread_index,
                                    const int bucket_index,
                                    const int tri_index,
                                    const int image_index,
                                    const rctf *clip_rect,
                                    const rctf *bucket_bounds,
                                    ImBuf *ibuf,
                                    ImBuf **tmpibuf)
{
  /* Projection vars, to get the 3D locations into screen space. */
  MemArena *arena = ps->arena_mt[thread_index];
  LinkNode **bucketPixelNodes = ps->bucketRect + bucket_index;
  LinkNode *bucketFaceNodes = ps->bucketFaces[bucket_index];
  bool threaded = (ps->thread_tot > 1);

  TileInfo tinf = {
      ps->tile_lock,
      ps->do_masking,
      ushort(ED_IMAGE_UNDO_TILE_NUMBER(ibuf->x)),
      tmpibuf,
      ps->projImages + image_index,
  };

  const int3 &tri = ps->corner_tris_eval[tri_index];
  const int face_i = ps->corner_tri_faces_eval[tri_index];
  const int vert_tri[3] = {PS_CORNER_TRI_AS_VERT_INDEX_3(ps, tri)};
  const float *tri_uv[3] = {PS_CORNER_TRI_AS_UV_3(ps->poly_to_loop_uv, face_i, tri)};

  /* UV/pixel seeking data */
  /* Image X/Y-Pixel */
  int x, y;
  float mask;
  /* Image floating point UV - same as x, y but from 0.0-1.0 */
  float uv[2];

  /* vert co screen-space, these will be assigned to vert_tri[0-2] */
  const float *v1coSS, *v2coSS, *v3coSS;

  /* Vertex screen-space coords. */
  const float *vCo[3];

  float w[3], wco[3];

  /* for convenience only, these will be assigned to tri_uv[0],1,2 or tri_uv[0],2,3 */
  float *uv1co, *uv2co, *uv3co;
  float pixelScreenCo[4];
  bool do_3d_mapping = ps->brush->mtex.brush_map_mode == MTEX_MAP_MODE_3D;

  /* Image-space bounds. */
  rcti bounds_px;
  /* Variables for getting UV-space bounds. */

  /* Bucket bounds in UV space so we can init pixels only for this face. */
  float tri_uv_pxoffset[3][2];
  float xhalfpx, yhalfpx;
  const float ibuf_xf = float(ibuf->x), ibuf_yf = float(ibuf->y);

  /* for early loop exit */
  int has_x_isect = 0, has_isect = 0;

  float uv_clip[8][2];
  int uv_clip_tot;
  const bool is_ortho = ps->is_ortho;
  const bool is_flip_object = ps->is_flip_object;
  const bool do_backfacecull = ps->do_backfacecull;
  const bool do_clip = RV3D_CLIPPING_ENABLED(ps->v3d, ps->rv3d);

  vCo[0] = ps->vert_positions_eval[vert_tri[0]];
  vCo[1] = ps->vert_positions_eval[vert_tri[1]];
  vCo[2] = ps->vert_positions_eval[vert_tri[2]];

  /* Use tri_uv_pxoffset instead of tri_uv so we can offset the UV half a pixel
   * this is done so we can avoid offsetting all the pixels by 0.5 which causes
   * problems when wrapping negative coords */
  xhalfpx = (0.5f + (PROJ_PIXEL_TOLERANCE * (1.0f / 3.0f))) / ibuf_xf;
  yhalfpx = (0.5f + (PROJ_PIXEL_TOLERANCE * (1.0f / 4.0f))) / ibuf_yf;

  /* Note about (PROJ_GEOM_TOLERANCE/x) above...
   * Needed to add this offset since UV coords are often quads aligned to pixels.
   * In this case pixels can be exactly between 2 triangles causing nasty
   * artifacts.
   *
   * This workaround can be removed and painting will still work on most cases
   * but since the first thing most people try is painting onto a quad- better make it work.
   */

  tri_uv_pxoffset[0][0] = tri_uv[0][0] - xhalfpx;
  tri_uv_pxoffset[0][1] = tri_uv[0][1] - yhalfpx;

  tri_uv_pxoffset[1][0] = tri_uv[1][0] - xhalfpx;
  tri_uv_pxoffset[1][1] = tri_uv[1][1] - yhalfpx;

  tri_uv_pxoffset[2][0] = tri_uv[2][0] - xhalfpx;
  tri_uv_pxoffset[2][1] = tri_uv[2][1] - yhalfpx;

  {
    uv1co = tri_uv_pxoffset[0]; /* Was `tri_uv[i1];`. */
    uv2co = tri_uv_pxoffset[1]; /* Was `tri_uv[i2];`. */
    uv3co = tri_uv_pxoffset[2]; /* Was `tri_uv[i3];`. */

    v1coSS = ps->screenCoords[vert_tri[0]];
    v2coSS = ps->screenCoords[vert_tri[1]];
    v3coSS = ps->screenCoords[vert_tri[2]];

    /* This function gives is a concave polyline in UV space from the clipped tri. */
    project_bucket_clip_face(is_ortho,
                             is_flip_object,
                             clip_rect,
                             bucket_bounds,
                             v1coSS,
                             v2coSS,
                             v3coSS,
                             uv1co,
                             uv2co,
                             uv3co,
                             uv_clip,
                             &uv_clip_tot,
                             do_backfacecull || ps->do_occlude);

    /* Sometimes this happens, better just allow for 8 intersections
     * even though there should be max 6 */
#if 0
    if (uv_clip_tot > 6) {
      printf("this should never happen! %d\n", uv_clip_tot);
    }
#endif

    if (pixel_bounds_array(uv_clip, ibuf->x, ibuf->y, uv_clip_tot, &bounds_px)) {
#if 0
      project_paint_undo_tiles_init(
          &bounds_px, ps->projImages + image_index, tmpibuf, tile_width, threaded, ps->do_masking);
#endif
      /* clip face and */

      has_isect = 0;
      for (y = bounds_px.ymin; y < bounds_px.ymax; y++) {
        // uv[1] = (float(y) + 0.5f) / float(ibuf->y);
        /* use pixel offset UV coords instead */
        uv[1] = float(y) / ibuf_yf;

        has_x_isect = 0;
        for (x = bounds_px.xmin; x < bounds_px.xmax; x++) {
          // uv[0] = (float(x) + 0.5f) / float(ibuf->x);
          /* use pixel offset UV coords instead */
          uv[0] = float(x) / ibuf_xf;

          /* Note about IsectPoly2Df_twoside, checking the face or uv flipping doesn't work,
           * could check the poly direction but better to do this */
          if ((do_backfacecull == true && IsectPoly2Df(uv, uv_clip, uv_clip_tot)) ||
              (do_backfacecull == false && IsectPoly2Df_twoside(uv, uv_clip, uv_clip_tot)))
          {

            has_x_isect = has_isect = 1;

            if (is_ortho) {
              screen_px_from_ortho(
                  uv, v1coSS, v2coSS, v3coSS, uv1co, uv2co, uv3co, pixelScreenCo, w);
            }
            else {
              screen_px_from_persp(
                  uv, v1coSS, v2coSS, v3coSS, uv1co, uv2co, uv3co, pixelScreenCo, w);
            }

            /* A pity we need to get the world-space pixel location here
             * because it is a relatively expensive operation. */
            if (do_clip || do_3d_mapping) {
              interp_v3_v3v3v3(wco,
                               ps->vert_positions_eval[vert_tri[0]],
                               ps->vert_positions_eval[vert_tri[1]],
                               ps->vert_positions_eval[vert_tri[2]],
                               w);
              if (do_clip && ED_view3d_clipping_test(ps->rv3d, wco, true)) {
                /* Watch out that no code below this needs to run */
                continue;
              }
            }

            /* Is this UV visible from the view? - ray-trace */
            /* project_paint_PickFace is less complex, use for testing */
            // if (project_paint_PickFace(ps, pixelScreenCo, w, &side) == tri_index) {
            if ((ps->do_occlude == false) ||
                !project_bucket_point_occluded(ps, bucketFaceNodes, tri_index, pixelScreenCo))
            {
              mask = project_paint_uvpixel_mask(ps, tri_index, w);

              if (mask > 0.0f) {
                BLI_linklist_prepend_arena(
                    bucketPixelNodes,
                    project_paint_uvpixel_init(
                        ps, arena, &tinf, x, y, mask, tri_index, pixelScreenCo, wco, w),
                    arena);
              }
            }
          }
          // #if 0
          else if (has_x_isect) {
            /* assuming the face is not a bow-tie - we know we can't intersect again on the X */
            break;
          }
          // #endif
        }

#if 0 /* TODO: investigate why this doesn't work sometimes! it should! */
        /* no intersection for this entire row,
         * after some intersection above means we can quit now */
        if (has_x_isect == 0 && has_isect) {
          break;
        }
#endif
      }
    }
  }

#ifndef PROJ_DEBUG_NOSEAMBLEED
  if (ps->seam_bleed_px > 0.0f && !(ps->faceSeamFlags[tri_index] & PROJ_FACE_DEGENERATE)) {
    int face_seam_flag;

    if (threaded) {
      /* Other threads could be modifying these vars. */
      BLI_thread_lock(LOCK_CUSTOM1);
    }

    face_seam_flag = ps->faceSeamFlags[tri_index];

    /* are any of our edges un-initialized? */
    if ((face_seam_flag & PROJ_FACE_SEAM_INIT0) == 0 ||
        (face_seam_flag & PROJ_FACE_SEAM_INIT1) == 0 ||
        (face_seam_flag & PROJ_FACE_SEAM_INIT2) == 0)
    {
      project_face_seams_init(ps, arena, tri_index, 0, true, ibuf->x, ibuf->y);
      face_seam_flag = ps->faceSeamFlags[tri_index];
#  if 0
      printf("seams - %d %d %d %d\n",
             flag & PROJ_FACE_SEAM0,
             flag & PROJ_FACE_SEAM1,
             flag & PROJ_FACE_SEAM2);
#  endif
    }

    if ((face_seam_flag & (PROJ_FACE_SEAM0 | PROJ_FACE_SEAM1 | PROJ_FACE_SEAM2)) == 0) {

      if (threaded) {
        /* Other threads could be modifying these vars. */
        BLI_thread_unlock(LOCK_CUSTOM1);
      }
    }
    else {
      /* we have a seam - deal with it! */

      /* Inset face coords.
       * - screen-space in orthographic view.
       * - world-space in perspective view.
       */
      float insetCos[3][3];

      /* Vertex screen-space coords. */
      const float *vCoSS[3];

      /* Store the screen-space coords of the face,
       * clipped by the bucket's screen aligned rectangle. */
      float bucket_clip_edges[2][2];
      float edge_verts_inset_clip[2][3];
      /* face edge pairs - loop through these:
       * ((0,1), (1,2), (2,3), (3,0)) or ((0,1), (1,2), (2,0)) for a tri */
      int fidx1, fidx2;

      float seam_subsection[4][2];
      float fac1, fac2;

      /* Pixel-space UVs. */
      float tri_puv[3][2];

      tri_puv[0][0] = tri_uv_pxoffset[0][0] * ibuf->x;
      tri_puv[0][1] = tri_uv_pxoffset[0][1] * ibuf->y;

      tri_puv[1][0] = tri_uv_pxoffset[1][0] * ibuf->x;
      tri_puv[1][1] = tri_uv_pxoffset[1][1] * ibuf->y;

      tri_puv[2][0] = tri_uv_pxoffset[2][0] * ibuf->x;
      tri_puv[2][1] = tri_uv_pxoffset[2][1] * ibuf->y;

      if ((ps->faceSeamFlags[tri_index] & PROJ_FACE_SEAM0) ||
          (ps->faceSeamFlags[tri_index] & PROJ_FACE_SEAM1) ||
          (ps->faceSeamFlags[tri_index] & PROJ_FACE_SEAM2))
      {
        uv_image_outset(ps, tri_uv_pxoffset, tri_puv, tri_index, ibuf->x, ibuf->y);
      }

      /* ps->loopSeamUVs can't be modified when threading, now this is done we can unlock. */
      if (threaded) {
        /* Other threads could be modifying these vars */
        BLI_thread_unlock(LOCK_CUSTOM1);
      }

      vCoSS[0] = ps->screenCoords[vert_tri[0]];
      vCoSS[1] = ps->screenCoords[vert_tri[1]];
      vCoSS[2] = ps->screenCoords[vert_tri[2]];

      /* PROJ_FACE_SCALE_SEAM must be slightly less than 1.0f */
      if (is_ortho) {
        scale_tri(insetCos, vCoSS, PROJ_FACE_SCALE_SEAM);
      }
      else {
        scale_tri(insetCos, vCo, PROJ_FACE_SCALE_SEAM);
      }

      for (fidx1 = 0; fidx1 < 3; fidx1++) {
        /* next fidx in the face (0,1,2) -> (1,2,0) */
        fidx2 = (fidx1 == 2) ? 0 : fidx1 + 1;

        if ((face_seam_flag & (1 << fidx1)) && /* 1<<fidx1 -> PROJ_FACE_SEAM# */
            line_clip_rect2f(clip_rect,
                             bucket_bounds,
                             vCoSS[fidx1],
                             vCoSS[fidx2],
                             bucket_clip_edges[0],
                             bucket_clip_edges[1]))
        {
          /* Avoid div by zero. */
          if (len_squared_v2v2(vCoSS[fidx1], vCoSS[fidx2]) > FLT_EPSILON) {
            uint loop_idx = ps->corner_tris_eval[tri_index][fidx1];
            LoopSeamData *seam_data = &ps->loopSeamData[loop_idx];
            float(*seam_uvs)[2] = seam_data->seam_uvs;

            if (is_ortho) {
              fac1 = line_point_factor_v2(bucket_clip_edges[0], vCoSS[fidx1], vCoSS[fidx2]);
              fac2 = line_point_factor_v2(bucket_clip_edges[1], vCoSS[fidx1], vCoSS[fidx2]);
            }
            else {
              fac1 = screen_px_line_point_factor_v2_persp(
                  ps, bucket_clip_edges[0], vCo[fidx1], vCo[fidx2]);
              fac2 = screen_px_line_point_factor_v2_persp(
                  ps, bucket_clip_edges[1], vCo[fidx1], vCo[fidx2]);
            }

            interp_v2_v2v2(
                seam_subsection[0], tri_uv_pxoffset[fidx1], tri_uv_pxoffset[fidx2], fac1);
            interp_v2_v2v2(
                seam_subsection[1], tri_uv_pxoffset[fidx1], tri_uv_pxoffset[fidx2], fac2);

            interp_v2_v2v2(seam_subsection[2], seam_uvs[0], seam_uvs[1], fac2);
            interp_v2_v2v2(seam_subsection[3], seam_uvs[0], seam_uvs[1], fac1);

            /* if the bucket_clip_edges values Z values was kept we could avoid this
             * Inset needs to be added so occlusion tests won't hit adjacent faces */
            interp_v3_v3v3(edge_verts_inset_clip[0], insetCos[fidx1], insetCos[fidx2], fac1);
            interp_v3_v3v3(edge_verts_inset_clip[1], insetCos[fidx1], insetCos[fidx2], fac2);

            if (pixel_bounds_uv(seam_subsection, ibuf->x, ibuf->y, &bounds_px)) {
              /* bounds between the seam rect and the uvspace bucket pixels */

              has_isect = 0;
              for (y = bounds_px.ymin; y < bounds_px.ymax; y++) {
                // uv[1] = (float(y) + 0.5f) / float(ibuf->y);
                /* use offset uvs instead */
                uv[1] = float(y) / ibuf_yf;

                has_x_isect = 0;
                for (x = bounds_px.xmin; x < bounds_px.xmax; x++) {
                  const float puv[2] = {float(x), float(y)};
                  bool in_bounds;
                  // uv[0] = (float(x) + 0.5f) / float(ibuf->x);
                  /* use offset uvs instead */
                  uv[0] = float(x) / ibuf_xf;

                  /* test we're inside uvspace bucket and triangle bounds */
                  if (equals_v2v2(seam_uvs[0], seam_uvs[1])) {
                    in_bounds = isect_point_tri_v2(uv, UNPACK3(seam_subsection));
                  }
                  else {
                    in_bounds = isect_point_quad_v2(uv, UNPACK4(seam_subsection));
                  }

                  if (in_bounds) {
                    if ((seam_data->corner_dist_sq[0] > 0.0f) &&
                        (len_squared_v2v2(puv, seam_data->seam_puvs[0]) <
                         seam_data->corner_dist_sq[0]) &&
                        (len_squared_v2v2(puv, tri_puv[fidx1]) > ps->seam_bleed_px_sq))
                    {
                      in_bounds = false;
                    }
                    else if ((seam_data->corner_dist_sq[1] > 0.0f) &&
                             (len_squared_v2v2(puv, seam_data->seam_puvs[1]) <
                              seam_data->corner_dist_sq[1]) &&
                             (len_squared_v2v2(puv, tri_puv[fidx2]) > ps->seam_bleed_px_sq))
                    {
                      in_bounds = false;
                    }
                  }

                  if (in_bounds) {
                    float pixel_on_edge[4];
                    float fac;

                    if (is_ortho) {
                      screen_px_from_ortho(
                          uv, v1coSS, v2coSS, v3coSS, uv1co, uv2co, uv3co, pixelScreenCo, w);
                    }
                    else {
                      screen_px_from_persp(
                          uv, v1coSS, v2coSS, v3coSS, uv1co, uv2co, uv3co, pixelScreenCo, w);
                    }

                    /* We need the coord of the pixel on the edge, for the occlusion query. */
                    fac = resolve_quad_u_v2(uv, UNPACK4(seam_subsection));
                    interp_v3_v3v3(
                        pixel_on_edge, edge_verts_inset_clip[0], edge_verts_inset_clip[1], fac);

                    if (!is_ortho) {
                      pixel_on_edge[3] = 1.0f;
                      /* cast because of const */
                      mul_m4_v4((float(*)[4])ps->projectMat, pixel_on_edge);
                      pixel_on_edge[0] = float(ps->winx * 0.5f) +
                                         (ps->winx * 0.5f) * pixel_on_edge[0] / pixel_on_edge[3];
                      pixel_on_edge[1] = float(ps->winy * 0.5f) +
                                         (ps->winy * 0.5f) * pixel_on_edge[1] / pixel_on_edge[3];
                      /* Use the depth for bucket point occlusion */
                      pixel_on_edge[2] = pixel_on_edge[2] / pixel_on_edge[3];
                    }

                    if ((ps->do_occlude == false) ||
                        !project_bucket_point_occluded(
                            ps, bucketFaceNodes, tri_index, pixel_on_edge))
                    {
                      /* A pity we need to get the world-space pixel location here
                       * because it is a relatively expensive operation. */
                      if (do_clip || do_3d_mapping) {
                        interp_v3_v3v3v3(wco, vCo[0], vCo[1], vCo[2], w);

                        if (do_clip && ED_view3d_clipping_test(ps->rv3d, wco, true)) {
                          /* Watch out that no code below
                           * this needs to run */
                          continue;
                        }
                      }

                      mask = project_paint_uvpixel_mask(ps, tri_index, w);

                      if (mask > 0.0f) {
                        BLI_linklist_prepend_arena(
                            bucketPixelNodes,
                            project_paint_uvpixel_init(
                                ps, arena, &tinf, x, y, mask, tri_index, pixelScreenCo, wco, w),
                            arena);
                      }
                    }
                  }
                  else if (has_x_isect) {
                    /* assuming the face is not a bow-tie - we know
                     * we can't intersect again on the X */
                    break;
                  }
                }

#  if 0 /* TODO: investigate why this doesn't work sometimes! it should! */
                /* no intersection for this entire row,
                 * after some intersection above means we can quit now */
                if (has_x_isect == 0 && has_isect) {
                  break;
                }
#  endif
              }
            }
          }
        }
      }
    }
  }
#else
  UNUSED_VARS(vCo, threaded);
#endif /* PROJ_DEBUG_NOSEAMBLEED */
}

/**
 * Takes floating point screen-space min/max and
 * returns int min/max to be used as indices for ps->bucketRect, ps->bucketFlags
 */
static void project_paint_bucket_bounds(const ProjPaintState *ps,
                                        const float min[2],
                                        const float max[2],
                                        int bucketMin[2],
                                        int bucketMax[2])
{
  /* divide by bucketWidth & bucketHeight so the bounds are offset in bucket grid units */

  /* XXX(jwilkins ): the offset of 0.5 is always truncated to zero and the offset of 1.5f
   * is always truncated to 1, is this really correct? */

  /* these offsets of 0.5 and 1.5 seem odd but they are correct */
  bucketMin[0] = int(int((float(min[0] - ps->screenMin[0]) / ps->screen_width) * ps->buckets_x) +
                     0.5f);
  bucketMin[1] = int(int((float(min[1] - ps->screenMin[1]) / ps->screen_height) * ps->buckets_y) +
                     0.5f);

  bucketMax[0] = int(int((float(max[0] - ps->screenMin[0]) / ps->screen_width) * ps->buckets_x) +
                     1.5f);
  bucketMax[1] = int(int((float(max[1] - ps->screenMin[1]) / ps->screen_height) * ps->buckets_y) +
                     1.5f);

  /* in case the rect is outside the mesh 2d bounds */
  CLAMP(bucketMin[0], 0, ps->buckets_x);
  CLAMP(bucketMin[1], 0, ps->buckets_y);

  CLAMP(bucketMax[0], 0, ps->buckets_x);
  CLAMP(bucketMax[1], 0, ps->buckets_y);
}

/* set bucket_bounds to a screen space-aligned floating point bound-box */
static void project_bucket_bounds(const ProjPaintState *ps,
                                  const int bucket_x,
                                  const int bucket_y,
                                  rctf *r_bucket_bounds)
{
  /* left */
  r_bucket_bounds->xmin = (ps->screenMin[0] + ((bucket_x) * (ps->screen_width / ps->buckets_x)));
  /* right */
  r_bucket_bounds->xmax = (ps->screenMin[0] +
                           ((bucket_x + 1) * (ps->screen_width / ps->buckets_x)));

  /* bottom */
  r_bucket_bounds->ymin = (ps->screenMin[1] + ((bucket_y) * (ps->screen_height / ps->buckets_y)));
  /* top */
  r_bucket_bounds->ymax = (ps->screenMin[1] +
                           ((bucket_y + 1) * (ps->screen_height / ps->buckets_y)));
}

/* Fill this bucket with pixels from the faces that intersect it.
 *
 * have bucket_bounds as an argument so we don't need to give bucket_x/y the rect function needs */
static void project_bucket_init(const ProjPaintState *ps,
                                const int thread_index,
                                const int bucket_index,
                                const rctf *clip_rect,
                                const rctf *bucket_bounds)
{
  LinkNode *node;
  int tri_index, image_index = 0;
  ImBuf *ibuf = nullptr;
  Image *tpage_last = nullptr, *tpage;
  ImBuf *tmpibuf = nullptr;
  int tile_last = 0;

  if (ps->image_tot == 1) {
    /* Simple loop, no context switching */
    ibuf = ps->projImages[0].ibuf;

    for (node = ps->bucketFaces[bucket_index]; node; node = node->next) {
      project_paint_face_init(ps,
                              thread_index,
                              bucket_index,
                              POINTER_AS_INT(node->link),
                              0,
                              clip_rect,
                              bucket_bounds,
                              ibuf,
                              &tmpibuf);
    }
  }
  else {

    /* More complicated loop, switch between images */
    for (node = ps->bucketFaces[bucket_index]; node; node = node->next) {
      tri_index = POINTER_AS_INT(node->link);

      const int3 &tri = ps->corner_tris_eval[tri_index];
      const int face_i = ps->corner_tri_faces_eval[tri_index];
      const float *tri_uv[3] = {PS_CORNER_TRI_AS_UV_3(ps->poly_to_loop_uv, face_i, tri)};

      /* Image context switching */
      tpage = project_paint_face_paint_image(ps, tri_index);
      int tile = project_paint_face_paint_tile(tpage, tri_uv[0]);
      if (tpage_last != tpage || tile_last != tile) {
        tpage_last = tpage;
        tile_last = tile;

        ibuf = nullptr;
        for (image_index = 0; image_index < ps->image_tot; image_index++) {
          ProjPaintImage *projIma = &ps->projImages[image_index];
          if ((projIma->ima == tpage) && (projIma->iuser.tile == tile)) {
            ibuf = projIma->ibuf;
            break;
          }
        }
        BLI_assert(ibuf != nullptr);
      }
      /* context switching done */

      project_paint_face_init(ps,
                              thread_index,
                              bucket_index,
                              tri_index,
                              image_index,
                              clip_rect,
                              bucket_bounds,
                              ibuf,
                              &tmpibuf);
    }
  }

  if (tmpibuf) {
    IMB_freeImBuf(tmpibuf);
  }

  ps->bucketFlags[bucket_index] |= PROJ_BUCKET_INIT;
}

/* We want to know if a bucket and a face overlap in screen-space.
 *
 * NOTE: if this ever returns false positives its not that bad, since a face in the bounding area
 * will have its pixels calculated when it might not be needed later, (at the moment at least)
 * obviously it shouldn't have bugs though. */

static bool project_bucket_face_isect(ProjPaintState *ps,
                                      int bucket_x,
                                      int bucket_y,
                                      const int3 &tri)
{
  /* TODO: replace this with a trickier method that uses side-of-line for all
   * #ProjPaintState.screenCoords edges against the closest bucket corner. */
  const int vert_tri[3] = {PS_CORNER_TRI_AS_VERT_INDEX_3(ps, tri)};
  rctf bucket_bounds;
  float p1[2], p2[2], p3[2], p4[2];
  const float *v, *v1, *v2, *v3;
  int fidx;

  project_bucket_bounds(ps, bucket_x, bucket_y, &bucket_bounds);

  /* Is one of the faces verts in the bucket bounds? */

  fidx = 2;
  do {
    v = ps->screenCoords[vert_tri[fidx]];
    if (BLI_rctf_isect_pt_v(&bucket_bounds, v)) {
      return true;
    }
  } while (fidx--);

  v1 = ps->screenCoords[vert_tri[0]];
  v2 = ps->screenCoords[vert_tri[1]];
  v3 = ps->screenCoords[vert_tri[2]];

  p1[0] = bucket_bounds.xmin;
  p1[1] = bucket_bounds.ymin;
  p2[0] = bucket_bounds.xmin;
  p2[1] = bucket_bounds.ymax;
  p3[0] = bucket_bounds.xmax;
  p3[1] = bucket_bounds.ymax;
  p4[0] = bucket_bounds.xmax;
  p4[1] = bucket_bounds.ymin;

  if (isect_point_tri_v2(p1, v1, v2, v3) || isect_point_tri_v2(p2, v1, v2, v3) ||
      isect_point_tri_v2(p3, v1, v2, v3) || isect_point_tri_v2(p4, v1, v2, v3) ||
      /* we can avoid testing v3,v1 because another intersection MUST exist if this intersects */
      (isect_seg_seg_v2(p1, p2, v1, v2) || isect_seg_seg_v2(p1, p2, v2, v3)) ||
      (isect_seg_seg_v2(p2, p3, v1, v2) || isect_seg_seg_v2(p2, p3, v2, v3)) ||
      (isect_seg_seg_v2(p3, p4, v1, v2) || isect_seg_seg_v2(p3, p4, v2, v3)) ||
      (isect_seg_seg_v2(p4, p1, v1, v2) || isect_seg_seg_v2(p4, p1, v2, v3)))
  {
    return true;
  }

  return false;
}

/* Add faces to the bucket but don't initialize its pixels
 * TODO: when painting occluded, sort the faces on their min-Z
 * and only add faces that faces that are not occluded */
static void project_paint_delayed_face_init(ProjPaintState *ps,
                                            const int3 &corner_tri,
                                            const int tri_index)
{
  const int vert_tri[3] = {PS_CORNER_TRI_AS_VERT_INDEX_3(ps, corner_tri)};
  float min[2], max[2], *vCoSS;
  /* for ps->bucketRect indexing */
  int bucketMin[2], bucketMax[2];
  int fidx, bucket_x, bucket_y;
  /* for early loop exit */
  int has_x_isect = -1, has_isect = 0;
  /* just use the first thread arena since threading has not started yet */
  MemArena *arena = ps->arena_mt[0];

  INIT_MINMAX2(min, max);

  fidx = 2;
  do {
    vCoSS = ps->screenCoords[vert_tri[fidx]];
    minmax_v2v2_v2(min, max, vCoSS);
  } while (fidx--);

  project_paint_bucket_bounds(ps, min, max, bucketMin, bucketMax);

  for (bucket_y = bucketMin[1]; bucket_y < bucketMax[1]; bucket_y++) {
    has_x_isect = 0;
    for (bucket_x = bucketMin[0]; bucket_x < bucketMax[0]; bucket_x++) {
      if (project_bucket_face_isect(ps, bucket_x, bucket_y, corner_tri)) {
        int bucket_index = bucket_x + (bucket_y * ps->buckets_x);
        BLI_linklist_prepend_arena(&ps->bucketFaces[bucket_index],
                                   /* cast to a pointer to shut up the compiler */
                                   POINTER_FROM_INT(tri_index),
                                   arena);

        has_x_isect = has_isect = 1;
      }
      else if (has_x_isect) {
        /* assuming the face is not a bow-tie - we know we can't intersect again on the X */
        break;
      }
    }

    /* no intersection for this entire row,
     * after some intersection above means we can quit now */
    if (has_x_isect == 0 && has_isect) {
      break;
    }
  }

#ifndef PROJ_DEBUG_NOSEAMBLEED
  if (ps->seam_bleed_px > 0.0f) {
    /* set as uninitialized */
    ps->loopSeamData[corner_tri[0]].seam_uvs[0][0] = FLT_MAX;
    ps->loopSeamData[corner_tri[1]].seam_uvs[0][0] = FLT_MAX;
    ps->loopSeamData[corner_tri[2]].seam_uvs[0][0] = FLT_MAX;
  }
#endif
}

static void proj_paint_state_viewport_init(ProjPaintState *ps, const char symmetry_flag)
{
  float mat[3][3];
  float viewmat[4][4];
  float viewinv[4][4];

  ps->viewDir[0] = 0.0f;
  ps->viewDir[1] = 0.0f;
  ps->viewDir[2] = 1.0f;

  copy_m4_m4(ps->obmat, ps->ob->object_to_world().ptr());

  if (symmetry_flag) {
    int i;
    for (i = 0; i < 3; i++) {
      if ((symmetry_flag >> i) & 1) {
        negate_v3(ps->obmat[i]);
        ps->is_flip_object = !ps->is_flip_object;
      }
    }
  }

  invert_m4_m4(ps->obmat_imat, ps->obmat);

  if (ELEM(ps->source, PROJ_SRC_VIEW, PROJ_SRC_VIEW_FILL)) {
    /* normal drawing */
    ps->winx = ps->region->winx;
    ps->winy = ps->region->winy;

    copy_m4_m4(viewmat, ps->rv3d->viewmat);
    copy_m4_m4(viewinv, ps->rv3d->viewinv);

    blender::float4x4 projection = ED_view3d_ob_project_mat_get_from_obmat(
        ps->rv3d, blender::float4x4(ps->obmat));
    copy_m4_m4(ps->projectMat, projection.ptr());

    ps->is_ortho = ED_view3d_clip_range_get(
        ps->depsgraph, ps->v3d, ps->rv3d, true, &ps->clip_start, &ps->clip_end);
  }
  else {
    /* re-projection */
    float winmat[4][4];
    float vmat[4][4];

    ps->winx = ps->reproject_ibuf->x;
    ps->winy = ps->reproject_ibuf->y;

    if (ps->source == PROJ_SRC_IMAGE_VIEW) {
      /* image stores camera data, tricky */
      IDProperty *idgroup = IDP_GetProperties(&ps->reproject_image->id);
      IDProperty *view_data = IDP_GetPropertyFromGroup(idgroup, PROJ_VIEW_DATA_ID);

      const float *array = (float *)IDP_Array(view_data);

      /* use image array, written when creating image */
      memcpy(winmat, array, sizeof(winmat));
      array += sizeof(winmat) / sizeof(float);
      memcpy(viewmat, array, sizeof(viewmat));
      array += sizeof(viewmat) / sizeof(float);
      ps->clip_start = array[0];
      ps->clip_end = array[1];
      ps->is_ortho = bool(array[2]);

      invert_m4_m4(viewinv, viewmat);
    }
    else if (ps->source == PROJ_SRC_IMAGE_CAM) {
      Object *cam_ob_eval = DEG_get_evaluated(ps->depsgraph, ps->scene->camera);
      CameraParams params;

      /* viewmat & viewinv */
      copy_m4_m4(viewinv, cam_ob_eval->object_to_world().ptr());
      normalize_m4(viewinv);
      invert_m4_m4(viewmat, viewinv);

      /* window matrix, clipping and ortho */
      BKE_camera_params_init(&params);
      BKE_camera_params_from_object(&params, cam_ob_eval);
      BKE_camera_params_compute_viewplane(&params, ps->winx, ps->winy, 1.0f, 1.0f);
      BKE_camera_params_compute_matrix(&params);

      copy_m4_m4(winmat, params.winmat);
      ps->clip_start = params.clip_start;
      ps->clip_end = params.clip_end;
      ps->is_ortho = params.is_ortho;
    }
    else {
      BLI_assert(0);
    }

    /* same as #ED_view3d_ob_project_mat_get */
    mul_m4_m4m4(vmat, viewmat, ps->obmat);
    mul_m4_m4m4(ps->projectMat, winmat, vmat);
  }

  invert_m4_m4(ps->projectMatInv, ps->projectMat);

  /* viewDir - object relative */
  copy_m3_m4(mat, viewinv);
  mul_m3_v3(mat, ps->viewDir);
  copy_m3_m4(mat, ps->obmat_imat);
  mul_m3_v3(mat, ps->viewDir);
  normalize_v3(ps->viewDir);

  if (UNLIKELY(ps->is_flip_object)) {
    negate_v3(ps->viewDir);
  }

  /* viewPos - object relative */
  copy_v3_v3(ps->viewPos, viewinv[3]);
  copy_m3_m4(mat, ps->obmat_imat);
  mul_m3_v3(mat, ps->viewPos);
  add_v3_v3(ps->viewPos, ps->obmat_imat[3]);
}

static void proj_paint_state_screen_coords_init(ProjPaintState *ps, const int diameter)
{
  float *projScreenCo;
  float projMargin;
  int a;

  INIT_MINMAX2(ps->screenMin, ps->screenMax);

  ps->screenCoords = static_cast<float(*)[4]>(
      MEM_mallocN(sizeof(float) * ps->totvert_eval * 4, "ProjectPaint ScreenVerts"));
  projScreenCo = *ps->screenCoords;

  if (ps->is_ortho) {
    for (a = 0; a < ps->totvert_eval; a++, projScreenCo += 4) {
      mul_v3_m4v3(projScreenCo, ps->projectMat, ps->vert_positions_eval[a]);

      /* screen space, not clamped */
      projScreenCo[0] = float(ps->winx * 0.5f) + (ps->winx * 0.5f) * projScreenCo[0];
      projScreenCo[1] = float(ps->winy * 0.5f) + (ps->winy * 0.5f) * projScreenCo[1];
      minmax_v2v2_v2(ps->screenMin, ps->screenMax, projScreenCo);
    }
  }
  else {
    for (a = 0; a < ps->totvert_eval; a++, projScreenCo += 4) {
      copy_v3_v3(projScreenCo, ps->vert_positions_eval[a]);
      projScreenCo[3] = 1.0f;

      mul_m4_v4(ps->projectMat, projScreenCo);

      if (projScreenCo[3] > ps->clip_start) {
        /* screen space, not clamped */
        projScreenCo[0] = float(ps->winx * 0.5f) +
                          (ps->winx * 0.5f) * projScreenCo[0] / projScreenCo[3];
        projScreenCo[1] = float(ps->winy * 0.5f) +
                          (ps->winy * 0.5f) * projScreenCo[1] / projScreenCo[3];
        /* Use the depth for bucket point occlusion */
        projScreenCo[2] = projScreenCo[2] / projScreenCo[3];
        minmax_v2v2_v2(ps->screenMin, ps->screenMax, projScreenCo);
      }
      else {
        /* TODO: deal with cases where 1 side of a face goes behind the view ?
         *
         * After some research this is actually very tricky, only option is to
         * clip the derived mesh before painting, which is a Pain */
        projScreenCo[0] = FLT_MAX;
      }
    }
  }

  /* If this border is not added we get artifacts for faces that
   * have a parallel edge and at the bounds of the 2D projected verts eg
   * - a single screen aligned quad */
  projMargin = (ps->screenMax[0] - ps->screenMin[0]) * 0.000001f;
  ps->screenMax[0] += projMargin;
  ps->screenMin[0] -= projMargin;
  projMargin = (ps->screenMax[1] - ps->screenMin[1]) * 0.000001f;
  ps->screenMax[1] += projMargin;
  ps->screenMin[1] -= projMargin;

  if (ps->source == PROJ_SRC_VIEW) {
#ifdef PROJ_DEBUG_WINCLIP
    CLAMP(ps->screenMin[0], float(-diameter), float(ps->winx + diameter));
    CLAMP(ps->screenMax[0], float(-diameter), float(ps->winx + diameter));

    CLAMP(ps->screenMin[1], float(-diameter), float(ps->winy + diameter));
    CLAMP(ps->screenMax[1], float(-diameter), float(ps->winy + diameter));
#else
    UNUSED_VARS(diameter);
#endif
  }
  else if (ps->source != PROJ_SRC_VIEW_FILL) { /* re-projection, use bounds */
    ps->screenMin[0] = 0;
    ps->screenMax[0] = float(ps->winx);

    ps->screenMin[1] = 0;
    ps->screenMax[1] = float(ps->winy);
  }
}

static void proj_paint_state_cavity_init(ProjPaintState *ps)
{
  float *cavities;
  int a;

  if (ps->do_mask_cavity) {
    int *counter = MEM_calloc_arrayN<int>(ps->totvert_eval, "counter");
    float(*edges)[3] = static_cast<float(*)[3]>(
        MEM_callocN(sizeof(float[3]) * ps->totvert_eval, "edges"));
    ps->cavities = MEM_malloc_arrayN<float>(ps->totvert_eval, "ProjectPaint Cavities");
    cavities = ps->cavities;

    for (const int64_t i : ps->edges_eval.index_range()) {
      const blender::int2 &edge = ps->edges_eval[i];
      float e[3];
      sub_v3_v3v3(e, ps->vert_positions_eval[edge[0]], ps->vert_positions_eval[edge[1]]);
      normalize_v3(e);
      add_v3_v3(edges[edge[1]], e);
      counter[edge[1]]++;
      sub_v3_v3(edges[edge[0]], e);
      counter[edge[0]]++;
    }
    for (a = 0; a < ps->totvert_eval; a++) {
      if (counter[a] > 0) {
        mul_v3_fl(edges[a], 1.0f / counter[a]);
        /* Augment the difference. */
        cavities[a] = safe_acosf(10.0f * dot_v3v3(ps->vert_normals[a], edges[a])) * float(M_1_PI);
      }
      else {
        cavities[a] = 0.0;
      }
    }

    MEM_freeN(counter);
    MEM_freeN(edges);
  }
}

#ifndef PROJ_DEBUG_NOSEAMBLEED
static void proj_paint_state_seam_bleed_init(ProjPaintState *ps)
{
  if (ps->seam_bleed_px > 0.0f) {
    ps->vertFaces = MEM_calloc_arrayN<LinkNode *>(ps->totvert_eval, "paint-vertFaces");
    ps->faceSeamFlags = MEM_calloc_arrayN<ushort>(ps->corner_tris_eval.size(), __func__);
    ps->faceWindingFlags = MEM_calloc_arrayN<char>(ps->corner_tris_eval.size(), __func__);
    ps->loopSeamData = MEM_malloc_arrayN<LoopSeamData>(ps->totloop_eval, "paint-loopSeamUVs");
    ps->vertSeams = MEM_calloc_arrayN<ListBase>(ps->totvert_eval, "paint-vertSeams");
  }
}
#endif

static void proj_paint_state_thread_init(ProjPaintState *ps, const bool reset_threads)
{
  /* Thread stuff
   *
   * very small brushes run a lot slower multi-threaded since the advantage with
   * threads is being able to fill in multiple buckets at once.
   * Only use threads for bigger brushes. */

  ps->thread_tot = BKE_scene_num_threads(ps->scene);

  /* workaround for #35057, disable threading if diameter is less than is possible for
   * optimum bucket number generation */
  if (reset_threads) {
    ps->thread_tot = 1;
  }

  if (ps->is_shared_user == false) {
    if (ps->thread_tot > 1) {
      ps->tile_lock = MEM_mallocN<SpinLock>("projpaint_tile_lock");
      BLI_spin_init(ps->tile_lock);
    }

    ED_image_paint_tile_lock_init();
  }

  for (int a = 0; a < ps->thread_tot; a++) {
    ps->arena_mt[a] = BLI_memarena_new(MEM_SIZE_OPTIMAL(1 << 16), "project paint arena");
  }
}

static void proj_paint_state_vert_flags_init(ProjPaintState *ps)
{
  if (ps->do_backfacecull && ps->do_mask_normal) {
    float viewDirPersp[3];
    float no[3];
    int a;

    ps->vertFlags = MEM_calloc_arrayN<char>(ps->totvert_eval, "paint-vertFlags");

    for (a = 0; a < ps->totvert_eval; a++) {
      copy_v3_v3(no, ps->vert_normals[a]);
      if (UNLIKELY(ps->is_flip_object)) {
        negate_v3(no);
      }

      if (ps->is_ortho) {
        if (dot_v3v3(ps->viewDir, no) <= ps->normal_angle__cos) {
          /* 1 vert of this face is towards us */
          ps->vertFlags[a] |= PROJ_VERT_CULL;
        }
      }
      else {
        sub_v3_v3v3(viewDirPersp, ps->viewPos, ps->vert_positions_eval[a]);
        normalize_v3(viewDirPersp);
        if (UNLIKELY(ps->is_flip_object)) {
          negate_v3(viewDirPersp);
        }
        if (dot_v3v3(viewDirPersp, no) <= ps->normal_angle__cos) {
          /* 1 vert of this face is towards us */
          ps->vertFlags[a] |= PROJ_VERT_CULL;
        }
      }
    }
  }
  else {
    ps->vertFlags = nullptr;
  }
}

#ifndef PROJ_DEBUG_NOSEAMBLEED
static void project_paint_bleed_add_face_user(const ProjPaintState *ps,
                                              MemArena *arena,
                                              const int3 &corner_tri,
                                              const int tri_index)
{
  /* add face user if we have bleed enabled, set the UV seam flags later */
  /* annoying but we need to add all faces even ones we never use elsewhere */
  if (ps->seam_bleed_px > 0.0f) {
    const int face_i = ps->corner_tri_faces_eval[tri_index];
    const float *tri_uv[3] = {PS_CORNER_TRI_AS_UV_3(ps->poly_to_loop_uv, face_i, corner_tri)};

    /* Check for degenerate triangles. Degenerate faces cause trouble with bleed computations.
     * Ideally this would be checked later, not to add to the cost of computing non-degenerate
     * triangles, but that would allow other triangles to still find adjacent seams on degenerate
     * triangles, potentially causing incorrect results. */
    if (area_tri_v2(UNPACK3(tri_uv)) > 0.0f) {
      const int vert_tri[3] = {PS_CORNER_TRI_AS_VERT_INDEX_3(ps, corner_tri)};
      void *tri_index_p = POINTER_FROM_INT(tri_index);

      BLI_linklist_prepend_arena(&ps->vertFaces[vert_tri[0]], tri_index_p, arena);
      BLI_linklist_prepend_arena(&ps->vertFaces[vert_tri[1]], tri_index_p, arena);
      BLI_linklist_prepend_arena(&ps->vertFaces[vert_tri[2]], tri_index_p, arena);
    }
    else {
      ps->faceSeamFlags[tri_index] |= PROJ_FACE_DEGENERATE;
    }
  }
}
#endif

/* Return true if evaluated mesh can be painted on, false otherwise */
static bool proj_paint_state_mesh_eval_init(const bContext *C, ProjPaintState *ps)
{
  Depsgraph *depsgraph = CTX_data_ensure_evaluated_depsgraph(C);
  Object *ob = ps->ob;

  const Object *ob_eval = DEG_get_evaluated(depsgraph, ob);
  ps->mesh_eval = BKE_object_get_evaluated_mesh(ob_eval);
  if (!ps->mesh_eval) {
    return false;
  }

  if (!CustomData_has_layer(&ps->mesh_eval->corner_data, CD_PROP_FLOAT2)) {
    ps->mesh_eval = nullptr;
    return false;
  }

  /* Build final material array, we use this a lot here. */
  /* materials start from 1, default material is 0 */
  const int totmat = ob->totcol + 1;
  ps->mat_array = static_cast<Material **>(
      MEM_malloc_arrayN(totmat, sizeof(*ps->mat_array), __func__));
  /* We leave last material as empty - rationale here is being able to index
   * the materials by using the mf->mat_nr directly and leaving the last
   * material as nullptr in case no materials exist on mesh, so indexing will not fail. */
  for (int i = 0; i < totmat - 1; i++) {
    ps->mat_array[i] = BKE_object_material_get(ob, i + 1);
  }
  ps->mat_array[totmat - 1] = nullptr;

  ps->vert_positions_eval = ps->mesh_eval->vert_positions();
  ps->vert_normals = ps->mesh_eval->vert_normals();
  ps->edges_eval = ps->mesh_eval->edges();
  ps->faces_eval = ps->mesh_eval->faces();
  ps->corner_verts_eval = ps->mesh_eval->corner_verts();
  ps->select_poly_eval = (const bool *)CustomData_get_layer_named(
      &ps->mesh_eval->face_data, CD_PROP_BOOL, ".select_poly");
  ps->hide_poly_eval = (const bool *)CustomData_get_layer_named(
      &ps->mesh_eval->face_data, CD_PROP_BOOL, ".hide_poly");
  ps->material_indices = (const int *)CustomData_get_layer_named(
      &ps->mesh_eval->face_data, CD_PROP_INT32, "material_index");
  ps->sharp_faces_eval = static_cast<const bool *>(
      CustomData_get_layer_named(&ps->mesh_eval->face_data, CD_PROP_BOOL, "sharp_face"));

  ps->totvert_eval = ps->mesh_eval->verts_num;
  ps->faces_num_eval = ps->mesh_eval->faces_num;
  ps->totloop_eval = ps->mesh_eval->corners_num;

  ps->corner_tris_eval = ps->mesh_eval->corner_tris();
  ps->corner_tri_faces_eval = ps->mesh_eval->corner_tri_faces();

  ps->poly_to_loop_uv = static_cast<const float(**)[2]>(
      MEM_mallocN(ps->faces_num_eval * sizeof(float(*)[2]), "proj_paint_mtfaces"));

  return true;
}

struct ProjPaintLayerClone {
  const float (*mloopuv_clone_base)[2];
  const TexPaintSlot *slot_last_clone;
  const TexPaintSlot *slot_clone;
};

static void proj_paint_layer_clone_init(ProjPaintState *ps, ProjPaintLayerClone *layer_clone)
{
  const float(*mloopuv_clone_base)[2] = nullptr;

  /* use clone mtface? */
  if (ps->do_layer_clone) {
    const int layer_num = CustomData_get_clone_layer(&((Mesh *)ps->ob->data)->corner_data,
                                                     CD_PROP_FLOAT2);

    ps->poly_to_loop_uv_clone = static_cast<const float(**)[2]>(
        MEM_mallocN(ps->faces_num_eval * sizeof(float(*)[2]), "proj_paint_mtfaces"));

    if (layer_num != -1) {
      mloopuv_clone_base = static_cast<const float(*)[2]>(
          CustomData_get_layer_n(&ps->mesh_eval->corner_data, CD_PROP_FLOAT2, layer_num));
    }

    if (mloopuv_clone_base == nullptr) {
      /* get active instead */
      mloopuv_clone_base = static_cast<const float(*)[2]>(
          CustomData_get_layer(&ps->mesh_eval->corner_data, CD_PROP_FLOAT2));
    }
  }

  memset(layer_clone, 0, sizeof(*layer_clone));
  layer_clone->mloopuv_clone_base = mloopuv_clone_base;
}

/* Return true if face should be skipped, false otherwise */
static bool project_paint_clone_face_skip(ProjPaintState *ps,
                                          ProjPaintLayerClone *lc,
                                          const TexPaintSlot *slot,
                                          const int tri_index)
{
  if (ps->do_layer_clone) {
    if (ps->do_material_slots) {
      lc->slot_clone = project_paint_face_clone_slot(ps, tri_index);
      /* all faces should have a valid slot, reassert here */
      if (ELEM(lc->slot_clone, nullptr, slot)) {
        return true;
      }
    }
    else if (ps->clone_ima == ps->canvas_ima) {
      return true;
    }

    if (ps->do_material_slots) {
      if (lc->slot_clone != lc->slot_last_clone) {
        if (!lc->slot_clone->uvname ||
            !(lc->mloopuv_clone_base = static_cast<const float(*)[2]>(CustomData_get_layer_named(
                  &ps->mesh_eval->corner_data, CD_PROP_FLOAT2, lc->slot_clone->uvname))))
        {
          lc->mloopuv_clone_base = static_cast<const float(*)[2]>(
              CustomData_get_layer(&ps->mesh_eval->corner_data, CD_PROP_FLOAT2));
        }
        lc->slot_last_clone = lc->slot_clone;
      }
    }

    /* will set multiple times for 4+ sided poly */
    ps->poly_to_loop_uv_clone[ps->corner_tri_faces_eval[tri_index]] = lc->mloopuv_clone_base;
  }
  return false;
}

struct ProjPaintFaceLookup {
  const bool *select_poly_orig;
  const bool *hide_poly_orig;
  const int *index_mp_to_orig;
};

static void proj_paint_face_lookup_init(const ProjPaintState *ps, ProjPaintFaceLookup *face_lookup)
{
  memset(face_lookup, 0, sizeof(*face_lookup));
  Mesh *orig_mesh = (Mesh *)ps->ob->data;
  face_lookup->index_mp_to_orig = static_cast<const int *>(
      CustomData_get_layer(&ps->mesh_eval->face_data, CD_ORIGINDEX));
  if (ps->do_face_sel) {
    face_lookup->select_poly_orig = static_cast<const bool *>(
        CustomData_get_layer_named(&orig_mesh->face_data, CD_PROP_BOOL, ".select_poly"));
  }
  face_lookup->hide_poly_orig = static_cast<const bool *>(
      CustomData_get_layer_named(&orig_mesh->face_data, CD_PROP_BOOL, ".hide_poly"));
}

/* Return true if face should be considered paintable, false otherwise */
static bool project_paint_check_face_paintable(const ProjPaintState *ps,
                                               const ProjPaintFaceLookup *face_lookup,
                                               const int tri_i)
{
  if (ps->do_face_sel) {
    int orig_index;
    const int face_i = ps->corner_tri_faces_eval[tri_i];
    if ((face_lookup->index_mp_to_orig != nullptr) &&
        ((orig_index = (face_lookup->index_mp_to_orig[face_i])) != ORIGINDEX_NONE))
    {
      return face_lookup->select_poly_orig && face_lookup->select_poly_orig[orig_index];
    }
    return ps->select_poly_eval && ps->select_poly_eval[face_i];
  }
  int orig_index;
  const int face_i = ps->corner_tri_faces_eval[tri_i];
  if ((face_lookup->index_mp_to_orig != nullptr) &&
      ((orig_index = (face_lookup->index_mp_to_orig[face_i])) != ORIGINDEX_NONE))
  {
    return !(face_lookup->hide_poly_orig && face_lookup->hide_poly_orig[orig_index]);
  }
  return !(ps->hide_poly_eval && ps->hide_poly_eval[face_i]);
}

struct ProjPaintFaceCoSS {
  const float *v1;
  const float *v2;
  const float *v3;
};

static void proj_paint_face_coSS_init(const ProjPaintState *ps,
                                      const int3 &corner_tri,
                                      ProjPaintFaceCoSS *coSS)
{
  const int vert_tri[3] = {PS_CORNER_TRI_AS_VERT_INDEX_3(ps, corner_tri)};
  coSS->v1 = ps->screenCoords[vert_tri[0]];
  coSS->v2 = ps->screenCoords[vert_tri[1]];
  coSS->v3 = ps->screenCoords[vert_tri[2]];
}

/* Return true if face should be culled, false otherwise */
static bool project_paint_flt_max_cull(const ProjPaintState *ps, const ProjPaintFaceCoSS *coSS)
{
  if (!ps->is_ortho) {
    if (coSS->v1[0] == FLT_MAX || coSS->v2[0] == FLT_MAX || coSS->v3[0] == FLT_MAX) {
      return true;
    }
  }
  return false;
}

#ifdef PROJ_DEBUG_WINCLIP
/* Return true if face should be culled, false otherwise */
static bool project_paint_winclip(const ProjPaintState *ps, const ProjPaintFaceCoSS *coSS)
{
  /* ignore faces outside the view */
  return ((ps->source != PROJ_SRC_VIEW_FILL) &&
          ((coSS->v1[0] < ps->screenMin[0] && coSS->v2[0] < ps->screenMin[0] &&
            coSS->v3[0] < ps->screenMin[0]) ||

           (coSS->v1[0] > ps->screenMax[0] && coSS->v2[0] > ps->screenMax[0] &&
            coSS->v3[0] > ps->screenMax[0]) ||

           (coSS->v1[1] < ps->screenMin[1] && coSS->v2[1] < ps->screenMin[1] &&
            coSS->v3[1] < ps->screenMin[1]) ||

           (coSS->v1[1] > ps->screenMax[1] && coSS->v2[1] > ps->screenMax[1] &&
            coSS->v3[1] > ps->screenMax[1])));
}
#endif /* PROJ_DEBUG_WINCLIP */

struct PrepareImageEntry {
  PrepareImageEntry *next, *prev;
  Image *ima;
  ImageUser iuser;
};

static void project_paint_build_proj_ima(ProjPaintState *ps,
                                         MemArena *arena,
                                         ListBase *used_images)
{
  ProjPaintImage *projIma;
  PrepareImageEntry *entry;
  int i;

  /* build an array of images we use */
  projIma = ps->projImages = static_cast<ProjPaintImage *>(
      BLI_memarena_alloc(arena, sizeof(ProjPaintImage) * ps->image_tot));

  for (entry = static_cast<PrepareImageEntry *>(used_images->first), i = 0; entry;
       entry = entry->next, i++, projIma++)
  {
    projIma->iuser = entry->iuser;
    int size;
    projIma->ima = entry->ima;
    projIma->touch = false;
    projIma->ibuf = BKE_image_acquire_ibuf(projIma->ima, &projIma->iuser, nullptr);
    if (projIma->ibuf == nullptr) {
      projIma->iuser.tile = 0;
      projIma->ibuf = BKE_image_acquire_ibuf(projIma->ima, &projIma->iuser, nullptr);
      BLI_assert(projIma->ibuf != nullptr);
    }
    size = sizeof(void **) * ED_IMAGE_UNDO_TILE_NUMBER(projIma->ibuf->x) *
           ED_IMAGE_UNDO_TILE_NUMBER(projIma->ibuf->y);
    projIma->partRedrawRect = static_cast<ImagePaintPartialRedraw *>(
        BLI_memarena_alloc(arena, sizeof(ImagePaintPartialRedraw) * PROJ_BOUNDBOX_SQUARED));
    partial_redraw_array_init(projIma->partRedrawRect);
    projIma->undoRect = (volatile void **)BLI_memarena_alloc(arena, size);
    memset((void *)projIma->undoRect, 0, size);
    projIma->maskRect = static_cast<ushort **>(BLI_memarena_alloc(arena, size));
    memset(projIma->maskRect, 0, size);
    projIma->valid = static_cast<bool **>(BLI_memarena_alloc(arena, size));
    memset(projIma->valid, 0, size);
  }
}

static void project_paint_prepare_all_faces(ProjPaintState *ps,
                                            MemArena *arena,
                                            const ProjPaintFaceLookup *face_lookup,
                                            ProjPaintLayerClone *layer_clone,
                                            const float (*mloopuv_base)[2],
                                            const bool is_multi_view)
{
  /* Image Vars - keep track of images we have used */
  ListBase used_images = {nullptr};

  Image *tpage_last = nullptr, *tpage;
  TexPaintSlot *slot_last = nullptr;
  TexPaintSlot *slot = nullptr;
  int tile_last = -1, tile;
  int image_index = -1, tri_index;
  int prev_poly = -1;
  const blender::Span<int3> corner_tris = ps->corner_tris_eval;
  const blender::Span<int> tri_faces = ps->corner_tri_faces_eval;

  BLI_assert(ps->image_tot == 0);

  for (tri_index = 0; tri_index < ps->corner_tris_eval.size(); tri_index++) {
    bool is_face_paintable;
    bool skip_tri = false;

    is_face_paintable = project_paint_check_face_paintable(ps, face_lookup, tri_index);

    if (!ps->do_stencil_brush) {
      slot = project_paint_face_paint_slot(ps, tri_index);
      /* all faces should have a valid slot, reassert here */
      if (slot == nullptr) {
        mloopuv_base = static_cast<const float(*)[2]>(
            CustomData_get_layer(&ps->mesh_eval->corner_data, CD_PROP_FLOAT2));
        tpage = ps->canvas_ima;
      }
      else {
        if (slot != slot_last) {
          if (!slot->uvname ||
              !(mloopuv_base = static_cast<const float(*)[2]>(CustomData_get_layer_named(
                    &ps->mesh_eval->corner_data, CD_PROP_FLOAT2, slot->uvname))))
          {
            mloopuv_base = static_cast<const float(*)[2]>(
                CustomData_get_layer(&ps->mesh_eval->corner_data, CD_PROP_FLOAT2));
          }
          slot_last = slot;
        }

        /* Don't allow painting on linked images. */
        if (slot->ima != nullptr &&
            (!ID_IS_EDITABLE(slot->ima) || ID_IS_OVERRIDE_LIBRARY(slot->ima)))
        {
          skip_tri = true;
          tpage = nullptr;
        }

        /* Don't allow using the same image for painting and stenciling. */
        if (slot->ima == ps->stencil_ima) {
          /* Delay continuing the loop until after loop_uvs and bleed faces are initialized.
           * While this shouldn't be used, face-winding reads all faces.
           * It's less trouble to set all faces to valid UVs,
           * avoiding nullptr checks all over. */
          skip_tri = true;
          tpage = nullptr;
        }
        else {
          tpage = slot->ima;
        }
      }
    }
    else {
      tpage = ps->stencil_ima;
    }

    ps->poly_to_loop_uv[tri_faces[tri_index]] = mloopuv_base;

    tile = project_paint_face_paint_tile(tpage, mloopuv_base[corner_tris[tri_index][0]]);

#ifndef PROJ_DEBUG_NOSEAMBLEED
    project_paint_bleed_add_face_user(ps, arena, corner_tris[tri_index], tri_index);
#endif

    if (skip_tri || project_paint_clone_face_skip(ps, layer_clone, slot, tri_index)) {
      continue;
    }

    BLI_assert(mloopuv_base != nullptr);

    if (is_face_paintable && tpage) {
      ProjPaintFaceCoSS coSS;
      proj_paint_face_coSS_init(ps, corner_tris[tri_index], &coSS);

      if (is_multi_view == false) {
        if (project_paint_flt_max_cull(ps, &coSS)) {
          continue;
        }

#ifdef PROJ_DEBUG_WINCLIP
        if (project_paint_winclip(ps, &coSS)) {
          continue;
        }

#endif  // PROJ_DEBUG_WINCLIP

        /* Back-face culls individual triangles but mask normal will use face. */
        if (ps->do_backfacecull) {
          if (ps->do_mask_normal) {
            if (prev_poly != tri_faces[tri_index]) {
              bool culled = true;
              const blender::IndexRange poly = ps->faces_eval[tri_faces[tri_index]];
              prev_poly = tri_faces[tri_index];
              for (const int corner : poly) {
                if (!(ps->vertFlags[ps->corner_verts_eval[corner]] & PROJ_VERT_CULL)) {
                  culled = false;
                  break;
                }
              }

              if (culled) {
                /* poly loops - 2 is number of triangles for poly,
                 * but counter gets incremented when continuing, so decrease by 3 */
                int poly_tri = poly.size() - 3;
                tri_index += poly_tri;
                continue;
              }
            }
          }
          else {
            if ((line_point_side_v2(coSS.v1, coSS.v2, coSS.v3) < 0.0f) != ps->is_flip_object) {
              continue;
            }
          }
        }
      }

      if (tpage_last != tpage || tile_last != tile) {
        image_index = 0;
        for (PrepareImageEntry *e = static_cast<PrepareImageEntry *>(used_images.first); e;
             e = e->next, image_index++)
        {
          if (e->ima == tpage && e->iuser.tile == tile) {
            break;
          }
        }

        if (image_index == ps->image_tot) {
          /* XXX get appropriate ImageUser instead */
          ImageUser iuser;
          BKE_imageuser_default(&iuser);
          iuser.tile = tile;
          iuser.framenr = tpage->lastframe;
          if (BKE_image_has_ibuf(tpage, &iuser)) {
            PrepareImageEntry *e = MEM_callocN<PrepareImageEntry>("PrepareImageEntry");
            e->ima = tpage;
            e->iuser = iuser;
            BLI_addtail(&used_images, e);
            ps->image_tot++;
          }
          else {
            image_index = -1;
          }
        }

        tpage_last = tpage;
        tile_last = tile;
      }

      if (image_index != -1) {
        /* Initialize the faces screen pixels */
        /* Add this to a list to initialize later */
        project_paint_delayed_face_init(ps, corner_tris[tri_index], tri_index);
      }
    }
  }

  /* Build an array of images we use. */
  if (ps->is_shared_user == false) {
    project_paint_build_proj_ima(ps, arena, &used_images);
  }

  /* we have built the array, discard the linked list */
  BLI_freelistN(&used_images);
}

/* run once per stroke before projection painting */
static void project_paint_begin(const bContext *C,
                                ProjPaintState *ps,
                                const bool is_multi_view,
                                const char symmetry_flag)
{
  ProjPaintLayerClone layer_clone;
  ProjPaintFaceLookup face_lookup;
  const float(*mloopuv_base)[2] = nullptr;

  /* At the moment this is just ps->arena_mt[0], but use this to show were not multi-threading. */
  MemArena *arena;

  const int diameter = 2 * BKE_brush_size_get(ps->scene, ps->brush);

  bool reset_threads = false;

  /* ---- end defines ---- */

  if (ps->source == PROJ_SRC_VIEW) {
    /* faster clipping lookups */
    ED_view3d_clipping_local(ps->rv3d, ps->ob->object_to_world().ptr());
  }

  ps->do_face_sel = ((((Mesh *)ps->ob->data)->editflag & ME_EDIT_PAINT_FACE_SEL) != 0);
  ps->is_flip_object = (ps->ob->transflag & OB_NEG_SCALE) != 0;

  /* paint onto the derived mesh */
  if (ps->is_shared_user == false) {
    if (!proj_paint_state_mesh_eval_init(C, ps)) {
      return;
    }
  }

  proj_paint_face_lookup_init(ps, &face_lookup);
  proj_paint_layer_clone_init(ps, &layer_clone);

  if (ps->do_layer_stencil || ps->do_stencil_brush) {
    // int layer_num = CustomData_get_stencil_layer(&ps->mesh_eval->ldata, CD_PROP_FLOAT2);
    int layer_num = CustomData_get_stencil_layer(&((Mesh *)ps->ob->data)->corner_data,
                                                 CD_PROP_FLOAT2);
    if (layer_num != -1) {
      ps->mloopuv_stencil_eval = static_cast<const float(*)[2]>(
          CustomData_get_layer_n(&ps->mesh_eval->corner_data, CD_PROP_FLOAT2, layer_num));
    }

    if (ps->mloopuv_stencil_eval == nullptr) {
      /* get active instead */
      ps->mloopuv_stencil_eval = static_cast<const float(*)[2]>(
          CustomData_get_layer(&ps->mesh_eval->corner_data, CD_PROP_FLOAT2));
    }

    if (ps->do_stencil_brush) {
      mloopuv_base = ps->mloopuv_stencil_eval;
    }
  }

  /* when using sub-surface or multi-resolution,
   * mesh-data arrays are thrown away, we need to keep a copy. */
  if (ps->is_shared_user == false) {
    proj_paint_state_cavity_init(ps);
  }

  proj_paint_state_viewport_init(ps, symmetry_flag);

  /* calculate vert screen coords
   * run this early so we can calculate the x/y resolution of our bucket rect */
  proj_paint_state_screen_coords_init(ps, diameter);

  /* only for convenience */
  ps->screen_width = ps->screenMax[0] - ps->screenMin[0];
  ps->screen_height = ps->screenMax[1] - ps->screenMin[1];

  ps->buckets_x = int(ps->screen_width / (float(diameter) / PROJ_BUCKET_BRUSH_DIV));
  ps->buckets_y = int(ps->screen_height / (float(diameter) / PROJ_BUCKET_BRUSH_DIV));

  // printf("\tscreenspace bucket division x:%d y:%d\n", ps->buckets_x, ps->buckets_y);

  if (ps->buckets_x > PROJ_BUCKET_RECT_MAX || ps->buckets_y > PROJ_BUCKET_RECT_MAX) {
    reset_threads = true;
  }

  /* Really high values could cause problems since it has to allocate a few
   * `(ps->buckets_x * ps->buckets_y)` sized arrays. */
  CLAMP(ps->buckets_x, PROJ_BUCKET_RECT_MIN, PROJ_BUCKET_RECT_MAX);
  CLAMP(ps->buckets_y, PROJ_BUCKET_RECT_MIN, PROJ_BUCKET_RECT_MAX);

  ps->bucketRect = MEM_calloc_arrayN<LinkNode *>(ps->buckets_x * ps->buckets_y,
                                                 "paint-bucketRect");
  ps->bucketFaces = MEM_calloc_arrayN<LinkNode *>(ps->buckets_x * ps->buckets_y,
                                                  "paint-bucketFaces");

  ps->bucketFlags = MEM_calloc_arrayN<uchar>(ps->buckets_x * ps->buckets_y, "paint-bucketFaces");
#ifndef PROJ_DEBUG_NOSEAMBLEED
  if (ps->is_shared_user == false) {
    proj_paint_state_seam_bleed_init(ps);
  }
#endif

  proj_paint_state_thread_init(ps, reset_threads);
  arena = ps->arena_mt[0];

  proj_paint_state_vert_flags_init(ps);

  project_paint_prepare_all_faces(
      ps, arena, &face_lookup, &layer_clone, mloopuv_base, is_multi_view);
}

static void paint_proj_begin_clone(ProjPaintState *ps, const float mouse[2])
{
  /* setup clone offset */
  if (ps->brush_type == IMAGE_PAINT_BRUSH_TYPE_CLONE) {
    float projCo[4];
    copy_v3_v3(projCo, ps->scene->cursor.location);
    mul_m4_v3(ps->obmat_imat, projCo);

    projCo[3] = 1.0f;
    mul_m4_v4(ps->projectMat, projCo);
    ps->cloneOffset[0] = mouse[0] -
                         (float(ps->winx * 0.5f) + (ps->winx * 0.5f) * projCo[0] / projCo[3]);
    ps->cloneOffset[1] = mouse[1] -
                         (float(ps->winy * 0.5f) + (ps->winy * 0.5f) * projCo[1] / projCo[3]);
  }
}

static void project_paint_end(ProjPaintState *ps)
{
  int a;

  /* dereference used image buffers */
  if (ps->is_shared_user == false) {
    ProjPaintImage *projIma;
    for (a = 0, projIma = ps->projImages; a < ps->image_tot; a++, projIma++) {
      BKE_image_release_ibuf(projIma->ima, projIma->ibuf, nullptr);
      DEG_id_tag_update(&projIma->ima->id, 0);
    }
  }

  if (ps->reproject_ibuf_free_float) {
    IMB_free_float_pixels(ps->reproject_ibuf);
  }
  if (ps->reproject_ibuf_free_uchar) {
    IMB_free_byte_pixels(ps->reproject_ibuf);
  }
  BKE_image_release_ibuf(ps->reproject_image, ps->reproject_ibuf, nullptr);

  MEM_freeN(ps->screenCoords);
  MEM_freeN(ps->bucketRect);
  MEM_freeN(ps->bucketFaces);
  MEM_freeN(ps->bucketFlags);

  if (ps->is_shared_user == false) {
    if (ps->mat_array != nullptr) {
      MEM_freeN(ps->mat_array);
    }

    /* must be set for non-shared */
    BLI_assert(ps->poly_to_loop_uv || ps->is_shared_user);
    if (ps->poly_to_loop_uv) {
      MEM_freeN(ps->poly_to_loop_uv);
    }

    if (ps->do_layer_clone) {
      MEM_freeN(ps->poly_to_loop_uv_clone);
    }
    if (ps->thread_tot > 1) {
      BLI_spin_end(ps->tile_lock);
      /* The void cast is needed when building without TBB. */
      MEM_freeN((void *)ps->tile_lock);
    }

    ED_image_paint_tile_lock_end();

#ifndef PROJ_DEBUG_NOSEAMBLEED
    if (ps->seam_bleed_px > 0.0f) {
      MEM_freeN(ps->vertFaces);
      MEM_freeN(ps->faceSeamFlags);
      MEM_freeN(ps->faceWindingFlags);
      MEM_freeN(ps->loopSeamData);
      MEM_freeN(ps->vertSeams);
    }
#endif

    if (ps->do_mask_cavity) {
      MEM_freeN(ps->cavities);
    }

    ps->mesh_eval = nullptr;
  }

  if (ps->blurkernel) {
    paint_delete_blur_kernel(ps->blurkernel);
    MEM_delete(ps->blurkernel);
  }

  if (ps->vertFlags) {
    MEM_freeN(ps->vertFlags);
  }

  for (a = 0; a < ps->thread_tot; a++) {
    BLI_memarena_free(ps->arena_mt[a]);
  }
}

/* 1 = an undo, -1 is a redo. */
static void partial_redraw_single_init(ImagePaintPartialRedraw *pr)
{
  BLI_rcti_init_minmax(&pr->dirty_region);
}

static void partial_redraw_array_init(ImagePaintPartialRedraw *pr)
{
  int tot = PROJ_BOUNDBOX_SQUARED;
  while (tot--) {
    partial_redraw_single_init(pr);
    pr++;
  }
}

static bool partial_redraw_array_merge(ImagePaintPartialRedraw *pr,
                                       ImagePaintPartialRedraw *pr_other,
                                       int tot)
{
  bool touch = false;
  while (tot--) {
    BLI_rcti_do_minmax_rcti(&pr->dirty_region, &pr_other->dirty_region);
    if (!BLI_rcti_is_empty(&pr->dirty_region)) {
      touch = true;
    }

    pr++;
    pr_other++;
  }

  return touch;
}

/* Loop over all images on this mesh and update any we have touched */
static bool project_image_refresh_tagged(ProjPaintState *ps)
{
  ImagePaintPartialRedraw *pr;
  ProjPaintImage *projIma;
  int a, i;
  bool redraw = false;

  for (a = 0, projIma = ps->projImages; a < ps->image_tot; a++, projIma++) {
    if (projIma->touch) {
      /* look over each bound cell */
      for (i = 0; i < PROJ_BOUNDBOX_SQUARED; i++) {
        pr = &(projIma->partRedrawRect[i]);
        if (BLI_rcti_is_valid(&pr->dirty_region)) {
          set_imapaintpartial(pr);
          imapaint_image_update(nullptr, projIma->ima, projIma->ibuf, &projIma->iuser, true);
          redraw = true;
        }

        partial_redraw_single_init(pr);
      }

      /* clear for reuse */
      projIma->touch = false;
    }
  }

  return redraw;
}

/* run this per painting onto each mouse location */
static bool project_bucket_iter_init(ProjPaintState *ps, const float mval_f[2])
{
  if (ps->source == PROJ_SRC_VIEW) {
    float min_brush[2], max_brush[2];
    const float radius = ps->brush_size;

    /* so we don't have a bucket bounds that is way too small to paint into */
#if 0
    /* This doesn't work yet. */
    if (radius < 1.0f) {
      radius = 1.0f;
    }
#endif

    min_brush[0] = mval_f[0] - radius;
    min_brush[1] = mval_f[1] - radius;

    max_brush[0] = mval_f[0] + radius;
    max_brush[1] = mval_f[1] + radius;

    /* offset to make this a valid bucket index */
    project_paint_bucket_bounds(ps, min_brush, max_brush, ps->bucketMin, ps->bucketMax);

    /* mouse outside the model areas? */
    if (ps->bucketMin[0] == ps->bucketMax[0] || ps->bucketMin[1] == ps->bucketMax[1]) {
      return false;
    }
  }
  else { /* reproject: PROJ_SRC_* */
    ps->bucketMin[0] = 0;
    ps->bucketMin[1] = 0;

    ps->bucketMax[0] = ps->buckets_x;
    ps->bucketMax[1] = ps->buckets_y;
  }

  ps->context_bucket_index = ps->bucketMin[0] + ps->bucketMin[1] * ps->buckets_x;
  return true;
}

static bool project_bucket_iter_next(ProjPaintState *ps,
                                     int *bucket_index,
                                     rctf *bucket_bounds,
                                     const float mval[2])
{
  const int diameter = 2 * ps->brush_size;

  const int max_bucket_idx = ps->bucketMax[0] + (ps->bucketMax[1] - 1) * ps->buckets_x;

  for (int bidx = atomic_fetch_and_add_int32(&ps->context_bucket_index, 1); bidx < max_bucket_idx;
       bidx = atomic_fetch_and_add_int32(&ps->context_bucket_index, 1))
  {
    const int bucket_y = bidx / ps->buckets_x;
    const int bucket_x = bidx - (bucket_y * ps->buckets_x);

    BLI_assert(bucket_y >= ps->bucketMin[1] && bucket_y < ps->bucketMax[1]);
    if (bucket_x >= ps->bucketMin[0] && bucket_x < ps->bucketMax[0]) {
      /* Use bucket_bounds for #project_bucket_isect_circle and #project_bucket_init. */
      project_bucket_bounds(ps, bucket_x, bucket_y, bucket_bounds);

      if ((ps->source != PROJ_SRC_VIEW) ||
          project_bucket_isect_circle(mval, float(diameter * diameter), bucket_bounds))
      {
        *bucket_index = bidx;

        return true;
      }
    }
  }

  return false;
}

/* Each thread gets one of these, also used as an argument to pass to project_paint_op */
struct ProjectHandle {
  /* args */
  ProjPaintState *ps;
  float prevmval[2];
  float mval[2];

  /* Annoying but we need to have image bounds per thread,
   * then merge into ps->projectPartialRedraws. */

  /* array of partial redraws */
  ProjPaintImage *projImages;

  /* thread settings */
  int thread_index;

  ImagePool *pool;
};

static void do_projectpaint_clone(ProjPaintState *ps, ProjPixel *projPixel, float mask)
{
  const uchar *clone_pt = ((ProjPixelClone *)projPixel)->clonepx.ch;

  if (clone_pt[3]) {
    uchar clone_rgba[4];

    clone_rgba[0] = clone_pt[0];
    clone_rgba[1] = clone_pt[1];
    clone_rgba[2] = clone_pt[2];
    clone_rgba[3] = uchar(clone_pt[3] * mask);

    if (ps->do_masking) {
      IMB_blend_color_byte(projPixel->pixel.ch_pt,
                           projPixel->origColor.ch_pt,
                           clone_rgba,
                           IMB_BlendMode(ps->blend));
    }
    else {
      IMB_blend_color_byte(
          projPixel->pixel.ch_pt, projPixel->pixel.ch_pt, clone_rgba, IMB_BlendMode(ps->blend));
    }
  }
}

static void do_projectpaint_clone_f(ProjPaintState *ps, ProjPixel *projPixel, float mask)
{
  const float *clone_pt = ((ProjPixelClone *)projPixel)->clonepx.f;

  if (clone_pt[3]) {
    float clone_rgba[4];

    mul_v4_v4fl(clone_rgba, clone_pt, mask);

    if (ps->do_masking) {
      IMB_blend_color_float(
          projPixel->pixel.f_pt, projPixel->origColor.f_pt, clone_rgba, IMB_BlendMode(ps->blend));
    }
    else {
      IMB_blend_color_float(
          projPixel->pixel.f_pt, projPixel->pixel.f_pt, clone_rgba, IMB_BlendMode(ps->blend));
    }
  }
}

/**
 * \note mask is used to modify the alpha here, this is not correct since it allows
 * accumulation of color greater than 'projPixel->mask' however in the case of smear its not
 * really that important to be correct as it is with clone and painting
 */
static void do_projectpaint_smear(ProjPaintState *ps,
                                  ProjPixel *projPixel,
                                  float mask,
                                  MemArena *smearArena,
                                  LinkNode **smearPixels,
                                  const float co[2])
{
  uchar rgba_ub[4];

  if (project_paint_PickColor(ps, co, nullptr, rgba_ub, true) == 0) {
    return;
  }

  blend_color_interpolate_byte(
      ((ProjPixelClone *)projPixel)->clonepx.ch, projPixel->pixel.ch_pt, rgba_ub, mask);
  BLI_linklist_prepend_arena(smearPixels, (void *)projPixel, smearArena);
}

static void do_projectpaint_smear_f(ProjPaintState *ps,
                                    ProjPixel *projPixel,
                                    float mask,
                                    MemArena *smearArena,
                                    LinkNode **smearPixels_f,
                                    const float co[2])
{
  float rgba[4];

  if (project_paint_PickColor(ps, co, rgba, nullptr, true) == 0) {
    return;
  }

  blend_color_interpolate_float(
      ((ProjPixelClone *)projPixel)->clonepx.f, projPixel->pixel.f_pt, rgba, mask);
  BLI_linklist_prepend_arena(smearPixels_f, (void *)projPixel, smearArena);
}

static void do_projectpaint_soften_f(ProjPaintState *ps,
                                     ProjPixel *projPixel,
                                     float mask,
                                     MemArena *softenArena,
                                     LinkNode **softenPixels)
{
  float accum_tot = 0.0f;
  int xk, yk;
  BlurKernel *kernel = ps->blurkernel;
  float *rgba = projPixel->newColor.f;

  /* rather than painting, accumulate surrounding colors */
  zero_v4(rgba);

  for (yk = 0; yk < kernel->side; yk++) {
    for (xk = 0; xk < kernel->side; xk++) {
      float rgba_tmp[4];
      float co_ofs[2] = {2.0f * xk - 1.0f, 2.0f * yk - 1.0f};

      add_v2_v2(co_ofs, projPixel->projCoSS);

      if (project_paint_PickColor(ps, co_ofs, rgba_tmp, nullptr, true)) {
        float weight = kernel->wdata[xk + yk * kernel->side];
        mul_v4_fl(rgba_tmp, weight);
        add_v4_v4(rgba, rgba_tmp);
        accum_tot += weight;
      }
    }
  }

  if (LIKELY(accum_tot != 0)) {
    mul_v4_fl(rgba, 1.0f / accum_tot);

    if (ps->mode == BRUSH_STROKE_INVERT) {
      /* subtract blurred image from normal image gives high pass filter */
      sub_v3_v3v3(rgba, projPixel->pixel.f_pt, rgba);

      /* now rgba_ub contains the edge result, but this should be converted to luminance to avoid
       * colored speckles appearing in final image, and also to check for threshold */
      rgba[0] = rgba[1] = rgba[2] = IMB_colormanagement_get_luminance(rgba);
      if (fabsf(rgba[0]) > ps->brush->sharp_threshold) {
        float alpha = projPixel->pixel.f_pt[3];
        projPixel->pixel.f_pt[3] = rgba[3] = mask;

        /* add to enhance edges */
        blend_color_add_float(rgba, projPixel->pixel.f_pt, rgba);
        rgba[3] = alpha;
      }
      else {
        return;
      }
    }
    else {
      blend_color_interpolate_float(rgba, projPixel->pixel.f_pt, rgba, mask);
    }

    BLI_linklist_prepend_arena(softenPixels, (void *)projPixel, softenArena);
  }
}

static void do_projectpaint_soften(ProjPaintState *ps,
                                   ProjPixel *projPixel,
                                   float mask,
                                   MemArena *softenArena,
                                   LinkNode **softenPixels)
{
  float accum_tot = 0;
  int xk, yk;
  BlurKernel *kernel = ps->blurkernel;
  /* convert to byte after */
  float rgba[4];

  /* rather than painting, accumulate surrounding colors */
  zero_v4(rgba);

  for (yk = 0; yk < kernel->side; yk++) {
    for (xk = 0; xk < kernel->side; xk++) {
      float rgba_tmp[4];
      float co_ofs[2] = {2.0f * xk - 1.0f, 2.0f * yk - 1.0f};

      add_v2_v2(co_ofs, projPixel->projCoSS);

      if (project_paint_PickColor(ps, co_ofs, rgba_tmp, nullptr, true)) {
        float weight = kernel->wdata[xk + yk * kernel->side];
        mul_v4_fl(rgba_tmp, weight);
        add_v4_v4(rgba, rgba_tmp);
        accum_tot += weight;
      }
    }
  }

  if (LIKELY(accum_tot != 0)) {
    uchar *rgba_ub = projPixel->newColor.ch;

    mul_v4_fl(rgba, 1.0f / accum_tot);

    if (ps->mode == BRUSH_STROKE_INVERT) {
      float rgba_pixel[4];

      straight_uchar_to_premul_float(rgba_pixel, projPixel->pixel.ch_pt);

      /* subtract blurred image from normal image gives high pass filter */
      sub_v3_v3v3(rgba, rgba_pixel, rgba);
      /* now rgba_ub contains the edge result, but this should be converted to luminance to avoid
       * colored speckles appearing in final image, and also to check for threshold */
      rgba[0] = rgba[1] = rgba[2] = IMB_colormanagement_get_luminance(rgba);
      if (fabsf(rgba[0]) > ps->brush->sharp_threshold) {
        float alpha = rgba_pixel[3];
        rgba[3] = rgba_pixel[3] = mask;

        /* add to enhance edges */
        blend_color_add_float(rgba, rgba_pixel, rgba);

        rgba[3] = alpha;
        premul_float_to_straight_uchar(rgba_ub, rgba);
      }
      else {
        return;
      }
    }
    else {
      premul_float_to_straight_uchar(rgba_ub, rgba);
      blend_color_interpolate_byte(rgba_ub, projPixel->pixel.ch_pt, rgba_ub, mask);
    }
    BLI_linklist_prepend_arena(softenPixels, (void *)projPixel, softenArena);
  }
}

static void do_projectpaint_draw(ProjPaintState *ps,
                                 ProjPixel *projPixel,
                                 const float texrgb[3],
                                 float mask,
                                 float dither,
                                 int u,
                                 int v)
{
  float rgb[3];
  uchar rgba_ub[4];

  if (ps->is_texbrush) {
    mul_v3_v3v3(rgb, texrgb, ps->paint_color_linear);
    /* TODO(sergey): Support texture paint color space. */
    linearrgb_to_srgb_v3_v3(rgb, rgb);
  }
  else {
    copy_v3_v3(rgb, ps->paint_color);
  }

  if (dither > 0.0f) {
    float_to_byte_dither_v3(rgba_ub, rgb, dither, u, v);
  }
  else {
    unit_float_to_uchar_clamp_v3(rgba_ub, rgb);
  }
  rgba_ub[3] = f_to_char(mask);

  if (ps->do_masking) {
    IMB_blend_color_byte(
        projPixel->pixel.ch_pt, projPixel->origColor.ch_pt, rgba_ub, IMB_BlendMode(ps->blend));
  }
  else {
    IMB_blend_color_byte(
        projPixel->pixel.ch_pt, projPixel->pixel.ch_pt, rgba_ub, IMB_BlendMode(ps->blend));
  }
}

static void do_projectpaint_draw_f(ProjPaintState *ps,
                                   ProjPixel *projPixel,
                                   const float texrgb[3],
                                   float mask)
{
  float rgba[4];

  copy_v3_v3(rgba, ps->paint_color_linear);

  if (ps->is_texbrush) {
    mul_v3_v3(rgba, texrgb);
  }

  mul_v3_fl(rgba, mask);
  rgba[3] = mask;

  if (ps->do_masking) {
    IMB_blend_color_float(
        projPixel->pixel.f_pt, projPixel->origColor.f_pt, rgba, IMB_BlendMode(ps->blend));
  }
  else {
    IMB_blend_color_float(
        projPixel->pixel.f_pt, projPixel->pixel.f_pt, rgba, IMB_BlendMode(ps->blend));
  }
}

static void do_projectpaint_mask(ProjPaintState *ps, ProjPixel *projPixel, float mask)
{
  uchar rgba_ub[4];
  rgba_ub[0] = rgba_ub[1] = rgba_ub[2] = ps->stencil_value * 255.0f;
  rgba_ub[3] = f_to_char(mask);

  if (ps->do_masking) {
    IMB_blend_color_byte(
        projPixel->pixel.ch_pt, projPixel->origColor.ch_pt, rgba_ub, IMB_BlendMode(ps->blend));
  }
  else {
    IMB_blend_color_byte(
        projPixel->pixel.ch_pt, projPixel->pixel.ch_pt, rgba_ub, IMB_BlendMode(ps->blend));
  }
}

static void do_projectpaint_mask_f(ProjPaintState *ps, ProjPixel *projPixel, float mask)
{
  float rgba[4];
  rgba[0] = rgba[1] = rgba[2] = ps->stencil_value;
  rgba[3] = mask;

  if (ps->do_masking) {
    IMB_blend_color_float(
        projPixel->pixel.f_pt, projPixel->origColor.f_pt, rgba, IMB_BlendMode(ps->blend));
  }
  else {
    IMB_blend_color_float(
        projPixel->pixel.f_pt, projPixel->pixel.f_pt, rgba, IMB_BlendMode(ps->blend));
  }
}

static void image_paint_partial_redraw_expand(ImagePaintPartialRedraw *cell,
                                              const ProjPixel *projPixel)
{
  rcti rect_to_add;
  BLI_rcti_init(
      &rect_to_add, projPixel->x_px, projPixel->x_px + 1, projPixel->y_px, projPixel->y_px + 1);
  BLI_rcti_do_minmax_rcti(&cell->dirty_region, &rect_to_add);
}

static void copy_original_alpha_channel(ProjPixel *pixel, bool is_floatbuf)
{
  /* Use the original alpha channel data instead of the modified one */
  if (is_floatbuf) {
    /* slightly more involved case since floats are in premultiplied space we need
     * to make sure alpha is consistent, see #44627 */
    float rgb_straight[4];
    premul_to_straight_v4_v4(rgb_straight, pixel->pixel.f_pt);
    rgb_straight[3] = pixel->origColor.f_pt[3];
    straight_to_premul_v4_v4(pixel->pixel.f_pt, rgb_straight);
  }
  else {
    pixel->pixel.ch_pt[3] = pixel->origColor.ch_pt[3];
  }
}

/* Run this for single and multi-threaded painting. */
static void do_projectpaint_thread(TaskPool *__restrict /*pool*/, void *ph_v)
{
  /* First unpack args from the struct */
  ProjPaintState *ps = ((ProjectHandle *)ph_v)->ps;
  ProjPaintImage *projImages = ((ProjectHandle *)ph_v)->projImages;
  const float *lastpos = ((ProjectHandle *)ph_v)->prevmval;
  const float *pos = ((ProjectHandle *)ph_v)->mval;
  const int thread_index = ((ProjectHandle *)ph_v)->thread_index;
  ImagePool *pool = ((ProjectHandle *)ph_v)->pool;
  /* Done with args from ProjectHandle */

  LinkNode *node;
  ProjPixel *projPixel;
  Brush *brush = ps->brush;

  int last_index = -1;
  ProjPaintImage *last_projIma = nullptr;
  ImagePaintPartialRedraw *last_partial_redraw_cell;

  float dist_sq, dist;

  float falloff;
  int bucket_index;
  bool is_floatbuf = false;
  const short brush_type = ps->brush_type;
  rctf bucket_bounds;

  /* for smear only */
  float pos_ofs[2] = {0};
  float co[2];
  ushort mask_short;
  const float brush_alpha = BKE_brush_alpha_get(ps->scene, brush);
  const float brush_radius = ps->brush_size;
  /* avoid a square root with every dist comparison */
  const float brush_radius_sq = brush_radius * brush_radius;

  const bool lock_alpha = ELEM(brush->blend, IMB_BLEND_ERASE_ALPHA, IMB_BLEND_ADD_ALPHA) ?
                              false :
                              (brush->flag & BRUSH_LOCK_ALPHA) != 0;

  LinkNode *smearPixels = nullptr;
  LinkNode *smearPixels_f = nullptr;
  /* mem arena for this brush projection only */
  MemArena *smearArena = nullptr;

  LinkNode *softenPixels = nullptr;
  LinkNode *softenPixels_f = nullptr;
  /* mem arena for this brush projection only */
  MemArena *softenArena = nullptr;

  if (brush_type == IMAGE_PAINT_BRUSH_TYPE_SMEAR) {
    pos_ofs[0] = pos[0] - lastpos[0];
    pos_ofs[1] = pos[1] - lastpos[1];

    smearArena = BLI_memarena_new(MEM_SIZE_OPTIMAL(1 << 16), "paint smear arena");
  }
  else if (brush_type == IMAGE_PAINT_BRUSH_TYPE_SOFTEN) {
    softenArena = BLI_memarena_new(MEM_SIZE_OPTIMAL(1 << 16), "paint soften arena");
  }

  // printf("brush bounds %d %d %d %d\n",
  //        bucketMin[0], bucketMin[1], bucketMax[0], bucketMax[1]);

  while (project_bucket_iter_next(ps, &bucket_index, &bucket_bounds, pos)) {

    /* Check this bucket and its faces are initialized */
    if (ps->bucketFlags[bucket_index] == PROJ_BUCKET_NULL) {
      rctf clip_rect = bucket_bounds;
      clip_rect.xmin -= PROJ_PIXEL_TOLERANCE;
      clip_rect.xmax += PROJ_PIXEL_TOLERANCE;
      clip_rect.ymin -= PROJ_PIXEL_TOLERANCE;
      clip_rect.ymax += PROJ_PIXEL_TOLERANCE;
      /* No pixels initialized */
      project_bucket_init(ps, thread_index, bucket_index, &clip_rect, &bucket_bounds);
    }

    if (ps->source != PROJ_SRC_VIEW) {

      /* Re-Projection, simple, no brushes! */

      for (node = ps->bucketRect[bucket_index]; node; node = node->next) {
        projPixel = (ProjPixel *)node->link;

        /* copy of code below */
        if (last_index != projPixel->image_index) {
          last_index = projPixel->image_index;
          last_projIma = projImages + last_index;

          last_projIma->touch = true;
          is_floatbuf = (last_projIma->ibuf->float_buffer.data != nullptr);
        }
        /* end copy */

        /* fill brushes */
        if (ps->source == PROJ_SRC_VIEW_FILL) {
          if (brush->flag & BRUSH_USE_GRADIENT) {
            /* these could probably be cached instead of being done per pixel */
            float tangent[2];
            float line_len_sq_inv, line_len;
            float f;
            float color_f[4];
            const float p[2] = {
                projPixel->projCoSS[0] - lastpos[0],
                projPixel->projCoSS[1] - lastpos[1],
            };

            sub_v2_v2v2(tangent, pos, lastpos);
            line_len = len_squared_v2(tangent);
            line_len_sq_inv = 1.0f / line_len;
            line_len = sqrtf(line_len);

            switch (brush->gradient_fill_mode) {
              case BRUSH_GRADIENT_LINEAR: {
                f = dot_v2v2(p, tangent) * line_len_sq_inv;
                break;
              }
              case BRUSH_GRADIENT_RADIAL:
              default: {
                f = len_v2(p) / line_len;
                break;
              }
            }
            BKE_colorband_evaluate(brush->gradient, f, color_f);
            color_f[3] *= float(projPixel->mask) * (1.0f / 65535.0f) * brush_alpha;

            if (is_floatbuf) {
              /* Convert to premutliplied. */
              mul_v3_fl(color_f, color_f[3]);
              IMB_blend_color_float(projPixel->pixel.f_pt,
                                    projPixel->origColor.f_pt,
                                    color_f,
                                    IMB_BlendMode(ps->blend));
            }
            else {
              linearrgb_to_srgb_v3_v3(color_f, color_f);

              if (ps->dither > 0.0f) {
                float_to_byte_dither_v3(
                    projPixel->newColor.ch, color_f, ps->dither, projPixel->x_px, projPixel->y_px);
              }
              else {
                unit_float_to_uchar_clamp_v3(projPixel->newColor.ch, color_f);
              }
              projPixel->newColor.ch[3] = unit_float_to_uchar_clamp(color_f[3]);
              IMB_blend_color_byte(projPixel->pixel.ch_pt,
                                   projPixel->origColor.ch_pt,
                                   projPixel->newColor.ch,
                                   IMB_BlendMode(ps->blend));
            }
          }
          else {
            if (is_floatbuf) {
              float newColor_f[4];
              newColor_f[3] = float(projPixel->mask) * (1.0f / 65535.0f) * brush_alpha;
              copy_v3_v3(newColor_f, ps->paint_color_linear);

              IMB_blend_color_float(projPixel->pixel.f_pt,
                                    projPixel->origColor.f_pt,
                                    newColor_f,
                                    IMB_BlendMode(ps->blend));
            }
            else {
              float mask = float(projPixel->mask) * (1.0f / 65535.0f);
              projPixel->newColor.ch[3] = mask * 255 * brush_alpha;

              rgb_float_to_uchar(projPixel->newColor.ch, ps->paint_color);
              IMB_blend_color_byte(projPixel->pixel.ch_pt,
                                   projPixel->origColor.ch_pt,
                                   projPixel->newColor.ch,
                                   IMB_BlendMode(ps->blend));
            }
          }

          if (lock_alpha) {
            copy_original_alpha_channel(projPixel, is_floatbuf);
          }

          last_partial_redraw_cell = last_projIma->partRedrawRect + projPixel->bb_cell_index;
          image_paint_partial_redraw_expand(last_partial_redraw_cell, projPixel);
        }
        else {
          if (is_floatbuf) {
            BLI_assert(ps->reproject_ibuf->float_buffer.data != nullptr);

            blender::imbuf::interpolate_cubic_bspline_fl(ps->reproject_ibuf,
                                                         projPixel->newColor.f,
                                                         projPixel->projCoSS[0],
                                                         projPixel->projCoSS[1]);
            if (projPixel->newColor.f[3]) {
              float mask = float(projPixel->mask) * (1.0f / 65535.0f);

              mul_v4_v4fl(projPixel->newColor.f, projPixel->newColor.f, mask);

              blend_color_mix_float(
                  projPixel->pixel.f_pt, projPixel->origColor.f_pt, projPixel->newColor.f);
            }
          }
          else {
            BLI_assert(ps->reproject_ibuf->byte_buffer.data != nullptr);
            blender::imbuf::interpolate_cubic_bspline_byte(ps->reproject_ibuf,
                                                           projPixel->newColor.ch,
                                                           projPixel->projCoSS[0],
                                                           projPixel->projCoSS[1]);
            if (projPixel->newColor.ch[3]) {
              float mask = float(projPixel->mask) * (1.0f / 65535.0f);
              projPixel->newColor.ch[3] *= mask;

              blend_color_mix_byte(
                  projPixel->pixel.ch_pt, projPixel->origColor.ch_pt, projPixel->newColor.ch);
            }
          }
        }
      }
    }
    else {
      /* Normal brush painting */

      for (node = ps->bucketRect[bucket_index]; node; node = node->next) {

        projPixel = (ProjPixel *)node->link;

        dist_sq = len_squared_v2v2(projPixel->projCoSS, pos);

        /* Faster alternative to `dist < radius` without a #sqrtf. */
        if (dist_sq <= brush_radius_sq) {
          dist = sqrtf(dist_sq);

          falloff = BKE_brush_curve_strength_clamped(ps->brush, dist, brush_radius);

          if (falloff > 0.0f) {
            float texrgb[3];
            float mask;

            /* Extra mask for normal, layer stencil, etc. */
            float custom_mask = float(projPixel->mask) * (1.0f / 65535.0f);

            /* Mask texture. */
            if (ps->is_maskbrush) {
              float texmask = BKE_brush_sample_masktex(
                  ps->scene, ps->brush, projPixel->projCoSS, thread_index, pool);
              CLAMP(texmask, 0.0f, 1.0f);
              custom_mask *= texmask;
            }

            /* Color texture (alpha used as mask). */
            if (ps->is_texbrush) {
              const MTex *mtex = BKE_brush_color_texture_get(brush, OB_MODE_TEXTURE_PAINT);
              float samplecos[3];
              float texrgba[4];

              /* taking 3d copy to account for 3D mapping too.
               * It gets concatenated during sampling */
              if (mtex->brush_map_mode == MTEX_MAP_MODE_3D) {
                copy_v3_v3(samplecos, projPixel->worldCoSS);
              }
              else {
                copy_v2_v2(samplecos, projPixel->projCoSS);
                samplecos[2] = 0.0f;
              }

              /* NOTE: for clone and smear,
               * we only use the alpha, could be a special function */
              BKE_brush_sample_tex_3d(
                  ps->scene, brush, mtex, samplecos, texrgba, thread_index, pool);

              copy_v3_v3(texrgb, texrgba);
              custom_mask *= texrgba[3];
            }
            else {
              zero_v3(texrgb);
            }

            if (ps->do_masking) {
              /* masking to keep brush contribution to a pixel limited. note we do not do
               * a simple max(mask, mask_accum), as this is very sensitive to spacing and
               * gives poor results for strokes crossing themselves.
               *
               * Instead we use a formula that adds up but approaches brush_alpha slowly
               * and never exceeds it, which gives nice smooth results. */
              float mask_accum = *projPixel->mask_accum;
              float max_mask = brush_alpha * custom_mask * falloff * 65535.0f;

              if (brush->flag & BRUSH_ACCUMULATE) {
                mask = mask_accum + max_mask;
              }
              else {
                mask = mask_accum + (max_mask - mask_accum * falloff);
              }

              mask = min_ff(mask, 65535.0f);
              mask_short = ushort(mask);

              if (mask_short > *projPixel->mask_accum) {
                *projPixel->mask_accum = mask_short;
                mask = mask_short * (1.0f / 65535.0f);
              }
              else {
                /* Go onto the next pixel */
                continue;
              }
            }
            else {
              mask = brush_alpha * custom_mask * falloff;
            }

            if (mask > 0.0f) {

              /* copy of code above */
              if (last_index != projPixel->image_index) {
                last_index = projPixel->image_index;
                last_projIma = projImages + last_index;

                last_projIma->touch = true;
                is_floatbuf = (last_projIma->ibuf->float_buffer.data != nullptr);
              }
              /* end copy */

              /* Validate undo tile, since we will modify it. */
              *projPixel->valid = true;

              last_partial_redraw_cell = last_projIma->partRedrawRect + projPixel->bb_cell_index;
              image_paint_partial_redraw_expand(last_partial_redraw_cell, projPixel);

              /* texrgb is not used for clone, smear or soften */
              switch (brush_type) {
                case IMAGE_PAINT_BRUSH_TYPE_CLONE:
                  if (is_floatbuf) {
                    do_projectpaint_clone_f(ps, projPixel, mask);
                  }
                  else {
                    do_projectpaint_clone(ps, projPixel, mask);
                  }
                  break;
                case IMAGE_PAINT_BRUSH_TYPE_SMEAR:
                  sub_v2_v2v2(co, projPixel->projCoSS, pos_ofs);

                  if (is_floatbuf) {
                    do_projectpaint_smear_f(ps, projPixel, mask, smearArena, &smearPixels_f, co);
                  }
                  else {
                    do_projectpaint_smear(ps, projPixel, mask, smearArena, &smearPixels, co);
                  }
                  break;
                case IMAGE_PAINT_BRUSH_TYPE_SOFTEN:
                  if (is_floatbuf) {
                    do_projectpaint_soften_f(ps, projPixel, mask, softenArena, &softenPixels_f);
                  }
                  else {
                    do_projectpaint_soften(ps, projPixel, mask, softenArena, &softenPixels);
                  }
                  break;
                case IMAGE_PAINT_BRUSH_TYPE_MASK:
                  if (is_floatbuf) {
                    do_projectpaint_mask_f(ps, projPixel, mask);
                  }
                  else {
                    do_projectpaint_mask(ps, projPixel, mask);
                  }
                  break;
                default:
                  if (is_floatbuf) {
                    do_projectpaint_draw_f(ps, projPixel, texrgb, mask);
                  }
                  else {
                    do_projectpaint_draw(
                        ps, projPixel, texrgb, mask, ps->dither, projPixel->x_px, projPixel->y_px);
                  }
                  break;
              }

              if (lock_alpha) {
                copy_original_alpha_channel(projPixel, is_floatbuf);
              }
            }

            /* done painting */
          }
        }
      }
    }
  }

  if (brush_type == IMAGE_PAINT_BRUSH_TYPE_SMEAR) {

    for (node = smearPixels; node; node = node->next) { /* this won't run for a float image */
      projPixel = static_cast<ProjPixel *>(node->link);
      *projPixel->pixel.uint_pt = ((ProjPixelClone *)projPixel)->clonepx.uint_;
      if (lock_alpha) {
        copy_original_alpha_channel(projPixel, false);
      }
    }

    for (node = smearPixels_f; node; node = node->next) {
      projPixel = static_cast<ProjPixel *>(node->link);
      copy_v4_v4(projPixel->pixel.f_pt, ((ProjPixelClone *)projPixel)->clonepx.f);
      if (lock_alpha) {
        copy_original_alpha_channel(projPixel, true);
      }
    }

    BLI_memarena_free(smearArena);
  }
  else if (brush_type == IMAGE_PAINT_BRUSH_TYPE_SOFTEN) {

    for (node = softenPixels; node; node = node->next) { /* this won't run for a float image */
      projPixel = static_cast<ProjPixel *>(node->link);
      *projPixel->pixel.uint_pt = projPixel->newColor.uint_;
      if (lock_alpha) {
        copy_original_alpha_channel(projPixel, false);
      }
    }

    for (node = softenPixels_f; node; node = node->next) {
      projPixel = static_cast<ProjPixel *>(node->link);
      copy_v4_v4(projPixel->pixel.f_pt, projPixel->newColor.f);
      if (lock_alpha) {
        copy_original_alpha_channel(projPixel, true);
      }
    }

    BLI_memarena_free(softenArena);
  }
}

static bool project_paint_op(void *state, const float lastpos[2], const float pos[2])
{
  /* First unpack args from the struct */
  ProjPaintState *ps = (ProjPaintState *)state;
  bool touch_any = false;

  ProjectHandle handles[BLENDER_MAX_THREADS];
  TaskPool *task_pool = nullptr;
  int a, i;

  ImagePool *image_pool;

  if (!project_bucket_iter_init(ps, pos)) {
    return touch_any;
  }

  if (ps->thread_tot > 1) {
    task_pool = BLI_task_pool_create_suspended(nullptr, TASK_PRIORITY_HIGH);
  }

  image_pool = BKE_image_pool_new();

  if (!ELEM(ps->source, PROJ_SRC_VIEW, PROJ_SRC_VIEW_FILL)) {
    /* This means we are reprojecting an image, make sure the image has the needed data available.
     */
    bool float_dest = false;
    bool uchar_dest = false;
    /* Check if the destination images are float or uchar. */
    for (i = 0; i < ps->image_tot; i++) {
      if (ps->projImages[i].ibuf->byte_buffer.data != nullptr) {
        uchar_dest = true;
      }
      if (ps->projImages[i].ibuf->float_buffer.data != nullptr) {
        float_dest = true;
      }
    }

    /* Generate missing data if needed. */
    if (float_dest && ps->reproject_ibuf->float_buffer.data == nullptr) {
      IMB_float_from_byte(ps->reproject_ibuf);
      ps->reproject_ibuf_free_float = true;
    }
    if (uchar_dest && ps->reproject_ibuf->byte_buffer.data == nullptr) {
      IMB_byte_from_float(ps->reproject_ibuf);
      ps->reproject_ibuf_free_uchar = true;
    }
  }

  /* get the threads running */
  for (a = 0; a < ps->thread_tot; a++) {

    /* set defaults in handles */
    // memset(&handles[a], 0, sizeof(BakeShade));

    handles[a].ps = ps;
    copy_v2_v2(handles[a].mval, pos);
    copy_v2_v2(handles[a].prevmval, lastpos);

    /* thread specific */
    handles[a].thread_index = a;

    handles[a].projImages = static_cast<ProjPaintImage *>(
        BLI_memarena_alloc(ps->arena_mt[a], ps->image_tot * sizeof(ProjPaintImage)));

    memcpy(handles[a].projImages, ps->projImages, ps->image_tot * sizeof(ProjPaintImage));

    /* image bounds */
    for (i = 0; i < ps->image_tot; i++) {
      handles[a].projImages[i].partRedrawRect = static_cast<ImagePaintPartialRedraw *>(
          BLI_memarena_alloc(ps->arena_mt[a],
                             sizeof(ImagePaintPartialRedraw) * PROJ_BOUNDBOX_SQUARED));
      memcpy(handles[a].projImages[i].partRedrawRect,
             ps->projImages[i].partRedrawRect,
             sizeof(ImagePaintPartialRedraw) * PROJ_BOUNDBOX_SQUARED);
    }

    handles[a].pool = image_pool;

    if (task_pool != nullptr) {
      BLI_task_pool_push(task_pool, do_projectpaint_thread, &handles[a], false, nullptr);
    }
  }

  if (task_pool != nullptr) { /* wait for everything to be done */
    BLI_task_pool_work_and_wait(task_pool);
    BLI_task_pool_free(task_pool);
  }
  else {
    do_projectpaint_thread(nullptr, &handles[0]);
  }

  BKE_image_pool_free(image_pool);

  /* move threaded bounds back into ps->projectPartialRedraws */
  for (i = 0; i < ps->image_tot; i++) {
    int touch = false;
    for (a = 0; a < ps->thread_tot; a++) {
      touch |= int(partial_redraw_array_merge(ps->projImages[i].partRedrawRect,
                                              handles[a].projImages[i].partRedrawRect,
                                              PROJ_BOUNDBOX_SQUARED));
    }

    if (touch) {
      ps->projImages[i].touch = true;
      touch_any = true;
    }
  }

  /* Calculate pivot for rotation around selection if needed. */
  if (U.uiflag & USER_ORBIT_SELECTION) {
    float w[3];
    int tri_index;

    tri_index = project_paint_PickFace(ps, pos, w);

    if (tri_index != -1) {
      const int3 &tri = ps->corner_tris_eval[tri_index];
      const int vert_tri[3] = {PS_CORNER_TRI_AS_VERT_INDEX_3(ps, tri)};
      float world[3];
      UnifiedPaintSettings *ups = &ps->scene->toolsettings->unified_paint_settings;

      interp_v3_v3v3v3(world,
                       ps->vert_positions_eval[vert_tri[0]],
                       ps->vert_positions_eval[vert_tri[1]],
                       ps->vert_positions_eval[vert_tri[2]],
                       w);

      ups->average_stroke_counter++;
      mul_m4_v3(ps->obmat, world);
      add_v3_v3(ups->average_stroke_accum, world);
      ups->last_stroke_valid = true;
    }
  }

  return touch_any;
}

static void paint_proj_stroke_ps(const bContext * /*C*/,
                                 void *ps_handle_p,
                                 const float prev_pos[2],
                                 const float pos[2],
                                 const bool eraser,
                                 float pressure,
                                 float distance,
                                 float size,
                                 /* extra view */
                                 ProjPaintState *ps)
{
  ProjStrokeHandle *ps_handle = static_cast<ProjStrokeHandle *>(ps_handle_p);
  const Paint *paint = ps->paint;
  Brush *brush = ps->brush;
  Scene *scene = ps->scene;

  ps->brush_size = size;
  ps->blend = brush->blend;
  if (eraser) {
    ps->blend = IMB_BLEND_ERASE_ALPHA;
  }

  /* handle gradient and inverted stroke color here */
  if (ELEM(ps->brush_type, IMAGE_PAINT_BRUSH_TYPE_DRAW, IMAGE_PAINT_BRUSH_TYPE_FILL)) {
    paint_brush_color_get(scene,
                          paint,
                          brush,
<<<<<<< HEAD
                          *ps_handle->initial_hsv_jitter,
=======
                          ps_handle->initial_hsv_jitter,
>>>>>>> 9a41dc73
                          false,
                          ps->mode == BRUSH_STROKE_INVERT,
                          distance,
                          pressure,
                          nullptr,
                          ps->paint_color);
    srgb_to_linearrgb_v3_v3(ps->paint_color_linear, ps->paint_color);
  }
  else if (ps->brush_type == IMAGE_PAINT_BRUSH_TYPE_MASK) {
    ps->stencil_value = brush->weight;

    if ((ps->mode == BRUSH_STROKE_INVERT) ^
        ((scene->toolsettings->imapaint.flag & IMAGEPAINT_PROJECT_LAYER_STENCIL_INV) != 0))
    {
      ps->stencil_value = 1.0f - ps->stencil_value;
    }
  }

  if (project_paint_op(ps, prev_pos, pos)) {
    ps_handle->need_redraw = true;
    project_image_refresh_tagged(ps);
  }
}

void paint_proj_stroke(const bContext *C,
                       void *ps_handle_p,
                       const float prev_pos[2],
                       const float pos[2],
                       const bool eraser,
                       float pressure,
                       float distance,
                       float size)
{
  int i;
  ProjStrokeHandle *ps_handle = static_cast<ProjStrokeHandle *>(ps_handle_p);

  /* clone gets special treatment here to avoid going through image initialization */
  if (ps_handle->is_clone_cursor_pick) {
    Scene *scene = ps_handle->scene;
    Depsgraph *depsgraph = CTX_data_ensure_evaluated_depsgraph(C);
    View3D *v3d = CTX_wm_view3d(C);
    ARegion *region = CTX_wm_region(C);
    float *cursor = scene->cursor.location;
    const int mval_i[2] = {int(pos[0]), int(pos[1])};

    view3d_operator_needs_gpu(C);

    /* Ensure the depth buffer is updated for #ED_view3d_autodist. */
    ED_view3d_depth_override(
        depsgraph, region, v3d, nullptr, V3D_DEPTH_NO_GPENCIL, false, nullptr);

    if (!ED_view3d_autodist(region, v3d, mval_i, cursor, nullptr)) {
      return;
    }

    DEG_id_tag_update(&scene->id, ID_RECALC_SYNC_TO_EVAL);
    ED_region_tag_redraw(region);

    return;
  }

  for (i = 0; i < ps_handle->ps_views_tot; i++) {
    ProjPaintState *ps = ps_handle->ps_views[i];
    paint_proj_stroke_ps(C, ps_handle_p, prev_pos, pos, eraser, pressure, distance, size, ps);
  }
}

/* initialize project paint settings from context */
static void project_state_init(bContext *C, Object *ob, ProjPaintState *ps, int mode)
{
  Scene *scene = CTX_data_scene(C);
  ToolSettings *settings = scene->toolsettings;

  /* brush */
  ps->mode = BrushStrokeMode(mode);
  ps->paint = BKE_paint_get_active_from_context(C);
  ps->brush = BKE_paint_brush(&settings->imapaint.paint);
  if (ps->brush) {
    Brush *brush = ps->brush;
    ps->brush_type = brush->image_brush_type;
    ps->blend = brush->blend;
    if (mode == BRUSH_STROKE_SMOOTH) {
      ps->brush_type = IMAGE_PAINT_BRUSH_TYPE_SOFTEN;
    }
    /* only check for inversion for the soften brush, elsewhere,
     * a resident brush inversion flag can cause issues */
    if (ps->brush_type == IMAGE_PAINT_BRUSH_TYPE_SOFTEN) {
      ps->mode = (((ps->mode == BRUSH_STROKE_INVERT) ^ ((brush->flag & BRUSH_DIR_IN) != 0)) ?
                      BRUSH_STROKE_INVERT :
                      BRUSH_STROKE_NORMAL);

      ps->blurkernel = paint_new_blur_kernel(brush, true);
    }

    /* disable for 3d mapping also because painting on mirrored mesh can create "stripes" */
    ps->do_masking = paint_use_opacity_masking(scene, ps->paint, brush);
    ps->is_texbrush = (brush->mtex.tex && ps->brush_type == IMAGE_PAINT_BRUSH_TYPE_DRAW) ? true :
                                                                                           false;
    ps->is_maskbrush = (brush->mask_mtex.tex) ? true : false;
  }
  else {
    /* Brush may be nullptr. */
    ps->do_masking = false;
    ps->is_texbrush = false;
    ps->is_maskbrush = false;
  }

  /* sizeof(ProjPixel), since we alloc this a _lot_ */
  ps->pixel_sizeof = project_paint_pixel_sizeof(ps->brush_type);
  BLI_assert(ps->pixel_sizeof >= sizeof(ProjPixel));

  /* these can be nullptr */
  ps->v3d = CTX_wm_view3d(C);
  ps->rv3d = CTX_wm_region_view3d(C);
  ps->region = CTX_wm_region(C);

  ps->depsgraph = CTX_data_ensure_evaluated_depsgraph(C);
  ps->scene = scene;
  /* allow override of active object */
  ps->ob = ob;

  ps->do_material_slots = (settings->imapaint.mode == IMAGEPAINT_MODE_MATERIAL);
  ps->stencil_ima = settings->imapaint.stencil;
  ps->canvas_ima = (!ps->do_material_slots) ? settings->imapaint.canvas : nullptr;
  ps->clone_ima = (!ps->do_material_slots) ? settings->imapaint.clone : nullptr;

  ps->do_mask_cavity = (settings->imapaint.paint.flags & PAINT_USE_CAVITY_MASK);
  ps->cavity_curve = settings->imapaint.paint.cavity_curve;

  /* setup projection painting data */
  if (ps->brush_type != IMAGE_PAINT_BRUSH_TYPE_FILL) {
    ps->do_backfacecull = !(settings->imapaint.flag & IMAGEPAINT_PROJECT_BACKFACE);
    ps->do_occlude = !(settings->imapaint.flag & IMAGEPAINT_PROJECT_XRAY);
    ps->do_mask_normal = !(settings->imapaint.flag & IMAGEPAINT_PROJECT_FLAT);
  }
  else {
    ps->do_backfacecull = ps->do_occlude = ps->do_mask_normal = false;
  }

  if (ps->brush_type == IMAGE_PAINT_BRUSH_TYPE_CLONE) {
    ps->do_layer_clone = (settings->imapaint.flag & IMAGEPAINT_PROJECT_LAYER_CLONE);
  }

  ps->do_stencil_brush = (ps->brush_type == IMAGE_PAINT_BRUSH_TYPE_MASK);
  /* deactivate stenciling for the stencil brush :) */
  ps->do_layer_stencil = ((settings->imapaint.flag & IMAGEPAINT_PROJECT_LAYER_STENCIL) &&
                          !(ps->do_stencil_brush) && ps->stencil_ima);
  ps->do_layer_stencil_inv = ((settings->imapaint.flag & IMAGEPAINT_PROJECT_LAYER_STENCIL_INV) !=
                              0);

#ifndef PROJ_DEBUG_NOSEAMBLEED
  /* pixel num to bleed */
  ps->seam_bleed_px = settings->imapaint.seam_bleed;
  ps->seam_bleed_px_sq = square_s(settings->imapaint.seam_bleed);
#endif

  if (ps->do_mask_normal) {
    ps->normal_angle_inner = settings->imapaint.normal_angle;
    ps->normal_angle = (ps->normal_angle_inner + 90.0f) * 0.5f;
  }
  else {
    ps->normal_angle_inner = ps->normal_angle = settings->imapaint.normal_angle;
  }

  ps->normal_angle_inner *= float(M_PI_2 / 90);
  ps->normal_angle *= float(M_PI_2 / 90);
  ps->normal_angle_range = ps->normal_angle - ps->normal_angle_inner;

  if (ps->normal_angle_range <= 0.0f) {
    /* no need to do blending */
    ps->do_mask_normal = false;
  }

  ps->normal_angle__cos = cosf(ps->normal_angle);
  ps->normal_angle_inner__cos = cosf(ps->normal_angle_inner);

  ps->dither = settings->imapaint.dither;
}

void *paint_proj_new_stroke(bContext *C, Object *ob, const float mouse[2], int mode)
{
  ProjStrokeHandle *ps_handle;
  Scene *scene = CTX_data_scene(C);
  ToolSettings *settings = scene->toolsettings;
  char symmetry_flag_views[BOUNDED_ARRAY_TYPE_SIZE<decltype(ps_handle->ps_views)>()] = {0};

  ps_handle = MEM_new<ProjStrokeHandle>("ProjStrokeHandle");
  ps_handle->scene = scene;
  ps_handle->brush = BKE_paint_brush(&settings->imapaint.paint);

  if (BKE_brush_color_jitter_get_settings(scene, &settings->imapaint.paint, ps_handle->brush)) {
    ps_handle->initial_hsv_jitter = seed_hsv_jitter();
  }

  if (mode == BRUSH_STROKE_INVERT) {
    /* Bypass regular stroke logic. */
    if (ps_handle->brush->image_brush_type == IMAGE_PAINT_BRUSH_TYPE_CLONE) {
      view3d_operator_needs_gpu(C);
      ps_handle->is_clone_cursor_pick = true;
      return ps_handle;
    }
  }

  ps_handle->orig_brush_size = BKE_brush_size_get(scene, ps_handle->brush);

  Mesh *mesh = BKE_mesh_from_object(ob);
  ps_handle->symmetry_flags = mesh->symmetry;
  ps_handle->ps_views_tot = 1 + (pow_i(2, count_bits_i(ps_handle->symmetry_flags)) - 1);
  bool is_multi_view = (ps_handle->ps_views_tot != 1);

  for (int i = 0; i < ps_handle->ps_views_tot; i++) {
    ProjPaintState *ps = MEM_new<ProjPaintState>("ProjectionPaintState");
    ps_handle->ps_views[i] = ps;
  }

  if (ps_handle->symmetry_flags) {
    int index = 0;

    int x = 0;
    do {
      int y = 0;
      do {
        int z = 0;
        do {
          symmetry_flag_views[index++] = ((x ? PAINT_SYMM_X : 0) | (y ? PAINT_SYMM_Y : 0) |
                                          (z ? PAINT_SYMM_Z : 0));
          BLI_assert(index <= ps_handle->ps_views_tot);
        } while ((z++ == 0) && (ps_handle->symmetry_flags & PAINT_SYMM_Z));
      } while ((y++ == 0) && (ps_handle->symmetry_flags & PAINT_SYMM_Y));
    } while ((x++ == 0) && (ps_handle->symmetry_flags & PAINT_SYMM_X));
    BLI_assert(index == ps_handle->ps_views_tot);
  }

  for (int i = 0; i < ps_handle->ps_views_tot; i++) {
    ProjPaintState *ps = ps_handle->ps_views[i];

    project_state_init(C, ob, ps, mode);

    if (ps->ob == nullptr) {
      ps_handle->ps_views_tot = i + 1;
      goto fail;
    }
  }

  /* Don't allow brush size below 2 */
  if (BKE_brush_size_get(scene, ps_handle->brush) < 2) {
    BKE_brush_size_set(scene, ps_handle->brush, 2 * U.pixelsize);
  }

  /* allocate and initialize spatial data structures */

  for (int i = 0; i < ps_handle->ps_views_tot; i++) {
    ProjPaintState *ps = ps_handle->ps_views[i];

    ps->source = (ps->brush_type == IMAGE_PAINT_BRUSH_TYPE_FILL) ? PROJ_SRC_VIEW_FILL :
                                                                   PROJ_SRC_VIEW;
    project_image_refresh_tagged(ps);

    /* re-use! */
    if (i != 0) {
      ps->is_shared_user = true;
      PROJ_PAINT_STATE_SHARED_MEMCPY(ps, ps_handle->ps_views[0]);
    }

    project_paint_begin(C, ps, is_multi_view, symmetry_flag_views[i]);
    if (ps->mesh_eval == nullptr) {
      goto fail;
    }

    paint_proj_begin_clone(ps, mouse);
  }

  paint_brush_init_tex(ps_handle->brush);

  return ps_handle;

fail:
  for (int i = 0; i < ps_handle->ps_views_tot; i++) {
    MEM_delete(ps_handle->ps_views[i]);
  }
  MEM_delete(ps_handle);
  return nullptr;
}

void paint_proj_redraw(const bContext *C, void *ps_handle_p, bool final)
{
  ProjStrokeHandle *ps_handle = static_cast<ProjStrokeHandle *>(ps_handle_p);

  if (ps_handle->need_redraw) {
    ps_handle->need_redraw = false;
  }
  else if (!final) {
    return;
  }

  if (final) {
    /* compositor listener deals with updating */
    WM_event_add_notifier(C, NC_IMAGE | NA_EDITED, nullptr);
  }
  else {
    ED_region_tag_redraw(CTX_wm_region(C));
  }
}

void paint_proj_stroke_done(void *ps_handle_p)
{
  ProjStrokeHandle *ps_handle = static_cast<ProjStrokeHandle *>(ps_handle_p);
  Scene *scene = ps_handle->scene;

  if (ps_handle->is_clone_cursor_pick) {
    MEM_delete(ps_handle);
    return;
  }

  for (int i = 1; i < ps_handle->ps_views_tot; i++) {
    PROJ_PAINT_STATE_SHARED_CLEAR(ps_handle->ps_views[i]);
  }

  BKE_brush_size_set(scene, ps_handle->brush, ps_handle->orig_brush_size);

  paint_brush_exit_tex(ps_handle->brush);

  for (int i = 0; i < ps_handle->ps_views_tot; i++) {
    ProjPaintState *ps;
    ps = ps_handle->ps_views[i];
    project_paint_end(ps);
    MEM_delete(ps);
  }

  MEM_delete(ps_handle);
}
/* use project paint to re-apply an image */
static wmOperatorStatus texture_paint_camera_project_exec(bContext *C, wmOperator *op)
{
  Main *bmain = CTX_data_main(C);
  Image *image = static_cast<Image *>(
      BLI_findlink(&bmain->images, RNA_enum_get(op->ptr, "image")));
  Scene &scene = *CTX_data_scene(C);
  ViewLayer &view_layer = *CTX_data_view_layer(C);
  ProjPaintState ps = {nullptr};
  int orig_brush_size;
  IDProperty *idgroup;
  IDProperty *view_data = nullptr;
  BKE_view_layer_synced_ensure(&scene, &view_layer);
  Object *ob = BKE_view_layer_active_object_get(&view_layer);
  bool uvs, mat, tex;

  if (ob == nullptr || ob->type != OB_MESH) {
    BKE_report(op->reports, RPT_ERROR, "No active mesh object");
    return OPERATOR_CANCELLED;
  }

  if (!ED_paint_proj_mesh_data_check(scene, *ob, &uvs, &mat, &tex, nullptr)) {
    ED_paint_data_warning(op->reports, uvs, mat, tex, true);
    WM_event_add_notifier(C, NC_SCENE | ND_TOOLSETTINGS, nullptr);
    return OPERATOR_CANCELLED;
  }

  project_state_init(C, ob, &ps, BRUSH_STROKE_NORMAL);

  if (image == nullptr) {
    BKE_report(op->reports, RPT_ERROR, "Image could not be found");
    return OPERATOR_CANCELLED;
  }

  ps.reproject_image = image;
  ps.reproject_ibuf = BKE_image_acquire_ibuf(image, nullptr, nullptr);

  if ((ps.reproject_ibuf == nullptr) ||
      ((ps.reproject_ibuf->byte_buffer.data || ps.reproject_ibuf->float_buffer.data) == false))
  {
    BKE_report(op->reports, RPT_ERROR, "Image data could not be found");
    return OPERATOR_CANCELLED;
  }

  idgroup = IDP_GetProperties(&image->id);

  if (idgroup) {
    view_data = IDP_GetPropertyTypeFromGroup(idgroup, PROJ_VIEW_DATA_ID, IDP_ARRAY);

    /* type check to make sure its ok */
    if (view_data != nullptr &&
        (view_data->len != PROJ_VIEW_DATA_SIZE || view_data->subtype != IDP_FLOAT))
    {
      BKE_report(op->reports, RPT_ERROR, "Image project data invalid");
      return OPERATOR_CANCELLED;
    }
  }

  if (view_data) {
    /* image has stored view projection info */
    ps.source = PROJ_SRC_IMAGE_VIEW;
  }
  else {
    ps.source = PROJ_SRC_IMAGE_CAM;

    if (scene.camera == nullptr) {
      BKE_report(op->reports, RPT_ERROR, "No active camera set");
      return OPERATOR_CANCELLED;
    }
  }

  /* override */
  ps.is_texbrush = false;
  ps.is_maskbrush = false;
  ps.do_masking = false;
  orig_brush_size = BKE_brush_size_get(&scene, ps.brush);
  /* cover the whole image */
  BKE_brush_size_set(&scene, ps.brush, 32 * U.pixelsize);

  /* so pixels are initialized with minimal info */
  ps.brush_type = IMAGE_PAINT_BRUSH_TYPE_DRAW;

  scene.toolsettings->imapaint.flag |= IMAGEPAINT_DRAWING;

  /* allocate and initialize spatial data structures */
  project_paint_begin(C, &ps, false, 0);

  if (ps.mesh_eval == nullptr) {
    BKE_brush_size_set(&scene, ps.brush, orig_brush_size);
    BKE_report(op->reports, RPT_ERROR, "Could not get valid evaluated mesh");
    return OPERATOR_CANCELLED;
  }

  ED_image_undo_push_begin(op->type->name, PaintMode::Texture3D);

  const float pos[2] = {0.0, 0.0};
  const float lastpos[2] = {0.0, 0.0};
  int a;

  project_paint_op(&ps, lastpos, pos);

  project_image_refresh_tagged(&ps);

  for (a = 0; a < ps.image_tot; a++) {
    BKE_image_free_gputextures(ps.projImages[a].ima);
    WM_event_add_notifier(C, NC_IMAGE | NA_EDITED, ps.projImages[a].ima);
  }

  project_paint_end(&ps);

  ED_image_undo_push_end();

  scene.toolsettings->imapaint.flag &= ~IMAGEPAINT_DRAWING;
  BKE_brush_size_set(&scene, ps.brush, orig_brush_size);

  return OPERATOR_FINISHED;
}

void PAINT_OT_project_image(wmOperatorType *ot)
{
  PropertyRNA *prop;

  /* identifiers */
  ot->name = "Project Image";
  ot->idname = "PAINT_OT_project_image";
  ot->description = "Project an edited render from the active camera back onto the object";

  /* API callbacks. */
  ot->invoke = WM_enum_search_invoke;
  ot->exec = texture_paint_camera_project_exec;

  /* flags */
  ot->flag = OPTYPE_REGISTER | OPTYPE_UNDO;

  prop = RNA_def_enum(ot->srna, "image", rna_enum_dummy_NULL_items, 0, "Image", "");
  RNA_def_enum_funcs(prop, RNA_image_itemf);
  RNA_def_property_flag(prop, PROP_ENUM_NO_TRANSLATE);
  ot->prop = prop;
}

static bool texture_paint_image_from_view_poll(bContext *C)
{
  bScreen *screen = CTX_wm_screen(C);
  if (!(screen && BKE_screen_find_big_area(screen, SPACE_VIEW3D, 0))) {
    CTX_wm_operator_poll_msg_set(C, "No 3D viewport found to create image from");
    return false;
  }
  if (G.background || !GPU_is_init()) {
    return false;
  }
  return true;
}

static wmOperatorStatus texture_paint_image_from_view_exec(bContext *C, wmOperator *op)
{
  using namespace blender;
  Image *image;
  ImBuf *ibuf;
  char filepath[FILE_MAX];

  Main *bmain = CTX_data_main(C);
  Depsgraph *depsgraph = CTX_data_ensure_evaluated_depsgraph(C);
  Scene *scene = CTX_data_scene(C);
  ToolSettings *settings = scene->toolsettings;
  int w = settings->imapaint.screen_grab_size[0];
  int h = settings->imapaint.screen_grab_size[1];
  int maxsize;
  char err_out[256] = "unknown";

  ScrArea *area = BKE_screen_find_big_area(CTX_wm_screen(C), SPACE_VIEW3D, 0);
  if (!area) {
    BKE_report(op->reports, RPT_ERROR, "No 3D viewport found to create image from");
    return OPERATOR_CANCELLED;
  }

  ARegion *region = BKE_area_find_region_active_win(area);
  if (!region) {
    BKE_report(op->reports, RPT_ERROR, "No 3D viewport found to create image from");
    return OPERATOR_CANCELLED;
  }
  RegionView3D *rv3d = static_cast<RegionView3D *>(region->regiondata);

  RNA_string_get(op->ptr, "filepath", filepath);

  maxsize = GPU_max_texture_size();

  w = std::min(w, maxsize);
  h = std::min(h, maxsize);

  /* Create a copy of the overlays where they are all turned off, except the
   * texture paint overlay opacity */
  View3D *v3d = static_cast<View3D *>(area->spacedata.first);
  View3D v3d_copy = blender::dna::shallow_copy(*v3d);
  v3d_copy.gridflag = 0;
  v3d_copy.flag2 = 0;
  v3d_copy.flag = V3D_HIDE_HELPLINES;
  v3d_copy.gizmo_flag = V3D_GIZMO_HIDE;

  memset(&v3d_copy.overlay, 0, sizeof(View3DOverlay));
  v3d_copy.overlay.flag = V3D_OVERLAY_HIDE_CURSOR | V3D_OVERLAY_HIDE_TEXT |
                          V3D_OVERLAY_HIDE_MOTION_PATHS | V3D_OVERLAY_HIDE_BONES |
                          V3D_OVERLAY_HIDE_OBJECT_XTRAS | V3D_OVERLAY_HIDE_OBJECT_ORIGINS;
  v3d_copy.overlay.texture_paint_mode_opacity = v3d->overlay.texture_paint_mode_opacity;

  ibuf = ED_view3d_draw_offscreen_imbuf(depsgraph,
                                        scene,
                                        eDrawType(v3d_copy.shading.type),
                                        &v3d_copy,
                                        region,
                                        w,
                                        h,
                                        IB_byte_data,
                                        R_ALPHAPREMUL,
                                        nullptr,
                                        false,
                                        nullptr,
                                        nullptr,
                                        err_out);

  if (!ibuf) {
    /* NOTE(@sergey): Mostly happens when OpenGL off-screen buffer was failed to create, */
    /* but could be other reasons. Should be handled in the future. */
    BKE_reportf(op->reports, RPT_ERROR, "Failed to create OpenGL off-screen buffer: %s", err_out);
    return OPERATOR_CANCELLED;
  }

  STRNCPY(ibuf->filepath, filepath);

  image = BKE_image_add_from_imbuf(bmain, ibuf, "image_view");

  /* Drop reference to ibuf so that the image owns it */
  IMB_freeImBuf(ibuf);

  if (image) {
    /* now for the trickiness. store the view projection here!
     * re-projection will reuse this */
    IDProperty *idgroup = IDP_EnsureProperties(&image->id);

    blender::Vector<float, PROJ_VIEW_DATA_SIZE> array;
    array.extend(Span(reinterpret_cast<float *>(rv3d->winmat), 16));
    array.extend(Span(reinterpret_cast<float *>(rv3d->viewmat), 16));
    float clip_start;
    float clip_end;
    const bool is_ortho = ED_view3d_clip_range_get(
        depsgraph, v3d, rv3d, true, &clip_start, &clip_end);
    array.append(clip_start);
    array.append(clip_end);
    /* using float for a bool is dodgy but since its an extra member in the array...
     * easier than adding a single bool prop */
    array.append(is_ortho ? 1.0f : 0.0f);
    IDP_AddToGroup(idgroup, bke::idprop::create(PROJ_VIEW_DATA_ID, array.as_span()).release());
  }

  return OPERATOR_FINISHED;
}

void PAINT_OT_image_from_view(wmOperatorType *ot)
{
  /* identifiers */
  ot->name = "Image from View";
  ot->idname = "PAINT_OT_image_from_view";
  ot->description = "Make an image from biggest 3D view for reprojection";

  /* API callbacks. */
  ot->exec = texture_paint_image_from_view_exec;
  ot->poll = texture_paint_image_from_view_poll;

  /* flags */
  ot->flag = OPTYPE_REGISTER;

  RNA_def_string_file_name(
      ot->srna, "filepath", nullptr, FILE_MAX, "File Path", "Name of the file");
}

/*********************************************
 * Data generation for projective texturing  *
 * *******************************************/

void ED_paint_data_warning(
    ReportList *reports, bool has_uvs, bool has_mat, bool has_tex, bool has_stencil)
{
  BKE_reportf(reports,
              RPT_WARNING,
              "Missing%s%s%s%s detected!",
              !has_uvs ? RPT_(" UVs,") : "",
              !has_mat ? RPT_(" Materials,") : "",
              !has_tex ? RPT_(" Textures (or linked),") : "",
              !has_stencil ? RPT_(" Stencil,") : "");
}

bool ED_paint_proj_mesh_data_check(Scene &scene,
                                   Object &ob,
                                   bool *r_has_uvs,
                                   bool *r_has_mat,
                                   bool *r_has_tex,
                                   bool *r_has_stencil)
{
  ImagePaintSettings &imapaint = scene.toolsettings->imapaint;
  const Brush *br = BKE_paint_brush(&imapaint.paint);
  bool has_mat = true;
  bool has_tex = true;
  bool has_stencil = true;
  bool has_uvs = true;

  imapaint.missing_data = 0;

  BLI_assert(ob.type == OB_MESH);

  if (imapaint.mode == IMAGEPAINT_MODE_MATERIAL) {
    /* no material, add one */
    if (ob.totcol == 0) {
      has_mat = false;
      has_tex = false;
    }
    else {
      /* there may be material slots but they may be empty, check */
      has_mat = false;
      has_tex = false;

      for (int i = 1; i < ob.totcol + 1; i++) {
        Material *ma = BKE_object_material_get(&ob, i);

        if (ma && ID_IS_EDITABLE(ma) && !ID_IS_OVERRIDE_LIBRARY(ma)) {
          has_mat = true;
          if (ma->texpaintslot == nullptr) {
            /* refresh here just in case */
            BKE_texpaint_slot_refresh_cache(&scene, ma, &ob);
          }
          if (ma->texpaintslot != nullptr &&
              ma->texpaintslot[ma->paint_active_slot].ima != nullptr &&
              ID_IS_EDITABLE(ma->texpaintslot[ma->paint_active_slot].ima) &&
              !ID_IS_OVERRIDE_LIBRARY(ma->texpaintslot[ma->paint_active_slot].ima))
          {
            has_tex = true;
            break;
          }
        }
      }
    }
  }
  else if (imapaint.mode == IMAGEPAINT_MODE_IMAGE) {
    if (imapaint.canvas == nullptr || !ID_IS_EDITABLE(imapaint.canvas)) {
      has_tex = false;
    }
  }

  Mesh *mesh = BKE_mesh_from_object(&ob);
  int layernum = CustomData_number_of_layers(&mesh->corner_data, CD_PROP_FLOAT2);

  if (layernum == 0) {
    has_uvs = false;
  }

  /* Make sure we have a stencil to paint on! */
  if (br && br->image_brush_type == IMAGE_PAINT_BRUSH_TYPE_MASK) {
    imapaint.flag |= IMAGEPAINT_PROJECT_LAYER_STENCIL;

    if (imapaint.stencil == nullptr) {
      has_stencil = false;
    }
  }

  if (!has_uvs) {
    imapaint.missing_data |= IMAGEPAINT_MISSING_UVS;
  }
  if (!has_mat) {
    imapaint.missing_data |= IMAGEPAINT_MISSING_MATERIAL;
  }
  if (!has_tex) {
    imapaint.missing_data |= IMAGEPAINT_MISSING_TEX;
  }
  if (!has_stencil) {
    imapaint.missing_data |= IMAGEPAINT_MISSING_STENCIL;
  }

  if (r_has_uvs) {
    *r_has_uvs = has_uvs;
  }
  if (r_has_mat) {
    *r_has_mat = has_mat;
  }
  if (r_has_tex) {
    *r_has_tex = has_tex;
  }
  if (r_has_stencil) {
    *r_has_stencil = has_stencil;
  }

  return has_uvs && has_mat && has_tex && has_stencil;
}

/* Add layer operator */
enum {
  LAYER_BASE_COLOR,
  LAYER_SPECULAR,
  LAYER_ROUGHNESS,
  LAYER_METALLIC,
  LAYER_NORMAL,
  LAYER_BUMP,
  LAYER_DISPLACEMENT,
};

static const EnumPropertyItem layer_type_items[] = {
    {LAYER_BASE_COLOR, "BASE_COLOR", 0, "Base Color", ""},
    {LAYER_SPECULAR, "SPECULAR", 0, "Specular IOR Level", ""},
    {LAYER_ROUGHNESS, "ROUGHNESS", 0, "Roughness", ""},
    {LAYER_METALLIC, "METALLIC", 0, "Metallic", ""},
    {LAYER_NORMAL, "NORMAL", 0, "Normal", ""},
    {LAYER_BUMP, "BUMP", 0, "Bump", ""},
    {LAYER_DISPLACEMENT, "DISPLACEMENT", 0, "Displacement", ""},
    {0, nullptr, 0, nullptr, nullptr},
};

static Material *get_or_create_current_material(bContext *C, Object *ob)
{
  Material *ma = BKE_object_material_get(ob, ob->actcol);
  if (!ma) {
    Main *bmain = CTX_data_main(C);
    ma = BKE_material_add(bmain, "Material");
    BKE_object_material_assign(bmain, ob, ma, ob->actcol, BKE_MAT_ASSIGN_USERPREF);
  }
  return ma;
}

static Image *proj_paint_image_create(wmOperator *op, Main *bmain, bool is_data)
{
  Image *ima;
  float color[4] = {0.0f, 0.0f, 0.0f, 1.0f};
  char imagename[MAX_ID_NAME - 2] = "Material Diffuse Color";
  int width = 1024;
  int height = 1024;
  bool use_float = false;
  short gen_type = IMA_GENTYPE_BLANK;
  bool alpha = false;

  if (op) {
    width = RNA_int_get(op->ptr, "width");
    height = RNA_int_get(op->ptr, "height");
    use_float = RNA_boolean_get(op->ptr, "float");
    gen_type = RNA_enum_get(op->ptr, "generated_type");
    RNA_float_get_array(op->ptr, "color", color);
    alpha = RNA_boolean_get(op->ptr, "alpha");
    RNA_string_get(op->ptr, "name", imagename);
  }

  if (!alpha) {
    color[3] = 1.0f;
  }

  /* TODO(lukas): Add option for tiled image. */
  ima = BKE_image_add_generated(bmain,
                                width,
                                height,
                                imagename,
                                alpha ? 32 : 24,
                                use_float,
                                gen_type,
                                color,
                                false,
                                is_data,
                                false);

  return ima;
}

/**
 * \return The name of the new attribute.
 */
static const char *proj_paint_color_attribute_create(wmOperator *op, Object &ob)
{
  using namespace blender;
  char name[MAX_NAME] = "";
  float color[4] = {0.0f, 0.0f, 0.0f, 1.0f};
  bke::AttrDomain domain = bke::AttrDomain::Point;
  eCustomDataType type = CD_PROP_COLOR;

  if (op) {
    RNA_string_get(op->ptr, "name", name);
    RNA_float_get_array(op->ptr, "color", color);
    domain = bke::AttrDomain(RNA_enum_get(op->ptr, "domain"));
    type = eCustomDataType(RNA_enum_get(op->ptr, "data_type"));
  }

  Mesh *mesh = static_cast<Mesh *>(ob.data);
  AttributeOwner owner = AttributeOwner::from_id(&mesh->id);
  const CustomDataLayer *layer = BKE_attribute_new(owner, name, type, domain, op->reports);
  if (!layer) {
    return nullptr;
  }

  BKE_id_attributes_active_color_set(&mesh->id, layer->name);
  if (!mesh->default_color_attribute) {
    BKE_id_attributes_default_color_set(&mesh->id, layer->name);
  }

  ed::sculpt_paint::object_active_color_fill(ob, color, false);

  return layer->name;
}

/**
 * Get a default color for the paint slot layer from a material's Principled BSDF.
 *
 * \param layer_type: The layer type of the paint slot
 * \param ma: The material to attempt using as the default color source.
 *            If this fails or \p ma is null, a default Principled BSDF is used instead.
 */
static void default_paint_slot_color_get(int layer_type, Material *ma, float color[4])
{
  switch (layer_type) {
    case LAYER_BASE_COLOR:
    case LAYER_SPECULAR:
    case LAYER_ROUGHNESS:
    case LAYER_METALLIC: {
      bNodeTree *ntree = nullptr;
      bNode *in_node = nullptr;
      if (ma && ma->nodetree) {
        ma->nodetree->ensure_topology_cache();
        const blender::Span<bNode *> nodes = ma->nodetree->nodes_by_type(
            "ShaderNodeBsdfPrincipled");
        in_node = nodes.is_empty() ? nullptr : nodes.first();
      }
      if (!in_node) {
        /* An existing material or Principled BSDF node could not be found.
         * Copy default color values from a default Principled BSDF instead. */
        ntree = blender::bke::node_tree_add_tree(
            nullptr, "Temporary Shader Nodetree", ntreeType_Shader->idname);
        in_node = blender::bke::node_add_static_node(nullptr, *ntree, SH_NODE_BSDF_PRINCIPLED);
      }
      bNodeSocket *in_sock = blender::bke::node_find_socket(
          *in_node, SOCK_IN, layer_type_items[layer_type].name);
      switch (in_sock->type) {
        case SOCK_FLOAT: {
          bNodeSocketValueFloat *socket_data = static_cast<bNodeSocketValueFloat *>(
              in_sock->default_value);
          copy_v3_fl(color, socket_data->value);
          color[3] = 1.0f;
          break;
        }
        case SOCK_VECTOR:
        case SOCK_RGBA: {
          bNodeSocketValueRGBA *socket_data = static_cast<bNodeSocketValueRGBA *>(
              in_sock->default_value);
          copy_v3_v3(color, socket_data->value);
          color[3] = 1.0f;
          break;
        }
        default:
          BLI_assert_unreachable();
          rgba_float_args_set(color, 0.0f, 0.0f, 0.0f, 1.0f);
          break;
      }
      /* Cleanup */
      if (ntree) {
        blender::bke::node_tree_free_tree(*ntree);
        MEM_freeN(ntree);
      }
      return;
    }
    case LAYER_NORMAL:
      /* Neutral tangent space normal map. */
      rgba_float_args_set(color, 0.5f, 0.5f, 1.0f, 1.0f);
      break;
    case LAYER_BUMP:
    case LAYER_DISPLACEMENT:
      /* Neutral displacement and bump map. */
      rgba_float_args_set(color, 0.5f, 0.5f, 0.5f, 1.0f);
      break;
  }
}

static bool proj_paint_add_slot(bContext *C, wmOperator *op)
{
  Object *ob = blender::ed::object::context_active_object(C);
  Scene *scene = CTX_data_scene(C);
  Material *ma;
  Image *ima = nullptr;
  CustomDataLayer *layer = nullptr;

  if (!ob) {
    return false;
  }

  ma = get_or_create_current_material(C, ob);

  if (ma) {
    Main *bmain = CTX_data_main(C);
    int type = RNA_enum_get(op->ptr, "type");
    bool is_data = (type > LAYER_BASE_COLOR);

    bNode *new_node;
    bNodeTree *ntree = ma->nodetree;

    if (!ntree) {
      ED_node_shader_default(C, &ma->id);
      ntree = ma->nodetree;
    }

    ma->use_nodes = true;

    const ePaintCanvasSource slot_type = ob->mode == OB_MODE_SCULPT ?
                                             (ePaintCanvasSource)RNA_enum_get(op->ptr,
                                                                              "slot_type") :
                                             PAINT_CANVAS_SOURCE_IMAGE;

    /* Create a new node. */
    switch (slot_type) {
      case PAINT_CANVAS_SOURCE_IMAGE: {
        new_node = blender::bke::node_add_static_node(C, *ntree, SH_NODE_TEX_IMAGE);
        ima = proj_paint_image_create(op, bmain, is_data);
        new_node->id = &ima->id;
        break;
      }
      case PAINT_CANVAS_SOURCE_COLOR_ATTRIBUTE: {
        new_node = blender::bke::node_add_static_node(C, *ntree, SH_NODE_ATTRIBUTE);
        if (const char *name = proj_paint_color_attribute_create(op, *ob)) {
          STRNCPY_UTF8(((NodeShaderAttribute *)new_node->storage)->name, name);
        }
        break;
      }
      case PAINT_CANVAS_SOURCE_MATERIAL:
        BLI_assert_unreachable();
        return false;
    }
    blender::bke::node_set_active(*ntree, *new_node);

    /* Connect to first available principled BSDF node. */
    ntree->ensure_topology_cache();
    const blender::Span<bNode *> bsdf_nodes = ntree->nodes_by_type("ShaderNodeBsdfPrincipled");
    bNode *in_node = bsdf_nodes.is_empty() ? nullptr : bsdf_nodes.first();
    bNode *out_node = new_node;

    if (in_node != nullptr) {
      bNodeSocket *out_sock = blender::bke::node_find_socket(*out_node, SOCK_OUT, "Color");
      bNodeSocket *in_sock = nullptr;

      if (type >= LAYER_BASE_COLOR && type < LAYER_NORMAL) {
        in_sock = blender::bke::node_find_socket(*in_node, SOCK_IN, layer_type_items[type].name);
      }
      else if (type == LAYER_NORMAL) {
        bNode *nor_node;
        nor_node = blender::bke::node_add_static_node(C, *ntree, SH_NODE_NORMAL_MAP);

        in_sock = blender::bke::node_find_socket(*nor_node, SOCK_IN, "Color");
        blender::bke::node_add_link(*ntree, *out_node, *out_sock, *nor_node, *in_sock);

        in_sock = blender::bke::node_find_socket(*in_node, SOCK_IN, "Normal");
        out_sock = blender::bke::node_find_socket(*nor_node, SOCK_OUT, "Normal");

        out_node = nor_node;
      }
      else if (type == LAYER_BUMP) {
        bNode *bump_node;
        bump_node = blender::bke::node_add_static_node(C, *ntree, SH_NODE_BUMP);

        in_sock = blender::bke::node_find_socket(*bump_node, SOCK_IN, "Height");
        blender::bke::node_add_link(*ntree, *out_node, *out_sock, *bump_node, *in_sock);

        in_sock = blender::bke::node_find_socket(*in_node, SOCK_IN, "Normal");
        out_sock = blender::bke::node_find_socket(*bump_node, SOCK_OUT, "Normal");

        out_node = bump_node;
      }
      else if (type == LAYER_DISPLACEMENT) {
        /* Connect to the displacement output socket */
        const blender::Span<bNode *> output_nodes = ntree->nodes_by_type(
            "ShaderNodeOutputMaterial");
        in_node = output_nodes.is_empty() ? nullptr : output_nodes.first();

        if (in_node != nullptr) {
          in_sock = blender::bke::node_find_socket(*in_node, SOCK_IN, layer_type_items[type].name);
        }
        else {
          in_sock = nullptr;
        }
      }

      /* Check if the socket in already connected to something */
      bNodeLink *link = in_sock ? in_sock->link : nullptr;
      if (in_sock != nullptr && link == nullptr) {
        blender::bke::node_add_link(*ntree, *out_node, *out_sock, *in_node, *in_sock);

        blender::bke::node_position_relative(*out_node, *in_node, *out_sock, *in_sock);
      }
    }

    BKE_main_ensure_invariants(*bmain);
    /* In case we added more than one node, position them too. */
    blender::bke::node_position_propagate(*out_node);

    if (ima) {
      BKE_texpaint_slot_refresh_cache(scene, ma, ob);
      BKE_image_signal(bmain, ima, nullptr, IMA_SIGNAL_USER_NEW_IMAGE);
      WM_event_add_notifier(C, NC_IMAGE | NA_ADDED, ima);
      ED_space_image_sync(bmain, ima, false);
    }
    if (layer) {
      BKE_texpaint_slot_refresh_cache(scene, ma, ob);
      DEG_id_tag_update(static_cast<ID *>(ob->data), ID_RECALC_GEOMETRY);
      WM_main_add_notifier(NC_GEOM | ND_DATA, ob->data);
    }

    DEG_id_tag_update(&ntree->id, 0);
    DEG_id_tag_update(&ma->id, ID_RECALC_SHADING);
    DEG_relations_tag_update(bmain);
    ED_area_tag_redraw(CTX_wm_area(C));

    ED_paint_proj_mesh_data_check(*scene, *ob, nullptr, nullptr, nullptr, nullptr);

    return true;
  }

  return false;
}

static int get_texture_layer_type(wmOperator *op, const char *prop_name)
{
  int type_value = RNA_enum_get(op->ptr, prop_name);
  int type = RNA_enum_from_value(layer_type_items, type_value);
  BLI_assert(type != -1);
  return type;
}

static wmOperatorStatus texture_paint_add_texture_paint_slot_exec(bContext *C, wmOperator *op)
{
  if (proj_paint_add_slot(C, op)) {
    return OPERATOR_FINISHED;
  }
  return OPERATOR_CANCELLED;
}

static void get_default_texture_layer_name_for_object(Object *ob,
                                                      int texture_type,
                                                      char *dst,
                                                      int dst_maxncpy)
{
  Material *ma = BKE_object_material_get(ob, ob->actcol);
  const char *base_name = ma ? &ma->id.name[2] : &ob->id.name[2];
  BLI_snprintf(dst, dst_maxncpy, "%s %s", base_name, DATA_(layer_type_items[texture_type].name));
}

static wmOperatorStatus texture_paint_add_texture_paint_slot_invoke(bContext *C,
                                                                    wmOperator *op,
                                                                    const wmEvent * /*event*/)
{
  Object *ob = blender::ed::object::context_active_object(C);
  Material *ma = BKE_object_material_get(ob, ob->actcol);

  int type = get_texture_layer_type(op, "type");

  /* Set default name. */
  char imagename[MAX_ID_NAME - 2];
  get_default_texture_layer_name_for_object(ob, type, (char *)&imagename, sizeof(imagename));
  RNA_string_set(op->ptr, "name", imagename);

  /* Set default color. Copy the color from nodes, so it matches the existing material.
   * Material could be null so we should have a default color. */
  float color[4];
  default_paint_slot_color_get(type, ma, color);
  RNA_float_set_array(op->ptr, "color", color);

  return WM_operator_props_dialog_popup(
      C, op, 300, IFACE_("Add Paint Slot"), CTX_IFACE_(BLT_I18NCONTEXT_OPERATOR_DEFAULT, "Add"));
}

static void texture_paint_add_texture_paint_slot_ui(bContext *C, wmOperator *op)
{
  uiLayout *layout = op->layout;
  uiLayoutSetPropSep(layout, true);
  uiLayoutSetPropDecorate(layout, false);
  Object *ob = blender::ed::object::context_active_object(C);
  ePaintCanvasSource slot_type = PAINT_CANVAS_SOURCE_IMAGE;

  if (ob->mode == OB_MODE_SCULPT) {
    slot_type = (ePaintCanvasSource)RNA_enum_get(op->ptr, "slot_type");
    layout->prop(op->ptr, "slot_type", UI_ITEM_R_EXPAND, std::nullopt, ICON_NONE);
  }

  layout->prop(op->ptr, "name", UI_ITEM_NONE, std::nullopt, ICON_NONE);

  switch (slot_type) {
    case PAINT_CANVAS_SOURCE_IMAGE: {
      uiLayout *col = &layout->column(true);
      col->prop(op->ptr, "width", UI_ITEM_NONE, std::nullopt, ICON_NONE);
      col->prop(op->ptr, "height", UI_ITEM_NONE, std::nullopt, ICON_NONE);
      uiLayoutSetPropSep(col, false); /* bfa - use_property_split = False */
      layout->prop(op->ptr, "alpha", UI_ITEM_NONE, std::nullopt, ICON_NONE);
      layout->prop(op->ptr, "generated_type", UI_ITEM_NONE, std::nullopt, ICON_NONE);
      uiLayoutSetPropSep(layout, false); /* bfa - use_property_split = False */
      layout->prop(op->ptr, "float", UI_ITEM_NONE, std::nullopt, ICON_NONE);
      uiLayoutSetPropSep(layout, true); /* bfa - use_property_split = back to true */
      break;
    }
    case PAINT_CANVAS_SOURCE_COLOR_ATTRIBUTE:
      layout->prop(op->ptr, "domain", UI_ITEM_R_EXPAND, std::nullopt, ICON_NONE);
      layout->prop(op->ptr, "data_type", UI_ITEM_R_EXPAND, std::nullopt, ICON_NONE);
      break;
    case PAINT_CANVAS_SOURCE_MATERIAL:
      BLI_assert_unreachable();
      break;
  }

  layout->prop(op->ptr, "color", UI_ITEM_NONE, std::nullopt, ICON_NONE);
}

#define IMA_DEF_NAME N_("Untitled")

void PAINT_OT_add_texture_paint_slot(wmOperatorType *ot)
{
  using namespace blender;
  PropertyRNA *prop;
  static float default_color[4] = {0.0f, 0.0f, 0.0f, 1.0f};

  static const EnumPropertyItem slot_type_items[3] = {
      {PAINT_CANVAS_SOURCE_IMAGE, "IMAGE", 0, "Image", ""},
      {PAINT_CANVAS_SOURCE_COLOR_ATTRIBUTE, "COLOR_ATTRIBUTE", 0, "Color Attribute", ""},
      {0, nullptr, 0, nullptr, nullptr},
  };

  /* identifiers */
  ot->name = "Add Paint Slot";
  ot->description = "Add a paint slot";
  ot->idname = "PAINT_OT_add_texture_paint_slot";

  /* API callbacks. */
  ot->invoke = texture_paint_add_texture_paint_slot_invoke;
  ot->exec = texture_paint_add_texture_paint_slot_exec;
  ot->poll = ED_operator_object_active_editable_mesh;
  ot->ui = texture_paint_add_texture_paint_slot_ui;

  /* flags */
  ot->flag = OPTYPE_UNDO;

  /* Shared Properties */
  prop = RNA_def_enum(ot->srna,
                      "type",
                      layer_type_items,
                      0,
                      "Material Layer Type",
                      "Material layer type of new paint slot");
  RNA_def_property_flag(prop, PROP_HIDDEN);

  prop = RNA_def_enum(
      ot->srna, "slot_type", slot_type_items, 0, "Slot Type", "Type of new paint slot");

  prop = RNA_def_string(
      ot->srna, "name", IMA_DEF_NAME, MAX_NAME, "Name", "Name for new paint slot source");
  RNA_def_property_flag(prop, PROP_SKIP_SAVE);

  prop = RNA_def_float_color(
      ot->srna, "color", 4, nullptr, 0.0f, FLT_MAX, "Color", "Default fill color", 0.0f, 1.0f);
  RNA_def_property_subtype(prop, PROP_COLOR_GAMMA);
  RNA_def_property_float_array_default(prop, default_color);

  /* Image Properties */
  prop = RNA_def_int(ot->srna, "width", 1024, 1, INT_MAX, "Width", "Image width", 1, 16384);
  RNA_def_property_subtype(prop, PROP_PIXEL);

  prop = RNA_def_int(ot->srna, "height", 1024, 1, INT_MAX, "Height", "Image height", 1, 16384);
  RNA_def_property_subtype(prop, PROP_PIXEL);

  RNA_def_boolean(ot->srna, "alpha", true, "Alpha", "Create an image with an alpha channel");

  RNA_def_enum(ot->srna,
               "generated_type",
               rna_enum_image_generated_type_items,
               IMA_GENTYPE_BLANK,
               "Generated Type",
               "Fill the image with a grid for UV map testing");

  RNA_def_boolean(ot->srna,
                  "float",
                  false,
                  "32-bit Float",
                  "Create image with 32-bit floating-point bit depth");

  /* Color Attribute Properties */
  RNA_def_enum(ot->srna,
               "domain",
               rna_enum_color_attribute_domain_items,
               int(bke::AttrDomain::Point),
               "Domain",
               "Type of element that attribute is stored on");

  RNA_def_enum(ot->srna,
               "data_type",
               rna_enum_color_attribute_type_items,
               CD_PROP_COLOR,
               "Data Type",
               "Type of data stored in attribute");
}

static wmOperatorStatus add_simple_uvs_exec(bContext *C, wmOperator * /*op*/)
{
  /* no checks here, poll function does them for us */
  Main *bmain = CTX_data_main(C);
  Object *ob = CTX_data_active_object(C);
  Scene *scene = CTX_data_scene(C);

  ED_uvedit_add_simple_uvs(bmain, scene, ob);

  ED_paint_proj_mesh_data_check(*scene, *ob, nullptr, nullptr, nullptr, nullptr);

  DEG_id_tag_update(static_cast<ID *>(ob->data), 0);
  WM_event_add_notifier(C, NC_GEOM | ND_DATA, ob->data);
  WM_event_add_notifier(C, NC_SCENE | ND_TOOLSETTINGS, scene);
  return OPERATOR_FINISHED;
}

static bool add_simple_uvs_poll(bContext *C)
{
  Object *ob = CTX_data_active_object(C);

  if (!ob || ob->type != OB_MESH || ob->mode != OB_MODE_TEXTURE_PAINT) {
    return false;
  }
  return true;
}

void PAINT_OT_add_simple_uvs(wmOperatorType *ot)
{
  /* identifiers */
  ot->name = "Add Simple UVs";
  ot->description = "Add cube map UVs on mesh";
  ot->idname = "PAINT_OT_add_simple_uvs";

  /* API callbacks. */
  ot->exec = add_simple_uvs_exec;
  ot->poll = add_simple_uvs_poll;

  /* flags */
  ot->flag = OPTYPE_REGISTER | OPTYPE_UNDO;
}<|MERGE_RESOLUTION|>--- conflicted
+++ resolved
@@ -5773,11 +5773,7 @@
     paint_brush_color_get(scene,
                           paint,
                           brush,
-<<<<<<< HEAD
-                          *ps_handle->initial_hsv_jitter,
-=======
                           ps_handle->initial_hsv_jitter,
->>>>>>> 9a41dc73
                           false,
                           ps->mode == BRUSH_STROKE_INVERT,
                           distance,
@@ -6897,7 +6893,6 @@
       uiLayoutSetPropSep(col, false); /* bfa - use_property_split = False */
       layout->prop(op->ptr, "alpha", UI_ITEM_NONE, std::nullopt, ICON_NONE);
       layout->prop(op->ptr, "generated_type", UI_ITEM_NONE, std::nullopt, ICON_NONE);
-      uiLayoutSetPropSep(layout, false); /* bfa - use_property_split = False */
       layout->prop(op->ptr, "float", UI_ITEM_NONE, std::nullopt, ICON_NONE);
       uiLayoutSetPropSep(layout, true); /* bfa - use_property_split = back to true */
       break;
