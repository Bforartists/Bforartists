--- conflicted
+++ resolved
@@ -87,17 +87,10 @@
 
 static void BRUSH_OT_add(wmOperatorType *ot)
 {
-<<<<<<< HEAD
-	/* identifiers */
-	ot->name = "Add Brush";
-	ot->description = "Add Brush\nAdd brush by mode type";
-	ot->idname = "BRUSH_OT_add";
-=======
   /* identifiers */
   ot->name = "Add Brush";
-  ot->description = "Add brush by mode type";
+  ot->description = "Add Brush\nAdd brush by mode type";
   ot->idname = "BRUSH_OT_add";
->>>>>>> 93c19a5a
 
   /* api callbacks */
   ot->exec = brush_add_exec;
@@ -189,17 +182,10 @@
 
 static void BRUSH_OT_scale_size(wmOperatorType *ot)
 {
-<<<<<<< HEAD
-	/* identifiers */
-	ot->name = "Scale Sculpt/Paint Brush Size";
-	ot->description = "Scale Sculpt/Paint Brush Size\nChange brush size by a scalar";
-	ot->idname = "BRUSH_OT_scale_size";
-=======
   /* identifiers */
   ot->name = "Scale Sculpt/Paint Brush Size";
-  ot->description = "Change brush size by a scalar";
+  ot->description = "Scale Sculpt/Paint Brush Size\nChange brush size by a scalar";
   ot->idname = "BRUSH_OT_scale_size";
->>>>>>> 93c19a5a
 
   /* api callbacks */
   ot->exec = brush_scale_size_exec;
@@ -227,17 +213,10 @@
 
 static void PALETTE_OT_new(wmOperatorType *ot)
 {
-<<<<<<< HEAD
-	/* identifiers */
-	ot->name = "Add New Palette";
-	ot->description = "Add new palette\nAdds a new palette of indexed colors";
-	ot->idname = "PALETTE_OT_new";
-=======
   /* identifiers */
   ot->name = "Add New Palette";
-  ot->description = "Add new palette";
+  ot->description = "Add new palette\nAdds a new palette of indexed colors";
   ot->idname = "PALETTE_OT_new";
->>>>>>> 93c19a5a
 
   /* api callbacks */
   ot->exec = palette_new_exec;
@@ -282,21 +261,9 @@
 
 static void PALETTE_OT_color_add(wmOperatorType *ot)
 {
-<<<<<<< HEAD
-	/* identifiers */
-	ot->name = "New Palette Color";
-	ot->description = "New Palette Color\nAdd new color to active palette";
-	ot->idname = "PALETTE_OT_color_add";
-
-	/* api callbacks */
-	ot->exec = palette_color_add_exec;
-	ot->poll = palette_poll;
-	/* flags */
-	ot->flag = OPTYPE_REGISTER | OPTYPE_UNDO;
-=======
   /* identifiers */
   ot->name = "New Palette Color";
-  ot->description = "Add new color to active palette";
+  ot->description = "New Palette Color\nAdd new color to active palette";
   ot->idname = "PALETTE_OT_color_add";
 
   /* api callbacks */
@@ -304,7 +271,6 @@
   ot->poll = palette_poll;
   /* flags */
   ot->flag = OPTYPE_REGISTER | OPTYPE_UNDO;
->>>>>>> 93c19a5a
 }
 
 static int palette_color_delete_exec(bContext *C, wmOperator *UNUSED(op))
@@ -322,21 +288,9 @@
 
 static void PALETTE_OT_color_delete(wmOperatorType *ot)
 {
-<<<<<<< HEAD
-	/* identifiers */
-	ot->name = "Delete Palette Color";
-	ot->description = "Delete Palette Color\Remove active color from palette";
-	ot->idname = "PALETTE_OT_color_delete";
-
-	/* api callbacks */
-	ot->exec = palette_color_delete_exec;
-	ot->poll = palette_poll;
-	/* flags */
-	ot->flag = OPTYPE_REGISTER | OPTYPE_UNDO;
-=======
   /* identifiers */
   ot->name = "Delete Palette Color";
-  ot->description = "Remove active color from palette";
+  ot->description = "Delete Palette Color\Remove active color from palette";
   ot->idname = "PALETTE_OT_color_delete";
 
   /* api callbacks */
@@ -344,7 +298,6 @@
   ot->poll = palette_poll;
   /* flags */
   ot->flag = OPTYPE_REGISTER | OPTYPE_UNDO;
->>>>>>> 93c19a5a
 }
 
 static int brush_reset_exec(bContext *C, wmOperator *UNUSED(op))
@@ -370,17 +323,10 @@
 
 static void BRUSH_OT_reset(wmOperatorType *ot)
 {
-<<<<<<< HEAD
-	/* identifiers */
-	ot->name = "Reset Brush";
-	ot->description = "Reset Brush\nReturn brush to defaults based on current tool";
-	ot->idname = "BRUSH_OT_reset";
-=======
   /* identifiers */
   ot->name = "Reset Brush";
-  ot->description = "Return brush to defaults based on current tool";
+  ot->description = "Reset Brush\nReturn brush to defaults based on current tool";
   ot->idname = "BRUSH_OT_reset";
->>>>>>> 93c19a5a
 
   /* api callbacks */
   ot->exec = brush_reset_exec;
@@ -539,39 +485,11 @@
 
 static void PAINT_OT_brush_select(wmOperatorType *ot)
 {
-<<<<<<< HEAD
-	PropertyRNA *prop;
-
-	/* identifiers */
-	ot->name = "Brush Select";
-	ot->description = "Brush Select\nSelect a paint mode's brush by tool type";
-	ot->idname = "PAINT_OT_brush_select";
-
-	/* api callbacks */
-	ot->exec = brush_select_exec;
-
-	/* flags */
-	ot->flag = OPTYPE_REGISTER | OPTYPE_UNDO;
-
-	/* props */
-	/* All properties are hidden, so as not to show the redo panel. */
-	for (int i = 0; i < ARRAY_SIZE(brush_select_paint_modes); i++) {
-		const ePaintMode paint_mode = brush_select_paint_modes[i];
-		const char *prop_id = BKE_paint_get_tool_prop_id_from_paintmode(paint_mode);
-		prop = RNA_def_enum(ot->srna, prop_id, BKE_paint_get_tool_enum_from_paintmode(paint_mode), 0, prop_id, "");
-		RNA_def_property_flag(prop, PROP_HIDDEN);
-	}
-
-	prop = RNA_def_boolean(ot->srna, "toggle", 0, "Toggle", "Toggle between two brushes rather than cycling");
-	RNA_def_property_flag(prop, PROP_HIDDEN | PROP_SKIP_SAVE);
-	prop = RNA_def_boolean(ot->srna, "create_missing", 0, "Create Missing", "If the requested brush type does not exist, create a new brush");
-	RNA_def_property_flag(prop, PROP_HIDDEN | PROP_SKIP_SAVE);
-=======
   PropertyRNA *prop;
 
   /* identifiers */
   ot->name = "Brush Select";
-  ot->description = "Select a paint mode's brush by tool type";
+  ot->description = "Brush Select\nSelect a paint mode's brush by tool type";
   ot->idname = "PAINT_OT_brush_select";
 
   /* api callbacks */
@@ -599,7 +517,6 @@
                          "Create Missing",
                          "If the requested brush type does not exist, create a new brush");
   RNA_def_property_flag(prop, PROP_HIDDEN | PROP_SKIP_SAVE);
->>>>>>> 93c19a5a
 }
 
 static int brush_uv_sculpt_tool_set_exec(bContext *C, wmOperator *op)
@@ -617,17 +534,10 @@
 
 static void BRUSH_OT_uv_sculpt_tool_set(wmOperatorType *ot)
 {
-<<<<<<< HEAD
-	/* identifiers */
-	ot->name = "UV Sculpt Tool Set";
-	ot->description = "UV Sculpt Tool Set\nSet the UV sculpt tool";
-	ot->idname = "BRUSH_OT_uv_sculpt_tool_set";
-=======
   /* identifiers */
   ot->name = "UV Sculpt Tool Set";
-  ot->description = "Set the UV sculpt tool";
+  ot->description = "UV Sculpt Tool Set\nSet the UV sculpt tool";
   ot->idname = "BRUSH_OT_uv_sculpt_tool_set";
->>>>>>> 93c19a5a
 
   /* api callbacks */
   ot->exec = brush_uv_sculpt_tool_set_exec;
@@ -879,39 +789,6 @@
 
 static void BRUSH_OT_stencil_control(wmOperatorType *ot)
 {
-<<<<<<< HEAD
-	static const EnumPropertyItem stencil_control_items[] = {
-		{STENCIL_TRANSLATE, "TRANSLATION", 0, "Translation", ""},
-		{STENCIL_SCALE, "SCALE", 0, "Scale", ""},
-		{STENCIL_ROTATE, "ROTATION", 0, "Rotation", ""},
-		{0, NULL, 0, NULL, NULL},
-	};
-
-	static const EnumPropertyItem stencil_texture_items[] = {
-		{STENCIL_PRIMARY, "PRIMARY", 0, "Primary", ""},
-		{STENCIL_SECONDARY, "SECONDARY", 0, "Secondary", ""},
-		{0, NULL, 0, NULL, NULL},
-	};
-	/* identifiers */
-	ot->name = "Stencil Brush Control";
-	ot->description = "Stencil Brush Control\nControl the position, rotation or size of the stencil brush image\nHotkey Tool! You need to be with the mouse in the viewport to see the changes!";
-	ot->idname = "BRUSH_OT_stencil_control";
-
-	/* api callbacks */
-	ot->invoke = stencil_control_invoke;
-	ot->modal = stencil_control_modal;
-	ot->cancel = stencil_control_cancel;
-	ot->poll = stencil_control_poll;
-
-	/* flags */
-	ot->flag = 0;
-
-	PropertyRNA *prop;
-	prop = RNA_def_enum(ot->srna, "mode", stencil_control_items, STENCIL_TRANSLATE, "Tool", "");
-	RNA_def_property_flag(prop, PROP_HIDDEN | PROP_SKIP_SAVE);
-	prop = RNA_def_enum(ot->srna, "texmode", stencil_texture_items, STENCIL_PRIMARY, "Tool", "");
-	RNA_def_property_flag(prop, PROP_HIDDEN | PROP_SKIP_SAVE);
-=======
   static const EnumPropertyItem stencil_control_items[] = {
       {STENCIL_TRANSLATE, "TRANSLATION", 0, "Translation", ""},
       {STENCIL_SCALE, "SCALE", 0, "Scale", ""},
@@ -926,7 +803,9 @@
   };
   /* identifiers */
   ot->name = "Stencil Brush Control";
-  ot->description = "Control the stencil brush";
+  ot->description =
+      "Stencil Brush Control\nControl the position, rotation or size of the stencil brush "
+      "image\nHotkey Tool! You need to be with the mouse in the viewport to see the changes!";
   ot->idname = "BRUSH_OT_stencil_control";
 
   /* api callbacks */
@@ -943,7 +822,6 @@
   RNA_def_property_flag(prop, PROP_HIDDEN | PROP_SKIP_SAVE);
   prop = RNA_def_enum(ot->srna, "texmode", stencil_texture_items, STENCIL_PRIMARY, "Tool", "");
   RNA_def_property_flag(prop, PROP_HIDDEN | PROP_SKIP_SAVE);
->>>>>>> 93c19a5a
 }
 
 static int stencil_fit_image_aspect_exec(bContext *C, wmOperator *op)
@@ -1004,27 +882,11 @@
 
 static void BRUSH_OT_stencil_fit_image_aspect(wmOperatorType *ot)
 {
-<<<<<<< HEAD
-	/* identifiers */
-	ot->name = "Image Aspect";
-	ot->description = "Image Aspect\nWhen using an image texture, adjust the stencil size to fit the image aspect ratio";
-	ot->idname = "BRUSH_OT_stencil_fit_image_aspect";
-
-	/* api callbacks */
-	ot->exec = stencil_fit_image_aspect_exec;
-	ot->poll = stencil_control_poll;
-
-	/* flags */
-	ot->flag = OPTYPE_REGISTER | OPTYPE_UNDO;
-
-	RNA_def_boolean(ot->srna, "use_repeat", 1, "Use Repeat", "Use repeat mapping values");
-	RNA_def_boolean(ot->srna, "use_scale", 1, "Use Scale", "Use texture scale values");
-	RNA_def_boolean(ot->srna, "mask", 0, "Modify Mask Stencil", "Modify either the primary or mask stencil");
-=======
   /* identifiers */
   ot->name = "Image Aspect";
   ot->description =
-      "When using an image texture, adjust the stencil size to fit the image aspect ratio";
+      "Image Aspect\nWhen using an image texture, adjust the stencil size to fit the image aspect "
+      "ratio";
   ot->idname = "BRUSH_OT_stencil_fit_image_aspect";
 
   /* api callbacks */
@@ -1038,7 +900,6 @@
   RNA_def_boolean(ot->srna, "use_scale", 1, "Use Scale", "Use texture scale values");
   RNA_def_boolean(
       ot->srna, "mask", 0, "Modify Mask Stencil", "Modify either the primary or mask stencil");
->>>>>>> 93c19a5a
 }
 
 static int stencil_reset_transform_exec(bContext *C, wmOperator *op)
@@ -1076,17 +937,10 @@
 
 static void BRUSH_OT_stencil_reset_transform(wmOperatorType *ot)
 {
-<<<<<<< HEAD
-	/* identifiers */
-	ot->name = "Reset Transform";
-	ot->description = "Reset Transform\nReset the stencil transformation to the default";
-	ot->idname = "BRUSH_OT_stencil_reset_transform";
-=======
   /* identifiers */
   ot->name = "Reset Transform";
-  ot->description = "Reset the stencil transformation to the default";
+  ot->description = "Reset Transform\nReset the stencil transformation to the default";
   ot->idname = "BRUSH_OT_stencil_reset_transform";
->>>>>>> 93c19a5a
 
   /* api callbacks */
   ot->exec = stencil_reset_transform_exec;
@@ -1103,19 +957,6 @@
 
 void ED_operatormacros_paint(void)
 {
-<<<<<<< HEAD
-	wmOperatorType *ot;
-	wmOperatorTypeMacro *otmacro;
-
-	ot = WM_operatortype_append_macro(
-	        "PAINTCURVE_OT_add_point_slide", "Add Curve Point and Slide",
-	        "Add new curve point and slide it", OPTYPE_UNDO);
-	ot->description = "Add Curve Point and Slide\nAdd a new curve point and slide it";
-	WM_operatortype_macro_define(ot, "PAINTCURVE_OT_add_point");
-	otmacro = WM_operatortype_macro_define(ot, "PAINTCURVE_OT_slide");
-	RNA_boolean_set(otmacro->ptr, "align", true);
-	RNA_boolean_set(otmacro->ptr, "select", false);
-=======
   wmOperatorType *ot;
   wmOperatorTypeMacro *otmacro;
 
@@ -1123,12 +964,11 @@
                                     "Add Curve Point and Slide",
                                     "Add new curve point and slide it",
                                     OPTYPE_UNDO);
-  ot->description = "Add new curve point and slide it";
+  ot->description = "Add Curve Point and Slide\nAdd a new curve point and slide it";
   WM_operatortype_macro_define(ot, "PAINTCURVE_OT_add_point");
   otmacro = WM_operatortype_macro_define(ot, "PAINTCURVE_OT_slide");
   RNA_boolean_set(otmacro->ptr, "align", true);
   RNA_boolean_set(otmacro->ptr, "select", false);
->>>>>>> 93c19a5a
 }
 
 void ED_operatortypes_paint(void)
