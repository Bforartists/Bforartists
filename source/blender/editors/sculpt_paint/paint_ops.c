--- conflicted
+++ resolved
@@ -82,7 +82,7 @@
 {
 	/* identifiers */
 	ot->name = "Add Brush";
-	ot->description = "Add Brush\nAdd brush by mode type";
+	ot->description = "Add brush by mode type";
 	ot->idname = "BRUSH_OT_add";
 	
 	/* api callbacks */
@@ -139,7 +139,7 @@
 {
 	/* identifiers */
 	ot->name = "Scale Sculpt/Paint Brush Size";
-	ot->description = "Scale Sculpt/Paint Brush Size\nChange brush size by a scalar";
+	ot->description = "Change brush size by a scalar";
 	ot->idname = "BRUSH_OT_scale_size";
 	
 	/* api callbacks */
@@ -170,7 +170,7 @@
 {
 	/* identifiers */
 	ot->name = "Add New Palette";
-	ot->description = "Add New Palette\nAdd new palette";
+	ot->description = "Add new palette";
 	ot->idname = "PALETTE_OT_new";
 
 	/* api callbacks */
@@ -218,7 +218,7 @@
 {
 	/* identifiers */
 	ot->name = "New Palette Color";
-	ot->description = "New Palette Color\nAdd new color to active palette";
+	ot->description = "Add new color to active palette";
 	ot->idname = "PALETTE_OT_color_add";
 
 	/* api callbacks */
@@ -246,7 +246,7 @@
 {
 	/* identifiers */
 	ot->name = "Delete Palette Color";
-	ot->description = "Delete Palette Color\nRemove active color from palette";
+	ot->description = "Remove active color from palette";
 	ot->idname = "PALETTE_OT_color_delete";
 
 	/* api callbacks */
@@ -256,303 +256,6 @@
 	ot->flag = OPTYPE_REGISTER | OPTYPE_UNDO;
 }
 
-<<<<<<< HEAD
-
-
-static int vertex_color_set_exec(bContext *C, wmOperator *UNUSED(op))
-{
-	Scene *scene = CTX_data_scene(C);
-	Object *obact = CTX_data_active_object(C);
-	unsigned int paintcol = vpaint_get_current_col(scene, scene->toolsettings->vpaint);
-
-	if (ED_vpaint_fill(obact, paintcol)) {
-		ED_region_tag_redraw(CTX_wm_region(C)); // XXX - should redraw all 3D views
-		return OPERATOR_FINISHED;
-	}
-	else {
-		return OPERATOR_CANCELLED;
-	}
-}
-
-static void PAINT_OT_vertex_color_set(wmOperatorType *ot)
-{
-	/* identifiers */
-	ot->name = "Set Vertex Colors";
-	ot->idname = "PAINT_OT_vertex_color_set";
-	ot->description = "Set Vertex Colors\nFill the active vertex color layer with the current paint color";
-	
-	/* api callbacks */
-	ot->exec = vertex_color_set_exec;
-	ot->poll = vertex_paint_mode_poll;
-	
-	/* flags */
-	ot->flag = OPTYPE_REGISTER | OPTYPE_UNDO;
-}
-
-static int vertex_color_smooth_exec(bContext *C, wmOperator *UNUSED(op))
-{
-	Object *obact = CTX_data_active_object(C);
-	if (ED_vpaint_smooth(obact)) {
-		ED_region_tag_redraw(CTX_wm_region(C)); // XXX - should redraw all 3D views
-		return OPERATOR_FINISHED;
-	}
-	else {
-		return OPERATOR_CANCELLED;
-	}
-}
-
-static void PAINT_OT_vertex_color_smooth(wmOperatorType *ot)
-{
-	/* identifiers */
-	ot->name = "Smooth Vertex Colors";
-	ot->idname = "PAINT_OT_vertex_color_smooth";
-	ot->description = "Smooth Vertex Colors\nSmooth colors across vertices";
-
-	/* api callbacks */
-	ot->exec = vertex_color_smooth_exec;
-	ot->poll = vertex_paint_mode_poll;
-
-	/* flags */
-	ot->flag = OPTYPE_REGISTER | OPTYPE_UNDO;
-}
-
-
-/** \name Vertex Color Transformations
- * \{ */
-
-struct VPaintTx_BrightContrastData {
-	/* pre-calculated */
-	float gain;
-	float offset;
-};
-
-static void vpaint_tx_brightness_contrast(const float col[3], const void *user_data, float r_col[3])
-{
-	const struct VPaintTx_BrightContrastData *data = user_data;
-
-	for (int i = 0; i < 3; i++) {
-		r_col[i] = data->gain * col[i] + data->offset;
-	}
-}
-
-static int vertex_color_brightness_contrast_exec(bContext *C, wmOperator *op)
-{
-	Object *obact = CTX_data_active_object(C);
-
-	float gain, offset;
-	{
-		float brightness = RNA_float_get(op->ptr, "brightness");
-		float contrast = RNA_float_get(op->ptr, "contrast");
-		brightness /= 100.0f;
-		float delta = contrast / 200.0f;
-		gain = 1.0f - delta * 2.0f;
-		/*
-		 * The algorithm is by Werner D. Streidt
-		 * (http://visca.com/ffactory/archives/5-99/msg00021.html)
-		 * Extracted of OpenCV demhist.c
-		 */
-		if (contrast > 0) {
-			gain = 1.0f / ((gain != 0.0f) ? gain : FLT_EPSILON);
-			offset = gain * (brightness - delta);
-		}
-		else {
-			delta *= -1;
-			offset = gain * (brightness + delta);
-		}
-	}
-
-	const struct VPaintTx_BrightContrastData user_data = {
-		.gain = gain,
-		.offset = offset,
-	};
-
-	if (ED_vpaint_color_transform(obact, vpaint_tx_brightness_contrast, &user_data)) {
-		ED_region_tag_redraw(CTX_wm_region(C));
-		return OPERATOR_FINISHED;
-	}
-	else {
-		return OPERATOR_CANCELLED;
-	}
-}
-
-static void PAINT_OT_vertex_color_brightness_contrast(wmOperatorType *ot)
-{
-	PropertyRNA *prop;
-
-	/* identifiers */
-	ot->name = "Vertex Paint Bright/Contrast";
-	ot->idname = "PAINT_OT_vertex_color_brightness_contrast";
-	ot->description = "Adjust vertex color brightness/contrast";
-
-	/* api callbacks */
-	ot->exec = vertex_color_brightness_contrast_exec;
-	ot->poll = vertex_paint_mode_poll;
-
-	/* flags */
-	ot->flag = OPTYPE_REGISTER | OPTYPE_UNDO;
-
-	/* params */
-	const float min = -100, max = +100;
-	prop = RNA_def_float(ot->srna, "brightness", 0.0f, min, max, "Brightness", "", min, max);
-	prop = RNA_def_float(ot->srna, "contrast", 0.0f, min, max, "Contrast", "", min, max);
-	RNA_def_property_ui_range(prop, min, max, 1, 1);
-}
-
-struct VPaintTx_HueSatData {
-	float hue;
-	float sat;
-	float val;
-};
-
-static void vpaint_tx_hsv(const float col[3], const void *user_data, float r_col[3])
-{
-	const struct VPaintTx_HueSatData *data = user_data;
-	float hsv[3];
-	rgb_to_hsv_v(col, hsv);
-
-	hsv[0] += (data->hue - 0.5f);
-	if (hsv[0] > 1.0f) {
-		hsv[0] -= 1.0f;
-	}
-	else if (hsv[0] < 0.0f) {
-		hsv[0] += 1.0f;
-	}
-	hsv[1] *= data->sat;
-	hsv[2] *= data->val;
-
-	hsv_to_rgb_v(hsv, r_col);
-}
-
-static int vertex_color_hsv_exec(bContext *C, wmOperator *op)
-{
-	Object *obact = CTX_data_active_object(C);
-
-	const struct VPaintTx_HueSatData user_data = {
-		.hue = RNA_float_get(op->ptr, "h"),
-		.sat = RNA_float_get(op->ptr, "s"),
-		.val = RNA_float_get(op->ptr, "v"),
-	};
-
-	if (ED_vpaint_color_transform(obact, vpaint_tx_hsv, &user_data)) {
-		ED_region_tag_redraw(CTX_wm_region(C));
-		return OPERATOR_FINISHED;
-	}
-	else {
-		return OPERATOR_CANCELLED;
-	}
-}
-
-static void PAINT_OT_vertex_color_hsv(wmOperatorType *ot)
-{
-	/* identifiers */
-	ot->name = "Vertex Paint Hue Saturation Value";
-	ot->idname = "PAINT_OT_vertex_color_hsv";
-	ot->description = "Adjust vertex color HSV values";
-
-	/* api callbacks */
-	ot->exec = vertex_color_hsv_exec;
-	ot->poll = vertex_paint_mode_poll;
-
-	/* flags */
-	ot->flag = OPTYPE_REGISTER | OPTYPE_UNDO;
-
-	/* params */
-	RNA_def_float(ot->srna, "h", 0.5f, 0.0f, 1.0f, "Hue", "", 0.0f, 1.0f);
-	RNA_def_float(ot->srna, "s", 1.0f, 0.0f, 2.0f, "Saturation", "", 0.0f, 2.0f);
-	RNA_def_float(ot->srna, "v", 1.0f, 0.0f, 2.0f, "Value", "", 0.0f, 2.0f);
-}
-
-static void vpaint_tx_invert(const float col[3], const void *UNUSED(user_data), float r_col[3])
-{
-	for (int i = 0; i < 3; i++) {
-		r_col[i] = 1.0f - col[i];
-	}
-}
-
-static int vertex_color_invert_exec(bContext *C, wmOperator *UNUSED(op))
-{
-	Object *obact = CTX_data_active_object(C);
-
-	if (ED_vpaint_color_transform(obact, vpaint_tx_invert, NULL)) {
-		ED_region_tag_redraw(CTX_wm_region(C));
-		return OPERATOR_FINISHED;
-	}
-	else {
-		return OPERATOR_CANCELLED;
-	}
-}
-
-static void PAINT_OT_vertex_color_invert(wmOperatorType *ot)
-{
-	/* identifiers */
-	ot->name = "Vertex Paint Invert";
-	ot->idname = "PAINT_OT_vertex_color_invert";
-	ot->description = "Invert RGB values";
-
-	/* api callbacks */
-	ot->exec = vertex_color_invert_exec;
-	ot->poll = vertex_paint_mode_poll;
-
-	/* flags */
-	ot->flag = OPTYPE_REGISTER | OPTYPE_UNDO;
-}
-
-
-struct VPaintTx_LevelsData {
-	float gain;
-	float offset;
-};
-
-static void vpaint_tx_levels(const float col[3], const void *user_data, float r_col[3])
-{
-	const struct VPaintTx_LevelsData *data = user_data;
-	for (int i = 0; i < 3; i++) {
-		r_col[i] = data->gain * (col[i] + data->offset);
-	}
-}
-
-static int vertex_color_levels_exec(bContext *C, wmOperator *op)
-{
-	Object *obact = CTX_data_active_object(C);
-
-	const struct VPaintTx_LevelsData user_data = {
-		.gain = RNA_float_get(op->ptr, "gain"),
-		.offset = RNA_float_get(op->ptr, "offset"),
-	};
-
-	if (ED_vpaint_color_transform(obact, vpaint_tx_levels, &user_data)) {
-		ED_region_tag_redraw(CTX_wm_region(C));
-		return OPERATOR_FINISHED;
-	}
-	else {
-		return OPERATOR_CANCELLED;
-	}
-}
-
-static void PAINT_OT_vertex_color_levels(wmOperatorType *ot)
-{
-	/* identifiers */
-	ot->name = "Vertex Paint Levels";
-	ot->idname = "PAINT_OT_vertex_color_levels";
-	ot->description = "Adjust levels of vertex colors";
-
-	/* api callbacks */
-	ot->exec = vertex_color_levels_exec;
-	ot->poll = vertex_paint_mode_poll;
-
-	/* flags */
-	ot->flag = OPTYPE_REGISTER | OPTYPE_UNDO;
-
-	/* params */
-	RNA_def_float(ot->srna, "offset", 0.0f, -1.0f, 1.0f, "Offset", "Value to add to colors", -1.0f, 1.0f);
-	RNA_def_float(ot->srna, "gain", 1.0f, 0.0f, FLT_MAX, "Gain", "Value to multiply colors by", 0.0f, 10.0f);
-}
-
-/** \} */
-
-
-=======
->>>>>>> 29675780
 static int brush_reset_exec(bContext *C, wmOperator *UNUSED(op))
 {
 	Paint *paint = BKE_paint_get_active_from_context(C);
@@ -572,7 +275,7 @@
 {
 	/* identifiers */
 	ot->name = "Reset Brush";
-	ot->description = "Reset Brush\nReturn brush to defaults based on current tool";
+	ot->description = "Return brush to defaults based on current tool";
 	ot->idname = "BRUSH_OT_reset";
 	
 	/* api callbacks */
@@ -759,7 +462,7 @@
 
 	/* identifiers */
 	ot->name = "Brush Select";
-	ot->description = "Brush Select\nSelect a paint mode's brush by tool type";
+	ot->description = "Select a paint mode's brush by tool type";
 	ot->idname = "PAINT_OT_brush_select";
 
 	/* api callbacks */
@@ -777,7 +480,7 @@
 
 	prop = RNA_def_boolean(ot->srna, "toggle", 0, "Toggle", "Toggle between two brushes rather than cycling");
 	RNA_def_property_flag(prop, PROP_SKIP_SAVE);
-	prop = RNA_def_boolean(ot->srna, "create_missing", 0, "Create Missing", "Create Missing\nIf the requested brush type does not exist, create a new brush");
+	prop = RNA_def_boolean(ot->srna, "create_missing", 0, "Create Missing", "If the requested brush type does not exist, create a new brush");
 	RNA_def_property_flag(prop, PROP_SKIP_SAVE);
 }
 
@@ -826,7 +529,7 @@
 {
 	/* identifiers */
 	ot->name = "UV Sculpt Tool Set";
-	ot->description = "UV Sculpt Tool Set\nSet the UV sculpt tool";
+	ot->description = "Set the UV sculpt tool";
 	ot->idname = "BRUSH_OT_uv_sculpt_tool_set";
 
 	/* api callbacks */
@@ -1099,7 +802,7 @@
 	};
 	/* identifiers */
 	ot->name = "Stencil Brush Control";
-	ot->description = "Stencil Brush Control\nMove, Rotate or Scale the stencil image\nHotkey Tools!\nUse the Hotkeys that you can read in this tooltip";
+	ot->description = "Control the stencil brush";
 	ot->idname = "BRUSH_OT_stencil_control";
 
 	/* api callbacks */
@@ -1178,7 +881,7 @@
 {
 	/* identifiers */
 	ot->name = "Image Aspect";
-	ot->description = "Image Aspect\nWhen using an image texture, adjust the stencil size to fit the image aspect ratio";
+	ot->description = "When using an image texture, adjust the stencil size to fit the image aspect ratio";
 	ot->idname = "BRUSH_OT_stencil_fit_image_aspect";
 
 	/* api callbacks */
@@ -1188,9 +891,9 @@
 	/* flags */
 	ot->flag = OPTYPE_REGISTER | OPTYPE_UNDO;
 
-	RNA_def_boolean(ot->srna, "use_repeat", 1, "Use Repeat", "Use Repeat\nUse repeat mapping values");
-	RNA_def_boolean(ot->srna, "use_scale", 1, "Use Scale", "Use Scale\nUse texture scale values");
-	RNA_def_boolean(ot->srna, "mask", 0, "Modify Mask Stencil", "Modify Mask Stencil\nModify either the primary or mask stencil");
+	RNA_def_boolean(ot->srna, "use_repeat", 1, "Use Repeat", "Use repeat mapping values");
+	RNA_def_boolean(ot->srna, "use_scale", 1, "Use Scale", "Use texture scale values");
+	RNA_def_boolean(ot->srna, "mask", 0, "Modify Mask Stencil", "Modify either the primary or mask stencil");
 }
 
 
@@ -1232,7 +935,7 @@
 {
 	/* identifiers */
 	ot->name = "Reset Transform";
-	ot->description = "Reset Transform\nReset the stencil transformation to the default";
+	ot->description = "Reset the stencil transformation to the default";
 	ot->idname = "BRUSH_OT_stencil_reset_transform";
 
 	/* api callbacks */
@@ -1242,7 +945,7 @@
 	/* flags */
 	ot->flag = OPTYPE_REGISTER | OPTYPE_UNDO;
 
-	RNA_def_boolean(ot->srna, "mask", 0, "Modify Mask Stencil", "Modify Mask Stencil\nModify either the primary or mask stencil");
+	RNA_def_boolean(ot->srna, "mask", 0, "Modify Mask Stencil", "Modify either the primary or mask stencil");
 }
 
 
@@ -1276,8 +979,8 @@
 	wmOperatorTypeMacro *otmacro;
 
 	ot = WM_operatortype_append_macro("PAINTCURVE_OT_add_point_slide", "Add Curve Point and Slide",
-	                                  "Add Curve Point and Slide\nAdd new curve point and slide it\nHotkey Only Tool! Please use the hotkey!", OPTYPE_UNDO);
-	ot->description = "Add Curve Point\nAdd new curve point and slide it\nHotkey Only Tool! Please use the hotkey!";
+	                                  "Add new curve point and slide it", OPTYPE_UNDO);
+	ot->description = "Add new curve point and slide it";
 	WM_operatortype_macro_define(ot, "PAINTCURVE_OT_add_point");
 	otmacro = WM_operatortype_macro_define(ot, "PAINTCURVE_OT_slide");
 	RNA_boolean_set(otmacro->ptr, "align", true);
