--- conflicted
+++ resolved
@@ -69,114 +69,6 @@
       grab_delta, ss.cache->sculpt_normal_symm, (len_signed * normal_weight) * len_view_scale);
 }
 
-<<<<<<< HEAD
-static void do_layer_brush_task(Object &ob, const Sculpt &sd, const Brush &brush, PBVHNode *node)
-{
-  using namespace blender::ed::sculpt_paint;
-  SculptSession &ss = *ob.sculpt;
-
-  const bool use_persistent_base = !ss.bm && ss.attrs.persistent_co &&
-                                   brush.flag & BRUSH_PERSISTENT;
-
-  PBVHVertexIter vd;
-  const float bstrength = ss.cache->bstrength;
-  SculptOrigVertData orig_data = SCULPT_orig_vert_data_init(ob, *node, undo::Type::Position);
-
-  SculptBrushTest test;
-  SculptBrushTestFn sculpt_brush_test_sq_fn = SCULPT_brush_test_init_with_falloff_shape(
-      ss, test, brush.falloff_shape);
-  const int thread_id = BLI_task_parallel_thread_id(nullptr);
-
-  auto_mask::NodeData automask_data = auto_mask::node_begin(
-      ob, ss.cache->automasking.get(), *node);
-
-  BKE_pbvh_vertex_iter_begin (*ss.pbvh, node, vd, PBVH_ITER_UNIQUE) {
-    SCULPT_orig_vert_data_update(orig_data, vd);
-
-    if (!sculpt_brush_test_sq_fn(test, orig_data.co)) {
-      continue;
-    }
-    auto_mask::node_update(automask_data, vd);
-
-    const float fade = SCULPT_brush_strength_factor(ss,
-                                                    brush,
-                                                    vd.co,
-                                                    sqrtf(test.dist),
-                                                    vd.no,
-                                                    vd.fno,
-                                                    vd.mask,
-                                                    vd.vertex,
-                                                    thread_id,
-                                                    &automask_data);
-
-    const int vi = vd.index;
-    float *disp_factor;
-    if (use_persistent_base) {
-      disp_factor = (float *)SCULPT_vertex_attr_get(vd.vertex, ss.attrs.persistent_disp);
-    }
-    else {
-      disp_factor = &ss.cache->layer_displacement_factor[vi];
-    }
-
-    /* When using persistent base, the layer brush (holding Control) invert mode resets the
-     * height of the layer to 0. This makes possible to clean edges of previously added layers
-     * on top of the base. */
-    /* The main direction of the layers is inverted using the regular brush strength with the
-     * brush direction property. */
-    if (use_persistent_base && ss.cache->invert) {
-      (*disp_factor) += fabsf(fade * bstrength * (*disp_factor)) *
-                        ((*disp_factor) > 0.0f ? -1.0f : 1.0f);
-    }
-    else {
-      (*disp_factor) += fade * bstrength * (1.05f - fabsf(*disp_factor));
-    }
-    const float clamp_mask = 1.0f - vd.mask;
-    *disp_factor = clamp_f(*disp_factor, -clamp_mask, clamp_mask);
-
-    float final_co[3];
-    float3 normal;
-
-    if (use_persistent_base) {
-      normal = SCULPT_vertex_persistent_normal_get(ss, vd.vertex);
-      mul_v3_fl(normal, brush.height);
-      madd_v3_v3v3fl(
-          final_co, SCULPT_vertex_persistent_co_get(ss, vd.vertex), normal, *disp_factor);
-    }
-    else {
-      copy_v3_v3(normal, orig_data.no);
-      mul_v3_fl(normal, brush.height);
-      madd_v3_v3v3fl(final_co, orig_data.co, normal, *disp_factor);
-    }
-
-    float vdisp[3];
-    sub_v3_v3v3(vdisp, final_co, vd.co);
-    mul_v3_fl(vdisp, fabsf(fade));
-    add_v3_v3v3(final_co, vd.co, vdisp);
-
-    SCULPT_clip(sd, ss, vd.co, final_co);
-  }
-  BKE_pbvh_vertex_iter_end;
-}
-
-void SCULPT_do_layer_brush(const Sculpt &sd, Object &ob, Span<PBVHNode *> nodes)
-{
-  using namespace blender;
-  SculptSession &ss = *ob.sculpt;
-  const Brush &brush = *BKE_paint_brush_for_read(&sd.paint);
-
-  if (ss.cache->layer_displacement_factor.is_empty()) {
-    ss.cache->layer_displacement_factor = Array<float>(SCULPT_vertex_count_get(ss), 0.0f);
-  }
-
-  threading::parallel_for(nodes.index_range(), 1, [&](const IndexRange range) {
-    for (const int i : range) {
-      do_layer_brush_task(ob, sd, brush, nodes[i]);
-    }
-  });
-}
-
-=======
->>>>>>> 2e487ec9
 /** \} */
 
 /* -------------------------------------------------------------------- */
