/*
 * ***** BEGIN GPL LICENSE BLOCK *****
 *
 * This program is free software; you can redistribute it and/or
 * modify it under the terms of the GNU General Public License
 * as published by the Free Software Foundation; either version 2
 * of the License, or (at your option) any later version.
 *
 * This program is distributed in the hope that it will be useful,
 * but WITHOUT ANY WARRANTY; without even the implied warranty of
 * MERCHANTABILITY or FITNESS FOR A PARTICULAR PURPOSE.  See the
 * GNU General Public License for more details.
 *
 * along with this program; if not, write to the Free Software Foundation,
 * Inc., 51 Franklin Street, Fifth Floor, Boston, MA 02110-1301, USA.
 *
 * The Original Code is Copyright (C) 2001-2002 by NaN Holding BV.
 * All rights reserved.
 *
 * The Original Code is: some of this file.
 *
 * Contributor(s): Jens Ole Wund (bjornmose), Campbell Barton (ideasman42)
 *
 * ***** END GPL LICENSE BLOCK *****
 */

/** \file blender/editors/sculpt_paint/paint_image.c
 *  \ingroup edsculpt
 *  \brief Functions to paint images in 2D and 3D.
 */

#include <float.h>
#include <string.h>
#include <stdio.h>
#include <math.h>

#include "MEM_guardedalloc.h"

#include "BLI_math.h"
#include "BLI_blenlib.h"
#include "BLI_utildefines.h"

#include "BLT_translation.h"

#include "IMB_imbuf.h"
#include "IMB_imbuf_types.h"

#include "DNA_brush_types.h"
#include "DNA_node_types.h"
#include "DNA_object_types.h"

#include "BKE_colorband.h"
#include "BKE_context.h"
#include "BKE_brush.h"
#include "BKE_main.h"
#include "BKE_material.h"
#include "BKE_node.h"
#include "BKE_paint.h"
#include "BKE_undo_system.h"


#include "DEG_depsgraph.h"

#include "UI_interface.h"
#include "UI_view2d.h"

#include "ED_image.h"
#include "ED_object.h"
#include "ED_paint.h"
#include "ED_screen.h"
#include "ED_view3d.h"

#include "WM_api.h"
#include "WM_types.h"
#include "WM_message.h"
#include "WM_toolsystem.h"

#include "RNA_access.h"
#include "RNA_define.h"

#include "GPU_draw.h"
#include "GPU_immediate.h"

#include "BIF_gl.h"

#include "IMB_colormanagement.h"

#include "paint_intern.h"

/* this is a static resource for non-globality,
 * Maybe it should be exposed as part of the
 * paint operation, but for now just give a public interface */
static ImagePaintPartialRedraw imapaintpartial = {0, 0, 0, 0, 0};

ImagePaintPartialRedraw *get_imapaintpartial(void)
{
	return &imapaintpartial;
}

void set_imapaintpartial(struct ImagePaintPartialRedraw *ippr)
{
	imapaintpartial = *ippr;
}

/* Imagepaint Partial Redraw & Dirty Region */

void ED_imapaint_clear_partial_redraw(void)
{
	memset(&imapaintpartial, 0, sizeof(imapaintpartial));
}

void imapaint_region_tiles(ImBuf *ibuf, int x, int y, int w, int h, int *tx, int *ty, int *tw, int *th)
{
	int srcx = 0, srcy = 0;

	IMB_rectclip(ibuf, NULL, &x, &y, &srcx, &srcy, &w, &h);

	*tw = ((x + w - 1) >> IMAPAINT_TILE_BITS);
	*th = ((y + h - 1) >> IMAPAINT_TILE_BITS);
	*tx = (x >> IMAPAINT_TILE_BITS);
	*ty = (y >> IMAPAINT_TILE_BITS);
}

void ED_imapaint_dirty_region(Image *ima, ImBuf *ibuf, int x, int y, int w, int h, bool find_old)
{
	ImBuf *tmpibuf = NULL;
	int tilex, tiley, tilew, tileh, tx, ty;
	int srcx = 0, srcy = 0;

	IMB_rectclip(ibuf, NULL, &x, &y, &srcx, &srcy, &w, &h);

	if (w == 0 || h == 0)
		return;

	if (!imapaintpartial.enabled) {
		imapaintpartial.x1 = x;
		imapaintpartial.y1 = y;
		imapaintpartial.x2 = x + w;
		imapaintpartial.y2 = y + h;
		imapaintpartial.enabled = 1;
	}
	else {
		imapaintpartial.x1 = min_ii(imapaintpartial.x1, x);
		imapaintpartial.y1 = min_ii(imapaintpartial.y1, y);
		imapaintpartial.x2 = max_ii(imapaintpartial.x2, x + w);
		imapaintpartial.y2 = max_ii(imapaintpartial.y2, y + h);
	}

	imapaint_region_tiles(ibuf, x, y, w, h, &tilex, &tiley, &tilew, &tileh);

	ListBase *undo_tiles = ED_image_undo_get_tiles();

	for (ty = tiley; ty <= tileh; ty++)
		for (tx = tilex; tx <= tilew; tx++)
			image_undo_push_tile(undo_tiles, ima, ibuf, &tmpibuf, tx, ty, NULL, NULL, false, find_old);

	ibuf->userflags |= IB_BITMAPDIRTY;

	if (tmpibuf)
		IMB_freeImBuf(tmpibuf);
}

void imapaint_image_update(SpaceImage *sima, Image *image, ImBuf *ibuf, short texpaint)
{
	if (imapaintpartial.x1 != imapaintpartial.x2 &&
	    imapaintpartial.y1 != imapaintpartial.y2)
	{
		IMB_partial_display_buffer_update_delayed(ibuf, imapaintpartial.x1, imapaintpartial.y1,
		                                          imapaintpartial.x2, imapaintpartial.y2);
	}

	if (ibuf->mipmap[0])
		ibuf->userflags |= IB_MIPMAP_INVALID;

	/* todo: should set_tpage create ->rect? */
	if (texpaint || (sima && sima->lock)) {
		int w = imapaintpartial.x2 - imapaintpartial.x1;
		int h = imapaintpartial.y2 - imapaintpartial.y1;
		if (w && h) {
			/* Testing with partial update in uv editor too */
			GPU_paint_update_image(image, (sima ? &sima->iuser : NULL), imapaintpartial.x1, imapaintpartial.y1, w, h);
		}
	}
}

/* paint blur kernels. Projective painting enforces use of a 2x2 kernel due to lagging */
BlurKernel *paint_new_blur_kernel(Brush *br, bool proj)
{
	int i, j;
	BlurKernel *kernel = MEM_mallocN(sizeof(BlurKernel), "blur kernel");
	float radius;
	int side;
	eBlurKernelType type = br->blur_mode;

	if (proj) {
		radius = 0.5f;

		side = kernel->side = 2;
		kernel->side_squared = kernel->side * kernel->side;
		kernel->wdata = MEM_mallocN(sizeof(float) * kernel->side_squared, "blur kernel data");
		kernel->pixel_len = radius;
	}
	else {
		if (br->blur_kernel_radius <= 0)
			br->blur_kernel_radius = 1;

		radius = br->blur_kernel_radius;

		side = kernel->side = radius * 2 + 1;
		kernel->side_squared = kernel->side * kernel->side;
		kernel->wdata = MEM_mallocN(sizeof(float) * kernel->side_squared, "blur kernel data");
		kernel->pixel_len = br->blur_kernel_radius;
	}

	switch (type) {
		case KERNEL_BOX:
			for (i = 0; i < kernel->side_squared; i++)
				kernel->wdata[i] = 1.0;
			break;

		case KERNEL_GAUSSIAN:
		{
			/* at 3.0 standard deviations distance, kernel is about zero */
			float standard_dev = radius / 3.0f;

			/* make the necessary adjustment to the value for use in the normal distribution formula */
			standard_dev = -standard_dev * standard_dev * 2;

			for (i = 0; i < side; i++) {
				for (j = 0; j < side; j++) {
					float idist = radius - i;
					float jdist = radius - j;
					float value = exp((idist * idist + jdist * jdist) / standard_dev);

					kernel->wdata[i + j * side] = value;
				}
			}

			break;
		}

		default:
			printf("unidentified kernel type, aborting\n");
			MEM_freeN(kernel->wdata);
			MEM_freeN(kernel);
			return NULL;
	}

	return kernel;
}

void paint_delete_blur_kernel(BlurKernel *kernel)
{
	if (kernel->wdata)
		MEM_freeN(kernel->wdata);
}

/************************ image paint poll ************************/

static Brush *image_paint_brush(bContext *C)
{
	Scene *scene = CTX_data_scene(C);
	ToolSettings *settings = scene->toolsettings;

	return BKE_paint_brush(&settings->imapaint.paint);
}

static int image_paint_poll_ex(bContext *C, bool check_tool)
{
	Object *obact;

	if (!image_paint_brush(C))
		return 0;

	obact = CTX_data_active_object(C);
	if ((obact && obact->mode & OB_MODE_TEXTURE_PAINT) && CTX_wm_region_view3d(C)) {
		if (!check_tool || WM_toolsystem_active_tool_is_brush(C)) {
			return 1;
		}
	}
	else {
		SpaceImage *sima = CTX_wm_space_image(C);

		if (sima) {
			ARegion *ar = CTX_wm_region(C);

			if ((sima->mode == SI_MODE_PAINT) && ar->regiontype == RGN_TYPE_WINDOW) {
				return 1;
			}
		}
	}

	return 0;
}

static int image_paint_poll(bContext *C)
{
	return image_paint_poll_ex(C, true);
}

static int image_paint_ignore_tool_poll(bContext *C)
{
	return image_paint_poll_ex(C, false);
}

static int image_paint_2d_clone_poll(bContext *C)
{
	Brush *brush = image_paint_brush(C);

	if (!CTX_wm_region_view3d(C) && image_paint_poll(C))
		if (brush && (brush->imagepaint_tool == PAINT_TOOL_CLONE))
			if (brush->clone.image)
				return 1;

	return 0;
}

/************************ paint operator ************************/
typedef enum eTexPaintMode {
	PAINT_MODE_2D,
	PAINT_MODE_3D_PROJECT
} eTexPaintMode;

typedef struct PaintOperation {
	eTexPaintMode mode;

	void *custom_paint;

	float prevmouse[2];
	float startmouse[2];
	double starttime;

	void *cursor;
	ViewContext vc;
} PaintOperation;

bool paint_use_opacity_masking(Brush *brush)
{
	return (brush->flag & BRUSH_AIRBRUSH) ||
	       (brush->flag & BRUSH_DRAG_DOT) ||
	       (brush->flag & BRUSH_ANCHORED) ||
	       (brush->imagepaint_tool == PAINT_TOOL_SMEAR) ||
	       (brush->imagepaint_tool == PAINT_TOOL_SOFTEN) ||
	       (brush->imagepaint_tool == PAINT_TOOL_FILL) ||
	       (brush->flag & BRUSH_USE_GRADIENT) ||
	       (brush->mtex.tex && !ELEM(brush->mtex.brush_map_mode, MTEX_MAP_MODE_TILED, MTEX_MAP_MODE_STENCIL, MTEX_MAP_MODE_3D)) ?
	            false : true;
}

void paint_brush_color_get(
        struct Scene *scene, struct Brush *br, bool color_correction, bool invert, float distance,
        float pressure, float color[3], struct ColorManagedDisplay *display)
{
	if (invert)
		copy_v3_v3(color, BKE_brush_secondary_color_get(scene, br));
	else {
		if (br->flag & BRUSH_USE_GRADIENT) {
			float color_gr[4];
			switch (br->gradient_stroke_mode) {
				case BRUSH_GRADIENT_PRESSURE:
					BKE_colorband_evaluate(br->gradient, pressure, color_gr);
					break;
				case BRUSH_GRADIENT_SPACING_REPEAT:
				{
					float coord = fmod(distance / br->gradient_spacing, 1.0);
					BKE_colorband_evaluate(br->gradient, coord, color_gr);
					break;
				}
				case BRUSH_GRADIENT_SPACING_CLAMP:
				{
					BKE_colorband_evaluate(br->gradient, distance / br->gradient_spacing, color_gr);
					break;
				}
			}
			copy_v3_v3(color, color_gr);
		}
		else
			copy_v3_v3(color, BKE_brush_color_get(scene, br));
	}
	if (color_correction)
		IMB_colormanagement_display_to_scene_linear_v3(color, display);
}

void paint_brush_init_tex(Brush *brush)
{
	/* init mtex nodes */
	if (brush) {
		MTex *mtex = &brush->mtex;
		if (mtex->tex && mtex->tex->nodetree)
			ntreeTexBeginExecTree(mtex->tex->nodetree);  /* has internal flag to detect it only does it once */
		mtex = &brush->mask_mtex;
		if (mtex->tex && mtex->tex->nodetree)
			ntreeTexBeginExecTree(mtex->tex->nodetree);
	}
}

void paint_brush_exit_tex(Brush *brush)
{
	if (brush) {
		MTex *mtex = &brush->mtex;
		if (mtex->tex && mtex->tex->nodetree)
			ntreeTexEndExecTree(mtex->tex->nodetree->execdata);
		mtex = &brush->mask_mtex;
		if (mtex->tex && mtex->tex->nodetree)
			ntreeTexEndExecTree(mtex->tex->nodetree->execdata);
	}
}

static void gradient_draw_line(bContext *UNUSED(C), int x, int y, void *customdata)
{
	PaintOperation *pop = (PaintOperation *)customdata;

	if (pop) {
		glEnable(GL_LINE_SMOOTH);
		glEnable(GL_BLEND);

		Gwn_VertFormat *format = immVertexFormat();
		unsigned int pos = GWN_vertformat_attr_add(format, "pos", GWN_COMP_I32, 2, GWN_FETCH_INT_TO_FLOAT);

		immBindBuiltinProgram(GPU_SHADER_2D_UNIFORM_COLOR);

		glLineWidth(4.0);
		immUniformColor4ub(0, 0, 0, 255);

		immBegin(GWN_PRIM_LINES, 2);
		immVertex2i(pos, x, y);
		immVertex2i(pos, pop->startmouse[0], pop->startmouse[1]);
		immEnd();

		glLineWidth(2.0);
		immUniformColor4ub(255, 255, 255, 255);

		immBegin(GWN_PRIM_LINES, 2);
		immVertex2i(pos, x, y);
		immVertex2i(pos, pop->startmouse[0], pop->startmouse[1]);
		immEnd();

		immUnbindProgram();

		glDisable(GL_BLEND);
		glDisable(GL_LINE_SMOOTH);
	}
}


static PaintOperation *texture_paint_init(bContext *C, wmOperator *op, const float mouse[2])
{
	Scene *scene = CTX_data_scene(C);
	ToolSettings *settings = scene->toolsettings;
	PaintOperation *pop = MEM_callocN(sizeof(PaintOperation), "PaintOperation"); /* caller frees */
	Brush *brush = BKE_paint_brush(&settings->imapaint.paint);
	int mode = RNA_enum_get(op->ptr, "mode");
	ED_view3d_viewcontext_init(C, &pop->vc);

	copy_v2_v2(pop->prevmouse, mouse);
	copy_v2_v2(pop->startmouse, mouse);

	/* initialize from context */
	if (CTX_wm_region_view3d(C)) {
		ViewLayer *view_layer = CTX_data_view_layer(C);
		Object *ob = OBACT(view_layer);
		bool uvs, mat, tex, stencil;
		if (!BKE_paint_proj_mesh_data_check(scene, ob, &uvs, &mat, &tex, &stencil)) {
			BKE_paint_data_warning(op->reports, uvs, mat, tex, stencil);
			MEM_freeN(pop);
			WM_event_add_notifier(C, NC_SCENE | ND_TOOLSETTINGS, NULL);
			return NULL;
		}
		pop->mode = PAINT_MODE_3D_PROJECT;
		pop->custom_paint = paint_proj_new_stroke(C, ob, mouse, mode);
	}
	else {
		pop->mode = PAINT_MODE_2D;
		pop->custom_paint = paint_2d_new_stroke(C, op, mode);
	}

	if (!pop->custom_paint) {
		MEM_freeN(pop);
		return NULL;
	}

	if ((brush->imagepaint_tool == PAINT_TOOL_FILL) && (brush->flag & BRUSH_USE_GRADIENT)) {
		pop->cursor = WM_paint_cursor_activate(CTX_wm_manager(C), image_paint_poll, gradient_draw_line, pop);
	}

	settings->imapaint.flag |= IMAGEPAINT_DRAWING;
	ED_image_undo_push_begin(op->type->name);

	return pop;
}

static void paint_stroke_update_step(bContext *C, struct PaintStroke *stroke, PointerRNA *itemptr)
{
	PaintOperation *pop = paint_stroke_mode_data(stroke);
	Scene *scene = CTX_data_scene(C);
	ToolSettings *toolsettings = CTX_data_tool_settings(C);
	UnifiedPaintSettings *ups = &toolsettings->unified_paint_settings;
	Brush *brush = BKE_paint_brush(&toolsettings->imapaint.paint);

	float alphafac = (brush->flag & BRUSH_ACCUMULATE) ? ups->overlap_factor : 1.0f;

	/* initial brush values. Maybe it should be considered moving these to stroke system */
	float startalpha = BKE_brush_alpha_get(scene, brush);

	float mouse[2];
	float pressure;
	float size;
	float distance = paint_stroke_distance_get(stroke);
	int eraser;

	RNA_float_get_array(itemptr, "mouse", mouse);
	pressure = RNA_float_get(itemptr, "pressure");
	eraser = RNA_boolean_get(itemptr, "pen_flip");
	size = max_ff(1.0f, RNA_float_get(itemptr, "size"));

	/* stroking with fill tool only acts on stroke end */
	if (brush->imagepaint_tool == PAINT_TOOL_FILL) {
		copy_v2_v2(pop->prevmouse, mouse);
		return;
	}

	if (BKE_brush_use_alpha_pressure(scene, brush))
		BKE_brush_alpha_set(scene, brush, max_ff(0.0f, startalpha * pressure * alphafac));
	else
		BKE_brush_alpha_set(scene, brush, max_ff(0.0f, startalpha * alphafac));

	if ((brush->flag & BRUSH_DRAG_DOT) || (brush->flag & BRUSH_ANCHORED)) {
		UndoStack *ustack = CTX_wm_manager(C)->undo_stack;
		ED_image_undo_restore(ustack->step_init);
	}

	if (pop->mode == PAINT_MODE_3D_PROJECT) {
		paint_proj_stroke(C, pop->custom_paint, pop->prevmouse, mouse, eraser, pressure, distance, size);
	}
	else {
		paint_2d_stroke(pop->custom_paint, pop->prevmouse, mouse, eraser, pressure, distance, size);
	}

	copy_v2_v2(pop->prevmouse, mouse);

	/* restore brush values */
	BKE_brush_alpha_set(scene, brush, startalpha);
}

static void paint_stroke_redraw(const bContext *C, struct PaintStroke *stroke, bool final)
{
	PaintOperation *pop = paint_stroke_mode_data(stroke);

	if (pop->mode == PAINT_MODE_3D_PROJECT) {
		paint_proj_redraw(C, pop->custom_paint, final);
	}
	else {
		paint_2d_redraw(C, pop->custom_paint, final);
	}
}

static void paint_stroke_done(const bContext *C, struct PaintStroke *stroke)
{
	Scene *scene = CTX_data_scene(C);
	ToolSettings *toolsettings = scene->toolsettings;
	PaintOperation *pop = paint_stroke_mode_data(stroke);
	Brush *brush = BKE_paint_brush(&toolsettings->imapaint.paint);

	toolsettings->imapaint.flag &= ~IMAGEPAINT_DRAWING;

	if (brush->imagepaint_tool == PAINT_TOOL_FILL) {
		if (brush->flag & BRUSH_USE_GRADIENT) {
			if (pop->mode == PAINT_MODE_2D) {
				paint_2d_gradient_fill(C, brush, pop->startmouse, pop->prevmouse, pop->custom_paint);
			}
			else {
				paint_proj_stroke(C, pop->custom_paint, pop->startmouse, pop->prevmouse, paint_stroke_flipped(stroke),
				                  1.0, 0.0, BKE_brush_size_get(scene, brush));
				/* two redraws, one for GPU update, one for notification */
				paint_proj_redraw(C, pop->custom_paint, false);
				paint_proj_redraw(C, pop->custom_paint, true);
			}
		}
		else {
			if (pop->mode == PAINT_MODE_2D) {
				float color[3];

				srgb_to_linearrgb_v3_v3(color, BKE_brush_color_get(scene, brush));
				paint_2d_bucket_fill(C, color, brush, pop->prevmouse, pop->custom_paint);
			}
			else {
				paint_proj_stroke(C, pop->custom_paint, pop->startmouse, pop->prevmouse, paint_stroke_flipped(stroke),
				                  1.0, 0.0, BKE_brush_size_get(scene, brush));
				/* two redraws, one for GPU update, one for notification */
				paint_proj_redraw(C, pop->custom_paint, false);
				paint_proj_redraw(C, pop->custom_paint, true);
			}
		}
	}
	if (pop->mode == PAINT_MODE_3D_PROJECT) {
		paint_proj_stroke_done(pop->custom_paint);
	}
	else {
		paint_2d_stroke_done(pop->custom_paint);
	}

	if (pop->cursor) {
		WM_paint_cursor_end(CTX_wm_manager(C), pop->cursor);
	}

	ED_image_undo_push_end();

	/* duplicate warning, see texpaint_init */
#if 0
	if (pop->s.warnmultifile)
		BKE_reportf(op->reports, RPT_WARNING, "Image requires 4 color channels to paint: %s", pop->s.warnmultifile);
	if (pop->s.warnpackedfile)
		BKE_reportf(op->reports, RPT_WARNING, "Packed MultiLayer files cannot be painted: %s", pop->s.warnpackedfile);
#endif
	MEM_freeN(pop);
}

static bool paint_stroke_test_start(bContext *C, wmOperator *op, const float mouse[2])
{
	PaintOperation *pop;

	/* TODO Should avoid putting this here. Instead, last position should be requested
	 * from stroke system. */

	if (!(pop = texture_paint_init(C, op, mouse))) {
		return false;
	}

	paint_stroke_set_mode_data(op->customdata, pop);

	return true;
}


static int paint_invoke(bContext *C, wmOperator *op, const wmEvent *event)
{
	int retval;

	op->customdata = paint_stroke_new(C, op, NULL, paint_stroke_test_start,
	                                  paint_stroke_update_step,
	                                  paint_stroke_redraw,
	                                  paint_stroke_done, event->type);

	if ((retval = op->type->modal(C, op, event)) == OPERATOR_FINISHED) {
		paint_stroke_data_free(op);
		return OPERATOR_FINISHED;
	}
	/* add modal handler */
	WM_event_add_modal_handler(C, op);

	OPERATOR_RETVAL_CHECK(retval);
	BLI_assert(retval == OPERATOR_RUNNING_MODAL);

	return OPERATOR_RUNNING_MODAL;
}

static int paint_exec(bContext *C, wmOperator *op)
{
	PropertyRNA *strokeprop;
	PointerRNA firstpoint;
	float mouse[2];

	strokeprop = RNA_struct_find_property(op->ptr, "stroke");

	if (!RNA_property_collection_lookup_int(op->ptr, strokeprop, 0, &firstpoint))
		return OPERATOR_CANCELLED;

	RNA_float_get_array(&firstpoint, "mouse", mouse);

	op->customdata = paint_stroke_new(C, op, NULL, paint_stroke_test_start,
	                                  paint_stroke_update_step,
	                                  paint_stroke_redraw,
	                                  paint_stroke_done, 0);
	/* frees op->customdata */
	return paint_stroke_exec(C, op);
}

void PAINT_OT_image_paint(wmOperatorType *ot)
{
	/* identifiers */
	ot->name = "Image Paint";
	ot->idname = "PAINT_OT_image_paint";
	ot->description = "Paint a stroke into the image";

	/* api callbacks */
	ot->invoke = paint_invoke;
	ot->modal = paint_stroke_modal;
	ot->exec = paint_exec;
	ot->poll = image_paint_poll;
	ot->cancel = paint_stroke_cancel;

	/* flags */
	ot->flag = OPTYPE_BLOCKING;

	paint_stroke_operator_properties(ot);
}


int get_imapaint_zoom(bContext *C, float *zoomx, float *zoomy)
{
	RegionView3D *rv3d = CTX_wm_region_view3d(C);

	if (!rv3d) {
		SpaceImage *sima = CTX_wm_space_image(C);

		if (sima->mode == SI_MODE_PAINT) {
			ARegion *ar = CTX_wm_region(C);
			ED_space_image_get_zoom(sima, ar, zoomx, zoomy);

			return 1;
		}
	}

	*zoomx = *zoomy = 1;

	return 0;
}

/************************ cursor drawing *******************************/

static void toggle_paint_cursor(bContext *C, int enable)
{
	wmWindowManager *wm = CTX_wm_manager(C);
	Scene *scene = CTX_data_scene(C);
	ToolSettings *settings = scene->toolsettings;

	if (settings->imapaint.paintcursor && !enable) {
		WM_paint_cursor_end(wm, settings->imapaint.paintcursor);
		settings->imapaint.paintcursor = NULL;
		paint_cursor_delete_textures();
	}
	else if (enable)
		paint_cursor_start(C, image_paint_poll);
}

/* enable the paint cursor if it isn't already.
 *
 * purpose is to make sure the paint cursor is shown if paint
 * mode is enabled in the image editor. the paint poll will
 * ensure that the cursor is hidden when not in paint mode */
void ED_space_image_paint_update(Main *bmain, wmWindowManager *wm, Scene *scene)
{
	ToolSettings *settings = scene->toolsettings;
	ImagePaintSettings *imapaint = &settings->imapaint;
	bool enabled = false;

	for (wmWindow *win = wm->windows.first; win; win = win->next) {
		bScreen *screen = WM_window_get_active_screen(win);

		for (ScrArea *sa = screen->areabase.first; sa; sa = sa->next) {
			if (sa->spacetype == SPACE_IMAGE) {
				if (((SpaceImage *)sa->spacedata.first)->mode == SI_MODE_PAINT) {
					enabled = true;
				}
			}
		}
	}

	if (enabled) {
		BKE_paint_init(bmain, scene, ePaintTexture2D, PAINT_CURSOR_TEXTURE_PAINT);

		paint_cursor_start_explicit(&imapaint->paint, wm, image_paint_poll);
	}
	else {
		paint_cursor_delete_textures();
	}
}

/************************ grab clone operator ************************/

typedef struct GrabClone {
	float startoffset[2];
	int startx, starty;
} GrabClone;

static void grab_clone_apply(bContext *C, wmOperator *op)
{
	Brush *brush = image_paint_brush(C);
	float delta[2];

	RNA_float_get_array(op->ptr, "delta", delta);
	add_v2_v2(brush->clone.offset, delta);
	ED_region_tag_redraw(CTX_wm_region(C));
}

static int grab_clone_exec(bContext *C, wmOperator *op)
{
	grab_clone_apply(C, op);

	return OPERATOR_FINISHED;
}

static int grab_clone_invoke(bContext *C, wmOperator *op, const wmEvent *event)
{
	Brush *brush = image_paint_brush(C);
	GrabClone *cmv;

	cmv = MEM_callocN(sizeof(GrabClone), "GrabClone");
	copy_v2_v2(cmv->startoffset, brush->clone.offset);
	cmv->startx = event->x;
	cmv->starty = event->y;
	op->customdata = cmv;

	WM_event_add_modal_handler(C, op);

	return OPERATOR_RUNNING_MODAL;
}

static int grab_clone_modal(bContext *C, wmOperator *op, const wmEvent *event)
{
	Brush *brush = image_paint_brush(C);
	ARegion *ar = CTX_wm_region(C);
	GrabClone *cmv = op->customdata;
	float startfx, startfy, fx, fy, delta[2];
	int xmin = ar->winrct.xmin, ymin = ar->winrct.ymin;

	switch (event->type) {
		case LEFTMOUSE:
		case MIDDLEMOUSE:
		case RIGHTMOUSE: // XXX hardcoded
			MEM_freeN(op->customdata);
			return OPERATOR_FINISHED;
		case MOUSEMOVE:
			/* mouse moved, so move the clone image */
			UI_view2d_region_to_view(&ar->v2d, cmv->startx - xmin, cmv->starty - ymin, &startfx, &startfy);
			UI_view2d_region_to_view(&ar->v2d, event->x - xmin, event->y - ymin, &fx, &fy);

			delta[0] = fx - startfx;
			delta[1] = fy - startfy;
			RNA_float_set_array(op->ptr, "delta", delta);

			copy_v2_v2(brush->clone.offset, cmv->startoffset);

			grab_clone_apply(C, op);
			break;
	}

	return OPERATOR_RUNNING_MODAL;
}

static void grab_clone_cancel(bContext *UNUSED(C), wmOperator *op)
{
	MEM_freeN(op->customdata);
}

void PAINT_OT_grab_clone(wmOperatorType *ot)
{
	/* identifiers */
	ot->name = "Grab Clone";
	ot->idname = "PAINT_OT_grab_clone";
	ot->description = "Move the clone source image";

	/* api callbacks */
	ot->exec = grab_clone_exec;
	ot->invoke = grab_clone_invoke;
	ot->modal = grab_clone_modal;
	ot->cancel = grab_clone_cancel;
	ot->poll = image_paint_2d_clone_poll;

	/* flags */
	ot->flag = OPTYPE_REGISTER | OPTYPE_UNDO | OPTYPE_BLOCKING;

	/* properties */
	RNA_def_float_vector(ot->srna, "delta", 2, NULL, -FLT_MAX, FLT_MAX, "Delta", "Delta offset of clone image in 0.0..1.0 coordinates", -1.0f, 1.0f);
}

/******************** sample color operator ********************/
typedef struct {
	bool show_cursor;
	short event_type;
	float initcolor[3];
	bool sample_palette;
}	SampleColorData;


static void sample_color_update_header(SampleColorData *data, bContext *C)
{
	char msg[UI_MAX_DRAW_STR];
	ScrArea *sa = CTX_wm_area(C);

	if (sa) {
		BLI_snprintf(msg, sizeof(msg),
		             IFACE_("Sample color for %s"),
		             !data->sample_palette ?
		             IFACE_("Brush. Use Left Click to sample for palette instead") :
		             IFACE_("Palette. Use Left Click to sample more colors"));
		ED_area_headerprint(sa, msg);
	}
}

static int sample_color_exec(bContext *C, wmOperator *op)
{
	Paint *paint = BKE_paint_get_active_from_context(C);
	Brush *brush = BKE_paint_brush(paint);
	ePaintMode mode = BKE_paintmode_get_active_from_context(C);
	ARegion *ar = CTX_wm_region(C);
	wmWindow *win = CTX_wm_window(C);
	const bool show_cursor = ((paint->flags & PAINT_SHOW_BRUSH) != 0);
	int location[2];
	paint->flags &= ~PAINT_SHOW_BRUSH;

	/* force redraw without cursor */
	WM_paint_cursor_tag_redraw(win, ar);
	WM_redraw_windows(C);

	RNA_int_get_array(op->ptr, "location", location);
	const bool use_palette = RNA_boolean_get(op->ptr, "palette");
	const bool use_sample_texture = (mode == ePaintTextureProjective) && !RNA_boolean_get(op->ptr, "merged");

	paint_sample_color(C, ar, location[0], location[1], use_sample_texture, use_palette);

	if (show_cursor) {
		paint->flags |= PAINT_SHOW_BRUSH;
	}

	WM_event_add_notifier(C, NC_BRUSH | NA_EDITED, brush);

	return OPERATOR_FINISHED;
}

static int sample_color_invoke(bContext *C, wmOperator *op, const wmEvent *event)
{
	Scene *scene = CTX_data_scene(C);
	Paint *paint = BKE_paint_get_active_from_context(C);
	Brush *brush = BKE_paint_brush(paint);
	SampleColorData *data = MEM_mallocN(sizeof(SampleColorData), "sample color custom data");
	ARegion *ar = CTX_wm_region(C);
	wmWindow *win = CTX_wm_window(C);

	data->event_type = event->type;
	data->show_cursor = ((paint->flags & PAINT_SHOW_BRUSH) != 0);
	copy_v3_v3(data->initcolor, BKE_brush_color_get(scene, brush));
	data->sample_palette = false;
	op->customdata = data;
	paint->flags &= ~PAINT_SHOW_BRUSH;

	sample_color_update_header(data, C);

	WM_event_add_modal_handler(C, op);

	/* force redraw without cursor */
	WM_paint_cursor_tag_redraw(win, ar);
	WM_redraw_windows(C);

	RNA_int_set_array(op->ptr, "location", event->mval);

	ePaintMode mode = BKE_paintmode_get_active_from_context(C);
	const bool use_sample_texture = (mode == ePaintTextureProjective) && !RNA_boolean_get(op->ptr, "merged");

	paint_sample_color(C, ar, event->mval[0], event->mval[1], use_sample_texture, false);
	WM_cursor_modal_set(win, BC_EYEDROPPER_CURSOR);

	WM_event_add_notifier(C, NC_BRUSH | NA_EDITED, brush);

	return OPERATOR_RUNNING_MODAL;
}

static int sample_color_modal(bContext *C, wmOperator *op, const wmEvent *event)
{
	Scene *scene = CTX_data_scene(C);
	SampleColorData *data = op->customdata;
	Paint *paint = BKE_paint_get_active_from_context(C);
	Brush *brush = BKE_paint_brush(paint);

	if ((event->type == data->event_type) && (event->val == KM_RELEASE)) {
		ScrArea *sa = CTX_wm_area(C);

		if (data->show_cursor) {
			paint->flags |= PAINT_SHOW_BRUSH;
		}

		if (data->sample_palette) {
			BKE_brush_color_set(scene, brush, data->initcolor);
			RNA_boolean_set(op->ptr, "palette", true);
		}
		WM_cursor_modal_restore(CTX_wm_window(C));
		MEM_freeN(data);
		ED_area_headerprint(sa, NULL);

		return OPERATOR_FINISHED;
	}

	ePaintMode mode = BKE_paintmode_get_active_from_context(C);
	const bool use_sample_texture = (mode == ePaintTextureProjective) && !RNA_boolean_get(op->ptr, "merged");

	switch (event->type) {
		case MOUSEMOVE:
		{
			ARegion *ar = CTX_wm_region(C);
			RNA_int_set_array(op->ptr, "location", event->mval);
			paint_sample_color(C, ar, event->mval[0], event->mval[1], use_sample_texture, false);
			WM_event_add_notifier(C, NC_BRUSH | NA_EDITED, brush);
			break;
		}

		case LEFTMOUSE:
			if (event->val == KM_PRESS) {
				ARegion *ar = CTX_wm_region(C);
				RNA_int_set_array(op->ptr, "location", event->mval);
				paint_sample_color(C, ar, event->mval[0], event->mval[1], use_sample_texture, true);
				if (!data->sample_palette) {
					data->sample_palette = true;
					sample_color_update_header(data, C);
				}
				WM_event_add_notifier(C, NC_BRUSH | NA_EDITED, brush);
			}
			break;
	}

	return OPERATOR_RUNNING_MODAL;
}

void PAINT_OT_sample_color(wmOperatorType *ot)
{
	/* identifiers */
	ot->name = "Sample Color";
	ot->idname = "PAINT_OT_sample_color";
	ot->description = "Use the mouse to sample a color in the image";

	/* api callbacks */
	ot->exec = sample_color_exec;
	ot->invoke = sample_color_invoke;
	ot->modal = sample_color_modal;
	ot->poll = image_paint_ignore_tool_poll;

	/* flags */
	ot->flag = OPTYPE_REGISTER | OPTYPE_UNDO;

	/* properties */
	PropertyRNA *prop;

	prop = RNA_def_int_vector(ot->srna, "location", 2, NULL, 0, INT_MAX, "Location", "", 0, 16384);
	RNA_def_property_flag(prop, PROP_SKIP_SAVE | PROP_HIDDEN);

	RNA_def_boolean(ot->srna, "merged", 0, "Sample Merged", "Sample the output display color");
	RNA_def_boolean(ot->srna, "palette", 0, "Add to Palette", "");
}

/******************** texture paint toggle operator ********************/

static int texture_paint_toggle_poll(bContext *C)
{
	Object *ob = CTX_data_active_object(C);
	if (ob == NULL || ob->type != OB_MESH)
		return 0;
	if (!ob->data || ID_IS_LINKED(ob->data))
		return 0;
	if (CTX_data_edit_object(C))
		return 0;

	return 1;
}

static int texture_paint_toggle_exec(bContext *C, wmOperator *op)
{
<<<<<<< HEAD
	struct wmMsgBus *mbus = CTX_wm_message_bus(C);
=======
	Main *bmain = CTX_data_main(C);
>>>>>>> ba1c2e82
	Scene *scene = CTX_data_scene(C);
	Object *ob = CTX_data_active_object(C);
	const int mode_flag = OB_MODE_TEXTURE_PAINT;
	const bool is_mode_set = (ob->mode & mode_flag) != 0;

	if (!is_mode_set) {
		if (!ED_object_mode_compat_set(C, ob, mode_flag, op->reports)) {
			return OPERATOR_CANCELLED;
		}
	}

	if (ob->mode & mode_flag) {
		ob->mode &= ~mode_flag;

		if (U.glreslimit != 0)
			GPU_free_images(bmain);
		GPU_paint_set_mipmap(bmain, 1);

		toggle_paint_cursor(C, 0);
	}
	else {
		bScreen *sc;
		Image *ima = NULL;
		ImagePaintSettings *imapaint = &scene->toolsettings->imapaint;

		/* This has to stay here to regenerate the texture paint
		 * cache in case we are loading a file */
		BKE_texpaint_slots_refresh_object(scene, ob);

		BKE_paint_proj_mesh_data_check(scene, ob, NULL, NULL, NULL, NULL);

		/* entering paint mode also sets image to editors */
		if (imapaint->mode == IMAGEPAINT_MODE_MATERIAL) {
			Material *ma = give_current_material(ob, ob->actcol); /* set the current material active paint slot on image editor */

			if (ma && ma->texpaintslot)
				ima = ma->texpaintslot[ma->paint_active_slot].ima;
		}
		else if (imapaint->mode == IMAGEPAINT_MODE_IMAGE) {
			ima = imapaint->canvas;
		}

		if (ima) {
			for (sc = bmain->screen.first; sc; sc = sc->id.next) {
				ScrArea *sa;
				for (sa = sc->areabase.first; sa; sa = sa->next) {
					SpaceLink *sl;
					for (sl = sa->spacedata.first; sl; sl = sl->next) {
						if (sl->spacetype == SPACE_IMAGE) {
							SpaceImage *sima = (SpaceImage *)sl;

							if (!sima->pin) {
								Object *obedit = CTX_data_edit_object(C);
								ED_space_image_set(bmain, sima, scene, obedit, ima);
							}
						}
					}
				}
			}
		}

		ob->mode |= mode_flag;

		BKE_paint_init(bmain, scene, ePaintTextureProjective, PAINT_CURSOR_TEXTURE_PAINT);

		if (U.glreslimit != 0)
			GPU_free_images(bmain);
		GPU_paint_set_mipmap(bmain, 0);

		toggle_paint_cursor(C, 1);
	}

	WM_event_add_notifier(C, NC_SCENE | ND_MODE, scene);

	WM_msg_publish_rna_prop(mbus, &ob->id, ob, Object, mode);

	WM_toolsystem_update_from_context_view3d(C);

	return OPERATOR_FINISHED;
}

void PAINT_OT_texture_paint_toggle(wmOperatorType *ot)
{
	/* identifiers */
	ot->name = "Texture Paint Toggle";
	ot->idname = "PAINT_OT_texture_paint_toggle";
	ot->description = "Toggle texture paint mode in 3D view";

	/* api callbacks */
	ot->exec = texture_paint_toggle_exec;
	ot->poll = texture_paint_toggle_poll;

	/* flags */
	ot->flag = OPTYPE_REGISTER | OPTYPE_UNDO;
}


static int brush_colors_flip_exec(bContext *C, wmOperator *UNUSED(op))
{
	UnifiedPaintSettings *ups = &CTX_data_tool_settings(C)->unified_paint_settings;

	Object *ob = CTX_data_active_object(C);
	Brush *br;
	if (!(ob && (ob->mode & OB_MODE_VERTEX_PAINT))) {
		br = image_paint_brush(C);
	}
	else {
		/* At the moment, wpaint does not support the color flipper.
		 * So for now we're only handling vpaint */
		ToolSettings *ts = CTX_data_tool_settings(C);
		VPaint *vp = ts->vpaint;
		br = BKE_paint_brush(&vp->paint);
	}

	if (ups->flag & UNIFIED_PAINT_COLOR) {
		swap_v3_v3(ups->rgb, ups->secondary_rgb);
	}
	else if (br) {
		swap_v3_v3(br->rgb, br->secondary_rgb);
	}
	WM_event_add_notifier(C, NC_BRUSH | NA_EDITED, br);

	return OPERATOR_FINISHED;
}

static int brush_colors_flip_poll(bContext *C)
{
	if (image_paint_poll(C)) {
		Brush *br = image_paint_brush(C);
		if (br->imagepaint_tool == PAINT_TOOL_DRAW)
			return 1;
	}
	else {
		Object *ob = CTX_data_active_object(C);
		if (ob && (ob->mode & OB_MODE_VERTEX_PAINT)) {
			return 1;
		}
	}
	return 0;
}

void PAINT_OT_brush_colors_flip(wmOperatorType *ot)
{
	/* identifiers */
	ot->name = "Brush Colors Flip";
	ot->idname = "PAINT_OT_brush_colors_flip";
	ot->description = "Toggle foreground and background brush colors";

	/* api callbacks */
	ot->exec = brush_colors_flip_exec;
	ot->poll = brush_colors_flip_poll;

	/* flags */
	ot->flag = OPTYPE_REGISTER | OPTYPE_UNDO;
}


void ED_imapaint_bucket_fill(struct bContext *C, float color[3], wmOperator *op)
{
	wmWindowManager *wm = CTX_wm_manager(C);
	SpaceImage *sima = CTX_wm_space_image(C);
	Image *ima = sima->image;

	BKE_undosys_step_push_init_with_type(wm->undo_stack, C, op->type->name, BKE_UNDOSYS_TYPE_IMAGE);

	ED_image_undo_push_begin(op->type->name);

	paint_2d_bucket_fill(C, color, NULL, NULL, NULL);

	BKE_undosys_step_push(wm->undo_stack, C, op->type->name);

	DEG_id_tag_update(&ima->id, 0);
}


static int texture_paint_poll(bContext *C)
{
	if (texture_paint_toggle_poll(C))
		if (CTX_data_active_object(C)->mode & OB_MODE_TEXTURE_PAINT)
			return 1;

	return 0;
}

int image_texture_paint_poll(bContext *C)
{
	return (texture_paint_poll(C) || image_paint_poll(C));
}

int facemask_paint_poll(bContext *C)
{
	return BKE_paint_select_face_test(CTX_data_active_object(C));
}

int vert_paint_poll(bContext *C)
{
	return BKE_paint_select_vert_test(CTX_data_active_object(C));
}

int mask_paint_poll(bContext *C)
{
	return BKE_paint_select_elem_test(CTX_data_active_object(C));
}
<|MERGE_RESOLUTION|>--- conflicted
+++ resolved
@@ -1053,11 +1053,8 @@
 
 static int texture_paint_toggle_exec(bContext *C, wmOperator *op)
 {
-<<<<<<< HEAD
 	struct wmMsgBus *mbus = CTX_wm_message_bus(C);
-=======
 	Main *bmain = CTX_data_main(C);
->>>>>>> ba1c2e82
 	Scene *scene = CTX_data_scene(C);
 	Object *ob = CTX_data_active_object(C);
 	const int mode_flag = OB_MODE_TEXTURE_PAINT;
