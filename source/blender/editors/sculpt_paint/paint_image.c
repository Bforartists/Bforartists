--- conflicted
+++ resolved
@@ -814,13 +814,8 @@
 	/* identifiers */
 	ot->name = "Grab Clone";
 	ot->idname = "PAINT_OT_grab_clone";
-<<<<<<< HEAD
 	ot->description = "Grab Clone\nMove the clone source image";
-	
-=======
-	ot->description = "Move the clone source image";
-
->>>>>>> 0083dc89
+
 	/* api callbacks */
 	ot->exec = grab_clone_exec;
 	ot->invoke = grab_clone_invoke;
@@ -991,13 +986,8 @@
 	/* identifiers */
 	ot->name = "Sample Color";
 	ot->idname = "PAINT_OT_sample_color";
-<<<<<<< HEAD
 	ot->description = "Sample Color\nUse the mouse to sample a color in the image";
-	
-=======
-	ot->description = "Use the mouse to sample a color in the image";
-
->>>>>>> 0083dc89
+
 	/* api callbacks */
 	ot->exec = sample_color_exec;
 	ot->invoke = sample_color_invoke;
@@ -1116,13 +1106,8 @@
 	/* identifiers */
 	ot->name = "Texture Paint Toggle";
 	ot->idname = "PAINT_OT_texture_paint_toggle";
-<<<<<<< HEAD
 	ot->description = "Texture Paint Toggle\nToggle texture paint mode in 3D view";
-	
-=======
-	ot->description = "Toggle texture paint mode in 3D view";
-
->>>>>>> 0083dc89
+
 	/* api callbacks */
 	ot->exec = texture_paint_toggle_exec;
 	ot->poll = texture_paint_toggle_poll;
