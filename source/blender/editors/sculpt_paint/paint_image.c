/*
 * This program is free software; you can redistribute it and/or
 * modify it under the terms of the GNU General Public License
 * as published by the Free Software Foundation; either version 2
 * of the License, or (at your option) any later version.
 *
 * This program is distributed in the hope that it will be useful,
 * but WITHOUT ANY WARRANTY; without even the implied warranty of
 * MERCHANTABILITY or FITNESS FOR A PARTICULAR PURPOSE.  See the
 * GNU General Public License for more details.
 *
 * along with this program; if not, write to the Free Software Foundation,
 * Inc., 51 Franklin Street, Fifth Floor, Boston, MA 02110-1301, USA.
 *
 * The Original Code is Copyright (C) 2001-2002 by NaN Holding BV.
 * All rights reserved.
 *
 * The Original Code is: some of this file.
 */

/** \file
 * \ingroup edsculpt
 * \brief Functions to paint images in 2D and 3D.
 */

#include <float.h>
#include <string.h>
#include <stdio.h>
#include <math.h>

#include "MEM_guardedalloc.h"

#include "BLI_math.h"
#include "BLI_blenlib.h"
#include "BLI_utildefines.h"

#include "BLT_translation.h"

#include "IMB_imbuf.h"
#include "IMB_imbuf_types.h"

#include "DNA_brush_types.h"
#include "DNA_mesh_types.h"
#include "DNA_node_types.h"
#include "DNA_object_types.h"

#include "BKE_colorband.h"
#include "BKE_context.h"
#include "BKE_brush.h"
#include "BKE_main.h"
#include "BKE_material.h"
#include "BKE_mesh.h"
#include "BKE_node.h"
#include "BKE_paint.h"
#include "BKE_undo_system.h"

#include "DEG_depsgraph.h"

#include "UI_interface.h"
#include "UI_view2d.h"

#include "ED_image.h"
#include "ED_object.h"
#include "ED_paint.h"
#include "ED_screen.h"
#include "ED_view3d.h"

#include "WM_api.h"
#include "WM_types.h"
#include "WM_message.h"
#include "WM_toolsystem.h"

#include "RNA_access.h"
#include "RNA_define.h"

#include "GPU_draw.h"
#include "GPU_immediate.h"
#include "GPU_state.h"

#include "IMB_colormanagement.h"

#include "paint_intern.h"

/* This is a static resource for non-global access.
 * Maybe it should be exposed as part of the paint operation, but for now just give a public interface.
 */
static ImagePaintPartialRedraw imapaintpartial = {0, 0, 0, 0, 0};

ImagePaintPartialRedraw *get_imapaintpartial(void)
{
  return &imapaintpartial;
}

void set_imapaintpartial(struct ImagePaintPartialRedraw *ippr)
{
  imapaintpartial = *ippr;
}

/* Imagepaint Partial Redraw & Dirty Region */

void ED_imapaint_clear_partial_redraw(void)
{
  memset(&imapaintpartial, 0, sizeof(imapaintpartial));
}

void imapaint_region_tiles(
    ImBuf *ibuf, int x, int y, int w, int h, int *tx, int *ty, int *tw, int *th)
{
  int srcx = 0, srcy = 0;

  IMB_rectclip(ibuf, NULL, &x, &y, &srcx, &srcy, &w, &h);

  *tw = ((x + w - 1) >> IMAPAINT_TILE_BITS);
  *th = ((y + h - 1) >> IMAPAINT_TILE_BITS);
  *tx = (x >> IMAPAINT_TILE_BITS);
  *ty = (y >> IMAPAINT_TILE_BITS);
}

void ED_imapaint_dirty_region(Image *ima, ImBuf *ibuf, int x, int y, int w, int h, bool find_old)
{
  ImBuf *tmpibuf = NULL;
  int tilex, tiley, tilew, tileh, tx, ty;
  int srcx = 0, srcy = 0;

  IMB_rectclip(ibuf, NULL, &x, &y, &srcx, &srcy, &w, &h);

  if (w == 0 || h == 0)
    return;

  if (!imapaintpartial.enabled) {
    imapaintpartial.x1 = x;
    imapaintpartial.y1 = y;
    imapaintpartial.x2 = x + w;
    imapaintpartial.y2 = y + h;
    imapaintpartial.enabled = 1;
  }
  else {
    imapaintpartial.x1 = min_ii(imapaintpartial.x1, x);
    imapaintpartial.y1 = min_ii(imapaintpartial.y1, y);
    imapaintpartial.x2 = max_ii(imapaintpartial.x2, x + w);
    imapaintpartial.y2 = max_ii(imapaintpartial.y2, y + h);
  }

  imapaint_region_tiles(ibuf, x, y, w, h, &tilex, &tiley, &tilew, &tileh);

  ListBase *undo_tiles = ED_image_undo_get_tiles();

  for (ty = tiley; ty <= tileh; ty++)
    for (tx = tilex; tx <= tilew; tx++)
      image_undo_push_tile(undo_tiles, ima, ibuf, &tmpibuf, tx, ty, NULL, NULL, false, find_old);

  ibuf->userflags |= IB_BITMAPDIRTY;

  if (tmpibuf)
    IMB_freeImBuf(tmpibuf);
}

void imapaint_image_update(SpaceImage *sima, Image *image, ImBuf *ibuf, short texpaint)
{
  if (imapaintpartial.x1 != imapaintpartial.x2 && imapaintpartial.y1 != imapaintpartial.y2) {
    IMB_partial_display_buffer_update_delayed(
        ibuf, imapaintpartial.x1, imapaintpartial.y1, imapaintpartial.x2, imapaintpartial.y2);
  }

  if (ibuf->mipmap[0])
    ibuf->userflags |= IB_MIPMAP_INVALID;

  /* todo: should set_tpage create ->rect? */
  if (texpaint || (sima && sima->lock)) {
    int w = imapaintpartial.x2 - imapaintpartial.x1;
    int h = imapaintpartial.y2 - imapaintpartial.y1;
    if (w && h) {
      /* Testing with partial update in uv editor too */
      GPU_paint_update_image(
          image, (sima ? &sima->iuser : NULL), imapaintpartial.x1, imapaintpartial.y1, w, h);
    }
  }
}

/* paint blur kernels. Projective painting enforces use of a 2x2 kernel due to lagging */
BlurKernel *paint_new_blur_kernel(Brush *br, bool proj)
{
  int i, j;
  BlurKernel *kernel = MEM_mallocN(sizeof(BlurKernel), "blur kernel");
  float radius;
  int side;
  eBlurKernelType type = br->blur_mode;

  if (proj) {
    radius = 0.5f;

    side = kernel->side = 2;
    kernel->side_squared = kernel->side * kernel->side;
    kernel->wdata = MEM_mallocN(sizeof(float) * kernel->side_squared, "blur kernel data");
    kernel->pixel_len = radius;
  }
  else {
    if (br->blur_kernel_radius <= 0)
      br->blur_kernel_radius = 1;

    radius = br->blur_kernel_radius;

    side = kernel->side = radius * 2 + 1;
    kernel->side_squared = kernel->side * kernel->side;
    kernel->wdata = MEM_mallocN(sizeof(float) * kernel->side_squared, "blur kernel data");
    kernel->pixel_len = br->blur_kernel_radius;
  }

  switch (type) {
    case KERNEL_BOX:
      for (i = 0; i < kernel->side_squared; i++)
        kernel->wdata[i] = 1.0;
      break;

    case KERNEL_GAUSSIAN: {
      /* at 3.0 standard deviations distance, kernel is about zero */
      float standard_dev = radius / 3.0f;

      /* make the necessary adjustment to the value for use in the normal distribution formula */
      standard_dev = -standard_dev * standard_dev * 2;

      for (i = 0; i < side; i++) {
        for (j = 0; j < side; j++) {
          float idist = radius - i;
          float jdist = radius - j;
          float value = exp((idist * idist + jdist * jdist) / standard_dev);

          kernel->wdata[i + j * side] = value;
        }
      }

      break;
    }

    default:
      printf("unidentified kernel type, aborting\n");
      MEM_freeN(kernel->wdata);
      MEM_freeN(kernel);
      return NULL;
  }

  return kernel;
}

void paint_delete_blur_kernel(BlurKernel *kernel)
{
  if (kernel->wdata)
    MEM_freeN(kernel->wdata);
}

/************************ image paint poll ************************/

static Brush *image_paint_brush(bContext *C)
{
  Scene *scene = CTX_data_scene(C);
  ToolSettings *settings = scene->toolsettings;

  return BKE_paint_brush(&settings->imapaint.paint);
}

static bool image_paint_poll_ex(bContext *C, bool check_tool)
{
  Object *obact;

  if (!image_paint_brush(C))
    return 0;

  obact = CTX_data_active_object(C);
  if ((obact && obact->mode & OB_MODE_TEXTURE_PAINT) && CTX_wm_region_view3d(C)) {
    if (!check_tool || WM_toolsystem_active_tool_is_brush(C)) {
      return 1;
    }
  }
  else {
    SpaceImage *sima = CTX_wm_space_image(C);

    if (sima) {
      ARegion *ar = CTX_wm_region(C);

      if ((sima->mode == SI_MODE_PAINT) && ar->regiontype == RGN_TYPE_WINDOW) {
        return 1;
      }
    }
  }

  return 0;
}

static bool image_paint_poll(bContext *C)
{
  return image_paint_poll_ex(C, true);
}

static bool image_paint_poll_ignore_tool(bContext *C)
{
  return image_paint_poll_ex(C, false);
}

static bool image_paint_2d_clone_poll(bContext *C)
{
  Brush *brush = image_paint_brush(C);

  if (!CTX_wm_region_view3d(C) && image_paint_poll(C))
    if (brush && (brush->imagepaint_tool == PAINT_TOOL_CLONE))
      if (brush->clone.image)
        return 1;

  return 0;
}

/************************ paint operator ************************/
typedef enum eTexPaintMode {
  PAINT_MODE_2D,
  PAINT_MODE_3D_PROJECT,
} eTexPaintMode;

typedef struct PaintOperation {
  eTexPaintMode mode;

  void *custom_paint;

  float prevmouse[2];
  float startmouse[2];
  double starttime;

  void *cursor;
  ViewContext vc;
} PaintOperation;

bool paint_use_opacity_masking(Brush *brush)
{
  return ((brush->flag & BRUSH_AIRBRUSH) || (brush->flag & BRUSH_DRAG_DOT) ||
                  (brush->flag & BRUSH_ANCHORED) || (brush->imagepaint_tool == PAINT_TOOL_SMEAR) ||
                  (brush->imagepaint_tool == PAINT_TOOL_SOFTEN) ||
                  (brush->imagepaint_tool == PAINT_TOOL_FILL) ||
                  (brush->flag & BRUSH_USE_GRADIENT) ||
                  (brush->mtex.tex && !ELEM(brush->mtex.brush_map_mode,
                                            MTEX_MAP_MODE_TILED,
                                            MTEX_MAP_MODE_STENCIL,
                                            MTEX_MAP_MODE_3D)) ?
              false :
              true);
}

void paint_brush_color_get(struct Scene *scene,
                           struct Brush *br,
                           bool color_correction,
                           bool invert,
                           float distance,
                           float pressure,
                           float color[3],
                           struct ColorManagedDisplay *display)
{
  if (invert)
    copy_v3_v3(color, BKE_brush_secondary_color_get(scene, br));
  else {
    if (br->flag & BRUSH_USE_GRADIENT) {
      float color_gr[4];
      switch (br->gradient_stroke_mode) {
        case BRUSH_GRADIENT_PRESSURE:
          BKE_colorband_evaluate(br->gradient, pressure, color_gr);
          break;
        case BRUSH_GRADIENT_SPACING_REPEAT: {
          float coord = fmod(distance / br->gradient_spacing, 1.0);
          BKE_colorband_evaluate(br->gradient, coord, color_gr);
          break;
        }
        case BRUSH_GRADIENT_SPACING_CLAMP: {
          BKE_colorband_evaluate(br->gradient, distance / br->gradient_spacing, color_gr);
          break;
        }
      }
      copy_v3_v3(color, color_gr);
    }
    else
      copy_v3_v3(color, BKE_brush_color_get(scene, br));
  }
  if (color_correction)
    IMB_colormanagement_display_to_scene_linear_v3(color, display);
}

void paint_brush_init_tex(Brush *brush)
{
  /* init mtex nodes */
  if (brush) {
    MTex *mtex = &brush->mtex;
    if (mtex->tex && mtex->tex->nodetree) {
      /* has internal flag to detect it only does it once */
      ntreeTexBeginExecTree(mtex->tex->nodetree);
    }
    mtex = &brush->mask_mtex;
    if (mtex->tex && mtex->tex->nodetree) {
      ntreeTexBeginExecTree(mtex->tex->nodetree);
    }
  }
}

void paint_brush_exit_tex(Brush *brush)
{
  if (brush) {
    MTex *mtex = &brush->mtex;
    if (mtex->tex && mtex->tex->nodetree)
      ntreeTexEndExecTree(mtex->tex->nodetree->execdata);
    mtex = &brush->mask_mtex;
    if (mtex->tex && mtex->tex->nodetree)
      ntreeTexEndExecTree(mtex->tex->nodetree->execdata);
  }
}

static void gradient_draw_line(bContext *UNUSED(C), int x, int y, void *customdata)
{
  PaintOperation *pop = (PaintOperation *)customdata;

  if (pop) {
    GPU_line_smooth(true);
    GPU_blend(true);

    GPUVertFormat *format = immVertexFormat();
    uint pos = GPU_vertformat_attr_add(format, "pos", GPU_COMP_I32, 2, GPU_FETCH_INT_TO_FLOAT);

    ARegion *ar = pop->vc.ar;

    immBindBuiltinProgram(GPU_SHADER_2D_UNIFORM_COLOR);

    GPU_line_width(4.0);
    immUniformColor4ub(0, 0, 0, 255);

    immBegin(GPU_PRIM_LINES, 2);
    immVertex2i(pos, x, y);
    immVertex2i(pos, pop->startmouse[0] + ar->winrct.xmin, pop->startmouse[1] + ar->winrct.ymin);
    immEnd();

    GPU_line_width(2.0);
    immUniformColor4ub(255, 255, 255, 255);

    immBegin(GPU_PRIM_LINES, 2);
    immVertex2i(pos, x, y);
    immVertex2i(pos, pop->startmouse[0] + ar->winrct.xmin, pop->startmouse[1] + ar->winrct.ymin);
    immEnd();

    immUnbindProgram();

    GPU_blend(false);
    GPU_line_smooth(false);
  }
}

static PaintOperation *texture_paint_init(bContext *C, wmOperator *op, const float mouse[2])
{
  Scene *scene = CTX_data_scene(C);
  ToolSettings *settings = scene->toolsettings;
  PaintOperation *pop = MEM_callocN(sizeof(PaintOperation), "PaintOperation"); /* caller frees */
  Brush *brush = BKE_paint_brush(&settings->imapaint.paint);
  int mode = RNA_enum_get(op->ptr, "mode");
  ED_view3d_viewcontext_init(C, &pop->vc);

  copy_v2_v2(pop->prevmouse, mouse);
  copy_v2_v2(pop->startmouse, mouse);

  /* initialize from context */
  if (CTX_wm_region_view3d(C)) {
    ViewLayer *view_layer = CTX_data_view_layer(C);
    Object *ob = OBACT(view_layer);
    bool uvs, mat, tex, stencil;
    if (!BKE_paint_proj_mesh_data_check(scene, ob, &uvs, &mat, &tex, &stencil)) {
      BKE_paint_data_warning(op->reports, uvs, mat, tex, stencil);
      MEM_freeN(pop);
      WM_event_add_notifier(C, NC_SCENE | ND_TOOLSETTINGS, NULL);
      return NULL;
    }
    pop->mode = PAINT_MODE_3D_PROJECT;
    pop->custom_paint = paint_proj_new_stroke(C, ob, mouse, mode);
  }
  else {
    pop->mode = PAINT_MODE_2D;
    pop->custom_paint = paint_2d_new_stroke(C, op, mode);
  }

  if (!pop->custom_paint) {
    MEM_freeN(pop);
    return NULL;
  }

  if ((brush->imagepaint_tool == PAINT_TOOL_FILL) && (brush->flag & BRUSH_USE_GRADIENT)) {
    pop->cursor = WM_paint_cursor_activate(CTX_wm_manager(C),
                                           SPACE_TYPE_ANY,
                                           RGN_TYPE_ANY,
                                           image_paint_poll,
                                           gradient_draw_line,
                                           pop);
  }

  settings->imapaint.flag |= IMAGEPAINT_DRAWING;
  ED_image_undo_push_begin(op->type->name, PAINT_MODE_TEXTURE_2D);

  return pop;
}

static void paint_stroke_update_step(bContext *C, struct PaintStroke *stroke, PointerRNA *itemptr)
{
  PaintOperation *pop = paint_stroke_mode_data(stroke);
  Scene *scene = CTX_data_scene(C);
  ToolSettings *toolsettings = CTX_data_tool_settings(C);
  UnifiedPaintSettings *ups = &toolsettings->unified_paint_settings;
  Brush *brush = BKE_paint_brush(&toolsettings->imapaint.paint);

  float alphafac = (brush->flag & BRUSH_ACCUMULATE) ? ups->overlap_factor : 1.0f;

  /* initial brush values. Maybe it should be considered moving these to stroke system */
  float startalpha = BKE_brush_alpha_get(scene, brush);

  float mouse[2];
  float pressure;
  float size;
  float distance = paint_stroke_distance_get(stroke);
  int eraser;

  RNA_float_get_array(itemptr, "mouse", mouse);
  pressure = RNA_float_get(itemptr, "pressure");
  eraser = RNA_boolean_get(itemptr, "pen_flip");
  size = max_ff(1.0f, RNA_float_get(itemptr, "size"));

  /* stroking with fill tool only acts on stroke end */
  if (brush->imagepaint_tool == PAINT_TOOL_FILL) {
    copy_v2_v2(pop->prevmouse, mouse);
    return;
  }

  if (BKE_brush_use_alpha_pressure(scene, brush))
    BKE_brush_alpha_set(scene, brush, max_ff(0.0f, startalpha * pressure * alphafac));
  else
    BKE_brush_alpha_set(scene, brush, max_ff(0.0f, startalpha * alphafac));

  if ((brush->flag & BRUSH_DRAG_DOT) || (brush->flag & BRUSH_ANCHORED)) {
    UndoStack *ustack = CTX_wm_manager(C)->undo_stack;
    ED_image_undo_restore(ustack->step_init);
  }

  if (pop->mode == PAINT_MODE_3D_PROJECT) {
    paint_proj_stroke(
        C, pop->custom_paint, pop->prevmouse, mouse, eraser, pressure, distance, size);
  }
  else {
    paint_2d_stroke(pop->custom_paint, pop->prevmouse, mouse, eraser, pressure, distance, size);
  }

  copy_v2_v2(pop->prevmouse, mouse);

  /* restore brush values */
  BKE_brush_alpha_set(scene, brush, startalpha);
}

static void paint_stroke_redraw(const bContext *C, struct PaintStroke *stroke, bool final)
{
  PaintOperation *pop = paint_stroke_mode_data(stroke);

  if (pop->mode == PAINT_MODE_3D_PROJECT) {
    paint_proj_redraw(C, pop->custom_paint, final);
  }
  else {
    paint_2d_redraw(C, pop->custom_paint, final);
  }
}

static void paint_stroke_done(const bContext *C, struct PaintStroke *stroke)
{
  Scene *scene = CTX_data_scene(C);
  ToolSettings *toolsettings = scene->toolsettings;
  PaintOperation *pop = paint_stroke_mode_data(stroke);
  Brush *brush = BKE_paint_brush(&toolsettings->imapaint.paint);

  toolsettings->imapaint.flag &= ~IMAGEPAINT_DRAWING;

  if (brush->imagepaint_tool == PAINT_TOOL_FILL) {
    if (brush->flag & BRUSH_USE_GRADIENT) {
      if (pop->mode == PAINT_MODE_2D) {
        paint_2d_gradient_fill(C, brush, pop->startmouse, pop->prevmouse, pop->custom_paint);
      }
      else {
        paint_proj_stroke(C,
                          pop->custom_paint,
                          pop->startmouse,
                          pop->prevmouse,
                          paint_stroke_flipped(stroke),
                          1.0,
                          0.0,
                          BKE_brush_size_get(scene, brush));
        /* two redraws, one for GPU update, one for notification */
        paint_proj_redraw(C, pop->custom_paint, false);
        paint_proj_redraw(C, pop->custom_paint, true);
      }
    }
    else {
      if (pop->mode == PAINT_MODE_2D) {
        float color[3];
        if (paint_stroke_inverted(stroke)) {
          srgb_to_linearrgb_v3_v3(color, BKE_brush_secondary_color_get(scene, brush));
        }
        else {
          srgb_to_linearrgb_v3_v3(color, BKE_brush_color_get(scene, brush));
        }
        paint_2d_bucket_fill(C, color, brush, pop->prevmouse, pop->custom_paint);
      }
      else {
        paint_proj_stroke(C,
                          pop->custom_paint,
                          pop->startmouse,
                          pop->prevmouse,
                          paint_stroke_flipped(stroke),
                          1.0,
                          0.0,
                          BKE_brush_size_get(scene, brush));
        /* two redraws, one for GPU update, one for notification */
        paint_proj_redraw(C, pop->custom_paint, false);
        paint_proj_redraw(C, pop->custom_paint, true);
      }
    }
  }
  if (pop->mode == PAINT_MODE_3D_PROJECT) {
    paint_proj_stroke_done(pop->custom_paint);
  }
  else {
    paint_2d_stroke_done(pop->custom_paint);
  }

  if (pop->cursor) {
    WM_paint_cursor_end(CTX_wm_manager(C), pop->cursor);
  }

  ED_image_undo_push_end();

  /* duplicate warning, see texpaint_init */
#if 0
  if (pop->s.warnmultifile)
    BKE_reportf(op->reports,
                RPT_WARNING,
                "Image requires 4 color channels to paint: %s",
                pop->s.warnmultifile);
  if (pop->s.warnpackedfile)
    BKE_reportf(op->reports,
                RPT_WARNING,
                "Packed MultiLayer files cannot be painted: %s",
                pop->s.warnpackedfile);
#endif
  MEM_freeN(pop);
}

static bool paint_stroke_test_start(bContext *C, wmOperator *op, const float mouse[2])
{
  PaintOperation *pop;

  /* TODO Should avoid putting this here. Instead, last position should be requested
   * from stroke system. */

  if (!(pop = texture_paint_init(C, op, mouse))) {
    return false;
  }

  paint_stroke_set_mode_data(op->customdata, pop);

  return true;
}

static int paint_invoke(bContext *C, wmOperator *op, const wmEvent *event)
{
  int retval;

  op->customdata = paint_stroke_new(C,
                                    op,
                                    NULL,
                                    paint_stroke_test_start,
                                    paint_stroke_update_step,
                                    paint_stroke_redraw,
                                    paint_stroke_done,
                                    event->type);

  if ((retval = op->type->modal(C, op, event)) == OPERATOR_FINISHED) {
    paint_stroke_data_free(op);
    return OPERATOR_FINISHED;
  }
  /* add modal handler */
  WM_event_add_modal_handler(C, op);

  OPERATOR_RETVAL_CHECK(retval);
  BLI_assert(retval == OPERATOR_RUNNING_MODAL);

  return OPERATOR_RUNNING_MODAL;
}

static int paint_exec(bContext *C, wmOperator *op)
{
  PropertyRNA *strokeprop;
  PointerRNA firstpoint;
  float mouse[2];

  strokeprop = RNA_struct_find_property(op->ptr, "stroke");

  if (!RNA_property_collection_lookup_int(op->ptr, strokeprop, 0, &firstpoint))
    return OPERATOR_CANCELLED;

  RNA_float_get_array(&firstpoint, "mouse", mouse);

  op->customdata = paint_stroke_new(C,
                                    op,
                                    NULL,
                                    paint_stroke_test_start,
                                    paint_stroke_update_step,
                                    paint_stroke_redraw,
                                    paint_stroke_done,
                                    0);
  /* frees op->customdata */
  return paint_stroke_exec(C, op);
}

void PAINT_OT_image_paint(wmOperatorType *ot)
{
<<<<<<< HEAD
	/* identifiers */
	ot->name = "Image Paint";
	ot->idname = "PAINT_OT_image_paint";
	ot->description = "Image Paint\nPaint a stroke into the image";

	/* api callbacks */
	ot->invoke = paint_invoke;
	ot->modal = paint_stroke_modal;
	ot->exec = paint_exec;
	ot->poll = image_paint_poll;
	ot->cancel = paint_stroke_cancel;

	/* flags */
	ot->flag = OPTYPE_BLOCKING;

	paint_stroke_operator_properties(ot);
=======
  /* identifiers */
  ot->name = "Image Paint";
  ot->idname = "PAINT_OT_image_paint";
  ot->description = "Paint a stroke into the image";

  /* api callbacks */
  ot->invoke = paint_invoke;
  ot->modal = paint_stroke_modal;
  ot->exec = paint_exec;
  ot->poll = image_paint_poll;
  ot->cancel = paint_stroke_cancel;

  /* flags */
  ot->flag = OPTYPE_BLOCKING;

  paint_stroke_operator_properties(ot);
>>>>>>> c03ac674
}

int get_imapaint_zoom(bContext *C, float *zoomx, float *zoomy)
{
  RegionView3D *rv3d = CTX_wm_region_view3d(C);

  if (!rv3d) {
    SpaceImage *sima = CTX_wm_space_image(C);

    if (sima->mode == SI_MODE_PAINT) {
      ARegion *ar = CTX_wm_region(C);
      ED_space_image_get_zoom(sima, ar, zoomx, zoomy);

      return 1;
    }
  }

  *zoomx = *zoomy = 1;

  return 0;
}

/************************ cursor drawing *******************************/

static void toggle_paint_cursor(bContext *C, int enable)
{
  wmWindowManager *wm = CTX_wm_manager(C);
  Scene *scene = CTX_data_scene(C);
  ToolSettings *settings = scene->toolsettings;

  if (settings->imapaint.paintcursor && !enable) {
    WM_paint_cursor_end(wm, settings->imapaint.paintcursor);
    settings->imapaint.paintcursor = NULL;
    paint_cursor_delete_textures();
  }
  else if (enable)
    paint_cursor_start(C, image_paint_poll);
}

/* enable the paint cursor if it isn't already.
 *
 * purpose is to make sure the paint cursor is shown if paint
 * mode is enabled in the image editor. the paint poll will
 * ensure that the cursor is hidden when not in paint mode */
void ED_space_image_paint_update(Main *bmain, wmWindowManager *wm, Scene *scene)
{
  ToolSettings *settings = scene->toolsettings;
  ImagePaintSettings *imapaint = &settings->imapaint;
  bool enabled = false;

  for (wmWindow *win = wm->windows.first; win; win = win->next) {
    bScreen *screen = WM_window_get_active_screen(win);

    for (ScrArea *sa = screen->areabase.first; sa; sa = sa->next) {
      if (sa->spacetype == SPACE_IMAGE) {
        if (((SpaceImage *)sa->spacedata.first)->mode == SI_MODE_PAINT) {
          enabled = true;
        }
      }
    }
  }

  if (enabled) {
    BKE_paint_init(bmain, scene, PAINT_MODE_TEXTURE_2D, PAINT_CURSOR_TEXTURE_PAINT);

    paint_cursor_start_explicit(&imapaint->paint, wm, image_paint_poll);
  }
  else {
    paint_cursor_delete_textures();
  }
}

/************************ grab clone operator ************************/

typedef struct GrabClone {
  float startoffset[2];
  int startx, starty;
} GrabClone;

static void grab_clone_apply(bContext *C, wmOperator *op)
{
  Brush *brush = image_paint_brush(C);
  float delta[2];

  RNA_float_get_array(op->ptr, "delta", delta);
  add_v2_v2(brush->clone.offset, delta);
  ED_region_tag_redraw(CTX_wm_region(C));
}

static int grab_clone_exec(bContext *C, wmOperator *op)
{
  grab_clone_apply(C, op);

  return OPERATOR_FINISHED;
}

static int grab_clone_invoke(bContext *C, wmOperator *op, const wmEvent *event)
{
  Brush *brush = image_paint_brush(C);
  GrabClone *cmv;

  cmv = MEM_callocN(sizeof(GrabClone), "GrabClone");
  copy_v2_v2(cmv->startoffset, brush->clone.offset);
  cmv->startx = event->x;
  cmv->starty = event->y;
  op->customdata = cmv;

  WM_event_add_modal_handler(C, op);

  return OPERATOR_RUNNING_MODAL;
}

static int grab_clone_modal(bContext *C, wmOperator *op, const wmEvent *event)
{
  Brush *brush = image_paint_brush(C);
  ARegion *ar = CTX_wm_region(C);
  GrabClone *cmv = op->customdata;
  float startfx, startfy, fx, fy, delta[2];
  int xmin = ar->winrct.xmin, ymin = ar->winrct.ymin;

  switch (event->type) {
    case LEFTMOUSE:
    case MIDDLEMOUSE:
    case RIGHTMOUSE:  // XXX hardcoded
      MEM_freeN(op->customdata);
      return OPERATOR_FINISHED;
    case MOUSEMOVE:
      /* mouse moved, so move the clone image */
      UI_view2d_region_to_view(
          &ar->v2d, cmv->startx - xmin, cmv->starty - ymin, &startfx, &startfy);
      UI_view2d_region_to_view(&ar->v2d, event->x - xmin, event->y - ymin, &fx, &fy);

      delta[0] = fx - startfx;
      delta[1] = fy - startfy;
      RNA_float_set_array(op->ptr, "delta", delta);

      copy_v2_v2(brush->clone.offset, cmv->startoffset);

      grab_clone_apply(C, op);
      break;
  }

  return OPERATOR_RUNNING_MODAL;
}

static void grab_clone_cancel(bContext *UNUSED(C), wmOperator *op)
{
  MEM_freeN(op->customdata);
}

void PAINT_OT_grab_clone(wmOperatorType *ot)
{
<<<<<<< HEAD
	/* identifiers */
	ot->name = "Grab Clone";
	ot->idname = "PAINT_OT_grab_clone";
	ot->description = "Grab Clone\nMove the clone source image";

	/* api callbacks */
	ot->exec = grab_clone_exec;
	ot->invoke = grab_clone_invoke;
	ot->modal = grab_clone_modal;
	ot->cancel = grab_clone_cancel;
	ot->poll = image_paint_2d_clone_poll;

	/* flags */
	ot->flag = OPTYPE_REGISTER | OPTYPE_UNDO | OPTYPE_BLOCKING;

	/* properties */
	RNA_def_float_vector(ot->srna, "delta", 2, NULL, -FLT_MAX, FLT_MAX, "Delta", "Delta offset of clone image in 0.0..1.0 coordinates", -1.0f, 1.0f);
=======
  /* identifiers */
  ot->name = "Grab Clone";
  ot->idname = "PAINT_OT_grab_clone";
  ot->description = "Move the clone source image";

  /* api callbacks */
  ot->exec = grab_clone_exec;
  ot->invoke = grab_clone_invoke;
  ot->modal = grab_clone_modal;
  ot->cancel = grab_clone_cancel;
  ot->poll = image_paint_2d_clone_poll;

  /* flags */
  ot->flag = OPTYPE_REGISTER | OPTYPE_UNDO | OPTYPE_BLOCKING;

  /* properties */
  RNA_def_float_vector(ot->srna,
                       "delta",
                       2,
                       NULL,
                       -FLT_MAX,
                       FLT_MAX,
                       "Delta",
                       "Delta offset of clone image in 0.0..1.0 coordinates",
                       -1.0f,
                       1.0f);
>>>>>>> c03ac674
}

/******************** sample color operator ********************/
typedef struct {
  bool show_cursor;
  short event_type;
  float initcolor[3];
  bool sample_palette;
} SampleColorData;

static void sample_color_update_header(SampleColorData *data, bContext *C)
{
  char msg[UI_MAX_DRAW_STR];
  ScrArea *sa = CTX_wm_area(C);

  if (sa) {
    BLI_snprintf(msg,
                 sizeof(msg),
                 IFACE_("Sample color for %s"),
                 !data->sample_palette ?
                     IFACE_("Brush. Use Left Click to sample for palette instead") :
                     IFACE_("Palette. Use Left Click to sample more colors"));
    ED_workspace_status_text(C, msg);
  }
}

static int sample_color_exec(bContext *C, wmOperator *op)
{
  Paint *paint = BKE_paint_get_active_from_context(C);
  Brush *brush = BKE_paint_brush(paint);
  ePaintMode mode = BKE_paintmode_get_active_from_context(C);
  ARegion *ar = CTX_wm_region(C);
  wmWindow *win = CTX_wm_window(C);
  const bool show_cursor = ((paint->flags & PAINT_SHOW_BRUSH) != 0);
  int location[2];
  paint->flags &= ~PAINT_SHOW_BRUSH;

  /* force redraw without cursor */
  WM_paint_cursor_tag_redraw(win, ar);
  WM_redraw_windows(C);

  RNA_int_get_array(op->ptr, "location", location);
  const bool use_palette = RNA_boolean_get(op->ptr, "palette");
  const bool use_sample_texture = (mode == PAINT_MODE_TEXTURE_3D) &&
                                  !RNA_boolean_get(op->ptr, "merged");

  paint_sample_color(C, ar, location[0], location[1], use_sample_texture, use_palette);

  if (show_cursor) {
    paint->flags |= PAINT_SHOW_BRUSH;
  }

  WM_event_add_notifier(C, NC_BRUSH | NA_EDITED, brush);

  return OPERATOR_FINISHED;
}

static int sample_color_invoke(bContext *C, wmOperator *op, const wmEvent *event)
{
  Scene *scene = CTX_data_scene(C);
  Paint *paint = BKE_paint_get_active_from_context(C);
  Brush *brush = BKE_paint_brush(paint);
  SampleColorData *data = MEM_mallocN(sizeof(SampleColorData), "sample color custom data");
  ARegion *ar = CTX_wm_region(C);
  wmWindow *win = CTX_wm_window(C);

  data->event_type = event->type;
  data->show_cursor = ((paint->flags & PAINT_SHOW_BRUSH) != 0);
  copy_v3_v3(data->initcolor, BKE_brush_color_get(scene, brush));
  data->sample_palette = false;
  op->customdata = data;
  paint->flags &= ~PAINT_SHOW_BRUSH;

  sample_color_update_header(data, C);

  WM_event_add_modal_handler(C, op);

  /* force redraw without cursor */
  WM_paint_cursor_tag_redraw(win, ar);
  WM_redraw_windows(C);

  RNA_int_set_array(op->ptr, "location", event->mval);

  ePaintMode mode = BKE_paintmode_get_active_from_context(C);
  const bool use_sample_texture = (mode == PAINT_MODE_TEXTURE_3D) &&
                                  !RNA_boolean_get(op->ptr, "merged");

  paint_sample_color(C, ar, event->mval[0], event->mval[1], use_sample_texture, false);
  WM_cursor_modal_set(win, BC_EYEDROPPER_CURSOR);

  WM_event_add_notifier(C, NC_BRUSH | NA_EDITED, brush);

  return OPERATOR_RUNNING_MODAL;
}

static int sample_color_modal(bContext *C, wmOperator *op, const wmEvent *event)
{
  Scene *scene = CTX_data_scene(C);
  SampleColorData *data = op->customdata;
  Paint *paint = BKE_paint_get_active_from_context(C);
  Brush *brush = BKE_paint_brush(paint);

  if ((event->type == data->event_type) && (event->val == KM_RELEASE)) {
    if (data->show_cursor) {
      paint->flags |= PAINT_SHOW_BRUSH;
    }

    if (data->sample_palette) {
      BKE_brush_color_set(scene, brush, data->initcolor);
      RNA_boolean_set(op->ptr, "palette", true);
    }
    WM_cursor_modal_restore(CTX_wm_window(C));
    MEM_freeN(data);
    ED_workspace_status_text(C, NULL);

    return OPERATOR_FINISHED;
  }

  ePaintMode mode = BKE_paintmode_get_active_from_context(C);
  const bool use_sample_texture = (mode == PAINT_MODE_TEXTURE_3D) &&
                                  !RNA_boolean_get(op->ptr, "merged");

  switch (event->type) {
    case MOUSEMOVE: {
      ARegion *ar = CTX_wm_region(C);
      RNA_int_set_array(op->ptr, "location", event->mval);
      paint_sample_color(C, ar, event->mval[0], event->mval[1], use_sample_texture, false);
      WM_event_add_notifier(C, NC_BRUSH | NA_EDITED, brush);
      break;
    }

    case LEFTMOUSE:
      if (event->val == KM_PRESS) {
        ARegion *ar = CTX_wm_region(C);
        RNA_int_set_array(op->ptr, "location", event->mval);
        paint_sample_color(C, ar, event->mval[0], event->mval[1], use_sample_texture, true);
        if (!data->sample_palette) {
          data->sample_palette = true;
          sample_color_update_header(data, C);
        }
        WM_event_add_notifier(C, NC_BRUSH | NA_EDITED, brush);
      }
      break;
  }

  return OPERATOR_RUNNING_MODAL;
}

static bool sample_color_poll(bContext *C)
{
  return (image_paint_poll_ignore_tool(C) || vertex_paint_poll_ignore_tool(C));
}

void PAINT_OT_sample_color(wmOperatorType *ot)
{
<<<<<<< HEAD
	/* identifiers */
	ot->name = "Sample Color";
	ot->idname = "PAINT_OT_sample_color";
	ot->description = "Sample Color\nUse the mouse to sample a color in the image";
=======
  /* identifiers */
  ot->name = "Sample Color";
  ot->idname = "PAINT_OT_sample_color";
  ot->description = "Use the mouse to sample a color in the image";
>>>>>>> c03ac674

  /* api callbacks */
  ot->exec = sample_color_exec;
  ot->invoke = sample_color_invoke;
  ot->modal = sample_color_modal;
  ot->poll = sample_color_poll;

  /* flags */
  ot->flag = OPTYPE_REGISTER | OPTYPE_UNDO;

  /* properties */
  PropertyRNA *prop;

  prop = RNA_def_int_vector(ot->srna, "location", 2, NULL, 0, INT_MAX, "Location", "", 0, 16384);
  RNA_def_property_flag(prop, PROP_SKIP_SAVE | PROP_HIDDEN);

  RNA_def_boolean(ot->srna, "merged", 0, "Sample Merged", "Sample the output display color");
  RNA_def_boolean(ot->srna, "palette", 0, "Add to Palette", "");
}

/******************** texture paint toggle operator ********************/

static bool texture_paint_toggle_poll(bContext *C)
{
  Object *ob = CTX_data_active_object(C);
  if (ob == NULL || ob->type != OB_MESH)
    return 0;
  if (!ob->data || ID_IS_LINKED(ob->data))
    return 0;
  if (CTX_data_edit_object(C))
    return 0;

  return 1;
}

static int texture_paint_toggle_exec(bContext *C, wmOperator *op)
{
  struct wmMsgBus *mbus = CTX_wm_message_bus(C);
  Main *bmain = CTX_data_main(C);
  Scene *scene = CTX_data_scene(C);
  Object *ob = CTX_data_active_object(C);
  const int mode_flag = OB_MODE_TEXTURE_PAINT;
  const bool is_mode_set = (ob->mode & mode_flag) != 0;

  if (!is_mode_set) {
    if (!ED_object_mode_compat_set(C, ob, mode_flag, op->reports)) {
      return OPERATOR_CANCELLED;
    }
  }

  if (ob->mode & mode_flag) {
    ob->mode &= ~mode_flag;

    if (U.glreslimit != 0)
      GPU_free_images(bmain);
    GPU_paint_set_mipmap(bmain, 1);

    toggle_paint_cursor(C, 0);
  }
  else {
    bScreen *sc;
    Image *ima = NULL;
    ImagePaintSettings *imapaint = &scene->toolsettings->imapaint;

    /* This has to stay here to regenerate the texture paint
     * cache in case we are loading a file */
    BKE_texpaint_slots_refresh_object(scene, ob);

    BKE_paint_proj_mesh_data_check(scene, ob, NULL, NULL, NULL, NULL);

    /* entering paint mode also sets image to editors */
    if (imapaint->mode == IMAGEPAINT_MODE_MATERIAL) {
      /* set the current material active paint slot on image editor */
      Material *ma = give_current_material(ob, ob->actcol);

      if (ma && ma->texpaintslot)
        ima = ma->texpaintslot[ma->paint_active_slot].ima;
    }
    else if (imapaint->mode == IMAGEPAINT_MODE_IMAGE) {
      ima = imapaint->canvas;
    }

    if (ima) {
      for (sc = bmain->screens.first; sc; sc = sc->id.next) {
        ScrArea *sa;
        for (sa = sc->areabase.first; sa; sa = sa->next) {
          SpaceLink *sl;
          for (sl = sa->spacedata.first; sl; sl = sl->next) {
            if (sl->spacetype == SPACE_IMAGE) {
              SpaceImage *sima = (SpaceImage *)sl;

              if (!sima->pin) {
                Object *obedit = CTX_data_edit_object(C);
                ED_space_image_set(bmain, sima, obedit, ima, true);
              }
            }
          }
        }
      }
    }

    ob->mode |= mode_flag;

    BKE_paint_init(bmain, scene, PAINT_MODE_TEXTURE_3D, PAINT_CURSOR_TEXTURE_PAINT);

    BKE_paint_toolslots_brush_validate(bmain, &imapaint->paint);

    if (U.glreslimit != 0)
      GPU_free_images(bmain);
    GPU_paint_set_mipmap(bmain, 0);

    toggle_paint_cursor(C, 1);
  }

  Mesh *me = BKE_mesh_from_object(ob);
  BLI_assert(me != NULL);
  DEG_id_tag_update(&me->id, ID_RECALC_COPY_ON_WRITE);

  WM_event_add_notifier(C, NC_SCENE | ND_MODE, scene);

  WM_msg_publish_rna_prop(mbus, &ob->id, ob, Object, mode);

  WM_toolsystem_update_from_context_view3d(C);

  return OPERATOR_FINISHED;
}

void PAINT_OT_texture_paint_toggle(wmOperatorType *ot)
{
<<<<<<< HEAD
	/* identifiers */
	ot->name = "Texture Paint Toggle";
	ot->idname = "PAINT_OT_texture_paint_toggle";
	ot->description = "Texture Paint Toggle\nToggle texture paint mode in 3D view";
=======
  /* identifiers */
  ot->name = "Texture Paint Toggle";
  ot->idname = "PAINT_OT_texture_paint_toggle";
  ot->description = "Toggle texture paint mode in 3D view";
>>>>>>> c03ac674

  /* api callbacks */
  ot->exec = texture_paint_toggle_exec;
  ot->poll = texture_paint_toggle_poll;

  /* flags */
  ot->flag = OPTYPE_REGISTER | OPTYPE_UNDO | OPTYPE_USE_EVAL_DATA;
}

static int brush_colors_flip_exec(bContext *C, wmOperator *UNUSED(op))
{
  Scene *scene = CTX_data_scene(C);
  UnifiedPaintSettings *ups = &scene->toolsettings->unified_paint_settings;

  ViewLayer *view_layer = CTX_data_view_layer(C);
  Paint *paint = BKE_paint_get_active(scene, view_layer);
  Brush *br = BKE_paint_brush(paint);

  if (ups->flag & UNIFIED_PAINT_COLOR) {
    swap_v3_v3(ups->rgb, ups->secondary_rgb);
  }
  else if (br) {
    swap_v3_v3(br->rgb, br->secondary_rgb);
  }
  WM_event_add_notifier(C, NC_BRUSH | NA_EDITED, br);

  return OPERATOR_FINISHED;
}

static bool brush_colors_flip_poll(bContext *C)
{
  if (image_paint_poll(C)) {
    Brush *br = image_paint_brush(C);
    if (ELEM(br->imagepaint_tool, PAINT_TOOL_DRAW, PAINT_TOOL_FILL))
      return true;
  }
  else {
    Object *ob = CTX_data_active_object(C);
    if (ob != NULL) {
      if (ob->mode & (OB_MODE_VERTEX_PAINT | OB_MODE_TEXTURE_PAINT)) {
        return true;
      }
    }
  }
  return false;
}

void PAINT_OT_brush_colors_flip(wmOperatorType *ot)
{
<<<<<<< HEAD
	/* identifiers */
	ot->name = "Brush Colors Flip";
	ot->idname = "PAINT_OT_brush_colors_flip";
	ot->description = "Brush Colors Flip\nToggle foreground and background brush colors";
=======
  /* identifiers */
  ot->name = "Brush Colors Flip";
  ot->idname = "PAINT_OT_brush_colors_flip";
  ot->description = "Toggle foreground and background brush colors";
>>>>>>> c03ac674

  /* api callbacks */
  ot->exec = brush_colors_flip_exec;
  ot->poll = brush_colors_flip_poll;

  /* flags */
  ot->flag = OPTYPE_REGISTER | OPTYPE_UNDO;
}

void ED_imapaint_bucket_fill(struct bContext *C, float color[3], wmOperator *op)
{
  wmWindowManager *wm = CTX_wm_manager(C);
  SpaceImage *sima = CTX_wm_space_image(C);
  Image *ima = sima->image;

  BKE_undosys_step_push_init_with_type(wm->undo_stack, C, op->type->name, BKE_UNDOSYS_TYPE_IMAGE);

  ED_image_undo_push_begin(op->type->name, PAINT_MODE_TEXTURE_2D);

  paint_2d_bucket_fill(C, color, NULL, NULL, NULL);

  BKE_undosys_step_push(wm->undo_stack, C, op->type->name);

  DEG_id_tag_update(&ima->id, 0);
}

static bool texture_paint_poll(bContext *C)
{
  if (texture_paint_toggle_poll(C))
    if (CTX_data_active_object(C)->mode & OB_MODE_TEXTURE_PAINT)
      return 1;

  return 0;
}

bool image_texture_paint_poll(bContext *C)
{
  return (texture_paint_poll(C) || image_paint_poll(C));
}

bool facemask_paint_poll(bContext *C)
{
  return BKE_paint_select_face_test(CTX_data_active_object(C));
}

bool vert_paint_poll(bContext *C)
{
  return BKE_paint_select_vert_test(CTX_data_active_object(C));
}

bool mask_paint_poll(bContext *C)
{
  return BKE_paint_select_elem_test(CTX_data_active_object(C));
}<|MERGE_RESOLUTION|>--- conflicted
+++ resolved
@@ -714,28 +714,10 @@
 
 void PAINT_OT_image_paint(wmOperatorType *ot)
 {
-<<<<<<< HEAD
-	/* identifiers */
-	ot->name = "Image Paint";
-	ot->idname = "PAINT_OT_image_paint";
-	ot->description = "Image Paint\nPaint a stroke into the image";
-
-	/* api callbacks */
-	ot->invoke = paint_invoke;
-	ot->modal = paint_stroke_modal;
-	ot->exec = paint_exec;
-	ot->poll = image_paint_poll;
-	ot->cancel = paint_stroke_cancel;
-
-	/* flags */
-	ot->flag = OPTYPE_BLOCKING;
-
-	paint_stroke_operator_properties(ot);
-=======
   /* identifiers */
   ot->name = "Image Paint";
   ot->idname = "PAINT_OT_image_paint";
-  ot->description = "Paint a stroke into the image";
+  ot->description = "Image Paint\nPaint a stroke into the image";
 
   /* api callbacks */
   ot->invoke = paint_invoke;
@@ -748,7 +730,6 @@
   ot->flag = OPTYPE_BLOCKING;
 
   paint_stroke_operator_properties(ot);
->>>>>>> c03ac674
 }
 
 int get_imapaint_zoom(bContext *C, float *zoomx, float *zoomy)
@@ -901,29 +882,10 @@
 
 void PAINT_OT_grab_clone(wmOperatorType *ot)
 {
-<<<<<<< HEAD
-	/* identifiers */
-	ot->name = "Grab Clone";
-	ot->idname = "PAINT_OT_grab_clone";
-	ot->description = "Grab Clone\nMove the clone source image";
-
-	/* api callbacks */
-	ot->exec = grab_clone_exec;
-	ot->invoke = grab_clone_invoke;
-	ot->modal = grab_clone_modal;
-	ot->cancel = grab_clone_cancel;
-	ot->poll = image_paint_2d_clone_poll;
-
-	/* flags */
-	ot->flag = OPTYPE_REGISTER | OPTYPE_UNDO | OPTYPE_BLOCKING;
-
-	/* properties */
-	RNA_def_float_vector(ot->srna, "delta", 2, NULL, -FLT_MAX, FLT_MAX, "Delta", "Delta offset of clone image in 0.0..1.0 coordinates", -1.0f, 1.0f);
-=======
   /* identifiers */
   ot->name = "Grab Clone";
   ot->idname = "PAINT_OT_grab_clone";
-  ot->description = "Move the clone source image";
+  ot->description = "Grab Clone\nMove the clone source image";
 
   /* api callbacks */
   ot->exec = grab_clone_exec;
@@ -946,7 +908,6 @@
                        "Delta offset of clone image in 0.0..1.0 coordinates",
                        -1.0f,
                        1.0f);
->>>>>>> c03ac674
 }
 
 /******************** sample color operator ********************/
@@ -1102,17 +1063,10 @@
 
 void PAINT_OT_sample_color(wmOperatorType *ot)
 {
-<<<<<<< HEAD
-	/* identifiers */
-	ot->name = "Sample Color";
-	ot->idname = "PAINT_OT_sample_color";
-	ot->description = "Sample Color\nUse the mouse to sample a color in the image";
-=======
   /* identifiers */
   ot->name = "Sample Color";
   ot->idname = "PAINT_OT_sample_color";
-  ot->description = "Use the mouse to sample a color in the image";
->>>>>>> c03ac674
+  ot->description = "Sample Color\nUse the mouse to sample a color in the image";
 
   /* api callbacks */
   ot->exec = sample_color_exec;
@@ -1242,17 +1196,10 @@
 
 void PAINT_OT_texture_paint_toggle(wmOperatorType *ot)
 {
-<<<<<<< HEAD
-	/* identifiers */
-	ot->name = "Texture Paint Toggle";
-	ot->idname = "PAINT_OT_texture_paint_toggle";
-	ot->description = "Texture Paint Toggle\nToggle texture paint mode in 3D view";
-=======
   /* identifiers */
   ot->name = "Texture Paint Toggle";
   ot->idname = "PAINT_OT_texture_paint_toggle";
-  ot->description = "Toggle texture paint mode in 3D view";
->>>>>>> c03ac674
+  ot->description = "Texture Paint Toggle\nToggle texture paint mode in 3D view";
 
   /* api callbacks */
   ot->exec = texture_paint_toggle_exec;
@@ -1302,17 +1249,10 @@
 
 void PAINT_OT_brush_colors_flip(wmOperatorType *ot)
 {
-<<<<<<< HEAD
-	/* identifiers */
-	ot->name = "Brush Colors Flip";
-	ot->idname = "PAINT_OT_brush_colors_flip";
-	ot->description = "Brush Colors Flip\nToggle foreground and background brush colors";
-=======
   /* identifiers */
   ot->name = "Brush Colors Flip";
   ot->idname = "PAINT_OT_brush_colors_flip";
-  ot->description = "Toggle foreground and background brush colors";
->>>>>>> c03ac674
+  ot->description = "Brush Colors Flip\nToggle foreground and background brush colors";
 
   /* api callbacks */
   ot->exec = brush_colors_flip_exec;
