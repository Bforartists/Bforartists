/*
 * ***** BEGIN GPL LICENSE BLOCK *****
 *
 * This program is free software; you can redistribute it and/or
 * modify it under the terms of the GNU General Public License
 * as published by the Free Software Foundation; either version 2
 * of the License, or (at your option) any later version.
 *
 * This program is distributed in the hope that it will be useful,
 * but WITHOUT ANY WARRANTY; without even the implied warranty of
 * MERCHANTABILITY or FITNESS FOR A PARTICULAR PURPOSE.  See the
 * GNU General Public License for more details.
 *
 * along with this program; if not, write to the Free Software Foundation,
 * Inc., 51 Franklin Street, Fifth Floor, Boston, MA 02110-1301, USA.
 *
 * The Original Code is Copyright (C) 2001-2002 by NaN Holding BV.
 * All rights reserved.
 *
 * The Original Code is: some of this file.
 *
 * Contributor(s): Jens Ole Wund (bjornmose), Campbell Barton (ideasman42)
 *
 * ***** END GPL LICENSE BLOCK *****
 */

/** \file blender/editors/sculpt_paint/paint_image_proj.c
 *  \ingroup edsculpt
 *  \brief Functions to paint images in 2D and 3D.
 */

#include <float.h>
#include <string.h>
#include <stdio.h>
#include <math.h>

#include "MEM_guardedalloc.h"

#ifdef WIN32
#  include "BLI_winstuff.h"
#endif

#include "BLI_blenlib.h"
#include "BLI_linklist.h"
#include "BLI_math.h"
#include "BLI_math_bits.h"
#include "BLI_math_color_blend.h"
#include "BLI_memarena.h"
#include "BLI_threads.h"
#include "BLI_utildefines.h"

#include "BLT_translation.h"


#include "IMB_imbuf.h"
#include "IMB_imbuf_types.h"

#include "DNA_brush_types.h"
#include "DNA_material_types.h"
#include "DNA_mesh_types.h"
#include "DNA_meshdata_types.h"
#include "DNA_node_types.h"
#include "DNA_object_types.h"

#include "BKE_brush.h"
#include "BKE_camera.h"
#include "BKE_colorband.h"
#include "BKE_context.h"
#include "BKE_colortools.h"
#include "BKE_idprop.h"
#include "BKE_image.h"
#include "BKE_library.h"
#include "BKE_main.h"
#include "BKE_material.h"
#include "BKE_mesh.h"
#include "BKE_mesh_mapping.h"
#include "BKE_mesh_runtime.h"
#include "BKE_node.h"
#include "BKE_paint.h"
#include "BKE_report.h"
#include "BKE_scene.h"
#include "BKE_screen.h"
#include "BKE_texture.h"

#include "DEG_depsgraph.h"
#include "DEG_depsgraph_query.h"

#include "UI_interface.h"

#include "ED_object.h"
#include "ED_mesh.h"
#include "ED_node.h"
#include "ED_paint.h"
#include "ED_screen.h"
#include "ED_uvedit.h"
#include "ED_view3d.h"

#include "GPU_extensions.h"

#include "WM_api.h"
#include "WM_types.h"

#include "RNA_access.h"
#include "RNA_define.h"
#include "RNA_enum_types.h"

#include "GPU_draw.h"

#include "IMB_colormanagement.h"

#include "bmesh.h"
//#include "bmesh_tools.h"

#include "paint_intern.h"

static void partial_redraw_array_init(ImagePaintPartialRedraw *pr);

/* Defines and Structs */
/* unit_float_to_uchar_clamp as inline function */
BLI_INLINE unsigned char f_to_char(const float val)
{
	return unit_float_to_uchar_clamp(val);
}

/* ProjectionPaint defines */

/* approx the number of buckets to have under the brush,
 * used with the brush size to set the ps->buckets_x and ps->buckets_y value.
 *
 * When 3 - a brush should have ~9 buckets under it at once
 * ...this helps for threading while painting as well as
 * avoiding initializing pixels that wont touch the brush */
#define PROJ_BUCKET_BRUSH_DIV 4

#define PROJ_BUCKET_RECT_MIN 4
#define PROJ_BUCKET_RECT_MAX 256

#define PROJ_BOUNDBOX_DIV 8
#define PROJ_BOUNDBOX_SQUARED  (PROJ_BOUNDBOX_DIV * PROJ_BOUNDBOX_DIV)

//#define PROJ_DEBUG_PAINT 1
//#define PROJ_DEBUG_NOSEAMBLEED 1
//#define PROJ_DEBUG_PRINT_CLIP 1
#define PROJ_DEBUG_WINCLIP 1


#ifndef PROJ_DEBUG_NOSEAMBLEED
/* projectFaceSeamFlags options */
//#define PROJ_FACE_IGNORE	(1<<0)	/* When the face is hidden, backfacing or occluded */
//#define PROJ_FACE_INIT	(1<<1)	/* When we have initialized the faces data */
#define PROJ_FACE_SEAM1 (1 << 0)  /* If this face has a seam on any of its edges */
#define PROJ_FACE_SEAM2 (1 << 1)
#define PROJ_FACE_SEAM3 (1 << 2)

#define PROJ_FACE_NOSEAM1   (1 << 4)
#define PROJ_FACE_NOSEAM2   (1 << 5)
#define PROJ_FACE_NOSEAM3   (1 << 6)

/* face winding */
#define PROJ_FACE_WINDING_INIT 1
#define PROJ_FACE_WINDING_CW 2

/* a slightly scaled down face is used to get fake 3D location for edge pixels in the seams
 * as this number approaches  1.0f the likelihood increases of float precision errors where
 * it is occluded by an adjacent face */
#define PROJ_FACE_SCALE_SEAM    0.99f
#endif  /* PROJ_DEBUG_NOSEAMBLEED */


#define PROJ_SRC_VIEW       1
#define PROJ_SRC_IMAGE_CAM  2
#define PROJ_SRC_IMAGE_VIEW 3
#define PROJ_SRC_VIEW_FILL  4

#define PROJ_VIEW_DATA_ID "view_data"
/* viewmat + winmat + clipsta + clipend + is_ortho */
#define PROJ_VIEW_DATA_SIZE (4 * 4 + 4 * 4 + 3)

#define PROJ_BUCKET_NULL        0
#define PROJ_BUCKET_INIT        (1 << 0)
// #define PROJ_BUCKET_CLONE_INIT	(1<<1)

/* used for testing doubles, if a point is on a line etc */
#define PROJ_GEOM_TOLERANCE 0.00075f
#define PROJ_PIXEL_TOLERANCE 0.01f

/* vert flags */
#define PROJ_VERT_CULL 1

/* to avoid locking in tile initialization */
#define TILE_PENDING POINTER_FROM_INT(-1)

/** This is mainly a convenience struct used so we can keep an array of images we use -
 * their imbufs, etc, in 1 array, When using threads this array is copied for each thread
 * because 'partRedrawRect' and 'touch' values would not be thread safe */
typedef struct ProjPaintImage {
	Image *ima;
	ImBuf *ibuf;
	ImagePaintPartialRedraw *partRedrawRect;
	/** Only used to build undo tiles during painting. */
	volatile void **undoRect;
	/** The mask accumulation must happen on canvas, not on space screen bucket.
	 * Here we store the mask rectangle. */
	unsigned short **maskRect;
	/** Store flag to enforce validation of undo rectangle. */
	bool **valid;
	bool touch;
} ProjPaintImage;

/**
 * Handle for stroke (operator customdata)
 */
typedef struct ProjStrokeHandle {
	/* Support for painting from multiple views at once,
	 * currently used to implement symmetry painting,
	 * we can assume at least the first is set while painting. */
	struct ProjPaintState *ps_views[8];
	int ps_views_tot;
	int symmetry_flags;

	int orig_brush_size;

	bool need_redraw;

	/* trick to bypass regular paint and allow clone picking */
	bool is_clone_cursor_pick;

	/* In ProjPaintState, only here for convenience */
	Scene *scene;
	Brush *brush;
} ProjStrokeHandle;

/* Main projection painting struct passed to all projection painting functions */
typedef struct ProjPaintState {
	View3D *v3d;
	RegionView3D *rv3d;
	ARegion *ar;
	Depsgraph *depsgraph;
	Scene *scene;
	/* PROJ_SRC_**** */
	int source;

	/* the paint color. It can change depending of inverted mode or not */
	float paint_color[3];
	float paint_color_linear[3];
	float dither;

	Brush *brush;
	short tool, blend, mode;

	float brush_size;
	Object *ob;
	/* for symmetry, we need to store modified object matrix */
	float obmat[4][4];
	float obmat_imat[4][4];
	/* end similarities with ImagePaintState */

	Image *stencil_ima;
	Image *canvas_ima;
	Image *clone_ima;
	float stencil_value;

	/* projection painting only */
	/** for multithreading, the first item is sometimes used for non threaded cases too. */
	MemArena *arena_mt[BLENDER_MAX_THREADS];
	/** screen sized 2D array, each pixel has a linked list of ProjPixel's */
	LinkNode **bucketRect;
	/** bucketRect aligned array linkList of faces overlapping each bucket. */
	LinkNode **bucketFaces;
	/** store if the bucks have been initialized. */
	unsigned char *bucketFlags;

	/** store options per vert, now only store if the vert is pointing away from the view. */
	char *vertFlags;
	/** The size of the bucket grid, the grid span's screenMin/screenMax
	 * so you can paint outsize the screen or with 2 brushes at once. */
	int buckets_x;
	int buckets_y;

	/** result of project_paint_pixel_sizeof(), constant per stroke. */
	int pixel_sizeof;

	/** size of projectImages array. */
	int image_tot;

	/** verts projected into floating point screen space. */
	float (*screenCoords)[4];
	/** 2D bounds for mesh verts on the screen's plane (screenspace). */
	float screenMin[2];
	float screenMax[2];
	/** Calculated from screenMin & screenMax. */
	float screen_width;
	float screen_height;
	/** from the carea or from the projection render. */
	int winx, winy;

	/* options for projection painting */
	bool  do_layer_clone;
	bool  do_layer_stencil;
	bool  do_layer_stencil_inv;
	bool  do_stencil_brush;
	bool  do_material_slots;

	/** Use raytraced occlusion? - ortherwise will paint right through to the back. */
	bool  do_occlude;
	/** ignore faces with normals pointing away,
	 * skips a lot of raycasts if your normals are correctly flipped. */
	bool  do_backfacecull;
	/** mask out pixels based on their normals. */
	bool  do_mask_normal;
	/** mask out pixels based on cavity. */
	bool  do_mask_cavity;
	/** what angle to mask at. */
	float normal_angle;
	/** cos(normal_angle), faster to compare. */
	float normal_angle__cos;
	float normal_angle_inner;
	float normal_angle_inner__cos;
	/** difference between normal_angle and normal_angle_inner, for easy access. */
	float normal_angle_range;

	/** quick access to (me->editflag & ME_EDIT_PAINT_FACE_SEL) */
	bool do_face_sel;
	bool is_ortho;
	/** the object is negative scaled. */
	bool is_flip_object;
	/** use masking during painting. Some operations such as airbrush may disable. */
	bool do_masking;
	/** only to avoid running. */
	bool is_texbrush;
	/** mask brush is applied before masking. */
	bool is_maskbrush;
#ifndef PROJ_DEBUG_NOSEAMBLEED
	float seam_bleed_px;
#endif
	/* clone vars */
	float cloneOffset[2];

	/** Projection matrix, use for getting screen coords. */
	float projectMat[4][4];
	/** inverse of projectMat. */
	float projectMatInv[4][4];
	/** View vector, use for do_backfacecull and for ray casting with an ortho viewport. */
	float viewDir[3];
	/** View location in object relative 3D space, so can compare to verts. */
	float viewPos[3];
	float clipsta, clipend;

	/* reproject vars */
	Image *reproject_image;
	ImBuf *reproject_ibuf;
	bool   reproject_ibuf_free_float;
	bool   reproject_ibuf_free_uchar;

	/* threads */
	int thread_tot;
	int bucketMin[2];
	int bucketMax[2];
	/** must lock threads while accessing these. */
	int context_bucket_x, context_bucket_y;

	struct CurveMapping *cavity_curve;
	BlurKernel *blurkernel;



	/* -------------------------------------------------------------------- */
	/* Vars shared between multiple views (keep last) */
	/**
	 * This data is owned by ``ProjStrokeHandle.ps_views[0]``,
	 * all other views re-use the data.
	 */

#define PROJ_PAINT_STATE_SHARED_MEMCPY(ps_dst, ps_src) \
	MEMCPY_STRUCT_OFS(ps_dst, ps_src, is_shared_user)

#define PROJ_PAINT_STATE_SHARED_CLEAR(ps) \
	MEMSET_STRUCT_OFS(ps, 0, is_shared_user)

	bool is_shared_user;

	ProjPaintImage *projImages;
	/** cavity amount for vertices. */
	float *cavities;

#ifndef PROJ_DEBUG_NOSEAMBLEED
	/** store info about faces, if they are initialized etc*/
	char *faceSeamFlags;
	/** save the winding of the face in uv space,
	 * helps as an extra validation step for seam detection. */
	char *faceWindingFlags;
	/** expanded UVs for faces to use as seams. */
	float (*faceSeamUVs)[3][2];
	/** Only needed for when seam_bleed_px is enabled, use to find UV seams. */
	LinkNode **vertFaces;
#endif

	SpinLock *tile_lock;

	Mesh *me_eval;
	bool  me_eval_free;
	int  totlooptri_eval;
	int  totpoly_eval;
	int  totedge_eval;
	int  totvert_eval;

	const MVert    *mvert_eval;
	const MEdge    *medge_eval;
	const MPoly    *mpoly_eval;
	const MLoop    *mloop_eval;
	const MLoopTri *mlooptri_eval;

	const MLoopUV  *mloopuv_stencil_eval;

	/**
	 * \note These UV layers are aligned to \a mpoly_eval
	 * but each pointer references the start of the layer,
	 * so a loop indirection is needed as well.
	 */
	const MLoopUV **poly_to_loop_uv;
	/** other UV map, use for cloning between layers. */
	const MLoopUV **poly_to_loop_uv_clone;

	/* Actual material for each index, either from object or Mesh datablock... */
	Material **mat_array;

	bool use_colormanagement;
} ProjPaintState;

typedef union pixelPointer {
	/** float buffer. */
	float *f_pt;
	/** 2 ways to access a char buffer. */
	unsigned int *uint_pt;
	unsigned char *ch_pt;
} PixelPointer;

typedef union pixelStore {
	unsigned char ch[4];
	unsigned int uint;
	float f[4];
} PixelStore;

typedef struct ProjPixel {
	/** the floating point screen projection of this pixel. */
	float projCoSS[2];
	float worldCoSS[3];

	short x_px, y_px;

	/** if anyone wants to paint onto more than 65535 images they can bite me. */
	unsigned short image_index;
	unsigned char bb_cell_index;

	/* for various reasons we may want to mask out painting onto this pixel */
	unsigned short mask;

	/* Only used when the airbrush is disabled.
	 * Store the max mask value to avoid painting over an area with a lower opacity
	 * with an advantage that we can avoid touching the pixel at all, if the
	 * new mask value is lower then mask_accum */
	unsigned short *mask_accum;

	/* horrible hack, store tile valid flag pointer here to re-validate tiles
	 * used for anchored and drag-dot strokes */
	bool *valid;

	PixelPointer origColor;
	PixelStore newColor;
	PixelPointer pixel;
} ProjPixel;

typedef struct ProjPixelClone {
	struct ProjPixel __pp;
	PixelStore clonepx;
} ProjPixelClone;

/* undo tile pushing */
typedef struct {
	SpinLock *lock;
	bool masked;
	unsigned short tile_width;
	ImBuf **tmpibuf;
	ProjPaintImage *pjima;
} TileInfo;



/* -------------------------------------------------------------------- */
/** \name MLoopTri accessor functions.
 * \{ */

BLI_INLINE const MPoly *ps_tri_index_to_mpoly(const ProjPaintState *ps, int tri_index)
{
	return &ps->mpoly_eval[ps->mlooptri_eval[tri_index].poly];
}

#define PS_LOOPTRI_AS_VERT_INDEX_3(ps, lt) \
	ps->mloop_eval[lt->tri[0]].v, \
	ps->mloop_eval[lt->tri[1]].v, \
	ps->mloop_eval[lt->tri[2]].v,

#define PS_LOOPTRI_AS_UV_3(uvlayer, lt) \
	uvlayer[lt->poly][lt->tri[0]].uv, \
	uvlayer[lt->poly][lt->tri[1]].uv, \
	uvlayer[lt->poly][lt->tri[2]].uv,

#define PS_LOOPTRI_ASSIGN_UV_3(uv_tri, uvlayer, lt)  { \
	(uv_tri)[0] = uvlayer[lt->poly][lt->tri[0]].uv; \
	(uv_tri)[1] = uvlayer[lt->poly][lt->tri[1]].uv; \
	(uv_tri)[2] = uvlayer[lt->poly][lt->tri[2]].uv; \
} ((void)0)

/** \} */



/* Finish projection painting structs */

static TexPaintSlot *project_paint_face_paint_slot(const ProjPaintState *ps, int tri_index)
{
	const MPoly *mp = ps_tri_index_to_mpoly(ps, tri_index);
	Material *ma = ps->mat_array[mp->mat_nr];
	return ma ? ma->texpaintslot + ma->paint_active_slot : NULL;
}

static Image *project_paint_face_paint_image(const ProjPaintState *ps, int tri_index)
{
	if (ps->do_stencil_brush) {
		return ps->stencil_ima;
	}
	else {
		const MPoly *mp = ps_tri_index_to_mpoly(ps, tri_index);
		Material *ma = ps->mat_array[mp->mat_nr];
		TexPaintSlot *slot = ma ? ma->texpaintslot + ma->paint_active_slot : NULL;
		return slot ? slot->ima : ps->canvas_ima;
	}
}

static TexPaintSlot *project_paint_face_clone_slot(const ProjPaintState *ps, int tri_index)
{
	const MPoly *mp = ps_tri_index_to_mpoly(ps, tri_index);
	Material *ma = ps->mat_array[mp->mat_nr];
	return ma ? ma->texpaintslot + ma->paint_clone_slot : NULL;
}

static Image *project_paint_face_clone_image(const ProjPaintState *ps, int tri_index)
{
	const MPoly *mp = ps_tri_index_to_mpoly(ps, tri_index);
	Material *ma = ps->mat_array[mp->mat_nr];
	TexPaintSlot *slot = ma ? ma->texpaintslot + ma->paint_clone_slot : NULL;
	return slot ? slot->ima : ps->clone_ima;
}

/* fast projection bucket array lookup, use the safe version for bound checking  */
static int project_bucket_offset(const ProjPaintState *ps, const float projCoSS[2])
{
	/* If we were not dealing with screenspace 2D coords we could simple do...
	 * ps->bucketRect[x + (y*ps->buckets_y)] */

	/* please explain?
	 * projCoSS[0] - ps->screenMin[0]   : zero origin
	 * ... / ps->screen_width           : range from 0.0 to 1.0
	 * ... * ps->buckets_x              : use as a bucket index
	 *
	 * Second multiplication does similar but for vertical offset
	 */
	return ( (int)(((projCoSS[0] - ps->screenMin[0]) / ps->screen_width)  * ps->buckets_x)) +
	       (((int)(((projCoSS[1] - ps->screenMin[1]) / ps->screen_height) * ps->buckets_y)) * ps->buckets_x);
}

static int project_bucket_offset_safe(const ProjPaintState *ps, const float projCoSS[2])
{
	int bucket_index = project_bucket_offset(ps, projCoSS);

	if (bucket_index < 0 || bucket_index >= ps->buckets_x * ps->buckets_y) {
		return -1;
	}
	else {
		return bucket_index;
	}
}

static float VecZDepthOrtho(
        const float pt[2],
        const float v1[3], const float v2[3], const float v3[3],
        float w[3])
{
	barycentric_weights_v2(v1, v2, v3, pt, w);
	return (v1[2] * w[0]) + (v2[2] * w[1]) + (v3[2] * w[2]);
}

static float VecZDepthPersp(
        const float pt[2],
        const float v1[4], const float v2[4], const float v3[4],
        float w[3])
{
	float wtot_inv, wtot;
	float w_tmp[3];

	barycentric_weights_v2_persp(v1, v2, v3, pt, w);
	/* for the depth we need the weights to match what
	 * barycentric_weights_v2 would return, in this case its easiest just to
	 * undo the 4th axis division and make it unit-sum
	 *
	 * don't call barycentric_weights_v2() because our callers expect 'w'
	 * to be weighted from the perspective */
	w_tmp[0] = w[0] * v1[3];
	w_tmp[1] = w[1] * v2[3];
	w_tmp[2] = w[2] * v3[3];

	wtot = w_tmp[0] + w_tmp[1] + w_tmp[2];

	if (wtot != 0.0f) {
		wtot_inv = 1.0f / wtot;

		w_tmp[0] = w_tmp[0] * wtot_inv;
		w_tmp[1] = w_tmp[1] * wtot_inv;
		w_tmp[2] = w_tmp[2] * wtot_inv;
	}
	else /* dummy values for zero area face */
		w_tmp[0] = w_tmp[1] = w_tmp[2] = 1.0f / 3.0f;
	/* done mimicking barycentric_weights_v2() */

	return (v1[2] * w_tmp[0]) + (v2[2] * w_tmp[1]) + (v3[2] * w_tmp[2]);
}


/* Return the top-most face index that the screen space coord 'pt' touches (or -1) */
static int project_paint_PickFace(
        const ProjPaintState *ps, const float pt[2],
        float w[3])
{
	LinkNode *node;
	float w_tmp[3];
	int bucket_index;
	int best_tri_index = -1;
	float z_depth_best = FLT_MAX, z_depth;

	bucket_index = project_bucket_offset_safe(ps, pt);
	if (bucket_index == -1)
		return -1;



	/* we could return 0 for 1 face buckets, as long as this function assumes
	 * that the point its testing is only every originated from an existing face */

	for (node = ps->bucketFaces[bucket_index]; node; node = node->next) {
		const int tri_index = POINTER_AS_INT(node->link);
		const MLoopTri *lt = &ps->mlooptri_eval[tri_index];
		const float *vtri_ss[3] = {
		    ps->screenCoords[ps->mloop_eval[lt->tri[0]].v],
		    ps->screenCoords[ps->mloop_eval[lt->tri[1]].v],
		    ps->screenCoords[ps->mloop_eval[lt->tri[2]].v],
		};


		if (isect_point_tri_v2(pt, UNPACK3(vtri_ss))) {
			if (ps->is_ortho) {
				z_depth = VecZDepthOrtho(pt, UNPACK3(vtri_ss), w_tmp);
			}
			else {
				z_depth = VecZDepthPersp(pt, UNPACK3(vtri_ss), w_tmp);
			}

			if (z_depth < z_depth_best) {
				best_tri_index = tri_index;
				z_depth_best = z_depth;
				copy_v3_v3(w, w_tmp);
			}
		}
	}

	/** will be -1 or a valid face. */
	return best_tri_index;
}

/* Converts a uv coord into a pixel location wrapping if the uv is outside 0-1 range */
static void uvco_to_wrapped_pxco(const float uv[2], int ibuf_x, int ibuf_y, float *x, float *y)
{
	/* use */
	*x = fmodf(uv[0], 1.0f);
	*y = fmodf(uv[1], 1.0f);

	if (*x < 0.0f) *x += 1.0f;
	if (*y < 0.0f) *y += 1.0f;

	*x = *x * ibuf_x - 0.5f;
	*y = *y * ibuf_y - 0.5f;
}

/* Set the top-most face color that the screen space coord 'pt' touches
 * (or return 0 if none touch) */
static bool project_paint_PickColor(
        const ProjPaintState *ps, const float pt[2],
        float *rgba_fp, unsigned char *rgba, const bool interp)
{
	const MLoopTri *lt;
	const float *lt_tri_uv[3];
	float w[3], uv[2];
	int tri_index;
	Image *ima;
	ImBuf *ibuf;
	int xi, yi;

	tri_index = project_paint_PickFace(ps, pt, w);

	if (tri_index == -1)
		return 0;

	lt = &ps->mlooptri_eval[tri_index];
	PS_LOOPTRI_ASSIGN_UV_3(lt_tri_uv, ps->poly_to_loop_uv, lt);

	interp_v2_v2v2v2(uv, UNPACK3(lt_tri_uv), w);

	ima = project_paint_face_paint_image(ps, tri_index);
	/** we must have got the imbuf before getting here. */
	ibuf = BKE_image_get_first_ibuf(ima);
	if (!ibuf) return 0;

	if (interp) {
		float x, y;
		uvco_to_wrapped_pxco(uv, ibuf->x, ibuf->y, &x, &y);

		if (ibuf->rect_float) {
			if (rgba_fp) {
				bilinear_interpolation_color_wrap(ibuf, NULL, rgba_fp, x, y);
			}
			else {
				float rgba_tmp_f[4];
				bilinear_interpolation_color_wrap(ibuf, NULL, rgba_tmp_f, x, y);
				premul_float_to_straight_uchar(rgba, rgba_tmp_f);
			}
		}
		else {
			if (rgba) {
				bilinear_interpolation_color_wrap(ibuf, rgba, NULL, x, y);
			}
			else {
				unsigned char rgba_tmp[4];
				bilinear_interpolation_color_wrap(ibuf, rgba_tmp, NULL, x, y);
				straight_uchar_to_premul_float(rgba_fp, rgba_tmp);
			}
		}
	}
	else {
		//xi = (int)((uv[0]*ibuf->x) + 0.5f);
		//yi = (int)((uv[1]*ibuf->y) + 0.5f);
		//if (xi < 0 || xi >= ibuf->x  ||  yi < 0 || yi >= ibuf->y) return 0;

		/* wrap */
		xi = mod_i((int)(uv[0] * ibuf->x), ibuf->x);
		yi = mod_i((int)(uv[1] * ibuf->y), ibuf->y);

		if (rgba) {
			if (ibuf->rect_float) {
				const float *rgba_tmp_fp = ibuf->rect_float + (xi + yi * ibuf->x * 4);
				premul_float_to_straight_uchar(rgba, rgba_tmp_fp);
			}
			else {
				*((unsigned int *)rgba) = *(unsigned int *)(((char *)ibuf->rect) + ((xi + yi * ibuf->x) * 4));
			}
		}

		if (rgba_fp) {
			if (ibuf->rect_float) {
				copy_v4_v4(rgba_fp, (ibuf->rect_float + ((xi + yi * ibuf->x) * 4)));
			}
			else {
				unsigned char *tmp_ch = ((unsigned char *)ibuf->rect) + ((xi + yi * ibuf->x) * 4);
				straight_uchar_to_premul_float(rgba_fp, tmp_ch);
			}
		}
	}
	BKE_image_release_ibuf(ima, ibuf, NULL);
	return 1;
}

/**
 * Check if 'pt' is infront of the 3 verts on the Z axis (used for screenspace occlusion test)
 * \return
 * -  `0`:   no occlusion
 * - `-1`: no occlusion but 2D intersection is true
 * -  `1`: occluded
 * -  `2`: occluded with `w[3]` weights set (need to know in some cases)
 */
static int project_paint_occlude_ptv(
        const float pt[3],
        const float v1[4], const float v2[4], const float v3[4],
        float w[3], const bool is_ortho)
{
	/* if all are behind us, return false */
	if (v1[2] > pt[2] && v2[2] > pt[2] && v3[2] > pt[2])
		return 0;

	/* do a 2D point in try intersection */
	if (!isect_point_tri_v2(pt, v1, v2, v3))
		return 0;


	/* From here on we know there IS an intersection */
	/* if ALL of the verts are infront of us then we know it intersects ? */
	if (v1[2] < pt[2] && v2[2] < pt[2] && v3[2] < pt[2]) {
		return 1;
	}
	else {
		/* we intersect? - find the exact depth at the point of intersection */
		/* Is this point is occluded by another face? */
		if (is_ortho) {
			if (VecZDepthOrtho(pt, v1, v2, v3, w) < pt[2]) return 2;
		}
		else {
			if (VecZDepthPersp(pt, v1, v2, v3, w) < pt[2]) return 2;
		}
	}
	return -1;
}


static int project_paint_occlude_ptv_clip(
        const float pt[3],
        const float v1[4], const float v2[4], const float v3[4],
        const float v1_3d[3], const float v2_3d[3], const float v3_3d[3],
        float w[3], const bool is_ortho, RegionView3D *rv3d)
{
	float wco[3];
	int ret = project_paint_occlude_ptv(pt, v1, v2, v3, w, is_ortho);

	if (ret <= 0)
		return ret;

	if (ret == 1) { /* weights not calculated */
		if (is_ortho) {
			barycentric_weights_v2(v1, v2, v3, pt, w);
		}
		else {
			barycentric_weights_v2_persp(v1, v2, v3, pt, w);
		}
	}

	/* Test if we're in the clipped area, */
	interp_v3_v3v3v3(wco, v1_3d, v2_3d, v3_3d, w);

	if (!ED_view3d_clipping_test(rv3d, wco, true)) {
		return 1;
	}

	return -1;
}


/* Check if a screenspace location is occluded by any other faces
 * check, pixelScreenCo must be in screenspace, its Z-Depth only needs to be used for comparison
 * and doesn't need to be correct in relation to X and Y coords
 * (this is the case in perspective view) */
static bool project_bucket_point_occluded(
        const ProjPaintState *ps, LinkNode *bucketFace,
        const int orig_face, const float pixelScreenCo[4])
{
	int isect_ret;
	const bool do_clip = ps->rv3d ? (ps->rv3d->rflag & RV3D_CLIPPING) != 0 : 0;

	/* we could return 0 for 1 face buckets, as long as this function assumes
	 * that the point its testing is only every originated from an existing face */

	for (; bucketFace; bucketFace = bucketFace->next) {
		const int tri_index = POINTER_AS_INT(bucketFace->link);

		if (orig_face != tri_index) {
			const MLoopTri *lt = &ps->mlooptri_eval[tri_index];
			const float *vtri_ss[3] = {
			    ps->screenCoords[ps->mloop_eval[lt->tri[0]].v],
			    ps->screenCoords[ps->mloop_eval[lt->tri[1]].v],
			    ps->screenCoords[ps->mloop_eval[lt->tri[2]].v],
			};
			float w[3];

			if (do_clip) {
				const float *vtri_co[3] = {
				    ps->mvert_eval[ps->mloop_eval[lt->tri[0]].v].co,
				    ps->mvert_eval[ps->mloop_eval[lt->tri[1]].v].co,
				    ps->mvert_eval[ps->mloop_eval[lt->tri[2]].v].co,
				};
				isect_ret = project_paint_occlude_ptv_clip(
				        pixelScreenCo, UNPACK3(vtri_ss), UNPACK3(vtri_co),
				        w, ps->is_ortho, ps->rv3d);
			}
			else {
				isect_ret = project_paint_occlude_ptv(
				        pixelScreenCo, UNPACK3(vtri_ss),
				        w, ps->is_ortho);
			}

			if (isect_ret >= 1) {
				/* TODO - we may want to cache the first hit,
				 * it is not possible to swap the face order in the list anymore */
				return true;
			}
		}
	}
	return false;
}

/* basic line intersection, could move to math_geom.c, 2 points with a horiz line
 * 1 for an intersection, 2 if the first point is aligned, 3 if the second point is aligned */
#define ISECT_TRUE 1
#define ISECT_TRUE_P1 2
#define ISECT_TRUE_P2 3
static int line_isect_y(const float p1[2], const float p2[2], const float y_level, float *x_isect)
{
	float y_diff;

	/* are we touching the first point? - no interpolation needed */
	if (y_level == p1[1]) {
		*x_isect = p1[0];
		return ISECT_TRUE_P1;
	}
	/* are we touching the second point? - no interpolation needed */
	if (y_level == p2[1]) {
		*x_isect = p2[0];
		return ISECT_TRUE_P2;
	}

	/** yuck, horizontal line, we cant do much here. */
	y_diff = fabsf(p1[1] - p2[1]);

	if (y_diff < 0.000001f) {
		*x_isect = (p1[0] + p2[0]) * 0.5f;
		return ISECT_TRUE;
	}

	if (p1[1] > y_level && p2[1] < y_level) {
		/* (p1[1] - p2[1]); */
		*x_isect = (p2[0] * (p1[1] - y_level) + p1[0] * (y_level - p2[1])) / y_diff;
		return ISECT_TRUE;
	}
	else if (p1[1] < y_level && p2[1] > y_level) {
		/* (p2[1] - p1[1]); */
		*x_isect = (p2[0] * (y_level - p1[1]) + p1[0] * (p2[1] - y_level)) / y_diff;
		return ISECT_TRUE;
	}
	else {
		return 0;
	}
}

static int line_isect_x(const float p1[2], const float p2[2], const float x_level, float *y_isect)
{
	float x_diff;

	if (x_level == p1[0]) { /* are we touching the first point? - no interpolation needed */
		*y_isect = p1[1];
		return ISECT_TRUE_P1;
	}
	if (x_level == p2[0]) { /* are we touching the second point? - no interpolation needed */
		*y_isect = p2[1];
		return ISECT_TRUE_P2;
	}

	/* yuck, horizontal line, we cant do much here */
	x_diff = fabsf(p1[0] - p2[0]);

	/* yuck, vertical line, we cant do much here */
	if (x_diff < 0.000001f) {
		*y_isect = (p1[0] + p2[0]) * 0.5f;
		return ISECT_TRUE;
	}

	if (p1[0] > x_level && p2[0] < x_level) {
		/* (p1[0] - p2[0]); */
		*y_isect = (p2[1] * (p1[0] - x_level) + p1[1] * (x_level - p2[0])) / x_diff;
		return ISECT_TRUE;
	}
	else if (p1[0] < x_level && p2[0] > x_level) {
		/* (p2[0] - p1[0]); */
		*y_isect = (p2[1] * (x_level - p1[0]) + p1[1] * (p2[0] - x_level)) / x_diff;
		return ISECT_TRUE;
	}
	else {
		return 0;
	}
}

/* simple func use for comparing UV locations to check if there are seams.
 * Its possible this gives incorrect results, when the UVs for 1 face go into the next
 * tile, but do not do this for the adjacent face, it could return a false positive.
 * This is so unlikely that Id not worry about it. */
#ifndef PROJ_DEBUG_NOSEAMBLEED
static bool cmp_uv(const float vec2a[2], const float vec2b[2])
{
	/* if the UV's are not between 0.0 and 1.0 */
	float xa = fmodf(vec2a[0], 1.0f);
	float ya = fmodf(vec2a[1], 1.0f);

	float xb = fmodf(vec2b[0], 1.0f);
	float yb = fmodf(vec2b[1], 1.0f);

	if (xa < 0.0f) xa += 1.0f;
	if (ya < 0.0f) ya += 1.0f;

	if (xb < 0.0f) xb += 1.0f;
	if (yb < 0.0f) yb += 1.0f;

	return ((fabsf(xa - xb) < PROJ_GEOM_TOLERANCE) && (fabsf(ya - yb) < PROJ_GEOM_TOLERANCE)) ? 1 : 0;
}
#endif

/* set min_px and max_px to the image space bounds of the UV coords
 * return zero if there is no area in the returned rectangle */
#ifndef PROJ_DEBUG_NOSEAMBLEED
static bool pixel_bounds_uv(
        const float uv_quad[4][2],
        rcti *bounds_px,
        const int ibuf_x, const int ibuf_y
        )
{
	/* UV bounds */
	float min_uv[2], max_uv[2];

	INIT_MINMAX2(min_uv, max_uv);

	minmax_v2v2_v2(min_uv, max_uv, uv_quad[0]);
	minmax_v2v2_v2(min_uv, max_uv, uv_quad[1]);
	minmax_v2v2_v2(min_uv, max_uv, uv_quad[2]);
	minmax_v2v2_v2(min_uv, max_uv, uv_quad[3]);

	bounds_px->xmin = (int)(ibuf_x * min_uv[0]);
	bounds_px->ymin = (int)(ibuf_y * min_uv[1]);

	bounds_px->xmax = (int)(ibuf_x * max_uv[0]) + 1;
	bounds_px->ymax = (int)(ibuf_y * max_uv[1]) + 1;

	/*printf("%d %d %d %d\n", min_px[0], min_px[1], max_px[0], max_px[1]);*/

	/* face uses no UV area when quantized to pixels? */
	return (bounds_px->xmin == bounds_px->xmax || bounds_px->ymin == bounds_px->ymax) ? 0 : 1;
}
#endif

static bool pixel_bounds_array(float (*uv)[2], rcti *bounds_px, const int ibuf_x, const int ibuf_y, int tot)
{
	/* UV bounds */
	float min_uv[2], max_uv[2];

	if (tot == 0) {
		return 0;
	}

	INIT_MINMAX2(min_uv, max_uv);

	while (tot--) {
		minmax_v2v2_v2(min_uv, max_uv, (*uv));
		uv++;
	}

	bounds_px->xmin = (int)(ibuf_x * min_uv[0]);
	bounds_px->ymin = (int)(ibuf_y * min_uv[1]);

	bounds_px->xmax = (int)(ibuf_x * max_uv[0]) + 1;
	bounds_px->ymax = (int)(ibuf_y * max_uv[1]) + 1;

	/*printf("%d %d %d %d\n", min_px[0], min_px[1], max_px[0], max_px[1]);*/

	/* face uses no UV area when quantized to pixels? */
	return (bounds_px->xmin == bounds_px->xmax || bounds_px->ymin == bounds_px->ymax) ? 0 : 1;
}

#ifndef PROJ_DEBUG_NOSEAMBLEED

static void project_face_winding_init(const ProjPaintState *ps, const int tri_index)
{
	/* detect the winding of faces in uv space */
	const MLoopTri *lt = &ps->mlooptri_eval[tri_index];
	const float *lt_tri_uv[3] = { PS_LOOPTRI_AS_UV_3(ps->poly_to_loop_uv, lt) };
	float winding = cross_tri_v2(lt_tri_uv[0], lt_tri_uv[1], lt_tri_uv[2]);

	if (winding > 0)
		ps->faceWindingFlags[tri_index] |= PROJ_FACE_WINDING_CW;

	ps->faceWindingFlags[tri_index] |= PROJ_FACE_WINDING_INIT;
}

/* This function returns 1 if this face has a seam along the 2 face-vert indices
 * 'orig_i1_fidx' and 'orig_i2_fidx' */
static bool check_seam(
        const ProjPaintState *ps,
        const int orig_face, const int orig_i1_fidx, const int orig_i2_fidx,
        int *other_face, int *orig_fidx)
{
	const MLoopTri *orig_lt = &ps->mlooptri_eval[orig_face];
	const float *orig_lt_tri_uv[3] = { PS_LOOPTRI_AS_UV_3(ps->poly_to_loop_uv, orig_lt) };
	/* vert indices from face vert order indices */
	const unsigned int i1 = ps->mloop_eval[orig_lt->tri[orig_i1_fidx]].v;
	const unsigned int i2 = ps->mloop_eval[orig_lt->tri[orig_i2_fidx]].v;
	LinkNode *node;
	/* index in face */
	int i1_fidx = -1, i2_fidx = -1;

	for (node = ps->vertFaces[i1]; node; node = node->next) {
		const int tri_index = POINTER_AS_INT(node->link);

		if (tri_index != orig_face) {
			const MLoopTri *lt = &ps->mlooptri_eval[tri_index];
			const int lt_vtri[3] = { PS_LOOPTRI_AS_VERT_INDEX_3(ps, lt) };
			/* could check if the 2 faces images match here,
			 * but then there wouldn't be a way to return the opposite face's info */


			/* We need to know the order of the verts in the adjacent face
			 * set the i1_fidx and i2_fidx to (0,1,2,3) */
			i1_fidx = BKE_MESH_TESSTRI_VINDEX_ORDER(lt_vtri, i1);
			i2_fidx = BKE_MESH_TESSTRI_VINDEX_ORDER(lt_vtri, i2);

			/* Only need to check if 'i2_fidx' is valid because we know i1_fidx is the same vert on both faces */
			if (i2_fidx != -1) {
				const float *lt_tri_uv[3] = { PS_LOOPTRI_AS_UV_3(ps->poly_to_loop_uv, lt) };
				Image *tpage = project_paint_face_paint_image(ps, tri_index);
				Image *orig_tpage = project_paint_face_paint_image(ps, orig_face);

				BLI_assert(i1_fidx != -1);

				/* This IS an adjacent face!, now lets check if the UVs are ok */

				/* set up the other face */
				*other_face = tri_index;

				/* we check if difference is 1 here, else we might have a case of edge 2-0 for a tri */
				*orig_fidx = (i1_fidx < i2_fidx && (i2_fidx - i1_fidx == 1)) ? i1_fidx : i2_fidx;

				/* initialize face winding if needed */
				if ((ps->faceWindingFlags[tri_index] & PROJ_FACE_WINDING_INIT) == 0)
					project_face_winding_init(ps, tri_index);

				/* first test if they have the same image */
				if ((orig_tpage == tpage) &&
				    cmp_uv(orig_lt_tri_uv[orig_i1_fidx], lt_tri_uv[i1_fidx]) &&
				    cmp_uv(orig_lt_tri_uv[orig_i2_fidx], lt_tri_uv[i2_fidx]))
				{
					/* if faces don't have the same winding in uv space,
					 * they are on the same side so edge is boundary */
					if ((ps->faceWindingFlags[tri_index] & PROJ_FACE_WINDING_CW) !=
					    (ps->faceWindingFlags[orig_face] & PROJ_FACE_WINDING_CW))
					{
						return 1;
					}

					// printf("SEAM (NONE)\n");
					return 0;

				}
				else {
					// printf("SEAM (UV GAP)\n");
					return 1;
				}
			}
		}
	}
	// printf("SEAM (NO FACE)\n");
	*other_face = -1;
	return 1;
}

#define SMALL_NUMBER  1.e-6f
BLI_INLINE float shell_v2v2_normal_dir_to_dist(float n[2], float d[2])
{
	const float angle_cos = (normalize_v2(n) < SMALL_NUMBER) ? fabsf(dot_v2v2(d, n)) : 0.0f;
	return (UNLIKELY(angle_cos < SMALL_NUMBER)) ? 1.0f : (1.0f / angle_cos);
}
#undef SMALL_NUMBER

/* Calculate outset UV's, this is not the same as simply scaling the UVs,
 * since the outset coords are a margin that keep an even distance from the original UV's,
 * note that the image aspect is taken into account */
static void uv_image_outset(
        float (*orig_uv)[2], float (*outset_uv)[2], const float scaler,
        const int ibuf_x, const int ibuf_y, const bool cw)
{
	/* disallow shell-thickness to outset extreme values,
	 * otherwise near zero area UV's may extend thousands of pixels. */
	const float scale_clamp = 5.0f;

	float a1, a2, a3;
	/* pixelspace uv's */
	float puv[3][2];
	/* normals */
	float no1[2], no2[2], no3[2];
	float dir1[2], dir2[2], dir3[2];
	float ibuf_inv[2];

	ibuf_inv[0] = 1.0f / (float)ibuf_x;
	ibuf_inv[1] = 1.0f / (float)ibuf_y;

	/* make UV's in pixel space so we can */
	puv[0][0] = orig_uv[0][0] * ibuf_x;
	puv[0][1] = orig_uv[0][1] * ibuf_y;

	puv[1][0] = orig_uv[1][0] * ibuf_x;
	puv[1][1] = orig_uv[1][1] * ibuf_y;

	puv[2][0] = orig_uv[2][0] * ibuf_x;
	puv[2][1] = orig_uv[2][1] * ibuf_y;

	/* face edge directions */
	sub_v2_v2v2(dir1, puv[1], puv[0]);
	sub_v2_v2v2(dir2, puv[2], puv[1]);
	sub_v2_v2v2(dir3, puv[0], puv[2]);
	normalize_v2(dir1);
	normalize_v2(dir2);
	normalize_v2(dir3);

	/* here we just use the orthonormality property (a1, a2) dot (a2, -a1) = 0
	 * to get normals from the edge directions based on the winding */
	if (cw) {
		no1[0] = -dir3[1] - dir1[1];
		no1[1] =  dir3[0] + dir1[0];
		no2[0] = -dir1[1] - dir2[1];
		no2[1] =  dir1[0] + dir2[0];
		no3[0] = -dir2[1] - dir3[1];
		no3[1] =  dir2[0] + dir3[0];
	}
	else {
		no1[0] =  dir3[1] + dir1[1];
		no1[1] = -dir3[0] - dir1[0];
		no2[0] =  dir1[1] + dir2[1];
		no2[1] = -dir1[0] - dir2[0];
		no3[0] =  dir2[1] + dir3[1];
		no3[1] = -dir2[0] - dir3[0];
	}

	a1 = shell_v2v2_normal_dir_to_dist(no1, dir3);
	a2 = shell_v2v2_normal_dir_to_dist(no2, dir1);
	a3 = shell_v2v2_normal_dir_to_dist(no3, dir2);

	CLAMP_MAX(a1, scale_clamp);
	CLAMP_MAX(a2, scale_clamp);
	CLAMP_MAX(a3, scale_clamp);

	mul_v2_fl(no1, a1 * scaler);
	mul_v2_fl(no2, a2 * scaler);
	mul_v2_fl(no3, a3 * scaler);
	add_v2_v2v2(outset_uv[0], puv[0], no1);
	add_v2_v2v2(outset_uv[1], puv[1], no2);
	add_v2_v2v2(outset_uv[2], puv[2], no3);

	mul_v2_v2(outset_uv[0], ibuf_inv);
	mul_v2_v2(outset_uv[1], ibuf_inv);
	mul_v2_v2(outset_uv[2], ibuf_inv);
}

/*
 * Be tricky with flags, first 4 bits are PROJ_FACE_SEAM1 to 4, last 4 bits are PROJ_FACE_NOSEAM1 to 4
 * 1<<i - where i is (0-3)
 *
 * If we're multithreadng, make sure threads are locked when this is called
 */
static void project_face_seams_init(const ProjPaintState *ps, const int tri_index)
{
	/* vars for the other face, we also set its flag */
	int other_face, other_fidx;
	int fidx1 = 2;
	/* next fidx in the face (0,1,2,3) -> (1,2,3,0) or (0,1,2) -> (1,2,0) for a tri */
	int fidx2 = 0;

	/* initialize face winding if needed */
	if ((ps->faceWindingFlags[tri_index] & PROJ_FACE_WINDING_INIT) == 0)
		project_face_winding_init(ps, tri_index);

	do {
		if ((ps->faceSeamFlags[tri_index] & (1 << fidx1 | 16 << fidx1)) == 0) {
			if (check_seam(ps, tri_index, fidx1, fidx2, &other_face, &other_fidx)) {
				ps->faceSeamFlags[tri_index] |= 1 << fidx1;
				if (other_face != -1)
					ps->faceSeamFlags[other_face] |= 1 << other_fidx;
			}
			else {
				ps->faceSeamFlags[tri_index] |= 16 << fidx1;
				if (other_face != -1) {
					/* second 4 bits for disabled */
					ps->faceSeamFlags[other_face] |= 16 << other_fidx;
				}
			}
		}

		fidx2 = fidx1;
	} while (fidx1--);
}
#endif // PROJ_DEBUG_NOSEAMBLEED


/* Converts a UV location to a 3D screenspace location
 * Takes a 'uv' and 3 UV coords, and sets the values of pixelScreenCo
 *
 * This is used for finding a pixels location in screenspace for painting */
static void screen_px_from_ortho(
        const float uv[2],
        const float v1co[3], const float v2co[3], const float v3co[3],  /* Screenspace coords */
        const float uv1co[2], const float uv2co[2], const float uv3co[2],
        float pixelScreenCo[4],
        float w[3])
{
	barycentric_weights_v2(uv1co, uv2co, uv3co, uv, w);
	interp_v3_v3v3v3(pixelScreenCo, v1co, v2co, v3co, w);
}

/* same as screen_px_from_ortho except we
 * do perspective correction on the pixel coordinate */
static void screen_px_from_persp(
        const float uv[2],
        const float v1co[4], const float v2co[4], const float v3co[4],  /* screenspace coords */
        const float uv1co[2], const float uv2co[2], const float uv3co[2],
        float pixelScreenCo[4],
        float w[3])
{
	float w_int[3];
	float wtot_inv, wtot;
	barycentric_weights_v2(uv1co, uv2co, uv3co, uv, w);

	/* re-weight from the 4th coord of each screen vert */
	w_int[0] = w[0] * v1co[3];
	w_int[1] = w[1] * v2co[3];
	w_int[2] = w[2] * v3co[3];

	wtot = w_int[0] + w_int[1] + w_int[2];

	if (wtot > 0.0f) {
		wtot_inv = 1.0f / wtot;
		w_int[0] *= wtot_inv;
		w_int[1] *= wtot_inv;
		w_int[2] *= wtot_inv;
	}
	else {
		w[0] = w[1] = w[2] =
		/* dummy values for zero area face */
		w_int[0] = w_int[1] = w_int[2] = 1.0f / 3.0f;
	}
	/* done re-weighting */

	/* do interpolation based on projected weight */
	interp_v3_v3v3v3(pixelScreenCo, v1co, v2co, v3co, w_int);
}


/**
 * Set a direction vector based on a screen location.
 * (use for perspective view, else we can simply use `ps->viewDir`)
 *
 * Similar functionality to #ED_view3d_win_to_vector
 *
 * \param r_dir: Resulting direction (length is undefined).
 */
static void screen_px_to_vector_persp(
        int winx, int winy, const float projmat_inv[4][4], const float view_pos[3],
        const float co_px[2],
        float r_dir[3])
{
	r_dir[0] = 2.0f * (co_px[0] / winx) - 1.0f;
	r_dir[1] = 2.0f * (co_px[1] / winy) - 1.0f;
	r_dir[2] = -0.5f;
	mul_project_m4_v3((float(*)[4])projmat_inv, r_dir);
	sub_v3_v3(r_dir, view_pos);
}

/**
 * Special function to return the factor to a point along a line in pixel space.
 *
 * This is needed since we can't use #line_point_factor_v2 for perspective screen-space coords.
 *
 * \param p: 2D screen-space location.
 * \param v1, v2: 3D object-space locations.
 */
static float screen_px_line_point_factor_v2_persp(
        const ProjPaintState *ps,
        const float p[2],
        const float v1[3], const float v2[3])
{
	const float zero[3] = {0};
	float v1_proj[3], v2_proj[3];
	float dir[3];

	screen_px_to_vector_persp(ps->winx, ps->winy, ps->projectMatInv, ps->viewPos, p, dir);

	sub_v3_v3v3(v1_proj, v1, ps->viewPos);
	sub_v3_v3v3(v2_proj, v2, ps->viewPos);

	project_plane_v3_v3v3(v1_proj, v1_proj, dir);
	project_plane_v3_v3v3(v2_proj, v2_proj, dir);

	return line_point_factor_v2(zero, v1_proj, v2_proj);
}


static void project_face_pixel(
        const float *lt_tri_uv[3], ImBuf *ibuf_other, const float w[3],
        unsigned char rgba_ub[4], float rgba_f[4])
{
	float uv_other[2], x, y;

	interp_v2_v2v2v2(uv_other, UNPACK3(lt_tri_uv), w);

	/* use */
	uvco_to_wrapped_pxco(uv_other, ibuf_other->x, ibuf_other->y, &x, &y);

	if (ibuf_other->rect_float) { /* from float to float */
		bilinear_interpolation_color_wrap(ibuf_other, NULL, rgba_f, x, y);
	}
	else { /* from char to float */
		bilinear_interpolation_color_wrap(ibuf_other, rgba_ub, NULL, x, y);
	}

}

/* run this outside project_paint_uvpixel_init since pixels with mask 0 don't need init */
static float project_paint_uvpixel_mask(
        const ProjPaintState *ps,
        const int tri_index,
        const float w[3])
{
	float mask;

	/* Image Mask */
	if (ps->do_layer_stencil) {
		/* another UV maps image is masking this one's */
		ImBuf *ibuf_other;
		Image *other_tpage = ps->stencil_ima;

		if (other_tpage && (ibuf_other = BKE_image_acquire_ibuf(other_tpage, NULL, NULL))) {
			const MLoopTri *lt_other = &ps->mlooptri_eval[tri_index];
			const float *lt_other_tri_uv[3] = { PS_LOOPTRI_AS_UV_3(ps->poly_to_loop_uv, lt_other) };

			/* BKE_image_acquire_ibuf - TODO - this may be slow */
			unsigned char rgba_ub[4];
			float rgba_f[4];

			project_face_pixel(lt_other_tri_uv, ibuf_other, w, rgba_ub, rgba_f);

			if (ibuf_other->rect_float) { /* from float to float */
				mask = ((rgba_f[0] + rgba_f[1] + rgba_f[2]) * (1.0f / 3.0f)) * rgba_f[3];
			}
			else { /* from char to float */
				mask = ((rgba_ub[0] + rgba_ub[1] + rgba_ub[2]) * (1.0f / (255.0f * 3.0f))) * (rgba_ub[3] * (1.0f / 255.0f));
			}

			BKE_image_release_ibuf(other_tpage, ibuf_other, NULL);

			if (!ps->do_layer_stencil_inv) {
				/* matching the gimps layer mask black/white rules, white==full opacity */
				mask = (1.0f - mask);
			}

			if (mask == 0.0f) {
				return 0.0f;
			}
		}
		else {
			return 0.0f;
		}
	}
	else {
		mask = 1.0f;
	}

	if (ps->do_mask_cavity) {
		const MLoopTri *lt = &ps->mlooptri_eval[tri_index];
		const int lt_vtri[3] = { PS_LOOPTRI_AS_VERT_INDEX_3(ps, lt) };
		float ca1, ca2, ca3, ca_mask;
		ca1 = ps->cavities[lt_vtri[0]];
		ca2 = ps->cavities[lt_vtri[1]];
		ca3 = ps->cavities[lt_vtri[2]];

		ca_mask = w[0] * ca1 + w[1] * ca2 + w[2] * ca3;
		ca_mask = curvemapping_evaluateF(ps->cavity_curve, 0, ca_mask);
		CLAMP(ca_mask, 0.0f, 1.0f);
		mask *= ca_mask;
	}

	/* calculate mask */
	if (ps->do_mask_normal) {
		const MLoopTri *lt = &ps->mlooptri_eval[tri_index];
		const int lt_vtri[3] = { PS_LOOPTRI_AS_VERT_INDEX_3(ps, lt) };
		const MPoly *mp = &ps->mpoly_eval[lt->poly];
		float no[3], angle_cos;

		if (mp->flag & ME_SMOOTH) {
			const short *no1, *no2, *no3;
			no1 = ps->mvert_eval[lt_vtri[0]].no;
			no2 = ps->mvert_eval[lt_vtri[1]].no;
			no3 = ps->mvert_eval[lt_vtri[2]].no;

			no[0] = w[0] * no1[0] + w[1] * no2[0] + w[2] * no3[0];
			no[1] = w[0] * no1[1] + w[1] * no2[1] + w[2] * no3[1];
			no[2] = w[0] * no1[2] + w[1] * no2[2] + w[2] * no3[2];
			normalize_v3(no);
		}
		else {
			/* incase the */
#if 1
			/* normalizing per pixel isn't optimal, we could cache or check ps->*/
			normal_tri_v3(no,
			              ps->mvert_eval[lt_vtri[0]].co,
			              ps->mvert_eval[lt_vtri[1]].co,
			              ps->mvert_eval[lt_vtri[2]].co);
#else
			/* don't use because some modifiers dont have normal data (subsurf for eg) */
			copy_v3_v3(no, (float *)ps->dm->getTessFaceData(ps->dm, tri_index, CD_NORMAL));
#endif
		}

		if (UNLIKELY(ps->is_flip_object)) {
			negate_v3(no);
		}

		/* now we can use the normal as a mask */
		if (ps->is_ortho) {
			angle_cos = dot_v3v3(ps->viewDir, no);
		}
		else {
			/* Annoying but for the perspective view we need to get the pixels location in 3D space :/ */
			float viewDirPersp[3];
			const float *co1, *co2, *co3;
			co1 = ps->mvert_eval[lt_vtri[0]].co;
			co2 = ps->mvert_eval[lt_vtri[1]].co;
			co3 = ps->mvert_eval[lt_vtri[2]].co;

			/* Get the direction from the viewPoint to the pixel and normalize */
			viewDirPersp[0] = (ps->viewPos[0] - (w[0] * co1[0] + w[1] * co2[0] + w[2] * co3[0]));
			viewDirPersp[1] = (ps->viewPos[1] - (w[0] * co1[1] + w[1] * co2[1] + w[2] * co3[1]));
			viewDirPersp[2] = (ps->viewPos[2] - (w[0] * co1[2] + w[1] * co2[2] + w[2] * co3[2]));
			normalize_v3(viewDirPersp);
			if (UNLIKELY(ps->is_flip_object)) {
				negate_v3(viewDirPersp);
			}

			angle_cos = dot_v3v3(viewDirPersp, no);
		}

		/* If backface culling is disabled, allow painting on back faces. */
		if (!ps->do_backfacecull) {
			angle_cos = fabsf(angle_cos);
		}

		if (angle_cos <= ps->normal_angle__cos) {
			/* outsize the normal limit*/
			return 0.0f;
		}
		else if (angle_cos < ps->normal_angle_inner__cos) {
			mask *= (ps->normal_angle - acosf(angle_cos)) / ps->normal_angle_range;
		} /* otherwise no mask normal is needed, were within the limit */
	}

	/* This only works when the opacity dosnt change while painting, stylus pressure messes with this
	 * so don't use it. */
	// if (ps->is_airbrush == 0) mask *= BKE_brush_alpha_get(ps->brush);

	return mask;
}

static int project_paint_pixel_sizeof(const short tool)
{
	if ((tool == PAINT_TOOL_CLONE) || (tool == PAINT_TOOL_SMEAR)) {
		return sizeof(ProjPixelClone);
	}
	else {
		return sizeof(ProjPixel);
	}
}

static int project_paint_undo_subtiles(const TileInfo *tinf, int tx, int ty)
{
	ProjPaintImage *pjIma = tinf->pjima;
	int tile_index = tx + ty * tinf->tile_width;
	bool generate_tile = false;

	/* double check lock to avoid locking */
	if (UNLIKELY(!pjIma->undoRect[tile_index])) {
		if (tinf->lock)
			BLI_spin_lock(tinf->lock);
		if (LIKELY(!pjIma->undoRect[tile_index])) {
			pjIma->undoRect[tile_index] = TILE_PENDING;
			generate_tile = true;
		}
		if (tinf->lock)
			BLI_spin_unlock(tinf->lock);
	}


	if (generate_tile) {
		ListBase *undo_tiles = ED_image_undo_get_tiles();
		volatile void *undorect;
		if (tinf->masked) {
			undorect = image_undo_push_tile(
			        undo_tiles, pjIma->ima, pjIma->ibuf, tinf->tmpibuf,
			        tx, ty, &pjIma->maskRect[tile_index], &pjIma->valid[tile_index], true, false);
		}
		else {
			undorect = image_undo_push_tile(
			        undo_tiles, pjIma->ima, pjIma->ibuf, tinf->tmpibuf,
			        tx, ty, NULL, &pjIma->valid[tile_index], true, false);
		}

		pjIma->ibuf->userflags |= IB_BITMAPDIRTY;
		/* tile ready, publish */
		if (tinf->lock)
			BLI_spin_lock(tinf->lock);
		pjIma->undoRect[tile_index] = undorect;
		if (tinf->lock)
			BLI_spin_unlock(tinf->lock);

	}

	return tile_index;
}

/* run this function when we know a bucket's, face's pixel can be initialized,
 * return the ProjPixel which is added to 'ps->bucketRect[bucket_index]' */
static ProjPixel *project_paint_uvpixel_init(
        const ProjPaintState *ps,
        MemArena *arena,
        const TileInfo *tinf,
        int x_px, int y_px,
        const float mask,
        const int tri_index,
        const float pixelScreenCo[4],
        const float world_spaceCo[3],
        const float w[3])
{
	ProjPixel *projPixel;
	int x_tile, y_tile;
	int x_round, y_round;
	int tile_offset;
	/* volatile is important here to ensure pending check is not optimized away by compiler*/
	volatile int tile_index;

	ProjPaintImage *projima = tinf->pjima;
	ImBuf *ibuf = projima->ibuf;
	/* wrap pixel location */

	x_px = mod_i(x_px, ibuf->x);
	y_px = mod_i(y_px, ibuf->y);

	BLI_assert(ps->pixel_sizeof == project_paint_pixel_sizeof(ps->tool));
	projPixel = BLI_memarena_alloc(arena, ps->pixel_sizeof);

	/* calculate the undo tile offset of the pixel, used to store the original
	 * pixel color and accumulated mask if any */
	x_tile =  x_px >> IMAPAINT_TILE_BITS;
	y_tile =  y_px >> IMAPAINT_TILE_BITS;

	x_round = x_tile * IMAPAINT_TILE_SIZE;
	y_round = y_tile * IMAPAINT_TILE_SIZE;
	//memset(projPixel, 0, size);

	tile_offset = (x_px - x_round) + (y_px - y_round) * IMAPAINT_TILE_SIZE;
	tile_index = project_paint_undo_subtiles(tinf, x_tile, y_tile);

	/* other thread may be initializing the tile so wait here */
	while (projima->undoRect[tile_index] == TILE_PENDING)
		;

	BLI_assert(tile_index < (IMAPAINT_TILE_NUMBER(ibuf->x) * IMAPAINT_TILE_NUMBER(ibuf->y)));
	BLI_assert(tile_offset < (IMAPAINT_TILE_SIZE * IMAPAINT_TILE_SIZE));

	projPixel->valid = projima->valid[tile_index];

	if (ibuf->rect_float) {
		projPixel->pixel.f_pt = ibuf->rect_float + ((x_px + y_px * ibuf->x) * 4);
		projPixel->origColor.f_pt = (float *)projima->undoRect[tile_index] + 4 * tile_offset;
		zero_v4(projPixel->newColor.f);
	}
	else {
		projPixel->pixel.ch_pt = (unsigned char *)(ibuf->rect + (x_px + y_px * ibuf->x));
		projPixel->origColor.uint_pt = (unsigned int *)projima->undoRect[tile_index] + tile_offset;
		projPixel->newColor.uint = 0;
	}

	/* screenspace unclamped, we could keep its z and w values but don't need them at the moment */
	if (ps->brush->mtex.brush_map_mode == MTEX_MAP_MODE_3D) {
		copy_v3_v3(projPixel->worldCoSS, world_spaceCo);
	}

	copy_v2_v2(projPixel->projCoSS, pixelScreenCo);

	projPixel->x_px = x_px;
	projPixel->y_px = y_px;

	projPixel->mask = (unsigned short)(mask * 65535);
	if (ps->do_masking)
		projPixel->mask_accum = projima->maskRect[tile_index] + tile_offset;
	else
		projPixel->mask_accum = NULL;

	/* which bounding box cell are we in?, needed for undo */
	projPixel->bb_cell_index = ((int)(((float)x_px / (float)ibuf->x) * PROJ_BOUNDBOX_DIV)) +
	                           ((int)(((float)y_px / (float)ibuf->y) * PROJ_BOUNDBOX_DIV)) * PROJ_BOUNDBOX_DIV;

	/* done with view3d_project_float inline */
	if (ps->tool == PAINT_TOOL_CLONE) {
		if (ps->poly_to_loop_uv_clone) {
			ImBuf *ibuf_other;
			Image *other_tpage = project_paint_face_clone_image(ps, tri_index);

			if (other_tpage && (ibuf_other = BKE_image_acquire_ibuf(other_tpage, NULL, NULL))) {
				const MLoopTri *lt_other = &ps->mlooptri_eval[tri_index];
				const float *lt_other_tri_uv[3] = { PS_LOOPTRI_AS_UV_3(ps->poly_to_loop_uv_clone, lt_other) };

				/* BKE_image_acquire_ibuf - TODO - this may be slow */

				if (ibuf->rect_float) {
					if (ibuf_other->rect_float) { /* from float to float */
						project_face_pixel(lt_other_tri_uv, ibuf_other, w, NULL, ((ProjPixelClone *)projPixel)->clonepx.f);
					}
					else { /* from char to float */
						unsigned char rgba_ub[4];
						float rgba[4];
						project_face_pixel(lt_other_tri_uv, ibuf_other, w, rgba_ub, NULL);
						if (ps->use_colormanagement) {
							srgb_to_linearrgb_uchar4(rgba, rgba_ub);
						}
						else {
							rgba_uchar_to_float(rgba, rgba_ub);
						}
						straight_to_premul_v4_v4(((ProjPixelClone *)projPixel)->clonepx.f, rgba);
					}
				}
				else {
					if (ibuf_other->rect_float) { /* float to char */
						float rgba[4];
						project_face_pixel(lt_other_tri_uv, ibuf_other, w, NULL, rgba);
						premul_to_straight_v4(rgba);
						if (ps->use_colormanagement) {
							linearrgb_to_srgb_uchar3(((ProjPixelClone *)projPixel)->clonepx.ch, rgba);
						}
						else {
							rgb_float_to_uchar(((ProjPixelClone *)projPixel)->clonepx.ch, rgba);
						}
						((ProjPixelClone *)projPixel)->clonepx.ch[3] =  rgba[3] * 255;
					}
					else { /* char to char */
						project_face_pixel(lt_other_tri_uv, ibuf_other, w, ((ProjPixelClone *)projPixel)->clonepx.ch, NULL);
					}
				}

				BKE_image_release_ibuf(other_tpage, ibuf_other, NULL);
			}
			else {
				if (ibuf->rect_float) {
					((ProjPixelClone *)projPixel)->clonepx.f[3] = 0;
				}
				else {
					((ProjPixelClone *)projPixel)->clonepx.ch[3] = 0;
				}
			}

		}
		else {
			float co[2];
			sub_v2_v2v2(co, projPixel->projCoSS, ps->cloneOffset);

			/* no need to initialize the bucket, we're only checking buckets faces and for this
			 * the faces are already initialized in project_paint_delayed_face_init(...) */
			if (ibuf->rect_float) {
				if (!project_paint_PickColor(ps, co, ((ProjPixelClone *)projPixel)->clonepx.f, NULL, 1)) {
					/* zero alpha - ignore */
					((ProjPixelClone *)projPixel)->clonepx.f[3] = 0;
				}
			}
			else {
				if (!project_paint_PickColor(ps, co, NULL, ((ProjPixelClone *)projPixel)->clonepx.ch, 1)) {
					/* zero alpha - ignore */
					((ProjPixelClone *)projPixel)->clonepx.ch[3] = 0;
				}
			}
		}
	}

#ifdef PROJ_DEBUG_PAINT
	if (ibuf->rect_float) projPixel->pixel.f_pt[0] = 0;
	else                  projPixel->pixel.ch_pt[0] = 0;
#endif
	/* pointer arithmetic */
	projPixel->image_index = projima - ps->projImages;

	return projPixel;
}

static bool line_clip_rect2f(
        const rctf *cliprect,
        const rctf *rect,
        const float l1[2], const float l2[2],
        float l1_clip[2], float l2_clip[2])
{
	/* first account for horizontal, then vertical lines */
	/* horiz */
	if (fabsf(l1[1] - l2[1]) < PROJ_PIXEL_TOLERANCE) {
		/* is the line out of range on its Y axis? */
		if (l1[1] < rect->ymin || l1[1] > rect->ymax) {
			return 0;
		}
		/* line is out of range on its X axis */
		if ((l1[0] < rect->xmin && l2[0] < rect->xmin) || (l1[0] > rect->xmax && l2[0] > rect->xmax)) {
			return 0;
		}


		/* this is a single point  (or close to)*/
		if (fabsf(l1[0] - l2[0]) < PROJ_PIXEL_TOLERANCE) {
			if (BLI_rctf_isect_pt_v(rect, l1)) {
				copy_v2_v2(l1_clip, l1);
				copy_v2_v2(l2_clip, l2);
				return 1;
			}
			else {
				return 0;
			}
		}

		copy_v2_v2(l1_clip, l1);
		copy_v2_v2(l2_clip, l2);
		CLAMP(l1_clip[0], rect->xmin, rect->xmax);
		CLAMP(l2_clip[0], rect->xmin, rect->xmax);
		return 1;
	}
	else if (fabsf(l1[0] - l2[0]) < PROJ_PIXEL_TOLERANCE) {
		/* is the line out of range on its X axis? */
		if (l1[0] < rect->xmin || l1[0] > rect->xmax) {
			return 0;
		}

		/* line is out of range on its Y axis */
		if ((l1[1] < rect->ymin && l2[1] < rect->ymin) || (l1[1] > rect->ymax && l2[1] > rect->ymax)) {
			return 0;
		}

		/* this is a single point  (or close to)*/
		if (fabsf(l1[1] - l2[1]) < PROJ_PIXEL_TOLERANCE) {
			if (BLI_rctf_isect_pt_v(rect, l1)) {
				copy_v2_v2(l1_clip, l1);
				copy_v2_v2(l2_clip, l2);
				return 1;
			}
			else {
				return 0;
			}
		}

		copy_v2_v2(l1_clip, l1);
		copy_v2_v2(l2_clip, l2);
		CLAMP(l1_clip[1], rect->ymin, rect->ymax);
		CLAMP(l2_clip[1], rect->ymin, rect->ymax);
		return 1;
	}
	else {
		float isect;
		short ok1 = 0;
		short ok2 = 0;

		/* Done with vertical lines */

		/* are either of the points inside the rectangle ? */
		if (BLI_rctf_isect_pt_v(rect, l1)) {
			copy_v2_v2(l1_clip, l1);
			ok1 = 1;
		}

		if (BLI_rctf_isect_pt_v(rect, l2)) {
			copy_v2_v2(l2_clip, l2);
			ok2 = 1;
		}

		/* line inside rect */
		if (ok1 && ok2) return 1;

		/* top/bottom */
		if (line_isect_y(l1, l2, rect->ymin, &isect) && (isect >= cliprect->xmin) && (isect <= cliprect->xmax)) {
			if (l1[1] < l2[1]) { /* line 1 is outside */
				l1_clip[0] = isect;
				l1_clip[1] = rect->ymin;
				ok1 = 1;
			}
			else {
				l2_clip[0] = isect;
				l2_clip[1] = rect->ymin;
				ok2 = 2;
			}
		}

		if (ok1 && ok2) return 1;

		if (line_isect_y(l1, l2, rect->ymax, &isect) && (isect >= cliprect->xmin) && (isect <= cliprect->xmax)) {
			if (l1[1] > l2[1]) { /* line 1 is outside */
				l1_clip[0] = isect;
				l1_clip[1] = rect->ymax;
				ok1 = 1;
			}
			else {
				l2_clip[0] = isect;
				l2_clip[1] = rect->ymax;
				ok2 = 2;
			}
		}

		if (ok1 && ok2) return 1;

		/* left/right */
		if (line_isect_x(l1, l2, rect->xmin, &isect) && (isect >= cliprect->ymin) && (isect <= cliprect->ymax)) {
			if (l1[0] < l2[0]) { /* line 1 is outside */
				l1_clip[0] = rect->xmin;
				l1_clip[1] = isect;
				ok1 = 1;
			}
			else {
				l2_clip[0] = rect->xmin;
				l2_clip[1] = isect;
				ok2 = 2;
			}
		}

		if (ok1 && ok2) return 1;

		if (line_isect_x(l1, l2, rect->xmax, &isect) && (isect >= cliprect->ymin) && (isect <= cliprect->ymax)) {
			if (l1[0] > l2[0]) { /* line 1 is outside */
				l1_clip[0] = rect->xmax;
				l1_clip[1] = isect;
				ok1 = 1;
			}
			else {
				l2_clip[0] = rect->xmax;
				l2_clip[1] = isect;
				ok2 = 2;
			}
		}

		if (ok1 && ok2) {
			return 1;
		}
		else {
			return 0;
		}
	}
}



/**
 * Scale the tri about its center
 * scaling by #PROJ_FACE_SCALE_SEAM (0.99x) is used for getting fake UV pixel coords that are on the
 * edge of the face but slightly inside it occlusion tests don't return hits on adjacent faces
 */
#ifndef PROJ_DEBUG_NOSEAMBLEED

static void scale_tri(float insetCos[3][3], const float *origCos[4], const float inset)
{
	float cent[3];
	cent[0] = (origCos[0][0] + origCos[1][0] + origCos[2][0]) * (1.0f / 3.0f);
	cent[1] = (origCos[0][1] + origCos[1][1] + origCos[2][1]) * (1.0f / 3.0f);
	cent[2] = (origCos[0][2] + origCos[1][2] + origCos[2][2]) * (1.0f / 3.0f);

	sub_v3_v3v3(insetCos[0], origCos[0], cent);
	sub_v3_v3v3(insetCos[1], origCos[1], cent);
	sub_v3_v3v3(insetCos[2], origCos[2], cent);

	mul_v3_fl(insetCos[0], inset);
	mul_v3_fl(insetCos[1], inset);
	mul_v3_fl(insetCos[2], inset);

	add_v3_v3(insetCos[0], cent);
	add_v3_v3(insetCos[1], cent);
	add_v3_v3(insetCos[2], cent);
}
#endif //PROJ_DEBUG_NOSEAMBLEED

static float len_squared_v2v2_alt(const float v1[2], const float v2_1, const float v2_2)
{
	float x, y;

	x = v1[0] - v2_1;
	y = v1[1] - v2_2;
	return x * x + y * y;
}

/* note, use a squared value so we can use len_squared_v2v2
 * be sure that you have done a bounds check first or this may fail */
/* only give bucket_bounds as an arg because we need it elsewhere */
static bool project_bucket_isect_circle(const float cent[2], const float radius_squared, const rctf *bucket_bounds)
{

	/* Would normally to a simple intersection test, however we know the bounds of these 2 already intersect
	 * so we only need to test if the center is inside the vertical or horizontal bounds on either axis,
	 * this is even less work then an intersection test
	 */
#if 0
	if (BLI_rctf_isect_pt_v(bucket_bounds, cent))
		return 1;
#endif

	if ((bucket_bounds->xmin <= cent[0] && bucket_bounds->xmax >= cent[0]) ||
	    (bucket_bounds->ymin <= cent[1] && bucket_bounds->ymax >= cent[1]))
	{
		return 1;
	}

	/* out of bounds left */
	if (cent[0] < bucket_bounds->xmin) {
		/* lower left out of radius test */
		if (cent[1] < bucket_bounds->ymin) {
			return (len_squared_v2v2_alt(cent, bucket_bounds->xmin, bucket_bounds->ymin) < radius_squared) ? 1 : 0;
		}
		/* top left test */
		else if (cent[1] > bucket_bounds->ymax) {
			return (len_squared_v2v2_alt(cent, bucket_bounds->xmin, bucket_bounds->ymax) < radius_squared) ? 1 : 0;
		}
	}
	else if (cent[0] > bucket_bounds->xmax) {
		/* lower right out of radius test */
		if (cent[1] < bucket_bounds->ymin) {
			return (len_squared_v2v2_alt(cent, bucket_bounds->xmax, bucket_bounds->ymin) < radius_squared) ? 1 : 0;
		}
		/* top right test */
		else if (cent[1] > bucket_bounds->ymax) {
			return (len_squared_v2v2_alt(cent, bucket_bounds->xmax, bucket_bounds->ymax) < radius_squared) ? 1 : 0;
		}
	}

	return 0;
}



/* Note for rect_to_uvspace_ortho() and rect_to_uvspace_persp()
 * in ortho view this function gives good results when bucket_bounds are outside the triangle
 * however in some cases, perspective view will mess up with faces that have minimal screenspace area
 * (viewed from the side)
 *
 * for this reason its not reliable in this case so we'll use the Simple Barycentric'
 * funcs that only account for points inside the triangle.
 * however switching back to this for ortho is always an option */

static void rect_to_uvspace_ortho(
        const rctf *bucket_bounds,
        const float *v1coSS, const float *v2coSS, const float *v3coSS,
        const float *uv1co, const float *uv2co, const float *uv3co,
        float bucket_bounds_uv[4][2],
        const int flip)
{
	float uv[2];
	float w[3];

	/* get the UV space bounding box */
	uv[0] = bucket_bounds->xmax;
	uv[1] = bucket_bounds->ymin;
	barycentric_weights_v2(v1coSS, v2coSS, v3coSS, uv, w);
	interp_v2_v2v2v2(bucket_bounds_uv[flip ? 3 : 0], uv1co, uv2co, uv3co, w);

	//uv[0] = bucket_bounds->xmax; // set above
	uv[1] = bucket_bounds->ymax;
	barycentric_weights_v2(v1coSS, v2coSS, v3coSS, uv, w);
	interp_v2_v2v2v2(bucket_bounds_uv[flip ? 2 : 1], uv1co, uv2co, uv3co, w);

	uv[0] = bucket_bounds->xmin;
	//uv[1] = bucket_bounds->ymax; // set above
	barycentric_weights_v2(v1coSS, v2coSS, v3coSS, uv, w);
	interp_v2_v2v2v2(bucket_bounds_uv[flip ? 1 : 2], uv1co, uv2co, uv3co, w);

	//uv[0] = bucket_bounds->xmin; // set above
	uv[1] = bucket_bounds->ymin;
	barycentric_weights_v2(v1coSS, v2coSS, v3coSS, uv, w);
	interp_v2_v2v2v2(bucket_bounds_uv[flip ? 0 : 3], uv1co, uv2co, uv3co, w);
}

/* same as above but use barycentric_weights_v2_persp */
static void rect_to_uvspace_persp(
        const rctf *bucket_bounds,
        const float *v1coSS, const float *v2coSS, const float *v3coSS,
        const float *uv1co, const float *uv2co, const float *uv3co,
        float bucket_bounds_uv[4][2],
        const int flip
        )
{
	float uv[2];
	float w[3];

	/* get the UV space bounding box */
	uv[0] = bucket_bounds->xmax;
	uv[1] = bucket_bounds->ymin;
	barycentric_weights_v2_persp(v1coSS, v2coSS, v3coSS, uv, w);
	interp_v2_v2v2v2(bucket_bounds_uv[flip ? 3 : 0], uv1co, uv2co, uv3co, w);

	//uv[0] = bucket_bounds->xmax; // set above
	uv[1] = bucket_bounds->ymax;
	barycentric_weights_v2_persp(v1coSS, v2coSS, v3coSS, uv, w);
	interp_v2_v2v2v2(bucket_bounds_uv[flip ? 2 : 1], uv1co, uv2co, uv3co, w);

	uv[0] = bucket_bounds->xmin;
	//uv[1] = bucket_bounds->ymax; // set above
	barycentric_weights_v2_persp(v1coSS, v2coSS, v3coSS, uv, w);
	interp_v2_v2v2v2(bucket_bounds_uv[flip ? 1 : 2], uv1co, uv2co, uv3co, w);

	//uv[0] = bucket_bounds->xmin; // set above
	uv[1] = bucket_bounds->ymin;
	barycentric_weights_v2_persp(v1coSS, v2coSS, v3coSS, uv, w);
	interp_v2_v2v2v2(bucket_bounds_uv[flip ? 0 : 3], uv1co, uv2co, uv3co, w);
}

/* This works as we need it to but we can save a few steps and not use it */

#if 0
static float angle_2d_clockwise(const float p1[2], const float p2[2], const float p3[2])
{
	float v1[2], v2[2];

	v1[0] = p1[0] - p2[0];    v1[1] = p1[1] - p2[1];
	v2[0] = p3[0] - p2[0];    v2[1] = p3[1] - p2[1];

	return -atan2f(v1[0] * v2[1] - v1[1] * v2[0], v1[0] * v2[0] + v1[1] * v2[1]);
}
#endif

#define ISECT_1 (1)
#define ISECT_2 (1 << 1)
#define ISECT_3 (1 << 2)
#define ISECT_4 (1 << 3)
#define ISECT_ALL3 ((1 << 3) - 1)
#define ISECT_ALL4 ((1 << 4) - 1)

/* limit must be a fraction over 1.0f */
static bool IsectPT2Df_limit(
        const float pt[2],
        const float v1[2], const float v2[2], const float v3[2],
        const float limit)
{
	return ((area_tri_v2(pt, v1, v2) +
	         area_tri_v2(pt, v2, v3) +
	         area_tri_v2(pt, v3, v1)) / (area_tri_v2(v1, v2, v3))) < limit;
}

/* Clip the face by a bucket and set the uv-space bucket_bounds_uv
 * so we have the clipped UV's to do pixel intersection tests with
 * */
static int float_z_sort_flip(const void *p1, const void *p2)
{
	return (((float *)p1)[2] < ((float *)p2)[2] ? 1 : -1);
}

static int float_z_sort(const void *p1, const void *p2)
{
	return (((float *)p1)[2] < ((float *)p2)[2] ? -1 : 1);
}

/* assumes one point is within the rectangle */
static bool line_rect_clip(
        const rctf *rect,
        const float l1[4], const float l2[4],
        const float uv1[2], const float uv2[2],
        float uv[2], bool is_ortho)
{
	float min = FLT_MAX, tmp;
	float xlen = l2[0] - l1[0];
	float ylen = l2[1] - l1[1];

	/* 0.1 might seem too much, but remember, this is pixels! */
	if (xlen > 0.1f) {
		if ((l1[0] - rect->xmin) * (l2[0] - rect->xmin) <= 0) {
			tmp = rect->xmin;
			min = min_ff((tmp - l1[0]) / xlen, min);
		}
		else if ((l1[0] - rect->xmax) * (l2[0] - rect->xmax) < 0) {
			tmp = rect->xmax;
			min = min_ff((tmp - l1[0]) / xlen, min);
		}
	}

	if (ylen > 0.1f) {
		if ((l1[1] - rect->ymin) * (l2[1] - rect->ymin) <= 0) {
			tmp = rect->ymin;
			min = min_ff((tmp - l1[1]) / ylen, min);
		}
		else if ((l1[1] - rect->ymax) * (l2[1] - rect->ymax) < 0) {
			tmp = rect->ymax;
			min = min_ff((tmp - l1[1]) / ylen, min);
		}
	}

	if (min == FLT_MAX)
		return false;

	tmp = (is_ortho) ? 1.0f : (l1[3] + min * (l2[3] - l1[3]));

	uv[0] = (uv1[0] + min / tmp * (uv2[0] - uv1[0]));
	uv[1] = (uv1[1] + min / tmp * (uv2[1] - uv1[1]));

	return true;
}


static void project_bucket_clip_face(
        const bool is_ortho, const bool is_flip_object,
        const rctf *cliprect,
        const rctf *bucket_bounds,
        const float *v1coSS, const float *v2coSS, const float *v3coSS,
        const float *uv1co, const float *uv2co, const float *uv3co,
        float bucket_bounds_uv[8][2],
        int *tot, bool cull)
{
	int inside_bucket_flag = 0;
	int inside_face_flag = 0;
	int flip;
	bool collinear = false;

	float bucket_bounds_ss[4][2];

	/* detect pathological case where face the three vertices are almost collinear in screen space.
	 * mostly those will be culled but when flood filling or with
	 * smooth shading it's a possibility */
	if (min_fff(dist_squared_to_line_v2(v1coSS, v2coSS, v3coSS),
	            dist_squared_to_line_v2(v2coSS, v3coSS, v1coSS),
	            dist_squared_to_line_v2(v3coSS, v1coSS, v2coSS)) < PROJ_PIXEL_TOLERANCE)
	{
		collinear = true;
	}

	/* get the UV space bounding box */
	inside_bucket_flag |= BLI_rctf_isect_pt_v(bucket_bounds, v1coSS);
	inside_bucket_flag |= BLI_rctf_isect_pt_v(bucket_bounds, v2coSS) << 1;
	inside_bucket_flag |= BLI_rctf_isect_pt_v(bucket_bounds, v3coSS) << 2;

	if (inside_bucket_flag == ISECT_ALL3) {
		/* is_flip_object is used here because we use the face winding */
		flip = (((line_point_side_v2(v1coSS, v2coSS, v3coSS) > 0.0f) != is_flip_object) !=
		        (line_point_side_v2(uv1co, uv2co, uv3co) > 0.0f));

		/* all screenspace points are inside the bucket bounding box,
		 * this means we don't need to clip and can simply return the UVs */
		if (flip) { /* facing the back? */
			copy_v2_v2(bucket_bounds_uv[0], uv3co);
			copy_v2_v2(bucket_bounds_uv[1], uv2co);
			copy_v2_v2(bucket_bounds_uv[2], uv1co);
		}
		else {
			copy_v2_v2(bucket_bounds_uv[0], uv1co);
			copy_v2_v2(bucket_bounds_uv[1], uv2co);
			copy_v2_v2(bucket_bounds_uv[2], uv3co);
		}

		*tot = 3;
		return;
	}
	/* handle pathological case here,
	 * no need for further intersections below since tringle area is almost zero */
	if (collinear) {
		int flag;

		(*tot) = 0;

		if (cull)
			return;

		if (inside_bucket_flag & ISECT_1) { copy_v2_v2(bucket_bounds_uv[*tot], uv1co); (*tot)++; }

		flag = inside_bucket_flag & (ISECT_1 | ISECT_2);
		if (flag && flag != (ISECT_1 | ISECT_2)) {
			if (line_rect_clip(bucket_bounds, v1coSS, v2coSS, uv1co, uv2co, bucket_bounds_uv[*tot], is_ortho))
				(*tot)++;
		}

		if (inside_bucket_flag & ISECT_2) { copy_v2_v2(bucket_bounds_uv[*tot], uv2co); (*tot)++; }

		flag = inside_bucket_flag & (ISECT_2 | ISECT_3);
		if (flag && flag != (ISECT_2 | ISECT_3)) {
			if (line_rect_clip(bucket_bounds, v2coSS, v3coSS, uv2co, uv3co, bucket_bounds_uv[*tot], is_ortho))
				(*tot)++;
		}

		if (inside_bucket_flag & ISECT_3) { copy_v2_v2(bucket_bounds_uv[*tot], uv3co); (*tot)++; }

		flag = inside_bucket_flag & (ISECT_3 | ISECT_1);
		if (flag && flag != (ISECT_3 | ISECT_1)) {
			if (line_rect_clip(bucket_bounds, v3coSS, v1coSS, uv3co, uv1co, bucket_bounds_uv[*tot], is_ortho))
				(*tot)++;
		}

		if ((*tot) < 3) {
			/* no intersections to speak of, but more probable is that all face is just outside the
			 * rectangle and culled due to float precision issues. Since above tests have failed,
			 * just dump triangle as is for painting */
			*tot = 0;
			copy_v2_v2(bucket_bounds_uv[*tot], uv1co); (*tot)++;
			copy_v2_v2(bucket_bounds_uv[*tot], uv2co); (*tot)++;
			copy_v2_v2(bucket_bounds_uv[*tot], uv3co); (*tot)++;
			return;
		}

		return;
	}

	/* get the UV space bounding box */
	/* use IsectPT2Df_limit here so we catch points are are touching the tri edge
	 * (or a small fraction over) */
	bucket_bounds_ss[0][0] = bucket_bounds->xmax;
	bucket_bounds_ss[0][1] = bucket_bounds->ymin;
	inside_face_flag |= (IsectPT2Df_limit(bucket_bounds_ss[0], v1coSS, v2coSS, v3coSS, 1 + PROJ_GEOM_TOLERANCE) ? ISECT_1 : 0);

	bucket_bounds_ss[1][0] = bucket_bounds->xmax;
	bucket_bounds_ss[1][1] = bucket_bounds->ymax;
	inside_face_flag |= (IsectPT2Df_limit(bucket_bounds_ss[1], v1coSS, v2coSS, v3coSS, 1 + PROJ_GEOM_TOLERANCE) ? ISECT_2 : 0);

	bucket_bounds_ss[2][0] = bucket_bounds->xmin;
	bucket_bounds_ss[2][1] = bucket_bounds->ymax;
	inside_face_flag |= (IsectPT2Df_limit(bucket_bounds_ss[2], v1coSS, v2coSS, v3coSS, 1 + PROJ_GEOM_TOLERANCE) ? ISECT_3 : 0);

	bucket_bounds_ss[3][0] = bucket_bounds->xmin;
	bucket_bounds_ss[3][1] = bucket_bounds->ymin;
	inside_face_flag |= (IsectPT2Df_limit(bucket_bounds_ss[3], v1coSS, v2coSS, v3coSS, 1 + PROJ_GEOM_TOLERANCE) ? ISECT_4 : 0);

	flip = ((line_point_side_v2(v1coSS, v2coSS, v3coSS) > 0.0f) !=
	        (line_point_side_v2(uv1co, uv2co, uv3co) > 0.0f));

	if (inside_face_flag == ISECT_ALL4) {
		/* bucket is totally inside the screenspace face, we can safely use weights */

		if (is_ortho) {
			rect_to_uvspace_ortho(bucket_bounds, v1coSS, v2coSS, v3coSS, uv1co, uv2co, uv3co, bucket_bounds_uv, flip);
		}
		else {
			rect_to_uvspace_persp(bucket_bounds, v1coSS, v2coSS, v3coSS, uv1co, uv2co, uv3co, bucket_bounds_uv, flip);
		}

		*tot = 4;
		return;
	}
	else {
		/* The Complicated Case!
		 *
		 * The 2 cases above are where the face is inside the bucket
		 * or the bucket is inside the face.
		 *
		 * we need to make a convex polyline from the intersection between the screenspace face
		 * and the bucket bounds.
		 *
		 * There are a number of ways this could be done, currently it just collects all
		 * intersecting verts, and line intersections, then sorts them clockwise, this is
		 * a lot easier then evaluating the geometry to do a correct clipping on both shapes.
		 */


		/* Add a bunch of points, we know must make up the convex hull
		 * which is the clipped rect and triangle */

		/* Maximum possible 6 intersections when using a rectangle and triangle */

		/* The 3rd float is used to store angle for qsort(), NOT as a Z location */
		float isectVCosSS[8][3];
		float v1_clipSS[2], v2_clipSS[2];
		float w[3];

		/* calc center */
		float cent[2] = {0.0f, 0.0f};
		/*float up[2] = {0.0f, 1.0f};*/
		int i;
		bool doubles;

		(*tot) = 0;

		if (inside_face_flag & ISECT_1) { copy_v2_v2(isectVCosSS[*tot], bucket_bounds_ss[0]); (*tot)++; }
		if (inside_face_flag & ISECT_2) { copy_v2_v2(isectVCosSS[*tot], bucket_bounds_ss[1]); (*tot)++; }
		if (inside_face_flag & ISECT_3) { copy_v2_v2(isectVCosSS[*tot], bucket_bounds_ss[2]); (*tot)++; }
		if (inside_face_flag & ISECT_4) { copy_v2_v2(isectVCosSS[*tot], bucket_bounds_ss[3]); (*tot)++; }

		if (inside_bucket_flag & ISECT_1) { copy_v2_v2(isectVCosSS[*tot], v1coSS); (*tot)++; }
		if (inside_bucket_flag & ISECT_2) { copy_v2_v2(isectVCosSS[*tot], v2coSS); (*tot)++; }
		if (inside_bucket_flag & ISECT_3) { copy_v2_v2(isectVCosSS[*tot], v3coSS); (*tot)++; }

		if ((inside_bucket_flag & (ISECT_1 | ISECT_2)) != (ISECT_1 | ISECT_2)) {
			if (line_clip_rect2f(cliprect, bucket_bounds, v1coSS, v2coSS, v1_clipSS, v2_clipSS)) {
				if ((inside_bucket_flag & ISECT_1) == 0) { copy_v2_v2(isectVCosSS[*tot], v1_clipSS); (*tot)++; }
				if ((inside_bucket_flag & ISECT_2) == 0) { copy_v2_v2(isectVCosSS[*tot], v2_clipSS); (*tot)++; }
			}
		}

		if ((inside_bucket_flag & (ISECT_2 | ISECT_3)) != (ISECT_2 | ISECT_3)) {
			if (line_clip_rect2f(cliprect, bucket_bounds, v2coSS, v3coSS, v1_clipSS, v2_clipSS)) {
				if ((inside_bucket_flag & ISECT_2) == 0) { copy_v2_v2(isectVCosSS[*tot], v1_clipSS); (*tot)++; }
				if ((inside_bucket_flag & ISECT_3) == 0) { copy_v2_v2(isectVCosSS[*tot], v2_clipSS); (*tot)++; }
			}
		}

		if ((inside_bucket_flag & (ISECT_3 | ISECT_1)) != (ISECT_3 | ISECT_1)) {
			if (line_clip_rect2f(cliprect, bucket_bounds, v3coSS, v1coSS, v1_clipSS, v2_clipSS)) {
				if ((inside_bucket_flag & ISECT_3) == 0) { copy_v2_v2(isectVCosSS[*tot], v1_clipSS); (*tot)++; }
				if ((inside_bucket_flag & ISECT_1) == 0) { copy_v2_v2(isectVCosSS[*tot], v2_clipSS); (*tot)++; }
			}
		}


		if ((*tot) < 3) { /* no intersections to speak of */
			*tot = 0;
			return;
		}

		/* now we have all points we need, collect their angles and sort them clockwise */

		for (i = 0; i < (*tot); i++) {
			cent[0] += isectVCosSS[i][0];
			cent[1] += isectVCosSS[i][1];
		}
		cent[0] = cent[0] / (float)(*tot);
		cent[1] = cent[1] / (float)(*tot);



		/* Collect angles for every point around the center point */


#if 0   /* uses a few more cycles then the above loop */
		for (i = 0; i < (*tot); i++) {
			isectVCosSS[i][2] = angle_2d_clockwise(up, cent, isectVCosSS[i]);
		}
#endif

		/* Abuse this var for the loop below */
		v1_clipSS[0] = cent[0];
		v1_clipSS[1] = cent[1] + 1.0f;

		for (i = 0; i < (*tot); i++) {
			v2_clipSS[0] = isectVCosSS[i][0] - cent[0];
			v2_clipSS[1] = isectVCosSS[i][1] - cent[1];
			isectVCosSS[i][2] = atan2f(v1_clipSS[0] * v2_clipSS[1] - v1_clipSS[1] * v2_clipSS[0],
			                           v1_clipSS[0] * v2_clipSS[0] + v1_clipSS[1] * v2_clipSS[1]);
		}

		if (flip) qsort(isectVCosSS, *tot, sizeof(float) * 3, float_z_sort_flip);
		else      qsort(isectVCosSS, *tot, sizeof(float) * 3, float_z_sort);

		doubles = true;
		while (doubles == true) {
			doubles = false;

			for (i = 0; i < (*tot); i++) {
				if (fabsf(isectVCosSS[(i + 1) % *tot][0] - isectVCosSS[i][0]) < PROJ_PIXEL_TOLERANCE &&
				    fabsf(isectVCosSS[(i + 1) % *tot][1] - isectVCosSS[i][1]) < PROJ_PIXEL_TOLERANCE)
				{
					int j;
					for (j = i; j < (*tot) - 1; j++) {
						isectVCosSS[j][0] = isectVCosSS[j + 1][0];
						isectVCosSS[j][1] = isectVCosSS[j + 1][1];
					}
					/* keep looking for more doubles */
					doubles = true;
					(*tot)--;
				}
			}

			/* its possible there is only a few left after remove doubles */
			if ((*tot) < 3) {
				// printf("removed too many doubles B\n");
				*tot = 0;
				return;
			}
		}

		if (is_ortho) {
			for (i = 0; i < (*tot); i++) {
				barycentric_weights_v2(v1coSS, v2coSS, v3coSS, isectVCosSS[i], w);
				interp_v2_v2v2v2(bucket_bounds_uv[i], uv1co, uv2co, uv3co, w);
			}
		}
		else {
			for (i = 0; i < (*tot); i++) {
				barycentric_weights_v2_persp(v1coSS, v2coSS, v3coSS, isectVCosSS[i], w);
				interp_v2_v2v2v2(bucket_bounds_uv[i], uv1co, uv2co, uv3co, w);
			}
		}
	}

#ifdef PROJ_DEBUG_PRINT_CLIP
	/* include this at the bottom of the above function to debug the output */

	{
		/* If there are ever any problems, */
		float test_uv[4][2];
		int i;
		if (is_ortho) rect_to_uvspace_ortho(bucket_bounds, v1coSS, v2coSS, v3coSS, uv1co, uv2co, uv3co, test_uv, flip);
		else          rect_to_uvspace_persp(bucket_bounds, v1coSS, v2coSS, v3coSS, uv1co, uv2co, uv3co, test_uv, flip);
		printf("(  [(%f,%f), (%f,%f), (%f,%f), (%f,%f)], ",
		       test_uv[0][0], test_uv[0][1],   test_uv[1][0], test_uv[1][1],
		       test_uv[2][0], test_uv[2][1],    test_uv[3][0], test_uv[3][1]);

		printf("  [(%f,%f), (%f,%f), (%f,%f)], ", uv1co[0], uv1co[1],   uv2co[0], uv2co[1],    uv3co[0], uv3co[1]);

		printf("[");
		for (i = 0; i < (*tot); i++) {
			printf("(%f, %f),", bucket_bounds_uv[i][0], bucket_bounds_uv[i][1]);
		}
		printf("]),\\\n");
	}
#endif
}

/*
 * # This script creates faces in a blender scene from printed data above.
 *
 * project_ls = [
 * ...(output from above block)...
 * ]
 *
 * from Blender import Scene, Mesh, Window, sys, Mathutils
 *
 * import bpy
 *
 * V = Mathutils.Vector
 *
 * def main():
 *     sce = bpy.data.scenes.active
 *
 *     for item in project_ls:
 *         bb = item[0]
 *         uv = item[1]
 *         poly = item[2]
 *
 *         me = bpy.data.meshes.new()
 *         ob = sce.objects.new(me)
 *
 *         me.verts.extend([V(bb[0]).xyz, V(bb[1]).xyz, V(bb[2]).xyz, V(bb[3]).xyz])
 *         me.faces.extend([(0,1,2,3),])
 *         me.verts.extend([V(uv[0]).xyz, V(uv[1]).xyz, V(uv[2]).xyz])
 *         me.faces.extend([(4,5,6),])
 *
 *         vs = [V(p).xyz for p in poly]
 *         print len(vs)
 *         l = len(me.verts)
 *         me.verts.extend(vs)
 *
 *         i = l
 *         while i < len(me.verts):
 *             ii = i + 1
 *             if ii == len(me.verts):
 *                 ii = l
 *             me.edges.extend([i, ii])
 *             i += 1
 *
 * if __name__ == '__main__':
 *     main()
 */


#undef ISECT_1
#undef ISECT_2
#undef ISECT_3
#undef ISECT_4
#undef ISECT_ALL3
#undef ISECT_ALL4


/* checks if pt is inside a convex 2D polyline, the polyline must be ordered rotating clockwise
 * otherwise it would have to test for mixed (line_point_side_v2 > 0.0f) cases */
static bool IsectPoly2Df(const float pt[2], float uv[][2], const int tot)
{
	int i;
	if (line_point_side_v2(uv[tot - 1], uv[0], pt) < 0.0f)
		return 0;

	for (i = 1; i < tot; i++) {
		if (line_point_side_v2(uv[i - 1], uv[i], pt) < 0.0f)
			return 0;

	}

	return 1;
}
static bool IsectPoly2Df_twoside(const float pt[2], float uv[][2], const int tot)
{
	int i;
	bool side = (line_point_side_v2(uv[tot - 1], uv[0], pt) > 0.0f);

	for (i = 1; i < tot; i++) {
		if ((line_point_side_v2(uv[i - 1], uv[i], pt) > 0.0f) != side)
			return 0;

	}

	return 1;
}

/* One of the most important function for projection painting,
 * since it selects the pixels to be added into each bucket.
 *
 * initialize pixels from this face where it intersects with the bucket_index,
 * optionally initialize pixels for removing seams */
static void project_paint_face_init(
        const ProjPaintState *ps,
        const int thread_index, const int bucket_index, const int tri_index, const int image_index,
        const rctf *clip_rect, const rctf *bucket_bounds, ImBuf *ibuf, ImBuf **tmpibuf)
{
	/* Projection vars, to get the 3D locations into screen space  */
	MemArena *arena = ps->arena_mt[thread_index];
	LinkNode **bucketPixelNodes = ps->bucketRect + bucket_index;
	LinkNode *bucketFaceNodes = ps->bucketFaces[bucket_index];
	bool threaded = (ps->thread_tot > 1);

	TileInfo tinf = {
		ps->tile_lock,
		ps->do_masking,
		IMAPAINT_TILE_NUMBER(ibuf->x),
		tmpibuf,
		ps->projImages + image_index
	};

	const MLoopTri *lt = &ps->mlooptri_eval[tri_index];
	const int lt_vtri[3] = { PS_LOOPTRI_AS_VERT_INDEX_3(ps, lt) };
	const float *lt_tri_uv[3] = { PS_LOOPTRI_AS_UV_3(ps->poly_to_loop_uv, lt) };

	/* UV/pixel seeking data */
	/* Image X/Y-Pixel */
	int x, y;
	float mask;
	/* Image floating point UV - same as x, y but from 0.0-1.0 */
	float uv[2];

	/* vert co screen-space, these will be assigned to lt_vtri[0-2] */
	const float *v1coSS, *v2coSS, *v3coSS;

	/* vertex screenspace coords */
	const float *vCo[3];

	float w[3], wco[3];

	/* for convenience only, these will be assigned to lt_tri_uv[0],1,2 or lt_tri_uv[0],2,3 */
	float *uv1co, *uv2co, *uv3co;
	float pixelScreenCo[4];
	bool do_3d_mapping = ps->brush->mtex.brush_map_mode == MTEX_MAP_MODE_3D;

	/* ispace bounds */
	rcti bounds_px;
	/* vars for getting uvspace bounds */

	/* bucket bounds in UV space so we can init pixels only for this face,  */
	float lt_uv_pxoffset[3][2];
	float xhalfpx, yhalfpx;
	const float ibuf_xf = (float)ibuf->x, ibuf_yf = (float)ibuf->y;

	/* for early loop exit */
	int has_x_isect = 0, has_isect = 0;

	float uv_clip[8][2];
	int uv_clip_tot;
	const bool is_ortho = ps->is_ortho;
	const bool is_flip_object = ps->is_flip_object;
	const bool do_backfacecull = ps->do_backfacecull;
	const bool do_clip = ps->rv3d ? ps->rv3d->rflag & RV3D_CLIPPING : 0;

	vCo[0] = ps->mvert_eval[lt_vtri[0]].co;
	vCo[1] = ps->mvert_eval[lt_vtri[1]].co;
	vCo[2] = ps->mvert_eval[lt_vtri[2]].co;


	/* Use lt_uv_pxoffset instead of lt_tri_uv so we can offset the UV half a pixel
	 * this is done so we can avoid offsetting all the pixels by 0.5 which causes
	 * problems when wrapping negative coords */
	xhalfpx = (0.5f + (PROJ_PIXEL_TOLERANCE * (1.0f / 3.0f))) / ibuf_xf;
	yhalfpx = (0.5f + (PROJ_PIXEL_TOLERANCE * (1.0f / 4.0f))) / ibuf_yf;

	/* Note about (PROJ_GEOM_TOLERANCE/x) above...
	 * Needed to add this offset since UV coords are often quads aligned to pixels.
	 * In this case pixels can be exactly between 2 triangles causing nasty
	 * artifacts.
	 *
	 * This workaround can be removed and painting will still work on most cases
	 * but since the first thing most people try is painting onto a quad- better make it work.
	 */

	lt_uv_pxoffset[0][0] = lt_tri_uv[0][0] - xhalfpx;
	lt_uv_pxoffset[0][1] = lt_tri_uv[0][1] - yhalfpx;

	lt_uv_pxoffset[1][0] = lt_tri_uv[1][0] - xhalfpx;
	lt_uv_pxoffset[1][1] = lt_tri_uv[1][1] - yhalfpx;

	lt_uv_pxoffset[2][0] = lt_tri_uv[2][0] - xhalfpx;
	lt_uv_pxoffset[2][1] = lt_tri_uv[2][1] - yhalfpx;

	{
		uv1co = lt_uv_pxoffset[0]; // was lt_tri_uv[i1];
		uv2co = lt_uv_pxoffset[1]; // was lt_tri_uv[i2];
		uv3co = lt_uv_pxoffset[2]; // was lt_tri_uv[i3];

		v1coSS = ps->screenCoords[lt_vtri[0]];
		v2coSS = ps->screenCoords[lt_vtri[1]];
		v3coSS = ps->screenCoords[lt_vtri[2]];

		/* This function gives is a concave polyline in UV space from the clipped tri*/
		project_bucket_clip_face(
		        is_ortho, is_flip_object,
		        clip_rect, bucket_bounds,
		        v1coSS, v2coSS, v3coSS,
		        uv1co, uv2co, uv3co,
		        uv_clip, &uv_clip_tot,
		        do_backfacecull || ps->do_occlude);

		/* sometimes this happens, better just allow for 8 intersectiosn even though there should be max 6 */
#if 0
		if (uv_clip_tot > 6) {
			printf("this should never happen! %d\n", uv_clip_tot);
		}
#endif

		if (pixel_bounds_array(uv_clip, &bounds_px, ibuf->x, ibuf->y, uv_clip_tot)) {
#if 0
			project_paint_undo_tiles_init(
			        &bounds_px, ps->projImages + image_index, tmpibuf,
			        tile_width, threaded, ps->do_masking);
#endif
			/* clip face and */

			has_isect = 0;
			for (y = bounds_px.ymin; y < bounds_px.ymax; y++) {
				//uv[1] = (((float)y) + 0.5f) / (float)ibuf->y;
				/* use pixel offset UV coords instead */
				uv[1] = (float)y / ibuf_yf;

				has_x_isect = 0;
				for (x = bounds_px.xmin; x < bounds_px.xmax; x++) {
					//uv[0] = (((float)x) + 0.5f) / ibuf->x;
					/* use pixel offset UV coords instead */
					uv[0] = (float)x / ibuf_xf;

					/* Note about IsectPoly2Df_twoside, checking the face or uv flipping doesn't work,
					 * could check the poly direction but better to do this */
					if ((do_backfacecull == true  && IsectPoly2Df(uv, uv_clip, uv_clip_tot)) ||
					    (do_backfacecull == false && IsectPoly2Df_twoside(uv, uv_clip, uv_clip_tot)))
					{

						has_x_isect = has_isect = 1;

						if (is_ortho) screen_px_from_ortho(uv, v1coSS, v2coSS, v3coSS, uv1co, uv2co, uv3co, pixelScreenCo, w);
						else screen_px_from_persp(uv, v1coSS, v2coSS, v3coSS, uv1co, uv2co, uv3co, pixelScreenCo, w);

						/* a pity we need to get the worldspace pixel location here */
						if (do_clip || do_3d_mapping) {
							interp_v3_v3v3v3(
							        wco,
							        ps->mvert_eval[lt_vtri[0]].co,
							        ps->mvert_eval[lt_vtri[1]].co,
							        ps->mvert_eval[lt_vtri[2]].co,
							        w);
							if (do_clip && ED_view3d_clipping_test(ps->rv3d, wco, true)) {
								/* Watch out that no code below this needs to run */
								continue;
							}
						}

						/* Is this UV visible from the view? - raytrace */
						/* project_paint_PickFace is less complex, use for testing */
						//if (project_paint_PickFace(ps, pixelScreenCo, w, &side) == tri_index) {
						if ((ps->do_occlude == false) ||
						    !project_bucket_point_occluded(ps, bucketFaceNodes, tri_index, pixelScreenCo))
						{
							mask = project_paint_uvpixel_mask(ps, tri_index, w);

							if (mask > 0.0f) {
								BLI_linklist_prepend_arena(
								        bucketPixelNodes,
								        project_paint_uvpixel_init(
								                ps, arena, &tinf, x, y, mask, tri_index,
								                pixelScreenCo, wco, w),
								        arena);
							}
						}

					}
//#if 0
					else if (has_x_isect) {
						/* assuming the face is not a bow-tie - we know we cant intersect again on the X */
						break;
					}
//#endif
				}


#if 0           /* TODO - investigate why this dosnt work sometimes! it should! */
				/* no intersection for this entire row,
				 * after some intersection above means we can quit now */
				if (has_x_isect == 0 && has_isect) {
					break;
				}
#endif
			}
		}
	}


#ifndef PROJ_DEBUG_NOSEAMBLEED
	if (ps->seam_bleed_px > 0.0f) {
		int face_seam_flag;

		if (threaded) {
			/* Other threads could be modifying these vars. */
			BLI_thread_lock(LOCK_CUSTOM1);
		}

		face_seam_flag = ps->faceSeamFlags[tri_index];

		/* are any of our edges un-initialized? */
		if ((face_seam_flag & (PROJ_FACE_SEAM1 | PROJ_FACE_NOSEAM1)) == 0 ||
		    (face_seam_flag & (PROJ_FACE_SEAM2 | PROJ_FACE_NOSEAM2)) == 0 ||
		    (face_seam_flag & (PROJ_FACE_SEAM3 | PROJ_FACE_NOSEAM3)) == 0)
		{
			project_face_seams_init(ps, tri_index);
			face_seam_flag = ps->faceSeamFlags[tri_index];
			//printf("seams - %d %d %d %d\n", flag&PROJ_FACE_SEAM1, flag&PROJ_FACE_SEAM2, flag&PROJ_FACE_SEAM3);
		}

		if ((face_seam_flag & (PROJ_FACE_SEAM1 | PROJ_FACE_SEAM2 | PROJ_FACE_SEAM3)) == 0) {

			if (threaded) {
				/* Other threads could be modifying these vars. */
				BLI_thread_unlock(LOCK_CUSTOM1);
			}

		}
		else {
			/* we have a seam - deal with it! */

			/* Now create new UV's for the seam face */
			float (*outset_uv)[2] = ps->faceSeamUVs[tri_index];
			/* inset face coords.  NOTE!!! ScreenSace for ortho, Worldspace in perspective view */
			float insetCos[3][3];

			/* vertex screenspace coords */
			const float *vCoSS[3];

			/* Store the screenspace coords of the face,
			 * clipped by the bucket's screen aligned rectangle. */
			float bucket_clip_edges[2][2];
			float edge_verts_inset_clip[2][3];
			/* face edge pairs - loop throuh these:
			 * ((0,1), (1,2), (2,3), (3,0)) or ((0,1), (1,2), (2,0)) for a tri */
			int fidx1, fidx2;

			float seam_subsection[4][2];
			float fac1, fac2;

			if (outset_uv[0][0] == FLT_MAX) /* first time initialize */
				uv_image_outset(
				        lt_uv_pxoffset, outset_uv, ps->seam_bleed_px,
				        ibuf->x, ibuf->y, (ps->faceWindingFlags[tri_index] & PROJ_FACE_WINDING_CW) == 0);

			/* ps->faceSeamUVs cant be modified when threading, now this is done we can unlock. */
			if (threaded) {
				/* Other threads could be modifying these vars */
				BLI_thread_unlock(LOCK_CUSTOM1);
			}

			vCoSS[0] = ps->screenCoords[lt_vtri[0]];
			vCoSS[1] = ps->screenCoords[lt_vtri[1]];
			vCoSS[2] = ps->screenCoords[lt_vtri[2]];

			/* PROJ_FACE_SCALE_SEAM must be slightly less then 1.0f */
			if (is_ortho) {
				scale_tri(insetCos, vCoSS, PROJ_FACE_SCALE_SEAM);
			}
			else {
				scale_tri(insetCos, vCo, PROJ_FACE_SCALE_SEAM);
			}

			for (fidx1 = 0; fidx1 < 3; fidx1++) {
				/* next fidx in the face (0,1,2) -> (1,2,0) */
				fidx2 = (fidx1 == 2) ? 0 : fidx1 + 1;

				if ((face_seam_flag & (1 << fidx1)) && /* 1<<fidx1 -> PROJ_FACE_SEAM# */
				    line_clip_rect2f(clip_rect, bucket_bounds, vCoSS[fidx1], vCoSS[fidx2], bucket_clip_edges[0], bucket_clip_edges[1]))
				{
					/* Avoid div by zero. */
					if (len_squared_v2v2(vCoSS[fidx1], vCoSS[fidx2]) > FLT_EPSILON) {

						if (is_ortho) {
							fac1 = line_point_factor_v2(bucket_clip_edges[0], vCoSS[fidx1], vCoSS[fidx2]);
							fac2 = line_point_factor_v2(bucket_clip_edges[1], vCoSS[fidx1], vCoSS[fidx2]);
						}
						else {
							fac1 = screen_px_line_point_factor_v2_persp(ps, bucket_clip_edges[0], vCo[fidx1], vCo[fidx2]);
							fac2 = screen_px_line_point_factor_v2_persp(ps, bucket_clip_edges[1], vCo[fidx1], vCo[fidx2]);
						}

						interp_v2_v2v2(seam_subsection[0], lt_uv_pxoffset[fidx1], lt_uv_pxoffset[fidx2], fac1);
						interp_v2_v2v2(seam_subsection[1], lt_uv_pxoffset[fidx1], lt_uv_pxoffset[fidx2], fac2);

						interp_v2_v2v2(seam_subsection[2], outset_uv[fidx1], outset_uv[fidx2], fac2);
						interp_v2_v2v2(seam_subsection[3], outset_uv[fidx1], outset_uv[fidx2], fac1);

						/* if the bucket_clip_edges values Z values was kept we could avoid this
						 * Inset needs to be added so occlusion tests wont hit adjacent faces */
						interp_v3_v3v3(edge_verts_inset_clip[0], insetCos[fidx1], insetCos[fidx2], fac1);
						interp_v3_v3v3(edge_verts_inset_clip[1], insetCos[fidx1], insetCos[fidx2], fac2);


						if (pixel_bounds_uv(seam_subsection, &bounds_px, ibuf->x, ibuf->y)) {
							/* bounds between the seam rect and the uvspace bucket pixels */

							has_isect = 0;
							for (y = bounds_px.ymin; y < bounds_px.ymax; y++) {
								// uv[1] = (((float)y) + 0.5f) / (float)ibuf->y;
								/* use offset uvs instead */
								uv[1] = (float)y / ibuf_yf;

								has_x_isect = 0;
								for (x = bounds_px.xmin; x < bounds_px.xmax; x++) {
									//uv[0] = (((float)x) + 0.5f) / (float)ibuf->x;
									/* use offset uvs instead */
									uv[0] = (float)x / ibuf_xf;

									/* test we're inside uvspace bucket and triangle bounds */
									if (isect_point_quad_v2(uv, UNPACK4(seam_subsection))) {
										float fac;

										/* We need to find the closest point along the face edge,
										 * getting the screen_px_from_*** wont work because our
										 * actual location is not relevant, since we are outside
										 * the face, Use VecLerpf to find our location on the side
										 * of the face's UV */
#if 0
										if (is_ortho) screen_px_from_ortho(ps, uv, v1co, v2co, v3co, uv1co, uv2co, uv3co, pixelScreenCo);
										else          screen_px_from_persp(ps, uv, v1co, v2co, v3co, uv1co, uv2co, uv3co, pixelScreenCo);
#endif

										/* Since this is a seam we need to work out where on
										 * the line this pixel is */
										//fac = line_point_factor_v2(uv, uv_seam_quad[0], uv_seam_quad[1]);
										fac = resolve_quad_u_v2(uv, UNPACK4(seam_subsection));
										interp_v3_v3v3(pixelScreenCo, edge_verts_inset_clip[0], edge_verts_inset_clip[1], fac);

										if (!is_ortho) {
											pixelScreenCo[3] = 1.0f;
											/* cast because of const */
											mul_m4_v4((float(*)[4])ps->projectMat, pixelScreenCo);
											pixelScreenCo[0] = (float)(ps->winx * 0.5f) + (ps->winx * 0.5f) * pixelScreenCo[0] / pixelScreenCo[3];
											pixelScreenCo[1] = (float)(ps->winy * 0.5f) + (ps->winy * 0.5f) * pixelScreenCo[1] / pixelScreenCo[3];
											/* Use the depth for bucket point occlusion */
											pixelScreenCo[2] = pixelScreenCo[2] / pixelScreenCo[3];
										}

										if ((ps->do_occlude == false) ||
										    !project_bucket_point_occluded(ps, bucketFaceNodes, tri_index, pixelScreenCo))
										{
											/* Only bother calculating the weights if we intersect */
											if (ps->do_mask_normal || ps->poly_to_loop_uv_clone) {
												const float uv_fac = fac1 + (fac * (fac2 - fac1));
#if 0
												/* get the UV on the line since we want to copy the
												 * pixels from there for bleeding */
												float uv_close[2];
												interp_v2_v2v2(uv_close, lt_uv_pxoffset[fidx1], lt_uv_pxoffset[fidx2], uv_fac);
												barycentric_weights_v2(lt_uv_pxoffset[0], lt_uv_pxoffset[1], lt_uv_pxoffset[2], uv_close, w);
#else

												/* Cheat, we know where we are along the edge
												 * so work out the weights from that */
												w[0] = w[1] = w[2] = 0.0;
												w[fidx1] = 1.0f - uv_fac;
												w[fidx2] = uv_fac;
#endif
											}

											/* a pity we need to get the worldspace
											 * pixel location here */
											if (do_clip || do_3d_mapping) {
												interp_v3_v3v3v3(wco, vCo[0], vCo[1], vCo[2], w);

												if (do_clip && ED_view3d_clipping_test(ps->rv3d, wco, true)) {
													/* Watch out that no code below
													 * this needs to run */
													continue;
												}
											}

											mask = project_paint_uvpixel_mask(ps, tri_index, w);

											if (mask > 0.0f) {
												BLI_linklist_prepend_arena(
												        bucketPixelNodes,
												        project_paint_uvpixel_init(ps, arena, &tinf, x, y, mask, tri_index,
												        pixelScreenCo, wco, w),
												        arena
												        );
											}

										}
									}
									else if (has_x_isect) {
										/* assuming the face is not a bow-tie - we know
										 * we cant intersect again on the X */
										break;
									}
								}

#if 0                           /* TODO - investigate why this dosnt work sometimes! it should! */
								/* no intersection for this entire row,
								 * after some intersection above means we can quit now */
								if (has_x_isect == 0 && has_isect) {
									break;
								}
#endif
							}
						}
					}
				}
			}
		}
	}
#else
	UNUSED_VARS(vCo, threaded);
#endif // PROJ_DEBUG_NOSEAMBLEED
}


/**
 * Takes floating point screenspace min/max and
 * returns int min/max to be used as indices for ps->bucketRect, ps->bucketFlags
 */
static void project_paint_bucket_bounds(
        const ProjPaintState *ps,
        const float min[2], const float max[2],
        int bucketMin[2], int bucketMax[2])
{
	/* divide by bucketWidth & bucketHeight so the bounds are offset in bucket grid units */

	/* XXX: the offset of 0.5 is always truncated to zero and the offset of 1.5f
	 * is always truncated to 1, is this really correct?? - jwilkins */

	/* these offsets of 0.5 and 1.5 seem odd but they are correct */
	bucketMin[0] = (int)((int)(((float)(min[0] - ps->screenMin[0]) / ps->screen_width) * ps->buckets_x) + 0.5f);
	bucketMin[1] = (int)((int)(((float)(min[1] - ps->screenMin[1]) / ps->screen_height) * ps->buckets_y) + 0.5f);

	bucketMax[0] = (int)((int)(((float)(max[0] - ps->screenMin[0]) / ps->screen_width) * ps->buckets_x) + 1.5f);
	bucketMax[1] = (int)((int)(((float)(max[1] - ps->screenMin[1]) / ps->screen_height) * ps->buckets_y) + 1.5f);

	/* in case the rect is outside the mesh 2d bounds */
	CLAMP(bucketMin[0], 0, ps->buckets_x);
	CLAMP(bucketMin[1], 0, ps->buckets_y);

	CLAMP(bucketMax[0], 0, ps->buckets_x);
	CLAMP(bucketMax[1], 0, ps->buckets_y);
}

/* set bucket_bounds to a screen space-aligned floating point bound-box */
static void project_bucket_bounds(
        const ProjPaintState *ps, const int bucket_x, const int bucket_y, rctf *bucket_bounds)
{
	/* left */
	bucket_bounds->xmin = (
	        ps->screenMin[0] + ((bucket_x) * (ps->screen_width / ps->buckets_x)));
	/* right */
	bucket_bounds->xmax = (
	        ps->screenMin[0] + ((bucket_x + 1) * (ps->screen_width / ps->buckets_x)));

	/* bottom */
	bucket_bounds->ymin = (
	        ps->screenMin[1] + ((bucket_y) * (ps->screen_height / ps->buckets_y)));
	/* top */
	bucket_bounds->ymax = (
	        ps->screenMin[1] + ((bucket_y + 1) * (ps->screen_height  / ps->buckets_y)));
}

/* Fill this bucket with pixels from the faces that intersect it.
 *
 * have bucket_bounds as an argument so we don't need to give bucket_x/y the rect function needs */
static void project_bucket_init(
        const ProjPaintState *ps, const int thread_index, const int bucket_index,
        const rctf *clip_rect, const rctf *bucket_bounds)
{
	LinkNode *node;
	int tri_index, image_index = 0;
	ImBuf *ibuf = NULL;
	Image *tpage_last = NULL, *tpage;
	ImBuf *tmpibuf = NULL;

	if (ps->image_tot == 1) {
		/* Simple loop, no context switching */
		ibuf = ps->projImages[0].ibuf;

		for (node = ps->bucketFaces[bucket_index]; node; node = node->next) {
			project_paint_face_init(
			        ps, thread_index, bucket_index, POINTER_AS_INT(node->link), 0,
			        clip_rect, bucket_bounds, ibuf, &tmpibuf);
		}
	}
	else {

		/* More complicated loop, switch between images */
		for (node = ps->bucketFaces[bucket_index]; node; node = node->next) {
			tri_index = POINTER_AS_INT(node->link);

			/* Image context switching */
			tpage = project_paint_face_paint_image(ps, tri_index);
			if (tpage_last != tpage) {
				tpage_last = tpage;

				for (image_index = 0; image_index < ps->image_tot; image_index++) {
					if (ps->projImages[image_index].ima == tpage_last) {
						ibuf = ps->projImages[image_index].ibuf;
						break;
					}
				}
			}
			/* context switching done */

			project_paint_face_init(
			        ps, thread_index, bucket_index, tri_index, image_index,
			        clip_rect, bucket_bounds, ibuf, &tmpibuf);
		}
	}

	if (tmpibuf)
		IMB_freeImBuf(tmpibuf);

	ps->bucketFlags[bucket_index] |= PROJ_BUCKET_INIT;
}


/* We want to know if a bucket and a face overlap in screen-space
 *
 * Note, if this ever returns false positives its not that bad, since a face in the bounding area
 * will have its pixels calculated when it might not be needed later, (at the moment at least)
 * obviously it shouldn't have bugs though */

static bool project_bucket_face_isect(ProjPaintState *ps, int bucket_x, int bucket_y, const MLoopTri *lt)
{
	/* TODO - replace this with a tricker method that uses sideofline for all
	 * screenCoords's edges against the closest bucket corner */
	const int lt_vtri[3] = { PS_LOOPTRI_AS_VERT_INDEX_3(ps, lt) };
	rctf bucket_bounds;
	float p1[2], p2[2], p3[2], p4[2];
	const float *v, *v1, *v2, *v3;
	int fidx;

	project_bucket_bounds(ps, bucket_x, bucket_y, &bucket_bounds);

	/* Is one of the faces verts in the bucket bounds? */

	fidx = 2;
	do {
		v = ps->screenCoords[lt_vtri[fidx]];
		if (BLI_rctf_isect_pt_v(&bucket_bounds, v)) {
			return 1;
		}
	} while (fidx--);

	v1 = ps->screenCoords[lt_vtri[0]];
	v2 = ps->screenCoords[lt_vtri[1]];
	v3 = ps->screenCoords[lt_vtri[2]];

	p1[0] = bucket_bounds.xmin; p1[1] = bucket_bounds.ymin;
	p2[0] = bucket_bounds.xmin; p2[1] = bucket_bounds.ymax;
	p3[0] = bucket_bounds.xmax; p3[1] = bucket_bounds.ymax;
	p4[0] = bucket_bounds.xmax; p4[1] = bucket_bounds.ymin;

	if (isect_point_tri_v2(p1, v1, v2, v3) ||
	    isect_point_tri_v2(p2, v1, v2, v3) ||
	    isect_point_tri_v2(p3, v1, v2, v3) ||
	    isect_point_tri_v2(p4, v1, v2, v3) ||
	    /* we can avoid testing v3,v1 because another intersection MUST exist if this intersects */
	    (isect_seg_seg_v2(p1, p2, v1, v2) || isect_seg_seg_v2(p1, p2, v2, v3)) ||
	    (isect_seg_seg_v2(p2, p3, v1, v2) || isect_seg_seg_v2(p2, p3, v2, v3)) ||
	    (isect_seg_seg_v2(p3, p4, v1, v2) || isect_seg_seg_v2(p3, p4, v2, v3)) ||
	    (isect_seg_seg_v2(p4, p1, v1, v2) || isect_seg_seg_v2(p4, p1, v2, v3)))
	{
		return 1;
	}

	return 0;
}

/* Add faces to the bucket but don't initialize its pixels
 * TODO - when painting occluded, sort the faces on their min-Z
 * and only add faces that faces that are not occluded */
static void project_paint_delayed_face_init(ProjPaintState *ps, const MLoopTri *lt, const int tri_index)
{
	const int lt_vtri[3] = { PS_LOOPTRI_AS_VERT_INDEX_3(ps, lt) };
	float min[2], max[2], *vCoSS;
	/* for ps->bucketRect indexing */
	int bucketMin[2], bucketMax[2];
	int fidx, bucket_x, bucket_y;
	/* for early loop exit */
	int has_x_isect = -1, has_isect = 0;
	/* just use the first thread arena since threading has not started yet */
	MemArena *arena = ps->arena_mt[0];

	INIT_MINMAX2(min, max);

	fidx = 2;
	do {
		vCoSS = ps->screenCoords[lt_vtri[fidx]];
		minmax_v2v2_v2(min, max, vCoSS);
	} while (fidx--);

	project_paint_bucket_bounds(ps, min, max, bucketMin, bucketMax);

	for (bucket_y = bucketMin[1]; bucket_y < bucketMax[1]; bucket_y++) {
		has_x_isect = 0;
		for (bucket_x = bucketMin[0]; bucket_x < bucketMax[0]; bucket_x++) {
			if (project_bucket_face_isect(ps, bucket_x, bucket_y, lt)) {
				int bucket_index = bucket_x + (bucket_y * ps->buckets_x);
				BLI_linklist_prepend_arena(
				        &ps->bucketFaces[bucket_index],
				        /* cast to a pointer to shut up the compiler */
				        POINTER_FROM_INT(tri_index),
				        arena
				        );

				has_x_isect = has_isect = 1;
			}
			else if (has_x_isect) {
				/* assuming the face is not a bow-tie - we know we cant intersect again on the X */
				break;
			}
		}

		/* no intersection for this entire row,
		 * after some intersection above means we can quit now */
		if (has_x_isect == 0 && has_isect) {
			break;
		}
	}

#ifndef PROJ_DEBUG_NOSEAMBLEED
	if (ps->seam_bleed_px > 0.0f) {
		/* set as uninitialized */
		**ps->faceSeamUVs[tri_index] = FLT_MAX;
	}
#endif
}

static void proj_paint_state_viewport_init(ProjPaintState *ps, const char symmetry_flag)
{
	float mat[3][3];
	float viewmat[4][4];
	float viewinv[4][4];

	ps->viewDir[0] = 0.0f;
	ps->viewDir[1] = 0.0f;
	ps->viewDir[2] = 1.0f;

	copy_m4_m4(ps->obmat, ps->ob->obmat);

	if (symmetry_flag) {
		int i;
		for (i = 0; i < 3; i++) {
			if ((symmetry_flag >> i) & 1) {
				negate_v3(ps->obmat[i]);
				ps->is_flip_object = !ps->is_flip_object;
			}
		}
	}

	invert_m4_m4(ps->obmat_imat, ps->obmat);

	if (ELEM(ps->source, PROJ_SRC_VIEW, PROJ_SRC_VIEW_FILL)) {
		/* normal drawing */
		ps->winx = ps->ar->winx;
		ps->winy = ps->ar->winy;

		copy_m4_m4(viewmat, ps->rv3d->viewmat);
		copy_m4_m4(viewinv, ps->rv3d->viewinv);

		ED_view3d_ob_project_mat_get_from_obmat(ps->rv3d, ps->obmat, ps->projectMat);

		ps->is_ortho = ED_view3d_clip_range_get(ps->depsgraph, ps->v3d, ps->rv3d, &ps->clipsta, &ps->clipend, true);
	}
	else {
		/* re-projection */
		float winmat[4][4];
		float vmat[4][4];

		ps->winx = ps->reproject_ibuf->x;
		ps->winy = ps->reproject_ibuf->y;

		if (ps->source == PROJ_SRC_IMAGE_VIEW) {
			/* image stores camera data, tricky */
			IDProperty *idgroup = IDP_GetProperties(&ps->reproject_image->id, 0);
			IDProperty *view_data = IDP_GetPropertyFromGroup(idgroup, PROJ_VIEW_DATA_ID);

			const float *array = (float *)IDP_Array(view_data);

			/* use image array, written when creating image */
			memcpy(winmat, array, sizeof(winmat)); array += sizeof(winmat) / sizeof(float);
			memcpy(viewmat, array, sizeof(viewmat)); array += sizeof(viewmat) / sizeof(float);
			ps->clipsta = array[0];
			ps->clipend = array[1];
			ps->is_ortho = array[2] ? 1 : 0;

			invert_m4_m4(viewinv, viewmat);
		}
		else if (ps->source == PROJ_SRC_IMAGE_CAM) {
			Object *cam_ob_eval = DEG_get_evaluated_object(ps->depsgraph, ps->scene->camera);
			CameraParams params;

			/* viewmat & viewinv */
			copy_m4_m4(viewinv, cam_ob_eval->obmat);
			normalize_m4(viewinv);
			invert_m4_m4(viewmat, viewinv);

			/* window matrix, clipping and ortho */
			BKE_camera_params_init(&params);
			BKE_camera_params_from_object(&params, cam_ob_eval);
			BKE_camera_params_compute_viewplane(&params, ps->winx, ps->winy, 1.0f, 1.0f);
			BKE_camera_params_compute_matrix(&params);

			copy_m4_m4(winmat, params.winmat);
			ps->clipsta = params.clipsta;
			ps->clipend = params.clipend;
			ps->is_ortho = params.is_ortho;
		}
		else {
			BLI_assert(0);
		}

		/* same as #ED_view3d_ob_project_mat_get */
		mul_m4_m4m4(vmat, viewmat, ps->obmat);
		mul_m4_m4m4(ps->projectMat, winmat, vmat);
	}

	invert_m4_m4(ps->projectMatInv, ps->projectMat);

	/* viewDir - object relative */
	copy_m3_m4(mat, viewinv);
	mul_m3_v3(mat, ps->viewDir);
	copy_m3_m4(mat, ps->obmat_imat);
	mul_m3_v3(mat, ps->viewDir);
	normalize_v3(ps->viewDir);

	if (UNLIKELY(ps->is_flip_object)) {
		negate_v3(ps->viewDir);
	}

	/* viewPos - object relative */
	copy_v3_v3(ps->viewPos, viewinv[3]);
	copy_m3_m4(mat, ps->obmat_imat);
	mul_m3_v3(mat, ps->viewPos);
	add_v3_v3(ps->viewPos, ps->obmat_imat[3]);
}

static void proj_paint_state_screen_coords_init(ProjPaintState *ps, const int diameter)
{
	const MVert *mv;
	float *projScreenCo;
	float projMargin;
	int a;

	INIT_MINMAX2(ps->screenMin, ps->screenMax);

	ps->screenCoords = MEM_mallocN(sizeof(float) * ps->totvert_eval * 4, "ProjectPaint ScreenVerts");
	projScreenCo = *ps->screenCoords;

	if (ps->is_ortho) {
		for (a = 0, mv = ps->mvert_eval; a < ps->totvert_eval; a++, mv++, projScreenCo += 4) {
			mul_v3_m4v3(projScreenCo, ps->projectMat, mv->co);

			/* screen space, not clamped */
			projScreenCo[0] = (float)(ps->winx * 0.5f) + (ps->winx * 0.5f) * projScreenCo[0];
			projScreenCo[1] = (float)(ps->winy * 0.5f) + (ps->winy * 0.5f) * projScreenCo[1];
			minmax_v2v2_v2(ps->screenMin, ps->screenMax, projScreenCo);
		}
	}
	else {
		for (a = 0, mv = ps->mvert_eval; a < ps->totvert_eval; a++, mv++, projScreenCo += 4) {
			copy_v3_v3(projScreenCo, mv->co);
			projScreenCo[3] = 1.0f;

			mul_m4_v4(ps->projectMat, projScreenCo);

			if (projScreenCo[3] > ps->clipsta) {
				/* screen space, not clamped */
				projScreenCo[0] = (float)(ps->winx * 0.5f) + (ps->winx * 0.5f) * projScreenCo[0] / projScreenCo[3];
				projScreenCo[1] = (float)(ps->winy * 0.5f) + (ps->winy * 0.5f) * projScreenCo[1] / projScreenCo[3];
				/* Use the depth for bucket point occlusion */
				projScreenCo[2] = projScreenCo[2] / projScreenCo[3];
				minmax_v2v2_v2(ps->screenMin, ps->screenMax, projScreenCo);
			}
			else {
				/* TODO - deal with cases where 1 side of a face goes behind the view ?
				 *
				 * After some research this is actually very tricky, only option is to
				 * clip the derived mesh before painting, which is a Pain */
				projScreenCo[0] = FLT_MAX;
			}
		}
	}

	/* If this border is not added we get artifacts for faces that
	 * have a parallel edge and at the bounds of the 2D projected verts eg
	 * - a single screen aligned quad */
	projMargin = (ps->screenMax[0] - ps->screenMin[0]) * 0.000001f;
	ps->screenMax[0] += projMargin;
	ps->screenMin[0] -= projMargin;
	projMargin = (ps->screenMax[1] - ps->screenMin[1]) * 0.000001f;
	ps->screenMax[1] += projMargin;
	ps->screenMin[1] -= projMargin;

	if (ps->source == PROJ_SRC_VIEW) {
#ifdef PROJ_DEBUG_WINCLIP
		CLAMP(ps->screenMin[0], (float)(-diameter), (float)(ps->winx + diameter));
		CLAMP(ps->screenMax[0], (float)(-diameter), (float)(ps->winx + diameter));

		CLAMP(ps->screenMin[1], (float)(-diameter), (float)(ps->winy + diameter));
		CLAMP(ps->screenMax[1], (float)(-diameter), (float)(ps->winy + diameter));
#else
		UNUSED_VARS(diameter);
#endif
	}
	else if (ps->source != PROJ_SRC_VIEW_FILL) { /* re-projection, use bounds */
		ps->screenMin[0] = 0;
		ps->screenMax[0] = (float)(ps->winx);

		ps->screenMin[1] = 0;
		ps->screenMax[1] = (float)(ps->winy);
	}
}

static void proj_paint_state_cavity_init(ProjPaintState *ps)
{
	const MVert *mv;
	const MEdge *me;
	float *cavities;
	int a;

	if (ps->do_mask_cavity) {
		int *counter = MEM_callocN(sizeof(int) * ps->totvert_eval, "counter");
		float (*edges)[3] = MEM_callocN(sizeof(float) * 3 * ps->totvert_eval, "edges");
		ps->cavities = MEM_mallocN(sizeof(float) * ps->totvert_eval, "ProjectPaint Cavities");
		cavities = ps->cavities;

		for (a = 0, me = ps->medge_eval; a < ps->totedge_eval; a++, me++) {
			float e[3];
			sub_v3_v3v3(e, ps->mvert_eval[me->v1].co, ps->mvert_eval[me->v2].co);
			normalize_v3(e);
			add_v3_v3(edges[me->v2], e);
			counter[me->v2]++;
			sub_v3_v3(edges[me->v1], e);
			counter[me->v1]++;
		}
		for (a = 0, mv = ps->mvert_eval; a < ps->totvert_eval; a++, mv++) {
			if (counter[a] > 0) {
				float no[3];
				mul_v3_fl(edges[a], 1.0f / counter[a]);
				normal_short_to_float_v3(no, mv->no);
				/* augment the diffe*/
				cavities[a] = saacos(10.0f * dot_v3v3(no, edges[a])) * (float)M_1_PI;
			}
			else
				cavities[a] = 0.0;
		}

		MEM_freeN(counter);
		MEM_freeN(edges);
	}
}

#ifndef PROJ_DEBUG_NOSEAMBLEED
static void proj_paint_state_seam_bleed_init(ProjPaintState *ps)
{
	if (ps->seam_bleed_px > 0.0f) {
		ps->vertFaces = MEM_callocN(sizeof(LinkNode *) * ps->totvert_eval, "paint-vertFaces");
		ps->faceSeamFlags = MEM_callocN(sizeof(char) * ps->totlooptri_eval, "paint-faceSeamFlags");
		ps->faceWindingFlags = MEM_callocN(sizeof(char) * ps->totlooptri_eval, "paint-faceWindindFlags");
		ps->faceSeamUVs = MEM_mallocN(sizeof(float[3][2]) * ps->totlooptri_eval, "paint-faceSeamUVs");
	}
}
#endif

static void proj_paint_state_thread_init(ProjPaintState *ps, const bool reset_threads)
{
	int a;

	/* Thread stuff
	 *
	 * very small brushes run a lot slower multithreaded since the advantage with
	 * threads is being able to fill in multiple buckets at once.
	 * Only use threads for bigger brushes. */

	ps->thread_tot = BKE_scene_num_threads(ps->scene);

	/* workaround for #35057, disable threading if diameter is less than is possible for
	 * optimum bucket number generation */
	if (reset_threads)
		ps->thread_tot = 1;

	if (ps->is_shared_user == false) {
		if (ps->thread_tot > 1) {
			ps->tile_lock = MEM_mallocN(sizeof(SpinLock), "projpaint_tile_lock");
			BLI_spin_init(ps->tile_lock);
		}

		image_undo_init_locks();
	}

	for (a = 0; a < ps->thread_tot; a++) {
		ps->arena_mt[a] = BLI_memarena_new(MEM_SIZE_OPTIMAL(1 << 16), "project paint arena");
	}
}

static void proj_paint_state_vert_flags_init(ProjPaintState *ps)
{
	if (ps->do_backfacecull && ps->do_mask_normal) {
		float viewDirPersp[3];
		const MVert *mv;
		float no[3];
		int a;

		ps->vertFlags = MEM_callocN(sizeof(char) * ps->totvert_eval, "paint-vertFlags");

		for (a = 0, mv = ps->mvert_eval; a < ps->totvert_eval; a++, mv++) {
			normal_short_to_float_v3(no, mv->no);
			if (UNLIKELY(ps->is_flip_object)) {
				negate_v3(no);
			}

			if (ps->is_ortho) {
				if (dot_v3v3(ps->viewDir, no) <= ps->normal_angle__cos) {
					/* 1 vert of this face is towards us */
					ps->vertFlags[a] |= PROJ_VERT_CULL;
				}
			}
			else {
				sub_v3_v3v3(viewDirPersp, ps->viewPos, mv->co);
				normalize_v3(viewDirPersp);
				if (UNLIKELY(ps->is_flip_object)) {
					negate_v3(viewDirPersp);
				}
				if (dot_v3v3(viewDirPersp, no) <= ps->normal_angle__cos) {
					/* 1 vert of this face is towards us */
					ps->vertFlags[a] |= PROJ_VERT_CULL;
				}
			}
		}
	}
	else {
		ps->vertFlags = NULL;
	}
}

#ifndef PROJ_DEBUG_NOSEAMBLEED
static void project_paint_bleed_add_face_user(
        const ProjPaintState *ps, MemArena *arena,
        const MLoopTri *lt, const int tri_index)
{
	/* add face user if we have bleed enabled, set the UV seam flags later */
	/* annoying but we need to add all faces even ones we never use elsewhere */
	if (ps->seam_bleed_px > 0.0f) {
		const int lt_vtri[3] = { PS_LOOPTRI_AS_VERT_INDEX_3(ps, lt) };
		void *tri_index_p = POINTER_FROM_INT(tri_index);
		BLI_linklist_prepend_arena(&ps->vertFaces[lt_vtri[0]], tri_index_p, arena);
		BLI_linklist_prepend_arena(&ps->vertFaces[lt_vtri[1]], tri_index_p, arena);
		BLI_linklist_prepend_arena(&ps->vertFaces[lt_vtri[2]], tri_index_p, arena);
	}
}
#endif

/* Return true if evaluated mesh can be painted on, false otherwise */
static bool proj_paint_state_mesh_eval_init(const bContext *C, ProjPaintState *ps)
{
	Depsgraph *depsgraph = CTX_data_depsgraph(C);
	Object *ob = ps->ob;

	Scene *scene_eval = DEG_get_evaluated_scene(depsgraph);
	Object *ob_eval = DEG_get_evaluated_object(depsgraph, ob);

	if (scene_eval == NULL || ob_eval == NULL) {
		return false;
	}

	/* Workaround for subsurf selection, try the display mesh first */
	if (ps->source == PROJ_SRC_IMAGE_CAM) {
		/* using render mesh, assume only camera was rendered from */
		ps->me_eval = mesh_create_eval_final_render(
		             depsgraph, scene_eval, ob_eval, scene_eval->customdata_mask | CD_MASK_MLOOPUV | CD_MASK_MTFACE);
		ps->me_eval_free = true;
	}
	else {
		ps->me_eval = mesh_get_eval_final(
		        depsgraph, scene_eval, ob_eval,
		        scene_eval->customdata_mask | CD_MASK_MLOOPUV | CD_MASK_MTFACE | (ps->do_face_sel ? CD_MASK_ORIGINDEX : 0));
		ps->me_eval_free = false;
	}

	if (!CustomData_has_layer(&ps->me_eval->ldata, CD_MLOOPUV)) {
		if (ps->me_eval_free) {
			BKE_id_free(NULL, ps->me_eval);
		}
		ps->me_eval = NULL;
		return false;
	}

	/* Build final material array, we use this a lot here. */
	/* materials start from 1, default material is 0 */
	const int totmat = ob->totcol + 1;
	ps->mat_array = MEM_malloc_arrayN(totmat, sizeof(*ps->mat_array), __func__);
	/* We leave last material as empty - rationale here is being able to index
	 * the materials by using the mf->mat_nr directly and leaving the last
	 * material as NULL in case no materials exist on mesh, so indexing will not fail. */
	for (int i = 0; i < totmat - 1; i++) {
		ps->mat_array[i] = give_current_material(ob, i + 1);
	}
	ps->mat_array[totmat - 1] = NULL;

	ps->mvert_eval = ps->me_eval->mvert;
	if (ps->do_mask_cavity) {
		ps->medge_eval = ps->me_eval->medge;
	}
	ps->mloop_eval = ps->me_eval->mloop;
	ps->mpoly_eval = ps->me_eval->mpoly;

	ps->totvert_eval = ps->me_eval->totvert;
	ps->totedge_eval = ps->me_eval->totedge;
	ps->totpoly_eval = ps->me_eval->totpoly;

	ps->mlooptri_eval = BKE_mesh_runtime_looptri_ensure(ps->me_eval);
	ps->totlooptri_eval = ps->me_eval->runtime.looptris.len;

	ps->poly_to_loop_uv = MEM_mallocN(ps->totpoly_eval * sizeof(MLoopUV *), "proj_paint_mtfaces");

	return true;
}

typedef struct {
	const MLoopUV *mloopuv_clone_base;
	const TexPaintSlot *slot_last_clone;
	const TexPaintSlot *slot_clone;
} ProjPaintLayerClone;

static void proj_paint_layer_clone_init(
        ProjPaintState *ps,
        ProjPaintLayerClone *layer_clone)
{
	MLoopUV *mloopuv_clone_base = NULL;

	/* use clone mtface? */
	if (ps->do_layer_clone) {
		const int layer_num = CustomData_get_clone_layer(&((Mesh *)ps->ob->data)->ldata, CD_MLOOPUV);

		ps->poly_to_loop_uv_clone = MEM_mallocN(ps->totpoly_eval * sizeof(MLoopUV *), "proj_paint_mtfaces");

		if (layer_num != -1)
			mloopuv_clone_base = CustomData_get_layer_n(&ps->me_eval->ldata, CD_MLOOPUV, layer_num);

		if (mloopuv_clone_base == NULL) {
			/* get active instead */
			mloopuv_clone_base = CustomData_get_layer(&ps->me_eval->ldata, CD_MLOOPUV);
		}

	}

	memset(layer_clone, 0, sizeof(*layer_clone));
	layer_clone->mloopuv_clone_base = mloopuv_clone_base;
}

/* Return true if face should be skipped, false otherwise */
static bool project_paint_clone_face_skip(
        ProjPaintState *ps,
        ProjPaintLayerClone *lc,
        const TexPaintSlot *slot,
        const int tri_index)
{
	if (ps->do_layer_clone) {
		if (ps->do_material_slots) {
			lc->slot_clone = project_paint_face_clone_slot(ps, tri_index);
			/* all faces should have a valid slot, reassert here */
			if (ELEM(lc->slot_clone, NULL, slot))
				return true;
		}
		else if (ps->clone_ima == ps->canvas_ima)
			return true;

		if (ps->do_material_slots) {
			if (lc->slot_clone != lc->slot_last_clone) {
				if (!slot->uvname ||
				    !(lc->mloopuv_clone_base = CustomData_get_layer_named(
				          &ps->me_eval->ldata, CD_MLOOPUV,
				          lc->slot_clone->uvname)))
				{
					lc->mloopuv_clone_base = CustomData_get_layer(&ps->me_eval->ldata, CD_MLOOPUV);
				}
				lc->slot_last_clone = lc->slot_clone;
			}
		}

		/* will set multiple times for 4+ sided poly */
		ps->poly_to_loop_uv_clone[ps->mlooptri_eval[tri_index].poly] = lc->mloopuv_clone_base;
	}
	return false;
}

typedef struct {
	const MPoly *mpoly_orig;

	const int *index_mp_to_orig;
} ProjPaintFaceLookup;

static void proj_paint_face_lookup_init(
        const ProjPaintState *ps,
        ProjPaintFaceLookup *face_lookup)
{
	memset(face_lookup, 0, sizeof(*face_lookup));
	if (ps->do_face_sel) {
		face_lookup->index_mp_to_orig = CustomData_get_layer(&ps->me_eval->pdata, CD_ORIGINDEX);
		face_lookup->mpoly_orig = ((Mesh *)ps->ob->data)->mpoly;
	}
}

/* Return true if face should be considered selected, false otherwise */
static bool project_paint_check_face_sel(
        const ProjPaintState *ps,
        const ProjPaintFaceLookup *face_lookup,
        const MLoopTri *lt)
{
	if (ps->do_face_sel) {
		int orig_index;
		const MPoly *mp;

		if ((face_lookup->index_mp_to_orig != NULL) &&
		    (((orig_index = (face_lookup->index_mp_to_orig[lt->poly]))) != ORIGINDEX_NONE))
		{
			mp = &face_lookup->mpoly_orig[orig_index];
		}
		else {
			mp = &ps->mpoly_eval[lt->poly];
		}

		return ((mp->flag & ME_FACE_SEL) != 0);
	}
	else {
		return true;
	}
}

typedef struct {
	const float *v1;
	const float *v2;
	const float *v3;
} ProjPaintFaceCoSS;

static void proj_paint_face_coSS_init(
        const ProjPaintState *ps, const MLoopTri *lt,
        ProjPaintFaceCoSS *coSS)
{
	const int lt_vtri[3] = { PS_LOOPTRI_AS_VERT_INDEX_3(ps, lt) };
	coSS->v1 = ps->screenCoords[lt_vtri[0]];
	coSS->v2 = ps->screenCoords[lt_vtri[1]];
	coSS->v3 = ps->screenCoords[lt_vtri[2]];
}

/* Return true if face should be culled, false otherwise */
static bool project_paint_flt_max_cull(
        const ProjPaintState *ps,
        const ProjPaintFaceCoSS *coSS)
{
	if (!ps->is_ortho) {
		if (coSS->v1[0] == FLT_MAX ||
		    coSS->v2[0] == FLT_MAX ||
		    coSS->v3[0] == FLT_MAX)
		{
			return true;
		}
	}
	return false;
}

#ifdef PROJ_DEBUG_WINCLIP
/* Return true if face should be culled, false otherwise */
static bool project_paint_winclip(
        const ProjPaintState *ps,
        const ProjPaintFaceCoSS *coSS)
{
	/* ignore faces outside the view */
	return ((ps->source != PROJ_SRC_VIEW_FILL) &&
	        ((coSS->v1[0] < ps->screenMin[0] &&
	          coSS->v2[0] < ps->screenMin[0] &&
	          coSS->v3[0] < ps->screenMin[0]) ||

	         (coSS->v1[0] > ps->screenMax[0] &&
	          coSS->v2[0] > ps->screenMax[0] &&
	          coSS->v3[0] > ps->screenMax[0]) ||

	         (coSS->v1[1] < ps->screenMin[1] &&
	          coSS->v2[1] < ps->screenMin[1] &&
	          coSS->v3[1] < ps->screenMin[1]) ||

	         (coSS->v1[1] > ps->screenMax[1] &&
	          coSS->v2[1] > ps->screenMax[1] &&
	          coSS->v3[1] > ps->screenMax[1])));
}
#endif //PROJ_DEBUG_WINCLIP


static void project_paint_build_proj_ima(
        ProjPaintState *ps, MemArena *arena,
        LinkNode *image_LinkList)
{
	ProjPaintImage *projIma;
	LinkNode *node;
	int i;

	/* build an array of images we use */
	projIma = ps->projImages = BLI_memarena_alloc(arena, sizeof(ProjPaintImage) * ps->image_tot);

	for (node = image_LinkList, i = 0; node; node = node->next, i++, projIma++) {
		int size;
		projIma->ima = node->link;
		projIma->touch = 0;
		projIma->ibuf = BKE_image_acquire_ibuf(projIma->ima, NULL, NULL);
		size = sizeof(void **) * IMAPAINT_TILE_NUMBER(projIma->ibuf->x) * IMAPAINT_TILE_NUMBER(projIma->ibuf->y);
		projIma->partRedrawRect =  BLI_memarena_alloc(arena, sizeof(ImagePaintPartialRedraw) * PROJ_BOUNDBOX_SQUARED);
		partial_redraw_array_init(projIma->partRedrawRect);
		projIma->undoRect = (volatile void **) BLI_memarena_alloc(arena, size);
		memset((void *)projIma->undoRect, 0, size);
		projIma->maskRect = BLI_memarena_alloc(arena, size);
		memset(projIma->maskRect, 0, size);
		projIma->valid = BLI_memarena_alloc(arena, size);
		memset(projIma->valid, 0, size);
	}
}

static void project_paint_prepare_all_faces(
        ProjPaintState *ps, MemArena *arena,
        const ProjPaintFaceLookup *face_lookup,
        ProjPaintLayerClone *layer_clone,
        const MLoopUV *mloopuv_base,
        const bool is_multi_view)
{
	/* Image Vars - keep track of images we have used */
	LinkNodePair image_LinkList = {NULL, NULL};

	Image *tpage_last = NULL, *tpage;
	TexPaintSlot *slot_last = NULL;
	TexPaintSlot *slot = NULL;
	const MLoopTri *lt;
	int image_index = -1, tri_index;
	int prev_poly = -1;

	for (tri_index = 0, lt = ps->mlooptri_eval; tri_index < ps->totlooptri_eval; tri_index++, lt++) {
		bool is_face_sel;

#ifndef PROJ_DEBUG_NOSEAMBLEED
		project_paint_bleed_add_face_user(ps, arena, lt, tri_index);
#endif

		is_face_sel = project_paint_check_face_sel(ps, face_lookup, lt);

		if (!ps->do_stencil_brush) {
			slot = project_paint_face_paint_slot(ps, tri_index);
			/* all faces should have a valid slot, reassert here */
			if (slot == NULL) {
				mloopuv_base = CustomData_get_layer(&ps->me_eval->ldata, CD_MLOOPUV);
				tpage = ps->canvas_ima;
			}
			else {
				if (slot != slot_last) {
					if (!slot->uvname || !(mloopuv_base = CustomData_get_layer_named(&ps->me_eval->ldata, CD_MLOOPUV, slot->uvname)))
						mloopuv_base = CustomData_get_layer(&ps->me_eval->ldata, CD_MLOOPUV);
					slot_last = slot;
				}

				/* don't allow using the same inage for painting and stencilling */
				if (slot->ima == ps->stencil_ima) {
					/* While this shouldn't be used, face-winding reads all polys.
					 * It's less trouble to set all faces to valid UV's,
					 * avoiding NULL checks all over. */
					ps->poly_to_loop_uv[lt->poly] = mloopuv_base;
					continue;
				}

				tpage = slot->ima;
			}
		}
		else {
			tpage = ps->stencil_ima;
		}

		ps->poly_to_loop_uv[lt->poly] = mloopuv_base;

		if (project_paint_clone_face_skip(ps, layer_clone, slot, tri_index)) {
			continue;
		}

		/* tfbase here should be non-null! */
		BLI_assert(mloopuv_base != NULL);

		if (is_face_sel && tpage) {
			ProjPaintFaceCoSS coSS;
			proj_paint_face_coSS_init(ps, lt, &coSS);

			if (is_multi_view == false) {
				if (project_paint_flt_max_cull(ps, &coSS)) {
					continue;
				}

#ifdef PROJ_DEBUG_WINCLIP
				if (project_paint_winclip(ps, &coSS)) {
					continue;
				}

#endif //PROJ_DEBUG_WINCLIP

				/* backface culls individual triangles but mask normal will use polygon */
				if (ps->do_backfacecull) {
					if (ps->do_mask_normal) {
						if (prev_poly != lt->poly) {
							int iloop;
							bool culled = true;
							const MPoly *poly = ps->mpoly_eval + lt->poly;
							int poly_loops = poly->totloop;
							prev_poly = lt->poly;
							for (iloop = 0; iloop < poly_loops; iloop++) {
								if (!(ps->vertFlags[ps->mloop_eval[poly->loopstart + iloop].v] & PROJ_VERT_CULL)) {
									culled = false;
									break;
								}
							}

							if (culled) {
								/* poly loops - 2 is number of triangles for poly,
								 * but counter gets incremented when continuing, so decrease by 3 */
								int poly_tri = poly_loops - 3;
								tri_index += poly_tri;
								lt += poly_tri;
								continue;
							}
						}
					}
					else {
						if ((line_point_side_v2(coSS.v1, coSS.v2, coSS.v3) < 0.0f) != ps->is_flip_object) {
							continue;
						}
					}
				}
			}

			if (tpage_last != tpage) {

				image_index = BLI_linklist_index(image_LinkList.list, tpage);

				if (image_index == -1 && BKE_image_has_ibuf(tpage, NULL)) {
					/* MemArena dosnt have an append func */
					BLI_linklist_append(&image_LinkList, tpage);
					image_index = ps->image_tot;
					ps->image_tot++;
				}

				tpage_last = tpage;
			}

			if (image_index != -1) {
				/* Initialize the faces screen pixels */
				/* Add this to a list to initialize later */
				project_paint_delayed_face_init(ps, lt, tri_index);
			}
		}
	}

	/* build an array of images we use*/
	if (ps->is_shared_user == false) {
		project_paint_build_proj_ima(ps, arena, image_LinkList.list);
	}

	/* we have built the array, discard the linked list */
	BLI_linklist_free(image_LinkList.list, NULL);
}

/* run once per stroke before projection painting */
static void project_paint_begin(
        const bContext *C, ProjPaintState *ps,
        const bool is_multi_view, const char symmetry_flag)
{
	ProjPaintLayerClone layer_clone;
	ProjPaintFaceLookup face_lookup;
	const MLoopUV *mloopuv_base = NULL;

	/* at the moment this is just ps->arena_mt[0], but use this to show were not multithreading */
	MemArena *arena;

	const int diameter = 2 * BKE_brush_size_get(ps->scene, ps->brush);

	bool reset_threads = false;

	/* ---- end defines ---- */

	if (ps->source == PROJ_SRC_VIEW) {
		/* faster clipping lookups */
		ED_view3d_clipping_local(ps->rv3d, ps->ob->obmat);
	}

	ps->do_face_sel = ((((Mesh *)ps->ob->data)->editflag & ME_EDIT_PAINT_FACE_SEL) != 0);
	ps->is_flip_object = (ps->ob->transflag & OB_NEG_SCALE) != 0;

	/* paint onto the derived mesh */
	if (ps->is_shared_user == false) {
		if (!proj_paint_state_mesh_eval_init(C, ps)) {
			return;
		}
	}

	proj_paint_face_lookup_init(ps, &face_lookup);
	proj_paint_layer_clone_init(ps, &layer_clone);

	if (ps->do_layer_stencil || ps->do_stencil_brush) {
		//int layer_num = CustomData_get_stencil_layer(&ps->me_eval->ldata, CD_MLOOPUV);
		int layer_num = CustomData_get_stencil_layer(&((Mesh *)ps->ob->data)->ldata, CD_MLOOPUV);
		if (layer_num != -1)
			ps->mloopuv_stencil_eval = CustomData_get_layer_n(&ps->me_eval->ldata, CD_MLOOPUV, layer_num);

		if (ps->mloopuv_stencil_eval == NULL) {
			/* get active instead */
			ps->mloopuv_stencil_eval = CustomData_get_layer(&ps->me_eval->ldata, CD_MLOOPUV);
		}

		if (ps->do_stencil_brush)
			mloopuv_base = ps->mloopuv_stencil_eval;
	}

	/* when using subsurf or multires, mface arrays are thrown away, we need to keep a copy */
	if (ps->is_shared_user == false) {
		proj_paint_state_cavity_init(ps);
	}

	proj_paint_state_viewport_init(ps, symmetry_flag);

	/* calculate vert screen coords
	 * run this early so we can calculate the x/y resolution of our bucket rect */
	proj_paint_state_screen_coords_init(ps, diameter);

	/* only for convenience */
	ps->screen_width  = ps->screenMax[0] - ps->screenMin[0];
	ps->screen_height = ps->screenMax[1] - ps->screenMin[1];

	ps->buckets_x = (int)(ps->screen_width / (((float)diameter) / PROJ_BUCKET_BRUSH_DIV));
	ps->buckets_y = (int)(ps->screen_height / (((float)diameter) / PROJ_BUCKET_BRUSH_DIV));

	/* printf("\tscreenspace bucket division x:%d y:%d\n", ps->buckets_x, ps->buckets_y); */

	if (ps->buckets_x > PROJ_BUCKET_RECT_MAX || ps->buckets_y > PROJ_BUCKET_RECT_MAX) {
		reset_threads = true;
	}

	/* really high values could cause problems since it has to allocate a few
	 * (ps->buckets_x*ps->buckets_y) sized arrays  */
	CLAMP(ps->buckets_x, PROJ_BUCKET_RECT_MIN, PROJ_BUCKET_RECT_MAX);
	CLAMP(ps->buckets_y, PROJ_BUCKET_RECT_MIN, PROJ_BUCKET_RECT_MAX);

	ps->bucketRect = MEM_callocN(sizeof(LinkNode *) * ps->buckets_x * ps->buckets_y, "paint-bucketRect");
	ps->bucketFaces = MEM_callocN(sizeof(LinkNode *) * ps->buckets_x * ps->buckets_y, "paint-bucketFaces");

	ps->bucketFlags = MEM_callocN(sizeof(char) * ps->buckets_x * ps->buckets_y, "paint-bucketFaces");
#ifndef PROJ_DEBUG_NOSEAMBLEED
	if (ps->is_shared_user == false) {
		proj_paint_state_seam_bleed_init(ps);
	}
#endif

	proj_paint_state_thread_init(ps, reset_threads);
	arena = ps->arena_mt[0];

	proj_paint_state_vert_flags_init(ps);

	project_paint_prepare_all_faces(ps, arena, &face_lookup, &layer_clone, mloopuv_base, is_multi_view);
}

static void paint_proj_begin_clone(ProjPaintState *ps, const float mouse[2])
{
	/* setup clone offset */
	if (ps->tool == PAINT_TOOL_CLONE) {
		float projCo[4];
		copy_v3_v3(projCo, ps->scene->cursor.location);
		mul_m4_v3(ps->obmat_imat, projCo);

		projCo[3] = 1.0f;
		mul_m4_v4(ps->projectMat, projCo);
		ps->cloneOffset[0] = mouse[0] - ((float)(ps->winx * 0.5f) + (ps->winx * 0.5f) * projCo[0] / projCo[3]);
		ps->cloneOffset[1] = mouse[1] - ((float)(ps->winy * 0.5f) + (ps->winy * 0.5f) * projCo[1] / projCo[3]);
	}
}

static void project_paint_end(ProjPaintState *ps)
{
	int a;

	image_undo_remove_masks();

	/* dereference used image buffers */
	if (ps->is_shared_user == false) {
		ProjPaintImage *projIma;
		for (a = 0, projIma = ps->projImages; a < ps->image_tot; a++, projIma++) {
			BKE_image_release_ibuf(projIma->ima, projIma->ibuf, NULL);
			DEG_id_tag_update(&projIma->ima->id, 0);
		}
	}

	if (ps->reproject_ibuf_free_float) {
		imb_freerectfloatImBuf(ps->reproject_ibuf);
	}
	if (ps->reproject_ibuf_free_uchar) {
		imb_freerectImBuf(ps->reproject_ibuf);
	}
	BKE_image_release_ibuf(ps->reproject_image, ps->reproject_ibuf, NULL);

	MEM_freeN(ps->screenCoords);
	MEM_freeN(ps->bucketRect);
	MEM_freeN(ps->bucketFaces);
	MEM_freeN(ps->bucketFlags);

	if (ps->is_shared_user == false) {
		if (ps->mat_array != NULL) {
			MEM_freeN(ps->mat_array);
		}

		/* must be set for non-shared */
		BLI_assert(ps->poly_to_loop_uv || ps->is_shared_user);
		if (ps->poly_to_loop_uv)
			MEM_freeN((void *)ps->poly_to_loop_uv);

		if (ps->do_layer_clone)
			MEM_freeN((void *)ps->poly_to_loop_uv_clone);
		if (ps->thread_tot > 1) {
			BLI_spin_end(ps->tile_lock);
			MEM_freeN((void *)ps->tile_lock);
		}

		image_undo_end_locks();

#ifndef PROJ_DEBUG_NOSEAMBLEED
		if (ps->seam_bleed_px > 0.0f) {
			MEM_freeN(ps->vertFaces);
			MEM_freeN(ps->faceSeamFlags);
			MEM_freeN(ps->faceWindingFlags);
			MEM_freeN(ps->faceSeamUVs);
		}
#endif

		if (ps->do_mask_cavity) {
			MEM_freeN(ps->cavities);
		}

		if (ps->me_eval_free) {
			BKE_id_free(NULL, ps->me_eval);
		}
		ps->me_eval = NULL;
	}

	if (ps->blurkernel) {
		paint_delete_blur_kernel(ps->blurkernel);
		MEM_freeN(ps->blurkernel);
	}

	if (ps->vertFlags) MEM_freeN(ps->vertFlags);

	for (a = 0; a < ps->thread_tot; a++) {
		BLI_memarena_free(ps->arena_mt[a]);
	}
}

/* 1 = an undo, -1 is a redo. */
static void partial_redraw_single_init(ImagePaintPartialRedraw *pr)
{
	pr->x1 = INT_MAX;
	pr->y1 = INT_MAX;

	pr->x2 = -1;
	pr->y2 = -1;

	pr->enabled = 1;
}

static void partial_redraw_array_init(ImagePaintPartialRedraw *pr)
{
	int tot = PROJ_BOUNDBOX_SQUARED;
	while (tot--) {
		partial_redraw_single_init(pr);
		pr++;
	}
}


static bool partial_redraw_array_merge(ImagePaintPartialRedraw *pr, ImagePaintPartialRedraw *pr_other, int tot)
{
	bool touch = 0;
	while (tot--) {
		pr->x1 = min_ii(pr->x1, pr_other->x1);
		pr->y1 = min_ii(pr->y1, pr_other->y1);

		pr->x2 = max_ii(pr->x2, pr_other->x2);
		pr->y2 = max_ii(pr->y2, pr_other->y2);

		if (pr->x2 != -1)
			touch = 1;

		pr++; pr_other++;
	}

	return touch;
}

/* Loop over all images on this mesh and update any we have touched */
static bool project_image_refresh_tagged(ProjPaintState *ps)
{
	ImagePaintPartialRedraw *pr;
	ProjPaintImage *projIma;
	int a, i;
	bool redraw = false;


	for (a = 0, projIma = ps->projImages; a < ps->image_tot; a++, projIma++) {
		if (projIma->touch) {
			/* look over each bound cell */
			for (i = 0; i < PROJ_BOUNDBOX_SQUARED; i++) {
				pr = &(projIma->partRedrawRect[i]);
				if (pr->x2 != -1) { /* TODO - use 'enabled' ? */
					set_imapaintpartial(pr);
					imapaint_image_update(NULL, projIma->ima, projIma->ibuf, true);
					redraw = 1;
				}

				partial_redraw_single_init(pr);
			}

			/* clear for reuse */
			projIma->touch = 0;
		}
	}

	return redraw;
}

/* run this per painting onto each mouse location */
static bool project_bucket_iter_init(ProjPaintState *ps, const float mval_f[2])
{
	if (ps->source == PROJ_SRC_VIEW) {
		float min_brush[2], max_brush[2];
		const float radius = ps->brush_size;

		/* so we don't have a bucket bounds that is way too small to paint into */
		// if (radius < 1.0f) radius = 1.0f; // this doesn't work yet :/

		min_brush[0] = mval_f[0] - radius;
		min_brush[1] = mval_f[1] - radius;

		max_brush[0] = mval_f[0] + radius;
		max_brush[1] = mval_f[1] + radius;

		/* offset to make this a valid bucket index */
		project_paint_bucket_bounds(ps, min_brush, max_brush, ps->bucketMin, ps->bucketMax);

		/* mouse outside the model areas? */
		if (ps->bucketMin[0] == ps->bucketMax[0] || ps->bucketMin[1] == ps->bucketMax[1]) {
			return 0;
		}

		ps->context_bucket_x = ps->bucketMin[0];
		ps->context_bucket_y = ps->bucketMin[1];
	}
	else { /* reproject: PROJ_SRC_* */
		ps->bucketMin[0] = 0;
		ps->bucketMin[1] = 0;

		ps->bucketMax[0] = ps->buckets_x;
		ps->bucketMax[1] = ps->buckets_y;

		ps->context_bucket_x = 0;
		ps->context_bucket_y = 0;
	}
	return 1;
}


static bool project_bucket_iter_next(
        ProjPaintState *ps, int *bucket_index,
        rctf *bucket_bounds, const float mval[2])
{
	const int diameter = 2 * ps->brush_size;

	if (ps->thread_tot > 1)
		BLI_thread_lock(LOCK_CUSTOM1);

	//printf("%d %d\n", ps->context_bucket_x, ps->context_bucket_y);

	for (; ps->context_bucket_y < ps->bucketMax[1]; ps->context_bucket_y++) {
		for (; ps->context_bucket_x < ps->bucketMax[0]; ps->context_bucket_x++) {

			/* use bucket_bounds for project_bucket_isect_circle and project_bucket_init*/
			project_bucket_bounds(ps, ps->context_bucket_x, ps->context_bucket_y, bucket_bounds);

			if ((ps->source != PROJ_SRC_VIEW) ||
			    project_bucket_isect_circle(mval, (float)(diameter * diameter), bucket_bounds))
			{
				*bucket_index = ps->context_bucket_x + (ps->context_bucket_y * ps->buckets_x);
				ps->context_bucket_x++;

				if (ps->thread_tot > 1)
					BLI_thread_unlock(LOCK_CUSTOM1);

				return 1;
			}
		}
		ps->context_bucket_x = ps->bucketMin[0];
	}

	if (ps->thread_tot > 1)
		BLI_thread_unlock(LOCK_CUSTOM1);
	return 0;
}

/* Each thread gets one of these, also used as an argument to pass to project_paint_op */
typedef struct ProjectHandle {
	/* args */
	ProjPaintState *ps;
	float prevmval[2];
	float mval[2];

	/* Annoying but we need to have image bounds per thread,
	 * then merge into ps->projectPartialRedraws. */

	/* array of partial redraws */
	ProjPaintImage *projImages;

	/* thread settings */
	int thread_index;

	struct ImagePool *pool;
} ProjectHandle;

static void do_projectpaint_clone(ProjPaintState *ps, ProjPixel *projPixel, float mask)
{
	const unsigned char *clone_pt = ((ProjPixelClone *)projPixel)->clonepx.ch;

	if (clone_pt[3]) {
		unsigned char clone_rgba[4];

		clone_rgba[0] = clone_pt[0];
		clone_rgba[1] = clone_pt[1];
		clone_rgba[2] = clone_pt[2];
		clone_rgba[3] = (unsigned char)(clone_pt[3] * mask);

		if (ps->do_masking) {
			IMB_blend_color_byte(projPixel->pixel.ch_pt, projPixel->origColor.ch_pt, clone_rgba, ps->blend);
		}
		else {
			IMB_blend_color_byte(projPixel->pixel.ch_pt, projPixel->pixel.ch_pt, clone_rgba, ps->blend);
		}
	}
}

static void do_projectpaint_clone_f(ProjPaintState *ps, ProjPixel *projPixel, float mask)
{
	const float *clone_pt = ((ProjPixelClone *)projPixel)->clonepx.f;

	if (clone_pt[3]) {
		float clone_rgba[4];

		mul_v4_v4fl(clone_rgba, clone_pt, mask);

		if (ps->do_masking) {
			IMB_blend_color_float(projPixel->pixel.f_pt, projPixel->origColor.f_pt, clone_rgba, ps->blend);
		}
		else {
			IMB_blend_color_float(projPixel->pixel.f_pt, projPixel->pixel.f_pt, clone_rgba, ps->blend);
		}
	}
}

/**
 * \note mask is used to modify the alpha here, this is not correct since it allows
 * accumulation of color greater than 'projPixel->mask' however in the case of smear its not
 * really that important to be correct as it is with clone and painting
 */
static void do_projectpaint_smear(
        ProjPaintState *ps, ProjPixel *projPixel, float mask,
        MemArena *smearArena, LinkNode **smearPixels, const float co[2])
{
	unsigned char rgba_ub[4];

	if (project_paint_PickColor(ps, co, NULL, rgba_ub, 1) == 0)
		return;

	blend_color_interpolate_byte(((ProjPixelClone *)projPixel)->clonepx.ch, projPixel->pixel.ch_pt, rgba_ub, mask);
	BLI_linklist_prepend_arena(smearPixels, (void *)projPixel, smearArena);
}

static void do_projectpaint_smear_f(
        ProjPaintState *ps, ProjPixel *projPixel, float mask,
        MemArena *smearArena, LinkNode **smearPixels_f, const float co[2])
{
	float rgba[4];

	if (project_paint_PickColor(ps, co, rgba, NULL, 1) == 0)
		return;

	blend_color_interpolate_float(((ProjPixelClone *)projPixel)->clonepx.f, projPixel->pixel.f_pt, rgba, mask);
	BLI_linklist_prepend_arena(smearPixels_f, (void *)projPixel, smearArena);
}

static void do_projectpaint_soften_f(
        ProjPaintState *ps, ProjPixel *projPixel, float mask,
        MemArena *softenArena, LinkNode **softenPixels)
{
	float accum_tot = 0.0f;
	int xk, yk;
	BlurKernel *kernel = ps->blurkernel;
	float *rgba = projPixel->newColor.f;

	/* rather then painting, accumulate surrounding colors */
	zero_v4(rgba);

	for (yk = 0; yk < kernel->side; yk++) {
		for (xk = 0; xk < kernel->side; xk++) {
			float rgba_tmp[4];
			float co_ofs[2] = {2.0f * xk - 1.0f, 2.0f * yk - 1.0f};

			add_v2_v2(co_ofs, projPixel->projCoSS);

			if (project_paint_PickColor(ps, co_ofs, rgba_tmp, NULL, true)) {
				float weight = kernel->wdata[xk + yk * kernel->side];
				mul_v4_fl(rgba_tmp, weight);
				add_v4_v4(rgba, rgba_tmp);
				accum_tot += weight;
			}
		}
	}

	if (LIKELY(accum_tot != 0)) {
		mul_v4_fl(rgba, 1.0f / (float)accum_tot);

		if (ps->mode == BRUSH_STROKE_INVERT) {
			/* subtract blurred image from normal image gives high pass filter */
			sub_v3_v3v3(rgba, projPixel->pixel.f_pt, rgba);

			/* now rgba_ub contains the edge result, but this should be converted to luminance to avoid
			 * colored speckles appearing in final image, and also to check for threshold */
			rgba[0] = rgba[1] = rgba[2] = IMB_colormanagement_get_luminance(rgba);
			if (fabsf(rgba[0]) > ps->brush->sharp_threshold) {
				float alpha = projPixel->pixel.f_pt[3];
				projPixel->pixel.f_pt[3] = rgba[3] = mask;

				/* add to enhance edges */
				blend_color_add_float(rgba, projPixel->pixel.f_pt, rgba);
				rgba[3] = alpha;
			}
			else
				return;
		}
		else {
			blend_color_interpolate_float(rgba, projPixel->pixel.f_pt, rgba, mask);
		}

		BLI_linklist_prepend_arena(softenPixels, (void *)projPixel, softenArena);
	}
}

static void do_projectpaint_soften(
        ProjPaintState *ps, ProjPixel *projPixel, float mask,
        MemArena *softenArena, LinkNode **softenPixels)
{
	float accum_tot = 0;
	int xk, yk;
	BlurKernel *kernel = ps->blurkernel;
	/* convert to byte after */
	float rgba[4];

	/* rather then painting, accumulate surrounding colors */
	zero_v4(rgba);

	for (yk = 0; yk < kernel->side; yk++) {
		for (xk = 0; xk < kernel->side; xk++) {
			float rgba_tmp[4];
			float co_ofs[2] = {2.0f * xk - 1.0f, 2.0f * yk - 1.0f};

			add_v2_v2(co_ofs, projPixel->projCoSS);

			if (project_paint_PickColor(ps, co_ofs, rgba_tmp, NULL, true)) {
				float weight = kernel->wdata[xk + yk * kernel->side];
				mul_v4_fl(rgba_tmp, weight);
				add_v4_v4(rgba, rgba_tmp);
				accum_tot += weight;
			}
		}
	}

	if (LIKELY(accum_tot != 0)) {
		unsigned char *rgba_ub = projPixel->newColor.ch;

		mul_v4_fl(rgba, 1.0f / (float)accum_tot);

		if (ps->mode == BRUSH_STROKE_INVERT) {
			float rgba_pixel[4];

			straight_uchar_to_premul_float(rgba_pixel, projPixel->pixel.ch_pt);

			/* subtract blurred image from normal image gives high pass filter */
			sub_v3_v3v3(rgba, rgba_pixel, rgba);
			/* now rgba_ub contains the edge result, but this should be converted to luminance to avoid
			 * colored speckles appearing in final image, and also to check for threshold */
			rgba[0] = rgba[1] = rgba[2] = IMB_colormanagement_get_luminance(rgba);
			if (fabsf(rgba[0]) > ps->brush->sharp_threshold) {
				float alpha = rgba_pixel[3];
				rgba[3] = rgba_pixel[3] = mask;

				/* add to enhance edges */
				blend_color_add_float(rgba, rgba_pixel, rgba);

				rgba[3] = alpha;
				premul_float_to_straight_uchar(rgba_ub, rgba);
			}
			else
				return;
		}
		else {
			premul_float_to_straight_uchar(rgba_ub, rgba);
			blend_color_interpolate_byte(rgba_ub, projPixel->pixel.ch_pt, rgba_ub, mask);
		}
		BLI_linklist_prepend_arena(softenPixels, (void *)projPixel, softenArena);
	}
}

static void do_projectpaint_draw(
        ProjPaintState *ps, ProjPixel *projPixel, const float texrgb[3], float mask,
        float dither, float u, float v)
{
	float rgb[3];
	unsigned char rgba_ub[4];

	if (ps->is_texbrush) {
		mul_v3_v3v3(rgb, texrgb, ps->paint_color_linear);
		/* TODO(sergey): Support texture paint color space. */
		if (ps->use_colormanagement) {
			linearrgb_to_srgb_v3_v3(rgb, rgb);
		}
		else {
			copy_v3_v3(rgb, rgb);
		}
	}
	else {
		copy_v3_v3(rgb, ps->paint_color);
	}

	if (dither > 0.0f) {
		float_to_byte_dither_v3(rgba_ub, rgb, dither, u, v);
	}
	else {
		unit_float_to_uchar_clamp_v3(rgba_ub, rgb);
	}
	rgba_ub[3] = f_to_char(mask);

	if (ps->do_masking) {
		IMB_blend_color_byte(projPixel->pixel.ch_pt, projPixel->origColor.ch_pt, rgba_ub, ps->blend);
	}
	else {
		IMB_blend_color_byte(projPixel->pixel.ch_pt, projPixel->pixel.ch_pt, rgba_ub, ps->blend);
	}
}

static void do_projectpaint_draw_f(ProjPaintState *ps, ProjPixel *projPixel, const float texrgb[3], float mask)
{
	float rgba[4];

	copy_v3_v3(rgba, ps->paint_color_linear);

	if (ps->is_texbrush)
		mul_v3_v3(rgba, texrgb);

	mul_v3_fl(rgba, mask);
	rgba[3] = mask;

	if (ps->do_masking) {
		IMB_blend_color_float(projPixel->pixel.f_pt, projPixel->origColor.f_pt, rgba, ps->blend);
	}
	else {
		IMB_blend_color_float(projPixel->pixel.f_pt, projPixel->pixel.f_pt, rgba, ps->blend);
	}
}

static void do_projectpaint_mask(ProjPaintState *ps, ProjPixel *projPixel, float mask)
{
	unsigned char rgba_ub[4];
	rgba_ub[0] = rgba_ub[1] = rgba_ub[2] = ps->stencil_value * 255.0f;
	rgba_ub[3] = f_to_char(mask);

	if (ps->do_masking) {
		IMB_blend_color_byte(projPixel->pixel.ch_pt, projPixel->origColor.ch_pt, rgba_ub, ps->blend);
	}
	else {
		IMB_blend_color_byte(projPixel->pixel.ch_pt, projPixel->pixel.ch_pt, rgba_ub, ps->blend);
	}
}

static void do_projectpaint_mask_f(ProjPaintState *ps, ProjPixel *projPixel, float mask)
{
	float rgba[4];
	rgba[0] = rgba[1] = rgba[2] = ps->stencil_value;
	rgba[3] = mask;

	if (ps->do_masking) {
		IMB_blend_color_float(projPixel->pixel.f_pt, projPixel->origColor.f_pt, rgba, ps->blend);
	}
	else {
		IMB_blend_color_float(projPixel->pixel.f_pt, projPixel->pixel.f_pt, rgba, ps->blend);
	}
}

static void image_paint_partial_redraw_expand(
        ImagePaintPartialRedraw *cell,
        const ProjPixel *projPixel)
{
	cell->x1 = min_ii(cell->x1, (int)projPixel->x_px);
	cell->y1 = min_ii(cell->y1, (int)projPixel->y_px);

	cell->x2 = max_ii(cell->x2, (int)projPixel->x_px + 1);
	cell->y2 = max_ii(cell->y2, (int)projPixel->y_px + 1);
}

/* run this for single and multithreaded painting */
static void *do_projectpaint_thread(void *ph_v)
{
	/* First unpack args from the struct */
	ProjPaintState *ps =         ((ProjectHandle *)ph_v)->ps;
	ProjPaintImage *projImages = ((ProjectHandle *)ph_v)->projImages;
	const float *lastpos =       ((ProjectHandle *)ph_v)->prevmval;
	const float *pos =           ((ProjectHandle *)ph_v)->mval;
	const int thread_index =     ((ProjectHandle *)ph_v)->thread_index;
	struct ImagePool *pool =     ((ProjectHandle *)ph_v)->pool;
	/* Done with args from ProjectHandle */

	LinkNode *node;
	ProjPixel *projPixel;
	Brush *brush = ps->brush;

	int last_index = -1;
	ProjPaintImage *last_projIma = NULL;
	ImagePaintPartialRedraw *last_partial_redraw_cell;

	float dist_sq, dist;

	float falloff;
	int bucket_index;
	bool is_floatbuf = false;
	const short tool =  ps->tool;
	rctf bucket_bounds;

	/* for smear only */
	float pos_ofs[2] = {0};
	float co[2];
	unsigned short mask_short;
	const float brush_alpha = BKE_brush_alpha_get(ps->scene, brush);
	const float brush_radius = ps->brush_size;
	/* avoid a square root with every dist comparison */
	const float brush_radius_sq = brush_radius * brush_radius;

	const bool lock_alpha = ELEM(brush->blend, IMB_BLEND_ERASE_ALPHA, IMB_BLEND_ADD_ALPHA) ?
	        0 : (brush->flag & BRUSH_LOCK_ALPHA) != 0;

	LinkNode *smearPixels = NULL;
	LinkNode *smearPixels_f = NULL;
	/* mem arena for this brush projection only */
	MemArena *smearArena = NULL;

	LinkNode *softenPixels = NULL;
	LinkNode *softenPixels_f = NULL;
	/* mem arena for this brush projection only */
	MemArena *softenArena = NULL;

	if (tool == PAINT_TOOL_SMEAR) {
		pos_ofs[0] = pos[0] - lastpos[0];
		pos_ofs[1] = pos[1] - lastpos[1];

		smearArena = BLI_memarena_new(MEM_SIZE_OPTIMAL(1 << 16), "paint smear arena");
	}
	else if (tool == PAINT_TOOL_SOFTEN) {
		softenArena = BLI_memarena_new(MEM_SIZE_OPTIMAL(1 << 16), "paint soften arena");
	}

	/* printf("brush bounds %d %d %d %d\n",
	 *        bucketMin[0], bucketMin[1], bucketMax[0], bucketMax[1]); */

	while (project_bucket_iter_next(ps, &bucket_index, &bucket_bounds, pos)) {

		/* Check this bucket and its faces are initialized */
		if (ps->bucketFlags[bucket_index] == PROJ_BUCKET_NULL) {
			rctf clip_rect = bucket_bounds;
			clip_rect.xmin -= PROJ_PIXEL_TOLERANCE;
			clip_rect.xmax += PROJ_PIXEL_TOLERANCE;
			clip_rect.ymin -= PROJ_PIXEL_TOLERANCE;
			clip_rect.ymax += PROJ_PIXEL_TOLERANCE;
			/* No pixels initialized */
			project_bucket_init(ps, thread_index, bucket_index, &clip_rect, &bucket_bounds);
		}

		if (ps->source != PROJ_SRC_VIEW) {

			/* Re-Projection, simple, no brushes! */

			for (node = ps->bucketRect[bucket_index]; node; node = node->next) {
				projPixel = (ProjPixel *)node->link;

				/* copy of code below */
				if (last_index != projPixel->image_index) {
					last_index = projPixel->image_index;
					last_projIma = projImages + last_index;

					last_projIma->touch = 1;
					is_floatbuf = (last_projIma->ibuf->rect_float != NULL);
				}
				/* end copy */

				/* fill tools */
				if (ps->source == PROJ_SRC_VIEW_FILL) {
					if (brush->flag & BRUSH_USE_GRADIENT) {
						/* these could probably be cached instead of being done per pixel */
						float tangent[2];
						float line_len_sq_inv, line_len;
						float f;
						float color_f[4];
						float p[2] = {projPixel->projCoSS[0] - lastpos[0], projPixel->projCoSS[1] - lastpos[1]};

						sub_v2_v2v2(tangent, pos, lastpos);
						line_len = len_squared_v2(tangent);
						line_len_sq_inv = 1.0f / line_len;
						line_len = sqrtf(line_len);

						switch (brush->gradient_fill_mode) {
							case BRUSH_GRADIENT_LINEAR:
							{
								f = dot_v2v2(p, tangent) * line_len_sq_inv;
								break;
							}
							case BRUSH_GRADIENT_RADIAL:
							default:
							{
								f = len_v2(p) / line_len;
								break;
							}
						}
						BKE_colorband_evaluate(brush->gradient, f, color_f);
						color_f[3] *= ((float)projPixel->mask) * (1.0f / 65535.0f) * brush->alpha;

						if (is_floatbuf) {
							/* convert to premultipied */
							mul_v3_fl(color_f, color_f[3]);
							IMB_blend_color_float(
							        projPixel->pixel.f_pt,  projPixel->origColor.f_pt,
							        color_f, ps->blend);
						}
						else {
							linearrgb_to_srgb_v3_v3(color_f, color_f);

							if (ps->dither > 0.0f) {
								float_to_byte_dither_v3(projPixel->newColor.ch, color_f, ps->dither, projPixel->x_px, projPixel->y_px);
							}
							else {
								unit_float_to_uchar_clamp_v3(projPixel->newColor.ch, color_f);
							}
							projPixel->newColor.ch[3] = unit_float_to_uchar_clamp(color_f[3]);
							IMB_blend_color_byte(
							        projPixel->pixel.ch_pt,  projPixel->origColor.ch_pt,
							        projPixel->newColor.ch, ps->blend);
						}
					}
					else {
						if (is_floatbuf) {
							float newColor_f[4];
							newColor_f[3] = ((float)projPixel->mask) * (1.0f / 65535.0f) * brush->alpha;
							copy_v3_v3(newColor_f, ps->paint_color_linear);

							IMB_blend_color_float(
							        projPixel->pixel.f_pt,  projPixel->origColor.f_pt,
							        newColor_f, ps->blend);
						}
						else {
							float mask = ((float)projPixel->mask) * (1.0f / 65535.0f);
							projPixel->newColor.ch[3] = mask * 255 * brush->alpha;

							rgb_float_to_uchar(projPixel->newColor.ch, ps->paint_color);
							IMB_blend_color_byte(
							        projPixel->pixel.ch_pt,  projPixel->origColor.ch_pt,
							        projPixel->newColor.ch, ps->blend);
						}
					}

					if (lock_alpha) {
						if (is_floatbuf) {
							/* slightly more involved case since floats are in premultiplied space we need
							 * to make sure alpha is consistent, see T44627 */
							float rgb_straight[4];
							premul_to_straight_v4_v4(rgb_straight, projPixel->pixel.f_pt);
							rgb_straight[3] = projPixel->origColor.f_pt[3];
							straight_to_premul_v4_v4(projPixel->pixel.f_pt, rgb_straight);
						}
						else {
							projPixel->pixel.ch_pt[3] = projPixel->origColor.ch_pt[3];
						}
					}

					last_partial_redraw_cell = last_projIma->partRedrawRect + projPixel->bb_cell_index;
					image_paint_partial_redraw_expand(last_partial_redraw_cell, projPixel);
				}
				else {
					if (is_floatbuf) {
						if (UNLIKELY(ps->reproject_ibuf->rect_float == NULL)) {
							IMB_float_from_rect(ps->reproject_ibuf);
							ps->reproject_ibuf_free_float = true;
						}

						bicubic_interpolation_color(
						        ps->reproject_ibuf, NULL, projPixel->newColor.f,
						        projPixel->projCoSS[0], projPixel->projCoSS[1]);
						if (projPixel->newColor.f[3]) {
							float mask = ((float)projPixel->mask) * (1.0f / 65535.0f);

							mul_v4_v4fl(projPixel->newColor.f, projPixel->newColor.f, mask);

							blend_color_mix_float(
							        projPixel->pixel.f_pt,  projPixel->origColor.f_pt,
							        projPixel->newColor.f);
						}
					}
					else {
						if (UNLIKELY(ps->reproject_ibuf->rect == NULL)) {
							IMB_rect_from_float(ps->reproject_ibuf);
							ps->reproject_ibuf_free_uchar = true;
						}

						bicubic_interpolation_color(
						        ps->reproject_ibuf, projPixel->newColor.ch, NULL,
						        projPixel->projCoSS[0], projPixel->projCoSS[1]);
						if (projPixel->newColor.ch[3]) {
							float mask = ((float)projPixel->mask) * (1.0f / 65535.0f);
							projPixel->newColor.ch[3] *= mask;

							blend_color_mix_byte(
							        projPixel->pixel.ch_pt,  projPixel->origColor.ch_pt,
							        projPixel->newColor.ch);
						}
					}
				}
			}
		}
		else {
			/* Normal brush painting */

			for (node = ps->bucketRect[bucket_index]; node; node = node->next) {

				projPixel = (ProjPixel *)node->link;

				dist_sq = len_squared_v2v2(projPixel->projCoSS, pos);

				/*if (dist < radius) {*/ /* correct but uses a sqrtf */
				if (dist_sq <= brush_radius_sq) {
					dist = sqrtf(dist_sq);

					falloff = BKE_brush_curve_strength_clamped(ps->brush, dist, brush_radius);

					if (falloff > 0.0f) {
						float texrgb[3];
						float mask;

						/* Extra mask for normal, layer stencil, .. */
						float custom_mask = ((float)projPixel->mask) * (1.0f / 65535.0f);

						/* Mask texture. */
						if (ps->is_maskbrush) {
							float texmask = BKE_brush_sample_masktex(ps->scene, ps->brush, projPixel->projCoSS, thread_index, pool);
							CLAMP(texmask, 0.0f, 1.0f);
							custom_mask *= texmask;
						}

						/* Color texture (alpha used as mask). */
						if (ps->is_texbrush) {
							MTex *mtex = &brush->mtex;
							float samplecos[3];
							float texrgba[4];

							/* taking 3d copy to account for 3D mapping too.
							 * It gets concatenated during sampling */
							if (mtex->brush_map_mode == MTEX_MAP_MODE_3D) {
								copy_v3_v3(samplecos, projPixel->worldCoSS);
							}
							else {
								copy_v2_v2(samplecos, projPixel->projCoSS);
								samplecos[2] = 0.0f;
							}

							/* note, for clone and smear,
							 * we only use the alpha, could be a special function */
							BKE_brush_sample_tex_3d(ps->scene, brush, samplecos, texrgba, thread_index, pool);

							copy_v3_v3(texrgb, texrgba);
							custom_mask *= texrgba[3];
						}
						else {
							zero_v3(texrgb);
						}

						if (ps->do_masking) {
							/* masking to keep brush contribution to a pixel limited. note we do not do
							 * a simple max(mask, mask_accum), as this is very sensitive to spacing and
							 * gives poor results for strokes crossing themselves.
							 *
							 * Instead we use a formula that adds up but approaches brush_alpha slowly
							 * and never exceeds it, which gives nice smooth results. */
							float mask_accum = *projPixel->mask_accum;
							float max_mask = brush_alpha * custom_mask * falloff * 65535.0f;

							if (brush->flag & BRUSH_ACCUMULATE)
								mask = mask_accum + max_mask;
							else
								mask = mask_accum + (max_mask - mask_accum * falloff);

							mask = min_ff(mask, 65535.0f);
							mask_short = (unsigned short)mask;

							if (mask_short > *projPixel->mask_accum) {
								*projPixel->mask_accum = mask_short;
								mask = mask_short * (1.0f / 65535.0f);
							}
							else {
								/* Go onto the next pixel */
								continue;
							}
						}
						else {
							mask = brush_alpha * custom_mask * falloff;
						}

						if (mask > 0.0f) {

							/* copy of code above */
							if (last_index != projPixel->image_index) {
								last_index = projPixel->image_index;
								last_projIma = projImages + last_index;

								last_projIma->touch = 1;
								is_floatbuf = (last_projIma->ibuf->rect_float != NULL);
							}
							/* end copy */

							/* validate undo tile, since we will modify t*/
							*projPixel->valid = true;

							last_partial_redraw_cell = last_projIma->partRedrawRect + projPixel->bb_cell_index;
							image_paint_partial_redraw_expand(last_partial_redraw_cell, projPixel);

							/* texrgb is not used for clone, smear or soften */
							switch (tool) {
								case PAINT_TOOL_CLONE:
									if (is_floatbuf) do_projectpaint_clone_f(ps, projPixel, mask);
									else             do_projectpaint_clone(ps, projPixel, mask);
									break;
								case PAINT_TOOL_SMEAR:
									sub_v2_v2v2(co, projPixel->projCoSS, pos_ofs);

									if (is_floatbuf) do_projectpaint_smear_f(ps, projPixel, mask, smearArena, &smearPixels_f, co);
									else             do_projectpaint_smear(ps, projPixel, mask, smearArena, &smearPixels, co);
									break;
								case PAINT_TOOL_SOFTEN:
									if (is_floatbuf) do_projectpaint_soften_f(ps, projPixel, mask, softenArena, &softenPixels_f);
									else             do_projectpaint_soften(ps, projPixel, mask, softenArena, &softenPixels);
									break;
								case PAINT_TOOL_MASK:
									if (is_floatbuf) do_projectpaint_mask_f(ps, projPixel, mask);
									else             do_projectpaint_mask(ps, projPixel, mask);
									break;
								default:
									if (is_floatbuf) do_projectpaint_draw_f(ps, projPixel, texrgb, mask);
									else             do_projectpaint_draw(ps, projPixel, texrgb, mask, ps->dither, projPixel->x_px, projPixel->y_px);
									break;
							}

							if (lock_alpha) {
								if (is_floatbuf) {
									/* slightly more involved case since floats are in premultiplied space we need
									 * to make sure alpha is consistent, see T44627 */
									float rgb_straight[4];
									premul_to_straight_v4_v4(rgb_straight, projPixel->pixel.f_pt);
									rgb_straight[3] = projPixel->origColor.f_pt[3];
									straight_to_premul_v4_v4(projPixel->pixel.f_pt, rgb_straight);
								}
								else {
									projPixel->pixel.ch_pt[3] = projPixel->origColor.ch_pt[3];
								}
							}
						}

						/* done painting */
					}
				}
			}
		}
	}


	if (tool == PAINT_TOOL_SMEAR) {

		for (node = smearPixels; node; node = node->next) { /* this wont run for a float image */
			projPixel = node->link;
			*projPixel->pixel.uint_pt = ((ProjPixelClone *)projPixel)->clonepx.uint;
		}

		for (node = smearPixels_f; node; node = node->next) {
			projPixel = node->link;
			copy_v4_v4(projPixel->pixel.f_pt, ((ProjPixelClone *)projPixel)->clonepx.f);
		}

		BLI_memarena_free(smearArena);
	}
	else if (tool == PAINT_TOOL_SOFTEN) {

		for (node = softenPixels; node; node = node->next) { /* this wont run for a float image */
			projPixel = node->link;
			*projPixel->pixel.uint_pt = projPixel->newColor.uint;
		}

		for (node = softenPixels_f; node; node = node->next) {
			projPixel = node->link;
			copy_v4_v4(projPixel->pixel.f_pt, projPixel->newColor.f);
		}

		BLI_memarena_free(softenArena);
	}

	return NULL;
}

static bool project_paint_op(void *state, const float lastpos[2], const float pos[2])
{
	/* First unpack args from the struct */
	ProjPaintState *ps = (ProjPaintState *)state;
	bool touch_any = false;

	ProjectHandle handles[BLENDER_MAX_THREADS];
	ListBase threads;
	int a, i;

	struct ImagePool *pool;

	if (!project_bucket_iter_init(ps, pos)) {
		return touch_any;
	}

	if (ps->thread_tot > 1)
		BLI_threadpool_init(&threads, do_projectpaint_thread, ps->thread_tot);

	pool = BKE_image_pool_new();

	/* get the threads running */
	for (a = 0; a < ps->thread_tot; a++) {

		/* set defaults in handles */
		//memset(&handles[a], 0, sizeof(BakeShade));

		handles[a].ps = ps;
		copy_v2_v2(handles[a].mval, pos);
		copy_v2_v2(handles[a].prevmval, lastpos);

		/* thread specific */
		handles[a].thread_index = a;

		handles[a].projImages = BLI_memarena_alloc(ps->arena_mt[a], ps->image_tot * sizeof(ProjPaintImage));

		memcpy(handles[a].projImages, ps->projImages, ps->image_tot * sizeof(ProjPaintImage));

		/* image bounds */
		for (i = 0; i < ps->image_tot; i++) {
			handles[a].projImages[i].partRedrawRect = BLI_memarena_alloc(ps->arena_mt[a], sizeof(ImagePaintPartialRedraw) * PROJ_BOUNDBOX_SQUARED);
			memcpy(handles[a].projImages[i].partRedrawRect, ps->projImages[i].partRedrawRect, sizeof(ImagePaintPartialRedraw) * PROJ_BOUNDBOX_SQUARED);
		}

		handles[a].pool = pool;

		if (ps->thread_tot > 1)
			BLI_threadpool_insert(&threads, &handles[a]);
	}

	if (ps->thread_tot > 1) /* wait for everything to be done */
		BLI_threadpool_end(&threads);
	else
		do_projectpaint_thread(&handles[0]);


	BKE_image_pool_free(pool);

	/* move threaded bounds back into ps->projectPartialRedraws */
	for (i = 0; i < ps->image_tot; i++) {
		int touch = 0;
		for (a = 0; a < ps->thread_tot; a++) {
			touch |= partial_redraw_array_merge(ps->projImages[i].partRedrawRect, handles[a].projImages[i].partRedrawRect, PROJ_BOUNDBOX_SQUARED);
		}

		if (touch) {
			ps->projImages[i].touch = 1;
			touch_any = 1;
		}
	}

	/* calculate pivot for rotation around seletion if needed */
	if (U.uiflag & USER_ORBIT_SELECTION) {
		float w[3];
		int tri_index;

		tri_index = project_paint_PickFace(ps, pos, w);

		if (tri_index != -1) {
			const MLoopTri *lt = &ps->mlooptri_eval[tri_index];
			const int lt_vtri[3] = { PS_LOOPTRI_AS_VERT_INDEX_3(ps, lt) };
			float world[3];
			UnifiedPaintSettings *ups = &ps->scene->toolsettings->unified_paint_settings;

			interp_v3_v3v3v3(
			        world,
			        ps->mvert_eval[lt_vtri[0]].co,
			        ps->mvert_eval[lt_vtri[1]].co,
			        ps->mvert_eval[lt_vtri[2]].co,
			        w);

			ups->average_stroke_counter++;
			mul_m4_v3(ps->obmat, world);
			add_v3_v3(ups->average_stroke_accum, world);
			ups->last_stroke_valid = true;
		}
	}

	return touch_any;
}


static void paint_proj_stroke_ps(
        const bContext *UNUSED(C), void *ps_handle_p, const float prev_pos[2], const float pos[2],
        const bool eraser, float pressure, float distance, float size,
        /* extra view */
        ProjPaintState *ps
        )
{
	ProjStrokeHandle *ps_handle = ps_handle_p;
	Brush *brush = ps->brush;
	Scene *scene = ps->scene;

	ps->brush_size = size;
	ps->blend = brush->blend;
	if (eraser)
		ps->blend = IMB_BLEND_ERASE_ALPHA;

	/* handle gradient and inverted stroke color here */
	if (ps->tool == PAINT_TOOL_DRAW) {
		paint_brush_color_get(scene, brush, false, ps->mode == BRUSH_STROKE_INVERT, distance, pressure,  ps->paint_color, NULL);
		if (ps->use_colormanagement) {
			srgb_to_linearrgb_v3_v3(ps->paint_color_linear, ps->paint_color);
		}
		else {
			copy_v3_v3(ps->paint_color_linear, ps->paint_color);
		}
	}
	else if (ps->tool == PAINT_TOOL_FILL) {
		copy_v3_v3(ps->paint_color, BKE_brush_color_get(scene, brush));
		if (ps->use_colormanagement) {
			srgb_to_linearrgb_v3_v3(ps->paint_color_linear, ps->paint_color);
		}
		else {
			copy_v3_v3(ps->paint_color_linear, ps->paint_color);
		}
	}
	else if (ps->tool == PAINT_TOOL_MASK) {
		ps->stencil_value = brush->weight;

		if ((ps->mode == BRUSH_STROKE_INVERT) ^
		    ((scene->toolsettings->imapaint.flag & IMAGEPAINT_PROJECT_LAYER_STENCIL_INV) != 0))
		{
			ps->stencil_value = 1.0f - ps->stencil_value;
		}
	}

	if (project_paint_op(ps, prev_pos, pos)) {
		ps_handle->need_redraw = true;
		project_image_refresh_tagged(ps);
	}
}


void paint_proj_stroke(
        const bContext *C, void *ps_handle_p, const float prev_pos[2], const float pos[2],
        const bool eraser, float pressure, float distance, float size)
{
	int i;
	ProjStrokeHandle *ps_handle = ps_handle_p;

	/* clone gets special treatment here to avoid going through image initialization */
	if (ps_handle->is_clone_cursor_pick) {
		Scene *scene = ps_handle->scene;
		struct Depsgraph *depsgraph = CTX_data_depsgraph(C);
		View3D *v3d = CTX_wm_view3d(C);
		ARegion *ar = CTX_wm_region(C);
		float *cursor = scene->cursor.location;
		int mval_i[2] = {(int)pos[0], (int)pos[1]};

		view3d_operator_needs_opengl(C);

		if (!ED_view3d_autodist(depsgraph, ar, v3d, mval_i, cursor, false, NULL)) {
			return;
		}

		ED_region_tag_redraw(ar);

		return;
	}

	for (i = 0; i < ps_handle->ps_views_tot; i++) {
		ProjPaintState *ps = ps_handle->ps_views[i];
		paint_proj_stroke_ps(C, ps_handle_p, prev_pos, pos, eraser, pressure, distance, size, ps);
	}
}


/* initialize project paint settings from context */
static void project_state_init(bContext *C, Object *ob, ProjPaintState *ps, int mode)
{
	Scene *scene = CTX_data_scene(C);
	ToolSettings *settings = scene->toolsettings;

	/* brush */
	ps->mode = mode;
	ps->brush = BKE_paint_brush(&settings->imapaint.paint);
	if (ps->brush) {
		Brush *brush = ps->brush;
		ps->tool = brush->imagepaint_tool;
		ps->blend = brush->blend;
		/* only check for inversion for the soften tool, elsewhere,
		 * a resident brush inversion flag can cause issues */
		if (brush->imagepaint_tool == PAINT_TOOL_SOFTEN) {
			ps->mode = (((ps->mode == BRUSH_STROKE_INVERT) ^ ((brush->flag & BRUSH_DIR_IN) != 0)) ?
			            BRUSH_STROKE_INVERT : BRUSH_STROKE_NORMAL);

			ps->blurkernel = paint_new_blur_kernel(brush, true);
		}

		/* disable for 3d mapping also because painting on mirrored mesh can create "stripes" */
		ps->do_masking = paint_use_opacity_masking(brush);
		ps->is_texbrush = (brush->mtex.tex && brush->imagepaint_tool == PAINT_TOOL_DRAW) ? true : false;
		ps->is_maskbrush = (brush->mask_mtex.tex) ? true : false;
	}
	else {
		/* brush may be NULL*/
		ps->do_masking = false;
		ps->is_texbrush = false;
		ps->is_maskbrush = false;
	}

	/* sizeof(ProjPixel), since we alloc this a _lot_ */
	ps->pixel_sizeof = project_paint_pixel_sizeof(ps->tool);
	BLI_assert(ps->pixel_sizeof >= sizeof(ProjPixel));

	/* these can be NULL */
	ps->v3d = CTX_wm_view3d(C);
	ps->rv3d = CTX_wm_region_view3d(C);
	ps->ar = CTX_wm_region(C);

	ps->depsgraph = CTX_data_depsgraph(C);
	ps->scene = scene;
	/* allow override of active object */
	ps->ob = ob;

	ps->do_material_slots = (settings->imapaint.mode == IMAGEPAINT_MODE_MATERIAL);
	ps->stencil_ima = settings->imapaint.stencil;
	ps->canvas_ima = (!ps->do_material_slots) ?
	                 settings->imapaint.canvas : NULL;
	ps->clone_ima = (!ps->do_material_slots) ?
	                settings->imapaint.clone : NULL;

	ps->do_mask_cavity = (settings->imapaint.paint.flags & PAINT_USE_CAVITY_MASK) ? true : false;
	ps->cavity_curve = settings->imapaint.paint.cavity_curve;

	/* setup projection painting data */
	if (ps->tool != PAINT_TOOL_FILL) {
		ps->do_backfacecull = (settings->imapaint.flag & IMAGEPAINT_PROJECT_BACKFACE) ? false : true;
		ps->do_occlude = (settings->imapaint.flag & IMAGEPAINT_PROJECT_XRAY) ? false : true;
		ps->do_mask_normal = (settings->imapaint.flag & IMAGEPAINT_PROJECT_FLAT) ? false : true;
	}
	else {
		ps->do_backfacecull = ps->do_occlude = ps->do_mask_normal = 0;
	}

	if (ps->tool == PAINT_TOOL_CLONE)
		ps->do_layer_clone = (settings->imapaint.flag & IMAGEPAINT_PROJECT_LAYER_CLONE) ? 1 : 0;


	ps->do_stencil_brush = (ps->brush && ps->brush->imagepaint_tool == PAINT_TOOL_MASK);
	/* deactivate stenciling for the stencil brush :) */
	ps->do_layer_stencil = ((settings->imapaint.flag & IMAGEPAINT_PROJECT_LAYER_STENCIL) &&
	                        !(ps->do_stencil_brush) && ps->stencil_ima);
	ps->do_layer_stencil_inv = ((settings->imapaint.flag & IMAGEPAINT_PROJECT_LAYER_STENCIL_INV) != 0);


#ifndef PROJ_DEBUG_NOSEAMBLEED
	/* pixel num to bleed */
	ps->seam_bleed_px = settings->imapaint.seam_bleed;
#endif

	if (ps->do_mask_normal) {
		ps->normal_angle_inner = settings->imapaint.normal_angle;
		ps->normal_angle = (ps->normal_angle_inner + 90.0f) * 0.5f;
	}
	else {
		ps->normal_angle_inner = ps->normal_angle = settings->imapaint.normal_angle;
	}

	ps->normal_angle_inner *=   (float)(M_PI_2 / 90);
	ps->normal_angle *=         (float)(M_PI_2 / 90);
	ps->normal_angle_range = ps->normal_angle - ps->normal_angle_inner;

	if (ps->normal_angle_range <= 0.0f) {
		/* no need to do blending */
		ps->do_mask_normal = false;
	}

	ps->normal_angle__cos       = cosf(ps->normal_angle);
	ps->normal_angle_inner__cos = cosf(ps->normal_angle_inner);

	ps->dither = settings->imapaint.dither;

	ps->use_colormanagement = BKE_scene_check_color_management_enabled(CTX_data_scene(C));

	return;
}

void *paint_proj_new_stroke(bContext *C, Object *ob, const float mouse[2], int mode)
{
	ProjStrokeHandle *ps_handle;
	Scene *scene = CTX_data_scene(C);
	ToolSettings *settings = scene->toolsettings;
	int i;
	bool is_multi_view;
	char symmetry_flag_views[ARRAY_SIZE(ps_handle->ps_views)] = {0};

	ps_handle = MEM_callocN(sizeof(ProjStrokeHandle), "ProjStrokeHandle");
	ps_handle->scene = scene;
	ps_handle->brush = BKE_paint_brush(&settings->imapaint.paint);

	/* bypass regular stroke logic */
	if ((ps_handle->brush->imagepaint_tool == PAINT_TOOL_CLONE) &&
	    (mode == BRUSH_STROKE_INVERT))
	{
		view3d_operator_needs_opengl(C);
		ps_handle->is_clone_cursor_pick = true;
		return ps_handle;
	}

	ps_handle->orig_brush_size = BKE_brush_size_get(scene, ps_handle->brush);

	ps_handle->symmetry_flags = settings->imapaint.paint.symmetry_flags & PAINT_SYMM_AXIS_ALL;
	ps_handle->ps_views_tot = 1 + (pow_i(2, count_bits_i(ps_handle->symmetry_flags)) - 1);
	is_multi_view = (ps_handle->ps_views_tot != 1);

	for (i = 0; i < ps_handle->ps_views_tot; i++) {
		ProjPaintState *ps = MEM_callocN(sizeof(ProjPaintState), "ProjectionPaintState");
		ps_handle->ps_views[i] = ps;
	}

	if (ps_handle->symmetry_flags) {
		int index = 0;

		int x = 0;
		do {
			int y = 0;
			do {
				int z = 0;
				do {
					symmetry_flag_views[index++] = (
					        (x ? PAINT_SYMM_X : 0) |
					        (y ? PAINT_SYMM_Y : 0) |
					        (z ? PAINT_SYMM_Z : 0));
					BLI_assert(index <= ps_handle->ps_views_tot);
				} while ((z++ == 0) && (ps_handle->symmetry_flags & PAINT_SYMM_Z));
			} while ((y++ == 0) && (ps_handle->symmetry_flags & PAINT_SYMM_Y));
		} while ((x++ == 0) && (ps_handle->symmetry_flags & PAINT_SYMM_X));
		BLI_assert(index == ps_handle->ps_views_tot);
	}

	for (i = 0; i < ps_handle->ps_views_tot; i++) {
		ProjPaintState *ps = ps_handle->ps_views[i];

		project_state_init(C, ob, ps, mode);

		if (ps->ob == NULL) {
			ps_handle->ps_views_tot = i + 1;
			goto fail;
		}
	}

	/* Don't allow brush size below 2 */
	if (BKE_brush_size_get(scene, ps_handle->brush) < 2)
		BKE_brush_size_set(scene, ps_handle->brush, 2 * U.pixelsize);

	/* allocate and initialize spatial data structures */

	for (i = 0; i < ps_handle->ps_views_tot; i++) {
		ProjPaintState *ps = ps_handle->ps_views[i];

		ps->source = (ps->tool == PAINT_TOOL_FILL) ? PROJ_SRC_VIEW_FILL : PROJ_SRC_VIEW;
		project_image_refresh_tagged(ps);

		/* re-use! */
		if (i != 0) {
			ps->is_shared_user = true;
			PROJ_PAINT_STATE_SHARED_MEMCPY(ps, ps_handle->ps_views[0]);
		}

		project_paint_begin(C, ps, is_multi_view, symmetry_flag_views[i]);
		if (ps->me_eval == NULL) {
			goto fail;
		}

		paint_proj_begin_clone(ps, mouse);
	}

	paint_brush_init_tex(ps_handle->brush);

	return ps_handle;


fail:
	for (i = 0; i < ps_handle->ps_views_tot; i++) {
		ProjPaintState *ps = ps_handle->ps_views[i];
		MEM_freeN(ps);
	}
	MEM_freeN(ps_handle);
	return NULL;
}

void paint_proj_redraw(const bContext *C, void *ps_handle_p, bool final)
{
	ProjStrokeHandle *ps_handle = ps_handle_p;

	if (ps_handle->need_redraw) {
		ps_handle->need_redraw = false;
	}
	else if (!final) {
		return;
	}

	if (final) {
		/* compositor listener deals with updating */
		WM_event_add_notifier(C, NC_IMAGE | NA_EDITED, NULL);
	}
	else {
		ED_region_tag_redraw(CTX_wm_region(C));
	}
}

void paint_proj_stroke_done(void *ps_handle_p)
{
	ProjStrokeHandle *ps_handle = ps_handle_p;
	Scene *scene = ps_handle->scene;
	int i;

	if (ps_handle->is_clone_cursor_pick) {
		MEM_freeN(ps_handle);
		return;
	}

	for (i = 1; i < ps_handle->ps_views_tot; i++) {
		PROJ_PAINT_STATE_SHARED_CLEAR(ps_handle->ps_views[i]);
	}

	BKE_brush_size_set(scene, ps_handle->brush, ps_handle->orig_brush_size);

	paint_brush_exit_tex(ps_handle->brush);

	for (i = 0; i < ps_handle->ps_views_tot; i++) {
		ProjPaintState *ps;
		ps = ps_handle->ps_views[i];
		project_paint_end(ps);
		MEM_freeN(ps);

	}

	MEM_freeN(ps_handle);
}
/* use project paint to re-apply an image */
static int texture_paint_camera_project_exec(bContext *C, wmOperator *op)
{
	Image *image = BLI_findlink(&CTX_data_main(C)->image, RNA_enum_get(op->ptr, "image"));
	Scene *scene = CTX_data_scene(C);
	ViewLayer *view_layer = CTX_data_view_layer(C);
	ProjPaintState ps = {NULL};
	int orig_brush_size;
	IDProperty *idgroup;
	IDProperty *view_data = NULL;
	Object *ob = OBACT(view_layer);
	bool uvs, mat, tex;

	if (ob == NULL || ob->type != OB_MESH) {
		BKE_report(op->reports, RPT_ERROR, "No active mesh object");
		return OPERATOR_CANCELLED;
	}

	if (!BKE_paint_proj_mesh_data_check(scene, ob, &uvs, &mat, &tex, NULL)) {
		BKE_paint_data_warning(op->reports, uvs, mat, tex, true);
		WM_event_add_notifier(C, NC_SCENE | ND_TOOLSETTINGS, NULL);
		return OPERATOR_CANCELLED;
	}

	project_state_init(C, ob, &ps, BRUSH_STROKE_NORMAL);

	if (image == NULL) {
		BKE_report(op->reports, RPT_ERROR, "Image could not be found");
		return OPERATOR_CANCELLED;
	}

	ps.reproject_image = image;
	ps.reproject_ibuf = BKE_image_acquire_ibuf(image, NULL, NULL);

	if ((ps.reproject_ibuf == NULL) ||
	    ((ps.reproject_ibuf->rect || ps.reproject_ibuf->rect_float) == false))
	{
		BKE_report(op->reports, RPT_ERROR, "Image data could not be found");
		return OPERATOR_CANCELLED;
	}

	idgroup = IDP_GetProperties(&image->id, 0);

	if (idgroup) {
		view_data = IDP_GetPropertyTypeFromGroup(idgroup, PROJ_VIEW_DATA_ID, IDP_ARRAY);

		/* type check to make sure its ok */
		if (view_data->len != PROJ_VIEW_DATA_SIZE || view_data->subtype != IDP_FLOAT) {
			BKE_report(op->reports, RPT_ERROR, "Image project data invalid");
			return OPERATOR_CANCELLED;
		}
	}

	if (view_data) {
		/* image has stored view projection info */
		ps.source = PROJ_SRC_IMAGE_VIEW;
	}
	else {
		ps.source = PROJ_SRC_IMAGE_CAM;

		if (scene->camera == NULL) {
			BKE_report(op->reports, RPT_ERROR, "No active camera set");
			return OPERATOR_CANCELLED;
		}
	}

	/* override */
	ps.is_texbrush = false;
	ps.is_maskbrush = false;
	ps.do_masking = false;
	orig_brush_size = BKE_brush_size_get(scene, ps.brush);
	/* cover the whole image */
	BKE_brush_size_set(scene, ps.brush, 32 * U.pixelsize);

	/* so pixels are initialized with minimal info */
	ps.tool = PAINT_TOOL_DRAW;

	scene->toolsettings->imapaint.flag |= IMAGEPAINT_DRAWING;

	ED_image_undo_push_begin(op->type->name);

	/* allocate and initialize spatial data structures */
	project_paint_begin(C, &ps, false, 0);

	if (ps.me_eval == NULL) {
		BKE_brush_size_set(scene, ps.brush, orig_brush_size);
		BKE_report(op->reports, RPT_ERROR, "Could not get valid evaluated mesh");
		return OPERATOR_CANCELLED;
	}
	else {
		float pos[2] = {0.0, 0.0};
		float lastpos[2] = {0.0, 0.0};
		int a;

		project_paint_op(&ps, lastpos, pos);

		project_image_refresh_tagged(&ps);

		for (a = 0; a < ps.image_tot; a++) {
			GPU_free_image(ps.projImages[a].ima);
			WM_event_add_notifier(C, NC_IMAGE | NA_EDITED, ps.projImages[a].ima);
		}
	}

	project_paint_end(&ps);

	scene->toolsettings->imapaint.flag &= ~IMAGEPAINT_DRAWING;
	BKE_brush_size_set(scene, ps.brush, orig_brush_size);

	return OPERATOR_FINISHED;
}

void PAINT_OT_project_image(wmOperatorType *ot)
{
	PropertyRNA *prop;

	/* identifiers */
	ot->name = "Project Image";
	ot->idname = "PAINT_OT_project_image";
	ot->description = "Project Image\nProject an edited render from the active camera back onto the object";

	/* api callbacks */
	ot->invoke = WM_enum_search_invoke;
	ot->exec = texture_paint_camera_project_exec;

	/* flags */
	ot->flag = OPTYPE_REGISTER | OPTYPE_UNDO;

	prop = RNA_def_enum(ot->srna, "image", DummyRNA_NULL_items, 0, "Image", "");
	RNA_def_enum_funcs(prop, RNA_image_itemf);
	RNA_def_property_flag(prop, PROP_ENUM_NO_TRANSLATE);
	ot->prop = prop;
}

static bool texture_paint_image_from_view_poll(bContext *C)
{
	if (BKE_screen_find_big_area(CTX_wm_screen(C), SPACE_VIEW3D, 0) == NULL) {
		CTX_wm_operator_poll_msg_set(C, "No 3D viewport found to create image from");
		return false;
	}
	return true;
}

static int texture_paint_image_from_view_exec(bContext *C, wmOperator *op)
{
	Image *image;
	ImBuf *ibuf;
	char filename[FILE_MAX];

	Main *bmain = CTX_data_main(C);
	Depsgraph *depsgraph = CTX_data_depsgraph(C);
	Scene *scene = CTX_data_scene(C);
	ToolSettings *settings = scene->toolsettings;
	int w = settings->imapaint.screen_grab_size[0];
	int h = settings->imapaint.screen_grab_size[1];
	int maxsize;
	char err_out[256] = "unknown";

	ScrArea *sa = BKE_screen_find_big_area(CTX_wm_screen(C), SPACE_VIEW3D, 0);
	if (!sa) {
		BKE_report(op->reports, RPT_ERROR, "No 3D viewport found to create image from");
		return OPERATOR_CANCELLED;
	}
	View3D *v3d = sa->spacedata.first;
	ARegion *ar = BKE_area_find_region_active_win(sa);
	if (!ar) {
		BKE_report(op->reports, RPT_ERROR, "No 3D viewport found to create image from");
		return OPERATOR_CANCELLED;
	}
	RegionView3D *rv3d = ar->regiondata;

	RNA_string_get(op->ptr, "filepath", filename);

	maxsize = GPU_max_texture_size();

	if (w > maxsize) w = maxsize;
	if (h > maxsize) h = maxsize;

	ibuf = ED_view3d_draw_offscreen_imbuf(
	        depsgraph, scene, v3d->shading.type,
	        v3d, ar,
	        w, h, IB_rect, V3D_OFSDRAW_NONE, R_ALPHAPREMUL, 0, NULL,
	        NULL, err_out);
	if (!ibuf) {
		/* Mostly happens when OpenGL offscreen buffer was failed to create, */
		/* but could be other reasons. Should be handled in the future. nazgul */
		BKE_reportf(op->reports, RPT_ERROR, "Failed to create OpenGL off-screen buffer: %s", err_out);
		return OPERATOR_CANCELLED;
	}

	image = BKE_image_add_from_imbuf(bmain, ibuf, "image_view");

	/* Drop reference to ibuf so that the image owns it */
	IMB_freeImBuf(ibuf);

	if (image) {
		/* now for the trickiness. store the view projection here!
		 * re-projection will reuse this */
		IDPropertyTemplate val;
		IDProperty *idgroup = IDP_GetProperties(&image->id, 1);
		IDProperty *view_data;
		bool is_ortho;
		float *array;

		val.array.len = PROJ_VIEW_DATA_SIZE;
		val.array.type = IDP_FLOAT;
		view_data = IDP_New(IDP_ARRAY, &val, PROJ_VIEW_DATA_ID);

		array = (float *)IDP_Array(view_data);
		memcpy(array, rv3d->winmat, sizeof(rv3d->winmat)); array += sizeof(rv3d->winmat) / sizeof(float);
		memcpy(array, rv3d->viewmat, sizeof(rv3d->viewmat)); array += sizeof(rv3d->viewmat) / sizeof(float);
		is_ortho = ED_view3d_clip_range_get(CTX_data_depsgraph(C), v3d, rv3d, &array[0], &array[1], true);
		/* using float for a bool is dodgy but since its an extra member in the array...
		 * easier then adding a single bool prop */
		array[2] = is_ortho ? 1.0f : 0.0f;

		IDP_AddToGroup(idgroup, view_data);
	}

	return OPERATOR_FINISHED;
}

void PAINT_OT_image_from_view(wmOperatorType *ot)
{
	/* identifiers */
	ot->name = "Image from View";
	ot->idname = "PAINT_OT_image_from_view";
<<<<<<< HEAD
	ot->description = "Image from View\nMake an image from the current 3D view for re-projection";
=======
	ot->description = "Make an image from biggest 3D view for re-projection";
>>>>>>> dc9d7f34

	/* api callbacks */
	ot->exec = texture_paint_image_from_view_exec;
	ot->poll = texture_paint_image_from_view_poll;

	/* flags */
	ot->flag = OPTYPE_REGISTER;

	RNA_def_string_file_name(ot->srna, "filepath", NULL, FILE_MAX, "File Path", "Name of the file");
}

/*********************************************
 * Data generation for projective texturing  *
 * *******************************************/

void BKE_paint_data_warning(struct ReportList *reports, bool uvs, bool mat, bool tex, bool stencil)
{
	BKE_reportf(
	        reports, RPT_WARNING, "Missing%s%s%s%s detected!",
	        !uvs ? " UVs," : "",
	        !mat ? " Materials," : "",
	        !tex ? " Textures," : "",
	        !stencil ? " Stencil," : ""
	);
}

/* Make sure that active object has a material,
 * and assign UVs and image layers if they do not exist */
bool BKE_paint_proj_mesh_data_check(Scene *scene, Object *ob, bool *uvs, bool *mat, bool *tex, bool *stencil)
{
	Mesh *me;
	int layernum;
	ImagePaintSettings *imapaint = &scene->toolsettings->imapaint;
	Brush *br = BKE_paint_brush(&imapaint->paint);
	bool hasmat = true;
	bool hastex = true;
	bool hasstencil = true;
	bool hasuvs = true;

	imapaint->missing_data = 0;

	BLI_assert(ob->type == OB_MESH);

	if (imapaint->mode == IMAGEPAINT_MODE_MATERIAL) {
		/* no material, add one */
		if (ob->totcol == 0) {
			hasmat = false;
			hastex = false;
		}
		else {
			/* there may be material slots but they may be empty, check */
			int i;
			hasmat = false;
			hastex = false;

			for (i = 1; i < ob->totcol + 1; i++) {
				Material *ma = give_current_material(ob, i);

				if (ma) {
					hasmat = true;
					if (!ma->texpaintslot) {
						/* refresh here just in case */
						BKE_texpaint_slot_refresh_cache(scene, ma);

						/* if still no slots, we have to add */
						if (ma->texpaintslot) {
							hastex = true;
							break;
						}
					}
					else {
						hastex = true;
						break;
					}
				}
			}
		}
	}
	else if (imapaint->mode == IMAGEPAINT_MODE_IMAGE) {
		if (imapaint->canvas == NULL) {
			hastex = false;
		}
	}

	me = BKE_mesh_from_object(ob);
	layernum = CustomData_number_of_layers(&me->ldata, CD_MLOOPUV);

	if (layernum == 0) {
		hasuvs = false;
	}

	/* Make sure we have a stencil to paint on! */
	if (br && br->imagepaint_tool == PAINT_TOOL_MASK) {
		imapaint->flag |= IMAGEPAINT_PROJECT_LAYER_STENCIL;

		if (imapaint->stencil == NULL) {
			hasstencil = false;
		}
	}

	if (!hasuvs) imapaint->missing_data |= IMAGEPAINT_MISSING_UVS;
	if (!hasmat) imapaint->missing_data |= IMAGEPAINT_MISSING_MATERIAL;
	if (!hastex) imapaint->missing_data |= IMAGEPAINT_MISSING_TEX;
	if (!hasstencil) imapaint->missing_data |= IMAGEPAINT_MISSING_STENCIL;

	if (uvs) {
		*uvs = hasuvs;
	}
	if (mat) {
		*mat = hasmat;
	}
	if (tex) {
		*tex = hastex;
	}
	if (stencil) {
		*stencil = hasstencil;
	}

	return hasuvs && hasmat && hastex && hasstencil;
}

/* Add layer operator */
enum {
	LAYER_BASE_COLOR,
	LAYER_SPECULAR,
	LAYER_ROUGHNESS,
	LAYER_METALLIC,
	LAYER_NORMAL,
	LAYER_BUMP,
	LAYER_DISPLACEMENT
};

static const EnumPropertyItem layer_type_items[] = {
	{LAYER_BASE_COLOR, "BASE_COLOR", 0, "Base Color", ""},
	{LAYER_SPECULAR, "SPECULAR", 0, "Specular", ""},
	{LAYER_ROUGHNESS, "ROUGHNESS", 0, "Roughness", ""},
	{LAYER_METALLIC, "METALLIC", 0, "Metallic", ""},
	{LAYER_NORMAL, "NORMAL", 0, "Normal", ""},
	{LAYER_BUMP, "BUMP", 0, "Bump", ""},
	{LAYER_DISPLACEMENT, "DISPLACEMENT", 0, "Displacement", ""},
	{0, NULL, 0, NULL, NULL}
};

static Image *proj_paint_image_create(wmOperator *op, Main *bmain)
{
	Image *ima;
	float color[4] = {0.0f, 0.0f, 0.0f, 1.0f};
	char imagename[MAX_ID_NAME - 2] = "Material Diffuse Color";
	int width = 1024;
	int height = 1024;
	bool use_float = false;
	short gen_type = IMA_GENTYPE_BLANK;
	bool alpha = false;

	if (op) {
		width = RNA_int_get(op->ptr, "width");
		height = RNA_int_get(op->ptr, "height");
		use_float = RNA_boolean_get(op->ptr, "float");
		gen_type = RNA_enum_get(op->ptr, "generated_type");
		RNA_float_get_array(op->ptr, "color", color);
		alpha = RNA_boolean_get(op->ptr, "alpha");
		RNA_string_get(op->ptr, "name", imagename);
	}
	ima = BKE_image_add_generated(
	        bmain, width, height, imagename, alpha ? 32 : 24, use_float,
	        gen_type, color, false);

	return ima;
}

static void proj_paint_default_color(wmOperator *op, int type, Material *ma)
{
	if (RNA_struct_property_is_set(op->ptr, "color")) {
		return;
	}

	bNode *in_node = ntreeFindType(ma->nodetree, SH_NODE_BSDF_PRINCIPLED);
	if (in_node == NULL) {
		return;
	}

	float color[4];

	if (type >= LAYER_BASE_COLOR && type < LAYER_NORMAL) {
		/* Copy color from node, so result is unchanged after assigning textures. */
		bNodeSocket *in_sock = nodeFindSocket(in_node, SOCK_IN, layer_type_items[type].name);

		switch (in_sock->type) {
			case SOCK_FLOAT: {
				bNodeSocketValueFloat *socket_data = in_sock->default_value;
				copy_v3_fl(color, socket_data->value);
				color[3] = 1.0f;
				break;
			}
			case SOCK_VECTOR:
			case SOCK_RGBA: {
				bNodeSocketValueRGBA *socket_data = in_sock->default_value;
				copy_v3_v3(color, socket_data->value);
				color[3] = 1.0f;
				break;
			}
			default: {
				return;
			}
		}
	}
	else if (type == LAYER_NORMAL) {
		/* Neutral tangent space normal map. */
		rgba_float_args_set(color, 0.5f, 0.5f, 1.0f, 1.0f);
	}
	else if (ELEM(type, LAYER_BUMP, LAYER_DISPLACEMENT)) {
		/* Neutral displacement and bump map. */
		rgba_float_args_set(color, 0.5f, 0.5f, 0.5f, 1.0f);
	}
	else {
		return;
	}

	RNA_float_set_array(op->ptr, "color", color);
}

static bool proj_paint_add_slot(bContext *C, wmOperator *op)
{
	Object *ob = ED_object_active_context(C);
	Scene *scene = CTX_data_scene(C);
	Material *ma;
	Image *ima = NULL;

	if (!ob)
		return false;

	ma = give_current_material(ob, ob->actcol);

	if (ma) {
		Main *bmain = CTX_data_main(C);
		int type = RNA_enum_get(op->ptr, "type");

		bNode *imanode;
		bNodeTree *ntree = ma->nodetree;

		if (!ntree) {
			ED_node_shader_default(C, &ma->id);
			ntree = ma->nodetree;
		}

		ma->use_nodes = true;

		/* try to add an image node */
		imanode = nodeAddStaticNode(C, ntree, SH_NODE_TEX_IMAGE);

		ima = proj_paint_image_create(op, bmain);
		imanode->id = &ima->id;

		nodeSetActive(ntree, imanode);

		/* Connect to first available principled bsdf node. */
		bNode *in_node = ntreeFindType(ntree, SH_NODE_BSDF_PRINCIPLED);
		bNode *out_node = imanode;

		if (in_node != NULL) {
			bNodeSocket *out_sock = nodeFindSocket(out_node, SOCK_OUT, "Color");
			bNodeSocket *in_sock = NULL;

			if (type >= LAYER_BASE_COLOR && type < LAYER_NORMAL) {
				in_sock = nodeFindSocket(in_node, SOCK_IN, layer_type_items[type].name);
			}
			else if (type == LAYER_NORMAL) {
				bNode *nor_node;
				nor_node = nodeAddStaticNode(C, ntree, SH_NODE_NORMAL_MAP);

				in_sock = nodeFindSocket(nor_node, SOCK_IN, "Color");
				nodeAddLink(ntree, out_node, out_sock, nor_node, in_sock);

				in_sock = nodeFindSocket(in_node, SOCK_IN, "Normal");
				out_sock = nodeFindSocket(nor_node, SOCK_OUT, "Normal");

				out_node = nor_node;
			}
			else if (type == LAYER_BUMP) {
				bNode *bump_node;
				bump_node = nodeAddStaticNode(C, ntree, SH_NODE_BUMP);

				in_sock = nodeFindSocket(bump_node, SOCK_IN, "Height");
				nodeAddLink(ntree, out_node, out_sock, bump_node, in_sock);

				in_sock = nodeFindSocket(in_node, SOCK_IN, "Normal");
				out_sock = nodeFindSocket(bump_node, SOCK_OUT, "Normal");

				out_node = bump_node;
			}
			else if (type == LAYER_DISPLACEMENT) {
				/* Connect to the displacement output socket */
				in_node = ntreeFindType(ntree, SH_NODE_OUTPUT_MATERIAL);

				if (in_node != NULL) {
					in_sock = nodeFindSocket(in_node, SOCK_IN, layer_type_items[type].name);
				}
				else {
					in_sock = NULL;
				}
			}

			if (type > LAYER_BASE_COLOR) {
				/* This is a "non color data" image */
				NodeTexImage *tex = imanode->storage;
				tex->color_space = SHD_COLORSPACE_NONE;
			}

			/* Check if the socket in already connected to something */
			bNodeLink *link = in_sock ? in_sock->link : NULL;
			if (in_sock != NULL && link == NULL) {
				nodeAddLink(ntree, out_node, out_sock, in_node, in_sock);

				nodePositionRelative(out_node, in_node, out_sock, in_sock);
			}
		}

		ntreeUpdateTree(CTX_data_main(C), ntree);
		/* In case we added more than one node, position them too. */
		nodePositionPropagate(out_node);

		if (ima) {
			BKE_texpaint_slot_refresh_cache(scene, ma);
			BKE_image_signal(bmain, ima, NULL, IMA_SIGNAL_USER_NEW_IMAGE);
			WM_event_add_notifier(C, NC_IMAGE | NA_ADDED, ima);
			DEG_id_tag_update(&ma->id, ID_RECALC_SHADING);
			ED_area_tag_redraw(CTX_wm_area(C));

			BKE_paint_proj_mesh_data_check(scene, ob, NULL, NULL, NULL, NULL);

			return true;
		}
	}

	return false;
}

static int get_texture_layer_type(wmOperator *op, const char *prop_name)
{
	int type_value = RNA_enum_get(op->ptr, prop_name);
	int type = RNA_enum_from_value(layer_type_items, type_value);
	BLI_assert(type != -1);
	return type;
}

static Material *get_or_create_current_material(bContext *C, Object *ob)
{
	Material *ma = give_current_material(ob, ob->actcol);
	if (!ma) {
		Main *bmain = CTX_data_main(C);
		ma = BKE_material_add(bmain, "Material");
		assign_material(bmain, ob, ma, ob->actcol, BKE_MAT_ASSIGN_USERPREF);
	}
	return ma;
}

static int texture_paint_add_texture_paint_slot_exec(bContext *C, wmOperator *op)
{
	Object *ob = ED_object_active_context(C);
	Material *ma = get_or_create_current_material(C, ob);

	int type = get_texture_layer_type(op, "type");
	proj_paint_default_color(op, type, ma);

	if (proj_paint_add_slot(C, op)) {
		return OPERATOR_FINISHED;
	}
	else {
		return OPERATOR_CANCELLED;
	}
}

static void get_default_texture_layer_name_for_object(Object *ob, int texture_type, char *dst, int dst_length)
{
	Material *ma = give_current_material(ob, ob->actcol);
	const char *base_name = ma ? &ma->id.name[2] : &ob->id.name[2];
	BLI_snprintf(dst, dst_length, "%s %s", base_name, layer_type_items[texture_type].name);
}

static int texture_paint_add_texture_paint_slot_invoke(bContext *C, wmOperator *op, const wmEvent *UNUSED(event))
{
	/* Get material and default color to display in the popup. */
	Object *ob = ED_object_active_context(C);
	Material *ma = get_or_create_current_material(C, ob);

	int type = get_texture_layer_type(op, "type");
	proj_paint_default_color(op, type, ma);

	char imagename[MAX_ID_NAME - 2];
	get_default_texture_layer_name_for_object(ob, type, (char *)&imagename, sizeof(imagename));
	RNA_string_set(op->ptr, "name", imagename);

	return WM_operator_props_dialog_popup(C, op, 300, 100);
}

#define IMA_DEF_NAME N_("Untitled")


void PAINT_OT_add_texture_paint_slot(wmOperatorType *ot)
{
	PropertyRNA *prop;
	static float default_color[4] = {0.0f, 0.0f, 0.0f, 1.0f};

	/* identifiers */
	ot->name = "Add Texture Paint Slot";
	ot->description = "Add Texture Paint Slot\nAdd a texture paint slot";
	ot->idname = "PAINT_OT_add_texture_paint_slot";

	/* api callbacks */
	ot->invoke = texture_paint_add_texture_paint_slot_invoke;
	ot->exec = texture_paint_add_texture_paint_slot_exec;
	ot->poll = ED_operator_object_active;

	/* flags */
	ot->flag = OPTYPE_UNDO;

	/* properties */
	prop = RNA_def_enum(ot->srna, "type", layer_type_items, 0, "Type", "Merge method to use");
	RNA_def_property_flag(prop, PROP_HIDDEN);
	RNA_def_string(ot->srna, "name", IMA_DEF_NAME, MAX_ID_NAME - 2, "Name", "Image data-block name");
	prop = RNA_def_int(ot->srna, "width", 1024, 1, INT_MAX, "Width", "Image width", 1, 16384);
	RNA_def_property_subtype(prop, PROP_PIXEL);
	prop = RNA_def_int(ot->srna, "height", 1024, 1, INT_MAX, "Height", "Image height", 1, 16384);
	RNA_def_property_subtype(prop, PROP_PIXEL);
	prop = RNA_def_float_color(ot->srna, "color", 4, NULL, 0.0f, FLT_MAX, "Color", "Default fill color", 0.0f, 1.0f);
	RNA_def_property_subtype(prop, PROP_COLOR_GAMMA);
	RNA_def_property_float_array_default(prop, default_color);
	RNA_def_boolean(ot->srna, "alpha", 1, "Alpha", "Create an image with an alpha channel");
	RNA_def_enum(ot->srna, "generated_type", rna_enum_image_generated_type_items, IMA_GENTYPE_BLANK,
	             "Generated Type", "Fill the image with a grid for UV map testing");
	RNA_def_boolean(ot->srna, "float", 0, "32 bit Float", "Create image with 32 bit floating point bit depth");
}

static int add_simple_uvs_exec(bContext *C, wmOperator *UNUSED(op))
{
	/* no checks here, poll function does them for us */
	Main *bmain = CTX_data_main(C);
	Object *ob = CTX_data_active_object(C);
	Scene *scene = CTX_data_scene(C);

	ED_uvedit_add_simple_uvs(bmain, scene, ob);

	BKE_paint_proj_mesh_data_check(scene, ob, NULL, NULL, NULL, NULL);

	DEG_id_tag_update(ob->data, 0);
	WM_event_add_notifier(C, NC_GEOM | ND_DATA, ob->data);
	WM_event_add_notifier(C, NC_SCENE | ND_TOOLSETTINGS, scene);
	return OPERATOR_FINISHED;
}

static bool add_simple_uvs_poll(bContext *C)
{
	Object *ob = CTX_data_active_object(C);

	if (!ob || ob->type != OB_MESH || ob->mode != OB_MODE_TEXTURE_PAINT) {
		return false;
	}
	return true;
}

void PAINT_OT_add_simple_uvs(wmOperatorType *ot)
{
	/* identifiers */
	ot->name = "Add simple UVs";
	ot->description = "Add simple UVs\nAdd cube map uvs on mesh";
	ot->idname = "PAINT_OT_add_simple_uvs";

	/* api callbacks */
	ot->exec = add_simple_uvs_exec;
	ot->poll = add_simple_uvs_poll;

	/* flags */
	ot->flag = OPTYPE_REGISTER | OPTYPE_UNDO;
}<|MERGE_RESOLUTION|>--- conflicted
+++ resolved
@@ -5700,11 +5700,7 @@
 	/* identifiers */
 	ot->name = "Image from View";
 	ot->idname = "PAINT_OT_image_from_view";
-<<<<<<< HEAD
-	ot->description = "Image from View\nMake an image from the current 3D view for re-projection";
-=======
-	ot->description = "Make an image from biggest 3D view for re-projection";
->>>>>>> dc9d7f34
+	ot->description = "Image from View\nMake an image from biggest 3D view for re-projection";
 
 	/* api callbacks */
 	ot->exec = texture_paint_image_from_view_exec;
