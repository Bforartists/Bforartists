--- conflicted
+++ resolved
@@ -598,13 +598,8 @@
 	 * that the point its testing is only every originated from an existing face */
 
 	for (node = ps->bucketFaces[bucket_index]; node; node = node->next) {
-<<<<<<< HEAD
-		const int tri_index = GET_INT_FROM_POINTER(node->link);
+		const int tri_index = POINTER_AS_INT(node->link);
 		const MLoopTri *lt = &ps->mlooptri_eval[tri_index];
-=======
-		const int tri_index = POINTER_AS_INT(node->link);
-		const MLoopTri *lt = &ps->dm_mlooptri[tri_index];
->>>>>>> a06e113f
 		const float *vtri_ss[3] = {
 		    ps->screenCoords[ps->mloop_eval[lt->tri[0]].v],
 		    ps->screenCoords[ps->mloop_eval[lt->tri[1]].v],
@@ -2933,14 +2928,8 @@
 
 		for (node = ps->bucketFaces[bucket_index]; node; node = node->next) {
 			project_paint_face_init(
-<<<<<<< HEAD
-			        ps, thread_index, bucket_index, GET_INT_FROM_POINTER(node->link), 0,
+			        ps, thread_index, bucket_index, POINTER_AS_INT(node->link), 0,
 			        clip_rect, bucket_bounds, ibuf, &tmpibuf);
-=======
-			        ps, thread_index, bucket_index, POINTER_AS_INT(node->link), 0,
-			        clip_rect, bucket_bounds, ibuf, &tmpibuf,
-			        (ima->tpageflag & IMA_CLAMP_U) != 0, (ima->tpageflag & IMA_CLAMP_V) != 0);
->>>>>>> a06e113f
 		}
 	}
 	else {
