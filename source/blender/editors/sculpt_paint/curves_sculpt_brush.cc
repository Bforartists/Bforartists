/* SPDX-FileCopyrightText: 2023 Blender Authors
 *
 * SPDX-License-Identifier: GPL-2.0-or-later */

#include <algorithm>

#include "curves_sculpt_intern.hh"

#include "BLI_math_geom.h"

#include "BKE_attribute_math.hh"
#include "BKE_bvhutils.hh"
#include "BKE_context.hh"
#include "BKE_curves.hh"
#include "BKE_object.hh"
#include "BKE_report.hh"

#include "ED_view3d.hh"

#include "UI_interface.hh"

#include "BLI_length_parameterize.hh"
#include "BLI_task.hh"

#include "DEG_depsgraph_query.hh"

<<<<<<< HEAD
#include "BLT_translation.hh"

=======
>>>>>>> 6d33f76a
#include "GEO_curve_constraints.hh"

/**
 * The code below uses a prefix naming convention to indicate the coordinate space:
 * cu: Local space of the curves object that is being edited.
 * su: Local space of the surface object.
 * wo: World space.
 * re: 2D coordinates within the region.
 */

namespace blender::ed::sculpt_paint {

struct BrushPositionCandidate {
  /** 3D position of the brush. */
  float3 position_cu;
  /** Squared distance from the mouse position in screen space. */
  float distance_sq_re = FLT_MAX;
  /** Measure for how far away the candidate is from the camera. */
  float depth_sq_cu = FLT_MAX;
};

/**
 * Determine the 3D position of a brush based on curve segments under a screen position.
 */
static std::optional<float3> find_curves_brush_position(const CurvesGeometry &curves,
                                                        const float3 &ray_start_cu,
                                                        const float3 &ray_end_cu,
                                                        const float brush_radius_re,
                                                        const ARegion &region,
                                                        const RegionView3D &rv3d,
                                                        const Object &object,
                                                        const Span<float3> positions)
{
  /* This value might have to be adjusted based on user feedback. */
  const float brush_inner_radius_re = std::min<float>(brush_radius_re, float(UI_UNIT_X) / 3.0f);
  const float brush_inner_radius_sq_re = pow2f(brush_inner_radius_re);

  const float4x4 projection = ED_view3d_ob_project_mat_get(&rv3d, &object);
  const float2 brush_pos_re = ED_view3d_project_float_v2_m4(&region, ray_start_cu, projection);

  const float max_depth_sq_cu = math::distance_squared(ray_start_cu, ray_end_cu);

  /* Contains the logic that checks if `b` is a better candidate than `a`. */
  auto is_better_candidate = [&](const BrushPositionCandidate &a,
                                 const BrushPositionCandidate &b) {
    if (b.distance_sq_re <= brush_inner_radius_sq_re) {
      if (a.distance_sq_re > brush_inner_radius_sq_re) {
        /* New candidate is in inner radius while old one is not. */
        return true;
      }
      if (b.depth_sq_cu < a.depth_sq_cu) {
        /* Both candidates are in inner radius, but new one is closer to the camera. */
        return true;
      }
    }
    else if (b.distance_sq_re < a.distance_sq_re) {
      /* Both candidates are outside of inner radius, but new on is closer to the brush center. */
      return true;
    }
    return false;
  };

  auto update_if_better = [&](BrushPositionCandidate &a, const BrushPositionCandidate &b) {
    if (is_better_candidate(a, b)) {
      a = b;
    }
  };

  const OffsetIndices points_by_curve = curves.points_by_curve();

  BrushPositionCandidate best_candidate = threading::parallel_reduce(
      curves.curves_range(),
      128,
      BrushPositionCandidate(),
      [&](IndexRange curves_range, const BrushPositionCandidate &init) {
        BrushPositionCandidate best_candidate = init;

        for (const int curve_i : curves_range) {
          const IndexRange points = points_by_curve[curve_i];

          if (points.size() == 1) {
            const float3 &pos_cu = positions[points.first()];

            const float depth_sq_cu = math::distance_squared(ray_start_cu, pos_cu);
            if (depth_sq_cu > max_depth_sq_cu) {
              continue;
            }

            const float2 pos_re = ED_view3d_project_float_v2_m4(&region, pos_cu, projection);

            BrushPositionCandidate candidate;
            candidate.position_cu = pos_cu;
            candidate.depth_sq_cu = depth_sq_cu;
            candidate.distance_sq_re = math::distance_squared(brush_pos_re, pos_re);

            update_if_better(best_candidate, candidate);
            continue;
          }

          for (const int segment_i : points.drop_back(1)) {
            const float3 &p1_cu = positions[segment_i];
            const float3 &p2_cu = positions[segment_i + 1];

            const float2 p1_re = ED_view3d_project_float_v2_m4(&region, p1_cu, projection);
            const float2 p2_re = ED_view3d_project_float_v2_m4(&region, p2_cu, projection);

            float2 closest_re;
            const float lambda = closest_to_line_segment_v2(
                closest_re, brush_pos_re, p1_re, p2_re);

            const float3 closest_cu = math::interpolate(p1_cu, p2_cu, lambda);
            const float depth_sq_cu = math::distance_squared(ray_start_cu, closest_cu);
            if (depth_sq_cu > max_depth_sq_cu) {
              continue;
            }

            const float distance_sq_re = math::distance_squared(brush_pos_re, closest_re);

            float3 brush_position_cu;
            closest_to_line_segment_v3(brush_position_cu, closest_cu, ray_start_cu, ray_end_cu);

            BrushPositionCandidate candidate;
            candidate.position_cu = brush_position_cu;
            candidate.depth_sq_cu = depth_sq_cu;
            candidate.distance_sq_re = distance_sq_re;

            update_if_better(best_candidate, candidate);
          }
        }
        return best_candidate;
      },
      [&](const BrushPositionCandidate &a, const BrushPositionCandidate &b) {
        return is_better_candidate(a, b) ? b : a;
      });

  if (best_candidate.distance_sq_re == FLT_MAX) {
    /* Nothing found. */
    return std::nullopt;
  }

  return best_candidate.position_cu;
}

std::optional<CurvesBrush3D> sample_curves_3d_brush(const Depsgraph &depsgraph,
                                                    const ARegion &region,
                                                    const View3D &v3d,
                                                    const RegionView3D &rv3d,
                                                    const Object &curves_object,
                                                    const float2 &brush_pos_re,
                                                    const float brush_radius_re)
{
  const Curves &curves_id = *static_cast<Curves *>(curves_object.data);
  const CurvesGeometry &curves = curves_id.geometry.wrap();
  Object *surface_object = curves_id.surface;
  Object *surface_object_eval = DEG_get_evaluated_object(&depsgraph, surface_object);

  float3 center_ray_start_wo, center_ray_end_wo;
  ED_view3d_win_to_segment_clipped(
      &depsgraph, &region, &v3d, brush_pos_re, center_ray_start_wo, center_ray_end_wo, true);

  /* Shorten ray when the surface object is hit. */
  if (surface_object_eval != nullptr) {
    const float4x4 surface_to_world_mat(surface_object->object_to_world().ptr());
    const float4x4 world_to_surface_mat = math::invert(surface_to_world_mat);

    Mesh *surface_eval = BKE_object_get_evaluated_mesh(surface_object_eval);
    BVHTreeFromMesh surface_bvh;
    BKE_bvhtree_from_mesh_get(&surface_bvh, surface_eval, BVHTREE_FROM_CORNER_TRIS, 2);
    BLI_SCOPED_DEFER([&]() { free_bvhtree_from_mesh(&surface_bvh); });

    const float3 center_ray_start_su = math::transform_point(world_to_surface_mat,
                                                             center_ray_start_wo);
    float3 center_ray_end_su = math::transform_point(world_to_surface_mat, center_ray_end_wo);
    const float3 center_ray_direction_su = math::normalize(center_ray_end_su -
                                                           center_ray_start_su);

    BVHTreeRayHit center_ray_hit;
    center_ray_hit.dist = FLT_MAX;
    center_ray_hit.index = -1;
    BLI_bvhtree_ray_cast(surface_bvh.tree,
                         center_ray_start_su,
                         center_ray_direction_su,
                         0.0f,
                         &center_ray_hit,
                         surface_bvh.raycast_callback,
                         &surface_bvh);
    if (center_ray_hit.index >= 0) {
      const float3 hit_position_su = center_ray_hit.co;
      if (math::distance(center_ray_start_su, center_ray_end_su) >
          math::distance(center_ray_start_su, hit_position_su))
      {
        center_ray_end_su = hit_position_su;
        center_ray_end_wo = math::transform_point(surface_to_world_mat, center_ray_end_su);
      }
    }
  }

  const float4x4 curves_to_world_mat = curves_object.object_to_world();
  const float4x4 world_to_curves_mat = math::invert(curves_to_world_mat);

  const float3 center_ray_start_cu = math::transform_point(world_to_curves_mat,
                                                           center_ray_start_wo);
  const float3 center_ray_end_cu = math::transform_point(world_to_curves_mat, center_ray_end_wo);

  const bke::crazyspace::GeometryDeformation deformation =
      bke::crazyspace::get_evaluated_curves_deformation(depsgraph, curves_object);

  const std::optional<float3> brush_position_optional_cu = find_curves_brush_position(
      curves,
      center_ray_start_cu,
      center_ray_end_cu,
      brush_radius_re,
      region,
      rv3d,
      curves_object,
      deformation.positions);
  if (!brush_position_optional_cu.has_value()) {
    /* Nothing found. */
    return std::nullopt;
  }
  const float3 brush_position_cu = *brush_position_optional_cu;

  /* Determine the 3D brush radius. */
  float3 radius_ray_start_wo, radius_ray_end_wo;
  ED_view3d_win_to_segment_clipped(&depsgraph,
                                   &region,
                                   &v3d,
                                   brush_pos_re + float2(brush_radius_re, 0.0f),
                                   radius_ray_start_wo,
                                   radius_ray_end_wo,
                                   true);
  const float3 radius_ray_start_cu = math::transform_point(world_to_curves_mat,
                                                           radius_ray_start_wo);
  const float3 radius_ray_end_cu = math::transform_point(world_to_curves_mat, radius_ray_end_wo);

  CurvesBrush3D brush_3d;
  brush_3d.position_cu = brush_position_cu;
  brush_3d.radius_cu = dist_to_line_v3(brush_position_cu, radius_ray_start_cu, radius_ray_end_cu);
  return brush_3d;
}

std::optional<CurvesBrush3D> sample_curves_surface_3d_brush(
    const Depsgraph &depsgraph,
    const ARegion &region,
    const View3D &v3d,
    const CurvesSurfaceTransforms &transforms,
    const BVHTreeFromMesh &surface_bvh,
    const float2 &brush_pos_re,
    const float brush_radius_re)
{
  float3 brush_ray_start_wo, brush_ray_end_wo;
  ED_view3d_win_to_segment_clipped(
      &depsgraph, &region, &v3d, brush_pos_re, brush_ray_start_wo, brush_ray_end_wo, true);
  const float3 brush_ray_start_su = math::transform_point(transforms.world_to_surface,
                                                          brush_ray_start_wo);
  const float3 brush_ray_end_su = math::transform_point(transforms.world_to_surface,
                                                        brush_ray_end_wo);

  const float3 brush_ray_direction_su = math::normalize(brush_ray_end_su - brush_ray_start_su);

  BVHTreeRayHit ray_hit;
  ray_hit.dist = FLT_MAX;
  ray_hit.index = -1;
  BLI_bvhtree_ray_cast(surface_bvh.tree,
                       brush_ray_start_su,
                       brush_ray_direction_su,
                       0.0f,
                       &ray_hit,
                       surface_bvh.raycast_callback,
                       const_cast<void *>(static_cast<const void *>(&surface_bvh)));
  if (ray_hit.index == -1) {
    return std::nullopt;
  }

  float3 brush_radius_ray_start_wo, brush_radius_ray_end_wo;
  ED_view3d_win_to_segment_clipped(&depsgraph,
                                   &region,
                                   &v3d,
                                   brush_pos_re + float2(brush_radius_re, 0),
                                   brush_radius_ray_start_wo,
                                   brush_radius_ray_end_wo,
                                   true);
  const float3 brush_radius_ray_start_cu = math::transform_point(transforms.world_to_curves,
                                                                 brush_radius_ray_start_wo);
  const float3 brush_radius_ray_end_cu = math::transform_point(transforms.world_to_curves,
                                                               brush_radius_ray_end_wo);

  const float3 brush_pos_su = ray_hit.co;
  const float3 brush_pos_cu = math::transform_point(transforms.surface_to_curves, brush_pos_su);
  const float brush_radius_cu = dist_to_line_v3(
      brush_pos_cu, brush_radius_ray_start_cu, brush_radius_ray_end_cu);
  return CurvesBrush3D{brush_pos_cu, brush_radius_cu};
}

Vector<float4x4> get_symmetry_brush_transforms(const eCurvesSymmetryType symmetry)
{
  Vector<float4x4> matrices;

  auto symmetry_to_factors = [&](const eCurvesSymmetryType type) -> Span<float> {
    if (symmetry & type) {
      static std::array<float, 2> values = {1.0f, -1.0f};
      return values;
    }
    static std::array<float, 1> values = {1.0f};
    return values;
  };

  for (const float x : symmetry_to_factors(CURVES_SYMMETRY_X)) {
    for (const float y : symmetry_to_factors(CURVES_SYMMETRY_Y)) {
      for (const float z : symmetry_to_factors(CURVES_SYMMETRY_Z)) {
        float4x4 matrix = float4x4::identity();
        matrix.ptr()[0][0] = x;
        matrix.ptr()[1][1] = y;
        matrix.ptr()[2][2] = z;
        matrices.append(matrix);
      }
    }
  }

  return matrices;
}

float transform_brush_radius(const float4x4 &transform,
                             const float3 &brush_position,
                             const float old_radius)
{
  const float3 offset_position = brush_position + float3(old_radius, 0.0f, 0.0f);
  const float3 new_position = math::transform_point(transform, brush_position);
  const float3 new_offset_position = math::transform_point(transform, offset_position);
  return math::distance(new_position, new_offset_position);
}

void move_last_point_and_resample(MoveAndResampleBuffers &buffer,
                                  MutableSpan<float3> positions,
                                  const float3 &new_last_position)
{
  /* Find the accumulated length of each point in the original curve,
   * treating it as a poly curve for performance reasons and simplicity. */
  buffer.orig_lengths.reinitialize(length_parameterize::segments_num(positions.size(), false));
  length_parameterize::accumulate_lengths<float3>(positions, false, buffer.orig_lengths);
  const float orig_total_length = buffer.orig_lengths.last();

  /* Find the factor by which the new curve is shorter or longer than the original. */
  const float new_last_segment_length = math::distance(positions.last(1), new_last_position);
  const float new_total_length = buffer.orig_lengths.last(1) + new_last_segment_length;
  const float length_factor = math::safe_divide(new_total_length, orig_total_length);

  /* Calculate the lengths to sample the original curve with by scaling the original lengths. */
  buffer.new_lengths.reinitialize(positions.size() - 1);
  buffer.new_lengths.first() = 0.0f;
  for (const int i : buffer.new_lengths.index_range().drop_front(1)) {
    buffer.new_lengths[i] = buffer.orig_lengths[i - 1] * length_factor;
  }

  buffer.sample_indices.reinitialize(positions.size() - 1);
  buffer.sample_factors.reinitialize(positions.size() - 1);
  length_parameterize::sample_at_lengths(
      buffer.orig_lengths, buffer.new_lengths, buffer.sample_indices, buffer.sample_factors);

  buffer.new_positions.reinitialize(positions.size() - 1);
  length_parameterize::interpolate<float3>(
      positions, buffer.sample_indices, buffer.sample_factors, buffer.new_positions);
  positions.drop_back(1).copy_from(buffer.new_positions);
  positions.last() = new_last_position;
}

CurvesSculptCommonContext::CurvesSculptCommonContext(const bContext &C)
{
  this->depsgraph = CTX_data_depsgraph_pointer(&C);
  this->scene = CTX_data_scene(&C);
  this->region = CTX_wm_region(&C);
  this->v3d = CTX_wm_view3d(&C);
  this->rv3d = CTX_wm_region_view3d(&C);
}

void report_empty_original_surface(ReportList *reports)
{
  BKE_report(reports, RPT_WARNING, "Original surface mesh is empty");
}

void report_empty_evaluated_surface(ReportList *reports)
{
  BKE_report(reports, RPT_WARNING, "Evaluated surface mesh is empty");
}

void report_missing_surface(ReportList *reports)
{
  BKE_report(reports, RPT_WARNING, "Missing surface mesh");
}

void report_missing_uv_map_on_original_surface(ReportList *reports)
{
  BKE_report(reports, RPT_WARNING, "Missing UV map for attaching curves on original surface");
}

void report_missing_uv_map_on_evaluated_surface(ReportList *reports)
{
  BKE_report(reports, RPT_WARNING, "Missing UV map for attaching curves on evaluated surface");
}

void report_invalid_uv_map(ReportList *reports)
{
  BKE_report(reports, RPT_WARNING, "Invalid UV map: UV islands must not overlap");
}

void CurvesConstraintSolver::initialize(const bke::CurvesGeometry &curves,
                                        const IndexMask &curve_selection,
                                        const bool use_surface_collision)
{
  use_surface_collision_ = use_surface_collision;
  segment_lengths_.reinitialize(curves.points_num());
  geometry::curve_constraints::compute_segment_lengths(
      curves.points_by_curve(), curves.positions(), curve_selection, segment_lengths_);
  if (use_surface_collision_) {
    start_positions_ = curves.positions();
  }
}

void CurvesConstraintSolver::solve_step(bke::CurvesGeometry &curves,
                                        const IndexMask &curve_selection,
                                        const Mesh *surface,
                                        const CurvesSurfaceTransforms &transforms)
{
  if (use_surface_collision_ && surface != nullptr) {
    geometry::curve_constraints::solve_length_and_collision_constraints(
        curves.points_by_curve(),
        curve_selection,
        segment_lengths_,
        start_positions_,
        *surface,
        transforms,
        curves.positions_for_write());
    start_positions_ = curves.positions();
  }
  else {
    geometry::curve_constraints::solve_length_constraints(
        curves.points_by_curve(), curve_selection, segment_lengths_, curves.positions_for_write());
  }
  curves.tag_positions_changed();
}

}  // namespace blender::ed::sculpt_paint<|MERGE_RESOLUTION|>--- conflicted
+++ resolved
@@ -24,11 +24,6 @@
 
 #include "DEG_depsgraph_query.hh"
 
-<<<<<<< HEAD
-#include "BLT_translation.hh"
-
-=======
->>>>>>> 6d33f76a
 #include "GEO_curve_constraints.hh"
 
 /**
