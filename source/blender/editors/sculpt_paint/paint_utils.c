--- conflicted
+++ resolved
@@ -80,15 +80,9 @@
 
 #include "paint_intern.h"
 
-<<<<<<< HEAD
 #include "BLI_string.h"      /*bfa - needed for BLI_strdup */
 #include "ED_select_utils.h" /*bfa - needed to retreive SEL_SELECT */
 
-/* Convert the object-space axis-aligned bounding box (expressed as
- * its minimum and maximum corners) into a screen-space rectangle,
- * returns zero if the result is empty */
-=======
->>>>>>> 8d40830c
 bool paint_convert_bb_to_rect(rcti *rect,
                               const float bb_min[3],
                               const float bb_max[3],
