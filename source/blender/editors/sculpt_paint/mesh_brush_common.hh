--- conflicted
+++ resolved
@@ -97,24 +97,6 @@
 void gather_bmesh_normals(const Set<BMVert *, 0> &verts, MutableSpan<float3> normals);
 
 /** Gather data from an array aligned with all geometry vertices. */
-<<<<<<< HEAD
-void gather_data_grids(const SubdivCCG &subdiv_ccg,
-                       Span<float3> src,
-                       Span<int> grids,
-                       MutableSpan<float3> node_data);
-void gather_data_vert_bmesh(Span<float3> src,
-                            const Set<BMVert *, 0> &verts,
-                            MutableSpan<float3> node_data);
-
-/** Scatter data from an array of the node's data to the referenced geometry vertices. */
-void scatter_data_grids(const SubdivCCG &subdiv_ccg,
-                        Span<float3> node_data,
-                        Span<int> grids,
-                        MutableSpan<float3> dst);
-void scatter_data_vert_bmesh(Span<float3> node_data,
-                             const Set<BMVert *, 0> &verts,
-                             MutableSpan<float3> dst);
-=======
 template<typename T>
 void gather_data_grids(const SubdivCCG &subdiv_ccg,
                        Span<T> src,
@@ -131,7 +113,6 @@
                         MutableSpan<T> dst);
 template<typename T>
 void scatter_data_vert_bmesh(Span<T> node_data, const Set<BMVert *, 0> &verts, MutableSpan<T> dst);
->>>>>>> 1c296b1a
 
 /**
  * Calculate initial influence factors based on vertex visibility.
