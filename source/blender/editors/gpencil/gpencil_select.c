--- conflicted
+++ resolved
@@ -117,17 +117,11 @@
 
 void GPENCIL_OT_select_all(wmOperatorType *ot)
 {
-<<<<<<< HEAD
-	/* identifiers */
-	ot->name = "(De)select All Strokes";
-	ot->idname = "GPENCIL_OT_select_all";
-	ot->description = "(De)select All Strokes\nChange selection of all Grease Pencil strokes currently visible";
-=======
   /* identifiers */
   ot->name = "(De)select All Strokes";
   ot->idname = "GPENCIL_OT_select_all";
-  ot->description = "Change selection of all Grease Pencil strokes currently visible";
->>>>>>> 38bd6dcc
+  ot->description =
+      "(De)select All Strokes\nChange selection of all Grease Pencil strokes currently visible";
 
   /* callbacks */
   ot->exec = gpencil_select_all_exec;
@@ -185,17 +179,10 @@
 
 void GPENCIL_OT_select_linked(wmOperatorType *ot)
 {
-<<<<<<< HEAD
-	/* identifiers */
-	ot->name = "Select Linked";
-	ot->idname = "GPENCIL_OT_select_linked";
-	ot->description = "Select Linked\nSelect all points in same strokes as already selected points";
-=======
   /* identifiers */
   ot->name = "Select Linked";
   ot->idname = "GPENCIL_OT_select_linked";
-  ot->description = "Select all points in same strokes as already selected points";
->>>>>>> 38bd6dcc
+  ot->description = "Select Linked\nSelect all points in same strokes as already selected points";
 
   /* callbacks */
   ot->exec = gpencil_select_linked_exec;
@@ -686,17 +673,10 @@
 
 void GPENCIL_OT_select_more(wmOperatorType *ot)
 {
-<<<<<<< HEAD
-	/* identifiers */
-	ot->name = "Select More";
-	ot->idname = "GPENCIL_OT_select_more";
-	ot->description = "Select More\nGrow sets of selected Grease Pencil points";
-=======
   /* identifiers */
   ot->name = "Select More";
   ot->idname = "GPENCIL_OT_select_more";
-  ot->description = "Grow sets of selected Grease Pencil points";
->>>>>>> 38bd6dcc
+  ot->description = "Select More\nGrow sets of selected Grease Pencil points";
 
   /* callbacks */
   ot->exec = gpencil_select_more_exec;
@@ -778,17 +758,10 @@
 
 void GPENCIL_OT_select_less(wmOperatorType *ot)
 {
-<<<<<<< HEAD
-	/* identifiers */
-	ot->name = "Select Less";
-	ot->idname = "GPENCIL_OT_select_less";
-	ot->description = "Select Less\nShrink sets of selected Grease Pencil points";
-=======
   /* identifiers */
   ot->name = "Select Less";
   ot->idname = "GPENCIL_OT_select_less";
-  ot->description = "Shrink sets of selected Grease Pencil points";
->>>>>>> 38bd6dcc
+  ot->description = "Select Less\nShrink sets of selected Grease Pencil points";
 
   /* callbacks */
   ot->exec = gpencil_select_less_exec;
@@ -997,29 +970,9 @@
 
 void GPENCIL_OT_select_circle(wmOperatorType *ot)
 {
-<<<<<<< HEAD
-	/* identifiers */
-	ot->name = "Circle Select";
-	ot->description = "Circle Select\nSelect Grease Pencil strokes using brush selection";
-	ot->idname = "GPENCIL_OT_select_circle";
-
-	/* callbacks */
-	ot->invoke = WM_gesture_circle_invoke;
-	ot->modal = WM_gesture_circle_modal;
-	ot->exec = gpencil_circle_select_exec;
-	ot->poll = gpencil_select_poll;
-	ot->cancel = WM_gesture_circle_cancel;
-
-	/* flags */
-	ot->flag = OPTYPE_REGISTER | OPTYPE_UNDO | OPTYPE_USE_EVAL_DATA;
-
-	/* properties */
-	WM_operator_properties_gesture_circle(ot);
-	WM_operator_properties_select_operation_simple(ot);
-=======
   /* identifiers */
   ot->name = "Circle Select";
-  ot->description = "Select Grease Pencil strokes using brush selection";
+  ot->description = "Circle Select\nSelect Grease Pencil strokes using brush selection";
   ot->idname = "GPENCIL_OT_select_circle";
 
   /* callbacks */
@@ -1035,7 +988,6 @@
   /* properties */
   WM_operator_properties_gesture_circle(ot);
   WM_operator_properties_select_operation_simple(ot);
->>>>>>> 38bd6dcc
 }
 
 /** \} */
@@ -1208,17 +1160,10 @@
 
 void GPENCIL_OT_select_box(wmOperatorType *ot)
 {
-<<<<<<< HEAD
-	/* identifiers */
-	ot->name = "Box Select";
-	ot->description = "Box Select\nSelect Grease Pencil strokes within a rectangular region";
-	ot->idname = "GPENCIL_OT_select_box";
-=======
   /* identifiers */
   ot->name = "Box Select";
-  ot->description = "Select Grease Pencil strokes within a rectangular region";
+  ot->description = "Box Select\nSelect Grease Pencil strokes within a rectangular region";
   ot->idname = "GPENCIL_OT_select_box";
->>>>>>> 38bd6dcc
 
   /* callbacks */
   ot->invoke = WM_gesture_box_invoke;
@@ -1286,26 +1231,8 @@
 
 void GPENCIL_OT_select_lasso(wmOperatorType *ot)
 {
-<<<<<<< HEAD
-	ot->name = "Lasso Select Strokes";
-	ot->description = "Lasso Select Strokes\nSelect Grease Pencil strokes using lasso selection";
-	ot->idname = "GPENCIL_OT_select_lasso";
-
-	ot->invoke = WM_gesture_lasso_invoke;
-	ot->modal = WM_gesture_lasso_modal;
-	ot->exec = gpencil_lasso_select_exec;
-	ot->poll = gpencil_select_poll;
-	ot->cancel = WM_gesture_lasso_cancel;
-
-	/* flags */
-	ot->flag = OPTYPE_UNDO | OPTYPE_USE_EVAL_DATA;
-
-	/* properties */
-	WM_operator_properties_select_operation(ot);
-	WM_operator_properties_gesture_lasso(ot);
-=======
   ot->name = "Lasso Select Strokes";
-  ot->description = "Select Grease Pencil strokes using lasso selection";
+  ot->description = "Lasso Select Strokes\nSelect Grease Pencil strokes using lasso selection";
   ot->idname = "GPENCIL_OT_select_lasso";
 
   ot->invoke = WM_gesture_lasso_invoke;
@@ -1320,7 +1247,6 @@
   /* properties */
   WM_operator_properties_select_operation(ot);
   WM_operator_properties_gesture_lasso(ot);
->>>>>>> 38bd6dcc
 }
 
 /** \} */
@@ -1515,36 +1441,11 @@
 
 void GPENCIL_OT_select(wmOperatorType *ot)
 {
-<<<<<<< HEAD
-	PropertyRNA *prop;
-
-	/* identifiers */
-	ot->name = "Select";
-	ot->description = "Select\nSelect Grease Pencil strokes and/or stroke points";
-	ot->idname = "GPENCIL_OT_select";
-
-	/* callbacks */
-	ot->invoke = gpencil_select_invoke;
-	ot->exec = gpencil_select_exec;
-	ot->poll = gpencil_select_poll;
-
-	/* flag */
-	ot->flag = OPTYPE_UNDO | OPTYPE_USE_EVAL_DATA;
-
-	/* properties */
-	WM_operator_properties_mouse_select(ot);
-
-	prop = RNA_def_boolean(ot->srna, "entire_strokes", false, "Entire Strokes", "Select entire strokes instead of just the nearest stroke vertex");
-	RNA_def_property_flag(prop, PROP_SKIP_SAVE);
-
-	prop = RNA_def_int_vector(ot->srna, "location", 2, NULL, INT_MIN, INT_MAX, "Location", "Mouse location", INT_MIN, INT_MAX);
-	RNA_def_property_flag(prop, PROP_HIDDEN);
-=======
   PropertyRNA *prop;
 
   /* identifiers */
   ot->name = "Select";
-  ot->description = "Select Grease Pencil strokes and/or stroke points";
+  ot->description = "Select\nSelect Grease Pencil strokes and/or stroke points";
   ot->idname = "GPENCIL_OT_select";
 
   /* callbacks */
@@ -1576,7 +1477,6 @@
                             INT_MIN,
                             INT_MAX);
   RNA_def_property_flag(prop, PROP_HIDDEN);
->>>>>>> 38bd6dcc
 }
 
 /** \} */