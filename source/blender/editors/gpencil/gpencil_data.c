--- conflicted
+++ resolved
@@ -216,13 +216,8 @@
 	/* identifiers */
 	ot->name = "Add New Layer";
 	ot->idname = "GPENCIL_OT_layer_add";
-<<<<<<< HEAD
 	ot->description = "Add New Layer\nAdd new Grease Pencil layer for the active Grease Pencil datablock";
-	
-=======
-	ot->description = "Add new Grease Pencil layer for the active Grease Pencil data-block";
-
->>>>>>> ae01df57
+
 	ot->flag = OPTYPE_REGISTER | OPTYPE_UNDO;
 
 	/* callbacks */
@@ -269,13 +264,8 @@
 	/* identifiers */
 	ot->name = "Remove Layer";
 	ot->idname = "GPENCIL_OT_layer_remove";
-<<<<<<< HEAD
 	ot->description = "Remove Layer\nRemove active Grease Pencil layer";
-	
-=======
-	ot->description = "Remove active Grease Pencil layer";
-
->>>>>>> ae01df57
+
 	ot->flag = OPTYPE_REGISTER | OPTYPE_UNDO;
 
 	/* callbacks */
@@ -320,13 +310,8 @@
 	/* identifiers */
 	ot->name = "Move Grease Pencil Layer";
 	ot->idname = "GPENCIL_OT_layer_move";
-<<<<<<< HEAD
 	ot->description = "Move Grease Pencil Layer\nMove the active Grease Pencil layer up/down in the list";
 	
-=======
-	ot->description = "Move the active Grease Pencil layer up/down in the list";
-
->>>>>>> ae01df57
 	/* api callbacks */
 	ot->exec = gp_layer_move_exec;
 	ot->poll = gp_active_layer_poll;
@@ -368,13 +353,8 @@
 	/* identifiers */
 	ot->name = "Duplicate Layer";
 	ot->idname = "GPENCIL_OT_layer_duplicate";
-<<<<<<< HEAD
 	ot->description = "Duplicate Layer\nMake a copy of the active Grease Pencil layer";
 	
-=======
-	ot->description = "Make a copy of the active Grease Pencil layer";
-
->>>>>>> ae01df57
 	/* callbacks */
 	ot->exec = gp_layer_copy_exec;
 	ot->poll = gp_active_layer_poll;
@@ -421,13 +401,8 @@
 	/* identifiers */
 	ot->name = "Hide Layer(s)";
 	ot->idname = "GPENCIL_OT_hide";
-<<<<<<< HEAD
 	ot->description = "Hide Layer(s)\nHide selected/unselected Grease Pencil layers";
-	
-=======
-	ot->description = "Hide selected/unselected Grease Pencil layers";
-
->>>>>>> ae01df57
+
 	/* callbacks */
 	ot->exec = gp_hide_exec;
 	ot->poll = gp_active_layer_poll; /* NOTE: we need an active layer to play with */
@@ -513,13 +488,8 @@
 	/* identifiers */
 	ot->name = "Show All Layers";
 	ot->idname = "GPENCIL_OT_reveal";
-<<<<<<< HEAD
 	ot->description = "Show All Layers\nShow all Grease Pencil layers";
-	
-=======
-	ot->description = "Show all Grease Pencil layers";
-
->>>>>>> ae01df57
+
 	/* callbacks */
 	ot->exec = gp_reveal_exec;
 	ot->poll = gp_reveal_poll;
