--- conflicted
+++ resolved
@@ -119,11 +119,7 @@
 	/* identifiers */
 	ot->name = "Grease Pencil Add New";
 	ot->idname = "GPENCIL_OT_data_add";
-<<<<<<< HEAD
-	ot->description = "Grease Pencil Add New\nAdd new Grease Pencil datablock";
-=======
 	ot->description = "Add new Grease Pencil data-block";
->>>>>>> ecd36afb
 	ot->flag = OPTYPE_REGISTER | OPTYPE_UNDO;
 	
 	/* callbacks */
@@ -171,11 +167,7 @@
 	/* identifiers */
 	ot->name = "Grease Pencil Unlink";
 	ot->idname = "GPENCIL_OT_data_unlink";
-<<<<<<< HEAD
-	ot->description = "Grease Pencil Unlink\nUnlink active Grease Pencil datablock";
-=======
 	ot->description = "Unlink active Grease Pencil data-block";
->>>>>>> ecd36afb
 	ot->flag = OPTYPE_REGISTER | OPTYPE_UNDO;
 	
 	/* callbacks */
@@ -225,11 +217,7 @@
 	/* identifiers */
 	ot->name = "Add New Layer";
 	ot->idname = "GPENCIL_OT_layer_add";
-<<<<<<< HEAD
-	ot->description = "Add New Layer\nAdd new Grease Pencil layer for the active Grease Pencil datablock";
-=======
 	ot->description = "Add new Grease Pencil layer for the active Grease Pencil data-block";
->>>>>>> ecd36afb
 	
 	ot->flag = OPTYPE_REGISTER | OPTYPE_UNDO;
 	
@@ -277,7 +265,7 @@
 	/* identifiers */
 	ot->name = "Remove Layer";
 	ot->idname = "GPENCIL_OT_layer_remove";
-	ot->description = "Remove Layer\nRemove active Grease Pencil layer";
+	ot->description = "Remove active Grease Pencil layer";
 	
 	ot->flag = OPTYPE_REGISTER | OPTYPE_UNDO;
 	
@@ -323,7 +311,7 @@
 	/* identifiers */
 	ot->name = "Move Grease Pencil Layer";
 	ot->idname = "GPENCIL_OT_layer_move";
-	ot->description = "Move Grease Pencil Layer\nMove the active Grease Pencil layer up/down in the list";
+	ot->description = "Move the active Grease Pencil layer up/down in the list";
 	
 	/* api callbacks */
 	ot->exec = gp_layer_move_exec;
@@ -366,7 +354,7 @@
 	/* identifiers */
 	ot->name = "Duplicate Layer";
 	ot->idname = "GPENCIL_OT_layer_duplicate";
-	ot->description = "Duplicate Layer\nMake a copy of the active Grease Pencil layer";
+	ot->description = "Make a copy of the active Grease Pencil layer";
 	
 	/* callbacks */
 	ot->exec = gp_layer_copy_exec;
@@ -414,7 +402,7 @@
 	/* identifiers */
 	ot->name = "Hide Layer(s)";
 	ot->idname = "GPENCIL_OT_hide";
-	ot->description = "Hide Layer(s)\nHide selected/unselected Grease Pencil layers";
+	ot->description = "Hide selected/unselected Grease Pencil layers";
 	
 	/* callbacks */
 	ot->exec = gp_hide_exec;
@@ -460,7 +448,7 @@
 	/* identifiers */
 	ot->name = "Show All Layers";
 	ot->idname = "GPENCIL_OT_reveal";
-	ot->description = "Show All Layers\nShow all Grease Pencil layers";
+	ot->description = "Show all Grease Pencil layers";
 	
 	/* callbacks */
 	ot->exec = gp_reveal_exec;
