/*
 * ***** BEGIN GPL LICENSE BLOCK *****
 *
 * This program is free software; you can redistribute it and/or
 * modify it under the terms of the GNU General Public License
 * as published by the Free Software Foundation; either version 2
 * of the License, or (at your option) any later version.
 *
 * This program is distributed in the hope that it will be useful,
 * but WITHOUT ANY WARRANTY; without even the implied warranty of
 * MERCHANTABILITY or FITNESS FOR A PARTICULAR PURPOSE.  See the
 * GNU General Public License for more details.
 *
 * You should have received a copy of the GNU General Public License
 * along with this program; if not, write to the Free Software Foundation,
 * Inc., 51 Franklin Street, Fifth Floor, Boston, MA 02110-1301, USA.
 *
 * The Original Code is Copyright (C) 2008, Blender Foundation, Joshua Leung
 * This is a new part of Blender
 *
 * Contributor(s): Joshua Leung, Antonio Vazquez
 *
 * ***** END GPL LICENSE BLOCK *****
 *
 * Operators for editing Grease Pencil strokes
 */

/** \file blender/editors/gpencil/gpencil_edit.c
 *  \ingroup edgpencil
 */


#include <stdio.h>
#include <string.h>
#include <stdlib.h>
#include <stddef.h>
#include <math.h>

#include "MEM_guardedalloc.h"

#include "BLI_blenlib.h"
#include "BLI_ghash.h"
#include "BLI_math.h"
#include "BLI_string.h"
#include "BLI_string_utils.h"
#include "BLI_utildefines.h"

#include "BLT_translation.h"

#include "DNA_object_types.h"
#include "DNA_scene_types.h"
#include "DNA_screen_types.h"
#include "DNA_space_types.h"
#include "DNA_view3d_types.h"
#include "DNA_gpencil_types.h"

#include "BKE_context.h"
#include "BKE_gpencil.h"
#include "BKE_library.h"
#include "BKE_main.h"
#include "BKE_report.h"
#include "BKE_screen.h"

#include "UI_interface.h"
#include "UI_resources.h"

#include "WM_api.h"
#include "WM_types.h"

#include "RNA_access.h"
#include "RNA_define.h"
#include "RNA_enum_types.h"

#include "UI_view2d.h"

#include "ED_gpencil.h"
#include "ED_object.h"
#include "ED_screen.h"
#include "ED_view3d.h"
#include "ED_space_api.h"

#include "gpencil_intern.h"

/* ************************************************ */
/* Stroke Edit Mode Management */

static int gpencil_editmode_toggle_poll(bContext *C)
{
	return ED_gpencil_data_get_active(C) != NULL;
}

static int gpencil_editmode_toggle_exec(bContext *C, wmOperator *UNUSED(op))
{
	bGPdata *gpd = ED_gpencil_data_get_active(C);

	if (gpd == NULL)
		return OPERATOR_CANCELLED;

	/* Just toggle editmode flag... */
	gpd->flag ^= GP_DATA_STROKE_EDITMODE;
	/* recalculate parent matrix */
	if (gpd->flag & GP_DATA_STROKE_EDITMODE) {
		ED_gpencil_reset_layers_parent(gpd);
	}

	WM_event_add_notifier(C, NC_GPENCIL | ND_DATA, NULL);
	WM_event_add_notifier(C, NC_GPENCIL | ND_GPENCIL_EDITMODE, NULL);
	WM_event_add_notifier(C, NC_SCENE | ND_MODE, NULL);

	return OPERATOR_FINISHED;
}

void GPENCIL_OT_editmode_toggle(wmOperatorType *ot)
{
	/* identifiers */
	ot->name = "Strokes Edit Mode Toggle";
	ot->idname = "GPENCIL_OT_editmode_toggle";
	ot->description = "Enter/Exit edit mode for Grease Pencil strokes";

	/* callbacks */
	ot->exec = gpencil_editmode_toggle_exec;
	ot->poll = gpencil_editmode_toggle_poll;

	/* flags */
	ot->flag = OPTYPE_UNDO | OPTYPE_REGISTER;
}

/* ************************************************ */
/* Stroke Editing Operators */

/* poll callback for all stroke editing operators */
static int gp_stroke_edit_poll(bContext *C)
{
	/* NOTE: this is a bit slower, but is the most accurate... */
	return CTX_DATA_COUNT(C, editable_gpencil_strokes) != 0;
}

/* ************ Stroke Hide selection Toggle ************** */

static int gpencil_hideselect_toggle_exec(bContext *C, wmOperator *UNUSED(op))
{
	ToolSettings *ts = CTX_data_tool_settings(C);

	if (ts == NULL)
		return OPERATOR_CANCELLED;

	/* Just toggle alpha... */
	if (ts->gp_sculpt.alpha > 0.0f) {
		ts->gp_sculpt.alpha = 0.0f;
	}
	else {
		ts->gp_sculpt.alpha = 1.0f;
	}

	WM_event_add_notifier(C, NC_GPENCIL | ND_DATA, NULL);
	WM_event_add_notifier(C, NC_GPENCIL | ND_GPENCIL_EDITMODE, NULL);
	WM_event_add_notifier(C, NC_SCENE | ND_MODE, NULL);

	return OPERATOR_FINISHED;
}

void GPENCIL_OT_selection_opacity_toggle(wmOperatorType *ot)
{
	/* identifiers */
	ot->name = "Hide Selection";
	ot->idname = "GPENCIL_OT_selection_opacity_toggle";
	ot->description = "Hide/Unhide selected points for Grease Pencil strokes setting alpha factor";

	/* callbacks */
	ot->exec = gpencil_hideselect_toggle_exec;
	ot->poll = gp_stroke_edit_poll;

	/* flags */
	ot->flag = OPTYPE_UNDO | OPTYPE_REGISTER;
}

/* ************** Duplicate Selected Strokes **************** */

/* Make copies of selected point segments in a selected stroke */
static void gp_duplicate_points(const bGPDstroke *gps, ListBase *new_strokes, const char *layername)
{
	bGPDspoint *pt;
	int i;

	int start_idx = -1;


	/* Step through the original stroke's points:
	 * - We accumulate selected points (from start_idx to current index)
	 *   and then convert that to a new stroke
	 */
	for (i = 0, pt = gps->points; i < gps->totpoints; i++, pt++) {
		/* searching for start, are waiting for end? */
		if (start_idx == -1) {
			/* is this the first selected point for a new island? */
			if (pt->flag & GP_SPOINT_SELECT) {
				start_idx = i;
			}
		}
		else {
			size_t len = 0;

			/* is this the end of current island yet?
			 * 1) Point i-1 was the last one that was selected
			 * 2) Point i is the last in the array
			 */
			if ((pt->flag & GP_SPOINT_SELECT) == 0) {
				len = i - start_idx;
			}
			else if (i == gps->totpoints - 1) {
				len = i - start_idx + 1;
			}
			//printf("copying from %d to %d = %d\n", start_idx, i, len);

			/* make copies of the relevant data */
			if (len) {
				bGPDstroke *gpsd;

				/* make a stupid copy first of the entire stroke (to get the flags too) */
				gpsd = MEM_dupallocN(gps);
				BLI_strncpy(gpsd->tmp_layerinfo, layername, sizeof(gpsd->tmp_layerinfo)); /* saves original layer name */

				/* initialize triangle memory - will be calculated on next redraw */
				gpsd->triangles = NULL;
				gpsd->flag |= GP_STROKE_RECALC_CACHES;
				gpsd->tot_triangles = 0;

				/* now, make a new points array, and copy of the relevant parts */
				gpsd->points = MEM_callocN(sizeof(bGPDspoint) * len, "gps stroke points copy");
				memcpy(gpsd->points, gps->points + start_idx, sizeof(bGPDspoint) * len);
				gpsd->totpoints = len;

				/* add to temp buffer */
				gpsd->next = gpsd->prev = NULL;
				BLI_addtail(new_strokes, gpsd);

				/* cleanup + reset for next */
				start_idx = -1;
			}
		}
	}
}

static int gp_duplicate_exec(bContext *C, wmOperator *op)
{
	bGPdata *gpd = ED_gpencil_data_get_active(C);

	if (gpd == NULL) {
		BKE_report(op->reports, RPT_ERROR, "No Grease Pencil data");
		return OPERATOR_CANCELLED;
	}

	/* for each visible (and editable) layer's selected strokes,
	 * copy the strokes into a temporary buffer, then append
	 * once all done
	 */
	CTX_DATA_BEGIN(C, bGPDlayer *, gpl, editable_gpencil_layers)
	{
		ListBase new_strokes = {NULL, NULL};
		bGPDframe *gpf = gpl->actframe;
		bGPDstroke *gps;

		if (gpf == NULL)
			continue;

		/* make copies of selected strokes, and deselect these once we're done */
		for (gps = gpf->strokes.first; gps; gps = gps->next) {
			/* skip strokes that are invalid for current view */
			if (ED_gpencil_stroke_can_use(C, gps) == false) {
				continue;
			}

			if (gps->flag & GP_STROKE_SELECT) {
				if (gps->totpoints == 1) {
					/* Special Case: If there's just a single point in this stroke... */
					bGPDstroke *gpsd;

					/* make direct copies of the stroke and its points */
					gpsd = MEM_dupallocN(gps);
					BLI_strncpy(gpsd->tmp_layerinfo, gpl->info, sizeof(gpsd->tmp_layerinfo));
					gpsd->points = MEM_dupallocN(gps->points);

					/* triangle information - will be calculated on next redraw */
					gpsd->flag |= GP_STROKE_RECALC_CACHES;
					gpsd->triangles = NULL;

					/* add to temp buffer */
					gpsd->next = gpsd->prev = NULL;
					BLI_addtail(&new_strokes, gpsd);
				}
				else {
					/* delegate to a helper, as there's too much to fit in here (for copying subsets)... */
					gp_duplicate_points(gps, &new_strokes, gpl->info);
				}

				/* deselect original stroke, or else the originals get moved too
				 * (when using the copy + move macro)
				 */
				gps->flag &= ~GP_STROKE_SELECT;
			}
		}

		/* add all new strokes in temp buffer to the frame (preventing double-copies) */
		BLI_movelisttolist(&gpf->strokes, &new_strokes);
		BLI_assert(new_strokes.first == NULL);
	}
	CTX_DATA_END;

	/* updates */
	WM_event_add_notifier(C, NC_GPENCIL | ND_DATA | NA_EDITED, NULL);

	return OPERATOR_FINISHED;
}

void GPENCIL_OT_duplicate(wmOperatorType *ot)
{
	/* identifiers */
	ot->name = "Duplicate Strokes";
	ot->idname = "GPENCIL_OT_duplicate";
<<<<<<< HEAD
	ot->description = "Duplicate Strokes\nDuplicate the selected Grease Pencil strokes";
	
=======
	ot->description = "Duplicate the selected Grease Pencil strokes";

>>>>>>> 0083dc89
	/* callbacks */
	ot->exec = gp_duplicate_exec;
	ot->poll = gp_stroke_edit_poll;

	/* flags */
	ot->flag = OPTYPE_REGISTER | OPTYPE_UNDO;
}

/* ******************* Copy/Paste Strokes ************************* */
/* Grease Pencil stroke data copy/paste buffer:
 * - The copy operation collects all segments of selected strokes,
 *   dumping "ready to be copied" copies of the strokes into the buffer.
 * - The paste operation makes a copy of those elements, and adds them
 *   to the active layer. This effectively flattens down the strokes
 *   from several different layers into a single layer.
 */

/* list of bGPDstroke instances */
/* NOTE: is exposed within the editors/gpencil module so that other tools can use it too */
ListBase gp_strokes_copypastebuf = {NULL, NULL};

/* Hash for hanging on to all the palette colors used by strokes in the buffer
 *
 * This is needed to prevent dangling and unsafe pointers when pasting across datablocks,
 * or after a color used by a stroke in the buffer gets deleted (via user action or undo).
 */
static GHash *gp_strokes_copypastebuf_colors = NULL;

/* Free copy/paste buffer data */
void ED_gpencil_strokes_copybuf_free(void)
{
	bGPDstroke *gps, *gpsn;

	/* Free the palettes buffer
	 * NOTE: This is done before the strokes so that the name ptrs (keys) are still safe
	 */
	if (gp_strokes_copypastebuf_colors) {
		BLI_ghash_free(gp_strokes_copypastebuf_colors, NULL, MEM_freeN);
		gp_strokes_copypastebuf_colors = NULL;
	}

	/* Free the stroke buffer */
	for (gps = gp_strokes_copypastebuf.first; gps; gps = gpsn) {
		gpsn = gps->next;

		if (gps->points)    MEM_freeN(gps->points);
		if (gps->triangles) MEM_freeN(gps->triangles);

		BLI_freelinkN(&gp_strokes_copypastebuf, gps);
	}

	gp_strokes_copypastebuf.first = gp_strokes_copypastebuf.last = NULL;
}

/* Ensure that destination datablock has all the colours the pasted strokes need
 * Helper function for copy-pasting strokes
 */
GHash *gp_copybuf_validate_colormap(bGPdata *gpd)
{
	GHash *new_colors = BLI_ghash_str_new("GPencil Paste Dst Colors");
	GHashIterator gh_iter;

	/* If there's no active palette yet (i.e. new datablock), add one */
	bGPDpalette *palette = BKE_gpencil_palette_getactive(gpd);
	if (palette == NULL) {
		palette = BKE_gpencil_palette_addnew(gpd, "Pasted Palette", true);
	}

	/* For each color, figure out what to map to... */
	GHASH_ITER(gh_iter, gp_strokes_copypastebuf_colors) {
		bGPDpalettecolor *palcolor;
		char *name = BLI_ghashIterator_getKey(&gh_iter);

		/* Look for existing color to map to */
		/* XXX: What to do if same name but different color? Behaviour here should depend on a property? */
		palcolor = BKE_gpencil_palettecolor_getbyname(palette, name);
		if (palcolor == NULL) {
			/* Doesn't Exist - Create new matching color for this palette */
			/* XXX: This still doesn't fix the pasting across file boundaries problem... */
			bGPDpalettecolor *src_color = BLI_ghashIterator_getValue(&gh_iter);

			palcolor = MEM_dupallocN(src_color);
			BLI_addtail(&palette->colors, palcolor);

			BLI_uniquename(&palette->colors, palcolor, DATA_("GP Color"), '.', offsetof(bGPDpalettecolor, info), sizeof(palcolor->info));
		}

		/* Store this mapping (for use later when pasting) */
		BLI_ghash_insert(new_colors, name, palcolor);
	}

	return new_colors;
}

/* --------------------- */
/* Copy selected strokes */

static int gp_strokes_copy_exec(bContext *C, wmOperator *op)
{
	bGPdata *gpd = ED_gpencil_data_get_active(C);

	if (gpd == NULL) {
		BKE_report(op->reports, RPT_ERROR, "No Grease Pencil data");
		return OPERATOR_CANCELLED;
	}

	/* clear the buffer first */
	ED_gpencil_strokes_copybuf_free();

	/* for each visible (and editable) layer's selected strokes,
	 * copy the strokes into a temporary buffer, then append
	 * once all done
	 */
	CTX_DATA_BEGIN(C, bGPDlayer *, gpl, editable_gpencil_layers)
	{
		bGPDframe *gpf = gpl->actframe;
		bGPDstroke *gps;

		if (gpf == NULL)
			continue;

		/* make copies of selected strokes, and deselect these once we're done */
		for (gps = gpf->strokes.first; gps; gps = gps->next) {
			/* skip strokes that are invalid for current view */
			if (ED_gpencil_stroke_can_use(C, gps) == false)
				continue;

			if (gps->flag & GP_STROKE_SELECT) {
				if (gps->totpoints == 1) {
					/* Special Case: If there's just a single point in this stroke... */
					bGPDstroke *gpsd;

					/* make direct copies of the stroke and its points */
					gpsd = MEM_dupallocN(gps);
					BLI_strncpy(gpsd->tmp_layerinfo, gpl->info, sizeof(gpsd->tmp_layerinfo)); /* saves original layer name */
					gpsd->points = MEM_dupallocN(gps->points);

					/* triangles cache - will be recalculated on next redraw */
					gpsd->flag |= GP_STROKE_RECALC_CACHES;
					gpsd->tot_triangles = 0;
					gpsd->triangles = NULL;

					/* add to temp buffer */
					gpsd->next = gpsd->prev = NULL;
					BLI_addtail(&gp_strokes_copypastebuf, gpsd);
				}
				else {
					/* delegate to a helper, as there's too much to fit in here (for copying subsets)... */
					gp_duplicate_points(gps, &gp_strokes_copypastebuf, gpl->info);
				}
			}
		}
	}
	CTX_DATA_END;

	/* Build up hash of colors used in these strokes, making copies of these to protect against dangling pointers */
	if (gp_strokes_copypastebuf.first) {
		gp_strokes_copypastebuf_colors = BLI_ghash_str_new("GPencil CopyBuf Colors");

		for (bGPDstroke *gps = gp_strokes_copypastebuf.first; gps; gps = gps->next) {
			if (ED_gpencil_stroke_can_use(C, gps)) {
				if (BLI_ghash_haskey(gp_strokes_copypastebuf_colors, gps->colorname) == false) {
					bGPDpalettecolor *color = MEM_dupallocN(gps->palcolor);

					BLI_ghash_insert(gp_strokes_copypastebuf_colors, gps->colorname, color);
					gps->palcolor = color;
				}
			}
		}
	}

	/* updates (to ensure operator buttons are refreshed, when used via hotkeys) */
	WM_event_add_notifier(C, NC_GPENCIL | ND_DATA, NULL); // XXX?

	/* done */
	return OPERATOR_FINISHED;
}

void GPENCIL_OT_copy(wmOperatorType *ot)
{
	/* identifiers */
	ot->name = "Copy Strokes";
	ot->idname = "GPENCIL_OT_copy";
<<<<<<< HEAD
	ot->description = "Copy Strokes\nCopy selected Grease Pencil points and strokes";
	
=======
	ot->description = "Copy selected Grease Pencil points and strokes";

>>>>>>> 0083dc89
	/* callbacks */
	ot->exec = gp_strokes_copy_exec;
	ot->poll = gp_stroke_edit_poll;

	/* flags */
	//ot->flag = OPTYPE_REGISTER;
}

/* --------------------- */
/* Paste selected strokes */

static int gp_strokes_paste_poll(bContext *C)
{
	/* 1) Must have GP datablock to paste to
	 *    - We don't need to have an active layer though, as that can easily get added
	 *    - If the active layer is locked, we can't paste there, but that should prompt a warning instead
	 * 2) Copy buffer must at least have something (though it may be the wrong sort...)
	 */
	return (ED_gpencil_data_get_active(C) != NULL) && (!BLI_listbase_is_empty(&gp_strokes_copypastebuf));
}

typedef enum eGP_PasteMode {
	GP_COPY_ONLY = -1,
	GP_COPY_MERGE = 1
} eGP_PasteMode;

static int gp_strokes_paste_exec(bContext *C, wmOperator *op)
{
	Scene *scene = CTX_data_scene(C);
	bGPdata *gpd = ED_gpencil_data_get_active(C);
	bGPDlayer *gpl = CTX_data_active_gpencil_layer(C); /* only use active for copy merge */
	bGPDframe *gpf;

	eGP_PasteMode type = RNA_enum_get(op->ptr, "type");
	GHash *new_colors;

	/* check for various error conditions */
	if (gpd == NULL) {
		BKE_report(op->reports, RPT_ERROR, "No Grease Pencil data");
		return OPERATOR_CANCELLED;
	}
	else if (BLI_listbase_is_empty(&gp_strokes_copypastebuf)) {
		BKE_report(op->reports, RPT_ERROR, "No strokes to paste, select and copy some points before trying again");
		return OPERATOR_CANCELLED;
	}
	else if (gpl == NULL) {
		/* no active layer - let's just create one */
		gpl = BKE_gpencil_layer_addnew(gpd, DATA_("GP_Layer"), true);
	}
	else if ((gpencil_layer_is_editable(gpl) == false) && (type == GP_COPY_MERGE)) {
		BKE_report(op->reports, RPT_ERROR, "Can not paste strokes when active layer is hidden or locked");
		return OPERATOR_CANCELLED;
	}
	else {
		/* Check that some of the strokes in the buffer can be used */
		bGPDstroke *gps;
		bool ok = false;

		for (gps = gp_strokes_copypastebuf.first; gps; gps = gps->next) {
			if (ED_gpencil_stroke_can_use(C, gps)) {
				ok = true;
				break;
			}
		}

		if (ok == false) {
			/* XXX: this check is not 100% accurate (i.e. image editor is incompatible with normal 2D strokes),
			 * but should be enough to give users a good idea of what's going on
			 */
			if (CTX_wm_area(C)->spacetype == SPACE_VIEW3D)
				BKE_report(op->reports, RPT_ERROR, "Cannot paste 2D strokes in 3D View");
			else
				BKE_report(op->reports, RPT_ERROR, "Cannot paste 3D strokes in 2D editors");

			return OPERATOR_CANCELLED;
		}
	}

	/* Deselect all strokes first */
	CTX_DATA_BEGIN(C, bGPDstroke *, gps, editable_gpencil_strokes)
	{
		bGPDspoint *pt;
		int i;

		for (i = 0, pt = gps->points; i < gps->totpoints; i++, pt++) {
			pt->flag &= ~GP_SPOINT_SELECT;
		}

		gps->flag &= ~GP_STROKE_SELECT;
	}
	CTX_DATA_END;

	/* Ensure that all the necessary colors exist */
	new_colors = gp_copybuf_validate_colormap(gpd);

	/* Copy over the strokes from the buffer (and adjust the colors) */
	for (bGPDstroke *gps = gp_strokes_copypastebuf.first; gps; gps = gps->next) {
		if (ED_gpencil_stroke_can_use(C, gps)) {
			/* Need to verify if layer exists */
			if (type != GP_COPY_MERGE) {
				gpl = BLI_findstring(&gpd->layers, gps->tmp_layerinfo, offsetof(bGPDlayer, info));
				if (gpl == NULL) {
					/* no layer - use active (only if layer deleted before paste) */
					gpl = CTX_data_active_gpencil_layer(C);
				}
			}

			/* Ensure we have a frame to draw into
			 * NOTE: Since this is an op which creates strokes,
			 *       we are obliged to add a new frame if one
			 *       doesn't exist already
			 */
			gpf = BKE_gpencil_layer_getframe(gpl, CFRA, true);
			if (gpf) {
				/* Create new stroke */
				bGPDstroke *new_stroke = MEM_dupallocN(gps);
				new_stroke->tmp_layerinfo[0] = '\0';

				new_stroke->points = MEM_dupallocN(gps->points);

				new_stroke->flag |= GP_STROKE_RECALC_CACHES;
				new_stroke->triangles = NULL;

				new_stroke->next = new_stroke->prev = NULL;
				BLI_addtail(&gpf->strokes, new_stroke);

				/* Fix color references */
				BLI_assert(new_stroke->colorname[0] != '\0');
				new_stroke->palcolor = BLI_ghash_lookup(new_colors, new_stroke->colorname);

				BLI_assert(new_stroke->palcolor != NULL);
				BLI_strncpy(new_stroke->colorname, new_stroke->palcolor->info, sizeof(new_stroke->colorname));

				/*new_stroke->flag |= GP_STROKE_RECALC_COLOR; */
			}
		}
	}

	/* free temp data */
	BLI_ghash_free(new_colors, NULL, NULL);

	/* updates */
	WM_event_add_notifier(C, NC_GPENCIL | ND_DATA | NA_EDITED, NULL);

	return OPERATOR_FINISHED;
}

void GPENCIL_OT_paste(wmOperatorType *ot)
{
	static const EnumPropertyItem copy_type[] = {
		{GP_COPY_ONLY, "COPY", 0, "Copy", ""},
		{GP_COPY_MERGE, "MERGE", 0, "Merge", ""},
		{0, NULL, 0, NULL, NULL}
	};

	/* identifiers */
	ot->name = "Paste Strokes";
	ot->idname = "GPENCIL_OT_paste";
<<<<<<< HEAD
	ot->description = "Paste Strokes\nPaste previously copied strokes into active layer";
	
=======
	ot->description = "Paste previously copied strokes or copy and merge in active layer";

>>>>>>> 0083dc89
	/* callbacks */
	ot->exec = gp_strokes_paste_exec;
	ot->poll = gp_strokes_paste_poll;

	/* flags */
	ot->flag = OPTYPE_REGISTER | OPTYPE_UNDO;

	/* properties */
	ot->prop = RNA_def_enum(ot->srna, "type", copy_type, 0, "Type", "");
}

/* ******************* Move To Layer ****************************** */

static int gp_move_to_layer_invoke(bContext *C, wmOperator *op, const wmEvent *UNUSED(evt))
{
	uiPopupMenu *pup;
	uiLayout *layout;

	/* call the menu, which will call this operator again, hence the canceled */
	pup = UI_popup_menu_begin(C, op->type->name, ICON_NONE);
	layout = UI_popup_menu_layout(pup);
	uiItemsEnumO(layout, "GPENCIL_OT_move_to_layer", "layer");
	UI_popup_menu_end(C, pup);

	return OPERATOR_INTERFACE;
}

// FIXME: allow moving partial strokes
static int gp_move_to_layer_exec(bContext *C, wmOperator *op)
{
	bGPdata *gpd = CTX_data_gpencil_data(C);
	bGPDlayer *target_layer = NULL;
	ListBase strokes = {NULL, NULL};
	int layer_num = RNA_enum_get(op->ptr, "layer");

	/* Get layer or create new one */
	if (layer_num == -1) {
		/* Create layer */
		target_layer = BKE_gpencil_layer_addnew(gpd, DATA_("GP_Layer"), true);
	}
	else {
		/* Try to get layer */
		target_layer = BLI_findlink(&gpd->layers, layer_num);

		if (target_layer == NULL) {
			BKE_reportf(op->reports, RPT_ERROR, "There is no layer number %d", layer_num);
			return OPERATOR_CANCELLED;
		}
	}

	/* Extract all strokes to move to this layer
	 * NOTE: We need to do this in a two-pass system to avoid conflicts with strokes
	 *       getting repeatedly moved
	 */
	CTX_DATA_BEGIN(C, bGPDlayer *, gpl, editable_gpencil_layers)
	{
		bGPDframe *gpf = gpl->actframe;
		bGPDstroke *gps, *gpsn;

		/* skip if no frame with strokes, or if this is the layer we're moving strokes to */
		if ((gpl == target_layer) || (gpf == NULL))
			continue;

		/* make copies of selected strokes, and deselect these once we're done */
		for (gps = gpf->strokes.first; gps; gps = gpsn) {
			gpsn = gps->next;

			/* skip strokes that are invalid for current view */
			if (ED_gpencil_stroke_can_use(C, gps) == false)
				continue;

			/* TODO: Don't just move entire strokes - instead, only copy the selected portions... */
			if (gps->flag & GP_STROKE_SELECT) {
				BLI_remlink(&gpf->strokes, gps);
				BLI_addtail(&strokes, gps);
			}
		}
	}
	CTX_DATA_END;

	/* Paste them all in one go */
	if (strokes.first) {
		Scene *scene = CTX_data_scene(C);
		bGPDframe *gpf = BKE_gpencil_layer_getframe(target_layer, CFRA, true);

		BLI_movelisttolist(&gpf->strokes, &strokes);
		BLI_assert((strokes.first == strokes.last) && (strokes.first == NULL));
	}

	/* updates */
	WM_event_add_notifier(C, NC_GPENCIL | ND_DATA | NA_EDITED, NULL);

	return OPERATOR_FINISHED;
}

void GPENCIL_OT_move_to_layer(wmOperatorType *ot)
{
	/* identifiers */
	ot->name = "Move Strokes to Layer";
	ot->idname = "GPENCIL_OT_move_to_layer";
	ot->description = "Move selected strokes to another layer"; // XXX: allow moving individual points too?

	/* callbacks */
	ot->invoke = gp_move_to_layer_invoke;
	ot->exec = gp_move_to_layer_exec;
	ot->poll = gp_stroke_edit_poll; // XXX?

	/* flags */
	ot->flag = OPTYPE_REGISTER | OPTYPE_UNDO;

	/* gp layer to use (dynamic enum) */
	ot->prop = RNA_def_enum(ot->srna, "layer", DummyRNA_DEFAULT_items, 0, "Grease Pencil Layer", "");
	RNA_def_enum_funcs(ot->prop, ED_gpencil_layers_with_new_enum_itemf);
}

/* ********************* Add Blank Frame *************************** */

/* Basically the same as the drawing op */
static int UNUSED_FUNCTION(gp_blank_frame_add_poll)(bContext *C)
{
	if (ED_operator_regionactive(C)) {
		/* check if current context can support GPencil data */
		if (ED_gpencil_data_get_pointers(C, NULL) != NULL) {
			return 1;
		}
		else {
			CTX_wm_operator_poll_msg_set(C, "Failed to find Grease Pencil data to draw into");
		}
	}
	else {
		CTX_wm_operator_poll_msg_set(C, "Active region not set");
	}

	return 0;
}

static int gp_blank_frame_add_exec(bContext *C, wmOperator *op)
{
	Scene *scene = CTX_data_scene(C);
	bGPdata *gpd = ED_gpencil_data_get_active(C);
	bGPDlayer *active_gpl = BKE_gpencil_layer_getactive(gpd);

	const bool all_layers = RNA_boolean_get(op->ptr, "all_layers");

	/* Initialise datablock and an active layer if nothing exists yet */
	if (ELEM(NULL, gpd, active_gpl)) {
		/* let's just be lazy, and call the "Add New Layer" operator, which sets everything up as required */
		WM_operator_name_call(C, "GPENCIL_OT_layer_add", WM_OP_EXEC_DEFAULT, NULL);
	}

	/* Go through each layer, adding a frame after the active one
	 * and/or shunting all the others out of the way
	 */
	CTX_DATA_BEGIN(C, bGPDlayer *, gpl, editable_gpencil_layers)
	{
		if ((all_layers == false) && (gpl != active_gpl)) {
			continue;
		}

		/* 1) Check for an existing frame on the current frame */
		bGPDframe *gpf = BKE_gpencil_layer_find_frame(gpl, CFRA);
		if (gpf) {
			/* Shunt all frames after (and including) the existing one later by 1-frame */
			for (; gpf; gpf = gpf->next) {
				gpf->framenum += 1;
			}
		}

		/* 2) Now add a new frame, with nothing in it */
		gpl->actframe = BKE_gpencil_layer_getframe(gpl, CFRA, GP_GETFRAME_ADD_NEW);
	}
	CTX_DATA_END;

	/* notifiers */
	WM_event_add_notifier(C, NC_GPENCIL | ND_DATA | NA_EDITED, NULL);

	return OPERATOR_FINISHED;
}

void GPENCIL_OT_blank_frame_add(wmOperatorType *ot)
{
	/* identifiers */
	ot->name = "Insert Blank Frame";
	ot->idname = "GPENCIL_OT_blank_frame_add";
	ot->description = "Insert Blank Frame\nInsert a blank frame on the current frame "
	                  "(all subsequently existing frames, if any, are shifted right by one frame)";

	/* callbacks */
	ot->exec = gp_blank_frame_add_exec;
	ot->poll = gp_add_poll;

	/* properties */
	ot->flag = OPTYPE_REGISTER | OPTYPE_UNDO;
	RNA_def_boolean(ot->srna, "all_layers", false, "All Layers", "All Layers\nCreate blank frame in all layers, not only active");
}

/* ******************* Delete Active Frame ************************ */

static int gp_actframe_delete_poll(bContext *C)
{
	bGPdata *gpd = ED_gpencil_data_get_active(C);
	bGPDlayer *gpl = BKE_gpencil_layer_getactive(gpd);

	/* only if there's an active layer with an active frame */
	return (gpl && gpl->actframe);
}

/* delete active frame - wrapper around API calls */
static int gp_actframe_delete_exec(bContext *C, wmOperator *op)
{
	Scene *scene = CTX_data_scene(C);
	bGPdata *gpd = ED_gpencil_data_get_active(C);
	bGPDlayer *gpl = BKE_gpencil_layer_getactive(gpd);
	bGPDframe *gpf = BKE_gpencil_layer_getframe(gpl, CFRA, 0);

	/* if there's no existing Grease-Pencil data there, add some */
	if (gpd == NULL) {
		BKE_report(op->reports, RPT_ERROR, "No grease pencil data");
		return OPERATOR_CANCELLED;
	}
	if (ELEM(NULL, gpl, gpf)) {
		BKE_report(op->reports, RPT_ERROR, "No active frame to delete");
		return OPERATOR_CANCELLED;
	}

	/* delete it... */
	BKE_gpencil_layer_delframe(gpl, gpf);

	/* notifiers */
	WM_event_add_notifier(C, NC_GPENCIL | ND_DATA | NA_EDITED, NULL);

	return OPERATOR_FINISHED;
}

void GPENCIL_OT_active_frame_delete(wmOperatorType *ot)
{
	/* identifiers */
	ot->name = "Delete Active Frame";
	ot->idname = "GPENCIL_OT_active_frame_delete";
<<<<<<< HEAD
	ot->description = "Delete Active Frame\nDelete the active frame for the active Grease Pencil datablock";
	
=======
	ot->description = "Delete the active frame for the active Grease Pencil Layer";

>>>>>>> 0083dc89
	ot->flag = OPTYPE_REGISTER | OPTYPE_UNDO;

	/* callbacks */
	ot->exec = gp_actframe_delete_exec;
	ot->poll = gp_actframe_delete_poll;
}

/* **************** Delete All Active Frames ****************** */

static int gp_actframe_delete_all_poll(bContext *C)
{
	bGPdata *gpd = ED_gpencil_data_get_active(C);

	/* 1) There must be grease pencil data
	 * 2) Hopefully some of the layers have stuff we can use
	 */
	return (gpd && gpd->layers.first);
}

static int gp_actframe_delete_all_exec(bContext *C, wmOperator *op)
{
	Scene *scene = CTX_data_scene(C);
	bool success = false;

	CTX_DATA_BEGIN(C, bGPDlayer *, gpl, editable_gpencil_layers)
	{
		/* try to get the "active" frame - but only if it actually occurs on this frame */
		bGPDframe *gpf = BKE_gpencil_layer_getframe(gpl, CFRA, 0);

		if (gpf == NULL)
			continue;

		/* delete it... */
		BKE_gpencil_layer_delframe(gpl, gpf);

		/* we successfully modified something */
		success = true;
	}
	CTX_DATA_END;

	/* updates */
	if (success) {
		WM_event_add_notifier(C, NC_GPENCIL | ND_DATA | NA_EDITED, NULL);
		return OPERATOR_FINISHED;
	}
	else {
		BKE_report(op->reports, RPT_ERROR, "No active frame(s) to delete");
		return OPERATOR_CANCELLED;
	}
}

void GPENCIL_OT_active_frames_delete_all(wmOperatorType *ot)
{
	/* identifiers */
	ot->name = "Delete All Active Frames";
	ot->idname = "GPENCIL_OT_active_frames_delete_all";
<<<<<<< HEAD
	ot->description = "Delete all active Frames\nDelete the active frame(s) of all editable Grease Pencil layers";
	
=======
	ot->description = "Delete the active frame(s) of all editable Grease Pencil layers";

>>>>>>> 0083dc89
	ot->flag = OPTYPE_REGISTER | OPTYPE_UNDO;

	/* callbacks */
	ot->exec = gp_actframe_delete_all_exec;
	ot->poll = gp_actframe_delete_all_poll;
}

/* ******************* Delete Operator ************************ */

typedef enum eGP_DeleteMode {
	/* delete selected stroke points */
	GP_DELETEOP_POINTS          = 0,
	/* delete selected strokes */
	GP_DELETEOP_STROKES         = 1,
	/* delete active frame */
	GP_DELETEOP_FRAME           = 2,
} eGP_DeleteMode;

/* ----------------------------------- */

/* Delete selected strokes */
static int gp_delete_selected_strokes(bContext *C)
{
	bool changed = false;

	CTX_DATA_BEGIN(C, bGPDlayer *, gpl, editable_gpencil_layers)
	{
		bGPDframe *gpf = gpl->actframe;
		bGPDstroke *gps, *gpsn;

		if (gpf == NULL)
			continue;

		/* simply delete strokes which are selected */
		for (gps = gpf->strokes.first; gps; gps = gpsn) {
			gpsn = gps->next;

			/* skip strokes that are invalid for current view */
			if (ED_gpencil_stroke_can_use(C, gps) == false)
				continue;

			/* free stroke if selected */
			if (gps->flag & GP_STROKE_SELECT) {
				/* free stroke memory arrays, then stroke itself */
				if (gps->points) MEM_freeN(gps->points);
				if (gps->triangles) MEM_freeN(gps->triangles);
				BLI_freelinkN(&gpf->strokes, gps);

				changed = true;
			}
		}
	}
	CTX_DATA_END;

	if (changed) {
		WM_event_add_notifier(C, NC_GPENCIL | ND_DATA | NA_EDITED, NULL);
		return OPERATOR_FINISHED;
	}
	else {
		return OPERATOR_CANCELLED;
	}
}

/* ----------------------------------- */

/* Delete selected points but keep the stroke */
static int gp_dissolve_selected_points(bContext *C)
{
	bool changed = false;

	CTX_DATA_BEGIN(C, bGPDlayer *, gpl, editable_gpencil_layers)
	{
		bGPDframe *gpf = gpl->actframe;
		bGPDstroke *gps, *gpsn;

		if (gpf == NULL)
			continue;

		/* simply delete points from selected strokes
		 * NOTE: we may still have to remove the stroke if it ends up having no points!
		 */
		for (gps = gpf->strokes.first; gps; gps = gpsn) {
			gpsn = gps->next;

			/* skip strokes that are invalid for current view */
			if (ED_gpencil_stroke_can_use(C, gps) == false)
				continue;
			/* check if the color is editable */
			if (ED_gpencil_stroke_color_use(gpl, gps) == false)
				continue;

			if (gps->flag & GP_STROKE_SELECT) {
				bGPDspoint *pt;
				int i;

				int tot = gps->totpoints; /* number of points in new buffer */

				/* First Pass: Count how many points are selected (i.e. how many to remove) */
				for (i = 0, pt = gps->points; i < gps->totpoints; i++, pt++) {
					if (pt->flag & GP_SPOINT_SELECT) {
						/* selected point - one of the points to remove */
						tot--;
					}
				}

				/* if no points are left, we simply delete the entire stroke */
				if (tot <= 0) {
					/* remove the entire stroke */
					MEM_freeN(gps->points);
					if (gps->triangles) {
						MEM_freeN(gps->triangles);
					}
					BLI_freelinkN(&gpf->strokes, gps);
				}
				else {
					/* just copy all unselected into a smaller buffer */
					bGPDspoint *new_points = MEM_callocN(sizeof(bGPDspoint) * tot, "new gp stroke points copy");
					bGPDspoint *npt        = new_points;

					for (i = 0, pt = gps->points; i < gps->totpoints; i++, pt++) {
						if ((pt->flag & GP_SPOINT_SELECT) == 0) {
							*npt = *pt;
							npt++;
						}
					}

					/* free the old buffer */
					MEM_freeN(gps->points);

					/* save the new buffer */
					gps->points = new_points;
					gps->totpoints = tot;

					/* triangles cache needs to be recalculated */
					gps->flag |= GP_STROKE_RECALC_CACHES;
					gps->tot_triangles = 0;

					/* deselect the stroke, since none of its selected points will still be selected */
					gps->flag &= ~GP_STROKE_SELECT;
				}

				changed = true;
			}
		}
	}
	CTX_DATA_END;

	if (changed) {
		WM_event_add_notifier(C, NC_GPENCIL | ND_DATA | NA_EDITED, NULL);
		return OPERATOR_FINISHED;
	}
	else {
		return OPERATOR_CANCELLED;
	}
}

/* ----------------------------------- */

/* Temp data for storing information about an "island" of points
 * that should be kept when splitting up a stroke. Used in:
 * gp_stroke_delete_tagged_points()
 */
typedef struct tGPDeleteIsland {
	int start_idx;
	int end_idx;
} tGPDeleteIsland;


/* Split the given stroke into several new strokes, partitioning
 * it based on whether the stroke points have a particular flag
 * is set (e.g. "GP_SPOINT_SELECT" in most cases, but not always)
 *
 * The algorithm used here is as follows:
 * 1) We firstly identify the number of "islands" of non-tagged points
 *    which will all end up being in new strokes.
 *    - In the most extreme case (i.e. every other vert is a 1-vert island),
 *      we have at most n / 2 islands
 *    - Once we start having larger islands than that, the number required
 *      becomes much less
 * 2) Each island gets converted to a new stroke
 */
void gp_stroke_delete_tagged_points(bGPDframe *gpf, bGPDstroke *gps, bGPDstroke *next_stroke, int tag_flags)
{
	tGPDeleteIsland *islands = MEM_callocN(sizeof(tGPDeleteIsland) * (gps->totpoints + 1) / 2, "gp_point_islands");
	bool in_island  = false;
	int num_islands = 0;

	bGPDspoint *pt;
	int i;

	/* First Pass: Identify start/end of islands */
	for (i = 0, pt = gps->points; i < gps->totpoints; i++, pt++) {
		if (pt->flag & tag_flags) {
			/* selected - stop accumulating to island */
			in_island = false;
		}
		else {
			/* unselected - start of a new island? */
			int idx;

			if (in_island) {
				/* extend existing island */
				idx = num_islands - 1;
				islands[idx].end_idx = i;
			}
			else {
				/* start of new island */
				in_island = true;
				num_islands++;

				idx = num_islands - 1;
				islands[idx].start_idx = islands[idx].end_idx = i;
			}
		}
	}

	/* Watch out for special case where No islands = All points selected = Delete Stroke only */
	if (num_islands) {
		/* there are islands, so create a series of new strokes, adding them before the "next" stroke */
		int idx;

		/* Create each new stroke... */
		for (idx = 0; idx < num_islands; idx++) {
			tGPDeleteIsland *island = &islands[idx];
			bGPDstroke *new_stroke  = MEM_dupallocN(gps);

			/* initialize triangle memory  - to be calculated on next redraw */
			new_stroke->triangles = NULL;
			new_stroke->flag |= GP_STROKE_RECALC_CACHES;
			new_stroke->tot_triangles = 0;

			/* Compute new buffer size (+ 1 needed as the endpoint index is "inclusive") */
			new_stroke->totpoints = island->end_idx - island->start_idx + 1;
			new_stroke->points    = MEM_callocN(sizeof(bGPDspoint) * new_stroke->totpoints, "gp delete stroke fragment");

			/* Copy over the relevant points */
			memcpy(new_stroke->points, gps->points + island->start_idx, sizeof(bGPDspoint) * new_stroke->totpoints);


			/* Each island corresponds to a new stroke. We must adjust the
			 * timings of these new strokes:
			 *
			 * Each point's timing data is a delta from stroke's inittime, so as we erase some points from
			 * the start of the stroke, we have to offset this inittime and all remaining points' delta values.
			 * This way we get a new stroke with exactly the same timing as if user had started drawing from
			 * the first non-removed point...
			 */
			{
				bGPDspoint *pts;
				float delta = gps->points[island->start_idx].time;
				int j;

				new_stroke->inittime += (double)delta;

				pts = new_stroke->points;
				for (j = 0; j < new_stroke->totpoints; j++, pts++) {
					pts->time -= delta;
				}
			}

			/* Add new stroke to the frame */
			if (next_stroke) {
				BLI_insertlinkbefore(&gpf->strokes, next_stroke, new_stroke);
			}
			else {
				BLI_addtail(&gpf->strokes, new_stroke);
			}
		}
	}

	/* free islands */
	MEM_freeN(islands);

	/* Delete the old stroke */
	MEM_freeN(gps->points);
	if (gps->triangles) {
		MEM_freeN(gps->triangles);
	}
	BLI_freelinkN(&gpf->strokes, gps);
}


/* Split selected strokes into segments, splitting on selected points */
static int gp_delete_selected_points(bContext *C)
{
	bool changed = false;

	CTX_DATA_BEGIN(C, bGPDlayer *, gpl, editable_gpencil_layers)
	{
		bGPDframe *gpf = gpl->actframe;
		bGPDstroke *gps, *gpsn;

		if (gpf == NULL)
			continue;

		/* simply delete strokes which are selected */
		for (gps = gpf->strokes.first; gps; gps = gpsn) {
			gpsn = gps->next;

			/* skip strokes that are invalid for current view */
			if (ED_gpencil_stroke_can_use(C, gps) == false)
				continue;
			/* check if the color is editable */
			if (ED_gpencil_stroke_color_use(gpl, gps) == false)
				continue;


			if (gps->flag & GP_STROKE_SELECT) {
				/* deselect old stroke, since it will be used as template for the new strokes */
				gps->flag &= ~GP_STROKE_SELECT;

				/* delete unwanted points by splitting stroke into several smaller ones */
				gp_stroke_delete_tagged_points(gpf, gps, gpsn, GP_SPOINT_SELECT);

				changed = true;
			}
		}
	}
	CTX_DATA_END;

	if (changed) {
		WM_event_add_notifier(C, NC_GPENCIL | ND_DATA | NA_EDITED, NULL);
		return OPERATOR_FINISHED;
	}
	else {
		return OPERATOR_CANCELLED;
	}
}

/* ----------------------------------- */

static int gp_delete_exec(bContext *C, wmOperator *op)
{
	eGP_DeleteMode mode = RNA_enum_get(op->ptr, "type");
	int result = OPERATOR_CANCELLED;

	switch (mode) {
		case GP_DELETEOP_STROKES:	/* selected strokes */
			result = gp_delete_selected_strokes(C);
			break;

		case GP_DELETEOP_POINTS:	/* selected points (breaks the stroke into segments) */
			result = gp_delete_selected_points(C);
			break;

		case GP_DELETEOP_FRAME:		/* active frame */
			result = gp_actframe_delete_exec(C, op);
			break;
	}

	return result;
}

void GPENCIL_OT_delete(wmOperatorType *ot)
{
	static const EnumPropertyItem prop_gpencil_delete_types[] = {
		{GP_DELETEOP_POINTS, "POINTS", 0, "Points", "Delete selected points and split strokes into segments"},
		{GP_DELETEOP_STROKES, "STROKES", 0, "Strokes", "Delete selected strokes"},
		{GP_DELETEOP_FRAME, "FRAME", 0, "Frame", "Delete active frame"},
		{0, NULL, 0, NULL, NULL}
	};

	/* identifiers */
	ot->name = "Delete";
	ot->idname = "GPENCIL_OT_delete";
<<<<<<< HEAD
	ot->description = "Delete...\nDelete selected Grease Pencil strokes, vertices, or frames";
	
=======
	ot->description = "Delete selected Grease Pencil strokes, vertices, or frames";

>>>>>>> 0083dc89
	/* callbacks */
	ot->invoke = WM_menu_invoke;
	ot->exec = gp_delete_exec;
	ot->poll = gp_stroke_edit_poll;

	/* flags */
	ot->flag = OPTYPE_UNDO | OPTYPE_REGISTER;

	/* props */
	ot->prop = RNA_def_enum(ot->srna, "type", prop_gpencil_delete_types, 0, "Type", "Method used for deleting Grease Pencil data");
}

static int gp_dissolve_exec(bContext *C, wmOperator *UNUSED(op))
{
	return gp_dissolve_selected_points(C);
}

void GPENCIL_OT_dissolve(wmOperatorType *ot)
{
	/* identifiers */
	ot->name = "Dissolve";
	ot->idname = "GPENCIL_OT_dissolve";
	ot->description = "Dissolve\nDelete selected points without splitting strokes";

	/* callbacks */
	ot->exec = gp_dissolve_exec;
	ot->poll = gp_stroke_edit_poll;

	/* flags */
	ot->flag = OPTYPE_UNDO | OPTYPE_REGISTER;
}

/* ****************** Snapping - Strokes <-> Cursor ************************ */

/* Poll callback for snap operators */
/* NOTE: For now, we only allow these in the 3D view, as other editors do not
 *       define a cursor or gridstep which can be used
 */
static int gp_snap_poll(bContext *C)
{
	bGPdata *gpd = CTX_data_gpencil_data(C);
	ScrArea *sa = CTX_wm_area(C);

	return (gpd != NULL) && ((sa != NULL) && (sa->spacetype == SPACE_VIEW3D));
}

/* --------------------------------- */

static int gp_snap_to_grid(bContext *C, wmOperator *UNUSED(op))
{
	bGPdata *gpd = ED_gpencil_data_get_active(C);
	RegionView3D *rv3d = CTX_wm_region_data(C);
	const float gridf = rv3d->gridview;

	for (bGPDlayer *gpl = gpd->layers.first; gpl; gpl = gpl->next) {
		/* only editable and visible layers are considered */
		if (gpencil_layer_is_editable(gpl) && (gpl->actframe != NULL)) {
			bGPDframe *gpf = gpl->actframe;
			float diff_mat[4][4];

			/* calculate difference matrix if parent object */
			if (gpl->parent != NULL) {
				ED_gpencil_parent_location(gpl, diff_mat);
			}

			for (bGPDstroke *gps = gpf->strokes.first; gps; gps = gps->next) {
				bGPDspoint *pt;
				int i;

				/* skip strokes that are invalid for current view */
				if (ED_gpencil_stroke_can_use(C, gps) == false)
					continue;
				/* check if the color is editable */
				if (ED_gpencil_stroke_color_use(gpl, gps) == false)
					continue;

				// TODO: if entire stroke is selected, offset entire stroke by same amount?
				for (i = 0, pt = gps->points; i < gps->totpoints; i++, pt++) {
					/* only if point is selected */
					if (pt->flag & GP_SPOINT_SELECT) {
						if (gpl->parent == NULL) {
							pt->x = gridf * floorf(0.5f + pt->x / gridf);
							pt->y = gridf * floorf(0.5f + pt->y / gridf);
							pt->z = gridf * floorf(0.5f + pt->z / gridf);
						}
						else {
							/* apply parent transformations */
							float fpt[3];
							mul_v3_m4v3(fpt, diff_mat, &pt->x);

							fpt[0] = gridf * floorf(0.5f + fpt[0] / gridf);
							fpt[1] = gridf * floorf(0.5f + fpt[1] / gridf);
							fpt[2] = gridf * floorf(0.5f + fpt[2] / gridf);

							/* return data */
							copy_v3_v3(&pt->x, fpt);
							gp_apply_parent_point(gpl, pt);
						}
					}
				}
			}
		}
	}

	WM_event_add_notifier(C, NC_GPENCIL | ND_DATA | NA_EDITED, NULL);
	return OPERATOR_FINISHED;
}

void GPENCIL_OT_snap_to_grid(wmOperatorType *ot)
{
	/* identifiers */
	ot->name = "Snap Selection to Grid";
	ot->idname = "GPENCIL_OT_snap_to_grid";
	ot->description = "Snap selected points to the nearest grid points";

	/* callbacks */
	ot->exec = gp_snap_to_grid;
	ot->poll = gp_snap_poll;

	/* flags */
	ot->flag = OPTYPE_REGISTER | OPTYPE_UNDO;
}

/* ------------------------------- */

static int gp_snap_to_cursor(bContext *C, wmOperator *op)
{
	bGPdata *gpd = ED_gpencil_data_get_active(C);

	Scene *scene = CTX_data_scene(C);
	View3D *v3d = CTX_wm_view3d(C);

	const bool use_offset = RNA_boolean_get(op->ptr, "use_offset");
	const float *cursor_global = ED_view3d_cursor3d_get(scene, v3d);

	for (bGPDlayer *gpl = gpd->layers.first; gpl; gpl = gpl->next) {
		/* only editable and visible layers are considered */
		if (gpencil_layer_is_editable(gpl) && (gpl->actframe != NULL)) {
			bGPDframe *gpf = gpl->actframe;
			float diff_mat[4][4];

			/* calculate difference matrix if parent object */
			if (gpl->parent != NULL) {
				ED_gpencil_parent_location(gpl, diff_mat);
			}

			for (bGPDstroke *gps = gpf->strokes.first; gps; gps = gps->next) {
				bGPDspoint *pt;
				int i;

				/* skip strokes that are invalid for current view */
				if (ED_gpencil_stroke_can_use(C, gps) == false)
					continue;
				/* check if the color is editable */
				if (ED_gpencil_stroke_color_use(gpl, gps) == false)
					continue;
				/* only continue if this stroke is selected (editable doesn't guarantee this)... */
				if ((gps->flag & GP_STROKE_SELECT) == 0)
					continue;

				if (use_offset) {
					float offset[3];

					/* compute offset from first point of stroke to cursor */
					/* TODO: Allow using midpoint instead? */
					sub_v3_v3v3(offset, cursor_global, &gps->points->x);

					/* apply offset to all points in the stroke */
					for (i = 0, pt = gps->points; i < gps->totpoints; i++, pt++) {
						add_v3_v3(&pt->x, offset);
					}
				}
				else {
					/* affect each selected point */
					for (i = 0, pt = gps->points; i < gps->totpoints; i++, pt++) {
						if (pt->flag & GP_SPOINT_SELECT) {
							copy_v3_v3(&pt->x, cursor_global);
							if (gpl->parent != NULL) {
								gp_apply_parent_point(gpl, pt);
							}
						}
					}
				}
			}

		}
	}

	WM_event_add_notifier(C, NC_GPENCIL | ND_DATA | NA_EDITED, NULL);
	return OPERATOR_FINISHED;
}

void GPENCIL_OT_snap_to_cursor(wmOperatorType *ot)
{
	/* identifiers */
	ot->name = "Snap Selection to Cursor";
	ot->idname = "GPENCIL_OT_snap_to_cursor";
	ot->description = "Snap selected points/strokes to the cursor";

	/* callbacks */
	ot->exec = gp_snap_to_cursor;
	ot->poll = gp_snap_poll;

	/* flags */
	ot->flag = OPTYPE_REGISTER | OPTYPE_UNDO;

	/* props */
	ot->prop = RNA_def_boolean(ot->srna, "use_offset", true, "With Offset",
	                           "Offset the entire stroke instead of selected points only");
}

/* ------------------------------- */

static int gp_snap_cursor_to_sel(bContext *C, wmOperator *UNUSED(op))
{
	bGPdata *gpd = ED_gpencil_data_get_active(C);

	Scene *scene = CTX_data_scene(C);
	View3D *v3d = CTX_wm_view3d(C);

	float *cursor = ED_view3d_cursor3d_get(scene, v3d);
	float centroid[3] = {0.0f};
	float min[3], max[3];
	size_t count = 0;

	INIT_MINMAX(min, max);

	/* calculate midpoints from selected points */
	for (bGPDlayer *gpl = gpd->layers.first; gpl; gpl = gpl->next) {
		/* only editable and visible layers are considered */
		if (gpencil_layer_is_editable(gpl) && (gpl->actframe != NULL)) {
			bGPDframe *gpf = gpl->actframe;
			float diff_mat[4][4];

			/* calculate difference matrix if parent object */
			if (gpl->parent != NULL) {
				ED_gpencil_parent_location(gpl, diff_mat);
			}

			for (bGPDstroke *gps = gpf->strokes.first; gps; gps = gps->next) {
				bGPDspoint *pt;
				int i;

				/* skip strokes that are invalid for current view */
				if (ED_gpencil_stroke_can_use(C, gps) == false)
					continue;
				/* check if the color is editable */
				if (ED_gpencil_stroke_color_use(gpl, gps) == false)
					continue;
				/* only continue if this stroke is selected (editable doesn't guarantee this)... */
				if ((gps->flag & GP_STROKE_SELECT) == 0)
					continue;

				for (i = 0, pt = gps->points; i < gps->totpoints; i++, pt++) {
					if (pt->flag & GP_SPOINT_SELECT) {
						if (gpl->parent == NULL) {
							add_v3_v3(centroid, &pt->x);
							minmax_v3v3_v3(min, max, &pt->x);
						}
						else {
							/* apply parent transformations */
							float fpt[3];
							mul_v3_m4v3(fpt, diff_mat, &pt->x);

							add_v3_v3(centroid, fpt);
							minmax_v3v3_v3(min, max, fpt);
						}
						count++;
					}
				}

			}
		}
	}

	if (v3d->around == V3D_AROUND_CENTER_MEAN && count) {
		mul_v3_fl(centroid, 1.0f / (float)count);
		copy_v3_v3(cursor, centroid);
	}
	else {
		mid_v3_v3v3(cursor, min, max);
	}


	WM_event_add_notifier(C, NC_GPENCIL | ND_DATA | NA_EDITED, NULL);
	return OPERATOR_FINISHED;
}

void GPENCIL_OT_snap_cursor_to_selected(wmOperatorType *ot)
{
	/* identifiers */
	ot->name = "Snap Cursor to Selected Points";
	ot->idname = "GPENCIL_OT_snap_cursor_to_selected";
	ot->description = "Snap cursor to center of selected points";

	/* callbacks */
	ot->exec = gp_snap_cursor_to_sel;
	ot->poll = gp_snap_poll;

	/* flags */
	ot->flag = OPTYPE_REGISTER | OPTYPE_UNDO;
}

/* ******************* Apply layer thickness change to strokes ************************** */

static int gp_stroke_apply_thickness_exec(bContext *C, wmOperator *UNUSED(op))
{
	bGPdata *gpd = ED_gpencil_data_get_active(C);
	bGPDlayer *gpl = BKE_gpencil_layer_getactive(gpd);

	/* sanity checks */
	if (ELEM(NULL, gpd, gpl, gpl->frames.first))
		return OPERATOR_CANCELLED;

	/* loop all strokes */
	for (bGPDframe *gpf = gpl->frames.first; gpf; gpf = gpf->next) {
		for (bGPDstroke *gps = gpf->strokes.first; gps; gps = gps->next) {
			/* Apply thickness */
			gps->thickness = gps->thickness + gpl->thickness;
		}
	}
	/* clear value */
	gpl->thickness = 0.0f;

	/* notifiers */
	WM_event_add_notifier(C, NC_GPENCIL | ND_DATA | NA_EDITED, NULL);

	return OPERATOR_FINISHED;
}

void GPENCIL_OT_stroke_apply_thickness(wmOperatorType *ot)
{
	/* identifiers */
	ot->name = "Apply Stroke Thickness";
	ot->idname = "GPENCIL_OT_stroke_apply_thickness";
	ot->description = "Apply the thickness change of the layer to its strokes";

	/* api callbacks */
	ot->exec = gp_stroke_apply_thickness_exec;
	ot->poll = gp_active_layer_poll;
}

/* ******************* Close Strokes ************************** */

enum {
	GP_STROKE_CYCLIC_CLOSE = 1,
	GP_STROKE_CYCLIC_OPEN = 2,
	GP_STROKE_CYCLIC_TOGGLE = 3
};

static int gp_stroke_cyclical_set_exec(bContext *C, wmOperator *op)
{
	bGPdata *gpd = ED_gpencil_data_get_active(C);
	const int type = RNA_enum_get(op->ptr, "type");

	/* sanity checks */
	if (ELEM(NULL, gpd))
		return OPERATOR_CANCELLED;

	/* loop all selected strokes */
	CTX_DATA_BEGIN(C, bGPDlayer *, gpl, editable_gpencil_layers)
	{
		if (gpl->actframe == NULL)
			continue;

		for (bGPDstroke *gps = gpl->actframe->strokes.last; gps; gps = gps->prev) {
			bGPDpalettecolor *palcolor = gps->palcolor;

			/* skip strokes that are not selected or invalid for current view */
			if (((gps->flag & GP_STROKE_SELECT) == 0) || ED_gpencil_stroke_can_use(C, gps) == false)
				continue;
			/* skip hidden or locked colors */
			if (!palcolor || (palcolor->flag & PC_COLOR_HIDE) || (palcolor->flag & PC_COLOR_LOCKED))
				continue;

			switch (type) {
				case GP_STROKE_CYCLIC_CLOSE:
					/* Close all (enable) */
					gps->flag |= GP_STROKE_CYCLIC;
					break;
				case GP_STROKE_CYCLIC_OPEN:
					/* Open all (disable) */
					gps->flag &= ~GP_STROKE_CYCLIC;
					break;
				case GP_STROKE_CYCLIC_TOGGLE:
					/* Just toggle flag... */
					gps->flag ^= GP_STROKE_CYCLIC;
					break;
				default:
					BLI_assert(0);
					break;
			}
		}
	}
	CTX_DATA_END;

	/* notifiers */
	WM_event_add_notifier(C, NC_GPENCIL | ND_DATA | NA_EDITED, NULL);

	return OPERATOR_FINISHED;
}

/**
 * Similar to #CURVE_OT_cyclic_toggle or #MASK_OT_cyclic_toggle, but with
 * option to force opened/closed strokes instead of just toggle behavior.
 */
void GPENCIL_OT_stroke_cyclical_set(wmOperatorType *ot)
{
	static const EnumPropertyItem cyclic_type[] = {
		{GP_STROKE_CYCLIC_CLOSE, "CLOSE", 0, "Close all", ""},
		{GP_STROKE_CYCLIC_OPEN, "OPEN", 0, "Open all", ""},
		{GP_STROKE_CYCLIC_TOGGLE, "TOGGLE", 0, "Toggle", ""},
		{0, NULL, 0, NULL, NULL}
	};

	/* identifiers */
	ot->name = "Set Cyclical State";
	ot->idname = "GPENCIL_OT_stroke_cyclical_set";
	ot->description = "Close or open the selected stroke adding an edge from last to first point";

	/* api callbacks */
	ot->exec = gp_stroke_cyclical_set_exec;
	ot->poll = gp_active_layer_poll;

	/* flags */
	ot->flag = OPTYPE_REGISTER | OPTYPE_UNDO;

	/* properties */
	ot->prop = RNA_def_enum(ot->srna, "type", cyclic_type, GP_STROKE_CYCLIC_TOGGLE, "Type", "");
}

/* ******************* Stroke join ************************** */

/* Helper: flip stroke */
static void gpencil_flip_stroke(bGPDstroke *gps)
{
	int end = gps->totpoints - 1;

	for (int i = 0; i < gps->totpoints / 2; i++) {
		bGPDspoint *point, *point2;
		bGPDspoint pt;

		/* save first point */
		point = &gps->points[i];
		pt.x = point->x;
		pt.y = point->y;
		pt.z = point->z;
		pt.flag = point->flag;
		pt.pressure = point->pressure;
		pt.strength = point->strength;
		pt.time = point->time;

		/* replace first point with last point */
		point2 = &gps->points[end];
		point->x = point2->x;
		point->y = point2->y;
		point->z = point2->z;
		point->flag = point2->flag;
		point->pressure = point2->pressure;
		point->strength = point2->strength;
		point->time = point2->time;

		/* replace last point with first saved before */
		point = &gps->points[end];
		point->x = pt.x;
		point->y = pt.y;
		point->z = pt.z;
		point->flag = pt.flag;
		point->pressure = pt.pressure;
		point->strength = pt.strength;
		point->time = pt.time;

		end--;
	}
}

/* Helper: copy point between strokes */
static void gpencil_stroke_copy_point(bGPDstroke *gps, bGPDspoint *point, float delta[3],
                                      float pressure, float strength, float deltatime)
{
	bGPDspoint *newpoint;

	gps->points = MEM_reallocN(gps->points, sizeof(bGPDspoint) * (gps->totpoints + 1));
	gps->totpoints++;

	newpoint = &gps->points[gps->totpoints - 1];
	newpoint->x = point->x * delta[0];
	newpoint->y = point->y * delta[1];
	newpoint->z = point->z * delta[2];
	newpoint->flag = point->flag;
	newpoint->pressure = pressure;
	newpoint->strength = strength;
	newpoint->time = point->time + deltatime;
}

/* Helper: join two strokes using the shortest distance (reorder stroke if necessary ) */
static void gpencil_stroke_join_strokes(bGPDstroke *gps_a, bGPDstroke *gps_b, const bool leave_gaps)
{
	bGPDspoint point;
	bGPDspoint *pt;
	int i;
	float delta[3] = {1.0f, 1.0f, 1.0f};
	float deltatime = 0.0f;

	/* sanity checks */
	if (ELEM(NULL, gps_a, gps_b))
		return;

	if ((gps_a->totpoints == 0) || (gps_b->totpoints == 0))
		return;

	/* define start and end points of each stroke */
	float sa[3], sb[3], ea[3], eb[3];
	pt = &gps_a->points[0];
	copy_v3_v3(sa, &pt->x);

	pt = &gps_a->points[gps_a->totpoints - 1];
	copy_v3_v3(ea, &pt->x);

	pt = &gps_b->points[0];
	copy_v3_v3(sb, &pt->x);

	pt = &gps_b->points[gps_b->totpoints - 1];
	copy_v3_v3(eb, &pt->x);

	/* review if need flip stroke B */
	float ea_sb = len_squared_v3v3(ea, sb);
	float ea_eb = len_squared_v3v3(ea, eb);
	/* flip if distance to end point is shorter */
	if (ea_eb < ea_sb) {
		gpencil_flip_stroke(gps_b);
	}

	/* don't visibly link the first and last points? */
	if (leave_gaps) {
		/* 1st: add one tail point to start invisible area */
		point = gps_a->points[gps_a->totpoints - 1];
		deltatime = point.time;
		gpencil_stroke_copy_point(gps_a, &point, delta, 0.0f, 0.0f, 0.0f);

		/* 2nd: add one head point to finish invisible area */
		point = gps_b->points[0];
		gpencil_stroke_copy_point(gps_a, &point, delta, 0.0f, 0.0f, deltatime);
	}

	/* 3rd: add all points */
	for (i = 0, pt = gps_b->points; i < gps_b->totpoints && pt; i++, pt++) {
		/* check if still room in buffer */
		if (gps_a->totpoints <= GP_STROKE_BUFFER_MAX - 2) {
			gpencil_stroke_copy_point(gps_a, pt, delta, pt->pressure, pt->strength, deltatime);
		}
	}
}

static int gp_stroke_join_exec(bContext *C, wmOperator *op)
{
	bGPdata *gpd = ED_gpencil_data_get_active(C);
	bGPDlayer *activegpl = BKE_gpencil_layer_getactive(gpd);
	bGPDstroke *gps, *gpsn;
	bGPDpalette *palette = BKE_gpencil_palette_getactive(gpd);
	bGPDpalettecolor *palcolor = BKE_gpencil_palettecolor_getactive(palette);

	bGPDframe *gpf_a = NULL;
	bGPDstroke *stroke_a = NULL;
	bGPDstroke *stroke_b = NULL;
	bGPDstroke *new_stroke = NULL;

	const int type = RNA_enum_get(op->ptr, "type");
	const bool leave_gaps = RNA_boolean_get(op->ptr, "leave_gaps");

	/* sanity checks */
	if (ELEM(NULL, gpd))
		return OPERATOR_CANCELLED;

	if (activegpl->flag & GP_LAYER_LOCKED)
		return OPERATOR_CANCELLED;

	BLI_assert(ELEM(type, GP_STROKE_JOIN, GP_STROKE_JOINCOPY));


	/* read all selected strokes */
	bool first = false;
	CTX_DATA_BEGIN(C, bGPDlayer *, gpl, editable_gpencil_layers)
	{
		bGPDframe *gpf = gpl->actframe;
		if (gpf == NULL)
			continue;

		for (gps = gpf->strokes.first; gps; gps = gpsn) {
			gpsn = gps->next;
			if (gps->flag & GP_STROKE_SELECT) {
				/* skip strokes that are invalid for current view */
				if (ED_gpencil_stroke_can_use(C, gps) == false) {
					continue;
				}
				/* check if the color is editable */
				if (ED_gpencil_stroke_color_use(gpl, gps) == false) {
					continue;
				}

				/* to join strokes, cyclic must be disabled */
				gps->flag &= ~GP_STROKE_CYCLIC;

				/* saves first frame and stroke */
				if (!first) {
					first = true;
					gpf_a = gpf;
					stroke_a = gps;
				}
				else {
					stroke_b = gps;

					/* create a new stroke if was not created before (only created if something to join) */
					if (new_stroke == NULL) {
						new_stroke = MEM_dupallocN(stroke_a);
						new_stroke->points = MEM_dupallocN(stroke_a->points);
						new_stroke->triangles = NULL;
						new_stroke->tot_triangles = 0;
						new_stroke->flag |= GP_STROKE_RECALC_CACHES;

						/* if new, set current color */
						if (type == GP_STROKE_JOINCOPY) {
							new_stroke->palcolor = palcolor;
							BLI_strncpy(new_stroke->colorname, palcolor->info, sizeof(new_stroke->colorname));
							new_stroke->flag |= GP_STROKE_RECALC_COLOR;
						}
					}

					/* join new_stroke and stroke B. New stroke will contain all the previous data */
					gpencil_stroke_join_strokes(new_stroke, stroke_b, leave_gaps);

					/* if join only, delete old strokes */
					if (type == GP_STROKE_JOIN) {
						if (stroke_a) {
							BLI_insertlinkbefore(&gpf_a->strokes, stroke_a, new_stroke);
							BLI_remlink(&gpf->strokes, stroke_a);
							BKE_gpencil_free_stroke(stroke_a);
							stroke_a = NULL;
						}
						if (stroke_b) {
							BLI_remlink(&gpf->strokes, stroke_b);
							BKE_gpencil_free_stroke(stroke_b);
							stroke_b = NULL;
						}
					}
				}
			}
		}
	}
	CTX_DATA_END;

	/* add new stroke if was not added before */
	if (type == GP_STROKE_JOINCOPY) {
		if (new_stroke) {
			/* Add a new frame if needed */
			if (activegpl->actframe == NULL)
				activegpl->actframe = BKE_gpencil_frame_addnew(activegpl, gpf_a->framenum);

			BLI_addtail(&activegpl->actframe->strokes, new_stroke);
		}
	}

	/* notifiers */
	WM_event_add_notifier(C, NC_GPENCIL | ND_DATA | NA_EDITED, NULL);

	return OPERATOR_FINISHED;
}

void GPENCIL_OT_stroke_join(wmOperatorType *ot)
{
	static const EnumPropertyItem join_type[] = {
		{GP_STROKE_JOIN, "JOIN", 0, "Join", ""},
		{GP_STROKE_JOINCOPY, "JOINCOPY", 0, "Join and Copy", ""},
		{0, NULL, 0, NULL, NULL}
	};

	/* identifiers */
	ot->name = "Join Strokes";
	ot->idname = "GPENCIL_OT_stroke_join";
	ot->description = "Join selected strokes (optionally as new stroke)";

	/* api callbacks */
	ot->exec = gp_stroke_join_exec;
	ot->poll = gp_active_layer_poll;

	/* flags */
	ot->flag = OPTYPE_REGISTER | OPTYPE_UNDO;

	/* properties */
	ot->prop = RNA_def_enum(ot->srna, "type", join_type, GP_STROKE_JOIN, "Type", "");
	RNA_def_boolean(ot->srna, "leave_gaps", false, "Leave Gaps", "Leave gaps between joined strokes instead of linking them");
}

/* ******************* Stroke flip ************************** */

static int gp_stroke_flip_exec(bContext *C, wmOperator *UNUSED(op))
{
	bGPdata *gpd = ED_gpencil_data_get_active(C);

	/* sanity checks */
	if (ELEM(NULL, gpd))
		return OPERATOR_CANCELLED;

	/* read all selected strokes */
	CTX_DATA_BEGIN(C, bGPDlayer *, gpl, editable_gpencil_layers)
	{
		bGPDframe *gpf = gpl->actframe;
		if (gpf == NULL)
			continue;

		for (bGPDstroke *gps = gpf->strokes.first; gps; gps = gps->next) {
			if (gps->flag & GP_STROKE_SELECT) {
				/* skip strokes that are invalid for current view */
				if (ED_gpencil_stroke_can_use(C, gps) == false) {
					continue;
				}
				/* check if the color is editable */
				if (ED_gpencil_stroke_color_use(gpl, gps) == false) {
					continue;
				}

				/* flip stroke */
				gpencil_flip_stroke(gps);
			}
		}
	}
	CTX_DATA_END;

	/* notifiers */
	WM_event_add_notifier(C, NC_GPENCIL | ND_DATA | NA_EDITED, NULL);

	return OPERATOR_FINISHED;
}

void GPENCIL_OT_stroke_flip(wmOperatorType *ot)
{
	/* identifiers */
	ot->name = "Flip Stroke";
	ot->idname = "GPENCIL_OT_stroke_flip";
	ot->description = "Change direction of the points of the selected strokes";

	/* api callbacks */
	ot->exec = gp_stroke_flip_exec;
	ot->poll = gp_active_layer_poll;

	/* flags */
	ot->flag = OPTYPE_REGISTER | OPTYPE_UNDO;
}

/* ***************** Reproject Strokes ********************** */

typedef enum eGP_ReprojectModes {
	/* On same plane, parallel to viewplane */
	GP_REPROJECT_PLANAR = 0,
	/* Reprojected on to the scene geometry */
	GP_REPROJECT_SURFACE,
} eGP_ReprojectModes;

static int gp_strokes_reproject_poll(bContext *C)
{
	/* 2 Requirements:
	 *  - 1) Editable GP data
	 *  - 2) 3D View only (2D editors don't have projection issues)
	 */
	return (gp_stroke_edit_poll(C) && ED_operator_view3d_active(C));
}

static int gp_strokes_reproject_exec(bContext *C, wmOperator *op)
{
	Main *bmain = CTX_data_main(C);
	Scene *scene = CTX_data_scene(C);
	GP_SpaceConversion gsc = {NULL};
	eGP_ReprojectModes mode = RNA_boolean_get(op->ptr, "type");

	/* init space conversion stuff */
	gp_point_conversion_init(C, &gsc);

	/* init autodist for geometry projection */
	if (mode == GP_REPROJECT_SURFACE) {
		view3d_region_operator_needs_opengl(CTX_wm_window(C), gsc.ar);
		ED_view3d_autodist_init(bmain, scene, gsc.ar, CTX_wm_view3d(C), 0);
	}

	// TODO: For deforming geometry workflow, create new frames?

	/* Go through each editable + selected stroke, adjusting each of its points one by one... */
	GP_EDITABLE_STROKES_BEGIN(C, gpl, gps)
	{
		if (gps->flag & GP_STROKE_SELECT) {
			bGPDspoint *pt;
			int i;
			float inverse_diff_mat[4][4];

			/* Compute inverse matrix for unapplying parenting once instead of doing per-point */
			/* TODO: add this bit to the iteration macro? */
			if (gpl->parent) {
				invert_m4_m4(inverse_diff_mat, diff_mat);
			}

			/* Adjust each point */
			for (i = 0, pt = gps->points; i < gps->totpoints; i++, pt++) {
				float xy[2];

				/* 3D to Screenspace */
				/* Note: We can't use gp_point_to_xy() here because that uses ints for the screenspace
				 *       coordinates, resulting in lost precision, which in turn causes stairstepping
				 *       artifacts in the final points.
				 */
				if (gpl->parent == NULL) {
					gp_point_to_xy_fl(&gsc, gps, pt, &xy[0], &xy[1]);
				}
				else {
					bGPDspoint pt2;
					gp_point_to_parent_space(pt, diff_mat, &pt2);
					gp_point_to_xy_fl(&gsc, gps, &pt2, &xy[0], &xy[1]);
				}

				/* Project screenspace back to 3D space (from current perspective)
				 * so that all points have been treated the same way
				 */
				if (mode == GP_REPROJECT_PLANAR) {
					/* Planar - All on same plane parallel to the viewplane */
					gp_point_xy_to_3d(&gsc, scene, xy, &pt->x);
				}
				else {
					/* Geometry - Snap to surfaces of visible geometry */
					/* XXX: There will be precision loss (possible stairstep artifacts) from this conversion to satisfy the API's */
					const int screen_co[2] = {(int)xy[0], (int)xy[1]};

					int depth_margin = 0; // XXX: 4 for strokes, 0 for normal
					float depth;

					/* XXX: The proper procedure computes the depths into an array, to have smooth transitions when all else fails... */
					if (ED_view3d_autodist_depth(gsc.ar, screen_co, depth_margin, &depth)) {
						ED_view3d_autodist_simple(gsc.ar, screen_co, &pt->x, 0, &depth);
					}
					else {
						/* Default to planar */
						gp_point_xy_to_3d(&gsc, scene, xy, &pt->x);
					}
				}

				/* Unapply parent corrections */
				if (gpl->parent) {
					mul_m4_v3(inverse_diff_mat, &pt->x);
				}
			}
		}
	}
	GP_EDITABLE_STROKES_END;

	WM_event_add_notifier(C, NC_GPENCIL | ND_DATA | NA_EDITED, NULL);
	return OPERATOR_FINISHED;
}

void GPENCIL_OT_reproject(wmOperatorType *ot)
{
	static const EnumPropertyItem reproject_type[] = {
		{GP_REPROJECT_PLANAR, "PLANAR", 0, "Planar",
		 "Reproject the strokes to end up on the same plane, as if drawn from the current viewpoint "
		 "using 'Cursor' Stroke Placement"},
		{GP_REPROJECT_SURFACE, "SURFACE", 0, "Surface",
		 "Reproject the strokes on to the scene geometry, as if drawn using 'Surface' placement"},
		{0, NULL, 0, NULL, NULL}
	};

	/* identifiers */
	ot->name = "Reproject Strokes";
	ot->idname = "GPENCIL_OT_reproject";
	ot->description = "Reproject the selected strokes from the current viewpoint as if they had been newly drawn "
	                  "(e.g. to fix problems from accidental 3D cursor movement or accidental viewport changes, "
	                  "or for matching deforming geometry)";

	/* callbacks */
	ot->invoke = WM_menu_invoke;
	ot->exec = gp_strokes_reproject_exec;
	ot->poll = gp_strokes_reproject_poll;

	/* flags */
	ot->flag = OPTYPE_REGISTER | OPTYPE_UNDO;

	/* properties */
	ot->prop = RNA_def_enum(ot->srna, "type", reproject_type, GP_REPROJECT_PLANAR, "Projection Type", "");
}

/* ******************* Stroke subdivide ************************** */

/* helper: Count how many points need to be inserted */
static int gp_count_subdivision_cuts(bGPDstroke *gps)
{
	bGPDspoint *pt;
	int i;
	int totnewpoints = 0;
	for (i = 0, pt = gps->points; i < gps->totpoints && pt; i++, pt++) {
		if (pt->flag & GP_SPOINT_SELECT) {
			if (i + 1 < gps->totpoints) {
				if (gps->points[i + 1].flag & GP_SPOINT_SELECT) {
					++totnewpoints;
				}
			}
		}
	}

	return totnewpoints;
}
static int gp_stroke_subdivide_exec(bContext *C, wmOperator *op)
{
	bGPdata *gpd = ED_gpencil_data_get_active(C);
	bGPDspoint *temp_points;
	const int cuts = RNA_int_get(op->ptr, "number_cuts");

	int totnewpoints, oldtotpoints;
	int i2;

	/* sanity checks */
	if (ELEM(NULL, gpd))
		return OPERATOR_CANCELLED;

	/* Go through each editable + selected stroke */
	GP_EDITABLE_STROKES_BEGIN(C, gpl, gps)
	{
		if (gps->flag & GP_STROKE_SELECT) {
			/* loop as many times as cuts */
			for (int s = 0; s < cuts; s++) {
				totnewpoints = gp_count_subdivision_cuts(gps);
				if (totnewpoints == 0) {
					continue;
				}
				/* duplicate points in a temp area */
				temp_points = MEM_dupallocN(gps->points);
				oldtotpoints = gps->totpoints;

				/* resize the points arrys */
				gps->totpoints += totnewpoints;
				gps->points = MEM_recallocN(gps->points, sizeof(*gps->points) * gps->totpoints);
				gps->flag |= GP_STROKE_RECALC_CACHES;

				/* loop and interpolate */
				i2 = 0;
				for (int i = 0; i < oldtotpoints; i++) {
					bGPDspoint *pt = &temp_points[i];
					bGPDspoint *pt_final = &gps->points[i2];

					/* copy current point */
					copy_v3_v3(&pt_final->x, &pt->x);
					pt_final->pressure = pt->pressure;
					pt_final->strength = pt->strength;
					pt_final->time = pt->time;
					pt_final->flag = pt->flag;
					++i2;

					/* if next point is selected add a half way point */
					if (pt->flag & GP_SPOINT_SELECT) {
						if (i + 1 < oldtotpoints) {
							if (temp_points[i + 1].flag & GP_SPOINT_SELECT) {
								pt_final = &gps->points[i2];
								/* Interpolate all values */
								bGPDspoint *next = &temp_points[i + 1];
								interp_v3_v3v3(&pt_final->x, &pt->x, &next->x, 0.5f);
								pt_final->pressure = interpf(pt->pressure, next->pressure, 0.5f);
								pt_final->strength = interpf(pt->strength, next->strength, 0.5f);
								CLAMP(pt_final->strength, GPENCIL_STRENGTH_MIN, 1.0f);
								pt_final->time = interpf(pt->time, next->time, 0.5f);
								pt_final->flag |= GP_SPOINT_SELECT;
								++i2;
							}
						}
					}
				}
				/* free temp memory */
				MEM_freeN(temp_points);
			}
		}
	}
	GP_EDITABLE_STROKES_END;

	/* notifiers */
	WM_event_add_notifier(C, NC_GPENCIL | ND_DATA | NA_EDITED, NULL);

	return OPERATOR_FINISHED;
}

void GPENCIL_OT_stroke_subdivide(wmOperatorType *ot)
{
	PropertyRNA *prop;

	/* identifiers */
	ot->name = "Subdivide Stroke";
	ot->idname = "GPENCIL_OT_stroke_subdivide";
	ot->description = "Subdivide between continuous selected points of the stroke adding a point half way between them";

	/* api callbacks */
	ot->exec = gp_stroke_subdivide_exec;
	ot->poll = gp_active_layer_poll;

	/* flags */
	ot->flag = OPTYPE_REGISTER | OPTYPE_UNDO | OPTYPE_BLOCKING;

	/* properties */
	prop = RNA_def_int(ot->srna, "number_cuts", 1, 1, 10, "Number of Cuts", "", 1, 5);
	/* avoid re-using last var because it can cause _very_ high value and annoy users */
	RNA_def_property_flag(prop, PROP_SKIP_SAVE);

}<|MERGE_RESOLUTION|>--- conflicted
+++ resolved
@@ -317,13 +317,8 @@
 	/* identifiers */
 	ot->name = "Duplicate Strokes";
 	ot->idname = "GPENCIL_OT_duplicate";
-<<<<<<< HEAD
 	ot->description = "Duplicate Strokes\nDuplicate the selected Grease Pencil strokes";
-	
-=======
-	ot->description = "Duplicate the selected Grease Pencil strokes";
-
->>>>>>> 0083dc89
+
 	/* callbacks */
 	ot->exec = gp_duplicate_exec;
 	ot->poll = gp_stroke_edit_poll;
@@ -507,13 +502,8 @@
 	/* identifiers */
 	ot->name = "Copy Strokes";
 	ot->idname = "GPENCIL_OT_copy";
-<<<<<<< HEAD
 	ot->description = "Copy Strokes\nCopy selected Grease Pencil points and strokes";
-	
-=======
-	ot->description = "Copy selected Grease Pencil points and strokes";
-
->>>>>>> 0083dc89
+
 	/* callbacks */
 	ot->exec = gp_strokes_copy_exec;
 	ot->poll = gp_stroke_edit_poll;
@@ -672,13 +662,8 @@
 	/* identifiers */
 	ot->name = "Paste Strokes";
 	ot->idname = "GPENCIL_OT_paste";
-<<<<<<< HEAD
 	ot->description = "Paste Strokes\nPaste previously copied strokes into active layer";
-	
-=======
-	ot->description = "Paste previously copied strokes or copy and merge in active layer";
-
->>>>>>> 0083dc89
+
 	/* callbacks */
 	ot->exec = gp_strokes_paste_exec;
 	ot->poll = gp_strokes_paste_poll;
@@ -918,13 +903,8 @@
 	/* identifiers */
 	ot->name = "Delete Active Frame";
 	ot->idname = "GPENCIL_OT_active_frame_delete";
-<<<<<<< HEAD
 	ot->description = "Delete Active Frame\nDelete the active frame for the active Grease Pencil datablock";
-	
-=======
-	ot->description = "Delete the active frame for the active Grease Pencil Layer";
-
->>>>>>> 0083dc89
+
 	ot->flag = OPTYPE_REGISTER | OPTYPE_UNDO;
 
 	/* callbacks */
@@ -981,13 +961,8 @@
 	/* identifiers */
 	ot->name = "Delete All Active Frames";
 	ot->idname = "GPENCIL_OT_active_frames_delete_all";
-<<<<<<< HEAD
 	ot->description = "Delete all active Frames\nDelete the active frame(s) of all editable Grease Pencil layers";
 	
-=======
-	ot->description = "Delete the active frame(s) of all editable Grease Pencil layers";
-
->>>>>>> 0083dc89
 	ot->flag = OPTYPE_REGISTER | OPTYPE_UNDO;
 
 	/* callbacks */
@@ -1353,13 +1328,8 @@
 	/* identifiers */
 	ot->name = "Delete";
 	ot->idname = "GPENCIL_OT_delete";
-<<<<<<< HEAD
 	ot->description = "Delete...\nDelete selected Grease Pencil strokes, vertices, or frames";
-	
-=======
-	ot->description = "Delete selected Grease Pencil strokes, vertices, or frames";
-
->>>>>>> 0083dc89
+
 	/* callbacks */
 	ot->invoke = WM_menu_invoke;
 	ot->exec = gp_delete_exec;
