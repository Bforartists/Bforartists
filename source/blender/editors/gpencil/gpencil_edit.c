/*
 * ***** BEGIN GPL LICENSE BLOCK *****
 *
 * This program is free software; you can redistribute it and/or
 * modify it under the terms of the GNU General Public License
 * as published by the Free Software Foundation; either version 2
 * of the License, or (at your option) any later version.
 *
 * This program is distributed in the hope that it will be useful,
 * but WITHOUT ANY WARRANTY; without even the implied warranty of
 * MERCHANTABILITY or FITNESS FOR A PARTICULAR PURPOSE.  See the
 * GNU General Public License for more details.
 *
 * You should have received a copy of the GNU General Public License
 * along with this program; if not, write to the Free Software Foundation,
 * Inc., 51 Franklin Street, Fifth Floor, Boston, MA 02110-1301, USA.
 *
 * The Original Code is Copyright (C) 2008, Blender Foundation, Joshua Leung
 * This is a new part of Blender
 *
 * Contributor(s): Joshua Leung, Antonio Vazquez
 *
 * ***** END GPL LICENSE BLOCK *****
 *
 * Operators for editing Grease Pencil strokes
 */

/** \file blender/editors/gpencil/gpencil_edit.c
 *  \ingroup edgpencil
 */


#include <stdio.h>
#include <string.h>
#include <stdlib.h>
#include <stddef.h>
#include <math.h>

#include "MEM_guardedalloc.h"

#include "BLI_math.h"
#include "BLI_blenlib.h"
#include "BLI_utildefines.h"

#include "BLT_translation.h"

#include "DNA_object_types.h"
#include "DNA_scene_types.h"
#include "DNA_screen_types.h"
#include "DNA_space_types.h"
#include "DNA_view3d_types.h"
#include "DNA_gpencil_types.h"

#include "BKE_context.h"
#include "BKE_global.h"
#include "BKE_gpencil.h"
#include "BKE_library.h"
#include "BKE_report.h"
#include "BKE_screen.h"

#include "UI_interface.h"
#include "UI_resources.h"

#include "WM_api.h"
#include "WM_types.h"

#include "RNA_access.h"
#include "RNA_define.h"
#include "RNA_enum_types.h"

#include "UI_view2d.h"

#include "ED_gpencil.h"
#include "ED_object.h"
#include "ED_screen.h"
#include "ED_view3d.h"
#include "ED_screen.h"
#include "ED_space_api.h"

#include "gpencil_intern.h"

/* ************************************************ */
/* Stroke Edit Mode Management */

static int gpencil_editmode_toggle_poll(bContext *C)
{
	return ED_gpencil_data_get_active(C) != NULL;
}

static int gpencil_editmode_toggle_exec(bContext *C, wmOperator *UNUSED(op))
{
	bGPdata *gpd = ED_gpencil_data_get_active(C);
	
	if (gpd == NULL)
		return OPERATOR_CANCELLED;
	
	/* Just toggle editmode flag... */
	gpd->flag ^= GP_DATA_STROKE_EDITMODE;
	/* recalculate parent matrix */
	if (gpd->flag & GP_DATA_STROKE_EDITMODE) {
		ED_gpencil_reset_layers_parent(gpd);
	}

	WM_event_add_notifier(C, NC_GPENCIL | ND_DATA | ND_GPENCIL_EDITMODE, NULL);
	WM_event_add_notifier(C, NC_SCENE | ND_MODE, NULL);
	
	return OPERATOR_FINISHED;
}

void GPENCIL_OT_editmode_toggle(wmOperatorType *ot)
{
	/* identifiers */
	ot->name = "Strokes Edit Mode Toggle";
	ot->idname = "GPENCIL_OT_editmode_toggle";
	ot->description = "Enter/Exit edit mode for Grease Pencil strokes";
	
	/* callbacks */
	ot->exec = gpencil_editmode_toggle_exec;
	ot->poll = gpencil_editmode_toggle_poll;
	
	/* flags */
	ot->flag = OPTYPE_UNDO | OPTYPE_REGISTER;
}

/* ************************************************ */
/* Stroke Editing Operators */

/* poll callback for all stroke editing operators */
static int gp_stroke_edit_poll(bContext *C)
{
	/* NOTE: this is a bit slower, but is the most accurate... */
	return CTX_DATA_COUNT(C, editable_gpencil_strokes) != 0;
}

/* ************ Stroke Hide selection Toggle ************** */

static int gpencil_hideselect_toggle_exec(bContext *C, wmOperator *UNUSED(op))
{
	ToolSettings *ts = CTX_data_tool_settings(C);

	if (ts == NULL)
		return OPERATOR_CANCELLED;

	/* Just toggle alpha... */
	if (ts->gp_sculpt.alpha > 0.0f) {
		ts->gp_sculpt.alpha = 0.0f;
	}
	else {
		ts->gp_sculpt.alpha = 1.0f;
	}

	WM_event_add_notifier(C, NC_GPENCIL | ND_DATA | ND_GPENCIL_EDITMODE, NULL);
	WM_event_add_notifier(C, NC_SCENE | ND_MODE, NULL);

	return OPERATOR_FINISHED;
}

void GPENCIL_OT_selection_opacity_toggle(wmOperatorType *ot)
{
	/* identifiers */
	ot->name = "Hide Selection";
	ot->idname = "GPENCIL_OT_selection_opacity_toggle";
	ot->description = "Hide/Unhide selected points for Grease Pencil strokes setting alpha factor";

	/* callbacks */
	ot->exec = gpencil_hideselect_toggle_exec;
	ot->poll = gp_stroke_edit_poll;

	/* flags */
	ot->flag = OPTYPE_UNDO | OPTYPE_REGISTER;
}

/* ************** Duplicate Selected Strokes **************** */

/* Make copies of selected point segments in a selected stroke */
static void gp_duplicate_points(const bGPDstroke *gps, ListBase *new_strokes, const char *layername)
{
	bGPDspoint *pt;
	int i;
	
	int start_idx = -1;
	
	
	/* Step through the original stroke's points:
	 * - We accumulate selected points (from start_idx to current index)
	 *   and then convert that to a new stroke
	 */
	for (i = 0, pt = gps->points; i < gps->totpoints; i++, pt++) {
		/* searching for start, are waiting for end? */
		if (start_idx == -1) {
			/* is this the first selected point for a new island? */
			if (pt->flag & GP_SPOINT_SELECT) {
				start_idx = i;
			}
		}
		else {
			size_t len = 0;
			
			/* is this the end of current island yet?
			 * 1) Point i-1 was the last one that was selected
			 * 2) Point i is the last in the array
			 */
			if ((pt->flag & GP_SPOINT_SELECT) == 0) {
				len = i - start_idx;
			}
			else if (i == gps->totpoints - 1) {
				len = i - start_idx + 1;
			}
			//printf("copying from %d to %d = %d\n", start_idx, i, len);
		
			/* make copies of the relevant data */
			if (len) {
				bGPDstroke *gpsd;
				
				/* make a stupid copy first of the entire stroke (to get the flags too) */
				gpsd = MEM_dupallocN(gps);
				BLI_strncpy(gpsd->tmp_layerinfo, layername, sizeof(gpsd->tmp_layerinfo)); /* saves original layer name */
				
				/* initialize triangle memory - will be calculated on next redraw */
				gpsd->triangles = NULL;
				gpsd->flag |= GP_STROKE_RECALC_CACHES;
				gpsd->tot_triangles = 0;
				
				/* now, make a new points array, and copy of the relevant parts */
				gpsd->points = MEM_callocN(sizeof(bGPDspoint) * len, "gps stroke points copy");
				memcpy(gpsd->points, gps->points + start_idx, sizeof(bGPDspoint) * len);
				gpsd->totpoints = len;
				
				/* add to temp buffer */
				gpsd->next = gpsd->prev = NULL;
				BLI_addtail(new_strokes, gpsd);
				
				/* cleanup + reset for next */
				start_idx = -1;
			}
		}
	}
}

static int gp_duplicate_exec(bContext *C, wmOperator *op)
{
	bGPdata *gpd = ED_gpencil_data_get_active(C);
	
	if (gpd == NULL) {
		BKE_report(op->reports, RPT_ERROR, "No Grease Pencil data");
		return OPERATOR_CANCELLED;
	}
	
	/* for each visible (and editable) layer's selected strokes,
	 * copy the strokes into a temporary buffer, then append
	 * once all done
	 */
	CTX_DATA_BEGIN(C, bGPDlayer *, gpl, editable_gpencil_layers)
	{
		ListBase new_strokes = {NULL, NULL};
		bGPDframe *gpf = gpl->actframe;
		bGPDstroke *gps;
		
		if (gpf == NULL)
			continue;
		
		/* make copies of selected strokes, and deselect these once we're done */
		for (gps = gpf->strokes.first; gps; gps = gps->next) {
			/* skip strokes that are invalid for current view */
			if (ED_gpencil_stroke_can_use(C, gps) == false) {
				continue;
			}
			
			if (gps->flag & GP_STROKE_SELECT) {
				if (gps->totpoints == 1) {
					/* Special Case: If there's just a single point in this stroke... */
					bGPDstroke *gpsd;
					
					/* make direct copies of the stroke and its points */
					gpsd = MEM_dupallocN(gps);
					BLI_strncpy(gpsd->tmp_layerinfo, gpl->info, sizeof(gpsd->tmp_layerinfo));
					gpsd->points = MEM_dupallocN(gps->points);

					/* triangle information - will be calculated on next redraw */
					gpsd->flag |= GP_STROKE_RECALC_CACHES;
					gpsd->triangles = NULL;
					
					/* add to temp buffer */
					gpsd->next = gpsd->prev = NULL;
					BLI_addtail(&new_strokes, gpsd);
				}
				else {
					/* delegate to a helper, as there's too much to fit in here (for copying subsets)... */
					gp_duplicate_points(gps, &new_strokes, gpl->info);
				}
				
				/* deselect original stroke, or else the originals get moved too
				 * (when using the copy + move macro)
				 */
				gps->flag &= ~GP_STROKE_SELECT;
			}
		}
		
		/* add all new strokes in temp buffer to the frame (preventing double-copies) */
		BLI_movelisttolist(&gpf->strokes, &new_strokes);
		BLI_assert(new_strokes.first == NULL);
	}
	CTX_DATA_END;
	
	/* updates */
	WM_event_add_notifier(C, NC_GPENCIL | ND_DATA | NA_EDITED, NULL);
	
	return OPERATOR_FINISHED;
}

void GPENCIL_OT_duplicate(wmOperatorType *ot)
{
	/* identifiers */
	ot->name = "Duplicate Strokes";
	ot->idname = "GPENCIL_OT_duplicate";
	ot->description = "Duplicate Strokes\nDuplicate the selected Grease Pencil strokes";
	
	/* callbacks */
	ot->exec = gp_duplicate_exec;
	ot->poll = gp_stroke_edit_poll;
	
	/* flags */
	ot->flag = OPTYPE_REGISTER | OPTYPE_UNDO;
}

/* ******************* Copy/Paste Strokes ************************* */
/* Grease Pencil stroke data copy/paste buffer:
 * - The copy operation collects all segments of selected strokes,
 *   dumping "ready to be copied" copies of the strokes into the buffer.
 * - The paste operation makes a copy of those elements, and adds them
 *   to the active layer. This effectively flattens down the strokes
 *   from several different layers into a single layer.
 */

/* list of bGPDstroke instances */
/* NOTE: is exposed within the editors/gpencil module so that other tools can use it too */
ListBase gp_strokes_copypastebuf = {NULL, NULL};

/* Free copy/paste buffer data */
void ED_gpencil_strokes_copybuf_free(void)
{
	bGPDstroke *gps, *gpsn;
	
	for (gps = gp_strokes_copypastebuf.first; gps; gps = gpsn) {
		gpsn = gps->next;
		
		if (gps->points)    MEM_freeN(gps->points);
		if (gps->triangles) MEM_freeN(gps->triangles);
		
		BLI_freelinkN(&gp_strokes_copypastebuf, gps);
	}
	
	gp_strokes_copypastebuf.first = gp_strokes_copypastebuf.last = NULL;
}

/* --------------------- */
/* Copy selected strokes */

static int gp_strokes_copy_exec(bContext *C, wmOperator *op)
{
	bGPdata *gpd = ED_gpencil_data_get_active(C);
	
	if (gpd == NULL) {
		BKE_report(op->reports, RPT_ERROR, "No Grease Pencil data");
		return OPERATOR_CANCELLED;
	}
	
	/* clear the buffer first */
	ED_gpencil_strokes_copybuf_free();
	
	/* for each visible (and editable) layer's selected strokes,
	 * copy the strokes into a temporary buffer, then append
	 * once all done
	 */
	CTX_DATA_BEGIN(C, bGPDlayer *, gpl, editable_gpencil_layers)
	{
		bGPDframe *gpf = gpl->actframe;
		bGPDstroke *gps;
		
		if (gpf == NULL)
			continue;
		
		/* make copies of selected strokes, and deselect these once we're done */
		for (gps = gpf->strokes.first; gps; gps = gps->next) {
			/* skip strokes that are invalid for current view */
			if (ED_gpencil_stroke_can_use(C, gps) == false)
				continue;
			
			if (gps->flag & GP_STROKE_SELECT) {
				if (gps->totpoints == 1) {
					/* Special Case: If there's just a single point in this stroke... */
					bGPDstroke *gpsd;
					
					/* make direct copies of the stroke and its points */
					gpsd = MEM_dupallocN(gps);
					BLI_strncpy(gpsd->tmp_layerinfo, gpl->info, sizeof(gpsd->tmp_layerinfo)); /* saves original layer name */
					gpsd->points = MEM_dupallocN(gps->points);
					
					/* triangles cache - will be recalculated on next redraw */
					gpsd->flag |= GP_STROKE_RECALC_CACHES;
					gpsd->tot_triangles = 0;
					gpsd->triangles = NULL;
					
					/* add to temp buffer */
					gpsd->next = gpsd->prev = NULL;
					BLI_addtail(&gp_strokes_copypastebuf, gpsd);
				}
				else {
					/* delegate to a helper, as there's too much to fit in here (for copying subsets)... */
					gp_duplicate_points(gps, &gp_strokes_copypastebuf, gpl->info);
				}
			}
		}
	}
	CTX_DATA_END;
	
	/* done - no updates needed */
	return OPERATOR_FINISHED;
}

void GPENCIL_OT_copy(wmOperatorType *ot)
{
	/* identifiers */
	ot->name = "Copy Strokes";
	ot->idname = "GPENCIL_OT_copy";
	ot->description = "Copy Strokes\nCopy selected Grease Pencil points and strokes";
	
	/* callbacks */
	ot->exec = gp_strokes_copy_exec;
	ot->poll = gp_stroke_edit_poll;
	
	/* flags */
	//ot->flag = OPTYPE_REGISTER;
}

/* --------------------- */
/* Paste selected strokes */

static int gp_strokes_paste_poll(bContext *C)
{
	/* 1) Must have GP datablock to paste to
	 *    - We don't need to have an active layer though, as that can easily get added
	 *    - If the active layer is locked, we can't paste there, but that should prompt a warning instead
	 * 2) Copy buffer must at least have something (though it may be the wrong sort...)
	 */
	return (ED_gpencil_data_get_active(C) != NULL) && (!BLI_listbase_is_empty(&gp_strokes_copypastebuf));
}

typedef enum eGP_PasteMode {
	GP_COPY_ONLY = -1,
	GP_COPY_MERGE = 1
} eGP_PasteMode;

static int gp_strokes_paste_exec(bContext *C, wmOperator *op)
{
	Scene *scene = CTX_data_scene(C);
	bGPdata *gpd = ED_gpencil_data_get_active(C);
	bGPDlayer *gpl = CTX_data_active_gpencil_layer(C); /* only use active for copy merge */
	bGPDframe *gpf;
	
	eGP_PasteMode type = RNA_enum_get(op->ptr, "type");
	
	/* check for various error conditions */
	if (gpd == NULL) {
		BKE_report(op->reports, RPT_ERROR, "No Grease Pencil data");
		return OPERATOR_CANCELLED;
	}
	else if (BLI_listbase_is_empty(&gp_strokes_copypastebuf)) {
		BKE_report(op->reports, RPT_ERROR, "No strokes to paste, select and copy some points before trying again");
		return OPERATOR_CANCELLED;
	}
	else if (gpl == NULL) {
		/* no active layer - let's just create one */
		gpl = BKE_gpencil_layer_addnew(gpd, DATA_("GP_Layer"), true);
	}
	else if ((gpencil_layer_is_editable(gpl) == false) && (type == GP_COPY_MERGE)) {
		BKE_report(op->reports, RPT_ERROR, "Can not paste strokes when active layer is hidden or locked");
		return OPERATOR_CANCELLED;
	}
	else {
		/* Check that some of the strokes in the buffer can be used */
		bGPDstroke *gps;
		bool ok = false;
		
		for (gps = gp_strokes_copypastebuf.first; gps; gps = gps->next) {
			if (ED_gpencil_stroke_can_use(C, gps)) {
				ok = true;
				break;
			}
		}
		
		if (ok == false) {
			/* XXX: this check is not 100% accurate (i.e. image editor is incompatible with normal 2D strokes),
			 * but should be enough to give users a good idea of what's going on
			 */
			if (CTX_wm_area(C)->spacetype == SPACE_VIEW3D)
				BKE_report(op->reports, RPT_ERROR, "Cannot paste 2D strokes in 3D View");
			else
				BKE_report(op->reports, RPT_ERROR, "Cannot paste 3D strokes in 2D editors");
				
			return OPERATOR_CANCELLED;
		}
	}
	
	/* Deselect all strokes first */
	CTX_DATA_BEGIN(C, bGPDstroke *, gps, editable_gpencil_strokes)
	{
		bGPDspoint *pt;
		int i;
		
		for (i = 0, pt = gps->points; i < gps->totpoints; i++, pt++) {
			pt->flag &= ~GP_SPOINT_SELECT;
		}
		
		gps->flag &= ~GP_STROKE_SELECT;
	}
	CTX_DATA_END;
	
	for (bGPDstroke *gps = gp_strokes_copypastebuf.first; gps; gps = gps->next) {
		if (ED_gpencil_stroke_can_use(C, gps)) {
			/* Need to verify if layer exists */
			if (type != GP_COPY_MERGE) {
				gpl = BLI_findstring(&gpd->layers, gps->tmp_layerinfo, offsetof(bGPDlayer, info));
				if (gpl == NULL) {
					/* no layer - use active (only if layer deleted before paste) */
					gpl = CTX_data_active_gpencil_layer(C);
				}
			}
			
			/* Ensure we have a frame to draw into
			 * NOTE: Since this is an op which creates strokes,
			 *       we are obliged to add a new frame if one
			 *       doesn't exist already
			 */
			gpf = BKE_gpencil_layer_getframe(gpl, CFRA, true);
			if (gpf) {
				bGPDstroke *new_stroke = MEM_dupallocN(gps);
				new_stroke->tmp_layerinfo[0] = '\0';
				
				new_stroke->points = MEM_dupallocN(gps->points);
				
				new_stroke->flag |= GP_STROKE_RECALC_CACHES;
				new_stroke->triangles = NULL;
				
				new_stroke->next = new_stroke->prev = NULL;
				BLI_addtail(&gpf->strokes, new_stroke);
			}
		}
	}
	
	/* updates */
	WM_event_add_notifier(C, NC_GPENCIL | ND_DATA | NA_EDITED, NULL);
	
	return OPERATOR_FINISHED;
}

void GPENCIL_OT_paste(wmOperatorType *ot)
{
	static EnumPropertyItem copy_type[] = {
		{GP_COPY_ONLY, "COPY", 0, "Copy", ""},
		{GP_COPY_MERGE, "MERGE", 0, "Merge", ""},
		{0, NULL, 0, NULL, NULL}
	};
	
	/* identifiers */
	ot->name = "Paste Strokes";
	ot->idname = "GPENCIL_OT_paste";
<<<<<<< HEAD
	ot->description = "Paste Strokes\nPaste previously copied strokes into active layer";
=======
	ot->description = "Paste previously copied strokes or copy and merge in active layer";
>>>>>>> ecd36afb
	
	/* callbacks */
	ot->exec = gp_strokes_paste_exec;
	ot->poll = gp_strokes_paste_poll;
	
	/* flags */
	ot->flag = OPTYPE_REGISTER | OPTYPE_UNDO;
	
	/* properties */
	ot->prop = RNA_def_enum(ot->srna, "type", copy_type, 0, "Type", "");
}

/* ******************* Move To Layer ****************************** */

static int gp_move_to_layer_invoke(bContext *C, wmOperator *op, const wmEvent *UNUSED(evt))
{
	uiPopupMenu *pup;
	uiLayout *layout;
	
	/* call the menu, which will call this operator again, hence the canceled */
	pup = UI_popup_menu_begin(C, op->type->name, ICON_NONE);
	layout = UI_popup_menu_layout(pup);
	uiItemsEnumO(layout, "GPENCIL_OT_move_to_layer", "layer");
	UI_popup_menu_end(C, pup);
	
	return OPERATOR_INTERFACE;
}

// FIXME: allow moving partial strokes
static int gp_move_to_layer_exec(bContext *C, wmOperator *op)
{
	bGPdata *gpd = CTX_data_gpencil_data(C);
	bGPDlayer *target_layer = NULL;
	ListBase strokes = {NULL, NULL};
	int layer_num = RNA_enum_get(op->ptr, "layer");
	
	/* Get layer or create new one */
	if (layer_num == -1) {
		/* Create layer */
		target_layer = BKE_gpencil_layer_addnew(gpd, DATA_("GP_Layer"), true);
	}
	else {
		/* Try to get layer */
		target_layer = BLI_findlink(&gpd->layers, layer_num);
		
		if (target_layer == NULL) {
			BKE_reportf(op->reports, RPT_ERROR, "There is no layer number %d", layer_num);
			return OPERATOR_CANCELLED;
		}
	}
	
	/* Extract all strokes to move to this layer
	 * NOTE: We need to do this in a two-pass system to avoid conflicts with strokes
	 *       getting repeatedly moved
	 */
	CTX_DATA_BEGIN(C, bGPDlayer *, gpl, editable_gpencil_layers)
	{
		bGPDframe *gpf = gpl->actframe;
		bGPDstroke *gps, *gpsn;
		
		/* skip if no frame with strokes, or if this is the layer we're moving strokes to */
		if ((gpl == target_layer) || (gpf == NULL))
			continue;
		
		/* make copies of selected strokes, and deselect these once we're done */
		for (gps = gpf->strokes.first; gps; gps = gpsn) {
			gpsn = gps->next;
			
			/* skip strokes that are invalid for current view */
			if (ED_gpencil_stroke_can_use(C, gps) == false)
				continue;
			
			/* TODO: Don't just move entire strokes - instead, only copy the selected portions... */
			if (gps->flag & GP_STROKE_SELECT) {
				BLI_remlink(&gpf->strokes, gps);
				BLI_addtail(&strokes, gps);
			}
		}
	}
	CTX_DATA_END;
	
	/* Paste them all in one go */
	if (strokes.first) {
		Scene *scene = CTX_data_scene(C);
		bGPDframe *gpf = BKE_gpencil_layer_getframe(target_layer, CFRA, true);
		
		BLI_movelisttolist(&gpf->strokes, &strokes);
		BLI_assert((strokes.first == strokes.last) && (strokes.first == NULL));
	}
	
	/* updates */
	WM_event_add_notifier(C, NC_GPENCIL | ND_DATA | NA_EDITED, NULL);
	
	return OPERATOR_FINISHED;
}

void GPENCIL_OT_move_to_layer(wmOperatorType *ot)
{
	/* identifiers */
	ot->name = "Move Strokes to Layer";
	ot->idname = "GPENCIL_OT_move_to_layer";
	ot->description = "Move selected strokes to another layer"; // XXX: allow moving individual points too?
	
	/* callbacks */
	ot->invoke = gp_move_to_layer_invoke;
	ot->exec = gp_move_to_layer_exec;
	ot->poll = gp_stroke_edit_poll; // XXX?
	
	/* flags */
	ot->flag = OPTYPE_REGISTER | OPTYPE_UNDO;
	
	/* gp layer to use (dynamic enum) */
	ot->prop = RNA_def_enum(ot->srna, "layer", DummyRNA_DEFAULT_items, 0, "Grease Pencil Layer", "");
	RNA_def_enum_funcs(ot->prop, ED_gpencil_layers_with_new_enum_itemf);
}

/* ********************* Add Blank Frame *************************** */

/* Basically the same as the drawing op */
static int UNUSED_FUNCTION(gp_blank_frame_add_poll)(bContext *C)
{
	if (ED_operator_regionactive(C)) {
		/* check if current context can support GPencil data */
		if (ED_gpencil_data_get_pointers(C, NULL) != NULL) {
			return 1;
		}
		else {
			CTX_wm_operator_poll_msg_set(C, "Failed to find Grease Pencil data to draw into");
		}
	}
	else {
		CTX_wm_operator_poll_msg_set(C, "Active region not set");
	}
	
	return 0;
}

static int gp_blank_frame_add_exec(bContext *C, wmOperator *UNUSED(op))
{
	Scene *scene = CTX_data_scene(C);
	bGPdata *gpd = ED_gpencil_data_get_active(C);
	bGPDlayer *active_gpl = BKE_gpencil_layer_getactive(gpd);
	
	/* Initialise datablock and an active layer if nothing exists yet */
	if (ELEM(NULL, gpd, active_gpl)) {
		/* let's just be lazy, and call the "Add New Layer" operator, which sets everything up as required */
		WM_operator_name_call(C, "GPENCIL_OT_layer_add", WM_OP_EXEC_DEFAULT, NULL);
	}
	
	/* Go through each layer, adding a frame after the active one 
	 * and/or shunting all the others out of the way
	 */
	CTX_DATA_BEGIN(C, bGPDlayer *, gpl, editable_gpencil_layers)
	{
		/* 1) Check for an existing frame on the current frame */
		bGPDframe *gpf = BKE_gpencil_layer_find_frame(gpl, CFRA);
		if (gpf) {
			/* Shunt all frames after (and including) the existing one later by 1-frame */
			for (; gpf; gpf = gpf->next) {
				gpf->framenum += 1;
			}
		}
		
		/* 2) Now add a new frame, with nothing in it */
		gpl->actframe = BKE_gpencil_layer_getframe(gpl, CFRA, GP_GETFRAME_ADD_NEW);
	}
	CTX_DATA_END;
	
	/* notifiers */
	WM_event_add_notifier(C, NC_GPENCIL | ND_DATA | NA_EDITED, NULL);
	
	return OPERATOR_FINISHED;
}

void GPENCIL_OT_blank_frame_add(wmOperatorType *ot)
{
	/* identifiers */
	ot->name = "Add Blank Frame";
	ot->idname = "GPENCIL_OT_blank_frame_add";
	ot->description = "Add a new frame with nothing in it on the current frame. "
	                  "If there is already a frame, all existing frames are shifted one frame later";
	
	/* callbacks */
	ot->exec = gp_blank_frame_add_exec;
	ot->poll = gp_add_poll;
	
	/* properties */
	ot->flag = OPTYPE_REGISTER | OPTYPE_UNDO;
}

/* ******************* Delete Active Frame ************************ */

static int gp_actframe_delete_poll(bContext *C)
{
	bGPdata *gpd = ED_gpencil_data_get_active(C);
	bGPDlayer *gpl = BKE_gpencil_layer_getactive(gpd);
	
	/* only if there's an active layer with an active frame */
	return (gpl && gpl->actframe);
}

/* delete active frame - wrapper around API calls */
static int gp_actframe_delete_exec(bContext *C, wmOperator *op)
{
	Scene *scene = CTX_data_scene(C);
	bGPdata *gpd = ED_gpencil_data_get_active(C);
	bGPDlayer *gpl = BKE_gpencil_layer_getactive(gpd);
	bGPDframe *gpf = BKE_gpencil_layer_getframe(gpl, CFRA, 0);
	
	/* if there's no existing Grease-Pencil data there, add some */
	if (gpd == NULL) {
		BKE_report(op->reports, RPT_ERROR, "No grease pencil data");
		return OPERATOR_CANCELLED;
	}
	if (ELEM(NULL, gpl, gpf)) {
		BKE_report(op->reports, RPT_ERROR, "No active frame to delete");
		return OPERATOR_CANCELLED;
	}
	
	/* delete it... */
	BKE_gpencil_layer_delframe(gpl, gpf);
	
	/* notifiers */
	WM_event_add_notifier(C, NC_GPENCIL | ND_DATA | NA_EDITED, NULL);
	
	return OPERATOR_FINISHED;
}

void GPENCIL_OT_active_frame_delete(wmOperatorType *ot)
{
	/* identifiers */
	ot->name = "Delete Active Frame";
	ot->idname = "GPENCIL_OT_active_frame_delete";
<<<<<<< HEAD
	ot->description = "Delete Active Frame\nDelete the active frame for the active Grease Pencil datablock";
=======
	ot->description = "Delete the active frame for the active Grease Pencil Layer";
>>>>>>> ecd36afb
	
	ot->flag = OPTYPE_REGISTER | OPTYPE_UNDO;
	
	/* callbacks */
	ot->exec = gp_actframe_delete_exec;
	ot->poll = gp_actframe_delete_poll;
}

/* **************** Delete All Active Frames ****************** */

static int gp_actframe_delete_all_poll(bContext *C)
{
	bGPdata *gpd = ED_gpencil_data_get_active(C);
	
	/* 1) There must be grease pencil data
	 * 2) Hopefully some of the layers have stuff we can use
	 */
	return (gpd && gpd->layers.first);
}

static int gp_actframe_delete_all_exec(bContext *C, wmOperator *op)
{
	Scene *scene = CTX_data_scene(C);
	bool success = false;
	
	CTX_DATA_BEGIN(C, bGPDlayer *, gpl, editable_gpencil_layers)
	{
		/* try to get the "active" frame - but only if it actually occurs on this frame */
		bGPDframe *gpf = BKE_gpencil_layer_getframe(gpl, CFRA, 0);
		
		if (gpf == NULL)
			continue;
		
		/* delete it... */
		BKE_gpencil_layer_delframe(gpl, gpf);
		
		/* we successfully modified something */
		success = true;
	}
	CTX_DATA_END;
	
	/* updates */
	if (success) {
		WM_event_add_notifier(C, NC_GPENCIL | ND_DATA | NA_EDITED, NULL);		
		return OPERATOR_FINISHED;
	}
	else {
		BKE_report(op->reports, RPT_ERROR, "No active frame(s) to delete");
		return OPERATOR_CANCELLED;
	}
}

void GPENCIL_OT_active_frames_delete_all(wmOperatorType *ot)
{
	/* identifiers */
	ot->name = "Delete All Active Frames";
	ot->idname = "GPENCIL_OT_active_frames_delete_all";
	ot->description = "Delete the active frame(s) of all editable Grease Pencil layers";
	
	ot->flag = OPTYPE_REGISTER | OPTYPE_UNDO;
	
	/* callbacks */
	ot->exec = gp_actframe_delete_all_exec;
	ot->poll = gp_actframe_delete_all_poll;
}

/* ******************* Delete Operator ************************ */

typedef enum eGP_DeleteMode {
	/* delete selected stroke points */
	GP_DELETEOP_POINTS          = 0,
	/* delete selected strokes */
	GP_DELETEOP_STROKES         = 1,
	/* delete active frame */
	GP_DELETEOP_FRAME           = 2,
} eGP_DeleteMode;

/* ----------------------------------- */

/* Delete selected strokes */
static int gp_delete_selected_strokes(bContext *C)
{
	bool changed = false;
	
	CTX_DATA_BEGIN(C, bGPDlayer *, gpl, editable_gpencil_layers)
	{
		bGPDframe *gpf = gpl->actframe;
		bGPDstroke *gps, *gpsn;
		
		if (gpf == NULL)
			continue;
		
		/* simply delete strokes which are selected */
		for (gps = gpf->strokes.first; gps; gps = gpsn) {
			gpsn = gps->next;
			
			/* skip strokes that are invalid for current view */
			if (ED_gpencil_stroke_can_use(C, gps) == false)
				continue;
			
			/* free stroke if selected */
			if (gps->flag & GP_STROKE_SELECT) {
				/* free stroke memory arrays, then stroke itself */
				if (gps->points) MEM_freeN(gps->points);
				if (gps->triangles) MEM_freeN(gps->triangles);
				BLI_freelinkN(&gpf->strokes, gps);
				
				changed = true;
			}
		}
	}
	CTX_DATA_END;
	
	if (changed) {
		WM_event_add_notifier(C, NC_GPENCIL | ND_DATA | NA_EDITED, NULL);
		return OPERATOR_FINISHED;
	}
	else {
		return OPERATOR_CANCELLED;
	}
}

/* ----------------------------------- */

/* Delete selected points but keep the stroke */
static int gp_dissolve_selected_points(bContext *C)
{
	bool changed = false;
	
	CTX_DATA_BEGIN(C, bGPDlayer *, gpl, editable_gpencil_layers)
	{
		bGPDframe *gpf = gpl->actframe;
		bGPDstroke *gps, *gpsn;
		
		if (gpf == NULL)
			continue;
		
		/* simply delete points from selected strokes
		 * NOTE: we may still have to remove the stroke if it ends up having no points!
		 */
		for (gps = gpf->strokes.first; gps; gps = gpsn) {
			gpsn = gps->next;
			
			/* skip strokes that are invalid for current view */
			if (ED_gpencil_stroke_can_use(C, gps) == false)
				continue;
			
			if (gps->flag & GP_STROKE_SELECT) {
				bGPDspoint *pt;
				int i;
				
				int tot = gps->totpoints; /* number of points in new buffer */
				
				/* First Pass: Count how many points are selected (i.e. how many to remove) */
				for (i = 0, pt = gps->points; i < gps->totpoints; i++, pt++) {
					if (pt->flag & GP_SPOINT_SELECT) {
						/* selected point - one of the points to remove */
						tot--;
					}
				}
				
				/* if no points are left, we simply delete the entire stroke */
				if (tot <= 0) {
					/* remove the entire stroke */
					MEM_freeN(gps->points);
					if (gps->triangles) {
						MEM_freeN(gps->triangles);
					}
					BLI_freelinkN(&gpf->strokes, gps);
				}
				else {
					/* just copy all unselected into a smaller buffer */
					bGPDspoint *new_points = MEM_callocN(sizeof(bGPDspoint) * tot, "new gp stroke points copy");
					bGPDspoint *npt        = new_points;
					
					for (i = 0, pt = gps->points; i < gps->totpoints; i++, pt++) {
						if ((pt->flag & GP_SPOINT_SELECT) == 0) {
							*npt = *pt;
							npt++;
						}
					}
					
					/* free the old buffer */
					MEM_freeN(gps->points);
					
					/* save the new buffer */
					gps->points = new_points;
					gps->totpoints = tot;
					
					/* triangles cache needs to be recalculated */
					gps->flag |= GP_STROKE_RECALC_CACHES;
					gps->tot_triangles = 0;
					
					/* deselect the stroke, since none of its selected points will still be selected */
					gps->flag &= ~GP_STROKE_SELECT;
				}
				
				changed = true;
			}
		}
	}
	CTX_DATA_END;
	
	if (changed) {
		WM_event_add_notifier(C, NC_GPENCIL | ND_DATA | NA_EDITED, NULL);
		return OPERATOR_FINISHED;
	}
	else {
		return OPERATOR_CANCELLED;
	}
}

/* ----------------------------------- */

/* Temp data for storing information about an "island" of points
 * that should be kept when splitting up a stroke. Used in:
 * gp_stroke_delete_tagged_points()
 */
typedef struct tGPDeleteIsland {
	int start_idx;
	int end_idx;
} tGPDeleteIsland;


/* Split the given stroke into several new strokes, partitioning
 * it based on whether the stroke points have a particular flag
 * is set (e.g. "GP_SPOINT_SELECT" in most cases, but not always)
 *
 * The algorithm used here is as follows:
 * 1) We firstly identify the number of "islands" of non-tagged points
 *    which will all end up being in new strokes.
 *    - In the most extreme case (i.e. every other vert is a 1-vert island),
 *      we have at most n / 2 islands
 *    - Once we start having larger islands than that, the number required
 *      becomes much less
 * 2) Each island gets converted to a new stroke
 */
void gp_stroke_delete_tagged_points(bGPDframe *gpf, bGPDstroke *gps, bGPDstroke *next_stroke, int tag_flags)
{
	tGPDeleteIsland *islands = MEM_callocN(sizeof(tGPDeleteIsland) * (gps->totpoints + 1) / 2, "gp_point_islands");
	bool in_island  = false;
	int num_islands = 0;
	
	bGPDspoint *pt;
	int i;
	
	/* First Pass: Identify start/end of islands */
	for (i = 0, pt = gps->points; i < gps->totpoints; i++, pt++) {
		if (pt->flag & tag_flags) {
			/* selected - stop accumulating to island */
			in_island = false;
		}
		else {
			/* unselected - start of a new island? */
			int idx;
			
			if (in_island) {
				/* extend existing island */
				idx = num_islands - 1;
				islands[idx].end_idx = i;
			}
			else {
				/* start of new island */
				in_island = true;
				num_islands++;
				
				idx = num_islands - 1;
				islands[idx].start_idx = islands[idx].end_idx = i;
			}
		}
	}
	
	/* Watch out for special case where No islands = All points selected = Delete Stroke only */
	if (num_islands) {
		/* there are islands, so create a series of new strokes, adding them before the "next" stroke */
		int idx;
		
		/* Create each new stroke... */
		for (idx = 0; idx < num_islands; idx++) {
			tGPDeleteIsland *island = &islands[idx];
			bGPDstroke *new_stroke  = MEM_dupallocN(gps);
			
			/* initialize triangle memory  - to be calculated on next redraw */
			new_stroke->triangles = NULL;
			new_stroke->flag |= GP_STROKE_RECALC_CACHES;
			new_stroke->tot_triangles = 0;
			
			/* Compute new buffer size (+ 1 needed as the endpoint index is "inclusive") */
			new_stroke->totpoints = island->end_idx - island->start_idx + 1;
			new_stroke->points    = MEM_callocN(sizeof(bGPDspoint) * new_stroke->totpoints, "gp delete stroke fragment");
			
			/* Copy over the relevant points */
			memcpy(new_stroke->points, gps->points + island->start_idx, sizeof(bGPDspoint) * new_stroke->totpoints);
			
			
			/* Each island corresponds to a new stroke. We must adjust the 
			 * timings of these new strokes:
			 *
			 * Each point's timing data is a delta from stroke's inittime, so as we erase some points from
			 * the start of the stroke, we have to offset this inittime and all remaining points' delta values.
			 * This way we get a new stroke with exactly the same timing as if user had started drawing from
			 * the first non-removed point...
			 */
			{
				bGPDspoint *pts;
				float delta = gps->points[island->start_idx].time;
				int j;
				
				new_stroke->inittime += (double)delta;
				
				pts = new_stroke->points;
				for (j = 0; j < new_stroke->totpoints; j++, pts++) {
					pts->time -= delta;
				}
			}
			
			/* Add new stroke to the frame */
			if (next_stroke) {
				BLI_insertlinkbefore(&gpf->strokes, next_stroke, new_stroke);
			}
			else {
				BLI_addtail(&gpf->strokes, new_stroke);
			}
		}
	}
	
	/* free islands */
	MEM_freeN(islands);
	
	/* Delete the old stroke */
	MEM_freeN(gps->points);
	if (gps->triangles) {
		MEM_freeN(gps->triangles);
	}
	BLI_freelinkN(&gpf->strokes, gps);
}


/* Split selected strokes into segments, splitting on selected points */
static int gp_delete_selected_points(bContext *C)
{
	bool changed = false;
	
	CTX_DATA_BEGIN(C, bGPDlayer *, gpl, editable_gpencil_layers)
	{
		bGPDframe *gpf = gpl->actframe;
		bGPDstroke *gps, *gpsn;
		
		if (gpf == NULL)
			continue;
		
		/* simply delete strokes which are selected */
		for (gps = gpf->strokes.first; gps; gps = gpsn) {
			gpsn = gps->next;
			
			/* skip strokes that are invalid for current view */
			if (ED_gpencil_stroke_can_use(C, gps) == false)
				continue;
			
			
			if (gps->flag & GP_STROKE_SELECT) {
				/* deselect old stroke, since it will be used as template for the new strokes */
				gps->flag &= ~GP_STROKE_SELECT;
				
				/* delete unwanted points by splitting stroke into several smaller ones */
				gp_stroke_delete_tagged_points(gpf, gps, gpsn, GP_SPOINT_SELECT);
				
				changed = true;
			}
		}
	}
	CTX_DATA_END;
	
	if (changed) {
		WM_event_add_notifier(C, NC_GPENCIL | ND_DATA | NA_EDITED, NULL);
		return OPERATOR_FINISHED;
	}
	else {
		return OPERATOR_CANCELLED;
	}
}

/* ----------------------------------- */

static int gp_delete_exec(bContext *C, wmOperator *op)
{
	eGP_DeleteMode mode = RNA_enum_get(op->ptr, "type");
	int result = OPERATOR_CANCELLED;
	
	switch (mode) {
		case GP_DELETEOP_STROKES:	/* selected strokes */
			result = gp_delete_selected_strokes(C);
			break;
		
		case GP_DELETEOP_POINTS:	/* selected points (breaks the stroke into segments) */
			result = gp_delete_selected_points(C);
			break;

		case GP_DELETEOP_FRAME:		/* active frame */
			result = gp_actframe_delete_exec(C, op);
			break;
	}
	
	return result;
}

void GPENCIL_OT_delete(wmOperatorType *ot)
{
	static EnumPropertyItem prop_gpencil_delete_types[] = {
		{GP_DELETEOP_POINTS, "POINTS", 0, "Points", "Delete selected points and split strokes into segments"},
		{GP_DELETEOP_STROKES, "STROKES", 0, "Strokes", "Delete selected strokes"},
		{GP_DELETEOP_FRAME, "FRAME", 0, "Frame", "Delete active frame"},
		{0, NULL, 0, NULL, NULL}
	};
	
	/* identifiers */
	ot->name = "Delete";
	ot->idname = "GPENCIL_OT_delete";
	ot->description = "Delete...\nDelete selected Grease Pencil strokes, vertices, or frames";
	
	/* callbacks */
	ot->invoke = WM_menu_invoke;
	ot->exec = gp_delete_exec;
	ot->poll = gp_stroke_edit_poll;
	
	/* flags */
	ot->flag = OPTYPE_UNDO | OPTYPE_REGISTER;
	
	/* props */
	ot->prop = RNA_def_enum(ot->srna, "type", prop_gpencil_delete_types, 0, "Type", "Method used for deleting Grease Pencil data");
}

static int gp_dissolve_exec(bContext *C, wmOperator *UNUSED(op))
{
	return gp_dissolve_selected_points(C);
}

void GPENCIL_OT_dissolve(wmOperatorType *ot)
{
	/* identifiers */
	ot->name = "Dissolve";
	ot->idname = "GPENCIL_OT_dissolve";
	ot->description = "Dissolve\nDelete selected points without splitting strokes";

	/* callbacks */
	ot->exec = gp_dissolve_exec;
	ot->poll = gp_stroke_edit_poll;

	/* flags */
	ot->flag = OPTYPE_UNDO | OPTYPE_REGISTER;
}

/* ****************** Snapping - Strokes <-> Cursor ************************ */

/* Poll callback for snap operators */
/* NOTE: For now, we only allow these in the 3D view, as other editors do not
 *       define a cursor or gridstep which can be used
 */
static int gp_snap_poll(bContext *C)
{
	bGPdata *gpd = CTX_data_gpencil_data(C);
	ScrArea *sa = CTX_wm_area(C);
	
	return (gpd != NULL) && ((sa != NULL) && (sa->spacetype == SPACE_VIEW3D));
}

/* --------------------------------- */

static int gp_snap_to_grid(bContext *C, wmOperator *UNUSED(op))
{
	bGPdata *gpd = ED_gpencil_data_get_active(C);
	RegionView3D *rv3d = CTX_wm_region_data(C);
	const float gridf = rv3d->gridview;
	
	for (bGPDlayer *gpl = gpd->layers.first; gpl; gpl = gpl->next) {
		/* only editable and visible layers are considered */
		if (gpencil_layer_is_editable(gpl) && (gpl->actframe != NULL)) {
			bGPDframe *gpf = gpl->actframe;
			float diff_mat[4][4];
			
			/* calculate difference matrix if parent object */
			if (gpl->parent != NULL) {
				ED_gpencil_parent_location(gpl, diff_mat);
			}
			
			for (bGPDstroke *gps = gpf->strokes.first; gps; gps = gps->next) {
				bGPDspoint *pt;
				int i;
				
				/* skip strokes that are invalid for current view */
				if (ED_gpencil_stroke_can_use(C, gps) == false)
					continue;
				/* check if the color is editable */
				if (ED_gpencil_stroke_color_use(gpl, gps) == false)
					continue;
				
				// TODO: if entire stroke is selected, offset entire stroke by same amount?
				for (i = 0, pt = gps->points; i < gps->totpoints; i++, pt++) {
					/* only if point is selected */
					if (pt->flag & GP_SPOINT_SELECT) {
						if (gpl->parent == NULL) {
							pt->x = gridf * floorf(0.5f + pt->x / gridf);
							pt->y = gridf * floorf(0.5f + pt->y / gridf);
							pt->z = gridf * floorf(0.5f + pt->z / gridf);
						}
						else {
							/* apply parent transformations */
							float fpt[3];
							mul_v3_m4v3(fpt, diff_mat, &pt->x);
							
							fpt[0] = gridf * floorf(0.5f + fpt[0] / gridf);
							fpt[1] = gridf * floorf(0.5f + fpt[1] / gridf);
							fpt[2] = gridf * floorf(0.5f + fpt[2] / gridf);
							
							/* return data */
							copy_v3_v3(&pt->x, fpt);
							gp_apply_parent_point(gpl, pt);
						}
					}
				}
			}
		}
	}
	
	WM_event_add_notifier(C, NC_GPENCIL | ND_DATA | NA_EDITED, NULL);
	return OPERATOR_FINISHED;
}

void GPENCIL_OT_snap_to_grid(wmOperatorType *ot)
{
	/* identifiers */
	ot->name = "Snap Selection to Grid";
	ot->idname = "GPENCIL_OT_snap_to_grid";
	ot->description = "Snap selected points to the nearest grid points";
	
	/* callbacks */
	ot->exec = gp_snap_to_grid;
	ot->poll = gp_snap_poll;
	
	/* flags */
	ot->flag = OPTYPE_REGISTER | OPTYPE_UNDO;
}

/* ------------------------------- */

static int gp_snap_to_cursor(bContext *C, wmOperator *op)
{
	bGPdata *gpd = ED_gpencil_data_get_active(C);
	
	Scene *scene = CTX_data_scene(C);
	View3D *v3d = CTX_wm_view3d(C);
	
	const bool use_offset = RNA_boolean_get(op->ptr, "use_offset");
	const float *cursor_global = ED_view3d_cursor3d_get(scene, v3d);
	
	for (bGPDlayer *gpl = gpd->layers.first; gpl; gpl = gpl->next) {
		/* only editable and visible layers are considered */
		if (gpencil_layer_is_editable(gpl) && (gpl->actframe != NULL)) {
			bGPDframe *gpf = gpl->actframe;
			float diff_mat[4][4];
			
			/* calculate difference matrix if parent object */
			if (gpl->parent != NULL) {
				ED_gpencil_parent_location(gpl, diff_mat);
			}
			
			for (bGPDstroke *gps = gpf->strokes.first; gps; gps = gps->next) {
				bGPDspoint *pt;
				int i;
				
				/* skip strokes that are invalid for current view */
				if (ED_gpencil_stroke_can_use(C, gps) == false)
					continue;
				/* check if the color is editable */
				if (ED_gpencil_stroke_color_use(gpl, gps) == false)
					continue;
				/* only continue if this stroke is selected (editable doesn't guarantee this)... */
				if ((gps->flag & GP_STROKE_SELECT) == 0)
					continue;
				
				if (use_offset) {
					float offset[3];
					
					/* compute offset from first point of stroke to cursor */
					/* TODO: Allow using midpoint instead? */
					sub_v3_v3v3(offset, cursor_global, &gps->points->x);
					
					/* apply offset to all points in the stroke */
					for (i = 0, pt = gps->points; i < gps->totpoints; i++, pt++) {
						add_v3_v3(&pt->x, offset);
					}
				}
				else {
					/* affect each selected point */
					for (i = 0, pt = gps->points; i < gps->totpoints; i++, pt++) {
						if (pt->flag & GP_SPOINT_SELECT) {
							copy_v3_v3(&pt->x, cursor_global);
							if (gpl->parent != NULL) {
								gp_apply_parent_point(gpl, pt);
							}
						}
					}
				}
			}
			
		}
	}
	
	WM_event_add_notifier(C, NC_GPENCIL | ND_DATA | NA_EDITED, NULL);
	return OPERATOR_FINISHED;
}

void GPENCIL_OT_snap_to_cursor(wmOperatorType *ot)
{
	/* identifiers */
	ot->name = "Snap Selection to Cursor";
	ot->idname = "GPENCIL_OT_snap_to_cursor";
	ot->description = "Snap selected points/strokes to the cursor";
	
	/* callbacks */
	ot->exec = gp_snap_to_cursor;
	ot->poll = gp_snap_poll;
	
	/* flags */
	ot->flag = OPTYPE_REGISTER | OPTYPE_UNDO;
	
	/* props */
	ot->prop = RNA_def_boolean(ot->srna, "use_offset", true, "With Offset",
	                           "Offset the entire stroke instead of selected points only");
}

/* ------------------------------- */

static int gp_snap_cursor_to_sel(bContext *C, wmOperator *UNUSED(op))
{
	bGPdata *gpd = ED_gpencil_data_get_active(C);
	
	Scene *scene = CTX_data_scene(C);
	View3D *v3d = CTX_wm_view3d(C);
	
	float *cursor = ED_view3d_cursor3d_get(scene, v3d);
	float centroid[3] = {0.0f};
	float min[3], max[3];
	size_t count = 0;
	
	INIT_MINMAX(min, max);
	
	/* calculate midpoints from selected points */
	for (bGPDlayer *gpl = gpd->layers.first; gpl; gpl = gpl->next) {
		/* only editable and visible layers are considered */
		if (gpencil_layer_is_editable(gpl) && (gpl->actframe != NULL)) {
			bGPDframe *gpf = gpl->actframe;
			float diff_mat[4][4];
			
			/* calculate difference matrix if parent object */
			if (gpl->parent != NULL) {
				ED_gpencil_parent_location(gpl, diff_mat);
			}
			
			for (bGPDstroke *gps = gpf->strokes.first; gps; gps = gps->next) {
				bGPDspoint *pt;
				int i;
				
				/* skip strokes that are invalid for current view */
				if (ED_gpencil_stroke_can_use(C, gps) == false)
					continue;
				/* check if the color is editable */
				if (ED_gpencil_stroke_color_use(gpl, gps) == false)
					continue;
				/* only continue if this stroke is selected (editable doesn't guarantee this)... */
				if ((gps->flag & GP_STROKE_SELECT) == 0)
					continue;
				
				for (i = 0, pt = gps->points; i < gps->totpoints; i++, pt++) {
					if (pt->flag & GP_SPOINT_SELECT) {
						if (gpl->parent == NULL) {
							add_v3_v3(centroid, &pt->x);
							minmax_v3v3_v3(min, max, &pt->x);
						}
						else {
							/* apply parent transformations */
							float fpt[3];
							mul_v3_m4v3(fpt, diff_mat, &pt->x);
							
							add_v3_v3(centroid, fpt);
							minmax_v3v3_v3(min, max, fpt);
						}
						count++;
					}
				}
				
			}
		}
	}
	
	if (v3d->around == V3D_AROUND_CENTER_MEAN && count) {
		mul_v3_fl(centroid, 1.0f / (float)count);
		copy_v3_v3(cursor, centroid);
	}
	else {
		mid_v3_v3v3(cursor, min, max);
	}

	
	WM_event_add_notifier(C, NC_GPENCIL | ND_DATA | NA_EDITED, NULL);
	return OPERATOR_FINISHED;
}

void GPENCIL_OT_snap_cursor_to_selected(wmOperatorType *ot)
{
	/* identifiers */
	ot->name = "Snap Cursor to Selected Points";
	ot->idname = "GPENCIL_OT_snap_cursor_to_selected";
	ot->description = "Snap cursor to center of selected points";
	
	/* callbacks */
	ot->exec = gp_snap_cursor_to_sel;
	ot->poll = gp_snap_poll;
	
	/* flags */
	ot->flag = OPTYPE_REGISTER | OPTYPE_UNDO;
}

/* ******************* Apply layer thickness change to strokes ************************** */

static int gp_stroke_apply_thickness_exec(bContext *C, wmOperator *UNUSED(op))
{
	bGPdata *gpd = ED_gpencil_data_get_active(C);
	bGPDlayer *gpl = BKE_gpencil_layer_getactive(gpd);

	/* sanity checks */
	if (ELEM(NULL, gpd, gpl, gpl->frames.first))
		return OPERATOR_CANCELLED;

	/* loop all strokes */
	for (bGPDframe *gpf = gpl->frames.first; gpf; gpf = gpf->next) {
		for (bGPDstroke *gps = gpf->strokes.first; gps; gps = gps->next) {
			/* Apply thickness */
			gps->thickness = gps->thickness + gpl->thickness;
		}
	}
	/* clear value */
	gpl->thickness = 0.0f;

	/* notifiers */
	WM_event_add_notifier(C, NC_GPENCIL | ND_DATA | NA_EDITED, NULL);

	return OPERATOR_FINISHED;
}

void GPENCIL_OT_stroke_apply_thickness(wmOperatorType *ot)
{
	/* identifiers */
	ot->name = "Apply Stroke Thickness";
	ot->idname = "GPENCIL_OT_stroke_apply_thickness";
	ot->description = "Apply the thickness change of the layer to its strokes";

	/* api callbacks */
	ot->exec = gp_stroke_apply_thickness_exec;
	ot->poll = gp_active_layer_poll;
}

/* ******************* Close Strokes ************************** */

enum {
	GP_STROKE_CYCLIC_CLOSE = 1,
	GP_STROKE_CYCLIC_OPEN = 2,
	GP_STROKE_CYCLIC_TOGGLE = 3
};

static int gp_stroke_cyclical_set_exec(bContext *C, wmOperator *op)
{
	bGPdata *gpd = ED_gpencil_data_get_active(C);
	const int type = RNA_enum_get(op->ptr, "type");
	
	/* sanity checks */
	if (ELEM(NULL, gpd))
		return OPERATOR_CANCELLED;
	
	/* loop all selected strokes */
	CTX_DATA_BEGIN(C, bGPDlayer *, gpl, editable_gpencil_layers)
	{
		if (gpl->actframe == NULL)
			continue;
			
		for (bGPDstroke *gps = gpl->actframe->strokes.last; gps; gps = gps->prev) {
			bGPDpalettecolor *palcolor = gps->palcolor;
			
			/* skip strokes that are not selected or invalid for current view */
			if (((gps->flag & GP_STROKE_SELECT) == 0) || ED_gpencil_stroke_can_use(C, gps) == false)
				continue;
			/* skip hidden or locked colors */
			if (!palcolor || (palcolor->flag & PC_COLOR_HIDE) || (palcolor->flag & PC_COLOR_LOCKED))
				continue;
			
			switch (type) {
				case GP_STROKE_CYCLIC_CLOSE:
					/* Close all (enable) */
					gps->flag |= GP_STROKE_CYCLIC;
					break;
				case GP_STROKE_CYCLIC_OPEN:
					/* Open all (disable) */
					gps->flag &= ~GP_STROKE_CYCLIC;
					break;
				case GP_STROKE_CYCLIC_TOGGLE:
					/* Just toggle flag... */
					gps->flag ^= GP_STROKE_CYCLIC;
					break;
				default:
					BLI_assert(0);
					break;
			}
		}
	}
	CTX_DATA_END;
	
	/* notifiers */
	WM_event_add_notifier(C, NC_GPENCIL | ND_DATA | NA_EDITED, NULL);
	
	return OPERATOR_FINISHED;
}

/**
 * Similar to #CURVE_OT_cyclic_toggle or #MASK_OT_cyclic_toggle, but with
 * option to force opened/closed strokes instead of just toggle behavior.
 */
void GPENCIL_OT_stroke_cyclical_set(wmOperatorType *ot)
{
	static EnumPropertyItem cyclic_type[] = {
		{GP_STROKE_CYCLIC_CLOSE, "CLOSE", 0, "Close all", ""},
		{GP_STROKE_CYCLIC_OPEN, "OPEN", 0, "Open all", ""},
		{GP_STROKE_CYCLIC_TOGGLE, "TOGGLE", 0, "Toggle", ""},
		{0, NULL, 0, NULL, NULL}
	};
	
	/* identifiers */
	ot->name = "Set Cyclical State";
	ot->idname = "GPENCIL_OT_stroke_cyclical_set";
	ot->description = "Close or open the selected stroke adding an edge from last to first point";
	
	/* api callbacks */
	ot->exec = gp_stroke_cyclical_set_exec;
	ot->poll = gp_active_layer_poll;
	
	/* flags */
	ot->flag = OPTYPE_REGISTER | OPTYPE_UNDO;
	
	/* properties */
	ot->prop = RNA_def_enum(ot->srna, "type", cyclic_type, GP_STROKE_CYCLIC_TOGGLE, "Type", "");
}

/* ******************* Stroke join ************************** */

/* Helper: flip stroke */
static void gpencil_flip_stroke(bGPDstroke *gps)
{
	int end = gps->totpoints - 1;
	
	for (int i = 0; i < gps->totpoints / 2; i++) {
		bGPDspoint *point, *point2;
		bGPDspoint pt;
	
		/* save first point */
		point = &gps->points[i];
		pt.x = point->x;
		pt.y = point->y;
		pt.z = point->z;
		pt.flag = point->flag;
		pt.pressure = point->pressure;
		pt.strength = point->strength;
		pt.time = point->time;
		
		/* replace first point with last point */
		point2 = &gps->points[end];
		point->x = point2->x;
		point->y = point2->y;
		point->z = point2->z;
		point->flag = point2->flag;
		point->pressure = point2->pressure;
		point->strength = point2->strength;
		point->time = point2->time;
		
		/* replace last point with first saved before */
		point = &gps->points[end];
		point->x = pt.x;
		point->y = pt.y;
		point->z = pt.z;
		point->flag = pt.flag;
		point->pressure = pt.pressure;
		point->strength = pt.strength;
		point->time = pt.time;
		
		end--;
	}
}

/* Helper: copy point between strokes */
static void gpencil_stroke_copy_point(bGPDstroke *gps, bGPDspoint *point, float delta[3],
                                      float pressure, float strength, float deltatime)
{
	bGPDspoint *newpoint;
	
	gps->points = MEM_reallocN(gps->points, sizeof(bGPDspoint) * (gps->totpoints + 1));
	gps->totpoints++;
	
	newpoint = &gps->points[gps->totpoints - 1];
	newpoint->x = point->x * delta[0];
	newpoint->y = point->y * delta[1];
	newpoint->z = point->z * delta[2];
	newpoint->flag = point->flag;
	newpoint->pressure = pressure;
	newpoint->strength = strength;
	newpoint->time = point->time + deltatime;
}

/* Helper: join two strokes using the shortest distance (reorder stroke if necessary ) */
static void gpencil_stroke_join_strokes(bGPDstroke *gps_a, bGPDstroke *gps_b, const bool leave_gaps)
{
	bGPDspoint point;
	bGPDspoint *pt;
	int i;
	float delta[3] = {1.0f, 1.0f, 1.0f};
	float deltatime = 0.0f;
	
	/* sanity checks */
	if (ELEM(NULL, gps_a, gps_b))
		return;
	
	if ((gps_a->totpoints == 0) || (gps_b->totpoints == 0))
		return;
	
	/* define start and end points of each stroke */
	float sa[3], sb[3], ea[3], eb[3];
	pt = &gps_a->points[0];
	copy_v3_v3(sa, &pt->x);
	
	pt = &gps_a->points[gps_a->totpoints - 1];
	copy_v3_v3(ea, &pt->x);
	
	pt = &gps_b->points[0];
	copy_v3_v3(sb, &pt->x);
	
	pt = &gps_b->points[gps_b->totpoints - 1];
	copy_v3_v3(eb, &pt->x);
	
	/* review if need flip stroke B */
	float ea_sb = len_squared_v3v3(ea, sb);
	float ea_eb = len_squared_v3v3(ea, eb);
	/* flip if distance to end point is shorter */
	if (ea_eb < ea_sb) {
		gpencil_flip_stroke(gps_b);
	}
	
	/* don't visibly link the first and last points? */
	if (leave_gaps) {
		/* 1st: add one tail point to start invisible area */
		point = gps_a->points[gps_a->totpoints - 1];
		deltatime = point.time;
		gpencil_stroke_copy_point(gps_a, &point, delta, 0.0f, 0.0f, 0.0f);
		
		/* 2nd: add one head point to finish invisible area */
		point = gps_b->points[0];
		gpencil_stroke_copy_point(gps_a, &point, delta, 0.0f, 0.0f, deltatime);
	}
	
	/* 3rd: add all points */
	for (i = 0, pt = gps_b->points; i < gps_b->totpoints && pt; i++, pt++) {
		/* check if still room in buffer */
		if (gps_a->totpoints <= GP_STROKE_BUFFER_MAX - 2) {
			gpencil_stroke_copy_point(gps_a, pt, delta, pt->pressure, pt->strength, deltatime);
		}
	}
}

static int gp_stroke_join_exec(bContext *C, wmOperator *op)
{
	bGPdata *gpd = ED_gpencil_data_get_active(C);
	bGPDlayer *activegpl = BKE_gpencil_layer_getactive(gpd);
	bGPDstroke *gps, *gpsn;
	bGPDpalette *palette = BKE_gpencil_palette_getactive(gpd);
	bGPDpalettecolor *palcolor = BKE_gpencil_palettecolor_getactive(palette);
	
	bGPDframe *gpf_a = NULL;
	bGPDstroke *stroke_a = NULL;
	bGPDstroke *stroke_b = NULL;
	bGPDstroke *new_stroke = NULL;
	
	const int type = RNA_enum_get(op->ptr, "type");
	const bool leave_gaps = RNA_boolean_get(op->ptr, "leave_gaps");
	
	/* sanity checks */
	if (ELEM(NULL, gpd))
		return OPERATOR_CANCELLED;
	
	if (activegpl->flag & GP_LAYER_LOCKED)
		return OPERATOR_CANCELLED;
	
	BLI_assert(ELEM(type, GP_STROKE_JOIN, GP_STROKE_JOINCOPY));
	
	
	/* read all selected strokes */
	bool first = false;
	CTX_DATA_BEGIN(C, bGPDlayer *, gpl, editable_gpencil_layers)
	{
		bGPDframe *gpf = gpl->actframe;
		if (gpf == NULL)
			continue;
		
		for (gps = gpf->strokes.first; gps; gps = gpsn) {
			gpsn = gps->next;
			if (gps->flag & GP_STROKE_SELECT) {
				/* skip strokes that are invalid for current view */
				if (ED_gpencil_stroke_can_use(C, gps) == false) {
					continue;
				}
				/* check if the color is editable */
				if (ED_gpencil_stroke_color_use(gpl, gps) == false) {
					continue;
				}
				
				/* to join strokes, cyclic must be disabled */
				gps->flag &= ~GP_STROKE_CYCLIC;
				
				/* saves first frame and stroke */
				if (!first) {
					first = true;
					gpf_a = gpf;
					stroke_a = gps;
				}
				else {
					stroke_b = gps;
					
					/* create a new stroke if was not created before (only created if something to join) */
					if (new_stroke == NULL) {
						new_stroke = MEM_dupallocN(stroke_a);
						new_stroke->points = MEM_dupallocN(stroke_a->points);
						new_stroke->triangles = NULL;
						new_stroke->tot_triangles = 0;
						new_stroke->flag |= GP_STROKE_RECALC_CACHES;
						
						/* if new, set current color */
						if (type == GP_STROKE_JOINCOPY) {
							new_stroke->palcolor = palcolor;
							BLI_strncpy(new_stroke->colorname, palcolor->info, sizeof(new_stroke->colorname));
							new_stroke->flag |= GP_STROKE_RECALC_COLOR;
						}
					}
					
					/* join new_stroke and stroke B. New stroke will contain all the previous data */
					gpencil_stroke_join_strokes(new_stroke, stroke_b, leave_gaps);
					
					/* if join only, delete old strokes */
					if (type == GP_STROKE_JOIN) {
						if (stroke_a) {
							BLI_insertlinkbefore(&gpf_a->strokes, stroke_a, new_stroke);
							BLI_remlink(&gpf->strokes, stroke_a);
							BKE_gpencil_free_stroke(stroke_a);
							stroke_a = NULL;
						}
						if (stroke_b) {
							BLI_remlink(&gpf->strokes, stroke_b);
							BKE_gpencil_free_stroke(stroke_b);
							stroke_b = NULL;
						}
					}
				}
			}
		}
	}
	CTX_DATA_END;
	
	/* add new stroke if was not added before */
	if (type == GP_STROKE_JOINCOPY) {
		if (new_stroke) {
			/* Add a new frame if needed */
			if (activegpl->actframe == NULL)
				activegpl->actframe = BKE_gpencil_frame_addnew(activegpl, gpf_a->framenum);
			
			BLI_addtail(&activegpl->actframe->strokes, new_stroke);
		}
	}
	
	/* notifiers */
	WM_event_add_notifier(C, NC_GPENCIL | ND_DATA | NA_EDITED, NULL);
	
	return OPERATOR_FINISHED;
}

void GPENCIL_OT_stroke_join(wmOperatorType *ot)
{
	static EnumPropertyItem join_type[] = {
		{GP_STROKE_JOIN, "JOIN", 0, "Join", ""},
		{GP_STROKE_JOINCOPY, "JOINCOPY", 0, "Join and Copy", ""},
		{0, NULL, 0, NULL, NULL}
	};
	
	/* identifiers */
	ot->name = "Join Strokes";
	ot->idname = "GPENCIL_OT_stroke_join";
	ot->description = "Join selected strokes (optionally as new stroke)";
	
	/* api callbacks */
	ot->exec = gp_stroke_join_exec;
	ot->poll = gp_active_layer_poll;
	
	/* flags */
	ot->flag = OPTYPE_REGISTER | OPTYPE_UNDO;
	
	/* properties */
	ot->prop = RNA_def_enum(ot->srna, "type", join_type, GP_STROKE_JOIN, "Type", "");
	RNA_def_boolean(ot->srna, "leave_gaps", false, "Leave Gaps", "Leave gaps between joined strokes instead of linking them");
}

/* ******************* Stroke flip ************************** */

static int gp_stroke_flip_exec(bContext *C, wmOperator *UNUSED(op))
{
	bGPdata *gpd = ED_gpencil_data_get_active(C);

	/* sanity checks */
	if (ELEM(NULL, gpd))
		return OPERATOR_CANCELLED;

	/* read all selected strokes */
	CTX_DATA_BEGIN(C, bGPDlayer *, gpl, editable_gpencil_layers)
	{
		bGPDframe *gpf = gpl->actframe;
		if (gpf == NULL)
			continue;
			
		for (bGPDstroke *gps = gpf->strokes.first; gps; gps = gps->next) {
			if (gps->flag & GP_STROKE_SELECT) {
				/* skip strokes that are invalid for current view */
				if (ED_gpencil_stroke_can_use(C, gps) == false) {
					continue;
				}
				/* check if the color is editable */
				if (ED_gpencil_stroke_color_use(gpl, gps) == false) {
					continue;
				}
				
				/* flip stroke */
				gpencil_flip_stroke(gps);
			}
		}
	}
	CTX_DATA_END;
	
	/* notifiers */
	WM_event_add_notifier(C, NC_GPENCIL | ND_DATA | NA_EDITED, NULL);
	
	return OPERATOR_FINISHED;
}

void GPENCIL_OT_stroke_flip(wmOperatorType *ot)
{
	/* identifiers */
	ot->name = "Flip Stroke";
	ot->idname = "GPENCIL_OT_stroke_flip";
	ot->description = "Change direction of the points of the selected strokes";
	
	/* api callbacks */
	ot->exec = gp_stroke_flip_exec;
	ot->poll = gp_active_layer_poll;
	
	/* flags */
	ot->flag = OPTYPE_REGISTER | OPTYPE_UNDO;
}

/* ***************** Reproject Strokes ********************** */

typedef enum eGP_ReprojectModes {
	/* On same plane, parallel to viewplane */
	GP_REPROJECT_PLANAR = 0,
	/* Reprojected on to the scene geometry */
	GP_REPROJECT_SURFACE,
} eGP_ReprojectModes;

static int gp_strokes_reproject_poll(bContext *C)
{
	/* 2 Requirements:
	 *  - 1) Editable GP data
	 *  - 2) 3D View only (2D editors don't have projection issues)
	 */
	return (gp_stroke_edit_poll(C) && ED_operator_view3d_active(C));
}

static int gp_strokes_reproject_exec(bContext *C, wmOperator *op)
{
	Scene *scene = CTX_data_scene(C);
	GP_SpaceConversion gsc = {NULL};
	eGP_ReprojectModes mode = RNA_boolean_get(op->ptr, "type");
	
	/* init space conversion stuff */
	gp_point_conversion_init(C, &gsc);
	
	/* init autodist for geometry projection */
	if (mode == GP_REPROJECT_SURFACE) {
		view3d_region_operator_needs_opengl(CTX_wm_window(C), gsc.ar);
		ED_view3d_autodist_init(scene, gsc.ar, CTX_wm_view3d(C), 0);
	}
	
	// TODO: For deforming geometry workflow, create new frames?
	
	/* Go through each editable + selected stroke, adjusting each of its points one by one... */
	GP_EDITABLE_STROKES_BEGIN(C, gpl, gps)
	{
		if (gps->flag & GP_STROKE_SELECT) {
			bGPDspoint *pt;
			int i;
			float inverse_diff_mat[4][4];
			
			/* Compute inverse matrix for unapplying parenting once instead of doing per-point */
			/* TODO: add this bit to the iteration macro? */
			if (gpl->parent) {
				invert_m4_m4(inverse_diff_mat, diff_mat);
			}
			
			/* Adjust each point */
			for (i = 0, pt = gps->points; i < gps->totpoints; i++, pt++) {
				float xy[2];
				
				/* 3D to Screenspace */
				/* Note: We can't use gp_point_to_xy() here because that uses ints for the screenspace
				 *       coordinates, resulting in lost precision, which in turn causes stairstepping
				 *       artifacts in the final points.
				 */
				if (gpl->parent == NULL) {
					gp_point_to_xy_fl(&gsc, gps, pt, &xy[0], &xy[1]);
				}
				else {
					bGPDspoint pt2;
					gp_point_to_parent_space(pt, diff_mat, &pt2);
					gp_point_to_xy_fl(&gsc, gps, &pt2, &xy[0], &xy[1]);
				}
				
				/* Project screenspace back to 3D space (from current perspective)
				 * so that all points have been treated the same way
				 */
				if (mode == GP_REPROJECT_PLANAR) {
					/* Planar - All on same plane parallel to the viewplane */
					gp_point_xy_to_3d(&gsc, scene, xy, &pt->x);
				}
				else {
					/* Geometry - Snap to surfaces of visible geometry */
					/* XXX: There will be precision loss (possible stairstep artifacts) from this conversion to satisfy the API's */
					const int screen_co[2] = {(int)xy[0], (int)xy[1]};
					
					int depth_margin = 0; // XXX: 4 for strokes, 0 for normal
					float depth;
					
					/* XXX: The proper procedure computes the depths into an array, to have smooth transitions when all else fails... */
					if (ED_view3d_autodist_depth(gsc.ar, screen_co, depth_margin, &depth)) {
						ED_view3d_autodist_simple(gsc.ar, screen_co, &pt->x, 0, &depth);
					}
					else {
						/* Default to planar */
						gp_point_xy_to_3d(&gsc, scene, xy, &pt->x);
					}
				}
				
				/* Unapply parent corrections */
				if (gpl->parent) {
					mul_m4_v3(inverse_diff_mat, &pt->x);
				}
			}
		}
	}
	GP_EDITABLE_STROKES_END;
	
	WM_event_add_notifier(C, NC_GPENCIL | ND_DATA | NA_EDITED, NULL);
	return OPERATOR_FINISHED;
}

void GPENCIL_OT_reproject(wmOperatorType *ot)
{
	static EnumPropertyItem reproject_type[] = {
		{GP_REPROJECT_PLANAR, "PLANAR", 0, "Planar", 
		 "Reproject the strokes to end up on the same plane, as if drawn from the current viewpoint "
		 "using 'Cursor' Stroke Placement"},
		{GP_REPROJECT_SURFACE, "SURFACE", 0, "Surface",
		 "Reproject the strokes on to the scene geometry, as if drawn using 'Surface' placement"},
		{0, NULL, 0, NULL, NULL}
	};
	
	/* identifiers */
	ot->name = "Reproject Strokes";
	ot->idname = "GPENCIL_OT_reproject";
	ot->description = "Reproject the selected strokes from the current viewpoint as if they had been newly drawn "
	                  "(e.g. to fix problems from accidental 3D cursor movement or accidental viewport changes, "
	                  "or for matching deforming geometry)";
	
	/* callbacks */
	ot->invoke = WM_menu_invoke;
	ot->exec = gp_strokes_reproject_exec;
	ot->poll = gp_strokes_reproject_poll;
	
	/* flags */
	ot->flag = OPTYPE_REGISTER | OPTYPE_UNDO;
	
	/* properties */
	ot->prop = RNA_def_enum(ot->srna, "type", reproject_type, GP_REPROJECT_PLANAR, "Projection Type", "");
}

/* ******************* Stroke subdivide ************************** */

/* helper: Count how many points need to be inserted */
static int gp_count_subdivision_cuts(bGPDstroke *gps)
{
	bGPDspoint *pt;
	int i;
	int totnewpoints = 0;
	for (i = 0, pt = gps->points; i < gps->totpoints && pt; i++, pt++) {
		if (pt->flag & GP_SPOINT_SELECT) {
			if (i + 1 < gps->totpoints){
				if (gps->points[i + 1].flag & GP_SPOINT_SELECT) {
					++totnewpoints;
				};
			}
		}
	}

	return totnewpoints;
}
static int gp_stroke_subdivide_exec(bContext *C, wmOperator *op)
{
	bGPdata *gpd = ED_gpencil_data_get_active(C);
	bGPDspoint *temp_points;
	const int cuts = RNA_int_get(op->ptr, "number_cuts");

	int totnewpoints, oldtotpoints;
	int i2;

	/* sanity checks */
	if (ELEM(NULL, gpd))
		return OPERATOR_CANCELLED;

	/* Go through each editable + selected stroke */
	GP_EDITABLE_STROKES_BEGIN(C, gpl, gps)
	{
		if (gps->flag & GP_STROKE_SELECT) {
			/* loop as many times as cuts */
			for (int s = 0; s < cuts; s++) {
				totnewpoints = gp_count_subdivision_cuts(gps);
				if (totnewpoints == 0) {
					continue;
				}
				/* duplicate points in a temp area */
				temp_points = MEM_dupallocN(gps->points);
				oldtotpoints = gps->totpoints;

				/* resize the points arrys */
				gps->totpoints += totnewpoints;
				gps->points = MEM_recallocN(gps->points, sizeof(*gps->points) * gps->totpoints);
				gps->flag |= GP_STROKE_RECALC_CACHES;

				/* loop and interpolate */
				i2 = 0;
				for (int i = 0; i < oldtotpoints; i++) {
					bGPDspoint *pt = &temp_points[i];
					bGPDspoint *pt_final = &gps->points[i2];

					/* copy current point */
					copy_v3_v3(&pt_final->x, &pt->x);
					pt_final->pressure = pt->pressure;
					pt_final->strength = pt->strength;
					pt_final->time = pt->time;
					pt_final->flag = pt->flag;
					++i2;

					/* if next point is selected add a half way point */
					if (pt->flag & GP_SPOINT_SELECT) {
						if (i + 1 < oldtotpoints){
							if (temp_points[i + 1].flag & GP_SPOINT_SELECT) {
								pt_final = &gps->points[i2];
								/* Interpolate all values */
								bGPDspoint *next = &temp_points[i + 1];
								interp_v3_v3v3(&pt_final->x, &pt->x, &next->x, 0.5f);
								pt_final->pressure = interpf(pt->pressure, next->pressure, 0.5f);
								pt_final->strength = interpf(pt->strength, next->strength, 0.5f);
								CLAMP(pt_final->strength, GPENCIL_STRENGTH_MIN, 1.0f);
								pt_final->time = interpf(pt->time, next->time, 0.5f);
								pt_final->flag |= GP_SPOINT_SELECT;
								++i2;
							};
						}
					}
				}
				/* free temp memory */
				MEM_freeN(temp_points);
			}
		}
	}
	GP_EDITABLE_STROKES_END;

	/* notifiers */
	WM_event_add_notifier(C, NC_GPENCIL | ND_DATA | NA_EDITED, NULL);

	return OPERATOR_FINISHED;
}

void GPENCIL_OT_stroke_subdivide(wmOperatorType *ot)
{
	PropertyRNA *prop;

	/* identifiers */
	ot->name = "Subdivide Stroke";
	ot->idname = "GPENCIL_OT_stroke_subdivide";
	ot->description = "Subdivide between continuous selected points of the stroke adding a point half way between them";

	/* api callbacks */
	ot->exec = gp_stroke_subdivide_exec;
	ot->poll = gp_active_layer_poll;

	/* flags */
	ot->flag = OPTYPE_REGISTER | OPTYPE_UNDO | OPTYPE_BLOCKING;

	/* properties */
	prop = RNA_def_int(ot->srna, "number_cuts", 1, 1, 10, "Number of Cuts", "", 1, 5);
	/* avoid re-using last var because it can cause _very_ high value and annoy users */
	RNA_def_property_flag(prop, PROP_SKIP_SAVE);

}<|MERGE_RESOLUTION|>--- conflicted
+++ resolved
@@ -313,7 +313,7 @@
 	/* identifiers */
 	ot->name = "Duplicate Strokes";
 	ot->idname = "GPENCIL_OT_duplicate";
-	ot->description = "Duplicate Strokes\nDuplicate the selected Grease Pencil strokes";
+	ot->description = "Duplicate the selected Grease Pencil strokes";
 	
 	/* callbacks */
 	ot->exec = gp_duplicate_exec;
@@ -423,7 +423,7 @@
 	/* identifiers */
 	ot->name = "Copy Strokes";
 	ot->idname = "GPENCIL_OT_copy";
-	ot->description = "Copy Strokes\nCopy selected Grease Pencil points and strokes";
+	ot->description = "Copy selected Grease Pencil points and strokes";
 	
 	/* callbacks */
 	ot->exec = gp_strokes_copy_exec;
@@ -565,11 +565,7 @@
 	/* identifiers */
 	ot->name = "Paste Strokes";
 	ot->idname = "GPENCIL_OT_paste";
-<<<<<<< HEAD
-	ot->description = "Paste Strokes\nPaste previously copied strokes into active layer";
-=======
 	ot->description = "Paste previously copied strokes or copy and merge in active layer";
->>>>>>> ecd36afb
 	
 	/* callbacks */
 	ot->exec = gp_strokes_paste_exec;
@@ -803,11 +799,7 @@
 	/* identifiers */
 	ot->name = "Delete Active Frame";
 	ot->idname = "GPENCIL_OT_active_frame_delete";
-<<<<<<< HEAD
-	ot->description = "Delete Active Frame\nDelete the active frame for the active Grease Pencil datablock";
-=======
 	ot->description = "Delete the active frame for the active Grease Pencil Layer";
->>>>>>> ecd36afb
 	
 	ot->flag = OPTYPE_REGISTER | OPTYPE_UNDO;
 	
@@ -1226,7 +1218,7 @@
 	/* identifiers */
 	ot->name = "Delete";
 	ot->idname = "GPENCIL_OT_delete";
-	ot->description = "Delete...\nDelete selected Grease Pencil strokes, vertices, or frames";
+	ot->description = "Delete selected Grease Pencil strokes, vertices, or frames";
 	
 	/* callbacks */
 	ot->invoke = WM_menu_invoke;
@@ -1250,7 +1242,7 @@
 	/* identifiers */
 	ot->name = "Dissolve";
 	ot->idname = "GPENCIL_OT_dissolve";
-	ot->description = "Dissolve\nDelete selected points without splitting strokes";
+	ot->description = "Delete selected points without splitting strokes";
 
 	/* callbacks */
 	ot->exec = gp_dissolve_exec;
