--- conflicted
+++ resolved
@@ -744,17 +744,10 @@
 
 void GPENCIL_OT_duplicate(wmOperatorType *ot)
 {
-<<<<<<< HEAD
-	/* identifiers */
-	ot->name = "Duplicate Strokes";
-	ot->idname = "GPENCIL_OT_duplicate";
-	ot->description = "Duplicate Strokes\nDuplicate the selected Grease Pencil strokes";
-=======
   /* identifiers */
   ot->name = "Duplicate Strokes";
   ot->idname = "GPENCIL_OT_duplicate";
-  ot->description = "Duplicate the selected Grease Pencil strokes";
->>>>>>> d301d80d
+  ot->description = "Duplicate Strokes\nDuplicate the selected Grease Pencil strokes";
 
   /* callbacks */
   ot->exec = gp_duplicate_exec;
@@ -1199,17 +1192,10 @@
 
 void GPENCIL_OT_copy(wmOperatorType *ot)
 {
-<<<<<<< HEAD
-	/* identifiers */
-	ot->name = "Copy Strokes";
-	ot->idname = "GPENCIL_OT_copy";
-	ot->description = "Copy Strokes\nCopy selected Grease Pencil points and strokes";
-=======
   /* identifiers */
   ot->name = "Copy Strokes";
   ot->idname = "GPENCIL_OT_copy";
-  ot->description = "Copy selected Grease Pencil points and strokes";
->>>>>>> d301d80d
+  ot->description = "Copy Strokes\nCopy selected Grease Pencil points and strokes";
 
   /* callbacks */
   ot->exec = gp_strokes_copy_exec;
@@ -1369,28 +1355,6 @@
 
 void GPENCIL_OT_paste(wmOperatorType *ot)
 {
-<<<<<<< HEAD
-	static const EnumPropertyItem copy_type[] = {
-		{GP_COPY_ONLY, "COPY", 0, "Copy", ""},
-		{GP_COPY_MERGE, "MERGE", 0, "Merge", ""},
-		{0, NULL, 0, NULL, NULL},
-	};
-
-	/* identifiers */
-	ot->name = "Paste Strokes";
-	ot->idname = "GPENCIL_OT_paste";
-	ot->description = "Paste Strokes\nPaste previously copied strokes or copy and merge in active layer";
-
-	/* callbacks */
-	ot->exec = gp_strokes_paste_exec;
-	ot->poll = gp_strokes_paste_poll;
-
-	/* flags */
-	ot->flag = OPTYPE_REGISTER | OPTYPE_UNDO | OPTYPE_USE_EVAL_DATA;
-
-	/* properties */
-	ot->prop = RNA_def_enum(ot->srna, "type", copy_type, 0, "Type", "");
-=======
   static const EnumPropertyItem copy_type[] = {
       {GP_COPY_ONLY, "COPY", 0, "Copy", ""},
       {GP_COPY_MERGE, "MERGE", 0, "Merge", ""},
@@ -1400,7 +1364,8 @@
   /* identifiers */
   ot->name = "Paste Strokes";
   ot->idname = "GPENCIL_OT_paste";
-  ot->description = "Paste previously copied strokes or copy and merge in active layer";
+  ot->description =
+      "Paste Strokes\nPaste previously copied strokes or copy and merge in active layer";
 
   /* callbacks */
   ot->exec = gp_strokes_paste_exec;
@@ -1411,7 +1376,6 @@
 
   /* properties */
   ot->prop = RNA_def_enum(ot->srna, "type", copy_type, 0, "Type", "");
->>>>>>> d301d80d
 }
 
 /* ******************* Move To Layer ****************************** */
@@ -1613,21 +1577,6 @@
 
 void GPENCIL_OT_blank_frame_add(wmOperatorType *ot)
 {
-<<<<<<< HEAD
-	/* identifiers */
-	ot->name = "Insert Blank Frame";
-	ot->idname = "GPENCIL_OT_blank_frame_add";
-	ot->description = "Insert a blank frame on the current frame "
-		"(all subsequently existing frames, if any, are shifted right by one frame)";
-
-	/* callbacks */
-	ot->exec = gp_blank_frame_add_exec;
-	ot->poll = gp_add_poll;
-
-	/* properties */
-	ot->flag = OPTYPE_REGISTER | OPTYPE_UNDO;
-	RNA_def_boolean(ot->srna, "all_layers", false, "All Layers", "All Layers\nCreate blank frame in all layers, not only active");
-=======
   /* identifiers */
   ot->name = "Insert Blank Frame";
   ot->idname = "GPENCIL_OT_blank_frame_add";
@@ -1645,8 +1594,7 @@
                   "all_layers",
                   false,
                   "All Layers",
-                  "Create blank frame in all layers, not only active");
->>>>>>> d301d80d
+                  "All Layers\nCreate blank frame in all layers, not only active");
 }
 
 /* ******************* Delete Active Frame ************************ */
@@ -1693,17 +1641,11 @@
 
 void GPENCIL_OT_active_frame_delete(wmOperatorType *ot)
 {
-<<<<<<< HEAD
-	/* identifiers */
-	ot->name = "Delete Active Frame";
-	ot->idname = "GPENCIL_OT_active_frame_delete";
-	ot->description = "Delete Active Frame\nDelete the active frame for the active Grease Pencil Layer";
-=======
   /* identifiers */
   ot->name = "Delete Active Frame";
   ot->idname = "GPENCIL_OT_active_frame_delete";
-  ot->description = "Delete the active frame for the active Grease Pencil Layer";
->>>>>>> d301d80d
+  ot->description =
+      "Delete Active Frame\nDelete the active frame for the active Grease Pencil Layer";
 
   ot->flag = OPTYPE_REGISTER | OPTYPE_UNDO;
 
@@ -1761,17 +1703,11 @@
 
 void GPENCIL_OT_active_frames_delete_all(wmOperatorType *ot)
 {
-<<<<<<< HEAD
-	/* identifiers */
-	ot->name = "Delete All Active Frames";
-	ot->idname = "GPENCIL_OT_active_frames_delete_all";
-	ot->description = "Delete all active Frames\nDelete the active frame(s) of all editable Grease Pencil layers";
-=======
   /* identifiers */
   ot->name = "Delete All Active Frames";
   ot->idname = "GPENCIL_OT_active_frames_delete_all";
-  ot->description = "Delete the active frame(s) of all editable Grease Pencil layers";
->>>>>>> d301d80d
+  ot->description =
+      "Delete all active Frames\nDelete the active frame(s) of all editable Grease Pencil layers";
 
   ot->flag = OPTYPE_REGISTER | OPTYPE_UNDO;
 
@@ -2448,45 +2384,21 @@
 
 void GPENCIL_OT_delete(wmOperatorType *ot)
 {
-<<<<<<< HEAD
-	static const EnumPropertyItem prop_gpencil_delete_types[] = {
-		{GP_DELETEOP_POINTS, "POINTS", ICON_DELETE, "Points", "Delete selected points and split strokes into segments"},
-		{GP_DELETEOP_STROKES, "STROKES", ICON_DELETE, "Strokes", "Delete selected strokes"},
-		{GP_DELETEOP_FRAME, "FRAME", ICON_DELETE, "Frame", "Delete active frame"},
-		{0, NULL, 0, NULL, NULL},
-	};
-
-	/* identifiers */
-	ot->name = "Delete";
-	ot->idname = "GPENCIL_OT_delete";
-	ot->description = "Delete\nDelete selected Grease Pencil strokes, vertices, or frames";
-
-	/* callbacks */
-	ot->invoke = WM_menu_invoke;
-	ot->exec = gp_delete_exec;
-	ot->poll = gp_stroke_edit_poll;
-
-	/* flags */
-	ot->flag = OPTYPE_UNDO | OPTYPE_REGISTER;
-
-	/* props */
-	ot->prop = RNA_def_enum(ot->srna, "type", prop_gpencil_delete_types, 0, "Type", "Method used for deleting Grease Pencil data");
-=======
   static const EnumPropertyItem prop_gpencil_delete_types[] = {
       {GP_DELETEOP_POINTS,
        "POINTS",
-       0,
+       ICON_DELETE,
        "Points",
        "Delete selected points and split strokes into segments"},
-      {GP_DELETEOP_STROKES, "STROKES", 0, "Strokes", "Delete selected strokes"},
-      {GP_DELETEOP_FRAME, "FRAME", 0, "Frame", "Delete active frame"},
+      {GP_DELETEOP_STROKES, "STROKES", ICON_DELETE, "Strokes", "Delete selected strokes"},
+      {GP_DELETEOP_FRAME, "FRAME", ICON_DELETE, "Frame", "Delete active frame"},
       {0, NULL, 0, NULL, NULL},
   };
 
   /* identifiers */
   ot->name = "Delete";
   ot->idname = "GPENCIL_OT_delete";
-  ot->description = "Delete selected Grease Pencil strokes, vertices, or frames";
+  ot->description = "Delete\nDelete selected Grease Pencil strokes, vertices, or frames";
 
   /* callbacks */
   ot->invoke = WM_menu_invoke;
@@ -2503,7 +2415,6 @@
                           0,
                           "Type",
                           "Method used for deleting Grease Pencil data");
->>>>>>> d301d80d
 }
 
 static int gp_dissolve_exec(bContext *C, wmOperator *op)
@@ -2515,46 +2426,25 @@
 
 void GPENCIL_OT_dissolve(wmOperatorType *ot)
 {
-<<<<<<< HEAD
-	static EnumPropertyItem prop_gpencil_dissolve_types[] = {
-		{GP_DISSOLVE_POINTS, "POINTS", ICON_DISSOLVE_VERTS, "Dissolve", "Dissolve selected points"},
-		{GP_DISSOLVE_BETWEEN, "BETWEEN", ICON_DISSOLVE_BETWEEN, "Dissolve Between", "Dissolve points between selected points"},
-		{GP_DISSOLVE_UNSELECT, "UNSELECT", ICON_DISSOLVE_UNSELECTED, "Dissolve Unselect", "Dissolve all unselected points"},
-		{0, NULL, 0, NULL, NULL},
-	};
-
-	/* identifiers */
-	ot->name = "Dissolve";
-	ot->idname = "GPENCIL_OT_dissolve";
-	ot->description = "Dissolve\nDelete selected points without splitting strokes";
-
-	/* callbacks */
-	ot->invoke = WM_menu_invoke;
-	ot->exec = gp_dissolve_exec;
-	ot->poll = gp_stroke_edit_poll;
-
-	/* flags */
-	ot->flag = OPTYPE_UNDO | OPTYPE_REGISTER;
-
-	/* props */
-	ot->prop = RNA_def_enum(ot->srna, "type", prop_gpencil_dissolve_types, 0,
-	                        "Type", "Method used for dissolving Stroke points");
-=======
   static EnumPropertyItem prop_gpencil_dissolve_types[] = {
-      {GP_DISSOLVE_POINTS, "POINTS", 0, "Dissolve", "Dissolve selected points"},
+      {GP_DISSOLVE_POINTS, "POINTS", ICON_DISSOLVE_VERTS, "Dissolve", "Dissolve selected points"},
       {GP_DISSOLVE_BETWEEN,
        "BETWEEN",
-       0,
+       ICON_DISSOLVE_BETWEEN,
        "Dissolve Between",
        "Dissolve points between selected points"},
-      {GP_DISSOLVE_UNSELECT, "UNSELECT", 0, "Dissolve Unselect", "Dissolve all unselected points"},
+      {GP_DISSOLVE_UNSELECT,
+       "UNSELECT",
+       ICON_DISSOLVE_UNSELECTED,
+       "Dissolve Unselect",
+       "Dissolve all unselected points"},
       {0, NULL, 0, NULL, NULL},
   };
 
   /* identifiers */
   ot->name = "Dissolve";
   ot->idname = "GPENCIL_OT_dissolve";
-  ot->description = "Delete selected points without splitting strokes";
+  ot->description = "Dissolve\nDelete selected points without splitting strokes";
 
   /* callbacks */
   ot->invoke = WM_menu_invoke;
@@ -2571,7 +2461,6 @@
                           0,
                           "Type",
                           "Method used for dissolving Stroke points");
->>>>>>> d301d80d
 }
 
 /* ****************** Snapping - Strokes <-> Cursor ************************ */
