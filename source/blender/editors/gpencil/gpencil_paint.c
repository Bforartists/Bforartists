/*
 * ***** BEGIN GPL LICENSE BLOCK *****
 *
 * This program is free software; you can redistribute it and/or
 * modify it under the terms of the GNU General Public License
 * as published by the Free Software Foundation; either version 2
 * of the License, or (at your option) any later version.
 *
 * This program is distributed in the hope that it will be useful,
 * but WITHOUT ANY WARRANTY; without even the implied warranty of
 * MERCHANTABILITY or FITNESS FOR A PARTICULAR PURPOSE.  See the
 * GNU General Public License for more details.
 *
 * You should have received a copy of the GNU General Public License
 * along with this program; if not, write to the Free Software Foundation,
 * Inc., 51 Franklin Street, Fifth Floor, Boston, MA 02110-1301, USA.
 *
 * The Original Code is Copyright (C) 2008, Blender Foundation, Joshua Leung
 * This is a new part of Blender
 *
 * Contributor(s): Joshua Leung, Antonio Vazquez
 *
 * ***** END GPL LICENSE BLOCK *****
 */

 /** \file blender/editors/gpencil/gpencil_paint.c
  *  \ingroup edgpencil
  */


#include <stdio.h>
#include <stddef.h>
#include <stdlib.h>
#include <string.h>
#include <math.h>

#include "MEM_guardedalloc.h"

#include "BLI_blenlib.h"
#include "BLI_math.h"
#include "BLI_utildefines.h"
#include "BLI_rand.h"
#include "BLI_math_geom.h"

#include "BLT_translation.h"

#include "PIL_time.h"

#include "DNA_meshdata_types.h"
#include "DNA_object_types.h"
#include "DNA_scene_types.h"
#include "DNA_gpencil_types.h"
#include "DNA_material_types.h"
#include "DNA_brush_types.h"
#include "DNA_windowmanager_types.h"

#include "BKE_colortools.h"
#include "BKE_main.h"
#include "BKE_brush.h"
#include "BKE_paint.h"
#include "BKE_context.h"
#include "BKE_deform.h"
#include "BKE_global.h"
#include "BKE_gpencil.h"
#include "BKE_report.h"
#include "BKE_layer.h"
#include "BKE_material.h"
#include "BKE_screen.h"
#include "BKE_tracking.h"

#include "UI_view2d.h"

#include "ED_gpencil.h"
#include "ED_screen.h"
#include "ED_object.h"
#include "ED_view3d.h"
#include "ED_clip.h"

#include "BIF_glutil.h"

#include "GPU_immediate.h"
#include "GPU_immediate_util.h"
#include "GPU_state.h"

#include "RNA_access.h"
#include "RNA_define.h"

#include "WM_api.h"
#include "WM_types.h"

#include "DEG_depsgraph.h"
#include "DEG_depsgraph_query.h"

#include "gpencil_intern.h"

  /* ******************************************* */
  /* 'Globals' and Defines */

  /* values for tGPsdata->status */
typedef enum eGPencil_PaintStatus {
	GP_STATUS_IDLING = 0,   /* stroke isn't in progress yet */
	GP_STATUS_PAINTING,     /* a stroke is in progress */
	GP_STATUS_ERROR,        /* something wasn't correctly set up */
	GP_STATUS_DONE          /* painting done */
} eGPencil_PaintStatus;

/* Return flags for adding points to stroke buffer */
typedef enum eGP_StrokeAdd_Result {
	GP_STROKEADD_INVALID    = -2,       /* error occurred - insufficient info to do so */
	GP_STROKEADD_OVERFLOW   = -1,       /* error occurred - cannot fit any more points */
	GP_STROKEADD_NORMAL,                /* point was successfully added */
	GP_STROKEADD_FULL                   /* cannot add any more points to buffer */
} eGP_StrokeAdd_Result;

/* Runtime flags */
typedef enum eGPencil_PaintFlags {
	GP_PAINTFLAG_FIRSTRUN       = (1 << 0),    /* operator just started */
	GP_PAINTFLAG_STROKEADDED    = (1 << 1),
	GP_PAINTFLAG_V3D_ERASER_DEPTH = (1 << 2),
	GP_PAINTFLAG_SELECTMASK     = (1 << 3),
	GP_PAINTFLAG_HARD_ERASER    = (1 << 4),
	GP_PAINTFLAG_STROKE_ERASER  = (1 << 5),
} eGPencil_PaintFlags;


/* Temporary 'Stroke' Operation data
 *   "p" = op->customdata
 */
typedef struct tGPsdata {
	bContext *C;

	Main *bmain;        /* main database pointer */
	Scene *scene;       /* current scene from context */
	struct Depsgraph *depsgraph;

	Object *ob;         /* current object */
	wmWindow *win;      /* window where painting originated */
	ScrArea *sa;        /* area where painting originated */
	ARegion *ar;        /* region where painting originated */
	View2D *v2d;        /* needed for GP_STROKE_2DSPACE */
	rctf *subrect;      /* for using the camera rect within the 3d view */
	rctf subrect_data;

	GP_SpaceConversion gsc; /* settings to pass to gp_points_to_xy() */

	PointerRNA ownerPtr; /* pointer to owner of gp-datablock */
	bGPdata *gpd;       /* gp-datablock layer comes from */
	bGPDlayer *gpl;     /* layer we're working on */
	bGPDframe *gpf;     /* frame we're working on */

	char *align_flag;   /* projection-mode flags (toolsettings - eGPencil_Placement_Flags) */

	eGPencil_PaintStatus status;     /* current status of painting */
	eGPencil_PaintModes  paintmode;  /* mode for painting */
	eGPencil_PaintFlags  flags;      /* flags that can get set during runtime (eGPencil_PaintFlags) */

	short radius;       /* radius of influence for eraser */

	int mval[2];        /* current mouse-position */
	int mvalo[2];       /* previous recorded mouse-position */

	float pressure;     /* current stylus pressure */
	float opressure;    /* previous stylus pressure */

	/* These need to be doubles, as (at least under unix) they are in seconds since epoch,
	 * float (and its 7 digits precision) is definitively not enough here!
	 * double, with its 15 digits precision, ensures us millisecond precision for a few centuries at least.
	 */
	double inittime;    /* Used when converting to path */
	double curtime;     /* Used when converting to path */
	double ocurtime;    /* Used when converting to path */

	float imat[4][4];   /* inverted transformation matrix applying when converting coords from screen-space
						 * to region space */
	float mat[4][4];

	float custom_color[4]; /* custom color - hack for enforcing a particular color for track/mask editing */

	void *erasercursor; /* radial cursor data for drawing eraser */

	/* mat settings are only used for 3D view */
	Material *material;   /* current material */

	Brush *brush;    /* current drawing brush */
	Brush *eraser;   /* default eraser brush */
	short straight[2];   /* 1: line horizontal, 2: line vertical, other: not defined, second element position */
	int lock_axis;       /* lock drawing to one axis */
	bool disable_fill;   /* the stroke is no fill mode */

	RNG *rng;

	short keymodifier;   /* key used for invoking the operator */
	short shift;         /* shift modifier flag */

	float totpixlen;     /* size in pixels for uv calculation */

	ReportList *reports;
} tGPsdata;

/* ------ */

/* Macros for accessing sensitivity thresholds... */
/* minimum number of pixels mouse should move before new point created */
#define MIN_MANHATTEN_PX    (U.gp_manhattendist)
/* minimum length of new segment before new point can be added */
#define MIN_EUCLIDEAN_PX    (U.gp_euclideandist)

static void gp_update_cache(bGPdata *gpd)
{
	if (gpd) {
		DEG_id_tag_update(&gpd->id, OB_RECALC_OB | OB_RECALC_DATA);
		gpd->flag |= GP_DATA_CACHE_IS_DIRTY;
	}
}

static bool gp_stroke_added_check(tGPsdata *p)
{
	return (p->gpf && p->gpf->strokes.last && p->flags & GP_PAINTFLAG_STROKEADDED);
}

static void gp_stroke_added_enable(tGPsdata *p)
{
	BLI_assert(p->gpf->strokes.last != NULL);
	p->flags |= GP_PAINTFLAG_STROKEADDED;

	/* drawing batch cache is dirty now */
	gp_update_cache(p->gpd);
}

/* ------ */
/* Forward defines for some functions... */

static void gp_session_validatebuffer(tGPsdata *p);

/* ******************************************* */
/* Context Wrangling... */

/* check if context is suitable for drawing */
static bool gpencil_draw_poll(bContext *C)
{
	if (ED_operator_regionactive(C)) {
		ScrArea *sa = CTX_wm_area(C);
		if (!ELEM(sa->spacetype, SPACE_VIEW3D)) {
			/* check if current context can support GPencil data */
			if (ED_gpencil_data_get_pointers(C, NULL) != NULL) {
				/* check if Grease Pencil isn't already running */
				if (ED_gpencil_session_active() == 0)
					return 1;
				else
					CTX_wm_operator_poll_msg_set(C, "Grease Pencil operator is already active");
			}
			else {
				CTX_wm_operator_poll_msg_set(C, "Failed to find Grease Pencil data to draw into");
			}
			return 0;
		}
		/* 3D Viewport */
		else {
			if (ED_gpencil_session_active() == 0) {
				return 1;
			}
			else {
				return 0;
			}
		}
	}
	else {
		CTX_wm_operator_poll_msg_set(C, "Active region not set");
		return 0;
	}
}

/* check if projecting strokes into 3d-geometry in the 3D-View */
static bool gpencil_project_check(tGPsdata *p)
{
	bGPdata *gpd = p->gpd;
	return ((gpd->runtime.sbuffer_sflag & GP_STROKE_3DSPACE) && (*p->align_flag & (GP_PROJECT_DEPTH_VIEW | GP_PROJECT_DEPTH_STROKE)));
}

/* ******************************************* */
/* Calculations/Conversions */

/* Utilities --------------------------------- */

/* get the reference point for stroke-point conversions */
static void gp_get_3d_reference(tGPsdata *p, float vec[3])
{
	Object *ob = NULL;
	if (p->ownerPtr.type == &RNA_Object) {
		ob = (Object *)p->ownerPtr.data;
	}
	ED_gp_get_drawing_reference(p->scene, ob, p->gpl, *p->align_flag, vec);
}

/* Stroke Editing ---------------------------- */
/* check if the current mouse position is suitable for adding a new point */
static bool gp_stroke_filtermval(tGPsdata *p, const int mval[2], int pmval[2])
{
	Brush *brush = p->brush;
	int dx = abs(mval[0] - pmval[0]);
	int dy = abs(mval[1] - pmval[1]);
	brush->gpencil_settings->flag &= ~GP_BRUSH_STABILIZE_MOUSE_TEMP;

	/* if buffer is empty, just let this go through (i.e. so that dots will work) */
	if (p->gpd->runtime.sbuffer_size == 0) {
		return true;
	}
	/* if lazy mouse, check minimum distance */
	else if (GPENCIL_LAZY_MODE(brush, p->shift)) {
		brush->gpencil_settings->flag |= GP_BRUSH_STABILIZE_MOUSE_TEMP;
		if ((dx * dx + dy * dy) > (brush->smooth_stroke_radius * brush->smooth_stroke_radius)) {
			return true;
		}
		else {
			/* If the mouse is moving within the radius of the last move,
			 * don't update the mouse position. This allows sharp turns. */
			copy_v2_v2_int(p->mval, p->mvalo);
			return false;
		}
	}
	/* check if mouse moved at least certain distance on both axes (best case)
	 * - aims to eliminate some jitter-noise from input when trying to draw straight lines freehand
	 */
	else if ((dx > MIN_MANHATTEN_PX) && (dy > MIN_MANHATTEN_PX))
		return true;

	/* check if the distance since the last point is significant enough
	 * - prevents points being added too densely
	 * - distance here doesn't use sqrt to prevent slowness... we should still be safe from overflows though
	 */
	else if ((dx * dx + dy * dy) > MIN_EUCLIDEAN_PX * MIN_EUCLIDEAN_PX)
		return true;

	/* mouse 'didn't move' */
	else
		return false;
}

/* reproject stroke to plane locked to axis in 3d cursor location */
static void gp_reproject_toplane(tGPsdata *p, bGPDstroke *gps)
{
	bGPdata *gpd = p->gpd;
	Object *obact = (Object *)p->ownerPtr.data;

	float origin[3];
	RegionView3D *rv3d = p->ar->regiondata;

	/* verify the stroke mode is CURSOR 3d space mode */
	if ((gpd->runtime.sbuffer_sflag & GP_STROKE_3DSPACE) == 0) {
		return;
	}
	if ((*p->align_flag & GP_PROJECT_VIEWSPACE) == 0) {
		return;
	}
	if ((*p->align_flag & GP_PROJECT_DEPTH_VIEW) || (*p->align_flag & GP_PROJECT_DEPTH_STROKE)) {
		return;
	}

	/* get drawing origin */
	gp_get_3d_reference(p, origin);
	ED_gp_project_stroke_to_plane(obact, rv3d, gps, origin, p->lock_axis - 1);
}

/* convert screen-coordinates to buffer-coordinates */
/* XXX this method needs a total overhaul! */
static void gp_stroke_convertcoords(tGPsdata *p, const int mval[2], float out[3], float *depth)
{
	bGPdata *gpd = p->gpd;

	/* in 3d-space - pt->x/y/z are 3 side-by-side floats */
	if (gpd->runtime.sbuffer_sflag & GP_STROKE_3DSPACE) {

		/* add small offset to keep stroke over the surface */
		if ((depth) && (gpd->zdepth_offset > 0.0f)) {
			*depth *= (1.0f - gpd->zdepth_offset);
		}

		if (gpencil_project_check(p) && (ED_view3d_autodist_simple(p->ar, mval, out, 0, depth))) {
			/* projecting onto 3D-Geometry
			 * - nothing more needs to be done here, since view_autodist_simple() has already done it
			 */

			 /* verify valid zdepth, if it's wrong, the default darwing mode is used
			  * and the function doesn't return now */
			if ((depth == NULL) || (*depth <= 1.0f)) {
				return;
			}
		}

		float mval_prj[2];
		float rvec[3], dvec[3];
		float mval_f[2];
		copy_v2fl_v2i(mval_f, mval);
		float zfac;

		/* Current method just converts each point in screen-coordinates to
		 * 3D-coordinates using the 3D-cursor as reference. In general, this
		 * works OK, but it could of course be improved.
		 *
		 * TODO:
		 * - investigate using nearest point(s) on a previous stroke as
		 *   reference point instead or as offset, for easier stroke matching
		 */

		gp_get_3d_reference(p, rvec);
		zfac = ED_view3d_calc_zfac(p->ar->regiondata, rvec, NULL);

		if (ED_view3d_project_float_global(p->ar, rvec, mval_prj, V3D_PROJ_TEST_NOP) == V3D_PROJ_RET_OK) {
			sub_v2_v2v2(mval_f, mval_prj, mval_f);
			ED_view3d_win_to_delta(p->ar, mval_f, dvec, zfac);
			sub_v3_v3v3(out, rvec, dvec);
		}
		else {
			zero_v3(out);
		}
	}
}

/* apply jitter to stroke */
static void gp_brush_jitter(
        bGPdata *gpd, Brush *brush, tGPspoint *pt, const int mval[2],
        const float pressure, int r_mval[2], RNG *rng)
{
	float tmp_pressure = pressure;
	if (brush->gpencil_settings->draw_jitter > 0.0f) {
		float curvef = curvemapping_evaluateF(brush->gpencil_settings->curve_jitter, 0, pressure);
		tmp_pressure = curvef * brush->gpencil_settings->draw_sensitivity;
	}
	const float exfactor = (brush->gpencil_settings->draw_jitter + 2.0f) * (brush->gpencil_settings->draw_jitter + 2.0f); /* exponential value */
	const float fac = BLI_rng_get_float(rng) * exfactor * tmp_pressure;
	/* Jitter is applied perpendicular to the mouse movement vector (2D space) */
	float mvec[2], svec[2];
	/* mouse movement in ints -> floats */
	if (gpd->runtime.sbuffer_size > 1) {
		mvec[0] = (float)(mval[0] - (pt - 1)->x);
		mvec[1] = (float)(mval[1] - (pt - 1)->y);
		normalize_v2(mvec);
	}
	else {
		mvec[0] = 0.0f;
		mvec[1] = 0.0f;
	}
	/* rotate mvec by 90 degrees... */
	svec[0] = -mvec[1];
	svec[1] = mvec[0];
	/* scale the displacement by the random, and apply */
	if (BLI_rng_get_float(rng) > 0.5f) {
		mul_v2_fl(svec, -fac);
	}
	else {
		mul_v2_fl(svec, fac);
	}

	r_mval[0] = mval[0] + svec[0];
	r_mval[1] = mval[1] + svec[1];

}

/* apply pressure change depending of the angle of the stroke to simulate a pen with shape */
static void gp_brush_angle(bGPdata *gpd, Brush *brush, tGPspoint *pt, const int mval[2])
{
	float mvec[2];
	float sen = brush->gpencil_settings->draw_angle_factor; /* sensitivity */;
	float fac;
	float mpressure;

	float angle = brush->gpencil_settings->draw_angle; /* default angle of brush in radians */;
	float v0[2] = { cos(angle), sin(angle) }; /* angle vector of the brush with full thickness */

	/* Apply to first point (only if there are 2 points because before no data to do it ) */
	if (gpd->runtime.sbuffer_size == 1) {
		mvec[0] = (float)(mval[0] - (pt - 1)->x);
		mvec[1] = (float)(mval[1] - (pt - 1)->y);
		normalize_v2(mvec);

		/* uses > 1.0f to get a smooth transition in first point */
		fac = 1.4f - fabs(dot_v2v2(v0, mvec)); /* 0.0 to 1.0 */
		(pt - 1)->pressure = (pt - 1)->pressure - (sen * fac);

		CLAMP((pt - 1)->pressure, GPENCIL_ALPHA_OPACITY_THRESH, 1.0f);
	}

	/* apply from second point */
	if (gpd->runtime.sbuffer_size >= 1) {
		mvec[0] = (float)(mval[0] - (pt - 1)->x);
		mvec[1] = (float)(mval[1] - (pt - 1)->y);
		normalize_v2(mvec);

		fac = 1.0f - fabs(dot_v2v2(v0, mvec)); /* 0.0 to 1.0 */
		/* interpolate with previous point for smoother transitions */
		mpressure = interpf(pt->pressure - (sen * fac), (pt - 1)->pressure, 0.3f);
		pt->pressure = mpressure;

		CLAMP(pt->pressure, GPENCIL_ALPHA_OPACITY_THRESH, 1.0f);
	}

}

/* Apply smooth to buffer while drawing
 * to smooth point C, use 2 before (A, B) and current point (D):
 *
 *   A----B-----C------D
 *
 * \param p	    Temp data
 * \param inf    Influence factor
 * \param idx	Index of the last point (need minimum 3 points in the array)
 */
static void gp_smooth_buffer(tGPsdata *p, float inf, int idx)
{
	bGPdata *gpd = p->gpd;
	short num_points = gpd->runtime.sbuffer_size;

	/* Do nothing if not enough points to smooth out */
	if ((num_points < 3) || (idx < 3) || (inf == 0.0f)) {
		return;
	}

	tGPspoint *points = (tGPspoint *)gpd->runtime.sbuffer;
	float steps = 4.0f;
	if (idx < 4) {
		steps--;
	}

	tGPspoint *pta = idx >= 4 ? &points[idx - 4] : NULL;
	tGPspoint *ptb = idx >= 3 ? &points[idx - 3] : NULL;
	tGPspoint *ptc = idx >= 2 ? &points[idx - 2] : NULL;
	tGPspoint *ptd = &points[idx - 1];

	float sco[2] = { 0.0f };
	float a[2], b[2], c[2], d[2];
	const float average_fac = 1.0f / steps;

	/* Compute smoothed coordinate by taking the ones nearby */
	if (pta) {
		copy_v2fl_v2i(a, &pta->x);
		madd_v2_v2fl(sco, a, average_fac);
	}
	if (ptb) {
		copy_v2fl_v2i(b, &ptb->x);
		madd_v2_v2fl(sco, b, average_fac);
	}
	if (ptc) {
		copy_v2fl_v2i(c, &ptc->x);
		madd_v2_v2fl(sco, c, average_fac);
	}
	if (ptd) {
		copy_v2fl_v2i(d, &ptd->x);
		madd_v2_v2fl(sco, d, average_fac);
	}

	/* Based on influence factor, blend between original and optimal smoothed coordinate */
	interp_v2_v2v2(c, c, sco, inf);
	round_v2i_v2fl(&ptc->x, c);
}

/* add current stroke-point to buffer (returns whether point was successfully added) */
static short gp_stroke_addpoint(
	tGPsdata *p, const int mval[2], float pressure, double curtime)
{
	bGPdata *gpd = p->gpd;
	Brush *brush = p->brush;
	tGPspoint *pt;
	ToolSettings *ts = p->scene->toolsettings;
	Object *obact = (Object *)p->ownerPtr.data;
	Depsgraph *depsgraph = p->depsgraph;
	RegionView3D *rv3d = p->ar->regiondata;
	View3D *v3d = p->sa->spacedata.first;
	MaterialGPencilStyle *gp_style = p->material->gp_style;
	const int def_nr = obact->actdef - 1;
	const bool have_weight = (bool)BLI_findlink(&obact->defbase, def_nr);

	/* check painting mode */
	if (p->paintmode == GP_PAINTMODE_DRAW_STRAIGHT) {
		/* straight lines only - i.e. only store start and end point in buffer */
		if (gpd->runtime.sbuffer_size == 0) {
			/* first point in buffer (start point) */
			pt = (tGPspoint *)(gpd->runtime.sbuffer);

			/* store settings */
			copy_v2_v2_int(&pt->x, mval);
			pt->pressure = 1.0f; /* T44932 - Pressure vals are unreliable, so ignore for now */
			pt->strength = 1.0f;
			pt->time = (float)(curtime - p->inittime);

			/* increment buffer size */
			gpd->runtime.sbuffer_size++;
		}
		else {
			/* just reset the endpoint to the latest value
			 * - assume that pointers for this are always valid...
			 */
			pt = ((tGPspoint *)(gpd->runtime.sbuffer) + 1);

			/* store settings */
			copy_v2_v2_int(&pt->x, mval);
			pt->pressure = 1.0f; /* T44932 - Pressure vals are unreliable, so ignore for now */
			pt->strength = 1.0f;
			pt->time = (float)(curtime - p->inittime);

			/* now the buffer has 2 points (and shouldn't be allowed to get any larger) */
			gpd->runtime.sbuffer_size = 2;
		}

		/* can keep carrying on this way :) */
		return GP_STROKEADD_NORMAL;
	}
	else if (p->paintmode == GP_PAINTMODE_DRAW) { /* normal drawing */
		/* check if still room in buffer */
		if (gpd->runtime.sbuffer_size >= GP_STROKE_BUFFER_MAX)
			return GP_STROKEADD_OVERFLOW;

		/* get pointer to destination point */
		pt = ((tGPspoint *)(gpd->runtime.sbuffer) + gpd->runtime.sbuffer_size);

		/* store settings */
		/* pressure */
		if (brush->gpencil_settings->flag & GP_BRUSH_USE_PRESSURE) {
			float curvef = curvemapping_evaluateF(brush->gpencil_settings->curve_sensitivity, 0, pressure);
			pt->pressure = curvef * brush->gpencil_settings->draw_sensitivity;
		}
		else {
			pt->pressure = 1.0f;
		}

		/* Apply jitter to position */
		if ((brush->gpencil_settings->flag & GP_BRUSH_GROUP_RANDOM) &&
		    (brush->gpencil_settings->draw_jitter > 0.0f))
		{
			int r_mval[2];
			const float jitpress = (brush->gpencil_settings->flag & GP_BRUSH_USE_JITTER_PRESSURE) ? pressure : 1.0f;
			gp_brush_jitter(gpd, brush, pt, mval, jitpress, r_mval, p->rng);
			copy_v2_v2_int(&pt->x, r_mval);
		}
		else {
			copy_v2_v2_int(&pt->x, mval);
		}
		/* apply randomness to pressure */
		if ((brush->gpencil_settings->flag & GP_BRUSH_GROUP_RANDOM) &&
		    (brush->gpencil_settings->draw_random_press > 0.0f))
		{
			float curvef = curvemapping_evaluateF(brush->gpencil_settings->curve_sensitivity, 0, pressure);
			float tmp_pressure = curvef * brush->gpencil_settings->draw_sensitivity;
			if (BLI_rng_get_float(p->rng) > 0.5f) {
				pt->pressure -= tmp_pressure * brush->gpencil_settings->draw_random_press * BLI_rng_get_float(p->rng);
			}
			else {
				pt->pressure += tmp_pressure * brush->gpencil_settings->draw_random_press * BLI_rng_get_float(p->rng);
			}
			CLAMP(pt->pressure, GPENCIL_STRENGTH_MIN, 1.0f);
		}

		/* apply randomness to uv texture rotation */
		if ((brush->gpencil_settings->flag & GP_BRUSH_GROUP_RANDOM) && (brush->gpencil_settings->uv_random > 0.0f)) {
			if (BLI_rng_get_float(p->rng) > 0.5f) {
				pt->uv_rot = (BLI_rng_get_float(p->rng) * M_PI * -1) * brush->gpencil_settings->uv_random;
			}
			else {
				pt->uv_rot = (BLI_rng_get_float(p->rng) * M_PI) * brush->gpencil_settings->uv_random;
			}
			CLAMP(pt->uv_rot, -M_PI_2, M_PI_2);
		}
		else {
			pt->uv_rot = 0.0f;
		}

		/* apply angle of stroke to brush size */
		if (brush->gpencil_settings->draw_angle_factor != 0.0f) {
			gp_brush_angle(gpd, brush, pt, mval);
		}

		/* color strength */
		if (brush->gpencil_settings->flag & GP_BRUSH_USE_STENGTH_PRESSURE) {
			float curvef = curvemapping_evaluateF(brush->gpencil_settings->curve_strength, 0, pressure);
			float tmp_pressure = curvef * brush->gpencil_settings->draw_sensitivity;

			pt->strength = tmp_pressure * brush->gpencil_settings->draw_strength;
		}
		else {
			pt->strength = brush->gpencil_settings->draw_strength;
		}
		CLAMP(pt->strength, GPENCIL_STRENGTH_MIN, 1.0f);

		/* apply randomness to color strength */
		if ((brush->gpencil_settings->flag & GP_BRUSH_GROUP_RANDOM) &&
		    (brush->gpencil_settings->draw_random_strength > 0.0f))
		{
			if (BLI_rng_get_float(p->rng) > 0.5f) {
				pt->strength -= pt->strength * brush->gpencil_settings->draw_random_strength * BLI_rng_get_float(p->rng);
			}
			else {
				pt->strength += pt->strength * brush->gpencil_settings->draw_random_strength * BLI_rng_get_float(p->rng);
			}
			CLAMP(pt->strength, GPENCIL_STRENGTH_MIN, 1.0f);
		}

		/* point time */
		pt->time = (float)(curtime - p->inittime);

		/* point uv (only 3d view) */
		if ((p->sa->spacetype == SPACE_VIEW3D) && (gpd->runtime.sbuffer_size > 1)) {
			float pixsize = gp_style->texture_pixsize / 1000000.0f;
			tGPspoint *ptb = (tGPspoint *)gpd->runtime.sbuffer + gpd->runtime.sbuffer_size - 2;
			bGPDspoint spt, spt2;

			/* get origin to reproject point */
			float origin[3];
			gp_get_3d_reference(p, origin);
			/* reproject current */
			ED_gpencil_tpoint_to_point(p->ar, origin, pt, &spt);
			ED_gp_project_point_to_plane(obact, rv3d, origin, p->lock_axis - 1, &spt);

			/* reproject previous */
			ED_gpencil_tpoint_to_point(p->ar, origin, ptb, &spt2);
			ED_gp_project_point_to_plane(obact, rv3d, origin, p->lock_axis - 1, &spt2);
			p->totpixlen += len_v3v3(&spt.x, &spt2.x) / pixsize;
			pt->uv_fac = p->totpixlen;
			if ((gp_style) && (gp_style->sima)) {
				pt->uv_fac /= gp_style->sima->gen_x;
			}
		}
		else {
			p->totpixlen = 0.0f;
			pt->uv_fac = 0.0f;
		}

		/* increment counters */
		gpd->runtime.sbuffer_size++;

		/* smooth while drawing previous points with a reduction factor for previous */
		if (brush->gpencil_settings->active_smooth > 0.0f) {
			for (int s = 0; s < 3; s++) {
				gp_smooth_buffer(p, brush->gpencil_settings->active_smooth * ((3.0f - s) / 3.0f), gpd->runtime.sbuffer_size - s);
			}
		}

		/* check if another operation can still occur */
		if (gpd->runtime.sbuffer_size == GP_STROKE_BUFFER_MAX)
			return GP_STROKEADD_FULL;
		else
			return GP_STROKEADD_NORMAL;
	}
	else if (p->paintmode == GP_PAINTMODE_DRAW_POLY) {

		/* enable special flag for drawing engine */
		gpd->flag |= GP_DATA_STROKE_POLYGON;

		bGPDlayer *gpl = BKE_gpencil_layer_getactive(gpd);
		/* get pointer to destination point */
		pt = (tGPspoint *)(gpd->runtime.sbuffer);

		/* store settings */
		copy_v2_v2_int(&pt->x, mval);
		pt->pressure = 1.0f; /* T44932 - Pressure vals are unreliable, so ignore for now */
		pt->strength = 1.0f;
		pt->time = (float)(curtime - p->inittime);

		/* if there's stroke for this poly line session add (or replace last) point
		 * to stroke. This allows to draw lines more interactively (see new segment
		 * during mouse slide, e.g.)
		 */
		if (gp_stroke_added_check(p)) {
			bGPDstroke *gps = p->gpf->strokes.last;
			bGPDspoint *pts;
			MDeformVert *dvert = NULL;

			/* first time point is adding to temporary buffer -- need to allocate new point in stroke */
			if (gpd->runtime.sbuffer_size == 0) {
				gps->points = MEM_reallocN(gps->points, sizeof(bGPDspoint) * (gps->totpoints + 1));
				if (gps->dvert != NULL) {
					gps->dvert = MEM_reallocN(gps->dvert, sizeof(MDeformVert) * (gps->totpoints + 1));
				}
				gps->totpoints++;
			}

			pts = &gps->points[gps->totpoints - 1];
			if (gps->dvert != NULL) {
				dvert = &gps->dvert[gps->totpoints - 1];
			}
			/* special case for poly lines: normally,
			 * depth is needed only when creating new stroke from buffer,
			 * but poly lines are converting to stroke instantly,
			 * so initialize depth buffer before converting coordinates
			 */
			if (gpencil_project_check(p)) {
				view3d_region_operator_needs_opengl(p->win, p->ar);
				ED_view3d_autodist_init(
					p->depsgraph, p->ar, v3d, (ts->gpencil_v3d_align & GP_PROJECT_DEPTH_STROKE) ? 1 : 0);
			}

			/* convert screen-coordinates to appropriate coordinates (and store them) */
			gp_stroke_convertcoords(p, &pt->x, &pts->x, NULL);
			/* reproject to plane (only in 3d space) */
			gp_reproject_toplane(p, gps);
			/* if parented change position relative to parent object */
			gp_apply_parent_point(depsgraph, obact, gpd, gpl, pts);
			/* copy pressure and time */
			pts->pressure = pt->pressure;
			pts->strength = pt->strength;
			pts->time = pt->time;
			pts->uv_fac = pt->uv_fac;
			pts->uv_rot = pt->uv_rot;

			if ((ts->gpencil_flags & GP_TOOL_FLAG_CREATE_WEIGHTS) && (have_weight)) {
				BKE_gpencil_dvert_ensure(gps);
				MDeformWeight *dw = defvert_verify_index(dvert, def_nr);
				if (dw) {
					dw->weight = ts->vgroup_weight;
				}
			}
			else {
				if (dvert != NULL) {
					dvert->totweight = 0;
					dvert->dw = NULL;
				}
			}

			/* force fill recalc */
			gps->flag |= GP_STROKE_RECALC_CACHES;
			/* drawing batch cache is dirty now */
			gp_update_cache(p->gpd);
		}

		/* increment counters */
		if (gpd->runtime.sbuffer_size == 0)
			gpd->runtime.sbuffer_size++;

		return GP_STROKEADD_NORMAL;
	}

	/* return invalid state for now... */
	return GP_STROKEADD_INVALID;
}

/* make a new stroke from the buffer data */
static void gp_stroke_newfrombuffer(tGPsdata *p)
{
	bGPdata *gpd = p->gpd;
	bGPDlayer *gpl = p->gpl;
	bGPDstroke *gps;
	bGPDspoint *pt;
	tGPspoint *ptc;
	MDeformVert *dvert = NULL;
	Brush *brush = p->brush;
	ToolSettings *ts = p->scene->toolsettings;
	Depsgraph *depsgraph = p->depsgraph;
	Object *obact = (Object *)p->ownerPtr.data;
	const int def_nr = obact->actdef - 1;
	const bool have_weight = (bool)BLI_findlink(&obact->defbase, def_nr);

	int i, totelem;
	/* since strokes are so fine, when using their depth we need a margin otherwise they might get missed */
	int depth_margin = (ts->gpencil_v3d_align & GP_PROJECT_DEPTH_STROKE) ? 4 : 0;

	/* get total number of points to allocate space for
	 * - drawing straight-lines only requires the endpoints
	 */
	if (p->paintmode == GP_PAINTMODE_DRAW_STRAIGHT)
		totelem = (gpd->runtime.sbuffer_size >= 2) ? 2 : gpd->runtime.sbuffer_size;
	else
		totelem = gpd->runtime.sbuffer_size;

	/* exit with error if no valid points from this stroke */
	if (totelem == 0) {
		if (G.debug & G_DEBUG)
			printf("Error: No valid points in stroke buffer to convert (tot=%d)\n", gpd->runtime.sbuffer_size);
		return;
	}

	/* special case for poly line -- for already added stroke during session
	 * coordinates are getting added to stroke immediately to allow more
	 * interactive behavior
	 */
	if (p->paintmode == GP_PAINTMODE_DRAW_POLY) {
		/* be sure to hide any lazy cursor */
		ED_gpencil_toggle_brush_cursor(p->C, true, NULL);

		if (gp_stroke_added_check(p)) {
			return;
		}
	}

	/* allocate memory for a new stroke */
	gps = MEM_callocN(sizeof(bGPDstroke), "gp_stroke");

	/* copy appropriate settings for stroke */
	gps->totpoints = totelem;
	gps->thickness = brush->size;
	gps->flag = gpd->runtime.sbuffer_sflag;
	gps->inittime = p->inittime;

	/* enable recalculation flag by default (only used if hq fill) */
	gps->flag |= GP_STROKE_RECALC_CACHES;

	/* allocate enough memory for a continuous array for storage points */
	const int subdivide = brush->gpencil_settings->draw_subdivide;

	gps->points = MEM_callocN(sizeof(bGPDspoint) * gps->totpoints, "gp_stroke_points");

	/* initialize triangle memory to dummy data */
	gps->triangles = MEM_callocN(sizeof(bGPDtriangle), "GP Stroke triangulation");
	gps->flag |= GP_STROKE_RECALC_CACHES;
	gps->tot_triangles = 0;
	/* drawing batch cache is dirty now */
	gp_update_cache(p->gpd);
	/* set pointer to first non-initialized point */
	pt = gps->points + (gps->totpoints - totelem);
	if (gps->dvert != NULL) {
		dvert = gps->dvert + (gps->totpoints - totelem);
	}

	/* copy points from the buffer to the stroke */
	if (p->paintmode == GP_PAINTMODE_DRAW_STRAIGHT) {
		/* straight lines only -> only endpoints */
		{
			/* first point */
			ptc = gpd->runtime.sbuffer;

			/* convert screen-coordinates to appropriate coordinates (and store them) */
			gp_stroke_convertcoords(p, &ptc->x, &pt->x, NULL);
			/* copy pressure and time */
			pt->pressure = ptc->pressure;
			pt->strength = ptc->strength;
			CLAMP(pt->strength, GPENCIL_STRENGTH_MIN, 1.0f);
			pt->time = ptc->time;
			pt++;

			if ((ts->gpencil_flags & GP_TOOL_FLAG_CREATE_WEIGHTS) && (have_weight)) {
				BKE_gpencil_dvert_ensure(gps);
				MDeformWeight *dw = defvert_verify_index(dvert, def_nr);
				if (dw) {
					dw->weight = ts->vgroup_weight;
				}
				dvert++;
			}
			else {
				if (dvert != NULL) {
					dvert->totweight = 0;
					dvert->dw = NULL;
					dvert++;
				}
			}
		}

		if (totelem == 2) {
			/* last point if applicable */
			ptc = ((tGPspoint *)gpd->runtime.sbuffer) + (gpd->runtime.sbuffer_size - 1);

			/* convert screen-coordinates to appropriate coordinates (and store them) */
			gp_stroke_convertcoords(p, &ptc->x, &pt->x, NULL);
			/* copy pressure and time */
			pt->pressure = ptc->pressure;
			pt->strength = ptc->strength;
			CLAMP(pt->strength, GPENCIL_STRENGTH_MIN, 1.0f);
			pt->time = ptc->time;

			if ((ts->gpencil_flags & GP_TOOL_FLAG_CREATE_WEIGHTS) && (have_weight)) {
				BKE_gpencil_dvert_ensure(gps);
				MDeformWeight *dw = defvert_verify_index(dvert, def_nr);
				if (dw) {
					dw->weight = ts->vgroup_weight;
				}
			}
			else {
				if (dvert != NULL) {
					dvert->totweight = 0;
					dvert->dw = NULL;
				}
			}
		}

		/* reproject to plane (only in 3d space) */
		gp_reproject_toplane(p, gps);
		pt = gps->points;
		for (i = 0; i < gps->totpoints; i++, pt++) {
			/* if parented change position relative to parent object */
			gp_apply_parent_point(depsgraph, obact, gpd, gpl, pt);
		}
	}
	else if (p->paintmode == GP_PAINTMODE_DRAW_POLY) {
		/* first point */
		ptc = gpd->runtime.sbuffer;

		/* convert screen-coordinates to appropriate coordinates (and store them) */
		gp_stroke_convertcoords(p, &ptc->x, &pt->x, NULL);
		/* reproject to plane (only in 3d space) */
		gp_reproject_toplane(p, gps);
		/* if parented change position relative to parent object */
		gp_apply_parent_point(depsgraph, obact, gpd, gpl, pt);
		/* copy pressure and time */
		pt->pressure = ptc->pressure;
		pt->strength = ptc->strength;
		CLAMP(pt->strength, GPENCIL_STRENGTH_MIN, 1.0f);
		pt->time = ptc->time;

		if ((ts->gpencil_flags & GP_TOOL_FLAG_CREATE_WEIGHTS) && (have_weight)) {
			BKE_gpencil_dvert_ensure(gps);
			MDeformWeight *dw = defvert_verify_index(dvert, def_nr);
			if (dw) {
				dw->weight = ts->vgroup_weight;
			}
		}
		else {
			if (dvert != NULL) {
				dvert->totweight = 0;
				dvert->dw = NULL;
			}
		}

	}
	else {
		float *depth_arr = NULL;

		/* get an array of depths, far depths are blended */
		if (gpencil_project_check(p)) {
			int mval[2], mval_prev[2] = { 0 };
			int interp_depth = 0;
			int found_depth = 0;

			depth_arr = MEM_mallocN(sizeof(float) * gpd->runtime.sbuffer_size, "depth_points");

			for (i = 0, ptc = gpd->runtime.sbuffer; i < gpd->runtime.sbuffer_size; i++, ptc++, pt++) {
				copy_v2_v2_int(mval, &ptc->x);

				if ((ED_view3d_autodist_depth(p->ar, mval, depth_margin, depth_arr + i) == 0) &&
				    (i && (ED_view3d_autodist_depth_seg(p->ar, mval, mval_prev, depth_margin + 1, depth_arr + i) == 0)))
				{
					interp_depth = true;
				}
				else {
					found_depth = true;
				}

				copy_v2_v2_int(mval_prev, mval);
			}

			if (found_depth == false) {
				/* eeh... not much we can do.. :/, ignore depth in this case, use the 3D cursor */
				for (i = gpd->runtime.sbuffer_size - 1; i >= 0; i--)
					depth_arr[i] = 0.9999f;
			}
			else {
				if ((ts->gpencil_v3d_align & GP_PROJECT_DEPTH_STROKE_ENDPOINTS) ||
				    (ts->gpencil_v3d_align & GP_PROJECT_DEPTH_STROKE_FIRST))
				{
					int first_valid = 0;
					int last_valid = 0;

					/* find first valid contact point */
					for (i = 0; i < gpd->runtime.sbuffer_size; i++) {
						if (depth_arr[i] != FLT_MAX)
							break;
					}
					first_valid = i;

					/* find last valid contact point */
					if (ts->gpencil_v3d_align & GP_PROJECT_DEPTH_STROKE_FIRST) {
						last_valid = first_valid;
					}
					else {
						for (i = gpd->runtime.sbuffer_size - 1; i >= 0; i--) {
							if (depth_arr[i] != FLT_MAX)
								break;
						}
						last_valid = i;
					}
					/* invalidate any point other point, to interpolate between
					 * first and last contact in an imaginary line between them */
					for (i = 0; i < gpd->runtime.sbuffer_size; i++) {
						if ((i != first_valid) && (i != last_valid)) {
							depth_arr[i] = FLT_MAX;
						}
					}
					interp_depth = true;
				}

				if (interp_depth) {
					interp_sparse_array(depth_arr, gpd->runtime.sbuffer_size, FLT_MAX);
				}
			}
		}

		pt = gps->points;
		dvert = gps->dvert;

		/* convert all points (normal behavior) */
		for (i = 0, ptc = gpd->runtime.sbuffer; i < gpd->runtime.sbuffer_size && ptc; i++, ptc++, pt++) {
			/* convert screen-coordinates to appropriate coordinates (and store them) */
			gp_stroke_convertcoords(p, &ptc->x, &pt->x, depth_arr ? depth_arr + i : NULL);

			/* copy pressure and time */
			pt->pressure = ptc->pressure;
			pt->strength = ptc->strength;
			CLAMP(pt->strength, GPENCIL_STRENGTH_MIN, 1.0f);
			pt->time = ptc->time;
			pt->uv_fac = ptc->uv_fac;
			pt->uv_rot = ptc->uv_rot;

			if (dvert != NULL) {
				dvert->totweight = 0;
				dvert->dw = NULL;
				dvert++;
			}
		}

		/* subdivide and smooth the stroke */
		if ((brush->gpencil_settings->flag & GP_BRUSH_GROUP_SETTINGS) && (subdivide > 0)) {
			gp_subdivide_stroke(gps, subdivide);
		}
		/* apply randomness to stroke */
		if ((brush->gpencil_settings->flag & GP_BRUSH_GROUP_RANDOM) &&
		    (brush->gpencil_settings->draw_random_sub > 0.0f))
		{
			gp_randomize_stroke(gps, brush, p->rng);
		}

		/* smooth stroke after subdiv - only if there's something to do
		 * for each iteration, the factor is reduced to get a better smoothing without changing too much
		 * the original stroke
		 */
		if ((brush->gpencil_settings->flag & GP_BRUSH_GROUP_SETTINGS) &&
		    (brush->gpencil_settings->draw_smoothfac > 0.0f))
		{
			float reduce = 0.0f;
			for (int r = 0; r < brush->gpencil_settings->draw_smoothlvl; r++) {
				for (i = 0; i < gps->totpoints - 1; i++) {
					BKE_gpencil_smooth_stroke(gps, i, brush->gpencil_settings->draw_smoothfac - reduce);
					BKE_gpencil_smooth_stroke_strength(gps, i, brush->gpencil_settings->draw_smoothfac);
				}
				reduce += 0.25f;  // reduce the factor
			}
		}
		/* smooth thickness */
		if ((brush->gpencil_settings->flag & GP_BRUSH_GROUP_SETTINGS) &&
		    (brush->gpencil_settings->thick_smoothfac > 0.0f))
		{
			for (int r = 0; r < brush->gpencil_settings->thick_smoothlvl * 2; r++) {
				for (i = 0; i < gps->totpoints - 1; i++) {
					BKE_gpencil_smooth_stroke_thickness(gps, i, brush->gpencil_settings->thick_smoothfac);
				}
			}
		}

		/* reproject to plane (only in 3d space) */
		gp_reproject_toplane(p, gps);
		/* change position relative to parent object */
		gp_apply_parent(depsgraph, obact, gpd, gpl, gps);

		if (depth_arr)
			MEM_freeN(depth_arr);
	}

	/* Save material index */
	gps->mat_nr = BKE_gpencil_get_material_index(p->ob, p->material) - 1;

	/* calculate UVs along the stroke */
	ED_gpencil_calc_stroke_uv(obact, gps);

	/* add stroke to frame, usually on tail of the listbase, but if on back is enabled the stroke is added on listbase head
	 * because the drawing order is inverse and the head stroke is the first to draw. This is very useful for artist
	 * when drawing the background
	 */
	if ((ts->gpencil_flags & GP_TOOL_FLAG_PAINT_ONBACK) && (p->paintmode != GP_PAINTMODE_DRAW_POLY)) {
		BLI_addhead(&p->gpf->strokes, gps);
	}
	else {
		BLI_addtail(&p->gpf->strokes, gps);
	}
	/* add weights */
	if ((ts->gpencil_flags & GP_TOOL_FLAG_CREATE_WEIGHTS) && (have_weight)) {
		BKE_gpencil_dvert_ensure(gps);
		for (i = 0; i < gps->totpoints; i++) {
			MDeformVert *ve = &gps->dvert[i];
			MDeformWeight *dw = defvert_verify_index(ve, def_nr);
			if (dw) {
				dw->weight = ts->vgroup_weight;
			}
		}
	}

	gp_stroke_added_enable(p);
}

/* --- 'Eraser' for 'Paint' Tool ------ */

/* which which point is infront (result should only be used for comparison) */
static float view3d_point_depth(const RegionView3D *rv3d, const float co[3])
{
	if (rv3d->is_persp) {
		return ED_view3d_calc_zfac(rv3d, co, NULL);
	}
	else {
		return -dot_v3v3(rv3d->viewinv[2], co);
	}
}

/* only erase stroke points that are visible */
static bool gp_stroke_eraser_is_occluded(tGPsdata *p, const bGPDspoint *pt, const int x, const int y)
{
	Object *obact = (Object *)p->ownerPtr.data;

	if ((p->sa->spacetype == SPACE_VIEW3D) &&
	    (p->flags & GP_PAINTFLAG_V3D_ERASER_DEPTH))
	{
		RegionView3D *rv3d = p->ar->regiondata;
		bGPDlayer *gpl = p->gpl;

		const int mval[2] = {x, y};
		float mval_3d[3];
		float fpt[3];

		float diff_mat[4][4];
		/* calculate difference matrix if parent object */
		ED_gpencil_parent_location(p->depsgraph, obact, p->gpd, gpl, diff_mat);

		if (ED_view3d_autodist_simple(p->ar, mval, mval_3d, 0, NULL)) {
			const float depth_mval = view3d_point_depth(rv3d, mval_3d);

			mul_v3_m4v3(fpt, diff_mat, &pt->x);
			const float depth_pt = view3d_point_depth(rv3d, fpt);

			if (depth_pt > depth_mval) {
				return true;
			}
		}
	}
	return false;
}

/* apply a falloff effect to brush strength, based on distance */
static float gp_stroke_eraser_calc_influence(tGPsdata *p, const int mval[2], const int radius, const int co[2])
{
	Brush *brush = p->brush;
	/* Linear Falloff... */
	float distance = (float)len_v2v2_int(mval, co);
	float fac;

	CLAMP(distance, 0.0f, (float)radius);
	fac = 1.0f - (distance / (float)radius);

	/* apply strength factor */
	fac *= brush->gpencil_settings->draw_strength;

	/* Control this further using pen pressure */
	if (brush->gpencil_settings->flag & GP_BRUSH_USE_PRESSURE) {
		fac *= p->pressure;
	}
	/* Return influence factor computed here */
	return fac;
}

/* helper to free a stroke */
static void gp_free_stroke(bGPdata *gpd, bGPDframe *gpf, bGPDstroke *gps)
{
	if (gps->points) {
		MEM_freeN(gps->points);
	}

	if (gps->dvert) {
		BKE_gpencil_free_stroke_weights(gps);
		MEM_freeN(gps->dvert);
	}

	if (gps->triangles)
		MEM_freeN(gps->triangles);
	BLI_freelinkN(&gpf->strokes, gps);
	gp_update_cache(gpd);
}

/* analyze points to be removed when soft eraser is used
 * to avoid that segments gets the end points rounded. This
 * round cpas breaks the artistic effect.
 */
static void gp_stroke_soft_refine(bGPDstroke *gps, const float cull_thresh)
{
	bGPDspoint *pt = NULL;
	bGPDspoint *pt_before = NULL;
	bGPDspoint *pt_after = NULL;
	int i;

	/* check if enough points*/
	if (gps->totpoints < 3) {
		return;
	}

	/* loop all points from second to last minus one
	 * to untag any point that is not surrounded by tagged points
	 */
	pt = gps->points;
	for (i = 1; i < gps->totpoints - 1; i++, pt++) {
		if (pt->flag & GP_SPOINT_TAG) {
			pt_before = &gps->points[i - 1];
			pt_after = &gps->points[i + 1];

			/* if any of the side points are not tagged, mark to keep */
			if (((pt_before->flag & GP_SPOINT_TAG) == 0) ||
			    ((pt_after->flag & GP_SPOINT_TAG) == 0))
			{
				if (pt->pressure > cull_thresh) {
					pt->flag |= GP_SPOINT_TEMP_TAG;
				}
			}
			else {
				/* reduce opacity of extreme points */
				if ((pt_before->flag & GP_SPOINT_TAG) == 0) {
					pt_before->strength *= 0.5f;
				}
				if ((pt_after->flag & GP_SPOINT_TAG) == 0) {
					pt_after->strength *= 0.5f;
				}
			}
		}
	}

	/* now untag temp tagged */
	pt = gps->points;
	for (i = 1; i < gps->totpoints - 1; i++, pt++) {
		if (pt->flag & GP_SPOINT_TEMP_TAG) {
			pt->flag &= ~GP_SPOINT_TAG;
			pt->flag &= ~GP_SPOINT_TEMP_TAG;
		}
	}
}

/* eraser tool - evaluation per stroke */
/* TODO: this could really do with some optimization (KD-Tree/BVH?) */
static void gp_stroke_eraser_dostroke(tGPsdata *p,
	bGPDlayer *gpl, bGPDframe *gpf, bGPDstroke *gps,
	const int mval[2], const int mvalo[2],
	const int radius, const rcti *rect)
{
	Depsgraph *depsgraph = p->depsgraph;
	Object *obact = (Object *)p->ownerPtr.data;
	Brush *eraser = p->eraser;
	bGPDspoint *pt0, *pt1, *pt2;
	int pc0[2] = {0};
	int pc1[2] = {0};
	int pc2[2] = {0};
	int i;
	float diff_mat[4][4];

	/* calculate difference matrix */
	ED_gpencil_parent_location(depsgraph, obact, p->gpd, gpl, diff_mat);

	if (gps->totpoints == 0) {
		/* just free stroke */
		gp_free_stroke(p->gpd, gpf, gps);
	}
	else if (gps->totpoints == 1) {
		/* only process if it hasn't been masked out... */
		if (!(p->flags & GP_PAINTFLAG_SELECTMASK) || (gps->points->flag & GP_SPOINT_SELECT)) {
			bGPDspoint pt_temp;
			gp_point_to_parent_space(gps->points, diff_mat, &pt_temp);
			gp_point_to_xy(&p->gsc, gps, &pt_temp, &pc1[0], &pc1[1]);
			/* do boundbox check first */
			if ((!ELEM(V2D_IS_CLIPPED, pc1[0], pc1[1])) && BLI_rcti_isect_pt(rect, pc1[0], pc1[1])) {
				/* only check if point is inside */
				if (len_v2v2_int(mval, pc1) <= radius) {
					/* free stroke */
					gp_free_stroke(p->gpd, gpf, gps);
				}
			}
		}
	}
	else if ((p->flags & GP_PAINTFLAG_STROKE_ERASER) || (eraser->gpencil_settings->eraser_mode == GP_BRUSH_ERASER_STROKE)) {
		for (i = 0; (i + 1) < gps->totpoints; i++) {

			/* only process if it hasn't been masked out... */
			if ((p->flags & GP_PAINTFLAG_SELECTMASK) && !(gps->points->flag & GP_SPOINT_SELECT))
				continue;

			/* get points to work with */
			pt1 = gps->points + i;
			bGPDspoint npt;
			gp_point_to_parent_space(pt1, diff_mat, &npt);
			gp_point_to_xy(&p->gsc, gps, &npt, &pc1[0], &pc1[1]);

			/* do boundbox check first */
			if ((!ELEM(V2D_IS_CLIPPED, pc1[0], pc1[1])) && BLI_rcti_isect_pt(rect, pc1[0], pc1[1])) {
				/* only check if point is inside */
				if (len_v2v2_int(mval, pc1) <= radius) {
					/* free stroke */
					gp_free_stroke(p->gpd, gpf, gps);
					return;
				}
			}
		}
	}
	else {
		/* Pressure threshold at which stroke should be culled: Calculated as pressure value
		 * below which we would have invisible strokes
		 */
		const float cull_thresh = (gps->thickness) ? 1.0f / ((float)gps->thickness) : 1.0f;

		/* Amount to decrease the pressure of each point with each stroke */
		// TODO: Fetch from toolsettings, or compute based on thickness instead?
		const float strength = 0.1f;

		/* Perform culling? */
		bool do_cull = false;


		/* Clear Tags
		 *
		 * Note: It's better this way, as we are sure that
		 * we don't miss anything, though things will be
		 * slightly slower as a result
		 */
		for (i = 0; i < gps->totpoints; i++) {
			bGPDspoint *pt = &gps->points[i];
			pt->flag &= ~GP_SPOINT_TAG;
		}

		/* First Pass: Loop over the points in the stroke
		 *   1) Thin out parts of the stroke under the brush
		 *   2) Tag "too thin" parts for removal (in second pass)
		 */
		for (i = 0; (i + 1) < gps->totpoints; i++) {
			/* get points to work with */
			pt0 = i > 0 ? gps->points + i - 1 : NULL;
			pt1 = gps->points + i;
			pt2 = gps->points + i + 1;

			/* only process if it hasn't been masked out... */
			if ((p->flags & GP_PAINTFLAG_SELECTMASK) && !(gps->points->flag & GP_SPOINT_SELECT))
				continue;

			bGPDspoint npt;
			if (pt0) {
				gp_point_to_parent_space(pt0, diff_mat, &npt);
				gp_point_to_xy(&p->gsc, gps, &npt, &pc0[0], &pc0[1]);
			}
			else {
				/* avoid null values */
				copy_v2_v2_int(pc0, pc1);
			}

			gp_point_to_parent_space(pt1, diff_mat, &npt);
			gp_point_to_xy(&p->gsc, gps, &npt, &pc1[0], &pc1[1]);

			gp_point_to_parent_space(pt2, diff_mat, &npt);
			gp_point_to_xy(&p->gsc, gps, &npt, &pc2[0], &pc2[1]);

			/* Check that point segment of the boundbox of the eraser stroke */
			if (((!ELEM(V2D_IS_CLIPPED, pc0[0], pc0[1])) && BLI_rcti_isect_pt(rect, pc0[0], pc0[1])) ||
			    ((!ELEM(V2D_IS_CLIPPED, pc1[0], pc1[1])) && BLI_rcti_isect_pt(rect, pc1[0], pc1[1])) ||
			    ((!ELEM(V2D_IS_CLIPPED, pc2[0], pc2[1])) && BLI_rcti_isect_pt(rect, pc2[0], pc2[1])))
			{
				/* Check if point segment of stroke had anything to do with
				 * eraser region  (either within stroke painted, or on its lines)
				 * - this assumes that linewidth is irrelevant
				 */
				if (gp_stroke_inside_circle(mval, mvalo, radius, pc0[0], pc0[1], pc2[0], pc2[1])) {
					if ((gp_stroke_eraser_is_occluded(p, pt0, pc0[0], pc0[1]) == false) ||
					    (gp_stroke_eraser_is_occluded(p, pt1, pc1[0], pc1[1]) == false) ||
					    (gp_stroke_eraser_is_occluded(p, pt2, pc2[0], pc2[1]) == false))
					{
						/* Point is affected: */
						/* Adjust thickness
						 *  - Influence of eraser falls off with distance from the middle of the eraser
						 *  - Second point gets less influence, as it might get hit again in the next segment
						 */

						/* Adjust strength if the eraser is soft */
						if (eraser->gpencil_settings->eraser_mode == GP_BRUSH_ERASER_SOFT) {
							float f_strength = eraser->gpencil_settings->era_strength_f / 100.0f;
							float f_thickness = eraser->gpencil_settings->era_thickness_f / 100.0f;

							if (pt0) {
								pt0->strength -= gp_stroke_eraser_calc_influence(p, mval, radius, pc0) * strength * f_strength * 0.5f;
								CLAMP_MIN(pt0->strength, 0.0f);
								pt0->pressure -= gp_stroke_eraser_calc_influence(p, mval, radius, pc0) * strength * f_thickness * 0.5f;
							}

							pt1->strength -= gp_stroke_eraser_calc_influence(p, mval, radius, pc1) * strength * f_strength;
							CLAMP_MIN(pt1->strength, 0.0f);
							pt1->pressure -= gp_stroke_eraser_calc_influence(p, mval, radius, pc1) * strength * f_thickness;

							pt2->strength -= gp_stroke_eraser_calc_influence(p, mval, radius, pc2) * strength * f_strength * 0.5f;
							CLAMP_MIN(pt2->strength, 0.0f);
							pt2->pressure -= gp_stroke_eraser_calc_influence(p, mval, radius, pc2) * strength * f_thickness * 0.5f;

							/* if invisible, delete point */
							if ((pt0) &&
							    ((pt0->strength <= GPENCIL_ALPHA_OPACITY_THRESH) ||
							     (pt0->pressure < cull_thresh)))
							{
								pt0->flag |= GP_SPOINT_TAG;
								do_cull = true;
							}
							if ((pt1->strength <= GPENCIL_ALPHA_OPACITY_THRESH) || (pt1->pressure < cull_thresh)) {
								pt1->flag |= GP_SPOINT_TAG;
								do_cull = true;
							}
							if ((pt2->strength <= GPENCIL_ALPHA_OPACITY_THRESH) || (pt2->pressure < cull_thresh)) {
								pt2->flag |= GP_SPOINT_TAG;
								do_cull = true;
							}
						}
						else {
							pt1->pressure -= gp_stroke_eraser_calc_influence(p, mval, radius, pc1) * strength;
							pt2->pressure -= gp_stroke_eraser_calc_influence(p, mval, radius, pc2) * strength * 0.5f;
						}

						/* 2) Tag any point with overly low influence for removal in the next pass */
						if ((pt1->pressure < cull_thresh) || (p->flags & GP_PAINTFLAG_HARD_ERASER) ||
						    (eraser->gpencil_settings->eraser_mode == GP_BRUSH_ERASER_HARD))
						{
							pt1->flag |= GP_SPOINT_TAG;
							do_cull = true;
						}
						if ((pt2->pressure < cull_thresh) || (p->flags & GP_PAINTFLAG_HARD_ERASER) ||
						    (eraser->gpencil_settings->eraser_mode == GP_BRUSH_ERASER_HARD))
						{
							pt2->flag |= GP_SPOINT_TAG;
							do_cull = true;
						}
					}
				}
			}
		}

		/* Second Pass: Remove any points that are tagged */
		if (do_cull) {
			/* if soft eraser, must analyze points to be sure the stroke ends
			 * don't get rounded */
			if (eraser->gpencil_settings->eraser_mode == GP_BRUSH_ERASER_SOFT) {
				gp_stroke_soft_refine(gps, cull_thresh);
			}

			gp_stroke_delete_tagged_points(gpf, gps, gps->next, GP_SPOINT_TAG, false);
		}
		gp_update_cache(p->gpd);
	}
}

/* erase strokes which fall under the eraser strokes */
static void gp_stroke_doeraser(tGPsdata *p)
{
	bGPDlayer *gpl;
	bGPDstroke *gps, *gpn;
	rcti rect;
	Brush *brush = p->brush;
	Brush *eraser = p->eraser;
	bool use_pressure = false;
	float press = 1.0f;

	/* detect if use pressure in eraser */
	if (brush->gpencil_tool == GPAINT_TOOL_ERASE) {
		use_pressure = (bool)(brush->gpencil_settings->flag & GP_BRUSH_USE_PRESSURE);
	}
	else if ((eraser != NULL) & (eraser->gpencil_tool == GPAINT_TOOL_ERASE)) {
		use_pressure = (bool)(eraser->gpencil_settings->flag & GP_BRUSH_USE_PRESSURE);
	}
	if (use_pressure) {
		press = p->pressure;
		CLAMP(press, 0.01f, 1.0f);
	}
	/* rect is rectangle of eraser */
	const int calc_radius = (int)p->radius * press;
	rect.xmin = p->mval[0] - calc_radius;
	rect.ymin = p->mval[1] - calc_radius;
	rect.xmax = p->mval[0] + calc_radius;
	rect.ymax = p->mval[1] + calc_radius;

	if (p->sa->spacetype == SPACE_VIEW3D) {
		if (p->flags & GP_PAINTFLAG_V3D_ERASER_DEPTH) {
			View3D *v3d = p->sa->spacedata.first;
			view3d_region_operator_needs_opengl(p->win, p->ar);
			ED_view3d_autodist_init(p->depsgraph, p->ar, v3d, 0);
		}
	}

	/* loop over all layers too, since while it's easy to restrict editing to
	 * only a subset of layers, it is harder to perform the same erase operation
	 * on multiple layers...
	 */
	for (gpl = p->gpd->layers.first; gpl; gpl = gpl->next) {
		bGPDframe *gpf = gpl->actframe;

		/* only affect layer if it's editable (and visible) */
		if (gpencil_layer_is_editable(gpl) == false) {
			continue;
		}
		else if (gpf == NULL) {
			continue;
		}

		/* loop over strokes, checking segments for intersections */
		for (gps = gpf->strokes.first; gps; gps = gpn) {
			gpn = gps->next;
			/* check if the color is editable */
			if (ED_gpencil_stroke_color_use(p->ob, gpl, gps) == false) {
				continue;
			}
			/* Not all strokes in the datablock may be valid in the current editor/context
			 * (e.g. 2D space strokes in the 3D view, if the same datablock is shared)
			 */
			if (ED_gpencil_stroke_can_use_direct(p->sa, gps)) {
				gp_stroke_eraser_dostroke(p, gpl, gpf, gps, p->mval, p->mvalo, calc_radius, &rect);
			}
		}
	}
}

/* ******************************************* */
/* Sketching Operator */

/* clear the session buffers (call this before AND after a paint operation) */
static void gp_session_validatebuffer(tGPsdata *p)
{
	bGPdata *gpd = p->gpd;
	Brush *brush = p->brush;

	/* clear memory of buffer (or allocate it if starting a new session) */
	if (gpd->runtime.sbuffer) {
		/* printf("\t\tGP - reset sbuffer\n"); */
		memset(gpd->runtime.sbuffer, 0, sizeof(tGPspoint) * GP_STROKE_BUFFER_MAX);
	}
	else {
		/* printf("\t\tGP - allocate sbuffer\n"); */
		gpd->runtime.sbuffer = MEM_callocN(sizeof(tGPspoint) * GP_STROKE_BUFFER_MAX, "gp_session_strokebuffer");
	}

	/* reset indices */
	gpd->runtime.sbuffer_size = 0;

	/* reset flags */
	gpd->runtime.sbuffer_sflag = 0;

	/* reset inittime */
	p->inittime = 0.0;

	/* reset lazy */
	if (brush) {
		brush->gpencil_settings->flag &= ~GP_BRUSH_STABILIZE_MOUSE_TEMP;
	}
}

/* helper to get default eraser and create one if no eraser brush */
static Brush *gp_get_default_eraser(Main *bmain, ToolSettings *ts)
{
	Brush *brush_dft = NULL;
	Paint *paint = &ts->gp_paint->paint;
	Brush *brush_old = paint->brush;
	for (Brush *brush = bmain->brush.first; brush; brush = brush->id.next) {
		if ((brush->ob_mode == OB_MODE_GPENCIL_PAINT) &&
		    (brush->gpencil_tool == GPAINT_TOOL_ERASE))
		{
			/* save first eraser to use later if no default */
			if (brush_dft == NULL) {
				brush_dft = brush;
			}
			/* found default */
			if (brush->gpencil_settings->flag & GP_BRUSH_DEFAULT_ERASER) {
				return brush;
			}
		}
	}
	/* if no default, but exist eraser brush, return this and set as default */
	if (brush_dft) {
		brush_dft->gpencil_settings->flag |= GP_BRUSH_DEFAULT_ERASER;
		return brush_dft;
	}
	/* create a new soft eraser brush */
	else {
		brush_dft = BKE_brush_add_gpencil(bmain, ts, "Soft Eraser");
		brush_dft->size = 30.0f;
		brush_dft->gpencil_settings->flag |= (GP_BRUSH_ENABLE_CURSOR | GP_BRUSH_DEFAULT_ERASER);
		brush_dft->gpencil_settings->icon_id = GP_BRUSH_ICON_ERASE_SOFT;
		brush_dft->gpencil_tool = GPAINT_TOOL_ERASE;
		brush_dft->gpencil_settings->eraser_mode = GP_BRUSH_ERASER_SOFT;

		/* reset current brush */
		BKE_paint_brush_set(paint, brush_old);

		return brush_dft;
	}
}

/* initialize a drawing brush */
static void gp_init_drawing_brush(bContext *C, tGPsdata *p)
{
	Scene *scene = CTX_data_scene(C);
	ToolSettings *ts = CTX_data_tool_settings(C);

	Paint *paint = &ts->gp_paint->paint;

	/* if not exist, create a new one */
	if (paint->brush == NULL) {
		/* create new brushes */
		BKE_brush_gpencil_presets(C);
	}
	/* be sure curves are initializated */
	curvemapping_initialize(paint->brush->gpencil_settings->curve_sensitivity);
	curvemapping_initialize(paint->brush->gpencil_settings->curve_strength);
	curvemapping_initialize(paint->brush->gpencil_settings->curve_jitter);

	/* assign to temp tGPsdata */
	p->brush = paint->brush;
	if (paint->brush->gpencil_tool != GPAINT_TOOL_ERASE) {
		p->eraser = gp_get_default_eraser(p->bmain, ts);
	}
	else {
		p->eraser = paint->brush;
	}
	/* use radius of eraser */
	p->radius = (short)p->eraser->size;

	/* GPXX: Need this update to synchronize brush with draw manager.
	 * Maybe this update can be removed when the new tool system
	 * will be in place, but while, we need this to keep drawing working.
	 */
	DEG_id_tag_update(&scene->id, DEG_TAG_COPY_ON_WRITE);
}


/* initialize a paint brush and a default color if not exist */
static void gp_init_colors(tGPsdata *p)
{
	bGPdata *gpd = p->gpd;
	Brush *brush = p->brush;

	Material *ma = NULL;
	MaterialGPencilStyle *gp_style = NULL;

	/* use brush material */
	ma = BKE_gpencil_get_material_from_brush(brush);

	/* if no brush defaults, get material and color info
	 * NOTE: Ensures that everything we need will exist...
	 */
	if ((ma == NULL) || (ma->gp_style == NULL)) {
		BKE_gpencil_material_ensure(p->bmain, p->ob);

		/* assign always the first material to the brush */
		p->material = give_current_material(p->ob, 1);
		brush->gpencil_settings->material = p->material;
	}
	else {
		p->material = ma;
	}

	/* check if the material is already on object material slots and add it if missing */
	if (BKE_gpencil_get_material_index(p->ob, p->material) == 0) {
		BKE_object_material_slot_add(p->bmain, p->ob);
		assign_material(p->bmain, p->ob, ma, p->ob->totcol, BKE_MAT_ASSIGN_USERPREF);
	}

	/* assign color information to temp tGPsdata */
	gp_style = p->material->gp_style;
	if (gp_style) {

		/* set colors */
		copy_v4_v4(gpd->runtime.scolor, gp_style->stroke_rgba);
		copy_v4_v4(gpd->runtime.sfill, gp_style->fill_rgba);
		/* add some alpha to make easy the filling without hide strokes */
		if (gpd->runtime.sfill[3] > 0.8f) {
			gpd->runtime.sfill[3] = 0.8f;
		}

		gpd->runtime.mode = (short)gp_style->mode;
		gpd->runtime.bstroke_style = gp_style->stroke_style;
		gpd->runtime.bfill_style = gp_style->fill_style;
	}
}

/* (re)init new painting data */
static bool gp_session_initdata(bContext *C, wmOperator *op, tGPsdata *p)
{
	Main *bmain = CTX_data_main(C);
	bGPdata **gpd_ptr = NULL;
	ScrArea *curarea = CTX_wm_area(C);
	ARegion *ar = CTX_wm_region(C);
	ToolSettings *ts = CTX_data_tool_settings(C);
	Object *obact = CTX_data_active_object(C);

	/* make sure the active view (at the starting time) is a 3d-view */
	if (curarea == NULL) {
		p->status = GP_STATUS_ERROR;
		if (G.debug & G_DEBUG)
			printf("Error: No active view for painting\n");
		return 0;
	}

	/* pass on current scene and window */
	p->C = C;
	p->bmain = CTX_data_main(C);
	p->scene = CTX_data_scene(C);
	p->depsgraph = CTX_data_depsgraph(C);
	p->win = CTX_wm_window(C);
	p->disable_fill = RNA_boolean_get(op->ptr, "disable_fill");

	unit_m4(p->imat);
	unit_m4(p->mat);

	switch (curarea->spacetype) {
		/* supported views first */
		case SPACE_VIEW3D:
		{
			/* View3D *v3d = curarea->spacedata.first; */
			/* RegionView3D *rv3d = ar->regiondata; */

			/* set current area
			 * - must verify that region data is 3D-view (and not something else)
			 */
			 /* CAUTION: If this is the "toolbar", then this will change on the first stroke */
			p->sa = curarea;
			p->ar = ar;
			p->align_flag = &ts->gpencil_v3d_align;

			if (ar->regiondata == NULL) {
				p->status = GP_STATUS_ERROR;
				if (G.debug & G_DEBUG)
					printf("Error: 3D-View active region doesn't have any region data, so cannot be drawable\n");
				return 0;
			}

			/* if active object doesn't exist or isn't a GP Object, create one */
			const float *cur = p->scene->cursor.location;
			if ((!obact) || (obact->type != OB_GPENCIL)) {
				/* create new default object */
				obact = ED_add_gpencil_object(C, p->scene, cur);
			}
			/* assign object after all checks to be sure we have one active */
			p->ob = obact;

			break;
		}

		/* unsupported views */
		default:
		{
			p->status = GP_STATUS_ERROR;
			if (G.debug & G_DEBUG)
				printf("Error: Active view not appropriate for Grease Pencil drawing\n");
			return 0;
		}
	}

	/* get gp-data */
	gpd_ptr = ED_gpencil_data_get_pointers(C, &p->ownerPtr);
	if ((gpd_ptr == NULL) || ED_gpencil_data_owner_is_annotation(&p->ownerPtr)) {
		p->status = GP_STATUS_ERROR;
		if (G.debug & G_DEBUG)
			printf("Error: Current context doesn't allow for any Grease Pencil data\n");
		return 0;
	}
	else {
		/* if no existing GPencil block exists, add one */
		if (*gpd_ptr == NULL)
			*gpd_ptr = BKE_gpencil_data_addnew(bmain, "GPencil");
		p->gpd = *gpd_ptr;
	}

	if (ED_gpencil_session_active() == 0) {
		/* initialize undo stack,
		 * also, existing undo stack would make buffer drawn
		 */
		gpencil_undo_init(p->gpd);
	}

	/* clear out buffer (stored in gp-data), in case something contaminated it */
	gp_session_validatebuffer(p);

	/* set brush and create a new one if null */
	gp_init_drawing_brush(C, p);

	/* setup active color */
	if (curarea->spacetype == SPACE_VIEW3D) {
		/* NOTE: This is only done for 3D view, as Materials aren't used for
		 *       annotations in 2D editors
		 */
		gp_init_colors(p);
	}

	/* lock axis (in some modes, disable) */
	if (((*p->align_flag & GP_PROJECT_DEPTH_VIEW) == 0) &&
	    ((*p->align_flag & GP_PROJECT_DEPTH_STROKE) == 0))
	{
		p->lock_axis = ts->gp_sculpt.lock_axis;
	}
	else {
		p->lock_axis = 0;
	}

	/* region where paint was originated */
	p->gpd->runtime.ar = CTX_wm_region(C);

	return 1;
}

/* init new painting session */
static tGPsdata *gp_session_initpaint(bContext *C, wmOperator *op)
{
	tGPsdata *p = NULL;

	/* Create new context data */
	p = MEM_callocN(sizeof(tGPsdata), "GPencil Drawing Data");

	/* Try to initialise context data
	 * WARNING: This may not always succeed (e.g. using GP in an annotation-only context)
	 */
	if (gp_session_initdata(C, op, p) == 0) {
		/* Invalid state - Exit
		 * NOTE: It should be safe to just free the data, since failing context checks should
		 * only happen when no data has been allocated.
		 */
		MEM_freeN(p);
		return NULL;
	}

	/* Random generator, only init once. */
	uint rng_seed = (uint)(PIL_check_seconds_timer_i() & UINT_MAX);
	rng_seed ^= POINTER_AS_UINT(p);
	p->rng = BLI_rng_new(rng_seed);

	/* return context data for running paint operator */
	return p;
}

/* cleanup after a painting session */
static void gp_session_cleanup(tGPsdata *p)
{
	bGPdata *gpd = (p) ? p->gpd : NULL;

	/* error checking */
	if (gpd == NULL)
		return;

	/* free stroke buffer */
	if (gpd->runtime.sbuffer) {
		/* printf("\t\tGP - free sbuffer\n"); */
		MEM_freeN(gpd->runtime.sbuffer);
		gpd->runtime.sbuffer = NULL;
	}

	/* clear flags */
	gpd->runtime.sbuffer_size = 0;
	gpd->runtime.sbuffer_sflag = 0;
	p->inittime = 0.0;
}

static void gp_session_free(tGPsdata *p)
{
	if (p->rng != NULL) {
		BLI_rng_free(p->rng);
	}
	MEM_freeN(p);
}


/* init new stroke */
static void gp_paint_initstroke(tGPsdata *p, eGPencil_PaintModes paintmode, Depsgraph *depsgraph)
{
	Scene *scene = p->scene;
	ToolSettings *ts = scene->toolsettings;
	int cfra_eval = (int)DEG_get_ctime(p->depsgraph);

	/* get active layer (or add a new one if non-existent) */
	p->gpl = BKE_gpencil_layer_getactive(p->gpd);
	if (p->gpl == NULL) {
		p->gpl = BKE_gpencil_layer_addnew(p->gpd, DATA_("GP_Layer"), true);

		if (p->custom_color[3])
			copy_v3_v3(p->gpl->color, p->custom_color);
	}
	if (p->gpl->flag & GP_LAYER_LOCKED) {
		p->status = GP_STATUS_ERROR;
		if (G.debug & G_DEBUG)
			printf("Error: Cannot paint on locked layer\n");
		return;
	}

	/* get active frame (add a new one if not matching frame) */
	if (paintmode == GP_PAINTMODE_ERASER) {
		/* Eraser mode:
		 * 1) Add new frames to all frames that we might touch,
		 * 2) Ensure that p->gpf refers to the frame used for the active layer
		 *    (to avoid problems with other tools which expect it to exist)
		 */
		bool has_layer_to_erase = false;

		for (bGPDlayer *gpl = p->gpd->layers.first; gpl; gpl = gpl->next) {
			/* Skip if layer not editable */
			if (gpencil_layer_is_editable(gpl) == false)
				continue;

			/* Add a new frame if needed (and based off the active frame,
			 * as we need some existing strokes to erase)
			 *
			 * Note: We don't add a new frame if there's nothing there now, so
			 *       -> If there are no frames at all, don't add one
			 *       -> If there are no strokes in that frame, don't add a new empty frame
			 */
			if (gpl->actframe && gpl->actframe->strokes.first) {
				gpl->actframe = BKE_gpencil_layer_getframe(gpl, cfra_eval, GP_GETFRAME_ADD_COPY);
				has_layer_to_erase = true;
			}

			/* XXX: we omit GP_FRAME_PAINT here for now,
			 * as it is only really useful for doing
			 * paintbuffer drawing
			 */
		}

		/* Ensure this gets set... */
		p->gpf = p->gpl->actframe;

		/* Restrict eraser to only affecting selected strokes, if the "selection mask" is on
		 * (though this is only available in editmode)
		 */
		if (p->gpd->flag & GP_DATA_STROKE_EDITMODE) {
			if (ts->gp_sculpt.flag & GP_SCULPT_SETT_FLAG_SELECT_MASK) {
				p->flags |= GP_PAINTFLAG_SELECTMASK;
			}
		}

		if (has_layer_to_erase == false) {
			p->status = GP_STATUS_ERROR;
			//if (G.debug & G_DEBUG)
			printf("Error: Eraser will not be affecting anything (gpencil_paint_init)\n");
			return;
		}
	}
	else {
		/* Drawing Modes - Add a new frame if needed on the active layer */
		short add_frame_mode;

		if (ts->gpencil_flags & GP_TOOL_FLAG_RETAIN_LAST)
			add_frame_mode = GP_GETFRAME_ADD_COPY;
		else
			add_frame_mode = GP_GETFRAME_ADD_NEW;

		p->gpf = BKE_gpencil_layer_getframe(p->gpl, cfra_eval, add_frame_mode);
		/* set as dirty draw manager cache */
		gp_update_cache(p->gpd);

		if (p->gpf == NULL) {
			p->status = GP_STATUS_ERROR;
			if (G.debug & G_DEBUG)
				printf("Error: No frame created (gpencil_paint_init)\n");
			return;
		}
		else {
			p->gpf->flag |= GP_FRAME_PAINT;
		}
	}

	/* set 'eraser' for this stroke if using eraser */
	p->paintmode = paintmode;
	if (p->paintmode == GP_PAINTMODE_ERASER) {
		p->gpd->runtime.sbuffer_sflag |= GP_STROKE_ERASER;

		/* check if we should respect depth while erasing */
		if (p->sa->spacetype == SPACE_VIEW3D) {
			if (p->gpl->flag & GP_LAYER_NO_XRAY) {
				p->flags |= GP_PAINTFLAG_V3D_ERASER_DEPTH;
			}
		}
	}
	else {
		/* disable eraser flags - so that we can switch modes during a session */
		p->gpd->runtime.sbuffer_sflag &= ~GP_STROKE_ERASER;

		if (p->sa->spacetype == SPACE_VIEW3D) {
			if (p->gpl->flag & GP_LAYER_NO_XRAY) {
				p->flags &= ~GP_PAINTFLAG_V3D_ERASER_DEPTH;
			}
		}
	}

	/* set special fill stroke mode */
	if (p->disable_fill == true) {
		p->gpd->runtime.sbuffer_sflag |= GP_STROKE_NOFILL;
		/* replace stroke color with fill color */
		copy_v4_v4(p->gpd->runtime.scolor, p->gpd->runtime.sfill);
	}

	/* set 'initial run' flag, which is only used to denote when a new stroke is starting */
	p->flags |= GP_PAINTFLAG_FIRSTRUN;

	/* when drawing in the camera view, in 2D space, set the subrect */
	p->subrect = NULL;
	if ((*p->align_flag & GP_PROJECT_VIEWSPACE) == 0) {
		if (p->sa->spacetype == SPACE_VIEW3D) {
			View3D *v3d = p->sa->spacedata.first;
			RegionView3D *rv3d = p->ar->regiondata;

			/* for camera view set the subrect */
			if (rv3d->persp == RV3D_CAMOB) {
				ED_view3d_calc_camera_border(p->scene, depsgraph, p->ar, v3d, rv3d, &p->subrect_data, true); /* no shift */
				p->subrect = &p->subrect_data;
			}
		}
	}

	/* init stroke point space-conversion settings... */
	p->gsc.gpd = p->gpd;
	p->gsc.gpl = p->gpl;

	p->gsc.sa = p->sa;
	p->gsc.ar = p->ar;
	p->gsc.v2d = p->v2d;

	p->gsc.subrect_data = p->subrect_data;
	p->gsc.subrect = p->subrect;

	copy_m4_m4(p->gsc.mat, p->mat);


	/* check if points will need to be made in view-aligned space */
	if (*p->align_flag & GP_PROJECT_VIEWSPACE) {
		switch (p->sa->spacetype) {
			case SPACE_VIEW3D:
			{
				p->gpd->runtime.sbuffer_sflag |= GP_STROKE_3DSPACE;
				break;
			}
		}
	}
}

/* finish off a stroke (clears buffer, but doesn't finish the paint operation) */
static void gp_paint_strokeend(tGPsdata *p)
{
	ToolSettings *ts = p->scene->toolsettings;
	/* for surface sketching, need to set the right OpenGL context stuff so that
	 * the conversions will project the values correctly...
	 */
	if (gpencil_project_check(p)) {
		View3D *v3d = p->sa->spacedata.first;

		/* need to restore the original projection settings before packing up */
		view3d_region_operator_needs_opengl(p->win, p->ar);
		ED_view3d_autodist_init(p->depsgraph, p->ar, v3d, (ts->gpencil_v3d_align & GP_PROJECT_DEPTH_STROKE) ? 1 : 0);
	}

	/* check if doing eraser or not */
	if ((p->gpd->runtime.sbuffer_sflag & GP_STROKE_ERASER) == 0) {
		/* transfer stroke to frame */
		gp_stroke_newfrombuffer(p);
	}

	/* clean up buffer now */
	gp_session_validatebuffer(p);
}

/* finish off stroke painting operation */
static void gp_paint_cleanup(tGPsdata *p)
{
	/* p->gpd==NULL happens when stroke failed to initialize,
	 * for example when GP is hidden in current space (sergey)
	 */
	if (p->gpd) {
		/* finish off a stroke */
		gp_paint_strokeend(p);
	}

	/* "unlock" frame */
	if (p->gpf)
		p->gpf->flag &= ~GP_FRAME_PAINT;
}

/* ------------------------------- */

/* Helper callback for drawing the cursor itself */
static void gpencil_draw_eraser(bContext *UNUSED(C), int x, int y, void *p_ptr)
{
	tGPsdata *p = (tGPsdata *)p_ptr;

	if (p->paintmode == GP_PAINTMODE_ERASER) {
		GPUVertFormat *format = immVertexFormat();
		const uint shdr_pos = GPU_vertformat_attr_add(format, "pos", GPU_COMP_F32, 2, GPU_FETCH_FLOAT);
		immBindBuiltinProgram(GPU_SHADER_2D_UNIFORM_COLOR);

		GPU_line_smooth(true);
		GPU_blend(true);
		GPU_blend_set_func_separate(GPU_SRC_ALPHA, GPU_ONE_MINUS_SRC_ALPHA, GPU_ONE, GPU_ONE_MINUS_SRC_ALPHA);

		immUniformColor4ub(255, 100, 100, 20);
		imm_draw_circle_fill_2d(shdr_pos, x, y, p->radius, 40);

		immUnbindProgram();

		immBindBuiltinProgram(GPU_SHADER_2D_LINE_DASHED_UNIFORM_COLOR);

		float viewport_size[4];
		GPU_viewport_size_get_f(viewport_size);
		immUniform2f("viewport_size", viewport_size[2], viewport_size[3]);

		immUniformColor4f(1.0f, 0.39f, 0.39f, 0.78f);
		immUniform1i("colors_len", 0);  /* "simple" mode */
		immUniform1f("dash_width", 12.0f);
		immUniform1f("dash_factor", 0.5f);

		imm_draw_circle_wire_2d(shdr_pos, x, y, p->radius,
			/* XXX Dashed shader gives bad results with sets of small segments currently,
			 *     temp hack around the issue. :( */
			max_ii(8, p->radius / 2));  /* was fixed 40 */

		immUnbindProgram();

		GPU_blend(false);
		GPU_line_smooth(false);
	}
}

/* Turn brush cursor in 3D view on/off */
static void gpencil_draw_toggle_eraser_cursor(bContext *C, tGPsdata *p, short enable)
{
	if (p->erasercursor && !enable) {
		/* clear cursor */
		WM_paint_cursor_end(CTX_wm_manager(C), p->erasercursor);
		p->erasercursor = NULL;
	}
	else if (enable && !p->erasercursor) {
		ED_gpencil_toggle_brush_cursor(p->C, false, NULL);
		/* enable cursor */
		p->erasercursor = WM_paint_cursor_activate(
		        CTX_wm_manager(C),
		        SPACE_TYPE_ANY, RGN_TYPE_ANY,
		        NULL, /* XXX */
		        gpencil_draw_eraser, p);
	}
}

/* Check if tablet eraser is being used (when processing events) */
static bool gpencil_is_tablet_eraser_active(const wmEvent *event)
{
	if (event->tablet_data) {
		const wmTabletData *wmtab = event->tablet_data;
		return (wmtab->Active == EVT_TABLET_ERASER);
	}

	return false;
}

/* ------------------------------- */

static void gpencil_draw_exit(bContext *C, wmOperator *op)
{
	tGPsdata *p = op->customdata;

	/* don't assume that operator data exists at all */
	if (p) {
		/* check size of buffer before cleanup, to determine if anything happened here */
		if (p->paintmode == GP_PAINTMODE_ERASER) {
			/* turn off radial brush cursor */
			gpencil_draw_toggle_eraser_cursor(C, p, false);
		}

		/* always store the new eraser size to be used again next time
		 * NOTE: Do this even when not in eraser mode, as eraser may
		 *       have been toggled at some point.
		 */
		if (p->eraser) {
			p->eraser->size = p->radius;
		}

		/* restore cursor to indicate end of drawing */
		if (p->sa->spacetype != SPACE_VIEW3D) {
			WM_cursor_modal_restore(CTX_wm_window(C));
		}
		else {
			/* or restore paint if 3D view */
			if ((p) && (p->paintmode == GP_PAINTMODE_ERASER)) {
				WM_cursor_modal_set(p->win, CURSOR_STD);
			}

			/* drawing batch cache is dirty now */
			bGPdata *gpd = CTX_data_gpencil_data(C);
			if (gpd) {
				gpd->flag &= ~GP_DATA_STROKE_POLYGON;
				gp_update_cache(gpd);
			}
		}

		/* clear undo stack */
		gpencil_undo_finish();

		/* cleanup */
		gp_paint_cleanup(p);
		gp_session_cleanup(p);
		ED_gpencil_toggle_brush_cursor(C, true, NULL);

		/* finally, free the temp data */
		gp_session_free(p);
		p = NULL;
	}

	op->customdata = NULL;
}

static void gpencil_draw_cancel(bContext *C, wmOperator *op)
{
	/* this is just a wrapper around exit() */
	gpencil_draw_exit(C, op);
}

/* ------------------------------- */


static int gpencil_draw_init(bContext *C, wmOperator *op, const wmEvent *event)
{
	tGPsdata *p;
	eGPencil_PaintModes paintmode = RNA_enum_get(op->ptr, "mode");
	ToolSettings *ts = CTX_data_tool_settings(C);
	Brush *brush = BKE_paint_brush(&ts->gp_paint->paint);

	/* if mode is draw and the brush is eraser, cancel */
	if (paintmode != GP_PAINTMODE_ERASER) {
		if ((brush) && (brush->gpencil_tool == GPAINT_TOOL_ERASE)) {
			return 0;
		}
	}

	/* check context */
	p = op->customdata = gp_session_initpaint(C, op);
	if ((p == NULL) || (p->status == GP_STATUS_ERROR)) {
		/* something wasn't set correctly in context */
		gpencil_draw_exit(C, op);
		return 0;
	}

	/* init painting data */
	gp_paint_initstroke(p, paintmode, CTX_data_depsgraph(C));
	if (p->status == GP_STATUS_ERROR) {
		gpencil_draw_exit(C, op);
		return 0;
	}

	if (event != NULL) {
		p->keymodifier = event->keymodifier;
	}
	else {
		p->keymodifier = -1;
	}

	p->reports = op->reports;

	/* everything is now setup ok */
	return 1;
}


/* ------------------------------- */

/* ensure that the correct cursor icon is set */
static void gpencil_draw_cursor_set(tGPsdata *p)
{
	Brush *brush = p->brush;
	if ((p->paintmode == GP_PAINTMODE_ERASER) ||
	    (brush->gpencil_tool == GPAINT_TOOL_ERASE))
	{
		WM_cursor_modal_set(p->win, BC_CROSSCURSOR);  /* XXX need a better cursor */
	}
	else {
		WM_cursor_modal_set(p->win,	CURSOR_NONE);

	}
}

/* update UI indicators of status, including cursor and header prints */
static void gpencil_draw_status_indicators(bContext *C, tGPsdata *p)
{
	/* header prints */
	switch (p->status) {

#if 0 /* FIXME, this never runs! */
		switch (p->paintmode) {
			case GP_PAINTMODE_DRAW_POLY:
				/* Provide usage tips, since this is modal, and unintuitive without hints */
				ED_workspace_status_text(
					C, IFACE_(
						"Annotation Create Poly: LMB click to place next stroke vertex | "
						"ESC/Enter to end  (or click outside this area)"
					));
				break;
			default:
				/* Do nothing - the others are self explanatory, exit quickly once the mouse is released
				 * Showing any text would just be annoying as it would flicker.
				 */
				break;
		}
#endif

		case GP_STATUS_IDLING:
			/* print status info */
			switch (p->paintmode) {
				case GP_PAINTMODE_ERASER:
					ED_workspace_status_text(C, IFACE_("Grease Pencil Erase Session: Hold and drag LMB or RMB to erase | "
						"ESC/Enter to end  (or click outside this area)"));
					break;
				case GP_PAINTMODE_DRAW_STRAIGHT:
					ED_workspace_status_text(C, IFACE_("Grease Pencil Line Session: Hold and drag LMB to draw | "
						"ESC/Enter to end  (or click outside this area)"));
					break;
				case GP_PAINTMODE_DRAW:
					ED_workspace_status_text(C, IFACE_("Grease Pencil Freehand Session: Hold and drag LMB to draw"));
					break;
				case GP_PAINTMODE_DRAW_POLY:
					ED_workspace_status_text(C, IFACE_("Grease Pencil Poly Session: LMB click to place next stroke vertex | "
						"Release Shift/ESC/Enter to end  (or click outside this area)"));
					break;

				default: /* unhandled future cases */
					ED_workspace_status_text(C, IFACE_("Grease Pencil Session: ESC/Enter to end   (or click outside this area)"));
					break;
			}
			break;

		case GP_STATUS_ERROR:
		case GP_STATUS_DONE:
			/* clear status string */
			ED_workspace_status_text(C, NULL);
			break;
		case GP_STATUS_PAINTING:
			break;
	}
}

/* ------------------------------- */

/* create a new stroke point at the point indicated by the painting context */
static void gpencil_draw_apply(bContext *C, wmOperator *op, tGPsdata *p, Depsgraph *depsgraph)
{
	bGPdata *gpd = p->gpd;
	tGPspoint *pt = NULL;

	/* handle drawing/erasing -> test for erasing first */
	if (p->paintmode == GP_PAINTMODE_ERASER) {
		/* do 'live' erasing now */
		gp_stroke_doeraser(p);

		/* store used values */
		p->mvalo[0] = p->mval[0];
		p->mvalo[1] = p->mval[1];
		p->opressure = p->pressure;
	}
	/* only add current point to buffer if mouse moved (even though we got an event, it might be just noise) */
	else if (gp_stroke_filtermval(p, p->mval, p->mvalo)) {

		/* if lazy mouse, interpolate the last and current mouse positions */
		if (GPENCIL_LAZY_MODE(p->brush, p->shift)) {
			float now_mouse[2];
			float last_mouse[2];
			copy_v2fl_v2i(now_mouse, p->mval);
			copy_v2fl_v2i(last_mouse, p->mvalo);
			interp_v2_v2v2(now_mouse, now_mouse, last_mouse, p->brush->smooth_stroke_factor);
			round_v2i_v2fl(p->mval, now_mouse);
		}

		/* try to add point */
		short ok = gp_stroke_addpoint(p, p->mval, p->pressure, p->curtime);

		/* handle errors while adding point */
		if ((ok == GP_STROKEADD_FULL) || (ok == GP_STROKEADD_OVERFLOW)) {
			/* finish off old stroke */
			gp_paint_strokeend(p);
			/* And start a new one!!! Else, projection errors! */
			gp_paint_initstroke(p, p->paintmode, depsgraph);

			/* start a new stroke, starting from previous point */
			/* XXX Must manually reset inittime... */
			/* XXX We only need to reuse previous point if overflow! */
			if (ok == GP_STROKEADD_OVERFLOW) {
				p->inittime = p->ocurtime;
				gp_stroke_addpoint(p, p->mvalo, p->opressure, p->ocurtime);
			}
			else {
				p->inittime = p->curtime;
			}
			gp_stroke_addpoint(p, p->mval, p->pressure, p->curtime);
		}
		else if (ok == GP_STROKEADD_INVALID) {
			/* the painting operation cannot continue... */
			BKE_report(op->reports, RPT_ERROR, "Cannot paint stroke");
			p->status = GP_STATUS_ERROR;

			if (G.debug & G_DEBUG)
				printf("Error: Grease-Pencil Paint - Add Point Invalid\n");
			return;
		}

		/* store used values */
		p->mvalo[0] = p->mval[0];
		p->mvalo[1] = p->mval[1];
		p->opressure = p->pressure;
		p->ocurtime = p->curtime;

		pt = (tGPspoint *)gpd->runtime.sbuffer + gpd->runtime.sbuffer_size - 1;
		if (p->paintmode != GP_PAINTMODE_ERASER) {
			ED_gpencil_toggle_brush_cursor(C, true, &pt->x);
		}
	}
	else if ((p->brush->gpencil_settings->flag & GP_BRUSH_STABILIZE_MOUSE_TEMP) &&
	         (gpd->runtime.sbuffer_size > 0))
	{
		pt = (tGPspoint *)gpd->runtime.sbuffer + gpd->runtime.sbuffer_size - 1;
		if (p->paintmode != GP_PAINTMODE_ERASER) {
			ED_gpencil_toggle_brush_cursor(C, true, &pt->x);
		}
	}
}

/* handle draw event */
static void gpencil_draw_apply_event(bContext *C, wmOperator *op, const wmEvent *event, Depsgraph *depsgraph, int x, int y)
{
	tGPsdata *p = op->customdata;
	PointerRNA itemptr;
	float mousef[2];
	int tablet = 0;

	/* convert from window-space to area-space mouse coordinates
	 * add any x,y override position for fake events
	 * NOTE: float to ints conversions, +1 factor is probably used to ensure a bit more accurate rounding...
	 */
	p->mval[0] = event->mval[0] + 1 - x;
	p->mval[1] = event->mval[1] + 1 - y;
	p->shift = event->shift;

	/* verify key status for straight lines */
	if ((event->alt > 0) && (RNA_boolean_get(op->ptr, "disable_straight") == false)) {
		if (p->straight[0] == 0) {
			int dx = abs(p->mval[0] - p->mvalo[0]);
			int dy = abs(p->mval[1] - p->mvalo[1]);
			if ((dx > 0) || (dy > 0)) {
				/* check mouse direction to replace the other coordinate with previous values */
				if (dx >= dy) {
					/* horizontal */
					p->straight[0] = 1;
					p->straight[1] = (short)p->mval[1]; /* save y */
				}
				else {
					/* vertical */
					p->straight[0] = 2;
					p->straight[1] = (short)p->mval[0]; /* save x */
				}
			}
		}
	}
	else {
		p->straight[0] = 0;
	}

	p->curtime = PIL_check_seconds_timer();

	/* handle pressure sensitivity (which is supplied by tablets) */
	if (event->tablet_data) {
		const wmTabletData *wmtab = event->tablet_data;

		tablet = (wmtab->Active != EVT_TABLET_NONE);
		p->pressure = wmtab->Pressure;

		/* Hack for pressure sensitive eraser on D+RMB when using a tablet:
		 * The pen has to float over the tablet surface, resulting in
		 * zero pressure (T47101). Ignore pressure values if floating
		 * (i.e. "effectively zero" pressure), and only when the "active"
		 * end is the stylus (i.e. the default when not eraser)
		 */
		if (p->paintmode == GP_PAINTMODE_ERASER) {
			if ((wmtab->Active != EVT_TABLET_ERASER) && (p->pressure < 0.001f)) {
				p->pressure = 1.0f;
			}
		}
	}
	else {
		/* No tablet data -> No pressure info is available */
		p->pressure = 1.0f;
	}

	/* special eraser modes */
	if (p->paintmode == GP_PAINTMODE_ERASER) {
		if (event->shift > 0) {
			p->flags |= GP_PAINTFLAG_HARD_ERASER;
		}
		else {
			p->flags &= ~GP_PAINTFLAG_HARD_ERASER;
		}
		if (event->alt > 0) {
			p->flags |= GP_PAINTFLAG_STROKE_ERASER;
		}
		else {
			p->flags &= ~GP_PAINTFLAG_STROKE_ERASER;
		}
	}

	/* special exception for start of strokes (i.e. maybe for just a dot) */
	if (p->flags & GP_PAINTFLAG_FIRSTRUN) {
		p->flags &= ~GP_PAINTFLAG_FIRSTRUN;

		p->mvalo[0] = p->mval[0];
		p->mvalo[1] = p->mval[1];
		p->opressure = p->pressure;
		p->inittime = p->ocurtime = p->curtime;
		p->straight[0] = 0;
		p->straight[1] = 0;

		/* special exception here for too high pressure values on first touch in
		 * windows for some tablets, then we just skip first touch...
		 */
		if (tablet && (p->pressure >= 0.99f))
			return;
	}

	/* check if alt key is pressed and limit to straight lines */
	if ((p->paintmode != GP_PAINTMODE_ERASER) && (p->straight[0] != 0)) {
		if (p->straight[0] == 1) {
			/* horizontal */
			p->mval[1] = p->straight[1]; /* replace y */
		}
		else {
			/* vertical */
			p->mval[0] = p->straight[1]; /* replace x */
		}
	}

	/* fill in stroke data (not actually used directly by gpencil_draw_apply) */
	RNA_collection_add(op->ptr, "stroke", &itemptr);

	mousef[0] = p->mval[0];
	mousef[1] = p->mval[1];
	RNA_float_set_array(&itemptr, "mouse", mousef);
	RNA_float_set(&itemptr, "pressure", p->pressure);
	RNA_boolean_set(&itemptr, "is_start", (p->flags & GP_PAINTFLAG_FIRSTRUN) != 0);

	RNA_float_set(&itemptr, "time", p->curtime - p->inittime);

	/* apply the current latest drawing point */
	gpencil_draw_apply(C, op, p, depsgraph);

	/* force refresh */
	ED_region_tag_redraw(p->ar); /* just active area for now, since doing whole screen is too slow */
}

/* ------------------------------- */

/* operator 'redo' (i.e. after changing some properties, but also for repeat last) */
static int gpencil_draw_exec(bContext *C, wmOperator *op)
{
	tGPsdata *p = NULL;
	Depsgraph *depsgraph = CTX_data_depsgraph(C);

	/* printf("GPencil - Starting Re-Drawing\n"); */

	/* try to initialize context data needed while drawing */
	if (!gpencil_draw_init(C, op, NULL)) {
		MEM_SAFE_FREE(op->customdata);
		/* printf("\tGP - no valid data\n"); */
		return OPERATOR_CANCELLED;
	}
	else
		p = op->customdata;

	/* printf("\tGP - Start redrawing stroke\n"); */

	/* loop over the stroke RNA elements recorded (i.e. progress of mouse movement),
	 * setting the relevant values in context at each step, then applying
	 */
	RNA_BEGIN(op->ptr, itemptr, "stroke")
	{
		float mousef[2];

		/* printf("\t\tGP - stroke elem\n"); */

		/* get relevant data for this point from stroke */
		RNA_float_get_array(&itemptr, "mouse", mousef);
		p->mval[0] = (int)mousef[0];
		p->mval[1] = (int)mousef[1];
		p->pressure = RNA_float_get(&itemptr, "pressure");
		p->curtime = (double)RNA_float_get(&itemptr, "time") + p->inittime;

		if (RNA_boolean_get(&itemptr, "is_start")) {
			/* if first-run flag isn't set already (i.e. not true first stroke),
			 * then we must terminate the previous one first before continuing
			 */
			if ((p->flags & GP_PAINTFLAG_FIRSTRUN) == 0) {
				/* TODO: both of these ops can set error-status, but we probably don't need to worry */
				gp_paint_strokeend(p);
				gp_paint_initstroke(p, p->paintmode, depsgraph);
			}
		}

		/* if first run, set previous data too */
		if (p->flags & GP_PAINTFLAG_FIRSTRUN) {
			p->flags &= ~GP_PAINTFLAG_FIRSTRUN;

			p->mvalo[0] = p->mval[0];
			p->mvalo[1] = p->mval[1];
			p->opressure = p->pressure;
			p->ocurtime = p->curtime;
		}

		/* apply this data as necessary now (as per usual) */
		gpencil_draw_apply(C, op, p, depsgraph);
	}
	RNA_END;

	/* printf("\tGP - done\n"); */

	/* cleanup */
	gpencil_draw_exit(C, op);

	/* refreshes */
	WM_event_add_notifier(C, NC_GPENCIL | NA_EDITED, NULL);

	/* done */
	return OPERATOR_FINISHED;
}

/* ------------------------------- */

/* start of interactive drawing part of operator */
static int gpencil_draw_invoke(bContext *C, wmOperator *op, const wmEvent *event)
{
	tGPsdata *p = NULL;

	if (G.debug & G_DEBUG)
		printf("GPencil - Starting Drawing\n");

	/* support for tablets eraser pen */
	if (gpencil_is_tablet_eraser_active(event)) {
		RNA_enum_set(op->ptr, "mode", GP_PAINTMODE_ERASER);
	}

	/* try to initialize context data needed while drawing */
	if (!gpencil_draw_init(C, op, event)) {
		if (op->customdata)
			MEM_freeN(op->customdata);
		if (G.debug & G_DEBUG)
			printf("\tGP - no valid data\n");
		return OPERATOR_CANCELLED;
	}
	else
		p = op->customdata;

	/* TODO: set any additional settings that we can take from the events?
	 * TODO? if tablet is erasing, force eraser to be on? */

	 /* TODO: move cursor setting stuff to stroke-start so that paintmode can be changed midway... */

	 /* if eraser is on, draw radial aid */
	if (p->paintmode == GP_PAINTMODE_ERASER) {
		gpencil_draw_toggle_eraser_cursor(C, p, true);
	}
	else {
		ED_gpencil_toggle_brush_cursor(C, true, NULL);
	}
	/* set cursor
	 * NOTE: This may change later (i.e. intentionally via brush toggle,
	 *       or unintentionally if the user scrolls outside the area)...
	 */
	gpencil_draw_cursor_set(p);

	/* only start drawing immediately if we're allowed to do so... */
	if (RNA_boolean_get(op->ptr, "wait_for_input") == false) {
		/* hotkey invoked - start drawing */
		/* printf("\tGP - set first spot\n"); */
		p->status = GP_STATUS_PAINTING;

		/* handle the initial drawing - i.e. for just doing a simple dot */
		gpencil_draw_apply_event(C, op, event, CTX_data_depsgraph(C), 0, 0);
		op->flag |= OP_IS_MODAL_CURSOR_REGION;
	}
	else {
		/* toolbar invoked - don't start drawing yet... */
		/* printf("\tGP - hotkey invoked... waiting for click-drag\n"); */
		op->flag |= OP_IS_MODAL_CURSOR_REGION;
	}

	/* enable paint mode */
	if (p->sa->spacetype == SPACE_VIEW3D) {
		Object *ob = CTX_data_active_object(C);
		if (ob && (ob->type == OB_GPENCIL) && ((p->gpd->flag & GP_DATA_STROKE_PAINTMODE) == 0)) {
			/* FIXME: use the mode switching operator, this misses notifiers, messages. */
			/* Just set paintmode flag... */
			p->gpd->flag |= GP_DATA_STROKE_PAINTMODE;
			/* disable other GP modes */
			p->gpd->flag &= ~GP_DATA_STROKE_EDITMODE;
			p->gpd->flag &= ~GP_DATA_STROKE_SCULPTMODE;
			p->gpd->flag &= ~GP_DATA_STROKE_WEIGHTMODE;
			/* set workspace mode */
			ob->restore_mode = ob->mode;
			ob->mode = OB_MODE_GPENCIL_PAINT;
			/* redraw mode on screen */
			WM_event_add_notifier(C, NC_SCENE | ND_MODE, NULL);
		}
	}

	WM_event_add_notifier(C, NC_GPENCIL | NA_EDITED, NULL);

	/* add a modal handler for this operator, so that we can then draw continuous strokes */
	WM_event_add_modal_handler(C, op);

	return OPERATOR_RUNNING_MODAL;
}

/* gpencil modal operator stores area, which can be removed while using it (like fullscreen) */
static bool gpencil_area_exists(bContext *C, ScrArea *sa_test)
{
	bScreen *sc = CTX_wm_screen(C);
	return (BLI_findindex(&sc->areabase, sa_test) != -1);
}

static tGPsdata *gpencil_stroke_begin(bContext *C, wmOperator *op)
{
	tGPsdata *p = op->customdata;

	/* we must check that we're still within the area that we're set up to work from
	 * otherwise we could crash (see bug #20586)
	 */
	if (CTX_wm_area(C) != p->sa) {
		printf("\t\t\tGP - wrong area execution abort!\n");
		p->status = GP_STATUS_ERROR;
	}

	/* printf("\t\tGP - start stroke\n"); */

	/* we may need to set up paint env again if we're resuming */
	/* XXX: watch it with the paintmode! in future,
	 *      it'd be nice to allow changing paint-mode when in sketching-sessions */

	if (gp_session_initdata(C, op, p))
		gp_paint_initstroke(p, p->paintmode, CTX_data_depsgraph(C));

	if (p->status != GP_STATUS_ERROR) {
		p->status = GP_STATUS_PAINTING;
		op->flag &= ~OP_IS_MODAL_CURSOR_REGION;
	}

	return op->customdata;
}

static void gpencil_stroke_end(wmOperator *op)
{
	tGPsdata *p = op->customdata;

	gp_paint_cleanup(p);

	gpencil_undo_push(p->gpd);

	gp_session_cleanup(p);

	p->status = GP_STATUS_IDLING;
	op->flag |= OP_IS_MODAL_CURSOR_REGION;

	p->gpd = NULL;
	p->gpl = NULL;
	p->gpf = NULL;
}

/* Move last stroke in the listbase to the head to be drawn below all previous strokes in the layer */
static void gpencil_move_last_stroke_to_back(bContext *C)
{
	/* move last stroke (the polygon) to head of the listbase stroke to draw on back of all previous strokes */
	bGPdata *gpd = ED_gpencil_data_get_active(C);
	bGPDlayer *gpl = BKE_gpencil_layer_getactive(gpd);

	/* sanity checks */
	if (ELEM(NULL, gpd, gpl, gpl->actframe)) {
		return;
	}

	bGPDframe *gpf = gpl->actframe;
	bGPDstroke *gps = gpf->strokes.last;
	if (ELEM(NULL, gps)) {
		return;
	}

	BLI_remlink(&gpf->strokes, gps);
	BLI_insertlinkbefore(&gpf->strokes, gpf->strokes.first, gps);
}

/* add events for missing mouse movements when the artist draw very fast */
static void gpencil_add_missing_events(bContext *C, wmOperator *op, const wmEvent *event, tGPsdata *p)
{
	Brush *brush = p->brush;
	if (brush->gpencil_settings->input_samples == 0) {
		return;
	}
	RegionView3D *rv3d = p->ar->regiondata;
	float defaultpixsize = rv3d->pixsize * 1000.0f;
	int samples = (GP_MAX_INPUT_SAMPLES - brush->gpencil_settings->input_samples + 1);
	float thickness = (float)brush->size;

	float pt[2], a[2], b[2];
	float vec[3];
	float scale = 1.0f;

	/* get pixel scale */
	gp_get_3d_reference(p, vec);
	mul_m4_v3(rv3d->persmat, vec);
	if (rv3d->is_persp) {
		scale = vec[2] * defaultpixsize;
	}
	else {
		scale = defaultpixsize;
	}

	/* The thickness of the brush is reduced of thickness to get overlap dots */
	float dot_factor = 0.50f;
	if (samples < 2) {
		dot_factor = 0.05f;
	}
	else if (samples < 4) {
		dot_factor = 0.10f;
	}
	else if (samples < 7) {
		dot_factor = 0.3f;
	}
	else if (samples < 10) {
		dot_factor = 0.4f;
	}
	float factor = ((thickness * dot_factor) / scale) * samples;

	copy_v2fl_v2i(a, p->mvalo);
	b[0] = event->mval[0] + 1;
	b[1] = event->mval[1] + 1;

	/* get distance in pixels */
	float dist = len_v2v2(a, b);

	/* for very small distances, add a half way point */
	if (dist <= 2.0f) {
		interp_v2_v2v2(pt, a, b, 0.5f);
		sub_v2_v2v2(pt, b, pt);
		/* create fake event */
		gpencil_draw_apply_event(C, op, event, CTX_data_depsgraph(C),
			(int)pt[0], (int)pt[1]);
	}
	else if (dist >= factor) {
		int slices = 2 + (int)((dist - 1.0) / factor);
		float n = 1.0f / slices;
		for (int i = 1; i < slices; i++) {
			interp_v2_v2v2(pt, a, b, n * i);
			sub_v2_v2v2(pt, b, pt);
			/* create fake event */
			gpencil_draw_apply_event(C, op, event, CTX_data_depsgraph(C),
				(int)pt[0], (int)pt[1]);
		}
	}
}

/* events handling during interactive drawing part of operator */
static int gpencil_draw_modal(bContext *C, wmOperator *op, const wmEvent *event)
{
	tGPsdata *p = op->customdata;
	ToolSettings *ts = CTX_data_tool_settings(C);
	int estate = OPERATOR_PASS_THROUGH; /* default exit state - pass through to support MMB view nav, etc. */

	/* if (event->type == NDOF_MOTION)
	 *    return OPERATOR_PASS_THROUGH;
	 * -------------------------------
	 * [mce] Not quite what I was looking
	 * for, but a good start! GP continues to
	 * draw on the screen while the 3D mouse
	 * moves the viewpoint. Problem is that
	 * the stroke is converted to 3D only after
	 * it is finished. This approach should work
	 * better in tools that immediately apply
	 * in 3D space.
	 */

	if (p->status == GP_STATUS_IDLING) {
		ARegion *ar = CTX_wm_region(C);
		p->ar = ar;
	}

	/* we don't pass on key events, GP is used with key-modifiers - prevents Dkey to insert drivers */
	if (ISKEYBOARD(event->type)) {
		if (ELEM(event->type, LEFTARROWKEY, DOWNARROWKEY, RIGHTARROWKEY, UPARROWKEY, ZKEY)) {
			/* allow some keys:
			 *   - for frame changing [#33412]
			 *   - for undo (during sketching sessions)
			 */
		}
		else if (ELEM(event->type, PAD0, PAD1, PAD2, PAD3, PAD4, PAD5, PAD6, PAD7, PAD8, PAD9)) {
			/* allow numpad keys so that camera/view manipulations can still take place
			 * - PAD0 in particular is really important for Grease Pencil drawing,
			 *   as animators may be working "to camera", so having this working
			 *   is essential for ensuring that they can quickly return to that view
			 */
		}
		else if ((event->type == BKEY) && (event->val == KM_RELEASE)) {
			/* Add Blank Frame
			 * - Since this operator is non-modal, we can just call it here, and keep going...
			 * - This operator is especially useful when animating
			 */
			WM_operator_name_call(C, "GPENCIL_OT_blank_frame_add", WM_OP_EXEC_DEFAULT, NULL);
			estate = OPERATOR_RUNNING_MODAL;
		}
		else {
			estate = OPERATOR_RUNNING_MODAL;
		}
	}

	//printf("\tGP - handle modal event...\n");

	/* exit painting mode (and/or end current stroke)
	 * NOTE: cannot do RIGHTMOUSE (as is standard for canceling) as that would break polyline [#32647]
	 */
	 /* if polyline and release shift must cancel */
	if ((ELEM(event->type, RETKEY, PADENTER, ESCKEY, SPACEKEY, EKEY)) ||
	    ((p->paintmode == GP_PAINTMODE_DRAW_POLY) && (event->shift == 0)))
	{
		/* exit() ends the current stroke before cleaning up */
		/* printf("\t\tGP - end of paint op + end of stroke\n"); */
		/* if drawing polygon and enable on back, must move stroke */
		if (ts) {
			if ((ts->gpencil_flags & GP_TOOL_FLAG_PAINT_ONBACK) && (p->paintmode == GP_PAINTMODE_DRAW_POLY)) {
				if (p->flags & GP_PAINTFLAG_STROKEADDED) {
					gpencil_move_last_stroke_to_back(C);
				}
			}
		}
		p->status = GP_STATUS_DONE;
		estate = OPERATOR_FINISHED;
	}

	/* toggle painting mode upon mouse-button movement
	 * - LEFTMOUSE  = standard drawing (all) / straight line drawing (all) / polyline (toolbox only)
	 * - RIGHTMOUSE = polyline (hotkey) / eraser (all)
	 *   (Disabling RIGHTMOUSE case here results in bugs like [#32647])
	 * also making sure we have a valid event value, to not exit too early
	 */
	if (ELEM(event->type, LEFTMOUSE, RIGHTMOUSE) && (ELEM(event->val, KM_PRESS, KM_RELEASE))) {
		/* if painting, end stroke */
		if (p->status == GP_STATUS_PAINTING) {
			int sketch = 0;

			/* basically, this should be mouse-button up = end stroke
			 * BUT, polyline drawing is an exception -- all knots should be added during one session
			 */
			sketch |= (p->paintmode == GP_PAINTMODE_DRAW_POLY);

			if (sketch) {
				/* end stroke only, and then wait to resume painting soon */
				/* printf("\t\tGP - end stroke only\n"); */
				gpencil_stroke_end(op);

				/* If eraser mode is on, turn it off after the stroke finishes
				 * NOTE: This just makes it nicer to work with drawing sessions
				 */
				if (p->paintmode == GP_PAINTMODE_ERASER) {
					p->paintmode = RNA_enum_get(op->ptr, "mode");

					/* if the original mode was *still* eraser,
					 * we'll let it say for now, since this gives
					 * users an opportunity to have visual feedback
					 * when adjusting eraser size
					 */
					if (p->paintmode != GP_PAINTMODE_ERASER) {
						/* turn off cursor...
						 * NOTE: this should be enough for now
						 *       Just hiding this makes it seem like
						 *       you can paint again...
						 */
						gpencil_draw_toggle_eraser_cursor(C, p, false);
					}
				}

				/* we've just entered idling state, so this event was processed (but no others yet) */
				estate = OPERATOR_RUNNING_MODAL;

				/* stroke could be smoothed, send notifier to refresh screen */
				WM_event_add_notifier(C, NC_GPENCIL | NA_EDITED, NULL);
			}
			else {
				/* printf("\t\tGP - end of stroke + op\n"); */
				/* if drawing polygon and enable on back, must move stroke */
				if (ts) {
					if ((ts->gpencil_flags & GP_TOOL_FLAG_PAINT_ONBACK) && (p->paintmode == GP_PAINTMODE_DRAW_POLY)) {
						if (p->flags & GP_PAINTFLAG_STROKEADDED) {
							gpencil_move_last_stroke_to_back(C);
						}
					}
				}
				/* drawing batch cache is dirty now */
				gp_update_cache(p->gpd);

				p->status = GP_STATUS_DONE;
				estate = OPERATOR_FINISHED;
			}
		}
		else if (event->val == KM_PRESS) {
			bool in_bounds = false;

			/* Check if we're outside the bounds of the active region
			 * NOTE: An exception here is that if launched from the toolbar,
			 *       whatever region we're now in should become the new region
			 */
			if ((p->ar) && (p->ar->regiontype == RGN_TYPE_TOOLS)) {
				/* Change to whatever region is now under the mouse */
				ARegion *current_region = BKE_area_find_region_xy(p->sa, RGN_TYPE_ANY, event->x, event->y);

				if (G.debug & G_DEBUG) {
					printf("found alternative region %p (old was %p) - at %d %d (sa: %d %d -> %d %d)\n",
						current_region, p->ar, event->x, event->y,
						p->sa->totrct.xmin, p->sa->totrct.ymin, p->sa->totrct.xmax, p->sa->totrct.ymax);
				}

				if (current_region) {
					/* Assume that since we found the cursor in here, it is in bounds
					 * and that this should be the region that we begin drawing in
					 */
					p->ar = current_region;
					in_bounds = true;
				}
				else {
					/* Out of bounds, or invalid in some other way */
					p->status = GP_STATUS_ERROR;
					estate = OPERATOR_CANCELLED;

					if (G.debug & G_DEBUG)
						printf("%s: Region under cursor is out of bounds, so cannot be drawn on\n", __func__);
				}
			}
			else if (p->ar) {
				rcti region_rect;

				/* Perform bounds check using  */
				ED_region_visible_rect(p->ar, &region_rect);
				in_bounds = BLI_rcti_isect_pt_v(&region_rect, event->mval);
			}
			else {
				/* No region */
				p->status = GP_STATUS_ERROR;
				estate = OPERATOR_CANCELLED;

				if (G.debug & G_DEBUG)
					printf("%s: No active region found in GP Paint session data\n", __func__);
			}

			if (in_bounds) {
				/* Switch paintmode (temporarily if need be) based on which button was used
				 * NOTE: This is to make it more convenient to erase strokes when using drawing sessions
				 */
				if ((event->type == RIGHTMOUSE) || gpencil_is_tablet_eraser_active(event)) {
					/* turn on eraser */
					p->paintmode = GP_PAINTMODE_ERASER;
				}
				else if (event->type == LEFTMOUSE) {
					/* restore drawmode to default */
					p->paintmode = RNA_enum_get(op->ptr, "mode");
				}

				gpencil_draw_toggle_eraser_cursor(C, p, p->paintmode == GP_PAINTMODE_ERASER);

				/* not painting, so start stroke (this should be mouse-button down) */
				p = gpencil_stroke_begin(C, op);

				if (p->status == GP_STATUS_ERROR) {
					estate = OPERATOR_CANCELLED;
				}
			}
			else if (p->status != GP_STATUS_ERROR) {
				/* User clicked outside bounds of window while idling, so exit paintmode
				 * NOTE: Don't enter this case if an error occurred while finding the
				 *       region (as above)
				 */
				 /* if drawing polygon and enable on back, must move stroke */
				if (ts) {
					if ((ts->gpencil_flags & GP_TOOL_FLAG_PAINT_ONBACK) && (p->paintmode == GP_PAINTMODE_DRAW_POLY)) {
						if (p->flags & GP_PAINTFLAG_STROKEADDED) {
							gpencil_move_last_stroke_to_back(C);
						}
					}
				}
				p->status = GP_STATUS_DONE;
				estate = OPERATOR_FINISHED;
			}
		}
		else if (event->val == KM_RELEASE) {
			p->status = GP_STATUS_IDLING;
			op->flag |= OP_IS_MODAL_CURSOR_REGION;
		}
	}

	/* handle mode-specific events */
	if (p->status == GP_STATUS_PAINTING) {
		/* handle painting mouse-movements? */
		if (ELEM(event->type, MOUSEMOVE, INBETWEEN_MOUSEMOVE) || (p->flags & GP_PAINTFLAG_FIRSTRUN)) {
			/* handle drawing event */
			/* printf("\t\tGP - add point\n"); */
			gpencil_add_missing_events(C, op, event, p);

			gpencil_draw_apply_event(C, op, event, CTX_data_depsgraph(C), 0, 0);

			/* finish painting operation if anything went wrong just now */
			if (p->status == GP_STATUS_ERROR) {
				printf("\t\t\t\tGP - add error done!\n");
				estate = OPERATOR_CANCELLED;
			}
			else {
				/* event handled, so just tag as running modal */
				/* printf("\t\t\t\tGP - add point handled!\n"); */
				estate = OPERATOR_RUNNING_MODAL;
			}
		}
		/* eraser size */
		else if ((p->paintmode == GP_PAINTMODE_ERASER) &&
		         ELEM(event->type, WHEELUPMOUSE, WHEELDOWNMOUSE, PADPLUSKEY, PADMINUS))
		{
			/* just resize the brush (local version)
			 * TODO: fix the hardcoded size jumps (set to make a visible difference) and hardcoded keys
			 */
			 /* printf("\t\tGP - resize eraser\n"); */
			switch (event->type) {
				case WHEELDOWNMOUSE: /* larger */
				case PADPLUSKEY:
					p->radius += 5;
					break;

				case WHEELUPMOUSE: /* smaller */
				case PADMINUS:
					p->radius -= 5;

					if (p->radius <= 0)
						p->radius = 1;
					break;
			}

			/* force refresh */
			ED_region_tag_redraw(p->ar); /* just active area for now, since doing whole screen is too slow */

			/* event handled, so just tag as running modal */
			estate = OPERATOR_RUNNING_MODAL;
		}
		/* there shouldn't be any other events, but just in case there are, let's swallow them
		 * (i.e. to prevent problems with undo)
		 */
		else {
			/* swallow event to save ourselves trouble */
			estate = OPERATOR_RUNNING_MODAL;
		}
	}

	/* gpencil modal operator stores area, which can be removed while using it (like fullscreen) */
	if (0 == gpencil_area_exists(C, p->sa))
		estate = OPERATOR_CANCELLED;
	else {
		/* update status indicators - cursor, header, etc. */
		gpencil_draw_status_indicators(C, p);
		gpencil_draw_cursor_set(p); /* cursor may have changed outside our control - T44084 */
	}

	/* process last operations before exiting */
	switch (estate) {
		case OPERATOR_FINISHED:
			/* one last flush before we're done */
			gpencil_draw_exit(C, op);
			WM_event_add_notifier(C, NC_GPENCIL | NA_EDITED, NULL);
			break;

		case OPERATOR_CANCELLED:
			gpencil_draw_exit(C, op);
			break;

		case OPERATOR_RUNNING_MODAL | OPERATOR_PASS_THROUGH:
			/* event doesn't need to be handled */
#if 0
			printf("unhandled event -> %d (mmb? = %d | mmv? = %d)\n",
				event->type, event->type == MIDDLEMOUSE, event->type == MOUSEMOVE);
#endif
			break;
	}

	/* return status code */
	return estate;
}

/* ------------------------------- */

static const EnumPropertyItem prop_gpencil_drawmodes[] = {
	{GP_PAINTMODE_DRAW, "DRAW", 0, "Draw Freehand", "Draw freehand stroke(s)"},
	{GP_PAINTMODE_DRAW_STRAIGHT, "DRAW_STRAIGHT", 0, "Draw Straight Lines", "Draw straight line segment(s)"},
	{GP_PAINTMODE_DRAW_POLY, "DRAW_POLY", 0, "Draw Poly Line", "Click to place endpoints of straight line segments (connected)"},
	{GP_PAINTMODE_ERASER, "ERASER", 0, "Eraser", "Erase Grease Pencil strokes"},
	{0, NULL, 0, NULL, NULL}
};

void GPENCIL_OT_draw(wmOperatorType *ot)
{
	PropertyRNA *prop;

	/* identifiers */
	ot->name = "Grease Pencil Draw";
	ot->idname = "GPENCIL_OT_draw";
<<<<<<< HEAD
	ot->description = "Grease Pencil Draw tool";
=======
	ot->description = "Draw a new stroke in the active Grease Pencil Object";
>>>>>>> f2c69eec

	/* api callbacks */
	ot->exec = gpencil_draw_exec;
	ot->invoke = gpencil_draw_invoke;
	ot->modal = gpencil_draw_modal;
	ot->cancel = gpencil_draw_cancel;
	ot->poll = gpencil_draw_poll;

	/* flags */
	ot->flag = OPTYPE_UNDO | OPTYPE_BLOCKING;

	/* settings for drawing */
	ot->prop = RNA_def_enum(ot->srna, "mode", prop_gpencil_drawmodes, 0, "Mode", "Way to interpret mouse movements");

	prop = RNA_def_collection_runtime(ot->srna, "stroke", &RNA_OperatorStrokeElement, "Stroke", "");
	RNA_def_property_flag(prop, PROP_HIDDEN | PROP_SKIP_SAVE);

	/* NOTE: wait for input is enabled by default, so that all UI code can work properly without needing users to know about this */
	prop = RNA_def_boolean(ot->srna, "wait_for_input", true, "Wait for Input", "Wait for first click instead of painting immediately");
	RNA_def_property_flag(prop, PROP_HIDDEN | PROP_SKIP_SAVE);

	prop = RNA_def_boolean(ot->srna, "disable_straight", false, "No Straight lines", "Disable key for straight lines");
	RNA_def_property_flag(prop, PROP_SKIP_SAVE);

	prop = RNA_def_boolean(ot->srna, "disable_fill", false, "No Fill Areas", "Disable fill to use stroke as fill boundary");
	RNA_def_property_flag(prop, PROP_SKIP_SAVE);
}<|MERGE_RESOLUTION|>--- conflicted
+++ resolved
@@ -3286,11 +3286,7 @@
 	/* identifiers */
 	ot->name = "Grease Pencil Draw";
 	ot->idname = "GPENCIL_OT_draw";
-<<<<<<< HEAD
-	ot->description = "Grease Pencil Draw tool";
-=======
 	ot->description = "Draw a new stroke in the active Grease Pencil Object";
->>>>>>> f2c69eec
 
 	/* api callbacks */
 	ot->exec = gpencil_draw_exec;
