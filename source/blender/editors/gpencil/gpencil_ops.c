--- conflicted
+++ resolved
@@ -350,32 +350,6 @@
 
 void ED_operatormacros_gpencil(void)
 {
-<<<<<<< HEAD
-	wmOperatorType *ot;
-	wmOperatorTypeMacro *otmacro;
-
-	/* Duplicate + Move = Interactively place newly duplicated strokes */
-	ot = WM_operatortype_append_macro(
-	        "GPENCIL_OT_duplicate_move", "Duplicate Strokes",
-	        "Duplicate Strokes\nMake copies of the selected Grease Pencil strokes and move them",
-	        OPTYPE_UNDO | OPTYPE_REGISTER);
-	WM_operatortype_macro_define(ot, "GPENCIL_OT_duplicate");
-	otmacro = WM_operatortype_macro_define(ot, "TRANSFORM_OT_translate");
-	RNA_boolean_set(otmacro->ptr, "gpencil_strokes", true);
-	RNA_enum_set(otmacro->ptr, "proportional", 0);
-	RNA_boolean_set(otmacro->ptr, "mirror", false);
-
-	/* Extrude + Move = Interactively add new points */
-	ot = WM_operatortype_append_macro(
-	        "GPENCIL_OT_extrude_move", "Extrude Stroke Points",
-	        "Extrude selected points and move them",
-	        OPTYPE_UNDO | OPTYPE_REGISTER);
-	WM_operatortype_macro_define(ot, "GPENCIL_OT_extrude");
-	otmacro = WM_operatortype_macro_define(ot, "TRANSFORM_OT_translate");
-	RNA_boolean_set(otmacro->ptr, "gpencil_strokes", true);
-	RNA_enum_set(otmacro->ptr, "proportional", 0);
-	RNA_boolean_set(otmacro->ptr, "mirror", false);
-=======
   wmOperatorType *ot;
   wmOperatorTypeMacro *otmacro;
 
@@ -383,7 +357,7 @@
   ot = WM_operatortype_append_macro(
       "GPENCIL_OT_duplicate_move",
       "Duplicate Strokes",
-      "Make copies of the selected Grease Pencil strokes and move them",
+      "Duplicate Strokes\nMake copies of the selected Grease Pencil strokes and move them",
       OPTYPE_UNDO | OPTYPE_REGISTER);
   WM_operatortype_macro_define(ot, "GPENCIL_OT_duplicate");
   otmacro = WM_operatortype_macro_define(ot, "TRANSFORM_OT_translate");
@@ -401,7 +375,6 @@
   RNA_boolean_set(otmacro->ptr, "gpencil_strokes", true);
   RNA_enum_set(otmacro->ptr, "proportional", 0);
   RNA_boolean_set(otmacro->ptr, "mirror", false);
->>>>>>> 38bd6dcc
 }
 
 /* ****************************************** */