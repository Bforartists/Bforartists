/*
 * This program is free software; you can redistribute it and/or
 * modify it under the terms of the GNU General Public License
 * as published by the Free Software Foundation; either version 2
 * of the License, or (at your option) any later version.
 *
 * This program is distributed in the hope that it will be useful,
 * but WITHOUT ANY WARRANTY; without even the implied warranty of
 * MERCHANTABILITY or FITNESS FOR A PARTICULAR PURPOSE.  See the
 * GNU General Public License for more details.
 *
 * You should have received a copy of the GNU General Public License
 * along with this program; if not, write to the Free Software Foundation,
 * Inc., 51 Franklin Street, Fifth Floor, Boston, MA 02110-1301, USA.
 *
 * The Original Code is Copyright (C) 2008, Blender Foundation
 * This is a new part of Blender
 * Operator for converting Grease Pencil data to geometry
 */

/** \file
 * \ingroup edgpencil
 */

#include <stdio.h>
#include <string.h>
#include <stdlib.h>
#include <stddef.h>
#include <math.h>

#include "MEM_guardedalloc.h"

#include "BLI_math.h"
#include "BLI_blenlib.h"
#include "BLI_rand.h"
#include "BLI_utildefines.h"

#include "BLT_translation.h"

#include "DNA_anim_types.h"
#include "DNA_collection_types.h"
#include "DNA_curve_types.h"
#include "DNA_object_types.h"
#include "DNA_node_types.h"
#include "DNA_scene_types.h"
#include "DNA_screen_types.h"
#include "DNA_space_types.h"
#include "DNA_view3d_types.h"
#include "DNA_gpencil_types.h"

#include "BKE_collection.h"
#include "BKE_context.h"
#include "BKE_curve.h"
#include "BKE_fcurve.h"
#include "BKE_global.h"
#include "BKE_gpencil.h"
#include "BKE_layer.h"
#include "BKE_main.h"
#include "BKE_object.h"
#include "BKE_report.h"
#include "BKE_scene.h"
#include "BKE_tracking.h"

#include "DEG_depsgraph.h"
#include "DEG_depsgraph_query.h"

#include "UI_interface.h"

#include "WM_api.h"
#include "WM_types.h"

#include "RNA_access.h"
#include "RNA_define.h"

#include "UI_resources.h"
#include "UI_view2d.h"

#include "ED_gpencil.h"
#include "ED_view3d.h"
#include "ED_clip.h"
#include "ED_keyframing.h"

#include "gpencil_intern.h"

/* ************************************************ */
/* Grease Pencil to Data Operator */

/* defines for possible modes */
enum {
  GP_STROKECONVERT_PATH = 1,
  GP_STROKECONVERT_CURVE,
  GP_STROKECONVERT_POLY,
};

/* Defines for possible timing modes */
enum {
  GP_STROKECONVERT_TIMING_NONE = 1,
  GP_STROKECONVERT_TIMING_LINEAR = 2,
  GP_STROKECONVERT_TIMING_FULL = 3,
  GP_STROKECONVERT_TIMING_CUSTOMGAP = 4,
};

/* RNA enum define */
static const EnumPropertyItem prop_gpencil_convertmodes[] = {
    {GP_STROKECONVERT_PATH, "PATH", ICON_CURVE_PATH, "Path", "Animation path"},
    {GP_STROKECONVERT_CURVE, "CURVE", ICON_CURVE_BEZCURVE, "Bezier Curve", "Smooth Bezier curve"},
    {GP_STROKECONVERT_POLY,
     "POLY",
     ICON_MESH_DATA,
     "Polygon Curve",
     "Bezier curve with straight-line segments (vector handles)"},
    {0, NULL, 0, NULL, NULL},
};

static const EnumPropertyItem prop_gpencil_convert_timingmodes_restricted[] = {
    {GP_STROKECONVERT_TIMING_NONE, "NONE", 0, "No Timing", "Ignore timing"},
    {GP_STROKECONVERT_TIMING_LINEAR, "LINEAR", 0, "Linear", "Simple linear timing"},
    {0, NULL, 0, NULL, NULL},
};

static const EnumPropertyItem prop_gpencil_convert_timingmodes[] = {
    {GP_STROKECONVERT_TIMING_NONE, "NONE", 0, "No Timing", "Ignore timing"},
    {GP_STROKECONVERT_TIMING_LINEAR, "LINEAR", 0, "Linear", "Simple linear timing"},
    {GP_STROKECONVERT_TIMING_FULL,
     "FULL",
     0,
     "Original",
     "Use the original timing, gaps included"},
    {GP_STROKECONVERT_TIMING_CUSTOMGAP,
     "CUSTOMGAP",
     0,
     "Custom Gaps",
     "Use the original timing, but with custom gap lengths (in frames)"},
    {0, NULL, 0, NULL, NULL},
};

static const EnumPropertyItem *rna_GPConvert_mode_items(bContext *UNUSED(C),
                                                        PointerRNA *ptr,
                                                        PropertyRNA *UNUSED(prop),
                                                        bool *UNUSED(r_free))
{
  if (RNA_boolean_get(ptr, "use_timing_data")) {
    return prop_gpencil_convert_timingmodes;
  }
  return prop_gpencil_convert_timingmodes_restricted;
}

/* --- */

/* convert the coordinates from the given stroke point into 3d-coordinates
 * - assumes that the active space is the 3D-View
 */
static void gp_strokepoint_convertcoords(bContext *C,
                                         bGPdata *gpd,
                                         bGPDlayer *gpl,
                                         bGPDstroke *gps,
                                         bGPDspoint *source_pt,
                                         float p3d[3],
                                         const rctf *subrect)
{
  Scene *scene = CTX_data_scene(C);
  View3D *v3d = CTX_wm_view3d(C);
  ARegion *ar = CTX_wm_region(C);
  Depsgraph *depsgraph = CTX_data_depsgraph(C);
  Object *obact = CTX_data_active_object(C);
  bGPDspoint mypt, *pt;

  float diff_mat[4][4];
  pt = &mypt;

  /* apply parent transform */
  float fpt[3];
  ED_gpencil_parent_location(depsgraph, obact, gpd, gpl, diff_mat);
  mul_v3_m4v3(fpt, diff_mat, &source_pt->x);
  copy_v3_v3(&pt->x, fpt);

  if (gps->flag & GP_STROKE_3DSPACE) {
    /* directly use 3d-coordinates */
    copy_v3_v3(p3d, &pt->x);
  }
  else {
    const float *fp = scene->cursor.location;
    float mvalf[2];

    /* get screen coordinate */
    if (gps->flag & GP_STROKE_2DSPACE) {
      View2D *v2d = &ar->v2d;
      UI_view2d_view_to_region_fl(v2d, pt->x, pt->y, &mvalf[0], &mvalf[1]);
    }
    else {
      if (subrect) {
        mvalf[0] = (((float)pt->x / 100.0f) * BLI_rctf_size_x(subrect)) + subrect->xmin;
        mvalf[1] = (((float)pt->y / 100.0f) * BLI_rctf_size_y(subrect)) + subrect->ymin;
      }
      else {
        mvalf[0] = (float)pt->x / 100.0f * ar->winx;
        mvalf[1] = (float)pt->y / 100.0f * ar->winy;
      }
    }

    ED_view3d_win_to_3d(v3d, ar, fp, mvalf, p3d);
  }
}

/* --- */

/* temp struct for gp_stroke_path_animation() */
typedef struct tGpTimingData {
  /* Data set from operator settings */
  int mode;
  int frame_range; /* Number of frames evaluated for path animation */
  int start_frame, end_frame;
  bool realtime; /* Will overwrite end_frame in case of Original or CustomGap timing... */
  float gap_duration, gap_randomness; /* To be used with CustomGap mode*/
  int seed;

  /* Data set from points, used to compute final timing FCurve */
  int num_points, cur_point;

  /* Distances */
  float *dists;
  float tot_dist;

  /* Times */
  float *times; /* Note: Gap times will be negative! */
  float tot_time, gap_tot_time;
  double inittime;

  /* Only used during creation of dists & times lists. */
  float offset_time;
} tGpTimingData;

/* Init point buffers for timing data.
 * Note this assumes we only grow those arrays!
 */
static void gp_timing_data_set_nbr(tGpTimingData *gtd, const int nbr)
{
  float *tmp;

  BLI_assert(nbr > gtd->num_points);

  /* distances */
  tmp = gtd->dists;
  gtd->dists = MEM_callocN(sizeof(float) * nbr, __func__);
  if (tmp) {
    memcpy(gtd->dists, tmp, sizeof(float) * gtd->num_points);
    MEM_freeN(tmp);
  }

  /* times */
  tmp = gtd->times;
  gtd->times = MEM_callocN(sizeof(float) * nbr, __func__);
  if (tmp) {
    memcpy(gtd->times, tmp, sizeof(float) * gtd->num_points);
    MEM_freeN(tmp);
  }

  gtd->num_points = nbr;
}

/* add stroke point to timing buffers */
static void gp_timing_data_add_point(tGpTimingData *gtd,
                                     const double stroke_inittime,
                                     const float time,
                                     const float delta_dist)
{
  float delta_time = 0.0f;
  const int cur_point = gtd->cur_point;

  if (!cur_point) {
    /* Special case, first point, if time is not 0.0f we have to compensate! */
    gtd->offset_time = -time;
    gtd->times[cur_point] = 0.0f;
  }
  else if (time < 0.0f) {
    /* This is a gap, negative value! */
    gtd->times[cur_point] = -(((float)(stroke_inittime - gtd->inittime)) + time +
                              gtd->offset_time);
    delta_time = -gtd->times[cur_point] - gtd->times[cur_point - 1];

    gtd->gap_tot_time += delta_time;
  }
  else {
    gtd->times[cur_point] = (((float)(stroke_inittime - gtd->inittime)) + time + gtd->offset_time);
    delta_time = gtd->times[cur_point] - fabsf(gtd->times[cur_point - 1]);
  }

  gtd->tot_time += delta_time;
  gtd->tot_dist += delta_dist;
  gtd->dists[cur_point] = gtd->tot_dist;

  gtd->cur_point++;
}

/* In frames! Binary search for FCurve keys have a threshold of 0.01, so we can't set
 * arbitrarily close points - this is esp. important with NoGaps mode!
 */
#define MIN_TIME_DELTA 0.02f

/* Loop over next points to find the end of the stroke, and compute */
static int gp_find_end_of_stroke_idx(tGpTimingData *gtd,
                                     RNG *rng,
                                     const int idx,
                                     const int nbr_gaps,
                                     int *nbr_done_gaps,
                                     const float tot_gaps_time,
                                     const float delta_time,
                                     float *next_delta_time)
{
  int j;

  for (j = idx + 1; j < gtd->num_points; j++) {
    if (gtd->times[j] < 0) {
      gtd->times[j] = -gtd->times[j];
      if (gtd->mode == GP_STROKECONVERT_TIMING_CUSTOMGAP) {
        /* In this mode, gap time between this stroke and the next should be 0 currently...
         * So we have to compute its final duration!
         */
        if (gtd->gap_randomness > 0.0f) {
          /* We want gaps that are in gtd->gap_duration +/- gtd->gap_randomness range,
           * and which sum to exactly tot_gaps_time...
           */
          int rem_gaps = nbr_gaps - (*nbr_done_gaps);
          if (rem_gaps < 2) {
            /* Last gap, just give remaining time! */
            *next_delta_time = tot_gaps_time;
          }
          else {
            float delta, min, max;

            /* This code ensures that if the first gaps have been shorter than average gap_duration,
             * next gaps will tend to be longer (i.e. try to recover the lateness), and vice-versa!
             */
            delta = delta_time - (gtd->gap_duration * (*nbr_done_gaps));

            /* Clamp min between [-gap_randomness, 0.0], with lower delta giving higher min */
            min = -gtd->gap_randomness - delta;
            CLAMP(min, -gtd->gap_randomness, 0.0f);

            /* Clamp max between [0.0, gap_randomness], with lower delta giving higher max */
            max = gtd->gap_randomness - delta;
            CLAMP(max, 0.0f, gtd->gap_randomness);
            *next_delta_time += gtd->gap_duration + (BLI_rng_get_float(rng) * (max - min)) + min;
          }
        }
        else {
          *next_delta_time += gtd->gap_duration;
        }
      }
      (*nbr_done_gaps)++;
      break;
    }
  }

  return j - 1;
}

static void gp_stroke_path_animation_preprocess_gaps(tGpTimingData *gtd,
                                                     RNG *rng,
                                                     int *nbr_gaps,
                                                     float *tot_gaps_time)
{
  int i;
  float delta_time = 0.0f;

  for (i = 0; i < gtd->num_points; i++) {
    if (gtd->times[i] < 0 && i) {
      (*nbr_gaps)++;
      gtd->times[i] = -gtd->times[i] - delta_time;
      delta_time += gtd->times[i] - gtd->times[i - 1];
      gtd->times[i] = -gtd->times[i - 1]; /* Temp marker, values *have* to be different! */
    }
    else {
      gtd->times[i] -= delta_time;
    }
  }
  gtd->tot_time -= delta_time;

  *tot_gaps_time = (float)(*nbr_gaps) * gtd->gap_duration;
  gtd->tot_time += *tot_gaps_time;
  if (G.debug & G_DEBUG) {
    printf("%f, %f, %f, %d\n", gtd->tot_time, delta_time, *tot_gaps_time, *nbr_gaps);
  }
  if (gtd->gap_randomness > 0.0f) {
    BLI_rng_srandom(rng, gtd->seed);
  }
}

static void gp_stroke_path_animation_add_keyframes(Depsgraph *depsgraph,
                                                   ReportList *reports,
                                                   PointerRNA ptr,
                                                   PropertyRNA *prop,
                                                   FCurve *fcu,
                                                   Curve *cu,
                                                   tGpTimingData *gtd,
                                                   RNG *rng,
                                                   const float time_range,
                                                   const int nbr_gaps,
                                                   const float tot_gaps_time)
{
  /* Use actual recorded timing! */
  const float time_start = (float)gtd->start_frame;

  float last_valid_time = 0.0f;
  int end_stroke_idx = -1, start_stroke_idx = 0;
  float end_stroke_time = 0.0f;

  /* CustomGaps specific */
  float delta_time = 0.0f, next_delta_time = 0.0f;
  int nbr_done_gaps = 0;

  int i;
  float cfra;

  /* This is a bit tricky, as:
   * - We can't add arbitrarily close points on FCurve (in time).
   * - We *must* have all "caps" points of all strokes in FCurve, as much as possible!
   */
  for (i = 0; i < gtd->num_points; i++) {
    /* If new stroke... */
    if (i > end_stroke_idx) {
      start_stroke_idx = i;
      delta_time = next_delta_time;
      /* find end of that new stroke */
      end_stroke_idx = gp_find_end_of_stroke_idx(
          gtd, rng, i, nbr_gaps, &nbr_done_gaps, tot_gaps_time, delta_time, &next_delta_time);
      /* This one should *never* be negative! */
      end_stroke_time = time_start +
                        ((gtd->times[end_stroke_idx] + delta_time) / gtd->tot_time * time_range);
    }

    /* Simple proportional stuff... */
    cu->ctime = gtd->dists[i] / gtd->tot_dist * cu->pathlen;
    cfra = time_start + ((gtd->times[i] + delta_time) / gtd->tot_time * time_range);

    /* And now, the checks about timing... */
    if (i == start_stroke_idx) {
      /* If first point of a stroke, be sure it's enough ahead of last valid keyframe, and
       * that the end point of the stroke is far enough!
       * In case it is not, we keep the end point...
       * Note that with CustomGaps mode, this is here we set the actual gap timing!
       */
      if ((end_stroke_time - last_valid_time) > MIN_TIME_DELTA * 2) {
        if ((cfra - last_valid_time) < MIN_TIME_DELTA) {
          cfra = last_valid_time + MIN_TIME_DELTA;
        }
        insert_keyframe_direct(
            depsgraph, reports, ptr, prop, fcu, cfra, BEZT_KEYTYPE_KEYFRAME, NULL, INSERTKEY_FAST);
        last_valid_time = cfra;
      }
      else if (G.debug & G_DEBUG) {
        printf("\t Skipping start point %d, too close from end point %d\n", i, end_stroke_idx);
      }
    }
    else if (i == end_stroke_idx) {
      /* Always try to insert end point of a curve (should be safe enough, anyway...) */
      if ((cfra - last_valid_time) < MIN_TIME_DELTA) {
        cfra = last_valid_time + MIN_TIME_DELTA;
      }
      insert_keyframe_direct(
          depsgraph, reports, ptr, prop, fcu, cfra, BEZT_KEYTYPE_KEYFRAME, NULL, INSERTKEY_FAST);
      last_valid_time = cfra;
    }
    else {
      /* Else ("middle" point), we only insert it if it's far enough from last keyframe,
       * and also far enough from (not yet added!) end_stroke keyframe!
       */
      if ((cfra - last_valid_time) > MIN_TIME_DELTA && (end_stroke_time - cfra) > MIN_TIME_DELTA) {
        insert_keyframe_direct(depsgraph,
                               reports,
                               ptr,
                               prop,
                               fcu,
                               cfra,
                               BEZT_KEYTYPE_BREAKDOWN,
                               NULL,
                               INSERTKEY_FAST);
        last_valid_time = cfra;
      }
      else if (G.debug & G_DEBUG) {
        printf(
            "\t Skipping \"middle\" point %d, too close from last added point or end point %d\n",
            i,
            end_stroke_idx);
      }
    }
  }
}

static void gp_stroke_path_animation(bContext *C,
                                     ReportList *reports,
                                     Curve *cu,
                                     tGpTimingData *gtd)
{
  Depsgraph *depsgraph = CTX_data_depsgraph(C);
  Main *bmain = CTX_data_main(C);
  Scene *scene = CTX_data_scene(C);
  bAction *act;
  FCurve *fcu;
  PointerRNA ptr;
  PropertyRNA *prop = NULL;
  int nbr_gaps = 0, i;

  if (gtd->mode == GP_STROKECONVERT_TIMING_NONE)
    return;

  /* gap_duration and gap_randomness are in frames, but we need seconds!!! */
  gtd->gap_duration = FRA2TIME(gtd->gap_duration);
  gtd->gap_randomness = FRA2TIME(gtd->gap_randomness);

  /* Enable path! */
  cu->flag |= CU_PATH;
  cu->pathlen = gtd->frame_range;

  /* Get RNA pointer to read/write path time values */
  RNA_id_pointer_create((ID *)cu, &ptr);
  prop = RNA_struct_find_property(&ptr, "eval_time");

  /* Ensure we have an F-Curve to add keyframes to */
  act = verify_adt_action(bmain, (ID *)cu, true);
  fcu = verify_fcurve(bmain, act, NULL, &ptr, "eval_time", 0, true);

  if (G.debug & G_DEBUG) {
    printf("%s: tot len: %f\t\ttot time: %f\n", __func__, gtd->tot_dist, gtd->tot_time);
    for (i = 0; i < gtd->num_points; i++) {
      printf("\tpoint %d:\t\tlen: %f\t\ttime: %f\n", i, gtd->dists[i], gtd->times[i]);
    }
  }

  if (gtd->mode == GP_STROKECONVERT_TIMING_LINEAR) {
    float cfra;

    /* Linear extrapolation! */
    fcu->extend = FCURVE_EXTRAPOLATE_LINEAR;

    cu->ctime = 0.0f;
    cfra = (float)gtd->start_frame;
    insert_keyframe_direct(
        depsgraph, reports, ptr, prop, fcu, cfra, BEZT_KEYTYPE_KEYFRAME, NULL, INSERTKEY_FAST);

    cu->ctime = cu->pathlen;
    if (gtd->realtime) {
      cfra += (float)TIME2FRA(gtd->tot_time); /* Seconds to frames */
    }
    else {
      cfra = (float)gtd->end_frame;
    }
    insert_keyframe_direct(
        depsgraph, reports, ptr, prop, fcu, cfra, BEZT_KEYTYPE_KEYFRAME, NULL, INSERTKEY_FAST);
  }
  else {
    /* Use actual recorded timing! */
    RNG *rng = BLI_rng_new(0);
    float time_range;

    /* CustomGaps specific */
    float tot_gaps_time = 0.0f;

    /* Pre-process gaps, in case we don't want to keep their original timing */
    if (gtd->mode == GP_STROKECONVERT_TIMING_CUSTOMGAP) {
      gp_stroke_path_animation_preprocess_gaps(gtd, rng, &nbr_gaps, &tot_gaps_time);
    }

    if (gtd->realtime) {
      time_range = (float)TIME2FRA(gtd->tot_time); /* Seconds to frames */
    }
    else {
      time_range = (float)(gtd->end_frame - gtd->start_frame);
    }

    if (G.debug & G_DEBUG) {
      printf("GP Stroke Path Conversion: Starting keying!\n");
    }

    gp_stroke_path_animation_add_keyframes(
        depsgraph, reports, ptr, prop, fcu, cu, gtd, rng, time_range, nbr_gaps, tot_gaps_time);

    BLI_rng_free(rng);
  }

  /* As we used INSERTKEY_FAST mode, we need to recompute all curve's handles now */
  calchandles_fcurve(fcu);

  if (G.debug & G_DEBUG) {
    printf("%s: \ntot len: %f\t\ttot time: %f\n", __func__, gtd->tot_dist, gtd->tot_time);
    for (i = 0; i < gtd->num_points; i++) {
      printf("\tpoint %d:\t\tlen: %f\t\ttime: %f\n", i, gtd->dists[i], gtd->times[i]);
    }
    printf("\n\n");
  }

  WM_event_add_notifier(C, NC_ANIMATION | ND_KEYFRAME | NA_EDITED, NULL);

  /* send updates */
  DEG_id_tag_update(&cu->id, 0);
}

#undef MIN_TIME_DELTA

#define GAP_DFAC 0.01f
#define WIDTH_CORR_FAC 0.1f
#define BEZT_HANDLE_FAC 0.3f

/* convert stroke to 3d path */

/* helper */
static void gp_stroke_to_path_add_point(tGpTimingData *gtd,
                                        BPoint *bp,
                                        const float p[3],
                                        const float prev_p[3],
                                        const bool do_gtd,
                                        const double inittime,
                                        const float time,
                                        const float width,
                                        const float rad_fac,
                                        float minmax_weights[2])
{
  copy_v3_v3(bp->vec, p);
  bp->vec[3] = 1.0f;

  /* set settings */
  bp->f1 = SELECT;
  bp->radius = width * rad_fac;
  bp->weight = width;
  CLAMP(bp->weight, 0.0f, 1.0f);
  if (bp->weight < minmax_weights[0]) {
    minmax_weights[0] = bp->weight;
  }
  else if (bp->weight > minmax_weights[1]) {
    minmax_weights[1] = bp->weight;
  }

  /* Update timing data */
  if (do_gtd) {
    gp_timing_data_add_point(gtd, inittime, time, len_v3v3(prev_p, p));
  }
}

static void gp_stroke_to_path(bContext *C,
                              bGPdata *gpd,
                              bGPDlayer *gpl,
                              bGPDstroke *gps,
                              Curve *cu,
                              rctf *subrect,
                              Nurb **curnu,
                              float minmax_weights[2],
                              const float rad_fac,
                              bool stitch,
                              const bool add_start_point,
                              const bool add_end_point,
                              tGpTimingData *gtd)
{
  bGPDspoint *pt;
  Nurb *nu = (curnu) ? *curnu : NULL;
  BPoint *bp, *prev_bp = NULL;
  const bool do_gtd = (gtd->mode != GP_STROKECONVERT_TIMING_NONE);
  const int add_start_end_points = (add_start_point ? 1 : 0) + (add_end_point ? 1 : 0);
  int i, old_nbp = 0;

  /* create new 'nurb' or extend current one within the curve */
  if (nu) {
    old_nbp = nu->pntsu;

    /* If stitch, the first point of this stroke is already present in current nu.
     * Else, we have to add two additional points to make the zero-radius link between strokes.
     */
    BKE_nurb_points_add(nu, gps->totpoints + (stitch ? -1 : 2) + add_start_end_points);
  }
  else {
    nu = (Nurb *)MEM_callocN(sizeof(Nurb), "gpstroke_to_path(nurb)");

    nu->pntsu = gps->totpoints + add_start_end_points;
    nu->pntsv = 1;
    nu->orderu = 2; /* point-to-point! */
    nu->type = CU_NURBS;
    nu->flagu = CU_NURB_ENDPOINT;
    nu->resolu = cu->resolu;
    nu->resolv = cu->resolv;
    nu->knotsu = NULL;

    nu->bp = (BPoint *)MEM_callocN(sizeof(BPoint) * nu->pntsu, "bpoints");

    stitch = false; /* Security! */
  }

  if (do_gtd) {
    gp_timing_data_set_nbr(gtd, nu->pntsu);
  }

  /* If needed, make the link between both strokes with two zero-radius additional points */
  /* About "zero-radius" point interpolations:
   * - If we have at least two points in current curve (most common case), we linearly extrapolate
   *   the last segment to get the first point (p1) position and timing.
   * - If we do not have those (quite odd, but may happen), we linearly interpolate the last point
   *   with the first point of the current stroke.
   * The same goes for the second point, first segment of the current stroke is "negatively" extrapolated
   * if it exists, else (if the stroke is a single point), linear interpolation with last curve point...
   */
  if (curnu && !stitch && old_nbp) {
    float p1[3], p2[3], p[3], next_p[3];
    float dt1 = 0.0f, dt2 = 0.0f;

    BLI_assert(gps->prev != NULL);

    prev_bp = NULL;
    if ((old_nbp > 1) && (gps->prev->totpoints > 1)) {
      /* Only use last curve segment if previous stroke was not a single-point one! */
      prev_bp = &nu->bp[old_nbp - 2];
    }
    bp = &nu->bp[old_nbp - 1];

    /* First point */
    gp_strokepoint_convertcoords(C, gpd, gpl, gps, gps->points, p, subrect);
    if (prev_bp) {
      interp_v3_v3v3(p1, bp->vec, prev_bp->vec, -GAP_DFAC);
      if (do_gtd) {
        const int idx = gps->prev->totpoints - 1;
        dt1 = interpf(gps->prev->points[idx - 1].time, gps->prev->points[idx].time, -GAP_DFAC);
      }
    }
    else {
      interp_v3_v3v3(p1, bp->vec, p, GAP_DFAC);
      if (do_gtd) {
        dt1 = interpf(gps->inittime - gps->prev->inittime, 0.0f, GAP_DFAC);
      }
    }
    bp++;
    gp_stroke_to_path_add_point(gtd,
                                bp,
                                p1,
                                (bp - 1)->vec,
                                do_gtd,
                                gps->prev->inittime,
                                dt1,
                                0.0f,
                                rad_fac,
                                minmax_weights);

    /* Second point */
    /* Note dt2 is always negative, which marks the gap. */
    if (gps->totpoints > 1) {
      gp_strokepoint_convertcoords(C, gpd, gpl, gps, gps->points + 1, next_p, subrect);
      interp_v3_v3v3(p2, p, next_p, -GAP_DFAC);
      if (do_gtd) {
        dt2 = interpf(gps->points[1].time, gps->points[0].time, -GAP_DFAC);
      }
    }
    else {
      interp_v3_v3v3(p2, p, bp->vec, GAP_DFAC);
      if (do_gtd) {
        dt2 = interpf(gps->prev->inittime - gps->inittime, 0.0f, GAP_DFAC);
      }
    }
    bp++;
    gp_stroke_to_path_add_point(
        gtd, bp, p2, p1, do_gtd, gps->inittime, dt2, 0.0f, rad_fac, minmax_weights);

    old_nbp += 2;
  }
  else if (add_start_point) {
    float p[3], next_p[3];
    float dt = 0.0f;

    gp_strokepoint_convertcoords(C, gpd, gpl, gps, gps->points, p, subrect);
    if (gps->totpoints > 1) {
      gp_strokepoint_convertcoords(C, gpd, gpl, gps, gps->points + 1, next_p, subrect);
      interp_v3_v3v3(p, p, next_p, -GAP_DFAC);
      if (do_gtd) {
        dt = interpf(gps->points[1].time, gps->points[0].time, -GAP_DFAC);
      }
    }
    else {
      p[0] -= GAP_DFAC; /* Rather arbitrary... */
      dt = -GAP_DFAC;   /* Rather arbitrary too! */
    }
    bp = &nu->bp[old_nbp];
    /* Note we can't give anything else than 0.0 as time here, since a negative one (which would be expected value)
     * would not work (it would be *before* gtd->inittime, which is not supported currently).
     */
    gp_stroke_to_path_add_point(
        gtd, bp, p, p, do_gtd, gps->inittime, dt, 0.0f, rad_fac, minmax_weights);

    old_nbp++;
  }

  if (old_nbp) {
    prev_bp = &nu->bp[old_nbp - 1];
  }

  /* add points */
  for (i = (stitch) ? 1 : 0, pt = &gps->points[(stitch) ? 1 : 0], bp = &nu->bp[old_nbp];
       i < gps->totpoints;
       i++, pt++, bp++) {
    float p[3];
    float width = pt->pressure * (gps->thickness + gpl->line_change) * WIDTH_CORR_FAC;

    /* get coordinates to add at */
    gp_strokepoint_convertcoords(C, gpd, gpl, gps, pt, p, subrect);

    gp_stroke_to_path_add_point(gtd,
                                bp,
                                p,
                                (prev_bp) ? prev_bp->vec : p,
                                do_gtd,
                                gps->inittime,
                                pt->time,
                                width,
                                rad_fac,
                                minmax_weights);

    prev_bp = bp;
  }

  if (add_end_point) {
    float p[3];
    float dt = 0.0f;

    if (gps->totpoints > 1) {
      interp_v3_v3v3(p, prev_bp->vec, (prev_bp - 1)->vec, -GAP_DFAC);
      if (do_gtd) {
        const int idx = gps->totpoints - 1;
        dt = interpf(gps->points[idx - 1].time, gps->points[idx].time, -GAP_DFAC);
      }
    }
    else {
      copy_v3_v3(p, prev_bp->vec);
      p[0] += GAP_DFAC; /* Rather arbitrary... */
      dt = GAP_DFAC;    /* Rather arbitrary too! */
    }
    /* Note bp has already been incremented in main loop above, so it points to the right place. */
    gp_stroke_to_path_add_point(
        gtd, bp, p, prev_bp->vec, do_gtd, gps->inittime, dt, 0.0f, rad_fac, minmax_weights);
  }

  /* add nurb to curve */
  if (!curnu || !*curnu) {
    BLI_addtail(&cu->nurb, nu);
  }
  if (curnu) {
    *curnu = nu;
  }

  BKE_nurb_knot_calc_u(nu);
}

/* convert stroke to 3d bezier */

/* helper */
static void gp_stroke_to_bezier_add_point(tGpTimingData *gtd,
                                          BezTriple *bezt,
                                          const float p[3],
                                          const float h1[3],
                                          const float h2[3],
                                          const float prev_p[3],
                                          const bool do_gtd,
                                          const double inittime,
                                          const float time,
                                          const float width,
                                          const float rad_fac,
                                          float minmax_weights[2])
{
  copy_v3_v3(bezt->vec[0], h1);
  copy_v3_v3(bezt->vec[1], p);
  copy_v3_v3(bezt->vec[2], h2);

  /* set settings */
  bezt->h1 = bezt->h2 = HD_FREE;
  bezt->f1 = bezt->f2 = bezt->f3 = SELECT;
  bezt->radius = width * rad_fac;
  bezt->weight = width;
  CLAMP(bezt->weight, 0.0f, 1.0f);
  if (bezt->weight < minmax_weights[0]) {
    minmax_weights[0] = bezt->weight;
  }
  else if (bezt->weight > minmax_weights[1]) {
    minmax_weights[1] = bezt->weight;
  }

  /* Update timing data */
  if (do_gtd) {
    gp_timing_data_add_point(gtd, inittime, time, len_v3v3(prev_p, p));
  }
}

static void gp_stroke_to_bezier(bContext *C,
                                bGPdata *gpd,
                                bGPDlayer *gpl,
                                bGPDstroke *gps,
                                Curve *cu,
                                rctf *subrect,
                                Nurb **curnu,
                                float minmax_weights[2],
                                const float rad_fac,
                                bool stitch,
                                const bool add_start_point,
                                const bool add_end_point,
                                tGpTimingData *gtd)
{
  bGPDspoint *pt;
  Nurb *nu = (curnu) ? *curnu : NULL;
  BezTriple *bezt, *prev_bezt = NULL;
  int i, tot, old_nbezt = 0;
  const int add_start_end_points = (add_start_point ? 1 : 0) + (add_end_point ? 1 : 0);
  float p3d_cur[3], p3d_prev[3], p3d_next[3], h1[3], h2[3];
  const bool do_gtd = (gtd->mode != GP_STROKECONVERT_TIMING_NONE);

  /* create new 'nurb' or extend current one within the curve */
  if (nu) {
    old_nbezt = nu->pntsu;
    /* If we do stitch, first point of current stroke is assumed the same as last point of previous stroke,
     * so no need to add it.
     * If no stitch, we want to add two additional points to make a "zero-radius" link between both strokes.
     */
    BKE_nurb_bezierPoints_add(nu, gps->totpoints + ((stitch) ? -1 : 2) + add_start_end_points);
  }
  else {
    nu = (Nurb *)MEM_callocN(sizeof(Nurb), "gpstroke_to_bezier(nurb)");

    nu->pntsu = gps->totpoints + add_start_end_points;
    nu->resolu = 12;
    nu->resolv = 12;
    nu->type = CU_BEZIER;
    nu->bezt = (BezTriple *)MEM_callocN(sizeof(BezTriple) * nu->pntsu, "bezts");

    stitch = false; /* Security! */
  }

  if (do_gtd) {
    gp_timing_data_set_nbr(gtd, nu->pntsu);
  }

  tot = gps->totpoints;

  /* get initial coordinates */
  pt = gps->points;
  if (tot) {
    gp_strokepoint_convertcoords(C, gpd, gpl, gps, pt, (stitch) ? p3d_prev : p3d_cur, subrect);
    if (tot > 1) {
      gp_strokepoint_convertcoords(
          C, gpd, gpl, gps, pt + 1, (stitch) ? p3d_cur : p3d_next, subrect);
    }
    if (stitch && tot > 2) {
      gp_strokepoint_convertcoords(C, gpd, gpl, gps, pt + 2, p3d_next, subrect);
    }
  }

  /* If needed, make the link between both strokes with two zero-radius additional points */
  if (curnu && old_nbezt) {
    BLI_assert(gps->prev != NULL);

    /* Update last point's second handle */
    if (stitch) {
      bezt = &nu->bezt[old_nbezt - 1];
      interp_v3_v3v3(h2, bezt->vec[1], p3d_cur, BEZT_HANDLE_FAC);
      copy_v3_v3(bezt->vec[2], h2);
      pt++;
    }

    /* Create "link points" */
    /* About "zero-radius" point interpolations:
     * - If we have at least two points in current curve (most common case), we linearly extrapolate
     *   the last segment to get the first point (p1) position and timing.
     * - If we do not have those (quite odd, but may happen), we linearly interpolate the last point
     *   with the first point of the current stroke.
     * The same goes for the second point, first segment of the current stroke is "negatively" extrapolated
     * if it exists, else (if the stroke is a single point), linear interpolation with last curve point...
     */
    else {
      float p1[3], p2[3];
      float dt1 = 0.0f, dt2 = 0.0f;

      prev_bezt = NULL;
      if ((old_nbezt > 1) && (gps->prev->totpoints > 1)) {
        /* Only use last curve segment if previous stroke was not a single-point one! */
        prev_bezt = &nu->bezt[old_nbezt - 2];
      }
      bezt = &nu->bezt[old_nbezt - 1];

      /* First point */
      if (prev_bezt) {
        interp_v3_v3v3(p1, prev_bezt->vec[1], bezt->vec[1], 1.0f + GAP_DFAC);
        if (do_gtd) {
          const int idx = gps->prev->totpoints - 1;
          dt1 = interpf(gps->prev->points[idx - 1].time, gps->prev->points[idx].time, -GAP_DFAC);
        }
      }
      else {
        interp_v3_v3v3(p1, bezt->vec[1], p3d_cur, GAP_DFAC);
        if (do_gtd) {
          dt1 = interpf(gps->inittime - gps->prev->inittime, 0.0f, GAP_DFAC);
        }
      }

      /* Second point */
      /* Note dt2 is always negative, which marks the gap. */
      if (tot > 1) {
        interp_v3_v3v3(p2, p3d_cur, p3d_next, -GAP_DFAC);
        if (do_gtd) {
          dt2 = interpf(gps->points[1].time, gps->points[0].time, -GAP_DFAC);
        }
      }
      else {
        interp_v3_v3v3(p2, p3d_cur, bezt->vec[1], GAP_DFAC);
        if (do_gtd) {
          dt2 = interpf(gps->prev->inittime - gps->inittime, 0.0f, GAP_DFAC);
        }
      }

      /* Second handle of last point of previous stroke. */
      interp_v3_v3v3(h2, bezt->vec[1], p1, BEZT_HANDLE_FAC);
      copy_v3_v3(bezt->vec[2], h2);

      /* First point */
      interp_v3_v3v3(h1, p1, bezt->vec[1], BEZT_HANDLE_FAC);
      interp_v3_v3v3(h2, p1, p2, BEZT_HANDLE_FAC);
      bezt++;
      gp_stroke_to_bezier_add_point(gtd,
                                    bezt,
                                    p1,
                                    h1,
                                    h2,
                                    (bezt - 1)->vec[1],
                                    do_gtd,
                                    gps->prev->inittime,
                                    dt1,
                                    0.0f,
                                    rad_fac,
                                    minmax_weights);

      /* Second point */
      interp_v3_v3v3(h1, p2, p1, BEZT_HANDLE_FAC);
      interp_v3_v3v3(h2, p2, p3d_cur, BEZT_HANDLE_FAC);
      bezt++;
      gp_stroke_to_bezier_add_point(
          gtd, bezt, p2, h1, h2, p1, do_gtd, gps->inittime, dt2, 0.0f, rad_fac, minmax_weights);

      old_nbezt += 2;
      copy_v3_v3(p3d_prev, p2);
    }
  }
  else if (add_start_point) {
    float p[3];
    float dt = 0.0f;

    if (gps->totpoints > 1) {
      interp_v3_v3v3(p, p3d_cur, p3d_next, -GAP_DFAC);
      if (do_gtd) {
        dt = interpf(gps->points[1].time, gps->points[0].time, -GAP_DFAC);
      }
    }
    else {
      copy_v3_v3(p, p3d_cur);
      p[0] -= GAP_DFAC; /* Rather arbitrary... */
      dt = -GAP_DFAC;   /* Rather arbitrary too! */
    }
    interp_v3_v3v3(h1, p, p3d_cur, -BEZT_HANDLE_FAC);
    interp_v3_v3v3(h2, p, p3d_cur, BEZT_HANDLE_FAC);
    bezt = &nu->bezt[old_nbezt];
    gp_stroke_to_bezier_add_point(
        gtd, bezt, p, h1, h2, p, do_gtd, gps->inittime, dt, 0.0f, rad_fac, minmax_weights);

    old_nbezt++;
    copy_v3_v3(p3d_prev, p);
  }

  if (old_nbezt) {
    prev_bezt = &nu->bezt[old_nbezt - 1];
  }

  /* add points */
  for (i = stitch ? 1 : 0, bezt = &nu->bezt[old_nbezt]; i < tot; i++, pt++, bezt++) {
    float width = pt->pressure * (gps->thickness + gpl->line_change) * WIDTH_CORR_FAC;

    if (i || old_nbezt) {
      interp_v3_v3v3(h1, p3d_cur, p3d_prev, BEZT_HANDLE_FAC);
    }
    else {
      interp_v3_v3v3(h1, p3d_cur, p3d_next, -BEZT_HANDLE_FAC);
    }

    if (i < tot - 1) {
      interp_v3_v3v3(h2, p3d_cur, p3d_next, BEZT_HANDLE_FAC);
    }
    else {
      interp_v3_v3v3(h2, p3d_cur, p3d_prev, -BEZT_HANDLE_FAC);
    }

    gp_stroke_to_bezier_add_point(gtd,
                                  bezt,
                                  p3d_cur,
                                  h1,
                                  h2,
                                  prev_bezt ? prev_bezt->vec[1] : p3d_cur,
                                  do_gtd,
                                  gps->inittime,
                                  pt->time,
                                  width,
                                  rad_fac,
                                  minmax_weights);

    /* shift coord vects */
    copy_v3_v3(p3d_prev, p3d_cur);
    copy_v3_v3(p3d_cur, p3d_next);

    if (i + 2 < tot) {
      gp_strokepoint_convertcoords(C, gpd, gpl, gps, pt + 2, p3d_next, subrect);
    }

    prev_bezt = bezt;
  }

  if (add_end_point) {
    float p[3];
    float dt = 0.0f;

    if (gps->totpoints > 1) {
      interp_v3_v3v3(p, prev_bezt->vec[1], (prev_bezt - 1)->vec[1], -GAP_DFAC);
      if (do_gtd) {
        const int idx = gps->totpoints - 1;
        dt = interpf(gps->points[idx - 1].time, gps->points[idx].time, -GAP_DFAC);
      }
    }
    else {
      copy_v3_v3(p, prev_bezt->vec[1]);
      p[0] += GAP_DFAC; /* Rather arbitrary... */
      dt = GAP_DFAC;    /* Rather arbitrary too! */
    }

    /* Second handle of last point of this stroke. */
    interp_v3_v3v3(h2, prev_bezt->vec[1], p, BEZT_HANDLE_FAC);
    copy_v3_v3(prev_bezt->vec[2], h2);

    /* The end point */
    interp_v3_v3v3(h1, p, prev_bezt->vec[1], BEZT_HANDLE_FAC);
    interp_v3_v3v3(h2, p, prev_bezt->vec[1], -BEZT_HANDLE_FAC);
    /* Note bezt has already been incremented in main loop above, so it points to the right place. */
    gp_stroke_to_bezier_add_point(gtd,
                                  bezt,
                                  p,
                                  h1,
                                  h2,
                                  prev_bezt->vec[1],
                                  do_gtd,
                                  gps->inittime,
                                  dt,
                                  0.0f,
                                  rad_fac,
                                  minmax_weights);
  }

  /* must calculate handles or else we crash */
  BKE_nurb_handles_calc(nu);

  if (!curnu || !*curnu) {
    BLI_addtail(&cu->nurb, nu);
  }
  if (curnu) {
    *curnu = nu;
  }
}

#undef GAP_DFAC
#undef WIDTH_CORR_FAC
#undef BEZT_HANDLE_FAC

static void gp_stroke_finalize_curve_endpoints(Curve *cu)
{
  /* start */
  Nurb *nu = cu->nurb.first;
  int i = 0;
  if (nu->bezt) {
    BezTriple *bezt = nu->bezt;
    if (bezt) {
      bezt[i].weight = bezt[i].radius = 0.0f;
    }
  }
  else if (nu->bp) {
    BPoint *bp = nu->bp;
    if (bp) {
      bp[i].weight = bp[i].radius = 0.0f;
    }
  }

  /* end */
  nu = cu->nurb.last;
  i = nu->pntsu - 1;
  if (nu->bezt) {
    BezTriple *bezt = nu->bezt;
    if (bezt) {
      bezt[i].weight = bezt[i].radius = 0.0f;
    }
  }
  else if (nu->bp) {
    BPoint *bp = nu->bp;
    if (bp) {
      bp[i].weight = bp[i].radius = 0.0f;
    }
  }
}

static void gp_stroke_norm_curve_weights(Curve *cu, const float minmax_weights[2])
{
  Nurb *nu;
  const float delta = minmax_weights[0];
  float fac;
  int i;

  /* when delta == minmax_weights[0] == minmax_weights[1], we get div by zero [#35686] */
  if (IS_EQF(delta, minmax_weights[1]))
    fac = 1.0f;
  else
    fac = 1.0f / (minmax_weights[1] - delta);

  for (nu = cu->nurb.first; nu; nu = nu->next) {
    if (nu->bezt) {
      BezTriple *bezt = nu->bezt;
      for (i = 0; i < nu->pntsu; i++, bezt++) {
        bezt->weight = (bezt->weight - delta) * fac;
      }
    }
    else if (nu->bp) {
      BPoint *bp = nu->bp;
      for (i = 0; i < nu->pntsu; i++, bp++) {
        bp->weight = (bp->weight - delta) * fac;
      }
    }
  }
}

static int gp_camera_view_subrect(bContext *C, rctf *subrect)
{
  View3D *v3d = CTX_wm_view3d(C);
  ARegion *ar = CTX_wm_region(C);

  if (v3d) {
    RegionView3D *rv3d = ar->regiondata;

    /* for camera view set the subrect */
    if (rv3d->persp == RV3D_CAMOB) {
      Scene *scene = CTX_data_scene(C);
      Depsgraph *depsgraph = CTX_data_depsgraph(C);
      ED_view3d_calc_camera_border(scene, depsgraph, ar, v3d, rv3d, subrect, true);
      return 1;
    }
  }

  return 0;
}

/* convert a given grease-pencil layer to a 3d-curve representation
 * (using current view if appropriate) */
static void gp_layer_to_curve(bContext *C,
                              ReportList *reports,
                              bGPdata *gpd,
                              bGPDlayer *gpl,
                              const int mode,
                              const bool norm_weights,
                              const float rad_fac,
                              const bool link_strokes,
                              tGpTimingData *gtd)
{
  struct Main *bmain = CTX_data_main(C);
  ViewLayer *view_layer = CTX_data_view_layer(C);
  Collection *collection = CTX_data_collection(C);
  Depsgraph *depsgraph = CTX_data_depsgraph(C);
  int cfra_eval = (int)DEG_get_ctime(depsgraph);

  bGPDframe *gpf = BKE_gpencil_layer_getframe(gpl, cfra_eval, GP_GETFRAME_USE_PREV);
  bGPDstroke *gps, *prev_gps = NULL;
  Object *ob;
  Curve *cu;
  Nurb *nu = NULL;
  Base *base_new = NULL;
  float minmax_weights[2] = {1.0f, 0.0f};

  /* camera framing */
  rctf subrect, *subrect_ptr = NULL;

  /* error checking */
  if (ELEM(NULL, gpd, gpl, gpf))
    return;

  /* only convert if there are any strokes on this layer's frame to convert */
  if (BLI_listbase_is_empty(&gpf->strokes))
    return;

  /* initialize camera framing */
  if (gp_camera_view_subrect(C, &subrect)) {
    subrect_ptr = &subrect;
  }

  /* init the curve object (remove rotation and get curve data from it)
   * - must clear transforms set on object, as those skew our results
   */
  ob = BKE_object_add_only_object(bmain, OB_CURVE, gpl->info);
  cu = ob->data = BKE_curve_add(bmain, gpl->info, OB_CURVE);
  BKE_collection_object_add(bmain, collection, ob);
  base_new = BKE_view_layer_base_find(view_layer, ob);
  DEG_relations_tag_update(bmain); /* added object */

  cu->flag |= CU_3D;

  gtd->inittime = ((bGPDstroke *)gpf->strokes.first)->inittime;

  /* add points to curve */
  for (gps = gpf->strokes.first; gps; gps = gps->next) {
    const bool add_start_point = (link_strokes && !(prev_gps));
    const bool add_end_point = (link_strokes && !(gps->next));

    /* Detect new strokes created because of GP_STROKE_BUFFER_MAX reached,
     * and stitch them to previous one. */
    bool stitch = false;
    if (prev_gps) {
      bGPDspoint *pt1 = &prev_gps->points[prev_gps->totpoints - 1];
      bGPDspoint *pt2 = &gps->points[0];

      if ((pt1->x == pt2->x) && (pt1->y == pt2->y)) {
        stitch = true;
      }
    }

    /* Decide whether we connect this stroke to previous one */
    if (!(stitch || link_strokes)) {
      nu = NULL;
    }

    switch (mode) {
      case GP_STROKECONVERT_PATH:
        gp_stroke_to_path(C,
                          gpd,
                          gpl,
                          gps,
                          cu,
                          subrect_ptr,
                          &nu,
                          minmax_weights,
                          rad_fac,
                          stitch,
                          add_start_point,
                          add_end_point,
                          gtd);
        break;
      case GP_STROKECONVERT_CURVE:
      case GP_STROKECONVERT_POLY: /* convert after */
        gp_stroke_to_bezier(C,
                            gpd,
                            gpl,
                            gps,
                            cu,
                            subrect_ptr,
                            &nu,
                            minmax_weights,
                            rad_fac,
                            stitch,
                            add_start_point,
                            add_end_point,
                            gtd);
        break;
      default:
        BLI_assert(!"invalid mode");
        break;
    }
    prev_gps = gps;
  }

  /* If link_strokes, be sure first and last points have a zero weight/size! */
  if (link_strokes) {
    gp_stroke_finalize_curve_endpoints(cu);
  }

  /* Update curve's weights, if needed */
  if (norm_weights && ((minmax_weights[0] > 0.0f) || (minmax_weights[1] < 1.0f))) {
    gp_stroke_norm_curve_weights(cu, minmax_weights);
  }

  /* Create the path animation, if needed */
  gp_stroke_path_animation(C, reports, cu, gtd);

  if (mode == GP_STROKECONVERT_POLY) {
    for (nu = cu->nurb.first; nu; nu = nu->next) {
      BKE_nurb_type_convert(nu, CU_POLY, false);
    }
  }

  /* set the layer and select */
  base_new->flag |= SELECT;
  BKE_scene_object_base_flag_sync_from_base(base_new);
}

/* --- */

/* Check a GP layer has valid timing data! Else, most timing options are hidden in the operator.
 * op may be NULL.
 */
static bool gp_convert_check_has_valid_timing(bContext *C, bGPDlayer *gpl, wmOperator *op)
{
  Depsgraph *depsgraph = CTX_data_depsgraph(C);
  int cfra_eval = (int)DEG_get_ctime(depsgraph);

  bGPDframe *gpf = NULL;
  bGPDstroke *gps = NULL;
  bGPDspoint *pt;
  double base_time, cur_time, prev_time = -1.0;
  int i;
  bool valid = true;

  if (!gpl || !(gpf = BKE_gpencil_layer_getframe(gpl, cfra_eval, GP_GETFRAME_USE_PREV)) ||
      !(gps = gpf->strokes.first))
    return false;

  do {
    base_time = cur_time = gps->inittime;
    if (cur_time <= prev_time) {
      valid = false;
      break;
    }

    prev_time = cur_time;
    for (i = 0, pt = gps->points; i < gps->totpoints; i++, pt++) {
      cur_time = base_time + (double)pt->time;
      /* First point of a stroke should have the same time as stroke's inittime,
       * so it's the only case where equality is allowed!
       */
      if ((i && cur_time <= prev_time) || (cur_time < prev_time)) {
        valid = false;
        break;
      }
      prev_time = cur_time;
    }

    if (!valid) {
      break;
    }
  } while ((gps = gps->next));

  if (op) {
    RNA_boolean_set(op->ptr, "use_timing_data", valid);
  }
  return valid;
}

/* Check end_frame is always > start frame! */
static void gp_convert_set_end_frame(struct Main *UNUSED(main),
                                     struct Scene *UNUSED(scene),
                                     struct PointerRNA *ptr)
{
  int start_frame = RNA_int_get(ptr, "start_frame");
  int end_frame = RNA_int_get(ptr, "end_frame");

  if (end_frame <= start_frame) {
    RNA_int_set(ptr, "end_frame", start_frame + 1);
  }
}

static bool gp_convert_poll(bContext *C)
{
  Object *ob = CTX_data_active_object(C);
  Depsgraph *depsgraph = CTX_data_depsgraph(C);
  int cfra_eval = (int)DEG_get_ctime(depsgraph);

  if ((ob == NULL) || (ob->type != OB_GPENCIL)) {
    return false;
  }

  bGPdata *gpd = (bGPdata *)ob->data;
  bGPDlayer *gpl = NULL;
  bGPDframe *gpf = NULL;
  ScrArea *sa = CTX_wm_area(C);

  /* only if the current view is 3D View, if there's valid data (i.e. at least one stroke!),
   * and if we are not in edit mode!
   */
  return ((sa && sa->spacetype == SPACE_VIEW3D) && (gpl = BKE_gpencil_layer_getactive(gpd)) &&
          (gpf = BKE_gpencil_layer_getframe(gpl, cfra_eval, GP_GETFRAME_USE_PREV)) &&
          (gpf->strokes.first) && (!GPENCIL_ANY_EDIT_MODE(gpd)));
}

static int gp_convert_layer_exec(bContext *C, wmOperator *op)
{
  PropertyRNA *prop = RNA_struct_find_property(op->ptr, "use_timing_data");
  Object *ob = CTX_data_active_object(C);
  bGPdata *gpd = (bGPdata *)ob->data;

  bGPDlayer *gpl = BKE_gpencil_layer_getactive(gpd);
  Scene *scene = CTX_data_scene(C);
  const int mode = RNA_enum_get(op->ptr, "type");
  const bool norm_weights = RNA_boolean_get(op->ptr, "use_normalize_weights");
  const float rad_fac = RNA_float_get(op->ptr, "radius_multiplier");
  const bool link_strokes = RNA_boolean_get(op->ptr, "use_link_strokes");
  bool valid_timing;
  tGpTimingData gtd;

  /* check if there's data to work with */
  if (gpd == NULL) {
    BKE_report(op->reports, RPT_ERROR, "No Grease Pencil data to work on");
    return OPERATOR_CANCELLED;
  }

  if (!RNA_property_is_set(op->ptr, prop) && !gp_convert_check_has_valid_timing(C, gpl, op)) {
    BKE_report(op->reports,
               RPT_WARNING,
               "Current Grease Pencil strokes have no valid timing data, most timing options will "
               "be hidden!");
  }
  valid_timing = RNA_property_boolean_get(op->ptr, prop);

  gtd.mode = RNA_enum_get(op->ptr, "timing_mode");
  /* Check for illegal timing mode! */
  if (!valid_timing &&
      !ELEM(gtd.mode, GP_STROKECONVERT_TIMING_NONE, GP_STROKECONVERT_TIMING_LINEAR)) {
    gtd.mode = GP_STROKECONVERT_TIMING_LINEAR;
    RNA_enum_set(op->ptr, "timing_mode", gtd.mode);
  }
  if (!link_strokes) {
    gtd.mode = GP_STROKECONVERT_TIMING_NONE;
  }

  /* grab all relevant settings */
  gtd.frame_range = RNA_int_get(op->ptr, "frame_range");
  gtd.start_frame = RNA_int_get(op->ptr, "start_frame");
  gtd.realtime = valid_timing ? RNA_boolean_get(op->ptr, "use_realtime") : false;
  gtd.end_frame = RNA_int_get(op->ptr, "end_frame");
  gtd.gap_duration = RNA_float_get(op->ptr, "gap_duration");
  gtd.gap_randomness = RNA_float_get(op->ptr, "gap_randomness");
  gtd.gap_randomness = min_ff(gtd.gap_randomness, gtd.gap_duration);
  gtd.seed = RNA_int_get(op->ptr, "seed");
  gtd.num_points = gtd.cur_point = 0;
  gtd.dists = gtd.times = NULL;
  gtd.tot_dist = gtd.tot_time = gtd.gap_tot_time = 0.0f;
  gtd.inittime = 0.0;
  gtd.offset_time = 0.0f;

  /* perform conversion */
  gp_layer_to_curve(C, op->reports, gpd, gpl, mode, norm_weights, rad_fac, link_strokes, &gtd);

  /* free temp memory */
  if (gtd.dists) {
    MEM_freeN(gtd.dists);
    gtd.dists = NULL;
  }
  if (gtd.times) {
    MEM_freeN(gtd.times);
    gtd.times = NULL;
  }

  /* notifiers */
  DEG_id_tag_update(&scene->id, ID_RECALC_SELECT);
  WM_event_add_notifier(C, NC_OBJECT | NA_ADDED, NULL);
  WM_event_add_notifier(C, NC_SCENE | ND_OB_ACTIVE, scene);

  /* done */
  return OPERATOR_FINISHED;
}

static bool gp_convert_poll_property(const bContext *UNUSED(C),
                                     wmOperator *op,
                                     const PropertyRNA *prop)
{
  PointerRNA *ptr = op->ptr;
  const char *prop_id = RNA_property_identifier(prop);
  const bool link_strokes = RNA_boolean_get(ptr, "use_link_strokes");
  int timing_mode = RNA_enum_get(ptr, "timing_mode");
  bool realtime = RNA_boolean_get(ptr, "use_realtime");
  float gap_duration = RNA_float_get(ptr, "gap_duration");
  float gap_randomness = RNA_float_get(ptr, "gap_randomness");
  const bool valid_timing = RNA_boolean_get(ptr, "use_timing_data");

  /* Always show those props */
  if (STREQ(prop_id, "type") || STREQ(prop_id, "use_normalize_weights") ||
      STREQ(prop_id, "radius_multiplier") || STREQ(prop_id, "use_link_strokes")) {
    return true;
  }

  /* Never show this prop */
  if (STREQ(prop_id, "use_timing_data"))
    return false;

  if (link_strokes) {
    /* Only show when link_stroke is true */
    if (STREQ(prop_id, "timing_mode"))
      return true;

    if (timing_mode != GP_STROKECONVERT_TIMING_NONE) {
      /* Only show when link_stroke is true and stroke timing is enabled */
      if (STREQ(prop_id, "frame_range") || STREQ(prop_id, "start_frame")) {
        return true;
      }

      /* Only show if we have valid timing data! */
      if (valid_timing && STREQ(prop_id, "use_realtime"))
        return true;

      /* Only show if realtime or valid_timing is false! */
      if ((!realtime || !valid_timing) && STREQ(prop_id, "end_frame"))
        return true;

      if (valid_timing && timing_mode == GP_STROKECONVERT_TIMING_CUSTOMGAP) {
        /* Only show for custom gaps! */
        if (STREQ(prop_id, "gap_duration"))
          return true;

        /* Only show randomness for non-null custom gaps! */
        if (STREQ(prop_id, "gap_randomness") && (gap_duration > 0.0f))
          return true;

        /* Only show seed for randomize action! */
        if (STREQ(prop_id, "seed") && (gap_duration > 0.0f) && (gap_randomness > 0.0f))
          return true;
      }
    }
  }

  /* Else, hidden! */
  return false;
}

void GPENCIL_OT_convert(wmOperatorType *ot)
{
<<<<<<< HEAD
	PropertyRNA *prop;

	/* identifiers */
	ot->name = "Convert Grease Pencil";
	ot->idname = "GPENCIL_OT_convert";
	ot->description = "Convert Grease Pencil, Convert the active Grease Pencil layer to a new Curve Object";

	/* callbacks */
	ot->invoke = WM_menu_invoke;
	ot->exec = gp_convert_layer_exec;
	ot->poll = gp_convert_poll;
	ot->poll_property = gp_convert_poll_property;

	/* flags */
	ot->flag = OPTYPE_REGISTER | OPTYPE_UNDO;

	/* properties */
	ot->prop = RNA_def_enum(ot->srna, "type", prop_gpencil_convertmodes, 0, "Type", "Which type of curve to convert to");

	RNA_def_boolean(ot->srna, "use_normalize_weights", true, "Normalize Weight",
	                "Normalize weight (set from stroke width)");
	RNA_def_float(ot->srna, "radius_multiplier", 1.0f, 0.0f, 1000.0f, "Radius Fac",
	              "Multiplier for the points' radii (set from stroke width)", 0.0f, 10.0f);
	RNA_def_boolean(ot->srna, "use_link_strokes", false, "Link Strokes",
	                "Whether to link strokes with zero-radius sections of curves");

	prop = RNA_def_enum(ot->srna, "timing_mode", prop_gpencil_convert_timingmodes, GP_STROKECONVERT_TIMING_FULL,
	                    "Timing Mode", "How to use timing data stored in strokes");
	RNA_def_enum_funcs(prop, rna_GPConvert_mode_items);

	RNA_def_int(ot->srna, "frame_range", 100, 1, 10000, "Frame Range",
	            "The duration of evaluation of the path control curve", 1, 1000);
	RNA_def_int(ot->srna, "start_frame", 1, 1, 100000, "Start Frame",
	            "The start frame of the path control curve", 1, 100000);
	RNA_def_boolean(ot->srna, "use_realtime", false, "Realtime",
	                "Whether the path control curve reproduces the drawing in realtime, starting from Start Frame");
	prop = RNA_def_int(ot->srna, "end_frame", 250, 1, 100000, "End Frame",
	                   "The end frame of the path control curve (if Realtime is not set)", 1, 100000);
	RNA_def_property_update_runtime(prop, gp_convert_set_end_frame);

	RNA_def_float(ot->srna, "gap_duration", 0.0f, 0.0f, 10000.0f, "Gap Duration",
	              "Custom Gap mode: (Average) length of gaps, in frames "
	              "(Note: Realtime value, will be scaled if Realtime is not set)", 0.0f, 1000.0f);
	RNA_def_float(ot->srna, "gap_randomness", 0.0f, 0.0f, 10000.0f, "Gap Randomness",
	              "Custom Gap mode: Number of frames that gap lengths can vary", 0.0f, 1000.0f);
	RNA_def_int(ot->srna, "seed", 0, 0, 1000, "Random Seed",
	            "Custom Gap mode: Random generator seed", 0, 100);

	/* Note: Internal use, this one will always be hidden by UI code... */
	prop = RNA_def_boolean(ot->srna, "use_timing_data", false, "Has Valid Timing",
	                       "Whether the converted Grease Pencil layer has valid timing data (internal use)");
	RNA_def_property_flag(prop, PROP_SKIP_SAVE);
=======
  PropertyRNA *prop;

  /* identifiers */
  ot->name = "Convert Grease Pencil";
  ot->idname = "GPENCIL_OT_convert";
  ot->description = "Convert the active Grease Pencil layer to a new Curve Object";

  /* callbacks */
  ot->invoke = WM_menu_invoke;
  ot->exec = gp_convert_layer_exec;
  ot->poll = gp_convert_poll;
  ot->poll_property = gp_convert_poll_property;

  /* flags */
  ot->flag = OPTYPE_REGISTER | OPTYPE_UNDO;

  /* properties */
  ot->prop = RNA_def_enum(
      ot->srna, "type", prop_gpencil_convertmodes, 0, "Type", "Which type of curve to convert to");

  RNA_def_boolean(ot->srna,
                  "use_normalize_weights",
                  true,
                  "Normalize Weight",
                  "Normalize weight (set from stroke width)");
  RNA_def_float(ot->srna,
                "radius_multiplier",
                1.0f,
                0.0f,
                1000.0f,
                "Radius Fac",
                "Multiplier for the points' radii (set from stroke width)",
                0.0f,
                10.0f);
  RNA_def_boolean(ot->srna,
                  "use_link_strokes",
                  false,
                  "Link Strokes",
                  "Whether to link strokes with zero-radius sections of curves");

  prop = RNA_def_enum(ot->srna,
                      "timing_mode",
                      prop_gpencil_convert_timingmodes,
                      GP_STROKECONVERT_TIMING_FULL,
                      "Timing Mode",
                      "How to use timing data stored in strokes");
  RNA_def_enum_funcs(prop, rna_GPConvert_mode_items);

  RNA_def_int(ot->srna,
              "frame_range",
              100,
              1,
              10000,
              "Frame Range",
              "The duration of evaluation of the path control curve",
              1,
              1000);
  RNA_def_int(ot->srna,
              "start_frame",
              1,
              1,
              100000,
              "Start Frame",
              "The start frame of the path control curve",
              1,
              100000);
  RNA_def_boolean(ot->srna,
                  "use_realtime",
                  false,
                  "Realtime",
                  "Whether the path control curve reproduces the drawing in realtime, starting "
                  "from Start Frame");
  prop = RNA_def_int(ot->srna,
                     "end_frame",
                     250,
                     1,
                     100000,
                     "End Frame",
                     "The end frame of the path control curve (if Realtime is not set)",
                     1,
                     100000);
  RNA_def_property_update_runtime(prop, gp_convert_set_end_frame);

  RNA_def_float(ot->srna,
                "gap_duration",
                0.0f,
                0.0f,
                10000.0f,
                "Gap Duration",
                "Custom Gap mode: (Average) length of gaps, in frames "
                "(Note: Realtime value, will be scaled if Realtime is not set)",
                0.0f,
                1000.0f);
  RNA_def_float(ot->srna,
                "gap_randomness",
                0.0f,
                0.0f,
                10000.0f,
                "Gap Randomness",
                "Custom Gap mode: Number of frames that gap lengths can vary",
                0.0f,
                1000.0f);
  RNA_def_int(ot->srna,
              "seed",
              0,
              0,
              1000,
              "Random Seed",
              "Custom Gap mode: Random generator seed",
              0,
              100);

  /* Note: Internal use, this one will always be hidden by UI code... */
  prop = RNA_def_boolean(
      ot->srna,
      "use_timing_data",
      false,
      "Has Valid Timing",
      "Whether the converted Grease Pencil layer has valid timing data (internal use)");
  RNA_def_property_flag(prop, PROP_SKIP_SAVE);
>>>>>>> 3ea04e77
}

/* ************************************************ */<|MERGE_RESOLUTION|>--- conflicted
+++ resolved
@@ -1616,66 +1616,13 @@
 
 void GPENCIL_OT_convert(wmOperatorType *ot)
 {
-<<<<<<< HEAD
-	PropertyRNA *prop;
-
-	/* identifiers */
-	ot->name = "Convert Grease Pencil";
-	ot->idname = "GPENCIL_OT_convert";
-	ot->description = "Convert Grease Pencil, Convert the active Grease Pencil layer to a new Curve Object";
-
-	/* callbacks */
-	ot->invoke = WM_menu_invoke;
-	ot->exec = gp_convert_layer_exec;
-	ot->poll = gp_convert_poll;
-	ot->poll_property = gp_convert_poll_property;
-
-	/* flags */
-	ot->flag = OPTYPE_REGISTER | OPTYPE_UNDO;
-
-	/* properties */
-	ot->prop = RNA_def_enum(ot->srna, "type", prop_gpencil_convertmodes, 0, "Type", "Which type of curve to convert to");
-
-	RNA_def_boolean(ot->srna, "use_normalize_weights", true, "Normalize Weight",
-	                "Normalize weight (set from stroke width)");
-	RNA_def_float(ot->srna, "radius_multiplier", 1.0f, 0.0f, 1000.0f, "Radius Fac",
-	              "Multiplier for the points' radii (set from stroke width)", 0.0f, 10.0f);
-	RNA_def_boolean(ot->srna, "use_link_strokes", false, "Link Strokes",
-	                "Whether to link strokes with zero-radius sections of curves");
-
-	prop = RNA_def_enum(ot->srna, "timing_mode", prop_gpencil_convert_timingmodes, GP_STROKECONVERT_TIMING_FULL,
-	                    "Timing Mode", "How to use timing data stored in strokes");
-	RNA_def_enum_funcs(prop, rna_GPConvert_mode_items);
-
-	RNA_def_int(ot->srna, "frame_range", 100, 1, 10000, "Frame Range",
-	            "The duration of evaluation of the path control curve", 1, 1000);
-	RNA_def_int(ot->srna, "start_frame", 1, 1, 100000, "Start Frame",
-	            "The start frame of the path control curve", 1, 100000);
-	RNA_def_boolean(ot->srna, "use_realtime", false, "Realtime",
-	                "Whether the path control curve reproduces the drawing in realtime, starting from Start Frame");
-	prop = RNA_def_int(ot->srna, "end_frame", 250, 1, 100000, "End Frame",
-	                   "The end frame of the path control curve (if Realtime is not set)", 1, 100000);
-	RNA_def_property_update_runtime(prop, gp_convert_set_end_frame);
-
-	RNA_def_float(ot->srna, "gap_duration", 0.0f, 0.0f, 10000.0f, "Gap Duration",
-	              "Custom Gap mode: (Average) length of gaps, in frames "
-	              "(Note: Realtime value, will be scaled if Realtime is not set)", 0.0f, 1000.0f);
-	RNA_def_float(ot->srna, "gap_randomness", 0.0f, 0.0f, 10000.0f, "Gap Randomness",
-	              "Custom Gap mode: Number of frames that gap lengths can vary", 0.0f, 1000.0f);
-	RNA_def_int(ot->srna, "seed", 0, 0, 1000, "Random Seed",
-	            "Custom Gap mode: Random generator seed", 0, 100);
-
-	/* Note: Internal use, this one will always be hidden by UI code... */
-	prop = RNA_def_boolean(ot->srna, "use_timing_data", false, "Has Valid Timing",
-	                       "Whether the converted Grease Pencil layer has valid timing data (internal use)");
-	RNA_def_property_flag(prop, PROP_SKIP_SAVE);
-=======
   PropertyRNA *prop;
 
   /* identifiers */
   ot->name = "Convert Grease Pencil";
   ot->idname = "GPENCIL_OT_convert";
-  ot->description = "Convert the active Grease Pencil layer to a new Curve Object";
+  ot->description =
+      "Convert Grease Pencil, Convert the active Grease Pencil layer to a new Curve Object";
 
   /* callbacks */
   ot->invoke = WM_menu_invoke;
@@ -1790,7 +1737,6 @@
       "Has Valid Timing",
       "Whether the converted Grease Pencil layer has valid timing data (internal use)");
   RNA_def_property_flag(prop, PROP_SKIP_SAVE);
->>>>>>> 3ea04e77
 }
 
 /* ************************************************ */