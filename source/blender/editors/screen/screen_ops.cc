--- conflicted
+++ resolved
@@ -5166,11 +5166,7 @@
 }
 
 // bfa - show hide the meshedit toolbar menus
-<<<<<<< HEAD
-static int header_toolbar_meshedit_exec(bContext *C, wmOperator *)
-=======
 static wmOperatorStatus header_toolbar_meshedit_exec(bContext *C, wmOperator *)
->>>>>>> b15b91a7
 {
   ScrArea *area = CTX_wm_area(C);
 
@@ -5195,11 +5191,7 @@
 }
 
 // bfa - show hide the primitives toolbar menus
-<<<<<<< HEAD
-static int header_toolbar_primitives_exec(bContext *C, wmOperator *)
-=======
 static wmOperatorStatus header_toolbar_primitives_exec(bContext *C, wmOperator *)
->>>>>>> b15b91a7
 {
   ScrArea *area = CTX_wm_area(C);
 
@@ -5224,11 +5216,7 @@
 }
 
 // bfa - show hide the image toolbar menus
-<<<<<<< HEAD
-static int header_toolbar_image_exec(bContext *C, wmOperator *)
-=======
 static wmOperatorStatus header_toolbar_image_exec(bContext *C, wmOperator *)
->>>>>>> b15b91a7
 {
   ScrArea *area = CTX_wm_area(C);
 
@@ -5253,11 +5241,7 @@
 }
 
 // bfa - show hide the tools toolbar menus
-<<<<<<< HEAD
-static int header_toolbar_tools_exec(bContext *C, wmOperator *)
-=======
 static wmOperatorStatus header_toolbar_tools_exec(bContext *C, wmOperator *)
->>>>>>> b15b91a7
 {
   ScrArea *area = CTX_wm_area(C);
 
@@ -5282,11 +5266,7 @@
 }
 
 // bfa - show hide the animation toolbar menus
-<<<<<<< HEAD
-static int header_toolbar_animation_exec(bContext *C, wmOperator *)
-=======
 static wmOperatorStatus header_toolbar_animation_exec(bContext *C, wmOperator *)
->>>>>>> b15b91a7
 {
   ScrArea *area = CTX_wm_area(C);
 
@@ -5311,11 +5291,7 @@
 }
 
 // bfa - show hide the edit toolbar menus
-<<<<<<< HEAD
-static int header_toolbar_edit_exec(bContext *C, wmOperator *)
-=======
 static wmOperatorStatus header_toolbar_edit_exec(bContext *C, wmOperator *)
->>>>>>> b15b91a7
 {
   ScrArea *area = CTX_wm_area(C);
 
@@ -5340,11 +5316,7 @@
 }
 
 // bfa - show hide the misc toolbar menus
-<<<<<<< HEAD
-static int header_toolbar_misc_exec(bContext *C, wmOperator *)
-=======
 static wmOperatorStatus header_toolbar_misc_exec(bContext *C, wmOperator *)
->>>>>>> b15b91a7
 {
   ScrArea *area = CTX_wm_area(C);
 
@@ -5369,11 +5341,7 @@
 }
 
 // bfa - show hide the editorsmenu
-<<<<<<< HEAD
-static int header_toggle_editortypemenu_exec(bContext *C, wmOperator *)
-=======
 static wmOperatorStatus header_toggle_editortypemenu_exec(bContext *C, wmOperator *)
->>>>>>> b15b91a7
 {
   ScrArea *area = CTX_wm_area(C);
 
@@ -5398,11 +5366,7 @@
 }
 
 // bfa - show hide the file toolbar menus
-<<<<<<< HEAD
-static int header_toolbar_file_exec(bContext *C, wmOperator *)
-=======
 static wmOperatorStatus header_toolbar_file_exec(bContext *C, wmOperator *)
->>>>>>> b15b91a7
 {
   ScrArea *area = CTX_wm_area(C);
 
@@ -5427,11 +5391,7 @@
 }
 
 // bfa - show hide the file toolbar menus
-<<<<<<< HEAD
-static int header_topbar_file_exec(bContext *C, wmOperator *)
-=======
 static wmOperatorStatus header_topbar_file_exec(bContext *C, wmOperator *)
->>>>>>> b15b91a7
 {
   ScrArea *area = CTX_wm_area(C);
 
@@ -5456,11 +5416,7 @@
 }
 
 // bfa - show hide the meshedit topbar menus
-<<<<<<< HEAD
-static int header_topbar_meshedit_exec(bContext *C, wmOperator *)
-=======
 static wmOperatorStatus header_topbar_meshedit_exec(bContext *C, wmOperator *)
->>>>>>> b15b91a7
 {
   ScrArea *area = CTX_wm_area(C);
 
@@ -5485,11 +5441,7 @@
 }
 
 // bfa - show hide the primitives topbar menus
-<<<<<<< HEAD
-static int header_topbar_primitives_exec(bContext *C, wmOperator *)
-=======
 static wmOperatorStatus header_topbar_primitives_exec(bContext *C, wmOperator *)
->>>>>>> b15b91a7
 {
   ScrArea *area = CTX_wm_area(C);
 
@@ -5514,11 +5466,7 @@
 }
 
 // bfa - show hide the image topbar menus
-<<<<<<< HEAD
-static int header_topbar_image_exec(bContext *C, wmOperator *)
-=======
 static wmOperatorStatus header_topbar_image_exec(bContext *C, wmOperator *)
->>>>>>> b15b91a7
 {
   ScrArea *area = CTX_wm_area(C);
 
@@ -5543,11 +5491,7 @@
 }
 
 // bfa - show hide the tools topbar menus
-<<<<<<< HEAD
-static int header_topbar_tools_exec(bContext *C, wmOperator *)
-=======
 static wmOperatorStatus header_topbar_tools_exec(bContext *C, wmOperator *)
->>>>>>> b15b91a7
 {
   ScrArea *area = CTX_wm_area(C);
 
@@ -5572,11 +5516,7 @@
 }
 
 // bfa - show hide the animation topbar menus
-<<<<<<< HEAD
-static int header_topbar_animation_exec(bContext *C, wmOperator *)
-=======
 static wmOperatorStatus header_topbar_animation_exec(bContext *C, wmOperator *)
->>>>>>> b15b91a7
 {
   ScrArea *area = CTX_wm_area(C);
 
@@ -5601,11 +5541,7 @@
 }
 
 // bfa - show hide the edit topbar menus
-<<<<<<< HEAD
-static int header_topbar_edit_exec(bContext *C, wmOperator *)
-=======
 static wmOperatorStatus header_topbar_edit_exec(bContext *C, wmOperator *)
->>>>>>> b15b91a7
 {
   ScrArea *area = CTX_wm_area(C);
 
@@ -5630,11 +5566,7 @@
 }
 
 // bfa - show hide the misc topbar menus
-<<<<<<< HEAD
-static int header_topbar_misc_exec(bContext *C, wmOperator *)
-=======
 static wmOperatorStatus header_topbar_misc_exec(bContext *C, wmOperator *)
->>>>>>> b15b91a7
 {
   ScrArea *area = CTX_wm_area(C);
 
@@ -5759,11 +5691,7 @@
           "SCREEN_OT_header_toolbar_misc");
 }
 /*bfa toolbar*/
-<<<<<<< HEAD
-static int toolbar_toolbox_invoke(bContext *C, wmOperator *, const wmEvent *)
-=======
 static wmOperatorStatus toolbar_toolbox_invoke(bContext *C, wmOperator *, const wmEvent *)
->>>>>>> b15b91a7
 {
   uiPopupMenu *pup;
   uiLayout *layout;
@@ -5847,11 +5775,7 @@
           "SCREEN_OT_header_topbar_misc");
 }
 /*bfa topbar*/
-<<<<<<< HEAD
-static int topbar_toolbox_invoke(bContext *C, wmOperator *, const wmEvent *)
-=======
 static wmOperatorStatus topbar_toolbox_invoke(bContext *C, wmOperator *, const wmEvent *)
->>>>>>> b15b91a7
 {
   uiPopupMenu *pup;
   uiLayout *layout;
