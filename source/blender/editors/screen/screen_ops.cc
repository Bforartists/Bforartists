--- conflicted
+++ resolved
@@ -4590,7 +4590,6 @@
   RNA_float_set(&ptr, "factor", 0.49999f);
   RNA_int_set_array(&ptr, "cursor", pos);
 
-<<<<<<< HEAD
   layout->separator();
   layout->op("SCREEN_OT_area_join", IFACE_("Move/Join/Dock Area"), ICON_AREA_DOCK);
 
@@ -4614,25 +4613,6 @@
 
   layout->separator();
   layout->op("SCREEN_OT_area_close", IFACE_("Close Area"), ICON_X);
-=======
-  layout.separator();
-
-  layout.op("SCREEN_OT_area_join", IFACE_("Move/Join/Dock Area"), ICON_AREA_DOCK);
-
-  layout.separator();
-
-  layout.op("SCREEN_OT_screen_full_area",
-            area->full ? IFACE_("Restore Areas") : IFACE_("Maximize Area"),
-            ICON_NONE);
-
-  ptr = layout.op("SCREEN_OT_screen_full_area", IFACE_("Focus Mode"), ICON_NONE);
-  RNA_boolean_set(&ptr, "use_hide_panels", true);
-
-  layout.op("SCREEN_OT_area_dupli", std::nullopt, ICON_NONE);
-  layout.separator();
-  layout.op("SCREEN_OT_area_close", IFACE_("Close Area"), ICON_X);
-
->>>>>>> 27ccd8ba
   UI_popup_menu_end(C, pup);
 }
 
@@ -4919,22 +4899,13 @@
   if (sa1 && sa2) {
     eScreenDir dir = area_getorientation(sa1, sa2);
     if (dir != SCREEN_DIR_NONE) {
-<<<<<<< HEAD
-      ptr = layout->op(
+      ptr = layout.op(
           "SCREEN_OT_area_join",
           ELEM(dir, SCREEN_DIR_N, SCREEN_DIR_S) ? IFACE_("Join Up") : IFACE_("Join Right"),
           /*BFA - use custom right icon instead reusing of ICON_JOIN_AREAS */
           ELEM(dir, SCREEN_DIR_N, SCREEN_DIR_S) ? ICON_AREA_JOIN_UP : ICON_AREA_JOIN_RIGHT,
           blender::wm::OpCallContext::ExecDefault,
           UI_ITEM_NONE);
-=======
-      ptr = layout.op("SCREEN_OT_area_join",
-                      ELEM(dir, SCREEN_DIR_N, SCREEN_DIR_S) ? IFACE_("Join Up") :
-                                                              IFACE_("Join Right"),
-                      ELEM(dir, SCREEN_DIR_N, SCREEN_DIR_S) ? ICON_AREA_JOIN_UP : ICON_AREA_JOIN,
-                      blender::wm::OpCallContext::ExecDefault,
-                      UI_ITEM_NONE);
->>>>>>> 27ccd8ba
       RNA_int_set_array(&ptr, "source_xy", blender::int2{sa2->totrct.xmin, sa2->totrct.ymin});
       RNA_int_set_array(&ptr, "target_xy", blender::int2{sa1->totrct.xmin, sa1->totrct.ymin});
 
@@ -5517,7 +5488,6 @@
 
   layout.separator();
 
-<<<<<<< HEAD
   layout->separator();
 
   layout->op("SCREEN_OT_area_dupli", std::nullopt, ICON_NEW_WINDOW); /*BFA icon*/
@@ -5966,28 +5936,7 @@
 }
 /*--------------- bfa end -------------------------------------*/
 
-void ED_screens_header_tools_menu_create(bContext *C, uiLayout *layout, void * /*arg*/)
-=======
-  layout.op("SCREEN_OT_screen_full_area",
-            area->full ? IFACE_("Restore Areas") : IFACE_("Maximize Area"),
-            ICON_NONE);
-
-  if (area->spacetype != SPACE_FILE && !area->full) {
-    ptr = layout.op("SCREEN_OT_screen_full_area",
-                    IFACE_("Focus Mode"),
-                    ICON_NONE,
-                    blender::wm::OpCallContext::InvokeDefault,
-                    UI_ITEM_NONE);
-    RNA_boolean_set(&ptr, "use_hide_panels", true);
-  }
-
-  layout.op("SCREEN_OT_area_dupli", std::nullopt, ICON_NONE);
-  layout.separator();
-  layout.op("SCREEN_OT_area_close", std::nullopt, ICON_X);
-}
-
 void ED_screens_header_tools_menu_create(bContext *C, blender::ui::Layout *layout, void * /*arg*/)
->>>>>>> 27ccd8ba
 {
   ScrArea *area = CTX_wm_area(C);
   {
@@ -6014,9 +5963,8 @@
   if (!ELEM(area->spacetype, SPACE_TOPBAR)) {
     layout->separator();
     ED_screens_region_flip_menu_create(C, layout, nullptr);
-<<<<<<< HEAD
     /* bfa - show hide the editortypemenu*/
-    layout->op("SCREEN_OT_header_toggle_editortypemenu",
+    layout.op("SCREEN_OT_header_toggle_editortypemenu",
                IFACE_("Hide Editor Type Menu"),
                (area->flag & HEADER_NO_EDITORTYPEMENU) ? ICON_CHECKBOX_HLT : ICON_CHECKBOX_DEHLT,
                blender::wm::OpCallContext::InvokeDefault,
@@ -6030,7 +5978,7 @@
 /* ************** bfa - toolbar tools operator ***************************** */
 /* ************** This menu is called in the toolbar editor to choose the toolbar type
  * ***************************** */
-void ED_screens_toolbar_tools_menu_create(bContext *C, uiLayout *layout, void * /*arg*/)
+void ED_screens_toolbar_tools_menu_create(bContext *C, blender::ui::Layout *layout, void * /*arg*/)
 {
   ScrArea *area = CTX_wm_area(C);
   /*ARegion *region = CTX_wm_region(C);*/ /*bfa - commented out, obviously not needed*/
@@ -6079,7 +6027,7 @@
 static wmOperatorStatus toolbar_toolbox_invoke(bContext *C, wmOperator *, const wmEvent *)
 {
   uiPopupMenu *pup;
-  uiLayout *layout;
+  blender::ui::Layout *layout;
 
   pup = UI_popup_menu_begin(C, IFACE_("Toolbar"), ICON_NONE);
   layout = UI_popup_menu_layout(pup);
@@ -6106,7 +6054,7 @@
 /* ************** bfa - topbar tools operator ***************************** */
 /* ************** This menu is called in the topbar editor to choose the topbar type
  * ***************************** */
-void ED_screens_topbar_tools_menu_create(bContext *C, uiLayout *layout, void * /*arg*/)
+void ED_screens_topbar_tools_menu_create(bContext *C, blender::ui::Layout *layout, void * /*arg*/)
 {
   ScrArea *area = CTX_wm_area(C);
   /*ARegion *region = CTX_wm_region(C);*/ /*bfa - commented out, obviously not needed*/
@@ -6155,7 +6103,7 @@
 static wmOperatorStatus topbar_toolbox_invoke(bContext *C, wmOperator *, const wmEvent *)
 {
   uiPopupMenu *pup;
-  uiLayout *layout;
+  blender::ui::Layout *layout;
 
   pup = UI_popup_menu_begin(C, IFACE_("Topbar"), ICON_NONE);
   layout = UI_popup_menu_layout(pup);
@@ -6179,15 +6127,7 @@
 }
 /*----------------------------------------------------*/
 
-void ED_screens_footer_tools_menu_create(bContext *C, uiLayout *layout, void * /*arg*/)
-=======
-    layout->separator();
-    screen_area_menu_items(area, *layout);
-  }
-}
-
 void ED_screens_footer_tools_menu_create(bContext *C, blender::ui::Layout *layout, void * /*arg*/)
->>>>>>> 27ccd8ba
 {
   ScrArea *area = CTX_wm_area(C);
 
@@ -6230,7 +6170,6 @@
   }
   layout.prop(
       &ptr, "show_extensions_updates", UI_ITEM_NONE, IFACE_("Extensions Updates"), ICON_NONE);
-<<<<<<< HEAD
   // bfa show base blender version
   layout->prop(&ptr,
                "show_statusbar_blender_version",
@@ -6242,9 +6181,6 @@
                UI_ITEM_NONE,
                IFACE_("Bforartists Version"),
                ICON_NONE); /*bfa - bforartists version, not blender version*/
-=======
-  layout.prop(&ptr, "show_statusbar_version", UI_ITEM_NONE, IFACE_("Blender Version"), ICON_NONE);
->>>>>>> 27ccd8ba
 }
 
 static wmOperatorStatus screen_context_menu_invoke(bContext *C,
@@ -6279,13 +6215,8 @@
 
       /* We need blender::wm::OpCallContext::InvokeDefault in case menu item is over another area.
        */
-<<<<<<< HEAD
-      layout->operator_context_set(blender::wm::OpCallContext::InvokeDefault);
-      layout->op("SCREEN_OT_region_toggle", IFACE_("Hide"), ICON_HIDE_ON);
-=======
       layout.operator_context_set(blender::wm::OpCallContext::InvokeDefault);
-      layout.op("SCREEN_OT_region_toggle", IFACE_("Hide"), ICON_NONE);
->>>>>>> 27ccd8ba
+      layout.op("SCREEN_OT_region_toggle", IFACE_("Hide"), ICON_HIDE_ON);
 
       ED_screens_region_flip_menu_create(C, &layout, nullptr);
       const ScrArea *area = CTX_wm_area(C);
