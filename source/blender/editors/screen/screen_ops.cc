/* SPDX-FileCopyrightText: 2008 Blender Authors
 *
 * SPDX-License-Identifier: GPL-2.0-or-later */

/** \file
 * \ingroup edscr
 */

#include <cmath>
#include <cstring>
#include <fmt/format.h>

#include "MEM_guardedalloc.h"

#include "BLI_build_config.h"
#include "BLI_listbase.h"
#include "BLI_math_rotation.h"
#include "BLI_math_vector.h"
#include "BLI_time.h"
#include "BLI_utildefines.h"

#include "BLT_translation.hh"

#include "DNA_anim_types.h"
#include "DNA_armature_types.h"
#include "DNA_curve_types.h"
#include "DNA_lattice_types.h"
#include "DNA_meta_types.h"
#include "DNA_node_types.h"
#include "DNA_object_types.h"
#include "DNA_scene_types.h"
#include "DNA_userdef_types.h"
#include "DNA_workspace_types.h"

#include "BKE_callbacks.hh"
#include "BKE_context.hh"
#include "BKE_editmesh.hh"
#include "BKE_fcurve.hh"
#include "BKE_global.hh"
#include "BKE_icons.h"
#include "BKE_layer.hh"
#include "BKE_lib_id.hh"
#include "BKE_library.hh"
#include "BKE_main.hh"
#include "BKE_mask.h"
#include "BKE_object.hh"
#include "BKE_report.hh"
#include "BKE_scene.hh"
#include "BKE_screen.hh"
#include "BKE_sound.h"
#include "BKE_workspace.hh"

#include "WM_api.hh"
#include "WM_types.hh"

#include "DEG_depsgraph.hh"
#include "DEG_depsgraph_query.hh"

#include "ED_anim_api.hh"
#include "ED_armature.hh"
#include "ED_buttons.hh"
#include "ED_fileselect.hh"
#include "ED_image.hh"
#include "ED_keyframes_keylist.hh"
#include "ED_mesh.hh"
#include "ED_object.hh"
#include "ED_scene.hh"
#include "ED_screen.hh"
#include "ED_screen_types.hh"
#include "ED_sequencer.hh"
#include "ED_space_graph.hh"
#include "ED_view3d.hh"

#include "SEQ_sequencer.hh" /*BFA - 3D Sequencer*/

#include "RNA_access.hh"
#include "RNA_define.hh"
#include "RNA_enum_types.hh"
#include "RNA_prototypes.hh"

#include "UI_interface.hh"
#include "UI_interface_layout.hh"
#include "UI_resources.hh"
#include "UI_view2d.hh"

#include "GPU_capabilities.hh"

#include "wm_window.hh"

#include "screen_intern.hh" /* own module include */

using blender::Vector;

#define KM_MODAL_CANCEL 1
#define KM_MODAL_APPLY 2
#define KM_MODAL_SNAP_ON 3
#define KM_MODAL_SNAP_OFF 4

/* -------------------------------------------------------------------- */
/** \name Public Poll API
 * \{ */

bool ED_operator_regionactive(bContext *C)
{
  if (CTX_wm_window(C) == nullptr) {
    return false;
  }
  if (CTX_wm_screen(C) == nullptr) {
    return false;
  }
  if (CTX_wm_region(C) == nullptr) {
    return false;
  }
  return true;
}

bool ED_operator_areaactive(bContext *C)
{
  if (CTX_wm_window(C) == nullptr) {
    return false;
  }
  if (CTX_wm_screen(C) == nullptr) {
    return false;
  }
  if (CTX_wm_area(C) == nullptr) {
    return false;
  }
  return true;
}

bool ED_operator_screenactive(bContext *C)
{
  if (CTX_wm_window(C) == nullptr) {
    return false;
  }
  if (CTX_wm_screen(C) == nullptr) {
    return false;
  }
  return true;
}

bool ED_operator_screenactive_nobackground(bContext *C)
{
  if (G.background) {
    return false;
  }
  return ED_operator_screenactive(C);
}

/* XXX added this to prevent anim state to change during renders */
static bool operator_screenactive_norender(bContext *C)
{
  if (G.is_rendering) {
    return false;
  }
  if (CTX_wm_window(C) == nullptr) {
    return false;
  }
  if (CTX_wm_screen(C) == nullptr) {
    return false;
  }
  return true;
}

bool ED_operator_screen_mainwinactive(bContext *C)
{
  if (CTX_wm_window(C) == nullptr) {
    return false;
  }
  bScreen *screen = CTX_wm_screen(C);
  if (screen == nullptr) {
    return false;
  }
  if (screen->active_region != nullptr) {
    return false;
  }
  return true;
}

bool ED_operator_scene(bContext *C)
{
  Scene *scene = CTX_data_scene(C);
  if (scene) {
    return true;
  }
  return false;
}

bool ED_operator_sequencer_scene(bContext *C)
{
  Scene *scene = CTX_data_sequencer_scene(C);
  if (scene == nullptr || !BKE_id_is_editable(CTX_data_main(C), &scene->id)) {
    return false;
  }
  return true;
}

bool ED_operator_scene_editable(bContext *C)
{
  Scene *scene = CTX_data_scene(C);
  if (scene == nullptr || !BKE_id_is_editable(CTX_data_main(C), &scene->id)) {
    return false;
  }
  return true;
}

bool ED_operator_sequencer_scene_editable(bContext *C)
{
  Scene *scene = CTX_data_sequencer_scene(C);
  if (scene == nullptr || !BKE_id_is_editable(CTX_data_main(C), &scene->id)) {
    return false;
  }
  return true;
}

bool ED_operator_objectmode(bContext *C)
{
  Scene *scene = CTX_data_scene(C);
  Object *obact = CTX_data_active_object(C);

  if (scene == nullptr || !ID_IS_EDITABLE(scene)) {
    return false;
  }
  if (CTX_data_edit_object(C)) {
    return false;
  }

  /* add a check for ob->mode too? */
  if (obact && (obact->mode != OB_MODE_OBJECT)) {
    return false;
  }

  return true;
}

bool ED_operator_objectmode_poll_msg(bContext *C)
{
  if (!ED_operator_objectmode(C)) {
    CTX_wm_operator_poll_msg_set(C, "Only supported in object mode");
    return false;
  }

  return true;
}

bool ED_operator_objectmode_with_view3d_poll_msg(bContext *C)
{
  if (!ED_operator_objectmode_poll_msg(C)) {
    return false;
  }
  if (!ED_operator_region_view3d_active(C)) {
    return false;
  }
  return true;
}

static bool ed_spacetype_test(bContext *C, int type)
{
  if (ED_operator_areaactive(C)) {
    SpaceLink *sl = (SpaceLink *)CTX_wm_space_data(C);
    return sl && (sl->spacetype == type);
  }
  return false;
}

bool ED_operator_view3d_active(bContext *C)
{
  return ed_spacetype_test(C, SPACE_VIEW3D);
}

bool ED_operator_region_view3d_active(bContext *C)
{
  if (CTX_wm_region_view3d(C)) {
    return true;
  }

  CTX_wm_operator_poll_msg_set(C, "expected a view3d region");
  return false;
}

bool ED_operator_region_gizmo_active(bContext *C)
{
  ARegion *region = CTX_wm_region(C);
  if (region == nullptr) {
    return false;
  }
  wmGizmoMap *gzmap = region->runtime->gizmo_map;
  if (gzmap == nullptr) {
    return false;
  }
  return true;
}

bool ED_operator_animview_active(bContext *C)
{
  if (ED_operator_areaactive(C)) {
    SpaceLink *sl = (SpaceLink *)CTX_wm_space_data(C);
    if (sl && ELEM(sl->spacetype, SPACE_SEQ, SPACE_ACTION, SPACE_NLA, SPACE_GRAPH)) {
      return true;
    }
  }

  CTX_wm_operator_poll_msg_set(C, "expected a timeline/animation area to be active");
  return false;
}

bool ED_operator_outliner_active(bContext *C)
{
  return ed_spacetype_test(C, SPACE_OUTLINER);
}

bool ED_operator_region_outliner_active(bContext *C)
{
  if (!ED_operator_outliner_active(C)) {
    CTX_wm_operator_poll_msg_set(C, "Expected an active Outliner");
    return false;
  }
  const ARegion *region = CTX_wm_region(C);
  if (!(region && region->regiontype == RGN_TYPE_WINDOW)) {
    CTX_wm_operator_poll_msg_set(C, "Expected an Outliner region");
    return false;
  }
  return true;
}

bool ED_operator_outliner_active_no_editobject(bContext *C)
{
  if (ed_spacetype_test(C, SPACE_OUTLINER)) {
    Object *ob = blender::ed::object::context_active_object(C);
    Object *obedit = CTX_data_edit_object(C);
    if (ob && ob == obedit) {
      return false;
    }
    return true;
  }
  return false;
}

bool ED_operator_file_active(bContext *C)
{
  return ed_spacetype_test(C, SPACE_FILE);
}

bool ED_operator_file_browsing_active(bContext *C)
{
  if (ed_spacetype_test(C, SPACE_FILE)) {
    return ED_fileselect_is_file_browser(CTX_wm_space_file(C));
  }
  return false;
}

bool ED_operator_asset_browsing_active(bContext *C)
{
  if (ed_spacetype_test(C, SPACE_FILE)) {
    return ED_fileselect_is_asset_browser(CTX_wm_space_file(C));
  }
  return false;
}

bool ED_operator_spreadsheet_active(bContext *C)
{
  return ed_spacetype_test(C, SPACE_SPREADSHEET);
}

bool ED_operator_action_active(bContext *C)
{
  return ed_spacetype_test(C, SPACE_ACTION);
}

bool ED_operator_buttons_active(bContext *C)
{
  return ed_spacetype_test(C, SPACE_PROPERTIES);
}

bool ED_operator_node_active(bContext *C)
{
  SpaceNode *snode = CTX_wm_space_node(C);

  if (snode && snode->edittree) {
    return true;
  }

  return false;
}

bool ED_operator_node_editable(bContext *C)
{
  SpaceNode *snode = CTX_wm_space_node(C);

  if (snode && snode->edittree && BKE_id_is_editable(CTX_data_main(C), &snode->edittree->id)) {
    return true;
  }

  return false;
}

bool ED_operator_graphedit_active(bContext *C)
{
  return ed_spacetype_test(C, SPACE_GRAPH);
}

bool ED_operator_sequencer_active(bContext *C)
{
  return ed_spacetype_test(C, SPACE_SEQ) && CTX_data_sequencer_scene(C) != nullptr;
}

bool ED_operator_sequencer_active_editable(bContext *C)
{
  return ed_spacetype_test(C, SPACE_SEQ) && ED_operator_sequencer_scene_editable(C);
}

bool ED_operator_image_active(bContext *C)
{
  return ed_spacetype_test(C, SPACE_IMAGE);
}

bool ED_operator_nla_active(bContext *C)
{
  return ed_spacetype_test(C, SPACE_NLA);
}

bool ED_operator_info_active(bContext *C)
{
  return ed_spacetype_test(C, SPACE_INFO);
}

bool ED_operator_console_active(bContext *C)
{
  return ed_spacetype_test(C, SPACE_CONSOLE);
}

static bool ed_object_hidden(const Object *ob)
{
  /* if hidden but in edit mode, we still display, can happen with animation */
  return ((ob->visibility_flag & OB_HIDE_VIEWPORT) && !(ob->mode & OB_MODE_EDIT));
}

bool ED_operator_object_active_only(bContext *C)
{
  Object *ob = blender::ed::object::context_active_object(C);
  return (ob != nullptr);
}

bool ED_operator_object_active(bContext *C)
{
  Object *ob = blender::ed::object::context_active_object(C);
  return ((ob != nullptr) && !ed_object_hidden(ob));
}

bool ED_operator_object_active_editable_ex(bContext *C, const Object *ob)
{
  if (ob == nullptr) {
    CTX_wm_operator_poll_msg_set(C, "Context missing active object");
    return false;
  }

  if (!BKE_id_is_editable(CTX_data_main(C), (ID *)ob)) {
    CTX_wm_operator_poll_msg_set(C, "Cannot edit library linked or non-editable override object");
    return false;
  }

  if (ed_object_hidden(ob)) {
    CTX_wm_operator_poll_msg_set(C, "Cannot edit hidden object");
    return false;
  }

  return true;
}

bool ED_operator_object_active_editable(bContext *C)
{
  Object *ob = blender::ed::object::context_active_object(C);
  return ED_operator_object_active_editable_ex(C, ob);
}

bool ED_operator_object_active_local_editable_ex(bContext *C, const Object *ob)
{
  return ED_operator_object_active_editable_ex(C, ob) && !ID_IS_OVERRIDE_LIBRARY(ob);
}

bool ED_operator_object_active_local_editable(bContext *C)
{
  Object *ob = blender::ed::object::context_active_object(C);
  return ED_operator_object_active_editable_ex(C, ob) && !ID_IS_OVERRIDE_LIBRARY(ob);
}

bool ED_operator_object_active_editable_mesh(bContext *C)
{
  Object *ob = blender::ed::object::context_active_object(C);
  return ((ob != nullptr) && ID_IS_EDITABLE(ob) && !ed_object_hidden(ob) &&
          (ob->type == OB_MESH) && ID_IS_EDITABLE(ob->data) && !ID_IS_OVERRIDE_LIBRARY(ob->data));
}

bool ED_operator_object_active_editable_font(bContext *C)
{
  Object *ob = blender::ed::object::context_active_object(C);
  return ((ob != nullptr) && ID_IS_EDITABLE(ob) && !ed_object_hidden(ob) &&
          (ob->type == OB_FONT) && ID_IS_EDITABLE(ob->data) && !ID_IS_OVERRIDE_LIBRARY(ob->data));
}

bool ED_operator_editable_mesh(bContext *C)
{
  Mesh *mesh = ED_mesh_context(C);
  return (mesh != nullptr) && ID_IS_EDITABLE(mesh) && !ID_IS_OVERRIDE_LIBRARY(mesh);
}

bool ED_operator_editmesh(bContext *C)
{
  Object *obedit = CTX_data_edit_object(C);
  if (obedit && obedit->type == OB_MESH) {
    return nullptr != BKE_editmesh_from_object(obedit);
  }
  return false;
}

bool ED_operator_editmesh_view3d(bContext *C)
{
  return ED_operator_editmesh(C) && ED_operator_view3d_active(C);
}

bool ED_operator_editmesh_region_view3d(bContext *C)
{
  if (ED_operator_editmesh(C) && CTX_wm_region_view3d(C)) {
    return true;
  }

  CTX_wm_operator_poll_msg_set(C, "expected a view3d region & editmesh");
  return false;
}

bool ED_operator_editarmature(bContext *C)
{
  Object *obedit = CTX_data_edit_object(C);
  if (obedit && obedit->type == OB_ARMATURE) {
    return nullptr != ((bArmature *)obedit->data)->edbo;
  }
  return false;
}

/**
 * Check for pose mode (no mixed modes).
 *
 * We want to enable most pose operations in weight paint mode, when it comes to transforming
 * bones, but managing bones layers/groups and their constraints can be left for pose mode only
 * (not weight paint mode).
 */
static bool ed_operator_posemode_exclusive_ex(bContext *C, Object *obact)
{
  if (obact != nullptr && !(obact->mode & OB_MODE_EDIT)) {
    if (obact == BKE_object_pose_armature_get(obact)) {
      return true;
    }
  }

  CTX_wm_operator_poll_msg_set(C, "No object, or not exclusively in pose mode");
  return false;
}

bool ED_operator_posemode_exclusive(bContext *C)
{
  Object *obact = blender::ed::object::context_active_object(C);

  return ed_operator_posemode_exclusive_ex(C, obact);
}

bool ED_operator_object_active_local_editable_posemode_exclusive(bContext *C)
{
  Object *obact = blender::ed::object::context_active_object(C);

  if (!ed_operator_posemode_exclusive_ex(C, obact)) {
    return false;
  }

  if (ID_IS_OVERRIDE_LIBRARY(obact)) {
    CTX_wm_operator_poll_msg_set(C, "Object is a local library override");
    return false;
  }

  return true;
}

bool ED_operator_posemode_context(bContext *C)
{
  Object *obpose = ED_pose_object_from_context(C);

  if (obpose && !(obpose->mode & OB_MODE_EDIT)) {
    if (BKE_object_pose_context_check(obpose)) {
      return true;
    }
  }

  return false;
}

bool ED_operator_posemode(bContext *C)
{
  Object *obact = CTX_data_active_object(C);

  if (obact && !(obact->mode & OB_MODE_EDIT)) {
    Object *obpose = BKE_object_pose_armature_get(obact);
    if (obpose != nullptr) {
      if ((obact == obpose) || (obact->mode & OB_MODE_ALL_WEIGHT_PAINT)) {
        return true;
      }
    }
  }

  return false;
}

bool ED_operator_posemode_local(bContext *C)
{
  if (ED_operator_posemode(C)) {
    Main *bmain = CTX_data_main(C);
    Object *ob = BKE_object_pose_armature_get(CTX_data_active_object(C));
    bArmature *arm = static_cast<bArmature *>(ob->data);
    return (BKE_id_is_editable(bmain, &ob->id) && BKE_id_is_editable(bmain, &arm->id));
  }
  return false;
}

bool ED_operator_uvedit(bContext *C)
{
  SpaceImage *sima = CTX_wm_space_image(C);
  Object *obedit = CTX_data_edit_object(C);
  return ED_space_image_show_uvedit(sima, obedit);
}

bool ED_operator_uvedit_space_image(bContext *C)
{
  SpaceImage *sima = CTX_wm_space_image(C);
  Object *obedit = CTX_data_edit_object(C);
  return sima && ED_space_image_show_uvedit(sima, obedit);
}

bool ED_operator_uvmap(bContext *C)
{
  Object *obedit = CTX_data_edit_object(C);
  BMEditMesh *em = nullptr;

  if (obedit && obedit->type == OB_MESH) {
    em = BKE_editmesh_from_object(obedit);
  }

  if (em && (em->bm->totface)) {
    return true;
  }

  return false;
}

bool ED_operator_editsurfcurve(bContext *C)
{
  Object *obedit = CTX_data_edit_object(C);
  if (obedit && ELEM(obedit->type, OB_CURVES_LEGACY, OB_SURF)) {
    return nullptr != ((Curve *)obedit->data)->editnurb;
  }
  return false;
}

bool ED_operator_editsurfcurve_region_view3d(bContext *C)
{
  if (ED_operator_editsurfcurve(C) && CTX_wm_region_view3d(C)) {
    return true;
  }

  CTX_wm_operator_poll_msg_set(C, "expected a view3d region & editcurve");
  return false;
}

bool ED_operator_editcurve(bContext *C)
{
  Object *obedit = CTX_data_edit_object(C);
  if (obedit && obedit->type == OB_CURVES_LEGACY) {
    return nullptr != ((Curve *)obedit->data)->editnurb;
  }
  return false;
}

bool ED_operator_editcurve_3d(bContext *C)
{
  Object *obedit = CTX_data_edit_object(C);
  if (obedit && obedit->type == OB_CURVES_LEGACY) {
    Curve *cu = (Curve *)obedit->data;

    return (cu->flag & CU_3D) && (nullptr != cu->editnurb);
  }
  return false;
}

bool ED_operator_editsurf(bContext *C)
{
  Object *obedit = CTX_data_edit_object(C);
  if (obedit && obedit->type == OB_SURF) {
    return nullptr != ((Curve *)obedit->data)->editnurb;
  }
  return false;
}

bool ED_operator_editfont(bContext *C)
{
  Object *obedit = CTX_data_edit_object(C);
  if (obedit && obedit->type == OB_FONT) {
    return nullptr != ((Curve *)obedit->data)->editfont;
  }
  return false;
}

bool ED_operator_editlattice(bContext *C)
{
  Object *obedit = CTX_data_edit_object(C);
  if (obedit && obedit->type == OB_LATTICE) {
    return nullptr != ((Lattice *)obedit->data)->editlatt;
  }
  return false;
}

bool ED_operator_editmball(bContext *C)
{
  Object *obedit = CTX_data_edit_object(C);
  if (obedit && obedit->type == OB_MBALL) {
    return nullptr != ((MetaBall *)obedit->data)->editelems;
  }
  return false;
}

bool ED_operator_camera_poll(bContext *C)
{
  Camera *cam = static_cast<Camera *>(CTX_data_pointer_get_type(C, "camera", &RNA_Camera).data);
  return (cam != nullptr && ID_IS_EDITABLE(cam));
}

/** \} */

/* -------------------------------------------------------------------- */
/** \name Internal Screen Utilities
 * \{ */

static bool screen_active_editable(bContext *C)
{
  if (ED_operator_screenactive(C)) {
    /* no full window splitting allowed */
    if (CTX_wm_screen(C)->state != SCREENNORMAL) {
      return false;
    }
    return true;
  }
  return false;
}

/**
 * Begin a modal operation,
 * the caller is responsible for calling #screen_modal_action_end when it's ended.
 */
static void screen_modal_action_begin()
{
  G.moving |= G_TRANSFORM_WM;
}

/** Call once the modal action has finished. */
static void screen_modal_action_end()
{
  G.moving &= ~G_TRANSFORM_WM;

  /* Full refresh after `G.moving` is cleared otherwise tool gizmos
   * won't be refreshed with the modified flag, see: #143629. */
  WM_main_add_notifier(NC_SCREEN | NA_EDITED, nullptr);
}

/** \} */

/* -------------------------------------------------------------------- */
/** \name Action Zone Operator
 * \{ */

/* operator state vars used:
 * none
 *
 * functions:
 *
 * apply() set action-zone event
 *
 * exit()   free customdata
 *
 * callbacks:
 *
 * exec()   never used
 *
 * invoke() check if in zone
 * add customdata, put mouseco and area in it
 * add modal handler
 *
 * modal()  accept modal events while doing it
 * call apply() with gesture info, active window, nonactive window
 * call exit() and remove handler when LMB confirm
 */

struct sActionzoneData {
  ScrArea *sa1, *sa2;
  AZone *az;
  int x, y;
  eScreenDir gesture_dir;
  int modifier;
};

/* quick poll to save operators to be created and handled */
static bool actionzone_area_poll(bContext *C)
{
  wmWindow *win = CTX_wm_window(C);
  if (win && win->eventstate) {
    bScreen *screen = WM_window_get_active_screen(win);
    if (screen) {
      const int *xy = &win->eventstate->xy[0];

      LISTBASE_FOREACH (ScrArea *, area, &screen->areabase) {
        LISTBASE_FOREACH (AZone *, az, &area->actionzones) {
          if (BLI_rcti_isect_pt_v(&az->rect, xy)) {
            return true;
          }
        }
      }
    }
  }
  return false;
}

/* the debug drawing of the click_rect is in area_draw_azone_fullscreen, keep both in sync */
static void fullscreen_click_rcti_init(
    rcti *rect, const short /*x1*/, const short /*y1*/, const short x2, const short y2)
{
  BLI_rcti_init(rect, x2 - U.widget_unit, x2, y2 - U.widget_unit, y2);
}

static bool azone_clipped_rect_calc(const AZone *az, rcti *r_rect_clip)
{
  const ARegion *region = az->region;
  *r_rect_clip = az->rect;
  if (az->type == AZONE_REGION) {
    if (region->overlap && (region->v2d.keeptot != V2D_KEEPTOT_STRICT) &&
        /* Only when this isn't hidden (where it's displayed as an button that expands). */
        region->runtime->visible)
    {
      /* A floating region to be resized, clip by the visible region. */
      switch (az->edge) {
        case AE_TOP_TO_BOTTOMRIGHT:
        case AE_BOTTOM_TO_TOPLEFT: {
          r_rect_clip->xmin = max_ii(
              r_rect_clip->xmin,
              (region->winrct.xmin +
               UI_view2d_view_to_region_x(&region->v2d, region->v2d.tot.xmin)) -
                  UI_REGION_OVERLAP_MARGIN);
          r_rect_clip->xmax = min_ii(
              r_rect_clip->xmax,
              (region->winrct.xmin +
               UI_view2d_view_to_region_x(&region->v2d, region->v2d.tot.xmax)) +
                  UI_REGION_OVERLAP_MARGIN);
          return true;
        }
        case AE_LEFT_TO_TOPRIGHT:
        case AE_RIGHT_TO_TOPLEFT: {
          r_rect_clip->ymin = max_ii(
              r_rect_clip->ymin,
              (region->winrct.ymin +
               UI_view2d_view_to_region_y(&region->v2d, region->v2d.tot.ymin)) -
                  UI_REGION_OVERLAP_MARGIN);
          r_rect_clip->ymax = min_ii(
              r_rect_clip->ymax,
              (region->winrct.ymin +
               UI_view2d_view_to_region_y(&region->v2d, region->v2d.tot.ymax)) +
                  UI_REGION_OVERLAP_MARGIN);
          return true;
        }
      }
    }
  }
  return false;
}

/* Return the azone's calculated rect. */
static void area_actionzone_get_rect(AZone *az, rcti *r_rect)
{
  if (az->type == AZONE_REGION_SCROLL) {
    const bool is_horizontal = az->direction == AZ_SCROLL_HOR;
    const bool is_vertical = az->direction == AZ_SCROLL_VERT;
    const bool is_right = is_vertical && bool(az->region->v2d.scroll & V2D_SCROLL_RIGHT);
    const bool is_left = is_vertical && bool(az->region->v2d.scroll & V2D_SCROLL_LEFT);
    const bool is_top = is_horizontal && bool(az->region->v2d.scroll & V2D_SCROLL_TOP);
    const bool is_bottom = is_horizontal && bool(az->region->v2d.scroll & V2D_SCROLL_BOTTOM);
    /* For scroll azones use the area around the region's scroll-bar location. */
    rcti scroller_vert = is_horizontal ? az->region->v2d.hor : az->region->v2d.vert;
    BLI_rcti_translate(&scroller_vert, az->region->winrct.xmin, az->region->winrct.ymin);

    /* Pull the zone in from edge and match the visible hit zone. */
    const int edge_padding = int(-3.0f * UI_SCALE_FAC);
    r_rect->xmin = scroller_vert.xmin - (is_right ? V2D_SCROLL_HIDE_HEIGHT : edge_padding);
    r_rect->ymin = scroller_vert.ymin - (is_top ? V2D_SCROLL_HIDE_WIDTH : edge_padding);
    r_rect->xmax = scroller_vert.xmax + (is_left ? V2D_SCROLL_HIDE_HEIGHT : edge_padding);
    r_rect->ymax = scroller_vert.ymax + (is_bottom ? V2D_SCROLL_HIDE_WIDTH : edge_padding);
  }
  else {
    azone_clipped_rect_calc(az, r_rect);
  }
}

static AZone *area_actionzone_refresh_xy(ScrArea *area, const int xy[2], const bool test_only)
{
  AZone *az = nullptr;

  for (az = static_cast<AZone *>(area->actionzones.first); az; az = az->next) {
    rcti az_rect;
    area_actionzone_get_rect(az, &az_rect);
    if (BLI_rcti_isect_pt_v(&az_rect, xy)) {

      if (az->type == AZONE_AREA) {
        break;
      }
      if (az->type == AZONE_REGION) {
        const ARegion *region = az->region;
        const int local_xy[2] = {xy[0] - region->winrct.xmin, xy[1] - region->winrct.ymin};

        /* Respect button sections: Clusters of buttons (separated using separator-spacers) are
         * drawn with a background, in-between them the region is fully transparent (if "Region
         * Overlap" is enabled). Only allow dragging visible edges, so at the button sections. */
        if (region->runtime->visible && region->overlap &&
            (region->flag & RGN_FLAG_RESIZE_RESPECT_BUTTON_SECTIONS) &&
            !UI_region_button_sections_is_inside_x(az->region, local_xy[0]))
        {
          az = nullptr;
          break;
        }

        break;
      }
      if (az->type == AZONE_FULLSCREEN) {
        rcti click_rect;
        fullscreen_click_rcti_init(&click_rect, az->x1, az->y1, az->x2, az->y2);
        const bool click_isect = BLI_rcti_isect_pt_v(&click_rect, xy);

        if (test_only) {
          if (click_isect) {
            break;
          }
        }
        else {
          if (click_isect) {
            az->alpha = 1.0f;
          }
          else {
            const int mouse_sq = square_i(xy[0] - az->x2) + square_i(xy[1] - az->y2);
            const int spot_sq = square_i(UI_AZONESPOTW);
            const int fadein_sq = square_i(AZONEFADEIN);
            const int fadeout_sq = square_i(AZONEFADEOUT);

            if (mouse_sq < spot_sq) {
              az->alpha = 1.0f;
            }
            else if (mouse_sq < fadein_sq) {
              az->alpha = 1.0f;
            }
            else if (mouse_sq < fadeout_sq) {
              az->alpha = 1.0f - float(mouse_sq - fadein_sq) / float(fadeout_sq - fadein_sq);
            }
            else {
              az->alpha = 0.0f;
            }

            /* fade in/out but no click */
            az = nullptr;
          }

          /* XXX force redraw to show/hide the action zone */
          ED_area_tag_redraw(area);
          break;
        }
      }
      else if (az->type == AZONE_REGION_SCROLL && az->region->runtime->visible) {
        /* If the region is not visible we can ignore this scroll-bar zone. */
        ARegion *region = az->region;
        View2D *v2d = &region->v2d;
        int scroll_flag = 0;
        const int isect_value = UI_view2d_mouse_in_scrollers_ex(region, v2d, xy, &scroll_flag);

        /* Check if we even have scroll bars. */
        if (((az->direction == AZ_SCROLL_HOR) && !(scroll_flag & V2D_SCROLL_HORIZONTAL)) ||
            ((az->direction == AZ_SCROLL_VERT) && !(scroll_flag & V2D_SCROLL_VERTICAL)))
        {
          /* No scroll-bars, do nothing. */
        }
        else if (test_only) {
          if (isect_value != 0) {
            break;
          }
        }
        else {
          bool redraw = false;

          if (isect_value == 'h') {
            if (az->direction == AZ_SCROLL_HOR) {
              az->alpha = 1.0f;
              v2d->alpha_hor = 255;
              redraw = true;
            }
          }
          else if (isect_value == 'v') {
            if (az->direction == AZ_SCROLL_VERT) {
              az->alpha = 1.0f;
              v2d->alpha_vert = 255;
              redraw = true;
            }
          }
          else {
            const int local_xy[2] = {xy[0] - region->winrct.xmin, xy[1] - region->winrct.ymin};
            float dist_fac = 0.0f, alpha = 0.0f;

            if (az->direction == AZ_SCROLL_HOR) {
              dist_fac = BLI_rcti_length_y(&v2d->hor, local_xy[1]) / V2D_SCROLL_HIDE_WIDTH;
              CLAMP(dist_fac, 0.0f, 1.0f);
              alpha = 1.0f - dist_fac;

              v2d->alpha_hor = alpha * 255;
            }
            else if (az->direction == AZ_SCROLL_VERT) {
              dist_fac = BLI_rcti_length_x(&v2d->vert, local_xy[0]) / V2D_SCROLL_HIDE_HEIGHT;
              CLAMP(dist_fac, 0.0f, 1.0f);
              alpha = 1.0f - dist_fac;

              v2d->alpha_vert = alpha * 255;
            }
            az->alpha = alpha;
            redraw = true;
          }

          if (redraw) {
            ED_region_tag_redraw_no_rebuild(region);
          }
          /* Don't return! */
        }
      }
    }
    else if (!test_only && !IS_EQF(az->alpha, 0.0f)) {
      if (az->type == AZONE_FULLSCREEN) {
        az->alpha = 0.0f;
        area->flag &= ~AREA_FLAG_ACTIONZONES_UPDATE;
        ED_area_tag_redraw_no_rebuild(area);
      }
      else if (az->type == AZONE_REGION_SCROLL && az->region->runtime->visible) {
        /* If the region is not visible we can ignore this scroll-bar zone. */
        if (az->direction == AZ_SCROLL_VERT) {
          az->alpha = az->region->v2d.alpha_vert = 0;
          area->flag &= ~AREA_FLAG_ACTIONZONES_UPDATE;
          ED_region_tag_redraw_no_rebuild(az->region);
        }
        else if (az->direction == AZ_SCROLL_HOR) {
          az->alpha = az->region->v2d.alpha_hor = 0;
          area->flag &= ~AREA_FLAG_ACTIONZONES_UPDATE;
          ED_region_tag_redraw_no_rebuild(az->region);
        }
        else {
          BLI_assert(false);
        }
      }
    }
  }

  return az;
}

/* Finds an action-zone by position in entire screen so azones can overlap. */
static AZone *screen_actionzone_find_xy(bScreen *screen, const int xy[2])
{
  LISTBASE_FOREACH (ScrArea *, area, &screen->areabase) {
    AZone *az = area_actionzone_refresh_xy(area, xy, true);
    if (az != nullptr) {
      return az;
    }
  }
  return nullptr;
}

/* Returns the area that the azone belongs to */
static ScrArea *screen_actionzone_area(bScreen *screen, const AZone *az)
{
  LISTBASE_FOREACH (ScrArea *, area, &screen->areabase) {
    LISTBASE_FOREACH (AZone *, zone, &area->actionzones) {
      if (zone == az) {
        return area;
      }
    }
  }
  return nullptr;
}

AZone *ED_area_actionzone_find_xy(ScrArea *area, const int xy[2])
{
  return area_actionzone_refresh_xy(area, xy, true);
}

AZone *ED_area_azones_update(ScrArea *area, const int xy[2])
{
  return area_actionzone_refresh_xy(area, xy, false);
}

static void actionzone_exit(wmOperator *op)
{
  sActionzoneData *sad = static_cast<sActionzoneData *>(op->customdata);
  if (sad) {
    MEM_freeN(sad);
  }
  op->customdata = nullptr;

  screen_modal_action_end();
}

/* send EVT_ACTIONZONE event */
static void actionzone_apply(bContext *C, wmOperator *op, int type)
{
  wmWindow *win = CTX_wm_window(C);

  wmEvent event;
  wm_event_init_from_window(win, &event);

  if (type == AZONE_AREA) {
    event.type = EVT_ACTIONZONE_AREA;
  }
  else if (type == AZONE_FULLSCREEN) {
    event.type = EVT_ACTIONZONE_FULLSCREEN;
  }
  else {
    event.type = EVT_ACTIONZONE_REGION;
  }

  event.val = KM_NOTHING;
  event.flag = eWM_EventFlag(0);
  event.customdata = op->customdata;
  event.customdata_free = true;
  op->customdata = nullptr;

  WM_event_add(win, &event);
}

static wmOperatorStatus actionzone_invoke(bContext *C, wmOperator *op, const wmEvent *event)
{
  bScreen *screen = CTX_wm_screen(C);
  AZone *az = screen_actionzone_find_xy(screen, event->xy);

  /* Quick escape - Scroll azones only hide/unhide the scroll-bars,
   * they have their own handling. */
  if (az == nullptr || ELEM(az->type, AZONE_REGION_SCROLL)) {
    return OPERATOR_PASS_THROUGH;
  }

  /* ok we do the action-zone */
  sActionzoneData *sad = static_cast<sActionzoneData *>(
      op->customdata = MEM_callocN(sizeof(sActionzoneData), "sActionzoneData"));
  sad->sa1 = screen_actionzone_area(screen, az);
  sad->az = az;
  sad->x = event->xy[0];
  sad->y = event->xy[1];
  sad->modifier = RNA_int_get(op->ptr, "modifier");

  /* region azone directly reacts on mouse clicks */
  if (ELEM(sad->az->type, AZONE_REGION, AZONE_FULLSCREEN)) {
    actionzone_apply(C, op, sad->az->type);
    actionzone_exit(op);
    return OPERATOR_FINISHED;
  }

  if (sad->az->type == AZONE_AREA && sad->modifier == 0) {
    actionzone_apply(C, op, sad->az->type);
    actionzone_exit(op);
    return OPERATOR_FINISHED;
  }

  /* add modal handler */
  screen_modal_action_begin();
  WM_event_add_modal_handler(C, op);
  return OPERATOR_RUNNING_MODAL;
}

static wmOperatorStatus actionzone_modal(bContext *C, wmOperator *op, const wmEvent *event)
{
  bScreen *screen = CTX_wm_screen(C);
  sActionzoneData *sad = static_cast<sActionzoneData *>(op->customdata);

  switch (event->type) {
    case MOUSEMOVE: {
      const int delta_x = (event->xy[0] - sad->x);
      const int delta_y = (event->xy[1] - sad->y);

      /* Movement in dominant direction. */
      const int delta_max = max_ii(abs(delta_x), abs(delta_y));

      /* Movement in dominant direction before action taken. */
      const int join_threshold = (0.6 * U.widget_unit);
      const int split_threshold = (1.2 * U.widget_unit);
      const int area_threshold = (0.1 * U.widget_unit);

      /* Calculate gesture cardinal direction. */
      if (delta_y > abs(delta_x)) {
        sad->gesture_dir = SCREEN_DIR_N;
      }
      else if (delta_x >= abs(delta_y)) {
        sad->gesture_dir = SCREEN_DIR_E;
      }
      else if (delta_y < -abs(delta_x)) {
        sad->gesture_dir = SCREEN_DIR_S;
      }
      else {
        sad->gesture_dir = SCREEN_DIR_W;
      }

      bool is_gesture;
      if (sad->az->type == AZONE_AREA) {
        wmWindow *win = CTX_wm_window(C);

        rcti screen_rect;
        WM_window_screen_rect_calc(win, &screen_rect);

        /* Have we dragged off the zone and are not on an edge? */
        if ((ED_area_actionzone_find_xy(sad->sa1, event->xy) != sad->az) &&
            (screen_geom_area_map_find_active_scredge(
                 AREAMAP_FROM_SCREEN(screen), &screen_rect, event->xy[0], event->xy[1]) ==
             nullptr))
        {

          /* What area are we now in? */
          ScrArea *area = BKE_screen_find_area_xy(screen, SPACE_TYPE_ANY, event->xy);

          if (sad->modifier == 1) {
            /* Duplicate area into new window. */
            WM_cursor_set(win, WM_CURSOR_EDIT);
            is_gesture = (delta_max > area_threshold);
          }
          else if (sad->modifier == 2) {
            /* Swap areas. */
            WM_cursor_set(win, WM_CURSOR_SWAP_AREA);
            is_gesture = true;
          }
          else if (area == sad->sa1) {
            /* Same area, so possible split. */
            WM_cursor_set(win,
                          SCREEN_DIR_IS_VERTICAL(sad->gesture_dir) ? WM_CURSOR_H_SPLIT :
                                                                     WM_CURSOR_V_SPLIT);
            is_gesture = (delta_max > split_threshold);
          }
          else if (!area || area->global) {
            /* No area or Top bar or Status bar. */
            WM_cursor_set(win, WM_CURSOR_STOP);
            is_gesture = false;
          }
          else {
            /* Different area, so possible join. */
            if (sad->gesture_dir == SCREEN_DIR_N) {
              WM_cursor_set(win, WM_CURSOR_N_ARROW);
            }
            else if (sad->gesture_dir == SCREEN_DIR_S) {
              WM_cursor_set(win, WM_CURSOR_S_ARROW);
            }
            else if (sad->gesture_dir == SCREEN_DIR_E) {
              WM_cursor_set(win, WM_CURSOR_E_ARROW);
            }
            else {
              BLI_assert(sad->gesture_dir == SCREEN_DIR_W);
              WM_cursor_set(win, WM_CURSOR_W_ARROW);
            }
            is_gesture = (delta_max > join_threshold);
          }
        }
        else {
#if defined(__APPLE__)
          const int cursor = WM_CURSOR_HAND_CLOSED;
#else
          const int cursor = WM_CURSOR_MOVE;
#endif
          WM_cursor_set(win, cursor);
          is_gesture = false;
        }
      }
      else {
        is_gesture = (delta_max > area_threshold);
      }

      /* gesture is large enough? */
      if (is_gesture) {
        /* second area, for join when (sa1 != sa2) */
        sad->sa2 = BKE_screen_find_area_xy(screen, SPACE_TYPE_ANY, event->xy);
        /* apply sends event */
        actionzone_apply(C, op, sad->az->type);
        actionzone_exit(op);

        return OPERATOR_FINISHED;
      }
      break;
    }
    case EVT_ESCKEY:
      actionzone_exit(op);
      return OPERATOR_CANCELLED;
    case LEFTMOUSE:
      actionzone_exit(op);
      return OPERATOR_CANCELLED;
    default: {
      break;
    }
  }

  return OPERATOR_RUNNING_MODAL;
}

static void actionzone_cancel(bContext * /*C*/, wmOperator *op)
{
  actionzone_exit(op);
}

static void SCREEN_OT_actionzone(wmOperatorType *ot)
{
  /* identifiers */
  ot->name = "Handle Area Action Zones";
  ot->description = "Handle area action zones for mouse actions/gestures";
  ot->idname = "SCREEN_OT_actionzone";

  ot->invoke = actionzone_invoke;
  ot->modal = actionzone_modal;
  ot->poll = actionzone_area_poll;
  ot->cancel = actionzone_cancel;

  /* flags */
  ot->flag = OPTYPE_BLOCKING | OPTYPE_INTERNAL;

  RNA_def_int(ot->srna, "modifier", 0, 0, 2, "Modifier", "Modifier state", 0, 2);
}

/** \} */

/* -------------------------------------------------------------------- */
/** \name Area edge detection utility
 * \{ */

static ScrEdge *screen_area_edge_from_cursor(const bContext *C,
                                             const int cursor[2],
                                             ScrArea **r_sa1,
                                             ScrArea **r_sa2)
{
  wmWindow *win = CTX_wm_window(C);
  bScreen *screen = CTX_wm_screen(C);
  rcti window_rect;
  WM_window_rect_calc(win, &window_rect);
  ScrEdge *actedge = screen_geom_area_map_find_active_scredge(
      AREAMAP_FROM_SCREEN(screen), &window_rect, cursor[0], cursor[1]);
  *r_sa1 = nullptr;
  *r_sa2 = nullptr;
  if (actedge == nullptr) {
    return nullptr;
  }
  int borderwidth = (4 * UI_SCALE_FAC);
  ScrArea *sa1, *sa2;
  if (screen_geom_edge_is_horizontal(actedge)) {
    sa1 = BKE_screen_find_area_xy(
        screen, SPACE_TYPE_ANY, blender::int2{cursor[0], cursor[1] + borderwidth});
    sa2 = BKE_screen_find_area_xy(
        screen, SPACE_TYPE_ANY, blender::int2{cursor[0], cursor[1] - borderwidth});
  }
  else {
    sa1 = BKE_screen_find_area_xy(
        screen, SPACE_TYPE_ANY, blender::int2{cursor[0] + borderwidth, cursor[1]});
    sa2 = BKE_screen_find_area_xy(
        screen, SPACE_TYPE_ANY, blender::int2{cursor[0] - borderwidth, cursor[1]});
  }
  bool isGlobal = ((sa1 && ED_area_is_global(sa1)) || (sa2 && ED_area_is_global(sa2)));
  if (!isGlobal) {
    *r_sa1 = sa1;
    *r_sa2 = sa2;
  }
  return actedge;
}

/** \} */

/* -------------------------------------------------------------------- */
/** \name Swap Area Operator
 * \{ */

/* operator state vars used:
 * sa1      start area
 * sa2      area to swap with
 *
 * functions:
 *
 * init()   set custom data for operator, based on action-zone event custom data
 *
 * cancel() cancel the operator
 *
 * exit()   cleanup, send notifier
 *
 * callbacks:
 *
 * invoke() gets called on Shift-LMB drag in action-zone
 * exec()   execute without any user interaction, based on properties
 * call init(), add handler
 *
 * modal()  accept modal events while doing it
 */

struct sAreaSwapData {
  ScrArea *sa1, *sa2;
};

static bool area_swap_init(wmOperator *op, const wmEvent *event)
{
  sActionzoneData *sad = static_cast<sActionzoneData *>(event->customdata);

  if (sad == nullptr || sad->sa1 == nullptr) {
    return false;
  }

  sAreaSwapData *sd = MEM_callocN<sAreaSwapData>("sAreaSwapData");
  sd->sa1 = sad->sa1;
  sd->sa2 = sad->sa2;
  op->customdata = sd;

  return true;
}

static void area_swap_exit(bContext *C, wmOperator *op)
{
  sAreaSwapData *sd = static_cast<sAreaSwapData *>(op->customdata);
  MEM_freeN(sd);
  op->customdata = nullptr;

  WM_cursor_modal_restore(CTX_wm_window(C));
  ED_workspace_status_text(C, nullptr);
}

static void area_swap_cancel(bContext *C, wmOperator *op)
{
  area_swap_exit(C, op);
}

static wmOperatorStatus area_swap_invoke(bContext *C, wmOperator *op, const wmEvent *event)
{
  if (!area_swap_init(op, event)) {
    return OPERATOR_PASS_THROUGH;
  }

  /* add modal handler */
  WM_cursor_modal_set(CTX_wm_window(C), WM_CURSOR_SWAP_AREA);
  WM_event_add_modal_handler(C, op);

  return OPERATOR_RUNNING_MODAL;
}

static wmOperatorStatus area_swap_modal(bContext *C, wmOperator *op, const wmEvent *event)
{
  sActionzoneData *sad = static_cast<sActionzoneData *>(op->customdata);

  switch (event->type) {
    case MOUSEMOVE: {
      /* Second area to swap with. */
      sad->sa2 = ED_area_find_under_cursor(C, SPACE_TYPE_ANY, event->xy);
      WM_cursor_set(CTX_wm_window(C), (sad->sa2) ? WM_CURSOR_SWAP_AREA : WM_CURSOR_STOP);
      WorkspaceStatus status(C);
      status.item(IFACE_("Select Area"), ICON_MOUSE_LMB);
      status.item(IFACE_("Cancel"), ICON_EVENT_ESC);
      break;
    }
    case LEFTMOUSE: /* release LMB */
      if (event->val == KM_RELEASE) {
        if (!sad->sa2 || sad->sa1 == sad->sa2) {
          area_swap_cancel(C, op);
          return OPERATOR_CANCELLED;
        }

        ED_area_tag_redraw(sad->sa1);
        ED_area_tag_redraw(sad->sa2);

        ED_area_swapspace(C, sad->sa1, sad->sa2);

        area_swap_exit(C, op);

        WM_event_add_notifier(C, NC_SCREEN | NA_EDITED, nullptr);

        return OPERATOR_FINISHED;
      }
      break;

    case EVT_ESCKEY:
      area_swap_cancel(C, op);
      return OPERATOR_CANCELLED;
    default: {
      break;
    }
  }
  return OPERATOR_RUNNING_MODAL;
}

static wmOperatorStatus area_swap_exec(bContext *C, wmOperator *op)
{
  ScrArea *sa1, *sa2;
  int cursor[2];
  RNA_int_get_array(op->ptr, "cursor", cursor);
  screen_area_edge_from_cursor(C, cursor, &sa1, &sa2);
  if (sa1 == nullptr || sa2 == nullptr) {
    return OPERATOR_CANCELLED;
  }
  ED_area_swapspace(C, sa1, sa2);
  return OPERATOR_FINISHED;
}

static void SCREEN_OT_area_swap(wmOperatorType *ot)
{
  ot->name = "Swap Areas";
  ot->description = "Swap selected areas screen positions";
  ot->idname = "SCREEN_OT_area_swap";

  ot->invoke = area_swap_invoke;
  ot->modal = area_swap_modal;
  ot->exec = area_swap_exec;
  ot->poll = screen_active_editable;
  ot->cancel = area_swap_cancel;

  ot->flag = OPTYPE_BLOCKING;

  /* rna */
  RNA_def_int_vector(
      ot->srna, "cursor", 2, nullptr, INT_MIN, INT_MAX, "Cursor", "", INT_MIN, INT_MAX);
}

/** \} */

/* -------------------------------------------------------------------- */
/** \name Area Duplicate Operator
 *
 * Create new window from area.
 * \{ */

/** Callback for #WM_window_open to setup the area's data. */
static void area_dupli_fn(bScreen * /*screen*/, ScrArea *area, void *user_data)
{
  ScrArea *area_src = static_cast<ScrArea *>(user_data);
  ED_area_data_copy(area, area_src, true);
  ED_area_tag_redraw(area);
}

/* operator callback */
static bool area_dupli_open(bContext *C, ScrArea *area, const blender::int2 position)
{
  const wmWindow *win = CTX_wm_window(C);
  const rcti window_rect = {win->posx + position.x,
                            win->posx + position.x + area->winx,
                            win->posy + position.y,
                            win->posy + position.y + area->winy};

  /* Create new window. No need to set space_type since it will be copied over. */
  wmWindow *newwin = WM_window_open(C,
                                    nullptr, /*BFA wip - "Bforartists"*/
                                    &window_rect,
                                    SPACE_EMPTY,
                                    false,
                                    false,
                                    false,
                                    WIN_ALIGN_ABSOLUTE,
                                    /* Initialize area from callback. */
                                    area_dupli_fn,
                                    (void *)area);
  return (newwin != nullptr);
}

static wmOperatorStatus area_dupli_invoke(bContext *C, wmOperator *op, const wmEvent *event)
{
  ScrArea *area = CTX_wm_area(C);
  if (event && event->customdata) {
    sActionzoneData *sad = static_cast<sActionzoneData *>(event->customdata);
    if (sad == nullptr) {
      return OPERATOR_PASS_THROUGH;
    }
    area = sad->sa1;
  }

  bool newwin = area_dupli_open(C, area, blender::int2(area->totrct.xmin, area->totrct.ymin));

  if (newwin) {
    /* screen, areas init */
    WM_event_add_notifier(C, NC_SCREEN | NA_EDITED, nullptr);
  }
  else {
    BKE_report(op->reports, RPT_ERROR, "Failed to open window!");
  }

  if (event && event->customdata) {
    actionzone_exit(op);
  }

  return newwin ? OPERATOR_FINISHED : OPERATOR_CANCELLED;
}

static void SCREEN_OT_area_dupli(wmOperatorType *ot)
{
  ot->name = "Duplicate Area into New Window";
  ot->description = "Duplicate selected area into new window";
  ot->idname = "SCREEN_OT_area_dupli";

  ot->invoke = area_dupli_invoke;
  ot->poll = ED_operator_areaactive;
}

/** \} */

/* -------------------------------------------------------------------- */
/** \name Area Close Operator
 *
 * Close selected area, replace by expanding a neighbor
 * \{ */

/**
 * \note This can be used interactively or from Python.
 *
 * \note Most of the window management operators don't support execution from Python.
 * An exception is made for closing areas since it allows application templates
 * to customize the layout.
 */
static wmOperatorStatus area_close_exec(bContext *C, wmOperator *op)
{
  bScreen *screen = CTX_wm_screen(C);
  ScrArea *area = CTX_wm_area(C);

  /* This operator is script-able, so the area passed could be invalid. */
  if (BLI_findindex(&screen->areabase, area) == -1) {
    BKE_report(op->reports, RPT_ERROR, "Area not found in the active screen");
    return OPERATOR_CANCELLED;
  }

  float inner[4] = {0.0f, 0.0f, 0.0f, 0.7f};
  screen_animate_area_highlight(
      CTX_wm_window(C), CTX_wm_screen(C), &area->totrct, inner, nullptr, AREA_CLOSE_FADEOUT);

  if (!screen_area_close(C, op->reports, screen, area)) {
    BKE_report(op->reports, RPT_ERROR, "Unable to close area");
    return OPERATOR_CANCELLED;
  }

  /* Ensure the event loop doesn't attempt to continue handling events.
   *
   * This causes execution from the Python console fail to return to the prompt as it should.
   * This glitch could be solved in the event loop handling as other operators may also
   * destructively manipulate windowing data. */
  CTX_wm_window_set(C, nullptr);

  WM_event_add_notifier(C, NC_SCREEN | NA_EDITED, nullptr);

  return OPERATOR_FINISHED;
}

static bool area_close_poll(bContext *C)
{
  if (!ED_operator_areaactive(C)) {
    return false;
  }

  ScrArea *area = CTX_wm_area(C);

  if (ED_area_is_global(area)) {
    return false;
  }

  bScreen *screen = CTX_wm_screen(C);

  /* Can this area join with ANY other area? */
  LISTBASE_FOREACH (ScrArea *, ar, &screen->areabase) {
    if (area_getorientation(ar, area) != -1) {
      return true;
    }
  }

  return false;
}

static void SCREEN_OT_area_close(wmOperatorType *ot)
{
  ot->name = "Close Area";
  ot->description = "Close selected area";
  ot->idname = "SCREEN_OT_area_close";
  ot->exec = area_close_exec;
  ot->poll = area_close_poll;
}

/** \} */

/* -------------------------------------------------------------------- */
/** \name Move Area Edge Operator
 * \{ */

/* operator state vars used:
 * x, y             mouse coord near edge
 * delta            movement of edge
 *
 * functions:
 *
 * init()   set default property values, find edge based on mouse coords, test
 * if the edge can be moved, select edges, calculate min and max movement
 *
 * apply()  apply delta on selection
 *
 * exit()   cleanup, send notifier
 *
 * cancel() cancel moving
 *
 * callbacks:
 *
 * exec()   execute without any user interaction, based on properties
 * call init(), apply(), exit()
 *
 * invoke() gets called on mouse click near edge
 * call init(), add handler
 *
 * modal()  accept modal events while doing it
 * call apply() with delta motion
 * call exit() and remove handler
 */

enum AreaMoveSnapType {
  /* Snapping disabled */
  SNAP_NONE = 0,              /* Snap to an invisible grid with a unit defined in AREAGRID */
  SNAP_AREAGRID,              /* Snap to fraction (half, third.. etc) and adjacent edges. */
  SNAP_FRACTION_AND_ADJACENT, /* Snap to either bigger or smaller, nothing in-between (used for
                               * global areas). This has priority over other snap types, if it is
                               * used, toggling SNAP_FRACTION_AND_ADJACENT doesn't work. */
  SNAP_BIGGER_SMALLER_ONLY,
};

struct sAreaMoveData {
  int bigger, smaller, origval, step;
  eScreenAxis dir_axis;
  AreaMoveSnapType snap_type;
  bScreen *screen;
  double start_time;
  double end_time;
  wmWindow *win;
  void *draw_callback; /* Call #screen_draw_move_highlight */
};

/* helper call to move area-edge, sets limits
 * need window bounds in order to get correct limits */
static void area_move_set_limits(wmWindow *win,
                                 bScreen *screen,
                                 const eScreenAxis dir_axis,
                                 int *bigger,
                                 int *smaller,
                                 bool *use_bigger_smaller_snap)
{
  /* we check all areas and test for free space with MINSIZE */
  *bigger = *smaller = 100000;

  if (use_bigger_smaller_snap != nullptr) {
    *use_bigger_smaller_snap = false;
    LISTBASE_FOREACH (ScrArea *, area, &win->global_areas.areabase) {
      int size_min = ED_area_global_min_size_y(area) - 1;
      int size_max = ED_area_global_max_size_y(area) - 1;

      size_min = max_ii(size_min, 0);
      BLI_assert(size_min <= size_max);

      /* logic here is only tested for lower edge :) */
      /* left edge */
      if (area->v1->editflag && area->v2->editflag) {
        *smaller = area->v4->vec.x - size_max;
        *bigger = area->v4->vec.x - size_min;
        *use_bigger_smaller_snap = true;
        return;
      }
      /* top edge */
      if (area->v2->editflag && area->v3->editflag) {
        *smaller = area->v1->vec.y + size_min;
        *bigger = area->v1->vec.y + size_max;
        *use_bigger_smaller_snap = true;
        return;
      }
      /* right edge */
      if (area->v3->editflag && area->v4->editflag) {
        *smaller = area->v1->vec.x + size_min;
        *bigger = area->v1->vec.x + size_max;
        *use_bigger_smaller_snap = true;
        return;
      }
      /* lower edge */
      if (area->v4->editflag && area->v1->editflag) {
        *smaller = area->v2->vec.y - size_max;
        *bigger = area->v2->vec.y - size_min;
        *use_bigger_smaller_snap = true;
        return;
      }
    }
  }

  rcti window_rect;
  WM_window_rect_calc(win, &window_rect);

  LISTBASE_FOREACH (ScrArea *, area, &screen->areabase) {
    if (dir_axis == SCREEN_AXIS_H) {
      const int y1 = area->winy - ED_area_headersize();
      /* if top or down edge selected, test height */
      if (area->v1->editflag && area->v4->editflag) {
        *bigger = min_ii(*bigger, y1);
      }
      else if (area->v2->editflag && area->v3->editflag) {
        *smaller = min_ii(*smaller, y1);
      }
    }
    else {
      const int x1 = area->winx - int(AREAMINX * UI_SCALE_FAC) - 1;
      /* if left or right edge selected, test width */
      if (area->v1->editflag && area->v2->editflag) {
        *bigger = min_ii(*bigger, x1);
      }
      else if (area->v3->editflag && area->v4->editflag) {
        *smaller = min_ii(*smaller, x1);
      }
    }
  }
}

static void area_move_draw_cb(const wmWindow *win, void *userdata)
{
  const wmOperator *op = static_cast<const wmOperator *>(userdata);
  const sAreaMoveData *md = static_cast<sAreaMoveData *>(op->customdata);
  const double now = BLI_time_now_seconds();
  float factor = 1.0f;
  if (now < md->end_time) {
    factor = pow((now - md->start_time) / (md->end_time - md->start_time), 2);
    md->screen->do_refresh = true;
  }
  screen_draw_move_highlight(win, md->screen, md->dir_axis, factor);
}

static void area_move_out_draw_cb(const wmWindow *win, void *userdata)
{
  const sAreaMoveData *md = static_cast<sAreaMoveData *>(userdata);
  const double now = BLI_time_now_seconds();
  float factor = 1.0f;
  if (now > md->end_time) {
    WM_draw_cb_exit(md->win, md->draw_callback);
    MEM_freeN(md);
    return;
  }
  if (now < md->end_time) {
    factor = 1.0f - pow((now - md->start_time) / (md->end_time - md->start_time), 2);
    md->screen->do_refresh = true;
  }
  screen_draw_move_highlight(win, md->screen, md->dir_axis, factor);
}

/* validate selection inside screen, set variables OK */
/* return false: init failed */
static bool area_move_init(bContext *C, wmOperator *op)
{
  bScreen *screen = CTX_wm_screen(C);
  wmWindow *win = CTX_wm_window(C);
  ScrArea *area = CTX_wm_area(C);

  /* required properties */
  int x = RNA_int_get(op->ptr, "x");
  int y = RNA_int_get(op->ptr, "y");

  /* setup */
  ScrEdge *actedge = screen_geom_find_active_scredge(win, screen, x, y);

  if (area) {
    /* Favor scroll bars and action zones over expanded edge zone. */
    const int xy[2] = {x, y};
    if (ED_area_actionzone_find_xy(area, xy)) {
      return false;
    }
  }

  if (actedge == nullptr) {
    return false;
  }

  sAreaMoveData *md = MEM_callocN<sAreaMoveData>("sAreaMoveData");
  op->customdata = md;

  md->dir_axis = screen_geom_edge_is_horizontal(actedge) ? SCREEN_AXIS_H : SCREEN_AXIS_V;
  if (md->dir_axis == SCREEN_AXIS_H) {
    md->origval = actedge->v1->vec.y;
  }
  else {
    md->origval = actedge->v1->vec.x;
  }

  screen_geom_select_connected_edge(win, actedge);
  /* now all vertices with 'flag == 1' are the ones that can be moved. Move this to editflag */
  ED_screen_verts_iter(win, screen, v1)
  {
    v1->editflag = v1->flag;
  }

  bool use_bigger_smaller_snap = false;
  area_move_set_limits(
      win, screen, md->dir_axis, &md->bigger, &md->smaller, &use_bigger_smaller_snap);

  md->snap_type = use_bigger_smaller_snap ? SNAP_BIGGER_SMALLER_ONLY : SNAP_AREAGRID;

  md->screen = screen;
  md->start_time = BLI_time_now_seconds();
  md->end_time = md->start_time + AREA_MOVE_LINE_FADEIN;
  md->draw_callback = WM_draw_cb_activate(CTX_wm_window(C), area_move_draw_cb, op);

  return true;
}

static int area_snap_calc_location(const bScreen *screen,
                                   const enum AreaMoveSnapType snap_type,
                                   const int delta,
                                   const int origval,
                                   const eScreenAxis dir_axis,
                                   const int bigger,
                                   const int smaller)
{
  BLI_assert(snap_type != SNAP_NONE);
  int m_cursor_final = -1;
  const int m_cursor = origval + delta;
  const int m_span = float(bigger + smaller);
  const int m_min = origval - smaller;
  // const int axis_max = axis_min + m_span;

  switch (snap_type) {
    case SNAP_AREAGRID: {
      m_cursor_final = m_cursor;
      if (!ELEM(delta, bigger, -smaller)) {
        m_cursor_final -= (m_cursor % AREAGRID);
        CLAMP(m_cursor_final, origval - smaller, origval + bigger);
      }

      /* Slight snap to vertical minimum and maximum. */
      const int snap_threshold = int(float(ED_area_headersize()) * 0.6f);
      if (m_cursor_final < (m_min + snap_threshold)) {
        m_cursor_final = m_min;
      }
      else if (m_cursor_final > (origval + bigger - snap_threshold)) {
        m_cursor_final = origval + bigger;
      }
    } break;

    case SNAP_BIGGER_SMALLER_ONLY:
      m_cursor_final = (m_cursor >= bigger) ? bigger : smaller;
      break;

    case SNAP_FRACTION_AND_ADJACENT: {
      const int axis = (dir_axis == SCREEN_AXIS_V) ? 0 : 1;
      int snap_dist_best = INT_MAX;
      {
        const float div_array[] = {
            0.0f,
            1.0f / 12.0f,
            2.0f / 12.0f,
            3.0f / 12.0f,
            4.0f / 12.0f,
            5.0f / 12.0f,
            6.0f / 12.0f,
            7.0f / 12.0f,
            8.0f / 12.0f,
            9.0f / 12.0f,
            10.0f / 12.0f,
            11.0f / 12.0f,
            1.0f,
        };
        /* Test the snap to the best division. */
        for (int i = 0; i < ARRAY_SIZE(div_array); i++) {
          const int m_cursor_test = m_min + round_fl_to_int(m_span * div_array[i]);
          const int snap_dist_test = abs(m_cursor - m_cursor_test);
          if (snap_dist_best >= snap_dist_test) {
            snap_dist_best = snap_dist_test;
            m_cursor_final = m_cursor_test;
          }
        }
      }

      LISTBASE_FOREACH (const ScrVert *, v1, &screen->vertbase) {
        if (!v1->editflag) {
          continue;
        }
        const int v_loc = (&v1->vec.x)[!axis];

        LISTBASE_FOREACH (const ScrVert *, v2, &screen->vertbase) {
          if (v2->editflag) {
            continue;
          }
          if (v_loc == (&v2->vec.x)[!axis]) {
            const int v_loc2 = (&v2->vec.x)[axis];
            /* Do not snap to the vertices at the ends. */
            if ((origval - smaller) < v_loc2 && v_loc2 < (origval + bigger)) {
              const int snap_dist_test = abs(m_cursor - v_loc2);
              if (snap_dist_best >= snap_dist_test) {
                snap_dist_best = snap_dist_test;
                m_cursor_final = v_loc2;
              }
            }
          }
        }
      }
      break;
    }
    case SNAP_NONE:
      break;
  }

  BLI_assert(ELEM(snap_type, SNAP_BIGGER_SMALLER_ONLY) ||
             IN_RANGE_INCL(m_cursor_final, origval - smaller, origval + bigger));

  return m_cursor_final;
}

/* moves selected screen edge amount of delta, used by split & move */
static void area_move_apply_do(bContext *C,
                               int delta,
                               const int origval,
                               const eScreenAxis dir_axis,
                               const int bigger,
                               const int smaller,
                               const enum AreaMoveSnapType snap_type)
{
  WorkspaceStatus status(C);
  status.item(IFACE_("Confirm"), ICON_MOUSE_LMB);
  status.item(IFACE_("Cancel"), ICON_EVENT_ESC);
  status.item_bool(IFACE_("Snap"), snap_type == SNAP_FRACTION_AND_ADJACENT, ICON_EVENT_CTRL);

  wmWindow *win = CTX_wm_window(C);
  bScreen *screen = CTX_wm_screen(C);
  short final_loc = -1;
  bool doredraw = false;

  if (snap_type != SNAP_BIGGER_SMALLER_ONLY) {
    CLAMP(delta, -smaller, bigger);
  }

  if (snap_type == SNAP_NONE) {
    final_loc = origval + delta;
  }
  else {
    final_loc = area_snap_calc_location(
        screen, snap_type, delta, origval, dir_axis, bigger, smaller);
  }

  BLI_assert(final_loc != -1);
  short axis = (dir_axis == SCREEN_AXIS_V) ? 0 : 1;

  ED_screen_verts_iter(win, screen, v1)
  {
    if (v1->editflag) {
      short oldval = (&v1->vec.x)[axis];
      (&v1->vec.x)[axis] = final_loc;

      if (oldval == final_loc) {
        /* nothing will change to the other vertices either. */
        break;
      }
      doredraw = true;
    }
  }

  /* only redraw if we actually moved a screen vert, for AREAGRID */
  if (doredraw) {
    bool redraw_all = false;
    ED_screen_areas_iter (win, screen, area) {
      if (area->v1->editflag || area->v2->editflag || area->v3->editflag || area->v4->editflag) {
        if (ED_area_is_global(area)) {
          /* Snap to minimum or maximum for global areas. */
          int height = round_fl_to_int(screen_geom_area_height(area) / UI_SCALE_FAC);
          if (abs(height - area->global->size_min) < abs(height - area->global->size_max)) {
            area->global->cur_fixed_height = area->global->size_min;
          }
          else {
            area->global->cur_fixed_height = area->global->size_max;
          }

          screen->do_refresh = true;
          redraw_all = true;
        }
        ED_area_tag_redraw_no_rebuild(area);
      }
    }
    if (redraw_all) {
      ED_screen_areas_iter (win, screen, area) {
        ED_area_tag_redraw(area);
      }
    }

    ED_screen_global_areas_sync(win);

    WM_event_add_notifier(C, NC_SCREEN | NA_EDITED, nullptr); /* redraw everything */
    /* Update preview thumbnail */
    BKE_icon_changed(screen->id.icon_id);
  }
}

static void area_move_apply(bContext *C, wmOperator *op)
{
  sAreaMoveData *md = static_cast<sAreaMoveData *>(op->customdata);
  int delta = RNA_int_get(op->ptr, "delta");

  area_move_apply_do(C, delta, md->origval, md->dir_axis, md->bigger, md->smaller, md->snap_type);
}

static void area_move_exit(bContext *C, wmOperator *op)
{
  sAreaMoveData *md = static_cast<sAreaMoveData *>(op->customdata);
  if (md->draw_callback) {
    WM_draw_cb_exit(CTX_wm_window(C), md->draw_callback);
  }

  op->customdata = nullptr;

  md->start_time = BLI_time_now_seconds();
  md->end_time = md->start_time + AREA_MOVE_LINE_FADEOUT;
  md->win = CTX_wm_window(C);
  md->draw_callback = WM_draw_cb_activate(md->win, area_move_out_draw_cb, md);

  /* this makes sure aligned edges will result in aligned grabbing */
  BKE_screen_remove_double_scrverts(CTX_wm_screen(C));
  BKE_screen_remove_double_scredges(CTX_wm_screen(C));
  ED_workspace_status_text(C, nullptr);

  screen_modal_action_end();
}

static wmOperatorStatus area_move_exec(bContext *C, wmOperator *op)
{
  if (!area_move_init(C, op)) {
    return OPERATOR_CANCELLED;
  }

  area_move_apply(C, op);
  area_move_exit(C, op);

  return OPERATOR_FINISHED;
}

/* interaction callback */
static wmOperatorStatus area_move_invoke(bContext *C, wmOperator *op, const wmEvent *event)
{
  RNA_int_set(op->ptr, "x", event->xy[0]);
  RNA_int_set(op->ptr, "y", event->xy[1]);

  if (!area_move_init(C, op)) {
    return OPERATOR_PASS_THROUGH;
  }

  sAreaMoveData *md = static_cast<sAreaMoveData *>(op->customdata);

  WorkspaceStatus status(C);
  status.item(IFACE_("Confirm"), ICON_MOUSE_LMB);
  status.item(IFACE_("Cancel"), ICON_EVENT_ESC);
  status.item_bool(IFACE_("Snap"), md->snap_type == SNAP_FRACTION_AND_ADJACENT, ICON_EVENT_CTRL);

  /* add temp handler */
  screen_modal_action_begin();
  WM_event_add_modal_handler(C, op);

  return OPERATOR_RUNNING_MODAL;
}

static void area_move_cancel(bContext *C, wmOperator *op)
{

  RNA_int_set(op->ptr, "delta", 0);
  area_move_apply(C, op);
  area_move_exit(C, op);
}

/* modal callback for while moving edges */
static wmOperatorStatus area_move_modal(bContext *C, wmOperator *op, const wmEvent *event)
{
  sAreaMoveData *md = static_cast<sAreaMoveData *>(op->customdata);

  /* execute the events */
  switch (event->type) {
    case MOUSEMOVE: {
      int x = RNA_int_get(op->ptr, "x");
      int y = RNA_int_get(op->ptr, "y");

      const int delta = (md->dir_axis == SCREEN_AXIS_V) ? event->xy[0] - x : event->xy[1] - y;
      RNA_int_set(op->ptr, "delta", delta);

      area_move_apply(C, op);
      break;
    }
    case RIGHTMOUSE: {
      area_move_cancel(C, op);
      return OPERATOR_CANCELLED;
    }
    case EVT_MODAL_MAP: {
      switch (event->val) {
        case KM_MODAL_APPLY:
          area_move_exit(C, op);
          return OPERATOR_FINISHED;

        case KM_MODAL_CANCEL:
          area_move_cancel(C, op);
          return OPERATOR_CANCELLED;

        case KM_MODAL_SNAP_ON:
          if (md->snap_type != SNAP_BIGGER_SMALLER_ONLY) {
            md->snap_type = SNAP_FRACTION_AND_ADJACENT;
          }
          break;

        case KM_MODAL_SNAP_OFF:
          if (md->snap_type != SNAP_BIGGER_SMALLER_ONLY) {
            md->snap_type = SNAP_AREAGRID;
          }
          break;
      }
      WorkspaceStatus status(C);
      status.item(IFACE_("Confirm"), ICON_MOUSE_LMB);
      status.item(IFACE_("Cancel"), ICON_EVENT_ESC);
      status.item_bool(
          IFACE_("Snap"), md->snap_type == SNAP_FRACTION_AND_ADJACENT, ICON_EVENT_CTRL);
      break;
    }
    default: {
      break;
    }
  }

  return OPERATOR_RUNNING_MODAL;
}

static void SCREEN_OT_area_move(wmOperatorType *ot)
{
  /* identifiers */
  ot->name = "Move Area Edges";
  ot->description = "Move selected area edges";
  ot->idname = "SCREEN_OT_area_move";

  ot->exec = area_move_exec;
  ot->invoke = area_move_invoke;
  ot->cancel = area_move_cancel;
  ot->modal = area_move_modal;
  ot->poll = ED_operator_screen_mainwinactive; /* when mouse is over area-edge */

  /* flags */
  ot->flag = OPTYPE_BLOCKING | OPTYPE_INTERNAL;

  /* rna */
  RNA_def_int(ot->srna, "x", 0, INT_MIN, INT_MAX, "X", "", INT_MIN, INT_MAX);
  RNA_def_int(ot->srna, "y", 0, INT_MIN, INT_MAX, "Y", "", INT_MIN, INT_MAX);
  RNA_def_int(ot->srna, "delta", 0, INT_MIN, INT_MAX, "Delta", "", INT_MIN, INT_MAX);
}

/** \} */

/* -------------------------------------------------------------------- */
/** \name Split Area Operator
 * \{ */

/*
 * operator state vars:
 * fac              spit point
 * dir              direction #SCREEN_AXIS_V or #SCREEN_AXIS_H
 *
 * operator customdata:
 * area             pointer to (active) area
 * x, y             last used mouse pos
 * (more, see below)
 *
 * functions:
 *
 * init()   set default property values, find area based on context
 *
 * apply()  split area based on state vars
 *
 * exit()   cleanup, send notifier
 *
 * cancel() remove duplicated area
 *
 * callbacks:
 *
 * exec()   execute without any user interaction, based on state vars
 * call init(), apply(), exit()
 *
 * invoke() gets called on mouse click in action-widget
 * call init(), add modal handler
 * call apply() with initial motion
 *
 * modal()  accept modal events while doing it
 * call move-areas code with delta motion
 * call exit() or cancel() and remove handler
 */

struct sAreaSplitData {
  int origval;           /* for move areas */
  int bigger, smaller;   /* constraints for moving new edge */
  int delta;             /* delta move edge */
  int origmin, origsize; /* to calculate fac, for property storage */
  int previewmode;       /* draw preview-line, then split. */
  void *draw_callback;   /* call `screen_draw_split_preview` */
  bool do_snap;

  ScrEdge *nedge; /* new edge */
  ScrArea *sarea; /* start area */
  ScrArea *narea; /* new area */
};

static bool area_split_allowed(const ScrArea *area, const eScreenAxis dir_axis)
{
  if (!area || area->global) {
    /* Must be a non-global area. */
    return false;
  }

  if ((dir_axis == SCREEN_AXIS_V && area->winx <= 2 * AREAMINX * UI_SCALE_FAC) ||
      (dir_axis == SCREEN_AXIS_H && area->winy <= 2 * ED_area_headersize()))
  {
    /* Must be at least double minimum sizes to split into two. */
    return false;
  }

  return true;
}

static void area_split_draw_cb(const wmWindow * /*win*/, void *userdata)
{
  const wmOperator *op = static_cast<const wmOperator *>(userdata);

  sAreaSplitData *sd = static_cast<sAreaSplitData *>(op->customdata);
  const eScreenAxis dir_axis = eScreenAxis(RNA_enum_get(op->ptr, "direction"));

  if (area_split_allowed(sd->sarea, dir_axis)) {
    float fac = RNA_float_get(op->ptr, "factor");
    screen_draw_split_preview(sd->sarea, dir_axis, fac);
  }
}

/* generic init, menu case, doesn't need active area */
static bool area_split_menu_init(bContext *C, wmOperator *op)
{
  /* custom data */
  sAreaSplitData *sd = MEM_callocN<sAreaSplitData>("op_area_split");
  op->customdata = sd;

  sd->sarea = CTX_wm_area(C);

  return true;
}

/* generic init, no UI stuff here, assumes active area */
static bool area_split_init(bContext *C, wmOperator *op)
{
  ScrArea *area = CTX_wm_area(C);

  /* required context */
  if (area == nullptr) {
    return false;
  }

  /* required properties */
  const eScreenAxis dir_axis = eScreenAxis(RNA_enum_get(op->ptr, "direction"));

  /* custom data */
  sAreaSplitData *sd = MEM_callocN<sAreaSplitData>("op_area_split");
  op->customdata = sd;

  sd->sarea = area;
  if (dir_axis == SCREEN_AXIS_V) {
    sd->origmin = area->v1->vec.x;
    sd->origsize = area->v4->vec.x - sd->origmin;
  }
  else {
    sd->origmin = area->v1->vec.y;
    sd->origsize = area->v2->vec.y - sd->origmin;
  }

  return true;
}

/* with area as center, sb is located at: 0=W, 1=N, 2=E, 3=S */
/* used with split operator */
static ScrEdge *area_findsharededge(bScreen *screen, ScrArea *area, ScrArea *sb)
{
  ScrVert *sav1 = area->v1;
  ScrVert *sav2 = area->v2;
  ScrVert *sav3 = area->v3;
  ScrVert *sav4 = area->v4;
  ScrVert *sbv1 = sb->v1;
  ScrVert *sbv2 = sb->v2;
  ScrVert *sbv3 = sb->v3;
  ScrVert *sbv4 = sb->v4;

  if (sav1 == sbv4 && sav2 == sbv3) { /* Area to right of sb = W. */
    return BKE_screen_find_edge(screen, sav1, sav2);
  }
  if (sav2 == sbv1 && sav3 == sbv4) { /* Area to bottom of sb = N. */
    return BKE_screen_find_edge(screen, sav2, sav3);
  }
  if (sav3 == sbv2 && sav4 == sbv1) { /* Area to left of sb = E. */
    return BKE_screen_find_edge(screen, sav3, sav4);
  }
  if (sav1 == sbv2 && sav4 == sbv3) { /* Area on top of sb = S. */
    return BKE_screen_find_edge(screen, sav1, sav4);
  }

  return nullptr;
}

/* do the split, return success */
static bool area_split_apply(bContext *C, wmOperator *op)
{
  const wmWindow *win = CTX_wm_window(C);
  bScreen *screen = CTX_wm_screen(C);
  sAreaSplitData *sd = (sAreaSplitData *)op->customdata;

  float fac = RNA_float_get(op->ptr, "factor");
  const eScreenAxis dir_axis = eScreenAxis(RNA_enum_get(op->ptr, "direction"));

  if (!area_split_allowed(sd->sarea, dir_axis)) {
    return false;
  }

  sd->narea = area_split(win, screen, sd->sarea, dir_axis, fac, false); /* false = no merge */

  if (sd->narea == nullptr) {
    return false;
  }

  sd->nedge = area_findsharededge(screen, sd->sarea, sd->narea);

  /* select newly created edge, prepare for moving edge */
  ED_screen_verts_iter(win, screen, sv)
  {
    sv->editflag = 0;
  }

  sd->nedge->v1->editflag = 1;
  sd->nedge->v2->editflag = 1;

  if (dir_axis == SCREEN_AXIS_H) {
    sd->origval = sd->nedge->v1->vec.y;
  }
  else {
    sd->origval = sd->nedge->v1->vec.x;
  }

  ED_area_tag_redraw(sd->sarea);
  ED_area_tag_redraw(sd->narea);

  WM_event_add_notifier(C, NC_SCREEN | NA_EDITED, nullptr);
  /* Update preview thumbnail */
  BKE_icon_changed(screen->id.icon_id);

  /* We have more than one area now, so reset window title. */
  WM_window_title(CTX_wm_manager(C), CTX_wm_window(C));

  return true;
}

static void area_split_exit(bContext *C, wmOperator *op)
{
  if (op->customdata) {
    sAreaSplitData *sd = (sAreaSplitData *)op->customdata;
    if (sd->sarea) {
      ED_area_tag_redraw(sd->sarea);
    }
    if (sd->narea) {
      ED_area_tag_redraw(sd->narea);
    }

    if (sd->draw_callback) {
      WM_draw_cb_exit(CTX_wm_window(C), sd->draw_callback);
    }

    MEM_freeN(sd);
    op->customdata = nullptr;
  }

  WM_cursor_modal_restore(CTX_wm_window(C));
  WM_event_add_notifier(C, NC_SCREEN | NA_EDITED, nullptr);
  ED_workspace_status_text(C, nullptr);

  /* this makes sure aligned edges will result in aligned grabbing */
  BKE_screen_remove_double_scrverts(CTX_wm_screen(C));
  BKE_screen_remove_double_scredges(CTX_wm_screen(C));

  screen_modal_action_end();
}

static void area_split_preview_update_cursor(bContext *C, wmOperator *op)
{
  sAreaSplitData *sd = (sAreaSplitData *)op->customdata;
  const eScreenAxis dir_axis = eScreenAxis(RNA_enum_get(op->ptr, "direction"));
  if (area_split_allowed(sd->sarea, dir_axis)) {
    WM_cursor_set(CTX_wm_window(C),
                  (dir_axis == SCREEN_AXIS_H) ? WM_CURSOR_H_SPLIT : WM_CURSOR_V_SPLIT);
  }
  else {
    WM_cursor_set(CTX_wm_window(C), WM_CURSOR_STOP);
  }
}

/* UI callback, adds new handler */
static wmOperatorStatus area_split_invoke(bContext *C, wmOperator *op, const wmEvent *event)
{
  wmWindow *win = CTX_wm_window(C);
  bScreen *screen = CTX_wm_screen(C);

  /* no full window splitting allowed */
  BLI_assert(screen->state == SCREENNORMAL);

  PropertyRNA *prop_dir = RNA_struct_find_property(op->ptr, "direction");
  PropertyRNA *prop_factor = RNA_struct_find_property(op->ptr, "factor");
  PropertyRNA *prop_cursor = RNA_struct_find_property(op->ptr, "cursor");

  eScreenAxis dir_axis;
  if (event->type == EVT_ACTIONZONE_AREA) {
    sActionzoneData *sad = static_cast<sActionzoneData *>(event->customdata);

    if (sad == nullptr || sad->modifier > 0) {
      return OPERATOR_PASS_THROUGH;
    }

    /* verify *sad itself */
    if (sad->sa1 == nullptr || sad->az == nullptr) {
      return OPERATOR_PASS_THROUGH;
    }

    /* is this our *sad? if areas not equal it should be passed on */
    if (CTX_wm_area(C) != sad->sa1 || sad->sa1 != sad->sa2) {
      return OPERATOR_PASS_THROUGH;
    }

    /* The factor will be close to 1.0f when near the top-left and the bottom-right corners. */
    const float factor_v = float(event->xy[1] - sad->sa1->v1->vec.y) / float(sad->sa1->winy);
    const float factor_h = float(event->xy[0] - sad->sa1->v1->vec.x) / float(sad->sa1->winx);
    const bool is_left = factor_v < 0.5f;
    const bool is_bottom = factor_h < 0.5f;
    const bool is_right = !is_left;
    const bool is_top = !is_bottom;
    float factor;

    /* Prepare operator state vars. */
    if (SCREEN_DIR_IS_VERTICAL(sad->gesture_dir)) {
      dir_axis = SCREEN_AXIS_H;
      factor = factor_h;
    }
    else {
      dir_axis = SCREEN_AXIS_V;
      factor = factor_v;
    }

    if ((is_top && is_left) || (is_bottom && is_right)) {
      factor = 1.0f - factor;
    }

    RNA_property_float_set(op->ptr, prop_factor, factor);

    RNA_property_enum_set(op->ptr, prop_dir, dir_axis);

    /* general init, also non-UI case, adds customdata, sets area and defaults */
    if (!area_split_init(C, op)) {
      return OPERATOR_PASS_THROUGH;
    }
  }
  else if (RNA_property_is_set(op->ptr, prop_dir)) {
    ScrArea *area = CTX_wm_area(C);
    if (area == nullptr) {
      return OPERATOR_CANCELLED;
    }
    dir_axis = eScreenAxis(RNA_property_enum_get(op->ptr, prop_dir));
    if (dir_axis == SCREEN_AXIS_H) {
      RNA_property_float_set(
          op->ptr, prop_factor, float(event->xy[0] - area->v1->vec.x) / float(area->winx));
    }
    else {
      RNA_property_float_set(
          op->ptr, prop_factor, float(event->xy[1] - area->v1->vec.y) / float(area->winy));
    }

    if (!area_split_init(C, op)) {
      return OPERATOR_CANCELLED;
    }
  }
  else {
    int event_co[2];

    /* retrieve initial mouse coord, so we can find the active edge */
    if (RNA_property_is_set(op->ptr, prop_cursor)) {
      RNA_property_int_get_array(op->ptr, prop_cursor, event_co);
    }
    else {
      copy_v2_v2_int(event_co, event->xy);
    }

    rcti window_rect;
    WM_window_rect_calc(win, &window_rect);

    ScrEdge *actedge = screen_geom_area_map_find_active_scredge(
        AREAMAP_FROM_SCREEN(screen), &window_rect, event_co[0], event_co[1]);
    if (actedge == nullptr) {
      return OPERATOR_CANCELLED;
    }

    dir_axis = screen_geom_edge_is_horizontal(actedge) ? SCREEN_AXIS_V : SCREEN_AXIS_H;

    RNA_property_enum_set(op->ptr, prop_dir, dir_axis);

    /* special case, adds customdata, sets defaults */
    if (!area_split_menu_init(C, op)) {
      return OPERATOR_CANCELLED;
    }
  }

  sAreaSplitData *sd = (sAreaSplitData *)op->customdata;

  if (event->type == EVT_ACTIONZONE_AREA) {
    /* do the split */
    if (area_split_apply(C, op)) {
      area_move_set_limits(win, screen, dir_axis, &sd->bigger, &sd->smaller, nullptr);

      /* add temp handler for edge move or cancel */
      screen_modal_action_begin();
      WM_event_add_modal_handler(C, op);

      return OPERATOR_RUNNING_MODAL;
    }
  }
  else {
    sd->previewmode = 1;
    sd->draw_callback = WM_draw_cb_activate(win, area_split_draw_cb, op);
    /* add temp handler for edge move or cancel */
    WM_event_add_modal_handler(C, op);
    area_split_preview_update_cursor(C, op);

    return OPERATOR_RUNNING_MODAL;
  }

  return OPERATOR_PASS_THROUGH;
}

/* function to be called outside UI context, or for redo */
static wmOperatorStatus area_split_exec(bContext *C, wmOperator *op)
{
  if (!area_split_init(C, op)) {
    return OPERATOR_CANCELLED;
  }

  area_split_apply(C, op);
  area_split_exit(C, op);

  return OPERATOR_FINISHED;
}

static void area_split_cancel(bContext *C, wmOperator *op)
{
  sAreaSplitData *sd = (sAreaSplitData *)op->customdata;

  if (sd->previewmode) {
    /* pass */
  }
  else {
    if (screen_area_join(C, op->reports, CTX_wm_screen(C), sd->sarea, sd->narea)) {
      if (CTX_wm_area(C) == sd->narea) {
        CTX_wm_area_set(C, nullptr);
        CTX_wm_region_set(C, nullptr);
      }
      sd->narea = nullptr;
    }
  }
  area_split_exit(C, op);
}

static wmOperatorStatus area_split_modal(bContext *C, wmOperator *op, const wmEvent *event)
{
  sAreaSplitData *sd = (sAreaSplitData *)op->customdata;
  PropertyRNA *prop_dir = RNA_struct_find_property(op->ptr, "direction");
  bool update_factor = false;

  /* execute the events */
  switch (event->type) {
    case MOUSEMOVE:
      update_factor = true;
      break;

    case LEFTMOUSE:
      if (sd->previewmode) {
        float inner[4] = {1.0f, 1.0f, 1.0f, 0.1f};
        float outline[4] = {1.0f, 1.0f, 1.0f, 0.3f};
        screen_animate_area_highlight(CTX_wm_window(C),
                                      CTX_wm_screen(C),
                                      &sd->sarea->totrct,
                                      inner,
                                      outline,
                                      AREA_SPLIT_FADEOUT);
        area_split_apply(C, op);
        area_split_exit(C, op);
        return OPERATOR_FINISHED;
      }
      else {
        if (event->val == KM_RELEASE) { /* mouse up */
          area_split_exit(C, op);
          return OPERATOR_FINISHED;
        }
      }
      break;

    case MIDDLEMOUSE:
    case EVT_TABKEY:
      if (sd->previewmode == 0) {
        /* pass */
      }
      else {
        if (event->val == KM_PRESS) {
          if (sd->sarea) {
            const eScreenAxis dir_axis = eScreenAxis(RNA_property_enum_get(op->ptr, prop_dir));
            RNA_property_enum_set(
                op->ptr, prop_dir, (dir_axis == SCREEN_AXIS_V) ? SCREEN_AXIS_H : SCREEN_AXIS_V);
            area_split_preview_update_cursor(C, op);
            update_factor = true;
          }
        }
      }

      break;

    case RIGHTMOUSE: /* cancel operation */
    case EVT_ESCKEY:
      area_split_cancel(C, op);
      return OPERATOR_CANCELLED;

    case EVT_LEFTCTRLKEY:
    case EVT_RIGHTCTRLKEY:
      sd->do_snap = event->val == KM_PRESS;
      update_factor = true;
      break;
    default: {
      break;
    }
  }

  if (update_factor) {
    const eScreenAxis dir_axis = eScreenAxis(RNA_property_enum_get(op->ptr, prop_dir));

    sd->delta = (dir_axis == SCREEN_AXIS_V) ? event->xy[0] - sd->origval :
                                              event->xy[1] - sd->origval;

    if (sd->previewmode == 0) {
      if (sd->do_snap) {
        const int snap_loc = area_snap_calc_location(CTX_wm_screen(C),
                                                     SNAP_FRACTION_AND_ADJACENT,
                                                     sd->delta,
                                                     sd->origval,
                                                     dir_axis,
                                                     sd->bigger,
                                                     sd->smaller);
        sd->delta = snap_loc - sd->origval;
        area_move_apply_do(C,
                           sd->delta,
                           sd->origval,
                           dir_axis,
                           sd->bigger,
                           sd->smaller,
                           SNAP_FRACTION_AND_ADJACENT);
      }
      else {
        area_move_apply_do(
            C, sd->delta, sd->origval, dir_axis, sd->bigger, sd->smaller, SNAP_NONE);
      }
    }
    else {
      if (sd->sarea) {
        ED_area_tag_redraw(sd->sarea);
      }

      area_split_preview_update_cursor(C, op);

      /* area context not set */
      sd->sarea = BKE_screen_find_area_xy(CTX_wm_screen(C), SPACE_TYPE_ANY, event->xy);

      if (sd->sarea) {
        ScrArea *area = sd->sarea;
        if (dir_axis == SCREEN_AXIS_V) {
          sd->origmin = area->v1->vec.x;
          sd->origsize = area->v4->vec.x - sd->origmin;
        }
        else {
          sd->origmin = area->v1->vec.y;
          sd->origsize = area->v2->vec.y - sd->origmin;
        }

        if (sd->do_snap) {
          area->v1->editflag = area->v2->editflag = area->v3->editflag = area->v4->editflag = 1;

          const int snap_loc = area_snap_calc_location(CTX_wm_screen(C),
                                                       SNAP_FRACTION_AND_ADJACENT,
                                                       sd->delta,
                                                       sd->origval,
                                                       dir_axis,
                                                       sd->origmin + sd->origsize,
                                                       -sd->origmin);

          area->v1->editflag = area->v2->editflag = area->v3->editflag = area->v4->editflag = 0;
          sd->delta = snap_loc - sd->origval;
        }

        ED_area_tag_redraw(sd->sarea);
      }

      CTX_wm_screen(C)->do_draw = true;
    }

    float fac = float(sd->delta + sd->origval - sd->origmin) / sd->origsize;
    RNA_float_set(op->ptr, "factor", fac);
  }

  return OPERATOR_RUNNING_MODAL;
}

static const EnumPropertyItem prop_direction_items[] = {
    {SCREEN_AXIS_H, "HORIZONTAL", 0, "Horizontal", ""},
    {SCREEN_AXIS_V, "VERTICAL", 0, "Vertical", ""},
    {0, nullptr, 0, nullptr, nullptr},
};

static void SCREEN_OT_area_split(wmOperatorType *ot)
{
  ot->name = "Split Area";
  ot->description = "Split selected area into new windows";
  ot->idname = "SCREEN_OT_area_split";

  ot->exec = area_split_exec;
  ot->invoke = area_split_invoke;
  ot->modal = area_split_modal;
  ot->cancel = area_split_cancel;

  ot->poll = screen_active_editable;

  /* flags */
  ot->flag = OPTYPE_BLOCKING | OPTYPE_INTERNAL;

  /* rna */
  RNA_def_enum(ot->srna, "direction", prop_direction_items, SCREEN_AXIS_H, "Direction", "");
  RNA_def_float(ot->srna, "factor", 0.5f, 0.0, 1.0, "Factor", "", 0.0, 1.0);
  RNA_def_int_vector(
      ot->srna, "cursor", 2, nullptr, INT_MIN, INT_MAX, "Cursor", "", INT_MIN, INT_MAX);
}

/** \} */

/* -------------------------------------------------------------------- */
/** \name Scale Region Edge Operator
 * \{ */

struct RegionMoveData {
  AZone *az;
  ARegion *region;
  ScrArea *area;
  wmWindow *win;
  void *draw_callback;
  int bigger, smaller, origval;
  int orig_xy[2];
  int maxsize;
  AZEdge edge;
};

static bool is_split_edge(const int alignment, const AZEdge edge)
{
  return ((alignment == RGN_ALIGN_BOTTOM) && (edge == AE_TOP_TO_BOTTOMRIGHT)) ||
         ((alignment == RGN_ALIGN_TOP) && (edge == AE_BOTTOM_TO_TOPLEFT)) ||
         ((alignment == RGN_ALIGN_LEFT) && (edge == AE_RIGHT_TO_TOPLEFT)) ||
         ((alignment == RGN_ALIGN_RIGHT) && (edge == AE_LEFT_TO_TOPRIGHT));
}

static void region_scale_draw_cb(const wmWindow * /*win*/, void *userdata)
{
  const wmOperator *op = static_cast<const wmOperator *>(userdata);
  RegionMoveData *rmd = static_cast<RegionMoveData *>(op->customdata);
  screen_draw_region_scale_highlight(rmd->region);
}

static void region_scale_exit(wmOperator *op)
{
  RegionMoveData *rmd = static_cast<RegionMoveData *>(op->customdata);
  WM_draw_cb_exit(rmd->win, rmd->draw_callback);

  MEM_freeN(rmd);
  op->customdata = nullptr;

  screen_modal_action_end();
}

static wmOperatorStatus region_scale_invoke(bContext *C, wmOperator *op, const wmEvent *event)
{
  sActionzoneData *sad = static_cast<sActionzoneData *>(event->customdata);

  if (event->type != EVT_ACTIONZONE_REGION) {
    BKE_report(op->reports, RPT_ERROR, "Can only scale region size from an action zone");
    return OPERATOR_CANCELLED;
  }

  AZone *az = sad->az;

  if (az->region) {
    RegionMoveData *rmd = MEM_callocN<RegionMoveData>("RegionMoveData");

    op->customdata = rmd;

    rmd->az = az;
    /* special case for region within region - this allows the scale of
     * the parent region if the azone edge is not the edge splitting
     * both regions */
    if ((az->region->alignment & RGN_SPLIT_PREV) && az->region->prev &&
        !is_split_edge(RGN_ALIGN_ENUM_FROM_MASK(az->region->alignment), az->edge))
    {
      rmd->region = az->region->prev;
    }
    /* Flag to always forward scaling to the previous region. */
    else if (az->region->prev && (az->region->alignment & RGN_SPLIT_SCALE_PREV)) {
      rmd->region = az->region->prev;
    }
    else {
      rmd->region = az->region;
    }
    rmd->area = sad->sa1;
    rmd->edge = az->edge;
    copy_v2_v2_int(rmd->orig_xy, event->xy);
    rmd->maxsize = ED_area_max_regionsize(rmd->area, rmd->region, rmd->edge);

    /* if not set we do now, otherwise it uses type */
    if (rmd->region->sizex == 0) {
      rmd->region->sizex = rmd->region->winx;
    }
    if (rmd->region->sizey == 0) {
      rmd->region->sizey = rmd->region->winy;
    }

    /* Reset our saved widths if the region is hidden.
     * Otherwise you can't drag it out a second time. */
    if (rmd->region->flag & RGN_FLAG_HIDDEN) {
      if (ELEM(rmd->edge, AE_LEFT_TO_TOPRIGHT, AE_RIGHT_TO_TOPLEFT)) {
        rmd->region->winx = rmd->region->sizex = 0;
      }
      else {
        rmd->region->winy = rmd->region->sizey = 0;
      }
    }

    /* Now copy to region-move-data. */
    if (ELEM(rmd->edge, AE_LEFT_TO_TOPRIGHT, AE_RIGHT_TO_TOPLEFT)) {
      rmd->origval = rmd->region->sizex;
    }
    else {
      rmd->origval = rmd->region->sizey;
    }

    CLAMP(rmd->maxsize, 0, 1000);

    rmd->win = CTX_wm_window(C);
    rmd->draw_callback = WM_draw_cb_activate(CTX_wm_window(C), region_scale_draw_cb, op);
    WM_event_add_notifier(C, NC_SCREEN | NA_EDITED, nullptr);

    /* add temp handler */
    screen_modal_action_begin();
    WM_event_add_modal_handler(C, op);

    return OPERATOR_RUNNING_MODAL;
  }

  return OPERATOR_FINISHED;
}

static void region_scale_validate_size(RegionMoveData *rmd)
{
  if ((rmd->region->flag & RGN_FLAG_HIDDEN) == 0) {
    short *size, maxsize = -1;

    if (ELEM(rmd->edge, AE_LEFT_TO_TOPRIGHT, AE_RIGHT_TO_TOPLEFT)) {
      size = &rmd->region->sizex;
    }
    else {
      size = &rmd->region->sizey;
    }

    maxsize = rmd->maxsize - (UI_UNIT_Y / UI_SCALE_FAC);

    if (*size > maxsize && maxsize > 0) {
      *size = maxsize;
    }
  }
}

static void region_scale_toggle_hidden(bContext *C, RegionMoveData *rmd)
{
  /* hidden areas may have bad 'View2D.cur' value,
   * correct before displaying. see #45156 */
  if (rmd->region->flag & RGN_FLAG_HIDDEN) {
    UI_view2d_curRect_validate(&rmd->region->v2d);
  }

  region_toggle_hidden(C, rmd->region, false);
  region_scale_validate_size(rmd);

  if ((rmd->region->flag & RGN_FLAG_HIDDEN) == 0) {
    if (rmd->region->regiontype == RGN_TYPE_HEADER) {
      ARegion *region_tool_header = BKE_area_find_region_type(rmd->area, RGN_TYPE_TOOL_HEADER);
      if (region_tool_header != nullptr) {
        if ((region_tool_header->flag & RGN_FLAG_HIDDEN_BY_USER) == 0 &&
            (region_tool_header->flag & RGN_FLAG_HIDDEN) != 0)
        {
          region_toggle_hidden(C, region_tool_header, false);
        }
      }
    }
  }
}

static wmOperatorStatus region_scale_modal(bContext *C, wmOperator *op, const wmEvent *event)
{
  RegionMoveData *rmd = static_cast<RegionMoveData *>(op->customdata);
  int delta;

  /* execute the events */
  switch (event->type) {
    case MOUSEMOVE: {
      const float aspect = (rmd->region->v2d.flag & V2D_IS_INIT) ?
                               (BLI_rctf_size_x(&rmd->region->v2d.cur) /
                                (BLI_rcti_size_x(&rmd->region->v2d.mask) + 1)) :
                               1.0f;
      const int snap_size_threshold = (U.widget_unit * 2) / aspect;
      bool size_changed = false;

      if (ELEM(rmd->edge, AE_LEFT_TO_TOPRIGHT, AE_RIGHT_TO_TOPLEFT)) {
        delta = event->xy[0] - rmd->orig_xy[0];
        if (rmd->edge == AE_LEFT_TO_TOPRIGHT) {
          delta = -delta;
        }

        /* region sizes now get multiplied */
        delta /= UI_SCALE_FAC;

        const int size_no_snap = rmd->origval + delta;
        rmd->region->sizex = size_no_snap;
        /* Clamp before snapping, so the snapping doesn't use a size that's invalid anyway. It will
         * check for and respect the max-width too. */
        CLAMP(rmd->region->sizex, 0, rmd->maxsize);

        if (rmd->region->runtime->type->snap_size) {
          short sizex_test = rmd->region->runtime->type->snap_size(
              rmd->region, rmd->region->sizex, 0);
          if ((abs(rmd->region->sizex - sizex_test) < snap_size_threshold) &&
              /* Don't snap to a new size if that would exceed the maximum width. */
              sizex_test <= rmd->maxsize)
          {
            rmd->region->sizex = sizex_test;
          }
        }
        BLI_assert(rmd->region->sizex <= rmd->maxsize);

        if (size_no_snap < UI_UNIT_X / aspect) {
          rmd->region->sizex = rmd->origval;
          if (!(rmd->region->flag & RGN_FLAG_HIDDEN)) {
            region_scale_toggle_hidden(C, rmd);
          }
        }
        else if (rmd->region->flag & RGN_FLAG_HIDDEN) {
          region_scale_toggle_hidden(C, rmd);
        }

        /* Hiding/unhiding is handled above, but still fix the size as requested. */
        if (rmd->region->flag & RGN_FLAG_NO_USER_RESIZE) {
          rmd->region->sizex = rmd->origval;
        }

        if (rmd->region->sizex != rmd->origval) {
          size_changed = true;
        }
      }
      else {
        delta = event->xy[1] - rmd->orig_xy[1];
        if (rmd->edge == AE_BOTTOM_TO_TOPLEFT) {
          delta = -delta;
        }

        /* region sizes now get multiplied */
        delta /= UI_SCALE_FAC;

        const int size_no_snap = rmd->origval + delta;
        rmd->region->sizey = size_no_snap;
        /* Clamp before snapping, so the snapping doesn't use a size that's invalid anyway. It will
         * check for and respect the max-height too. */
        CLAMP(rmd->region->sizey, 0, rmd->maxsize);

        if (rmd->region->runtime->type->snap_size) {
          short sizey_test = rmd->region->runtime->type->snap_size(
              rmd->region, rmd->region->sizey, 1);
          if ((abs(rmd->region->sizey - sizey_test) < snap_size_threshold) &&
              /* Don't snap to a new size if that would exceed the maximum height. */
              (sizey_test <= rmd->maxsize))
          {
            rmd->region->sizey = sizey_test;
          }
        }
        BLI_assert(rmd->region->sizey <= rmd->maxsize);

        /* NOTE: `UI_UNIT_Y / 4` means you need to drag the footer and execute region
         * almost all the way down for it to become hidden, this is done
         * otherwise its too easy to do this by accident. */
        if (size_no_snap < (UI_UNIT_Y / 4) / aspect) {
          rmd->region->sizey = rmd->origval;
          if (!(rmd->region->flag & RGN_FLAG_HIDDEN)) {
            region_scale_toggle_hidden(C, rmd);
          }
        }
        else if (rmd->region->flag & RGN_FLAG_HIDDEN) {
          region_scale_toggle_hidden(C, rmd);
        }

        /* Hiding/unhiding is handled above, but still fix the size as requested. */
        if (rmd->region->flag & RGN_FLAG_NO_USER_RESIZE) {
          rmd->region->sizey = rmd->origval;
        }

        if (rmd->region->sizey != rmd->origval) {
          size_changed = true;
        }
      }
      if (size_changed && rmd->region->runtime->type->on_user_resize) {
        rmd->region->runtime->type->on_user_resize(rmd->region);
      }
      if (size_changed) {
        if (ELEM(rmd->edge, AE_LEFT_TO_TOPRIGHT, AE_RIGHT_TO_TOPLEFT)) {
          WM_cursor_set(CTX_wm_window(C), WM_CURSOR_X_MOVE);
        }
        else {
          WM_cursor_set(CTX_wm_window(C), WM_CURSOR_Y_MOVE);
        }
      }
      ED_area_tag_redraw(rmd->area);
      WM_event_add_notifier(C, NC_SCREEN | NA_EDITED, nullptr);

      break;
    }
    case LEFTMOUSE:
      if (event->val == KM_RELEASE) {
        if (len_manhattan_v2v2_int(event->xy, rmd->orig_xy) <= WM_event_drag_threshold(event)) {
          if (rmd->region->flag & RGN_FLAG_HIDDEN) {
            region_scale_toggle_hidden(C, rmd);
          }
          else if (rmd->region->flag & RGN_FLAG_TOO_SMALL) {
            region_scale_validate_size(rmd);
          }

          ED_area_tag_redraw(rmd->area);
          WM_event_add_notifier(C, NC_SCENE | ND_FRAME, nullptr);
        }

        region_scale_exit(op);

        return OPERATOR_FINISHED;
      }
      break;

    case EVT_ESCKEY:
      region_scale_exit(op);
      WM_event_add_notifier(C, NC_SCREEN | NA_EDITED, nullptr);
      return OPERATOR_CANCELLED;
    default: {
      break;
    }
  }

  return OPERATOR_RUNNING_MODAL;
}

static void region_scale_cancel(bContext * /*C*/, wmOperator *op)
{
  region_scale_exit(op);
}

static void SCREEN_OT_region_scale(wmOperatorType *ot)
{
  /* identifiers */
  ot->name = "Scale Region Size";
  ot->description = "Scale selected area";
  ot->idname = "SCREEN_OT_region_scale";

  ot->invoke = region_scale_invoke;
  ot->modal = region_scale_modal;
  ot->cancel = region_scale_cancel;

  ot->poll = ED_operator_areaactive;

  /* flags */
  ot->flag = OPTYPE_BLOCKING | OPTYPE_INTERNAL;
}

/** \} */

/* -------------------------------------------------------------------- */
/** \name Frame Change Operator
 * \{ */

static bool screen_animation_region_supports_time_follow(eSpace_Type spacetype,
                                                         eRegion_Type regiontype)
{
  return (regiontype == RGN_TYPE_WINDOW &&
          ELEM(spacetype, SPACE_SEQ, SPACE_GRAPH, SPACE_ACTION, SPACE_NLA)) ||
         (spacetype == SPACE_CLIP && regiontype == RGN_TYPE_PREVIEW);
}

void ED_areas_do_frame_follow(bContext *C, bool center_view)
{
  bScreen *screen_ctx = CTX_wm_screen(C);
  if (!(screen_ctx->redraws_flag & TIME_FOLLOW)) {
    return;
  }

  const int current_frame = CTX_data_scene(C)->r.cfra;
  wmWindowManager *wm = CTX_wm_manager(C);
  LISTBASE_FOREACH (wmWindow *, window, &wm->windows) {
    const bScreen *screen = WM_window_get_active_screen(window);

    LISTBASE_FOREACH (ScrArea *, area, &screen->areabase) {
      LISTBASE_FOREACH (ARegion *, region, &area->regionbase) {
        /* Only frame/center the current-frame indicator here if editor type supports it */
        if (!screen_animation_region_supports_time_follow(eSpace_Type(area->spacetype),
                                                          eRegion_Type(region->regiontype)))
        {
          continue;
        }

        if ((current_frame >= region->v2d.cur.xmin) && (current_frame <= region->v2d.cur.xmax)) {
          /* The current-frame indicator is already in view, do nothing. */
          continue;
        }

        const float w = BLI_rctf_size_x(&region->v2d.cur);

        if (center_view) {
          region->v2d.cur.xmax = current_frame + (w / 2);
          region->v2d.cur.xmin = current_frame - (w / 2);
          continue;
        }
        if (current_frame < region->v2d.cur.xmin) {
          region->v2d.cur.xmax = current_frame;
          region->v2d.cur.xmin = region->v2d.cur.xmax - w;
        }
        else {
          region->v2d.cur.xmin = current_frame;
          region->v2d.cur.xmax = region->v2d.cur.xmin + w;
        }
      }
    }
  }
}

/* function to be called outside UI context, or for redo */
static wmOperatorStatus frame_offset_exec(bContext *C, wmOperator *op)
{
  const bool is_sequencer = CTX_wm_space_seq(C) != nullptr;
  Scene *scene = is_sequencer ? CTX_data_sequencer_scene(C) : CTX_data_scene(C);
  if (!scene) {
    return OPERATOR_CANCELLED;
  }

  int delta = RNA_int_get(op->ptr, "delta");

  /* In order to jump from e.g. 1.5 to 1 the delta needs to be incremented by 1 since the sub-frame
   * is always zeroed. Otherwise it would jump to 0. */
  if (delta < 0 && scene->r.subframe > 0) {
    delta += 1;
  }
  scene->r.cfra += delta;
  FRAMENUMBER_MIN_CLAMP(scene->r.cfra);
  scene->r.subframe = 0.0f;

  ED_areas_do_frame_follow(C, false);

  blender::ed::vse::sync_active_scene_and_time_with_scene_strip(*C);

  DEG_id_tag_update(&scene->id, ID_RECALC_FRAME_CHANGE);

  WM_event_add_notifier(
      C, NC_SCENE | ND_FRAME, scene);

  return OPERATOR_FINISHED;
}

static void SCREEN_OT_frame_offset(wmOperatorType *ot)
{
  ot->name = "Frame Offset";
  ot->idname = "SCREEN_OT_frame_offset";
  ot->description = "Move current frame forward/backward by a given number";

  ot->exec = frame_offset_exec;

  ot->poll = operator_screenactive_norender;
  ot->flag = OPTYPE_UNDO_GROUPED;
  ot->undo_group = "Frame Change";

  /* rna */
  RNA_def_int(ot->srna, "delta", 0, INT_MIN, INT_MAX, "Delta", "", INT_MIN, INT_MAX);
}

/** \} */

/* -------------------------------------------------------------------- */
/** \name Frame Jump Operator
 * \{ */

/* function to be called outside UI context, or for redo */
static wmOperatorStatus frame_jump_exec(bContext *C, wmOperator *op)
{
  const bool is_sequencer = CTX_wm_space_seq(C) != nullptr;
  Scene *scene = is_sequencer ? CTX_data_sequencer_scene(C) : CTX_data_scene(C);
  if (!scene) {
    return OPERATOR_CANCELLED;
  }
  wmTimer *animtimer = CTX_wm_screen(C)->animtimer;

  /* Don't change scene->r.cfra directly if animtimer is running as this can cause
   * first/last frame not to be actually shown (bad since for example physics
   * simulations aren't reset properly).
   */
  if (animtimer) {
    ScreenAnimData *sad = static_cast<ScreenAnimData *>(animtimer->customdata);

    sad->flag |= ANIMPLAY_FLAG_USE_NEXT_FRAME;

    if (RNA_boolean_get(op->ptr, "end")) {
      sad->nextfra = PEFRA;
    }
    else {
      sad->nextfra = PSFRA;
    }
  }
  else {
    if (RNA_boolean_get(op->ptr, "end")) {
      scene->r.cfra = PEFRA;
    }
    else {
      scene->r.cfra = PSFRA;
    }

    ED_areas_do_frame_follow(C, true);

    blender::ed::vse::sync_active_scene_and_time_with_scene_strip(*C);

    DEG_id_tag_update(&scene->id, ID_RECALC_FRAME_CHANGE);

    WM_event_add_notifier(C, NC_SCENE | ND_FRAME, scene);
  }

  return OPERATOR_FINISHED;
}

static void SCREEN_OT_frame_jump(wmOperatorType *ot)
{
  ot->name = "Jump to Endpoint";
  ot->description = "Jump to first/last frame in frame range";
  ot->idname = "SCREEN_OT_frame_jump";

  ot->exec = frame_jump_exec;

  ot->poll = operator_screenactive_norender;
  ot->flag = OPTYPE_UNDO_GROUPED;
  ot->undo_group = "Frame Change";

  /* rna */
  RNA_def_boolean(
      ot->srna, "end", false, "Last Frame", "Jump to the last frame of the frame range");
}

/** \} */

/* -------------------------------------------------------------------- */
/** \name Jump to Key-Frame Operator
 * \{ */

static void keylist_from_dopesheet(bContext &C, AnimKeylist &keylist)
{
  bAnimContext ac;

  if (ANIM_animdata_get_context(&C, &ac) == 0) {
    return;
  }
  BLI_assert(ac.area->spacetype == SPACE_ACTION);
  summary_to_keylist(&ac, &keylist, 0, {-FLT_MAX, FLT_MAX});
}

static void keylist_from_graph_editor(bContext &C, AnimKeylist &keylist)
{
  bAnimContext ac;

  if (ANIM_animdata_get_context(&C, &ac) == 0) {
    return;
  }

  ListBase anim_data = blender::ed::graph::get_editable_fcurves(ac);

  LISTBASE_FOREACH (bAnimListElem *, ale, &anim_data) {
    FCurve *fcu = static_cast<FCurve *>(ale->key_data);
    if (!fcu->bezt) {
      continue;
    }

    const bool use_nla_mapping = true;
    fcurve_to_keylist(ale->adt, fcu, &keylist, 0, {-FLT_MAX, FLT_MAX}, use_nla_mapping);
  }

  ANIM_animdata_freelist(&anim_data);
}

/* This is used for all editors where a more specific function isn't implemented. */
static void keylist_fallback_for_keyframe_jump(bContext &C, AnimKeylist &keylist)
{
  bDopeSheet ads = {nullptr};
  Scene *scene = CTX_data_scene(&C);

  /* Speed up dummy dope-sheet context with flags to perform necessary filtering. */
  if ((scene->flag & SCE_KEYS_NO_SELONLY) == 0) {
    /* Only selected channels are included. */
    ads.filterflag |= ADS_FILTER_ONLYSEL;
  }

  /* populate tree with keyframe nodes */
  scene_to_keylist(&ads, scene, &keylist, 0, {-FLT_MAX, FLT_MAX});

  Object *ob = CTX_data_active_object(&C);
  if (ob) {
    ob_to_keylist(&ads, ob, &keylist, 0, {-FLT_MAX, FLT_MAX});

    if (ob->type == OB_GREASE_PENCIL) {
      const bool active_layer_only = !(scene->flag & SCE_KEYS_NO_SELONLY);
      grease_pencil_data_block_to_keylist(
          nullptr, static_cast<const GreasePencil *>(ob->data), &keylist, 0, active_layer_only);
    }
  }

  {
    Mask *mask = CTX_data_edit_mask(&C);
    if (mask) {
      MaskLayer *masklay = BKE_mask_layer_active(mask);
      mask_to_keylist(&ads, masklay, &keylist);
    }
  }
}

/* function to be called outside UI context, or for redo */
static wmOperatorStatus keyframe_jump_exec(bContext *C, wmOperator *op)
{
  Scene *scene = CTX_data_scene(C);
  const bool next = RNA_boolean_get(op->ptr, "next");
  bool done = false;

  /* sanity checks */
  if (scene == nullptr) {
    return OPERATOR_CANCELLED;
  }

  AnimKeylist *keylist = ED_keylist_create();

  ScrArea *area = CTX_wm_area(C);
  switch (area ? eSpace_Type(area->spacetype) : SPACE_EMPTY) {
    case SPACE_ACTION: {
      keylist_from_dopesheet(*C, *keylist);
      break;
    }

    case SPACE_GRAPH:
      keylist_from_graph_editor(*C, *keylist);
      break;

    default:
      keylist_fallback_for_keyframe_jump(*C, *keylist);
      break;
  }

  /* Initialize binary-tree-list for getting keyframes. */
  ED_keylist_prepare_for_direct_access(keylist);

  const float cfra = BKE_scene_frame_get(scene);
  /* find matching keyframe in the right direction */
  const ActKeyColumn *ak;

  if (next) {
    ak = ED_keylist_find_next(keylist, cfra);
    while ((ak != nullptr) && (done == false)) {
      if (cfra < ak->cfra) {
        BKE_scene_frame_set(scene, ak->cfra);
        done = true;
      }
      else {
        ak = ak->next;
      }
    }
  }

  else {
    ak = ED_keylist_find_prev(keylist, cfra);
    while ((ak != nullptr) && (done == false)) {
      if (cfra > ak->cfra) {
        BKE_scene_frame_set(scene, ak->cfra);
        done = true;
      }
      else {
        ak = ak->prev;
      }
    }
  }

  /* free temp stuff */
  ED_keylist_free(keylist);

  /* any success? */
  if (done == false) {
    BKE_report(op->reports, RPT_INFO, "No more keyframes to jump to in this direction");

    return OPERATOR_CANCELLED;
  }

  ED_areas_do_frame_follow(C, true);

  DEG_id_tag_update(&scene->id, ID_RECALC_FRAME_CHANGE);

  WM_event_add_notifier(C, NC_SCENE | ND_FRAME, scene);

  return OPERATOR_FINISHED;
}

static bool keyframe_jump_poll(bContext *C)
{
  return operator_screenactive_norender(C);
}

static void SCREEN_OT_keyframe_jump(wmOperatorType *ot)
{
  ot->name = "Jump to Keyframe";
  ot->description = "Jump to previous/next keyframe";
  ot->idname = "SCREEN_OT_keyframe_jump";

  ot->exec = keyframe_jump_exec;

  ot->poll = keyframe_jump_poll;
  ot->flag = OPTYPE_UNDO_GROUPED;
  ot->undo_group = "Frame Change";

  /* properties */
  RNA_def_boolean(ot->srna, "next", true, "Next Keyframe", "");
}

/** \} */

/* -------------------------------------------------------------------- */
/** \name Jump to Marker Operator
 * \{ */

/* function to be called outside UI context, or for redo */
static wmOperatorStatus marker_jump_exec(bContext *C, wmOperator *op)
{
  const bool is_sequencer = CTX_wm_space_seq(C) != nullptr;
  Scene *scene = is_sequencer ? CTX_data_sequencer_scene(C) : CTX_data_scene(C);
  if (!scene) {
    return OPERATOR_CANCELLED;
  }
  int closest = scene->r.cfra;
  const bool next = RNA_boolean_get(op->ptr, "next");
  bool found = false;

  /* find matching marker in the right direction */
  LISTBASE_FOREACH (TimeMarker *, marker, &scene->markers) {
    if (next) {
      if ((marker->frame > scene->r.cfra) && (!found || closest > marker->frame)) {
        closest = marker->frame;
        found = true;
      }
    }
    else {
      if ((marker->frame < scene->r.cfra) && (!found || closest < marker->frame)) {
        closest = marker->frame;
        found = true;
      }
    }
  }

  /* any success? */
  if (!found) {
    BKE_report(op->reports, RPT_INFO, "No more markers to jump to in this direction");

    return OPERATOR_CANCELLED;
  }

  scene->r.cfra = closest;

  ED_areas_do_frame_follow(C, true);

  blender::ed::vse::sync_active_scene_and_time_with_scene_strip(*C);

  DEG_id_tag_update(&scene->id, ID_RECALC_FRAME_CHANGE);

  WM_event_add_notifier(C, NC_SCENE | ND_FRAME, scene);

  return OPERATOR_FINISHED;
}
/*bfa - descriptions*/
static std::string screen_ot_marker_jump_get_description(bContext * /*C*/,
                                                         wmOperatorType * /*ot*/,
                                                         PointerRNA *ptr)
{
  if (RNA_boolean_get(ptr, "next")) {
    return "Jump to next marker";
  }
  return "";
}

static void SCREEN_OT_marker_jump(wmOperatorType *ot)
{
  ot->name = "Jump to Marker";
  ot->description = "Jump to previous marker";
  ot->idname = "SCREEN_OT_marker_jump";

  ot->exec = marker_jump_exec;
  ot->get_description = screen_ot_marker_jump_get_description; /*bfa - descriptions*/

  ot->poll = operator_screenactive_norender;
  ot->flag = OPTYPE_UNDO_GROUPED;
  ot->undo_group = "Frame Change";

  /* properties */
  RNA_def_boolean(ot->srna, "next", true, "Next Marker", "");
}

/** \} */

/* -------------------------------------------------------------------- */
/** \name Set Screen Operator
 * \{ */

/* function to be called outside UI context, or for redo */
static wmOperatorStatus screen_set_exec(bContext *C, wmOperator *op)
{
  WorkSpace *workspace = CTX_wm_workspace(C);
  int delta = RNA_int_get(op->ptr, "delta");

  if (ED_workspace_layout_cycle(workspace, delta, C)) {
    return OPERATOR_FINISHED;
  }

  return OPERATOR_CANCELLED;
}

static void SCREEN_OT_screen_set(wmOperatorType *ot)
{
  ot->name = "Set Screen";
  ot->description = "Cycle through available screens";
  ot->idname = "SCREEN_OT_screen_set";

  ot->exec = screen_set_exec;
  ot->poll = ED_operator_screenactive;

  /* rna */
  RNA_def_int(ot->srna, "delta", 1, -1, 1, "Delta", "", -1, 1);
}

/** \} */

/* -------------------------------------------------------------------- */
/** \name Screen Full-Area Operator
 * \{ */

/* function to be called outside UI context, or for redo */
static wmOperatorStatus screen_maximize_area_exec(bContext *C, wmOperator *op)
{
  bScreen *screen = CTX_wm_screen(C);
  ScrArea *area = nullptr;
  const bool hide_panels = RNA_boolean_get(op->ptr, "use_hide_panels");

  BLI_assert(!screen->temp);

  /* search current screen for 'full-screen' areas */
  /* prevents restoring info header, when mouse is over it */
  LISTBASE_FOREACH (ScrArea *, area_iter, &screen->areabase) {
    if (area_iter->full) {
      area = area_iter;
      break;
    }
  }

  if (area == nullptr) {
    area = CTX_wm_area(C);
  }

  if (hide_panels) {
    if (!ELEM(screen->state, SCREENNORMAL, SCREENFULL)) {
      return OPERATOR_CANCELLED;
    }
    ED_screen_state_toggle(C, CTX_wm_window(C), area, SCREENFULL);
  }
  else {
    if (!ELEM(screen->state, SCREENNORMAL, SCREENMAXIMIZED)) {
      return OPERATOR_CANCELLED;
    }
    ED_screen_state_toggle(C, CTX_wm_window(C), area, SCREENMAXIMIZED);
  }

  return OPERATOR_FINISHED;
}

static bool screen_maximize_area_poll(bContext *C)
{
  const wmWindow *win = CTX_wm_window(C);
  const bScreen *screen = CTX_wm_screen(C);
  const ScrArea *area = CTX_wm_area(C);
  const wmWindowManager *wm = CTX_wm_manager(C);
  return ED_operator_areaactive(C) &&
         /* Don't allow maximizing global areas but allow minimizing from them. */
         ((screen->state != SCREENNORMAL) || !ED_area_is_global(area)) &&
         /* Don't change temporary screens. */
         !WM_window_is_temp_screen(win) &&
         /* Don't maximize when dragging. */
         BLI_listbase_is_empty(&wm->runtime->drags);
}

/*bfa - descriptions*/
static std::string screen_ot_screen_full_area_get_description(bContext * /*C*/,
                                                              wmOperatorType * /*ot*/,
                                                              PointerRNA *ptr)
{
  if (RNA_boolean_get(ptr, "use_hide_panels")) {
    return "Toggle display selected area as maximized";
  }
  return "";
}

static void SCREEN_OT_screen_full_area(wmOperatorType *ot)
{
  PropertyRNA *prop;

  ot->name = "Toggle Maximize Area";
  ot->description = "Toggle display selected area as fullscreen/maximized";
  ot->idname = "SCREEN_OT_screen_full_area";

  ot->exec = screen_maximize_area_exec;
  ot->get_description = screen_ot_screen_full_area_get_description; /*bfa - descriptions*/
  ot->poll = screen_maximize_area_poll;
  ot->flag = 0;

  prop = RNA_def_boolean(
      ot->srna, "use_hide_panels", false, "Hide Panels", "Hide all the panels (Focus Mode)");
  RNA_def_property_flag(prop, PROP_SKIP_SAVE);
}

/** \} */

/* -------------------------------------------------------------------- */
/** \name Screen Join-Area Operator
 * \{ */

/* operator state vars used:
 * x1, y1     mouse coord in first area, which will disappear
 * x2, y2     mouse coord in 2nd area, which will become joined
 *
 * functions:
 *
 * init()   find edge based on state vars
 * test if the edge divides two areas,
 * store active and nonactive area,
 *
 * apply()  do the actual join
 *
 * exit()   cleanup, send notifier
 *
 * callbacks:
 *
 * exec()   calls init, apply, exit
 *
 * invoke() sets mouse coords in x,y
 * call init()
 * add modal handler
 *
 * modal()  accept modal events while doing it
 * call apply() with active window and nonactive window
 * call exit() and remove handler when LMB confirm
 */

struct sAreaJoinData {
  ScrArea *sa1;               /* Potential source area (kept). */
  ScrArea *sa2;               /* Potential target area (removed or reduced). */
  eScreenDir dir;             /* Direction of potential join. */
  eScreenAxis split_dir;      /* Direction of split within the source area. */
  AreaDockTarget dock_target; /* Position within target we are pointing to. */
  float factor;               /* dock target size can vary. */
  int start_x, start_y;       /* Starting mouse position. */
  int current_x, current_y;   /* Current mouse position. */
  float split_fac;            /* Split factor in split_dir direction. */
  wmWindow *win1;             /* Window of source area. */
  wmWindow *win2;             /* Window of the target area. */
  bScreen *screen;            /* Screen of the source area. */
  double start_time;          /* Start time of animation. */
  double end_time;            /* End time of animation. */
  wmWindow *draw_dock_win;    /* Window getting docking highlight. */
  bool close_win;             /* Close the source window when done. */
  void *draw_callback;        /* call #screen_draw_join_highlight */
  void *draw_dock_callback;   /* call #screen_draw_dock_highlight, overlay on draw_dock_win. */
};

static void area_join_draw_cb(const wmWindow *win, void *userdata)
{
  const wmOperator *op = static_cast<const wmOperator *>(userdata);
  sAreaJoinData *sd = static_cast<sAreaJoinData *>(op->customdata);
  if (!sd || !sd->sa1) {
    return;
  }

  float factor = 1.0f;
  const double now = BLI_time_now_seconds();
  if (now < sd->end_time) {
    factor = pow((now - sd->start_time) / (sd->end_time - sd->start_time), 2);
    sd->screen->do_refresh = true;
  }

  if (sd->sa1 == sd->sa2 && sd->split_fac > 0.0f) {
    screen_draw_split_preview(sd->sa1, sd->split_dir, sd->split_fac);
  }
  else if (sd->sa2 && sd->dir != SCREEN_DIR_NONE) {
    screen_draw_join_highlight(win, sd->sa1, sd->sa2, sd->dir, factor);
  }
}

static void area_join_dock_cb(const wmWindow *win, void *userdata)
{
  const wmOperator *op = static_cast<wmOperator *>(userdata);
  sAreaJoinData *jd = static_cast<sAreaJoinData *>(op->customdata);
  if (!jd || !jd->sa2 || jd->dir != SCREEN_DIR_NONE || jd->sa1 == jd->sa2) {
    return;
  }

  float factor = 1.0f;
  const double now = BLI_time_now_seconds();
  if (now < jd->end_time) {
    factor = pow((now - jd->start_time) / (jd->end_time - jd->start_time), 2);
    jd->screen->do_refresh = true;
  }

  screen_draw_dock_preview(
      win, jd->sa1, jd->sa2, jd->dock_target, jd->factor, jd->current_x, jd->current_y, factor);
}

static void area_join_dock_cb_window(sAreaJoinData *jd, wmOperator *op)
{
  if (jd->sa2 && jd->win2 && jd->win2 != jd->draw_dock_win) {
    /* Change of highlight window. */
    if (jd->draw_dock_callback) {
      WM_draw_cb_exit(jd->draw_dock_win, jd->draw_dock_callback);
      /* Refresh the entire window. */
      ED_screen_areas_iter (
          jd->draw_dock_win, WM_window_get_active_screen(jd->draw_dock_win), area)
      {
        ED_area_tag_redraw(area);
      }
    }
    if (jd->win2) {
      jd->draw_dock_win = jd->win2;
      jd->draw_dock_callback = WM_draw_cb_activate(jd->draw_dock_win, area_join_dock_cb, op);
    }
  }
}

/* validate selection inside screen, set variables OK */
/* return false: init failed */
static bool area_join_init(bContext *C, wmOperator *op, ScrArea *sa1, ScrArea *sa2)
{
  if (sa1 == nullptr && sa2 == nullptr) {
    /* Get areas from cursor location if not specified. */
    PropertyRNA *prop;
    int cursor[2];

    prop = RNA_struct_find_property(op->ptr, "source_xy");
    if (RNA_property_is_set(op->ptr, prop)) {
      RNA_property_int_get_array(op->ptr, prop, cursor);
      sa1 = BKE_screen_find_area_xy(CTX_wm_screen(C), SPACE_TYPE_ANY, cursor);
    }

    prop = RNA_struct_find_property(op->ptr, "target_xy");
    if (RNA_property_is_set(op->ptr, prop)) {
      RNA_property_int_get_array(op->ptr, prop, cursor);
      sa2 = BKE_screen_find_area_xy(CTX_wm_screen(C), SPACE_TYPE_ANY, cursor);
    }
  }
  if (sa1 == nullptr) {
    return false;
  }

  sAreaJoinData *jd = MEM_callocN<sAreaJoinData>("op_area_join");
  jd->sa1 = sa1;
  jd->sa2 = sa2;
  jd->dir = area_getorientation(sa1, sa2);
  jd->win1 = WM_window_find_by_area(CTX_wm_manager(C), sa1);
  jd->win2 = WM_window_find_by_area(CTX_wm_manager(C), sa2);
  jd->screen = CTX_wm_screen(C);
  jd->start_time = BLI_time_now_seconds();
  jd->end_time = jd->start_time + AREA_DOCK_FADEIN;

  op->customdata = jd;
  return true;
}

/* apply the join of the areas (space types) */
static bool area_join_apply(bContext *C, wmOperator *op)
{
  sAreaJoinData *jd = (sAreaJoinData *)op->customdata;
  if (!jd || (jd->dir == SCREEN_DIR_NONE)) {
    return false;
  }

  bScreen *screen = CTX_wm_screen(C);

  /* Rect of the combined areas. */
  const bool vertical = SCREEN_DIR_IS_VERTICAL(jd->dir);
  rcti combined{};
  combined.xmin = vertical ? std::max(jd->sa1->totrct.xmin, jd->sa2->totrct.xmin) :
                             std::min(jd->sa1->totrct.xmin, jd->sa2->totrct.xmin);
  combined.xmax = vertical ? std::min(jd->sa1->totrct.xmax, jd->sa2->totrct.xmax) :
                             std::max(jd->sa1->totrct.xmax, jd->sa2->totrct.xmax);
  combined.ymin = vertical ? std::min(jd->sa1->totrct.ymin, jd->sa2->totrct.ymin) :
                             std::max(jd->sa1->totrct.ymin, jd->sa2->totrct.ymin);
  combined.ymax = vertical ? std::max(jd->sa1->totrct.ymax, jd->sa2->totrct.ymax) :
                             std::min(jd->sa1->totrct.ymax, jd->sa2->totrct.ymax);
  float inner[4] = {1.0f, 1.0f, 1.0f, 0.1f};
  float outline[4] = {1.0f, 1.0f, 1.0f, 0.3f};
  screen_animate_area_highlight(
      CTX_wm_window(C), screen, &combined, inner, outline, AREA_JOIN_FADEOUT);

  if (!screen_area_join(C, op->reports, screen, jd->sa1, jd->sa2)) {
    return false;
  }
  if (CTX_wm_area(C) == jd->sa2) {
    CTX_wm_area_set(C, nullptr);
    CTX_wm_region_set(C, nullptr);
  }

  if (BLI_listbase_is_single(&screen->areabase)) {
    /* Areas reduced to just one, so show nicer title. */
    WM_window_title(CTX_wm_manager(C), CTX_wm_window(C));
  }

  return true;
}

/* finish operation */
static void area_join_exit(bContext *C, wmOperator *op)
{
  sAreaJoinData *jd = (sAreaJoinData *)op->customdata;

  if (jd) {
    if (jd->draw_callback) {
      WM_draw_cb_exit(jd->win1, jd->draw_callback);
    }
    if (jd->draw_dock_callback) {
      WM_draw_cb_exit(jd->draw_dock_win, jd->draw_dock_callback);
    }

    MEM_freeN(jd);
    op->customdata = nullptr;
  }

  /* this makes sure aligned edges will result in aligned grabbing */
  BKE_screen_remove_double_scredges(CTX_wm_screen(C));
  BKE_screen_remove_unused_scredges(CTX_wm_screen(C));
  BKE_screen_remove_unused_scrverts(CTX_wm_screen(C));

  ED_workspace_status_text(C, nullptr);

  screen_modal_action_end();
}

static wmOperatorStatus area_join_exec(bContext *C, wmOperator *op)
{
  if (!area_join_init(C, op, nullptr, nullptr)) {
    return OPERATOR_CANCELLED;
  }

  sAreaJoinData *jd = (sAreaJoinData *)op->customdata;

  if (jd->sa2 == nullptr || area_getorientation(jd->sa1, jd->sa2) == SCREEN_DIR_NONE) {
    return OPERATOR_CANCELLED;
  }

  ED_area_tag_redraw(jd->sa1);

  area_join_apply(C, op);
  area_join_exit(C, op);
  WM_event_add_notifier(C, NC_SCREEN | NA_EDITED, nullptr);

  return OPERATOR_FINISHED;
}

static void area_join_update_data(bContext *C, sAreaJoinData *jd, const wmEvent *event);
static int area_join_cursor(sAreaJoinData *jd, const wmEvent *event);

/* interaction callback */
static wmOperatorStatus area_join_invoke(bContext *C, wmOperator *op, const wmEvent *event)
{
  if (event->type == EVT_ACTIONZONE_AREA) {
    sActionzoneData *sad = static_cast<sActionzoneData *>(event->customdata);

    if (sad == nullptr || sad->modifier > 0 || sad->sa1 == nullptr) {
      return OPERATOR_PASS_THROUGH;
    }

    if (!area_join_init(C, op, sad->sa1, sad->sa2)) {
      return OPERATOR_CANCELLED;
    }

    sAreaJoinData *jd = (sAreaJoinData *)op->customdata;
    jd->start_x = sad->x;
    jd->start_y = sad->y;
    jd->draw_callback = WM_draw_cb_activate(CTX_wm_window(C), area_join_draw_cb, op);

    WM_event_add_modal_handler(C, op);
    return OPERATOR_RUNNING_MODAL;
  }

  /* Launched from menu item or keyboard shortcut. */
  if (!area_join_init(C, op, nullptr, nullptr)) {
    ScrArea *sa1 = CTX_wm_area(C);
    if (!sa1 || ED_area_is_global(sa1) || !area_join_init(C, op, sa1, nullptr)) {
      return OPERATOR_CANCELLED;
    }
  }
  sAreaJoinData *jd = (sAreaJoinData *)op->customdata;
  jd->sa2 = jd->sa1;
  jd->start_x = jd->sa1->totrct.xmin;
  jd->start_y = jd->sa1->totrct.ymax;
  jd->current_x = event->xy[0];
  jd->current_y = event->xy[1];
  jd->draw_callback = WM_draw_cb_activate(CTX_wm_window(C), area_join_draw_cb, op);
  WM_cursor_set(jd->win1, area_join_cursor(jd, event));
  area_join_update_data(C, jd, event);
  area_join_dock_cb_window(jd, op);
  WM_event_add_notifier(C, NC_WINDOW, nullptr);
  WM_event_add_modal_handler(C, op);
  return OPERATOR_RUNNING_MODAL;
}

/* Apply the docking of the area. */
void static area_docking_apply(bContext *C, wmOperator *op)
{
  sAreaJoinData *jd = (sAreaJoinData *)op->customdata;

  int offset1;
  int offset2;
  area_getoffsets(jd->sa1, jd->sa2, area_getorientation(jd->sa1, jd->sa2), &offset1, &offset2);

  /* Check before making changes. */
  bool aligned_neighbors = (offset1 == 0 && offset2 == 0);
  bool same_area = (jd->sa1 == jd->sa2);

  if (!(jd->dock_target == AreaDockTarget::Center)) {
    eScreenAxis dir = ELEM(jd->dock_target, AreaDockTarget::Left, AreaDockTarget::Right) ?
                          SCREEN_AXIS_V :
                          SCREEN_AXIS_H;

    float fac = jd->factor;
    if (ELEM(jd->dock_target, AreaDockTarget::Right, AreaDockTarget::Top)) {
      fac = 1.0f - fac;
    }

    ScrArea *newa = area_split(
        jd->win2, WM_window_get_active_screen(jd->win2), jd->sa2, dir, fac, true);

    if (jd->factor <= 0.5f) {
      jd->sa2 = newa;
    }
    else {
      /* Force full rebuild. #130732 */
      ED_area_tag_redraw(newa);
    }
  }

  if (same_area) {
    WM_event_add_notifier(C, NC_SCREEN | NA_EDITED, nullptr);
    return;
  }

  float inner[4] = {1.0f, 1.0f, 1.0f, 0.15f};
  float outline[4] = {1.0f, 1.0f, 1.0f, 0.4f};
  jd->sa2->flag |= AREA_FLAG_REGION_SIZE_UPDATE;
  ED_area_update_region_sizes(CTX_wm_manager(C), jd->win2, jd->sa2);
  screen_animate_area_highlight(
      jd->win2, CTX_wm_screen(C), &jd->sa2->totrct, inner, outline, AREA_DOCK_FADEOUT);

  if (!aligned_neighbors || !screen_area_join(C, op->reports, CTX_wm_screen(C), jd->sa1, jd->sa2))
  {
    ED_area_swapspace(C, jd->sa2, jd->sa1);
    if (BLI_listbase_is_single(&WM_window_get_active_screen(jd->win1)->areabase) &&
        BLI_listbase_is_empty(&jd->win1->global_areas.areabase))
    {
      jd->close_win = true;
      /* Clear the active region in each screen, otherwise they are pointing
       * at incorrect regions and will cause errors in uiTemplateInputStatus. */
      WM_window_get_active_screen(jd->win1)->active_region = nullptr;
      WM_window_get_active_screen(jd->win2)->active_region = nullptr;
    }
    else {
      float inner[4] = {0.0f, 0.0f, 0.0f, 0.7f};
      screen_animate_area_highlight(
          jd->win1, CTX_wm_screen(C), &jd->sa1->totrct, inner, nullptr, AREA_CLOSE_FADEOUT);
      screen_area_close(C, op->reports, CTX_wm_screen(C), jd->sa1);
    }
  }

  if (jd && jd->sa2 == CTX_wm_area(C)) {
    CTX_wm_area_set(C, nullptr);
    CTX_wm_region_set(C, nullptr);
  }
}

static int area_join_cursor(sAreaJoinData *jd, const wmEvent *event)
{
  if (!jd->sa2 && jd->dock_target == AreaDockTarget::None) {
    /* Mouse outside window, so can open new window. */
    if (event->xy[0] < 0 || event->xy[0] > jd->win1->sizex || event->xy[1] < 1 ||
        event->xy[1] > jd->win1->sizey)
    {
      return WM_CURSOR_PICK_AREA;
    }
    return WM_CURSOR_STOP;
  }

  if (jd->win2 && jd->win2->workspace_hook) {
    bScreen *screen = BKE_workspace_active_screen_get(jd->win2->workspace_hook);
    if (screen && screen->temp) {
      return WM_CURSOR_STOP;
    }
  }

  if (jd->sa1 && jd->sa1 == jd->sa2) {
    if (jd->split_fac >= 0.0001f) {
      /* Mouse inside source area, so allow splitting. */
      return (jd->split_dir == SCREEN_AXIS_V) ? WM_CURSOR_V_SPLIT : WM_CURSOR_H_SPLIT;
    }
    return WM_CURSOR_EDIT;
  }

  if (jd->dir != SCREEN_DIR_NONE) {
    /* Joining */
    switch (jd->dir) {
      case SCREEN_DIR_N:
        return WM_CURSOR_N_ARROW;
        break;
      case SCREEN_DIR_S:
        return WM_CURSOR_S_ARROW;
        break;
      case SCREEN_DIR_W:
        return WM_CURSOR_W_ARROW;
        break;
      default:
        return WM_CURSOR_E_ARROW;
    }
  }

  if (jd->dir != SCREEN_DIR_NONE || jd->dock_target != AreaDockTarget::None) {
#if defined(__APPLE__)
    return WM_CURSOR_HAND_CLOSED;
#else
    return WM_CURSOR_MOVE;
#endif
  }

  return WM_CURSOR_PICK_AREA;
}

static float area_docking_snap(const float pos, const wmEvent *event)
{
  const bool alt = event->modifier & KM_ALT;
  const bool ctrl = event->modifier & KM_CTRL;
  const float accel = (alt || ctrl) ? 2.5f : 2.0;

  float factor = pos * accel;

  if (!alt) {
    if (factor >= 0.4375f && factor < 0.5f) {
      factor = 0.499999f;
    }
    else if (factor >= 0.5f && factor < 0.5625f) {
      factor = 0.500001f;
    }
  }

  if (ctrl) {
    if (factor < 0.1875f) {
      factor = 0.125f;
    }
    else if (factor >= 0.1875f && factor < 0.3125f) {
      factor = 0.25f;
    }
    else if (factor >= 0.3125f && factor < 0.4375f) {
      factor = 0.375f;
    }
    else if (factor >= 0.5625f && factor < 0.6875f) {
      factor = 0.625f;
    }
    else if (factor >= 0.6875f && factor < 0.8125f) {
      factor = 0.75f;
    }
    else if (factor > 0.8125f) {
      factor = 0.875f;
    }
  }

  return factor;
}

static AreaDockTarget area_docking_target(sAreaJoinData *jd, const wmEvent *event)
{
  if (!jd->sa2 || !jd->win2) {
    return AreaDockTarget::None;
  }

  if (jd->sa1 == jd->sa2) {
    return AreaDockTarget::None;
  }

  if (jd->win2 && jd->win2->workspace_hook) {
    bScreen *screen = BKE_workspace_active_screen_get(jd->win2->workspace_hook);
    if (screen && screen->temp) {
      return AreaDockTarget::None;
    }
  }

  /* Convert to local coordinates in sa2. */
  int win1_posx = jd->win1->posx;
  int win1_posy = jd->win1->posy;
  int win2_posx = jd->win2->posx;
  int win2_posy = jd->win2->posy;
  WM_window_native_pixel_coords(jd->win1, &win1_posx, &win1_posy);
  WM_window_native_pixel_coords(jd->win2, &win2_posx, &win2_posy);

  const int x = event->xy[0] + win1_posx - win2_posx - jd->sa2->totrct.xmin;
  const int y = event->xy[1] + win1_posy - win2_posy - jd->sa2->totrct.ymin;

  jd->current_x = x + jd->sa2->totrct.xmin;
  jd->current_y = y + jd->sa2->totrct.ymin;

  const float fac_x = float(x) / float(jd->sa2->winx);
  const float fac_y = float(y) / float(jd->sa2->winy);
  const int min_x = 2 * AREAMINX * UI_SCALE_FAC;
  const int min_y = 2 * HEADERY * UI_SCALE_FAC;

  if (ELEM(jd->dir, SCREEN_DIR_N, SCREEN_DIR_S)) {
    /* Up or Down to immediate neighbor. */
    if (event->xy[0] <= jd->sa1->totrct.xmax && event->xy[0] >= jd->sa1->totrct.xmin) {
      const int join_y = std::min(jd->sa2->winy * 0.25f, 5 * HEADERY * UI_SCALE_FAC);
      if (jd->sa2->winy < min_y || (jd->dir == SCREEN_DIR_N && y < join_y) ||
          (jd->dir == SCREEN_DIR_S && (jd->sa2->winy - y) < join_y))
      {
        return AreaDockTarget::None;
      }
    }
  }

  if (ELEM(jd->dir, SCREEN_DIR_W, SCREEN_DIR_E)) {
    /* Left or Right to immediate neighbor. */
    if (event->xy[1] <= jd->sa1->totrct.ymax && event->xy[1] >= jd->sa1->totrct.ymin) {
      const int join_x = std::min(jd->sa2->winx * 0.25f, 5 * AREAMINX * UI_SCALE_FAC);
      if (jd->sa2->winx < min_x || (jd->dir == SCREEN_DIR_W && (jd->sa2->winx - x) < join_x) ||
          (jd->dir == SCREEN_DIR_E && x < join_x))
      {
        return AreaDockTarget::None;
      }
    }
  }

  /* If we've made it here, then there can be no joining possible. */
  jd->dir = SCREEN_DIR_NONE;
  jd->factor = 0.5f;

  const float min_fac_x = 1.5f * AREAMINX * UI_SCALE_FAC / float(jd->sa2->winx);
  const float min_fac_y = 1.5f * HEADERY * UI_SCALE_FAC / float(jd->sa2->winy);

  /* if the area is narrow then there are only two docking targets. */
  if (jd->sa2->winx < (min_x * 3)) {
    if (fac_y > 0.4f && fac_y < 0.6f) {
      return AreaDockTarget::Center;
    }
    if (float(y) > float(jd->sa2->winy) / 2.0f) {
      jd->factor = area_docking_snap(std::max(1.0f - fac_y, min_fac_y), event);
      return AreaDockTarget::Top;
    }
    jd->factor = area_docking_snap(std::max(fac_y, min_fac_y), event);
    return AreaDockTarget::Bottom;
  }
  if (jd->sa2->winy < (min_y * 3)) {
    if (fac_x > 0.4f && fac_x < 0.6f) {
      return AreaDockTarget::Center;
    }
    if (float(x) > float(jd->sa2->winx) / 2.0f) {
      jd->factor = area_docking_snap(std::max(1.0f - fac_x, min_fac_x), event);
      return AreaDockTarget::Right;
    }
    jd->factor = area_docking_snap(std::max(fac_x, min_fac_x), event);
    return AreaDockTarget::Left;
  }

  /* Are we in the center? But not in same area! */
  if (fac_x > 0.4f && fac_x < 0.6f && fac_y > 0.4f && fac_y < 0.6f) {
    return AreaDockTarget::Center;
  }

  /* Area is large enough for four docking targets. */
  const float area_ratio = float(jd->sa2->winx) / float(jd->sa2->winy);
  /* Split the area diagonally from top-right to bottom-left. */
  const bool upper_left = float(x) / float(y + 1) < area_ratio;
  /* Split the area diagonally from top-left to bottom-right. */
  const bool lower_left = float(x) / float(jd->sa2->winy - y + 1) < area_ratio;

  if (upper_left && !lower_left) {
    jd->factor = area_docking_snap(std::max(1.0f - fac_y, min_fac_y), event);
    return AreaDockTarget::Top;
  }
  if (!upper_left && lower_left) {
    jd->factor = area_docking_snap(std::max(fac_y, min_fac_y), event);
    return AreaDockTarget::Bottom;
  }
  if (upper_left && lower_left) {
    jd->factor = area_docking_snap(std::max(fac_x, min_fac_x), event);
    return AreaDockTarget::Left;
  }
  if (!upper_left && !lower_left) {
    jd->factor = area_docking_snap(std::max(1.0f - fac_x, min_fac_x), event);
    return AreaDockTarget::Right;
  }
  return AreaDockTarget::None;
}

static float area_split_factor(bContext *C, sAreaJoinData *jd, const wmEvent *event)
{
  float fac = (jd->split_dir == SCREEN_AXIS_V) ?
                  float(event->xy[0] - jd->sa1->totrct.xmin) / float(jd->sa1->winx + 1) :
                  float(event->xy[1] - jd->sa1->totrct.ymin) / float(jd->sa1->winy + 1);

  if (event->modifier & KM_CTRL) {
    /* Snapping on. */

    /* Find nearest neighboring vertex. */
    const int axis = (jd->split_dir == SCREEN_AXIS_V) ? 0 : 1;
    int dist = INT_MAX;
    int loc = 0;
    LISTBASE_FOREACH (const ScrVert *, v1, &CTX_wm_screen(C)->vertbase) {
      const int v_loc = (&v1->vec.x)[axis];
      const int v_dist = abs(v_loc - event->xy[axis]);
      if (v_dist < dist) {
        loc = v_loc;
        dist = v_dist;
      }
    }
    float near_fac = (axis) ? float(loc - jd->sa1->totrct.ymin) / float(jd->sa1->winy + 1) :
                              float(loc - jd->sa1->totrct.xmin) / float(jd->sa1->winx + 1);

    /* Rounded to nearest 12th. */
    float frac_fac = round(fac * 12.0f) / 12.0f;

    /* Use nearest neighbor or fractional, whichever is closest. */
    fac = (fabs(near_fac - fac) < fabs(frac_fac - fac)) ? near_fac : frac_fac;
  }
  else {
    /* Slight snap to center when no modifiers are held. */
    if (fac >= 0.48f && fac < 0.5f) {
      fac = 0.499999f;
    }
    else if (fac >= 0.5f && fac < 0.52f) {
      fac = 0.500001f;
    }
  }

  /* Don't allow a new area to be created that is very small. */
  const float min_size = float(2.0f * ED_area_headersize());
  const float min_fac = min_size / ((jd->split_dir == SCREEN_AXIS_V) ? float(jd->sa1->winx + 1) :
                                                                       float(jd->sa1->winy + 1));
  if (min_fac < 0.5f) {
    return std::clamp(fac, min_fac, 1.0f - min_fac);
  }
  return 0.5f;
}

static void area_join_update_data(bContext *C, sAreaJoinData *jd, const wmEvent *event)
{
  ScrArea *area = nullptr;

  /* TODO: The following is needed until we have linux-specific implementations of
   * getWindowUnderCursor. See #130242. Use active window if there are overlapping. */

#if (OS_WINDOWS || OS_MAC)
  area = ED_area_find_under_cursor(C, SPACE_TYPE_ANY, event->xy);
#else
  int win_count = 0;
  LISTBASE_FOREACH (wmWindow *, win, &CTX_wm_manager(C)->windows) {
    int cursor[2];
    if (wm_cursor_position_get(win, &cursor[0], &cursor[1])) {
      rcti rect;
      WM_window_rect_calc(win, &rect);
      if (BLI_rcti_isect_pt_v(&rect, cursor)) {
        win_count++;
      }
    }
  }

  if (win_count > 1) {
    area = BKE_screen_find_area_xy(CTX_wm_screen(C), SPACE_TYPE_ANY, event->xy);
  }
  else {
    area = ED_area_find_under_cursor(C, SPACE_TYPE_ANY, event->xy);
  }
#endif

  jd->win2 = WM_window_find_by_area(CTX_wm_manager(C), jd->sa2);
  jd->dir = SCREEN_DIR_NONE;
  jd->dock_target = AreaDockTarget::None;
  jd->dir = area_getorientation(jd->sa1, area);
  jd->dock_target = area_docking_target(jd, event);

  if (jd->sa2 != area) {
    jd->start_time = BLI_time_now_seconds();
    jd->end_time = jd->start_time + AREA_DOCK_FADEIN;
  }

  if (jd->sa1 == area) {
    const int drag_threshold = 20 * UI_SCALE_FAC;
    jd->sa2 = area;
    if (!(abs(jd->start_x - event->xy[0]) > drag_threshold ||
          abs(jd->start_y - event->xy[1]) > drag_threshold))
    {
      /* We haven't moved enough to start a split. */
      jd->dir = SCREEN_DIR_NONE;
      jd->split_fac = 0.0f;
      jd->dock_target = AreaDockTarget::None;
      return;
    }

    eScreenAxis dir = (abs(event->xy[0] - jd->start_x) > abs(event->xy[1] - jd->start_y)) ?
                          SCREEN_AXIS_V :
                          SCREEN_AXIS_H;
    jd->split_dir = dir;
    jd->split_fac = area_split_factor(C, jd, event);
    return;
  }

  jd->sa2 = area;
  jd->win2 = WM_window_find_by_area(CTX_wm_manager(C), jd->sa2);
  jd->dir = area_getorientation(jd->sa1, jd->sa2);
  jd->dock_target = area_docking_target(jd, event);
}

static void area_join_cancel(bContext *C, wmOperator *op)
{
  WM_event_add_notifier(C, NC_WINDOW, nullptr);
  WM_cursor_set(CTX_wm_window(C), WM_CURSOR_DEFAULT);
  area_join_exit(C, op);
}

static void screen_area_touch_menu_create(bContext *C, ScrArea *area)
{
  uiPopupMenu *pup = UI_popup_menu_begin(C, "Area Options", ICON_NONE);
  uiLayout *layout = UI_popup_menu_layout(pup);
  layout->operator_context_set(blender::wm::OpCallContext::InvokeDefault);

  PointerRNA ptr = layout->op("SCREEN_OT_area_split",
                              IFACE_("Horizontal Split"),
                              ICON_SPLIT_HORIZONTAL,
                              blender::wm::OpCallContext::ExecDefault,
                              UI_ITEM_NONE);
  RNA_enum_set(&ptr, "direction", SCREEN_AXIS_H);
  RNA_float_set(&ptr, "factor", 0.49999f);
  blender::int2 pos = {area->totrct.xmin + area->winx / 2, area->totrct.ymin + area->winy / 2};
  RNA_int_set_array(&ptr, "cursor", pos);

  ptr = layout->op("SCREEN_OT_area_split",
                   IFACE_("Vertical Split"),
                   ICON_SPLIT_VERTICAL,
                   blender::wm::OpCallContext::ExecDefault,
                   UI_ITEM_NONE);
  RNA_enum_set(&ptr, "direction", SCREEN_AXIS_V);
  RNA_float_set(&ptr, "factor", 0.49999f);
  RNA_int_set_array(&ptr, "cursor", pos);

  layout->separator();
  layout->op("SCREEN_OT_area_join", IFACE_("Move/Join/Dock Area"), ICON_AREA_DOCK);

  /* BFA - show/hide the editor type menu*/
  layout->op("SCREEN_OT_header_toggle_editortypemenu",
               IFACE_("Hide Editor Type Menu"),
               (area->flag & HEADER_NO_EDITORTYPEMENU) ? ICON_CHECKBOX_HLT : ICON_CHECKBOX_DEHLT,
               blender::wm::OpCallContext::InvokeDefault,
               UI_ITEM_NONE);

  layout->separator();

  layout->op("SCREEN_OT_screen_full_area",
             area->full ? IFACE_("Restore Areas") : IFACE_("Maximize Area"),
             ICON_MAXIMIZE_AREA);

  ptr = layout->op("SCREEN_OT_screen_full_area", IFACE_("Toggle Fullscreen Area"), ICON_FULLSCREEN_ENTER);
  RNA_boolean_set(&ptr, "use_hide_panels", true);

  layout->op("SCREEN_OT_area_dupli", std::nullopt, ICON_NEW_WINDOW_MAIN);

  layout->separator();
  layout->op("SCREEN_OT_area_close", IFACE_("Close Area"), ICON_X);
  UI_popup_menu_end(C, pup);
}

static bool is_header_azone_location(ScrArea *area, const wmEvent *event)
{
  if (event->xy[0] > (area->totrct.xmin + UI_HEADER_OFFSET)) {
    return false;
  }

  ARegion *header = BKE_area_find_region_type(area, RGN_TYPE_HEADER);
  if (!header || header->flag & RGN_FLAG_HIDDEN) {
    return false;
  }

  const int height = ED_area_headersize();
  if (header->alignment == RGN_ALIGN_TOP && event->xy[1] > (area->totrct.ymax - height)) {
    return true;
  }
  if (header->alignment == RGN_ALIGN_BOTTOM && event->xy[1] < (area->totrct.ymin + height)) {
    return true;
  }

  return false;
}

/* modal callback while selecting area (space) that will be removed */
static wmOperatorStatus area_join_modal(bContext *C, wmOperator *op, const wmEvent *event)
{
  if (event->type == WINDEACTIVATE) {
    /* This operator can close windows, which can cause it to be re-run. */
    area_join_exit(C, op);
    return OPERATOR_FINISHED;
  }

  if (op->customdata == nullptr) {
    if (!area_join_init(C, op, nullptr, nullptr)) {
      return OPERATOR_CANCELLED;
    }
  }
  sAreaJoinData *jd = (sAreaJoinData *)op->customdata;
  if (jd == nullptr) {
    return OPERATOR_CANCELLED;
  }

  /* execute the events */
  switch (event->type) {

    case MOUSEMOVE: {
      area_join_update_data(C, jd, event);
      area_join_dock_cb_window(jd, op);
      WM_cursor_set(jd->win1, area_join_cursor(jd, event));
      WM_event_add_notifier(C, NC_WINDOW, nullptr);

      WorkspaceStatus status(C);
      if (jd->sa1 && jd->sa1 == jd->sa2) {
        if (jd->split_fac == 0.0f) {
          status.item(IFACE_("Split/Dock"), ICON_MOUSE_LMB_DRAG);
          status.item(IFACE_("Cancel"), ICON_EVENT_ESC);
        }
        else {
          status.item(IFACE_("Select Split"), ICON_MOUSE_LMB_DRAG);
          status.item(IFACE_("Cancel"), ICON_EVENT_ESC);
          status.item_bool(IFACE_("Snap"), event->modifier & KM_CTRL, ICON_EVENT_CTRL);
        }
      }
      else {
        if (jd->dock_target == AreaDockTarget::None) {
          status.item(IFACE_("Select Area"), ICON_MOUSE_LMB_DRAG);
          status.item(IFACE_("Cancel"), ICON_EVENT_ESC);
        }
        else {
          status.item(IFACE_("Select Location"), ICON_MOUSE_LMB_DRAG);
          status.item(IFACE_("Cancel"), ICON_EVENT_ESC);
          status.item_bool(CTX_IFACE_(BLT_I18NCONTEXT_ID_SCREEN, "Precision"),
                           event->modifier & KM_ALT,
                           ICON_EVENT_ALT);
          status.item_bool(IFACE_("Snap"), event->modifier & KM_CTRL, ICON_EVENT_CTRL);
        }
      }
      break;
    }
    case LEFTMOUSE:
      if (event->val == KM_RELEASE) {
        area_join_update_data(C, jd, event);
        area_join_dock_cb_window(jd, op);
        ED_area_tag_redraw(jd->sa1);
        ED_area_tag_redraw(jd->sa2);
        if (jd->dir == SCREEN_DIR_NONE && jd->dock_target == AreaDockTarget::None &&
            jd->split_fac == 0.0f && is_header_azone_location(jd->sa1, event))
        {
          screen_area_touch_menu_create(C, jd->sa1);
          area_join_cancel(C, op);
          return OPERATOR_CANCELLED;
        }
        if (jd->sa1 && !jd->sa2) {
          /* Break out into new window if we are really outside the source window bounds. */
          if (event->xy[0] < 0 || event->xy[0] > jd->win1->sizex || event->xy[1] < 1 ||
              event->xy[1] > jd->win1->sizey)
          {
            /* We have to clear handlers or we get an error in wm_gizmomap_modal_get. */
            WM_event_modal_handler_region_replace(jd->win1, CTX_wm_region(C), nullptr);
            area_dupli_open(C, jd->sa1, blender::int2(event->xy[0], event->xy[1] - jd->sa1->winy));
            if (!screen_area_close(C, op->reports, WM_window_get_active_screen(jd->win1), jd->sa1))
            {
              if (BLI_listbase_is_single(&WM_window_get_active_screen(jd->win1)->areabase) &&
                  BLI_listbase_is_empty(&jd->win1->global_areas.areabase))
              {
                /* We've pulled a single editor out of the window into empty space.
                 * Close the source window so we don't end up with a duplicate. */
                jd->close_win = true;
              }
            }
          }
        }
        else if (jd->sa1 && jd->sa1 == jd->sa2) {
          /* Same area so split. */
          if (area_split_allowed(jd->sa1, jd->split_dir) && jd->split_fac > 0.0001) {
            float inner[4] = {1.0f, 1.0f, 1.0f, 0.1f};
            float outline[4] = {1.0f, 1.0f, 1.0f, 0.3f};
            screen_animate_area_highlight(
                jd->win1, CTX_wm_screen(C), &jd->sa1->totrct, inner, outline, AREA_SPLIT_FADEOUT);
            jd->sa2 = area_split(jd->win2,
                                 WM_window_get_active_screen(jd->win1),
                                 jd->sa1,
                                 jd->split_dir,
                                 jd->split_fac,
                                 true);

            const bool large_v = jd->split_dir == SCREEN_AXIS_V &&
                                 ((jd->start_x < event->xy[0] && jd->split_fac > 0.5f) ||
                                  (jd->start_x > event->xy[0] && jd->split_fac < 0.5f));

            const bool large_h = jd->split_dir == SCREEN_AXIS_H &&
                                 ((jd->start_y < event->xy[1] && jd->split_fac > 0.5f) ||
                                  (jd->start_y > event->xy[1] && jd->split_fac < 0.5f));

            if (large_v || large_h) {
              /* Swap areas to follow old behavior of new area added based on starting location.
               * When from above the new area is above, when from below the new area is below, etc.
               * Note that this preserves runtime data, unlike #ED_area_swapspace. */
              std::swap(jd->sa1->v1, jd->sa2->v1);
              std::swap(jd->sa1->v2, jd->sa2->v2);
              std::swap(jd->sa1->v3, jd->sa2->v3);
              std::swap(jd->sa1->v4, jd->sa2->v4);
              std::swap(jd->sa1->totrct, jd->sa2->totrct);
              std::swap(jd->sa1->winx, jd->sa2->winx);
              std::swap(jd->sa1->winy, jd->sa2->winy);
            }

            ED_area_tag_redraw(jd->sa1);
            ED_area_tag_redraw(jd->sa2);
          }
        }
        else if (jd->sa1 && jd->sa2 && jd->dock_target != AreaDockTarget::None) {
          /* Dock this to the new location. */
          area_docking_apply(C, op);
        }
        else if (jd->sa1 && jd->sa2 && jd->dir != SCREEN_DIR_NONE) {
          /* Join to neighbor. */
          area_join_apply(C, op);
        }
        else {
          area_join_cancel(C, op);
          return OPERATOR_CANCELLED;
        }

        /* Areas changed, update window titles. */
        if (jd->win2 && jd->win2 != jd->win1) {
          WM_window_title(CTX_wm_manager(C), jd->win2);
        }
        if (jd->win1 && !jd->close_win) {
          WM_window_title(CTX_wm_manager(C), jd->win1);
        }

        const bool do_close_win = jd->close_win;
        wmWindow *close_win = jd->win1;
        area_join_exit(C, op);
        if (do_close_win) {
          wm_window_close(C, CTX_wm_manager(C), close_win);
        }

        WM_event_add_notifier(C, NC_SCREEN | NA_EDITED, nullptr);
        return OPERATOR_FINISHED;
      }
      break;

    case RIGHTMOUSE:
    case EVT_ESCKEY:
      area_join_cancel(C, op);
      return OPERATOR_CANCELLED;
    default: {
      break;
    }
  }

  return OPERATOR_RUNNING_MODAL;
}

/* Operator for joining two areas (space types) */
static void SCREEN_OT_area_join(wmOperatorType *ot)
{
  /* identifiers */
  ot->name = "Join Area";
  ot->description = "Join selected areas into new window";
  ot->idname = "SCREEN_OT_area_join";

  /* API callbacks. */
  ot->exec = area_join_exec;
  ot->invoke = area_join_invoke;
  ot->modal = area_join_modal;
  ot->poll = screen_active_editable;
  ot->cancel = area_join_cancel;

  /* flags */
  ot->flag = OPTYPE_BLOCKING;

  /* rna */
  RNA_def_int_vector(ot->srna,
                     "source_xy",
                     2,
                     nullptr,
                     INT_MIN,
                     INT_MAX,
                     "Source location",
                     "",
                     INT_MIN,
                     INT_MAX);
  RNA_def_int_vector(ot->srna,
                     "target_xy",
                     2,
                     nullptr,
                     INT_MIN,
                     INT_MAX,
                     "Target location",
                     "",
                     INT_MIN,
                     INT_MAX);
}

/** \} */

/* -------------------------------------------------------------------- */
/** \name Screen Area Options Operator
 * \{ */

static wmOperatorStatus screen_area_options_invoke(bContext *C,
                                                   wmOperator *op,
                                                   const wmEvent *event)
{
  ScrArea *sa1, *sa2;
  if (screen_area_edge_from_cursor(C, event->xy, &sa1, &sa2) == nullptr) {
    return OPERATOR_CANCELLED;
  }

  uiPopupMenu *pup = UI_popup_menu_begin(
      C, WM_operatortype_name(op->type, op->ptr).c_str(), ICON_NONE);
  uiLayout *layout = UI_popup_menu_layout(pup);

  /* Vertical Split */
  PointerRNA ptr;
  ptr = layout->op("SCREEN_OT_area_split",
                   IFACE_("Vertical Split"),
                   ICON_SPLIT_VERTICAL,
                   blender::wm::OpCallContext::InvokeDefault,
                   UI_ITEM_NONE);
  /* store initial mouse cursor position. */
  RNA_int_set_array(&ptr, "cursor", event->xy);
  RNA_enum_set(&ptr, "direction", SCREEN_AXIS_V);

  /* Horizontal Split */
  ptr = layout->op("SCREEN_OT_area_split",
                   IFACE_("Horizontal Split"),
                   ICON_SPLIT_HORIZONTAL,
                   blender::wm::OpCallContext::InvokeDefault,
                   UI_ITEM_NONE);
  /* store initial mouse cursor position. */
  RNA_int_set_array(&ptr, "cursor", event->xy);
  RNA_enum_set(&ptr, "direction", SCREEN_AXIS_H);

  if (sa1 && sa2) {
    layout->separator();
  }

  /* Join needs two very similar areas. */
  if (sa1 && sa2) {
    eScreenDir dir = area_getorientation(sa1, sa2);
    if (dir != SCREEN_DIR_NONE) {
      ptr = layout->op(
          "SCREEN_OT_area_join",
          ELEM(dir, SCREEN_DIR_N, SCREEN_DIR_S) ? IFACE_("Join Up") : IFACE_("Join Right"),
          /*BFA - use custom right icon instead reusing of ICON_JOIN_AREAS */
          ELEM(dir, SCREEN_DIR_N, SCREEN_DIR_S) ? ICON_AREA_JOIN_UP : ICON_AREA_JOIN_RIGHT,
          blender::wm::OpCallContext::ExecDefault,
          UI_ITEM_NONE);
      RNA_int_set_array(&ptr, "source_xy", blender::int2{sa2->totrct.xmin, sa2->totrct.ymin});
      RNA_int_set_array(&ptr, "target_xy", blender::int2{sa1->totrct.xmin, sa1->totrct.ymin});

      ptr = layout->op(
          "SCREEN_OT_area_join",
          ELEM(dir, SCREEN_DIR_N, SCREEN_DIR_S) ? IFACE_("Join Down") : IFACE_("Join Left"),
          ELEM(dir, SCREEN_DIR_N, SCREEN_DIR_S) ? ICON_AREA_JOIN_DOWN : ICON_AREA_JOIN_LEFT,
          blender::wm::OpCallContext::ExecDefault,
          UI_ITEM_NONE);
      RNA_int_set_array(&ptr, "source_xy", blender::int2{sa1->totrct.xmin, sa1->totrct.ymin});
      RNA_int_set_array(&ptr, "target_xy", blender::int2{sa2->totrct.xmin, sa2->totrct.ymin});

      layout->separator();
    }
  }

  /* Swap just needs two areas. */
  if (sa1 && sa2) {
    ptr = layout->op("SCREEN_OT_area_swap",
                     IFACE_("Swap Areas"),
                     ICON_AREA_SWAP,
                     blender::wm::OpCallContext::ExecDefault,
                     UI_ITEM_NONE);
    RNA_int_set_array(&ptr, "cursor", event->xy);
  }

  UI_popup_menu_end(C, pup);

  return OPERATOR_INTERFACE;
}

static void SCREEN_OT_area_options(wmOperatorType *ot)
{
  /* identifiers */
  ot->name = "Area Options";
  ot->description = "Operations for splitting and merging";
  ot->idname = "SCREEN_OT_area_options";

  /* API callbacks. */
  ot->invoke = screen_area_options_invoke;

  ot->poll = ED_operator_screen_mainwinactive;

  /* flags */
  ot->flag = OPTYPE_INTERNAL;
}

/** \} */

/* -------------------------------------------------------------------- */
/** \name Space Data Cleanup Operator
 * \{ */

static wmOperatorStatus spacedata_cleanup_exec(bContext *C, wmOperator *op)
{
  Main *bmain = CTX_data_main(C);
  int tot = 0;

  LISTBASE_FOREACH (bScreen *, screen, &bmain->screens) {
    LISTBASE_FOREACH (ScrArea *, area, &screen->areabase) {
      if (area->spacedata.first != area->spacedata.last) {
        SpaceLink *sl = static_cast<SpaceLink *>(area->spacedata.first);

        BLI_remlink(&area->spacedata, sl);
        tot += BLI_listbase_count(&area->spacedata);
        BKE_spacedata_freelist(&area->spacedata);
        BLI_addtail(&area->spacedata, sl);
      }
    }
  }
  BKE_reportf(op->reports, RPT_INFO, "Removed amount of editors: %d", tot);

  return OPERATOR_FINISHED;
}

static void SCREEN_OT_spacedata_cleanup(wmOperatorType *ot)
{
  /* identifiers */
  ot->name = "Clean Up Space Data";
  ot->description = "Remove unused settings for invisible editors";
  ot->idname = "SCREEN_OT_spacedata_cleanup";

  /* API callbacks. */
  ot->exec = spacedata_cleanup_exec;
  ot->poll = WM_operator_winactive;
}

/** \} */

/* -------------------------------------------------------------------- */
/** \name Repeat Last Operator
 * \{ */

static bool repeat_history_poll(bContext *C)
{
  if (!ED_operator_screenactive(C)) {
    return false;
  }
  wmWindowManager *wm = CTX_wm_manager(C);
  return !BLI_listbase_is_empty(&wm->runtime->operators);
}

static wmOperatorStatus repeat_last_exec(bContext *C, wmOperator * /*op*/)
{
  wmWindowManager *wm = CTX_wm_manager(C);
  wmOperator *lastop = static_cast<wmOperator *>(wm->runtime->operators.last);

  /* Seek last registered operator */
  while (lastop) {
    if (lastop->type->flag & OPTYPE_REGISTER) {
      break;
    }
    lastop = lastop->prev;
  }

  if (lastop) {
    WM_operator_free_all_after(wm, lastop);
    WM_operator_repeat_last(C, lastop);
  }

  return OPERATOR_CANCELLED;
}

static void SCREEN_OT_repeat_last(wmOperatorType *ot)
{
  /* identifiers */
  ot->name = "Repeat Last";
  ot->description = "Repeat last action";
  ot->idname = "SCREEN_OT_repeat_last";

  /* API callbacks. */
  ot->exec = repeat_last_exec;

  ot->poll = repeat_history_poll;
}

/** \} */

/* -------------------------------------------------------------------- */
/** \name Repeat History Operator
 * \{ */

static wmOperatorStatus repeat_history_invoke(bContext *C,
                                              wmOperator *op,
                                              const wmEvent * /*event*/)
{
  wmWindowManager *wm = CTX_wm_manager(C);

  int items = BLI_listbase_count(&wm->runtime->operators);
  if (items == 0) {
    return OPERATOR_CANCELLED;
  }

  uiPopupMenu *pup = UI_popup_menu_begin(
      C, WM_operatortype_name(op->type, op->ptr).c_str(), ICON_NONE);
  uiLayout *layout = UI_popup_menu_layout(pup);

  wmOperator *lastop;
  int i;
  for (i = items - 1, lastop = static_cast<wmOperator *>(wm->runtime->operators.last); lastop;
       lastop = lastop->prev, i--)
  {
    if ((lastop->type->flag & OPTYPE_REGISTER) && WM_operator_repeat_check(C, lastop)) {
      PointerRNA op_ptr = layout->op(
          op->type, WM_operatortype_name(lastop->type, lastop->ptr), ICON_NONE);
      RNA_int_set(&op_ptr, "index", i);
    }
  }

  UI_popup_menu_end(C, pup);

  return OPERATOR_INTERFACE;
}

static wmOperatorStatus repeat_history_exec(bContext *C, wmOperator *op)
{
  wmWindowManager *wm = CTX_wm_manager(C);

  op = static_cast<wmOperator *>(
      BLI_findlink(&wm->runtime->operators, RNA_int_get(op->ptr, "index")));
  if (op) {
    /* let's put it as last operator in list */
    BLI_remlink(&wm->runtime->operators, op);
    BLI_addtail(&wm->runtime->operators, op);

    WM_operator_repeat(C, op);
  }

  return OPERATOR_FINISHED;
}

static void SCREEN_OT_repeat_history(wmOperatorType *ot)
{
  /* identifiers */
  ot->name = "Repeat History";
  ot->description = "Display menu for previous actions performed";
  ot->idname = "SCREEN_OT_repeat_history";

  /* API callbacks. */
  ot->invoke = repeat_history_invoke;
  ot->exec = repeat_history_exec;
  ot->poll = repeat_history_poll;

  RNA_def_int(ot->srna, "index", 0, 0, INT_MAX, "Index", "", 0, 1000);
}

/** \} */

/* -------------------------------------------------------------------- */
/** \name Redo Operator
 * \{ */

static wmOperatorStatus redo_last_invoke(bContext *C,
                                         wmOperator * /*op*/,
                                         const wmEvent * /*event*/)
{
  wmOperator *lastop = WM_operator_last_redo(C);

  if (lastop) {
    WM_operator_redo_popup(C, lastop);
  }

  return OPERATOR_CANCELLED;
}

static void SCREEN_OT_redo_last(wmOperatorType *ot)
{
  /* identifiers */
  ot->name = "Redo Last";
  ot->description = "Display parameters for last action performed";
  ot->idname = "SCREEN_OT_redo_last";

  /* API callbacks. */
  ot->invoke = redo_last_invoke;
  ot->poll = repeat_history_poll;
}

/** \} */

/* -------------------------------------------------------------------- */
/** \name Region Quad-View Operator
 * \{ */

static void view3d_localview_update_rv3d(RegionView3D *rv3d)
{
  if (rv3d->localvd) {
    rv3d->localvd->view = rv3d->view;
    rv3d->localvd->view_axis_roll = rv3d->view_axis_roll;
    rv3d->localvd->persp = rv3d->persp;
    copy_qt_qt(rv3d->localvd->viewquat, rv3d->viewquat);
  }
}

static void region_quadview_init_rv3d(
    ScrArea *area, ARegion *region, const char viewlock, const char view, const char persp)
{
  RegionView3D *rv3d = static_cast<RegionView3D *>(region->regiondata);
  rv3d->rflag &= ~RV3D_WAS_CAMOB;

  if (persp == RV3D_CAMOB) {
    ED_view3d_lastview_store(rv3d);
  }

  rv3d->viewlock = viewlock;
  rv3d->runtime_viewlock = 0;
  rv3d->view = view;
  rv3d->view_axis_roll = RV3D_VIEW_AXIS_ROLL_0;
  rv3d->persp = persp;

  ED_view3d_lock(rv3d);
  view3d_localview_update_rv3d(rv3d);
  if ((viewlock & RV3D_BOXCLIP) && (persp == RV3D_ORTHO)) {
    ED_view3d_quadview_update(area, region, true);
  }
}

/* insert a region in the area region list */
static wmOperatorStatus region_quadview_exec(bContext *C, wmOperator *op)
{
  ARegion *region = CTX_wm_region(C);

  /* some rules... */
  if (region->regiontype != RGN_TYPE_WINDOW) {
    BKE_report(op->reports, RPT_ERROR, "Only window region can be 4-split");
  }
  else if (region->alignment == RGN_ALIGN_QSPLIT) {
    /* Exit quad-view */
    bScreen *screen = CTX_wm_screen(C);
    ScrArea *area = CTX_wm_area(C);

    /* keep current region */
    region->alignment = 0;

    if (area->spacetype == SPACE_VIEW3D) {
      RegionView3D *rv3d = static_cast<RegionView3D *>(region->regiondata);

      /* if this is a locked view, use settings from 'User' view */
      if (rv3d->viewlock) {
        View3D *v3d_user;
        ARegion *region_user;

        if (ED_view3d_context_user_region(C, &v3d_user, &region_user)) {
          if (region != region_user) {
            std::swap(region->regiondata, region_user->regiondata);
            rv3d = static_cast<RegionView3D *>(region->regiondata);
          }
        }
      }

      rv3d->viewlock_quad = RV3D_VIEWLOCK_INIT;
      rv3d->viewlock = 0;

      /* FIXME: This fixes missing update to workbench TAA. (see #76216)
       * However, it would be nice if the tagging should be done in a more conventional way. */
      rv3d->rflag |= RV3D_GPULIGHT_UPDATE;

      /* Accumulate locks, in case they're mixed. */
      LISTBASE_FOREACH (ARegion *, region_iter, &area->regionbase) {
        if (region_iter->regiontype == RGN_TYPE_WINDOW) {
          RegionView3D *rv3d_iter = static_cast<RegionView3D *>(region_iter->regiondata);
          rv3d->viewlock_quad |= rv3d_iter->viewlock;
        }
      }
    }

    LISTBASE_FOREACH_MUTABLE (ARegion *, region_iter, &area->regionbase) {
      if (region_iter->alignment == RGN_ALIGN_QSPLIT) {
        ED_region_remove(C, area, region_iter);
        if (region_iter == screen->active_region) {
          screen->active_region = nullptr;
        }
      }
    }
    ED_area_tag_redraw(area);
    WM_event_add_notifier(C, NC_SCREEN | NA_EDITED, nullptr);
  }
  else if (region->next) {
    BKE_report(op->reports, RPT_ERROR, "Only last region can be 4-split");
  }
  else {
    /* Enter quad-view */
    ScrArea *area = CTX_wm_area(C);

    region->alignment = RGN_ALIGN_QSPLIT;

    for (int count = 0; count < 3; count++) {
      ARegion *new_region = BKE_area_region_copy(area->type, region);
      BLI_addtail(&area->regionbase, new_region);
    }

    /* lock views and set them */
    if (area->spacetype == SPACE_VIEW3D) {
      View3D *v3d = static_cast<View3D *>(area->spacedata.first);
      int index_qsplit = 0;

      /* run ED_view3d_lock() so the correct 'rv3d->viewquat' is set,
       * otherwise when restoring rv3d->localvd the 'viewquat' won't
       * match the 'view', set on entering localview See: #26315,
       *
       * We could avoid manipulating rv3d->localvd here if exiting
       * localview with a 4-split would assign these view locks */
      RegionView3D *rv3d = static_cast<RegionView3D *>(region->regiondata);
      const char viewlock = (rv3d->viewlock_quad & RV3D_VIEWLOCK_INIT) ?
                                (rv3d->viewlock_quad & ~RV3D_VIEWLOCK_INIT) :
                                RV3D_LOCK_ROTATION;

      region_quadview_init_rv3d(
          area, region, viewlock, ED_view3d_lock_view_from_index(index_qsplit++), RV3D_ORTHO);
      region_quadview_init_rv3d(area,
                                (region = region->next),
                                viewlock,
                                ED_view3d_lock_view_from_index(index_qsplit++),
                                RV3D_ORTHO);
      region_quadview_init_rv3d(area,
                                (region = region->next),
                                viewlock,
                                ED_view3d_lock_view_from_index(index_qsplit++),
                                RV3D_ORTHO);
/* forcing camera is distracting */
#if 0
      if (v3d->camera) {
        region_quadview_init_rv3d(area, (region = region->next), 0, RV3D_VIEW_CAMERA, RV3D_CAMOB);
      }
      else {
        region_quadview_init_rv3d(area, (region = region->next), 0, RV3D_VIEW_USER, RV3D_PERSP);
      }
#else
      (void)v3d;
#endif
    }
    ED_area_tag_redraw(area);
    WM_event_add_notifier(C, NC_SCREEN | NA_EDITED, nullptr);
  }

  return OPERATOR_FINISHED;
}

static void SCREEN_OT_region_quadview(wmOperatorType *ot)
{
  /* identifiers */
  ot->name = "Toggle Quad View";
  ot->description = "Split selected area into camera, front, right, and top views";
  ot->idname = "SCREEN_OT_region_quadview";

  /* API callbacks. */
  ot->exec = region_quadview_exec;
  ot->poll = ED_operator_region_view3d_active;
  ot->flag = 0;
}

/** \} */

/* -------------------------------------------------------------------- */
/** \name Region Toggle Operator
 * \{ */

static wmOperatorStatus region_toggle_exec(bContext *C, wmOperator *op)
{
  PropertyRNA *prop = RNA_struct_find_property(op->ptr, "region_type");

  ARegion *region;
  if (RNA_property_is_set(op->ptr, prop)) {
    region = BKE_area_find_region_type(CTX_wm_area(C), RNA_property_enum_get(op->ptr, prop));
  }
  else {
    region = CTX_wm_region(C);
  }

  if (region && (region->alignment != RGN_ALIGN_NONE)) {
    ED_region_toggle_hidden(C, region);
  }
  ED_region_tag_redraw(region);

  return OPERATOR_FINISHED;
}

static bool region_toggle_poll(bContext *C)
{
  ScrArea *area = CTX_wm_area(C);

  /* Don't flip anything around in top-bar. */
  if (area && area->spacetype == SPACE_TOPBAR) {
    CTX_wm_operator_poll_msg_set(C, "Toggling regions in the Top-bar is not allowed");
    return false;
  }

  return ED_operator_areaactive(C);
}

static void SCREEN_OT_region_toggle(wmOperatorType *ot)
{
  /* identifiers */
  ot->name = "Toggle Region";
  ot->idname = "SCREEN_OT_region_toggle";
  ot->description = "Hide or unhide the region";

  /* API callbacks. */
  ot->exec = region_toggle_exec;
  ot->poll = region_toggle_poll;
  ot->flag = 0;

  RNA_def_enum(ot->srna,
               "region_type",
               rna_enum_region_type_items,
               0,
               "Region Type",
               "Type of the region to toggle");
}

/** \} */

/* -------------------------------------------------------------------- */
/** \name Region Flip Operator
 * \{ */

/* flip a region alignment */
static wmOperatorStatus region_flip_exec(bContext *C, wmOperator * /*op*/)
{
  ARegion *region = CTX_wm_region(C);

  if (!region) {
    return OPERATOR_CANCELLED;
  }

  if (region->alignment == RGN_ALIGN_TOP) {
    region->alignment = RGN_ALIGN_BOTTOM;
  }
  else if (region->alignment == RGN_ALIGN_BOTTOM) {
    region->alignment = RGN_ALIGN_TOP;
  }
  else if (region->alignment == RGN_ALIGN_LEFT) {
    region->alignment = RGN_ALIGN_RIGHT;
  }
  else if (region->alignment == RGN_ALIGN_RIGHT) {
    region->alignment = RGN_ALIGN_LEFT;
  }

  ED_area_tag_redraw(CTX_wm_area(C));
  WM_event_add_mousemove(CTX_wm_window(C));
  WM_event_add_notifier(C, NC_SCREEN | NA_EDITED, nullptr);

  return OPERATOR_FINISHED;
}

static bool region_flip_poll(bContext *C)
{
  ScrArea *area = CTX_wm_area(C);

  /* Don't flip anything around in top-bar. */
  if (area && area->spacetype == SPACE_TOPBAR) {
    CTX_wm_operator_poll_msg_set(C, "Flipping regions in the Top-bar is not allowed");
    return false;
  }

  return ED_operator_areaactive(C);
}

static void SCREEN_OT_region_flip(wmOperatorType *ot)
{
  /* identifiers */
  ot->name = "Flip Region";
  ot->idname = "SCREEN_OT_region_flip";
  ot->description = "Toggle the region's alignment (left/right or top/bottom)";

  /* API callbacks. */
  ot->exec = region_flip_exec;
  ot->poll = region_flip_poll;
  ot->flag = 0;
}

/** \} */

/* -------------------------------------------------------------------- */
/** \name Header Toggle Menu Operator
 * \{ */

/* show/hide header text menus */
static wmOperatorStatus header_toggle_menus_exec(bContext *C, wmOperator * /*op*/)
{
  ScrArea *area = CTX_wm_area(C);

  area->flag = area->flag ^ HEADER_NO_PULLDOWN;

  ED_area_tag_redraw(area);
  WM_event_add_notifier(C, NC_SCREEN | NA_EDITED, nullptr);

  return OPERATOR_FINISHED;
}

static void SCREEN_OT_header_toggle_menus(wmOperatorType *ot)
{
  /* identifiers */
  ot->name = "Expand/Collapse Header Menus";
  ot->idname = "SCREEN_OT_header_toggle_menus";
  ot->description = "Expand or collapse the header pull-down menus";

  /* API callbacks. */
  ot->exec = header_toggle_menus_exec;
  ot->poll = ED_operator_areaactive;
  ot->flag = 0;
}

/** \} */

/* -------------------------------------------------------------------- */
/** \name Region Context Menu Operator (Header/Footer/Navigation-Bar)
 * \{ */

static void screen_area_menu_items(ScrArea *area, uiLayout *layout)
{
  if (ED_area_is_global(area)) {
    return;
  }

  PointerRNA ptr;

  ptr = layout->op("SCREEN_OT_area_join",
                   IFACE_("Move/Split Area"),
                   ICON_AREA_DOCK,
                   blender::wm::OpCallContext::InvokeDefault,
                   UI_ITEM_NONE);

  layout->separator();

  layout->op("SCREEN_OT_area_dupli", std::nullopt, ICON_NEW_WINDOW); /*BFA icon*/
  layout->separator();

  layout->op("SCREEN_OT_screen_full_area",
             area->full ? IFACE_("Restore Areas") : IFACE_("Toggle Maximize Area"),
             ICON_MAXIMIZE_AREA);

  if (area->spacetype != SPACE_FILE && !area->full) {
    ptr = layout->op("SCREEN_OT_screen_full_area",
                     IFACE_("Toggle Fullscreen Area"),
                     ICON_FULLSCREEN_ENTER, /*BFA icon*/
                     blender::wm::OpCallContext::InvokeDefault,
                     UI_ITEM_NONE);
    RNA_boolean_set(&ptr, "use_hide_panels", true);
  }

  layout->separator();
  layout->op("SCREEN_OT_area_close", std::nullopt, ICON_PANEL_CLOSE); /*BFA icon*/
}

// bfa - show hide the mesh edit toolbar menus
static wmOperatorStatus header_toolbar_meshedit_exec(bContext *C, wmOperator *)
{
  ScrArea *area = CTX_wm_area(C);

  area->flag = area->flag ^ HEADER_TOOLBAR_MESHEDIT;

  ED_area_tag_redraw(area);
  WM_event_add_notifier(C, NC_SCREEN | NA_EDITED, nullptr);

  return OPERATOR_FINISHED;
}
static void SCREEN_OT_header_toolbar_meshedit(wmOperatorType *ot)
{
  /* identifiers */
  ot->name = "Toolbar Mesh Edit";
  ot->idname = "SCREEN_OT_header_toolbar_meshedit";
  ot->description = "Show or Hide the Mesh Edit toolbars";

  /* api callbacks */
  ot->exec = header_toolbar_meshedit_exec;
  ot->poll = ED_operator_areaactive;
  ot->flag = 0;
}

// bfa - show hide the primitives toolbar menus
static wmOperatorStatus header_toolbar_primitives_exec(bContext *C, wmOperator *)
{
  ScrArea *area = CTX_wm_area(C);

  area->flag = area->flag ^ HEADER_TOOLBAR_PRIMITIVES;

  ED_area_tag_redraw(area);
  WM_event_add_notifier(C, NC_SCREEN | NA_EDITED, nullptr);

  return OPERATOR_FINISHED;
}
static void SCREEN_OT_header_toolbar_primitives(wmOperatorType *ot)
{
  /* identifiers */
  ot->name = "Toolbar Primitives";
  ot->idname = "SCREEN_OT_header_toolbar_primitives";
  ot->description = "Show or Hide the Primitives toolbars";

  /* api callbacks */
  ot->exec = header_toolbar_primitives_exec;
  ot->poll = ED_operator_areaactive;
  ot->flag = 0;
}

// bfa - show hide the image toolbar menus
static wmOperatorStatus header_toolbar_image_exec(bContext *C, wmOperator *)
{
  ScrArea *area = CTX_wm_area(C);

  area->flag = area->flag ^ HEADER_TOOLBAR_IMAGE;

  ED_area_tag_redraw(area);
  WM_event_add_notifier(C, NC_SCREEN | NA_EDITED, nullptr);

  return OPERATOR_FINISHED;
}
static void SCREEN_OT_header_toolbar_image(wmOperatorType *ot)
{
  /* identifiers */
  ot->name = "Toolbar Image";
  ot->idname = "SCREEN_OT_header_toolbar_image";
  ot->description = "Show or Hide the Image toolbars";

  /* api callbacks */
  ot->exec = header_toolbar_image_exec;
  ot->poll = ED_operator_areaactive;
  ot->flag = 0;
}

// bfa - show hide the tools toolbar menus
static wmOperatorStatus header_toolbar_tools_exec(bContext *C, wmOperator *)
{
  ScrArea *area = CTX_wm_area(C);

  area->flag = area->flag ^ HEADER_TOOLBAR_TOOLS;

  ED_area_tag_redraw(area);
  WM_event_add_notifier(C, NC_SCREEN | NA_EDITED, nullptr);

  return OPERATOR_FINISHED;
}
static void SCREEN_OT_header_toolbar_tools(wmOperatorType *ot)
{
  /* identifiers */
  ot->name = "Toolbar Tools";
  ot->idname = "SCREEN_OT_header_toolbar_tools";
  ot->description = "Show or Hide the Tools toolbars";

  /* api callbacks */
  ot->exec = header_toolbar_tools_exec;
  ot->poll = ED_operator_areaactive;
  ot->flag = 0;
}

// bfa - show hide the animation toolbar menus
static wmOperatorStatus header_toolbar_animation_exec(bContext *C, wmOperator *)
{
  ScrArea *area = CTX_wm_area(C);

  area->flag = area->flag ^ HEADER_TOOLBAR_ANIMATION;

  ED_area_tag_redraw(area);
  WM_event_add_notifier(C, NC_SCREEN | NA_EDITED, nullptr);

  return OPERATOR_FINISHED;
}
static void SCREEN_OT_header_toolbar_animation(wmOperatorType *ot)
{
  /* identifiers */
  ot->name = "Toolbar Animation";
  ot->idname = "SCREEN_OT_header_toolbar_animation";
  ot->description = "Show or Hide the Animation toolbars";

  /* api callbacks */
  ot->exec = header_toolbar_animation_exec;
  ot->poll = ED_operator_areaactive;
  ot->flag = 0;
}

// bfa - show hide the edit toolbar menus
static wmOperatorStatus header_toolbar_edit_exec(bContext *C, wmOperator *)
{
  ScrArea *area = CTX_wm_area(C);

  area->flag = area->flag ^ HEADER_TOOLBAR_EDIT;

  ED_area_tag_redraw(area);
  WM_event_add_notifier(C, NC_SCREEN | NA_EDITED, nullptr);

  return OPERATOR_FINISHED;
}
static void SCREEN_OT_header_toolbar_edit(wmOperatorType *ot)
{
  /* identifiers */
  ot->name = "Toolbar Edit";
  ot->idname = "SCREEN_OT_header_toolbar_edit";
  ot->description = "Show or Hide the Edit toolbars";

  /* api callbacks */
  ot->exec = header_toolbar_edit_exec;
  ot->poll = ED_operator_areaactive;
  ot->flag = 0;
}

// bfa - show hide the misc toolbar menus
static wmOperatorStatus header_toolbar_misc_exec(bContext *C, wmOperator *)
{
  ScrArea *area = CTX_wm_area(C);

  area->flag = area->flag ^ HEADER_TOOLBAR_MISC;

  ED_area_tag_redraw(area);
  WM_event_add_notifier(C, NC_SCREEN | NA_EDITED, nullptr);

  return OPERATOR_FINISHED;
}
static void SCREEN_OT_header_toolbar_misc(wmOperatorType *ot)
{
  /* identifiers */
  ot->name = "Toolbar Misc";
  ot->idname = "SCREEN_OT_header_toolbar_misc";
  ot->description = "Show or Hide the Misc toolbars";

  /* api callbacks */
  ot->exec = header_toolbar_misc_exec;
  ot->poll = ED_operator_areaactive;
  ot->flag = 0;
}

// bfa - show hide the editorsmenu
static wmOperatorStatus header_toggle_editortypemenu_exec(bContext *C, wmOperator *)
{
  ScrArea *area = CTX_wm_area(C);

  area->flag = area->flag ^ HEADER_NO_EDITORTYPEMENU;

  ED_area_tag_redraw(area);
  WM_event_add_notifier(C, NC_SCREEN | NA_EDITED, nullptr);

  return OPERATOR_FINISHED;
}
static void SCREEN_OT_header_toggle_editortypemenu(wmOperatorType *ot)
{
  /* identifiers */
  ot->name = "Hide Editor Type Menu";
  ot->idname = "SCREEN_OT_header_toggle_editortypemenu";
  ot->description = "Shows or hides the menu for changing the editor type";

  /* api callbacks */
  ot->exec = header_toggle_editortypemenu_exec;
  ot->poll = ED_operator_areaactive;
  ot->flag = 0;
}

// bfa - show hide the file toolbar menus
static wmOperatorStatus header_toolbar_file_exec(bContext *C, wmOperator *)
{
  ScrArea *area = CTX_wm_area(C);

  area->flag = area->flag ^ HEADER_TOOLBAR_FILE;

  ED_area_tag_redraw(area);
  WM_event_add_notifier(C, NC_SCREEN | NA_EDITED, nullptr);

  return OPERATOR_FINISHED;
}
static void SCREEN_OT_header_toolbar_file(wmOperatorType *ot)
{
  /* identifiers */
  ot->name = "Toolbar File";
  ot->idname = "SCREEN_OT_header_toolbar_file";
  ot->description = "Show or Hide the File toolbars";

  /* api callbacks */
  ot->exec = header_toolbar_file_exec;
  ot->poll = ED_operator_areaactive;
  ot->flag = 0;
}

// bfa - show hide the file toolbar menus
static wmOperatorStatus header_topbar_file_exec(bContext *C, wmOperator *)
{
  ScrArea *area = CTX_wm_area(C);

  area->flag = area->flag ^ HEADER_TOPBAR_FILE;

  ED_area_tag_redraw(area);
  WM_event_add_notifier(C, NC_SCREEN | NA_EDITED, nullptr);

  return OPERATOR_FINISHED;
}
static void SCREEN_OT_header_topbar_file(wmOperatorType *ot)
{
  /* identifiers */
  ot->name = "Topbar File";
  ot->idname = "SCREEN_OT_header_topbar_file";
  ot->description = "Show or Hide the File topbars";

  /* api callbacks */
  ot->exec = header_topbar_file_exec;
  ot->poll = ED_operator_areaactive;
  ot->flag = 0;
}

// bfa - show hide the mesh edit topbar menus
static wmOperatorStatus header_topbar_meshedit_exec(bContext *C, wmOperator *)
{
  ScrArea *area = CTX_wm_area(C);

  area->flag = area->flag ^ HEADER_TOPBAR_MESHEDIT;

  ED_area_tag_redraw(area);
  WM_event_add_notifier(C, NC_SCREEN | NA_EDITED, nullptr);

  return OPERATOR_FINISHED;
}
static void SCREEN_OT_header_topbar_meshedit(wmOperatorType *ot)
{
  /* identifiers */
  ot->name = "Topbar Mesh Edit";
  ot->idname = "SCREEN_OT_header_topbar_meshedit";
  ot->description = "Show or Hide the Mesh Edit topbars";

  /* api callbacks */
  ot->exec = header_topbar_meshedit_exec;
  ot->poll = ED_operator_areaactive;
  ot->flag = 0;
}

// bfa - show hide the primitives topbar menus
static wmOperatorStatus header_topbar_primitives_exec(bContext *C, wmOperator *)
{
  ScrArea *area = CTX_wm_area(C);

  area->flag = area->flag ^ HEADER_TOPBAR_PRIMITIVES;

  ED_area_tag_redraw(area);
  WM_event_add_notifier(C, NC_SCREEN | NA_EDITED, nullptr);

  return OPERATOR_FINISHED;
}
static void SCREEN_OT_header_topbar_primitives(wmOperatorType *ot)
{
  /* identifiers */
  ot->name = "Topbar Primitives";
  ot->idname = "SCREEN_OT_header_topbar_primitives";
  ot->description = "Show or Hide the Primitives topbars";

  /* api callbacks */
  ot->exec = header_topbar_primitives_exec;
  ot->poll = ED_operator_areaactive;
  ot->flag = 0;
}

// bfa - show hide the image topbar menus
static wmOperatorStatus header_topbar_image_exec(bContext *C, wmOperator *)
{
  ScrArea *area = CTX_wm_area(C);

  area->flag = area->flag ^ HEADER_TOPBAR_IMAGE;

  ED_area_tag_redraw(area);
  WM_event_add_notifier(C, NC_SCREEN | NA_EDITED, nullptr);

  return OPERATOR_FINISHED;
}
static void SCREEN_OT_header_topbar_image(wmOperatorType *ot)
{
  /* identifiers */
  ot->name = "Topbar Image";
  ot->idname = "SCREEN_OT_header_topbar_image";
  ot->description = "Show or Hide the Image topbars";

  /* api callbacks */
  ot->exec = header_topbar_image_exec;
  ot->poll = ED_operator_areaactive;
  ot->flag = 0;
}

// bfa - show hide the tools topbar menus
static wmOperatorStatus header_topbar_tools_exec(bContext *C, wmOperator *)
{
  ScrArea *area = CTX_wm_area(C);

  area->flag = area->flag ^ HEADER_TOPBAR_TOOLS;

  ED_area_tag_redraw(area);
  WM_event_add_notifier(C, NC_SCREEN | NA_EDITED, nullptr);

  return OPERATOR_FINISHED;
}
static void SCREEN_OT_header_topbar_tools(wmOperatorType *ot)
{
  /* identifiers */
  ot->name = "Topbar Tools";
  ot->idname = "SCREEN_OT_header_topbar_tools";
  ot->description = "Show or Hide the Tools topbars";

  /* api callbacks */
  ot->exec = header_topbar_tools_exec;
  ot->poll = ED_operator_areaactive;
  ot->flag = 0;
}

// bfa - show hide the animation topbar menus
static wmOperatorStatus header_topbar_animation_exec(bContext *C, wmOperator *)
{
  ScrArea *area = CTX_wm_area(C);

  area->flag = area->flag ^ HEADER_TOPBAR_ANIMATION;

  ED_area_tag_redraw(area);
  WM_event_add_notifier(C, NC_SCREEN | NA_EDITED, nullptr);

  return OPERATOR_FINISHED;
}
static void SCREEN_OT_header_topbar_animation(wmOperatorType *ot)
{
  /* identifiers */
  ot->name = "Topbar Animation";
  ot->idname = "SCREEN_OT_header_topbar_animation";
  ot->description = "Show or Hide the Animation topbars";

  /* api callbacks */
  ot->exec = header_topbar_animation_exec;
  ot->poll = ED_operator_areaactive;
  ot->flag = 0;
}

// bfa - show hide the edit topbar menus
static wmOperatorStatus header_topbar_edit_exec(bContext *C, wmOperator *)
{
  ScrArea *area = CTX_wm_area(C);

  area->flag = area->flag ^ HEADER_TOPBAR_EDIT;

  ED_area_tag_redraw(area);
  WM_event_add_notifier(C, NC_SCREEN | NA_EDITED, nullptr);

  return OPERATOR_FINISHED;
}
static void SCREEN_OT_header_topbar_edit(wmOperatorType *ot)
{
  /* identifiers */
  ot->name = "Topbar Edit";
  ot->idname = "SCREEN_OT_header_topbar_edit";
  ot->description = "Show or Hide the Edit topbars";

  /* api callbacks */
  ot->exec = header_topbar_edit_exec;
  ot->poll = ED_operator_areaactive;
  ot->flag = 0;
}

// bfa - show hide the misc topbar menus
static wmOperatorStatus header_topbar_misc_exec(bContext *C, wmOperator *)
{
  ScrArea *area = CTX_wm_area(C);

  area->flag = area->flag ^ HEADER_TOPBAR_MISC;

  ED_area_tag_redraw(area);
  WM_event_add_notifier(C, NC_SCREEN | NA_EDITED, nullptr);

  return OPERATOR_FINISHED;
}
static void SCREEN_OT_header_topbar_misc(wmOperatorType *ot)
{
  /* identifiers */
  ot->name = "Topbar Misc";
  ot->idname = "SCREEN_OT_header_topbar_misc";
  ot->description = "Show or Hide the Misc topbars";

  /* api callbacks */
  ot->exec = header_topbar_misc_exec;
  ot->poll = ED_operator_areaactive;
  ot->flag = 0;
}
/*--------------- bfa end -------------------------------------*/

void ED_screens_header_tools_menu_create(bContext *C, uiLayout *layout, void * /*arg*/)
{
  ScrArea *area = CTX_wm_area(C);
  {
    PointerRNA ptr = RNA_pointer_create_discrete(
        (ID *)CTX_wm_screen(C), &RNA_Space, area->spacedata.first);
    if (!ELEM(area->spacetype, SPACE_TOPBAR)) {
      layout->prop(&ptr, "show_region_header", UI_ITEM_NONE, IFACE_("Show Header"), ICON_NONE);
    }

    ARegion *region_header = BKE_area_find_region_type(area, RGN_TYPE_HEADER);
    uiLayout *col = &layout->column(false);
    col->active_set((region_header->flag & RGN_FLAG_HIDDEN) == 0);

    if (BKE_area_find_region_type(area, RGN_TYPE_TOOL_HEADER)) {
      col->prop(
          &ptr, "show_region_tool_header", UI_ITEM_NONE, IFACE_("Show Tool Settings"), ICON_NONE);
    }

    col->op("SCREEN_OT_header_toggle_menus",
            IFACE_("Show Menus"),
            (area->flag & HEADER_NO_PULLDOWN) ? ICON_CHECKBOX_DEHLT : ICON_CHECKBOX_HLT);
  }

  if (!ELEM(area->spacetype, SPACE_TOPBAR)) {
    layout->separator();
    ED_screens_region_flip_menu_create(C, layout, nullptr);
    /* bfa - show hide the editortypemenu*/
    layout->op("SCREEN_OT_header_toggle_editortypemenu",
               IFACE_("Hide Editor Type Menu"),
               (area->flag & HEADER_NO_EDITORTYPEMENU) ? ICON_CHECKBOX_HLT : ICON_CHECKBOX_DEHLT,
               blender::wm::OpCallContext::InvokeDefault,
               UI_ITEM_NONE);
    /*bfa - we don't show the area items in the rmb menu*/
    /*layout->separator();
    screen_area_menu_items(area, layout);*/
  }
}

/* ************** bfa - toolbar tools operator ***************************** */
/* ************** This menu is called in the toolbar editor to choose the toolbar type
 * ***************************** */
void ED_screens_toolbar_tools_menu_create(bContext *C, uiLayout *layout, void * /*arg*/)
{
  ScrArea *area = CTX_wm_area(C);
  /*ARegion *region = CTX_wm_region(C);*/ /*bfa - commented out, obviously not needed*/

  // bfa - show hide the File toolbar
  layout->op("SCREEN_OT_header_toolbar_file",
             IFACE_("Toolbar File"),
             (area->flag & HEADER_TOOLBAR_FILE) ? ICON_CHECKBOX_HLT : ICON_CHECKBOX_DEHLT);

  // bfa - show hide the Mesh Edit toolbar
  layout->op("SCREEN_OT_header_toolbar_meshedit",
             IFACE_("Toolbar Mesh Edit"),
             (area->flag & HEADER_TOOLBAR_MESHEDIT) ? ICON_CHECKBOX_HLT : ICON_CHECKBOX_DEHLT);

  // bfa - show hide the Primitives toolbar
  layout->op("SCREEN_OT_header_toolbar_primitives",
             IFACE_("Toolbar Primitives"),
             (area->flag & HEADER_TOOLBAR_PRIMITIVES) ? ICON_CHECKBOX_HLT : ICON_CHECKBOX_DEHLT);

  // bfa - show hide the Image toolbar
  layout->op("SCREEN_OT_header_toolbar_image",
             IFACE_("Toolbar Image"),
             (area->flag & HEADER_TOOLBAR_IMAGE) ? ICON_CHECKBOX_HLT : ICON_CHECKBOX_DEHLT);

  // bfa - show hide the Tools toolbar
  layout->op("SCREEN_OT_header_toolbar_tools",
             IFACE_("Toolbar Tools"),
             (area->flag & HEADER_TOOLBAR_TOOLS) ? ICON_CHECKBOX_HLT : ICON_CHECKBOX_DEHLT);

  // bfa - show hide the Animation toolbar
  layout->op("SCREEN_OT_header_toolbar_animation",
             IFACE_("Toolbar Animation"),
             (area->flag & HEADER_TOOLBAR_ANIMATION) ? ICON_CHECKBOX_HLT : ICON_CHECKBOX_DEHLT);

  // bfa - show hide the Edit toolbar
  layout->op("SCREEN_OT_header_toolbar_edit",
             IFACE_("Toolbar Edit"),
             (area->flag & HEADER_TOOLBAR_EDIT) ? ICON_CHECKBOX_HLT : ICON_CHECKBOX_DEHLT);

  // bfa - show hide the Misc toolbar
  layout->op("SCREEN_OT_header_toolbar_misc",
             IFACE_("Toolbar Misc"),
             (area->flag & HEADER_TOOLBAR_MISC) ? ICON_CHECKBOX_HLT : ICON_CHECKBOX_DEHLT);
}
/*bfa toolbar*/
static wmOperatorStatus toolbar_toolbox_invoke(bContext *C, wmOperator *, const wmEvent *)
{
  uiPopupMenu *pup;
  uiLayout *layout;

  pup = UI_popup_menu_begin(C, IFACE_("Toolbar"), ICON_NONE);
  layout = UI_popup_menu_layout(pup);

  ED_screens_toolbar_tools_menu_create(C, layout, nullptr);

  UI_popup_menu_end(C, pup);

  return OPERATOR_INTERFACE;
}
/*bfa toolbar*/
static void SCREEN_OT_toolbar_toolbox(wmOperatorType *ot)
{
  /* identifiers */
  ot->name = "Toolbar Toolbox";
  ot->description = "Toolbar Toolbox\nDisplay Toolbar type menu";
  ot->idname = "SCREEN_OT_toolbar_toolbox";

  /* api callbacks */
  ot->invoke = toolbar_toolbox_invoke;
}
/*----------------------------------------------------*/

/* ************** bfa - topbar tools operator ***************************** */
/* ************** This menu is called in the topbar editor to choose the topbar type
 * ***************************** */
void ED_screens_topbar_tools_menu_create(bContext *C, uiLayout *layout, void * /*arg*/)
{
  ScrArea *area = CTX_wm_area(C);
  /*ARegion *region = CTX_wm_region(C);*/ /*bfa - commented out, obviously not needed*/

  // bfa - show hide the File topbar
  layout->op("SCREEN_OT_header_topbar_file",
             IFACE_("Topbar File"),
             (area->flag & HEADER_TOPBAR_FILE) ? ICON_CHECKBOX_HLT : ICON_CHECKBOX_DEHLT);

  // bfa - show hide the Mesh Edit topbar
  layout->op("SCREEN_OT_header_topbar_meshedit",
             IFACE_("Topbar Mesh Edit"),
             (area->flag & HEADER_TOPBAR_MESHEDIT) ? ICON_CHECKBOX_HLT : ICON_CHECKBOX_DEHLT);

  // bfa - show hide the Primitives topbar
  layout->op("SCREEN_OT_header_topbar_primitives",
             IFACE_("Topbar Primitives"),
             (area->flag & HEADER_TOPBAR_PRIMITIVES) ? ICON_CHECKBOX_HLT : ICON_CHECKBOX_DEHLT);

  // bfa - show hide the Image topbar
  layout->op("SCREEN_OT_header_topbar_image",
             IFACE_("Topbar Image"),
             (area->flag & HEADER_TOPBAR_IMAGE) ? ICON_CHECKBOX_HLT : ICON_CHECKBOX_DEHLT);

  // bfa - show hide the Tools topbar
  layout->op("SCREEN_OT_header_topbar_tools",
             IFACE_("Topbar Tools"),
             (area->flag & HEADER_TOPBAR_TOOLS) ? ICON_CHECKBOX_HLT : ICON_CHECKBOX_DEHLT);

  // bfa - show hide the Animation topbar
  layout->op("SCREEN_OT_header_topbar_animation",
             IFACE_("Topbar Animation"),
             (area->flag & HEADER_TOPBAR_ANIMATION) ? ICON_CHECKBOX_HLT : ICON_CHECKBOX_DEHLT);

  // bfa - show hide the Edit topbar
  layout->op("SCREEN_OT_header_topbar_edit",
             IFACE_("Topbar Edit"),
             (area->flag & HEADER_TOPBAR_EDIT) ? ICON_CHECKBOX_HLT : ICON_CHECKBOX_DEHLT);

  // bfa - show hide the Misc topbar
  layout->op("SCREEN_OT_header_topbar_misc",
             IFACE_("Topbar Misc"),
             (area->flag & HEADER_TOPBAR_MISC) ? ICON_CHECKBOX_HLT : ICON_CHECKBOX_DEHLT);
}
/*bfa topbar*/
static wmOperatorStatus topbar_toolbox_invoke(bContext *C, wmOperator *, const wmEvent *)
{
  uiPopupMenu *pup;
  uiLayout *layout;

  pup = UI_popup_menu_begin(C, IFACE_("Topbar"), ICON_NONE);
  layout = UI_popup_menu_layout(pup);

  ED_screens_topbar_tools_menu_create(C, layout, nullptr);

  UI_popup_menu_end(C, pup);

  return OPERATOR_INTERFACE;
}
/*bfa topbar*/
static void SCREEN_OT_topbar_toolbox(wmOperatorType *ot)
{
  /* identifiers */
  ot->name = "Topbar Toolbox";
  ot->description = "Topbar Toolbox\nDisplay Topbar type menu";
  ot->idname = "SCREEN_OT_topbar_toolbox";

  /* api callbacks */
  ot->invoke = topbar_toolbox_invoke;
}
/*----------------------------------------------------*/

void ED_screens_footer_tools_menu_create(bContext *C, uiLayout *layout, void * /*arg*/)
{
  ScrArea *area = CTX_wm_area(C);

  {
    PointerRNA ptr = RNA_pointer_create_discrete(
        (ID *)CTX_wm_screen(C), &RNA_Space, area->spacedata.first);
    // layout->prop(&ptr, "show_region_footer", UI_ITEM_NONE, IFACE_("Show Footer"), ICON_NONE);
    // /*bfa - the toggle is a double to the view menu
  }

  ED_screens_region_flip_menu_create(C, layout, nullptr);
  layout->separator();
  screen_area_menu_items(area, layout);
}

void ED_screens_region_flip_menu_create(bContext *C, uiLayout *layout, void * /*arg*/)
{
  const ARegion *region = CTX_wm_region(C);
  const short region_alignment = RGN_ALIGN_ENUM_FROM_MASK(region->alignment);
  const char *but_flip_str = region_alignment == RGN_ALIGN_LEFT   ? IFACE_("Flip to Right") :
                             region_alignment == RGN_ALIGN_RIGHT  ? IFACE_("Flip to Left") :
                             region_alignment == RGN_ALIGN_BOTTOM ? IFACE_("Flip to Top") :
                                                                    IFACE_("Flip to Bottom");

  /* default is blender::wm::OpCallContext::InvokeRegionWin, which we don't want here. */
  layout->operator_context_set(blender::wm::OpCallContext::InvokeDefault);

  layout->op("SCREEN_OT_region_flip", but_flip_str, ICON_FLIP); /*BFA - icon added*/
}

static void ed_screens_statusbar_menu_create(uiLayout *layout, void * /*arg*/)
{
  PointerRNA ptr = RNA_pointer_create_discrete(nullptr, &RNA_PreferencesView, &U);
  layout->prop(&ptr, "show_statusbar_stats", UI_ITEM_NONE, IFACE_("Scene Statistics"), ICON_NONE);
  layout->prop(
      &ptr, "show_statusbar_scene_duration", UI_ITEM_NONE, IFACE_("Scene Duration"), ICON_NONE);
  layout->prop(&ptr, "show_statusbar_memory", UI_ITEM_NONE, IFACE_("System Memory"), ICON_NONE);
  if (GPU_mem_stats_supported()) {
    layout->prop(&ptr, "show_statusbar_vram", UI_ITEM_NONE, IFACE_("Video Memory"), ICON_NONE);
  }
  layout->prop(
      &ptr, "show_extensions_updates", UI_ITEM_NONE, IFACE_("Extensions Updates"), ICON_NONE);
  // bfa show base blender version
  layout->prop(&ptr,
               "show_statusbar_blender_version",
               UI_ITEM_NONE,
               IFACE_("Base Blender Version"),
               ICON_NONE);
  layout->prop(&ptr,
               "show_statusbar_version",
               UI_ITEM_NONE,
               IFACE_("Bforartists Version"),
               ICON_NONE); /*bfa - bforartists version, not blender version*/
}

static wmOperatorStatus screen_context_menu_invoke(bContext *C,
                                                   wmOperator * /*op*/,
                                                   const wmEvent * /*event*/)
{
  const ScrArea *area = CTX_wm_area(C);
  const ARegion *region = CTX_wm_region(C);

  if (area && area->spacetype == SPACE_STATUSBAR) {
    uiPopupMenu *pup = UI_popup_menu_begin(C, IFACE_("Status Bar"), ICON_NONE);
    uiLayout *layout = UI_popup_menu_layout(pup);
    ed_screens_statusbar_menu_create(layout, nullptr);
    UI_popup_menu_end(C, pup);
  }
  else if (region) {
    if (ELEM(region->regiontype, RGN_TYPE_HEADER, RGN_TYPE_TOOL_HEADER)) {
      uiPopupMenu *pup = UI_popup_menu_begin(C, IFACE_("Header"), ICON_NONE);
      uiLayout *layout = UI_popup_menu_layout(pup);
      ED_screens_header_tools_menu_create(C, layout, nullptr);
      UI_popup_menu_end(C, pup);
    }
    else if (region->regiontype == RGN_TYPE_FOOTER) {
      uiPopupMenu *pup = UI_popup_menu_begin(C, IFACE_("Footer"), ICON_NONE);
      uiLayout *layout = UI_popup_menu_layout(pup);
      ED_screens_footer_tools_menu_create(C, layout, nullptr);
      UI_popup_menu_end(C, pup);
    }
    else if (region->regiontype == RGN_TYPE_NAV_BAR) {
      uiPopupMenu *pup = UI_popup_menu_begin(C, IFACE_("Navigation Bar"), ICON_NONE);
      uiLayout *layout = UI_popup_menu_layout(pup);

      /* We need blender::wm::OpCallContext::InvokeDefault in case menu item is over another area.
       */
      layout->operator_context_set(blender::wm::OpCallContext::InvokeDefault);
      layout->op("SCREEN_OT_region_toggle", IFACE_("Hide"), ICON_HIDE_ON);

      ED_screens_region_flip_menu_create(C, layout, nullptr);
      const ScrArea *area = CTX_wm_area(C);
      if (area && area->spacetype == SPACE_PROPERTIES) {
        layout->menu_fn(IFACE_("Visible Tabs"), ICON_NONE, ED_buttons_visible_tabs_menu, nullptr);
      }
      UI_popup_menu_end(C, pup);
    }
  }

  return OPERATOR_INTERFACE;
}

static void SCREEN_OT_region_context_menu(wmOperatorType *ot)
{
  /* identifiers */
  ot->name = "Region";
  ot->description = "Display region context menu";
  ot->idname = "SCREEN_OT_region_context_menu";

  /* API callbacks. */
  ot->invoke = screen_context_menu_invoke;
}

/** \} */

/* -------------------------------------------------------------------- */
/** \name Animation Step Operator
 *
 * Animation Step.
 * \{ */

static bool match_region_with_redraws(const ScrArea *area,
                                      eRegion_Type regiontype,
                                      eScreen_Redraws_Flag redraws,
                                      bool from_anim_edit)
{
  const eSpace_Type spacetype = eSpace_Type(area->spacetype);
  if (regiontype == RGN_TYPE_WINDOW) {

    switch (spacetype) {
      case SPACE_VIEW3D:
        if ((redraws & TIME_ALL_3D_WIN) || from_anim_edit) {
          return true;
        }
        break;
      case SPACE_GRAPH:
      case SPACE_NLA:
        if ((redraws & TIME_ALL_ANIM_WIN) || from_anim_edit) {
          return true;
        }
        break;
      case SPACE_ACTION:
        /* if only 1 window or 3d windows, we do timeline too
         * NOTE: Now we do action editor in all these cases, since timeline is here. */
        if ((redraws & (TIME_ALL_ANIM_WIN | TIME_REGION | TIME_ALL_3D_WIN)) || from_anim_edit) {
          return true;
        }
        break;
      case SPACE_PROPERTIES:
        if (redraws & TIME_ALL_BUTS_WIN) {
          return true;
        }
        break;
      case SPACE_SEQ:
        if ((redraws & (TIME_SEQ | TIME_ALL_ANIM_WIN)) || from_anim_edit) {
          return true;
        }
        break;
      case SPACE_NODE:
        if (redraws & TIME_NODES) {
          return true;
        }
        break;
      case SPACE_IMAGE:
        if ((redraws & TIME_ALL_IMAGE_WIN) || from_anim_edit) {
          return true;
        }
        break;
      case SPACE_CLIP:
        if ((redraws & TIME_CLIPS) || from_anim_edit) {
          return true;
        }
        break;
      case SPACE_SPREADSHEET:
        if (redraws & TIME_SPREADSHEETS) {
          return true;
        }
        break;
      default:
        break;
    }
  }
  else if (regiontype == RGN_TYPE_UI) {
    if (spacetype == SPACE_CLIP) {
      /* Track Preview button is on Properties Editor in SpaceClip,
       * and it's very common case when users want it be refreshing
       * during playback, so asking people to enable special option
       * for this is a bit tricky, so add exception here for refreshing
       * Properties Editor for SpaceClip always */
      return true;
    }

    if (redraws & TIME_ALL_BUTS_WIN) {
      return true;
    }
  }
  else if (regiontype == RGN_TYPE_HEADER) {
    if (spacetype == SPACE_ACTION) {
      /* The timeline shows the current frame in the header. Other headers
       * don't need to be updated. */
      SpaceAction *saction = (SpaceAction *)area->spacedata.first;
      return saction->mode == SACTCONT_TIMELINE;
    }
  }
  else if (regiontype == RGN_TYPE_FOOTER) {
    /* The footer region in animation editors shows the current frame. */
    if (ELEM(spacetype, SPACE_ACTION, SPACE_GRAPH, SPACE_SEQ, SPACE_NLA)) {
      return true;
    }
  }
  else if (regiontype == RGN_TYPE_PREVIEW) {
    switch (spacetype) {
      case SPACE_SEQ:
        if (redraws & (TIME_SEQ | TIME_ALL_ANIM_WIN)) {
          return true;
        }
        break;
      case SPACE_CLIP:
        return true;
      default:
        break;
    }
  }
  else if (regiontype == RGN_TYPE_TOOLS) {
    switch (spacetype) {
      case SPACE_SPREADSHEET:
        if (redraws & TIME_SPREADSHEETS) {
          return true;
        }
        break;
      default:
        break;
    }
  }

  return false;
}

static void screen_animation_region_tag_redraw(
    bContext *C, ScrArea *area, ARegion *region, const Scene *scene, eScreen_Redraws_Flag redraws)
{
  /* Do follow time here if editor type supports it */
  if ((redraws & TIME_FOLLOW) &&
      screen_animation_region_supports_time_follow(eSpace_Type(area->spacetype),
                                                   eRegion_Type(region->regiontype)))
  {
    float w = BLI_rctf_size_x(&region->v2d.cur);
    if (scene->r.cfra < region->v2d.cur.xmin) {
      region->v2d.cur.xmax = scene->r.cfra;
      region->v2d.cur.xmin = region->v2d.cur.xmax - w;
      ED_region_tag_redraw(region);
      return;
    }
    if (scene->r.cfra > region->v2d.cur.xmax) {
      region->v2d.cur.xmin = scene->r.cfra;
      region->v2d.cur.xmax = region->v2d.cur.xmin + w;
      ED_region_tag_redraw(region);
      return;
    }
  }

  /* No need to do a full redraw as the current frame indicator is only updated.
   * We do need to redraw when this area is in full screen as no other areas
   * will be tagged for redrawing. */
  if (region->regiontype == RGN_TYPE_WINDOW && !area->full) {
    if (ELEM(area->spacetype, SPACE_NLA, SPACE_ACTION)) {
      return;
    }

    /* Drivers Editor needs a full redraw on playback for graph_draw_driver_debug().
     * This will make it slower than regular graph editor during playback, but drawing this in
     * graph_main_region_draw_overlay() is not feasible because it requires animation filtering
     * which has significant overhead which needs to be avoided in the overlay which is redrawn on
     * every UI interaction. */
    if (area->spacetype == SPACE_GRAPH) {
      const SpaceGraph *sipo = static_cast<const SpaceGraph *>(area->spacedata.first);
      if (sipo->mode != SIPO_MODE_DRIVERS) {
        return;
      }
      bAnimContext ac;
      if (ANIM_animdata_get_context(C, &ac) == false) {
        return;
      }
      if (ac.datatype != ANIMCONT_DRIVERS) {
        return;
      }
    }

    if (area->spacetype == SPACE_SEQ) {
      if (!blender::ed::vse::has_playback_animation(scene)) {
        return;
      }
    }
  }
  ED_region_tag_redraw(region);
}

// #define PROFILE_AUDIO_SYNC

static wmOperatorStatus screen_animation_step_invoke(bContext *C,
                                                     wmOperator * /*op*/,
                                                     const wmEvent *event)
{
  bScreen *screen = CTX_wm_screen(C);
  wmTimer *wt = screen->animtimer;

  if (!(wt && wt == event->customdata)) {
    return OPERATOR_PASS_THROUGH;
  }

#ifdef PROFILE_AUDIO_SYNC
  static int old_frame = 0;
  int newfra_int;
#endif

  Main *bmain = CTX_data_main(C);
  ScreenAnimData *sad = static_cast<ScreenAnimData *>(wt->customdata);
  Scene *scene = sad->scene;
  ViewLayer *view_layer = sad->view_layer;
  Depsgraph *depsgraph = BKE_scene_get_depsgraph(scene, view_layer);
  Scene *scene_eval = (depsgraph != nullptr) ? DEG_get_evaluated_scene(depsgraph) : nullptr;
  wmWindowManager *wm = CTX_wm_manager(C);
  int sync;
  double time;

  /* sync, don't sync, or follow scene setting */
  if (sad->flag & ANIMPLAY_FLAG_SYNC) {
    sync = 1;
  }
  else if (sad->flag & ANIMPLAY_FLAG_NO_SYNC) {
    sync = 0;
  }
  else {
    sync = (scene->flag & SCE_FRAME_DROP);
  }

  if (scene_eval == nullptr) {
    /* Happens when undo/redo system is used during playback, nothing meaningful we can do here. */
  }
  else if (scene_eval->id.recalc & ID_RECALC_FRAME_CHANGE) {
    /* Ignore seek here, the audio will be updated to the scene frame after jump during next
     * dependency graph update. */
  }
  else if ((scene->audio.flag & AUDIO_SYNC) && (sad->flag & ANIMPLAY_FLAG_REVERSE) == false &&
           isfinite(time = BKE_sound_sync_scene(scene_eval)))
  {
    scene->r.cfra = round(time * scene->frames_per_second());

#ifdef PROFILE_AUDIO_SYNC
    newfra_int = scene->r.cfra;
    if (newfra_int < old_frame) {
      printf("back -%d jump detected, frame %d!\n", old_frame - newfra_int, old_frame);
    }
    else if (newfra_int > old_frame + 1) {
      printf("forward +%d jump detected, frame %d!\n", newfra_int - old_frame, old_frame);
    }
    fflush(stdout);
    old_frame = newfra_int;
#endif
  }
  else {
    if (sync) {
      /* Try to keep the playback in realtime by dropping frames. */

      /* How much time (in frames) has passed since the last frame was drawn? */
      double delta_frames = wt->time_delta * scene->frames_per_second();

      /* Add the remaining fraction from the last time step. */
      delta_frames += sad->lagging_frame_count;

      if (delta_frames < 1.0) {
        /* We can render faster than the scene frame rate. However skipping or delaying frames
         * here seems to in practice lead to jittery playback so just step forward a minimum of
         * one frame. (Even though this can lead to too fast playback, the jitteriness is more
         * annoying)
         */
        delta_frames = 1.0f;
        sad->lagging_frame_count = 0;
      }
      else {
        /* Extract the delta frame fractions that will be skipped when converting to int. */
        sad->lagging_frame_count = delta_frames - int(delta_frames);
      }

      const int step = delta_frames;

      /* skip frames */
      if (sad->flag & ANIMPLAY_FLAG_REVERSE) {
        scene->r.cfra -= step;
      }
      else {
        scene->r.cfra += step;
      }
    }
    else {
      /* one frame +/- */
      if (sad->flag & ANIMPLAY_FLAG_REVERSE) {
        scene->r.cfra--;
      }
      else {
        scene->r.cfra++;
      }
    }
  }

  /* reset 'jumped' flag before checking if we need to jump... */
  sad->flag &= ~ANIMPLAY_FLAG_JUMPED;

  if (sad->flag & ANIMPLAY_FLAG_REVERSE) {
    /* jump back to end? */
    if (PRVRANGEON) {
      if (scene->r.cfra < scene->r.psfra) {
        scene->r.cfra = scene->r.pefra;
        sad->flag |= ANIMPLAY_FLAG_JUMPED;
      }
    }
    else {
      if (scene->r.cfra < scene->r.sfra) {
        scene->r.cfra = scene->r.efra;
        sad->flag |= ANIMPLAY_FLAG_JUMPED;
      }
    }
  }
  else {
    /* jump back to start? */
    if (PRVRANGEON) {
      if (scene->r.cfra > scene->r.pefra) {
        scene->r.cfra = scene->r.psfra;
        sad->flag |= ANIMPLAY_FLAG_JUMPED;
      }
    }
    else {
      if (scene->r.cfra > scene->r.efra) {
        scene->r.cfra = scene->r.sfra;
        sad->flag |= ANIMPLAY_FLAG_JUMPED;
      }
    }
  }

  /* next frame overridden by user action (pressed jump to first/last frame) */
  if (sad->flag & ANIMPLAY_FLAG_USE_NEXT_FRAME) {
    scene->r.cfra = sad->nextfra;
    sad->flag &= ~ANIMPLAY_FLAG_USE_NEXT_FRAME;
    sad->flag |= ANIMPLAY_FLAG_JUMPED;
  }

  if (sad->flag & ANIMPLAY_FLAG_JUMPED) {
    DEG_id_tag_update(&scene->id, ID_RECALC_FRAME_CHANGE);
#ifdef PROFILE_AUDIO_SYNC
    old_frame = scene->r.cfra;
#endif
  }

  blender::ed::vse::sync_active_scene_and_time_with_scene_strip(*C);

  /* Since we follow draw-flags, we can't send notifier but tag regions ourselves. */
  if (depsgraph != nullptr) {
    ED_update_for_newframe(bmain, depsgraph);
  }

  LISTBASE_FOREACH (wmWindow *, window, &wm->windows) {
    bScreen *win_screen = WM_window_get_active_screen(window);

    LISTBASE_FOREACH (ScrArea *, area, &win_screen->areabase) {
      LISTBASE_FOREACH (ARegion *, region, &area->regionbase) {
        bool redraw = false;
        if (region == sad->region) {
          redraw = true;
        }
        else if (match_region_with_redraws(area,
                                           eRegion_Type(region->regiontype),
                                           eScreen_Redraws_Flag(sad->redraws),
                                           sad->from_anim_edit))
        {
          redraw = true;
        }

        if (redraw) {
          screen_animation_region_tag_redraw(
              C, area, region, scene, eScreen_Redraws_Flag(sad->redraws));
          /* Doesn't trigger a full redraw of the screen but makes sure at least overlay drawing
           * (#ARegionType.draw_overlay()) is triggered, which is how the current-frame is drawn.
           */
          win_screen->do_draw = true;
        }
      }
    }
  }

  if (U.uiflag & USER_SHOW_FPS) {
    /* Update frame rate info too.
     * NOTE: this may not be accurate enough, since we might need this after modifiers/etc.
     * have been calculated instead of just before updates have been done? */
    ED_scene_fps_average_accumulate(scene, U.playback_fps_samples, wt->time_last);
  }

  /* Recalculate the time-step for the timer now that we've finished calculating this,
   * since the frames-per-second value may have been changed.
   */
  /* TODO: this may make evaluation a bit slower if the value doesn't change...
   * any way to avoid this? */
  wt->time_step = (1.0 / scene->frames_per_second());

  return OPERATOR_FINISHED;
}

static void SCREEN_OT_animation_step(wmOperatorType *ot)
{
  /* identifiers */
  ot->name = "Animation Step";
  ot->description = "Step through animation by position";
  ot->idname = "SCREEN_OT_animation_step";

  /* API callbacks. */
  ot->invoke = screen_animation_step_invoke;

  ot->poll = operator_screenactive_norender;
}

/** \} */

/* -------------------------------------------------------------------- */
/** \name Animation Playback Operator
 *
 * Animation Playback with Timer.
 * \{ */

void ED_reset_audio_device(bContext *C)
{
  /* If sound was playing back when we changed any sound settings, we need to make sure that
   * we reinitialize the playback state properly. Audaspace pauses playback on re-initializing
   * the playback device, so we need to make sure we reinitialize the playback state on our
   * end as well. (Otherwise the sound device might be in a weird state and crashes Blender). */
  bScreen *screen = ED_screen_animation_playing(CTX_wm_manager(C));
  wmWindow *timer_win = nullptr;
  const bool is_playing = screen != nullptr;
  bool playback_sync = false;
  int play_direction = 0;

  if (is_playing) {
    ScreenAnimData *sad = static_cast<ScreenAnimData *>(screen->animtimer->customdata);
    timer_win = screen->animtimer->win;
    /* -1 means play backwards. */
    play_direction = (sad->flag & ANIMPLAY_FLAG_REVERSE) ? -1 : 1;
    playback_sync = sad->flag & ANIMPLAY_FLAG_SYNC;
    /* Stop playback. */
    ED_screen_animation_play(C, 0, 0);
  }
  Main *bmain = CTX_data_main(C);
  /* Re-initialize the audio device. */
  BKE_sound_init(bmain);
  if (is_playing) {
    /* We need to set the context window to the window that was playing back previously.
     * Otherwise we will attach the new playback timer to an other window.
     */
    wmWindow *win = CTX_wm_window(C);
    CTX_wm_window_set(C, timer_win);
    ED_screen_animation_play(C, playback_sync, play_direction);
    CTX_wm_window_set(C, win);
  }
}

bScreen *ED_screen_animation_playing(const wmWindowManager *wm)
{
  LISTBASE_FOREACH (wmWindow *, win, &wm->windows) {
    bScreen *screen = WM_window_get_active_screen(win);

    if (screen->animtimer || screen->scrubbing) {
      return screen;
    }
  }

  return nullptr;
}

bScreen *ED_screen_animation_no_scrub(const wmWindowManager *wm)
{
  LISTBASE_FOREACH (wmWindow *, win, &wm->windows) {
    bScreen *screen = WM_window_get_active_screen(win);

    if (screen->animtimer) {
      return screen;
    }
  }

  return nullptr;
}

wmOperatorStatus ED_screen_animation_play(bContext *C, int sync, int mode)
{
  bScreen *screen = CTX_wm_screen(C);
  const bool is_sequencer = CTX_wm_space_seq(C) != nullptr;
  Scene *scene = is_sequencer ? CTX_data_sequencer_scene(C) : CTX_data_scene(C);
  if (!scene) {
    return OPERATOR_CANCELLED;
  }
  Main *bmain = CTX_data_main(C);
  ViewLayer *view_layer = is_sequencer ? BKE_view_layer_default_render(scene) :
                                         CTX_data_view_layer(C);
  Depsgraph *depsgraph = is_sequencer ? BKE_scene_ensure_depsgraph(bmain, scene, view_layer) :
                                        CTX_data_ensure_evaluated_depsgraph(C);
  Scene *scene_eval = DEG_get_evaluated_scene(depsgraph);

  if (ED_screen_animation_playing(CTX_wm_manager(C))) {
    /* stop playback now */
    ED_screen_animation_timer(C, scene, view_layer, 0, 0, 0);
    ED_scene_fps_average_clear(scene);
    BKE_sound_stop_scene(scene_eval);

    if (is_sequencer) {
      /* Stop sound for active scene in window. */
      BKE_sound_stop_scene(DEG_get_evaluated_scene(CTX_data_ensure_evaluated_depsgraph(C)));
    }
    else {
      /* Stop sound for sequencer scene. */
      WorkSpace *workspace = CTX_wm_workspace(C);
      if (workspace->sequencer_scene) {
        Depsgraph *depsgraph = BKE_scene_ensure_depsgraph(
            bmain,
            workspace->sequencer_scene,
            BKE_view_layer_default_render(workspace->sequencer_scene));
        Scene *seq_scene_eval = DEG_get_evaluated_scene(depsgraph);
        BKE_sound_stop_scene(seq_scene_eval);
      }
    }

    BKE_callback_exec_id_depsgraph(
        bmain, &scene->id, depsgraph, BKE_CB_EVT_ANIMATION_PLAYBACK_POST);

    /* Triggers redraw of sequencer preview so that it does not show to fps anymore after stopping
     * playback. */
    WM_event_add_notifier(C, NC_SPACE | ND_SPACE_SEQUENCER, scene);
    WM_event_add_notifier(C, NC_SPACE | ND_SPACE_SPREADSHEET, scene);
    WM_event_add_notifier(C, NC_SCENE | ND_TRANSFORM, scene);
  }
  else {
    BKE_callback_exec_id_depsgraph(
        bmain, &scene->id, depsgraph, BKE_CB_EVT_ANIMATION_PLAYBACK_PRE);

    /* these settings are currently only available from a menu in the TimeLine */
    if (mode == 1) { /* XXX only play audio forwards!? */
      BKE_sound_play_scene(scene_eval);
    }

    ED_screen_animation_timer(C, scene, view_layer, screen->redraws_flag, sync, mode);
    ED_scene_fps_average_clear(scene);

    if (screen->animtimer) {
      wmTimer *wt = screen->animtimer;
      ScreenAnimData *sad = static_cast<ScreenAnimData *>(wt->customdata);

      sad->region = CTX_wm_region(C);
    }
  }

  return OPERATOR_FINISHED;
}

static wmOperatorStatus screen_animation_play_exec(bContext *C, wmOperator *op)
{
  int mode = RNA_boolean_get(op->ptr, "reverse") ? -1 : 1;
  int sync = -1;

  if (RNA_struct_property_is_set(op->ptr, "sync")) {
    sync = RNA_boolean_get(op->ptr, "sync");
  }

  return ED_screen_animation_play(C, sync, mode);
}

static void SCREEN_OT_animation_play(wmOperatorType *ot)
{
  PropertyRNA *prop;

  /* identifiers */
  ot->name = "Play Animation";
  ot->description = "Play animation";
  ot->idname = "SCREEN_OT_animation_play";

  /* API callbacks. */
  ot->exec = screen_animation_play_exec;

  ot->poll = operator_screenactive_norender;

  prop = RNA_def_boolean(
      ot->srna, "reverse", false, "Play in Reverse", "Animation is played backwards");
  RNA_def_property_flag(prop, PROP_SKIP_SAVE);
  prop = RNA_def_boolean(ot->srna, "sync", false, "Sync", "Drop frames to maintain framerate");
  RNA_def_property_flag(prop, PROP_SKIP_SAVE);
}

/** \} */

/* -------------------------------------------------------------------- */
/** \name Animation Cancel Operator
 * \{ */

static wmOperatorStatus screen_animation_cancel_exec(bContext *C, wmOperator *op)
{
  bScreen *screen = ED_screen_animation_playing(CTX_wm_manager(C));

  if (screen) {
    bool restore_start_frame = RNA_boolean_get(op->ptr, "restore_frame") && screen->animtimer;
    int frame;
    if (restore_start_frame) {
      ScreenAnimData *sad = static_cast<ScreenAnimData *>(screen->animtimer->customdata);
      frame = sad->sfra;
    }

    /* Stop playback */
    ED_screen_animation_play(C, 0, 0);
    if (restore_start_frame) {
      Scene *scene = CTX_data_scene(C);
      /* reset current frame and just send a notifier to deal with the rest */
      scene->r.cfra = frame;
      WM_event_add_notifier(C, NC_SCENE | ND_FRAME, scene);
    }
  }

  return OPERATOR_PASS_THROUGH;
}

static void SCREEN_OT_animation_cancel(wmOperatorType *ot)
{
  /* identifiers */
  ot->name = "Cancel Animation";
  ot->description = "Cancel animation, returning to the original frame";
  ot->idname = "SCREEN_OT_animation_cancel";

  /* API callbacks. */
  ot->exec = screen_animation_cancel_exec;

  ot->poll = ED_operator_screenactive;

  RNA_def_boolean(ot->srna,
                  "restore_frame",
                  true,
                  "Restore Frame",
                  "Restore the frame when animation was initialized");
}

/** \} */

/* -------------------------------------------------------------------- */
/** \name Box Select Operator (Template)
 * \{ */

/* operator state vars used: (added by default WM callbacks)
 * xmin, ymin
 * xmax, ymax
 *
 * customdata: the wmGesture pointer
 *
 * callbacks:
 *
 * exec()   has to be filled in by user
 *
 * invoke() default WM function
 * adds modal handler
 *
 * modal()  default WM function
 * accept modal events while doing it, calls exec(), handles ESC and border drawing
 *
 * poll()   has to be filled in by user for context
 */
#if 0
static wmOperatorStatus box_select_exec(bContext *C, wmOperator *op)
{
  int event_type = RNA_int_get(op->ptr, "event_type");

  if (event_type == LEFTMOUSE) {
    printf("box select do select\n");
  }
  else if (event_type == RIGHTMOUSE) {
    printf("box select deselect\n");
  }
  else {
    printf("box select do something\n");
  }

  return 1;
}

static void SCREEN_OT_box_select(wmOperatorType *ot)
{
  /* identifiers */
  ot->name = "Box Select";
  ot->idname = "SCREEN_OT_box_select";

  /* API callbacks. */
  ot->exec = box_select_exec;
  ot->invoke = WM_gesture_box_invoke;
  ot->modal = WM_gesture_box_modal;
  ot->cancel = WM_gesture_box_cancel;

  ot->poll = ED_operator_areaactive;

  /* rna */
  RNA_def_int(ot->srna, "event_type", 0, INT_MIN, INT_MAX, "Event Type", "", INT_MIN, INT_MAX);
  WM_operator_properties_border(ot);
}
#endif

/** \} */

/* -------------------------------------------------------------------- */
/** \name Full Screen Back Operator
 *
 * Use for generic full-screen 'back' button.
 * \{ */

static wmOperatorStatus fullscreen_back_exec(bContext *C, wmOperator *op)
{
  bScreen *screen = CTX_wm_screen(C);
  ScrArea *area = nullptr;

  /* search current screen for 'fullscreen' areas */
  LISTBASE_FOREACH (ScrArea *, area_iter, &screen->areabase) {
    if (area_iter->full) {
      area = area_iter;
      break;
    }
  }
  if (!area) {
    BKE_report(op->reports, RPT_ERROR, "No fullscreen areas were found");
    return OPERATOR_CANCELLED;
  }

  ED_screen_full_prevspace(C, area);

  return OPERATOR_FINISHED;
}

static void SCREEN_OT_back_to_previous(wmOperatorType *ot)
{
  /* identifiers */
  ot->name = "Back to Previous Screen";
  ot->description = "Revert back to the original screen layout, before fullscreen area overlay";
  ot->idname = "SCREEN_OT_back_to_previous";

  /* API callbacks. */
  ot->exec = fullscreen_back_exec;
  ot->poll = ED_operator_screenactive;
}

/** \} */

/* -------------------------------------------------------------------- */
/** \name Show User Preferences Operator
 * \{ */

static wmOperatorStatus userpref_show_exec(bContext *C, wmOperator *op)
{
  PropertyRNA *prop = RNA_struct_find_property(op->ptr, "section");
  if (prop && RNA_property_is_set(op->ptr, prop)) {
    /* Set active section via RNA, so it can fail properly. */

    PointerRNA pref_ptr = RNA_pointer_create_discrete(nullptr, &RNA_Preferences, &U);
    PropertyRNA *active_section_prop = RNA_struct_find_property(&pref_ptr, "active_section");

    RNA_property_enum_set(&pref_ptr, active_section_prop, RNA_property_enum_get(op->ptr, prop));
    RNA_property_update(C, &pref_ptr, active_section_prop);
  }

  /* changes context! */
  if (WM_window_open_temp(C, nullptr, SPACE_USERPREF, false)) { /*BFA wip - const char title uses IFACE_("Bforartists Preferences") string,*/
    /* The header only contains the editor switcher and looks empty.
     * So hiding in the temp window makes sense. */
    ScrArea *area = CTX_wm_area(C);
    ARegion *region_header = BKE_area_find_region_type(area, RGN_TYPE_HEADER);

    region_header->flag |= RGN_FLAG_HIDDEN;
    ED_region_visibility_change_update(C, area, region_header);

    return OPERATOR_FINISHED;
  }
  BKE_report(op->reports, RPT_ERROR, "Failed to open window!");
  return OPERATOR_CANCELLED;
}

static std::string userpref_show_get_description(bContext *C,
                                                 wmOperatorType * /*ot*/,
                                                 PointerRNA *ptr)
{
  PropertyRNA *prop = RNA_struct_find_property(ptr, "section");
  if (RNA_property_is_set(ptr, prop)) {
    int section = RNA_property_enum_get(ptr, prop);
    const char *section_name;
    if (RNA_property_enum_name_gettexted(C, ptr, prop, section, &section_name)) {
      return fmt::format(fmt::runtime(TIP_("Show {} preferences")), section_name);
    }
  }
  /* Fall back to default. */
  return "";
}

static void SCREEN_OT_userpref_show(wmOperatorType *ot)
{
  PropertyRNA *prop;

  /* identifiers */
  ot->name = "Open Preferences...";
  ot->description = "Edit user preferences and system settings";
  ot->idname = "SCREEN_OT_userpref_show";

  /* API callbacks. */
  ot->exec = userpref_show_exec;
  ot->poll = ED_operator_screenactive_nobackground; /* Not in background as this opens a window. */
  ot->get_description = userpref_show_get_description;

  prop = RNA_def_enum(ot->srna,
                      "section",
                      rna_enum_preference_section_items,
                      0,
                      "",
                      "Section to activate in the Preferences");
  RNA_def_property_flag(prop, PROP_HIDDEN);
}

/** \} */

/* -------------------------------------------------------------------- */
/** \name Show Drivers Editor Operator
 * \{ */

static wmOperatorStatus drivers_editor_show_exec(bContext *C, wmOperator *op)
{
  /* Get active property to show driver for
   * - Need to grab it first, or else this info disappears
   *   after we've created the window
   */
  int index;
  PointerRNA ptr;
  PropertyRNA *prop;
  uiBut *but = UI_context_active_but_prop_get(C, &ptr, &prop, &index);

  /* changes context! */
  if (WM_window_open_temp(C, IFACE_("Bforartists Drivers Editor"), SPACE_GRAPH, false)) { /*BFA rename Drivers Editor*/
    ED_drivers_editor_init(C, CTX_wm_area(C));

    /* activate driver F-Curve for the property under the cursor */
    if (but) {
      bool driven, special;
      FCurve *fcu = BKE_fcurve_find_by_rna_context_ui(
          C, &ptr, prop, index, nullptr, nullptr, &driven, &special);

      if (fcu) {
        /* Isolate this F-Curve... */
        bAnimContext ac;
        if (ANIM_animdata_get_context(C, &ac)) {
          int filter = ANIMFILTER_DATA_VISIBLE | ANIMFILTER_NODUPLIS;
          ANIM_anim_channels_select_set(&ac, ACHANNEL_SETFLAG_CLEAR);
          ANIM_set_active_channel(&ac,
                                  ac.data,
                                  eAnimCont_Types(ac.datatype),
                                  eAnimFilter_Flags(filter),
                                  fcu,
                                  ANIMTYPE_FCURVE);
        }
        else {
          /* Just blindly isolate...
           * This isn't the best, and shouldn't happen, but may be enough. */
          fcu->flag |= (FCURVE_ACTIVE | FCURVE_SELECTED);
        }
      }
    }

    return OPERATOR_FINISHED;
  }
  BKE_report(op->reports, RPT_ERROR, "Failed to open window!");
  return OPERATOR_CANCELLED;
}

static void SCREEN_OT_drivers_editor_show(wmOperatorType *ot)
{
  /* identifiers */
  ot->name = "Show Drivers Editor";
  ot->description = "Show drivers editor in a separate window";
  ot->idname = "SCREEN_OT_drivers_editor_show";

  /* API callbacks. */
  ot->exec = drivers_editor_show_exec;
  ot->poll = ED_operator_screenactive_nobackground; /* Not in background as this opens a window. */
}

/** \} */

/* -------------------------------------------------------------------- */
/** \name Show Info Log Operator
 * \{ */

static wmOperatorStatus info_log_show_exec(bContext *C, wmOperator *op)
{
  /* changes context! */
  if (WM_window_open_temp(C, IFACE_("Bforartists Info Log"), SPACE_INFO, false)) {  /*BFA rename Info Log */
    return OPERATOR_FINISHED;
  }
  BKE_report(op->reports, RPT_ERROR, "Failed to open window!");
  return OPERATOR_CANCELLED;
}

static void SCREEN_OT_info_log_show(wmOperatorType *ot)
{
  /* identifiers */
  ot->name = "Show Info Log";
  ot->description = "Show info log in a separate window";
  ot->idname = "SCREEN_OT_info_log_show";

  /* API callbacks. */
  ot->exec = info_log_show_exec;
  ot->poll = ED_operator_screenactive_nobackground;
}

/** \} */

/* -------------------------------------------------------------------- */
/** \name New Screen Operator
 * \{ */

static wmOperatorStatus screen_new_exec(bContext *C, wmOperator * /*op*/)
{
  Main *bmain = CTX_data_main(C);
  wmWindow *win = CTX_wm_window(C);
  WorkSpace *workspace = BKE_workspace_active_get(win->workspace_hook);
  WorkSpaceLayout *layout_old = BKE_workspace_active_layout_get(win->workspace_hook);

  WorkSpaceLayout *layout_new = ED_workspace_layout_duplicate(bmain, workspace, layout_old, win);

  WM_event_add_notifier(C, NC_SCREEN | ND_LAYOUTBROWSE, layout_new);

  return OPERATOR_FINISHED;
}

static void SCREEN_OT_new(wmOperatorType *ot)
{
  /* identifiers */
  ot->name = "New Screen";
  ot->description = "Add a new screen";
  ot->idname = "SCREEN_OT_new";

  /* API callbacks. */
  ot->exec = screen_new_exec;
  ot->poll = WM_operator_winactive;
}

/** \} */

/* -------------------------------------------------------------------- */
/** \name Delete Screen Operator
 * \{ */

static wmOperatorStatus screen_delete_exec(bContext *C, wmOperator * /*op*/)
{
  bScreen *screen = CTX_wm_screen(C);
  WorkSpace *workspace = CTX_wm_workspace(C);
  WorkSpaceLayout *layout = BKE_workspace_layout_find(workspace, screen);

  WM_event_add_notifier(C, NC_SCREEN | ND_LAYOUTDELETE, layout);

  return OPERATOR_FINISHED;
}

static void SCREEN_OT_delete(wmOperatorType *ot)
{
  /* identifiers */
  ot->name = "Delete Screen";
  ot->description = "Delete active screen";
  ot->idname = "SCREEN_OT_delete";

  /* API callbacks. */
  ot->exec = screen_delete_exec;
}

/** \} */

/* -------------------------------------------------------------------- */
/** \name Region Alpha Blending Operator
 *
 * Implementation NOTE: a disappearing region needs at least 1 last draw with
 * 100% back-buffer texture over it - then triple buffer will clear it entirely.
 * This because flag #RGN_FLAG_HIDDEN is set in end - region doesn't draw at all then.
 *
 * \{ */

struct RegionAlphaInfo {
  ScrArea *area;
  ARegion *region, *child_region; /* other region */
  int hidden;
};

#define TIMEOUT 0.1f
#define TIMESTEP (1.0f / 60.0f)

float ED_region_blend_alpha(ARegion *region)
{
  /* check parent too */
  if (region->runtime->regiontimer == nullptr &&
      (region->alignment & (RGN_SPLIT_PREV | RGN_ALIGN_HIDE_WITH_PREV)) && region->prev)
  {
    region = region->prev;
  }

  if (region->runtime->regiontimer) {
    RegionAlphaInfo *rgi = static_cast<RegionAlphaInfo *>(
        region->runtime->regiontimer->customdata);
    float alpha;

    alpha = float(region->runtime->regiontimer->time_duration) / TIMEOUT;
    /* makes sure the blend out works 100% - without area redraws */
    if (rgi->hidden) {
      alpha = 0.9f - TIMESTEP - alpha;
    }

    CLAMP(alpha, 0.0f, 1.0f);
    return alpha;
  }
  return 1.0f;
}

/* assumes region has running region-blend timer */
static void region_blend_end(bContext *C, ARegion *region, const bool is_running)
{
  RegionAlphaInfo *rgi = static_cast<RegionAlphaInfo *>(region->runtime->regiontimer->customdata);

  /* always send redraw */
  ED_region_tag_redraw(region);
  if (rgi->child_region) {
    ED_region_tag_redraw(rgi->child_region);
  }

  /* if running timer was hiding, the flag toggle went wrong */
  if (is_running) {
    if (rgi->hidden) {
      rgi->region->flag &= ~RGN_FLAG_HIDDEN;
    }
  }
  else {
    if (rgi->hidden) {
      rgi->region->flag |= rgi->hidden;
      ED_area_init(C, CTX_wm_window(C), rgi->area);
    }
    /* area decoration needs redraw in end */
    ED_area_tag_redraw(rgi->area);
  }
  WM_event_timer_remove(CTX_wm_manager(C), nullptr, region->runtime->regiontimer); /* frees rgi */
  region->runtime->regiontimer = nullptr;
}
void ED_region_visibility_change_update_animated(bContext *C, ScrArea *area, ARegion *region)
{
  wmWindowManager *wm = CTX_wm_manager(C);
  wmWindow *win = CTX_wm_window(C);

  /* end running timer */
  if (region->runtime->regiontimer) {

    region_blend_end(C, region, true);
  }
  RegionAlphaInfo *rgi = MEM_callocN<RegionAlphaInfo>("RegionAlphaInfo");

  rgi->hidden = region->flag & RGN_FLAG_HIDDEN;
  rgi->area = area;
  rgi->region = region;
  region->flag &= ~RGN_FLAG_HIDDEN;

  /* blend in, reinitialize regions because it got unhidden */
  if (rgi->hidden == 0) {
    ED_area_init(C, win, area);
  }
  else {
    ED_region_visibility_change_update_ex(C, area, region, true, false);
  }

  if (region->next) {
    if (region->next->alignment & (RGN_SPLIT_PREV | RGN_ALIGN_HIDE_WITH_PREV)) {
      rgi->child_region = region->next;
    }
  }

  /* new timer */
  region->runtime->regiontimer = WM_event_timer_add(wm, win, TIMERREGION, TIMESTEP);
  region->runtime->regiontimer->customdata = rgi;
}

/* timer runs in win->handlers, so it cannot use context to find area/region */
static wmOperatorStatus region_blend_invoke(bContext *C, wmOperator * /*op*/, const wmEvent *event)
{
  wmTimer *timer = static_cast<wmTimer *>(event->customdata);

  /* event type is TIMERREGION, but we better check */
  if (event->type != TIMERREGION || timer == nullptr) {
    return OPERATOR_PASS_THROUGH;
  }

  RegionAlphaInfo *rgi = static_cast<RegionAlphaInfo *>(timer->customdata);

  /* always send redraws */
  ED_region_tag_redraw(rgi->region);
  if (rgi->child_region) {
    ED_region_tag_redraw(rgi->child_region);
  }

  /* end timer? */
  if (rgi->region->runtime->regiontimer->time_duration > double(TIMEOUT)) {
    region_blend_end(C, rgi->region, false);
    return (OPERATOR_FINISHED | OPERATOR_PASS_THROUGH);
  }

  return (OPERATOR_FINISHED | OPERATOR_PASS_THROUGH);
}

static void SCREEN_OT_region_blend(wmOperatorType *ot)
{
  /* identifiers */
  ot->name = "Region Alpha";
  ot->idname = "SCREEN_OT_region_blend";
  ot->description = "Blend in and out overlapping region";

  /* API callbacks. */
  ot->invoke = region_blend_invoke;

  /* flags */
  ot->flag = OPTYPE_INTERNAL;

  /* properties */
}

/** \} */

/* -------------------------------------------------------------------- */
/** \name Space Type Set or Cycle Operator
 * \{ */

static bool space_type_set_or_cycle_poll(bContext *C)
{
  ScrArea *area = CTX_wm_area(C);
  return (area && !ELEM(area->spacetype, SPACE_TOPBAR, SPACE_STATUSBAR));
}

static wmOperatorStatus space_type_set_or_cycle_exec(bContext *C, wmOperator *op)
{
  const int space_type = RNA_enum_get(op->ptr, "space_type");

  ScrArea *area = CTX_wm_area(C);
  PointerRNA ptr = RNA_pointer_create_discrete((ID *)CTX_wm_screen(C), &RNA_Area, area);
  PropertyRNA *prop_type = RNA_struct_find_property(&ptr, "type");
  PropertyRNA *prop_ui_type = RNA_struct_find_property(&ptr, "ui_type");

  if (area->spacetype != space_type) {
    /* Set the type. */
    RNA_property_enum_set(&ptr, prop_type, space_type);
    /* Specify that we want last-used if there are subtypes. */
    area->butspacetype_subtype = -1;
    RNA_property_update(C, &ptr, prop_type);
  }
  else {
    /* Types match, cycle the subtype. */
    const int space_type_ui = RNA_property_enum_get(&ptr, prop_ui_type);
    const EnumPropertyItem *item;
    int item_len;
    bool free;
    RNA_property_enum_items(C, &ptr, prop_ui_type, &item, &item_len, &free);
    int index = RNA_enum_from_value(item, space_type_ui);
    for (int i = 1; i < item_len; i++) {
      const EnumPropertyItem *item_test = &item[(index + i) % item_len];
      if ((item_test->value >> 16) == space_type) {
        RNA_property_enum_set(&ptr, prop_ui_type, item_test->value);
        RNA_property_update(C, &ptr, prop_ui_type);
        break;
      }
    }
    if (free) {
      MEM_freeN(item);
    }
  }

  return OPERATOR_FINISHED;
}

static void SCREEN_OT_space_type_set_or_cycle(wmOperatorType *ot)
{
  /* identifiers */
  ot->name = "Cycle Space Type Set";
  ot->description = "Set the space type or cycle subtype";
  ot->idname = "SCREEN_OT_space_type_set_or_cycle";

  /* API callbacks. */
  ot->exec = space_type_set_or_cycle_exec;
  ot->poll = space_type_set_or_cycle_poll;

  ot->flag = 0;

  RNA_def_enum(ot->srna, "space_type", rna_enum_space_type_items, SPACE_EMPTY, "Type", "");
}

/** \} */

/* -------------------------------------------------------------------- */
/** \name Space Context Cycle Operator
 * \{ */

static const EnumPropertyItem space_context_cycle_direction[] = {
    {SPACE_CONTEXT_CYCLE_PREV, "PREV", 0, "Previous", ""},
    {SPACE_CONTEXT_CYCLE_NEXT, "NEXT", 0, "Next", ""},
    {0, nullptr, 0, nullptr, nullptr},
};

static bool space_context_cycle_poll(bContext *C)
{
  ScrArea *area = CTX_wm_area(C);
  /* area might be nullptr if called out of window bounds */
  return (area && ELEM(area->spacetype, SPACE_PROPERTIES, SPACE_USERPREF));
}

/**
 * Helper to get the correct RNA pointer/property pair for changing
 * the display context of active space type in \a area.
 */
static void context_cycle_prop_get(bScreen *screen,
                                   const ScrArea *area,
                                   PointerRNA *r_ptr,
                                   PropertyRNA **r_prop)
{
  const char *propname;

  switch (area->spacetype) {
    case SPACE_PROPERTIES:
      *r_ptr = RNA_pointer_create_discrete(
          &screen->id, &RNA_SpaceProperties, area->spacedata.first);
      propname = "context";
      break;
    case SPACE_USERPREF:
      *r_ptr = RNA_pointer_create_discrete(nullptr, &RNA_Preferences, &U);
      propname = "active_section";
      break;
    default:
      BLI_assert(0);
      propname = "";
  }

  *r_prop = RNA_struct_find_property(r_ptr, propname);
}

static wmOperatorStatus space_context_cycle_invoke(bContext *C,
                                                   wmOperator *op,
                                                   const wmEvent * /*event*/)
{
  const eScreenCycle direction = eScreenCycle(RNA_enum_get(op->ptr, "direction"));

  PointerRNA ptr;
  PropertyRNA *prop;
  context_cycle_prop_get(CTX_wm_screen(C), CTX_wm_area(C), &ptr, &prop);
  const int old_context = RNA_property_enum_get(&ptr, prop);
  const int new_context = RNA_property_enum_step(
      C, &ptr, prop, old_context, direction == SPACE_CONTEXT_CYCLE_PREV ? -1 : 1);
  RNA_property_enum_set(&ptr, prop, new_context);
  RNA_property_update(C, &ptr, prop);

  return OPERATOR_FINISHED;
}

static void SCREEN_OT_space_context_cycle(wmOperatorType *ot)
{
  /* identifiers */
  ot->name = "Cycle Space Context";
  ot->description = "Cycle through the editor context by activating the next/previous one";
  ot->idname = "SCREEN_OT_space_context_cycle";

  /* API callbacks. */
  ot->invoke = space_context_cycle_invoke;
  ot->poll = space_context_cycle_poll;

  ot->flag = 0;

  RNA_def_enum(ot->srna,
               "direction",
               space_context_cycle_direction,
               SPACE_CONTEXT_CYCLE_NEXT,
               "Direction",
               "Direction to cycle through");
}

/** \} */

/* -------------------------------------------------------------------- */
/** \name Workspace Cycle Operator
 * \{ */

static wmOperatorStatus space_workspace_cycle_invoke(bContext *C,
                                                     wmOperator *op,
                                                     const wmEvent * /*event*/)
{
  wmWindow *win = CTX_wm_window(C);
  if (WM_window_is_temp_screen(win)) {
    return OPERATOR_CANCELLED;
  }

  Main *bmain = CTX_data_main(C);
  const eScreenCycle direction = eScreenCycle(RNA_enum_get(op->ptr, "direction"));
  WorkSpace *workspace_src = WM_window_get_active_workspace(win);

  Vector<ID *> ordered = BKE_id_ordered_list(&bmain->workspaces);
  if (ordered.size() == 1) {
    return OPERATOR_CANCELLED;
  }

  const int index = ordered.first_index_of(&workspace_src->id);

  WorkSpace *workspace_dst = nullptr;
  switch (direction) {
    case SPACE_CONTEXT_CYCLE_PREV:
      workspace_dst = reinterpret_cast<WorkSpace *>(index == 0 ? ordered.last() :
                                                                 ordered[index - 1]);
      break;
    case SPACE_CONTEXT_CYCLE_NEXT:
      workspace_dst = reinterpret_cast<WorkSpace *>(
          index == ordered.index_range().last() ? ordered.first() : ordered[index + 1]);
      break;
  }

  win->workspace_hook->temp_workspace_store = workspace_dst;
  WM_event_add_notifier(C, NC_SCREEN | ND_WORKSPACE_SET, workspace_dst);
  win->workspace_hook->temp_workspace_store = nullptr;

  return OPERATOR_FINISHED;
}

static void SCREEN_OT_workspace_cycle(wmOperatorType *ot)
{
  /* identifiers */
  ot->name = "Cycle Workspace";
  ot->description = "Cycle through workspaces";
  ot->idname = "SCREEN_OT_workspace_cycle";

  /* API callbacks. */
  ot->invoke = space_workspace_cycle_invoke;
  ot->poll = ED_operator_screenactive;

  ot->flag = 0;

  RNA_def_enum(ot->srna,
               "direction",
               space_context_cycle_direction,
               SPACE_CONTEXT_CYCLE_NEXT,
               "Direction",
               "Direction to cycle through");
}

/** \} */

/* -------------------------------------------------------------------- */
/** \name Assigning Operator Types
 * \{ */

void ED_operatortypes_screen()
{
  /* Generic UI stuff. */
  WM_operatortype_append(SCREEN_OT_actionzone);
  WM_operatortype_append(SCREEN_OT_repeat_last);
  WM_operatortype_append(SCREEN_OT_repeat_history);
  WM_operatortype_append(SCREEN_OT_redo_last);

  /* Screen tools. */
  WM_operatortype_append(SCREEN_OT_area_move);
  WM_operatortype_append(SCREEN_OT_area_split);
  WM_operatortype_append(SCREEN_OT_area_join);
  WM_operatortype_append(SCREEN_OT_area_close);
  WM_operatortype_append(SCREEN_OT_area_options);
  WM_operatortype_append(SCREEN_OT_area_dupli);
  WM_operatortype_append(SCREEN_OT_area_swap);
  WM_operatortype_append(SCREEN_OT_region_quadview);
  WM_operatortype_append(SCREEN_OT_region_scale);
  WM_operatortype_append(SCREEN_OT_region_toggle);
  WM_operatortype_append(SCREEN_OT_region_flip);
  WM_operatortype_append(SCREEN_OT_header_toggle_menus);
  WM_operatortype_append(
      SCREEN_OT_header_toggle_editortypemenu);            // bfa - show hide the editorsmenu
  WM_operatortype_append(SCREEN_OT_header_toolbar_file);  // bfa - show hide the file toolbar
  WM_operatortype_append(
      SCREEN_OT_header_toolbar_meshedit);  // bfa - show hide the meshedit toolbar
  WM_operatortype_append(
      SCREEN_OT_header_toolbar_primitives);  // bfa - show hide the primitives toolbar
  WM_operatortype_append(
      SCREEN_OT_header_toolbar_image);  // bfa - show hide the primitives toolbar
  WM_operatortype_append(
      SCREEN_OT_header_toolbar_tools);  // bfa - show hide the primitives toolbar
  WM_operatortype_append(SCREEN_OT_header_toolbar_animation);  // bfa - show hide the primitives
  WM_operatortype_append(SCREEN_OT_header_toolbar_edit);  // bfa - show hide the primitives toolbar
  WM_operatortype_append(SCREEN_OT_header_toolbar_misc);  // bfa - show hide the primitives toolbar
  WM_operatortype_append(
      SCREEN_OT_toolbar_toolbox);  // bfa - toolbar types menu in the toolbar editor
  WM_operatortype_append(SCREEN_OT_header_topbar_file);      // bfa - show hide the file topbar
  WM_operatortype_append(SCREEN_OT_header_topbar_meshedit);  // bfa - show hide the meshedit topbar
  WM_operatortype_append(
      SCREEN_OT_header_topbar_primitives);                // bfa - show hide the primitives topbar
  WM_operatortype_append(SCREEN_OT_header_topbar_image);  // bfa - show hide the primitives topbar
  WM_operatortype_append(SCREEN_OT_header_topbar_tools);  // bfa - show hide the primitives topbar
  WM_operatortype_append(SCREEN_OT_header_topbar_animation);  // bfa - show hide the primitives
  WM_operatortype_append(SCREEN_OT_header_topbar_edit);  // bfa - show hide the primitives topbar
  WM_operatortype_append(SCREEN_OT_header_topbar_misc);  // bfa - show hide the primitives topbar
  WM_operatortype_append(
      SCREEN_OT_topbar_toolbox);  // bfa - topbar types menu in the topbar editor
  WM_operatortype_append(SCREEN_OT_region_context_menu);
  WM_operatortype_append(SCREEN_OT_screen_set);
  WM_operatortype_append(SCREEN_OT_screen_full_area);
  WM_operatortype_append(SCREEN_OT_back_to_previous);
  WM_operatortype_append(SCREEN_OT_spacedata_cleanup);
  WM_operatortype_append(SCREEN_OT_screenshot);
  WM_operatortype_append(SCREEN_OT_screenshot_area);
  WM_operatortype_append(SCREEN_OT_userpref_show);
  WM_operatortype_append(SCREEN_OT_drivers_editor_show);
  WM_operatortype_append(SCREEN_OT_info_log_show);
  WM_operatortype_append(SCREEN_OT_region_blend);
  WM_operatortype_append(SCREEN_OT_space_type_set_or_cycle);
  WM_operatortype_append(SCREEN_OT_space_context_cycle);
  WM_operatortype_append(SCREEN_OT_workspace_cycle);

  /* Frame changes. */
  WM_operatortype_append(SCREEN_OT_frame_offset);
  WM_operatortype_append(SCREEN_OT_frame_jump);
  WM_operatortype_append(SCREEN_OT_keyframe_jump);
  WM_operatortype_append(SCREEN_OT_marker_jump);

  WM_operatortype_append(SCREEN_OT_animation_step);
  WM_operatortype_append(SCREEN_OT_animation_play);
  WM_operatortype_append(SCREEN_OT_animation_cancel);

  /* New/delete. */
  WM_operatortype_append(SCREEN_OT_new);
  WM_operatortype_append(SCREEN_OT_delete);
}

/** \} */

/* -------------------------------------------------------------------- */
/** \name Operator Key Map
 * \{ */

static void keymap_modal_set(wmKeyConfig *keyconf)
{
  static const EnumPropertyItem modal_items[] = {
      {KM_MODAL_CANCEL, "CANCEL", 0, "Cancel", ""},
      {KM_MODAL_APPLY, "APPLY", 0, "Apply", ""},
      {KM_MODAL_SNAP_ON, "SNAP", 0, "Snap On", ""},
      {KM_MODAL_SNAP_OFF, "SNAP_OFF", 0, "Snap Off", ""},
      {0, nullptr, 0, nullptr, nullptr},
  };

  /* Standard Modal keymap ------------------------------------------------ */
  wmKeyMap *keymap = WM_modalkeymap_ensure(keyconf, "Standard Modal Map", modal_items);

  WM_modalkeymap_assign(keymap, "SCREEN_OT_area_move");
}

static bool blend_file_drop_poll(bContext * /*C*/, wmDrag *drag, const wmEvent * /*event*/)
{
  if (drag->type == WM_DRAG_PATH) {
    const eFileSel_File_Types file_type = eFileSel_File_Types(WM_drag_get_path_file_type(drag));
    if (ELEM(file_type, FILE_TYPE_BLENDER, FILE_TYPE_BLENDER_BACKUP)) {
      return true;
    }
  }
  return false;
}

static void blend_file_drop_copy(bContext * /*C*/, wmDrag *drag, wmDropBox *drop)
{
  /* copy drag path to properties */
  RNA_string_set(drop->ptr, "filepath", WM_drag_get_single_path(drag));
}

static bool screen_drop_scene_poll(bContext *C, wmDrag *drag, const wmEvent * /*event*/)
{
  /* Make sure we're dropping the scene outside the asset browser. */
  SpaceFile *sfile = CTX_wm_space_file(C);
  if (sfile && ED_fileselect_is_asset_browser(sfile)) {
    return false;
  }
  return WM_drag_is_ID_type(drag, ID_SCE);
}

static void screen_drop_scene_copy(bContext *C, wmDrag *drag, wmDropBox *drop)
{
  ID *id = WM_drag_get_local_ID_or_import_from_asset(C, drag, ID_SCE);
  BLI_assert(id);
  RNA_int_set(drop->ptr, "session_uid", int(id->session_uid));
}

static std::string screen_drop_scene_tooltip(bContext * /*C*/,
                                             wmDrag *drag,
                                             const int /*xy*/
                                                 [2],
                                             wmDropBox * /*drop*/)
{
  const char *dragged_scene_name = WM_drag_get_item_name(drag);
  wmDragAsset *asset_drag = WM_drag_get_asset_data(drag, ID_SCE);
  if (asset_drag) {
    switch (asset_drag->import_settings.method) {
      case ASSET_IMPORT_LINK:
        return fmt::format(fmt::runtime(TIP_("Link {}")), dragged_scene_name);
<<<<<<< HEAD
      case ASSET_IMPORT_LINK_OVERRIDE:
        return fmt::format(fmt::runtime(TIP_("Link (Override) {}")),
                           dragged_scene_name); /* BFA - Link override*/
=======
      case ASSET_IMPORT_PACK:
        return fmt::format(fmt::runtime(TIP_("Pack {}")), dragged_scene_name);
>>>>>>> ea43fa08
      case ASSET_IMPORT_APPEND:
        return fmt::format(fmt::runtime(TIP_("Append {}")), dragged_scene_name);
      case ASSET_IMPORT_APPEND_REUSE:
        return fmt::format(fmt::runtime(TIP_("Append (Reuse) {}")), dragged_scene_name);
    }
  }
  return fmt::format(fmt::runtime(TIP_("Set {} as active")), dragged_scene_name);
}

void ED_keymap_screen(wmKeyConfig *keyconf)
{
  /* Screen Editing ------------------------------------------------ */
  WM_keymap_ensure(keyconf, "Screen Editing", SPACE_EMPTY, RGN_TYPE_WINDOW);

  /* Screen General ------------------------------------------------ */
  WM_keymap_ensure(keyconf, "Screen", SPACE_EMPTY, RGN_TYPE_WINDOW);

  /* Anim Playback ------------------------------------------------ */
  WM_keymap_ensure(keyconf, "Frames", SPACE_EMPTY, RGN_TYPE_WINDOW);

  /* dropbox for entire window */
  ListBase *lb = WM_dropboxmap_find("Window", SPACE_EMPTY, RGN_TYPE_WINDOW);
  WM_dropbox_add(
      lb, "WM_OT_drop_blend_file", blend_file_drop_poll, blend_file_drop_copy, nullptr, nullptr);
  WM_dropbox_add(lb, "UI_OT_drop_color", UI_drop_color_poll, UI_drop_color_copy, nullptr, nullptr);
  WM_dropbox_add(lb,
                 "SCENE_OT_drop_scene_asset",
                 screen_drop_scene_poll,
                 screen_drop_scene_copy,
                 WM_drag_free_imported_drag_ID,
                 screen_drop_scene_tooltip);

  keymap_modal_set(keyconf);
}

/** \} */<|MERGE_RESOLUTION|>--- conflicted
+++ resolved
@@ -7617,14 +7617,11 @@
     switch (asset_drag->import_settings.method) {
       case ASSET_IMPORT_LINK:
         return fmt::format(fmt::runtime(TIP_("Link {}")), dragged_scene_name);
-<<<<<<< HEAD
       case ASSET_IMPORT_LINK_OVERRIDE:
         return fmt::format(fmt::runtime(TIP_("Link (Override) {}")),
                            dragged_scene_name); /* BFA - Link override*/
-=======
       case ASSET_IMPORT_PACK:
         return fmt::format(fmt::runtime(TIP_("Pack {}")), dragged_scene_name);
->>>>>>> ea43fa08
       case ASSET_IMPORT_APPEND:
         return fmt::format(fmt::runtime(TIP_("Append {}")), dragged_scene_name);
       case ASSET_IMPORT_APPEND_REUSE:
