/* SPDX-FileCopyrightText: 2008 Blender Authors
 *
 * SPDX-License-Identifier: GPL-2.0-or-later */

/** \file
 * \ingroup edscr
 */

#include <cmath>
#include <cstring>
#include <fmt/format.h>

#include "MEM_guardedalloc.h"

#include "BLI_build_config.h"
#include "BLI_listbase.h"
#include "BLI_math_rotation.h"
#include "BLI_math_vector.h"
#include "BLI_time.h"
#include "BLI_utildefines.h"

#include "BLT_translation.hh"

#include "DNA_anim_types.h"
#include "DNA_armature_types.h"
#include "DNA_curve_types.h"
#include "DNA_lattice_types.h"
#include "DNA_meta_types.h"
#include "DNA_node_types.h"
#include "DNA_object_types.h"
#include "DNA_scene_types.h"
#include "DNA_userdef_types.h"
#include "DNA_workspace_types.h"

#include "BKE_callbacks.hh"
#include "BKE_context.hh"
#include "BKE_editmesh.hh"
#include "BKE_fcurve.hh"
#include "BKE_global.hh"
#include "BKE_icons.h"
#include "BKE_lib_id.hh"
#include "BKE_library.hh"
#include "BKE_main.hh"
#include "BKE_mask.h"
#include "BKE_object.hh"
#include "BKE_report.hh"
#include "BKE_scene.hh"
#include "BKE_screen.hh"
#include "BKE_sound.h"
#include "BKE_workspace.hh"

#include "WM_api.hh"
#include "WM_types.hh"

#include "DEG_depsgraph.hh"
#include "DEG_depsgraph_query.hh"

#include "ED_anim_api.hh"
#include "ED_armature.hh"
#include "ED_buttons.hh"
#include "ED_fileselect.hh"
#include "ED_image.hh"
#include "ED_keyframes_keylist.hh"
#include "ED_mesh.hh"
#include "ED_object.hh"
#include "ED_scene.hh"
#include "ED_screen.hh"
#include "ED_screen_types.hh"
#include "ED_sequencer.hh"
#include "ED_space_graph.hh"
#include "ED_view3d.hh"

#include "SEQ_sequencer.hh" /*BFA - 3D Sequencer*/

#include "RNA_access.hh"
#include "RNA_define.hh"
#include "RNA_enum_types.hh"
#include "RNA_prototypes.hh"

#include "UI_interface.hh"
#include "UI_interface_layout.hh"
#include "UI_resources.hh"
#include "UI_view2d.hh"

#include "GPU_capabilities.hh"

#include "wm_window.hh"

#include "screen_intern.hh" /* own module include */

using blender::Vector;

#define KM_MODAL_CANCEL 1
#define KM_MODAL_APPLY 2
#define KM_MODAL_SNAP_ON 3
#define KM_MODAL_SNAP_OFF 4

/* -------------------------------------------------------------------- */
/** \name Public Poll API
 * \{ */

bool ED_operator_regionactive(bContext *C)
{
  if (CTX_wm_window(C) == nullptr) {
    return false;
  }
  if (CTX_wm_screen(C) == nullptr) {
    return false;
  }
  if (CTX_wm_region(C) == nullptr) {
    return false;
  }
  return true;
}

bool ED_operator_areaactive(bContext *C)
{
  if (CTX_wm_window(C) == nullptr) {
    return false;
  }
  if (CTX_wm_screen(C) == nullptr) {
    return false;
  }
  if (CTX_wm_area(C) == nullptr) {
    return false;
  }
  return true;
}

bool ED_operator_screenactive(bContext *C)
{
  if (CTX_wm_window(C) == nullptr) {
    return false;
  }
  if (CTX_wm_screen(C) == nullptr) {
    return false;
  }
  return true;
}

bool ED_operator_screenactive_nobackground(bContext *C)
{
  if (G.background) {
    return false;
  }
  return ED_operator_screenactive(C);
}

/* XXX added this to prevent anim state to change during renders */
static bool operator_screenactive_norender(bContext *C)
{
  if (G.is_rendering) {
    return false;
  }
  if (CTX_wm_window(C) == nullptr) {
    return false;
  }
  if (CTX_wm_screen(C) == nullptr) {
    return false;
  }
  return true;
}

bool ED_operator_screen_mainwinactive(bContext *C)
{
  if (CTX_wm_window(C) == nullptr) {
    return false;
  }
  bScreen *screen = CTX_wm_screen(C);
  if (screen == nullptr) {
    return false;
  }
  if (screen->active_region != nullptr) {
    return false;
  }
  return true;
}

bool ED_operator_scene(bContext *C)
{
  Scene *scene = CTX_data_scene(C);
  if (scene) {
    return true;
  }
  return false;
}

bool ED_operator_scene_editable(bContext *C)
{
  Scene *scene = CTX_data_scene(C);
  if (scene == nullptr || !BKE_id_is_editable(CTX_data_main(C), &scene->id)) {
    return false;
  }
  return true;
}

bool ED_operator_objectmode(bContext *C)
{
  Scene *scene = CTX_data_scene(C);
  Object *obact = CTX_data_active_object(C);

  if (scene == nullptr || !ID_IS_EDITABLE(scene)) {
    return false;
  }
  if (CTX_data_edit_object(C)) {
    return false;
  }

  /* add a check for ob->mode too? */
  if (obact && (obact->mode != OB_MODE_OBJECT)) {
    return false;
  }

  return true;
}

bool ED_operator_objectmode_poll_msg(bContext *C)
{
  if (!ED_operator_objectmode(C)) {
    CTX_wm_operator_poll_msg_set(C, "Only supported in object mode");
    return false;
  }

  return true;
}

bool ED_operator_objectmode_with_view3d_poll_msg(bContext *C)
{
  if (!ED_operator_objectmode_poll_msg(C)) {
    return false;
  }
  if (!ED_operator_region_view3d_active(C)) {
    return false;
  }
  return true;
}

static bool ed_spacetype_test(bContext *C, int type)
{
  if (ED_operator_areaactive(C)) {
    SpaceLink *sl = (SpaceLink *)CTX_wm_space_data(C);
    return sl && (sl->spacetype == type);
  }
  return false;
}

bool ED_operator_view3d_active(bContext *C)
{
  return ed_spacetype_test(C, SPACE_VIEW3D);
}

bool ED_operator_region_view3d_active(bContext *C)
{
  if (CTX_wm_region_view3d(C)) {
    return true;
  }

  CTX_wm_operator_poll_msg_set(C, "expected a view3d region");
  return false;
}

bool ED_operator_region_gizmo_active(bContext *C)
{
  ARegion *region = CTX_wm_region(C);
  if (region == nullptr) {
    return false;
  }
  wmGizmoMap *gzmap = region->runtime->gizmo_map;
  if (gzmap == nullptr) {
    return false;
  }
  return true;
}

bool ED_operator_animview_active(bContext *C)
{
  if (ED_operator_areaactive(C)) {
    SpaceLink *sl = (SpaceLink *)CTX_wm_space_data(C);
    if (sl && ELEM(sl->spacetype, SPACE_SEQ, SPACE_ACTION, SPACE_NLA, SPACE_GRAPH)) {
      return true;
    }
  }

  CTX_wm_operator_poll_msg_set(C, "expected a timeline/animation area to be active");
  return false;
}

bool ED_operator_outliner_active(bContext *C)
{
  return ed_spacetype_test(C, SPACE_OUTLINER);
}

bool ED_operator_region_outliner_active(bContext *C)
{
  if (!ED_operator_outliner_active(C)) {
    CTX_wm_operator_poll_msg_set(C, "Expected an active Outliner");
    return false;
  }
  const ARegion *region = CTX_wm_region(C);
  if (!(region && region->regiontype == RGN_TYPE_WINDOW)) {
    CTX_wm_operator_poll_msg_set(C, "Expected an Outliner region");
    return false;
  }
  return true;
}

bool ED_operator_outliner_active_no_editobject(bContext *C)
{
  if (ed_spacetype_test(C, SPACE_OUTLINER)) {
    Object *ob = blender::ed::object::context_active_object(C);
    Object *obedit = CTX_data_edit_object(C);
    if (ob && ob == obedit) {
      return false;
    }
    return true;
  }
  return false;
}

bool ED_operator_file_active(bContext *C)
{
  return ed_spacetype_test(C, SPACE_FILE);
}

bool ED_operator_file_browsing_active(bContext *C)
{
  if (ed_spacetype_test(C, SPACE_FILE)) {
    return ED_fileselect_is_file_browser(CTX_wm_space_file(C));
  }
  return false;
}

bool ED_operator_asset_browsing_active(bContext *C)
{
  if (ed_spacetype_test(C, SPACE_FILE)) {
    return ED_fileselect_is_asset_browser(CTX_wm_space_file(C));
  }
  return false;
}

bool ED_operator_spreadsheet_active(bContext *C)
{
  return ed_spacetype_test(C, SPACE_SPREADSHEET);
}

bool ED_operator_action_active(bContext *C)
{
  return ed_spacetype_test(C, SPACE_ACTION);
}

bool ED_operator_buttons_active(bContext *C)
{
  return ed_spacetype_test(C, SPACE_PROPERTIES);
}

bool ED_operator_node_active(bContext *C)
{
  SpaceNode *snode = CTX_wm_space_node(C);

  if (snode && snode->edittree) {
    return true;
  }

  return false;
}

bool ED_operator_node_editable(bContext *C)
{
  SpaceNode *snode = CTX_wm_space_node(C);

  if (snode && snode->edittree && BKE_id_is_editable(CTX_data_main(C), &snode->edittree->id)) {
    return true;
  }

  return false;
}

bool ED_operator_graphedit_active(bContext *C)
{
  return ed_spacetype_test(C, SPACE_GRAPH);
}

bool ED_operator_sequencer_active(bContext *C)
{
  return ed_spacetype_test(C, SPACE_SEQ);
}

bool ED_operator_sequencer_active_editable(bContext *C)
{
  return ed_spacetype_test(C, SPACE_SEQ) && ED_operator_scene_editable(C);
}

bool ED_operator_image_active(bContext *C)
{
  return ed_spacetype_test(C, SPACE_IMAGE);
}

bool ED_operator_nla_active(bContext *C)
{
  return ed_spacetype_test(C, SPACE_NLA);
}

bool ED_operator_info_active(bContext *C)
{
  return ed_spacetype_test(C, SPACE_INFO);
}

bool ED_operator_console_active(bContext *C)
{
  return ed_spacetype_test(C, SPACE_CONSOLE);
}

static bool ed_object_hidden(const Object *ob)
{
  /* if hidden but in edit mode, we still display, can happen with animation */
  return ((ob->visibility_flag & OB_HIDE_VIEWPORT) && !(ob->mode & OB_MODE_EDIT));
}

bool ED_operator_object_active_only(bContext *C)
{
  Object *ob = blender::ed::object::context_active_object(C);
  return (ob != nullptr);
}

bool ED_operator_object_active(bContext *C)
{
  Object *ob = blender::ed::object::context_active_object(C);
  return ((ob != nullptr) && !ed_object_hidden(ob));
}

bool ED_operator_object_active_editable_ex(bContext *C, const Object *ob)
{
  if (ob == nullptr) {
    CTX_wm_operator_poll_msg_set(C, "Context missing active object");
    return false;
  }

  if (!BKE_id_is_editable(CTX_data_main(C), (ID *)ob)) {
    CTX_wm_operator_poll_msg_set(C, "Cannot edit library linked or non-editable override object");
    return false;
  }

  if (ed_object_hidden(ob)) {
    CTX_wm_operator_poll_msg_set(C, "Cannot edit hidden object");
    return false;
  }

  return true;
}

bool ED_operator_object_active_editable(bContext *C)
{
  Object *ob = blender::ed::object::context_active_object(C);
  return ED_operator_object_active_editable_ex(C, ob);
}

bool ED_operator_object_active_local_editable_ex(bContext *C, const Object *ob)
{
  return ED_operator_object_active_editable_ex(C, ob) && !ID_IS_OVERRIDE_LIBRARY(ob);
}

bool ED_operator_object_active_local_editable(bContext *C)
{
  Object *ob = blender::ed::object::context_active_object(C);
  return ED_operator_object_active_editable_ex(C, ob) && !ID_IS_OVERRIDE_LIBRARY(ob);
}

bool ED_operator_object_active_editable_mesh(bContext *C)
{
  Object *ob = blender::ed::object::context_active_object(C);
  return ((ob != nullptr) && ID_IS_EDITABLE(ob) && !ed_object_hidden(ob) &&
          (ob->type == OB_MESH) && ID_IS_EDITABLE(ob->data) && !ID_IS_OVERRIDE_LIBRARY(ob->data));
}

bool ED_operator_object_active_editable_font(bContext *C)
{
  Object *ob = blender::ed::object::context_active_object(C);
  return ((ob != nullptr) && ID_IS_EDITABLE(ob) && !ed_object_hidden(ob) &&
          (ob->type == OB_FONT) && ID_IS_EDITABLE(ob->data) && !ID_IS_OVERRIDE_LIBRARY(ob->data));
}

bool ED_operator_editable_mesh(bContext *C)
{
  Mesh *mesh = ED_mesh_context(C);
  return (mesh != nullptr) && ID_IS_EDITABLE(mesh) && !ID_IS_OVERRIDE_LIBRARY(mesh);
}

bool ED_operator_editmesh(bContext *C)
{
  Object *obedit = CTX_data_edit_object(C);
  if (obedit && obedit->type == OB_MESH) {
    return nullptr != BKE_editmesh_from_object(obedit);
  }
  return false;
}

bool ED_operator_editmesh_view3d(bContext *C)
{
  return ED_operator_editmesh(C) && ED_operator_view3d_active(C);
}

bool ED_operator_editmesh_region_view3d(bContext *C)
{
  if (ED_operator_editmesh(C) && CTX_wm_region_view3d(C)) {
    return true;
  }

  CTX_wm_operator_poll_msg_set(C, "expected a view3d region & editmesh");
  return false;
}

bool ED_operator_editarmature(bContext *C)
{
  Object *obedit = CTX_data_edit_object(C);
  if (obedit && obedit->type == OB_ARMATURE) {
    return nullptr != ((bArmature *)obedit->data)->edbo;
  }
  return false;
}

/**
 * Check for pose mode (no mixed modes).
 *
 * We want to enable most pose operations in weight paint mode, when it comes to transforming
 * bones, but managing bones layers/groups and their constraints can be left for pose mode only
 * (not weight paint mode).
 */
static bool ed_operator_posemode_exclusive_ex(bContext *C, Object *obact)
{
  if (obact != nullptr && !(obact->mode & OB_MODE_EDIT)) {
    if (obact == BKE_object_pose_armature_get(obact)) {
      return true;
    }
  }

  CTX_wm_operator_poll_msg_set(C, "No object, or not exclusively in pose mode");
  return false;
}

bool ED_operator_posemode_exclusive(bContext *C)
{
  Object *obact = blender::ed::object::context_active_object(C);

  return ed_operator_posemode_exclusive_ex(C, obact);
}

bool ED_operator_object_active_local_editable_posemode_exclusive(bContext *C)
{
  Object *obact = blender::ed::object::context_active_object(C);

  if (!ed_operator_posemode_exclusive_ex(C, obact)) {
    return false;
  }

  if (ID_IS_OVERRIDE_LIBRARY(obact)) {
    CTX_wm_operator_poll_msg_set(C, "Object is a local library override");
    return false;
  }

  return true;
}

bool ED_operator_posemode_context(bContext *C)
{
  Object *obpose = ED_pose_object_from_context(C);

  if (obpose && !(obpose->mode & OB_MODE_EDIT)) {
    if (BKE_object_pose_context_check(obpose)) {
      return true;
    }
  }

  return false;
}

bool ED_operator_posemode(bContext *C)
{
  Object *obact = CTX_data_active_object(C);

  if (obact && !(obact->mode & OB_MODE_EDIT)) {
    Object *obpose = BKE_object_pose_armature_get(obact);
    if (obpose != nullptr) {
      if ((obact == obpose) || (obact->mode & OB_MODE_ALL_WEIGHT_PAINT)) {
        return true;
      }
    }
  }

  return false;
}

bool ED_operator_posemode_local(bContext *C)
{
  if (ED_operator_posemode(C)) {
    Main *bmain = CTX_data_main(C);
    Object *ob = BKE_object_pose_armature_get(CTX_data_active_object(C));
    bArmature *arm = static_cast<bArmature *>(ob->data);
    return (BKE_id_is_editable(bmain, &ob->id) && BKE_id_is_editable(bmain, &arm->id));
  }
  return false;
}

bool ED_operator_uvedit(bContext *C)
{
  SpaceImage *sima = CTX_wm_space_image(C);
  Object *obedit = CTX_data_edit_object(C);
  return ED_space_image_show_uvedit(sima, obedit);
}

bool ED_operator_uvedit_space_image(bContext *C)
{
  SpaceImage *sima = CTX_wm_space_image(C);
  Object *obedit = CTX_data_edit_object(C);
  return sima && ED_space_image_show_uvedit(sima, obedit);
}

bool ED_operator_uvmap(bContext *C)
{
  Object *obedit = CTX_data_edit_object(C);
  BMEditMesh *em = nullptr;

  if (obedit && obedit->type == OB_MESH) {
    em = BKE_editmesh_from_object(obedit);
  }

  if (em && (em->bm->totface)) {
    return true;
  }

  return false;
}

bool ED_operator_editsurfcurve(bContext *C)
{
  Object *obedit = CTX_data_edit_object(C);
  if (obedit && ELEM(obedit->type, OB_CURVES_LEGACY, OB_SURF)) {
    return nullptr != ((Curve *)obedit->data)->editnurb;
  }
  return false;
}

bool ED_operator_editsurfcurve_region_view3d(bContext *C)
{
  if (ED_operator_editsurfcurve(C) && CTX_wm_region_view3d(C)) {
    return true;
  }

  CTX_wm_operator_poll_msg_set(C, "expected a view3d region & editcurve");
  return false;
}

bool ED_operator_editcurve(bContext *C)
{
  Object *obedit = CTX_data_edit_object(C);
  if (obedit && obedit->type == OB_CURVES_LEGACY) {
    return nullptr != ((Curve *)obedit->data)->editnurb;
  }
  return false;
}

bool ED_operator_editcurve_3d(bContext *C)
{
  Object *obedit = CTX_data_edit_object(C);
  if (obedit && obedit->type == OB_CURVES_LEGACY) {
    Curve *cu = (Curve *)obedit->data;

    return (cu->flag & CU_3D) && (nullptr != cu->editnurb);
  }
  return false;
}

bool ED_operator_editsurf(bContext *C)
{
  Object *obedit = CTX_data_edit_object(C);
  if (obedit && obedit->type == OB_SURF) {
    return nullptr != ((Curve *)obedit->data)->editnurb;
  }
  return false;
}

bool ED_operator_editfont(bContext *C)
{
  Object *obedit = CTX_data_edit_object(C);
  if (obedit && obedit->type == OB_FONT) {
    return nullptr != ((Curve *)obedit->data)->editfont;
  }
  return false;
}

bool ED_operator_editlattice(bContext *C)
{
  Object *obedit = CTX_data_edit_object(C);
  if (obedit && obedit->type == OB_LATTICE) {
    return nullptr != ((Lattice *)obedit->data)->editlatt;
  }
  return false;
}

bool ED_operator_editmball(bContext *C)
{
  Object *obedit = CTX_data_edit_object(C);
  if (obedit && obedit->type == OB_MBALL) {
    return nullptr != ((MetaBall *)obedit->data)->editelems;
  }
  return false;
}

bool ED_operator_camera_poll(bContext *C)
{
  Camera *cam = static_cast<Camera *>(CTX_data_pointer_get_type(C, "camera", &RNA_Camera).data);
  return (cam != nullptr && ID_IS_EDITABLE(cam));
}

/** \} */

/* -------------------------------------------------------------------- */
/** \name Internal Screen Utilities
 * \{ */

static bool screen_active_editable(bContext *C)
{
  if (ED_operator_screenactive(C)) {
    /* no full window splitting allowed */
    if (CTX_wm_screen(C)->state != SCREENNORMAL) {
      return false;
    }
    return true;
  }
  return false;
}

/**
 * Begin a modal operation,
 * the caller is responsible for calling #screen_modal_action_end when it's ended.
 */
static void screen_modal_action_begin()
{
  G.moving |= G_TRANSFORM_WM;
}

/** Call once the modal action has finished. */
static void screen_modal_action_end()
{
  G.moving &= ~G_TRANSFORM_WM;

  /* Full refresh after `G.moving` is cleared otherwise tool gizmos
   * won't be refreshed with the modified flag, see: #143629. */
  WM_main_add_notifier(NC_SCREEN | NA_EDITED, nullptr);
}

/** \} */

/* -------------------------------------------------------------------- */
/** \name Action Zone Operator
 * \{ */

/* operator state vars used:
 * none
 *
 * functions:
 *
 * apply() set action-zone event
 *
 * exit()   free customdata
 *
 * callbacks:
 *
 * exec()   never used
 *
 * invoke() check if in zone
 * add customdata, put mouseco and area in it
 * add modal handler
 *
 * modal()  accept modal events while doing it
 * call apply() with gesture info, active window, nonactive window
 * call exit() and remove handler when LMB confirm
 */

struct sActionzoneData {
  ScrArea *sa1, *sa2;
  AZone *az;
  int x, y;
  eScreenDir gesture_dir;
  int modifier;
};

/* quick poll to save operators to be created and handled */
static bool actionzone_area_poll(bContext *C)
{
  wmWindow *win = CTX_wm_window(C);
  if (win && win->eventstate) {
    bScreen *screen = WM_window_get_active_screen(win);
    if (screen) {
      const int *xy = &win->eventstate->xy[0];

      LISTBASE_FOREACH (ScrArea *, area, &screen->areabase) {
        LISTBASE_FOREACH (AZone *, az, &area->actionzones) {
          if (BLI_rcti_isect_pt_v(&az->rect, xy)) {
            return true;
          }
        }
      }
    }
  }
  return false;
}

/* the debug drawing of the click_rect is in area_draw_azone_fullscreen, keep both in sync */
static void fullscreen_click_rcti_init(
    rcti *rect, const short /*x1*/, const short /*y1*/, const short x2, const short y2)
{
  BLI_rcti_init(rect, x2 - U.widget_unit, x2, y2 - U.widget_unit, y2);
}

static bool azone_clipped_rect_calc(const AZone *az, rcti *r_rect_clip)
{
  const ARegion *region = az->region;
  *r_rect_clip = az->rect;
  if (az->type == AZONE_REGION) {
    if (region->overlap && (region->v2d.keeptot != V2D_KEEPTOT_STRICT) &&
        /* Only when this isn't hidden (where it's displayed as an button that expands). */
        region->runtime->visible)
    {
      /* A floating region to be resized, clip by the visible region. */
      switch (az->edge) {
        case AE_TOP_TO_BOTTOMRIGHT:
        case AE_BOTTOM_TO_TOPLEFT: {
          r_rect_clip->xmin = max_ii(
              r_rect_clip->xmin,
              (region->winrct.xmin +
               UI_view2d_view_to_region_x(&region->v2d, region->v2d.tot.xmin)) -
                  UI_REGION_OVERLAP_MARGIN);
          r_rect_clip->xmax = min_ii(
              r_rect_clip->xmax,
              (region->winrct.xmin +
               UI_view2d_view_to_region_x(&region->v2d, region->v2d.tot.xmax)) +
                  UI_REGION_OVERLAP_MARGIN);
          return true;
        }
        case AE_LEFT_TO_TOPRIGHT:
        case AE_RIGHT_TO_TOPLEFT: {
          r_rect_clip->ymin = max_ii(
              r_rect_clip->ymin,
              (region->winrct.ymin +
               UI_view2d_view_to_region_y(&region->v2d, region->v2d.tot.ymin)) -
                  UI_REGION_OVERLAP_MARGIN);
          r_rect_clip->ymax = min_ii(
              r_rect_clip->ymax,
              (region->winrct.ymin +
               UI_view2d_view_to_region_y(&region->v2d, region->v2d.tot.ymax)) +
                  UI_REGION_OVERLAP_MARGIN);
          return true;
        }
      }
    }
  }
  return false;
}

/* Return the azone's calculated rect. */
static void area_actionzone_get_rect(AZone *az, rcti *r_rect)
{
  if (az->type == AZONE_REGION_SCROLL) {
    const bool is_horizontal = az->direction == AZ_SCROLL_HOR;
    const bool is_vertical = az->direction == AZ_SCROLL_VERT;
    const bool is_right = is_vertical && bool(az->region->v2d.scroll & V2D_SCROLL_RIGHT);
    const bool is_left = is_vertical && bool(az->region->v2d.scroll & V2D_SCROLL_LEFT);
    const bool is_top = is_horizontal && bool(az->region->v2d.scroll & V2D_SCROLL_TOP);
    const bool is_bottom = is_horizontal && bool(az->region->v2d.scroll & V2D_SCROLL_BOTTOM);
    /* For scroll azones use the area around the region's scroll-bar location. */
    rcti scroller_vert = is_horizontal ? az->region->v2d.hor : az->region->v2d.vert;
    BLI_rcti_translate(&scroller_vert, az->region->winrct.xmin, az->region->winrct.ymin);

    /* Pull the zone in from edge and match the visible hit zone. */
    const int edge_padding = int(-3.0f * UI_SCALE_FAC);
    r_rect->xmin = scroller_vert.xmin - (is_right ? V2D_SCROLL_HIDE_HEIGHT : edge_padding);
    r_rect->ymin = scroller_vert.ymin - (is_top ? V2D_SCROLL_HIDE_WIDTH : edge_padding);
    r_rect->xmax = scroller_vert.xmax + (is_left ? V2D_SCROLL_HIDE_HEIGHT : edge_padding);
    r_rect->ymax = scroller_vert.ymax + (is_bottom ? V2D_SCROLL_HIDE_WIDTH : edge_padding);
  }
  else {
    azone_clipped_rect_calc(az, r_rect);
  }
}

static AZone *area_actionzone_refresh_xy(ScrArea *area, const int xy[2], const bool test_only)
{
  AZone *az = nullptr;

  for (az = static_cast<AZone *>(area->actionzones.first); az; az = az->next) {
    rcti az_rect;
    area_actionzone_get_rect(az, &az_rect);
    if (BLI_rcti_isect_pt_v(&az_rect, xy)) {

      if (az->type == AZONE_AREA) {
        break;
      }
      if (az->type == AZONE_REGION) {
        const ARegion *region = az->region;
        const int local_xy[2] = {xy[0] - region->winrct.xmin, xy[1] - region->winrct.ymin};

        /* Respect button sections: Clusters of buttons (separated using separator-spacers) are
         * drawn with a background, in-between them the region is fully transparent (if "Region
         * Overlap" is enabled). Only allow dragging visible edges, so at the button sections. */
        if (region->runtime->visible && region->overlap &&
            (region->flag & RGN_FLAG_RESIZE_RESPECT_BUTTON_SECTIONS) &&
            !UI_region_button_sections_is_inside_x(az->region, local_xy[0]))
        {
          az = nullptr;
          break;
        }

        break;
      }
      if (az->type == AZONE_FULLSCREEN) {
        rcti click_rect;
        fullscreen_click_rcti_init(&click_rect, az->x1, az->y1, az->x2, az->y2);
        const bool click_isect = BLI_rcti_isect_pt_v(&click_rect, xy);

        if (test_only) {
          if (click_isect) {
            break;
          }
        }
        else {
          if (click_isect) {
            az->alpha = 1.0f;
          }
          else {
            const int mouse_sq = square_i(xy[0] - az->x2) + square_i(xy[1] - az->y2);
            const int spot_sq = square_i(UI_AZONESPOTW);
            const int fadein_sq = square_i(AZONEFADEIN);
            const int fadeout_sq = square_i(AZONEFADEOUT);

            if (mouse_sq < spot_sq) {
              az->alpha = 1.0f;
            }
            else if (mouse_sq < fadein_sq) {
              az->alpha = 1.0f;
            }
            else if (mouse_sq < fadeout_sq) {
              az->alpha = 1.0f - float(mouse_sq - fadein_sq) / float(fadeout_sq - fadein_sq);
            }
            else {
              az->alpha = 0.0f;
            }

            /* fade in/out but no click */
            az = nullptr;
          }

          /* XXX force redraw to show/hide the action zone */
          ED_area_tag_redraw(area);
          break;
        }
      }
      else if (az->type == AZONE_REGION_SCROLL && az->region->runtime->visible) {
        /* If the region is not visible we can ignore this scroll-bar zone. */
        ARegion *region = az->region;
        View2D *v2d = &region->v2d;
        int scroll_flag = 0;
        const int isect_value = UI_view2d_mouse_in_scrollers_ex(region, v2d, xy, &scroll_flag);

        /* Check if we even have scroll bars. */
        if (((az->direction == AZ_SCROLL_HOR) && !(scroll_flag & V2D_SCROLL_HORIZONTAL)) ||
            ((az->direction == AZ_SCROLL_VERT) && !(scroll_flag & V2D_SCROLL_VERTICAL)))
        {
          /* No scroll-bars, do nothing. */
        }
        else if (test_only) {
          if (isect_value != 0) {
            break;
          }
        }
        else {
          bool redraw = false;

          if (isect_value == 'h') {
            if (az->direction == AZ_SCROLL_HOR) {
              az->alpha = 1.0f;
              v2d->alpha_hor = 255;
              redraw = true;
            }
          }
          else if (isect_value == 'v') {
            if (az->direction == AZ_SCROLL_VERT) {
              az->alpha = 1.0f;
              v2d->alpha_vert = 255;
              redraw = true;
            }
          }
          else {
            const int local_xy[2] = {xy[0] - region->winrct.xmin, xy[1] - region->winrct.ymin};
            float dist_fac = 0.0f, alpha = 0.0f;

            if (az->direction == AZ_SCROLL_HOR) {
              dist_fac = BLI_rcti_length_y(&v2d->hor, local_xy[1]) / V2D_SCROLL_HIDE_WIDTH;
              CLAMP(dist_fac, 0.0f, 1.0f);
              alpha = 1.0f - dist_fac;

              v2d->alpha_hor = alpha * 255;
            }
            else if (az->direction == AZ_SCROLL_VERT) {
              dist_fac = BLI_rcti_length_x(&v2d->vert, local_xy[0]) / V2D_SCROLL_HIDE_HEIGHT;
              CLAMP(dist_fac, 0.0f, 1.0f);
              alpha = 1.0f - dist_fac;

              v2d->alpha_vert = alpha * 255;
            }
            az->alpha = alpha;
            redraw = true;
          }

          if (redraw) {
            ED_region_tag_redraw_no_rebuild(region);
          }
          /* Don't return! */
        }
      }
    }
    else if (!test_only && !IS_EQF(az->alpha, 0.0f)) {
      if (az->type == AZONE_FULLSCREEN) {
        az->alpha = 0.0f;
        area->flag &= ~AREA_FLAG_ACTIONZONES_UPDATE;
        ED_area_tag_redraw_no_rebuild(area);
      }
      else if (az->type == AZONE_REGION_SCROLL && az->region->runtime->visible) {
        /* If the region is not visible we can ignore this scroll-bar zone. */
        if (az->direction == AZ_SCROLL_VERT) {
          az->alpha = az->region->v2d.alpha_vert = 0;
          area->flag &= ~AREA_FLAG_ACTIONZONES_UPDATE;
          ED_region_tag_redraw_no_rebuild(az->region);
        }
        else if (az->direction == AZ_SCROLL_HOR) {
          az->alpha = az->region->v2d.alpha_hor = 0;
          area->flag &= ~AREA_FLAG_ACTIONZONES_UPDATE;
          ED_region_tag_redraw_no_rebuild(az->region);
        }
        else {
          BLI_assert(false);
        }
      }
    }
  }

  return az;
}

/* Finds an action-zone by position in entire screen so azones can overlap. */
static AZone *screen_actionzone_find_xy(bScreen *screen, const int xy[2])
{
  LISTBASE_FOREACH (ScrArea *, area, &screen->areabase) {
    AZone *az = area_actionzone_refresh_xy(area, xy, true);
    if (az != nullptr) {
      return az;
    }
  }
  return nullptr;
}

/* Returns the area that the azone belongs to */
static ScrArea *screen_actionzone_area(bScreen *screen, const AZone *az)
{
  LISTBASE_FOREACH (ScrArea *, area, &screen->areabase) {
    LISTBASE_FOREACH (AZone *, zone, &area->actionzones) {
      if (zone == az) {
        return area;
      }
    }
  }
  return nullptr;
}

AZone *ED_area_actionzone_find_xy(ScrArea *area, const int xy[2])
{
  return area_actionzone_refresh_xy(area, xy, true);
}

AZone *ED_area_azones_update(ScrArea *area, const int xy[2])
{
  return area_actionzone_refresh_xy(area, xy, false);
}

static void actionzone_exit(wmOperator *op)
{
  sActionzoneData *sad = static_cast<sActionzoneData *>(op->customdata);
  if (sad) {
    MEM_freeN(sad);
  }
  op->customdata = nullptr;

  screen_modal_action_end();
}

/* send EVT_ACTIONZONE event */
static void actionzone_apply(bContext *C, wmOperator *op, int type)
{
  wmWindow *win = CTX_wm_window(C);

  wmEvent event;
  wm_event_init_from_window(win, &event);

  if (type == AZONE_AREA) {
    event.type = EVT_ACTIONZONE_AREA;
  }
  else if (type == AZONE_FULLSCREEN) {
    event.type = EVT_ACTIONZONE_FULLSCREEN;
  }
  else {
    event.type = EVT_ACTIONZONE_REGION;
  }

  event.val = KM_NOTHING;
  event.flag = eWM_EventFlag(0);
  event.customdata = op->customdata;
  event.customdata_free = true;
  op->customdata = nullptr;

  WM_event_add(win, &event);
}

static wmOperatorStatus actionzone_invoke(bContext *C, wmOperator *op, const wmEvent *event)
{
  bScreen *screen = CTX_wm_screen(C);
  AZone *az = screen_actionzone_find_xy(screen, event->xy);

  /* Quick escape - Scroll azones only hide/unhide the scroll-bars,
   * they have their own handling. */
  if (az == nullptr || ELEM(az->type, AZONE_REGION_SCROLL)) {
    return OPERATOR_PASS_THROUGH;
  }

  /* ok we do the action-zone */
  sActionzoneData *sad = static_cast<sActionzoneData *>(
      op->customdata = MEM_callocN(sizeof(sActionzoneData), "sActionzoneData"));
  sad->sa1 = screen_actionzone_area(screen, az);
  sad->az = az;
  sad->x = event->xy[0];
  sad->y = event->xy[1];
  sad->modifier = RNA_int_get(op->ptr, "modifier");

  /* region azone directly reacts on mouse clicks */
  if (ELEM(sad->az->type, AZONE_REGION, AZONE_FULLSCREEN)) {
    actionzone_apply(C, op, sad->az->type);
    actionzone_exit(op);
    return OPERATOR_FINISHED;
  }

  if (sad->az->type == AZONE_AREA && sad->modifier == 0) {
    actionzone_apply(C, op, sad->az->type);
    actionzone_exit(op);
    return OPERATOR_FINISHED;
  }

  /* add modal handler */
  screen_modal_action_begin();
  WM_event_add_modal_handler(C, op);
  return OPERATOR_RUNNING_MODAL;
}

static wmOperatorStatus actionzone_modal(bContext *C, wmOperator *op, const wmEvent *event)
{
  bScreen *screen = CTX_wm_screen(C);
  sActionzoneData *sad = static_cast<sActionzoneData *>(op->customdata);

  switch (event->type) {
    case MOUSEMOVE: {
      const int delta_x = (event->xy[0] - sad->x);
      const int delta_y = (event->xy[1] - sad->y);

      /* Movement in dominant direction. */
      const int delta_max = max_ii(abs(delta_x), abs(delta_y));

      /* Movement in dominant direction before action taken. */
      const int join_threshold = (0.6 * U.widget_unit);
      const int split_threshold = (1.2 * U.widget_unit);
      const int area_threshold = (0.1 * U.widget_unit);

      /* Calculate gesture cardinal direction. */
      if (delta_y > abs(delta_x)) {
        sad->gesture_dir = SCREEN_DIR_N;
      }
      else if (delta_x >= abs(delta_y)) {
        sad->gesture_dir = SCREEN_DIR_E;
      }
      else if (delta_y < -abs(delta_x)) {
        sad->gesture_dir = SCREEN_DIR_S;
      }
      else {
        sad->gesture_dir = SCREEN_DIR_W;
      }

      bool is_gesture;
      if (sad->az->type == AZONE_AREA) {
        wmWindow *win = CTX_wm_window(C);

        rcti screen_rect;
        WM_window_screen_rect_calc(win, &screen_rect);

        /* Have we dragged off the zone and are not on an edge? */
        if ((ED_area_actionzone_find_xy(sad->sa1, event->xy) != sad->az) &&
            (screen_geom_area_map_find_active_scredge(
                 AREAMAP_FROM_SCREEN(screen), &screen_rect, event->xy[0], event->xy[1]) ==
             nullptr))
        {

          /* What area are we now in? */
          ScrArea *area = BKE_screen_find_area_xy(screen, SPACE_TYPE_ANY, event->xy);

          if (sad->modifier == 1) {
            /* Duplicate area into new window. */
            WM_cursor_set(win, WM_CURSOR_EDIT);
            is_gesture = (delta_max > area_threshold);
          }
          else if (sad->modifier == 2) {
            /* Swap areas. */
            WM_cursor_set(win, WM_CURSOR_SWAP_AREA);
            is_gesture = true;
          }
          else if (area == sad->sa1) {
            /* Same area, so possible split. */
            WM_cursor_set(win,
                          SCREEN_DIR_IS_VERTICAL(sad->gesture_dir) ? WM_CURSOR_H_SPLIT :
                                                                     WM_CURSOR_V_SPLIT);
            is_gesture = (delta_max > split_threshold);
          }
          else if (!area || area->global) {
            /* No area or Top bar or Status bar. */
            WM_cursor_set(win, WM_CURSOR_STOP);
            is_gesture = false;
          }
          else {
            /* Different area, so possible join. */
            if (sad->gesture_dir == SCREEN_DIR_N) {
              WM_cursor_set(win, WM_CURSOR_N_ARROW);
            }
            else if (sad->gesture_dir == SCREEN_DIR_S) {
              WM_cursor_set(win, WM_CURSOR_S_ARROW);
            }
            else if (sad->gesture_dir == SCREEN_DIR_E) {
              WM_cursor_set(win, WM_CURSOR_E_ARROW);
            }
            else {
              BLI_assert(sad->gesture_dir == SCREEN_DIR_W);
              WM_cursor_set(win, WM_CURSOR_W_ARROW);
            }
            is_gesture = (delta_max > join_threshold);
          }
        }
        else {
#if defined(__APPLE__)
          const int cursor = WM_CURSOR_HAND_CLOSED;
#else
          const int cursor = WM_CURSOR_MOVE;
#endif
          WM_cursor_set(win, cursor);
          is_gesture = false;
        }
      }
      else {
        is_gesture = (delta_max > area_threshold);
      }

      /* gesture is large enough? */
      if (is_gesture) {
        /* second area, for join when (sa1 != sa2) */
        sad->sa2 = BKE_screen_find_area_xy(screen, SPACE_TYPE_ANY, event->xy);
        /* apply sends event */
        actionzone_apply(C, op, sad->az->type);
        actionzone_exit(op);

        return OPERATOR_FINISHED;
      }
      break;
    }
    case EVT_ESCKEY:
      actionzone_exit(op);
      return OPERATOR_CANCELLED;
    case LEFTMOUSE:
      actionzone_exit(op);
      return OPERATOR_CANCELLED;
    default: {
      break;
    }
  }

  return OPERATOR_RUNNING_MODAL;
}

static void actionzone_cancel(bContext * /*C*/, wmOperator *op)
{
  actionzone_exit(op);
}

static void SCREEN_OT_actionzone(wmOperatorType *ot)
{
  /* identifiers */
  ot->name = "Handle Area Action Zones";
  ot->description = "Handle area action zones for mouse actions/gestures";
  ot->idname = "SCREEN_OT_actionzone";

  ot->invoke = actionzone_invoke;
  ot->modal = actionzone_modal;
  ot->poll = actionzone_area_poll;
  ot->cancel = actionzone_cancel;

  /* flags */
  ot->flag = OPTYPE_BLOCKING | OPTYPE_INTERNAL;

  RNA_def_int(ot->srna, "modifier", 0, 0, 2, "Modifier", "Modifier state", 0, 2);
}

/** \} */

/* -------------------------------------------------------------------- */
/** \name Area edge detection utility
 * \{ */

static ScrEdge *screen_area_edge_from_cursor(const bContext *C,
                                             const int cursor[2],
                                             ScrArea **r_sa1,
                                             ScrArea **r_sa2)
{
  wmWindow *win = CTX_wm_window(C);
  bScreen *screen = CTX_wm_screen(C);
  rcti window_rect;
  WM_window_rect_calc(win, &window_rect);
  ScrEdge *actedge = screen_geom_area_map_find_active_scredge(
      AREAMAP_FROM_SCREEN(screen), &window_rect, cursor[0], cursor[1]);
  *r_sa1 = nullptr;
  *r_sa2 = nullptr;
  if (actedge == nullptr) {
    return nullptr;
  }
  int borderwidth = (4 * UI_SCALE_FAC);
  ScrArea *sa1, *sa2;
  if (screen_geom_edge_is_horizontal(actedge)) {
    sa1 = BKE_screen_find_area_xy(
        screen, SPACE_TYPE_ANY, blender::int2{cursor[0], cursor[1] + borderwidth});
    sa2 = BKE_screen_find_area_xy(
        screen, SPACE_TYPE_ANY, blender::int2{cursor[0], cursor[1] - borderwidth});
  }
  else {
    sa1 = BKE_screen_find_area_xy(
        screen, SPACE_TYPE_ANY, blender::int2{cursor[0] + borderwidth, cursor[1]});
    sa2 = BKE_screen_find_area_xy(
        screen, SPACE_TYPE_ANY, blender::int2{cursor[0] - borderwidth, cursor[1]});
  }
  bool isGlobal = ((sa1 && ED_area_is_global(sa1)) || (sa2 && ED_area_is_global(sa2)));
  if (!isGlobal) {
    *r_sa1 = sa1;
    *r_sa2 = sa2;
  }
  return actedge;
}

/** \} */

/* -------------------------------------------------------------------- */
/** \name Swap Area Operator
 * \{ */

/* operator state vars used:
 * sa1      start area
 * sa2      area to swap with
 *
 * functions:
 *
 * init()   set custom data for operator, based on action-zone event custom data
 *
 * cancel() cancel the operator
 *
 * exit()   cleanup, send notifier
 *
 * callbacks:
 *
 * invoke() gets called on Shift-LMB drag in action-zone
 * exec()   execute without any user interaction, based on properties
 * call init(), add handler
 *
 * modal()  accept modal events while doing it
 */

struct sAreaSwapData {
  ScrArea *sa1, *sa2;
};

static bool area_swap_init(wmOperator *op, const wmEvent *event)
{
  sActionzoneData *sad = static_cast<sActionzoneData *>(event->customdata);

  if (sad == nullptr || sad->sa1 == nullptr) {
    return false;
  }

  sAreaSwapData *sd = MEM_callocN<sAreaSwapData>("sAreaSwapData");
  sd->sa1 = sad->sa1;
  sd->sa2 = sad->sa2;
  op->customdata = sd;

  return true;
}

static void area_swap_exit(bContext *C, wmOperator *op)
{
  sAreaSwapData *sd = static_cast<sAreaSwapData *>(op->customdata);
  MEM_freeN(sd);
  op->customdata = nullptr;

  WM_cursor_modal_restore(CTX_wm_window(C));
  ED_workspace_status_text(C, nullptr);
}

static void area_swap_cancel(bContext *C, wmOperator *op)
{
  area_swap_exit(C, op);
}

static wmOperatorStatus area_swap_invoke(bContext *C, wmOperator *op, const wmEvent *event)
{
  if (!area_swap_init(op, event)) {
    return OPERATOR_PASS_THROUGH;
  }

  /* add modal handler */
  WM_cursor_modal_set(CTX_wm_window(C), WM_CURSOR_SWAP_AREA);
  WM_event_add_modal_handler(C, op);

  return OPERATOR_RUNNING_MODAL;
}

static wmOperatorStatus area_swap_modal(bContext *C, wmOperator *op, const wmEvent *event)
{
  sActionzoneData *sad = static_cast<sActionzoneData *>(op->customdata);

  switch (event->type) {
    case MOUSEMOVE: {
      /* Second area to swap with. */
      sad->sa2 = ED_area_find_under_cursor(C, SPACE_TYPE_ANY, event->xy);
      WM_cursor_set(CTX_wm_window(C), (sad->sa2) ? WM_CURSOR_SWAP_AREA : WM_CURSOR_STOP);
      WorkspaceStatus status(C);
      status.item(IFACE_("Select Area"), ICON_MOUSE_LMB);
      status.item(IFACE_("Cancel"), ICON_EVENT_ESC);
      break;
    }
    case LEFTMOUSE: /* release LMB */
      if (event->val == KM_RELEASE) {
        if (!sad->sa2 || sad->sa1 == sad->sa2) {
          area_swap_cancel(C, op);
          return OPERATOR_CANCELLED;
        }

        ED_area_tag_redraw(sad->sa1);
        ED_area_tag_redraw(sad->sa2);

        ED_area_swapspace(C, sad->sa1, sad->sa2);

        area_swap_exit(C, op);

        WM_event_add_notifier(C, NC_SCREEN | NA_EDITED, nullptr);

        return OPERATOR_FINISHED;
      }
      break;

    case EVT_ESCKEY:
      area_swap_cancel(C, op);
      return OPERATOR_CANCELLED;
    default: {
      break;
    }
  }
  return OPERATOR_RUNNING_MODAL;
}

static wmOperatorStatus area_swap_exec(bContext *C, wmOperator *op)
{
  ScrArea *sa1, *sa2;
  int cursor[2];
  RNA_int_get_array(op->ptr, "cursor", cursor);
  screen_area_edge_from_cursor(C, cursor, &sa1, &sa2);
  if (sa1 == nullptr || sa2 == nullptr) {
    return OPERATOR_CANCELLED;
  }
  ED_area_swapspace(C, sa1, sa2);
  return OPERATOR_FINISHED;
}

static void SCREEN_OT_area_swap(wmOperatorType *ot)
{
  ot->name = "Swap Areas";
  ot->description = "Swap selected areas screen positions";
  ot->idname = "SCREEN_OT_area_swap";

  ot->invoke = area_swap_invoke;
  ot->modal = area_swap_modal;
  ot->exec = area_swap_exec;
  ot->poll = screen_active_editable;
  ot->cancel = area_swap_cancel;

  ot->flag = OPTYPE_BLOCKING;

  /* rna */
  RNA_def_int_vector(
      ot->srna, "cursor", 2, nullptr, INT_MIN, INT_MAX, "Cursor", "", INT_MIN, INT_MAX);
}

/** \} */

/* -------------------------------------------------------------------- */
/** \name Area Duplicate Operator
 *
 * Create new window from area.
 * \{ */

/** Callback for #WM_window_open to setup the area's data. */
static void area_dupli_fn(bScreen * /*screen*/, ScrArea *area, void *user_data)
{
  ScrArea *area_src = static_cast<ScrArea *>(user_data);
  ED_area_data_copy(area, area_src, true);
  ED_area_tag_redraw(area);
}

/* operator callback */
static bool area_dupli_open(bContext *C, ScrArea *area, const blender::int2 position)
{
  const rcti window_rect = {
      position.x, position.x + area->winx, position.y, position.y + area->winy};

  /* Create new window. No need to set space_type since it will be copied over. */
  wmWindow *newwin = WM_window_open(C,
                                    nullptr, /*BFA wip - "Bforartists"*/
                                    &window_rect,
                                    SPACE_EMPTY,
                                    false,
                                    false,
                                    false,
                                    WIN_ALIGN_ABSOLUTE,
                                    /* Initialize area from callback. */
                                    area_dupli_fn,
                                    (void *)area);
  return (newwin != nullptr);
}

static wmOperatorStatus area_dupli_invoke(bContext *C, wmOperator *op, const wmEvent *event)
{
  ScrArea *area = CTX_wm_area(C);
  if (event && event->customdata) {
    sActionzoneData *sad = static_cast<sActionzoneData *>(event->customdata);
    if (sad == nullptr) {
      return OPERATOR_PASS_THROUGH;
    }
    area = sad->sa1;
  }

  bool newwin = area_dupli_open(C, area, blender::int2(area->totrct.xmin, area->totrct.ymin));

  if (newwin) {
    /* screen, areas init */
    WM_event_add_notifier(C, NC_SCREEN | NA_EDITED, nullptr);
  }
  else {
    BKE_report(op->reports, RPT_ERROR, "Failed to open window!");
  }

  if (event && event->customdata) {
    actionzone_exit(op);
  }

  return newwin ? OPERATOR_FINISHED : OPERATOR_CANCELLED;
}

static void SCREEN_OT_area_dupli(wmOperatorType *ot)
{
  ot->name = "Duplicate Area into New Window";
  ot->description = "Duplicate selected area into new window";
  ot->idname = "SCREEN_OT_area_dupli";

  ot->invoke = area_dupli_invoke;
  ot->poll = ED_operator_areaactive;
}

/** \} */

/* -------------------------------------------------------------------- */
/** \name Area Close Operator
 *
 * Close selected area, replace by expanding a neighbor
 * \{ */

/**
 * \note This can be used interactively or from Python.
 *
 * \note Most of the window management operators don't support execution from Python.
 * An exception is made for closing areas since it allows application templates
 * to customize the layout.
 */
static wmOperatorStatus area_close_exec(bContext *C, wmOperator *op)
{
  bScreen *screen = CTX_wm_screen(C);
  ScrArea *area = CTX_wm_area(C);

  /* This operator is script-able, so the area passed could be invalid. */
  if (BLI_findindex(&screen->areabase, area) == -1) {
    BKE_report(op->reports, RPT_ERROR, "Area not found in the active screen");
    return OPERATOR_CANCELLED;
  }

  float inner[4] = {0.0f, 0.0f, 0.0f, 0.7f};
  screen_animate_area_highlight(
      CTX_wm_window(C), CTX_wm_screen(C), &area->totrct, inner, nullptr, AREA_CLOSE_FADEOUT);

  if (!screen_area_close(C, op->reports, screen, area)) {
    BKE_report(op->reports, RPT_ERROR, "Unable to close area");
    return OPERATOR_CANCELLED;
  }

  /* Ensure the event loop doesn't attempt to continue handling events.
   *
   * This causes execution from the Python console fail to return to the prompt as it should.
   * This glitch could be solved in the event loop handling as other operators may also
   * destructively manipulate windowing data. */
  CTX_wm_window_set(C, nullptr);

  WM_event_add_notifier(C, NC_SCREEN | NA_EDITED, nullptr);

  return OPERATOR_FINISHED;
}

static bool area_close_poll(bContext *C)
{
  if (!ED_operator_areaactive(C)) {
    return false;
  }

  ScrArea *area = CTX_wm_area(C);

  if (ED_area_is_global(area)) {
    return false;
  }

  bScreen *screen = CTX_wm_screen(C);

  /* Can this area join with ANY other area? */
  LISTBASE_FOREACH (ScrArea *, ar, &screen->areabase) {
    if (area_getorientation(ar, area) != -1) {
      return true;
    }
  }

  return false;
}

static void SCREEN_OT_area_close(wmOperatorType *ot)
{
  ot->name = "Close Area";
  ot->description = "Close selected area";
  ot->idname = "SCREEN_OT_area_close";
  ot->exec = area_close_exec;
  ot->poll = area_close_poll;
}

/** \} */

/* -------------------------------------------------------------------- */
/** \name Move Area Edge Operator
 * \{ */

/* operator state vars used:
 * x, y             mouse coord near edge
 * delta            movement of edge
 *
 * functions:
 *
 * init()   set default property values, find edge based on mouse coords, test
 * if the edge can be moved, select edges, calculate min and max movement
 *
 * apply()  apply delta on selection
 *
 * exit()   cleanup, send notifier
 *
 * cancel() cancel moving
 *
 * callbacks:
 *
 * exec()   execute without any user interaction, based on properties
 * call init(), apply(), exit()
 *
 * invoke() gets called on mouse click near edge
 * call init(), add handler
 *
 * modal()  accept modal events while doing it
 * call apply() with delta motion
 * call exit() and remove handler
 */

enum AreaMoveSnapType {
  /* Snapping disabled */
  SNAP_NONE = 0,              /* Snap to an invisible grid with a unit defined in AREAGRID */
  SNAP_AREAGRID,              /* Snap to fraction (half, third.. etc) and adjacent edges. */
  SNAP_FRACTION_AND_ADJACENT, /* Snap to either bigger or smaller, nothing in-between (used for
                               * global areas). This has priority over other snap types, if it is
                               * used, toggling SNAP_FRACTION_AND_ADJACENT doesn't work. */
  SNAP_BIGGER_SMALLER_ONLY,
};

struct sAreaMoveData {
  int bigger, smaller, origval, step;
  eScreenAxis dir_axis;
  AreaMoveSnapType snap_type;
  bScreen *screen;
  void *draw_callback; /* Call #screen_draw_move_highlight */
};

/* helper call to move area-edge, sets limits
 * need window bounds in order to get correct limits */
static void area_move_set_limits(wmWindow *win,
                                 bScreen *screen,
                                 const eScreenAxis dir_axis,
                                 int *bigger,
                                 int *smaller,
                                 bool *use_bigger_smaller_snap)
{
  /* we check all areas and test for free space with MINSIZE */
  *bigger = *smaller = 100000;

  if (use_bigger_smaller_snap != nullptr) {
    *use_bigger_smaller_snap = false;
    LISTBASE_FOREACH (ScrArea *, area, &win->global_areas.areabase) {
      int size_min = ED_area_global_min_size_y(area) - 1;
      int size_max = ED_area_global_max_size_y(area) - 1;

      size_min = max_ii(size_min, 0);
      BLI_assert(size_min <= size_max);

      /* logic here is only tested for lower edge :) */
      /* left edge */
      if (area->v1->editflag && area->v2->editflag) {
        *smaller = area->v4->vec.x - size_max;
        *bigger = area->v4->vec.x - size_min;
        *use_bigger_smaller_snap = true;
        return;
      }
      /* top edge */
      if (area->v2->editflag && area->v3->editflag) {
        *smaller = area->v1->vec.y + size_min;
        *bigger = area->v1->vec.y + size_max;
        *use_bigger_smaller_snap = true;
        return;
      }
      /* right edge */
      if (area->v3->editflag && area->v4->editflag) {
        *smaller = area->v1->vec.x + size_min;
        *bigger = area->v1->vec.x + size_max;
        *use_bigger_smaller_snap = true;
        return;
      }
      /* lower edge */
      if (area->v4->editflag && area->v1->editflag) {
        *smaller = area->v2->vec.y - size_max;
        *bigger = area->v2->vec.y - size_min;
        *use_bigger_smaller_snap = true;
        return;
      }
    }
  }

  rcti window_rect;
  WM_window_rect_calc(win, &window_rect);

  LISTBASE_FOREACH (ScrArea *, area, &screen->areabase) {
    if (dir_axis == SCREEN_AXIS_H) {
      const int y1 = area->winy - ED_area_headersize();
      /* if top or down edge selected, test height */
      if (area->v1->editflag && area->v4->editflag) {
        *bigger = min_ii(*bigger, y1);
      }
      else if (area->v2->editflag && area->v3->editflag) {
        *smaller = min_ii(*smaller, y1);
      }
    }
    else {
      const int x1 = area->winx - int(AREAMINX * UI_SCALE_FAC) - 1;
      /* if left or right edge selected, test width */
      if (area->v1->editflag && area->v2->editflag) {
        *bigger = min_ii(*bigger, x1);
      }
      else if (area->v3->editflag && area->v4->editflag) {
        *smaller = min_ii(*smaller, x1);
      }
    }
  }
}

static void area_move_draw_cb(const wmWindow *win, void *userdata)
{
  const wmOperator *op = static_cast<const wmOperator *>(userdata);
  const sAreaMoveData *md = static_cast<sAreaMoveData *>(op->customdata);
  screen_draw_move_highlight(win, md->screen, md->dir_axis);
}

/* validate selection inside screen, set variables OK */
/* return false: init failed */
static bool area_move_init(bContext *C, wmOperator *op)
{
  bScreen *screen = CTX_wm_screen(C);
  wmWindow *win = CTX_wm_window(C);
  ScrArea *area = CTX_wm_area(C);

  /* required properties */
  int x = RNA_int_get(op->ptr, "x");
  int y = RNA_int_get(op->ptr, "y");

  /* setup */
  ScrEdge *actedge = screen_geom_find_active_scredge(win, screen, x, y);

  if (area) {
    /* Favor scroll bars and action zones over expanded edge zone. */
    const int xy[2] = {x, y};
    if (ED_area_actionzone_find_xy(area, xy)) {
      return false;
    }
  }

  if (actedge == nullptr) {
    return false;
  }

  sAreaMoveData *md = MEM_callocN<sAreaMoveData>("sAreaMoveData");
  op->customdata = md;

  md->dir_axis = screen_geom_edge_is_horizontal(actedge) ? SCREEN_AXIS_H : SCREEN_AXIS_V;
  if (md->dir_axis == SCREEN_AXIS_H) {
    md->origval = actedge->v1->vec.y;
  }
  else {
    md->origval = actedge->v1->vec.x;
  }

  screen_geom_select_connected_edge(win, actedge);
  /* now all vertices with 'flag == 1' are the ones that can be moved. Move this to editflag */
  ED_screen_verts_iter(win, screen, v1)
  {
    v1->editflag = v1->flag;
  }

  bool use_bigger_smaller_snap = false;
  area_move_set_limits(
      win, screen, md->dir_axis, &md->bigger, &md->smaller, &use_bigger_smaller_snap);

  md->snap_type = use_bigger_smaller_snap ? SNAP_BIGGER_SMALLER_ONLY : SNAP_AREAGRID;

  md->screen = screen;
  md->draw_callback = WM_draw_cb_activate(CTX_wm_window(C), area_move_draw_cb, op);

  return true;
}

static int area_snap_calc_location(const bScreen *screen,
                                   const enum AreaMoveSnapType snap_type,
                                   const int delta,
                                   const int origval,
                                   const eScreenAxis dir_axis,
                                   const int bigger,
                                   const int smaller)
{
  BLI_assert(snap_type != SNAP_NONE);
  int m_cursor_final = -1;
  const int m_cursor = origval + delta;
  const int m_span = float(bigger + smaller);
  const int m_min = origval - smaller;
  // const int axis_max = axis_min + m_span;

  switch (snap_type) {
    case SNAP_AREAGRID: {
      m_cursor_final = m_cursor;
      if (!ELEM(delta, bigger, -smaller)) {
        m_cursor_final -= (m_cursor % AREAGRID);
        CLAMP(m_cursor_final, origval - smaller, origval + bigger);
      }

      /* Slight snap to vertical minimum and maximum. */
      const int snap_threshold = int(float(ED_area_headersize()) * 0.6f);
      if (m_cursor_final < (m_min + snap_threshold)) {
        m_cursor_final = m_min;
      }
      else if (m_cursor_final > (origval + bigger - snap_threshold)) {
        m_cursor_final = origval + bigger;
      }
    } break;

    case SNAP_BIGGER_SMALLER_ONLY:
      m_cursor_final = (m_cursor >= bigger) ? bigger : smaller;
      break;

    case SNAP_FRACTION_AND_ADJACENT: {
      const int axis = (dir_axis == SCREEN_AXIS_V) ? 0 : 1;
      int snap_dist_best = INT_MAX;
      {
        const float div_array[] = {
            0.0f,
            1.0f / 12.0f,
            2.0f / 12.0f,
            3.0f / 12.0f,
            4.0f / 12.0f,
            5.0f / 12.0f,
            6.0f / 12.0f,
            7.0f / 12.0f,
            8.0f / 12.0f,
            9.0f / 12.0f,
            10.0f / 12.0f,
            11.0f / 12.0f,
            1.0f,
        };
        /* Test the snap to the best division. */
        for (int i = 0; i < ARRAY_SIZE(div_array); i++) {
          const int m_cursor_test = m_min + round_fl_to_int(m_span * div_array[i]);
          const int snap_dist_test = abs(m_cursor - m_cursor_test);
          if (snap_dist_best >= snap_dist_test) {
            snap_dist_best = snap_dist_test;
            m_cursor_final = m_cursor_test;
          }
        }
      }

      LISTBASE_FOREACH (const ScrVert *, v1, &screen->vertbase) {
        if (!v1->editflag) {
          continue;
        }
        const int v_loc = (&v1->vec.x)[!axis];

        LISTBASE_FOREACH (const ScrVert *, v2, &screen->vertbase) {
          if (v2->editflag) {
            continue;
          }
          if (v_loc == (&v2->vec.x)[!axis]) {
            const int v_loc2 = (&v2->vec.x)[axis];
            /* Do not snap to the vertices at the ends. */
            if ((origval - smaller) < v_loc2 && v_loc2 < (origval + bigger)) {
              const int snap_dist_test = abs(m_cursor - v_loc2);
              if (snap_dist_best >= snap_dist_test) {
                snap_dist_best = snap_dist_test;
                m_cursor_final = v_loc2;
              }
            }
          }
        }
      }
      break;
    }
    case SNAP_NONE:
      break;
  }

  BLI_assert(ELEM(snap_type, SNAP_BIGGER_SMALLER_ONLY) ||
             IN_RANGE_INCL(m_cursor_final, origval - smaller, origval + bigger));

  return m_cursor_final;
}

/* moves selected screen edge amount of delta, used by split & move */
static void area_move_apply_do(bContext *C,
                               int delta,
                               const int origval,
                               const eScreenAxis dir_axis,
                               const int bigger,
                               const int smaller,
                               const enum AreaMoveSnapType snap_type)
{
  WorkspaceStatus status(C);
  status.item(IFACE_("Confirm"), ICON_MOUSE_LMB);
  status.item(IFACE_("Cancel"), ICON_EVENT_ESC);
  status.item_bool(IFACE_("Snap"), snap_type == SNAP_FRACTION_AND_ADJACENT, ICON_EVENT_CTRL);

  wmWindow *win = CTX_wm_window(C);
  bScreen *screen = CTX_wm_screen(C);
  short final_loc = -1;
  bool doredraw = false;

  if (snap_type != SNAP_BIGGER_SMALLER_ONLY) {
    CLAMP(delta, -smaller, bigger);
  }

  if (snap_type == SNAP_NONE) {
    final_loc = origval + delta;
  }
  else {
    final_loc = area_snap_calc_location(
        screen, snap_type, delta, origval, dir_axis, bigger, smaller);
  }

  BLI_assert(final_loc != -1);
  short axis = (dir_axis == SCREEN_AXIS_V) ? 0 : 1;

  ED_screen_verts_iter(win, screen, v1)
  {
    if (v1->editflag) {
      short oldval = (&v1->vec.x)[axis];
      (&v1->vec.x)[axis] = final_loc;

      if (oldval == final_loc) {
        /* nothing will change to the other vertices either. */
        break;
      }
      doredraw = true;
    }
  }

  /* only redraw if we actually moved a screen vert, for AREAGRID */
  if (doredraw) {
    bool redraw_all = false;
    ED_screen_areas_iter (win, screen, area) {
      if (area->v1->editflag || area->v2->editflag || area->v3->editflag || area->v4->editflag) {
        if (ED_area_is_global(area)) {
          /* Snap to minimum or maximum for global areas. */
          int height = round_fl_to_int(screen_geom_area_height(area) / UI_SCALE_FAC);
          if (abs(height - area->global->size_min) < abs(height - area->global->size_max)) {
            area->global->cur_fixed_height = area->global->size_min;
          }
          else {
            area->global->cur_fixed_height = area->global->size_max;
          }

          screen->do_refresh = true;
          redraw_all = true;
        }
        ED_area_tag_redraw_no_rebuild(area);
      }
    }
    if (redraw_all) {
      ED_screen_areas_iter (win, screen, area) {
        ED_area_tag_redraw(area);
      }
    }

    ED_screen_global_areas_sync(win);

    WM_event_add_notifier(C, NC_SCREEN | NA_EDITED, nullptr); /* redraw everything */
    /* Update preview thumbnail */
    BKE_icon_changed(screen->id.icon_id);
  }
}

static void area_move_apply(bContext *C, wmOperator *op)
{
  sAreaMoveData *md = static_cast<sAreaMoveData *>(op->customdata);
  int delta = RNA_int_get(op->ptr, "delta");

  area_move_apply_do(C, delta, md->origval, md->dir_axis, md->bigger, md->smaller, md->snap_type);
}

static void area_move_exit(bContext *C, wmOperator *op)
{
  sAreaMoveData *md = static_cast<sAreaMoveData *>(op->customdata);
  if (md->draw_callback) {
    WM_draw_cb_exit(CTX_wm_window(C), md->draw_callback);
  }

  MEM_freeN(md);
  op->customdata = nullptr;

  /* this makes sure aligned edges will result in aligned grabbing */
  BKE_screen_remove_double_scrverts(CTX_wm_screen(C));
  BKE_screen_remove_double_scredges(CTX_wm_screen(C));
  ED_workspace_status_text(C, nullptr);

  screen_modal_action_end();
}

static wmOperatorStatus area_move_exec(bContext *C, wmOperator *op)
{
  if (!area_move_init(C, op)) {
    return OPERATOR_CANCELLED;
  }

  area_move_apply(C, op);
  area_move_exit(C, op);

  return OPERATOR_FINISHED;
}

/* interaction callback */
static wmOperatorStatus area_move_invoke(bContext *C, wmOperator *op, const wmEvent *event)
{
  RNA_int_set(op->ptr, "x", event->xy[0]);
  RNA_int_set(op->ptr, "y", event->xy[1]);

  if (!area_move_init(C, op)) {
    return OPERATOR_PASS_THROUGH;
  }

  sAreaMoveData *md = static_cast<sAreaMoveData *>(op->customdata);

  WorkspaceStatus status(C);
  status.item(IFACE_("Confirm"), ICON_MOUSE_LMB);
  status.item(IFACE_("Cancel"), ICON_EVENT_ESC);
  status.item_bool(IFACE_("Snap"), md->snap_type == SNAP_FRACTION_AND_ADJACENT, ICON_EVENT_CTRL);

  /* add temp handler */
  screen_modal_action_begin();
  WM_event_add_modal_handler(C, op);

  return OPERATOR_RUNNING_MODAL;
}

static void area_move_cancel(bContext *C, wmOperator *op)
{

  RNA_int_set(op->ptr, "delta", 0);
  area_move_apply(C, op);
  area_move_exit(C, op);
}

/* modal callback for while moving edges */
static wmOperatorStatus area_move_modal(bContext *C, wmOperator *op, const wmEvent *event)
{
  sAreaMoveData *md = static_cast<sAreaMoveData *>(op->customdata);

  /* execute the events */
  switch (event->type) {
    case MOUSEMOVE: {
      int x = RNA_int_get(op->ptr, "x");
      int y = RNA_int_get(op->ptr, "y");

      const int delta = (md->dir_axis == SCREEN_AXIS_V) ? event->xy[0] - x : event->xy[1] - y;
      RNA_int_set(op->ptr, "delta", delta);

      area_move_apply(C, op);
      break;
    }
    case RIGHTMOUSE: {
      area_move_cancel(C, op);
      return OPERATOR_CANCELLED;
    }
    case EVT_MODAL_MAP: {
      switch (event->val) {
        case KM_MODAL_APPLY:
          area_move_exit(C, op);
          return OPERATOR_FINISHED;

        case KM_MODAL_CANCEL:
          area_move_cancel(C, op);
          return OPERATOR_CANCELLED;

        case KM_MODAL_SNAP_ON:
          if (md->snap_type != SNAP_BIGGER_SMALLER_ONLY) {
            md->snap_type = SNAP_FRACTION_AND_ADJACENT;
          }
          break;

        case KM_MODAL_SNAP_OFF:
          if (md->snap_type != SNAP_BIGGER_SMALLER_ONLY) {
            md->snap_type = SNAP_AREAGRID;
          }
          break;
      }
      WorkspaceStatus status(C);
      status.item(IFACE_("Confirm"), ICON_MOUSE_LMB);
      status.item(IFACE_("Cancel"), ICON_EVENT_ESC);
      status.item_bool(
          IFACE_("Snap"), md->snap_type == SNAP_FRACTION_AND_ADJACENT, ICON_EVENT_CTRL);
      break;
    }
    default: {
      break;
    }
  }

  return OPERATOR_RUNNING_MODAL;
}

static void SCREEN_OT_area_move(wmOperatorType *ot)
{
  /* identifiers */
  ot->name = "Move Area Edges";
  ot->description = "Move selected area edges";
  ot->idname = "SCREEN_OT_area_move";

  ot->exec = area_move_exec;
  ot->invoke = area_move_invoke;
  ot->cancel = area_move_cancel;
  ot->modal = area_move_modal;
  ot->poll = ED_operator_screen_mainwinactive; /* when mouse is over area-edge */

  /* flags */
  ot->flag = OPTYPE_BLOCKING | OPTYPE_INTERNAL;

  /* rna */
  RNA_def_int(ot->srna, "x", 0, INT_MIN, INT_MAX, "X", "", INT_MIN, INT_MAX);
  RNA_def_int(ot->srna, "y", 0, INT_MIN, INT_MAX, "Y", "", INT_MIN, INT_MAX);
  RNA_def_int(ot->srna, "delta", 0, INT_MIN, INT_MAX, "Delta", "", INT_MIN, INT_MAX);
}

/** \} */

/* -------------------------------------------------------------------- */
/** \name Split Area Operator
 * \{ */

/*
 * operator state vars:
 * fac              spit point
 * dir              direction #SCREEN_AXIS_V or #SCREEN_AXIS_H
 *
 * operator customdata:
 * area             pointer to (active) area
 * x, y             last used mouse pos
 * (more, see below)
 *
 * functions:
 *
 * init()   set default property values, find area based on context
 *
 * apply()  split area based on state vars
 *
 * exit()   cleanup, send notifier
 *
 * cancel() remove duplicated area
 *
 * callbacks:
 *
 * exec()   execute without any user interaction, based on state vars
 * call init(), apply(), exit()
 *
 * invoke() gets called on mouse click in action-widget
 * call init(), add modal handler
 * call apply() with initial motion
 *
 * modal()  accept modal events while doing it
 * call move-areas code with delta motion
 * call exit() or cancel() and remove handler
 */

struct sAreaSplitData {
  int origval;           /* for move areas */
  int bigger, smaller;   /* constraints for moving new edge */
  int delta;             /* delta move edge */
  int origmin, origsize; /* to calculate fac, for property storage */
  int previewmode;       /* draw preview-line, then split. */
  void *draw_callback;   /* call `screen_draw_split_preview` */
  bool do_snap;

  ScrEdge *nedge; /* new edge */
  ScrArea *sarea; /* start area */
  ScrArea *narea; /* new area */
};

static bool area_split_allowed(const ScrArea *area, const eScreenAxis dir_axis)
{
  if (!area || area->global) {
    /* Must be a non-global area. */
    return false;
  }

  if ((dir_axis == SCREEN_AXIS_V && area->winx <= 2 * AREAMINX * UI_SCALE_FAC) ||
      (dir_axis == SCREEN_AXIS_H && area->winy <= 2 * ED_area_headersize()))
  {
    /* Must be at least double minimum sizes to split into two. */
    return false;
  }

  return true;
}

static void area_split_draw_cb(const wmWindow * /*win*/, void *userdata)
{
  const wmOperator *op = static_cast<const wmOperator *>(userdata);

  sAreaSplitData *sd = static_cast<sAreaSplitData *>(op->customdata);
  const eScreenAxis dir_axis = eScreenAxis(RNA_enum_get(op->ptr, "direction"));

  if (area_split_allowed(sd->sarea, dir_axis)) {
    float fac = RNA_float_get(op->ptr, "factor");
    screen_draw_split_preview(sd->sarea, dir_axis, fac);
  }
}

/* generic init, menu case, doesn't need active area */
static bool area_split_menu_init(bContext *C, wmOperator *op)
{
  /* custom data */
  sAreaSplitData *sd = MEM_callocN<sAreaSplitData>("op_area_split");
  op->customdata = sd;

  sd->sarea = CTX_wm_area(C);

  return true;
}

/* generic init, no UI stuff here, assumes active area */
static bool area_split_init(bContext *C, wmOperator *op)
{
  ScrArea *area = CTX_wm_area(C);

  /* required context */
  if (area == nullptr) {
    return false;
  }

  /* required properties */
  const eScreenAxis dir_axis = eScreenAxis(RNA_enum_get(op->ptr, "direction"));

  /* custom data */
  sAreaSplitData *sd = MEM_callocN<sAreaSplitData>("op_area_split");
  op->customdata = sd;

  sd->sarea = area;
  if (dir_axis == SCREEN_AXIS_V) {
    sd->origmin = area->v1->vec.x;
    sd->origsize = area->v4->vec.x - sd->origmin;
  }
  else {
    sd->origmin = area->v1->vec.y;
    sd->origsize = area->v2->vec.y - sd->origmin;
  }

  return true;
}

/* with area as center, sb is located at: 0=W, 1=N, 2=E, 3=S */
/* used with split operator */
static ScrEdge *area_findsharededge(bScreen *screen, ScrArea *area, ScrArea *sb)
{
  ScrVert *sav1 = area->v1;
  ScrVert *sav2 = area->v2;
  ScrVert *sav3 = area->v3;
  ScrVert *sav4 = area->v4;
  ScrVert *sbv1 = sb->v1;
  ScrVert *sbv2 = sb->v2;
  ScrVert *sbv3 = sb->v3;
  ScrVert *sbv4 = sb->v4;

  if (sav1 == sbv4 && sav2 == sbv3) { /* Area to right of sb = W. */
    return BKE_screen_find_edge(screen, sav1, sav2);
  }
  if (sav2 == sbv1 && sav3 == sbv4) { /* Area to bottom of sb = N. */
    return BKE_screen_find_edge(screen, sav2, sav3);
  }
  if (sav3 == sbv2 && sav4 == sbv1) { /* Area to left of sb = E. */
    return BKE_screen_find_edge(screen, sav3, sav4);
  }
  if (sav1 == sbv2 && sav4 == sbv3) { /* Area on top of sb = S. */
    return BKE_screen_find_edge(screen, sav1, sav4);
  }

  return nullptr;
}

/* do the split, return success */
static bool area_split_apply(bContext *C, wmOperator *op)
{
  const wmWindow *win = CTX_wm_window(C);
  bScreen *screen = CTX_wm_screen(C);
  sAreaSplitData *sd = (sAreaSplitData *)op->customdata;

  float fac = RNA_float_get(op->ptr, "factor");
  const eScreenAxis dir_axis = eScreenAxis(RNA_enum_get(op->ptr, "direction"));

  if (!area_split_allowed(sd->sarea, dir_axis)) {
    return false;
  }

  sd->narea = area_split(win, screen, sd->sarea, dir_axis, fac, false); /* false = no merge */

  if (sd->narea == nullptr) {
    return false;
  }

  sd->nedge = area_findsharededge(screen, sd->sarea, sd->narea);

  /* select newly created edge, prepare for moving edge */
  ED_screen_verts_iter(win, screen, sv)
  {
    sv->editflag = 0;
  }

  sd->nedge->v1->editflag = 1;
  sd->nedge->v2->editflag = 1;

  if (dir_axis == SCREEN_AXIS_H) {
    sd->origval = sd->nedge->v1->vec.y;
  }
  else {
    sd->origval = sd->nedge->v1->vec.x;
  }

  ED_area_tag_redraw(sd->sarea);
  ED_area_tag_redraw(sd->narea);

  WM_event_add_notifier(C, NC_SCREEN | NA_EDITED, nullptr);
  /* Update preview thumbnail */
  BKE_icon_changed(screen->id.icon_id);

  /* We have more than one area now, so reset window title. */
  WM_window_title(CTX_wm_manager(C), CTX_wm_window(C));

  return true;
}

static void area_split_exit(bContext *C, wmOperator *op)
{
  if (op->customdata) {
    sAreaSplitData *sd = (sAreaSplitData *)op->customdata;
    if (sd->sarea) {
      ED_area_tag_redraw(sd->sarea);
    }
    if (sd->narea) {
      ED_area_tag_redraw(sd->narea);
    }

    if (sd->draw_callback) {
      WM_draw_cb_exit(CTX_wm_window(C), sd->draw_callback);
    }

    MEM_freeN(sd);
    op->customdata = nullptr;
  }

  WM_cursor_modal_restore(CTX_wm_window(C));
  WM_event_add_notifier(C, NC_SCREEN | NA_EDITED, nullptr);
  ED_workspace_status_text(C, nullptr);

  /* this makes sure aligned edges will result in aligned grabbing */
  BKE_screen_remove_double_scrverts(CTX_wm_screen(C));
  BKE_screen_remove_double_scredges(CTX_wm_screen(C));

  screen_modal_action_end();
}

static void area_split_preview_update_cursor(bContext *C, wmOperator *op)
{
  sAreaSplitData *sd = (sAreaSplitData *)op->customdata;
  const eScreenAxis dir_axis = eScreenAxis(RNA_enum_get(op->ptr, "direction"));
  if (area_split_allowed(sd->sarea, dir_axis)) {
    WM_cursor_set(CTX_wm_window(C),
                  (dir_axis == SCREEN_AXIS_H) ? WM_CURSOR_H_SPLIT : WM_CURSOR_V_SPLIT);
  }
  else {
    WM_cursor_set(CTX_wm_window(C), WM_CURSOR_STOP);
  }
}

/* UI callback, adds new handler */
static wmOperatorStatus area_split_invoke(bContext *C, wmOperator *op, const wmEvent *event)
{
  wmWindow *win = CTX_wm_window(C);
  bScreen *screen = CTX_wm_screen(C);

  /* no full window splitting allowed */
  BLI_assert(screen->state == SCREENNORMAL);

  PropertyRNA *prop_dir = RNA_struct_find_property(op->ptr, "direction");
  PropertyRNA *prop_factor = RNA_struct_find_property(op->ptr, "factor");
  PropertyRNA *prop_cursor = RNA_struct_find_property(op->ptr, "cursor");

  eScreenAxis dir_axis;
  if (event->type == EVT_ACTIONZONE_AREA) {
    sActionzoneData *sad = static_cast<sActionzoneData *>(event->customdata);

    if (sad == nullptr || sad->modifier > 0) {
      return OPERATOR_PASS_THROUGH;
    }

    /* verify *sad itself */
    if (sad->sa1 == nullptr || sad->az == nullptr) {
      return OPERATOR_PASS_THROUGH;
    }

    /* is this our *sad? if areas not equal it should be passed on */
    if (CTX_wm_area(C) != sad->sa1 || sad->sa1 != sad->sa2) {
      return OPERATOR_PASS_THROUGH;
    }

    /* The factor will be close to 1.0f when near the top-left and the bottom-right corners. */
    const float factor_v = float(event->xy[1] - sad->sa1->v1->vec.y) / float(sad->sa1->winy);
    const float factor_h = float(event->xy[0] - sad->sa1->v1->vec.x) / float(sad->sa1->winx);
    const bool is_left = factor_v < 0.5f;
    const bool is_bottom = factor_h < 0.5f;
    const bool is_right = !is_left;
    const bool is_top = !is_bottom;
    float factor;

    /* Prepare operator state vars. */
    if (SCREEN_DIR_IS_VERTICAL(sad->gesture_dir)) {
      dir_axis = SCREEN_AXIS_H;
      factor = factor_h;
    }
    else {
      dir_axis = SCREEN_AXIS_V;
      factor = factor_v;
    }

    if ((is_top && is_left) || (is_bottom && is_right)) {
      factor = 1.0f - factor;
    }

    RNA_property_float_set(op->ptr, prop_factor, factor);

    RNA_property_enum_set(op->ptr, prop_dir, dir_axis);

    /* general init, also non-UI case, adds customdata, sets area and defaults */
    if (!area_split_init(C, op)) {
      return OPERATOR_PASS_THROUGH;
    }
  }
  else if (RNA_property_is_set(op->ptr, prop_dir)) {
    ScrArea *area = CTX_wm_area(C);
    if (area == nullptr) {
      return OPERATOR_CANCELLED;
    }
    dir_axis = eScreenAxis(RNA_property_enum_get(op->ptr, prop_dir));
    if (dir_axis == SCREEN_AXIS_H) {
      RNA_property_float_set(
          op->ptr, prop_factor, float(event->xy[0] - area->v1->vec.x) / float(area->winx));
    }
    else {
      RNA_property_float_set(
          op->ptr, prop_factor, float(event->xy[1] - area->v1->vec.y) / float(area->winy));
    }

    if (!area_split_init(C, op)) {
      return OPERATOR_CANCELLED;
    }
  }
  else {
    int event_co[2];

    /* retrieve initial mouse coord, so we can find the active edge */
    if (RNA_property_is_set(op->ptr, prop_cursor)) {
      RNA_property_int_get_array(op->ptr, prop_cursor, event_co);
    }
    else {
      copy_v2_v2_int(event_co, event->xy);
    }

    rcti window_rect;
    WM_window_rect_calc(win, &window_rect);

    ScrEdge *actedge = screen_geom_area_map_find_active_scredge(
        AREAMAP_FROM_SCREEN(screen), &window_rect, event_co[0], event_co[1]);
    if (actedge == nullptr) {
      return OPERATOR_CANCELLED;
    }

    dir_axis = screen_geom_edge_is_horizontal(actedge) ? SCREEN_AXIS_V : SCREEN_AXIS_H;

    RNA_property_enum_set(op->ptr, prop_dir, dir_axis);

    /* special case, adds customdata, sets defaults */
    if (!area_split_menu_init(C, op)) {
      return OPERATOR_CANCELLED;
    }
  }

  sAreaSplitData *sd = (sAreaSplitData *)op->customdata;

  if (event->type == EVT_ACTIONZONE_AREA) {
    /* do the split */
    if (area_split_apply(C, op)) {
      area_move_set_limits(win, screen, dir_axis, &sd->bigger, &sd->smaller, nullptr);

      /* add temp handler for edge move or cancel */
      screen_modal_action_begin();
      WM_event_add_modal_handler(C, op);

      return OPERATOR_RUNNING_MODAL;
    }
  }
  else {
    sd->previewmode = 1;
    sd->draw_callback = WM_draw_cb_activate(win, area_split_draw_cb, op);
    /* add temp handler for edge move or cancel */
    WM_event_add_modal_handler(C, op);
    area_split_preview_update_cursor(C, op);

    return OPERATOR_RUNNING_MODAL;
  }

  return OPERATOR_PASS_THROUGH;
}

/* function to be called outside UI context, or for redo */
static wmOperatorStatus area_split_exec(bContext *C, wmOperator *op)
{
  if (!area_split_init(C, op)) {
    return OPERATOR_CANCELLED;
  }

  area_split_apply(C, op);
  area_split_exit(C, op);

  return OPERATOR_FINISHED;
}

static void area_split_cancel(bContext *C, wmOperator *op)
{
  sAreaSplitData *sd = (sAreaSplitData *)op->customdata;

  if (sd->previewmode) {
    /* pass */
  }
  else {
    if (screen_area_join(C, op->reports, CTX_wm_screen(C), sd->sarea, sd->narea)) {
      if (CTX_wm_area(C) == sd->narea) {
        CTX_wm_area_set(C, nullptr);
        CTX_wm_region_set(C, nullptr);
      }
      sd->narea = nullptr;
    }
  }
  area_split_exit(C, op);
}

static wmOperatorStatus area_split_modal(bContext *C, wmOperator *op, const wmEvent *event)
{
  sAreaSplitData *sd = (sAreaSplitData *)op->customdata;
  PropertyRNA *prop_dir = RNA_struct_find_property(op->ptr, "direction");
  bool update_factor = false;

  /* execute the events */
  switch (event->type) {
    case MOUSEMOVE:
      update_factor = true;
      break;

    case LEFTMOUSE:
      if (sd->previewmode) {
        float inner[4] = {1.0f, 1.0f, 1.0f, 0.1f};
        float outline[4] = {1.0f, 1.0f, 1.0f, 0.3f};
        screen_animate_area_highlight(CTX_wm_window(C),
                                      CTX_wm_screen(C),
                                      &sd->sarea->totrct,
                                      inner,
                                      outline,
                                      AREA_SPLIT_FADEOUT);
        area_split_apply(C, op);
        area_split_exit(C, op);
        return OPERATOR_FINISHED;
      }
      else {
        if (event->val == KM_RELEASE) { /* mouse up */
          area_split_exit(C, op);
          return OPERATOR_FINISHED;
        }
      }
      break;

    case MIDDLEMOUSE:
    case EVT_TABKEY:
      if (sd->previewmode == 0) {
        /* pass */
      }
      else {
        if (event->val == KM_PRESS) {
          if (sd->sarea) {
            const eScreenAxis dir_axis = eScreenAxis(RNA_property_enum_get(op->ptr, prop_dir));
            RNA_property_enum_set(
                op->ptr, prop_dir, (dir_axis == SCREEN_AXIS_V) ? SCREEN_AXIS_H : SCREEN_AXIS_V);
            area_split_preview_update_cursor(C, op);
            update_factor = true;
          }
        }
      }

      break;

    case RIGHTMOUSE: /* cancel operation */
    case EVT_ESCKEY:
      area_split_cancel(C, op);
      return OPERATOR_CANCELLED;

    case EVT_LEFTCTRLKEY:
    case EVT_RIGHTCTRLKEY:
      sd->do_snap = event->val == KM_PRESS;
      update_factor = true;
      break;
    default: {
      break;
    }
  }

  if (update_factor) {
    const eScreenAxis dir_axis = eScreenAxis(RNA_property_enum_get(op->ptr, prop_dir));

    sd->delta = (dir_axis == SCREEN_AXIS_V) ? event->xy[0] - sd->origval :
                                              event->xy[1] - sd->origval;

    if (sd->previewmode == 0) {
      if (sd->do_snap) {
        const int snap_loc = area_snap_calc_location(CTX_wm_screen(C),
                                                     SNAP_FRACTION_AND_ADJACENT,
                                                     sd->delta,
                                                     sd->origval,
                                                     dir_axis,
                                                     sd->bigger,
                                                     sd->smaller);
        sd->delta = snap_loc - sd->origval;
        area_move_apply_do(C,
                           sd->delta,
                           sd->origval,
                           dir_axis,
                           sd->bigger,
                           sd->smaller,
                           SNAP_FRACTION_AND_ADJACENT);
      }
      else {
        area_move_apply_do(
            C, sd->delta, sd->origval, dir_axis, sd->bigger, sd->smaller, SNAP_NONE);
      }
    }
    else {
      if (sd->sarea) {
        ED_area_tag_redraw(sd->sarea);
      }

      area_split_preview_update_cursor(C, op);

      /* area context not set */
      sd->sarea = BKE_screen_find_area_xy(CTX_wm_screen(C), SPACE_TYPE_ANY, event->xy);

      if (sd->sarea) {
        ScrArea *area = sd->sarea;
        if (dir_axis == SCREEN_AXIS_V) {
          sd->origmin = area->v1->vec.x;
          sd->origsize = area->v4->vec.x - sd->origmin;
        }
        else {
          sd->origmin = area->v1->vec.y;
          sd->origsize = area->v2->vec.y - sd->origmin;
        }

        if (sd->do_snap) {
          area->v1->editflag = area->v2->editflag = area->v3->editflag = area->v4->editflag = 1;

          const int snap_loc = area_snap_calc_location(CTX_wm_screen(C),
                                                       SNAP_FRACTION_AND_ADJACENT,
                                                       sd->delta,
                                                       sd->origval,
                                                       dir_axis,
                                                       sd->origmin + sd->origsize,
                                                       -sd->origmin);

          area->v1->editflag = area->v2->editflag = area->v3->editflag = area->v4->editflag = 0;
          sd->delta = snap_loc - sd->origval;
        }

        ED_area_tag_redraw(sd->sarea);
      }

      CTX_wm_screen(C)->do_draw = true;
    }

    float fac = float(sd->delta + sd->origval - sd->origmin) / sd->origsize;
    RNA_float_set(op->ptr, "factor", fac);
  }

  return OPERATOR_RUNNING_MODAL;
}

static const EnumPropertyItem prop_direction_items[] = {
    {SCREEN_AXIS_H, "HORIZONTAL", 0, "Horizontal", ""},
    {SCREEN_AXIS_V, "VERTICAL", 0, "Vertical", ""},
    {0, nullptr, 0, nullptr, nullptr},
};

static void SCREEN_OT_area_split(wmOperatorType *ot)
{
  ot->name = "Split Area";
  ot->description = "Split selected area into new windows";
  ot->idname = "SCREEN_OT_area_split";

  ot->exec = area_split_exec;
  ot->invoke = area_split_invoke;
  ot->modal = area_split_modal;
  ot->cancel = area_split_cancel;

  ot->poll = screen_active_editable;

  /* flags */
  ot->flag = OPTYPE_BLOCKING | OPTYPE_INTERNAL;

  /* rna */
  RNA_def_enum(ot->srna, "direction", prop_direction_items, SCREEN_AXIS_H, "Direction", "");
  RNA_def_float(ot->srna, "factor", 0.5f, 0.0, 1.0, "Factor", "", 0.0, 1.0);
  RNA_def_int_vector(
      ot->srna, "cursor", 2, nullptr, INT_MIN, INT_MAX, "Cursor", "", INT_MIN, INT_MAX);
}

/** \} */

/* -------------------------------------------------------------------- */
/** \name Scale Region Edge Operator
 * \{ */

struct RegionMoveData {
  AZone *az;
  ARegion *region;
  ScrArea *area;
  wmWindow *win;
  void *draw_callback;
  int bigger, smaller, origval;
  int orig_xy[2];
  int maxsize;
  AZEdge edge;
};

static int area_max_regionsize(ScrArea *area, ARegion *scale_region, AZEdge edge)
{
  int dist;

  /* regions in regions. */
  if (scale_region->alignment & RGN_SPLIT_PREV) {
    const int align = RGN_ALIGN_ENUM_FROM_MASK(scale_region->alignment);

    if (ELEM(align, RGN_ALIGN_TOP, RGN_ALIGN_BOTTOM)) {
      ARegion *region = scale_region->prev;
      dist = region->winy + scale_region->winy - U.pixelsize;
    }
    else /* if (ELEM(align, RGN_ALIGN_LEFT, RGN_ALIGN_RIGHT)) */ {
      ARegion *region = scale_region->prev;
      dist = region->winx + scale_region->winx - U.pixelsize;
    }
  }
  else {
    if (ELEM(edge, AE_RIGHT_TO_TOPLEFT, AE_LEFT_TO_TOPRIGHT)) {
      dist = BLI_rcti_size_x(&area->totrct);
    }
    else { /* AE_BOTTOM_TO_TOPLEFT, AE_TOP_TO_BOTTOMRIGHT */
      dist = BLI_rcti_size_y(&area->totrct);
    }

    /* Subtract the width of regions on opposite side
     * prevents dragging regions into other opposite regions. */
    LISTBASE_FOREACH (ARegion *, region, &area->regionbase) {
      if (region == scale_region) {
        continue;
      }

      if (scale_region->alignment == RGN_ALIGN_LEFT && region->alignment == RGN_ALIGN_RIGHT) {
        dist -= region->winx;
      }
      else if (scale_region->alignment == RGN_ALIGN_RIGHT && region->alignment == RGN_ALIGN_LEFT) {
        dist -= region->winx;
      }
      else if (scale_region->alignment == RGN_ALIGN_TOP &&
               (region->alignment == RGN_ALIGN_BOTTOM || ELEM(region->regiontype,
                                                              RGN_TYPE_HEADER,
                                                              RGN_TYPE_TOOL_HEADER,
                                                              RGN_TYPE_FOOTER,
                                                              RGN_TYPE_ASSET_SHELF_HEADER)))
      {
        dist -= region->winy;
      }
      else if (scale_region->alignment == RGN_ALIGN_BOTTOM &&
               (region->alignment == RGN_ALIGN_TOP || ELEM(region->regiontype,
                                                           RGN_TYPE_HEADER,
                                                           RGN_TYPE_TOOL_HEADER,
                                                           RGN_TYPE_FOOTER,
                                                           RGN_TYPE_ASSET_SHELF_HEADER)))
      {
        dist -= region->winy;
      }
    }
  }

  dist /= UI_SCALE_FAC;
  return dist;
}

static bool is_split_edge(const int alignment, const AZEdge edge)
{
  return ((alignment == RGN_ALIGN_BOTTOM) && (edge == AE_TOP_TO_BOTTOMRIGHT)) ||
         ((alignment == RGN_ALIGN_TOP) && (edge == AE_BOTTOM_TO_TOPLEFT)) ||
         ((alignment == RGN_ALIGN_LEFT) && (edge == AE_RIGHT_TO_TOPLEFT)) ||
         ((alignment == RGN_ALIGN_RIGHT) && (edge == AE_LEFT_TO_TOPRIGHT));
}

static void region_scale_draw_cb(const wmWindow * /*win*/, void *userdata)
{
  const wmOperator *op = static_cast<const wmOperator *>(userdata);
  RegionMoveData *rmd = static_cast<RegionMoveData *>(op->customdata);
  screen_draw_region_scale_highlight(rmd->region);
}

static void region_scale_exit(wmOperator *op)
{
  RegionMoveData *rmd = static_cast<RegionMoveData *>(op->customdata);
  WM_draw_cb_exit(rmd->win, rmd->draw_callback);

  MEM_freeN(rmd);
  op->customdata = nullptr;

  screen_modal_action_end();
}

static wmOperatorStatus region_scale_invoke(bContext *C, wmOperator *op, const wmEvent *event)
{
  sActionzoneData *sad = static_cast<sActionzoneData *>(event->customdata);

  if (event->type != EVT_ACTIONZONE_REGION) {
    BKE_report(op->reports, RPT_ERROR, "Can only scale region size from an action zone");
    return OPERATOR_CANCELLED;
  }

  AZone *az = sad->az;

  if (az->region) {
    RegionMoveData *rmd = MEM_callocN<RegionMoveData>("RegionMoveData");

    op->customdata = rmd;

    rmd->az = az;
    /* special case for region within region - this allows the scale of
     * the parent region if the azone edge is not the edge splitting
     * both regions */
    if ((az->region->alignment & RGN_SPLIT_PREV) && az->region->prev &&
        !is_split_edge(RGN_ALIGN_ENUM_FROM_MASK(az->region->alignment), az->edge))
    {
      rmd->region = az->region->prev;
    }
    /* Flag to always forward scaling to the previous region. */
    else if (az->region->prev && (az->region->alignment & RGN_SPLIT_SCALE_PREV)) {
      rmd->region = az->region->prev;
    }
    else {
      rmd->region = az->region;
    }
    rmd->area = sad->sa1;
    rmd->edge = az->edge;
    copy_v2_v2_int(rmd->orig_xy, event->xy);
    rmd->maxsize = area_max_regionsize(rmd->area, rmd->region, rmd->edge);

    /* if not set we do now, otherwise it uses type */
    if (rmd->region->sizex == 0) {
      rmd->region->sizex = rmd->region->winx;
    }
    if (rmd->region->sizey == 0) {
      rmd->region->sizey = rmd->region->winy;
    }

    /* Reset our saved widths if the region is hidden.
     * Otherwise you can't drag it out a second time. */
    if (rmd->region->flag & RGN_FLAG_HIDDEN) {
      if (ELEM(rmd->edge, AE_LEFT_TO_TOPRIGHT, AE_RIGHT_TO_TOPLEFT)) {
        rmd->region->winx = rmd->region->sizex = 0;
      }
      else {
        rmd->region->winy = rmd->region->sizey = 0;
      }
    }

    /* Now copy to region-move-data. */
    if (ELEM(rmd->edge, AE_LEFT_TO_TOPRIGHT, AE_RIGHT_TO_TOPLEFT)) {
      rmd->origval = rmd->region->sizex;
    }
    else {
      rmd->origval = rmd->region->sizey;
    }

    CLAMP(rmd->maxsize, 0, 1000);

    rmd->win = CTX_wm_window(C);
    rmd->draw_callback = WM_draw_cb_activate(CTX_wm_window(C), region_scale_draw_cb, op);
    WM_event_add_notifier(C, NC_SCREEN | NA_EDITED, nullptr);

    /* add temp handler */
    screen_modal_action_begin();
    WM_event_add_modal_handler(C, op);

    return OPERATOR_RUNNING_MODAL;
  }

  return OPERATOR_FINISHED;
}

static void region_scale_validate_size(RegionMoveData *rmd)
{
  if ((rmd->region->flag & RGN_FLAG_HIDDEN) == 0) {
    short *size, maxsize = -1;

    if (ELEM(rmd->edge, AE_LEFT_TO_TOPRIGHT, AE_RIGHT_TO_TOPLEFT)) {
      size = &rmd->region->sizex;
    }
    else {
      size = &rmd->region->sizey;
    }

    maxsize = rmd->maxsize - (UI_UNIT_Y / UI_SCALE_FAC);

    if (*size > maxsize && maxsize > 0) {
      *size = maxsize;
    }
  }
}

static void region_scale_toggle_hidden(bContext *C, RegionMoveData *rmd)
{
  /* hidden areas may have bad 'View2D.cur' value,
   * correct before displaying. see #45156 */
  if (rmd->region->flag & RGN_FLAG_HIDDEN) {
    UI_view2d_curRect_validate(&rmd->region->v2d);
  }

  region_toggle_hidden(C, rmd->region, false);
  region_scale_validate_size(rmd);

  if ((rmd->region->flag & RGN_FLAG_HIDDEN) == 0) {
    if (rmd->region->regiontype == RGN_TYPE_HEADER) {
      ARegion *region_tool_header = BKE_area_find_region_type(rmd->area, RGN_TYPE_TOOL_HEADER);
      if (region_tool_header != nullptr) {
        if ((region_tool_header->flag & RGN_FLAG_HIDDEN_BY_USER) == 0 &&
            (region_tool_header->flag & RGN_FLAG_HIDDEN) != 0)
        {
          region_toggle_hidden(C, region_tool_header, false);
        }
      }
    }
  }
}

static wmOperatorStatus region_scale_modal(bContext *C, wmOperator *op, const wmEvent *event)
{
  RegionMoveData *rmd = static_cast<RegionMoveData *>(op->customdata);
  int delta;

  /* execute the events */
  switch (event->type) {
    case MOUSEMOVE: {
      const float aspect = (rmd->region->v2d.flag & V2D_IS_INIT) ?
                               (BLI_rctf_size_x(&rmd->region->v2d.cur) /
                                (BLI_rcti_size_x(&rmd->region->v2d.mask) + 1)) :
                               1.0f;
      const int snap_size_threshold = (U.widget_unit * 2) / aspect;
      bool size_changed = false;

      if (ELEM(rmd->edge, AE_LEFT_TO_TOPRIGHT, AE_RIGHT_TO_TOPLEFT)) {
        delta = event->xy[0] - rmd->orig_xy[0];
        if (rmd->edge == AE_LEFT_TO_TOPRIGHT) {
          delta = -delta;
        }

        /* region sizes now get multiplied */
        delta /= UI_SCALE_FAC;

        const int size_no_snap = rmd->origval + delta;
        rmd->region->sizex = size_no_snap;
        /* Clamp before snapping, so the snapping doesn't use a size that's invalid anyway. It will
         * check for and respect the max-width too. */
        CLAMP(rmd->region->sizex, 0, rmd->maxsize);

        if (rmd->region->runtime->type->snap_size) {
          short sizex_test = rmd->region->runtime->type->snap_size(
              rmd->region, rmd->region->sizex, 0);
          if ((abs(rmd->region->sizex - sizex_test) < snap_size_threshold) &&
              /* Don't snap to a new size if that would exceed the maximum width. */
              sizex_test <= rmd->maxsize)
          {
            rmd->region->sizex = sizex_test;
          }
        }
        BLI_assert(rmd->region->sizex <= rmd->maxsize);

        if (size_no_snap < UI_UNIT_X / aspect) {
          rmd->region->sizex = rmd->origval;
          if (!(rmd->region->flag & RGN_FLAG_HIDDEN)) {
            region_scale_toggle_hidden(C, rmd);
          }
        }
        else if (rmd->region->flag & RGN_FLAG_HIDDEN) {
          region_scale_toggle_hidden(C, rmd);
        }

        /* Hiding/unhiding is handled above, but still fix the size as requested. */
        if (rmd->region->flag & RGN_FLAG_NO_USER_RESIZE) {
          rmd->region->sizex = rmd->origval;
        }

        if (rmd->region->sizex != rmd->origval) {
          size_changed = true;
        }
      }
      else {
        delta = event->xy[1] - rmd->orig_xy[1];
        if (rmd->edge == AE_BOTTOM_TO_TOPLEFT) {
          delta = -delta;
        }

        /* region sizes now get multiplied */
        delta /= UI_SCALE_FAC;

        const int size_no_snap = rmd->origval + delta;
        rmd->region->sizey = size_no_snap;
        /* Clamp before snapping, so the snapping doesn't use a size that's invalid anyway. It will
         * check for and respect the max-height too. */
        CLAMP(rmd->region->sizey, 0, rmd->maxsize);

        if (rmd->region->runtime->type->snap_size) {
          short sizey_test = rmd->region->runtime->type->snap_size(
              rmd->region, rmd->region->sizey, 1);
          if ((abs(rmd->region->sizey - sizey_test) < snap_size_threshold) &&
              /* Don't snap to a new size if that would exceed the maximum height. */
              (sizey_test <= rmd->maxsize))
          {
            rmd->region->sizey = sizey_test;
          }
        }
        BLI_assert(rmd->region->sizey <= rmd->maxsize);

        /* NOTE: `UI_UNIT_Y / 4` means you need to drag the footer and execute region
         * almost all the way down for it to become hidden, this is done
         * otherwise its too easy to do this by accident. */
        if (size_no_snap < (UI_UNIT_Y / 4) / aspect) {
          rmd->region->sizey = rmd->origval;
          if (!(rmd->region->flag & RGN_FLAG_HIDDEN)) {
            region_scale_toggle_hidden(C, rmd);
          }
        }
        else if (rmd->region->flag & RGN_FLAG_HIDDEN) {
          region_scale_toggle_hidden(C, rmd);
        }

        /* Hiding/unhiding is handled above, but still fix the size as requested. */
        if (rmd->region->flag & RGN_FLAG_NO_USER_RESIZE) {
          rmd->region->sizey = rmd->origval;
        }

        if (rmd->region->sizey != rmd->origval) {
          size_changed = true;
        }
      }
      if (size_changed && rmd->region->runtime->type->on_user_resize) {
        rmd->region->runtime->type->on_user_resize(rmd->region);
      }
      if (size_changed) {
        if (ELEM(rmd->edge, AE_LEFT_TO_TOPRIGHT, AE_RIGHT_TO_TOPLEFT)) {
          WM_cursor_set(CTX_wm_window(C), WM_CURSOR_X_MOVE);
        }
        else {
          WM_cursor_set(CTX_wm_window(C), WM_CURSOR_Y_MOVE);
        }
      }
      ED_area_tag_redraw(rmd->area);
      WM_event_add_notifier(C, NC_SCREEN | NA_EDITED, nullptr);

      break;
    }
    case LEFTMOUSE:
      if (event->val == KM_RELEASE) {
        if (len_manhattan_v2v2_int(event->xy, rmd->orig_xy) <= WM_event_drag_threshold(event)) {
          if (rmd->region->flag & RGN_FLAG_HIDDEN) {
            region_scale_toggle_hidden(C, rmd);
          }
          else if (rmd->region->flag & RGN_FLAG_TOO_SMALL) {
            region_scale_validate_size(rmd);
          }

          ED_area_tag_redraw(rmd->area);
          WM_event_add_notifier(
              C,
              NC_SCENE | ND_FRAME,
              blender::seq::get_ref_scene_for_notifiers(C)); /*BFA - 3D Sequencer*/
        }

        region_scale_exit(op);

        return OPERATOR_FINISHED;
      }
      break;

    case EVT_ESCKEY:
      region_scale_exit(op);
      WM_event_add_notifier(C, NC_SCREEN | NA_EDITED, nullptr);
      return OPERATOR_CANCELLED;
    default: {
      break;
    }
  }

  return OPERATOR_RUNNING_MODAL;
}

static void region_scale_cancel(bContext * /*C*/, wmOperator *op)
{
  region_scale_exit(op);
}

static void SCREEN_OT_region_scale(wmOperatorType *ot)
{
  /* identifiers */
  ot->name = "Scale Region Size";
  ot->description = "Scale selected area";
  ot->idname = "SCREEN_OT_region_scale";

  ot->invoke = region_scale_invoke;
  ot->modal = region_scale_modal;
  ot->cancel = region_scale_cancel;

  ot->poll = ED_operator_areaactive;

  /* flags */
  ot->flag = OPTYPE_BLOCKING | OPTYPE_INTERNAL;
}

/** \} */

/* -------------------------------------------------------------------- */
/** \name Frame Change Operator
 * \{ */

static bool screen_animation_region_supports_time_follow(eSpace_Type spacetype,
                                                         eRegion_Type regiontype)
{
  return (regiontype == RGN_TYPE_WINDOW &&
          ELEM(spacetype, SPACE_SEQ, SPACE_GRAPH, SPACE_ACTION, SPACE_NLA)) ||
         (spacetype == SPACE_CLIP && regiontype == RGN_TYPE_PREVIEW);
}

void ED_areas_do_frame_follow(bContext *C, bool center_view)
{
  bScreen *screen_ctx = CTX_wm_screen(C);
  if (!(screen_ctx->redraws_flag & TIME_FOLLOW)) {
    return;
  }

  const int current_frame = CTX_data_scene(C)->r.cfra;
  wmWindowManager *wm = CTX_wm_manager(C);
  LISTBASE_FOREACH (wmWindow *, window, &wm->windows) {
    const bScreen *screen = WM_window_get_active_screen(window);

    LISTBASE_FOREACH (ScrArea *, area, &screen->areabase) {
      LISTBASE_FOREACH (ARegion *, region, &area->regionbase) {
        /* Only frame/center the current-frame indicator here if editor type supports it */
        if (!screen_animation_region_supports_time_follow(eSpace_Type(area->spacetype),
                                                          eRegion_Type(region->regiontype)))
        {
          continue;
        }

        if ((current_frame >= region->v2d.cur.xmin) && (current_frame <= region->v2d.cur.xmax)) {
          /* The current-frame indicator is already in view, do nothing. */
          continue;
        }

        const float w = BLI_rctf_size_x(&region->v2d.cur);

        if (center_view) {
          region->v2d.cur.xmax = current_frame + (w / 2);
          region->v2d.cur.xmin = current_frame - (w / 2);
          continue;
        }
        if (current_frame < region->v2d.cur.xmin) {
          region->v2d.cur.xmax = current_frame;
          region->v2d.cur.xmin = region->v2d.cur.xmax - w;
        }
        else {
          region->v2d.cur.xmin = current_frame;
          region->v2d.cur.xmax = region->v2d.cur.xmin + w;
        }
      }
    }
  }
}

/* function to be called outside UI context, or for redo */
static wmOperatorStatus frame_offset_exec(bContext *C, wmOperator *op)
{
  Scene *scene = CTX_data_scene(C);

  int delta = RNA_int_get(op->ptr, "delta");

  /* In order to jump from e.g. 1.5 to 1 the delta needs to be incremented by 1 since the sub-frame
   * is always zeroed. Otherwise it would jump to 0. */
  if (delta < 0 && scene->r.subframe > 0) {
    delta += 1;
  }
  scene->r.cfra += delta;
  FRAMENUMBER_MIN_CLAMP(scene->r.cfra);
  scene->r.subframe = 0.0f;

  ED_areas_do_frame_follow(C, false);

  DEG_id_tag_update(&scene->id, ID_RECALC_FRAME_CHANGE);

  WM_event_add_notifier(
      C, NC_SCENE | ND_FRAME, blender::seq::get_ref_scene_for_notifiers(C)); /*BFA - 3D Sequencer*/

  return OPERATOR_FINISHED;
}

static void SCREEN_OT_frame_offset(wmOperatorType *ot)
{
  ot->name = "Frame Offset";
  ot->idname = "SCREEN_OT_frame_offset";
  ot->description = "Move current frame forward/backward by a given number";

  ot->exec = frame_offset_exec;

  ot->poll = operator_screenactive_norender;
  ot->flag = OPTYPE_UNDO_GROUPED;
  ot->undo_group = "Frame Change";

  /* rna */
  RNA_def_int(ot->srna, "delta", 0, INT_MIN, INT_MAX, "Delta", "", INT_MIN, INT_MAX);
}

/** \} */

/* -------------------------------------------------------------------- */
/** \name Frame Jump Operator
 * \{ */

/* function to be called outside UI context, or for redo */
static wmOperatorStatus frame_jump_exec(bContext *C, wmOperator *op)
{
  Scene *scene = CTX_data_scene(C);
  wmTimer *animtimer = CTX_wm_screen(C)->animtimer;

  /* Don't change scene->r.cfra directly if animtimer is running as this can cause
   * first/last frame not to be actually shown (bad since for example physics
   * simulations aren't reset properly).
   */
  if (animtimer) {
    ScreenAnimData *sad = static_cast<ScreenAnimData *>(animtimer->customdata);

    sad->flag |= ANIMPLAY_FLAG_USE_NEXT_FRAME;

    if (RNA_boolean_get(op->ptr, "end")) {
      sad->nextfra = PEFRA;
    }
    else {
      sad->nextfra = PSFRA;
    }
  }
  else {
    if (RNA_boolean_get(op->ptr, "end")) {
      scene->r.cfra = PEFRA;
    }
    else {
      scene->r.cfra = PSFRA;
    }

    ED_areas_do_frame_follow(C, true);

    DEG_id_tag_update(&scene->id, ID_RECALC_FRAME_CHANGE);

    WM_event_add_notifier(C, NC_SCENE | ND_FRAME, scene);
  }

  return OPERATOR_FINISHED;
}

static void SCREEN_OT_frame_jump(wmOperatorType *ot)
{
  ot->name = "Jump to Endpoint";
  ot->description = "Jump to first/last frame in frame range";
  ot->idname = "SCREEN_OT_frame_jump";

  ot->exec = frame_jump_exec;

  ot->poll = operator_screenactive_norender;
  ot->flag = OPTYPE_UNDO_GROUPED;
  ot->undo_group = "Frame Change";

  /* rna */
  RNA_def_boolean(
      ot->srna, "end", false, "Last Frame", "Jump to the last frame of the frame range");
}

/** \} */

/* -------------------------------------------------------------------- */
/** \name Jump to Key-Frame Operator
 * \{ */

static void keylist_from_dopesheet(bContext &C, AnimKeylist &keylist)
{
  bAnimContext ac;

  if (ANIM_animdata_get_context(&C, &ac) == 0) {
    return;
  }
  BLI_assert(ac.area->spacetype == SPACE_ACTION);
  summary_to_keylist(&ac, &keylist, 0, {-FLT_MAX, FLT_MAX});
}

static void keylist_from_graph_editor(bContext &C, AnimKeylist &keylist)
{
  bAnimContext ac;

  if (ANIM_animdata_get_context(&C, &ac) == 0) {
    return;
  }

  ListBase anim_data = blender::ed::graph::get_editable_fcurves(ac);

  LISTBASE_FOREACH (bAnimListElem *, ale, &anim_data) {
    FCurve *fcu = static_cast<FCurve *>(ale->key_data);
    if (!fcu->bezt) {
      continue;
    }

    const bool use_nla_mapping = true;
    fcurve_to_keylist(ale->adt, fcu, &keylist, 0, {-FLT_MAX, FLT_MAX}, use_nla_mapping);
  }

  ANIM_animdata_freelist(&anim_data);
}

/* This is used for all editors where a more specific function isn't implemented. */
static void keylist_fallback_for_keyframe_jump(bContext &C, AnimKeylist &keylist)
{
  bDopeSheet ads = {nullptr};
  Scene *scene = CTX_data_scene(&C);

  /* Speed up dummy dope-sheet context with flags to perform necessary filtering. */
  if ((scene->flag & SCE_KEYS_NO_SELONLY) == 0) {
    /* Only selected channels are included. */
    ads.filterflag |= ADS_FILTER_ONLYSEL;
  }

  /* populate tree with keyframe nodes */
  scene_to_keylist(&ads, scene, &keylist, 0, {-FLT_MAX, FLT_MAX});

  Object *ob = CTX_data_active_object(&C);
  if (ob) {
    ob_to_keylist(&ads, ob, &keylist, 0, {-FLT_MAX, FLT_MAX});

    if (ob->type == OB_GREASE_PENCIL) {
      const bool active_layer_only = !(scene->flag & SCE_KEYS_NO_SELONLY);
      grease_pencil_data_block_to_keylist(
          nullptr, static_cast<const GreasePencil *>(ob->data), &keylist, 0, active_layer_only);
    }
  }

  {
    Mask *mask = CTX_data_edit_mask(&C);
    if (mask) {
      MaskLayer *masklay = BKE_mask_layer_active(mask);
      mask_to_keylist(&ads, masklay, &keylist);
    }
  }
}

/* function to be called outside UI context, or for redo */
static wmOperatorStatus keyframe_jump_exec(bContext *C, wmOperator *op)
{
  Scene *scene = CTX_data_scene(C);
  const bool next = RNA_boolean_get(op->ptr, "next");
  bool done = false;

  /* sanity checks */
  if (scene == nullptr) {
    return OPERATOR_CANCELLED;
  }

  AnimKeylist *keylist = ED_keylist_create();

  ScrArea *area = CTX_wm_area(C);
  switch (area ? eSpace_Type(area->spacetype) : SPACE_EMPTY) {
    case SPACE_ACTION: {
      keylist_from_dopesheet(*C, *keylist);
      break;
    }

    case SPACE_GRAPH:
      keylist_from_graph_editor(*C, *keylist);
      break;

    default:
      keylist_fallback_for_keyframe_jump(*C, *keylist);
      break;
  }

  /* Initialize binary-tree-list for getting keyframes. */
  ED_keylist_prepare_for_direct_access(keylist);

  const float cfra = BKE_scene_frame_get(scene);
  /* find matching keyframe in the right direction */
  const ActKeyColumn *ak;

  if (next) {
    ak = ED_keylist_find_next(keylist, cfra);
    while ((ak != nullptr) && (done == false)) {
      if (cfra < ak->cfra) {
        BKE_scene_frame_set(scene, ak->cfra);
        done = true;
      }
      else {
        ak = ak->next;
      }
    }
  }

  else {
    ak = ED_keylist_find_prev(keylist, cfra);
    while ((ak != nullptr) && (done == false)) {
      if (cfra > ak->cfra) {
        BKE_scene_frame_set(scene, ak->cfra);
        done = true;
      }
      else {
        ak = ak->prev;
      }
    }
  }

  /* free temp stuff */
  ED_keylist_free(keylist);

  /* any success? */
  if (done == false) {
    BKE_report(op->reports, RPT_INFO, "No more keyframes to jump to in this direction");

    return OPERATOR_CANCELLED;
  }

  ED_areas_do_frame_follow(C, true);

  DEG_id_tag_update(&scene->id, ID_RECALC_FRAME_CHANGE);

  WM_event_add_notifier(C, NC_SCENE | ND_FRAME, scene);

  return OPERATOR_FINISHED;
}

static bool keyframe_jump_poll(bContext *C)
{
  return operator_screenactive_norender(C);
}

static void SCREEN_OT_keyframe_jump(wmOperatorType *ot)
{
  ot->name = "Jump to Keyframe";
  ot->description = "Jump to previous/next keyframe";
  ot->idname = "SCREEN_OT_keyframe_jump";

  ot->exec = keyframe_jump_exec;

  ot->poll = keyframe_jump_poll;
  ot->flag = OPTYPE_UNDO_GROUPED;
  ot->undo_group = "Frame Change";

  /* properties */
  RNA_def_boolean(ot->srna, "next", true, "Next Keyframe", "");
}

/** \} */

/* -------------------------------------------------------------------- */
/** \name Jump to Marker Operator
 * \{ */

/* function to be called outside UI context, or for redo */
static wmOperatorStatus marker_jump_exec(bContext *C, wmOperator *op)
{
  Scene *scene = CTX_data_scene(C);
  int closest = scene->r.cfra;
  const bool next = RNA_boolean_get(op->ptr, "next");
  bool found = false;

  /* find matching marker in the right direction */
  LISTBASE_FOREACH (TimeMarker *, marker, &scene->markers) {
    if (next) {
      if ((marker->frame > scene->r.cfra) && (!found || closest > marker->frame)) {
        closest = marker->frame;
        found = true;
      }
    }
    else {
      if ((marker->frame < scene->r.cfra) && (!found || closest < marker->frame)) {
        closest = marker->frame;
        found = true;
      }
    }
  }

  /* any success? */
  if (!found) {
    BKE_report(op->reports, RPT_INFO, "No more markers to jump to in this direction");

    return OPERATOR_CANCELLED;
  }

  scene->r.cfra = closest;

  ED_areas_do_frame_follow(C, true);

  DEG_id_tag_update(&scene->id, ID_RECALC_FRAME_CHANGE);

  WM_event_add_notifier(C, NC_SCENE | ND_FRAME, scene);

  return OPERATOR_FINISHED;
}
/*bfa - descriptions*/
static std::string screen_ot_marker_jump_get_description(bContext * /*C*/,
                                                         wmOperatorType * /*ot*/,
                                                         PointerRNA *ptr)
{
  if (RNA_boolean_get(ptr, "next")) {
    return "Jump to next marker";
  }
  return "";
}

static void SCREEN_OT_marker_jump(wmOperatorType *ot)
{
  ot->name = "Jump to Marker";
  ot->description = "Jump to previous marker";
  ot->idname = "SCREEN_OT_marker_jump";

  ot->exec = marker_jump_exec;
  ot->get_description = screen_ot_marker_jump_get_description; /*bfa - descriptions*/

  ot->poll = operator_screenactive_norender;
  ot->flag = OPTYPE_UNDO_GROUPED;
  ot->undo_group = "Frame Change";

  /* properties */
  RNA_def_boolean(ot->srna, "next", true, "Next Marker", "");
}

/** \} */

/* -------------------------------------------------------------------- */
/** \name Set Screen Operator
 * \{ */

/* function to be called outside UI context, or for redo */
static wmOperatorStatus screen_set_exec(bContext *C, wmOperator *op)
{
  WorkSpace *workspace = CTX_wm_workspace(C);
  int delta = RNA_int_get(op->ptr, "delta");

  if (ED_workspace_layout_cycle(workspace, delta, C)) {
    return OPERATOR_FINISHED;
  }

  return OPERATOR_CANCELLED;
}

static void SCREEN_OT_screen_set(wmOperatorType *ot)
{
  ot->name = "Set Screen";
  ot->description = "Cycle through available screens";
  ot->idname = "SCREEN_OT_screen_set";

  ot->exec = screen_set_exec;
  ot->poll = ED_operator_screenactive;

  /* rna */
  RNA_def_int(ot->srna, "delta", 1, -1, 1, "Delta", "", -1, 1);
}

/** \} */

/* -------------------------------------------------------------------- */
/** \name Screen Full-Area Operator
 * \{ */

/* function to be called outside UI context, or for redo */
static wmOperatorStatus screen_maximize_area_exec(bContext *C, wmOperator *op)
{
  bScreen *screen = CTX_wm_screen(C);
  ScrArea *area = nullptr;
  const bool hide_panels = RNA_boolean_get(op->ptr, "use_hide_panels");

  BLI_assert(!screen->temp);

  /* search current screen for 'full-screen' areas */
  /* prevents restoring info header, when mouse is over it */
  LISTBASE_FOREACH (ScrArea *, area_iter, &screen->areabase) {
    if (area_iter->full) {
      area = area_iter;
      break;
    }
  }

  if (area == nullptr) {
    area = CTX_wm_area(C);
  }

  if (hide_panels) {
    if (!ELEM(screen->state, SCREENNORMAL, SCREENFULL)) {
      return OPERATOR_CANCELLED;
    }
    ED_screen_state_toggle(C, CTX_wm_window(C), area, SCREENFULL);
  }
  else {
    if (!ELEM(screen->state, SCREENNORMAL, SCREENMAXIMIZED)) {
      return OPERATOR_CANCELLED;
    }
    ED_screen_state_toggle(C, CTX_wm_window(C), area, SCREENMAXIMIZED);
  }

  return OPERATOR_FINISHED;
}

static bool screen_maximize_area_poll(bContext *C)
{
  const wmWindow *win = CTX_wm_window(C);
  const bScreen *screen = CTX_wm_screen(C);
  const ScrArea *area = CTX_wm_area(C);
  const wmWindowManager *wm = CTX_wm_manager(C);
  return ED_operator_areaactive(C) &&
         /* Don't allow maximizing global areas but allow minimizing from them. */
         ((screen->state != SCREENNORMAL) || !ED_area_is_global(area)) &&
         /* Don't change temporary screens. */
         !WM_window_is_temp_screen(win) &&
         /* Don't maximize when dragging. */
         BLI_listbase_is_empty(&wm->drags);
}

/*bfa - descriptions*/
static std::string screen_ot_screen_full_area_get_description(bContext * /*C*/,
                                                              wmOperatorType * /*ot*/,
                                                              PointerRNA *ptr)
{
  if (RNA_boolean_get(ptr, "use_hide_panels")) {
    return "Toggle display selected area as maximized";
  }
  return "";
}

static void SCREEN_OT_screen_full_area(wmOperatorType *ot)
{
  PropertyRNA *prop;

  ot->name = "Toggle Maximize Area";
  ot->description = "Toggle display selected area as fullscreen/maximized";
  ot->idname = "SCREEN_OT_screen_full_area";

  ot->exec = screen_maximize_area_exec;
  ot->get_description = screen_ot_screen_full_area_get_description; /*bfa - descriptions*/
  ot->poll = screen_maximize_area_poll;
  ot->flag = 0;

  prop = RNA_def_boolean(
      ot->srna, "use_hide_panels", false, "Hide Panels", "Hide all the panels (Focus Mode)");
  RNA_def_property_flag(prop, PROP_SKIP_SAVE);
}

/** \} */

/* -------------------------------------------------------------------- */
/** \name Screen Join-Area Operator
 * \{ */

/* operator state vars used:
 * x1, y1     mouse coord in first area, which will disappear
 * x2, y2     mouse coord in 2nd area, which will become joined
 *
 * functions:
 *
 * init()   find edge based on state vars
 * test if the edge divides two areas,
 * store active and nonactive area,
 *
 * apply()  do the actual join
 *
 * exit()   cleanup, send notifier
 *
 * callbacks:
 *
 * exec()   calls init, apply, exit
 *
 * invoke() sets mouse coords in x,y
 * call init()
 * add modal handler
 *
 * modal()  accept modal events while doing it
 * call apply() with active window and nonactive window
 * call exit() and remove handler when LMB confirm
 */

struct sAreaJoinData {
  ScrArea *sa1;               /* Potential source area (kept). */
  ScrArea *sa2;               /* Potential target area (removed or reduced). */
  eScreenDir dir;             /* Direction of potential join. */
  eScreenAxis split_dir;      /* Direction of split within the source area. */
  AreaDockTarget dock_target; /* Position within target we are pointing to. */
  float factor;               /* dock target size can vary. */
  int start_x, start_y;       /* Starting mouse position. */
  int current_x, current_y;   /* Current mouse position. */
  float split_fac;            /* Split factor in split_dir direction. */
  wmWindow *win1;             /* Window of source area. */
  wmWindow *win2;             /* Window of the target area. */
  bScreen *screen;            /* Screen of the source area. */
  double start_time;          /* Start time of animation. */
  double end_time;            /* End time of animation. */
  wmWindow *draw_dock_win;    /* Window getting docking highlight. */
  bool close_win;             /* Close the source window when done. */
  void *draw_callback;        /* call #screen_draw_join_highlight */
  void *draw_dock_callback;   /* call #screen_draw_dock_highlight, overlay on draw_dock_win. */
};

static void area_join_draw_cb(const wmWindow *win, void *userdata)
{
  const wmOperator *op = static_cast<const wmOperator *>(userdata);
  sAreaJoinData *sd = static_cast<sAreaJoinData *>(op->customdata);
  if (!sd || !sd->sa1) {
    return;
  }

  float factor = 1.0f;
  const double now = BLI_time_now_seconds();
  if (now < sd->end_time) {
    factor = pow((now - sd->start_time) / (sd->end_time - sd->start_time), 2);
    sd->screen->do_refresh = true;
  }

  if (sd->sa1 == sd->sa2) {
    screen_draw_split_preview(sd->sa1, sd->split_dir, sd->split_fac);
  }
  else {
    screen_draw_join_highlight(win, sd->sa1, sd->sa2, sd->dir, factor);
  }
}

static void area_join_dock_cb(const wmWindow *win, void *userdata)
{
  const wmOperator *op = static_cast<wmOperator *>(userdata);
  sAreaJoinData *jd = static_cast<sAreaJoinData *>(op->customdata);
  if (!jd || !jd->sa2 || jd->dir != SCREEN_DIR_NONE || jd->sa1 == jd->sa2) {
    return;
  }

  float factor = 1.0f;
  const double now = BLI_time_now_seconds();
  if (now < jd->end_time) {
    factor = pow((now - jd->start_time) / (jd->end_time - jd->start_time), 2);
    jd->screen->do_refresh = true;
  }

  screen_draw_dock_preview(
      win, jd->sa1, jd->sa2, jd->dock_target, jd->factor, jd->current_x, jd->current_y, factor);
}

static void area_join_dock_cb_window(sAreaJoinData *jd, wmOperator *op)
{
  if (jd->sa2 && jd->win2 && jd->win2 != jd->draw_dock_win) {
    /* Change of highlight window. */
    if (jd->draw_dock_callback) {
      WM_draw_cb_exit(jd->draw_dock_win, jd->draw_dock_callback);
      /* Refresh the entire window. */
      ED_screen_areas_iter (
          jd->draw_dock_win, WM_window_get_active_screen(jd->draw_dock_win), area)
      {
        ED_area_tag_redraw(area);
      }
    }
    if (jd->win2) {
      jd->draw_dock_win = jd->win2;
      jd->draw_dock_callback = WM_draw_cb_activate(jd->draw_dock_win, area_join_dock_cb, op);
    }
  }
}

/* validate selection inside screen, set variables OK */
/* return false: init failed */
static bool area_join_init(bContext *C, wmOperator *op, ScrArea *sa1, ScrArea *sa2)
{
  if (sa1 == nullptr && sa2 == nullptr) {
    /* Get areas from cursor location if not specified. */
    PropertyRNA *prop;
    int cursor[2];

    prop = RNA_struct_find_property(op->ptr, "source_xy");
    if (RNA_property_is_set(op->ptr, prop)) {
      RNA_property_int_get_array(op->ptr, prop, cursor);
      sa1 = BKE_screen_find_area_xy(CTX_wm_screen(C), SPACE_TYPE_ANY, cursor);
    }

    prop = RNA_struct_find_property(op->ptr, "target_xy");
    if (RNA_property_is_set(op->ptr, prop)) {
      RNA_property_int_get_array(op->ptr, prop, cursor);
      sa2 = BKE_screen_find_area_xy(CTX_wm_screen(C), SPACE_TYPE_ANY, cursor);
    }
  }
  if (sa1 == nullptr) {
    return false;
  }

  sAreaJoinData *jd = MEM_callocN<sAreaJoinData>("op_area_join");
  jd->sa1 = sa1;
  jd->sa2 = sa2;
  jd->dir = area_getorientation(sa1, sa2);
  jd->win1 = WM_window_find_by_area(CTX_wm_manager(C), sa1);
  jd->win2 = WM_window_find_by_area(CTX_wm_manager(C), sa2);
  jd->screen = CTX_wm_screen(C);
  jd->start_time = BLI_time_now_seconds();
  jd->end_time = jd->start_time + AREA_DOCK_FADEIN;

  op->customdata = jd;
  return true;
}

/* apply the join of the areas (space types) */
static bool area_join_apply(bContext *C, wmOperator *op)
{
  sAreaJoinData *jd = (sAreaJoinData *)op->customdata;
  if (!jd || (jd->dir == SCREEN_DIR_NONE)) {
    return false;
  }

  bScreen *screen = CTX_wm_screen(C);

  /* Rect of the combined areas. */
  const bool vertical = SCREEN_DIR_IS_VERTICAL(jd->dir);
  rcti combined{};
  combined.xmin = vertical ? std::max(jd->sa1->totrct.xmin, jd->sa2->totrct.xmin) :
                             std::min(jd->sa1->totrct.xmin, jd->sa2->totrct.xmin);
  combined.xmax = vertical ? std::min(jd->sa1->totrct.xmax, jd->sa2->totrct.xmax) :
                             std::max(jd->sa1->totrct.xmax, jd->sa2->totrct.xmax);
  combined.ymin = vertical ? std::min(jd->sa1->totrct.ymin, jd->sa2->totrct.ymin) :
                             std::max(jd->sa1->totrct.ymin, jd->sa2->totrct.ymin);
  combined.ymax = vertical ? std::max(jd->sa1->totrct.ymax, jd->sa2->totrct.ymax) :
                             std::min(jd->sa1->totrct.ymax, jd->sa2->totrct.ymax);
  float inner[4] = {1.0f, 1.0f, 1.0f, 0.1f};
  float outline[4] = {1.0f, 1.0f, 1.0f, 0.3f};
  screen_animate_area_highlight(
      CTX_wm_window(C), screen, &combined, inner, outline, AREA_JOIN_FADEOUT);

  if (!screen_area_join(C, op->reports, screen, jd->sa1, jd->sa2)) {
    return false;
  }
  if (CTX_wm_area(C) == jd->sa2) {
    CTX_wm_area_set(C, nullptr);
    CTX_wm_region_set(C, nullptr);
  }

  if (BLI_listbase_is_single(&screen->areabase)) {
    /* Areas reduced to just one, so show nicer title. */
    WM_window_title(CTX_wm_manager(C), CTX_wm_window(C));
  }

  return true;
}

/* finish operation */
static void area_join_exit(bContext *C, wmOperator *op)
{
  sAreaJoinData *jd = (sAreaJoinData *)op->customdata;

  if (jd) {
    if (jd->draw_callback) {
      WM_draw_cb_exit(jd->win1, jd->draw_callback);
    }
    if (jd->draw_dock_callback) {
      WM_draw_cb_exit(jd->draw_dock_win, jd->draw_dock_callback);
    }

    MEM_freeN(jd);
    op->customdata = nullptr;
  }

  /* this makes sure aligned edges will result in aligned grabbing */
  BKE_screen_remove_double_scredges(CTX_wm_screen(C));
  BKE_screen_remove_unused_scredges(CTX_wm_screen(C));
  BKE_screen_remove_unused_scrverts(CTX_wm_screen(C));

  ED_workspace_status_text(C, nullptr);

  screen_modal_action_end();
}

static wmOperatorStatus area_join_exec(bContext *C, wmOperator *op)
{
  if (!area_join_init(C, op, nullptr, nullptr)) {
    return OPERATOR_CANCELLED;
  }

  sAreaJoinData *jd = (sAreaJoinData *)op->customdata;

  if (jd->sa2 == nullptr || area_getorientation(jd->sa1, jd->sa2) == SCREEN_DIR_NONE) {
    return OPERATOR_CANCELLED;
  }

  ED_area_tag_redraw(jd->sa1);

  area_join_apply(C, op);
  area_join_exit(C, op);
  WM_event_add_notifier(C, NC_SCREEN | NA_EDITED, nullptr);

  return OPERATOR_FINISHED;
}

static void area_join_update_data(bContext *C, sAreaJoinData *jd, const wmEvent *event);
static int area_join_cursor(sAreaJoinData *jd, const wmEvent *event);

/* interaction callback */
static wmOperatorStatus area_join_invoke(bContext *C, wmOperator *op, const wmEvent *event)
{
  if (event->type == EVT_ACTIONZONE_AREA) {
    sActionzoneData *sad = static_cast<sActionzoneData *>(event->customdata);

    if (sad == nullptr || sad->modifier > 0 || sad->sa1 == nullptr) {
      return OPERATOR_PASS_THROUGH;
    }

    if (!area_join_init(C, op, sad->sa1, sad->sa2)) {
      return OPERATOR_CANCELLED;
    }

    sAreaJoinData *jd = (sAreaJoinData *)op->customdata;
    jd->start_x = sad->x;
    jd->start_y = sad->y;
    jd->draw_callback = WM_draw_cb_activate(CTX_wm_window(C), area_join_draw_cb, op);

    WM_event_add_modal_handler(C, op);
    return OPERATOR_RUNNING_MODAL;
  }

  /* Launched from menu item or keyboard shortcut. */
  if (!area_join_init(C, op, nullptr, nullptr)) {
    ScrArea *sa1 = CTX_wm_area(C);
    if (!sa1 || ED_area_is_global(sa1) || !area_join_init(C, op, sa1, nullptr)) {
      return OPERATOR_CANCELLED;
    }
  }
  sAreaJoinData *jd = (sAreaJoinData *)op->customdata;
  jd->sa2 = jd->sa1;
  jd->start_x = jd->sa1->totrct.xmin;
  jd->start_y = jd->sa1->totrct.ymax;
  jd->current_x = event->xy[0];
  jd->current_y = event->xy[1];
  jd->draw_callback = WM_draw_cb_activate(CTX_wm_window(C), area_join_draw_cb, op);
  WM_cursor_set(jd->win1, area_join_cursor(jd, event));
  area_join_update_data(C, jd, event);
  area_join_dock_cb_window(jd, op);
  WM_event_add_notifier(C, NC_WINDOW, nullptr);
  WM_event_add_modal_handler(C, op);
  return OPERATOR_RUNNING_MODAL;
}

/* Apply the docking of the area. */
void static area_docking_apply(bContext *C, wmOperator *op)
{
  sAreaJoinData *jd = (sAreaJoinData *)op->customdata;

  int offset1;
  int offset2;
  area_getoffsets(jd->sa1, jd->sa2, area_getorientation(jd->sa1, jd->sa2), &offset1, &offset2);

  /* Check before making changes. */
  bool aligned_neighbors = (offset1 == 0 && offset2 == 0);
  bool same_area = (jd->sa1 == jd->sa2);

  if (!(jd->dock_target == AreaDockTarget::Center)) {
    eScreenAxis dir = ELEM(jd->dock_target, AreaDockTarget::Left, AreaDockTarget::Right) ?
                          SCREEN_AXIS_V :
                          SCREEN_AXIS_H;

    float fac = jd->factor;
    if (ELEM(jd->dock_target, AreaDockTarget::Right, AreaDockTarget::Top)) {
      fac = 1.0f - fac;
    }

    ScrArea *newa = area_split(
        jd->win2, WM_window_get_active_screen(jd->win2), jd->sa2, dir, fac, true);

    if (jd->factor <= 0.5f) {
      jd->sa2 = newa;
    }
    else {
      /* Force full rebuild. #130732 */
      ED_area_tag_redraw(newa);
    }
  }

  if (same_area) {
    WM_event_add_notifier(C, NC_SCREEN | NA_EDITED, nullptr);
    return;
  }

  float inner[4] = {1.0f, 1.0f, 1.0f, 0.15f};
  float outline[4] = {1.0f, 1.0f, 1.0f, 0.4f};
  jd->sa2->flag |= AREA_FLAG_REGION_SIZE_UPDATE;
  ED_area_update_region_sizes(CTX_wm_manager(C), jd->win2, jd->sa2);
  screen_animate_area_highlight(
      jd->win2, CTX_wm_screen(C), &jd->sa2->totrct, inner, outline, AREA_DOCK_FADEOUT);

  if (!aligned_neighbors || !screen_area_join(C, op->reports, CTX_wm_screen(C), jd->sa1, jd->sa2))
  {
    ED_area_swapspace(C, jd->sa2, jd->sa1);
    if (BLI_listbase_is_single(&WM_window_get_active_screen(jd->win1)->areabase) &&
        BLI_listbase_is_empty(&jd->win1->global_areas.areabase))
    {
      jd->close_win = true;
      /* Clear the active region in each screen, otherwise they are pointing
       * at incorrect regions and will cause errors in uiTemplateInputStatus. */
      WM_window_get_active_screen(jd->win1)->active_region = nullptr;
      WM_window_get_active_screen(jd->win2)->active_region = nullptr;
    }
    else {
      float inner[4] = {0.0f, 0.0f, 0.0f, 0.7f};
      screen_animate_area_highlight(
          jd->win1, CTX_wm_screen(C), &jd->sa1->totrct, inner, nullptr, AREA_CLOSE_FADEOUT);
      screen_area_close(C, op->reports, CTX_wm_screen(C), jd->sa1);
    }
  }

  if (jd && jd->sa2 == CTX_wm_area(C)) {
    CTX_wm_area_set(C, nullptr);
    CTX_wm_region_set(C, nullptr);
  }
}

static int area_join_cursor(sAreaJoinData *jd, const wmEvent *event)
{
  if (!jd->sa2 && jd->dock_target == AreaDockTarget::None) {
    /* Mouse outside window, so can open new window. */
    if (event->xy[0] < 0 || event->xy[0] > jd->win1->sizex || event->xy[1] < 1 ||
        event->xy[1] > jd->win1->sizey)
    {
      return WM_CURSOR_PICK_AREA;
    }
    return WM_CURSOR_STOP;
  }

  if (jd->win2 && jd->win2->workspace_hook) {
    bScreen *screen = BKE_workspace_active_screen_get(jd->win2->workspace_hook);
    if (screen && screen->temp) {
      return WM_CURSOR_STOP;
    }
  }

  if (jd->sa1 && jd->sa1 == jd->sa2) {
    if (jd->split_fac >= 0.0001f) {
      /* Mouse inside source area, so allow splitting. */
      return (jd->split_dir == SCREEN_AXIS_V) ? WM_CURSOR_V_SPLIT : WM_CURSOR_H_SPLIT;
    }
    return WM_CURSOR_EDIT;
  }

  if (jd->dir != SCREEN_DIR_NONE) {
    /* Joining */
    switch (jd->dir) {
      case SCREEN_DIR_N:
        return WM_CURSOR_N_ARROW;
        break;
      case SCREEN_DIR_S:
        return WM_CURSOR_S_ARROW;
        break;
      case SCREEN_DIR_W:
        return WM_CURSOR_W_ARROW;
        break;
      default:
        return WM_CURSOR_E_ARROW;
    }
  }

  if (jd->dir != SCREEN_DIR_NONE || jd->dock_target != AreaDockTarget::None) {
#if defined(__APPLE__)
    return WM_CURSOR_HAND_CLOSED;
#else
    return WM_CURSOR_MOVE;
#endif
  }

  return WM_CURSOR_PICK_AREA;
}

static float area_docking_snap(const float pos, const wmEvent *event)
{
  const bool alt = event->modifier & KM_ALT;
  const bool ctrl = event->modifier & KM_CTRL;
  const float accel = (alt || ctrl) ? 2.5f : 2.0;

  float factor = pos * accel;

  if (!alt) {
    if (factor >= 0.4375f && factor < 0.5f) {
      factor = 0.499999f;
    }
    else if (factor >= 0.5f && factor < 0.5625f) {
      factor = 0.500001f;
    }
  }

  if (ctrl) {
    if (factor < 0.1875f) {
      factor = 0.125f;
    }
    else if (factor >= 0.1875f && factor < 0.3125f) {
      factor = 0.25f;
    }
    else if (factor >= 0.3125f && factor < 0.4375f) {
      factor = 0.375f;
    }
    else if (factor >= 0.5625f && factor < 0.6875f) {
      factor = 0.625f;
    }
    else if (factor >= 0.6875f && factor < 0.8125f) {
      factor = 0.75f;
    }
    else if (factor > 0.8125f) {
      factor = 0.875f;
    }
  }

  return factor;
}

static AreaDockTarget area_docking_target(sAreaJoinData *jd, const wmEvent *event)
{
  if (!jd->sa2 || !jd->win2) {
    return AreaDockTarget::None;
  }

  if (jd->sa1 == jd->sa2) {
    return AreaDockTarget::None;
  }

  if (jd->win2 && jd->win2->workspace_hook) {
    bScreen *screen = BKE_workspace_active_screen_get(jd->win2->workspace_hook);
    if (screen && screen->temp) {
      return AreaDockTarget::None;
    }
  }

  /* Convert to local coordinates in sa2. */
  int win1_posx = jd->win1->posx;
  int win1_posy = jd->win1->posy;
  int win2_posx = jd->win2->posx;
  int win2_posy = jd->win2->posy;
  WM_window_native_pixel_coords(jd->win1, &win1_posx, &win1_posy);
  WM_window_native_pixel_coords(jd->win2, &win2_posx, &win2_posy);

  const int x = event->xy[0] + win1_posx - win2_posx - jd->sa2->totrct.xmin;
  const int y = event->xy[1] + win1_posy - win2_posy - jd->sa2->totrct.ymin;

  jd->current_x = x + jd->sa2->totrct.xmin;
  jd->current_y = y + jd->sa2->totrct.ymin;

  const float fac_x = float(x) / float(jd->sa2->winx);
  const float fac_y = float(y) / float(jd->sa2->winy);
  const int min_x = 2 * AREAMINX * UI_SCALE_FAC;
  const int min_y = 2 * HEADERY * UI_SCALE_FAC;

  if (ELEM(jd->dir, SCREEN_DIR_N, SCREEN_DIR_S)) {
    /* Up or Down to immediate neighbor. */
    if (event->xy[0] <= jd->sa1->totrct.xmax && event->xy[0] >= jd->sa1->totrct.xmin) {
      const int join_y = std::min(jd->sa2->winy * 0.25f, 5 * HEADERY * UI_SCALE_FAC);
      if (jd->sa2->winy < min_y || (jd->dir == SCREEN_DIR_N && y < join_y) ||
          (jd->dir == SCREEN_DIR_S && (jd->sa2->winy - y) < join_y))
      {
        return AreaDockTarget::None;
      }
    }
  }

  if (ELEM(jd->dir, SCREEN_DIR_W, SCREEN_DIR_E)) {
    /* Left or Right to immediate neighbor. */
    if (event->xy[1] <= jd->sa1->totrct.ymax && event->xy[1] >= jd->sa1->totrct.ymin) {
      const int join_x = std::min(jd->sa2->winx * 0.25f, 5 * AREAMINX * UI_SCALE_FAC);
      if (jd->sa2->winx < min_x || (jd->dir == SCREEN_DIR_W && (jd->sa2->winx - x) < join_x) ||
          (jd->dir == SCREEN_DIR_E && x < join_x))
      {
        return AreaDockTarget::None;
      }
    }
  }

  /* If we've made it here, then there can be no joining possible. */
  jd->dir = SCREEN_DIR_NONE;
  jd->factor = 0.5f;

  const float min_fac_x = 1.5f * AREAMINX * UI_SCALE_FAC / float(jd->sa2->winx);
  const float min_fac_y = 1.5f * HEADERY * UI_SCALE_FAC / float(jd->sa2->winy);

  /* if the area is narrow then there are only two docking targets. */
  if (jd->sa2->winx < (min_x * 3)) {
    if (fac_y > 0.4f && fac_y < 0.6f) {
      return AreaDockTarget::Center;
    }
    if (float(y) > float(jd->sa2->winy) / 2.0f) {
      jd->factor = area_docking_snap(std::max(1.0f - fac_y, min_fac_y), event);
      return AreaDockTarget::Top;
    }
    jd->factor = area_docking_snap(std::max(fac_y, min_fac_y), event);
    return AreaDockTarget::Bottom;
  }
  if (jd->sa2->winy < (min_y * 3)) {
    if (fac_x > 0.4f && fac_x < 0.6f) {
      return AreaDockTarget::Center;
    }
    if (float(x) > float(jd->sa2->winx) / 2.0f) {
      jd->factor = area_docking_snap(std::max(1.0f - fac_x, min_fac_x), event);
      return AreaDockTarget::Right;
    }
    jd->factor = area_docking_snap(std::max(fac_x, min_fac_x), event);
    return AreaDockTarget::Left;
  }

  /* Are we in the center? But not in same area! */
  if (fac_x > 0.4f && fac_x < 0.6f && fac_y > 0.4f && fac_y < 0.6f) {
    return AreaDockTarget::Center;
  }

  /* Area is large enough for four docking targets. */
  const float area_ratio = float(jd->sa2->winx) / float(jd->sa2->winy);
  /* Split the area diagonally from top-right to bottom-left. */
  const bool upper_left = float(x) / float(y + 1) < area_ratio;
  /* Split the area diagonally from top-left to bottom-right. */
  const bool lower_left = float(x) / float(jd->sa2->winy - y + 1) < area_ratio;

  if (upper_left && !lower_left) {
    jd->factor = area_docking_snap(std::max(1.0f - fac_y, min_fac_y), event);
    return AreaDockTarget::Top;
  }
  if (!upper_left && lower_left) {
    jd->factor = area_docking_snap(std::max(fac_y, min_fac_y), event);
    return AreaDockTarget::Bottom;
  }
  if (upper_left && lower_left) {
    jd->factor = area_docking_snap(std::max(fac_x, min_fac_x), event);
    return AreaDockTarget::Left;
  }
  if (!upper_left && !lower_left) {
    jd->factor = area_docking_snap(std::max(1.0f - fac_x, min_fac_x), event);
    return AreaDockTarget::Right;
  }
  return AreaDockTarget::None;
}

static float area_split_factor(bContext *C, sAreaJoinData *jd, const wmEvent *event)
{
  float fac = (jd->split_dir == SCREEN_AXIS_V) ?
                  float(event->xy[0] - jd->sa1->totrct.xmin) / float(jd->sa1->winx + 1) :
                  float(event->xy[1] - jd->sa1->totrct.ymin) / float(jd->sa1->winy + 1);

  if (event->modifier & KM_CTRL) {
    /* Snapping on. */

    /* Find nearest neighboring vertex. */
    const int axis = (jd->split_dir == SCREEN_AXIS_V) ? 0 : 1;
    int dist = INT_MAX;
    int loc = 0;
    LISTBASE_FOREACH (const ScrVert *, v1, &CTX_wm_screen(C)->vertbase) {
      const int v_loc = (&v1->vec.x)[axis];
      const int v_dist = abs(v_loc - event->xy[axis]);
      if (v_dist < dist) {
        loc = v_loc;
        dist = v_dist;
      }
    }
    float near_fac = (axis) ? float(loc - jd->sa1->totrct.ymin) / float(jd->sa1->winy + 1) :
                              float(loc - jd->sa1->totrct.xmin) / float(jd->sa1->winx + 1);

    /* Rounded to nearest 12th. */
    float frac_fac = round(fac * 12.0f) / 12.0f;

    /* Use nearest neighbor or fractional, whichever is closest. */
    fac = (fabs(near_fac - fac) < fabs(frac_fac - fac)) ? near_fac : frac_fac;
  }
  else {
    /* Slight snap to center when no modifiers are held. */
    if (fac >= 0.48f && fac < 0.5f) {
      fac = 0.499999f;
    }
    else if (fac >= 0.5f && fac < 0.52f) {
      fac = 0.500001f;
    }
  }

  /* Don't allow a new area to be created that is very small. */
  const float min_size = float(2.0f * ED_area_headersize());
  const float min_fac = min_size / ((jd->split_dir == SCREEN_AXIS_V) ? float(jd->sa1->winx + 1) :
                                                                       float(jd->sa1->winy + 1));
  if (min_fac < 0.5f) {
    return std::clamp(fac, min_fac, 1.0f - min_fac);
  }
  return 0.5f;
}

static void area_join_update_data(bContext *C, sAreaJoinData *jd, const wmEvent *event)
{
  ScrArea *area = nullptr;

  /* TODO: The following is needed until we have linux-specific implementations of
   * getWindowUnderCursor. See #130242. Use active window if there are overlapping. */

#if (OS_WINDOWS || OS_MAC)
  area = ED_area_find_under_cursor(C, SPACE_TYPE_ANY, event->xy);
#else
  int win_count = 0;
  LISTBASE_FOREACH (wmWindow *, win, &CTX_wm_manager(C)->windows) {
    int cursor[2];
    if (wm_cursor_position_get(win, &cursor[0], &cursor[1])) {
      rcti rect;
      WM_window_rect_calc(win, &rect);
      if (BLI_rcti_isect_pt_v(&rect, cursor)) {
        win_count++;
      }
    }
  }

  if (win_count > 1) {
    area = BKE_screen_find_area_xy(CTX_wm_screen(C), SPACE_TYPE_ANY, event->xy);
  }
  else {
    area = ED_area_find_under_cursor(C, SPACE_TYPE_ANY, event->xy);
  }
#endif

  jd->win2 = WM_window_find_by_area(CTX_wm_manager(C), jd->sa2);
  jd->dir = SCREEN_DIR_NONE;
  jd->dock_target = AreaDockTarget::None;
  jd->dir = area_getorientation(jd->sa1, area);
  jd->dock_target = area_docking_target(jd, event);

  if (jd->sa2 != area) {
    jd->start_time = BLI_time_now_seconds();
    jd->end_time = jd->start_time + AREA_DOCK_FADEIN;
  }

  if (jd->sa1 == area) {
    const int drag_threshold = 30 * UI_SCALE_FAC;
    jd->sa2 = area;
    if (!(abs(jd->start_x - event->xy[0]) > drag_threshold ||
          abs(jd->start_y - event->xy[1]) > drag_threshold))
    {
      /* We haven't moved enough to start a split. */
      jd->dir = SCREEN_DIR_NONE;
      jd->split_fac = 0.0f;
      jd->dock_target = AreaDockTarget::None;
      return;
    }

    eScreenAxis dir = (abs(event->xy[0] - jd->start_x) > abs(event->xy[1] - jd->start_y)) ?
                          SCREEN_AXIS_V :
                          SCREEN_AXIS_H;
    jd->split_dir = dir;
    jd->split_fac = area_split_factor(C, jd, event);
    return;
  }

  jd->sa2 = area;
  jd->win2 = WM_window_find_by_area(CTX_wm_manager(C), jd->sa2);
  jd->dir = area_getorientation(jd->sa1, jd->sa2);
  jd->dock_target = area_docking_target(jd, event);
}

static void area_join_cancel(bContext *C, wmOperator *op)
{
  WM_event_add_notifier(C, NC_WINDOW, nullptr);
  WM_cursor_set(CTX_wm_window(C), WM_CURSOR_DEFAULT);
  area_join_exit(C, op);
}

/* modal callback while selecting area (space) that will be removed */
static wmOperatorStatus area_join_modal(bContext *C, wmOperator *op, const wmEvent *event)
{
  if (event->type == WINDEACTIVATE) {
    /* This operator can close windows, which can cause it to be re-run. */
    area_join_exit(C, op);
    return OPERATOR_FINISHED;
  }

  if (op->customdata == nullptr) {
    if (!area_join_init(C, op, nullptr, nullptr)) {
      return OPERATOR_CANCELLED;
    }
  }
  sAreaJoinData *jd = (sAreaJoinData *)op->customdata;
  if (jd == nullptr) {
    return OPERATOR_CANCELLED;
  }

  /* execute the events */
  switch (event->type) {

    case MOUSEMOVE: {
      area_join_update_data(C, jd, event);
      area_join_dock_cb_window(jd, op);
      WM_cursor_set(jd->win1, area_join_cursor(jd, event));
      WM_event_add_notifier(C, NC_WINDOW, nullptr);

      WorkspaceStatus status(C);
      if (jd->sa1 && jd->sa1 == jd->sa2) {
        if (jd->split_fac == 0.0f) {
          status.item(IFACE_("Split/Dock"), ICON_MOUSE_LMB_DRAG);
          status.item(IFACE_("Cancel"), ICON_EVENT_ESC);
        }
        else {
          status.item(IFACE_("Select Split"), ICON_MOUSE_LMB_DRAG);
          status.item(IFACE_("Cancel"), ICON_EVENT_ESC);
          status.item_bool(IFACE_("Snap"), event->modifier & KM_CTRL, ICON_EVENT_CTRL);
        }
      }
      else {
        if (jd->dock_target == AreaDockTarget::None) {
          status.item(IFACE_("Select Area"), ICON_MOUSE_LMB_DRAG);
          status.item(IFACE_("Cancel"), ICON_EVENT_ESC);
        }
        else {
          status.item(IFACE_("Select Location"), ICON_MOUSE_LMB_DRAG);
          status.item(IFACE_("Cancel"), ICON_EVENT_ESC);
          status.item_bool(CTX_IFACE_(BLT_I18NCONTEXT_ID_SCREEN, "Precision"),
                           event->modifier & KM_ALT,
                           ICON_EVENT_ALT);
          status.item_bool(IFACE_("Snap"), event->modifier & KM_CTRL, ICON_EVENT_CTRL);
        }
      }
      break;
    }
    case LEFTMOUSE:
      if (event->val == KM_RELEASE) {
        area_join_update_data(C, jd, event);
        area_join_dock_cb_window(jd, op);
        ED_area_tag_redraw(jd->sa1);
        ED_area_tag_redraw(jd->sa2);
        if (jd->sa1 && !jd->sa2) {
          /* Break out into new window if we are really outside the source window bounds. */
          if (event->xy[0] < 0 || event->xy[0] > jd->win1->sizex || event->xy[1] < 1 ||
              event->xy[1] > jd->win1->sizey)
          {
            /* We have to clear handlers or we get an error in wm_gizmomap_modal_get. */
            WM_event_modal_handler_region_replace(jd->win1, CTX_wm_region(C), nullptr);
            area_dupli_open(C, jd->sa1, blender::int2(event->xy[0], event->xy[1] - jd->sa1->winy));
            if (!screen_area_close(C, op->reports, WM_window_get_active_screen(jd->win1), jd->sa1))
            {
              if (BLI_listbase_is_single(&WM_window_get_active_screen(jd->win1)->areabase) &&
                  BLI_listbase_is_empty(&jd->win1->global_areas.areabase))
              {
                /* We've pulled a single editor out of the window into empty space.
                 * Close the source window so we don't end up with a duplicate. */
                jd->close_win = true;
              }
            }
          }
        }
        else if (jd->sa1 && jd->sa1 == jd->sa2) {
          /* Same area so split. */
          if (area_split_allowed(jd->sa1, jd->split_dir) && jd->split_fac > 0.0001) {
            float inner[4] = {1.0f, 1.0f, 1.0f, 0.1f};
            float outline[4] = {1.0f, 1.0f, 1.0f, 0.3f};
            screen_animate_area_highlight(
                jd->win1, CTX_wm_screen(C), &jd->sa1->totrct, inner, outline, AREA_SPLIT_FADEOUT);
            jd->sa2 = area_split(jd->win2,
                                 WM_window_get_active_screen(jd->win1),
                                 jd->sa1,
                                 jd->split_dir,
                                 jd->split_fac,
                                 true);

            const bool large_v = jd->split_dir == SCREEN_AXIS_V &&
                                 ((jd->start_x < event->xy[0] && jd->split_fac > 0.5f) ||
                                  (jd->start_x > event->xy[0] && jd->split_fac < 0.5f));

            const bool large_h = jd->split_dir == SCREEN_AXIS_H &&
                                 ((jd->start_y < event->xy[1] && jd->split_fac > 0.5f) ||
                                  (jd->start_y > event->xy[1] && jd->split_fac < 0.5f));

            if (large_v || large_h) {
              /* Swap areas to follow old behavior of new area added based on starting location.
               * When from above the new area is above, when from below the new area is below, etc.
               * Note that this preserves runtime data, unlike #ED_area_swapspace. */
              std::swap(jd->sa1->v1, jd->sa2->v1);
              std::swap(jd->sa1->v2, jd->sa2->v2);
              std::swap(jd->sa1->v3, jd->sa2->v3);
              std::swap(jd->sa1->v4, jd->sa2->v4);
              std::swap(jd->sa1->totrct, jd->sa2->totrct);
              std::swap(jd->sa1->winx, jd->sa2->winx);
              std::swap(jd->sa1->winy, jd->sa2->winy);
            }

            ED_area_tag_redraw(jd->sa1);
            ED_area_tag_redraw(jd->sa2);
          }
        }
        else if (jd->sa1 && jd->sa2 && jd->dock_target != AreaDockTarget::None) {
          /* Dock this to the new location. */
          area_docking_apply(C, op);
        }
        else if (jd->sa1 && jd->sa2 && jd->dir != SCREEN_DIR_NONE) {
          /* Join to neighbor. */
          area_join_apply(C, op);
        }
        else {
          area_join_cancel(C, op);
          return OPERATOR_CANCELLED;
        }

        /* Areas changed, update window titles. */
        if (jd->win2 && jd->win2 != jd->win1) {
          WM_window_title(CTX_wm_manager(C), jd->win2);
        }
        if (jd->win1 && !jd->close_win) {
          WM_window_title(CTX_wm_manager(C), jd->win1);
        }

        const bool do_close_win = jd->close_win;
        wmWindow *close_win = jd->win1;
        area_join_exit(C, op);
        if (do_close_win) {
          wm_window_close(C, CTX_wm_manager(C), close_win);
        }

        WM_event_add_notifier(C, NC_SCREEN | NA_EDITED, nullptr);
        return OPERATOR_FINISHED;
      }
      break;

    case RIGHTMOUSE:
    case EVT_ESCKEY:
      area_join_cancel(C, op);
      return OPERATOR_CANCELLED;
    default: {
      break;
    }
  }

  return OPERATOR_RUNNING_MODAL;
}

/* Operator for joining two areas (space types) */
static void SCREEN_OT_area_join(wmOperatorType *ot)
{
  /* identifiers */
  ot->name = "Join Area";
  ot->description = "Join selected areas into new window";
  ot->idname = "SCREEN_OT_area_join";

  /* API callbacks. */
  ot->exec = area_join_exec;
  ot->invoke = area_join_invoke;
  ot->modal = area_join_modal;
  ot->poll = screen_active_editable;
  ot->cancel = area_join_cancel;

  /* flags */
  ot->flag = OPTYPE_BLOCKING;

  /* rna */
  RNA_def_int_vector(ot->srna,
                     "source_xy",
                     2,
                     nullptr,
                     INT_MIN,
                     INT_MAX,
                     "Source location",
                     "",
                     INT_MIN,
                     INT_MAX);
  RNA_def_int_vector(ot->srna,
                     "target_xy",
                     2,
                     nullptr,
                     INT_MIN,
                     INT_MAX,
                     "Target location",
                     "",
                     INT_MIN,
                     INT_MAX);
}

/** \} */

/* -------------------------------------------------------------------- */
/** \name Screen Area Options Operator
 * \{ */

static wmOperatorStatus screen_area_options_invoke(bContext *C,
                                                   wmOperator *op,
                                                   const wmEvent *event)
{
  ScrArea *sa1, *sa2;
  if (screen_area_edge_from_cursor(C, event->xy, &sa1, &sa2) == nullptr) {
    return OPERATOR_CANCELLED;
  }

  uiPopupMenu *pup = UI_popup_menu_begin(
      C, WM_operatortype_name(op->type, op->ptr).c_str(), ICON_NONE);
  uiLayout *layout = UI_popup_menu_layout(pup);

  /* Vertical Split */
  PointerRNA ptr;
  ptr = layout->op("SCREEN_OT_area_split",
                   IFACE_("Vertical Split"),
                   ICON_SPLIT_VERTICAL,
                   blender::wm::OpCallContext::InvokeDefault,
                   UI_ITEM_NONE);
  /* store initial mouse cursor position. */
  RNA_int_set_array(&ptr, "cursor", event->xy);
  RNA_enum_set(&ptr, "direction", SCREEN_AXIS_V);

  /* Horizontal Split */
  ptr = layout->op("SCREEN_OT_area_split",
                   IFACE_("Horizontal Split"),
                   ICON_SPLIT_HORIZONTAL,
                   blender::wm::OpCallContext::InvokeDefault,
                   UI_ITEM_NONE);
  /* store initial mouse cursor position. */
  RNA_int_set_array(&ptr, "cursor", event->xy);
  RNA_enum_set(&ptr, "direction", SCREEN_AXIS_H);

  if (sa1 && sa2) {
    layout->separator();
  }

  /* Join needs two very similar areas. */
  if (sa1 && sa2) {
    eScreenDir dir = area_getorientation(sa1, sa2);
    if (dir != SCREEN_DIR_NONE) {
      ptr = layout->op(
          "SCREEN_OT_area_join",
          ELEM(dir, SCREEN_DIR_N, SCREEN_DIR_S) ? IFACE_("Join Up") : IFACE_("Join Right"),
          /*BFA - use custom right icon instead reusing of ICON_JOIN_AREAS */
          ELEM(dir, SCREEN_DIR_N, SCREEN_DIR_S) ? ICON_AREA_JOIN_UP : ICON_AREA_JOIN_RIGHT,
          blender::wm::OpCallContext::ExecDefault,
          UI_ITEM_NONE);
      RNA_int_set_array(&ptr, "source_xy", blender::int2{sa2->totrct.xmin, sa2->totrct.ymin});
      RNA_int_set_array(&ptr, "target_xy", blender::int2{sa1->totrct.xmin, sa1->totrct.ymin});

      ptr = layout->op(
          "SCREEN_OT_area_join",
          ELEM(dir, SCREEN_DIR_N, SCREEN_DIR_S) ? IFACE_("Join Down") : IFACE_("Join Left"),
          ELEM(dir, SCREEN_DIR_N, SCREEN_DIR_S) ? ICON_AREA_JOIN_DOWN : ICON_AREA_JOIN_LEFT,
          blender::wm::OpCallContext::ExecDefault,
          UI_ITEM_NONE);
      RNA_int_set_array(&ptr, "source_xy", blender::int2{sa1->totrct.xmin, sa1->totrct.ymin});
      RNA_int_set_array(&ptr, "target_xy", blender::int2{sa2->totrct.xmin, sa2->totrct.ymin});

      layout->separator();
    }
  }

  /* Swap just needs two areas. */
  if (sa1 && sa2) {
    ptr = layout->op("SCREEN_OT_area_swap",
                     IFACE_("Swap Areas"),
                     ICON_AREA_SWAP,
                     blender::wm::OpCallContext::ExecDefault,
                     UI_ITEM_NONE);
    RNA_int_set_array(&ptr, "cursor", event->xy);
  }

  UI_popup_menu_end(C, pup);

  return OPERATOR_INTERFACE;
}

static void SCREEN_OT_area_options(wmOperatorType *ot)
{
  /* identifiers */
  ot->name = "Area Options";
  ot->description = "Operations for splitting and merging";
  ot->idname = "SCREEN_OT_area_options";

  /* API callbacks. */
  ot->invoke = screen_area_options_invoke;

  ot->poll = ED_operator_screen_mainwinactive;

  /* flags */
  ot->flag = OPTYPE_INTERNAL;
}

/** \} */

/* -------------------------------------------------------------------- */
/** \name Space Data Cleanup Operator
 * \{ */

static wmOperatorStatus spacedata_cleanup_exec(bContext *C, wmOperator *op)
{
  Main *bmain = CTX_data_main(C);
  int tot = 0;

  LISTBASE_FOREACH (bScreen *, screen, &bmain->screens) {
    LISTBASE_FOREACH (ScrArea *, area, &screen->areabase) {
      if (area->spacedata.first != area->spacedata.last) {
        SpaceLink *sl = static_cast<SpaceLink *>(area->spacedata.first);

        BLI_remlink(&area->spacedata, sl);
        tot += BLI_listbase_count(&area->spacedata);
        BKE_spacedata_freelist(&area->spacedata);
        BLI_addtail(&area->spacedata, sl);
      }
    }
  }
  BKE_reportf(op->reports, RPT_INFO, "Removed amount of editors: %d", tot);

  return OPERATOR_FINISHED;
}

static void SCREEN_OT_spacedata_cleanup(wmOperatorType *ot)
{
  /* identifiers */
  ot->name = "Clean Up Space Data";
  ot->description = "Remove unused settings for invisible editors";
  ot->idname = "SCREEN_OT_spacedata_cleanup";

  /* API callbacks. */
  ot->exec = spacedata_cleanup_exec;
  ot->poll = WM_operator_winactive;
}

/** \} */

/* -------------------------------------------------------------------- */
/** \name Repeat Last Operator
 * \{ */

static bool repeat_history_poll(bContext *C)
{
  if (!ED_operator_screenactive(C)) {
    return false;
  }
  wmWindowManager *wm = CTX_wm_manager(C);
  return !BLI_listbase_is_empty(&wm->operators);
}

static wmOperatorStatus repeat_last_exec(bContext *C, wmOperator * /*op*/)
{
  wmWindowManager *wm = CTX_wm_manager(C);
  wmOperator *lastop = static_cast<wmOperator *>(wm->operators.last);

  /* Seek last registered operator */
  while (lastop) {
    if (lastop->type->flag & OPTYPE_REGISTER) {
      break;
    }
    lastop = lastop->prev;
  }

  if (lastop) {
    WM_operator_free_all_after(wm, lastop);
    WM_operator_repeat_last(C, lastop);
  }

  return OPERATOR_CANCELLED;
}

static void SCREEN_OT_repeat_last(wmOperatorType *ot)
{
  /* identifiers */
  ot->name = "Repeat Last";
  ot->description = "Repeat last action";
  ot->idname = "SCREEN_OT_repeat_last";

  /* API callbacks. */
  ot->exec = repeat_last_exec;

  ot->poll = repeat_history_poll;
}

/** \} */

/* -------------------------------------------------------------------- */
/** \name Repeat History Operator
 * \{ */

static wmOperatorStatus repeat_history_invoke(bContext *C,
                                              wmOperator *op,
                                              const wmEvent * /*event*/)
{
  wmWindowManager *wm = CTX_wm_manager(C);

  int items = BLI_listbase_count(&wm->operators);
  if (items == 0) {
    return OPERATOR_CANCELLED;
  }

  uiPopupMenu *pup = UI_popup_menu_begin(
      C, WM_operatortype_name(op->type, op->ptr).c_str(), ICON_NONE);
  uiLayout *layout = UI_popup_menu_layout(pup);

  wmOperator *lastop;
  int i;
  for (i = items - 1, lastop = static_cast<wmOperator *>(wm->operators.last); lastop;
       lastop = lastop->prev, i--)
  {
    if ((lastop->type->flag & OPTYPE_REGISTER) && WM_operator_repeat_check(C, lastop)) {
      PointerRNA op_ptr = layout->op(
          op->type, WM_operatortype_name(lastop->type, lastop->ptr), ICON_NONE);
      RNA_int_set(&op_ptr, "index", i);
    }
  }

  UI_popup_menu_end(C, pup);

  return OPERATOR_INTERFACE;
}

static wmOperatorStatus repeat_history_exec(bContext *C, wmOperator *op)
{
  wmWindowManager *wm = CTX_wm_manager(C);

  op = static_cast<wmOperator *>(BLI_findlink(&wm->operators, RNA_int_get(op->ptr, "index")));
  if (op) {
    /* let's put it as last operator in list */
    BLI_remlink(&wm->operators, op);
    BLI_addtail(&wm->operators, op);

    WM_operator_repeat(C, op);
  }

  return OPERATOR_FINISHED;
}

static void SCREEN_OT_repeat_history(wmOperatorType *ot)
{
  /* identifiers */
  ot->name = "Repeat History";
  ot->description = "Display menu for previous actions performed";
  ot->idname = "SCREEN_OT_repeat_history";

  /* API callbacks. */
  ot->invoke = repeat_history_invoke;
  ot->exec = repeat_history_exec;
  ot->poll = repeat_history_poll;

  RNA_def_int(ot->srna, "index", 0, 0, INT_MAX, "Index", "", 0, 1000);
}

/** \} */

/* -------------------------------------------------------------------- */
/** \name Redo Operator
 * \{ */

static wmOperatorStatus redo_last_invoke(bContext *C,
                                         wmOperator * /*op*/,
                                         const wmEvent * /*event*/)
{
  wmOperator *lastop = WM_operator_last_redo(C);

  if (lastop) {
    WM_operator_redo_popup(C, lastop);
  }

  return OPERATOR_CANCELLED;
}

static void SCREEN_OT_redo_last(wmOperatorType *ot)
{
  /* identifiers */
  ot->name = "Redo Last";
  ot->description = "Display parameters for last action performed";
  ot->idname = "SCREEN_OT_redo_last";

  /* API callbacks. */
  ot->invoke = redo_last_invoke;
  ot->poll = repeat_history_poll;
}

/** \} */

/* -------------------------------------------------------------------- */
/** \name Region Quad-View Operator
 * \{ */

static void view3d_localview_update_rv3d(RegionView3D *rv3d)
{
  if (rv3d->localvd) {
    rv3d->localvd->view = rv3d->view;
    rv3d->localvd->view_axis_roll = rv3d->view_axis_roll;
    rv3d->localvd->persp = rv3d->persp;
    copy_qt_qt(rv3d->localvd->viewquat, rv3d->viewquat);
  }
}

static void region_quadview_init_rv3d(
    ScrArea *area, ARegion *region, const char viewlock, const char view, const char persp)
{
  RegionView3D *rv3d = static_cast<RegionView3D *>(region->regiondata);

  if (persp == RV3D_CAMOB) {
    ED_view3d_lastview_store(rv3d);
  }

  rv3d->viewlock = viewlock;
  rv3d->runtime_viewlock = 0;
  rv3d->view = view;
  rv3d->view_axis_roll = RV3D_VIEW_AXIS_ROLL_0;
  rv3d->persp = persp;

  ED_view3d_lock(rv3d);
  view3d_localview_update_rv3d(rv3d);
  if ((viewlock & RV3D_BOXCLIP) && (persp == RV3D_ORTHO)) {
    ED_view3d_quadview_update(area, region, true);
  }
}

/* insert a region in the area region list */
static wmOperatorStatus region_quadview_exec(bContext *C, wmOperator *op)
{
  ARegion *region = CTX_wm_region(C);

  /* some rules... */
  if (region->regiontype != RGN_TYPE_WINDOW) {
    BKE_report(op->reports, RPT_ERROR, "Only window region can be 4-split");
  }
  else if (region->alignment == RGN_ALIGN_QSPLIT) {
    /* Exit quad-view */
    bScreen *screen = CTX_wm_screen(C);
    ScrArea *area = CTX_wm_area(C);

    /* keep current region */
    region->alignment = 0;

    if (area->spacetype == SPACE_VIEW3D) {
      RegionView3D *rv3d = static_cast<RegionView3D *>(region->regiondata);

      /* if this is a locked view, use settings from 'User' view */
      if (rv3d->viewlock) {
        View3D *v3d_user;
        ARegion *region_user;

        if (ED_view3d_context_user_region(C, &v3d_user, &region_user)) {
          if (region != region_user) {
            std::swap(region->regiondata, region_user->regiondata);
            rv3d = static_cast<RegionView3D *>(region->regiondata);
          }
        }
      }

      rv3d->viewlock_quad = RV3D_VIEWLOCK_INIT;
      rv3d->viewlock = 0;

      /* FIXME: This fixes missing update to workbench TAA. (see #76216)
       * However, it would be nice if the tagging should be done in a more conventional way. */
      rv3d->rflag |= RV3D_GPULIGHT_UPDATE;

      /* Accumulate locks, in case they're mixed. */
      LISTBASE_FOREACH (ARegion *, region_iter, &area->regionbase) {
        if (region_iter->regiontype == RGN_TYPE_WINDOW) {
          RegionView3D *rv3d_iter = static_cast<RegionView3D *>(region_iter->regiondata);
          rv3d->viewlock_quad |= rv3d_iter->viewlock;
        }
      }
    }

    LISTBASE_FOREACH_MUTABLE (ARegion *, region_iter, &area->regionbase) {
      if (region_iter->alignment == RGN_ALIGN_QSPLIT) {
        ED_region_remove(C, area, region_iter);
        if (region_iter == screen->active_region) {
          screen->active_region = nullptr;
        }
      }
    }
    ED_area_tag_redraw(area);
    WM_event_add_notifier(C, NC_SCREEN | NA_EDITED, nullptr);
  }
  else if (region->next) {
    BKE_report(op->reports, RPT_ERROR, "Only last region can be 4-split");
  }
  else {
    /* Enter quad-view */
    ScrArea *area = CTX_wm_area(C);

    region->alignment = RGN_ALIGN_QSPLIT;

    for (int count = 0; count < 3; count++) {
      ARegion *new_region = BKE_area_region_copy(area->type, region);
      BLI_addtail(&area->regionbase, new_region);
    }

    /* lock views and set them */
    if (area->spacetype == SPACE_VIEW3D) {
      View3D *v3d = static_cast<View3D *>(area->spacedata.first);
      int index_qsplit = 0;

      /* run ED_view3d_lock() so the correct 'rv3d->viewquat' is set,
       * otherwise when restoring rv3d->localvd the 'viewquat' won't
       * match the 'view', set on entering localview See: #26315,
       *
       * We could avoid manipulating rv3d->localvd here if exiting
       * localview with a 4-split would assign these view locks */
      RegionView3D *rv3d = static_cast<RegionView3D *>(region->regiondata);
      const char viewlock = (rv3d->viewlock_quad & RV3D_VIEWLOCK_INIT) ?
                                (rv3d->viewlock_quad & ~RV3D_VIEWLOCK_INIT) :
                                RV3D_LOCK_ROTATION;

      region_quadview_init_rv3d(
          area, region, viewlock, ED_view3d_lock_view_from_index(index_qsplit++), RV3D_ORTHO);
      region_quadview_init_rv3d(area,
                                (region = region->next),
                                viewlock,
                                ED_view3d_lock_view_from_index(index_qsplit++),
                                RV3D_ORTHO);
      region_quadview_init_rv3d(area,
                                (region = region->next),
                                viewlock,
                                ED_view3d_lock_view_from_index(index_qsplit++),
                                RV3D_ORTHO);
/* forcing camera is distracting */
#if 0
      if (v3d->camera) {
        region_quadview_init_rv3d(area, (region = region->next), 0, RV3D_VIEW_CAMERA, RV3D_CAMOB);
      }
      else {
        region_quadview_init_rv3d(area, (region = region->next), 0, RV3D_VIEW_USER, RV3D_PERSP);
      }
#else
      (void)v3d;
#endif
    }
    ED_area_tag_redraw(area);
    WM_event_add_notifier(C, NC_SCREEN | NA_EDITED, nullptr);
  }

  return OPERATOR_FINISHED;
}

static void SCREEN_OT_region_quadview(wmOperatorType *ot)
{
  /* identifiers */
  ot->name = "Toggle Quad View";
  ot->description = "Split selected area into camera, front, right, and top views";
  ot->idname = "SCREEN_OT_region_quadview";

  /* API callbacks. */
  ot->exec = region_quadview_exec;
  ot->poll = ED_operator_region_view3d_active;
  ot->flag = 0;
}

/** \} */

/* -------------------------------------------------------------------- */
/** \name Region Toggle Operator
 * \{ */

static wmOperatorStatus region_toggle_exec(bContext *C, wmOperator *op)
{
  PropertyRNA *prop = RNA_struct_find_property(op->ptr, "region_type");

  ARegion *region;
  if (RNA_property_is_set(op->ptr, prop)) {
    region = BKE_area_find_region_type(CTX_wm_area(C), RNA_property_enum_get(op->ptr, prop));
  }
  else {
    region = CTX_wm_region(C);
  }

  if (region && (region->alignment != RGN_ALIGN_NONE)) {
    ED_region_toggle_hidden(C, region);
  }
  ED_region_tag_redraw(region);

  return OPERATOR_FINISHED;
}

static bool region_toggle_poll(bContext *C)
{
  ScrArea *area = CTX_wm_area(C);

  /* Don't flip anything around in top-bar. */
  if (area && area->spacetype == SPACE_TOPBAR) {
    CTX_wm_operator_poll_msg_set(C, "Toggling regions in the Top-bar is not allowed");
    return false;
  }

  return ED_operator_areaactive(C);
}

static void SCREEN_OT_region_toggle(wmOperatorType *ot)
{
  /* identifiers */
  ot->name = "Toggle Region";
  ot->idname = "SCREEN_OT_region_toggle";
  ot->description = "Hide or unhide the region";

  /* API callbacks. */
  ot->exec = region_toggle_exec;
  ot->poll = region_toggle_poll;
  ot->flag = 0;

  RNA_def_enum(ot->srna,
               "region_type",
               rna_enum_region_type_items,
               0,
               "Region Type",
               "Type of the region to toggle");
}

/** \} */

/* -------------------------------------------------------------------- */
/** \name Region Flip Operator
 * \{ */

/* flip a region alignment */
static wmOperatorStatus region_flip_exec(bContext *C, wmOperator * /*op*/)
{
  ARegion *region = CTX_wm_region(C);

  if (!region) {
    return OPERATOR_CANCELLED;
  }

  if (region->alignment == RGN_ALIGN_TOP) {
    region->alignment = RGN_ALIGN_BOTTOM;
  }
  else if (region->alignment == RGN_ALIGN_BOTTOM) {
    region->alignment = RGN_ALIGN_TOP;
  }
  else if (region->alignment == RGN_ALIGN_LEFT) {
    region->alignment = RGN_ALIGN_RIGHT;
  }
  else if (region->alignment == RGN_ALIGN_RIGHT) {
    region->alignment = RGN_ALIGN_LEFT;
  }

  ED_area_tag_redraw(CTX_wm_area(C));
  WM_event_add_mousemove(CTX_wm_window(C));
  WM_event_add_notifier(C, NC_SCREEN | NA_EDITED, nullptr);

  return OPERATOR_FINISHED;
}

static bool region_flip_poll(bContext *C)
{
  ScrArea *area = CTX_wm_area(C);

  /* Don't flip anything around in top-bar. */
  if (area && area->spacetype == SPACE_TOPBAR) {
    CTX_wm_operator_poll_msg_set(C, "Flipping regions in the Top-bar is not allowed");
    return false;
  }

  return ED_operator_areaactive(C);
}

static void SCREEN_OT_region_flip(wmOperatorType *ot)
{
  /* identifiers */
  ot->name = "Flip Region";
  ot->idname = "SCREEN_OT_region_flip";
  ot->description = "Toggle the region's alignment (left/right or top/bottom)";

  /* API callbacks. */
  ot->exec = region_flip_exec;
  ot->poll = region_flip_poll;
  ot->flag = 0;
}

/** \} */

/* -------------------------------------------------------------------- */
/** \name Header Toggle Menu Operator
 * \{ */

/* show/hide header text menus */
static wmOperatorStatus header_toggle_menus_exec(bContext *C, wmOperator * /*op*/)
{
  ScrArea *area = CTX_wm_area(C);

  area->flag = area->flag ^ HEADER_NO_PULLDOWN;

  ED_area_tag_redraw(area);
  WM_event_add_notifier(C, NC_SCREEN | NA_EDITED, nullptr);

  return OPERATOR_FINISHED;
}

static void SCREEN_OT_header_toggle_menus(wmOperatorType *ot)
{
  /* identifiers */
  ot->name = "Expand/Collapse Header Menus";
  ot->idname = "SCREEN_OT_header_toggle_menus";
  ot->description = "Expand or collapse the header pull-down menus";

  /* API callbacks. */
  ot->exec = header_toggle_menus_exec;
  ot->poll = ED_operator_areaactive;
  ot->flag = 0;
}

/** \} */

/* -------------------------------------------------------------------- */
/** \name Region Context Menu Operator (Header/Footer/Navigation-Bar)
 * \{ */

static void screen_area_menu_items(ScrArea *area, uiLayout *layout)
{
  if (ED_area_is_global(area)) {
    return;
  }

  PointerRNA ptr;

  ptr = layout->op("SCREEN_OT_area_join",
                   IFACE_("Move/Split Area"),
                   ICON_AREA_DOCK,
                   blender::wm::OpCallContext::InvokeDefault,
                   UI_ITEM_NONE);

  layout->separator();

  layout->op("SCREEN_OT_area_dupli", std::nullopt, ICON_NEW_WINDOW); /*BFA icon*/
  layout->separator();

  layout->op("SCREEN_OT_screen_full_area",
             area->full ? IFACE_("Restore Areas") : IFACE_("Toggle Maximize Area"),
             ICON_MAXIMIZE_AREA);

  if (area->spacetype != SPACE_FILE && !area->full) {
    ptr = layout->op("SCREEN_OT_screen_full_area",
                     IFACE_("Toggle Fullscreen Area"),
                     ICON_FULLSCREEN_ENTER, /*BFA icon*/
                     blender::wm::OpCallContext::InvokeDefault,
                     UI_ITEM_NONE);
    RNA_boolean_set(&ptr, "use_hide_panels", true);
  }

  layout->separator();
  layout->op("SCREEN_OT_area_close", std::nullopt, ICON_PANEL_CLOSE); /*BFA icon*/
}

// bfa - show hide the mesh edit toolbar menus
static wmOperatorStatus header_toolbar_meshedit_exec(bContext *C, wmOperator *)
{
  ScrArea *area = CTX_wm_area(C);

  area->flag = area->flag ^ HEADER_TOOLBAR_MESHEDIT;

  ED_area_tag_redraw(area);
  WM_event_add_notifier(C, NC_SCREEN | NA_EDITED, nullptr);

  return OPERATOR_FINISHED;
}
static void SCREEN_OT_header_toolbar_meshedit(wmOperatorType *ot)
{
  /* identifiers */
  ot->name = "Toolbar Mesh Edit";
  ot->idname = "SCREEN_OT_header_toolbar_meshedit";
  ot->description = "Show or Hide the Mesh Edit toolbars";

  /* api callbacks */
  ot->exec = header_toolbar_meshedit_exec;
  ot->poll = ED_operator_areaactive;
  ot->flag = 0;
}

// bfa - show hide the primitives toolbar menus
static wmOperatorStatus header_toolbar_primitives_exec(bContext *C, wmOperator *)
{
  ScrArea *area = CTX_wm_area(C);

  area->flag = area->flag ^ HEADER_TOOLBAR_PRIMITIVES;

  ED_area_tag_redraw(area);
  WM_event_add_notifier(C, NC_SCREEN | NA_EDITED, nullptr);

  return OPERATOR_FINISHED;
}
static void SCREEN_OT_header_toolbar_primitives(wmOperatorType *ot)
{
  /* identifiers */
  ot->name = "Toolbar Primitives";
  ot->idname = "SCREEN_OT_header_toolbar_primitives";
  ot->description = "Show or Hide the Primitives toolbars";

  /* api callbacks */
  ot->exec = header_toolbar_primitives_exec;
  ot->poll = ED_operator_areaactive;
  ot->flag = 0;
}

// bfa - show hide the image toolbar menus
static wmOperatorStatus header_toolbar_image_exec(bContext *C, wmOperator *)
{
  ScrArea *area = CTX_wm_area(C);

  area->flag = area->flag ^ HEADER_TOOLBAR_IMAGE;

  ED_area_tag_redraw(area);
  WM_event_add_notifier(C, NC_SCREEN | NA_EDITED, nullptr);

  return OPERATOR_FINISHED;
}
static void SCREEN_OT_header_toolbar_image(wmOperatorType *ot)
{
  /* identifiers */
  ot->name = "Toolbar Image";
  ot->idname = "SCREEN_OT_header_toolbar_image";
  ot->description = "Show or Hide the Image toolbars";

  /* api callbacks */
  ot->exec = header_toolbar_image_exec;
  ot->poll = ED_operator_areaactive;
  ot->flag = 0;
}

// bfa - show hide the tools toolbar menus
static wmOperatorStatus header_toolbar_tools_exec(bContext *C, wmOperator *)
{
  ScrArea *area = CTX_wm_area(C);

  area->flag = area->flag ^ HEADER_TOOLBAR_TOOLS;

  ED_area_tag_redraw(area);
  WM_event_add_notifier(C, NC_SCREEN | NA_EDITED, nullptr);

  return OPERATOR_FINISHED;
}
static void SCREEN_OT_header_toolbar_tools(wmOperatorType *ot)
{
  /* identifiers */
  ot->name = "Toolbar Tools";
  ot->idname = "SCREEN_OT_header_toolbar_tools";
  ot->description = "Show or Hide the Tools toolbars";

  /* api callbacks */
  ot->exec = header_toolbar_tools_exec;
  ot->poll = ED_operator_areaactive;
  ot->flag = 0;
}

// bfa - show hide the animation toolbar menus
static wmOperatorStatus header_toolbar_animation_exec(bContext *C, wmOperator *)
{
  ScrArea *area = CTX_wm_area(C);

  area->flag = area->flag ^ HEADER_TOOLBAR_ANIMATION;

  ED_area_tag_redraw(area);
  WM_event_add_notifier(C, NC_SCREEN | NA_EDITED, nullptr);

  return OPERATOR_FINISHED;
}
static void SCREEN_OT_header_toolbar_animation(wmOperatorType *ot)
{
  /* identifiers */
  ot->name = "Toolbar Animation";
  ot->idname = "SCREEN_OT_header_toolbar_animation";
  ot->description = "Show or Hide the Animation toolbars";

  /* api callbacks */
  ot->exec = header_toolbar_animation_exec;
  ot->poll = ED_operator_areaactive;
  ot->flag = 0;
}

// bfa - show hide the edit toolbar menus
static wmOperatorStatus header_toolbar_edit_exec(bContext *C, wmOperator *)
{
  ScrArea *area = CTX_wm_area(C);

  area->flag = area->flag ^ HEADER_TOOLBAR_EDIT;

  ED_area_tag_redraw(area);
  WM_event_add_notifier(C, NC_SCREEN | NA_EDITED, nullptr);

  return OPERATOR_FINISHED;
}
static void SCREEN_OT_header_toolbar_edit(wmOperatorType *ot)
{
  /* identifiers */
  ot->name = "Toolbar Edit";
  ot->idname = "SCREEN_OT_header_toolbar_edit";
  ot->description = "Show or Hide the Edit toolbars";

  /* api callbacks */
  ot->exec = header_toolbar_edit_exec;
  ot->poll = ED_operator_areaactive;
  ot->flag = 0;
}

// bfa - show hide the misc toolbar menus
static wmOperatorStatus header_toolbar_misc_exec(bContext *C, wmOperator *)
{
  ScrArea *area = CTX_wm_area(C);

  area->flag = area->flag ^ HEADER_TOOLBAR_MISC;

  ED_area_tag_redraw(area);
  WM_event_add_notifier(C, NC_SCREEN | NA_EDITED, nullptr);

  return OPERATOR_FINISHED;
}
static void SCREEN_OT_header_toolbar_misc(wmOperatorType *ot)
{
  /* identifiers */
  ot->name = "Toolbar Misc";
  ot->idname = "SCREEN_OT_header_toolbar_misc";
  ot->description = "Show or Hide the Misc toolbars";

  /* api callbacks */
  ot->exec = header_toolbar_misc_exec;
  ot->poll = ED_operator_areaactive;
  ot->flag = 0;
}

// bfa - show hide the editorsmenu
static wmOperatorStatus header_toggle_editortypemenu_exec(bContext *C, wmOperator *)
{
  ScrArea *area = CTX_wm_area(C);

  area->flag = area->flag ^ HEADER_NO_EDITORTYPEMENU;

  ED_area_tag_redraw(area);
  WM_event_add_notifier(C, NC_SCREEN | NA_EDITED, nullptr);

  return OPERATOR_FINISHED;
}
static void SCREEN_OT_header_toggle_editortypemenu(wmOperatorType *ot)
{
  /* identifiers */
  ot->name = "Hide Editor Type Menu";
  ot->idname = "SCREEN_OT_header_toggle_editortypemenu";
  ot->description = "Shows or hides the menu for changing the editor type";

  /* api callbacks */
  ot->exec = header_toggle_editortypemenu_exec;
  ot->poll = ED_operator_areaactive;
  ot->flag = 0;
}

// bfa - show hide the file toolbar menus
static wmOperatorStatus header_toolbar_file_exec(bContext *C, wmOperator *)
{
  ScrArea *area = CTX_wm_area(C);

  area->flag = area->flag ^ HEADER_TOOLBAR_FILE;

  ED_area_tag_redraw(area);
  WM_event_add_notifier(C, NC_SCREEN | NA_EDITED, nullptr);

  return OPERATOR_FINISHED;
}
static void SCREEN_OT_header_toolbar_file(wmOperatorType *ot)
{
  /* identifiers */
  ot->name = "Toolbar File";
  ot->idname = "SCREEN_OT_header_toolbar_file";
  ot->description = "Show or Hide the File toolbars";

  /* api callbacks */
  ot->exec = header_toolbar_file_exec;
  ot->poll = ED_operator_areaactive;
  ot->flag = 0;
}

// bfa - show hide the file toolbar menus
static wmOperatorStatus header_topbar_file_exec(bContext *C, wmOperator *)
{
  ScrArea *area = CTX_wm_area(C);

  area->flag = area->flag ^ HEADER_TOPBAR_FILE;

  ED_area_tag_redraw(area);
  WM_event_add_notifier(C, NC_SCREEN | NA_EDITED, nullptr);

  return OPERATOR_FINISHED;
}
static void SCREEN_OT_header_topbar_file(wmOperatorType *ot)
{
  /* identifiers */
  ot->name = "Topbar File";
  ot->idname = "SCREEN_OT_header_topbar_file";
  ot->description = "Show or Hide the File topbars";

  /* api callbacks */
  ot->exec = header_topbar_file_exec;
  ot->poll = ED_operator_areaactive;
  ot->flag = 0;
}

// bfa - show hide the mesh edit topbar menus
static wmOperatorStatus header_topbar_meshedit_exec(bContext *C, wmOperator *)
{
  ScrArea *area = CTX_wm_area(C);

  area->flag = area->flag ^ HEADER_TOPBAR_MESHEDIT;

  ED_area_tag_redraw(area);
  WM_event_add_notifier(C, NC_SCREEN | NA_EDITED, nullptr);

  return OPERATOR_FINISHED;
}
static void SCREEN_OT_header_topbar_meshedit(wmOperatorType *ot)
{
  /* identifiers */
  ot->name = "Topbar Mesh Edit";
  ot->idname = "SCREEN_OT_header_topbar_meshedit";
  ot->description = "Show or Hide the Mesh Edit topbars";

  /* api callbacks */
  ot->exec = header_topbar_meshedit_exec;
  ot->poll = ED_operator_areaactive;
  ot->flag = 0;
}

// bfa - show hide the primitives topbar menus
static wmOperatorStatus header_topbar_primitives_exec(bContext *C, wmOperator *)
{
  ScrArea *area = CTX_wm_area(C);

  area->flag = area->flag ^ HEADER_TOPBAR_PRIMITIVES;

  ED_area_tag_redraw(area);
  WM_event_add_notifier(C, NC_SCREEN | NA_EDITED, nullptr);

  return OPERATOR_FINISHED;
}
static void SCREEN_OT_header_topbar_primitives(wmOperatorType *ot)
{
  /* identifiers */
  ot->name = "Topbar Primitives";
  ot->idname = "SCREEN_OT_header_topbar_primitives";
  ot->description = "Show or Hide the Primitives topbars";

  /* api callbacks */
  ot->exec = header_topbar_primitives_exec;
  ot->poll = ED_operator_areaactive;
  ot->flag = 0;
}

// bfa - show hide the image topbar menus
static wmOperatorStatus header_topbar_image_exec(bContext *C, wmOperator *)
{
  ScrArea *area = CTX_wm_area(C);

  area->flag = area->flag ^ HEADER_TOPBAR_IMAGE;

  ED_area_tag_redraw(area);
  WM_event_add_notifier(C, NC_SCREEN | NA_EDITED, nullptr);

  return OPERATOR_FINISHED;
}
static void SCREEN_OT_header_topbar_image(wmOperatorType *ot)
{
  /* identifiers */
  ot->name = "Topbar Image";
  ot->idname = "SCREEN_OT_header_topbar_image";
  ot->description = "Show or Hide the Image topbars";

  /* api callbacks */
  ot->exec = header_topbar_image_exec;
  ot->poll = ED_operator_areaactive;
  ot->flag = 0;
}

// bfa - show hide the tools topbar menus
static wmOperatorStatus header_topbar_tools_exec(bContext *C, wmOperator *)
{
  ScrArea *area = CTX_wm_area(C);

  area->flag = area->flag ^ HEADER_TOPBAR_TOOLS;

  ED_area_tag_redraw(area);
  WM_event_add_notifier(C, NC_SCREEN | NA_EDITED, nullptr);

  return OPERATOR_FINISHED;
}
static void SCREEN_OT_header_topbar_tools(wmOperatorType *ot)
{
  /* identifiers */
  ot->name = "Topbar Tools";
  ot->idname = "SCREEN_OT_header_topbar_tools";
  ot->description = "Show or Hide the Tools topbars";

  /* api callbacks */
  ot->exec = header_topbar_tools_exec;
  ot->poll = ED_operator_areaactive;
  ot->flag = 0;
}

// bfa - show hide the animation topbar menus
static wmOperatorStatus header_topbar_animation_exec(bContext *C, wmOperator *)
{
  ScrArea *area = CTX_wm_area(C);

  area->flag = area->flag ^ HEADER_TOPBAR_ANIMATION;

  ED_area_tag_redraw(area);
  WM_event_add_notifier(C, NC_SCREEN | NA_EDITED, nullptr);

  return OPERATOR_FINISHED;
}
static void SCREEN_OT_header_topbar_animation(wmOperatorType *ot)
{
  /* identifiers */
  ot->name = "Topbar Animation";
  ot->idname = "SCREEN_OT_header_topbar_animation";
  ot->description = "Show or Hide the Animation topbars";

  /* api callbacks */
  ot->exec = header_topbar_animation_exec;
  ot->poll = ED_operator_areaactive;
  ot->flag = 0;
}

// bfa - show hide the edit topbar menus
static wmOperatorStatus header_topbar_edit_exec(bContext *C, wmOperator *)
{
  ScrArea *area = CTX_wm_area(C);

  area->flag = area->flag ^ HEADER_TOPBAR_EDIT;

  ED_area_tag_redraw(area);
  WM_event_add_notifier(C, NC_SCREEN | NA_EDITED, nullptr);

  return OPERATOR_FINISHED;
}
static void SCREEN_OT_header_topbar_edit(wmOperatorType *ot)
{
  /* identifiers */
  ot->name = "Topbar Edit";
  ot->idname = "SCREEN_OT_header_topbar_edit";
  ot->description = "Show or Hide the Edit topbars";

  /* api callbacks */
  ot->exec = header_topbar_edit_exec;
  ot->poll = ED_operator_areaactive;
  ot->flag = 0;
}

// bfa - show hide the misc topbar menus
static wmOperatorStatus header_topbar_misc_exec(bContext *C, wmOperator *)
{
  ScrArea *area = CTX_wm_area(C);

  area->flag = area->flag ^ HEADER_TOPBAR_MISC;

  ED_area_tag_redraw(area);
  WM_event_add_notifier(C, NC_SCREEN | NA_EDITED, nullptr);

  return OPERATOR_FINISHED;
}
static void SCREEN_OT_header_topbar_misc(wmOperatorType *ot)
{
  /* identifiers */
  ot->name = "Topbar Misc";
  ot->idname = "SCREEN_OT_header_topbar_misc";
  ot->description = "Show or Hide the Misc topbars";

  /* api callbacks */
  ot->exec = header_topbar_misc_exec;
  ot->poll = ED_operator_areaactive;
  ot->flag = 0;
}
/*--------------- bfa end -------------------------------------*/

void ED_screens_header_tools_menu_create(bContext *C, uiLayout *layout, void * /*arg*/)
{
  ScrArea *area = CTX_wm_area(C);
  {
    PointerRNA ptr = RNA_pointer_create_discrete(
        (ID *)CTX_wm_screen(C), &RNA_Space, area->spacedata.first);
    if (!ELEM(area->spacetype, SPACE_TOPBAR)) {
      layout->prop(&ptr, "show_region_header", UI_ITEM_NONE, IFACE_("Show Header"), ICON_NONE);
    }

    ARegion *region_header = BKE_area_find_region_type(area, RGN_TYPE_HEADER);
    uiLayout *col = &layout->column(false);
    col->active_set((region_header->flag & RGN_FLAG_HIDDEN) == 0);

    if (BKE_area_find_region_type(area, RGN_TYPE_TOOL_HEADER)) {
      col->prop(
          &ptr, "show_region_tool_header", UI_ITEM_NONE, IFACE_("Show Tool Settings"), ICON_NONE);
    }

    col->op("SCREEN_OT_header_toggle_menus",
            IFACE_("Show Menus"),
            (area->flag & HEADER_NO_PULLDOWN) ? ICON_CHECKBOX_DEHLT : ICON_CHECKBOX_HLT);
  }

  if (!ELEM(area->spacetype, SPACE_TOPBAR)) {
    layout->separator();
    ED_screens_region_flip_menu_create(C, layout, nullptr);
    /* bfa - show hide the editortypemenu*/
    layout->op("SCREEN_OT_header_toggle_editortypemenu",
               IFACE_("Hide Editor Type Menu"),
               (area->flag & HEADER_NO_EDITORTYPEMENU) ? ICON_CHECKBOX_HLT : ICON_CHECKBOX_DEHLT,
               blender::wm::OpCallContext::InvokeDefault,
               UI_ITEM_NONE);
    /*bfa - we don't show the area items in the rmb menu*/
    /*layout->separator();
    screen_area_menu_items(area, layout);*/
  }
}

/* ************** bfa - toolbar tools operator ***************************** */
/* ************** This menu is called in the toolbar editor to choose the toolbar type
 * ***************************** */
void ED_screens_toolbar_tools_menu_create(bContext *C, uiLayout *layout, void * /*arg*/)
{
  ScrArea *area = CTX_wm_area(C);
  /*ARegion *region = CTX_wm_region(C);*/ /*bfa - commented out, obviously not needed*/

  // bfa - show hide the File toolbar
  layout->op("SCREEN_OT_header_toolbar_file",
             IFACE_("Toolbar File"),
             (area->flag & HEADER_TOOLBAR_FILE) ? ICON_CHECKBOX_HLT : ICON_CHECKBOX_DEHLT);

  // bfa - show hide the Mesh Edit toolbar
  layout->op("SCREEN_OT_header_toolbar_meshedit",
             IFACE_("Toolbar Mesh Edit"),
             (area->flag & HEADER_TOOLBAR_MESHEDIT) ? ICON_CHECKBOX_HLT : ICON_CHECKBOX_DEHLT);

  // bfa - show hide the Primitives toolbar
  layout->op("SCREEN_OT_header_toolbar_primitives",
             IFACE_("Toolbar Primitives"),
             (area->flag & HEADER_TOOLBAR_PRIMITIVES) ? ICON_CHECKBOX_HLT : ICON_CHECKBOX_DEHLT);

  // bfa - show hide the Image toolbar
  layout->op("SCREEN_OT_header_toolbar_image",
             IFACE_("Toolbar Image"),
             (area->flag & HEADER_TOOLBAR_IMAGE) ? ICON_CHECKBOX_HLT : ICON_CHECKBOX_DEHLT);

  // bfa - show hide the Tools toolbar
  layout->op("SCREEN_OT_header_toolbar_tools",
             IFACE_("Toolbar Tools"),
             (area->flag & HEADER_TOOLBAR_TOOLS) ? ICON_CHECKBOX_HLT : ICON_CHECKBOX_DEHLT);

  // bfa - show hide the Animation toolbar
  layout->op("SCREEN_OT_header_toolbar_animation",
             IFACE_("Toolbar Animation"),
             (area->flag & HEADER_TOOLBAR_ANIMATION) ? ICON_CHECKBOX_HLT : ICON_CHECKBOX_DEHLT);

  // bfa - show hide the Edit toolbar
  layout->op("SCREEN_OT_header_toolbar_edit",
             IFACE_("Toolbar Edit"),
             (area->flag & HEADER_TOOLBAR_EDIT) ? ICON_CHECKBOX_HLT : ICON_CHECKBOX_DEHLT);

  // bfa - show hide the Misc toolbar
  layout->op("SCREEN_OT_header_toolbar_misc",
             IFACE_("Toolbar Misc"),
             (area->flag & HEADER_TOOLBAR_MISC) ? ICON_CHECKBOX_HLT : ICON_CHECKBOX_DEHLT);
}
/*bfa toolbar*/
static wmOperatorStatus toolbar_toolbox_invoke(bContext *C, wmOperator *, const wmEvent *)
{
  uiPopupMenu *pup;
  uiLayout *layout;

  pup = UI_popup_menu_begin(C, IFACE_("Toolbar"), ICON_NONE);
  layout = UI_popup_menu_layout(pup);

  ED_screens_toolbar_tools_menu_create(C, layout, nullptr);

  UI_popup_menu_end(C, pup);

  return OPERATOR_INTERFACE;
}
/*bfa toolbar*/
static void SCREEN_OT_toolbar_toolbox(wmOperatorType *ot)
{
  /* identifiers */
  ot->name = "Toolbar Toolbox";
  ot->description = "Toolbar Toolbox\nDisplay Toolbar type menu";
  ot->idname = "SCREEN_OT_toolbar_toolbox";

  /* api callbacks */
  ot->invoke = toolbar_toolbox_invoke;
}
/*----------------------------------------------------*/

/* ************** bfa - topbar tools operator ***************************** */
/* ************** This menu is called in the topbar editor to choose the topbar type
 * ***************************** */
void ED_screens_topbar_tools_menu_create(bContext *C, uiLayout *layout, void * /*arg*/)
{
  ScrArea *area = CTX_wm_area(C);
  /*ARegion *region = CTX_wm_region(C);*/ /*bfa - commented out, obviously not needed*/

  // bfa - show hide the File topbar
  layout->op("SCREEN_OT_header_topbar_file",
             IFACE_("Topbar File"),
             (area->flag & HEADER_TOPBAR_FILE) ? ICON_CHECKBOX_HLT : ICON_CHECKBOX_DEHLT);

  // bfa - show hide the Mesh Edit topbar
  layout->op("SCREEN_OT_header_topbar_meshedit",
             IFACE_("Topbar Mesh Edit"),
             (area->flag & HEADER_TOPBAR_MESHEDIT) ? ICON_CHECKBOX_HLT : ICON_CHECKBOX_DEHLT);

  // bfa - show hide the Primitives topbar
  layout->op("SCREEN_OT_header_topbar_primitives",
             IFACE_("Topbar Primitives"),
             (area->flag & HEADER_TOPBAR_PRIMITIVES) ? ICON_CHECKBOX_HLT : ICON_CHECKBOX_DEHLT);

  // bfa - show hide the Image topbar
  layout->op("SCREEN_OT_header_topbar_image",
             IFACE_("Topbar Image"),
             (area->flag & HEADER_TOPBAR_IMAGE) ? ICON_CHECKBOX_HLT : ICON_CHECKBOX_DEHLT);

  // bfa - show hide the Tools topbar
  layout->op("SCREEN_OT_header_topbar_tools",
             IFACE_("Topbar Tools"),
             (area->flag & HEADER_TOPBAR_TOOLS) ? ICON_CHECKBOX_HLT : ICON_CHECKBOX_DEHLT);

  // bfa - show hide the Animation topbar
  layout->op("SCREEN_OT_header_topbar_animation",
             IFACE_("Topbar Animation"),
             (area->flag & HEADER_TOPBAR_ANIMATION) ? ICON_CHECKBOX_HLT : ICON_CHECKBOX_DEHLT);

  // bfa - show hide the Edit topbar
  layout->op("SCREEN_OT_header_topbar_edit",
             IFACE_("Topbar Edit"),
             (area->flag & HEADER_TOPBAR_EDIT) ? ICON_CHECKBOX_HLT : ICON_CHECKBOX_DEHLT);

  // bfa - show hide the Misc topbar
  layout->op("SCREEN_OT_header_topbar_misc",
             IFACE_("Topbar Misc"),
             (area->flag & HEADER_TOPBAR_MISC) ? ICON_CHECKBOX_HLT : ICON_CHECKBOX_DEHLT);
}
/*bfa topbar*/
static wmOperatorStatus topbar_toolbox_invoke(bContext *C, wmOperator *, const wmEvent *)
{
  uiPopupMenu *pup;
  uiLayout *layout;

  pup = UI_popup_menu_begin(C, IFACE_("Topbar"), ICON_NONE);
  layout = UI_popup_menu_layout(pup);

  ED_screens_topbar_tools_menu_create(C, layout, nullptr);

  UI_popup_menu_end(C, pup);

  return OPERATOR_INTERFACE;
}
/*bfa topbar*/
static void SCREEN_OT_topbar_toolbox(wmOperatorType *ot)
{
  /* identifiers */
  ot->name = "Topbar Toolbox";
  ot->description = "Topbar Toolbox\nDisplay Topbar type menu";
  ot->idname = "SCREEN_OT_topbar_toolbox";

  /* api callbacks */
  ot->invoke = topbar_toolbox_invoke;
}
/*----------------------------------------------------*/

void ED_screens_footer_tools_menu_create(bContext *C, uiLayout *layout, void * /*arg*/)
{
  ScrArea *area = CTX_wm_area(C);

  {
    PointerRNA ptr = RNA_pointer_create_discrete(
        (ID *)CTX_wm_screen(C), &RNA_Space, area->spacedata.first);
    // layout->prop(&ptr, "show_region_footer", UI_ITEM_NONE, IFACE_("Show Footer"), ICON_NONE);
    // /*bfa - the toggle is a double to the view menu
  }

  ED_screens_region_flip_menu_create(C, layout, nullptr);
  layout->separator();
  screen_area_menu_items(area, layout);
}

void ED_screens_region_flip_menu_create(bContext *C, uiLayout *layout, void * /*arg*/)
{
  const ARegion *region = CTX_wm_region(C);
  const short region_alignment = RGN_ALIGN_ENUM_FROM_MASK(region->alignment);
  const char *but_flip_str = region_alignment == RGN_ALIGN_LEFT   ? IFACE_("Flip to Right") :
                             region_alignment == RGN_ALIGN_RIGHT  ? IFACE_("Flip to Left") :
                             region_alignment == RGN_ALIGN_BOTTOM ? IFACE_("Flip to Top") :
                                                                    IFACE_("Flip to Bottom");

  /* default is blender::wm::OpCallContext::InvokeRegionWin, which we don't want here. */
  layout->operator_context_set(blender::wm::OpCallContext::InvokeDefault);

  layout->op("SCREEN_OT_region_flip", but_flip_str, ICON_FLIP); /*BFA - icon added*/
}

static void ed_screens_statusbar_menu_create(uiLayout *layout, void * /*arg*/)
{
  PointerRNA ptr = RNA_pointer_create_discrete(nullptr, &RNA_PreferencesView, &U);
  layout->prop(&ptr, "show_statusbar_stats", UI_ITEM_NONE, IFACE_("Scene Statistics"), ICON_NONE);
  layout->prop(
      &ptr, "show_statusbar_scene_duration", UI_ITEM_NONE, IFACE_("Scene Duration"), ICON_NONE);
  layout->prop(&ptr, "show_statusbar_memory", UI_ITEM_NONE, IFACE_("System Memory"), ICON_NONE);
  if (GPU_mem_stats_supported()) {
    layout->prop(&ptr, "show_statusbar_vram", UI_ITEM_NONE, IFACE_("Video Memory"), ICON_NONE);
  }
  layout->prop(
      &ptr, "show_extensions_updates", UI_ITEM_NONE, IFACE_("Extensions Updates"), ICON_NONE);
  layout->prop(&ptr,
               "show_statusbar_version",
               UI_ITEM_NONE,
               IFACE_("Bforartists Version"),
               ICON_NONE); /*bfa - bforartists version, not blender version*/
}

static wmOperatorStatus screen_context_menu_invoke(bContext *C,
                                                   wmOperator * /*op*/,
                                                   const wmEvent * /*event*/)
{
  const ScrArea *area = CTX_wm_area(C);
  const ARegion *region = CTX_wm_region(C);

  if (area && area->spacetype == SPACE_STATUSBAR) {
    uiPopupMenu *pup = UI_popup_menu_begin(C, IFACE_("Status Bar"), ICON_NONE);
    uiLayout *layout = UI_popup_menu_layout(pup);
    ed_screens_statusbar_menu_create(layout, nullptr);
    UI_popup_menu_end(C, pup);
  }
  else if (region) {
    if (ELEM(region->regiontype, RGN_TYPE_HEADER, RGN_TYPE_TOOL_HEADER)) {
      uiPopupMenu *pup = UI_popup_menu_begin(C, IFACE_("Header"), ICON_NONE);
      uiLayout *layout = UI_popup_menu_layout(pup);
      ED_screens_header_tools_menu_create(C, layout, nullptr);
      UI_popup_menu_end(C, pup);
    }
    else if (region->regiontype == RGN_TYPE_FOOTER) {
      uiPopupMenu *pup = UI_popup_menu_begin(C, IFACE_("Footer"), ICON_NONE);
      uiLayout *layout = UI_popup_menu_layout(pup);
      ED_screens_footer_tools_menu_create(C, layout, nullptr);
      UI_popup_menu_end(C, pup);
    }
    else if (region->regiontype == RGN_TYPE_NAV_BAR) {
      uiPopupMenu *pup = UI_popup_menu_begin(C, IFACE_("Navigation Bar"), ICON_NONE);
      uiLayout *layout = UI_popup_menu_layout(pup);

      /* We need blender::wm::OpCallContext::InvokeDefault in case menu item is over another area.
       */
      layout->operator_context_set(blender::wm::OpCallContext::InvokeDefault);
      layout->op("SCREEN_OT_region_toggle", IFACE_("Hide"), ICON_HIDE_ON);

      ED_screens_region_flip_menu_create(C, layout, nullptr);
      const ScrArea *area = CTX_wm_area(C);
      if (area && area->spacetype == SPACE_PROPERTIES) {
        layout->menu_fn(IFACE_("Visible Tabs"), ICON_NONE, ED_buttons_visible_tabs_menu, nullptr);
      }
      UI_popup_menu_end(C, pup);
    }
  }

  return OPERATOR_INTERFACE;
}

static void SCREEN_OT_region_context_menu(wmOperatorType *ot)
{
  /* identifiers */
  ot->name = "Region";
  ot->description = "Display region context menu";
  ot->idname = "SCREEN_OT_region_context_menu";

  /* API callbacks. */
  ot->invoke = screen_context_menu_invoke;
}

/** \} */

/* -------------------------------------------------------------------- */
/** \name Animation Step Operator
 *
 * Animation Step.
 * \{ */

static bool match_region_with_redraws(const ScrArea *area,
                                      eRegion_Type regiontype,
                                      eScreen_Redraws_Flag redraws,
                                      bool from_anim_edit)
{
  const eSpace_Type spacetype = eSpace_Type(area->spacetype);
  if (regiontype == RGN_TYPE_WINDOW) {

    switch (spacetype) {
      case SPACE_VIEW3D:
        if ((redraws & TIME_ALL_3D_WIN) || from_anim_edit) {
          return true;
        }
        break;
      case SPACE_GRAPH:
      case SPACE_NLA:
        if ((redraws & TIME_ALL_ANIM_WIN) || from_anim_edit) {
          return true;
        }
        break;
      case SPACE_ACTION:
        /* if only 1 window or 3d windows, we do timeline too
         * NOTE: Now we do action editor in all these cases, since timeline is here. */
        if ((redraws & (TIME_ALL_ANIM_WIN | TIME_REGION | TIME_ALL_3D_WIN)) || from_anim_edit) {
          return true;
        }
        break;
      case SPACE_PROPERTIES:
        if (redraws & TIME_ALL_BUTS_WIN) {
          return true;
        }
        break;
      case SPACE_SEQ:
        if ((redraws & (TIME_SEQ | TIME_ALL_ANIM_WIN)) || from_anim_edit) {
          return true;
        }
        break;
      case SPACE_NODE:
        if (redraws & TIME_NODES) {
          return true;
        }
        break;
      case SPACE_IMAGE:
        if ((redraws & TIME_ALL_IMAGE_WIN) || from_anim_edit) {
          return true;
        }
        break;
      case SPACE_CLIP:
        if ((redraws & TIME_CLIPS) || from_anim_edit) {
          return true;
        }
        break;
      case SPACE_SPREADSHEET:
        if (redraws & TIME_SPREADSHEETS) {
          return true;
        }
        break;
      default:
        break;
    }
  }
  else if (regiontype == RGN_TYPE_UI) {
    if (spacetype == SPACE_CLIP) {
      /* Track Preview button is on Properties Editor in SpaceClip,
       * and it's very common case when users want it be refreshing
       * during playback, so asking people to enable special option
       * for this is a bit tricky, so add exception here for refreshing
       * Properties Editor for SpaceClip always */
      return true;
    }

    if (redraws & TIME_ALL_BUTS_WIN) {
      return true;
    }
  }
  else if (regiontype == RGN_TYPE_HEADER) {
    if (spacetype == SPACE_ACTION) {
      /* The timeline shows the current frame in the header. Other headers
       * don't need to be updated. */
      SpaceAction *saction = (SpaceAction *)area->spacedata.first;
      return saction->mode == SACTCONT_TIMELINE;
    }
  }
  else if (regiontype == RGN_TYPE_FOOTER) {
    /* The footer region in animation editors shows the current frame. */
    if (ELEM(spacetype, SPACE_ACTION, SPACE_GRAPH, SPACE_SEQ, SPACE_NLA)) {
      return true;
    }
  }
  else if (regiontype == RGN_TYPE_PREVIEW) {
    switch (spacetype) {
      case SPACE_SEQ:
        if (redraws & (TIME_SEQ | TIME_ALL_ANIM_WIN)) {
          return true;
        }
        break;
      case SPACE_CLIP:
        return true;
      default:
        break;
    }
  }
  else if (regiontype == RGN_TYPE_TOOLS) {
    switch (spacetype) {
      case SPACE_SPREADSHEET:
        if (redraws & TIME_SPREADSHEETS) {
          return true;
        }
        break;
      default:
        break;
    }
  }

  return false;
}

static void screen_animation_region_tag_redraw(
    bContext *C, ScrArea *area, ARegion *region, const Scene *scene, eScreen_Redraws_Flag redraws)
{
  /* Do follow time here if editor type supports it */
  if ((redraws & TIME_FOLLOW) &&
      screen_animation_region_supports_time_follow(eSpace_Type(area->spacetype),
                                                   eRegion_Type(region->regiontype)))
  {
    float w = BLI_rctf_size_x(&region->v2d.cur);
    if (scene->r.cfra < region->v2d.cur.xmin) {
      region->v2d.cur.xmax = scene->r.cfra;
      region->v2d.cur.xmin = region->v2d.cur.xmax - w;
      ED_region_tag_redraw(region);
      return;
    }
    if (scene->r.cfra > region->v2d.cur.xmax) {
      region->v2d.cur.xmin = scene->r.cfra;
      region->v2d.cur.xmax = region->v2d.cur.xmin + w;
      ED_region_tag_redraw(region);
      return;
    }
  }

  /* No need to do a full redraw as the current frame indicator is only updated.
   * We do need to redraw when this area is in full screen as no other areas
   * will be tagged for redrawing. */
  if (region->regiontype == RGN_TYPE_WINDOW && !area->full) {
    if (ELEM(area->spacetype, SPACE_NLA, SPACE_ACTION)) {
      return;
    }

    /* Drivers Editor needs a full redraw on playback for graph_draw_driver_debug().
     * This will make it slower than regular graph editor during playback, but drawing this in
     * graph_main_region_draw_overlay() is not feasible because it requires animation filtering
     * which has significant overhead which needs to be avoided in the overlay which is redrawn on
     * every UI interaction. */
    if (area->spacetype == SPACE_GRAPH) {
      const SpaceGraph *sipo = static_cast<const SpaceGraph *>(area->spacedata.first);
      if (sipo->mode != SIPO_MODE_DRIVERS) {
        return;
      }
      bAnimContext ac;
      if (ANIM_animdata_get_context(C, &ac) == false) {
        return;
      }
      if (ac.datatype != ANIMCONT_DRIVERS) {
        return;
      }
    }

    if (area->spacetype == SPACE_SEQ) {
      if (!blender::ed::vse::has_playback_animation(scene)) {
        return;
      }
    }
  }
  ED_region_tag_redraw(region);
}

// #define PROFILE_AUDIO_SYNC

static wmOperatorStatus screen_animation_step_invoke(bContext *C,
                                                     wmOperator * /*op*/,
                                                     const wmEvent *event)
{
  bScreen *screen = CTX_wm_screen(C);
  wmTimer *wt = screen->animtimer;

  if (!(wt && wt == event->customdata)) {
    return OPERATOR_PASS_THROUGH;
  }

  /*wmWindow *win = CTX_wm_window(C);*/ /*BFA*/

#ifdef PROFILE_AUDIO_SYNC
  static int old_frame = 0;
  int newfra_int;
#endif

  Main *bmain = CTX_data_main(C);
  ScreenAnimData *sad = static_cast<ScreenAnimData *>(wt->customdata); /*BFA - 3D Sequencer*/
  Scene *scene = sad->scene;                                           /*BFA - 3D Sequencer*/
  ViewLayer *view_layer = sad->view_layer;                             /*BFA - 3D Sequencer*/
  Depsgraph *depsgraph = BKE_scene_get_depsgraph(scene, view_layer);
  Scene *scene_eval = (depsgraph != nullptr) ? DEG_get_evaluated_scene(depsgraph) : nullptr;
  wmWindowManager *wm = CTX_wm_manager(C);
  int sync;
  double time;

  /* sync, don't sync, or follow scene setting */
  if (sad->flag & ANIMPLAY_FLAG_SYNC) {
    sync = 1;
  }
  else if (sad->flag & ANIMPLAY_FLAG_NO_SYNC) {
    sync = 0;
  }
  else {
    sync = (scene->flag & SCE_FRAME_DROP);
  }

  if (scene_eval == nullptr) {
    /* Happens when undo/redo system is used during playback, nothing meaningful we can do here. */
  }
  else if (scene_eval->id.recalc & ID_RECALC_FRAME_CHANGE) {
    /* Ignore seek here, the audio will be updated to the scene frame after jump during next
     * dependency graph update. */
  }
  else if ((scene->audio.flag & AUDIO_SYNC) && (sad->flag & ANIMPLAY_FLAG_REVERSE) == false &&
           isfinite(time = BKE_sound_sync_scene(scene_eval)))
  {
    scene->r.cfra = round(time * scene->frames_per_second());

#ifdef PROFILE_AUDIO_SYNC
    newfra_int = scene->r.cfra;
    if (newfra_int < old_frame) {
      printf("back -%d jump detected, frame %d!\n", old_frame - newfra_int, old_frame);
    }
    else if (newfra_int > old_frame + 1) {
      printf("forward +%d jump detected, frame %d!\n", newfra_int - old_frame, old_frame);
    }
    fflush(stdout);
    old_frame = newfra_int;
#endif
  }
  else {
    if (sync) {
      /* Try to keep the playback in realtime by dropping frames. */

      /* How much time (in frames) has passed since the last frame was drawn? */
      double delta_frames = wt->time_delta * scene->frames_per_second();

      /* Add the remaining fraction from the last time step. */
      delta_frames += sad->lagging_frame_count;

      if (delta_frames < 1.0) {
        /* We can render faster than the scene frame rate. However skipping or delaying frames
         * here seems to in practice lead to jittery playback so just step forward a minimum of
         * one frame. (Even though this can lead to too fast playback, the jitteriness is more
         * annoying)
         */
        delta_frames = 1.0f;
        sad->lagging_frame_count = 0;
      }
      else {
        /* Extract the delta frame fractions that will be skipped when converting to int. */
        sad->lagging_frame_count = delta_frames - int(delta_frames);
      }

      const int step = delta_frames;

      /* skip frames */
      if (sad->flag & ANIMPLAY_FLAG_REVERSE) {
        scene->r.cfra -= step;
      }
      else {
        scene->r.cfra += step;
      }
    }
    else {
      /* one frame +/- */
      if (sad->flag & ANIMPLAY_FLAG_REVERSE) {
        scene->r.cfra--;
      }
      else {
        scene->r.cfra++;
      }
    }
  }

  /* reset 'jumped' flag before checking if we need to jump... */
  sad->flag &= ~ANIMPLAY_FLAG_JUMPED;

  if (sad->flag & ANIMPLAY_FLAG_REVERSE) {
    /* jump back to end? */
    if (PRVRANGEON) {
      if (scene->r.cfra < scene->r.psfra) {
        scene->r.cfra = scene->r.pefra;
        sad->flag |= ANIMPLAY_FLAG_JUMPED;
      }
    }
    else {
      if (scene->r.cfra < scene->r.sfra) {
        scene->r.cfra = scene->r.efra;
        sad->flag |= ANIMPLAY_FLAG_JUMPED;
      }
    }
  }
  else {
    /* jump back to start? */
    if (PRVRANGEON) {
      if (scene->r.cfra > scene->r.pefra) {
        scene->r.cfra = scene->r.psfra;
        sad->flag |= ANIMPLAY_FLAG_JUMPED;
      }
    }
    else {
      if (scene->r.cfra > scene->r.efra) {
        scene->r.cfra = scene->r.sfra;
        sad->flag |= ANIMPLAY_FLAG_JUMPED;
      }
    }
  }

  /* next frame overridden by user action (pressed jump to first/last frame) */
  if (sad->flag & ANIMPLAY_FLAG_USE_NEXT_FRAME) {
    scene->r.cfra = sad->nextfra;
    sad->flag &= ~ANIMPLAY_FLAG_USE_NEXT_FRAME;
    sad->flag |= ANIMPLAY_FLAG_JUMPED;
  }

  if (sad->flag & ANIMPLAY_FLAG_JUMPED) {
    DEG_id_tag_update(&scene->id, ID_RECALC_FRAME_CHANGE);
#ifdef PROFILE_AUDIO_SYNC
    old_frame = scene->r.cfra;
#endif
  }

  /* Since we follow draw-flags, we can't send notifier but tag regions ourselves. */
  if (depsgraph != nullptr) {
    ED_update_for_newframe(bmain, depsgraph);
  }

  LISTBASE_FOREACH (wmWindow *, window, &wm->windows) {
    bScreen *win_screen = WM_window_get_active_screen(window);

    LISTBASE_FOREACH (ScrArea *, area, &win_screen->areabase) {
      LISTBASE_FOREACH (ARegion *, region, &area->regionbase) {
        bool redraw = false;
        if (region == sad->region) {
          redraw = true;
        }
        else if (match_region_with_redraws(area,
                                           eRegion_Type(region->regiontype),
                                           eScreen_Redraws_Flag(sad->redraws),
                                           sad->from_anim_edit))
        {
          redraw = true;
        }

        if (redraw) {
          screen_animation_region_tag_redraw(
              C, area, region, scene, eScreen_Redraws_Flag(sad->redraws));
          /* Doesn't trigger a full redraw of the screen but makes sure at least overlay drawing
           * (#ARegionType.draw_overlay()) is triggered, which is how the current-frame is drawn.
           */
          win_screen->do_draw = true;
        }
      }
    }
  }

  if (U.uiflag & USER_SHOW_FPS) {
    /* Update frame rate info too.
     * NOTE: this may not be accurate enough, since we might need this after modifiers/etc.
     * have been calculated instead of just before updates have been done? */
    ED_scene_fps_average_accumulate(scene, U.playback_fps_samples, wt->time_last);
  }

  /* Recalculate the time-step for the timer now that we've finished calculating this,
   * since the frames-per-second value may have been changed.
   */
  /* TODO: this may make evaluation a bit slower if the value doesn't change...
   * any way to avoid this? */
  wt->time_step = (1.0 / scene->frames_per_second());

  return OPERATOR_FINISHED;
}

static void SCREEN_OT_animation_step(wmOperatorType *ot)
{
  /* identifiers */
  ot->name = "Animation Step";
  ot->description = "Step through animation by position";
  ot->idname = "SCREEN_OT_animation_step";

  /* API callbacks. */
  ot->invoke = screen_animation_step_invoke;

  ot->poll = operator_screenactive_norender;
}

/** \} */

/* -------------------------------------------------------------------- */
/** \name Animation Playback Operator
 *
 * Animation Playback with Timer.
 * \{ */

void ED_reset_audio_device(bContext *C)
{
  /* If sound was playing back when we changed any sound settings, we need to make sure that
   * we reinitialize the playback state properly. Audaspace pauses playback on re-initializing
   * the playback device, so we need to make sure we reinitialize the playback state on our
   * end as well. (Otherwise the sound device might be in a weird state and crashes Blender). */
  bScreen *screen = ED_screen_animation_playing(CTX_wm_manager(C));
  wmWindow *timer_win = nullptr;
  const bool is_playing = screen != nullptr;
  bool playback_sync = false;
  int play_direction = 0;

  if (is_playing) {
    ScreenAnimData *sad = static_cast<ScreenAnimData *>(screen->animtimer->customdata);
    timer_win = screen->animtimer->win;
    /* -1 means play backwards. */
    play_direction = (sad->flag & ANIMPLAY_FLAG_REVERSE) ? -1 : 1;
    playback_sync = sad->flag & ANIMPLAY_FLAG_SYNC;
    /* Stop playback. */
    ED_screen_animation_play(C, 0, 0);
  }
  Main *bmain = CTX_data_main(C);
  /* Re-initialize the audio device. */
  BKE_sound_init(bmain);
  if (is_playing) {
    /* We need to set the context window to the window that was playing back previously.
     * Otherwise we will attach the new playback timer to an other window.
     */
    wmWindow *win = CTX_wm_window(C);
    CTX_wm_window_set(C, timer_win);
    ED_screen_animation_play(C, playback_sync, play_direction);
    CTX_wm_window_set(C, win);
  }
}

bScreen *ED_screen_animation_playing(const wmWindowManager *wm)
{
  LISTBASE_FOREACH (wmWindow *, win, &wm->windows) {
    bScreen *screen = WM_window_get_active_screen(win);

    if (screen->animtimer || screen->scrubbing) {
      return screen;
    }
  }

  return nullptr;
}

bScreen *ED_screen_animation_no_scrub(const wmWindowManager *wm)
{
  LISTBASE_FOREACH (wmWindow *, win, &wm->windows) {
    bScreen *screen = WM_window_get_active_screen(win);

    if (screen->animtimer) {
      return screen;
    }
  }

  return nullptr;
}

wmOperatorStatus ED_screen_animation_play(bContext *C, int sync, int mode)
{
  bScreen *screen = CTX_wm_screen(C);
  Scene *scene = CTX_data_scene(C);
  Depsgraph *depsgraph = CTX_data_ensure_evaluated_depsgraph(C);
  Scene *scene_eval = DEG_get_evaluated_scene(depsgraph);
  Main *bmain = DEG_get_bmain(depsgraph);

  if (ED_screen_animation_playing(CTX_wm_manager(C))) {
    /* stop playback now */
    ED_screen_animation_timer(C, 0, 0, 0);
    ED_scene_fps_average_clear(scene);
    BKE_sound_stop_scene(scene_eval);
    /*############## BFA - 3D Sequencer ##############*/
    /* Stop sound in sequencer scene overrides. */
    wmWindow *win = CTX_wm_window(C);
    ED_screen_areas_iter (win, screen, area) {
      LISTBASE_FOREACH (SpaceLink *, space, &area->spacedata) {
        if (space->spacetype == SPACE_SEQ) {
          SpaceSeq *seq = (SpaceSeq *)space;
          if (seq->scene_override == NULL) {
            continue;
          }
          Scene *scene_override = seq->scene_override;
          ViewLayer *view_layer_override = (ViewLayer *)(scene_override->view_layers.first);
          Depsgraph *depsgraph = BKE_scene_ensure_depsgraph(
              CTX_data_main(C), scene_override, view_layer_override);
          Scene *scene_override_eval = DEG_get_evaluated_scene(depsgraph);
          BKE_sound_stop_scene(scene_override_eval);
        }
      }
    }
    /*############## BFA - 3D Sequencer End ##############*/
    BKE_callback_exec_id_depsgraph(
        bmain, &scene->id, depsgraph, BKE_CB_EVT_ANIMATION_PLAYBACK_POST);

    /* Triggers redraw of sequencer preview so that it does not show to fps anymore after stopping
     * playback. */
    WM_event_add_notifier(C, NC_SPACE | ND_SPACE_SEQUENCER, scene);
    WM_event_add_notifier(C, NC_SPACE | ND_SPACE_SPREADSHEET, scene);
    WM_event_add_notifier(C, NC_SCENE | ND_TRANSFORM, scene);
  }
  else {
    BKE_callback_exec_id_depsgraph(
        bmain, &scene->id, depsgraph, BKE_CB_EVT_ANIMATION_PLAYBACK_PRE);

    /* these settings are currently only available from a menu in the TimeLine */
    if (mode == 1) { /* XXX only play audio forwards!? */
      BKE_sound_play_scene(scene_eval);
    }

    ED_screen_animation_timer(C, screen->redraws_flag, sync, mode);
    ED_scene_fps_average_clear(scene);

    if (screen->animtimer) {
      wmTimer *wt = screen->animtimer;
      ScreenAnimData *sad = static_cast<ScreenAnimData *>(wt->customdata);

      sad->region = CTX_wm_region(C);
    }
  }

  return OPERATOR_FINISHED;
}

static wmOperatorStatus screen_animation_play_exec(bContext *C, wmOperator *op)
{
  int mode = RNA_boolean_get(op->ptr, "reverse") ? -1 : 1;
  int sync = -1;

  if (RNA_struct_property_is_set(op->ptr, "sync")) {
    sync = RNA_boolean_get(op->ptr, "sync");
  }

  return ED_screen_animation_play(C, sync, mode);
}

static void SCREEN_OT_animation_play(wmOperatorType *ot)
{
  PropertyRNA *prop;

  /* identifiers */
  ot->name = "Play Animation";
  ot->description = "Play animation";
  ot->idname = "SCREEN_OT_animation_play";

  /* API callbacks. */
  ot->exec = screen_animation_play_exec;

  ot->poll = operator_screenactive_norender;

  prop = RNA_def_boolean(
      ot->srna, "reverse", false, "Play in Reverse", "Animation is played backwards");
  RNA_def_property_flag(prop, PROP_SKIP_SAVE);
  prop = RNA_def_boolean(ot->srna, "sync", false, "Sync", "Drop frames to maintain framerate");
  RNA_def_property_flag(prop, PROP_SKIP_SAVE);
}

/** \} */

/* -------------------------------------------------------------------- */
/** \name Animation Cancel Operator
 * \{ */

static wmOperatorStatus screen_animation_cancel_exec(bContext *C, wmOperator *op)
{
  bScreen *screen = ED_screen_animation_playing(CTX_wm_manager(C));

  if (screen) {
    bool restore_start_frame = RNA_boolean_get(op->ptr, "restore_frame") && screen->animtimer;
    int frame;
    if (restore_start_frame) {
      ScreenAnimData *sad = static_cast<ScreenAnimData *>(screen->animtimer->customdata);
      frame = sad->sfra;
    }

    /* Stop playback */
    ED_screen_animation_play(C, 0, 0);
    if (restore_start_frame) {
      Scene *scene = CTX_data_scene(C);
      /* reset current frame and just send a notifier to deal with the rest */
      scene->r.cfra = frame;
      WM_event_add_notifier(C, NC_SCENE | ND_FRAME, scene);
    }
  }

  return OPERATOR_PASS_THROUGH;
}

static void SCREEN_OT_animation_cancel(wmOperatorType *ot)
{
  /* identifiers */
  ot->name = "Cancel Animation";
  ot->description = "Cancel animation, returning to the original frame";
  ot->idname = "SCREEN_OT_animation_cancel";

  /* API callbacks. */
  ot->exec = screen_animation_cancel_exec;

  ot->poll = ED_operator_screenactive;

  RNA_def_boolean(ot->srna,
                  "restore_frame",
                  true,
                  "Restore Frame",
                  "Restore the frame when animation was initialized");
}

/** \} */

/* -------------------------------------------------------------------- */
/** \name Box Select Operator (Template)
 * \{ */

/* operator state vars used: (added by default WM callbacks)
 * xmin, ymin
 * xmax, ymax
 *
 * customdata: the wmGesture pointer
 *
 * callbacks:
 *
 * exec()   has to be filled in by user
 *
 * invoke() default WM function
 * adds modal handler
 *
 * modal()  default WM function
 * accept modal events while doing it, calls exec(), handles ESC and border drawing
 *
 * poll()   has to be filled in by user for context
 */
#if 0
static wmOperatorStatus box_select_exec(bContext *C, wmOperator *op)
{
  int event_type = RNA_int_get(op->ptr, "event_type");

  if (event_type == LEFTMOUSE) {
    printf("box select do select\n");
  }
  else if (event_type == RIGHTMOUSE) {
    printf("box select deselect\n");
  }
  else {
    printf("box select do something\n");
  }

  return 1;
}

static void SCREEN_OT_box_select(wmOperatorType *ot)
{
  /* identifiers */
  ot->name = "Box Select";
  ot->idname = "SCREEN_OT_box_select";

  /* API callbacks. */
  ot->exec = box_select_exec;
  ot->invoke = WM_gesture_box_invoke;
  ot->modal = WM_gesture_box_modal;
  ot->cancel = WM_gesture_box_cancel;

  ot->poll = ED_operator_areaactive;

  /* rna */
  RNA_def_int(ot->srna, "event_type", 0, INT_MIN, INT_MAX, "Event Type", "", INT_MIN, INT_MAX);
  WM_operator_properties_border(ot);
}
#endif

/** \} */

/* -------------------------------------------------------------------- */
/** \name Full Screen Back Operator
 *
 * Use for generic full-screen 'back' button.
 * \{ */

static wmOperatorStatus fullscreen_back_exec(bContext *C, wmOperator *op)
{
  bScreen *screen = CTX_wm_screen(C);
  ScrArea *area = nullptr;

  /* search current screen for 'fullscreen' areas */
  LISTBASE_FOREACH (ScrArea *, area_iter, &screen->areabase) {
    if (area_iter->full) {
      area = area_iter;
      break;
    }
  }
  if (!area) {
    BKE_report(op->reports, RPT_ERROR, "No fullscreen areas were found");
    return OPERATOR_CANCELLED;
  }

  ED_screen_full_prevspace(C, area);

  return OPERATOR_FINISHED;
}

static void SCREEN_OT_back_to_previous(wmOperatorType *ot)
{
  /* identifiers */
  ot->name = "Back to Previous Screen";
  ot->description = "Revert back to the original screen layout, before fullscreen area overlay";
  ot->idname = "SCREEN_OT_back_to_previous";

  /* API callbacks. */
  ot->exec = fullscreen_back_exec;
  ot->poll = ED_operator_screenactive;
}

/** \} */

/* -------------------------------------------------------------------- */
/** \name Show User Preferences Operator
 * \{ */

static wmOperatorStatus userpref_show_exec(bContext *C, wmOperator *op)
{
  wmWindow *win_cur = CTX_wm_window(C);
  /* Use eventstate, not event from _invoke, so this can be called through exec(). */
  const wmEvent *event = win_cur->eventstate;
  int sizex = (680 + UI_NAVIGATION_REGION_WIDTH) * UI_SCALE_FAC;
  int sizey = 520 * UI_SCALE_FAC;

  PropertyRNA *prop = RNA_struct_find_property(op->ptr, "section");
  if (prop && RNA_property_is_set(op->ptr, prop)) {
    /* Set active section via RNA, so it can fail properly. */

    PointerRNA pref_ptr = RNA_pointer_create_discrete(nullptr, &RNA_Preferences, &U);
    PropertyRNA *active_section_prop = RNA_struct_find_property(&pref_ptr, "active_section");

    RNA_property_enum_set(&pref_ptr, active_section_prop, RNA_property_enum_get(op->ptr, prop));
    RNA_property_update(C, &pref_ptr, active_section_prop);
  }

  const rcti window_rect = {
      /*xmin*/ event->xy[0],
      /*xmax*/ event->xy[0] + sizex,
      /*ymin*/ event->xy[1],
      /*ymax*/ event->xy[1] + sizey,
  };

  /* changes context! */
<<<<<<< HEAD
  if (WM_window_open(C,
                     nullptr, /*BFA wip - IFACE_("Bforartists Preferences"),*/
                     &window_rect,
                     SPACE_USERPREF,
                     false,
                     false,
                     true,
                     WIN_ALIGN_LOCATION_CENTER,
                     nullptr,
                     nullptr) != nullptr)
=======
  if (ScrArea *area = ED_screen_temp_space_open(
          C, nullptr, &window_rect, SPACE_USERPREF, U.preferences_display_type, false))
>>>>>>> 990f0863
  {
    /* The header only contains the editor switcher and looks empty.
     * So hiding in the temp window makes sense. */
    ARegion *region_header = BKE_area_find_region_type(area, RGN_TYPE_HEADER);

    region_header->flag |= RGN_FLAG_HIDDEN;
    ED_region_visibility_change_update(C, area, region_header);

    return OPERATOR_FINISHED;
  }
  BKE_report(op->reports, RPT_ERROR, "Failed to open window!");
  return OPERATOR_CANCELLED;
}

static std::string userpref_show_get_description(bContext *C,
                                                 wmOperatorType * /*ot*/,
                                                 PointerRNA *ptr)
{
  PropertyRNA *prop = RNA_struct_find_property(ptr, "section");
  if (RNA_property_is_set(ptr, prop)) {
    int section = RNA_property_enum_get(ptr, prop);
    const char *section_name;
    if (RNA_property_enum_name_gettexted(C, ptr, prop, section, &section_name)) {
      return fmt::format(fmt::runtime(TIP_("Show {} preferences")), section_name);
    }
  }
  /* Fall back to default. */
  return "";
}

static void SCREEN_OT_userpref_show(wmOperatorType *ot)
{
  PropertyRNA *prop;

  /* identifiers */
  ot->name = "Open Preferences...";
  ot->description = "Edit user preferences and system settings";
  ot->idname = "SCREEN_OT_userpref_show";

  /* API callbacks. */
  ot->exec = userpref_show_exec;
  ot->poll = ED_operator_screenactive_nobackground; /* Not in background as this opens a window. */
  ot->get_description = userpref_show_get_description;

  prop = RNA_def_enum(ot->srna,
                      "section",
                      rna_enum_preference_section_items,
                      0,
                      "",
                      "Section to activate in the Preferences");
  RNA_def_property_flag(prop, PROP_HIDDEN);
}

/** \} */

/* -------------------------------------------------------------------- */
/** \name Show Drivers Editor Operator
 * \{ */

static wmOperatorStatus drivers_editor_show_exec(bContext *C, wmOperator *op)
{
  wmWindow *win_cur = CTX_wm_window(C);
  /* Use eventstate, not event from _invoke, so this can be called through exec(). */
  const wmEvent *event = win_cur->eventstate;

  int sizex = 900 * UI_SCALE_FAC;
  int sizey = 580 * UI_SCALE_FAC;

  /* Get active property to show driver for
   * - Need to grab it first, or else this info disappears
   *   after we've created the window
   */
  int index;
  PointerRNA ptr;
  PropertyRNA *prop;
  uiBut *but = UI_context_active_but_prop_get(C, &ptr, &prop, &index);

  const rcti window_rect = {
      /*xmin*/ event->xy[0],
      /*xmax*/ event->xy[0] + sizex,
      /*ymin*/ event->xy[1],
      /*ymax*/ event->xy[1] + sizey,
  };

  /* changes context! */
  if (WM_window_open(C,
                     IFACE_("Bforartists Drivers Editor"), /*BFA*/
                     &window_rect,
                     SPACE_GRAPH,
                     false,
                     false,
                     true,
                     WIN_ALIGN_LOCATION_CENTER,
                     nullptr,
                     nullptr) != nullptr)
  {
    ED_drivers_editor_init(C, CTX_wm_area(C));

    /* activate driver F-Curve for the property under the cursor */
    if (but) {
      bool driven, special;
      FCurve *fcu = BKE_fcurve_find_by_rna_context_ui(
          C, &ptr, prop, index, nullptr, nullptr, &driven, &special);

      if (fcu) {
        /* Isolate this F-Curve... */
        bAnimContext ac;
        if (ANIM_animdata_get_context(C, &ac)) {
          int filter = ANIMFILTER_DATA_VISIBLE | ANIMFILTER_NODUPLIS;
          ANIM_anim_channels_select_set(&ac, ACHANNEL_SETFLAG_CLEAR);
          ANIM_set_active_channel(&ac,
                                  ac.data,
                                  eAnimCont_Types(ac.datatype),
                                  eAnimFilter_Flags(filter),
                                  fcu,
                                  ANIMTYPE_FCURVE);
        }
        else {
          /* Just blindly isolate...
           * This isn't the best, and shouldn't happen, but may be enough. */
          fcu->flag |= (FCURVE_ACTIVE | FCURVE_SELECTED);
        }
      }
    }

    return OPERATOR_FINISHED;
  }
  BKE_report(op->reports, RPT_ERROR, "Failed to open window!");
  return OPERATOR_CANCELLED;
}

static void SCREEN_OT_drivers_editor_show(wmOperatorType *ot)
{
  /* identifiers */
  ot->name = "Show Drivers Editor";
  ot->description = "Show drivers editor in a separate window";
  ot->idname = "SCREEN_OT_drivers_editor_show";

  /* API callbacks. */
  ot->exec = drivers_editor_show_exec;
  ot->poll = ED_operator_screenactive_nobackground; /* Not in background as this opens a window. */
}

/** \} */

/* -------------------------------------------------------------------- */
/** \name Show Info Log Operator
 * \{ */

static wmOperatorStatus info_log_show_exec(bContext *C, wmOperator *op)
{
  wmWindow *win_cur = CTX_wm_window(C);
  /* Use eventstate, not event from _invoke, so this can be called through exec(). */
  const wmEvent *event = win_cur->eventstate;
  const int shift_y = 480;
  const int mx = event->xy[0];
  const int my = event->xy[1] + shift_y;
  int sizex = 900 * UI_SCALE_FAC;
  int sizey = 580 * UI_SCALE_FAC;

  const rcti window_rect = {
      /*xmin*/ mx,
      /*xmax*/ mx + sizex,
      /*ymin*/ my,
      /*ymax*/ my + sizey,
  };

  /* changes context! */
  if (WM_window_open(C,
                     IFACE_("Bforartists Info Log"), /*BFA*/
                     &window_rect,
                     SPACE_INFO,
                     false,
                     false,
                     true,
                     WIN_ALIGN_LOCATION_CENTER,
                     nullptr,
                     nullptr) != nullptr)
  {
    return OPERATOR_FINISHED;
  }
  BKE_report(op->reports, RPT_ERROR, "Failed to open window!");
  return OPERATOR_CANCELLED;
}

static void SCREEN_OT_info_log_show(wmOperatorType *ot)
{
  /* identifiers */
  ot->name = "Show Info Log";
  ot->description = "Show info log in a separate window";
  ot->idname = "SCREEN_OT_info_log_show";

  /* API callbacks. */
  ot->exec = info_log_show_exec;
  ot->poll = ED_operator_screenactive_nobackground;
}

/** \} */

/* -------------------------------------------------------------------- */
/** \name New Screen Operator
 * \{ */

static wmOperatorStatus screen_new_exec(bContext *C, wmOperator * /*op*/)
{
  Main *bmain = CTX_data_main(C);
  wmWindow *win = CTX_wm_window(C);
  WorkSpace *workspace = BKE_workspace_active_get(win->workspace_hook);
  WorkSpaceLayout *layout_old = BKE_workspace_active_layout_get(win->workspace_hook);

  WorkSpaceLayout *layout_new = ED_workspace_layout_duplicate(bmain, workspace, layout_old, win);

  WM_event_add_notifier(C, NC_SCREEN | ND_LAYOUTBROWSE, layout_new);

  return OPERATOR_FINISHED;
}

static void SCREEN_OT_new(wmOperatorType *ot)
{
  /* identifiers */
  ot->name = "New Screen";
  ot->description = "Add a new screen";
  ot->idname = "SCREEN_OT_new";

  /* API callbacks. */
  ot->exec = screen_new_exec;
  ot->poll = WM_operator_winactive;
}

/** \} */

/* -------------------------------------------------------------------- */
/** \name Delete Screen Operator
 * \{ */

static wmOperatorStatus screen_delete_exec(bContext *C, wmOperator * /*op*/)
{
  bScreen *screen = CTX_wm_screen(C);
  WorkSpace *workspace = CTX_wm_workspace(C);
  WorkSpaceLayout *layout = BKE_workspace_layout_find(workspace, screen);

  WM_event_add_notifier(C, NC_SCREEN | ND_LAYOUTDELETE, layout);

  return OPERATOR_FINISHED;
}

static void SCREEN_OT_delete(wmOperatorType *ot)
{
  /* identifiers */
  ot->name = "Delete Screen";
  ot->description = "Delete active screen";
  ot->idname = "SCREEN_OT_delete";

  /* API callbacks. */
  ot->exec = screen_delete_exec;
}

/** \} */

/* -------------------------------------------------------------------- */
/** \name Region Alpha Blending Operator
 *
 * Implementation NOTE: a disappearing region needs at least 1 last draw with
 * 100% back-buffer texture over it - then triple buffer will clear it entirely.
 * This because flag #RGN_FLAG_HIDDEN is set in end - region doesn't draw at all then.
 *
 * \{ */

struct RegionAlphaInfo {
  ScrArea *area;
  ARegion *region, *child_region; /* other region */
  int hidden;
};

#define TIMEOUT 0.1f
#define TIMESTEP (1.0f / 60.0f)

float ED_region_blend_alpha(ARegion *region)
{
  /* check parent too */
  if (region->runtime->regiontimer == nullptr &&
      (region->alignment & (RGN_SPLIT_PREV | RGN_ALIGN_HIDE_WITH_PREV)) && region->prev)
  {
    region = region->prev;
  }

  if (region->runtime->regiontimer) {
    RegionAlphaInfo *rgi = static_cast<RegionAlphaInfo *>(
        region->runtime->regiontimer->customdata);
    float alpha;

    alpha = float(region->runtime->regiontimer->time_duration) / TIMEOUT;
    /* makes sure the blend out works 100% - without area redraws */
    if (rgi->hidden) {
      alpha = 0.9f - TIMESTEP - alpha;
    }

    CLAMP(alpha, 0.0f, 1.0f);
    return alpha;
  }
  return 1.0f;
}

/* assumes region has running region-blend timer */
static void region_blend_end(bContext *C, ARegion *region, const bool is_running)
{
  RegionAlphaInfo *rgi = static_cast<RegionAlphaInfo *>(region->runtime->regiontimer->customdata);

  /* always send redraw */
  ED_region_tag_redraw(region);
  if (rgi->child_region) {
    ED_region_tag_redraw(rgi->child_region);
  }

  /* if running timer was hiding, the flag toggle went wrong */
  if (is_running) {
    if (rgi->hidden) {
      rgi->region->flag &= ~RGN_FLAG_HIDDEN;
    }
  }
  else {
    if (rgi->hidden) {
      rgi->region->flag |= rgi->hidden;
      ED_area_init(C, CTX_wm_window(C), rgi->area);
    }
    /* area decoration needs redraw in end */
    ED_area_tag_redraw(rgi->area);
  }
  WM_event_timer_remove(CTX_wm_manager(C), nullptr, region->runtime->regiontimer); /* frees rgi */
  region->runtime->regiontimer = nullptr;
}
void ED_region_visibility_change_update_animated(bContext *C, ScrArea *area, ARegion *region)
{
  wmWindowManager *wm = CTX_wm_manager(C);
  wmWindow *win = CTX_wm_window(C);

  /* end running timer */
  if (region->runtime->regiontimer) {

    region_blend_end(C, region, true);
  }
  RegionAlphaInfo *rgi = MEM_callocN<RegionAlphaInfo>("RegionAlphaInfo");

  rgi->hidden = region->flag & RGN_FLAG_HIDDEN;
  rgi->area = area;
  rgi->region = region;
  region->flag &= ~RGN_FLAG_HIDDEN;

  /* blend in, reinitialize regions because it got unhidden */
  if (rgi->hidden == 0) {
    ED_area_init(C, win, area);
  }
  else {
    ED_region_visibility_change_update_ex(C, area, region, true, false);
  }

  if (region->next) {
    if (region->next->alignment & (RGN_SPLIT_PREV | RGN_ALIGN_HIDE_WITH_PREV)) {
      rgi->child_region = region->next;
    }
  }

  /* new timer */
  region->runtime->regiontimer = WM_event_timer_add(wm, win, TIMERREGION, TIMESTEP);
  region->runtime->regiontimer->customdata = rgi;
}

/* timer runs in win->handlers, so it cannot use context to find area/region */
static wmOperatorStatus region_blend_invoke(bContext *C, wmOperator * /*op*/, const wmEvent *event)
{
  wmTimer *timer = static_cast<wmTimer *>(event->customdata);

  /* event type is TIMERREGION, but we better check */
  if (event->type != TIMERREGION || timer == nullptr) {
    return OPERATOR_PASS_THROUGH;
  }

  RegionAlphaInfo *rgi = static_cast<RegionAlphaInfo *>(timer->customdata);

  /* always send redraws */
  ED_region_tag_redraw(rgi->region);
  if (rgi->child_region) {
    ED_region_tag_redraw(rgi->child_region);
  }

  /* end timer? */
  if (rgi->region->runtime->regiontimer->time_duration > double(TIMEOUT)) {
    region_blend_end(C, rgi->region, false);
    return (OPERATOR_FINISHED | OPERATOR_PASS_THROUGH);
  }

  return (OPERATOR_FINISHED | OPERATOR_PASS_THROUGH);
}

static void SCREEN_OT_region_blend(wmOperatorType *ot)
{
  /* identifiers */
  ot->name = "Region Alpha";
  ot->idname = "SCREEN_OT_region_blend";
  ot->description = "Blend in and out overlapping region";

  /* API callbacks. */
  ot->invoke = region_blend_invoke;

  /* flags */
  ot->flag = OPTYPE_INTERNAL;

  /* properties */
}

/** \} */

/* -------------------------------------------------------------------- */
/** \name Space Type Set or Cycle Operator
 * \{ */

static bool space_type_set_or_cycle_poll(bContext *C)
{
  ScrArea *area = CTX_wm_area(C);
  return (area && !ELEM(area->spacetype, SPACE_TOPBAR, SPACE_STATUSBAR));
}

static wmOperatorStatus space_type_set_or_cycle_exec(bContext *C, wmOperator *op)
{
  const int space_type = RNA_enum_get(op->ptr, "space_type");

  ScrArea *area = CTX_wm_area(C);
  PointerRNA ptr = RNA_pointer_create_discrete((ID *)CTX_wm_screen(C), &RNA_Area, area);
  PropertyRNA *prop_type = RNA_struct_find_property(&ptr, "type");
  PropertyRNA *prop_ui_type = RNA_struct_find_property(&ptr, "ui_type");

  if (area->spacetype != space_type) {
    /* Set the type. */
    RNA_property_enum_set(&ptr, prop_type, space_type);
    /* Specify that we want last-used if there are subtypes. */
    area->butspacetype_subtype = -1;
    RNA_property_update(C, &ptr, prop_type);
  }
  else {
    /* Types match, cycle the subtype. */
    const int space_type_ui = RNA_property_enum_get(&ptr, prop_ui_type);
    const EnumPropertyItem *item;
    int item_len;
    bool free;
    RNA_property_enum_items(C, &ptr, prop_ui_type, &item, &item_len, &free);
    int index = RNA_enum_from_value(item, space_type_ui);
    for (int i = 1; i < item_len; i++) {
      const EnumPropertyItem *item_test = &item[(index + i) % item_len];
      if ((item_test->value >> 16) == space_type) {
        RNA_property_enum_set(&ptr, prop_ui_type, item_test->value);
        RNA_property_update(C, &ptr, prop_ui_type);
        break;
      }
    }
    if (free) {
      MEM_freeN(item);
    }
  }

  return OPERATOR_FINISHED;
}

static void SCREEN_OT_space_type_set_or_cycle(wmOperatorType *ot)
{
  /* identifiers */
  ot->name = "Cycle Space Type Set";
  ot->description = "Set the space type or cycle subtype";
  ot->idname = "SCREEN_OT_space_type_set_or_cycle";

  /* API callbacks. */
  ot->exec = space_type_set_or_cycle_exec;
  ot->poll = space_type_set_or_cycle_poll;

  ot->flag = 0;

  RNA_def_enum(ot->srna, "space_type", rna_enum_space_type_items, SPACE_EMPTY, "Type", "");
}

/** \} */

/* -------------------------------------------------------------------- */
/** \name Space Context Cycle Operator
 * \{ */

static const EnumPropertyItem space_context_cycle_direction[] = {
    {SPACE_CONTEXT_CYCLE_PREV, "PREV", 0, "Previous", ""},
    {SPACE_CONTEXT_CYCLE_NEXT, "NEXT", 0, "Next", ""},
    {0, nullptr, 0, nullptr, nullptr},
};

static bool space_context_cycle_poll(bContext *C)
{
  ScrArea *area = CTX_wm_area(C);
  /* area might be nullptr if called out of window bounds */
  return (area && ELEM(area->spacetype, SPACE_PROPERTIES, SPACE_USERPREF));
}

/**
 * Helper to get the correct RNA pointer/property pair for changing
 * the display context of active space type in \a area.
 */
static void context_cycle_prop_get(bScreen *screen,
                                   const ScrArea *area,
                                   PointerRNA *r_ptr,
                                   PropertyRNA **r_prop)
{
  const char *propname;

  switch (area->spacetype) {
    case SPACE_PROPERTIES:
      *r_ptr = RNA_pointer_create_discrete(
          &screen->id, &RNA_SpaceProperties, area->spacedata.first);
      propname = "context";
      break;
    case SPACE_USERPREF:
      *r_ptr = RNA_pointer_create_discrete(nullptr, &RNA_Preferences, &U);
      propname = "active_section";
      break;
    default:
      BLI_assert(0);
      propname = "";
  }

  *r_prop = RNA_struct_find_property(r_ptr, propname);
}

static wmOperatorStatus space_context_cycle_invoke(bContext *C,
                                                   wmOperator *op,
                                                   const wmEvent * /*event*/)
{
  const eScreenCycle direction = eScreenCycle(RNA_enum_get(op->ptr, "direction"));

  PointerRNA ptr;
  PropertyRNA *prop;
  context_cycle_prop_get(CTX_wm_screen(C), CTX_wm_area(C), &ptr, &prop);
  const int old_context = RNA_property_enum_get(&ptr, prop);
  const int new_context = RNA_property_enum_step(
      C, &ptr, prop, old_context, direction == SPACE_CONTEXT_CYCLE_PREV ? -1 : 1);
  RNA_property_enum_set(&ptr, prop, new_context);
  RNA_property_update(C, &ptr, prop);

  return OPERATOR_FINISHED;
}

static void SCREEN_OT_space_context_cycle(wmOperatorType *ot)
{
  /* identifiers */
  ot->name = "Cycle Space Context";
  ot->description = "Cycle through the editor context by activating the next/previous one";
  ot->idname = "SCREEN_OT_space_context_cycle";

  /* API callbacks. */
  ot->invoke = space_context_cycle_invoke;
  ot->poll = space_context_cycle_poll;

  ot->flag = 0;

  RNA_def_enum(ot->srna,
               "direction",
               space_context_cycle_direction,
               SPACE_CONTEXT_CYCLE_NEXT,
               "Direction",
               "Direction to cycle through");
}

/** \} */

/* -------------------------------------------------------------------- */
/** \name Workspace Cycle Operator
 * \{ */

static wmOperatorStatus space_workspace_cycle_invoke(bContext *C,
                                                     wmOperator *op,
                                                     const wmEvent * /*event*/)
{
  wmWindow *win = CTX_wm_window(C);
  if (WM_window_is_temp_screen(win)) {
    return OPERATOR_CANCELLED;
  }

  Main *bmain = CTX_data_main(C);
  const eScreenCycle direction = eScreenCycle(RNA_enum_get(op->ptr, "direction"));
  WorkSpace *workspace_src = WM_window_get_active_workspace(win);

  Vector<ID *> ordered = BKE_id_ordered_list(&bmain->workspaces);
  if (ordered.size() == 1) {
    return OPERATOR_CANCELLED;
  }

  const int index = ordered.first_index_of(&workspace_src->id);

  WorkSpace *workspace_dst = nullptr;
  switch (direction) {
    case SPACE_CONTEXT_CYCLE_PREV:
      workspace_dst = reinterpret_cast<WorkSpace *>(index == 0 ? ordered.last() :
                                                                 ordered[index - 1]);
      break;
    case SPACE_CONTEXT_CYCLE_NEXT:
      workspace_dst = reinterpret_cast<WorkSpace *>(
          index == ordered.index_range().last() ? ordered.first() : ordered[index + 1]);
      break;
  }

  win->workspace_hook->temp_workspace_store = workspace_dst;
  WM_event_add_notifier(C, NC_SCREEN | ND_WORKSPACE_SET, workspace_dst);
  win->workspace_hook->temp_workspace_store = nullptr;

  return OPERATOR_FINISHED;
}

static void SCREEN_OT_workspace_cycle(wmOperatorType *ot)
{
  /* identifiers */
  ot->name = "Cycle Workspace";
  ot->description = "Cycle through workspaces";
  ot->idname = "SCREEN_OT_workspace_cycle";

  /* API callbacks. */
  ot->invoke = space_workspace_cycle_invoke;
  ot->poll = ED_operator_screenactive;

  ot->flag = 0;

  RNA_def_enum(ot->srna,
               "direction",
               space_context_cycle_direction,
               SPACE_CONTEXT_CYCLE_NEXT,
               "Direction",
               "Direction to cycle through");
}

/** \} */

/* -------------------------------------------------------------------- */
/** \name Assigning Operator Types
 * \{ */

void ED_operatortypes_screen()
{
  /* Generic UI stuff. */
  WM_operatortype_append(SCREEN_OT_actionzone);
  WM_operatortype_append(SCREEN_OT_repeat_last);
  WM_operatortype_append(SCREEN_OT_repeat_history);
  WM_operatortype_append(SCREEN_OT_redo_last);

  /* Screen tools. */
  WM_operatortype_append(SCREEN_OT_area_move);
  WM_operatortype_append(SCREEN_OT_area_split);
  WM_operatortype_append(SCREEN_OT_area_join);
  WM_operatortype_append(SCREEN_OT_area_close);
  WM_operatortype_append(SCREEN_OT_area_options);
  WM_operatortype_append(SCREEN_OT_area_dupli);
  WM_operatortype_append(SCREEN_OT_area_swap);
  WM_operatortype_append(SCREEN_OT_region_quadview);
  WM_operatortype_append(SCREEN_OT_region_scale);
  WM_operatortype_append(SCREEN_OT_region_toggle);
  WM_operatortype_append(SCREEN_OT_region_flip);
  WM_operatortype_append(SCREEN_OT_header_toggle_menus);
  WM_operatortype_append(
      SCREEN_OT_header_toggle_editortypemenu);            // bfa - show hide the editorsmenu
  WM_operatortype_append(SCREEN_OT_header_toolbar_file);  // bfa - show hide the file toolbar
  WM_operatortype_append(
      SCREEN_OT_header_toolbar_meshedit);  // bfa - show hide the meshedit toolbar
  WM_operatortype_append(
      SCREEN_OT_header_toolbar_primitives);  // bfa - show hide the primitives toolbar
  WM_operatortype_append(
      SCREEN_OT_header_toolbar_image);  // bfa - show hide the primitives toolbar
  WM_operatortype_append(
      SCREEN_OT_header_toolbar_tools);  // bfa - show hide the primitives toolbar
  WM_operatortype_append(SCREEN_OT_header_toolbar_animation);  // bfa - show hide the primitives
  WM_operatortype_append(SCREEN_OT_header_toolbar_edit);  // bfa - show hide the primitives toolbar
  WM_operatortype_append(SCREEN_OT_header_toolbar_misc);  // bfa - show hide the primitives toolbar
  WM_operatortype_append(
      SCREEN_OT_toolbar_toolbox);  // bfa - toolbar types menu in the toolbar editor
  WM_operatortype_append(SCREEN_OT_header_topbar_file);      // bfa - show hide the file topbar
  WM_operatortype_append(SCREEN_OT_header_topbar_meshedit);  // bfa - show hide the meshedit topbar
  WM_operatortype_append(
      SCREEN_OT_header_topbar_primitives);                // bfa - show hide the primitives topbar
  WM_operatortype_append(SCREEN_OT_header_topbar_image);  // bfa - show hide the primitives topbar
  WM_operatortype_append(SCREEN_OT_header_topbar_tools);  // bfa - show hide the primitives topbar
  WM_operatortype_append(SCREEN_OT_header_topbar_animation);  // bfa - show hide the primitives
  WM_operatortype_append(SCREEN_OT_header_topbar_edit);  // bfa - show hide the primitives topbar
  WM_operatortype_append(SCREEN_OT_header_topbar_misc);  // bfa - show hide the primitives topbar
  WM_operatortype_append(
      SCREEN_OT_topbar_toolbox);  // bfa - topbar types menu in the topbar editor
  WM_operatortype_append(SCREEN_OT_region_context_menu);
  WM_operatortype_append(SCREEN_OT_screen_set);
  WM_operatortype_append(SCREEN_OT_screen_full_area);
  WM_operatortype_append(SCREEN_OT_back_to_previous);
  WM_operatortype_append(SCREEN_OT_spacedata_cleanup);
  WM_operatortype_append(SCREEN_OT_screenshot);
  WM_operatortype_append(SCREEN_OT_screenshot_area);
  WM_operatortype_append(SCREEN_OT_userpref_show);
  WM_operatortype_append(SCREEN_OT_drivers_editor_show);
  WM_operatortype_append(SCREEN_OT_info_log_show);
  WM_operatortype_append(SCREEN_OT_region_blend);
  WM_operatortype_append(SCREEN_OT_space_type_set_or_cycle);
  WM_operatortype_append(SCREEN_OT_space_context_cycle);
  WM_operatortype_append(SCREEN_OT_workspace_cycle);

  /* Frame changes. */
  WM_operatortype_append(SCREEN_OT_frame_offset);
  WM_operatortype_append(SCREEN_OT_frame_jump);
  WM_operatortype_append(SCREEN_OT_keyframe_jump);
  WM_operatortype_append(SCREEN_OT_marker_jump);

  WM_operatortype_append(SCREEN_OT_animation_step);
  WM_operatortype_append(SCREEN_OT_animation_play);
  WM_operatortype_append(SCREEN_OT_animation_cancel);

  /* New/delete. */
  WM_operatortype_append(SCREEN_OT_new);
  WM_operatortype_append(SCREEN_OT_delete);
}

/** \} */

/* -------------------------------------------------------------------- */
/** \name Operator Key Map
 * \{ */

static void keymap_modal_set(wmKeyConfig *keyconf)
{
  static const EnumPropertyItem modal_items[] = {
      {KM_MODAL_CANCEL, "CANCEL", 0, "Cancel", ""},
      {KM_MODAL_APPLY, "APPLY", 0, "Apply", ""},
      {KM_MODAL_SNAP_ON, "SNAP", 0, "Snap On", ""},
      {KM_MODAL_SNAP_OFF, "SNAP_OFF", 0, "Snap Off", ""},
      {0, nullptr, 0, nullptr, nullptr},
  };

  /* Standard Modal keymap ------------------------------------------------ */
  wmKeyMap *keymap = WM_modalkeymap_ensure(keyconf, "Standard Modal Map", modal_items);

  WM_modalkeymap_assign(keymap, "SCREEN_OT_area_move");
}

static bool blend_file_drop_poll(bContext * /*C*/, wmDrag *drag, const wmEvent * /*event*/)
{
  if (drag->type == WM_DRAG_PATH) {
    const eFileSel_File_Types file_type = eFileSel_File_Types(WM_drag_get_path_file_type(drag));
    if (ELEM(file_type, FILE_TYPE_BLENDER, FILE_TYPE_BLENDER_BACKUP)) {
      return true;
    }
  }
  return false;
}

static void blend_file_drop_copy(bContext * /*C*/, wmDrag *drag, wmDropBox *drop)
{
  /* copy drag path to properties */
  RNA_string_set(drop->ptr, "filepath", WM_drag_get_single_path(drag));
}

static bool screen_drop_scene_poll(bContext *C, wmDrag *drag, const wmEvent * /*event*/)
{
  /* Make sure we're dropping the scene outside the asset browser. */
  SpaceFile *sfile = CTX_wm_space_file(C);
  if (sfile && ED_fileselect_is_asset_browser(sfile)) {
    return false;
  }
  return WM_drag_is_ID_type(drag, ID_SCE);
}

static void screen_drop_scene_copy(bContext *C, wmDrag *drag, wmDropBox *drop)
{
  ID *id = WM_drag_get_local_ID_or_import_from_asset(C, drag, ID_SCE);
  BLI_assert(id);
  RNA_int_set(drop->ptr, "session_uid", int(id->session_uid));
}

static std::string screen_drop_scene_tooltip(bContext * /*C*/,
                                             wmDrag *drag,
                                             const int /*xy*/
                                                 [2],
                                             wmDropBox * /*drop*/)
{
  const char *dragged_scene_name = WM_drag_get_item_name(drag);
  wmDragAsset *asset_drag = WM_drag_get_asset_data(drag, ID_SCE);
  if (asset_drag) {
    switch (asset_drag->import_settings.method) {
      case ASSET_IMPORT_LINK:
        return fmt::format(fmt::runtime(TIP_("Link {}")), dragged_scene_name);
      case ASSET_IMPORT_LINK_OVERRIDE:
        return fmt::format(fmt::runtime(TIP_("Link (Override) {}")),
                           dragged_scene_name); /* BFA - Link override*/
      case ASSET_IMPORT_APPEND:
        return fmt::format(fmt::runtime(TIP_("Append {}")), dragged_scene_name);
      case ASSET_IMPORT_APPEND_REUSE:
        return fmt::format(fmt::runtime(TIP_("Append (Reuse) {}")), dragged_scene_name);
    }
  }
  return fmt::format(fmt::runtime(TIP_("Set {} as active")), dragged_scene_name);
}

void ED_keymap_screen(wmKeyConfig *keyconf)
{
  /* Screen Editing ------------------------------------------------ */
  WM_keymap_ensure(keyconf, "Screen Editing", SPACE_EMPTY, RGN_TYPE_WINDOW);

  /* Screen General ------------------------------------------------ */
  WM_keymap_ensure(keyconf, "Screen", SPACE_EMPTY, RGN_TYPE_WINDOW);

  /* Anim Playback ------------------------------------------------ */
  WM_keymap_ensure(keyconf, "Frames", SPACE_EMPTY, RGN_TYPE_WINDOW);

  /* dropbox for entire window */
  ListBase *lb = WM_dropboxmap_find("Window", SPACE_EMPTY, RGN_TYPE_WINDOW);
  WM_dropbox_add(
      lb, "WM_OT_drop_blend_file", blend_file_drop_poll, blend_file_drop_copy, nullptr, nullptr);
  WM_dropbox_add(lb, "UI_OT_drop_color", UI_drop_color_poll, UI_drop_color_copy, nullptr, nullptr);
  WM_dropbox_add(lb,
                 "SCENE_OT_drop_scene_asset",
                 screen_drop_scene_poll,
                 screen_drop_scene_copy,
                 WM_drag_free_imported_drag_ID,
                 screen_drop_scene_tooltip);

  keymap_modal_set(keyconf);
}

/** \} */<|MERGE_RESOLUTION|>--- conflicted
+++ resolved
@@ -6797,21 +6797,13 @@
   };
 
   /* changes context! */
-<<<<<<< HEAD
-  if (WM_window_open(C,
-                     nullptr, /*BFA wip - IFACE_("Bforartists Preferences"),*/
-                     &window_rect,
-                     SPACE_USERPREF,
-                     false,
-                     false,
-                     true,
-                     WIN_ALIGN_LOCATION_CENTER,
-                     nullptr,
-                     nullptr) != nullptr)
-=======
   if (ScrArea *area = ED_screen_temp_space_open(
-          C, nullptr, &window_rect, SPACE_USERPREF, U.preferences_display_type, false))
->>>>>>> 990f0863
+          C,
+          nullptr, /*BFA wip - title uses IFACE_("Bforartists Preferences") string,*/
+          &window_rect,
+          SPACE_USERPREF,
+          U.preferences_display_type,
+          false))
   {
     /* The header only contains the editor switcher and looks empty.
      * So hiding in the temp window makes sense. */
