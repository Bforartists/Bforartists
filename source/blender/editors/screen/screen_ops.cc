--- conflicted
+++ resolved
@@ -64,7 +64,7 @@
 #include "ED_sequencer.hh"
 #include "ED_view3d.hh"
 
-#include "SEQ_sequencer.hh"
+#include "SEQ_sequencer.hh" /*BFA - 3D Sequencer*/
 
 #include "RNA_access.hh"
 #include "RNA_define.hh"
@@ -1480,11 +1480,7 @@
 
   /* Create new window. No need to set space_type since it will be copied over. */
   wmWindow *newwin = WM_window_open(C,
-<<<<<<< HEAD
-                                    "Bforartists",
-=======
-                                    nullptr,
->>>>>>> 84622f3b
+                                    nullptr, /*BFA wip - "Bforartists"*/
                                     &window_rect,
                                     SPACE_EMPTY,
                                     false,
@@ -3833,7 +3829,7 @@
     uiItemFullO(layout,
                 "SCREEN_OT_area_join",
                 IFACE_("Join Areas"),
-                ICON_JOIN_AREAS,
+                ICON_JOIN_AREAS, /*BFA icon*/
                 nullptr,
                 WM_OP_INVOKE_DEFAULT,
                 UI_ITEM_NONE,
@@ -3846,7 +3842,7 @@
     uiItemFullO(layout,
                 "SCREEN_OT_area_swap",
                 IFACE_("Swap Areas"),
-                ICON_SWAP_AREAS,
+                ICON_SWAP_AREAS, /*BFA icon*/
                 nullptr,
                 WM_OP_EXEC_DEFAULT,
                 UI_ITEM_NONE,
@@ -4429,14 +4425,14 @@
 
   uiItemO(layout,
           area->full ? IFACE_("Restore Areas") : IFACE_("Maximize Area"),
-          ICON_MAXIMIZE_AREA,
+          ICON_MAXIMIZE_AREA, /*BFA icon*/
           "SCREEN_OT_screen_full_area");
 
   if (area->spacetype != SPACE_FILE && !area->full) {
     uiItemFullO(layout,
                 "SCREEN_OT_screen_full_area",
                 IFACE_("Full Screen Area"),
-                ICON_FULLSCREEN_ENTER,
+                ICON_FULLSCREEN_ENTER, /*BFA icon*/
                 nullptr,
                 WM_OP_INVOKE_DEFAULT,
                 UI_ITEM_NONE,
@@ -4444,9 +4440,9 @@
     RNA_boolean_set(&ptr, "use_hide_panels", true);
   }
 
-  uiItemO(layout, nullptr, ICON_NEW_WINDOW, "SCREEN_OT_area_dupli");
+  uiItemO(layout, nullptr, ICON_NEW_WINDOW, "SCREEN_OT_area_dupli"); /*BFA icon*/
   uiItemS(layout);
-  uiItemO(layout, nullptr, ICON_PANEL_CLOSE, "SCREEN_OT_area_close");
+  uiItemO(layout, nullptr, ICON_PANEL_CLOSE, "SCREEN_OT_area_close"); /*BFA icon*/
 }
 
 // bfa - show hide the editorsmenu
@@ -5116,7 +5112,7 @@
   /* default is WM_OP_INVOKE_REGION_WIN, which we don't want here. */
   uiLayoutSetOperatorContext(layout, WM_OP_INVOKE_DEFAULT);
 
-  uiItemO(layout, but_flip_str, ICON_FLIP, "SCREEN_OT_region_flip");
+  uiItemO(layout, but_flip_str, ICON_FLIP, "SCREEN_OT_region_flip"); /*BFA icon*/
 }
 
 static void ed_screens_statusbar_menu_create(uiLayout *layout, void * /*arg*/)
@@ -5898,11 +5894,7 @@
 
   /* changes context! */
   if (WM_window_open(C,
-<<<<<<< HEAD
-                     IFACE_("Bforartists Preferences"),
-=======
-                     nullptr,
->>>>>>> 84622f3b
+                     nullptr, /*BFA wip - IFACE_("Bforartists Preferences"),*/
                      &window_rect,
                      SPACE_USERPREF,
                      false,
