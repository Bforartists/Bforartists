/* SPDX-FileCopyrightText: 2008 Blender Foundation
 *
 * SPDX-License-Identifier: GPL-2.0-or-later */

/** \file
 * \ingroup edscr
 */

#include <cmath>
#include <cstring>

#include "MEM_guardedalloc.h"

#include "BLI_blenlib.h"
#include "BLI_dlrbTree.h"
#include "BLI_math.h"
#include "BLI_utildefines.h"

#include "BLT_translation.h"

#include "DNA_anim_types.h"
#include "DNA_armature_types.h"
#include "DNA_curve_types.h"
#include "DNA_lattice_types.h"
#include "DNA_mask_types.h"
#include "DNA_mesh_types.h"
#include "DNA_meta_types.h"
#include "DNA_node_types.h"
#include "DNA_object_types.h"
#include "DNA_scene_types.h"
#include "DNA_userdef_types.h"
#include "DNA_workspace_types.h"

#include "BKE_callbacks.h"
#include "BKE_context.h"
#include "BKE_editmesh.h"
#include "BKE_fcurve.h"
#include "BKE_global.h"
#include "BKE_icons.h"
#include "BKE_lib_id.h"
#include "BKE_main.h"
#include "BKE_mask.h"
#include "BKE_object.h"
#include "BKE_report.h"
#include "BKE_scene.h"
#include "BKE_screen.h"
#include "BKE_sound.h"
#include "BKE_workspace.h"

#include "WM_api.h"
#include "WM_types.h"

#include "DEG_depsgraph.h"
#include "DEG_depsgraph_query.h"

#include "ED_anim_api.h"
#include "ED_armature.h"
#include "ED_clip.h"
#include "ED_fileselect.h"
#include "ED_image.h"
#include "ED_keyframes_keylist.h"
#include "ED_mesh.h"
#include "ED_object.h"
#include "ED_screen.h"
#include "ED_screen_types.h"
#include "ED_sequencer.h"
#include "ED_undo.h"
#include "ED_util.h"
#include "ED_view3d.h"

#include "RNA_access.h"
#include "RNA_define.h"
#include "RNA_enum_types.h"
#include "RNA_prototypes.h"

#include "UI_interface.h"
#include "UI_resources.h"
#include "UI_view2d.h"

#include "GPU_capabilities.h"

#include "screen_intern.h" /* own module include */

#define KM_MODAL_CANCEL 1
#define KM_MODAL_APPLY 2
#define KM_MODAL_SNAP_ON 3
#define KM_MODAL_SNAP_OFF 4

/* -------------------------------------------------------------------- */
/** \name Public Poll API
 * \{ */

bool ED_operator_regionactive(bContext *C)
{
  if (CTX_wm_window(C) == nullptr) {
    return false;
  }
  if (CTX_wm_screen(C) == nullptr) {
    return false;
  }
  if (CTX_wm_region(C) == nullptr) {
    return false;
  }
  return true;
}

bool ED_operator_areaactive(bContext *C)
{
  if (CTX_wm_window(C) == nullptr) {
    return false;
  }
  if (CTX_wm_screen(C) == nullptr) {
    return false;
  }
  if (CTX_wm_area(C) == nullptr) {
    return false;
  }
  return true;
}

bool ED_operator_screenactive(bContext *C)
{
  if (CTX_wm_window(C) == nullptr) {
    return false;
  }
  if (CTX_wm_screen(C) == nullptr) {
    return false;
  }
  return true;
}

bool ED_operator_screenactive_nobackground(bContext *C)
{
  if (G.background) {
    return false;
  }
  return ED_operator_screenactive(C);
}

/* XXX added this to prevent anim state to change during renders */
static bool ED_operator_screenactive_norender(bContext *C)
{
  if (G.is_rendering) {
    return false;
  }
  if (CTX_wm_window(C) == nullptr) {
    return false;
  }
  if (CTX_wm_screen(C) == nullptr) {
    return false;
  }
  return true;
}

bool ED_operator_screen_mainwinactive(bContext *C)
{
  if (CTX_wm_window(C) == nullptr) {
    return false;
  }
  bScreen *screen = CTX_wm_screen(C);
  if (screen == nullptr) {
    return false;
  }
  if (screen->active_region != nullptr) {
    return false;
  }
  return true;
}

bool ED_operator_scene(bContext *C)
{
  Scene *scene = CTX_data_scene(C);
  if (scene) {
    return true;
  }
  return false;
}

bool ED_operator_scene_editable(bContext *C)
{
  Scene *scene = CTX_data_scene(C);
  if (scene == nullptr || !BKE_id_is_editable(CTX_data_main(C), &scene->id)) {
    return false;
  }
  return true;
}

bool ED_operator_objectmode(bContext *C)
{
  Scene *scene = CTX_data_scene(C);
  Object *obact = CTX_data_active_object(C);

  if (scene == nullptr || ID_IS_LINKED(scene)) {
    return false;
  }
  if (CTX_data_edit_object(C)) {
    return false;
  }

  /* add a check for ob->mode too? */
  if (obact && (obact->mode != OB_MODE_OBJECT)) {
    return false;
  }

  return true;
}

bool ED_operator_objectmode_poll_msg(bContext *C)
{
  if (!ED_operator_objectmode(C)) {
    CTX_wm_operator_poll_msg_set(C, "Only supported in object mode");
    return false;
  }

  return true;
}

bool ED_operator_objectmode_with_view3d_poll_msg(bContext *C)
{
  if (!ED_operator_objectmode_poll_msg(C)) {
    return false;
  }
  if (!ED_operator_region_view3d_active(C)) {
    return false;
  }
  return true;
}

static bool ed_spacetype_test(bContext *C, int type)
{
  if (ED_operator_areaactive(C)) {
    SpaceLink *sl = (SpaceLink *)CTX_wm_space_data(C);
    return sl && (sl->spacetype == type);
  }
  return false;
}

bool ED_operator_view3d_active(bContext *C)
{
  return ed_spacetype_test(C, SPACE_VIEW3D);
}

bool ED_operator_region_view3d_active(bContext *C)
{
  if (CTX_wm_region_view3d(C)) {
    return true;
  }

  CTX_wm_operator_poll_msg_set(C, "expected a view3d region");
  return false;
}

bool ED_operator_region_gizmo_active(bContext *C)
{
  ARegion *region = CTX_wm_region(C);
  if (region == nullptr) {
    return false;
  }
  wmGizmoMap *gzmap = region->gizmo_map;
  if (gzmap == nullptr) {
    return false;
  }
  return true;
}

bool ED_operator_animview_active(bContext *C)
{
  if (ED_operator_areaactive(C)) {
    SpaceLink *sl = (SpaceLink *)CTX_wm_space_data(C);
    if (sl && ELEM(sl->spacetype, SPACE_SEQ, SPACE_ACTION, SPACE_NLA, SPACE_GRAPH)) {
      return true;
    }
  }

  CTX_wm_operator_poll_msg_set(C, "expected a timeline/animation area to be active");
  return false;
}

bool ED_operator_outliner_active(bContext *C)
{
  return ed_spacetype_test(C, SPACE_OUTLINER);
}

bool ED_operator_outliner_active_no_editobject(bContext *C)
{
  if (ed_spacetype_test(C, SPACE_OUTLINER)) {
    Object *ob = ED_object_active_context(C);
    Object *obedit = CTX_data_edit_object(C);
    if (ob && ob == obedit) {
      return false;
    }
    return true;
  }
  return false;
}

bool ED_operator_file_active(bContext *C)
{
  return ed_spacetype_test(C, SPACE_FILE);
}

bool ED_operator_file_browsing_active(bContext *C)
{
  if (ed_spacetype_test(C, SPACE_FILE)) {
    return ED_fileselect_is_file_browser(CTX_wm_space_file(C));
  }
  return false;
}

bool ED_operator_asset_browsing_active(bContext *C)
{
  if (ed_spacetype_test(C, SPACE_FILE)) {
    return ED_fileselect_is_asset_browser(CTX_wm_space_file(C));
  }
  return false;
}

bool ED_operator_spreadsheet_active(bContext *C)
{
  return ed_spacetype_test(C, SPACE_SPREADSHEET);
}

bool ED_operator_action_active(bContext *C)
{
  return ed_spacetype_test(C, SPACE_ACTION);
}

bool ED_operator_buttons_active(bContext *C)
{
  return ed_spacetype_test(C, SPACE_PROPERTIES);
}

bool ED_operator_node_active(bContext *C)
{
  SpaceNode *snode = CTX_wm_space_node(C);

  if (snode && snode->edittree) {
    return true;
  }

  return false;
}

bool ED_operator_node_editable(bContext *C)
{
  SpaceNode *snode = CTX_wm_space_node(C);

  if (snode && snode->edittree && BKE_id_is_editable(CTX_data_main(C), &snode->edittree->id)) {
    return true;
  }

  return false;
}

bool ED_operator_graphedit_active(bContext *C)
{
  return ed_spacetype_test(C, SPACE_GRAPH);
}

bool ED_operator_sequencer_active(bContext *C)
{
  return ed_spacetype_test(C, SPACE_SEQ);
}

bool ED_operator_sequencer_active_editable(bContext *C)
{
  return ed_spacetype_test(C, SPACE_SEQ) && ED_operator_scene_editable(C);
}

bool ED_operator_image_active(bContext *C)
{
  return ed_spacetype_test(C, SPACE_IMAGE);
}

bool ED_operator_nla_active(bContext *C)
{
  return ed_spacetype_test(C, SPACE_NLA);
}

bool ED_operator_info_active(bContext *C)
{
  return ed_spacetype_test(C, SPACE_INFO);
}

bool ED_operator_console_active(bContext *C)
{
  return ed_spacetype_test(C, SPACE_CONSOLE);
}

static bool ed_object_hidden(const Object *ob)
{
  /* if hidden but in edit mode, we still display, can happen with animation */
  return ((ob->visibility_flag & OB_HIDE_VIEWPORT) && !(ob->mode & OB_MODE_EDIT));
}

bool ED_operator_object_active(bContext *C)
{
  Object *ob = ED_object_active_context(C);
  return ((ob != nullptr) && !ed_object_hidden(ob));
}

bool ED_operator_object_active_editable_ex(bContext *C, const Object *ob)
{
  if (ob == nullptr) {
    CTX_wm_operator_poll_msg_set(C, "Context missing active object");
    return false;
  }

  if (!BKE_id_is_editable(CTX_data_main(C), (ID *)ob)) {
    CTX_wm_operator_poll_msg_set(C, "Cannot edit library linked or non-editable override object");
    return false;
  }

  if (ed_object_hidden(ob)) {
    CTX_wm_operator_poll_msg_set(C, "Cannot edit hidden object");
    return false;
  }

  return true;
}

bool ED_operator_object_active_editable(bContext *C)
{
  Object *ob = ED_object_active_context(C);
  return ED_operator_object_active_editable_ex(C, ob);
}

bool ED_operator_object_active_local_editable_ex(bContext *C, const Object *ob)
{
  return ED_operator_object_active_editable_ex(C, ob) && !ID_IS_OVERRIDE_LIBRARY(ob);
}

bool ED_operator_object_active_local_editable(bContext *C)
{
  Object *ob = ED_object_active_context(C);
  return ED_operator_object_active_editable_ex(C, ob) && !ID_IS_OVERRIDE_LIBRARY(ob);
}

bool ED_operator_object_active_editable_mesh(bContext *C)
{
  Object *ob = ED_object_active_context(C);
  return ((ob != nullptr) && !ID_IS_LINKED(ob) && !ed_object_hidden(ob) && (ob->type == OB_MESH) &&
          !ID_IS_LINKED(ob->data) && !ID_IS_OVERRIDE_LIBRARY(ob->data));
}

bool ED_operator_object_active_editable_font(bContext *C)
{
  Object *ob = ED_object_active_context(C);
  return ((ob != nullptr) && !ID_IS_LINKED(ob) && !ed_object_hidden(ob) && (ob->type == OB_FONT) &&
          !ID_IS_LINKED(ob->data) && !ID_IS_OVERRIDE_LIBRARY(ob->data));
}

bool ED_operator_editable_mesh(bContext *C)
{
  Mesh *mesh = ED_mesh_context(C);
  return (mesh != nullptr) && !ID_IS_LINKED(mesh) && !ID_IS_OVERRIDE_LIBRARY(mesh);
}

bool ED_operator_editmesh(bContext *C)
{
  Object *obedit = CTX_data_edit_object(C);
  if (obedit && obedit->type == OB_MESH) {
    return nullptr != BKE_editmesh_from_object(obedit);
  }
  return false;
}

bool ED_operator_editmesh_view3d(bContext *C)
{
  return ED_operator_editmesh(C) && ED_operator_view3d_active(C);
}

bool ED_operator_editmesh_region_view3d(bContext *C)
{
  if (ED_operator_editmesh(C) && CTX_wm_region_view3d(C)) {
    return true;
  }

  CTX_wm_operator_poll_msg_set(C, "expected a view3d region & editmesh");
  return false;
}

bool ED_operator_editmesh_auto_smooth(bContext *C)
{
  Object *obedit = CTX_data_edit_object(C);
  if (obedit && obedit->type == OB_MESH && (((Mesh *)(obedit->data))->flag & ME_AUTOSMOOTH)) {
    return nullptr != BKE_editmesh_from_object(obedit);
  }
  return false;
}

bool ED_operator_editarmature(bContext *C)
{
  Object *obedit = CTX_data_edit_object(C);
  if (obedit && obedit->type == OB_ARMATURE) {
    return nullptr != ((bArmature *)obedit->data)->edbo;
  }
  return false;
}

/**
 * Check for pose mode (no mixed modes).
 *
 * We want to enable most pose operations in weight paint mode, when it comes to transforming
 * bones, but managing bones layers/groups and their constraints can be left for pose mode only
 * (not weight paint mode).
 */
static bool ed_operator_posemode_exclusive_ex(bContext *C, Object *obact)
{
  if (obact != nullptr && !(obact->mode & OB_MODE_EDIT)) {
    if (obact == BKE_object_pose_armature_get(obact)) {
      return true;
    }
  }

  CTX_wm_operator_poll_msg_set(C, "No object, or not exclusively in pose mode");
  return false;
}

bool ED_operator_posemode_exclusive(bContext *C)
{
  Object *obact = ED_object_active_context(C);

  return ed_operator_posemode_exclusive_ex(C, obact);
}

bool ED_operator_object_active_local_editable_posemode_exclusive(bContext *C)
{
  Object *obact = ED_object_active_context(C);

  if (!ed_operator_posemode_exclusive_ex(C, obact)) {
    return false;
  }

  if (ID_IS_OVERRIDE_LIBRARY(obact)) {
    CTX_wm_operator_poll_msg_set(C, "Object is a local library override");
    return false;
  }

  return true;
}

bool ED_operator_posemode_context(bContext *C)
{
  Object *obpose = ED_pose_object_from_context(C);

  if (obpose && !(obpose->mode & OB_MODE_EDIT)) {
    if (BKE_object_pose_context_check(obpose)) {
      return true;
    }
  }

  return false;
}

bool ED_operator_posemode(bContext *C)
{
  Object *obact = CTX_data_active_object(C);

  if (obact && !(obact->mode & OB_MODE_EDIT)) {
    Object *obpose = BKE_object_pose_armature_get(obact);
    if (obpose != nullptr) {
      if ((obact == obpose) || (obact->mode & OB_MODE_ALL_WEIGHT_PAINT)) {
        return true;
      }
    }
  }

  return false;
}

bool ED_operator_posemode_local(bContext *C)
{
  if (ED_operator_posemode(C)) {
    Main *bmain = CTX_data_main(C);
    Object *ob = BKE_object_pose_armature_get(CTX_data_active_object(C));
    bArmature *arm = static_cast<bArmature *>(ob->data);
    return (BKE_id_is_editable(bmain, &ob->id) && BKE_id_is_editable(bmain, &arm->id));
  }
  return false;
}

bool ED_operator_uvedit(bContext *C)
{
  SpaceImage *sima = CTX_wm_space_image(C);
  Object *obedit = CTX_data_edit_object(C);
  return ED_space_image_show_uvedit(sima, obedit);
}

bool ED_operator_uvedit_space_image(bContext *C)
{
  SpaceImage *sima = CTX_wm_space_image(C);
  Object *obedit = CTX_data_edit_object(C);
  return sima && ED_space_image_show_uvedit(sima, obedit);
}

bool ED_operator_uvmap(bContext *C)
{
  Object *obedit = CTX_data_edit_object(C);
  BMEditMesh *em = nullptr;

  if (obedit && obedit->type == OB_MESH) {
    em = BKE_editmesh_from_object(obedit);
  }

  if (em && (em->bm->totface)) {
    return true;
  }

  return false;
}

bool ED_operator_editsurfcurve(bContext *C)
{
  Object *obedit = CTX_data_edit_object(C);
  if (obedit && ELEM(obedit->type, OB_CURVES_LEGACY, OB_SURF)) {
    return nullptr != ((Curve *)obedit->data)->editnurb;
  }
  return false;
}

bool ED_operator_editsurfcurve_region_view3d(bContext *C)
{
  if (ED_operator_editsurfcurve(C) && CTX_wm_region_view3d(C)) {
    return true;
  }

  CTX_wm_operator_poll_msg_set(C, "expected a view3d region & editcurve");
  return false;
}

bool ED_operator_editcurve(bContext *C)
{
  Object *obedit = CTX_data_edit_object(C);
  if (obedit && obedit->type == OB_CURVES_LEGACY) {
    return nullptr != ((Curve *)obedit->data)->editnurb;
  }
  return false;
}

bool ED_operator_editcurve_3d(bContext *C)
{
  Object *obedit = CTX_data_edit_object(C);
  if (obedit && obedit->type == OB_CURVES_LEGACY) {
    Curve *cu = (Curve *)obedit->data;

    return (cu->flag & CU_3D) && (nullptr != cu->editnurb);
  }
  return false;
}

bool ED_operator_editsurf(bContext *C)
{
  Object *obedit = CTX_data_edit_object(C);
  if (obedit && obedit->type == OB_SURF) {
    return nullptr != ((Curve *)obedit->data)->editnurb;
  }
  return false;
}

bool ED_operator_editfont(bContext *C)
{
  Object *obedit = CTX_data_edit_object(C);
  if (obedit && obedit->type == OB_FONT) {
    return nullptr != ((Curve *)obedit->data)->editfont;
  }
  return false;
}

bool ED_operator_editlattice(bContext *C)
{
  Object *obedit = CTX_data_edit_object(C);
  if (obedit && obedit->type == OB_LATTICE) {
    return nullptr != ((Lattice *)obedit->data)->editlatt;
  }
  return false;
}

bool ED_operator_editmball(bContext *C)
{
  Object *obedit = CTX_data_edit_object(C);
  if (obedit && obedit->type == OB_MBALL) {
    return nullptr != ((MetaBall *)obedit->data)->editelems;
  }
  return false;
}

bool ED_operator_camera_poll(bContext *C)
{
  Camera *cam = static_cast<Camera *>(CTX_data_pointer_get_type(C, "camera", &RNA_Camera).data);
  return (cam != nullptr && !ID_IS_LINKED(cam));
}

/** \} */

/* -------------------------------------------------------------------- */
/** \name Internal Screen Utilities
 * \{ */

static bool screen_active_editable(bContext *C)
{
  if (ED_operator_screenactive(C)) {
    /* no full window splitting allowed */
    if (CTX_wm_screen(C)->state != SCREENNORMAL) {
      return false;
    }
    return true;
  }
  return false;
}

/** \} */

/* -------------------------------------------------------------------- */
/** \name Action Zone Operator
 * \{ */

/* operator state vars used:
 * none
 *
 * functions:
 *
 * apply() set action-zone event
 *
 * exit()   free customdata
 *
 * callbacks:
 *
 * exec()   never used
 *
 * invoke() check if in zone
 * add customdata, put mouseco and area in it
 * add modal handler
 *
 * modal()  accept modal events while doing it
 * call apply() with gesture info, active window, nonactive window
 * call exit() and remove handler when LMB confirm
 */

struct sActionzoneData {
  ScrArea *sa1, *sa2;
  AZone *az;
  int x, y;
  eScreenDir gesture_dir;
  int modifier;
};

/* quick poll to save operators to be created and handled */
static bool actionzone_area_poll(bContext *C)
{
  wmWindow *win = CTX_wm_window(C);
  if (win && win->eventstate) {
    bScreen *screen = WM_window_get_active_screen(win);
    if (screen) {
      const int *xy = &win->eventstate->xy[0];

      LISTBASE_FOREACH (ScrArea *, area, &screen->areabase) {
        LISTBASE_FOREACH (AZone *, az, &area->actionzones) {
          if (BLI_rcti_isect_pt_v(&az->rect, xy)) {
            return true;
          }
        }
      }
    }
  }
  return false;
}

/* the debug drawing of the click_rect is in area_draw_azone_fullscreen, keep both in sync */
static void fullscreen_click_rcti_init(
    rcti *rect, const short /*x1*/, const short /*y1*/, const short x2, const short y2)
{
  BLI_rcti_init(rect, x2 - U.widget_unit, x2, y2 - U.widget_unit, y2);
}

static bool azone_clipped_rect_calc(const AZone *az, rcti *r_rect_clip)
{
  const ARegion *region = az->region;
  *r_rect_clip = az->rect;
  if (az->type == AZONE_REGION) {
    if (region->overlap && (region->v2d.keeptot != V2D_KEEPTOT_STRICT) &&
        /* Only when this isn't hidden (where it's displayed as an button that expands). */
        ((az->region->flag & (RGN_FLAG_HIDDEN | RGN_FLAG_TOO_SMALL)) == 0))
    {
      /* A floating region to be resized, clip by the visible region. */
      switch (az->edge) {
        case AE_TOP_TO_BOTTOMRIGHT:
        case AE_BOTTOM_TO_TOPLEFT: {
          r_rect_clip->xmin = max_ii(
              r_rect_clip->xmin,
              (region->winrct.xmin +
               UI_view2d_view_to_region_x(&region->v2d, region->v2d.tot.xmin)) -
                  UI_REGION_OVERLAP_MARGIN);
          r_rect_clip->xmax = min_ii(
              r_rect_clip->xmax,
              (region->winrct.xmin +
               UI_view2d_view_to_region_x(&region->v2d, region->v2d.tot.xmax)) +
                  UI_REGION_OVERLAP_MARGIN);
          return true;
        }
        case AE_LEFT_TO_TOPRIGHT:
        case AE_RIGHT_TO_TOPLEFT: {
          r_rect_clip->ymin = max_ii(
              r_rect_clip->ymin,
              (region->winrct.ymin +
               UI_view2d_view_to_region_y(&region->v2d, region->v2d.tot.ymin)) -
                  UI_REGION_OVERLAP_MARGIN);
          r_rect_clip->ymax = min_ii(
              r_rect_clip->ymax,
              (region->winrct.ymin +
               UI_view2d_view_to_region_y(&region->v2d, region->v2d.tot.ymax)) +
                  UI_REGION_OVERLAP_MARGIN);
          return true;
        }
      }
    }
  }
  return false;
}

/* Return the azone's calculated rect. */
static void area_actionzone_get_rect(AZone *az, rcti *rect)
{
  if (az->type == AZONE_REGION_SCROLL) {
    /* For scroll azones use the area around the region's scroll-bar location. */
    rcti scroller_vert = (az->direction == AZ_SCROLL_HOR) ? az->region->v2d.hor :
                                                            az->region->v2d.vert;
    BLI_rcti_translate(&scroller_vert, az->region->winrct.xmin, az->region->winrct.ymin);
    rect->xmin = scroller_vert.xmin -
                 ((az->direction == AZ_SCROLL_VERT) ? V2D_SCROLL_HIDE_HEIGHT : 0);
    rect->ymin = scroller_vert.ymin -
                 ((az->direction == AZ_SCROLL_HOR) ? V2D_SCROLL_HIDE_WIDTH : 0);
    rect->xmax = scroller_vert.xmax +
                 ((az->direction == AZ_SCROLL_VERT) ? V2D_SCROLL_HIDE_HEIGHT : 0);
    rect->ymax = scroller_vert.ymax +
                 ((az->direction == AZ_SCROLL_HOR) ? V2D_SCROLL_HIDE_WIDTH : 0);
  }
  else {
    azone_clipped_rect_calc(az, rect);
  }
}

static AZone *area_actionzone_refresh_xy(ScrArea *area, const int xy[2], const bool test_only)
{
  AZone *az = nullptr;

  for (az = static_cast<AZone *>(area->actionzones.first); az; az = az->next) {
    rcti az_rect;
    area_actionzone_get_rect(az, &az_rect);
    if (BLI_rcti_isect_pt_v(&az_rect, xy)) {

      if (az->type == AZONE_AREA) {
        break;
      }
      if (az->type == AZONE_REGION) {
        break;
      }
      if (az->type == AZONE_FULLSCREEN) {
        rcti click_rect;
        fullscreen_click_rcti_init(&click_rect, az->x1, az->y1, az->x2, az->y2);
        const bool click_isect = BLI_rcti_isect_pt_v(&click_rect, xy);

        if (test_only) {
          if (click_isect) {
            break;
          }
        }
        else {
          if (click_isect) {
            az->alpha = 1.0f;
          }
          else {
            const int mouse_sq = square_i(xy[0] - az->x2) + square_i(xy[1] - az->y2);
            const int spot_sq = square_i(AZONESPOTW);
            const int fadein_sq = square_i(AZONEFADEIN);
            const int fadeout_sq = square_i(AZONEFADEOUT);

            if (mouse_sq < spot_sq) {
              az->alpha = 1.0f;
            }
            else if (mouse_sq < fadein_sq) {
              az->alpha = 1.0f;
            }
            else if (mouse_sq < fadeout_sq) {
              az->alpha = 1.0f - float(mouse_sq - fadein_sq) / float(fadeout_sq - fadein_sq);
            }
            else {
              az->alpha = 0.0f;
            }

            /* fade in/out but no click */
            az = nullptr;
          }

          /* XXX force redraw to show/hide the action zone */
          ED_area_tag_redraw(area);
          break;
        }
      }
      else if (az->type == AZONE_REGION_SCROLL) {
        ARegion *region = az->region;
        View2D *v2d = &region->v2d;
        int scroll_flag = 0;
        const int isect_value = UI_view2d_mouse_in_scrollers_ex(region, v2d, xy, &scroll_flag);

        /* Check if we even have scroll bars. */
        if (((az->direction == AZ_SCROLL_HOR) && !(scroll_flag & V2D_SCROLL_HORIZONTAL)) ||
            ((az->direction == AZ_SCROLL_VERT) && !(scroll_flag & V2D_SCROLL_VERTICAL)))
        {
          /* No scroll-bars, do nothing. */
        }
        else if (test_only) {
          if (isect_value != 0) {
            break;
          }
        }
        else {
          bool redraw = false;

          if (isect_value == 'h') {
            if (az->direction == AZ_SCROLL_HOR) {
              az->alpha = 1.0f;
              v2d->alpha_hor = 255;
              redraw = true;
            }
          }
          else if (isect_value == 'v') {
            if (az->direction == AZ_SCROLL_VERT) {
              az->alpha = 1.0f;
              v2d->alpha_vert = 255;
              redraw = true;
            }
          }
          else {
            const int local_xy[2] = {xy[0] - region->winrct.xmin, xy[1] - region->winrct.ymin};
            float dist_fac = 0.0f, alpha = 0.0f;

            if (az->direction == AZ_SCROLL_HOR) {
              dist_fac = BLI_rcti_length_y(&v2d->hor, local_xy[1]) / V2D_SCROLL_HIDE_WIDTH;
              CLAMP(dist_fac, 0.0f, 1.0f);
              alpha = 1.0f - dist_fac;

              v2d->alpha_hor = alpha * 255;
            }
            else if (az->direction == AZ_SCROLL_VERT) {
              dist_fac = BLI_rcti_length_x(&v2d->vert, local_xy[0]) / V2D_SCROLL_HIDE_HEIGHT;
              CLAMP(dist_fac, 0.0f, 1.0f);
              alpha = 1.0f - dist_fac;

              v2d->alpha_vert = alpha * 255;
            }
            az->alpha = alpha;
            redraw = true;
          }

          if (redraw) {
            ED_region_tag_redraw_no_rebuild(region);
          }
          /* Don't return! */
        }
      }
    }
    else if (!test_only && !IS_EQF(az->alpha, 0.0f)) {
      if (az->type == AZONE_FULLSCREEN) {
        az->alpha = 0.0f;
        area->flag &= ~AREA_FLAG_ACTIONZONES_UPDATE;
        ED_area_tag_redraw_no_rebuild(area);
      }
      else if (az->type == AZONE_REGION_SCROLL) {
        if (az->direction == AZ_SCROLL_VERT) {
          az->alpha = az->region->v2d.alpha_vert = 0;
          area->flag &= ~AREA_FLAG_ACTIONZONES_UPDATE;
          ED_region_tag_redraw_no_rebuild(az->region);
        }
        else if (az->direction == AZ_SCROLL_HOR) {
          az->alpha = az->region->v2d.alpha_hor = 0;
          area->flag &= ~AREA_FLAG_ACTIONZONES_UPDATE;
          ED_region_tag_redraw_no_rebuild(az->region);
        }
        else {
          BLI_assert(false);
        }
      }
    }
  }

  return az;
}

/* Finds an action-zone by position in entire screen so azones can overlap. */
static AZone *screen_actionzone_find_xy(bScreen *screen, const int xy[2])
{
  LISTBASE_FOREACH (ScrArea *, area, &screen->areabase) {
    AZone *az = area_actionzone_refresh_xy(area, xy, true);
    if (az != nullptr) {
      return az;
    }
  }
  return nullptr;
}

/* Returns the area that the azone belongs to */
static ScrArea *screen_actionzone_area(bScreen *screen, const AZone *az)
{
  LISTBASE_FOREACH (ScrArea *, area, &screen->areabase) {
    LISTBASE_FOREACH (AZone *, zone, &area->actionzones) {
      if (zone == az) {
        return area;
      }
    }
  }
  return nullptr;
}

AZone *ED_area_actionzone_find_xy(ScrArea *area, const int xy[2])
{
  return area_actionzone_refresh_xy(area, xy, true);
}

AZone *ED_area_azones_update(ScrArea *area, const int xy[2])
{
  return area_actionzone_refresh_xy(area, xy, false);
}

static void actionzone_exit(wmOperator *op)
{
  MEM_SAFE_FREE(op->customdata);

  G.moving &= ~G_TRANSFORM_WM;
}

/* send EVT_ACTIONZONE event */
static void actionzone_apply(bContext *C, wmOperator *op, int type)
{
  wmWindow *win = CTX_wm_window(C);

  wmEvent event;
  wm_event_init_from_window(win, &event);

  if (type == AZONE_AREA) {
    event.type = EVT_ACTIONZONE_AREA;
  }
  else if (type == AZONE_FULLSCREEN) {
    event.type = EVT_ACTIONZONE_FULLSCREEN;
  }
  else {
    event.type = EVT_ACTIONZONE_REGION;
  }

  event.val = KM_NOTHING;
  event.flag = eWM_EventFlag(0);
  event.customdata = op->customdata;
  event.customdata_free = true;
  op->customdata = nullptr;

  wm_event_add(win, &event);
}

static int actionzone_invoke(bContext *C, wmOperator *op, const wmEvent *event)
{
  bScreen *screen = CTX_wm_screen(C);
  AZone *az = screen_actionzone_find_xy(screen, event->xy);

  /* Quick escape - Scroll azones only hide/unhide the scroll-bars,
   * they have their own handling. */
  if (az == nullptr || ELEM(az->type, AZONE_REGION_SCROLL)) {
    return OPERATOR_PASS_THROUGH;
  }

  /* ok we do the action-zone */
  sActionzoneData *sad = static_cast<sActionzoneData *>(
      op->customdata = MEM_callocN(sizeof(sActionzoneData), "sActionzoneData"));
  sad->sa1 = screen_actionzone_area(screen, az);
  sad->az = az;
  sad->x = event->xy[0];
  sad->y = event->xy[1];
  sad->modifier = RNA_int_get(op->ptr, "modifier");

  /* region azone directly reacts on mouse clicks */
  if (ELEM(sad->az->type, AZONE_REGION, AZONE_FULLSCREEN)) {
    actionzone_apply(C, op, sad->az->type);
    actionzone_exit(op);
    return OPERATOR_FINISHED;
  }

  BLI_assert(ELEM(sad->az->type, AZONE_AREA, AZONE_REGION_SCROLL));

  /* add modal handler */
  G.moving |= G_TRANSFORM_WM;
  WM_event_add_modal_handler(C, op);
  return OPERATOR_RUNNING_MODAL;
}

static int actionzone_modal(bContext *C, wmOperator *op, const wmEvent *event)
{
  bScreen *screen = CTX_wm_screen(C);
  sActionzoneData *sad = static_cast<sActionzoneData *>(op->customdata);

  switch (event->type) {
    case MOUSEMOVE: {
      const int delta_x = (event->xy[0] - sad->x);
      const int delta_y = (event->xy[1] - sad->y);

      /* Movement in dominant direction. */
      const int delta_max = max_ii(abs(delta_x), abs(delta_y));

      /* Movement in dominant direction before action taken. */
      const int join_threshold = (0.6 * U.widget_unit);
      const int split_threshold = (1.2 * U.widget_unit);
      const int area_threshold = (0.1 * U.widget_unit);

      /* Calculate gesture cardinal direction. */
      if (delta_y > abs(delta_x)) {
        sad->gesture_dir = SCREEN_DIR_N;
      }
      else if (delta_x >= abs(delta_y)) {
        sad->gesture_dir = SCREEN_DIR_E;
      }
      else if (delta_y < -abs(delta_x)) {
        sad->gesture_dir = SCREEN_DIR_S;
      }
      else {
        sad->gesture_dir = SCREEN_DIR_W;
      }

      bool is_gesture;
      if (sad->az->type == AZONE_AREA) {
        wmWindow *win = CTX_wm_window(C);

        rcti screen_rect;
        WM_window_screen_rect_calc(win, &screen_rect);

        /* Have we dragged off the zone and are not on an edge? */
        if ((ED_area_actionzone_find_xy(sad->sa1, event->xy) != sad->az) &&
            (screen_geom_area_map_find_active_scredge(
                 AREAMAP_FROM_SCREEN(screen), &screen_rect, event->xy[0], event->xy[1]) ==
             nullptr))
        {

          /* What area are we now in? */
          ScrArea *area = BKE_screen_find_area_xy(screen, SPACE_TYPE_ANY, event->xy);

          if (sad->modifier == 1) {
            /* Duplicate area into new window. */
            WM_cursor_set(win, WM_CURSOR_EDIT);
            is_gesture = (delta_max > area_threshold);
          }
          else if (sad->modifier == 2) {
            /* Swap areas. */
            WM_cursor_set(win, WM_CURSOR_SWAP_AREA);
            is_gesture = true;
          }
          else if (area == sad->sa1) {
            /* Same area, so possible split. */
            WM_cursor_set(win,
                          SCREEN_DIR_IS_VERTICAL(sad->gesture_dir) ? WM_CURSOR_H_SPLIT :
                                                                     WM_CURSOR_V_SPLIT);
            is_gesture = (delta_max > split_threshold);
          }
          else if (!area || area->global) {
            /* No area or Top bar or Status bar. */
            WM_cursor_set(win, WM_CURSOR_STOP);
            is_gesture = false;
          }
          else {
            /* Different area, so possible join. */
            if (sad->gesture_dir == SCREEN_DIR_N) {
              WM_cursor_set(win, WM_CURSOR_N_ARROW);
            }
            else if (sad->gesture_dir == SCREEN_DIR_S) {
              WM_cursor_set(win, WM_CURSOR_S_ARROW);
            }
            else if (sad->gesture_dir == SCREEN_DIR_E) {
              WM_cursor_set(win, WM_CURSOR_E_ARROW);
            }
            else {
              BLI_assert(sad->gesture_dir == SCREEN_DIR_W);
              WM_cursor_set(win, WM_CURSOR_W_ARROW);
            }
            is_gesture = (delta_max > join_threshold);
          }
        }
        else {
          WM_cursor_set(win, WM_CURSOR_CROSS);
          is_gesture = false;
        }
      }
      else {
        is_gesture = (delta_max > area_threshold);
      }

      /* gesture is large enough? */
      if (is_gesture) {
        /* second area, for join when (sa1 != sa2) */
        sad->sa2 = BKE_screen_find_area_xy(screen, SPACE_TYPE_ANY, event->xy);
        /* apply sends event */
        actionzone_apply(C, op, sad->az->type);
        actionzone_exit(op);

        return OPERATOR_FINISHED;
      }
      break;
    }
    case EVT_ESCKEY:
      actionzone_exit(op);
      return OPERATOR_CANCELLED;
    case LEFTMOUSE:
      actionzone_exit(op);
      return OPERATOR_CANCELLED;
  }

  return OPERATOR_RUNNING_MODAL;
}

static void actionzone_cancel(bContext * /*C*/, wmOperator *op)
{
  actionzone_exit(op);
}

static void SCREEN_OT_actionzone(wmOperatorType *ot)
{
  /* identifiers */
  ot->name = "Handle Area Action Zones";
  ot->description = "Handle area action zones for mouse actions/gestures";
  ot->idname = "SCREEN_OT_actionzone";

  ot->invoke = actionzone_invoke;
  ot->modal = actionzone_modal;
  ot->poll = actionzone_area_poll;
  ot->cancel = actionzone_cancel;

  /* flags */
  ot->flag = OPTYPE_BLOCKING | OPTYPE_INTERNAL;

  RNA_def_int(ot->srna, "modifier", 0, 0, 2, "Modifier", "Modifier state", 0, 2);
}

/** \} */

/* -------------------------------------------------------------------- */
/** \name Area edge detection utility
 * \{ */

static ScrEdge *screen_area_edge_from_cursor(const bContext *C,
                                             const int cursor[2],
                                             ScrArea **r_sa1,
                                             ScrArea **r_sa2)
{
  wmWindow *win = CTX_wm_window(C);
  bScreen *screen = CTX_wm_screen(C);
  rcti window_rect;
  WM_window_rect_calc(win, &window_rect);
  ScrEdge *actedge = screen_geom_area_map_find_active_scredge(
      AREAMAP_FROM_SCREEN(screen), &window_rect, cursor[0], cursor[1]);
  *r_sa1 = nullptr;
  *r_sa2 = nullptr;
  if (actedge == nullptr) {
    return nullptr;
  }
  int borderwidth = (4 * UI_SCALE_FAC);
  ScrArea *sa1, *sa2;
  if (screen_geom_edge_is_horizontal(actedge)) {
    sa1 = BKE_screen_find_area_xy(
        screen, SPACE_TYPE_ANY, blender::int2{cursor[0], cursor[1] + borderwidth});
    sa2 = BKE_screen_find_area_xy(
        screen, SPACE_TYPE_ANY, blender::int2{cursor[0], cursor[1] - borderwidth});
  }
  else {
    sa1 = BKE_screen_find_area_xy(
        screen, SPACE_TYPE_ANY, blender::int2{cursor[0] + borderwidth, cursor[1]});
    sa2 = BKE_screen_find_area_xy(
        screen, SPACE_TYPE_ANY, blender::int2{cursor[0] - borderwidth, cursor[1]});
  }
  bool isGlobal = ((sa1 && ED_area_is_global(sa1)) || (sa2 && ED_area_is_global(sa2)));
  if (!isGlobal) {
    *r_sa1 = sa1;
    *r_sa2 = sa2;
  }
  return actedge;
}

/** \} */

/* -------------------------------------------------------------------- */
/** \name Swap Area Operator
 * \{ */

/* operator state vars used:
 * sa1      start area
 * sa2      area to swap with
 *
 * functions:
 *
 * init()   set custom data for operator, based on action-zone event custom data
 *
 * cancel() cancel the operator
 *
 * exit()   cleanup, send notifier
 *
 * callbacks:
 *
 * invoke() gets called on Shift-LMB drag in action-zone
 * exec()   execute without any user interaction, based on properties
 * call init(), add handler
 *
 * modal()  accept modal events while doing it
 */

struct sAreaSwapData {
  ScrArea *sa1, *sa2;
};

static bool area_swap_init(wmOperator *op, const wmEvent *event)
{
  sActionzoneData *sad = static_cast<sActionzoneData *>(event->customdata);

  if (sad == nullptr || sad->sa1 == nullptr) {
    return false;
  }

  sAreaSwapData *sd = static_cast<sAreaSwapData *>(
      MEM_callocN(sizeof(sAreaSwapData), "sAreaSwapData"));
  sd->sa1 = sad->sa1;
  sd->sa2 = sad->sa2;
  op->customdata = sd;

  return true;
}

static void area_swap_exit(bContext *C, wmOperator *op)
{
  WM_cursor_modal_restore(CTX_wm_window(C));
  MEM_SAFE_FREE(op->customdata);
}

static void area_swap_cancel(bContext *C, wmOperator *op)
{
  area_swap_exit(C, op);
}

static int area_swap_invoke(bContext *C, wmOperator *op, const wmEvent *event)
{
  if (!area_swap_init(op, event)) {
    return OPERATOR_PASS_THROUGH;
  }

  /* add modal handler */
  WM_cursor_modal_set(CTX_wm_window(C), WM_CURSOR_SWAP_AREA);
  WM_event_add_modal_handler(C, op);

  return OPERATOR_RUNNING_MODAL;
}

static int area_swap_modal(bContext *C, wmOperator *op, const wmEvent *event)
{
  sActionzoneData *sad = static_cast<sActionzoneData *>(op->customdata);

  switch (event->type) {
    case MOUSEMOVE:
      /* Second area to swap with. */
      sad->sa2 = ED_area_find_under_cursor(C, SPACE_TYPE_ANY, event->xy);
      WM_cursor_set(CTX_wm_window(C), (sad->sa2) ? WM_CURSOR_SWAP_AREA : WM_CURSOR_STOP);
      break;
    case LEFTMOUSE: /* release LMB */
      if (event->val == KM_RELEASE) {
        if (!sad->sa2 || sad->sa1 == sad->sa2) {
          area_swap_cancel(C, op);
          return OPERATOR_CANCELLED;
        }

        ED_area_tag_redraw(sad->sa1);
        ED_area_tag_redraw(sad->sa2);

        ED_area_swapspace(C, sad->sa1, sad->sa2);

        area_swap_exit(C, op);

        WM_event_add_notifier(C, NC_SCREEN | NA_EDITED, nullptr);

        return OPERATOR_FINISHED;
      }
      break;

    case EVT_ESCKEY:
      area_swap_cancel(C, op);
      return OPERATOR_CANCELLED;
  }
  return OPERATOR_RUNNING_MODAL;
}

static int area_swap_exec(bContext *C, wmOperator *op)
{
  ScrArea *sa1, *sa2;
  int cursor[2];
  RNA_int_get_array(op->ptr, "cursor", cursor);
  screen_area_edge_from_cursor(C, cursor, &sa1, &sa2);
  if (sa1 == nullptr || sa2 == nullptr) {
    return OPERATOR_CANCELLED;
  }
  ED_area_swapspace(C, sa1, sa2);
  return OPERATOR_FINISHED;
}

static void SCREEN_OT_area_swap(wmOperatorType *ot)
{
  ot->name = "Swap Areas";
  ot->description = "Swap selected areas screen positions";
  ot->idname = "SCREEN_OT_area_swap";

  ot->invoke = area_swap_invoke;
  ot->modal = area_swap_modal;
  ot->exec = area_swap_exec;
  ot->poll = screen_active_editable;
  ot->cancel = area_swap_cancel;

  ot->flag = OPTYPE_BLOCKING;

  /* rna */
  RNA_def_int_vector(
      ot->srna, "cursor", 2, nullptr, INT_MIN, INT_MAX, "Cursor", "", INT_MIN, INT_MAX);
}

/** \} */

/* -------------------------------------------------------------------- */
/** \name Area Duplicate Operator
 *
 * Create new window from area.
 * \{ */

/** Callback for #WM_window_open to setup the area's data. */
static void area_dupli_fn(bScreen * /*screen*/, ScrArea *area, void *user_data)
{
  ScrArea *area_src = static_cast<ScrArea *>(user_data);
  ED_area_data_copy(area, area_src, true);
};

/* operator callback */
static int area_dupli_invoke(bContext *C, wmOperator *op, const wmEvent *event)
{
  ScrArea *area = CTX_wm_area(C);

  if (event && event->customdata) {
    sActionzoneData *sad = static_cast<sActionzoneData *>(event->customdata);
    if (sad == nullptr) {
      return OPERATOR_PASS_THROUGH;
    }
    area = sad->sa1;
  }

  const rcti window_rect = {
      /*xmin*/ area->totrct.xmin,
      /*xmax*/ area->totrct.xmin + area->winx,
      /*ymin*/ area->totrct.ymin,
      /*ymax*/ area->totrct.ymin + area->winy,
  };

  /* Create new window. No need to set space_type since it will be copied over. */
  wmWindow *newwin = WM_window_open(C,
<<<<<<< HEAD
                                    "Bforartists",
                                    area->totrct.xmin,
                                    area->totrct.ymin,
                                    area->winx,
                                    area->winy,
=======
                                    "Blender",
                                    &window_rect,
>>>>>>> bf8df950
                                    SPACE_EMPTY,
                                    false,
                                    false,
                                    false,
                                    WIN_ALIGN_ABSOLUTE,
                                    /* Initialize area from callback. */
                                    area_dupli_fn,
                                    (void *)area);

  if (newwin) {
    /* screen, areas init */
    WM_event_add_notifier(C, NC_SCREEN | NA_EDITED, nullptr);
  }
  else {
    BKE_report(op->reports, RPT_ERROR, "Failed to open window!");
  }

  if (event && event->customdata) {
    actionzone_exit(op);
  }

  return newwin ? OPERATOR_FINISHED : OPERATOR_CANCELLED;
}

static void SCREEN_OT_area_dupli(wmOperatorType *ot)
{
  ot->name = "Duplicate Area into New Window";
  ot->description = "Duplicate selected area into new window";
  ot->idname = "SCREEN_OT_area_dupli";

  ot->invoke = area_dupli_invoke;
  ot->poll = ED_operator_areaactive;
}

/** \} */

/* -------------------------------------------------------------------- */
/** \name Area Close Operator
 *
 * Close selected area, replace by expanding a neighbor
 * \{ */

/**
 * \note This can be used interactively or from Python.
 *
 * \note Most of the window management operators don't support execution from Python.
 * An exception is made for closing areas since it allows application templates
 * to customize the layout.
 */
static int area_close_exec(bContext *C, wmOperator *op)
{
  bScreen *screen = CTX_wm_screen(C);
  ScrArea *area = CTX_wm_area(C);

  /* This operator is script-able, so the area passed could be invalid. */
  if (BLI_findindex(&screen->areabase, area) == -1) {
    BKE_report(op->reports, RPT_ERROR, "Area not found in the active screen");
    return OPERATOR_CANCELLED;
  }

  if (!screen_area_close(C, screen, area)) {
    BKE_report(op->reports, RPT_ERROR, "Unable to close area");
    return OPERATOR_CANCELLED;
  }

  /* Ensure the event loop doesn't attempt to continue handling events.
   *
   * This causes execution from the Python console fail to return to the prompt as it should.
   * This glitch could be solved in the event loop handling as other operators may also
   * destructively manipulate windowing data. */
  CTX_wm_window_set(C, nullptr);

  WM_event_add_notifier(C, NC_SCREEN | NA_EDITED, nullptr);

  return OPERATOR_FINISHED;
}

static bool area_close_poll(bContext *C)
{
  if (!ED_operator_areaactive(C)) {
    return false;
  }

  ScrArea *area = CTX_wm_area(C);

  if (ED_area_is_global(area)) {
    return false;
  }

  bScreen *screen = CTX_wm_screen(C);

  /* Can this area join with ANY other area? */
  LISTBASE_FOREACH (ScrArea *, ar, &screen->areabase) {
    if (area_getorientation(ar, area) != -1) {
      return true;
    }
  }

  return false;
}

static void SCREEN_OT_area_close(wmOperatorType *ot)
{
  ot->name = "Close Area";
  ot->description = "Close selected area";
  ot->idname = "SCREEN_OT_area_close";
  ot->exec = area_close_exec;
  ot->poll = area_close_poll;
}

/** \} */

/* -------------------------------------------------------------------- */
/** \name Move Area Edge Operator
 * \{ */

/* operator state vars used:
 * x, y             mouse coord near edge
 * delta            movement of edge
 *
 * functions:
 *
 * init()   set default property values, find edge based on mouse coords, test
 * if the edge can be moved, select edges, calculate min and max movement
 *
 * apply()  apply delta on selection
 *
 * exit()   cleanup, send notifier
 *
 * cancel() cancel moving
 *
 * callbacks:
 *
 * exec()   execute without any user interaction, based on properties
 * call init(), apply(), exit()
 *
 * invoke() gets called on mouse click near edge
 * call init(), add handler
 *
 * modal()  accept modal events while doing it
 * call apply() with delta motion
 * call exit() and remove handler
 */

enum AreaMoveSnapType {
  /* Snapping disabled */
  SNAP_NONE = 0,              /* Snap to an invisible grid with a unit defined in AREAGRID */
  SNAP_AREAGRID,              /* Snap to fraction (half, third.. etc) and adjacent edges. */
  SNAP_FRACTION_AND_ADJACENT, /* Snap to either bigger or smaller, nothing in-between (used for
                               * global areas). This has priority over other snap types, if it is
                               * used, toggling SNAP_FRACTION_AND_ADJACENT doesn't work. */
  SNAP_BIGGER_SMALLER_ONLY,
};

struct sAreaMoveData {
  int bigger, smaller, origval, step;
  eScreenAxis dir_axis;
  AreaMoveSnapType snap_type;
};

/* helper call to move area-edge, sets limits
 * need window bounds in order to get correct limits */
static void area_move_set_limits(wmWindow *win,
                                 bScreen *screen,
                                 const eScreenAxis dir_axis,
                                 int *bigger,
                                 int *smaller,
                                 bool *use_bigger_smaller_snap)
{
  /* we check all areas and test for free space with MINSIZE */
  *bigger = *smaller = 100000;

  if (use_bigger_smaller_snap != nullptr) {
    *use_bigger_smaller_snap = false;
    LISTBASE_FOREACH (ScrArea *, area, &win->global_areas.areabase) {
      int size_min = ED_area_global_min_size_y(area) - 1;
      int size_max = ED_area_global_max_size_y(area) - 1;

      size_min = max_ii(size_min, 0);
      BLI_assert(size_min <= size_max);

      /* logic here is only tested for lower edge :) */
      /* left edge */
      if (area->v1->editflag && area->v2->editflag) {
        *smaller = area->v4->vec.x - size_max;
        *bigger = area->v4->vec.x - size_min;
        *use_bigger_smaller_snap = true;
        return;
      }
      /* top edge */
      if (area->v2->editflag && area->v3->editflag) {
        *smaller = area->v1->vec.y + size_min;
        *bigger = area->v1->vec.y + size_max;
        *use_bigger_smaller_snap = true;
        return;
      }
      /* right edge */
      if (area->v3->editflag && area->v4->editflag) {
        *smaller = area->v1->vec.x + size_min;
        *bigger = area->v1->vec.x + size_max;
        *use_bigger_smaller_snap = true;
        return;
      }
      /* lower edge */
      if (area->v4->editflag && area->v1->editflag) {
        *smaller = area->v2->vec.y - size_max;
        *bigger = area->v2->vec.y - size_min;
        *use_bigger_smaller_snap = true;
        return;
      }
    }
  }

  rcti window_rect;
  WM_window_rect_calc(win, &window_rect);

  LISTBASE_FOREACH (ScrArea *, area, &screen->areabase) {
    if (dir_axis == SCREEN_AXIS_H) {
      int areamin = ED_area_headersize();

      if (area->v1->vec.y > window_rect.ymin) {
        areamin += U.pixelsize;
      }
      if (area->v2->vec.y < (window_rect.ymax - 1)) {
        areamin += U.pixelsize;
      }

      int y1 = screen_geom_area_height(area) - areamin;

      /* if top or down edge selected, test height */
      if (area->v1->editflag && area->v4->editflag) {
        *bigger = min_ii(*bigger, y1);
      }
      else if (area->v2->editflag && area->v3->editflag) {
        *smaller = min_ii(*smaller, y1);
      }
    }
    else {
      int areamin = AREAMINX * UI_SCALE_FAC;

      if (area->v1->vec.x > window_rect.xmin) {
        areamin += U.pixelsize;
      }
      if (area->v4->vec.x < (window_rect.xmax - 1)) {
        areamin += U.pixelsize;
      }

      int x1 = screen_geom_area_width(area) - areamin;

      /* if left or right edge selected, test width */
      if (area->v1->editflag && area->v2->editflag) {
        *bigger = min_ii(*bigger, x1);
      }
      else if (area->v3->editflag && area->v4->editflag) {
        *smaller = min_ii(*smaller, x1);
      }
    }
  }
}

/* validate selection inside screen, set variables OK */
/* return false: init failed */
static bool area_move_init(bContext *C, wmOperator *op)
{
  bScreen *screen = CTX_wm_screen(C);
  wmWindow *win = CTX_wm_window(C);

  /* required properties */
  int x = RNA_int_get(op->ptr, "x");
  int y = RNA_int_get(op->ptr, "y");

  /* setup */
  ScrEdge *actedge = screen_geom_find_active_scredge(win, screen, x, y);
  if (actedge == nullptr) {
    return false;
  }

  sAreaMoveData *md = static_cast<sAreaMoveData *>(
      MEM_callocN(sizeof(sAreaMoveData), "sAreaMoveData"));
  op->customdata = md;

  md->dir_axis = screen_geom_edge_is_horizontal(actedge) ? SCREEN_AXIS_H : SCREEN_AXIS_V;
  if (md->dir_axis == SCREEN_AXIS_H) {
    md->origval = actedge->v1->vec.y;
  }
  else {
    md->origval = actedge->v1->vec.x;
  }

  screen_geom_select_connected_edge(win, actedge);
  /* now all vertices with 'flag == 1' are the ones that can be moved. Move this to editflag */
  ED_screen_verts_iter(win, screen, v1)
  {
    v1->editflag = v1->flag;
  }

  bool use_bigger_smaller_snap = false;
  area_move_set_limits(
      win, screen, md->dir_axis, &md->bigger, &md->smaller, &use_bigger_smaller_snap);

  md->snap_type = use_bigger_smaller_snap ? SNAP_BIGGER_SMALLER_ONLY : SNAP_AREAGRID;

  return true;
}

static int area_snap_calc_location(const bScreen *screen,
                                   const enum AreaMoveSnapType snap_type,
                                   const int delta,
                                   const int origval,
                                   const eScreenAxis dir_axis,
                                   const int bigger,
                                   const int smaller)
{
  BLI_assert(snap_type != SNAP_NONE);
  int m_cursor_final = -1;
  const int m_cursor = origval + delta;
  const int m_span = float(bigger + smaller);
  const int m_min = origval - smaller;
  // const int axis_max = axis_min + m_span;

  switch (snap_type) {
    case SNAP_AREAGRID:
      m_cursor_final = m_cursor;
      if (!ELEM(delta, bigger, -smaller)) {
        m_cursor_final -= (m_cursor % AREAGRID);
        CLAMP(m_cursor_final, origval - smaller, origval + bigger);
      }
      break;

    case SNAP_BIGGER_SMALLER_ONLY:
      m_cursor_final = (m_cursor >= bigger) ? bigger : smaller;
      break;

    case SNAP_FRACTION_AND_ADJACENT: {
      const int axis = (dir_axis == SCREEN_AXIS_V) ? 0 : 1;
      int snap_dist_best = INT_MAX;
      {
        const float div_array[] = {
            0.0f,
            1.0f / 12.0f,
            2.0f / 12.0f,
            3.0f / 12.0f,
            4.0f / 12.0f,
            5.0f / 12.0f,
            6.0f / 12.0f,
            7.0f / 12.0f,
            8.0f / 12.0f,
            9.0f / 12.0f,
            10.0f / 12.0f,
            11.0f / 12.0f,
            1.0f,
        };
        /* Test the snap to the best division. */
        for (int i = 0; i < ARRAY_SIZE(div_array); i++) {
          const int m_cursor_test = m_min + round_fl_to_int(m_span * div_array[i]);
          const int snap_dist_test = abs(m_cursor - m_cursor_test);
          if (snap_dist_best >= snap_dist_test) {
            snap_dist_best = snap_dist_test;
            m_cursor_final = m_cursor_test;
          }
        }
      }

      LISTBASE_FOREACH (const ScrVert *, v1, &screen->vertbase) {
        if (!v1->editflag) {
          continue;
        }
        const int v_loc = (&v1->vec.x)[!axis];

        LISTBASE_FOREACH (const ScrVert *, v2, &screen->vertbase) {
          if (v2->editflag) {
            continue;
          }
          if (v_loc == (&v2->vec.x)[!axis]) {
            const int v_loc2 = (&v2->vec.x)[axis];
            /* Do not snap to the vertices at the ends. */
            if ((origval - smaller) < v_loc2 && v_loc2 < (origval + bigger)) {
              const int snap_dist_test = abs(m_cursor - v_loc2);
              if (snap_dist_best >= snap_dist_test) {
                snap_dist_best = snap_dist_test;
                m_cursor_final = v_loc2;
              }
            }
          }
        }
      }
      break;
    }
    case SNAP_NONE:
      break;
  }

  BLI_assert(ELEM(snap_type, SNAP_BIGGER_SMALLER_ONLY) ||
             IN_RANGE_INCL(m_cursor_final, origval - smaller, origval + bigger));

  return m_cursor_final;
}

/* moves selected screen edge amount of delta, used by split & move */
static void area_move_apply_do(const bContext *C,
                               int delta,
                               const int origval,
                               const eScreenAxis dir_axis,
                               const int bigger,
                               const int smaller,
                               const enum AreaMoveSnapType snap_type)
{
  wmWindow *win = CTX_wm_window(C);
  bScreen *screen = CTX_wm_screen(C);
  short final_loc = -1;
  bool doredraw = false;

  if (snap_type != SNAP_BIGGER_SMALLER_ONLY) {
    CLAMP(delta, -smaller, bigger);
  }

  if (snap_type == SNAP_NONE) {
    final_loc = origval + delta;
  }
  else {
    final_loc = area_snap_calc_location(
        screen, snap_type, delta, origval, dir_axis, bigger, smaller);
  }

  BLI_assert(final_loc != -1);
  short axis = (dir_axis == SCREEN_AXIS_V) ? 0 : 1;

  ED_screen_verts_iter(win, screen, v1)
  {
    if (v1->editflag) {
      short oldval = (&v1->vec.x)[axis];
      (&v1->vec.x)[axis] = final_loc;

      if (oldval == final_loc) {
        /* nothing will change to the other vertices either. */
        break;
      }
      doredraw = true;
    }
  }

  /* only redraw if we actually moved a screen vert, for AREAGRID */
  if (doredraw) {
    bool redraw_all = false;
    ED_screen_areas_iter (win, screen, area) {
      if (area->v1->editflag || area->v2->editflag || area->v3->editflag || area->v4->editflag) {
        if (ED_area_is_global(area)) {
          /* Snap to minimum or maximum for global areas. */
          int height = round_fl_to_int(screen_geom_area_height(area) / UI_SCALE_FAC);
          if (abs(height - area->global->size_min) < abs(height - area->global->size_max)) {
            area->global->cur_fixed_height = area->global->size_min;
          }
          else {
            area->global->cur_fixed_height = area->global->size_max;
          }

          screen->do_refresh = true;
          redraw_all = true;
        }
        ED_area_tag_redraw_no_rebuild(area);
      }
    }
    if (redraw_all) {
      ED_screen_areas_iter (win, screen, area) {
        ED_area_tag_redraw(area);
      }
    }

    ED_screen_global_areas_sync(win);

    WM_event_add_notifier(C, NC_SCREEN | NA_EDITED, nullptr); /* redraw everything */
    /* Update preview thumbnail */
    BKE_icon_changed(screen->id.icon_id);
  }
}

static void area_move_apply(bContext *C, wmOperator *op)
{
  sAreaMoveData *md = static_cast<sAreaMoveData *>(op->customdata);
  int delta = RNA_int_get(op->ptr, "delta");

  area_move_apply_do(C, delta, md->origval, md->dir_axis, md->bigger, md->smaller, md->snap_type);
}

static void area_move_exit(bContext *C, wmOperator *op)
{
  MEM_SAFE_FREE(op->customdata);

  /* this makes sure aligned edges will result in aligned grabbing */
  BKE_screen_remove_double_scrverts(CTX_wm_screen(C));
  BKE_screen_remove_double_scredges(CTX_wm_screen(C));

  G.moving &= ~G_TRANSFORM_WM;
}

static int area_move_exec(bContext *C, wmOperator *op)
{
  if (!area_move_init(C, op)) {
    return OPERATOR_CANCELLED;
  }

  area_move_apply(C, op);
  area_move_exit(C, op);

  return OPERATOR_FINISHED;
}

/* interaction callback */
static int area_move_invoke(bContext *C, wmOperator *op, const wmEvent *event)
{
  RNA_int_set(op->ptr, "x", event->xy[0]);
  RNA_int_set(op->ptr, "y", event->xy[1]);

  if (!area_move_init(C, op)) {
    return OPERATOR_PASS_THROUGH;
  }

  /* add temp handler */
  G.moving |= G_TRANSFORM_WM;
  WM_event_add_modal_handler(C, op);

  return OPERATOR_RUNNING_MODAL;
}

static void area_move_cancel(bContext *C, wmOperator *op)
{

  RNA_int_set(op->ptr, "delta", 0);
  area_move_apply(C, op);
  area_move_exit(C, op);
}

/* modal callback for while moving edges */
static int area_move_modal(bContext *C, wmOperator *op, const wmEvent *event)
{
  sAreaMoveData *md = static_cast<sAreaMoveData *>(op->customdata);

  /* execute the events */
  switch (event->type) {
    case MOUSEMOVE: {
      int x = RNA_int_get(op->ptr, "x");
      int y = RNA_int_get(op->ptr, "y");

      const int delta = (md->dir_axis == SCREEN_AXIS_V) ? event->xy[0] - x : event->xy[1] - y;
      RNA_int_set(op->ptr, "delta", delta);

      area_move_apply(C, op);
      break;
    }
    case EVT_MODAL_MAP: {
      switch (event->val) {
        case KM_MODAL_APPLY:
          area_move_exit(C, op);
          return OPERATOR_FINISHED;

        case KM_MODAL_CANCEL:
          area_move_cancel(C, op);
          return OPERATOR_CANCELLED;

        case KM_MODAL_SNAP_ON:
          if (md->snap_type != SNAP_BIGGER_SMALLER_ONLY) {
            md->snap_type = SNAP_FRACTION_AND_ADJACENT;
          }
          break;

        case KM_MODAL_SNAP_OFF:
          if (md->snap_type != SNAP_BIGGER_SMALLER_ONLY) {
            md->snap_type = SNAP_AREAGRID;
          }
          break;
      }
      break;
    }
  }

  return OPERATOR_RUNNING_MODAL;
}

static void SCREEN_OT_area_move(wmOperatorType *ot)
{
  /* identifiers */
  ot->name = "Move Area Edges";
  ot->description = "Move selected area edges";
  ot->idname = "SCREEN_OT_area_move";

  ot->exec = area_move_exec;
  ot->invoke = area_move_invoke;
  ot->cancel = area_move_cancel;
  ot->modal = area_move_modal;
  ot->poll = ED_operator_screen_mainwinactive; /* when mouse is over area-edge */

  /* flags */
  ot->flag = OPTYPE_BLOCKING | OPTYPE_INTERNAL;

  /* rna */
  RNA_def_int(ot->srna, "x", 0, INT_MIN, INT_MAX, "X", "", INT_MIN, INT_MAX);
  RNA_def_int(ot->srna, "y", 0, INT_MIN, INT_MAX, "Y", "", INT_MIN, INT_MAX);
  RNA_def_int(ot->srna, "delta", 0, INT_MIN, INT_MAX, "Delta", "", INT_MIN, INT_MAX);
}

/** \} */

/* -------------------------------------------------------------------- */
/** \name Split Area Operator
 * \{ */

/*
 * operator state vars:
 * fac              spit point
 * dir              direction #SCREEN_AXIS_V or #SCREEN_AXIS_H
 *
 * operator customdata:
 * area             pointer to (active) area
 * x, y             last used mouse pos
 * (more, see below)
 *
 * functions:
 *
 * init()   set default property values, find area based on context
 *
 * apply()  split area based on state vars
 *
 * exit()   cleanup, send notifier
 *
 * cancel() remove duplicated area
 *
 * callbacks:
 *
 * exec()   execute without any user interaction, based on state vars
 * call init(), apply(), exit()
 *
 * invoke() gets called on mouse click in action-widget
 * call init(), add modal handler
 * call apply() with initial motion
 *
 * modal()  accept modal events while doing it
 * call move-areas code with delta motion
 * call exit() or cancel() and remove handler
 */

struct sAreaSplitData {
  int origval;           /* for move areas */
  int bigger, smaller;   /* constraints for moving new edge */
  int delta;             /* delta move edge */
  int origmin, origsize; /* to calculate fac, for property storage */
  int previewmode;       /* draw preview-line, then split. */
  void *draw_callback;   /* call `screen_draw_split_preview` */
  bool do_snap;

  ScrEdge *nedge; /* new edge */
  ScrArea *sarea; /* start area */
  ScrArea *narea; /* new area */
};

static bool area_split_allowed(const ScrArea *area, const eScreenAxis dir_axis)
{
  if (!area || area->global) {
    /* Must be a non-global area. */
    return false;
  }

  if ((dir_axis == SCREEN_AXIS_V && area->winx <= 2 * AREAMINX * UI_SCALE_FAC) ||
      (dir_axis == SCREEN_AXIS_H && area->winy <= 2 * ED_area_headersize()))
  {
    /* Must be at least double minimum sizes to split into two. */
    return false;
  }

  return true;
}

static void area_split_draw_cb(const wmWindow * /*win*/, void *userdata)
{
  const wmOperator *op = static_cast<const wmOperator *>(userdata);

  sAreaSplitData *sd = static_cast<sAreaSplitData *>(op->customdata);
  const eScreenAxis dir_axis = eScreenAxis(RNA_enum_get(op->ptr, "direction"));

  if (area_split_allowed(sd->sarea, dir_axis)) {
    float fac = RNA_float_get(op->ptr, "factor");
    screen_draw_split_preview(sd->sarea, dir_axis, fac);
  }
}

/* generic init, menu case, doesn't need active area */
static bool area_split_menu_init(bContext *C, wmOperator *op)
{
  /* custom data */
  sAreaSplitData *sd = (sAreaSplitData *)MEM_callocN(sizeof(sAreaSplitData), "op_area_split");
  op->customdata = sd;

  sd->sarea = CTX_wm_area(C);

  return true;
}

/* generic init, no UI stuff here, assumes active area */
static bool area_split_init(bContext *C, wmOperator *op)
{
  ScrArea *area = CTX_wm_area(C);

  /* required context */
  if (area == nullptr) {
    return false;
  }

  /* required properties */
  const eScreenAxis dir_axis = eScreenAxis(RNA_enum_get(op->ptr, "direction"));

  /* custom data */
  sAreaSplitData *sd = (sAreaSplitData *)MEM_callocN(sizeof(sAreaSplitData), "op_area_split");
  op->customdata = sd;

  sd->sarea = area;
  if (dir_axis == SCREEN_AXIS_V) {
    sd->origmin = area->v1->vec.x;
    sd->origsize = area->v4->vec.x - sd->origmin;
  }
  else {
    sd->origmin = area->v1->vec.y;
    sd->origsize = area->v2->vec.y - sd->origmin;
  }

  return true;
}

/* with area as center, sb is located at: 0=W, 1=N, 2=E, 3=S */
/* used with split operator */
static ScrEdge *area_findsharededge(bScreen *screen, ScrArea *area, ScrArea *sb)
{
  ScrVert *sav1 = area->v1;
  ScrVert *sav2 = area->v2;
  ScrVert *sav3 = area->v3;
  ScrVert *sav4 = area->v4;
  ScrVert *sbv1 = sb->v1;
  ScrVert *sbv2 = sb->v2;
  ScrVert *sbv3 = sb->v3;
  ScrVert *sbv4 = sb->v4;

  if (sav1 == sbv4 && sav2 == sbv3) { /* Area to right of sb = W. */
    return BKE_screen_find_edge(screen, sav1, sav2);
  }
  if (sav2 == sbv1 && sav3 == sbv4) { /* Area to bottom of sb = N. */
    return BKE_screen_find_edge(screen, sav2, sav3);
  }
  if (sav3 == sbv2 && sav4 == sbv1) { /* Area to left of sb = E. */
    return BKE_screen_find_edge(screen, sav3, sav4);
  }
  if (sav1 == sbv2 && sav4 == sbv3) { /* Area on top of sb = S. */
    return BKE_screen_find_edge(screen, sav1, sav4);
  }

  return nullptr;
}

/* do the split, return success */
static bool area_split_apply(bContext *C, wmOperator *op)
{
  const wmWindow *win = CTX_wm_window(C);
  bScreen *screen = CTX_wm_screen(C);
  sAreaSplitData *sd = (sAreaSplitData *)op->customdata;

  float fac = RNA_float_get(op->ptr, "factor");
  const eScreenAxis dir_axis = eScreenAxis(RNA_enum_get(op->ptr, "direction"));

  if (!area_split_allowed(sd->sarea, dir_axis)) {
    return false;
  }

  sd->narea = area_split(win, screen, sd->sarea, dir_axis, fac, false); /* false = no merge */

  if (sd->narea == nullptr) {
    return false;
  }

  sd->nedge = area_findsharededge(screen, sd->sarea, sd->narea);

  /* select newly created edge, prepare for moving edge */
  ED_screen_verts_iter(win, screen, sv)
  {
    sv->editflag = 0;
  }

  sd->nedge->v1->editflag = 1;
  sd->nedge->v2->editflag = 1;

  if (dir_axis == SCREEN_AXIS_H) {
    sd->origval = sd->nedge->v1->vec.y;
  }
  else {
    sd->origval = sd->nedge->v1->vec.x;
  }

  ED_area_tag_redraw(sd->sarea);
  ED_area_tag_redraw(sd->narea);

  WM_event_add_notifier(C, NC_SCREEN | NA_EDITED, nullptr);
  /* Update preview thumbnail */
  BKE_icon_changed(screen->id.icon_id);

  return true;
}

static void area_split_exit(bContext *C, wmOperator *op)
{
  if (op->customdata) {
    sAreaSplitData *sd = (sAreaSplitData *)op->customdata;
    if (sd->sarea) {
      ED_area_tag_redraw(sd->sarea);
    }
    if (sd->narea) {
      ED_area_tag_redraw(sd->narea);
    }

    if (sd->draw_callback) {
      WM_draw_cb_exit(CTX_wm_window(C), sd->draw_callback);
    }

    MEM_freeN(op->customdata);
    op->customdata = nullptr;
  }

  WM_cursor_modal_restore(CTX_wm_window(C));
  WM_event_add_notifier(C, NC_SCREEN | NA_EDITED, nullptr);

  /* this makes sure aligned edges will result in aligned grabbing */
  BKE_screen_remove_double_scrverts(CTX_wm_screen(C));
  BKE_screen_remove_double_scredges(CTX_wm_screen(C));

  G.moving &= ~G_TRANSFORM_WM;
}

static void area_split_preview_update_cursor(bContext *C, wmOperator *op)
{
  sAreaSplitData *sd = (sAreaSplitData *)op->customdata;
  const eScreenAxis dir_axis = eScreenAxis(RNA_enum_get(op->ptr, "direction"));
  if (area_split_allowed(sd->sarea, dir_axis)) {
    WM_cursor_set(CTX_wm_window(C),
                  (dir_axis == SCREEN_AXIS_H) ? WM_CURSOR_H_SPLIT : WM_CURSOR_V_SPLIT);
  }
  else {
    WM_cursor_set(CTX_wm_window(C), WM_CURSOR_STOP);
  }
}

/* UI callback, adds new handler */
static int area_split_invoke(bContext *C, wmOperator *op, const wmEvent *event)
{
  wmWindow *win = CTX_wm_window(C);
  bScreen *screen = CTX_wm_screen(C);

  /* no full window splitting allowed */
  BLI_assert(screen->state == SCREENNORMAL);

  PropertyRNA *prop_dir = RNA_struct_find_property(op->ptr, "direction");
  PropertyRNA *prop_factor = RNA_struct_find_property(op->ptr, "factor");
  PropertyRNA *prop_cursor = RNA_struct_find_property(op->ptr, "cursor");

  eScreenAxis dir_axis;
  if (event->type == EVT_ACTIONZONE_AREA) {
    sActionzoneData *sad = static_cast<sActionzoneData *>(event->customdata);

    if (sad == nullptr || sad->modifier > 0) {
      return OPERATOR_PASS_THROUGH;
    }

    /* verify *sad itself */
    if (sad->sa1 == nullptr || sad->az == nullptr) {
      return OPERATOR_PASS_THROUGH;
    }

    /* is this our *sad? if areas not equal it should be passed on */
    if (CTX_wm_area(C) != sad->sa1 || sad->sa1 != sad->sa2) {
      return OPERATOR_PASS_THROUGH;
    }

    /* The factor will be close to 1.0f when near the top-left and the bottom-right corners. */
    const float factor_v = float(event->xy[1] - sad->sa1->v1->vec.y) / float(sad->sa1->winy);
    const float factor_h = float(event->xy[0] - sad->sa1->v1->vec.x) / float(sad->sa1->winx);
    const bool is_left = factor_v < 0.5f;
    const bool is_bottom = factor_h < 0.5f;
    const bool is_right = !is_left;
    const bool is_top = !is_bottom;
    float factor;

    /* Prepare operator state vars. */
    if (SCREEN_DIR_IS_VERTICAL(sad->gesture_dir)) {
      dir_axis = SCREEN_AXIS_H;
      factor = factor_h;
    }
    else {
      dir_axis = SCREEN_AXIS_V;
      factor = factor_v;
    }

    if ((is_top && is_left) || (is_bottom && is_right)) {
      factor = 1.0f - factor;
    }

    RNA_property_float_set(op->ptr, prop_factor, factor);

    RNA_property_enum_set(op->ptr, prop_dir, dir_axis);

    /* general init, also non-UI case, adds customdata, sets area and defaults */
    if (!area_split_init(C, op)) {
      return OPERATOR_PASS_THROUGH;
    }
  }
  else if (RNA_property_is_set(op->ptr, prop_dir)) {
    ScrArea *area = CTX_wm_area(C);
    if (area == nullptr) {
      return OPERATOR_CANCELLED;
    }
    dir_axis = eScreenAxis(RNA_property_enum_get(op->ptr, prop_dir));
    if (dir_axis == SCREEN_AXIS_H) {
      RNA_property_float_set(
          op->ptr, prop_factor, float(event->xy[0] - area->v1->vec.x) / float(area->winx));
    }
    else {
      RNA_property_float_set(
          op->ptr, prop_factor, float(event->xy[1] - area->v1->vec.y) / float(area->winy));
    }

    if (!area_split_init(C, op)) {
      return OPERATOR_CANCELLED;
    }
  }
  else {
    int event_co[2];

    /* retrieve initial mouse coord, so we can find the active edge */
    if (RNA_property_is_set(op->ptr, prop_cursor)) {
      RNA_property_int_get_array(op->ptr, prop_cursor, event_co);
    }
    else {
      copy_v2_v2_int(event_co, event->xy);
    }

    rcti window_rect;
    WM_window_rect_calc(win, &window_rect);

    ScrEdge *actedge = screen_geom_area_map_find_active_scredge(
        AREAMAP_FROM_SCREEN(screen), &window_rect, event_co[0], event_co[1]);
    if (actedge == nullptr) {
      return OPERATOR_CANCELLED;
    }

    dir_axis = screen_geom_edge_is_horizontal(actedge) ? SCREEN_AXIS_V : SCREEN_AXIS_H;

    RNA_property_enum_set(op->ptr, prop_dir, dir_axis);

    /* special case, adds customdata, sets defaults */
    if (!area_split_menu_init(C, op)) {
      return OPERATOR_CANCELLED;
    }
  }

  sAreaSplitData *sd = (sAreaSplitData *)op->customdata;

  if (event->type == EVT_ACTIONZONE_AREA) {
    /* do the split */
    if (area_split_apply(C, op)) {
      area_move_set_limits(win, screen, dir_axis, &sd->bigger, &sd->smaller, nullptr);

      /* add temp handler for edge move or cancel */
      G.moving |= G_TRANSFORM_WM;
      WM_event_add_modal_handler(C, op);

      return OPERATOR_RUNNING_MODAL;
    }
  }
  else {
    sd->previewmode = 1;
    sd->draw_callback = WM_draw_cb_activate(win, area_split_draw_cb, op);
    /* add temp handler for edge move or cancel */
    WM_event_add_modal_handler(C, op);
    area_split_preview_update_cursor(C, op);

    return OPERATOR_RUNNING_MODAL;
  }

  return OPERATOR_PASS_THROUGH;
}

/* function to be called outside UI context, or for redo */
static int area_split_exec(bContext *C, wmOperator *op)
{
  if (!area_split_init(C, op)) {
    return OPERATOR_CANCELLED;
  }

  area_split_apply(C, op);
  area_split_exit(C, op);

  return OPERATOR_FINISHED;
}

static void area_split_cancel(bContext *C, wmOperator *op)
{
  sAreaSplitData *sd = (sAreaSplitData *)op->customdata;

  if (sd->previewmode) {
    /* pass */
  }
  else {
    if (screen_area_join(C, CTX_wm_screen(C), sd->sarea, sd->narea)) {
      if (CTX_wm_area(C) == sd->narea) {
        CTX_wm_area_set(C, nullptr);
        CTX_wm_region_set(C, nullptr);
      }
      sd->narea = nullptr;
    }
  }
  area_split_exit(C, op);
}

static int area_split_modal(bContext *C, wmOperator *op, const wmEvent *event)
{
  sAreaSplitData *sd = (sAreaSplitData *)op->customdata;
  PropertyRNA *prop_dir = RNA_struct_find_property(op->ptr, "direction");
  bool update_factor = false;

  /* execute the events */
  switch (event->type) {
    case MOUSEMOVE:
      update_factor = true;
      break;

    case LEFTMOUSE:
      if (sd->previewmode) {
        area_split_apply(C, op);
        area_split_exit(C, op);
        return OPERATOR_FINISHED;
      }
      else {
        if (event->val == KM_RELEASE) { /* mouse up */
          area_split_exit(C, op);
          return OPERATOR_FINISHED;
        }
      }
      break;

    case MIDDLEMOUSE:
    case EVT_TABKEY:
      if (sd->previewmode == 0) {
        /* pass */
      }
      else {
        if (event->val == KM_PRESS) {
          if (sd->sarea) {
            const eScreenAxis dir_axis = eScreenAxis(RNA_property_enum_get(op->ptr, prop_dir));
            RNA_property_enum_set(
                op->ptr, prop_dir, (dir_axis == SCREEN_AXIS_V) ? SCREEN_AXIS_H : SCREEN_AXIS_V);
            area_split_preview_update_cursor(C, op);
            update_factor = true;
          }
        }
      }

      break;

    case RIGHTMOUSE: /* cancel operation */
    case EVT_ESCKEY:
      area_split_cancel(C, op);
      return OPERATOR_CANCELLED;

    case EVT_LEFTCTRLKEY:
    case EVT_RIGHTCTRLKEY:
      sd->do_snap = event->val == KM_PRESS;
      update_factor = true;
      break;
  }

  if (update_factor) {
    const eScreenAxis dir_axis = eScreenAxis(RNA_property_enum_get(op->ptr, prop_dir));

    sd->delta = (dir_axis == SCREEN_AXIS_V) ? event->xy[0] - sd->origval :
                                              event->xy[1] - sd->origval;

    if (sd->previewmode == 0) {
      if (sd->do_snap) {
        const int snap_loc = area_snap_calc_location(CTX_wm_screen(C),
                                                     SNAP_FRACTION_AND_ADJACENT,
                                                     sd->delta,
                                                     sd->origval,
                                                     dir_axis,
                                                     sd->bigger,
                                                     sd->smaller);
        sd->delta = snap_loc - sd->origval;
      }
      area_move_apply_do(C, sd->delta, sd->origval, dir_axis, sd->bigger, sd->smaller, SNAP_NONE);
    }
    else {
      if (sd->sarea) {
        ED_area_tag_redraw(sd->sarea);
      }

      area_split_preview_update_cursor(C, op);

      /* area context not set */
      sd->sarea = BKE_screen_find_area_xy(CTX_wm_screen(C), SPACE_TYPE_ANY, event->xy);

      if (sd->sarea) {
        ScrArea *area = sd->sarea;
        if (dir_axis == SCREEN_AXIS_V) {
          sd->origmin = area->v1->vec.x;
          sd->origsize = area->v4->vec.x - sd->origmin;
        }
        else {
          sd->origmin = area->v1->vec.y;
          sd->origsize = area->v2->vec.y - sd->origmin;
        }

        if (sd->do_snap) {
          area->v1->editflag = area->v2->editflag = area->v3->editflag = area->v4->editflag = 1;

          const int snap_loc = area_snap_calc_location(CTX_wm_screen(C),
                                                       SNAP_FRACTION_AND_ADJACENT,
                                                       sd->delta,
                                                       sd->origval,
                                                       dir_axis,
                                                       sd->origmin + sd->origsize,
                                                       -sd->origmin);

          area->v1->editflag = area->v2->editflag = area->v3->editflag = area->v4->editflag = 0;
          sd->delta = snap_loc - sd->origval;
        }

        ED_area_tag_redraw(sd->sarea);
      }

      CTX_wm_screen(C)->do_draw = true;
    }

    float fac = float(sd->delta + sd->origval - sd->origmin) / sd->origsize;
    RNA_float_set(op->ptr, "factor", fac);
  }

  return OPERATOR_RUNNING_MODAL;
}

static const EnumPropertyItem prop_direction_items[] = {
    {SCREEN_AXIS_H, "HORIZONTAL", 0, "Horizontal", ""},
    {SCREEN_AXIS_V, "VERTICAL", 0, "Vertical", ""},
    {0, nullptr, 0, nullptr, nullptr},
};

static void SCREEN_OT_area_split(wmOperatorType *ot)
{
  ot->name = "Split Area";
  ot->description = "Split selected area into new windows";
  ot->idname = "SCREEN_OT_area_split";

  ot->exec = area_split_exec;
  ot->invoke = area_split_invoke;
  ot->modal = area_split_modal;
  ot->cancel = area_split_cancel;

  ot->poll = screen_active_editable;

  /* flags */
  ot->flag = OPTYPE_BLOCKING | OPTYPE_INTERNAL;

  /* rna */
  RNA_def_enum(ot->srna, "direction", prop_direction_items, SCREEN_AXIS_H, "Direction", "");
  RNA_def_float(ot->srna, "factor", 0.5f, 0.0, 1.0, "Factor", "", 0.0, 1.0);
  RNA_def_int_vector(
      ot->srna, "cursor", 2, nullptr, INT_MIN, INT_MAX, "Cursor", "", INT_MIN, INT_MAX);
}

/** \} */

/* -------------------------------------------------------------------- */
/** \name Scale Region Edge Operator
 * \{ */

struct RegionMoveData {
  AZone *az;
  ARegion *region;
  ScrArea *area;
  int bigger, smaller, origval;
  int orig_xy[2];
  int maxsize;
  AZEdge edge;
};

static int area_max_regionsize(ScrArea *area, ARegion *scale_region, AZEdge edge)
{
  int dist;

  /* regions in regions. */
  if (scale_region->alignment & RGN_SPLIT_PREV) {
    const int align = RGN_ALIGN_ENUM_FROM_MASK(scale_region->alignment);

    if (ELEM(align, RGN_ALIGN_TOP, RGN_ALIGN_BOTTOM)) {
      ARegion *region = scale_region->prev;
      dist = region->winy + scale_region->winy - U.pixelsize;
    }
    else /* if (ELEM(align, RGN_ALIGN_LEFT, RGN_ALIGN_RIGHT)) */ {
      ARegion *region = scale_region->prev;
      dist = region->winx + scale_region->winx - U.pixelsize;
    }
  }
  else {
    if (ELEM(edge, AE_RIGHT_TO_TOPLEFT, AE_LEFT_TO_TOPRIGHT)) {
      dist = BLI_rcti_size_x(&area->totrct);
    }
    else { /* AE_BOTTOM_TO_TOPLEFT, AE_TOP_TO_BOTTOMRIGHT */
      dist = BLI_rcti_size_y(&area->totrct);
    }

    /* Subtract the width of regions on opposite side
     * prevents dragging regions into other opposite regions. */
    LISTBASE_FOREACH (ARegion *, region, &area->regionbase) {
      if (region == scale_region) {
        continue;
      }

      if (scale_region->alignment == RGN_ALIGN_LEFT && region->alignment == RGN_ALIGN_RIGHT) {
        dist -= region->winx;
      }
      else if (scale_region->alignment == RGN_ALIGN_RIGHT && region->alignment == RGN_ALIGN_LEFT) {
        dist -= region->winx;
      }
      else if (scale_region->alignment == RGN_ALIGN_TOP &&
               (region->alignment == RGN_ALIGN_BOTTOM ||
                ELEM(region->regiontype, RGN_TYPE_HEADER, RGN_TYPE_TOOL_HEADER, RGN_TYPE_FOOTER)))
      {
        dist -= region->winy;
      }
      else if (scale_region->alignment == RGN_ALIGN_BOTTOM &&
               (region->alignment == RGN_ALIGN_TOP ||
                ELEM(region->regiontype, RGN_TYPE_HEADER, RGN_TYPE_TOOL_HEADER, RGN_TYPE_FOOTER)))
      {
        dist -= region->winy;
      }
    }
  }

  dist /= UI_SCALE_FAC;
  return dist;
}

static bool is_split_edge(const int alignment, const AZEdge edge)
{
  return ((alignment == RGN_ALIGN_BOTTOM) && (edge == AE_TOP_TO_BOTTOMRIGHT)) ||
         ((alignment == RGN_ALIGN_TOP) && (edge == AE_BOTTOM_TO_TOPLEFT)) ||
         ((alignment == RGN_ALIGN_LEFT) && (edge == AE_RIGHT_TO_TOPLEFT)) ||
         ((alignment == RGN_ALIGN_RIGHT) && (edge == AE_LEFT_TO_TOPRIGHT));
}

static void region_scale_exit(wmOperator *op)
{
  MEM_freeN(op->customdata);
  op->customdata = nullptr;

  G.moving &= ~G_TRANSFORM_WM;
}

static int region_scale_invoke(bContext *C, wmOperator *op, const wmEvent *event)
{
  sActionzoneData *sad = static_cast<sActionzoneData *>(event->customdata);

  if (event->type != EVT_ACTIONZONE_REGION) {
    BKE_report(op->reports, RPT_ERROR, "Can only scale region size from an action zone");
    return OPERATOR_CANCELLED;
  }

  AZone *az = sad->az;

  if (az->region) {
    RegionMoveData *rmd = static_cast<RegionMoveData *>(
        MEM_callocN(sizeof(RegionMoveData), "RegionMoveData"));

    op->customdata = rmd;

    rmd->az = az;
    /* special case for region within region - this allows the scale of
     * the parent region if the azone edge is not the edge splitting
     * both regions */
    if ((az->region->alignment & RGN_SPLIT_PREV) && az->region->prev &&
        !is_split_edge(RGN_ALIGN_ENUM_FROM_MASK(az->region->alignment), az->edge))
    {
      rmd->region = az->region->prev;
    }
    else {
      rmd->region = az->region;
    }
    rmd->area = sad->sa1;
    rmd->edge = az->edge;
    copy_v2_v2_int(rmd->orig_xy, event->xy);
    rmd->maxsize = area_max_regionsize(rmd->area, rmd->region, rmd->edge);

    /* if not set we do now, otherwise it uses type */
    if (rmd->region->sizex == 0) {
      rmd->region->sizex = rmd->region->winx;
    }
    if (rmd->region->sizey == 0) {
      rmd->region->sizey = rmd->region->winy;
    }

    /* Now copy to region-move-data. */
    if (ELEM(rmd->edge, AE_LEFT_TO_TOPRIGHT, AE_RIGHT_TO_TOPLEFT)) {
      rmd->origval = rmd->region->sizex;
    }
    else {
      rmd->origval = rmd->region->sizey;
    }

    CLAMP(rmd->maxsize, 0, 1000);

    /* add temp handler */
    G.moving |= G_TRANSFORM_WM;
    WM_event_add_modal_handler(C, op);

    return OPERATOR_RUNNING_MODAL;
  }

  return OPERATOR_FINISHED;
}

static void region_scale_validate_size(RegionMoveData *rmd)
{
  if ((rmd->region->flag & RGN_FLAG_HIDDEN) == 0) {
    short *size, maxsize = -1;

    if (ELEM(rmd->edge, AE_LEFT_TO_TOPRIGHT, AE_RIGHT_TO_TOPLEFT)) {
      size = &rmd->region->sizex;
    }
    else {
      size = &rmd->region->sizey;
    }

    maxsize = rmd->maxsize - (UI_UNIT_Y / UI_SCALE_FAC);

    if (*size > maxsize && maxsize > 0) {
      *size = maxsize;
    }
  }
}

static void region_scale_toggle_hidden(bContext *C, RegionMoveData *rmd)
{
  /* hidden areas may have bad 'View2D.cur' value,
   * correct before displaying. see #45156 */
  if (rmd->region->flag & RGN_FLAG_HIDDEN) {
    UI_view2d_curRect_validate(&rmd->region->v2d);
  }

  region_toggle_hidden(C, rmd->region, false);
  region_scale_validate_size(rmd);

  if ((rmd->region->flag & RGN_FLAG_HIDDEN) == 0) {
    if (rmd->region->regiontype == RGN_TYPE_HEADER) {
      ARegion *region_tool_header = BKE_area_find_region_type(rmd->area, RGN_TYPE_TOOL_HEADER);
      if (region_tool_header != nullptr) {
        if ((region_tool_header->flag & RGN_FLAG_HIDDEN_BY_USER) == 0 &&
            (region_tool_header->flag & RGN_FLAG_HIDDEN) != 0)
        {
          region_toggle_hidden(C, region_tool_header, false);
        }
      }
    }
  }
}

static int region_scale_modal(bContext *C, wmOperator *op, const wmEvent *event)
{
  RegionMoveData *rmd = static_cast<RegionMoveData *>(op->customdata);
  int delta;

  /* execute the events */
  switch (event->type) {
    case MOUSEMOVE: {
      const float aspect = BLI_rctf_size_x(&rmd->region->v2d.cur) /
                           (BLI_rcti_size_x(&rmd->region->v2d.mask) + 1);
      const int snap_size_threshold = (U.widget_unit * 2) / aspect;
      if (ELEM(rmd->edge, AE_LEFT_TO_TOPRIGHT, AE_RIGHT_TO_TOPLEFT)) {
        delta = event->xy[0] - rmd->orig_xy[0];
        if (rmd->edge == AE_LEFT_TO_TOPRIGHT) {
          delta = -delta;
        }

        /* region sizes now get multiplied */
        delta /= UI_SCALE_FAC;

        const int size_no_snap = rmd->origval + delta;
        rmd->region->sizex = size_no_snap;
        /* Clamp before snapping, so the snapping doesn't use a size that's invalid anyway. It will
         * check for and respect the max-width too. */
        CLAMP(rmd->region->sizex, 0, rmd->maxsize);

        if (rmd->region->type->snap_size) {
          short sizex_test = rmd->region->type->snap_size(rmd->region, rmd->region->sizex, 0);
          if ((abs(rmd->region->sizex - sizex_test) < snap_size_threshold) &&
              /* Don't snap to a new size if that would exceed the maximum width. */
              sizex_test <= rmd->maxsize)
          {
            rmd->region->sizex = sizex_test;
          }
        }
        BLI_assert(rmd->region->sizex <= rmd->maxsize);

        if (size_no_snap < UI_UNIT_X / aspect) {
          rmd->region->sizex = rmd->origval;
          if (!(rmd->region->flag & RGN_FLAG_HIDDEN)) {
            region_scale_toggle_hidden(C, rmd);
          }
        }
        else if (rmd->region->flag & RGN_FLAG_HIDDEN) {
          region_scale_toggle_hidden(C, rmd);
        }
        else if (rmd->region->flag & RGN_FLAG_DYNAMIC_SIZE) {
          rmd->region->sizex = rmd->origval;
        }
      }
      else {
        delta = event->xy[1] - rmd->orig_xy[1];
        if (rmd->edge == AE_BOTTOM_TO_TOPLEFT) {
          delta = -delta;
        }

        /* region sizes now get multiplied */
        delta /= UI_SCALE_FAC;

        const int size_no_snap = rmd->origval + delta;
        rmd->region->sizey = size_no_snap;
        /* Clamp before snapping, so the snapping doesn't use a size that's invalid anyway. It will
         * check for and respect the max-height too. */
        CLAMP(rmd->region->sizey, 0, rmd->maxsize);

        if (rmd->region->type->snap_size) {
          short sizey_test = rmd->region->type->snap_size(rmd->region, rmd->region->sizey, 1);
          if ((abs(rmd->region->sizey - sizey_test) < snap_size_threshold) &&
              /* Don't snap to a new size if that would exceed the maximum height. */
              (sizey_test <= rmd->maxsize))
          {
            rmd->region->sizey = sizey_test;
          }
        }
        BLI_assert(rmd->region->sizey <= rmd->maxsize);

        /* NOTE: `UI_UNIT_Y / 4` means you need to drag the footer and execute region
         * almost all the way down for it to become hidden, this is done
         * otherwise its too easy to do this by accident. */
        if (size_no_snap < (UI_UNIT_Y / 4) / aspect) {
          rmd->region->sizey = rmd->origval;
          if (!(rmd->region->flag & RGN_FLAG_HIDDEN)) {
            region_scale_toggle_hidden(C, rmd);
          }
        }
        else if (rmd->region->flag & RGN_FLAG_HIDDEN) {
          region_scale_toggle_hidden(C, rmd);
        }
        else if (rmd->region->flag & RGN_FLAG_DYNAMIC_SIZE) {
          rmd->region->sizey = rmd->origval;
        }
      }
      ED_area_tag_redraw(rmd->area);
      WM_event_add_notifier(C, NC_SCREEN | NA_EDITED, nullptr);

      break;
    }
    case LEFTMOUSE:
      if (event->val == KM_RELEASE) {
        if (len_manhattan_v2v2_int(event->xy, rmd->orig_xy) <= WM_EVENT_CURSOR_MOTION_THRESHOLD) {
          if (rmd->region->flag & RGN_FLAG_HIDDEN) {
            region_scale_toggle_hidden(C, rmd);
          }
          else if (rmd->region->flag & RGN_FLAG_TOO_SMALL) {
            region_scale_validate_size(rmd);
          }

          ED_area_tag_redraw(rmd->area);
          WM_event_add_notifier(C, NC_SCREEN | NA_EDITED, nullptr);
        }

        region_scale_exit(op);

        return OPERATOR_FINISHED;
      }
      break;

    case EVT_ESCKEY:
      break;
  }

  return OPERATOR_RUNNING_MODAL;
}

static void region_scale_cancel(bContext * /*C*/, wmOperator *op)
{
  region_scale_exit(op);
}

static void SCREEN_OT_region_scale(wmOperatorType *ot)
{
  /* identifiers */
  ot->name = "Scale Region Size";
  ot->description = "Scale selected area";
  ot->idname = "SCREEN_OT_region_scale";

  ot->invoke = region_scale_invoke;
  ot->modal = region_scale_modal;
  ot->cancel = region_scale_cancel;

  ot->poll = ED_operator_areaactive;

  /* flags */
  ot->flag = OPTYPE_BLOCKING | OPTYPE_INTERNAL;
}

/** \} */

/* -------------------------------------------------------------------- */
/** \name Frame Change Operator
 * \{ */

static void areas_do_frame_follow(bContext *C, bool middle)
{
  bScreen *screen_ctx = CTX_wm_screen(C);
  Scene *scene = CTX_data_scene(C);
  wmWindowManager *wm = CTX_wm_manager(C);
  LISTBASE_FOREACH (wmWindow *, window, &wm->windows) {
    const bScreen *screen = WM_window_get_active_screen(window);

    LISTBASE_FOREACH (ScrArea *, area, &screen->areabase) {
      LISTBASE_FOREACH (ARegion *, region, &area->regionbase) {
        /* do follow here if editor type supports it */
        if (screen_ctx->redraws_flag & TIME_FOLLOW) {
          if ((region->regiontype == RGN_TYPE_WINDOW &&
               ELEM(area->spacetype, SPACE_SEQ, SPACE_GRAPH, SPACE_ACTION, SPACE_NLA)) ||
              (area->spacetype == SPACE_CLIP && region->regiontype == RGN_TYPE_PREVIEW))
          {
            float w = BLI_rctf_size_x(&region->v2d.cur);

            if (middle) {
              if ((scene->r.cfra < region->v2d.cur.xmin) || (scene->r.cfra > region->v2d.cur.xmax))
              {
                region->v2d.cur.xmax = scene->r.cfra + (w / 2);
                region->v2d.cur.xmin = scene->r.cfra - (w / 2);
              }
            }
            else {
              if (scene->r.cfra < region->v2d.cur.xmin) {
                region->v2d.cur.xmax = scene->r.cfra;
                region->v2d.cur.xmin = region->v2d.cur.xmax - w;
              }
              else if (scene->r.cfra > region->v2d.cur.xmax) {
                region->v2d.cur.xmin = scene->r.cfra;
                region->v2d.cur.xmax = region->v2d.cur.xmin + w;
              }
            }
          }
        }
      }
    }
  }
}

/* function to be called outside UI context, or for redo */
static int frame_offset_exec(bContext *C, wmOperator *op)
{
  Scene *scene = CTX_data_scene(C);

  int delta = RNA_int_get(op->ptr, "delta");

  /* In order to jump from e.g. 1.5 to 1 the delta needs to be incremented by 1 since the sub-frame
   * is always zeroed. Otherwise it would jump to 0. */
  if (delta < 0 && scene->r.subframe > 0) {
    delta += 1;
  }
  scene->r.cfra += delta;
  FRAMENUMBER_MIN_CLAMP(scene->r.cfra);
  scene->r.subframe = 0.0f;

  areas_do_frame_follow(C, false);

  DEG_id_tag_update(&scene->id, ID_RECALC_FRAME_CHANGE);

  WM_event_add_notifier(C, NC_SCENE | ND_FRAME, scene);

  return OPERATOR_FINISHED;
}

static void SCREEN_OT_frame_offset(wmOperatorType *ot)
{
  ot->name = "Frame Offset";
  ot->idname = "SCREEN_OT_frame_offset";
  ot->description = "Move current frame forward/backward by a given number";

  ot->exec = frame_offset_exec;

  ot->poll = ED_operator_screenactive_norender;
  ot->flag = OPTYPE_UNDO_GROUPED;
  ot->undo_group = "Frame Change";

  /* rna */
  RNA_def_int(ot->srna, "delta", 0, INT_MIN, INT_MAX, "Delta", "", INT_MIN, INT_MAX);
}

/** \} */

/* -------------------------------------------------------------------- */
/** \name Frame Jump Operator
 * \{ */

/* function to be called outside UI context, or for redo */
static int frame_jump_exec(bContext *C, wmOperator *op)
{
  Scene *scene = CTX_data_scene(C);
  wmTimer *animtimer = CTX_wm_screen(C)->animtimer;

  /* Don't change scene->r.cfra directly if animtimer is running as this can cause
   * first/last frame not to be actually shown (bad since for example physics
   * simulations aren't reset properly).
   */
  if (animtimer) {
    ScreenAnimData *sad = static_cast<ScreenAnimData *>(animtimer->customdata);

    sad->flag |= ANIMPLAY_FLAG_USE_NEXT_FRAME;

    if (RNA_boolean_get(op->ptr, "end")) {
      sad->nextfra = PEFRA;
    }
    else {
      sad->nextfra = PSFRA;
    }
  }
  else {
    if (RNA_boolean_get(op->ptr, "end")) {
      scene->r.cfra = PEFRA;
    }
    else {
      scene->r.cfra = PSFRA;
    }

    areas_do_frame_follow(C, true);

    DEG_id_tag_update(&scene->id, ID_RECALC_FRAME_CHANGE);

    WM_event_add_notifier(C, NC_SCENE | ND_FRAME, scene);
  }

  return OPERATOR_FINISHED;
}

static void SCREEN_OT_frame_jump(wmOperatorType *ot)
{
  ot->name = "Jump to Endpoint";
  ot->description = "Jump to first/last frame in frame range";
  ot->idname = "SCREEN_OT_frame_jump";

  ot->exec = frame_jump_exec;

  ot->poll = ED_operator_screenactive_norender;
  ot->flag = OPTYPE_UNDO_GROUPED;
  ot->undo_group = "Frame Change";

  /* rna */
  RNA_def_boolean(
      ot->srna, "end", false, "Last Frame", "Jump to the last frame of the frame range");
}

/** \} */

/* -------------------------------------------------------------------- */
/** \name Jump to Key-Frame Operator
 * \{ */

/* function to be called outside UI context, or for redo */
static int keyframe_jump_exec(bContext *C, wmOperator *op)
{
  Scene *scene = CTX_data_scene(C);
  Object *ob = CTX_data_active_object(C);
  bDopeSheet ads = {nullptr};
  const bool next = RNA_boolean_get(op->ptr, "next");
  bool done = false;

  /* sanity checks */
  if (scene == nullptr) {
    return OPERATOR_CANCELLED;
  }

  const float cfra = BKE_scene_frame_get(scene);

  /* Initialize binary-tree-list for getting keyframes. */
  AnimKeylist *keylist = ED_keylist_create();

  /* Speed up dummy dope-sheet context with flags to perform necessary filtering. */
  if ((scene->flag & SCE_KEYS_NO_SELONLY) == 0) {
    /* Only selected channels are included. */
    ads.filterflag |= ADS_FILTER_ONLYSEL;
  }

  /* populate tree with keyframe nodes */
  scene_to_keylist(&ads, scene, keylist, 0);

  if (ob) {
    ob_to_keylist(&ads, ob, keylist, 0);

    if (ob->type == OB_GPENCIL_LEGACY) {
      const bool active = !(scene->flag & SCE_KEYS_NO_SELONLY);
      gpencil_to_keylist(&ads, static_cast<bGPdata *>(ob->data), keylist, active);
    }
  }

  {
    Mask *mask = CTX_data_edit_mask(C);
    if (mask) {
      MaskLayer *masklay = BKE_mask_layer_active(mask);
      mask_to_keylist(&ads, masklay, keylist);
    }
  }
  ED_keylist_prepare_for_direct_access(keylist);

  /* find matching keyframe in the right direction */
  const ActKeyColumn *ak;

  if (next) {
    ak = ED_keylist_find_next(keylist, cfra);
    while ((ak != nullptr) && (done == false)) {
      if (cfra < ak->cfra) {
        BKE_scene_frame_set(scene, ak->cfra);
        done = true;
      }
      else {
        ak = ak->next;
      }
    }
  }

  else {
    ak = ED_keylist_find_prev(keylist, cfra);
    while ((ak != nullptr) && (done == false)) {
      if (cfra > ak->cfra) {
        BKE_scene_frame_set(scene, ak->cfra);
        done = true;
      }
      else {
        ak = ak->prev;
      }
    }
  }

  /* free temp stuff */
  ED_keylist_free(keylist);

  /* any success? */
  if (done == false) {
    BKE_report(op->reports, RPT_INFO, "No more keyframes to jump to in this direction");

    return OPERATOR_CANCELLED;
  }

  areas_do_frame_follow(C, true);

  DEG_id_tag_update(&scene->id, ID_RECALC_FRAME_CHANGE);

  WM_event_add_notifier(C, NC_SCENE | ND_FRAME, scene);

  return OPERATOR_FINISHED;
}

static bool keyframe_jump_poll(bContext *C)
{
  /* There is a keyframe jump operator specifically for the Graph Editor. */
  return ED_operator_screenactive_norender(C) && CTX_wm_area(C)->spacetype != SPACE_GRAPH;
}

static void SCREEN_OT_keyframe_jump(wmOperatorType *ot)
{
  ot->name = "Jump to Keyframe";
  ot->description = "Jump to previous/next keyframe";
  ot->idname = "SCREEN_OT_keyframe_jump";

  ot->exec = keyframe_jump_exec;

  ot->poll = keyframe_jump_poll;
  ot->flag = OPTYPE_UNDO_GROUPED;
  ot->undo_group = "Frame Change";

  /* properties */
  RNA_def_boolean(ot->srna, "next", true, "Next Keyframe", "");
}

/** \} */

/* -------------------------------------------------------------------- */
/** \name Jump to Marker Operator
 * \{ */

/* function to be called outside UI context, or for redo */
static int marker_jump_exec(bContext *C, wmOperator *op)
{
  Scene *scene = CTX_data_scene(C);
  int closest = scene->r.cfra;
  const bool next = RNA_boolean_get(op->ptr, "next");
  bool found = false;

  /* find matching marker in the right direction */
  LISTBASE_FOREACH (TimeMarker *, marker, &scene->markers) {
    if (next) {
      if ((marker->frame > scene->r.cfra) && (!found || closest > marker->frame)) {
        closest = marker->frame;
        found = true;
      }
    }
    else {
      if ((marker->frame < scene->r.cfra) && (!found || closest < marker->frame)) {
        closest = marker->frame;
        found = true;
      }
    }
  }

  /* any success? */
  if (!found) {
    BKE_report(op->reports, RPT_INFO, "No more markers to jump to in this direction");

    return OPERATOR_CANCELLED;
  }

  scene->r.cfra = closest;

  areas_do_frame_follow(C, true);

  DEG_id_tag_update(&scene->id, ID_RECALC_FRAME_CHANGE);

  WM_event_add_notifier(C, NC_SCENE | ND_FRAME, scene);

  return OPERATOR_FINISHED;
}
/*bfa - descriptions*/
static char *screen_ot_marker_jump_get_description(bContext *,
                                                   wmOperatorType *,
                                                   PointerRNA *ptr)
{
  if (RNA_boolean_get(ptr, "next")) {
    return BLI_strdup("Jump to next marker");
  }
  return NULL;
}

static void SCREEN_OT_marker_jump(wmOperatorType *ot)
{
  ot->name = "Jump to Marker";
  ot->description = "Jump to previous marker";
  ot->idname = "SCREEN_OT_marker_jump";

  ot->exec = marker_jump_exec;
  ot->get_description = screen_ot_marker_jump_get_description; /*bfa - descriptions*/

  ot->poll = ED_operator_screenactive_norender;
  ot->flag = OPTYPE_UNDO_GROUPED;
  ot->undo_group = "Frame Change";

  /* properties */
  RNA_def_boolean(ot->srna, "next", true, "Next Marker", "");
}

/** \} */

/* -------------------------------------------------------------------- */
/** \name Set Screen Operator
 * \{ */

/* function to be called outside UI context, or for redo */
static int screen_set_exec(bContext *C, wmOperator *op)
{
  WorkSpace *workspace = CTX_wm_workspace(C);
  int delta = RNA_int_get(op->ptr, "delta");

  if (ED_workspace_layout_cycle(workspace, delta, C)) {
    return OPERATOR_FINISHED;
  }

  return OPERATOR_CANCELLED;
}

static void SCREEN_OT_screen_set(wmOperatorType *ot)
{
  ot->name = "Set Screen";
  ot->description = "Cycle through available screens";
  ot->idname = "SCREEN_OT_screen_set";

  ot->exec = screen_set_exec;
  ot->poll = ED_operator_screenactive;

  /* rna */
  RNA_def_int(ot->srna, "delta", 1, -1, 1, "Delta", "", -1, 1);
}

/** \} */

/* -------------------------------------------------------------------- */
/** \name Screen Full-Area Operator
 * \{ */

/* function to be called outside UI context, or for redo */
static int screen_maximize_area_exec(bContext *C, wmOperator *op)
{
  bScreen *screen = CTX_wm_screen(C);
  ScrArea *area = nullptr;
  const bool hide_panels = RNA_boolean_get(op->ptr, "use_hide_panels");

  BLI_assert(!screen->temp);

  /* search current screen for 'full-screen' areas */
  /* prevents restoring info header, when mouse is over it */
  LISTBASE_FOREACH (ScrArea *, area_iter, &screen->areabase) {
    if (area_iter->full) {
      area = area_iter;
      break;
    }
  }

  if (area == nullptr) {
    area = CTX_wm_area(C);
  }

  if (hide_panels) {
    if (!ELEM(screen->state, SCREENNORMAL, SCREENFULL)) {
      return OPERATOR_CANCELLED;
    }
    ED_screen_state_toggle(C, CTX_wm_window(C), area, SCREENFULL);
  }
  else {
    if (!ELEM(screen->state, SCREENNORMAL, SCREENMAXIMIZED)) {
      return OPERATOR_CANCELLED;
    }
    ED_screen_state_toggle(C, CTX_wm_window(C), area, SCREENMAXIMIZED);
  }

  return OPERATOR_FINISHED;
}

static bool screen_maximize_area_poll(bContext *C)
{
  const wmWindow *win = CTX_wm_window(C);
  const bScreen *screen = CTX_wm_screen(C);
  const ScrArea *area = CTX_wm_area(C);
  const wmWindowManager *wm = CTX_wm_manager(C);
  return ED_operator_areaactive(C) &&
         /* Don't allow maximizing global areas but allow minimizing from them. */
         ((screen->state != SCREENNORMAL) || !ED_area_is_global(area)) &&
         /* Don't change temporary screens. */
         !WM_window_is_temp_screen(win) &&
         /* Don't maximize when dragging. */
         BLI_listbase_is_empty(&wm->drags);
}

/*bfa - descriptions*/
static char *screen_ot_screen_full_area_get_description(bContext *,
                                                        wmOperatorType *,
                                                        PointerRNA *ptr)
{
  if (RNA_boolean_get(ptr, "use_hide_panels")) {
    return BLI_strdup("Toggle display selected area as maximized");
  }
  return NULL;
}

static void SCREEN_OT_screen_full_area(wmOperatorType *ot)
{
  PropertyRNA *prop;

  ot->name = "Toggle Maximize Area";
  ot->description = "Toggle display selected area as fullscreen/maximized";
  ot->idname = "SCREEN_OT_screen_full_area";

  ot->exec = screen_maximize_area_exec;
  ot->get_description = screen_ot_screen_full_area_get_description; /*bfa - descriptions*/
  ot->poll = screen_maximize_area_poll;
  ot->flag = 0;

  prop = RNA_def_boolean(ot->srna, "use_hide_panels", false, "Hide Panels", "Hide all the panels");
  RNA_def_property_flag(prop, PROP_SKIP_SAVE);
}

/** \} */

/* -------------------------------------------------------------------- */
/** \name Screen Join-Area Operator
 * \{ */

/* operator state vars used:
 * x1, y1     mouse coord in first area, which will disappear
 * x2, y2     mouse coord in 2nd area, which will become joined
 *
 * functions:
 *
 * init()   find edge based on state vars
 * test if the edge divides two areas,
 * store active and nonactive area,
 *
 * apply()  do the actual join
 *
 * exit()   cleanup, send notifier
 *
 * callbacks:
 *
 * exec()   calls init, apply, exit
 *
 * invoke() sets mouse coords in x,y
 * call init()
 * add modal handler
 *
 * modal()  accept modal events while doing it
 * call apply() with active window and nonactive window
 * call exit() and remove handler when LMB confirm
 */

struct sAreaJoinData {
  ScrArea *sa1;        /* Potential source area (kept). */
  ScrArea *sa2;        /* Potential target area (removed or reduced). */
  eScreenDir dir;      /* Direction of potential join. */
  void *draw_callback; /* call #screen_draw_join_highlight */
};

static void area_join_draw_cb(const wmWindow * /*win*/, void *userdata)
{
  const wmOperator *op = static_cast<const wmOperator *>(userdata);

  sAreaJoinData *sd = static_cast<sAreaJoinData *>(op->customdata);
  if (sd->sa1 && sd->sa2 && (sd->dir != SCREEN_DIR_NONE)) {
    screen_draw_join_highlight(sd->sa1, sd->sa2);
  }
}

/* validate selection inside screen, set variables OK */
/* return false: init failed */
static bool area_join_init(bContext *C, wmOperator *op, ScrArea *sa1, ScrArea *sa2)
{
  if (sa1 == nullptr || sa2 == nullptr) {
    /* Get areas from cursor location if not specified. */
    int cursor[2];
    RNA_int_get_array(op->ptr, "cursor", cursor);
    screen_area_edge_from_cursor(C, cursor, &sa1, &sa2);
  }
  if (sa1 == nullptr || sa2 == nullptr) {
    return false;
  }

  sAreaJoinData *jd = static_cast<sAreaJoinData *>(
      MEM_callocN(sizeof(sAreaJoinData), "op_area_join"));

  jd->sa1 = sa1;
  jd->sa2 = sa2;
  jd->dir = SCREEN_DIR_NONE;

  op->customdata = jd;

  jd->draw_callback = WM_draw_cb_activate(CTX_wm_window(C), area_join_draw_cb, op);

  return true;
}

/* apply the join of the areas (space types) */
static bool area_join_apply(bContext *C, wmOperator *op)
{
  sAreaJoinData *jd = (sAreaJoinData *)op->customdata;
  if (!jd || (jd->dir == SCREEN_DIR_NONE)) {
    return false;
  }

  if (!screen_area_join(C, CTX_wm_screen(C), jd->sa1, jd->sa2)) {
    return false;
  }
  if (CTX_wm_area(C) == jd->sa2) {
    CTX_wm_area_set(C, nullptr);
    CTX_wm_region_set(C, nullptr);
  }

  return true;
}

/* finish operation */
static void area_join_exit(bContext *C, wmOperator *op)
{
  sAreaJoinData *jd = (sAreaJoinData *)op->customdata;

  if (jd) {
    if (jd->draw_callback) {
      WM_draw_cb_exit(CTX_wm_window(C), jd->draw_callback);
    }

    MEM_freeN(jd);
    op->customdata = nullptr;
  }

  /* this makes sure aligned edges will result in aligned grabbing */
  BKE_screen_remove_double_scredges(CTX_wm_screen(C));
  BKE_screen_remove_unused_scredges(CTX_wm_screen(C));
  BKE_screen_remove_unused_scrverts(CTX_wm_screen(C));
}

static int area_join_exec(bContext *C, wmOperator *op)
{
  if (!area_join_init(C, op, nullptr, nullptr)) {
    return OPERATOR_CANCELLED;
  }

  area_join_apply(C, op);
  area_join_exit(C, op);

  return OPERATOR_FINISHED;
}

/* interaction callback */
static int area_join_invoke(bContext *C, wmOperator *op, const wmEvent *event)
{
  if (event->type == EVT_ACTIONZONE_AREA) {
    sActionzoneData *sad = static_cast<sActionzoneData *>(event->customdata);

    if (sad == nullptr || sad->modifier > 0) {
      return OPERATOR_PASS_THROUGH;
    }

    /* verify *sad itself */
    if (sad->sa1 == nullptr || sad->sa2 == nullptr) {
      return OPERATOR_PASS_THROUGH;
    }

    /* is this our *sad? if areas equal it should be passed on */
    if (sad->sa1 == sad->sa2) {
      return OPERATOR_PASS_THROUGH;
    }
    if (!area_join_init(C, op, sad->sa1, sad->sa2)) {
      return OPERATOR_CANCELLED;
    }
  }

  /* add temp handler */
  WM_event_add_modal_handler(C, op);

  return OPERATOR_RUNNING_MODAL;
}

static void area_join_cancel(bContext *C, wmOperator *op)
{
  WM_event_add_notifier(C, NC_WINDOW, nullptr);

  area_join_exit(C, op);
}

/* modal callback while selecting area (space) that will be removed */
static int area_join_modal(bContext *C, wmOperator *op, const wmEvent *event)
{
  bScreen *screen = CTX_wm_screen(C);
  wmWindow *win = CTX_wm_window(C);

  if (op->customdata == nullptr) {
    if (!area_join_init(C, op, nullptr, nullptr)) {
      return OPERATOR_CANCELLED;
    }
  }
  sAreaJoinData *jd = (sAreaJoinData *)op->customdata;

  /* execute the events */
  switch (event->type) {

    case MOUSEMOVE: {
      ScrArea *area = BKE_screen_find_area_xy(screen, SPACE_TYPE_ANY, event->xy);
      jd->dir = area_getorientation(jd->sa1, jd->sa2);

      if (area == jd->sa1) {
        /* Hovering current source, so change direction. */
        jd->sa1 = jd->sa2;
        jd->sa2 = area;
        jd->dir = area_getorientation(jd->sa1, jd->sa2);
      }
      else if (area != jd->sa2) {
        jd->dir = SCREEN_DIR_NONE;
      }

      WM_event_add_notifier(C, NC_WINDOW, nullptr);

      if (jd->dir == SCREEN_DIR_N) {
        WM_cursor_set(win, WM_CURSOR_N_ARROW);
      }
      else if (jd->dir == SCREEN_DIR_S) {
        WM_cursor_set(win, WM_CURSOR_S_ARROW);
      }
      else if (jd->dir == SCREEN_DIR_E) {
        WM_cursor_set(win, WM_CURSOR_E_ARROW);
      }
      else if (jd->dir == SCREEN_DIR_W) {
        WM_cursor_set(win, WM_CURSOR_W_ARROW);
      }
      else {
        WM_cursor_set(win, WM_CURSOR_STOP);
      }

      break;
    }
    case LEFTMOUSE:
      if (event->val == KM_RELEASE) {
        if (jd->dir == SCREEN_DIR_NONE) {
          area_join_cancel(C, op);
          return OPERATOR_CANCELLED;
        }
        ED_area_tag_redraw(jd->sa1);
        ED_area_tag_redraw(jd->sa2);

        area_join_apply(C, op);
        WM_event_add_notifier(C, NC_SCREEN | NA_EDITED, nullptr);
        area_join_exit(C, op);
        return OPERATOR_FINISHED;
      }
      break;

    case RIGHTMOUSE:
    case EVT_ESCKEY:
      area_join_cancel(C, op);
      return OPERATOR_CANCELLED;
  }

  return OPERATOR_RUNNING_MODAL;
}

/* Operator for joining two areas (space types) */
static void SCREEN_OT_area_join(wmOperatorType *ot)
{
  /* identifiers */
  ot->name = "Join Area";
  ot->description = "Join selected areas into new window";
  ot->idname = "SCREEN_OT_area_join";

  /* api callbacks */
  ot->exec = area_join_exec;
  ot->invoke = area_join_invoke;
  ot->modal = area_join_modal;
  ot->poll = screen_active_editable;
  ot->cancel = area_join_cancel;

  /* flags */
  ot->flag = OPTYPE_BLOCKING | OPTYPE_INTERNAL;

  /* rna */
  RNA_def_int_vector(
      ot->srna, "cursor", 2, nullptr, INT_MIN, INT_MAX, "Cursor", "", INT_MIN, INT_MAX);
}

/** \} */

/* -------------------------------------------------------------------- */
/** \name Screen Area Options Operator
 * \{ */

static int screen_area_options_invoke(bContext *C, wmOperator *op, const wmEvent *event)
{
  ScrArea *sa1, *sa2;
  if (screen_area_edge_from_cursor(C, event->xy, &sa1, &sa2) == nullptr) {
    return OPERATOR_CANCELLED;
  }

  uiPopupMenu *pup = UI_popup_menu_begin(C, WM_operatortype_name(op->type, op->ptr), ICON_NONE);
  uiLayout *layout = UI_popup_menu_layout(pup);

  /* Vertical Split */
  PointerRNA ptr;
  uiItemFullO(layout,
              "SCREEN_OT_area_split",
              IFACE_("Vertical Split"),
              ICON_SPLIT_VERTICAL,
              nullptr,
              WM_OP_INVOKE_DEFAULT,
              0,
              &ptr);
  /* store initial mouse cursor position. */
  RNA_int_set_array(&ptr, "cursor", event->xy);
  RNA_enum_set(&ptr, "direction", SCREEN_AXIS_V);

  /* Horizontal Split */
  uiItemFullO(layout,
              "SCREEN_OT_area_split",
              IFACE_("Horizontal Split"),
              ICON_SPLIT_HORIZONTAL,
              nullptr,
              WM_OP_INVOKE_DEFAULT,
              0,
              &ptr);
  /* store initial mouse cursor position. */
  RNA_int_set_array(&ptr, "cursor", event->xy);
  RNA_enum_set(&ptr, "direction", SCREEN_AXIS_H);

  if (sa1 && sa2) {
    uiItemS(layout);
  }

  /* Join needs two very similar areas. */
  if (sa1 && sa2 && (area_getorientation(sa1, sa2) != -1)) {
    uiItemFullO(layout,
                "SCREEN_OT_area_join",
                IFACE_("Join Areas"),
                ICON_JOIN_AREAS,
                nullptr,
                WM_OP_INVOKE_DEFAULT,
                0,
                &ptr);
    RNA_int_set_array(&ptr, "cursor", event->xy);
  }

  /* Swap just needs two areas. */
  if (sa1 && sa2) {
    uiItemFullO(layout,
                "SCREEN_OT_area_swap",
                IFACE_("Swap Areas"),
                ICON_SWAP_AREAS,
                nullptr,
                WM_OP_EXEC_DEFAULT,
                0,
                &ptr);
    RNA_int_set_array(&ptr, "cursor", event->xy);
  }

  UI_popup_menu_end(C, pup);

  return OPERATOR_INTERFACE;
}

static void SCREEN_OT_area_options(wmOperatorType *ot)
{
  /* identifiers */
  ot->name = "Area Options";
  ot->description = "Operations for splitting and merging";
  ot->idname = "SCREEN_OT_area_options";

  /* api callbacks */
  ot->invoke = screen_area_options_invoke;

  ot->poll = ED_operator_screen_mainwinactive;

  /* flags */
  ot->flag = OPTYPE_INTERNAL;
}

/** \} */

/* -------------------------------------------------------------------- */
/** \name Space Data Cleanup Operator
 * \{ */

static int spacedata_cleanup_exec(bContext *C, wmOperator *op)
{
  Main *bmain = CTX_data_main(C);
  int tot = 0;

  LISTBASE_FOREACH (bScreen *, screen, &bmain->screens) {
    LISTBASE_FOREACH (ScrArea *, area, &screen->areabase) {
      if (area->spacedata.first != area->spacedata.last) {
        SpaceLink *sl = static_cast<SpaceLink *>(area->spacedata.first);

        BLI_remlink(&area->spacedata, sl);
        tot += BLI_listbase_count(&area->spacedata);
        BKE_spacedata_freelist(&area->spacedata);
        BLI_addtail(&area->spacedata, sl);
      }
    }
  }
  BKE_reportf(op->reports, RPT_INFO, "Removed amount of editors: %d", tot);

  return OPERATOR_FINISHED;
}

static void SCREEN_OT_spacedata_cleanup(wmOperatorType *ot)
{
  /* identifiers */
  ot->name = "Clean Up Space Data";
  ot->description = "Remove unused settings for invisible editors";
  ot->idname = "SCREEN_OT_spacedata_cleanup";

  /* api callbacks */
  ot->exec = spacedata_cleanup_exec;
  ot->poll = WM_operator_winactive;
}

/** \} */

/* -------------------------------------------------------------------- */
/** \name Repeat Last Operator
 * \{ */

static bool repeat_history_poll(bContext *C)
{
  if (!ED_operator_screenactive(C)) {
    return false;
  }
  wmWindowManager *wm = CTX_wm_manager(C);
  return !BLI_listbase_is_empty(&wm->operators);
}

static int repeat_last_exec(bContext *C, wmOperator * /*op*/)
{
  wmWindowManager *wm = CTX_wm_manager(C);
  wmOperator *lastop = static_cast<wmOperator *>(wm->operators.last);

  /* Seek last registered operator */
  while (lastop) {
    if (lastop->type->flag & OPTYPE_REGISTER) {
      break;
    }
    lastop = lastop->prev;
  }

  if (lastop) {
    WM_operator_free_all_after(wm, lastop);
    WM_operator_repeat_last(C, lastop);
  }

  return OPERATOR_CANCELLED;
}

static void SCREEN_OT_repeat_last(wmOperatorType *ot)
{
  /* identifiers */
  ot->name = "Repeat Last";
  ot->description = "Repeat last action";
  ot->idname = "SCREEN_OT_repeat_last";

  /* api callbacks */
  ot->exec = repeat_last_exec;

  ot->poll = repeat_history_poll;
}

/** \} */

/* -------------------------------------------------------------------- */
/** \name Repeat History Operator
 * \{ */

static int repeat_history_invoke(bContext *C, wmOperator *op, const wmEvent * /*event*/)
{
  wmWindowManager *wm = CTX_wm_manager(C);

  int items = BLI_listbase_count(&wm->operators);
  if (items == 0) {
    return OPERATOR_CANCELLED;
  }

  uiPopupMenu *pup = UI_popup_menu_begin(C, WM_operatortype_name(op->type, op->ptr), ICON_NONE);
  uiLayout *layout = UI_popup_menu_layout(pup);

  wmOperator *lastop;
  int i;
  for (i = items - 1, lastop = static_cast<wmOperator *>(wm->operators.last); lastop;
       lastop = lastop->prev, i--)
  {
    if ((lastop->type->flag & OPTYPE_REGISTER) && WM_operator_repeat_check(C, lastop)) {
      uiItemIntO(layout,
                 WM_operatortype_name(lastop->type, lastop->ptr),
                 ICON_NONE,
                 op->type->idname,
                 "index",
                 i);
    }
  }

  UI_popup_menu_end(C, pup);

  return OPERATOR_INTERFACE;
}

static int repeat_history_exec(bContext *C, wmOperator *op)
{
  wmWindowManager *wm = CTX_wm_manager(C);

  op = static_cast<wmOperator *>(BLI_findlink(&wm->operators, RNA_int_get(op->ptr, "index")));
  if (op) {
    /* let's put it as last operator in list */
    BLI_remlink(&wm->operators, op);
    BLI_addtail(&wm->operators, op);

    WM_operator_repeat(C, op);
  }

  return OPERATOR_FINISHED;
}

static void SCREEN_OT_repeat_history(wmOperatorType *ot)
{
  /* identifiers */
  ot->name = "Repeat History";
  ot->description = "Display menu for previous actions performed";
  ot->idname = "SCREEN_OT_repeat_history";

  /* api callbacks */
  ot->invoke = repeat_history_invoke;
  ot->exec = repeat_history_exec;
  ot->poll = repeat_history_poll;

  RNA_def_int(ot->srna, "index", 0, 0, INT_MAX, "Index", "", 0, 1000);
}

/** \} */

/* -------------------------------------------------------------------- */
/** \name Redo Operator
 * \{ */

static int redo_last_invoke(bContext *C, wmOperator * /*op*/, const wmEvent * /*event*/)
{
  wmOperator *lastop = WM_operator_last_redo(C);

  if (lastop) {
    WM_operator_redo_popup(C, lastop);
  }

  return OPERATOR_CANCELLED;
}

static void SCREEN_OT_redo_last(wmOperatorType *ot)
{
  /* identifiers */
  ot->name = "Redo Last";
  ot->description = "Display parameters for last action performed";
  ot->idname = "SCREEN_OT_redo_last";

  /* api callbacks */
  ot->invoke = redo_last_invoke;
  ot->poll = repeat_history_poll;
}

/** \} */

/* -------------------------------------------------------------------- */
/** \name Region Quad-View Operator
 * \{ */

static void view3d_localview_update_rv3d(RegionView3D *rv3d)
{
  if (rv3d->localvd) {
    rv3d->localvd->view = rv3d->view;
    rv3d->localvd->persp = rv3d->persp;
    copy_qt_qt(rv3d->localvd->viewquat, rv3d->viewquat);
  }
}

static void region_quadview_init_rv3d(
    ScrArea *area, ARegion *region, const char viewlock, const char view, const char persp)
{
  RegionView3D *rv3d = static_cast<RegionView3D *>(region->regiondata);

  if (persp == RV3D_CAMOB) {
    ED_view3d_lastview_store(rv3d);
  }

  rv3d->viewlock = viewlock;
  rv3d->runtime_viewlock = 0;
  rv3d->view = view;
  rv3d->view_axis_roll = RV3D_VIEW_AXIS_ROLL_0;
  rv3d->persp = persp;

  ED_view3d_lock(rv3d);
  view3d_localview_update_rv3d(rv3d);
  if ((viewlock & RV3D_BOXCLIP) && (persp == RV3D_ORTHO)) {
    ED_view3d_quadview_update(area, region, true);
  }
}

/* insert a region in the area region list */
static int region_quadview_exec(bContext *C, wmOperator *op)
{
  ARegion *region = CTX_wm_region(C);

  /* some rules... */
  if (region->regiontype != RGN_TYPE_WINDOW) {
    BKE_report(op->reports, RPT_ERROR, "Only window region can be 4-split");
  }
  else if (region->alignment == RGN_ALIGN_QSPLIT) {
    /* Exit quad-view */
    ScrArea *area = CTX_wm_area(C);

    /* keep current region */
    region->alignment = 0;

    if (area->spacetype == SPACE_VIEW3D) {
      RegionView3D *rv3d = static_cast<RegionView3D *>(region->regiondata);

      /* if this is a locked view, use settings from 'User' view */
      if (rv3d->viewlock) {
        View3D *v3d_user;
        ARegion *region_user;

        if (ED_view3d_context_user_region(C, &v3d_user, &region_user)) {
          if (region != region_user) {
            SWAP(void *, region->regiondata, region_user->regiondata);
            rv3d = static_cast<RegionView3D *>(region->regiondata);
          }
        }
      }

      rv3d->viewlock_quad = RV3D_VIEWLOCK_INIT;
      rv3d->viewlock = 0;

      /* FIXME: This fixes missing update to workbench TAA. (see #76216)
       * However, it would be nice if the tagging should be done in a more conventional way. */
      rv3d->rflag |= RV3D_GPULIGHT_UPDATE;

      /* Accumulate locks, in case they're mixed. */
      LISTBASE_FOREACH (ARegion *, region_iter, &area->regionbase) {
        if (region_iter->regiontype == RGN_TYPE_WINDOW) {
          RegionView3D *rv3d_iter = static_cast<RegionView3D *>(region_iter->regiondata);
          rv3d->viewlock_quad |= rv3d_iter->viewlock;
        }
      }
    }

    LISTBASE_FOREACH_MUTABLE (ARegion *, region_iter, &area->regionbase) {
      if (region_iter->alignment == RGN_ALIGN_QSPLIT) {
        ED_region_remove(C, area, region_iter);
      }
    }
    ED_area_tag_redraw(area);
    WM_event_add_notifier(C, NC_SCREEN | NA_EDITED, nullptr);
  }
  else if (region->next) {
    BKE_report(op->reports, RPT_ERROR, "Only last region can be 4-split");
  }
  else {
    /* Enter quad-view */
    ScrArea *area = CTX_wm_area(C);

    region->alignment = RGN_ALIGN_QSPLIT;

    for (int count = 0; count < 3; count++) {
      ARegion *new_region = BKE_area_region_copy(area->type, region);
      BLI_addtail(&area->regionbase, new_region);
    }

    /* lock views and set them */
    if (area->spacetype == SPACE_VIEW3D) {
      View3D *v3d = static_cast<View3D *>(area->spacedata.first);
      int index_qsplit = 0;

      /* run ED_view3d_lock() so the correct 'rv3d->viewquat' is set,
       * otherwise when restoring rv3d->localvd the 'viewquat' won't
       * match the 'view', set on entering localview See: #26315,
       *
       * We could avoid manipulating rv3d->localvd here if exiting
       * localview with a 4-split would assign these view locks */
      RegionView3D *rv3d = static_cast<RegionView3D *>(region->regiondata);
      const char viewlock = (rv3d->viewlock_quad & RV3D_VIEWLOCK_INIT) ?
                                (rv3d->viewlock_quad & ~RV3D_VIEWLOCK_INIT) :
                                RV3D_LOCK_ROTATION;

      region_quadview_init_rv3d(
          area, region, viewlock, ED_view3d_lock_view_from_index(index_qsplit++), RV3D_ORTHO);
      region_quadview_init_rv3d(area,
                                (region = region->next),
                                viewlock,
                                ED_view3d_lock_view_from_index(index_qsplit++),
                                RV3D_ORTHO);
      region_quadview_init_rv3d(area,
                                (region = region->next),
                                viewlock,
                                ED_view3d_lock_view_from_index(index_qsplit++),
                                RV3D_ORTHO);
/* forcing camera is distracting */
#if 0
      if (v3d->camera) {
        region_quadview_init_rv3d(area, (region = region->next), 0, RV3D_VIEW_CAMERA, RV3D_CAMOB);
      }
      else {
        region_quadview_init_rv3d(area, (region = region->next), 0, RV3D_VIEW_USER, RV3D_PERSP);
      }
#else
      (void)v3d;
#endif
    }
    ED_area_tag_redraw(area);
    WM_event_add_notifier(C, NC_SCREEN | NA_EDITED, nullptr);
  }

  return OPERATOR_FINISHED;
}

static void SCREEN_OT_region_quadview(wmOperatorType *ot)
{
  /* identifiers */
  ot->name = "Toggle Quad View";
  ot->description = "Split selected area into camera, front, right, and top views";
  ot->idname = "SCREEN_OT_region_quadview";

  /* api callbacks */
  ot->exec = region_quadview_exec;
  ot->poll = ED_operator_region_view3d_active;
  ot->flag = 0;
}

/** \} */

/* -------------------------------------------------------------------- */
/** \name Region Toggle Operator
 * \{ */

static int region_toggle_exec(bContext *C, wmOperator *op)
{
  PropertyRNA *prop = RNA_struct_find_property(op->ptr, "region_type");

  ARegion *region;
  if (RNA_property_is_set(op->ptr, prop)) {
    region = BKE_area_find_region_type(CTX_wm_area(C), RNA_property_enum_get(op->ptr, prop));
  }
  else {
    region = CTX_wm_region(C);
  }

  if (region && (region->alignment != RGN_ALIGN_NONE)) {
    ED_region_toggle_hidden(C, region);
  }
  ED_region_tag_redraw(region);

  return OPERATOR_FINISHED;
}

static bool region_toggle_poll(bContext *C)
{
  ScrArea *area = CTX_wm_area(C);

  /* Don't flip anything around in top-bar. */
  if (area && area->spacetype == SPACE_TOPBAR) {
    CTX_wm_operator_poll_msg_set(C, "Toggling regions in the Top-bar is not allowed");
    return false;
  }

  return ED_operator_areaactive(C);
}

static void SCREEN_OT_region_toggle(wmOperatorType *ot)
{
  /* identifiers */
  ot->name = "Toggle Region";
  ot->idname = "SCREEN_OT_region_toggle";
  ot->description = "Hide or unhide the region";

  /* api callbacks */
  ot->exec = region_toggle_exec;
  ot->poll = region_toggle_poll;
  ot->flag = 0;

  RNA_def_enum(ot->srna,
               "region_type",
               rna_enum_region_type_items,
               0,
               "Region Type",
               "Type of the region to toggle");
}

/** \} */

/* -------------------------------------------------------------------- */
/** \name Region Flip Operator
 * \{ */

/* flip a region alignment */
static int region_flip_exec(bContext *C, wmOperator * /*op*/)
{
  ARegion *region = CTX_wm_region(C);

  if (!region) {
    return OPERATOR_CANCELLED;
  }

  if (region->alignment == RGN_ALIGN_TOP) {
    region->alignment = RGN_ALIGN_BOTTOM;
  }
  else if (region->alignment == RGN_ALIGN_BOTTOM) {
    region->alignment = RGN_ALIGN_TOP;
  }
  else if (region->alignment == RGN_ALIGN_LEFT) {
    region->alignment = RGN_ALIGN_RIGHT;
  }
  else if (region->alignment == RGN_ALIGN_RIGHT) {
    region->alignment = RGN_ALIGN_LEFT;
  }

  ED_area_tag_redraw(CTX_wm_area(C));
  WM_event_add_mousemove(CTX_wm_window(C));
  WM_event_add_notifier(C, NC_SCREEN | NA_EDITED, nullptr);

  return OPERATOR_FINISHED;
}

static bool region_flip_poll(bContext *C)
{
  ScrArea *area = CTX_wm_area(C);

  /* Don't flip anything around in top-bar. */
  if (area && area->spacetype == SPACE_TOPBAR) {
    CTX_wm_operator_poll_msg_set(C, "Flipping regions in the Top-bar is not allowed");
    return false;
  }

  return ED_operator_areaactive(C);
}

static void SCREEN_OT_region_flip(wmOperatorType *ot)
{
  /* identifiers */
  ot->name = "Flip Region";
  ot->idname = "SCREEN_OT_region_flip";
  ot->description = "Toggle the region's alignment (left/right or top/bottom)";

  /* api callbacks */
  ot->exec = region_flip_exec;
  ot->poll = region_flip_poll;
  ot->flag = 0;
}

/** \} */

/* -------------------------------------------------------------------- */
/** \name Header Toggle Menu Operator
 * \{ */

/* show/hide header text menus */
static int header_toggle_menus_exec(bContext *C, wmOperator * /*op*/)
{
  ScrArea *area = CTX_wm_area(C);

  area->flag = area->flag ^ HEADER_NO_PULLDOWN;

  ED_area_tag_redraw(area);
  WM_event_add_notifier(C, NC_SCREEN | NA_EDITED, nullptr);

  return OPERATOR_FINISHED;
}

static void SCREEN_OT_header_toggle_menus(wmOperatorType *ot)
{
  /* identifiers */
  ot->name = "Expand/Collapse Header Menus";
  ot->idname = "SCREEN_OT_header_toggle_menus";
  ot->description = "Expand or collapse the header pulldown menus";

  /* api callbacks */
  ot->exec = header_toggle_menus_exec;
  ot->poll = ED_operator_areaactive;
  ot->flag = 0;
}

/** \} */

/* -------------------------------------------------------------------- */
/** \name Region Context Menu Operator (Header/Footer/Navigation-Bar)
 * \{ */

static void screen_area_menu_items(ScrArea *area, uiLayout *layout)
{
  if (ED_area_is_global(area)) {
    return;
  }

  PointerRNA ptr;

  /* Mouse position as if in middle of area. */
  const int loc[2] = {BLI_rcti_cent_x(&area->totrct), BLI_rcti_cent_y(&area->totrct)};

  /* Vertical Split */
  uiItemFullO(layout,
              "SCREEN_OT_area_split",
              IFACE_("Vertical Split"),
              ICON_SPLIT_VERTICAL,
              nullptr,
              WM_OP_INVOKE_DEFAULT,
              0,
              &ptr);

  RNA_int_set_array(&ptr, "cursor", loc);
  RNA_enum_set(&ptr, "direction", SCREEN_AXIS_V);

  /* Horizontal Split */
  uiItemFullO(layout,
              "SCREEN_OT_area_split",
              IFACE_("Horizontal Split"),
              ICON_SPLIT_HORIZONTAL,
              nullptr,
              WM_OP_INVOKE_DEFAULT,
              0,
              &ptr);

  RNA_int_set_array(&ptr, "cursor", &loc[0]);
  RNA_enum_set(&ptr, "direction", SCREEN_AXIS_H);

  uiItemS(layout);

  if (area->spacetype != SPACE_FILE) {
    uiItemO(layout,
            area->full ? IFACE_("Restore Areas") : IFACE_("Maximize Area"),
            ICON_MAXIMIZE_AREA,
            "SCREEN_OT_screen_full_area");

    if (!area->full) {
      uiItemFullO(layout,
                  "SCREEN_OT_screen_full_area",
                  IFACE_("Full Screen Area"),
                  ICON_FULLSCREEN_ENTER,
                  nullptr,
                  WM_OP_INVOKE_DEFAULT,
                  0,
                  &ptr);
      RNA_boolean_set(&ptr, "use_hide_panels", true);
    }
  }

  uiItemO(layout, nullptr, ICON_NEW_WINDOW, "SCREEN_OT_area_dupli");
  uiItemS(layout);
  uiItemO(layout, nullptr, ICON_PANEL_CLOSE, "SCREEN_OT_area_close");
}

// bfa - show hide the editorsmenu
static int header_toggle_editortypemenu_exec(bContext *C, wmOperator *)
{
  ScrArea *area = CTX_wm_area(C);

  area->flag = area->flag ^ HEADER_NO_EDITORTYPEMENU;

  ED_area_tag_redraw(area);
  WM_event_add_notifier(C, NC_SCREEN | NA_EDITED, nullptr);

  return OPERATOR_FINISHED;
}
static void SCREEN_OT_header_toggle_editortypemenu(wmOperatorType *ot)
{
  /* identifiers */
  ot->name = "Hide Editortype menu";
  ot->idname = "SCREEN_OT_header_toggle_editortypemenu";
  ot->description = "Shows or hides the Editortype menu to change the editor type";

  /* api callbacks */
  ot->exec = header_toggle_editortypemenu_exec;
  ot->poll = ED_operator_areaactive;
  ot->flag = 0;
}

// bfa - show hide the file toolbar menus
static int header_toolbar_file_exec(bContext *C, wmOperator *)
{
  ScrArea *area = CTX_wm_area(C);

  area->flag = area->flag ^ HEADER_TOOLBAR_FILE;

  ED_area_tag_redraw(area);
  WM_event_add_notifier(C, NC_SCREEN | NA_EDITED, nullptr);

  return OPERATOR_FINISHED;
}
static void SCREEN_OT_header_toolbar_file(wmOperatorType *ot)
{
  /* identifiers */
  ot->name = "Toolbar File";
  ot->idname = "SCREEN_OT_header_toolbar_file";
  ot->description = "Show or Hide the File toolbars";

  /* api callbacks */
  ot->exec = header_toolbar_file_exec;
  ot->poll = ED_operator_areaactive;
  ot->flag = 0;
}

// bfa - show hide the meshedit toolbar menus
static int header_toolbar_meshedit_exec(bContext *C, wmOperator *)
{
  ScrArea *area = CTX_wm_area(C);

  area->flag = area->flag ^ HEADER_TOOLBAR_MESHEDIT;

  ED_area_tag_redraw(area);
  WM_event_add_notifier(C, NC_SCREEN | NA_EDITED, nullptr);

  return OPERATOR_FINISHED;
}
static void SCREEN_OT_header_toolbar_meshedit(wmOperatorType *ot)
{
  /* identifiers */
  ot->name = "Toolbar Meshedit";
  ot->idname = "SCREEN_OT_header_toolbar_meshedit";
  ot->description = "Show or Hide the Meshedit toolbars";

  /* api callbacks */
  ot->exec = header_toolbar_meshedit_exec;
  ot->poll = ED_operator_areaactive;
  ot->flag = 0;
}

// bfa - show hide the primitives toolbar menus
static int header_toolbar_primitives_exec(bContext *C, wmOperator *)
{
  ScrArea *area = CTX_wm_area(C);

  area->flag = area->flag ^ HEADER_TOOLBAR_PRIMITIVES;

  ED_area_tag_redraw(area);
  WM_event_add_notifier(C, NC_SCREEN | NA_EDITED, nullptr);

  return OPERATOR_FINISHED;
}
static void SCREEN_OT_header_toolbar_primitives(wmOperatorType *ot)
{
  /* identifiers */
  ot->name = "Toolbar Primitives";
  ot->idname = "SCREEN_OT_header_toolbar_primitives";
  ot->description = "Show or Hide the Primitives toolbars";

  /* api callbacks */
  ot->exec = header_toolbar_primitives_exec;
  ot->poll = ED_operator_areaactive;
  ot->flag = 0;
}

// bfa - show hide the image toolbar menus
static int header_toolbar_image_exec(bContext *C, wmOperator *)
{
  ScrArea *area = CTX_wm_area(C);

  area->flag = area->flag ^ HEADER_TOOLBAR_IMAGE;

  ED_area_tag_redraw(area);
  WM_event_add_notifier(C, NC_SCREEN | NA_EDITED, nullptr);

  return OPERATOR_FINISHED;
}
static void SCREEN_OT_header_toolbar_image(wmOperatorType *ot)
{
  /* identifiers */
  ot->name = "Toolbar Image";
  ot->idname = "SCREEN_OT_header_toolbar_image";
  ot->description = "Show or Hide the Image toolbars";

  /* api callbacks */
  ot->exec = header_toolbar_image_exec;
  ot->poll = ED_operator_areaactive;
  ot->flag = 0;
}

// bfa - show hide the tools toolbar menus
static int header_toolbar_tools_exec(bContext *C, wmOperator *)
{
  ScrArea *area = CTX_wm_area(C);

  area->flag = area->flag ^ HEADER_TOOLBAR_TOOLS;

  ED_area_tag_redraw(area);
  WM_event_add_notifier(C, NC_SCREEN | NA_EDITED, nullptr);

  return OPERATOR_FINISHED;
}
static void SCREEN_OT_header_toolbar_tools(wmOperatorType *ot)
{
  /* identifiers */
  ot->name = "Toolbar Tools";
  ot->idname = "SCREEN_OT_header_toolbar_tools";
  ot->description = "Show or Hide the Tools toolbars";

  /* api callbacks */
  ot->exec = header_toolbar_tools_exec;
  ot->poll = ED_operator_areaactive;
  ot->flag = 0;
}

// bfa - show hide the animation toolbar menus
static int header_toolbar_animation_exec(bContext *C, wmOperator *)
{
  ScrArea *area = CTX_wm_area(C);

  area->flag = area->flag ^ HEADER_TOOLBAR_ANIMATION;

  ED_area_tag_redraw(area);
  WM_event_add_notifier(C, NC_SCREEN | NA_EDITED, nullptr);

  return OPERATOR_FINISHED;
}
static void SCREEN_OT_header_toolbar_animation(wmOperatorType *ot)
{
  /* identifiers */
  ot->name = "Toolbar Animation";
  ot->idname = "SCREEN_OT_header_toolbar_animation";
  ot->description = "Show or Hide the Animation toolbars";

  /* api callbacks */
  ot->exec = header_toolbar_animation_exec;
  ot->poll = ED_operator_areaactive;
  ot->flag = 0;
}

// bfa - show hide the edit toolbar menus
static int header_toolbar_edit_exec(bContext *C, wmOperator *)
{
  ScrArea *area = CTX_wm_area(C);

  area->flag = area->flag ^ HEADER_TOOLBAR_EDIT;

  ED_area_tag_redraw(area);
  WM_event_add_notifier(C, NC_SCREEN | NA_EDITED, nullptr);

  return OPERATOR_FINISHED;
}
static void SCREEN_OT_header_toolbar_edit(wmOperatorType *ot)
{
  /* identifiers */
  ot->name = "Toolbar Edit";
  ot->idname = "SCREEN_OT_header_toolbar_edit";
  ot->description = "Show or Hide the Edit toolbars";

  /* api callbacks */
  ot->exec = header_toolbar_edit_exec;
  ot->poll = ED_operator_areaactive;
  ot->flag = 0;
}

// bfa - show hide the misc toolbar menus
static int header_toolbar_misc_exec(bContext *C, wmOperator *)
{
  ScrArea *area = CTX_wm_area(C);

  area->flag = area->flag ^ HEADER_TOOLBAR_MISC;

  ED_area_tag_redraw(area);
  WM_event_add_notifier(C, NC_SCREEN | NA_EDITED, nullptr);

  return OPERATOR_FINISHED;
}
static void SCREEN_OT_header_toolbar_misc(wmOperatorType *ot)
{
  /* identifiers */
  ot->name = "Toolbar Misc";
  ot->idname = "SCREEN_OT_header_toolbar_misc";
  ot->description = "Show or Hide the Misc toolbars";

  /* api callbacks */
  ot->exec = header_toolbar_misc_exec;
  ot->poll = ED_operator_areaactive;
  ot->flag = 0;
}
/*--------------- bfa end -------------------------------------*/

void ED_screens_header_tools_menu_create(bContext *C, uiLayout *layout, void * /*arg*/)
{
  ScrArea *area = CTX_wm_area(C);
  {
    PointerRNA ptr;
    RNA_pointer_create((ID *)CTX_wm_screen(C), &RNA_Space, area->spacedata.first, &ptr);
    if (!ELEM(area->spacetype, SPACE_TOPBAR)) {
      uiItemR(layout, &ptr, "show_region_header", 0, IFACE_("Show Header"), ICON_NONE);
    }

    ARegion *region_header = BKE_area_find_region_type(area, RGN_TYPE_HEADER);
    uiLayout *col = uiLayoutColumn(layout, false);
    uiLayoutSetActive(col, (region_header->flag & RGN_FLAG_HIDDEN) == 0);

    if (BKE_area_find_region_type(area, RGN_TYPE_TOOL_HEADER)) {
      uiItemR(col, &ptr, "show_region_tool_header", 0, IFACE_("Show Tool Settings"), ICON_NONE);
    }

    uiItemO(col,
            IFACE_("Show Menus"),
            (area->flag & HEADER_NO_PULLDOWN) ? ICON_CHECKBOX_DEHLT : ICON_CHECKBOX_HLT,
            "SCREEN_OT_header_toggle_menus");
  }

  if (!ELEM(area->spacetype, SPACE_TOPBAR)) {
    uiItemS(layout);
    ED_screens_region_flip_menu_create(C, layout, nullptr);
    /* bfa - show hide the editortypemenu*/
    uiItemO(layout,
            IFACE_("Hide Editortype menu"),
            (area->flag & HEADER_NO_EDITORTYPEMENU) ? ICON_CHECKBOX_HLT : ICON_CHECKBOX_DEHLT,
            "SCREEN_OT_header_toggle_editortypemenu");
    /*bfa - we don't show the area items in the rmb menu*/
    /*uiItemS(layout);
     screen_area_menu_items(area, layout);*/
  }
}

/* ************** bfa - toolbar tools operator ***************************** */
/* ************** This menu is called in the toolbar editor to choose the toolbar type
 * ***************************** */
void ED_screens_toolbar_tools_menu_create(bContext *C, uiLayout *layout, void * /*arg*/)
{
  ScrArea *area = CTX_wm_area(C);
  /*ARegion *region = CTX_wm_region(C);*/ /*bfa - commented out, obviously not needed*/

  // bfa - show hide the File toolbar
  uiItemO(layout,
          IFACE_("Toolbar File"),
          (area->flag & HEADER_TOOLBAR_FILE) ? ICON_CHECKBOX_HLT : ICON_CHECKBOX_DEHLT,
          "SCREEN_OT_header_toolbar_file");

  // bfa - show hide the Meshedit toolbar
  uiItemO(layout,
          IFACE_("Toolbar Meshedit"),
          (area->flag & HEADER_TOOLBAR_MESHEDIT) ? ICON_CHECKBOX_HLT : ICON_CHECKBOX_DEHLT,
          "SCREEN_OT_header_toolbar_meshedit");

  // bfa - show hide the Primitives toolbar
  uiItemO(layout,
          IFACE_("Toolbar Primitives"),
          (area->flag & HEADER_TOOLBAR_PRIMITIVES) ? ICON_CHECKBOX_HLT : ICON_CHECKBOX_DEHLT,
          "SCREEN_OT_header_toolbar_primitives");

  // bfa - show hide the Image toolbar
  uiItemO(layout,
          IFACE_("Toolbar Image"),
          (area->flag & HEADER_TOOLBAR_IMAGE) ? ICON_CHECKBOX_HLT : ICON_CHECKBOX_DEHLT,
          "SCREEN_OT_header_toolbar_image");

  // bfa - show hide the Tools toolbar
  uiItemO(layout,
          IFACE_("Toolbar Tools"),
          (area->flag & HEADER_TOOLBAR_TOOLS) ? ICON_CHECKBOX_HLT : ICON_CHECKBOX_DEHLT,
          "SCREEN_OT_header_toolbar_tools");

  // bfa - show hide the Animation toolbar
  uiItemO(layout,
          IFACE_("Toolbar Animation"),
          (area->flag & HEADER_TOOLBAR_ANIMATION) ? ICON_CHECKBOX_HLT : ICON_CHECKBOX_DEHLT,
          "SCREEN_OT_header_toolbar_animation");

  // bfa - show hide the Edit toolbar
  uiItemO(layout,
          IFACE_("Toolbar Edit"),
          (area->flag & HEADER_TOOLBAR_EDIT) ? ICON_CHECKBOX_HLT : ICON_CHECKBOX_DEHLT,
          "SCREEN_OT_header_toolbar_edit");

  // bfa - show hide the Misc toolbar
  uiItemO(layout,
          IFACE_("Toolbar Misc"),
          (area->flag & HEADER_TOOLBAR_MISC) ? ICON_CHECKBOX_HLT : ICON_CHECKBOX_DEHLT,
          "SCREEN_OT_header_toolbar_misc");
}
/*bfa toolbar*/
static int toolbar_toolbox_invoke(bContext *C,
                                  wmOperator *,
                                  const wmEvent *)
{
  uiPopupMenu *pup;
  uiLayout *layout;

  pup = UI_popup_menu_begin(C, IFACE_("Toolbar"), ICON_NONE);
  layout = UI_popup_menu_layout(pup);

  ED_screens_toolbar_tools_menu_create(C, layout, nullptr);

  UI_popup_menu_end(C, pup);

  return OPERATOR_INTERFACE;
}
/*bfa toolbar*/
static void SCREEN_OT_toolbar_toolbox(wmOperatorType *ot)
{
  /* identifiers */
  ot->name = "Toolbar Toolbox";
  ot->description = "Toolbar Toolbox\nDisplay Toolbar type menu";
  ot->idname = "SCREEN_OT_toolbar_toolbox";

  /* api callbacks */
  ot->invoke = toolbar_toolbox_invoke;
}
/*----------------------------------------------------*/

void ED_screens_footer_tools_menu_create(bContext *C, uiLayout *layout, void * /*arg*/)
{
  ScrArea *area = CTX_wm_area(C);

  {
    PointerRNA ptr;
    RNA_pointer_create((ID *)CTX_wm_screen(C), &RNA_Space, area->spacedata.first, &ptr);
    uiItemR(layout, &ptr, "show_region_footer", 0, IFACE_("Show Footer"), ICON_NONE);
  }

  ED_screens_region_flip_menu_create(C, layout, nullptr);
  uiItemS(layout);
  screen_area_menu_items(area, layout);
}

void ED_screens_region_flip_menu_create(bContext *C, uiLayout *layout, void * /*arg*/)
{
  const ARegion *region = CTX_wm_region(C);
  const short region_alignment = RGN_ALIGN_ENUM_FROM_MASK(region->alignment);
  const char *but_flip_str = region_alignment == RGN_ALIGN_LEFT   ? IFACE_("Flip to Right") :
                             region_alignment == RGN_ALIGN_RIGHT  ? IFACE_("Flip to Left") :
                             region_alignment == RGN_ALIGN_BOTTOM ? IFACE_("Flip to Top") :
                                                                    IFACE_("Flip to Bottom");

  /* default is WM_OP_INVOKE_REGION_WIN, which we don't want here. */
  uiLayoutSetOperatorContext(layout, WM_OP_INVOKE_DEFAULT);

  uiItemO(layout, but_flip_str, ICON_FLIP, "SCREEN_OT_region_flip");
}

static void ed_screens_statusbar_menu_create(uiLayout *layout, void * /*arg*/)
{
  PointerRNA ptr;

  RNA_pointer_create(nullptr, &RNA_PreferencesView, &U, &ptr);
  uiItemR(layout, &ptr, "show_statusbar_stats", 0, IFACE_("Scene Statistics"), ICON_NONE);
  uiItemR(layout, &ptr, "show_statusbar_scene_duration", 0, IFACE_("Scene Duration"), ICON_NONE);
  uiItemR(layout, &ptr, "show_statusbar_memory", 0, IFACE_("System Memory"), ICON_NONE);
  if (GPU_mem_stats_supported()) {
    uiItemR(layout, &ptr, "show_statusbar_vram", 0, IFACE_("Video Memory"), ICON_NONE);
  }
  /*bfa - bforartists version, not blender version*/
  uiItemR(layout, &ptr, "show_statusbar_version", 0, IFACE_("Bforartists Version"), ICON_NONE);
}

static int screen_context_menu_invoke(bContext *C, wmOperator * /*op*/, const wmEvent * /*event*/)
{
  const ScrArea *area = CTX_wm_area(C);
  const ARegion *region = CTX_wm_region(C);

  if (area && area->spacetype == SPACE_STATUSBAR) {
    uiPopupMenu *pup = UI_popup_menu_begin(C, IFACE_("Status Bar"), ICON_NONE);
    uiLayout *layout = UI_popup_menu_layout(pup);
    ed_screens_statusbar_menu_create(layout, nullptr);
    UI_popup_menu_end(C, pup);
  }
  else if (region) {
    if (ELEM(region->regiontype, RGN_TYPE_HEADER, RGN_TYPE_TOOL_HEADER)) {
      uiPopupMenu *pup = UI_popup_menu_begin(C, IFACE_("Header"), ICON_NONE);
      uiLayout *layout = UI_popup_menu_layout(pup);
      ED_screens_header_tools_menu_create(C, layout, nullptr);
      UI_popup_menu_end(C, pup);
    }
    else if (region->regiontype == RGN_TYPE_FOOTER) {
      uiPopupMenu *pup = UI_popup_menu_begin(C, IFACE_("Footer"), ICON_NONE);
      uiLayout *layout = UI_popup_menu_layout(pup);
      ED_screens_footer_tools_menu_create(C, layout, nullptr);
      UI_popup_menu_end(C, pup);
    }
    else if (region->regiontype == RGN_TYPE_NAV_BAR) {
      uiPopupMenu *pup = UI_popup_menu_begin(C, IFACE_("Navigation Bar"), ICON_NONE);
      uiLayout *layout = UI_popup_menu_layout(pup);
      ED_screens_region_flip_menu_create(C, layout, nullptr);
      UI_popup_menu_end(C, pup);
    }
  }

  return OPERATOR_INTERFACE;
}

static void SCREEN_OT_region_context_menu(wmOperatorType *ot)
{
  /* identifiers */
  ot->name = "Region Context Menu";
  ot->description = "Display region context menu";
  ot->idname = "SCREEN_OT_region_context_menu";

  /* api callbacks */
  ot->invoke = screen_context_menu_invoke;
}

/** \} */

/* -------------------------------------------------------------------- */
/** \name Animation Step Operator
 *
 * Animation Step.
 * \{ */

static bool screen_animation_region_supports_time_follow(eSpace_Type spacetype,
                                                         eRegion_Type regiontype)
{
  return (regiontype == RGN_TYPE_WINDOW &&
          ELEM(spacetype, SPACE_SEQ, SPACE_GRAPH, SPACE_ACTION, SPACE_NLA)) ||
         (spacetype == SPACE_CLIP && regiontype == RGN_TYPE_PREVIEW);
}

static bool match_region_with_redraws(const ScrArea *area,
                                      eRegion_Type regiontype,
                                      eScreen_Redraws_Flag redraws,
                                      bool from_anim_edit)
{
  const eSpace_Type spacetype = eSpace_Type(area->spacetype);
  if (regiontype == RGN_TYPE_WINDOW) {

    switch (spacetype) {
      case SPACE_VIEW3D:
        if ((redraws & TIME_ALL_3D_WIN) || from_anim_edit) {
          return true;
        }
        break;
      case SPACE_GRAPH:
      case SPACE_NLA:
        if ((redraws & TIME_ALL_ANIM_WIN) || from_anim_edit) {
          return true;
        }
        break;
      case SPACE_ACTION:
        /* if only 1 window or 3d windows, we do timeline too
         * NOTE: Now we do action editor in all these cases, since timeline is here. */
        if ((redraws & (TIME_ALL_ANIM_WIN | TIME_REGION | TIME_ALL_3D_WIN)) || from_anim_edit) {
          return true;
        }
        break;
      case SPACE_PROPERTIES:
        if (redraws & TIME_ALL_BUTS_WIN) {
          return true;
        }
        break;
      case SPACE_SEQ:
        if ((redraws & (TIME_SEQ | TIME_ALL_ANIM_WIN)) || from_anim_edit) {
          return true;
        }
        break;
      case SPACE_NODE:
        if (redraws & TIME_NODES) {
          return true;
        }
        break;
      case SPACE_IMAGE:
        if ((redraws & TIME_ALL_IMAGE_WIN) || from_anim_edit) {
          return true;
        }
        break;
      case SPACE_CLIP:
        if ((redraws & TIME_CLIPS) || from_anim_edit) {
          return true;
        }
        break;
      case SPACE_SPREADSHEET:
        if (redraws & TIME_SPREADSHEETS) {
          return true;
        }
        break;
      default:
        break;
    }
  }
  else if (regiontype == RGN_TYPE_UI) {
    if (spacetype == SPACE_CLIP) {
      /* Track Preview button is on Properties Editor in SpaceClip,
       * and it's very common case when users want it be refreshing
       * during playback, so asking people to enable special option
       * for this is a bit tricky, so add exception here for refreshing
       * Properties Editor for SpaceClip always */
      return true;
    }

    if (redraws & TIME_ALL_BUTS_WIN) {
      return true;
    }
  }
  else if (regiontype == RGN_TYPE_HEADER) {
    if (spacetype == SPACE_ACTION) {
      /* The timeline shows the current frame in the header. Other headers
       * don't need to be updated. */
      SpaceAction *saction = (SpaceAction *)area->spacedata.first;
      return saction->mode == SACTCONT_TIMELINE;
    }
  }
  else if (regiontype == RGN_TYPE_PREVIEW) {
    switch (spacetype) {
      case SPACE_SEQ:
        if (redraws & (TIME_SEQ | TIME_ALL_ANIM_WIN)) {
          return true;
        }
        break;
      case SPACE_CLIP:
        return true;
      default:
        break;
    }
  }
  return false;
}

static void screen_animation_region_tag_redraw(
    bContext *C, ScrArea *area, ARegion *region, const Scene *scene, eScreen_Redraws_Flag redraws)
{
  /* Do follow time here if editor type supports it */
  if ((redraws & TIME_FOLLOW) &&
      screen_animation_region_supports_time_follow(eSpace_Type(area->spacetype),
                                                   eRegion_Type(region->regiontype)))
  {
    float w = BLI_rctf_size_x(&region->v2d.cur);
    if (scene->r.cfra < region->v2d.cur.xmin) {
      region->v2d.cur.xmax = scene->r.cfra;
      region->v2d.cur.xmin = region->v2d.cur.xmax - w;
      ED_region_tag_redraw(region);
      return;
    }
    if (scene->r.cfra > region->v2d.cur.xmax) {
      region->v2d.cur.xmin = scene->r.cfra;
      region->v2d.cur.xmax = region->v2d.cur.xmin + w;
      ED_region_tag_redraw(region);
      return;
    }
  }

  /* No need to do a full redraw as the current frame indicator is only updated.
   * We do need to redraw when this area is in full screen as no other areas
   * will be tagged for redrawing. */
  if (region->regiontype == RGN_TYPE_WINDOW && !area->full) {
    if (ELEM(area->spacetype, SPACE_NLA, SPACE_ACTION)) {
      return;
    }

    /* Drivers Editor needs a full redraw on playback for graph_draw_driver_debug().
     * This will make it slower than regular graph editor during playback, but drawing this in
     * graph_main_region_draw_overlay() is not feasible because it requires animation filtering
     * which has significant overhead which needs to be avoided in the overlay which is redrawn on
     * every UI interaction. */
    if (area->spacetype == SPACE_GRAPH) {
      const SpaceGraph *sipo = static_cast<const SpaceGraph *>(area->spacedata.first);
      if (sipo->mode != SIPO_MODE_DRIVERS) {
        return;
      }
      bAnimContext ac;
      if (ANIM_animdata_get_context(C, &ac) == false) {
        return;
      }
      if (ac.datatype != ANIMCONT_DRIVERS) {
        return;
      }
    }

    if (area->spacetype == SPACE_SEQ) {
      const SpaceSeq *sseq = static_cast<const SpaceSeq *>(area->spacedata.first);
      if (!ED_space_sequencer_has_playback_animation(sseq, scene)) {
        return;
      }
    }
  }
  ED_region_tag_redraw(region);
}

//#define PROFILE_AUDIO_SYNCH

static int screen_animation_step_invoke(bContext *C, wmOperator * /*op*/, const wmEvent *event)
{
  bScreen *screen = CTX_wm_screen(C);
  wmTimer *wt = screen->animtimer;

  if (!(wt && wt == event->customdata)) {
    return OPERATOR_PASS_THROUGH;
  }

  wmWindow *win = CTX_wm_window(C);

#ifdef PROFILE_AUDIO_SYNCH
  static int old_frame = 0;
  int newfra_int;
#endif

  Main *bmain = CTX_data_main(C);
  Scene *scene = CTX_data_scene(C);
  ViewLayer *view_layer = WM_window_get_active_view_layer(win);
  Depsgraph *depsgraph = BKE_scene_get_depsgraph(scene, view_layer);
  Scene *scene_eval = (depsgraph != nullptr) ? DEG_get_evaluated_scene(depsgraph) : nullptr;
  ScreenAnimData *sad = static_cast<ScreenAnimData *>(wt->customdata);
  wmWindowManager *wm = CTX_wm_manager(C);
  int sync;
  double time;

  /* sync, don't sync, or follow scene setting */
  if (sad->flag & ANIMPLAY_FLAG_SYNC) {
    sync = 1;
  }
  else if (sad->flag & ANIMPLAY_FLAG_NO_SYNC) {
    sync = 0;
  }
  else {
    sync = (scene->flag & SCE_FRAME_DROP);
  }

  if (scene_eval == nullptr) {
    /* Happens when undo/redo system is used during playback, nothing meaningful we can do here. */
  }
  else if (scene_eval->id.recalc & ID_RECALC_FRAME_CHANGE) {
    /* Ignore seek here, the audio will be updated to the scene frame after jump during next
     * dependency graph update. */
  }
  else if ((scene->audio.flag & AUDIO_SYNC) && (sad->flag & ANIMPLAY_FLAG_REVERSE) == false &&
           isfinite(time = BKE_sound_sync_scene(scene_eval)))
  {
    double newfra = time * FPS;

    /* give some space here to avoid jumps */
    if (newfra + 0.5 > scene->r.cfra && newfra - 0.5 < scene->r.cfra) {
      scene->r.cfra++;
    }
    else {
      scene->r.cfra = max_ii(scene->r.cfra, round(newfra));
    }

#ifdef PROFILE_AUDIO_SYNCH
    newfra_int = scene->r.cfra;
    if (newfra_int < old_frame) {
      printf("back jump detected, frame %d!\n", newfra_int);
    }
    else if (newfra_int > old_frame + 1) {
      printf("forward jump detected, frame %d!\n", newfra_int);
    }
    fflush(stdout);
    old_frame = newfra_int;
#endif
  }
  else {
    if (sync) {
      /* Try to keep the playback in realtime by dropping frames. */

      /* How much time (in frames) has passed since the last frame was drawn? */
      double delta_frames = wt->delta * FPS;

      /* Add the remaining fraction from the last time step. */
      delta_frames += sad->lagging_frame_count;

      if (delta_frames < 1.0) {
        /* We can render faster than the scene frame rate. However skipping or delaying frames
         * here seems to in practice lead to jittery playback so just step forward a minimum of
         * one frame. (Even though this can lead to too fast playback, the jitteryness is more
         * annoying)
         */
        delta_frames = 1.0f;
        sad->lagging_frame_count = 0;
      }
      else {
        /* Extract the delta frame fractions that will be skipped when converting to int. */
        sad->lagging_frame_count = delta_frames - int(delta_frames);
      }

      const int step = delta_frames;

      /* skip frames */
      if (sad->flag & ANIMPLAY_FLAG_REVERSE) {
        scene->r.cfra -= step;
      }
      else {
        scene->r.cfra += step;
      }
    }
    else {
      /* one frame +/- */
      if (sad->flag & ANIMPLAY_FLAG_REVERSE) {
        scene->r.cfra--;
      }
      else {
        scene->r.cfra++;
      }
    }
  }

  /* reset 'jumped' flag before checking if we need to jump... */
  sad->flag &= ~ANIMPLAY_FLAG_JUMPED;

  if (sad->flag & ANIMPLAY_FLAG_REVERSE) {
    /* jump back to end? */
    if (PRVRANGEON) {
      if (scene->r.cfra < scene->r.psfra) {
        scene->r.cfra = scene->r.pefra;
        sad->flag |= ANIMPLAY_FLAG_JUMPED;
      }
    }
    else {
      if (scene->r.cfra < scene->r.sfra) {
        scene->r.cfra = scene->r.efra;
        sad->flag |= ANIMPLAY_FLAG_JUMPED;
      }
    }
  }
  else {
    /* jump back to start? */
    if (PRVRANGEON) {
      if (scene->r.cfra > scene->r.pefra) {
        scene->r.cfra = scene->r.psfra;
        sad->flag |= ANIMPLAY_FLAG_JUMPED;
      }
    }
    else {
      if (scene->r.cfra > scene->r.efra) {
        scene->r.cfra = scene->r.sfra;
        sad->flag |= ANIMPLAY_FLAG_JUMPED;
      }
    }
  }

  /* next frame overridden by user action (pressed jump to first/last frame) */
  if (sad->flag & ANIMPLAY_FLAG_USE_NEXT_FRAME) {
    scene->r.cfra = sad->nextfra;
    sad->flag &= ~ANIMPLAY_FLAG_USE_NEXT_FRAME;
    sad->flag |= ANIMPLAY_FLAG_JUMPED;
  }

  if (sad->flag & ANIMPLAY_FLAG_JUMPED) {
    DEG_id_tag_update(&scene->id, ID_RECALC_FRAME_CHANGE);
#ifdef PROFILE_AUDIO_SYNCH
    old_frame = scene->r.cfra;
#endif
  }

  /* Since we follow draw-flags, we can't send notifier but tag regions ourselves. */
  if (depsgraph != nullptr) {
    ED_update_for_newframe(bmain, depsgraph);
  }

  LISTBASE_FOREACH (wmWindow *, window, &wm->windows) {
    const bScreen *win_screen = WM_window_get_active_screen(window);

    LISTBASE_FOREACH (ScrArea *, area, &win_screen->areabase) {
      LISTBASE_FOREACH (ARegion *, region, &area->regionbase) {
        bool redraw = false;
        if (region == sad->region) {
          redraw = true;
        }
        else if (match_region_with_redraws(area,
                                           eRegion_Type(region->regiontype),
                                           eScreen_Redraws_Flag(sad->redraws),
                                           sad->from_anim_edit))
        {
          redraw = true;
        }

        if (redraw) {
          screen_animation_region_tag_redraw(
              C, area, region, scene, eScreen_Redraws_Flag(sad->redraws));
        }
      }
    }
  }

  /* update frame rate info too
   * NOTE: this may not be accurate enough, since we might need this after modifiers/etc.
   * have been calculated instead of just before updates have been done?
   */
  ED_refresh_viewport_fps(C);

  /* Recalculate the time-step for the timer now that we've finished calculating this,
   * since the frames-per-second value may have been changed.
   */
  /* TODO: this may make evaluation a bit slower if the value doesn't change...
   * any way to avoid this? */
  wt->timestep = (1.0 / FPS);

  return OPERATOR_FINISHED;
}

static void SCREEN_OT_animation_step(wmOperatorType *ot)
{
  /* identifiers */
  ot->name = "Animation Step";
  ot->description = "Step through animation by position";
  ot->idname = "SCREEN_OT_animation_step";

  /* api callbacks */
  ot->invoke = screen_animation_step_invoke;

  ot->poll = ED_operator_screenactive_norender;
}

/** \} */

/* -------------------------------------------------------------------- */
/** \name Animation Playback Operator
 *
 * Animation Playback with Timer.
 * \{ */

bScreen *ED_screen_animation_playing(const wmWindowManager *wm)
{
  LISTBASE_FOREACH (wmWindow *, win, &wm->windows) {
    bScreen *screen = WM_window_get_active_screen(win);

    if (screen->animtimer || screen->scrubbing) {
      return screen;
    }
  }

  return nullptr;
}

bScreen *ED_screen_animation_no_scrub(const wmWindowManager *wm)
{
  LISTBASE_FOREACH (wmWindow *, win, &wm->windows) {
    bScreen *screen = WM_window_get_active_screen(win);

    if (screen->animtimer) {
      return screen;
    }
  }

  return nullptr;
}

int ED_screen_animation_play(bContext *C, int sync, int mode)
{
  bScreen *screen = CTX_wm_screen(C);
  Scene *scene = CTX_data_scene(C);
  Depsgraph *depsgraph = CTX_data_ensure_evaluated_depsgraph(C);
  Scene *scene_eval = DEG_get_evaluated_scene(depsgraph);
  Main *bmain = DEG_get_bmain(depsgraph);

  if (ED_screen_animation_playing(CTX_wm_manager(C))) {
    /* stop playback now */
    ED_screen_animation_timer(C, 0, 0, 0);
    BKE_sound_stop_scene(scene_eval);

    BKE_callback_exec_id_depsgraph(
        bmain, &scene->id, depsgraph, BKE_CB_EVT_ANIMATION_PLAYBACK_POST);

    /* Triggers redraw of sequencer preview so that it does not show to fps anymore after stopping
     * playback. */
    WM_event_add_notifier(C, NC_SPACE | ND_SPACE_SEQUENCER, scene);
    WM_event_add_notifier(C, NC_SPACE | ND_SPACE_SPREADSHEET, scene);
  }
  else {
    BKE_callback_exec_id_depsgraph(
        bmain, &scene->id, depsgraph, BKE_CB_EVT_ANIMATION_PLAYBACK_PRE);

    /* these settings are currently only available from a menu in the TimeLine */
    if (mode == 1) { /* XXX only play audio forwards!? */
      BKE_sound_play_scene(scene_eval);
    }

    ED_screen_animation_timer(C, screen->redraws_flag, sync, mode);

    if (screen->animtimer) {
      wmTimer *wt = screen->animtimer;
      ScreenAnimData *sad = static_cast<ScreenAnimData *>(wt->customdata);

      sad->region = CTX_wm_region(C);
    }
  }

  return OPERATOR_FINISHED;
}

static int screen_animation_play_exec(bContext *C, wmOperator *op)
{
  int mode = RNA_boolean_get(op->ptr, "reverse") ? -1 : 1;
  int sync = -1;

  if (RNA_struct_property_is_set(op->ptr, "sync")) {
    sync = RNA_boolean_get(op->ptr, "sync");
  }

  return ED_screen_animation_play(C, sync, mode);
}

static void SCREEN_OT_animation_play(wmOperatorType *ot)
{
  PropertyRNA *prop;

  /* identifiers */
  ot->name = "Play Animation";
  ot->description = "Play animation";
  ot->idname = "SCREEN_OT_animation_play";

  /* api callbacks */
  ot->exec = screen_animation_play_exec;

  ot->poll = ED_operator_screenactive_norender;

  prop = RNA_def_boolean(
      ot->srna, "reverse", false, "Play in Reverse", "Animation is played backwards");
  RNA_def_property_flag(prop, PROP_SKIP_SAVE);
  prop = RNA_def_boolean(ot->srna, "sync", false, "Sync", "Drop frames to maintain framerate");
  RNA_def_property_flag(prop, PROP_SKIP_SAVE);
}

/** \} */

/* -------------------------------------------------------------------- */
/** \name Animation Cancel Operator
 * \{ */

static int screen_animation_cancel_exec(bContext *C, wmOperator *op)
{
  bScreen *screen = ED_screen_animation_playing(CTX_wm_manager(C));

  if (screen) {
    if (RNA_boolean_get(op->ptr, "restore_frame") && screen->animtimer) {
      ScreenAnimData *sad = static_cast<ScreenAnimData *>(screen->animtimer->customdata);
      Scene *scene = CTX_data_scene(C);

      /* reset current frame before stopping, and just send a notifier to deal with the rest
       * (since playback still needs to be stopped)
       */
      scene->r.cfra = sad->sfra;

      WM_event_add_notifier(C, NC_SCENE | ND_FRAME, scene);
    }

    /* call the other "toggling" operator to clean up now */
    ED_screen_animation_play(C, 0, 0);
  }

  return OPERATOR_PASS_THROUGH;
}

static void SCREEN_OT_animation_cancel(wmOperatorType *ot)
{
  /* identifiers */
  ot->name = "Cancel Animation";
  ot->description = "Cancel animation, returning to the original frame";
  ot->idname = "SCREEN_OT_animation_cancel";

  /* api callbacks */
  ot->exec = screen_animation_cancel_exec;

  ot->poll = ED_operator_screenactive;

  RNA_def_boolean(ot->srna,
                  "restore_frame",
                  true,
                  "Restore Frame",
                  "Restore the frame when animation was initialized");
}

/** \} */

/* -------------------------------------------------------------------- */
/** \name Box Select Operator (Template)
 * \{ */

/* operator state vars used: (added by default WM callbacks)
 * xmin, ymin
 * xmax, ymax
 *
 * customdata: the wmGesture pointer
 *
 * callbacks:
 *
 * exec()   has to be filled in by user
 *
 * invoke() default WM function
 * adds modal handler
 *
 * modal()  default WM function
 * accept modal events while doing it, calls exec(), handles ESC and border drawing
 *
 * poll()   has to be filled in by user for context
 */
#if 0
static int box_select_exec(bContext *C, wmOperator *op)
{
  int event_type = RNA_int_get(op->ptr, "event_type");

  if (event_type == LEFTMOUSE) {
    printf("box select do select\n");
  }
  else if (event_type == RIGHTMOUSE) {
    printf("box select deselect\n");
  }
  else {
    printf("box select do something\n");
  }

  return 1;
}

static void SCREEN_OT_box_select(wmOperatorType *ot)
{
  /* identifiers */
  ot->name = "Box Select";
  ot->idname = "SCREEN_OT_box_select";

  /* api callbacks */
  ot->exec = box_select_exec;
  ot->invoke = WM_gesture_box_invoke;
  ot->modal = WM_gesture_box_modal;
  ot->cancel = WM_gesture_box_cancel;

  ot->poll = ED_operator_areaactive;

  /* rna */
  RNA_def_int(ot->srna, "event_type", 0, INT_MIN, INT_MAX, "Event Type", "", INT_MIN, INT_MAX);
  WM_operator_properties_border(ot);
}
#endif

/** \} */

/* -------------------------------------------------------------------- */
/** \name Full Screen Back Operator
 *
 * Use for generic full-screen 'back' button.
 * \{ */

static int fullscreen_back_exec(bContext *C, wmOperator *op)
{
  bScreen *screen = CTX_wm_screen(C);
  ScrArea *area = nullptr;

  /* search current screen for 'fullscreen' areas */
  LISTBASE_FOREACH (ScrArea *, area_iter, &screen->areabase) {
    if (area_iter->full) {
      area = area_iter;
      break;
    }
  }
  if (!area) {
    BKE_report(op->reports, RPT_ERROR, "No fullscreen areas were found");
    return OPERATOR_CANCELLED;
  }

  ED_screen_full_prevspace(C, area);

  return OPERATOR_FINISHED;
}

static void SCREEN_OT_back_to_previous(wmOperatorType *ot)
{
  /* identifiers */
  ot->name = "Back to Previous Screen";
  ot->description = "Revert back to the original screen layout, before fullscreen area overlay";
  ot->idname = "SCREEN_OT_back_to_previous";

  /* api callbacks */
  ot->exec = fullscreen_back_exec;
  ot->poll = ED_operator_screenactive;
}

/** \} */

/* -------------------------------------------------------------------- */
/** \name Show User Preferences Operator
 * \{ */

static int userpref_show_exec(bContext *C, wmOperator *op)
{
  wmWindow *win_cur = CTX_wm_window(C);
  /* Use eventstate, not event from _invoke, so this can be called through exec(). */
  const wmEvent *event = win_cur->eventstate;
  int sizex = (500 + UI_NAVIGATION_REGION_WIDTH) * UI_SCALE_FAC;
  int sizey = 520 * UI_SCALE_FAC;

  PropertyRNA *prop = RNA_struct_find_property(op->ptr, "section");
  if (prop && RNA_property_is_set(op->ptr, prop)) {
    /* Set active section via RNA, so it can fail properly. */

    PointerRNA pref_ptr;
    RNA_pointer_create(nullptr, &RNA_Preferences, &U, &pref_ptr);
    PropertyRNA *active_section_prop = RNA_struct_find_property(&pref_ptr, "active_section");

    RNA_property_enum_set(&pref_ptr, active_section_prop, RNA_property_enum_get(op->ptr, prop));
    RNA_property_update(C, &pref_ptr, active_section_prop);
  }

  const rcti window_rect = {
      /*xmin*/ event->xy[0],
      /*xmax*/ event->xy[0] + sizex,
      /*ymin*/ event->xy[1],
      /*ymax*/ event->xy[1] + sizey,
  };

  /* changes context! */
  if (WM_window_open(C,
<<<<<<< HEAD
                     IFACE_("Preferences"), /*bfa - preferences, not blender preferences*/
                     event->xy[0],
                     event->xy[1],
                     sizex,
                     sizey,
=======
                     IFACE_("Blender Preferences"),
                     &window_rect,
>>>>>>> bf8df950
                     SPACE_USERPREF,
                     false,
                     false,
                     true,
                     WIN_ALIGN_LOCATION_CENTER,
                     nullptr,
                     nullptr) != nullptr)
  {
    /* The header only contains the editor switcher and looks empty.
     * So hiding in the temp window makes sense. */
    ScrArea *area = CTX_wm_area(C);
    ARegion *region = BKE_area_find_region_type(area, RGN_TYPE_HEADER);

    region->flag |= RGN_FLAG_HIDDEN;
    ED_region_visibility_change_update(C, area, region);

    return OPERATOR_FINISHED;
  }
  BKE_report(op->reports, RPT_ERROR, "Failed to open window!");
  return OPERATOR_CANCELLED;
}

static void SCREEN_OT_userpref_show(wmOperatorType *ot)
{
  PropertyRNA *prop;

  /* identifiers */
  ot->name = "Open Preferences...";
  ot->description = "Edit user preferences and system settings";
  ot->idname = "SCREEN_OT_userpref_show";

  /* api callbacks */
  ot->exec = userpref_show_exec;
  ot->poll = ED_operator_screenactive_nobackground; /* Not in background as this opens a window. */

  prop = RNA_def_enum(ot->srna,
                      "section",
                      rna_enum_preference_section_items,
                      0,
                      "",
                      "Section to activate in the Preferences");
  RNA_def_property_flag(prop, PROP_HIDDEN);
}

/** \} */

/* -------------------------------------------------------------------- */
/** \name Show Drivers Editor Operator
 * \{ */

static int drivers_editor_show_exec(bContext *C, wmOperator *op)
{
  wmWindow *win_cur = CTX_wm_window(C);
  /* Use eventstate, not event from _invoke, so this can be called through exec(). */
  const wmEvent *event = win_cur->eventstate;

  int sizex = 900 * UI_SCALE_FAC;
  int sizey = 580 * UI_SCALE_FAC;

  /* Get active property to show driver for
   * - Need to grab it first, or else this info disappears
   *   after we've created the window
   */
  int index;
  PointerRNA ptr;
  PropertyRNA *prop;
  uiBut *but = UI_context_active_but_prop_get(C, &ptr, &prop, &index);

  const rcti window_rect = {
      /*xmin*/ event->xy[0],
      /*xmax*/ event->xy[0] + sizex,
      /*ymin*/ event->xy[1],
      /*ymax*/ event->xy[1] + sizey,
  };

  /* changes context! */
  if (WM_window_open(C,
<<<<<<< HEAD
                     IFACE_("Bforartists Drivers Editor"),
                     event->xy[0],
                     event->xy[1],
                     sizex,
                     sizey,
=======
                     IFACE_("Blender Drivers Editor"),
                     &window_rect,
>>>>>>> bf8df950
                     SPACE_GRAPH,
                     false,
                     false,
                     true,
                     WIN_ALIGN_LOCATION_CENTER,
                     nullptr,
                     nullptr) != nullptr)
  {
    ED_drivers_editor_init(C, CTX_wm_area(C));

    /* activate driver F-Curve for the property under the cursor */
    if (but) {
      bool driven, special;
      FCurve *fcu = BKE_fcurve_find_by_rna_context_ui(
          C, &ptr, prop, index, nullptr, nullptr, &driven, &special);

      if (fcu) {
        /* Isolate this F-Curve... */
        bAnimContext ac;
        if (ANIM_animdata_get_context(C, &ac)) {
          int filter = ANIMFILTER_DATA_VISIBLE | ANIMFILTER_NODUPLIS;
          ANIM_anim_channels_select_set(&ac, ACHANNEL_SETFLAG_CLEAR);
          ANIM_set_active_channel(&ac,
                                  ac.data,
                                  eAnimCont_Types(ac.datatype),
                                  eAnimFilter_Flags(filter),
                                  fcu,
                                  ANIMTYPE_FCURVE);
        }
        else {
          /* Just blindly isolate...
           * This isn't the best, and shouldn't happen, but may be enough. */
          fcu->flag |= (FCURVE_ACTIVE | FCURVE_SELECTED);
        }
      }
    }

    return OPERATOR_FINISHED;
  }
  BKE_report(op->reports, RPT_ERROR, "Failed to open window!");
  return OPERATOR_CANCELLED;
}

static void SCREEN_OT_drivers_editor_show(wmOperatorType *ot)
{
  /* identifiers */
  ot->name = "Show Drivers Editor";
  ot->description = "Show drivers editor in a separate window";
  ot->idname = "SCREEN_OT_drivers_editor_show";

  /* api callbacks */
  ot->exec = drivers_editor_show_exec;
  ot->poll = ED_operator_screenactive_nobackground; /* Not in background as this opens a window. */
}

/** \} */

/* -------------------------------------------------------------------- */
/** \name Show Info Log Operator
 * \{ */

static int info_log_show_exec(bContext *C, wmOperator *op)
{
  wmWindow *win_cur = CTX_wm_window(C);
  /* Use eventstate, not event from _invoke, so this can be called through exec(). */
  const wmEvent *event = win_cur->eventstate;
  const int shift_y = 480;
  const int mx = event->xy[0];
  const int my = event->xy[1] + shift_y;
  int sizex = 900 * UI_SCALE_FAC;
  int sizey = 580 * UI_SCALE_FAC;

  const rcti window_rect = {
      /*xmin*/ mx,
      /*xmax*/ mx + sizex,
      /*ymin*/ my,
      /*ymax*/ my + sizey,
  };

  /* changes context! */
  if (WM_window_open(C,
<<<<<<< HEAD
                     IFACE_("Bforartists Info Log"),
                     event->xy[0],
                     event->xy[1] + shift_y,
                     sizex,
                     sizey,
=======
                     IFACE_("Blender Info Log"),
                     &window_rect,
>>>>>>> bf8df950
                     SPACE_INFO,
                     false,
                     false,
                     true,
                     WIN_ALIGN_LOCATION_CENTER,
                     nullptr,
                     nullptr) != nullptr)
  {
    return OPERATOR_FINISHED;
  }
  BKE_report(op->reports, RPT_ERROR, "Failed to open window!");
  return OPERATOR_CANCELLED;
}

static void SCREEN_OT_info_log_show(wmOperatorType *ot)
{
  /* identifiers */
  ot->name = "Show Info Log";
  ot->description = "Show info log in a separate window";
  ot->idname = "SCREEN_OT_info_log_show";

  /* api callbacks */
  ot->exec = info_log_show_exec;
  ot->poll = ED_operator_screenactive_nobackground;
}

/** \} */

/* -------------------------------------------------------------------- */
/** \name New Screen Operator
 * \{ */

static int screen_new_exec(bContext *C, wmOperator * /*op*/)
{
  Main *bmain = CTX_data_main(C);
  wmWindow *win = CTX_wm_window(C);
  WorkSpace *workspace = BKE_workspace_active_get(win->workspace_hook);
  WorkSpaceLayout *layout_old = BKE_workspace_active_layout_get(win->workspace_hook);

  WorkSpaceLayout *layout_new = ED_workspace_layout_duplicate(bmain, workspace, layout_old, win);

  WM_event_add_notifier(C, NC_SCREEN | ND_LAYOUTBROWSE, layout_new);

  return OPERATOR_FINISHED;
}

static void SCREEN_OT_new(wmOperatorType *ot)
{
  /* identifiers */
  ot->name = "New Screen";
  ot->description = "Add a new screen";
  ot->idname = "SCREEN_OT_new";

  /* api callbacks */
  ot->exec = screen_new_exec;
  ot->poll = WM_operator_winactive;
}

/** \} */

/* -------------------------------------------------------------------- */
/** \name Delete Screen Operator
 * \{ */

static int screen_delete_exec(bContext *C, wmOperator * /*op*/)
{
  bScreen *screen = CTX_wm_screen(C);
  WorkSpace *workspace = CTX_wm_workspace(C);
  WorkSpaceLayout *layout = BKE_workspace_layout_find(workspace, screen);

  WM_event_add_notifier(C, NC_SCREEN | ND_LAYOUTDELETE, layout);

  return OPERATOR_FINISHED;
}

static void SCREEN_OT_delete(wmOperatorType *ot)
{
  /* identifiers */
  ot->name = "Delete Screen";
  ot->description = "Delete active screen";
  ot->idname = "SCREEN_OT_delete";

  /* api callbacks */
  ot->exec = screen_delete_exec;
}

/** \} */

/* -------------------------------------------------------------------- */
/** \name Region Alpha Blending Operator
 *
 * Implementation NOTE: a disappearing region needs at least 1 last draw with
 * 100% back-buffer texture over it - then triple buffer will clear it entirely.
 * This because flag #RGN_FLAG_HIDDEN is set in end - region doesn't draw at all then.
 *
 * \{ */

struct RegionAlphaInfo {
  ScrArea *area;
  ARegion *region, *child_region; /* other region */
  int hidden;
};

#define TIMEOUT 0.1f
#define TIMESTEP (1.0f / 60.0f)

float ED_region_blend_alpha(ARegion *region)
{
  /* check parent too */
  if (region->regiontimer == nullptr && (region->alignment & RGN_SPLIT_PREV) && region->prev) {
    region = region->prev;
  }

  if (region->regiontimer) {
    RegionAlphaInfo *rgi = static_cast<RegionAlphaInfo *>(region->regiontimer->customdata);
    float alpha;

    alpha = float(region->regiontimer->duration) / TIMEOUT;
    /* makes sure the blend out works 100% - without area redraws */
    if (rgi->hidden) {
      alpha = 0.9f - TIMESTEP - alpha;
    }

    CLAMP(alpha, 0.0f, 1.0f);
    return alpha;
  }
  return 1.0f;
}

/* assumes region has running region-blend timer */
static void region_blend_end(bContext *C, ARegion *region, const bool is_running)
{
  RegionAlphaInfo *rgi = static_cast<RegionAlphaInfo *>(region->regiontimer->customdata);

  /* always send redraw */
  ED_region_tag_redraw(region);
  if (rgi->child_region) {
    ED_region_tag_redraw(rgi->child_region);
  }

  /* if running timer was hiding, the flag toggle went wrong */
  if (is_running) {
    if (rgi->hidden) {
      rgi->region->flag &= ~RGN_FLAG_HIDDEN;
    }
  }
  else {
    if (rgi->hidden) {
      rgi->region->flag |= rgi->hidden;
      ED_area_init(CTX_wm_manager(C), CTX_wm_window(C), rgi->area);
    }
    /* area decoration needs redraw in end */
    ED_area_tag_redraw(rgi->area);
  }
  WM_event_timer_remove(CTX_wm_manager(C), nullptr, region->regiontimer); /* frees rgi */
  region->regiontimer = nullptr;
}
void ED_region_visibility_change_update_animated(bContext *C, ScrArea *area, ARegion *region)
{
  wmWindowManager *wm = CTX_wm_manager(C);
  wmWindow *win = CTX_wm_window(C);

  /* end running timer */
  if (region->regiontimer) {

    region_blend_end(C, region, true);
  }
  RegionAlphaInfo *rgi = static_cast<RegionAlphaInfo *>(
      MEM_callocN(sizeof(RegionAlphaInfo), "RegionAlphaInfo"));

  rgi->hidden = region->flag & RGN_FLAG_HIDDEN;
  rgi->area = area;
  rgi->region = region;
  region->flag &= ~RGN_FLAG_HIDDEN;

  /* blend in, reinitialize regions because it got unhidden */
  if (rgi->hidden == 0) {
    ED_area_init(wm, win, area);
  }
  else {
    WM_event_remove_handlers(C, &region->handlers);
  }

  if (region->next) {
    if (region->next->alignment & RGN_SPLIT_PREV) {
      rgi->child_region = region->next;
    }
  }

  /* new timer */
  region->regiontimer = WM_event_timer_add(wm, win, TIMERREGION, TIMESTEP);
  region->regiontimer->customdata = rgi;
}

/* timer runs in win->handlers, so it cannot use context to find area/region */
static int region_blend_invoke(bContext *C, wmOperator * /*op*/, const wmEvent *event)
{
  wmTimer *timer = static_cast<wmTimer *>(event->customdata);

  /* event type is TIMERREGION, but we better check */
  if (event->type != TIMERREGION || timer == nullptr) {
    return OPERATOR_PASS_THROUGH;
  }

  RegionAlphaInfo *rgi = static_cast<RegionAlphaInfo *>(timer->customdata);

  /* always send redraws */
  ED_region_tag_redraw(rgi->region);
  if (rgi->child_region) {
    ED_region_tag_redraw(rgi->child_region);
  }

  /* end timer? */
  if (rgi->region->regiontimer->duration > double(TIMEOUT)) {
    region_blend_end(C, rgi->region, false);
    return (OPERATOR_FINISHED | OPERATOR_PASS_THROUGH);
  }

  return (OPERATOR_FINISHED | OPERATOR_PASS_THROUGH);
}

static void SCREEN_OT_region_blend(wmOperatorType *ot)
{
  /* identifiers */
  ot->name = "Region Alpha";
  ot->idname = "SCREEN_OT_region_blend";
  ot->description = "Blend in and out overlapping region";

  /* api callbacks */
  ot->invoke = region_blend_invoke;

  /* flags */
  ot->flag = OPTYPE_INTERNAL;

  /* properties */
}

/** \} */

/* -------------------------------------------------------------------- */
/** \name Space Type Set or Cycle Operator
 * \{ */

static bool space_type_set_or_cycle_poll(bContext *C)
{
  ScrArea *area = CTX_wm_area(C);
  return (area && !ELEM(area->spacetype, SPACE_TOPBAR, SPACE_STATUSBAR));
}

static int space_type_set_or_cycle_exec(bContext *C, wmOperator *op)
{
  const int space_type = RNA_enum_get(op->ptr, "space_type");

  PointerRNA ptr;
  ScrArea *area = CTX_wm_area(C);
  RNA_pointer_create((ID *)CTX_wm_screen(C), &RNA_Area, area, &ptr);
  PropertyRNA *prop_type = RNA_struct_find_property(&ptr, "type");
  PropertyRNA *prop_ui_type = RNA_struct_find_property(&ptr, "ui_type");

  if (area->spacetype != space_type) {
    /* Set the type. */
    RNA_property_enum_set(&ptr, prop_type, space_type);
    RNA_property_update(C, &ptr, prop_type);
  }
  else {
    /* Types match, cycle the subtype. */
    const int space_type_ui = RNA_property_enum_get(&ptr, prop_ui_type);
    const EnumPropertyItem *item;
    int item_len;
    bool free;
    RNA_property_enum_items(C, &ptr, prop_ui_type, &item, &item_len, &free);
    int index = RNA_enum_from_value(item, space_type_ui);
    for (int i = 1; i < item_len; i++) {
      const EnumPropertyItem *item_test = &item[(index + i) % item_len];
      if ((item_test->value >> 16) == space_type) {
        RNA_property_enum_set(&ptr, prop_ui_type, item_test->value);
        RNA_property_update(C, &ptr, prop_ui_type);
        break;
      }
    }
    if (free) {
      MEM_freeN((void *)item);
    }
  }

  return OPERATOR_FINISHED;
}

static void SCREEN_OT_space_type_set_or_cycle(wmOperatorType *ot)
{
  /* identifiers */
  ot->name = "Cycle Space Type Set";
  ot->description = "Set the space type or cycle subtype";
  ot->idname = "SCREEN_OT_space_type_set_or_cycle";

  /* api callbacks */
  ot->exec = space_type_set_or_cycle_exec;
  ot->poll = space_type_set_or_cycle_poll;

  ot->flag = 0;

  RNA_def_enum(ot->srna, "space_type", rna_enum_space_type_items, SPACE_EMPTY, "Type", "");
}

/** \} */

/* -------------------------------------------------------------------- */
/** \name Space Context Cycle Operator
 * \{ */

static const EnumPropertyItem space_context_cycle_direction[] = {
    {SPACE_CONTEXT_CYCLE_PREV, "PREV", 0, "Previous", ""},
    {SPACE_CONTEXT_CYCLE_NEXT, "NEXT", 0, "Next", ""},
    {0, nullptr, 0, nullptr, nullptr},
};

static bool space_context_cycle_poll(bContext *C)
{
  ScrArea *area = CTX_wm_area(C);
  /* area might be nullptr if called out of window bounds */
  return (area && ELEM(area->spacetype, SPACE_PROPERTIES, SPACE_USERPREF));
}

/**
 * Helper to get the correct RNA pointer/property pair for changing
 * the display context of active space type in \a area.
 */
static void context_cycle_prop_get(bScreen *screen,
                                   const ScrArea *area,
                                   PointerRNA *r_ptr,
                                   PropertyRNA **r_prop)
{
  const char *propname;

  switch (area->spacetype) {
    case SPACE_PROPERTIES:
      RNA_pointer_create(&screen->id, &RNA_SpaceProperties, area->spacedata.first, r_ptr);
      propname = "context";
      break;
    case SPACE_USERPREF:
      RNA_pointer_create(nullptr, &RNA_Preferences, &U, r_ptr);
      propname = "active_section";
      break;
    default:
      BLI_assert(0);
      propname = "";
  }

  *r_prop = RNA_struct_find_property(r_ptr, propname);
}

static int space_context_cycle_invoke(bContext *C, wmOperator *op, const wmEvent * /*event*/)
{
  const eScreenCycle direction = eScreenCycle(RNA_enum_get(op->ptr, "direction"));

  PointerRNA ptr;
  PropertyRNA *prop;
  context_cycle_prop_get(CTX_wm_screen(C), CTX_wm_area(C), &ptr, &prop);
  const int old_context = RNA_property_enum_get(&ptr, prop);
  const int new_context = RNA_property_enum_step(
      C, &ptr, prop, old_context, direction == SPACE_CONTEXT_CYCLE_PREV ? -1 : 1);
  RNA_property_enum_set(&ptr, prop, new_context);
  RNA_property_update(C, &ptr, prop);

  return OPERATOR_FINISHED;
}

static void SCREEN_OT_space_context_cycle(wmOperatorType *ot)
{
  /* identifiers */
  ot->name = "Cycle Space Context";
  ot->description = "Cycle through the editor context by activating the next/previous one";
  ot->idname = "SCREEN_OT_space_context_cycle";

  /* api callbacks */
  ot->invoke = space_context_cycle_invoke;
  ot->poll = space_context_cycle_poll;

  ot->flag = 0;

  RNA_def_enum(ot->srna,
               "direction",
               space_context_cycle_direction,
               SPACE_CONTEXT_CYCLE_NEXT,
               "Direction",
               "Direction to cycle through");
}

/** \} */

/* -------------------------------------------------------------------- */
/** \name Workspace Cycle Operator
 * \{ */

static int space_workspace_cycle_invoke(bContext *C, wmOperator *op, const wmEvent * /*event*/)
{
  wmWindow *win = CTX_wm_window(C);
  if (WM_window_is_temp_screen(win)) {
    return OPERATOR_CANCELLED;
  }

  Main *bmain = CTX_data_main(C);
  const eScreenCycle direction = eScreenCycle(RNA_enum_get(op->ptr, "direction"));
  WorkSpace *workspace_src = WM_window_get_active_workspace(win);
  WorkSpace *workspace_dst = nullptr;

  ListBase ordered;
  BKE_id_ordered_list(&ordered, &bmain->workspaces);

  LISTBASE_FOREACH (LinkData *, link, &ordered) {
    if (link->data == workspace_src) {
      if (direction == SPACE_CONTEXT_CYCLE_PREV) {
        workspace_dst = static_cast<WorkSpace *>((link->prev) ? link->prev->data : nullptr);
      }
      else {
        workspace_dst = static_cast<WorkSpace *>((link->next) ? link->next->data : nullptr);
      }
    }
  }

  if (workspace_dst == nullptr) {
    LinkData *link = static_cast<LinkData *>(
        (direction == SPACE_CONTEXT_CYCLE_PREV) ? ordered.last : ordered.first);
    workspace_dst = static_cast<WorkSpace *>(link->data);
  }

  BLI_freelistN(&ordered);

  if (workspace_src == workspace_dst) {
    return OPERATOR_CANCELLED;
  }

  win->workspace_hook->temp_workspace_store = workspace_dst;
  WM_event_add_notifier(C, NC_SCREEN | ND_WORKSPACE_SET, workspace_dst);
  win->workspace_hook->temp_workspace_store = nullptr;

  return OPERATOR_FINISHED;
}

static void SCREEN_OT_workspace_cycle(wmOperatorType *ot)
{
  /* identifiers */
  ot->name = "Cycle Workspace";
  ot->description = "Cycle through workspaces";
  ot->idname = "SCREEN_OT_workspace_cycle";

  /* api callbacks */
  ot->invoke = space_workspace_cycle_invoke;
  ot->poll = ED_operator_screenactive;

  ot->flag = 0;

  RNA_def_enum(ot->srna,
               "direction",
               space_context_cycle_direction,
               SPACE_CONTEXT_CYCLE_NEXT,
               "Direction",
               "Direction to cycle through");
}

/** \} */

/* -------------------------------------------------------------------- */
/** \name Assigning Operator Types
 * \{ */

void ED_operatortypes_screen()
{
  /* Generic UI stuff. */
  WM_operatortype_append(SCREEN_OT_actionzone);
  WM_operatortype_append(SCREEN_OT_repeat_last);
  WM_operatortype_append(SCREEN_OT_repeat_history);
  WM_operatortype_append(SCREEN_OT_redo_last);

  /* Screen tools. */
  WM_operatortype_append(SCREEN_OT_area_move);
  WM_operatortype_append(SCREEN_OT_area_split);
  WM_operatortype_append(SCREEN_OT_area_join);
  WM_operatortype_append(SCREEN_OT_area_close);
  WM_operatortype_append(SCREEN_OT_area_options);
  WM_operatortype_append(SCREEN_OT_area_dupli);
  WM_operatortype_append(SCREEN_OT_area_swap);
  WM_operatortype_append(SCREEN_OT_region_quadview);
  WM_operatortype_append(SCREEN_OT_region_scale);
  WM_operatortype_append(SCREEN_OT_region_toggle);
  WM_operatortype_append(SCREEN_OT_region_flip);
  WM_operatortype_append(SCREEN_OT_header_toggle_menus);
  WM_operatortype_append(
      SCREEN_OT_header_toggle_editortypemenu);            // bfa - show hide the editorsmenu
  WM_operatortype_append(SCREEN_OT_header_toolbar_file);  // bfa - show hide the file toolbar
  WM_operatortype_append(
      SCREEN_OT_header_toolbar_meshedit);  // bfa - show hide the meshedit toolbar
  WM_operatortype_append(
      SCREEN_OT_header_toolbar_primitives);  // bfa - show hide the primitives toolbar
  WM_operatortype_append(
      SCREEN_OT_header_toolbar_image);  // bfa - show hide the primitives toolbar
  WM_operatortype_append(
      SCREEN_OT_header_toolbar_tools);  // bfa - show hide the primitives toolbar
  WM_operatortype_append(SCREEN_OT_header_toolbar_animation);  // bfa - show hide the primitives
                                                               // toolbarfSCREEN_OT_header_toolbox
  WM_operatortype_append(SCREEN_OT_header_toolbar_edit);  // bfa - show hide the primitives toolbar
  WM_operatortype_append(SCREEN_OT_header_toolbar_misc);  // bfa - show hide the primitives toolbar
  WM_operatortype_append(
      SCREEN_OT_toolbar_toolbox);  // bfa - toolbar types menu in the toolbar editor
  WM_operatortype_append(SCREEN_OT_region_context_menu);
  WM_operatortype_append(SCREEN_OT_screen_set);
  WM_operatortype_append(SCREEN_OT_screen_full_area);
  WM_operatortype_append(SCREEN_OT_back_to_previous);
  WM_operatortype_append(SCREEN_OT_spacedata_cleanup);
  WM_operatortype_append(SCREEN_OT_screenshot);
  WM_operatortype_append(SCREEN_OT_screenshot_area);
  WM_operatortype_append(SCREEN_OT_userpref_show);
  WM_operatortype_append(SCREEN_OT_drivers_editor_show);
  WM_operatortype_append(SCREEN_OT_info_log_show);
  WM_operatortype_append(SCREEN_OT_region_blend);
  WM_operatortype_append(SCREEN_OT_space_type_set_or_cycle);
  WM_operatortype_append(SCREEN_OT_space_context_cycle);
  WM_operatortype_append(SCREEN_OT_workspace_cycle);

  /* Frame changes. */
  WM_operatortype_append(SCREEN_OT_frame_offset);
  WM_operatortype_append(SCREEN_OT_frame_jump);
  WM_operatortype_append(SCREEN_OT_keyframe_jump);
  WM_operatortype_append(SCREEN_OT_marker_jump);

  WM_operatortype_append(SCREEN_OT_animation_step);
  WM_operatortype_append(SCREEN_OT_animation_play);
  WM_operatortype_append(SCREEN_OT_animation_cancel);

  /* New/delete. */
  WM_operatortype_append(SCREEN_OT_new);
  WM_operatortype_append(SCREEN_OT_delete);
}

/** \} */

/* -------------------------------------------------------------------- */
/** \name Operator Key Map
 * \{ */

static void keymap_modal_set(wmKeyConfig *keyconf)
{
  static const EnumPropertyItem modal_items[] = {
      {KM_MODAL_CANCEL, "CANCEL", 0, "Cancel", ""},
      {KM_MODAL_APPLY, "APPLY", 0, "Apply", ""},
      {KM_MODAL_SNAP_ON, "SNAP", 0, "Snap On", ""},
      {KM_MODAL_SNAP_OFF, "SNAP_OFF", 0, "Snap Off", ""},
      {0, nullptr, 0, nullptr, nullptr},
  };

  /* Standard Modal keymap ------------------------------------------------ */
  wmKeyMap *keymap = WM_modalkeymap_ensure(keyconf, "Standard Modal Map", modal_items);

  WM_modalkeymap_assign(keymap, "SCREEN_OT_area_move");
}

static bool blend_file_drop_poll(bContext * /*C*/, wmDrag *drag, const wmEvent * /*event*/)
{
  if (drag->type == WM_DRAG_PATH) {
    const eFileSel_File_Types file_type = eFileSel_File_Types(WM_drag_get_path_file_type(drag));
    if (ELEM(file_type, FILE_TYPE_BLENDER, FILE_TYPE_BLENDER_BACKUP)) {
      return true;
    }
  }
  return false;
}

static void blend_file_drop_copy(bContext * /*C*/, wmDrag *drag, wmDropBox *drop)
{
  /* copy drag path to properties */
  RNA_string_set(drop->ptr, "filepath", WM_drag_get_path(drag));
}

void ED_keymap_screen(wmKeyConfig *keyconf)
{
  /* Screen Editing ------------------------------------------------ */
  WM_keymap_ensure(keyconf, "Screen Editing", 0, 0);

  /* Screen General ------------------------------------------------ */
  WM_keymap_ensure(keyconf, "Screen", 0, 0);

  /* Anim Playback ------------------------------------------------ */
  WM_keymap_ensure(keyconf, "Frames", 0, 0);

  /* dropbox for entire window */
  ListBase *lb = WM_dropboxmap_find("Window", 0, 0);
  WM_dropbox_add(
      lb, "WM_OT_drop_blend_file", blend_file_drop_poll, blend_file_drop_copy, nullptr, nullptr);
  WM_dropbox_add(lb, "UI_OT_drop_color", UI_drop_color_poll, UI_drop_color_copy, nullptr, nullptr);

  keymap_modal_set(keyconf);
}

/** \} */<|MERGE_RESOLUTION|>--- conflicted
+++ resolved
@@ -1457,16 +1457,8 @@
 
   /* Create new window. No need to set space_type since it will be copied over. */
   wmWindow *newwin = WM_window_open(C,
-<<<<<<< HEAD
                                     "Bforartists",
-                                    area->totrct.xmin,
-                                    area->totrct.ymin,
-                                    area->winx,
-                                    area->winy,
-=======
-                                    "Blender",
                                     &window_rect,
->>>>>>> bf8df950
                                     SPACE_EMPTY,
                                     false,
                                     false,
@@ -5517,16 +5509,8 @@
 
   /* changes context! */
   if (WM_window_open(C,
-<<<<<<< HEAD
-                     IFACE_("Preferences"), /*bfa - preferences, not blender preferences*/
-                     event->xy[0],
-                     event->xy[1],
-                     sizex,
-                     sizey,
-=======
-                     IFACE_("Blender Preferences"),
+                     IFACE_("Bforartists Preferences"),
                      &window_rect,
->>>>>>> bf8df950
                      SPACE_USERPREF,
                      false,
                      false,
@@ -5604,16 +5588,8 @@
 
   /* changes context! */
   if (WM_window_open(C,
-<<<<<<< HEAD
                      IFACE_("Bforartists Drivers Editor"),
-                     event->xy[0],
-                     event->xy[1],
-                     sizex,
-                     sizey,
-=======
-                     IFACE_("Blender Drivers Editor"),
                      &window_rect,
->>>>>>> bf8df950
                      SPACE_GRAPH,
                      false,
                      false,
@@ -5695,16 +5671,8 @@
 
   /* changes context! */
   if (WM_window_open(C,
-<<<<<<< HEAD
                      IFACE_("Bforartists Info Log"),
-                     event->xy[0],
-                     event->xy[1] + shift_y,
-                     sizex,
-                     sizey,
-=======
-                     IFACE_("Blender Info Log"),
                      &window_rect,
->>>>>>> bf8df950
                      SPACE_INFO,
                      false,
                      false,
