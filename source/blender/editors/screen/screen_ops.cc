--- conflicted
+++ resolved
@@ -4778,13 +4778,8 @@
   if (GPU_mem_stats_supported()) {
     uiItemR(layout, &ptr, "show_statusbar_vram", UI_ITEM_NONE, IFACE_("Video Memory"), ICON_NONE);
   }
-<<<<<<< HEAD
   /*bfa - bforartists version, not blender version*/
-  uiItemR(layout, &ptr, "show_statusbar_version", 0, IFACE_("Bforartists Version"), ICON_NONE);
-=======
-  uiItemR(
-      layout, &ptr, "show_statusbar_version", UI_ITEM_NONE, IFACE_("Blender Version"), ICON_NONE);
->>>>>>> 926144d9
+  uiItemR(layout, &ptr, "show_statusbar_version", UI_ITEM_NONE, IFACE_("Bforartists Version"), ICON_NONE);
 }
 
 static int screen_context_menu_invoke(bContext *C, wmOperator * /*op*/, const wmEvent * /*event*/)
