--- conflicted
+++ resolved
@@ -4610,11 +4610,7 @@
       ptr = layout->op("SCREEN_OT_area_join",
                        ELEM(dir, SCREEN_DIR_N, SCREEN_DIR_S) ? IFACE_("Join Up") :
                                                                IFACE_("Join Right"),
-<<<<<<< HEAD
                        ELEM(dir, SCREEN_DIR_N, SCREEN_DIR_S) ? ICON_AREA_JOIN_UP : ICON_JOIN_AREAS,  /*BFA icon*/
-=======
-                       ELEM(dir, SCREEN_DIR_N, SCREEN_DIR_S) ? ICON_AREA_JOIN_UP : ICON_AREA_JOIN,
->>>>>>> 9a41dc73
                        WM_OP_EXEC_DEFAULT,
                        UI_ITEM_NONE);
       RNA_int_set_array(&ptr, "source_xy", blender::int2{sa2->totrct.xmin, sa2->totrct.ymin});
@@ -5206,20 +5202,15 @@
   if (area->spacetype != SPACE_FILE && !area->full) {
     ptr = layout->op("SCREEN_OT_screen_full_area",
                      IFACE_("Full Screen Area"),
-<<<<<<< HEAD
                      ICON_FULLSCREEN_ENTER, /*BFA icon*/
-=======
-                     ICON_NONE,
->>>>>>> 9a41dc73
                      WM_OP_INVOKE_DEFAULT,
                      UI_ITEM_NONE);
     RNA_boolean_set(&ptr, "use_hide_panels", true);
   }
 
-<<<<<<< HEAD
-  layout->op("SCREEN_OT_area_dupli", std::nullopt, ICON_NEW_WINDOW);
+  layout->op("SCREEN_OT_area_dupli", std::nullopt, ICON_NEW_WINDOW); /*BFA icon*/
   layout->separator();
-  layout->op("SCREEN_OT_area_close", std::nullopt, ICON_PANEL_CLOSE);
+  layout->op("SCREEN_OT_area_close", std::nullopt, ICON_PANEL_CLOSE); /*BFA icon*/
 }
 
 // bfa - show hide the meshedit toolbar menus
@@ -5258,11 +5249,6 @@
   WM_event_add_notifier(C, NC_SCREEN | NA_EDITED, nullptr);
 
   return OPERATOR_FINISHED;
-=======
-  layout->op("SCREEN_OT_area_dupli", std::nullopt, ICON_NONE);
-  layout->separator();
-  layout->op("SCREEN_OT_area_close", std::nullopt, ICON_X);
->>>>>>> 9a41dc73
 }
 static void SCREEN_OT_header_toolbar_primitives(wmOperatorType *ot)
 {
@@ -5680,7 +5666,6 @@
   if (!ELEM(area->spacetype, SPACE_TOPBAR)) {
     layout->separator();
     ED_screens_region_flip_menu_create(C, layout, nullptr);
-<<<<<<< HEAD
     /* bfa - show hide the editortypemenu*/
     layout->op("SCREEN_OT_header_toggle_editortypemenu",
                IFACE_("Hide Editortype menu"),
@@ -5690,10 +5675,6 @@
     /*bfa - we don't show the area items in the rmb menu*/
     /*layout->separator();
     screen_area_menu_items(area, layout);*/
-=======
-    layout->separator();
-    screen_area_menu_items(area, layout);
->>>>>>> 9a41dc73
   }
 }
 
@@ -5876,11 +5857,7 @@
   /* default is WM_OP_INVOKE_REGION_WIN, which we don't want here. */
   layout->operator_context_set(WM_OP_INVOKE_DEFAULT);
 
-<<<<<<< HEAD
   layout->op("SCREEN_OT_region_flip", but_flip_str, ICON_FLIP); /*BFA - icon added*/
-=======
-  layout->op("SCREEN_OT_region_flip", but_flip_str, ICON_NONE);
->>>>>>> 9a41dc73
 }
 
 static void ed_screens_statusbar_menu_create(uiLayout *layout, void * /*arg*/)
@@ -5929,11 +5906,7 @@
       uiLayout *layout = UI_popup_menu_layout(pup);
 
       /* We need WM_OP_INVOKE_DEFAULT in case menu item is over another area. */
-<<<<<<< HEAD
-      uiLayoutSetOperatorContext(layout, WM_OP_INVOKE_DEFAULT);
-=======
       layout->operator_context_set(WM_OP_INVOKE_DEFAULT);
->>>>>>> 9a41dc73
       layout->op("SCREEN_OT_region_toggle", IFACE_("Hide"), ICON_NONE);
 
       ED_screens_region_flip_menu_create(C, layout, nullptr);
