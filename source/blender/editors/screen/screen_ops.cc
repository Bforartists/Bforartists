--- conflicted
+++ resolved
@@ -4657,13 +4657,8 @@
       ptr = layout->op("SCREEN_OT_area_join",
                        ELEM(dir, SCREEN_DIR_N, SCREEN_DIR_S) ? IFACE_("Join Up") :
                                                                IFACE_("Join Right"),
-<<<<<<< HEAD
                        ELEM(dir, SCREEN_DIR_N, SCREEN_DIR_S) ? ICON_AREA_JOIN_UP : ICON_JOIN_AREAS,  /*BFA icon*/
-                       WM_OP_EXEC_DEFAULT,
-=======
-                       ELEM(dir, SCREEN_DIR_N, SCREEN_DIR_S) ? ICON_AREA_JOIN_UP : ICON_AREA_JOIN,
                        blender::wm::OpCallContext::ExecDefault,
->>>>>>> 27af4a2f
                        UI_ITEM_NONE);
       RNA_int_set_array(&ptr, "source_xy", blender::int2{sa2->totrct.xmin, sa2->totrct.ymin});
       RNA_int_set_array(&ptr, "target_xy", blender::int2{sa1->totrct.xmin, sa1->totrct.ymin});
@@ -5256,15 +5251,9 @@
 
   if (area->spacetype != SPACE_FILE && !area->full) {
     ptr = layout->op("SCREEN_OT_screen_full_area",
-<<<<<<< HEAD
                      IFACE_("Toggle Fullscreen Area"),
                      ICON_FULLSCREEN_ENTER, /*BFA icon*/
-                     WM_OP_INVOKE_DEFAULT,
-=======
-                     IFACE_("Full Screen Area"),
-                     ICON_NONE,
                      blender::wm::OpCallContext::InvokeDefault,
->>>>>>> 27af4a2f
                      UI_ITEM_NONE);
     RNA_boolean_set(&ptr, "use_hide_panels", true);
   }
@@ -5965,16 +5954,9 @@
       uiPopupMenu *pup = UI_popup_menu_begin(C, IFACE_("Navigation Bar"), ICON_NONE);
       uiLayout *layout = UI_popup_menu_layout(pup);
 
-<<<<<<< HEAD
       /* We need WM_OP_INVOKE_DEFAULT in case menu item is over another area. */
-      layout->operator_context_set(WM_OP_INVOKE_DEFAULT);
+      layout->operator_context_set(blender::wm::OpCallContext::InvokeDefault);
       layout->op("SCREEN_OT_region_toggle", IFACE_("Hide"), ICON_HIDE_ON);
-=======
-      /* We need blender::wm::OpCallContext::InvokeDefault in case menu item is over another area.
-       */
-      layout->operator_context_set(blender::wm::OpCallContext::InvokeDefault);
-      layout->op("SCREEN_OT_region_toggle", IFACE_("Hide"), ICON_NONE);
->>>>>>> 27af4a2f
 
       ED_screens_region_flip_menu_create(C, layout, nullptr);
       const ScrArea *area = CTX_wm_area(C);
