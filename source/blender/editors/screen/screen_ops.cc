/* SPDX-FileCopyrightText: 2008 Blender Authors
 *
 * SPDX-License-Identifier: GPL-2.0-or-later */

/** \file
 * \ingroup edscr
 */

#include <cmath>
#include <cstring>
#include <fmt/format.h>

#include "MEM_guardedalloc.h"

#include "BLI_build_config.h"
#include "BLI_listbase.h"
#include "BLI_math_rotation.h"
#include "BLI_math_vector.h"
#include "BLI_time.h"
#include "BLI_utildefines.h"

#include "BLT_translation.hh"

#include "DNA_anim_types.h"
#include "DNA_armature_types.h"
#include "DNA_curve_types.h"
#include "DNA_lattice_types.h"
#include "DNA_meta_types.h"
#include "DNA_node_types.h"
#include "DNA_object_types.h"
#include "DNA_scene_types.h"
#include "DNA_userdef_types.h"
#include "DNA_workspace_types.h"

#include "BKE_callbacks.hh"
#include "BKE_context.hh"
#include "BKE_editmesh.hh"
#include "BKE_fcurve.hh"
#include "BKE_global.hh"
#include "BKE_icons.hh"
#include "BKE_layer.hh"
#include "BKE_lib_id.hh"
#include "BKE_library.hh"
#include "BKE_main.hh"
#include "BKE_mask.h"
#include "BKE_object.hh"
#include "BKE_report.hh"
#include "BKE_scene.hh"
#include "BKE_screen.hh"
#include "BKE_sound.h"
#include "BKE_workspace.hh"

#include "WM_api.hh"
#include "WM_types.hh"

#include "DEG_depsgraph.hh"
#include "DEG_depsgraph_query.hh"

#include "ED_anim_api.hh"
#include "ED_armature.hh"
#include "ED_buttons.hh"
#include "ED_fileselect.hh"
#include "ED_image.hh"
#include "ED_keyframes_keylist.hh"
#include "ED_mesh.hh"
#include "ED_object.hh"
#include "ED_scene.hh"
#include "ED_screen.hh"
#include "ED_screen_types.hh"
#include "ED_sequencer.hh"
#include "ED_space_graph.hh"
#include "ED_view3d.hh"

#include "SEQ_sequencer.hh" /*BFA - 3D Sequencer*/

#include "RNA_access.hh"
#include "RNA_define.hh"
#include "RNA_enum_types.hh"
#include "RNA_prototypes.hh"

#include "UI_interface.hh"
#include "UI_interface_layout.hh"
#include "UI_resources.hh"
#include "UI_view2d.hh"

#include "GPU_capabilities.hh"

#include "wm_window.hh"

#include "screen_intern.hh" /* own module include */

using blender::Vector;

#define KM_MODAL_CANCEL 1
#define KM_MODAL_APPLY 2
#define KM_MODAL_SNAP_ON 3
#define KM_MODAL_SNAP_OFF 4

/* -------------------------------------------------------------------- */
/** \name Public Poll API
 * \{ */

bool ED_operator_regionactive(bContext *C)
{
  if (CTX_wm_window(C) == nullptr) {
    return false;
  }
  if (CTX_wm_screen(C) == nullptr) {
    return false;
  }
  if (CTX_wm_region(C) == nullptr) {
    return false;
  }
  return true;
}

bool ED_operator_areaactive(bContext *C)
{
  if (CTX_wm_window(C) == nullptr) {
    return false;
  }
  if (CTX_wm_screen(C) == nullptr) {
    return false;
  }
  if (CTX_wm_area(C) == nullptr) {
    return false;
  }
  return true;
}

bool ED_operator_screenactive(bContext *C)
{
  if (CTX_wm_window(C) == nullptr) {
    return false;
  }
  if (CTX_wm_screen(C) == nullptr) {
    return false;
  }
  return true;
}

bool ED_operator_screenactive_nobackground(bContext *C)
{
  if (G.background) {
    return false;
  }
  return ED_operator_screenactive(C);
}

/* XXX added this to prevent anim state to change during renders */
static bool operator_screenactive_norender(bContext *C)
{
  if (G.is_rendering) {
    return false;
  }
  if (CTX_wm_window(C) == nullptr) {
    return false;
  }
  if (CTX_wm_screen(C) == nullptr) {
    return false;
  }
  return true;
}

bool ED_operator_screen_mainwinactive(bContext *C)
{
  if (CTX_wm_window(C) == nullptr) {
    return false;
  }
  bScreen *screen = CTX_wm_screen(C);
  if (screen == nullptr) {
    return false;
  }
  if (screen->active_region != nullptr) {
    return false;
  }
  return true;
}

bool ED_operator_scene(bContext *C)
{
  Scene *scene = CTX_data_scene(C);
  if (scene) {
    return true;
  }
  return false;
}

bool ED_operator_sequencer_scene(bContext *C)
{
  Scene *scene = CTX_data_sequencer_scene(C);
  if (scene == nullptr || !BKE_id_is_editable(CTX_data_main(C), &scene->id)) {
    return false;
  }
  return true;
}

bool ED_operator_scene_editable(bContext *C)
{
  Scene *scene = CTX_data_scene(C);
  if (scene == nullptr || !BKE_id_is_editable(CTX_data_main(C), &scene->id)) {
    return false;
  }
  return true;
}

bool ED_operator_sequencer_scene_editable(bContext *C)
{
  Scene *scene = CTX_data_sequencer_scene(C);
  if (scene == nullptr || !BKE_id_is_editable(CTX_data_main(C), &scene->id)) {
    return false;
  }
  return true;
}

bool ED_operator_objectmode(bContext *C)
{
  Scene *scene = CTX_data_scene(C);
  Object *obact = CTX_data_active_object(C);

  if (scene == nullptr || !ID_IS_EDITABLE(scene)) {
    return false;
  }
  if (CTX_data_edit_object(C)) {
    return false;
  }

  /* add a check for ob->mode too? */
  if (obact && (obact->mode != OB_MODE_OBJECT)) {
    return false;
  }

  return true;
}

bool ED_operator_objectmode_poll_msg(bContext *C)
{
  if (!ED_operator_objectmode(C)) {
    CTX_wm_operator_poll_msg_set(C, "Only supported in object mode");
    return false;
  }

  return true;
}

bool ED_operator_objectmode_with_view3d_poll_msg(bContext *C)
{
  if (!ED_operator_objectmode_poll_msg(C)) {
    return false;
  }
  if (!ED_operator_region_view3d_active(C)) {
    return false;
  }
  return true;
}

static bool ed_spacetype_test(bContext *C, int type)
{
  if (ED_operator_areaactive(C)) {
    SpaceLink *sl = (SpaceLink *)CTX_wm_space_data(C);
    return sl && (sl->spacetype == type);
  }
  return false;
}

bool ED_operator_view3d_active(bContext *C)
{
  return ed_spacetype_test(C, SPACE_VIEW3D);
}

bool ED_operator_region_view3d_active(bContext *C)
{
  if (CTX_wm_region_view3d(C)) {
    return true;
  }

  CTX_wm_operator_poll_msg_set(C, "expected a view3d region");
  return false;
}

bool ED_operator_region_gizmo_active(bContext *C)
{
  ARegion *region = CTX_wm_region(C);
  if (region == nullptr) {
    return false;
  }
  wmGizmoMap *gzmap = region->runtime->gizmo_map;
  if (gzmap == nullptr) {
    return false;
  }
  return true;
}

bool ED_operator_animview_active(bContext *C)
{
  if (ED_operator_areaactive(C)) {
    SpaceLink *sl = (SpaceLink *)CTX_wm_space_data(C);
    if (sl && ELEM(sl->spacetype, SPACE_SEQ, SPACE_ACTION, SPACE_NLA, SPACE_GRAPH)) {
      return true;
    }
  }

  CTX_wm_operator_poll_msg_set(C, "expected a timeline/animation area to be active");
  return false;
}

bool ED_operator_outliner_active(bContext *C)
{
  return ed_spacetype_test(C, SPACE_OUTLINER);
}

bool ED_operator_region_outliner_active(bContext *C)
{
  if (!ED_operator_outliner_active(C)) {
    CTX_wm_operator_poll_msg_set(C, "Expected an active Outliner");
    return false;
  }
  const ARegion *region = CTX_wm_region(C);
  if (!(region && region->regiontype == RGN_TYPE_WINDOW)) {
    CTX_wm_operator_poll_msg_set(C, "Expected an Outliner region");
    return false;
  }
  return true;
}

bool ED_operator_outliner_active_no_editobject(bContext *C)
{
  if (ed_spacetype_test(C, SPACE_OUTLINER)) {
    Object *ob = blender::ed::object::context_active_object(C);
    Object *obedit = CTX_data_edit_object(C);
    if (ob && ob == obedit) {
      return false;
    }
    return true;
  }
  return false;
}

bool ED_operator_file_active(bContext *C)
{
  return ed_spacetype_test(C, SPACE_FILE);
}

bool ED_operator_file_browsing_active(bContext *C)
{
  if (ed_spacetype_test(C, SPACE_FILE)) {
    return ED_fileselect_is_file_browser(CTX_wm_space_file(C));
  }
  return false;
}

bool ED_operator_asset_browsing_active(bContext *C)
{
  if (ed_spacetype_test(C, SPACE_FILE)) {
    return ED_fileselect_is_asset_browser(CTX_wm_space_file(C));
  }
  return false;
}

bool ED_operator_spreadsheet_active(bContext *C)
{
  return ed_spacetype_test(C, SPACE_SPREADSHEET);
}

bool ED_operator_action_active(bContext *C)
{
  return ed_spacetype_test(C, SPACE_ACTION);
}

bool ED_operator_buttons_active(bContext *C)
{
  return ed_spacetype_test(C, SPACE_PROPERTIES);
}

bool ED_operator_node_active(bContext *C)
{
  SpaceNode *snode = CTX_wm_space_node(C);

  if (snode && snode->edittree) {
    return true;
  }

  return false;
}

bool ED_operator_node_editable(bContext *C)
{
  SpaceNode *snode = CTX_wm_space_node(C);

  if (snode && snode->edittree && BKE_id_is_editable(CTX_data_main(C), &snode->edittree->id)) {
    return true;
  }

  return false;
}

bool ED_operator_graphedit_active(bContext *C)
{
  return ed_spacetype_test(C, SPACE_GRAPH);
}

bool ED_operator_sequencer_active(bContext *C)
{
  return ed_spacetype_test(C, SPACE_SEQ) && CTX_data_sequencer_scene(C) != nullptr;
}

bool ED_operator_sequencer_active_editable(bContext *C)
{
  return ed_spacetype_test(C, SPACE_SEQ) && ED_operator_sequencer_scene_editable(C);
}

bool ED_operator_image_active(bContext *C)
{
  return ed_spacetype_test(C, SPACE_IMAGE);
}

bool ED_operator_nla_active(bContext *C)
{
  return ed_spacetype_test(C, SPACE_NLA);
}

bool ED_operator_info_active(bContext *C)
{
  return ed_spacetype_test(C, SPACE_INFO);
}

bool ED_operator_console_active(bContext *C)
{
  return ed_spacetype_test(C, SPACE_CONSOLE);
}

static bool ed_object_hidden(const Object *ob)
{
  /* if hidden but in edit mode, we still display, can happen with animation */
  return ((ob->visibility_flag & OB_HIDE_VIEWPORT) && !(ob->mode & OB_MODE_EDIT));
}

bool ED_operator_object_active_only(bContext *C)
{
  Object *ob = blender::ed::object::context_active_object(C);
  return (ob != nullptr);
}

bool ED_operator_object_active(bContext *C)
{
  Object *ob = blender::ed::object::context_active_object(C);
  return ((ob != nullptr) && !ed_object_hidden(ob));
}

bool ED_operator_object_active_editable_ex(bContext *C, const Object *ob)
{
  if (ob == nullptr) {
    CTX_wm_operator_poll_msg_set(C, "Context missing active object");
    return false;
  }

  if (!BKE_id_is_editable(CTX_data_main(C), (ID *)ob)) {
    CTX_wm_operator_poll_msg_set(C, "Cannot edit library linked or non-editable override object");
    return false;
  }

  if (ed_object_hidden(ob)) {
    CTX_wm_operator_poll_msg_set(C, "Cannot edit hidden object");
    return false;
  }

  return true;
}

bool ED_operator_object_active_editable(bContext *C)
{
  Object *ob = blender::ed::object::context_active_object(C);
  return ED_operator_object_active_editable_ex(C, ob);
}

bool ED_operator_object_active_local_editable_ex(bContext *C, const Object *ob)
{
  return ED_operator_object_active_editable_ex(C, ob) && !ID_IS_OVERRIDE_LIBRARY(ob);
}

bool ED_operator_object_active_local_editable(bContext *C)
{
  Object *ob = blender::ed::object::context_active_object(C);
  return ED_operator_object_active_editable_ex(C, ob) && !ID_IS_OVERRIDE_LIBRARY(ob);
}

bool ED_operator_object_active_editable_mesh(bContext *C)
{
  Object *ob = blender::ed::object::context_active_object(C);
  return ((ob != nullptr) && ID_IS_EDITABLE(ob) && !ed_object_hidden(ob) &&
          (ob->type == OB_MESH) && ID_IS_EDITABLE(ob->data) && !ID_IS_OVERRIDE_LIBRARY(ob->data));
}

bool ED_operator_object_active_editable_font(bContext *C)
{
  Object *ob = blender::ed::object::context_active_object(C);
  return ((ob != nullptr) && ID_IS_EDITABLE(ob) && !ed_object_hidden(ob) &&
          (ob->type == OB_FONT) && ID_IS_EDITABLE(ob->data) && !ID_IS_OVERRIDE_LIBRARY(ob->data));
}

bool ED_operator_editable_mesh(bContext *C)
{
  Mesh *mesh = ED_mesh_context(C);
  return (mesh != nullptr) && ID_IS_EDITABLE(mesh) && !ID_IS_OVERRIDE_LIBRARY(mesh);
}

bool ED_operator_editmesh(bContext *C)
{
  Object *obedit = CTX_data_edit_object(C);
  if (obedit && obedit->type == OB_MESH) {
    return nullptr != BKE_editmesh_from_object(obedit);
  }
  return false;
}

bool ED_operator_editmesh_view3d(bContext *C)
{
  return ED_operator_editmesh(C) && ED_operator_view3d_active(C);
}

bool ED_operator_editmesh_region_view3d(bContext *C)
{
  if (ED_operator_editmesh(C) && CTX_wm_region_view3d(C)) {
    return true;
  }

  CTX_wm_operator_poll_msg_set(C, "expected a view3d region & editmesh");
  return false;
}

bool ED_operator_editarmature(bContext *C)
{
  Object *obedit = CTX_data_edit_object(C);
  if (obedit && obedit->type == OB_ARMATURE) {
    return nullptr != ((bArmature *)obedit->data)->edbo;
  }
  return false;
}

/**
 * Check for pose mode (no mixed modes).
 *
 * We want to enable most pose operations in weight paint mode, when it comes to transforming
 * bones, but managing bones layers/groups and their constraints can be left for pose mode only
 * (not weight paint mode).
 */
static bool ed_operator_posemode_exclusive_ex(bContext *C, Object *obact)
{
  if (obact != nullptr && !(obact->mode & OB_MODE_EDIT)) {
    if (obact == BKE_object_pose_armature_get(obact)) {
      return true;
    }
  }

  CTX_wm_operator_poll_msg_set(C, "No object, or not exclusively in pose mode");
  return false;
}

bool ED_operator_posemode_exclusive(bContext *C)
{
  Object *obact = blender::ed::object::context_active_object(C);

  return ed_operator_posemode_exclusive_ex(C, obact);
}

bool ED_operator_object_active_local_editable_posemode_exclusive(bContext *C)
{
  Object *obact = blender::ed::object::context_active_object(C);

  if (!ed_operator_posemode_exclusive_ex(C, obact)) {
    return false;
  }

  if (ID_IS_OVERRIDE_LIBRARY(obact)) {
    CTX_wm_operator_poll_msg_set(C, "Object is a local library override");
    return false;
  }

  return true;
}

bool ED_operator_posemode_context(bContext *C)
{
  Object *obpose = ED_pose_object_from_context(C);

  if (obpose && !(obpose->mode & OB_MODE_EDIT)) {
    if (BKE_object_pose_context_check(obpose)) {
      return true;
    }
  }

  return false;
}

bool ED_operator_posemode(bContext *C)
{
  Object *obact = CTX_data_active_object(C);

  if (obact && !(obact->mode & OB_MODE_EDIT)) {
    Object *obpose = BKE_object_pose_armature_get(obact);
    if (obpose != nullptr) {
      if ((obact == obpose) || (obact->mode & OB_MODE_ALL_WEIGHT_PAINT)) {
        return true;
      }
    }
  }

  return false;
}

bool ED_operator_posemode_local(bContext *C)
{
  if (ED_operator_posemode(C)) {
    Main *bmain = CTX_data_main(C);
    Object *ob = BKE_object_pose_armature_get(CTX_data_active_object(C));
    bArmature *arm = static_cast<bArmature *>(ob->data);
    return (BKE_id_is_editable(bmain, &ob->id) && BKE_id_is_editable(bmain, &arm->id));
  }
  return false;
}

bool ED_operator_uvedit(bContext *C)
{
  SpaceImage *sima = CTX_wm_space_image(C);
  Object *obedit = CTX_data_edit_object(C);
  return ED_space_image_show_uvedit(sima, obedit);
}

bool ED_operator_uvedit_space_image(bContext *C)
{
  SpaceImage *sima = CTX_wm_space_image(C);
  Object *obedit = CTX_data_edit_object(C);
  return sima && ED_space_image_show_uvedit(sima, obedit);
}

bool ED_operator_uvmap(bContext *C)
{
  Object *obedit = CTX_data_edit_object(C);
  BMEditMesh *em = nullptr;

  if (obedit && obedit->type == OB_MESH) {
    em = BKE_editmesh_from_object(obedit);
  }

  if (em && (em->bm->totface)) {
    return true;
  }

  return false;
}

bool ED_operator_editsurfcurve(bContext *C)
{
  Object *obedit = CTX_data_edit_object(C);
  if (obedit && ELEM(obedit->type, OB_CURVES_LEGACY, OB_SURF)) {
    return nullptr != ((Curve *)obedit->data)->editnurb;
  }
  return false;
}

bool ED_operator_editsurfcurve_region_view3d(bContext *C)
{
  if (ED_operator_editsurfcurve(C) && CTX_wm_region_view3d(C)) {
    return true;
  }

  CTX_wm_operator_poll_msg_set(C, "expected a view3d region & editcurve");
  return false;
}

bool ED_operator_editcurve(bContext *C)
{
  Object *obedit = CTX_data_edit_object(C);
  if (obedit && obedit->type == OB_CURVES_LEGACY) {
    return nullptr != ((Curve *)obedit->data)->editnurb;
  }
  return false;
}

bool ED_operator_editcurve_3d(bContext *C)
{
  Object *obedit = CTX_data_edit_object(C);
  if (obedit && obedit->type == OB_CURVES_LEGACY) {
    Curve *cu = (Curve *)obedit->data;

    return (cu->flag & CU_3D) && (nullptr != cu->editnurb);
  }
  return false;
}

bool ED_operator_editsurf(bContext *C)
{
  Object *obedit = CTX_data_edit_object(C);
  if (obedit && obedit->type == OB_SURF) {
    return nullptr != ((Curve *)obedit->data)->editnurb;
  }
  return false;
}

bool ED_operator_editfont(bContext *C)
{
  Object *obedit = CTX_data_edit_object(C);
  if (obedit && obedit->type == OB_FONT) {
    return nullptr != ((Curve *)obedit->data)->editfont;
  }
  return false;
}

bool ED_operator_editlattice(bContext *C)
{
  Object *obedit = CTX_data_edit_object(C);
  if (obedit && obedit->type == OB_LATTICE) {
    return nullptr != ((Lattice *)obedit->data)->editlatt;
  }
  return false;
}

bool ED_operator_editmball(bContext *C)
{
  Object *obedit = CTX_data_edit_object(C);
  if (obedit && obedit->type == OB_MBALL) {
    return nullptr != ((MetaBall *)obedit->data)->editelems;
  }
  return false;
}

bool ED_operator_camera_poll(bContext *C)
{
  Camera *cam = static_cast<Camera *>(CTX_data_pointer_get_type(C, "camera", &RNA_Camera).data);
  return (cam != nullptr && ID_IS_EDITABLE(cam));
}

/** \} */

/* -------------------------------------------------------------------- */
/** \name Internal Screen Utilities
 * \{ */

static bool screen_active_editable(bContext *C)
{
  if (ED_operator_screenactive(C)) {
    /* no full window splitting allowed */
    if (CTX_wm_screen(C)->state != SCREENNORMAL) {
      return false;
    }
    return true;
  }
  return false;
}

/**
 * Begin a modal operation,
 * the caller is responsible for calling #screen_modal_action_end when it's ended.
 */
static void screen_modal_action_begin()
{
  G.moving |= G_TRANSFORM_WM;
}

/** Call once the modal action has finished. */
static void screen_modal_action_end()
{
  G.moving &= ~G_TRANSFORM_WM;

  /* Full refresh after `G.moving` is cleared otherwise tool gizmos
   * won't be refreshed with the modified flag, see: #143629. */
  WM_main_add_notifier(NC_SCREEN | NA_EDITED, nullptr);
}

/** \} */

/* -------------------------------------------------------------------- */
/** \name Action Zone Operator
 * \{ */

/* operator state vars used:
 * none
 *
 * functions:
 *
 * apply() set action-zone event
 *
 * exit()   free customdata
 *
 * callbacks:
 *
 * exec()   never used
 *
 * invoke() check if in zone
 * add customdata, put mouseco and area in it
 * add modal handler
 *
 * modal()  accept modal events while doing it
 * call apply() with gesture info, active window, nonactive window
 * call exit() and remove handler when LMB confirm
 */

struct sActionzoneData {
  ScrArea *sa1, *sa2;
  AZone *az;
  int x, y;
  eScreenDir gesture_dir;
  int modifier;
};

/* quick poll to save operators to be created and handled */
static bool actionzone_area_poll(bContext *C)
{
  wmWindow *win = CTX_wm_window(C);
  if (win && win->eventstate) {
    bScreen *screen = WM_window_get_active_screen(win);
    if (screen) {
      const int *xy = &win->eventstate->xy[0];

      LISTBASE_FOREACH (ScrArea *, area, &screen->areabase) {
        LISTBASE_FOREACH (AZone *, az, &area->actionzones) {
          if (BLI_rcti_isect_pt_v(&az->rect, xy)) {
            return true;
          }
        }
      }
    }
  }
  return false;
}

/* the debug drawing of the click_rect is in area_draw_azone_fullscreen, keep both in sync */
static void fullscreen_click_rcti_init(
    rcti *rect, const short /*x1*/, const short /*y1*/, const short x2, const short y2)
{
  BLI_rcti_init(rect, x2 - U.widget_unit, x2, y2 - U.widget_unit, y2);
}

static bool azone_clipped_rect_calc(const AZone *az, rcti *r_rect_clip)
{
  const ARegion *region = az->region;
  *r_rect_clip = az->rect;
  if (az->type == AZONE_REGION) {
    if (region->overlap && (region->v2d.keeptot != V2D_KEEPTOT_STRICT) &&
        /* Only when this isn't hidden (where it's displayed as an button that expands). */
        region->runtime->visible)
    {
      /* A floating region to be resized, clip by the visible region. */
      switch (az->edge) {
        case AE_TOP_TO_BOTTOMRIGHT:
        case AE_BOTTOM_TO_TOPLEFT: {
          r_rect_clip->xmin = max_ii(
              r_rect_clip->xmin,
              (region->winrct.xmin +
               UI_view2d_view_to_region_x(&region->v2d, region->v2d.tot.xmin)) -
                  UI_REGION_OVERLAP_MARGIN);
          r_rect_clip->xmax = min_ii(
              r_rect_clip->xmax,
              (region->winrct.xmin +
               UI_view2d_view_to_region_x(&region->v2d, region->v2d.tot.xmax)) +
                  UI_REGION_OVERLAP_MARGIN);
          return true;
        }
        case AE_LEFT_TO_TOPRIGHT:
        case AE_RIGHT_TO_TOPLEFT: {
          r_rect_clip->ymin = max_ii(
              r_rect_clip->ymin,
              (region->winrct.ymin +
               UI_view2d_view_to_region_y(&region->v2d, region->v2d.tot.ymin)) -
                  UI_REGION_OVERLAP_MARGIN);
          r_rect_clip->ymax = min_ii(
              r_rect_clip->ymax,
              (region->winrct.ymin +
               UI_view2d_view_to_region_y(&region->v2d, region->v2d.tot.ymax)) +
                  UI_REGION_OVERLAP_MARGIN);
          return true;
        }
      }
    }
  }
  return false;
}

/* Return the azone's calculated rect. */
static void area_actionzone_get_rect(AZone *az, rcti *r_rect)
{
  if (az->type == AZONE_REGION_SCROLL) {
    const bool is_horizontal = az->direction == AZ_SCROLL_HOR;
    const bool is_vertical = az->direction == AZ_SCROLL_VERT;
    const bool is_right = is_vertical && bool(az->region->v2d.scroll & V2D_SCROLL_RIGHT);
    const bool is_left = is_vertical && bool(az->region->v2d.scroll & V2D_SCROLL_LEFT);
    const bool is_top = is_horizontal && bool(az->region->v2d.scroll & V2D_SCROLL_TOP);
    const bool is_bottom = is_horizontal && bool(az->region->v2d.scroll & V2D_SCROLL_BOTTOM);
    /* For scroll azones use the area around the region's scroll-bar location. */
    rcti scroller_vert = is_horizontal ? az->region->v2d.hor : az->region->v2d.vert;
    BLI_rcti_translate(&scroller_vert, az->region->winrct.xmin, az->region->winrct.ymin);

    /* Pull the zone in from edge and match the visible hit zone. */
    const int edge_padding = int(-3.0f * UI_SCALE_FAC);
    r_rect->xmin = scroller_vert.xmin - (is_right ? V2D_SCROLL_HIDE_HEIGHT : edge_padding);
    r_rect->ymin = scroller_vert.ymin - (is_top ? V2D_SCROLL_HIDE_WIDTH : edge_padding);
    r_rect->xmax = scroller_vert.xmax + (is_left ? V2D_SCROLL_HIDE_HEIGHT : edge_padding);
    r_rect->ymax = scroller_vert.ymax + (is_bottom ? V2D_SCROLL_HIDE_WIDTH : edge_padding);
  }
  else {
    azone_clipped_rect_calc(az, r_rect);
  }
}

static AZone *area_actionzone_refresh_xy(ScrArea *area, const int xy[2], const bool test_only)
{
  AZone *az = nullptr;

  for (az = static_cast<AZone *>(area->actionzones.first); az; az = az->next) {
    rcti az_rect;
    area_actionzone_get_rect(az, &az_rect);
    if (BLI_rcti_isect_pt_v(&az_rect, xy)) {

      if (az->type == AZONE_AREA) {
        break;
      }
      if (az->type == AZONE_REGION) {
        const ARegion *region = az->region;
        const int local_xy[2] = {xy[0] - region->winrct.xmin, xy[1] - region->winrct.ymin};

        /* Respect button sections: Clusters of buttons (separated using separator-spacers) are
         * drawn with a background, in-between them the region is fully transparent (if "Region
         * Overlap" is enabled). Only allow dragging visible edges, so at the button sections. */
        if (region->runtime->visible && region->overlap &&
            (region->flag & RGN_FLAG_RESIZE_RESPECT_BUTTON_SECTIONS) &&
            !UI_region_button_sections_is_inside_x(az->region, local_xy[0]))
        {
          az = nullptr;
          break;
        }

        break;
      }
      if (az->type == AZONE_FULLSCREEN) {
        rcti click_rect;
        fullscreen_click_rcti_init(&click_rect, az->x1, az->y1, az->x2, az->y2);
        const bool click_isect = BLI_rcti_isect_pt_v(&click_rect, xy);

        if (test_only) {
          if (click_isect) {
            break;
          }
        }
        else {
          if (click_isect) {
            az->alpha = 1.0f;
          }
          else {
            const int mouse_sq = square_i(xy[0] - az->x2) + square_i(xy[1] - az->y2);
            const int spot_sq = square_i(UI_AZONESPOTW_RIGHT);
            const int fadein_sq = square_i(AZONEFADEIN);
            const int fadeout_sq = square_i(AZONEFADEOUT);

            if (mouse_sq < spot_sq) {
              az->alpha = 1.0f;
            }
            else if (mouse_sq < fadein_sq) {
              az->alpha = 1.0f;
            }
            else if (mouse_sq < fadeout_sq) {
              az->alpha = 1.0f - float(mouse_sq - fadein_sq) / float(fadeout_sq - fadein_sq);
            }
            else {
              az->alpha = 0.0f;
            }

            /* fade in/out but no click */
            az = nullptr;
          }

          /* XXX force redraw to show/hide the action zone */
          ED_area_tag_redraw(area);
          break;
        }
      }
      else if (az->type == AZONE_REGION_SCROLL && az->region->runtime->visible) {
        /* If the region is not visible we can ignore this scroll-bar zone. */
        ARegion *region = az->region;
        View2D *v2d = &region->v2d;
        int scroll_flag = 0;
        const int isect_value = UI_view2d_mouse_in_scrollers_ex(region, v2d, xy, &scroll_flag);

        /* Check if we even have scroll bars. */
        if (((az->direction == AZ_SCROLL_HOR) && !(scroll_flag & V2D_SCROLL_HORIZONTAL)) ||
            ((az->direction == AZ_SCROLL_VERT) && !(scroll_flag & V2D_SCROLL_VERTICAL)))
        {
          /* No scroll-bars, do nothing. */
        }
        else if (test_only) {
          if (isect_value != 0) {
            break;
          }
        }
        else {
          bool redraw = false;

          if (isect_value == 'h') {
            if (az->direction == AZ_SCROLL_HOR) {
              az->alpha = 1.0f;
              v2d->alpha_hor = 255;
              redraw = true;
            }
          }
          else if (isect_value == 'v') {
            if (az->direction == AZ_SCROLL_VERT) {
              az->alpha = 1.0f;
              v2d->alpha_vert = 255;
              redraw = true;
            }
          }
          else {
            const int local_xy[2] = {xy[0] - region->winrct.xmin, xy[1] - region->winrct.ymin};
            float dist_fac = 0.0f, alpha = 0.0f;

            if (az->direction == AZ_SCROLL_HOR) {
              dist_fac = BLI_rcti_length_y(&v2d->hor, local_xy[1]) / V2D_SCROLL_HIDE_WIDTH;
              CLAMP(dist_fac, 0.0f, 1.0f);
              alpha = 1.0f - dist_fac;

              v2d->alpha_hor = alpha * 255;
            }
            else if (az->direction == AZ_SCROLL_VERT) {
              dist_fac = BLI_rcti_length_x(&v2d->vert, local_xy[0]) / V2D_SCROLL_HIDE_HEIGHT;
              CLAMP(dist_fac, 0.0f, 1.0f);
              alpha = 1.0f - dist_fac;

              v2d->alpha_vert = alpha * 255;
            }
            az->alpha = alpha;
            redraw = true;
          }

          if (redraw) {
            ED_region_tag_redraw_no_rebuild(region);
          }
          /* Don't return! */
        }
      }
    }
    else if (!test_only && !IS_EQF(az->alpha, 0.0f)) {
      if (az->type == AZONE_FULLSCREEN) {
        az->alpha = 0.0f;
        area->flag &= ~AREA_FLAG_ACTIONZONES_UPDATE;
        ED_area_tag_redraw_no_rebuild(area);
      }
      else if (az->type == AZONE_REGION_SCROLL && az->region->runtime->visible) {
        /* If the region is not visible we can ignore this scroll-bar zone. */
        if (az->direction == AZ_SCROLL_VERT) {
          az->alpha = az->region->v2d.alpha_vert = 0;
          area->flag &= ~AREA_FLAG_ACTIONZONES_UPDATE;
          ED_region_tag_redraw_no_rebuild(az->region);
        }
        else if (az->direction == AZ_SCROLL_HOR) {
          az->alpha = az->region->v2d.alpha_hor = 0;
          area->flag &= ~AREA_FLAG_ACTIONZONES_UPDATE;
          ED_region_tag_redraw_no_rebuild(az->region);
        }
        else {
          BLI_assert(false);
        }
      }
    }
  }

  return az;
}

/* Finds an action-zone by position in entire screen so azones can overlap. */
static AZone *screen_actionzone_find_xy(bScreen *screen, const int xy[2])
{
  LISTBASE_FOREACH (ScrArea *, area, &screen->areabase) {
    AZone *az = area_actionzone_refresh_xy(area, xy, true);
    if (az != nullptr) {
      return az;
    }
  }
  return nullptr;
}

/* Returns the area that the azone belongs to */
static ScrArea *screen_actionzone_area(bScreen *screen, const AZone *az)
{
  LISTBASE_FOREACH (ScrArea *, area, &screen->areabase) {
    LISTBASE_FOREACH (AZone *, zone, &area->actionzones) {
      if (zone == az) {
        return area;
      }
    }
  }
  return nullptr;
}

AZone *ED_area_actionzone_find_xy(ScrArea *area, const int xy[2])
{
  return area_actionzone_refresh_xy(area, xy, true);
}

AZone *ED_area_azones_update(ScrArea *area, const int xy[2])
{
  return area_actionzone_refresh_xy(area, xy, false);
}

static void actionzone_exit(wmOperator *op)
{
  sActionzoneData *sad = static_cast<sActionzoneData *>(op->customdata);
  if (sad) {
    MEM_freeN(sad);
  }
  op->customdata = nullptr;

  screen_modal_action_end();
}

/* send EVT_ACTIONZONE event */
static void actionzone_apply(bContext *C, wmOperator *op, int type)
{
  wmWindow *win = CTX_wm_window(C);

  wmEvent event;
  wm_event_init_from_window(win, &event);

  if (type == AZONE_AREA) {
    event.type = EVT_ACTIONZONE_AREA;
  }
  else if (type == AZONE_FULLSCREEN) {
    event.type = EVT_ACTIONZONE_FULLSCREEN;
  }
  else {
    event.type = EVT_ACTIONZONE_REGION;
  }

  event.val = KM_NOTHING;
  event.flag = eWM_EventFlag(0);
  event.customdata = op->customdata;
  event.customdata_free = true;
  op->customdata = nullptr;

  WM_event_add(win, &event);
}

static wmOperatorStatus actionzone_invoke(bContext *C, wmOperator *op, const wmEvent *event)
{
  bScreen *screen = CTX_wm_screen(C);
  AZone *az = screen_actionzone_find_xy(screen, event->xy);

  /* Quick escape - Scroll azones only hide/unhide the scroll-bars,
   * they have their own handling. */
  if (az == nullptr || ELEM(az->type, AZONE_REGION_SCROLL)) {
    return OPERATOR_PASS_THROUGH;
  }

  /* ok we do the action-zone */
  sActionzoneData *sad = static_cast<sActionzoneData *>(
      op->customdata = MEM_callocN(sizeof(sActionzoneData), "sActionzoneData"));
  sad->sa1 = screen_actionzone_area(screen, az);
  sad->az = az;
  sad->x = event->xy[0];
  sad->y = event->xy[1];
  sad->modifier = RNA_int_get(op->ptr, "modifier");

  /* region azone directly reacts on mouse clicks */
  if (ELEM(sad->az->type, AZONE_REGION, AZONE_FULLSCREEN)) {
    actionzone_apply(C, op, sad->az->type);
    actionzone_exit(op);
    return OPERATOR_FINISHED;
  }

  if (sad->az->type == AZONE_AREA && sad->modifier == 0) {
    actionzone_apply(C, op, sad->az->type);
    actionzone_exit(op);
    return OPERATOR_FINISHED;
  }

  /* add modal handler */
  screen_modal_action_begin();
  WM_event_add_modal_handler(C, op);
  return OPERATOR_RUNNING_MODAL;
}

static wmOperatorStatus actionzone_modal(bContext *C, wmOperator *op, const wmEvent *event)
{
  bScreen *screen = CTX_wm_screen(C);
  sActionzoneData *sad = static_cast<sActionzoneData *>(op->customdata);

  switch (event->type) {
    case MOUSEMOVE: {
      const int delta_x = (event->xy[0] - sad->x);
      const int delta_y = (event->xy[1] - sad->y);

      /* Movement in dominant direction. */
      const int delta_max = max_ii(abs(delta_x), abs(delta_y));

      /* Movement in dominant direction before action taken. */
      const int join_threshold = (0.6 * U.widget_unit);
      const int split_threshold = (1.2 * U.widget_unit);
      const int area_threshold = (0.1 * U.widget_unit);

      /* Calculate gesture cardinal direction. */
      if (delta_y > abs(delta_x)) {
        sad->gesture_dir = SCREEN_DIR_N;
      }
      else if (delta_x >= abs(delta_y)) {
        sad->gesture_dir = SCREEN_DIR_E;
      }
      else if (delta_y < -abs(delta_x)) {
        sad->gesture_dir = SCREEN_DIR_S;
      }
      else {
        sad->gesture_dir = SCREEN_DIR_W;
      }

      bool is_gesture;
      if (sad->az->type == AZONE_AREA) {
        wmWindow *win = CTX_wm_window(C);

        rcti screen_rect;
        WM_window_screen_rect_calc(win, &screen_rect);

        /* Have we dragged off the zone and are not on an edge? */
        if ((ED_area_actionzone_find_xy(sad->sa1, event->xy) != sad->az) &&
            (screen_geom_area_map_find_active_scredge(
                 AREAMAP_FROM_SCREEN(screen), &screen_rect, event->xy[0], event->xy[1]) ==
             nullptr))
        {

          /* What area are we now in? */
          ScrArea *area = BKE_screen_find_area_xy(screen, SPACE_TYPE_ANY, event->xy);

          if (sad->modifier == 1) {
            /* Duplicate area into new window. */
            WM_cursor_set(win, WM_CURSOR_EDIT);
            is_gesture = (delta_max > area_threshold);
          }
          else if (sad->modifier == 2) {
            /* Swap areas. */
            WM_cursor_set(win, WM_CURSOR_SWAP_AREA);
            is_gesture = true;
          }
          else if (area == sad->sa1) {
            /* Same area, so possible split. */
            WM_cursor_set(win,
                          SCREEN_DIR_IS_VERTICAL(sad->gesture_dir) ? WM_CURSOR_H_SPLIT :
                                                                     WM_CURSOR_V_SPLIT);
            is_gesture = (delta_max > split_threshold);
          }
          else if (!area || area->global) {
            /* No area or Top bar or Status bar. */
            WM_cursor_set(win, WM_CURSOR_STOP);
            is_gesture = false;
          }
          else {
            /* Different area, so possible join. */
            if (sad->gesture_dir == SCREEN_DIR_N) {
              WM_cursor_set(win, WM_CURSOR_N_ARROW);
            }
            else if (sad->gesture_dir == SCREEN_DIR_S) {
              WM_cursor_set(win, WM_CURSOR_S_ARROW);
            }
            else if (sad->gesture_dir == SCREEN_DIR_E) {
              WM_cursor_set(win, WM_CURSOR_E_ARROW);
            }
            else {
              BLI_assert(sad->gesture_dir == SCREEN_DIR_W);
              WM_cursor_set(win, WM_CURSOR_W_ARROW);
            }
            is_gesture = (delta_max > join_threshold);
          }
        }
        else {
#if defined(__APPLE__)
          const int cursor = WM_CURSOR_HAND_CLOSED;
#else
          const int cursor = WM_CURSOR_MOVE;
#endif
          WM_cursor_set(win, cursor);
          is_gesture = false;
        }
      }
      else {
        is_gesture = (delta_max > area_threshold);
      }

      /* gesture is large enough? */
      if (is_gesture) {
        /* second area, for join when (sa1 != sa2) */
        sad->sa2 = BKE_screen_find_area_xy(screen, SPACE_TYPE_ANY, event->xy);
        /* apply sends event */
        actionzone_apply(C, op, sad->az->type);
        actionzone_exit(op);

        return OPERATOR_FINISHED;
      }
      break;
    }
    case EVT_ESCKEY:
      actionzone_exit(op);
      return OPERATOR_CANCELLED;
    case LEFTMOUSE:
      actionzone_exit(op);
      return OPERATOR_CANCELLED;
    default: {
      break;
    }
  }

  return OPERATOR_RUNNING_MODAL;
}

static void actionzone_cancel(bContext * /*C*/, wmOperator *op)
{
  actionzone_exit(op);
}

static void SCREEN_OT_actionzone(wmOperatorType *ot)
{
  /* identifiers */
  ot->name = "Handle Area Action Zones";
  ot->description = "Handle area action zones for mouse actions/gestures";
  ot->idname = "SCREEN_OT_actionzone";

  ot->invoke = actionzone_invoke;
  ot->modal = actionzone_modal;
  ot->poll = actionzone_area_poll;
  ot->cancel = actionzone_cancel;

  /* flags */
  ot->flag = OPTYPE_BLOCKING | OPTYPE_INTERNAL;

  RNA_def_int(ot->srna, "modifier", 0, 0, 2, "Modifier", "Modifier state", 0, 2);
}

/** \} */

/* -------------------------------------------------------------------- */
/** \name Area edge detection utility
 * \{ */

static ScrEdge *screen_area_edge_from_cursor(const bContext *C,
                                             const int cursor[2],
                                             ScrArea **r_sa1,
                                             ScrArea **r_sa2)
{
  wmWindow *win = CTX_wm_window(C);
  bScreen *screen = CTX_wm_screen(C);
  rcti window_rect;
  WM_window_rect_calc(win, &window_rect);
  ScrEdge *actedge = screen_geom_area_map_find_active_scredge(
      AREAMAP_FROM_SCREEN(screen), &window_rect, cursor[0], cursor[1]);
  *r_sa1 = nullptr;
  *r_sa2 = nullptr;
  if (actedge == nullptr) {
    return nullptr;
  }
  int borderwidth = (4 * UI_SCALE_FAC);
  ScrArea *sa1, *sa2;
  if (screen_geom_edge_is_horizontal(actedge)) {
    sa1 = BKE_screen_find_area_xy(
        screen, SPACE_TYPE_ANY, blender::int2{cursor[0], cursor[1] + borderwidth});
    sa2 = BKE_screen_find_area_xy(
        screen, SPACE_TYPE_ANY, blender::int2{cursor[0], cursor[1] - borderwidth});
  }
  else {
    sa1 = BKE_screen_find_area_xy(
        screen, SPACE_TYPE_ANY, blender::int2{cursor[0] + borderwidth, cursor[1]});
    sa2 = BKE_screen_find_area_xy(
        screen, SPACE_TYPE_ANY, blender::int2{cursor[0] - borderwidth, cursor[1]});
  }
  bool isGlobal = ((sa1 && ED_area_is_global(sa1)) || (sa2 && ED_area_is_global(sa2)));
  if (!isGlobal) {
    *r_sa1 = sa1;
    *r_sa2 = sa2;
  }
  return actedge;
}

/** \} */

/* -------------------------------------------------------------------- */
/** \name Swap Area Operator
 * \{ */

/* operator state vars used:
 * sa1      start area
 * sa2      area to swap with
 *
 * functions:
 *
 * init()   set custom data for operator, based on action-zone event custom data
 *
 * cancel() cancel the operator
 *
 * exit()   cleanup, send notifier
 *
 * callbacks:
 *
 * invoke() gets called on Shift-LMB drag in action-zone
 * exec()   execute without any user interaction, based on properties
 * call init(), add handler
 *
 * modal()  accept modal events while doing it
 */

struct sAreaSwapData {
  ScrArea *sa1, *sa2;
};

static bool area_swap_init(wmOperator *op, const wmEvent *event)
{
  sActionzoneData *sad = static_cast<sActionzoneData *>(event->customdata);

  if (sad == nullptr || sad->sa1 == nullptr) {
    return false;
  }

  sAreaSwapData *sd = MEM_callocN<sAreaSwapData>("sAreaSwapData");
  sd->sa1 = sad->sa1;
  sd->sa2 = sad->sa2;
  op->customdata = sd;

  return true;
}

static void area_swap_exit(bContext *C, wmOperator *op)
{
  sAreaSwapData *sd = static_cast<sAreaSwapData *>(op->customdata);
  MEM_freeN(sd);
  op->customdata = nullptr;

  WM_cursor_modal_restore(CTX_wm_window(C));
  ED_workspace_status_text(C, nullptr);
}

static void area_swap_cancel(bContext *C, wmOperator *op)
{
  area_swap_exit(C, op);
}

static wmOperatorStatus area_swap_invoke(bContext *C, wmOperator *op, const wmEvent *event)
{
  if (!area_swap_init(op, event)) {
    return OPERATOR_PASS_THROUGH;
  }

  /* add modal handler */
  WM_cursor_modal_set(CTX_wm_window(C), WM_CURSOR_SWAP_AREA);
  WM_event_add_modal_handler(C, op);

  return OPERATOR_RUNNING_MODAL;
}

static wmOperatorStatus area_swap_modal(bContext *C, wmOperator *op, const wmEvent *event)
{
  sActionzoneData *sad = static_cast<sActionzoneData *>(op->customdata);

  switch (event->type) {
    case MOUSEMOVE: {
      /* Second area to swap with. */
      sad->sa2 = ED_area_find_under_cursor(C, SPACE_TYPE_ANY, event->xy);
      WM_cursor_set(CTX_wm_window(C), (sad->sa2) ? WM_CURSOR_SWAP_AREA : WM_CURSOR_STOP);
      WorkspaceStatus status(C);
      status.item(IFACE_("Select Area"), ICON_MOUSE_LMB);
      status.item(IFACE_("Cancel"), ICON_EVENT_ESC);
      break;
    }
    case LEFTMOUSE: /* release LMB */
      if (event->val == KM_RELEASE) {
        if (!sad->sa2 || sad->sa1 == sad->sa2) {
          area_swap_cancel(C, op);
          return OPERATOR_CANCELLED;
        }

        ED_area_tag_redraw(sad->sa1);
        ED_area_tag_redraw(sad->sa2);

        ED_area_swapspace(C, sad->sa1, sad->sa2);

        area_swap_exit(C, op);

        WM_event_add_notifier(C, NC_SCREEN | NA_EDITED, nullptr);

        return OPERATOR_FINISHED;
      }
      break;

    case EVT_ESCKEY:
      area_swap_cancel(C, op);
      return OPERATOR_CANCELLED;
    default: {
      break;
    }
  }
  return OPERATOR_RUNNING_MODAL;
}

static wmOperatorStatus area_swap_exec(bContext *C, wmOperator *op)
{
  ScrArea *sa1, *sa2;
  int cursor[2];
  RNA_int_get_array(op->ptr, "cursor", cursor);
  screen_area_edge_from_cursor(C, cursor, &sa1, &sa2);
  if (sa1 == nullptr || sa2 == nullptr) {
    return OPERATOR_CANCELLED;
  }
  ED_area_swapspace(C, sa1, sa2);
  return OPERATOR_FINISHED;
}

static void SCREEN_OT_area_swap(wmOperatorType *ot)
{
  ot->name = "Swap Areas";
  ot->description = "Swap selected areas screen positions";
  ot->idname = "SCREEN_OT_area_swap";

  ot->invoke = area_swap_invoke;
  ot->modal = area_swap_modal;
  ot->exec = area_swap_exec;
  ot->poll = screen_active_editable;
  ot->cancel = area_swap_cancel;

  ot->flag = OPTYPE_BLOCKING;

  /* rna */
  RNA_def_int_vector(
      ot->srna, "cursor", 2, nullptr, INT_MIN, INT_MAX, "Cursor", "", INT_MIN, INT_MAX);
}

/** \} */

/* -------------------------------------------------------------------- */
/** \name Area Duplicate Operator
 *
 * Create new window from area.
 * \{ */

/** Callback for #WM_window_open to setup the area's data. */
static void area_dupli_fn(bScreen * /*screen*/, ScrArea *area, void *user_data)
{
  ScrArea *area_src = static_cast<ScrArea *>(user_data);
  ED_area_data_copy(area, area_src, true);
  ED_area_tag_redraw(area);
}

/* operator callback */
static bool area_dupli_open(bContext *C, ScrArea *area, const blender::int2 position)
{
  const wmWindow *win = CTX_wm_window(C);
  const rcti window_rect = {win->posx + position.x,
                            win->posx + position.x + area->winx,
                            win->posy + position.y,
                            win->posy + position.y + area->winy};

  /* Create new window. No need to set space_type since it will be copied over. */
  wmWindow *newwin = WM_window_open(C,
                                    nullptr, /*BFA wip - "Bforartists"*/
                                    &window_rect,
                                    SPACE_EMPTY,
                                    false,
                                    false,
                                    false,
                                    WIN_ALIGN_ABSOLUTE,
                                    /* Initialize area from callback. */
                                    area_dupli_fn,
                                    (void *)area);
  return (newwin != nullptr);
}

static wmOperatorStatus area_dupli_invoke(bContext *C, wmOperator *op, const wmEvent *event)
{
  ScrArea *area = CTX_wm_area(C);
  if (event && event->customdata) {
    sActionzoneData *sad = static_cast<sActionzoneData *>(event->customdata);
    if (sad == nullptr) {
      return OPERATOR_PASS_THROUGH;
    }
    area = sad->sa1;
  }

  bool newwin = area_dupli_open(C, area, blender::int2(area->totrct.xmin, area->totrct.ymin));

  if (newwin) {
    /* screen, areas init */
    WM_event_add_notifier(C, NC_SCREEN | NA_EDITED, nullptr);
  }
  else {
    BKE_report(op->reports, RPT_ERROR, "Failed to open window!");
  }

  if (event && event->customdata) {
    actionzone_exit(op);
  }

  return newwin ? OPERATOR_FINISHED : OPERATOR_CANCELLED;
}

static void SCREEN_OT_area_dupli(wmOperatorType *ot)
{
  ot->name = "Duplicate Area into New Window";
  ot->description = "Duplicate selected area into new window";
  ot->idname = "SCREEN_OT_area_dupli";

  ot->invoke = area_dupli_invoke;
  ot->poll = ED_operator_areaactive;
}

/** \} */

/* -------------------------------------------------------------------- */
/** \name Area Close Operator
 *
 * Close selected area, replace by expanding a neighbor
 * \{ */

/**
 * \note This can be used interactively or from Python.
 *
 * \note Most of the window management operators don't support execution from Python.
 * An exception is made for closing areas since it allows application templates
 * to customize the layout.
 */
static wmOperatorStatus area_close_exec(bContext *C, wmOperator *op)
{
  bScreen *screen = CTX_wm_screen(C);
  ScrArea *area = CTX_wm_area(C);

  /* This operator is script-able, so the area passed could be invalid. */
  if (BLI_findindex(&screen->areabase, area) == -1) {
    BKE_report(op->reports, RPT_ERROR, "Area not found in the active screen");
    return OPERATOR_CANCELLED;
  }

  float inner[4] = {0.0f, 0.0f, 0.0f, 0.7f};
  screen_animate_area_highlight(
      CTX_wm_window(C), CTX_wm_screen(C), &area->totrct, inner, nullptr, AREA_CLOSE_FADEOUT);

  if (!screen_area_close(C, op->reports, screen, area)) {
    BKE_report(op->reports, RPT_ERROR, "Unable to close area");
    return OPERATOR_CANCELLED;
  }

  /* Ensure the event loop doesn't attempt to continue handling events.
   *
   * This causes execution from the Python console fail to return to the prompt as it should.
   * This glitch could be solved in the event loop handling as other operators may also
   * destructively manipulate windowing data. */
  CTX_wm_window_set(C, nullptr);

  WM_event_add_notifier(C, NC_SCREEN | NA_EDITED, nullptr);

  return OPERATOR_FINISHED;
}

static bool area_close_poll(bContext *C)
{
  if (!ED_operator_areaactive(C)) {
    return false;
  }

  ScrArea *area = CTX_wm_area(C);

  if (ED_area_is_global(area)) {
    return false;
  }

  bScreen *screen = CTX_wm_screen(C);

  /* Can this area join with ANY other area? */
  LISTBASE_FOREACH (ScrArea *, ar, &screen->areabase) {
    if (area_getorientation(ar, area) != -1) {
      return true;
    }
  }

  return false;
}

static void SCREEN_OT_area_close(wmOperatorType *ot)
{
  ot->name = "Close Area";
  ot->description = "Close selected area";
  ot->idname = "SCREEN_OT_area_close";
  ot->exec = area_close_exec;
  ot->poll = area_close_poll;
}

/** \} */

/* -------------------------------------------------------------------- */
/** \name Move Area Edge Operator
 * \{ */

/* operator state vars used:
 * x, y             mouse coord near edge
 * delta            movement of edge
 *
 * functions:
 *
 * init()   set default property values, find edge based on mouse coords, test
 * if the edge can be moved, select edges, calculate min and max movement
 *
 * apply()  apply delta on selection
 *
 * exit()   cleanup, send notifier
 *
 * cancel() cancel moving
 *
 * callbacks:
 *
 * exec()   execute without any user interaction, based on properties
 * call init(), apply(), exit()
 *
 * invoke() gets called on mouse click near edge
 * call init(), add handler
 *
 * modal()  accept modal events while doing it
 * call apply() with delta motion
 * call exit() and remove handler
 */

enum AreaMoveSnapType {
  /* Snapping disabled */
  SNAP_NONE = 0,              /* Snap to an invisible grid with a unit defined in AREAGRID */
  SNAP_AREAGRID,              /* Snap to fraction (half, third.. etc) and adjacent edges. */
  SNAP_FRACTION_AND_ADJACENT, /* Snap to either bigger or smaller, nothing in-between (used for
                               * global areas). This has priority over other snap types, if it is
                               * used, toggling SNAP_FRACTION_AND_ADJACENT doesn't work. */
  SNAP_BIGGER_SMALLER_ONLY,
};

struct sAreaMoveData {
  int bigger, smaller, origval, step;
  eScreenAxis dir_axis;
  AreaMoveSnapType snap_type;
  bScreen *screen;
  double start_time;
  double end_time;
  wmWindow *win;
  void *draw_callback; /* Call #screen_draw_move_highlight */
};

/* helper call to move area-edge, sets limits
 * need window bounds in order to get correct limits */
static void area_move_set_limits(wmWindow *win,
                                 bScreen *screen,
                                 const eScreenAxis dir_axis,
                                 int *bigger,
                                 int *smaller,
                                 bool *use_bigger_smaller_snap)
{
  /* we check all areas and test for free space with MINSIZE */
  *bigger = *smaller = 100000;

  if (use_bigger_smaller_snap != nullptr) {
    *use_bigger_smaller_snap = false;
    LISTBASE_FOREACH (ScrArea *, area, &win->global_areas.areabase) {
      int size_min = ED_area_global_min_size_y(area) - 1;
      int size_max = ED_area_global_max_size_y(area) - 1;

      size_min = max_ii(size_min, 0);
      BLI_assert(size_min <= size_max);

      /* logic here is only tested for lower edge :) */
      /* left edge */
      if (area->v1->editflag && area->v2->editflag) {
        *smaller = area->v4->vec.x - size_max;
        *bigger = area->v4->vec.x - size_min;
        *use_bigger_smaller_snap = true;
        return;
      }
      /* top edge */
      if (area->v2->editflag && area->v3->editflag) {
        *smaller = area->v1->vec.y + size_min;
        *bigger = area->v1->vec.y + size_max;
        *use_bigger_smaller_snap = true;
        return;
      }
      /* right edge */
      if (area->v3->editflag && area->v4->editflag) {
        *smaller = area->v1->vec.x + size_min;
        *bigger = area->v1->vec.x + size_max;
        *use_bigger_smaller_snap = true;
        return;
      }
      /* lower edge */
      if (area->v4->editflag && area->v1->editflag) {
        *smaller = area->v2->vec.y - size_max;
        *bigger = area->v2->vec.y - size_min;
        *use_bigger_smaller_snap = true;
        return;
      }
    }
  }

  rcti window_rect;
  WM_window_rect_calc(win, &window_rect);

  LISTBASE_FOREACH (ScrArea *, area, &screen->areabase) {
    if (dir_axis == SCREEN_AXIS_H) {
      const int y1 = area->winy - ED_area_headersize();
      /* if top or down edge selected, test height */
      if (area->v1->editflag && area->v4->editflag) {
        *bigger = min_ii(*bigger, y1);
      }
      else if (area->v2->editflag && area->v3->editflag) {
        *smaller = min_ii(*smaller, y1);
      }
    }
    else {
      const int x1 = area->winx - int(AREAMINX * UI_SCALE_FAC) - 1;
      /* if left or right edge selected, test width */
      if (area->v1->editflag && area->v2->editflag) {
        *bigger = min_ii(*bigger, x1);
      }
      else if (area->v3->editflag && area->v4->editflag) {
        *smaller = min_ii(*smaller, x1);
      }
    }
  }
}

static void area_move_draw_cb(const wmWindow *win, void *userdata)
{
  const wmOperator *op = static_cast<const wmOperator *>(userdata);
  const sAreaMoveData *md = static_cast<sAreaMoveData *>(op->customdata);
  const double now = BLI_time_now_seconds();
  float factor = 1.0f;
  if (now < md->end_time) {
    factor = pow((now - md->start_time) / (md->end_time - md->start_time), 2);
    md->screen->do_refresh = true;
  }
  screen_draw_move_highlight(win, md->screen, md->dir_axis, factor);
}

static void area_move_out_draw_cb(const wmWindow *win, void *userdata)
{
  const sAreaMoveData *md = static_cast<sAreaMoveData *>(userdata);
  const double now = BLI_time_now_seconds();
  float factor = 1.0f;
  if (now > md->end_time) {
    WM_draw_cb_exit(md->win, md->draw_callback);
    MEM_freeN(md);
    return;
  }
  if (now < md->end_time) {
    factor = 1.0f - pow((now - md->start_time) / (md->end_time - md->start_time), 2);
    md->screen->do_refresh = true;
  }
  screen_draw_move_highlight(win, md->screen, md->dir_axis, factor);
}

/* validate selection inside screen, set variables OK */
/* return false: init failed */
static bool area_move_init(bContext *C, wmOperator *op)
{
  bScreen *screen = CTX_wm_screen(C);
  wmWindow *win = CTX_wm_window(C);
  ScrArea *area = CTX_wm_area(C);

  /* required properties */
  int x = RNA_int_get(op->ptr, "x");
  int y = RNA_int_get(op->ptr, "y");

  /* setup */
  ScrEdge *actedge = screen_geom_find_active_scredge(win, screen, x, y);

  if (area) {
    /* Favor scroll bars and action zones over expanded edge zone. */
    const int xy[2] = {x, y};
    if (ED_area_actionzone_find_xy(area, xy)) {
      return false;
    }
  }

  if (actedge == nullptr) {
    return false;
  }

  sAreaMoveData *md = MEM_callocN<sAreaMoveData>("sAreaMoveData");
  op->customdata = md;

  md->dir_axis = screen_geom_edge_is_horizontal(actedge) ? SCREEN_AXIS_H : SCREEN_AXIS_V;
  if (md->dir_axis == SCREEN_AXIS_H) {
    md->origval = actedge->v1->vec.y;
  }
  else {
    md->origval = actedge->v1->vec.x;
  }

  screen_geom_select_connected_edge(win, actedge);
  /* now all vertices with 'flag == 1' are the ones that can be moved. Move this to editflag */
  ED_screen_verts_iter(win, screen, v1)
  {
    v1->editflag = v1->flag;
  }

  bool use_bigger_smaller_snap = false;
  area_move_set_limits(
      win, screen, md->dir_axis, &md->bigger, &md->smaller, &use_bigger_smaller_snap);

  md->snap_type = use_bigger_smaller_snap ? SNAP_BIGGER_SMALLER_ONLY : SNAP_AREAGRID;

  md->screen = screen;
  md->start_time = BLI_time_now_seconds();
  md->end_time = md->start_time + AREA_MOVE_LINE_FADEIN;
  md->draw_callback = WM_draw_cb_activate(CTX_wm_window(C), area_move_draw_cb, op);

  return true;
}

static int area_snap_calc_location(const bScreen *screen,
                                   const enum AreaMoveSnapType snap_type,
                                   const int delta,
                                   const int origval,
                                   const eScreenAxis dir_axis,
                                   const int bigger,
                                   const int smaller)
{
  BLI_assert(snap_type != SNAP_NONE);
  int m_cursor_final = -1;
  const int m_cursor = origval + delta;
  const int m_span = float(bigger + smaller);
  const int m_min = origval - smaller;
  // const int axis_max = axis_min + m_span;

  switch (snap_type) {
    case SNAP_AREAGRID: {
      m_cursor_final = m_cursor;
      if (!ELEM(delta, bigger, -smaller)) {
        m_cursor_final -= (m_cursor % AREAGRID);
        CLAMP(m_cursor_final, origval - smaller, origval + bigger);
      }

      /* Slight snap to vertical minimum and maximum. */
      const int snap_threshold = int(float(ED_area_headersize()) * 0.6f);
      if (m_cursor_final < (m_min + snap_threshold)) {
        m_cursor_final = m_min;
      }
      else if (m_cursor_final > (origval + bigger - snap_threshold)) {
        m_cursor_final = origval + bigger;
      }
    } break;

    case SNAP_BIGGER_SMALLER_ONLY:
      m_cursor_final = (m_cursor >= bigger) ? bigger : smaller;
      break;

    case SNAP_FRACTION_AND_ADJACENT: {
      const int axis = (dir_axis == SCREEN_AXIS_V) ? 0 : 1;
      int snap_dist_best = INT_MAX;
      {
        const float div_array[] = {
            0.0f,
            1.0f / 12.0f,
            2.0f / 12.0f,
            3.0f / 12.0f,
            4.0f / 12.0f,
            5.0f / 12.0f,
            6.0f / 12.0f,
            7.0f / 12.0f,
            8.0f / 12.0f,
            9.0f / 12.0f,
            10.0f / 12.0f,
            11.0f / 12.0f,
            1.0f,
        };
        /* Test the snap to the best division. */
        for (int i = 0; i < ARRAY_SIZE(div_array); i++) {
          const int m_cursor_test = m_min + round_fl_to_int(m_span * div_array[i]);
          const int snap_dist_test = abs(m_cursor - m_cursor_test);
          if (snap_dist_best >= snap_dist_test) {
            snap_dist_best = snap_dist_test;
            m_cursor_final = m_cursor_test;
          }
        }
      }

      LISTBASE_FOREACH (const ScrVert *, v1, &screen->vertbase) {
        if (!v1->editflag) {
          continue;
        }
        const int v_loc = (&v1->vec.x)[!axis];

        LISTBASE_FOREACH (const ScrVert *, v2, &screen->vertbase) {
          if (v2->editflag) {
            continue;
          }
          if (v_loc == (&v2->vec.x)[!axis]) {
            const int v_loc2 = (&v2->vec.x)[axis];
            /* Do not snap to the vertices at the ends. */
            if ((origval - smaller) < v_loc2 && v_loc2 < (origval + bigger)) {
              const int snap_dist_test = abs(m_cursor - v_loc2);
              if (snap_dist_best >= snap_dist_test) {
                snap_dist_best = snap_dist_test;
                m_cursor_final = v_loc2;
              }
            }
          }
        }
      }
      break;
    }
    case SNAP_NONE:
      break;
  }

  BLI_assert(ELEM(snap_type, SNAP_BIGGER_SMALLER_ONLY) ||
             IN_RANGE_INCL(m_cursor_final, origval - smaller, origval + bigger));

  return m_cursor_final;
}

/* moves selected screen edge amount of delta, used by split & move */
static void area_move_apply_do(bContext *C,
                               int delta,
                               const int origval,
                               const eScreenAxis dir_axis,
                               const int bigger,
                               const int smaller,
                               const enum AreaMoveSnapType snap_type)
{
  WorkspaceStatus status(C);
  status.item(IFACE_("Confirm"), ICON_MOUSE_LMB);
  status.item(IFACE_("Cancel"), ICON_EVENT_ESC);
  status.item_bool(IFACE_("Snap"), snap_type == SNAP_FRACTION_AND_ADJACENT, ICON_EVENT_CTRL);

  wmWindow *win = CTX_wm_window(C);
  bScreen *screen = CTX_wm_screen(C);
  short final_loc = -1;
  bool doredraw = false;

  if (snap_type != SNAP_BIGGER_SMALLER_ONLY) {
    CLAMP(delta, -smaller, bigger);
  }

  if (snap_type == SNAP_NONE) {
    final_loc = origval + delta;
  }
  else {
    final_loc = area_snap_calc_location(
        screen, snap_type, delta, origval, dir_axis, bigger, smaller);
  }

  BLI_assert(final_loc != -1);
  short axis = (dir_axis == SCREEN_AXIS_V) ? 0 : 1;

  ED_screen_verts_iter(win, screen, v1)
  {
    if (v1->editflag) {
      short oldval = (&v1->vec.x)[axis];
      (&v1->vec.x)[axis] = final_loc;

      if (oldval == final_loc) {
        /* nothing will change to the other vertices either. */
        break;
      }
      doredraw = true;
    }
  }

  /* only redraw if we actually moved a screen vert, for AREAGRID */
  if (doredraw) {
    bool redraw_all = false;
    ED_screen_areas_iter (win, screen, area) {
      if (area->v1->editflag || area->v2->editflag || area->v3->editflag || area->v4->editflag) {
        if (ED_area_is_global(area)) {
          /* Snap to minimum or maximum for global areas. */
          int height = round_fl_to_int(screen_geom_area_height(area) / UI_SCALE_FAC);
          if (abs(height - area->global->size_min) < abs(height - area->global->size_max)) {
            area->global->cur_fixed_height = area->global->size_min;
          }
          else {
            area->global->cur_fixed_height = area->global->size_max;
          }

          screen->do_refresh = true;
          redraw_all = true;
        }
        ED_area_tag_redraw_no_rebuild(area);
      }
    }
    if (redraw_all) {
      ED_screen_areas_iter (win, screen, area) {
        ED_area_tag_redraw(area);
      }
    }

    ED_screen_global_areas_sync(win);

    WM_event_add_notifier(C, NC_SCREEN | NA_EDITED, nullptr); /* redraw everything */
    /* Update preview thumbnail */
    BKE_icon_changed(screen->id.icon_id);
  }
}

static void area_move_apply(bContext *C, wmOperator *op)
{
  sAreaMoveData *md = static_cast<sAreaMoveData *>(op->customdata);
  int delta = RNA_int_get(op->ptr, "delta");

  area_move_apply_do(C, delta, md->origval, md->dir_axis, md->bigger, md->smaller, md->snap_type);
}

static void area_move_exit(bContext *C, wmOperator *op)
{
  sAreaMoveData *md = static_cast<sAreaMoveData *>(op->customdata);
  if (md->draw_callback) {
    WM_draw_cb_exit(CTX_wm_window(C), md->draw_callback);
  }

  op->customdata = nullptr;

  md->start_time = BLI_time_now_seconds();
  md->end_time = md->start_time + AREA_MOVE_LINE_FADEOUT;
  md->win = CTX_wm_window(C);
  md->draw_callback = WM_draw_cb_activate(md->win, area_move_out_draw_cb, md);

  /* this makes sure aligned edges will result in aligned grabbing */
  BKE_screen_remove_double_scrverts(CTX_wm_screen(C));
  BKE_screen_remove_double_scredges(CTX_wm_screen(C));
  ED_workspace_status_text(C, nullptr);

  screen_modal_action_end();
}

static wmOperatorStatus area_move_exec(bContext *C, wmOperator *op)
{
  if (!area_move_init(C, op)) {
    return OPERATOR_CANCELLED;
  }

  area_move_apply(C, op);
  area_move_exit(C, op);

  return OPERATOR_FINISHED;
}

/* interaction callback */
static wmOperatorStatus area_move_invoke(bContext *C, wmOperator *op, const wmEvent *event)
{
  RNA_int_set(op->ptr, "x", event->xy[0]);
  RNA_int_set(op->ptr, "y", event->xy[1]);

  if (!area_move_init(C, op)) {
    return OPERATOR_PASS_THROUGH;
  }

  sAreaMoveData *md = static_cast<sAreaMoveData *>(op->customdata);

  WorkspaceStatus status(C);
  status.item(IFACE_("Confirm"), ICON_MOUSE_LMB);
  status.item(IFACE_("Cancel"), ICON_EVENT_ESC);
  status.item_bool(IFACE_("Snap"), md->snap_type == SNAP_FRACTION_AND_ADJACENT, ICON_EVENT_CTRL);

  /* add temp handler */
  screen_modal_action_begin();
  WM_event_add_modal_handler(C, op);

  return OPERATOR_RUNNING_MODAL;
}

static void area_move_cancel(bContext *C, wmOperator *op)
{

  RNA_int_set(op->ptr, "delta", 0);
  area_move_apply(C, op);
  area_move_exit(C, op);
}

/* modal callback for while moving edges */
static wmOperatorStatus area_move_modal(bContext *C, wmOperator *op, const wmEvent *event)
{
  sAreaMoveData *md = static_cast<sAreaMoveData *>(op->customdata);

  /* execute the events */
  switch (event->type) {
    case MOUSEMOVE: {
      int x = RNA_int_get(op->ptr, "x");
      int y = RNA_int_get(op->ptr, "y");

      const int delta = (md->dir_axis == SCREEN_AXIS_V) ? event->xy[0] - x : event->xy[1] - y;
      RNA_int_set(op->ptr, "delta", delta);

      area_move_apply(C, op);
      break;
    }
    case RIGHTMOUSE: {
      area_move_cancel(C, op);
      return OPERATOR_CANCELLED;
    }
    case EVT_MODAL_MAP: {
      switch (event->val) {
        case KM_MODAL_APPLY:
          area_move_exit(C, op);
          return OPERATOR_FINISHED;

        case KM_MODAL_CANCEL:
          area_move_cancel(C, op);
          return OPERATOR_CANCELLED;

        case KM_MODAL_SNAP_ON:
          if (md->snap_type != SNAP_BIGGER_SMALLER_ONLY) {
            md->snap_type = SNAP_FRACTION_AND_ADJACENT;
          }
          break;

        case KM_MODAL_SNAP_OFF:
          if (md->snap_type != SNAP_BIGGER_SMALLER_ONLY) {
            md->snap_type = SNAP_AREAGRID;
          }
          break;
      }
      WorkspaceStatus status(C);
      status.item(IFACE_("Confirm"), ICON_MOUSE_LMB);
      status.item(IFACE_("Cancel"), ICON_EVENT_ESC);
      status.item_bool(
          IFACE_("Snap"), md->snap_type == SNAP_FRACTION_AND_ADJACENT, ICON_EVENT_CTRL);
      break;
    }
    default: {
      break;
    }
  }

  return OPERATOR_RUNNING_MODAL;
}

static void SCREEN_OT_area_move(wmOperatorType *ot)
{
  /* identifiers */
  ot->name = "Move Area Edges";
  ot->description = "Move selected area edges";
  ot->idname = "SCREEN_OT_area_move";

  ot->exec = area_move_exec;
  ot->invoke = area_move_invoke;
  ot->cancel = area_move_cancel;
  ot->modal = area_move_modal;
  ot->poll = ED_operator_screen_mainwinactive; /* when mouse is over area-edge */

  /* flags */
  ot->flag = OPTYPE_BLOCKING | OPTYPE_INTERNAL;

  /* rna */
  RNA_def_int(ot->srna, "x", 0, INT_MIN, INT_MAX, "X", "", INT_MIN, INT_MAX);
  RNA_def_int(ot->srna, "y", 0, INT_MIN, INT_MAX, "Y", "", INT_MIN, INT_MAX);
  RNA_def_int(ot->srna, "delta", 0, INT_MIN, INT_MAX, "Delta", "", INT_MIN, INT_MAX);
}

/** \} */

/* -------------------------------------------------------------------- */
/** \name Split Area Operator
 * \{ */

/*
 * operator state vars:
 * fac              spit point
 * dir              direction #SCREEN_AXIS_V or #SCREEN_AXIS_H
 *
 * operator customdata:
 * area             pointer to (active) area
 * x, y             last used mouse pos
 * (more, see below)
 *
 * functions:
 *
 * init()   set default property values, find area based on context
 *
 * apply()  split area based on state vars
 *
 * exit()   cleanup, send notifier
 *
 * cancel() remove duplicated area
 *
 * callbacks:
 *
 * exec()   execute without any user interaction, based on state vars
 * call init(), apply(), exit()
 *
 * invoke() gets called on mouse click in action-widget
 * call init(), add modal handler
 * call apply() with initial motion
 *
 * modal()  accept modal events while doing it
 * call move-areas code with delta motion
 * call exit() or cancel() and remove handler
 */

struct sAreaSplitData {
  int origval;           /* for move areas */
  int bigger, smaller;   /* constraints for moving new edge */
  int delta;             /* delta move edge */
  int origmin, origsize; /* to calculate fac, for property storage */
  int previewmode;       /* draw preview-line, then split. */
  void *draw_callback;   /* call `screen_draw_split_preview` */
  bool do_snap;

  ScrEdge *nedge; /* new edge */
  ScrArea *sarea; /* start area */
  ScrArea *narea; /* new area */
};

static bool area_split_allowed(const ScrArea *area, const eScreenAxis dir_axis)
{
  if (!area || area->global) {
    /* Must be a non-global area. */
    return false;
  }

  if ((dir_axis == SCREEN_AXIS_V && area->winx <= 2 * AREAMINX * UI_SCALE_FAC) ||
      (dir_axis == SCREEN_AXIS_H && area->winy <= 2 * ED_area_headersize()))
  {
    /* Must be at least double minimum sizes to split into two. */
    return false;
  }

  return true;
}

static void area_split_draw_cb(const wmWindow * /*win*/, void *userdata)
{
  const wmOperator *op = static_cast<const wmOperator *>(userdata);

  sAreaSplitData *sd = static_cast<sAreaSplitData *>(op->customdata);
  const eScreenAxis dir_axis = eScreenAxis(RNA_enum_get(op->ptr, "direction"));

  if (area_split_allowed(sd->sarea, dir_axis)) {
    float fac = RNA_float_get(op->ptr, "factor");
    screen_draw_split_preview(sd->sarea, dir_axis, fac);
  }
}

/* generic init, menu case, doesn't need active area */
static bool area_split_menu_init(bContext *C, wmOperator *op)
{
  /* custom data */
  sAreaSplitData *sd = MEM_callocN<sAreaSplitData>("op_area_split");
  op->customdata = sd;

  sd->sarea = CTX_wm_area(C);

  return true;
}

/* generic init, no UI stuff here, assumes active area */
static bool area_split_init(bContext *C, wmOperator *op)
{
  ScrArea *area = CTX_wm_area(C);

  /* required context */
  if (area == nullptr) {
    return false;
  }

  /* required properties */
  const eScreenAxis dir_axis = eScreenAxis(RNA_enum_get(op->ptr, "direction"));

  /* custom data */
  sAreaSplitData *sd = MEM_callocN<sAreaSplitData>("op_area_split");
  op->customdata = sd;

  sd->sarea = area;
  if (dir_axis == SCREEN_AXIS_V) {
    sd->origmin = area->v1->vec.x;
    sd->origsize = area->v4->vec.x - sd->origmin;
  }
  else {
    sd->origmin = area->v1->vec.y;
    sd->origsize = area->v2->vec.y - sd->origmin;
  }

  return true;
}

/* with area as center, sb is located at: 0=W, 1=N, 2=E, 3=S */
/* used with split operator */
static ScrEdge *area_findsharededge(bScreen *screen, ScrArea *area, ScrArea *sb)
{
  ScrVert *sav1 = area->v1;
  ScrVert *sav2 = area->v2;
  ScrVert *sav3 = area->v3;
  ScrVert *sav4 = area->v4;
  ScrVert *sbv1 = sb->v1;
  ScrVert *sbv2 = sb->v2;
  ScrVert *sbv3 = sb->v3;
  ScrVert *sbv4 = sb->v4;

  if (sav1 == sbv4 && sav2 == sbv3) { /* Area to right of sb = W. */
    return BKE_screen_find_edge(screen, sav1, sav2);
  }
  if (sav2 == sbv1 && sav3 == sbv4) { /* Area to bottom of sb = N. */
    return BKE_screen_find_edge(screen, sav2, sav3);
  }
  if (sav3 == sbv2 && sav4 == sbv1) { /* Area to left of sb = E. */
    return BKE_screen_find_edge(screen, sav3, sav4);
  }
  if (sav1 == sbv2 && sav4 == sbv3) { /* Area on top of sb = S. */
    return BKE_screen_find_edge(screen, sav1, sav4);
  }

  return nullptr;
}

/* do the split, return success */
static bool area_split_apply(bContext *C, wmOperator *op)
{
  const wmWindow *win = CTX_wm_window(C);
  bScreen *screen = CTX_wm_screen(C);
  sAreaSplitData *sd = (sAreaSplitData *)op->customdata;

  float fac = RNA_float_get(op->ptr, "factor");
  const eScreenAxis dir_axis = eScreenAxis(RNA_enum_get(op->ptr, "direction"));

  if (!area_split_allowed(sd->sarea, dir_axis)) {
    return false;
  }

  sd->narea = area_split(win, screen, sd->sarea, dir_axis, fac, false); /* false = no merge */

  if (sd->narea == nullptr) {
    return false;
  }

  sd->nedge = area_findsharededge(screen, sd->sarea, sd->narea);

  /* select newly created edge, prepare for moving edge */
  ED_screen_verts_iter(win, screen, sv)
  {
    sv->editflag = 0;
  }

  sd->nedge->v1->editflag = 1;
  sd->nedge->v2->editflag = 1;

  if (dir_axis == SCREEN_AXIS_H) {
    sd->origval = sd->nedge->v1->vec.y;
  }
  else {
    sd->origval = sd->nedge->v1->vec.x;
  }

  ED_area_tag_redraw(sd->sarea);
  ED_area_tag_redraw(sd->narea);

  WM_event_add_notifier(C, NC_SCREEN | NA_EDITED, nullptr);
  /* Update preview thumbnail */
  BKE_icon_changed(screen->id.icon_id);

  /* We have more than one area now, so reset window title. */
  WM_window_title_refresh(CTX_wm_manager(C), CTX_wm_window(C));

  return true;
}

static void area_split_exit(bContext *C, wmOperator *op)
{
  if (op->customdata) {
    sAreaSplitData *sd = (sAreaSplitData *)op->customdata;
    if (sd->sarea) {
      ED_area_tag_redraw(sd->sarea);
    }
    if (sd->narea) {
      ED_area_tag_redraw(sd->narea);
    }

    if (sd->draw_callback) {
      WM_draw_cb_exit(CTX_wm_window(C), sd->draw_callback);
    }

    MEM_freeN(sd);
    op->customdata = nullptr;
  }

  WM_cursor_modal_restore(CTX_wm_window(C));
  WM_event_add_notifier(C, NC_SCREEN | NA_EDITED, nullptr);
  ED_workspace_status_text(C, nullptr);

  /* this makes sure aligned edges will result in aligned grabbing */
  BKE_screen_remove_double_scrverts(CTX_wm_screen(C));
  BKE_screen_remove_double_scredges(CTX_wm_screen(C));

  screen_modal_action_end();
}

static void area_split_preview_update_cursor(bContext *C, wmOperator *op)
{
  sAreaSplitData *sd = (sAreaSplitData *)op->customdata;
  const eScreenAxis dir_axis = eScreenAxis(RNA_enum_get(op->ptr, "direction"));
  if (area_split_allowed(sd->sarea, dir_axis)) {
    WM_cursor_set(CTX_wm_window(C),
                  (dir_axis == SCREEN_AXIS_H) ? WM_CURSOR_H_SPLIT : WM_CURSOR_V_SPLIT);
  }
  else {
    WM_cursor_set(CTX_wm_window(C), WM_CURSOR_STOP);
  }
}

/* UI callback, adds new handler */
static wmOperatorStatus area_split_invoke(bContext *C, wmOperator *op, const wmEvent *event)
{
  wmWindow *win = CTX_wm_window(C);
  bScreen *screen = CTX_wm_screen(C);

  /* no full window splitting allowed */
  BLI_assert(screen->state == SCREENNORMAL);

  PropertyRNA *prop_dir = RNA_struct_find_property(op->ptr, "direction");
  PropertyRNA *prop_factor = RNA_struct_find_property(op->ptr, "factor");
  PropertyRNA *prop_cursor = RNA_struct_find_property(op->ptr, "cursor");

  eScreenAxis dir_axis;
  if (event->type == EVT_ACTIONZONE_AREA) {
    sActionzoneData *sad = static_cast<sActionzoneData *>(event->customdata);

    if (sad == nullptr || sad->modifier > 0) {
      return OPERATOR_PASS_THROUGH;
    }

    /* verify *sad itself */
    if (sad->sa1 == nullptr || sad->az == nullptr) {
      return OPERATOR_PASS_THROUGH;
    }

    /* is this our *sad? if areas not equal it should be passed on */
    if (CTX_wm_area(C) != sad->sa1 || sad->sa1 != sad->sa2) {
      return OPERATOR_PASS_THROUGH;
    }

    /* The factor will be close to 1.0f when near the top-left and the bottom-right corners. */
    const float factor_v = float(event->xy[1] - sad->sa1->v1->vec.y) / float(sad->sa1->winy);
    const float factor_h = float(event->xy[0] - sad->sa1->v1->vec.x) / float(sad->sa1->winx);
    const bool is_left = factor_v < 0.5f;
    const bool is_bottom = factor_h < 0.5f;
    const bool is_right = !is_left;
    const bool is_top = !is_bottom;
    float factor;

    /* Prepare operator state vars. */
    if (SCREEN_DIR_IS_VERTICAL(sad->gesture_dir)) {
      dir_axis = SCREEN_AXIS_H;
      factor = factor_h;
    }
    else {
      dir_axis = SCREEN_AXIS_V;
      factor = factor_v;
    }

    if ((is_top && is_left) || (is_bottom && is_right)) {
      factor = 1.0f - factor;
    }

    RNA_property_float_set(op->ptr, prop_factor, factor);

    RNA_property_enum_set(op->ptr, prop_dir, dir_axis);

    /* general init, also non-UI case, adds customdata, sets area and defaults */
    if (!area_split_init(C, op)) {
      return OPERATOR_PASS_THROUGH;
    }
  }
  else if (RNA_property_is_set(op->ptr, prop_dir)) {
    ScrArea *area = CTX_wm_area(C);
    if (area == nullptr) {
      return OPERATOR_CANCELLED;
    }
    dir_axis = eScreenAxis(RNA_property_enum_get(op->ptr, prop_dir));
    if (dir_axis == SCREEN_AXIS_H) {
      RNA_property_float_set(
          op->ptr, prop_factor, float(event->xy[0] - area->v1->vec.x) / float(area->winx));
    }
    else {
      RNA_property_float_set(
          op->ptr, prop_factor, float(event->xy[1] - area->v1->vec.y) / float(area->winy));
    }

    if (!area_split_init(C, op)) {
      return OPERATOR_CANCELLED;
    }
  }
  else {
    int event_co[2];

    /* retrieve initial mouse coord, so we can find the active edge */
    if (RNA_property_is_set(op->ptr, prop_cursor)) {
      RNA_property_int_get_array(op->ptr, prop_cursor, event_co);
    }
    else {
      copy_v2_v2_int(event_co, event->xy);
    }

    rcti window_rect;
    WM_window_rect_calc(win, &window_rect);

    ScrEdge *actedge = screen_geom_area_map_find_active_scredge(
        AREAMAP_FROM_SCREEN(screen), &window_rect, event_co[0], event_co[1]);
    if (actedge == nullptr) {
      return OPERATOR_CANCELLED;
    }

    dir_axis = screen_geom_edge_is_horizontal(actedge) ? SCREEN_AXIS_V : SCREEN_AXIS_H;

    RNA_property_enum_set(op->ptr, prop_dir, dir_axis);

    /* special case, adds customdata, sets defaults */
    if (!area_split_menu_init(C, op)) {
      return OPERATOR_CANCELLED;
    }
  }

  sAreaSplitData *sd = (sAreaSplitData *)op->customdata;

  if (event->type == EVT_ACTIONZONE_AREA) {
    /* do the split */
    if (area_split_apply(C, op)) {
      area_move_set_limits(win, screen, dir_axis, &sd->bigger, &sd->smaller, nullptr);

      /* add temp handler for edge move or cancel */
      screen_modal_action_begin();
      WM_event_add_modal_handler(C, op);

      return OPERATOR_RUNNING_MODAL;
    }
  }
  else {
    sd->previewmode = 1;
    sd->draw_callback = WM_draw_cb_activate(win, area_split_draw_cb, op);
    /* add temp handler for edge move or cancel */
    WM_event_add_modal_handler(C, op);
    area_split_preview_update_cursor(C, op);

    return OPERATOR_RUNNING_MODAL;
  }

  return OPERATOR_PASS_THROUGH;
}

/* function to be called outside UI context, or for redo */
static wmOperatorStatus area_split_exec(bContext *C, wmOperator *op)
{
  if (!area_split_init(C, op)) {
    return OPERATOR_CANCELLED;
  }

  area_split_apply(C, op);
  area_split_exit(C, op);

  return OPERATOR_FINISHED;
}

static void area_split_cancel(bContext *C, wmOperator *op)
{
  sAreaSplitData *sd = (sAreaSplitData *)op->customdata;

  if (sd->previewmode) {
    /* pass */
  }
  else {
    if (screen_area_join(C, op->reports, CTX_wm_screen(C), sd->sarea, sd->narea)) {
      if (CTX_wm_area(C) == sd->narea) {
        CTX_wm_area_set(C, nullptr);
        CTX_wm_region_set(C, nullptr);
      }
      sd->narea = nullptr;
    }
  }
  area_split_exit(C, op);
}

static wmOperatorStatus area_split_modal(bContext *C, wmOperator *op, const wmEvent *event)
{
  sAreaSplitData *sd = (sAreaSplitData *)op->customdata;
  PropertyRNA *prop_dir = RNA_struct_find_property(op->ptr, "direction");
  bool update_factor = false;

  /* execute the events */
  switch (event->type) {
    case MOUSEMOVE:
      update_factor = true;
      break;

    case LEFTMOUSE:
      if (sd->previewmode) {
        float inner[4] = {1.0f, 1.0f, 1.0f, 0.1f};
        float outline[4] = {1.0f, 1.0f, 1.0f, 0.3f};
        screen_animate_area_highlight(CTX_wm_window(C),
                                      CTX_wm_screen(C),
                                      &sd->sarea->totrct,
                                      inner,
                                      outline,
                                      AREA_SPLIT_FADEOUT);
        area_split_apply(C, op);
        area_split_exit(C, op);
        return OPERATOR_FINISHED;
      }
      else {
        if (event->val == KM_RELEASE) { /* mouse up */
          area_split_exit(C, op);
          return OPERATOR_FINISHED;
        }
      }
      break;

    case MIDDLEMOUSE:
    case EVT_TABKEY:
      if (sd->previewmode == 0) {
        /* pass */
      }
      else {
        if (event->val == KM_PRESS) {
          if (sd->sarea) {
            const eScreenAxis dir_axis = eScreenAxis(RNA_property_enum_get(op->ptr, prop_dir));
            RNA_property_enum_set(
                op->ptr, prop_dir, (dir_axis == SCREEN_AXIS_V) ? SCREEN_AXIS_H : SCREEN_AXIS_V);
            area_split_preview_update_cursor(C, op);
            update_factor = true;
          }
        }
      }

      break;

    case RIGHTMOUSE: /* cancel operation */
    case EVT_ESCKEY:
      area_split_cancel(C, op);
      return OPERATOR_CANCELLED;

    case EVT_LEFTCTRLKEY:
    case EVT_RIGHTCTRLKEY:
      sd->do_snap = event->val == KM_PRESS;
      update_factor = true;
      break;
    default: {
      break;
    }
  }

  if (update_factor) {
    const eScreenAxis dir_axis = eScreenAxis(RNA_property_enum_get(op->ptr, prop_dir));

    sd->delta = (dir_axis == SCREEN_AXIS_V) ? event->xy[0] - sd->origval :
                                              event->xy[1] - sd->origval;

    if (sd->previewmode == 0) {
      if (sd->do_snap) {
        const int snap_loc = area_snap_calc_location(CTX_wm_screen(C),
                                                     SNAP_FRACTION_AND_ADJACENT,
                                                     sd->delta,
                                                     sd->origval,
                                                     dir_axis,
                                                     sd->bigger,
                                                     sd->smaller);
        sd->delta = snap_loc - sd->origval;
        area_move_apply_do(C,
                           sd->delta,
                           sd->origval,
                           dir_axis,
                           sd->bigger,
                           sd->smaller,
                           SNAP_FRACTION_AND_ADJACENT);
      }
      else {
        area_move_apply_do(
            C, sd->delta, sd->origval, dir_axis, sd->bigger, sd->smaller, SNAP_NONE);
      }
    }
    else {
      if (sd->sarea) {
        ED_area_tag_redraw(sd->sarea);
      }

      area_split_preview_update_cursor(C, op);

      /* area context not set */
      sd->sarea = BKE_screen_find_area_xy(CTX_wm_screen(C), SPACE_TYPE_ANY, event->xy);

      if (sd->sarea) {
        ScrArea *area = sd->sarea;
        if (dir_axis == SCREEN_AXIS_V) {
          sd->origmin = area->v1->vec.x;
          sd->origsize = area->v4->vec.x - sd->origmin;
        }
        else {
          sd->origmin = area->v1->vec.y;
          sd->origsize = area->v2->vec.y - sd->origmin;
        }

        if (sd->do_snap) {
          area->v1->editflag = area->v2->editflag = area->v3->editflag = area->v4->editflag = 1;

          const int snap_loc = area_snap_calc_location(CTX_wm_screen(C),
                                                       SNAP_FRACTION_AND_ADJACENT,
                                                       sd->delta,
                                                       sd->origval,
                                                       dir_axis,
                                                       sd->origmin + sd->origsize,
                                                       -sd->origmin);

          area->v1->editflag = area->v2->editflag = area->v3->editflag = area->v4->editflag = 0;
          sd->delta = snap_loc - sd->origval;
        }

        ED_area_tag_redraw(sd->sarea);
      }

      CTX_wm_screen(C)->do_draw = true;
    }

    float fac = float(sd->delta + sd->origval - sd->origmin) / sd->origsize;
    RNA_float_set(op->ptr, "factor", fac);
  }

  return OPERATOR_RUNNING_MODAL;
}

static const EnumPropertyItem prop_direction_items[] = {
    {SCREEN_AXIS_H, "HORIZONTAL", 0, "Horizontal", ""},
    {SCREEN_AXIS_V, "VERTICAL", 0, "Vertical", ""},
    {0, nullptr, 0, nullptr, nullptr},
};

static void SCREEN_OT_area_split(wmOperatorType *ot)
{
  ot->name = "Split Area";
  ot->description = "Split selected area into new windows";
  ot->idname = "SCREEN_OT_area_split";

  ot->exec = area_split_exec;
  ot->invoke = area_split_invoke;
  ot->modal = area_split_modal;
  ot->cancel = area_split_cancel;

  ot->poll = screen_active_editable;

  /* flags */
  ot->flag = OPTYPE_BLOCKING | OPTYPE_INTERNAL;

  /* rna */
  RNA_def_enum(ot->srna, "direction", prop_direction_items, SCREEN_AXIS_H, "Direction", "");
  RNA_def_float(ot->srna, "factor", 0.5f, 0.0, 1.0, "Factor", "", 0.0, 1.0);
  RNA_def_int_vector(
      ot->srna, "cursor", 2, nullptr, INT_MIN, INT_MAX, "Cursor", "", INT_MIN, INT_MAX);
}

/** \} */

/* -------------------------------------------------------------------- */
/** \name Scale Region Edge Operator
 * \{ */

struct RegionMoveData {
  AZone *az;
  ARegion *region;
  ScrArea *area;
  wmWindow *win;
  void *draw_callback;
  int bigger, smaller, origval;
  int orig_xy[2];
  int maxsize;
  AZEdge edge;
};

static bool is_split_edge(const int alignment, const AZEdge edge)
{
  return ((alignment == RGN_ALIGN_BOTTOM) && (edge == AE_TOP_TO_BOTTOMRIGHT)) ||
         ((alignment == RGN_ALIGN_TOP) && (edge == AE_BOTTOM_TO_TOPLEFT)) ||
         ((alignment == RGN_ALIGN_LEFT) && (edge == AE_RIGHT_TO_TOPLEFT)) ||
         ((alignment == RGN_ALIGN_RIGHT) && (edge == AE_LEFT_TO_TOPRIGHT));
}

static void region_scale_draw_cb(const wmWindow * /*win*/, void *userdata)
{
  const wmOperator *op = static_cast<const wmOperator *>(userdata);
  RegionMoveData *rmd = static_cast<RegionMoveData *>(op->customdata);
  screen_draw_region_scale_highlight(rmd->region);
}

static void region_scale_exit(wmOperator *op)
{
  RegionMoveData *rmd = static_cast<RegionMoveData *>(op->customdata);
  WM_draw_cb_exit(rmd->win, rmd->draw_callback);

  MEM_freeN(rmd);
  op->customdata = nullptr;

  screen_modal_action_end();
}

static wmOperatorStatus region_scale_invoke(bContext *C, wmOperator *op, const wmEvent *event)
{
  sActionzoneData *sad = static_cast<sActionzoneData *>(event->customdata);

  if (event->type != EVT_ACTIONZONE_REGION) {
    BKE_report(op->reports, RPT_ERROR, "Can only scale region size from an action zone");
    return OPERATOR_CANCELLED;
  }

  AZone *az = sad->az;

  if (az->region) {
    RegionMoveData *rmd = MEM_callocN<RegionMoveData>("RegionMoveData");

    op->customdata = rmd;

    rmd->az = az;
    /* special case for region within region - this allows the scale of
     * the parent region if the azone edge is not the edge splitting
     * both regions */
    if ((az->region->alignment & RGN_SPLIT_PREV) && az->region->prev &&
        !is_split_edge(RGN_ALIGN_ENUM_FROM_MASK(az->region->alignment), az->edge))
    {
      rmd->region = az->region->prev;
    }
    /* Flag to always forward scaling to the previous region. */
    else if (az->region->prev && (az->region->alignment & RGN_SPLIT_SCALE_PREV)) {
      rmd->region = az->region->prev;
    }
    else {
      rmd->region = az->region;
    }
    rmd->area = sad->sa1;
    rmd->edge = az->edge;
    copy_v2_v2_int(rmd->orig_xy, event->xy);
    rmd->maxsize = ED_area_max_regionsize(rmd->area, rmd->region, rmd->edge);

    /* if not set we do now, otherwise it uses type */
    if (rmd->region->sizex == 0) {
      rmd->region->sizex = rmd->region->winx;
    }
    if (rmd->region->sizey == 0) {
      rmd->region->sizey = rmd->region->winy;
    }

    /* Reset our saved widths if the region is hidden.
     * Otherwise you can't drag it out a second time. */
    if (rmd->region->flag & RGN_FLAG_HIDDEN) {
      if (ELEM(rmd->edge, AE_LEFT_TO_TOPRIGHT, AE_RIGHT_TO_TOPLEFT)) {
        rmd->region->winx = rmd->region->sizex = 0;
      }
      else {
        rmd->region->winy = rmd->region->sizey = 0;
      }
    }

    /* Now copy to region-move-data. */
    if (ELEM(rmd->edge, AE_LEFT_TO_TOPRIGHT, AE_RIGHT_TO_TOPLEFT)) {
      rmd->origval = rmd->region->sizex;
    }
    else {
      rmd->origval = rmd->region->sizey;
    }

    CLAMP(rmd->maxsize, 0, 1000);

    rmd->win = CTX_wm_window(C);
    rmd->draw_callback = WM_draw_cb_activate(CTX_wm_window(C), region_scale_draw_cb, op);
    WM_event_add_notifier(C, NC_SCREEN | NA_EDITED, nullptr);

    /* add temp handler */
    screen_modal_action_begin();
    WM_event_add_modal_handler(C, op);

    return OPERATOR_RUNNING_MODAL;
  }

  return OPERATOR_FINISHED;
}

static void region_scale_validate_size(RegionMoveData *rmd)
{
  if ((rmd->region->flag & RGN_FLAG_HIDDEN) == 0) {
    short *size, maxsize = -1;

    if (ELEM(rmd->edge, AE_LEFT_TO_TOPRIGHT, AE_RIGHT_TO_TOPLEFT)) {
      size = &rmd->region->sizex;
    }
    else {
      size = &rmd->region->sizey;
    }

    maxsize = rmd->maxsize - (UI_UNIT_Y / UI_SCALE_FAC);

    if (*size > maxsize && maxsize > 0) {
      *size = maxsize;
    }
  }
}

static void region_scale_toggle_hidden(bContext *C, RegionMoveData *rmd)
{
  /* hidden areas may have bad 'View2D.cur' value,
   * correct before displaying. see #45156 */
  if (rmd->region->flag & RGN_FLAG_HIDDEN) {
    UI_view2d_curRect_validate(&rmd->region->v2d);
  }

  region_toggle_hidden(C, rmd->region, false);
  region_scale_validate_size(rmd);

  if ((rmd->region->flag & RGN_FLAG_HIDDEN) == 0) {
    if (rmd->region->regiontype == RGN_TYPE_HEADER) {
      ARegion *region_tool_header = BKE_area_find_region_type(rmd->area, RGN_TYPE_TOOL_HEADER);
      if (region_tool_header != nullptr) {
        if ((region_tool_header->flag & RGN_FLAG_HIDDEN_BY_USER) == 0 &&
            (region_tool_header->flag & RGN_FLAG_HIDDEN) != 0)
        {
          region_toggle_hidden(C, region_tool_header, false);
        }
      }
    }
  }
}

static wmOperatorStatus region_scale_modal(bContext *C, wmOperator *op, const wmEvent *event)
{
  RegionMoveData *rmd = static_cast<RegionMoveData *>(op->customdata);
  int delta;

  /* execute the events */
  switch (event->type) {
    case MOUSEMOVE: {
      const float aspect = (rmd->region->v2d.flag & V2D_IS_INIT) ?
                               (BLI_rctf_size_x(&rmd->region->v2d.cur) /
                                (BLI_rcti_size_x(&rmd->region->v2d.mask) + 1)) :
                               1.0f;
      const int snap_size_threshold = (U.widget_unit * 2) / aspect;
      bool size_changed = false;

      if (ELEM(rmd->edge, AE_LEFT_TO_TOPRIGHT, AE_RIGHT_TO_TOPLEFT)) {
        delta = event->xy[0] - rmd->orig_xy[0];
        if (rmd->edge == AE_LEFT_TO_TOPRIGHT) {
          delta = -delta;
        }

        /* region sizes now get multiplied */
        delta /= UI_SCALE_FAC;

        const int size_no_snap = rmd->origval + delta;
        rmd->region->sizex = size_no_snap;
        /* Clamp before snapping, so the snapping doesn't use a size that's invalid anyway. It will
         * check for and respect the max-width too. */
        CLAMP(rmd->region->sizex, 0, rmd->maxsize);

        if (rmd->region->runtime->type->snap_size) {
          short sizex_test = rmd->region->runtime->type->snap_size(
              rmd->region, rmd->region->sizex, 0);
          if ((abs(rmd->region->sizex - sizex_test) < snap_size_threshold) &&
              /* Don't snap to a new size if that would exceed the maximum width. */
              sizex_test <= rmd->maxsize)
          {
            rmd->region->sizex = sizex_test;
          }
        }
        BLI_assert(rmd->region->sizex <= rmd->maxsize);

        if (size_no_snap < UI_UNIT_X / aspect) {
          rmd->region->sizex = rmd->origval;
          if (!(rmd->region->flag & RGN_FLAG_HIDDEN)) {
            region_scale_toggle_hidden(C, rmd);
          }
        }
        else if (rmd->region->flag & RGN_FLAG_HIDDEN) {
          region_scale_toggle_hidden(C, rmd);
        }

        /* Hiding/unhiding is handled above, but still fix the size as requested. */
        if (rmd->region->flag & RGN_FLAG_NO_USER_RESIZE) {
          rmd->region->sizex = rmd->origval;
        }

        if (rmd->region->sizex != rmd->origval) {
          size_changed = true;
        }
      }
      else {
        delta = event->xy[1] - rmd->orig_xy[1];
        if (rmd->edge == AE_BOTTOM_TO_TOPLEFT) {
          delta = -delta;
        }

        /* region sizes now get multiplied */
        delta /= UI_SCALE_FAC;

        const int size_no_snap = rmd->origval + delta;
        rmd->region->sizey = size_no_snap;
        /* Clamp before snapping, so the snapping doesn't use a size that's invalid anyway. It will
         * check for and respect the max-height too. */
        CLAMP(rmd->region->sizey, 0, rmd->maxsize);

        if (rmd->region->runtime->type->snap_size) {
          short sizey_test = rmd->region->runtime->type->snap_size(
              rmd->region, rmd->region->sizey, 1);
          if ((abs(rmd->region->sizey - sizey_test) < snap_size_threshold) &&
              /* Don't snap to a new size if that would exceed the maximum height. */
              (sizey_test <= rmd->maxsize))
          {
            rmd->region->sizey = sizey_test;
          }
        }
        BLI_assert(rmd->region->sizey <= rmd->maxsize);

        /* NOTE: `UI_UNIT_Y / 4` means you need to drag the footer and execute region
         * almost all the way down for it to become hidden, this is done
         * otherwise its too easy to do this by accident. */
        if (size_no_snap < (UI_UNIT_Y / 4) / aspect) {
          rmd->region->sizey = rmd->origval;
          if (!(rmd->region->flag & RGN_FLAG_HIDDEN)) {
            region_scale_toggle_hidden(C, rmd);
          }
        }
        else if (rmd->region->flag & RGN_FLAG_HIDDEN) {
          region_scale_toggle_hidden(C, rmd);
        }

        /* Hiding/unhiding is handled above, but still fix the size as requested. */
        if (rmd->region->flag & RGN_FLAG_NO_USER_RESIZE) {
          rmd->region->sizey = rmd->origval;
        }

        if (rmd->region->sizey != rmd->origval) {
          size_changed = true;
        }
      }
      if (size_changed && rmd->region->runtime->type->on_user_resize) {
        rmd->region->runtime->type->on_user_resize(rmd->region);
      }
      if (size_changed) {
        if (ELEM(rmd->edge, AE_LEFT_TO_TOPRIGHT, AE_RIGHT_TO_TOPLEFT)) {
          WM_cursor_set(CTX_wm_window(C), WM_CURSOR_X_MOVE);
        }
        else {
          WM_cursor_set(CTX_wm_window(C), WM_CURSOR_Y_MOVE);
        }
      }
      ED_area_tag_redraw(rmd->area);
      WM_event_add_notifier(C, NC_SCREEN | NA_EDITED, nullptr);

      break;
    }
    case LEFTMOUSE:
      if (event->val == KM_RELEASE) {
        if (len_manhattan_v2v2_int(event->xy, rmd->orig_xy) <= WM_event_drag_threshold(event)) {
          if (rmd->region->flag & RGN_FLAG_HIDDEN) {
            region_scale_toggle_hidden(C, rmd);
          }
          else if (rmd->region->flag & RGN_FLAG_TOO_SMALL) {
            region_scale_validate_size(rmd);
          }

          ED_area_tag_redraw(rmd->area);
          WM_event_add_notifier(C, NC_SCENE | ND_FRAME, nullptr);
        }

        region_scale_exit(op);

        return OPERATOR_FINISHED;
      }
      break;

    case EVT_ESCKEY:
      region_scale_exit(op);
      WM_event_add_notifier(C, NC_SCREEN | NA_EDITED, nullptr);
      return OPERATOR_CANCELLED;
    default: {
      break;
    }
  }

  return OPERATOR_RUNNING_MODAL;
}

static void region_scale_cancel(bContext * /*C*/, wmOperator *op)
{
  region_scale_exit(op);
}

static void SCREEN_OT_region_scale(wmOperatorType *ot)
{
  /* identifiers */
  ot->name = "Scale Region Size";
  ot->description = "Scale selected area";
  ot->idname = "SCREEN_OT_region_scale";

  ot->invoke = region_scale_invoke;
  ot->modal = region_scale_modal;
  ot->cancel = region_scale_cancel;

  ot->poll = ED_operator_areaactive;

  /* flags */
  ot->flag = OPTYPE_BLOCKING | OPTYPE_INTERNAL;
}

/** \} */

/* -------------------------------------------------------------------- */
/** \name Frame Change Operator
 * \{ */

static bool screen_animation_region_supports_time_follow(eSpace_Type spacetype,
                                                         eRegion_Type regiontype)
{
  return (regiontype == RGN_TYPE_WINDOW &&
          ELEM(spacetype, SPACE_SEQ, SPACE_GRAPH, SPACE_ACTION, SPACE_NLA)) ||
         (spacetype == SPACE_CLIP && regiontype == RGN_TYPE_PREVIEW);
}

void ED_areas_do_frame_follow(bContext *C, bool center_view)
{
  bScreen *screen_ctx = CTX_wm_screen(C);
  if (!(screen_ctx->redraws_flag & TIME_FOLLOW)) {
    return;
  }

  const int current_frame = CTX_data_scene(C)->r.cfra;
  wmWindowManager *wm = CTX_wm_manager(C);
  LISTBASE_FOREACH (wmWindow *, window, &wm->windows) {
    const bScreen *screen = WM_window_get_active_screen(window);

    LISTBASE_FOREACH (ScrArea *, area, &screen->areabase) {
      LISTBASE_FOREACH (ARegion *, region, &area->regionbase) {
        /* Only frame/center the current-frame indicator here if editor type supports it */
        if (!screen_animation_region_supports_time_follow(eSpace_Type(area->spacetype),
                                                          eRegion_Type(region->regiontype)))
        {
          continue;
        }

        if ((current_frame >= region->v2d.cur.xmin) && (current_frame <= region->v2d.cur.xmax)) {
          /* The current-frame indicator is already in view, do nothing. */
          continue;
        }

        const float w = BLI_rctf_size_x(&region->v2d.cur);

        if (center_view) {
          region->v2d.cur.xmax = current_frame + (w / 2);
          region->v2d.cur.xmin = current_frame - (w / 2);
          continue;
        }
        if (current_frame < region->v2d.cur.xmin) {
          region->v2d.cur.xmax = current_frame;
          region->v2d.cur.xmin = region->v2d.cur.xmax - w;
        }
        else {
          region->v2d.cur.xmin = current_frame;
          region->v2d.cur.xmax = region->v2d.cur.xmin + w;
        }
      }
    }
  }
}

/* function to be called outside UI context, or for redo */
static wmOperatorStatus frame_offset_exec(bContext *C, wmOperator *op)
{
  const bool is_sequencer = CTX_wm_space_seq(C) != nullptr;
  Scene *scene = is_sequencer ? CTX_data_sequencer_scene(C) : CTX_data_scene(C);
  if (!scene) {
    return OPERATOR_CANCELLED;
  }

  int delta = RNA_int_get(op->ptr, "delta");

  /* In order to jump from e.g. 1.5 to 1 the delta needs to be incremented by 1 since the sub-frame
   * is always zeroed. Otherwise it would jump to 0. */
  if (delta < 0 && scene->r.subframe > 0) {
    delta += 1;
  }
  scene->r.cfra += delta;
  FRAMENUMBER_MIN_CLAMP(scene->r.cfra);
  scene->r.subframe = 0.0f;

  ED_areas_do_frame_follow(C, false);

  blender::ed::vse::sync_active_scene_and_time_with_scene_strip(*C);

  DEG_id_tag_update(&scene->id, ID_RECALC_FRAME_CHANGE);

  WM_event_add_notifier(
      C, NC_SCENE | ND_FRAME, scene);

  return OPERATOR_FINISHED;
}

static void SCREEN_OT_frame_offset(wmOperatorType *ot)
{
  ot->name = "Frame Offset";
  ot->idname = "SCREEN_OT_frame_offset";
  ot->description = "Move current frame forward/backward by a given number";

  ot->exec = frame_offset_exec;

  ot->poll = operator_screenactive_norender;
  ot->flag = OPTYPE_UNDO_GROUPED;
  ot->undo_group = "Frame Change";

  /* rna */
  RNA_def_int(ot->srna, "delta", 0, INT_MIN, INT_MAX, "Delta", "", INT_MIN, INT_MAX);
}

/** \} */

/* -------------------------------------------------------------------- */
/** \name Frame Jump Operator
 * \{ */

/* function to be called outside UI context, or for redo */
static wmOperatorStatus frame_jump_exec(bContext *C, wmOperator *op)
{
  const bool is_sequencer = CTX_wm_space_seq(C) != nullptr;
  Scene *scene = is_sequencer ? CTX_data_sequencer_scene(C) : CTX_data_scene(C);
  if (!scene) {
    return OPERATOR_CANCELLED;
  }
  wmTimer *animtimer = CTX_wm_screen(C)->animtimer;

  /* Don't change scene->r.cfra directly if animtimer is running as this can cause
   * first/last frame not to be actually shown (bad since for example physics
   * simulations aren't reset properly).
   */
  if (animtimer) {
    ScreenAnimData *sad = static_cast<ScreenAnimData *>(animtimer->customdata);

    sad->flag |= ANIMPLAY_FLAG_USE_NEXT_FRAME;

    if (RNA_boolean_get(op->ptr, "end")) {
      sad->nextfra = PEFRA;
    }
    else {
      sad->nextfra = PSFRA;
    }
  }
  else {
    if (RNA_boolean_get(op->ptr, "end")) {
      scene->r.cfra = PEFRA;
    }
    else {
      scene->r.cfra = PSFRA;
    }

    ED_areas_do_frame_follow(C, true);

    blender::ed::vse::sync_active_scene_and_time_with_scene_strip(*C);

    DEG_id_tag_update(&scene->id, ID_RECALC_FRAME_CHANGE);

    WM_event_add_notifier(C, NC_SCENE | ND_FRAME, scene);
  }

  return OPERATOR_FINISHED;
}

static void SCREEN_OT_frame_jump(wmOperatorType *ot)
{
  ot->name = "Jump to Endpoint";
  ot->description = "Jump to first/last frame in frame range";
  ot->idname = "SCREEN_OT_frame_jump";

  ot->exec = frame_jump_exec;

  ot->poll = operator_screenactive_norender;
  ot->flag = OPTYPE_UNDO_GROUPED;
  ot->undo_group = "Frame Change";

  /* rna */
  RNA_def_boolean(
      ot->srna, "end", false, "Last Frame", "Jump to the last frame of the frame range");
}

/** \} */

/* -------------------------------------------------------------------- */
/** \name Time Jump Operator
 * \{ */

/* function to be called outside UI context, or for redo */
static wmOperatorStatus frame_jump_delta_exec(bContext *C, wmOperator *op)
{
  Scene *scene = CTX_data_scene(C);
  const bool backward = RNA_boolean_get(op->ptr, "backward");

  float delta = scene->r.time_jump_delta;

  if (scene->r.time_jump_unit == SCE_TIME_JUMP_SECOND) {
    delta *= scene->r.frs_sec / scene->r.frs_sec_base;
  }

  int step = (int)delta;
  float fraction = delta - step;
  if (backward) {
    scene->r.cfra -= step;
    scene->r.subframe -= fraction;
  }
  else {
    scene->r.cfra += step;
    scene->r.subframe += fraction;
  }

  /* Check if subframe has a non-fractional component, and roll that into cfra. */
  if (scene->r.subframe < 0.0f || scene->r.subframe >= 1.0f) {
    const float subframe_offset = floorf(scene->r.subframe);
    const int frame_offset = (int)subframe_offset;
    scene->r.cfra += frame_offset;
    scene->r.subframe -= subframe_offset;
  }

  ED_areas_do_frame_follow(C, true);

  DEG_id_tag_update(&scene->id, ID_RECALC_FRAME_CHANGE);

  WM_event_add_notifier(C, NC_SCENE | ND_FRAME, scene);

  return OPERATOR_FINISHED;
}

static void SCREEN_OT_time_jump(wmOperatorType *ot)
{
  ot->name = "Jump Time by Delta";
  ot->description = "Jump forward/backward by a given number of frames or seconds";
  ot->idname = "SCREEN_OT_time_jump";

  ot->exec = frame_jump_delta_exec;

  ot->poll = operator_screenactive_norender;
  ot->flag = OPTYPE_UNDO_GROUPED;
  ot->undo_group = "Frame Change";

  /* rna */
  RNA_def_boolean(ot->srna, "backward", false, "Backwards", "Jump backwards in time");
}

/** \} */

/* -------------------------------------------------------------------- */
/** \name Jump to Key-Frame Operator
 * \{ */

static void keylist_from_dopesheet(bContext &C, AnimKeylist &keylist)
{
  bAnimContext ac;

  if (ANIM_animdata_get_context(&C, &ac) == 0) {
    return;
  }
  BLI_assert(ac.area->spacetype == SPACE_ACTION);
  summary_to_keylist(&ac, &keylist, 0, {-FLT_MAX, FLT_MAX});
}

static void keylist_from_graph_editor(bContext &C, AnimKeylist &keylist)
{
  bAnimContext ac;

  if (ANIM_animdata_get_context(&C, &ac) == 0) {
    return;
  }

  ListBase anim_data = blender::ed::graph::get_editable_fcurves(ac);

  LISTBASE_FOREACH (bAnimListElem *, ale, &anim_data) {
    FCurve *fcu = static_cast<FCurve *>(ale->key_data);
    if (!fcu->bezt) {
      continue;
    }

    const bool use_nla_mapping = ANIM_nla_mapping_allowed(ale);
    fcurve_to_keylist(ale->adt, fcu, &keylist, 0, {-FLT_MAX, FLT_MAX}, use_nla_mapping);
  }

  ANIM_animdata_freelist(&anim_data);
}

/* This is used for all editors where a more specific function isn't implemented. */
static void keylist_fallback_for_keyframe_jump(bContext &C, AnimKeylist &keylist)
{
  bDopeSheet ads = {nullptr};
  Scene *scene = CTX_data_scene(&C);

  /* Speed up dummy dope-sheet context with flags to perform necessary filtering. */
  if ((scene->flag & SCE_KEYS_NO_SELONLY) == 0) {
    /* Only selected channels are included. */
    ads.filterflag |= ADS_FILTER_ONLYSEL;
  }

  /* populate tree with keyframe nodes */
  scene_to_keylist(&ads, scene, &keylist, 0, {-FLT_MAX, FLT_MAX});

  Object *ob = CTX_data_active_object(&C);
  if (ob) {
    ob_to_keylist(&ads, ob, &keylist, 0, {-FLT_MAX, FLT_MAX});

    if (ob->type == OB_GREASE_PENCIL) {
      const bool active_layer_only = !(scene->flag & SCE_KEYS_NO_SELONLY);
      grease_pencil_data_block_to_keylist(
          nullptr, static_cast<const GreasePencil *>(ob->data), &keylist, 0, active_layer_only);
    }
  }

  {
    Mask *mask = CTX_data_edit_mask(&C);
    if (mask) {
      MaskLayer *masklay = BKE_mask_layer_active(mask);
      mask_to_keylist(&ads, masklay, &keylist);
    }
  }
}

/* function to be called outside UI context, or for redo */
static wmOperatorStatus keyframe_jump_exec(bContext *C, wmOperator *op)
{
  Scene *scene = CTX_data_scene(C);
  const bool next = RNA_boolean_get(op->ptr, "next");
  bool done = false;

  /* sanity checks */
  if (scene == nullptr) {
    return OPERATOR_CANCELLED;
  }

  AnimKeylist *keylist = ED_keylist_create();

  ScrArea *area = CTX_wm_area(C);
  switch (area ? eSpace_Type(area->spacetype) : SPACE_EMPTY) {
    case SPACE_ACTION: {
      keylist_from_dopesheet(*C, *keylist);
      break;
    }

    case SPACE_GRAPH:
      keylist_from_graph_editor(*C, *keylist);
      break;

    default:
      keylist_fallback_for_keyframe_jump(*C, *keylist);
      break;
  }

  /* Initialize binary-tree-list for getting keyframes. */
  ED_keylist_prepare_for_direct_access(keylist);

  const float cfra = BKE_scene_frame_get(scene);
  /* find matching keyframe in the right direction */
  const ActKeyColumn *ak;

  if (next) {
    ak = ED_keylist_find_next(keylist, cfra);
    while ((ak != nullptr) && (done == false)) {
      if (cfra < ak->cfra) {
        BKE_scene_frame_set(scene, ak->cfra);
        done = true;
      }
      else {
        ak = ak->next;
      }
    }
  }

  else {
    ak = ED_keylist_find_prev(keylist, cfra);
    while ((ak != nullptr) && (done == false)) {
      if (cfra > ak->cfra) {
        BKE_scene_frame_set(scene, ak->cfra);
        done = true;
      }
      else {
        ak = ak->prev;
      }
    }
  }

  /* free temp stuff */
  ED_keylist_free(keylist);

  /* any success? */
  if (done == false) {
    BKE_report(op->reports, RPT_INFO, "No more keyframes to jump to in this direction");

    return OPERATOR_CANCELLED;
  }

  ED_areas_do_frame_follow(C, true);

  DEG_id_tag_update(&scene->id, ID_RECALC_FRAME_CHANGE);

  WM_event_add_notifier(C, NC_SCENE | ND_FRAME, scene);

  return OPERATOR_FINISHED;
}

static bool keyframe_jump_poll(bContext *C)
{
  return operator_screenactive_norender(C);
}

static void SCREEN_OT_keyframe_jump(wmOperatorType *ot)
{
  ot->name = "Jump to Keyframe";
  ot->description = "Jump to previous/next keyframe";
  ot->idname = "SCREEN_OT_keyframe_jump";

  ot->exec = keyframe_jump_exec;

  ot->poll = keyframe_jump_poll;
  ot->flag = OPTYPE_UNDO_GROUPED;
  ot->undo_group = "Frame Change";

  /* properties */
  RNA_def_boolean(ot->srna, "next", true, "Next Keyframe", "");
}

/** \} */

/* -------------------------------------------------------------------- */
/** \name Jump to Marker Operator
 * \{ */

/* function to be called outside UI context, or for redo */
static wmOperatorStatus marker_jump_exec(bContext *C, wmOperator *op)
{
  const bool is_sequencer = CTX_wm_space_seq(C) != nullptr;
  Scene *scene = is_sequencer ? CTX_data_sequencer_scene(C) : CTX_data_scene(C);
  if (!scene) {
    return OPERATOR_CANCELLED;
  }
  int closest = scene->r.cfra;
  const bool next = RNA_boolean_get(op->ptr, "next");
  bool found = false;

  /* find matching marker in the right direction */
  LISTBASE_FOREACH (TimeMarker *, marker, &scene->markers) {
    if (next) {
      if ((marker->frame > scene->r.cfra) && (!found || closest > marker->frame)) {
        closest = marker->frame;
        found = true;
      }
    }
    else {
      if ((marker->frame < scene->r.cfra) && (!found || closest < marker->frame)) {
        closest = marker->frame;
        found = true;
      }
    }
  }

  /* any success? */
  if (!found) {
    BKE_report(op->reports, RPT_INFO, "No more markers to jump to in this direction");

    return OPERATOR_CANCELLED;
  }

  scene->r.cfra = closest;

  ED_areas_do_frame_follow(C, true);

  blender::ed::vse::sync_active_scene_and_time_with_scene_strip(*C);

  DEG_id_tag_update(&scene->id, ID_RECALC_FRAME_CHANGE);

  WM_event_add_notifier(C, NC_SCENE | ND_FRAME, scene);

  return OPERATOR_FINISHED;
}
/*bfa - descriptions*/
static std::string screen_ot_marker_jump_get_description(bContext * /*C*/,
                                                         wmOperatorType * /*ot*/,
                                                         PointerRNA *ptr)
{
  if (RNA_boolean_get(ptr, "next")) {
    return "Jump to next marker";
  }
  return "";
}

static void SCREEN_OT_marker_jump(wmOperatorType *ot)
{
  ot->name = "Jump to Marker";
  ot->description = "Jump to previous marker";
  ot->idname = "SCREEN_OT_marker_jump";

  ot->exec = marker_jump_exec;
  ot->get_description = screen_ot_marker_jump_get_description; /*bfa - descriptions*/

  ot->poll = operator_screenactive_norender;
  ot->flag = OPTYPE_UNDO_GROUPED;
  ot->undo_group = "Frame Change";

  /* properties */
  RNA_def_boolean(ot->srna, "next", true, "Next Marker", "");
}

/** \} */

/* -------------------------------------------------------------------- */
/** \name Set Screen Operator
 * \{ */

/* function to be called outside UI context, or for redo */
static wmOperatorStatus screen_set_exec(bContext *C, wmOperator *op)
{
  WorkSpace *workspace = CTX_wm_workspace(C);
  int delta = RNA_int_get(op->ptr, "delta");

  if (ED_workspace_layout_cycle(workspace, delta, C)) {
    return OPERATOR_FINISHED;
  }

  return OPERATOR_CANCELLED;
}

static void SCREEN_OT_screen_set(wmOperatorType *ot)
{
  ot->name = "Set Screen";
  ot->description = "Cycle through available screens";
  ot->idname = "SCREEN_OT_screen_set";

  ot->exec = screen_set_exec;
  ot->poll = ED_operator_screenactive;

  /* rna */
  RNA_def_int(ot->srna, "delta", 1, -1, 1, "Delta", "", -1, 1);
}

/** \} */

/* -------------------------------------------------------------------- */
/** \name Screen Full-Area Operator
 * \{ */

/* function to be called outside UI context, or for redo */
static wmOperatorStatus screen_maximize_area_exec(bContext *C, wmOperator *op)
{
  bScreen *screen = CTX_wm_screen(C);
  ScrArea *area = nullptr;
  const bool hide_panels = RNA_boolean_get(op->ptr, "use_hide_panels");

  BLI_assert(!screen->temp);

  /* search current screen for 'full-screen' areas */
  /* prevents restoring info header, when mouse is over it */
  LISTBASE_FOREACH (ScrArea *, area_iter, &screen->areabase) {
    if (area_iter->full) {
      area = area_iter;
      break;
    }
  }

  if (area == nullptr) {
    area = CTX_wm_area(C);
  }

  if (hide_panels) {
    if (!ELEM(screen->state, SCREENNORMAL, SCREENFULL)) {
      return OPERATOR_CANCELLED;
    }
    ED_screen_state_toggle(C, CTX_wm_window(C), area, SCREENFULL);
  }
  else {
    if (!ELEM(screen->state, SCREENNORMAL, SCREENMAXIMIZED)) {
      return OPERATOR_CANCELLED;
    }
    if (BLI_listbase_is_single(&screen->areabase) && screen->state == SCREENNORMAL) {
      /* SCREENMAXIMIZED is not useful when a singleton. #144740. */
      return OPERATOR_CANCELLED;
    }
    ED_screen_state_toggle(C, CTX_wm_window(C), area, SCREENMAXIMIZED);
  }

  return OPERATOR_FINISHED;
}

static bool screen_maximize_area_poll(bContext *C)
{
  const wmWindow *win = CTX_wm_window(C);
  const bScreen *screen = CTX_wm_screen(C);
  const ScrArea *area = CTX_wm_area(C);
  const wmWindowManager *wm = CTX_wm_manager(C);
  return ED_operator_areaactive(C) &&
         /* Don't allow maximizing global areas but allow minimizing from them. */
         ((screen->state != SCREENNORMAL) || !ED_area_is_global(area)) &&
         /* Don't change temporary screens. */
         !WM_window_is_temp_screen(win) &&
         /* Don't maximize when dragging. */
         BLI_listbase_is_empty(&wm->runtime->drags);
}

/*bfa - descriptions*/
static std::string screen_ot_screen_full_area_get_description(bContext * /*C*/,
                                                              wmOperatorType * /*ot*/,
                                                              PointerRNA *ptr)
{
  if (RNA_boolean_get(ptr, "use_hide_panels")) {
    return "Toggle display selected area as maximized";
  }
  return "";
}

static void SCREEN_OT_screen_full_area(wmOperatorType *ot)
{
  PropertyRNA *prop;

  ot->name = "Toggle Maximize Area";
  ot->description = "Toggle display selected area as fullscreen/maximized";
  ot->idname = "SCREEN_OT_screen_full_area";

  ot->exec = screen_maximize_area_exec;
  ot->get_description = screen_ot_screen_full_area_get_description; /*bfa - descriptions*/
  ot->poll = screen_maximize_area_poll;
  ot->flag = 0;

  prop = RNA_def_boolean(
      ot->srna, "use_hide_panels", false, "Hide Panels", "Hide all the panels (Focus Mode)");
  RNA_def_property_flag(prop, PROP_SKIP_SAVE);
}

/** \} */

/* -------------------------------------------------------------------- */
/** \name Screen Join-Area Operator
 * \{ */

/* operator state vars used:
 * x1, y1     mouse coord in first area, which will disappear
 * x2, y2     mouse coord in 2nd area, which will become joined
 *
 * functions:
 *
 * init()   find edge based on state vars
 * test if the edge divides two areas,
 * store active and nonactive area,
 *
 * apply()  do the actual join
 *
 * exit()   cleanup, send notifier
 *
 * callbacks:
 *
 * exec()   calls init, apply, exit
 *
 * invoke() sets mouse coords in x,y
 * call init()
 * add modal handler
 *
 * modal()  accept modal events while doing it
 * call apply() with active window and nonactive window
 * call exit() and remove handler when LMB confirm
 */

struct sAreaJoinData {
  ScrArea *sa1;               /* Potential source area (kept). */
  ScrArea *sa2;               /* Potential target area (removed or reduced). */
  eScreenDir dir;             /* Direction of potential join. */
  eScreenAxis split_dir;      /* Direction of split within the source area. */
  AreaDockTarget dock_target; /* Position within target we are pointing to. */
  float factor;               /* dock target size can vary. */
  int start_x, start_y;       /* Starting mouse position. */
  int current_x, current_y;   /* Current mouse position. */
  float split_fac;            /* Split factor in split_dir direction. */
  wmWindow *win1;             /* Window of source area. */
  wmWindow *win2;             /* Window of the target area. */
  bScreen *screen;            /* Screen of the source area. */
  double start_time;          /* Start time of animation. */
  double end_time;            /* End time of animation. */
  wmWindow *draw_dock_win;    /* Window getting docking highlight. */
  bool close_win;             /* Close the source window when done. */
  void *draw_callback;        /* call #screen_draw_join_highlight */
  void *draw_dock_callback;   /* call #screen_draw_dock_highlight, overlay on draw_dock_win. */
};

static void area_join_draw_cb(const wmWindow *win, void *userdata)
{
  const wmOperator *op = static_cast<const wmOperator *>(userdata);
  sAreaJoinData *sd = static_cast<sAreaJoinData *>(op->customdata);
  if (!sd || !sd->sa1) {
    return;
  }

  float factor = 1.0f;
  const double now = BLI_time_now_seconds();
  if (now < sd->end_time) {
    factor = pow((now - sd->start_time) / (sd->end_time - sd->start_time), 2);
    sd->screen->do_refresh = true;
  }

  if (sd->sa1 == sd->sa2 && sd->split_fac > 0.0f) {
    screen_draw_split_preview(sd->sa1, sd->split_dir, sd->split_fac);
  }
  else if (sd->sa2 && sd->dir != SCREEN_DIR_NONE) {
    screen_draw_join_highlight(win, sd->sa1, sd->sa2, sd->dir, factor);
  }
}

static void area_join_dock_cb(const wmWindow *win, void *userdata)
{
  const wmOperator *op = static_cast<wmOperator *>(userdata);
  sAreaJoinData *jd = static_cast<sAreaJoinData *>(op->customdata);
  if (!jd || !jd->sa2 || jd->dir != SCREEN_DIR_NONE || jd->sa1 == jd->sa2) {
    return;
  }

  float factor = 1.0f;
  const double now = BLI_time_now_seconds();
  if (now < jd->end_time) {
    factor = pow((now - jd->start_time) / (jd->end_time - jd->start_time), 2);
    jd->screen->do_refresh = true;
  }

  screen_draw_dock_preview(
      win, jd->sa1, jd->sa2, jd->dock_target, jd->factor, jd->current_x, jd->current_y, factor);
}

static void area_join_dock_cb_window(sAreaJoinData *jd, wmOperator *op)
{
  if (jd->sa2 && jd->win2 && jd->win2 != jd->draw_dock_win) {
    /* Change of highlight window. */
    if (jd->draw_dock_callback) {
      WM_draw_cb_exit(jd->draw_dock_win, jd->draw_dock_callback);
      /* Refresh the entire window. */
      ED_screen_areas_iter (
          jd->draw_dock_win, WM_window_get_active_screen(jd->draw_dock_win), area)
      {
        ED_area_tag_redraw(area);
      }
    }
    if (jd->win2) {
      jd->draw_dock_win = jd->win2;
      jd->draw_dock_callback = WM_draw_cb_activate(jd->draw_dock_win, area_join_dock_cb, op);
    }
  }
}

/* validate selection inside screen, set variables OK */
/* return false: init failed */
static bool area_join_init(bContext *C, wmOperator *op, ScrArea *sa1, ScrArea *sa2)
{
  if (sa1 == nullptr && sa2 == nullptr) {
    /* Get areas from cursor location if not specified. */
    PropertyRNA *prop;
    int cursor[2];

    prop = RNA_struct_find_property(op->ptr, "source_xy");
    if (RNA_property_is_set(op->ptr, prop)) {
      RNA_property_int_get_array(op->ptr, prop, cursor);
      sa1 = BKE_screen_find_area_xy(CTX_wm_screen(C), SPACE_TYPE_ANY, cursor);
    }

    prop = RNA_struct_find_property(op->ptr, "target_xy");
    if (RNA_property_is_set(op->ptr, prop)) {
      RNA_property_int_get_array(op->ptr, prop, cursor);
      sa2 = BKE_screen_find_area_xy(CTX_wm_screen(C), SPACE_TYPE_ANY, cursor);
    }
  }
  if (sa1 == nullptr) {
    return false;
  }

  sAreaJoinData *jd = MEM_callocN<sAreaJoinData>("op_area_join");
  jd->sa1 = sa1;
  jd->sa2 = sa2;
  jd->dir = area_getorientation(sa1, sa2);
  jd->win1 = WM_window_find_by_area(CTX_wm_manager(C), sa1);
  jd->win2 = WM_window_find_by_area(CTX_wm_manager(C), sa2);
  jd->screen = CTX_wm_screen(C);
  jd->start_time = BLI_time_now_seconds();
  jd->end_time = jd->start_time + AREA_DOCK_FADEIN;

  op->customdata = jd;
  return true;
}

/* apply the join of the areas (space types) */
static bool area_join_apply(bContext *C, wmOperator *op)
{
  sAreaJoinData *jd = (sAreaJoinData *)op->customdata;
  if (!jd || (jd->dir == SCREEN_DIR_NONE)) {
    return false;
  }

  bScreen *screen = CTX_wm_screen(C);

  /* Rect of the combined areas. */
  const bool vertical = SCREEN_DIR_IS_VERTICAL(jd->dir);
  rcti combined{};
  combined.xmin = vertical ? std::max(jd->sa1->totrct.xmin, jd->sa2->totrct.xmin) :
                             std::min(jd->sa1->totrct.xmin, jd->sa2->totrct.xmin);
  combined.xmax = vertical ? std::min(jd->sa1->totrct.xmax, jd->sa2->totrct.xmax) :
                             std::max(jd->sa1->totrct.xmax, jd->sa2->totrct.xmax);
  combined.ymin = vertical ? std::min(jd->sa1->totrct.ymin, jd->sa2->totrct.ymin) :
                             std::max(jd->sa1->totrct.ymin, jd->sa2->totrct.ymin);
  combined.ymax = vertical ? std::max(jd->sa1->totrct.ymax, jd->sa2->totrct.ymax) :
                             std::min(jd->sa1->totrct.ymax, jd->sa2->totrct.ymax);
  float inner[4] = {1.0f, 1.0f, 1.0f, 0.1f};
  float outline[4] = {1.0f, 1.0f, 1.0f, 0.3f};
  screen_animate_area_highlight(
      CTX_wm_window(C), screen, &combined, inner, outline, AREA_JOIN_FADEOUT);

  if (!screen_area_join(C, op->reports, screen, jd->sa1, jd->sa2)) {
    return false;
  }
  if (CTX_wm_area(C) == jd->sa2) {
    CTX_wm_area_set(C, nullptr);
    CTX_wm_region_set(C, nullptr);
  }

  if (BLI_listbase_is_single(&screen->areabase)) {
    /* Areas reduced to just one, so show nicer title. */
    WM_window_title_refresh(CTX_wm_manager(C), CTX_wm_window(C));
  }

  return true;
}

/* finish operation */
static void area_join_exit(bContext *C, wmOperator *op)
{
  sAreaJoinData *jd = (sAreaJoinData *)op->customdata;

  if (jd) {
    if (jd->draw_callback) {
      WM_draw_cb_exit(jd->win1, jd->draw_callback);
    }
    if (jd->draw_dock_callback) {
      WM_draw_cb_exit(jd->draw_dock_win, jd->draw_dock_callback);
    }

    MEM_freeN(jd);
    op->customdata = nullptr;
  }

  /* this makes sure aligned edges will result in aligned grabbing */
  BKE_screen_remove_double_scredges(CTX_wm_screen(C));
  BKE_screen_remove_unused_scredges(CTX_wm_screen(C));
  BKE_screen_remove_unused_scrverts(CTX_wm_screen(C));

  ED_workspace_status_text(C, nullptr);

  screen_modal_action_end();
}

static wmOperatorStatus area_join_exec(bContext *C, wmOperator *op)
{
  if (!area_join_init(C, op, nullptr, nullptr)) {
    return OPERATOR_CANCELLED;
  }

  sAreaJoinData *jd = (sAreaJoinData *)op->customdata;

  if (jd->sa2 == nullptr || area_getorientation(jd->sa1, jd->sa2) == SCREEN_DIR_NONE) {
    return OPERATOR_CANCELLED;
  }

  ED_area_tag_redraw(jd->sa1);

  area_join_apply(C, op);
  area_join_exit(C, op);
  WM_event_add_notifier(C, NC_SCREEN | NA_EDITED, nullptr);

  return OPERATOR_FINISHED;
}

static void area_join_update_data(bContext *C, sAreaJoinData *jd, const wmEvent *event);
static int area_join_cursor(sAreaJoinData *jd, const wmEvent *event);

/* interaction callback */
static wmOperatorStatus area_join_invoke(bContext *C, wmOperator *op, const wmEvent *event)
{
  if (event->type == EVT_ACTIONZONE_AREA) {
    sActionzoneData *sad = static_cast<sActionzoneData *>(event->customdata);

    if (sad == nullptr || sad->modifier > 0 || sad->sa1 == nullptr) {
      return OPERATOR_PASS_THROUGH;
    }

    if (!area_join_init(C, op, sad->sa1, sad->sa2)) {
      return OPERATOR_CANCELLED;
    }

    sAreaJoinData *jd = (sAreaJoinData *)op->customdata;
    jd->start_x = sad->x;
    jd->start_y = sad->y;
    jd->draw_callback = WM_draw_cb_activate(CTX_wm_window(C), area_join_draw_cb, op);

    WM_event_add_modal_handler(C, op);
    return OPERATOR_RUNNING_MODAL;
  }

  /* Launched from menu item or keyboard shortcut. */
  if (!area_join_init(C, op, nullptr, nullptr)) {
    ScrArea *sa1 = CTX_wm_area(C);
    if (!sa1 || ED_area_is_global(sa1) || !area_join_init(C, op, sa1, nullptr)) {
      return OPERATOR_CANCELLED;
    }
  }
  sAreaJoinData *jd = (sAreaJoinData *)op->customdata;
  jd->sa2 = jd->sa1;
  jd->start_x = jd->sa1->totrct.xmin;
  jd->start_y = jd->sa1->totrct.ymax;
  jd->current_x = event->xy[0];
  jd->current_y = event->xy[1];
  jd->draw_callback = WM_draw_cb_activate(CTX_wm_window(C), area_join_draw_cb, op);
  WM_cursor_set(jd->win1, area_join_cursor(jd, event));
  area_join_update_data(C, jd, event);
  area_join_dock_cb_window(jd, op);
  WM_event_add_notifier(C, NC_WINDOW, nullptr);
  WM_event_add_modal_handler(C, op);
  return OPERATOR_RUNNING_MODAL;
}

/* Apply the docking of the area. */
void static area_docking_apply(bContext *C, wmOperator *op)
{
  sAreaJoinData *jd = (sAreaJoinData *)op->customdata;

  int offset1;
  int offset2;
  area_getoffsets(jd->sa1, jd->sa2, area_getorientation(jd->sa1, jd->sa2), &offset1, &offset2);

  /* Check before making changes. */
  bool aligned_neighbors = (offset1 == 0 && offset2 == 0);
  bool same_area = (jd->sa1 == jd->sa2);

  if (!(jd->dock_target == AreaDockTarget::Center)) {
    eScreenAxis dir = ELEM(jd->dock_target, AreaDockTarget::Left, AreaDockTarget::Right) ?
                          SCREEN_AXIS_V :
                          SCREEN_AXIS_H;

    float fac = jd->factor;
    if (ELEM(jd->dock_target, AreaDockTarget::Right, AreaDockTarget::Top)) {
      fac = 1.0f - fac;
    }

    ScrArea *newa = area_split(
        jd->win2, WM_window_get_active_screen(jd->win2), jd->sa2, dir, fac, true);

    if (jd->factor <= 0.5f) {
      jd->sa2 = newa;
    }
    else {
      /* Force full rebuild. #130732 */
      ED_area_tag_redraw(newa);
    }
  }

  if (same_area) {
    WM_event_add_notifier(C, NC_SCREEN | NA_EDITED, nullptr);
    return;
  }

  float inner[4] = {1.0f, 1.0f, 1.0f, 0.15f};
  float outline[4] = {1.0f, 1.0f, 1.0f, 0.4f};
  jd->sa2->flag |= AREA_FLAG_REGION_SIZE_UPDATE;
  ED_area_update_region_sizes(CTX_wm_manager(C), jd->win2, jd->sa2);
  screen_animate_area_highlight(
      jd->win2, CTX_wm_screen(C), &jd->sa2->totrct, inner, outline, AREA_DOCK_FADEOUT);

  if (!aligned_neighbors || !screen_area_join(C, op->reports, CTX_wm_screen(C), jd->sa1, jd->sa2))
  {
    ED_area_swapspace(C, jd->sa2, jd->sa1);
    if (BLI_listbase_is_single(&WM_window_get_active_screen(jd->win1)->areabase) &&
        BLI_listbase_is_empty(&jd->win1->global_areas.areabase))
    {
      jd->close_win = true;
      /* Clear the active region in each screen, otherwise they are pointing
       * at incorrect regions and will cause errors in uiTemplateInputStatus. */
      WM_window_get_active_screen(jd->win1)->active_region = nullptr;
      WM_window_get_active_screen(jd->win2)->active_region = nullptr;
    }
    else {
      float inner[4] = {0.0f, 0.0f, 0.0f, 0.7f};
      screen_animate_area_highlight(
          jd->win1, CTX_wm_screen(C), &jd->sa1->totrct, inner, nullptr, AREA_CLOSE_FADEOUT);
      screen_area_close(C, op->reports, CTX_wm_screen(C), jd->sa1);
    }
  }

  if (jd && jd->sa2 == CTX_wm_area(C)) {
    CTX_wm_area_set(C, nullptr);
    CTX_wm_region_set(C, nullptr);
  }
}

static int area_join_cursor(sAreaJoinData *jd, const wmEvent *event)
{
  if (!jd->sa2 && jd->dock_target == AreaDockTarget::None) {
    /* Mouse outside window, so can open new window. */
    if (event->xy[0] < 0 || event->xy[0] > jd->win1->sizex || event->xy[1] < 1 ||
        event->xy[1] > jd->win1->sizey)
    {
      return WM_CURSOR_PICK_AREA;
    }
    return WM_CURSOR_STOP;
  }

  if (jd->win2 && jd->win2->workspace_hook) {
    bScreen *screen = BKE_workspace_active_screen_get(jd->win2->workspace_hook);
    if (screen && screen->temp) {
      return WM_CURSOR_STOP;
    }
  }

  if (jd->sa1 && jd->sa1 == jd->sa2) {
    if (jd->split_fac >= 0.0001f) {
      /* Mouse inside source area, so allow splitting. */
      return (jd->split_dir == SCREEN_AXIS_V) ? WM_CURSOR_V_SPLIT : WM_CURSOR_H_SPLIT;
    }
    return WM_CURSOR_EDIT;
  }

  if (jd->dir != SCREEN_DIR_NONE) {
    /* Joining */
    switch (jd->dir) {
      case SCREEN_DIR_N:
        return WM_CURSOR_N_ARROW;
        break;
      case SCREEN_DIR_S:
        return WM_CURSOR_S_ARROW;
        break;
      case SCREEN_DIR_W:
        return WM_CURSOR_W_ARROW;
        break;
      default:
        return WM_CURSOR_E_ARROW;
    }
  }

  if (jd->dir != SCREEN_DIR_NONE || jd->dock_target != AreaDockTarget::None) {
#if defined(__APPLE__)
    return WM_CURSOR_HAND_CLOSED;
#else
    return WM_CURSOR_MOVE;
#endif
  }

  return WM_CURSOR_PICK_AREA;
}

static float area_docking_snap(const float pos, const wmEvent *event)
{
  const bool alt = event->modifier & KM_ALT;
  const bool ctrl = event->modifier & KM_CTRL;
  const float accel = (alt || ctrl) ? 2.5f : 2.0;

  float factor = pos * accel;

  if (!alt) {
    if (factor >= 0.4375f && factor < 0.5f) {
      factor = 0.499999f;
    }
    else if (factor >= 0.5f && factor < 0.5625f) {
      factor = 0.500001f;
    }
  }

  if (ctrl) {
    if (factor < 0.1875f) {
      factor = 0.125f;
    }
    else if (factor >= 0.1875f && factor < 0.3125f) {
      factor = 0.25f;
    }
    else if (factor >= 0.3125f && factor < 0.4375f) {
      factor = 0.375f;
    }
    else if (factor >= 0.5625f && factor < 0.6875f) {
      factor = 0.625f;
    }
    else if (factor >= 0.6875f && factor < 0.8125f) {
      factor = 0.75f;
    }
    else if (factor > 0.8125f) {
      factor = 0.875f;
    }
  }

  return factor;
}

static AreaDockTarget area_docking_target(sAreaJoinData *jd, const wmEvent *event)
{
  if (!jd->sa2 || !jd->win2) {
    return AreaDockTarget::None;
  }

  if (jd->sa1 == jd->sa2) {
    return AreaDockTarget::None;
  }

  if (jd->win2 && jd->win2->workspace_hook) {
    bScreen *screen = BKE_workspace_active_screen_get(jd->win2->workspace_hook);
    if (screen && screen->temp) {
      return AreaDockTarget::None;
    }
  }

  /* Convert to local coordinates in sa2. */
  int win1_posx = jd->win1->posx;
  int win1_posy = jd->win1->posy;
  int win2_posx = jd->win2->posx;
  int win2_posy = jd->win2->posy;
  WM_window_native_pixel_coords(jd->win1, &win1_posx, &win1_posy);
  WM_window_native_pixel_coords(jd->win2, &win2_posx, &win2_posy);

  const int x = event->xy[0] + win1_posx - win2_posx - jd->sa2->totrct.xmin;
  const int y = event->xy[1] + win1_posy - win2_posy - jd->sa2->totrct.ymin;

  jd->current_x = x + jd->sa2->totrct.xmin;
  jd->current_y = y + jd->sa2->totrct.ymin;

  const float fac_x = float(x) / float(jd->sa2->winx);
  const float fac_y = float(y) / float(jd->sa2->winy);
  const int min_x = 2 * AREAMINX * UI_SCALE_FAC;
  const int min_y = 2 * HEADERY * UI_SCALE_FAC;

  if (ELEM(jd->dir, SCREEN_DIR_N, SCREEN_DIR_S)) {
    /* Up or Down to immediate neighbor. */
    if (event->xy[0] <= jd->sa1->totrct.xmax && event->xy[0] >= jd->sa1->totrct.xmin) {
      const int join_y = std::min(jd->sa2->winy * 0.25f, 5 * HEADERY * UI_SCALE_FAC);
      if (jd->sa2->winy < min_y || (jd->dir == SCREEN_DIR_N && y < join_y) ||
          (jd->dir == SCREEN_DIR_S && (jd->sa2->winy - y) < join_y))
      {
        return AreaDockTarget::None;
      }
    }
  }

  if (ELEM(jd->dir, SCREEN_DIR_W, SCREEN_DIR_E)) {
    /* Left or Right to immediate neighbor. */
    if (event->xy[1] <= jd->sa1->totrct.ymax && event->xy[1] >= jd->sa1->totrct.ymin) {
      const int join_x = std::min(jd->sa2->winx * 0.25f, 5 * AREAMINX * UI_SCALE_FAC);
      if (jd->sa2->winx < min_x || (jd->dir == SCREEN_DIR_W && (jd->sa2->winx - x) < join_x) ||
          (jd->dir == SCREEN_DIR_E && x < join_x))
      {
        return AreaDockTarget::None;
      }
    }
  }

  /* If we've made it here, then there can be no joining possible. */
  jd->dir = SCREEN_DIR_NONE;
  jd->factor = 0.5f;

  const float min_fac_x = 1.5f * AREAMINX * UI_SCALE_FAC / float(jd->sa2->winx);
  const float min_fac_y = 1.5f * HEADERY * UI_SCALE_FAC / float(jd->sa2->winy);

  /* if the area is narrow then there are only two docking targets. */
  if (jd->sa2->winx < (min_x * 3)) {
    if (fac_y > 0.4f && fac_y < 0.6f) {
      return AreaDockTarget::Center;
    }
    if (float(y) > float(jd->sa2->winy) / 2.0f) {
      jd->factor = area_docking_snap(std::max(1.0f - fac_y, min_fac_y), event);
      return AreaDockTarget::Top;
    }
    jd->factor = area_docking_snap(std::max(fac_y, min_fac_y), event);
    return AreaDockTarget::Bottom;
  }
  if (jd->sa2->winy < (min_y * 3)) {
    if (fac_x > 0.4f && fac_x < 0.6f) {
      return AreaDockTarget::Center;
    }
    if (float(x) > float(jd->sa2->winx) / 2.0f) {
      jd->factor = area_docking_snap(std::max(1.0f - fac_x, min_fac_x), event);
      return AreaDockTarget::Right;
    }
    jd->factor = area_docking_snap(std::max(fac_x, min_fac_x), event);
    return AreaDockTarget::Left;
  }

  /* Are we in the center? But not in same area! */
  if (fac_x > 0.4f && fac_x < 0.6f && fac_y > 0.4f && fac_y < 0.6f) {
    return AreaDockTarget::Center;
  }

  /* Area is large enough for four docking targets. */
  const float area_ratio = float(jd->sa2->winx) / float(jd->sa2->winy);
  /* Split the area diagonally from top-right to bottom-left. */
  const bool upper_left = float(x) / float(y + 1) < area_ratio;
  /* Split the area diagonally from top-left to bottom-right. */
  const bool lower_left = float(x) / float(jd->sa2->winy - y + 1) < area_ratio;

  if (upper_left && !lower_left) {
    jd->factor = area_docking_snap(std::max(1.0f - fac_y, min_fac_y), event);
    return AreaDockTarget::Top;
  }
  if (!upper_left && lower_left) {
    jd->factor = area_docking_snap(std::max(fac_y, min_fac_y), event);
    return AreaDockTarget::Bottom;
  }
  if (upper_left && lower_left) {
    jd->factor = area_docking_snap(std::max(fac_x, min_fac_x), event);
    return AreaDockTarget::Left;
  }
  if (!upper_left && !lower_left) {
    jd->factor = area_docking_snap(std::max(1.0f - fac_x, min_fac_x), event);
    return AreaDockTarget::Right;
  }
  return AreaDockTarget::None;
}

static float area_split_factor(bContext *C, sAreaJoinData *jd, const wmEvent *event)
{
  float fac = (jd->split_dir == SCREEN_AXIS_V) ?
                  float(event->xy[0] - jd->sa1->totrct.xmin) / float(jd->sa1->winx + 1) :
                  float(event->xy[1] - jd->sa1->totrct.ymin) / float(jd->sa1->winy + 1);

  if (event->modifier & KM_CTRL) {
    /* Snapping on. */

    /* Find nearest neighboring vertex. */
    const int axis = (jd->split_dir == SCREEN_AXIS_V) ? 0 : 1;
    int dist = INT_MAX;
    int loc = 0;
    LISTBASE_FOREACH (const ScrVert *, v1, &CTX_wm_screen(C)->vertbase) {
      const int v_loc = (&v1->vec.x)[axis];
      const int v_dist = abs(v_loc - event->xy[axis]);
      if (v_dist < dist) {
        loc = v_loc;
        dist = v_dist;
      }
    }
    float near_fac = (axis) ? float(loc - jd->sa1->totrct.ymin) / float(jd->sa1->winy + 1) :
                              float(loc - jd->sa1->totrct.xmin) / float(jd->sa1->winx + 1);

    /* Rounded to nearest 12th. */
    float frac_fac = round(fac * 12.0f) / 12.0f;

    /* Use nearest neighbor or fractional, whichever is closest. */
    fac = (fabs(near_fac - fac) < fabs(frac_fac - fac)) ? near_fac : frac_fac;
  }
  else {
    /* Slight snap to center when no modifiers are held. */
    if (fac >= 0.48f && fac < 0.5f) {
      fac = 0.499999f;
    }
    else if (fac >= 0.5f && fac < 0.52f) {
      fac = 0.500001f;
    }
  }

  /* Don't allow a new area to be created that is very small. */
  const float min_size = float(2.0f * ED_area_headersize());
  const float min_fac = min_size / ((jd->split_dir == SCREEN_AXIS_V) ? float(jd->sa1->winx + 1) :
                                                                       float(jd->sa1->winy + 1));
  if (min_fac < 0.5f) {
    return std::clamp(fac, min_fac, 1.0f - min_fac);
  }
  return 0.5f;
}

static void area_join_update_data(bContext *C, sAreaJoinData *jd, const wmEvent *event)
{
  ScrArea *area = nullptr;

  /* TODO: The following is needed until we have linux-specific implementations of
   * getWindowUnderCursor. See #130242. Use active window if there are overlapping. */

#if (OS_WINDOWS || OS_MAC)
  area = ED_area_find_under_cursor(C, SPACE_TYPE_ANY, event->xy);
#else
  int win_count = 0;
  LISTBASE_FOREACH (wmWindow *, win, &CTX_wm_manager(C)->windows) {
    int cursor[2];
    if (wm_cursor_position_get(win, &cursor[0], &cursor[1])) {
      rcti rect;
      WM_window_rect_calc(win, &rect);
      if (BLI_rcti_isect_pt_v(&rect, cursor)) {
        win_count++;
      }
    }
  }

  if (win_count > 1) {
    area = BKE_screen_find_area_xy(CTX_wm_screen(C), SPACE_TYPE_ANY, event->xy);
  }
  else {
    area = ED_area_find_under_cursor(C, SPACE_TYPE_ANY, event->xy);
  }
#endif

  jd->win2 = WM_window_find_by_area(CTX_wm_manager(C), jd->sa2);
  jd->dir = SCREEN_DIR_NONE;
  jd->dock_target = AreaDockTarget::None;
  jd->dir = area_getorientation(jd->sa1, area);
  jd->dock_target = area_docking_target(jd, event);

  if (jd->sa2 != area) {
    jd->start_time = BLI_time_now_seconds();
    jd->end_time = jd->start_time + AREA_DOCK_FADEIN;
  }

  if (jd->sa1 == area) {
    const int drag_threshold = 20 * UI_SCALE_FAC;
    jd->sa2 = area;
    if (!(abs(jd->start_x - event->xy[0]) > drag_threshold ||
          abs(jd->start_y - event->xy[1]) > drag_threshold))
    {
      /* We haven't moved enough to start a split. */
      jd->dir = SCREEN_DIR_NONE;
      jd->split_fac = 0.0f;
      jd->dock_target = AreaDockTarget::None;
      return;
    }

    eScreenAxis dir = (abs(event->xy[0] - jd->start_x) > abs(event->xy[1] - jd->start_y)) ?
                          SCREEN_AXIS_V :
                          SCREEN_AXIS_H;
    jd->split_dir = dir;
    jd->split_fac = area_split_factor(C, jd, event);
    return;
  }

  jd->sa2 = area;
  jd->win2 = WM_window_find_by_area(CTX_wm_manager(C), jd->sa2);
  jd->dir = area_getorientation(jd->sa1, jd->sa2);
  jd->dock_target = area_docking_target(jd, event);
}

static void area_join_cancel(bContext *C, wmOperator *op)
{
  WM_event_add_notifier(C, NC_WINDOW, nullptr);
  WM_cursor_set(CTX_wm_window(C), WM_CURSOR_DEFAULT);
  area_join_exit(C, op);
}

static void screen_area_touch_menu_create(bContext *C, ScrArea *area)
{
  uiPopupMenu *pup = UI_popup_menu_begin(C, "Area Options", ICON_NONE);
  uiLayout *layout = UI_popup_menu_layout(pup);
  layout->operator_context_set(blender::wm::OpCallContext::InvokeDefault);

  PointerRNA ptr = layout->op("SCREEN_OT_area_split",
                              IFACE_("Horizontal Split"),
                              ICON_SPLIT_HORIZONTAL,
                              blender::wm::OpCallContext::ExecDefault,
                              UI_ITEM_NONE);
  RNA_enum_set(&ptr, "direction", SCREEN_AXIS_H);
  RNA_float_set(&ptr, "factor", 0.49999f);
  blender::int2 pos = {area->totrct.xmin + area->winx / 2, area->totrct.ymin + area->winy / 2};
  RNA_int_set_array(&ptr, "cursor", pos);

  ptr = layout->op("SCREEN_OT_area_split",
                   IFACE_("Vertical Split"),
                   ICON_SPLIT_VERTICAL,
                   blender::wm::OpCallContext::ExecDefault,
                   UI_ITEM_NONE);
  RNA_enum_set(&ptr, "direction", SCREEN_AXIS_V);
  RNA_float_set(&ptr, "factor", 0.49999f);
  RNA_int_set_array(&ptr, "cursor", pos);

  layout->separator();
  layout->op("SCREEN_OT_area_join", IFACE_("Move/Join/Dock Area"), ICON_AREA_DOCK);

  /* BFA - show/hide the editor type menu*/
  layout->op("SCREEN_OT_header_toggle_editortypemenu",
               IFACE_("Hide Editor Type Menu"),
               (area->flag & HEADER_NO_EDITORTYPEMENU) ? ICON_CHECKBOX_HLT : ICON_CHECKBOX_DEHLT,
               blender::wm::OpCallContext::InvokeDefault,
               UI_ITEM_NONE);

  layout->separator();

  layout->op("SCREEN_OT_screen_full_area",
             area->full ? IFACE_("Restore Areas") : IFACE_("Maximize Area"),
             ICON_MAXIMIZE_AREA);

  ptr = layout->op("SCREEN_OT_screen_full_area", IFACE_("Toggle Fullscreen Area"), ICON_FULLSCREEN_ENTER);
  RNA_boolean_set(&ptr, "use_hide_panels", true);

  layout->op("SCREEN_OT_area_dupli", std::nullopt, ICON_NEW_WINDOW_MAIN);

  layout->separator();
  layout->op("SCREEN_OT_area_close", IFACE_("Close Area"), ICON_X);
  UI_popup_menu_end(C, pup);
}

static bool is_header_azone_location(ScrArea *area, const wmEvent *event)
{
  if (event->xy[0] > (area->totrct.xmin + UI_HEADER_OFFSET)) {
    return false;
  }

  ARegion *header = BKE_area_find_region_type(area, RGN_TYPE_HEADER);
  if (!header || header->flag & RGN_FLAG_HIDDEN) {
    return false;
  }

  const int height = ED_area_headersize();
  if (header->alignment == RGN_ALIGN_TOP && event->xy[1] > (area->totrct.ymax - height)) {
    return true;
  }
  if (header->alignment == RGN_ALIGN_BOTTOM && event->xy[1] < (area->totrct.ymin + height)) {
    return true;
  }

  return false;
}

/* modal callback while selecting area (space) that will be removed */
static wmOperatorStatus area_join_modal(bContext *C, wmOperator *op, const wmEvent *event)
{
  if (event->type == WINDEACTIVATE) {
    /* This operator can close windows, which can cause it to be re-run. */
    area_join_exit(C, op);
    return OPERATOR_FINISHED;
  }

  if (op->customdata == nullptr) {
    if (!area_join_init(C, op, nullptr, nullptr)) {
      return OPERATOR_CANCELLED;
    }
  }
  sAreaJoinData *jd = (sAreaJoinData *)op->customdata;
  if (jd == nullptr) {
    return OPERATOR_CANCELLED;
  }

  /* execute the events */
  switch (event->type) {

    case MOUSEMOVE: {
      area_join_update_data(C, jd, event);
      area_join_dock_cb_window(jd, op);
      WM_cursor_set(jd->win1, area_join_cursor(jd, event));
      WM_event_add_notifier(C, NC_WINDOW, nullptr);

      WorkspaceStatus status(C);
      if (jd->sa1 && jd->sa1 == jd->sa2) {
        if (jd->split_fac == 0.0f) {
          status.item(IFACE_("Split/Dock"), ICON_MOUSE_LMB_DRAG);
          status.item(IFACE_("Cancel"), ICON_EVENT_ESC);
        }
        else {
          status.item(IFACE_("Select Split"), ICON_MOUSE_LMB_DRAG);
          status.item(IFACE_("Cancel"), ICON_EVENT_ESC);
          status.item_bool(IFACE_("Snap"), event->modifier & KM_CTRL, ICON_EVENT_CTRL);
        }
      }
      else {
        if (jd->dock_target == AreaDockTarget::None) {
          status.item(IFACE_("Select Area"), ICON_MOUSE_LMB_DRAG);
          status.item(IFACE_("Cancel"), ICON_EVENT_ESC);
        }
        else {
          status.item(IFACE_("Select Location"), ICON_MOUSE_LMB_DRAG);
          status.item(IFACE_("Cancel"), ICON_EVENT_ESC);
          status.item_bool(CTX_IFACE_(BLT_I18NCONTEXT_ID_SCREEN, "Precision"),
                           event->modifier & KM_ALT,
                           ICON_EVENT_ALT);
          status.item_bool(IFACE_("Snap"), event->modifier & KM_CTRL, ICON_EVENT_CTRL);
        }
      }
      break;
    }
    case LEFTMOUSE:
      if (event->val == KM_RELEASE) {
        area_join_update_data(C, jd, event);
        area_join_dock_cb_window(jd, op);
        ED_area_tag_redraw(jd->sa1);
        ED_area_tag_redraw(jd->sa2);
        if (jd->dir == SCREEN_DIR_NONE && jd->dock_target == AreaDockTarget::None &&
            jd->split_fac == 0.0f && is_header_azone_location(jd->sa1, event))
        {
          screen_area_touch_menu_create(C, jd->sa1);
          area_join_cancel(C, op);
          return OPERATOR_CANCELLED;
        }
        if (jd->sa1 && !jd->sa2) {
          /* Break out into new window if we are really outside the source window bounds. */
          if (event->xy[0] < 0 || event->xy[0] > jd->win1->sizex || event->xy[1] < 1 ||
              event->xy[1] > jd->win1->sizey)
          {
            /* We have to clear handlers or we get an error in wm_gizmomap_modal_get. */
            WM_event_modal_handler_region_replace(jd->win1, CTX_wm_region(C), nullptr);
            area_dupli_open(C, jd->sa1, blender::int2(event->xy[0], event->xy[1] - jd->sa1->winy));
            if (!screen_area_close(C, op->reports, WM_window_get_active_screen(jd->win1), jd->sa1))
            {
              if (BLI_listbase_is_single(&WM_window_get_active_screen(jd->win1)->areabase) &&
                  BLI_listbase_is_empty(&jd->win1->global_areas.areabase))
              {
                /* We've pulled a single editor out of the window into empty space.
                 * Close the source window so we don't end up with a duplicate. */
                jd->close_win = true;
              }
            }
          }
        }
        else if (jd->sa1 && jd->sa1 == jd->sa2) {
          /* Same area so split. */
          if (area_split_allowed(jd->sa1, jd->split_dir) && jd->split_fac > 0.0001) {
            float inner[4] = {1.0f, 1.0f, 1.0f, 0.1f};
            float outline[4] = {1.0f, 1.0f, 1.0f, 0.3f};
            screen_animate_area_highlight(
                jd->win1, CTX_wm_screen(C), &jd->sa1->totrct, inner, outline, AREA_SPLIT_FADEOUT);
            jd->sa2 = area_split(jd->win2,
                                 WM_window_get_active_screen(jd->win1),
                                 jd->sa1,
                                 jd->split_dir,
                                 jd->split_fac,
                                 true);

            const bool large_v = jd->split_dir == SCREEN_AXIS_V &&
                                 ((jd->start_x < event->xy[0] && jd->split_fac > 0.5f) ||
                                  (jd->start_x > event->xy[0] && jd->split_fac < 0.5f));

            const bool large_h = jd->split_dir == SCREEN_AXIS_H &&
                                 ((jd->start_y < event->xy[1] && jd->split_fac > 0.5f) ||
                                  (jd->start_y > event->xy[1] && jd->split_fac < 0.5f));

            if (large_v || large_h) {
              /* Swap areas to follow old behavior of new area added based on starting location.
               * When from above the new area is above, when from below the new area is below, etc.
               * Note that this preserves runtime data, unlike #ED_area_swapspace. */
              std::swap(jd->sa1->v1, jd->sa2->v1);
              std::swap(jd->sa1->v2, jd->sa2->v2);
              std::swap(jd->sa1->v3, jd->sa2->v3);
              std::swap(jd->sa1->v4, jd->sa2->v4);
              std::swap(jd->sa1->totrct, jd->sa2->totrct);
              std::swap(jd->sa1->winx, jd->sa2->winx);
              std::swap(jd->sa1->winy, jd->sa2->winy);
            }

            ED_area_tag_redraw(jd->sa1);
            ED_area_tag_redraw(jd->sa2);
          }
        }
        else if (jd->sa1 && jd->sa2 && jd->dock_target != AreaDockTarget::None) {
          /* Dock this to the new location. */
          area_docking_apply(C, op);
        }
        else if (jd->sa1 && jd->sa2 && jd->dir != SCREEN_DIR_NONE) {
          /* Join to neighbor. */
          area_join_apply(C, op);
        }
        else {
          area_join_cancel(C, op);
          return OPERATOR_CANCELLED;
        }

        /* Areas changed, update window titles. */
        if (jd->win2 && jd->win2 != jd->win1) {
          WM_window_title_refresh(CTX_wm_manager(C), jd->win2);
        }
        if (jd->win1 && !jd->close_win) {
          WM_window_title_refresh(CTX_wm_manager(C), jd->win1);
        }

        const bool do_close_win = jd->close_win;
        wmWindow *close_win = jd->win1;
        area_join_exit(C, op);
        if (do_close_win) {
          wm_window_close(C, CTX_wm_manager(C), close_win);
        }

        WM_event_add_notifier(C, NC_SCREEN | NA_EDITED, nullptr);
        return OPERATOR_FINISHED;
      }
      break;

    case RIGHTMOUSE:
    case EVT_ESCKEY:
      area_join_cancel(C, op);
      return OPERATOR_CANCELLED;
    default: {
      break;
    }
  }

  return OPERATOR_RUNNING_MODAL;
}

/* Operator for joining two areas (space types) */
static void SCREEN_OT_area_join(wmOperatorType *ot)
{
  /* identifiers */
  ot->name = "Join Area";
  ot->description = "Join selected areas into new window";
  ot->idname = "SCREEN_OT_area_join";

  /* API callbacks. */
  ot->exec = area_join_exec;
  ot->invoke = area_join_invoke;
  ot->modal = area_join_modal;
  ot->poll = screen_active_editable;
  ot->cancel = area_join_cancel;

  /* flags */
  ot->flag = OPTYPE_BLOCKING;

  /* rna */
  RNA_def_int_vector(ot->srna,
                     "source_xy",
                     2,
                     nullptr,
                     INT_MIN,
                     INT_MAX,
                     "Source location",
                     "",
                     INT_MIN,
                     INT_MAX);
  RNA_def_int_vector(ot->srna,
                     "target_xy",
                     2,
                     nullptr,
                     INT_MIN,
                     INT_MAX,
                     "Target location",
                     "",
                     INT_MIN,
                     INT_MAX);
}

/** \} */

/* -------------------------------------------------------------------- */
/** \name Screen Area Options Operator
 * \{ */

static wmOperatorStatus screen_area_options_invoke(bContext *C,
                                                   wmOperator *op,
                                                   const wmEvent *event)
{
  ScrArea *sa1, *sa2;
  if (screen_area_edge_from_cursor(C, event->xy, &sa1, &sa2) == nullptr) {
    return OPERATOR_CANCELLED;
  }

  uiPopupMenu *pup = UI_popup_menu_begin(
      C, WM_operatortype_name(op->type, op->ptr).c_str(), ICON_NONE);
  uiLayout *layout = UI_popup_menu_layout(pup);

  /* Vertical Split */
  PointerRNA ptr;
  ptr = layout->op("SCREEN_OT_area_split",
                   IFACE_("Vertical Split"),
                   ICON_SPLIT_VERTICAL,
                   blender::wm::OpCallContext::InvokeDefault,
                   UI_ITEM_NONE);
  /* store initial mouse cursor position. */
  RNA_int_set_array(&ptr, "cursor", event->xy);
  RNA_enum_set(&ptr, "direction", SCREEN_AXIS_V);

  /* Horizontal Split */
  ptr = layout->op("SCREEN_OT_area_split",
                   IFACE_("Horizontal Split"),
                   ICON_SPLIT_HORIZONTAL,
                   blender::wm::OpCallContext::InvokeDefault,
                   UI_ITEM_NONE);
  /* store initial mouse cursor position. */
  RNA_int_set_array(&ptr, "cursor", event->xy);
  RNA_enum_set(&ptr, "direction", SCREEN_AXIS_H);

  if (sa1 && sa2) {
    layout->separator();
  }

  /* Join needs two very similar areas. */
  if (sa1 && sa2) {
    eScreenDir dir = area_getorientation(sa1, sa2);
    if (dir != SCREEN_DIR_NONE) {
      ptr = layout->op(
          "SCREEN_OT_area_join",
          ELEM(dir, SCREEN_DIR_N, SCREEN_DIR_S) ? IFACE_("Join Up") : IFACE_("Join Right"),
          /*BFA - use custom right icon instead reusing of ICON_JOIN_AREAS */
          ELEM(dir, SCREEN_DIR_N, SCREEN_DIR_S) ? ICON_AREA_JOIN_UP : ICON_AREA_JOIN_RIGHT,
          blender::wm::OpCallContext::ExecDefault,
          UI_ITEM_NONE);
      RNA_int_set_array(&ptr, "source_xy", blender::int2{sa2->totrct.xmin, sa2->totrct.ymin});
      RNA_int_set_array(&ptr, "target_xy", blender::int2{sa1->totrct.xmin, sa1->totrct.ymin});

      ptr = layout->op(
          "SCREEN_OT_area_join",
          ELEM(dir, SCREEN_DIR_N, SCREEN_DIR_S) ? IFACE_("Join Down") : IFACE_("Join Left"),
          ELEM(dir, SCREEN_DIR_N, SCREEN_DIR_S) ? ICON_AREA_JOIN_DOWN : ICON_AREA_JOIN_LEFT,
          blender::wm::OpCallContext::ExecDefault,
          UI_ITEM_NONE);
      RNA_int_set_array(&ptr, "source_xy", blender::int2{sa1->totrct.xmin, sa1->totrct.ymin});
      RNA_int_set_array(&ptr, "target_xy", blender::int2{sa2->totrct.xmin, sa2->totrct.ymin});

      layout->separator();
    }
  }

  /* Swap just needs two areas. */
  if (sa1 && sa2) {
    ptr = layout->op("SCREEN_OT_area_swap",
                     IFACE_("Swap Areas"),
                     ICON_AREA_SWAP,
                     blender::wm::OpCallContext::ExecDefault,
                     UI_ITEM_NONE);
    RNA_int_set_array(&ptr, "cursor", event->xy);
  }

  UI_popup_menu_end(C, pup);

  return OPERATOR_INTERFACE;
}

static void SCREEN_OT_area_options(wmOperatorType *ot)
{
  /* identifiers */
  ot->name = "Area Options";
  ot->description = "Operations for splitting and merging";
  ot->idname = "SCREEN_OT_area_options";

  /* API callbacks. */
  ot->invoke = screen_area_options_invoke;

  ot->poll = ED_operator_screen_mainwinactive;

  /* flags */
  ot->flag = OPTYPE_INTERNAL;
}

/** \} */

/* -------------------------------------------------------------------- */
/** \name Space Data Cleanup Operator
 * \{ */

static wmOperatorStatus spacedata_cleanup_exec(bContext *C, wmOperator *op)
{
  Main *bmain = CTX_data_main(C);
  int tot = 0;

  LISTBASE_FOREACH (bScreen *, screen, &bmain->screens) {
    LISTBASE_FOREACH (ScrArea *, area, &screen->areabase) {
      if (area->spacedata.first != area->spacedata.last) {
        SpaceLink *sl = static_cast<SpaceLink *>(area->spacedata.first);

        BLI_remlink(&area->spacedata, sl);
        tot += BLI_listbase_count(&area->spacedata);
        BKE_spacedata_freelist(&area->spacedata);
        BLI_addtail(&area->spacedata, sl);
      }
    }
  }
  BKE_reportf(op->reports, RPT_INFO, "Removed amount of editors: %d", tot);

  return OPERATOR_FINISHED;
}

static void SCREEN_OT_spacedata_cleanup(wmOperatorType *ot)
{
  /* identifiers */
  ot->name = "Clean Up Space Data";
  ot->description = "Remove unused settings for invisible editors";
  ot->idname = "SCREEN_OT_spacedata_cleanup";

  /* API callbacks. */
  ot->exec = spacedata_cleanup_exec;
  ot->poll = WM_operator_winactive;
}

/** \} */

/* -------------------------------------------------------------------- */
/** \name Repeat Last Operator
 * \{ */

static bool repeat_history_poll(bContext *C)
{
  if (!ED_operator_screenactive(C)) {
    return false;
  }
  wmWindowManager *wm = CTX_wm_manager(C);
  return !BLI_listbase_is_empty(&wm->runtime->operators);
}

static wmOperatorStatus repeat_last_exec(bContext *C, wmOperator * /*op*/)
{
  wmWindowManager *wm = CTX_wm_manager(C);
  wmOperator *lastop = static_cast<wmOperator *>(wm->runtime->operators.last);

  /* Seek last registered operator */
  while (lastop) {
    if (lastop->type->flag & OPTYPE_REGISTER) {
      break;
    }
    lastop = lastop->prev;
  }

  if (lastop) {
    WM_operator_free_all_after(wm, lastop);
    WM_operator_repeat_last(C, lastop);
  }

  return OPERATOR_CANCELLED;
}

static void SCREEN_OT_repeat_last(wmOperatorType *ot)
{
  /* identifiers */
  ot->name = "Repeat Last";
  ot->description = "Repeat last action";
  ot->idname = "SCREEN_OT_repeat_last";

  /* API callbacks. */
  ot->exec = repeat_last_exec;

  ot->poll = repeat_history_poll;
}

/** \} */

/* -------------------------------------------------------------------- */
/** \name Repeat History Operator
 * \{ */

static wmOperatorStatus repeat_history_invoke(bContext *C,
                                              wmOperator *op,
                                              const wmEvent * /*event*/)
{
  wmWindowManager *wm = CTX_wm_manager(C);

  int items = BLI_listbase_count(&wm->runtime->operators);
  if (items == 0) {
    return OPERATOR_CANCELLED;
  }

  uiPopupMenu *pup = UI_popup_menu_begin(
      C, WM_operatortype_name(op->type, op->ptr).c_str(), ICON_NONE);
  uiLayout *layout = UI_popup_menu_layout(pup);

  wmOperator *lastop;
  int i;
  for (i = items - 1, lastop = static_cast<wmOperator *>(wm->runtime->operators.last); lastop;
       lastop = lastop->prev, i--)
  {
    if ((lastop->type->flag & OPTYPE_REGISTER) && WM_operator_repeat_check(C, lastop)) {
      PointerRNA op_ptr = layout->op(
          op->type, WM_operatortype_name(lastop->type, lastop->ptr), ICON_NONE);
      RNA_int_set(&op_ptr, "index", i);
    }
  }

  UI_popup_menu_end(C, pup);

  return OPERATOR_INTERFACE;
}

static wmOperatorStatus repeat_history_exec(bContext *C, wmOperator *op)
{
  wmWindowManager *wm = CTX_wm_manager(C);

  op = static_cast<wmOperator *>(
      BLI_findlink(&wm->runtime->operators, RNA_int_get(op->ptr, "index")));
  if (op) {
    /* let's put it as last operator in list */
    BLI_remlink(&wm->runtime->operators, op);
    BLI_addtail(&wm->runtime->operators, op);

    WM_operator_repeat(C, op);
  }

  return OPERATOR_FINISHED;
}

static void SCREEN_OT_repeat_history(wmOperatorType *ot)
{
  /* identifiers */
  ot->name = "Repeat History";
  ot->description = "Display menu for previous actions performed";
  ot->idname = "SCREEN_OT_repeat_history";

  /* API callbacks. */
  ot->invoke = repeat_history_invoke;
  ot->exec = repeat_history_exec;
  ot->poll = repeat_history_poll;

  RNA_def_int(ot->srna, "index", 0, 0, INT_MAX, "Index", "", 0, 1000);
}

/** \} */

/* -------------------------------------------------------------------- */
/** \name Redo Operator
 * \{ */

static wmOperatorStatus redo_last_invoke(bContext *C,
                                         wmOperator * /*op*/,
                                         const wmEvent * /*event*/)
{
  wmOperator *lastop = WM_operator_last_redo(C);

  if (lastop) {
    WM_operator_redo_popup(C, lastop);
  }

  return OPERATOR_CANCELLED;
}

static void SCREEN_OT_redo_last(wmOperatorType *ot)
{
  /* identifiers */
  ot->name = "Redo Last";
  ot->description = "Display parameters for last action performed";
  ot->idname = "SCREEN_OT_redo_last";

  /* API callbacks. */
  ot->invoke = redo_last_invoke;
  ot->poll = repeat_history_poll;
}

/** \} */

/* -------------------------------------------------------------------- */
/** \name Region Quad-View Operator
 * \{ */

static void view3d_localview_update_rv3d(RegionView3D *rv3d)
{
  if (rv3d->localvd) {
    rv3d->localvd->view = rv3d->view;
    rv3d->localvd->view_axis_roll = rv3d->view_axis_roll;
    rv3d->localvd->persp = rv3d->persp;
    copy_qt_qt(rv3d->localvd->viewquat, rv3d->viewquat);
  }
}

static void region_quadview_init_rv3d(
    ScrArea *area, ARegion *region, const char viewlock, const char view, const char persp)
{
  RegionView3D *rv3d = static_cast<RegionView3D *>(region->regiondata);
  rv3d->rflag &= ~RV3D_WAS_CAMOB;

  if (persp == RV3D_CAMOB) {
    ED_view3d_lastview_store(rv3d);
  }

  rv3d->viewlock = viewlock;
  rv3d->runtime_viewlock = 0;
  rv3d->view = view;
  rv3d->view_axis_roll = RV3D_VIEW_AXIS_ROLL_0;
  rv3d->persp = persp;

  ED_view3d_lock(rv3d);
  view3d_localview_update_rv3d(rv3d);
  if ((viewlock & RV3D_BOXCLIP) && (persp == RV3D_ORTHO)) {
    ED_view3d_quadview_update(area, region, true);
  }
}

/* insert a region in the area region list */
static wmOperatorStatus region_quadview_exec(bContext *C, wmOperator *op)
{
  ARegion *region = CTX_wm_region(C);

  /* some rules... */
  if (region->regiontype != RGN_TYPE_WINDOW) {
    BKE_report(op->reports, RPT_ERROR, "Only window region can be 4-split");
  }
  else if (region->alignment == RGN_ALIGN_QSPLIT) {
    /* Exit quad-view */
    bScreen *screen = CTX_wm_screen(C);
    ScrArea *area = CTX_wm_area(C);

    /* keep current region */
    region->alignment = 0;

    if (area->spacetype == SPACE_VIEW3D) {
      RegionView3D *rv3d = static_cast<RegionView3D *>(region->regiondata);

      /* if this is a locked view, use settings from 'User' view */
      if (rv3d->viewlock) {
        View3D *v3d_user;
        ARegion *region_user;

        if (ED_view3d_context_user_region(C, &v3d_user, &region_user)) {
          if (region != region_user) {
            std::swap(region->regiondata, region_user->regiondata);
            rv3d = static_cast<RegionView3D *>(region->regiondata);
          }
        }
      }

      rv3d->viewlock_quad = RV3D_VIEWLOCK_INIT;
      rv3d->viewlock = 0;

      /* FIXME: This fixes missing update to workbench TAA. (see #76216)
       * However, it would be nice if the tagging should be done in a more conventional way. */
      rv3d->rflag |= RV3D_GPULIGHT_UPDATE;

      /* Accumulate locks, in case they're mixed. */
      LISTBASE_FOREACH (ARegion *, region_iter, &area->regionbase) {
        if (region_iter->regiontype == RGN_TYPE_WINDOW) {
          RegionView3D *rv3d_iter = static_cast<RegionView3D *>(region_iter->regiondata);
          rv3d->viewlock_quad |= rv3d_iter->viewlock;
        }
      }
    }

    LISTBASE_FOREACH_MUTABLE (ARegion *, region_iter, &area->regionbase) {
      if (region_iter->alignment == RGN_ALIGN_QSPLIT) {
        ED_region_remove(C, area, region_iter);
        if (region_iter == screen->active_region) {
          screen->active_region = nullptr;
        }
      }
    }
    ED_area_tag_redraw(area);
    WM_event_add_notifier(C, NC_SCREEN | NA_EDITED, nullptr);
  }
  else if (region->next) {
    BKE_report(op->reports, RPT_ERROR, "Only last region can be 4-split");
  }
  else {
    /* Enter quad-view */
    ScrArea *area = CTX_wm_area(C);

    region->alignment = RGN_ALIGN_QSPLIT;

    for (int count = 0; count < 3; count++) {
      ARegion *new_region = BKE_area_region_copy(area->type, region);
      BLI_addtail(&area->regionbase, new_region);
    }

    /* lock views and set them */
    if (area->spacetype == SPACE_VIEW3D) {
      View3D *v3d = static_cast<View3D *>(area->spacedata.first);
      int index_qsplit = 0;

      /* run ED_view3d_lock() so the correct 'rv3d->viewquat' is set,
       * otherwise when restoring rv3d->localvd the 'viewquat' won't
       * match the 'view', set on entering localview See: #26315,
       *
       * We could avoid manipulating rv3d->localvd here if exiting
       * localview with a 4-split would assign these view locks */
      RegionView3D *rv3d = static_cast<RegionView3D *>(region->regiondata);
      const char viewlock = (rv3d->viewlock_quad & RV3D_VIEWLOCK_INIT) ?
                                (rv3d->viewlock_quad & ~RV3D_VIEWLOCK_INIT) :
                                RV3D_LOCK_ROTATION;

      region_quadview_init_rv3d(
          area, region, viewlock, ED_view3d_lock_view_from_index(index_qsplit++), RV3D_ORTHO);
      region_quadview_init_rv3d(area,
                                (region = region->next),
                                viewlock,
                                ED_view3d_lock_view_from_index(index_qsplit++),
                                RV3D_ORTHO);
      region_quadview_init_rv3d(area,
                                (region = region->next),
                                viewlock,
                                ED_view3d_lock_view_from_index(index_qsplit++),
                                RV3D_ORTHO);
/* forcing camera is distracting */
#if 0
      if (v3d->camera) {
        region_quadview_init_rv3d(area, (region = region->next), 0, RV3D_VIEW_CAMERA, RV3D_CAMOB);
      }
      else {
        region_quadview_init_rv3d(area, (region = region->next), 0, RV3D_VIEW_USER, RV3D_PERSP);
      }
#else
      (void)v3d;
#endif
    }
    ED_area_tag_redraw(area);
    WM_event_add_notifier(C, NC_SCREEN | NA_EDITED, nullptr);
  }

  return OPERATOR_FINISHED;
}

static void SCREEN_OT_region_quadview(wmOperatorType *ot)
{
  /* identifiers */
  ot->name = "Toggle Quad View";
  ot->description = "Split selected area into camera, front, right, and top views";
  ot->idname = "SCREEN_OT_region_quadview";

  /* API callbacks. */
  ot->exec = region_quadview_exec;
  ot->poll = ED_operator_region_view3d_active;
  ot->flag = 0;
}

/** \} */

/* -------------------------------------------------------------------- */
/** \name Region Toggle Operator
 * \{ */

static wmOperatorStatus region_toggle_exec(bContext *C, wmOperator *op)
{
  PropertyRNA *prop = RNA_struct_find_property(op->ptr, "region_type");

  ARegion *region;
  if (RNA_property_is_set(op->ptr, prop)) {
    region = BKE_area_find_region_type(CTX_wm_area(C), RNA_property_enum_get(op->ptr, prop));
  }
  else {
    region = CTX_wm_region(C);
  }

  if (region && (region->alignment != RGN_ALIGN_NONE)) {
    ED_region_toggle_hidden(C, region);
  }
  ED_region_tag_redraw(region);

  return OPERATOR_FINISHED;
}

static bool region_toggle_poll(bContext *C)
{
  ScrArea *area = CTX_wm_area(C);

  /* Don't flip anything around in top-bar. */
  if (area && area->spacetype == SPACE_TOPBAR) {
    CTX_wm_operator_poll_msg_set(C, "Toggling regions in the Top-bar is not allowed");
    return false;
  }

  return ED_operator_areaactive(C);
}

static void SCREEN_OT_region_toggle(wmOperatorType *ot)
{
  /* identifiers */
  ot->name = "Toggle Region";
  ot->idname = "SCREEN_OT_region_toggle";
  ot->description = "Hide or unhide the region";

  /* API callbacks. */
  ot->exec = region_toggle_exec;
  ot->poll = region_toggle_poll;
  ot->flag = 0;

  RNA_def_enum(ot->srna,
               "region_type",
               rna_enum_region_type_items,
               0,
               "Region Type",
               "Type of the region to toggle");
}

/** \} */

/* -------------------------------------------------------------------- */
/** \name Region Flip Operator
 * \{ */

/* flip a region alignment */
static wmOperatorStatus region_flip_exec(bContext *C, wmOperator * /*op*/)
{
  ARegion *region = CTX_wm_region(C);

  if (!region) {
    return OPERATOR_CANCELLED;
  }

  if (region->alignment == RGN_ALIGN_TOP) {
    region->alignment = RGN_ALIGN_BOTTOM;
  }
  else if (region->alignment == RGN_ALIGN_BOTTOM) {
    region->alignment = RGN_ALIGN_TOP;
  }
  else if (region->alignment == RGN_ALIGN_LEFT) {
    region->alignment = RGN_ALIGN_RIGHT;
  }
  else if (region->alignment == RGN_ALIGN_RIGHT) {
    region->alignment = RGN_ALIGN_LEFT;
  }

  ED_area_tag_redraw(CTX_wm_area(C));
  WM_event_add_mousemove(CTX_wm_window(C));
  WM_event_add_notifier(C, NC_SCREEN | NA_EDITED, nullptr);

  return OPERATOR_FINISHED;
}

static bool region_flip_poll(bContext *C)
{
  ScrArea *area = CTX_wm_area(C);

  /* Don't flip anything around in top-bar. */
  if (area && area->spacetype == SPACE_TOPBAR) {
    CTX_wm_operator_poll_msg_set(C, "Flipping regions in the Top-bar is not allowed");
    return false;
  }

  return ED_operator_areaactive(C);
}

static void SCREEN_OT_region_flip(wmOperatorType *ot)
{
  /* identifiers */
  ot->name = "Flip Region";
  ot->idname = "SCREEN_OT_region_flip";
  ot->description = "Toggle the region's alignment (left/right or top/bottom)";

  /* API callbacks. */
  ot->exec = region_flip_exec;
  ot->poll = region_flip_poll;
  ot->flag = 0;
}

/** \} */

/* -------------------------------------------------------------------- */
/** \name Header Toggle Menu Operator
 * \{ */

/* show/hide header text menus */
static wmOperatorStatus header_toggle_menus_exec(bContext *C, wmOperator * /*op*/)
{
  ScrArea *area = CTX_wm_area(C);

  area->flag = area->flag ^ HEADER_NO_PULLDOWN;

  ED_area_tag_redraw(area);
  WM_event_add_notifier(C, NC_SCREEN | NA_EDITED, nullptr);

  return OPERATOR_FINISHED;
}

static void SCREEN_OT_header_toggle_menus(wmOperatorType *ot)
{
  /* identifiers */
  ot->name = "Expand/Collapse Header Menus";
  ot->idname = "SCREEN_OT_header_toggle_menus";
  ot->description = "Expand or collapse the header pull-down menus";

  /* API callbacks. */
  ot->exec = header_toggle_menus_exec;
  ot->poll = ED_operator_areaactive;
  ot->flag = 0;
}

/** \} */

/* -------------------------------------------------------------------- */
/** \name Region Context Menu Operator (Header/Footer/Navigation-Bar)
 * \{ */

static void screen_area_menu_items(ScrArea *area, uiLayout *layout)
{
  if (ED_area_is_global(area)) {
    return;
  }

  PointerRNA ptr;

  ptr = layout->op("SCREEN_OT_area_join",
                   IFACE_("Move/Split Area"),
                   ICON_AREA_DOCK,
                   blender::wm::OpCallContext::InvokeDefault,
                   UI_ITEM_NONE);

  layout->separator();

  layout->op("SCREEN_OT_area_dupli", std::nullopt, ICON_NEW_WINDOW); /*BFA icon*/
  layout->separator();

  layout->op("SCREEN_OT_screen_full_area",
             area->full ? IFACE_("Restore Areas") : IFACE_("Toggle Maximize Area"),
             ICON_MAXIMIZE_AREA);

  if (area->spacetype != SPACE_FILE && !area->full) {
    ptr = layout->op("SCREEN_OT_screen_full_area",
                     IFACE_("Toggle Fullscreen Area"),
                     ICON_FULLSCREEN_ENTER, /*BFA icon*/
                     blender::wm::OpCallContext::InvokeDefault,
                     UI_ITEM_NONE);
    RNA_boolean_set(&ptr, "use_hide_panels", true);
  }

  layout->separator();
  layout->op("SCREEN_OT_area_close", std::nullopt, ICON_PANEL_CLOSE); /*BFA icon*/
}

// bfa - show hide the mesh edit toolbar menus
static wmOperatorStatus header_toolbar_meshedit_exec(bContext *C, wmOperator *)
{
  ScrArea *area = CTX_wm_area(C);

  area->flag = area->flag ^ HEADER_TOOLBAR_MESHEDIT;

  ED_area_tag_redraw(area);
  WM_event_add_notifier(C, NC_SCREEN | NA_EDITED, nullptr);

  return OPERATOR_FINISHED;
}
static void SCREEN_OT_header_toolbar_meshedit(wmOperatorType *ot)
{
  /* identifiers */
  ot->name = "Toolbar Mesh Edit";
  ot->idname = "SCREEN_OT_header_toolbar_meshedit";
  ot->description = "Show or Hide the Mesh Edit toolbars";

  /* api callbacks */
  ot->exec = header_toolbar_meshedit_exec;
  ot->poll = ED_operator_areaactive;
  ot->flag = 0;
}

// bfa - show hide the primitives toolbar menus
static wmOperatorStatus header_toolbar_primitives_exec(bContext *C, wmOperator *)
{
  ScrArea *area = CTX_wm_area(C);

  area->flag = area->flag ^ HEADER_TOOLBAR_PRIMITIVES;

  ED_area_tag_redraw(area);
  WM_event_add_notifier(C, NC_SCREEN | NA_EDITED, nullptr);

  return OPERATOR_FINISHED;
}
static void SCREEN_OT_header_toolbar_primitives(wmOperatorType *ot)
{
  /* identifiers */
  ot->name = "Toolbar Primitives";
  ot->idname = "SCREEN_OT_header_toolbar_primitives";
  ot->description = "Show or Hide the Primitives toolbars";

  /* api callbacks */
  ot->exec = header_toolbar_primitives_exec;
  ot->poll = ED_operator_areaactive;
  ot->flag = 0;
}

// bfa - show hide the image toolbar menus
static wmOperatorStatus header_toolbar_image_exec(bContext *C, wmOperator *)
{
  ScrArea *area = CTX_wm_area(C);

  area->flag = area->flag ^ HEADER_TOOLBAR_IMAGE;

  ED_area_tag_redraw(area);
  WM_event_add_notifier(C, NC_SCREEN | NA_EDITED, nullptr);

  return OPERATOR_FINISHED;
}
static void SCREEN_OT_header_toolbar_image(wmOperatorType *ot)
{
  /* identifiers */
  ot->name = "Toolbar Image";
  ot->idname = "SCREEN_OT_header_toolbar_image";
  ot->description = "Show or Hide the Image toolbars";

  /* api callbacks */
  ot->exec = header_toolbar_image_exec;
  ot->poll = ED_operator_areaactive;
  ot->flag = 0;
}

// bfa - show hide the tools toolbar menus
static wmOperatorStatus header_toolbar_tools_exec(bContext *C, wmOperator *)
{
  ScrArea *area = CTX_wm_area(C);

  area->flag = area->flag ^ HEADER_TOOLBAR_TOOLS;

  ED_area_tag_redraw(area);
  WM_event_add_notifier(C, NC_SCREEN | NA_EDITED, nullptr);

  return OPERATOR_FINISHED;
}
static void SCREEN_OT_header_toolbar_tools(wmOperatorType *ot)
{
  /* identifiers */
  ot->name = "Toolbar Tools";
  ot->idname = "SCREEN_OT_header_toolbar_tools";
  ot->description = "Show or Hide the Tools toolbars";

  /* api callbacks */
  ot->exec = header_toolbar_tools_exec;
  ot->poll = ED_operator_areaactive;
  ot->flag = 0;
}

// bfa - show hide the animation toolbar menus
static wmOperatorStatus header_toolbar_animation_exec(bContext *C, wmOperator *)
{
  ScrArea *area = CTX_wm_area(C);

  area->flag = area->flag ^ HEADER_TOOLBAR_ANIMATION;

  ED_area_tag_redraw(area);
  WM_event_add_notifier(C, NC_SCREEN | NA_EDITED, nullptr);

  return OPERATOR_FINISHED;
}
static void SCREEN_OT_header_toolbar_animation(wmOperatorType *ot)
{
  /* identifiers */
  ot->name = "Toolbar Animation";
  ot->idname = "SCREEN_OT_header_toolbar_animation";
  ot->description = "Show or Hide the Animation toolbars";

  /* api callbacks */
  ot->exec = header_toolbar_animation_exec;
  ot->poll = ED_operator_areaactive;
  ot->flag = 0;
}

// bfa - show hide the edit toolbar menus
static wmOperatorStatus header_toolbar_edit_exec(bContext *C, wmOperator *)
{
  ScrArea *area = CTX_wm_area(C);

  area->flag = area->flag ^ HEADER_TOOLBAR_EDIT;

  ED_area_tag_redraw(area);
  WM_event_add_notifier(C, NC_SCREEN | NA_EDITED, nullptr);

  return OPERATOR_FINISHED;
}
static void SCREEN_OT_header_toolbar_edit(wmOperatorType *ot)
{
  /* identifiers */
  ot->name = "Toolbar Edit";
  ot->idname = "SCREEN_OT_header_toolbar_edit";
  ot->description = "Show or Hide the Edit toolbars";

  /* api callbacks */
  ot->exec = header_toolbar_edit_exec;
  ot->poll = ED_operator_areaactive;
  ot->flag = 0;
}

// bfa - show hide the misc toolbar menus
static wmOperatorStatus header_toolbar_misc_exec(bContext *C, wmOperator *)
{
  ScrArea *area = CTX_wm_area(C);

  area->flag = area->flag ^ HEADER_TOOLBAR_MISC;

  ED_area_tag_redraw(area);
  WM_event_add_notifier(C, NC_SCREEN | NA_EDITED, nullptr);

  return OPERATOR_FINISHED;
}
static void SCREEN_OT_header_toolbar_misc(wmOperatorType *ot)
{
  /* identifiers */
  ot->name = "Toolbar Misc";
  ot->idname = "SCREEN_OT_header_toolbar_misc";
  ot->description = "Show or Hide the Misc toolbars";

  /* api callbacks */
  ot->exec = header_toolbar_misc_exec;
  ot->poll = ED_operator_areaactive;
  ot->flag = 0;
}

// bfa - show hide the editorsmenu
static wmOperatorStatus header_toggle_editortypemenu_exec(bContext *C, wmOperator *)
{
  ScrArea *area = CTX_wm_area(C);

  area->flag = area->flag ^ HEADER_NO_EDITORTYPEMENU;

  ED_area_tag_redraw(area);
  WM_event_add_notifier(C, NC_SCREEN | NA_EDITED, nullptr);

  return OPERATOR_FINISHED;
}
static void SCREEN_OT_header_toggle_editortypemenu(wmOperatorType *ot)
{
  /* identifiers */
  ot->name = "Hide Editor Type Menu";
  ot->idname = "SCREEN_OT_header_toggle_editortypemenu";
  ot->description = "Shows or hides the menu for changing the editor type";

  /* api callbacks */
  ot->exec = header_toggle_editortypemenu_exec;
  ot->poll = ED_operator_areaactive;
  ot->flag = 0;
}

// bfa - show hide the file toolbar menus
static wmOperatorStatus header_toolbar_file_exec(bContext *C, wmOperator *)
{
  ScrArea *area = CTX_wm_area(C);

  area->flag = area->flag ^ HEADER_TOOLBAR_FILE;

  ED_area_tag_redraw(area);
  WM_event_add_notifier(C, NC_SCREEN | NA_EDITED, nullptr);

  return OPERATOR_FINISHED;
}
static void SCREEN_OT_header_toolbar_file(wmOperatorType *ot)
{
  /* identifiers */
  ot->name = "Toolbar File";
  ot->idname = "SCREEN_OT_header_toolbar_file";
  ot->description = "Show or Hide the File toolbars";

  /* api callbacks */
  ot->exec = header_toolbar_file_exec;
  ot->poll = ED_operator_areaactive;
  ot->flag = 0;
}

// bfa - show hide the file toolbar menus
static wmOperatorStatus header_topbar_file_exec(bContext *C, wmOperator *)
{
  ScrArea *area = CTX_wm_area(C);

  area->flag = area->flag ^ HEADER_TOPBAR_FILE;

  ED_area_tag_redraw(area);
  WM_event_add_notifier(C, NC_SCREEN | NA_EDITED, nullptr);

  return OPERATOR_FINISHED;
}
static void SCREEN_OT_header_topbar_file(wmOperatorType *ot)
{
  /* identifiers */
  ot->name = "Topbar File";
  ot->idname = "SCREEN_OT_header_topbar_file";
  ot->description = "Show or Hide the File topbars";

  /* api callbacks */
  ot->exec = header_topbar_file_exec;
  ot->poll = ED_operator_areaactive;
  ot->flag = 0;
}

// bfa - show hide the mesh edit topbar menus
static wmOperatorStatus header_topbar_meshedit_exec(bContext *C, wmOperator *)
{
  ScrArea *area = CTX_wm_area(C);

  area->flag = area->flag ^ HEADER_TOPBAR_MESHEDIT;

  ED_area_tag_redraw(area);
  WM_event_add_notifier(C, NC_SCREEN | NA_EDITED, nullptr);

  return OPERATOR_FINISHED;
}
static void SCREEN_OT_header_topbar_meshedit(wmOperatorType *ot)
{
  /* identifiers */
  ot->name = "Topbar Mesh Edit";
  ot->idname = "SCREEN_OT_header_topbar_meshedit";
  ot->description = "Show or Hide the Mesh Edit topbars";

  /* api callbacks */
  ot->exec = header_topbar_meshedit_exec;
  ot->poll = ED_operator_areaactive;
  ot->flag = 0;
}

// bfa - show hide the primitives topbar menus
static wmOperatorStatus header_topbar_primitives_exec(bContext *C, wmOperator *)
{
  ScrArea *area = CTX_wm_area(C);

  area->flag = area->flag ^ HEADER_TOPBAR_PRIMITIVES;

  ED_area_tag_redraw(area);
  WM_event_add_notifier(C, NC_SCREEN | NA_EDITED, nullptr);

  return OPERATOR_FINISHED;
}
static void SCREEN_OT_header_topbar_primitives(wmOperatorType *ot)
{
  /* identifiers */
  ot->name = "Topbar Primitives";
  ot->idname = "SCREEN_OT_header_topbar_primitives";
  ot->description = "Show or Hide the Primitives topbars";

  /* api callbacks */
  ot->exec = header_topbar_primitives_exec;
  ot->poll = ED_operator_areaactive;
  ot->flag = 0;
}

// bfa - show hide the image topbar menus
static wmOperatorStatus header_topbar_image_exec(bContext *C, wmOperator *)
{
  ScrArea *area = CTX_wm_area(C);

  area->flag = area->flag ^ HEADER_TOPBAR_IMAGE;

  ED_area_tag_redraw(area);
  WM_event_add_notifier(C, NC_SCREEN | NA_EDITED, nullptr);

  return OPERATOR_FINISHED;
}
static void SCREEN_OT_header_topbar_image(wmOperatorType *ot)
{
  /* identifiers */
  ot->name = "Topbar Image";
  ot->idname = "SCREEN_OT_header_topbar_image";
  ot->description = "Show or Hide the Image topbars";

  /* api callbacks */
  ot->exec = header_topbar_image_exec;
  ot->poll = ED_operator_areaactive;
  ot->flag = 0;
}

// bfa - show hide the tools topbar menus
static wmOperatorStatus header_topbar_tools_exec(bContext *C, wmOperator *)
{
  ScrArea *area = CTX_wm_area(C);

  area->flag = area->flag ^ HEADER_TOPBAR_TOOLS;

  ED_area_tag_redraw(area);
  WM_event_add_notifier(C, NC_SCREEN | NA_EDITED, nullptr);

  return OPERATOR_FINISHED;
}
static void SCREEN_OT_header_topbar_tools(wmOperatorType *ot)
{
  /* identifiers */
  ot->name = "Topbar Tools";
  ot->idname = "SCREEN_OT_header_topbar_tools";
  ot->description = "Show or Hide the Tools topbars";

  /* api callbacks */
  ot->exec = header_topbar_tools_exec;
  ot->poll = ED_operator_areaactive;
  ot->flag = 0;
}

// bfa - show hide the animation topbar menus
static wmOperatorStatus header_topbar_animation_exec(bContext *C, wmOperator *)
{
  ScrArea *area = CTX_wm_area(C);

  area->flag = area->flag ^ HEADER_TOPBAR_ANIMATION;

  ED_area_tag_redraw(area);
  WM_event_add_notifier(C, NC_SCREEN | NA_EDITED, nullptr);

  return OPERATOR_FINISHED;
}
static void SCREEN_OT_header_topbar_animation(wmOperatorType *ot)
{
  /* identifiers */
  ot->name = "Topbar Animation";
  ot->idname = "SCREEN_OT_header_topbar_animation";
  ot->description = "Show or Hide the Animation topbars";

  /* api callbacks */
  ot->exec = header_topbar_animation_exec;
  ot->poll = ED_operator_areaactive;
  ot->flag = 0;
}

// bfa - show hide the edit topbar menus
static wmOperatorStatus header_topbar_edit_exec(bContext *C, wmOperator *)
{
  ScrArea *area = CTX_wm_area(C);

  area->flag = area->flag ^ HEADER_TOPBAR_EDIT;

  ED_area_tag_redraw(area);
  WM_event_add_notifier(C, NC_SCREEN | NA_EDITED, nullptr);

  return OPERATOR_FINISHED;
}
static void SCREEN_OT_header_topbar_edit(wmOperatorType *ot)
{
  /* identifiers */
  ot->name = "Topbar Edit";
  ot->idname = "SCREEN_OT_header_topbar_edit";
  ot->description = "Show or Hide the Edit topbars";

  /* api callbacks */
  ot->exec = header_topbar_edit_exec;
  ot->poll = ED_operator_areaactive;
  ot->flag = 0;
}

// bfa - show hide the misc topbar menus
static wmOperatorStatus header_topbar_misc_exec(bContext *C, wmOperator *)
{
  ScrArea *area = CTX_wm_area(C);

  area->flag = area->flag ^ HEADER_TOPBAR_MISC;

  ED_area_tag_redraw(area);
  WM_event_add_notifier(C, NC_SCREEN | NA_EDITED, nullptr);

  return OPERATOR_FINISHED;
}
static void SCREEN_OT_header_topbar_misc(wmOperatorType *ot)
{
  /* identifiers */
  ot->name = "Topbar Misc";
  ot->idname = "SCREEN_OT_header_topbar_misc";
  ot->description = "Show or Hide the Misc topbars";

  /* api callbacks */
  ot->exec = header_topbar_misc_exec;
  ot->poll = ED_operator_areaactive;
  ot->flag = 0;
}
/*--------------- bfa end -------------------------------------*/

void ED_screens_header_tools_menu_create(bContext *C, uiLayout *layout, void * /*arg*/)
{
  ScrArea *area = CTX_wm_area(C);
  {
    PointerRNA ptr = RNA_pointer_create_discrete(
        (ID *)CTX_wm_screen(C), &RNA_Space, area->spacedata.first);
    if (!ELEM(area->spacetype, SPACE_TOPBAR)) {
      layout->prop(&ptr, "show_region_header", UI_ITEM_NONE, IFACE_("Show Header"), ICON_NONE);
    }

    ARegion *region_header = BKE_area_find_region_type(area, RGN_TYPE_HEADER);
    uiLayout *col = &layout->column(false);
    col->active_set((region_header->flag & RGN_FLAG_HIDDEN) == 0);

    if (BKE_area_find_region_type(area, RGN_TYPE_TOOL_HEADER)) {
      col->prop(
          &ptr, "show_region_tool_header", UI_ITEM_NONE, IFACE_("Show Tool Settings"), ICON_NONE);
    }

    col->op("SCREEN_OT_header_toggle_menus",
            IFACE_("Show Menus"),
            (area->flag & HEADER_NO_PULLDOWN) ? ICON_CHECKBOX_DEHLT : ICON_CHECKBOX_HLT);
  }

  if (!ELEM(area->spacetype, SPACE_TOPBAR)) {
    layout->separator();
    ED_screens_region_flip_menu_create(C, layout, nullptr);
    /* bfa - show hide the editortypemenu*/
    layout->op("SCREEN_OT_header_toggle_editortypemenu",
               IFACE_("Hide Editor Type Menu"),
               (area->flag & HEADER_NO_EDITORTYPEMENU) ? ICON_CHECKBOX_HLT : ICON_CHECKBOX_DEHLT,
               blender::wm::OpCallContext::InvokeDefault,
               UI_ITEM_NONE);
    /*bfa - we don't show the area items in the rmb menu*/
    /*layout->separator();
    screen_area_menu_items(area, layout);*/
  }
}

/* ************** bfa - toolbar tools operator ***************************** */
/* ************** This menu is called in the toolbar editor to choose the toolbar type
 * ***************************** */
void ED_screens_toolbar_tools_menu_create(bContext *C, uiLayout *layout, void * /*arg*/)
{
  ScrArea *area = CTX_wm_area(C);
  /*ARegion *region = CTX_wm_region(C);*/ /*bfa - commented out, obviously not needed*/

  // bfa - show hide the File toolbar
  layout->op("SCREEN_OT_header_toolbar_file",
             IFACE_("Toolbar File"),
             (area->flag & HEADER_TOOLBAR_FILE) ? ICON_CHECKBOX_HLT : ICON_CHECKBOX_DEHLT);

  // bfa - show hide the Mesh Edit toolbar
  layout->op("SCREEN_OT_header_toolbar_meshedit",
             IFACE_("Toolbar Mesh Edit"),
             (area->flag & HEADER_TOOLBAR_MESHEDIT) ? ICON_CHECKBOX_HLT : ICON_CHECKBOX_DEHLT);

  // bfa - show hide the Primitives toolbar
  layout->op("SCREEN_OT_header_toolbar_primitives",
             IFACE_("Toolbar Primitives"),
             (area->flag & HEADER_TOOLBAR_PRIMITIVES) ? ICON_CHECKBOX_HLT : ICON_CHECKBOX_DEHLT);

  // bfa - show hide the Image toolbar
  layout->op("SCREEN_OT_header_toolbar_image",
             IFACE_("Toolbar Image"),
             (area->flag & HEADER_TOOLBAR_IMAGE) ? ICON_CHECKBOX_HLT : ICON_CHECKBOX_DEHLT);

  // bfa - show hide the Tools toolbar
  layout->op("SCREEN_OT_header_toolbar_tools",
             IFACE_("Toolbar Tools"),
             (area->flag & HEADER_TOOLBAR_TOOLS) ? ICON_CHECKBOX_HLT : ICON_CHECKBOX_DEHLT);

  // bfa - show hide the Animation toolbar
  layout->op("SCREEN_OT_header_toolbar_animation",
             IFACE_("Toolbar Animation"),
             (area->flag & HEADER_TOOLBAR_ANIMATION) ? ICON_CHECKBOX_HLT : ICON_CHECKBOX_DEHLT);

  // bfa - show hide the Edit toolbar
  layout->op("SCREEN_OT_header_toolbar_edit",
             IFACE_("Toolbar Edit"),
             (area->flag & HEADER_TOOLBAR_EDIT) ? ICON_CHECKBOX_HLT : ICON_CHECKBOX_DEHLT);

  // bfa - show hide the Misc toolbar
  layout->op("SCREEN_OT_header_toolbar_misc",
             IFACE_("Toolbar Misc"),
             (area->flag & HEADER_TOOLBAR_MISC) ? ICON_CHECKBOX_HLT : ICON_CHECKBOX_DEHLT);
}
/*bfa toolbar*/
static wmOperatorStatus toolbar_toolbox_invoke(bContext *C, wmOperator *, const wmEvent *)
{
  uiPopupMenu *pup;
  uiLayout *layout;

  pup = UI_popup_menu_begin(C, IFACE_("Toolbar"), ICON_NONE);
  layout = UI_popup_menu_layout(pup);

  ED_screens_toolbar_tools_menu_create(C, layout, nullptr);

  UI_popup_menu_end(C, pup);

  return OPERATOR_INTERFACE;
}
/*bfa toolbar*/
static void SCREEN_OT_toolbar_toolbox(wmOperatorType *ot)
{
  /* identifiers */
  ot->name = "Toolbar Toolbox";
  ot->description = "Toolbar Toolbox\nDisplay Toolbar type menu";
  ot->idname = "SCREEN_OT_toolbar_toolbox";

  /* api callbacks */
  ot->invoke = toolbar_toolbox_invoke;
}
/*----------------------------------------------------*/

/* ************** bfa - topbar tools operator ***************************** */
/* ************** This menu is called in the topbar editor to choose the topbar type
 * ***************************** */
void ED_screens_topbar_tools_menu_create(bContext *C, uiLayout *layout, void * /*arg*/)
{
  ScrArea *area = CTX_wm_area(C);
  /*ARegion *region = CTX_wm_region(C);*/ /*bfa - commented out, obviously not needed*/

  // bfa - show hide the File topbar
  layout->op("SCREEN_OT_header_topbar_file",
             IFACE_("Topbar File"),
             (area->flag & HEADER_TOPBAR_FILE) ? ICON_CHECKBOX_HLT : ICON_CHECKBOX_DEHLT);

  // bfa - show hide the Mesh Edit topbar
  layout->op("SCREEN_OT_header_topbar_meshedit",
             IFACE_("Topbar Mesh Edit"),
             (area->flag & HEADER_TOPBAR_MESHEDIT) ? ICON_CHECKBOX_HLT : ICON_CHECKBOX_DEHLT);

  // bfa - show hide the Primitives topbar
  layout->op("SCREEN_OT_header_topbar_primitives",
             IFACE_("Topbar Primitives"),
             (area->flag & HEADER_TOPBAR_PRIMITIVES) ? ICON_CHECKBOX_HLT : ICON_CHECKBOX_DEHLT);

  // bfa - show hide the Image topbar
  layout->op("SCREEN_OT_header_topbar_image",
             IFACE_("Topbar Image"),
             (area->flag & HEADER_TOPBAR_IMAGE) ? ICON_CHECKBOX_HLT : ICON_CHECKBOX_DEHLT);

  // bfa - show hide the Tools topbar
  layout->op("SCREEN_OT_header_topbar_tools",
             IFACE_("Topbar Tools"),
             (area->flag & HEADER_TOPBAR_TOOLS) ? ICON_CHECKBOX_HLT : ICON_CHECKBOX_DEHLT);

  // bfa - show hide the Animation topbar
  layout->op("SCREEN_OT_header_topbar_animation",
             IFACE_("Topbar Animation"),
             (area->flag & HEADER_TOPBAR_ANIMATION) ? ICON_CHECKBOX_HLT : ICON_CHECKBOX_DEHLT);

  // bfa - show hide the Edit topbar
  layout->op("SCREEN_OT_header_topbar_edit",
             IFACE_("Topbar Edit"),
             (area->flag & HEADER_TOPBAR_EDIT) ? ICON_CHECKBOX_HLT : ICON_CHECKBOX_DEHLT);

  // bfa - show hide the Misc topbar
  layout->op("SCREEN_OT_header_topbar_misc",
             IFACE_("Topbar Misc"),
             (area->flag & HEADER_TOPBAR_MISC) ? ICON_CHECKBOX_HLT : ICON_CHECKBOX_DEHLT);
}
/*bfa topbar*/
static wmOperatorStatus topbar_toolbox_invoke(bContext *C, wmOperator *, const wmEvent *)
{
  uiPopupMenu *pup;
  uiLayout *layout;

  pup = UI_popup_menu_begin(C, IFACE_("Topbar"), ICON_NONE);
  layout = UI_popup_menu_layout(pup);

  ED_screens_topbar_tools_menu_create(C, layout, nullptr);

  UI_popup_menu_end(C, pup);

  return OPERATOR_INTERFACE;
}
/*bfa topbar*/
static void SCREEN_OT_topbar_toolbox(wmOperatorType *ot)
{
  /* identifiers */
  ot->name = "Topbar Toolbox";
  ot->description = "Topbar Toolbox\nDisplay Topbar type menu";
  ot->idname = "SCREEN_OT_topbar_toolbox";

  /* api callbacks */
  ot->invoke = topbar_toolbox_invoke;
}
/*----------------------------------------------------*/

void ED_screens_footer_tools_menu_create(bContext *C, uiLayout *layout, void * /*arg*/)
{
  ScrArea *area = CTX_wm_area(C);

  {
    PointerRNA ptr = RNA_pointer_create_discrete(
        (ID *)CTX_wm_screen(C), &RNA_Space, area->spacedata.first);
    // layout->prop(&ptr, "show_region_footer", UI_ITEM_NONE, IFACE_("Show Footer"), ICON_NONE);
    // /*bfa - the toggle is a double to the view menu
  }

  ED_screens_region_flip_menu_create(C, layout, nullptr);
  layout->separator();
  screen_area_menu_items(area, layout);
}

void ED_screens_region_flip_menu_create(bContext *C, uiLayout *layout, void * /*arg*/)
{
  const ARegion *region = CTX_wm_region(C);
  const short region_alignment = RGN_ALIGN_ENUM_FROM_MASK(region->alignment);
  const char *but_flip_str = region_alignment == RGN_ALIGN_LEFT   ? IFACE_("Flip to Right") :
                             region_alignment == RGN_ALIGN_RIGHT  ? IFACE_("Flip to Left") :
                             region_alignment == RGN_ALIGN_BOTTOM ? IFACE_("Flip to Top") :
                                                                    IFACE_("Flip to Bottom");

  /* default is blender::wm::OpCallContext::InvokeRegionWin, which we don't want here. */
  layout->operator_context_set(blender::wm::OpCallContext::InvokeDefault);

  layout->op("SCREEN_OT_region_flip", but_flip_str, ICON_FLIP); /*BFA - icon added*/
}

static void ed_screens_statusbar_menu_create(uiLayout *layout, void * /*arg*/)
{
  PointerRNA ptr = RNA_pointer_create_discrete(nullptr, &RNA_PreferencesView, &U);
  layout->prop(&ptr, "show_statusbar_stats", UI_ITEM_NONE, IFACE_("Scene Statistics"), ICON_NONE);
  layout->prop(
      &ptr, "show_statusbar_scene_duration", UI_ITEM_NONE, IFACE_("Scene Duration"), ICON_NONE);
  layout->prop(&ptr, "show_statusbar_memory", UI_ITEM_NONE, IFACE_("System Memory"), ICON_NONE);
  if (GPU_mem_stats_supported()) {
    layout->prop(&ptr, "show_statusbar_vram", UI_ITEM_NONE, IFACE_("Video Memory"), ICON_NONE);
  }
  layout->prop(
      &ptr, "show_extensions_updates", UI_ITEM_NONE, IFACE_("Extensions Updates"), ICON_NONE);
  // bfa show base blender version
  layout->prop(&ptr,
               "show_statusbar_blender_version",
               UI_ITEM_NONE,
               IFACE_("Base Blender Version"),
               ICON_NONE);
  layout->prop(&ptr,
               "show_statusbar_version",
               UI_ITEM_NONE,
               IFACE_("Bforartists Version"),
               ICON_NONE); /*bfa - bforartists version, not blender version*/
}

static wmOperatorStatus screen_context_menu_invoke(bContext *C,
                                                   wmOperator * /*op*/,
                                                   const wmEvent * /*event*/)
{
  const ScrArea *area = CTX_wm_area(C);
  const ARegion *region = CTX_wm_region(C);

  if (area && area->spacetype == SPACE_STATUSBAR) {
    uiPopupMenu *pup = UI_popup_menu_begin(C, IFACE_("Status Bar"), ICON_NONE);
    uiLayout *layout = UI_popup_menu_layout(pup);
    ed_screens_statusbar_menu_create(layout, nullptr);
    UI_popup_menu_end(C, pup);
  }
  else if (region) {
    if (ELEM(region->regiontype, RGN_TYPE_HEADER, RGN_TYPE_TOOL_HEADER)) {
      uiPopupMenu *pup = UI_popup_menu_begin(C, IFACE_("Header"), ICON_NONE);
      uiLayout *layout = UI_popup_menu_layout(pup);
      ED_screens_header_tools_menu_create(C, layout, nullptr);
      UI_popup_menu_end(C, pup);
    }
    else if (region->regiontype == RGN_TYPE_FOOTER) {
      uiPopupMenu *pup = UI_popup_menu_begin(C, IFACE_("Footer"), ICON_NONE);
      uiLayout *layout = UI_popup_menu_layout(pup);
      ED_screens_footer_tools_menu_create(C, layout, nullptr);
      UI_popup_menu_end(C, pup);
    }
    else if (region->regiontype == RGN_TYPE_NAV_BAR) {
      uiPopupMenu *pup = UI_popup_menu_begin(C, IFACE_("Navigation Bar"), ICON_NONE);
      uiLayout *layout = UI_popup_menu_layout(pup);

      /* We need blender::wm::OpCallContext::InvokeDefault in case menu item is over another area.
       */
      layout->operator_context_set(blender::wm::OpCallContext::InvokeDefault);
      layout->op("SCREEN_OT_region_toggle", IFACE_("Hide"), ICON_HIDE_ON);

      ED_screens_region_flip_menu_create(C, layout, nullptr);
      const ScrArea *area = CTX_wm_area(C);
      if (area && area->spacetype == SPACE_PROPERTIES) {
        layout->menu_fn(IFACE_("Visible Tabs"), ICON_NONE, ED_buttons_visible_tabs_menu, nullptr);
      }
      UI_popup_menu_end(C, pup);
    }
  }

  return OPERATOR_INTERFACE;
}

static void SCREEN_OT_region_context_menu(wmOperatorType *ot)
{
  /* identifiers */
  ot->name = "Region";
  ot->description = "Display region context menu";
  ot->idname = "SCREEN_OT_region_context_menu";

  /* API callbacks. */
  ot->invoke = screen_context_menu_invoke;
}

/** \} */

/* -------------------------------------------------------------------- */
/** \name Animation Step Operator
 *
 * Animation Step.
 * \{ */

static bool match_region_with_redraws(const ScrArea *area,
                                      eRegion_Type regiontype,
                                      eScreen_Redraws_Flag redraws,
                                      bool from_anim_edit)
{
  const eSpace_Type spacetype = eSpace_Type(area->spacetype);
  if (regiontype == RGN_TYPE_WINDOW) {

    switch (spacetype) {
      case SPACE_VIEW3D:
        if ((redraws & TIME_ALL_3D_WIN) || from_anim_edit) {
          return true;
        }
        break;
      case SPACE_GRAPH:
      case SPACE_NLA:
        if ((redraws & TIME_ALL_ANIM_WIN) || from_anim_edit) {
          return true;
        }
        break;
      case SPACE_ACTION:
        /* if only 1 window or 3d windows, we do timeline too
         * NOTE: Now we do action editor in all these cases, since timeline is here. */
        if ((redraws & (TIME_ALL_ANIM_WIN | TIME_REGION | TIME_ALL_3D_WIN)) || from_anim_edit) {
          return true;
        }
        break;
      case SPACE_PROPERTIES:
        if (redraws & TIME_ALL_BUTS_WIN) {
          return true;
        }
        break;
      case SPACE_SEQ:
        if ((redraws & (TIME_SEQ | TIME_ALL_ANIM_WIN)) || from_anim_edit) {
          return true;
        }
        break;
      case SPACE_NODE:
        if (redraws & TIME_NODES) {
          return true;
        }
        break;
      case SPACE_IMAGE:
        if ((redraws & TIME_ALL_IMAGE_WIN) || from_anim_edit) {
          return true;
        }
        break;
      case SPACE_CLIP:
        if ((redraws & TIME_CLIPS) || from_anim_edit) {
          return true;
        }
        break;
      case SPACE_SPREADSHEET:
        if (redraws & TIME_SPREADSHEETS) {
          return true;
        }
        break;
      default:
        break;
    }
  }
  else if (regiontype == RGN_TYPE_UI) {
    if (spacetype == SPACE_CLIP) {
      /* Track Preview button is on Properties Editor in SpaceClip,
       * and it's very common case when users want it be refreshing
       * during playback, so asking people to enable special option
       * for this is a bit tricky, so add exception here for refreshing
       * Properties Editor for SpaceClip always */
      return true;
    }

    if (redraws & TIME_ALL_BUTS_WIN) {
      return true;
    }
  }
  else if (regiontype == RGN_TYPE_HEADER) {
    /* The Timeline mode of the Dope Sheet shows playback controls in the header. */
    if (spacetype == SPACE_ACTION) {
      SpaceAction *saction = (SpaceAction *)area->spacedata.first;
      return saction->mode == SACTCONT_TIMELINE;
    }
  }
  else if (regiontype == RGN_TYPE_FOOTER) {
    /* The footer region in animation editors shows the current frame. */
    if (ELEM(spacetype, SPACE_ACTION, SPACE_GRAPH, SPACE_SEQ, SPACE_NLA)) {
      return true;
    }
  }
  else if (regiontype == RGN_TYPE_PREVIEW) {
    switch (spacetype) {
      case SPACE_SEQ:
        if (redraws & (TIME_SEQ | TIME_ALL_ANIM_WIN)) {
          return true;
        }
        break;
      case SPACE_CLIP:
        return true;
      default:
        break;
    }
  }
  else if (regiontype == RGN_TYPE_TOOLS) {
    switch (spacetype) {
      case SPACE_SPREADSHEET:
        if (redraws & TIME_SPREADSHEETS) {
          return true;
        }
        break;
      default:
        break;
    }
  }

  return false;
}

static void screen_animation_region_tag_redraw(
    bContext *C, ScrArea *area, ARegion *region, const Scene *scene, eScreen_Redraws_Flag redraws)
{
  /* Do follow time here if editor type supports it */
  if ((redraws & TIME_FOLLOW) &&
      screen_animation_region_supports_time_follow(eSpace_Type(area->spacetype),
                                                   eRegion_Type(region->regiontype)))
  {
    float w = BLI_rctf_size_x(&region->v2d.cur);
    if (scene->r.cfra < region->v2d.cur.xmin) {
      region->v2d.cur.xmax = scene->r.cfra;
      region->v2d.cur.xmin = region->v2d.cur.xmax - w;
      ED_region_tag_redraw(region);
      return;
    }
    if (scene->r.cfra > region->v2d.cur.xmax) {
      region->v2d.cur.xmin = scene->r.cfra;
      region->v2d.cur.xmax = region->v2d.cur.xmin + w;
      ED_region_tag_redraw(region);
      return;
    }
  }

  /* No need to do a full redraw as the current frame indicator is only updated.
   * We do need to redraw when this area is in full screen as no other areas
   * will be tagged for redrawing. */
  if (region->regiontype == RGN_TYPE_WINDOW && !area->full) {
    if (ELEM(area->spacetype, SPACE_NLA, SPACE_ACTION)) {
      return;
    }

    /* Drivers Editor needs a full redraw on playback for graph_draw_driver_debug().
     * This will make it slower than regular graph editor during playback, but drawing this in
     * graph_main_region_draw_overlay() is not feasible because it requires animation filtering
     * which has significant overhead which needs to be avoided in the overlay which is redrawn on
     * every UI interaction. */
    if (area->spacetype == SPACE_GRAPH) {
      const SpaceGraph *sipo = static_cast<const SpaceGraph *>(area->spacedata.first);
      if (sipo->mode != SIPO_MODE_DRIVERS) {
        return;
      }
      bAnimContext ac;
      if (ANIM_animdata_get_context(C, &ac) == false) {
        return;
      }
      if (ac.datatype != ANIMCONT_DRIVERS) {
        return;
      }
    }

    if (area->spacetype == SPACE_SEQ) {
      if (!blender::ed::vse::has_playback_animation(scene)) {
        return;
      }
    }
  }
  ED_region_tag_redraw(region);
}

// #define PROFILE_AUDIO_SYNC

static wmOperatorStatus screen_animation_step_invoke(bContext *C,
                                                     wmOperator * /*op*/,
                                                     const wmEvent *event)
{
  bScreen *screen = CTX_wm_screen(C);
  wmTimer *wt = screen->animtimer;

  if (!(wt && wt == event->customdata)) {
    return OPERATOR_PASS_THROUGH;
  }

#ifdef PROFILE_AUDIO_SYNC
  static int old_frame = 0;
  int newfra_int;
#endif

  Main *bmain = CTX_data_main(C);
  ScreenAnimData *sad = static_cast<ScreenAnimData *>(wt->customdata);
  Scene *scene = sad->scene;
  ViewLayer *view_layer = sad->view_layer;
  Depsgraph *depsgraph = BKE_scene_get_depsgraph(scene, view_layer);
  Scene *scene_eval = (depsgraph != nullptr) ? DEG_get_evaluated_scene(depsgraph) : nullptr;
  wmWindowManager *wm = CTX_wm_manager(C);
  int sync;
  double time;

  /* sync, don't sync, or follow scene setting */
  if (sad->flag & ANIMPLAY_FLAG_SYNC) {
    sync = 1;
  }
  else if (sad->flag & ANIMPLAY_FLAG_NO_SYNC) {
    sync = 0;
  }
  else {
    sync = (scene->flag & SCE_FRAME_DROP);
  }

  if (scene_eval == nullptr) {
    /* Happens when undo/redo system is used during playback, nothing meaningful we can do here. */
  }
  else if (scene_eval->id.recalc & ID_RECALC_FRAME_CHANGE) {
    /* Ignore seek here, the audio will be updated to the scene frame after jump during next
     * dependency graph update. */
  }
  else if ((scene->audio.flag & AUDIO_SYNC) && (sad->flag & ANIMPLAY_FLAG_REVERSE) == false &&
           isfinite(time = BKE_sound_sync_scene(scene_eval)))
  {
    scene->r.cfra = round(time * scene->frames_per_second());

#ifdef PROFILE_AUDIO_SYNC
    newfra_int = scene->r.cfra;
    if (newfra_int < old_frame) {
      printf("back -%d jump detected, frame %d!\n", old_frame - newfra_int, old_frame);
    }
    else if (newfra_int > old_frame + 1) {
      printf("forward +%d jump detected, frame %d!\n", newfra_int - old_frame, old_frame);
    }
    fflush(stdout);
    old_frame = newfra_int;
#endif
  }
  else {
    if (sync) {
      /* Try to keep the playback in realtime by dropping frames. */

      /* How much time (in frames) has passed since the last frame was drawn? */
      double delta_frames = wt->time_delta * scene->frames_per_second();

      /* Add the remaining fraction from the last time step. */
      delta_frames += sad->lagging_frame_count;

      if (delta_frames < 1.0) {
        /* We can render faster than the scene frame rate. However skipping or delaying frames
         * here seems to in practice lead to jittery playback so just step forward a minimum of
         * one frame. (Even though this can lead to too fast playback, the jitteriness is more
         * annoying)
         */
        delta_frames = 1.0f;
        sad->lagging_frame_count = 0;
      }
      else {
        /* Extract the delta frame fractions that will be skipped when converting to int. */
        sad->lagging_frame_count = delta_frames - int(delta_frames);
      }

      const int step = delta_frames;

      /* skip frames */
      if (sad->flag & ANIMPLAY_FLAG_REVERSE) {
        scene->r.cfra -= step;
      }
      else {
        scene->r.cfra += step;
      }
    }
    else {
      /* one frame +/- */
      if (sad->flag & ANIMPLAY_FLAG_REVERSE) {
        scene->r.cfra--;
      }
      else {
        scene->r.cfra++;
      }
    }
  }

  /* reset 'jumped' flag before checking if we need to jump... */
  sad->flag &= ~ANIMPLAY_FLAG_JUMPED;

  if (sad->flag & ANIMPLAY_FLAG_REVERSE) {
    /* jump back to end? */
    if (PRVRANGEON) {
      if (scene->r.cfra < scene->r.psfra) {
        scene->r.cfra = scene->r.pefra;
        sad->flag |= ANIMPLAY_FLAG_JUMPED;
      }
    }
    else {
      if (scene->r.cfra < scene->r.sfra) {
        scene->r.cfra = scene->r.efra;
        sad->flag |= ANIMPLAY_FLAG_JUMPED;
      }
    }
  }
  else {
    /* jump back to start? */
    if (PRVRANGEON) {
      if (scene->r.cfra > scene->r.pefra) {
        scene->r.cfra = scene->r.psfra;
        sad->flag |= ANIMPLAY_FLAG_JUMPED;
      }
    }
    else {
      if (scene->r.cfra > scene->r.efra) {
        scene->r.cfra = scene->r.sfra;
        sad->flag |= ANIMPLAY_FLAG_JUMPED;
      }
    }
  }

  /* next frame overridden by user action (pressed jump to first/last frame) */
  if (sad->flag & ANIMPLAY_FLAG_USE_NEXT_FRAME) {
    scene->r.cfra = sad->nextfra;
    sad->flag &= ~ANIMPLAY_FLAG_USE_NEXT_FRAME;
    sad->flag |= ANIMPLAY_FLAG_JUMPED;
  }

  if (sad->flag & ANIMPLAY_FLAG_JUMPED) {
    DEG_id_tag_update(&scene->id, ID_RECALC_FRAME_CHANGE);
#ifdef PROFILE_AUDIO_SYNC
    old_frame = scene->r.cfra;
#endif
  }

  blender::ed::vse::sync_active_scene_and_time_with_scene_strip(*C);

  /* Since we follow draw-flags, we can't send notifier but tag regions ourselves. */
  if (depsgraph != nullptr) {
    ED_update_for_newframe(bmain, depsgraph);

    /* Updating the frame, and invoking the frame pre/post hooks, can result in the current timer
     * being removed. For example, calling `screen.animation_cancel` inside `frame_change_post`. */
    if (wt->flags & WM_TIMER_TAGGED_FOR_REMOVAL) {
      return OPERATOR_FINISHED;
    }
  }

  LISTBASE_FOREACH (wmWindow *, window, &wm->windows) {
    bScreen *win_screen = WM_window_get_active_screen(window);

    LISTBASE_FOREACH (ScrArea *, area, &win_screen->areabase) {
      LISTBASE_FOREACH (ARegion *, region, &area->regionbase) {
        bool redraw = false;
        if (region == sad->region) {
          redraw = true;
        }
        else if (match_region_with_redraws(area,
                                           eRegion_Type(region->regiontype),
                                           eScreen_Redraws_Flag(sad->redraws),
                                           sad->from_anim_edit))
        {
          redraw = true;
        }

        if (redraw) {
          screen_animation_region_tag_redraw(
              C, area, region, scene, eScreen_Redraws_Flag(sad->redraws));
          /* Doesn't trigger a full redraw of the screen but makes sure at least overlay drawing
           * (#ARegionType.draw_overlay()) is triggered, which is how the current-frame is drawn.
           */
          win_screen->do_draw = true;
        }
      }
    }
  }

  if (U.uiflag & USER_SHOW_FPS) {
    /* Update frame rate info too.
     * NOTE: this may not be accurate enough, since we might need this after modifiers/etc.
     * have been calculated instead of just before updates have been done? */
    ED_scene_fps_average_accumulate(scene, U.playback_fps_samples, wt->time_last);
  }

  /* Recalculate the time-step for the timer now that we've finished calculating this,
   * since the frames-per-second value may have been changed.
   */
  /* TODO: this may make evaluation a bit slower if the value doesn't change...
   * any way to avoid this? */
  wt->time_step = (1.0 / scene->frames_per_second());

  return OPERATOR_FINISHED;
}

static void SCREEN_OT_animation_step(wmOperatorType *ot)
{
  /* identifiers */
  ot->name = "Animation Step";
  ot->description = "Step through animation by position";
  ot->idname = "SCREEN_OT_animation_step";

  /* API callbacks. */
  ot->invoke = screen_animation_step_invoke;

  ot->poll = operator_screenactive_norender;
}

/** \} */

/* -------------------------------------------------------------------- */
/** \name Animation Playback Operator
 *
 * Animation Playback with Timer.
 * \{ */

void ED_reset_audio_device(bContext *C)
{
  /* If sound was playing back when we changed any sound settings, we need to make sure that
   * we reinitialize the playback state properly. Audaspace pauses playback on re-initializing
   * the playback device, so we need to make sure we reinitialize the playback state on our
   * end as well. (Otherwise the sound device might be in a weird state and crashes Blender). */
  bScreen *screen = ED_screen_animation_playing(CTX_wm_manager(C));
  wmWindow *timer_win = nullptr;
  const bool is_playing = screen != nullptr;
  bool playback_sync = false;
  int play_direction = 0;

  if (is_playing) {
    ScreenAnimData *sad = static_cast<ScreenAnimData *>(screen->animtimer->customdata);
    timer_win = screen->animtimer->win;
    /* -1 means play backwards. */
    play_direction = (sad->flag & ANIMPLAY_FLAG_REVERSE) ? -1 : 1;
    playback_sync = sad->flag & ANIMPLAY_FLAG_SYNC;
    /* Stop playback. */
    ED_screen_animation_play(C, 0, 0);
  }
  Main *bmain = CTX_data_main(C);
  /* Re-initialize the audio device. */
  BKE_sound_init(bmain);
  if (is_playing) {
    /* We need to set the context window to the window that was playing back previously.
     * Otherwise we will attach the new playback timer to an other window.
     */
    wmWindow *win = CTX_wm_window(C);
    CTX_wm_window_set(C, timer_win);
    ED_screen_animation_play(C, playback_sync, play_direction);
    CTX_wm_window_set(C, win);
  }
}

bScreen *ED_screen_animation_playing(const wmWindowManager *wm)
{
  LISTBASE_FOREACH (wmWindow *, win, &wm->windows) {
    bScreen *screen = WM_window_get_active_screen(win);

    if (screen->animtimer || screen->scrubbing) {
      return screen;
    }
  }

  return nullptr;
}

bScreen *ED_screen_animation_no_scrub(const wmWindowManager *wm)
{
  LISTBASE_FOREACH (wmWindow *, win, &wm->windows) {
    bScreen *screen = WM_window_get_active_screen(win);

    if (screen->animtimer) {
      return screen;
    }
  }

  return nullptr;
}

static void stop_playback(bContext *C)
{
  Main *bmain = CTX_data_main(C);
  bScreen *screen = ED_screen_animation_playing(CTX_wm_manager(C));
  wmTimer *wt = screen->animtimer;
  ScreenAnimData *sad = static_cast<ScreenAnimData *>(wt->customdata);
  Scene *scene = sad->scene;

  ViewLayer *view_layer = sad->view_layer;
  Depsgraph *depsgraph = BKE_scene_ensure_depsgraph(bmain, scene, view_layer);
  BKE_scene_graph_evaluated_ensure(depsgraph, bmain);
  Scene *scene_eval = DEG_get_evaluated_scene(depsgraph);

  /* Only stop sound playback, when playing forward, since there is no sound for reverse
   * playback. */
  if ((sad->flag & ANIMPLAY_FLAG_REVERSE) == 0) {
    BKE_sound_stop_scene(scene_eval);
  }

  ED_screen_animation_timer(C, scene, view_layer, 0, 0, 0);
  ED_scene_fps_average_clear(scene);
  BKE_callback_exec_id_depsgraph(bmain, &scene->id, depsgraph, BKE_CB_EVT_ANIMATION_PLAYBACK_POST);

  /* Triggers redraw of sequencer preview so that it does not show to fps anymore after stopping
   * playback. */
  WM_event_add_notifier(C, NC_SPACE | ND_SPACE_SEQUENCER, scene);
  WM_event_add_notifier(C, NC_SPACE | ND_SPACE_SPREADSHEET, scene);
  WM_event_add_notifier(C, NC_SCENE | ND_TRANSFORM, scene);
}

static wmOperatorStatus start_playback(bContext *C, int sync, int mode)
{
  Main *bmain = CTX_data_main(C);
  bScreen *screen = CTX_wm_screen(C);

  const bool is_sequencer = CTX_wm_space_seq(C) != nullptr;
  Scene *scene = is_sequencer ? CTX_data_sequencer_scene(C) : CTX_data_scene(C);
  if (!scene) {
    return OPERATOR_CANCELLED;
  }
  ViewLayer *view_layer = is_sequencer ? BKE_view_layer_default_render(scene) :
                                         CTX_data_view_layer(C);
  Depsgraph *depsgraph = is_sequencer ? BKE_scene_ensure_depsgraph(bmain, scene, view_layer) :
                                        CTX_data_ensure_evaluated_depsgraph(C);
  if (is_sequencer) {
    BKE_scene_graph_evaluated_ensure(depsgraph, bmain);
  }
  Scene *scene_eval = DEG_get_evaluated_scene(depsgraph);

  BKE_callback_exec_id_depsgraph(bmain, &scene->id, depsgraph, BKE_CB_EVT_ANIMATION_PLAYBACK_PRE);

  /* Only play sound when playing forward. Reverse sound playback is not implemented. */
  if (mode == 1) {
    BKE_sound_play_scene(scene_eval);
  }

  ED_screen_animation_timer(C, scene, view_layer, screen->redraws_flag, sync, mode);
  ED_scene_fps_average_clear(scene);

  if (screen->animtimer) {
    wmTimer *wt = screen->animtimer;
    ScreenAnimData *sad = static_cast<ScreenAnimData *>(wt->customdata);

    sad->region = CTX_wm_region(C);
  }

  return OPERATOR_FINISHED;
}

wmOperatorStatus ED_screen_animation_play(bContext *C, int sync, int mode)
{
  if (ED_screen_animation_playing(CTX_wm_manager(C))) {
    stop_playback(C);
    return OPERATOR_FINISHED;
  }

  return start_playback(C, sync, mode);
}

static wmOperatorStatus screen_animation_play_exec(bContext *C, wmOperator *op)
{
  int mode = RNA_boolean_get(op->ptr, "reverse") ? -1 : 1;
  int sync = -1;

  if (RNA_struct_property_is_set(op->ptr, "sync")) {
    sync = RNA_boolean_get(op->ptr, "sync");
  }

  return ED_screen_animation_play(C, sync, mode);
}

static void SCREEN_OT_animation_play(wmOperatorType *ot)
{
  PropertyRNA *prop;

  /* identifiers */
  ot->name = "Play Animation";
  ot->description = "Play animation";
  ot->idname = "SCREEN_OT_animation_play";

  /* API callbacks. */
  ot->exec = screen_animation_play_exec;

  ot->poll = operator_screenactive_norender;

  prop = RNA_def_boolean(
      ot->srna, "reverse", false, "Play in Reverse", "Animation is played backwards");
  RNA_def_property_flag(prop, PROP_SKIP_SAVE);
  prop = RNA_def_boolean(ot->srna, "sync", false, "Sync", "Drop frames to maintain framerate");
  RNA_def_property_flag(prop, PROP_SKIP_SAVE);
}

/** \} */

/* -------------------------------------------------------------------- */
/** \name Animation Cancel Operator
 * \{ */

static wmOperatorStatus screen_animation_cancel_exec(bContext *C, wmOperator *op)
{
  bScreen *screen = ED_screen_animation_playing(CTX_wm_manager(C));

  if (screen) {
    bool restore_start_frame = RNA_boolean_get(op->ptr, "restore_frame") && screen->animtimer;
    int frame;
    if (restore_start_frame) {
      ScreenAnimData *sad = static_cast<ScreenAnimData *>(screen->animtimer->customdata);
      frame = sad->sfra;
    }

    /* Stop playback */
    ED_screen_animation_play(C, 0, 0);
    if (restore_start_frame) {
      Scene *scene = CTX_data_scene(C);
      /* reset current frame and just send a notifier to deal with the rest */
      scene->r.cfra = frame;
      WM_event_add_notifier(C, NC_SCENE | ND_FRAME, scene);
    }
  }

  return OPERATOR_PASS_THROUGH;
}

static void SCREEN_OT_animation_cancel(wmOperatorType *ot)
{
  /* identifiers */
  ot->name = "Cancel Animation";
  ot->description = "Cancel animation, returning to the original frame";
  ot->idname = "SCREEN_OT_animation_cancel";

  /* API callbacks. */
  ot->exec = screen_animation_cancel_exec;

  ot->poll = ED_operator_screenactive;

  RNA_def_boolean(ot->srna,
                  "restore_frame",
                  true,
                  "Restore Frame",
                  "Restore the frame when animation was initialized");
}

/** \} */

/* -------------------------------------------------------------------- */
/** \name Box Select Operator (Template)
 * \{ */

/* operator state vars used: (added by default WM callbacks)
 * xmin, ymin
 * xmax, ymax
 *
 * customdata: the wmGesture pointer
 *
 * callbacks:
 *
 * exec()   has to be filled in by user
 *
 * invoke() default WM function
 * adds modal handler
 *
 * modal()  default WM function
 * accept modal events while doing it, calls exec(), handles ESC and border drawing
 *
 * poll()   has to be filled in by user for context
 */
#if 0
static wmOperatorStatus box_select_exec(bContext *C, wmOperator *op)
{
  int event_type = RNA_int_get(op->ptr, "event_type");

  if (event_type == LEFTMOUSE) {
    printf("box select do select\n");
  }
  else if (event_type == RIGHTMOUSE) {
    printf("box select deselect\n");
  }
  else {
    printf("box select do something\n");
  }

  return 1;
}

static void SCREEN_OT_box_select(wmOperatorType *ot)
{
  /* identifiers */
  ot->name = "Box Select";
  ot->idname = "SCREEN_OT_box_select";

  /* API callbacks. */
  ot->exec = box_select_exec;
  ot->invoke = WM_gesture_box_invoke;
  ot->modal = WM_gesture_box_modal;
  ot->cancel = WM_gesture_box_cancel;

  ot->poll = ED_operator_areaactive;

  /* rna */
  RNA_def_int(ot->srna, "event_type", 0, INT_MIN, INT_MAX, "Event Type", "", INT_MIN, INT_MAX);
  WM_operator_properties_border(ot);
}
#endif

/** \} */

/* -------------------------------------------------------------------- */
/** \name Full Screen Back Operator
 *
 * Use for generic full-screen 'back' button.
 * \{ */

static wmOperatorStatus fullscreen_back_exec(bContext *C, wmOperator *op)
{
  bScreen *screen = CTX_wm_screen(C);
  ScrArea *area = nullptr;

  /* search current screen for 'fullscreen' areas */
  LISTBASE_FOREACH (ScrArea *, area_iter, &screen->areabase) {
    if (area_iter->full) {
      area = area_iter;
      break;
    }
  }
  if (!area) {
    BKE_report(op->reports, RPT_ERROR, "No fullscreen areas were found");
    return OPERATOR_CANCELLED;
  }

  ED_screen_full_prevspace(C, area);

  return OPERATOR_FINISHED;
}

static void SCREEN_OT_back_to_previous(wmOperatorType *ot)
{
  /* identifiers */
  ot->name = "Back to Previous Screen";
  ot->description = "Revert back to the original screen layout, before fullscreen area overlay";
  ot->idname = "SCREEN_OT_back_to_previous";

  /* API callbacks. */
  ot->exec = fullscreen_back_exec;
  ot->poll = ED_operator_screenactive;
}

/** \} */

/* -------------------------------------------------------------------- */
/** \name Show User Preferences Operator
 * \{ */

static wmOperatorStatus userpref_show_exec(bContext *C, wmOperator *op)
{
  PropertyRNA *prop = RNA_struct_find_property(op->ptr, "section");
  if (prop && RNA_property_is_set(op->ptr, prop)) {
    /* Set active section via RNA, so it can fail properly. */

    PointerRNA pref_ptr = RNA_pointer_create_discrete(nullptr, &RNA_Preferences, &U);
    PropertyRNA *active_section_prop = RNA_struct_find_property(&pref_ptr, "active_section");

    RNA_property_enum_set(&pref_ptr, active_section_prop, RNA_property_enum_get(op->ptr, prop));
    RNA_property_update(C, &pref_ptr, active_section_prop);
  }

  /* changes context! */
<<<<<<< HEAD
  if (WM_window_open_temp(C, nullptr, SPACE_USERPREF, false)) { /*BFA wip - const char title uses IFACE_("Bforartists Preferences") string,*/
=======
  if (ScrArea *area = ED_screen_temp_space_open(
          C, nullptr, SPACE_USERPREF, U.preferences_display_type, false))
  {
>>>>>>> 43a75f6a
    /* The header only contains the editor switcher and looks empty.
     * So hiding in the temp window makes sense. */
    ARegion *region_header = BKE_area_find_region_type(area, RGN_TYPE_HEADER);

    region_header->flag |= RGN_FLAG_HIDDEN;
    ED_region_visibility_change_update(C, area, region_header);

    return OPERATOR_FINISHED;
  }
  BKE_report(op->reports, RPT_ERROR, "Failed to open window!");
  return OPERATOR_CANCELLED;
}

static std::string userpref_show_get_description(bContext *C,
                                                 wmOperatorType * /*ot*/,
                                                 PointerRNA *ptr)
{
  PropertyRNA *prop = RNA_struct_find_property(ptr, "section");
  if (RNA_property_is_set(ptr, prop)) {
    int section = RNA_property_enum_get(ptr, prop);
    const char *section_name;
    if (RNA_property_enum_name_gettexted(C, ptr, prop, section, &section_name)) {
      return fmt::format(fmt::runtime(TIP_("Show {} preferences")), section_name);
    }
  }
  /* Fall back to default. */
  return "";
}

static void SCREEN_OT_userpref_show(wmOperatorType *ot)
{
  PropertyRNA *prop;

  /* identifiers */
  ot->name = "Open Preferences...";
  ot->description = "Edit user preferences and system settings";
  ot->idname = "SCREEN_OT_userpref_show";

  /* API callbacks. */
  ot->exec = userpref_show_exec;
  ot->poll = ED_operator_screenactive_nobackground; /* Not in background as this opens a window. */
  ot->get_description = userpref_show_get_description;

  prop = RNA_def_enum(ot->srna,
                      "section",
                      rna_enum_preference_section_items,
                      0,
                      "",
                      "Section to activate in the Preferences");
  RNA_def_property_flag(prop, PROP_HIDDEN);
}

/** \} */

/* -------------------------------------------------------------------- */
/** \name Show Drivers Editor Operator
 * \{ */

static wmOperatorStatus drivers_editor_show_exec(bContext *C, wmOperator *op)
{
  /* Get active property to show driver for
   * - Need to grab it first, or else this info disappears
   *   after we've created the window
   */
  int index;
  PointerRNA ptr;
  PropertyRNA *prop;
  uiBut *but = UI_context_active_but_prop_get(C, &ptr, &prop, &index);

  /* changes context! */
  if (WM_window_open_temp(C, IFACE_("Bforartists Drivers Editor"), SPACE_GRAPH, false)) { /*BFA rename Drivers Editor*/
    ED_drivers_editor_init(C, CTX_wm_area(C));

    /* activate driver F-Curve for the property under the cursor */
    if (but) {
      bool driven, special;
      FCurve *fcu = BKE_fcurve_find_by_rna_context_ui(
          C, &ptr, prop, index, nullptr, nullptr, &driven, &special);

      if (fcu) {
        /* Isolate this F-Curve... */
        bAnimContext ac;
        if (ANIM_animdata_get_context(C, &ac)) {
          int filter = ANIMFILTER_DATA_VISIBLE | ANIMFILTER_NODUPLIS;
          ANIM_anim_channels_select_set(&ac, ACHANNEL_SETFLAG_CLEAR);
          ANIM_set_active_channel(&ac,
                                  ac.data,
                                  eAnimCont_Types(ac.datatype),
                                  eAnimFilter_Flags(filter),
                                  fcu,
                                  ANIMTYPE_FCURVE);
        }
        else {
          /* Just blindly isolate...
           * This isn't the best, and shouldn't happen, but may be enough. */
          fcu->flag |= (FCURVE_ACTIVE | FCURVE_SELECTED);
        }
      }
    }

    return OPERATOR_FINISHED;
  }
  BKE_report(op->reports, RPT_ERROR, "Failed to open window!");
  return OPERATOR_CANCELLED;
}

static void SCREEN_OT_drivers_editor_show(wmOperatorType *ot)
{
  /* identifiers */
  ot->name = "Show Drivers Editor";
  ot->description = "Show drivers editor in a separate window";
  ot->idname = "SCREEN_OT_drivers_editor_show";

  /* API callbacks. */
  ot->exec = drivers_editor_show_exec;
  ot->poll = ED_operator_screenactive_nobackground; /* Not in background as this opens a window. */
}

/** \} */

/* -------------------------------------------------------------------- */
/** \name Show Info Log Operator
 * \{ */

static wmOperatorStatus info_log_show_exec(bContext *C, wmOperator *op)
{
  /* changes context! */
  if (WM_window_open_temp(C, IFACE_("Bforartists Info Log"), SPACE_INFO, false)) {  /*BFA rename Info Log */
    return OPERATOR_FINISHED;
  }
  BKE_report(op->reports, RPT_ERROR, "Failed to open window!");
  return OPERATOR_CANCELLED;
}

static void SCREEN_OT_info_log_show(wmOperatorType *ot)
{
  /* identifiers */
  ot->name = "Show Info Log";
  ot->description = "Show info log in a separate window";
  ot->idname = "SCREEN_OT_info_log_show";

  /* API callbacks. */
  ot->exec = info_log_show_exec;
  ot->poll = ED_operator_screenactive_nobackground;
}

/** \} */

/* -------------------------------------------------------------------- */
/** \name New Screen Operator
 * \{ */

static wmOperatorStatus screen_new_exec(bContext *C, wmOperator * /*op*/)
{
  Main *bmain = CTX_data_main(C);
  wmWindow *win = CTX_wm_window(C);
  WorkSpace *workspace = BKE_workspace_active_get(win->workspace_hook);
  WorkSpaceLayout *layout_old = BKE_workspace_active_layout_get(win->workspace_hook);

  WorkSpaceLayout *layout_new = ED_workspace_layout_duplicate(bmain, workspace, layout_old, win);

  WM_event_add_notifier(C, NC_SCREEN | ND_LAYOUTBROWSE, layout_new);

  return OPERATOR_FINISHED;
}

static void SCREEN_OT_new(wmOperatorType *ot)
{
  /* identifiers */
  ot->name = "New Screen";
  ot->description = "Add a new screen";
  ot->idname = "SCREEN_OT_new";

  /* API callbacks. */
  ot->exec = screen_new_exec;
  ot->poll = WM_operator_winactive;
}

/** \} */

/* -------------------------------------------------------------------- */
/** \name Delete Screen Operator
 * \{ */

static wmOperatorStatus screen_delete_exec(bContext *C, wmOperator * /*op*/)
{
  bScreen *screen = CTX_wm_screen(C);
  WorkSpace *workspace = CTX_wm_workspace(C);
  WorkSpaceLayout *layout = BKE_workspace_layout_find(workspace, screen);

  WM_event_add_notifier(C, NC_SCREEN | ND_LAYOUTDELETE, layout);

  return OPERATOR_FINISHED;
}

static void SCREEN_OT_delete(wmOperatorType *ot)
{
  /* identifiers */
  ot->name = "Delete Screen";
  ot->description = "Delete active screen";
  ot->idname = "SCREEN_OT_delete";

  /* API callbacks. */
  ot->exec = screen_delete_exec;
}

/** \} */

/* -------------------------------------------------------------------- */
/** \name Region Alpha Blending Operator
 *
 * Implementation NOTE: a disappearing region needs at least 1 last draw with
 * 100% back-buffer texture over it - then triple buffer will clear it entirely.
 * This because flag #RGN_FLAG_HIDDEN is set in end - region doesn't draw at all then.
 *
 * \{ */

struct RegionAlphaInfo {
  ScrArea *area;
  ARegion *region, *child_region; /* other region */
  int hidden;
};

#define TIMEOUT 0.1f
#define TIMESTEP (1.0f / 60.0f)

float ED_region_blend_alpha(ARegion *region)
{
  /* check parent too */
  if (region->runtime->regiontimer == nullptr &&
      (region->alignment & (RGN_SPLIT_PREV | RGN_ALIGN_HIDE_WITH_PREV)) && region->prev)
  {
    region = region->prev;
  }

  if (region->runtime->regiontimer) {
    RegionAlphaInfo *rgi = static_cast<RegionAlphaInfo *>(
        region->runtime->regiontimer->customdata);
    float alpha;

    alpha = float(region->runtime->regiontimer->time_duration) / TIMEOUT;
    /* makes sure the blend out works 100% - without area redraws */
    if (rgi->hidden) {
      alpha = 0.9f - TIMESTEP - alpha;
    }

    CLAMP(alpha, 0.0f, 1.0f);
    return alpha;
  }
  return 1.0f;
}

/* assumes region has running region-blend timer */
static void region_blend_end(bContext *C, ARegion *region, const bool is_running)
{
  RegionAlphaInfo *rgi = static_cast<RegionAlphaInfo *>(region->runtime->regiontimer->customdata);

  /* always send redraw */
  ED_region_tag_redraw(region);
  if (rgi->child_region) {
    ED_region_tag_redraw(rgi->child_region);
  }

  /* if running timer was hiding, the flag toggle went wrong */
  if (is_running) {
    if (rgi->hidden) {
      rgi->region->flag &= ~RGN_FLAG_HIDDEN;
    }
  }
  else {
    if (rgi->hidden) {
      rgi->region->flag |= rgi->hidden;
      ED_area_init(C, CTX_wm_window(C), rgi->area);
    }
    /* area decoration needs redraw in end */
    ED_area_tag_redraw(rgi->area);
  }
  WM_event_timer_remove(CTX_wm_manager(C), nullptr, region->runtime->regiontimer); /* frees rgi */
  region->runtime->regiontimer = nullptr;
}
void ED_region_visibility_change_update_animated(bContext *C, ScrArea *area, ARegion *region)
{
  wmWindowManager *wm = CTX_wm_manager(C);
  wmWindow *win = CTX_wm_window(C);

  /* end running timer */
  if (region->runtime->regiontimer) {

    region_blend_end(C, region, true);
  }
  RegionAlphaInfo *rgi = MEM_callocN<RegionAlphaInfo>("RegionAlphaInfo");

  rgi->hidden = region->flag & RGN_FLAG_HIDDEN;
  rgi->area = area;
  rgi->region = region;
  region->flag &= ~RGN_FLAG_HIDDEN;

  /* blend in, reinitialize regions because it got unhidden */
  if (rgi->hidden == 0) {
    ED_area_init(C, win, area);
  }
  else {
    ED_region_visibility_change_update_ex(C, area, region, true, false);
  }

  if (region->next) {
    if (region->next->alignment & (RGN_SPLIT_PREV | RGN_ALIGN_HIDE_WITH_PREV)) {
      rgi->child_region = region->next;
    }
  }

  /* new timer */
  region->runtime->regiontimer = WM_event_timer_add(wm, win, TIMERREGION, TIMESTEP);
  region->runtime->regiontimer->customdata = rgi;
}

/* timer runs in win->handlers, so it cannot use context to find area/region */
static wmOperatorStatus region_blend_invoke(bContext *C, wmOperator * /*op*/, const wmEvent *event)
{
  wmTimer *timer = static_cast<wmTimer *>(event->customdata);

  /* event type is TIMERREGION, but we better check */
  if (event->type != TIMERREGION || timer == nullptr) {
    return OPERATOR_PASS_THROUGH;
  }

  RegionAlphaInfo *rgi = static_cast<RegionAlphaInfo *>(timer->customdata);

  /* always send redraws */
  ED_region_tag_redraw(rgi->region);
  if (rgi->child_region) {
    ED_region_tag_redraw(rgi->child_region);
  }

  /* end timer? */
  if (rgi->region->runtime->regiontimer->time_duration > double(TIMEOUT)) {
    region_blend_end(C, rgi->region, false);
    return (OPERATOR_FINISHED | OPERATOR_PASS_THROUGH);
  }

  return (OPERATOR_FINISHED | OPERATOR_PASS_THROUGH);
}

static void SCREEN_OT_region_blend(wmOperatorType *ot)
{
  /* identifiers */
  ot->name = "Region Alpha";
  ot->idname = "SCREEN_OT_region_blend";
  ot->description = "Blend in and out overlapping region";

  /* API callbacks. */
  ot->invoke = region_blend_invoke;

  /* flags */
  ot->flag = OPTYPE_INTERNAL;

  /* properties */
}

/** \} */

/* -------------------------------------------------------------------- */
/** \name Space Type Set or Cycle Operator
 * \{ */

static bool space_type_set_or_cycle_poll(bContext *C)
{
  ScrArea *area = CTX_wm_area(C);
  return (area && !ELEM(area->spacetype, SPACE_TOPBAR, SPACE_STATUSBAR));
}

static wmOperatorStatus space_type_set_or_cycle_exec(bContext *C, wmOperator *op)
{
  const int space_type = RNA_enum_get(op->ptr, "space_type");

  ScrArea *area = CTX_wm_area(C);
  PointerRNA ptr = RNA_pointer_create_discrete((ID *)CTX_wm_screen(C), &RNA_Area, area);
  PropertyRNA *prop_type = RNA_struct_find_property(&ptr, "type");
  PropertyRNA *prop_ui_type = RNA_struct_find_property(&ptr, "ui_type");

  if (area->spacetype != space_type) {
    /* Set the type. */
    RNA_property_enum_set(&ptr, prop_type, space_type);
    /* Specify that we want last-used if there are subtypes. */
    area->butspacetype_subtype = -1;
    RNA_property_update(C, &ptr, prop_type);
  }
  else {
    /* Types match, cycle the subtype. */
    const int space_type_ui = RNA_property_enum_get(&ptr, prop_ui_type);
    const EnumPropertyItem *item;
    int item_len;
    bool free;
    RNA_property_enum_items(C, &ptr, prop_ui_type, &item, &item_len, &free);
    int index = RNA_enum_from_value(item, space_type_ui);
    for (int i = 1; i < item_len; i++) {
      const EnumPropertyItem *item_test = &item[(index + i) % item_len];
      if ((item_test->value >> 16) == space_type) {
        RNA_property_enum_set(&ptr, prop_ui_type, item_test->value);
        RNA_property_update(C, &ptr, prop_ui_type);
        break;
      }
    }
    if (free) {
      MEM_freeN(item);
    }
  }

  return OPERATOR_FINISHED;
}

static void SCREEN_OT_space_type_set_or_cycle(wmOperatorType *ot)
{
  /* identifiers */
  ot->name = "Cycle Space Type Set";
  ot->description = "Set the space type or cycle subtype";
  ot->idname = "SCREEN_OT_space_type_set_or_cycle";

  /* API callbacks. */
  ot->exec = space_type_set_or_cycle_exec;
  ot->poll = space_type_set_or_cycle_poll;

  ot->flag = 0;

  RNA_def_enum(ot->srna, "space_type", rna_enum_space_type_items, SPACE_EMPTY, "Type", "");
}

/** \} */

/* -------------------------------------------------------------------- */
/** \name Space Context Cycle Operator
 * \{ */

static const EnumPropertyItem space_context_cycle_direction[] = {
    {SPACE_CONTEXT_CYCLE_PREV, "PREV", 0, "Previous", ""},
    {SPACE_CONTEXT_CYCLE_NEXT, "NEXT", 0, "Next", ""},
    {0, nullptr, 0, nullptr, nullptr},
};

static bool space_context_cycle_poll(bContext *C)
{
  ScrArea *area = CTX_wm_area(C);
  /* area might be nullptr if called out of window bounds */
  return (area && ELEM(area->spacetype, SPACE_PROPERTIES, SPACE_USERPREF));
}

/**
 * Helper to get the correct RNA pointer/property pair for changing
 * the display context of active space type in \a area.
 */
static void context_cycle_prop_get(bScreen *screen,
                                   const ScrArea *area,
                                   PointerRNA *r_ptr,
                                   PropertyRNA **r_prop)
{
  const char *propname;

  switch (area->spacetype) {
    case SPACE_PROPERTIES:
      *r_ptr = RNA_pointer_create_discrete(
          &screen->id, &RNA_SpaceProperties, area->spacedata.first);
      propname = "context";
      break;
    case SPACE_USERPREF:
      *r_ptr = RNA_pointer_create_discrete(nullptr, &RNA_Preferences, &U);
      propname = "active_section";
      break;
    default:
      BLI_assert(0);
      propname = "";
  }

  *r_prop = RNA_struct_find_property(r_ptr, propname);
}

static wmOperatorStatus space_context_cycle_invoke(bContext *C,
                                                   wmOperator *op,
                                                   const wmEvent * /*event*/)
{
  const eScreenCycle direction = eScreenCycle(RNA_enum_get(op->ptr, "direction"));

  PointerRNA ptr;
  PropertyRNA *prop;
  context_cycle_prop_get(CTX_wm_screen(C), CTX_wm_area(C), &ptr, &prop);
  const int old_context = RNA_property_enum_get(&ptr, prop);
  const int new_context = RNA_property_enum_step(
      C, &ptr, prop, old_context, direction == SPACE_CONTEXT_CYCLE_PREV ? -1 : 1);
  RNA_property_enum_set(&ptr, prop, new_context);
  RNA_property_update(C, &ptr, prop);

  return OPERATOR_FINISHED;
}

static void SCREEN_OT_space_context_cycle(wmOperatorType *ot)
{
  /* identifiers */
  ot->name = "Cycle Space Context";
  ot->description = "Cycle through the editor context by activating the next/previous one";
  ot->idname = "SCREEN_OT_space_context_cycle";

  /* API callbacks. */
  ot->invoke = space_context_cycle_invoke;
  ot->poll = space_context_cycle_poll;

  ot->flag = 0;

  RNA_def_enum(ot->srna,
               "direction",
               space_context_cycle_direction,
               SPACE_CONTEXT_CYCLE_NEXT,
               "Direction",
               "Direction to cycle through");
}

/** \} */

/* -------------------------------------------------------------------- */
/** \name Workspace Cycle Operator
 * \{ */

static wmOperatorStatus space_workspace_cycle_invoke(bContext *C,
                                                     wmOperator *op,
                                                     const wmEvent * /*event*/)
{
  wmWindow *win = CTX_wm_window(C);
  if (WM_window_is_temp_screen(win)) {
    return OPERATOR_CANCELLED;
  }

  Main *bmain = CTX_data_main(C);
  const eScreenCycle direction = eScreenCycle(RNA_enum_get(op->ptr, "direction"));
  WorkSpace *workspace_src = WM_window_get_active_workspace(win);

  Vector<ID *> ordered = BKE_id_ordered_list(&bmain->workspaces);
  if (ordered.size() == 1) {
    return OPERATOR_CANCELLED;
  }

  const int index = ordered.first_index_of(&workspace_src->id);

  WorkSpace *workspace_dst = nullptr;
  switch (direction) {
    case SPACE_CONTEXT_CYCLE_PREV:
      workspace_dst = reinterpret_cast<WorkSpace *>(index == 0 ? ordered.last() :
                                                                 ordered[index - 1]);
      break;
    case SPACE_CONTEXT_CYCLE_NEXT:
      workspace_dst = reinterpret_cast<WorkSpace *>(
          index == ordered.index_range().last() ? ordered.first() : ordered[index + 1]);
      break;
  }

  win->workspace_hook->temp_workspace_store = workspace_dst;
  WM_event_add_notifier(C, NC_SCREEN | ND_WORKSPACE_SET, workspace_dst);
  win->workspace_hook->temp_workspace_store = nullptr;

  return OPERATOR_FINISHED;
}

static void SCREEN_OT_workspace_cycle(wmOperatorType *ot)
{
  /* identifiers */
  ot->name = "Cycle Workspace";
  ot->description = "Cycle through workspaces";
  ot->idname = "SCREEN_OT_workspace_cycle";

  /* API callbacks. */
  ot->invoke = space_workspace_cycle_invoke;
  ot->poll = ED_operator_screenactive;

  ot->flag = 0;

  RNA_def_enum(ot->srna,
               "direction",
               space_context_cycle_direction,
               SPACE_CONTEXT_CYCLE_NEXT,
               "Direction",
               "Direction to cycle through");
}

/** \} */

/* -------------------------------------------------------------------- */
/** \name Assigning Operator Types
 * \{ */

void ED_operatortypes_screen()
{
  /* Generic UI stuff. */
  WM_operatortype_append(SCREEN_OT_actionzone);
  WM_operatortype_append(SCREEN_OT_repeat_last);
  WM_operatortype_append(SCREEN_OT_repeat_history);
  WM_operatortype_append(SCREEN_OT_redo_last);

  /* Screen tools. */
  WM_operatortype_append(SCREEN_OT_area_move);
  WM_operatortype_append(SCREEN_OT_area_split);
  WM_operatortype_append(SCREEN_OT_area_join);
  WM_operatortype_append(SCREEN_OT_area_close);
  WM_operatortype_append(SCREEN_OT_area_options);
  WM_operatortype_append(SCREEN_OT_area_dupli);
  WM_operatortype_append(SCREEN_OT_area_swap);
  WM_operatortype_append(SCREEN_OT_region_quadview);
  WM_operatortype_append(SCREEN_OT_region_scale);
  WM_operatortype_append(SCREEN_OT_region_toggle);
  WM_operatortype_append(SCREEN_OT_region_flip);
  WM_operatortype_append(SCREEN_OT_header_toggle_menus);
  WM_operatortype_append(
      SCREEN_OT_header_toggle_editortypemenu);            // bfa - show hide the editorsmenu
  WM_operatortype_append(SCREEN_OT_header_toolbar_file);  // bfa - show hide the file toolbar
  WM_operatortype_append(
      SCREEN_OT_header_toolbar_meshedit);  // bfa - show hide the meshedit toolbar
  WM_operatortype_append(
      SCREEN_OT_header_toolbar_primitives);  // bfa - show hide the primitives toolbar
  WM_operatortype_append(
      SCREEN_OT_header_toolbar_image);  // bfa - show hide the primitives toolbar
  WM_operatortype_append(
      SCREEN_OT_header_toolbar_tools);  // bfa - show hide the primitives toolbar
  WM_operatortype_append(SCREEN_OT_header_toolbar_animation);  // bfa - show hide the primitives
  WM_operatortype_append(SCREEN_OT_header_toolbar_edit);  // bfa - show hide the primitives toolbar
  WM_operatortype_append(SCREEN_OT_header_toolbar_misc);  // bfa - show hide the primitives toolbar
  WM_operatortype_append(
      SCREEN_OT_toolbar_toolbox);  // bfa - toolbar types menu in the toolbar editor
  WM_operatortype_append(SCREEN_OT_header_topbar_file);      // bfa - show hide the file topbar
  WM_operatortype_append(SCREEN_OT_header_topbar_meshedit);  // bfa - show hide the meshedit topbar
  WM_operatortype_append(
      SCREEN_OT_header_topbar_primitives);                // bfa - show hide the primitives topbar
  WM_operatortype_append(SCREEN_OT_header_topbar_image);  // bfa - show hide the primitives topbar
  WM_operatortype_append(SCREEN_OT_header_topbar_tools);  // bfa - show hide the primitives topbar
  WM_operatortype_append(SCREEN_OT_header_topbar_animation);  // bfa - show hide the primitives
  WM_operatortype_append(SCREEN_OT_header_topbar_edit);  // bfa - show hide the primitives topbar
  WM_operatortype_append(SCREEN_OT_header_topbar_misc);  // bfa - show hide the primitives topbar
  WM_operatortype_append(
      SCREEN_OT_topbar_toolbox);  // bfa - topbar types menu in the topbar editor
  WM_operatortype_append(SCREEN_OT_region_context_menu);
  WM_operatortype_append(SCREEN_OT_screen_set);
  WM_operatortype_append(SCREEN_OT_screen_full_area);
  WM_operatortype_append(SCREEN_OT_back_to_previous);
  WM_operatortype_append(SCREEN_OT_spacedata_cleanup);
  WM_operatortype_append(SCREEN_OT_screenshot);
  WM_operatortype_append(SCREEN_OT_screenshot_area);
  WM_operatortype_append(SCREEN_OT_userpref_show);
  WM_operatortype_append(SCREEN_OT_drivers_editor_show);
  WM_operatortype_append(SCREEN_OT_info_log_show);
  WM_operatortype_append(SCREEN_OT_region_blend);
  WM_operatortype_append(SCREEN_OT_space_type_set_or_cycle);
  WM_operatortype_append(SCREEN_OT_space_context_cycle);
  WM_operatortype_append(SCREEN_OT_workspace_cycle);

  /* Frame changes. */
  WM_operatortype_append(SCREEN_OT_frame_offset);
  WM_operatortype_append(SCREEN_OT_frame_jump);
  WM_operatortype_append(SCREEN_OT_time_jump);
  WM_operatortype_append(SCREEN_OT_keyframe_jump);
  WM_operatortype_append(SCREEN_OT_marker_jump);

  WM_operatortype_append(SCREEN_OT_animation_step);
  WM_operatortype_append(SCREEN_OT_animation_play);
  WM_operatortype_append(SCREEN_OT_animation_cancel);

  /* New/delete. */
  WM_operatortype_append(SCREEN_OT_new);
  WM_operatortype_append(SCREEN_OT_delete);
}

/** \} */

/* -------------------------------------------------------------------- */
/** \name Operator Key Map
 * \{ */

static void keymap_modal_set(wmKeyConfig *keyconf)
{
  static const EnumPropertyItem modal_items[] = {
      {KM_MODAL_CANCEL, "CANCEL", 0, "Cancel", ""},
      {KM_MODAL_APPLY, "APPLY", 0, "Apply", ""},
      {KM_MODAL_SNAP_ON, "SNAP", 0, "Snap On", ""},
      {KM_MODAL_SNAP_OFF, "SNAP_OFF", 0, "Snap Off", ""},
      {0, nullptr, 0, nullptr, nullptr},
  };

  /* Standard Modal keymap ------------------------------------------------ */
  wmKeyMap *keymap = WM_modalkeymap_ensure(keyconf, "Standard Modal Map", modal_items);

  WM_modalkeymap_assign(keymap, "SCREEN_OT_area_move");
}

static bool blend_file_drop_poll(bContext * /*C*/, wmDrag *drag, const wmEvent * /*event*/)
{
  if (drag->type == WM_DRAG_PATH) {
    const eFileSel_File_Types file_type = eFileSel_File_Types(WM_drag_get_path_file_type(drag));
    if (ELEM(file_type, FILE_TYPE_BLENDER, FILE_TYPE_BLENDER_BACKUP)) {
      return true;
    }
  }
  return false;
}

static void blend_file_drop_copy(bContext * /*C*/, wmDrag *drag, wmDropBox *drop)
{
  /* copy drag path to properties */
  RNA_string_set(drop->ptr, "filepath", WM_drag_get_single_path(drag));
}

static bool screen_drop_scene_poll(bContext *C, wmDrag *drag, const wmEvent * /*event*/)
{
  /* Make sure we're dropping the scene outside the asset browser. */
  SpaceFile *sfile = CTX_wm_space_file(C);
  if (sfile && ED_fileselect_is_asset_browser(sfile)) {
    return false;
  }
  return WM_drag_is_ID_type(drag, ID_SCE);
}

static void screen_drop_scene_copy(bContext *C, wmDrag *drag, wmDropBox *drop)
{
  ID *id = WM_drag_get_local_ID_or_import_from_asset(C, drag, ID_SCE);
  BLI_assert(id);
  RNA_int_set(drop->ptr, "session_uid", int(id->session_uid));
}

static std::string screen_drop_scene_tooltip(bContext * /*C*/,
                                             wmDrag *drag,
                                             const int /*xy*/
                                                 [2],
                                             wmDropBox * /*drop*/)
{
  const char *dragged_scene_name = WM_drag_get_item_name(drag);
  wmDragAsset *asset_drag = WM_drag_get_asset_data(drag, ID_SCE);
  if (asset_drag) {
    switch (asset_drag->import_settings.method) {
      case ASSET_IMPORT_LINK:
        return fmt::format(fmt::runtime(TIP_("Link {}")), dragged_scene_name);
      case ASSET_IMPORT_LINK_OVERRIDE:
        return fmt::format(fmt::runtime(TIP_("Link (Override) {}")),
                           dragged_scene_name); /* BFA - Link override*/
      case ASSET_IMPORT_PACK:
        return fmt::format(fmt::runtime(TIP_("Pack {}")), dragged_scene_name);
      case ASSET_IMPORT_APPEND:
        return fmt::format(fmt::runtime(TIP_("Append {}")), dragged_scene_name);
      case ASSET_IMPORT_APPEND_REUSE:
        return fmt::format(fmt::runtime(TIP_("Append (Reuse) {}")), dragged_scene_name);
    }
  }
  return fmt::format(fmt::runtime(TIP_("Set {} as active")), dragged_scene_name);
}

void ED_keymap_screen(wmKeyConfig *keyconf)
{
  /* Screen Editing ------------------------------------------------ */
  WM_keymap_ensure(keyconf, "Screen Editing", SPACE_EMPTY, RGN_TYPE_WINDOW);

  /* Screen General ------------------------------------------------ */
  WM_keymap_ensure(keyconf, "Screen", SPACE_EMPTY, RGN_TYPE_WINDOW);

  /* Anim Playback ------------------------------------------------ */
  WM_keymap_ensure(keyconf, "Frames", SPACE_EMPTY, RGN_TYPE_WINDOW);

  /* dropbox for entire window */
  ListBase *lb = WM_dropboxmap_find("Window", SPACE_EMPTY, RGN_TYPE_WINDOW);
  WM_dropbox_add(
      lb, "WM_OT_drop_blend_file", blend_file_drop_poll, blend_file_drop_copy, nullptr, nullptr);
  WM_dropbox_add(lb, "UI_OT_drop_color", UI_drop_color_poll, UI_drop_color_copy, nullptr, nullptr);
  WM_dropbox_add(lb,
                 "SCENE_OT_drop_scene_asset",
                 screen_drop_scene_poll,
                 screen_drop_scene_copy,
                 WM_drag_free_imported_drag_ID,
                 screen_drop_scene_tooltip);

  keymap_modal_set(keyconf);
}

/** \} */<|MERGE_RESOLUTION|>--- conflicted
+++ resolved
@@ -6963,13 +6963,9 @@
   }
 
   /* changes context! */
-<<<<<<< HEAD
-  if (WM_window_open_temp(C, nullptr, SPACE_USERPREF, false)) { /*BFA wip - const char title uses IFACE_("Bforartists Preferences") string,*/
-=======
   if (ScrArea *area = ED_screen_temp_space_open(
           C, nullptr, SPACE_USERPREF, U.preferences_display_type, false))
   {
->>>>>>> 43a75f6a
     /* The header only contains the editor switcher and looks empty.
      * So hiding in the temp window makes sense. */
     ARegion *region_header = BKE_area_find_region_type(area, RGN_TYPE_HEADER);
