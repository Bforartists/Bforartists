--- conflicted
+++ resolved
@@ -3801,11 +3801,7 @@
     uiItemFullO(layout,
                 "SCREEN_OT_area_join",
                 IFACE_("Join Areas"),
-<<<<<<< HEAD
                 ICON_JOIN_AREAS,
-=======
-                ICON_AREA_JOIN,
->>>>>>> 648c3cbe
                 nullptr,
                 WM_OP_INVOKE_DEFAULT,
                 UI_ITEM_NONE,
@@ -3818,11 +3814,7 @@
     uiItemFullO(layout,
                 "SCREEN_OT_area_swap",
                 IFACE_("Swap Areas"),
-<<<<<<< HEAD
                 ICON_SWAP_AREAS,
-=======
-                ICON_AREA_SWAP,
->>>>>>> 648c3cbe
                 nullptr,
                 WM_OP_EXEC_DEFAULT,
                 UI_ITEM_NONE,
