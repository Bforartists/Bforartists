/* SPDX-FileCopyrightText: 2008 Blender Authors
 *
 * SPDX-License-Identifier: GPL-2.0-or-later */

/** \file
 * \ingroup edscr
 */

#include <cmath>
#include <cstring>
#include <fmt/format.h>

#include "MEM_guardedalloc.h"

#include "BLI_math_rotation.h"
#include "BLI_math_vector.h"
#include "BLI_utildefines.h"

#include "BLT_translation.hh"

#include "DNA_anim_types.h"
#include "DNA_armature_types.h"
#include "DNA_curve_types.h"
#include "DNA_lattice_types.h"
#include "DNA_meta_types.h"
#include "DNA_node_types.h"
#include "DNA_object_types.h"
#include "DNA_scene_types.h"
#include "DNA_userdef_types.h"
#include "DNA_workspace_types.h"

#include "BKE_callbacks.hh"
#include "BKE_context.hh"
#include "BKE_editmesh.hh"
#include "BKE_fcurve.hh"
#include "BKE_global.hh"
#include "BKE_icons.h"
#include "BKE_lib_id.hh"
#include "BKE_main.hh"
#include "BKE_mask.h"
#include "BKE_object.hh"
#include "BKE_report.hh"
#include "BKE_scene.hh"
#include "BKE_screen.hh"
#include "BKE_sound.h"
#include "BKE_workspace.hh"

#include "WM_api.hh"
#include "WM_types.hh"

#include "DEG_depsgraph.hh"
#include "DEG_depsgraph_query.hh"

#include "ED_anim_api.hh"
#include "ED_armature.hh"
#include "ED_fileselect.hh"
#include "ED_image.hh"
#include "ED_keyframes_keylist.hh"
#include "ED_mesh.hh"
#include "ED_object.hh"
#include "ED_scene.hh"
#include "ED_screen.hh"
#include "ED_screen_types.hh"
#include "ED_sequencer.hh"
#include "ED_view3d.hh"

#include "SEQ_sequencer.hh"

#include "RNA_access.hh"
#include "RNA_define.hh"
#include "RNA_enum_types.hh"
#include "RNA_prototypes.h"

#include "UI_interface.hh"
#include "UI_resources.hh"
#include "UI_view2d.hh"

#include "GPU_capabilities.hh"

#include "screen_intern.hh" /* own module include */

using blender::Vector;

#define KM_MODAL_CANCEL 1
#define KM_MODAL_APPLY 2
#define KM_MODAL_SNAP_ON 3
#define KM_MODAL_SNAP_OFF 4

/* -------------------------------------------------------------------- */
/** \name Public Poll API
 * \{ */

bool ED_operator_regionactive(bContext *C)
{
  if (CTX_wm_window(C) == nullptr) {
    return false;
  }
  if (CTX_wm_screen(C) == nullptr) {
    return false;
  }
  if (CTX_wm_region(C) == nullptr) {
    return false;
  }
  return true;
}

bool ED_operator_areaactive(bContext *C)
{
  if (CTX_wm_window(C) == nullptr) {
    return false;
  }
  if (CTX_wm_screen(C) == nullptr) {
    return false;
  }
  if (CTX_wm_area(C) == nullptr) {
    return false;
  }
  return true;
}

bool ED_operator_screenactive(bContext *C)
{
  if (CTX_wm_window(C) == nullptr) {
    return false;
  }
  if (CTX_wm_screen(C) == nullptr) {
    return false;
  }
  return true;
}

bool ED_operator_screenactive_nobackground(bContext *C)
{
  if (G.background) {
    return false;
  }
  return ED_operator_screenactive(C);
}

/* XXX added this to prevent anim state to change during renders */
static bool ED_operator_screenactive_norender(bContext *C)
{
  if (G.is_rendering) {
    return false;
  }
  if (CTX_wm_window(C) == nullptr) {
    return false;
  }
  if (CTX_wm_screen(C) == nullptr) {
    return false;
  }
  return true;
}

bool ED_operator_screen_mainwinactive(bContext *C)
{
  if (CTX_wm_window(C) == nullptr) {
    return false;
  }
  bScreen *screen = CTX_wm_screen(C);
  if (screen == nullptr) {
    return false;
  }
  if (screen->active_region != nullptr) {
    return false;
  }
  return true;
}

bool ED_operator_scene(bContext *C)
{
  Scene *scene = CTX_data_scene(C);
  if (scene) {
    return true;
  }
  return false;
}

bool ED_operator_scene_editable(bContext *C)
{
  Scene *scene = CTX_data_scene(C);
  if (scene == nullptr || !BKE_id_is_editable(CTX_data_main(C), &scene->id)) {
    return false;
  }
  return true;
}

bool ED_operator_objectmode(bContext *C)
{
  Scene *scene = CTX_data_scene(C);
  Object *obact = CTX_data_active_object(C);

  if (scene == nullptr || !ID_IS_EDITABLE(scene)) {
    return false;
  }
  if (CTX_data_edit_object(C)) {
    return false;
  }

  /* add a check for ob->mode too? */
  if (obact && (obact->mode != OB_MODE_OBJECT)) {
    return false;
  }

  return true;
}

bool ED_operator_objectmode_poll_msg(bContext *C)
{
  if (!ED_operator_objectmode(C)) {
    CTX_wm_operator_poll_msg_set(C, "Only supported in object mode");
    return false;
  }

  return true;
}

bool ED_operator_objectmode_with_view3d_poll_msg(bContext *C)
{
  if (!ED_operator_objectmode_poll_msg(C)) {
    return false;
  }
  if (!ED_operator_region_view3d_active(C)) {
    return false;
  }
  return true;
}

static bool ed_spacetype_test(bContext *C, int type)
{
  if (ED_operator_areaactive(C)) {
    SpaceLink *sl = (SpaceLink *)CTX_wm_space_data(C);
    return sl && (sl->spacetype == type);
  }
  return false;
}

bool ED_operator_view3d_active(bContext *C)
{
  return ed_spacetype_test(C, SPACE_VIEW3D);
}

bool ED_operator_region_view3d_active(bContext *C)
{
  if (CTX_wm_region_view3d(C)) {
    return true;
  }

  CTX_wm_operator_poll_msg_set(C, "expected a view3d region");
  return false;
}

bool ED_operator_region_gizmo_active(bContext *C)
{
  ARegion *region = CTX_wm_region(C);
  if (region == nullptr) {
    return false;
  }
  wmGizmoMap *gzmap = region->gizmo_map;
  if (gzmap == nullptr) {
    return false;
  }
  return true;
}

bool ED_operator_animview_active(bContext *C)
{
  if (ED_operator_areaactive(C)) {
    SpaceLink *sl = (SpaceLink *)CTX_wm_space_data(C);
    if (sl && ELEM(sl->spacetype, SPACE_SEQ, SPACE_ACTION, SPACE_NLA, SPACE_GRAPH)) {
      return true;
    }
  }

  CTX_wm_operator_poll_msg_set(C, "expected a timeline/animation area to be active");
  return false;
}

bool ED_operator_outliner_active(bContext *C)
{
  return ed_spacetype_test(C, SPACE_OUTLINER);
}

bool ED_operator_region_outliner_active(bContext *C)
{
  if (!ED_operator_outliner_active(C)) {
    CTX_wm_operator_poll_msg_set(C, "Expected an active Outliner");
    return false;
  }
  const ARegion *region = CTX_wm_region(C);
  if (!(region && region->regiontype == RGN_TYPE_WINDOW)) {
    CTX_wm_operator_poll_msg_set(C, "Expected an Outliner region");
    return false;
  }
  return true;
}

bool ED_operator_outliner_active_no_editobject(bContext *C)
{
  if (ed_spacetype_test(C, SPACE_OUTLINER)) {
    Object *ob = blender::ed::object::context_active_object(C);
    Object *obedit = CTX_data_edit_object(C);
    if (ob && ob == obedit) {
      return false;
    }
    return true;
  }
  return false;
}

bool ED_operator_file_active(bContext *C)
{
  return ed_spacetype_test(C, SPACE_FILE);
}

bool ED_operator_file_browsing_active(bContext *C)
{
  if (ed_spacetype_test(C, SPACE_FILE)) {
    return ED_fileselect_is_file_browser(CTX_wm_space_file(C));
  }
  return false;
}

bool ED_operator_asset_browsing_active(bContext *C)
{
  if (ed_spacetype_test(C, SPACE_FILE)) {
    return ED_fileselect_is_asset_browser(CTX_wm_space_file(C));
  }
  return false;
}

bool ED_operator_spreadsheet_active(bContext *C)
{
  return ed_spacetype_test(C, SPACE_SPREADSHEET);
}

bool ED_operator_action_active(bContext *C)
{
  return ed_spacetype_test(C, SPACE_ACTION);
}

bool ED_operator_buttons_active(bContext *C)
{
  return ed_spacetype_test(C, SPACE_PROPERTIES);
}

bool ED_operator_node_active(bContext *C)
{
  SpaceNode *snode = CTX_wm_space_node(C);

  if (snode && snode->edittree) {
    return true;
  }

  return false;
}

bool ED_operator_node_editable(bContext *C)
{
  SpaceNode *snode = CTX_wm_space_node(C);

  if (snode && snode->edittree && BKE_id_is_editable(CTX_data_main(C), &snode->edittree->id)) {
    return true;
  }

  return false;
}

bool ED_operator_graphedit_active(bContext *C)
{
  return ed_spacetype_test(C, SPACE_GRAPH);
}

bool ED_operator_sequencer_active(bContext *C)
{
  return ed_spacetype_test(C, SPACE_SEQ);
}

bool ED_operator_sequencer_active_editable(bContext *C)
{
  return ed_spacetype_test(C, SPACE_SEQ) && ED_operator_scene_editable(C);
}

bool ED_operator_image_active(bContext *C)
{
  return ed_spacetype_test(C, SPACE_IMAGE);
}

bool ED_operator_nla_active(bContext *C)
{
  return ed_spacetype_test(C, SPACE_NLA);
}

bool ED_operator_info_active(bContext *C)
{
  return ed_spacetype_test(C, SPACE_INFO);
}

bool ED_operator_console_active(bContext *C)
{
  return ed_spacetype_test(C, SPACE_CONSOLE);
}

static bool ed_object_hidden(const Object *ob)
{
  /* if hidden but in edit mode, we still display, can happen with animation */
  return ((ob->visibility_flag & OB_HIDE_VIEWPORT) && !(ob->mode & OB_MODE_EDIT));
}

bool ED_operator_object_active(bContext *C)
{
  Object *ob = blender::ed::object::context_active_object(C);
  return ((ob != nullptr) && !ed_object_hidden(ob));
}

bool ED_operator_object_active_editable_ex(bContext *C, const Object *ob)
{
  if (ob == nullptr) {
    CTX_wm_operator_poll_msg_set(C, "Context missing active object");
    return false;
  }

  if (!BKE_id_is_editable(CTX_data_main(C), (ID *)ob)) {
    CTX_wm_operator_poll_msg_set(C, "Cannot edit library linked or non-editable override object");
    return false;
  }

  if (ed_object_hidden(ob)) {
    CTX_wm_operator_poll_msg_set(C, "Cannot edit hidden object");
    return false;
  }

  return true;
}

bool ED_operator_object_active_editable(bContext *C)
{
  Object *ob = blender::ed::object::context_active_object(C);
  return ED_operator_object_active_editable_ex(C, ob);
}

bool ED_operator_object_active_local_editable_ex(bContext *C, const Object *ob)
{
  return ED_operator_object_active_editable_ex(C, ob) && !ID_IS_OVERRIDE_LIBRARY(ob);
}

bool ED_operator_object_active_local_editable(bContext *C)
{
  Object *ob = blender::ed::object::context_active_object(C);
  return ED_operator_object_active_editable_ex(C, ob) && !ID_IS_OVERRIDE_LIBRARY(ob);
}

bool ED_operator_object_active_editable_mesh(bContext *C)
{
  Object *ob = blender::ed::object::context_active_object(C);
  return ((ob != nullptr) && ID_IS_EDITABLE(ob) && !ed_object_hidden(ob) &&
          (ob->type == OB_MESH) && ID_IS_EDITABLE(ob->data) && !ID_IS_OVERRIDE_LIBRARY(ob->data));
}

bool ED_operator_object_active_editable_font(bContext *C)
{
  Object *ob = blender::ed::object::context_active_object(C);
  return ((ob != nullptr) && ID_IS_EDITABLE(ob) && !ed_object_hidden(ob) &&
          (ob->type == OB_FONT) && ID_IS_EDITABLE(ob->data) && !ID_IS_OVERRIDE_LIBRARY(ob->data));
}

bool ED_operator_editable_mesh(bContext *C)
{
  Mesh *mesh = ED_mesh_context(C);
  return (mesh != nullptr) && ID_IS_EDITABLE(mesh) && !ID_IS_OVERRIDE_LIBRARY(mesh);
}

bool ED_operator_editmesh(bContext *C)
{
  Object *obedit = CTX_data_edit_object(C);
  if (obedit && obedit->type == OB_MESH) {
    return nullptr != BKE_editmesh_from_object(obedit);
  }
  return false;
}

bool ED_operator_editmesh_view3d(bContext *C)
{
  return ED_operator_editmesh(C) && ED_operator_view3d_active(C);
}

bool ED_operator_editmesh_region_view3d(bContext *C)
{
  if (ED_operator_editmesh(C) && CTX_wm_region_view3d(C)) {
    return true;
  }

  CTX_wm_operator_poll_msg_set(C, "expected a view3d region & editmesh");
  return false;
}

bool ED_operator_editarmature(bContext *C)
{
  Object *obedit = CTX_data_edit_object(C);
  if (obedit && obedit->type == OB_ARMATURE) {
    return nullptr != ((bArmature *)obedit->data)->edbo;
  }
  return false;
}

/**
 * Check for pose mode (no mixed modes).
 *
 * We want to enable most pose operations in weight paint mode, when it comes to transforming
 * bones, but managing bones layers/groups and their constraints can be left for pose mode only
 * (not weight paint mode).
 */
static bool ed_operator_posemode_exclusive_ex(bContext *C, Object *obact)
{
  if (obact != nullptr && !(obact->mode & OB_MODE_EDIT)) {
    if (obact == BKE_object_pose_armature_get(obact)) {
      return true;
    }
  }

  CTX_wm_operator_poll_msg_set(C, "No object, or not exclusively in pose mode");
  return false;
}

bool ED_operator_posemode_exclusive(bContext *C)
{
  Object *obact = blender::ed::object::context_active_object(C);

  return ed_operator_posemode_exclusive_ex(C, obact);
}

bool ED_operator_object_active_local_editable_posemode_exclusive(bContext *C)
{
  Object *obact = blender::ed::object::context_active_object(C);

  if (!ed_operator_posemode_exclusive_ex(C, obact)) {
    return false;
  }

  if (ID_IS_OVERRIDE_LIBRARY(obact)) {
    CTX_wm_operator_poll_msg_set(C, "Object is a local library override");
    return false;
  }

  return true;
}

bool ED_operator_posemode_context(bContext *C)
{
  Object *obpose = ED_pose_object_from_context(C);

  if (obpose && !(obpose->mode & OB_MODE_EDIT)) {
    if (BKE_object_pose_context_check(obpose)) {
      return true;
    }
  }

  return false;
}

bool ED_operator_posemode(bContext *C)
{
  Object *obact = CTX_data_active_object(C);

  if (obact && !(obact->mode & OB_MODE_EDIT)) {
    Object *obpose = BKE_object_pose_armature_get(obact);
    if (obpose != nullptr) {
      if ((obact == obpose) || (obact->mode & OB_MODE_ALL_WEIGHT_PAINT)) {
        return true;
      }
    }
  }

  return false;
}

bool ED_operator_posemode_local(bContext *C)
{
  if (ED_operator_posemode(C)) {
    Main *bmain = CTX_data_main(C);
    Object *ob = BKE_object_pose_armature_get(CTX_data_active_object(C));
    bArmature *arm = static_cast<bArmature *>(ob->data);
    return (BKE_id_is_editable(bmain, &ob->id) && BKE_id_is_editable(bmain, &arm->id));
  }
  return false;
}

bool ED_operator_uvedit(bContext *C)
{
  SpaceImage *sima = CTX_wm_space_image(C);
  Object *obedit = CTX_data_edit_object(C);
  return ED_space_image_show_uvedit(sima, obedit);
}

bool ED_operator_uvedit_space_image(bContext *C)
{
  SpaceImage *sima = CTX_wm_space_image(C);
  Object *obedit = CTX_data_edit_object(C);
  return sima && ED_space_image_show_uvedit(sima, obedit);
}

bool ED_operator_uvmap(bContext *C)
{
  Object *obedit = CTX_data_edit_object(C);
  BMEditMesh *em = nullptr;

  if (obedit && obedit->type == OB_MESH) {
    em = BKE_editmesh_from_object(obedit);
  }

  if (em && (em->bm->totface)) {
    return true;
  }

  return false;
}

bool ED_operator_editsurfcurve(bContext *C)
{
  Object *obedit = CTX_data_edit_object(C);
  if (obedit && ELEM(obedit->type, OB_CURVES_LEGACY, OB_SURF)) {
    return nullptr != ((Curve *)obedit->data)->editnurb;
  }
  return false;
}

bool ED_operator_editsurfcurve_region_view3d(bContext *C)
{
  if (ED_operator_editsurfcurve(C) && CTX_wm_region_view3d(C)) {
    return true;
  }

  CTX_wm_operator_poll_msg_set(C, "expected a view3d region & editcurve");
  return false;
}

bool ED_operator_editcurve(bContext *C)
{
  Object *obedit = CTX_data_edit_object(C);
  if (obedit && obedit->type == OB_CURVES_LEGACY) {
    return nullptr != ((Curve *)obedit->data)->editnurb;
  }
  return false;
}

bool ED_operator_editcurve_3d(bContext *C)
{
  Object *obedit = CTX_data_edit_object(C);
  if (obedit && obedit->type == OB_CURVES_LEGACY) {
    Curve *cu = (Curve *)obedit->data;

    return (cu->flag & CU_3D) && (nullptr != cu->editnurb);
  }
  return false;
}

bool ED_operator_editsurf(bContext *C)
{
  Object *obedit = CTX_data_edit_object(C);
  if (obedit && obedit->type == OB_SURF) {
    return nullptr != ((Curve *)obedit->data)->editnurb;
  }
  return false;
}

bool ED_operator_editfont(bContext *C)
{
  Object *obedit = CTX_data_edit_object(C);
  if (obedit && obedit->type == OB_FONT) {
    return nullptr != ((Curve *)obedit->data)->editfont;
  }
  return false;
}

bool ED_operator_editlattice(bContext *C)
{
  Object *obedit = CTX_data_edit_object(C);
  if (obedit && obedit->type == OB_LATTICE) {
    return nullptr != ((Lattice *)obedit->data)->editlatt;
  }
  return false;
}

bool ED_operator_editmball(bContext *C)
{
  Object *obedit = CTX_data_edit_object(C);
  if (obedit && obedit->type == OB_MBALL) {
    return nullptr != ((MetaBall *)obedit->data)->editelems;
  }
  return false;
}

bool ED_operator_camera_poll(bContext *C)
{
  Camera *cam = static_cast<Camera *>(CTX_data_pointer_get_type(C, "camera", &RNA_Camera).data);
  return (cam != nullptr && ID_IS_EDITABLE(cam));
}

/** \} */

/* -------------------------------------------------------------------- */
/** \name Internal Screen Utilities
 * \{ */

static bool screen_active_editable(bContext *C)
{
  if (ED_operator_screenactive(C)) {
    /* no full window splitting allowed */
    if (CTX_wm_screen(C)->state != SCREENNORMAL) {
      return false;
    }
    return true;
  }
  return false;
}

/** \} */

/* -------------------------------------------------------------------- */
/** \name Action Zone Operator
 * \{ */

/* operator state vars used:
 * none
 *
 * functions:
 *
 * apply() set action-zone event
 *
 * exit()   free customdata
 *
 * callbacks:
 *
 * exec()   never used
 *
 * invoke() check if in zone
 * add customdata, put mouseco and area in it
 * add modal handler
 *
 * modal()  accept modal events while doing it
 * call apply() with gesture info, active window, nonactive window
 * call exit() and remove handler when LMB confirm
 */

struct sActionzoneData {
  ScrArea *sa1, *sa2;
  AZone *az;
  int x, y;
  eScreenDir gesture_dir;
  int modifier;
};

/* quick poll to save operators to be created and handled */
static bool actionzone_area_poll(bContext *C)
{
  wmWindow *win = CTX_wm_window(C);
  if (win && win->eventstate) {
    bScreen *screen = WM_window_get_active_screen(win);
    if (screen) {
      const int *xy = &win->eventstate->xy[0];

      LISTBASE_FOREACH (ScrArea *, area, &screen->areabase) {
        LISTBASE_FOREACH (AZone *, az, &area->actionzones) {
          if (BLI_rcti_isect_pt_v(&az->rect, xy)) {
            return true;
          }
        }
      }
    }
  }
  return false;
}

/* the debug drawing of the click_rect is in area_draw_azone_fullscreen, keep both in sync */
static void fullscreen_click_rcti_init(
    rcti *rect, const short /*x1*/, const short /*y1*/, const short x2, const short y2)
{
  BLI_rcti_init(rect, x2 - U.widget_unit, x2, y2 - U.widget_unit, y2);
}

static bool azone_clipped_rect_calc(const AZone *az, rcti *r_rect_clip)
{
  const ARegion *region = az->region;
  *r_rect_clip = az->rect;
  if (az->type == AZONE_REGION) {
    if (region->overlap && (region->v2d.keeptot != V2D_KEEPTOT_STRICT) &&
        /* Only when this isn't hidden (where it's displayed as an button that expands). */
        region->visible)
    {
      /* A floating region to be resized, clip by the visible region. */
      switch (az->edge) {
        case AE_TOP_TO_BOTTOMRIGHT:
        case AE_BOTTOM_TO_TOPLEFT: {
          r_rect_clip->xmin = max_ii(
              r_rect_clip->xmin,
              (region->winrct.xmin +
               UI_view2d_view_to_region_x(&region->v2d, region->v2d.tot.xmin)) -
                  UI_REGION_OVERLAP_MARGIN);
          r_rect_clip->xmax = min_ii(
              r_rect_clip->xmax,
              (region->winrct.xmin +
               UI_view2d_view_to_region_x(&region->v2d, region->v2d.tot.xmax)) +
                  UI_REGION_OVERLAP_MARGIN);
          return true;
        }
        case AE_LEFT_TO_TOPRIGHT:
        case AE_RIGHT_TO_TOPLEFT: {
          r_rect_clip->ymin = max_ii(
              r_rect_clip->ymin,
              (region->winrct.ymin +
               UI_view2d_view_to_region_y(&region->v2d, region->v2d.tot.ymin)) -
                  UI_REGION_OVERLAP_MARGIN);
          r_rect_clip->ymax = min_ii(
              r_rect_clip->ymax,
              (region->winrct.ymin +
               UI_view2d_view_to_region_y(&region->v2d, region->v2d.tot.ymax)) +
                  UI_REGION_OVERLAP_MARGIN);
          return true;
        }
      }
    }
  }
  return false;
}

/* Return the azone's calculated rect. */
static void area_actionzone_get_rect(AZone *az, rcti *rect)
{
  if (az->type == AZONE_REGION_SCROLL) {
    const bool is_horizontal = az->direction == AZ_SCROLL_HOR;
    const bool is_vertical = az->direction == AZ_SCROLL_VERT;
    const bool is_right = is_vertical && bool(az->region->v2d.scroll & V2D_SCROLL_RIGHT);
    const bool is_left = is_vertical && bool(az->region->v2d.scroll & V2D_SCROLL_LEFT);
    const bool is_top = is_horizontal && bool(az->region->v2d.scroll & V2D_SCROLL_TOP);
    const bool is_botton = is_horizontal && bool(az->region->v2d.scroll & V2D_SCROLL_BOTTOM);
    /* For scroll azones use the area around the region's scroll-bar location. */
    rcti scroller_vert = is_horizontal ? az->region->v2d.hor : az->region->v2d.vert;
    BLI_rcti_translate(&scroller_vert, az->region->winrct.xmin, az->region->winrct.ymin);
    rect->xmin = scroller_vert.xmin - (is_right ? V2D_SCROLL_HIDE_HEIGHT : 0);
    rect->ymin = scroller_vert.ymin - (is_top ? V2D_SCROLL_HIDE_WIDTH : 0);
    rect->xmax = scroller_vert.xmax + (is_left ? V2D_SCROLL_HIDE_HEIGHT : 0);
    rect->ymax = scroller_vert.ymax + (is_botton ? V2D_SCROLL_HIDE_WIDTH : 0);
  }
  else {
    azone_clipped_rect_calc(az, rect);
  }
}

static AZone *area_actionzone_refresh_xy(ScrArea *area, const int xy[2], const bool test_only)
{
  AZone *az = nullptr;

  for (az = static_cast<AZone *>(area->actionzones.first); az; az = az->next) {
    rcti az_rect;
    area_actionzone_get_rect(az, &az_rect);
    if (BLI_rcti_isect_pt_v(&az_rect, xy)) {

      if (az->type == AZONE_AREA) {
        break;
      }
      if (az->type == AZONE_REGION) {
        const ARegion *region = az->region;
        const int local_xy[2] = {xy[0] - region->winrct.xmin, xy[1] - region->winrct.ymin};

        /* Respect button sections: Clusters of buttons (separated using separator-spacers) are
         * drawn with a background, in-between them the region is fully transparent (if "Region
         * Overlap" is enabled). Only allow dragging visible edges, so at the button sections. */
        if (region->visible && region->overlap &&
            (region->flag & RGN_FLAG_RESIZE_RESPECT_BUTTON_SECTIONS) &&
            !UI_region_button_sections_is_inside_x(az->region, local_xy[0]))
        {
          az = nullptr;
          break;
        }

        break;
      }
      if (az->type == AZONE_FULLSCREEN) {
        rcti click_rect;
        fullscreen_click_rcti_init(&click_rect, az->x1, az->y1, az->x2, az->y2);
        const bool click_isect = BLI_rcti_isect_pt_v(&click_rect, xy);

        if (test_only) {
          if (click_isect) {
            break;
          }
        }
        else {
          if (click_isect) {
            az->alpha = 1.0f;
          }
          else {
            const int mouse_sq = square_i(xy[0] - az->x2) + square_i(xy[1] - az->y2);
            const int spot_sq = square_i(AZONESPOTW);
            const int fadein_sq = square_i(AZONEFADEIN);
            const int fadeout_sq = square_i(AZONEFADEOUT);

            if (mouse_sq < spot_sq) {
              az->alpha = 1.0f;
            }
            else if (mouse_sq < fadein_sq) {
              az->alpha = 1.0f;
            }
            else if (mouse_sq < fadeout_sq) {
              az->alpha = 1.0f - float(mouse_sq - fadein_sq) / float(fadeout_sq - fadein_sq);
            }
            else {
              az->alpha = 0.0f;
            }

            /* fade in/out but no click */
            az = nullptr;
          }

          /* XXX force redraw to show/hide the action zone */
          ED_area_tag_redraw(area);
          break;
        }
      }
      else if (az->type == AZONE_REGION_SCROLL && az->region->visible) {
        /* If the region is not visible we can ignore this scroll-bar zone. */
        ARegion *region = az->region;
        View2D *v2d = &region->v2d;
        int scroll_flag = 0;
        const int isect_value = UI_view2d_mouse_in_scrollers_ex(region, v2d, xy, &scroll_flag);

        /* Check if we even have scroll bars. */
        if (((az->direction == AZ_SCROLL_HOR) && !(scroll_flag & V2D_SCROLL_HORIZONTAL)) ||
            ((az->direction == AZ_SCROLL_VERT) && !(scroll_flag & V2D_SCROLL_VERTICAL)))
        {
          /* No scroll-bars, do nothing. */
        }
        else if (test_only) {
          if (isect_value != 0) {
            break;
          }
        }
        else {
          bool redraw = false;

          if (isect_value == 'h') {
            if (az->direction == AZ_SCROLL_HOR) {
              az->alpha = 1.0f;
              v2d->alpha_hor = 255;
              redraw = true;
            }
          }
          else if (isect_value == 'v') {
            if (az->direction == AZ_SCROLL_VERT) {
              az->alpha = 1.0f;
              v2d->alpha_vert = 255;
              redraw = true;
            }
          }
          else {
            const int local_xy[2] = {xy[0] - region->winrct.xmin, xy[1] - region->winrct.ymin};
            float dist_fac = 0.0f, alpha = 0.0f;

            if (az->direction == AZ_SCROLL_HOR) {
              dist_fac = BLI_rcti_length_y(&v2d->hor, local_xy[1]) / V2D_SCROLL_HIDE_WIDTH;
              CLAMP(dist_fac, 0.0f, 1.0f);
              alpha = 1.0f - dist_fac;

              v2d->alpha_hor = alpha * 255;
            }
            else if (az->direction == AZ_SCROLL_VERT) {
              dist_fac = BLI_rcti_length_x(&v2d->vert, local_xy[0]) / V2D_SCROLL_HIDE_HEIGHT;
              CLAMP(dist_fac, 0.0f, 1.0f);
              alpha = 1.0f - dist_fac;

              v2d->alpha_vert = alpha * 255;
            }
            az->alpha = alpha;
            redraw = true;
          }

          if (redraw) {
            ED_region_tag_redraw_no_rebuild(region);
          }
          /* Don't return! */
        }
      }
    }
    else if (!test_only && !IS_EQF(az->alpha, 0.0f)) {
      if (az->type == AZONE_FULLSCREEN) {
        az->alpha = 0.0f;
        area->flag &= ~AREA_FLAG_ACTIONZONES_UPDATE;
        ED_area_tag_redraw_no_rebuild(area);
      }
      else if (az->type == AZONE_REGION_SCROLL && az->region->visible) {
        /* If the region is not visible we can ignore this scroll-bar zone. */
        if (az->direction == AZ_SCROLL_VERT) {
          az->alpha = az->region->v2d.alpha_vert = 0;
          area->flag &= ~AREA_FLAG_ACTIONZONES_UPDATE;
          ED_region_tag_redraw_no_rebuild(az->region);
        }
        else if (az->direction == AZ_SCROLL_HOR) {
          az->alpha = az->region->v2d.alpha_hor = 0;
          area->flag &= ~AREA_FLAG_ACTIONZONES_UPDATE;
          ED_region_tag_redraw_no_rebuild(az->region);
        }
        else {
          BLI_assert(false);
        }
      }
    }
  }

  return az;
}

/* Finds an action-zone by position in entire screen so azones can overlap. */
static AZone *screen_actionzone_find_xy(bScreen *screen, const int xy[2])
{
  LISTBASE_FOREACH (ScrArea *, area, &screen->areabase) {
    AZone *az = area_actionzone_refresh_xy(area, xy, true);
    if (az != nullptr) {
      return az;
    }
  }
  return nullptr;
}

/* Returns the area that the azone belongs to */
static ScrArea *screen_actionzone_area(bScreen *screen, const AZone *az)
{
  LISTBASE_FOREACH (ScrArea *, area, &screen->areabase) {
    LISTBASE_FOREACH (AZone *, zone, &area->actionzones) {
      if (zone == az) {
        return area;
      }
    }
  }
  return nullptr;
}

AZone *ED_area_actionzone_find_xy(ScrArea *area, const int xy[2])
{
  return area_actionzone_refresh_xy(area, xy, true);
}

AZone *ED_area_azones_update(ScrArea *area, const int xy[2])
{
  return area_actionzone_refresh_xy(area, xy, false);
}

static void actionzone_exit(wmOperator *op)
{
  MEM_SAFE_FREE(op->customdata);

  G.moving &= ~G_TRANSFORM_WM;
}

/* send EVT_ACTIONZONE event */
static void actionzone_apply(bContext *C, wmOperator *op, int type)
{
  wmWindow *win = CTX_wm_window(C);

  wmEvent event;
  wm_event_init_from_window(win, &event);

  if (type == AZONE_AREA) {
    event.type = EVT_ACTIONZONE_AREA;
  }
  else if (type == AZONE_FULLSCREEN) {
    event.type = EVT_ACTIONZONE_FULLSCREEN;
  }
  else {
    event.type = EVT_ACTIONZONE_REGION;
  }

  event.val = KM_NOTHING;
  event.flag = eWM_EventFlag(0);
  event.customdata = op->customdata;
  event.customdata_free = true;
  op->customdata = nullptr;

  wm_event_add(win, &event);
}

static int actionzone_invoke(bContext *C, wmOperator *op, const wmEvent *event)
{
  bScreen *screen = CTX_wm_screen(C);
  AZone *az = screen_actionzone_find_xy(screen, event->xy);

  /* Quick escape - Scroll azones only hide/unhide the scroll-bars,
   * they have their own handling. */
  if (az == nullptr || ELEM(az->type, AZONE_REGION_SCROLL)) {
    return OPERATOR_PASS_THROUGH;
  }

  /* ok we do the action-zone */
  sActionzoneData *sad = static_cast<sActionzoneData *>(
      op->customdata = MEM_callocN(sizeof(sActionzoneData), "sActionzoneData"));
  sad->sa1 = screen_actionzone_area(screen, az);
  sad->az = az;
  sad->x = event->xy[0];
  sad->y = event->xy[1];
  sad->modifier = RNA_int_get(op->ptr, "modifier");

  /* region azone directly reacts on mouse clicks */
  if (ELEM(sad->az->type, AZONE_REGION, AZONE_FULLSCREEN)) {
    actionzone_apply(C, op, sad->az->type);
    actionzone_exit(op);
    return OPERATOR_FINISHED;
  }

  BLI_assert(ELEM(sad->az->type, AZONE_AREA, AZONE_REGION_SCROLL));

  /* add modal handler */
  G.moving |= G_TRANSFORM_WM;
  WM_event_add_modal_handler(C, op);
  return OPERATOR_RUNNING_MODAL;
}

static int actionzone_modal(bContext *C, wmOperator *op, const wmEvent *event)
{
  bScreen *screen = CTX_wm_screen(C);
  sActionzoneData *sad = static_cast<sActionzoneData *>(op->customdata);

  switch (event->type) {
    case MOUSEMOVE: {
      const int delta_x = (event->xy[0] - sad->x);
      const int delta_y = (event->xy[1] - sad->y);

      /* Movement in dominant direction. */
      const int delta_max = max_ii(abs(delta_x), abs(delta_y));

      /* Movement in dominant direction before action taken. */
      const int join_threshold = (0.6 * U.widget_unit);
      const int split_threshold = (1.2 * U.widget_unit);
      const int area_threshold = (0.1 * U.widget_unit);

      /* Calculate gesture cardinal direction. */
      if (delta_y > abs(delta_x)) {
        sad->gesture_dir = SCREEN_DIR_N;
      }
      else if (delta_x >= abs(delta_y)) {
        sad->gesture_dir = SCREEN_DIR_E;
      }
      else if (delta_y < -abs(delta_x)) {
        sad->gesture_dir = SCREEN_DIR_S;
      }
      else {
        sad->gesture_dir = SCREEN_DIR_W;
      }

      bool is_gesture;
      if (sad->az->type == AZONE_AREA) {
        wmWindow *win = CTX_wm_window(C);

        rcti screen_rect;
        WM_window_screen_rect_calc(win, &screen_rect);

        /* Have we dragged off the zone and are not on an edge? */
        if ((ED_area_actionzone_find_xy(sad->sa1, event->xy) != sad->az) &&
            (screen_geom_area_map_find_active_scredge(
                 AREAMAP_FROM_SCREEN(screen), &screen_rect, event->xy[0], event->xy[1]) ==
             nullptr))
        {

          /* What area are we now in? */
          ScrArea *area = BKE_screen_find_area_xy(screen, SPACE_TYPE_ANY, event->xy);

          if (sad->modifier == 1) {
            /* Duplicate area into new window. */
            WM_cursor_set(win, WM_CURSOR_EDIT);
            is_gesture = (delta_max > area_threshold);
          }
          else if (sad->modifier == 2) {
            /* Swap areas. */
            WM_cursor_set(win, WM_CURSOR_SWAP_AREA);
            is_gesture = true;
          }
          else if (area == sad->sa1) {
            /* Same area, so possible split. */
            WM_cursor_set(win,
                          SCREEN_DIR_IS_VERTICAL(sad->gesture_dir) ? WM_CURSOR_H_SPLIT :
                                                                     WM_CURSOR_V_SPLIT);
            is_gesture = (delta_max > split_threshold);
          }
          else if (!area || area->global) {
            /* No area or Top bar or Status bar. */
            WM_cursor_set(win, WM_CURSOR_STOP);
            is_gesture = false;
          }
          else {
            /* Different area, so possible join. */
            if (sad->gesture_dir == SCREEN_DIR_N) {
              WM_cursor_set(win, WM_CURSOR_N_ARROW);
            }
            else if (sad->gesture_dir == SCREEN_DIR_S) {
              WM_cursor_set(win, WM_CURSOR_S_ARROW);
            }
            else if (sad->gesture_dir == SCREEN_DIR_E) {
              WM_cursor_set(win, WM_CURSOR_E_ARROW);
            }
            else {
              BLI_assert(sad->gesture_dir == SCREEN_DIR_W);
              WM_cursor_set(win, WM_CURSOR_W_ARROW);
            }
            is_gesture = (delta_max > join_threshold);
          }
        }
        else {
          WM_cursor_set(win, WM_CURSOR_CROSS);
          is_gesture = false;
        }
      }
      else {
        is_gesture = (delta_max > area_threshold);
      }

      /* gesture is large enough? */
      if (is_gesture) {
        /* second area, for join when (sa1 != sa2) */
        sad->sa2 = BKE_screen_find_area_xy(screen, SPACE_TYPE_ANY, event->xy);
        /* apply sends event */
        actionzone_apply(C, op, sad->az->type);
        actionzone_exit(op);

        return OPERATOR_FINISHED;
      }
      break;
    }
    case EVT_ESCKEY:
      actionzone_exit(op);
      return OPERATOR_CANCELLED;
    case LEFTMOUSE:
      actionzone_exit(op);
      return OPERATOR_CANCELLED;
  }

  return OPERATOR_RUNNING_MODAL;
}

static void actionzone_cancel(bContext * /*C*/, wmOperator *op)
{
  actionzone_exit(op);
}

static void SCREEN_OT_actionzone(wmOperatorType *ot)
{
  /* identifiers */
  ot->name = "Handle Area Action Zones";
  ot->description = "Handle area action zones for mouse actions/gestures";
  ot->idname = "SCREEN_OT_actionzone";

  ot->invoke = actionzone_invoke;
  ot->modal = actionzone_modal;
  ot->poll = actionzone_area_poll;
  ot->cancel = actionzone_cancel;

  /* flags */
  ot->flag = OPTYPE_BLOCKING | OPTYPE_INTERNAL;

  RNA_def_int(ot->srna, "modifier", 0, 0, 2, "Modifier", "Modifier state", 0, 2);
}

/** \} */

/* -------------------------------------------------------------------- */
/** \name Area edge detection utility
 * \{ */

static ScrEdge *screen_area_edge_from_cursor(const bContext *C,
                                             const int cursor[2],
                                             ScrArea **r_sa1,
                                             ScrArea **r_sa2)
{
  wmWindow *win = CTX_wm_window(C);
  bScreen *screen = CTX_wm_screen(C);
  rcti window_rect;
  WM_window_rect_calc(win, &window_rect);
  ScrEdge *actedge = screen_geom_area_map_find_active_scredge(
      AREAMAP_FROM_SCREEN(screen), &window_rect, cursor[0], cursor[1]);
  *r_sa1 = nullptr;
  *r_sa2 = nullptr;
  if (actedge == nullptr) {
    return nullptr;
  }
  int borderwidth = (4 * UI_SCALE_FAC);
  ScrArea *sa1, *sa2;
  if (screen_geom_edge_is_horizontal(actedge)) {
    sa1 = BKE_screen_find_area_xy(
        screen, SPACE_TYPE_ANY, blender::int2{cursor[0], cursor[1] + borderwidth});
    sa2 = BKE_screen_find_area_xy(
        screen, SPACE_TYPE_ANY, blender::int2{cursor[0], cursor[1] - borderwidth});
  }
  else {
    sa1 = BKE_screen_find_area_xy(
        screen, SPACE_TYPE_ANY, blender::int2{cursor[0] + borderwidth, cursor[1]});
    sa2 = BKE_screen_find_area_xy(
        screen, SPACE_TYPE_ANY, blender::int2{cursor[0] - borderwidth, cursor[1]});
  }
  bool isGlobal = ((sa1 && ED_area_is_global(sa1)) || (sa2 && ED_area_is_global(sa2)));
  if (!isGlobal) {
    *r_sa1 = sa1;
    *r_sa2 = sa2;
  }
  return actedge;
}

/** \} */

/* -------------------------------------------------------------------- */
/** \name Swap Area Operator
 * \{ */

/* operator state vars used:
 * sa1      start area
 * sa2      area to swap with
 *
 * functions:
 *
 * init()   set custom data for operator, based on action-zone event custom data
 *
 * cancel() cancel the operator
 *
 * exit()   cleanup, send notifier
 *
 * callbacks:
 *
 * invoke() gets called on Shift-LMB drag in action-zone
 * exec()   execute without any user interaction, based on properties
 * call init(), add handler
 *
 * modal()  accept modal events while doing it
 */

struct sAreaSwapData {
  ScrArea *sa1, *sa2;
};

static bool area_swap_init(wmOperator *op, const wmEvent *event)
{
  sActionzoneData *sad = static_cast<sActionzoneData *>(event->customdata);

  if (sad == nullptr || sad->sa1 == nullptr) {
    return false;
  }

  sAreaSwapData *sd = static_cast<sAreaSwapData *>(
      MEM_callocN(sizeof(sAreaSwapData), "sAreaSwapData"));
  sd->sa1 = sad->sa1;
  sd->sa2 = sad->sa2;
  op->customdata = sd;

  return true;
}

static void area_swap_exit(bContext *C, wmOperator *op)
{
  WM_cursor_modal_restore(CTX_wm_window(C));
  MEM_SAFE_FREE(op->customdata);
}

static void area_swap_cancel(bContext *C, wmOperator *op)
{
  area_swap_exit(C, op);
}

static int area_swap_invoke(bContext *C, wmOperator *op, const wmEvent *event)
{
  if (!area_swap_init(op, event)) {
    return OPERATOR_PASS_THROUGH;
  }

  /* add modal handler */
  WM_cursor_modal_set(CTX_wm_window(C), WM_CURSOR_SWAP_AREA);
  WM_event_add_modal_handler(C, op);

  return OPERATOR_RUNNING_MODAL;
}

static int area_swap_modal(bContext *C, wmOperator *op, const wmEvent *event)
{
  sActionzoneData *sad = static_cast<sActionzoneData *>(op->customdata);

  switch (event->type) {
    case MOUSEMOVE:
      /* Second area to swap with. */
      sad->sa2 = ED_area_find_under_cursor(C, SPACE_TYPE_ANY, event->xy);
      WM_cursor_set(CTX_wm_window(C), (sad->sa2) ? WM_CURSOR_SWAP_AREA : WM_CURSOR_STOP);
      break;
    case LEFTMOUSE: /* release LMB */
      if (event->val == KM_RELEASE) {
        if (!sad->sa2 || sad->sa1 == sad->sa2) {
          area_swap_cancel(C, op);
          return OPERATOR_CANCELLED;
        }

        ED_area_tag_redraw(sad->sa1);
        ED_area_tag_redraw(sad->sa2);

        ED_area_swapspace(C, sad->sa1, sad->sa2);

        area_swap_exit(C, op);

        WM_event_add_notifier(C, NC_SCREEN | NA_EDITED, nullptr);

        return OPERATOR_FINISHED;
      }
      break;

    case EVT_ESCKEY:
      area_swap_cancel(C, op);
      return OPERATOR_CANCELLED;
  }
  return OPERATOR_RUNNING_MODAL;
}

static int area_swap_exec(bContext *C, wmOperator *op)
{
  ScrArea *sa1, *sa2;
  int cursor[2];
  RNA_int_get_array(op->ptr, "cursor", cursor);
  screen_area_edge_from_cursor(C, cursor, &sa1, &sa2);
  if (sa1 == nullptr || sa2 == nullptr) {
    return OPERATOR_CANCELLED;
  }
  ED_area_swapspace(C, sa1, sa2);
  return OPERATOR_FINISHED;
}

static void SCREEN_OT_area_swap(wmOperatorType *ot)
{
  ot->name = "Swap Areas";
  ot->description = "Swap selected areas screen positions";
  ot->idname = "SCREEN_OT_area_swap";

  ot->invoke = area_swap_invoke;
  ot->modal = area_swap_modal;
  ot->exec = area_swap_exec;
  ot->poll = screen_active_editable;
  ot->cancel = area_swap_cancel;

  ot->flag = OPTYPE_BLOCKING;

  /* rna */
  RNA_def_int_vector(
      ot->srna, "cursor", 2, nullptr, INT_MIN, INT_MAX, "Cursor", "", INT_MIN, INT_MAX);
}

/** \} */

/* -------------------------------------------------------------------- */
/** \name Area Duplicate Operator
 *
 * Create new window from area.
 * \{ */

/** Callback for #WM_window_open to setup the area's data. */
static void area_dupli_fn(bScreen * /*screen*/, ScrArea *area, void *user_data)
{
  ScrArea *area_src = static_cast<ScrArea *>(user_data);
  ED_area_data_copy(area, area_src, true);
  ED_area_tag_redraw(area);
};

/* operator callback */
static int area_dupli_invoke(bContext *C, wmOperator *op, const wmEvent *event)
{
  ScrArea *area = CTX_wm_area(C);

  if (event && event->customdata) {
    sActionzoneData *sad = static_cast<sActionzoneData *>(event->customdata);
    if (sad == nullptr) {
      return OPERATOR_PASS_THROUGH;
    }
    area = sad->sa1;
  }

  const rcti window_rect = {
      /*xmin*/ area->totrct.xmin,
      /*xmax*/ area->totrct.xmin + area->winx,
      /*ymin*/ area->totrct.ymin,
      /*ymax*/ area->totrct.ymin + area->winy,
  };

  /* Create new window. No need to set space_type since it will be copied over. */
  wmWindow *newwin = WM_window_open(C,
                                    "Bforartists",
                                    &window_rect,
                                    SPACE_EMPTY,
                                    false,
                                    false,
                                    false,
                                    WIN_ALIGN_ABSOLUTE,
                                    /* Initialize area from callback. */
                                    area_dupli_fn,
                                    (void *)area);

  if (newwin) {
    /* screen, areas init */
    WM_event_add_notifier(C, NC_SCREEN | NA_EDITED, nullptr);
  }
  else {
    BKE_report(op->reports, RPT_ERROR, "Failed to open window!");
  }

  if (event && event->customdata) {
    actionzone_exit(op);
  }

  return newwin ? OPERATOR_FINISHED : OPERATOR_CANCELLED;
}

static void SCREEN_OT_area_dupli(wmOperatorType *ot)
{
  ot->name = "Duplicate Area into New Window";
  ot->description = "Duplicate selected area into new window";
  ot->idname = "SCREEN_OT_area_dupli";

  ot->invoke = area_dupli_invoke;
  ot->poll = ED_operator_areaactive;
}

/** \} */

/* -------------------------------------------------------------------- */
/** \name Area Close Operator
 *
 * Close selected area, replace by expanding a neighbor
 * \{ */

/**
 * \note This can be used interactively or from Python.
 *
 * \note Most of the window management operators don't support execution from Python.
 * An exception is made for closing areas since it allows application templates
 * to customize the layout.
 */
static int area_close_exec(bContext *C, wmOperator *op)
{
  bScreen *screen = CTX_wm_screen(C);
  ScrArea *area = CTX_wm_area(C);

  /* This operator is script-able, so the area passed could be invalid. */
  if (BLI_findindex(&screen->areabase, area) == -1) {
    BKE_report(op->reports, RPT_ERROR, "Area not found in the active screen");
    return OPERATOR_CANCELLED;
  }

  if (!screen_area_close(C, screen, area)) {
    BKE_report(op->reports, RPT_ERROR, "Unable to close area");
    return OPERATOR_CANCELLED;
  }

  /* Ensure the event loop doesn't attempt to continue handling events.
   *
   * This causes execution from the Python console fail to return to the prompt as it should.
   * This glitch could be solved in the event loop handling as other operators may also
   * destructively manipulate windowing data. */
  CTX_wm_window_set(C, nullptr);

  WM_event_add_notifier(C, NC_SCREEN | NA_EDITED, nullptr);

  return OPERATOR_FINISHED;
}

static bool area_close_poll(bContext *C)
{
  if (!ED_operator_areaactive(C)) {
    return false;
  }

  ScrArea *area = CTX_wm_area(C);

  if (ED_area_is_global(area)) {
    return false;
  }

  bScreen *screen = CTX_wm_screen(C);

  /* Can this area join with ANY other area? */
  LISTBASE_FOREACH (ScrArea *, ar, &screen->areabase) {
    if (area_getorientation(ar, area) != -1) {
      return true;
    }
  }

  return false;
}

static void SCREEN_OT_area_close(wmOperatorType *ot)
{
  ot->name = "Close Area";
  ot->description = "Close selected area";
  ot->idname = "SCREEN_OT_area_close";
  ot->exec = area_close_exec;
  ot->poll = area_close_poll;
}

/** \} */

/* -------------------------------------------------------------------- */
/** \name Move Area Edge Operator
 * \{ */

/* operator state vars used:
 * x, y             mouse coord near edge
 * delta            movement of edge
 *
 * functions:
 *
 * init()   set default property values, find edge based on mouse coords, test
 * if the edge can be moved, select edges, calculate min and max movement
 *
 * apply()  apply delta on selection
 *
 * exit()   cleanup, send notifier
 *
 * cancel() cancel moving
 *
 * callbacks:
 *
 * exec()   execute without any user interaction, based on properties
 * call init(), apply(), exit()
 *
 * invoke() gets called on mouse click near edge
 * call init(), add handler
 *
 * modal()  accept modal events while doing it
 * call apply() with delta motion
 * call exit() and remove handler
 */

enum AreaMoveSnapType {
  /* Snapping disabled */
  SNAP_NONE = 0,              /* Snap to an invisible grid with a unit defined in AREAGRID */
  SNAP_AREAGRID,              /* Snap to fraction (half, third.. etc) and adjacent edges. */
  SNAP_FRACTION_AND_ADJACENT, /* Snap to either bigger or smaller, nothing in-between (used for
                               * global areas). This has priority over other snap types, if it is
                               * used, toggling SNAP_FRACTION_AND_ADJACENT doesn't work. */
  SNAP_BIGGER_SMALLER_ONLY,
};

struct sAreaMoveData {
  int bigger, smaller, origval, step;
  eScreenAxis dir_axis;
  AreaMoveSnapType snap_type;
};

/* helper call to move area-edge, sets limits
 * need window bounds in order to get correct limits */
static void area_move_set_limits(wmWindow *win,
                                 bScreen *screen,
                                 const eScreenAxis dir_axis,
                                 int *bigger,
                                 int *smaller,
                                 bool *use_bigger_smaller_snap)
{
  /* we check all areas and test for free space with MINSIZE */
  *bigger = *smaller = 100000;

  if (use_bigger_smaller_snap != nullptr) {
    *use_bigger_smaller_snap = false;
    LISTBASE_FOREACH (ScrArea *, area, &win->global_areas.areabase) {
      int size_min = ED_area_global_min_size_y(area) - 1;
      int size_max = ED_area_global_max_size_y(area) - 1;

      size_min = max_ii(size_min, 0);
      BLI_assert(size_min <= size_max);

      /* logic here is only tested for lower edge :) */
      /* left edge */
      if (area->v1->editflag && area->v2->editflag) {
        *smaller = area->v4->vec.x - size_max;
        *bigger = area->v4->vec.x - size_min;
        *use_bigger_smaller_snap = true;
        return;
      }
      /* top edge */
      if (area->v2->editflag && area->v3->editflag) {
        *smaller = area->v1->vec.y + size_min;
        *bigger = area->v1->vec.y + size_max;
        *use_bigger_smaller_snap = true;
        return;
      }
      /* right edge */
      if (area->v3->editflag && area->v4->editflag) {
        *smaller = area->v1->vec.x + size_min;
        *bigger = area->v1->vec.x + size_max;
        *use_bigger_smaller_snap = true;
        return;
      }
      /* lower edge */
      if (area->v4->editflag && area->v1->editflag) {
        *smaller = area->v2->vec.y - size_max;
        *bigger = area->v2->vec.y - size_min;
        *use_bigger_smaller_snap = true;
        return;
      }
    }
  }

  rcti window_rect;
  WM_window_rect_calc(win, &window_rect);

  LISTBASE_FOREACH (ScrArea *, area, &screen->areabase) {
    if (dir_axis == SCREEN_AXIS_H) {
      int areamin = ED_area_headersize();

      if (area->v1->vec.y > window_rect.ymin) {
        areamin += U.pixelsize;
      }
      if (area->v2->vec.y < (window_rect.ymax - 1)) {
        areamin += U.pixelsize;
      }

      int y1 = screen_geom_area_height(area) - areamin - int(U.pixelsize);

      /* if top or down edge selected, test height */
      if (area->v1->editflag && area->v4->editflag) {
        *bigger = min_ii(*bigger, y1);
      }
      else if (area->v2->editflag && area->v3->editflag) {
        *smaller = min_ii(*smaller, y1);
      }
    }
    else {
      int areamin = AREAMINX * UI_SCALE_FAC;

      if (area->v1->vec.x > window_rect.xmin) {
        areamin += U.pixelsize;
      }
      if (area->v4->vec.x < (window_rect.xmax - 1)) {
        areamin += U.pixelsize;
      }

      int x1 = screen_geom_area_width(area) - areamin - int(U.pixelsize);

      /* if left or right edge selected, test width */
      if (area->v1->editflag && area->v2->editflag) {
        *bigger = min_ii(*bigger, x1);
      }
      else if (area->v3->editflag && area->v4->editflag) {
        *smaller = min_ii(*smaller, x1);
      }
    }
  }
}

/* validate selection inside screen, set variables OK */
/* return false: init failed */
static bool area_move_init(bContext *C, wmOperator *op)
{
  bScreen *screen = CTX_wm_screen(C);
  wmWindow *win = CTX_wm_window(C);

  /* required properties */
  int x = RNA_int_get(op->ptr, "x");
  int y = RNA_int_get(op->ptr, "y");

  /* setup */
  ScrEdge *actedge = screen_geom_find_active_scredge(win, screen, x, y);
  if (actedge == nullptr) {
    return false;
  }

  sAreaMoveData *md = static_cast<sAreaMoveData *>(
      MEM_callocN(sizeof(sAreaMoveData), "sAreaMoveData"));
  op->customdata = md;

  md->dir_axis = screen_geom_edge_is_horizontal(actedge) ? SCREEN_AXIS_H : SCREEN_AXIS_V;
  if (md->dir_axis == SCREEN_AXIS_H) {
    md->origval = actedge->v1->vec.y;
  }
  else {
    md->origval = actedge->v1->vec.x;
  }

  screen_geom_select_connected_edge(win, actedge);
  /* now all vertices with 'flag == 1' are the ones that can be moved. Move this to editflag */
  ED_screen_verts_iter(win, screen, v1)
  {
    v1->editflag = v1->flag;
  }

  bool use_bigger_smaller_snap = false;
  area_move_set_limits(
      win, screen, md->dir_axis, &md->bigger, &md->smaller, &use_bigger_smaller_snap);

  md->snap_type = use_bigger_smaller_snap ? SNAP_BIGGER_SMALLER_ONLY : SNAP_AREAGRID;

  return true;
}

static int area_snap_calc_location(const bScreen *screen,
                                   const enum AreaMoveSnapType snap_type,
                                   const int delta,
                                   const int origval,
                                   const eScreenAxis dir_axis,
                                   const int bigger,
                                   const int smaller)
{
  BLI_assert(snap_type != SNAP_NONE);
  int m_cursor_final = -1;
  const int m_cursor = origval + delta;
  const int m_span = float(bigger + smaller);
  const int m_min = origval - smaller;
  // const int axis_max = axis_min + m_span;

  switch (snap_type) {
    case SNAP_AREAGRID:
      m_cursor_final = m_cursor;
      if (!ELEM(delta, bigger, -smaller)) {
        m_cursor_final -= (m_cursor % AREAGRID);
        CLAMP(m_cursor_final, origval - smaller, origval + bigger);
      }
      break;

    case SNAP_BIGGER_SMALLER_ONLY:
      m_cursor_final = (m_cursor >= bigger) ? bigger : smaller;
      break;

    case SNAP_FRACTION_AND_ADJACENT: {
      const int axis = (dir_axis == SCREEN_AXIS_V) ? 0 : 1;
      int snap_dist_best = INT_MAX;
      {
        const float div_array[] = {
            0.0f,
            1.0f / 12.0f,
            2.0f / 12.0f,
            3.0f / 12.0f,
            4.0f / 12.0f,
            5.0f / 12.0f,
            6.0f / 12.0f,
            7.0f / 12.0f,
            8.0f / 12.0f,
            9.0f / 12.0f,
            10.0f / 12.0f,
            11.0f / 12.0f,
            1.0f,
        };
        /* Test the snap to the best division. */
        for (int i = 0; i < ARRAY_SIZE(div_array); i++) {
          const int m_cursor_test = m_min + round_fl_to_int(m_span * div_array[i]);
          const int snap_dist_test = abs(m_cursor - m_cursor_test);
          if (snap_dist_best >= snap_dist_test) {
            snap_dist_best = snap_dist_test;
            m_cursor_final = m_cursor_test;
          }
        }
      }

      LISTBASE_FOREACH (const ScrVert *, v1, &screen->vertbase) {
        if (!v1->editflag) {
          continue;
        }
        const int v_loc = (&v1->vec.x)[!axis];

        LISTBASE_FOREACH (const ScrVert *, v2, &screen->vertbase) {
          if (v2->editflag) {
            continue;
          }
          if (v_loc == (&v2->vec.x)[!axis]) {
            const int v_loc2 = (&v2->vec.x)[axis];
            /* Do not snap to the vertices at the ends. */
            if ((origval - smaller) < v_loc2 && v_loc2 < (origval + bigger)) {
              const int snap_dist_test = abs(m_cursor - v_loc2);
              if (snap_dist_best >= snap_dist_test) {
                snap_dist_best = snap_dist_test;
                m_cursor_final = v_loc2;
              }
            }
          }
        }
      }
      break;
    }
    case SNAP_NONE:
      break;
  }

  BLI_assert(ELEM(snap_type, SNAP_BIGGER_SMALLER_ONLY) ||
             IN_RANGE_INCL(m_cursor_final, origval - smaller, origval + bigger));

  return m_cursor_final;
}

/* moves selected screen edge amount of delta, used by split & move */
static void area_move_apply_do(const bContext *C,
                               int delta,
                               const int origval,
                               const eScreenAxis dir_axis,
                               const int bigger,
                               const int smaller,
                               const enum AreaMoveSnapType snap_type)
{
  wmWindow *win = CTX_wm_window(C);
  bScreen *screen = CTX_wm_screen(C);
  short final_loc = -1;
  bool doredraw = false;

  if (snap_type != SNAP_BIGGER_SMALLER_ONLY) {
    CLAMP(delta, -smaller, bigger);
  }

  if (snap_type == SNAP_NONE) {
    final_loc = origval + delta;
  }
  else {
    final_loc = area_snap_calc_location(
        screen, snap_type, delta, origval, dir_axis, bigger, smaller);
  }

  BLI_assert(final_loc != -1);
  short axis = (dir_axis == SCREEN_AXIS_V) ? 0 : 1;

  ED_screen_verts_iter(win, screen, v1)
  {
    if (v1->editflag) {
      short oldval = (&v1->vec.x)[axis];
      (&v1->vec.x)[axis] = final_loc;

      if (oldval == final_loc) {
        /* nothing will change to the other vertices either. */
        break;
      }
      doredraw = true;
    }
  }

  /* only redraw if we actually moved a screen vert, for AREAGRID */
  if (doredraw) {
    bool redraw_all = false;
    ED_screen_areas_iter (win, screen, area) {
      if (area->v1->editflag || area->v2->editflag || area->v3->editflag || area->v4->editflag) {
        if (ED_area_is_global(area)) {
          /* Snap to minimum or maximum for global areas. */
          int height = round_fl_to_int(screen_geom_area_height(area) / UI_SCALE_FAC);
          if (abs(height - area->global->size_min) < abs(height - area->global->size_max)) {
            area->global->cur_fixed_height = area->global->size_min;
          }
          else {
            area->global->cur_fixed_height = area->global->size_max;
          }

          screen->do_refresh = true;
          redraw_all = true;
        }
        ED_area_tag_redraw_no_rebuild(area);
      }
    }
    if (redraw_all) {
      ED_screen_areas_iter (win, screen, area) {
        ED_area_tag_redraw(area);
      }
    }

    ED_screen_global_areas_sync(win);

    WM_event_add_notifier(C, NC_SCREEN | NA_EDITED, nullptr); /* redraw everything */
    /* Update preview thumbnail */
    BKE_icon_changed(screen->id.icon_id);
  }
}

static void area_move_apply(bContext *C, wmOperator *op)
{
  sAreaMoveData *md = static_cast<sAreaMoveData *>(op->customdata);
  int delta = RNA_int_get(op->ptr, "delta");

  area_move_apply_do(C, delta, md->origval, md->dir_axis, md->bigger, md->smaller, md->snap_type);
}

static void area_move_exit(bContext *C, wmOperator *op)
{
  MEM_SAFE_FREE(op->customdata);

  /* this makes sure aligned edges will result in aligned grabbing */
  BKE_screen_remove_double_scrverts(CTX_wm_screen(C));
  BKE_screen_remove_double_scredges(CTX_wm_screen(C));

  G.moving &= ~G_TRANSFORM_WM;
}

static int area_move_exec(bContext *C, wmOperator *op)
{
  if (!area_move_init(C, op)) {
    return OPERATOR_CANCELLED;
  }

  area_move_apply(C, op);
  area_move_exit(C, op);

  return OPERATOR_FINISHED;
}

/* interaction callback */
static int area_move_invoke(bContext *C, wmOperator *op, const wmEvent *event)
{
  RNA_int_set(op->ptr, "x", event->xy[0]);
  RNA_int_set(op->ptr, "y", event->xy[1]);

  if (!area_move_init(C, op)) {
    return OPERATOR_PASS_THROUGH;
  }

  /* add temp handler */
  G.moving |= G_TRANSFORM_WM;
  WM_event_add_modal_handler(C, op);

  return OPERATOR_RUNNING_MODAL;
}

static void area_move_cancel(bContext *C, wmOperator *op)
{

  RNA_int_set(op->ptr, "delta", 0);
  area_move_apply(C, op);
  area_move_exit(C, op);
}

/* modal callback for while moving edges */
static int area_move_modal(bContext *C, wmOperator *op, const wmEvent *event)
{
  sAreaMoveData *md = static_cast<sAreaMoveData *>(op->customdata);

  /* execute the events */
  switch (event->type) {
    case MOUSEMOVE: {
      int x = RNA_int_get(op->ptr, "x");
      int y = RNA_int_get(op->ptr, "y");

      const int delta = (md->dir_axis == SCREEN_AXIS_V) ? event->xy[0] - x : event->xy[1] - y;
      RNA_int_set(op->ptr, "delta", delta);

      area_move_apply(C, op);
      break;
    }
    case EVT_MODAL_MAP: {
      switch (event->val) {
        case KM_MODAL_APPLY:
          area_move_exit(C, op);
          return OPERATOR_FINISHED;

        case KM_MODAL_CANCEL:
          area_move_cancel(C, op);
          return OPERATOR_CANCELLED;

        case KM_MODAL_SNAP_ON:
          if (md->snap_type != SNAP_BIGGER_SMALLER_ONLY) {
            md->snap_type = SNAP_FRACTION_AND_ADJACENT;
          }
          break;

        case KM_MODAL_SNAP_OFF:
          if (md->snap_type != SNAP_BIGGER_SMALLER_ONLY) {
            md->snap_type = SNAP_AREAGRID;
          }
          break;
      }
      break;
    }
  }

  return OPERATOR_RUNNING_MODAL;
}

static void SCREEN_OT_area_move(wmOperatorType *ot)
{
  /* identifiers */
  ot->name = "Move Area Edges";
  ot->description = "Move selected area edges";
  ot->idname = "SCREEN_OT_area_move";

  ot->exec = area_move_exec;
  ot->invoke = area_move_invoke;
  ot->cancel = area_move_cancel;
  ot->modal = area_move_modal;
  ot->poll = ED_operator_screen_mainwinactive; /* when mouse is over area-edge */

  /* flags */
  ot->flag = OPTYPE_BLOCKING | OPTYPE_INTERNAL;

  /* rna */
  RNA_def_int(ot->srna, "x", 0, INT_MIN, INT_MAX, "X", "", INT_MIN, INT_MAX);
  RNA_def_int(ot->srna, "y", 0, INT_MIN, INT_MAX, "Y", "", INT_MIN, INT_MAX);
  RNA_def_int(ot->srna, "delta", 0, INT_MIN, INT_MAX, "Delta", "", INT_MIN, INT_MAX);
}

/** \} */

/* -------------------------------------------------------------------- */
/** \name Split Area Operator
 * \{ */

/*
 * operator state vars:
 * fac              spit point
 * dir              direction #SCREEN_AXIS_V or #SCREEN_AXIS_H
 *
 * operator customdata:
 * area             pointer to (active) area
 * x, y             last used mouse pos
 * (more, see below)
 *
 * functions:
 *
 * init()   set default property values, find area based on context
 *
 * apply()  split area based on state vars
 *
 * exit()   cleanup, send notifier
 *
 * cancel() remove duplicated area
 *
 * callbacks:
 *
 * exec()   execute without any user interaction, based on state vars
 * call init(), apply(), exit()
 *
 * invoke() gets called on mouse click in action-widget
 * call init(), add modal handler
 * call apply() with initial motion
 *
 * modal()  accept modal events while doing it
 * call move-areas code with delta motion
 * call exit() or cancel() and remove handler
 */

struct sAreaSplitData {
  int origval;           /* for move areas */
  int bigger, smaller;   /* constraints for moving new edge */
  int delta;             /* delta move edge */
  int origmin, origsize; /* to calculate fac, for property storage */
  int previewmode;       /* draw preview-line, then split. */
  void *draw_callback;   /* call `screen_draw_split_preview` */
  bool do_snap;

  ScrEdge *nedge; /* new edge */
  ScrArea *sarea; /* start area */
  ScrArea *narea; /* new area */
};

static bool area_split_allowed(const ScrArea *area, const eScreenAxis dir_axis)
{
  if (!area || area->global) {
    /* Must be a non-global area. */
    return false;
  }

  if ((dir_axis == SCREEN_AXIS_V && area->winx <= 2 * AREAMINX * UI_SCALE_FAC) ||
      (dir_axis == SCREEN_AXIS_H && area->winy <= 2 * ED_area_headersize()))
  {
    /* Must be at least double minimum sizes to split into two. */
    return false;
  }

  return true;
}

static void area_split_draw_cb(const wmWindow * /*win*/, void *userdata)
{
  const wmOperator *op = static_cast<const wmOperator *>(userdata);

  sAreaSplitData *sd = static_cast<sAreaSplitData *>(op->customdata);
  const eScreenAxis dir_axis = eScreenAxis(RNA_enum_get(op->ptr, "direction"));

  if (area_split_allowed(sd->sarea, dir_axis)) {
    float fac = RNA_float_get(op->ptr, "factor");
    screen_draw_split_preview(sd->sarea, dir_axis, fac);
  }
}

/* generic init, menu case, doesn't need active area */
static bool area_split_menu_init(bContext *C, wmOperator *op)
{
  /* custom data */
  sAreaSplitData *sd = (sAreaSplitData *)MEM_callocN(sizeof(sAreaSplitData), "op_area_split");
  op->customdata = sd;

  sd->sarea = CTX_wm_area(C);

  return true;
}

/* generic init, no UI stuff here, assumes active area */
static bool area_split_init(bContext *C, wmOperator *op)
{
  ScrArea *area = CTX_wm_area(C);

  /* required context */
  if (area == nullptr) {
    return false;
  }

  /* required properties */
  const eScreenAxis dir_axis = eScreenAxis(RNA_enum_get(op->ptr, "direction"));

  /* custom data */
  sAreaSplitData *sd = (sAreaSplitData *)MEM_callocN(sizeof(sAreaSplitData), "op_area_split");
  op->customdata = sd;

  sd->sarea = area;
  if (dir_axis == SCREEN_AXIS_V) {
    sd->origmin = area->v1->vec.x;
    sd->origsize = area->v4->vec.x - sd->origmin;
  }
  else {
    sd->origmin = area->v1->vec.y;
    sd->origsize = area->v2->vec.y - sd->origmin;
  }

  return true;
}

/* with area as center, sb is located at: 0=W, 1=N, 2=E, 3=S */
/* used with split operator */
static ScrEdge *area_findsharededge(bScreen *screen, ScrArea *area, ScrArea *sb)
{
  ScrVert *sav1 = area->v1;
  ScrVert *sav2 = area->v2;
  ScrVert *sav3 = area->v3;
  ScrVert *sav4 = area->v4;
  ScrVert *sbv1 = sb->v1;
  ScrVert *sbv2 = sb->v2;
  ScrVert *sbv3 = sb->v3;
  ScrVert *sbv4 = sb->v4;

  if (sav1 == sbv4 && sav2 == sbv3) { /* Area to right of sb = W. */
    return BKE_screen_find_edge(screen, sav1, sav2);
  }
  if (sav2 == sbv1 && sav3 == sbv4) { /* Area to bottom of sb = N. */
    return BKE_screen_find_edge(screen, sav2, sav3);
  }
  if (sav3 == sbv2 && sav4 == sbv1) { /* Area to left of sb = E. */
    return BKE_screen_find_edge(screen, sav3, sav4);
  }
  if (sav1 == sbv2 && sav4 == sbv3) { /* Area on top of sb = S. */
    return BKE_screen_find_edge(screen, sav1, sav4);
  }

  return nullptr;
}

/* do the split, return success */
static bool area_split_apply(bContext *C, wmOperator *op)
{
  const wmWindow *win = CTX_wm_window(C);
  bScreen *screen = CTX_wm_screen(C);
  sAreaSplitData *sd = (sAreaSplitData *)op->customdata;

  float fac = RNA_float_get(op->ptr, "factor");
  const eScreenAxis dir_axis = eScreenAxis(RNA_enum_get(op->ptr, "direction"));

  if (!area_split_allowed(sd->sarea, dir_axis)) {
    return false;
  }

  sd->narea = area_split(win, screen, sd->sarea, dir_axis, fac, false); /* false = no merge */

  if (sd->narea == nullptr) {
    return false;
  }

  sd->nedge = area_findsharededge(screen, sd->sarea, sd->narea);

  /* select newly created edge, prepare for moving edge */
  ED_screen_verts_iter(win, screen, sv)
  {
    sv->editflag = 0;
  }

  sd->nedge->v1->editflag = 1;
  sd->nedge->v2->editflag = 1;

  if (dir_axis == SCREEN_AXIS_H) {
    sd->origval = sd->nedge->v1->vec.y;
  }
  else {
    sd->origval = sd->nedge->v1->vec.x;
  }

  ED_area_tag_redraw(sd->sarea);
  ED_area_tag_redraw(sd->narea);

  WM_event_add_notifier(C, NC_SCREEN | NA_EDITED, nullptr);
  /* Update preview thumbnail */
  BKE_icon_changed(screen->id.icon_id);

  return true;
}

static void area_split_exit(bContext *C, wmOperator *op)
{
  if (op->customdata) {
    sAreaSplitData *sd = (sAreaSplitData *)op->customdata;
    if (sd->sarea) {
      ED_area_tag_redraw(sd->sarea);
    }
    if (sd->narea) {
      ED_area_tag_redraw(sd->narea);
    }

    if (sd->draw_callback) {
      WM_draw_cb_exit(CTX_wm_window(C), sd->draw_callback);
    }

    MEM_freeN(op->customdata);
    op->customdata = nullptr;
  }

  WM_cursor_modal_restore(CTX_wm_window(C));
  WM_event_add_notifier(C, NC_SCREEN | NA_EDITED, nullptr);

  /* this makes sure aligned edges will result in aligned grabbing */
  BKE_screen_remove_double_scrverts(CTX_wm_screen(C));
  BKE_screen_remove_double_scredges(CTX_wm_screen(C));

  G.moving &= ~G_TRANSFORM_WM;
}

static void area_split_preview_update_cursor(bContext *C, wmOperator *op)
{
  sAreaSplitData *sd = (sAreaSplitData *)op->customdata;
  const eScreenAxis dir_axis = eScreenAxis(RNA_enum_get(op->ptr, "direction"));
  if (area_split_allowed(sd->sarea, dir_axis)) {
    WM_cursor_set(CTX_wm_window(C),
                  (dir_axis == SCREEN_AXIS_H) ? WM_CURSOR_H_SPLIT : WM_CURSOR_V_SPLIT);
  }
  else {
    WM_cursor_set(CTX_wm_window(C), WM_CURSOR_STOP);
  }
}

/* UI callback, adds new handler */
static int area_split_invoke(bContext *C, wmOperator *op, const wmEvent *event)
{
  wmWindow *win = CTX_wm_window(C);
  bScreen *screen = CTX_wm_screen(C);

  /* no full window splitting allowed */
  BLI_assert(screen->state == SCREENNORMAL);

  PropertyRNA *prop_dir = RNA_struct_find_property(op->ptr, "direction");
  PropertyRNA *prop_factor = RNA_struct_find_property(op->ptr, "factor");
  PropertyRNA *prop_cursor = RNA_struct_find_property(op->ptr, "cursor");

  eScreenAxis dir_axis;
  if (event->type == EVT_ACTIONZONE_AREA) {
    sActionzoneData *sad = static_cast<sActionzoneData *>(event->customdata);

    if (sad == nullptr || sad->modifier > 0) {
      return OPERATOR_PASS_THROUGH;
    }

    /* verify *sad itself */
    if (sad->sa1 == nullptr || sad->az == nullptr) {
      return OPERATOR_PASS_THROUGH;
    }

    /* is this our *sad? if areas not equal it should be passed on */
    if (CTX_wm_area(C) != sad->sa1 || sad->sa1 != sad->sa2) {
      return OPERATOR_PASS_THROUGH;
    }

    /* The factor will be close to 1.0f when near the top-left and the bottom-right corners. */
    const float factor_v = float(event->xy[1] - sad->sa1->v1->vec.y) / float(sad->sa1->winy);
    const float factor_h = float(event->xy[0] - sad->sa1->v1->vec.x) / float(sad->sa1->winx);
    const bool is_left = factor_v < 0.5f;
    const bool is_bottom = factor_h < 0.5f;
    const bool is_right = !is_left;
    const bool is_top = !is_bottom;
    float factor;

    /* Prepare operator state vars. */
    if (SCREEN_DIR_IS_VERTICAL(sad->gesture_dir)) {
      dir_axis = SCREEN_AXIS_H;
      factor = factor_h;
    }
    else {
      dir_axis = SCREEN_AXIS_V;
      factor = factor_v;
    }

    if ((is_top && is_left) || (is_bottom && is_right)) {
      factor = 1.0f - factor;
    }

    RNA_property_float_set(op->ptr, prop_factor, factor);

    RNA_property_enum_set(op->ptr, prop_dir, dir_axis);

    /* general init, also non-UI case, adds customdata, sets area and defaults */
    if (!area_split_init(C, op)) {
      return OPERATOR_PASS_THROUGH;
    }
  }
  else if (RNA_property_is_set(op->ptr, prop_dir)) {
    ScrArea *area = CTX_wm_area(C);
    if (area == nullptr) {
      return OPERATOR_CANCELLED;
    }
    dir_axis = eScreenAxis(RNA_property_enum_get(op->ptr, prop_dir));
    if (dir_axis == SCREEN_AXIS_H) {
      RNA_property_float_set(
          op->ptr, prop_factor, float(event->xy[0] - area->v1->vec.x) / float(area->winx));
    }
    else {
      RNA_property_float_set(
          op->ptr, prop_factor, float(event->xy[1] - area->v1->vec.y) / float(area->winy));
    }

    if (!area_split_init(C, op)) {
      return OPERATOR_CANCELLED;
    }
  }
  else {
    int event_co[2];

    /* retrieve initial mouse coord, so we can find the active edge */
    if (RNA_property_is_set(op->ptr, prop_cursor)) {
      RNA_property_int_get_array(op->ptr, prop_cursor, event_co);
    }
    else {
      copy_v2_v2_int(event_co, event->xy);
    }

    rcti window_rect;
    WM_window_rect_calc(win, &window_rect);

    ScrEdge *actedge = screen_geom_area_map_find_active_scredge(
        AREAMAP_FROM_SCREEN(screen), &window_rect, event_co[0], event_co[1]);
    if (actedge == nullptr) {
      return OPERATOR_CANCELLED;
    }

    dir_axis = screen_geom_edge_is_horizontal(actedge) ? SCREEN_AXIS_V : SCREEN_AXIS_H;

    RNA_property_enum_set(op->ptr, prop_dir, dir_axis);

    /* special case, adds customdata, sets defaults */
    if (!area_split_menu_init(C, op)) {
      return OPERATOR_CANCELLED;
    }
  }

  sAreaSplitData *sd = (sAreaSplitData *)op->customdata;

  if (event->type == EVT_ACTIONZONE_AREA) {
    /* do the split */
    if (area_split_apply(C, op)) {
      area_move_set_limits(win, screen, dir_axis, &sd->bigger, &sd->smaller, nullptr);

      /* add temp handler for edge move or cancel */
      G.moving |= G_TRANSFORM_WM;
      WM_event_add_modal_handler(C, op);

      return OPERATOR_RUNNING_MODAL;
    }
  }
  else {
    sd->previewmode = 1;
    sd->draw_callback = WM_draw_cb_activate(win, area_split_draw_cb, op);
    /* add temp handler for edge move or cancel */
    WM_event_add_modal_handler(C, op);
    area_split_preview_update_cursor(C, op);

    return OPERATOR_RUNNING_MODAL;
  }

  return OPERATOR_PASS_THROUGH;
}

/* function to be called outside UI context, or for redo */
static int area_split_exec(bContext *C, wmOperator *op)
{
  if (!area_split_init(C, op)) {
    return OPERATOR_CANCELLED;
  }

  area_split_apply(C, op);
  area_split_exit(C, op);

  return OPERATOR_FINISHED;
}

static void area_split_cancel(bContext *C, wmOperator *op)
{
  sAreaSplitData *sd = (sAreaSplitData *)op->customdata;

  if (sd->previewmode) {
    /* pass */
  }
  else {
    if (screen_area_join(C, CTX_wm_screen(C), sd->sarea, sd->narea)) {
      if (CTX_wm_area(C) == sd->narea) {
        CTX_wm_area_set(C, nullptr);
        CTX_wm_region_set(C, nullptr);
      }
      sd->narea = nullptr;
    }
  }
  area_split_exit(C, op);
}

static int area_split_modal(bContext *C, wmOperator *op, const wmEvent *event)
{
  sAreaSplitData *sd = (sAreaSplitData *)op->customdata;
  PropertyRNA *prop_dir = RNA_struct_find_property(op->ptr, "direction");
  bool update_factor = false;

  /* execute the events */
  switch (event->type) {
    case MOUSEMOVE:
      update_factor = true;
      break;

    case LEFTMOUSE:
      if (sd->previewmode) {
        area_split_apply(C, op);
        area_split_exit(C, op);
        return OPERATOR_FINISHED;
      }
      else {
        if (event->val == KM_RELEASE) { /* mouse up */
          area_split_exit(C, op);
          return OPERATOR_FINISHED;
        }
      }
      break;

    case MIDDLEMOUSE:
    case EVT_TABKEY:
      if (sd->previewmode == 0) {
        /* pass */
      }
      else {
        if (event->val == KM_PRESS) {
          if (sd->sarea) {
            const eScreenAxis dir_axis = eScreenAxis(RNA_property_enum_get(op->ptr, prop_dir));
            RNA_property_enum_set(
                op->ptr, prop_dir, (dir_axis == SCREEN_AXIS_V) ? SCREEN_AXIS_H : SCREEN_AXIS_V);
            area_split_preview_update_cursor(C, op);
            update_factor = true;
          }
        }
      }

      break;

    case RIGHTMOUSE: /* cancel operation */
    case EVT_ESCKEY:
      area_split_cancel(C, op);
      return OPERATOR_CANCELLED;

    case EVT_LEFTCTRLKEY:
    case EVT_RIGHTCTRLKEY:
      sd->do_snap = event->val == KM_PRESS;
      update_factor = true;
      break;
  }

  if (update_factor) {
    const eScreenAxis dir_axis = eScreenAxis(RNA_property_enum_get(op->ptr, prop_dir));

    sd->delta = (dir_axis == SCREEN_AXIS_V) ? event->xy[0] - sd->origval :
                                              event->xy[1] - sd->origval;

    if (sd->previewmode == 0) {
      if (sd->do_snap) {
        const int snap_loc = area_snap_calc_location(CTX_wm_screen(C),
                                                     SNAP_FRACTION_AND_ADJACENT,
                                                     sd->delta,
                                                     sd->origval,
                                                     dir_axis,
                                                     sd->bigger,
                                                     sd->smaller);
        sd->delta = snap_loc - sd->origval;
      }
      area_move_apply_do(C, sd->delta, sd->origval, dir_axis, sd->bigger, sd->smaller, SNAP_NONE);
    }
    else {
      if (sd->sarea) {
        ED_area_tag_redraw(sd->sarea);
      }

      area_split_preview_update_cursor(C, op);

      /* area context not set */
      sd->sarea = BKE_screen_find_area_xy(CTX_wm_screen(C), SPACE_TYPE_ANY, event->xy);

      if (sd->sarea) {
        ScrArea *area = sd->sarea;
        if (dir_axis == SCREEN_AXIS_V) {
          sd->origmin = area->v1->vec.x;
          sd->origsize = area->v4->vec.x - sd->origmin;
        }
        else {
          sd->origmin = area->v1->vec.y;
          sd->origsize = area->v2->vec.y - sd->origmin;
        }

        if (sd->do_snap) {
          area->v1->editflag = area->v2->editflag = area->v3->editflag = area->v4->editflag = 1;

          const int snap_loc = area_snap_calc_location(CTX_wm_screen(C),
                                                       SNAP_FRACTION_AND_ADJACENT,
                                                       sd->delta,
                                                       sd->origval,
                                                       dir_axis,
                                                       sd->origmin + sd->origsize,
                                                       -sd->origmin);

          area->v1->editflag = area->v2->editflag = area->v3->editflag = area->v4->editflag = 0;
          sd->delta = snap_loc - sd->origval;
        }

        ED_area_tag_redraw(sd->sarea);
      }

      CTX_wm_screen(C)->do_draw = true;
    }

    float fac = float(sd->delta + sd->origval - sd->origmin) / sd->origsize;
    RNA_float_set(op->ptr, "factor", fac);
  }

  return OPERATOR_RUNNING_MODAL;
}

static const EnumPropertyItem prop_direction_items[] = {
    {SCREEN_AXIS_H, "HORIZONTAL", 0, "Horizontal", ""},
    {SCREEN_AXIS_V, "VERTICAL", 0, "Vertical", ""},
    {0, nullptr, 0, nullptr, nullptr},
};

static void SCREEN_OT_area_split(wmOperatorType *ot)
{
  ot->name = "Split Area";
  ot->description = "Split selected area into new windows";
  ot->idname = "SCREEN_OT_area_split";

  ot->exec = area_split_exec;
  ot->invoke = area_split_invoke;
  ot->modal = area_split_modal;
  ot->cancel = area_split_cancel;

  ot->poll = screen_active_editable;

  /* flags */
  ot->flag = OPTYPE_BLOCKING | OPTYPE_INTERNAL;

  /* rna */
  RNA_def_enum(ot->srna, "direction", prop_direction_items, SCREEN_AXIS_H, "Direction", "");
  RNA_def_float(ot->srna, "factor", 0.5f, 0.0, 1.0, "Factor", "", 0.0, 1.0);
  RNA_def_int_vector(
      ot->srna, "cursor", 2, nullptr, INT_MIN, INT_MAX, "Cursor", "", INT_MIN, INT_MAX);
}

/** \} */

/* -------------------------------------------------------------------- */
/** \name Scale Region Edge Operator
 * \{ */

struct RegionMoveData {
  AZone *az;
  ARegion *region;
  ScrArea *area;
  int bigger, smaller, origval;
  int orig_xy[2];
  int maxsize;
  AZEdge edge;
};

static int area_max_regionsize(ScrArea *area, ARegion *scale_region, AZEdge edge)
{
  int dist;

  /* regions in regions. */
  if (scale_region->alignment & RGN_SPLIT_PREV) {
    const int align = RGN_ALIGN_ENUM_FROM_MASK(scale_region->alignment);

    if (ELEM(align, RGN_ALIGN_TOP, RGN_ALIGN_BOTTOM)) {
      ARegion *region = scale_region->prev;
      dist = region->winy + scale_region->winy - U.pixelsize;
    }
    else /* if (ELEM(align, RGN_ALIGN_LEFT, RGN_ALIGN_RIGHT)) */ {
      ARegion *region = scale_region->prev;
      dist = region->winx + scale_region->winx - U.pixelsize;
    }
  }
  else {
    if (ELEM(edge, AE_RIGHT_TO_TOPLEFT, AE_LEFT_TO_TOPRIGHT)) {
      dist = BLI_rcti_size_x(&area->totrct);
    }
    else { /* AE_BOTTOM_TO_TOPLEFT, AE_TOP_TO_BOTTOMRIGHT */
      dist = BLI_rcti_size_y(&area->totrct);
    }

    /* Subtract the width of regions on opposite side
     * prevents dragging regions into other opposite regions. */
    LISTBASE_FOREACH (ARegion *, region, &area->regionbase) {
      if (region == scale_region) {
        continue;
      }

      if (scale_region->alignment == RGN_ALIGN_LEFT && region->alignment == RGN_ALIGN_RIGHT) {
        dist -= region->winx;
      }
      else if (scale_region->alignment == RGN_ALIGN_RIGHT && region->alignment == RGN_ALIGN_LEFT) {
        dist -= region->winx;
      }
      else if (scale_region->alignment == RGN_ALIGN_TOP &&
               (region->alignment == RGN_ALIGN_BOTTOM || ELEM(region->regiontype,
                                                              RGN_TYPE_HEADER,
                                                              RGN_TYPE_TOOL_HEADER,
                                                              RGN_TYPE_FOOTER,
                                                              RGN_TYPE_ASSET_SHELF_HEADER)))
      {
        dist -= region->winy;
      }
      else if (scale_region->alignment == RGN_ALIGN_BOTTOM &&
               (region->alignment == RGN_ALIGN_TOP || ELEM(region->regiontype,
                                                           RGN_TYPE_HEADER,
                                                           RGN_TYPE_TOOL_HEADER,
                                                           RGN_TYPE_FOOTER,
                                                           RGN_TYPE_ASSET_SHELF_HEADER)))
      {
        dist -= region->winy;
      }
    }
  }

  dist /= UI_SCALE_FAC;
  return dist;
}

static bool is_split_edge(const int alignment, const AZEdge edge)
{
  return ((alignment == RGN_ALIGN_BOTTOM) && (edge == AE_TOP_TO_BOTTOMRIGHT)) ||
         ((alignment == RGN_ALIGN_TOP) && (edge == AE_BOTTOM_TO_TOPLEFT)) ||
         ((alignment == RGN_ALIGN_LEFT) && (edge == AE_RIGHT_TO_TOPLEFT)) ||
         ((alignment == RGN_ALIGN_RIGHT) && (edge == AE_LEFT_TO_TOPRIGHT));
}

static void region_scale_exit(wmOperator *op)
{
  MEM_freeN(op->customdata);
  op->customdata = nullptr;

  G.moving &= ~G_TRANSFORM_WM;
}

static int region_scale_invoke(bContext *C, wmOperator *op, const wmEvent *event)
{
  sActionzoneData *sad = static_cast<sActionzoneData *>(event->customdata);

  if (event->type != EVT_ACTIONZONE_REGION) {
    BKE_report(op->reports, RPT_ERROR, "Can only scale region size from an action zone");
    return OPERATOR_CANCELLED;
  }

  AZone *az = sad->az;

  if (az->region) {
    RegionMoveData *rmd = static_cast<RegionMoveData *>(
        MEM_callocN(sizeof(RegionMoveData), "RegionMoveData"));

    op->customdata = rmd;

    rmd->az = az;
    /* special case for region within region - this allows the scale of
     * the parent region if the azone edge is not the edge splitting
     * both regions */
    if ((az->region->alignment & RGN_SPLIT_PREV) && az->region->prev &&
        !is_split_edge(RGN_ALIGN_ENUM_FROM_MASK(az->region->alignment), az->edge))
    {
      rmd->region = az->region->prev;
    }
    /* Flag to always forward scaling to the previous region. */
    else if (az->region->prev && (az->region->alignment & RGN_SPLIT_SCALE_PREV)) {
      rmd->region = az->region->prev;
    }
    else {
      rmd->region = az->region;
    }
    rmd->area = sad->sa1;
    rmd->edge = az->edge;
    copy_v2_v2_int(rmd->orig_xy, event->xy);
    rmd->maxsize = area_max_regionsize(rmd->area, rmd->region, rmd->edge);

    /* if not set we do now, otherwise it uses type */
    if (rmd->region->sizex == 0) {
      rmd->region->sizex = rmd->region->winx;
    }
    if (rmd->region->sizey == 0) {
      rmd->region->sizey = rmd->region->winy;
    }

    /* Now copy to region-move-data. */
    if (ELEM(rmd->edge, AE_LEFT_TO_TOPRIGHT, AE_RIGHT_TO_TOPLEFT)) {
      rmd->origval = rmd->region->sizex;
    }
    else {
      rmd->origval = rmd->region->sizey;
    }

    CLAMP(rmd->maxsize, 0, 1000);

    /* add temp handler */
    G.moving |= G_TRANSFORM_WM;
    WM_event_add_modal_handler(C, op);

    return OPERATOR_RUNNING_MODAL;
  }

  return OPERATOR_FINISHED;
}

static void region_scale_validate_size(RegionMoveData *rmd)
{
  if ((rmd->region->flag & RGN_FLAG_HIDDEN) == 0) {
    short *size, maxsize = -1;

    if (ELEM(rmd->edge, AE_LEFT_TO_TOPRIGHT, AE_RIGHT_TO_TOPLEFT)) {
      size = &rmd->region->sizex;
    }
    else {
      size = &rmd->region->sizey;
    }

    maxsize = rmd->maxsize - (UI_UNIT_Y / UI_SCALE_FAC);

    if (*size > maxsize && maxsize > 0) {
      *size = maxsize;
    }
  }
}

static void region_scale_toggle_hidden(bContext *C, RegionMoveData *rmd)
{
  /* hidden areas may have bad 'View2D.cur' value,
   * correct before displaying. see #45156 */
  if (rmd->region->flag & RGN_FLAG_HIDDEN) {
    UI_view2d_curRect_validate(&rmd->region->v2d);
  }

  region_toggle_hidden(C, rmd->region, false);
  region_scale_validate_size(rmd);

  if ((rmd->region->flag & RGN_FLAG_HIDDEN) == 0) {
    if (rmd->region->regiontype == RGN_TYPE_HEADER) {
      ARegion *region_tool_header = BKE_area_find_region_type(rmd->area, RGN_TYPE_TOOL_HEADER);
      if (region_tool_header != nullptr) {
        if ((region_tool_header->flag & RGN_FLAG_HIDDEN_BY_USER) == 0 &&
            (region_tool_header->flag & RGN_FLAG_HIDDEN) != 0)
        {
          region_toggle_hidden(C, region_tool_header, false);
        }
      }
    }
  }
}

static int region_scale_modal(bContext *C, wmOperator *op, const wmEvent *event)
{
  RegionMoveData *rmd = static_cast<RegionMoveData *>(op->customdata);
  int delta;

  /* execute the events */
  switch (event->type) {
    case MOUSEMOVE: {
      const float aspect = (rmd->region->v2d.flag & V2D_IS_INIT) ?
                               (BLI_rctf_size_x(&rmd->region->v2d.cur) /
                                (BLI_rcti_size_x(&rmd->region->v2d.mask) + 1)) :
                               1.0f;
      const int snap_size_threshold = (U.widget_unit * 2) / aspect;
      bool size_changed = false;

      if (ELEM(rmd->edge, AE_LEFT_TO_TOPRIGHT, AE_RIGHT_TO_TOPLEFT)) {
        delta = event->xy[0] - rmd->orig_xy[0];
        if (rmd->edge == AE_LEFT_TO_TOPRIGHT) {
          delta = -delta;
        }

        /* region sizes now get multiplied */
        delta /= UI_SCALE_FAC;

        const int size_no_snap = rmd->origval + delta;
        rmd->region->sizex = size_no_snap;
        /* Clamp before snapping, so the snapping doesn't use a size that's invalid anyway. It will
         * check for and respect the max-width too. */
        CLAMP(rmd->region->sizex, 0, rmd->maxsize);

        if (rmd->region->type->snap_size) {
          short sizex_test = rmd->region->type->snap_size(rmd->region, rmd->region->sizex, 0);
          if ((abs(rmd->region->sizex - sizex_test) < snap_size_threshold) &&
              /* Don't snap to a new size if that would exceed the maximum width. */
              sizex_test <= rmd->maxsize)
          {
            rmd->region->sizex = sizex_test;
          }
        }
        BLI_assert(rmd->region->sizex <= rmd->maxsize);

        if (size_no_snap < UI_UNIT_X / aspect) {
          rmd->region->sizex = rmd->origval;
          if (!(rmd->region->flag & RGN_FLAG_HIDDEN)) {
            region_scale_toggle_hidden(C, rmd);
          }
        }
        else if (rmd->region->flag & RGN_FLAG_HIDDEN) {
          region_scale_toggle_hidden(C, rmd);
        }

        /* Hiding/unhiding is handled above, but still fix the size as requested. */
        if (rmd->region->flag & RGN_FLAG_NO_USER_RESIZE) {
          rmd->region->sizex = rmd->origval;
        }

        if (rmd->region->sizex != rmd->origval) {
          size_changed = true;
        }
      }
      else {
        delta = event->xy[1] - rmd->orig_xy[1];
        if (rmd->edge == AE_BOTTOM_TO_TOPLEFT) {
          delta = -delta;
        }

        /* region sizes now get multiplied */
        delta /= UI_SCALE_FAC;

        const int size_no_snap = rmd->origval + delta;
        rmd->region->sizey = size_no_snap;
        /* Clamp before snapping, so the snapping doesn't use a size that's invalid anyway. It will
         * check for and respect the max-height too. */
        CLAMP(rmd->region->sizey, 0, rmd->maxsize);

        if (rmd->region->type->snap_size) {
          short sizey_test = rmd->region->type->snap_size(rmd->region, rmd->region->sizey, 1);
          if ((abs(rmd->region->sizey - sizey_test) < snap_size_threshold) &&
              /* Don't snap to a new size if that would exceed the maximum height. */
              (sizey_test <= rmd->maxsize))
          {
            rmd->region->sizey = sizey_test;
          }
        }
        BLI_assert(rmd->region->sizey <= rmd->maxsize);

        /* NOTE: `UI_UNIT_Y / 4` means you need to drag the footer and execute region
         * almost all the way down for it to become hidden, this is done
         * otherwise its too easy to do this by accident. */
        if (size_no_snap < (UI_UNIT_Y / 4) / aspect) {
          rmd->region->sizey = rmd->origval;
          if (!(rmd->region->flag & RGN_FLAG_HIDDEN)) {
            region_scale_toggle_hidden(C, rmd);
          }
        }
        else if (rmd->region->flag & RGN_FLAG_HIDDEN) {
          region_scale_toggle_hidden(C, rmd);
        }

        /* Hiding/unhiding is handled above, but still fix the size as requested. */
        if (rmd->region->flag & RGN_FLAG_NO_USER_RESIZE) {
          rmd->region->sizey = rmd->origval;
        }

        if (rmd->region->sizey != rmd->origval) {
          size_changed = true;
        }
      }
      if (size_changed && rmd->region->type->on_user_resize) {
        rmd->region->type->on_user_resize(rmd->region);
      }
      ED_area_tag_redraw(rmd->area);
      WM_event_add_notifier(C, NC_SCREEN | NA_EDITED, nullptr);

      break;
    }
    case LEFTMOUSE:
      if (event->val == KM_RELEASE) {
        if (len_manhattan_v2v2_int(event->xy, rmd->orig_xy) <= WM_EVENT_CURSOR_MOTION_THRESHOLD) {
          if (rmd->region->flag & RGN_FLAG_HIDDEN) {
            region_scale_toggle_hidden(C, rmd);
          }
          else if (rmd->region->flag & RGN_FLAG_TOO_SMALL) {
            region_scale_validate_size(rmd);
          }

          ED_area_tag_redraw(rmd->area);
          WM_event_add_notifier(C, NC_SCENE | ND_FRAME, SEQ_get_ref_scene_for_notifiers(C)); /*BFA - 3D Sequencer*/
        }

        region_scale_exit(op);

        return OPERATOR_FINISHED;
      }
      break;

    case EVT_ESCKEY:
      break;
  }

  return OPERATOR_RUNNING_MODAL;
}

static void region_scale_cancel(bContext * /*C*/, wmOperator *op)
{
  region_scale_exit(op);
}

static void SCREEN_OT_region_scale(wmOperatorType *ot)
{
  /* identifiers */
  ot->name = "Scale Region Size";
  ot->description = "Scale selected area";
  ot->idname = "SCREEN_OT_region_scale";

  ot->invoke = region_scale_invoke;
  ot->modal = region_scale_modal;
  ot->cancel = region_scale_cancel;

  ot->poll = ED_operator_areaactive;

  /* flags */
  ot->flag = OPTYPE_BLOCKING | OPTYPE_INTERNAL;
}

/** \} */

/* -------------------------------------------------------------------- */
/** \name Frame Change Operator
 * \{ */

static bool screen_animation_region_supports_time_follow(eSpace_Type spacetype,
                                                         eRegion_Type regiontype)
{
  return (regiontype == RGN_TYPE_WINDOW &&
          ELEM(spacetype, SPACE_SEQ, SPACE_GRAPH, SPACE_ACTION, SPACE_NLA)) ||
         (spacetype == SPACE_CLIP && regiontype == RGN_TYPE_PREVIEW);
}

static void areas_do_frame_follow(bContext *C, bool middle)
{
  bScreen *screen_ctx = CTX_wm_screen(C);
  Scene *scene = CTX_data_scene(C);
  wmWindowManager *wm = CTX_wm_manager(C);
  LISTBASE_FOREACH (wmWindow *, window, &wm->windows) {
    const bScreen *screen = WM_window_get_active_screen(window);

    LISTBASE_FOREACH (ScrArea *, area, &screen->areabase) {
      LISTBASE_FOREACH (ARegion *, region, &area->regionbase) {
        /* do follow here if editor type supports it */
        if ((screen_ctx->redraws_flag & TIME_FOLLOW) &&
            screen_animation_region_supports_time_follow(eSpace_Type(area->spacetype),
                                                         eRegion_Type(region->regiontype)))
        {
          float w = BLI_rctf_size_x(&region->v2d.cur);

          if (middle) {
            if ((scene->r.cfra < region->v2d.cur.xmin) || (scene->r.cfra > region->v2d.cur.xmax)) {
              region->v2d.cur.xmax = scene->r.cfra + (w / 2);
              region->v2d.cur.xmin = scene->r.cfra - (w / 2);
            }
          }
          else {
            if (scene->r.cfra < region->v2d.cur.xmin) {
              region->v2d.cur.xmax = scene->r.cfra;
              region->v2d.cur.xmin = region->v2d.cur.xmax - w;
            }
            else if (scene->r.cfra > region->v2d.cur.xmax) {
              region->v2d.cur.xmin = scene->r.cfra;
              region->v2d.cur.xmax = region->v2d.cur.xmin + w;
            }
          }
        }
      }
    }
  }
}

/* function to be called outside UI context, or for redo */
static int frame_offset_exec(bContext *C, wmOperator *op)
{
  Scene *scene = CTX_data_scene(C);

  int delta = RNA_int_get(op->ptr, "delta");

  /* In order to jump from e.g. 1.5 to 1 the delta needs to be incremented by 1 since the sub-frame
   * is always zeroed. Otherwise it would jump to 0. */
  if (delta < 0 && scene->r.subframe > 0) {
    delta += 1;
  }
  scene->r.cfra += delta;
  FRAMENUMBER_MIN_CLAMP(scene->r.cfra);
  scene->r.subframe = 0.0f;

  areas_do_frame_follow(C, false);

  DEG_id_tag_update(&scene->id, ID_RECALC_FRAME_CHANGE);

  WM_event_add_notifier(C, NC_SCENE | ND_FRAME, SEQ_get_ref_scene_for_notifiers(C)); /*BFA - 3D Sequencer*/

  return OPERATOR_FINISHED;
}

static void SCREEN_OT_frame_offset(wmOperatorType *ot)
{
  ot->name = "Frame Offset";
  ot->idname = "SCREEN_OT_frame_offset";
  ot->description = "Move current frame forward/backward by a given number";

  ot->exec = frame_offset_exec;

  ot->poll = ED_operator_screenactive_norender;
  ot->flag = OPTYPE_UNDO_GROUPED;
  ot->undo_group = "Frame Change";

  /* rna */
  RNA_def_int(ot->srna, "delta", 0, INT_MIN, INT_MAX, "Delta", "", INT_MIN, INT_MAX);
}

/** \} */

/* -------------------------------------------------------------------- */
/** \name Frame Jump Operator
 * \{ */

/* function to be called outside UI context, or for redo */
static int frame_jump_exec(bContext *C, wmOperator *op)
{
  Scene *scene = CTX_data_scene(C);
  wmTimer *animtimer = CTX_wm_screen(C)->animtimer;

  /* Don't change scene->r.cfra directly if animtimer is running as this can cause
   * first/last frame not to be actually shown (bad since for example physics
   * simulations aren't reset properly).
   */
  if (animtimer) {
    ScreenAnimData *sad = static_cast<ScreenAnimData *>(animtimer->customdata);

    sad->flag |= ANIMPLAY_FLAG_USE_NEXT_FRAME;

    if (RNA_boolean_get(op->ptr, "end")) {
      sad->nextfra = PEFRA;
    }
    else {
      sad->nextfra = PSFRA;
    }
  }
  else {
    if (RNA_boolean_get(op->ptr, "end")) {
      scene->r.cfra = PEFRA;
    }
    else {
      scene->r.cfra = PSFRA;
    }

    areas_do_frame_follow(C, true);

    DEG_id_tag_update(&scene->id, ID_RECALC_FRAME_CHANGE);

    WM_event_add_notifier(C, NC_SCENE | ND_FRAME, scene);
  }

  return OPERATOR_FINISHED;
}

static void SCREEN_OT_frame_jump(wmOperatorType *ot)
{
  ot->name = "Jump to Endpoint";
  ot->description = "Jump to first/last frame in frame range";
  ot->idname = "SCREEN_OT_frame_jump";

  ot->exec = frame_jump_exec;

  ot->poll = ED_operator_screenactive_norender;
  ot->flag = OPTYPE_UNDO_GROUPED;
  ot->undo_group = "Frame Change";

  /* rna */
  RNA_def_boolean(
      ot->srna, "end", false, "Last Frame", "Jump to the last frame of the frame range");
}

/** \} */

/* -------------------------------------------------------------------- */
/** \name Jump to Key-Frame Operator
 * \{ */

/* function to be called outside UI context, or for redo */
static int keyframe_jump_exec(bContext *C, wmOperator *op)
{
  Scene *scene = CTX_data_scene(C);
  Object *ob = CTX_data_active_object(C);
  bDopeSheet ads = {nullptr};
  const bool next = RNA_boolean_get(op->ptr, "next");
  bool done = false;

  /* sanity checks */
  if (scene == nullptr) {
    return OPERATOR_CANCELLED;
  }

  const float cfra = BKE_scene_frame_get(scene);

  /* Initialize binary-tree-list for getting keyframes. */
  AnimKeylist *keylist = ED_keylist_create();

  /* Speed up dummy dope-sheet context with flags to perform necessary filtering. */
  if ((scene->flag & SCE_KEYS_NO_SELONLY) == 0) {
    /* Only selected channels are included. */
    ads.filterflag |= ADS_FILTER_ONLYSEL;
  }

  /* populate tree with keyframe nodes */
  scene_to_keylist(&ads, scene, keylist, 0, {-FLT_MAX, FLT_MAX});

  if (ob) {
    ob_to_keylist(&ads, ob, keylist, 0, {-FLT_MAX, FLT_MAX});

    if (ob->type == OB_GPENCIL_LEGACY) {
      const bool active = !(scene->flag & SCE_KEYS_NO_SELONLY);
      gpencil_to_keylist(&ads, static_cast<bGPdata *>(ob->data), keylist, active);
    }

    if (ob->type == OB_GREASE_PENCIL) {
      const bool active_layer_only = !(scene->flag & SCE_KEYS_NO_SELONLY);
      grease_pencil_data_block_to_keylist(
          nullptr, static_cast<const GreasePencil *>(ob->data), keylist, 0, active_layer_only);
    }
  }

  {
    Mask *mask = CTX_data_edit_mask(C);
    if (mask) {
      MaskLayer *masklay = BKE_mask_layer_active(mask);
      mask_to_keylist(&ads, masklay, keylist);
    }
  }
  ED_keylist_prepare_for_direct_access(keylist);

  /* find matching keyframe in the right direction */
  const ActKeyColumn *ak;

  if (next) {
    ak = ED_keylist_find_next(keylist, cfra);
    while ((ak != nullptr) && (done == false)) {
      if (cfra < ak->cfra) {
        BKE_scene_frame_set(scene, ak->cfra);
        done = true;
      }
      else {
        ak = ak->next;
      }
    }
  }

  else {
    ak = ED_keylist_find_prev(keylist, cfra);
    while ((ak != nullptr) && (done == false)) {
      if (cfra > ak->cfra) {
        BKE_scene_frame_set(scene, ak->cfra);
        done = true;
      }
      else {
        ak = ak->prev;
      }
    }
  }

  /* free temp stuff */
  ED_keylist_free(keylist);

  /* any success? */
  if (done == false) {
    BKE_report(op->reports, RPT_INFO, "No more keyframes to jump to in this direction");

    return OPERATOR_CANCELLED;
  }

  areas_do_frame_follow(C, true);

  DEG_id_tag_update(&scene->id, ID_RECALC_FRAME_CHANGE);

  WM_event_add_notifier(C, NC_SCENE | ND_FRAME, scene);

  return OPERATOR_FINISHED;
}

static bool keyframe_jump_poll(bContext *C)
{
  /* There is a keyframe jump operator specifically for the Graph Editor. */
  return ED_operator_screenactive_norender(C) && !ED_operator_graphedit_active(C);
}

static void SCREEN_OT_keyframe_jump(wmOperatorType *ot)
{
  ot->name = "Jump to Keyframe";
  ot->description = "Jump to previous/next keyframe";
  ot->idname = "SCREEN_OT_keyframe_jump";

  ot->exec = keyframe_jump_exec;

  ot->poll = keyframe_jump_poll;
  ot->flag = OPTYPE_UNDO_GROUPED;
  ot->undo_group = "Frame Change";

  /* properties */
  RNA_def_boolean(ot->srna, "next", true, "Next Keyframe", "");
}

/** \} */

/* -------------------------------------------------------------------- */
/** \name Jump to Marker Operator
 * \{ */

/* function to be called outside UI context, or for redo */
static int marker_jump_exec(bContext *C, wmOperator *op)
{
  Scene *scene = CTX_data_scene(C);
  int closest = scene->r.cfra;
  const bool next = RNA_boolean_get(op->ptr, "next");
  bool found = false;

  /* find matching marker in the right direction */
  LISTBASE_FOREACH (TimeMarker *, marker, &scene->markers) {
    if (next) {
      if ((marker->frame > scene->r.cfra) && (!found || closest > marker->frame)) {
        closest = marker->frame;
        found = true;
      }
    }
    else {
      if ((marker->frame < scene->r.cfra) && (!found || closest < marker->frame)) {
        closest = marker->frame;
        found = true;
      }
    }
  }

  /* any success? */
  if (!found) {
    BKE_report(op->reports, RPT_INFO, "No more markers to jump to in this direction");

    return OPERATOR_CANCELLED;
  }

  scene->r.cfra = closest;

  areas_do_frame_follow(C, true);

  DEG_id_tag_update(&scene->id, ID_RECALC_FRAME_CHANGE);

  WM_event_add_notifier(C, NC_SCENE | ND_FRAME, scene);

  return OPERATOR_FINISHED;
}
/*bfa - descriptions*/
static std::string screen_ot_marker_jump_get_description(bContext * /*C*/,
                                                         wmOperatorType * /*ot*/,
                                                         PointerRNA *ptr)
{
  if (RNA_boolean_get(ptr, "next")) {
    return "Jump to next marker";
  }
  return "";
}

static void SCREEN_OT_marker_jump(wmOperatorType *ot)
{
  ot->name = "Jump to Marker";
  ot->description = "Jump to previous marker";
  ot->idname = "SCREEN_OT_marker_jump";

  ot->exec = marker_jump_exec;
  ot->get_description = screen_ot_marker_jump_get_description; /*bfa - descriptions*/

  ot->poll = ED_operator_screenactive_norender;
  ot->flag = OPTYPE_UNDO_GROUPED;
  ot->undo_group = "Frame Change";

  /* properties */
  RNA_def_boolean(ot->srna, "next", true, "Next Marker", "");
}

/** \} */

/* -------------------------------------------------------------------- */
/** \name Set Screen Operator
 * \{ */

/* function to be called outside UI context, or for redo */
static int screen_set_exec(bContext *C, wmOperator *op)
{
  WorkSpace *workspace = CTX_wm_workspace(C);
  int delta = RNA_int_get(op->ptr, "delta");

  if (ED_workspace_layout_cycle(workspace, delta, C)) {
    return OPERATOR_FINISHED;
  }

  return OPERATOR_CANCELLED;
}

static void SCREEN_OT_screen_set(wmOperatorType *ot)
{
  ot->name = "Set Screen";
  ot->description = "Cycle through available screens";
  ot->idname = "SCREEN_OT_screen_set";

  ot->exec = screen_set_exec;
  ot->poll = ED_operator_screenactive;

  /* rna */
  RNA_def_int(ot->srna, "delta", 1, -1, 1, "Delta", "", -1, 1);
}

/** \} */

/* -------------------------------------------------------------------- */
/** \name Screen Full-Area Operator
 * \{ */

/* function to be called outside UI context, or for redo */
static int screen_maximize_area_exec(bContext *C, wmOperator *op)
{
  bScreen *screen = CTX_wm_screen(C);
  ScrArea *area = nullptr;
  const bool hide_panels = RNA_boolean_get(op->ptr, "use_hide_panels");

  BLI_assert(!screen->temp);

  /* search current screen for 'full-screen' areas */
  /* prevents restoring info header, when mouse is over it */
  LISTBASE_FOREACH (ScrArea *, area_iter, &screen->areabase) {
    if (area_iter->full) {
      area = area_iter;
      break;
    }
  }

  if (area == nullptr) {
    area = CTX_wm_area(C);
  }

  if (hide_panels) {
    if (!ELEM(screen->state, SCREENNORMAL, SCREENFULL)) {
      return OPERATOR_CANCELLED;
    }
    ED_screen_state_toggle(C, CTX_wm_window(C), area, SCREENFULL);
  }
  else {
    if (!ELEM(screen->state, SCREENNORMAL, SCREENMAXIMIZED)) {
      return OPERATOR_CANCELLED;
    }
    ED_screen_state_toggle(C, CTX_wm_window(C), area, SCREENMAXIMIZED);
  }

  return OPERATOR_FINISHED;
}

static bool screen_maximize_area_poll(bContext *C)
{
  const wmWindow *win = CTX_wm_window(C);
  const bScreen *screen = CTX_wm_screen(C);
  const ScrArea *area = CTX_wm_area(C);
  const wmWindowManager *wm = CTX_wm_manager(C);
  return ED_operator_areaactive(C) &&
         /* Don't allow maximizing global areas but allow minimizing from them. */
         ((screen->state != SCREENNORMAL) || !ED_area_is_global(area)) &&
         /* Don't change temporary screens. */
         !WM_window_is_temp_screen(win) &&
         /* Don't maximize when dragging. */
         BLI_listbase_is_empty(&wm->drags);
}

/*bfa - descriptions*/
static std::string screen_ot_screen_full_area_get_description(bContext * /*C*/,
                                                              wmOperatorType * /*ot*/,
                                                              PointerRNA *ptr)
{
  if (RNA_boolean_get(ptr, "use_hide_panels")) {
    return "Toggle display selected area as maximized";
  }
  return "";
}

static void SCREEN_OT_screen_full_area(wmOperatorType *ot)
{
  PropertyRNA *prop;

  ot->name = "Toggle Maximize Area";
  ot->description = "Toggle display selected area as fullscreen/maximized";
  ot->idname = "SCREEN_OT_screen_full_area";

  ot->exec = screen_maximize_area_exec;
  ot->get_description = screen_ot_screen_full_area_get_description; /*bfa - descriptions*/
  ot->poll = screen_maximize_area_poll;
  ot->flag = 0;

  prop = RNA_def_boolean(ot->srna, "use_hide_panels", false, "Hide Panels", "Hide all the panels");
  RNA_def_property_flag(prop, PROP_SKIP_SAVE);
}

/** \} */

/* -------------------------------------------------------------------- */
/** \name Screen Join-Area Operator
 * \{ */

/* operator state vars used:
 * x1, y1     mouse coord in first area, which will disappear
 * x2, y2     mouse coord in 2nd area, which will become joined
 *
 * functions:
 *
 * init()   find edge based on state vars
 * test if the edge divides two areas,
 * store active and nonactive area,
 *
 * apply()  do the actual join
 *
 * exit()   cleanup, send notifier
 *
 * callbacks:
 *
 * exec()   calls init, apply, exit
 *
 * invoke() sets mouse coords in x,y
 * call init()
 * add modal handler
 *
 * modal()  accept modal events while doing it
 * call apply() with active window and nonactive window
 * call exit() and remove handler when LMB confirm
 */

struct sAreaJoinData {
  ScrArea *sa1;        /* Potential source area (kept). */
  ScrArea *sa2;        /* Potential target area (removed or reduced). */
  eScreenDir dir;      /* Direction of potential join. */
  void *draw_callback; /* call #screen_draw_join_highlight */
};

static void area_join_draw_cb(const wmWindow * /*win*/, void *userdata)
{
  const wmOperator *op = static_cast<const wmOperator *>(userdata);

  sAreaJoinData *sd = static_cast<sAreaJoinData *>(op->customdata);
  if (sd->sa1 && sd->sa2 && (sd->dir != SCREEN_DIR_NONE)) {
    screen_draw_join_highlight(sd->sa1, sd->sa2);
  }
}

/* validate selection inside screen, set variables OK */
/* return false: init failed */
static bool area_join_init(bContext *C, wmOperator *op, ScrArea *sa1, ScrArea *sa2)
{
  if (sa1 == nullptr || sa2 == nullptr) {
    /* Get areas from cursor location if not specified. */
    int cursor[2];
    RNA_int_get_array(op->ptr, "cursor", cursor);
    screen_area_edge_from_cursor(C, cursor, &sa1, &sa2);
  }
  if (sa1 == nullptr || sa2 == nullptr) {
    return false;
  }

  sAreaJoinData *jd = static_cast<sAreaJoinData *>(
      MEM_callocN(sizeof(sAreaJoinData), "op_area_join"));

  jd->sa1 = sa1;
  jd->sa2 = sa2;
  jd->dir = SCREEN_DIR_NONE;

  op->customdata = jd;

  jd->draw_callback = WM_draw_cb_activate(CTX_wm_window(C), area_join_draw_cb, op);

  return true;
}

/* apply the join of the areas (space types) */
static bool area_join_apply(bContext *C, wmOperator *op)
{
  sAreaJoinData *jd = (sAreaJoinData *)op->customdata;
  if (!jd || (jd->dir == SCREEN_DIR_NONE)) {
    return false;
  }

  if (!screen_area_join(C, CTX_wm_screen(C), jd->sa1, jd->sa2)) {
    return false;
  }
  if (CTX_wm_area(C) == jd->sa2) {
    CTX_wm_area_set(C, nullptr);
    CTX_wm_region_set(C, nullptr);
  }

  return true;
}

/* finish operation */
static void area_join_exit(bContext *C, wmOperator *op)
{
  sAreaJoinData *jd = (sAreaJoinData *)op->customdata;

  if (jd) {
    if (jd->draw_callback) {
      WM_draw_cb_exit(CTX_wm_window(C), jd->draw_callback);
    }

    MEM_freeN(jd);
    op->customdata = nullptr;
  }

  /* this makes sure aligned edges will result in aligned grabbing */
  BKE_screen_remove_double_scredges(CTX_wm_screen(C));
  BKE_screen_remove_unused_scredges(CTX_wm_screen(C));
  BKE_screen_remove_unused_scrverts(CTX_wm_screen(C));
}

static int area_join_exec(bContext *C, wmOperator *op)
{
  if (!area_join_init(C, op, nullptr, nullptr)) {
    return OPERATOR_CANCELLED;
  }

  area_join_apply(C, op);
  area_join_exit(C, op);

  return OPERATOR_FINISHED;
}

/* interaction callback */
static int area_join_invoke(bContext *C, wmOperator *op, const wmEvent *event)
{
  if (event->type == EVT_ACTIONZONE_AREA) {
    sActionzoneData *sad = static_cast<sActionzoneData *>(event->customdata);

    if (sad == nullptr || sad->modifier > 0) {
      return OPERATOR_PASS_THROUGH;
    }

    /* verify *sad itself */
    if (sad->sa1 == nullptr || sad->sa2 == nullptr) {
      return OPERATOR_PASS_THROUGH;
    }

    /* is this our *sad? if areas equal it should be passed on */
    if (sad->sa1 == sad->sa2) {
      return OPERATOR_PASS_THROUGH;
    }
    if (!area_join_init(C, op, sad->sa1, sad->sa2)) {
      return OPERATOR_CANCELLED;
    }
  }

  /* add temp handler */
  WM_event_add_modal_handler(C, op);

  return OPERATOR_RUNNING_MODAL;
}

static void area_join_cancel(bContext *C, wmOperator *op)
{
  WM_event_add_notifier(C, NC_WINDOW, nullptr);

  area_join_exit(C, op);
}

/* modal callback while selecting area (space) that will be removed */
static int area_join_modal(bContext *C, wmOperator *op, const wmEvent *event)
{
  bScreen *screen = CTX_wm_screen(C);
  wmWindow *win = CTX_wm_window(C);

  if (op->customdata == nullptr) {
    if (!area_join_init(C, op, nullptr, nullptr)) {
      return OPERATOR_CANCELLED;
    }
  }
  sAreaJoinData *jd = (sAreaJoinData *)op->customdata;

  /* execute the events */
  switch (event->type) {

    case MOUSEMOVE: {
      ScrArea *area = BKE_screen_find_area_xy(screen, SPACE_TYPE_ANY, event->xy);
      jd->dir = area_getorientation(jd->sa1, jd->sa2);

      if (area == jd->sa1) {
        /* Hovering current source, so change direction. */
        jd->sa1 = jd->sa2;
        jd->sa2 = area;
        jd->dir = area_getorientation(jd->sa1, jd->sa2);
      }
      else if (area != jd->sa2) {
        jd->dir = SCREEN_DIR_NONE;
      }

      WM_event_add_notifier(C, NC_WINDOW, nullptr);

      if (jd->dir == SCREEN_DIR_N) {
        WM_cursor_set(win, WM_CURSOR_N_ARROW);
      }
      else if (jd->dir == SCREEN_DIR_S) {
        WM_cursor_set(win, WM_CURSOR_S_ARROW);
      }
      else if (jd->dir == SCREEN_DIR_E) {
        WM_cursor_set(win, WM_CURSOR_E_ARROW);
      }
      else if (jd->dir == SCREEN_DIR_W) {
        WM_cursor_set(win, WM_CURSOR_W_ARROW);
      }
      else {
        WM_cursor_set(win, WM_CURSOR_STOP);
      }

      break;
    }
    case LEFTMOUSE:
      if (event->val == KM_RELEASE) {
        if (jd->dir == SCREEN_DIR_NONE) {
          area_join_cancel(C, op);
          return OPERATOR_CANCELLED;
        }
        ED_area_tag_redraw(jd->sa1);
        ED_area_tag_redraw(jd->sa2);

        area_join_apply(C, op);
        WM_event_add_notifier(C, NC_SCREEN | NA_EDITED, nullptr);
        area_join_exit(C, op);
        return OPERATOR_FINISHED;
      }
      break;

    case RIGHTMOUSE:
    case EVT_ESCKEY:
      area_join_cancel(C, op);
      return OPERATOR_CANCELLED;
  }

  return OPERATOR_RUNNING_MODAL;
}

/* Operator for joining two areas (space types) */
static void SCREEN_OT_area_join(wmOperatorType *ot)
{
  /* identifiers */
  ot->name = "Join Area";
  ot->description = "Join selected areas into new window";
  ot->idname = "SCREEN_OT_area_join";

  /* api callbacks */
  ot->exec = area_join_exec;
  ot->invoke = area_join_invoke;
  ot->modal = area_join_modal;
  ot->poll = screen_active_editable;
  ot->cancel = area_join_cancel;

  /* flags */
  ot->flag = OPTYPE_BLOCKING | OPTYPE_INTERNAL;

  /* rna */
  RNA_def_int_vector(
      ot->srna, "cursor", 2, nullptr, INT_MIN, INT_MAX, "Cursor", "", INT_MIN, INT_MAX);
}

/** \} */

/* -------------------------------------------------------------------- */
/** \name Screen Area Options Operator
 * \{ */

static int screen_area_options_invoke(bContext *C, wmOperator *op, const wmEvent *event)
{
  ScrArea *sa1, *sa2;
  if (screen_area_edge_from_cursor(C, event->xy, &sa1, &sa2) == nullptr) {
    return OPERATOR_CANCELLED;
  }

  uiPopupMenu *pup = UI_popup_menu_begin(
      C, WM_operatortype_name(op->type, op->ptr).c_str(), ICON_NONE);
  uiLayout *layout = UI_popup_menu_layout(pup);

  /* Vertical Split */
  PointerRNA ptr;
  uiItemFullO(layout,
              "SCREEN_OT_area_split",
              IFACE_("Vertical Split"),
              ICON_SPLIT_VERTICAL,
              nullptr,
              WM_OP_INVOKE_DEFAULT,
              UI_ITEM_NONE,
              &ptr);
  /* store initial mouse cursor position. */
  RNA_int_set_array(&ptr, "cursor", event->xy);
  RNA_enum_set(&ptr, "direction", SCREEN_AXIS_V);

  /* Horizontal Split */
  uiItemFullO(layout,
              "SCREEN_OT_area_split",
              IFACE_("Horizontal Split"),
              ICON_SPLIT_HORIZONTAL,
              nullptr,
              WM_OP_INVOKE_DEFAULT,
              UI_ITEM_NONE,
              &ptr);
  /* store initial mouse cursor position. */
  RNA_int_set_array(&ptr, "cursor", event->xy);
  RNA_enum_set(&ptr, "direction", SCREEN_AXIS_H);

  if (sa1 && sa2) {
    uiItemS(layout);
  }

  /* Join needs two very similar areas. */
  if (sa1 && sa2 && (area_getorientation(sa1, sa2) != -1)) {
    uiItemFullO(layout,
                "SCREEN_OT_area_join",
                IFACE_("Join Areas"),
                ICON_JOIN_AREAS,
                nullptr,
                WM_OP_INVOKE_DEFAULT,
                UI_ITEM_NONE,
                &ptr);
    RNA_int_set_array(&ptr, "cursor", event->xy);
  }

  /* Swap just needs two areas. */
  if (sa1 && sa2) {
    uiItemFullO(layout,
                "SCREEN_OT_area_swap",
                IFACE_("Swap Areas"),
                ICON_SWAP_AREAS,
                nullptr,
                WM_OP_EXEC_DEFAULT,
                UI_ITEM_NONE,
                &ptr);
    RNA_int_set_array(&ptr, "cursor", event->xy);
  }

  UI_popup_menu_end(C, pup);

  return OPERATOR_INTERFACE;
}

static void SCREEN_OT_area_options(wmOperatorType *ot)
{
  /* identifiers */
  ot->name = "Area Options";
  ot->description = "Operations for splitting and merging";
  ot->idname = "SCREEN_OT_area_options";

  /* api callbacks */
  ot->invoke = screen_area_options_invoke;

  ot->poll = ED_operator_screen_mainwinactive;

  /* flags */
  ot->flag = OPTYPE_INTERNAL;
}

/** \} */

/* -------------------------------------------------------------------- */
/** \name Space Data Cleanup Operator
 * \{ */

static int spacedata_cleanup_exec(bContext *C, wmOperator *op)
{
  Main *bmain = CTX_data_main(C);
  int tot = 0;

  LISTBASE_FOREACH (bScreen *, screen, &bmain->screens) {
    LISTBASE_FOREACH (ScrArea *, area, &screen->areabase) {
      if (area->spacedata.first != area->spacedata.last) {
        SpaceLink *sl = static_cast<SpaceLink *>(area->spacedata.first);

        BLI_remlink(&area->spacedata, sl);
        tot += BLI_listbase_count(&area->spacedata);
        BKE_spacedata_freelist(&area->spacedata);
        BLI_addtail(&area->spacedata, sl);
      }
    }
  }
  BKE_reportf(op->reports, RPT_INFO, "Removed amount of editors: %d", tot);

  return OPERATOR_FINISHED;
}

static void SCREEN_OT_spacedata_cleanup(wmOperatorType *ot)
{
  /* identifiers */
  ot->name = "Clean Up Space Data";
  ot->description = "Remove unused settings for invisible editors";
  ot->idname = "SCREEN_OT_spacedata_cleanup";

  /* api callbacks */
  ot->exec = spacedata_cleanup_exec;
  ot->poll = WM_operator_winactive;
}

/** \} */

/* -------------------------------------------------------------------- */
/** \name Repeat Last Operator
 * \{ */

static bool repeat_history_poll(bContext *C)
{
  if (!ED_operator_screenactive(C)) {
    return false;
  }
  wmWindowManager *wm = CTX_wm_manager(C);
  return !BLI_listbase_is_empty(&wm->operators);
}

static int repeat_last_exec(bContext *C, wmOperator * /*op*/)
{
  wmWindowManager *wm = CTX_wm_manager(C);
  wmOperator *lastop = static_cast<wmOperator *>(wm->operators.last);

  /* Seek last registered operator */
  while (lastop) {
    if (lastop->type->flag & OPTYPE_REGISTER) {
      break;
    }
    lastop = lastop->prev;
  }

  if (lastop) {
    WM_operator_free_all_after(wm, lastop);
    WM_operator_repeat_last(C, lastop);
  }

  return OPERATOR_CANCELLED;
}

static void SCREEN_OT_repeat_last(wmOperatorType *ot)
{
  /* identifiers */
  ot->name = "Repeat Last";
  ot->description = "Repeat last action";
  ot->idname = "SCREEN_OT_repeat_last";

  /* api callbacks */
  ot->exec = repeat_last_exec;

  ot->poll = repeat_history_poll;
}

/** \} */

/* -------------------------------------------------------------------- */
/** \name Repeat History Operator
 * \{ */

static int repeat_history_invoke(bContext *C, wmOperator *op, const wmEvent * /*event*/)
{
  wmWindowManager *wm = CTX_wm_manager(C);

  int items = BLI_listbase_count(&wm->operators);
  if (items == 0) {
    return OPERATOR_CANCELLED;
  }

  uiPopupMenu *pup = UI_popup_menu_begin(
      C, WM_operatortype_name(op->type, op->ptr).c_str(), ICON_NONE);
  uiLayout *layout = UI_popup_menu_layout(pup);

  wmOperator *lastop;
  int i;
  for (i = items - 1, lastop = static_cast<wmOperator *>(wm->operators.last); lastop;
       lastop = lastop->prev, i--)
  {
    if ((lastop->type->flag & OPTYPE_REGISTER) && WM_operator_repeat_check(C, lastop)) {
      uiItemIntO(layout,
                 WM_operatortype_name(lastop->type, lastop->ptr).c_str(),
                 ICON_NONE,
                 op->type->idname,
                 "index",
                 i);
    }
  }

  UI_popup_menu_end(C, pup);

  return OPERATOR_INTERFACE;
}

static int repeat_history_exec(bContext *C, wmOperator *op)
{
  wmWindowManager *wm = CTX_wm_manager(C);

  op = static_cast<wmOperator *>(BLI_findlink(&wm->operators, RNA_int_get(op->ptr, "index")));
  if (op) {
    /* let's put it as last operator in list */
    BLI_remlink(&wm->operators, op);
    BLI_addtail(&wm->operators, op);

    WM_operator_repeat(C, op);
  }

  return OPERATOR_FINISHED;
}

static void SCREEN_OT_repeat_history(wmOperatorType *ot)
{
  /* identifiers */
  ot->name = "Repeat History";
  ot->description = "Display menu for previous actions performed";
  ot->idname = "SCREEN_OT_repeat_history";

  /* api callbacks */
  ot->invoke = repeat_history_invoke;
  ot->exec = repeat_history_exec;
  ot->poll = repeat_history_poll;

  RNA_def_int(ot->srna, "index", 0, 0, INT_MAX, "Index", "", 0, 1000);
}

/** \} */

/* -------------------------------------------------------------------- */
/** \name Redo Operator
 * \{ */

static int redo_last_invoke(bContext *C, wmOperator * /*op*/, const wmEvent * /*event*/)
{
  wmOperator *lastop = WM_operator_last_redo(C);

  if (lastop) {
    WM_operator_redo_popup(C, lastop);
  }

  return OPERATOR_CANCELLED;
}

static void SCREEN_OT_redo_last(wmOperatorType *ot)
{
  /* identifiers */
  ot->name = "Redo Last";
  ot->description = "Display parameters for last action performed";
  ot->idname = "SCREEN_OT_redo_last";

  /* api callbacks */
  ot->invoke = redo_last_invoke;
  ot->poll = repeat_history_poll;
}

/** \} */

/* -------------------------------------------------------------------- */
/** \name Region Quad-View Operator
 * \{ */

static void view3d_localview_update_rv3d(RegionView3D *rv3d)
{
  if (rv3d->localvd) {
    rv3d->localvd->view = rv3d->view;
    rv3d->localvd->persp = rv3d->persp;
    copy_qt_qt(rv3d->localvd->viewquat, rv3d->viewquat);
  }
}

static void region_quadview_init_rv3d(
    ScrArea *area, ARegion *region, const char viewlock, const char view, const char persp)
{
  RegionView3D *rv3d = static_cast<RegionView3D *>(region->regiondata);

  if (persp == RV3D_CAMOB) {
    ED_view3d_lastview_store(rv3d);
  }

  rv3d->viewlock = viewlock;
  rv3d->runtime_viewlock = 0;
  rv3d->view = view;
  rv3d->view_axis_roll = RV3D_VIEW_AXIS_ROLL_0;
  rv3d->persp = persp;

  ED_view3d_lock(rv3d);
  view3d_localview_update_rv3d(rv3d);
  if ((viewlock & RV3D_BOXCLIP) && (persp == RV3D_ORTHO)) {
    ED_view3d_quadview_update(area, region, true);
  }
}

/* insert a region in the area region list */
static int region_quadview_exec(bContext *C, wmOperator *op)
{
  ARegion *region = CTX_wm_region(C);

  /* some rules... */
  if (region->regiontype != RGN_TYPE_WINDOW) {
    BKE_report(op->reports, RPT_ERROR, "Only window region can be 4-split");
  }
  else if (region->alignment == RGN_ALIGN_QSPLIT) {
    /* Exit quad-view */
    ScrArea *area = CTX_wm_area(C);

    /* keep current region */
    region->alignment = 0;

    if (area->spacetype == SPACE_VIEW3D) {
      RegionView3D *rv3d = static_cast<RegionView3D *>(region->regiondata);

      /* if this is a locked view, use settings from 'User' view */
      if (rv3d->viewlock) {
        View3D *v3d_user;
        ARegion *region_user;

        if (ED_view3d_context_user_region(C, &v3d_user, &region_user)) {
          if (region != region_user) {
            std::swap(region->regiondata, region_user->regiondata);
            rv3d = static_cast<RegionView3D *>(region->regiondata);
          }
        }
      }

      rv3d->viewlock_quad = RV3D_VIEWLOCK_INIT;
      rv3d->viewlock = 0;

      /* FIXME: This fixes missing update to workbench TAA. (see #76216)
       * However, it would be nice if the tagging should be done in a more conventional way. */
      rv3d->rflag |= RV3D_GPULIGHT_UPDATE;

      /* Accumulate locks, in case they're mixed. */
      LISTBASE_FOREACH (ARegion *, region_iter, &area->regionbase) {
        if (region_iter->regiontype == RGN_TYPE_WINDOW) {
          RegionView3D *rv3d_iter = static_cast<RegionView3D *>(region_iter->regiondata);
          rv3d->viewlock_quad |= rv3d_iter->viewlock;
        }
      }
    }

    LISTBASE_FOREACH_MUTABLE (ARegion *, region_iter, &area->regionbase) {
      if (region_iter->alignment == RGN_ALIGN_QSPLIT) {
        ED_region_remove(C, area, region_iter);
      }
    }
    ED_area_tag_redraw(area);
    WM_event_add_notifier(C, NC_SCREEN | NA_EDITED, nullptr);
  }
  else if (region->next) {
    BKE_report(op->reports, RPT_ERROR, "Only last region can be 4-split");
  }
  else {
    /* Enter quad-view */
    ScrArea *area = CTX_wm_area(C);

    region->alignment = RGN_ALIGN_QSPLIT;

    for (int count = 0; count < 3; count++) {
      ARegion *new_region = BKE_area_region_copy(area->type, region);
      BLI_addtail(&area->regionbase, new_region);
    }

    /* lock views and set them */
    if (area->spacetype == SPACE_VIEW3D) {
      View3D *v3d = static_cast<View3D *>(area->spacedata.first);
      int index_qsplit = 0;

      /* run ED_view3d_lock() so the correct 'rv3d->viewquat' is set,
       * otherwise when restoring rv3d->localvd the 'viewquat' won't
       * match the 'view', set on entering localview See: #26315,
       *
       * We could avoid manipulating rv3d->localvd here if exiting
       * localview with a 4-split would assign these view locks */
      RegionView3D *rv3d = static_cast<RegionView3D *>(region->regiondata);
      const char viewlock = (rv3d->viewlock_quad & RV3D_VIEWLOCK_INIT) ?
                                (rv3d->viewlock_quad & ~RV3D_VIEWLOCK_INIT) :
                                RV3D_LOCK_ROTATION;

      region_quadview_init_rv3d(
          area, region, viewlock, ED_view3d_lock_view_from_index(index_qsplit++), RV3D_ORTHO);
      region_quadview_init_rv3d(area,
                                (region = region->next),
                                viewlock,
                                ED_view3d_lock_view_from_index(index_qsplit++),
                                RV3D_ORTHO);
      region_quadview_init_rv3d(area,
                                (region = region->next),
                                viewlock,
                                ED_view3d_lock_view_from_index(index_qsplit++),
                                RV3D_ORTHO);
/* forcing camera is distracting */
#if 0
      if (v3d->camera) {
        region_quadview_init_rv3d(area, (region = region->next), 0, RV3D_VIEW_CAMERA, RV3D_CAMOB);
      }
      else {
        region_quadview_init_rv3d(area, (region = region->next), 0, RV3D_VIEW_USER, RV3D_PERSP);
      }
#else
      (void)v3d;
#endif
    }
    ED_area_tag_redraw(area);
    WM_event_add_notifier(C, NC_SCREEN | NA_EDITED, nullptr);
  }

  return OPERATOR_FINISHED;
}

static void SCREEN_OT_region_quadview(wmOperatorType *ot)
{
  /* identifiers */
  ot->name = "Toggle Quad View";
  ot->description = "Split selected area into camera, front, right, and top views";
  ot->idname = "SCREEN_OT_region_quadview";

  /* api callbacks */
  ot->exec = region_quadview_exec;
  ot->poll = ED_operator_region_view3d_active;
  ot->flag = 0;
}

/** \} */

/* -------------------------------------------------------------------- */
/** \name Region Toggle Operator
 * \{ */

static int region_toggle_exec(bContext *C, wmOperator *op)
{
  PropertyRNA *prop = RNA_struct_find_property(op->ptr, "region_type");

  ARegion *region;
  if (RNA_property_is_set(op->ptr, prop)) {
    region = BKE_area_find_region_type(CTX_wm_area(C), RNA_property_enum_get(op->ptr, prop));
  }
  else {
    region = CTX_wm_region(C);
  }

  if (region && (region->alignment != RGN_ALIGN_NONE)) {
    ED_region_toggle_hidden(C, region);
  }
  ED_region_tag_redraw(region);

  return OPERATOR_FINISHED;
}

static bool region_toggle_poll(bContext *C)
{
  ScrArea *area = CTX_wm_area(C);

  /* Don't flip anything around in top-bar. */
  if (area && area->spacetype == SPACE_TOPBAR) {
    CTX_wm_operator_poll_msg_set(C, "Toggling regions in the Top-bar is not allowed");
    return false;
  }

  return ED_operator_areaactive(C);
}

static void SCREEN_OT_region_toggle(wmOperatorType *ot)
{
  /* identifiers */
  ot->name = "Toggle Region";
  ot->idname = "SCREEN_OT_region_toggle";
  ot->description = "Hide or unhide the region";

  /* api callbacks */
  ot->exec = region_toggle_exec;
  ot->poll = region_toggle_poll;
  ot->flag = 0;

  RNA_def_enum(ot->srna,
               "region_type",
               rna_enum_region_type_items,
               0,
               "Region Type",
               "Type of the region to toggle");
}

/** \} */

/* -------------------------------------------------------------------- */
/** \name Region Flip Operator
 * \{ */

/* flip a region alignment */
static int region_flip_exec(bContext *C, wmOperator * /*op*/)
{
  ARegion *region = CTX_wm_region(C);

  if (!region) {
    return OPERATOR_CANCELLED;
  }

  if (region->alignment == RGN_ALIGN_TOP) {
    region->alignment = RGN_ALIGN_BOTTOM;
  }
  else if (region->alignment == RGN_ALIGN_BOTTOM) {
    region->alignment = RGN_ALIGN_TOP;
  }
  else if (region->alignment == RGN_ALIGN_LEFT) {
    region->alignment = RGN_ALIGN_RIGHT;
  }
  else if (region->alignment == RGN_ALIGN_RIGHT) {
    region->alignment = RGN_ALIGN_LEFT;
  }

  ED_area_tag_redraw(CTX_wm_area(C));
  WM_event_add_mousemove(CTX_wm_window(C));
  WM_event_add_notifier(C, NC_SCREEN | NA_EDITED, nullptr);

  return OPERATOR_FINISHED;
}

static bool region_flip_poll(bContext *C)
{
  ScrArea *area = CTX_wm_area(C);

  /* Don't flip anything around in top-bar. */
  if (area && area->spacetype == SPACE_TOPBAR) {
    CTX_wm_operator_poll_msg_set(C, "Flipping regions in the Top-bar is not allowed");
    return false;
  }

  return ED_operator_areaactive(C);
}

static void SCREEN_OT_region_flip(wmOperatorType *ot)
{
  /* identifiers */
  ot->name = "Flip Region";
  ot->idname = "SCREEN_OT_region_flip";
  ot->description = "Toggle the region's alignment (left/right or top/bottom)";

  /* api callbacks */
  ot->exec = region_flip_exec;
  ot->poll = region_flip_poll;
  ot->flag = 0;
}

/** \} */

/* -------------------------------------------------------------------- */
/** \name Header Toggle Menu Operator
 * \{ */

/* show/hide header text menus */
static int header_toggle_menus_exec(bContext *C, wmOperator * /*op*/)
{
  ScrArea *area = CTX_wm_area(C);

  area->flag = area->flag ^ HEADER_NO_PULLDOWN;

  ED_area_tag_redraw(area);
  WM_event_add_notifier(C, NC_SCREEN | NA_EDITED, nullptr);

  return OPERATOR_FINISHED;
}

static void SCREEN_OT_header_toggle_menus(wmOperatorType *ot)
{
  /* identifiers */
  ot->name = "Expand/Collapse Header Menus";
  ot->idname = "SCREEN_OT_header_toggle_menus";
  ot->description = "Expand or collapse the header pulldown menus";

  /* api callbacks */
  ot->exec = header_toggle_menus_exec;
  ot->poll = ED_operator_areaactive;
  ot->flag = 0;
}

/** \} */

/* -------------------------------------------------------------------- */
/** \name Region Context Menu Operator (Header/Footer/Navigation-Bar)
 * \{ */

static void screen_area_menu_items(ScrArea *area, uiLayout *layout)
{
  if (ED_area_is_global(area)) {
    return;
  }

  PointerRNA ptr;

  /* Mouse position as if in middle of area. */
  const int loc[2] = {BLI_rcti_cent_x(&area->totrct), BLI_rcti_cent_y(&area->totrct)};

  /* Vertical Split */
  uiItemFullO(layout,
              "SCREEN_OT_area_split",
              IFACE_("Vertical Split"),
              ICON_SPLIT_VERTICAL,
              nullptr,
              WM_OP_INVOKE_DEFAULT,
              UI_ITEM_NONE,
              &ptr);

  RNA_int_set_array(&ptr, "cursor", loc);
  RNA_enum_set(&ptr, "direction", SCREEN_AXIS_V);

  /* Horizontal Split */
  uiItemFullO(layout,
              "SCREEN_OT_area_split",
              IFACE_("Horizontal Split"),
              ICON_SPLIT_HORIZONTAL,
              nullptr,
              WM_OP_INVOKE_DEFAULT,
              UI_ITEM_NONE,
              &ptr);

  RNA_int_set_array(&ptr, "cursor", &loc[0]);
  RNA_enum_set(&ptr, "direction", SCREEN_AXIS_H);

  uiItemS(layout);

  uiItemO(layout,
          area->full ? IFACE_("Restore Areas") : IFACE_("Maximize Area"),
          ICON_MAXIMIZE_AREA,
          "SCREEN_OT_screen_full_area");

  if (area->spacetype != SPACE_FILE && !area->full) {
    uiItemFullO(layout,
                "SCREEN_OT_screen_full_area",
                IFACE_("Full Screen Area"),
                ICON_FULLSCREEN_ENTER,
                nullptr,
                WM_OP_INVOKE_DEFAULT,
                UI_ITEM_NONE,
                &ptr);
    RNA_boolean_set(&ptr, "use_hide_panels", true);
  }

  uiItemO(layout, nullptr, ICON_NEW_WINDOW, "SCREEN_OT_area_dupli");
  uiItemS(layout);
  uiItemO(layout, nullptr, ICON_PANEL_CLOSE, "SCREEN_OT_area_close");
}

// bfa - show hide the editorsmenu
static int header_toggle_editortypemenu_exec(bContext *C, wmOperator *)
{
  ScrArea *area = CTX_wm_area(C);

  area->flag = area->flag ^ HEADER_NO_EDITORTYPEMENU;

  ED_area_tag_redraw(area);
  WM_event_add_notifier(C, NC_SCREEN | NA_EDITED, nullptr);

  return OPERATOR_FINISHED;
}
static void SCREEN_OT_header_toggle_editortypemenu(wmOperatorType *ot)
{
  /* identifiers */
  ot->name = "Hide Editortype menu";
  ot->idname = "SCREEN_OT_header_toggle_editortypemenu";
  ot->description = "Shows or hides the Editortype menu to change the editor type";

  /* api callbacks */
  ot->exec = header_toggle_editortypemenu_exec;
  ot->poll = ED_operator_areaactive;
  ot->flag = 0;
}

// bfa - show hide the file toolbar menus
static int header_toolbar_file_exec(bContext *C, wmOperator *)
{
  ScrArea *area = CTX_wm_area(C);

  area->flag = area->flag ^ HEADER_TOOLBAR_FILE;

  ED_area_tag_redraw(area);
  WM_event_add_notifier(C, NC_SCREEN | NA_EDITED, nullptr);

  return OPERATOR_FINISHED;
}
static void SCREEN_OT_header_toolbar_file(wmOperatorType *ot)
{
  /* identifiers */
  ot->name = "Toolbar File";
  ot->idname = "SCREEN_OT_header_toolbar_file";
  ot->description = "Show or Hide the File toolbars";

  /* api callbacks */
  ot->exec = header_toolbar_file_exec;
  ot->poll = ED_operator_areaactive;
  ot->flag = 0;
}

// bfa - show hide the meshedit toolbar menus
static int header_toolbar_meshedit_exec(bContext *C, wmOperator *)
{
  ScrArea *area = CTX_wm_area(C);

  area->flag = area->flag ^ HEADER_TOOLBAR_MESHEDIT;

  ED_area_tag_redraw(area);
  WM_event_add_notifier(C, NC_SCREEN | NA_EDITED, nullptr);

  return OPERATOR_FINISHED;
}
static void SCREEN_OT_header_toolbar_meshedit(wmOperatorType *ot)
{
  /* identifiers */
  ot->name = "Toolbar Meshedit";
  ot->idname = "SCREEN_OT_header_toolbar_meshedit";
  ot->description = "Show or Hide the Meshedit toolbars";

  /* api callbacks */
  ot->exec = header_toolbar_meshedit_exec;
  ot->poll = ED_operator_areaactive;
  ot->flag = 0;
}

// bfa - show hide the primitives toolbar menus
static int header_toolbar_primitives_exec(bContext *C, wmOperator *)
{
  ScrArea *area = CTX_wm_area(C);

  area->flag = area->flag ^ HEADER_TOOLBAR_PRIMITIVES;

  ED_area_tag_redraw(area);
  WM_event_add_notifier(C, NC_SCREEN | NA_EDITED, nullptr);

  return OPERATOR_FINISHED;
}
static void SCREEN_OT_header_toolbar_primitives(wmOperatorType *ot)
{
  /* identifiers */
  ot->name = "Toolbar Primitives";
  ot->idname = "SCREEN_OT_header_toolbar_primitives";
  ot->description = "Show or Hide the Primitives toolbars";

  /* api callbacks */
  ot->exec = header_toolbar_primitives_exec;
  ot->poll = ED_operator_areaactive;
  ot->flag = 0;
}

// bfa - show hide the image toolbar menus
static int header_toolbar_image_exec(bContext *C, wmOperator *)
{
  ScrArea *area = CTX_wm_area(C);

  area->flag = area->flag ^ HEADER_TOOLBAR_IMAGE;

  ED_area_tag_redraw(area);
  WM_event_add_notifier(C, NC_SCREEN | NA_EDITED, nullptr);

  return OPERATOR_FINISHED;
}
static void SCREEN_OT_header_toolbar_image(wmOperatorType *ot)
{
  /* identifiers */
  ot->name = "Toolbar Image";
  ot->idname = "SCREEN_OT_header_toolbar_image";
  ot->description = "Show or Hide the Image toolbars";

  /* api callbacks */
  ot->exec = header_toolbar_image_exec;
  ot->poll = ED_operator_areaactive;
  ot->flag = 0;
}

// bfa - show hide the tools toolbar menus
static int header_toolbar_tools_exec(bContext *C, wmOperator *)
{
  ScrArea *area = CTX_wm_area(C);

  area->flag = area->flag ^ HEADER_TOOLBAR_TOOLS;

  ED_area_tag_redraw(area);
  WM_event_add_notifier(C, NC_SCREEN | NA_EDITED, nullptr);

  return OPERATOR_FINISHED;
}
static void SCREEN_OT_header_toolbar_tools(wmOperatorType *ot)
{
  /* identifiers */
  ot->name = "Toolbar Tools";
  ot->idname = "SCREEN_OT_header_toolbar_tools";
  ot->description = "Show or Hide the Tools toolbars";

  /* api callbacks */
  ot->exec = header_toolbar_tools_exec;
  ot->poll = ED_operator_areaactive;
  ot->flag = 0;
}

// bfa - show hide the animation toolbar menus
static int header_toolbar_animation_exec(bContext *C, wmOperator *)
{
  ScrArea *area = CTX_wm_area(C);

  area->flag = area->flag ^ HEADER_TOOLBAR_ANIMATION;

  ED_area_tag_redraw(area);
  WM_event_add_notifier(C, NC_SCREEN | NA_EDITED, nullptr);

  return OPERATOR_FINISHED;
}
static void SCREEN_OT_header_toolbar_animation(wmOperatorType *ot)
{
  /* identifiers */
  ot->name = "Toolbar Animation";
  ot->idname = "SCREEN_OT_header_toolbar_animation";
  ot->description = "Show or Hide the Animation toolbars";

  /* api callbacks */
  ot->exec = header_toolbar_animation_exec;
  ot->poll = ED_operator_areaactive;
  ot->flag = 0;
}

// bfa - show hide the edit toolbar menus
static int header_toolbar_edit_exec(bContext *C, wmOperator *)
{
  ScrArea *area = CTX_wm_area(C);

  area->flag = area->flag ^ HEADER_TOOLBAR_EDIT;

  ED_area_tag_redraw(area);
  WM_event_add_notifier(C, NC_SCREEN | NA_EDITED, nullptr);

  return OPERATOR_FINISHED;
}
static void SCREEN_OT_header_toolbar_edit(wmOperatorType *ot)
{
  /* identifiers */
  ot->name = "Toolbar Edit";
  ot->idname = "SCREEN_OT_header_toolbar_edit";
  ot->description = "Show or Hide the Edit toolbars";

  /* api callbacks */
  ot->exec = header_toolbar_edit_exec;
  ot->poll = ED_operator_areaactive;
  ot->flag = 0;
}

// bfa - show hide the misc toolbar menus
static int header_toolbar_misc_exec(bContext *C, wmOperator *)
{
  ScrArea *area = CTX_wm_area(C);

  area->flag = area->flag ^ HEADER_TOOLBAR_MISC;

  ED_area_tag_redraw(area);
  WM_event_add_notifier(C, NC_SCREEN | NA_EDITED, nullptr);

  return OPERATOR_FINISHED;
}
static void SCREEN_OT_header_toolbar_misc(wmOperatorType *ot)
{
  /* identifiers */
  ot->name = "Toolbar Misc";
  ot->idname = "SCREEN_OT_header_toolbar_misc";
  ot->description = "Show or Hide the Misc toolbars";

  /* api callbacks */
  ot->exec = header_toolbar_misc_exec;
  ot->poll = ED_operator_areaactive;
  ot->flag = 0;
}


// bfa - show hide the file toolbar menus
static int header_topbar_file_exec(bContext *C, wmOperator *)
{
  ScrArea *area = CTX_wm_area(C);

  area->flag = area->flag ^ HEADER_TOPBAR_FILE;

  ED_area_tag_redraw(area);
  WM_event_add_notifier(C, NC_SCREEN | NA_EDITED, nullptr);

  return OPERATOR_FINISHED;
}
static void SCREEN_OT_header_topbar_file(wmOperatorType *ot)
{
  /* identifiers */
  ot->name = "Topbar File";
  ot->idname = "SCREEN_OT_header_topbar_file";
  ot->description = "Show or Hide the File topbars";

  /* api callbacks */
  ot->exec = header_topbar_file_exec;
  ot->poll = ED_operator_areaactive;
  ot->flag = 0;
}

// bfa - show hide the meshedit topbar menus
static int header_topbar_meshedit_exec(bContext *C, wmOperator *)
{
  ScrArea *area = CTX_wm_area(C);

  area->flag = area->flag ^ HEADER_TOPBAR_MESHEDIT;

  ED_area_tag_redraw(area);
  WM_event_add_notifier(C, NC_SCREEN | NA_EDITED, nullptr);

  return OPERATOR_FINISHED;
}
static void SCREEN_OT_header_topbar_meshedit(wmOperatorType *ot)
{
  /* identifiers */
  ot->name = "Topbar Meshedit";
  ot->idname = "SCREEN_OT_header_topbar_meshedit";
  ot->description = "Show or Hide the Meshedit topbars";

  /* api callbacks */
  ot->exec = header_topbar_meshedit_exec;
  ot->poll = ED_operator_areaactive;
  ot->flag = 0;
}

// bfa - show hide the primitives topbar menus
static int header_topbar_primitives_exec(bContext *C, wmOperator *)
{
  ScrArea *area = CTX_wm_area(C);

  area->flag = area->flag ^ HEADER_TOPBAR_PRIMITIVES;

  ED_area_tag_redraw(area);
  WM_event_add_notifier(C, NC_SCREEN | NA_EDITED, nullptr);

  return OPERATOR_FINISHED;
}
static void SCREEN_OT_header_topbar_primitives(wmOperatorType *ot)
{
  /* identifiers */
  ot->name = "Topbar Primitives";
  ot->idname = "SCREEN_OT_header_topbar_primitives";
  ot->description = "Show or Hide the Primitives topbars";

  /* api callbacks */
  ot->exec = header_topbar_primitives_exec;
  ot->poll = ED_operator_areaactive;
  ot->flag = 0;
}

// bfa - show hide the image topbar menus
static int header_topbar_image_exec(bContext *C, wmOperator *)
{
  ScrArea *area = CTX_wm_area(C);

  area->flag = area->flag ^ HEADER_TOPBAR_IMAGE;

  ED_area_tag_redraw(area);
  WM_event_add_notifier(C, NC_SCREEN | NA_EDITED, nullptr);

  return OPERATOR_FINISHED;
}
static void SCREEN_OT_header_topbar_image(wmOperatorType *ot)
{
  /* identifiers */
  ot->name = "Topbar Image";
  ot->idname = "SCREEN_OT_header_topbar_image";
  ot->description = "Show or Hide the Image topbars";

  /* api callbacks */
  ot->exec = header_topbar_image_exec;
  ot->poll = ED_operator_areaactive;
  ot->flag = 0;
}

// bfa - show hide the tools topbar menus
static int header_topbar_tools_exec(bContext *C, wmOperator *)
{
  ScrArea *area = CTX_wm_area(C);

  area->flag = area->flag ^ HEADER_TOPBAR_TOOLS;

  ED_area_tag_redraw(area);
  WM_event_add_notifier(C, NC_SCREEN | NA_EDITED, nullptr);

  return OPERATOR_FINISHED;
}
static void SCREEN_OT_header_topbar_tools(wmOperatorType *ot)
{
  /* identifiers */
  ot->name = "Topbar Tools";
  ot->idname = "SCREEN_OT_header_topbar_tools";
  ot->description = "Show or Hide the Tools topbars";

  /* api callbacks */
  ot->exec = header_topbar_tools_exec;
  ot->poll = ED_operator_areaactive;
  ot->flag = 0;
}

// bfa - show hide the animation topbar menus
static int header_topbar_animation_exec(bContext *C, wmOperator *)
{
  ScrArea *area = CTX_wm_area(C);

  area->flag = area->flag ^ HEADER_TOPBAR_ANIMATION;

  ED_area_tag_redraw(area);
  WM_event_add_notifier(C, NC_SCREEN | NA_EDITED, nullptr);

  return OPERATOR_FINISHED;
}
static void SCREEN_OT_header_topbar_animation(wmOperatorType *ot)
{
  /* identifiers */
  ot->name = "Topbar Animation";
  ot->idname = "SCREEN_OT_header_topbar_animation";
  ot->description = "Show or Hide the Animation topbars";

  /* api callbacks */
  ot->exec = header_topbar_animation_exec;
  ot->poll = ED_operator_areaactive;
  ot->flag = 0;
}

// bfa - show hide the edit topbar menus
static int header_topbar_edit_exec(bContext *C, wmOperator *)
{
  ScrArea *area = CTX_wm_area(C);

  area->flag = area->flag ^ HEADER_TOPBAR_EDIT;

  ED_area_tag_redraw(area);
  WM_event_add_notifier(C, NC_SCREEN | NA_EDITED, nullptr);

  return OPERATOR_FINISHED;
}
static void SCREEN_OT_header_topbar_edit(wmOperatorType *ot)
{
  /* identifiers */
  ot->name = "Topbar Edit";
  ot->idname = "SCREEN_OT_header_topbar_edit";
  ot->description = "Show or Hide the Edit topbars";

  /* api callbacks */
  ot->exec = header_topbar_edit_exec;
  ot->poll = ED_operator_areaactive;
  ot->flag = 0;
}

// bfa - show hide the misc topbar menus
static int header_topbar_misc_exec(bContext *C, wmOperator *)
{
  ScrArea *area = CTX_wm_area(C);

  area->flag = area->flag ^ HEADER_TOPBAR_MISC;

  ED_area_tag_redraw(area);
  WM_event_add_notifier(C, NC_SCREEN | NA_EDITED, nullptr);

  return OPERATOR_FINISHED;
}
static void SCREEN_OT_header_topbar_misc(wmOperatorType *ot)
{
  /* identifiers */
  ot->name = "Topbar Misc";
  ot->idname = "SCREEN_OT_header_topbar_misc";
  ot->description = "Show or Hide the Misc topbars";

  /* api callbacks */
  ot->exec = header_topbar_misc_exec;
  ot->poll = ED_operator_areaactive;
  ot->flag = 0;
}
/*--------------- bfa end -------------------------------------*/

void ED_screens_header_tools_menu_create(bContext *C, uiLayout *layout, void * /*arg*/)
{
  ScrArea *area = CTX_wm_area(C);
  {
    PointerRNA ptr = RNA_pointer_create((ID *)CTX_wm_screen(C), &RNA_Space, area->spacedata.first);
    if (!ELEM(area->spacetype, SPACE_TOPBAR)) {
      uiItemR(layout, &ptr, "show_region_header", UI_ITEM_NONE, IFACE_("Show Header"), ICON_NONE);
    }

    ARegion *region_header = BKE_area_find_region_type(area, RGN_TYPE_HEADER);
    uiLayout *col = uiLayoutColumn(layout, false);
    uiLayoutSetActive(col, (region_header->flag & RGN_FLAG_HIDDEN) == 0);

    if (BKE_area_find_region_type(area, RGN_TYPE_TOOL_HEADER)) {
      uiItemR(col,
              &ptr,
              "show_region_tool_header",
              UI_ITEM_NONE,
              IFACE_("Show Tool Settings"),
              ICON_NONE);
    }

    uiItemO(col,
            IFACE_("Show Menus"),
            (area->flag & HEADER_NO_PULLDOWN) ? ICON_CHECKBOX_DEHLT : ICON_CHECKBOX_HLT,
            "SCREEN_OT_header_toggle_menus");
  }

  if (!ELEM(area->spacetype, SPACE_TOPBAR)) {
    uiItemS(layout);
    ED_screens_region_flip_menu_create(C, layout, nullptr);
    /* bfa - show hide the editortypemenu*/
    uiItemO(layout,
            IFACE_("Hide Editortype menu"),
            (area->flag & HEADER_NO_EDITORTYPEMENU) ? ICON_CHECKBOX_HLT : ICON_CHECKBOX_DEHLT,
            "SCREEN_OT_header_toggle_editortypemenu");
    /*bfa - we don't show the area items in the rmb menu*/
    /*uiItemS(layout);
     screen_area_menu_items(area, layout);*/
  }
}

/* ************** bfa - toolbar tools operator ***************************** */
/* ************** This menu is called in the toolbar editor to choose the toolbar type
 * ***************************** */
void ED_screens_toolbar_tools_menu_create(bContext *C, uiLayout *layout, void * /*arg*/)
{
  ScrArea *area = CTX_wm_area(C);
  /*ARegion *region = CTX_wm_region(C);*/ /*bfa - commented out, obviously not needed*/

  // bfa - show hide the File toolbar
  uiItemO(layout,
          IFACE_("Toolbar File"),
          (area->flag & HEADER_TOOLBAR_FILE) ? ICON_CHECKBOX_HLT : ICON_CHECKBOX_DEHLT,
          "SCREEN_OT_header_toolbar_file");

  // bfa - show hide the Meshedit toolbar
  uiItemO(layout,
          IFACE_("Toolbar Meshedit"),
          (area->flag & HEADER_TOOLBAR_MESHEDIT) ? ICON_CHECKBOX_HLT : ICON_CHECKBOX_DEHLT,
          "SCREEN_OT_header_toolbar_meshedit");

  // bfa - show hide the Primitives toolbar
  uiItemO(layout,
          IFACE_("Toolbar Primitives"),
          (area->flag & HEADER_TOOLBAR_PRIMITIVES) ? ICON_CHECKBOX_HLT : ICON_CHECKBOX_DEHLT,
          "SCREEN_OT_header_toolbar_primitives");

  // bfa - show hide the Image toolbar
  uiItemO(layout,
          IFACE_("Toolbar Image"),
          (area->flag & HEADER_TOOLBAR_IMAGE) ? ICON_CHECKBOX_HLT : ICON_CHECKBOX_DEHLT,
          "SCREEN_OT_header_toolbar_image");

  // bfa - show hide the Tools toolbar
  uiItemO(layout,
          IFACE_("Toolbar Tools"),
          (area->flag & HEADER_TOOLBAR_TOOLS) ? ICON_CHECKBOX_HLT : ICON_CHECKBOX_DEHLT,
          "SCREEN_OT_header_toolbar_tools");

  // bfa - show hide the Animation toolbar
  uiItemO(layout,
          IFACE_("Toolbar Animation"),
          (area->flag & HEADER_TOOLBAR_ANIMATION) ? ICON_CHECKBOX_HLT : ICON_CHECKBOX_DEHLT,
          "SCREEN_OT_header_toolbar_animation");

  // bfa - show hide the Edit toolbar
  uiItemO(layout,
          IFACE_("Toolbar Edit"),
          (area->flag & HEADER_TOOLBAR_EDIT) ? ICON_CHECKBOX_HLT : ICON_CHECKBOX_DEHLT,
          "SCREEN_OT_header_toolbar_edit");

  // bfa - show hide the Misc toolbar
  uiItemO(layout,
          IFACE_("Toolbar Misc"),
          (area->flag & HEADER_TOOLBAR_MISC) ? ICON_CHECKBOX_HLT : ICON_CHECKBOX_DEHLT,
          "SCREEN_OT_header_toolbar_misc");
}
/*bfa toolbar*/
static int toolbar_toolbox_invoke(bContext *C,
                                  wmOperator *,
                                  const wmEvent *)
{
  uiPopupMenu *pup;
  uiLayout *layout;

  pup = UI_popup_menu_begin(C, IFACE_("Toolbar"), ICON_NONE);
  layout = UI_popup_menu_layout(pup);

  ED_screens_toolbar_tools_menu_create(C, layout, nullptr);

  UI_popup_menu_end(C, pup);

  return OPERATOR_INTERFACE;
}
/*bfa toolbar*/
static void SCREEN_OT_toolbar_toolbox(wmOperatorType *ot)
{
  /* identifiers */
  ot->name = "Toolbar Toolbox";
  ot->description = "Toolbar Toolbox\nDisplay Toolbar type menu";
  ot->idname = "SCREEN_OT_toolbar_toolbox";

  /* api callbacks */
  ot->invoke = toolbar_toolbox_invoke;
}
/*----------------------------------------------------*/

/* ************** bfa - topbar tools operator ***************************** */
/* ************** This menu is called in the topbar editor to choose the topbar type
 * ***************************** */
void ED_screens_topbar_tools_menu_create(bContext *C, uiLayout *layout, void * /*arg*/)
{
  ScrArea *area = CTX_wm_area(C);
  /*ARegion *region = CTX_wm_region(C);*/ /*bfa - commented out, obviously not needed*/

  // bfa - show hide the File topbar
  uiItemO(layout,
          IFACE_("Topbar File"),
          (area->flag & HEADER_TOPBAR_FILE) ? ICON_CHECKBOX_HLT : ICON_CHECKBOX_DEHLT,
          "SCREEN_OT_header_topbar_file");

  // bfa - show hide the Meshedit topbar
  uiItemO(layout,
          IFACE_("Topbar Meshedit"),
          (area->flag & HEADER_TOPBAR_MESHEDIT) ? ICON_CHECKBOX_HLT : ICON_CHECKBOX_DEHLT,
          "SCREEN_OT_header_topbar_meshedit");

  // bfa - show hide the Primitives topbar
  uiItemO(layout,
          IFACE_("Topbar Primitives"),
          (area->flag & HEADER_TOPBAR_PRIMITIVES) ? ICON_CHECKBOX_HLT : ICON_CHECKBOX_DEHLT,
          "SCREEN_OT_header_topbar_primitives");

  // bfa - show hide the Image topbar
  uiItemO(layout,
          IFACE_("Topbar Image"),
          (area->flag & HEADER_TOPBAR_IMAGE) ? ICON_CHECKBOX_HLT : ICON_CHECKBOX_DEHLT,
          "SCREEN_OT_header_topbar_image");

  // bfa - show hide the Tools topbar
  uiItemO(layout,
          IFACE_("Topbar Tools"),
          (area->flag & HEADER_TOPBAR_TOOLS) ? ICON_CHECKBOX_HLT : ICON_CHECKBOX_DEHLT,
          "SCREEN_OT_header_topbar_tools");

  // bfa - show hide the Animation topbar
  uiItemO(layout,
          IFACE_("Topbar Animation"),
          (area->flag & HEADER_TOPBAR_ANIMATION) ? ICON_CHECKBOX_HLT : ICON_CHECKBOX_DEHLT,
          "SCREEN_OT_header_topbar_animation");

  // bfa - show hide the Edit topbar
  uiItemO(layout,
          IFACE_("Topbar Edit"),
          (area->flag & HEADER_TOPBAR_EDIT) ? ICON_CHECKBOX_HLT : ICON_CHECKBOX_DEHLT,
          "SCREEN_OT_header_topbar_edit");

  // bfa - show hide the Misc topbar
  uiItemO(layout,
          IFACE_("Topbar Misc"),
          (area->flag & HEADER_TOPBAR_MISC) ? ICON_CHECKBOX_HLT : ICON_CHECKBOX_DEHLT,
          "SCREEN_OT_header_topbar_misc");
}
/*bfa topbar*/
static int topbar_toolbox_invoke(bContext *C,
                                  wmOperator *,
                                  const wmEvent *)
{
  uiPopupMenu *pup;
  uiLayout *layout;

  pup = UI_popup_menu_begin(C, IFACE_("Topbar"), ICON_NONE);
  layout = UI_popup_menu_layout(pup);

  ED_screens_topbar_tools_menu_create(C, layout, nullptr);

  UI_popup_menu_end(C, pup);

  return OPERATOR_INTERFACE;
}
/*bfa topbar*/
static void SCREEN_OT_topbar_toolbox(wmOperatorType *ot)
{
  /* identifiers */
  ot->name = "Topbar Toolbox";
  ot->description = "Topbar Toolbox\nDisplay Topbar type menu";
  ot->idname = "SCREEN_OT_topbar_toolbox";

  /* api callbacks */
  ot->invoke = topbar_toolbox_invoke;
}
/*----------------------------------------------------*/

void ED_screens_footer_tools_menu_create(bContext *C, uiLayout *layout, void * /*arg*/)
{
  ScrArea *area = CTX_wm_area(C);

  {
    PointerRNA ptr = RNA_pointer_create((ID *)CTX_wm_screen(C), &RNA_Space, area->spacedata.first);
    uiItemR(layout, &ptr, "show_region_footer", UI_ITEM_NONE, IFACE_("Show Footer"), ICON_NONE);
  }

  ED_screens_region_flip_menu_create(C, layout, nullptr);
  uiItemS(layout);
  screen_area_menu_items(area, layout);
}

void ED_screens_region_flip_menu_create(bContext *C, uiLayout *layout, void * /*arg*/)
{
  const ARegion *region = CTX_wm_region(C);
  const short region_alignment = RGN_ALIGN_ENUM_FROM_MASK(region->alignment);
  const char *but_flip_str = region_alignment == RGN_ALIGN_LEFT   ? IFACE_("Flip to Right") :
                             region_alignment == RGN_ALIGN_RIGHT  ? IFACE_("Flip to Left") :
                             region_alignment == RGN_ALIGN_BOTTOM ? IFACE_("Flip to Top") :
                                                                    IFACE_("Flip to Bottom");

  /* default is WM_OP_INVOKE_REGION_WIN, which we don't want here. */
  uiLayoutSetOperatorContext(layout, WM_OP_INVOKE_DEFAULT);

  uiItemO(layout, but_flip_str, ICON_FLIP, "SCREEN_OT_region_flip");
}

static void ed_screens_statusbar_menu_create(uiLayout *layout, void * /*arg*/)
{
  PointerRNA ptr = RNA_pointer_create(nullptr, &RNA_PreferencesView, &U);
  uiItemR(
      layout, &ptr, "show_statusbar_stats", UI_ITEM_NONE, IFACE_("Scene Statistics"), ICON_NONE);
  uiItemR(layout,
          &ptr,
          "show_statusbar_scene_duration",
          UI_ITEM_NONE,
          IFACE_("Scene Duration"),
          ICON_NONE);
  uiItemR(layout, &ptr, "show_statusbar_memory", UI_ITEM_NONE, IFACE_("System Memory"), ICON_NONE);
  if (GPU_mem_stats_supported()) {
    uiItemR(layout, &ptr, "show_statusbar_vram", UI_ITEM_NONE, IFACE_("Video Memory"), ICON_NONE);
  }
<<<<<<< HEAD
  /*bfa - bforartists version, not blender version*/
=======
  uiItemR(layout,
          &ptr,
          "show_extensions_updates",
          UI_ITEM_NONE,
          IFACE_("Extensions Updates"),
          ICON_NONE);
>>>>>>> 6a611426
  uiItemR(
      layout, &ptr, "show_statusbar_version", UI_ITEM_NONE, IFACE_("Bforartists Version"), ICON_NONE);
}

static int screen_context_menu_invoke(bContext *C, wmOperator * /*op*/, const wmEvent * /*event*/)
{
  const ScrArea *area = CTX_wm_area(C);
  const ARegion *region = CTX_wm_region(C);

  if (area && area->spacetype == SPACE_STATUSBAR) {
    uiPopupMenu *pup = UI_popup_menu_begin(C, IFACE_("Status Bar"), ICON_NONE);
    uiLayout *layout = UI_popup_menu_layout(pup);
    ed_screens_statusbar_menu_create(layout, nullptr);
    UI_popup_menu_end(C, pup);
  }
  else if (region) {
    if (ELEM(region->regiontype, RGN_TYPE_HEADER, RGN_TYPE_TOOL_HEADER)) {
      uiPopupMenu *pup = UI_popup_menu_begin(C, IFACE_("Header"), ICON_NONE);
      uiLayout *layout = UI_popup_menu_layout(pup);
      ED_screens_header_tools_menu_create(C, layout, nullptr);
      UI_popup_menu_end(C, pup);
    }
    else if (region->regiontype == RGN_TYPE_FOOTER) {
      uiPopupMenu *pup = UI_popup_menu_begin(C, IFACE_("Footer"), ICON_NONE);
      uiLayout *layout = UI_popup_menu_layout(pup);
      ED_screens_footer_tools_menu_create(C, layout, nullptr);
      UI_popup_menu_end(C, pup);
    }
    else if (region->regiontype == RGN_TYPE_NAV_BAR) {
      uiPopupMenu *pup = UI_popup_menu_begin(C, IFACE_("Navigation Bar"), ICON_NONE);
      uiLayout *layout = UI_popup_menu_layout(pup);
      ED_screens_region_flip_menu_create(C, layout, nullptr);
      UI_popup_menu_end(C, pup);
    }
  }

  return OPERATOR_INTERFACE;
}

static void SCREEN_OT_region_context_menu(wmOperatorType *ot)
{
  /* identifiers */
  ot->name = "Region";
  ot->description = "Display region context menu";
  ot->idname = "SCREEN_OT_region_context_menu";

  /* api callbacks */
  ot->invoke = screen_context_menu_invoke;
}

/** \} */

/* -------------------------------------------------------------------- */
/** \name Animation Step Operator
 *
 * Animation Step.
 * \{ */

static bool match_region_with_redraws(const ScrArea *area,
                                      eRegion_Type regiontype,
                                      eScreen_Redraws_Flag redraws,
                                      bool from_anim_edit)
{
  const eSpace_Type spacetype = eSpace_Type(area->spacetype);
  if (regiontype == RGN_TYPE_WINDOW) {

    switch (spacetype) {
      case SPACE_VIEW3D:
        if ((redraws & TIME_ALL_3D_WIN) || from_anim_edit) {
          return true;
        }
        break;
      case SPACE_GRAPH:
      case SPACE_NLA:
        if ((redraws & TIME_ALL_ANIM_WIN) || from_anim_edit) {
          return true;
        }
        break;
      case SPACE_ACTION:
        /* if only 1 window or 3d windows, we do timeline too
         * NOTE: Now we do action editor in all these cases, since timeline is here. */
        if ((redraws & (TIME_ALL_ANIM_WIN | TIME_REGION | TIME_ALL_3D_WIN)) || from_anim_edit) {
          return true;
        }
        break;
      case SPACE_PROPERTIES:
        if (redraws & TIME_ALL_BUTS_WIN) {
          return true;
        }
        break;
      case SPACE_SEQ:
        if ((redraws & (TIME_SEQ | TIME_ALL_ANIM_WIN)) || from_anim_edit) {
          return true;
        }
        break;
      case SPACE_NODE:
        if (redraws & TIME_NODES) {
          return true;
        }
        break;
      case SPACE_IMAGE:
        if ((redraws & TIME_ALL_IMAGE_WIN) || from_anim_edit) {
          return true;
        }
        break;
      case SPACE_CLIP:
        if ((redraws & TIME_CLIPS) || from_anim_edit) {
          return true;
        }
        break;
      case SPACE_SPREADSHEET:
        if (redraws & TIME_SPREADSHEETS) {
          return true;
        }
        break;
      default:
        break;
    }
  }
  else if (regiontype == RGN_TYPE_UI) {
    if (spacetype == SPACE_CLIP) {
      /* Track Preview button is on Properties Editor in SpaceClip,
       * and it's very common case when users want it be refreshing
       * during playback, so asking people to enable special option
       * for this is a bit tricky, so add exception here for refreshing
       * Properties Editor for SpaceClip always */
      return true;
    }

    if (redraws & TIME_ALL_BUTS_WIN) {
      return true;
    }
  }
  else if (regiontype == RGN_TYPE_HEADER) {
    if (spacetype == SPACE_ACTION) {
      /* The timeline shows the current frame in the header. Other headers
       * don't need to be updated. */
      SpaceAction *saction = (SpaceAction *)area->spacedata.first;
      return saction->mode == SACTCONT_TIMELINE;
    }
  }
  else if (regiontype == RGN_TYPE_PREVIEW) {
    switch (spacetype) {
      case SPACE_SEQ:
        if (redraws & (TIME_SEQ | TIME_ALL_ANIM_WIN)) {
          return true;
        }
        break;
      case SPACE_CLIP:
        return true;
      default:
        break;
    }
  }
  return false;
}

static void screen_animation_region_tag_redraw(
    bContext *C, ScrArea *area, ARegion *region, const Scene *scene, eScreen_Redraws_Flag redraws)
{
  /* Do follow time here if editor type supports it */
  if ((redraws & TIME_FOLLOW) &&
      screen_animation_region_supports_time_follow(eSpace_Type(area->spacetype),
                                                   eRegion_Type(region->regiontype)))
  {
    float w = BLI_rctf_size_x(&region->v2d.cur);
    if (scene->r.cfra < region->v2d.cur.xmin) {
      region->v2d.cur.xmax = scene->r.cfra;
      region->v2d.cur.xmin = region->v2d.cur.xmax - w;
      ED_region_tag_redraw(region);
      return;
    }
    if (scene->r.cfra > region->v2d.cur.xmax) {
      region->v2d.cur.xmin = scene->r.cfra;
      region->v2d.cur.xmax = region->v2d.cur.xmin + w;
      ED_region_tag_redraw(region);
      return;
    }
  }

  /* No need to do a full redraw as the current frame indicator is only updated.
   * We do need to redraw when this area is in full screen as no other areas
   * will be tagged for redrawing. */
  if (region->regiontype == RGN_TYPE_WINDOW && !area->full) {
    if (ELEM(area->spacetype, SPACE_NLA, SPACE_ACTION)) {
      return;
    }

    /* Drivers Editor needs a full redraw on playback for graph_draw_driver_debug().
     * This will make it slower than regular graph editor during playback, but drawing this in
     * graph_main_region_draw_overlay() is not feasible because it requires animation filtering
     * which has significant overhead which needs to be avoided in the overlay which is redrawn on
     * every UI interaction. */
    if (area->spacetype == SPACE_GRAPH) {
      const SpaceGraph *sipo = static_cast<const SpaceGraph *>(area->spacedata.first);
      if (sipo->mode != SIPO_MODE_DRIVERS) {
        return;
      }
      bAnimContext ac;
      if (ANIM_animdata_get_context(C, &ac) == false) {
        return;
      }
      if (ac.datatype != ANIMCONT_DRIVERS) {
        return;
      }
    }

    if (area->spacetype == SPACE_SEQ) {
      const SpaceSeq *sseq = static_cast<const SpaceSeq *>(area->spacedata.first);
      if (!ED_space_sequencer_has_playback_animation(sseq, scene)) {
        return;
      }
    }
  }
  ED_region_tag_redraw(region);
}

// #define PROFILE_AUDIO_SYNCH

static int screen_animation_step_invoke(bContext *C, wmOperator * /*op*/, const wmEvent *event)
{
  bScreen *screen = CTX_wm_screen(C);
  wmTimer *wt = screen->animtimer;

  if (!(wt && wt == event->customdata)) {
    return OPERATOR_PASS_THROUGH;
  }

#ifdef PROFILE_AUDIO_SYNCH
  static int old_frame = 0;
  int newfra_int;
#endif

  Main *bmain = CTX_data_main(C);
  ScreenAnimData *sad = static_cast<ScreenAnimData *>(wt->customdata);  /*BFA - 3D Sequencer*/
  Scene *scene = sad->scene;  /*BFA - 3D Sequencer*/
  ViewLayer *view_layer = sad->view_layer;  /*BFA - 3D Sequencer*/
  Depsgraph *depsgraph = BKE_scene_get_depsgraph(scene, view_layer);
  Scene *scene_eval = (depsgraph != nullptr) ? DEG_get_evaluated_scene(depsgraph) : nullptr;
  wmWindowManager *wm = CTX_wm_manager(C);
  int sync;
  double time;

  /* sync, don't sync, or follow scene setting */
  if (sad->flag & ANIMPLAY_FLAG_SYNC) {
    sync = 1;
  }
  else if (sad->flag & ANIMPLAY_FLAG_NO_SYNC) {
    sync = 0;
  }
  else {
    sync = (scene->flag & SCE_FRAME_DROP);
  }

  if (scene_eval == nullptr) {
    /* Happens when undo/redo system is used during playback, nothing meaningful we can do here. */
  }
  else if (scene_eval->id.recalc & ID_RECALC_FRAME_CHANGE) {
    /* Ignore seek here, the audio will be updated to the scene frame after jump during next
     * dependency graph update. */
  }
  else if ((scene->audio.flag & AUDIO_SYNC) && (sad->flag & ANIMPLAY_FLAG_REVERSE) == false &&
           isfinite(time = BKE_sound_sync_scene(scene_eval)))
  {
    double newfra = time * FPS;

    /* give some space here to avoid jumps */
    if (newfra + 0.5 > scene->r.cfra && newfra - 0.5 < scene->r.cfra) {
      scene->r.cfra++;
    }
    else {
      scene->r.cfra = max_ii(scene->r.cfra, round(newfra));
    }

#ifdef PROFILE_AUDIO_SYNCH
    newfra_int = scene->r.cfra;
    if (newfra_int < old_frame) {
      printf("back jump detected, frame %d!\n", newfra_int);
    }
    else if (newfra_int > old_frame + 1) {
      printf("forward jump detected, frame %d!\n", newfra_int);
    }
    fflush(stdout);
    old_frame = newfra_int;
#endif
  }
  else {
    if (sync) {
      /* Try to keep the playback in realtime by dropping frames. */

      /* How much time (in frames) has passed since the last frame was drawn? */
      double delta_frames = wt->time_delta * FPS;

      /* Add the remaining fraction from the last time step. */
      delta_frames += sad->lagging_frame_count;

      if (delta_frames < 1.0) {
        /* We can render faster than the scene frame rate. However skipping or delaying frames
         * here seems to in practice lead to jittery playback so just step forward a minimum of
         * one frame. (Even though this can lead to too fast playback, the jitteryness is more
         * annoying)
         */
        delta_frames = 1.0f;
        sad->lagging_frame_count = 0;
      }
      else {
        /* Extract the delta frame fractions that will be skipped when converting to int. */
        sad->lagging_frame_count = delta_frames - int(delta_frames);
      }

      const int step = delta_frames;

      /* skip frames */
      if (sad->flag & ANIMPLAY_FLAG_REVERSE) {
        scene->r.cfra -= step;
      }
      else {
        scene->r.cfra += step;
      }
    }
    else {
      /* one frame +/- */
      if (sad->flag & ANIMPLAY_FLAG_REVERSE) {
        scene->r.cfra--;
      }
      else {
        scene->r.cfra++;
      }
    }
  }

  /* reset 'jumped' flag before checking if we need to jump... */
  sad->flag &= ~ANIMPLAY_FLAG_JUMPED;

  if (sad->flag & ANIMPLAY_FLAG_REVERSE) {
    /* jump back to end? */
    if (PRVRANGEON) {
      if (scene->r.cfra < scene->r.psfra) {
        scene->r.cfra = scene->r.pefra;
        sad->flag |= ANIMPLAY_FLAG_JUMPED;
      }
    }
    else {
      if (scene->r.cfra < scene->r.sfra) {
        scene->r.cfra = scene->r.efra;
        sad->flag |= ANIMPLAY_FLAG_JUMPED;
      }
    }
  }
  else {
    /* jump back to start? */
    if (PRVRANGEON) {
      if (scene->r.cfra > scene->r.pefra) {
        scene->r.cfra = scene->r.psfra;
        sad->flag |= ANIMPLAY_FLAG_JUMPED;
      }
    }
    else {
      if (scene->r.cfra > scene->r.efra) {
        scene->r.cfra = scene->r.sfra;
        sad->flag |= ANIMPLAY_FLAG_JUMPED;
      }
    }
  }

  /* next frame overridden by user action (pressed jump to first/last frame) */
  if (sad->flag & ANIMPLAY_FLAG_USE_NEXT_FRAME) {
    scene->r.cfra = sad->nextfra;
    sad->flag &= ~ANIMPLAY_FLAG_USE_NEXT_FRAME;
    sad->flag |= ANIMPLAY_FLAG_JUMPED;
  }

  if (sad->flag & ANIMPLAY_FLAG_JUMPED) {
    DEG_id_tag_update(&scene->id, ID_RECALC_FRAME_CHANGE);
#ifdef PROFILE_AUDIO_SYNCH
    old_frame = scene->r.cfra;
#endif
  }

  /* Since we follow draw-flags, we can't send notifier but tag regions ourselves. */
  if (depsgraph != nullptr) {
    ED_update_for_newframe(bmain, depsgraph);
  }

  LISTBASE_FOREACH (wmWindow *, window, &wm->windows) {
    const bScreen *win_screen = WM_window_get_active_screen(window);

    LISTBASE_FOREACH (ScrArea *, area, &win_screen->areabase) {
      LISTBASE_FOREACH (ARegion *, region, &area->regionbase) {
        bool redraw = false;
        if (region == sad->region) {
          redraw = true;
        }
        else if (match_region_with_redraws(area,
                                           eRegion_Type(region->regiontype),
                                           eScreen_Redraws_Flag(sad->redraws),
                                           sad->from_anim_edit))
        {
          redraw = true;
        }

        if (redraw) {
          screen_animation_region_tag_redraw(
              C, area, region, scene, eScreen_Redraws_Flag(sad->redraws));
        }
      }
    }
  }

  if (U.uiflag & USER_SHOW_FPS) {
    /* Update frame rate info too.
     * NOTE: this may not be accurate enough, since we might need this after modifiers/etc.
     * have been calculated instead of just before updates have been done? */
    ED_scene_fps_average_accumulate(scene, U.playback_fps_samples, wt->time_last);
  }

  /* Recalculate the time-step for the timer now that we've finished calculating this,
   * since the frames-per-second value may have been changed.
   */
  /* TODO: this may make evaluation a bit slower if the value doesn't change...
   * any way to avoid this? */
  wt->time_step = (1.0 / FPS);

  return OPERATOR_FINISHED;
}

static void SCREEN_OT_animation_step(wmOperatorType *ot)
{
  /* identifiers */
  ot->name = "Animation Step";
  ot->description = "Step through animation by position";
  ot->idname = "SCREEN_OT_animation_step";

  /* api callbacks */
  ot->invoke = screen_animation_step_invoke;

  ot->poll = ED_operator_screenactive_norender;
}

/** \} */

/* -------------------------------------------------------------------- */
/** \name Animation Playback Operator
 *
 * Animation Playback with Timer.
 * \{ */

bScreen *ED_screen_animation_playing(const wmWindowManager *wm)
{
  LISTBASE_FOREACH (wmWindow *, win, &wm->windows) {
    bScreen *screen = WM_window_get_active_screen(win);

    if (screen->animtimer || screen->scrubbing) {
      return screen;
    }
  }

  return nullptr;
}

bScreen *ED_screen_animation_no_scrub(const wmWindowManager *wm)
{
  LISTBASE_FOREACH (wmWindow *, win, &wm->windows) {
    bScreen *screen = WM_window_get_active_screen(win);

    if (screen->animtimer) {
      return screen;
    }
  }

  return nullptr;
}

int ED_screen_animation_play(bContext *C, int sync, int mode)
{
  bScreen *screen = CTX_wm_screen(C);
  Scene *scene = CTX_data_scene(C);
  Depsgraph *depsgraph = CTX_data_ensure_evaluated_depsgraph(C);
  Scene *scene_eval = DEG_get_evaluated_scene(depsgraph);
  Main *bmain = DEG_get_bmain(depsgraph);

  if (ED_screen_animation_playing(CTX_wm_manager(C))) {
    /* stop playback now */
    ED_screen_animation_timer(C, 0, 0, 0);
    ED_scene_fps_average_clear(scene);
    BKE_sound_stop_scene(scene_eval);
/*############## BFA - 3D Sequencer ##############*/
    /* Stop sound in sequencer scene overrides. */
    wmWindow *win = CTX_wm_window(C);
    ED_screen_areas_iter (win, screen, area) {
      LISTBASE_FOREACH (SpaceLink *, space, &area->spacedata) {
        if (space->spacetype == SPACE_SEQ) {
          SpaceSeq *seq = (SpaceSeq *)space;
          if (seq->scene_override == NULL) {
            continue;
          }
          Scene *scene_override = seq->scene_override;
          ViewLayer *view_layer_override = (ViewLayer *)(scene_override->view_layers.first);
          Depsgraph *depsgraph = BKE_scene_ensure_depsgraph(
              CTX_data_main(C), scene_override, view_layer_override);
          Scene *scene_override_eval = DEG_get_evaluated_scene(depsgraph);
          BKE_sound_stop_scene(scene_override_eval);
        }
      }
    }
/*############## BFA - 3D Sequencer End ##############*/
    BKE_callback_exec_id_depsgraph(
        bmain, &scene->id, depsgraph, BKE_CB_EVT_ANIMATION_PLAYBACK_POST);

    /* Triggers redraw of sequencer preview so that it does not show to fps anymore after stopping
     * playback. */
    WM_event_add_notifier(C, NC_SPACE | ND_SPACE_SEQUENCER, scene);
    WM_event_add_notifier(C, NC_SPACE | ND_SPACE_SPREADSHEET, scene);
    WM_event_add_notifier(C, NC_SCENE | ND_TRANSFORM, scene);
  }
  else {
    BKE_callback_exec_id_depsgraph(
        bmain, &scene->id, depsgraph, BKE_CB_EVT_ANIMATION_PLAYBACK_PRE);

    /* these settings are currently only available from a menu in the TimeLine */
    if (mode == 1) { /* XXX only play audio forwards!? */
      BKE_sound_play_scene(scene_eval);
    }

    ED_screen_animation_timer(C, screen->redraws_flag, sync, mode);
    ED_scene_fps_average_clear(scene);

    if (screen->animtimer) {
      wmTimer *wt = screen->animtimer;
      ScreenAnimData *sad = static_cast<ScreenAnimData *>(wt->customdata);

      sad->region = CTX_wm_region(C);
    }
  }

  return OPERATOR_FINISHED;
}

static int screen_animation_play_exec(bContext *C, wmOperator *op)
{
  int mode = RNA_boolean_get(op->ptr, "reverse") ? -1 : 1;
  int sync = -1;

  if (RNA_struct_property_is_set(op->ptr, "sync")) {
    sync = RNA_boolean_get(op->ptr, "sync");
  }

  return ED_screen_animation_play(C, sync, mode);
}

static void SCREEN_OT_animation_play(wmOperatorType *ot)
{
  PropertyRNA *prop;

  /* identifiers */
  ot->name = "Play Animation";
  ot->description = "Play animation";
  ot->idname = "SCREEN_OT_animation_play";

  /* api callbacks */
  ot->exec = screen_animation_play_exec;

  ot->poll = ED_operator_screenactive_norender;

  prop = RNA_def_boolean(
      ot->srna, "reverse", false, "Play in Reverse", "Animation is played backwards");
  RNA_def_property_flag(prop, PROP_SKIP_SAVE);
  prop = RNA_def_boolean(ot->srna, "sync", false, "Sync", "Drop frames to maintain framerate");
  RNA_def_property_flag(prop, PROP_SKIP_SAVE);
}

/** \} */

/* -------------------------------------------------------------------- */
/** \name Animation Cancel Operator
 * \{ */

static int screen_animation_cancel_exec(bContext *C, wmOperator *op)
{
  bScreen *screen = ED_screen_animation_playing(CTX_wm_manager(C));

  if (screen) {
    if (RNA_boolean_get(op->ptr, "restore_frame") && screen->animtimer) {
      ScreenAnimData *sad = static_cast<ScreenAnimData *>(screen->animtimer->customdata);
      Scene *scene = CTX_data_scene(C);

      /* reset current frame before stopping, and just send a notifier to deal with the rest
       * (since playback still needs to be stopped)
       */
      scene->r.cfra = sad->sfra;

      WM_event_add_notifier(C, NC_SCENE | ND_FRAME, scene);
    }

    /* call the other "toggling" operator to clean up now */
    ED_screen_animation_play(C, 0, 0);
  }

  return OPERATOR_PASS_THROUGH;
}

static void SCREEN_OT_animation_cancel(wmOperatorType *ot)
{
  /* identifiers */
  ot->name = "Cancel Animation";
  ot->description = "Cancel animation, returning to the original frame";
  ot->idname = "SCREEN_OT_animation_cancel";

  /* api callbacks */
  ot->exec = screen_animation_cancel_exec;

  ot->poll = ED_operator_screenactive;

  RNA_def_boolean(ot->srna,
                  "restore_frame",
                  true,
                  "Restore Frame",
                  "Restore the frame when animation was initialized");
}

/** \} */

/* -------------------------------------------------------------------- */
/** \name Box Select Operator (Template)
 * \{ */

/* operator state vars used: (added by default WM callbacks)
 * xmin, ymin
 * xmax, ymax
 *
 * customdata: the wmGesture pointer
 *
 * callbacks:
 *
 * exec()   has to be filled in by user
 *
 * invoke() default WM function
 * adds modal handler
 *
 * modal()  default WM function
 * accept modal events while doing it, calls exec(), handles ESC and border drawing
 *
 * poll()   has to be filled in by user for context
 */
#if 0
static int box_select_exec(bContext *C, wmOperator *op)
{
  int event_type = RNA_int_get(op->ptr, "event_type");

  if (event_type == LEFTMOUSE) {
    printf("box select do select\n");
  }
  else if (event_type == RIGHTMOUSE) {
    printf("box select deselect\n");
  }
  else {
    printf("box select do something\n");
  }

  return 1;
}

static void SCREEN_OT_box_select(wmOperatorType *ot)
{
  /* identifiers */
  ot->name = "Box Select";
  ot->idname = "SCREEN_OT_box_select";

  /* api callbacks */
  ot->exec = box_select_exec;
  ot->invoke = WM_gesture_box_invoke;
  ot->modal = WM_gesture_box_modal;
  ot->cancel = WM_gesture_box_cancel;

  ot->poll = ED_operator_areaactive;

  /* rna */
  RNA_def_int(ot->srna, "event_type", 0, INT_MIN, INT_MAX, "Event Type", "", INT_MIN, INT_MAX);
  WM_operator_properties_border(ot);
}
#endif

/** \} */

/* -------------------------------------------------------------------- */
/** \name Full Screen Back Operator
 *
 * Use for generic full-screen 'back' button.
 * \{ */

static int fullscreen_back_exec(bContext *C, wmOperator *op)
{
  bScreen *screen = CTX_wm_screen(C);
  ScrArea *area = nullptr;

  /* search current screen for 'fullscreen' areas */
  LISTBASE_FOREACH (ScrArea *, area_iter, &screen->areabase) {
    if (area_iter->full) {
      area = area_iter;
      break;
    }
  }
  if (!area) {
    BKE_report(op->reports, RPT_ERROR, "No fullscreen areas were found");
    return OPERATOR_CANCELLED;
  }

  ED_screen_full_prevspace(C, area);

  return OPERATOR_FINISHED;
}

static void SCREEN_OT_back_to_previous(wmOperatorType *ot)
{
  /* identifiers */
  ot->name = "Back to Previous Screen";
  ot->description = "Revert back to the original screen layout, before fullscreen area overlay";
  ot->idname = "SCREEN_OT_back_to_previous";

  /* api callbacks */
  ot->exec = fullscreen_back_exec;
  ot->poll = ED_operator_screenactive;
}

/** \} */

/* -------------------------------------------------------------------- */
/** \name Show User Preferences Operator
 * \{ */

static int userpref_show_exec(bContext *C, wmOperator *op)
{
  wmWindow *win_cur = CTX_wm_window(C);
  /* Use eventstate, not event from _invoke, so this can be called through exec(). */
  const wmEvent *event = win_cur->eventstate;
  int sizex = (500 + UI_NAVIGATION_REGION_WIDTH) * UI_SCALE_FAC;
  int sizey = 520 * UI_SCALE_FAC;

  PropertyRNA *prop = RNA_struct_find_property(op->ptr, "section");
  if (prop && RNA_property_is_set(op->ptr, prop)) {
    /* Set active section via RNA, so it can fail properly. */

    PointerRNA pref_ptr = RNA_pointer_create(nullptr, &RNA_Preferences, &U);
    PropertyRNA *active_section_prop = RNA_struct_find_property(&pref_ptr, "active_section");

    RNA_property_enum_set(&pref_ptr, active_section_prop, RNA_property_enum_get(op->ptr, prop));
    RNA_property_update(C, &pref_ptr, active_section_prop);
  }

  const rcti window_rect = {
      /*xmin*/ event->xy[0],
      /*xmax*/ event->xy[0] + sizex,
      /*ymin*/ event->xy[1],
      /*ymax*/ event->xy[1] + sizey,
  };

  /* changes context! */
  if (WM_window_open(C,
                     IFACE_("Bforartists Preferences"),
                     &window_rect,
                     SPACE_USERPREF,
                     false,
                     false,
                     true,
                     WIN_ALIGN_LOCATION_CENTER,
                     nullptr,
                     nullptr) != nullptr)
  {
    /* The header only contains the editor switcher and looks empty.
     * So hiding in the temp window makes sense. */
    ScrArea *area = CTX_wm_area(C);
    ARegion *region = BKE_area_find_region_type(area, RGN_TYPE_HEADER);

    region->flag |= RGN_FLAG_HIDDEN;
    ED_region_visibility_change_update(C, area, region);

    return OPERATOR_FINISHED;
  }
  BKE_report(op->reports, RPT_ERROR, "Failed to open window!");
  return OPERATOR_CANCELLED;
}

static std::string userpref_show_get_description(bContext *C,
                                                 wmOperatorType * /*ot*/,
                                                 PointerRNA *ptr)
{
  PropertyRNA *prop = RNA_struct_find_property(ptr, "section");
  if (RNA_property_is_set(ptr, prop)) {
    int section = RNA_property_enum_get(ptr, prop);
    const char *section_name;
    if (RNA_property_enum_name_gettexted(C, ptr, prop, section, &section_name)) {
      return fmt::format(TIP_("Show {} preferences"), section_name);
    }
  }
  /* Fallback to default. */
  return "";
}

static void SCREEN_OT_userpref_show(wmOperatorType *ot)
{
  PropertyRNA *prop;

  /* identifiers */
  ot->name = "Open Preferences...";
  ot->description = "Edit user preferences and system settings";
  ot->idname = "SCREEN_OT_userpref_show";

  /* api callbacks */
  ot->exec = userpref_show_exec;
  ot->poll = ED_operator_screenactive_nobackground; /* Not in background as this opens a window. */
  ot->get_description = userpref_show_get_description;

  prop = RNA_def_enum(ot->srna,
                      "section",
                      rna_enum_preference_section_items,
                      0,
                      "",
                      "Section to activate in the Preferences");
  RNA_def_property_flag(prop, PROP_HIDDEN);
}

/** \} */

/* -------------------------------------------------------------------- */
/** \name Show Drivers Editor Operator
 * \{ */

static int drivers_editor_show_exec(bContext *C, wmOperator *op)
{
  wmWindow *win_cur = CTX_wm_window(C);
  /* Use eventstate, not event from _invoke, so this can be called through exec(). */
  const wmEvent *event = win_cur->eventstate;

  int sizex = 900 * UI_SCALE_FAC;
  int sizey = 580 * UI_SCALE_FAC;

  /* Get active property to show driver for
   * - Need to grab it first, or else this info disappears
   *   after we've created the window
   */
  int index;
  PointerRNA ptr;
  PropertyRNA *prop;
  uiBut *but = UI_context_active_but_prop_get(C, &ptr, &prop, &index);

  const rcti window_rect = {
      /*xmin*/ event->xy[0],
      /*xmax*/ event->xy[0] + sizex,
      /*ymin*/ event->xy[1],
      /*ymax*/ event->xy[1] + sizey,
  };

  /* changes context! */
  if (WM_window_open(C,
                     IFACE_("Bforartists Drivers Editor"),
                     &window_rect,
                     SPACE_GRAPH,
                     false,
                     false,
                     true,
                     WIN_ALIGN_LOCATION_CENTER,
                     nullptr,
                     nullptr) != nullptr)
  {
    ED_drivers_editor_init(C, CTX_wm_area(C));

    /* activate driver F-Curve for the property under the cursor */
    if (but) {
      bool driven, special;
      FCurve *fcu = BKE_fcurve_find_by_rna_context_ui(
          C, &ptr, prop, index, nullptr, nullptr, &driven, &special);

      if (fcu) {
        /* Isolate this F-Curve... */
        bAnimContext ac;
        if (ANIM_animdata_get_context(C, &ac)) {
          int filter = ANIMFILTER_DATA_VISIBLE | ANIMFILTER_NODUPLIS;
          ANIM_anim_channels_select_set(&ac, ACHANNEL_SETFLAG_CLEAR);
          ANIM_set_active_channel(&ac,
                                  ac.data,
                                  eAnimCont_Types(ac.datatype),
                                  eAnimFilter_Flags(filter),
                                  fcu,
                                  ANIMTYPE_FCURVE);
        }
        else {
          /* Just blindly isolate...
           * This isn't the best, and shouldn't happen, but may be enough. */
          fcu->flag |= (FCURVE_ACTIVE | FCURVE_SELECTED);
        }
      }
    }

    return OPERATOR_FINISHED;
  }
  BKE_report(op->reports, RPT_ERROR, "Failed to open window!");
  return OPERATOR_CANCELLED;
}

static void SCREEN_OT_drivers_editor_show(wmOperatorType *ot)
{
  /* identifiers */
  ot->name = "Show Drivers Editor";
  ot->description = "Show drivers editor in a separate window";
  ot->idname = "SCREEN_OT_drivers_editor_show";

  /* api callbacks */
  ot->exec = drivers_editor_show_exec;
  ot->poll = ED_operator_screenactive_nobackground; /* Not in background as this opens a window. */
}

/** \} */

/* -------------------------------------------------------------------- */
/** \name Show Info Log Operator
 * \{ */

static int info_log_show_exec(bContext *C, wmOperator *op)
{
  wmWindow *win_cur = CTX_wm_window(C);
  /* Use eventstate, not event from _invoke, so this can be called through exec(). */
  const wmEvent *event = win_cur->eventstate;
  const int shift_y = 480;
  const int mx = event->xy[0];
  const int my = event->xy[1] + shift_y;
  int sizex = 900 * UI_SCALE_FAC;
  int sizey = 580 * UI_SCALE_FAC;

  const rcti window_rect = {
      /*xmin*/ mx,
      /*xmax*/ mx + sizex,
      /*ymin*/ my,
      /*ymax*/ my + sizey,
  };

  /* changes context! */
  if (WM_window_open(C,
                     IFACE_("Bforartists Info Log"),
                     &window_rect,
                     SPACE_INFO,
                     false,
                     false,
                     true,
                     WIN_ALIGN_LOCATION_CENTER,
                     nullptr,
                     nullptr) != nullptr)
  {
    return OPERATOR_FINISHED;
  }
  BKE_report(op->reports, RPT_ERROR, "Failed to open window!");
  return OPERATOR_CANCELLED;
}

static void SCREEN_OT_info_log_show(wmOperatorType *ot)
{
  /* identifiers */
  ot->name = "Show Info Log";
  ot->description = "Show info log in a separate window";
  ot->idname = "SCREEN_OT_info_log_show";

  /* api callbacks */
  ot->exec = info_log_show_exec;
  ot->poll = ED_operator_screenactive_nobackground;
}

/** \} */

/* -------------------------------------------------------------------- */
/** \name New Screen Operator
 * \{ */

static int screen_new_exec(bContext *C, wmOperator * /*op*/)
{
  Main *bmain = CTX_data_main(C);
  wmWindow *win = CTX_wm_window(C);
  WorkSpace *workspace = BKE_workspace_active_get(win->workspace_hook);
  WorkSpaceLayout *layout_old = BKE_workspace_active_layout_get(win->workspace_hook);

  WorkSpaceLayout *layout_new = ED_workspace_layout_duplicate(bmain, workspace, layout_old, win);

  WM_event_add_notifier(C, NC_SCREEN | ND_LAYOUTBROWSE, layout_new);

  return OPERATOR_FINISHED;
}

static void SCREEN_OT_new(wmOperatorType *ot)
{
  /* identifiers */
  ot->name = "New Screen";
  ot->description = "Add a new screen";
  ot->idname = "SCREEN_OT_new";

  /* api callbacks */
  ot->exec = screen_new_exec;
  ot->poll = WM_operator_winactive;
}

/** \} */

/* -------------------------------------------------------------------- */
/** \name Delete Screen Operator
 * \{ */

static int screen_delete_exec(bContext *C, wmOperator * /*op*/)
{
  bScreen *screen = CTX_wm_screen(C);
  WorkSpace *workspace = CTX_wm_workspace(C);
  WorkSpaceLayout *layout = BKE_workspace_layout_find(workspace, screen);

  WM_event_add_notifier(C, NC_SCREEN | ND_LAYOUTDELETE, layout);

  return OPERATOR_FINISHED;
}

static void SCREEN_OT_delete(wmOperatorType *ot)
{
  /* identifiers */
  ot->name = "Delete Screen";
  ot->description = "Delete active screen";
  ot->idname = "SCREEN_OT_delete";

  /* api callbacks */
  ot->exec = screen_delete_exec;
}

/** \} */

/* -------------------------------------------------------------------- */
/** \name Region Alpha Blending Operator
 *
 * Implementation NOTE: a disappearing region needs at least 1 last draw with
 * 100% back-buffer texture over it - then triple buffer will clear it entirely.
 * This because flag #RGN_FLAG_HIDDEN is set in end - region doesn't draw at all then.
 *
 * \{ */

struct RegionAlphaInfo {
  ScrArea *area;
  ARegion *region, *child_region; /* other region */
  int hidden;
};

#define TIMEOUT 0.1f
#define TIMESTEP (1.0f / 60.0f)

float ED_region_blend_alpha(ARegion *region)
{
  /* check parent too */
  if (region->regiontimer == nullptr &&
      (region->alignment & (RGN_SPLIT_PREV | RGN_ALIGN_HIDE_WITH_PREV)) && region->prev)
  {
    region = region->prev;
  }

  if (region->regiontimer) {
    RegionAlphaInfo *rgi = static_cast<RegionAlphaInfo *>(region->regiontimer->customdata);
    float alpha;

    alpha = float(region->regiontimer->time_duration) / TIMEOUT;
    /* makes sure the blend out works 100% - without area redraws */
    if (rgi->hidden) {
      alpha = 0.9f - TIMESTEP - alpha;
    }

    CLAMP(alpha, 0.0f, 1.0f);
    return alpha;
  }
  return 1.0f;
}

/* assumes region has running region-blend timer */
static void region_blend_end(bContext *C, ARegion *region, const bool is_running)
{
  RegionAlphaInfo *rgi = static_cast<RegionAlphaInfo *>(region->regiontimer->customdata);

  /* always send redraw */
  ED_region_tag_redraw(region);
  if (rgi->child_region) {
    ED_region_tag_redraw(rgi->child_region);
  }

  /* if running timer was hiding, the flag toggle went wrong */
  if (is_running) {
    if (rgi->hidden) {
      rgi->region->flag &= ~RGN_FLAG_HIDDEN;
    }
  }
  else {
    if (rgi->hidden) {
      rgi->region->flag |= rgi->hidden;
      ED_area_init(CTX_wm_manager(C), CTX_wm_window(C), rgi->area);
    }
    /* area decoration needs redraw in end */
    ED_area_tag_redraw(rgi->area);
  }
  WM_event_timer_remove(CTX_wm_manager(C), nullptr, region->regiontimer); /* frees rgi */
  region->regiontimer = nullptr;
}
void ED_region_visibility_change_update_animated(bContext *C, ScrArea *area, ARegion *region)
{
  wmWindowManager *wm = CTX_wm_manager(C);
  wmWindow *win = CTX_wm_window(C);

  /* end running timer */
  if (region->regiontimer) {

    region_blend_end(C, region, true);
  }
  RegionAlphaInfo *rgi = static_cast<RegionAlphaInfo *>(
      MEM_callocN(sizeof(RegionAlphaInfo), "RegionAlphaInfo"));

  rgi->hidden = region->flag & RGN_FLAG_HIDDEN;
  rgi->area = area;
  rgi->region = region;
  region->flag &= ~RGN_FLAG_HIDDEN;

  /* blend in, reinitialize regions because it got unhidden */
  if (rgi->hidden == 0) {
    ED_area_init(wm, win, area);
  }
  else {
    ED_region_visibility_change_update_ex(C, area, region, true, false);
  }

  if (region->next) {
    if (region->next->alignment & (RGN_SPLIT_PREV | RGN_ALIGN_HIDE_WITH_PREV)) {
      rgi->child_region = region->next;
    }
  }

  /* new timer */
  region->regiontimer = WM_event_timer_add(wm, win, TIMERREGION, TIMESTEP);
  region->regiontimer->customdata = rgi;
}

/* timer runs in win->handlers, so it cannot use context to find area/region */
static int region_blend_invoke(bContext *C, wmOperator * /*op*/, const wmEvent *event)
{
  wmTimer *timer = static_cast<wmTimer *>(event->customdata);

  /* event type is TIMERREGION, but we better check */
  if (event->type != TIMERREGION || timer == nullptr) {
    return OPERATOR_PASS_THROUGH;
  }

  RegionAlphaInfo *rgi = static_cast<RegionAlphaInfo *>(timer->customdata);

  /* always send redraws */
  ED_region_tag_redraw(rgi->region);
  if (rgi->child_region) {
    ED_region_tag_redraw(rgi->child_region);
  }

  /* end timer? */
  if (rgi->region->regiontimer->time_duration > double(TIMEOUT)) {
    region_blend_end(C, rgi->region, false);
    return (OPERATOR_FINISHED | OPERATOR_PASS_THROUGH);
  }

  return (OPERATOR_FINISHED | OPERATOR_PASS_THROUGH);
}

static void SCREEN_OT_region_blend(wmOperatorType *ot)
{
  /* identifiers */
  ot->name = "Region Alpha";
  ot->idname = "SCREEN_OT_region_blend";
  ot->description = "Blend in and out overlapping region";

  /* api callbacks */
  ot->invoke = region_blend_invoke;

  /* flags */
  ot->flag = OPTYPE_INTERNAL;

  /* properties */
}

/** \} */

/* -------------------------------------------------------------------- */
/** \name Space Type Set or Cycle Operator
 * \{ */

static bool space_type_set_or_cycle_poll(bContext *C)
{
  ScrArea *area = CTX_wm_area(C);
  return (area && !ELEM(area->spacetype, SPACE_TOPBAR, SPACE_STATUSBAR));
}

static int space_type_set_or_cycle_exec(bContext *C, wmOperator *op)
{
  const int space_type = RNA_enum_get(op->ptr, "space_type");

  ScrArea *area = CTX_wm_area(C);
  PointerRNA ptr = RNA_pointer_create((ID *)CTX_wm_screen(C), &RNA_Area, area);
  PropertyRNA *prop_type = RNA_struct_find_property(&ptr, "type");
  PropertyRNA *prop_ui_type = RNA_struct_find_property(&ptr, "ui_type");

  if (area->spacetype != space_type) {
    /* Set the type. */
    RNA_property_enum_set(&ptr, prop_type, space_type);
    RNA_property_update(C, &ptr, prop_type);
  }
  else {
    /* Types match, cycle the subtype. */
    const int space_type_ui = RNA_property_enum_get(&ptr, prop_ui_type);
    const EnumPropertyItem *item;
    int item_len;
    bool free;
    RNA_property_enum_items(C, &ptr, prop_ui_type, &item, &item_len, &free);
    int index = RNA_enum_from_value(item, space_type_ui);
    for (int i = 1; i < item_len; i++) {
      const EnumPropertyItem *item_test = &item[(index + i) % item_len];
      if ((item_test->value >> 16) == space_type) {
        RNA_property_enum_set(&ptr, prop_ui_type, item_test->value);
        RNA_property_update(C, &ptr, prop_ui_type);
        break;
      }
    }
    if (free) {
      MEM_freeN((void *)item);
    }
  }

  return OPERATOR_FINISHED;
}

static void SCREEN_OT_space_type_set_or_cycle(wmOperatorType *ot)
{
  /* identifiers */
  ot->name = "Cycle Space Type Set";
  ot->description = "Set the space type or cycle subtype";
  ot->idname = "SCREEN_OT_space_type_set_or_cycle";

  /* api callbacks */
  ot->exec = space_type_set_or_cycle_exec;
  ot->poll = space_type_set_or_cycle_poll;

  ot->flag = 0;

  RNA_def_enum(ot->srna, "space_type", rna_enum_space_type_items, SPACE_EMPTY, "Type", "");
}

/** \} */

/* -------------------------------------------------------------------- */
/** \name Space Context Cycle Operator
 * \{ */

static const EnumPropertyItem space_context_cycle_direction[] = {
    {SPACE_CONTEXT_CYCLE_PREV, "PREV", 0, "Previous", ""},
    {SPACE_CONTEXT_CYCLE_NEXT, "NEXT", 0, "Next", ""},
    {0, nullptr, 0, nullptr, nullptr},
};

static bool space_context_cycle_poll(bContext *C)
{
  ScrArea *area = CTX_wm_area(C);
  /* area might be nullptr if called out of window bounds */
  return (area && ELEM(area->spacetype, SPACE_PROPERTIES, SPACE_USERPREF));
}

/**
 * Helper to get the correct RNA pointer/property pair for changing
 * the display context of active space type in \a area.
 */
static void context_cycle_prop_get(bScreen *screen,
                                   const ScrArea *area,
                                   PointerRNA *r_ptr,
                                   PropertyRNA **r_prop)
{
  const char *propname;

  switch (area->spacetype) {
    case SPACE_PROPERTIES:
      *r_ptr = RNA_pointer_create(&screen->id, &RNA_SpaceProperties, area->spacedata.first);
      propname = "context";
      break;
    case SPACE_USERPREF:
      *r_ptr = RNA_pointer_create(nullptr, &RNA_Preferences, &U);
      propname = "active_section";
      break;
    default:
      BLI_assert(0);
      propname = "";
  }

  *r_prop = RNA_struct_find_property(r_ptr, propname);
}

static int space_context_cycle_invoke(bContext *C, wmOperator *op, const wmEvent * /*event*/)
{
  const eScreenCycle direction = eScreenCycle(RNA_enum_get(op->ptr, "direction"));

  PointerRNA ptr;
  PropertyRNA *prop;
  context_cycle_prop_get(CTX_wm_screen(C), CTX_wm_area(C), &ptr, &prop);
  const int old_context = RNA_property_enum_get(&ptr, prop);
  const int new_context = RNA_property_enum_step(
      C, &ptr, prop, old_context, direction == SPACE_CONTEXT_CYCLE_PREV ? -1 : 1);
  RNA_property_enum_set(&ptr, prop, new_context);
  RNA_property_update(C, &ptr, prop);

  return OPERATOR_FINISHED;
}

static void SCREEN_OT_space_context_cycle(wmOperatorType *ot)
{
  /* identifiers */
  ot->name = "Cycle Space Context";
  ot->description = "Cycle through the editor context by activating the next/previous one";
  ot->idname = "SCREEN_OT_space_context_cycle";

  /* api callbacks */
  ot->invoke = space_context_cycle_invoke;
  ot->poll = space_context_cycle_poll;

  ot->flag = 0;

  RNA_def_enum(ot->srna,
               "direction",
               space_context_cycle_direction,
               SPACE_CONTEXT_CYCLE_NEXT,
               "Direction",
               "Direction to cycle through");
}

/** \} */

/* -------------------------------------------------------------------- */
/** \name Workspace Cycle Operator
 * \{ */

static int space_workspace_cycle_invoke(bContext *C, wmOperator *op, const wmEvent * /*event*/)
{
  wmWindow *win = CTX_wm_window(C);
  if (WM_window_is_temp_screen(win)) {
    return OPERATOR_CANCELLED;
  }

  Main *bmain = CTX_data_main(C);
  const eScreenCycle direction = eScreenCycle(RNA_enum_get(op->ptr, "direction"));
  WorkSpace *workspace_src = WM_window_get_active_workspace(win);

  Vector<ID *> ordered = BKE_id_ordered_list(&bmain->workspaces);
  if (ordered.size() == 1) {
    return OPERATOR_CANCELLED;
  }

  const int index = ordered.first_index_of(&workspace_src->id);

  WorkSpace *workspace_dst = nullptr;
  switch (direction) {
    case SPACE_CONTEXT_CYCLE_PREV:
      workspace_dst = reinterpret_cast<WorkSpace *>(index == 0 ? ordered.last() :
                                                                 ordered[index - 1]);
      break;
    case SPACE_CONTEXT_CYCLE_NEXT:
      workspace_dst = reinterpret_cast<WorkSpace *>(
          index == ordered.index_range().last() ? ordered.first() : ordered[index + 1]);
      break;
  }

  win->workspace_hook->temp_workspace_store = workspace_dst;
  WM_event_add_notifier(C, NC_SCREEN | ND_WORKSPACE_SET, workspace_dst);
  win->workspace_hook->temp_workspace_store = nullptr;

  return OPERATOR_FINISHED;
}

static void SCREEN_OT_workspace_cycle(wmOperatorType *ot)
{
  /* identifiers */
  ot->name = "Cycle Workspace";
  ot->description = "Cycle through workspaces";
  ot->idname = "SCREEN_OT_workspace_cycle";

  /* api callbacks */
  ot->invoke = space_workspace_cycle_invoke;
  ot->poll = ED_operator_screenactive;

  ot->flag = 0;

  RNA_def_enum(ot->srna,
               "direction",
               space_context_cycle_direction,
               SPACE_CONTEXT_CYCLE_NEXT,
               "Direction",
               "Direction to cycle through");
}

/** \} */

/* -------------------------------------------------------------------- */
/** \name Assigning Operator Types
 * \{ */

void ED_operatortypes_screen()
{
  /* Generic UI stuff. */
  WM_operatortype_append(SCREEN_OT_actionzone);
  WM_operatortype_append(SCREEN_OT_repeat_last);
  WM_operatortype_append(SCREEN_OT_repeat_history);
  WM_operatortype_append(SCREEN_OT_redo_last);

  /* Screen tools. */
  WM_operatortype_append(SCREEN_OT_area_move);
  WM_operatortype_append(SCREEN_OT_area_split);
  WM_operatortype_append(SCREEN_OT_area_join);
  WM_operatortype_append(SCREEN_OT_area_close);
  WM_operatortype_append(SCREEN_OT_area_options);
  WM_operatortype_append(SCREEN_OT_area_dupli);
  WM_operatortype_append(SCREEN_OT_area_swap);
  WM_operatortype_append(SCREEN_OT_region_quadview);
  WM_operatortype_append(SCREEN_OT_region_scale);
  WM_operatortype_append(SCREEN_OT_region_toggle);
  WM_operatortype_append(SCREEN_OT_region_flip);
  WM_operatortype_append(SCREEN_OT_header_toggle_menus);
  WM_operatortype_append(
      SCREEN_OT_header_toggle_editortypemenu);            // bfa - show hide the editorsmenu
  WM_operatortype_append(SCREEN_OT_header_toolbar_file);  // bfa - show hide the file toolbar
  WM_operatortype_append(
      SCREEN_OT_header_toolbar_meshedit);  // bfa - show hide the meshedit toolbar
  WM_operatortype_append(
      SCREEN_OT_header_toolbar_primitives);  // bfa - show hide the primitives toolbar
  WM_operatortype_append(
      SCREEN_OT_header_toolbar_image);  // bfa - show hide the primitives toolbar
  WM_operatortype_append(
      SCREEN_OT_header_toolbar_tools);  // bfa - show hide the primitives toolbar
  WM_operatortype_append(SCREEN_OT_header_toolbar_animation);  // bfa - show hide the primitives
                                                               // toolbarfSCREEN_OT_header_toolbox
  WM_operatortype_append(SCREEN_OT_header_toolbar_edit);  // bfa - show hide the primitives toolbar
  WM_operatortype_append(SCREEN_OT_header_toolbar_misc);  // bfa - show hide the primitives toolbar
  WM_operatortype_append(
      SCREEN_OT_toolbar_toolbox);  // bfa - toolbar types menu in the toolbar editor
  WM_operatortype_append(SCREEN_OT_header_topbar_file);  // bfa - show hide the file topbar
  WM_operatortype_append(
      SCREEN_OT_header_topbar_meshedit);  // bfa - show hide the meshedit topbar
  WM_operatortype_append(
      SCREEN_OT_header_topbar_primitives);  // bfa - show hide the primitives topbar
  WM_operatortype_append(
      SCREEN_OT_header_topbar_image);  // bfa - show hide the primitives topbar
  WM_operatortype_append(
      SCREEN_OT_header_topbar_tools);  // bfa - show hide the primitives topbar
  WM_operatortype_append(SCREEN_OT_header_topbar_animation);  // bfa - show hide the primitives
                                                               // topbarfSCREEN_OT_header_toolbox
  WM_operatortype_append(SCREEN_OT_header_topbar_edit);  // bfa - show hide the primitives topbar
  WM_operatortype_append(SCREEN_OT_header_topbar_misc);  // bfa - show hide the primitives topbar
  WM_operatortype_append(
      SCREEN_OT_topbar_toolbox);  // bfa - topbar types menu in the topbar editor
  WM_operatortype_append(SCREEN_OT_region_context_menu);
  WM_operatortype_append(SCREEN_OT_screen_set);
  WM_operatortype_append(SCREEN_OT_screen_full_area);
  WM_operatortype_append(SCREEN_OT_back_to_previous);
  WM_operatortype_append(SCREEN_OT_spacedata_cleanup);
  WM_operatortype_append(SCREEN_OT_screenshot);
  WM_operatortype_append(SCREEN_OT_screenshot_area);
  WM_operatortype_append(SCREEN_OT_userpref_show);
  WM_operatortype_append(SCREEN_OT_drivers_editor_show);
  WM_operatortype_append(SCREEN_OT_info_log_show);
  WM_operatortype_append(SCREEN_OT_region_blend);
  WM_operatortype_append(SCREEN_OT_space_type_set_or_cycle);
  WM_operatortype_append(SCREEN_OT_space_context_cycle);
  WM_operatortype_append(SCREEN_OT_workspace_cycle);

  /* Frame changes. */
  WM_operatortype_append(SCREEN_OT_frame_offset);
  WM_operatortype_append(SCREEN_OT_frame_jump);
  WM_operatortype_append(SCREEN_OT_keyframe_jump);
  WM_operatortype_append(SCREEN_OT_marker_jump);

  WM_operatortype_append(SCREEN_OT_animation_step);
  WM_operatortype_append(SCREEN_OT_animation_play);
  WM_operatortype_append(SCREEN_OT_animation_cancel);

  /* New/delete. */
  WM_operatortype_append(SCREEN_OT_new);
  WM_operatortype_append(SCREEN_OT_delete);
}

/** \} */

/* -------------------------------------------------------------------- */
/** \name Operator Key Map
 * \{ */

static void keymap_modal_set(wmKeyConfig *keyconf)
{
  static const EnumPropertyItem modal_items[] = {
      {KM_MODAL_CANCEL, "CANCEL", 0, "Cancel", ""},
      {KM_MODAL_APPLY, "APPLY", 0, "Apply", ""},
      {KM_MODAL_SNAP_ON, "SNAP", 0, "Snap On", ""},
      {KM_MODAL_SNAP_OFF, "SNAP_OFF", 0, "Snap Off", ""},
      {0, nullptr, 0, nullptr, nullptr},
  };

  /* Standard Modal keymap ------------------------------------------------ */
  wmKeyMap *keymap = WM_modalkeymap_ensure(keyconf, "Standard Modal Map", modal_items);

  WM_modalkeymap_assign(keymap, "SCREEN_OT_area_move");
}

static bool blend_file_drop_poll(bContext * /*C*/, wmDrag *drag, const wmEvent * /*event*/)
{
  if (drag->type == WM_DRAG_PATH) {
    const eFileSel_File_Types file_type = eFileSel_File_Types(WM_drag_get_path_file_type(drag));
    if (ELEM(file_type, FILE_TYPE_BLENDER, FILE_TYPE_BLENDER_BACKUP)) {
      return true;
    }
  }
  return false;
}

static void blend_file_drop_copy(bContext * /*C*/, wmDrag *drag, wmDropBox *drop)
{
  /* copy drag path to properties */
  RNA_string_set(drop->ptr, "filepath", WM_drag_get_single_path(drag));
}

void ED_keymap_screen(wmKeyConfig *keyconf)
{
  /* Screen Editing ------------------------------------------------ */
  WM_keymap_ensure(keyconf, "Screen Editing", SPACE_EMPTY, RGN_TYPE_WINDOW);

  /* Screen General ------------------------------------------------ */
  WM_keymap_ensure(keyconf, "Screen", SPACE_EMPTY, RGN_TYPE_WINDOW);

  /* Anim Playback ------------------------------------------------ */
  WM_keymap_ensure(keyconf, "Frames", SPACE_EMPTY, RGN_TYPE_WINDOW);

  /* dropbox for entire window */
  ListBase *lb = WM_dropboxmap_find("Window", SPACE_EMPTY, RGN_TYPE_WINDOW);
  WM_dropbox_add(
      lb, "WM_OT_drop_blend_file", blend_file_drop_poll, blend_file_drop_copy, nullptr, nullptr);
  WM_dropbox_add(lb, "UI_OT_drop_color", UI_drop_color_poll, UI_drop_color_copy, nullptr, nullptr);

  keymap_modal_set(keyconf);
}

/** \} */<|MERGE_RESOLUTION|>--- conflicted
+++ resolved
@@ -5120,18 +5120,14 @@
   if (GPU_mem_stats_supported()) {
     uiItemR(layout, &ptr, "show_statusbar_vram", UI_ITEM_NONE, IFACE_("Video Memory"), ICON_NONE);
   }
-<<<<<<< HEAD
-  /*bfa - bforartists version, not blender version*/
-=======
   uiItemR(layout,
           &ptr,
           "show_extensions_updates",
           UI_ITEM_NONE,
           IFACE_("Extensions Updates"),
           ICON_NONE);
->>>>>>> 6a611426
   uiItemR(
-      layout, &ptr, "show_statusbar_version", UI_ITEM_NONE, IFACE_("Bforartists Version"), ICON_NONE);
+      layout, &ptr, "show_statusbar_version", UI_ITEM_NONE, IFACE_("Bforartists Version"), ICON_NONE); /*bfa - bforartists version, not blender version*/
 }
 
 static int screen_context_menu_invoke(bContext *C, wmOperator * /*op*/, const wmEvent * /*event*/)
