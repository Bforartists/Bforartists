/* SPDX-FileCopyrightText: 2008 Blender Authors
 *
 * SPDX-License-Identifier: GPL-2.0-or-later */

/** \file
 * \ingroup edscr
 */

#include <cmath>
#include <cstring>
#include <fmt/format.h>

#include "MEM_guardedalloc.h"

#include "BLI_build_config.h"
#include "BLI_listbase.h"
#include "BLI_math_rotation.h"
#include "BLI_math_vector.h"
#include "BLI_utildefines.h"

#include "BLT_translation.hh"

#include "DNA_anim_types.h"
#include "DNA_armature_types.h"
#include "DNA_curve_types.h"
#include "DNA_lattice_types.h"
#include "DNA_meta_types.h"
#include "DNA_node_types.h"
#include "DNA_object_types.h"
#include "DNA_scene_types.h"
#include "DNA_userdef_types.h"
#include "DNA_workspace_types.h"

#include "BKE_callbacks.hh"
#include "BKE_context.hh"
#include "BKE_editmesh.hh"
#include "BKE_fcurve.hh"
#include "BKE_global.hh"
#include "BKE_icons.h"
#include "BKE_lib_id.hh"
#include "BKE_library.hh"
#include "BKE_main.hh"
#include "BKE_mask.h"
#include "BKE_object.hh"
#include "BKE_report.hh"
#include "BKE_scene.hh"
#include "BKE_screen.hh"
#include "BKE_sound.h"
#include "BKE_workspace.hh"

#include "WM_api.hh"
#include "WM_types.hh"

#include "DEG_depsgraph.hh"
#include "DEG_depsgraph_query.hh"

#include "ED_anim_api.hh"
#include "ED_armature.hh"
#include "ED_buttons.hh"
#include "ED_fileselect.hh"
#include "ED_image.hh"
#include "ED_keyframes_keylist.hh"
#include "ED_mesh.hh"
#include "ED_object.hh"
#include "ED_scene.hh"
#include "ED_screen.hh"
#include "ED_screen_types.hh"
#include "ED_sequencer.hh"
#include "ED_space_graph.hh"
#include "ED_view3d.hh"

#include "SEQ_sequencer.hh" /*BFA - 3D Sequencer*/

#include "RNA_access.hh"
#include "RNA_define.hh"
#include "RNA_enum_types.hh"
#include "RNA_prototypes.hh"

#include "UI_interface.hh"
#include "UI_resources.hh"
#include "UI_view2d.hh"

#include "GPU_capabilities.hh"

#include "wm_window.hh"

#include "screen_intern.hh" /* own module include */

using blender::Vector;

#define KM_MODAL_CANCEL 1
#define KM_MODAL_APPLY 2
#define KM_MODAL_SNAP_ON 3
#define KM_MODAL_SNAP_OFF 4

/* -------------------------------------------------------------------- */
/** \name Public Poll API
 * \{ */

bool ED_operator_regionactive(bContext *C)
{
  if (CTX_wm_window(C) == nullptr) {
    return false;
  }
  if (CTX_wm_screen(C) == nullptr) {
    return false;
  }
  if (CTX_wm_region(C) == nullptr) {
    return false;
  }
  return true;
}

bool ED_operator_areaactive(bContext *C)
{
  if (CTX_wm_window(C) == nullptr) {
    return false;
  }
  if (CTX_wm_screen(C) == nullptr) {
    return false;
  }
  if (CTX_wm_area(C) == nullptr) {
    return false;
  }
  return true;
}

bool ED_operator_screenactive(bContext *C)
{
  if (CTX_wm_window(C) == nullptr) {
    return false;
  }
  if (CTX_wm_screen(C) == nullptr) {
    return false;
  }
  return true;
}

bool ED_operator_screenactive_nobackground(bContext *C)
{
  if (G.background) {
    return false;
  }
  return ED_operator_screenactive(C);
}

/* XXX added this to prevent anim state to change during renders */
static bool operator_screenactive_norender(bContext *C)
{
  if (G.is_rendering) {
    return false;
  }
  if (CTX_wm_window(C) == nullptr) {
    return false;
  }
  if (CTX_wm_screen(C) == nullptr) {
    return false;
  }
  return true;
}

bool ED_operator_screen_mainwinactive(bContext *C)
{
  if (CTX_wm_window(C) == nullptr) {
    return false;
  }
  bScreen *screen = CTX_wm_screen(C);
  if (screen == nullptr) {
    return false;
  }
  if (screen->active_region != nullptr) {
    return false;
  }
  return true;
}

bool ED_operator_scene(bContext *C)
{
  Scene *scene = CTX_data_scene(C);
  if (scene) {
    return true;
  }
  return false;
}

bool ED_operator_scene_editable(bContext *C)
{
  Scene *scene = CTX_data_scene(C);
  if (scene == nullptr || !BKE_id_is_editable(CTX_data_main(C), &scene->id)) {
    return false;
  }
  return true;
}

bool ED_operator_objectmode(bContext *C)
{
  Scene *scene = CTX_data_scene(C);
  Object *obact = CTX_data_active_object(C);

  if (scene == nullptr || !ID_IS_EDITABLE(scene)) {
    return false;
  }
  if (CTX_data_edit_object(C)) {
    return false;
  }

  /* add a check for ob->mode too? */
  if (obact && (obact->mode != OB_MODE_OBJECT)) {
    return false;
  }

  return true;
}

bool ED_operator_objectmode_poll_msg(bContext *C)
{
  if (!ED_operator_objectmode(C)) {
    CTX_wm_operator_poll_msg_set(C, "Only supported in object mode");
    return false;
  }

  return true;
}

bool ED_operator_objectmode_with_view3d_poll_msg(bContext *C)
{
  if (!ED_operator_objectmode_poll_msg(C)) {
    return false;
  }
  if (!ED_operator_region_view3d_active(C)) {
    return false;
  }
  return true;
}

static bool ed_spacetype_test(bContext *C, int type)
{
  if (ED_operator_areaactive(C)) {
    SpaceLink *sl = (SpaceLink *)CTX_wm_space_data(C);
    return sl && (sl->spacetype == type);
  }
  return false;
}

bool ED_operator_view3d_active(bContext *C)
{
  return ed_spacetype_test(C, SPACE_VIEW3D);
}

bool ED_operator_region_view3d_active(bContext *C)
{
  if (CTX_wm_region_view3d(C)) {
    return true;
  }

  CTX_wm_operator_poll_msg_set(C, "expected a view3d region");
  return false;
}

bool ED_operator_region_gizmo_active(bContext *C)
{
  ARegion *region = CTX_wm_region(C);
  if (region == nullptr) {
    return false;
  }
  wmGizmoMap *gzmap = region->runtime->gizmo_map;
  if (gzmap == nullptr) {
    return false;
  }
  return true;
}

bool ED_operator_animview_active(bContext *C)
{
  if (ED_operator_areaactive(C)) {
    SpaceLink *sl = (SpaceLink *)CTX_wm_space_data(C);
    if (sl && ELEM(sl->spacetype, SPACE_SEQ, SPACE_ACTION, SPACE_NLA, SPACE_GRAPH)) {
      return true;
    }
  }

  CTX_wm_operator_poll_msg_set(C, "expected a timeline/animation area to be active");
  return false;
}

bool ED_operator_outliner_active(bContext *C)
{
  return ed_spacetype_test(C, SPACE_OUTLINER);
}

bool ED_operator_region_outliner_active(bContext *C)
{
  if (!ED_operator_outliner_active(C)) {
    CTX_wm_operator_poll_msg_set(C, "Expected an active Outliner");
    return false;
  }
  const ARegion *region = CTX_wm_region(C);
  if (!(region && region->regiontype == RGN_TYPE_WINDOW)) {
    CTX_wm_operator_poll_msg_set(C, "Expected an Outliner region");
    return false;
  }
  return true;
}

bool ED_operator_outliner_active_no_editobject(bContext *C)
{
  if (ed_spacetype_test(C, SPACE_OUTLINER)) {
    Object *ob = blender::ed::object::context_active_object(C);
    Object *obedit = CTX_data_edit_object(C);
    if (ob && ob == obedit) {
      return false;
    }
    return true;
  }
  return false;
}

bool ED_operator_file_active(bContext *C)
{
  return ed_spacetype_test(C, SPACE_FILE);
}

bool ED_operator_file_browsing_active(bContext *C)
{
  if (ed_spacetype_test(C, SPACE_FILE)) {
    return ED_fileselect_is_file_browser(CTX_wm_space_file(C));
  }
  return false;
}

bool ED_operator_asset_browsing_active(bContext *C)
{
  if (ed_spacetype_test(C, SPACE_FILE)) {
    return ED_fileselect_is_asset_browser(CTX_wm_space_file(C));
  }
  return false;
}

bool ED_operator_spreadsheet_active(bContext *C)
{
  return ed_spacetype_test(C, SPACE_SPREADSHEET);
}

bool ED_operator_action_active(bContext *C)
{
  return ed_spacetype_test(C, SPACE_ACTION);
}

bool ED_operator_buttons_active(bContext *C)
{
  return ed_spacetype_test(C, SPACE_PROPERTIES);
}

bool ED_operator_node_active(bContext *C)
{
  SpaceNode *snode = CTX_wm_space_node(C);

  if (snode && snode->edittree) {
    return true;
  }

  return false;
}

bool ED_operator_node_editable(bContext *C)
{
  SpaceNode *snode = CTX_wm_space_node(C);

  if (snode && snode->edittree && BKE_id_is_editable(CTX_data_main(C), &snode->edittree->id)) {
    return true;
  }

  return false;
}

bool ED_operator_graphedit_active(bContext *C)
{
  return ed_spacetype_test(C, SPACE_GRAPH);
}

bool ED_operator_sequencer_active(bContext *C)
{
  return ed_spacetype_test(C, SPACE_SEQ);
}

bool ED_operator_sequencer_active_editable(bContext *C)
{
  return ed_spacetype_test(C, SPACE_SEQ) && ED_operator_scene_editable(C);
}

bool ED_operator_image_active(bContext *C)
{
  return ed_spacetype_test(C, SPACE_IMAGE);
}

bool ED_operator_nla_active(bContext *C)
{
  return ed_spacetype_test(C, SPACE_NLA);
}

bool ED_operator_info_active(bContext *C)
{
  return ed_spacetype_test(C, SPACE_INFO);
}

bool ED_operator_console_active(bContext *C)
{
  return ed_spacetype_test(C, SPACE_CONSOLE);
}

static bool ed_object_hidden(const Object *ob)
{
  /* if hidden but in edit mode, we still display, can happen with animation */
  return ((ob->visibility_flag & OB_HIDE_VIEWPORT) && !(ob->mode & OB_MODE_EDIT));
}

bool ED_operator_object_active_only(bContext *C)
{
  Object *ob = blender::ed::object::context_active_object(C);
  return (ob != nullptr);
}

bool ED_operator_object_active(bContext *C)
{
  Object *ob = blender::ed::object::context_active_object(C);
  return ((ob != nullptr) && !ed_object_hidden(ob));
}

bool ED_operator_object_active_editable_ex(bContext *C, const Object *ob)
{
  if (ob == nullptr) {
    CTX_wm_operator_poll_msg_set(C, "Context missing active object");
    return false;
  }

  if (!BKE_id_is_editable(CTX_data_main(C), (ID *)ob)) {
    CTX_wm_operator_poll_msg_set(C, "Cannot edit library linked or non-editable override object");
    return false;
  }

  if (ed_object_hidden(ob)) {
    CTX_wm_operator_poll_msg_set(C, "Cannot edit hidden object");
    return false;
  }

  return true;
}

bool ED_operator_object_active_editable(bContext *C)
{
  Object *ob = blender::ed::object::context_active_object(C);
  return ED_operator_object_active_editable_ex(C, ob);
}

bool ED_operator_object_active_local_editable_ex(bContext *C, const Object *ob)
{
  return ED_operator_object_active_editable_ex(C, ob) && !ID_IS_OVERRIDE_LIBRARY(ob);
}

bool ED_operator_object_active_local_editable(bContext *C)
{
  Object *ob = blender::ed::object::context_active_object(C);
  return ED_operator_object_active_editable_ex(C, ob) && !ID_IS_OVERRIDE_LIBRARY(ob);
}

bool ED_operator_object_active_editable_mesh(bContext *C)
{
  Object *ob = blender::ed::object::context_active_object(C);
  return ((ob != nullptr) && ID_IS_EDITABLE(ob) && !ed_object_hidden(ob) &&
          (ob->type == OB_MESH) && ID_IS_EDITABLE(ob->data) && !ID_IS_OVERRIDE_LIBRARY(ob->data));
}

bool ED_operator_object_active_editable_font(bContext *C)
{
  Object *ob = blender::ed::object::context_active_object(C);
  return ((ob != nullptr) && ID_IS_EDITABLE(ob) && !ed_object_hidden(ob) &&
          (ob->type == OB_FONT) && ID_IS_EDITABLE(ob->data) && !ID_IS_OVERRIDE_LIBRARY(ob->data));
}

bool ED_operator_editable_mesh(bContext *C)
{
  Mesh *mesh = ED_mesh_context(C);
  return (mesh != nullptr) && ID_IS_EDITABLE(mesh) && !ID_IS_OVERRIDE_LIBRARY(mesh);
}

bool ED_operator_editmesh(bContext *C)
{
  Object *obedit = CTX_data_edit_object(C);
  if (obedit && obedit->type == OB_MESH) {
    return nullptr != BKE_editmesh_from_object(obedit);
  }
  return false;
}

bool ED_operator_editmesh_view3d(bContext *C)
{
  return ED_operator_editmesh(C) && ED_operator_view3d_active(C);
}

bool ED_operator_editmesh_region_view3d(bContext *C)
{
  if (ED_operator_editmesh(C) && CTX_wm_region_view3d(C)) {
    return true;
  }

  CTX_wm_operator_poll_msg_set(C, "expected a view3d region & editmesh");
  return false;
}

bool ED_operator_editarmature(bContext *C)
{
  Object *obedit = CTX_data_edit_object(C);
  if (obedit && obedit->type == OB_ARMATURE) {
    return nullptr != ((bArmature *)obedit->data)->edbo;
  }
  return false;
}

/**
 * Check for pose mode (no mixed modes).
 *
 * We want to enable most pose operations in weight paint mode, when it comes to transforming
 * bones, but managing bones layers/groups and their constraints can be left for pose mode only
 * (not weight paint mode).
 */
static bool ed_operator_posemode_exclusive_ex(bContext *C, Object *obact)
{
  if (obact != nullptr && !(obact->mode & OB_MODE_EDIT)) {
    if (obact == BKE_object_pose_armature_get(obact)) {
      return true;
    }
  }

  CTX_wm_operator_poll_msg_set(C, "No object, or not exclusively in pose mode");
  return false;
}

bool ED_operator_posemode_exclusive(bContext *C)
{
  Object *obact = blender::ed::object::context_active_object(C);

  return ed_operator_posemode_exclusive_ex(C, obact);
}

bool ED_operator_object_active_local_editable_posemode_exclusive(bContext *C)
{
  Object *obact = blender::ed::object::context_active_object(C);

  if (!ed_operator_posemode_exclusive_ex(C, obact)) {
    return false;
  }

  if (ID_IS_OVERRIDE_LIBRARY(obact)) {
    CTX_wm_operator_poll_msg_set(C, "Object is a local library override");
    return false;
  }

  return true;
}

bool ED_operator_posemode_context(bContext *C)
{
  Object *obpose = ED_pose_object_from_context(C);

  if (obpose && !(obpose->mode & OB_MODE_EDIT)) {
    if (BKE_object_pose_context_check(obpose)) {
      return true;
    }
  }

  return false;
}

bool ED_operator_posemode(bContext *C)
{
  Object *obact = CTX_data_active_object(C);

  if (obact && !(obact->mode & OB_MODE_EDIT)) {
    Object *obpose = BKE_object_pose_armature_get(obact);
    if (obpose != nullptr) {
      if ((obact == obpose) || (obact->mode & OB_MODE_ALL_WEIGHT_PAINT)) {
        return true;
      }
    }
  }

  return false;
}

bool ED_operator_posemode_local(bContext *C)
{
  if (ED_operator_posemode(C)) {
    Main *bmain = CTX_data_main(C);
    Object *ob = BKE_object_pose_armature_get(CTX_data_active_object(C));
    bArmature *arm = static_cast<bArmature *>(ob->data);
    return (BKE_id_is_editable(bmain, &ob->id) && BKE_id_is_editable(bmain, &arm->id));
  }
  return false;
}

bool ED_operator_uvedit(bContext *C)
{
  SpaceImage *sima = CTX_wm_space_image(C);
  Object *obedit = CTX_data_edit_object(C);
  return ED_space_image_show_uvedit(sima, obedit);
}

bool ED_operator_uvedit_space_image(bContext *C)
{
  SpaceImage *sima = CTX_wm_space_image(C);
  Object *obedit = CTX_data_edit_object(C);
  return sima && ED_space_image_show_uvedit(sima, obedit);
}

bool ED_operator_uvmap(bContext *C)
{
  Object *obedit = CTX_data_edit_object(C);
  BMEditMesh *em = nullptr;

  if (obedit && obedit->type == OB_MESH) {
    em = BKE_editmesh_from_object(obedit);
  }

  if (em && (em->bm->totface)) {
    return true;
  }

  return false;
}

bool ED_operator_editsurfcurve(bContext *C)
{
  Object *obedit = CTX_data_edit_object(C);
  if (obedit && ELEM(obedit->type, OB_CURVES_LEGACY, OB_SURF)) {
    return nullptr != ((Curve *)obedit->data)->editnurb;
  }
  return false;
}

bool ED_operator_editsurfcurve_region_view3d(bContext *C)
{
  if (ED_operator_editsurfcurve(C) && CTX_wm_region_view3d(C)) {
    return true;
  }

  CTX_wm_operator_poll_msg_set(C, "expected a view3d region & editcurve");
  return false;
}

bool ED_operator_editcurve(bContext *C)
{
  Object *obedit = CTX_data_edit_object(C);
  if (obedit && obedit->type == OB_CURVES_LEGACY) {
    return nullptr != ((Curve *)obedit->data)->editnurb;
  }
  return false;
}

bool ED_operator_editcurve_3d(bContext *C)
{
  Object *obedit = CTX_data_edit_object(C);
  if (obedit && obedit->type == OB_CURVES_LEGACY) {
    Curve *cu = (Curve *)obedit->data;

    return (cu->flag & CU_3D) && (nullptr != cu->editnurb);
  }
  return false;
}

bool ED_operator_editsurf(bContext *C)
{
  Object *obedit = CTX_data_edit_object(C);
  if (obedit && obedit->type == OB_SURF) {
    return nullptr != ((Curve *)obedit->data)->editnurb;
  }
  return false;
}

bool ED_operator_editfont(bContext *C)
{
  Object *obedit = CTX_data_edit_object(C);
  if (obedit && obedit->type == OB_FONT) {
    return nullptr != ((Curve *)obedit->data)->editfont;
  }
  return false;
}

bool ED_operator_editlattice(bContext *C)
{
  Object *obedit = CTX_data_edit_object(C);
  if (obedit && obedit->type == OB_LATTICE) {
    return nullptr != ((Lattice *)obedit->data)->editlatt;
  }
  return false;
}

bool ED_operator_editmball(bContext *C)
{
  Object *obedit = CTX_data_edit_object(C);
  if (obedit && obedit->type == OB_MBALL) {
    return nullptr != ((MetaBall *)obedit->data)->editelems;
  }
  return false;
}

bool ED_operator_camera_poll(bContext *C)
{
  Camera *cam = static_cast<Camera *>(CTX_data_pointer_get_type(C, "camera", &RNA_Camera).data);
  return (cam != nullptr && ID_IS_EDITABLE(cam));
}

/** \} */

/* -------------------------------------------------------------------- */
/** \name Internal Screen Utilities
 * \{ */

static bool screen_active_editable(bContext *C)
{
  if (ED_operator_screenactive(C)) {
    /* no full window splitting allowed */
    if (CTX_wm_screen(C)->state != SCREENNORMAL) {
      return false;
    }
    return true;
  }
  return false;
}

/** \} */

/* -------------------------------------------------------------------- */
/** \name Action Zone Operator
 * \{ */

/* operator state vars used:
 * none
 *
 * functions:
 *
 * apply() set action-zone event
 *
 * exit()   free customdata
 *
 * callbacks:
 *
 * exec()   never used
 *
 * invoke() check if in zone
 * add customdata, put mouseco and area in it
 * add modal handler
 *
 * modal()  accept modal events while doing it
 * call apply() with gesture info, active window, nonactive window
 * call exit() and remove handler when LMB confirm
 */

struct sActionzoneData {
  ScrArea *sa1, *sa2;
  AZone *az;
  int x, y;
  eScreenDir gesture_dir;
  int modifier;
};

/* quick poll to save operators to be created and handled */
static bool actionzone_area_poll(bContext *C)
{
  wmWindow *win = CTX_wm_window(C);
  if (win && win->eventstate) {
    bScreen *screen = WM_window_get_active_screen(win);
    if (screen) {
      const int *xy = &win->eventstate->xy[0];

      LISTBASE_FOREACH (ScrArea *, area, &screen->areabase) {
        LISTBASE_FOREACH (AZone *, az, &area->actionzones) {
          if (BLI_rcti_isect_pt_v(&az->rect, xy)) {
            return true;
          }
        }
      }
    }
  }
  return false;
}

/* the debug drawing of the click_rect is in area_draw_azone_fullscreen, keep both in sync */
static void fullscreen_click_rcti_init(
    rcti *rect, const short /*x1*/, const short /*y1*/, const short x2, const short y2)
{
  BLI_rcti_init(rect, x2 - U.widget_unit, x2, y2 - U.widget_unit, y2);
}

static bool azone_clipped_rect_calc(const AZone *az, rcti *r_rect_clip)
{
  const ARegion *region = az->region;
  *r_rect_clip = az->rect;
  if (az->type == AZONE_REGION) {
    if (region->overlap && (region->v2d.keeptot != V2D_KEEPTOT_STRICT) &&
        /* Only when this isn't hidden (where it's displayed as an button that expands). */
        region->runtime->visible)
    {
      /* A floating region to be resized, clip by the visible region. */
      switch (az->edge) {
        case AE_TOP_TO_BOTTOMRIGHT:
        case AE_BOTTOM_TO_TOPLEFT: {
          r_rect_clip->xmin = max_ii(
              r_rect_clip->xmin,
              (region->winrct.xmin +
               UI_view2d_view_to_region_x(&region->v2d, region->v2d.tot.xmin)) -
                  UI_REGION_OVERLAP_MARGIN);
          r_rect_clip->xmax = min_ii(
              r_rect_clip->xmax,
              (region->winrct.xmin +
               UI_view2d_view_to_region_x(&region->v2d, region->v2d.tot.xmax)) +
                  UI_REGION_OVERLAP_MARGIN);
          return true;
        }
        case AE_LEFT_TO_TOPRIGHT:
        case AE_RIGHT_TO_TOPLEFT: {
          r_rect_clip->ymin = max_ii(
              r_rect_clip->ymin,
              (region->winrct.ymin +
               UI_view2d_view_to_region_y(&region->v2d, region->v2d.tot.ymin)) -
                  UI_REGION_OVERLAP_MARGIN);
          r_rect_clip->ymax = min_ii(
              r_rect_clip->ymax,
              (region->winrct.ymin +
               UI_view2d_view_to_region_y(&region->v2d, region->v2d.tot.ymax)) +
                  UI_REGION_OVERLAP_MARGIN);
          return true;
        }
      }
    }
  }
  return false;
}

/* Return the azone's calculated rect. */
static void area_actionzone_get_rect(AZone *az, rcti *r_rect)
{
  if (az->type == AZONE_REGION_SCROLL) {
    const bool is_horizontal = az->direction == AZ_SCROLL_HOR;
    const bool is_vertical = az->direction == AZ_SCROLL_VERT;
    const bool is_right = is_vertical && bool(az->region->v2d.scroll & V2D_SCROLL_RIGHT);
    const bool is_left = is_vertical && bool(az->region->v2d.scroll & V2D_SCROLL_LEFT);
    const bool is_top = is_horizontal && bool(az->region->v2d.scroll & V2D_SCROLL_TOP);
    const bool is_bottom = is_horizontal && bool(az->region->v2d.scroll & V2D_SCROLL_BOTTOM);
    /* For scroll azones use the area around the region's scroll-bar location. */
    rcti scroller_vert = is_horizontal ? az->region->v2d.hor : az->region->v2d.vert;
    BLI_rcti_translate(&scroller_vert, az->region->winrct.xmin, az->region->winrct.ymin);

    /* Pull the zone in from edge and match the visible hit zone. */
    const int edge_padding = int(-3.0f * UI_SCALE_FAC);
    r_rect->xmin = scroller_vert.xmin - (is_right ? V2D_SCROLL_HIDE_HEIGHT : edge_padding);
    r_rect->ymin = scroller_vert.ymin - (is_top ? V2D_SCROLL_HIDE_WIDTH : edge_padding);
    r_rect->xmax = scroller_vert.xmax + (is_left ? V2D_SCROLL_HIDE_HEIGHT : edge_padding);
    r_rect->ymax = scroller_vert.ymax + (is_bottom ? V2D_SCROLL_HIDE_WIDTH : edge_padding);
  }
  else {
    azone_clipped_rect_calc(az, r_rect);
  }
}

static AZone *area_actionzone_refresh_xy(ScrArea *area, const int xy[2], const bool test_only)
{
  AZone *az = nullptr;

  for (az = static_cast<AZone *>(area->actionzones.first); az; az = az->next) {
    rcti az_rect;
    area_actionzone_get_rect(az, &az_rect);
    if (BLI_rcti_isect_pt_v(&az_rect, xy)) {

      if (az->type == AZONE_AREA) {
        break;
      }
      if (az->type == AZONE_REGION) {
        const ARegion *region = az->region;
        const int local_xy[2] = {xy[0] - region->winrct.xmin, xy[1] - region->winrct.ymin};

        /* Respect button sections: Clusters of buttons (separated using separator-spacers) are
         * drawn with a background, in-between them the region is fully transparent (if "Region
         * Overlap" is enabled). Only allow dragging visible edges, so at the button sections. */
        if (region->runtime->visible && region->overlap &&
            (region->flag & RGN_FLAG_RESIZE_RESPECT_BUTTON_SECTIONS) &&
            !UI_region_button_sections_is_inside_x(az->region, local_xy[0]))
        {
          az = nullptr;
          break;
        }

        break;
      }
      if (az->type == AZONE_FULLSCREEN) {
        rcti click_rect;
        fullscreen_click_rcti_init(&click_rect, az->x1, az->y1, az->x2, az->y2);
        const bool click_isect = BLI_rcti_isect_pt_v(&click_rect, xy);

        if (test_only) {
          if (click_isect) {
            break;
          }
        }
        else {
          if (click_isect) {
            az->alpha = 1.0f;
          }
          else {
            const int mouse_sq = square_i(xy[0] - az->x2) + square_i(xy[1] - az->y2);
            const int spot_sq = square_i(UI_AZONESPOTW);
            const int fadein_sq = square_i(AZONEFADEIN);
            const int fadeout_sq = square_i(AZONEFADEOUT);

            if (mouse_sq < spot_sq) {
              az->alpha = 1.0f;
            }
            else if (mouse_sq < fadein_sq) {
              az->alpha = 1.0f;
            }
            else if (mouse_sq < fadeout_sq) {
              az->alpha = 1.0f - float(mouse_sq - fadein_sq) / float(fadeout_sq - fadein_sq);
            }
            else {
              az->alpha = 0.0f;
            }

            /* fade in/out but no click */
            az = nullptr;
          }

          /* XXX force redraw to show/hide the action zone */
          ED_area_tag_redraw(area);
          break;
        }
      }
      else if (az->type == AZONE_REGION_SCROLL && az->region->runtime->visible) {
        /* If the region is not visible we can ignore this scroll-bar zone. */
        ARegion *region = az->region;
        View2D *v2d = &region->v2d;
        int scroll_flag = 0;
        const int isect_value = UI_view2d_mouse_in_scrollers_ex(region, v2d, xy, &scroll_flag);

        /* Check if we even have scroll bars. */
        if (((az->direction == AZ_SCROLL_HOR) && !(scroll_flag & V2D_SCROLL_HORIZONTAL)) ||
            ((az->direction == AZ_SCROLL_VERT) && !(scroll_flag & V2D_SCROLL_VERTICAL)))
        {
          /* No scroll-bars, do nothing. */
        }
        else if (test_only) {
          if (isect_value != 0) {
            break;
          }
        }
        else {
          bool redraw = false;

          if (isect_value == 'h') {
            if (az->direction == AZ_SCROLL_HOR) {
              az->alpha = 1.0f;
              v2d->alpha_hor = 255;
              redraw = true;
            }
          }
          else if (isect_value == 'v') {
            if (az->direction == AZ_SCROLL_VERT) {
              az->alpha = 1.0f;
              v2d->alpha_vert = 255;
              redraw = true;
            }
          }
          else {
            const int local_xy[2] = {xy[0] - region->winrct.xmin, xy[1] - region->winrct.ymin};
            float dist_fac = 0.0f, alpha = 0.0f;

            if (az->direction == AZ_SCROLL_HOR) {
              dist_fac = BLI_rcti_length_y(&v2d->hor, local_xy[1]) / V2D_SCROLL_HIDE_WIDTH;
              CLAMP(dist_fac, 0.0f, 1.0f);
              alpha = 1.0f - dist_fac;

              v2d->alpha_hor = alpha * 255;
            }
            else if (az->direction == AZ_SCROLL_VERT) {
              dist_fac = BLI_rcti_length_x(&v2d->vert, local_xy[0]) / V2D_SCROLL_HIDE_HEIGHT;
              CLAMP(dist_fac, 0.0f, 1.0f);
              alpha = 1.0f - dist_fac;

              v2d->alpha_vert = alpha * 255;
            }
            az->alpha = alpha;
            redraw = true;
          }

          if (redraw) {
            ED_region_tag_redraw_no_rebuild(region);
          }
          /* Don't return! */
        }
      }
    }
    else if (!test_only && !IS_EQF(az->alpha, 0.0f)) {
      if (az->type == AZONE_FULLSCREEN) {
        az->alpha = 0.0f;
        area->flag &= ~AREA_FLAG_ACTIONZONES_UPDATE;
        ED_area_tag_redraw_no_rebuild(area);
      }
      else if (az->type == AZONE_REGION_SCROLL && az->region->runtime->visible) {
        /* If the region is not visible we can ignore this scroll-bar zone. */
        if (az->direction == AZ_SCROLL_VERT) {
          az->alpha = az->region->v2d.alpha_vert = 0;
          area->flag &= ~AREA_FLAG_ACTIONZONES_UPDATE;
          ED_region_tag_redraw_no_rebuild(az->region);
        }
        else if (az->direction == AZ_SCROLL_HOR) {
          az->alpha = az->region->v2d.alpha_hor = 0;
          area->flag &= ~AREA_FLAG_ACTIONZONES_UPDATE;
          ED_region_tag_redraw_no_rebuild(az->region);
        }
        else {
          BLI_assert(false);
        }
      }
    }
  }

  return az;
}

/* Finds an action-zone by position in entire screen so azones can overlap. */
static AZone *screen_actionzone_find_xy(bScreen *screen, const int xy[2])
{
  LISTBASE_FOREACH (ScrArea *, area, &screen->areabase) {
    AZone *az = area_actionzone_refresh_xy(area, xy, true);
    if (az != nullptr) {
      return az;
    }
  }
  return nullptr;
}

/* Returns the area that the azone belongs to */
static ScrArea *screen_actionzone_area(bScreen *screen, const AZone *az)
{
  LISTBASE_FOREACH (ScrArea *, area, &screen->areabase) {
    LISTBASE_FOREACH (AZone *, zone, &area->actionzones) {
      if (zone == az) {
        return area;
      }
    }
  }
  return nullptr;
}

AZone *ED_area_actionzone_find_xy(ScrArea *area, const int xy[2])
{
  return area_actionzone_refresh_xy(area, xy, true);
}

AZone *ED_area_azones_update(ScrArea *area, const int xy[2])
{
  return area_actionzone_refresh_xy(area, xy, false);
}

static void actionzone_exit(wmOperator *op)
{
  sActionzoneData *sad = static_cast<sActionzoneData *>(op->customdata);
  if (sad) {
    MEM_freeN(sad);
  }
  op->customdata = nullptr;

  G.moving &= ~G_TRANSFORM_WM;
}

/* send EVT_ACTIONZONE event */
static void actionzone_apply(bContext *C, wmOperator *op, int type)
{
  wmWindow *win = CTX_wm_window(C);

  wmEvent event;
  wm_event_init_from_window(win, &event);

  if (type == AZONE_AREA) {
    event.type = EVT_ACTIONZONE_AREA;
  }
  else if (type == AZONE_FULLSCREEN) {
    event.type = EVT_ACTIONZONE_FULLSCREEN;
  }
  else {
    event.type = EVT_ACTIONZONE_REGION;
  }

  event.val = KM_NOTHING;
  event.flag = eWM_EventFlag(0);
  event.customdata = op->customdata;
  event.customdata_free = true;
  op->customdata = nullptr;

  WM_event_add(win, &event);
}

static wmOperatorStatus actionzone_invoke(bContext *C, wmOperator *op, const wmEvent *event)
{
  bScreen *screen = CTX_wm_screen(C);
  AZone *az = screen_actionzone_find_xy(screen, event->xy);

  /* Quick escape - Scroll azones only hide/unhide the scroll-bars,
   * they have their own handling. */
  if (az == nullptr || ELEM(az->type, AZONE_REGION_SCROLL)) {
    return OPERATOR_PASS_THROUGH;
  }

  /* ok we do the action-zone */
  sActionzoneData *sad = static_cast<sActionzoneData *>(
      op->customdata = MEM_callocN(sizeof(sActionzoneData), "sActionzoneData"));
  sad->sa1 = screen_actionzone_area(screen, az);
  sad->az = az;
  sad->x = event->xy[0];
  sad->y = event->xy[1];
  sad->modifier = RNA_int_get(op->ptr, "modifier");

  /* region azone directly reacts on mouse clicks */
  if (ELEM(sad->az->type, AZONE_REGION, AZONE_FULLSCREEN)) {
    actionzone_apply(C, op, sad->az->type);
    actionzone_exit(op);
    return OPERATOR_FINISHED;
  }

  if (sad->az->type == AZONE_AREA && sad->modifier == 0) {
    actionzone_apply(C, op, sad->az->type);
    actionzone_exit(op);
    return OPERATOR_FINISHED;
  }

  /* add modal handler */
  G.moving |= G_TRANSFORM_WM;
  WM_event_add_modal_handler(C, op);
  return OPERATOR_RUNNING_MODAL;
}

static wmOperatorStatus actionzone_modal(bContext *C, wmOperator *op, const wmEvent *event)
{
  bScreen *screen = CTX_wm_screen(C);
  sActionzoneData *sad = static_cast<sActionzoneData *>(op->customdata);

  switch (event->type) {
    case MOUSEMOVE: {
      const int delta_x = (event->xy[0] - sad->x);
      const int delta_y = (event->xy[1] - sad->y);

      /* Movement in dominant direction. */
      const int delta_max = max_ii(abs(delta_x), abs(delta_y));

      /* Movement in dominant direction before action taken. */
      const int join_threshold = (0.6 * U.widget_unit);
      const int split_threshold = (1.2 * U.widget_unit);
      const int area_threshold = (0.1 * U.widget_unit);

      /* Calculate gesture cardinal direction. */
      if (delta_y > abs(delta_x)) {
        sad->gesture_dir = SCREEN_DIR_N;
      }
      else if (delta_x >= abs(delta_y)) {
        sad->gesture_dir = SCREEN_DIR_E;
      }
      else if (delta_y < -abs(delta_x)) {
        sad->gesture_dir = SCREEN_DIR_S;
      }
      else {
        sad->gesture_dir = SCREEN_DIR_W;
      }

      bool is_gesture;
      if (sad->az->type == AZONE_AREA) {
        wmWindow *win = CTX_wm_window(C);

        rcti screen_rect;
        WM_window_screen_rect_calc(win, &screen_rect);

        /* Have we dragged off the zone and are not on an edge? */
        if ((ED_area_actionzone_find_xy(sad->sa1, event->xy) != sad->az) &&
            (screen_geom_area_map_find_active_scredge(
                 AREAMAP_FROM_SCREEN(screen), &screen_rect, event->xy[0], event->xy[1]) ==
             nullptr))
        {

          /* What area are we now in? */
          ScrArea *area = BKE_screen_find_area_xy(screen, SPACE_TYPE_ANY, event->xy);

          if (sad->modifier == 1) {
            /* Duplicate area into new window. */
            WM_cursor_set(win, WM_CURSOR_EDIT);
            is_gesture = (delta_max > area_threshold);
          }
          else if (sad->modifier == 2) {
            /* Swap areas. */
            WM_cursor_set(win, WM_CURSOR_SWAP_AREA);
            is_gesture = true;
          }
          else if (area == sad->sa1) {
            /* Same area, so possible split. */
            WM_cursor_set(win,
                          SCREEN_DIR_IS_VERTICAL(sad->gesture_dir) ? WM_CURSOR_H_SPLIT :
                                                                     WM_CURSOR_V_SPLIT);
            is_gesture = (delta_max > split_threshold);
          }
          else if (!area || area->global) {
            /* No area or Top bar or Status bar. */
            WM_cursor_set(win, WM_CURSOR_STOP);
            is_gesture = false;
          }
          else {
            /* Different area, so possible join. */
            if (sad->gesture_dir == SCREEN_DIR_N) {
              WM_cursor_set(win, WM_CURSOR_N_ARROW);
            }
            else if (sad->gesture_dir == SCREEN_DIR_S) {
              WM_cursor_set(win, WM_CURSOR_S_ARROW);
            }
            else if (sad->gesture_dir == SCREEN_DIR_E) {
              WM_cursor_set(win, WM_CURSOR_E_ARROW);
            }
            else {
              BLI_assert(sad->gesture_dir == SCREEN_DIR_W);
              WM_cursor_set(win, WM_CURSOR_W_ARROW);
            }
            is_gesture = (delta_max > join_threshold);
          }
        }
        else {
#if defined(__APPLE__)
          const int cursor = WM_CURSOR_HAND_CLOSED;
#else
          const int cursor = WM_CURSOR_MOVE;
#endif
          WM_cursor_set(win, cursor);
          is_gesture = false;
        }
      }
      else {
        is_gesture = (delta_max > area_threshold);
      }

      /* gesture is large enough? */
      if (is_gesture) {
        /* second area, for join when (sa1 != sa2) */
        sad->sa2 = BKE_screen_find_area_xy(screen, SPACE_TYPE_ANY, event->xy);
        /* apply sends event */
        actionzone_apply(C, op, sad->az->type);
        actionzone_exit(op);

        return OPERATOR_FINISHED;
      }
      break;
    }
    case EVT_ESCKEY:
      actionzone_exit(op);
      return OPERATOR_CANCELLED;
    case LEFTMOUSE:
      actionzone_exit(op);
      return OPERATOR_CANCELLED;
    default: {
      break;
    }
  }

  return OPERATOR_RUNNING_MODAL;
}

static void actionzone_cancel(bContext * /*C*/, wmOperator *op)
{
  actionzone_exit(op);
}

static void SCREEN_OT_actionzone(wmOperatorType *ot)
{
  /* identifiers */
  ot->name = "Handle Area Action Zones";
  ot->description = "Handle area action zones for mouse actions/gestures";
  ot->idname = "SCREEN_OT_actionzone";

  ot->invoke = actionzone_invoke;
  ot->modal = actionzone_modal;
  ot->poll = actionzone_area_poll;
  ot->cancel = actionzone_cancel;

  /* flags */
  ot->flag = OPTYPE_BLOCKING | OPTYPE_INTERNAL;

  RNA_def_int(ot->srna, "modifier", 0, 0, 2, "Modifier", "Modifier state", 0, 2);
}

/** \} */

/* -------------------------------------------------------------------- */
/** \name Area edge detection utility
 * \{ */

static ScrEdge *screen_area_edge_from_cursor(const bContext *C,
                                             const int cursor[2],
                                             ScrArea **r_sa1,
                                             ScrArea **r_sa2)
{
  wmWindow *win = CTX_wm_window(C);
  bScreen *screen = CTX_wm_screen(C);
  rcti window_rect;
  WM_window_rect_calc(win, &window_rect);
  ScrEdge *actedge = screen_geom_area_map_find_active_scredge(
      AREAMAP_FROM_SCREEN(screen), &window_rect, cursor[0], cursor[1]);
  *r_sa1 = nullptr;
  *r_sa2 = nullptr;
  if (actedge == nullptr) {
    return nullptr;
  }
  int borderwidth = (4 * UI_SCALE_FAC);
  ScrArea *sa1, *sa2;
  if (screen_geom_edge_is_horizontal(actedge)) {
    sa1 = BKE_screen_find_area_xy(
        screen, SPACE_TYPE_ANY, blender::int2{cursor[0], cursor[1] + borderwidth});
    sa2 = BKE_screen_find_area_xy(
        screen, SPACE_TYPE_ANY, blender::int2{cursor[0], cursor[1] - borderwidth});
  }
  else {
    sa1 = BKE_screen_find_area_xy(
        screen, SPACE_TYPE_ANY, blender::int2{cursor[0] + borderwidth, cursor[1]});
    sa2 = BKE_screen_find_area_xy(
        screen, SPACE_TYPE_ANY, blender::int2{cursor[0] - borderwidth, cursor[1]});
  }
  bool isGlobal = ((sa1 && ED_area_is_global(sa1)) || (sa2 && ED_area_is_global(sa2)));
  if (!isGlobal) {
    *r_sa1 = sa1;
    *r_sa2 = sa2;
  }
  return actedge;
}

/** \} */

/* -------------------------------------------------------------------- */
/** \name Swap Area Operator
 * \{ */

/* operator state vars used:
 * sa1      start area
 * sa2      area to swap with
 *
 * functions:
 *
 * init()   set custom data for operator, based on action-zone event custom data
 *
 * cancel() cancel the operator
 *
 * exit()   cleanup, send notifier
 *
 * callbacks:
 *
 * invoke() gets called on Shift-LMB drag in action-zone
 * exec()   execute without any user interaction, based on properties
 * call init(), add handler
 *
 * modal()  accept modal events while doing it
 */

struct sAreaSwapData {
  ScrArea *sa1, *sa2;
};

static bool area_swap_init(wmOperator *op, const wmEvent *event)
{
  sActionzoneData *sad = static_cast<sActionzoneData *>(event->customdata);

  if (sad == nullptr || sad->sa1 == nullptr) {
    return false;
  }

  sAreaSwapData *sd = MEM_callocN<sAreaSwapData>("sAreaSwapData");
  sd->sa1 = sad->sa1;
  sd->sa2 = sad->sa2;
  op->customdata = sd;

  return true;
}

static void area_swap_exit(bContext *C, wmOperator *op)
{
  sAreaSwapData *sd = static_cast<sAreaSwapData *>(op->customdata);
  MEM_freeN(sd);
  op->customdata = nullptr;

  WM_cursor_modal_restore(CTX_wm_window(C));
  ED_workspace_status_text(C, nullptr);
}

static void area_swap_cancel(bContext *C, wmOperator *op)
{
  area_swap_exit(C, op);
}

static wmOperatorStatus area_swap_invoke(bContext *C, wmOperator *op, const wmEvent *event)
{
  if (!area_swap_init(op, event)) {
    return OPERATOR_PASS_THROUGH;
  }

  /* add modal handler */
  WM_cursor_modal_set(CTX_wm_window(C), WM_CURSOR_SWAP_AREA);
  WM_event_add_modal_handler(C, op);

  return OPERATOR_RUNNING_MODAL;
}

static wmOperatorStatus area_swap_modal(bContext *C, wmOperator *op, const wmEvent *event)
{
  sActionzoneData *sad = static_cast<sActionzoneData *>(op->customdata);

  switch (event->type) {
    case MOUSEMOVE: {
      /* Second area to swap with. */
      sad->sa2 = ED_area_find_under_cursor(C, SPACE_TYPE_ANY, event->xy);
      WM_cursor_set(CTX_wm_window(C), (sad->sa2) ? WM_CURSOR_SWAP_AREA : WM_CURSOR_STOP);
      WorkspaceStatus status(C);
      status.item(IFACE_("Select Area"), ICON_MOUSE_LMB);
      status.item(IFACE_("Cancel"), ICON_EVENT_ESC);
      break;
    }
    case LEFTMOUSE: /* release LMB */
      if (event->val == KM_RELEASE) {
        if (!sad->sa2 || sad->sa1 == sad->sa2) {
          area_swap_cancel(C, op);
          return OPERATOR_CANCELLED;
        }

        ED_area_tag_redraw(sad->sa1);
        ED_area_tag_redraw(sad->sa2);

        ED_area_swapspace(C, sad->sa1, sad->sa2);

        area_swap_exit(C, op);

        WM_event_add_notifier(C, NC_SCREEN | NA_EDITED, nullptr);

        return OPERATOR_FINISHED;
      }
      break;

    case EVT_ESCKEY:
      area_swap_cancel(C, op);
      return OPERATOR_CANCELLED;
    default: {
      break;
    }
  }
  return OPERATOR_RUNNING_MODAL;
}

static wmOperatorStatus area_swap_exec(bContext *C, wmOperator *op)
{
  ScrArea *sa1, *sa2;
  int cursor[2];
  RNA_int_get_array(op->ptr, "cursor", cursor);
  screen_area_edge_from_cursor(C, cursor, &sa1, &sa2);
  if (sa1 == nullptr || sa2 == nullptr) {
    return OPERATOR_CANCELLED;
  }
  ED_area_swapspace(C, sa1, sa2);
  return OPERATOR_FINISHED;
}

static void SCREEN_OT_area_swap(wmOperatorType *ot)
{
  ot->name = "Swap Areas";
  ot->description = "Swap selected areas screen positions";
  ot->idname = "SCREEN_OT_area_swap";

  ot->invoke = area_swap_invoke;
  ot->modal = area_swap_modal;
  ot->exec = area_swap_exec;
  ot->poll = screen_active_editable;
  ot->cancel = area_swap_cancel;

  ot->flag = OPTYPE_BLOCKING;

  /* rna */
  RNA_def_int_vector(
      ot->srna, "cursor", 2, nullptr, INT_MIN, INT_MAX, "Cursor", "", INT_MIN, INT_MAX);
}

/** \} */

/* -------------------------------------------------------------------- */
/** \name Area Duplicate Operator
 *
 * Create new window from area.
 * \{ */

/** Callback for #WM_window_open to setup the area's data. */
static void area_dupli_fn(bScreen * /*screen*/, ScrArea *area, void *user_data)
{
  ScrArea *area_src = static_cast<ScrArea *>(user_data);
  ED_area_data_copy(area, area_src, true);
  ED_area_tag_redraw(area);
}

/* operator callback */
static bool area_dupli_open(bContext *C, ScrArea *area, const blender::int2 position)
{
  const rcti window_rect = {
      position.x, position.x + area->winx, position.y, position.y + area->winy};

  /* Create new window. No need to set space_type since it will be copied over. */
  wmWindow *newwin = WM_window_open(C,
                                    nullptr, /*BFA wip - "Bforartists"*/
                                    &window_rect,
                                    SPACE_EMPTY,
                                    false,
                                    false,
                                    false,
                                    WIN_ALIGN_ABSOLUTE,
                                    /* Initialize area from callback. */
                                    area_dupli_fn,
                                    (void *)area);
  return (newwin != nullptr);
}

static wmOperatorStatus area_dupli_invoke(bContext *C, wmOperator *op, const wmEvent *event)
{
  ScrArea *area = CTX_wm_area(C);
  if (event && event->customdata) {
    sActionzoneData *sad = static_cast<sActionzoneData *>(event->customdata);
    if (sad == nullptr) {
      return OPERATOR_PASS_THROUGH;
    }
    area = sad->sa1;
  }

  bool newwin = area_dupli_open(C, area, blender::int2(area->totrct.xmin, area->totrct.ymin));

  if (newwin) {
    /* screen, areas init */
    WM_event_add_notifier(C, NC_SCREEN | NA_EDITED, nullptr);
  }
  else {
    BKE_report(op->reports, RPT_ERROR, "Failed to open window!");
  }

  if (event && event->customdata) {
    actionzone_exit(op);
  }

  return newwin ? OPERATOR_FINISHED : OPERATOR_CANCELLED;
}

static void SCREEN_OT_area_dupli(wmOperatorType *ot)
{
  ot->name = "Duplicate Area into New Window";
  ot->description = "Duplicate selected area into new window";
  ot->idname = "SCREEN_OT_area_dupli";

  ot->invoke = area_dupli_invoke;
  ot->poll = ED_operator_areaactive;
}

/** \} */

/* -------------------------------------------------------------------- */
/** \name Area Close Operator
 *
 * Close selected area, replace by expanding a neighbor
 * \{ */

/**
 * \note This can be used interactively or from Python.
 *
 * \note Most of the window management operators don't support execution from Python.
 * An exception is made for closing areas since it allows application templates
 * to customize the layout.
 */
static wmOperatorStatus area_close_exec(bContext *C, wmOperator *op)
{
  bScreen *screen = CTX_wm_screen(C);
  ScrArea *area = CTX_wm_area(C);

  /* This operator is script-able, so the area passed could be invalid. */
  if (BLI_findindex(&screen->areabase, area) == -1) {
    BKE_report(op->reports, RPT_ERROR, "Area not found in the active screen");
    return OPERATOR_CANCELLED;
  }

  if (!screen_area_close(C, op->reports, screen, area)) {
    BKE_report(op->reports, RPT_ERROR, "Unable to close area");
    return OPERATOR_CANCELLED;
  }

  /* Ensure the event loop doesn't attempt to continue handling events.
   *
   * This causes execution from the Python console fail to return to the prompt as it should.
   * This glitch could be solved in the event loop handling as other operators may also
   * destructively manipulate windowing data. */
  CTX_wm_window_set(C, nullptr);

  WM_event_add_notifier(C, NC_SCREEN | NA_EDITED, nullptr);

  return OPERATOR_FINISHED;
}

static bool area_close_poll(bContext *C)
{
  if (!ED_operator_areaactive(C)) {
    return false;
  }

  ScrArea *area = CTX_wm_area(C);

  if (ED_area_is_global(area)) {
    return false;
  }

  bScreen *screen = CTX_wm_screen(C);

  /* Can this area join with ANY other area? */
  LISTBASE_FOREACH (ScrArea *, ar, &screen->areabase) {
    if (area_getorientation(ar, area) != -1) {
      return true;
    }
  }

  return false;
}

static void SCREEN_OT_area_close(wmOperatorType *ot)
{
  ot->name = "Close Area";
  ot->description = "Close selected area";
  ot->idname = "SCREEN_OT_area_close";
  ot->exec = area_close_exec;
  ot->poll = area_close_poll;
}

/** \} */

/* -------------------------------------------------------------------- */
/** \name Move Area Edge Operator
 * \{ */

/* operator state vars used:
 * x, y             mouse coord near edge
 * delta            movement of edge
 *
 * functions:
 *
 * init()   set default property values, find edge based on mouse coords, test
 * if the edge can be moved, select edges, calculate min and max movement
 *
 * apply()  apply delta on selection
 *
 * exit()   cleanup, send notifier
 *
 * cancel() cancel moving
 *
 * callbacks:
 *
 * exec()   execute without any user interaction, based on properties
 * call init(), apply(), exit()
 *
 * invoke() gets called on mouse click near edge
 * call init(), add handler
 *
 * modal()  accept modal events while doing it
 * call apply() with delta motion
 * call exit() and remove handler
 */

enum AreaMoveSnapType {
  /* Snapping disabled */
  SNAP_NONE = 0,              /* Snap to an invisible grid with a unit defined in AREAGRID */
  SNAP_AREAGRID,              /* Snap to fraction (half, third.. etc) and adjacent edges. */
  SNAP_FRACTION_AND_ADJACENT, /* Snap to either bigger or smaller, nothing in-between (used for
                               * global areas). This has priority over other snap types, if it is
                               * used, toggling SNAP_FRACTION_AND_ADJACENT doesn't work. */
  SNAP_BIGGER_SMALLER_ONLY,
};

struct sAreaMoveData {
  int bigger, smaller, origval, step;
  eScreenAxis dir_axis;
  AreaMoveSnapType snap_type;
  bScreen *screen;
  void *draw_callback; /* Call #screen_draw_move_highlight */
};

/* helper call to move area-edge, sets limits
 * need window bounds in order to get correct limits */
static void area_move_set_limits(wmWindow *win,
                                 bScreen *screen,
                                 const eScreenAxis dir_axis,
                                 int *bigger,
                                 int *smaller,
                                 bool *use_bigger_smaller_snap)
{
  /* we check all areas and test for free space with MINSIZE */
  *bigger = *smaller = 100000;

  if (use_bigger_smaller_snap != nullptr) {
    *use_bigger_smaller_snap = false;
    LISTBASE_FOREACH (ScrArea *, area, &win->global_areas.areabase) {
      int size_min = ED_area_global_min_size_y(area) - 1;
      int size_max = ED_area_global_max_size_y(area) - 1;

      size_min = max_ii(size_min, 0);
      BLI_assert(size_min <= size_max);

      /* logic here is only tested for lower edge :) */
      /* left edge */
      if (area->v1->editflag && area->v2->editflag) {
        *smaller = area->v4->vec.x - size_max;
        *bigger = area->v4->vec.x - size_min;
        *use_bigger_smaller_snap = true;
        return;
      }
      /* top edge */
      if (area->v2->editflag && area->v3->editflag) {
        *smaller = area->v1->vec.y + size_min;
        *bigger = area->v1->vec.y + size_max;
        *use_bigger_smaller_snap = true;
        return;
      }
      /* right edge */
      if (area->v3->editflag && area->v4->editflag) {
        *smaller = area->v1->vec.x + size_min;
        *bigger = area->v1->vec.x + size_max;
        *use_bigger_smaller_snap = true;
        return;
      }
      /* lower edge */
      if (area->v4->editflag && area->v1->editflag) {
        *smaller = area->v2->vec.y - size_max;
        *bigger = area->v2->vec.y - size_min;
        *use_bigger_smaller_snap = true;
        return;
      }
    }
  }

  rcti window_rect;
  WM_window_rect_calc(win, &window_rect);

  LISTBASE_FOREACH (ScrArea *, area, &screen->areabase) {
    if (dir_axis == SCREEN_AXIS_H) {
      const int y1 = area->winy - ED_area_headersize();
      /* if top or down edge selected, test height */
      if (area->v1->editflag && area->v4->editflag) {
        *bigger = min_ii(*bigger, y1);
      }
      else if (area->v2->editflag && area->v3->editflag) {
        *smaller = min_ii(*smaller, y1);
      }
    }
    else {
      const int x1 = area->winx - (AREAMINX * UI_SCALE_FAC);
      /* if left or right edge selected, test width */
      if (area->v1->editflag && area->v2->editflag) {
        *bigger = min_ii(*bigger, x1);
      }
      else if (area->v3->editflag && area->v4->editflag) {
        *smaller = min_ii(*smaller, x1);
      }
    }
  }
}

static void area_move_draw_cb(const wmWindow *win, void *userdata)
{
  const wmOperator *op = static_cast<const wmOperator *>(userdata);
  const sAreaMoveData *md = static_cast<sAreaMoveData *>(op->customdata);
  screen_draw_move_highlight(win, md->screen, md->dir_axis);
}

/* validate selection inside screen, set variables OK */
/* return false: init failed */
static bool area_move_init(bContext *C, wmOperator *op)
{
  bScreen *screen = CTX_wm_screen(C);
  wmWindow *win = CTX_wm_window(C);
  ScrArea *area = CTX_wm_area(C);

  /* required properties */
  int x = RNA_int_get(op->ptr, "x");
  int y = RNA_int_get(op->ptr, "y");

  /* setup */
  ScrEdge *actedge = screen_geom_find_active_scredge(win, screen, x, y);

  if (area) {
    /* Favor scroll bars and action zones over expanded edge zone. */
    const int xy[2] = {x, y};
    if (ED_area_actionzone_find_xy(area, xy)) {
      return false;
    }
  }

  if (actedge == nullptr) {
    return false;
  }

  sAreaMoveData *md = MEM_callocN<sAreaMoveData>("sAreaMoveData");
  op->customdata = md;

  md->dir_axis = screen_geom_edge_is_horizontal(actedge) ? SCREEN_AXIS_H : SCREEN_AXIS_V;
  if (md->dir_axis == SCREEN_AXIS_H) {
    md->origval = actedge->v1->vec.y;
  }
  else {
    md->origval = actedge->v1->vec.x;
  }

  screen_geom_select_connected_edge(win, actedge);
  /* now all vertices with 'flag == 1' are the ones that can be moved. Move this to editflag */
  ED_screen_verts_iter(win, screen, v1)
  {
    v1->editflag = v1->flag;
  }

  bool use_bigger_smaller_snap = false;
  area_move_set_limits(
      win, screen, md->dir_axis, &md->bigger, &md->smaller, &use_bigger_smaller_snap);

  md->snap_type = use_bigger_smaller_snap ? SNAP_BIGGER_SMALLER_ONLY : SNAP_AREAGRID;

  md->screen = screen;
  md->draw_callback = WM_draw_cb_activate(CTX_wm_window(C), area_move_draw_cb, op);

  return true;
}

static int area_snap_calc_location(const bScreen *screen,
                                   const enum AreaMoveSnapType snap_type,
                                   const int delta,
                                   const int origval,
                                   const eScreenAxis dir_axis,
                                   const int bigger,
                                   const int smaller)
{
  BLI_assert(snap_type != SNAP_NONE);
  int m_cursor_final = -1;
  const int m_cursor = origval + delta;
  const int m_span = float(bigger + smaller);
  const int m_min = origval - smaller;
  // const int axis_max = axis_min + m_span;

  switch (snap_type) {
    case SNAP_AREAGRID: {
      m_cursor_final = m_cursor;
      if (!ELEM(delta, bigger, -smaller)) {
        m_cursor_final -= (m_cursor % AREAGRID);
        CLAMP(m_cursor_final, origval - smaller, origval + bigger);
      }

      /* Slight snap to vertical minimum and maximum. */
      const int snap_threshold = int(float(ED_area_headersize()) * 0.6f);
      if (m_cursor_final < (m_min + snap_threshold)) {
        m_cursor_final = m_min;
      }
      else if (m_cursor_final > (origval + bigger - snap_threshold)) {
        m_cursor_final = origval + bigger;
      }
    } break;

    case SNAP_BIGGER_SMALLER_ONLY:
      m_cursor_final = (m_cursor >= bigger) ? bigger : smaller;
      break;

    case SNAP_FRACTION_AND_ADJACENT: {
      const int axis = (dir_axis == SCREEN_AXIS_V) ? 0 : 1;
      int snap_dist_best = INT_MAX;
      {
        const float div_array[] = {
            0.0f,
            1.0f / 12.0f,
            2.0f / 12.0f,
            3.0f / 12.0f,
            4.0f / 12.0f,
            5.0f / 12.0f,
            6.0f / 12.0f,
            7.0f / 12.0f,
            8.0f / 12.0f,
            9.0f / 12.0f,
            10.0f / 12.0f,
            11.0f / 12.0f,
            1.0f,
        };
        /* Test the snap to the best division. */
        for (int i = 0; i < ARRAY_SIZE(div_array); i++) {
          const int m_cursor_test = m_min + round_fl_to_int(m_span * div_array[i]);
          const int snap_dist_test = abs(m_cursor - m_cursor_test);
          if (snap_dist_best >= snap_dist_test) {
            snap_dist_best = snap_dist_test;
            m_cursor_final = m_cursor_test;
          }
        }
      }

      LISTBASE_FOREACH (const ScrVert *, v1, &screen->vertbase) {
        if (!v1->editflag) {
          continue;
        }
        const int v_loc = (&v1->vec.x)[!axis];

        LISTBASE_FOREACH (const ScrVert *, v2, &screen->vertbase) {
          if (v2->editflag) {
            continue;
          }
          if (v_loc == (&v2->vec.x)[!axis]) {
            const int v_loc2 = (&v2->vec.x)[axis];
            /* Do not snap to the vertices at the ends. */
            if ((origval - smaller) < v_loc2 && v_loc2 < (origval + bigger)) {
              const int snap_dist_test = abs(m_cursor - v_loc2);
              if (snap_dist_best >= snap_dist_test) {
                snap_dist_best = snap_dist_test;
                m_cursor_final = v_loc2;
              }
            }
          }
        }
      }
      break;
    }
    case SNAP_NONE:
      break;
  }

  BLI_assert(ELEM(snap_type, SNAP_BIGGER_SMALLER_ONLY) ||
             IN_RANGE_INCL(m_cursor_final, origval - smaller, origval + bigger));

  return m_cursor_final;
}

/* moves selected screen edge amount of delta, used by split & move */
static void area_move_apply_do(bContext *C,
                               int delta,
                               const int origval,
                               const eScreenAxis dir_axis,
                               const int bigger,
                               const int smaller,
                               const enum AreaMoveSnapType snap_type)
{
  WorkspaceStatus status(C);
  status.item(IFACE_("Confirm"), ICON_MOUSE_LMB);
  status.item(IFACE_("Cancel"), ICON_EVENT_ESC);
  status.item_bool(IFACE_("Snap"), snap_type == SNAP_FRACTION_AND_ADJACENT, ICON_EVENT_CTRL);

  wmWindow *win = CTX_wm_window(C);
  bScreen *screen = CTX_wm_screen(C);
  short final_loc = -1;
  bool doredraw = false;

  if (snap_type != SNAP_BIGGER_SMALLER_ONLY) {
    CLAMP(delta, -smaller, bigger);
  }

  if (snap_type == SNAP_NONE) {
    final_loc = origval + delta;
  }
  else {
    final_loc = area_snap_calc_location(
        screen, snap_type, delta, origval, dir_axis, bigger, smaller);
  }

  BLI_assert(final_loc != -1);
  short axis = (dir_axis == SCREEN_AXIS_V) ? 0 : 1;

  ED_screen_verts_iter(win, screen, v1)
  {
    if (v1->editflag) {
      short oldval = (&v1->vec.x)[axis];
      (&v1->vec.x)[axis] = final_loc;

      if (oldval == final_loc) {
        /* nothing will change to the other vertices either. */
        break;
      }
      doredraw = true;
    }
  }

  /* only redraw if we actually moved a screen vert, for AREAGRID */
  if (doredraw) {
    bool redraw_all = false;
    ED_screen_areas_iter (win, screen, area) {
      if (area->v1->editflag || area->v2->editflag || area->v3->editflag || area->v4->editflag) {
        if (ED_area_is_global(area)) {
          /* Snap to minimum or maximum for global areas. */
          int height = round_fl_to_int(screen_geom_area_height(area) / UI_SCALE_FAC);
          if (abs(height - area->global->size_min) < abs(height - area->global->size_max)) {
            area->global->cur_fixed_height = area->global->size_min;
          }
          else {
            area->global->cur_fixed_height = area->global->size_max;
          }

          screen->do_refresh = true;
          redraw_all = true;
        }
        ED_area_tag_redraw_no_rebuild(area);
      }
    }
    if (redraw_all) {
      ED_screen_areas_iter (win, screen, area) {
        ED_area_tag_redraw(area);
      }
    }

    ED_screen_global_areas_sync(win);

    WM_event_add_notifier(C, NC_SCREEN | NA_EDITED, nullptr); /* redraw everything */
    /* Update preview thumbnail */
    BKE_icon_changed(screen->id.icon_id);
  }
}

static void area_move_apply(bContext *C, wmOperator *op)
{
  sAreaMoveData *md = static_cast<sAreaMoveData *>(op->customdata);
  int delta = RNA_int_get(op->ptr, "delta");

  area_move_apply_do(C, delta, md->origval, md->dir_axis, md->bigger, md->smaller, md->snap_type);
}

static void area_move_exit(bContext *C, wmOperator *op)
{
  sAreaMoveData *md = static_cast<sAreaMoveData *>(op->customdata);
  if (md->draw_callback) {
    WM_draw_cb_exit(CTX_wm_window(C), md->draw_callback);
  }

  MEM_freeN(md);
  op->customdata = nullptr;

  /* this makes sure aligned edges will result in aligned grabbing */
  BKE_screen_remove_double_scrverts(CTX_wm_screen(C));
  BKE_screen_remove_double_scredges(CTX_wm_screen(C));
  ED_workspace_status_text(C, nullptr);
  G.moving &= ~G_TRANSFORM_WM;
}

static wmOperatorStatus area_move_exec(bContext *C, wmOperator *op)
{
  if (!area_move_init(C, op)) {
    return OPERATOR_CANCELLED;
  }

  area_move_apply(C, op);
  area_move_exit(C, op);

  return OPERATOR_FINISHED;
}

/* interaction callback */
static wmOperatorStatus area_move_invoke(bContext *C, wmOperator *op, const wmEvent *event)
{
  RNA_int_set(op->ptr, "x", event->xy[0]);
  RNA_int_set(op->ptr, "y", event->xy[1]);

  if (!area_move_init(C, op)) {
    return OPERATOR_PASS_THROUGH;
  }

  sAreaMoveData *md = static_cast<sAreaMoveData *>(op->customdata);

  WorkspaceStatus status(C);
  status.item(IFACE_("Confirm"), ICON_MOUSE_LMB);
  status.item(IFACE_("Cancel"), ICON_EVENT_ESC);
  status.item_bool(IFACE_("Snap"), md->snap_type == SNAP_FRACTION_AND_ADJACENT, ICON_EVENT_CTRL);

  /* add temp handler */
  G.moving |= G_TRANSFORM_WM;
  WM_event_add_modal_handler(C, op);

  return OPERATOR_RUNNING_MODAL;
}

static void area_move_cancel(bContext *C, wmOperator *op)
{

  RNA_int_set(op->ptr, "delta", 0);
  area_move_apply(C, op);
  area_move_exit(C, op);
}

/* modal callback for while moving edges */
static wmOperatorStatus area_move_modal(bContext *C, wmOperator *op, const wmEvent *event)
{
  sAreaMoveData *md = static_cast<sAreaMoveData *>(op->customdata);

  /* execute the events */
  switch (event->type) {
    case MOUSEMOVE: {
      int x = RNA_int_get(op->ptr, "x");
      int y = RNA_int_get(op->ptr, "y");

      const int delta = (md->dir_axis == SCREEN_AXIS_V) ? event->xy[0] - x : event->xy[1] - y;
      RNA_int_set(op->ptr, "delta", delta);

      area_move_apply(C, op);
      break;
    }
    case RIGHTMOUSE: {
      area_move_cancel(C, op);
      return OPERATOR_CANCELLED;
    }
    case EVT_MODAL_MAP: {
      switch (event->val) {
        case KM_MODAL_APPLY:
          area_move_exit(C, op);
          return OPERATOR_FINISHED;

        case KM_MODAL_CANCEL:
          area_move_cancel(C, op);
          return OPERATOR_CANCELLED;

        case KM_MODAL_SNAP_ON:
          if (md->snap_type != SNAP_BIGGER_SMALLER_ONLY) {
            md->snap_type = SNAP_FRACTION_AND_ADJACENT;
          }
          break;

        case KM_MODAL_SNAP_OFF:
          if (md->snap_type != SNAP_BIGGER_SMALLER_ONLY) {
            md->snap_type = SNAP_AREAGRID;
          }
          break;
      }
      WorkspaceStatus status(C);
      status.item(IFACE_("Confirm"), ICON_MOUSE_LMB);
      status.item(IFACE_("Cancel"), ICON_EVENT_ESC);
      status.item_bool(
          IFACE_("Snap"), md->snap_type == SNAP_FRACTION_AND_ADJACENT, ICON_EVENT_CTRL);
      break;
    }
    default: {
      break;
    }
  }

  return OPERATOR_RUNNING_MODAL;
}

static void SCREEN_OT_area_move(wmOperatorType *ot)
{
  /* identifiers */
  ot->name = "Move Area Edges";
  ot->description = "Move selected area edges";
  ot->idname = "SCREEN_OT_area_move";

  ot->exec = area_move_exec;
  ot->invoke = area_move_invoke;
  ot->cancel = area_move_cancel;
  ot->modal = area_move_modal;
  ot->poll = ED_operator_screen_mainwinactive; /* when mouse is over area-edge */

  /* flags */
  ot->flag = OPTYPE_BLOCKING | OPTYPE_INTERNAL;

  /* rna */
  RNA_def_int(ot->srna, "x", 0, INT_MIN, INT_MAX, "X", "", INT_MIN, INT_MAX);
  RNA_def_int(ot->srna, "y", 0, INT_MIN, INT_MAX, "Y", "", INT_MIN, INT_MAX);
  RNA_def_int(ot->srna, "delta", 0, INT_MIN, INT_MAX, "Delta", "", INT_MIN, INT_MAX);
}

/** \} */

/* -------------------------------------------------------------------- */
/** \name Split Area Operator
 * \{ */

/*
 * operator state vars:
 * fac              spit point
 * dir              direction #SCREEN_AXIS_V or #SCREEN_AXIS_H
 *
 * operator customdata:
 * area             pointer to (active) area
 * x, y             last used mouse pos
 * (more, see below)
 *
 * functions:
 *
 * init()   set default property values, find area based on context
 *
 * apply()  split area based on state vars
 *
 * exit()   cleanup, send notifier
 *
 * cancel() remove duplicated area
 *
 * callbacks:
 *
 * exec()   execute without any user interaction, based on state vars
 * call init(), apply(), exit()
 *
 * invoke() gets called on mouse click in action-widget
 * call init(), add modal handler
 * call apply() with initial motion
 *
 * modal()  accept modal events while doing it
 * call move-areas code with delta motion
 * call exit() or cancel() and remove handler
 */

struct sAreaSplitData {
  int origval;           /* for move areas */
  int bigger, smaller;   /* constraints for moving new edge */
  int delta;             /* delta move edge */
  int origmin, origsize; /* to calculate fac, for property storage */
  int previewmode;       /* draw preview-line, then split. */
  void *draw_callback;   /* call `screen_draw_split_preview` */
  bool do_snap;

  ScrEdge *nedge; /* new edge */
  ScrArea *sarea; /* start area */
  ScrArea *narea; /* new area */
};

static bool area_split_allowed(const ScrArea *area, const eScreenAxis dir_axis)
{
  if (!area || area->global) {
    /* Must be a non-global area. */
    return false;
  }

  if ((dir_axis == SCREEN_AXIS_V && area->winx <= 2 * AREAMINX * UI_SCALE_FAC) ||
      (dir_axis == SCREEN_AXIS_H && area->winy <= 2 * ED_area_headersize()))
  {
    /* Must be at least double minimum sizes to split into two. */
    return false;
  }

  return true;
}

static void area_split_draw_cb(const wmWindow * /*win*/, void *userdata)
{
  const wmOperator *op = static_cast<const wmOperator *>(userdata);

  sAreaSplitData *sd = static_cast<sAreaSplitData *>(op->customdata);
  const eScreenAxis dir_axis = eScreenAxis(RNA_enum_get(op->ptr, "direction"));

  if (area_split_allowed(sd->sarea, dir_axis)) {
    float fac = RNA_float_get(op->ptr, "factor");
    screen_draw_split_preview(sd->sarea, dir_axis, fac);
  }
}

/* generic init, menu case, doesn't need active area */
static bool area_split_menu_init(bContext *C, wmOperator *op)
{
  /* custom data */
  sAreaSplitData *sd = MEM_callocN<sAreaSplitData>("op_area_split");
  op->customdata = sd;

  sd->sarea = CTX_wm_area(C);

  return true;
}

/* generic init, no UI stuff here, assumes active area */
static bool area_split_init(bContext *C, wmOperator *op)
{
  ScrArea *area = CTX_wm_area(C);

  /* required context */
  if (area == nullptr) {
    return false;
  }

  /* required properties */
  const eScreenAxis dir_axis = eScreenAxis(RNA_enum_get(op->ptr, "direction"));

  /* custom data */
  sAreaSplitData *sd = MEM_callocN<sAreaSplitData>("op_area_split");
  op->customdata = sd;

  sd->sarea = area;
  if (dir_axis == SCREEN_AXIS_V) {
    sd->origmin = area->v1->vec.x;
    sd->origsize = area->v4->vec.x - sd->origmin;
  }
  else {
    sd->origmin = area->v1->vec.y;
    sd->origsize = area->v2->vec.y - sd->origmin;
  }

  return true;
}

/* with area as center, sb is located at: 0=W, 1=N, 2=E, 3=S */
/* used with split operator */
static ScrEdge *area_findsharededge(bScreen *screen, ScrArea *area, ScrArea *sb)
{
  ScrVert *sav1 = area->v1;
  ScrVert *sav2 = area->v2;
  ScrVert *sav3 = area->v3;
  ScrVert *sav4 = area->v4;
  ScrVert *sbv1 = sb->v1;
  ScrVert *sbv2 = sb->v2;
  ScrVert *sbv3 = sb->v3;
  ScrVert *sbv4 = sb->v4;

  if (sav1 == sbv4 && sav2 == sbv3) { /* Area to right of sb = W. */
    return BKE_screen_find_edge(screen, sav1, sav2);
  }
  if (sav2 == sbv1 && sav3 == sbv4) { /* Area to bottom of sb = N. */
    return BKE_screen_find_edge(screen, sav2, sav3);
  }
  if (sav3 == sbv2 && sav4 == sbv1) { /* Area to left of sb = E. */
    return BKE_screen_find_edge(screen, sav3, sav4);
  }
  if (sav1 == sbv2 && sav4 == sbv3) { /* Area on top of sb = S. */
    return BKE_screen_find_edge(screen, sav1, sav4);
  }

  return nullptr;
}

/* do the split, return success */
static bool area_split_apply(bContext *C, wmOperator *op)
{
  const wmWindow *win = CTX_wm_window(C);
  bScreen *screen = CTX_wm_screen(C);
  sAreaSplitData *sd = (sAreaSplitData *)op->customdata;

  float fac = RNA_float_get(op->ptr, "factor");
  const eScreenAxis dir_axis = eScreenAxis(RNA_enum_get(op->ptr, "direction"));

  if (!area_split_allowed(sd->sarea, dir_axis)) {
    return false;
  }

  sd->narea = area_split(win, screen, sd->sarea, dir_axis, fac, false); /* false = no merge */

  if (sd->narea == nullptr) {
    return false;
  }

  sd->nedge = area_findsharededge(screen, sd->sarea, sd->narea);

  /* select newly created edge, prepare for moving edge */
  ED_screen_verts_iter(win, screen, sv)
  {
    sv->editflag = 0;
  }

  sd->nedge->v1->editflag = 1;
  sd->nedge->v2->editflag = 1;

  if (dir_axis == SCREEN_AXIS_H) {
    sd->origval = sd->nedge->v1->vec.y;
  }
  else {
    sd->origval = sd->nedge->v1->vec.x;
  }

  ED_area_tag_redraw(sd->sarea);
  ED_area_tag_redraw(sd->narea);

  WM_event_add_notifier(C, NC_SCREEN | NA_EDITED, nullptr);
  /* Update preview thumbnail */
  BKE_icon_changed(screen->id.icon_id);

  /* We have more than one area now, so reset window title. */
  WM_window_title(CTX_wm_manager(C), CTX_wm_window(C));

  return true;
}

static void area_split_exit(bContext *C, wmOperator *op)
{
  if (op->customdata) {
    sAreaSplitData *sd = (sAreaSplitData *)op->customdata;
    if (sd->sarea) {
      ED_area_tag_redraw(sd->sarea);
    }
    if (sd->narea) {
      ED_area_tag_redraw(sd->narea);
    }

    if (sd->draw_callback) {
      WM_draw_cb_exit(CTX_wm_window(C), sd->draw_callback);
    }

    MEM_freeN(sd);
    op->customdata = nullptr;
  }

  WM_cursor_modal_restore(CTX_wm_window(C));
  WM_event_add_notifier(C, NC_SCREEN | NA_EDITED, nullptr);
  ED_workspace_status_text(C, nullptr);

  /* this makes sure aligned edges will result in aligned grabbing */
  BKE_screen_remove_double_scrverts(CTX_wm_screen(C));
  BKE_screen_remove_double_scredges(CTX_wm_screen(C));

  G.moving &= ~G_TRANSFORM_WM;
}

static void area_split_preview_update_cursor(bContext *C, wmOperator *op)
{
  sAreaSplitData *sd = (sAreaSplitData *)op->customdata;
  const eScreenAxis dir_axis = eScreenAxis(RNA_enum_get(op->ptr, "direction"));
  if (area_split_allowed(sd->sarea, dir_axis)) {
    WM_cursor_set(CTX_wm_window(C),
                  (dir_axis == SCREEN_AXIS_H) ? WM_CURSOR_H_SPLIT : WM_CURSOR_V_SPLIT);
  }
  else {
    WM_cursor_set(CTX_wm_window(C), WM_CURSOR_STOP);
  }
}

/* UI callback, adds new handler */
static wmOperatorStatus area_split_invoke(bContext *C, wmOperator *op, const wmEvent *event)
{
  wmWindow *win = CTX_wm_window(C);
  bScreen *screen = CTX_wm_screen(C);

  /* no full window splitting allowed */
  BLI_assert(screen->state == SCREENNORMAL);

  PropertyRNA *prop_dir = RNA_struct_find_property(op->ptr, "direction");
  PropertyRNA *prop_factor = RNA_struct_find_property(op->ptr, "factor");
  PropertyRNA *prop_cursor = RNA_struct_find_property(op->ptr, "cursor");

  eScreenAxis dir_axis;
  if (event->type == EVT_ACTIONZONE_AREA) {
    sActionzoneData *sad = static_cast<sActionzoneData *>(event->customdata);

    if (sad == nullptr || sad->modifier > 0) {
      return OPERATOR_PASS_THROUGH;
    }

    /* verify *sad itself */
    if (sad->sa1 == nullptr || sad->az == nullptr) {
      return OPERATOR_PASS_THROUGH;
    }

    /* is this our *sad? if areas not equal it should be passed on */
    if (CTX_wm_area(C) != sad->sa1 || sad->sa1 != sad->sa2) {
      return OPERATOR_PASS_THROUGH;
    }

    /* The factor will be close to 1.0f when near the top-left and the bottom-right corners. */
    const float factor_v = float(event->xy[1] - sad->sa1->v1->vec.y) / float(sad->sa1->winy);
    const float factor_h = float(event->xy[0] - sad->sa1->v1->vec.x) / float(sad->sa1->winx);
    const bool is_left = factor_v < 0.5f;
    const bool is_bottom = factor_h < 0.5f;
    const bool is_right = !is_left;
    const bool is_top = !is_bottom;
    float factor;

    /* Prepare operator state vars. */
    if (SCREEN_DIR_IS_VERTICAL(sad->gesture_dir)) {
      dir_axis = SCREEN_AXIS_H;
      factor = factor_h;
    }
    else {
      dir_axis = SCREEN_AXIS_V;
      factor = factor_v;
    }

    if ((is_top && is_left) || (is_bottom && is_right)) {
      factor = 1.0f - factor;
    }

    RNA_property_float_set(op->ptr, prop_factor, factor);

    RNA_property_enum_set(op->ptr, prop_dir, dir_axis);

    /* general init, also non-UI case, adds customdata, sets area and defaults */
    if (!area_split_init(C, op)) {
      return OPERATOR_PASS_THROUGH;
    }
  }
  else if (RNA_property_is_set(op->ptr, prop_dir)) {
    ScrArea *area = CTX_wm_area(C);
    if (area == nullptr) {
      return OPERATOR_CANCELLED;
    }
    dir_axis = eScreenAxis(RNA_property_enum_get(op->ptr, prop_dir));
    if (dir_axis == SCREEN_AXIS_H) {
      RNA_property_float_set(
          op->ptr, prop_factor, float(event->xy[0] - area->v1->vec.x) / float(area->winx));
    }
    else {
      RNA_property_float_set(
          op->ptr, prop_factor, float(event->xy[1] - area->v1->vec.y) / float(area->winy));
    }

    if (!area_split_init(C, op)) {
      return OPERATOR_CANCELLED;
    }
  }
  else {
    int event_co[2];

    /* retrieve initial mouse coord, so we can find the active edge */
    if (RNA_property_is_set(op->ptr, prop_cursor)) {
      RNA_property_int_get_array(op->ptr, prop_cursor, event_co);
    }
    else {
      copy_v2_v2_int(event_co, event->xy);
    }

    rcti window_rect;
    WM_window_rect_calc(win, &window_rect);

    ScrEdge *actedge = screen_geom_area_map_find_active_scredge(
        AREAMAP_FROM_SCREEN(screen), &window_rect, event_co[0], event_co[1]);
    if (actedge == nullptr) {
      return OPERATOR_CANCELLED;
    }

    dir_axis = screen_geom_edge_is_horizontal(actedge) ? SCREEN_AXIS_V : SCREEN_AXIS_H;

    RNA_property_enum_set(op->ptr, prop_dir, dir_axis);

    /* special case, adds customdata, sets defaults */
    if (!area_split_menu_init(C, op)) {
      return OPERATOR_CANCELLED;
    }
  }

  sAreaSplitData *sd = (sAreaSplitData *)op->customdata;

  if (event->type == EVT_ACTIONZONE_AREA) {
    /* do the split */
    if (area_split_apply(C, op)) {
      area_move_set_limits(win, screen, dir_axis, &sd->bigger, &sd->smaller, nullptr);

      /* add temp handler for edge move or cancel */
      G.moving |= G_TRANSFORM_WM;
      WM_event_add_modal_handler(C, op);

      return OPERATOR_RUNNING_MODAL;
    }
  }
  else {
    sd->previewmode = 1;
    sd->draw_callback = WM_draw_cb_activate(win, area_split_draw_cb, op);
    /* add temp handler for edge move or cancel */
    WM_event_add_modal_handler(C, op);
    area_split_preview_update_cursor(C, op);

    return OPERATOR_RUNNING_MODAL;
  }

  return OPERATOR_PASS_THROUGH;
}

/* function to be called outside UI context, or for redo */
static wmOperatorStatus area_split_exec(bContext *C, wmOperator *op)
{
  if (!area_split_init(C, op)) {
    return OPERATOR_CANCELLED;
  }

  area_split_apply(C, op);
  area_split_exit(C, op);

  return OPERATOR_FINISHED;
}

static void area_split_cancel(bContext *C, wmOperator *op)
{
  sAreaSplitData *sd = (sAreaSplitData *)op->customdata;

  if (sd->previewmode) {
    /* pass */
  }
  else {
    if (screen_area_join(C, op->reports, CTX_wm_screen(C), sd->sarea, sd->narea)) {
      if (CTX_wm_area(C) == sd->narea) {
        CTX_wm_area_set(C, nullptr);
        CTX_wm_region_set(C, nullptr);
      }
      sd->narea = nullptr;
    }
  }
  area_split_exit(C, op);
}

static wmOperatorStatus area_split_modal(bContext *C, wmOperator *op, const wmEvent *event)
{
  sAreaSplitData *sd = (sAreaSplitData *)op->customdata;
  PropertyRNA *prop_dir = RNA_struct_find_property(op->ptr, "direction");
  bool update_factor = false;

  /* execute the events */
  switch (event->type) {
    case MOUSEMOVE:
      update_factor = true;
      break;

    case LEFTMOUSE:
      if (sd->previewmode) {
        area_split_apply(C, op);
        area_split_exit(C, op);
        return OPERATOR_FINISHED;
      }
      else {
        if (event->val == KM_RELEASE) { /* mouse up */
          area_split_exit(C, op);
          return OPERATOR_FINISHED;
        }
      }
      break;

    case MIDDLEMOUSE:
    case EVT_TABKEY:
      if (sd->previewmode == 0) {
        /* pass */
      }
      else {
        if (event->val == KM_PRESS) {
          if (sd->sarea) {
            const eScreenAxis dir_axis = eScreenAxis(RNA_property_enum_get(op->ptr, prop_dir));
            RNA_property_enum_set(
                op->ptr, prop_dir, (dir_axis == SCREEN_AXIS_V) ? SCREEN_AXIS_H : SCREEN_AXIS_V);
            area_split_preview_update_cursor(C, op);
            update_factor = true;
          }
        }
      }

      break;

    case RIGHTMOUSE: /* cancel operation */
    case EVT_ESCKEY:
      area_split_cancel(C, op);
      return OPERATOR_CANCELLED;

    case EVT_LEFTCTRLKEY:
    case EVT_RIGHTCTRLKEY:
      sd->do_snap = event->val == KM_PRESS;
      update_factor = true;
      break;
    default: {
      break;
    }
  }

  if (update_factor) {
    const eScreenAxis dir_axis = eScreenAxis(RNA_property_enum_get(op->ptr, prop_dir));

    sd->delta = (dir_axis == SCREEN_AXIS_V) ? event->xy[0] - sd->origval :
                                              event->xy[1] - sd->origval;

    if (sd->previewmode == 0) {
      if (sd->do_snap) {
        const int snap_loc = area_snap_calc_location(CTX_wm_screen(C),
                                                     SNAP_FRACTION_AND_ADJACENT,
                                                     sd->delta,
                                                     sd->origval,
                                                     dir_axis,
                                                     sd->bigger,
                                                     sd->smaller);
        sd->delta = snap_loc - sd->origval;
        area_move_apply_do(C,
                           sd->delta,
                           sd->origval,
                           dir_axis,
                           sd->bigger,
                           sd->smaller,
                           SNAP_FRACTION_AND_ADJACENT);
      }
      else {
        area_move_apply_do(
            C, sd->delta, sd->origval, dir_axis, sd->bigger, sd->smaller, SNAP_NONE);
      }
    }
    else {
      if (sd->sarea) {
        ED_area_tag_redraw(sd->sarea);
      }

      area_split_preview_update_cursor(C, op);

      /* area context not set */
      sd->sarea = BKE_screen_find_area_xy(CTX_wm_screen(C), SPACE_TYPE_ANY, event->xy);

      if (sd->sarea) {
        ScrArea *area = sd->sarea;
        if (dir_axis == SCREEN_AXIS_V) {
          sd->origmin = area->v1->vec.x;
          sd->origsize = area->v4->vec.x - sd->origmin;
        }
        else {
          sd->origmin = area->v1->vec.y;
          sd->origsize = area->v2->vec.y - sd->origmin;
        }

        if (sd->do_snap) {
          area->v1->editflag = area->v2->editflag = area->v3->editflag = area->v4->editflag = 1;

          const int snap_loc = area_snap_calc_location(CTX_wm_screen(C),
                                                       SNAP_FRACTION_AND_ADJACENT,
                                                       sd->delta,
                                                       sd->origval,
                                                       dir_axis,
                                                       sd->origmin + sd->origsize,
                                                       -sd->origmin);

          area->v1->editflag = area->v2->editflag = area->v3->editflag = area->v4->editflag = 0;
          sd->delta = snap_loc - sd->origval;
        }

        ED_area_tag_redraw(sd->sarea);
      }

      CTX_wm_screen(C)->do_draw = true;
    }

    float fac = float(sd->delta + sd->origval - sd->origmin) / sd->origsize;
    RNA_float_set(op->ptr, "factor", fac);
  }

  return OPERATOR_RUNNING_MODAL;
}

static const EnumPropertyItem prop_direction_items[] = {
    {SCREEN_AXIS_H, "HORIZONTAL", 0, "Horizontal", ""},
    {SCREEN_AXIS_V, "VERTICAL", 0, "Vertical", ""},
    {0, nullptr, 0, nullptr, nullptr},
};

static void SCREEN_OT_area_split(wmOperatorType *ot)
{
  ot->name = "Split Area";
  ot->description = "Split selected area into new windows";
  ot->idname = "SCREEN_OT_area_split";

  ot->exec = area_split_exec;
  ot->invoke = area_split_invoke;
  ot->modal = area_split_modal;
  ot->cancel = area_split_cancel;

  ot->poll = screen_active_editable;

  /* flags */
  ot->flag = OPTYPE_BLOCKING | OPTYPE_INTERNAL;

  /* rna */
  RNA_def_enum(ot->srna, "direction", prop_direction_items, SCREEN_AXIS_H, "Direction", "");
  RNA_def_float(ot->srna, "factor", 0.5f, 0.0, 1.0, "Factor", "", 0.0, 1.0);
  RNA_def_int_vector(
      ot->srna, "cursor", 2, nullptr, INT_MIN, INT_MAX, "Cursor", "", INT_MIN, INT_MAX);
}

/** \} */

/* -------------------------------------------------------------------- */
/** \name Scale Region Edge Operator
 * \{ */

struct RegionMoveData {
  AZone *az;
  ARegion *region;
  ScrArea *area;
  wmWindow *win;
  void *draw_callback;
  int bigger, smaller, origval;
  int orig_xy[2];
  int maxsize;
  AZEdge edge;
};

static int area_max_regionsize(ScrArea *area, ARegion *scale_region, AZEdge edge)
{
  int dist;

  /* regions in regions. */
  if (scale_region->alignment & RGN_SPLIT_PREV) {
    const int align = RGN_ALIGN_ENUM_FROM_MASK(scale_region->alignment);

    if (ELEM(align, RGN_ALIGN_TOP, RGN_ALIGN_BOTTOM)) {
      ARegion *region = scale_region->prev;
      dist = region->winy + scale_region->winy - U.pixelsize;
    }
    else /* if (ELEM(align, RGN_ALIGN_LEFT, RGN_ALIGN_RIGHT)) */ {
      ARegion *region = scale_region->prev;
      dist = region->winx + scale_region->winx - U.pixelsize;
    }
  }
  else {
    if (ELEM(edge, AE_RIGHT_TO_TOPLEFT, AE_LEFT_TO_TOPRIGHT)) {
      dist = BLI_rcti_size_x(&area->totrct);
    }
    else { /* AE_BOTTOM_TO_TOPLEFT, AE_TOP_TO_BOTTOMRIGHT */
      dist = BLI_rcti_size_y(&area->totrct);
    }

    /* Subtract the width of regions on opposite side
     * prevents dragging regions into other opposite regions. */
    LISTBASE_FOREACH (ARegion *, region, &area->regionbase) {
      if (region == scale_region) {
        continue;
      }

      if (scale_region->alignment == RGN_ALIGN_LEFT && region->alignment == RGN_ALIGN_RIGHT) {
        dist -= region->winx;
      }
      else if (scale_region->alignment == RGN_ALIGN_RIGHT && region->alignment == RGN_ALIGN_LEFT) {
        dist -= region->winx;
      }
      else if (scale_region->alignment == RGN_ALIGN_TOP &&
               (region->alignment == RGN_ALIGN_BOTTOM || ELEM(region->regiontype,
                                                              RGN_TYPE_HEADER,
                                                              RGN_TYPE_TOOL_HEADER,
                                                              RGN_TYPE_FOOTER,
                                                              RGN_TYPE_ASSET_SHELF_HEADER)))
      {
        dist -= region->winy;
      }
      else if (scale_region->alignment == RGN_ALIGN_BOTTOM &&
               (region->alignment == RGN_ALIGN_TOP || ELEM(region->regiontype,
                                                           RGN_TYPE_HEADER,
                                                           RGN_TYPE_TOOL_HEADER,
                                                           RGN_TYPE_FOOTER,
                                                           RGN_TYPE_ASSET_SHELF_HEADER)))
      {
        dist -= region->winy;
      }
    }
  }

  dist /= UI_SCALE_FAC;
  return dist;
}

static bool is_split_edge(const int alignment, const AZEdge edge)
{
  return ((alignment == RGN_ALIGN_BOTTOM) && (edge == AE_TOP_TO_BOTTOMRIGHT)) ||
         ((alignment == RGN_ALIGN_TOP) && (edge == AE_BOTTOM_TO_TOPLEFT)) ||
         ((alignment == RGN_ALIGN_LEFT) && (edge == AE_RIGHT_TO_TOPLEFT)) ||
         ((alignment == RGN_ALIGN_RIGHT) && (edge == AE_LEFT_TO_TOPRIGHT));
}

static void region_scale_draw_cb(const wmWindow * /*win*/, void *userdata)
{
  const wmOperator *op = static_cast<const wmOperator *>(userdata);
  RegionMoveData *rmd = static_cast<RegionMoveData *>(op->customdata);
  screen_draw_region_scale_highlight(rmd->region);
}

static void region_scale_exit(wmOperator *op)
{
  RegionMoveData *rmd = static_cast<RegionMoveData *>(op->customdata);
  WM_draw_cb_exit(rmd->win, rmd->draw_callback);

  MEM_freeN(rmd);
  op->customdata = nullptr;

  G.moving &= ~G_TRANSFORM_WM;
}

static wmOperatorStatus region_scale_invoke(bContext *C, wmOperator *op, const wmEvent *event)
{
  sActionzoneData *sad = static_cast<sActionzoneData *>(event->customdata);

  if (event->type != EVT_ACTIONZONE_REGION) {
    BKE_report(op->reports, RPT_ERROR, "Can only scale region size from an action zone");
    return OPERATOR_CANCELLED;
  }

  AZone *az = sad->az;

  if (az->region) {
    RegionMoveData *rmd = MEM_callocN<RegionMoveData>("RegionMoveData");

    op->customdata = rmd;

    rmd->az = az;
    /* special case for region within region - this allows the scale of
     * the parent region if the azone edge is not the edge splitting
     * both regions */
    if ((az->region->alignment & RGN_SPLIT_PREV) && az->region->prev &&
        !is_split_edge(RGN_ALIGN_ENUM_FROM_MASK(az->region->alignment), az->edge))
    {
      rmd->region = az->region->prev;
    }
    /* Flag to always forward scaling to the previous region. */
    else if (az->region->prev && (az->region->alignment & RGN_SPLIT_SCALE_PREV)) {
      rmd->region = az->region->prev;
    }
    else {
      rmd->region = az->region;
    }
    rmd->area = sad->sa1;
    rmd->edge = az->edge;
    copy_v2_v2_int(rmd->orig_xy, event->xy);
    rmd->maxsize = area_max_regionsize(rmd->area, rmd->region, rmd->edge);

    /* if not set we do now, otherwise it uses type */
    if (rmd->region->sizex == 0) {
      rmd->region->sizex = rmd->region->winx;
    }
    if (rmd->region->sizey == 0) {
      rmd->region->sizey = rmd->region->winy;
    }

    /* Reset our saved widths if the region is hidden.
     * Otherwise you can't drag it out a second time. */
    if (rmd->region->flag & RGN_FLAG_HIDDEN) {
      if (ELEM(rmd->edge, AE_LEFT_TO_TOPRIGHT, AE_RIGHT_TO_TOPLEFT)) {
        rmd->region->winx = rmd->region->sizex = 0;
      }
      else {
        rmd->region->winy = rmd->region->sizey = 0;
      }
    }

    /* Now copy to region-move-data. */
    if (ELEM(rmd->edge, AE_LEFT_TO_TOPRIGHT, AE_RIGHT_TO_TOPLEFT)) {
      rmd->origval = rmd->region->sizex;
    }
    else {
      rmd->origval = rmd->region->sizey;
    }

    CLAMP(rmd->maxsize, 0, 1000);

    rmd->win = CTX_wm_window(C);
    rmd->draw_callback = WM_draw_cb_activate(CTX_wm_window(C), region_scale_draw_cb, op);
    WM_event_add_notifier(C, NC_SCREEN | NA_EDITED, nullptr);

    /* add temp handler */
    G.moving |= G_TRANSFORM_WM;
    WM_event_add_modal_handler(C, op);

    return OPERATOR_RUNNING_MODAL;
  }

  return OPERATOR_FINISHED;
}

static void region_scale_validate_size(RegionMoveData *rmd)
{
  if ((rmd->region->flag & RGN_FLAG_HIDDEN) == 0) {
    short *size, maxsize = -1;

    if (ELEM(rmd->edge, AE_LEFT_TO_TOPRIGHT, AE_RIGHT_TO_TOPLEFT)) {
      size = &rmd->region->sizex;
    }
    else {
      size = &rmd->region->sizey;
    }

    maxsize = rmd->maxsize - (UI_UNIT_Y / UI_SCALE_FAC);

    if (*size > maxsize && maxsize > 0) {
      *size = maxsize;
    }
  }
}

static void region_scale_toggle_hidden(bContext *C, RegionMoveData *rmd)
{
  /* hidden areas may have bad 'View2D.cur' value,
   * correct before displaying. see #45156 */
  if (rmd->region->flag & RGN_FLAG_HIDDEN) {
    UI_view2d_curRect_validate(&rmd->region->v2d);
  }

  region_toggle_hidden(C, rmd->region, false);
  region_scale_validate_size(rmd);

  if ((rmd->region->flag & RGN_FLAG_HIDDEN) == 0) {
    if (rmd->region->regiontype == RGN_TYPE_HEADER) {
      ARegion *region_tool_header = BKE_area_find_region_type(rmd->area, RGN_TYPE_TOOL_HEADER);
      if (region_tool_header != nullptr) {
        if ((region_tool_header->flag & RGN_FLAG_HIDDEN_BY_USER) == 0 &&
            (region_tool_header->flag & RGN_FLAG_HIDDEN) != 0)
        {
          region_toggle_hidden(C, region_tool_header, false);
        }
      }
    }
  }
}

static wmOperatorStatus region_scale_modal(bContext *C, wmOperator *op, const wmEvent *event)
{
  RegionMoveData *rmd = static_cast<RegionMoveData *>(op->customdata);
  int delta;

  /* execute the events */
  switch (event->type) {
    case MOUSEMOVE: {
      const float aspect = (rmd->region->v2d.flag & V2D_IS_INIT) ?
                               (BLI_rctf_size_x(&rmd->region->v2d.cur) /
                                (BLI_rcti_size_x(&rmd->region->v2d.mask) + 1)) :
                               1.0f;
      const int snap_size_threshold = (U.widget_unit * 2) / aspect;
      bool size_changed = false;

      if (ELEM(rmd->edge, AE_LEFT_TO_TOPRIGHT, AE_RIGHT_TO_TOPLEFT)) {
        delta = event->xy[0] - rmd->orig_xy[0];
        if (rmd->edge == AE_LEFT_TO_TOPRIGHT) {
          delta = -delta;
        }

        /* region sizes now get multiplied */
        delta /= UI_SCALE_FAC;

        const int size_no_snap = rmd->origval + delta;
        rmd->region->sizex = size_no_snap;
        /* Clamp before snapping, so the snapping doesn't use a size that's invalid anyway. It will
         * check for and respect the max-width too. */
        CLAMP(rmd->region->sizex, 0, rmd->maxsize);

        if (rmd->region->runtime->type->snap_size) {
          short sizex_test = rmd->region->runtime->type->snap_size(
              rmd->region, rmd->region->sizex, 0);
          if ((abs(rmd->region->sizex - sizex_test) < snap_size_threshold) &&
              /* Don't snap to a new size if that would exceed the maximum width. */
              sizex_test <= rmd->maxsize)
          {
            rmd->region->sizex = sizex_test;
          }
        }
        BLI_assert(rmd->region->sizex <= rmd->maxsize);

        if (size_no_snap < UI_UNIT_X / aspect) {
          rmd->region->sizex = rmd->origval;
          if (!(rmd->region->flag & RGN_FLAG_HIDDEN)) {
            region_scale_toggle_hidden(C, rmd);
          }
        }
        else if (rmd->region->flag & RGN_FLAG_HIDDEN) {
          region_scale_toggle_hidden(C, rmd);
        }

        /* Hiding/unhiding is handled above, but still fix the size as requested. */
        if (rmd->region->flag & RGN_FLAG_NO_USER_RESIZE) {
          rmd->region->sizex = rmd->origval;
        }

        if (rmd->region->sizex != rmd->origval) {
          size_changed = true;
        }
      }
      else {
        delta = event->xy[1] - rmd->orig_xy[1];
        if (rmd->edge == AE_BOTTOM_TO_TOPLEFT) {
          delta = -delta;
        }

        /* region sizes now get multiplied */
        delta /= UI_SCALE_FAC;

        const int size_no_snap = rmd->origval + delta;
        rmd->region->sizey = size_no_snap;
        /* Clamp before snapping, so the snapping doesn't use a size that's invalid anyway. It will
         * check for and respect the max-height too. */
        CLAMP(rmd->region->sizey, 0, rmd->maxsize);

        if (rmd->region->runtime->type->snap_size) {
          short sizey_test = rmd->region->runtime->type->snap_size(
              rmd->region, rmd->region->sizey, 1);
          if ((abs(rmd->region->sizey - sizey_test) < snap_size_threshold) &&
              /* Don't snap to a new size if that would exceed the maximum height. */
              (sizey_test <= rmd->maxsize))
          {
            rmd->region->sizey = sizey_test;
          }
        }
        BLI_assert(rmd->region->sizey <= rmd->maxsize);

        /* NOTE: `UI_UNIT_Y / 4` means you need to drag the footer and execute region
         * almost all the way down for it to become hidden, this is done
         * otherwise its too easy to do this by accident. */
        if (size_no_snap < (UI_UNIT_Y / 4) / aspect) {
          rmd->region->sizey = rmd->origval;
          if (!(rmd->region->flag & RGN_FLAG_HIDDEN)) {
            region_scale_toggle_hidden(C, rmd);
          }
        }
        else if (rmd->region->flag & RGN_FLAG_HIDDEN) {
          region_scale_toggle_hidden(C, rmd);
        }

        /* Hiding/unhiding is handled above, but still fix the size as requested. */
        if (rmd->region->flag & RGN_FLAG_NO_USER_RESIZE) {
          rmd->region->sizey = rmd->origval;
        }

        if (rmd->region->sizey != rmd->origval) {
          size_changed = true;
        }
      }
      if (size_changed && rmd->region->runtime->type->on_user_resize) {
        rmd->region->runtime->type->on_user_resize(rmd->region);
      }
      if (size_changed) {
        if (ELEM(rmd->edge, AE_LEFT_TO_TOPRIGHT, AE_RIGHT_TO_TOPLEFT)) {
          WM_cursor_set(CTX_wm_window(C), WM_CURSOR_X_MOVE);
        }
        else {
          WM_cursor_set(CTX_wm_window(C), WM_CURSOR_Y_MOVE);
        }
      }
      ED_area_tag_redraw(rmd->area);
      WM_event_add_notifier(C, NC_SCREEN | NA_EDITED, nullptr);

      break;
    }
    case LEFTMOUSE:
      if (event->val == KM_RELEASE) {
        if (len_manhattan_v2v2_int(event->xy, rmd->orig_xy) <= WM_event_drag_threshold(event)) {
          if (rmd->region->flag & RGN_FLAG_HIDDEN) {
            region_scale_toggle_hidden(C, rmd);
          }
          else if (rmd->region->flag & RGN_FLAG_TOO_SMALL) {
            region_scale_validate_size(rmd);
          }

          ED_area_tag_redraw(rmd->area);
          WM_event_add_notifier(
              C,
              NC_SCENE | ND_FRAME,
              blender::seq::get_ref_scene_for_notifiers(C)); /*BFA - 3D Sequencer*/
        }

        region_scale_exit(op);

        return OPERATOR_FINISHED;
      }
      break;

    case EVT_ESCKEY:
      region_scale_exit(op);
      WM_event_add_notifier(C, NC_SCREEN | NA_EDITED, nullptr);
      return OPERATOR_CANCELLED;
    default: {
      break;
    }
  }

  return OPERATOR_RUNNING_MODAL;
}

static void region_scale_cancel(bContext * /*C*/, wmOperator *op)
{
  region_scale_exit(op);
}

static void SCREEN_OT_region_scale(wmOperatorType *ot)
{
  /* identifiers */
  ot->name = "Scale Region Size";
  ot->description = "Scale selected area";
  ot->idname = "SCREEN_OT_region_scale";

  ot->invoke = region_scale_invoke;
  ot->modal = region_scale_modal;
  ot->cancel = region_scale_cancel;

  ot->poll = ED_operator_areaactive;

  /* flags */
  ot->flag = OPTYPE_BLOCKING | OPTYPE_INTERNAL;
}

/** \} */

/* -------------------------------------------------------------------- */
/** \name Frame Change Operator
 * \{ */

static bool screen_animation_region_supports_time_follow(eSpace_Type spacetype,
                                                         eRegion_Type regiontype)
{
  return (regiontype == RGN_TYPE_WINDOW &&
          ELEM(spacetype, SPACE_SEQ, SPACE_GRAPH, SPACE_ACTION, SPACE_NLA)) ||
         (spacetype == SPACE_CLIP && regiontype == RGN_TYPE_PREVIEW);
}

void ED_areas_do_frame_follow(bContext *C, bool center_view)
{
  bScreen *screen_ctx = CTX_wm_screen(C);
  if (!(screen_ctx->redraws_flag & TIME_FOLLOW)) {
    return;
  }

  const int current_frame = CTX_data_scene(C)->r.cfra;
  wmWindowManager *wm = CTX_wm_manager(C);
  LISTBASE_FOREACH (wmWindow *, window, &wm->windows) {
    const bScreen *screen = WM_window_get_active_screen(window);

    LISTBASE_FOREACH (ScrArea *, area, &screen->areabase) {
      LISTBASE_FOREACH (ARegion *, region, &area->regionbase) {
        /* Only frame/center the current-frame indicator here if editor type supports it */
        if (!screen_animation_region_supports_time_follow(eSpace_Type(area->spacetype),
                                                          eRegion_Type(region->regiontype)))
        {
          continue;
        }

        if ((current_frame >= region->v2d.cur.xmin) && (current_frame <= region->v2d.cur.xmax)) {
          /* The current-frame indicator is already in view, do nothing. */
          continue;
        }

        const float w = BLI_rctf_size_x(&region->v2d.cur);

        if (center_view) {
          region->v2d.cur.xmax = current_frame + (w / 2);
          region->v2d.cur.xmin = current_frame - (w / 2);
          continue;
        }
        if (current_frame < region->v2d.cur.xmin) {
          region->v2d.cur.xmax = current_frame;
          region->v2d.cur.xmin = region->v2d.cur.xmax - w;
        }
        else {
          region->v2d.cur.xmin = current_frame;
          region->v2d.cur.xmax = region->v2d.cur.xmin + w;
        }
      }
    }
  }
}

/* function to be called outside UI context, or for redo */
static wmOperatorStatus frame_offset_exec(bContext *C, wmOperator *op)
{
  Scene *scene = CTX_data_scene(C);

  int delta = RNA_int_get(op->ptr, "delta");

  /* In order to jump from e.g. 1.5 to 1 the delta needs to be incremented by 1 since the sub-frame
   * is always zeroed. Otherwise it would jump to 0. */
  if (delta < 0 && scene->r.subframe > 0) {
    delta += 1;
  }
  scene->r.cfra += delta;
  FRAMENUMBER_MIN_CLAMP(scene->r.cfra);
  scene->r.subframe = 0.0f;

  ED_areas_do_frame_follow(C, false);

  DEG_id_tag_update(&scene->id, ID_RECALC_FRAME_CHANGE);

  WM_event_add_notifier(
      C, NC_SCENE | ND_FRAME, blender::seq::get_ref_scene_for_notifiers(C)); /*BFA - 3D Sequencer*/

  return OPERATOR_FINISHED;
}

static void SCREEN_OT_frame_offset(wmOperatorType *ot)
{
  ot->name = "Frame Offset";
  ot->idname = "SCREEN_OT_frame_offset";
  ot->description = "Move current frame forward/backward by a given number";

  ot->exec = frame_offset_exec;

  ot->poll = operator_screenactive_norender;
  ot->flag = OPTYPE_UNDO_GROUPED;
  ot->undo_group = "Frame Change";

  /* rna */
  RNA_def_int(ot->srna, "delta", 0, INT_MIN, INT_MAX, "Delta", "", INT_MIN, INT_MAX);
}

/** \} */

/* -------------------------------------------------------------------- */
/** \name Frame Jump Operator
 * \{ */

/* function to be called outside UI context, or for redo */
static wmOperatorStatus frame_jump_exec(bContext *C, wmOperator *op)
{
  Scene *scene = CTX_data_scene(C);
  wmTimer *animtimer = CTX_wm_screen(C)->animtimer;

  /* Don't change scene->r.cfra directly if animtimer is running as this can cause
   * first/last frame not to be actually shown (bad since for example physics
   * simulations aren't reset properly).
   */
  if (animtimer) {
    ScreenAnimData *sad = static_cast<ScreenAnimData *>(animtimer->customdata);

    sad->flag |= ANIMPLAY_FLAG_USE_NEXT_FRAME;

    if (RNA_boolean_get(op->ptr, "end")) {
      sad->nextfra = PEFRA;
    }
    else {
      sad->nextfra = PSFRA;
    }
  }
  else {
    if (RNA_boolean_get(op->ptr, "end")) {
      scene->r.cfra = PEFRA;
    }
    else {
      scene->r.cfra = PSFRA;
    }

    ED_areas_do_frame_follow(C, true);

    DEG_id_tag_update(&scene->id, ID_RECALC_FRAME_CHANGE);

    WM_event_add_notifier(C, NC_SCENE | ND_FRAME, scene);
  }

  return OPERATOR_FINISHED;
}

static void SCREEN_OT_frame_jump(wmOperatorType *ot)
{
  ot->name = "Jump to Endpoint";
  ot->description = "Jump to first/last frame in frame range";
  ot->idname = "SCREEN_OT_frame_jump";

  ot->exec = frame_jump_exec;

  ot->poll = operator_screenactive_norender;
  ot->flag = OPTYPE_UNDO_GROUPED;
  ot->undo_group = "Frame Change";

  /* rna */
  RNA_def_boolean(
      ot->srna, "end", false, "Last Frame", "Jump to the last frame of the frame range");
}

/** \} */

/* -------------------------------------------------------------------- */
/** \name Jump to Key-Frame Operator
 * \{ */

static void keylist_from_dopesheet(bContext &C, AnimKeylist &keylist)
{
  bAnimContext ac;

  if (ANIM_animdata_get_context(&C, &ac) == 0) {
    return;
  }
  BLI_assert(ac.area->spacetype == SPACE_ACTION);
  summary_to_keylist(&ac, &keylist, 0, {-FLT_MAX, FLT_MAX});
}

static void keylist_from_graph_editor(bContext &C, AnimKeylist &keylist)
{
  bAnimContext ac;

  if (ANIM_animdata_get_context(&C, &ac) == 0) {
    return;
  }

  ListBase anim_data = blender::ed::graph::get_editable_fcurves(ac);

  LISTBASE_FOREACH (bAnimListElem *, ale, &anim_data) {
    FCurve *fcu = static_cast<FCurve *>(ale->key_data);
    if (!fcu->bezt) {
      continue;
    }

    const bool use_nla_mapping = true;
    fcurve_to_keylist(ale->adt, fcu, &keylist, 0, {-FLT_MAX, FLT_MAX}, use_nla_mapping);
  }

  ANIM_animdata_freelist(&anim_data);
}

/* This is used for all editors where a more specific function isn't implemented. */
static void keylist_fallback_for_keyframe_jump(bContext &C, AnimKeylist &keylist)
{
  bDopeSheet ads = {nullptr};
  Scene *scene = CTX_data_scene(&C);

  /* Speed up dummy dope-sheet context with flags to perform necessary filtering. */
  if ((scene->flag & SCE_KEYS_NO_SELONLY) == 0) {
    /* Only selected channels are included. */
    ads.filterflag |= ADS_FILTER_ONLYSEL;
  }

  /* populate tree with keyframe nodes */
  scene_to_keylist(&ads, scene, &keylist, 0, {-FLT_MAX, FLT_MAX});

  Object *ob = CTX_data_active_object(&C);
  if (ob) {
    ob_to_keylist(&ads, ob, &keylist, 0, {-FLT_MAX, FLT_MAX});

    if (ob->type == OB_GREASE_PENCIL) {
      const bool active_layer_only = !(scene->flag & SCE_KEYS_NO_SELONLY);
      grease_pencil_data_block_to_keylist(
          nullptr, static_cast<const GreasePencil *>(ob->data), &keylist, 0, active_layer_only);
    }
  }

  {
    Mask *mask = CTX_data_edit_mask(&C);
    if (mask) {
      MaskLayer *masklay = BKE_mask_layer_active(mask);
      mask_to_keylist(&ads, masklay, &keylist);
    }
  }
}

/* function to be called outside UI context, or for redo */
static wmOperatorStatus keyframe_jump_exec(bContext *C, wmOperator *op)
{
  Scene *scene = CTX_data_scene(C);
  const bool next = RNA_boolean_get(op->ptr, "next");
  bool done = false;

  /* sanity checks */
  if (scene == nullptr) {
    return OPERATOR_CANCELLED;
  }

  AnimKeylist *keylist = ED_keylist_create();

  ScrArea *area = CTX_wm_area(C);
  switch (area ? eSpace_Type(area->spacetype) : SPACE_EMPTY) {
    case SPACE_ACTION: {
      keylist_from_dopesheet(*C, *keylist);
      break;
    }

    case SPACE_GRAPH:
      keylist_from_graph_editor(*C, *keylist);
      break;

    default:
      keylist_fallback_for_keyframe_jump(*C, *keylist);
      break;
  }

  /* Initialize binary-tree-list for getting keyframes. */
  ED_keylist_prepare_for_direct_access(keylist);

  const float cfra = BKE_scene_frame_get(scene);
  /* find matching keyframe in the right direction */
  const ActKeyColumn *ak;

  if (next) {
    ak = ED_keylist_find_next(keylist, cfra);
    while ((ak != nullptr) && (done == false)) {
      if (cfra < ak->cfra) {
        BKE_scene_frame_set(scene, ak->cfra);
        done = true;
      }
      else {
        ak = ak->next;
      }
    }
  }

  else {
    ak = ED_keylist_find_prev(keylist, cfra);
    while ((ak != nullptr) && (done == false)) {
      if (cfra > ak->cfra) {
        BKE_scene_frame_set(scene, ak->cfra);
        done = true;
      }
      else {
        ak = ak->prev;
      }
    }
  }

  /* free temp stuff */
  ED_keylist_free(keylist);

  /* any success? */
  if (done == false) {
    BKE_report(op->reports, RPT_INFO, "No more keyframes to jump to in this direction");

    return OPERATOR_CANCELLED;
  }

  ED_areas_do_frame_follow(C, true);

  DEG_id_tag_update(&scene->id, ID_RECALC_FRAME_CHANGE);

  WM_event_add_notifier(C, NC_SCENE | ND_FRAME, scene);

  return OPERATOR_FINISHED;
}

static bool keyframe_jump_poll(bContext *C)
{
  return operator_screenactive_norender(C);
}

static void SCREEN_OT_keyframe_jump(wmOperatorType *ot)
{
  ot->name = "Jump to Keyframe";
  ot->description = "Jump to previous/next keyframe";
  ot->idname = "SCREEN_OT_keyframe_jump";

  ot->exec = keyframe_jump_exec;

  ot->poll = keyframe_jump_poll;
  ot->flag = OPTYPE_UNDO_GROUPED;
  ot->undo_group = "Frame Change";

  /* properties */
  RNA_def_boolean(ot->srna, "next", true, "Next Keyframe", "");
}

/** \} */

/* -------------------------------------------------------------------- */
/** \name Jump to Marker Operator
 * \{ */

/* function to be called outside UI context, or for redo */
static wmOperatorStatus marker_jump_exec(bContext *C, wmOperator *op)
{
  Scene *scene = CTX_data_scene(C);
  int closest = scene->r.cfra;
  const bool next = RNA_boolean_get(op->ptr, "next");
  bool found = false;

  /* find matching marker in the right direction */
  LISTBASE_FOREACH (TimeMarker *, marker, &scene->markers) {
    if (next) {
      if ((marker->frame > scene->r.cfra) && (!found || closest > marker->frame)) {
        closest = marker->frame;
        found = true;
      }
    }
    else {
      if ((marker->frame < scene->r.cfra) && (!found || closest < marker->frame)) {
        closest = marker->frame;
        found = true;
      }
    }
  }

  /* any success? */
  if (!found) {
    BKE_report(op->reports, RPT_INFO, "No more markers to jump to in this direction");

    return OPERATOR_CANCELLED;
  }

  scene->r.cfra = closest;

  ED_areas_do_frame_follow(C, true);

  DEG_id_tag_update(&scene->id, ID_RECALC_FRAME_CHANGE);

  WM_event_add_notifier(C, NC_SCENE | ND_FRAME, scene);

  return OPERATOR_FINISHED;
}
/*bfa - descriptions*/
static std::string screen_ot_marker_jump_get_description(bContext * /*C*/,
                                                         wmOperatorType * /*ot*/,
                                                         PointerRNA *ptr)
{
  if (RNA_boolean_get(ptr, "next")) {
    return "Jump to next marker";
  }
  return "";
}

static void SCREEN_OT_marker_jump(wmOperatorType *ot)
{
  ot->name = "Jump to Marker";
  ot->description = "Jump to previous marker";
  ot->idname = "SCREEN_OT_marker_jump";

  ot->exec = marker_jump_exec;
  ot->get_description = screen_ot_marker_jump_get_description; /*bfa - descriptions*/

  ot->poll = operator_screenactive_norender;
  ot->flag = OPTYPE_UNDO_GROUPED;
  ot->undo_group = "Frame Change";

  /* properties */
  RNA_def_boolean(ot->srna, "next", true, "Next Marker", "");
}

/** \} */

/* -------------------------------------------------------------------- */
/** \name Set Screen Operator
 * \{ */

/* function to be called outside UI context, or for redo */
static wmOperatorStatus screen_set_exec(bContext *C, wmOperator *op)
{
  WorkSpace *workspace = CTX_wm_workspace(C);
  int delta = RNA_int_get(op->ptr, "delta");

  if (ED_workspace_layout_cycle(workspace, delta, C)) {
    return OPERATOR_FINISHED;
  }

  return OPERATOR_CANCELLED;
}

static void SCREEN_OT_screen_set(wmOperatorType *ot)
{
  ot->name = "Set Screen";
  ot->description = "Cycle through available screens";
  ot->idname = "SCREEN_OT_screen_set";

  ot->exec = screen_set_exec;
  ot->poll = ED_operator_screenactive;

  /* rna */
  RNA_def_int(ot->srna, "delta", 1, -1, 1, "Delta", "", -1, 1);
}

/** \} */

/* -------------------------------------------------------------------- */
/** \name Screen Full-Area Operator
 * \{ */

/* function to be called outside UI context, or for redo */
static wmOperatorStatus screen_maximize_area_exec(bContext *C, wmOperator *op)
{
  bScreen *screen = CTX_wm_screen(C);
  ScrArea *area = nullptr;
  const bool hide_panels = RNA_boolean_get(op->ptr, "use_hide_panels");

  BLI_assert(!screen->temp);

  /* search current screen for 'full-screen' areas */
  /* prevents restoring info header, when mouse is over it */
  LISTBASE_FOREACH (ScrArea *, area_iter, &screen->areabase) {
    if (area_iter->full) {
      area = area_iter;
      break;
    }
  }

  if (area == nullptr) {
    area = CTX_wm_area(C);
  }

  if (hide_panels) {
    if (!ELEM(screen->state, SCREENNORMAL, SCREENFULL)) {
      return OPERATOR_CANCELLED;
    }
    ED_screen_state_toggle(C, CTX_wm_window(C), area, SCREENFULL);
  }
  else {
    if (!ELEM(screen->state, SCREENNORMAL, SCREENMAXIMIZED)) {
      return OPERATOR_CANCELLED;
    }
    ED_screen_state_toggle(C, CTX_wm_window(C), area, SCREENMAXIMIZED);
  }

  return OPERATOR_FINISHED;
}

static bool screen_maximize_area_poll(bContext *C)
{
  const wmWindow *win = CTX_wm_window(C);
  const bScreen *screen = CTX_wm_screen(C);
  const ScrArea *area = CTX_wm_area(C);
  const wmWindowManager *wm = CTX_wm_manager(C);
  return ED_operator_areaactive(C) &&
         /* Don't allow maximizing global areas but allow minimizing from them. */
         ((screen->state != SCREENNORMAL) || !ED_area_is_global(area)) &&
         /* Don't change temporary screens. */
         !WM_window_is_temp_screen(win) &&
         /* Don't maximize when dragging. */
         BLI_listbase_is_empty(&wm->drags);
}

/*bfa - descriptions*/
static std::string screen_ot_screen_full_area_get_description(bContext * /*C*/,
                                                              wmOperatorType * /*ot*/,
                                                              PointerRNA *ptr)
{
  if (RNA_boolean_get(ptr, "use_hide_panels")) {
    return "Toggle display selected area as maximized";
  }
  return "";
}

static void SCREEN_OT_screen_full_area(wmOperatorType *ot)
{
  PropertyRNA *prop;

  ot->name = "Toggle Maximize Area";
  ot->description = "Toggle display selected area as fullscreen/maximized";
  ot->idname = "SCREEN_OT_screen_full_area";

  ot->exec = screen_maximize_area_exec;
  ot->get_description = screen_ot_screen_full_area_get_description; /*bfa - descriptions*/
  ot->poll = screen_maximize_area_poll;
  ot->flag = 0;

  prop = RNA_def_boolean(ot->srna, "use_hide_panels", false, "Hide Panels", "Hide all the panels");
  RNA_def_property_flag(prop, PROP_SKIP_SAVE);
}

/** \} */

/* -------------------------------------------------------------------- */
/** \name Screen Join-Area Operator
 * \{ */

/* operator state vars used:
 * x1, y1     mouse coord in first area, which will disappear
 * x2, y2     mouse coord in 2nd area, which will become joined
 *
 * functions:
 *
 * init()   find edge based on state vars
 * test if the edge divides two areas,
 * store active and nonactive area,
 *
 * apply()  do the actual join
 *
 * exit()   cleanup, send notifier
 *
 * callbacks:
 *
 * exec()   calls init, apply, exit
 *
 * invoke() sets mouse coords in x,y
 * call init()
 * add modal handler
 *
 * modal()  accept modal events while doing it
 * call apply() with active window and nonactive window
 * call exit() and remove handler when LMB confirm
 */

struct sAreaJoinData {
  ScrArea *sa1;               /* Potential source area (kept). */
  ScrArea *sa2;               /* Potential target area (removed or reduced). */
  eScreenDir dir;             /* Direction of potential join. */
  eScreenAxis split_dir;      /* Direction of split within the source area. */
  AreaDockTarget dock_target; /* Position within target we are pointing to. */
  float factor;               /* dock target size can vary. */
  int start_x, start_y;       /* Starting mouse position. */
  int current_x, current_y;   /* Current mouse position. */
  float split_fac;            /* Split factor in split_dir direction. */
  wmWindow *win1;             /* Window of source area. */
  wmWindow *win2;             /* Window of the target area. */
  wmWindow *draw_dock_win;    /* Window getting docking highlight. */
  bool close_win;             /* Close the source window when done. */
  void *draw_callback;        /* call #screen_draw_join_highlight */
  void *draw_dock_callback;   /* call #screen_draw_dock_highlight, overlay on draw_dock_win. */
};

static void area_join_draw_cb(const wmWindow *win, void *userdata)
{
  const wmOperator *op = static_cast<const wmOperator *>(userdata);
  sAreaJoinData *sd = static_cast<sAreaJoinData *>(op->customdata);
  if (!sd || !sd->sa1) {
    return;
  }

  if (sd->sa1 == sd->sa2) {
    screen_draw_split_preview(sd->sa1, sd->split_dir, sd->split_fac);
  }
  else {
    screen_draw_join_highlight(win, sd->sa1, sd->sa2, sd->dir);
  }
}

static void area_join_dock_cb(const wmWindow *win, void *userdata)
{
  const wmOperator *op = static_cast<wmOperator *>(userdata);
  sAreaJoinData *jd = static_cast<sAreaJoinData *>(op->customdata);
  if (!jd || !jd->sa2 || jd->dir != SCREEN_DIR_NONE || jd->sa1 == jd->sa2) {
    return;
  }
  screen_draw_dock_preview(
      win, jd->sa1, jd->sa2, jd->dock_target, jd->factor, jd->current_x, jd->current_y);
}

static void area_join_dock_cb_window(sAreaJoinData *jd, wmOperator *op)
{
  if (jd->sa2 && jd->win2 && jd->win2 != jd->draw_dock_win) {
    /* Change of highlight window. */
    if (jd->draw_dock_callback) {
      WM_draw_cb_exit(jd->draw_dock_win, jd->draw_dock_callback);
      /* Refresh the entire window. */
      ED_screen_areas_iter (
          jd->draw_dock_win, WM_window_get_active_screen(jd->draw_dock_win), area)
      {
        ED_area_tag_redraw(area);
      }
    }
    if (jd->win2) {
      jd->draw_dock_win = jd->win2;
      jd->draw_dock_callback = WM_draw_cb_activate(jd->draw_dock_win, area_join_dock_cb, op);
    }
  }
}

/* validate selection inside screen, set variables OK */
/* return false: init failed */
static bool area_join_init(bContext *C, wmOperator *op, ScrArea *sa1, ScrArea *sa2)
{
  if (sa1 == nullptr && sa2 == nullptr) {
    /* Get areas from cursor location if not specified. */
    PropertyRNA *prop;
    int cursor[2];

    prop = RNA_struct_find_property(op->ptr, "source_xy");
    if (RNA_property_is_set(op->ptr, prop)) {
      RNA_property_int_get_array(op->ptr, prop, cursor);
      sa1 = BKE_screen_find_area_xy(CTX_wm_screen(C), SPACE_TYPE_ANY, cursor);
    }

    prop = RNA_struct_find_property(op->ptr, "target_xy");
    if (RNA_property_is_set(op->ptr, prop)) {
      RNA_property_int_get_array(op->ptr, prop, cursor);
      sa2 = BKE_screen_find_area_xy(CTX_wm_screen(C), SPACE_TYPE_ANY, cursor);
    }
  }
  if (sa1 == nullptr) {
    return false;
  }

  sAreaJoinData *jd = MEM_callocN<sAreaJoinData>("op_area_join");
  jd->sa1 = sa1;
  jd->sa2 = sa2;
  jd->dir = area_getorientation(sa1, sa2);
  jd->win1 = WM_window_find_by_area(CTX_wm_manager(C), sa1);
  jd->win2 = WM_window_find_by_area(CTX_wm_manager(C), sa2);

  op->customdata = jd;
  return true;
}

/* apply the join of the areas (space types) */
static bool area_join_apply(bContext *C, wmOperator *op)
{
  sAreaJoinData *jd = (sAreaJoinData *)op->customdata;
  if (!jd || (jd->dir == SCREEN_DIR_NONE)) {
    return false;
  }

  bScreen *screen = CTX_wm_screen(C);

  if (!screen_area_join(C, op->reports, screen, jd->sa1, jd->sa2)) {
    return false;
  }
  if (CTX_wm_area(C) == jd->sa2) {
    CTX_wm_area_set(C, nullptr);
    CTX_wm_region_set(C, nullptr);
  }

  if (BLI_listbase_is_single(&screen->areabase)) {
    /* Areas reduced to just one, so show nicer title. */
    WM_window_title(CTX_wm_manager(C), CTX_wm_window(C));
  }

  return true;
}

/* finish operation */
static void area_join_exit(bContext *C, wmOperator *op)
{
  sAreaJoinData *jd = (sAreaJoinData *)op->customdata;

  if (jd) {
    if (jd->draw_callback) {
      WM_draw_cb_exit(jd->win1, jd->draw_callback);
    }
    if (jd->draw_dock_callback) {
      WM_draw_cb_exit(jd->draw_dock_win, jd->draw_dock_callback);
    }

    MEM_freeN(jd);
    op->customdata = nullptr;
  }

  /* this makes sure aligned edges will result in aligned grabbing */
  BKE_screen_remove_double_scredges(CTX_wm_screen(C));
  BKE_screen_remove_unused_scredges(CTX_wm_screen(C));
  BKE_screen_remove_unused_scrverts(CTX_wm_screen(C));

  ED_workspace_status_text(C, nullptr);

  G.moving &= ~G_TRANSFORM_WM;
}

static wmOperatorStatus area_join_exec(bContext *C, wmOperator *op)
{
  if (!area_join_init(C, op, nullptr, nullptr)) {
    return OPERATOR_CANCELLED;
  }

  sAreaJoinData *jd = (sAreaJoinData *)op->customdata;

  if (jd->sa2 == nullptr || area_getorientation(jd->sa1, jd->sa2) == SCREEN_DIR_NONE) {
    return OPERATOR_CANCELLED;
  }

  ED_area_tag_redraw(jd->sa1);

  area_join_apply(C, op);
  area_join_exit(C, op);
  WM_event_add_notifier(C, NC_SCREEN | NA_EDITED, nullptr);

  return OPERATOR_FINISHED;
}

static void area_join_update_data(bContext *C, sAreaJoinData *jd, const wmEvent *event);
static int area_join_cursor(sAreaJoinData *jd, const wmEvent *event);

/* interaction callback */
static wmOperatorStatus area_join_invoke(bContext *C, wmOperator *op, const wmEvent *event)
{
  if (event->type == EVT_ACTIONZONE_AREA) {
    sActionzoneData *sad = static_cast<sActionzoneData *>(event->customdata);

    if (sad == nullptr || sad->modifier > 0 || sad->sa1 == nullptr) {
      return OPERATOR_PASS_THROUGH;
    }

    if (!area_join_init(C, op, sad->sa1, sad->sa2)) {
      return OPERATOR_CANCELLED;
    }

    sAreaJoinData *jd = (sAreaJoinData *)op->customdata;
    jd->start_x = sad->x;
    jd->start_y = sad->y;
    jd->draw_callback = WM_draw_cb_activate(CTX_wm_window(C), area_join_draw_cb, op);

    WM_event_add_modal_handler(C, op);
    return OPERATOR_RUNNING_MODAL;
  }

  /* Launched from menu item or keyboard shortcut. */
  if (!area_join_init(C, op, nullptr, nullptr)) {
    ScrArea *sa1 = CTX_wm_area(C);
    if (!sa1 || ED_area_is_global(sa1) || !area_join_init(C, op, sa1, nullptr)) {
      return OPERATOR_CANCELLED;
    }
  }
  sAreaJoinData *jd = (sAreaJoinData *)op->customdata;
  jd->sa2 = jd->sa1;
  jd->start_x = jd->sa1->totrct.xmin;
  jd->start_y = jd->sa1->totrct.ymax;
  jd->current_x = event->xy[0];
  jd->current_y = event->xy[1];
  jd->draw_callback = WM_draw_cb_activate(CTX_wm_window(C), area_join_draw_cb, op);
  WM_cursor_set(jd->win1, area_join_cursor(jd, event));
  area_join_update_data(C, jd, event);
  area_join_dock_cb_window(jd, op);
  WM_event_add_notifier(C, NC_WINDOW, nullptr);
  WM_event_add_modal_handler(C, op);
  return OPERATOR_RUNNING_MODAL;
}

/* Apply the docking of the area. */
void static area_docking_apply(bContext *C, wmOperator *op)
{
  sAreaJoinData *jd = (sAreaJoinData *)op->customdata;

  int offset1;
  int offset2;
  area_getoffsets(jd->sa1, jd->sa2, area_getorientation(jd->sa1, jd->sa2), &offset1, &offset2);

  /* Check before making changes. */
  bool aligned_neighbors = (offset1 == 0 && offset2 == 0);
  bool same_area = (jd->sa1 == jd->sa2);

  if (!(jd->dock_target == AreaDockTarget::Center)) {
    eScreenAxis dir = ELEM(jd->dock_target, AreaDockTarget::Left, AreaDockTarget::Right) ?
                          SCREEN_AXIS_V :
                          SCREEN_AXIS_H;

    float fac = jd->factor;
    if (ELEM(jd->dock_target, AreaDockTarget::Right, AreaDockTarget::Top)) {
      fac = 1.0f - fac;
    }

    ScrArea *newa = area_split(
        jd->win2, WM_window_get_active_screen(jd->win2), jd->sa2, dir, fac, true);

    if (jd->factor <= 0.5f) {
      jd->sa2 = newa;
    }
    else {
      /* Force full rebuild. #130732 */
      ED_area_tag_redraw(newa);
    }
  }

  if (same_area) {
    WM_event_add_notifier(C, NC_SCREEN | NA_EDITED, nullptr);
    return;
  }

  if (!aligned_neighbors || !screen_area_join(C, op->reports, CTX_wm_screen(C), jd->sa1, jd->sa2))
  {
    ED_area_swapspace(C, jd->sa2, jd->sa1);
    if (BLI_listbase_is_single(&WM_window_get_active_screen(jd->win1)->areabase) &&
        BLI_listbase_is_empty(&jd->win1->global_areas.areabase))
    {
      jd->close_win = true;
    }
    else {
      screen_area_close(C, op->reports, CTX_wm_screen(C), jd->sa1);
    }
  }

  if (jd && jd->sa2 == CTX_wm_area(C)) {
    CTX_wm_area_set(C, nullptr);
    CTX_wm_region_set(C, nullptr);
  }
}

static int area_join_cursor(sAreaJoinData *jd, const wmEvent *event)
{
  if (!jd->sa2 && jd->dock_target == AreaDockTarget::None) {
    /* Mouse outside window, so can open new window. */
    if (event->xy[0] < 0 || event->xy[0] > jd->win1->sizex || event->xy[1] < 1 ||
        event->xy[1] > jd->win1->sizey)
    {
      return WM_CURSOR_PICK_AREA;
    }
    return WM_CURSOR_STOP;
  }

  if (jd->win2 && jd->win2->workspace_hook) {
    bScreen *screen = BKE_workspace_active_screen_get(jd->win2->workspace_hook);
    if (screen && screen->temp) {
      return WM_CURSOR_STOP;
    }
  }

  if (jd->sa1 && jd->sa1 == jd->sa2) {
    if (jd->split_fac >= 0.0001f) {
      /* Mouse inside source area, so allow splitting. */
      return (jd->split_dir == SCREEN_AXIS_V) ? WM_CURSOR_V_SPLIT : WM_CURSOR_H_SPLIT;
    }
    return WM_CURSOR_EDIT;
  }

  if (jd->dir != SCREEN_DIR_NONE) {
    /* Joining */
    switch (jd->dir) {
      case SCREEN_DIR_N:
        return WM_CURSOR_N_ARROW;
        break;
      case SCREEN_DIR_S:
        return WM_CURSOR_S_ARROW;
        break;
      case SCREEN_DIR_W:
        return WM_CURSOR_W_ARROW;
        break;
      default:
        return WM_CURSOR_E_ARROW;
    }
  }

  if (jd->dir != SCREEN_DIR_NONE || jd->dock_target != AreaDockTarget::None) {
#if defined(__APPLE__)
    return WM_CURSOR_HAND_CLOSED;
#else
    return WM_CURSOR_MOVE;
#endif
  }

  return WM_CURSOR_PICK_AREA;
}

static float area_docking_snap(const float pos, const wmEvent *event)
{
  const bool alt = event->modifier & KM_ALT;
  const bool ctrl = event->modifier & KM_CTRL;
  const float accel = (alt || ctrl) ? 2.5f : 2.0;

  float factor = pos * accel;

  if (!alt) {
    if (factor >= 0.4375f && factor < 0.5f) {
      factor = 0.499999f;
    }
    else if (factor >= 0.5f && factor < 0.5625f) {
      factor = 0.500001f;
    }
  }

  if (ctrl) {
    if (factor < 0.1875f) {
      factor = 0.125f;
    }
    else if (factor >= 0.1875f && factor < 0.3125f) {
      factor = 0.25f;
    }
    else if (factor >= 0.3125f && factor < 0.4375f) {
      factor = 0.375f;
    }
    else if (factor >= 0.5625f && factor < 0.6875f) {
      factor = 0.625f;
    }
    else if (factor >= 0.6875f && factor < 0.8125f) {
      factor = 0.75f;
    }
    else if (factor > 0.8125f) {
      factor = 0.875f;
    }
  }

  return factor;
}

static AreaDockTarget area_docking_target(sAreaJoinData *jd, const wmEvent *event)
{
  if (!jd->sa2 || !jd->win2) {
    return AreaDockTarget::None;
  }

  if (jd->sa1 == jd->sa2) {
    return AreaDockTarget::None;
  }

  if (jd->win2 && jd->win2->workspace_hook) {
    bScreen *screen = BKE_workspace_active_screen_get(jd->win2->workspace_hook);
    if (screen && screen->temp) {
      return AreaDockTarget::None;
    }
  }

  /* Convert to local coordinates in sa2. */
  int win1_posx = jd->win1->posx;
  int win1_posy = jd->win1->posy;
  int win2_posx = jd->win2->posx;
  int win2_posy = jd->win2->posy;
  WM_window_native_pixel_coords(jd->win1, &win1_posx, &win1_posy);
  WM_window_native_pixel_coords(jd->win2, &win2_posx, &win2_posy);

  const int x = event->xy[0] + win1_posx - win2_posx - jd->sa2->totrct.xmin;
  const int y = event->xy[1] + win1_posy - win2_posy - jd->sa2->totrct.ymin;

  jd->current_x = x + jd->sa2->totrct.xmin;
  jd->current_y = y + jd->sa2->totrct.ymin;

  const float fac_x = float(x) / float(jd->sa2->winx);
  const float fac_y = float(y) / float(jd->sa2->winy);
  const int min_x = 2 * AREAMINX * UI_SCALE_FAC;
  const int min_y = 2 * HEADERY * UI_SCALE_FAC;

  if (ELEM(jd->dir, SCREEN_DIR_N, SCREEN_DIR_S)) {
    /* Up or Down to immediate neighbor. */
    if (event->xy[0] <= jd->sa1->totrct.xmax && event->xy[0] >= jd->sa1->totrct.xmin) {
      const int join_y = std::min(jd->sa2->winy * 0.25f, 5 * HEADERY * UI_SCALE_FAC);
      if (jd->sa2->winy < min_y || (jd->dir == SCREEN_DIR_N && y < join_y) ||
          (jd->dir == SCREEN_DIR_S && (jd->sa2->winy - y) < join_y))
      {
        return AreaDockTarget::None;
      }
    }
  }

  if (ELEM(jd->dir, SCREEN_DIR_W, SCREEN_DIR_E)) {
    /* Left or Right to immediate neighbor. */
    if (event->xy[1] <= jd->sa1->totrct.ymax && event->xy[1] >= jd->sa1->totrct.ymin) {
      const int join_x = std::min(jd->sa2->winx * 0.25f, 5 * AREAMINX * UI_SCALE_FAC);
      if (jd->sa2->winx < min_x || (jd->dir == SCREEN_DIR_W && (jd->sa2->winx - x) < join_x) ||
          (jd->dir == SCREEN_DIR_E && x < join_x))
      {
        return AreaDockTarget::None;
      }
    }
  }

  /* If we've made it here, then there can be no joining possible. */
  jd->dir = SCREEN_DIR_NONE;
  jd->factor = 0.5f;

  const float min_fac_x = 1.5f * AREAMINX * UI_SCALE_FAC / float(jd->sa2->winx);
  const float min_fac_y = 1.5f * HEADERY * UI_SCALE_FAC / float(jd->sa2->winy);

  /* if the area is narrow then there are only two docking targets. */
  if (jd->sa2->winx < (min_x * 3)) {
    if (fac_y > 0.4f && fac_y < 0.6f) {
      return AreaDockTarget::Center;
    }
    if (float(y) > float(jd->sa2->winy) / 2.0f) {
      jd->factor = area_docking_snap(std::max(1.0f - fac_y, min_fac_y), event);
      return AreaDockTarget::Top;
    }
    jd->factor = area_docking_snap(std::max(fac_y, min_fac_y), event);
    return AreaDockTarget::Bottom;
  }
  if (jd->sa2->winy < (min_y * 3)) {
    if (fac_x > 0.4f && fac_x < 0.6f) {
      return AreaDockTarget::Center;
    }
    if (float(x) > float(jd->sa2->winx) / 2.0f) {
      jd->factor = area_docking_snap(std::max(1.0f - fac_x, min_fac_x), event);
      return AreaDockTarget::Right;
    }
    jd->factor = area_docking_snap(std::max(fac_x, min_fac_x), event);
    return AreaDockTarget::Left;
  }

  /* Are we in the center? But not in same area! */
  if (fac_x > 0.4f && fac_x < 0.6f && fac_y > 0.4f && fac_y < 0.6f) {
    return AreaDockTarget::Center;
  }

  /* Area is large enough for four docking targets. */
  const float area_ratio = float(jd->sa2->winx) / float(jd->sa2->winy);
  /* Split the area diagonally from top-right to bottom-left. */
  const bool upper_left = float(x) / float(y + 1) < area_ratio;
  /* Split the area diagonally from top-left to bottom-right. */
  const bool lower_left = float(x) / float(jd->sa2->winy - y + 1) < area_ratio;

  if (upper_left && !lower_left) {
    jd->factor = area_docking_snap(std::max(1.0f - fac_y, min_fac_y), event);
    return AreaDockTarget::Top;
  }
  if (!upper_left && lower_left) {
    jd->factor = area_docking_snap(std::max(fac_y, min_fac_y), event);
    return AreaDockTarget::Bottom;
  }
  if (upper_left && lower_left) {
    jd->factor = area_docking_snap(std::max(fac_x, min_fac_x), event);
    return AreaDockTarget::Left;
  }
  if (!upper_left && !lower_left) {
    jd->factor = area_docking_snap(std::max(1.0f - fac_x, min_fac_x), event);
    return AreaDockTarget::Right;
  }
  return AreaDockTarget::None;
}

static float area_split_factor(bContext *C, sAreaJoinData *jd, const wmEvent *event)
{
  float fac = (jd->split_dir == SCREEN_AXIS_V) ?
                  float(event->xy[0] - jd->sa1->totrct.xmin) / float(jd->sa1->winx + 1) :
                  float(event->xy[1] - jd->sa1->totrct.ymin) / float(jd->sa1->winy + 1);

  if (event->modifier & KM_CTRL) {
    /* Snapping on. */

    /* Find nearest neighboring vertex. */
    const int axis = (jd->split_dir == SCREEN_AXIS_V) ? 0 : 1;
    int dist = INT_MAX;
    int loc = 0;
    LISTBASE_FOREACH (const ScrVert *, v1, &CTX_wm_screen(C)->vertbase) {
      const int v_loc = (&v1->vec.x)[axis];
      const int v_dist = abs(v_loc - event->xy[axis]);
      if (v_dist < dist) {
        loc = v_loc;
        dist = v_dist;
      }
    }
    float near_fac = (axis) ? float(loc - jd->sa1->totrct.ymin) / float(jd->sa1->winy + 1) :
                              float(loc - jd->sa1->totrct.xmin) / float(jd->sa1->winx + 1);

    /* Rounded to nearest 12th. */
    float frac_fac = round(fac * 12.0f) / 12.0f;

    /* Use nearest neighbor or fractional, whichever is closest. */
    fac = (fabs(near_fac - fac) < fabs(frac_fac - fac)) ? near_fac : frac_fac;
  }
  else {
    /* Slight snap to center when no modifiers are held. */
    if (fac >= 0.48f && fac < 0.5f) {
      fac = 0.499999f;
    }
    else if (fac >= 0.5f && fac < 0.52f) {
      fac = 0.500001f;
    }
  }

  /* Don't allow a new area to be created that is very small. */
  const float min_size = float(2.0f * ED_area_headersize());
  const float min_fac = min_size / ((jd->split_dir == SCREEN_AXIS_V) ? float(jd->sa1->winx + 1) :
                                                                       float(jd->sa1->winy + 1));
  if (min_fac < 0.5f) {
    return std::clamp(fac, min_fac, 1.0f - min_fac);
  }
  return 0.5f;
}

static void area_join_update_data(bContext *C, sAreaJoinData *jd, const wmEvent *event)
{
  ScrArea *area = nullptr;

  /* TODO: The following is needed until we have linux-specific implementations of
   * getWindowUnderCursor. See #130242. Use active window if there are overlapping. */

#if (OS_WINDOWS || OS_MAC)
  area = ED_area_find_under_cursor(C, SPACE_TYPE_ANY, event->xy);
#else
  int win_count = 0;
  LISTBASE_FOREACH (wmWindow *, win, &CTX_wm_manager(C)->windows) {
    int cursor[2];
    if (wm_cursor_position_get(win, &cursor[0], &cursor[1])) {
      rcti rect;
      WM_window_rect_calc(win, &rect);
      if (BLI_rcti_isect_pt_v(&rect, cursor)) {
        win_count++;
      }
    }
  }

  if (win_count > 1) {
    area = BKE_screen_find_area_xy(CTX_wm_screen(C), SPACE_TYPE_ANY, event->xy);
  }
  else {
    area = ED_area_find_under_cursor(C, SPACE_TYPE_ANY, event->xy);
  }
#endif

  jd->win2 = WM_window_find_by_area(CTX_wm_manager(C), jd->sa2);
  jd->dir = SCREEN_DIR_NONE;
  jd->dock_target = AreaDockTarget::None;
  jd->dir = area_getorientation(jd->sa1, jd->sa2);
  jd->dock_target = area_docking_target(jd, event);

  if (jd->sa1 == area) {
    const int drag_threshold = 30 * UI_SCALE_FAC;
    jd->sa2 = area;
    if (!(abs(jd->start_x - event->xy[0]) > drag_threshold ||
          abs(jd->start_y - event->xy[1]) > drag_threshold))
    {
      /* We haven't moved enough to start a split. */
      jd->dir = SCREEN_DIR_NONE;
      jd->split_fac = 0.0f;
      jd->dock_target = AreaDockTarget::None;
      return;
    }

    jd->split_dir = (abs(event->xy[0] - jd->start_x) > abs(event->xy[1] - jd->start_y)) ?
                        SCREEN_AXIS_V :
                        SCREEN_AXIS_H;
    jd->split_fac = area_split_factor(C, jd, event);
    return;
  }

  jd->sa2 = area;
  jd->win2 = WM_window_find_by_area(CTX_wm_manager(C), jd->sa2);
  jd->dir = area_getorientation(jd->sa1, jd->sa2);
  jd->dock_target = area_docking_target(jd, event);
}

static void area_join_cancel(bContext *C, wmOperator *op)
{
  WM_event_add_notifier(C, NC_WINDOW, nullptr);
  WM_cursor_set(CTX_wm_window(C), WM_CURSOR_DEFAULT);
  area_join_exit(C, op);
}

/* modal callback while selecting area (space) that will be removed */
static wmOperatorStatus area_join_modal(bContext *C, wmOperator *op, const wmEvent *event)
{
  if (event->type == WINDEACTIVATE) {
    /* This operator can close windows, which can cause it to be re-run. */
    area_join_exit(C, op);
    return OPERATOR_FINISHED;
  }

  if (op->customdata == nullptr) {
    if (!area_join_init(C, op, nullptr, nullptr)) {
      return OPERATOR_CANCELLED;
    }
  }
  sAreaJoinData *jd = (sAreaJoinData *)op->customdata;
  if (jd == nullptr) {
    return OPERATOR_CANCELLED;
  }

  /* execute the events */
  switch (event->type) {

    case MOUSEMOVE: {
      area_join_update_data(C, jd, event);
      area_join_dock_cb_window(jd, op);
      WM_cursor_set(jd->win1, area_join_cursor(jd, event));
      WM_event_add_notifier(C, NC_WINDOW, nullptr);

      WorkspaceStatus status(C);
      if (jd->sa1 && jd->sa1 == jd->sa2) {
        if (jd->split_fac == 0.0f) {
          status.item(IFACE_("Split/Dock"), ICON_MOUSE_LMB_DRAG);
          status.item(IFACE_("Cancel"), ICON_EVENT_ESC);
        }
        else {
          status.item(IFACE_("Select Split"), ICON_MOUSE_LMB_DRAG);
          status.item(IFACE_("Cancel"), ICON_EVENT_ESC);
          status.item_bool(IFACE_("Snap"), event->modifier & KM_CTRL, ICON_EVENT_CTRL);
        }
      }
      else {
        if (jd->dock_target == AreaDockTarget::None) {
          status.item(IFACE_("Select Area"), ICON_MOUSE_LMB_DRAG);
          status.item(IFACE_("Cancel"), ICON_EVENT_ESC);
        }
        else {
          status.item(IFACE_("Select Location"), ICON_MOUSE_LMB_DRAG);
          status.item(IFACE_("Cancel"), ICON_EVENT_ESC);
          status.item_bool(CTX_IFACE_(BLT_I18NCONTEXT_ID_SCREEN, "Precision"),
                           event->modifier & KM_ALT,
                           ICON_EVENT_ALT);
          status.item_bool(IFACE_("Snap"), event->modifier & KM_CTRL, ICON_EVENT_CTRL);
        }
      }
      break;
    }
    case LEFTMOUSE:
      if (event->val == KM_RELEASE) {
        area_join_update_data(C, jd, event);
        area_join_dock_cb_window(jd, op);
        ED_area_tag_redraw(jd->sa1);
        ED_area_tag_redraw(jd->sa2);
        if (jd->sa1 && !jd->sa2) {
          /* Break out into new window if we are really outside the source window bounds. */
          if (event->xy[0] < 0 || event->xy[0] > jd->win1->sizex || event->xy[1] < 1 ||
              event->xy[1] > jd->win1->sizey)
          {
            /* We have to clear handlers or we get an error in wm_gizmomap_modal_get. */
            WM_event_modal_handler_region_replace(jd->win1, CTX_wm_region(C), nullptr);
            area_dupli_open(C, jd->sa1, blender::int2(event->xy[0], event->xy[1] - jd->sa1->winy));
            if (!screen_area_close(C, op->reports, WM_window_get_active_screen(jd->win1), jd->sa1))
            {
              if (BLI_listbase_is_single(&WM_window_get_active_screen(jd->win1)->areabase) &&
                  BLI_listbase_is_empty(&jd->win1->global_areas.areabase))
              {
                /* We've pulled a single editor out of the window into empty space.
                 * Close the source window so we don't end up with a duplicate. */
                jd->close_win = true;
              }
            }
          }
        }
        else if (jd->sa1 && jd->sa1 == jd->sa2) {
          /* Same area so split. */
          if (area_split_allowed(jd->sa1, jd->split_dir) && jd->split_fac > 0.0001) {
            jd->sa2 = area_split(jd->win2,
                                 WM_window_get_active_screen(jd->win1),
                                 jd->sa1,
                                 jd->split_dir,
                                 jd->split_fac,
                                 true);

            const bool large_v = jd->split_dir == SCREEN_AXIS_V &&
                                 ((jd->start_x < event->xy[0] && jd->split_fac > 0.5f) ||
                                  (jd->start_x > event->xy[0] && jd->split_fac < 0.5f));

            const bool large_h = jd->split_dir == SCREEN_AXIS_H &&
                                 ((jd->start_y < event->xy[1] && jd->split_fac > 0.5f) ||
                                  (jd->start_y > event->xy[1] && jd->split_fac < 0.5f));

            if (large_v || large_h) {
              /* Swap areas to follow old behavior of new area added based on starting location. If
               * from above the new area is above, if from below the new area is below, etc. Note
               * that this preserves runtime data, unlike ED_area_swapspace. */
              std::swap(jd->sa1->v1, jd->sa2->v1);
              std::swap(jd->sa1->v2, jd->sa2->v2);
              std::swap(jd->sa1->v3, jd->sa2->v3);
              std::swap(jd->sa1->v4, jd->sa2->v4);
              std::swap(jd->sa1->totrct, jd->sa2->totrct);
              std::swap(jd->sa1->winx, jd->sa2->winx);
              std::swap(jd->sa1->winy, jd->sa2->winy);
            }

            ED_area_tag_redraw(jd->sa1);
            ED_area_tag_redraw(jd->sa2);
          }
        }
        else if (jd->sa1 && jd->sa2 && jd->dock_target != AreaDockTarget::None) {
          /* Dock this to the new location. */
          area_docking_apply(C, op);
        }
        else if (jd->sa1 && jd->sa2 && jd->dir != SCREEN_DIR_NONE) {
          /* Join to neighbor. */
          area_join_apply(C, op);
        }
        else {
          area_join_cancel(C, op);
          return OPERATOR_CANCELLED;
        }

        /* Areas changed, update window titles. */
        if (jd->win2 && jd->win2 != jd->win1) {
          WM_window_title(CTX_wm_manager(C), jd->win2);
        }
        if (jd->win1 && !jd->close_win) {
          WM_window_title(CTX_wm_manager(C), jd->win1);
        }

        const bool do_close_win = jd->close_win;
        wmWindow *close_win = jd->win1;
        area_join_exit(C, op);
        if (do_close_win) {
          wm_window_close(C, CTX_wm_manager(C), close_win);
        }

        WM_event_add_notifier(C, NC_SCREEN | NA_EDITED, nullptr);
        return OPERATOR_FINISHED;
      }
      break;

    case RIGHTMOUSE:
    case EVT_ESCKEY:
      area_join_cancel(C, op);
      return OPERATOR_CANCELLED;
    default: {
      break;
    }
  }

  return OPERATOR_RUNNING_MODAL;
}

/* Operator for joining two areas (space types) */
static void SCREEN_OT_area_join(wmOperatorType *ot)
{
  /* identifiers */
  ot->name = "Join Area";
  ot->description = "Join selected areas into new window";
  ot->idname = "SCREEN_OT_area_join";

  /* API callbacks. */
  ot->exec = area_join_exec;
  ot->invoke = area_join_invoke;
  ot->modal = area_join_modal;
  ot->poll = screen_active_editable;
  ot->cancel = area_join_cancel;

  /* flags */
  ot->flag = OPTYPE_BLOCKING;

  /* rna */
  RNA_def_int_vector(ot->srna,
                     "source_xy",
                     2,
                     nullptr,
                     INT_MIN,
                     INT_MAX,
                     "Source location",
                     "",
                     INT_MIN,
                     INT_MAX);
  RNA_def_int_vector(ot->srna,
                     "target_xy",
                     2,
                     nullptr,
                     INT_MIN,
                     INT_MAX,
                     "Target location",
                     "",
                     INT_MIN,
                     INT_MAX);
}

/** \} */

/* -------------------------------------------------------------------- */
/** \name Screen Area Options Operator
 * \{ */

static wmOperatorStatus screen_area_options_invoke(bContext *C,
                                                   wmOperator *op,
                                                   const wmEvent *event)
{
  ScrArea *sa1, *sa2;
  if (screen_area_edge_from_cursor(C, event->xy, &sa1, &sa2) == nullptr) {
    return OPERATOR_CANCELLED;
  }

  uiPopupMenu *pup = UI_popup_menu_begin(
      C, WM_operatortype_name(op->type, op->ptr).c_str(), ICON_NONE);
  uiLayout *layout = UI_popup_menu_layout(pup);

  /* Vertical Split */
  PointerRNA ptr;
  ptr = layout->op("SCREEN_OT_area_split",
                   IFACE_("Vertical Split"),
                   ICON_SPLIT_VERTICAL,
                   WM_OP_INVOKE_DEFAULT,
                   UI_ITEM_NONE);
  /* store initial mouse cursor position. */
  RNA_int_set_array(&ptr, "cursor", event->xy);
  RNA_enum_set(&ptr, "direction", SCREEN_AXIS_V);

  /* Horizontal Split */
  ptr = layout->op("SCREEN_OT_area_split",
                   IFACE_("Horizontal Split"),
                   ICON_SPLIT_HORIZONTAL,
                   WM_OP_INVOKE_DEFAULT,
                   UI_ITEM_NONE);
  /* store initial mouse cursor position. */
  RNA_int_set_array(&ptr, "cursor", event->xy);
  RNA_enum_set(&ptr, "direction", SCREEN_AXIS_H);

  if (sa1 && sa2) {
    layout->separator();
  }

  /* Join needs two very similar areas. */
  if (sa1 && sa2) {
    eScreenDir dir = area_getorientation(sa1, sa2);
    if (dir != SCREEN_DIR_NONE) {
      ptr = layout->op("SCREEN_OT_area_join",
                       ELEM(dir, SCREEN_DIR_N, SCREEN_DIR_S) ? IFACE_("Join Up") :
                                                               IFACE_("Join Right"),
<<<<<<< HEAD
                       ELEM(dir, SCREEN_DIR_N, SCREEN_DIR_S) ? ICON_AREA_JOIN_UP : ICON_JOIN_AREAS, /*BFA icon*/
                       WM_OP_EXEC_DEFAULT,
                       UI_ITEM_NONE); 
=======
                       ELEM(dir, SCREEN_DIR_N, SCREEN_DIR_S) ? ICON_AREA_JOIN_UP : ICON_AREA_JOIN,
                       WM_OP_EXEC_DEFAULT,
                       UI_ITEM_NONE);
>>>>>>> 8b918866
      RNA_int_set_array(&ptr, "source_xy", blender::int2{sa2->totrct.xmin, sa2->totrct.ymin});
      RNA_int_set_array(&ptr, "target_xy", blender::int2{sa1->totrct.xmin, sa1->totrct.ymin});

      ptr = layout->op(
          "SCREEN_OT_area_join",
          ELEM(dir, SCREEN_DIR_N, SCREEN_DIR_S) ? IFACE_("Join Down") : IFACE_("Join Left"),
          ELEM(dir, SCREEN_DIR_N, SCREEN_DIR_S) ? ICON_AREA_JOIN_DOWN : ICON_AREA_JOIN_LEFT,
          WM_OP_EXEC_DEFAULT,
          UI_ITEM_NONE);
      RNA_int_set_array(&ptr, "source_xy", blender::int2{sa1->totrct.xmin, sa1->totrct.ymin});
      RNA_int_set_array(&ptr, "target_xy", blender::int2{sa2->totrct.xmin, sa2->totrct.ymin});

      layout->separator();
    }
  }

  /* Swap just needs two areas. */
  if (sa1 && sa2) {
    ptr = layout->op("SCREEN_OT_area_swap",
                     IFACE_("Swap Areas"),
                     ICON_AREA_SWAP,
                     WM_OP_EXEC_DEFAULT,
                     UI_ITEM_NONE);
    RNA_int_set_array(&ptr, "cursor", event->xy);
  }

  UI_popup_menu_end(C, pup);

  return OPERATOR_INTERFACE;
}

static void SCREEN_OT_area_options(wmOperatorType *ot)
{
  /* identifiers */
  ot->name = "Area Options";
  ot->description = "Operations for splitting and merging";
  ot->idname = "SCREEN_OT_area_options";

  /* API callbacks. */
  ot->invoke = screen_area_options_invoke;

  ot->poll = ED_operator_screen_mainwinactive;

  /* flags */
  ot->flag = OPTYPE_INTERNAL;
}

/** \} */

/* -------------------------------------------------------------------- */
/** \name Space Data Cleanup Operator
 * \{ */

static wmOperatorStatus spacedata_cleanup_exec(bContext *C, wmOperator *op)
{
  Main *bmain = CTX_data_main(C);
  int tot = 0;

  LISTBASE_FOREACH (bScreen *, screen, &bmain->screens) {
    LISTBASE_FOREACH (ScrArea *, area, &screen->areabase) {
      if (area->spacedata.first != area->spacedata.last) {
        SpaceLink *sl = static_cast<SpaceLink *>(area->spacedata.first);

        BLI_remlink(&area->spacedata, sl);
        tot += BLI_listbase_count(&area->spacedata);
        BKE_spacedata_freelist(&area->spacedata);
        BLI_addtail(&area->spacedata, sl);
      }
    }
  }
  BKE_reportf(op->reports, RPT_INFO, "Removed amount of editors: %d", tot);

  return OPERATOR_FINISHED;
}

static void SCREEN_OT_spacedata_cleanup(wmOperatorType *ot)
{
  /* identifiers */
  ot->name = "Clean Up Space Data";
  ot->description = "Remove unused settings for invisible editors";
  ot->idname = "SCREEN_OT_spacedata_cleanup";

  /* API callbacks. */
  ot->exec = spacedata_cleanup_exec;
  ot->poll = WM_operator_winactive;
}

/** \} */

/* -------------------------------------------------------------------- */
/** \name Repeat Last Operator
 * \{ */

static bool repeat_history_poll(bContext *C)
{
  if (!ED_operator_screenactive(C)) {
    return false;
  }
  wmWindowManager *wm = CTX_wm_manager(C);
  return !BLI_listbase_is_empty(&wm->operators);
}

static wmOperatorStatus repeat_last_exec(bContext *C, wmOperator * /*op*/)
{
  wmWindowManager *wm = CTX_wm_manager(C);
  wmOperator *lastop = static_cast<wmOperator *>(wm->operators.last);

  /* Seek last registered operator */
  while (lastop) {
    if (lastop->type->flag & OPTYPE_REGISTER) {
      break;
    }
    lastop = lastop->prev;
  }

  if (lastop) {
    WM_operator_free_all_after(wm, lastop);
    WM_operator_repeat_last(C, lastop);
  }

  return OPERATOR_CANCELLED;
}

static void SCREEN_OT_repeat_last(wmOperatorType *ot)
{
  /* identifiers */
  ot->name = "Repeat Last";
  ot->description = "Repeat last action";
  ot->idname = "SCREEN_OT_repeat_last";

  /* API callbacks. */
  ot->exec = repeat_last_exec;

  ot->poll = repeat_history_poll;
}

/** \} */

/* -------------------------------------------------------------------- */
/** \name Repeat History Operator
 * \{ */

static wmOperatorStatus repeat_history_invoke(bContext *C,
                                              wmOperator *op,
                                              const wmEvent * /*event*/)
{
  wmWindowManager *wm = CTX_wm_manager(C);

  int items = BLI_listbase_count(&wm->operators);
  if (items == 0) {
    return OPERATOR_CANCELLED;
  }

  uiPopupMenu *pup = UI_popup_menu_begin(
      C, WM_operatortype_name(op->type, op->ptr).c_str(), ICON_NONE);
  uiLayout *layout = UI_popup_menu_layout(pup);

  wmOperator *lastop;
  int i;
  for (i = items - 1, lastop = static_cast<wmOperator *>(wm->operators.last); lastop;
       lastop = lastop->prev, i--)
  {
    if ((lastop->type->flag & OPTYPE_REGISTER) && WM_operator_repeat_check(C, lastop)) {
      PointerRNA op_ptr = layout->op(
          op->type, WM_operatortype_name(lastop->type, lastop->ptr), ICON_NONE);
      RNA_int_set(&op_ptr, "index", i);
    }
  }

  UI_popup_menu_end(C, pup);

  return OPERATOR_INTERFACE;
}

static wmOperatorStatus repeat_history_exec(bContext *C, wmOperator *op)
{
  wmWindowManager *wm = CTX_wm_manager(C);

  op = static_cast<wmOperator *>(BLI_findlink(&wm->operators, RNA_int_get(op->ptr, "index")));
  if (op) {
    /* let's put it as last operator in list */
    BLI_remlink(&wm->operators, op);
    BLI_addtail(&wm->operators, op);

    WM_operator_repeat(C, op);
  }

  return OPERATOR_FINISHED;
}

static void SCREEN_OT_repeat_history(wmOperatorType *ot)
{
  /* identifiers */
  ot->name = "Repeat History";
  ot->description = "Display menu for previous actions performed";
  ot->idname = "SCREEN_OT_repeat_history";

  /* API callbacks. */
  ot->invoke = repeat_history_invoke;
  ot->exec = repeat_history_exec;
  ot->poll = repeat_history_poll;

  RNA_def_int(ot->srna, "index", 0, 0, INT_MAX, "Index", "", 0, 1000);
}

/** \} */

/* -------------------------------------------------------------------- */
/** \name Redo Operator
 * \{ */

static wmOperatorStatus redo_last_invoke(bContext *C,
                                         wmOperator * /*op*/,
                                         const wmEvent * /*event*/)
{
  wmOperator *lastop = WM_operator_last_redo(C);

  if (lastop) {
    WM_operator_redo_popup(C, lastop);
  }

  return OPERATOR_CANCELLED;
}

static void SCREEN_OT_redo_last(wmOperatorType *ot)
{
  /* identifiers */
  ot->name = "Redo Last";
  ot->description = "Display parameters for last action performed";
  ot->idname = "SCREEN_OT_redo_last";

  /* API callbacks. */
  ot->invoke = redo_last_invoke;
  ot->poll = repeat_history_poll;
}

/** \} */

/* -------------------------------------------------------------------- */
/** \name Region Quad-View Operator
 * \{ */

static void view3d_localview_update_rv3d(RegionView3D *rv3d)
{
  if (rv3d->localvd) {
    rv3d->localvd->view = rv3d->view;
    rv3d->localvd->view_axis_roll = rv3d->view_axis_roll;
    rv3d->localvd->persp = rv3d->persp;
    copy_qt_qt(rv3d->localvd->viewquat, rv3d->viewquat);
  }
}

static void region_quadview_init_rv3d(
    ScrArea *area, ARegion *region, const char viewlock, const char view, const char persp)
{
  RegionView3D *rv3d = static_cast<RegionView3D *>(region->regiondata);

  if (persp == RV3D_CAMOB) {
    ED_view3d_lastview_store(rv3d);
  }

  rv3d->viewlock = viewlock;
  rv3d->runtime_viewlock = 0;
  rv3d->view = view;
  rv3d->view_axis_roll = RV3D_VIEW_AXIS_ROLL_0;
  rv3d->persp = persp;

  ED_view3d_lock(rv3d);
  view3d_localview_update_rv3d(rv3d);
  if ((viewlock & RV3D_BOXCLIP) && (persp == RV3D_ORTHO)) {
    ED_view3d_quadview_update(area, region, true);
  }
}

/* insert a region in the area region list */
static wmOperatorStatus region_quadview_exec(bContext *C, wmOperator *op)
{
  ARegion *region = CTX_wm_region(C);

  /* some rules... */
  if (region->regiontype != RGN_TYPE_WINDOW) {
    BKE_report(op->reports, RPT_ERROR, "Only window region can be 4-split");
  }
  else if (region->alignment == RGN_ALIGN_QSPLIT) {
    /* Exit quad-view */
    bScreen *screen = CTX_wm_screen(C);
    ScrArea *area = CTX_wm_area(C);

    /* keep current region */
    region->alignment = 0;

    if (area->spacetype == SPACE_VIEW3D) {
      RegionView3D *rv3d = static_cast<RegionView3D *>(region->regiondata);

      /* if this is a locked view, use settings from 'User' view */
      if (rv3d->viewlock) {
        View3D *v3d_user;
        ARegion *region_user;

        if (ED_view3d_context_user_region(C, &v3d_user, &region_user)) {
          if (region != region_user) {
            std::swap(region->regiondata, region_user->regiondata);
            rv3d = static_cast<RegionView3D *>(region->regiondata);
          }
        }
      }

      rv3d->viewlock_quad = RV3D_VIEWLOCK_INIT;
      rv3d->viewlock = 0;

      /* FIXME: This fixes missing update to workbench TAA. (see #76216)
       * However, it would be nice if the tagging should be done in a more conventional way. */
      rv3d->rflag |= RV3D_GPULIGHT_UPDATE;

      /* Accumulate locks, in case they're mixed. */
      LISTBASE_FOREACH (ARegion *, region_iter, &area->regionbase) {
        if (region_iter->regiontype == RGN_TYPE_WINDOW) {
          RegionView3D *rv3d_iter = static_cast<RegionView3D *>(region_iter->regiondata);
          rv3d->viewlock_quad |= rv3d_iter->viewlock;
        }
      }
    }

    LISTBASE_FOREACH_MUTABLE (ARegion *, region_iter, &area->regionbase) {
      if (region_iter->alignment == RGN_ALIGN_QSPLIT) {
        ED_region_remove(C, area, region_iter);
        if (region_iter == screen->active_region) {
          screen->active_region = nullptr;
        }
      }
    }
    ED_area_tag_redraw(area);
    WM_event_add_notifier(C, NC_SCREEN | NA_EDITED, nullptr);
  }
  else if (region->next) {
    BKE_report(op->reports, RPT_ERROR, "Only last region can be 4-split");
  }
  else {
    /* Enter quad-view */
    ScrArea *area = CTX_wm_area(C);

    region->alignment = RGN_ALIGN_QSPLIT;

    for (int count = 0; count < 3; count++) {
      ARegion *new_region = BKE_area_region_copy(area->type, region);
      BLI_addtail(&area->regionbase, new_region);
    }

    /* lock views and set them */
    if (area->spacetype == SPACE_VIEW3D) {
      View3D *v3d = static_cast<View3D *>(area->spacedata.first);
      int index_qsplit = 0;

      /* run ED_view3d_lock() so the correct 'rv3d->viewquat' is set,
       * otherwise when restoring rv3d->localvd the 'viewquat' won't
       * match the 'view', set on entering localview See: #26315,
       *
       * We could avoid manipulating rv3d->localvd here if exiting
       * localview with a 4-split would assign these view locks */
      RegionView3D *rv3d = static_cast<RegionView3D *>(region->regiondata);
      const char viewlock = (rv3d->viewlock_quad & RV3D_VIEWLOCK_INIT) ?
                                (rv3d->viewlock_quad & ~RV3D_VIEWLOCK_INIT) :
                                RV3D_LOCK_ROTATION;

      region_quadview_init_rv3d(
          area, region, viewlock, ED_view3d_lock_view_from_index(index_qsplit++), RV3D_ORTHO);
      region_quadview_init_rv3d(area,
                                (region = region->next),
                                viewlock,
                                ED_view3d_lock_view_from_index(index_qsplit++),
                                RV3D_ORTHO);
      region_quadview_init_rv3d(area,
                                (region = region->next),
                                viewlock,
                                ED_view3d_lock_view_from_index(index_qsplit++),
                                RV3D_ORTHO);
/* forcing camera is distracting */
#if 0
      if (v3d->camera) {
        region_quadview_init_rv3d(area, (region = region->next), 0, RV3D_VIEW_CAMERA, RV3D_CAMOB);
      }
      else {
        region_quadview_init_rv3d(area, (region = region->next), 0, RV3D_VIEW_USER, RV3D_PERSP);
      }
#else
      (void)v3d;
#endif
    }
    ED_area_tag_redraw(area);
    WM_event_add_notifier(C, NC_SCREEN | NA_EDITED, nullptr);
  }

  return OPERATOR_FINISHED;
}

static void SCREEN_OT_region_quadview(wmOperatorType *ot)
{
  /* identifiers */
  ot->name = "Toggle Quad View";
  ot->description = "Split selected area into camera, front, right, and top views";
  ot->idname = "SCREEN_OT_region_quadview";

  /* API callbacks. */
  ot->exec = region_quadview_exec;
  ot->poll = ED_operator_region_view3d_active;
  ot->flag = 0;
}

/** \} */

/* -------------------------------------------------------------------- */
/** \name Region Toggle Operator
 * \{ */

static wmOperatorStatus region_toggle_exec(bContext *C, wmOperator *op)
{
  PropertyRNA *prop = RNA_struct_find_property(op->ptr, "region_type");

  ARegion *region;
  if (RNA_property_is_set(op->ptr, prop)) {
    region = BKE_area_find_region_type(CTX_wm_area(C), RNA_property_enum_get(op->ptr, prop));
  }
  else {
    region = CTX_wm_region(C);
  }

  if (region && (region->alignment != RGN_ALIGN_NONE)) {
    ED_region_toggle_hidden(C, region);
  }
  ED_region_tag_redraw(region);

  return OPERATOR_FINISHED;
}

static bool region_toggle_poll(bContext *C)
{
  ScrArea *area = CTX_wm_area(C);

  /* Don't flip anything around in top-bar. */
  if (area && area->spacetype == SPACE_TOPBAR) {
    CTX_wm_operator_poll_msg_set(C, "Toggling regions in the Top-bar is not allowed");
    return false;
  }

  return ED_operator_areaactive(C);
}

static void SCREEN_OT_region_toggle(wmOperatorType *ot)
{
  /* identifiers */
  ot->name = "Toggle Region";
  ot->idname = "SCREEN_OT_region_toggle";
  ot->description = "Hide or unhide the region";

  /* API callbacks. */
  ot->exec = region_toggle_exec;
  ot->poll = region_toggle_poll;
  ot->flag = 0;

  RNA_def_enum(ot->srna,
               "region_type",
               rna_enum_region_type_items,
               0,
               "Region Type",
               "Type of the region to toggle");
}

/** \} */

/* -------------------------------------------------------------------- */
/** \name Region Flip Operator
 * \{ */

/* flip a region alignment */
static wmOperatorStatus region_flip_exec(bContext *C, wmOperator * /*op*/)
{
  ARegion *region = CTX_wm_region(C);

  if (!region) {
    return OPERATOR_CANCELLED;
  }

  if (region->alignment == RGN_ALIGN_TOP) {
    region->alignment = RGN_ALIGN_BOTTOM;
  }
  else if (region->alignment == RGN_ALIGN_BOTTOM) {
    region->alignment = RGN_ALIGN_TOP;
  }
  else if (region->alignment == RGN_ALIGN_LEFT) {
    region->alignment = RGN_ALIGN_RIGHT;
  }
  else if (region->alignment == RGN_ALIGN_RIGHT) {
    region->alignment = RGN_ALIGN_LEFT;
  }

  ED_area_tag_redraw(CTX_wm_area(C));
  WM_event_add_mousemove(CTX_wm_window(C));
  WM_event_add_notifier(C, NC_SCREEN | NA_EDITED, nullptr);

  return OPERATOR_FINISHED;
}

static bool region_flip_poll(bContext *C)
{
  ScrArea *area = CTX_wm_area(C);

  /* Don't flip anything around in top-bar. */
  if (area && area->spacetype == SPACE_TOPBAR) {
    CTX_wm_operator_poll_msg_set(C, "Flipping regions in the Top-bar is not allowed");
    return false;
  }

  return ED_operator_areaactive(C);
}

static void SCREEN_OT_region_flip(wmOperatorType *ot)
{
  /* identifiers */
  ot->name = "Flip Region";
  ot->idname = "SCREEN_OT_region_flip";
  ot->description = "Toggle the region's alignment (left/right or top/bottom)";

  /* API callbacks. */
  ot->exec = region_flip_exec;
  ot->poll = region_flip_poll;
  ot->flag = 0;
}

/** \} */

/* -------------------------------------------------------------------- */
/** \name Header Toggle Menu Operator
 * \{ */

/* show/hide header text menus */
static wmOperatorStatus header_toggle_menus_exec(bContext *C, wmOperator * /*op*/)
{
  ScrArea *area = CTX_wm_area(C);

  area->flag = area->flag ^ HEADER_NO_PULLDOWN;

  ED_area_tag_redraw(area);
  WM_event_add_notifier(C, NC_SCREEN | NA_EDITED, nullptr);

  return OPERATOR_FINISHED;
}

static void SCREEN_OT_header_toggle_menus(wmOperatorType *ot)
{
  /* identifiers */
  ot->name = "Expand/Collapse Header Menus";
  ot->idname = "SCREEN_OT_header_toggle_menus";
  ot->description = "Expand or collapse the header pulldown menus";

  /* API callbacks. */
  ot->exec = header_toggle_menus_exec;
  ot->poll = ED_operator_areaactive;
  ot->flag = 0;
}

/** \} */

/* -------------------------------------------------------------------- */
/** \name Region Context Menu Operator (Header/Footer/Navigation-Bar)
 * \{ */

static void screen_area_menu_items(ScrArea *area, uiLayout *layout)
{
  if (ED_area_is_global(area)) {
    return;
  }

  PointerRNA ptr;

  ptr = layout->op("SCREEN_OT_area_join",
                   IFACE_("Move/Split Area"),
                   ICON_AREA_DOCK,
                   WM_OP_INVOKE_DEFAULT,
                   UI_ITEM_NONE);

  layout->separator();

  layout->op("SCREEN_OT_screen_full_area",
             area->full ? IFACE_("Restore Areas") : IFACE_("Maximize Area"),
             ICON_NONE);

  if (area->spacetype != SPACE_FILE && !area->full) {
    ptr = layout->op("SCREEN_OT_screen_full_area",
                     IFACE_("Full Screen Area"),
<<<<<<< HEAD
                     ICON_FULLSCREEN_ENTER, /*BFA icon*/
=======
                     ICON_NONE,
>>>>>>> 8b918866
                     WM_OP_INVOKE_DEFAULT,
                     UI_ITEM_NONE);
    RNA_boolean_set(&ptr, "use_hide_panels", true);
  }

<<<<<<< HEAD
  layout->op("SCREEN_OT_area_dupli", std::nullopt, ICON_NEW_WINDOW); /*BFA icon*/
  layout->separator();
  layout->op("SCREEN_OT_area_close", std::nullopt, ICON_PANEL_CLOSE); /*BFA icon*/
}

// bfa - show hide the meshedit toolbar menus
static wmOperatorStatus header_toolbar_meshedit_exec(bContext *C, wmOperator *)
{
  ScrArea *area = CTX_wm_area(C);

  area->flag = area->flag ^ HEADER_TOOLBAR_MESHEDIT;

  ED_area_tag_redraw(area);
  WM_event_add_notifier(C, NC_SCREEN | NA_EDITED, nullptr);

  return OPERATOR_FINISHED;
}
static void SCREEN_OT_header_toolbar_meshedit(wmOperatorType *ot)
{
  /* identifiers */
  ot->name = "Toolbar Meshedit";
  ot->idname = "SCREEN_OT_header_toolbar_meshedit";
  ot->description = "Show or Hide the Meshedit toolbars";

  /* api callbacks */
  ot->exec = header_toolbar_meshedit_exec;
  ot->poll = ED_operator_areaactive;
  ot->flag = 0;
}

// bfa - show hide the primitives toolbar menus
static wmOperatorStatus header_toolbar_primitives_exec(bContext *C, wmOperator *)
{
  ScrArea *area = CTX_wm_area(C);

  area->flag = area->flag ^ HEADER_TOOLBAR_PRIMITIVES;

  ED_area_tag_redraw(area);
  WM_event_add_notifier(C, NC_SCREEN | NA_EDITED, nullptr);

  return OPERATOR_FINISHED;
}
static void SCREEN_OT_header_toolbar_primitives(wmOperatorType *ot)
{
  /* identifiers */
  ot->name = "Toolbar Primitives";
  ot->idname = "SCREEN_OT_header_toolbar_primitives";
  ot->description = "Show or Hide the Primitives toolbars";

  /* api callbacks */
  ot->exec = header_toolbar_primitives_exec;
  ot->poll = ED_operator_areaactive;
  ot->flag = 0;
}

// bfa - show hide the image toolbar menus
static wmOperatorStatus header_toolbar_image_exec(bContext *C, wmOperator *)
{
  ScrArea *area = CTX_wm_area(C);

  area->flag = area->flag ^ HEADER_TOOLBAR_IMAGE;

  ED_area_tag_redraw(area);
  WM_event_add_notifier(C, NC_SCREEN | NA_EDITED, nullptr);

  return OPERATOR_FINISHED;
}
static void SCREEN_OT_header_toolbar_image(wmOperatorType *ot)
{
  /* identifiers */
  ot->name = "Toolbar Image";
  ot->idname = "SCREEN_OT_header_toolbar_image";
  ot->description = "Show or Hide the Image toolbars";

  /* api callbacks */
  ot->exec = header_toolbar_image_exec;
  ot->poll = ED_operator_areaactive;
  ot->flag = 0;
}

// bfa - show hide the tools toolbar menus
static wmOperatorStatus header_toolbar_tools_exec(bContext *C, wmOperator *)
{
  ScrArea *area = CTX_wm_area(C);

  area->flag = area->flag ^ HEADER_TOOLBAR_TOOLS;

  ED_area_tag_redraw(area);
  WM_event_add_notifier(C, NC_SCREEN | NA_EDITED, nullptr);

  return OPERATOR_FINISHED;
}
static void SCREEN_OT_header_toolbar_tools(wmOperatorType *ot)
{
  /* identifiers */
  ot->name = "Toolbar Tools";
  ot->idname = "SCREEN_OT_header_toolbar_tools";
  ot->description = "Show or Hide the Tools toolbars";

  /* api callbacks */
  ot->exec = header_toolbar_tools_exec;
  ot->poll = ED_operator_areaactive;
  ot->flag = 0;
}

// bfa - show hide the animation toolbar menus
static wmOperatorStatus header_toolbar_animation_exec(bContext *C, wmOperator *)
{
  ScrArea *area = CTX_wm_area(C);

  area->flag = area->flag ^ HEADER_TOOLBAR_ANIMATION;

  ED_area_tag_redraw(area);
  WM_event_add_notifier(C, NC_SCREEN | NA_EDITED, nullptr);

  return OPERATOR_FINISHED;
}
static void SCREEN_OT_header_toolbar_animation(wmOperatorType *ot)
{
  /* identifiers */
  ot->name = "Toolbar Animation";
  ot->idname = "SCREEN_OT_header_toolbar_animation";
  ot->description = "Show or Hide the Animation toolbars";

  /* api callbacks */
  ot->exec = header_toolbar_animation_exec;
  ot->poll = ED_operator_areaactive;
  ot->flag = 0;
}

// bfa - show hide the edit toolbar menus
static wmOperatorStatus header_toolbar_edit_exec(bContext *C, wmOperator *)
{
  ScrArea *area = CTX_wm_area(C);

  area->flag = area->flag ^ HEADER_TOOLBAR_EDIT;

  ED_area_tag_redraw(area);
  WM_event_add_notifier(C, NC_SCREEN | NA_EDITED, nullptr);

  return OPERATOR_FINISHED;
}
static void SCREEN_OT_header_toolbar_edit(wmOperatorType *ot)
{
  /* identifiers */
  ot->name = "Toolbar Edit";
  ot->idname = "SCREEN_OT_header_toolbar_edit";
  ot->description = "Show or Hide the Edit toolbars";

  /* api callbacks */
  ot->exec = header_toolbar_edit_exec;
  ot->poll = ED_operator_areaactive;
  ot->flag = 0;
}

// bfa - show hide the misc toolbar menus
static wmOperatorStatus header_toolbar_misc_exec(bContext *C, wmOperator *)
{
  ScrArea *area = CTX_wm_area(C);

  area->flag = area->flag ^ HEADER_TOOLBAR_MISC;

  ED_area_tag_redraw(area);
  WM_event_add_notifier(C, NC_SCREEN | NA_EDITED, nullptr);

  return OPERATOR_FINISHED;
}
static void SCREEN_OT_header_toolbar_misc(wmOperatorType *ot)
{
  /* identifiers */
  ot->name = "Toolbar Misc";
  ot->idname = "SCREEN_OT_header_toolbar_misc";
  ot->description = "Show or Hide the Misc toolbars";

  /* api callbacks */
  ot->exec = header_toolbar_misc_exec;
  ot->poll = ED_operator_areaactive;
  ot->flag = 0;
}

// bfa - show hide the editorsmenu
static wmOperatorStatus header_toggle_editortypemenu_exec(bContext *C, wmOperator *)
{
  ScrArea *area = CTX_wm_area(C);

  area->flag = area->flag ^ HEADER_NO_EDITORTYPEMENU;

  ED_area_tag_redraw(area);
  WM_event_add_notifier(C, NC_SCREEN | NA_EDITED, nullptr);

  return OPERATOR_FINISHED;
}
static void SCREEN_OT_header_toggle_editortypemenu(wmOperatorType *ot)
{
  /* identifiers */
  ot->name = "Hide Editortype menu";
  ot->idname = "SCREEN_OT_header_toggle_editortypemenu";
  ot->description = "Shows or hides the Editortype menu to change the editor type";

  /* api callbacks */
  ot->exec = header_toggle_editortypemenu_exec;
  ot->poll = ED_operator_areaactive;
  ot->flag = 0;
}

// bfa - show hide the file toolbar menus
static wmOperatorStatus header_toolbar_file_exec(bContext *C, wmOperator *)
{
  ScrArea *area = CTX_wm_area(C);

  area->flag = area->flag ^ HEADER_TOOLBAR_FILE;

  ED_area_tag_redraw(area);
  WM_event_add_notifier(C, NC_SCREEN | NA_EDITED, nullptr);

  return OPERATOR_FINISHED;
}
static void SCREEN_OT_header_toolbar_file(wmOperatorType *ot)
{
  /* identifiers */
  ot->name = "Toolbar File";
  ot->idname = "SCREEN_OT_header_toolbar_file";
  ot->description = "Show or Hide the File toolbars";

  /* api callbacks */
  ot->exec = header_toolbar_file_exec;
  ot->poll = ED_operator_areaactive;
  ot->flag = 0;
}

// bfa - show hide the file toolbar menus
static wmOperatorStatus header_topbar_file_exec(bContext *C, wmOperator *)
{
  ScrArea *area = CTX_wm_area(C);

  area->flag = area->flag ^ HEADER_TOPBAR_FILE;

  ED_area_tag_redraw(area);
  WM_event_add_notifier(C, NC_SCREEN | NA_EDITED, nullptr);

  return OPERATOR_FINISHED;
}
static void SCREEN_OT_header_topbar_file(wmOperatorType *ot)
{
  /* identifiers */
  ot->name = "Topbar File";
  ot->idname = "SCREEN_OT_header_topbar_file";
  ot->description = "Show or Hide the File topbars";

  /* api callbacks */
  ot->exec = header_topbar_file_exec;
  ot->poll = ED_operator_areaactive;
  ot->flag = 0;
}

// bfa - show hide the meshedit topbar menus
static wmOperatorStatus header_topbar_meshedit_exec(bContext *C, wmOperator *)
{
  ScrArea *area = CTX_wm_area(C);

  area->flag = area->flag ^ HEADER_TOPBAR_MESHEDIT;

  ED_area_tag_redraw(area);
  WM_event_add_notifier(C, NC_SCREEN | NA_EDITED, nullptr);

  return OPERATOR_FINISHED;
}
static void SCREEN_OT_header_topbar_meshedit(wmOperatorType *ot)
{
  /* identifiers */
  ot->name = "Topbar Meshedit";
  ot->idname = "SCREEN_OT_header_topbar_meshedit";
  ot->description = "Show or Hide the Meshedit topbars";

  /* api callbacks */
  ot->exec = header_topbar_meshedit_exec;
  ot->poll = ED_operator_areaactive;
  ot->flag = 0;
}

// bfa - show hide the primitives topbar menus
static wmOperatorStatus header_topbar_primitives_exec(bContext *C, wmOperator *)
{
  ScrArea *area = CTX_wm_area(C);

  area->flag = area->flag ^ HEADER_TOPBAR_PRIMITIVES;

  ED_area_tag_redraw(area);
  WM_event_add_notifier(C, NC_SCREEN | NA_EDITED, nullptr);

  return OPERATOR_FINISHED;
}
static void SCREEN_OT_header_topbar_primitives(wmOperatorType *ot)
{
  /* identifiers */
  ot->name = "Topbar Primitives";
  ot->idname = "SCREEN_OT_header_topbar_primitives";
  ot->description = "Show or Hide the Primitives topbars";

  /* api callbacks */
  ot->exec = header_topbar_primitives_exec;
  ot->poll = ED_operator_areaactive;
  ot->flag = 0;
}

// bfa - show hide the image topbar menus
static wmOperatorStatus header_topbar_image_exec(bContext *C, wmOperator *)
{
  ScrArea *area = CTX_wm_area(C);

  area->flag = area->flag ^ HEADER_TOPBAR_IMAGE;

  ED_area_tag_redraw(area);
  WM_event_add_notifier(C, NC_SCREEN | NA_EDITED, nullptr);

  return OPERATOR_FINISHED;
}
static void SCREEN_OT_header_topbar_image(wmOperatorType *ot)
{
  /* identifiers */
  ot->name = "Topbar Image";
  ot->idname = "SCREEN_OT_header_topbar_image";
  ot->description = "Show or Hide the Image topbars";

  /* api callbacks */
  ot->exec = header_topbar_image_exec;
  ot->poll = ED_operator_areaactive;
  ot->flag = 0;
=======
  layout->op("SCREEN_OT_area_dupli", std::nullopt, ICON_NONE);
  layout->separator();
  layout->op("SCREEN_OT_area_close", std::nullopt, ICON_X);
>>>>>>> 8b918866
}

// bfa - show hide the tools topbar menus
static wmOperatorStatus header_topbar_tools_exec(bContext *C, wmOperator *)
{
  ScrArea *area = CTX_wm_area(C);

  area->flag = area->flag ^ HEADER_TOPBAR_TOOLS;

  ED_area_tag_redraw(area);
  WM_event_add_notifier(C, NC_SCREEN | NA_EDITED, nullptr);

  return OPERATOR_FINISHED;
}
static void SCREEN_OT_header_topbar_tools(wmOperatorType *ot)
{
  /* identifiers */
  ot->name = "Topbar Tools";
  ot->idname = "SCREEN_OT_header_topbar_tools";
  ot->description = "Show or Hide the Tools topbars";

  /* api callbacks */
  ot->exec = header_topbar_tools_exec;
  ot->poll = ED_operator_areaactive;
  ot->flag = 0;
}

// bfa - show hide the animation topbar menus
static wmOperatorStatus header_topbar_animation_exec(bContext *C, wmOperator *)
{
  ScrArea *area = CTX_wm_area(C);

  area->flag = area->flag ^ HEADER_TOPBAR_ANIMATION;

  ED_area_tag_redraw(area);
  WM_event_add_notifier(C, NC_SCREEN | NA_EDITED, nullptr);

  return OPERATOR_FINISHED;
}
static void SCREEN_OT_header_topbar_animation(wmOperatorType *ot)
{
  /* identifiers */
  ot->name = "Topbar Animation";
  ot->idname = "SCREEN_OT_header_topbar_animation";
  ot->description = "Show or Hide the Animation topbars";

  /* api callbacks */
  ot->exec = header_topbar_animation_exec;
  ot->poll = ED_operator_areaactive;
  ot->flag = 0;
}

// bfa - show hide the edit topbar menus
static wmOperatorStatus header_topbar_edit_exec(bContext *C, wmOperator *)
{
  ScrArea *area = CTX_wm_area(C);

  area->flag = area->flag ^ HEADER_TOPBAR_EDIT;

  ED_area_tag_redraw(area);
  WM_event_add_notifier(C, NC_SCREEN | NA_EDITED, nullptr);

  return OPERATOR_FINISHED;
}
static void SCREEN_OT_header_topbar_edit(wmOperatorType *ot)
{
  /* identifiers */
  ot->name = "Topbar Edit";
  ot->idname = "SCREEN_OT_header_topbar_edit";
  ot->description = "Show or Hide the Edit topbars";

  /* api callbacks */
  ot->exec = header_topbar_edit_exec;
  ot->poll = ED_operator_areaactive;
  ot->flag = 0;
}

// bfa - show hide the misc topbar menus
static wmOperatorStatus header_topbar_misc_exec(bContext *C, wmOperator *)
{
  ScrArea *area = CTX_wm_area(C);

  area->flag = area->flag ^ HEADER_TOPBAR_MISC;

  ED_area_tag_redraw(area);
  WM_event_add_notifier(C, NC_SCREEN | NA_EDITED, nullptr);

  return OPERATOR_FINISHED;
}
static void SCREEN_OT_header_topbar_misc(wmOperatorType *ot)
{
  /* identifiers */
  ot->name = "Topbar Misc";
  ot->idname = "SCREEN_OT_header_topbar_misc";
  ot->description = "Show or Hide the Misc topbars";

  /* api callbacks */
  ot->exec = header_topbar_misc_exec;
  ot->poll = ED_operator_areaactive;
  ot->flag = 0;
}
/*--------------- bfa end -------------------------------------*/

void ED_screens_header_tools_menu_create(bContext *C, uiLayout *layout, void * /*arg*/)
{
  ScrArea *area = CTX_wm_area(C);
  {
    PointerRNA ptr = RNA_pointer_create_discrete(
        (ID *)CTX_wm_screen(C), &RNA_Space, area->spacedata.first);
    if (!ELEM(area->spacetype, SPACE_TOPBAR)) {
      layout->prop(&ptr, "show_region_header", UI_ITEM_NONE, IFACE_("Show Header"), ICON_NONE);
    }

    ARegion *region_header = BKE_area_find_region_type(area, RGN_TYPE_HEADER);
    uiLayout *col = &layout->column(false);
    uiLayoutSetActive(col, (region_header->flag & RGN_FLAG_HIDDEN) == 0);

    if (BKE_area_find_region_type(area, RGN_TYPE_TOOL_HEADER)) {
      col->prop(
          &ptr, "show_region_tool_header", UI_ITEM_NONE, IFACE_("Show Tool Settings"), ICON_NONE);
    }

    col->op("SCREEN_OT_header_toggle_menus",
            IFACE_("Show Menus"),
            (area->flag & HEADER_NO_PULLDOWN) ? ICON_CHECKBOX_DEHLT : ICON_CHECKBOX_HLT);
  }

  if (!ELEM(area->spacetype, SPACE_TOPBAR)) {
    layout->separator();
    ED_screens_region_flip_menu_create(C, layout, nullptr);
<<<<<<< HEAD
    /* bfa - show hide the editortypemenu*/
    layout->op("SCREEN_OT_header_toggle_editortypemenu",
               IFACE_("Hide Editortype menu"),
               (area->flag & HEADER_NO_EDITORTYPEMENU) ? ICON_CHECKBOX_HLT : ICON_CHECKBOX_DEHLT,
               WM_OP_INVOKE_DEFAULT,
               UI_ITEM_NONE);
    /*bfa - we don't show the area items in the rmb menu*/
    /*layout->separator();
    screen_area_menu_items(area, layout);*/
=======
    layout->separator();
    screen_area_menu_items(area, layout);
>>>>>>> 8b918866
  }
}

/* ************** bfa - toolbar tools operator ***************************** */
/* ************** This menu is called in the toolbar editor to choose the toolbar type
 * ***************************** */
void ED_screens_toolbar_tools_menu_create(bContext *C, uiLayout *layout, void * /*arg*/)
{
  ScrArea *area = CTX_wm_area(C);
  /*ARegion *region = CTX_wm_region(C);*/ /*bfa - commented out, obviously not needed*/

  // bfa - show hide the File toolbar
  layout->op("SCREEN_OT_header_toolbar_file",
             IFACE_("Toolbar File"),
             (area->flag & HEADER_TOOLBAR_FILE) ? ICON_CHECKBOX_HLT : ICON_CHECKBOX_DEHLT);

  // bfa - show hide the Meshedit toolbar
  layout->op("SCREEN_OT_header_toolbar_meshedit",
             IFACE_("Toolbar Meshedit"),
             (area->flag & HEADER_TOOLBAR_MESHEDIT) ? ICON_CHECKBOX_HLT : ICON_CHECKBOX_DEHLT);

  // bfa - show hide the Primitives toolbar
  layout->op("SCREEN_OT_header_toolbar_primitives",
             IFACE_("Toolbar Primitives"),
             (area->flag & HEADER_TOOLBAR_PRIMITIVES) ? ICON_CHECKBOX_HLT : ICON_CHECKBOX_DEHLT);

  // bfa - show hide the Image toolbar
  layout->op("SCREEN_OT_header_toolbar_image",
             IFACE_("Toolbar Image"),
             (area->flag & HEADER_TOOLBAR_IMAGE) ? ICON_CHECKBOX_HLT : ICON_CHECKBOX_DEHLT);

  // bfa - show hide the Tools toolbar
  layout->op("SCREEN_OT_header_toolbar_tools",
             IFACE_("Toolbar Tools"),
             (area->flag & HEADER_TOOLBAR_TOOLS) ? ICON_CHECKBOX_HLT : ICON_CHECKBOX_DEHLT);

  // bfa - show hide the Animation toolbar
  layout->op("SCREEN_OT_header_toolbar_animation",
             IFACE_("Toolbar Animation"),
             (area->flag & HEADER_TOOLBAR_ANIMATION) ? ICON_CHECKBOX_HLT : ICON_CHECKBOX_DEHLT);

  // bfa - show hide the Edit toolbar
  layout->op("SCREEN_OT_header_toolbar_edit",
             IFACE_("Toolbar Edit"),
             (area->flag & HEADER_TOOLBAR_EDIT) ? ICON_CHECKBOX_HLT : ICON_CHECKBOX_DEHLT);

  // bfa - show hide the Misc toolbar
  layout->op("SCREEN_OT_header_toolbar_misc",
             IFACE_("Toolbar Misc"),
             (area->flag & HEADER_TOOLBAR_MISC) ? ICON_CHECKBOX_HLT : ICON_CHECKBOX_DEHLT);
}
/*bfa toolbar*/
static wmOperatorStatus toolbar_toolbox_invoke(bContext *C, wmOperator *, const wmEvent *)
{
  uiPopupMenu *pup;
  uiLayout *layout;

  pup = UI_popup_menu_begin(C, IFACE_("Toolbar"), ICON_NONE);
  layout = UI_popup_menu_layout(pup);

  ED_screens_toolbar_tools_menu_create(C, layout, nullptr);

  UI_popup_menu_end(C, pup);

  return OPERATOR_INTERFACE;
}
/*bfa toolbar*/
static void SCREEN_OT_toolbar_toolbox(wmOperatorType *ot)
{
  /* identifiers */
  ot->name = "Toolbar Toolbox";
  ot->description = "Toolbar Toolbox\nDisplay Toolbar type menu";
  ot->idname = "SCREEN_OT_toolbar_toolbox";

  /* api callbacks */
  ot->invoke = toolbar_toolbox_invoke;
}
/*----------------------------------------------------*/

/* ************** bfa - topbar tools operator ***************************** */
/* ************** This menu is called in the topbar editor to choose the topbar type
 * ***************************** */
void ED_screens_topbar_tools_menu_create(bContext *C, uiLayout *layout, void * /*arg*/)
{
  ScrArea *area = CTX_wm_area(C);
  /*ARegion *region = CTX_wm_region(C);*/ /*bfa - commented out, obviously not needed*/

  // bfa - show hide the File topbar
  layout->op("SCREEN_OT_header_topbar_file",
             IFACE_("Topbar File"),
             (area->flag & HEADER_TOPBAR_FILE) ? ICON_CHECKBOX_HLT : ICON_CHECKBOX_DEHLT);

  // bfa - show hide the Meshedit topbar
  layout->op("SCREEN_OT_header_topbar_meshedit",
             IFACE_("Topbar Meshedit"),
             (area->flag & HEADER_TOPBAR_MESHEDIT) ? ICON_CHECKBOX_HLT : ICON_CHECKBOX_DEHLT);

  // bfa - show hide the Primitives topbar
  layout->op("SCREEN_OT_header_topbar_primitives",
             IFACE_("Topbar Primitives"),
             (area->flag & HEADER_TOPBAR_PRIMITIVES) ? ICON_CHECKBOX_HLT : ICON_CHECKBOX_DEHLT);

  // bfa - show hide the Image topbar
  layout->op("SCREEN_OT_header_topbar_image",
             IFACE_("Topbar Image"),
             (area->flag & HEADER_TOPBAR_IMAGE) ? ICON_CHECKBOX_HLT : ICON_CHECKBOX_DEHLT);

  // bfa - show hide the Tools topbar
  layout->op("SCREEN_OT_header_topbar_tools",
             IFACE_("Topbar Tools"),
             (area->flag & HEADER_TOPBAR_TOOLS) ? ICON_CHECKBOX_HLT : ICON_CHECKBOX_DEHLT);

  // bfa - show hide the Animation topbar
  layout->op("SCREEN_OT_header_topbar_animation",
             IFACE_("Topbar Animation"),
             (area->flag & HEADER_TOPBAR_ANIMATION) ? ICON_CHECKBOX_HLT : ICON_CHECKBOX_DEHLT);

  // bfa - show hide the Edit topbar
  layout->op("SCREEN_OT_header_topbar_edit",
             IFACE_("Topbar Edit"),
             (area->flag & HEADER_TOPBAR_EDIT) ? ICON_CHECKBOX_HLT : ICON_CHECKBOX_DEHLT);

  // bfa - show hide the Misc topbar
  layout->op("SCREEN_OT_header_topbar_misc",
             IFACE_("Topbar Misc"),
             (area->flag & HEADER_TOPBAR_MISC) ? ICON_CHECKBOX_HLT : ICON_CHECKBOX_DEHLT);
}
/*bfa topbar*/
static wmOperatorStatus topbar_toolbox_invoke(bContext *C, wmOperator *, const wmEvent *)
{
  uiPopupMenu *pup;
  uiLayout *layout;

  pup = UI_popup_menu_begin(C, IFACE_("Topbar"), ICON_NONE);
  layout = UI_popup_menu_layout(pup);

  ED_screens_topbar_tools_menu_create(C, layout, nullptr);

  UI_popup_menu_end(C, pup);

  return OPERATOR_INTERFACE;
}
/*bfa topbar*/
static void SCREEN_OT_topbar_toolbox(wmOperatorType *ot)
{
  /* identifiers */
  ot->name = "Topbar Toolbox";
  ot->description = "Topbar Toolbox\nDisplay Topbar type menu";
  ot->idname = "SCREEN_OT_topbar_toolbox";

  /* api callbacks */
  ot->invoke = topbar_toolbox_invoke;
}
/*----------------------------------------------------*/

void ED_screens_footer_tools_menu_create(bContext *C, uiLayout *layout, void * /*arg*/)
{
  ScrArea *area = CTX_wm_area(C);

  {
    PointerRNA ptr = RNA_pointer_create_discrete(
        (ID *)CTX_wm_screen(C), &RNA_Space, area->spacedata.first);
    layout->prop(&ptr, "show_region_footer", UI_ITEM_NONE, IFACE_("Show Footer"), ICON_NONE);
  }

  ED_screens_region_flip_menu_create(C, layout, nullptr);
  layout->separator();
  screen_area_menu_items(area, layout);
}

void ED_screens_region_flip_menu_create(bContext *C, uiLayout *layout, void * /*arg*/)
{
  const ARegion *region = CTX_wm_region(C);
  const short region_alignment = RGN_ALIGN_ENUM_FROM_MASK(region->alignment);
  const char *but_flip_str = region_alignment == RGN_ALIGN_LEFT   ? IFACE_("Flip to Right") :
                             region_alignment == RGN_ALIGN_RIGHT  ? IFACE_("Flip to Left") :
                             region_alignment == RGN_ALIGN_BOTTOM ? IFACE_("Flip to Top") :
                                                                    IFACE_("Flip to Bottom");

  /* default is WM_OP_INVOKE_REGION_WIN, which we don't want here. */
  uiLayoutSetOperatorContext(layout, WM_OP_INVOKE_DEFAULT);

<<<<<<< HEAD
  layout->op("SCREEN_OT_region_flip", but_flip_str, ICON_FLIP); /*BFA - icon added*/
=======
  layout->op("SCREEN_OT_region_flip", but_flip_str, ICON_NONE);
>>>>>>> 8b918866
}

static void ed_screens_statusbar_menu_create(uiLayout *layout, void * /*arg*/)
{
  PointerRNA ptr = RNA_pointer_create_discrete(nullptr, &RNA_PreferencesView, &U);
  layout->prop(&ptr, "show_statusbar_stats", UI_ITEM_NONE, IFACE_("Scene Statistics"), ICON_NONE);
  layout->prop(
      &ptr, "show_statusbar_scene_duration", UI_ITEM_NONE, IFACE_("Scene Duration"), ICON_NONE);
  layout->prop(&ptr, "show_statusbar_memory", UI_ITEM_NONE, IFACE_("System Memory"), ICON_NONE);
  if (GPU_mem_stats_supported()) {
    layout->prop(&ptr, "show_statusbar_vram", UI_ITEM_NONE, IFACE_("Video Memory"), ICON_NONE);
  }
  layout->prop(
      &ptr, "show_extensions_updates", UI_ITEM_NONE, IFACE_("Extensions Updates"), ICON_NONE);
  layout->prop(&ptr, "show_statusbar_version", UI_ITEM_NONE, IFACE_("Bforartists Version"), ICON_NONE);  /*bfa - bforartists version, not blender version*/
}

static wmOperatorStatus screen_context_menu_invoke(bContext *C,
                                                   wmOperator * /*op*/,
                                                   const wmEvent * /*event*/)
{
  const ScrArea *area = CTX_wm_area(C);
  const ARegion *region = CTX_wm_region(C);

  if (area && area->spacetype == SPACE_STATUSBAR) {
    uiPopupMenu *pup = UI_popup_menu_begin(C, IFACE_("Status Bar"), ICON_NONE);
    uiLayout *layout = UI_popup_menu_layout(pup);
    ed_screens_statusbar_menu_create(layout, nullptr);
    UI_popup_menu_end(C, pup);
  }
  else if (region) {
    if (ELEM(region->regiontype, RGN_TYPE_HEADER, RGN_TYPE_TOOL_HEADER)) {
      uiPopupMenu *pup = UI_popup_menu_begin(C, IFACE_("Header"), ICON_NONE);
      uiLayout *layout = UI_popup_menu_layout(pup);
      ED_screens_header_tools_menu_create(C, layout, nullptr);
      UI_popup_menu_end(C, pup);
    }
    else if (region->regiontype == RGN_TYPE_FOOTER) {
      uiPopupMenu *pup = UI_popup_menu_begin(C, IFACE_("Footer"), ICON_NONE);
      uiLayout *layout = UI_popup_menu_layout(pup);
      ED_screens_footer_tools_menu_create(C, layout, nullptr);
      UI_popup_menu_end(C, pup);
    }
    else if (region->regiontype == RGN_TYPE_NAV_BAR) {
      uiPopupMenu *pup = UI_popup_menu_begin(C, IFACE_("Navigation Bar"), ICON_NONE);
      uiLayout *layout = UI_popup_menu_layout(pup);

      /* We need WM_OP_INVOKE_DEFAULT in case menu item is over another area. */
      uiLayoutSetOperatorContext(layout, WM_OP_INVOKE_DEFAULT);
      layout->op("SCREEN_OT_region_toggle", IFACE_("Hide"), ICON_NONE);

      ED_screens_region_flip_menu_create(C, layout, nullptr);
      const ScrArea *area = CTX_wm_area(C);
      if (area && area->spacetype == SPACE_PROPERTIES) {
        layout->menu_fn(IFACE_("Visible Tabs"), ICON_NONE, ED_buttons_visible_tabs_menu, nullptr);
      }
      UI_popup_menu_end(C, pup);
    }
  }

  return OPERATOR_INTERFACE;
}

static void SCREEN_OT_region_context_menu(wmOperatorType *ot)
{
  /* identifiers */
  ot->name = "Region";
  ot->description = "Display region context menu";
  ot->idname = "SCREEN_OT_region_context_menu";

  /* API callbacks. */
  ot->invoke = screen_context_menu_invoke;
}

/** \} */

/* -------------------------------------------------------------------- */
/** \name Animation Step Operator
 *
 * Animation Step.
 * \{ */

static bool match_region_with_redraws(const ScrArea *area,
                                      eRegion_Type regiontype,
                                      eScreen_Redraws_Flag redraws,
                                      bool from_anim_edit)
{
  const eSpace_Type spacetype = eSpace_Type(area->spacetype);
  if (regiontype == RGN_TYPE_WINDOW) {

    switch (spacetype) {
      case SPACE_VIEW3D:
        if ((redraws & TIME_ALL_3D_WIN) || from_anim_edit) {
          return true;
        }
        break;
      case SPACE_GRAPH:
      case SPACE_NLA:
        if ((redraws & TIME_ALL_ANIM_WIN) || from_anim_edit) {
          return true;
        }
        break;
      case SPACE_ACTION:
        /* if only 1 window or 3d windows, we do timeline too
         * NOTE: Now we do action editor in all these cases, since timeline is here. */
        if ((redraws & (TIME_ALL_ANIM_WIN | TIME_REGION | TIME_ALL_3D_WIN)) || from_anim_edit) {
          return true;
        }
        break;
      case SPACE_PROPERTIES:
        if (redraws & TIME_ALL_BUTS_WIN) {
          return true;
        }
        break;
      case SPACE_SEQ:
        if ((redraws & (TIME_SEQ | TIME_ALL_ANIM_WIN)) || from_anim_edit) {
          return true;
        }
        break;
      case SPACE_NODE:
        if (redraws & TIME_NODES) {
          return true;
        }
        break;
      case SPACE_IMAGE:
        if ((redraws & TIME_ALL_IMAGE_WIN) || from_anim_edit) {
          return true;
        }
        break;
      case SPACE_CLIP:
        if ((redraws & TIME_CLIPS) || from_anim_edit) {
          return true;
        }
        break;
      case SPACE_SPREADSHEET:
        if (redraws & TIME_SPREADSHEETS) {
          return true;
        }
        break;
      default:
        break;
    }
  }
  else if (regiontype == RGN_TYPE_UI) {
    if (spacetype == SPACE_CLIP) {
      /* Track Preview button is on Properties Editor in SpaceClip,
       * and it's very common case when users want it be refreshing
       * during playback, so asking people to enable special option
       * for this is a bit tricky, so add exception here for refreshing
       * Properties Editor for SpaceClip always */
      return true;
    }

    if (redraws & TIME_ALL_BUTS_WIN) {
      return true;
    }
  }
  else if (regiontype == RGN_TYPE_HEADER) {
    if (spacetype == SPACE_ACTION) {
      /* The timeline shows the current frame in the header. Other headers
       * don't need to be updated. */
      SpaceAction *saction = (SpaceAction *)area->spacedata.first;
      return saction->mode == SACTCONT_TIMELINE;
    }
  }
  else if (regiontype == RGN_TYPE_PREVIEW) {
    switch (spacetype) {
      case SPACE_SEQ:
        if (redraws & (TIME_SEQ | TIME_ALL_ANIM_WIN)) {
          return true;
        }
        break;
      case SPACE_CLIP:
        return true;
      default:
        break;
    }
  }
  else if (regiontype == RGN_TYPE_TOOLS) {
    switch (spacetype) {
      case SPACE_SPREADSHEET:
        if (redraws & TIME_SPREADSHEETS) {
          return true;
        }
        break;
      default:
        break;
    }
  }

  return false;
}

static void screen_animation_region_tag_redraw(
    bContext *C, ScrArea *area, ARegion *region, const Scene *scene, eScreen_Redraws_Flag redraws)
{
  /* Do follow time here if editor type supports it */
  if ((redraws & TIME_FOLLOW) &&
      screen_animation_region_supports_time_follow(eSpace_Type(area->spacetype),
                                                   eRegion_Type(region->regiontype)))
  {
    float w = BLI_rctf_size_x(&region->v2d.cur);
    if (scene->r.cfra < region->v2d.cur.xmin) {
      region->v2d.cur.xmax = scene->r.cfra;
      region->v2d.cur.xmin = region->v2d.cur.xmax - w;
      ED_region_tag_redraw(region);
      return;
    }
    if (scene->r.cfra > region->v2d.cur.xmax) {
      region->v2d.cur.xmin = scene->r.cfra;
      region->v2d.cur.xmax = region->v2d.cur.xmin + w;
      ED_region_tag_redraw(region);
      return;
    }
  }

  /* No need to do a full redraw as the current frame indicator is only updated.
   * We do need to redraw when this area is in full screen as no other areas
   * will be tagged for redrawing. */
  if (region->regiontype == RGN_TYPE_WINDOW && !area->full) {
    if (ELEM(area->spacetype, SPACE_NLA, SPACE_ACTION)) {
      return;
    }

    /* Drivers Editor needs a full redraw on playback for graph_draw_driver_debug().
     * This will make it slower than regular graph editor during playback, but drawing this in
     * graph_main_region_draw_overlay() is not feasible because it requires animation filtering
     * which has significant overhead which needs to be avoided in the overlay which is redrawn on
     * every UI interaction. */
    if (area->spacetype == SPACE_GRAPH) {
      const SpaceGraph *sipo = static_cast<const SpaceGraph *>(area->spacedata.first);
      if (sipo->mode != SIPO_MODE_DRIVERS) {
        return;
      }
      bAnimContext ac;
      if (ANIM_animdata_get_context(C, &ac) == false) {
        return;
      }
      if (ac.datatype != ANIMCONT_DRIVERS) {
        return;
      }
    }

    if (area->spacetype == SPACE_SEQ) {
      if (!blender::ed::vse::has_playback_animation(scene)) {
        return;
      }
    }
  }
  ED_region_tag_redraw(region);
}

// #define PROFILE_AUDIO_SYNC

static wmOperatorStatus screen_animation_step_invoke(bContext *C,
                                                     wmOperator * /*op*/,
                                                     const wmEvent *event)
{
  bScreen *screen = CTX_wm_screen(C);
  wmTimer *wt = screen->animtimer;

  if (!(wt && wt == event->customdata)) {
    return OPERATOR_PASS_THROUGH;
  }

  /*wmWindow *win = CTX_wm_window(C);*/ /*BFA*/

#ifdef PROFILE_AUDIO_SYNC
  static int old_frame = 0;
  int newfra_int;
#endif

  Main *bmain = CTX_data_main(C);
  ScreenAnimData *sad = static_cast<ScreenAnimData *>(wt->customdata); /*BFA - 3D Sequencer*/
  Scene *scene = sad->scene;                                           /*BFA - 3D Sequencer*/
  ViewLayer *view_layer = sad->view_layer;                             /*BFA - 3D Sequencer*/
  Depsgraph *depsgraph = BKE_scene_get_depsgraph(scene, view_layer);
  Scene *scene_eval = (depsgraph != nullptr) ? DEG_get_evaluated_scene(depsgraph) : nullptr;
  wmWindowManager *wm = CTX_wm_manager(C);
  int sync;
  double time;

  /* sync, don't sync, or follow scene setting */
  if (sad->flag & ANIMPLAY_FLAG_SYNC) {
    sync = 1;
  }
  else if (sad->flag & ANIMPLAY_FLAG_NO_SYNC) {
    sync = 0;
  }
  else {
    sync = (scene->flag & SCE_FRAME_DROP);
  }

  if (scene_eval == nullptr) {
    /* Happens when undo/redo system is used during playback, nothing meaningful we can do here. */
  }
  else if (scene_eval->id.recalc & ID_RECALC_FRAME_CHANGE) {
    /* Ignore seek here, the audio will be updated to the scene frame after jump during next
     * dependency graph update. */
  }
  else if ((scene->audio.flag & AUDIO_SYNC) && (sad->flag & ANIMPLAY_FLAG_REVERSE) == false &&
           isfinite(time = BKE_sound_sync_scene(scene_eval)))
  {
    scene->r.cfra = round(time * FPS);

#ifdef PROFILE_AUDIO_SYNC
    newfra_int = scene->r.cfra;
    if (newfra_int < old_frame) {
      printf("back -%d jump detected, frame %d!\n", old_frame - newfra_int, old_frame);
    }
    else if (newfra_int > old_frame + 1) {
      printf("forward +%d jump detected, frame %d!\n", newfra_int - old_frame, old_frame);
    }
    fflush(stdout);
    old_frame = newfra_int;
#endif
  }
  else {
    if (sync) {
      /* Try to keep the playback in realtime by dropping frames. */

      /* How much time (in frames) has passed since the last frame was drawn? */
      double delta_frames = wt->time_delta * FPS;

      /* Add the remaining fraction from the last time step. */
      delta_frames += sad->lagging_frame_count;

      if (delta_frames < 1.0) {
        /* We can render faster than the scene frame rate. However skipping or delaying frames
         * here seems to in practice lead to jittery playback so just step forward a minimum of
         * one frame. (Even though this can lead to too fast playback, the jitteriness is more
         * annoying)
         */
        delta_frames = 1.0f;
        sad->lagging_frame_count = 0;
      }
      else {
        /* Extract the delta frame fractions that will be skipped when converting to int. */
        sad->lagging_frame_count = delta_frames - int(delta_frames);
      }

      const int step = delta_frames;

      /* skip frames */
      if (sad->flag & ANIMPLAY_FLAG_REVERSE) {
        scene->r.cfra -= step;
      }
      else {
        scene->r.cfra += step;
      }
    }
    else {
      /* one frame +/- */
      if (sad->flag & ANIMPLAY_FLAG_REVERSE) {
        scene->r.cfra--;
      }
      else {
        scene->r.cfra++;
      }
    }
  }

  /* reset 'jumped' flag before checking if we need to jump... */
  sad->flag &= ~ANIMPLAY_FLAG_JUMPED;

  if (sad->flag & ANIMPLAY_FLAG_REVERSE) {
    /* jump back to end? */
    if (PRVRANGEON) {
      if (scene->r.cfra < scene->r.psfra) {
        scene->r.cfra = scene->r.pefra;
        sad->flag |= ANIMPLAY_FLAG_JUMPED;
      }
    }
    else {
      if (scene->r.cfra < scene->r.sfra) {
        scene->r.cfra = scene->r.efra;
        sad->flag |= ANIMPLAY_FLAG_JUMPED;
      }
    }
  }
  else {
    /* jump back to start? */
    if (PRVRANGEON) {
      if (scene->r.cfra > scene->r.pefra) {
        scene->r.cfra = scene->r.psfra;
        sad->flag |= ANIMPLAY_FLAG_JUMPED;
      }
    }
    else {
      if (scene->r.cfra > scene->r.efra) {
        scene->r.cfra = scene->r.sfra;
        sad->flag |= ANIMPLAY_FLAG_JUMPED;
      }
    }
  }

  /* next frame overridden by user action (pressed jump to first/last frame) */
  if (sad->flag & ANIMPLAY_FLAG_USE_NEXT_FRAME) {
    scene->r.cfra = sad->nextfra;
    sad->flag &= ~ANIMPLAY_FLAG_USE_NEXT_FRAME;
    sad->flag |= ANIMPLAY_FLAG_JUMPED;
  }

  if (sad->flag & ANIMPLAY_FLAG_JUMPED) {
    DEG_id_tag_update(&scene->id, ID_RECALC_FRAME_CHANGE);
#ifdef PROFILE_AUDIO_SYNC
    old_frame = scene->r.cfra;
#endif
  }

  /* Since we follow draw-flags, we can't send notifier but tag regions ourselves. */
  if (depsgraph != nullptr) {
    ED_update_for_newframe(bmain, depsgraph);
  }

  LISTBASE_FOREACH (wmWindow *, window, &wm->windows) {
    bScreen *win_screen = WM_window_get_active_screen(window);

    LISTBASE_FOREACH (ScrArea *, area, &win_screen->areabase) {
      LISTBASE_FOREACH (ARegion *, region, &area->regionbase) {
        bool redraw = false;
        if (region == sad->region) {
          redraw = true;
        }
        else if (match_region_with_redraws(area,
                                           eRegion_Type(region->regiontype),
                                           eScreen_Redraws_Flag(sad->redraws),
                                           sad->from_anim_edit))
        {
          redraw = true;
        }

        if (redraw) {
          screen_animation_region_tag_redraw(
              C, area, region, scene, eScreen_Redraws_Flag(sad->redraws));
          /* Doesn't trigger a full redraw of the screen but makes sure at least overlay drawing
           * (#ARegionType.draw_overlay()) is triggered, which is how the current-frame is drawn.
           */
          win_screen->do_draw = true;
        }
      }
    }
  }

  if (U.uiflag & USER_SHOW_FPS) {
    /* Update frame rate info too.
     * NOTE: this may not be accurate enough, since we might need this after modifiers/etc.
     * have been calculated instead of just before updates have been done? */
    ED_scene_fps_average_accumulate(scene, U.playback_fps_samples, wt->time_last);
  }

  /* Recalculate the time-step for the timer now that we've finished calculating this,
   * since the frames-per-second value may have been changed.
   */
  /* TODO: this may make evaluation a bit slower if the value doesn't change...
   * any way to avoid this? */
  wt->time_step = (1.0 / FPS);

  return OPERATOR_FINISHED;
}

static void SCREEN_OT_animation_step(wmOperatorType *ot)
{
  /* identifiers */
  ot->name = "Animation Step";
  ot->description = "Step through animation by position";
  ot->idname = "SCREEN_OT_animation_step";

  /* API callbacks. */
  ot->invoke = screen_animation_step_invoke;

  ot->poll = operator_screenactive_norender;
}

/** \} */

/* -------------------------------------------------------------------- */
/** \name Animation Playback Operator
 *
 * Animation Playback with Timer.
 * \{ */

void ED_reset_audio_device(bContext *C)
{
  /* If sound was playing back when we changed any sound settings, we need to make sure that
   * we reinitialize the playback state properly. Audaspace pauses playback on re-initializing
   * the playback device, so we need to make sure we reinitialize the playback state on our
   * end as well. (Otherwise the sound device might be in a weird state and crashes Blender). */
  bScreen *screen = ED_screen_animation_playing(CTX_wm_manager(C));
  wmWindow *timer_win = nullptr;
  const bool is_playing = screen != nullptr;
  bool playback_sync = false;
  int play_direction = 0;

  if (is_playing) {
    ScreenAnimData *sad = static_cast<ScreenAnimData *>(screen->animtimer->customdata);
    timer_win = screen->animtimer->win;
    /* -1 means play backwards. */
    play_direction = (sad->flag & ANIMPLAY_FLAG_REVERSE) ? -1 : 1;
    playback_sync = sad->flag & ANIMPLAY_FLAG_SYNC;
    /* Stop playback. */
    ED_screen_animation_play(C, 0, 0);
  }
  Main *bmain = CTX_data_main(C);
  /* Re-initialize the audio device. */
  BKE_sound_init(bmain);
  if (is_playing) {
    /* We need to set the context window to the window that was playing back previously.
     * Otherwise we will attach the new playback timer to an other window.
     */
    wmWindow *win = CTX_wm_window(C);
    CTX_wm_window_set(C, timer_win);
    ED_screen_animation_play(C, playback_sync, play_direction);
    CTX_wm_window_set(C, win);
  }
}

bScreen *ED_screen_animation_playing(const wmWindowManager *wm)
{
  LISTBASE_FOREACH (wmWindow *, win, &wm->windows) {
    bScreen *screen = WM_window_get_active_screen(win);

    if (screen->animtimer || screen->scrubbing) {
      return screen;
    }
  }

  return nullptr;
}

bScreen *ED_screen_animation_no_scrub(const wmWindowManager *wm)
{
  LISTBASE_FOREACH (wmWindow *, win, &wm->windows) {
    bScreen *screen = WM_window_get_active_screen(win);

    if (screen->animtimer) {
      return screen;
    }
  }

  return nullptr;
}

wmOperatorStatus ED_screen_animation_play(bContext *C, int sync, int mode)
{
  bScreen *screen = CTX_wm_screen(C);
  Scene *scene = CTX_data_scene(C);
  Depsgraph *depsgraph = CTX_data_ensure_evaluated_depsgraph(C);
  Scene *scene_eval = DEG_get_evaluated_scene(depsgraph);
  Main *bmain = DEG_get_bmain(depsgraph);

  if (ED_screen_animation_playing(CTX_wm_manager(C))) {
    /* stop playback now */
    ED_screen_animation_timer(C, 0, 0, 0);
    ED_scene_fps_average_clear(scene);
    BKE_sound_stop_scene(scene_eval);
    /*############## BFA - 3D Sequencer ##############*/
    /* Stop sound in sequencer scene overrides. */
    wmWindow *win = CTX_wm_window(C);
    ED_screen_areas_iter (win, screen, area) {
      LISTBASE_FOREACH (SpaceLink *, space, &area->spacedata) {
        if (space->spacetype == SPACE_SEQ) {
          SpaceSeq *seq = (SpaceSeq *)space;
          if (seq->scene_override == NULL) {
            continue;
          }
          Scene *scene_override = seq->scene_override;
          ViewLayer *view_layer_override = (ViewLayer *)(scene_override->view_layers.first);
          Depsgraph *depsgraph = BKE_scene_ensure_depsgraph(
              CTX_data_main(C), scene_override, view_layer_override);
          Scene *scene_override_eval = DEG_get_evaluated_scene(depsgraph);
          BKE_sound_stop_scene(scene_override_eval);
        }
      }
    }
    /*############## BFA - 3D Sequencer End ##############*/
    BKE_callback_exec_id_depsgraph(
        bmain, &scene->id, depsgraph, BKE_CB_EVT_ANIMATION_PLAYBACK_POST);

    /* Triggers redraw of sequencer preview so that it does not show to fps anymore after stopping
     * playback. */
    WM_event_add_notifier(C, NC_SPACE | ND_SPACE_SEQUENCER, scene);
    WM_event_add_notifier(C, NC_SPACE | ND_SPACE_SPREADSHEET, scene);
    WM_event_add_notifier(C, NC_SCENE | ND_TRANSFORM, scene);
  }
  else {
    BKE_callback_exec_id_depsgraph(
        bmain, &scene->id, depsgraph, BKE_CB_EVT_ANIMATION_PLAYBACK_PRE);

    /* these settings are currently only available from a menu in the TimeLine */
    if (mode == 1) { /* XXX only play audio forwards!? */
      BKE_sound_play_scene(scene_eval);
    }

    ED_screen_animation_timer(C, screen->redraws_flag, sync, mode);
    ED_scene_fps_average_clear(scene);

    if (screen->animtimer) {
      wmTimer *wt = screen->animtimer;
      ScreenAnimData *sad = static_cast<ScreenAnimData *>(wt->customdata);

      sad->region = CTX_wm_region(C);
    }
  }

  return OPERATOR_FINISHED;
}

static wmOperatorStatus screen_animation_play_exec(bContext *C, wmOperator *op)
{
  int mode = RNA_boolean_get(op->ptr, "reverse") ? -1 : 1;
  int sync = -1;

  if (RNA_struct_property_is_set(op->ptr, "sync")) {
    sync = RNA_boolean_get(op->ptr, "sync");
  }

  return ED_screen_animation_play(C, sync, mode);
}

static void SCREEN_OT_animation_play(wmOperatorType *ot)
{
  PropertyRNA *prop;

  /* identifiers */
  ot->name = "Play Animation";
  ot->description = "Play animation";
  ot->idname = "SCREEN_OT_animation_play";

  /* API callbacks. */
  ot->exec = screen_animation_play_exec;

  ot->poll = operator_screenactive_norender;

  prop = RNA_def_boolean(
      ot->srna, "reverse", false, "Play in Reverse", "Animation is played backwards");
  RNA_def_property_flag(prop, PROP_SKIP_SAVE);
  prop = RNA_def_boolean(ot->srna, "sync", false, "Sync", "Drop frames to maintain framerate");
  RNA_def_property_flag(prop, PROP_SKIP_SAVE);
}

/** \} */

/* -------------------------------------------------------------------- */
/** \name Animation Cancel Operator
 * \{ */

static wmOperatorStatus screen_animation_cancel_exec(bContext *C, wmOperator *op)
{
  bScreen *screen = ED_screen_animation_playing(CTX_wm_manager(C));

  if (screen) {
    bool restore_start_frame = RNA_boolean_get(op->ptr, "restore_frame") && screen->animtimer;
    int frame;
    if (restore_start_frame) {
      ScreenAnimData *sad = static_cast<ScreenAnimData *>(screen->animtimer->customdata);
      frame = sad->sfra;
    }

    /* Stop playback */
    ED_screen_animation_play(C, 0, 0);
    if (restore_start_frame) {
      Scene *scene = CTX_data_scene(C);
      /* reset current frame and just send a notifier to deal with the rest */
      scene->r.cfra = frame;
      WM_event_add_notifier(C, NC_SCENE | ND_FRAME, scene);
    }
  }

  return OPERATOR_PASS_THROUGH;
}

static void SCREEN_OT_animation_cancel(wmOperatorType *ot)
{
  /* identifiers */
  ot->name = "Cancel Animation";
  ot->description = "Cancel animation, returning to the original frame";
  ot->idname = "SCREEN_OT_animation_cancel";

  /* API callbacks. */
  ot->exec = screen_animation_cancel_exec;

  ot->poll = ED_operator_screenactive;

  RNA_def_boolean(ot->srna,
                  "restore_frame",
                  true,
                  "Restore Frame",
                  "Restore the frame when animation was initialized");
}

/** \} */

/* -------------------------------------------------------------------- */
/** \name Box Select Operator (Template)
 * \{ */

/* operator state vars used: (added by default WM callbacks)
 * xmin, ymin
 * xmax, ymax
 *
 * customdata: the wmGesture pointer
 *
 * callbacks:
 *
 * exec()   has to be filled in by user
 *
 * invoke() default WM function
 * adds modal handler
 *
 * modal()  default WM function
 * accept modal events while doing it, calls exec(), handles ESC and border drawing
 *
 * poll()   has to be filled in by user for context
 */
#if 0
static wmOperatorStatus box_select_exec(bContext *C, wmOperator *op)
{
  int event_type = RNA_int_get(op->ptr, "event_type");

  if (event_type == LEFTMOUSE) {
    printf("box select do select\n");
  }
  else if (event_type == RIGHTMOUSE) {
    printf("box select deselect\n");
  }
  else {
    printf("box select do something\n");
  }

  return 1;
}

static void SCREEN_OT_box_select(wmOperatorType *ot)
{
  /* identifiers */
  ot->name = "Box Select";
  ot->idname = "SCREEN_OT_box_select";

  /* API callbacks. */
  ot->exec = box_select_exec;
  ot->invoke = WM_gesture_box_invoke;
  ot->modal = WM_gesture_box_modal;
  ot->cancel = WM_gesture_box_cancel;

  ot->poll = ED_operator_areaactive;

  /* rna */
  RNA_def_int(ot->srna, "event_type", 0, INT_MIN, INT_MAX, "Event Type", "", INT_MIN, INT_MAX);
  WM_operator_properties_border(ot);
}
#endif

/** \} */

/* -------------------------------------------------------------------- */
/** \name Full Screen Back Operator
 *
 * Use for generic full-screen 'back' button.
 * \{ */

static wmOperatorStatus fullscreen_back_exec(bContext *C, wmOperator *op)
{
  bScreen *screen = CTX_wm_screen(C);
  ScrArea *area = nullptr;

  /* search current screen for 'fullscreen' areas */
  LISTBASE_FOREACH (ScrArea *, area_iter, &screen->areabase) {
    if (area_iter->full) {
      area = area_iter;
      break;
    }
  }
  if (!area) {
    BKE_report(op->reports, RPT_ERROR, "No fullscreen areas were found");
    return OPERATOR_CANCELLED;
  }

  ED_screen_full_prevspace(C, area);

  return OPERATOR_FINISHED;
}

static void SCREEN_OT_back_to_previous(wmOperatorType *ot)
{
  /* identifiers */
  ot->name = "Back to Previous Screen";
  ot->description = "Revert back to the original screen layout, before fullscreen area overlay";
  ot->idname = "SCREEN_OT_back_to_previous";

  /* API callbacks. */
  ot->exec = fullscreen_back_exec;
  ot->poll = ED_operator_screenactive;
}

/** \} */

/* -------------------------------------------------------------------- */
/** \name Show User Preferences Operator
 * \{ */

static wmOperatorStatus userpref_show_exec(bContext *C, wmOperator *op)
{
  wmWindow *win_cur = CTX_wm_window(C);
  /* Use eventstate, not event from _invoke, so this can be called through exec(). */
  const wmEvent *event = win_cur->eventstate;
  int sizex = (500 + UI_NAVIGATION_REGION_WIDTH) * UI_SCALE_FAC;
  int sizey = 520 * UI_SCALE_FAC;

  PropertyRNA *prop = RNA_struct_find_property(op->ptr, "section");
  if (prop && RNA_property_is_set(op->ptr, prop)) {
    /* Set active section via RNA, so it can fail properly. */

    PointerRNA pref_ptr = RNA_pointer_create_discrete(nullptr, &RNA_Preferences, &U);
    PropertyRNA *active_section_prop = RNA_struct_find_property(&pref_ptr, "active_section");

    RNA_property_enum_set(&pref_ptr, active_section_prop, RNA_property_enum_get(op->ptr, prop));
    RNA_property_update(C, &pref_ptr, active_section_prop);
  }

  const rcti window_rect = {
      /*xmin*/ event->xy[0],
      /*xmax*/ event->xy[0] + sizex,
      /*ymin*/ event->xy[1],
      /*ymax*/ event->xy[1] + sizey,
  };

  /* changes context! */
  if (WM_window_open(C,
                     nullptr, /*BFA wip - IFACE_("Bforartists Preferences"),*/
                     &window_rect,
                     SPACE_USERPREF,
                     false,
                     false,
                     true,
                     WIN_ALIGN_LOCATION_CENTER,
                     nullptr,
                     nullptr) != nullptr)
  {
    /* The header only contains the editor switcher and looks empty.
     * So hiding in the temp window makes sense. */
    ScrArea *area = CTX_wm_area(C);
    ARegion *region = BKE_area_find_region_type(area, RGN_TYPE_HEADER);

    region->flag |= RGN_FLAG_HIDDEN;
    ED_region_visibility_change_update(C, area, region);

    return OPERATOR_FINISHED;
  }
  BKE_report(op->reports, RPT_ERROR, "Failed to open window!");
  return OPERATOR_CANCELLED;
}

static std::string userpref_show_get_description(bContext *C,
                                                 wmOperatorType * /*ot*/,
                                                 PointerRNA *ptr)
{
  PropertyRNA *prop = RNA_struct_find_property(ptr, "section");
  if (RNA_property_is_set(ptr, prop)) {
    int section = RNA_property_enum_get(ptr, prop);
    const char *section_name;
    if (RNA_property_enum_name_gettexted(C, ptr, prop, section, &section_name)) {
      return fmt::format(fmt::runtime(TIP_("Show {} preferences")), section_name);
    }
  }
  /* Fallback to default. */
  return "";
}

static void SCREEN_OT_userpref_show(wmOperatorType *ot)
{
  PropertyRNA *prop;

  /* identifiers */
  ot->name = "Open Preferences...";
  ot->description = "Edit user preferences and system settings";
  ot->idname = "SCREEN_OT_userpref_show";

  /* API callbacks. */
  ot->exec = userpref_show_exec;
  ot->poll = ED_operator_screenactive_nobackground; /* Not in background as this opens a window. */
  ot->get_description = userpref_show_get_description;

  prop = RNA_def_enum(ot->srna,
                      "section",
                      rna_enum_preference_section_items,
                      0,
                      "",
                      "Section to activate in the Preferences");
  RNA_def_property_flag(prop, PROP_HIDDEN);
}

/** \} */

/* -------------------------------------------------------------------- */
/** \name Show Drivers Editor Operator
 * \{ */

static wmOperatorStatus drivers_editor_show_exec(bContext *C, wmOperator *op)
{
  wmWindow *win_cur = CTX_wm_window(C);
  /* Use eventstate, not event from _invoke, so this can be called through exec(). */
  const wmEvent *event = win_cur->eventstate;

  int sizex = 900 * UI_SCALE_FAC;
  int sizey = 580 * UI_SCALE_FAC;

  /* Get active property to show driver for
   * - Need to grab it first, or else this info disappears
   *   after we've created the window
   */
  int index;
  PointerRNA ptr;
  PropertyRNA *prop;
  uiBut *but = UI_context_active_but_prop_get(C, &ptr, &prop, &index);

  const rcti window_rect = {
      /*xmin*/ event->xy[0],
      /*xmax*/ event->xy[0] + sizex,
      /*ymin*/ event->xy[1],
      /*ymax*/ event->xy[1] + sizey,
  };

  /* changes context! */
  if (WM_window_open(C,
                     IFACE_("Bforartists Drivers Editor"), /*BFA*/
                     &window_rect,
                     SPACE_GRAPH,
                     false,
                     false,
                     true,
                     WIN_ALIGN_LOCATION_CENTER,
                     nullptr,
                     nullptr) != nullptr)
  {
    ED_drivers_editor_init(C, CTX_wm_area(C));

    /* activate driver F-Curve for the property under the cursor */
    if (but) {
      bool driven, special;
      FCurve *fcu = BKE_fcurve_find_by_rna_context_ui(
          C, &ptr, prop, index, nullptr, nullptr, &driven, &special);

      if (fcu) {
        /* Isolate this F-Curve... */
        bAnimContext ac;
        if (ANIM_animdata_get_context(C, &ac)) {
          int filter = ANIMFILTER_DATA_VISIBLE | ANIMFILTER_NODUPLIS;
          ANIM_anim_channels_select_set(&ac, ACHANNEL_SETFLAG_CLEAR);
          ANIM_set_active_channel(&ac,
                                  ac.data,
                                  eAnimCont_Types(ac.datatype),
                                  eAnimFilter_Flags(filter),
                                  fcu,
                                  ANIMTYPE_FCURVE);
        }
        else {
          /* Just blindly isolate...
           * This isn't the best, and shouldn't happen, but may be enough. */
          fcu->flag |= (FCURVE_ACTIVE | FCURVE_SELECTED);
        }
      }
    }

    return OPERATOR_FINISHED;
  }
  BKE_report(op->reports, RPT_ERROR, "Failed to open window!");
  return OPERATOR_CANCELLED;
}

static void SCREEN_OT_drivers_editor_show(wmOperatorType *ot)
{
  /* identifiers */
  ot->name = "Show Drivers Editor";
  ot->description = "Show drivers editor in a separate window";
  ot->idname = "SCREEN_OT_drivers_editor_show";

  /* API callbacks. */
  ot->exec = drivers_editor_show_exec;
  ot->poll = ED_operator_screenactive_nobackground; /* Not in background as this opens a window. */
}

/** \} */

/* -------------------------------------------------------------------- */
/** \name Show Info Log Operator
 * \{ */

static wmOperatorStatus info_log_show_exec(bContext *C, wmOperator *op)
{
  wmWindow *win_cur = CTX_wm_window(C);
  /* Use eventstate, not event from _invoke, so this can be called through exec(). */
  const wmEvent *event = win_cur->eventstate;
  const int shift_y = 480;
  const int mx = event->xy[0];
  const int my = event->xy[1] + shift_y;
  int sizex = 900 * UI_SCALE_FAC;
  int sizey = 580 * UI_SCALE_FAC;

  const rcti window_rect = {
      /*xmin*/ mx,
      /*xmax*/ mx + sizex,
      /*ymin*/ my,
      /*ymax*/ my + sizey,
  };

  /* changes context! */
  if (WM_window_open(C,
                     IFACE_("Bforartists Info Log"), /*BFA*/
                     &window_rect,
                     SPACE_INFO,
                     false,
                     false,
                     true,
                     WIN_ALIGN_LOCATION_CENTER,
                     nullptr,
                     nullptr) != nullptr)
  {
    return OPERATOR_FINISHED;
  }
  BKE_report(op->reports, RPT_ERROR, "Failed to open window!");
  return OPERATOR_CANCELLED;
}

static void SCREEN_OT_info_log_show(wmOperatorType *ot)
{
  /* identifiers */
  ot->name = "Show Info Log";
  ot->description = "Show info log in a separate window";
  ot->idname = "SCREEN_OT_info_log_show";

  /* API callbacks. */
  ot->exec = info_log_show_exec;
  ot->poll = ED_operator_screenactive_nobackground;
}

/** \} */

/* -------------------------------------------------------------------- */
/** \name New Screen Operator
 * \{ */

static wmOperatorStatus screen_new_exec(bContext *C, wmOperator * /*op*/)
{
  Main *bmain = CTX_data_main(C);
  wmWindow *win = CTX_wm_window(C);
  WorkSpace *workspace = BKE_workspace_active_get(win->workspace_hook);
  WorkSpaceLayout *layout_old = BKE_workspace_active_layout_get(win->workspace_hook);

  WorkSpaceLayout *layout_new = ED_workspace_layout_duplicate(bmain, workspace, layout_old, win);

  WM_event_add_notifier(C, NC_SCREEN | ND_LAYOUTBROWSE, layout_new);

  return OPERATOR_FINISHED;
}

static void SCREEN_OT_new(wmOperatorType *ot)
{
  /* identifiers */
  ot->name = "New Screen";
  ot->description = "Add a new screen";
  ot->idname = "SCREEN_OT_new";

  /* API callbacks. */
  ot->exec = screen_new_exec;
  ot->poll = WM_operator_winactive;
}

/** \} */

/* -------------------------------------------------------------------- */
/** \name Delete Screen Operator
 * \{ */

static wmOperatorStatus screen_delete_exec(bContext *C, wmOperator * /*op*/)
{
  bScreen *screen = CTX_wm_screen(C);
  WorkSpace *workspace = CTX_wm_workspace(C);
  WorkSpaceLayout *layout = BKE_workspace_layout_find(workspace, screen);

  WM_event_add_notifier(C, NC_SCREEN | ND_LAYOUTDELETE, layout);

  return OPERATOR_FINISHED;
}

static void SCREEN_OT_delete(wmOperatorType *ot)
{
  /* identifiers */
  ot->name = "Delete Screen";
  ot->description = "Delete active screen";
  ot->idname = "SCREEN_OT_delete";

  /* API callbacks. */
  ot->exec = screen_delete_exec;
}

/** \} */

/* -------------------------------------------------------------------- */
/** \name Region Alpha Blending Operator
 *
 * Implementation NOTE: a disappearing region needs at least 1 last draw with
 * 100% back-buffer texture over it - then triple buffer will clear it entirely.
 * This because flag #RGN_FLAG_HIDDEN is set in end - region doesn't draw at all then.
 *
 * \{ */

struct RegionAlphaInfo {
  ScrArea *area;
  ARegion *region, *child_region; /* other region */
  int hidden;
};

#define TIMEOUT 0.1f
#define TIMESTEP (1.0f / 60.0f)

float ED_region_blend_alpha(ARegion *region)
{
  /* check parent too */
  if (region->runtime->regiontimer == nullptr &&
      (region->alignment & (RGN_SPLIT_PREV | RGN_ALIGN_HIDE_WITH_PREV)) && region->prev)
  {
    region = region->prev;
  }

  if (region->runtime->regiontimer) {
    RegionAlphaInfo *rgi = static_cast<RegionAlphaInfo *>(
        region->runtime->regiontimer->customdata);
    float alpha;

    alpha = float(region->runtime->regiontimer->time_duration) / TIMEOUT;
    /* makes sure the blend out works 100% - without area redraws */
    if (rgi->hidden) {
      alpha = 0.9f - TIMESTEP - alpha;
    }

    CLAMP(alpha, 0.0f, 1.0f);
    return alpha;
  }
  return 1.0f;
}

/* assumes region has running region-blend timer */
static void region_blend_end(bContext *C, ARegion *region, const bool is_running)
{
  RegionAlphaInfo *rgi = static_cast<RegionAlphaInfo *>(region->runtime->regiontimer->customdata);

  /* always send redraw */
  ED_region_tag_redraw(region);
  if (rgi->child_region) {
    ED_region_tag_redraw(rgi->child_region);
  }

  /* if running timer was hiding, the flag toggle went wrong */
  if (is_running) {
    if (rgi->hidden) {
      rgi->region->flag &= ~RGN_FLAG_HIDDEN;
    }
  }
  else {
    if (rgi->hidden) {
      rgi->region->flag |= rgi->hidden;
      ED_area_init(C, CTX_wm_window(C), rgi->area);
    }
    /* area decoration needs redraw in end */
    ED_area_tag_redraw(rgi->area);
  }
  WM_event_timer_remove(CTX_wm_manager(C), nullptr, region->runtime->regiontimer); /* frees rgi */
  region->runtime->regiontimer = nullptr;
}
void ED_region_visibility_change_update_animated(bContext *C, ScrArea *area, ARegion *region)
{
  wmWindowManager *wm = CTX_wm_manager(C);
  wmWindow *win = CTX_wm_window(C);

  /* end running timer */
  if (region->runtime->regiontimer) {

    region_blend_end(C, region, true);
  }
  RegionAlphaInfo *rgi = MEM_callocN<RegionAlphaInfo>("RegionAlphaInfo");

  rgi->hidden = region->flag & RGN_FLAG_HIDDEN;
  rgi->area = area;
  rgi->region = region;
  region->flag &= ~RGN_FLAG_HIDDEN;

  /* blend in, reinitialize regions because it got unhidden */
  if (rgi->hidden == 0) {
    ED_area_init(C, win, area);
  }
  else {
    ED_region_visibility_change_update_ex(C, area, region, true, false);
  }

  if (region->next) {
    if (region->next->alignment & (RGN_SPLIT_PREV | RGN_ALIGN_HIDE_WITH_PREV)) {
      rgi->child_region = region->next;
    }
  }

  /* new timer */
  region->runtime->regiontimer = WM_event_timer_add(wm, win, TIMERREGION, TIMESTEP);
  region->runtime->regiontimer->customdata = rgi;
}

/* timer runs in win->handlers, so it cannot use context to find area/region */
static wmOperatorStatus region_blend_invoke(bContext *C, wmOperator * /*op*/, const wmEvent *event)
{
  wmTimer *timer = static_cast<wmTimer *>(event->customdata);

  /* event type is TIMERREGION, but we better check */
  if (event->type != TIMERREGION || timer == nullptr) {
    return OPERATOR_PASS_THROUGH;
  }

  RegionAlphaInfo *rgi = static_cast<RegionAlphaInfo *>(timer->customdata);

  /* always send redraws */
  ED_region_tag_redraw(rgi->region);
  if (rgi->child_region) {
    ED_region_tag_redraw(rgi->child_region);
  }

  /* end timer? */
  if (rgi->region->runtime->regiontimer->time_duration > double(TIMEOUT)) {
    region_blend_end(C, rgi->region, false);
    return (OPERATOR_FINISHED | OPERATOR_PASS_THROUGH);
  }

  return (OPERATOR_FINISHED | OPERATOR_PASS_THROUGH);
}

static void SCREEN_OT_region_blend(wmOperatorType *ot)
{
  /* identifiers */
  ot->name = "Region Alpha";
  ot->idname = "SCREEN_OT_region_blend";
  ot->description = "Blend in and out overlapping region";

  /* API callbacks. */
  ot->invoke = region_blend_invoke;

  /* flags */
  ot->flag = OPTYPE_INTERNAL;

  /* properties */
}

/** \} */

/* -------------------------------------------------------------------- */
/** \name Space Type Set or Cycle Operator
 * \{ */

static bool space_type_set_or_cycle_poll(bContext *C)
{
  ScrArea *area = CTX_wm_area(C);
  return (area && !ELEM(area->spacetype, SPACE_TOPBAR, SPACE_STATUSBAR));
}

static wmOperatorStatus space_type_set_or_cycle_exec(bContext *C, wmOperator *op)
{
  const int space_type = RNA_enum_get(op->ptr, "space_type");

  ScrArea *area = CTX_wm_area(C);
  PointerRNA ptr = RNA_pointer_create_discrete((ID *)CTX_wm_screen(C), &RNA_Area, area);
  PropertyRNA *prop_type = RNA_struct_find_property(&ptr, "type");
  PropertyRNA *prop_ui_type = RNA_struct_find_property(&ptr, "ui_type");

  if (area->spacetype != space_type) {
    /* Set the type. */
    RNA_property_enum_set(&ptr, prop_type, space_type);
    /* Specify that we want last-used if there are subtypes. */
    area->butspacetype_subtype = -1;
    RNA_property_update(C, &ptr, prop_type);
  }
  else {
    /* Types match, cycle the subtype. */
    const int space_type_ui = RNA_property_enum_get(&ptr, prop_ui_type);
    const EnumPropertyItem *item;
    int item_len;
    bool free;
    RNA_property_enum_items(C, &ptr, prop_ui_type, &item, &item_len, &free);
    int index = RNA_enum_from_value(item, space_type_ui);
    for (int i = 1; i < item_len; i++) {
      const EnumPropertyItem *item_test = &item[(index + i) % item_len];
      if ((item_test->value >> 16) == space_type) {
        RNA_property_enum_set(&ptr, prop_ui_type, item_test->value);
        RNA_property_update(C, &ptr, prop_ui_type);
        break;
      }
    }
    if (free) {
      MEM_freeN(item);
    }
  }

  return OPERATOR_FINISHED;
}

static void SCREEN_OT_space_type_set_or_cycle(wmOperatorType *ot)
{
  /* identifiers */
  ot->name = "Cycle Space Type Set";
  ot->description = "Set the space type or cycle subtype";
  ot->idname = "SCREEN_OT_space_type_set_or_cycle";

  /* API callbacks. */
  ot->exec = space_type_set_or_cycle_exec;
  ot->poll = space_type_set_or_cycle_poll;

  ot->flag = 0;

  RNA_def_enum(ot->srna, "space_type", rna_enum_space_type_items, SPACE_EMPTY, "Type", "");
}

/** \} */

/* -------------------------------------------------------------------- */
/** \name Space Context Cycle Operator
 * \{ */

static const EnumPropertyItem space_context_cycle_direction[] = {
    {SPACE_CONTEXT_CYCLE_PREV, "PREV", 0, "Previous", ""},
    {SPACE_CONTEXT_CYCLE_NEXT, "NEXT", 0, "Next", ""},
    {0, nullptr, 0, nullptr, nullptr},
};

static bool space_context_cycle_poll(bContext *C)
{
  ScrArea *area = CTX_wm_area(C);
  /* area might be nullptr if called out of window bounds */
  return (area && ELEM(area->spacetype, SPACE_PROPERTIES, SPACE_USERPREF));
}

/**
 * Helper to get the correct RNA pointer/property pair for changing
 * the display context of active space type in \a area.
 */
static void context_cycle_prop_get(bScreen *screen,
                                   const ScrArea *area,
                                   PointerRNA *r_ptr,
                                   PropertyRNA **r_prop)
{
  const char *propname;

  switch (area->spacetype) {
    case SPACE_PROPERTIES:
      *r_ptr = RNA_pointer_create_discrete(
          &screen->id, &RNA_SpaceProperties, area->spacedata.first);
      propname = "context";
      break;
    case SPACE_USERPREF:
      *r_ptr = RNA_pointer_create_discrete(nullptr, &RNA_Preferences, &U);
      propname = "active_section";
      break;
    default:
      BLI_assert(0);
      propname = "";
  }

  *r_prop = RNA_struct_find_property(r_ptr, propname);
}

static wmOperatorStatus space_context_cycle_invoke(bContext *C,
                                                   wmOperator *op,
                                                   const wmEvent * /*event*/)
{
  const eScreenCycle direction = eScreenCycle(RNA_enum_get(op->ptr, "direction"));

  PointerRNA ptr;
  PropertyRNA *prop;
  context_cycle_prop_get(CTX_wm_screen(C), CTX_wm_area(C), &ptr, &prop);
  const int old_context = RNA_property_enum_get(&ptr, prop);
  const int new_context = RNA_property_enum_step(
      C, &ptr, prop, old_context, direction == SPACE_CONTEXT_CYCLE_PREV ? -1 : 1);
  RNA_property_enum_set(&ptr, prop, new_context);
  RNA_property_update(C, &ptr, prop);

  return OPERATOR_FINISHED;
}

static void SCREEN_OT_space_context_cycle(wmOperatorType *ot)
{
  /* identifiers */
  ot->name = "Cycle Space Context";
  ot->description = "Cycle through the editor context by activating the next/previous one";
  ot->idname = "SCREEN_OT_space_context_cycle";

  /* API callbacks. */
  ot->invoke = space_context_cycle_invoke;
  ot->poll = space_context_cycle_poll;

  ot->flag = 0;

  RNA_def_enum(ot->srna,
               "direction",
               space_context_cycle_direction,
               SPACE_CONTEXT_CYCLE_NEXT,
               "Direction",
               "Direction to cycle through");
}

/** \} */

/* -------------------------------------------------------------------- */
/** \name Workspace Cycle Operator
 * \{ */

static wmOperatorStatus space_workspace_cycle_invoke(bContext *C,
                                                     wmOperator *op,
                                                     const wmEvent * /*event*/)
{
  wmWindow *win = CTX_wm_window(C);
  if (WM_window_is_temp_screen(win)) {
    return OPERATOR_CANCELLED;
  }

  Main *bmain = CTX_data_main(C);
  const eScreenCycle direction = eScreenCycle(RNA_enum_get(op->ptr, "direction"));
  WorkSpace *workspace_src = WM_window_get_active_workspace(win);

  Vector<ID *> ordered = BKE_id_ordered_list(&bmain->workspaces);
  if (ordered.size() == 1) {
    return OPERATOR_CANCELLED;
  }

  const int index = ordered.first_index_of(&workspace_src->id);

  WorkSpace *workspace_dst = nullptr;
  switch (direction) {
    case SPACE_CONTEXT_CYCLE_PREV:
      workspace_dst = reinterpret_cast<WorkSpace *>(index == 0 ? ordered.last() :
                                                                 ordered[index - 1]);
      break;
    case SPACE_CONTEXT_CYCLE_NEXT:
      workspace_dst = reinterpret_cast<WorkSpace *>(
          index == ordered.index_range().last() ? ordered.first() : ordered[index + 1]);
      break;
  }

  win->workspace_hook->temp_workspace_store = workspace_dst;
  WM_event_add_notifier(C, NC_SCREEN | ND_WORKSPACE_SET, workspace_dst);
  win->workspace_hook->temp_workspace_store = nullptr;

  return OPERATOR_FINISHED;
}

static void SCREEN_OT_workspace_cycle(wmOperatorType *ot)
{
  /* identifiers */
  ot->name = "Cycle Workspace";
  ot->description = "Cycle through workspaces";
  ot->idname = "SCREEN_OT_workspace_cycle";

  /* API callbacks. */
  ot->invoke = space_workspace_cycle_invoke;
  ot->poll = ED_operator_screenactive;

  ot->flag = 0;

  RNA_def_enum(ot->srna,
               "direction",
               space_context_cycle_direction,
               SPACE_CONTEXT_CYCLE_NEXT,
               "Direction",
               "Direction to cycle through");
}

/** \} */

/* -------------------------------------------------------------------- */
/** \name Assigning Operator Types
 * \{ */

void ED_operatortypes_screen()
{
  /* Generic UI stuff. */
  WM_operatortype_append(SCREEN_OT_actionzone);
  WM_operatortype_append(SCREEN_OT_repeat_last);
  WM_operatortype_append(SCREEN_OT_repeat_history);
  WM_operatortype_append(SCREEN_OT_redo_last);

  /* Screen tools. */
  WM_operatortype_append(SCREEN_OT_area_move);
  WM_operatortype_append(SCREEN_OT_area_split);
  WM_operatortype_append(SCREEN_OT_area_join);
  WM_operatortype_append(SCREEN_OT_area_close);
  WM_operatortype_append(SCREEN_OT_area_options);
  WM_operatortype_append(SCREEN_OT_area_dupli);
  WM_operatortype_append(SCREEN_OT_area_swap);
  WM_operatortype_append(SCREEN_OT_region_quadview);
  WM_operatortype_append(SCREEN_OT_region_scale);
  WM_operatortype_append(SCREEN_OT_region_toggle);
  WM_operatortype_append(SCREEN_OT_region_flip);
  WM_operatortype_append(SCREEN_OT_header_toggle_menus);
  WM_operatortype_append(
      SCREEN_OT_header_toggle_editortypemenu);            // bfa - show hide the editorsmenu
  WM_operatortype_append(SCREEN_OT_header_toolbar_file);  // bfa - show hide the file toolbar
  WM_operatortype_append(
      SCREEN_OT_header_toolbar_meshedit);  // bfa - show hide the meshedit toolbar
  WM_operatortype_append(
      SCREEN_OT_header_toolbar_primitives);  // bfa - show hide the primitives toolbar
  WM_operatortype_append(
      SCREEN_OT_header_toolbar_image);  // bfa - show hide the primitives toolbar
  WM_operatortype_append(
      SCREEN_OT_header_toolbar_tools);  // bfa - show hide the primitives toolbar
  WM_operatortype_append(SCREEN_OT_header_toolbar_animation);  // bfa - show hide the primitives
                                                               // toolbarfSCREEN_OT_header_toolbox
  WM_operatortype_append(SCREEN_OT_header_toolbar_edit);  // bfa - show hide the primitives toolbar
  WM_operatortype_append(SCREEN_OT_header_toolbar_misc);  // bfa - show hide the primitives toolbar
  WM_operatortype_append(
      SCREEN_OT_toolbar_toolbox);  // bfa - toolbar types menu in the toolbar editor
  WM_operatortype_append(SCREEN_OT_header_topbar_file);      // bfa - show hide the file topbar
  WM_operatortype_append(SCREEN_OT_header_topbar_meshedit);  // bfa - show hide the meshedit topbar
  WM_operatortype_append(
      SCREEN_OT_header_topbar_primitives);                // bfa - show hide the primitives topbar
  WM_operatortype_append(SCREEN_OT_header_topbar_image);  // bfa - show hide the primitives topbar
  WM_operatortype_append(SCREEN_OT_header_topbar_tools);  // bfa - show hide the primitives topbar
  WM_operatortype_append(SCREEN_OT_header_topbar_animation);  // bfa - show hide the primitives
                                                              // topbarfSCREEN_OT_header_toolbox
  WM_operatortype_append(SCREEN_OT_header_topbar_edit);  // bfa - show hide the primitives topbar
  WM_operatortype_append(SCREEN_OT_header_topbar_misc);  // bfa - show hide the primitives topbar
  WM_operatortype_append(
      SCREEN_OT_topbar_toolbox);  // bfa - topbar types menu in the topbar editor
  WM_operatortype_append(SCREEN_OT_region_context_menu);
  WM_operatortype_append(SCREEN_OT_screen_set);
  WM_operatortype_append(SCREEN_OT_screen_full_area);
  WM_operatortype_append(SCREEN_OT_back_to_previous);
  WM_operatortype_append(SCREEN_OT_spacedata_cleanup);
  WM_operatortype_append(SCREEN_OT_screenshot);
  WM_operatortype_append(SCREEN_OT_screenshot_area);
  WM_operatortype_append(SCREEN_OT_userpref_show);
  WM_operatortype_append(SCREEN_OT_drivers_editor_show);
  WM_operatortype_append(SCREEN_OT_info_log_show);
  WM_operatortype_append(SCREEN_OT_region_blend);
  WM_operatortype_append(SCREEN_OT_space_type_set_or_cycle);
  WM_operatortype_append(SCREEN_OT_space_context_cycle);
  WM_operatortype_append(SCREEN_OT_workspace_cycle);

  /* Frame changes. */
  WM_operatortype_append(SCREEN_OT_frame_offset);
  WM_operatortype_append(SCREEN_OT_frame_jump);
  WM_operatortype_append(SCREEN_OT_keyframe_jump);
  WM_operatortype_append(SCREEN_OT_marker_jump);

  WM_operatortype_append(SCREEN_OT_animation_step);
  WM_operatortype_append(SCREEN_OT_animation_play);
  WM_operatortype_append(SCREEN_OT_animation_cancel);

  /* New/delete. */
  WM_operatortype_append(SCREEN_OT_new);
  WM_operatortype_append(SCREEN_OT_delete);
}

/** \} */

/* -------------------------------------------------------------------- */
/** \name Operator Key Map
 * \{ */

static void keymap_modal_set(wmKeyConfig *keyconf)
{
  static const EnumPropertyItem modal_items[] = {
      {KM_MODAL_CANCEL, "CANCEL", 0, "Cancel", ""},
      {KM_MODAL_APPLY, "APPLY", 0, "Apply", ""},
      {KM_MODAL_SNAP_ON, "SNAP", 0, "Snap On", ""},
      {KM_MODAL_SNAP_OFF, "SNAP_OFF", 0, "Snap Off", ""},
      {0, nullptr, 0, nullptr, nullptr},
  };

  /* Standard Modal keymap ------------------------------------------------ */
  wmKeyMap *keymap = WM_modalkeymap_ensure(keyconf, "Standard Modal Map", modal_items);

  WM_modalkeymap_assign(keymap, "SCREEN_OT_area_move");
}

static bool blend_file_drop_poll(bContext * /*C*/, wmDrag *drag, const wmEvent * /*event*/)
{
  if (drag->type == WM_DRAG_PATH) {
    const eFileSel_File_Types file_type = eFileSel_File_Types(WM_drag_get_path_file_type(drag));
    if (ELEM(file_type, FILE_TYPE_BLENDER, FILE_TYPE_BLENDER_BACKUP)) {
      return true;
    }
  }
  return false;
}

static void blend_file_drop_copy(bContext * /*C*/, wmDrag *drag, wmDropBox *drop)
{
  /* copy drag path to properties */
  RNA_string_set(drop->ptr, "filepath", WM_drag_get_single_path(drag));
}

void ED_keymap_screen(wmKeyConfig *keyconf)
{
  /* Screen Editing ------------------------------------------------ */
  WM_keymap_ensure(keyconf, "Screen Editing", SPACE_EMPTY, RGN_TYPE_WINDOW);

  /* Screen General ------------------------------------------------ */
  WM_keymap_ensure(keyconf, "Screen", SPACE_EMPTY, RGN_TYPE_WINDOW);

  /* Anim Playback ------------------------------------------------ */
  WM_keymap_ensure(keyconf, "Frames", SPACE_EMPTY, RGN_TYPE_WINDOW);

  /* dropbox for entire window */
  ListBase *lb = WM_dropboxmap_find("Window", SPACE_EMPTY, RGN_TYPE_WINDOW);
  WM_dropbox_add(
      lb, "WM_OT_drop_blend_file", blend_file_drop_poll, blend_file_drop_copy, nullptr, nullptr);
  WM_dropbox_add(lb, "UI_OT_drop_color", UI_drop_color_poll, UI_drop_color_copy, nullptr, nullptr);

  keymap_modal_set(keyconf);
}

/** \} */<|MERGE_RESOLUTION|>--- conflicted
+++ resolved
@@ -4610,15 +4610,9 @@
       ptr = layout->op("SCREEN_OT_area_join",
                        ELEM(dir, SCREEN_DIR_N, SCREEN_DIR_S) ? IFACE_("Join Up") :
                                                                IFACE_("Join Right"),
-<<<<<<< HEAD
-                       ELEM(dir, SCREEN_DIR_N, SCREEN_DIR_S) ? ICON_AREA_JOIN_UP : ICON_JOIN_AREAS, /*BFA icon*/
-                       WM_OP_EXEC_DEFAULT,
-                       UI_ITEM_NONE); 
-=======
-                       ELEM(dir, SCREEN_DIR_N, SCREEN_DIR_S) ? ICON_AREA_JOIN_UP : ICON_AREA_JOIN,
+                       ELEM(dir, SCREEN_DIR_N, SCREEN_DIR_S) ? ICON_AREA_JOIN_UP : ICON_JOIN_AREAS,  /*BFA icon*/
                        WM_OP_EXEC_DEFAULT,
                        UI_ITEM_NONE);
->>>>>>> 8b918866
       RNA_int_set_array(&ptr, "source_xy", blender::int2{sa2->totrct.xmin, sa2->totrct.ymin});
       RNA_int_set_array(&ptr, "target_xy", blender::int2{sa1->totrct.xmin, sa1->totrct.ymin});
 
@@ -5208,20 +5202,15 @@
   if (area->spacetype != SPACE_FILE && !area->full) {
     ptr = layout->op("SCREEN_OT_screen_full_area",
                      IFACE_("Full Screen Area"),
-<<<<<<< HEAD
                      ICON_FULLSCREEN_ENTER, /*BFA icon*/
-=======
-                     ICON_NONE,
->>>>>>> 8b918866
                      WM_OP_INVOKE_DEFAULT,
                      UI_ITEM_NONE);
     RNA_boolean_set(&ptr, "use_hide_panels", true);
   }
 
-<<<<<<< HEAD
-  layout->op("SCREEN_OT_area_dupli", std::nullopt, ICON_NEW_WINDOW); /*BFA icon*/
+  layout->op("SCREEN_OT_area_dupli", std::nullopt, ICON_NEW_WINDOW);
   layout->separator();
-  layout->op("SCREEN_OT_area_close", std::nullopt, ICON_PANEL_CLOSE); /*BFA icon*/
+  layout->op("SCREEN_OT_area_close", std::nullopt, ICON_PANEL_CLOSE);
 }
 
 // bfa - show hide the meshedit toolbar menus
@@ -5547,11 +5536,6 @@
   ot->exec = header_topbar_image_exec;
   ot->poll = ED_operator_areaactive;
   ot->flag = 0;
-=======
-  layout->op("SCREEN_OT_area_dupli", std::nullopt, ICON_NONE);
-  layout->separator();
-  layout->op("SCREEN_OT_area_close", std::nullopt, ICON_X);
->>>>>>> 8b918866
 }
 
 // bfa - show hide the tools topbar menus
@@ -5682,7 +5666,6 @@
   if (!ELEM(area->spacetype, SPACE_TOPBAR)) {
     layout->separator();
     ED_screens_region_flip_menu_create(C, layout, nullptr);
-<<<<<<< HEAD
     /* bfa - show hide the editortypemenu*/
     layout->op("SCREEN_OT_header_toggle_editortypemenu",
                IFACE_("Hide Editortype menu"),
@@ -5692,10 +5675,6 @@
     /*bfa - we don't show the area items in the rmb menu*/
     /*layout->separator();
     screen_area_menu_items(area, layout);*/
-=======
-    layout->separator();
-    screen_area_menu_items(area, layout);
->>>>>>> 8b918866
   }
 }
 
@@ -5878,11 +5857,7 @@
   /* default is WM_OP_INVOKE_REGION_WIN, which we don't want here. */
   uiLayoutSetOperatorContext(layout, WM_OP_INVOKE_DEFAULT);
 
-<<<<<<< HEAD
   layout->op("SCREEN_OT_region_flip", but_flip_str, ICON_FLIP); /*BFA - icon added*/
-=======
-  layout->op("SCREEN_OT_region_flip", but_flip_str, ICON_NONE);
->>>>>>> 8b918866
 }
 
 static void ed_screens_statusbar_menu_create(uiLayout *layout, void * /*arg*/)
