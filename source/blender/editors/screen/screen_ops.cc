--- conflicted
+++ resolved
@@ -4390,28 +4390,8 @@
     if (dir != SCREEN_DIR_NONE) {
       uiItemFullO(layout,
                   "SCREEN_OT_area_join",
-<<<<<<< HEAD
-                  IFACE_("Join Areas"),
-                  ICON_JOIN_AREAS, /*BFA icon*/
-                  nullptr,
-                  WM_OP_INVOKE_DEFAULT,
-                  UI_ITEM_NONE,
-                  &ptr);
-      RNA_int_set_array(&ptr, "source_xy", blender::int2{sa2->totrct.xmin, sa2->totrct.ymin});
-      RNA_int_set_array(&ptr, "target_xy", blender::int2{sa1->totrct.xmin, sa1->totrct.ymin});
-
-      uiItemS(layout);
-    }
-    else if (U.experimental.use_docking && dir != SCREEN_DIR_NONE) {
-      uiItemFullO(layout,
-                  "SCREEN_OT_area_join",
-                  (ELEM(dir, SCREEN_DIR_N, SCREEN_DIR_S)) ? IFACE_("Join Up") :
-                                                            IFACE_("Join Right"),
+                  ELEM(dir, SCREEN_DIR_N, SCREEN_DIR_S) ? IFACE_("Join Up") : IFACE_("Join Right"),
                   ELEM(dir, SCREEN_DIR_N, SCREEN_DIR_S) ? ICON_AREA_JOIN_UP : ICON_JOIN_AREAS,/*BFA icon*/
-=======
-                  ELEM(dir, SCREEN_DIR_N, SCREEN_DIR_S) ? IFACE_("Join Up") : IFACE_("Join Right"),
-                  ELEM(dir, SCREEN_DIR_N, SCREEN_DIR_S) ? ICON_AREA_JOIN_UP : ICON_AREA_JOIN,
->>>>>>> 13c7a295
                   nullptr,
                   WM_OP_EXEC_DEFAULT,
                   UI_ITEM_NONE,
