/* SPDX-FileCopyrightText: 2008 Blender Authors
 *
 * SPDX-License-Identifier: GPL-2.0-or-later */

/** \file
 * \ingroup edscr
 */

#include <cmath>
#include <cstring>
#include <fmt/format.h>

#include "MEM_guardedalloc.h"

#include "BLI_build_config.h"
#include "BLI_listbase.h"
#include "BLI_math_rotation.h"
#include "BLI_math_vector.h"
#include "BLI_utildefines.h"

#include "BLT_translation.hh"

#include "DNA_anim_types.h"
#include "DNA_armature_types.h"
#include "DNA_curve_types.h"
#include "DNA_lattice_types.h"
#include "DNA_meta_types.h"
#include "DNA_node_types.h"
#include "DNA_object_types.h"
#include "DNA_scene_types.h"
#include "DNA_userdef_types.h"
#include "DNA_workspace_types.h"

#include "BKE_callbacks.hh"
#include "BKE_context.hh"
#include "BKE_editmesh.hh"
#include "BKE_fcurve.hh"
#include "BKE_global.hh"
#include "BKE_icons.h"
#include "BKE_lib_id.hh"
#include "BKE_library.hh"
#include "BKE_main.hh"
#include "BKE_mask.h"
#include "BKE_object.hh"
#include "BKE_report.hh"
#include "BKE_scene.hh"
#include "BKE_screen.hh"
#include "BKE_sound.h"
#include "BKE_workspace.hh"

#include "WM_api.hh"
#include "WM_types.hh"

#include "DEG_depsgraph.hh"
#include "DEG_depsgraph_query.hh"

#include "ED_anim_api.hh"
#include "ED_armature.hh"
#include "ED_buttons.hh"
#include "ED_fileselect.hh"
#include "ED_image.hh"
#include "ED_keyframes_keylist.hh"
#include "ED_mesh.hh"
#include "ED_object.hh"
#include "ED_scene.hh"
#include "ED_screen.hh"
#include "ED_screen_types.hh"
#include "ED_sequencer.hh"
#include "ED_space_graph.hh"
#include "ED_view3d.hh"

#include "SEQ_sequencer.hh" /*BFA - 3D Sequencer*/

#include "RNA_access.hh"
#include "RNA_define.hh"
#include "RNA_enum_types.hh"
#include "RNA_prototypes.hh"

#include "UI_interface.hh"
#include "UI_interface_layout.hh"
#include "UI_resources.hh"
#include "UI_view2d.hh"

#include "GPU_capabilities.hh"

#include "wm_window.hh"

#include "screen_intern.hh" /* own module include */

using blender::Vector;

#define KM_MODAL_CANCEL 1
#define KM_MODAL_APPLY 2
#define KM_MODAL_SNAP_ON 3
#define KM_MODAL_SNAP_OFF 4

/* -------------------------------------------------------------------- */
/** \name Public Poll API
 * \{ */

bool ED_operator_regionactive(bContext *C)
{
  if (CTX_wm_window(C) == nullptr) {
    return false;
  }
  if (CTX_wm_screen(C) == nullptr) {
    return false;
  }
  if (CTX_wm_region(C) == nullptr) {
    return false;
  }
  return true;
}

bool ED_operator_areaactive(bContext *C)
{
  if (CTX_wm_window(C) == nullptr) {
    return false;
  }
  if (CTX_wm_screen(C) == nullptr) {
    return false;
  }
  if (CTX_wm_area(C) == nullptr) {
    return false;
  }
  return true;
}

bool ED_operator_screenactive(bContext *C)
{
  if (CTX_wm_window(C) == nullptr) {
    return false;
  }
  if (CTX_wm_screen(C) == nullptr) {
    return false;
  }
  return true;
}

bool ED_operator_screenactive_nobackground(bContext *C)
{
  if (G.background) {
    return false;
  }
  return ED_operator_screenactive(C);
}

/* XXX added this to prevent anim state to change during renders */
static bool operator_screenactive_norender(bContext *C)
{
  if (G.is_rendering) {
    return false;
  }
  if (CTX_wm_window(C) == nullptr) {
    return false;
  }
  if (CTX_wm_screen(C) == nullptr) {
    return false;
  }
  return true;
}

bool ED_operator_screen_mainwinactive(bContext *C)
{
  if (CTX_wm_window(C) == nullptr) {
    return false;
  }
  bScreen *screen = CTX_wm_screen(C);
  if (screen == nullptr) {
    return false;
  }
  if (screen->active_region != nullptr) {
    return false;
  }
  return true;
}

bool ED_operator_scene(bContext *C)
{
  Scene *scene = CTX_data_scene(C);
  if (scene) {
    return true;
  }
  return false;
}

bool ED_operator_scene_editable(bContext *C)
{
  Scene *scene = CTX_data_scene(C);
  if (scene == nullptr || !BKE_id_is_editable(CTX_data_main(C), &scene->id)) {
    return false;
  }
  return true;
}

bool ED_operator_objectmode(bContext *C)
{
  Scene *scene = CTX_data_scene(C);
  Object *obact = CTX_data_active_object(C);

  if (scene == nullptr || !ID_IS_EDITABLE(scene)) {
    return false;
  }
  if (CTX_data_edit_object(C)) {
    return false;
  }

  /* add a check for ob->mode too? */
  if (obact && (obact->mode != OB_MODE_OBJECT)) {
    return false;
  }

  return true;
}

bool ED_operator_objectmode_poll_msg(bContext *C)
{
  if (!ED_operator_objectmode(C)) {
    CTX_wm_operator_poll_msg_set(C, "Only supported in object mode");
    return false;
  }

  return true;
}

bool ED_operator_objectmode_with_view3d_poll_msg(bContext *C)
{
  if (!ED_operator_objectmode_poll_msg(C)) {
    return false;
  }
  if (!ED_operator_region_view3d_active(C)) {
    return false;
  }
  return true;
}

static bool ed_spacetype_test(bContext *C, int type)
{
  if (ED_operator_areaactive(C)) {
    SpaceLink *sl = (SpaceLink *)CTX_wm_space_data(C);
    return sl && (sl->spacetype == type);
  }
  return false;
}

bool ED_operator_view3d_active(bContext *C)
{
  return ed_spacetype_test(C, SPACE_VIEW3D);
}

bool ED_operator_region_view3d_active(bContext *C)
{
  if (CTX_wm_region_view3d(C)) {
    return true;
  }

  CTX_wm_operator_poll_msg_set(C, "expected a view3d region");
  return false;
}

bool ED_operator_region_gizmo_active(bContext *C)
{
  ARegion *region = CTX_wm_region(C);
  if (region == nullptr) {
    return false;
  }
  wmGizmoMap *gzmap = region->runtime->gizmo_map;
  if (gzmap == nullptr) {
    return false;
  }
  return true;
}

bool ED_operator_animview_active(bContext *C)
{
  if (ED_operator_areaactive(C)) {
    SpaceLink *sl = (SpaceLink *)CTX_wm_space_data(C);
    if (sl && ELEM(sl->spacetype, SPACE_SEQ, SPACE_ACTION, SPACE_NLA, SPACE_GRAPH)) {
      return true;
    }
  }

  CTX_wm_operator_poll_msg_set(C, "expected a timeline/animation area to be active");
  return false;
}

bool ED_operator_outliner_active(bContext *C)
{
  return ed_spacetype_test(C, SPACE_OUTLINER);
}

bool ED_operator_region_outliner_active(bContext *C)
{
  if (!ED_operator_outliner_active(C)) {
    CTX_wm_operator_poll_msg_set(C, "Expected an active Outliner");
    return false;
  }
  const ARegion *region = CTX_wm_region(C);
  if (!(region && region->regiontype == RGN_TYPE_WINDOW)) {
    CTX_wm_operator_poll_msg_set(C, "Expected an Outliner region");
    return false;
  }
  return true;
}

bool ED_operator_outliner_active_no_editobject(bContext *C)
{
  if (ed_spacetype_test(C, SPACE_OUTLINER)) {
    Object *ob = blender::ed::object::context_active_object(C);
    Object *obedit = CTX_data_edit_object(C);
    if (ob && ob == obedit) {
      return false;
    }
    return true;
  }
  return false;
}

bool ED_operator_file_active(bContext *C)
{
  return ed_spacetype_test(C, SPACE_FILE);
}

bool ED_operator_file_browsing_active(bContext *C)
{
  if (ed_spacetype_test(C, SPACE_FILE)) {
    return ED_fileselect_is_file_browser(CTX_wm_space_file(C));
  }
  return false;
}

bool ED_operator_asset_browsing_active(bContext *C)
{
  if (ed_spacetype_test(C, SPACE_FILE)) {
    return ED_fileselect_is_asset_browser(CTX_wm_space_file(C));
  }
  return false;
}

bool ED_operator_spreadsheet_active(bContext *C)
{
  return ed_spacetype_test(C, SPACE_SPREADSHEET);
}

bool ED_operator_action_active(bContext *C)
{
  return ed_spacetype_test(C, SPACE_ACTION);
}

bool ED_operator_buttons_active(bContext *C)
{
  return ed_spacetype_test(C, SPACE_PROPERTIES);
}

bool ED_operator_node_active(bContext *C)
{
  SpaceNode *snode = CTX_wm_space_node(C);

  if (snode && snode->edittree) {
    return true;
  }

  return false;
}

bool ED_operator_node_editable(bContext *C)
{
  SpaceNode *snode = CTX_wm_space_node(C);

  if (snode && snode->edittree && BKE_id_is_editable(CTX_data_main(C), &snode->edittree->id)) {
    return true;
  }

  return false;
}

bool ED_operator_graphedit_active(bContext *C)
{
  return ed_spacetype_test(C, SPACE_GRAPH);
}

bool ED_operator_sequencer_active(bContext *C)
{
  return ed_spacetype_test(C, SPACE_SEQ);
}

bool ED_operator_sequencer_active_editable(bContext *C)
{
  return ed_spacetype_test(C, SPACE_SEQ) && ED_operator_scene_editable(C);
}

bool ED_operator_image_active(bContext *C)
{
  return ed_spacetype_test(C, SPACE_IMAGE);
}

bool ED_operator_nla_active(bContext *C)
{
  return ed_spacetype_test(C, SPACE_NLA);
}

bool ED_operator_info_active(bContext *C)
{
  return ed_spacetype_test(C, SPACE_INFO);
}

bool ED_operator_console_active(bContext *C)
{
  return ed_spacetype_test(C, SPACE_CONSOLE);
}

static bool ed_object_hidden(const Object *ob)
{
  /* if hidden but in edit mode, we still display, can happen with animation */
  return ((ob->visibility_flag & OB_HIDE_VIEWPORT) && !(ob->mode & OB_MODE_EDIT));
}

bool ED_operator_object_active_only(bContext *C)
{
  Object *ob = blender::ed::object::context_active_object(C);
  return (ob != nullptr);
}

bool ED_operator_object_active(bContext *C)
{
  Object *ob = blender::ed::object::context_active_object(C);
  return ((ob != nullptr) && !ed_object_hidden(ob));
}

bool ED_operator_object_active_editable_ex(bContext *C, const Object *ob)
{
  if (ob == nullptr) {
    CTX_wm_operator_poll_msg_set(C, "Context missing active object");
    return false;
  }

  if (!BKE_id_is_editable(CTX_data_main(C), (ID *)ob)) {
    CTX_wm_operator_poll_msg_set(C, "Cannot edit library linked or non-editable override object");
    return false;
  }

  if (ed_object_hidden(ob)) {
    CTX_wm_operator_poll_msg_set(C, "Cannot edit hidden object");
    return false;
  }

  return true;
}

bool ED_operator_object_active_editable(bContext *C)
{
  Object *ob = blender::ed::object::context_active_object(C);
  return ED_operator_object_active_editable_ex(C, ob);
}

bool ED_operator_object_active_local_editable_ex(bContext *C, const Object *ob)
{
  return ED_operator_object_active_editable_ex(C, ob) && !ID_IS_OVERRIDE_LIBRARY(ob);
}

bool ED_operator_object_active_local_editable(bContext *C)
{
  Object *ob = blender::ed::object::context_active_object(C);
  return ED_operator_object_active_editable_ex(C, ob) && !ID_IS_OVERRIDE_LIBRARY(ob);
}

bool ED_operator_object_active_editable_mesh(bContext *C)
{
  Object *ob = blender::ed::object::context_active_object(C);
  return ((ob != nullptr) && ID_IS_EDITABLE(ob) && !ed_object_hidden(ob) &&
          (ob->type == OB_MESH) && ID_IS_EDITABLE(ob->data) && !ID_IS_OVERRIDE_LIBRARY(ob->data));
}

bool ED_operator_object_active_editable_font(bContext *C)
{
  Object *ob = blender::ed::object::context_active_object(C);
  return ((ob != nullptr) && ID_IS_EDITABLE(ob) && !ed_object_hidden(ob) &&
          (ob->type == OB_FONT) && ID_IS_EDITABLE(ob->data) && !ID_IS_OVERRIDE_LIBRARY(ob->data));
}

bool ED_operator_editable_mesh(bContext *C)
{
  Mesh *mesh = ED_mesh_context(C);
  return (mesh != nullptr) && ID_IS_EDITABLE(mesh) && !ID_IS_OVERRIDE_LIBRARY(mesh);
}

bool ED_operator_editmesh(bContext *C)
{
  Object *obedit = CTX_data_edit_object(C);
  if (obedit && obedit->type == OB_MESH) {
    return nullptr != BKE_editmesh_from_object(obedit);
  }
  return false;
}

bool ED_operator_editmesh_view3d(bContext *C)
{
  return ED_operator_editmesh(C) && ED_operator_view3d_active(C);
}

bool ED_operator_editmesh_region_view3d(bContext *C)
{
  if (ED_operator_editmesh(C) && CTX_wm_region_view3d(C)) {
    return true;
  }

  CTX_wm_operator_poll_msg_set(C, "expected a view3d region & editmesh");
  return false;
}

bool ED_operator_editarmature(bContext *C)
{
  Object *obedit = CTX_data_edit_object(C);
  if (obedit && obedit->type == OB_ARMATURE) {
    return nullptr != ((bArmature *)obedit->data)->edbo;
  }
  return false;
}

/**
 * Check for pose mode (no mixed modes).
 *
 * We want to enable most pose operations in weight paint mode, when it comes to transforming
 * bones, but managing bones layers/groups and their constraints can be left for pose mode only
 * (not weight paint mode).
 */
static bool ed_operator_posemode_exclusive_ex(bContext *C, Object *obact)
{
  if (obact != nullptr && !(obact->mode & OB_MODE_EDIT)) {
    if (obact == BKE_object_pose_armature_get(obact)) {
      return true;
    }
  }

  CTX_wm_operator_poll_msg_set(C, "No object, or not exclusively in pose mode");
  return false;
}

bool ED_operator_posemode_exclusive(bContext *C)
{
  Object *obact = blender::ed::object::context_active_object(C);

  return ed_operator_posemode_exclusive_ex(C, obact);
}

bool ED_operator_object_active_local_editable_posemode_exclusive(bContext *C)
{
  Object *obact = blender::ed::object::context_active_object(C);

  if (!ed_operator_posemode_exclusive_ex(C, obact)) {
    return false;
  }

  if (ID_IS_OVERRIDE_LIBRARY(obact)) {
    CTX_wm_operator_poll_msg_set(C, "Object is a local library override");
    return false;
  }

  return true;
}

bool ED_operator_posemode_context(bContext *C)
{
  Object *obpose = ED_pose_object_from_context(C);

  if (obpose && !(obpose->mode & OB_MODE_EDIT)) {
    if (BKE_object_pose_context_check(obpose)) {
      return true;
    }
  }

  return false;
}

bool ED_operator_posemode(bContext *C)
{
  Object *obact = CTX_data_active_object(C);

  if (obact && !(obact->mode & OB_MODE_EDIT)) {
    Object *obpose = BKE_object_pose_armature_get(obact);
    if (obpose != nullptr) {
      if ((obact == obpose) || (obact->mode & OB_MODE_ALL_WEIGHT_PAINT)) {
        return true;
      }
    }
  }

  return false;
}

bool ED_operator_posemode_local(bContext *C)
{
  if (ED_operator_posemode(C)) {
    Main *bmain = CTX_data_main(C);
    Object *ob = BKE_object_pose_armature_get(CTX_data_active_object(C));
    bArmature *arm = static_cast<bArmature *>(ob->data);
    return (BKE_id_is_editable(bmain, &ob->id) && BKE_id_is_editable(bmain, &arm->id));
  }
  return false;
}

bool ED_operator_uvedit(bContext *C)
{
  SpaceImage *sima = CTX_wm_space_image(C);
  Object *obedit = CTX_data_edit_object(C);
  return ED_space_image_show_uvedit(sima, obedit);
}

bool ED_operator_uvedit_space_image(bContext *C)
{
  SpaceImage *sima = CTX_wm_space_image(C);
  Object *obedit = CTX_data_edit_object(C);
  return sima && ED_space_image_show_uvedit(sima, obedit);
}

bool ED_operator_uvmap(bContext *C)
{
  Object *obedit = CTX_data_edit_object(C);
  BMEditMesh *em = nullptr;

  if (obedit && obedit->type == OB_MESH) {
    em = BKE_editmesh_from_object(obedit);
  }

  if (em && (em->bm->totface)) {
    return true;
  }

  return false;
}

bool ED_operator_editsurfcurve(bContext *C)
{
  Object *obedit = CTX_data_edit_object(C);
  if (obedit && ELEM(obedit->type, OB_CURVES_LEGACY, OB_SURF)) {
    return nullptr != ((Curve *)obedit->data)->editnurb;
  }
  return false;
}

bool ED_operator_editsurfcurve_region_view3d(bContext *C)
{
  if (ED_operator_editsurfcurve(C) && CTX_wm_region_view3d(C)) {
    return true;
  }

  CTX_wm_operator_poll_msg_set(C, "expected a view3d region & editcurve");
  return false;
}

bool ED_operator_editcurve(bContext *C)
{
  Object *obedit = CTX_data_edit_object(C);
  if (obedit && obedit->type == OB_CURVES_LEGACY) {
    return nullptr != ((Curve *)obedit->data)->editnurb;
  }
  return false;
}

bool ED_operator_editcurve_3d(bContext *C)
{
  Object *obedit = CTX_data_edit_object(C);
  if (obedit && obedit->type == OB_CURVES_LEGACY) {
    Curve *cu = (Curve *)obedit->data;

    return (cu->flag & CU_3D) && (nullptr != cu->editnurb);
  }
  return false;
}

bool ED_operator_editsurf(bContext *C)
{
  Object *obedit = CTX_data_edit_object(C);
  if (obedit && obedit->type == OB_SURF) {
    return nullptr != ((Curve *)obedit->data)->editnurb;
  }
  return false;
}

bool ED_operator_editfont(bContext *C)
{
  Object *obedit = CTX_data_edit_object(C);
  if (obedit && obedit->type == OB_FONT) {
    return nullptr != ((Curve *)obedit->data)->editfont;
  }
  return false;
}

bool ED_operator_editlattice(bContext *C)
{
  Object *obedit = CTX_data_edit_object(C);
  if (obedit && obedit->type == OB_LATTICE) {
    return nullptr != ((Lattice *)obedit->data)->editlatt;
  }
  return false;
}

bool ED_operator_editmball(bContext *C)
{
  Object *obedit = CTX_data_edit_object(C);
  if (obedit && obedit->type == OB_MBALL) {
    return nullptr != ((MetaBall *)obedit->data)->editelems;
  }
  return false;
}

bool ED_operator_camera_poll(bContext *C)
{
  Camera *cam = static_cast<Camera *>(CTX_data_pointer_get_type(C, "camera", &RNA_Camera).data);
  return (cam != nullptr && ID_IS_EDITABLE(cam));
}

/** \} */

/* -------------------------------------------------------------------- */
/** \name Internal Screen Utilities
 * \{ */

static bool screen_active_editable(bContext *C)
{
  if (ED_operator_screenactive(C)) {
    /* no full window splitting allowed */
    if (CTX_wm_screen(C)->state != SCREENNORMAL) {
      return false;
    }
    return true;
  }
  return false;
}

/** \} */

/* -------------------------------------------------------------------- */
/** \name Action Zone Operator
 * \{ */

/* operator state vars used:
 * none
 *
 * functions:
 *
 * apply() set action-zone event
 *
 * exit()   free customdata
 *
 * callbacks:
 *
 * exec()   never used
 *
 * invoke() check if in zone
 * add customdata, put mouseco and area in it
 * add modal handler
 *
 * modal()  accept modal events while doing it
 * call apply() with gesture info, active window, nonactive window
 * call exit() and remove handler when LMB confirm
 */

struct sActionzoneData {
  ScrArea *sa1, *sa2;
  AZone *az;
  int x, y;
  eScreenDir gesture_dir;
  int modifier;
};

/* quick poll to save operators to be created and handled */
static bool actionzone_area_poll(bContext *C)
{
  wmWindow *win = CTX_wm_window(C);
  if (win && win->eventstate) {
    bScreen *screen = WM_window_get_active_screen(win);
    if (screen) {
      const int *xy = &win->eventstate->xy[0];

      LISTBASE_FOREACH (ScrArea *, area, &screen->areabase) {
        LISTBASE_FOREACH (AZone *, az, &area->actionzones) {
          if (BLI_rcti_isect_pt_v(&az->rect, xy)) {
            return true;
          }
        }
      }
    }
  }
  return false;
}

/* the debug drawing of the click_rect is in area_draw_azone_fullscreen, keep both in sync */
static void fullscreen_click_rcti_init(
    rcti *rect, const short /*x1*/, const short /*y1*/, const short x2, const short y2)
{
  BLI_rcti_init(rect, x2 - U.widget_unit, x2, y2 - U.widget_unit, y2);
}

static bool azone_clipped_rect_calc(const AZone *az, rcti *r_rect_clip)
{
  const ARegion *region = az->region;
  *r_rect_clip = az->rect;
  if (az->type == AZONE_REGION) {
    if (region->overlap && (region->v2d.keeptot != V2D_KEEPTOT_STRICT) &&
        /* Only when this isn't hidden (where it's displayed as an button that expands). */
        region->runtime->visible)
    {
      /* A floating region to be resized, clip by the visible region. */
      switch (az->edge) {
        case AE_TOP_TO_BOTTOMRIGHT:
        case AE_BOTTOM_TO_TOPLEFT: {
          r_rect_clip->xmin = max_ii(
              r_rect_clip->xmin,
              (region->winrct.xmin +
               UI_view2d_view_to_region_x(&region->v2d, region->v2d.tot.xmin)) -
                  UI_REGION_OVERLAP_MARGIN);
          r_rect_clip->xmax = min_ii(
              r_rect_clip->xmax,
              (region->winrct.xmin +
               UI_view2d_view_to_region_x(&region->v2d, region->v2d.tot.xmax)) +
                  UI_REGION_OVERLAP_MARGIN);
          return true;
        }
        case AE_LEFT_TO_TOPRIGHT:
        case AE_RIGHT_TO_TOPLEFT: {
          r_rect_clip->ymin = max_ii(
              r_rect_clip->ymin,
              (region->winrct.ymin +
               UI_view2d_view_to_region_y(&region->v2d, region->v2d.tot.ymin)) -
                  UI_REGION_OVERLAP_MARGIN);
          r_rect_clip->ymax = min_ii(
              r_rect_clip->ymax,
              (region->winrct.ymin +
               UI_view2d_view_to_region_y(&region->v2d, region->v2d.tot.ymax)) +
                  UI_REGION_OVERLAP_MARGIN);
          return true;
        }
      }
    }
  }
  return false;
}

/* Return the azone's calculated rect. */
static void area_actionzone_get_rect(AZone *az, rcti *r_rect)
{
  if (az->type == AZONE_REGION_SCROLL) {
    const bool is_horizontal = az->direction == AZ_SCROLL_HOR;
    const bool is_vertical = az->direction == AZ_SCROLL_VERT;
    const bool is_right = is_vertical && bool(az->region->v2d.scroll & V2D_SCROLL_RIGHT);
    const bool is_left = is_vertical && bool(az->region->v2d.scroll & V2D_SCROLL_LEFT);
    const bool is_top = is_horizontal && bool(az->region->v2d.scroll & V2D_SCROLL_TOP);
    const bool is_bottom = is_horizontal && bool(az->region->v2d.scroll & V2D_SCROLL_BOTTOM);
    /* For scroll azones use the area around the region's scroll-bar location. */
    rcti scroller_vert = is_horizontal ? az->region->v2d.hor : az->region->v2d.vert;
    BLI_rcti_translate(&scroller_vert, az->region->winrct.xmin, az->region->winrct.ymin);

    /* Pull the zone in from edge and match the visible hit zone. */
    const int edge_padding = int(-3.0f * UI_SCALE_FAC);
    r_rect->xmin = scroller_vert.xmin - (is_right ? V2D_SCROLL_HIDE_HEIGHT : edge_padding);
    r_rect->ymin = scroller_vert.ymin - (is_top ? V2D_SCROLL_HIDE_WIDTH : edge_padding);
    r_rect->xmax = scroller_vert.xmax + (is_left ? V2D_SCROLL_HIDE_HEIGHT : edge_padding);
    r_rect->ymax = scroller_vert.ymax + (is_bottom ? V2D_SCROLL_HIDE_WIDTH : edge_padding);
  }
  else {
    azone_clipped_rect_calc(az, r_rect);
  }
}

static AZone *area_actionzone_refresh_xy(ScrArea *area, const int xy[2], const bool test_only)
{
  AZone *az = nullptr;

  for (az = static_cast<AZone *>(area->actionzones.first); az; az = az->next) {
    rcti az_rect;
    area_actionzone_get_rect(az, &az_rect);
    if (BLI_rcti_isect_pt_v(&az_rect, xy)) {

      if (az->type == AZONE_AREA) {
        break;
      }
      if (az->type == AZONE_REGION) {
        const ARegion *region = az->region;
        const int local_xy[2] = {xy[0] - region->winrct.xmin, xy[1] - region->winrct.ymin};

        /* Respect button sections: Clusters of buttons (separated using separator-spacers) are
         * drawn with a background, in-between them the region is fully transparent (if "Region
         * Overlap" is enabled). Only allow dragging visible edges, so at the button sections. */
        if (region->runtime->visible && region->overlap &&
            (region->flag & RGN_FLAG_RESIZE_RESPECT_BUTTON_SECTIONS) &&
            !UI_region_button_sections_is_inside_x(az->region, local_xy[0]))
        {
          az = nullptr;
          break;
        }

        break;
      }
      if (az->type == AZONE_FULLSCREEN) {
        rcti click_rect;
        fullscreen_click_rcti_init(&click_rect, az->x1, az->y1, az->x2, az->y2);
        const bool click_isect = BLI_rcti_isect_pt_v(&click_rect, xy);

        if (test_only) {
          if (click_isect) {
            break;
          }
        }
        else {
          if (click_isect) {
            az->alpha = 1.0f;
          }
          else {
            const int mouse_sq = square_i(xy[0] - az->x2) + square_i(xy[1] - az->y2);
            const int spot_sq = square_i(UI_AZONESPOTW);
            const int fadein_sq = square_i(AZONEFADEIN);
            const int fadeout_sq = square_i(AZONEFADEOUT);

            if (mouse_sq < spot_sq) {
              az->alpha = 1.0f;
            }
            else if (mouse_sq < fadein_sq) {
              az->alpha = 1.0f;
            }
            else if (mouse_sq < fadeout_sq) {
              az->alpha = 1.0f - float(mouse_sq - fadein_sq) / float(fadeout_sq - fadein_sq);
            }
            else {
              az->alpha = 0.0f;
            }

            /* fade in/out but no click */
            az = nullptr;
          }

          /* XXX force redraw to show/hide the action zone */
          ED_area_tag_redraw(area);
          break;
        }
      }
      else if (az->type == AZONE_REGION_SCROLL && az->region->runtime->visible) {
        /* If the region is not visible we can ignore this scroll-bar zone. */
        ARegion *region = az->region;
        View2D *v2d = &region->v2d;
        int scroll_flag = 0;
        const int isect_value = UI_view2d_mouse_in_scrollers_ex(region, v2d, xy, &scroll_flag);

        /* Check if we even have scroll bars. */
        if (((az->direction == AZ_SCROLL_HOR) && !(scroll_flag & V2D_SCROLL_HORIZONTAL)) ||
            ((az->direction == AZ_SCROLL_VERT) && !(scroll_flag & V2D_SCROLL_VERTICAL)))
        {
          /* No scroll-bars, do nothing. */
        }
        else if (test_only) {
          if (isect_value != 0) {
            break;
          }
        }
        else {
          bool redraw = false;

          if (isect_value == 'h') {
            if (az->direction == AZ_SCROLL_HOR) {
              az->alpha = 1.0f;
              v2d->alpha_hor = 255;
              redraw = true;
            }
          }
          else if (isect_value == 'v') {
            if (az->direction == AZ_SCROLL_VERT) {
              az->alpha = 1.0f;
              v2d->alpha_vert = 255;
              redraw = true;
            }
          }
          else {
            const int local_xy[2] = {xy[0] - region->winrct.xmin, xy[1] - region->winrct.ymin};
            float dist_fac = 0.0f, alpha = 0.0f;

            if (az->direction == AZ_SCROLL_HOR) {
              dist_fac = BLI_rcti_length_y(&v2d->hor, local_xy[1]) / V2D_SCROLL_HIDE_WIDTH;
              CLAMP(dist_fac, 0.0f, 1.0f);
              alpha = 1.0f - dist_fac;

              v2d->alpha_hor = alpha * 255;
            }
            else if (az->direction == AZ_SCROLL_VERT) {
              dist_fac = BLI_rcti_length_x(&v2d->vert, local_xy[0]) / V2D_SCROLL_HIDE_HEIGHT;
              CLAMP(dist_fac, 0.0f, 1.0f);
              alpha = 1.0f - dist_fac;

              v2d->alpha_vert = alpha * 255;
            }
            az->alpha = alpha;
            redraw = true;
          }

          if (redraw) {
            ED_region_tag_redraw_no_rebuild(region);
          }
          /* Don't return! */
        }
      }
    }
    else if (!test_only && !IS_EQF(az->alpha, 0.0f)) {
      if (az->type == AZONE_FULLSCREEN) {
        az->alpha = 0.0f;
        area->flag &= ~AREA_FLAG_ACTIONZONES_UPDATE;
        ED_area_tag_redraw_no_rebuild(area);
      }
      else if (az->type == AZONE_REGION_SCROLL && az->region->runtime->visible) {
        /* If the region is not visible we can ignore this scroll-bar zone. */
        if (az->direction == AZ_SCROLL_VERT) {
          az->alpha = az->region->v2d.alpha_vert = 0;
          area->flag &= ~AREA_FLAG_ACTIONZONES_UPDATE;
          ED_region_tag_redraw_no_rebuild(az->region);
        }
        else if (az->direction == AZ_SCROLL_HOR) {
          az->alpha = az->region->v2d.alpha_hor = 0;
          area->flag &= ~AREA_FLAG_ACTIONZONES_UPDATE;
          ED_region_tag_redraw_no_rebuild(az->region);
        }
        else {
          BLI_assert(false);
        }
      }
    }
  }

  return az;
}

/* Finds an action-zone by position in entire screen so azones can overlap. */
static AZone *screen_actionzone_find_xy(bScreen *screen, const int xy[2])
{
  LISTBASE_FOREACH (ScrArea *, area, &screen->areabase) {
    AZone *az = area_actionzone_refresh_xy(area, xy, true);
    if (az != nullptr) {
      return az;
    }
  }
  return nullptr;
}

/* Returns the area that the azone belongs to */
static ScrArea *screen_actionzone_area(bScreen *screen, const AZone *az)
{
  LISTBASE_FOREACH (ScrArea *, area, &screen->areabase) {
    LISTBASE_FOREACH (AZone *, zone, &area->actionzones) {
      if (zone == az) {
        return area;
      }
    }
  }
  return nullptr;
}

AZone *ED_area_actionzone_find_xy(ScrArea *area, const int xy[2])
{
  return area_actionzone_refresh_xy(area, xy, true);
}

AZone *ED_area_azones_update(ScrArea *area, const int xy[2])
{
  return area_actionzone_refresh_xy(area, xy, false);
}

static void actionzone_exit(wmOperator *op)
{
  sActionzoneData *sad = static_cast<sActionzoneData *>(op->customdata);
  if (sad) {
    MEM_freeN(sad);
  }
  op->customdata = nullptr;

  G.moving &= ~G_TRANSFORM_WM;
}

/* send EVT_ACTIONZONE event */
static void actionzone_apply(bContext *C, wmOperator *op, int type)
{
  wmWindow *win = CTX_wm_window(C);

  wmEvent event;
  wm_event_init_from_window(win, &event);

  if (type == AZONE_AREA) {
    event.type = EVT_ACTIONZONE_AREA;
  }
  else if (type == AZONE_FULLSCREEN) {
    event.type = EVT_ACTIONZONE_FULLSCREEN;
  }
  else {
    event.type = EVT_ACTIONZONE_REGION;
  }

  event.val = KM_NOTHING;
  event.flag = eWM_EventFlag(0);
  event.customdata = op->customdata;
  event.customdata_free = true;
  op->customdata = nullptr;

  WM_event_add(win, &event);
}

static wmOperatorStatus actionzone_invoke(bContext *C, wmOperator *op, const wmEvent *event)
{
  bScreen *screen = CTX_wm_screen(C);
  AZone *az = screen_actionzone_find_xy(screen, event->xy);

  /* Quick escape - Scroll azones only hide/unhide the scroll-bars,
   * they have their own handling. */
  if (az == nullptr || ELEM(az->type, AZONE_REGION_SCROLL)) {
    return OPERATOR_PASS_THROUGH;
  }

  /* ok we do the action-zone */
  sActionzoneData *sad = static_cast<sActionzoneData *>(
      op->customdata = MEM_callocN(sizeof(sActionzoneData), "sActionzoneData"));
  sad->sa1 = screen_actionzone_area(screen, az);
  sad->az = az;
  sad->x = event->xy[0];
  sad->y = event->xy[1];
  sad->modifier = RNA_int_get(op->ptr, "modifier");

  /* region azone directly reacts on mouse clicks */
  if (ELEM(sad->az->type, AZONE_REGION, AZONE_FULLSCREEN)) {
    actionzone_apply(C, op, sad->az->type);
    actionzone_exit(op);
    return OPERATOR_FINISHED;
  }

  if (sad->az->type == AZONE_AREA && sad->modifier == 0) {
    actionzone_apply(C, op, sad->az->type);
    actionzone_exit(op);
    return OPERATOR_FINISHED;
  }

  /* add modal handler */
  G.moving |= G_TRANSFORM_WM;
  WM_event_add_modal_handler(C, op);
  return OPERATOR_RUNNING_MODAL;
}

static wmOperatorStatus actionzone_modal(bContext *C, wmOperator *op, const wmEvent *event)
{
  bScreen *screen = CTX_wm_screen(C);
  sActionzoneData *sad = static_cast<sActionzoneData *>(op->customdata);

  switch (event->type) {
    case MOUSEMOVE: {
      const int delta_x = (event->xy[0] - sad->x);
      const int delta_y = (event->xy[1] - sad->y);

      /* Movement in dominant direction. */
      const int delta_max = max_ii(abs(delta_x), abs(delta_y));

      /* Movement in dominant direction before action taken. */
      const int join_threshold = (0.6 * U.widget_unit);
      const int split_threshold = (1.2 * U.widget_unit);
      const int area_threshold = (0.1 * U.widget_unit);

      /* Calculate gesture cardinal direction. */
      if (delta_y > abs(delta_x)) {
        sad->gesture_dir = SCREEN_DIR_N;
      }
      else if (delta_x >= abs(delta_y)) {
        sad->gesture_dir = SCREEN_DIR_E;
      }
      else if (delta_y < -abs(delta_x)) {
        sad->gesture_dir = SCREEN_DIR_S;
      }
      else {
        sad->gesture_dir = SCREEN_DIR_W;
      }

      bool is_gesture;
      if (sad->az->type == AZONE_AREA) {
        wmWindow *win = CTX_wm_window(C);

        rcti screen_rect;
        WM_window_screen_rect_calc(win, &screen_rect);

        /* Have we dragged off the zone and are not on an edge? */
        if ((ED_area_actionzone_find_xy(sad->sa1, event->xy) != sad->az) &&
            (screen_geom_area_map_find_active_scredge(
                 AREAMAP_FROM_SCREEN(screen), &screen_rect, event->xy[0], event->xy[1]) ==
             nullptr))
        {

          /* What area are we now in? */
          ScrArea *area = BKE_screen_find_area_xy(screen, SPACE_TYPE_ANY, event->xy);

          if (sad->modifier == 1) {
            /* Duplicate area into new window. */
            WM_cursor_set(win, WM_CURSOR_EDIT);
            is_gesture = (delta_max > area_threshold);
          }
          else if (sad->modifier == 2) {
            /* Swap areas. */
            WM_cursor_set(win, WM_CURSOR_SWAP_AREA);
            is_gesture = true;
          }
          else if (area == sad->sa1) {
            /* Same area, so possible split. */
            WM_cursor_set(win,
                          SCREEN_DIR_IS_VERTICAL(sad->gesture_dir) ? WM_CURSOR_H_SPLIT :
                                                                     WM_CURSOR_V_SPLIT);
            is_gesture = (delta_max > split_threshold);
          }
          else if (!area || area->global) {
            /* No area or Top bar or Status bar. */
            WM_cursor_set(win, WM_CURSOR_STOP);
            is_gesture = false;
          }
          else {
            /* Different area, so possible join. */
            if (sad->gesture_dir == SCREEN_DIR_N) {
              WM_cursor_set(win, WM_CURSOR_N_ARROW);
            }
            else if (sad->gesture_dir == SCREEN_DIR_S) {
              WM_cursor_set(win, WM_CURSOR_S_ARROW);
            }
            else if (sad->gesture_dir == SCREEN_DIR_E) {
              WM_cursor_set(win, WM_CURSOR_E_ARROW);
            }
            else {
              BLI_assert(sad->gesture_dir == SCREEN_DIR_W);
              WM_cursor_set(win, WM_CURSOR_W_ARROW);
            }
            is_gesture = (delta_max > join_threshold);
          }
        }
        else {
#if defined(__APPLE__)
          const int cursor = WM_CURSOR_HAND_CLOSED;
#else
          const int cursor = WM_CURSOR_MOVE;
#endif
          WM_cursor_set(win, cursor);
          is_gesture = false;
        }
      }
      else {
        is_gesture = (delta_max > area_threshold);
      }

      /* gesture is large enough? */
      if (is_gesture) {
        /* second area, for join when (sa1 != sa2) */
        sad->sa2 = BKE_screen_find_area_xy(screen, SPACE_TYPE_ANY, event->xy);
        /* apply sends event */
        actionzone_apply(C, op, sad->az->type);
        actionzone_exit(op);

        return OPERATOR_FINISHED;
      }
      break;
    }
    case EVT_ESCKEY:
      actionzone_exit(op);
      return OPERATOR_CANCELLED;
    case LEFTMOUSE:
      actionzone_exit(op);
      return OPERATOR_CANCELLED;
    default: {
      break;
    }
  }

  return OPERATOR_RUNNING_MODAL;
}

static void actionzone_cancel(bContext * /*C*/, wmOperator *op)
{
  actionzone_exit(op);
}

static void SCREEN_OT_actionzone(wmOperatorType *ot)
{
  /* identifiers */
  ot->name = "Handle Area Action Zones";
  ot->description = "Handle area action zones for mouse actions/gestures";
  ot->idname = "SCREEN_OT_actionzone";

  ot->invoke = actionzone_invoke;
  ot->modal = actionzone_modal;
  ot->poll = actionzone_area_poll;
  ot->cancel = actionzone_cancel;

  /* flags */
  ot->flag = OPTYPE_BLOCKING | OPTYPE_INTERNAL;

  RNA_def_int(ot->srna, "modifier", 0, 0, 2, "Modifier", "Modifier state", 0, 2);
}

/** \} */

/* -------------------------------------------------------------------- */
/** \name Area edge detection utility
 * \{ */

static ScrEdge *screen_area_edge_from_cursor(const bContext *C,
                                             const int cursor[2],
                                             ScrArea **r_sa1,
                                             ScrArea **r_sa2)
{
  wmWindow *win = CTX_wm_window(C);
  bScreen *screen = CTX_wm_screen(C);
  rcti window_rect;
  WM_window_rect_calc(win, &window_rect);
  ScrEdge *actedge = screen_geom_area_map_find_active_scredge(
      AREAMAP_FROM_SCREEN(screen), &window_rect, cursor[0], cursor[1]);
  *r_sa1 = nullptr;
  *r_sa2 = nullptr;
  if (actedge == nullptr) {
    return nullptr;
  }
  int borderwidth = (4 * UI_SCALE_FAC);
  ScrArea *sa1, *sa2;
  if (screen_geom_edge_is_horizontal(actedge)) {
    sa1 = BKE_screen_find_area_xy(
        screen, SPACE_TYPE_ANY, blender::int2{cursor[0], cursor[1] + borderwidth});
    sa2 = BKE_screen_find_area_xy(
        screen, SPACE_TYPE_ANY, blender::int2{cursor[0], cursor[1] - borderwidth});
  }
  else {
    sa1 = BKE_screen_find_area_xy(
        screen, SPACE_TYPE_ANY, blender::int2{cursor[0] + borderwidth, cursor[1]});
    sa2 = BKE_screen_find_area_xy(
        screen, SPACE_TYPE_ANY, blender::int2{cursor[0] - borderwidth, cursor[1]});
  }
  bool isGlobal = ((sa1 && ED_area_is_global(sa1)) || (sa2 && ED_area_is_global(sa2)));
  if (!isGlobal) {
    *r_sa1 = sa1;
    *r_sa2 = sa2;
  }
  return actedge;
}

/** \} */

/* -------------------------------------------------------------------- */
/** \name Swap Area Operator
 * \{ */

/* operator state vars used:
 * sa1      start area
 * sa2      area to swap with
 *
 * functions:
 *
 * init()   set custom data for operator, based on action-zone event custom data
 *
 * cancel() cancel the operator
 *
 * exit()   cleanup, send notifier
 *
 * callbacks:
 *
 * invoke() gets called on Shift-LMB drag in action-zone
 * exec()   execute without any user interaction, based on properties
 * call init(), add handler
 *
 * modal()  accept modal events while doing it
 */

struct sAreaSwapData {
  ScrArea *sa1, *sa2;
};

static bool area_swap_init(wmOperator *op, const wmEvent *event)
{
  sActionzoneData *sad = static_cast<sActionzoneData *>(event->customdata);

  if (sad == nullptr || sad->sa1 == nullptr) {
    return false;
  }

  sAreaSwapData *sd = MEM_callocN<sAreaSwapData>("sAreaSwapData");
  sd->sa1 = sad->sa1;
  sd->sa2 = sad->sa2;
  op->customdata = sd;

  return true;
}

static void area_swap_exit(bContext *C, wmOperator *op)
{
  sAreaSwapData *sd = static_cast<sAreaSwapData *>(op->customdata);
  MEM_freeN(sd);
  op->customdata = nullptr;

  WM_cursor_modal_restore(CTX_wm_window(C));
  ED_workspace_status_text(C, nullptr);
}

static void area_swap_cancel(bContext *C, wmOperator *op)
{
  area_swap_exit(C, op);
}

static wmOperatorStatus area_swap_invoke(bContext *C, wmOperator *op, const wmEvent *event)
{
  if (!area_swap_init(op, event)) {
    return OPERATOR_PASS_THROUGH;
  }

  /* add modal handler */
  WM_cursor_modal_set(CTX_wm_window(C), WM_CURSOR_SWAP_AREA);
  WM_event_add_modal_handler(C, op);

  return OPERATOR_RUNNING_MODAL;
}

static wmOperatorStatus area_swap_modal(bContext *C, wmOperator *op, const wmEvent *event)
{
  sActionzoneData *sad = static_cast<sActionzoneData *>(op->customdata);

  switch (event->type) {
    case MOUSEMOVE: {
      /* Second area to swap with. */
      sad->sa2 = ED_area_find_under_cursor(C, SPACE_TYPE_ANY, event->xy);
      WM_cursor_set(CTX_wm_window(C), (sad->sa2) ? WM_CURSOR_SWAP_AREA : WM_CURSOR_STOP);
      WorkspaceStatus status(C);
      status.item(IFACE_("Select Area"), ICON_MOUSE_LMB);
      status.item(IFACE_("Cancel"), ICON_EVENT_ESC);
      break;
    }
    case LEFTMOUSE: /* release LMB */
      if (event->val == KM_RELEASE) {
        if (!sad->sa2 || sad->sa1 == sad->sa2) {
          area_swap_cancel(C, op);
          return OPERATOR_CANCELLED;
        }

        ED_area_tag_redraw(sad->sa1);
        ED_area_tag_redraw(sad->sa2);

        ED_area_swapspace(C, sad->sa1, sad->sa2);

        area_swap_exit(C, op);

        WM_event_add_notifier(C, NC_SCREEN | NA_EDITED, nullptr);

        return OPERATOR_FINISHED;
      }
      break;

    case EVT_ESCKEY:
      area_swap_cancel(C, op);
      return OPERATOR_CANCELLED;
    default: {
      break;
    }
  }
  return OPERATOR_RUNNING_MODAL;
}

static wmOperatorStatus area_swap_exec(bContext *C, wmOperator *op)
{
  ScrArea *sa1, *sa2;
  int cursor[2];
  RNA_int_get_array(op->ptr, "cursor", cursor);
  screen_area_edge_from_cursor(C, cursor, &sa1, &sa2);
  if (sa1 == nullptr || sa2 == nullptr) {
    return OPERATOR_CANCELLED;
  }
  ED_area_swapspace(C, sa1, sa2);
  return OPERATOR_FINISHED;
}

static void SCREEN_OT_area_swap(wmOperatorType *ot)
{
  ot->name = "Swap Areas";
  ot->description = "Swap selected areas screen positions";
  ot->idname = "SCREEN_OT_area_swap";

  ot->invoke = area_swap_invoke;
  ot->modal = area_swap_modal;
  ot->exec = area_swap_exec;
  ot->poll = screen_active_editable;
  ot->cancel = area_swap_cancel;

  ot->flag = OPTYPE_BLOCKING;

  /* rna */
  RNA_def_int_vector(
      ot->srna, "cursor", 2, nullptr, INT_MIN, INT_MAX, "Cursor", "", INT_MIN, INT_MAX);
}

/** \} */

/* -------------------------------------------------------------------- */
/** \name Area Duplicate Operator
 *
 * Create new window from area.
 * \{ */

/** Callback for #WM_window_open to setup the area's data. */
static void area_dupli_fn(bScreen * /*screen*/, ScrArea *area, void *user_data)
{
  ScrArea *area_src = static_cast<ScrArea *>(user_data);
  ED_area_data_copy(area, area_src, true);
  ED_area_tag_redraw(area);
}

/* operator callback */
static bool area_dupli_open(bContext *C, ScrArea *area, const blender::int2 position)
{
  const rcti window_rect = {
      position.x, position.x + area->winx, position.y, position.y + area->winy};

  /* Create new window. No need to set space_type since it will be copied over. */
  wmWindow *newwin = WM_window_open(C,
                                    nullptr, /*BFA wip - "Bforartists"*/
                                    &window_rect,
                                    SPACE_EMPTY,
                                    false,
                                    false,
                                    false,
                                    WIN_ALIGN_ABSOLUTE,
                                    /* Initialize area from callback. */
                                    area_dupli_fn,
                                    (void *)area);
  return (newwin != nullptr);
}

static wmOperatorStatus area_dupli_invoke(bContext *C, wmOperator *op, const wmEvent *event)
{
  ScrArea *area = CTX_wm_area(C);
  if (event && event->customdata) {
    sActionzoneData *sad = static_cast<sActionzoneData *>(event->customdata);
    if (sad == nullptr) {
      return OPERATOR_PASS_THROUGH;
    }
    area = sad->sa1;
  }

  bool newwin = area_dupli_open(C, area, blender::int2(area->totrct.xmin, area->totrct.ymin));

  if (newwin) {
    /* screen, areas init */
    WM_event_add_notifier(C, NC_SCREEN | NA_EDITED, nullptr);
  }
  else {
    BKE_report(op->reports, RPT_ERROR, "Failed to open window!");
  }

  if (event && event->customdata) {
    actionzone_exit(op);
  }

  return newwin ? OPERATOR_FINISHED : OPERATOR_CANCELLED;
}

static void SCREEN_OT_area_dupli(wmOperatorType *ot)
{
  ot->name = "Duplicate Area into New Window";
  ot->description = "Duplicate selected area into new window";
  ot->idname = "SCREEN_OT_area_dupli";

  ot->invoke = area_dupli_invoke;
  ot->poll = ED_operator_areaactive;
}

/** \} */

/* -------------------------------------------------------------------- */
/** \name Area Close Operator
 *
 * Close selected area, replace by expanding a neighbor
 * \{ */

/**
 * \note This can be used interactively or from Python.
 *
 * \note Most of the window management operators don't support execution from Python.
 * An exception is made for closing areas since it allows application templates
 * to customize the layout.
 */
static wmOperatorStatus area_close_exec(bContext *C, wmOperator *op)
{
  bScreen *screen = CTX_wm_screen(C);
  ScrArea *area = CTX_wm_area(C);

  /* This operator is script-able, so the area passed could be invalid. */
  if (BLI_findindex(&screen->areabase, area) == -1) {
    BKE_report(op->reports, RPT_ERROR, "Area not found in the active screen");
    return OPERATOR_CANCELLED;
  }

  float inner[4] = {0.0f, 0.0f, 0.0f, 0.7f};
  screen_animate_area_highlight(
      CTX_wm_window(C), CTX_wm_screen(C), &area->totrct, inner, nullptr, AREA_CLOSE_FADEOUT);

  if (!screen_area_close(C, op->reports, screen, area)) {
    BKE_report(op->reports, RPT_ERROR, "Unable to close area");
    return OPERATOR_CANCELLED;
  }

  /* Ensure the event loop doesn't attempt to continue handling events.
   *
   * This causes execution from the Python console fail to return to the prompt as it should.
   * This glitch could be solved in the event loop handling as other operators may also
   * destructively manipulate windowing data. */
  CTX_wm_window_set(C, nullptr);

  WM_event_add_notifier(C, NC_SCREEN | NA_EDITED, nullptr);

  return OPERATOR_FINISHED;
}

static bool area_close_poll(bContext *C)
{
  if (!ED_operator_areaactive(C)) {
    return false;
  }

  ScrArea *area = CTX_wm_area(C);

  if (ED_area_is_global(area)) {
    return false;
  }

  bScreen *screen = CTX_wm_screen(C);

  /* Can this area join with ANY other area? */
  LISTBASE_FOREACH (ScrArea *, ar, &screen->areabase) {
    if (area_getorientation(ar, area) != -1) {
      return true;
    }
  }

  return false;
}

static void SCREEN_OT_area_close(wmOperatorType *ot)
{
  ot->name = "Close Area";
  ot->description = "Close selected area";
  ot->idname = "SCREEN_OT_area_close";
  ot->exec = area_close_exec;
  ot->poll = area_close_poll;
}

/** \} */

/* -------------------------------------------------------------------- */
/** \name Move Area Edge Operator
 * \{ */

/* operator state vars used:
 * x, y             mouse coord near edge
 * delta            movement of edge
 *
 * functions:
 *
 * init()   set default property values, find edge based on mouse coords, test
 * if the edge can be moved, select edges, calculate min and max movement
 *
 * apply()  apply delta on selection
 *
 * exit()   cleanup, send notifier
 *
 * cancel() cancel moving
 *
 * callbacks:
 *
 * exec()   execute without any user interaction, based on properties
 * call init(), apply(), exit()
 *
 * invoke() gets called on mouse click near edge
 * call init(), add handler
 *
 * modal()  accept modal events while doing it
 * call apply() with delta motion
 * call exit() and remove handler
 */

enum AreaMoveSnapType {
  /* Snapping disabled */
  SNAP_NONE = 0,              /* Snap to an invisible grid with a unit defined in AREAGRID */
  SNAP_AREAGRID,              /* Snap to fraction (half, third.. etc) and adjacent edges. */
  SNAP_FRACTION_AND_ADJACENT, /* Snap to either bigger or smaller, nothing in-between (used for
                               * global areas). This has priority over other snap types, if it is
                               * used, toggling SNAP_FRACTION_AND_ADJACENT doesn't work. */
  SNAP_BIGGER_SMALLER_ONLY,
};

struct sAreaMoveData {
  int bigger, smaller, origval, step;
  eScreenAxis dir_axis;
  AreaMoveSnapType snap_type;
  bScreen *screen;
  void *draw_callback; /* Call #screen_draw_move_highlight */
};

/* helper call to move area-edge, sets limits
 * need window bounds in order to get correct limits */
static void area_move_set_limits(wmWindow *win,
                                 bScreen *screen,
                                 const eScreenAxis dir_axis,
                                 int *bigger,
                                 int *smaller,
                                 bool *use_bigger_smaller_snap)
{
  /* we check all areas and test for free space with MINSIZE */
  *bigger = *smaller = 100000;

  if (use_bigger_smaller_snap != nullptr) {
    *use_bigger_smaller_snap = false;
    LISTBASE_FOREACH (ScrArea *, area, &win->global_areas.areabase) {
      int size_min = ED_area_global_min_size_y(area) - 1;
      int size_max = ED_area_global_max_size_y(area) - 1;

      size_min = max_ii(size_min, 0);
      BLI_assert(size_min <= size_max);

      /* logic here is only tested for lower edge :) */
      /* left edge */
      if (area->v1->editflag && area->v2->editflag) {
        *smaller = area->v4->vec.x - size_max;
        *bigger = area->v4->vec.x - size_min;
        *use_bigger_smaller_snap = true;
        return;
      }
      /* top edge */
      if (area->v2->editflag && area->v3->editflag) {
        *smaller = area->v1->vec.y + size_min;
        *bigger = area->v1->vec.y + size_max;
        *use_bigger_smaller_snap = true;
        return;
      }
      /* right edge */
      if (area->v3->editflag && area->v4->editflag) {
        *smaller = area->v1->vec.x + size_min;
        *bigger = area->v1->vec.x + size_max;
        *use_bigger_smaller_snap = true;
        return;
      }
      /* lower edge */
      if (area->v4->editflag && area->v1->editflag) {
        *smaller = area->v2->vec.y - size_max;
        *bigger = area->v2->vec.y - size_min;
        *use_bigger_smaller_snap = true;
        return;
      }
    }
  }

  rcti window_rect;
  WM_window_rect_calc(win, &window_rect);

  LISTBASE_FOREACH (ScrArea *, area, &screen->areabase) {
    if (dir_axis == SCREEN_AXIS_H) {
      const int y1 = area->winy - ED_area_headersize();
      /* if top or down edge selected, test height */
      if (area->v1->editflag && area->v4->editflag) {
        *bigger = min_ii(*bigger, y1);
      }
      else if (area->v2->editflag && area->v3->editflag) {
        *smaller = min_ii(*smaller, y1);
      }
    }
    else {
      const int x1 = area->winx - int(AREAMINX * UI_SCALE_FAC) - 1;
      /* if left or right edge selected, test width */
      if (area->v1->editflag && area->v2->editflag) {
        *bigger = min_ii(*bigger, x1);
      }
      else if (area->v3->editflag && area->v4->editflag) {
        *smaller = min_ii(*smaller, x1);
      }
    }
  }
}

static void area_move_draw_cb(const wmWindow *win, void *userdata)
{
  const wmOperator *op = static_cast<const wmOperator *>(userdata);
  const sAreaMoveData *md = static_cast<sAreaMoveData *>(op->customdata);
  screen_draw_move_highlight(win, md->screen, md->dir_axis);
}

/* validate selection inside screen, set variables OK */
/* return false: init failed */
static bool area_move_init(bContext *C, wmOperator *op)
{
  bScreen *screen = CTX_wm_screen(C);
  wmWindow *win = CTX_wm_window(C);
  ScrArea *area = CTX_wm_area(C);

  /* required properties */
  int x = RNA_int_get(op->ptr, "x");
  int y = RNA_int_get(op->ptr, "y");

  /* setup */
  ScrEdge *actedge = screen_geom_find_active_scredge(win, screen, x, y);

  if (area) {
    /* Favor scroll bars and action zones over expanded edge zone. */
    const int xy[2] = {x, y};
    if (ED_area_actionzone_find_xy(area, xy)) {
      return false;
    }
  }

  if (actedge == nullptr) {
    return false;
  }

  sAreaMoveData *md = MEM_callocN<sAreaMoveData>("sAreaMoveData");
  op->customdata = md;

  md->dir_axis = screen_geom_edge_is_horizontal(actedge) ? SCREEN_AXIS_H : SCREEN_AXIS_V;
  if (md->dir_axis == SCREEN_AXIS_H) {
    md->origval = actedge->v1->vec.y;
  }
  else {
    md->origval = actedge->v1->vec.x;
  }

  screen_geom_select_connected_edge(win, actedge);
  /* now all vertices with 'flag == 1' are the ones that can be moved. Move this to editflag */
  ED_screen_verts_iter(win, screen, v1)
  {
    v1->editflag = v1->flag;
  }

  bool use_bigger_smaller_snap = false;
  area_move_set_limits(
      win, screen, md->dir_axis, &md->bigger, &md->smaller, &use_bigger_smaller_snap);

  md->snap_type = use_bigger_smaller_snap ? SNAP_BIGGER_SMALLER_ONLY : SNAP_AREAGRID;

  md->screen = screen;
  md->draw_callback = WM_draw_cb_activate(CTX_wm_window(C), area_move_draw_cb, op);

  return true;
}

static int area_snap_calc_location(const bScreen *screen,
                                   const enum AreaMoveSnapType snap_type,
                                   const int delta,
                                   const int origval,
                                   const eScreenAxis dir_axis,
                                   const int bigger,
                                   const int smaller)
{
  BLI_assert(snap_type != SNAP_NONE);
  int m_cursor_final = -1;
  const int m_cursor = origval + delta;
  const int m_span = float(bigger + smaller);
  const int m_min = origval - smaller;
  // const int axis_max = axis_min + m_span;

  switch (snap_type) {
    case SNAP_AREAGRID: {
      m_cursor_final = m_cursor;
      if (!ELEM(delta, bigger, -smaller)) {
        m_cursor_final -= (m_cursor % AREAGRID);
        CLAMP(m_cursor_final, origval - smaller, origval + bigger);
      }

      /* Slight snap to vertical minimum and maximum. */
      const int snap_threshold = int(float(ED_area_headersize()) * 0.6f);
      if (m_cursor_final < (m_min + snap_threshold)) {
        m_cursor_final = m_min;
      }
      else if (m_cursor_final > (origval + bigger - snap_threshold)) {
        m_cursor_final = origval + bigger;
      }
    } break;

    case SNAP_BIGGER_SMALLER_ONLY:
      m_cursor_final = (m_cursor >= bigger) ? bigger : smaller;
      break;

    case SNAP_FRACTION_AND_ADJACENT: {
      const int axis = (dir_axis == SCREEN_AXIS_V) ? 0 : 1;
      int snap_dist_best = INT_MAX;
      {
        const float div_array[] = {
            0.0f,
            1.0f / 12.0f,
            2.0f / 12.0f,
            3.0f / 12.0f,
            4.0f / 12.0f,
            5.0f / 12.0f,
            6.0f / 12.0f,
            7.0f / 12.0f,
            8.0f / 12.0f,
            9.0f / 12.0f,
            10.0f / 12.0f,
            11.0f / 12.0f,
            1.0f,
        };
        /* Test the snap to the best division. */
        for (int i = 0; i < ARRAY_SIZE(div_array); i++) {
          const int m_cursor_test = m_min + round_fl_to_int(m_span * div_array[i]);
          const int snap_dist_test = abs(m_cursor - m_cursor_test);
          if (snap_dist_best >= snap_dist_test) {
            snap_dist_best = snap_dist_test;
            m_cursor_final = m_cursor_test;
          }
        }
      }

      LISTBASE_FOREACH (const ScrVert *, v1, &screen->vertbase) {
        if (!v1->editflag) {
          continue;
        }
        const int v_loc = (&v1->vec.x)[!axis];

        LISTBASE_FOREACH (const ScrVert *, v2, &screen->vertbase) {
          if (v2->editflag) {
            continue;
          }
          if (v_loc == (&v2->vec.x)[!axis]) {
            const int v_loc2 = (&v2->vec.x)[axis];
            /* Do not snap to the vertices at the ends. */
            if ((origval - smaller) < v_loc2 && v_loc2 < (origval + bigger)) {
              const int snap_dist_test = abs(m_cursor - v_loc2);
              if (snap_dist_best >= snap_dist_test) {
                snap_dist_best = snap_dist_test;
                m_cursor_final = v_loc2;
              }
            }
          }
        }
      }
      break;
    }
    case SNAP_NONE:
      break;
  }

  BLI_assert(ELEM(snap_type, SNAP_BIGGER_SMALLER_ONLY) ||
             IN_RANGE_INCL(m_cursor_final, origval - smaller, origval + bigger));

  return m_cursor_final;
}

/* moves selected screen edge amount of delta, used by split & move */
static void area_move_apply_do(bContext *C,
                               int delta,
                               const int origval,
                               const eScreenAxis dir_axis,
                               const int bigger,
                               const int smaller,
                               const enum AreaMoveSnapType snap_type)
{
  WorkspaceStatus status(C);
  status.item(IFACE_("Confirm"), ICON_MOUSE_LMB);
  status.item(IFACE_("Cancel"), ICON_EVENT_ESC);
  status.item_bool(IFACE_("Snap"), snap_type == SNAP_FRACTION_AND_ADJACENT, ICON_EVENT_CTRL);

  wmWindow *win = CTX_wm_window(C);
  bScreen *screen = CTX_wm_screen(C);
  short final_loc = -1;
  bool doredraw = false;

  if (snap_type != SNAP_BIGGER_SMALLER_ONLY) {
    CLAMP(delta, -smaller, bigger);
  }

  if (snap_type == SNAP_NONE) {
    final_loc = origval + delta;
  }
  else {
    final_loc = area_snap_calc_location(
        screen, snap_type, delta, origval, dir_axis, bigger, smaller);
  }

  BLI_assert(final_loc != -1);
  short axis = (dir_axis == SCREEN_AXIS_V) ? 0 : 1;

  ED_screen_verts_iter(win, screen, v1)
  {
    if (v1->editflag) {
      short oldval = (&v1->vec.x)[axis];
      (&v1->vec.x)[axis] = final_loc;

      if (oldval == final_loc) {
        /* nothing will change to the other vertices either. */
        break;
      }
      doredraw = true;
    }
  }

  /* only redraw if we actually moved a screen vert, for AREAGRID */
  if (doredraw) {
    bool redraw_all = false;
    ED_screen_areas_iter (win, screen, area) {
      if (area->v1->editflag || area->v2->editflag || area->v3->editflag || area->v4->editflag) {
        if (ED_area_is_global(area)) {
          /* Snap to minimum or maximum for global areas. */
          int height = round_fl_to_int(screen_geom_area_height(area) / UI_SCALE_FAC);
          if (abs(height - area->global->size_min) < abs(height - area->global->size_max)) {
            area->global->cur_fixed_height = area->global->size_min;
          }
          else {
            area->global->cur_fixed_height = area->global->size_max;
          }

          screen->do_refresh = true;
          redraw_all = true;
        }
        ED_area_tag_redraw_no_rebuild(area);
      }
    }
    if (redraw_all) {
      ED_screen_areas_iter (win, screen, area) {
        ED_area_tag_redraw(area);
      }
    }

    ED_screen_global_areas_sync(win);

    WM_event_add_notifier(C, NC_SCREEN | NA_EDITED, nullptr); /* redraw everything */
    /* Update preview thumbnail */
    BKE_icon_changed(screen->id.icon_id);
  }
}

static void area_move_apply(bContext *C, wmOperator *op)
{
  sAreaMoveData *md = static_cast<sAreaMoveData *>(op->customdata);
  int delta = RNA_int_get(op->ptr, "delta");

  area_move_apply_do(C, delta, md->origval, md->dir_axis, md->bigger, md->smaller, md->snap_type);
}

static void area_move_exit(bContext *C, wmOperator *op)
{
  sAreaMoveData *md = static_cast<sAreaMoveData *>(op->customdata);
  if (md->draw_callback) {
    WM_draw_cb_exit(CTX_wm_window(C), md->draw_callback);
  }

  MEM_freeN(md);
  op->customdata = nullptr;

  /* this makes sure aligned edges will result in aligned grabbing */
  BKE_screen_remove_double_scrverts(CTX_wm_screen(C));
  BKE_screen_remove_double_scredges(CTX_wm_screen(C));
  ED_workspace_status_text(C, nullptr);
  G.moving &= ~G_TRANSFORM_WM;
}

static wmOperatorStatus area_move_exec(bContext *C, wmOperator *op)
{
  if (!area_move_init(C, op)) {
    return OPERATOR_CANCELLED;
  }

  area_move_apply(C, op);
  area_move_exit(C, op);

  return OPERATOR_FINISHED;
}

/* interaction callback */
static wmOperatorStatus area_move_invoke(bContext *C, wmOperator *op, const wmEvent *event)
{
  RNA_int_set(op->ptr, "x", event->xy[0]);
  RNA_int_set(op->ptr, "y", event->xy[1]);

  if (!area_move_init(C, op)) {
    return OPERATOR_PASS_THROUGH;
  }

  sAreaMoveData *md = static_cast<sAreaMoveData *>(op->customdata);

  WorkspaceStatus status(C);
  status.item(IFACE_("Confirm"), ICON_MOUSE_LMB);
  status.item(IFACE_("Cancel"), ICON_EVENT_ESC);
  status.item_bool(IFACE_("Snap"), md->snap_type == SNAP_FRACTION_AND_ADJACENT, ICON_EVENT_CTRL);

  /* add temp handler */
  G.moving |= G_TRANSFORM_WM;
  WM_event_add_modal_handler(C, op);

  return OPERATOR_RUNNING_MODAL;
}

static void area_move_cancel(bContext *C, wmOperator *op)
{

  RNA_int_set(op->ptr, "delta", 0);
  area_move_apply(C, op);
  area_move_exit(C, op);
}

/* modal callback for while moving edges */
static wmOperatorStatus area_move_modal(bContext *C, wmOperator *op, const wmEvent *event)
{
  sAreaMoveData *md = static_cast<sAreaMoveData *>(op->customdata);

  /* execute the events */
  switch (event->type) {
    case MOUSEMOVE: {
      int x = RNA_int_get(op->ptr, "x");
      int y = RNA_int_get(op->ptr, "y");

      const int delta = (md->dir_axis == SCREEN_AXIS_V) ? event->xy[0] - x : event->xy[1] - y;
      RNA_int_set(op->ptr, "delta", delta);

      area_move_apply(C, op);
      break;
    }
    case RIGHTMOUSE: {
      area_move_cancel(C, op);
      return OPERATOR_CANCELLED;
    }
    case EVT_MODAL_MAP: {
      switch (event->val) {
        case KM_MODAL_APPLY:
          area_move_exit(C, op);
          return OPERATOR_FINISHED;

        case KM_MODAL_CANCEL:
          area_move_cancel(C, op);
          return OPERATOR_CANCELLED;

        case KM_MODAL_SNAP_ON:
          if (md->snap_type != SNAP_BIGGER_SMALLER_ONLY) {
            md->snap_type = SNAP_FRACTION_AND_ADJACENT;
          }
          break;

        case KM_MODAL_SNAP_OFF:
          if (md->snap_type != SNAP_BIGGER_SMALLER_ONLY) {
            md->snap_type = SNAP_AREAGRID;
          }
          break;
      }
      WorkspaceStatus status(C);
      status.item(IFACE_("Confirm"), ICON_MOUSE_LMB);
      status.item(IFACE_("Cancel"), ICON_EVENT_ESC);
      status.item_bool(
          IFACE_("Snap"), md->snap_type == SNAP_FRACTION_AND_ADJACENT, ICON_EVENT_CTRL);
      break;
    }
    default: {
      break;
    }
  }

  return OPERATOR_RUNNING_MODAL;
}

static void SCREEN_OT_area_move(wmOperatorType *ot)
{
  /* identifiers */
  ot->name = "Move Area Edges";
  ot->description = "Move selected area edges";
  ot->idname = "SCREEN_OT_area_move";

  ot->exec = area_move_exec;
  ot->invoke = area_move_invoke;
  ot->cancel = area_move_cancel;
  ot->modal = area_move_modal;
  ot->poll = ED_operator_screen_mainwinactive; /* when mouse is over area-edge */

  /* flags */
  ot->flag = OPTYPE_BLOCKING | OPTYPE_INTERNAL;

  /* rna */
  RNA_def_int(ot->srna, "x", 0, INT_MIN, INT_MAX, "X", "", INT_MIN, INT_MAX);
  RNA_def_int(ot->srna, "y", 0, INT_MIN, INT_MAX, "Y", "", INT_MIN, INT_MAX);
  RNA_def_int(ot->srna, "delta", 0, INT_MIN, INT_MAX, "Delta", "", INT_MIN, INT_MAX);
}

/** \} */

/* -------------------------------------------------------------------- */
/** \name Split Area Operator
 * \{ */

/*
 * operator state vars:
 * fac              spit point
 * dir              direction #SCREEN_AXIS_V or #SCREEN_AXIS_H
 *
 * operator customdata:
 * area             pointer to (active) area
 * x, y             last used mouse pos
 * (more, see below)
 *
 * functions:
 *
 * init()   set default property values, find area based on context
 *
 * apply()  split area based on state vars
 *
 * exit()   cleanup, send notifier
 *
 * cancel() remove duplicated area
 *
 * callbacks:
 *
 * exec()   execute without any user interaction, based on state vars
 * call init(), apply(), exit()
 *
 * invoke() gets called on mouse click in action-widget
 * call init(), add modal handler
 * call apply() with initial motion
 *
 * modal()  accept modal events while doing it
 * call move-areas code with delta motion
 * call exit() or cancel() and remove handler
 */

struct sAreaSplitData {
  int origval;           /* for move areas */
  int bigger, smaller;   /* constraints for moving new edge */
  int delta;             /* delta move edge */
  int origmin, origsize; /* to calculate fac, for property storage */
  int previewmode;       /* draw preview-line, then split. */
  void *draw_callback;   /* call `screen_draw_split_preview` */
  bool do_snap;

  ScrEdge *nedge; /* new edge */
  ScrArea *sarea; /* start area */
  ScrArea *narea; /* new area */
};

static bool area_split_allowed(const ScrArea *area, const eScreenAxis dir_axis)
{
  if (!area || area->global) {
    /* Must be a non-global area. */
    return false;
  }

  if ((dir_axis == SCREEN_AXIS_V && area->winx <= 2 * AREAMINX * UI_SCALE_FAC) ||
      (dir_axis == SCREEN_AXIS_H && area->winy <= 2 * ED_area_headersize()))
  {
    /* Must be at least double minimum sizes to split into two. */
    return false;
  }

  return true;
}

static void area_split_draw_cb(const wmWindow * /*win*/, void *userdata)
{
  const wmOperator *op = static_cast<const wmOperator *>(userdata);

  sAreaSplitData *sd = static_cast<sAreaSplitData *>(op->customdata);
  const eScreenAxis dir_axis = eScreenAxis(RNA_enum_get(op->ptr, "direction"));

  if (area_split_allowed(sd->sarea, dir_axis)) {
    float fac = RNA_float_get(op->ptr, "factor");
    screen_draw_split_preview(sd->sarea, dir_axis, fac);
  }
}

/* generic init, menu case, doesn't need active area */
static bool area_split_menu_init(bContext *C, wmOperator *op)
{
  /* custom data */
  sAreaSplitData *sd = MEM_callocN<sAreaSplitData>("op_area_split");
  op->customdata = sd;

  sd->sarea = CTX_wm_area(C);

  return true;
}

/* generic init, no UI stuff here, assumes active area */
static bool area_split_init(bContext *C, wmOperator *op)
{
  ScrArea *area = CTX_wm_area(C);

  /* required context */
  if (area == nullptr) {
    return false;
  }

  /* required properties */
  const eScreenAxis dir_axis = eScreenAxis(RNA_enum_get(op->ptr, "direction"));

  /* custom data */
  sAreaSplitData *sd = MEM_callocN<sAreaSplitData>("op_area_split");
  op->customdata = sd;

  sd->sarea = area;
  if (dir_axis == SCREEN_AXIS_V) {
    sd->origmin = area->v1->vec.x;
    sd->origsize = area->v4->vec.x - sd->origmin;
  }
  else {
    sd->origmin = area->v1->vec.y;
    sd->origsize = area->v2->vec.y - sd->origmin;
  }

  return true;
}

/* with area as center, sb is located at: 0=W, 1=N, 2=E, 3=S */
/* used with split operator */
static ScrEdge *area_findsharededge(bScreen *screen, ScrArea *area, ScrArea *sb)
{
  ScrVert *sav1 = area->v1;
  ScrVert *sav2 = area->v2;
  ScrVert *sav3 = area->v3;
  ScrVert *sav4 = area->v4;
  ScrVert *sbv1 = sb->v1;
  ScrVert *sbv2 = sb->v2;
  ScrVert *sbv3 = sb->v3;
  ScrVert *sbv4 = sb->v4;

  if (sav1 == sbv4 && sav2 == sbv3) { /* Area to right of sb = W. */
    return BKE_screen_find_edge(screen, sav1, sav2);
  }
  if (sav2 == sbv1 && sav3 == sbv4) { /* Area to bottom of sb = N. */
    return BKE_screen_find_edge(screen, sav2, sav3);
  }
  if (sav3 == sbv2 && sav4 == sbv1) { /* Area to left of sb = E. */
    return BKE_screen_find_edge(screen, sav3, sav4);
  }
  if (sav1 == sbv2 && sav4 == sbv3) { /* Area on top of sb = S. */
    return BKE_screen_find_edge(screen, sav1, sav4);
  }

  return nullptr;
}

/* do the split, return success */
static bool area_split_apply(bContext *C, wmOperator *op)
{
  const wmWindow *win = CTX_wm_window(C);
  bScreen *screen = CTX_wm_screen(C);
  sAreaSplitData *sd = (sAreaSplitData *)op->customdata;

  float fac = RNA_float_get(op->ptr, "factor");
  const eScreenAxis dir_axis = eScreenAxis(RNA_enum_get(op->ptr, "direction"));

  if (!area_split_allowed(sd->sarea, dir_axis)) {
    return false;
  }

  sd->narea = area_split(win, screen, sd->sarea, dir_axis, fac, false); /* false = no merge */

  if (sd->narea == nullptr) {
    return false;
  }

  sd->nedge = area_findsharededge(screen, sd->sarea, sd->narea);

  /* select newly created edge, prepare for moving edge */
  ED_screen_verts_iter(win, screen, sv)
  {
    sv->editflag = 0;
  }

  sd->nedge->v1->editflag = 1;
  sd->nedge->v2->editflag = 1;

  if (dir_axis == SCREEN_AXIS_H) {
    sd->origval = sd->nedge->v1->vec.y;
  }
  else {
    sd->origval = sd->nedge->v1->vec.x;
  }

  ED_area_tag_redraw(sd->sarea);
  ED_area_tag_redraw(sd->narea);

  WM_event_add_notifier(C, NC_SCREEN | NA_EDITED, nullptr);
  /* Update preview thumbnail */
  BKE_icon_changed(screen->id.icon_id);

  /* We have more than one area now, so reset window title. */
  WM_window_title(CTX_wm_manager(C), CTX_wm_window(C));

  return true;
}

static void area_split_exit(bContext *C, wmOperator *op)
{
  if (op->customdata) {
    sAreaSplitData *sd = (sAreaSplitData *)op->customdata;
    if (sd->sarea) {
      ED_area_tag_redraw(sd->sarea);
    }
    if (sd->narea) {
      ED_area_tag_redraw(sd->narea);
    }

    if (sd->draw_callback) {
      WM_draw_cb_exit(CTX_wm_window(C), sd->draw_callback);
    }

    MEM_freeN(sd);
    op->customdata = nullptr;
  }

  WM_cursor_modal_restore(CTX_wm_window(C));
  WM_event_add_notifier(C, NC_SCREEN | NA_EDITED, nullptr);
  ED_workspace_status_text(C, nullptr);

  /* this makes sure aligned edges will result in aligned grabbing */
  BKE_screen_remove_double_scrverts(CTX_wm_screen(C));
  BKE_screen_remove_double_scredges(CTX_wm_screen(C));

  G.moving &= ~G_TRANSFORM_WM;
}

static void area_split_preview_update_cursor(bContext *C, wmOperator *op)
{
  sAreaSplitData *sd = (sAreaSplitData *)op->customdata;
  const eScreenAxis dir_axis = eScreenAxis(RNA_enum_get(op->ptr, "direction"));
  if (area_split_allowed(sd->sarea, dir_axis)) {
    WM_cursor_set(CTX_wm_window(C),
                  (dir_axis == SCREEN_AXIS_H) ? WM_CURSOR_H_SPLIT : WM_CURSOR_V_SPLIT);
  }
  else {
    WM_cursor_set(CTX_wm_window(C), WM_CURSOR_STOP);
  }
}

/* UI callback, adds new handler */
static wmOperatorStatus area_split_invoke(bContext *C, wmOperator *op, const wmEvent *event)
{
  wmWindow *win = CTX_wm_window(C);
  bScreen *screen = CTX_wm_screen(C);

  /* no full window splitting allowed */
  BLI_assert(screen->state == SCREENNORMAL);

  PropertyRNA *prop_dir = RNA_struct_find_property(op->ptr, "direction");
  PropertyRNA *prop_factor = RNA_struct_find_property(op->ptr, "factor");
  PropertyRNA *prop_cursor = RNA_struct_find_property(op->ptr, "cursor");

  eScreenAxis dir_axis;
  if (event->type == EVT_ACTIONZONE_AREA) {
    sActionzoneData *sad = static_cast<sActionzoneData *>(event->customdata);

    if (sad == nullptr || sad->modifier > 0) {
      return OPERATOR_PASS_THROUGH;
    }

    /* verify *sad itself */
    if (sad->sa1 == nullptr || sad->az == nullptr) {
      return OPERATOR_PASS_THROUGH;
    }

    /* is this our *sad? if areas not equal it should be passed on */
    if (CTX_wm_area(C) != sad->sa1 || sad->sa1 != sad->sa2) {
      return OPERATOR_PASS_THROUGH;
    }

    /* The factor will be close to 1.0f when near the top-left and the bottom-right corners. */
    const float factor_v = float(event->xy[1] - sad->sa1->v1->vec.y) / float(sad->sa1->winy);
    const float factor_h = float(event->xy[0] - sad->sa1->v1->vec.x) / float(sad->sa1->winx);
    const bool is_left = factor_v < 0.5f;
    const bool is_bottom = factor_h < 0.5f;
    const bool is_right = !is_left;
    const bool is_top = !is_bottom;
    float factor;

    /* Prepare operator state vars. */
    if (SCREEN_DIR_IS_VERTICAL(sad->gesture_dir)) {
      dir_axis = SCREEN_AXIS_H;
      factor = factor_h;
    }
    else {
      dir_axis = SCREEN_AXIS_V;
      factor = factor_v;
    }

    if ((is_top && is_left) || (is_bottom && is_right)) {
      factor = 1.0f - factor;
    }

    RNA_property_float_set(op->ptr, prop_factor, factor);

    RNA_property_enum_set(op->ptr, prop_dir, dir_axis);

    /* general init, also non-UI case, adds customdata, sets area and defaults */
    if (!area_split_init(C, op)) {
      return OPERATOR_PASS_THROUGH;
    }
  }
  else if (RNA_property_is_set(op->ptr, prop_dir)) {
    ScrArea *area = CTX_wm_area(C);
    if (area == nullptr) {
      return OPERATOR_CANCELLED;
    }
    dir_axis = eScreenAxis(RNA_property_enum_get(op->ptr, prop_dir));
    if (dir_axis == SCREEN_AXIS_H) {
      RNA_property_float_set(
          op->ptr, prop_factor, float(event->xy[0] - area->v1->vec.x) / float(area->winx));
    }
    else {
      RNA_property_float_set(
          op->ptr, prop_factor, float(event->xy[1] - area->v1->vec.y) / float(area->winy));
    }

    if (!area_split_init(C, op)) {
      return OPERATOR_CANCELLED;
    }
  }
  else {
    int event_co[2];

    /* retrieve initial mouse coord, so we can find the active edge */
    if (RNA_property_is_set(op->ptr, prop_cursor)) {
      RNA_property_int_get_array(op->ptr, prop_cursor, event_co);
    }
    else {
      copy_v2_v2_int(event_co, event->xy);
    }

    rcti window_rect;
    WM_window_rect_calc(win, &window_rect);

    ScrEdge *actedge = screen_geom_area_map_find_active_scredge(
        AREAMAP_FROM_SCREEN(screen), &window_rect, event_co[0], event_co[1]);
    if (actedge == nullptr) {
      return OPERATOR_CANCELLED;
    }

    dir_axis = screen_geom_edge_is_horizontal(actedge) ? SCREEN_AXIS_V : SCREEN_AXIS_H;

    RNA_property_enum_set(op->ptr, prop_dir, dir_axis);

    /* special case, adds customdata, sets defaults */
    if (!area_split_menu_init(C, op)) {
      return OPERATOR_CANCELLED;
    }
  }

  sAreaSplitData *sd = (sAreaSplitData *)op->customdata;

  if (event->type == EVT_ACTIONZONE_AREA) {
    /* do the split */
    if (area_split_apply(C, op)) {
      area_move_set_limits(win, screen, dir_axis, &sd->bigger, &sd->smaller, nullptr);

      /* add temp handler for edge move or cancel */
      G.moving |= G_TRANSFORM_WM;
      WM_event_add_modal_handler(C, op);

      return OPERATOR_RUNNING_MODAL;
    }
  }
  else {
    sd->previewmode = 1;
    sd->draw_callback = WM_draw_cb_activate(win, area_split_draw_cb, op);
    /* add temp handler for edge move or cancel */
    WM_event_add_modal_handler(C, op);
    area_split_preview_update_cursor(C, op);

    return OPERATOR_RUNNING_MODAL;
  }

  return OPERATOR_PASS_THROUGH;
}

/* function to be called outside UI context, or for redo */
static wmOperatorStatus area_split_exec(bContext *C, wmOperator *op)
{
  if (!area_split_init(C, op)) {
    return OPERATOR_CANCELLED;
  }

  area_split_apply(C, op);
  area_split_exit(C, op);

  return OPERATOR_FINISHED;
}

static void area_split_cancel(bContext *C, wmOperator *op)
{
  sAreaSplitData *sd = (sAreaSplitData *)op->customdata;

  if (sd->previewmode) {
    /* pass */
  }
  else {
    if (screen_area_join(C, op->reports, CTX_wm_screen(C), sd->sarea, sd->narea)) {
      if (CTX_wm_area(C) == sd->narea) {
        CTX_wm_area_set(C, nullptr);
        CTX_wm_region_set(C, nullptr);
      }
      sd->narea = nullptr;
    }
  }
  area_split_exit(C, op);
}

static wmOperatorStatus area_split_modal(bContext *C, wmOperator *op, const wmEvent *event)
{
  sAreaSplitData *sd = (sAreaSplitData *)op->customdata;
  PropertyRNA *prop_dir = RNA_struct_find_property(op->ptr, "direction");
  bool update_factor = false;

  /* execute the events */
  switch (event->type) {
    case MOUSEMOVE:
      update_factor = true;
      break;

    case LEFTMOUSE:
      if (sd->previewmode) {
        float inner[4] = {1.0f, 1.0f, 1.0f, 0.1f};
        float outline[4] = {1.0f, 1.0f, 1.0f, 0.3f};
        screen_animate_area_highlight(CTX_wm_window(C),
                                      CTX_wm_screen(C),
                                      &sd->sarea->totrct,
                                      inner,
                                      outline,
                                      AREA_SPLIT_FADEOUT);
        area_split_apply(C, op);
        area_split_exit(C, op);
        return OPERATOR_FINISHED;
      }
      else {
        if (event->val == KM_RELEASE) { /* mouse up */
          area_split_exit(C, op);
          return OPERATOR_FINISHED;
        }
      }
      break;

    case MIDDLEMOUSE:
    case EVT_TABKEY:
      if (sd->previewmode == 0) {
        /* pass */
      }
      else {
        if (event->val == KM_PRESS) {
          if (sd->sarea) {
            const eScreenAxis dir_axis = eScreenAxis(RNA_property_enum_get(op->ptr, prop_dir));
            RNA_property_enum_set(
                op->ptr, prop_dir, (dir_axis == SCREEN_AXIS_V) ? SCREEN_AXIS_H : SCREEN_AXIS_V);
            area_split_preview_update_cursor(C, op);
            update_factor = true;
          }
        }
      }

      break;

    case RIGHTMOUSE: /* cancel operation */
    case EVT_ESCKEY:
      area_split_cancel(C, op);
      return OPERATOR_CANCELLED;

    case EVT_LEFTCTRLKEY:
    case EVT_RIGHTCTRLKEY:
      sd->do_snap = event->val == KM_PRESS;
      update_factor = true;
      break;
    default: {
      break;
    }
  }

  if (update_factor) {
    const eScreenAxis dir_axis = eScreenAxis(RNA_property_enum_get(op->ptr, prop_dir));

    sd->delta = (dir_axis == SCREEN_AXIS_V) ? event->xy[0] - sd->origval :
                                              event->xy[1] - sd->origval;

    if (sd->previewmode == 0) {
      if (sd->do_snap) {
        const int snap_loc = area_snap_calc_location(CTX_wm_screen(C),
                                                     SNAP_FRACTION_AND_ADJACENT,
                                                     sd->delta,
                                                     sd->origval,
                                                     dir_axis,
                                                     sd->bigger,
                                                     sd->smaller);
        sd->delta = snap_loc - sd->origval;
        area_move_apply_do(C,
                           sd->delta,
                           sd->origval,
                           dir_axis,
                           sd->bigger,
                           sd->smaller,
                           SNAP_FRACTION_AND_ADJACENT);
      }
      else {
        area_move_apply_do(
            C, sd->delta, sd->origval, dir_axis, sd->bigger, sd->smaller, SNAP_NONE);
      }
    }
    else {
      if (sd->sarea) {
        ED_area_tag_redraw(sd->sarea);
      }

      area_split_preview_update_cursor(C, op);

      /* area context not set */
      sd->sarea = BKE_screen_find_area_xy(CTX_wm_screen(C), SPACE_TYPE_ANY, event->xy);

      if (sd->sarea) {
        ScrArea *area = sd->sarea;
        if (dir_axis == SCREEN_AXIS_V) {
          sd->origmin = area->v1->vec.x;
          sd->origsize = area->v4->vec.x - sd->origmin;
        }
        else {
          sd->origmin = area->v1->vec.y;
          sd->origsize = area->v2->vec.y - sd->origmin;
        }

        if (sd->do_snap) {
          area->v1->editflag = area->v2->editflag = area->v3->editflag = area->v4->editflag = 1;

          const int snap_loc = area_snap_calc_location(CTX_wm_screen(C),
                                                       SNAP_FRACTION_AND_ADJACENT,
                                                       sd->delta,
                                                       sd->origval,
                                                       dir_axis,
                                                       sd->origmin + sd->origsize,
                                                       -sd->origmin);

          area->v1->editflag = area->v2->editflag = area->v3->editflag = area->v4->editflag = 0;
          sd->delta = snap_loc - sd->origval;
        }

        ED_area_tag_redraw(sd->sarea);
      }

      CTX_wm_screen(C)->do_draw = true;
    }

    float fac = float(sd->delta + sd->origval - sd->origmin) / sd->origsize;
    RNA_float_set(op->ptr, "factor", fac);
  }

  return OPERATOR_RUNNING_MODAL;
}

static const EnumPropertyItem prop_direction_items[] = {
    {SCREEN_AXIS_H, "HORIZONTAL", 0, "Horizontal", ""},
    {SCREEN_AXIS_V, "VERTICAL", 0, "Vertical", ""},
    {0, nullptr, 0, nullptr, nullptr},
};

static void SCREEN_OT_area_split(wmOperatorType *ot)
{
  ot->name = "Split Area";
  ot->description = "Split selected area into new windows";
  ot->idname = "SCREEN_OT_area_split";

  ot->exec = area_split_exec;
  ot->invoke = area_split_invoke;
  ot->modal = area_split_modal;
  ot->cancel = area_split_cancel;

  ot->poll = screen_active_editable;

  /* flags */
  ot->flag = OPTYPE_BLOCKING | OPTYPE_INTERNAL;

  /* rna */
  RNA_def_enum(ot->srna, "direction", prop_direction_items, SCREEN_AXIS_H, "Direction", "");
  RNA_def_float(ot->srna, "factor", 0.5f, 0.0, 1.0, "Factor", "", 0.0, 1.0);
  RNA_def_int_vector(
      ot->srna, "cursor", 2, nullptr, INT_MIN, INT_MAX, "Cursor", "", INT_MIN, INT_MAX);
}

/** \} */

/* -------------------------------------------------------------------- */
/** \name Scale Region Edge Operator
 * \{ */

struct RegionMoveData {
  AZone *az;
  ARegion *region;
  ScrArea *area;
  wmWindow *win;
  void *draw_callback;
  int bigger, smaller, origval;
  int orig_xy[2];
  int maxsize;
  AZEdge edge;
};

static int area_max_regionsize(ScrArea *area, ARegion *scale_region, AZEdge edge)
{
  int dist;

  /* regions in regions. */
  if (scale_region->alignment & RGN_SPLIT_PREV) {
    const int align = RGN_ALIGN_ENUM_FROM_MASK(scale_region->alignment);

    if (ELEM(align, RGN_ALIGN_TOP, RGN_ALIGN_BOTTOM)) {
      ARegion *region = scale_region->prev;
      dist = region->winy + scale_region->winy - U.pixelsize;
    }
    else /* if (ELEM(align, RGN_ALIGN_LEFT, RGN_ALIGN_RIGHT)) */ {
      ARegion *region = scale_region->prev;
      dist = region->winx + scale_region->winx - U.pixelsize;
    }
  }
  else {
    if (ELEM(edge, AE_RIGHT_TO_TOPLEFT, AE_LEFT_TO_TOPRIGHT)) {
      dist = BLI_rcti_size_x(&area->totrct);
    }
    else { /* AE_BOTTOM_TO_TOPLEFT, AE_TOP_TO_BOTTOMRIGHT */
      dist = BLI_rcti_size_y(&area->totrct);
    }

    /* Subtract the width of regions on opposite side
     * prevents dragging regions into other opposite regions. */
    LISTBASE_FOREACH (ARegion *, region, &area->regionbase) {
      if (region == scale_region) {
        continue;
      }

      if (scale_region->alignment == RGN_ALIGN_LEFT && region->alignment == RGN_ALIGN_RIGHT) {
        dist -= region->winx;
      }
      else if (scale_region->alignment == RGN_ALIGN_RIGHT && region->alignment == RGN_ALIGN_LEFT) {
        dist -= region->winx;
      }
      else if (scale_region->alignment == RGN_ALIGN_TOP &&
               (region->alignment == RGN_ALIGN_BOTTOM || ELEM(region->regiontype,
                                                              RGN_TYPE_HEADER,
                                                              RGN_TYPE_TOOL_HEADER,
                                                              RGN_TYPE_FOOTER,
                                                              RGN_TYPE_ASSET_SHELF_HEADER)))
      {
        dist -= region->winy;
      }
      else if (scale_region->alignment == RGN_ALIGN_BOTTOM &&
               (region->alignment == RGN_ALIGN_TOP || ELEM(region->regiontype,
                                                           RGN_TYPE_HEADER,
                                                           RGN_TYPE_TOOL_HEADER,
                                                           RGN_TYPE_FOOTER,
                                                           RGN_TYPE_ASSET_SHELF_HEADER)))
      {
        dist -= region->winy;
      }
    }
  }

  dist /= UI_SCALE_FAC;
  return dist;
}

static bool is_split_edge(const int alignment, const AZEdge edge)
{
  return ((alignment == RGN_ALIGN_BOTTOM) && (edge == AE_TOP_TO_BOTTOMRIGHT)) ||
         ((alignment == RGN_ALIGN_TOP) && (edge == AE_BOTTOM_TO_TOPLEFT)) ||
         ((alignment == RGN_ALIGN_LEFT) && (edge == AE_RIGHT_TO_TOPLEFT)) ||
         ((alignment == RGN_ALIGN_RIGHT) && (edge == AE_LEFT_TO_TOPRIGHT));
}

static void region_scale_draw_cb(const wmWindow * /*win*/, void *userdata)
{
  const wmOperator *op = static_cast<const wmOperator *>(userdata);
  RegionMoveData *rmd = static_cast<RegionMoveData *>(op->customdata);
  screen_draw_region_scale_highlight(rmd->region);
}

static void region_scale_exit(wmOperator *op)
{
  RegionMoveData *rmd = static_cast<RegionMoveData *>(op->customdata);
  WM_draw_cb_exit(rmd->win, rmd->draw_callback);

  MEM_freeN(rmd);
  op->customdata = nullptr;

  G.moving &= ~G_TRANSFORM_WM;
}

static wmOperatorStatus region_scale_invoke(bContext *C, wmOperator *op, const wmEvent *event)
{
  sActionzoneData *sad = static_cast<sActionzoneData *>(event->customdata);

  if (event->type != EVT_ACTIONZONE_REGION) {
    BKE_report(op->reports, RPT_ERROR, "Can only scale region size from an action zone");
    return OPERATOR_CANCELLED;
  }

  AZone *az = sad->az;

  if (az->region) {
    RegionMoveData *rmd = MEM_callocN<RegionMoveData>("RegionMoveData");

    op->customdata = rmd;

    rmd->az = az;
    /* special case for region within region - this allows the scale of
     * the parent region if the azone edge is not the edge splitting
     * both regions */
    if ((az->region->alignment & RGN_SPLIT_PREV) && az->region->prev &&
        !is_split_edge(RGN_ALIGN_ENUM_FROM_MASK(az->region->alignment), az->edge))
    {
      rmd->region = az->region->prev;
    }
    /* Flag to always forward scaling to the previous region. */
    else if (az->region->prev && (az->region->alignment & RGN_SPLIT_SCALE_PREV)) {
      rmd->region = az->region->prev;
    }
    else {
      rmd->region = az->region;
    }
    rmd->area = sad->sa1;
    rmd->edge = az->edge;
    copy_v2_v2_int(rmd->orig_xy, event->xy);
    rmd->maxsize = area_max_regionsize(rmd->area, rmd->region, rmd->edge);

    /* if not set we do now, otherwise it uses type */
    if (rmd->region->sizex == 0) {
      rmd->region->sizex = rmd->region->winx;
    }
    if (rmd->region->sizey == 0) {
      rmd->region->sizey = rmd->region->winy;
    }

    /* Reset our saved widths if the region is hidden.
     * Otherwise you can't drag it out a second time. */
    if (rmd->region->flag & RGN_FLAG_HIDDEN) {
      if (ELEM(rmd->edge, AE_LEFT_TO_TOPRIGHT, AE_RIGHT_TO_TOPLEFT)) {
        rmd->region->winx = rmd->region->sizex = 0;
      }
      else {
        rmd->region->winy = rmd->region->sizey = 0;
      }
    }

    /* Now copy to region-move-data. */
    if (ELEM(rmd->edge, AE_LEFT_TO_TOPRIGHT, AE_RIGHT_TO_TOPLEFT)) {
      rmd->origval = rmd->region->sizex;
    }
    else {
      rmd->origval = rmd->region->sizey;
    }

    CLAMP(rmd->maxsize, 0, 1000);

    rmd->win = CTX_wm_window(C);
    rmd->draw_callback = WM_draw_cb_activate(CTX_wm_window(C), region_scale_draw_cb, op);
    WM_event_add_notifier(C, NC_SCREEN | NA_EDITED, nullptr);

    /* add temp handler */
    G.moving |= G_TRANSFORM_WM;
    WM_event_add_modal_handler(C, op);

    return OPERATOR_RUNNING_MODAL;
  }

  return OPERATOR_FINISHED;
}

static void region_scale_validate_size(RegionMoveData *rmd)
{
  if ((rmd->region->flag & RGN_FLAG_HIDDEN) == 0) {
    short *size, maxsize = -1;

    if (ELEM(rmd->edge, AE_LEFT_TO_TOPRIGHT, AE_RIGHT_TO_TOPLEFT)) {
      size = &rmd->region->sizex;
    }
    else {
      size = &rmd->region->sizey;
    }

    maxsize = rmd->maxsize - (UI_UNIT_Y / UI_SCALE_FAC);

    if (*size > maxsize && maxsize > 0) {
      *size = maxsize;
    }
  }
}

static void region_scale_toggle_hidden(bContext *C, RegionMoveData *rmd)
{
  /* hidden areas may have bad 'View2D.cur' value,
   * correct before displaying. see #45156 */
  if (rmd->region->flag & RGN_FLAG_HIDDEN) {
    UI_view2d_curRect_validate(&rmd->region->v2d);
  }

  region_toggle_hidden(C, rmd->region, false);
  region_scale_validate_size(rmd);

  if ((rmd->region->flag & RGN_FLAG_HIDDEN) == 0) {
    if (rmd->region->regiontype == RGN_TYPE_HEADER) {
      ARegion *region_tool_header = BKE_area_find_region_type(rmd->area, RGN_TYPE_TOOL_HEADER);
      if (region_tool_header != nullptr) {
        if ((region_tool_header->flag & RGN_FLAG_HIDDEN_BY_USER) == 0 &&
            (region_tool_header->flag & RGN_FLAG_HIDDEN) != 0)
        {
          region_toggle_hidden(C, region_tool_header, false);
        }
      }
    }
  }
}

static wmOperatorStatus region_scale_modal(bContext *C, wmOperator *op, const wmEvent *event)
{
  RegionMoveData *rmd = static_cast<RegionMoveData *>(op->customdata);
  int delta;

  /* execute the events */
  switch (event->type) {
    case MOUSEMOVE: {
      const float aspect = (rmd->region->v2d.flag & V2D_IS_INIT) ?
                               (BLI_rctf_size_x(&rmd->region->v2d.cur) /
                                (BLI_rcti_size_x(&rmd->region->v2d.mask) + 1)) :
                               1.0f;
      const int snap_size_threshold = (U.widget_unit * 2) / aspect;
      bool size_changed = false;

      if (ELEM(rmd->edge, AE_LEFT_TO_TOPRIGHT, AE_RIGHT_TO_TOPLEFT)) {
        delta = event->xy[0] - rmd->orig_xy[0];
        if (rmd->edge == AE_LEFT_TO_TOPRIGHT) {
          delta = -delta;
        }

        /* region sizes now get multiplied */
        delta /= UI_SCALE_FAC;

        const int size_no_snap = rmd->origval + delta;
        rmd->region->sizex = size_no_snap;
        /* Clamp before snapping, so the snapping doesn't use a size that's invalid anyway. It will
         * check for and respect the max-width too. */
        CLAMP(rmd->region->sizex, 0, rmd->maxsize);

        if (rmd->region->runtime->type->snap_size) {
          short sizex_test = rmd->region->runtime->type->snap_size(
              rmd->region, rmd->region->sizex, 0);
          if ((abs(rmd->region->sizex - sizex_test) < snap_size_threshold) &&
              /* Don't snap to a new size if that would exceed the maximum width. */
              sizex_test <= rmd->maxsize)
          {
            rmd->region->sizex = sizex_test;
          }
        }
        BLI_assert(rmd->region->sizex <= rmd->maxsize);

        if (size_no_snap < UI_UNIT_X / aspect) {
          rmd->region->sizex = rmd->origval;
          if (!(rmd->region->flag & RGN_FLAG_HIDDEN)) {
            region_scale_toggle_hidden(C, rmd);
          }
        }
        else if (rmd->region->flag & RGN_FLAG_HIDDEN) {
          region_scale_toggle_hidden(C, rmd);
        }

        /* Hiding/unhiding is handled above, but still fix the size as requested. */
        if (rmd->region->flag & RGN_FLAG_NO_USER_RESIZE) {
          rmd->region->sizex = rmd->origval;
        }

        if (rmd->region->sizex != rmd->origval) {
          size_changed = true;
        }
      }
      else {
        delta = event->xy[1] - rmd->orig_xy[1];
        if (rmd->edge == AE_BOTTOM_TO_TOPLEFT) {
          delta = -delta;
        }

        /* region sizes now get multiplied */
        delta /= UI_SCALE_FAC;

        const int size_no_snap = rmd->origval + delta;
        rmd->region->sizey = size_no_snap;
        /* Clamp before snapping, so the snapping doesn't use a size that's invalid anyway. It will
         * check for and respect the max-height too. */
        CLAMP(rmd->region->sizey, 0, rmd->maxsize);

        if (rmd->region->runtime->type->snap_size) {
          short sizey_test = rmd->region->runtime->type->snap_size(
              rmd->region, rmd->region->sizey, 1);
          if ((abs(rmd->region->sizey - sizey_test) < snap_size_threshold) &&
              /* Don't snap to a new size if that would exceed the maximum height. */
              (sizey_test <= rmd->maxsize))
          {
            rmd->region->sizey = sizey_test;
          }
        }
        BLI_assert(rmd->region->sizey <= rmd->maxsize);

        /* NOTE: `UI_UNIT_Y / 4` means you need to drag the footer and execute region
         * almost all the way down for it to become hidden, this is done
         * otherwise its too easy to do this by accident. */
        if (size_no_snap < (UI_UNIT_Y / 4) / aspect) {
          rmd->region->sizey = rmd->origval;
          if (!(rmd->region->flag & RGN_FLAG_HIDDEN)) {
            region_scale_toggle_hidden(C, rmd);
          }
        }
        else if (rmd->region->flag & RGN_FLAG_HIDDEN) {
          region_scale_toggle_hidden(C, rmd);
        }

        /* Hiding/unhiding is handled above, but still fix the size as requested. */
        if (rmd->region->flag & RGN_FLAG_NO_USER_RESIZE) {
          rmd->region->sizey = rmd->origval;
        }

        if (rmd->region->sizey != rmd->origval) {
          size_changed = true;
        }
      }
      if (size_changed && rmd->region->runtime->type->on_user_resize) {
        rmd->region->runtime->type->on_user_resize(rmd->region);
      }
      if (size_changed) {
        if (ELEM(rmd->edge, AE_LEFT_TO_TOPRIGHT, AE_RIGHT_TO_TOPLEFT)) {
          WM_cursor_set(CTX_wm_window(C), WM_CURSOR_X_MOVE);
        }
        else {
          WM_cursor_set(CTX_wm_window(C), WM_CURSOR_Y_MOVE);
        }
      }
      ED_area_tag_redraw(rmd->area);
      WM_event_add_notifier(C, NC_SCREEN | NA_EDITED, nullptr);

      break;
    }
    case LEFTMOUSE:
      if (event->val == KM_RELEASE) {
        if (len_manhattan_v2v2_int(event->xy, rmd->orig_xy) <= WM_event_drag_threshold(event)) {
          if (rmd->region->flag & RGN_FLAG_HIDDEN) {
            region_scale_toggle_hidden(C, rmd);
          }
          else if (rmd->region->flag & RGN_FLAG_TOO_SMALL) {
            region_scale_validate_size(rmd);
          }

          ED_area_tag_redraw(rmd->area);
          WM_event_add_notifier(
              C,
              NC_SCENE | ND_FRAME,
              blender::seq::get_ref_scene_for_notifiers(C)); /*BFA - 3D Sequencer*/
        }

        region_scale_exit(op);

        return OPERATOR_FINISHED;
      }
      break;

    case EVT_ESCKEY:
      region_scale_exit(op);
      WM_event_add_notifier(C, NC_SCREEN | NA_EDITED, nullptr);
      return OPERATOR_CANCELLED;
    default: {
      break;
    }
  }

  return OPERATOR_RUNNING_MODAL;
}

static void region_scale_cancel(bContext * /*C*/, wmOperator *op)
{
  region_scale_exit(op);
}

static void SCREEN_OT_region_scale(wmOperatorType *ot)
{
  /* identifiers */
  ot->name = "Scale Region Size";
  ot->description = "Scale selected area";
  ot->idname = "SCREEN_OT_region_scale";

  ot->invoke = region_scale_invoke;
  ot->modal = region_scale_modal;
  ot->cancel = region_scale_cancel;

  ot->poll = ED_operator_areaactive;

  /* flags */
  ot->flag = OPTYPE_BLOCKING | OPTYPE_INTERNAL;
}

/** \} */

/* -------------------------------------------------------------------- */
/** \name Frame Change Operator
 * \{ */

static bool screen_animation_region_supports_time_follow(eSpace_Type spacetype,
                                                         eRegion_Type regiontype)
{
  return (regiontype == RGN_TYPE_WINDOW &&
          ELEM(spacetype, SPACE_SEQ, SPACE_GRAPH, SPACE_ACTION, SPACE_NLA)) ||
         (spacetype == SPACE_CLIP && regiontype == RGN_TYPE_PREVIEW);
}

void ED_areas_do_frame_follow(bContext *C, bool center_view)
{
  bScreen *screen_ctx = CTX_wm_screen(C);
  if (!(screen_ctx->redraws_flag & TIME_FOLLOW)) {
    return;
  }

  const int current_frame = CTX_data_scene(C)->r.cfra;
  wmWindowManager *wm = CTX_wm_manager(C);
  LISTBASE_FOREACH (wmWindow *, window, &wm->windows) {
    const bScreen *screen = WM_window_get_active_screen(window);

    LISTBASE_FOREACH (ScrArea *, area, &screen->areabase) {
      LISTBASE_FOREACH (ARegion *, region, &area->regionbase) {
        /* Only frame/center the current-frame indicator here if editor type supports it */
        if (!screen_animation_region_supports_time_follow(eSpace_Type(area->spacetype),
                                                          eRegion_Type(region->regiontype)))
        {
          continue;
        }

        if ((current_frame >= region->v2d.cur.xmin) && (current_frame <= region->v2d.cur.xmax)) {
          /* The current-frame indicator is already in view, do nothing. */
          continue;
        }

        const float w = BLI_rctf_size_x(&region->v2d.cur);

        if (center_view) {
          region->v2d.cur.xmax = current_frame + (w / 2);
          region->v2d.cur.xmin = current_frame - (w / 2);
          continue;
        }
        if (current_frame < region->v2d.cur.xmin) {
          region->v2d.cur.xmax = current_frame;
          region->v2d.cur.xmin = region->v2d.cur.xmax - w;
        }
        else {
          region->v2d.cur.xmin = current_frame;
          region->v2d.cur.xmax = region->v2d.cur.xmin + w;
        }
      }
    }
  }
}

/* function to be called outside UI context, or for redo */
static wmOperatorStatus frame_offset_exec(bContext *C, wmOperator *op)
{
  Scene *scene = CTX_data_scene(C);

  int delta = RNA_int_get(op->ptr, "delta");

  /* In order to jump from e.g. 1.5 to 1 the delta needs to be incremented by 1 since the sub-frame
   * is always zeroed. Otherwise it would jump to 0. */
  if (delta < 0 && scene->r.subframe > 0) {
    delta += 1;
  }
  scene->r.cfra += delta;
  FRAMENUMBER_MIN_CLAMP(scene->r.cfra);
  scene->r.subframe = 0.0f;

  ED_areas_do_frame_follow(C, false);

  DEG_id_tag_update(&scene->id, ID_RECALC_FRAME_CHANGE);

  WM_event_add_notifier(
      C, NC_SCENE | ND_FRAME, blender::seq::get_ref_scene_for_notifiers(C)); /*BFA - 3D Sequencer*/

  return OPERATOR_FINISHED;
}

static void SCREEN_OT_frame_offset(wmOperatorType *ot)
{
  ot->name = "Frame Offset";
  ot->idname = "SCREEN_OT_frame_offset";
  ot->description = "Move current frame forward/backward by a given number";

  ot->exec = frame_offset_exec;

  ot->poll = operator_screenactive_norender;
  ot->flag = OPTYPE_UNDO_GROUPED;
  ot->undo_group = "Frame Change";

  /* rna */
  RNA_def_int(ot->srna, "delta", 0, INT_MIN, INT_MAX, "Delta", "", INT_MIN, INT_MAX);
}

/** \} */

/* -------------------------------------------------------------------- */
/** \name Frame Jump Operator
 * \{ */

/* function to be called outside UI context, or for redo */
static wmOperatorStatus frame_jump_exec(bContext *C, wmOperator *op)
{
  Scene *scene = CTX_data_scene(C);
  wmTimer *animtimer = CTX_wm_screen(C)->animtimer;

  /* Don't change scene->r.cfra directly if animtimer is running as this can cause
   * first/last frame not to be actually shown (bad since for example physics
   * simulations aren't reset properly).
   */
  if (animtimer) {
    ScreenAnimData *sad = static_cast<ScreenAnimData *>(animtimer->customdata);

    sad->flag |= ANIMPLAY_FLAG_USE_NEXT_FRAME;

    if (RNA_boolean_get(op->ptr, "end")) {
      sad->nextfra = PEFRA;
    }
    else {
      sad->nextfra = PSFRA;
    }
  }
  else {
    if (RNA_boolean_get(op->ptr, "end")) {
      scene->r.cfra = PEFRA;
    }
    else {
      scene->r.cfra = PSFRA;
    }

    ED_areas_do_frame_follow(C, true);

    DEG_id_tag_update(&scene->id, ID_RECALC_FRAME_CHANGE);

    WM_event_add_notifier(C, NC_SCENE | ND_FRAME, scene);
  }

  return OPERATOR_FINISHED;
}

static void SCREEN_OT_frame_jump(wmOperatorType *ot)
{
  ot->name = "Jump to Endpoint";
  ot->description = "Jump to first/last frame in frame range";
  ot->idname = "SCREEN_OT_frame_jump";

  ot->exec = frame_jump_exec;

  ot->poll = operator_screenactive_norender;
  ot->flag = OPTYPE_UNDO_GROUPED;
  ot->undo_group = "Frame Change";

  /* rna */
  RNA_def_boolean(
      ot->srna, "end", false, "Last Frame", "Jump to the last frame of the frame range");
}

/** \} */

/* -------------------------------------------------------------------- */
/** \name Jump to Key-Frame Operator
 * \{ */

static void keylist_from_dopesheet(bContext &C, AnimKeylist &keylist)
{
  bAnimContext ac;

  if (ANIM_animdata_get_context(&C, &ac) == 0) {
    return;
  }
  BLI_assert(ac.area->spacetype == SPACE_ACTION);
  summary_to_keylist(&ac, &keylist, 0, {-FLT_MAX, FLT_MAX});
}

static void keylist_from_graph_editor(bContext &C, AnimKeylist &keylist)
{
  bAnimContext ac;

  if (ANIM_animdata_get_context(&C, &ac) == 0) {
    return;
  }

  ListBase anim_data = blender::ed::graph::get_editable_fcurves(ac);

  LISTBASE_FOREACH (bAnimListElem *, ale, &anim_data) {
    FCurve *fcu = static_cast<FCurve *>(ale->key_data);
    if (!fcu->bezt) {
      continue;
    }

    const bool use_nla_mapping = true;
    fcurve_to_keylist(ale->adt, fcu, &keylist, 0, {-FLT_MAX, FLT_MAX}, use_nla_mapping);
  }

  ANIM_animdata_freelist(&anim_data);
}

/* This is used for all editors where a more specific function isn't implemented. */
static void keylist_fallback_for_keyframe_jump(bContext &C, AnimKeylist &keylist)
{
  bDopeSheet ads = {nullptr};
  Scene *scene = CTX_data_scene(&C);

  /* Speed up dummy dope-sheet context with flags to perform necessary filtering. */
  if ((scene->flag & SCE_KEYS_NO_SELONLY) == 0) {
    /* Only selected channels are included. */
    ads.filterflag |= ADS_FILTER_ONLYSEL;
  }

  /* populate tree with keyframe nodes */
  scene_to_keylist(&ads, scene, &keylist, 0, {-FLT_MAX, FLT_MAX});

  Object *ob = CTX_data_active_object(&C);
  if (ob) {
    ob_to_keylist(&ads, ob, &keylist, 0, {-FLT_MAX, FLT_MAX});

    if (ob->type == OB_GREASE_PENCIL) {
      const bool active_layer_only = !(scene->flag & SCE_KEYS_NO_SELONLY);
      grease_pencil_data_block_to_keylist(
          nullptr, static_cast<const GreasePencil *>(ob->data), &keylist, 0, active_layer_only);
    }
  }

  {
    Mask *mask = CTX_data_edit_mask(&C);
    if (mask) {
      MaskLayer *masklay = BKE_mask_layer_active(mask);
      mask_to_keylist(&ads, masklay, &keylist);
    }
  }
}

/* function to be called outside UI context, or for redo */
static wmOperatorStatus keyframe_jump_exec(bContext *C, wmOperator *op)
{
  Scene *scene = CTX_data_scene(C);
  const bool next = RNA_boolean_get(op->ptr, "next");
  bool done = false;

  /* sanity checks */
  if (scene == nullptr) {
    return OPERATOR_CANCELLED;
  }

  AnimKeylist *keylist = ED_keylist_create();

  ScrArea *area = CTX_wm_area(C);
  switch (area ? eSpace_Type(area->spacetype) : SPACE_EMPTY) {
    case SPACE_ACTION: {
      keylist_from_dopesheet(*C, *keylist);
      break;
    }

    case SPACE_GRAPH:
      keylist_from_graph_editor(*C, *keylist);
      break;

    default:
      keylist_fallback_for_keyframe_jump(*C, *keylist);
      break;
  }

  /* Initialize binary-tree-list for getting keyframes. */
  ED_keylist_prepare_for_direct_access(keylist);

  const float cfra = BKE_scene_frame_get(scene);
  /* find matching keyframe in the right direction */
  const ActKeyColumn *ak;

  if (next) {
    ak = ED_keylist_find_next(keylist, cfra);
    while ((ak != nullptr) && (done == false)) {
      if (cfra < ak->cfra) {
        BKE_scene_frame_set(scene, ak->cfra);
        done = true;
      }
      else {
        ak = ak->next;
      }
    }
  }

  else {
    ak = ED_keylist_find_prev(keylist, cfra);
    while ((ak != nullptr) && (done == false)) {
      if (cfra > ak->cfra) {
        BKE_scene_frame_set(scene, ak->cfra);
        done = true;
      }
      else {
        ak = ak->prev;
      }
    }
  }

  /* free temp stuff */
  ED_keylist_free(keylist);

  /* any success? */
  if (done == false) {
    BKE_report(op->reports, RPT_INFO, "No more keyframes to jump to in this direction");

    return OPERATOR_CANCELLED;
  }

  ED_areas_do_frame_follow(C, true);

  DEG_id_tag_update(&scene->id, ID_RECALC_FRAME_CHANGE);

  WM_event_add_notifier(C, NC_SCENE | ND_FRAME, scene);

  return OPERATOR_FINISHED;
}

static bool keyframe_jump_poll(bContext *C)
{
  return operator_screenactive_norender(C);
}

static void SCREEN_OT_keyframe_jump(wmOperatorType *ot)
{
  ot->name = "Jump to Keyframe";
  ot->description = "Jump to previous/next keyframe";
  ot->idname = "SCREEN_OT_keyframe_jump";

  ot->exec = keyframe_jump_exec;

  ot->poll = keyframe_jump_poll;
  ot->flag = OPTYPE_UNDO_GROUPED;
  ot->undo_group = "Frame Change";

  /* properties */
  RNA_def_boolean(ot->srna, "next", true, "Next Keyframe", "");
}

/** \} */

/* -------------------------------------------------------------------- */
/** \name Jump to Marker Operator
 * \{ */

/* function to be called outside UI context, or for redo */
static wmOperatorStatus marker_jump_exec(bContext *C, wmOperator *op)
{
  Scene *scene = CTX_data_scene(C);
  int closest = scene->r.cfra;
  const bool next = RNA_boolean_get(op->ptr, "next");
  bool found = false;

  /* find matching marker in the right direction */
  LISTBASE_FOREACH (TimeMarker *, marker, &scene->markers) {
    if (next) {
      if ((marker->frame > scene->r.cfra) && (!found || closest > marker->frame)) {
        closest = marker->frame;
        found = true;
      }
    }
    else {
      if ((marker->frame < scene->r.cfra) && (!found || closest < marker->frame)) {
        closest = marker->frame;
        found = true;
      }
    }
  }

  /* any success? */
  if (!found) {
    BKE_report(op->reports, RPT_INFO, "No more markers to jump to in this direction");

    return OPERATOR_CANCELLED;
  }

  scene->r.cfra = closest;

  ED_areas_do_frame_follow(C, true);

  DEG_id_tag_update(&scene->id, ID_RECALC_FRAME_CHANGE);

  WM_event_add_notifier(C, NC_SCENE | ND_FRAME, scene);

  return OPERATOR_FINISHED;
}
/*bfa - descriptions*/
static std::string screen_ot_marker_jump_get_description(bContext * /*C*/,
                                                         wmOperatorType * /*ot*/,
                                                         PointerRNA *ptr)
{
  if (RNA_boolean_get(ptr, "next")) {
    return "Jump to next marker";
  }
  return "";
}

static void SCREEN_OT_marker_jump(wmOperatorType *ot)
{
  ot->name = "Jump to Marker";
  ot->description = "Jump to previous marker";
  ot->idname = "SCREEN_OT_marker_jump";

  ot->exec = marker_jump_exec;
  ot->get_description = screen_ot_marker_jump_get_description; /*bfa - descriptions*/

  ot->poll = operator_screenactive_norender;
  ot->flag = OPTYPE_UNDO_GROUPED;
  ot->undo_group = "Frame Change";

  /* properties */
  RNA_def_boolean(ot->srna, "next", true, "Next Marker", "");
}

/** \} */

/* -------------------------------------------------------------------- */
/** \name Set Screen Operator
 * \{ */

/* function to be called outside UI context, or for redo */
static wmOperatorStatus screen_set_exec(bContext *C, wmOperator *op)
{
  WorkSpace *workspace = CTX_wm_workspace(C);
  int delta = RNA_int_get(op->ptr, "delta");

  if (ED_workspace_layout_cycle(workspace, delta, C)) {
    return OPERATOR_FINISHED;
  }

  return OPERATOR_CANCELLED;
}

static void SCREEN_OT_screen_set(wmOperatorType *ot)
{
  ot->name = "Set Screen";
  ot->description = "Cycle through available screens";
  ot->idname = "SCREEN_OT_screen_set";

  ot->exec = screen_set_exec;
  ot->poll = ED_operator_screenactive;

  /* rna */
  RNA_def_int(ot->srna, "delta", 1, -1, 1, "Delta", "", -1, 1);
}

/** \} */

/* -------------------------------------------------------------------- */
/** \name Screen Full-Area Operator
 * \{ */

/* function to be called outside UI context, or for redo */
static wmOperatorStatus screen_maximize_area_exec(bContext *C, wmOperator *op)
{
  bScreen *screen = CTX_wm_screen(C);
  ScrArea *area = nullptr;
  const bool hide_panels = RNA_boolean_get(op->ptr, "use_hide_panels");

  BLI_assert(!screen->temp);

  /* search current screen for 'full-screen' areas */
  /* prevents restoring info header, when mouse is over it */
  LISTBASE_FOREACH (ScrArea *, area_iter, &screen->areabase) {
    if (area_iter->full) {
      area = area_iter;
      break;
    }
  }

  if (area == nullptr) {
    area = CTX_wm_area(C);
  }

  if (hide_panels) {
    if (!ELEM(screen->state, SCREENNORMAL, SCREENFULL)) {
      return OPERATOR_CANCELLED;
    }
    ED_screen_state_toggle(C, CTX_wm_window(C), area, SCREENFULL);
  }
  else {
    if (!ELEM(screen->state, SCREENNORMAL, SCREENMAXIMIZED)) {
      return OPERATOR_CANCELLED;
    }
    ED_screen_state_toggle(C, CTX_wm_window(C), area, SCREENMAXIMIZED);
  }

  return OPERATOR_FINISHED;
}

static bool screen_maximize_area_poll(bContext *C)
{
  const wmWindow *win = CTX_wm_window(C);
  const bScreen *screen = CTX_wm_screen(C);
  const ScrArea *area = CTX_wm_area(C);
  const wmWindowManager *wm = CTX_wm_manager(C);
  return ED_operator_areaactive(C) &&
         /* Don't allow maximizing global areas but allow minimizing from them. */
         ((screen->state != SCREENNORMAL) || !ED_area_is_global(area)) &&
         /* Don't change temporary screens. */
         !WM_window_is_temp_screen(win) &&
         /* Don't maximize when dragging. */
         BLI_listbase_is_empty(&wm->drags);
}

/*bfa - descriptions*/
static std::string screen_ot_screen_full_area_get_description(bContext * /*C*/,
                                                              wmOperatorType * /*ot*/,
                                                              PointerRNA *ptr)
{
  if (RNA_boolean_get(ptr, "use_hide_panels")) {
    return "Toggle display selected area as maximized";
  }
  return "";
}

static void SCREEN_OT_screen_full_area(wmOperatorType *ot)
{
  PropertyRNA *prop;

  ot->name = "Toggle Maximize Area";
  ot->description = "Toggle display selected area as fullscreen/maximized";
  ot->idname = "SCREEN_OT_screen_full_area";

  ot->exec = screen_maximize_area_exec;
  ot->get_description = screen_ot_screen_full_area_get_description; /*bfa - descriptions*/
  ot->poll = screen_maximize_area_poll;
  ot->flag = 0;

  prop = RNA_def_boolean(ot->srna, "use_hide_panels", false, "Hide Panels", "Hide all the panels");
  RNA_def_property_flag(prop, PROP_SKIP_SAVE);
}

/** \} */

/* -------------------------------------------------------------------- */
/** \name Screen Join-Area Operator
 * \{ */

/* operator state vars used:
 * x1, y1     mouse coord in first area, which will disappear
 * x2, y2     mouse coord in 2nd area, which will become joined
 *
 * functions:
 *
 * init()   find edge based on state vars
 * test if the edge divides two areas,
 * store active and nonactive area,
 *
 * apply()  do the actual join
 *
 * exit()   cleanup, send notifier
 *
 * callbacks:
 *
 * exec()   calls init, apply, exit
 *
 * invoke() sets mouse coords in x,y
 * call init()
 * add modal handler
 *
 * modal()  accept modal events while doing it
 * call apply() with active window and nonactive window
 * call exit() and remove handler when LMB confirm
 */

struct sAreaJoinData {
  ScrArea *sa1;               /* Potential source area (kept). */
  ScrArea *sa2;               /* Potential target area (removed or reduced). */
  eScreenDir dir;             /* Direction of potential join. */
  eScreenAxis split_dir;      /* Direction of split within the source area. */
  AreaDockTarget dock_target; /* Position within target we are pointing to. */
  float factor;               /* dock target size can vary. */
  int start_x, start_y;       /* Starting mouse position. */
  int current_x, current_y;   /* Current mouse position. */
  float split_fac;            /* Split factor in split_dir direction. */
  wmWindow *win1;             /* Window of source area. */
  wmWindow *win2;             /* Window of the target area. */
  wmWindow *draw_dock_win;    /* Window getting docking highlight. */
  bool close_win;             /* Close the source window when done. */
  void *draw_callback;        /* call #screen_draw_join_highlight */
  void *draw_dock_callback;   /* call #screen_draw_dock_highlight, overlay on draw_dock_win. */
};

static void area_join_draw_cb(const wmWindow *win, void *userdata)
{
  const wmOperator *op = static_cast<const wmOperator *>(userdata);
  sAreaJoinData *sd = static_cast<sAreaJoinData *>(op->customdata);
  if (!sd || !sd->sa1) {
    return;
  }

  if (sd->sa1 == sd->sa2) {
    screen_draw_split_preview(sd->sa1, sd->split_dir, sd->split_fac);
  }
  else {
    screen_draw_join_highlight(win, sd->sa1, sd->sa2, sd->dir);
  }
}

static void area_join_dock_cb(const wmWindow *win, void *userdata)
{
  const wmOperator *op = static_cast<wmOperator *>(userdata);
  sAreaJoinData *jd = static_cast<sAreaJoinData *>(op->customdata);
  if (!jd || !jd->sa2 || jd->dir != SCREEN_DIR_NONE || jd->sa1 == jd->sa2) {
    return;
  }
  screen_draw_dock_preview(
      win, jd->sa1, jd->sa2, jd->dock_target, jd->factor, jd->current_x, jd->current_y);
}

static void area_join_dock_cb_window(sAreaJoinData *jd, wmOperator *op)
{
  if (jd->sa2 && jd->win2 && jd->win2 != jd->draw_dock_win) {
    /* Change of highlight window. */
    if (jd->draw_dock_callback) {
      WM_draw_cb_exit(jd->draw_dock_win, jd->draw_dock_callback);
      /* Refresh the entire window. */
      ED_screen_areas_iter (
          jd->draw_dock_win, WM_window_get_active_screen(jd->draw_dock_win), area)
      {
        ED_area_tag_redraw(area);
      }
    }
    if (jd->win2) {
      jd->draw_dock_win = jd->win2;
      jd->draw_dock_callback = WM_draw_cb_activate(jd->draw_dock_win, area_join_dock_cb, op);
    }
  }
}

/* validate selection inside screen, set variables OK */
/* return false: init failed */
static bool area_join_init(bContext *C, wmOperator *op, ScrArea *sa1, ScrArea *sa2)
{
  if (sa1 == nullptr && sa2 == nullptr) {
    /* Get areas from cursor location if not specified. */
    PropertyRNA *prop;
    int cursor[2];

    prop = RNA_struct_find_property(op->ptr, "source_xy");
    if (RNA_property_is_set(op->ptr, prop)) {
      RNA_property_int_get_array(op->ptr, prop, cursor);
      sa1 = BKE_screen_find_area_xy(CTX_wm_screen(C), SPACE_TYPE_ANY, cursor);
    }

    prop = RNA_struct_find_property(op->ptr, "target_xy");
    if (RNA_property_is_set(op->ptr, prop)) {
      RNA_property_int_get_array(op->ptr, prop, cursor);
      sa2 = BKE_screen_find_area_xy(CTX_wm_screen(C), SPACE_TYPE_ANY, cursor);
    }
  }
  if (sa1 == nullptr) {
    return false;
  }

  sAreaJoinData *jd = MEM_callocN<sAreaJoinData>("op_area_join");
  jd->sa1 = sa1;
  jd->sa2 = sa2;
  jd->dir = area_getorientation(sa1, sa2);
  jd->win1 = WM_window_find_by_area(CTX_wm_manager(C), sa1);
  jd->win2 = WM_window_find_by_area(CTX_wm_manager(C), sa2);

  op->customdata = jd;
  return true;
}

/* apply the join of the areas (space types) */
static bool area_join_apply(bContext *C, wmOperator *op)
{
  sAreaJoinData *jd = (sAreaJoinData *)op->customdata;
  if (!jd || (jd->dir == SCREEN_DIR_NONE)) {
    return false;
  }

  bScreen *screen = CTX_wm_screen(C);

  /* Rect of the combined areas. */
  const bool vertical = SCREEN_DIR_IS_VERTICAL(jd->dir);
  rcti combined{};
  combined.xmin = vertical ? std::max(jd->sa1->totrct.xmin, jd->sa2->totrct.xmin) :
                             std::min(jd->sa1->totrct.xmin, jd->sa2->totrct.xmin);
  combined.xmax = vertical ? std::min(jd->sa1->totrct.xmax, jd->sa2->totrct.xmax) :
                             std::max(jd->sa1->totrct.xmax, jd->sa2->totrct.xmax);
  combined.ymin = vertical ? std::min(jd->sa1->totrct.ymin, jd->sa2->totrct.ymin) :
                             std::max(jd->sa1->totrct.ymin, jd->sa2->totrct.ymin);
  combined.ymax = vertical ? std::max(jd->sa1->totrct.ymax, jd->sa2->totrct.ymax) :
                             std::min(jd->sa1->totrct.ymax, jd->sa2->totrct.ymax);
  float inner[4] = {1.0f, 1.0f, 1.0f, 0.1f};
  float outline[4] = {1.0f, 1.0f, 1.0f, 0.3f};
  screen_animate_area_highlight(
      CTX_wm_window(C), screen, &combined, inner, outline, AREA_JOIN_FADEOUT);

  if (!screen_area_join(C, op->reports, screen, jd->sa1, jd->sa2)) {
    return false;
  }
  if (CTX_wm_area(C) == jd->sa2) {
    CTX_wm_area_set(C, nullptr);
    CTX_wm_region_set(C, nullptr);
  }

  if (BLI_listbase_is_single(&screen->areabase)) {
    /* Areas reduced to just one, so show nicer title. */
    WM_window_title(CTX_wm_manager(C), CTX_wm_window(C));
  }

  return true;
}

/* finish operation */
static void area_join_exit(bContext *C, wmOperator *op)
{
  sAreaJoinData *jd = (sAreaJoinData *)op->customdata;

  if (jd) {
    if (jd->draw_callback) {
      WM_draw_cb_exit(jd->win1, jd->draw_callback);
    }
    if (jd->draw_dock_callback) {
      WM_draw_cb_exit(jd->draw_dock_win, jd->draw_dock_callback);
    }

    MEM_freeN(jd);
    op->customdata = nullptr;
  }

  /* this makes sure aligned edges will result in aligned grabbing */
  BKE_screen_remove_double_scredges(CTX_wm_screen(C));
  BKE_screen_remove_unused_scredges(CTX_wm_screen(C));
  BKE_screen_remove_unused_scrverts(CTX_wm_screen(C));

  ED_workspace_status_text(C, nullptr);

  G.moving &= ~G_TRANSFORM_WM;
}

static wmOperatorStatus area_join_exec(bContext *C, wmOperator *op)
{
  if (!area_join_init(C, op, nullptr, nullptr)) {
    return OPERATOR_CANCELLED;
  }

  sAreaJoinData *jd = (sAreaJoinData *)op->customdata;

  if (jd->sa2 == nullptr || area_getorientation(jd->sa1, jd->sa2) == SCREEN_DIR_NONE) {
    return OPERATOR_CANCELLED;
  }

  ED_area_tag_redraw(jd->sa1);

  area_join_apply(C, op);
  area_join_exit(C, op);
  WM_event_add_notifier(C, NC_SCREEN | NA_EDITED, nullptr);

  return OPERATOR_FINISHED;
}

static void area_join_update_data(bContext *C, sAreaJoinData *jd, const wmEvent *event);
static int area_join_cursor(sAreaJoinData *jd, const wmEvent *event);

/* interaction callback */
static wmOperatorStatus area_join_invoke(bContext *C, wmOperator *op, const wmEvent *event)
{
  if (event->type == EVT_ACTIONZONE_AREA) {
    sActionzoneData *sad = static_cast<sActionzoneData *>(event->customdata);

    if (sad == nullptr || sad->modifier > 0 || sad->sa1 == nullptr) {
      return OPERATOR_PASS_THROUGH;
    }

    if (!area_join_init(C, op, sad->sa1, sad->sa2)) {
      return OPERATOR_CANCELLED;
    }

    sAreaJoinData *jd = (sAreaJoinData *)op->customdata;
    jd->start_x = sad->x;
    jd->start_y = sad->y;
    jd->draw_callback = WM_draw_cb_activate(CTX_wm_window(C), area_join_draw_cb, op);

    WM_event_add_modal_handler(C, op);
    return OPERATOR_RUNNING_MODAL;
  }

  /* Launched from menu item or keyboard shortcut. */
  if (!area_join_init(C, op, nullptr, nullptr)) {
    ScrArea *sa1 = CTX_wm_area(C);
    if (!sa1 || ED_area_is_global(sa1) || !area_join_init(C, op, sa1, nullptr)) {
      return OPERATOR_CANCELLED;
    }
  }
  sAreaJoinData *jd = (sAreaJoinData *)op->customdata;
  jd->sa2 = jd->sa1;
  jd->start_x = jd->sa1->totrct.xmin;
  jd->start_y = jd->sa1->totrct.ymax;
  jd->current_x = event->xy[0];
  jd->current_y = event->xy[1];
  jd->draw_callback = WM_draw_cb_activate(CTX_wm_window(C), area_join_draw_cb, op);
  WM_cursor_set(jd->win1, area_join_cursor(jd, event));
  area_join_update_data(C, jd, event);
  area_join_dock_cb_window(jd, op);
  WM_event_add_notifier(C, NC_WINDOW, nullptr);
  WM_event_add_modal_handler(C, op);
  return OPERATOR_RUNNING_MODAL;
}

/* Apply the docking of the area. */
void static area_docking_apply(bContext *C, wmOperator *op)
{
  sAreaJoinData *jd = (sAreaJoinData *)op->customdata;

  int offset1;
  int offset2;
  area_getoffsets(jd->sa1, jd->sa2, area_getorientation(jd->sa1, jd->sa2), &offset1, &offset2);

  /* Check before making changes. */
  bool aligned_neighbors = (offset1 == 0 && offset2 == 0);
  bool same_area = (jd->sa1 == jd->sa2);

  if (!(jd->dock_target == AreaDockTarget::Center)) {
    eScreenAxis dir = ELEM(jd->dock_target, AreaDockTarget::Left, AreaDockTarget::Right) ?
                          SCREEN_AXIS_V :
                          SCREEN_AXIS_H;

    float fac = jd->factor;
    if (ELEM(jd->dock_target, AreaDockTarget::Right, AreaDockTarget::Top)) {
      fac = 1.0f - fac;
    }

    ScrArea *newa = area_split(
        jd->win2, WM_window_get_active_screen(jd->win2), jd->sa2, dir, fac, true);

    if (jd->factor <= 0.5f) {
      jd->sa2 = newa;
    }
    else {
      /* Force full rebuild. #130732 */
      ED_area_tag_redraw(newa);
    }
  }

  if (same_area) {
    WM_event_add_notifier(C, NC_SCREEN | NA_EDITED, nullptr);
    return;
  }

  float inner[4] = {1.0f, 1.0f, 1.0f, 0.15f};
  float outline[4] = {1.0f, 1.0f, 1.0f, 0.4f};
  jd->sa2->flag |= AREA_FLAG_REGION_SIZE_UPDATE;
  ED_area_update_region_sizes(CTX_wm_manager(C), jd->win2, jd->sa2);
  screen_animate_area_highlight(
      jd->win2, CTX_wm_screen(C), &jd->sa2->totrct, inner, outline, AREA_DOCK_FADEOUT);

  if (!aligned_neighbors || !screen_area_join(C, op->reports, CTX_wm_screen(C), jd->sa1, jd->sa2))
  {
    ED_area_swapspace(C, jd->sa2, jd->sa1);
    if (BLI_listbase_is_single(&WM_window_get_active_screen(jd->win1)->areabase) &&
        BLI_listbase_is_empty(&jd->win1->global_areas.areabase))
    {
      jd->close_win = true;
      /* Clear the active region in each screen, otherwise they are pointing
       * at incorrect regions and will cause errors in uiTemplateInputStatus. */
      WM_window_get_active_screen(jd->win1)->active_region = nullptr;
      WM_window_get_active_screen(jd->win2)->active_region = nullptr;
    }
    else {
      float inner[4] = {0.0f, 0.0f, 0.0f, 0.7f};
      screen_animate_area_highlight(
          jd->win1, CTX_wm_screen(C), &jd->sa1->totrct, inner, nullptr, AREA_CLOSE_FADEOUT);
      screen_area_close(C, op->reports, CTX_wm_screen(C), jd->sa1);
    }
  }

  if (jd && jd->sa2 == CTX_wm_area(C)) {
    CTX_wm_area_set(C, nullptr);
    CTX_wm_region_set(C, nullptr);
  }
}

static int area_join_cursor(sAreaJoinData *jd, const wmEvent *event)
{
  if (!jd->sa2 && jd->dock_target == AreaDockTarget::None) {
    /* Mouse outside window, so can open new window. */
    if (event->xy[0] < 0 || event->xy[0] > jd->win1->sizex || event->xy[1] < 1 ||
        event->xy[1] > jd->win1->sizey)
    {
      return WM_CURSOR_PICK_AREA;
    }
    return WM_CURSOR_STOP;
  }

  if (jd->win2 && jd->win2->workspace_hook) {
    bScreen *screen = BKE_workspace_active_screen_get(jd->win2->workspace_hook);
    if (screen && screen->temp) {
      return WM_CURSOR_STOP;
    }
  }

  if (jd->sa1 && jd->sa1 == jd->sa2) {
    if (jd->split_fac >= 0.0001f) {
      /* Mouse inside source area, so allow splitting. */
      return (jd->split_dir == SCREEN_AXIS_V) ? WM_CURSOR_V_SPLIT : WM_CURSOR_H_SPLIT;
    }
    return WM_CURSOR_EDIT;
  }

  if (jd->dir != SCREEN_DIR_NONE) {
    /* Joining */
    switch (jd->dir) {
      case SCREEN_DIR_N:
        return WM_CURSOR_N_ARROW;
        break;
      case SCREEN_DIR_S:
        return WM_CURSOR_S_ARROW;
        break;
      case SCREEN_DIR_W:
        return WM_CURSOR_W_ARROW;
        break;
      default:
        return WM_CURSOR_E_ARROW;
    }
  }

  if (jd->dir != SCREEN_DIR_NONE || jd->dock_target != AreaDockTarget::None) {
#if defined(__APPLE__)
    return WM_CURSOR_HAND_CLOSED;
#else
    return WM_CURSOR_MOVE;
#endif
  }

  return WM_CURSOR_PICK_AREA;
}

static float area_docking_snap(const float pos, const wmEvent *event)
{
  const bool alt = event->modifier & KM_ALT;
  const bool ctrl = event->modifier & KM_CTRL;
  const float accel = (alt || ctrl) ? 2.5f : 2.0;

  float factor = pos * accel;

  if (!alt) {
    if (factor >= 0.4375f && factor < 0.5f) {
      factor = 0.499999f;
    }
    else if (factor >= 0.5f && factor < 0.5625f) {
      factor = 0.500001f;
    }
  }

  if (ctrl) {
    if (factor < 0.1875f) {
      factor = 0.125f;
    }
    else if (factor >= 0.1875f && factor < 0.3125f) {
      factor = 0.25f;
    }
    else if (factor >= 0.3125f && factor < 0.4375f) {
      factor = 0.375f;
    }
    else if (factor >= 0.5625f && factor < 0.6875f) {
      factor = 0.625f;
    }
    else if (factor >= 0.6875f && factor < 0.8125f) {
      factor = 0.75f;
    }
    else if (factor > 0.8125f) {
      factor = 0.875f;
    }
  }

  return factor;
}

static AreaDockTarget area_docking_target(sAreaJoinData *jd, const wmEvent *event)
{
  if (!jd->sa2 || !jd->win2) {
    return AreaDockTarget::None;
  }

  if (jd->sa1 == jd->sa2) {
    return AreaDockTarget::None;
  }

  if (jd->win2 && jd->win2->workspace_hook) {
    bScreen *screen = BKE_workspace_active_screen_get(jd->win2->workspace_hook);
    if (screen && screen->temp) {
      return AreaDockTarget::None;
    }
  }

  /* Convert to local coordinates in sa2. */
  int win1_posx = jd->win1->posx;
  int win1_posy = jd->win1->posy;
  int win2_posx = jd->win2->posx;
  int win2_posy = jd->win2->posy;
  WM_window_native_pixel_coords(jd->win1, &win1_posx, &win1_posy);
  WM_window_native_pixel_coords(jd->win2, &win2_posx, &win2_posy);

  const int x = event->xy[0] + win1_posx - win2_posx - jd->sa2->totrct.xmin;
  const int y = event->xy[1] + win1_posy - win2_posy - jd->sa2->totrct.ymin;

  jd->current_x = x + jd->sa2->totrct.xmin;
  jd->current_y = y + jd->sa2->totrct.ymin;

  const float fac_x = float(x) / float(jd->sa2->winx);
  const float fac_y = float(y) / float(jd->sa2->winy);
  const int min_x = 2 * AREAMINX * UI_SCALE_FAC;
  const int min_y = 2 * HEADERY * UI_SCALE_FAC;

  if (ELEM(jd->dir, SCREEN_DIR_N, SCREEN_DIR_S)) {
    /* Up or Down to immediate neighbor. */
    if (event->xy[0] <= jd->sa1->totrct.xmax && event->xy[0] >= jd->sa1->totrct.xmin) {
      const int join_y = std::min(jd->sa2->winy * 0.25f, 5 * HEADERY * UI_SCALE_FAC);
      if (jd->sa2->winy < min_y || (jd->dir == SCREEN_DIR_N && y < join_y) ||
          (jd->dir == SCREEN_DIR_S && (jd->sa2->winy - y) < join_y))
      {
        return AreaDockTarget::None;
      }
    }
  }

  if (ELEM(jd->dir, SCREEN_DIR_W, SCREEN_DIR_E)) {
    /* Left or Right to immediate neighbor. */
    if (event->xy[1] <= jd->sa1->totrct.ymax && event->xy[1] >= jd->sa1->totrct.ymin) {
      const int join_x = std::min(jd->sa2->winx * 0.25f, 5 * AREAMINX * UI_SCALE_FAC);
      if (jd->sa2->winx < min_x || (jd->dir == SCREEN_DIR_W && (jd->sa2->winx - x) < join_x) ||
          (jd->dir == SCREEN_DIR_E && x < join_x))
      {
        return AreaDockTarget::None;
      }
    }
  }

  /* If we've made it here, then there can be no joining possible. */
  jd->dir = SCREEN_DIR_NONE;
  jd->factor = 0.5f;

  const float min_fac_x = 1.5f * AREAMINX * UI_SCALE_FAC / float(jd->sa2->winx);
  const float min_fac_y = 1.5f * HEADERY * UI_SCALE_FAC / float(jd->sa2->winy);

  /* if the area is narrow then there are only two docking targets. */
  if (jd->sa2->winx < (min_x * 3)) {
    if (fac_y > 0.4f && fac_y < 0.6f) {
      return AreaDockTarget::Center;
    }
    if (float(y) > float(jd->sa2->winy) / 2.0f) {
      jd->factor = area_docking_snap(std::max(1.0f - fac_y, min_fac_y), event);
      return AreaDockTarget::Top;
    }
    jd->factor = area_docking_snap(std::max(fac_y, min_fac_y), event);
    return AreaDockTarget::Bottom;
  }
  if (jd->sa2->winy < (min_y * 3)) {
    if (fac_x > 0.4f && fac_x < 0.6f) {
      return AreaDockTarget::Center;
    }
    if (float(x) > float(jd->sa2->winx) / 2.0f) {
      jd->factor = area_docking_snap(std::max(1.0f - fac_x, min_fac_x), event);
      return AreaDockTarget::Right;
    }
    jd->factor = area_docking_snap(std::max(fac_x, min_fac_x), event);
    return AreaDockTarget::Left;
  }

  /* Are we in the center? But not in same area! */
  if (fac_x > 0.4f && fac_x < 0.6f && fac_y > 0.4f && fac_y < 0.6f) {
    return AreaDockTarget::Center;
  }

  /* Area is large enough for four docking targets. */
  const float area_ratio = float(jd->sa2->winx) / float(jd->sa2->winy);
  /* Split the area diagonally from top-right to bottom-left. */
  const bool upper_left = float(x) / float(y + 1) < area_ratio;
  /* Split the area diagonally from top-left to bottom-right. */
  const bool lower_left = float(x) / float(jd->sa2->winy - y + 1) < area_ratio;

  if (upper_left && !lower_left) {
    jd->factor = area_docking_snap(std::max(1.0f - fac_y, min_fac_y), event);
    return AreaDockTarget::Top;
  }
  if (!upper_left && lower_left) {
    jd->factor = area_docking_snap(std::max(fac_y, min_fac_y), event);
    return AreaDockTarget::Bottom;
  }
  if (upper_left && lower_left) {
    jd->factor = area_docking_snap(std::max(fac_x, min_fac_x), event);
    return AreaDockTarget::Left;
  }
  if (!upper_left && !lower_left) {
    jd->factor = area_docking_snap(std::max(1.0f - fac_x, min_fac_x), event);
    return AreaDockTarget::Right;
  }
  return AreaDockTarget::None;
}

static float area_split_factor(bContext *C, sAreaJoinData *jd, const wmEvent *event)
{
  float fac = (jd->split_dir == SCREEN_AXIS_V) ?
                  float(event->xy[0] - jd->sa1->totrct.xmin) / float(jd->sa1->winx + 1) :
                  float(event->xy[1] - jd->sa1->totrct.ymin) / float(jd->sa1->winy + 1);

  if (event->modifier & KM_CTRL) {
    /* Snapping on. */

    /* Find nearest neighboring vertex. */
    const int axis = (jd->split_dir == SCREEN_AXIS_V) ? 0 : 1;
    int dist = INT_MAX;
    int loc = 0;
    LISTBASE_FOREACH (const ScrVert *, v1, &CTX_wm_screen(C)->vertbase) {
      const int v_loc = (&v1->vec.x)[axis];
      const int v_dist = abs(v_loc - event->xy[axis]);
      if (v_dist < dist) {
        loc = v_loc;
        dist = v_dist;
      }
    }
    float near_fac = (axis) ? float(loc - jd->sa1->totrct.ymin) / float(jd->sa1->winy + 1) :
                              float(loc - jd->sa1->totrct.xmin) / float(jd->sa1->winx + 1);

    /* Rounded to nearest 12th. */
    float frac_fac = round(fac * 12.0f) / 12.0f;

    /* Use nearest neighbor or fractional, whichever is closest. */
    fac = (fabs(near_fac - fac) < fabs(frac_fac - fac)) ? near_fac : frac_fac;
  }
  else {
    /* Slight snap to center when no modifiers are held. */
    if (fac >= 0.48f && fac < 0.5f) {
      fac = 0.499999f;
    }
    else if (fac >= 0.5f && fac < 0.52f) {
      fac = 0.500001f;
    }
  }

  /* Don't allow a new area to be created that is very small. */
  const float min_size = float(2.0f * ED_area_headersize());
  const float min_fac = min_size / ((jd->split_dir == SCREEN_AXIS_V) ? float(jd->sa1->winx + 1) :
                                                                       float(jd->sa1->winy + 1));
  if (min_fac < 0.5f) {
    return std::clamp(fac, min_fac, 1.0f - min_fac);
  }
  return 0.5f;
}

static void area_join_update_data(bContext *C, sAreaJoinData *jd, const wmEvent *event)
{
  ScrArea *area = nullptr;

  /* TODO: The following is needed until we have linux-specific implementations of
   * getWindowUnderCursor. See #130242. Use active window if there are overlapping. */

#if (OS_WINDOWS || OS_MAC)
  area = ED_area_find_under_cursor(C, SPACE_TYPE_ANY, event->xy);
#else
  int win_count = 0;
  LISTBASE_FOREACH (wmWindow *, win, &CTX_wm_manager(C)->windows) {
    int cursor[2];
    if (wm_cursor_position_get(win, &cursor[0], &cursor[1])) {
      rcti rect;
      WM_window_rect_calc(win, &rect);
      if (BLI_rcti_isect_pt_v(&rect, cursor)) {
        win_count++;
      }
    }
  }

  if (win_count > 1) {
    area = BKE_screen_find_area_xy(CTX_wm_screen(C), SPACE_TYPE_ANY, event->xy);
  }
  else {
    area = ED_area_find_under_cursor(C, SPACE_TYPE_ANY, event->xy);
  }
#endif

  jd->win2 = WM_window_find_by_area(CTX_wm_manager(C), jd->sa2);
  jd->dir = SCREEN_DIR_NONE;
  jd->dock_target = AreaDockTarget::None;
  jd->dir = area_getorientation(jd->sa1, jd->sa2);
  jd->dock_target = area_docking_target(jd, event);

  if (jd->sa1 == area) {
    const int drag_threshold = 30 * UI_SCALE_FAC;
    jd->sa2 = area;
    if (!(abs(jd->start_x - event->xy[0]) > drag_threshold ||
          abs(jd->start_y - event->xy[1]) > drag_threshold))
    {
      /* We haven't moved enough to start a split. */
      jd->dir = SCREEN_DIR_NONE;
      jd->split_fac = 0.0f;
      jd->dock_target = AreaDockTarget::None;
      return;
    }

    jd->split_dir = (abs(event->xy[0] - jd->start_x) > abs(event->xy[1] - jd->start_y)) ?
                        SCREEN_AXIS_V :
                        SCREEN_AXIS_H;
    jd->split_fac = area_split_factor(C, jd, event);
    return;
  }

  jd->sa2 = area;
  jd->win2 = WM_window_find_by_area(CTX_wm_manager(C), jd->sa2);
  jd->dir = area_getorientation(jd->sa1, jd->sa2);
  jd->dock_target = area_docking_target(jd, event);
}

static void area_join_cancel(bContext *C, wmOperator *op)
{
  WM_event_add_notifier(C, NC_WINDOW, nullptr);
  WM_cursor_set(CTX_wm_window(C), WM_CURSOR_DEFAULT);
  area_join_exit(C, op);
}

/* modal callback while selecting area (space) that will be removed */
static wmOperatorStatus area_join_modal(bContext *C, wmOperator *op, const wmEvent *event)
{
  if (event->type == WINDEACTIVATE) {
    /* This operator can close windows, which can cause it to be re-run. */
    area_join_exit(C, op);
    return OPERATOR_FINISHED;
  }

  if (op->customdata == nullptr) {
    if (!area_join_init(C, op, nullptr, nullptr)) {
      return OPERATOR_CANCELLED;
    }
  }
  sAreaJoinData *jd = (sAreaJoinData *)op->customdata;
  if (jd == nullptr) {
    return OPERATOR_CANCELLED;
  }

  /* execute the events */
  switch (event->type) {

    case MOUSEMOVE: {
      area_join_update_data(C, jd, event);
      area_join_dock_cb_window(jd, op);
      WM_cursor_set(jd->win1, area_join_cursor(jd, event));
      WM_event_add_notifier(C, NC_WINDOW, nullptr);

      WorkspaceStatus status(C);
      if (jd->sa1 && jd->sa1 == jd->sa2) {
        if (jd->split_fac == 0.0f) {
          status.item(IFACE_("Split/Dock"), ICON_MOUSE_LMB_DRAG);
          status.item(IFACE_("Cancel"), ICON_EVENT_ESC);
        }
        else {
          status.item(IFACE_("Select Split"), ICON_MOUSE_LMB_DRAG);
          status.item(IFACE_("Cancel"), ICON_EVENT_ESC);
          status.item_bool(IFACE_("Snap"), event->modifier & KM_CTRL, ICON_EVENT_CTRL);
        }
      }
      else {
        if (jd->dock_target == AreaDockTarget::None) {
          status.item(IFACE_("Select Area"), ICON_MOUSE_LMB_DRAG);
          status.item(IFACE_("Cancel"), ICON_EVENT_ESC);
        }
        else {
          status.item(IFACE_("Select Location"), ICON_MOUSE_LMB_DRAG);
          status.item(IFACE_("Cancel"), ICON_EVENT_ESC);
          status.item_bool(CTX_IFACE_(BLT_I18NCONTEXT_ID_SCREEN, "Precision"),
                           event->modifier & KM_ALT,
                           ICON_EVENT_ALT);
          status.item_bool(IFACE_("Snap"), event->modifier & KM_CTRL, ICON_EVENT_CTRL);
        }
      }
      break;
    }
    case LEFTMOUSE:
      if (event->val == KM_RELEASE) {
        area_join_update_data(C, jd, event);
        area_join_dock_cb_window(jd, op);
        ED_area_tag_redraw(jd->sa1);
        ED_area_tag_redraw(jd->sa2);
        if (jd->sa1 && !jd->sa2) {
          /* Break out into new window if we are really outside the source window bounds. */
          if (event->xy[0] < 0 || event->xy[0] > jd->win1->sizex || event->xy[1] < 1 ||
              event->xy[1] > jd->win1->sizey)
          {
            /* We have to clear handlers or we get an error in wm_gizmomap_modal_get. */
            WM_event_modal_handler_region_replace(jd->win1, CTX_wm_region(C), nullptr);
            area_dupli_open(C, jd->sa1, blender::int2(event->xy[0], event->xy[1] - jd->sa1->winy));
            if (!screen_area_close(C, op->reports, WM_window_get_active_screen(jd->win1), jd->sa1))
            {
              if (BLI_listbase_is_single(&WM_window_get_active_screen(jd->win1)->areabase) &&
                  BLI_listbase_is_empty(&jd->win1->global_areas.areabase))
              {
                /* We've pulled a single editor out of the window into empty space.
                 * Close the source window so we don't end up with a duplicate. */
                jd->close_win = true;
              }
            }
          }
        }
        else if (jd->sa1 && jd->sa1 == jd->sa2) {
          /* Same area so split. */
          if (area_split_allowed(jd->sa1, jd->split_dir) && jd->split_fac > 0.0001) {
            float inner[4] = {1.0f, 1.0f, 1.0f, 0.1f};
            float outline[4] = {1.0f, 1.0f, 1.0f, 0.3f};
            screen_animate_area_highlight(
                jd->win1, CTX_wm_screen(C), &jd->sa1->totrct, inner, outline, AREA_SPLIT_FADEOUT);
            jd->sa2 = area_split(jd->win2,
                                 WM_window_get_active_screen(jd->win1),
                                 jd->sa1,
                                 jd->split_dir,
                                 jd->split_fac,
                                 true);

            const bool large_v = jd->split_dir == SCREEN_AXIS_V &&
                                 ((jd->start_x < event->xy[0] && jd->split_fac > 0.5f) ||
                                  (jd->start_x > event->xy[0] && jd->split_fac < 0.5f));

            const bool large_h = jd->split_dir == SCREEN_AXIS_H &&
                                 ((jd->start_y < event->xy[1] && jd->split_fac > 0.5f) ||
                                  (jd->start_y > event->xy[1] && jd->split_fac < 0.5f));

            if (large_v || large_h) {
              /* Swap areas to follow old behavior of new area added based on starting location. If
               * from above the new area is above, if from below the new area is below, etc. Note
               * that this preserves runtime data, unlike ED_area_swapspace. */
              std::swap(jd->sa1->v1, jd->sa2->v1);
              std::swap(jd->sa1->v2, jd->sa2->v2);
              std::swap(jd->sa1->v3, jd->sa2->v3);
              std::swap(jd->sa1->v4, jd->sa2->v4);
              std::swap(jd->sa1->totrct, jd->sa2->totrct);
              std::swap(jd->sa1->winx, jd->sa2->winx);
              std::swap(jd->sa1->winy, jd->sa2->winy);
            }

            ED_area_tag_redraw(jd->sa1);
            ED_area_tag_redraw(jd->sa2);
          }
        }
        else if (jd->sa1 && jd->sa2 && jd->dock_target != AreaDockTarget::None) {
          /* Dock this to the new location. */
          area_docking_apply(C, op);
        }
        else if (jd->sa1 && jd->sa2 && jd->dir != SCREEN_DIR_NONE) {
          /* Join to neighbor. */
          area_join_apply(C, op);
        }
        else {
          area_join_cancel(C, op);
          return OPERATOR_CANCELLED;
        }

        /* Areas changed, update window titles. */
        if (jd->win2 && jd->win2 != jd->win1) {
          WM_window_title(CTX_wm_manager(C), jd->win2);
        }
        if (jd->win1 && !jd->close_win) {
          WM_window_title(CTX_wm_manager(C), jd->win1);
        }

        const bool do_close_win = jd->close_win;
        wmWindow *close_win = jd->win1;
        area_join_exit(C, op);
        if (do_close_win) {
          wm_window_close(C, CTX_wm_manager(C), close_win);
        }

        WM_event_add_notifier(C, NC_SCREEN | NA_EDITED, nullptr);
        return OPERATOR_FINISHED;
      }
      break;

    case RIGHTMOUSE:
    case EVT_ESCKEY:
      area_join_cancel(C, op);
      return OPERATOR_CANCELLED;
    default: {
      break;
    }
  }

  return OPERATOR_RUNNING_MODAL;
}

/* Operator for joining two areas (space types) */
static void SCREEN_OT_area_join(wmOperatorType *ot)
{
  /* identifiers */
  ot->name = "Join Area";
  ot->description = "Join selected areas into new window";
  ot->idname = "SCREEN_OT_area_join";

  /* API callbacks. */
  ot->exec = area_join_exec;
  ot->invoke = area_join_invoke;
  ot->modal = area_join_modal;
  ot->poll = screen_active_editable;
  ot->cancel = area_join_cancel;

  /* flags */
  ot->flag = OPTYPE_BLOCKING;

  /* rna */
  RNA_def_int_vector(ot->srna,
                     "source_xy",
                     2,
                     nullptr,
                     INT_MIN,
                     INT_MAX,
                     "Source location",
                     "",
                     INT_MIN,
                     INT_MAX);
  RNA_def_int_vector(ot->srna,
                     "target_xy",
                     2,
                     nullptr,
                     INT_MIN,
                     INT_MAX,
                     "Target location",
                     "",
                     INT_MIN,
                     INT_MAX);
}

/** \} */

/* -------------------------------------------------------------------- */
/** \name Screen Area Options Operator
 * \{ */

static wmOperatorStatus screen_area_options_invoke(bContext *C,
                                                   wmOperator *op,
                                                   const wmEvent *event)
{
  ScrArea *sa1, *sa2;
  if (screen_area_edge_from_cursor(C, event->xy, &sa1, &sa2) == nullptr) {
    return OPERATOR_CANCELLED;
  }

  uiPopupMenu *pup = UI_popup_menu_begin(
      C, WM_operatortype_name(op->type, op->ptr).c_str(), ICON_NONE);
  uiLayout *layout = UI_popup_menu_layout(pup);

  /* Vertical Split */
  PointerRNA ptr;
  ptr = layout->op("SCREEN_OT_area_split",
                   IFACE_("Vertical Split"),
                   ICON_SPLIT_VERTICAL,
                   blender::wm::OpCallContext::InvokeDefault,
                   UI_ITEM_NONE);
  /* store initial mouse cursor position. */
  RNA_int_set_array(&ptr, "cursor", event->xy);
  RNA_enum_set(&ptr, "direction", SCREEN_AXIS_V);

  /* Horizontal Split */
  ptr = layout->op("SCREEN_OT_area_split",
                   IFACE_("Horizontal Split"),
                   ICON_SPLIT_HORIZONTAL,
                   blender::wm::OpCallContext::InvokeDefault,
                   UI_ITEM_NONE);
  /* store initial mouse cursor position. */
  RNA_int_set_array(&ptr, "cursor", event->xy);
  RNA_enum_set(&ptr, "direction", SCREEN_AXIS_H);

  if (sa1 && sa2) {
    layout->separator();
  }

  /* Join needs two very similar areas. */
  if (sa1 && sa2) {
    eScreenDir dir = area_getorientation(sa1, sa2);
    if (dir != SCREEN_DIR_NONE) {
<<<<<<< HEAD
      ptr = layout->op(
          "SCREEN_OT_area_join",
          ELEM(dir, SCREEN_DIR_N, SCREEN_DIR_S) ? IFACE_("Join Up") : IFACE_("Join Right"),
          /*BFA - use custom right icon instead reusing of ICON_JOIN_AREAS */
          ELEM(dir, SCREEN_DIR_N, SCREEN_DIR_S) ? ICON_AREA_JOIN_UP : ICON_AREA_JOIN_RIGHT,
                       WM_OP_EXEC_DEFAULT,
=======
      ptr = layout->op("SCREEN_OT_area_join",
                       ELEM(dir, SCREEN_DIR_N, SCREEN_DIR_S) ? IFACE_("Join Up") :
                                                               IFACE_("Join Right"),
                       ELEM(dir, SCREEN_DIR_N, SCREEN_DIR_S) ? ICON_AREA_JOIN_UP : ICON_JOIN_AREAS,  /*BFA icon*/
                       blender::wm::OpCallContext::ExecDefault,
>>>>>>> 73e9b749
                       UI_ITEM_NONE);
      RNA_int_set_array(&ptr, "source_xy", blender::int2{sa2->totrct.xmin, sa2->totrct.ymin});
      RNA_int_set_array(&ptr, "target_xy", blender::int2{sa1->totrct.xmin, sa1->totrct.ymin});

      ptr = layout->op(
          "SCREEN_OT_area_join",
          ELEM(dir, SCREEN_DIR_N, SCREEN_DIR_S) ? IFACE_("Join Down") : IFACE_("Join Left"),
          ELEM(dir, SCREEN_DIR_N, SCREEN_DIR_S) ? ICON_AREA_JOIN_DOWN : ICON_AREA_JOIN_LEFT,
          blender::wm::OpCallContext::ExecDefault,
          UI_ITEM_NONE);
      RNA_int_set_array(&ptr, "source_xy", blender::int2{sa1->totrct.xmin, sa1->totrct.ymin});
      RNA_int_set_array(&ptr, "target_xy", blender::int2{sa2->totrct.xmin, sa2->totrct.ymin});

      layout->separator();
    }
  }

  /* Swap just needs two areas. */
  if (sa1 && sa2) {
    ptr = layout->op("SCREEN_OT_area_swap",
                     IFACE_("Swap Areas"),
                     ICON_AREA_SWAP,
                     blender::wm::OpCallContext::ExecDefault,
                     UI_ITEM_NONE);
    RNA_int_set_array(&ptr, "cursor", event->xy);
  }

  UI_popup_menu_end(C, pup);

  return OPERATOR_INTERFACE;
}

static void SCREEN_OT_area_options(wmOperatorType *ot)
{
  /* identifiers */
  ot->name = "Area Options";
  ot->description = "Operations for splitting and merging";
  ot->idname = "SCREEN_OT_area_options";

  /* API callbacks. */
  ot->invoke = screen_area_options_invoke;

  ot->poll = ED_operator_screen_mainwinactive;

  /* flags */
  ot->flag = OPTYPE_INTERNAL;
}

/** \} */

/* -------------------------------------------------------------------- */
/** \name Space Data Cleanup Operator
 * \{ */

static wmOperatorStatus spacedata_cleanup_exec(bContext *C, wmOperator *op)
{
  Main *bmain = CTX_data_main(C);
  int tot = 0;

  LISTBASE_FOREACH (bScreen *, screen, &bmain->screens) {
    LISTBASE_FOREACH (ScrArea *, area, &screen->areabase) {
      if (area->spacedata.first != area->spacedata.last) {
        SpaceLink *sl = static_cast<SpaceLink *>(area->spacedata.first);

        BLI_remlink(&area->spacedata, sl);
        tot += BLI_listbase_count(&area->spacedata);
        BKE_spacedata_freelist(&area->spacedata);
        BLI_addtail(&area->spacedata, sl);
      }
    }
  }
  BKE_reportf(op->reports, RPT_INFO, "Removed amount of editors: %d", tot);

  return OPERATOR_FINISHED;
}

static void SCREEN_OT_spacedata_cleanup(wmOperatorType *ot)
{
  /* identifiers */
  ot->name = "Clean Up Space Data";
  ot->description = "Remove unused settings for invisible editors";
  ot->idname = "SCREEN_OT_spacedata_cleanup";

  /* API callbacks. */
  ot->exec = spacedata_cleanup_exec;
  ot->poll = WM_operator_winactive;
}

/** \} */

/* -------------------------------------------------------------------- */
/** \name Repeat Last Operator
 * \{ */

static bool repeat_history_poll(bContext *C)
{
  if (!ED_operator_screenactive(C)) {
    return false;
  }
  wmWindowManager *wm = CTX_wm_manager(C);
  return !BLI_listbase_is_empty(&wm->operators);
}

static wmOperatorStatus repeat_last_exec(bContext *C, wmOperator * /*op*/)
{
  wmWindowManager *wm = CTX_wm_manager(C);
  wmOperator *lastop = static_cast<wmOperator *>(wm->operators.last);

  /* Seek last registered operator */
  while (lastop) {
    if (lastop->type->flag & OPTYPE_REGISTER) {
      break;
    }
    lastop = lastop->prev;
  }

  if (lastop) {
    WM_operator_free_all_after(wm, lastop);
    WM_operator_repeat_last(C, lastop);
  }

  return OPERATOR_CANCELLED;
}

static void SCREEN_OT_repeat_last(wmOperatorType *ot)
{
  /* identifiers */
  ot->name = "Repeat Last";
  ot->description = "Repeat last action";
  ot->idname = "SCREEN_OT_repeat_last";

  /* API callbacks. */
  ot->exec = repeat_last_exec;

  ot->poll = repeat_history_poll;
}

/** \} */

/* -------------------------------------------------------------------- */
/** \name Repeat History Operator
 * \{ */

static wmOperatorStatus repeat_history_invoke(bContext *C,
                                              wmOperator *op,
                                              const wmEvent * /*event*/)
{
  wmWindowManager *wm = CTX_wm_manager(C);

  int items = BLI_listbase_count(&wm->operators);
  if (items == 0) {
    return OPERATOR_CANCELLED;
  }

  uiPopupMenu *pup = UI_popup_menu_begin(
      C, WM_operatortype_name(op->type, op->ptr).c_str(), ICON_NONE);
  uiLayout *layout = UI_popup_menu_layout(pup);

  wmOperator *lastop;
  int i;
  for (i = items - 1, lastop = static_cast<wmOperator *>(wm->operators.last); lastop;
       lastop = lastop->prev, i--)
  {
    if ((lastop->type->flag & OPTYPE_REGISTER) && WM_operator_repeat_check(C, lastop)) {
      PointerRNA op_ptr = layout->op(
          op->type, WM_operatortype_name(lastop->type, lastop->ptr), ICON_NONE);
      RNA_int_set(&op_ptr, "index", i);
    }
  }

  UI_popup_menu_end(C, pup);

  return OPERATOR_INTERFACE;
}

static wmOperatorStatus repeat_history_exec(bContext *C, wmOperator *op)
{
  wmWindowManager *wm = CTX_wm_manager(C);

  op = static_cast<wmOperator *>(BLI_findlink(&wm->operators, RNA_int_get(op->ptr, "index")));
  if (op) {
    /* let's put it as last operator in list */
    BLI_remlink(&wm->operators, op);
    BLI_addtail(&wm->operators, op);

    WM_operator_repeat(C, op);
  }

  return OPERATOR_FINISHED;
}

static void SCREEN_OT_repeat_history(wmOperatorType *ot)
{
  /* identifiers */
  ot->name = "Repeat History";
  ot->description = "Display menu for previous actions performed";
  ot->idname = "SCREEN_OT_repeat_history";

  /* API callbacks. */
  ot->invoke = repeat_history_invoke;
  ot->exec = repeat_history_exec;
  ot->poll = repeat_history_poll;

  RNA_def_int(ot->srna, "index", 0, 0, INT_MAX, "Index", "", 0, 1000);
}

/** \} */

/* -------------------------------------------------------------------- */
/** \name Redo Operator
 * \{ */

static wmOperatorStatus redo_last_invoke(bContext *C,
                                         wmOperator * /*op*/,
                                         const wmEvent * /*event*/)
{
  wmOperator *lastop = WM_operator_last_redo(C);

  if (lastop) {
    WM_operator_redo_popup(C, lastop);
  }

  return OPERATOR_CANCELLED;
}

static void SCREEN_OT_redo_last(wmOperatorType *ot)
{
  /* identifiers */
  ot->name = "Redo Last";
  ot->description = "Display parameters for last action performed";
  ot->idname = "SCREEN_OT_redo_last";

  /* API callbacks. */
  ot->invoke = redo_last_invoke;
  ot->poll = repeat_history_poll;
}

/** \} */

/* -------------------------------------------------------------------- */
/** \name Region Quad-View Operator
 * \{ */

static void view3d_localview_update_rv3d(RegionView3D *rv3d)
{
  if (rv3d->localvd) {
    rv3d->localvd->view = rv3d->view;
    rv3d->localvd->view_axis_roll = rv3d->view_axis_roll;
    rv3d->localvd->persp = rv3d->persp;
    copy_qt_qt(rv3d->localvd->viewquat, rv3d->viewquat);
  }
}

static void region_quadview_init_rv3d(
    ScrArea *area, ARegion *region, const char viewlock, const char view, const char persp)
{
  RegionView3D *rv3d = static_cast<RegionView3D *>(region->regiondata);

  if (persp == RV3D_CAMOB) {
    ED_view3d_lastview_store(rv3d);
  }

  rv3d->viewlock = viewlock;
  rv3d->runtime_viewlock = 0;
  rv3d->view = view;
  rv3d->view_axis_roll = RV3D_VIEW_AXIS_ROLL_0;
  rv3d->persp = persp;

  ED_view3d_lock(rv3d);
  view3d_localview_update_rv3d(rv3d);
  if ((viewlock & RV3D_BOXCLIP) && (persp == RV3D_ORTHO)) {
    ED_view3d_quadview_update(area, region, true);
  }
}

/* insert a region in the area region list */
static wmOperatorStatus region_quadview_exec(bContext *C, wmOperator *op)
{
  ARegion *region = CTX_wm_region(C);

  /* some rules... */
  if (region->regiontype != RGN_TYPE_WINDOW) {
    BKE_report(op->reports, RPT_ERROR, "Only window region can be 4-split");
  }
  else if (region->alignment == RGN_ALIGN_QSPLIT) {
    /* Exit quad-view */
    bScreen *screen = CTX_wm_screen(C);
    ScrArea *area = CTX_wm_area(C);

    /* keep current region */
    region->alignment = 0;

    if (area->spacetype == SPACE_VIEW3D) {
      RegionView3D *rv3d = static_cast<RegionView3D *>(region->regiondata);

      /* if this is a locked view, use settings from 'User' view */
      if (rv3d->viewlock) {
        View3D *v3d_user;
        ARegion *region_user;

        if (ED_view3d_context_user_region(C, &v3d_user, &region_user)) {
          if (region != region_user) {
            std::swap(region->regiondata, region_user->regiondata);
            rv3d = static_cast<RegionView3D *>(region->regiondata);
          }
        }
      }

      rv3d->viewlock_quad = RV3D_VIEWLOCK_INIT;
      rv3d->viewlock = 0;

      /* FIXME: This fixes missing update to workbench TAA. (see #76216)
       * However, it would be nice if the tagging should be done in a more conventional way. */
      rv3d->rflag |= RV3D_GPULIGHT_UPDATE;

      /* Accumulate locks, in case they're mixed. */
      LISTBASE_FOREACH (ARegion *, region_iter, &area->regionbase) {
        if (region_iter->regiontype == RGN_TYPE_WINDOW) {
          RegionView3D *rv3d_iter = static_cast<RegionView3D *>(region_iter->regiondata);
          rv3d->viewlock_quad |= rv3d_iter->viewlock;
        }
      }
    }

    LISTBASE_FOREACH_MUTABLE (ARegion *, region_iter, &area->regionbase) {
      if (region_iter->alignment == RGN_ALIGN_QSPLIT) {
        ED_region_remove(C, area, region_iter);
        if (region_iter == screen->active_region) {
          screen->active_region = nullptr;
        }
      }
    }
    ED_area_tag_redraw(area);
    WM_event_add_notifier(C, NC_SCREEN | NA_EDITED, nullptr);
  }
  else if (region->next) {
    BKE_report(op->reports, RPT_ERROR, "Only last region can be 4-split");
  }
  else {
    /* Enter quad-view */
    ScrArea *area = CTX_wm_area(C);

    region->alignment = RGN_ALIGN_QSPLIT;

    for (int count = 0; count < 3; count++) {
      ARegion *new_region = BKE_area_region_copy(area->type, region);
      BLI_addtail(&area->regionbase, new_region);
    }

    /* lock views and set them */
    if (area->spacetype == SPACE_VIEW3D) {
      View3D *v3d = static_cast<View3D *>(area->spacedata.first);
      int index_qsplit = 0;

      /* run ED_view3d_lock() so the correct 'rv3d->viewquat' is set,
       * otherwise when restoring rv3d->localvd the 'viewquat' won't
       * match the 'view', set on entering localview See: #26315,
       *
       * We could avoid manipulating rv3d->localvd here if exiting
       * localview with a 4-split would assign these view locks */
      RegionView3D *rv3d = static_cast<RegionView3D *>(region->regiondata);
      const char viewlock = (rv3d->viewlock_quad & RV3D_VIEWLOCK_INIT) ?
                                (rv3d->viewlock_quad & ~RV3D_VIEWLOCK_INIT) :
                                RV3D_LOCK_ROTATION;

      region_quadview_init_rv3d(
          area, region, viewlock, ED_view3d_lock_view_from_index(index_qsplit++), RV3D_ORTHO);
      region_quadview_init_rv3d(area,
                                (region = region->next),
                                viewlock,
                                ED_view3d_lock_view_from_index(index_qsplit++),
                                RV3D_ORTHO);
      region_quadview_init_rv3d(area,
                                (region = region->next),
                                viewlock,
                                ED_view3d_lock_view_from_index(index_qsplit++),
                                RV3D_ORTHO);
/* forcing camera is distracting */
#if 0
      if (v3d->camera) {
        region_quadview_init_rv3d(area, (region = region->next), 0, RV3D_VIEW_CAMERA, RV3D_CAMOB);
      }
      else {
        region_quadview_init_rv3d(area, (region = region->next), 0, RV3D_VIEW_USER, RV3D_PERSP);
      }
#else
      (void)v3d;
#endif
    }
    ED_area_tag_redraw(area);
    WM_event_add_notifier(C, NC_SCREEN | NA_EDITED, nullptr);
  }

  return OPERATOR_FINISHED;
}

static void SCREEN_OT_region_quadview(wmOperatorType *ot)
{
  /* identifiers */
  ot->name = "Toggle Quad View";
  ot->description = "Split selected area into camera, front, right, and top views";
  ot->idname = "SCREEN_OT_region_quadview";

  /* API callbacks. */
  ot->exec = region_quadview_exec;
  ot->poll = ED_operator_region_view3d_active;
  ot->flag = 0;
}

/** \} */

/* -------------------------------------------------------------------- */
/** \name Region Toggle Operator
 * \{ */

static wmOperatorStatus region_toggle_exec(bContext *C, wmOperator *op)
{
  PropertyRNA *prop = RNA_struct_find_property(op->ptr, "region_type");

  ARegion *region;
  if (RNA_property_is_set(op->ptr, prop)) {
    region = BKE_area_find_region_type(CTX_wm_area(C), RNA_property_enum_get(op->ptr, prop));
  }
  else {
    region = CTX_wm_region(C);
  }

  if (region && (region->alignment != RGN_ALIGN_NONE)) {
    ED_region_toggle_hidden(C, region);
  }
  ED_region_tag_redraw(region);

  return OPERATOR_FINISHED;
}

static bool region_toggle_poll(bContext *C)
{
  ScrArea *area = CTX_wm_area(C);

  /* Don't flip anything around in top-bar. */
  if (area && area->spacetype == SPACE_TOPBAR) {
    CTX_wm_operator_poll_msg_set(C, "Toggling regions in the Top-bar is not allowed");
    return false;
  }

  return ED_operator_areaactive(C);
}

static void SCREEN_OT_region_toggle(wmOperatorType *ot)
{
  /* identifiers */
  ot->name = "Toggle Region";
  ot->idname = "SCREEN_OT_region_toggle";
  ot->description = "Hide or unhide the region";

  /* API callbacks. */
  ot->exec = region_toggle_exec;
  ot->poll = region_toggle_poll;
  ot->flag = 0;

  RNA_def_enum(ot->srna,
               "region_type",
               rna_enum_region_type_items,
               0,
               "Region Type",
               "Type of the region to toggle");
}

/** \} */

/* -------------------------------------------------------------------- */
/** \name Region Flip Operator
 * \{ */

/* flip a region alignment */
static wmOperatorStatus region_flip_exec(bContext *C, wmOperator * /*op*/)
{
  ARegion *region = CTX_wm_region(C);

  if (!region) {
    return OPERATOR_CANCELLED;
  }

  if (region->alignment == RGN_ALIGN_TOP) {
    region->alignment = RGN_ALIGN_BOTTOM;
  }
  else if (region->alignment == RGN_ALIGN_BOTTOM) {
    region->alignment = RGN_ALIGN_TOP;
  }
  else if (region->alignment == RGN_ALIGN_LEFT) {
    region->alignment = RGN_ALIGN_RIGHT;
  }
  else if (region->alignment == RGN_ALIGN_RIGHT) {
    region->alignment = RGN_ALIGN_LEFT;
  }

  ED_area_tag_redraw(CTX_wm_area(C));
  WM_event_add_mousemove(CTX_wm_window(C));
  WM_event_add_notifier(C, NC_SCREEN | NA_EDITED, nullptr);

  return OPERATOR_FINISHED;
}

static bool region_flip_poll(bContext *C)
{
  ScrArea *area = CTX_wm_area(C);

  /* Don't flip anything around in top-bar. */
  if (area && area->spacetype == SPACE_TOPBAR) {
    CTX_wm_operator_poll_msg_set(C, "Flipping regions in the Top-bar is not allowed");
    return false;
  }

  return ED_operator_areaactive(C);
}

static void SCREEN_OT_region_flip(wmOperatorType *ot)
{
  /* identifiers */
  ot->name = "Flip Region";
  ot->idname = "SCREEN_OT_region_flip";
  ot->description = "Toggle the region's alignment (left/right or top/bottom)";

  /* API callbacks. */
  ot->exec = region_flip_exec;
  ot->poll = region_flip_poll;
  ot->flag = 0;
}

/** \} */

/* -------------------------------------------------------------------- */
/** \name Header Toggle Menu Operator
 * \{ */

/* show/hide header text menus */
static wmOperatorStatus header_toggle_menus_exec(bContext *C, wmOperator * /*op*/)
{
  ScrArea *area = CTX_wm_area(C);

  area->flag = area->flag ^ HEADER_NO_PULLDOWN;

  ED_area_tag_redraw(area);
  WM_event_add_notifier(C, NC_SCREEN | NA_EDITED, nullptr);

  return OPERATOR_FINISHED;
}

static void SCREEN_OT_header_toggle_menus(wmOperatorType *ot)
{
  /* identifiers */
  ot->name = "Expand/Collapse Header Menus";
  ot->idname = "SCREEN_OT_header_toggle_menus";
  ot->description = "Expand or collapse the header pull-down menus";

  /* API callbacks. */
  ot->exec = header_toggle_menus_exec;
  ot->poll = ED_operator_areaactive;
  ot->flag = 0;
}

/** \} */

/* -------------------------------------------------------------------- */
/** \name Region Context Menu Operator (Header/Footer/Navigation-Bar)
 * \{ */

static void screen_area_menu_items(ScrArea *area, uiLayout *layout)
{
  if (ED_area_is_global(area)) {
    return;
  }

  PointerRNA ptr;

    ptr = layout->op("SCREEN_OT_area_join",
                   IFACE_("Move/Split Area"),
                   ICON_AREA_DOCK,
                   blender::wm::OpCallContext::InvokeDefault,
                   UI_ITEM_NONE);

  layout->separator();

  layout->op("SCREEN_OT_area_dupli", std::nullopt, ICON_NEW_WINDOW); /*BFA icon*/
  layout->separator();

  layout->op("SCREEN_OT_screen_full_area",
             area->full ? IFACE_("Restore Areas") : IFACE_("Toggle Maximize Area"),
             ICON_MAXIMIZE_AREA);

  if (area->spacetype != SPACE_FILE && !area->full) {
    ptr = layout->op("SCREEN_OT_screen_full_area",
                     IFACE_("Toggle Fullscreen Area"),
                     ICON_FULLSCREEN_ENTER, /*BFA icon*/
                     blender::wm::OpCallContext::InvokeDefault,
                     UI_ITEM_NONE);
    RNA_boolean_set(&ptr, "use_hide_panels", true);
  }

  layout->separator();
  layout->op("SCREEN_OT_area_close", std::nullopt, ICON_PANEL_CLOSE); /*BFA icon*/
}

// bfa - show hide the mesh edit toolbar menus
static wmOperatorStatus header_toolbar_meshedit_exec(bContext *C, wmOperator *)
{
  ScrArea *area = CTX_wm_area(C);

  area->flag = area->flag ^ HEADER_TOOLBAR_MESHEDIT;

  ED_area_tag_redraw(area);
  WM_event_add_notifier(C, NC_SCREEN | NA_EDITED, nullptr);

  return OPERATOR_FINISHED;
}
static void SCREEN_OT_header_toolbar_meshedit(wmOperatorType *ot)
{
  /* identifiers */
  ot->name = "Toolbar Mesh Edit";
  ot->idname = "SCREEN_OT_header_toolbar_meshedit";
  ot->description = "Show or Hide the Mesh Edit toolbars";

  /* api callbacks */
  ot->exec = header_toolbar_meshedit_exec;
  ot->poll = ED_operator_areaactive;
  ot->flag = 0;
}

// bfa - show hide the primitives toolbar menus
static wmOperatorStatus header_toolbar_primitives_exec(bContext *C, wmOperator *)
{
  ScrArea *area = CTX_wm_area(C);

  area->flag = area->flag ^ HEADER_TOOLBAR_PRIMITIVES;

  ED_area_tag_redraw(area);
  WM_event_add_notifier(C, NC_SCREEN | NA_EDITED, nullptr);

  return OPERATOR_FINISHED;
}
static void SCREEN_OT_header_toolbar_primitives(wmOperatorType *ot)
{
  /* identifiers */
  ot->name = "Toolbar Primitives";
  ot->idname = "SCREEN_OT_header_toolbar_primitives";
  ot->description = "Show or Hide the Primitives toolbars";

  /* api callbacks */
  ot->exec = header_toolbar_primitives_exec;
  ot->poll = ED_operator_areaactive;
  ot->flag = 0;
}

// bfa - show hide the image toolbar menus
static wmOperatorStatus header_toolbar_image_exec(bContext *C, wmOperator *)
{
  ScrArea *area = CTX_wm_area(C);

  area->flag = area->flag ^ HEADER_TOOLBAR_IMAGE;

  ED_area_tag_redraw(area);
  WM_event_add_notifier(C, NC_SCREEN | NA_EDITED, nullptr);

  return OPERATOR_FINISHED;
}
static void SCREEN_OT_header_toolbar_image(wmOperatorType *ot)
{
  /* identifiers */
  ot->name = "Toolbar Image";
  ot->idname = "SCREEN_OT_header_toolbar_image";
  ot->description = "Show or Hide the Image toolbars";

  /* api callbacks */
  ot->exec = header_toolbar_image_exec;
  ot->poll = ED_operator_areaactive;
  ot->flag = 0;
}

// bfa - show hide the tools toolbar menus
static wmOperatorStatus header_toolbar_tools_exec(bContext *C, wmOperator *)
{
  ScrArea *area = CTX_wm_area(C);

  area->flag = area->flag ^ HEADER_TOOLBAR_TOOLS;

  ED_area_tag_redraw(area);
  WM_event_add_notifier(C, NC_SCREEN | NA_EDITED, nullptr);

  return OPERATOR_FINISHED;
}
static void SCREEN_OT_header_toolbar_tools(wmOperatorType *ot)
{
  /* identifiers */
  ot->name = "Toolbar Tools";
  ot->idname = "SCREEN_OT_header_toolbar_tools";
  ot->description = "Show or Hide the Tools toolbars";

  /* api callbacks */
  ot->exec = header_toolbar_tools_exec;
  ot->poll = ED_operator_areaactive;
  ot->flag = 0;
}

// bfa - show hide the animation toolbar menus
static wmOperatorStatus header_toolbar_animation_exec(bContext *C, wmOperator *)
{
  ScrArea *area = CTX_wm_area(C);

  area->flag = area->flag ^ HEADER_TOOLBAR_ANIMATION;

  ED_area_tag_redraw(area);
  WM_event_add_notifier(C, NC_SCREEN | NA_EDITED, nullptr);

  return OPERATOR_FINISHED;
}
static void SCREEN_OT_header_toolbar_animation(wmOperatorType *ot)
{
  /* identifiers */
  ot->name = "Toolbar Animation";
  ot->idname = "SCREEN_OT_header_toolbar_animation";
  ot->description = "Show or Hide the Animation toolbars";

  /* api callbacks */
  ot->exec = header_toolbar_animation_exec;
  ot->poll = ED_operator_areaactive;
  ot->flag = 0;
}

// bfa - show hide the edit toolbar menus
static wmOperatorStatus header_toolbar_edit_exec(bContext *C, wmOperator *)
{
  ScrArea *area = CTX_wm_area(C);

  area->flag = area->flag ^ HEADER_TOOLBAR_EDIT;

  ED_area_tag_redraw(area);
  WM_event_add_notifier(C, NC_SCREEN | NA_EDITED, nullptr);

  return OPERATOR_FINISHED;
}
static void SCREEN_OT_header_toolbar_edit(wmOperatorType *ot)
{
  /* identifiers */
  ot->name = "Toolbar Edit";
  ot->idname = "SCREEN_OT_header_toolbar_edit";
  ot->description = "Show or Hide the Edit toolbars";

  /* api callbacks */
  ot->exec = header_toolbar_edit_exec;
  ot->poll = ED_operator_areaactive;
  ot->flag = 0;
}

// bfa - show hide the misc toolbar menus
static wmOperatorStatus header_toolbar_misc_exec(bContext *C, wmOperator *)
{
  ScrArea *area = CTX_wm_area(C);

  area->flag = area->flag ^ HEADER_TOOLBAR_MISC;

  ED_area_tag_redraw(area);
  WM_event_add_notifier(C, NC_SCREEN | NA_EDITED, nullptr);

  return OPERATOR_FINISHED;
}
static void SCREEN_OT_header_toolbar_misc(wmOperatorType *ot)
{
  /* identifiers */
  ot->name = "Toolbar Misc";
  ot->idname = "SCREEN_OT_header_toolbar_misc";
  ot->description = "Show or Hide the Misc toolbars";

  /* api callbacks */
  ot->exec = header_toolbar_misc_exec;
  ot->poll = ED_operator_areaactive;
  ot->flag = 0;
}

// bfa - show hide the editorsmenu
static wmOperatorStatus header_toggle_editortypemenu_exec(bContext *C, wmOperator *)
{
  ScrArea *area = CTX_wm_area(C);

  area->flag = area->flag ^ HEADER_NO_EDITORTYPEMENU;

  ED_area_tag_redraw(area);
  WM_event_add_notifier(C, NC_SCREEN | NA_EDITED, nullptr);

  return OPERATOR_FINISHED;
}
static void SCREEN_OT_header_toggle_editortypemenu(wmOperatorType *ot)
{
  /* identifiers */
  ot->name = "Hide Editor Type Menu";
  ot->idname = "SCREEN_OT_header_toggle_editortypemenu";
  ot->description = "Shows or hides the menu for changing the editor type";

  /* api callbacks */
  ot->exec = header_toggle_editortypemenu_exec;
  ot->poll = ED_operator_areaactive;
  ot->flag = 0;
}

// bfa - show hide the file toolbar menus
static wmOperatorStatus header_toolbar_file_exec(bContext *C, wmOperator *)
{
  ScrArea *area = CTX_wm_area(C);

  area->flag = area->flag ^ HEADER_TOOLBAR_FILE;

  ED_area_tag_redraw(area);
  WM_event_add_notifier(C, NC_SCREEN | NA_EDITED, nullptr);

  return OPERATOR_FINISHED;
}
static void SCREEN_OT_header_toolbar_file(wmOperatorType *ot)
{
  /* identifiers */
  ot->name = "Toolbar File";
  ot->idname = "SCREEN_OT_header_toolbar_file";
  ot->description = "Show or Hide the File toolbars";

  /* api callbacks */
  ot->exec = header_toolbar_file_exec;
  ot->poll = ED_operator_areaactive;
  ot->flag = 0;
}

// bfa - show hide the file toolbar menus
static wmOperatorStatus header_topbar_file_exec(bContext *C, wmOperator *)
{
  ScrArea *area = CTX_wm_area(C);

  area->flag = area->flag ^ HEADER_TOPBAR_FILE;

  ED_area_tag_redraw(area);
  WM_event_add_notifier(C, NC_SCREEN | NA_EDITED, nullptr);

  return OPERATOR_FINISHED;
}
static void SCREEN_OT_header_topbar_file(wmOperatorType *ot)
{
  /* identifiers */
  ot->name = "Topbar File";
  ot->idname = "SCREEN_OT_header_topbar_file";
  ot->description = "Show or Hide the File topbars";

  /* api callbacks */
  ot->exec = header_topbar_file_exec;
  ot->poll = ED_operator_areaactive;
  ot->flag = 0;
}

// bfa - show hide the mesh edit topbar menus
static wmOperatorStatus header_topbar_meshedit_exec(bContext *C, wmOperator *)
{
  ScrArea *area = CTX_wm_area(C);

  area->flag = area->flag ^ HEADER_TOPBAR_MESHEDIT;

  ED_area_tag_redraw(area);
  WM_event_add_notifier(C, NC_SCREEN | NA_EDITED, nullptr);

  return OPERATOR_FINISHED;
}
static void SCREEN_OT_header_topbar_meshedit(wmOperatorType *ot)
{
  /* identifiers */
  ot->name = "Topbar Mesh Edit";
  ot->idname = "SCREEN_OT_header_topbar_meshedit";
  ot->description = "Show or Hide the Mesh Edit topbars";

  /* api callbacks */
  ot->exec = header_topbar_meshedit_exec;
  ot->poll = ED_operator_areaactive;
  ot->flag = 0;
}

// bfa - show hide the primitives topbar menus
static wmOperatorStatus header_topbar_primitives_exec(bContext *C, wmOperator *)
{
  ScrArea *area = CTX_wm_area(C);

  area->flag = area->flag ^ HEADER_TOPBAR_PRIMITIVES;

  ED_area_tag_redraw(area);
  WM_event_add_notifier(C, NC_SCREEN | NA_EDITED, nullptr);

  return OPERATOR_FINISHED;
}
static void SCREEN_OT_header_topbar_primitives(wmOperatorType *ot)
{
  /* identifiers */
  ot->name = "Topbar Primitives";
  ot->idname = "SCREEN_OT_header_topbar_primitives";
  ot->description = "Show or Hide the Primitives topbars";

  /* api callbacks */
  ot->exec = header_topbar_primitives_exec;
  ot->poll = ED_operator_areaactive;
  ot->flag = 0;
}

// bfa - show hide the image topbar menus
static wmOperatorStatus header_topbar_image_exec(bContext *C, wmOperator *)
{
  ScrArea *area = CTX_wm_area(C);

  area->flag = area->flag ^ HEADER_TOPBAR_IMAGE;

  ED_area_tag_redraw(area);
  WM_event_add_notifier(C, NC_SCREEN | NA_EDITED, nullptr);

  return OPERATOR_FINISHED;
}
static void SCREEN_OT_header_topbar_image(wmOperatorType *ot)
{
  /* identifiers */
  ot->name = "Topbar Image";
  ot->idname = "SCREEN_OT_header_topbar_image";
  ot->description = "Show or Hide the Image topbars";

  /* api callbacks */
  ot->exec = header_topbar_image_exec;
  ot->poll = ED_operator_areaactive;
  ot->flag = 0;
}

// bfa - show hide the tools topbar menus
static wmOperatorStatus header_topbar_tools_exec(bContext *C, wmOperator *)
{
  ScrArea *area = CTX_wm_area(C);

  area->flag = area->flag ^ HEADER_TOPBAR_TOOLS;

  ED_area_tag_redraw(area);
  WM_event_add_notifier(C, NC_SCREEN | NA_EDITED, nullptr);

  return OPERATOR_FINISHED;
}
static void SCREEN_OT_header_topbar_tools(wmOperatorType *ot)
{
  /* identifiers */
  ot->name = "Topbar Tools";
  ot->idname = "SCREEN_OT_header_topbar_tools";
  ot->description = "Show or Hide the Tools topbars";

  /* api callbacks */
  ot->exec = header_topbar_tools_exec;
  ot->poll = ED_operator_areaactive;
  ot->flag = 0;
}

// bfa - show hide the animation topbar menus
static wmOperatorStatus header_topbar_animation_exec(bContext *C, wmOperator *)
{
  ScrArea *area = CTX_wm_area(C);

  area->flag = area->flag ^ HEADER_TOPBAR_ANIMATION;

  ED_area_tag_redraw(area);
  WM_event_add_notifier(C, NC_SCREEN | NA_EDITED, nullptr);

  return OPERATOR_FINISHED;
}
static void SCREEN_OT_header_topbar_animation(wmOperatorType *ot)
{
  /* identifiers */
  ot->name = "Topbar Animation";
  ot->idname = "SCREEN_OT_header_topbar_animation";
  ot->description = "Show or Hide the Animation topbars";

  /* api callbacks */
  ot->exec = header_topbar_animation_exec;
  ot->poll = ED_operator_areaactive;
  ot->flag = 0;
}

// bfa - show hide the edit topbar menus
static wmOperatorStatus header_topbar_edit_exec(bContext *C, wmOperator *)
{
  ScrArea *area = CTX_wm_area(C);

  area->flag = area->flag ^ HEADER_TOPBAR_EDIT;

  ED_area_tag_redraw(area);
  WM_event_add_notifier(C, NC_SCREEN | NA_EDITED, nullptr);

  return OPERATOR_FINISHED;
}
static void SCREEN_OT_header_topbar_edit(wmOperatorType *ot)
{
  /* identifiers */
  ot->name = "Topbar Edit";
  ot->idname = "SCREEN_OT_header_topbar_edit";
  ot->description = "Show or Hide the Edit topbars";

  /* api callbacks */
  ot->exec = header_topbar_edit_exec;
  ot->poll = ED_operator_areaactive;
  ot->flag = 0;
}

// bfa - show hide the misc topbar menus
static wmOperatorStatus header_topbar_misc_exec(bContext *C, wmOperator *)
{
  ScrArea *area = CTX_wm_area(C);

  area->flag = area->flag ^ HEADER_TOPBAR_MISC;

  ED_area_tag_redraw(area);
  WM_event_add_notifier(C, NC_SCREEN | NA_EDITED, nullptr);

  return OPERATOR_FINISHED;
}
static void SCREEN_OT_header_topbar_misc(wmOperatorType *ot)
{
  /* identifiers */
  ot->name = "Topbar Misc";
  ot->idname = "SCREEN_OT_header_topbar_misc";
  ot->description = "Show or Hide the Misc topbars";

  /* api callbacks */
  ot->exec = header_topbar_misc_exec;
  ot->poll = ED_operator_areaactive;
  ot->flag = 0;
}
/*--------------- bfa end -------------------------------------*/

void ED_screens_header_tools_menu_create(bContext *C, uiLayout *layout, void * /*arg*/)
{
  ScrArea *area = CTX_wm_area(C);
  {
    PointerRNA ptr = RNA_pointer_create_discrete(
        (ID *)CTX_wm_screen(C), &RNA_Space, area->spacedata.first);
    if (!ELEM(area->spacetype, SPACE_TOPBAR)) {
      layout->prop(&ptr, "show_region_header", UI_ITEM_NONE, IFACE_("Show Header"), ICON_NONE);
    }

    ARegion *region_header = BKE_area_find_region_type(area, RGN_TYPE_HEADER);
    uiLayout *col = &layout->column(false);
    col->active_set((region_header->flag & RGN_FLAG_HIDDEN) == 0);

    if (BKE_area_find_region_type(area, RGN_TYPE_TOOL_HEADER)) {
      col->prop(
          &ptr, "show_region_tool_header", UI_ITEM_NONE, IFACE_("Show Tool Settings"), ICON_NONE);
    }

    col->op("SCREEN_OT_header_toggle_menus",
            IFACE_("Show Menus"),
            (area->flag & HEADER_NO_PULLDOWN) ? ICON_CHECKBOX_DEHLT : ICON_CHECKBOX_HLT);
  }

  if (!ELEM(area->spacetype, SPACE_TOPBAR)) {
    layout->separator();
    ED_screens_region_flip_menu_create(C, layout, nullptr);
    /* bfa - show hide the editortypemenu*/
    layout->op("SCREEN_OT_header_toggle_editortypemenu",
               IFACE_("Hide Editor Type Menu"),
               (area->flag & HEADER_NO_EDITORTYPEMENU) ? ICON_CHECKBOX_HLT : ICON_CHECKBOX_DEHLT,
               blender::wm::OpCallContext::InvokeDefault,
               UI_ITEM_NONE);
    /*bfa - we don't show the area items in the rmb menu*/
    /*layout->separator();
    screen_area_menu_items(area, layout);*/
  }
}

/* ************** bfa - toolbar tools operator ***************************** */
/* ************** This menu is called in the toolbar editor to choose the toolbar type
 * ***************************** */
void ED_screens_toolbar_tools_menu_create(bContext *C, uiLayout *layout, void * /*arg*/)
{
  ScrArea *area = CTX_wm_area(C);
  /*ARegion *region = CTX_wm_region(C);*/ /*bfa - commented out, obviously not needed*/

  // bfa - show hide the File toolbar
  layout->op("SCREEN_OT_header_toolbar_file",
             IFACE_("Toolbar File"),
             (area->flag & HEADER_TOOLBAR_FILE) ? ICON_CHECKBOX_HLT : ICON_CHECKBOX_DEHLT);

  // bfa - show hide the Mesh Edit toolbar
  layout->op("SCREEN_OT_header_toolbar_meshedit",
             IFACE_("Toolbar Mesh Edit"),
             (area->flag & HEADER_TOOLBAR_MESHEDIT) ? ICON_CHECKBOX_HLT : ICON_CHECKBOX_DEHLT);

  // bfa - show hide the Primitives toolbar
  layout->op("SCREEN_OT_header_toolbar_primitives",
             IFACE_("Toolbar Primitives"),
             (area->flag & HEADER_TOOLBAR_PRIMITIVES) ? ICON_CHECKBOX_HLT : ICON_CHECKBOX_DEHLT);

  // bfa - show hide the Image toolbar
  layout->op("SCREEN_OT_header_toolbar_image",
             IFACE_("Toolbar Image"),
             (area->flag & HEADER_TOOLBAR_IMAGE) ? ICON_CHECKBOX_HLT : ICON_CHECKBOX_DEHLT);

  // bfa - show hide the Tools toolbar
  layout->op("SCREEN_OT_header_toolbar_tools",
             IFACE_("Toolbar Tools"),
             (area->flag & HEADER_TOOLBAR_TOOLS) ? ICON_CHECKBOX_HLT : ICON_CHECKBOX_DEHLT);

  // bfa - show hide the Animation toolbar
  layout->op("SCREEN_OT_header_toolbar_animation",
             IFACE_("Toolbar Animation"),
             (area->flag & HEADER_TOOLBAR_ANIMATION) ? ICON_CHECKBOX_HLT : ICON_CHECKBOX_DEHLT);

  // bfa - show hide the Edit toolbar
  layout->op("SCREEN_OT_header_toolbar_edit",
             IFACE_("Toolbar Edit"),
             (area->flag & HEADER_TOOLBAR_EDIT) ? ICON_CHECKBOX_HLT : ICON_CHECKBOX_DEHLT);

  // bfa - show hide the Misc toolbar
  layout->op("SCREEN_OT_header_toolbar_misc",
             IFACE_("Toolbar Misc"),
             (area->flag & HEADER_TOOLBAR_MISC) ? ICON_CHECKBOX_HLT : ICON_CHECKBOX_DEHLT);
}
/*bfa toolbar*/
static wmOperatorStatus toolbar_toolbox_invoke(bContext *C, wmOperator *, const wmEvent *)
{
  uiPopupMenu *pup;
  uiLayout *layout;

  pup = UI_popup_menu_begin(C, IFACE_("Toolbar"), ICON_NONE);
  layout = UI_popup_menu_layout(pup);

  ED_screens_toolbar_tools_menu_create(C, layout, nullptr);

  UI_popup_menu_end(C, pup);

  return OPERATOR_INTERFACE;
}
/*bfa toolbar*/
static void SCREEN_OT_toolbar_toolbox(wmOperatorType *ot)
{
  /* identifiers */
  ot->name = "Toolbar Toolbox";
  ot->description = "Toolbar Toolbox\nDisplay Toolbar type menu";
  ot->idname = "SCREEN_OT_toolbar_toolbox";

  /* api callbacks */
  ot->invoke = toolbar_toolbox_invoke;
}
/*----------------------------------------------------*/

/* ************** bfa - topbar tools operator ***************************** */
/* ************** This menu is called in the topbar editor to choose the topbar type
 * ***************************** */
void ED_screens_topbar_tools_menu_create(bContext *C, uiLayout *layout, void * /*arg*/)
{
  ScrArea *area = CTX_wm_area(C);
  /*ARegion *region = CTX_wm_region(C);*/ /*bfa - commented out, obviously not needed*/

  // bfa - show hide the File topbar
  layout->op("SCREEN_OT_header_topbar_file",
             IFACE_("Topbar File"),
             (area->flag & HEADER_TOPBAR_FILE) ? ICON_CHECKBOX_HLT : ICON_CHECKBOX_DEHLT);

  // bfa - show hide the Mesh Edit topbar
  layout->op("SCREEN_OT_header_topbar_meshedit",
             IFACE_("Topbar Mesh Edit"),
             (area->flag & HEADER_TOPBAR_MESHEDIT) ? ICON_CHECKBOX_HLT : ICON_CHECKBOX_DEHLT);

  // bfa - show hide the Primitives topbar
  layout->op("SCREEN_OT_header_topbar_primitives",
             IFACE_("Topbar Primitives"),
             (area->flag & HEADER_TOPBAR_PRIMITIVES) ? ICON_CHECKBOX_HLT : ICON_CHECKBOX_DEHLT);

  // bfa - show hide the Image topbar
  layout->op("SCREEN_OT_header_topbar_image",
             IFACE_("Topbar Image"),
             (area->flag & HEADER_TOPBAR_IMAGE) ? ICON_CHECKBOX_HLT : ICON_CHECKBOX_DEHLT);

  // bfa - show hide the Tools topbar
  layout->op("SCREEN_OT_header_topbar_tools",
             IFACE_("Topbar Tools"),
             (area->flag & HEADER_TOPBAR_TOOLS) ? ICON_CHECKBOX_HLT : ICON_CHECKBOX_DEHLT);

  // bfa - show hide the Animation topbar
  layout->op("SCREEN_OT_header_topbar_animation",
             IFACE_("Topbar Animation"),
             (area->flag & HEADER_TOPBAR_ANIMATION) ? ICON_CHECKBOX_HLT : ICON_CHECKBOX_DEHLT);

  // bfa - show hide the Edit topbar
  layout->op("SCREEN_OT_header_topbar_edit",
             IFACE_("Topbar Edit"),
             (area->flag & HEADER_TOPBAR_EDIT) ? ICON_CHECKBOX_HLT : ICON_CHECKBOX_DEHLT);

  // bfa - show hide the Misc topbar
  layout->op("SCREEN_OT_header_topbar_misc",
             IFACE_("Topbar Misc"),
             (area->flag & HEADER_TOPBAR_MISC) ? ICON_CHECKBOX_HLT : ICON_CHECKBOX_DEHLT);
}
/*bfa topbar*/
static wmOperatorStatus topbar_toolbox_invoke(bContext *C, wmOperator *, const wmEvent *)
{
  uiPopupMenu *pup;
  uiLayout *layout;

  pup = UI_popup_menu_begin(C, IFACE_("Topbar"), ICON_NONE);
  layout = UI_popup_menu_layout(pup);

  ED_screens_topbar_tools_menu_create(C, layout, nullptr);

  UI_popup_menu_end(C, pup);

  return OPERATOR_INTERFACE;
}
/*bfa topbar*/
static void SCREEN_OT_topbar_toolbox(wmOperatorType *ot)
{
  /* identifiers */
  ot->name = "Topbar Toolbox";
  ot->description = "Topbar Toolbox\nDisplay Topbar type menu";
  ot->idname = "SCREEN_OT_topbar_toolbox";

  /* api callbacks */
  ot->invoke = topbar_toolbox_invoke;
}
/*----------------------------------------------------*/

void ED_screens_footer_tools_menu_create(bContext *C, uiLayout *layout, void * /*arg*/)
{
  ScrArea *area = CTX_wm_area(C);

  {
    PointerRNA ptr = RNA_pointer_create_discrete(
        (ID *)CTX_wm_screen(C), &RNA_Space, area->spacedata.first);
    //layout->prop(&ptr, "show_region_footer", UI_ITEM_NONE, IFACE_("Show Footer"), ICON_NONE); /*bfa - the toggle is a double to the view menu
  }

  ED_screens_region_flip_menu_create(C, layout, nullptr);
  layout->separator();
  screen_area_menu_items(area, layout);
}

void ED_screens_region_flip_menu_create(bContext *C, uiLayout *layout, void * /*arg*/)
{
  const ARegion *region = CTX_wm_region(C);
  const short region_alignment = RGN_ALIGN_ENUM_FROM_MASK(region->alignment);
  const char *but_flip_str = region_alignment == RGN_ALIGN_LEFT   ? IFACE_("Flip to Right") :
                             region_alignment == RGN_ALIGN_RIGHT  ? IFACE_("Flip to Left") :
                             region_alignment == RGN_ALIGN_BOTTOM ? IFACE_("Flip to Top") :
                                                                    IFACE_("Flip to Bottom");

  /* default is blender::wm::OpCallContext::InvokeRegionWin, which we don't want here. */
  layout->operator_context_set(blender::wm::OpCallContext::InvokeDefault);

  layout->op("SCREEN_OT_region_flip", but_flip_str, ICON_FLIP); /*BFA - icon added*/
}

static void ed_screens_statusbar_menu_create(uiLayout *layout, void * /*arg*/)
{
  PointerRNA ptr = RNA_pointer_create_discrete(nullptr, &RNA_PreferencesView, &U);
  layout->prop(&ptr, "show_statusbar_stats", UI_ITEM_NONE, IFACE_("Scene Statistics"), ICON_NONE);
  layout->prop(
      &ptr, "show_statusbar_scene_duration", UI_ITEM_NONE, IFACE_("Scene Duration"), ICON_NONE);
  layout->prop(&ptr, "show_statusbar_memory", UI_ITEM_NONE, IFACE_("System Memory"), ICON_NONE);
  if (GPU_mem_stats_supported()) {
    layout->prop(&ptr, "show_statusbar_vram", UI_ITEM_NONE, IFACE_("Video Memory"), ICON_NONE);
  }
  layout->prop(
      &ptr, "show_extensions_updates", UI_ITEM_NONE, IFACE_("Extensions Updates"), ICON_NONE);
  layout->prop(&ptr, "show_statusbar_version", UI_ITEM_NONE, IFACE_("Bforartists Version"), ICON_NONE);  /*bfa - bforartists version, not blender version*/
}

static wmOperatorStatus screen_context_menu_invoke(bContext *C,
                                                   wmOperator * /*op*/,
                                                   const wmEvent * /*event*/)
{
  const ScrArea *area = CTX_wm_area(C);
  const ARegion *region = CTX_wm_region(C);

  if (area && area->spacetype == SPACE_STATUSBAR) {
    uiPopupMenu *pup = UI_popup_menu_begin(C, IFACE_("Status Bar"), ICON_NONE);
    uiLayout *layout = UI_popup_menu_layout(pup);
    ed_screens_statusbar_menu_create(layout, nullptr);
    UI_popup_menu_end(C, pup);
  }
  else if (region) {
    if (ELEM(region->regiontype, RGN_TYPE_HEADER, RGN_TYPE_TOOL_HEADER)) {
      uiPopupMenu *pup = UI_popup_menu_begin(C, IFACE_("Header"), ICON_NONE);
      uiLayout *layout = UI_popup_menu_layout(pup);
      ED_screens_header_tools_menu_create(C, layout, nullptr);
      UI_popup_menu_end(C, pup);
    }
    else if (region->regiontype == RGN_TYPE_FOOTER) {
      uiPopupMenu *pup = UI_popup_menu_begin(C, IFACE_("Footer"), ICON_NONE);
      uiLayout *layout = UI_popup_menu_layout(pup);
      ED_screens_footer_tools_menu_create(C, layout, nullptr);
      UI_popup_menu_end(C, pup);
    }
    else if (region->regiontype == RGN_TYPE_NAV_BAR) {
      uiPopupMenu *pup = UI_popup_menu_begin(C, IFACE_("Navigation Bar"), ICON_NONE);
      uiLayout *layout = UI_popup_menu_layout(pup);

      /* We need blender::wm::OpCallContext::InvokeDefault in case menu item is over another area. */
      layout->operator_context_set(blender::wm::OpCallContext::InvokeDefault);
      layout->op("SCREEN_OT_region_toggle", IFACE_("Hide"), ICON_HIDE_ON);

      ED_screens_region_flip_menu_create(C, layout, nullptr);
      const ScrArea *area = CTX_wm_area(C);
      if (area && area->spacetype == SPACE_PROPERTIES) {
        layout->menu_fn(IFACE_("Visible Tabs"), ICON_NONE, ED_buttons_visible_tabs_menu, nullptr);
      }
      UI_popup_menu_end(C, pup);
    }
  }

  return OPERATOR_INTERFACE;
}

static void SCREEN_OT_region_context_menu(wmOperatorType *ot)
{
  /* identifiers */
  ot->name = "Region";
  ot->description = "Display region context menu";
  ot->idname = "SCREEN_OT_region_context_menu";

  /* API callbacks. */
  ot->invoke = screen_context_menu_invoke;
}

/** \} */

/* -------------------------------------------------------------------- */
/** \name Animation Step Operator
 *
 * Animation Step.
 * \{ */

static bool match_region_with_redraws(const ScrArea *area,
                                      eRegion_Type regiontype,
                                      eScreen_Redraws_Flag redraws,
                                      bool from_anim_edit)
{
  const eSpace_Type spacetype = eSpace_Type(area->spacetype);
  if (regiontype == RGN_TYPE_WINDOW) {

    switch (spacetype) {
      case SPACE_VIEW3D:
        if ((redraws & TIME_ALL_3D_WIN) || from_anim_edit) {
          return true;
        }
        break;
      case SPACE_GRAPH:
      case SPACE_NLA:
        if ((redraws & TIME_ALL_ANIM_WIN) || from_anim_edit) {
          return true;
        }
        break;
      case SPACE_ACTION:
        /* if only 1 window or 3d windows, we do timeline too
         * NOTE: Now we do action editor in all these cases, since timeline is here. */
        if ((redraws & (TIME_ALL_ANIM_WIN | TIME_REGION | TIME_ALL_3D_WIN)) || from_anim_edit) {
          return true;
        }
        break;
      case SPACE_PROPERTIES:
        if (redraws & TIME_ALL_BUTS_WIN) {
          return true;
        }
        break;
      case SPACE_SEQ:
        if ((redraws & (TIME_SEQ | TIME_ALL_ANIM_WIN)) || from_anim_edit) {
          return true;
        }
        break;
      case SPACE_NODE:
        if (redraws & TIME_NODES) {
          return true;
        }
        break;
      case SPACE_IMAGE:
        if ((redraws & TIME_ALL_IMAGE_WIN) || from_anim_edit) {
          return true;
        }
        break;
      case SPACE_CLIP:
        if ((redraws & TIME_CLIPS) || from_anim_edit) {
          return true;
        }
        break;
      case SPACE_SPREADSHEET:
        if (redraws & TIME_SPREADSHEETS) {
          return true;
        }
        break;
      default:
        break;
    }
  }
  else if (regiontype == RGN_TYPE_UI) {
    if (spacetype == SPACE_CLIP) {
      /* Track Preview button is on Properties Editor in SpaceClip,
       * and it's very common case when users want it be refreshing
       * during playback, so asking people to enable special option
       * for this is a bit tricky, so add exception here for refreshing
       * Properties Editor for SpaceClip always */
      return true;
    }

    if (redraws & TIME_ALL_BUTS_WIN) {
      return true;
    }
  }
  else if (regiontype == RGN_TYPE_HEADER) {
    if (spacetype == SPACE_ACTION) {
      /* The timeline shows the current frame in the header. Other headers
       * don't need to be updated. */
      SpaceAction *saction = (SpaceAction *)area->spacedata.first;
      return saction->mode == SACTCONT_TIMELINE;
    }
  }
  else if (regiontype == RGN_TYPE_FOOTER) {
    /* The footer region in animation editors shows the current frame. */
    if (ELEM(spacetype, SPACE_ACTION, SPACE_GRAPH, SPACE_SEQ, SPACE_NLA)) {
      return true;
    }
  }
  else if (regiontype == RGN_TYPE_PREVIEW) {
    switch (spacetype) {
      case SPACE_SEQ:
        if (redraws & (TIME_SEQ | TIME_ALL_ANIM_WIN)) {
          return true;
        }
        break;
      case SPACE_CLIP:
        return true;
      default:
        break;
    }
  }
  else if (regiontype == RGN_TYPE_TOOLS) {
    switch (spacetype) {
      case SPACE_SPREADSHEET:
        if (redraws & TIME_SPREADSHEETS) {
          return true;
        }
        break;
      default:
        break;
    }
  }

  return false;
}

static void screen_animation_region_tag_redraw(
    bContext *C, ScrArea *area, ARegion *region, const Scene *scene, eScreen_Redraws_Flag redraws)
{
  /* Do follow time here if editor type supports it */
  if ((redraws & TIME_FOLLOW) &&
      screen_animation_region_supports_time_follow(eSpace_Type(area->spacetype),
                                                   eRegion_Type(region->regiontype)))
  {
    float w = BLI_rctf_size_x(&region->v2d.cur);
    if (scene->r.cfra < region->v2d.cur.xmin) {
      region->v2d.cur.xmax = scene->r.cfra;
      region->v2d.cur.xmin = region->v2d.cur.xmax - w;
      ED_region_tag_redraw(region);
      return;
    }
    if (scene->r.cfra > region->v2d.cur.xmax) {
      region->v2d.cur.xmin = scene->r.cfra;
      region->v2d.cur.xmax = region->v2d.cur.xmin + w;
      ED_region_tag_redraw(region);
      return;
    }
  }

  /* No need to do a full redraw as the current frame indicator is only updated.
   * We do need to redraw when this area is in full screen as no other areas
   * will be tagged for redrawing. */
  if (region->regiontype == RGN_TYPE_WINDOW && !area->full) {
    if (ELEM(area->spacetype, SPACE_NLA, SPACE_ACTION)) {
      return;
    }

    /* Drivers Editor needs a full redraw on playback for graph_draw_driver_debug().
     * This will make it slower than regular graph editor during playback, but drawing this in
     * graph_main_region_draw_overlay() is not feasible because it requires animation filtering
     * which has significant overhead which needs to be avoided in the overlay which is redrawn on
     * every UI interaction. */
    if (area->spacetype == SPACE_GRAPH) {
      const SpaceGraph *sipo = static_cast<const SpaceGraph *>(area->spacedata.first);
      if (sipo->mode != SIPO_MODE_DRIVERS) {
        return;
      }
      bAnimContext ac;
      if (ANIM_animdata_get_context(C, &ac) == false) {
        return;
      }
      if (ac.datatype != ANIMCONT_DRIVERS) {
        return;
      }
    }

    if (area->spacetype == SPACE_SEQ) {
      if (!blender::ed::vse::has_playback_animation(scene)) {
        return;
      }
    }
  }
  ED_region_tag_redraw(region);
}

// #define PROFILE_AUDIO_SYNC

static wmOperatorStatus screen_animation_step_invoke(bContext *C,
                                                     wmOperator * /*op*/,
                                                     const wmEvent *event)
{
  bScreen *screen = CTX_wm_screen(C);
  wmTimer *wt = screen->animtimer;

  if (!(wt && wt == event->customdata)) {
    return OPERATOR_PASS_THROUGH;
  }

  /*wmWindow *win = CTX_wm_window(C);*/ /*BFA*/

#ifdef PROFILE_AUDIO_SYNC
  static int old_frame = 0;
  int newfra_int;
#endif

  Main *bmain = CTX_data_main(C);
  ScreenAnimData *sad = static_cast<ScreenAnimData *>(wt->customdata); /*BFA - 3D Sequencer*/
  Scene *scene = sad->scene;                                           /*BFA - 3D Sequencer*/
  ViewLayer *view_layer = sad->view_layer;                             /*BFA - 3D Sequencer*/
  Depsgraph *depsgraph = BKE_scene_get_depsgraph(scene, view_layer);
  Scene *scene_eval = (depsgraph != nullptr) ? DEG_get_evaluated_scene(depsgraph) : nullptr;
  wmWindowManager *wm = CTX_wm_manager(C);
  int sync;
  double time;

  /* sync, don't sync, or follow scene setting */
  if (sad->flag & ANIMPLAY_FLAG_SYNC) {
    sync = 1;
  }
  else if (sad->flag & ANIMPLAY_FLAG_NO_SYNC) {
    sync = 0;
  }
  else {
    sync = (scene->flag & SCE_FRAME_DROP);
  }

  if (scene_eval == nullptr) {
    /* Happens when undo/redo system is used during playback, nothing meaningful we can do here. */
  }
  else if (scene_eval->id.recalc & ID_RECALC_FRAME_CHANGE) {
    /* Ignore seek here, the audio will be updated to the scene frame after jump during next
     * dependency graph update. */
  }
  else if ((scene->audio.flag & AUDIO_SYNC) && (sad->flag & ANIMPLAY_FLAG_REVERSE) == false &&
           isfinite(time = BKE_sound_sync_scene(scene_eval)))
  {
    scene->r.cfra = round(time * FPS);

#ifdef PROFILE_AUDIO_SYNC
    newfra_int = scene->r.cfra;
    if (newfra_int < old_frame) {
      printf("back -%d jump detected, frame %d!\n", old_frame - newfra_int, old_frame);
    }
    else if (newfra_int > old_frame + 1) {
      printf("forward +%d jump detected, frame %d!\n", newfra_int - old_frame, old_frame);
    }
    fflush(stdout);
    old_frame = newfra_int;
#endif
  }
  else {
    if (sync) {
      /* Try to keep the playback in realtime by dropping frames. */

      /* How much time (in frames) has passed since the last frame was drawn? */
      double delta_frames = wt->time_delta * FPS;

      /* Add the remaining fraction from the last time step. */
      delta_frames += sad->lagging_frame_count;

      if (delta_frames < 1.0) {
        /* We can render faster than the scene frame rate. However skipping or delaying frames
         * here seems to in practice lead to jittery playback so just step forward a minimum of
         * one frame. (Even though this can lead to too fast playback, the jitteriness is more
         * annoying)
         */
        delta_frames = 1.0f;
        sad->lagging_frame_count = 0;
      }
      else {
        /* Extract the delta frame fractions that will be skipped when converting to int. */
        sad->lagging_frame_count = delta_frames - int(delta_frames);
      }

      const int step = delta_frames;

      /* skip frames */
      if (sad->flag & ANIMPLAY_FLAG_REVERSE) {
        scene->r.cfra -= step;
      }
      else {
        scene->r.cfra += step;
      }
    }
    else {
      /* one frame +/- */
      if (sad->flag & ANIMPLAY_FLAG_REVERSE) {
        scene->r.cfra--;
      }
      else {
        scene->r.cfra++;
      }
    }
  }

  /* reset 'jumped' flag before checking if we need to jump... */
  sad->flag &= ~ANIMPLAY_FLAG_JUMPED;

  if (sad->flag & ANIMPLAY_FLAG_REVERSE) {
    /* jump back to end? */
    if (PRVRANGEON) {
      if (scene->r.cfra < scene->r.psfra) {
        scene->r.cfra = scene->r.pefra;
        sad->flag |= ANIMPLAY_FLAG_JUMPED;
      }
    }
    else {
      if (scene->r.cfra < scene->r.sfra) {
        scene->r.cfra = scene->r.efra;
        sad->flag |= ANIMPLAY_FLAG_JUMPED;
      }
    }
  }
  else {
    /* jump back to start? */
    if (PRVRANGEON) {
      if (scene->r.cfra > scene->r.pefra) {
        scene->r.cfra = scene->r.psfra;
        sad->flag |= ANIMPLAY_FLAG_JUMPED;
      }
    }
    else {
      if (scene->r.cfra > scene->r.efra) {
        scene->r.cfra = scene->r.sfra;
        sad->flag |= ANIMPLAY_FLAG_JUMPED;
      }
    }
  }

  /* next frame overridden by user action (pressed jump to first/last frame) */
  if (sad->flag & ANIMPLAY_FLAG_USE_NEXT_FRAME) {
    scene->r.cfra = sad->nextfra;
    sad->flag &= ~ANIMPLAY_FLAG_USE_NEXT_FRAME;
    sad->flag |= ANIMPLAY_FLAG_JUMPED;
  }

  if (sad->flag & ANIMPLAY_FLAG_JUMPED) {
    DEG_id_tag_update(&scene->id, ID_RECALC_FRAME_CHANGE);
#ifdef PROFILE_AUDIO_SYNC
    old_frame = scene->r.cfra;
#endif
  }

  /* Since we follow draw-flags, we can't send notifier but tag regions ourselves. */
  if (depsgraph != nullptr) {
    ED_update_for_newframe(bmain, depsgraph);
  }

  LISTBASE_FOREACH (wmWindow *, window, &wm->windows) {
    bScreen *win_screen = WM_window_get_active_screen(window);

    LISTBASE_FOREACH (ScrArea *, area, &win_screen->areabase) {
      LISTBASE_FOREACH (ARegion *, region, &area->regionbase) {
        bool redraw = false;
        if (region == sad->region) {
          redraw = true;
        }
        else if (match_region_with_redraws(area,
                                           eRegion_Type(region->regiontype),
                                           eScreen_Redraws_Flag(sad->redraws),
                                           sad->from_anim_edit))
        {
          redraw = true;
        }

        if (redraw) {
          screen_animation_region_tag_redraw(
              C, area, region, scene, eScreen_Redraws_Flag(sad->redraws));
          /* Doesn't trigger a full redraw of the screen but makes sure at least overlay drawing
           * (#ARegionType.draw_overlay()) is triggered, which is how the current-frame is drawn.
           */
          win_screen->do_draw = true;
        }
      }
    }
  }

  if (U.uiflag & USER_SHOW_FPS) {
    /* Update frame rate info too.
     * NOTE: this may not be accurate enough, since we might need this after modifiers/etc.
     * have been calculated instead of just before updates have been done? */
    ED_scene_fps_average_accumulate(scene, U.playback_fps_samples, wt->time_last);
  }

  /* Recalculate the time-step for the timer now that we've finished calculating this,
   * since the frames-per-second value may have been changed.
   */
  /* TODO: this may make evaluation a bit slower if the value doesn't change...
   * any way to avoid this? */
  wt->time_step = (1.0 / FPS);

  return OPERATOR_FINISHED;
}

static void SCREEN_OT_animation_step(wmOperatorType *ot)
{
  /* identifiers */
  ot->name = "Animation Step";
  ot->description = "Step through animation by position";
  ot->idname = "SCREEN_OT_animation_step";

  /* API callbacks. */
  ot->invoke = screen_animation_step_invoke;

  ot->poll = operator_screenactive_norender;
}

/** \} */

/* -------------------------------------------------------------------- */
/** \name Animation Playback Operator
 *
 * Animation Playback with Timer.
 * \{ */

void ED_reset_audio_device(bContext *C)
{
  /* If sound was playing back when we changed any sound settings, we need to make sure that
   * we reinitialize the playback state properly. Audaspace pauses playback on re-initializing
   * the playback device, so we need to make sure we reinitialize the playback state on our
   * end as well. (Otherwise the sound device might be in a weird state and crashes Blender). */
  bScreen *screen = ED_screen_animation_playing(CTX_wm_manager(C));
  wmWindow *timer_win = nullptr;
  const bool is_playing = screen != nullptr;
  bool playback_sync = false;
  int play_direction = 0;

  if (is_playing) {
    ScreenAnimData *sad = static_cast<ScreenAnimData *>(screen->animtimer->customdata);
    timer_win = screen->animtimer->win;
    /* -1 means play backwards. */
    play_direction = (sad->flag & ANIMPLAY_FLAG_REVERSE) ? -1 : 1;
    playback_sync = sad->flag & ANIMPLAY_FLAG_SYNC;
    /* Stop playback. */
    ED_screen_animation_play(C, 0, 0);
  }
  Main *bmain = CTX_data_main(C);
  /* Re-initialize the audio device. */
  BKE_sound_init(bmain);
  if (is_playing) {
    /* We need to set the context window to the window that was playing back previously.
     * Otherwise we will attach the new playback timer to an other window.
     */
    wmWindow *win = CTX_wm_window(C);
    CTX_wm_window_set(C, timer_win);
    ED_screen_animation_play(C, playback_sync, play_direction);
    CTX_wm_window_set(C, win);
  }
}

bScreen *ED_screen_animation_playing(const wmWindowManager *wm)
{
  LISTBASE_FOREACH (wmWindow *, win, &wm->windows) {
    bScreen *screen = WM_window_get_active_screen(win);

    if (screen->animtimer || screen->scrubbing) {
      return screen;
    }
  }

  return nullptr;
}

bScreen *ED_screen_animation_no_scrub(const wmWindowManager *wm)
{
  LISTBASE_FOREACH (wmWindow *, win, &wm->windows) {
    bScreen *screen = WM_window_get_active_screen(win);

    if (screen->animtimer) {
      return screen;
    }
  }

  return nullptr;
}

wmOperatorStatus ED_screen_animation_play(bContext *C, int sync, int mode)
{
  bScreen *screen = CTX_wm_screen(C);
  Scene *scene = CTX_data_scene(C);
  Depsgraph *depsgraph = CTX_data_ensure_evaluated_depsgraph(C);
  Scene *scene_eval = DEG_get_evaluated_scene(depsgraph);
  Main *bmain = DEG_get_bmain(depsgraph);

  if (ED_screen_animation_playing(CTX_wm_manager(C))) {
    /* stop playback now */
    ED_screen_animation_timer(C, 0, 0, 0);
    ED_scene_fps_average_clear(scene);
    BKE_sound_stop_scene(scene_eval);
    /*############## BFA - 3D Sequencer ##############*/
    /* Stop sound in sequencer scene overrides. */
    wmWindow *win = CTX_wm_window(C);
    ED_screen_areas_iter (win, screen, area) {
      LISTBASE_FOREACH (SpaceLink *, space, &area->spacedata) {
        if (space->spacetype == SPACE_SEQ) {
          SpaceSeq *seq = (SpaceSeq *)space;
          if (seq->scene_override == NULL) {
            continue;
          }
          Scene *scene_override = seq->scene_override;
          ViewLayer *view_layer_override = (ViewLayer *)(scene_override->view_layers.first);
          Depsgraph *depsgraph = BKE_scene_ensure_depsgraph(
              CTX_data_main(C), scene_override, view_layer_override);
          Scene *scene_override_eval = DEG_get_evaluated_scene(depsgraph);
          BKE_sound_stop_scene(scene_override_eval);
        }
      }
    }
    /*############## BFA - 3D Sequencer End ##############*/
    BKE_callback_exec_id_depsgraph(
        bmain, &scene->id, depsgraph, BKE_CB_EVT_ANIMATION_PLAYBACK_POST);

    /* Triggers redraw of sequencer preview so that it does not show to fps anymore after stopping
     * playback. */
    WM_event_add_notifier(C, NC_SPACE | ND_SPACE_SEQUENCER, scene);
    WM_event_add_notifier(C, NC_SPACE | ND_SPACE_SPREADSHEET, scene);
    WM_event_add_notifier(C, NC_SCENE | ND_TRANSFORM, scene);
  }
  else {
    BKE_callback_exec_id_depsgraph(
        bmain, &scene->id, depsgraph, BKE_CB_EVT_ANIMATION_PLAYBACK_PRE);

    /* these settings are currently only available from a menu in the TimeLine */
    if (mode == 1) { /* XXX only play audio forwards!? */
      BKE_sound_play_scene(scene_eval);
    }

    ED_screen_animation_timer(C, screen->redraws_flag, sync, mode);
    ED_scene_fps_average_clear(scene);

    if (screen->animtimer) {
      wmTimer *wt = screen->animtimer;
      ScreenAnimData *sad = static_cast<ScreenAnimData *>(wt->customdata);

      sad->region = CTX_wm_region(C);
    }
  }

  return OPERATOR_FINISHED;
}

static wmOperatorStatus screen_animation_play_exec(bContext *C, wmOperator *op)
{
  int mode = RNA_boolean_get(op->ptr, "reverse") ? -1 : 1;
  int sync = -1;

  if (RNA_struct_property_is_set(op->ptr, "sync")) {
    sync = RNA_boolean_get(op->ptr, "sync");
  }

  return ED_screen_animation_play(C, sync, mode);
}

static void SCREEN_OT_animation_play(wmOperatorType *ot)
{
  PropertyRNA *prop;

  /* identifiers */
  ot->name = "Play Animation";
  ot->description = "Play animation";
  ot->idname = "SCREEN_OT_animation_play";

  /* API callbacks. */
  ot->exec = screen_animation_play_exec;

  ot->poll = operator_screenactive_norender;

  prop = RNA_def_boolean(
      ot->srna, "reverse", false, "Play in Reverse", "Animation is played backwards");
  RNA_def_property_flag(prop, PROP_SKIP_SAVE);
  prop = RNA_def_boolean(ot->srna, "sync", false, "Sync", "Drop frames to maintain framerate");
  RNA_def_property_flag(prop, PROP_SKIP_SAVE);
}

/** \} */

/* -------------------------------------------------------------------- */
/** \name Animation Cancel Operator
 * \{ */

static wmOperatorStatus screen_animation_cancel_exec(bContext *C, wmOperator *op)
{
  bScreen *screen = ED_screen_animation_playing(CTX_wm_manager(C));

  if (screen) {
    bool restore_start_frame = RNA_boolean_get(op->ptr, "restore_frame") && screen->animtimer;
    int frame;
    if (restore_start_frame) {
      ScreenAnimData *sad = static_cast<ScreenAnimData *>(screen->animtimer->customdata);
      frame = sad->sfra;
    }

    /* Stop playback */
    ED_screen_animation_play(C, 0, 0);
    if (restore_start_frame) {
      Scene *scene = CTX_data_scene(C);
      /* reset current frame and just send a notifier to deal with the rest */
      scene->r.cfra = frame;
      WM_event_add_notifier(C, NC_SCENE | ND_FRAME, scene);
    }
  }

  return OPERATOR_PASS_THROUGH;
}

static void SCREEN_OT_animation_cancel(wmOperatorType *ot)
{
  /* identifiers */
  ot->name = "Cancel Animation";
  ot->description = "Cancel animation, returning to the original frame";
  ot->idname = "SCREEN_OT_animation_cancel";

  /* API callbacks. */
  ot->exec = screen_animation_cancel_exec;

  ot->poll = ED_operator_screenactive;

  RNA_def_boolean(ot->srna,
                  "restore_frame",
                  true,
                  "Restore Frame",
                  "Restore the frame when animation was initialized");
}

/** \} */

/* -------------------------------------------------------------------- */
/** \name Box Select Operator (Template)
 * \{ */

/* operator state vars used: (added by default WM callbacks)
 * xmin, ymin
 * xmax, ymax
 *
 * customdata: the wmGesture pointer
 *
 * callbacks:
 *
 * exec()   has to be filled in by user
 *
 * invoke() default WM function
 * adds modal handler
 *
 * modal()  default WM function
 * accept modal events while doing it, calls exec(), handles ESC and border drawing
 *
 * poll()   has to be filled in by user for context
 */
#if 0
static wmOperatorStatus box_select_exec(bContext *C, wmOperator *op)
{
  int event_type = RNA_int_get(op->ptr, "event_type");

  if (event_type == LEFTMOUSE) {
    printf("box select do select\n");
  }
  else if (event_type == RIGHTMOUSE) {
    printf("box select deselect\n");
  }
  else {
    printf("box select do something\n");
  }

  return 1;
}

static void SCREEN_OT_box_select(wmOperatorType *ot)
{
  /* identifiers */
  ot->name = "Box Select";
  ot->idname = "SCREEN_OT_box_select";

  /* API callbacks. */
  ot->exec = box_select_exec;
  ot->invoke = WM_gesture_box_invoke;
  ot->modal = WM_gesture_box_modal;
  ot->cancel = WM_gesture_box_cancel;

  ot->poll = ED_operator_areaactive;

  /* rna */
  RNA_def_int(ot->srna, "event_type", 0, INT_MIN, INT_MAX, "Event Type", "", INT_MIN, INT_MAX);
  WM_operator_properties_border(ot);
}
#endif

/** \} */

/* -------------------------------------------------------------------- */
/** \name Full Screen Back Operator
 *
 * Use for generic full-screen 'back' button.
 * \{ */

static wmOperatorStatus fullscreen_back_exec(bContext *C, wmOperator *op)
{
  bScreen *screen = CTX_wm_screen(C);
  ScrArea *area = nullptr;

  /* search current screen for 'fullscreen' areas */
  LISTBASE_FOREACH (ScrArea *, area_iter, &screen->areabase) {
    if (area_iter->full) {
      area = area_iter;
      break;
    }
  }
  if (!area) {
    BKE_report(op->reports, RPT_ERROR, "No fullscreen areas were found");
    return OPERATOR_CANCELLED;
  }

  ED_screen_full_prevspace(C, area);

  return OPERATOR_FINISHED;
}

static void SCREEN_OT_back_to_previous(wmOperatorType *ot)
{
  /* identifiers */
  ot->name = "Back to Previous Screen";
  ot->description = "Revert back to the original screen layout, before fullscreen area overlay";
  ot->idname = "SCREEN_OT_back_to_previous";

  /* API callbacks. */
  ot->exec = fullscreen_back_exec;
  ot->poll = ED_operator_screenactive;
}

/** \} */

/* -------------------------------------------------------------------- */
/** \name Show User Preferences Operator
 * \{ */

static wmOperatorStatus userpref_show_exec(bContext *C, wmOperator *op)
{
  wmWindow *win_cur = CTX_wm_window(C);
  /* Use eventstate, not event from _invoke, so this can be called through exec(). */
  const wmEvent *event = win_cur->eventstate;
  int sizex = (500 + UI_NAVIGATION_REGION_WIDTH) * UI_SCALE_FAC;
  int sizey = 520 * UI_SCALE_FAC;

  PropertyRNA *prop = RNA_struct_find_property(op->ptr, "section");
  if (prop && RNA_property_is_set(op->ptr, prop)) {
    /* Set active section via RNA, so it can fail properly. */

    PointerRNA pref_ptr = RNA_pointer_create_discrete(nullptr, &RNA_Preferences, &U);
    PropertyRNA *active_section_prop = RNA_struct_find_property(&pref_ptr, "active_section");

    RNA_property_enum_set(&pref_ptr, active_section_prop, RNA_property_enum_get(op->ptr, prop));
    RNA_property_update(C, &pref_ptr, active_section_prop);
  }

  const rcti window_rect = {
      /*xmin*/ event->xy[0],
      /*xmax*/ event->xy[0] + sizex,
      /*ymin*/ event->xy[1],
      /*ymax*/ event->xy[1] + sizey,
  };

  /* changes context! */
  if (WM_window_open(C,
                     nullptr, /*BFA wip - IFACE_("Bforartists Preferences"),*/
                     &window_rect,
                     SPACE_USERPREF,
                     false,
                     false,
                     true,
                     WIN_ALIGN_LOCATION_CENTER,
                     nullptr,
                     nullptr) != nullptr)
  {
    /* The header only contains the editor switcher and looks empty.
     * So hiding in the temp window makes sense. */
    ScrArea *area = CTX_wm_area(C);
    ARegion *region = BKE_area_find_region_type(area, RGN_TYPE_HEADER);

    region->flag |= RGN_FLAG_HIDDEN;
    ED_region_visibility_change_update(C, area, region);

    return OPERATOR_FINISHED;
  }
  BKE_report(op->reports, RPT_ERROR, "Failed to open window!");
  return OPERATOR_CANCELLED;
}

static std::string userpref_show_get_description(bContext *C,
                                                 wmOperatorType * /*ot*/,
                                                 PointerRNA *ptr)
{
  PropertyRNA *prop = RNA_struct_find_property(ptr, "section");
  if (RNA_property_is_set(ptr, prop)) {
    int section = RNA_property_enum_get(ptr, prop);
    const char *section_name;
    if (RNA_property_enum_name_gettexted(C, ptr, prop, section, &section_name)) {
      return fmt::format(fmt::runtime(TIP_("Show {} preferences")), section_name);
    }
  }
  /* Fall back to default. */
  return "";
}

static void SCREEN_OT_userpref_show(wmOperatorType *ot)
{
  PropertyRNA *prop;

  /* identifiers */
  ot->name = "Open Preferences...";
  ot->description = "Edit user preferences and system settings";
  ot->idname = "SCREEN_OT_userpref_show";

  /* API callbacks. */
  ot->exec = userpref_show_exec;
  ot->poll = ED_operator_screenactive_nobackground; /* Not in background as this opens a window. */
  ot->get_description = userpref_show_get_description;

  prop = RNA_def_enum(ot->srna,
                      "section",
                      rna_enum_preference_section_items,
                      0,
                      "",
                      "Section to activate in the Preferences");
  RNA_def_property_flag(prop, PROP_HIDDEN);
}

/** \} */

/* -------------------------------------------------------------------- */
/** \name Show Drivers Editor Operator
 * \{ */

static wmOperatorStatus drivers_editor_show_exec(bContext *C, wmOperator *op)
{
  wmWindow *win_cur = CTX_wm_window(C);
  /* Use eventstate, not event from _invoke, so this can be called through exec(). */
  const wmEvent *event = win_cur->eventstate;

  int sizex = 900 * UI_SCALE_FAC;
  int sizey = 580 * UI_SCALE_FAC;

  /* Get active property to show driver for
   * - Need to grab it first, or else this info disappears
   *   after we've created the window
   */
  int index;
  PointerRNA ptr;
  PropertyRNA *prop;
  uiBut *but = UI_context_active_but_prop_get(C, &ptr, &prop, &index);

  const rcti window_rect = {
      /*xmin*/ event->xy[0],
      /*xmax*/ event->xy[0] + sizex,
      /*ymin*/ event->xy[1],
      /*ymax*/ event->xy[1] + sizey,
  };

  /* changes context! */
  if (WM_window_open(C,
                     IFACE_("Bforartists Drivers Editor"), /*BFA*/
                     &window_rect,
                     SPACE_GRAPH,
                     false,
                     false,
                     true,
                     WIN_ALIGN_LOCATION_CENTER,
                     nullptr,
                     nullptr) != nullptr)
  {
    ED_drivers_editor_init(C, CTX_wm_area(C));

    /* activate driver F-Curve for the property under the cursor */
    if (but) {
      bool driven, special;
      FCurve *fcu = BKE_fcurve_find_by_rna_context_ui(
          C, &ptr, prop, index, nullptr, nullptr, &driven, &special);

      if (fcu) {
        /* Isolate this F-Curve... */
        bAnimContext ac;
        if (ANIM_animdata_get_context(C, &ac)) {
          int filter = ANIMFILTER_DATA_VISIBLE | ANIMFILTER_NODUPLIS;
          ANIM_anim_channels_select_set(&ac, ACHANNEL_SETFLAG_CLEAR);
          ANIM_set_active_channel(&ac,
                                  ac.data,
                                  eAnimCont_Types(ac.datatype),
                                  eAnimFilter_Flags(filter),
                                  fcu,
                                  ANIMTYPE_FCURVE);
        }
        else {
          /* Just blindly isolate...
           * This isn't the best, and shouldn't happen, but may be enough. */
          fcu->flag |= (FCURVE_ACTIVE | FCURVE_SELECTED);
        }
      }
    }

    return OPERATOR_FINISHED;
  }
  BKE_report(op->reports, RPT_ERROR, "Failed to open window!");
  return OPERATOR_CANCELLED;
}

static void SCREEN_OT_drivers_editor_show(wmOperatorType *ot)
{
  /* identifiers */
  ot->name = "Show Drivers Editor";
  ot->description = "Show drivers editor in a separate window";
  ot->idname = "SCREEN_OT_drivers_editor_show";

  /* API callbacks. */
  ot->exec = drivers_editor_show_exec;
  ot->poll = ED_operator_screenactive_nobackground; /* Not in background as this opens a window. */
}

/** \} */

/* -------------------------------------------------------------------- */
/** \name Show Info Log Operator
 * \{ */

static wmOperatorStatus info_log_show_exec(bContext *C, wmOperator *op)
{
  wmWindow *win_cur = CTX_wm_window(C);
  /* Use eventstate, not event from _invoke, so this can be called through exec(). */
  const wmEvent *event = win_cur->eventstate;
  const int shift_y = 480;
  const int mx = event->xy[0];
  const int my = event->xy[1] + shift_y;
  int sizex = 900 * UI_SCALE_FAC;
  int sizey = 580 * UI_SCALE_FAC;

  const rcti window_rect = {
      /*xmin*/ mx,
      /*xmax*/ mx + sizex,
      /*ymin*/ my,
      /*ymax*/ my + sizey,
  };

  /* changes context! */
  if (WM_window_open(C,
                     IFACE_("Bforartists Info Log"), /*BFA*/
                     &window_rect,
                     SPACE_INFO,
                     false,
                     false,
                     true,
                     WIN_ALIGN_LOCATION_CENTER,
                     nullptr,
                     nullptr) != nullptr)
  {
    return OPERATOR_FINISHED;
  }
  BKE_report(op->reports, RPT_ERROR, "Failed to open window!");
  return OPERATOR_CANCELLED;
}

static void SCREEN_OT_info_log_show(wmOperatorType *ot)
{
  /* identifiers */
  ot->name = "Show Info Log";
  ot->description = "Show info log in a separate window";
  ot->idname = "SCREEN_OT_info_log_show";

  /* API callbacks. */
  ot->exec = info_log_show_exec;
  ot->poll = ED_operator_screenactive_nobackground;
}

/** \} */

/* -------------------------------------------------------------------- */
/** \name New Screen Operator
 * \{ */

static wmOperatorStatus screen_new_exec(bContext *C, wmOperator * /*op*/)
{
  Main *bmain = CTX_data_main(C);
  wmWindow *win = CTX_wm_window(C);
  WorkSpace *workspace = BKE_workspace_active_get(win->workspace_hook);
  WorkSpaceLayout *layout_old = BKE_workspace_active_layout_get(win->workspace_hook);

  WorkSpaceLayout *layout_new = ED_workspace_layout_duplicate(bmain, workspace, layout_old, win);

  WM_event_add_notifier(C, NC_SCREEN | ND_LAYOUTBROWSE, layout_new);

  return OPERATOR_FINISHED;
}

static void SCREEN_OT_new(wmOperatorType *ot)
{
  /* identifiers */
  ot->name = "New Screen";
  ot->description = "Add a new screen";
  ot->idname = "SCREEN_OT_new";

  /* API callbacks. */
  ot->exec = screen_new_exec;
  ot->poll = WM_operator_winactive;
}

/** \} */

/* -------------------------------------------------------------------- */
/** \name Delete Screen Operator
 * \{ */

static wmOperatorStatus screen_delete_exec(bContext *C, wmOperator * /*op*/)
{
  bScreen *screen = CTX_wm_screen(C);
  WorkSpace *workspace = CTX_wm_workspace(C);
  WorkSpaceLayout *layout = BKE_workspace_layout_find(workspace, screen);

  WM_event_add_notifier(C, NC_SCREEN | ND_LAYOUTDELETE, layout);

  return OPERATOR_FINISHED;
}

static void SCREEN_OT_delete(wmOperatorType *ot)
{
  /* identifiers */
  ot->name = "Delete Screen";
  ot->description = "Delete active screen";
  ot->idname = "SCREEN_OT_delete";

  /* API callbacks. */
  ot->exec = screen_delete_exec;
}

/** \} */

/* -------------------------------------------------------------------- */
/** \name Region Alpha Blending Operator
 *
 * Implementation NOTE: a disappearing region needs at least 1 last draw with
 * 100% back-buffer texture over it - then triple buffer will clear it entirely.
 * This because flag #RGN_FLAG_HIDDEN is set in end - region doesn't draw at all then.
 *
 * \{ */

struct RegionAlphaInfo {
  ScrArea *area;
  ARegion *region, *child_region; /* other region */
  int hidden;
};

#define TIMEOUT 0.1f
#define TIMESTEP (1.0f / 60.0f)

float ED_region_blend_alpha(ARegion *region)
{
  /* check parent too */
  if (region->runtime->regiontimer == nullptr &&
      (region->alignment & (RGN_SPLIT_PREV | RGN_ALIGN_HIDE_WITH_PREV)) && region->prev)
  {
    region = region->prev;
  }

  if (region->runtime->regiontimer) {
    RegionAlphaInfo *rgi = static_cast<RegionAlphaInfo *>(
        region->runtime->regiontimer->customdata);
    float alpha;

    alpha = float(region->runtime->regiontimer->time_duration) / TIMEOUT;
    /* makes sure the blend out works 100% - without area redraws */
    if (rgi->hidden) {
      alpha = 0.9f - TIMESTEP - alpha;
    }

    CLAMP(alpha, 0.0f, 1.0f);
    return alpha;
  }
  return 1.0f;
}

/* assumes region has running region-blend timer */
static void region_blend_end(bContext *C, ARegion *region, const bool is_running)
{
  RegionAlphaInfo *rgi = static_cast<RegionAlphaInfo *>(region->runtime->regiontimer->customdata);

  /* always send redraw */
  ED_region_tag_redraw(region);
  if (rgi->child_region) {
    ED_region_tag_redraw(rgi->child_region);
  }

  /* if running timer was hiding, the flag toggle went wrong */
  if (is_running) {
    if (rgi->hidden) {
      rgi->region->flag &= ~RGN_FLAG_HIDDEN;
    }
  }
  else {
    if (rgi->hidden) {
      rgi->region->flag |= rgi->hidden;
      ED_area_init(C, CTX_wm_window(C), rgi->area);
    }
    /* area decoration needs redraw in end */
    ED_area_tag_redraw(rgi->area);
  }
  WM_event_timer_remove(CTX_wm_manager(C), nullptr, region->runtime->regiontimer); /* frees rgi */
  region->runtime->regiontimer = nullptr;
}
void ED_region_visibility_change_update_animated(bContext *C, ScrArea *area, ARegion *region)
{
  wmWindowManager *wm = CTX_wm_manager(C);
  wmWindow *win = CTX_wm_window(C);

  /* end running timer */
  if (region->runtime->regiontimer) {

    region_blend_end(C, region, true);
  }
  RegionAlphaInfo *rgi = MEM_callocN<RegionAlphaInfo>("RegionAlphaInfo");

  rgi->hidden = region->flag & RGN_FLAG_HIDDEN;
  rgi->area = area;
  rgi->region = region;
  region->flag &= ~RGN_FLAG_HIDDEN;

  /* blend in, reinitialize regions because it got unhidden */
  if (rgi->hidden == 0) {
    ED_area_init(C, win, area);
  }
  else {
    ED_region_visibility_change_update_ex(C, area, region, true, false);
  }

  if (region->next) {
    if (region->next->alignment & (RGN_SPLIT_PREV | RGN_ALIGN_HIDE_WITH_PREV)) {
      rgi->child_region = region->next;
    }
  }

  /* new timer */
  region->runtime->regiontimer = WM_event_timer_add(wm, win, TIMERREGION, TIMESTEP);
  region->runtime->regiontimer->customdata = rgi;
}

/* timer runs in win->handlers, so it cannot use context to find area/region */
static wmOperatorStatus region_blend_invoke(bContext *C, wmOperator * /*op*/, const wmEvent *event)
{
  wmTimer *timer = static_cast<wmTimer *>(event->customdata);

  /* event type is TIMERREGION, but we better check */
  if (event->type != TIMERREGION || timer == nullptr) {
    return OPERATOR_PASS_THROUGH;
  }

  RegionAlphaInfo *rgi = static_cast<RegionAlphaInfo *>(timer->customdata);

  /* always send redraws */
  ED_region_tag_redraw(rgi->region);
  if (rgi->child_region) {
    ED_region_tag_redraw(rgi->child_region);
  }

  /* end timer? */
  if (rgi->region->runtime->regiontimer->time_duration > double(TIMEOUT)) {
    region_blend_end(C, rgi->region, false);
    return (OPERATOR_FINISHED | OPERATOR_PASS_THROUGH);
  }

  return (OPERATOR_FINISHED | OPERATOR_PASS_THROUGH);
}

static void SCREEN_OT_region_blend(wmOperatorType *ot)
{
  /* identifiers */
  ot->name = "Region Alpha";
  ot->idname = "SCREEN_OT_region_blend";
  ot->description = "Blend in and out overlapping region";

  /* API callbacks. */
  ot->invoke = region_blend_invoke;

  /* flags */
  ot->flag = OPTYPE_INTERNAL;

  /* properties */
}

/** \} */

/* -------------------------------------------------------------------- */
/** \name Space Type Set or Cycle Operator
 * \{ */

static bool space_type_set_or_cycle_poll(bContext *C)
{
  ScrArea *area = CTX_wm_area(C);
  return (area && !ELEM(area->spacetype, SPACE_TOPBAR, SPACE_STATUSBAR));
}

static wmOperatorStatus space_type_set_or_cycle_exec(bContext *C, wmOperator *op)
{
  const int space_type = RNA_enum_get(op->ptr, "space_type");

  ScrArea *area = CTX_wm_area(C);
  PointerRNA ptr = RNA_pointer_create_discrete((ID *)CTX_wm_screen(C), &RNA_Area, area);
  PropertyRNA *prop_type = RNA_struct_find_property(&ptr, "type");
  PropertyRNA *prop_ui_type = RNA_struct_find_property(&ptr, "ui_type");

  if (area->spacetype != space_type) {
    /* Set the type. */
    RNA_property_enum_set(&ptr, prop_type, space_type);
    /* Specify that we want last-used if there are subtypes. */
    area->butspacetype_subtype = -1;
    RNA_property_update(C, &ptr, prop_type);
  }
  else {
    /* Types match, cycle the subtype. */
    const int space_type_ui = RNA_property_enum_get(&ptr, prop_ui_type);
    const EnumPropertyItem *item;
    int item_len;
    bool free;
    RNA_property_enum_items(C, &ptr, prop_ui_type, &item, &item_len, &free);
    int index = RNA_enum_from_value(item, space_type_ui);
    for (int i = 1; i < item_len; i++) {
      const EnumPropertyItem *item_test = &item[(index + i) % item_len];
      if ((item_test->value >> 16) == space_type) {
        RNA_property_enum_set(&ptr, prop_ui_type, item_test->value);
        RNA_property_update(C, &ptr, prop_ui_type);
        break;
      }
    }
    if (free) {
      MEM_freeN(item);
    }
  }

  return OPERATOR_FINISHED;
}

static void SCREEN_OT_space_type_set_or_cycle(wmOperatorType *ot)
{
  /* identifiers */
  ot->name = "Cycle Space Type Set";
  ot->description = "Set the space type or cycle subtype";
  ot->idname = "SCREEN_OT_space_type_set_or_cycle";

  /* API callbacks. */
  ot->exec = space_type_set_or_cycle_exec;
  ot->poll = space_type_set_or_cycle_poll;

  ot->flag = 0;

  RNA_def_enum(ot->srna, "space_type", rna_enum_space_type_items, SPACE_EMPTY, "Type", "");
}

/** \} */

/* -------------------------------------------------------------------- */
/** \name Space Context Cycle Operator
 * \{ */

static const EnumPropertyItem space_context_cycle_direction[] = {
    {SPACE_CONTEXT_CYCLE_PREV, "PREV", 0, "Previous", ""},
    {SPACE_CONTEXT_CYCLE_NEXT, "NEXT", 0, "Next", ""},
    {0, nullptr, 0, nullptr, nullptr},
};

static bool space_context_cycle_poll(bContext *C)
{
  ScrArea *area = CTX_wm_area(C);
  /* area might be nullptr if called out of window bounds */
  return (area && ELEM(area->spacetype, SPACE_PROPERTIES, SPACE_USERPREF));
}

/**
 * Helper to get the correct RNA pointer/property pair for changing
 * the display context of active space type in \a area.
 */
static void context_cycle_prop_get(bScreen *screen,
                                   const ScrArea *area,
                                   PointerRNA *r_ptr,
                                   PropertyRNA **r_prop)
{
  const char *propname;

  switch (area->spacetype) {
    case SPACE_PROPERTIES:
      *r_ptr = RNA_pointer_create_discrete(
          &screen->id, &RNA_SpaceProperties, area->spacedata.first);
      propname = "context";
      break;
    case SPACE_USERPREF:
      *r_ptr = RNA_pointer_create_discrete(nullptr, &RNA_Preferences, &U);
      propname = "active_section";
      break;
    default:
      BLI_assert(0);
      propname = "";
  }

  *r_prop = RNA_struct_find_property(r_ptr, propname);
}

static wmOperatorStatus space_context_cycle_invoke(bContext *C,
                                                   wmOperator *op,
                                                   const wmEvent * /*event*/)
{
  const eScreenCycle direction = eScreenCycle(RNA_enum_get(op->ptr, "direction"));

  PointerRNA ptr;
  PropertyRNA *prop;
  context_cycle_prop_get(CTX_wm_screen(C), CTX_wm_area(C), &ptr, &prop);
  const int old_context = RNA_property_enum_get(&ptr, prop);
  const int new_context = RNA_property_enum_step(
      C, &ptr, prop, old_context, direction == SPACE_CONTEXT_CYCLE_PREV ? -1 : 1);
  RNA_property_enum_set(&ptr, prop, new_context);
  RNA_property_update(C, &ptr, prop);

  return OPERATOR_FINISHED;
}

static void SCREEN_OT_space_context_cycle(wmOperatorType *ot)
{
  /* identifiers */
  ot->name = "Cycle Space Context";
  ot->description = "Cycle through the editor context by activating the next/previous one";
  ot->idname = "SCREEN_OT_space_context_cycle";

  /* API callbacks. */
  ot->invoke = space_context_cycle_invoke;
  ot->poll = space_context_cycle_poll;

  ot->flag = 0;

  RNA_def_enum(ot->srna,
               "direction",
               space_context_cycle_direction,
               SPACE_CONTEXT_CYCLE_NEXT,
               "Direction",
               "Direction to cycle through");
}

/** \} */

/* -------------------------------------------------------------------- */
/** \name Workspace Cycle Operator
 * \{ */

static wmOperatorStatus space_workspace_cycle_invoke(bContext *C,
                                                     wmOperator *op,
                                                     const wmEvent * /*event*/)
{
  wmWindow *win = CTX_wm_window(C);
  if (WM_window_is_temp_screen(win)) {
    return OPERATOR_CANCELLED;
  }

  Main *bmain = CTX_data_main(C);
  const eScreenCycle direction = eScreenCycle(RNA_enum_get(op->ptr, "direction"));
  WorkSpace *workspace_src = WM_window_get_active_workspace(win);

  Vector<ID *> ordered = BKE_id_ordered_list(&bmain->workspaces);
  if (ordered.size() == 1) {
    return OPERATOR_CANCELLED;
  }

  const int index = ordered.first_index_of(&workspace_src->id);

  WorkSpace *workspace_dst = nullptr;
  switch (direction) {
    case SPACE_CONTEXT_CYCLE_PREV:
      workspace_dst = reinterpret_cast<WorkSpace *>(index == 0 ? ordered.last() :
                                                                 ordered[index - 1]);
      break;
    case SPACE_CONTEXT_CYCLE_NEXT:
      workspace_dst = reinterpret_cast<WorkSpace *>(
          index == ordered.index_range().last() ? ordered.first() : ordered[index + 1]);
      break;
  }

  win->workspace_hook->temp_workspace_store = workspace_dst;
  WM_event_add_notifier(C, NC_SCREEN | ND_WORKSPACE_SET, workspace_dst);
  win->workspace_hook->temp_workspace_store = nullptr;

  return OPERATOR_FINISHED;
}

static void SCREEN_OT_workspace_cycle(wmOperatorType *ot)
{
  /* identifiers */
  ot->name = "Cycle Workspace";
  ot->description = "Cycle through workspaces";
  ot->idname = "SCREEN_OT_workspace_cycle";

  /* API callbacks. */
  ot->invoke = space_workspace_cycle_invoke;
  ot->poll = ED_operator_screenactive;

  ot->flag = 0;

  RNA_def_enum(ot->srna,
               "direction",
               space_context_cycle_direction,
               SPACE_CONTEXT_CYCLE_NEXT,
               "Direction",
               "Direction to cycle through");
}

/** \} */

/* -------------------------------------------------------------------- */
/** \name Assigning Operator Types
 * \{ */

void ED_operatortypes_screen()
{
  /* Generic UI stuff. */
  WM_operatortype_append(SCREEN_OT_actionzone);
  WM_operatortype_append(SCREEN_OT_repeat_last);
  WM_operatortype_append(SCREEN_OT_repeat_history);
  WM_operatortype_append(SCREEN_OT_redo_last);

  /* Screen tools. */
  WM_operatortype_append(SCREEN_OT_area_move);
  WM_operatortype_append(SCREEN_OT_area_split);
  WM_operatortype_append(SCREEN_OT_area_join);
  WM_operatortype_append(SCREEN_OT_area_close);
  WM_operatortype_append(SCREEN_OT_area_options);
  WM_operatortype_append(SCREEN_OT_area_dupli);
  WM_operatortype_append(SCREEN_OT_area_swap);
  WM_operatortype_append(SCREEN_OT_region_quadview);
  WM_operatortype_append(SCREEN_OT_region_scale);
  WM_operatortype_append(SCREEN_OT_region_toggle);
  WM_operatortype_append(SCREEN_OT_region_flip);
  WM_operatortype_append(SCREEN_OT_header_toggle_menus);
  WM_operatortype_append(SCREEN_OT_header_toggle_editortypemenu); // bfa - show hide the editorsmenu
  WM_operatortype_append(SCREEN_OT_header_toolbar_file); // bfa - show hide the file toolbar
  WM_operatortype_append(SCREEN_OT_header_toolbar_meshedit); // bfa - show hide the meshedit toolbar
  WM_operatortype_append(SCREEN_OT_header_toolbar_primitives); // bfa - show hide the primitives toolbar
  WM_operatortype_append(SCREEN_OT_header_toolbar_image); // bfa - show hide the primitives toolbar
  WM_operatortype_append(SCREEN_OT_header_toolbar_tools); // bfa - show hide the primitives toolbar
  WM_operatortype_append(SCREEN_OT_header_toolbar_animation); // bfa - show hide the primitives
  WM_operatortype_append(SCREEN_OT_header_toolbar_edit); // bfa - show hide the primitives toolbar
  WM_operatortype_append(SCREEN_OT_header_toolbar_misc); // bfa - show hide the primitives toolbar
  WM_operatortype_append(SCREEN_OT_toolbar_toolbox); // bfa - toolbar types menu in the toolbar editor
  WM_operatortype_append(SCREEN_OT_header_topbar_file); // bfa - show hide the file topbar
  WM_operatortype_append(SCREEN_OT_header_topbar_meshedit); // bfa - show hide the meshedit topbar
  WM_operatortype_append(SCREEN_OT_header_topbar_primitives); // bfa - show hide the primitives topbar
  WM_operatortype_append(SCREEN_OT_header_topbar_image); // bfa - show hide the primitives topbar
  WM_operatortype_append(SCREEN_OT_header_topbar_tools); // bfa - show hide the primitives topbar
  WM_operatortype_append(SCREEN_OT_header_topbar_animation); // bfa - show hide the primitives
  WM_operatortype_append(SCREEN_OT_header_topbar_edit); // bfa - show hide the primitives topbar
  WM_operatortype_append(SCREEN_OT_header_topbar_misc); // bfa - show hide the primitives topbar
  WM_operatortype_append(SCREEN_OT_topbar_toolbox); // bfa - topbar types menu in the topbar editor
  WM_operatortype_append(SCREEN_OT_region_context_menu);
  WM_operatortype_append(SCREEN_OT_screen_set);
  WM_operatortype_append(SCREEN_OT_screen_full_area);
  WM_operatortype_append(SCREEN_OT_back_to_previous);
  WM_operatortype_append(SCREEN_OT_spacedata_cleanup);
  WM_operatortype_append(SCREEN_OT_screenshot);
  WM_operatortype_append(SCREEN_OT_screenshot_area);
  WM_operatortype_append(SCREEN_OT_userpref_show);
  WM_operatortype_append(SCREEN_OT_drivers_editor_show);
  WM_operatortype_append(SCREEN_OT_info_log_show);
  WM_operatortype_append(SCREEN_OT_region_blend);
  WM_operatortype_append(SCREEN_OT_space_type_set_or_cycle);
  WM_operatortype_append(SCREEN_OT_space_context_cycle);
  WM_operatortype_append(SCREEN_OT_workspace_cycle);

  /* Frame changes. */
  WM_operatortype_append(SCREEN_OT_frame_offset);
  WM_operatortype_append(SCREEN_OT_frame_jump);
  WM_operatortype_append(SCREEN_OT_keyframe_jump);
  WM_operatortype_append(SCREEN_OT_marker_jump);

  WM_operatortype_append(SCREEN_OT_animation_step);
  WM_operatortype_append(SCREEN_OT_animation_play);
  WM_operatortype_append(SCREEN_OT_animation_cancel);

  /* New/delete. */
  WM_operatortype_append(SCREEN_OT_new);
  WM_operatortype_append(SCREEN_OT_delete);
}

/** \} */

/* -------------------------------------------------------------------- */
/** \name Operator Key Map
 * \{ */

static void keymap_modal_set(wmKeyConfig *keyconf)
{
  static const EnumPropertyItem modal_items[] = {
      {KM_MODAL_CANCEL, "CANCEL", 0, "Cancel", ""},
      {KM_MODAL_APPLY, "APPLY", 0, "Apply", ""},
      {KM_MODAL_SNAP_ON, "SNAP", 0, "Snap On", ""},
      {KM_MODAL_SNAP_OFF, "SNAP_OFF", 0, "Snap Off", ""},
      {0, nullptr, 0, nullptr, nullptr},
  };

  /* Standard Modal keymap ------------------------------------------------ */
  wmKeyMap *keymap = WM_modalkeymap_ensure(keyconf, "Standard Modal Map", modal_items);

  WM_modalkeymap_assign(keymap, "SCREEN_OT_area_move");
}

static bool blend_file_drop_poll(bContext * /*C*/, wmDrag *drag, const wmEvent * /*event*/)
{
  if (drag->type == WM_DRAG_PATH) {
    const eFileSel_File_Types file_type = eFileSel_File_Types(WM_drag_get_path_file_type(drag));
    if (ELEM(file_type, FILE_TYPE_BLENDER, FILE_TYPE_BLENDER_BACKUP)) {
      return true;
    }
  }
  return false;
}

static void blend_file_drop_copy(bContext * /*C*/, wmDrag *drag, wmDropBox *drop)
{
  /* copy drag path to properties */
  RNA_string_set(drop->ptr, "filepath", WM_drag_get_single_path(drag));
}

static bool screen_drop_scene_poll(bContext *C, wmDrag *drag, const wmEvent * /*event*/)
{
  /* Make sure we're dropping the scene outside the asset browser. */
  SpaceFile *sfile = CTX_wm_space_file(C);
  if (sfile && ED_fileselect_is_asset_browser(sfile)) {
    return false;
  }
  return WM_drag_is_ID_type(drag, ID_SCE);
}

static void screen_drop_scene_copy(bContext *C, wmDrag *drag, wmDropBox *drop)
{
  ID *id = WM_drag_get_local_ID_or_import_from_asset(C, drag, ID_SCE);
  BLI_assert(id);
  RNA_int_set(drop->ptr, "session_uid", int(id->session_uid));
}

static std::string screen_drop_scene_tooltip(bContext * /*C*/,
                                             wmDrag *drag,
                                             const int /*xy*/
                                                 [2],
                                             wmDropBox * /*drop*/)
{
  const char *dragged_scene_name = WM_drag_get_item_name(drag);
  wmDragAsset *asset_drag = WM_drag_get_asset_data(drag, ID_SCE);
  if (asset_drag) {
    switch (asset_drag->import_settings.method) {
      case ASSET_IMPORT_LINK:
        return fmt::format(fmt::runtime(TIP_("Link {}")), dragged_scene_name);
      case ASSET_IMPORT_LINK_OVERRIDE:
        return fmt::format(fmt::runtime(TIP_("Link (Override) {}")), dragged_scene_name); /* BFA - Link override*/
      case ASSET_IMPORT_APPEND:
        return fmt::format(fmt::runtime(TIP_("Append {}")), dragged_scene_name);
      case ASSET_IMPORT_APPEND_REUSE:
        return fmt::format(fmt::runtime(TIP_("Append (Reuse) {}")), dragged_scene_name);
    }
  }
  return fmt::format(fmt::runtime(TIP_("Set {} as active")), dragged_scene_name);
}

void ED_keymap_screen(wmKeyConfig *keyconf)
{
  /* Screen Editing ------------------------------------------------ */
  WM_keymap_ensure(keyconf, "Screen Editing", SPACE_EMPTY, RGN_TYPE_WINDOW);

  /* Screen General ------------------------------------------------ */
  WM_keymap_ensure(keyconf, "Screen", SPACE_EMPTY, RGN_TYPE_WINDOW);

  /* Anim Playback ------------------------------------------------ */
  WM_keymap_ensure(keyconf, "Frames", SPACE_EMPTY, RGN_TYPE_WINDOW);

  /* dropbox for entire window */
  ListBase *lb = WM_dropboxmap_find("Window", SPACE_EMPTY, RGN_TYPE_WINDOW);
  WM_dropbox_add(
      lb, "WM_OT_drop_blend_file", blend_file_drop_poll, blend_file_drop_copy, nullptr, nullptr);
  WM_dropbox_add(lb, "UI_OT_drop_color", UI_drop_color_poll, UI_drop_color_copy, nullptr, nullptr);
  WM_dropbox_add(lb,
                 "SCENE_OT_drop_scene_asset",
                 screen_drop_scene_poll,
                 screen_drop_scene_copy,
                 WM_drag_free_imported_drag_ID,
                 screen_drop_scene_tooltip);

  keymap_modal_set(keyconf);
}

/** \} */<|MERGE_RESOLUTION|>--- conflicted
+++ resolved
@@ -4654,21 +4654,13 @@
   if (sa1 && sa2) {
     eScreenDir dir = area_getorientation(sa1, sa2);
     if (dir != SCREEN_DIR_NONE) {
-<<<<<<< HEAD
       ptr = layout->op(
           "SCREEN_OT_area_join",
           ELEM(dir, SCREEN_DIR_N, SCREEN_DIR_S) ? IFACE_("Join Up") : IFACE_("Join Right"),
           /*BFA - use custom right icon instead reusing of ICON_JOIN_AREAS */
           ELEM(dir, SCREEN_DIR_N, SCREEN_DIR_S) ? ICON_AREA_JOIN_UP : ICON_AREA_JOIN_RIGHT,
-                       WM_OP_EXEC_DEFAULT,
-=======
-      ptr = layout->op("SCREEN_OT_area_join",
-                       ELEM(dir, SCREEN_DIR_N, SCREEN_DIR_S) ? IFACE_("Join Up") :
-                                                               IFACE_("Join Right"),
-                       ELEM(dir, SCREEN_DIR_N, SCREEN_DIR_S) ? ICON_AREA_JOIN_UP : ICON_JOIN_AREAS,  /*BFA icon*/
-                       blender::wm::OpCallContext::ExecDefault,
->>>>>>> 73e9b749
-                       UI_ITEM_NONE);
+          blender::wm::OpCallContext::ExecDefault,
+          UI_ITEM_NONE);
       RNA_int_set_array(&ptr, "source_xy", blender::int2{sa2->totrct.xmin, sa2->totrct.ymin});
       RNA_int_set_array(&ptr, "target_xy", blender::int2{sa1->totrct.xmin, sa1->totrct.ymin});
 
@@ -5243,7 +5235,7 @@
 
   PointerRNA ptr;
 
-    ptr = layout->op("SCREEN_OT_area_join",
+  ptr = layout->op("SCREEN_OT_area_join",
                    IFACE_("Move/Split Area"),
                    ICON_AREA_DOCK,
                    blender::wm::OpCallContext::InvokeDefault,
@@ -5895,7 +5887,8 @@
   {
     PointerRNA ptr = RNA_pointer_create_discrete(
         (ID *)CTX_wm_screen(C), &RNA_Space, area->spacedata.first);
-    //layout->prop(&ptr, "show_region_footer", UI_ITEM_NONE, IFACE_("Show Footer"), ICON_NONE); /*bfa - the toggle is a double to the view menu
+    // layout->prop(&ptr, "show_region_footer", UI_ITEM_NONE, IFACE_("Show Footer"), ICON_NONE);
+    // /*bfa - the toggle is a double to the view menu
   }
 
   ED_screens_region_flip_menu_create(C, layout, nullptr);
@@ -5930,7 +5923,11 @@
   }
   layout->prop(
       &ptr, "show_extensions_updates", UI_ITEM_NONE, IFACE_("Extensions Updates"), ICON_NONE);
-  layout->prop(&ptr, "show_statusbar_version", UI_ITEM_NONE, IFACE_("Bforartists Version"), ICON_NONE);  /*bfa - bforartists version, not blender version*/
+  layout->prop(&ptr,
+               "show_statusbar_version",
+               UI_ITEM_NONE,
+               IFACE_("Bforartists Version"),
+               ICON_NONE); /*bfa - bforartists version, not blender version*/
 }
 
 static wmOperatorStatus screen_context_menu_invoke(bContext *C,
@@ -5963,7 +5960,8 @@
       uiPopupMenu *pup = UI_popup_menu_begin(C, IFACE_("Navigation Bar"), ICON_NONE);
       uiLayout *layout = UI_popup_menu_layout(pup);
 
-      /* We need blender::wm::OpCallContext::InvokeDefault in case menu item is over another area. */
+      /* We need blender::wm::OpCallContext::InvokeDefault in case menu item is over another area.
+       */
       layout->operator_context_set(blender::wm::OpCallContext::InvokeDefault);
       layout->op("SCREEN_OT_region_toggle", IFACE_("Hide"), ICON_HIDE_ON);
 
@@ -7419,25 +7417,33 @@
   WM_operatortype_append(SCREEN_OT_region_toggle);
   WM_operatortype_append(SCREEN_OT_region_flip);
   WM_operatortype_append(SCREEN_OT_header_toggle_menus);
-  WM_operatortype_append(SCREEN_OT_header_toggle_editortypemenu); // bfa - show hide the editorsmenu
-  WM_operatortype_append(SCREEN_OT_header_toolbar_file); // bfa - show hide the file toolbar
-  WM_operatortype_append(SCREEN_OT_header_toolbar_meshedit); // bfa - show hide the meshedit toolbar
-  WM_operatortype_append(SCREEN_OT_header_toolbar_primitives); // bfa - show hide the primitives toolbar
-  WM_operatortype_append(SCREEN_OT_header_toolbar_image); // bfa - show hide the primitives toolbar
-  WM_operatortype_append(SCREEN_OT_header_toolbar_tools); // bfa - show hide the primitives toolbar
-  WM_operatortype_append(SCREEN_OT_header_toolbar_animation); // bfa - show hide the primitives
-  WM_operatortype_append(SCREEN_OT_header_toolbar_edit); // bfa - show hide the primitives toolbar
-  WM_operatortype_append(SCREEN_OT_header_toolbar_misc); // bfa - show hide the primitives toolbar
-  WM_operatortype_append(SCREEN_OT_toolbar_toolbox); // bfa - toolbar types menu in the toolbar editor
-  WM_operatortype_append(SCREEN_OT_header_topbar_file); // bfa - show hide the file topbar
-  WM_operatortype_append(SCREEN_OT_header_topbar_meshedit); // bfa - show hide the meshedit topbar
-  WM_operatortype_append(SCREEN_OT_header_topbar_primitives); // bfa - show hide the primitives topbar
-  WM_operatortype_append(SCREEN_OT_header_topbar_image); // bfa - show hide the primitives topbar
-  WM_operatortype_append(SCREEN_OT_header_topbar_tools); // bfa - show hide the primitives topbar
-  WM_operatortype_append(SCREEN_OT_header_topbar_animation); // bfa - show hide the primitives
-  WM_operatortype_append(SCREEN_OT_header_topbar_edit); // bfa - show hide the primitives topbar
-  WM_operatortype_append(SCREEN_OT_header_topbar_misc); // bfa - show hide the primitives topbar
-  WM_operatortype_append(SCREEN_OT_topbar_toolbox); // bfa - topbar types menu in the topbar editor
+  WM_operatortype_append(
+      SCREEN_OT_header_toggle_editortypemenu);            // bfa - show hide the editorsmenu
+  WM_operatortype_append(SCREEN_OT_header_toolbar_file);  // bfa - show hide the file toolbar
+  WM_operatortype_append(
+      SCREEN_OT_header_toolbar_meshedit);  // bfa - show hide the meshedit toolbar
+  WM_operatortype_append(
+      SCREEN_OT_header_toolbar_primitives);  // bfa - show hide the primitives toolbar
+  WM_operatortype_append(
+      SCREEN_OT_header_toolbar_image);  // bfa - show hide the primitives toolbar
+  WM_operatortype_append(
+      SCREEN_OT_header_toolbar_tools);  // bfa - show hide the primitives toolbar
+  WM_operatortype_append(SCREEN_OT_header_toolbar_animation);  // bfa - show hide the primitives
+  WM_operatortype_append(SCREEN_OT_header_toolbar_edit);  // bfa - show hide the primitives toolbar
+  WM_operatortype_append(SCREEN_OT_header_toolbar_misc);  // bfa - show hide the primitives toolbar
+  WM_operatortype_append(
+      SCREEN_OT_toolbar_toolbox);  // bfa - toolbar types menu in the toolbar editor
+  WM_operatortype_append(SCREEN_OT_header_topbar_file);      // bfa - show hide the file topbar
+  WM_operatortype_append(SCREEN_OT_header_topbar_meshedit);  // bfa - show hide the meshedit topbar
+  WM_operatortype_append(
+      SCREEN_OT_header_topbar_primitives);                // bfa - show hide the primitives topbar
+  WM_operatortype_append(SCREEN_OT_header_topbar_image);  // bfa - show hide the primitives topbar
+  WM_operatortype_append(SCREEN_OT_header_topbar_tools);  // bfa - show hide the primitives topbar
+  WM_operatortype_append(SCREEN_OT_header_topbar_animation);  // bfa - show hide the primitives
+  WM_operatortype_append(SCREEN_OT_header_topbar_edit);  // bfa - show hide the primitives topbar
+  WM_operatortype_append(SCREEN_OT_header_topbar_misc);  // bfa - show hide the primitives topbar
+  WM_operatortype_append(
+      SCREEN_OT_topbar_toolbox);  // bfa - topbar types menu in the topbar editor
   WM_operatortype_append(SCREEN_OT_region_context_menu);
   WM_operatortype_append(SCREEN_OT_screen_set);
   WM_operatortype_append(SCREEN_OT_screen_full_area);
@@ -7537,7 +7543,8 @@
       case ASSET_IMPORT_LINK:
         return fmt::format(fmt::runtime(TIP_("Link {}")), dragged_scene_name);
       case ASSET_IMPORT_LINK_OVERRIDE:
-        return fmt::format(fmt::runtime(TIP_("Link (Override) {}")), dragged_scene_name); /* BFA - Link override*/
+        return fmt::format(fmt::runtime(TIP_("Link (Override) {}")),
+                           dragged_scene_name); /* BFA - Link override*/
       case ASSET_IMPORT_APPEND:
         return fmt::format(fmt::runtime(TIP_("Append {}")), dragged_scene_name);
       case ASSET_IMPORT_APPEND_REUSE:
