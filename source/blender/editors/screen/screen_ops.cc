--- conflicted
+++ resolved
@@ -4838,16 +4838,16 @@
 
   /* BFA - show/hide the editor type menu*/
   layout.op("SCREEN_OT_header_toggle_editortypemenu",
-             IFACE_("Hide Editor Type Menu"),
-             (area->flag & HEADER_NO_EDITORTYPEMENU) ? ICON_CHECKBOX_HLT : ICON_CHECKBOX_DEHLT,
-             blender::wm::OpCallContext::InvokeDefault,
-             UI_ITEM_NONE);
+            IFACE_("Hide Editor Type Menu"),
+            (area->flag & HEADER_NO_EDITORTYPEMENU) ? ICON_CHECKBOX_HLT : ICON_CHECKBOX_DEHLT,
+            blender::wm::OpCallContext::InvokeDefault,
+            UI_ITEM_NONE);
 
   layout.separator();
 
   layout.op("SCREEN_OT_screen_full_area",
-             area->full ? IFACE_("Restore Areas") : IFACE_("Maximize Area"),
-             ICON_MAXIMIZE_AREA);
+            area->full ? IFACE_("Restore Areas") : IFACE_("Maximize Area"),
+            ICON_MAXIMIZE_AREA);
 
   ptr = layout.op(
       "SCREEN_OT_screen_full_area", IFACE_("Toggle Fullscreen Area"), ICON_FULLSCREEN_ENTER);
@@ -4857,12 +4857,8 @@
 
   layout.separator();
   layout.op("SCREEN_OT_area_close", IFACE_("Close Area"), ICON_X);
-<<<<<<< HEAD
-  UI_popup_menu_end(C, pup);
-=======
 
   popup_menu_end(C, pup);
->>>>>>> 1536700a
 }
 
 static bool is_header_azone_location(ScrArea *area, const wmEvent *event)
@@ -5743,15 +5739,15 @@
   layout.separator();
 
   layout.op("SCREEN_OT_screen_full_area",
-             area->full ? IFACE_("Restore Areas") : IFACE_("Toggle Maximize Area"),
-             ICON_MAXIMIZE_AREA);
+            area->full ? IFACE_("Restore Areas") : IFACE_("Toggle Maximize Area"),
+            ICON_MAXIMIZE_AREA);
 
   if (area->spacetype != SPACE_FILE && !area->full) {
     ptr = layout.op("SCREEN_OT_screen_full_area",
-                     IFACE_("Toggle Fullscreen Area"),
-                     ICON_FULLSCREEN_ENTER, /*BFA icon*/
-                     blender::wm::OpCallContext::InvokeDefault,
-                     UI_ITEM_NONE);
+                    IFACE_("Toggle Fullscreen Area"),
+                    ICON_FULLSCREEN_ENTER, /*BFA icon*/
+                    blender::wm::OpCallContext::InvokeDefault,
+                    UI_ITEM_NONE);
     RNA_boolean_set(&ptr, "use_hide_panels", true);
   }
 
@@ -6214,10 +6210,10 @@
     ED_screens_region_flip_menu_create(C, layout, nullptr);
     /* bfa - show hide the editortypemenu*/
     layout->op("SCREEN_OT_header_toggle_editortypemenu",
-              IFACE_("Hide Editor Type Menu"),
-              (area->flag & HEADER_NO_EDITORTYPEMENU) ? ICON_CHECKBOX_HLT : ICON_CHECKBOX_DEHLT,
-              blender::wm::OpCallContext::InvokeDefault,
-              UI_ITEM_NONE);
+               IFACE_("Hide Editor Type Menu"),
+               (area->flag & HEADER_NO_EDITORTYPEMENU) ? ICON_CHECKBOX_HLT : ICON_CHECKBOX_DEHLT,
+               blender::wm::OpCallContext::InvokeDefault,
+               UI_ITEM_NONE);
     /*bfa - we don't show the area items in the rmb menu*/
     /*layout->separator();
     screen_area_menu_items(area, layout);*/
@@ -6275,15 +6271,15 @@
 /*bfa toolbar*/
 static wmOperatorStatus toolbar_toolbox_invoke(bContext *C, wmOperator *, const wmEvent *)
 {
-  uiPopupMenu *pup;
+  blender::ui::PopupMenu *pup;
   blender::ui::Layout *layout;
 
-  pup = UI_popup_menu_begin(C, IFACE_("Toolbar"), ICON_NONE);
-  layout = UI_popup_menu_layout(pup);
+  pup = blender::ui::popup_menu_begin(C, IFACE_("Toolbar"), ICON_NONE);
+  layout = blender::ui::popup_menu_layout(pup);
 
   ED_screens_toolbar_tools_menu_create(C, layout, nullptr);
 
-  UI_popup_menu_end(C, pup);
+  blender::ui::popup_menu_end(C, pup);
 
   return OPERATOR_INTERFACE;
 }
@@ -6351,15 +6347,15 @@
 /*bfa topbar*/
 static wmOperatorStatus topbar_toolbox_invoke(bContext *C, wmOperator *, const wmEvent *)
 {
-  uiPopupMenu *pup;
+  blender::ui::PopupMenu *pup;
   blender::ui::Layout *layout;
 
-  pup = UI_popup_menu_begin(C, IFACE_("Topbar"), ICON_NONE);
-  layout = UI_popup_menu_layout(pup);
+  pup = blender::ui::popup_menu_begin(C, IFACE_("Topbar"), ICON_NONE);
+  layout = blender::ui::popup_menu_layout(pup);
 
   ED_screens_topbar_tools_menu_create(C, layout, nullptr);
 
-  UI_popup_menu_end(C, pup);
+  blender::ui::popup_menu_end(C, pup);
 
   return OPERATOR_INTERFACE;
 }
@@ -6421,15 +6417,15 @@
       &ptr, "show_extensions_updates", UI_ITEM_NONE, IFACE_("Extensions Updates"), ICON_NONE);
   // bfa show base blender version
   layout.prop(&ptr,
-               "show_statusbar_blender_version",
-               UI_ITEM_NONE,
-               IFACE_("Base Blender Version"),
-               ICON_NONE);
+              "show_statusbar_blender_version",
+              UI_ITEM_NONE,
+              IFACE_("Base Blender Version"),
+              ICON_NONE);
   layout.prop(&ptr,
-               "show_statusbar_version",
-               UI_ITEM_NONE,
-               IFACE_("Bforartists Version"),
-               ICON_NONE); /*bfa - bforartists version, not blender version*/
+              "show_statusbar_version",
+              UI_ITEM_NONE,
+              IFACE_("Bforartists Version"),
+              ICON_NONE); /*bfa - bforartists version, not blender version*/
 }
 
 static wmOperatorStatus screen_context_menu_invoke(bContext *C,
