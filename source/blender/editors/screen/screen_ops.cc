/* SPDX-FileCopyrightText: 2008 Blender Authors
 *
 * SPDX-License-Identifier: GPL-2.0-or-later */

/** \file
 * \ingroup edscr
 */

#include <cmath>
#include <cstring>
#include <fmt/format.h>

#include "MEM_guardedalloc.h"

#include "BLI_build_config.h"
#include "BLI_math_rotation.h"
#include "BLI_math_vector.h"
#include "BLI_utildefines.h"

#include "BLT_translation.hh"

#include "DNA_anim_types.h"
#include "DNA_armature_types.h"
#include "DNA_curve_types.h"
#include "DNA_lattice_types.h"
#include "DNA_meta_types.h"
#include "DNA_node_types.h"
#include "DNA_object_types.h"
#include "DNA_scene_types.h"
#include "DNA_userdef_types.h"
#include "DNA_workspace_types.h"

#include "BKE_callbacks.hh"
#include "BKE_context.hh"
#include "BKE_editmesh.hh"
#include "BKE_fcurve.hh"
#include "BKE_global.hh"
#include "BKE_icons.h"
#include "BKE_lib_id.hh"
#include "BKE_main.hh"
#include "BKE_mask.h"
#include "BKE_object.hh"
#include "BKE_report.hh"
#include "BKE_scene.hh"
#include "BKE_screen.hh"
#include "BKE_sound.h"
#include "BKE_workspace.hh"

#include "WM_api.hh"
#include "WM_types.hh"

#include "DEG_depsgraph.hh"
#include "DEG_depsgraph_query.hh"

#include "ED_anim_api.hh"
#include "ED_armature.hh"
#include "ED_fileselect.hh"
#include "ED_image.hh"
#include "ED_keyframes_keylist.hh"
#include "ED_mesh.hh"
#include "ED_object.hh"
#include "ED_scene.hh"
#include "ED_screen.hh"
#include "ED_screen_types.hh"
#include "ED_sequencer.hh"
#include "ED_view3d.hh"

#include "SEQ_sequencer.hh" /*BFA - 3D Sequencer*/

#include "RNA_access.hh"
#include "RNA_define.hh"
#include "RNA_enum_types.hh"
#include "RNA_prototypes.hh"

#include "UI_interface.hh"
#include "UI_resources.hh"
#include "UI_view2d.hh"

#include "GPU_capabilities.hh"

#include "wm_window.hh"

#include "screen_intern.hh" /* own module include */

using blender::Vector;

#define KM_MODAL_CANCEL 1
#define KM_MODAL_APPLY 2
#define KM_MODAL_SNAP_ON 3
#define KM_MODAL_SNAP_OFF 4

/* -------------------------------------------------------------------- */
/** \name Public Poll API
 * \{ */

bool ED_operator_regionactive(bContext *C)
{
  if (CTX_wm_window(C) == nullptr) {
    return false;
  }
  if (CTX_wm_screen(C) == nullptr) {
    return false;
  }
  if (CTX_wm_region(C) == nullptr) {
    return false;
  }
  return true;
}

bool ED_operator_areaactive(bContext *C)
{
  if (CTX_wm_window(C) == nullptr) {
    return false;
  }
  if (CTX_wm_screen(C) == nullptr) {
    return false;
  }
  if (CTX_wm_area(C) == nullptr) {
    return false;
  }
  return true;
}

bool ED_operator_screenactive(bContext *C)
{
  if (CTX_wm_window(C) == nullptr) {
    return false;
  }
  if (CTX_wm_screen(C) == nullptr) {
    return false;
  }
  return true;
}

bool ED_operator_screenactive_nobackground(bContext *C)
{
  if (G.background) {
    return false;
  }
  return ED_operator_screenactive(C);
}

/* XXX added this to prevent anim state to change during renders */
static bool ED_operator_screenactive_norender(bContext *C)
{
  if (G.is_rendering) {
    return false;
  }
  if (CTX_wm_window(C) == nullptr) {
    return false;
  }
  if (CTX_wm_screen(C) == nullptr) {
    return false;
  }
  return true;
}

bool ED_operator_screen_mainwinactive(bContext *C)
{
  if (CTX_wm_window(C) == nullptr) {
    return false;
  }
  bScreen *screen = CTX_wm_screen(C);
  if (screen == nullptr) {
    return false;
  }
  if (screen->active_region != nullptr) {
    return false;
  }
  return true;
}

bool ED_operator_scene(bContext *C)
{
  Scene *scene = CTX_data_scene(C);
  if (scene) {
    return true;
  }
  return false;
}

bool ED_operator_scene_editable(bContext *C)
{
  Scene *scene = CTX_data_scene(C);
  if (scene == nullptr || !BKE_id_is_editable(CTX_data_main(C), &scene->id)) {
    return false;
  }
  return true;
}

bool ED_operator_objectmode(bContext *C)
{
  Scene *scene = CTX_data_scene(C);
  Object *obact = CTX_data_active_object(C);

  if (scene == nullptr || !ID_IS_EDITABLE(scene)) {
    return false;
  }
  if (CTX_data_edit_object(C)) {
    return false;
  }

  /* add a check for ob->mode too? */
  if (obact && (obact->mode != OB_MODE_OBJECT)) {
    return false;
  }

  return true;
}

bool ED_operator_objectmode_poll_msg(bContext *C)
{
  if (!ED_operator_objectmode(C)) {
    CTX_wm_operator_poll_msg_set(C, "Only supported in object mode");
    return false;
  }

  return true;
}

bool ED_operator_objectmode_with_view3d_poll_msg(bContext *C)
{
  if (!ED_operator_objectmode_poll_msg(C)) {
    return false;
  }
  if (!ED_operator_region_view3d_active(C)) {
    return false;
  }
  return true;
}

static bool ed_spacetype_test(bContext *C, int type)
{
  if (ED_operator_areaactive(C)) {
    SpaceLink *sl = (SpaceLink *)CTX_wm_space_data(C);
    return sl && (sl->spacetype == type);
  }
  return false;
}

bool ED_operator_view3d_active(bContext *C)
{
  return ed_spacetype_test(C, SPACE_VIEW3D);
}

bool ED_operator_region_view3d_active(bContext *C)
{
  if (CTX_wm_region_view3d(C)) {
    return true;
  }

  CTX_wm_operator_poll_msg_set(C, "expected a view3d region");
  return false;
}

bool ED_operator_region_gizmo_active(bContext *C)
{
  ARegion *region = CTX_wm_region(C);
  if (region == nullptr) {
    return false;
  }
  wmGizmoMap *gzmap = region->runtime->gizmo_map;
  if (gzmap == nullptr) {
    return false;
  }
  return true;
}

bool ED_operator_animview_active(bContext *C)
{
  if (ED_operator_areaactive(C)) {
    SpaceLink *sl = (SpaceLink *)CTX_wm_space_data(C);
    if (sl && ELEM(sl->spacetype, SPACE_SEQ, SPACE_ACTION, SPACE_NLA, SPACE_GRAPH)) {
      return true;
    }
  }

  CTX_wm_operator_poll_msg_set(C, "expected a timeline/animation area to be active");
  return false;
}

bool ED_operator_outliner_active(bContext *C)
{
  return ed_spacetype_test(C, SPACE_OUTLINER);
}

bool ED_operator_region_outliner_active(bContext *C)
{
  if (!ED_operator_outliner_active(C)) {
    CTX_wm_operator_poll_msg_set(C, "Expected an active Outliner");
    return false;
  }
  const ARegion *region = CTX_wm_region(C);
  if (!(region && region->regiontype == RGN_TYPE_WINDOW)) {
    CTX_wm_operator_poll_msg_set(C, "Expected an Outliner region");
    return false;
  }
  return true;
}

bool ED_operator_outliner_active_no_editobject(bContext *C)
{
  if (ed_spacetype_test(C, SPACE_OUTLINER)) {
    Object *ob = blender::ed::object::context_active_object(C);
    Object *obedit = CTX_data_edit_object(C);
    if (ob && ob == obedit) {
      return false;
    }
    return true;
  }
  return false;
}

bool ED_operator_file_active(bContext *C)
{
  return ed_spacetype_test(C, SPACE_FILE);
}

bool ED_operator_file_browsing_active(bContext *C)
{
  if (ed_spacetype_test(C, SPACE_FILE)) {
    return ED_fileselect_is_file_browser(CTX_wm_space_file(C));
  }
  return false;
}

bool ED_operator_asset_browsing_active(bContext *C)
{
  if (ed_spacetype_test(C, SPACE_FILE)) {
    return ED_fileselect_is_asset_browser(CTX_wm_space_file(C));
  }
  return false;
}

bool ED_operator_spreadsheet_active(bContext *C)
{
  return ed_spacetype_test(C, SPACE_SPREADSHEET);
}

bool ED_operator_action_active(bContext *C)
{
  return ed_spacetype_test(C, SPACE_ACTION);
}

bool ED_operator_buttons_active(bContext *C)
{
  return ed_spacetype_test(C, SPACE_PROPERTIES);
}

bool ED_operator_node_active(bContext *C)
{
  SpaceNode *snode = CTX_wm_space_node(C);

  if (snode && snode->edittree) {
    return true;
  }

  return false;
}

bool ED_operator_node_editable(bContext *C)
{
  SpaceNode *snode = CTX_wm_space_node(C);

  if (snode && snode->edittree && BKE_id_is_editable(CTX_data_main(C), &snode->edittree->id)) {
    return true;
  }

  return false;
}

bool ED_operator_graphedit_active(bContext *C)
{
  return ed_spacetype_test(C, SPACE_GRAPH);
}

bool ED_operator_sequencer_active(bContext *C)
{
  return ed_spacetype_test(C, SPACE_SEQ);
}

bool ED_operator_sequencer_active_editable(bContext *C)
{
  return ed_spacetype_test(C, SPACE_SEQ) && ED_operator_scene_editable(C);
}

bool ED_operator_image_active(bContext *C)
{
  return ed_spacetype_test(C, SPACE_IMAGE);
}

bool ED_operator_nla_active(bContext *C)
{
  return ed_spacetype_test(C, SPACE_NLA);
}

bool ED_operator_info_active(bContext *C)
{
  return ed_spacetype_test(C, SPACE_INFO);
}

bool ED_operator_console_active(bContext *C)
{
  return ed_spacetype_test(C, SPACE_CONSOLE);
}

static bool ed_object_hidden(const Object *ob)
{
  /* if hidden but in edit mode, we still display, can happen with animation */
  return ((ob->visibility_flag & OB_HIDE_VIEWPORT) && !(ob->mode & OB_MODE_EDIT));
}

bool ED_operator_object_active(bContext *C)
{
  Object *ob = blender::ed::object::context_active_object(C);
  return ((ob != nullptr) && !ed_object_hidden(ob));
}

bool ED_operator_object_active_editable_ex(bContext *C, const Object *ob)
{
  if (ob == nullptr) {
    CTX_wm_operator_poll_msg_set(C, "Context missing active object");
    return false;
  }

  if (!BKE_id_is_editable(CTX_data_main(C), (ID *)ob)) {
    CTX_wm_operator_poll_msg_set(C, "Cannot edit library linked or non-editable override object");
    return false;
  }

  if (ed_object_hidden(ob)) {
    CTX_wm_operator_poll_msg_set(C, "Cannot edit hidden object");
    return false;
  }

  return true;
}

bool ED_operator_object_active_editable(bContext *C)
{
  Object *ob = blender::ed::object::context_active_object(C);
  return ED_operator_object_active_editable_ex(C, ob);
}

bool ED_operator_object_active_local_editable_ex(bContext *C, const Object *ob)
{
  return ED_operator_object_active_editable_ex(C, ob) && !ID_IS_OVERRIDE_LIBRARY(ob);
}

bool ED_operator_object_active_local_editable(bContext *C)
{
  Object *ob = blender::ed::object::context_active_object(C);
  return ED_operator_object_active_editable_ex(C, ob) && !ID_IS_OVERRIDE_LIBRARY(ob);
}

bool ED_operator_object_active_editable_mesh(bContext *C)
{
  Object *ob = blender::ed::object::context_active_object(C);
  return ((ob != nullptr) && ID_IS_EDITABLE(ob) && !ed_object_hidden(ob) &&
          (ob->type == OB_MESH) && ID_IS_EDITABLE(ob->data) && !ID_IS_OVERRIDE_LIBRARY(ob->data));
}

bool ED_operator_object_active_editable_font(bContext *C)
{
  Object *ob = blender::ed::object::context_active_object(C);
  return ((ob != nullptr) && ID_IS_EDITABLE(ob) && !ed_object_hidden(ob) &&
          (ob->type == OB_FONT) && ID_IS_EDITABLE(ob->data) && !ID_IS_OVERRIDE_LIBRARY(ob->data));
}

bool ED_operator_editable_mesh(bContext *C)
{
  Mesh *mesh = ED_mesh_context(C);
  return (mesh != nullptr) && ID_IS_EDITABLE(mesh) && !ID_IS_OVERRIDE_LIBRARY(mesh);
}

bool ED_operator_editmesh(bContext *C)
{
  Object *obedit = CTX_data_edit_object(C);
  if (obedit && obedit->type == OB_MESH) {
    return nullptr != BKE_editmesh_from_object(obedit);
  }
  return false;
}

bool ED_operator_editmesh_view3d(bContext *C)
{
  return ED_operator_editmesh(C) && ED_operator_view3d_active(C);
}

bool ED_operator_editmesh_region_view3d(bContext *C)
{
  if (ED_operator_editmesh(C) && CTX_wm_region_view3d(C)) {
    return true;
  }

  CTX_wm_operator_poll_msg_set(C, "expected a view3d region & editmesh");
  return false;
}

bool ED_operator_editarmature(bContext *C)
{
  Object *obedit = CTX_data_edit_object(C);
  if (obedit && obedit->type == OB_ARMATURE) {
    return nullptr != ((bArmature *)obedit->data)->edbo;
  }
  return false;
}

/**
 * Check for pose mode (no mixed modes).
 *
 * We want to enable most pose operations in weight paint mode, when it comes to transforming
 * bones, but managing bones layers/groups and their constraints can be left for pose mode only
 * (not weight paint mode).
 */
static bool ed_operator_posemode_exclusive_ex(bContext *C, Object *obact)
{
  if (obact != nullptr && !(obact->mode & OB_MODE_EDIT)) {
    if (obact == BKE_object_pose_armature_get(obact)) {
      return true;
    }
  }

  CTX_wm_operator_poll_msg_set(C, "No object, or not exclusively in pose mode");
  return false;
}

bool ED_operator_posemode_exclusive(bContext *C)
{
  Object *obact = blender::ed::object::context_active_object(C);

  return ed_operator_posemode_exclusive_ex(C, obact);
}

bool ED_operator_object_active_local_editable_posemode_exclusive(bContext *C)
{
  Object *obact = blender::ed::object::context_active_object(C);

  if (!ed_operator_posemode_exclusive_ex(C, obact)) {
    return false;
  }

  if (ID_IS_OVERRIDE_LIBRARY(obact)) {
    CTX_wm_operator_poll_msg_set(C, "Object is a local library override");
    return false;
  }

  return true;
}

bool ED_operator_posemode_context(bContext *C)
{
  Object *obpose = ED_pose_object_from_context(C);

  if (obpose && !(obpose->mode & OB_MODE_EDIT)) {
    if (BKE_object_pose_context_check(obpose)) {
      return true;
    }
  }

  return false;
}

bool ED_operator_posemode(bContext *C)
{
  Object *obact = CTX_data_active_object(C);

  if (obact && !(obact->mode & OB_MODE_EDIT)) {
    Object *obpose = BKE_object_pose_armature_get(obact);
    if (obpose != nullptr) {
      if ((obact == obpose) || (obact->mode & OB_MODE_ALL_WEIGHT_PAINT)) {
        return true;
      }
    }
  }

  return false;
}

bool ED_operator_posemode_local(bContext *C)
{
  if (ED_operator_posemode(C)) {
    Main *bmain = CTX_data_main(C);
    Object *ob = BKE_object_pose_armature_get(CTX_data_active_object(C));
    bArmature *arm = static_cast<bArmature *>(ob->data);
    return (BKE_id_is_editable(bmain, &ob->id) && BKE_id_is_editable(bmain, &arm->id));
  }
  return false;
}

bool ED_operator_uvedit(bContext *C)
{
  SpaceImage *sima = CTX_wm_space_image(C);
  Object *obedit = CTX_data_edit_object(C);
  return ED_space_image_show_uvedit(sima, obedit);
}

bool ED_operator_uvedit_space_image(bContext *C)
{
  SpaceImage *sima = CTX_wm_space_image(C);
  Object *obedit = CTX_data_edit_object(C);
  return sima && ED_space_image_show_uvedit(sima, obedit);
}

bool ED_operator_uvmap(bContext *C)
{
  Object *obedit = CTX_data_edit_object(C);
  BMEditMesh *em = nullptr;

  if (obedit && obedit->type == OB_MESH) {
    em = BKE_editmesh_from_object(obedit);
  }

  if (em && (em->bm->totface)) {
    return true;
  }

  return false;
}

bool ED_operator_editsurfcurve(bContext *C)
{
  Object *obedit = CTX_data_edit_object(C);
  if (obedit && ELEM(obedit->type, OB_CURVES_LEGACY, OB_SURF)) {
    return nullptr != ((Curve *)obedit->data)->editnurb;
  }
  return false;
}

bool ED_operator_editsurfcurve_region_view3d(bContext *C)
{
  if (ED_operator_editsurfcurve(C) && CTX_wm_region_view3d(C)) {
    return true;
  }

  CTX_wm_operator_poll_msg_set(C, "expected a view3d region & editcurve");
  return false;
}

bool ED_operator_editcurve(bContext *C)
{
  Object *obedit = CTX_data_edit_object(C);
  if (obedit && obedit->type == OB_CURVES_LEGACY) {
    return nullptr != ((Curve *)obedit->data)->editnurb;
  }
  return false;
}

bool ED_operator_editcurve_3d(bContext *C)
{
  Object *obedit = CTX_data_edit_object(C);
  if (obedit && obedit->type == OB_CURVES_LEGACY) {
    Curve *cu = (Curve *)obedit->data;

    return (cu->flag & CU_3D) && (nullptr != cu->editnurb);
  }
  return false;
}

bool ED_operator_editsurf(bContext *C)
{
  Object *obedit = CTX_data_edit_object(C);
  if (obedit && obedit->type == OB_SURF) {
    return nullptr != ((Curve *)obedit->data)->editnurb;
  }
  return false;
}

bool ED_operator_editfont(bContext *C)
{
  Object *obedit = CTX_data_edit_object(C);
  if (obedit && obedit->type == OB_FONT) {
    return nullptr != ((Curve *)obedit->data)->editfont;
  }
  return false;
}

bool ED_operator_editlattice(bContext *C)
{
  Object *obedit = CTX_data_edit_object(C);
  if (obedit && obedit->type == OB_LATTICE) {
    return nullptr != ((Lattice *)obedit->data)->editlatt;
  }
  return false;
}

bool ED_operator_editmball(bContext *C)
{
  Object *obedit = CTX_data_edit_object(C);
  if (obedit && obedit->type == OB_MBALL) {
    return nullptr != ((MetaBall *)obedit->data)->editelems;
  }
  return false;
}

bool ED_operator_camera_poll(bContext *C)
{
  Camera *cam = static_cast<Camera *>(CTX_data_pointer_get_type(C, "camera", &RNA_Camera).data);
  return (cam != nullptr && ID_IS_EDITABLE(cam));
}

/** \} */

/* -------------------------------------------------------------------- */
/** \name Internal Screen Utilities
 * \{ */

static bool screen_active_editable(bContext *C)
{
  if (ED_operator_screenactive(C)) {
    /* no full window splitting allowed */
    if (CTX_wm_screen(C)->state != SCREENNORMAL) {
      return false;
    }
    return true;
  }
  return false;
}

/** \} */

/* -------------------------------------------------------------------- */
/** \name Action Zone Operator
 * \{ */

/* operator state vars used:
 * none
 *
 * functions:
 *
 * apply() set action-zone event
 *
 * exit()   free customdata
 *
 * callbacks:
 *
 * exec()   never used
 *
 * invoke() check if in zone
 * add customdata, put mouseco and area in it
 * add modal handler
 *
 * modal()  accept modal events while doing it
 * call apply() with gesture info, active window, nonactive window
 * call exit() and remove handler when LMB confirm
 */

struct sActionzoneData {
  ScrArea *sa1, *sa2;
  AZone *az;
  int x, y;
  eScreenDir gesture_dir;
  int modifier;
};

/* quick poll to save operators to be created and handled */
static bool actionzone_area_poll(bContext *C)
{
  wmWindow *win = CTX_wm_window(C);
  if (win && win->eventstate) {
    bScreen *screen = WM_window_get_active_screen(win);
    if (screen) {
      const int *xy = &win->eventstate->xy[0];

      LISTBASE_FOREACH (ScrArea *, area, &screen->areabase) {
        LISTBASE_FOREACH (AZone *, az, &area->actionzones) {
          if (BLI_rcti_isect_pt_v(&az->rect, xy)) {
            return true;
          }
        }
      }
    }
  }
  return false;
}

/* the debug drawing of the click_rect is in area_draw_azone_fullscreen, keep both in sync */
static void fullscreen_click_rcti_init(
    rcti *rect, const short /*x1*/, const short /*y1*/, const short x2, const short y2)
{
  BLI_rcti_init(rect, x2 - U.widget_unit, x2, y2 - U.widget_unit, y2);
}

static bool azone_clipped_rect_calc(const AZone *az, rcti *r_rect_clip)
{
  const ARegion *region = az->region;
  *r_rect_clip = az->rect;
  if (az->type == AZONE_REGION) {
    if (region->overlap && (region->v2d.keeptot != V2D_KEEPTOT_STRICT) &&
        /* Only when this isn't hidden (where it's displayed as an button that expands). */
        region->runtime->visible)
    {
      /* A floating region to be resized, clip by the visible region. */
      switch (az->edge) {
        case AE_TOP_TO_BOTTOMRIGHT:
        case AE_BOTTOM_TO_TOPLEFT: {
          r_rect_clip->xmin = max_ii(
              r_rect_clip->xmin,
              (region->winrct.xmin +
               UI_view2d_view_to_region_x(&region->v2d, region->v2d.tot.xmin)) -
                  UI_REGION_OVERLAP_MARGIN);
          r_rect_clip->xmax = min_ii(
              r_rect_clip->xmax,
              (region->winrct.xmin +
               UI_view2d_view_to_region_x(&region->v2d, region->v2d.tot.xmax)) +
                  UI_REGION_OVERLAP_MARGIN);
          return true;
        }
        case AE_LEFT_TO_TOPRIGHT:
        case AE_RIGHT_TO_TOPLEFT: {
          r_rect_clip->ymin = max_ii(
              r_rect_clip->ymin,
              (region->winrct.ymin +
               UI_view2d_view_to_region_y(&region->v2d, region->v2d.tot.ymin)) -
                  UI_REGION_OVERLAP_MARGIN);
          r_rect_clip->ymax = min_ii(
              r_rect_clip->ymax,
              (region->winrct.ymin +
               UI_view2d_view_to_region_y(&region->v2d, region->v2d.tot.ymax)) +
                  UI_REGION_OVERLAP_MARGIN);
          return true;
        }
      }
    }
  }
  return false;
}

/* Return the azone's calculated rect. */
static void area_actionzone_get_rect(AZone *az, rcti *r_rect)
{
  if (az->type == AZONE_REGION_SCROLL) {
    const bool is_horizontal = az->direction == AZ_SCROLL_HOR;
    const bool is_vertical = az->direction == AZ_SCROLL_VERT;
    const bool is_right = is_vertical && bool(az->region->v2d.scroll & V2D_SCROLL_RIGHT);
    const bool is_left = is_vertical && bool(az->region->v2d.scroll & V2D_SCROLL_LEFT);
    const bool is_top = is_horizontal && bool(az->region->v2d.scroll & V2D_SCROLL_TOP);
    const bool is_botton = is_horizontal && bool(az->region->v2d.scroll & V2D_SCROLL_BOTTOM);
    /* For scroll azones use the area around the region's scroll-bar location. */
    rcti scroller_vert = is_horizontal ? az->region->v2d.hor : az->region->v2d.vert;
    BLI_rcti_translate(&scroller_vert, az->region->winrct.xmin, az->region->winrct.ymin);
    r_rect->xmin = scroller_vert.xmin - (is_right ? V2D_SCROLL_HIDE_HEIGHT : 0);
    r_rect->ymin = scroller_vert.ymin - (is_top ? V2D_SCROLL_HIDE_WIDTH : 0);
    r_rect->xmax = scroller_vert.xmax + (is_left ? V2D_SCROLL_HIDE_HEIGHT : 0);
    r_rect->ymax = scroller_vert.ymax + (is_botton ? V2D_SCROLL_HIDE_WIDTH : 0);
  }
  else {
    azone_clipped_rect_calc(az, r_rect);
  }
}

static AZone *area_actionzone_refresh_xy(ScrArea *area, const int xy[2], const bool test_only)
{
  AZone *az = nullptr;

  for (az = static_cast<AZone *>(area->actionzones.first); az; az = az->next) {
    rcti az_rect;
    area_actionzone_get_rect(az, &az_rect);
    if (BLI_rcti_isect_pt_v(&az_rect, xy)) {

      if (az->type == AZONE_AREA) {
        break;
      }
      if (az->type == AZONE_REGION) {
        const ARegion *region = az->region;
        const int local_xy[2] = {xy[0] - region->winrct.xmin, xy[1] - region->winrct.ymin};

        /* Respect button sections: Clusters of buttons (separated using separator-spacers) are
         * drawn with a background, in-between them the region is fully transparent (if "Region
         * Overlap" is enabled). Only allow dragging visible edges, so at the button sections. */
        if (region->runtime->visible && region->overlap &&
            (region->flag & RGN_FLAG_RESIZE_RESPECT_BUTTON_SECTIONS) &&
            !UI_region_button_sections_is_inside_x(az->region, local_xy[0]))
        {
          az = nullptr;
          break;
        }

        break;
      }
      if (az->type == AZONE_FULLSCREEN) {
        rcti click_rect;
        fullscreen_click_rcti_init(&click_rect, az->x1, az->y1, az->x2, az->y2);
        const bool click_isect = BLI_rcti_isect_pt_v(&click_rect, xy);

        if (test_only) {
          if (click_isect) {
            break;
          }
        }
        else {
          if (click_isect) {
            az->alpha = 1.0f;
          }
          else {
            const int mouse_sq = square_i(xy[0] - az->x2) + square_i(xy[1] - az->y2);
            const int spot_sq = square_i(AZONESPOTW);
            const int fadein_sq = square_i(AZONEFADEIN);
            const int fadeout_sq = square_i(AZONEFADEOUT);

            if (mouse_sq < spot_sq) {
              az->alpha = 1.0f;
            }
            else if (mouse_sq < fadein_sq) {
              az->alpha = 1.0f;
            }
            else if (mouse_sq < fadeout_sq) {
              az->alpha = 1.0f - float(mouse_sq - fadein_sq) / float(fadeout_sq - fadein_sq);
            }
            else {
              az->alpha = 0.0f;
            }

            /* fade in/out but no click */
            az = nullptr;
          }

          /* XXX force redraw to show/hide the action zone */
          ED_area_tag_redraw(area);
          break;
        }
      }
      else if (az->type == AZONE_REGION_SCROLL && az->region->runtime->visible) {
        /* If the region is not visible we can ignore this scroll-bar zone. */
        ARegion *region = az->region;
        View2D *v2d = &region->v2d;
        int scroll_flag = 0;
        const int isect_value = UI_view2d_mouse_in_scrollers_ex(region, v2d, xy, &scroll_flag);

        /* Check if we even have scroll bars. */
        if (((az->direction == AZ_SCROLL_HOR) && !(scroll_flag & V2D_SCROLL_HORIZONTAL)) ||
            ((az->direction == AZ_SCROLL_VERT) && !(scroll_flag & V2D_SCROLL_VERTICAL)))
        {
          /* No scroll-bars, do nothing. */
        }
        else if (test_only) {
          if (isect_value != 0) {
            break;
          }
        }
        else {
          bool redraw = false;

          if (isect_value == 'h') {
            if (az->direction == AZ_SCROLL_HOR) {
              az->alpha = 1.0f;
              v2d->alpha_hor = 255;
              redraw = true;
            }
          }
          else if (isect_value == 'v') {
            if (az->direction == AZ_SCROLL_VERT) {
              az->alpha = 1.0f;
              v2d->alpha_vert = 255;
              redraw = true;
            }
          }
          else {
            const int local_xy[2] = {xy[0] - region->winrct.xmin, xy[1] - region->winrct.ymin};
            float dist_fac = 0.0f, alpha = 0.0f;

            if (az->direction == AZ_SCROLL_HOR) {
              dist_fac = BLI_rcti_length_y(&v2d->hor, local_xy[1]) / V2D_SCROLL_HIDE_WIDTH;
              CLAMP(dist_fac, 0.0f, 1.0f);
              alpha = 1.0f - dist_fac;

              v2d->alpha_hor = alpha * 255;
            }
            else if (az->direction == AZ_SCROLL_VERT) {
              dist_fac = BLI_rcti_length_x(&v2d->vert, local_xy[0]) / V2D_SCROLL_HIDE_HEIGHT;
              CLAMP(dist_fac, 0.0f, 1.0f);
              alpha = 1.0f - dist_fac;

              v2d->alpha_vert = alpha * 255;
            }
            az->alpha = alpha;
            redraw = true;
          }

          if (redraw) {
            ED_region_tag_redraw_no_rebuild(region);
          }
          /* Don't return! */
        }
      }
    }
    else if (!test_only && !IS_EQF(az->alpha, 0.0f)) {
      if (az->type == AZONE_FULLSCREEN) {
        az->alpha = 0.0f;
        area->flag &= ~AREA_FLAG_ACTIONZONES_UPDATE;
        ED_area_tag_redraw_no_rebuild(area);
      }
      else if (az->type == AZONE_REGION_SCROLL && az->region->runtime->visible) {
        /* If the region is not visible we can ignore this scroll-bar zone. */
        if (az->direction == AZ_SCROLL_VERT) {
          az->alpha = az->region->v2d.alpha_vert = 0;
          area->flag &= ~AREA_FLAG_ACTIONZONES_UPDATE;
          ED_region_tag_redraw_no_rebuild(az->region);
        }
        else if (az->direction == AZ_SCROLL_HOR) {
          az->alpha = az->region->v2d.alpha_hor = 0;
          area->flag &= ~AREA_FLAG_ACTIONZONES_UPDATE;
          ED_region_tag_redraw_no_rebuild(az->region);
        }
        else {
          BLI_assert(false);
        }
      }
    }
  }

  return az;
}

/* Finds an action-zone by position in entire screen so azones can overlap. */
static AZone *screen_actionzone_find_xy(bScreen *screen, const int xy[2])
{
  LISTBASE_FOREACH (ScrArea *, area, &screen->areabase) {
    AZone *az = area_actionzone_refresh_xy(area, xy, true);
    if (az != nullptr) {
      return az;
    }
  }
  return nullptr;
}

/* Returns the area that the azone belongs to */
static ScrArea *screen_actionzone_area(bScreen *screen, const AZone *az)
{
  LISTBASE_FOREACH (ScrArea *, area, &screen->areabase) {
    LISTBASE_FOREACH (AZone *, zone, &area->actionzones) {
      if (zone == az) {
        return area;
      }
    }
  }
  return nullptr;
}

AZone *ED_area_actionzone_find_xy(ScrArea *area, const int xy[2])
{
  return area_actionzone_refresh_xy(area, xy, true);
}

AZone *ED_area_azones_update(ScrArea *area, const int xy[2])
{
  return area_actionzone_refresh_xy(area, xy, false);
}

static void actionzone_exit(wmOperator *op)
{
  MEM_SAFE_FREE(op->customdata);

  G.moving &= ~G_TRANSFORM_WM;
}

/* send EVT_ACTIONZONE event */
static void actionzone_apply(bContext *C, wmOperator *op, int type)
{
  wmWindow *win = CTX_wm_window(C);

  wmEvent event;
  wm_event_init_from_window(win, &event);

  if (type == AZONE_AREA) {
    event.type = EVT_ACTIONZONE_AREA;
  }
  else if (type == AZONE_FULLSCREEN) {
    event.type = EVT_ACTIONZONE_FULLSCREEN;
  }
  else {
    event.type = EVT_ACTIONZONE_REGION;
  }

  event.val = KM_NOTHING;
  event.flag = eWM_EventFlag(0);
  event.customdata = op->customdata;
  event.customdata_free = true;
  op->customdata = nullptr;

  wm_event_add(win, &event);
}

static int actionzone_invoke(bContext *C, wmOperator *op, const wmEvent *event)
{
  bScreen *screen = CTX_wm_screen(C);
  AZone *az = screen_actionzone_find_xy(screen, event->xy);

  /* Quick escape - Scroll azones only hide/unhide the scroll-bars,
   * they have their own handling. */
  if (az == nullptr || ELEM(az->type, AZONE_REGION_SCROLL)) {
    return OPERATOR_PASS_THROUGH;
  }

  /* ok we do the action-zone */
  sActionzoneData *sad = static_cast<sActionzoneData *>(
      op->customdata = MEM_callocN(sizeof(sActionzoneData), "sActionzoneData"));
  sad->sa1 = screen_actionzone_area(screen, az);
  sad->az = az;
  sad->x = event->xy[0];
  sad->y = event->xy[1];
  sad->modifier = RNA_int_get(op->ptr, "modifier");

  /* region azone directly reacts on mouse clicks */
  if (ELEM(sad->az->type, AZONE_REGION, AZONE_FULLSCREEN)) {
    actionzone_apply(C, op, sad->az->type);
    actionzone_exit(op);
    return OPERATOR_FINISHED;
  }

  if (sad->az->type == AZONE_AREA && sad->modifier == 0) {
    actionzone_apply(C, op, sad->az->type);
    actionzone_exit(op);
    return OPERATOR_FINISHED;
  }

  /* add modal handler */
  G.moving |= G_TRANSFORM_WM;
  WM_event_add_modal_handler(C, op);
  return OPERATOR_RUNNING_MODAL;
}

static int actionzone_modal(bContext *C, wmOperator *op, const wmEvent *event)
{
  bScreen *screen = CTX_wm_screen(C);
  sActionzoneData *sad = static_cast<sActionzoneData *>(op->customdata);

  switch (event->type) {
    case MOUSEMOVE: {
      const int delta_x = (event->xy[0] - sad->x);
      const int delta_y = (event->xy[1] - sad->y);

      /* Movement in dominant direction. */
      const int delta_max = max_ii(abs(delta_x), abs(delta_y));

      /* Movement in dominant direction before action taken. */
      const int join_threshold = (0.6 * U.widget_unit);
      const int split_threshold = (1.2 * U.widget_unit);
      const int area_threshold = (0.1 * U.widget_unit);

      /* Calculate gesture cardinal direction. */
      if (delta_y > abs(delta_x)) {
        sad->gesture_dir = SCREEN_DIR_N;
      }
      else if (delta_x >= abs(delta_y)) {
        sad->gesture_dir = SCREEN_DIR_E;
      }
      else if (delta_y < -abs(delta_x)) {
        sad->gesture_dir = SCREEN_DIR_S;
      }
      else {
        sad->gesture_dir = SCREEN_DIR_W;
      }

      bool is_gesture;
      if (sad->az->type == AZONE_AREA) {
        wmWindow *win = CTX_wm_window(C);

        rcti screen_rect;
        WM_window_screen_rect_calc(win, &screen_rect);

        /* Have we dragged off the zone and are not on an edge? */
        if ((ED_area_actionzone_find_xy(sad->sa1, event->xy) != sad->az) &&
            (screen_geom_area_map_find_active_scredge(
                 AREAMAP_FROM_SCREEN(screen), &screen_rect, event->xy[0], event->xy[1]) ==
             nullptr))
        {

          /* What area are we now in? */
          ScrArea *area = BKE_screen_find_area_xy(screen, SPACE_TYPE_ANY, event->xy);

          if (sad->modifier == 1) {
            /* Duplicate area into new window. */
            WM_cursor_set(win, WM_CURSOR_EDIT);
            is_gesture = (delta_max > area_threshold);
          }
          else if (sad->modifier == 2) {
            /* Swap areas. */
            WM_cursor_set(win, WM_CURSOR_SWAP_AREA);
            is_gesture = true;
          }
          else if (area == sad->sa1) {
            /* Same area, so possible split. */
            WM_cursor_set(win,
                          SCREEN_DIR_IS_VERTICAL(sad->gesture_dir) ? WM_CURSOR_H_SPLIT :
                                                                     WM_CURSOR_V_SPLIT);
            is_gesture = (delta_max > split_threshold);
          }
          else if (!area || area->global) {
            /* No area or Top bar or Status bar. */
            WM_cursor_set(win, WM_CURSOR_STOP);
            is_gesture = false;
          }
          else {
            /* Different area, so possible join. */
            if (sad->gesture_dir == SCREEN_DIR_N) {
              WM_cursor_set(win, WM_CURSOR_N_ARROW);
            }
            else if (sad->gesture_dir == SCREEN_DIR_S) {
              WM_cursor_set(win, WM_CURSOR_S_ARROW);
            }
            else if (sad->gesture_dir == SCREEN_DIR_E) {
              WM_cursor_set(win, WM_CURSOR_E_ARROW);
            }
            else {
              BLI_assert(sad->gesture_dir == SCREEN_DIR_W);
              WM_cursor_set(win, WM_CURSOR_W_ARROW);
            }
            is_gesture = (delta_max > join_threshold);
          }
        }
        else {
#if defined(__APPLE__)
          const int cursor = WM_CURSOR_HAND_CLOSED;
#else
          const int cursor = WM_CURSOR_MOVE;
#endif
          WM_cursor_set(win, cursor);
          is_gesture = false;
        }
      }
      else {
        is_gesture = (delta_max > area_threshold);
      }

      /* gesture is large enough? */
      if (is_gesture) {
        /* second area, for join when (sa1 != sa2) */
        sad->sa2 = BKE_screen_find_area_xy(screen, SPACE_TYPE_ANY, event->xy);
        /* apply sends event */
        actionzone_apply(C, op, sad->az->type);
        actionzone_exit(op);

        return OPERATOR_FINISHED;
      }
      break;
    }
    case EVT_ESCKEY:
      actionzone_exit(op);
      return OPERATOR_CANCELLED;
    case LEFTMOUSE:
      actionzone_exit(op);
      return OPERATOR_CANCELLED;
  }

  return OPERATOR_RUNNING_MODAL;
}

static void actionzone_cancel(bContext * /*C*/, wmOperator *op)
{
  actionzone_exit(op);
}

static void SCREEN_OT_actionzone(wmOperatorType *ot)
{
  /* identifiers */
  ot->name = "Handle Area Action Zones";
  ot->description = "Handle area action zones for mouse actions/gestures";
  ot->idname = "SCREEN_OT_actionzone";

  ot->invoke = actionzone_invoke;
  ot->modal = actionzone_modal;
  ot->poll = actionzone_area_poll;
  ot->cancel = actionzone_cancel;

  /* flags */
  ot->flag = OPTYPE_BLOCKING | OPTYPE_INTERNAL;

  RNA_def_int(ot->srna, "modifier", 0, 0, 2, "Modifier", "Modifier state", 0, 2);
}

/** \} */

/* -------------------------------------------------------------------- */
/** \name Area edge detection utility
 * \{ */

static ScrEdge *screen_area_edge_from_cursor(const bContext *C,
                                             const int cursor[2],
                                             ScrArea **r_sa1,
                                             ScrArea **r_sa2)
{
  wmWindow *win = CTX_wm_window(C);
  bScreen *screen = CTX_wm_screen(C);
  rcti window_rect;
  WM_window_rect_calc(win, &window_rect);
  ScrEdge *actedge = screen_geom_area_map_find_active_scredge(
      AREAMAP_FROM_SCREEN(screen), &window_rect, cursor[0], cursor[1]);
  *r_sa1 = nullptr;
  *r_sa2 = nullptr;
  if (actedge == nullptr) {
    return nullptr;
  }
  int borderwidth = (4 * UI_SCALE_FAC);
  ScrArea *sa1, *sa2;
  if (screen_geom_edge_is_horizontal(actedge)) {
    sa1 = BKE_screen_find_area_xy(
        screen, SPACE_TYPE_ANY, blender::int2{cursor[0], cursor[1] + borderwidth});
    sa2 = BKE_screen_find_area_xy(
        screen, SPACE_TYPE_ANY, blender::int2{cursor[0], cursor[1] - borderwidth});
  }
  else {
    sa1 = BKE_screen_find_area_xy(
        screen, SPACE_TYPE_ANY, blender::int2{cursor[0] + borderwidth, cursor[1]});
    sa2 = BKE_screen_find_area_xy(
        screen, SPACE_TYPE_ANY, blender::int2{cursor[0] - borderwidth, cursor[1]});
  }
  bool isGlobal = ((sa1 && ED_area_is_global(sa1)) || (sa2 && ED_area_is_global(sa2)));
  if (!isGlobal) {
    *r_sa1 = sa1;
    *r_sa2 = sa2;
  }
  return actedge;
}

/** \} */

/* -------------------------------------------------------------------- */
/** \name Swap Area Operator
 * \{ */

/* operator state vars used:
 * sa1      start area
 * sa2      area to swap with
 *
 * functions:
 *
 * init()   set custom data for operator, based on action-zone event custom data
 *
 * cancel() cancel the operator
 *
 * exit()   cleanup, send notifier
 *
 * callbacks:
 *
 * invoke() gets called on Shift-LMB drag in action-zone
 * exec()   execute without any user interaction, based on properties
 * call init(), add handler
 *
 * modal()  accept modal events while doing it
 */

struct sAreaSwapData {
  ScrArea *sa1, *sa2;
};

static bool area_swap_init(wmOperator *op, const wmEvent *event)
{
  sActionzoneData *sad = static_cast<sActionzoneData *>(event->customdata);

  if (sad == nullptr || sad->sa1 == nullptr) {
    return false;
  }

  sAreaSwapData *sd = static_cast<sAreaSwapData *>(
      MEM_callocN(sizeof(sAreaSwapData), "sAreaSwapData"));
  sd->sa1 = sad->sa1;
  sd->sa2 = sad->sa2;
  op->customdata = sd;

  return true;
}

static void area_swap_exit(bContext *C, wmOperator *op)
{
  WM_cursor_modal_restore(CTX_wm_window(C));
  MEM_SAFE_FREE(op->customdata);
  ED_workspace_status_text(C, nullptr);
}

static void area_swap_cancel(bContext *C, wmOperator *op)
{
  area_swap_exit(C, op);
}

static int area_swap_invoke(bContext *C, wmOperator *op, const wmEvent *event)
{
  if (!area_swap_init(op, event)) {
    return OPERATOR_PASS_THROUGH;
  }

  /* add modal handler */
  WM_cursor_modal_set(CTX_wm_window(C), WM_CURSOR_SWAP_AREA);
  WM_event_add_modal_handler(C, op);

  return OPERATOR_RUNNING_MODAL;
}

static int area_swap_modal(bContext *C, wmOperator *op, const wmEvent *event)
{
  sActionzoneData *sad = static_cast<sActionzoneData *>(op->customdata);

  switch (event->type) {
    case MOUSEMOVE: {
      /* Second area to swap with. */
      sad->sa2 = ED_area_find_under_cursor(C, SPACE_TYPE_ANY, event->xy);
      WM_cursor_set(CTX_wm_window(C), (sad->sa2) ? WM_CURSOR_SWAP_AREA : WM_CURSOR_STOP);
      WorkspaceStatus status(C);
      status.item(IFACE_("Select Area"), ICON_MOUSE_LMB);
      status.item(IFACE_("Cancel"), ICON_EVENT_ESC);
      break;
    }
    case LEFTMOUSE: /* release LMB */
      if (event->val == KM_RELEASE) {
        if (!sad->sa2 || sad->sa1 == sad->sa2) {
          area_swap_cancel(C, op);
          return OPERATOR_CANCELLED;
        }

        ED_area_tag_redraw(sad->sa1);
        ED_area_tag_redraw(sad->sa2);

        ED_area_swapspace(C, sad->sa1, sad->sa2);

        area_swap_exit(C, op);

        WM_event_add_notifier(C, NC_SCREEN | NA_EDITED, nullptr);

        return OPERATOR_FINISHED;
      }
      break;

    case EVT_ESCKEY:
      area_swap_cancel(C, op);
      return OPERATOR_CANCELLED;
  }
  return OPERATOR_RUNNING_MODAL;
}

static int area_swap_exec(bContext *C, wmOperator *op)
{
  ScrArea *sa1, *sa2;
  int cursor[2];
  RNA_int_get_array(op->ptr, "cursor", cursor);
  screen_area_edge_from_cursor(C, cursor, &sa1, &sa2);
  if (sa1 == nullptr || sa2 == nullptr) {
    return OPERATOR_CANCELLED;
  }
  ED_area_swapspace(C, sa1, sa2);
  return OPERATOR_FINISHED;
}

static void SCREEN_OT_area_swap(wmOperatorType *ot)
{
  ot->name = "Swap Areas";
  ot->description = "Swap selected areas screen positions";
  ot->idname = "SCREEN_OT_area_swap";

  ot->invoke = area_swap_invoke;
  ot->modal = area_swap_modal;
  ot->exec = area_swap_exec;
  ot->poll = screen_active_editable;
  ot->cancel = area_swap_cancel;

  ot->flag = OPTYPE_BLOCKING;

  /* rna */
  RNA_def_int_vector(
      ot->srna, "cursor", 2, nullptr, INT_MIN, INT_MAX, "Cursor", "", INT_MIN, INT_MAX);
}

/** \} */

/* -------------------------------------------------------------------- */
/** \name Area Duplicate Operator
 *
 * Create new window from area.
 * \{ */

/** Callback for #WM_window_open to setup the area's data. */
static void area_dupli_fn(bScreen * /*screen*/, ScrArea *area, void *user_data)
{
  ScrArea *area_src = static_cast<ScrArea *>(user_data);
  ED_area_data_copy(area, area_src, true);
  ED_area_tag_redraw(area);
};

/* operator callback */
static bool area_dupli_open(bContext *C, ScrArea *area, const blender::int2 position)
{
  const rcti window_rect = {
      position.x, position.x + area->winx, position.y, position.y + area->winy};

  /* Create new window. No need to set space_type since it will be copied over. */
  wmWindow *newwin = WM_window_open(C,
                                    nullptr, /*BFA wip - "Bforartists"*/
                                    &window_rect,
                                    SPACE_EMPTY,
                                    false,
                                    false,
                                    false,
                                    WIN_ALIGN_ABSOLUTE,
                                    /* Initialize area from callback. */
                                    area_dupli_fn,
                                    (void *)area);
  return (newwin != nullptr);
}

static int area_dupli_invoke(bContext *C, wmOperator *op, const wmEvent *event)
{
  ScrArea *area = CTX_wm_area(C);
  if (event && event->customdata) {
    sActionzoneData *sad = static_cast<sActionzoneData *>(event->customdata);
    if (sad == nullptr) {
      return OPERATOR_PASS_THROUGH;
    }
    area = sad->sa1;
  }

  bool newwin = area_dupli_open(C, area, blender::int2(area->totrct.xmin, area->totrct.ymin));

  if (newwin) {
    /* screen, areas init */
    WM_event_add_notifier(C, NC_SCREEN | NA_EDITED, nullptr);
  }
  else {
    BKE_report(op->reports, RPT_ERROR, "Failed to open window!");
  }

  if (event && event->customdata) {
    actionzone_exit(op);
  }

  return newwin ? OPERATOR_FINISHED : OPERATOR_CANCELLED;
}

static void SCREEN_OT_area_dupli(wmOperatorType *ot)
{
  ot->name = "Duplicate Area into New Window";
  ot->description = "Duplicate selected area into new window";
  ot->idname = "SCREEN_OT_area_dupli";

  ot->invoke = area_dupli_invoke;
  ot->poll = ED_operator_areaactive;
}

/** \} */

/* -------------------------------------------------------------------- */
/** \name Area Close Operator
 *
 * Close selected area, replace by expanding a neighbor
 * \{ */

/**
 * \note This can be used interactively or from Python.
 *
 * \note Most of the window management operators don't support execution from Python.
 * An exception is made for closing areas since it allows application templates
 * to customize the layout.
 */
static int area_close_exec(bContext *C, wmOperator *op)
{
  bScreen *screen = CTX_wm_screen(C);
  ScrArea *area = CTX_wm_area(C);

  /* This operator is script-able, so the area passed could be invalid. */
  if (BLI_findindex(&screen->areabase, area) == -1) {
    BKE_report(op->reports, RPT_ERROR, "Area not found in the active screen");
    return OPERATOR_CANCELLED;
  }

  if (!screen_area_close(C, screen, area)) {
    BKE_report(op->reports, RPT_ERROR, "Unable to close area");
    return OPERATOR_CANCELLED;
  }

  /* Ensure the event loop doesn't attempt to continue handling events.
   *
   * This causes execution from the Python console fail to return to the prompt as it should.
   * This glitch could be solved in the event loop handling as other operators may also
   * destructively manipulate windowing data. */
  CTX_wm_window_set(C, nullptr);

  WM_event_add_notifier(C, NC_SCREEN | NA_EDITED, nullptr);

  return OPERATOR_FINISHED;
}

static bool area_close_poll(bContext *C)
{
  if (!ED_operator_areaactive(C)) {
    return false;
  }

  ScrArea *area = CTX_wm_area(C);

  if (ED_area_is_global(area)) {
    return false;
  }

  bScreen *screen = CTX_wm_screen(C);

  /* Can this area join with ANY other area? */
  LISTBASE_FOREACH (ScrArea *, ar, &screen->areabase) {
    if (area_getorientation(ar, area) != -1) {
      return true;
    }
  }

  return false;
}

static void SCREEN_OT_area_close(wmOperatorType *ot)
{
  ot->name = "Close Area";
  ot->description = "Close selected area";
  ot->idname = "SCREEN_OT_area_close";
  ot->exec = area_close_exec;
  ot->poll = area_close_poll;
}

/** \} */

/* -------------------------------------------------------------------- */
/** \name Move Area Edge Operator
 * \{ */

/* operator state vars used:
 * x, y             mouse coord near edge
 * delta            movement of edge
 *
 * functions:
 *
 * init()   set default property values, find edge based on mouse coords, test
 * if the edge can be moved, select edges, calculate min and max movement
 *
 * apply()  apply delta on selection
 *
 * exit()   cleanup, send notifier
 *
 * cancel() cancel moving
 *
 * callbacks:
 *
 * exec()   execute without any user interaction, based on properties
 * call init(), apply(), exit()
 *
 * invoke() gets called on mouse click near edge
 * call init(), add handler
 *
 * modal()  accept modal events while doing it
 * call apply() with delta motion
 * call exit() and remove handler
 */

enum AreaMoveSnapType {
  /* Snapping disabled */
  SNAP_NONE = 0,              /* Snap to an invisible grid with a unit defined in AREAGRID */
  SNAP_AREAGRID,              /* Snap to fraction (half, third.. etc) and adjacent edges. */
  SNAP_FRACTION_AND_ADJACENT, /* Snap to either bigger or smaller, nothing in-between (used for
                               * global areas). This has priority over other snap types, if it is
                               * used, toggling SNAP_FRACTION_AND_ADJACENT doesn't work. */
  SNAP_BIGGER_SMALLER_ONLY,
};

struct sAreaMoveData {
  int bigger, smaller, origval, step;
  eScreenAxis dir_axis;
  AreaMoveSnapType snap_type;
  bScreen *screen;
  void *draw_callback; /* Call #screen_draw_move_highlight */
};

/* helper call to move area-edge, sets limits
 * need window bounds in order to get correct limits */
static void area_move_set_limits(wmWindow *win,
                                 bScreen *screen,
                                 const eScreenAxis dir_axis,
                                 int *bigger,
                                 int *smaller,
                                 bool *use_bigger_smaller_snap)
{
  /* we check all areas and test for free space with MINSIZE */
  *bigger = *smaller = 100000;

  if (use_bigger_smaller_snap != nullptr) {
    *use_bigger_smaller_snap = false;
    LISTBASE_FOREACH (ScrArea *, area, &win->global_areas.areabase) {
      int size_min = ED_area_global_min_size_y(area) - 1;
      int size_max = ED_area_global_max_size_y(area) - 1;

      size_min = max_ii(size_min, 0);
      BLI_assert(size_min <= size_max);

      /* logic here is only tested for lower edge :) */
      /* left edge */
      if (area->v1->editflag && area->v2->editflag) {
        *smaller = area->v4->vec.x - size_max;
        *bigger = area->v4->vec.x - size_min;
        *use_bigger_smaller_snap = true;
        return;
      }
      /* top edge */
      if (area->v2->editflag && area->v3->editflag) {
        *smaller = area->v1->vec.y + size_min;
        *bigger = area->v1->vec.y + size_max;
        *use_bigger_smaller_snap = true;
        return;
      }
      /* right edge */
      if (area->v3->editflag && area->v4->editflag) {
        *smaller = area->v1->vec.x + size_min;
        *bigger = area->v1->vec.x + size_max;
        *use_bigger_smaller_snap = true;
        return;
      }
      /* lower edge */
      if (area->v4->editflag && area->v1->editflag) {
        *smaller = area->v2->vec.y - size_max;
        *bigger = area->v2->vec.y - size_min;
        *use_bigger_smaller_snap = true;
        return;
      }
    }
  }

  rcti window_rect;
  WM_window_rect_calc(win, &window_rect);

  LISTBASE_FOREACH (ScrArea *, area, &screen->areabase) {
    if (dir_axis == SCREEN_AXIS_H) {
      int areamin = ED_area_headersize();

      if (area->v1->vec.y > window_rect.ymin) {
        areamin += U.pixelsize;
      }
      if (area->v2->vec.y < (window_rect.ymax - 1)) {
        areamin += U.pixelsize;
      }

      int y1 = screen_geom_area_height(area) - areamin - int(U.pixelsize);

      /* if top or down edge selected, test height */
      if (area->v1->editflag && area->v4->editflag) {
        *bigger = min_ii(*bigger, y1);
      }
      else if (area->v2->editflag && area->v3->editflag) {
        *smaller = min_ii(*smaller, y1);
      }
    }
    else {
      int areamin = AREAMINX * UI_SCALE_FAC;

      if (area->v1->vec.x > window_rect.xmin) {
        areamin += U.pixelsize;
      }
      if (area->v4->vec.x < (window_rect.xmax - 1)) {
        areamin += U.pixelsize;
      }

      int x1 = screen_geom_area_width(area) - areamin - int(U.pixelsize);

      /* if left or right edge selected, test width */
      if (area->v1->editflag && area->v2->editflag) {
        *bigger = min_ii(*bigger, x1);
      }
      else if (area->v3->editflag && area->v4->editflag) {
        *smaller = min_ii(*smaller, x1);
      }
    }
  }
}

static void area_move_draw_cb(const wmWindow * /*win*/, void *userdata)
{
  const wmOperator *op = static_cast<const wmOperator *>(userdata);
  const sAreaMoveData *md = static_cast<sAreaMoveData *>(op->customdata);
  screen_draw_move_highlight(md->screen, md->dir_axis);
}

/* validate selection inside screen, set variables OK */
/* return false: init failed */
static bool area_move_init(bContext *C, wmOperator *op)
{
  bScreen *screen = CTX_wm_screen(C);
  wmWindow *win = CTX_wm_window(C);

  /* required properties */
  int x = RNA_int_get(op->ptr, "x");
  int y = RNA_int_get(op->ptr, "y");

  /* setup */
  ScrEdge *actedge = screen_geom_find_active_scredge(win, screen, x, y);
  if (actedge == nullptr) {
    return false;
  }

  sAreaMoveData *md = static_cast<sAreaMoveData *>(
      MEM_callocN(sizeof(sAreaMoveData), "sAreaMoveData"));
  op->customdata = md;

  md->dir_axis = screen_geom_edge_is_horizontal(actedge) ? SCREEN_AXIS_H : SCREEN_AXIS_V;
  if (md->dir_axis == SCREEN_AXIS_H) {
    md->origval = actedge->v1->vec.y;
  }
  else {
    md->origval = actedge->v1->vec.x;
  }

  screen_geom_select_connected_edge(win, actedge);
  /* now all vertices with 'flag == 1' are the ones that can be moved. Move this to editflag */
  ED_screen_verts_iter(win, screen, v1)
  {
    v1->editflag = v1->flag;
  }

  bool use_bigger_smaller_snap = false;
  area_move_set_limits(
      win, screen, md->dir_axis, &md->bigger, &md->smaller, &use_bigger_smaller_snap);

  md->snap_type = use_bigger_smaller_snap ? SNAP_BIGGER_SMALLER_ONLY : SNAP_AREAGRID;

  md->screen = screen;
  md->draw_callback = WM_draw_cb_activate(CTX_wm_window(C), area_move_draw_cb, op);

  return true;
}

static int area_snap_calc_location(const bScreen *screen,
                                   const enum AreaMoveSnapType snap_type,
                                   const int delta,
                                   const int origval,
                                   const eScreenAxis dir_axis,
                                   const int bigger,
                                   const int smaller)
{
  BLI_assert(snap_type != SNAP_NONE);
  int m_cursor_final = -1;
  const int m_cursor = origval + delta;
  const int m_span = float(bigger + smaller);
  const int m_min = origval - smaller;
  // const int axis_max = axis_min + m_span;

  switch (snap_type) {
    case SNAP_AREAGRID: {
      m_cursor_final = m_cursor;
      if (!ELEM(delta, bigger, -smaller)) {
        m_cursor_final -= (m_cursor % AREAGRID);
        CLAMP(m_cursor_final, origval - smaller, origval + bigger);
      }

      /* Slight snap to vertical minimum and maximum. */
      const int snap_threshold = int(float(ED_area_headersize()) * 0.6f);
      if (m_cursor_final < (m_min + snap_threshold)) {
        m_cursor_final = m_min;
      }
      else if (m_cursor_final > (origval + bigger - snap_threshold)) {
        m_cursor_final = origval + bigger;
      }
    } break;

    case SNAP_BIGGER_SMALLER_ONLY:
      m_cursor_final = (m_cursor >= bigger) ? bigger : smaller;
      break;

    case SNAP_FRACTION_AND_ADJACENT: {
      const int axis = (dir_axis == SCREEN_AXIS_V) ? 0 : 1;
      int snap_dist_best = INT_MAX;
      {
        const float div_array[] = {
            0.0f,
            1.0f / 12.0f,
            2.0f / 12.0f,
            3.0f / 12.0f,
            4.0f / 12.0f,
            5.0f / 12.0f,
            6.0f / 12.0f,
            7.0f / 12.0f,
            8.0f / 12.0f,
            9.0f / 12.0f,
            10.0f / 12.0f,
            11.0f / 12.0f,
            1.0f,
        };
        /* Test the snap to the best division. */
        for (int i = 0; i < ARRAY_SIZE(div_array); i++) {
          const int m_cursor_test = m_min + round_fl_to_int(m_span * div_array[i]);
          const int snap_dist_test = abs(m_cursor - m_cursor_test);
          if (snap_dist_best >= snap_dist_test) {
            snap_dist_best = snap_dist_test;
            m_cursor_final = m_cursor_test;
          }
        }
      }

      LISTBASE_FOREACH (const ScrVert *, v1, &screen->vertbase) {
        if (!v1->editflag) {
          continue;
        }
        const int v_loc = (&v1->vec.x)[!axis];

        LISTBASE_FOREACH (const ScrVert *, v2, &screen->vertbase) {
          if (v2->editflag) {
            continue;
          }
          if (v_loc == (&v2->vec.x)[!axis]) {
            const int v_loc2 = (&v2->vec.x)[axis];
            /* Do not snap to the vertices at the ends. */
            if ((origval - smaller) < v_loc2 && v_loc2 < (origval + bigger)) {
              const int snap_dist_test = abs(m_cursor - v_loc2);
              if (snap_dist_best >= snap_dist_test) {
                snap_dist_best = snap_dist_test;
                m_cursor_final = v_loc2;
              }
            }
          }
        }
      }
      break;
    }
    case SNAP_NONE:
      break;
  }

  BLI_assert(ELEM(snap_type, SNAP_BIGGER_SMALLER_ONLY) ||
             IN_RANGE_INCL(m_cursor_final, origval - smaller, origval + bigger));

  return m_cursor_final;
}

/* moves selected screen edge amount of delta, used by split & move */
static void area_move_apply_do(bContext *C,
                               int delta,
                               const int origval,
                               const eScreenAxis dir_axis,
                               const int bigger,
                               const int smaller,
                               const enum AreaMoveSnapType snap_type)
{
  WorkspaceStatus status(C);
  status.item(IFACE_("Confirm"), ICON_MOUSE_LMB);
  status.item(IFACE_("Cancel"), ICON_EVENT_ESC);
  status.item_bool(IFACE_("Snap"), snap_type == SNAP_FRACTION_AND_ADJACENT, ICON_EVENT_CTRL);

  wmWindow *win = CTX_wm_window(C);
  bScreen *screen = CTX_wm_screen(C);
  short final_loc = -1;
  bool doredraw = false;

  if (snap_type != SNAP_BIGGER_SMALLER_ONLY) {
    CLAMP(delta, -smaller, bigger);
  }

  if (snap_type == SNAP_NONE) {
    final_loc = origval + delta;
  }
  else {
    final_loc = area_snap_calc_location(
        screen, snap_type, delta, origval, dir_axis, bigger, smaller);
  }

  BLI_assert(final_loc != -1);
  short axis = (dir_axis == SCREEN_AXIS_V) ? 0 : 1;

  ED_screen_verts_iter(win, screen, v1)
  {
    if (v1->editflag) {
      short oldval = (&v1->vec.x)[axis];
      (&v1->vec.x)[axis] = final_loc;

      if (oldval == final_loc) {
        /* nothing will change to the other vertices either. */
        break;
      }
      doredraw = true;
    }
  }

  /* only redraw if we actually moved a screen vert, for AREAGRID */
  if (doredraw) {
    bool redraw_all = false;
    ED_screen_areas_iter (win, screen, area) {
      if (area->v1->editflag || area->v2->editflag || area->v3->editflag || area->v4->editflag) {
        if (ED_area_is_global(area)) {
          /* Snap to minimum or maximum for global areas. */
          int height = round_fl_to_int(screen_geom_area_height(area) / UI_SCALE_FAC);
          if (abs(height - area->global->size_min) < abs(height - area->global->size_max)) {
            area->global->cur_fixed_height = area->global->size_min;
          }
          else {
            area->global->cur_fixed_height = area->global->size_max;
          }

          screen->do_refresh = true;
          redraw_all = true;
        }
        ED_area_tag_redraw_no_rebuild(area);
      }
    }
    if (redraw_all) {
      ED_screen_areas_iter (win, screen, area) {
        ED_area_tag_redraw(area);
      }
    }

    ED_screen_global_areas_sync(win);

    WM_event_add_notifier(C, NC_SCREEN | NA_EDITED, nullptr); /* redraw everything */
    /* Update preview thumbnail */
    BKE_icon_changed(screen->id.icon_id);
  }
}

static void area_move_apply(bContext *C, wmOperator *op)
{
  sAreaMoveData *md = static_cast<sAreaMoveData *>(op->customdata);
  int delta = RNA_int_get(op->ptr, "delta");

  area_move_apply_do(C, delta, md->origval, md->dir_axis, md->bigger, md->smaller, md->snap_type);
}

static void area_move_exit(bContext *C, wmOperator *op)
{
  sAreaMoveData *md = static_cast<sAreaMoveData *>(op->customdata);
  if (md->draw_callback) {
    WM_draw_cb_exit(CTX_wm_window(C), md->draw_callback);
  }

  MEM_SAFE_FREE(op->customdata);

  /* this makes sure aligned edges will result in aligned grabbing */
  BKE_screen_remove_double_scrverts(CTX_wm_screen(C));
  BKE_screen_remove_double_scredges(CTX_wm_screen(C));
  ED_workspace_status_text(C, nullptr);
  G.moving &= ~G_TRANSFORM_WM;
}

static int area_move_exec(bContext *C, wmOperator *op)
{
  if (!area_move_init(C, op)) {
    return OPERATOR_CANCELLED;
  }

  area_move_apply(C, op);
  area_move_exit(C, op);

  return OPERATOR_FINISHED;
}

/* interaction callback */
static int area_move_invoke(bContext *C, wmOperator *op, const wmEvent *event)
{
  RNA_int_set(op->ptr, "x", event->xy[0]);
  RNA_int_set(op->ptr, "y", event->xy[1]);

  if (!area_move_init(C, op)) {
    return OPERATOR_PASS_THROUGH;
  }

  sAreaMoveData *md = static_cast<sAreaMoveData *>(op->customdata);

  WorkspaceStatus status(C);
  status.item(IFACE_("Confirm"), ICON_MOUSE_LMB);
  status.item(IFACE_("Cancel"), ICON_EVENT_ESC);
  status.item_bool(IFACE_("Snap"), md->snap_type == SNAP_FRACTION_AND_ADJACENT, ICON_EVENT_CTRL);

  /* add temp handler */
  G.moving |= G_TRANSFORM_WM;
  WM_event_add_modal_handler(C, op);

  return OPERATOR_RUNNING_MODAL;
}

static void area_move_cancel(bContext *C, wmOperator *op)
{

  RNA_int_set(op->ptr, "delta", 0);
  area_move_apply(C, op);
  area_move_exit(C, op);
}

/* modal callback for while moving edges */
static int area_move_modal(bContext *C, wmOperator *op, const wmEvent *event)
{
  sAreaMoveData *md = static_cast<sAreaMoveData *>(op->customdata);

  /* execute the events */
  switch (event->type) {
    case MOUSEMOVE: {
      int x = RNA_int_get(op->ptr, "x");
      int y = RNA_int_get(op->ptr, "y");

      const int delta = (md->dir_axis == SCREEN_AXIS_V) ? event->xy[0] - x : event->xy[1] - y;
      RNA_int_set(op->ptr, "delta", delta);

      area_move_apply(C, op);
      break;
    }
    case RIGHTMOUSE: {
      area_move_cancel(C, op);
      return OPERATOR_CANCELLED;
    }
    case EVT_MODAL_MAP: {
      switch (event->val) {
        case KM_MODAL_APPLY:
          area_move_exit(C, op);
          return OPERATOR_FINISHED;

        case KM_MODAL_CANCEL:
          area_move_cancel(C, op);
          return OPERATOR_CANCELLED;

        case KM_MODAL_SNAP_ON:
          if (md->snap_type != SNAP_BIGGER_SMALLER_ONLY) {
            md->snap_type = SNAP_FRACTION_AND_ADJACENT;
          }
          break;

        case KM_MODAL_SNAP_OFF:
          if (md->snap_type != SNAP_BIGGER_SMALLER_ONLY) {
            md->snap_type = SNAP_AREAGRID;
          }
          break;
      }
      WorkspaceStatus status(C);
      status.item(IFACE_("Confirm"), ICON_MOUSE_LMB);
      status.item(IFACE_("Cancel"), ICON_EVENT_ESC);
      status.item_bool(
          IFACE_("Snap"), md->snap_type == SNAP_FRACTION_AND_ADJACENT, ICON_EVENT_CTRL);
      break;
    }
  }

  return OPERATOR_RUNNING_MODAL;
}

static void SCREEN_OT_area_move(wmOperatorType *ot)
{
  /* identifiers */
  ot->name = "Move Area Edges";
  ot->description = "Move selected area edges";
  ot->idname = "SCREEN_OT_area_move";

  ot->exec = area_move_exec;
  ot->invoke = area_move_invoke;
  ot->cancel = area_move_cancel;
  ot->modal = area_move_modal;
  ot->poll = ED_operator_screen_mainwinactive; /* when mouse is over area-edge */

  /* flags */
  ot->flag = OPTYPE_BLOCKING | OPTYPE_INTERNAL;

  /* rna */
  RNA_def_int(ot->srna, "x", 0, INT_MIN, INT_MAX, "X", "", INT_MIN, INT_MAX);
  RNA_def_int(ot->srna, "y", 0, INT_MIN, INT_MAX, "Y", "", INT_MIN, INT_MAX);
  RNA_def_int(ot->srna, "delta", 0, INT_MIN, INT_MAX, "Delta", "", INT_MIN, INT_MAX);
}

/** \} */

/* -------------------------------------------------------------------- */
/** \name Split Area Operator
 * \{ */

/*
 * operator state vars:
 * fac              spit point
 * dir              direction #SCREEN_AXIS_V or #SCREEN_AXIS_H
 *
 * operator customdata:
 * area             pointer to (active) area
 * x, y             last used mouse pos
 * (more, see below)
 *
 * functions:
 *
 * init()   set default property values, find area based on context
 *
 * apply()  split area based on state vars
 *
 * exit()   cleanup, send notifier
 *
 * cancel() remove duplicated area
 *
 * callbacks:
 *
 * exec()   execute without any user interaction, based on state vars
 * call init(), apply(), exit()
 *
 * invoke() gets called on mouse click in action-widget
 * call init(), add modal handler
 * call apply() with initial motion
 *
 * modal()  accept modal events while doing it
 * call move-areas code with delta motion
 * call exit() or cancel() and remove handler
 */

struct sAreaSplitData {
  int origval;           /* for move areas */
  int bigger, smaller;   /* constraints for moving new edge */
  int delta;             /* delta move edge */
  int origmin, origsize; /* to calculate fac, for property storage */
  int previewmode;       /* draw preview-line, then split. */
  void *draw_callback;   /* call `screen_draw_split_preview` */
  bool do_snap;

  ScrEdge *nedge; /* new edge */
  ScrArea *sarea; /* start area */
  ScrArea *narea; /* new area */
};

static bool area_split_allowed(const ScrArea *area, const eScreenAxis dir_axis)
{
  if (!area || area->global) {
    /* Must be a non-global area. */
    return false;
  }

  if ((dir_axis == SCREEN_AXIS_V && area->winx <= 2 * AREAMINX * UI_SCALE_FAC) ||
      (dir_axis == SCREEN_AXIS_H && area->winy <= 2 * ED_area_headersize()))
  {
    /* Must be at least double minimum sizes to split into two. */
    return false;
  }

  return true;
}

static void area_split_draw_cb(const wmWindow * /*win*/, void *userdata)
{
  const wmOperator *op = static_cast<const wmOperator *>(userdata);

  sAreaSplitData *sd = static_cast<sAreaSplitData *>(op->customdata);
  const eScreenAxis dir_axis = eScreenAxis(RNA_enum_get(op->ptr, "direction"));

  if (area_split_allowed(sd->sarea, dir_axis)) {
    float fac = RNA_float_get(op->ptr, "factor");
    screen_draw_split_preview(sd->sarea, dir_axis, fac);
  }
}

/* generic init, menu case, doesn't need active area */
static bool area_split_menu_init(bContext *C, wmOperator *op)
{
  /* custom data */
  sAreaSplitData *sd = (sAreaSplitData *)MEM_callocN(sizeof(sAreaSplitData), "op_area_split");
  op->customdata = sd;

  sd->sarea = CTX_wm_area(C);

  return true;
}

/* generic init, no UI stuff here, assumes active area */
static bool area_split_init(bContext *C, wmOperator *op)
{
  ScrArea *area = CTX_wm_area(C);

  /* required context */
  if (area == nullptr) {
    return false;
  }

  /* required properties */
  const eScreenAxis dir_axis = eScreenAxis(RNA_enum_get(op->ptr, "direction"));

  /* custom data */
  sAreaSplitData *sd = (sAreaSplitData *)MEM_callocN(sizeof(sAreaSplitData), "op_area_split");
  op->customdata = sd;

  sd->sarea = area;
  if (dir_axis == SCREEN_AXIS_V) {
    sd->origmin = area->v1->vec.x;
    sd->origsize = area->v4->vec.x - sd->origmin;
  }
  else {
    sd->origmin = area->v1->vec.y;
    sd->origsize = area->v2->vec.y - sd->origmin;
  }

  return true;
}

/* with area as center, sb is located at: 0=W, 1=N, 2=E, 3=S */
/* used with split operator */
static ScrEdge *area_findsharededge(bScreen *screen, ScrArea *area, ScrArea *sb)
{
  ScrVert *sav1 = area->v1;
  ScrVert *sav2 = area->v2;
  ScrVert *sav3 = area->v3;
  ScrVert *sav4 = area->v4;
  ScrVert *sbv1 = sb->v1;
  ScrVert *sbv2 = sb->v2;
  ScrVert *sbv3 = sb->v3;
  ScrVert *sbv4 = sb->v4;

  if (sav1 == sbv4 && sav2 == sbv3) { /* Area to right of sb = W. */
    return BKE_screen_find_edge(screen, sav1, sav2);
  }
  if (sav2 == sbv1 && sav3 == sbv4) { /* Area to bottom of sb = N. */
    return BKE_screen_find_edge(screen, sav2, sav3);
  }
  if (sav3 == sbv2 && sav4 == sbv1) { /* Area to left of sb = E. */
    return BKE_screen_find_edge(screen, sav3, sav4);
  }
  if (sav1 == sbv2 && sav4 == sbv3) { /* Area on top of sb = S. */
    return BKE_screen_find_edge(screen, sav1, sav4);
  }

  return nullptr;
}

/* do the split, return success */
static bool area_split_apply(bContext *C, wmOperator *op)
{
  const wmWindow *win = CTX_wm_window(C);
  bScreen *screen = CTX_wm_screen(C);
  sAreaSplitData *sd = (sAreaSplitData *)op->customdata;

  float fac = RNA_float_get(op->ptr, "factor");
  const eScreenAxis dir_axis = eScreenAxis(RNA_enum_get(op->ptr, "direction"));

  if (!area_split_allowed(sd->sarea, dir_axis)) {
    return false;
  }

  sd->narea = area_split(win, screen, sd->sarea, dir_axis, fac, false); /* false = no merge */

  if (sd->narea == nullptr) {
    return false;
  }

  sd->nedge = area_findsharededge(screen, sd->sarea, sd->narea);

  /* select newly created edge, prepare for moving edge */
  ED_screen_verts_iter(win, screen, sv)
  {
    sv->editflag = 0;
  }

  sd->nedge->v1->editflag = 1;
  sd->nedge->v2->editflag = 1;

  if (dir_axis == SCREEN_AXIS_H) {
    sd->origval = sd->nedge->v1->vec.y;
  }
  else {
    sd->origval = sd->nedge->v1->vec.x;
  }

  ED_area_tag_redraw(sd->sarea);
  ED_area_tag_redraw(sd->narea);

  WM_event_add_notifier(C, NC_SCREEN | NA_EDITED, nullptr);
  /* Update preview thumbnail */
  BKE_icon_changed(screen->id.icon_id);

  /* We have more than one area now, so reset window title. */
  WM_window_title(CTX_wm_manager(C), CTX_wm_window(C));

  return true;
}

static void area_split_exit(bContext *C, wmOperator *op)
{
  if (op->customdata) {
    sAreaSplitData *sd = (sAreaSplitData *)op->customdata;
    if (sd->sarea) {
      ED_area_tag_redraw(sd->sarea);
    }
    if (sd->narea) {
      ED_area_tag_redraw(sd->narea);
    }

    if (sd->draw_callback) {
      WM_draw_cb_exit(CTX_wm_window(C), sd->draw_callback);
    }

    MEM_freeN(op->customdata);
    op->customdata = nullptr;
  }

  WM_cursor_modal_restore(CTX_wm_window(C));
  WM_event_add_notifier(C, NC_SCREEN | NA_EDITED, nullptr);
  ED_workspace_status_text(C, nullptr);

  /* this makes sure aligned edges will result in aligned grabbing */
  BKE_screen_remove_double_scrverts(CTX_wm_screen(C));
  BKE_screen_remove_double_scredges(CTX_wm_screen(C));

  G.moving &= ~G_TRANSFORM_WM;
}

static void area_split_preview_update_cursor(bContext *C, wmOperator *op)
{
  sAreaSplitData *sd = (sAreaSplitData *)op->customdata;
  const eScreenAxis dir_axis = eScreenAxis(RNA_enum_get(op->ptr, "direction"));
  if (area_split_allowed(sd->sarea, dir_axis)) {
    WM_cursor_set(CTX_wm_window(C),
                  (dir_axis == SCREEN_AXIS_H) ? WM_CURSOR_H_SPLIT : WM_CURSOR_V_SPLIT);
  }
  else {
    WM_cursor_set(CTX_wm_window(C), WM_CURSOR_STOP);
  }
}

/* UI callback, adds new handler */
static int area_split_invoke(bContext *C, wmOperator *op, const wmEvent *event)
{
  wmWindow *win = CTX_wm_window(C);
  bScreen *screen = CTX_wm_screen(C);

  /* no full window splitting allowed */
  BLI_assert(screen->state == SCREENNORMAL);

  PropertyRNA *prop_dir = RNA_struct_find_property(op->ptr, "direction");
  PropertyRNA *prop_factor = RNA_struct_find_property(op->ptr, "factor");
  PropertyRNA *prop_cursor = RNA_struct_find_property(op->ptr, "cursor");

  eScreenAxis dir_axis;
  if (event->type == EVT_ACTIONZONE_AREA) {
    sActionzoneData *sad = static_cast<sActionzoneData *>(event->customdata);

    if (sad == nullptr || sad->modifier > 0) {
      return OPERATOR_PASS_THROUGH;
    }

    /* verify *sad itself */
    if (sad->sa1 == nullptr || sad->az == nullptr) {
      return OPERATOR_PASS_THROUGH;
    }

    /* is this our *sad? if areas not equal it should be passed on */
    if (CTX_wm_area(C) != sad->sa1 || sad->sa1 != sad->sa2) {
      return OPERATOR_PASS_THROUGH;
    }

    /* The factor will be close to 1.0f when near the top-left and the bottom-right corners. */
    const float factor_v = float(event->xy[1] - sad->sa1->v1->vec.y) / float(sad->sa1->winy);
    const float factor_h = float(event->xy[0] - sad->sa1->v1->vec.x) / float(sad->sa1->winx);
    const bool is_left = factor_v < 0.5f;
    const bool is_bottom = factor_h < 0.5f;
    const bool is_right = !is_left;
    const bool is_top = !is_bottom;
    float factor;

    /* Prepare operator state vars. */
    if (SCREEN_DIR_IS_VERTICAL(sad->gesture_dir)) {
      dir_axis = SCREEN_AXIS_H;
      factor = factor_h;
    }
    else {
      dir_axis = SCREEN_AXIS_V;
      factor = factor_v;
    }

    if ((is_top && is_left) || (is_bottom && is_right)) {
      factor = 1.0f - factor;
    }

    RNA_property_float_set(op->ptr, prop_factor, factor);

    RNA_property_enum_set(op->ptr, prop_dir, dir_axis);

    /* general init, also non-UI case, adds customdata, sets area and defaults */
    if (!area_split_init(C, op)) {
      return OPERATOR_PASS_THROUGH;
    }
  }
  else if (RNA_property_is_set(op->ptr, prop_dir)) {
    ScrArea *area = CTX_wm_area(C);
    if (area == nullptr) {
      return OPERATOR_CANCELLED;
    }
    dir_axis = eScreenAxis(RNA_property_enum_get(op->ptr, prop_dir));
    if (dir_axis == SCREEN_AXIS_H) {
      RNA_property_float_set(
          op->ptr, prop_factor, float(event->xy[0] - area->v1->vec.x) / float(area->winx));
    }
    else {
      RNA_property_float_set(
          op->ptr, prop_factor, float(event->xy[1] - area->v1->vec.y) / float(area->winy));
    }

    if (!area_split_init(C, op)) {
      return OPERATOR_CANCELLED;
    }
  }
  else {
    int event_co[2];

    /* retrieve initial mouse coord, so we can find the active edge */
    if (RNA_property_is_set(op->ptr, prop_cursor)) {
      RNA_property_int_get_array(op->ptr, prop_cursor, event_co);
    }
    else {
      copy_v2_v2_int(event_co, event->xy);
    }

    rcti window_rect;
    WM_window_rect_calc(win, &window_rect);

    ScrEdge *actedge = screen_geom_area_map_find_active_scredge(
        AREAMAP_FROM_SCREEN(screen), &window_rect, event_co[0], event_co[1]);
    if (actedge == nullptr) {
      return OPERATOR_CANCELLED;
    }

    dir_axis = screen_geom_edge_is_horizontal(actedge) ? SCREEN_AXIS_V : SCREEN_AXIS_H;

    RNA_property_enum_set(op->ptr, prop_dir, dir_axis);

    /* special case, adds customdata, sets defaults */
    if (!area_split_menu_init(C, op)) {
      return OPERATOR_CANCELLED;
    }
  }

  sAreaSplitData *sd = (sAreaSplitData *)op->customdata;

  if (event->type == EVT_ACTIONZONE_AREA) {
    /* do the split */
    if (area_split_apply(C, op)) {
      area_move_set_limits(win, screen, dir_axis, &sd->bigger, &sd->smaller, nullptr);

      /* add temp handler for edge move or cancel */
      G.moving |= G_TRANSFORM_WM;
      WM_event_add_modal_handler(C, op);

      return OPERATOR_RUNNING_MODAL;
    }
  }
  else {
    sd->previewmode = 1;
    sd->draw_callback = WM_draw_cb_activate(win, area_split_draw_cb, op);
    /* add temp handler for edge move or cancel */
    WM_event_add_modal_handler(C, op);
    area_split_preview_update_cursor(C, op);

    return OPERATOR_RUNNING_MODAL;
  }

  return OPERATOR_PASS_THROUGH;
}

/* function to be called outside UI context, or for redo */
static int area_split_exec(bContext *C, wmOperator *op)
{
  if (!area_split_init(C, op)) {
    return OPERATOR_CANCELLED;
  }

  area_split_apply(C, op);
  area_split_exit(C, op);

  return OPERATOR_FINISHED;
}

static void area_split_cancel(bContext *C, wmOperator *op)
{
  sAreaSplitData *sd = (sAreaSplitData *)op->customdata;

  if (sd->previewmode) {
    /* pass */
  }
  else {
    if (screen_area_join(C, CTX_wm_screen(C), sd->sarea, sd->narea)) {
      if (CTX_wm_area(C) == sd->narea) {
        CTX_wm_area_set(C, nullptr);
        CTX_wm_region_set(C, nullptr);
      }
      sd->narea = nullptr;
    }
  }
  area_split_exit(C, op);
}

static int area_split_modal(bContext *C, wmOperator *op, const wmEvent *event)
{
  sAreaSplitData *sd = (sAreaSplitData *)op->customdata;
  PropertyRNA *prop_dir = RNA_struct_find_property(op->ptr, "direction");
  bool update_factor = false;

  /* execute the events */
  switch (event->type) {
    case MOUSEMOVE:
      update_factor = true;
      break;

    case LEFTMOUSE:
      if (sd->previewmode) {
        area_split_apply(C, op);
        area_split_exit(C, op);
        return OPERATOR_FINISHED;
      }
      else {
        if (event->val == KM_RELEASE) { /* mouse up */
          area_split_exit(C, op);
          return OPERATOR_FINISHED;
        }
      }
      break;

    case MIDDLEMOUSE:
    case EVT_TABKEY:
      if (sd->previewmode == 0) {
        /* pass */
      }
      else {
        if (event->val == KM_PRESS) {
          if (sd->sarea) {
            const eScreenAxis dir_axis = eScreenAxis(RNA_property_enum_get(op->ptr, prop_dir));
            RNA_property_enum_set(
                op->ptr, prop_dir, (dir_axis == SCREEN_AXIS_V) ? SCREEN_AXIS_H : SCREEN_AXIS_V);
            area_split_preview_update_cursor(C, op);
            update_factor = true;
          }
        }
      }

      break;

    case RIGHTMOUSE: /* cancel operation */
    case EVT_ESCKEY:
      area_split_cancel(C, op);
      return OPERATOR_CANCELLED;

    case EVT_LEFTCTRLKEY:
    case EVT_RIGHTCTRLKEY:
      sd->do_snap = event->val == KM_PRESS;
      update_factor = true;
      break;
  }

  if (update_factor) {
    const eScreenAxis dir_axis = eScreenAxis(RNA_property_enum_get(op->ptr, prop_dir));

    sd->delta = (dir_axis == SCREEN_AXIS_V) ? event->xy[0] - sd->origval :
                                              event->xy[1] - sd->origval;

    if (sd->previewmode == 0) {
      if (sd->do_snap) {
        const int snap_loc = area_snap_calc_location(CTX_wm_screen(C),
                                                     SNAP_FRACTION_AND_ADJACENT,
                                                     sd->delta,
                                                     sd->origval,
                                                     dir_axis,
                                                     sd->bigger,
                                                     sd->smaller);
        sd->delta = snap_loc - sd->origval;
        area_move_apply_do(C,
                           sd->delta,
                           sd->origval,
                           dir_axis,
                           sd->bigger,
                           sd->smaller,
                           SNAP_FRACTION_AND_ADJACENT);
      }
      else {
        area_move_apply_do(
            C, sd->delta, sd->origval, dir_axis, sd->bigger, sd->smaller, SNAP_NONE);
      }
    }
    else {
      if (sd->sarea) {
        ED_area_tag_redraw(sd->sarea);
      }

      area_split_preview_update_cursor(C, op);

      /* area context not set */
      sd->sarea = BKE_screen_find_area_xy(CTX_wm_screen(C), SPACE_TYPE_ANY, event->xy);

      if (sd->sarea) {
        ScrArea *area = sd->sarea;
        if (dir_axis == SCREEN_AXIS_V) {
          sd->origmin = area->v1->vec.x;
          sd->origsize = area->v4->vec.x - sd->origmin;
        }
        else {
          sd->origmin = area->v1->vec.y;
          sd->origsize = area->v2->vec.y - sd->origmin;
        }

        if (sd->do_snap) {
          area->v1->editflag = area->v2->editflag = area->v3->editflag = area->v4->editflag = 1;

          const int snap_loc = area_snap_calc_location(CTX_wm_screen(C),
                                                       SNAP_FRACTION_AND_ADJACENT,
                                                       sd->delta,
                                                       sd->origval,
                                                       dir_axis,
                                                       sd->origmin + sd->origsize,
                                                       -sd->origmin);

          area->v1->editflag = area->v2->editflag = area->v3->editflag = area->v4->editflag = 0;
          sd->delta = snap_loc - sd->origval;
        }

        ED_area_tag_redraw(sd->sarea);
      }

      CTX_wm_screen(C)->do_draw = true;
    }

    float fac = float(sd->delta + sd->origval - sd->origmin) / sd->origsize;
    RNA_float_set(op->ptr, "factor", fac);
  }

  return OPERATOR_RUNNING_MODAL;
}

static const EnumPropertyItem prop_direction_items[] = {
    {SCREEN_AXIS_H, "HORIZONTAL", 0, "Horizontal", ""},
    {SCREEN_AXIS_V, "VERTICAL", 0, "Vertical", ""},
    {0, nullptr, 0, nullptr, nullptr},
};

static void SCREEN_OT_area_split(wmOperatorType *ot)
{
  ot->name = "Split Area";
  ot->description = "Split selected area into new windows";
  ot->idname = "SCREEN_OT_area_split";

  ot->exec = area_split_exec;
  ot->invoke = area_split_invoke;
  ot->modal = area_split_modal;
  ot->cancel = area_split_cancel;

  ot->poll = screen_active_editable;

  /* flags */
  ot->flag = OPTYPE_BLOCKING | OPTYPE_INTERNAL;

  /* rna */
  RNA_def_enum(ot->srna, "direction", prop_direction_items, SCREEN_AXIS_H, "Direction", "");
  RNA_def_float(ot->srna, "factor", 0.5f, 0.0, 1.0, "Factor", "", 0.0, 1.0);
  RNA_def_int_vector(
      ot->srna, "cursor", 2, nullptr, INT_MIN, INT_MAX, "Cursor", "", INT_MIN, INT_MAX);
}

/** \} */

/* -------------------------------------------------------------------- */
/** \name Scale Region Edge Operator
 * \{ */

struct RegionMoveData {
  AZone *az;
  ARegion *region;
  ScrArea *area;
  int bigger, smaller, origval;
  int orig_xy[2];
  int maxsize;
  AZEdge edge;
};

static int area_max_regionsize(ScrArea *area, ARegion *scale_region, AZEdge edge)
{
  int dist;

  /* regions in regions. */
  if (scale_region->alignment & RGN_SPLIT_PREV) {
    const int align = RGN_ALIGN_ENUM_FROM_MASK(scale_region->alignment);

    if (ELEM(align, RGN_ALIGN_TOP, RGN_ALIGN_BOTTOM)) {
      ARegion *region = scale_region->prev;
      dist = region->winy + scale_region->winy - U.pixelsize;
    }
    else /* if (ELEM(align, RGN_ALIGN_LEFT, RGN_ALIGN_RIGHT)) */ {
      ARegion *region = scale_region->prev;
      dist = region->winx + scale_region->winx - U.pixelsize;
    }
  }
  else {
    if (ELEM(edge, AE_RIGHT_TO_TOPLEFT, AE_LEFT_TO_TOPRIGHT)) {
      dist = BLI_rcti_size_x(&area->totrct);
    }
    else { /* AE_BOTTOM_TO_TOPLEFT, AE_TOP_TO_BOTTOMRIGHT */
      dist = BLI_rcti_size_y(&area->totrct);
    }

    /* Subtract the width of regions on opposite side
     * prevents dragging regions into other opposite regions. */
    LISTBASE_FOREACH (ARegion *, region, &area->regionbase) {
      if (region == scale_region) {
        continue;
      }

      if (scale_region->alignment == RGN_ALIGN_LEFT && region->alignment == RGN_ALIGN_RIGHT) {
        dist -= region->winx;
      }
      else if (scale_region->alignment == RGN_ALIGN_RIGHT && region->alignment == RGN_ALIGN_LEFT) {
        dist -= region->winx;
      }
      else if (scale_region->alignment == RGN_ALIGN_TOP &&
               (region->alignment == RGN_ALIGN_BOTTOM || ELEM(region->regiontype,
                                                              RGN_TYPE_HEADER,
                                                              RGN_TYPE_TOOL_HEADER,
                                                              RGN_TYPE_FOOTER,
                                                              RGN_TYPE_ASSET_SHELF_HEADER)))
      {
        dist -= region->winy;
      }
      else if (scale_region->alignment == RGN_ALIGN_BOTTOM &&
               (region->alignment == RGN_ALIGN_TOP || ELEM(region->regiontype,
                                                           RGN_TYPE_HEADER,
                                                           RGN_TYPE_TOOL_HEADER,
                                                           RGN_TYPE_FOOTER,
                                                           RGN_TYPE_ASSET_SHELF_HEADER)))
      {
        dist -= region->winy;
      }
    }
  }

  dist /= UI_SCALE_FAC;
  return dist;
}

static bool is_split_edge(const int alignment, const AZEdge edge)
{
  return ((alignment == RGN_ALIGN_BOTTOM) && (edge == AE_TOP_TO_BOTTOMRIGHT)) ||
         ((alignment == RGN_ALIGN_TOP) && (edge == AE_BOTTOM_TO_TOPLEFT)) ||
         ((alignment == RGN_ALIGN_LEFT) && (edge == AE_RIGHT_TO_TOPLEFT)) ||
         ((alignment == RGN_ALIGN_RIGHT) && (edge == AE_LEFT_TO_TOPRIGHT));
}

static void region_scale_exit(wmOperator *op)
{
  MEM_freeN(op->customdata);
  op->customdata = nullptr;

  G.moving &= ~G_TRANSFORM_WM;
}

static int region_scale_invoke(bContext *C, wmOperator *op, const wmEvent *event)
{
  sActionzoneData *sad = static_cast<sActionzoneData *>(event->customdata);

  if (event->type != EVT_ACTIONZONE_REGION) {
    BKE_report(op->reports, RPT_ERROR, "Can only scale region size from an action zone");
    return OPERATOR_CANCELLED;
  }

  AZone *az = sad->az;

  if (az->region) {
    RegionMoveData *rmd = static_cast<RegionMoveData *>(
        MEM_callocN(sizeof(RegionMoveData), "RegionMoveData"));

    op->customdata = rmd;

    rmd->az = az;
    /* special case for region within region - this allows the scale of
     * the parent region if the azone edge is not the edge splitting
     * both regions */
    if ((az->region->alignment & RGN_SPLIT_PREV) && az->region->prev &&
        !is_split_edge(RGN_ALIGN_ENUM_FROM_MASK(az->region->alignment), az->edge))
    {
      rmd->region = az->region->prev;
    }
    /* Flag to always forward scaling to the previous region. */
    else if (az->region->prev && (az->region->alignment & RGN_SPLIT_SCALE_PREV)) {
      rmd->region = az->region->prev;
    }
    else {
      rmd->region = az->region;
    }
    rmd->area = sad->sa1;
    rmd->edge = az->edge;
    copy_v2_v2_int(rmd->orig_xy, event->xy);
    rmd->maxsize = area_max_regionsize(rmd->area, rmd->region, rmd->edge);

    /* if not set we do now, otherwise it uses type */
    if (rmd->region->sizex == 0) {
      rmd->region->sizex = rmd->region->winx;
    }
    if (rmd->region->sizey == 0) {
      rmd->region->sizey = rmd->region->winy;
    }

    /* Now copy to region-move-data. */
    if (ELEM(rmd->edge, AE_LEFT_TO_TOPRIGHT, AE_RIGHT_TO_TOPLEFT)) {
      rmd->origval = rmd->region->sizex;
    }
    else {
      rmd->origval = rmd->region->sizey;
    }

    CLAMP(rmd->maxsize, 0, 1000);

    /* add temp handler */
    G.moving |= G_TRANSFORM_WM;
    WM_event_add_modal_handler(C, op);

    return OPERATOR_RUNNING_MODAL;
  }

  return OPERATOR_FINISHED;
}

static void region_scale_validate_size(RegionMoveData *rmd)
{
  if ((rmd->region->flag & RGN_FLAG_HIDDEN) == 0) {
    short *size, maxsize = -1;

    if (ELEM(rmd->edge, AE_LEFT_TO_TOPRIGHT, AE_RIGHT_TO_TOPLEFT)) {
      size = &rmd->region->sizex;
    }
    else {
      size = &rmd->region->sizey;
    }

    maxsize = rmd->maxsize - (UI_UNIT_Y / UI_SCALE_FAC);

    if (*size > maxsize && maxsize > 0) {
      *size = maxsize;
    }
  }
}

static void region_scale_toggle_hidden(bContext *C, RegionMoveData *rmd)
{
  /* hidden areas may have bad 'View2D.cur' value,
   * correct before displaying. see #45156 */
  if (rmd->region->flag & RGN_FLAG_HIDDEN) {
    UI_view2d_curRect_validate(&rmd->region->v2d);
  }

  region_toggle_hidden(C, rmd->region, false);
  region_scale_validate_size(rmd);

  if ((rmd->region->flag & RGN_FLAG_HIDDEN) == 0) {
    if (rmd->region->regiontype == RGN_TYPE_HEADER) {
      ARegion *region_tool_header = BKE_area_find_region_type(rmd->area, RGN_TYPE_TOOL_HEADER);
      if (region_tool_header != nullptr) {
        if ((region_tool_header->flag & RGN_FLAG_HIDDEN_BY_USER) == 0 &&
            (region_tool_header->flag & RGN_FLAG_HIDDEN) != 0)
        {
          region_toggle_hidden(C, region_tool_header, false);
        }
      }
    }
  }
}

static int region_scale_modal(bContext *C, wmOperator *op, const wmEvent *event)
{
  RegionMoveData *rmd = static_cast<RegionMoveData *>(op->customdata);
  int delta;

  /* execute the events */
  switch (event->type) {
    case MOUSEMOVE: {
      const float aspect = (rmd->region->v2d.flag & V2D_IS_INIT) ?
                               (BLI_rctf_size_x(&rmd->region->v2d.cur) /
                                (BLI_rcti_size_x(&rmd->region->v2d.mask) + 1)) :
                               1.0f;
      const int snap_size_threshold = (U.widget_unit * 2) / aspect;
      bool size_changed = false;

      if (ELEM(rmd->edge, AE_LEFT_TO_TOPRIGHT, AE_RIGHT_TO_TOPLEFT)) {
        delta = event->xy[0] - rmd->orig_xy[0];
        if (rmd->edge == AE_LEFT_TO_TOPRIGHT) {
          delta = -delta;
        }

        /* region sizes now get multiplied */
        delta /= UI_SCALE_FAC;

        const int size_no_snap = rmd->origval + delta;
        rmd->region->sizex = size_no_snap;
        /* Clamp before snapping, so the snapping doesn't use a size that's invalid anyway. It will
         * check for and respect the max-width too. */
        CLAMP(rmd->region->sizex, 0, rmd->maxsize);

        if (rmd->region->runtime->type->snap_size) {
          short sizex_test = rmd->region->runtime->type->snap_size(
              rmd->region, rmd->region->sizex, 0);
          if ((abs(rmd->region->sizex - sizex_test) < snap_size_threshold) &&
              /* Don't snap to a new size if that would exceed the maximum width. */
              sizex_test <= rmd->maxsize)
          {
            rmd->region->sizex = sizex_test;
          }
        }
        BLI_assert(rmd->region->sizex <= rmd->maxsize);

        if (size_no_snap < UI_UNIT_X / aspect) {
          rmd->region->sizex = rmd->origval;
          if (!(rmd->region->flag & RGN_FLAG_HIDDEN)) {
            region_scale_toggle_hidden(C, rmd);
          }
        }
        else if (rmd->region->flag & RGN_FLAG_HIDDEN) {
          region_scale_toggle_hidden(C, rmd);
        }

        /* Hiding/unhiding is handled above, but still fix the size as requested. */
        if (rmd->region->flag & RGN_FLAG_NO_USER_RESIZE) {
          rmd->region->sizex = rmd->origval;
        }

        if (rmd->region->sizex != rmd->origval) {
          size_changed = true;
        }
      }
      else {
        delta = event->xy[1] - rmd->orig_xy[1];
        if (rmd->edge == AE_BOTTOM_TO_TOPLEFT) {
          delta = -delta;
        }

        /* region sizes now get multiplied */
        delta /= UI_SCALE_FAC;

        const int size_no_snap = rmd->origval + delta;
        rmd->region->sizey = size_no_snap;
        /* Clamp before snapping, so the snapping doesn't use a size that's invalid anyway. It will
         * check for and respect the max-height too. */
        CLAMP(rmd->region->sizey, 0, rmd->maxsize);

        if (rmd->region->runtime->type->snap_size) {
          short sizey_test = rmd->region->runtime->type->snap_size(
              rmd->region, rmd->region->sizey, 1);
          if ((abs(rmd->region->sizey - sizey_test) < snap_size_threshold) &&
              /* Don't snap to a new size if that would exceed the maximum height. */
              (sizey_test <= rmd->maxsize))
          {
            rmd->region->sizey = sizey_test;
          }
        }
        BLI_assert(rmd->region->sizey <= rmd->maxsize);

        /* NOTE: `UI_UNIT_Y / 4` means you need to drag the footer and execute region
         * almost all the way down for it to become hidden, this is done
         * otherwise its too easy to do this by accident. */
        if (size_no_snap < (UI_UNIT_Y / 4) / aspect) {
          rmd->region->sizey = rmd->origval;
          if (!(rmd->region->flag & RGN_FLAG_HIDDEN)) {
            region_scale_toggle_hidden(C, rmd);
          }
        }
        else if (rmd->region->flag & RGN_FLAG_HIDDEN) {
          region_scale_toggle_hidden(C, rmd);
        }

        /* Hiding/unhiding is handled above, but still fix the size as requested. */
        if (rmd->region->flag & RGN_FLAG_NO_USER_RESIZE) {
          rmd->region->sizey = rmd->origval;
        }

        if (rmd->region->sizey != rmd->origval) {
          size_changed = true;
        }
      }
      if (size_changed && rmd->region->runtime->type->on_user_resize) {
        rmd->region->runtime->type->on_user_resize(rmd->region);
      }
      ED_area_tag_redraw(rmd->area);
      WM_event_add_notifier(C, NC_SCREEN | NA_EDITED, nullptr);

      break;
    }
    case LEFTMOUSE:
      if (event->val == KM_RELEASE) {
        if (len_manhattan_v2v2_int(event->xy, rmd->orig_xy) <= WM_EVENT_CURSOR_MOTION_THRESHOLD) {
          if (rmd->region->flag & RGN_FLAG_HIDDEN) {
            region_scale_toggle_hidden(C, rmd);
          }
          else if (rmd->region->flag & RGN_FLAG_TOO_SMALL) {
            region_scale_validate_size(rmd);
          }

          ED_area_tag_redraw(rmd->area);
          WM_event_add_notifier(C, NC_SCENE | ND_FRAME, SEQ_get_ref_scene_for_notifiers(C)); /*BFA - 3D Sequencer*/
        }

        region_scale_exit(op);

        return OPERATOR_FINISHED;
      }
      break;

    case EVT_ESCKEY:
      break;
  }

  return OPERATOR_RUNNING_MODAL;
}

static void region_scale_cancel(bContext * /*C*/, wmOperator *op)
{
  region_scale_exit(op);
}

static void SCREEN_OT_region_scale(wmOperatorType *ot)
{
  /* identifiers */
  ot->name = "Scale Region Size";
  ot->description = "Scale selected area";
  ot->idname = "SCREEN_OT_region_scale";

  ot->invoke = region_scale_invoke;
  ot->modal = region_scale_modal;
  ot->cancel = region_scale_cancel;

  ot->poll = ED_operator_areaactive;

  /* flags */
  ot->flag = OPTYPE_BLOCKING | OPTYPE_INTERNAL;
}

/** \} */

/* -------------------------------------------------------------------- */
/** \name Frame Change Operator
 * \{ */

static bool screen_animation_region_supports_time_follow(eSpace_Type spacetype,
                                                         eRegion_Type regiontype)
{
  return (regiontype == RGN_TYPE_WINDOW &&
          ELEM(spacetype, SPACE_SEQ, SPACE_GRAPH, SPACE_ACTION, SPACE_NLA)) ||
         (spacetype == SPACE_CLIP && regiontype == RGN_TYPE_PREVIEW);
}

void ED_areas_do_frame_follow(bContext *C, bool center_view)
{
  bScreen *screen_ctx = CTX_wm_screen(C);
  if (!(screen_ctx->redraws_flag & TIME_FOLLOW)) {
    return;
  }

  const int current_frame = CTX_data_scene(C)->r.cfra;
  wmWindowManager *wm = CTX_wm_manager(C);
  LISTBASE_FOREACH (wmWindow *, window, &wm->windows) {
    const bScreen *screen = WM_window_get_active_screen(window);

    LISTBASE_FOREACH (ScrArea *, area, &screen->areabase) {
      LISTBASE_FOREACH (ARegion *, region, &area->regionbase) {
        /* Only frame/center the current-frame indicator here if editor type supports it */
        if (!screen_animation_region_supports_time_follow(eSpace_Type(area->spacetype),
                                                          eRegion_Type(region->regiontype)))
        {
          continue;
        }

        if ((current_frame >= region->v2d.cur.xmin) && (current_frame <= region->v2d.cur.xmax)) {
          /* The current-frame indicator is already in view, do nothing. */
          continue;
        }

        const float w = BLI_rctf_size_x(&region->v2d.cur);

        if (center_view) {
          region->v2d.cur.xmax = current_frame + (w / 2);
          region->v2d.cur.xmin = current_frame - (w / 2);
          continue;
        }
        if (current_frame < region->v2d.cur.xmin) {
          region->v2d.cur.xmax = current_frame;
          region->v2d.cur.xmin = region->v2d.cur.xmax - w;
        }
        else {
          region->v2d.cur.xmin = current_frame;
          region->v2d.cur.xmax = region->v2d.cur.xmin + w;
        }
      }
    }
  }
}

/* function to be called outside UI context, or for redo */
static int frame_offset_exec(bContext *C, wmOperator *op)
{
  Scene *scene = CTX_data_scene(C);

  int delta = RNA_int_get(op->ptr, "delta");

  /* In order to jump from e.g. 1.5 to 1 the delta needs to be incremented by 1 since the sub-frame
   * is always zeroed. Otherwise it would jump to 0. */
  if (delta < 0 && scene->r.subframe > 0) {
    delta += 1;
  }
  scene->r.cfra += delta;
  FRAMENUMBER_MIN_CLAMP(scene->r.cfra);
  scene->r.subframe = 0.0f;

  ED_areas_do_frame_follow(C, false);

  DEG_id_tag_update(&scene->id, ID_RECALC_FRAME_CHANGE);

  WM_event_add_notifier(C, NC_SCENE | ND_FRAME, SEQ_get_ref_scene_for_notifiers(C)); /*BFA - 3D Sequencer*/

  return OPERATOR_FINISHED;
}

static void SCREEN_OT_frame_offset(wmOperatorType *ot)
{
  ot->name = "Frame Offset";
  ot->idname = "SCREEN_OT_frame_offset";
  ot->description = "Move current frame forward/backward by a given number";

  ot->exec = frame_offset_exec;

  ot->poll = ED_operator_screenactive_norender;
  ot->flag = OPTYPE_UNDO_GROUPED;
  ot->undo_group = "Frame Change";

  /* rna */
  RNA_def_int(ot->srna, "delta", 0, INT_MIN, INT_MAX, "Delta", "", INT_MIN, INT_MAX);
}

/** \} */

/* -------------------------------------------------------------------- */
/** \name Frame Jump Operator
 * \{ */

/* function to be called outside UI context, or for redo */
static int frame_jump_exec(bContext *C, wmOperator *op)
{
  Scene *scene = CTX_data_scene(C);
  wmTimer *animtimer = CTX_wm_screen(C)->animtimer;

  /* Don't change scene->r.cfra directly if animtimer is running as this can cause
   * first/last frame not to be actually shown (bad since for example physics
   * simulations aren't reset properly).
   */
  if (animtimer) {
    ScreenAnimData *sad = static_cast<ScreenAnimData *>(animtimer->customdata);

    sad->flag |= ANIMPLAY_FLAG_USE_NEXT_FRAME;

    if (RNA_boolean_get(op->ptr, "end")) {
      sad->nextfra = PEFRA;
    }
    else {
      sad->nextfra = PSFRA;
    }
  }
  else {
    if (RNA_boolean_get(op->ptr, "end")) {
      scene->r.cfra = PEFRA;
    }
    else {
      scene->r.cfra = PSFRA;
    }

    ED_areas_do_frame_follow(C, true);

    DEG_id_tag_update(&scene->id, ID_RECALC_FRAME_CHANGE);

    WM_event_add_notifier(C, NC_SCENE | ND_FRAME, scene);
  }

  return OPERATOR_FINISHED;
}

static void SCREEN_OT_frame_jump(wmOperatorType *ot)
{
  ot->name = "Jump to Endpoint";
  ot->description = "Jump to first/last frame in frame range";
  ot->idname = "SCREEN_OT_frame_jump";

  ot->exec = frame_jump_exec;

  ot->poll = ED_operator_screenactive_norender;
  ot->flag = OPTYPE_UNDO_GROUPED;
  ot->undo_group = "Frame Change";

  /* rna */
  RNA_def_boolean(
      ot->srna, "end", false, "Last Frame", "Jump to the last frame of the frame range");
}

/** \} */

/* -------------------------------------------------------------------- */
/** \name Jump to Key-Frame Operator
 * \{ */

/* function to be called outside UI context, or for redo */
static int keyframe_jump_exec(bContext *C, wmOperator *op)
{
  Scene *scene = CTX_data_scene(C);
  Object *ob = CTX_data_active_object(C);
  bDopeSheet ads = {nullptr};
  const bool next = RNA_boolean_get(op->ptr, "next");
  bool done = false;

  /* sanity checks */
  if (scene == nullptr) {
    return OPERATOR_CANCELLED;
  }

  const float cfra = BKE_scene_frame_get(scene);

  /* Initialize binary-tree-list for getting keyframes. */
  AnimKeylist *keylist = ED_keylist_create();

  /* Speed up dummy dope-sheet context with flags to perform necessary filtering. */
  if ((scene->flag & SCE_KEYS_NO_SELONLY) == 0) {
    /* Only selected channels are included. */
    ads.filterflag |= ADS_FILTER_ONLYSEL;
  }

  /* populate tree with keyframe nodes */
  scene_to_keylist(&ads, scene, keylist, 0, {-FLT_MAX, FLT_MAX});

  if (ob) {
    ob_to_keylist(&ads, ob, keylist, 0, {-FLT_MAX, FLT_MAX});

    if (ob->type == OB_GREASE_PENCIL) {
      const bool active_layer_only = !(scene->flag & SCE_KEYS_NO_SELONLY);
      grease_pencil_data_block_to_keylist(
          nullptr, static_cast<const GreasePencil *>(ob->data), keylist, 0, active_layer_only);
    }
  }

  {
    Mask *mask = CTX_data_edit_mask(C);
    if (mask) {
      MaskLayer *masklay = BKE_mask_layer_active(mask);
      mask_to_keylist(&ads, masklay, keylist);
    }
  }
  ED_keylist_prepare_for_direct_access(keylist);

  /* find matching keyframe in the right direction */
  const ActKeyColumn *ak;

  if (next) {
    ak = ED_keylist_find_next(keylist, cfra);
    while ((ak != nullptr) && (done == false)) {
      if (cfra < ak->cfra) {
        BKE_scene_frame_set(scene, ak->cfra);
        done = true;
      }
      else {
        ak = ak->next;
      }
    }
  }

  else {
    ak = ED_keylist_find_prev(keylist, cfra);
    while ((ak != nullptr) && (done == false)) {
      if (cfra > ak->cfra) {
        BKE_scene_frame_set(scene, ak->cfra);
        done = true;
      }
      else {
        ak = ak->prev;
      }
    }
  }

  /* free temp stuff */
  ED_keylist_free(keylist);

  /* any success? */
  if (done == false) {
    BKE_report(op->reports, RPT_INFO, "No more keyframes to jump to in this direction");

    return OPERATOR_CANCELLED;
  }

  ED_areas_do_frame_follow(C, true);

  DEG_id_tag_update(&scene->id, ID_RECALC_FRAME_CHANGE);

  WM_event_add_notifier(C, NC_SCENE | ND_FRAME, scene);

  return OPERATOR_FINISHED;
}

static bool keyframe_jump_poll(bContext *C)
{
  /* There is a keyframe jump operator specifically for the Graph Editor. */
  return ED_operator_screenactive_norender(C) && !ED_operator_graphedit_active(C);
}

static void SCREEN_OT_keyframe_jump(wmOperatorType *ot)
{
  ot->name = "Jump to Keyframe";
  ot->description = "Jump to previous/next keyframe";
  ot->idname = "SCREEN_OT_keyframe_jump";

  ot->exec = keyframe_jump_exec;

  ot->poll = keyframe_jump_poll;
  ot->flag = OPTYPE_UNDO_GROUPED;
  ot->undo_group = "Frame Change";

  /* properties */
  RNA_def_boolean(ot->srna, "next", true, "Next Keyframe", "");
}

/** \} */

/* -------------------------------------------------------------------- */
/** \name Jump to Marker Operator
 * \{ */

/* function to be called outside UI context, or for redo */
static int marker_jump_exec(bContext *C, wmOperator *op)
{
  Scene *scene = CTX_data_scene(C);
  int closest = scene->r.cfra;
  const bool next = RNA_boolean_get(op->ptr, "next");
  bool found = false;

  /* find matching marker in the right direction */
  LISTBASE_FOREACH (TimeMarker *, marker, &scene->markers) {
    if (next) {
      if ((marker->frame > scene->r.cfra) && (!found || closest > marker->frame)) {
        closest = marker->frame;
        found = true;
      }
    }
    else {
      if ((marker->frame < scene->r.cfra) && (!found || closest < marker->frame)) {
        closest = marker->frame;
        found = true;
      }
    }
  }

  /* any success? */
  if (!found) {
    BKE_report(op->reports, RPT_INFO, "No more markers to jump to in this direction");

    return OPERATOR_CANCELLED;
  }

  scene->r.cfra = closest;

  ED_areas_do_frame_follow(C, true);

  DEG_id_tag_update(&scene->id, ID_RECALC_FRAME_CHANGE);

  WM_event_add_notifier(C, NC_SCENE | ND_FRAME, scene);

  return OPERATOR_FINISHED;
}
/*bfa - descriptions*/
static std::string screen_ot_marker_jump_get_description(bContext * /*C*/,
                                                         wmOperatorType * /*ot*/,
                                                         PointerRNA *ptr)
{
  if (RNA_boolean_get(ptr, "next")) {
    return "Jump to next marker";
  }
  return "";
}

static void SCREEN_OT_marker_jump(wmOperatorType *ot)
{
  ot->name = "Jump to Marker";
  ot->description = "Jump to previous marker";
  ot->idname = "SCREEN_OT_marker_jump";

  ot->exec = marker_jump_exec;
  ot->get_description = screen_ot_marker_jump_get_description; /*bfa - descriptions*/

  ot->poll = ED_operator_screenactive_norender;
  ot->flag = OPTYPE_UNDO_GROUPED;
  ot->undo_group = "Frame Change";

  /* properties */
  RNA_def_boolean(ot->srna, "next", true, "Next Marker", "");
}

/** \} */

/* -------------------------------------------------------------------- */
/** \name Set Screen Operator
 * \{ */

/* function to be called outside UI context, or for redo */
static int screen_set_exec(bContext *C, wmOperator *op)
{
  WorkSpace *workspace = CTX_wm_workspace(C);
  int delta = RNA_int_get(op->ptr, "delta");

  if (ED_workspace_layout_cycle(workspace, delta, C)) {
    return OPERATOR_FINISHED;
  }

  return OPERATOR_CANCELLED;
}

static void SCREEN_OT_screen_set(wmOperatorType *ot)
{
  ot->name = "Set Screen";
  ot->description = "Cycle through available screens";
  ot->idname = "SCREEN_OT_screen_set";

  ot->exec = screen_set_exec;
  ot->poll = ED_operator_screenactive;

  /* rna */
  RNA_def_int(ot->srna, "delta", 1, -1, 1, "Delta", "", -1, 1);
}

/** \} */

/* -------------------------------------------------------------------- */
/** \name Screen Full-Area Operator
 * \{ */

/* function to be called outside UI context, or for redo */
static int screen_maximize_area_exec(bContext *C, wmOperator *op)
{
  bScreen *screen = CTX_wm_screen(C);
  ScrArea *area = nullptr;
  const bool hide_panels = RNA_boolean_get(op->ptr, "use_hide_panels");

  BLI_assert(!screen->temp);

  /* search current screen for 'full-screen' areas */
  /* prevents restoring info header, when mouse is over it */
  LISTBASE_FOREACH (ScrArea *, area_iter, &screen->areabase) {
    if (area_iter->full) {
      area = area_iter;
      break;
    }
  }

  if (area == nullptr) {
    area = CTX_wm_area(C);
  }

  if (hide_panels) {
    if (!ELEM(screen->state, SCREENNORMAL, SCREENFULL)) {
      return OPERATOR_CANCELLED;
    }
    ED_screen_state_toggle(C, CTX_wm_window(C), area, SCREENFULL);
  }
  else {
    if (!ELEM(screen->state, SCREENNORMAL, SCREENMAXIMIZED)) {
      return OPERATOR_CANCELLED;
    }
    ED_screen_state_toggle(C, CTX_wm_window(C), area, SCREENMAXIMIZED);
  }

  return OPERATOR_FINISHED;
}

static bool screen_maximize_area_poll(bContext *C)
{
  const wmWindow *win = CTX_wm_window(C);
  const bScreen *screen = CTX_wm_screen(C);
  const ScrArea *area = CTX_wm_area(C);
  const wmWindowManager *wm = CTX_wm_manager(C);
  return ED_operator_areaactive(C) &&
         /* Don't allow maximizing global areas but allow minimizing from them. */
         ((screen->state != SCREENNORMAL) || !ED_area_is_global(area)) &&
         /* Don't change temporary screens. */
         !WM_window_is_temp_screen(win) &&
         /* Don't maximize when dragging. */
         BLI_listbase_is_empty(&wm->drags);
}

/*bfa - descriptions*/
static std::string screen_ot_screen_full_area_get_description(bContext * /*C*/,
                                                              wmOperatorType * /*ot*/,
                                                              PointerRNA *ptr)
{
  if (RNA_boolean_get(ptr, "use_hide_panels")) {
    return "Toggle display selected area as maximized";
  }
  return "";
}

static void SCREEN_OT_screen_full_area(wmOperatorType *ot)
{
  PropertyRNA *prop;

  ot->name = "Toggle Maximize Area";
  ot->description = "Toggle display selected area as fullscreen/maximized";
  ot->idname = "SCREEN_OT_screen_full_area";

  ot->exec = screen_maximize_area_exec;
  ot->get_description = screen_ot_screen_full_area_get_description; /*bfa - descriptions*/
  ot->poll = screen_maximize_area_poll;
  ot->flag = 0;

  prop = RNA_def_boolean(ot->srna, "use_hide_panels", false, "Hide Panels", "Hide all the panels");
  RNA_def_property_flag(prop, PROP_SKIP_SAVE);
}

/** \} */

/* -------------------------------------------------------------------- */
/** \name Screen Join-Area Operator
 * \{ */

/* operator state vars used:
 * x1, y1     mouse coord in first area, which will disappear
 * x2, y2     mouse coord in 2nd area, which will become joined
 *
 * functions:
 *
 * init()   find edge based on state vars
 * test if the edge divides two areas,
 * store active and nonactive area,
 *
 * apply()  do the actual join
 *
 * exit()   cleanup, send notifier
 *
 * callbacks:
 *
 * exec()   calls init, apply, exit
 *
 * invoke() sets mouse coords in x,y
 * call init()
 * add modal handler
 *
 * modal()  accept modal events while doing it
 * call apply() with active window and nonactive window
 * call exit() and remove handler when LMB confirm
 */

struct sAreaJoinData {
  ScrArea *sa1;               /* Potential source area (kept). */
  ScrArea *sa2;               /* Potential target area (removed or reduced). */
  eScreenDir dir;             /* Direction of potential join. */
  eScreenAxis split_dir;      /* Direction of split within the source area. */
  AreaDockTarget dock_target; /* Position within target we are pointing to. */
  float factor;               /* dock target size can vary. */
  int start_x, start_y;       /* Starting mouse position. */
  int current_x, current_y;   /* Current mouse position. */
  float split_fac;            /* Split factor in split_dir direction. */
  wmWindow *win1;             /* Window of source area. */
  wmWindow *win2;             /* Window of the target area. */
  wmWindow *draw_dock_win;    /* Window getting docking highlight. */
  bool close_win;             /* Close the source window when done. */
  void *draw_callback;        /* call #screen_draw_join_highlight */
  void *draw_dock_callback;   /* call #screen_draw_dock_highlight, overlay on draw_dock_win. */
};

static void area_join_draw_cb(const wmWindow *win, void *userdata)
{
  const wmOperator *op = static_cast<const wmOperator *>(userdata);
  sAreaJoinData *sd = static_cast<sAreaJoinData *>(op->customdata);
  if (!sd || !sd->sa1) {
    return;
  }

  if (sd->sa1 == sd->sa2) {
    screen_draw_split_preview(sd->sa1, sd->split_dir, sd->split_fac);
  }
  else {
    screen_draw_join_highlight(win, sd->sa1, sd->sa2, sd->dir);
  }
}

static void area_join_dock_cb(const wmWindow * /*win*/, void *userdata)
{
  const wmOperator *op = static_cast<wmOperator *>(userdata);
  sAreaJoinData *jd = static_cast<sAreaJoinData *>(op->customdata);
  if (!jd || !jd->sa2 || jd->dir != SCREEN_DIR_NONE || jd->sa1 == jd->sa2) {
    return;
  }
  screen_draw_dock_preview(
      jd->sa1, jd->sa2, jd->dock_target, jd->factor, jd->current_x, jd->current_y);
}

static void area_join_dock_cb_window(sAreaJoinData *jd, wmOperator *op)
{
  if (jd->sa2 && jd->win2 && jd->win2 != jd->draw_dock_win) {
    /* Change of highlight window. */
    if (jd->draw_dock_callback) {
      WM_draw_cb_exit(jd->draw_dock_win, jd->draw_dock_callback);
      /* Refresh the entire window. */
      ED_screen_areas_iter (
          jd->draw_dock_win, WM_window_get_active_screen(jd->draw_dock_win), area)
      {
        ED_area_tag_redraw(area);
      }
    }
    if (jd->win2) {
      jd->draw_dock_win = jd->win2;
      jd->draw_dock_callback = WM_draw_cb_activate(jd->draw_dock_win, area_join_dock_cb, op);
    }
  }
}

/* validate selection inside screen, set variables OK */
/* return false: init failed */
static bool area_join_init(bContext *C, wmOperator *op, ScrArea *sa1, ScrArea *sa2)
{
  if (sa1 == nullptr && sa2 == nullptr) {
    /* Get areas from cursor location if not specified. */
    PropertyRNA *prop;
    int cursor[2];

    prop = RNA_struct_find_property(op->ptr, "source_xy");
    if (RNA_property_is_set(op->ptr, prop)) {
      RNA_property_int_get_array(op->ptr, prop, cursor);
      sa1 = BKE_screen_find_area_xy(CTX_wm_screen(C), SPACE_TYPE_ANY, cursor);
    }

    prop = RNA_struct_find_property(op->ptr, "target_xy");
    if (RNA_property_is_set(op->ptr, prop)) {
      RNA_property_int_get_array(op->ptr, prop, cursor);
      sa2 = BKE_screen_find_area_xy(CTX_wm_screen(C), SPACE_TYPE_ANY, cursor);
    }
  }
  if (sa1 == nullptr) {
    return false;
  }

  sAreaJoinData *jd = static_cast<sAreaJoinData *>(
      MEM_callocN(sizeof(sAreaJoinData), "op_area_join"));
  jd->sa1 = sa1;
  jd->sa2 = sa2;
  jd->dir = area_getorientation(sa1, sa2);
  jd->win1 = WM_window_find_by_area(CTX_wm_manager(C), sa1);
  jd->win2 = WM_window_find_by_area(CTX_wm_manager(C), sa2);

  op->customdata = jd;
  return true;
}

/* apply the join of the areas (space types) */
static bool area_join_apply(bContext *C, wmOperator *op)
{
  sAreaJoinData *jd = (sAreaJoinData *)op->customdata;
  if (!jd || (jd->dir == SCREEN_DIR_NONE)) {
    return false;
  }

  bScreen *screen = CTX_wm_screen(C);

  if (!screen_area_join(C, screen, jd->sa1, jd->sa2)) {
    return false;
  }
  if (CTX_wm_area(C) == jd->sa2) {
    CTX_wm_area_set(C, nullptr);
    CTX_wm_region_set(C, nullptr);
  }

  if (BLI_listbase_is_single(&screen->areabase)) {
    /* Areas reduced to just one, so show nicer title. */
    WM_window_title(CTX_wm_manager(C), CTX_wm_window(C));
  }

  return true;
}

/* finish operation */
static void area_join_exit(bContext *C, wmOperator *op)
{
  sAreaJoinData *jd = (sAreaJoinData *)op->customdata;

  if (jd) {
    if (jd->draw_callback) {
      WM_draw_cb_exit(jd->win1, jd->draw_callback);
    }
    if (jd->draw_dock_callback) {
      WM_draw_cb_exit(jd->draw_dock_win, jd->draw_dock_callback);
    }

    MEM_freeN(jd);
    op->customdata = nullptr;
  }

  /* this makes sure aligned edges will result in aligned grabbing */
  BKE_screen_remove_double_scredges(CTX_wm_screen(C));
  BKE_screen_remove_unused_scredges(CTX_wm_screen(C));
  BKE_screen_remove_unused_scrverts(CTX_wm_screen(C));

  ED_workspace_status_text(C, nullptr);

  G.moving &= ~G_TRANSFORM_WM;
}

static int area_join_exec(bContext *C, wmOperator *op)
{
  if (!area_join_init(C, op, nullptr, nullptr)) {
    return OPERATOR_CANCELLED;
  }

  sAreaJoinData *jd = (sAreaJoinData *)op->customdata;

  if (jd->sa2 == nullptr || area_getorientation(jd->sa1, jd->sa2) == SCREEN_DIR_NONE) {
    return OPERATOR_CANCELLED;
  }

  ED_area_tag_redraw(jd->sa1);

  area_join_apply(C, op);
  area_join_exit(C, op);
  WM_event_add_notifier(C, NC_SCREEN | NA_EDITED, nullptr);

  return OPERATOR_FINISHED;
}

static void area_join_update_data(bContext *C, sAreaJoinData *jd, const wmEvent *event);
static int area_join_cursor(sAreaJoinData *jd, const wmEvent *event);

/* interaction callback */
static int area_join_invoke(bContext *C, wmOperator *op, const wmEvent *event)
{
  if (event->type == EVT_ACTIONZONE_AREA) {
    sActionzoneData *sad = static_cast<sActionzoneData *>(event->customdata);

    if (sad == nullptr || sad->modifier > 0 || sad->sa1 == nullptr) {
      return OPERATOR_PASS_THROUGH;
    }

    if (!area_join_init(C, op, sad->sa1, sad->sa2)) {
      return OPERATOR_CANCELLED;
    }

    sAreaJoinData *jd = (sAreaJoinData *)op->customdata;
    jd->start_x = sad->x;
    jd->start_y = sad->y;
    jd->draw_callback = WM_draw_cb_activate(CTX_wm_window(C), area_join_draw_cb, op);

    WM_event_add_modal_handler(C, op);
    return OPERATOR_RUNNING_MODAL;
  }

  /* Launched from menu item or keyboard shortcut. */
  if (!area_join_init(C, op, nullptr, nullptr)) {
    ScrArea *sa1 = CTX_wm_area(C);
    if (!sa1 || ED_area_is_global(sa1) || !area_join_init(C, op, sa1, nullptr)) {
      return OPERATOR_CANCELLED;
    }
  }
  sAreaJoinData *jd = (sAreaJoinData *)op->customdata;
  jd->sa2 = jd->sa1;
  jd->start_x = jd->sa1->totrct.xmin;
  jd->start_y = jd->sa1->totrct.ymax;
  jd->current_x = event->xy[0];
  jd->current_y = event->xy[1];
  jd->draw_callback = WM_draw_cb_activate(CTX_wm_window(C), area_join_draw_cb, op);
  WM_cursor_set(jd->win1, area_join_cursor(jd, event));
  area_join_update_data(C, jd, event);
  area_join_dock_cb_window(jd, op);
  WM_event_add_notifier(C, NC_WINDOW, nullptr);
  WM_event_add_modal_handler(C, op);
  return OPERATOR_RUNNING_MODAL;
}

/* Apply the docking of the area. */
void static area_docking_apply(bContext *C, wmOperator *op)
{
  sAreaJoinData *jd = (sAreaJoinData *)op->customdata;

  int offset1;
  int offset2;
  area_getoffsets(jd->sa1, jd->sa2, area_getorientation(jd->sa1, jd->sa2), &offset1, &offset2);

  /* Check before making changes. */
  bool aligned_neighbors = (offset1 == 0 && offset2 == 0);
  bool same_area = (jd->sa1 == jd->sa2);

  if (!(jd->dock_target == AreaDockTarget::Center)) {
    eScreenAxis dir = ELEM(jd->dock_target, AreaDockTarget::Left, AreaDockTarget::Right) ?
                          SCREEN_AXIS_V :
                          SCREEN_AXIS_H;

    float fac = jd->factor;
    if (ELEM(jd->dock_target, AreaDockTarget::Right, AreaDockTarget::Top)) {
      fac = 1.0f - fac;
    }

    ScrArea *newa = area_split(
        jd->win2, WM_window_get_active_screen(jd->win2), jd->sa2, dir, fac, true);

    if (jd->factor <= 0.5f) {
      jd->sa2 = newa;
    }
    else {
      /* Force full rebuild. #130732 */
      ED_area_tag_redraw(newa);
    }
  }

  if (same_area) {
    WM_event_add_notifier(C, NC_SCREEN | NA_EDITED, nullptr);
    return;
  }

  if (!aligned_neighbors || !screen_area_join(C, CTX_wm_screen(C), jd->sa1, jd->sa2)) {
    ED_area_swapspace(C, jd->sa2, jd->sa1);
    if (BLI_listbase_is_single(&WM_window_get_active_screen(jd->win1)->areabase) &&
        BLI_listbase_is_empty(&jd->win1->global_areas.areabase))
    {
      jd->close_win = true;
    }
    else {
      screen_area_close(C, CTX_wm_screen(C), jd->sa1);
    }
  }

  if (jd && jd->sa2 == CTX_wm_area(C)) {
    CTX_wm_area_set(C, nullptr);
    CTX_wm_region_set(C, nullptr);
  }
}

static int area_join_cursor(sAreaJoinData *jd, const wmEvent *event)
{
  if (!jd->sa2 && jd->dock_target == AreaDockTarget::None) {
    /* Mouse outside window, so can open new window. */
    if (event->xy[0] < 0 || event->xy[0] > jd->win1->sizex || event->xy[1] < 1 ||
        event->xy[1] > jd->win1->sizey)
    {
      return WM_CURSOR_PICK_AREA;
    }
    return WM_CURSOR_STOP;
  }

  if (jd->win2 && jd->win2->workspace_hook) {
    bScreen *screen = BKE_workspace_active_screen_get(jd->win2->workspace_hook);
    if (screen && screen->temp) {
      return WM_CURSOR_STOP;
    }
  }

  if (jd->sa1 && jd->sa1 == jd->sa2) {
    if (jd->split_fac >= 0.0001f) {
      /* Mouse inside source area, so allow splitting. */
      return (jd->split_dir == SCREEN_AXIS_V) ? WM_CURSOR_V_SPLIT : WM_CURSOR_H_SPLIT;
    }
    return WM_CURSOR_EDIT;
  }

  if (jd->dir != SCREEN_DIR_NONE) {
    /* Joining */
    switch (jd->dir) {
      case SCREEN_DIR_N:
        return WM_CURSOR_N_ARROW;
        break;
      case SCREEN_DIR_S:
        return WM_CURSOR_S_ARROW;
        break;
      case SCREEN_DIR_W:
        return WM_CURSOR_W_ARROW;
        break;
      default:
        return WM_CURSOR_E_ARROW;
    }
  }

  if (jd->dir != SCREEN_DIR_NONE || jd->dock_target != AreaDockTarget::None) {
#if defined(__APPLE__)
    return WM_CURSOR_HAND_CLOSED;
#else
    return WM_CURSOR_MOVE;
#endif
  }

  return WM_CURSOR_PICK_AREA;
}

static float area_docking_snap(const float pos, const wmEvent *event)
{
  const bool alt = event->modifier & KM_ALT;
  const bool ctrl = event->modifier & KM_CTRL;
  const float accel = (alt || ctrl) ? 2.5f : 2.0;

  float factor = pos * accel;

  if (!alt) {
    if (factor >= 0.4375f && factor < 0.5f) {
      factor = 0.499999f;
    }
    else if (factor >= 0.5f && factor < 0.5625f) {
      factor = 0.500001f;
    }
  }

  if (ctrl) {
    if (factor < 0.1875f) {
      factor = 0.125f;
    }
    else if (factor >= 0.1875f && factor < 0.3125f) {
      factor = 0.25f;
    }
    else if (factor >= 0.3125f && factor < 0.4375f) {
      factor = 0.375f;
    }
    else if (factor >= 0.5625f && factor < 0.6875f) {
      factor = 0.625f;
    }
    else if (factor >= 0.6875f && factor < 0.8125f) {
      factor = 0.75f;
    }
    else if (factor > 0.8125f) {
      factor = 0.875f;
    }
  }

  return factor;
}

static AreaDockTarget area_docking_target(sAreaJoinData *jd, const wmEvent *event)
{
  if (!jd->sa2 || !jd->win2) {
    return AreaDockTarget::None;
  }

  if (jd->sa1 == jd->sa2) {
    return AreaDockTarget::None;
  }

  if (jd->win2 && jd->win2->workspace_hook) {
    bScreen *screen = BKE_workspace_active_screen_get(jd->win2->workspace_hook);
    if (screen && screen->temp) {
      return AreaDockTarget::None;
    }
  }

  /* Convert to local coordinates in sa2. */
  int win1_posx = jd->win1->posx;
  int win1_posy = jd->win1->posy;
  int win2_posx = jd->win2->posx;
  int win2_posy = jd->win2->posy;
  WM_window_native_pixel_coords(jd->win1, &win1_posx, &win1_posy);
  WM_window_native_pixel_coords(jd->win2, &win2_posx, &win2_posy);

  const int x = event->xy[0] + win1_posx - win2_posx - jd->sa2->totrct.xmin;
  const int y = event->xy[1] + win1_posy - win2_posy - jd->sa2->totrct.ymin;

  jd->current_x = x + jd->sa2->totrct.xmin;
  jd->current_y = y + jd->sa2->totrct.ymin;

  const float fac_x = float(x) / float(jd->sa2->winx);
  const float fac_y = float(y) / float(jd->sa2->winy);
  const int min_x = 2 * AREAMINX * UI_SCALE_FAC;
  const int min_y = 2 * HEADERY * UI_SCALE_FAC;

  if (ELEM(jd->dir, SCREEN_DIR_N, SCREEN_DIR_S)) {
    /* Up or Down to immediate neighbor. */
    if (event->xy[0] <= jd->sa1->totrct.xmax && event->xy[0] >= jd->sa1->totrct.xmin) {
      const int join_y = std::min(jd->sa2->winy * 0.25f, 5 * HEADERY * UI_SCALE_FAC);
      if (jd->sa2->winy < min_y || (jd->dir == SCREEN_DIR_N && y < join_y) ||
          (jd->dir == SCREEN_DIR_S && (jd->sa2->winy - y) < join_y))
      {
        return AreaDockTarget::None;
      }
    }
  }

  if (ELEM(jd->dir, SCREEN_DIR_W, SCREEN_DIR_E)) {
    /* Left or Right to immediate neighbor. */
    if (event->xy[1] <= jd->sa1->totrct.ymax && event->xy[1] >= jd->sa1->totrct.ymin) {
      const int join_x = std::min(jd->sa2->winx * 0.25f, 5 * AREAMINX * UI_SCALE_FAC);
      if (jd->sa2->winx < min_x || (jd->dir == SCREEN_DIR_W && (jd->sa2->winx - x) < join_x) ||
          (jd->dir == SCREEN_DIR_E && x < join_x))
      {
        return AreaDockTarget::None;
      }
    }
  }

  /* If we've made it here, then there can be no joining possible. */
  jd->dir = SCREEN_DIR_NONE;
  jd->factor = 0.5f;

  const float min_fac_x = 1.5f * AREAMINX * UI_SCALE_FAC / float(jd->sa2->winx);
  const float min_fac_y = 1.5f * HEADERY * UI_SCALE_FAC / float(jd->sa2->winy);

  /* if the area is narrow then there are only two docking targets. */
  if (jd->sa2->winx < (min_x * 3)) {
    if (fac_y > 0.4f && fac_y < 0.6f) {
      return AreaDockTarget::Center;
    }
    if (float(y) > float(jd->sa2->winy) / 2.0f) {
      jd->factor = area_docking_snap(std::max(1.0f - fac_y, min_fac_y), event);
      return AreaDockTarget::Top;
    }
    else {
      jd->factor = area_docking_snap(std::max(fac_y, min_fac_y), event);
      return AreaDockTarget::Bottom;
    }
  }
  if (jd->sa2->winy < (min_y * 3)) {
    if (fac_x > 0.4f && fac_x < 0.6f) {
      return AreaDockTarget::Center;
    }
    if (float(x) > float(jd->sa2->winx) / 2.0f) {
      jd->factor = area_docking_snap(std::max(1.0f - fac_x, min_fac_x), event);
      return AreaDockTarget::Right;
    }
    else {
      jd->factor = area_docking_snap(std::max(fac_x, min_fac_x), event);
      return AreaDockTarget::Left;
    }
  }

  /* Are we in the center? But not in same area! */
  if (fac_x > 0.4f && fac_x < 0.6f && fac_y > 0.4f && fac_y < 0.6f) {
    return AreaDockTarget::Center;
  }

  /* Area is large enough for four docking targets. */
  const float area_ratio = float(jd->sa2->winx) / float(jd->sa2->winy);
  /* Split the area diagonally from top-right to bottom-left. */
  const bool upper_left = float(x) / float(y + 1) < area_ratio;
  /* Split the area diagonally from top-left to bottom-right. */
  const bool lower_left = float(x) / float(jd->sa2->winy - y + 1) < area_ratio;

  if (upper_left && !lower_left) {
    jd->factor = area_docking_snap(std::max(1.0f - fac_y, min_fac_y), event);
    return AreaDockTarget::Top;
  }
  if (!upper_left && lower_left) {
    jd->factor = area_docking_snap(std::max(fac_y, min_fac_y), event);
    return AreaDockTarget::Bottom;
  }
  if (upper_left && lower_left) {
    jd->factor = area_docking_snap(std::max(fac_x, min_fac_x), event);
    return AreaDockTarget::Left;
  }
  if (!upper_left && !lower_left) {
    jd->factor = area_docking_snap(std::max(1.0f - fac_x, min_fac_x), event);
    return AreaDockTarget::Right;
  }
  return AreaDockTarget::None;
}

static float area_split_factor(bContext *C, sAreaJoinData *jd, const wmEvent *event)
{
  float fac = (jd->split_dir == SCREEN_AXIS_V) ?
                  float(event->xy[0] - jd->sa1->totrct.xmin) / float(jd->sa1->winx + 1) :
                  float(event->xy[1] - jd->sa1->totrct.ymin) / float(jd->sa1->winy + 1);

  if (event->modifier & KM_CTRL) {
    /* Snapping on. */

    /* Find nearest neighboring vertex. */
    const int axis = (jd->split_dir == SCREEN_AXIS_V) ? 0 : 1;
    int dist = INT_MAX;
    int loc = 0;
    LISTBASE_FOREACH (const ScrVert *, v1, &CTX_wm_screen(C)->vertbase) {
      const int v_loc = (&v1->vec.x)[axis];
      const int v_dist = abs(v_loc - event->xy[axis]);
      if (v_dist < dist) {
        loc = v_loc;
        dist = v_dist;
      }
    }
    float near_fac = (axis) ? float(loc - jd->sa1->totrct.ymin) / float(jd->sa1->winy + 1) :
                              float(loc - jd->sa1->totrct.xmin) / float(jd->sa1->winx + 1);

    /* Rounded to nearest 12th. */
    float frac_fac = round(fac * 12.0f) / 12.0f;

    /* Use nearest neighbor or fractional, whichever is closest. */
    fac = (fabs(near_fac - fac) < fabs(frac_fac - fac)) ? near_fac : frac_fac;
  }
  else {
    /* Slight snap to center when no modifiers are held. */
    if (fac >= 0.48f && fac < 0.5f) {
      fac = 0.499999f;
    }
    else if (fac >= 0.5f && fac < 0.52f) {
      fac = 0.500001f;
    }
  }

  /* Don't allow a new area to be created that is very small. */
  const float min_size = float(2.0f * ED_area_headersize());
  const float min_fac = min_size / ((jd->split_dir == SCREEN_AXIS_V) ? float(jd->sa1->winx + 1) :
                                                                       float(jd->sa1->winy + 1));
  if (min_fac < 0.5f) {
    return std::clamp(fac, min_fac, 1.0f - min_fac);
  }
  else {
    return 0.5f;
  }

  return fac;
}

static void area_join_update_data(bContext *C, sAreaJoinData *jd, const wmEvent *event)
{
  ScrArea *area = nullptr;

  /* TODO: The following is needed until we have linux-specific implementations of
   * getWindowUnderCursor. See #130242. Use active window if there are overlapping. */

#if (OS_WINDOWS || OS_MAC)
  area = ED_area_find_under_cursor(C, SPACE_TYPE_ANY, event->xy);
#else
  int win_count = 0;
  LISTBASE_FOREACH (wmWindow *, win, &CTX_wm_manager(C)->windows) {
    int cursor[2];
    if (wm_cursor_position_get(win, &cursor[0], &cursor[1])) {
      rcti rect;
      WM_window_rect_calc(win, &rect);
      if (BLI_rcti_isect_pt_v(&rect, cursor)) {
        win_count++;
      }
    }
  }

  if (win_count > 1) {
    area = BKE_screen_find_area_xy(CTX_wm_screen(C), SPACE_TYPE_ANY, event->xy);
  }
  else {
    area = ED_area_find_under_cursor(C, SPACE_TYPE_ANY, event->xy);
  }
#endif

  jd->win2 = WM_window_find_by_area(CTX_wm_manager(C), jd->sa2);
  jd->dir = SCREEN_DIR_NONE;
  jd->dock_target = AreaDockTarget::None;
  jd->dir = area_getorientation(jd->sa1, jd->sa2);
  jd->dock_target = area_docking_target(jd, event);

  if (jd->sa1 == area) {
    jd->sa2 = area;
    if (!(abs(jd->start_x - event->xy[0]) > (30 * U.pixelsize) ||
          abs(jd->start_y - event->xy[1]) > (30 * U.pixelsize)))
    {
      /* We haven't moved enough to start a split. */
      jd->dir = SCREEN_DIR_NONE;
      jd->dock_target = AreaDockTarget::None;
      return;
    }

    jd->split_dir = (abs(event->xy[0] - jd->start_x) > abs(event->xy[1] - jd->start_y)) ?
                        SCREEN_AXIS_V :
                        SCREEN_AXIS_H;
    jd->split_fac = area_split_factor(C, jd, event);
    return;
  }

  jd->sa2 = area;
  jd->win2 = WM_window_find_by_area(CTX_wm_manager(C), jd->sa2);
  jd->dir = area_getorientation(jd->sa1, jd->sa2);
  jd->dock_target = area_docking_target(jd, event);
}

static void area_join_cancel(bContext *C, wmOperator *op)
{
  WM_event_add_notifier(C, NC_WINDOW, nullptr);
  WM_cursor_set(CTX_wm_window(C), WM_CURSOR_DEFAULT);
  area_join_exit(C, op);
}

/* modal callback while selecting area (space) that will be removed */
static int area_join_modal(bContext *C, wmOperator *op, const wmEvent *event)
{
  if (event->type == WINDEACTIVATE) {
    /* This operator can close windows, which can cause it to be re-run. */
    area_join_exit(C, op);
    return OPERATOR_FINISHED;
  }

  if (op->customdata == nullptr) {
    if (!area_join_init(C, op, nullptr, nullptr)) {
      return OPERATOR_CANCELLED;
    }
  }
  sAreaJoinData *jd = (sAreaJoinData *)op->customdata;
  if (jd == nullptr) {
    return OPERATOR_CANCELLED;
  }

  /* execute the events */
  switch (event->type) {

    case MOUSEMOVE: {
      area_join_update_data(C, jd, event);
      area_join_dock_cb_window(jd, op);
      WM_cursor_set(jd->win1, area_join_cursor(jd, event));
      WM_event_add_notifier(C, NC_WINDOW, nullptr);

      WorkspaceStatus status(C);
      if (jd->sa1 && jd->sa1 == jd->sa2) {
        status.item(IFACE_("Select Split"), ICON_MOUSE_LMB);
        status.item(IFACE_("Cancel"), ICON_EVENT_ESC);
        status.item_bool(IFACE_("Snap"), event->modifier & KM_CTRL, ICON_EVENT_CTRL);
      }
      else {
        if (jd->dock_target == AreaDockTarget::None) {
          status.item(IFACE_("Select Area"), ICON_MOUSE_LMB);
          status.item(IFACE_("Cancel"), ICON_EVENT_ESC);
        }
        else {
          status.item(IFACE_("Select Location"), ICON_MOUSE_LMB);
          status.item(IFACE_("Cancel"), ICON_EVENT_ESC);
          status.item_bool(IFACE_("Precision"), event->modifier & KM_ALT, ICON_EVENT_ALT);
          status.item_bool(IFACE_("Snap"), event->modifier & KM_CTRL, ICON_EVENT_CTRL);
        }
      }
      break;
    }
    case LEFTMOUSE:
      if (event->val == KM_RELEASE) {
        area_join_update_data(C, jd, event);
        area_join_dock_cb_window(jd, op);
        ED_area_tag_redraw(jd->sa1);
        ED_area_tag_redraw(jd->sa2);
        if (jd->sa1 && !jd->sa2) {
          /* Break out into new window if we are really outside the source window bounds. */
          if (event->xy[0] < 0 || event->xy[0] > jd->win1->sizex || event->xy[1] < 1 ||
              event->xy[1] > jd->win1->sizey)
          {
            /* We have to clear handlers or we get an error in wm_gizmomap_modal_get. */
            WM_event_modal_handler_region_replace(jd->win1, CTX_wm_region(C), nullptr);
            area_dupli_open(C, jd->sa1, blender::int2(event->xy[0], event->xy[1] - jd->sa1->winy));
            if (!screen_area_close(C, WM_window_get_active_screen(jd->win1), jd->sa1)) {
              if (BLI_listbase_is_single(&WM_window_get_active_screen(jd->win1)->areabase) &&
                  BLI_listbase_is_empty(&jd->win1->global_areas.areabase))
              {
                /* We've pulled a single editor out of the window into empty space.
                 * Close the source window so we don't end up with a duplicate. */
                jd->close_win = true;
              }
            }
          }
        }
        else if (jd->sa1 && jd->sa1 == jd->sa2) {
          /* Same area so split. */
          if (area_split_allowed(jd->sa1, jd->split_dir) && jd->split_fac > 0.0001) {
            jd->sa2 = area_split(jd->win2,
                                 WM_window_get_active_screen(jd->win1),
                                 jd->sa1,
                                 jd->split_dir,
                                 jd->split_fac,
                                 true);

            const bool large_v = jd->split_dir == SCREEN_AXIS_V &&
                                 ((jd->start_x < event->xy[0] && jd->split_fac > 0.5f) ||
                                  (jd->start_x > event->xy[0] && jd->split_fac < 0.5f));

            const bool large_h = jd->split_dir == SCREEN_AXIS_H &&
                                 ((jd->start_y < event->xy[1] && jd->split_fac > 0.5f) ||
                                  (jd->start_y > event->xy[1] && jd->split_fac < 0.5f));

            if (large_v || large_h) {
              /* Swap areas to follow old behavior of new area added based on starting location. If
               * from above the new area is above, if from below the new area is below, etc. Note
               * that this preserves runtime data, unlike ED_area_swapspace. */
              std::swap(jd->sa1->v1, jd->sa2->v1);
              std::swap(jd->sa1->v2, jd->sa2->v2);
              std::swap(jd->sa1->v3, jd->sa2->v3);
              std::swap(jd->sa1->v4, jd->sa2->v4);
              std::swap(jd->sa1->totrct, jd->sa2->totrct);
              std::swap(jd->sa1->winx, jd->sa2->winx);
              std::swap(jd->sa1->winy, jd->sa2->winy);
            }

            ED_area_tag_redraw(jd->sa1);
            ED_area_tag_redraw(jd->sa2);
          }
        }
        else if (jd->sa1 && jd->sa2 && jd->dock_target != AreaDockTarget::None) {
          /* Dock this to the new location. */
          area_docking_apply(C, op);
        }
        else if (jd->sa1 && jd->sa2 && jd->dir != SCREEN_DIR_NONE) {
          /* Join to neighbor. */
          area_join_apply(C, op);
        }
        else {
          area_join_cancel(C, op);
          return OPERATOR_CANCELLED;
        }

        /* Areas changed, update window titles. */
        if (jd->win2 && jd->win2 != jd->win1) {
          WM_window_title(CTX_wm_manager(C), jd->win2);
        }
        if (jd->win1 && !jd->close_win) {
          WM_window_title(CTX_wm_manager(C), jd->win1);
        }

        const bool do_close_win = jd->close_win;
        wmWindow *close_win = jd->win1;
        area_join_exit(C, op);
        if (do_close_win) {
          wm_window_close(C, CTX_wm_manager(C), close_win);
        }

        WM_event_add_notifier(C, NC_SCREEN | NA_EDITED, nullptr);
        return OPERATOR_FINISHED;
      }
      break;

    case RIGHTMOUSE:
    case EVT_ESCKEY:
      area_join_cancel(C, op);
      return OPERATOR_CANCELLED;
  }

  return OPERATOR_RUNNING_MODAL;
}

/* Operator for joining two areas (space types) */
static void SCREEN_OT_area_join(wmOperatorType *ot)
{
  /* identifiers */
  ot->name = "Join Area";
  ot->description = "Join selected areas into new window";
  ot->idname = "SCREEN_OT_area_join";

  /* api callbacks */
  ot->exec = area_join_exec;
  ot->invoke = area_join_invoke;
  ot->modal = area_join_modal;
  ot->poll = screen_active_editable;
  ot->cancel = area_join_cancel;

  /* flags */
  ot->flag = OPTYPE_BLOCKING;

  /* rna */
  RNA_def_int_vector(ot->srna,
                     "source_xy",
                     2,
                     nullptr,
                     INT_MIN,
                     INT_MAX,
                     "Source location",
                     "",
                     INT_MIN,
                     INT_MAX);
  RNA_def_int_vector(ot->srna,
                     "target_xy",
                     2,
                     nullptr,
                     INT_MIN,
                     INT_MAX,
                     "Target location",
                     "",
                     INT_MIN,
                     INT_MAX);
}

/** \} */

/* -------------------------------------------------------------------- */
/** \name Screen Area Options Operator
 * \{ */

static int screen_area_options_invoke(bContext *C, wmOperator *op, const wmEvent *event)
{
  ScrArea *sa1, *sa2;
  if (screen_area_edge_from_cursor(C, event->xy, &sa1, &sa2) == nullptr) {
    return OPERATOR_CANCELLED;
  }

  uiPopupMenu *pup = UI_popup_menu_begin(
      C, WM_operatortype_name(op->type, op->ptr).c_str(), ICON_NONE);
  uiLayout *layout = UI_popup_menu_layout(pup);

  /* Vertical Split */
  PointerRNA ptr;
  uiItemFullO(layout,
              "SCREEN_OT_area_split",
              IFACE_("Vertical Split"),
              ICON_SPLIT_VERTICAL,
              nullptr,
              WM_OP_INVOKE_DEFAULT,
              UI_ITEM_NONE,
              &ptr);
  /* store initial mouse cursor position. */
  RNA_int_set_array(&ptr, "cursor", event->xy);
  RNA_enum_set(&ptr, "direction", SCREEN_AXIS_V);

  /* Horizontal Split */
  uiItemFullO(layout,
              "SCREEN_OT_area_split",
              IFACE_("Horizontal Split"),
              ICON_SPLIT_HORIZONTAL,
              nullptr,
              WM_OP_INVOKE_DEFAULT,
              UI_ITEM_NONE,
              &ptr);
  /* store initial mouse cursor position. */
  RNA_int_set_array(&ptr, "cursor", event->xy);
  RNA_enum_set(&ptr, "direction", SCREEN_AXIS_H);

  if (sa1 && sa2) {
    uiItemS(layout);
  }

  /* Join needs two very similar areas. */
  if (sa1 && sa2) {
    eScreenDir dir = area_getorientation(sa1, sa2);
    if (dir != SCREEN_DIR_NONE) {
      uiItemFullO(layout,
                  "SCREEN_OT_area_join",
                  ELEM(dir, SCREEN_DIR_N, SCREEN_DIR_S) ? IFACE_("Join Up") : IFACE_("Join Right"),
                  ELEM(dir, SCREEN_DIR_N, SCREEN_DIR_S) ? ICON_AREA_JOIN_UP : ICON_JOIN_AREAS,/*BFA icon*/
                  nullptr,
                  WM_OP_EXEC_DEFAULT,
                  UI_ITEM_NONE,
                  &ptr);
      RNA_int_set_array(&ptr, "source_xy", blender::int2{sa2->totrct.xmin, sa2->totrct.ymin});
      RNA_int_set_array(&ptr, "target_xy", blender::int2{sa1->totrct.xmin, sa1->totrct.ymin});

      uiItemFullO(
          layout,
          "SCREEN_OT_area_join",
          ELEM(dir, SCREEN_DIR_N, SCREEN_DIR_S) ? IFACE_("Join Down") : IFACE_("Join Left"),
          ELEM(dir, SCREEN_DIR_N, SCREEN_DIR_S) ? ICON_AREA_JOIN_DOWN : ICON_AREA_JOIN_LEFT,
          nullptr,
          WM_OP_EXEC_DEFAULT,
          UI_ITEM_NONE,
          &ptr);
      RNA_int_set_array(&ptr, "source_xy", blender::int2{sa1->totrct.xmin, sa1->totrct.ymin});
      RNA_int_set_array(&ptr, "target_xy", blender::int2{sa2->totrct.xmin, sa2->totrct.ymin});

      uiItemS(layout);
    }
  }

  /* Swap just needs two areas. */
  if (sa1 && sa2) {
    uiItemFullO(layout,
                "SCREEN_OT_area_swap",
                IFACE_("Swap Areas"),
                ICON_AREA_SWAP, /*BFA icon*/
                nullptr,
                WM_OP_EXEC_DEFAULT,
                UI_ITEM_NONE,
                &ptr);
    RNA_int_set_array(&ptr, "cursor", event->xy);
  }

  UI_popup_menu_end(C, pup);

  return OPERATOR_INTERFACE;
}

static void SCREEN_OT_area_options(wmOperatorType *ot)
{
  /* identifiers */
  ot->name = "Area Options";
  ot->description = "Operations for splitting and merging";
  ot->idname = "SCREEN_OT_area_options";

  /* api callbacks */
  ot->invoke = screen_area_options_invoke;

  ot->poll = ED_operator_screen_mainwinactive;

  /* flags */
  ot->flag = OPTYPE_INTERNAL;
}

/** \} */

/* -------------------------------------------------------------------- */
/** \name Space Data Cleanup Operator
 * \{ */

static int spacedata_cleanup_exec(bContext *C, wmOperator *op)
{
  Main *bmain = CTX_data_main(C);
  int tot = 0;

  LISTBASE_FOREACH (bScreen *, screen, &bmain->screens) {
    LISTBASE_FOREACH (ScrArea *, area, &screen->areabase) {
      if (area->spacedata.first != area->spacedata.last) {
        SpaceLink *sl = static_cast<SpaceLink *>(area->spacedata.first);

        BLI_remlink(&area->spacedata, sl);
        tot += BLI_listbase_count(&area->spacedata);
        BKE_spacedata_freelist(&area->spacedata);
        BLI_addtail(&area->spacedata, sl);
      }
    }
  }
  BKE_reportf(op->reports, RPT_INFO, "Removed amount of editors: %d", tot);

  return OPERATOR_FINISHED;
}

static void SCREEN_OT_spacedata_cleanup(wmOperatorType *ot)
{
  /* identifiers */
  ot->name = "Clean Up Space Data";
  ot->description = "Remove unused settings for invisible editors";
  ot->idname = "SCREEN_OT_spacedata_cleanup";

  /* api callbacks */
  ot->exec = spacedata_cleanup_exec;
  ot->poll = WM_operator_winactive;
}

/** \} */

/* -------------------------------------------------------------------- */
/** \name Repeat Last Operator
 * \{ */

static bool repeat_history_poll(bContext *C)
{
  if (!ED_operator_screenactive(C)) {
    return false;
  }
  wmWindowManager *wm = CTX_wm_manager(C);
  return !BLI_listbase_is_empty(&wm->operators);
}

static int repeat_last_exec(bContext *C, wmOperator * /*op*/)
{
  wmWindowManager *wm = CTX_wm_manager(C);
  wmOperator *lastop = static_cast<wmOperator *>(wm->operators.last);

  /* Seek last registered operator */
  while (lastop) {
    if (lastop->type->flag & OPTYPE_REGISTER) {
      break;
    }
    lastop = lastop->prev;
  }

  if (lastop) {
    WM_operator_free_all_after(wm, lastop);
    WM_operator_repeat_last(C, lastop);
  }

  return OPERATOR_CANCELLED;
}

static void SCREEN_OT_repeat_last(wmOperatorType *ot)
{
  /* identifiers */
  ot->name = "Repeat Last";
  ot->description = "Repeat last action";
  ot->idname = "SCREEN_OT_repeat_last";

  /* api callbacks */
  ot->exec = repeat_last_exec;

  ot->poll = repeat_history_poll;
}

/** \} */

/* -------------------------------------------------------------------- */
/** \name Repeat History Operator
 * \{ */

static int repeat_history_invoke(bContext *C, wmOperator *op, const wmEvent * /*event*/)
{
  wmWindowManager *wm = CTX_wm_manager(C);

  int items = BLI_listbase_count(&wm->operators);
  if (items == 0) {
    return OPERATOR_CANCELLED;
  }

  uiPopupMenu *pup = UI_popup_menu_begin(
      C, WM_operatortype_name(op->type, op->ptr).c_str(), ICON_NONE);
  uiLayout *layout = UI_popup_menu_layout(pup);

  wmOperator *lastop;
  int i;
  for (i = items - 1, lastop = static_cast<wmOperator *>(wm->operators.last); lastop;
       lastop = lastop->prev, i--)
  {
    if ((lastop->type->flag & OPTYPE_REGISTER) && WM_operator_repeat_check(C, lastop)) {
      uiItemIntO(layout,
                 WM_operatortype_name(lastop->type, lastop->ptr).c_str(),
                 ICON_NONE,
                 op->type->idname,
                 "index",
                 i);
    }
  }

  UI_popup_menu_end(C, pup);

  return OPERATOR_INTERFACE;
}

static int repeat_history_exec(bContext *C, wmOperator *op)
{
  wmWindowManager *wm = CTX_wm_manager(C);

  op = static_cast<wmOperator *>(BLI_findlink(&wm->operators, RNA_int_get(op->ptr, "index")));
  if (op) {
    /* let's put it as last operator in list */
    BLI_remlink(&wm->operators, op);
    BLI_addtail(&wm->operators, op);

    WM_operator_repeat(C, op);
  }

  return OPERATOR_FINISHED;
}

static void SCREEN_OT_repeat_history(wmOperatorType *ot)
{
  /* identifiers */
  ot->name = "Repeat History";
  ot->description = "Display menu for previous actions performed";
  ot->idname = "SCREEN_OT_repeat_history";

  /* api callbacks */
  ot->invoke = repeat_history_invoke;
  ot->exec = repeat_history_exec;
  ot->poll = repeat_history_poll;

  RNA_def_int(ot->srna, "index", 0, 0, INT_MAX, "Index", "", 0, 1000);
}

/** \} */

/* -------------------------------------------------------------------- */
/** \name Redo Operator
 * \{ */

static int redo_last_invoke(bContext *C, wmOperator * /*op*/, const wmEvent * /*event*/)
{
  wmOperator *lastop = WM_operator_last_redo(C);

  if (lastop) {
    WM_operator_redo_popup(C, lastop);
  }

  return OPERATOR_CANCELLED;
}

static void SCREEN_OT_redo_last(wmOperatorType *ot)
{
  /* identifiers */
  ot->name = "Redo Last";
  ot->description = "Display parameters for last action performed";
  ot->idname = "SCREEN_OT_redo_last";

  /* api callbacks */
  ot->invoke = redo_last_invoke;
  ot->poll = repeat_history_poll;
}

/** \} */

/* -------------------------------------------------------------------- */
/** \name Region Quad-View Operator
 * \{ */

static void view3d_localview_update_rv3d(RegionView3D *rv3d)
{
  if (rv3d->localvd) {
    rv3d->localvd->view = rv3d->view;
    rv3d->localvd->view_axis_roll = rv3d->view_axis_roll;
    rv3d->localvd->persp = rv3d->persp;
    copy_qt_qt(rv3d->localvd->viewquat, rv3d->viewquat);
  }
}

static void region_quadview_init_rv3d(
    ScrArea *area, ARegion *region, const char viewlock, const char view, const char persp)
{
  RegionView3D *rv3d = static_cast<RegionView3D *>(region->regiondata);

  if (persp == RV3D_CAMOB) {
    ED_view3d_lastview_store(rv3d);
  }

  rv3d->viewlock = viewlock;
  rv3d->runtime_viewlock = 0;
  rv3d->view = view;
  rv3d->view_axis_roll = RV3D_VIEW_AXIS_ROLL_0;
  rv3d->persp = persp;

  ED_view3d_lock(rv3d);
  view3d_localview_update_rv3d(rv3d);
  if ((viewlock & RV3D_BOXCLIP) && (persp == RV3D_ORTHO)) {
    ED_view3d_quadview_update(area, region, true);
  }
}

/* insert a region in the area region list */
static int region_quadview_exec(bContext *C, wmOperator *op)
{
  ARegion *region = CTX_wm_region(C);

  /* some rules... */
  if (region->regiontype != RGN_TYPE_WINDOW) {
    BKE_report(op->reports, RPT_ERROR, "Only window region can be 4-split");
  }
  else if (region->alignment == RGN_ALIGN_QSPLIT) {
    /* Exit quad-view */
    ScrArea *area = CTX_wm_area(C);

    /* keep current region */
    region->alignment = 0;

    if (area->spacetype == SPACE_VIEW3D) {
      RegionView3D *rv3d = static_cast<RegionView3D *>(region->regiondata);

      /* if this is a locked view, use settings from 'User' view */
      if (rv3d->viewlock) {
        View3D *v3d_user;
        ARegion *region_user;

        if (ED_view3d_context_user_region(C, &v3d_user, &region_user)) {
          if (region != region_user) {
            std::swap(region->regiondata, region_user->regiondata);
            rv3d = static_cast<RegionView3D *>(region->regiondata);
          }
        }
      }

      rv3d->viewlock_quad = RV3D_VIEWLOCK_INIT;
      rv3d->viewlock = 0;

      /* FIXME: This fixes missing update to workbench TAA. (see #76216)
       * However, it would be nice if the tagging should be done in a more conventional way. */
      rv3d->rflag |= RV3D_GPULIGHT_UPDATE;

      /* Accumulate locks, in case they're mixed. */
      LISTBASE_FOREACH (ARegion *, region_iter, &area->regionbase) {
        if (region_iter->regiontype == RGN_TYPE_WINDOW) {
          RegionView3D *rv3d_iter = static_cast<RegionView3D *>(region_iter->regiondata);
          rv3d->viewlock_quad |= rv3d_iter->viewlock;
        }
      }
    }

    LISTBASE_FOREACH_MUTABLE (ARegion *, region_iter, &area->regionbase) {
      if (region_iter->alignment == RGN_ALIGN_QSPLIT) {
        ED_region_remove(C, area, region_iter);
      }
    }
    ED_area_tag_redraw(area);
    WM_event_add_notifier(C, NC_SCREEN | NA_EDITED, nullptr);
  }
  else if (region->next) {
    BKE_report(op->reports, RPT_ERROR, "Only last region can be 4-split");
  }
  else {
    /* Enter quad-view */
    ScrArea *area = CTX_wm_area(C);

    region->alignment = RGN_ALIGN_QSPLIT;

    for (int count = 0; count < 3; count++) {
      ARegion *new_region = BKE_area_region_copy(area->type, region);
      BLI_addtail(&area->regionbase, new_region);
    }

    /* lock views and set them */
    if (area->spacetype == SPACE_VIEW3D) {
      View3D *v3d = static_cast<View3D *>(area->spacedata.first);
      int index_qsplit = 0;

      /* run ED_view3d_lock() so the correct 'rv3d->viewquat' is set,
       * otherwise when restoring rv3d->localvd the 'viewquat' won't
       * match the 'view', set on entering localview See: #26315,
       *
       * We could avoid manipulating rv3d->localvd here if exiting
       * localview with a 4-split would assign these view locks */
      RegionView3D *rv3d = static_cast<RegionView3D *>(region->regiondata);
      const char viewlock = (rv3d->viewlock_quad & RV3D_VIEWLOCK_INIT) ?
                                (rv3d->viewlock_quad & ~RV3D_VIEWLOCK_INIT) :
                                RV3D_LOCK_ROTATION;

      region_quadview_init_rv3d(
          area, region, viewlock, ED_view3d_lock_view_from_index(index_qsplit++), RV3D_ORTHO);
      region_quadview_init_rv3d(area,
                                (region = region->next),
                                viewlock,
                                ED_view3d_lock_view_from_index(index_qsplit++),
                                RV3D_ORTHO);
      region_quadview_init_rv3d(area,
                                (region = region->next),
                                viewlock,
                                ED_view3d_lock_view_from_index(index_qsplit++),
                                RV3D_ORTHO);
/* forcing camera is distracting */
#if 0
      if (v3d->camera) {
        region_quadview_init_rv3d(area, (region = region->next), 0, RV3D_VIEW_CAMERA, RV3D_CAMOB);
      }
      else {
        region_quadview_init_rv3d(area, (region = region->next), 0, RV3D_VIEW_USER, RV3D_PERSP);
      }
#else
      (void)v3d;
#endif
    }
    ED_area_tag_redraw(area);
    WM_event_add_notifier(C, NC_SCREEN | NA_EDITED, nullptr);
  }

  return OPERATOR_FINISHED;
}

static void SCREEN_OT_region_quadview(wmOperatorType *ot)
{
  /* identifiers */
  ot->name = "Toggle Quad View";
  ot->description = "Split selected area into camera, front, right, and top views";
  ot->idname = "SCREEN_OT_region_quadview";

  /* api callbacks */
  ot->exec = region_quadview_exec;
  ot->poll = ED_operator_region_view3d_active;
  ot->flag = 0;
}

/** \} */

/* -------------------------------------------------------------------- */
/** \name Region Toggle Operator
 * \{ */

static int region_toggle_exec(bContext *C, wmOperator *op)
{
  PropertyRNA *prop = RNA_struct_find_property(op->ptr, "region_type");

  ARegion *region;
  if (RNA_property_is_set(op->ptr, prop)) {
    region = BKE_area_find_region_type(CTX_wm_area(C), RNA_property_enum_get(op->ptr, prop));
  }
  else {
    region = CTX_wm_region(C);
  }

  if (region && (region->alignment != RGN_ALIGN_NONE)) {
    ED_region_toggle_hidden(C, region);
  }
  ED_region_tag_redraw(region);

  return OPERATOR_FINISHED;
}

static bool region_toggle_poll(bContext *C)
{
  ScrArea *area = CTX_wm_area(C);

  /* Don't flip anything around in top-bar. */
  if (area && area->spacetype == SPACE_TOPBAR) {
    CTX_wm_operator_poll_msg_set(C, "Toggling regions in the Top-bar is not allowed");
    return false;
  }

  return ED_operator_areaactive(C);
}

static void SCREEN_OT_region_toggle(wmOperatorType *ot)
{
  /* identifiers */
  ot->name = "Toggle Region";
  ot->idname = "SCREEN_OT_region_toggle";
  ot->description = "Hide or unhide the region";

  /* api callbacks */
  ot->exec = region_toggle_exec;
  ot->poll = region_toggle_poll;
  ot->flag = 0;

  RNA_def_enum(ot->srna,
               "region_type",
               rna_enum_region_type_items,
               0,
               "Region Type",
               "Type of the region to toggle");
}

/** \} */

/* -------------------------------------------------------------------- */
/** \name Region Flip Operator
 * \{ */

/* flip a region alignment */
static int region_flip_exec(bContext *C, wmOperator * /*op*/)
{
  ARegion *region = CTX_wm_region(C);

  if (!region) {
    return OPERATOR_CANCELLED;
  }

  if (region->alignment == RGN_ALIGN_TOP) {
    region->alignment = RGN_ALIGN_BOTTOM;
  }
  else if (region->alignment == RGN_ALIGN_BOTTOM) {
    region->alignment = RGN_ALIGN_TOP;
  }
  else if (region->alignment == RGN_ALIGN_LEFT) {
    region->alignment = RGN_ALIGN_RIGHT;
  }
  else if (region->alignment == RGN_ALIGN_RIGHT) {
    region->alignment = RGN_ALIGN_LEFT;
  }

  ED_area_tag_redraw(CTX_wm_area(C));
  WM_event_add_mousemove(CTX_wm_window(C));
  WM_event_add_notifier(C, NC_SCREEN | NA_EDITED, nullptr);

  return OPERATOR_FINISHED;
}

static bool region_flip_poll(bContext *C)
{
  ScrArea *area = CTX_wm_area(C);

  /* Don't flip anything around in top-bar. */
  if (area && area->spacetype == SPACE_TOPBAR) {
    CTX_wm_operator_poll_msg_set(C, "Flipping regions in the Top-bar is not allowed");
    return false;
  }

  return ED_operator_areaactive(C);
}

static void SCREEN_OT_region_flip(wmOperatorType *ot)
{
  /* identifiers */
  ot->name = "Flip Region";
  ot->idname = "SCREEN_OT_region_flip";
  ot->description = "Toggle the region's alignment (left/right or top/bottom)";

  /* api callbacks */
  ot->exec = region_flip_exec;
  ot->poll = region_flip_poll;
  ot->flag = 0;
}

/** \} */

/* -------------------------------------------------------------------- */
/** \name Header Toggle Menu Operator
 * \{ */

/* show/hide header text menus */
static int header_toggle_menus_exec(bContext *C, wmOperator * /*op*/)
{
  ScrArea *area = CTX_wm_area(C);

  area->flag = area->flag ^ HEADER_NO_PULLDOWN;

  ED_area_tag_redraw(area);
  WM_event_add_notifier(C, NC_SCREEN | NA_EDITED, nullptr);

  return OPERATOR_FINISHED;
}

static void SCREEN_OT_header_toggle_menus(wmOperatorType *ot)
{
  /* identifiers */
  ot->name = "Expand/Collapse Header Menus";
  ot->idname = "SCREEN_OT_header_toggle_menus";
  ot->description = "Expand or collapse the header pulldown menus";

  /* api callbacks */
  ot->exec = header_toggle_menus_exec;
  ot->poll = ED_operator_areaactive;
  ot->flag = 0;
}

/** \} */

/* -------------------------------------------------------------------- */
/** \name Region Context Menu Operator (Header/Footer/Navigation-Bar)
 * \{ */

static void screen_area_menu_items(ScrArea *area, uiLayout *layout)
{
  if (ED_area_is_global(area)) {
    return;
  }

  PointerRNA ptr;

  uiItemFullO(layout,
              "SCREEN_OT_area_join",
              IFACE_("Move/Split Area"),
              ICON_AREA_DOCK,
              nullptr,
              WM_OP_INVOKE_DEFAULT,
              UI_ITEM_NONE,
              &ptr);

  uiItemS(layout);

  uiItemO(layout,
          area->full ? IFACE_("Restore Areas") : IFACE_("Maximize Area"),
          ICON_MAXIMIZE_AREA, /*BFA icon*/
          "SCREEN_OT_screen_full_area");

  if (area->spacetype != SPACE_FILE && !area->full) {
    uiItemFullO(layout,
                "SCREEN_OT_screen_full_area",
                IFACE_("Full Screen Area"),
                ICON_FULLSCREEN_ENTER, /*BFA icon*/
                nullptr,
                WM_OP_INVOKE_DEFAULT,
                UI_ITEM_NONE,
                &ptr);
    RNA_boolean_set(&ptr, "use_hide_panels", true);
  }

<<<<<<< HEAD
  uiItemO(layout, nullptr, ICON_NEW_WINDOW, "SCREEN_OT_area_dupli"); /*BFA icon*/
  uiItemS(layout);
  uiItemO(layout, nullptr, ICON_PANEL_CLOSE, "SCREEN_OT_area_close"); /*BFA icon*/
}

// bfa - show hide the editorsmenu
static int header_toggle_editortypemenu_exec(bContext *C, wmOperator *)
{
  ScrArea *area = CTX_wm_area(C);

  area->flag = area->flag ^ HEADER_NO_EDITORTYPEMENU;

  ED_area_tag_redraw(area);
  WM_event_add_notifier(C, NC_SCREEN | NA_EDITED, nullptr);

  return OPERATOR_FINISHED;
}
static void SCREEN_OT_header_toggle_editortypemenu(wmOperatorType *ot)
{
  /* identifiers */
  ot->name = "Hide Editortype menu";
  ot->idname = "SCREEN_OT_header_toggle_editortypemenu";
  ot->description = "Shows or hides the Editortype menu to change the editor type";

  /* api callbacks */
  ot->exec = header_toggle_editortypemenu_exec;
  ot->poll = ED_operator_areaactive;
  ot->flag = 0;
}

// bfa - show hide the file toolbar menus
static int header_toolbar_file_exec(bContext *C, wmOperator *)
{
  ScrArea *area = CTX_wm_area(C);

  area->flag = area->flag ^ HEADER_TOOLBAR_FILE;

  ED_area_tag_redraw(area);
  WM_event_add_notifier(C, NC_SCREEN | NA_EDITED, nullptr);

  return OPERATOR_FINISHED;
}
static void SCREEN_OT_header_toolbar_file(wmOperatorType *ot)
{
  /* identifiers */
  ot->name = "Toolbar File";
  ot->idname = "SCREEN_OT_header_toolbar_file";
  ot->description = "Show or Hide the File toolbars";

  /* api callbacks */
  ot->exec = header_toolbar_file_exec;
  ot->poll = ED_operator_areaactive;
  ot->flag = 0;
}

// bfa - show hide the meshedit toolbar menus
static int header_toolbar_meshedit_exec(bContext *C, wmOperator *)
{
  ScrArea *area = CTX_wm_area(C);

  area->flag = area->flag ^ HEADER_TOOLBAR_MESHEDIT;

  ED_area_tag_redraw(area);
  WM_event_add_notifier(C, NC_SCREEN | NA_EDITED, nullptr);

  return OPERATOR_FINISHED;
}
static void SCREEN_OT_header_toolbar_meshedit(wmOperatorType *ot)
{
  /* identifiers */
  ot->name = "Toolbar Meshedit";
  ot->idname = "SCREEN_OT_header_toolbar_meshedit";
  ot->description = "Show or Hide the Meshedit toolbars";

  /* api callbacks */
  ot->exec = header_toolbar_meshedit_exec;
  ot->poll = ED_operator_areaactive;
  ot->flag = 0;
}

// bfa - show hide the primitives toolbar menus
static int header_toolbar_primitives_exec(bContext *C, wmOperator *)
{
  ScrArea *area = CTX_wm_area(C);

  area->flag = area->flag ^ HEADER_TOOLBAR_PRIMITIVES;

  ED_area_tag_redraw(area);
  WM_event_add_notifier(C, NC_SCREEN | NA_EDITED, nullptr);

  return OPERATOR_FINISHED;
}
static void SCREEN_OT_header_toolbar_primitives(wmOperatorType *ot)
{
  /* identifiers */
  ot->name = "Toolbar Primitives";
  ot->idname = "SCREEN_OT_header_toolbar_primitives";
  ot->description = "Show or Hide the Primitives toolbars";

  /* api callbacks */
  ot->exec = header_toolbar_primitives_exec;
  ot->poll = ED_operator_areaactive;
  ot->flag = 0;
}

// bfa - show hide the image toolbar menus
static int header_toolbar_image_exec(bContext *C, wmOperator *)
{
  ScrArea *area = CTX_wm_area(C);

  area->flag = area->flag ^ HEADER_TOOLBAR_IMAGE;

  ED_area_tag_redraw(area);
  WM_event_add_notifier(C, NC_SCREEN | NA_EDITED, nullptr);

  return OPERATOR_FINISHED;
}
static void SCREEN_OT_header_toolbar_image(wmOperatorType *ot)
{
  /* identifiers */
  ot->name = "Toolbar Image";
  ot->idname = "SCREEN_OT_header_toolbar_image";
  ot->description = "Show or Hide the Image toolbars";

  /* api callbacks */
  ot->exec = header_toolbar_image_exec;
  ot->poll = ED_operator_areaactive;
  ot->flag = 0;
}

// bfa - show hide the tools toolbar menus
static int header_toolbar_tools_exec(bContext *C, wmOperator *)
{
  ScrArea *area = CTX_wm_area(C);

  area->flag = area->flag ^ HEADER_TOOLBAR_TOOLS;

  ED_area_tag_redraw(area);
  WM_event_add_notifier(C, NC_SCREEN | NA_EDITED, nullptr);

  return OPERATOR_FINISHED;
}
static void SCREEN_OT_header_toolbar_tools(wmOperatorType *ot)
{
  /* identifiers */
  ot->name = "Toolbar Tools";
  ot->idname = "SCREEN_OT_header_toolbar_tools";
  ot->description = "Show or Hide the Tools toolbars";

  /* api callbacks */
  ot->exec = header_toolbar_tools_exec;
  ot->poll = ED_operator_areaactive;
  ot->flag = 0;
}

// bfa - show hide the animation toolbar menus
static int header_toolbar_animation_exec(bContext *C, wmOperator *)
{
  ScrArea *area = CTX_wm_area(C);

  area->flag = area->flag ^ HEADER_TOOLBAR_ANIMATION;

  ED_area_tag_redraw(area);
  WM_event_add_notifier(C, NC_SCREEN | NA_EDITED, nullptr);

  return OPERATOR_FINISHED;
}
static void SCREEN_OT_header_toolbar_animation(wmOperatorType *ot)
{
  /* identifiers */
  ot->name = "Toolbar Animation";
  ot->idname = "SCREEN_OT_header_toolbar_animation";
  ot->description = "Show or Hide the Animation toolbars";

  /* api callbacks */
  ot->exec = header_toolbar_animation_exec;
  ot->poll = ED_operator_areaactive;
  ot->flag = 0;
}

// bfa - show hide the edit toolbar menus
static int header_toolbar_edit_exec(bContext *C, wmOperator *)
{
  ScrArea *area = CTX_wm_area(C);

  area->flag = area->flag ^ HEADER_TOOLBAR_EDIT;

  ED_area_tag_redraw(area);
  WM_event_add_notifier(C, NC_SCREEN | NA_EDITED, nullptr);

  return OPERATOR_FINISHED;
=======
  uiItemO(layout, std::nullopt, ICON_NONE, "SCREEN_OT_area_dupli");
  uiItemS(layout);
  uiItemO(layout, std::nullopt, ICON_X, "SCREEN_OT_area_close");
>>>>>>> b8228303
}
static void SCREEN_OT_header_toolbar_edit(wmOperatorType *ot)
{
  /* identifiers */
  ot->name = "Toolbar Edit";
  ot->idname = "SCREEN_OT_header_toolbar_edit";
  ot->description = "Show or Hide the Edit toolbars";

  /* api callbacks */
  ot->exec = header_toolbar_edit_exec;
  ot->poll = ED_operator_areaactive;
  ot->flag = 0;
}

// bfa - show hide the misc toolbar menus
static int header_toolbar_misc_exec(bContext *C, wmOperator *)
{
  ScrArea *area = CTX_wm_area(C);

  area->flag = area->flag ^ HEADER_TOOLBAR_MISC;

  ED_area_tag_redraw(area);
  WM_event_add_notifier(C, NC_SCREEN | NA_EDITED, nullptr);

  return OPERATOR_FINISHED;
}
static void SCREEN_OT_header_toolbar_misc(wmOperatorType *ot)
{
  /* identifiers */
  ot->name = "Toolbar Misc";
  ot->idname = "SCREEN_OT_header_toolbar_misc";
  ot->description = "Show or Hide the Misc toolbars";

  /* api callbacks */
  ot->exec = header_toolbar_misc_exec;
  ot->poll = ED_operator_areaactive;
  ot->flag = 0;
}


// bfa - show hide the file toolbar menus
static int header_topbar_file_exec(bContext *C, wmOperator *)
{
  ScrArea *area = CTX_wm_area(C);

  area->flag = area->flag ^ HEADER_TOPBAR_FILE;

  ED_area_tag_redraw(area);
  WM_event_add_notifier(C, NC_SCREEN | NA_EDITED, nullptr);

  return OPERATOR_FINISHED;
}
static void SCREEN_OT_header_topbar_file(wmOperatorType *ot)
{
  /* identifiers */
  ot->name = "Topbar File";
  ot->idname = "SCREEN_OT_header_topbar_file";
  ot->description = "Show or Hide the File topbars";

  /* api callbacks */
  ot->exec = header_topbar_file_exec;
  ot->poll = ED_operator_areaactive;
  ot->flag = 0;
}

// bfa - show hide the meshedit topbar menus
static int header_topbar_meshedit_exec(bContext *C, wmOperator *)
{
  ScrArea *area = CTX_wm_area(C);

  area->flag = area->flag ^ HEADER_TOPBAR_MESHEDIT;

  ED_area_tag_redraw(area);
  WM_event_add_notifier(C, NC_SCREEN | NA_EDITED, nullptr);

  return OPERATOR_FINISHED;
}
static void SCREEN_OT_header_topbar_meshedit(wmOperatorType *ot)
{
  /* identifiers */
  ot->name = "Topbar Meshedit";
  ot->idname = "SCREEN_OT_header_topbar_meshedit";
  ot->description = "Show or Hide the Meshedit topbars";

  /* api callbacks */
  ot->exec = header_topbar_meshedit_exec;
  ot->poll = ED_operator_areaactive;
  ot->flag = 0;
}

// bfa - show hide the primitives topbar menus
static int header_topbar_primitives_exec(bContext *C, wmOperator *)
{
  ScrArea *area = CTX_wm_area(C);

  area->flag = area->flag ^ HEADER_TOPBAR_PRIMITIVES;

  ED_area_tag_redraw(area);
  WM_event_add_notifier(C, NC_SCREEN | NA_EDITED, nullptr);

  return OPERATOR_FINISHED;
}
static void SCREEN_OT_header_topbar_primitives(wmOperatorType *ot)
{
  /* identifiers */
  ot->name = "Topbar Primitives";
  ot->idname = "SCREEN_OT_header_topbar_primitives";
  ot->description = "Show or Hide the Primitives topbars";

  /* api callbacks */
  ot->exec = header_topbar_primitives_exec;
  ot->poll = ED_operator_areaactive;
  ot->flag = 0;
}

// bfa - show hide the image topbar menus
static int header_topbar_image_exec(bContext *C, wmOperator *)
{
  ScrArea *area = CTX_wm_area(C);

  area->flag = area->flag ^ HEADER_TOPBAR_IMAGE;

  ED_area_tag_redraw(area);
  WM_event_add_notifier(C, NC_SCREEN | NA_EDITED, nullptr);

  return OPERATOR_FINISHED;
}
static void SCREEN_OT_header_topbar_image(wmOperatorType *ot)
{
  /* identifiers */
  ot->name = "Topbar Image";
  ot->idname = "SCREEN_OT_header_topbar_image";
  ot->description = "Show or Hide the Image topbars";

  /* api callbacks */
  ot->exec = header_topbar_image_exec;
  ot->poll = ED_operator_areaactive;
  ot->flag = 0;
}

// bfa - show hide the tools topbar menus
static int header_topbar_tools_exec(bContext *C, wmOperator *)
{
  ScrArea *area = CTX_wm_area(C);

  area->flag = area->flag ^ HEADER_TOPBAR_TOOLS;

  ED_area_tag_redraw(area);
  WM_event_add_notifier(C, NC_SCREEN | NA_EDITED, nullptr);

  return OPERATOR_FINISHED;
}
static void SCREEN_OT_header_topbar_tools(wmOperatorType *ot)
{
  /* identifiers */
  ot->name = "Topbar Tools";
  ot->idname = "SCREEN_OT_header_topbar_tools";
  ot->description = "Show or Hide the Tools topbars";

  /* api callbacks */
  ot->exec = header_topbar_tools_exec;
  ot->poll = ED_operator_areaactive;
  ot->flag = 0;
}

// bfa - show hide the animation topbar menus
static int header_topbar_animation_exec(bContext *C, wmOperator *)
{
  ScrArea *area = CTX_wm_area(C);

  area->flag = area->flag ^ HEADER_TOPBAR_ANIMATION;

  ED_area_tag_redraw(area);
  WM_event_add_notifier(C, NC_SCREEN | NA_EDITED, nullptr);

  return OPERATOR_FINISHED;
}
static void SCREEN_OT_header_topbar_animation(wmOperatorType *ot)
{
  /* identifiers */
  ot->name = "Topbar Animation";
  ot->idname = "SCREEN_OT_header_topbar_animation";
  ot->description = "Show or Hide the Animation topbars";

  /* api callbacks */
  ot->exec = header_topbar_animation_exec;
  ot->poll = ED_operator_areaactive;
  ot->flag = 0;
}

// bfa - show hide the edit topbar menus
static int header_topbar_edit_exec(bContext *C, wmOperator *)
{
  ScrArea *area = CTX_wm_area(C);

  area->flag = area->flag ^ HEADER_TOPBAR_EDIT;

  ED_area_tag_redraw(area);
  WM_event_add_notifier(C, NC_SCREEN | NA_EDITED, nullptr);

  return OPERATOR_FINISHED;
}
static void SCREEN_OT_header_topbar_edit(wmOperatorType *ot)
{
  /* identifiers */
  ot->name = "Topbar Edit";
  ot->idname = "SCREEN_OT_header_topbar_edit";
  ot->description = "Show or Hide the Edit topbars";

  /* api callbacks */
  ot->exec = header_topbar_edit_exec;
  ot->poll = ED_operator_areaactive;
  ot->flag = 0;
}

// bfa - show hide the misc topbar menus
static int header_topbar_misc_exec(bContext *C, wmOperator *)
{
  ScrArea *area = CTX_wm_area(C);

  area->flag = area->flag ^ HEADER_TOPBAR_MISC;

  ED_area_tag_redraw(area);
  WM_event_add_notifier(C, NC_SCREEN | NA_EDITED, nullptr);

  return OPERATOR_FINISHED;
}
static void SCREEN_OT_header_topbar_misc(wmOperatorType *ot)
{
  /* identifiers */
  ot->name = "Topbar Misc";
  ot->idname = "SCREEN_OT_header_topbar_misc";
  ot->description = "Show or Hide the Misc topbars";

  /* api callbacks */
  ot->exec = header_topbar_misc_exec;
  ot->poll = ED_operator_areaactive;
  ot->flag = 0;
}
/*--------------- bfa end -------------------------------------*/

void ED_screens_header_tools_menu_create(bContext *C, uiLayout *layout, void * /*arg*/)
{
  ScrArea *area = CTX_wm_area(C);
  {
    PointerRNA ptr = RNA_pointer_create((ID *)CTX_wm_screen(C), &RNA_Space, area->spacedata.first);
    if (!ELEM(area->spacetype, SPACE_TOPBAR)) {
      uiItemR(layout, &ptr, "show_region_header", UI_ITEM_NONE, IFACE_("Show Header"), ICON_NONE);
    }

    ARegion *region_header = BKE_area_find_region_type(area, RGN_TYPE_HEADER);
    uiLayout *col = uiLayoutColumn(layout, false);
    uiLayoutSetActive(col, (region_header->flag & RGN_FLAG_HIDDEN) == 0);

    if (BKE_area_find_region_type(area, RGN_TYPE_TOOL_HEADER)) {
      uiItemR(col,
              &ptr,
              "show_region_tool_header",
              UI_ITEM_NONE,
              IFACE_("Show Tool Settings"),
              ICON_NONE);
    }

    uiItemO(col,
            IFACE_("Show Menus"),
            (area->flag & HEADER_NO_PULLDOWN) ? ICON_CHECKBOX_DEHLT : ICON_CHECKBOX_HLT,
            "SCREEN_OT_header_toggle_menus");
  }

  if (!ELEM(area->spacetype, SPACE_TOPBAR)) {
    uiItemS(layout);
    ED_screens_region_flip_menu_create(C, layout, nullptr);
    /* bfa - show hide the editortypemenu*/
    uiItemO(layout,
            IFACE_("Hide Editortype menu"),
            (area->flag & HEADER_NO_EDITORTYPEMENU) ? ICON_CHECKBOX_HLT : ICON_CHECKBOX_DEHLT,
            "SCREEN_OT_header_toggle_editortypemenu");
    /*bfa - we don't show the area items in the rmb menu*/
    /*uiItemS(layout);
     screen_area_menu_items(area, layout);*/
  }
}

/* ************** bfa - toolbar tools operator ***************************** */
/* ************** This menu is called in the toolbar editor to choose the toolbar type
 * ***************************** */
void ED_screens_toolbar_tools_menu_create(bContext *C, uiLayout *layout, void * /*arg*/)
{
  ScrArea *area = CTX_wm_area(C);
  /*ARegion *region = CTX_wm_region(C);*/ /*bfa - commented out, obviously not needed*/

  // bfa - show hide the File toolbar
  uiItemO(layout,
          IFACE_("Toolbar File"),
          (area->flag & HEADER_TOOLBAR_FILE) ? ICON_CHECKBOX_HLT : ICON_CHECKBOX_DEHLT,
          "SCREEN_OT_header_toolbar_file");

  // bfa - show hide the Meshedit toolbar
  uiItemO(layout,
          IFACE_("Toolbar Meshedit"),
          (area->flag & HEADER_TOOLBAR_MESHEDIT) ? ICON_CHECKBOX_HLT : ICON_CHECKBOX_DEHLT,
          "SCREEN_OT_header_toolbar_meshedit");

  // bfa - show hide the Primitives toolbar
  uiItemO(layout,
          IFACE_("Toolbar Primitives"),
          (area->flag & HEADER_TOOLBAR_PRIMITIVES) ? ICON_CHECKBOX_HLT : ICON_CHECKBOX_DEHLT,
          "SCREEN_OT_header_toolbar_primitives");

  // bfa - show hide the Image toolbar
  uiItemO(layout,
          IFACE_("Toolbar Image"),
          (area->flag & HEADER_TOOLBAR_IMAGE) ? ICON_CHECKBOX_HLT : ICON_CHECKBOX_DEHLT,
          "SCREEN_OT_header_toolbar_image");

  // bfa - show hide the Tools toolbar
  uiItemO(layout,
          IFACE_("Toolbar Tools"),
          (area->flag & HEADER_TOOLBAR_TOOLS) ? ICON_CHECKBOX_HLT : ICON_CHECKBOX_DEHLT,
          "SCREEN_OT_header_toolbar_tools");

  // bfa - show hide the Animation toolbar
  uiItemO(layout,
          IFACE_("Toolbar Animation"),
          (area->flag & HEADER_TOOLBAR_ANIMATION) ? ICON_CHECKBOX_HLT : ICON_CHECKBOX_DEHLT,
          "SCREEN_OT_header_toolbar_animation");

  // bfa - show hide the Edit toolbar
  uiItemO(layout,
          IFACE_("Toolbar Edit"),
          (area->flag & HEADER_TOOLBAR_EDIT) ? ICON_CHECKBOX_HLT : ICON_CHECKBOX_DEHLT,
          "SCREEN_OT_header_toolbar_edit");

  // bfa - show hide the Misc toolbar
  uiItemO(layout,
          IFACE_("Toolbar Misc"),
          (area->flag & HEADER_TOOLBAR_MISC) ? ICON_CHECKBOX_HLT : ICON_CHECKBOX_DEHLT,
          "SCREEN_OT_header_toolbar_misc");
}
/*bfa toolbar*/
static int toolbar_toolbox_invoke(bContext *C,
                                  wmOperator *,
                                  const wmEvent *)
{
  uiPopupMenu *pup;
  uiLayout *layout;

  pup = UI_popup_menu_begin(C, IFACE_("Toolbar"), ICON_NONE);
  layout = UI_popup_menu_layout(pup);

  ED_screens_toolbar_tools_menu_create(C, layout, nullptr);

  UI_popup_menu_end(C, pup);

  return OPERATOR_INTERFACE;
}
/*bfa toolbar*/
static void SCREEN_OT_toolbar_toolbox(wmOperatorType *ot)
{
  /* identifiers */
  ot->name = "Toolbar Toolbox";
  ot->description = "Toolbar Toolbox\nDisplay Toolbar type menu";
  ot->idname = "SCREEN_OT_toolbar_toolbox";

  /* api callbacks */
  ot->invoke = toolbar_toolbox_invoke;
}
/*----------------------------------------------------*/

/* ************** bfa - topbar tools operator ***************************** */
/* ************** This menu is called in the topbar editor to choose the topbar type
 * ***************************** */
void ED_screens_topbar_tools_menu_create(bContext *C, uiLayout *layout, void * /*arg*/)
{
  ScrArea *area = CTX_wm_area(C);
  /*ARegion *region = CTX_wm_region(C);*/ /*bfa - commented out, obviously not needed*/

  // bfa - show hide the File topbar
  uiItemO(layout,
          IFACE_("Topbar File"),
          (area->flag & HEADER_TOPBAR_FILE) ? ICON_CHECKBOX_HLT : ICON_CHECKBOX_DEHLT,
          "SCREEN_OT_header_topbar_file");

  // bfa - show hide the Meshedit topbar
  uiItemO(layout,
          IFACE_("Topbar Meshedit"),
          (area->flag & HEADER_TOPBAR_MESHEDIT) ? ICON_CHECKBOX_HLT : ICON_CHECKBOX_DEHLT,
          "SCREEN_OT_header_topbar_meshedit");

  // bfa - show hide the Primitives topbar
  uiItemO(layout,
          IFACE_("Topbar Primitives"),
          (area->flag & HEADER_TOPBAR_PRIMITIVES) ? ICON_CHECKBOX_HLT : ICON_CHECKBOX_DEHLT,
          "SCREEN_OT_header_topbar_primitives");

  // bfa - show hide the Image topbar
  uiItemO(layout,
          IFACE_("Topbar Image"),
          (area->flag & HEADER_TOPBAR_IMAGE) ? ICON_CHECKBOX_HLT : ICON_CHECKBOX_DEHLT,
          "SCREEN_OT_header_topbar_image");

  // bfa - show hide the Tools topbar
  uiItemO(layout,
          IFACE_("Topbar Tools"),
          (area->flag & HEADER_TOPBAR_TOOLS) ? ICON_CHECKBOX_HLT : ICON_CHECKBOX_DEHLT,
          "SCREEN_OT_header_topbar_tools");

  // bfa - show hide the Animation topbar
  uiItemO(layout,
          IFACE_("Topbar Animation"),
          (area->flag & HEADER_TOPBAR_ANIMATION) ? ICON_CHECKBOX_HLT : ICON_CHECKBOX_DEHLT,
          "SCREEN_OT_header_topbar_animation");

  // bfa - show hide the Edit topbar
  uiItemO(layout,
          IFACE_("Topbar Edit"),
          (area->flag & HEADER_TOPBAR_EDIT) ? ICON_CHECKBOX_HLT : ICON_CHECKBOX_DEHLT,
          "SCREEN_OT_header_topbar_edit");

  // bfa - show hide the Misc topbar
  uiItemO(layout,
          IFACE_("Topbar Misc"),
          (area->flag & HEADER_TOPBAR_MISC) ? ICON_CHECKBOX_HLT : ICON_CHECKBOX_DEHLT,
          "SCREEN_OT_header_topbar_misc");
}
/*bfa topbar*/
static int topbar_toolbox_invoke(bContext *C,
                                  wmOperator *,
                                  const wmEvent *)
{
  uiPopupMenu *pup;
  uiLayout *layout;

  pup = UI_popup_menu_begin(C, IFACE_("Topbar"), ICON_NONE);
  layout = UI_popup_menu_layout(pup);

  ED_screens_topbar_tools_menu_create(C, layout, nullptr);

  UI_popup_menu_end(C, pup);

  return OPERATOR_INTERFACE;
}
/*bfa topbar*/
static void SCREEN_OT_topbar_toolbox(wmOperatorType *ot)
{
  /* identifiers */
  ot->name = "Topbar Toolbox";
  ot->description = "Topbar Toolbox\nDisplay Topbar type menu";
  ot->idname = "SCREEN_OT_topbar_toolbox";

  /* api callbacks */
  ot->invoke = topbar_toolbox_invoke;
}
/*----------------------------------------------------*/

void ED_screens_footer_tools_menu_create(bContext *C, uiLayout *layout, void * /*arg*/)
{
  ScrArea *area = CTX_wm_area(C);

  {
    PointerRNA ptr = RNA_pointer_create((ID *)CTX_wm_screen(C), &RNA_Space, area->spacedata.first);
    uiItemR(layout, &ptr, "show_region_footer", UI_ITEM_NONE, IFACE_("Show Footer"), ICON_NONE);
  }

  ED_screens_region_flip_menu_create(C, layout, nullptr);
  uiItemS(layout);
  screen_area_menu_items(area, layout);
}

void ED_screens_region_flip_menu_create(bContext *C, uiLayout *layout, void * /*arg*/)
{
  const ARegion *region = CTX_wm_region(C);
  const short region_alignment = RGN_ALIGN_ENUM_FROM_MASK(region->alignment);
  const char *but_flip_str = region_alignment == RGN_ALIGN_LEFT   ? IFACE_("Flip to Right") :
                             region_alignment == RGN_ALIGN_RIGHT  ? IFACE_("Flip to Left") :
                             region_alignment == RGN_ALIGN_BOTTOM ? IFACE_("Flip to Top") :
                                                                    IFACE_("Flip to Bottom");

  /* default is WM_OP_INVOKE_REGION_WIN, which we don't want here. */
  uiLayoutSetOperatorContext(layout, WM_OP_INVOKE_DEFAULT);

  uiItemO(layout, but_flip_str, ICON_FLIP, "SCREEN_OT_region_flip"); /*BFA icon*/
}

static void ed_screens_statusbar_menu_create(uiLayout *layout, void * /*arg*/)
{
  PointerRNA ptr = RNA_pointer_create(nullptr, &RNA_PreferencesView, &U);
  uiItemR(
      layout, &ptr, "show_statusbar_stats", UI_ITEM_NONE, IFACE_("Scene Statistics"), ICON_NONE);
  uiItemR(layout,
          &ptr,
          "show_statusbar_scene_duration",
          UI_ITEM_NONE,
          IFACE_("Scene Duration"),
          ICON_NONE);
  uiItemR(layout, &ptr, "show_statusbar_memory", UI_ITEM_NONE, IFACE_("System Memory"), ICON_NONE);
  if (GPU_mem_stats_supported()) {
    uiItemR(layout, &ptr, "show_statusbar_vram", UI_ITEM_NONE, IFACE_("Video Memory"), ICON_NONE);
  }
  uiItemR(layout,
          &ptr,
          "show_extensions_updates",
          UI_ITEM_NONE,
          IFACE_("Extensions Updates"),
          ICON_NONE);
  uiItemR(
      layout, &ptr, "show_statusbar_version", UI_ITEM_NONE, IFACE_("Bforartists Version"), ICON_NONE); /*bfa - bforartists version, not blender version*/
}

static int screen_context_menu_invoke(bContext *C, wmOperator * /*op*/, const wmEvent * /*event*/)
{
  const ScrArea *area = CTX_wm_area(C);
  const ARegion *region = CTX_wm_region(C);

  if (area && area->spacetype == SPACE_STATUSBAR) {
    uiPopupMenu *pup = UI_popup_menu_begin(C, IFACE_("Status Bar"), ICON_NONE);
    uiLayout *layout = UI_popup_menu_layout(pup);
    ed_screens_statusbar_menu_create(layout, nullptr);
    UI_popup_menu_end(C, pup);
  }
  else if (region) {
    if (ELEM(region->regiontype, RGN_TYPE_HEADER, RGN_TYPE_TOOL_HEADER)) {
      uiPopupMenu *pup = UI_popup_menu_begin(C, IFACE_("Header"), ICON_NONE);
      uiLayout *layout = UI_popup_menu_layout(pup);
      ED_screens_header_tools_menu_create(C, layout, nullptr);
      UI_popup_menu_end(C, pup);
    }
    else if (region->regiontype == RGN_TYPE_FOOTER) {
      uiPopupMenu *pup = UI_popup_menu_begin(C, IFACE_("Footer"), ICON_NONE);
      uiLayout *layout = UI_popup_menu_layout(pup);
      ED_screens_footer_tools_menu_create(C, layout, nullptr);
      UI_popup_menu_end(C, pup);
    }
    else if (region->regiontype == RGN_TYPE_NAV_BAR) {
      uiPopupMenu *pup = UI_popup_menu_begin(C, IFACE_("Navigation Bar"), ICON_NONE);
      uiLayout *layout = UI_popup_menu_layout(pup);
      ED_screens_region_flip_menu_create(C, layout, nullptr);
      UI_popup_menu_end(C, pup);
    }
  }

  return OPERATOR_INTERFACE;
}

static void SCREEN_OT_region_context_menu(wmOperatorType *ot)
{
  /* identifiers */
  ot->name = "Region";
  ot->description = "Display region context menu";
  ot->idname = "SCREEN_OT_region_context_menu";

  /* api callbacks */
  ot->invoke = screen_context_menu_invoke;
}

/** \} */

/* -------------------------------------------------------------------- */
/** \name Animation Step Operator
 *
 * Animation Step.
 * \{ */

static bool match_region_with_redraws(const ScrArea *area,
                                      eRegion_Type regiontype,
                                      eScreen_Redraws_Flag redraws,
                                      bool from_anim_edit)
{
  const eSpace_Type spacetype = eSpace_Type(area->spacetype);
  if (regiontype == RGN_TYPE_WINDOW) {

    switch (spacetype) {
      case SPACE_VIEW3D:
        if ((redraws & TIME_ALL_3D_WIN) || from_anim_edit) {
          return true;
        }
        break;
      case SPACE_GRAPH:
      case SPACE_NLA:
        if ((redraws & TIME_ALL_ANIM_WIN) || from_anim_edit) {
          return true;
        }
        break;
      case SPACE_ACTION:
        /* if only 1 window or 3d windows, we do timeline too
         * NOTE: Now we do action editor in all these cases, since timeline is here. */
        if ((redraws & (TIME_ALL_ANIM_WIN | TIME_REGION | TIME_ALL_3D_WIN)) || from_anim_edit) {
          return true;
        }
        break;
      case SPACE_PROPERTIES:
        if (redraws & TIME_ALL_BUTS_WIN) {
          return true;
        }
        break;
      case SPACE_SEQ:
        if ((redraws & (TIME_SEQ | TIME_ALL_ANIM_WIN)) || from_anim_edit) {
          return true;
        }
        break;
      case SPACE_NODE:
        if (redraws & TIME_NODES) {
          return true;
        }
        break;
      case SPACE_IMAGE:
        if ((redraws & TIME_ALL_IMAGE_WIN) || from_anim_edit) {
          return true;
        }
        break;
      case SPACE_CLIP:
        if ((redraws & TIME_CLIPS) || from_anim_edit) {
          return true;
        }
        break;
      case SPACE_SPREADSHEET:
        if (redraws & TIME_SPREADSHEETS) {
          return true;
        }
        break;
      default:
        break;
    }
  }
  else if (regiontype == RGN_TYPE_UI) {
    if (spacetype == SPACE_CLIP) {
      /* Track Preview button is on Properties Editor in SpaceClip,
       * and it's very common case when users want it be refreshing
       * during playback, so asking people to enable special option
       * for this is a bit tricky, so add exception here for refreshing
       * Properties Editor for SpaceClip always */
      return true;
    }

    if (redraws & TIME_ALL_BUTS_WIN) {
      return true;
    }
  }
  else if (regiontype == RGN_TYPE_HEADER) {
    if (spacetype == SPACE_ACTION) {
      /* The timeline shows the current frame in the header. Other headers
       * don't need to be updated. */
      SpaceAction *saction = (SpaceAction *)area->spacedata.first;
      return saction->mode == SACTCONT_TIMELINE;
    }
  }
  else if (regiontype == RGN_TYPE_PREVIEW) {
    switch (spacetype) {
      case SPACE_SEQ:
        if (redraws & (TIME_SEQ | TIME_ALL_ANIM_WIN)) {
          return true;
        }
        break;
      case SPACE_CLIP:
        return true;
      default:
        break;
    }
  }
  else if (regiontype == RGN_TYPE_TOOLS) {
    switch (spacetype) {
      case SPACE_SPREADSHEET:
        if (redraws & TIME_SPREADSHEETS) {
          return true;
        }
        break;
      default:
        break;
    }
  }

  return false;
}

static void screen_animation_region_tag_redraw(
    bContext *C, ScrArea *area, ARegion *region, const Scene *scene, eScreen_Redraws_Flag redraws)
{
  /* Do follow time here if editor type supports it */
  if ((redraws & TIME_FOLLOW) &&
      screen_animation_region_supports_time_follow(eSpace_Type(area->spacetype),
                                                   eRegion_Type(region->regiontype)))
  {
    float w = BLI_rctf_size_x(&region->v2d.cur);
    if (scene->r.cfra < region->v2d.cur.xmin) {
      region->v2d.cur.xmax = scene->r.cfra;
      region->v2d.cur.xmin = region->v2d.cur.xmax - w;
      ED_region_tag_redraw(region);
      return;
    }
    if (scene->r.cfra > region->v2d.cur.xmax) {
      region->v2d.cur.xmin = scene->r.cfra;
      region->v2d.cur.xmax = region->v2d.cur.xmin + w;
      ED_region_tag_redraw(region);
      return;
    }
  }

  /* No need to do a full redraw as the current frame indicator is only updated.
   * We do need to redraw when this area is in full screen as no other areas
   * will be tagged for redrawing. */
  if (region->regiontype == RGN_TYPE_WINDOW && !area->full) {
    if (ELEM(area->spacetype, SPACE_NLA, SPACE_ACTION)) {
      return;
    }

    /* Drivers Editor needs a full redraw on playback for graph_draw_driver_debug().
     * This will make it slower than regular graph editor during playback, but drawing this in
     * graph_main_region_draw_overlay() is not feasible because it requires animation filtering
     * which has significant overhead which needs to be avoided in the overlay which is redrawn on
     * every UI interaction. */
    if (area->spacetype == SPACE_GRAPH) {
      const SpaceGraph *sipo = static_cast<const SpaceGraph *>(area->spacedata.first);
      if (sipo->mode != SIPO_MODE_DRIVERS) {
        return;
      }
      bAnimContext ac;
      if (ANIM_animdata_get_context(C, &ac) == false) {
        return;
      }
      if (ac.datatype != ANIMCONT_DRIVERS) {
        return;
      }
    }

    if (area->spacetype == SPACE_SEQ) {
      const SpaceSeq *sseq = static_cast<const SpaceSeq *>(area->spacedata.first);
      if (!ED_space_sequencer_has_playback_animation(sseq, scene)) {
        return;
      }
    }
  }
  ED_region_tag_redraw(region);
}

// #define PROFILE_AUDIO_SYNC

static int screen_animation_step_invoke(bContext *C, wmOperator * /*op*/, const wmEvent *event)
{
  bScreen *screen = CTX_wm_screen(C);
  wmTimer *wt = screen->animtimer;

  if (!(wt && wt == event->customdata)) {
    return OPERATOR_PASS_THROUGH;
  }

<<<<<<< HEAD
#ifdef PROFILE_AUDIO_SYNCH
=======
  wmWindow *win = CTX_wm_window(C);

#ifdef PROFILE_AUDIO_SYNC
>>>>>>> b8228303
  static int old_frame = 0;
  int newfra_int;
#endif

  Main *bmain = CTX_data_main(C);
  ScreenAnimData *sad = static_cast<ScreenAnimData *>(wt->customdata);  /*BFA - 3D Sequencer*/
  Scene *scene = sad->scene;  /*BFA - 3D Sequencer*/
  ViewLayer *view_layer = sad->view_layer;  /*BFA - 3D Sequencer*/
  Depsgraph *depsgraph = BKE_scene_get_depsgraph(scene, view_layer);
  Scene *scene_eval = (depsgraph != nullptr) ? DEG_get_evaluated_scene(depsgraph) : nullptr;
  wmWindowManager *wm = CTX_wm_manager(C);
  int sync;
  double time;

  /* sync, don't sync, or follow scene setting */
  if (sad->flag & ANIMPLAY_FLAG_SYNC) {
    sync = 1;
  }
  else if (sad->flag & ANIMPLAY_FLAG_NO_SYNC) {
    sync = 0;
  }
  else {
    sync = (scene->flag & SCE_FRAME_DROP);
  }

  if (scene_eval == nullptr) {
    /* Happens when undo/redo system is used during playback, nothing meaningful we can do here. */
  }
  else if (scene_eval->id.recalc & ID_RECALC_FRAME_CHANGE) {
    /* Ignore seek here, the audio will be updated to the scene frame after jump during next
     * dependency graph update. */
  }
  else if ((scene->audio.flag & AUDIO_SYNC) && (sad->flag & ANIMPLAY_FLAG_REVERSE) == false &&
           isfinite(time = BKE_sound_sync_scene(scene_eval)))
  {
    scene->r.cfra = round(time * FPS);

#ifdef PROFILE_AUDIO_SYNC
    newfra_int = scene->r.cfra;
    if (newfra_int < old_frame) {
      printf("back -%d jump detected, frame %d!\n", old_frame - newfra_int, old_frame);
    }
    else if (newfra_int > old_frame + 1) {
      printf("forward +%d jump detected, frame %d!\n", newfra_int - old_frame, old_frame);
    }
    fflush(stdout);
    old_frame = newfra_int;
#endif
  }
  else {
    if (sync) {
      /* Try to keep the playback in realtime by dropping frames. */

      /* How much time (in frames) has passed since the last frame was drawn? */
      double delta_frames = wt->time_delta * FPS;

      /* Add the remaining fraction from the last time step. */
      delta_frames += sad->lagging_frame_count;

      if (delta_frames < 1.0) {
        /* We can render faster than the scene frame rate. However skipping or delaying frames
         * here seems to in practice lead to jittery playback so just step forward a minimum of
         * one frame. (Even though this can lead to too fast playback, the jitteriness is more
         * annoying)
         */
        delta_frames = 1.0f;
        sad->lagging_frame_count = 0;
      }
      else {
        /* Extract the delta frame fractions that will be skipped when converting to int. */
        sad->lagging_frame_count = delta_frames - int(delta_frames);
      }

      const int step = delta_frames;

      /* skip frames */
      if (sad->flag & ANIMPLAY_FLAG_REVERSE) {
        scene->r.cfra -= step;
      }
      else {
        scene->r.cfra += step;
      }
    }
    else {
      /* one frame +/- */
      if (sad->flag & ANIMPLAY_FLAG_REVERSE) {
        scene->r.cfra--;
      }
      else {
        scene->r.cfra++;
      }
    }
  }

  /* reset 'jumped' flag before checking if we need to jump... */
  sad->flag &= ~ANIMPLAY_FLAG_JUMPED;

  if (sad->flag & ANIMPLAY_FLAG_REVERSE) {
    /* jump back to end? */
    if (PRVRANGEON) {
      if (scene->r.cfra < scene->r.psfra) {
        scene->r.cfra = scene->r.pefra;
        sad->flag |= ANIMPLAY_FLAG_JUMPED;
      }
    }
    else {
      if (scene->r.cfra < scene->r.sfra) {
        scene->r.cfra = scene->r.efra;
        sad->flag |= ANIMPLAY_FLAG_JUMPED;
      }
    }
  }
  else {
    /* jump back to start? */
    if (PRVRANGEON) {
      if (scene->r.cfra > scene->r.pefra) {
        scene->r.cfra = scene->r.psfra;
        sad->flag |= ANIMPLAY_FLAG_JUMPED;
      }
    }
    else {
      if (scene->r.cfra > scene->r.efra) {
        scene->r.cfra = scene->r.sfra;
        sad->flag |= ANIMPLAY_FLAG_JUMPED;
      }
    }
  }

  /* next frame overridden by user action (pressed jump to first/last frame) */
  if (sad->flag & ANIMPLAY_FLAG_USE_NEXT_FRAME) {
    scene->r.cfra = sad->nextfra;
    sad->flag &= ~ANIMPLAY_FLAG_USE_NEXT_FRAME;
    sad->flag |= ANIMPLAY_FLAG_JUMPED;
  }

  if (sad->flag & ANIMPLAY_FLAG_JUMPED) {
    DEG_id_tag_update(&scene->id, ID_RECALC_FRAME_CHANGE);
#ifdef PROFILE_AUDIO_SYNC
    old_frame = scene->r.cfra;
#endif
  }

  /* Since we follow draw-flags, we can't send notifier but tag regions ourselves. */
  if (depsgraph != nullptr) {
    ED_update_for_newframe(bmain, depsgraph);
  }

  LISTBASE_FOREACH (wmWindow *, window, &wm->windows) {
    const bScreen *win_screen = WM_window_get_active_screen(window);

    LISTBASE_FOREACH (ScrArea *, area, &win_screen->areabase) {
      LISTBASE_FOREACH (ARegion *, region, &area->regionbase) {
        bool redraw = false;
        if (region == sad->region) {
          redraw = true;
        }
        else if (match_region_with_redraws(area,
                                           eRegion_Type(region->regiontype),
                                           eScreen_Redraws_Flag(sad->redraws),
                                           sad->from_anim_edit))
        {
          redraw = true;
        }

        if (redraw) {
          screen_animation_region_tag_redraw(
              C, area, region, scene, eScreen_Redraws_Flag(sad->redraws));
        }
      }
    }
  }

  if (U.uiflag & USER_SHOW_FPS) {
    /* Update frame rate info too.
     * NOTE: this may not be accurate enough, since we might need this after modifiers/etc.
     * have been calculated instead of just before updates have been done? */
    ED_scene_fps_average_accumulate(scene, U.playback_fps_samples, wt->time_last);
  }

  /* Recalculate the time-step for the timer now that we've finished calculating this,
   * since the frames-per-second value may have been changed.
   */
  /* TODO: this may make evaluation a bit slower if the value doesn't change...
   * any way to avoid this? */
  wt->time_step = (1.0 / FPS);

  return OPERATOR_FINISHED;
}

static void SCREEN_OT_animation_step(wmOperatorType *ot)
{
  /* identifiers */
  ot->name = "Animation Step";
  ot->description = "Step through animation by position";
  ot->idname = "SCREEN_OT_animation_step";

  /* api callbacks */
  ot->invoke = screen_animation_step_invoke;

  ot->poll = ED_operator_screenactive_norender;
}

/** \} */

/* -------------------------------------------------------------------- */
/** \name Animation Playback Operator
 *
 * Animation Playback with Timer.
 * \{ */

void ED_reset_audio_device(bContext *C)
{
  /* If sound was playing back when we changed any sound settings, we need to make sure that
   * we reinitialize the playback state properly. Audaspace pauses playback on re-initializing
   * the playback device, so we need to make sure we reinitialize the playback state on our
   * end as well. (Otherwise the sound device might be in a weird state and crashes Blender). */
  bScreen *screen = ED_screen_animation_playing(CTX_wm_manager(C));
  wmWindow *timer_win = nullptr;
  const bool is_playing = screen != nullptr;
  bool playback_sync = false;
  int play_direction = 0;

  if (is_playing) {
    ScreenAnimData *sad = static_cast<ScreenAnimData *>(screen->animtimer->customdata);
    timer_win = screen->animtimer->win;
    /* -1 means play backwards. */
    play_direction = (sad->flag & ANIMPLAY_FLAG_REVERSE) ? -1 : 1;
    playback_sync = sad->flag & ANIMPLAY_FLAG_SYNC;
    /* Stop playback. */
    ED_screen_animation_play(C, 0, 0);
  }
  Main *bmain = CTX_data_main(C);
  /* Re-initialize the audio device. */
  BKE_sound_init(bmain);
  if (is_playing) {
    /* We need to set the context window to the window that was playing back previously.
     * Otherwise we will attach the new playback timer to an other window.
     */
    wmWindow *win = CTX_wm_window(C);
    CTX_wm_window_set(C, timer_win);
    ED_screen_animation_play(C, playback_sync, play_direction);
    CTX_wm_window_set(C, win);
  }
}

bScreen *ED_screen_animation_playing(const wmWindowManager *wm)
{
  LISTBASE_FOREACH (wmWindow *, win, &wm->windows) {
    bScreen *screen = WM_window_get_active_screen(win);

    if (screen->animtimer || screen->scrubbing) {
      return screen;
    }
  }

  return nullptr;
}

bScreen *ED_screen_animation_no_scrub(const wmWindowManager *wm)
{
  LISTBASE_FOREACH (wmWindow *, win, &wm->windows) {
    bScreen *screen = WM_window_get_active_screen(win);

    if (screen->animtimer) {
      return screen;
    }
  }

  return nullptr;
}

int ED_screen_animation_play(bContext *C, int sync, int mode)
{
  bScreen *screen = CTX_wm_screen(C);
  Scene *scene = CTX_data_scene(C);
  Depsgraph *depsgraph = CTX_data_ensure_evaluated_depsgraph(C);
  Scene *scene_eval = DEG_get_evaluated_scene(depsgraph);
  Main *bmain = DEG_get_bmain(depsgraph);

  if (ED_screen_animation_playing(CTX_wm_manager(C))) {
    /* stop playback now */
    ED_screen_animation_timer(C, 0, 0, 0);
    ED_scene_fps_average_clear(scene);
    BKE_sound_stop_scene(scene_eval);
/*############## BFA - 3D Sequencer ##############*/
    /* Stop sound in sequencer scene overrides. */
    wmWindow *win = CTX_wm_window(C);
    ED_screen_areas_iter (win, screen, area) {
      LISTBASE_FOREACH (SpaceLink *, space, &area->spacedata) {
        if (space->spacetype == SPACE_SEQ) {
          SpaceSeq *seq = (SpaceSeq *)space;
          if (seq->scene_override == NULL) {
            continue;
          }
          Scene *scene_override = seq->scene_override;
          ViewLayer *view_layer_override = (ViewLayer *)(scene_override->view_layers.first);
          Depsgraph *depsgraph = BKE_scene_ensure_depsgraph(
              CTX_data_main(C), scene_override, view_layer_override);
          Scene *scene_override_eval = DEG_get_evaluated_scene(depsgraph);
          BKE_sound_stop_scene(scene_override_eval);
        }
      }
    }
/*############## BFA - 3D Sequencer End ##############*/
    BKE_callback_exec_id_depsgraph(
        bmain, &scene->id, depsgraph, BKE_CB_EVT_ANIMATION_PLAYBACK_POST);

    /* Triggers redraw of sequencer preview so that it does not show to fps anymore after stopping
     * playback. */
    WM_event_add_notifier(C, NC_SPACE | ND_SPACE_SEQUENCER, scene);
    WM_event_add_notifier(C, NC_SPACE | ND_SPACE_SPREADSHEET, scene);
    WM_event_add_notifier(C, NC_SCENE | ND_TRANSFORM, scene);
  }
  else {
    BKE_callback_exec_id_depsgraph(
        bmain, &scene->id, depsgraph, BKE_CB_EVT_ANIMATION_PLAYBACK_PRE);

    /* these settings are currently only available from a menu in the TimeLine */
    if (mode == 1) { /* XXX only play audio forwards!? */
      BKE_sound_play_scene(scene_eval);
    }

    ED_screen_animation_timer(C, screen->redraws_flag, sync, mode);
    ED_scene_fps_average_clear(scene);

    if (screen->animtimer) {
      wmTimer *wt = screen->animtimer;
      ScreenAnimData *sad = static_cast<ScreenAnimData *>(wt->customdata);

      sad->region = CTX_wm_region(C);
    }
  }

  return OPERATOR_FINISHED;
}

static int screen_animation_play_exec(bContext *C, wmOperator *op)
{
  int mode = RNA_boolean_get(op->ptr, "reverse") ? -1 : 1;
  int sync = -1;

  if (RNA_struct_property_is_set(op->ptr, "sync")) {
    sync = RNA_boolean_get(op->ptr, "sync");
  }

  return ED_screen_animation_play(C, sync, mode);
}

static void SCREEN_OT_animation_play(wmOperatorType *ot)
{
  PropertyRNA *prop;

  /* identifiers */
  ot->name = "Play Animation";
  ot->description = "Play animation";
  ot->idname = "SCREEN_OT_animation_play";

  /* api callbacks */
  ot->exec = screen_animation_play_exec;

  ot->poll = ED_operator_screenactive_norender;

  prop = RNA_def_boolean(
      ot->srna, "reverse", false, "Play in Reverse", "Animation is played backwards");
  RNA_def_property_flag(prop, PROP_SKIP_SAVE);
  prop = RNA_def_boolean(ot->srna, "sync", false, "Sync", "Drop frames to maintain framerate");
  RNA_def_property_flag(prop, PROP_SKIP_SAVE);
}

/** \} */

/* -------------------------------------------------------------------- */
/** \name Animation Cancel Operator
 * \{ */

static int screen_animation_cancel_exec(bContext *C, wmOperator *op)
{
  bScreen *screen = ED_screen_animation_playing(CTX_wm_manager(C));

  if (screen) {
    if (RNA_boolean_get(op->ptr, "restore_frame") && screen->animtimer) {
      ScreenAnimData *sad = static_cast<ScreenAnimData *>(screen->animtimer->customdata);
      Scene *scene = CTX_data_scene(C);

      /* reset current frame before stopping, and just send a notifier to deal with the rest
       * (since playback still needs to be stopped)
       */
      scene->r.cfra = sad->sfra;

      WM_event_add_notifier(C, NC_SCENE | ND_FRAME, scene);
    }

    /* call the other "toggling" operator to clean up now */
    ED_screen_animation_play(C, 0, 0);
  }

  return OPERATOR_PASS_THROUGH;
}

static void SCREEN_OT_animation_cancel(wmOperatorType *ot)
{
  /* identifiers */
  ot->name = "Cancel Animation";
  ot->description = "Cancel animation, returning to the original frame";
  ot->idname = "SCREEN_OT_animation_cancel";

  /* api callbacks */
  ot->exec = screen_animation_cancel_exec;

  ot->poll = ED_operator_screenactive;

  RNA_def_boolean(ot->srna,
                  "restore_frame",
                  true,
                  "Restore Frame",
                  "Restore the frame when animation was initialized");
}

/** \} */

/* -------------------------------------------------------------------- */
/** \name Box Select Operator (Template)
 * \{ */

/* operator state vars used: (added by default WM callbacks)
 * xmin, ymin
 * xmax, ymax
 *
 * customdata: the wmGesture pointer
 *
 * callbacks:
 *
 * exec()   has to be filled in by user
 *
 * invoke() default WM function
 * adds modal handler
 *
 * modal()  default WM function
 * accept modal events while doing it, calls exec(), handles ESC and border drawing
 *
 * poll()   has to be filled in by user for context
 */
#if 0
static int box_select_exec(bContext *C, wmOperator *op)
{
  int event_type = RNA_int_get(op->ptr, "event_type");

  if (event_type == LEFTMOUSE) {
    printf("box select do select\n");
  }
  else if (event_type == RIGHTMOUSE) {
    printf("box select deselect\n");
  }
  else {
    printf("box select do something\n");
  }

  return 1;
}

static void SCREEN_OT_box_select(wmOperatorType *ot)
{
  /* identifiers */
  ot->name = "Box Select";
  ot->idname = "SCREEN_OT_box_select";

  /* api callbacks */
  ot->exec = box_select_exec;
  ot->invoke = WM_gesture_box_invoke;
  ot->modal = WM_gesture_box_modal;
  ot->cancel = WM_gesture_box_cancel;

  ot->poll = ED_operator_areaactive;

  /* rna */
  RNA_def_int(ot->srna, "event_type", 0, INT_MIN, INT_MAX, "Event Type", "", INT_MIN, INT_MAX);
  WM_operator_properties_border(ot);
}
#endif

/** \} */

/* -------------------------------------------------------------------- */
/** \name Full Screen Back Operator
 *
 * Use for generic full-screen 'back' button.
 * \{ */

static int fullscreen_back_exec(bContext *C, wmOperator *op)
{
  bScreen *screen = CTX_wm_screen(C);
  ScrArea *area = nullptr;

  /* search current screen for 'fullscreen' areas */
  LISTBASE_FOREACH (ScrArea *, area_iter, &screen->areabase) {
    if (area_iter->full) {
      area = area_iter;
      break;
    }
  }
  if (!area) {
    BKE_report(op->reports, RPT_ERROR, "No fullscreen areas were found");
    return OPERATOR_CANCELLED;
  }

  ED_screen_full_prevspace(C, area);

  return OPERATOR_FINISHED;
}

static void SCREEN_OT_back_to_previous(wmOperatorType *ot)
{
  /* identifiers */
  ot->name = "Back to Previous Screen";
  ot->description = "Revert back to the original screen layout, before fullscreen area overlay";
  ot->idname = "SCREEN_OT_back_to_previous";

  /* api callbacks */
  ot->exec = fullscreen_back_exec;
  ot->poll = ED_operator_screenactive;
}

/** \} */

/* -------------------------------------------------------------------- */
/** \name Show User Preferences Operator
 * \{ */

static int userpref_show_exec(bContext *C, wmOperator *op)
{
  wmWindow *win_cur = CTX_wm_window(C);
  /* Use eventstate, not event from _invoke, so this can be called through exec(). */
  const wmEvent *event = win_cur->eventstate;
  int sizex = (500 + UI_NAVIGATION_REGION_WIDTH) * UI_SCALE_FAC;
  int sizey = 520 * UI_SCALE_FAC;

  PropertyRNA *prop = RNA_struct_find_property(op->ptr, "section");
  if (prop && RNA_property_is_set(op->ptr, prop)) {
    /* Set active section via RNA, so it can fail properly. */

    PointerRNA pref_ptr = RNA_pointer_create(nullptr, &RNA_Preferences, &U);
    PropertyRNA *active_section_prop = RNA_struct_find_property(&pref_ptr, "active_section");

    RNA_property_enum_set(&pref_ptr, active_section_prop, RNA_property_enum_get(op->ptr, prop));
    RNA_property_update(C, &pref_ptr, active_section_prop);
  }

  const rcti window_rect = {
      /*xmin*/ event->xy[0],
      /*xmax*/ event->xy[0] + sizex,
      /*ymin*/ event->xy[1],
      /*ymax*/ event->xy[1] + sizey,
  };

  /* changes context! */
  if (WM_window_open(C,
                     nullptr, /*BFA wip - IFACE_("Bforartists Preferences"),*/
                     &window_rect,
                     SPACE_USERPREF,
                     false,
                     false,
                     true,
                     WIN_ALIGN_LOCATION_CENTER,
                     nullptr,
                     nullptr) != nullptr)
  {
    /* The header only contains the editor switcher and looks empty.
     * So hiding in the temp window makes sense. */
    ScrArea *area = CTX_wm_area(C);
    ARegion *region = BKE_area_find_region_type(area, RGN_TYPE_HEADER);

    region->flag |= RGN_FLAG_HIDDEN;
    ED_region_visibility_change_update(C, area, region);

    return OPERATOR_FINISHED;
  }
  BKE_report(op->reports, RPT_ERROR, "Failed to open window!");
  return OPERATOR_CANCELLED;
}

static std::string userpref_show_get_description(bContext *C,
                                                 wmOperatorType * /*ot*/,
                                                 PointerRNA *ptr)
{
  PropertyRNA *prop = RNA_struct_find_property(ptr, "section");
  if (RNA_property_is_set(ptr, prop)) {
    int section = RNA_property_enum_get(ptr, prop);
    const char *section_name;
    if (RNA_property_enum_name_gettexted(C, ptr, prop, section, &section_name)) {
      return fmt::format(fmt::runtime(TIP_("Show {} preferences")), section_name);
    }
  }
  /* Fallback to default. */
  return "";
}

static void SCREEN_OT_userpref_show(wmOperatorType *ot)
{
  PropertyRNA *prop;

  /* identifiers */
  ot->name = "Open Preferences...";
  ot->description = "Edit user preferences and system settings";
  ot->idname = "SCREEN_OT_userpref_show";

  /* api callbacks */
  ot->exec = userpref_show_exec;
  ot->poll = ED_operator_screenactive_nobackground; /* Not in background as this opens a window. */
  ot->get_description = userpref_show_get_description;

  prop = RNA_def_enum(ot->srna,
                      "section",
                      rna_enum_preference_section_items,
                      0,
                      "",
                      "Section to activate in the Preferences");
  RNA_def_property_flag(prop, PROP_HIDDEN);
}

/** \} */

/* -------------------------------------------------------------------- */
/** \name Show Drivers Editor Operator
 * \{ */

static int drivers_editor_show_exec(bContext *C, wmOperator *op)
{
  wmWindow *win_cur = CTX_wm_window(C);
  /* Use eventstate, not event from _invoke, so this can be called through exec(). */
  const wmEvent *event = win_cur->eventstate;

  int sizex = 900 * UI_SCALE_FAC;
  int sizey = 580 * UI_SCALE_FAC;

  /* Get active property to show driver for
   * - Need to grab it first, or else this info disappears
   *   after we've created the window
   */
  int index;
  PointerRNA ptr;
  PropertyRNA *prop;
  uiBut *but = UI_context_active_but_prop_get(C, &ptr, &prop, &index);

  const rcti window_rect = {
      /*xmin*/ event->xy[0],
      /*xmax*/ event->xy[0] + sizex,
      /*ymin*/ event->xy[1],
      /*ymax*/ event->xy[1] + sizey,
  };

  /* changes context! */
  if (WM_window_open(C,
                     IFACE_("Bforartists Drivers Editor"), /*BFA*/
                     &window_rect,
                     SPACE_GRAPH,
                     false,
                     false,
                     true,
                     WIN_ALIGN_LOCATION_CENTER,
                     nullptr,
                     nullptr) != nullptr)
  {
    ED_drivers_editor_init(C, CTX_wm_area(C));

    /* activate driver F-Curve for the property under the cursor */
    if (but) {
      bool driven, special;
      FCurve *fcu = BKE_fcurve_find_by_rna_context_ui(
          C, &ptr, prop, index, nullptr, nullptr, &driven, &special);

      if (fcu) {
        /* Isolate this F-Curve... */
        bAnimContext ac;
        if (ANIM_animdata_get_context(C, &ac)) {
          int filter = ANIMFILTER_DATA_VISIBLE | ANIMFILTER_NODUPLIS;
          ANIM_anim_channels_select_set(&ac, ACHANNEL_SETFLAG_CLEAR);
          ANIM_set_active_channel(&ac,
                                  ac.data,
                                  eAnimCont_Types(ac.datatype),
                                  eAnimFilter_Flags(filter),
                                  fcu,
                                  ANIMTYPE_FCURVE);
        }
        else {
          /* Just blindly isolate...
           * This isn't the best, and shouldn't happen, but may be enough. */
          fcu->flag |= (FCURVE_ACTIVE | FCURVE_SELECTED);
        }
      }
    }

    return OPERATOR_FINISHED;
  }
  BKE_report(op->reports, RPT_ERROR, "Failed to open window!");
  return OPERATOR_CANCELLED;
}

static void SCREEN_OT_drivers_editor_show(wmOperatorType *ot)
{
  /* identifiers */
  ot->name = "Show Drivers Editor";
  ot->description = "Show drivers editor in a separate window";
  ot->idname = "SCREEN_OT_drivers_editor_show";

  /* api callbacks */
  ot->exec = drivers_editor_show_exec;
  ot->poll = ED_operator_screenactive_nobackground; /* Not in background as this opens a window. */
}

/** \} */

/* -------------------------------------------------------------------- */
/** \name Show Info Log Operator
 * \{ */

static int info_log_show_exec(bContext *C, wmOperator *op)
{
  wmWindow *win_cur = CTX_wm_window(C);
  /* Use eventstate, not event from _invoke, so this can be called through exec(). */
  const wmEvent *event = win_cur->eventstate;
  const int shift_y = 480;
  const int mx = event->xy[0];
  const int my = event->xy[1] + shift_y;
  int sizex = 900 * UI_SCALE_FAC;
  int sizey = 580 * UI_SCALE_FAC;

  const rcti window_rect = {
      /*xmin*/ mx,
      /*xmax*/ mx + sizex,
      /*ymin*/ my,
      /*ymax*/ my + sizey,
  };

  /* changes context! */
  if (WM_window_open(C,
                     IFACE_("Bforartists Info Log"), /*BFA*/
                     &window_rect,
                     SPACE_INFO,
                     false,
                     false,
                     true,
                     WIN_ALIGN_LOCATION_CENTER,
                     nullptr,
                     nullptr) != nullptr)
  {
    return OPERATOR_FINISHED;
  }
  BKE_report(op->reports, RPT_ERROR, "Failed to open window!");
  return OPERATOR_CANCELLED;
}

static void SCREEN_OT_info_log_show(wmOperatorType *ot)
{
  /* identifiers */
  ot->name = "Show Info Log";
  ot->description = "Show info log in a separate window";
  ot->idname = "SCREEN_OT_info_log_show";

  /* api callbacks */
  ot->exec = info_log_show_exec;
  ot->poll = ED_operator_screenactive_nobackground;
}

/** \} */

/* -------------------------------------------------------------------- */
/** \name New Screen Operator
 * \{ */

static int screen_new_exec(bContext *C, wmOperator * /*op*/)
{
  Main *bmain = CTX_data_main(C);
  wmWindow *win = CTX_wm_window(C);
  WorkSpace *workspace = BKE_workspace_active_get(win->workspace_hook);
  WorkSpaceLayout *layout_old = BKE_workspace_active_layout_get(win->workspace_hook);

  WorkSpaceLayout *layout_new = ED_workspace_layout_duplicate(bmain, workspace, layout_old, win);

  WM_event_add_notifier(C, NC_SCREEN | ND_LAYOUTBROWSE, layout_new);

  return OPERATOR_FINISHED;
}

static void SCREEN_OT_new(wmOperatorType *ot)
{
  /* identifiers */
  ot->name = "New Screen";
  ot->description = "Add a new screen";
  ot->idname = "SCREEN_OT_new";

  /* api callbacks */
  ot->exec = screen_new_exec;
  ot->poll = WM_operator_winactive;
}

/** \} */

/* -------------------------------------------------------------------- */
/** \name Delete Screen Operator
 * \{ */

static int screen_delete_exec(bContext *C, wmOperator * /*op*/)
{
  bScreen *screen = CTX_wm_screen(C);
  WorkSpace *workspace = CTX_wm_workspace(C);
  WorkSpaceLayout *layout = BKE_workspace_layout_find(workspace, screen);

  WM_event_add_notifier(C, NC_SCREEN | ND_LAYOUTDELETE, layout);

  return OPERATOR_FINISHED;
}

static void SCREEN_OT_delete(wmOperatorType *ot)
{
  /* identifiers */
  ot->name = "Delete Screen";
  ot->description = "Delete active screen";
  ot->idname = "SCREEN_OT_delete";

  /* api callbacks */
  ot->exec = screen_delete_exec;
}

/** \} */

/* -------------------------------------------------------------------- */
/** \name Region Alpha Blending Operator
 *
 * Implementation NOTE: a disappearing region needs at least 1 last draw with
 * 100% back-buffer texture over it - then triple buffer will clear it entirely.
 * This because flag #RGN_FLAG_HIDDEN is set in end - region doesn't draw at all then.
 *
 * \{ */

struct RegionAlphaInfo {
  ScrArea *area;
  ARegion *region, *child_region; /* other region */
  int hidden;
};

#define TIMEOUT 0.1f
#define TIMESTEP (1.0f / 60.0f)

float ED_region_blend_alpha(ARegion *region)
{
  /* check parent too */
  if (region->runtime->regiontimer == nullptr &&
      (region->alignment & (RGN_SPLIT_PREV | RGN_ALIGN_HIDE_WITH_PREV)) && region->prev)
  {
    region = region->prev;
  }

  if (region->runtime->regiontimer) {
    RegionAlphaInfo *rgi = static_cast<RegionAlphaInfo *>(
        region->runtime->regiontimer->customdata);
    float alpha;

    alpha = float(region->runtime->regiontimer->time_duration) / TIMEOUT;
    /* makes sure the blend out works 100% - without area redraws */
    if (rgi->hidden) {
      alpha = 0.9f - TIMESTEP - alpha;
    }

    CLAMP(alpha, 0.0f, 1.0f);
    return alpha;
  }
  return 1.0f;
}

/* assumes region has running region-blend timer */
static void region_blend_end(bContext *C, ARegion *region, const bool is_running)
{
  RegionAlphaInfo *rgi = static_cast<RegionAlphaInfo *>(region->runtime->regiontimer->customdata);

  /* always send redraw */
  ED_region_tag_redraw(region);
  if (rgi->child_region) {
    ED_region_tag_redraw(rgi->child_region);
  }

  /* if running timer was hiding, the flag toggle went wrong */
  if (is_running) {
    if (rgi->hidden) {
      rgi->region->flag &= ~RGN_FLAG_HIDDEN;
    }
  }
  else {
    if (rgi->hidden) {
      rgi->region->flag |= rgi->hidden;
      ED_area_init(CTX_wm_manager(C), CTX_wm_window(C), rgi->area);
    }
    /* area decoration needs redraw in end */
    ED_area_tag_redraw(rgi->area);
  }
  WM_event_timer_remove(CTX_wm_manager(C), nullptr, region->runtime->regiontimer); /* frees rgi */
  region->runtime->regiontimer = nullptr;
}
void ED_region_visibility_change_update_animated(bContext *C, ScrArea *area, ARegion *region)
{
  wmWindowManager *wm = CTX_wm_manager(C);
  wmWindow *win = CTX_wm_window(C);

  /* end running timer */
  if (region->runtime->regiontimer) {

    region_blend_end(C, region, true);
  }
  RegionAlphaInfo *rgi = static_cast<RegionAlphaInfo *>(
      MEM_callocN(sizeof(RegionAlphaInfo), "RegionAlphaInfo"));

  rgi->hidden = region->flag & RGN_FLAG_HIDDEN;
  rgi->area = area;
  rgi->region = region;
  region->flag &= ~RGN_FLAG_HIDDEN;

  /* blend in, reinitialize regions because it got unhidden */
  if (rgi->hidden == 0) {
    ED_area_init(wm, win, area);
  }
  else {
    ED_region_visibility_change_update_ex(C, area, region, true, false);
  }

  if (region->next) {
    if (region->next->alignment & (RGN_SPLIT_PREV | RGN_ALIGN_HIDE_WITH_PREV)) {
      rgi->child_region = region->next;
    }
  }

  /* new timer */
  region->runtime->regiontimer = WM_event_timer_add(wm, win, TIMERREGION, TIMESTEP);
  region->runtime->regiontimer->customdata = rgi;
}

/* timer runs in win->handlers, so it cannot use context to find area/region */
static int region_blend_invoke(bContext *C, wmOperator * /*op*/, const wmEvent *event)
{
  wmTimer *timer = static_cast<wmTimer *>(event->customdata);

  /* event type is TIMERREGION, but we better check */
  if (event->type != TIMERREGION || timer == nullptr) {
    return OPERATOR_PASS_THROUGH;
  }

  RegionAlphaInfo *rgi = static_cast<RegionAlphaInfo *>(timer->customdata);

  /* always send redraws */
  ED_region_tag_redraw(rgi->region);
  if (rgi->child_region) {
    ED_region_tag_redraw(rgi->child_region);
  }

  /* end timer? */
  if (rgi->region->runtime->regiontimer->time_duration > double(TIMEOUT)) {
    region_blend_end(C, rgi->region, false);
    return (OPERATOR_FINISHED | OPERATOR_PASS_THROUGH);
  }

  return (OPERATOR_FINISHED | OPERATOR_PASS_THROUGH);
}

static void SCREEN_OT_region_blend(wmOperatorType *ot)
{
  /* identifiers */
  ot->name = "Region Alpha";
  ot->idname = "SCREEN_OT_region_blend";
  ot->description = "Blend in and out overlapping region";

  /* api callbacks */
  ot->invoke = region_blend_invoke;

  /* flags */
  ot->flag = OPTYPE_INTERNAL;

  /* properties */
}

/** \} */

/* -------------------------------------------------------------------- */
/** \name Space Type Set or Cycle Operator
 * \{ */

static bool space_type_set_or_cycle_poll(bContext *C)
{
  ScrArea *area = CTX_wm_area(C);
  return (area && !ELEM(area->spacetype, SPACE_TOPBAR, SPACE_STATUSBAR));
}

static int space_type_set_or_cycle_exec(bContext *C, wmOperator *op)
{
  const int space_type = RNA_enum_get(op->ptr, "space_type");

  ScrArea *area = CTX_wm_area(C);
  PointerRNA ptr = RNA_pointer_create((ID *)CTX_wm_screen(C), &RNA_Area, area);
  PropertyRNA *prop_type = RNA_struct_find_property(&ptr, "type");
  PropertyRNA *prop_ui_type = RNA_struct_find_property(&ptr, "ui_type");

  if (area->spacetype != space_type) {
    /* Set the type. */
    RNA_property_enum_set(&ptr, prop_type, space_type);
    RNA_property_update(C, &ptr, prop_type);
  }
  else {
    /* Types match, cycle the subtype. */
    const int space_type_ui = RNA_property_enum_get(&ptr, prop_ui_type);
    const EnumPropertyItem *item;
    int item_len;
    bool free;
    RNA_property_enum_items(C, &ptr, prop_ui_type, &item, &item_len, &free);
    int index = RNA_enum_from_value(item, space_type_ui);
    for (int i = 1; i < item_len; i++) {
      const EnumPropertyItem *item_test = &item[(index + i) % item_len];
      if ((item_test->value >> 16) == space_type) {
        RNA_property_enum_set(&ptr, prop_ui_type, item_test->value);
        RNA_property_update(C, &ptr, prop_ui_type);
        break;
      }
    }
    if (free) {
      MEM_freeN((void *)item);
    }
  }

  return OPERATOR_FINISHED;
}

static void SCREEN_OT_space_type_set_or_cycle(wmOperatorType *ot)
{
  /* identifiers */
  ot->name = "Cycle Space Type Set";
  ot->description = "Set the space type or cycle subtype";
  ot->idname = "SCREEN_OT_space_type_set_or_cycle";

  /* api callbacks */
  ot->exec = space_type_set_or_cycle_exec;
  ot->poll = space_type_set_or_cycle_poll;

  ot->flag = 0;

  RNA_def_enum(ot->srna, "space_type", rna_enum_space_type_items, SPACE_EMPTY, "Type", "");
}

/** \} */

/* -------------------------------------------------------------------- */
/** \name Space Context Cycle Operator
 * \{ */

static const EnumPropertyItem space_context_cycle_direction[] = {
    {SPACE_CONTEXT_CYCLE_PREV, "PREV", 0, "Previous", ""},
    {SPACE_CONTEXT_CYCLE_NEXT, "NEXT", 0, "Next", ""},
    {0, nullptr, 0, nullptr, nullptr},
};

static bool space_context_cycle_poll(bContext *C)
{
  ScrArea *area = CTX_wm_area(C);
  /* area might be nullptr if called out of window bounds */
  return (area && ELEM(area->spacetype, SPACE_PROPERTIES, SPACE_USERPREF));
}

/**
 * Helper to get the correct RNA pointer/property pair for changing
 * the display context of active space type in \a area.
 */
static void context_cycle_prop_get(bScreen *screen,
                                   const ScrArea *area,
                                   PointerRNA *r_ptr,
                                   PropertyRNA **r_prop)
{
  const char *propname;

  switch (area->spacetype) {
    case SPACE_PROPERTIES:
      *r_ptr = RNA_pointer_create(&screen->id, &RNA_SpaceProperties, area->spacedata.first);
      propname = "context";
      break;
    case SPACE_USERPREF:
      *r_ptr = RNA_pointer_create(nullptr, &RNA_Preferences, &U);
      propname = "active_section";
      break;
    default:
      BLI_assert(0);
      propname = "";
  }

  *r_prop = RNA_struct_find_property(r_ptr, propname);
}

static int space_context_cycle_invoke(bContext *C, wmOperator *op, const wmEvent * /*event*/)
{
  const eScreenCycle direction = eScreenCycle(RNA_enum_get(op->ptr, "direction"));

  PointerRNA ptr;
  PropertyRNA *prop;
  context_cycle_prop_get(CTX_wm_screen(C), CTX_wm_area(C), &ptr, &prop);
  const int old_context = RNA_property_enum_get(&ptr, prop);
  const int new_context = RNA_property_enum_step(
      C, &ptr, prop, old_context, direction == SPACE_CONTEXT_CYCLE_PREV ? -1 : 1);
  RNA_property_enum_set(&ptr, prop, new_context);
  RNA_property_update(C, &ptr, prop);

  return OPERATOR_FINISHED;
}

static void SCREEN_OT_space_context_cycle(wmOperatorType *ot)
{
  /* identifiers */
  ot->name = "Cycle Space Context";
  ot->description = "Cycle through the editor context by activating the next/previous one";
  ot->idname = "SCREEN_OT_space_context_cycle";

  /* api callbacks */
  ot->invoke = space_context_cycle_invoke;
  ot->poll = space_context_cycle_poll;

  ot->flag = 0;

  RNA_def_enum(ot->srna,
               "direction",
               space_context_cycle_direction,
               SPACE_CONTEXT_CYCLE_NEXT,
               "Direction",
               "Direction to cycle through");
}

/** \} */

/* -------------------------------------------------------------------- */
/** \name Workspace Cycle Operator
 * \{ */

static int space_workspace_cycle_invoke(bContext *C, wmOperator *op, const wmEvent * /*event*/)
{
  wmWindow *win = CTX_wm_window(C);
  if (WM_window_is_temp_screen(win)) {
    return OPERATOR_CANCELLED;
  }

  Main *bmain = CTX_data_main(C);
  const eScreenCycle direction = eScreenCycle(RNA_enum_get(op->ptr, "direction"));
  WorkSpace *workspace_src = WM_window_get_active_workspace(win);

  Vector<ID *> ordered = BKE_id_ordered_list(&bmain->workspaces);
  if (ordered.size() == 1) {
    return OPERATOR_CANCELLED;
  }

  const int index = ordered.first_index_of(&workspace_src->id);

  WorkSpace *workspace_dst = nullptr;
  switch (direction) {
    case SPACE_CONTEXT_CYCLE_PREV:
      workspace_dst = reinterpret_cast<WorkSpace *>(index == 0 ? ordered.last() :
                                                                 ordered[index - 1]);
      break;
    case SPACE_CONTEXT_CYCLE_NEXT:
      workspace_dst = reinterpret_cast<WorkSpace *>(
          index == ordered.index_range().last() ? ordered.first() : ordered[index + 1]);
      break;
  }

  win->workspace_hook->temp_workspace_store = workspace_dst;
  WM_event_add_notifier(C, NC_SCREEN | ND_WORKSPACE_SET, workspace_dst);
  win->workspace_hook->temp_workspace_store = nullptr;

  return OPERATOR_FINISHED;
}

static void SCREEN_OT_workspace_cycle(wmOperatorType *ot)
{
  /* identifiers */
  ot->name = "Cycle Workspace";
  ot->description = "Cycle through workspaces";
  ot->idname = "SCREEN_OT_workspace_cycle";

  /* api callbacks */
  ot->invoke = space_workspace_cycle_invoke;
  ot->poll = ED_operator_screenactive;

  ot->flag = 0;

  RNA_def_enum(ot->srna,
               "direction",
               space_context_cycle_direction,
               SPACE_CONTEXT_CYCLE_NEXT,
               "Direction",
               "Direction to cycle through");
}

/** \} */

/* -------------------------------------------------------------------- */
/** \name Assigning Operator Types
 * \{ */

void ED_operatortypes_screen()
{
  /* Generic UI stuff. */
  WM_operatortype_append(SCREEN_OT_actionzone);
  WM_operatortype_append(SCREEN_OT_repeat_last);
  WM_operatortype_append(SCREEN_OT_repeat_history);
  WM_operatortype_append(SCREEN_OT_redo_last);

  /* Screen tools. */
  WM_operatortype_append(SCREEN_OT_area_move);
  WM_operatortype_append(SCREEN_OT_area_split);
  WM_operatortype_append(SCREEN_OT_area_join);
  WM_operatortype_append(SCREEN_OT_area_close);
  WM_operatortype_append(SCREEN_OT_area_options);
  WM_operatortype_append(SCREEN_OT_area_dupli);
  WM_operatortype_append(SCREEN_OT_area_swap);
  WM_operatortype_append(SCREEN_OT_region_quadview);
  WM_operatortype_append(SCREEN_OT_region_scale);
  WM_operatortype_append(SCREEN_OT_region_toggle);
  WM_operatortype_append(SCREEN_OT_region_flip);
  WM_operatortype_append(SCREEN_OT_header_toggle_menus);
  WM_operatortype_append(
      SCREEN_OT_header_toggle_editortypemenu);            // bfa - show hide the editorsmenu
  WM_operatortype_append(SCREEN_OT_header_toolbar_file);  // bfa - show hide the file toolbar
  WM_operatortype_append(
      SCREEN_OT_header_toolbar_meshedit);  // bfa - show hide the meshedit toolbar
  WM_operatortype_append(
      SCREEN_OT_header_toolbar_primitives);  // bfa - show hide the primitives toolbar
  WM_operatortype_append(
      SCREEN_OT_header_toolbar_image);  // bfa - show hide the primitives toolbar
  WM_operatortype_append(
      SCREEN_OT_header_toolbar_tools);  // bfa - show hide the primitives toolbar
  WM_operatortype_append(SCREEN_OT_header_toolbar_animation);  // bfa - show hide the primitives
                                                               // toolbarfSCREEN_OT_header_toolbox
  WM_operatortype_append(SCREEN_OT_header_toolbar_edit);  // bfa - show hide the primitives toolbar
  WM_operatortype_append(SCREEN_OT_header_toolbar_misc);  // bfa - show hide the primitives toolbar
  WM_operatortype_append(
      SCREEN_OT_toolbar_toolbox);  // bfa - toolbar types menu in the toolbar editor
  WM_operatortype_append(SCREEN_OT_header_topbar_file);  // bfa - show hide the file topbar
  WM_operatortype_append(
      SCREEN_OT_header_topbar_meshedit);  // bfa - show hide the meshedit topbar
  WM_operatortype_append(
      SCREEN_OT_header_topbar_primitives);  // bfa - show hide the primitives topbar
  WM_operatortype_append(
      SCREEN_OT_header_topbar_image);  // bfa - show hide the primitives topbar
  WM_operatortype_append(
      SCREEN_OT_header_topbar_tools);  // bfa - show hide the primitives topbar
  WM_operatortype_append(SCREEN_OT_header_topbar_animation);  // bfa - show hide the primitives
                                                               // topbarfSCREEN_OT_header_toolbox
  WM_operatortype_append(SCREEN_OT_header_topbar_edit);  // bfa - show hide the primitives topbar
  WM_operatortype_append(SCREEN_OT_header_topbar_misc);  // bfa - show hide the primitives topbar
  WM_operatortype_append(
      SCREEN_OT_topbar_toolbox);  // bfa - topbar types menu in the topbar editor
  WM_operatortype_append(SCREEN_OT_region_context_menu);
  WM_operatortype_append(SCREEN_OT_screen_set);
  WM_operatortype_append(SCREEN_OT_screen_full_area);
  WM_operatortype_append(SCREEN_OT_back_to_previous);
  WM_operatortype_append(SCREEN_OT_spacedata_cleanup);
  WM_operatortype_append(SCREEN_OT_screenshot);
  WM_operatortype_append(SCREEN_OT_screenshot_area);
  WM_operatortype_append(SCREEN_OT_userpref_show);
  WM_operatortype_append(SCREEN_OT_drivers_editor_show);
  WM_operatortype_append(SCREEN_OT_info_log_show);
  WM_operatortype_append(SCREEN_OT_region_blend);
  WM_operatortype_append(SCREEN_OT_space_type_set_or_cycle);
  WM_operatortype_append(SCREEN_OT_space_context_cycle);
  WM_operatortype_append(SCREEN_OT_workspace_cycle);

  /* Frame changes. */
  WM_operatortype_append(SCREEN_OT_frame_offset);
  WM_operatortype_append(SCREEN_OT_frame_jump);
  WM_operatortype_append(SCREEN_OT_keyframe_jump);
  WM_operatortype_append(SCREEN_OT_marker_jump);

  WM_operatortype_append(SCREEN_OT_animation_step);
  WM_operatortype_append(SCREEN_OT_animation_play);
  WM_operatortype_append(SCREEN_OT_animation_cancel);

  /* New/delete. */
  WM_operatortype_append(SCREEN_OT_new);
  WM_operatortype_append(SCREEN_OT_delete);
}

/** \} */

/* -------------------------------------------------------------------- */
/** \name Operator Key Map
 * \{ */

static void keymap_modal_set(wmKeyConfig *keyconf)
{
  static const EnumPropertyItem modal_items[] = {
      {KM_MODAL_CANCEL, "CANCEL", 0, "Cancel", ""},
      {KM_MODAL_APPLY, "APPLY", 0, "Apply", ""},
      {KM_MODAL_SNAP_ON, "SNAP", 0, "Snap On", ""},
      {KM_MODAL_SNAP_OFF, "SNAP_OFF", 0, "Snap Off", ""},
      {0, nullptr, 0, nullptr, nullptr},
  };

  /* Standard Modal keymap ------------------------------------------------ */
  wmKeyMap *keymap = WM_modalkeymap_ensure(keyconf, "Standard Modal Map", modal_items);

  WM_modalkeymap_assign(keymap, "SCREEN_OT_area_move");
}

static bool blend_file_drop_poll(bContext * /*C*/, wmDrag *drag, const wmEvent * /*event*/)
{
  if (drag->type == WM_DRAG_PATH) {
    const eFileSel_File_Types file_type = eFileSel_File_Types(WM_drag_get_path_file_type(drag));
    if (ELEM(file_type, FILE_TYPE_BLENDER, FILE_TYPE_BLENDER_BACKUP)) {
      return true;
    }
  }
  return false;
}

static void blend_file_drop_copy(bContext * /*C*/, wmDrag *drag, wmDropBox *drop)
{
  /* copy drag path to properties */
  RNA_string_set(drop->ptr, "filepath", WM_drag_get_single_path(drag));
}

void ED_keymap_screen(wmKeyConfig *keyconf)
{
  /* Screen Editing ------------------------------------------------ */
  WM_keymap_ensure(keyconf, "Screen Editing", SPACE_EMPTY, RGN_TYPE_WINDOW);

  /* Screen General ------------------------------------------------ */
  WM_keymap_ensure(keyconf, "Screen", SPACE_EMPTY, RGN_TYPE_WINDOW);

  /* Anim Playback ------------------------------------------------ */
  WM_keymap_ensure(keyconf, "Frames", SPACE_EMPTY, RGN_TYPE_WINDOW);

  /* dropbox for entire window */
  ListBase *lb = WM_dropboxmap_find("Window", SPACE_EMPTY, RGN_TYPE_WINDOW);
  WM_dropbox_add(
      lb, "WM_OT_drop_blend_file", blend_file_drop_poll, blend_file_drop_copy, nullptr, nullptr);
  WM_dropbox_add(lb, "UI_OT_drop_color", UI_drop_color_poll, UI_drop_color_copy, nullptr, nullptr);

  keymap_modal_set(keyconf);
}

/** \} */<|MERGE_RESOLUTION|>--- conflicted
+++ resolved
@@ -5097,10 +5097,184 @@
     RNA_boolean_set(&ptr, "use_hide_panels", true);
   }
 
-<<<<<<< HEAD
-  uiItemO(layout, nullptr, ICON_NEW_WINDOW, "SCREEN_OT_area_dupli"); /*BFA icon*/
+  uiItemO(layout, std::nullopt, ICON_NEW_WINDOW, "SCREEN_OT_area_dupli"); /*BFA icon*/
   uiItemS(layout);
-  uiItemO(layout, nullptr, ICON_PANEL_CLOSE, "SCREEN_OT_area_close"); /*BFA icon*/
+  uiItemO(layout, std::nullopt, ICON_PANEL_CLOSE, "SCREEN_OT_area_close"); /*BFA icon*/
+}
+
+// bfa - show hide the meshedit toolbar menus
+static int header_toolbar_meshedit_exec(bContext *C, wmOperator *)
+{
+  ScrArea *area = CTX_wm_area(C);
+
+  area->flag = area->flag ^ HEADER_TOOLBAR_MESHEDIT;
+
+  ED_area_tag_redraw(area);
+  WM_event_add_notifier(C, NC_SCREEN | NA_EDITED, nullptr);
+
+  return OPERATOR_FINISHED;
+}
+static void SCREEN_OT_header_toolbar_meshedit(wmOperatorType *ot)
+{
+  /* identifiers */
+  ot->name = "Toolbar Meshedit";
+  ot->idname = "SCREEN_OT_header_toolbar_meshedit";
+  ot->description = "Show or Hide the Meshedit toolbars";
+
+  /* api callbacks */
+  ot->exec = header_toolbar_meshedit_exec;
+  ot->poll = ED_operator_areaactive;
+  ot->flag = 0;
+}
+
+// bfa - show hide the primitives toolbar menus
+static int header_toolbar_primitives_exec(bContext *C, wmOperator *)
+{
+  ScrArea *area = CTX_wm_area(C);
+
+  area->flag = area->flag ^ HEADER_TOOLBAR_PRIMITIVES;
+
+  ED_area_tag_redraw(area);
+  WM_event_add_notifier(C, NC_SCREEN | NA_EDITED, nullptr);
+
+  return OPERATOR_FINISHED;
+}
+static void SCREEN_OT_header_toolbar_primitives(wmOperatorType *ot)
+{
+  /* identifiers */
+  ot->name = "Toolbar Primitives";
+  ot->idname = "SCREEN_OT_header_toolbar_primitives";
+  ot->description = "Show or Hide the Primitives toolbars";
+
+  /* api callbacks */
+  ot->exec = header_toolbar_primitives_exec;
+  ot->poll = ED_operator_areaactive;
+  ot->flag = 0;
+}
+
+// bfa - show hide the image toolbar menus
+static int header_toolbar_image_exec(bContext *C, wmOperator *)
+{
+  ScrArea *area = CTX_wm_area(C);
+
+  area->flag = area->flag ^ HEADER_TOOLBAR_IMAGE;
+
+  ED_area_tag_redraw(area);
+  WM_event_add_notifier(C, NC_SCREEN | NA_EDITED, nullptr);
+
+  return OPERATOR_FINISHED;
+}
+static void SCREEN_OT_header_toolbar_image(wmOperatorType *ot)
+{
+  /* identifiers */
+  ot->name = "Toolbar Image";
+  ot->idname = "SCREEN_OT_header_toolbar_image";
+  ot->description = "Show or Hide the Image toolbars";
+
+  /* api callbacks */
+  ot->exec = header_toolbar_image_exec;
+  ot->poll = ED_operator_areaactive;
+  ot->flag = 0;
+}
+
+// bfa - show hide the tools toolbar menus
+static int header_toolbar_tools_exec(bContext *C, wmOperator *)
+{
+  ScrArea *area = CTX_wm_area(C);
+
+  area->flag = area->flag ^ HEADER_TOOLBAR_TOOLS;
+
+  ED_area_tag_redraw(area);
+  WM_event_add_notifier(C, NC_SCREEN | NA_EDITED, nullptr);
+
+  return OPERATOR_FINISHED;
+}
+static void SCREEN_OT_header_toolbar_tools(wmOperatorType *ot)
+{
+  /* identifiers */
+  ot->name = "Toolbar Tools";
+  ot->idname = "SCREEN_OT_header_toolbar_tools";
+  ot->description = "Show or Hide the Tools toolbars";
+
+  /* api callbacks */
+  ot->exec = header_toolbar_tools_exec;
+  ot->poll = ED_operator_areaactive;
+  ot->flag = 0;
+}
+
+// bfa - show hide the animation toolbar menus
+static int header_toolbar_animation_exec(bContext *C, wmOperator *)
+{
+  ScrArea *area = CTX_wm_area(C);
+
+  area->flag = area->flag ^ HEADER_TOOLBAR_ANIMATION;
+
+  ED_area_tag_redraw(area);
+  WM_event_add_notifier(C, NC_SCREEN | NA_EDITED, nullptr);
+
+  return OPERATOR_FINISHED;
+}
+static void SCREEN_OT_header_toolbar_animation(wmOperatorType *ot)
+{
+  /* identifiers */
+  ot->name = "Toolbar Animation";
+  ot->idname = "SCREEN_OT_header_toolbar_animation";
+  ot->description = "Show or Hide the Animation toolbars";
+
+  /* api callbacks */
+  ot->exec = header_toolbar_animation_exec;
+  ot->poll = ED_operator_areaactive;
+  ot->flag = 0;
+}
+
+// bfa - show hide the edit toolbar menus
+static int header_toolbar_edit_exec(bContext *C, wmOperator *)
+{
+  ScrArea *area = CTX_wm_area(C);
+
+  area->flag = area->flag ^ HEADER_TOOLBAR_EDIT;
+
+  ED_area_tag_redraw(area);
+  WM_event_add_notifier(C, NC_SCREEN | NA_EDITED, nullptr);
+
+  return OPERATOR_FINISHED;
+}
+static void SCREEN_OT_header_toolbar_edit(wmOperatorType *ot)
+{
+  /* identifiers */
+  ot->name = "Toolbar Edit";
+  ot->idname = "SCREEN_OT_header_toolbar_edit";
+  ot->description = "Show or Hide the Edit toolbars";
+
+  /* api callbacks */
+  ot->exec = header_toolbar_edit_exec;
+  ot->poll = ED_operator_areaactive;
+  ot->flag = 0;
+}
+
+// bfa - show hide the misc toolbar menus
+static int header_toolbar_misc_exec(bContext *C, wmOperator *)
+{
+  ScrArea *area = CTX_wm_area(C);
+
+  area->flag = area->flag ^ HEADER_TOOLBAR_MISC;
+
+  ED_area_tag_redraw(area);
+  WM_event_add_notifier(C, NC_SCREEN | NA_EDITED, nullptr);
+
+  return OPERATOR_FINISHED;
+}
+static void SCREEN_OT_header_toolbar_misc(wmOperatorType *ot)
+{
+  /* identifiers */
+  ot->name = "Toolbar Misc";
+  ot->idname = "SCREEN_OT_header_toolbar_misc";
+  ot->description = "Show or Hide the Misc toolbars";
+
+  /* api callbacks */
+  ot->exec = header_toolbar_misc_exec;
+  ot->poll = ED_operator_areaactive;
+  ot->flag = 0;
 }
 
 // bfa - show hide the editorsmenu
@@ -5152,187 +5326,6 @@
   ot->poll = ED_operator_areaactive;
   ot->flag = 0;
 }
-
-// bfa - show hide the meshedit toolbar menus
-static int header_toolbar_meshedit_exec(bContext *C, wmOperator *)
-{
-  ScrArea *area = CTX_wm_area(C);
-
-  area->flag = area->flag ^ HEADER_TOOLBAR_MESHEDIT;
-
-  ED_area_tag_redraw(area);
-  WM_event_add_notifier(C, NC_SCREEN | NA_EDITED, nullptr);
-
-  return OPERATOR_FINISHED;
-}
-static void SCREEN_OT_header_toolbar_meshedit(wmOperatorType *ot)
-{
-  /* identifiers */
-  ot->name = "Toolbar Meshedit";
-  ot->idname = "SCREEN_OT_header_toolbar_meshedit";
-  ot->description = "Show or Hide the Meshedit toolbars";
-
-  /* api callbacks */
-  ot->exec = header_toolbar_meshedit_exec;
-  ot->poll = ED_operator_areaactive;
-  ot->flag = 0;
-}
-
-// bfa - show hide the primitives toolbar menus
-static int header_toolbar_primitives_exec(bContext *C, wmOperator *)
-{
-  ScrArea *area = CTX_wm_area(C);
-
-  area->flag = area->flag ^ HEADER_TOOLBAR_PRIMITIVES;
-
-  ED_area_tag_redraw(area);
-  WM_event_add_notifier(C, NC_SCREEN | NA_EDITED, nullptr);
-
-  return OPERATOR_FINISHED;
-}
-static void SCREEN_OT_header_toolbar_primitives(wmOperatorType *ot)
-{
-  /* identifiers */
-  ot->name = "Toolbar Primitives";
-  ot->idname = "SCREEN_OT_header_toolbar_primitives";
-  ot->description = "Show or Hide the Primitives toolbars";
-
-  /* api callbacks */
-  ot->exec = header_toolbar_primitives_exec;
-  ot->poll = ED_operator_areaactive;
-  ot->flag = 0;
-}
-
-// bfa - show hide the image toolbar menus
-static int header_toolbar_image_exec(bContext *C, wmOperator *)
-{
-  ScrArea *area = CTX_wm_area(C);
-
-  area->flag = area->flag ^ HEADER_TOOLBAR_IMAGE;
-
-  ED_area_tag_redraw(area);
-  WM_event_add_notifier(C, NC_SCREEN | NA_EDITED, nullptr);
-
-  return OPERATOR_FINISHED;
-}
-static void SCREEN_OT_header_toolbar_image(wmOperatorType *ot)
-{
-  /* identifiers */
-  ot->name = "Toolbar Image";
-  ot->idname = "SCREEN_OT_header_toolbar_image";
-  ot->description = "Show or Hide the Image toolbars";
-
-  /* api callbacks */
-  ot->exec = header_toolbar_image_exec;
-  ot->poll = ED_operator_areaactive;
-  ot->flag = 0;
-}
-
-// bfa - show hide the tools toolbar menus
-static int header_toolbar_tools_exec(bContext *C, wmOperator *)
-{
-  ScrArea *area = CTX_wm_area(C);
-
-  area->flag = area->flag ^ HEADER_TOOLBAR_TOOLS;
-
-  ED_area_tag_redraw(area);
-  WM_event_add_notifier(C, NC_SCREEN | NA_EDITED, nullptr);
-
-  return OPERATOR_FINISHED;
-}
-static void SCREEN_OT_header_toolbar_tools(wmOperatorType *ot)
-{
-  /* identifiers */
-  ot->name = "Toolbar Tools";
-  ot->idname = "SCREEN_OT_header_toolbar_tools";
-  ot->description = "Show or Hide the Tools toolbars";
-
-  /* api callbacks */
-  ot->exec = header_toolbar_tools_exec;
-  ot->poll = ED_operator_areaactive;
-  ot->flag = 0;
-}
-
-// bfa - show hide the animation toolbar menus
-static int header_toolbar_animation_exec(bContext *C, wmOperator *)
-{
-  ScrArea *area = CTX_wm_area(C);
-
-  area->flag = area->flag ^ HEADER_TOOLBAR_ANIMATION;
-
-  ED_area_tag_redraw(area);
-  WM_event_add_notifier(C, NC_SCREEN | NA_EDITED, nullptr);
-
-  return OPERATOR_FINISHED;
-}
-static void SCREEN_OT_header_toolbar_animation(wmOperatorType *ot)
-{
-  /* identifiers */
-  ot->name = "Toolbar Animation";
-  ot->idname = "SCREEN_OT_header_toolbar_animation";
-  ot->description = "Show or Hide the Animation toolbars";
-
-  /* api callbacks */
-  ot->exec = header_toolbar_animation_exec;
-  ot->poll = ED_operator_areaactive;
-  ot->flag = 0;
-}
-
-// bfa - show hide the edit toolbar menus
-static int header_toolbar_edit_exec(bContext *C, wmOperator *)
-{
-  ScrArea *area = CTX_wm_area(C);
-
-  area->flag = area->flag ^ HEADER_TOOLBAR_EDIT;
-
-  ED_area_tag_redraw(area);
-  WM_event_add_notifier(C, NC_SCREEN | NA_EDITED, nullptr);
-
-  return OPERATOR_FINISHED;
-=======
-  uiItemO(layout, std::nullopt, ICON_NONE, "SCREEN_OT_area_dupli");
-  uiItemS(layout);
-  uiItemO(layout, std::nullopt, ICON_X, "SCREEN_OT_area_close");
->>>>>>> b8228303
-}
-static void SCREEN_OT_header_toolbar_edit(wmOperatorType *ot)
-{
-  /* identifiers */
-  ot->name = "Toolbar Edit";
-  ot->idname = "SCREEN_OT_header_toolbar_edit";
-  ot->description = "Show or Hide the Edit toolbars";
-
-  /* api callbacks */
-  ot->exec = header_toolbar_edit_exec;
-  ot->poll = ED_operator_areaactive;
-  ot->flag = 0;
-}
-
-// bfa - show hide the misc toolbar menus
-static int header_toolbar_misc_exec(bContext *C, wmOperator *)
-{
-  ScrArea *area = CTX_wm_area(C);
-
-  area->flag = area->flag ^ HEADER_TOOLBAR_MISC;
-
-  ED_area_tag_redraw(area);
-  WM_event_add_notifier(C, NC_SCREEN | NA_EDITED, nullptr);
-
-  return OPERATOR_FINISHED;
-}
-static void SCREEN_OT_header_toolbar_misc(wmOperatorType *ot)
-{
-  /* identifiers */
-  ot->name = "Toolbar Misc";
-  ot->idname = "SCREEN_OT_header_toolbar_misc";
-  ot->description = "Show or Hide the Misc toolbars";
-
-  /* api callbacks */
-  ot->exec = header_toolbar_misc_exec;
-  ot->poll = ED_operator_areaactive;
-  ot->flag = 0;
-}
-
 
 // bfa - show hide the file toolbar menus
 static int header_topbar_file_exec(bContext *C, wmOperator *)
@@ -6039,13 +6032,7 @@
     return OPERATOR_PASS_THROUGH;
   }
 
-<<<<<<< HEAD
-#ifdef PROFILE_AUDIO_SYNCH
-=======
-  wmWindow *win = CTX_wm_window(C);
-
 #ifdef PROFILE_AUDIO_SYNC
->>>>>>> b8228303
   static int old_frame = 0;
   int newfra_int;
 #endif
