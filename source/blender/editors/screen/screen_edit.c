--- conflicted
+++ resolved
@@ -1000,18 +1000,11 @@
 		ARegion *ar;
 		ARegion *old_ar = scr->active_region;
 
-<<<<<<< HEAD
 		ED_screen_areas_iter(win, scr, area_iter) {
 			if (xy[0] > area_iter->totrct.xmin && xy[0] < area_iter->totrct.xmax) {
 				if (xy[1] > area_iter->totrct.ymin && xy[1] < area_iter->totrct.ymax) {
-					if (ED_area_actionzone_find_xy(area_iter, xy) == NULL) {
+					if (ED_area_actionzone_refresh_xy(area_iter, xy) == NULL) {
 						sa = area_iter;
-=======
-		for (sa = scr->areabase.first; sa; sa = sa->next) {
-			if (event->x > sa->totrct.xmin && event->x < sa->totrct.xmax)
-				if (event->y > sa->totrct.ymin && event->y < sa->totrct.ymax)
-					if (NULL == ED_area_actionzone_refresh_xy(sa, &event->x))
->>>>>>> 4bbcdaa1
 						break;
 					}
 				}
