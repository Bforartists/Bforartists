--- conflicted
+++ resolved
@@ -2904,12 +2904,8 @@
   else {
     /* With a background, we want some extra padding*/
     return UI_panel_should_show_background(region, panel_type) ?
-<<<<<<< HEAD
-      max_width - UI_PANEL_MARGIN_X * 2.0f : max_width;
-=======
                max_width - UI_PANEL_MARGIN_X * 2.0f :
                max_width;
->>>>>>> 44989054
   }
 }
 
