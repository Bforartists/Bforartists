/*
 * ***** BEGIN GPL LICENSE BLOCK *****
 *
 * This program is free software; you can redistribute it and/or
 * modify it under the terms of the GNU General Public License
 * as published by the Free Software Foundation; either version 2
 * of the License, or (at your option) any later version. 
 *
 * This program is distributed in the hope that it will be useful,
 * but WITHOUT ANY WARRANTY; without even the implied warranty of
 * MERCHANTABILITY or FITNESS FOR A PARTICULAR PURPOSE.  See the
 * GNU General Public License for more details.
 *
 * You should have received a copy of the GNU General Public License
 * along with this program; if not, write to the Free Software Foundation,
 * Inc., 51 Franklin Street, Fifth Floor, Boston, MA 02110-1301, USA.
 *
 * The Original Code is Copyright (C) 2008 Blender Foundation.
 * All rights reserved.
 *
 *
 * ***** END GPL LICENSE BLOCK *****
 */

/** \file blender/editors/screen/screen_ops.c
 *  \ingroup edscr
 */


#include <math.h>
#include <string.h>

#include "MEM_guardedalloc.h"

#include "BLI_math.h"
#include "BLI_blenlib.h"
#include "BLI_dlrbTree.h"
#include "BLI_utildefines.h"

#include "BLT_translation.h"

#include "DNA_armature_types.h"
#include "DNA_lattice_types.h"
#include "DNA_object_types.h"
#include "DNA_curve_types.h"
#include "DNA_gpencil_types.h"
#include "DNA_scene_types.h"
#include "DNA_meta_types.h"
#include "DNA_mask_types.h"
#include "DNA_node_types.h"
#include "DNA_userdef_types.h"

#include "BKE_context.h"
#include "BKE_customdata.h"
#include "BKE_global.h"
#include "BKE_main.h"
#include "BKE_object.h"
#include "BKE_report.h"
#include "BKE_scene.h"
#include "BKE_screen.h"
#include "BKE_editmesh.h"
#include "BKE_sound.h"
#include "BKE_mask.h"

#include "WM_api.h"
#include "WM_types.h"

#include "ED_armature.h"
#include "ED_clip.h"
#include "ED_image.h"
#include "ED_keyframes_draw.h"
#include "ED_object.h"
#include "ED_screen.h"
#include "ED_screen_types.h"
#include "ED_sequencer.h"
#include "ED_util.h"
#include "ED_view3d.h"

#include "RNA_access.h"
#include "RNA_define.h"

#include "UI_interface.h"
#include "UI_resources.h"
#include "UI_view2d.h"

#include "screen_intern.h"  /* own module include */

#define KM_MODAL_CANCEL     1
#define KM_MODAL_APPLY      2
#define KM_MODAL_STEP10     3
#define KM_MODAL_STEP10_OFF 4

/* ************** Exported Poll tests ********************** */

int ED_operator_regionactive(bContext *C)
{
	if (CTX_wm_window(C) == NULL) return 0;
	if (CTX_wm_screen(C) == NULL) return 0;
	if (CTX_wm_region(C) == NULL) return 0;
	return 1;
}

int ED_operator_areaactive(bContext *C)
{
	if (CTX_wm_window(C) == NULL) return 0;
	if (CTX_wm_screen(C) == NULL) return 0;
	if (CTX_wm_area(C) == NULL) return 0;
	return 1;
}

int ED_operator_screenactive(bContext *C)
{
	if (CTX_wm_window(C) == NULL) return 0;
	if (CTX_wm_screen(C) == NULL) return 0;
	return 1;
}

/* XXX added this to prevent anim state to change during renders */
static int ED_operator_screenactive_norender(bContext *C)
{
	if (G.is_rendering) return 0;
	if (CTX_wm_window(C) == NULL) return 0;
	if (CTX_wm_screen(C) == NULL) return 0;
	return 1;
}


static int screen_active_editable(bContext *C)
{
	if (ED_operator_screenactive(C)) {
		/* no full window splitting allowed */
		if (CTX_wm_screen(C)->state != SCREENNORMAL)
			return 0;
		return 1;
	}
	return 0;
}

static ARegion *screen_find_region_type(bContext *C, int type)
{
	ARegion *ar = CTX_wm_region(C);

	/* find the header region
	 * - try context first, but upon failing, search all regions in area...
	 */
	if ((ar == NULL) || (ar->regiontype != type)) {
		ScrArea *sa = CTX_wm_area(C);
		ar = BKE_area_find_region_type(sa, type);
	}
	else {
		ar = NULL;
	}

	return ar;
}

/* when mouse is over area-edge */
int ED_operator_screen_mainwinactive(bContext *C)
{
	bScreen *screen;
	if (CTX_wm_window(C) == NULL) return 0;
	screen = CTX_wm_screen(C);
	if (screen == NULL) return 0;
	if (screen->subwinactive != screen->mainwin) return 0;
	return 1;
}

int ED_operator_scene_editable(bContext *C)
{
	Scene *scene = CTX_data_scene(C);
	if (scene && !ID_IS_LINKED_DATABLOCK(scene))
		return 1;
	return 0;
}

int ED_operator_objectmode(bContext *C)
{
	Scene *scene = CTX_data_scene(C);
	Object *obact = CTX_data_active_object(C);

	if (scene == NULL || ID_IS_LINKED_DATABLOCK(scene))
		return 0;
	if (CTX_data_edit_object(C))
		return 0;
	
	/* add a check for ob->mode too? */
	if (obact && (obact->mode != OB_MODE_OBJECT))
		return 0;
	
	return 1;
}


static bool ed_spacetype_test(bContext *C, int type)
{
	if (ED_operator_areaactive(C)) {
		SpaceLink *sl = (SpaceLink *)CTX_wm_space_data(C);
		return sl && (sl->spacetype == type);
	}
	return 0;
}

int ED_operator_view3d_active(bContext *C)
{
	return ed_spacetype_test(C, SPACE_VIEW3D);
}

int ED_operator_region_view3d_active(bContext *C)
{
	if (CTX_wm_region_view3d(C))
		return true;

	CTX_wm_operator_poll_msg_set(C, "expected a view3d region");
	return false;
}

/* generic for any view2d which uses anim_ops */
int ED_operator_animview_active(bContext *C)
{
	if (ED_operator_areaactive(C)) {
		SpaceLink *sl = (SpaceLink *)CTX_wm_space_data(C);
		if (sl && (ELEM(sl->spacetype, SPACE_SEQ, SPACE_ACTION, SPACE_NLA, SPACE_IPO, SPACE_TIME)))
			return true;
	}

	CTX_wm_operator_poll_msg_set(C, "expected a timeline/animation area to be active");
	return 0;
}

int ED_operator_timeline_active(bContext *C)
{
	return ed_spacetype_test(C, SPACE_TIME);
}

int ED_operator_outliner_active(bContext *C)
{
	return ed_spacetype_test(C, SPACE_OUTLINER);
}

int ED_operator_outliner_active_no_editobject(bContext *C)
{
	if (ed_spacetype_test(C, SPACE_OUTLINER)) {
		Object *ob = ED_object_active_context(C);
		Object *obedit = CTX_data_edit_object(C);
		if (ob && ob == obedit)
			return 0;
		else
			return 1;
	}
	return 0;
}

int ED_operator_file_active(bContext *C)
{
	return ed_spacetype_test(C, SPACE_FILE);
}

int ED_operator_action_active(bContext *C)
{
	return ed_spacetype_test(C, SPACE_ACTION);
}

int ED_operator_buttons_active(bContext *C)
{
	return ed_spacetype_test(C, SPACE_BUTS);
}

int ED_operator_node_active(bContext *C)
{
	SpaceNode *snode = CTX_wm_space_node(C);
	
	if (snode && snode->edittree)
		return 1;
	
	return 0;
}

int ED_operator_node_editable(bContext *C)
{
	SpaceNode *snode = CTX_wm_space_node(C);
	
	if (snode && snode->edittree && !ID_IS_LINKED_DATABLOCK(snode->edittree))
		return 1;
	
	return 0;
}

int ED_operator_graphedit_active(bContext *C)
{
	return ed_spacetype_test(C, SPACE_IPO);
}

int ED_operator_sequencer_active(bContext *C)
{
	return ed_spacetype_test(C, SPACE_SEQ);
}

int ED_operator_sequencer_active_editable(bContext *C)
{
	return ed_spacetype_test(C, SPACE_SEQ) && ED_operator_scene_editable(C);
}

int ED_operator_image_active(bContext *C)
{
	return ed_spacetype_test(C, SPACE_IMAGE);
}

int ED_operator_nla_active(bContext *C)
{
	return ed_spacetype_test(C, SPACE_NLA);
}

int ED_operator_logic_active(bContext *C)
{
	return ed_spacetype_test(C, SPACE_LOGIC);
}

int ED_operator_info_active(bContext *C)
{
	return ed_spacetype_test(C, SPACE_INFO);
}


int ED_operator_console_active(bContext *C)
{
	return ed_spacetype_test(C, SPACE_CONSOLE);
}

static int ed_object_hidden(Object *ob)

{
	/* if hidden but in edit mode, we still display, can happen with animation */
	return ((ob->restrictflag & OB_RESTRICT_VIEW) && !(ob->mode & OB_MODE_EDIT));
}

int ED_operator_object_active(bContext *C)
{
	Object *ob = ED_object_active_context(C);
	return ((ob != NULL) && !ed_object_hidden(ob));
}

int ED_operator_object_active_editable(bContext *C)
{
	Object *ob = ED_object_active_context(C);
	return ((ob != NULL) && !ID_IS_LINKED_DATABLOCK(ob) && !ed_object_hidden(ob));
}

int ED_operator_object_active_editable_mesh(bContext *C)
{
	Object *ob = ED_object_active_context(C);
	return ((ob != NULL) && !ID_IS_LINKED_DATABLOCK(ob) && !ed_object_hidden(ob) &&
	        (ob->type == OB_MESH) && !ID_IS_LINKED_DATABLOCK(ob->data));
}

int ED_operator_object_active_editable_font(bContext *C)
{
	Object *ob = ED_object_active_context(C);
	return ((ob != NULL) && !ID_IS_LINKED_DATABLOCK(ob) && !ed_object_hidden(ob) &&
	        (ob->type == OB_FONT));
}

int ED_operator_editmesh(bContext *C)
{
	Object *obedit = CTX_data_edit_object(C);
	if (obedit && obedit->type == OB_MESH)
		return NULL != BKE_editmesh_from_object(obedit);
	return 0;
}

int ED_operator_editmesh_view3d(bContext *C)
{
	return ED_operator_editmesh(C) && ED_operator_view3d_active(C);
}

int ED_operator_editmesh_region_view3d(bContext *C)
{
	if (ED_operator_editmesh(C) && CTX_wm_region_view3d(C))
		return 1;

	CTX_wm_operator_poll_msg_set(C, "expected a view3d region & editmesh");
	return 0;
}

int ED_operator_editarmature(bContext *C)
{
	Object *obedit = CTX_data_edit_object(C);
	if (obedit && obedit->type == OB_ARMATURE)
		return NULL != ((bArmature *)obedit->data)->edbo;
	return 0;
}

/**
 * \brief check for pose mode (no mixed modes)
 *
 * We want to enable most pose operations in weight paint mode,
 * when it comes to transforming bones, but managing bones layers/groups
 * can be left for pose mode only. (not weight paint mode)
 */
int ED_operator_posemode_exclusive(bContext *C)
{
	Object *obact = CTX_data_active_object(C);

	if (obact && !(obact->mode & OB_MODE_EDIT)) {
		Object *obpose;
		if ((obpose = BKE_object_pose_armature_get(obact))) {
			if (obact == obpose) {
				return 1;
			}
		}
	}

	return 0;
}

/* allows for pinned pose objects to be used in the object buttons
 * and the non-active pose object to be used in the 3D view */
int ED_operator_posemode_context(bContext *C)
{
	Object *obpose = ED_pose_object_from_context(C);

	if (obpose && !(obpose->mode & OB_MODE_EDIT)) {
		if (BKE_object_pose_context_check(obpose)) {
			return 1;
		}
	}

	return 0;
}

int ED_operator_posemode(bContext *C)
{
	Object *obact = CTX_data_active_object(C);

	if (obact && !(obact->mode & OB_MODE_EDIT)) {
		Object *obpose;
		if ((obpose = BKE_object_pose_armature_get(obact))) {
			if ((obact == obpose) || (obact->mode & OB_MODE_WEIGHT_PAINT)) {
				return 1;
			}
		}
	}

	return 0;
}

int ED_operator_posemode_local(bContext *C)
{
	if (ED_operator_posemode(C)) {
		Object *ob = BKE_object_pose_armature_get(CTX_data_active_object(C));
		bArmature *arm = ob->data;
		return !(ID_IS_LINKED_DATABLOCK(&ob->id) ||
		         ID_IS_LINKED_DATABLOCK(&arm->id));
	}
	return false;
}

/* wrapper for ED_space_image_show_uvedit */
int ED_operator_uvedit(bContext *C)
{
	SpaceImage *sima = CTX_wm_space_image(C);
	Object *obedit = CTX_data_edit_object(C);
	return ED_space_image_show_uvedit(sima, obedit);
}

int ED_operator_uvedit_space_image(bContext *C)
{
	SpaceImage *sima = CTX_wm_space_image(C);
	Object *obedit = CTX_data_edit_object(C);
	return sima && ED_space_image_show_uvedit(sima, obedit);
}

int ED_operator_uvmap(bContext *C)
{
	Object *obedit = CTX_data_edit_object(C);
	BMEditMesh *em = NULL;
	
	if (obedit && obedit->type == OB_MESH) {
		em = BKE_editmesh_from_object(obedit);
	}
	
	if (em && (em->bm->totface)) {
		return true;
	}
	
	return false;
}

int ED_operator_editsurfcurve(bContext *C)
{
	Object *obedit = CTX_data_edit_object(C);
	if (obedit && ELEM(obedit->type, OB_CURVE, OB_SURF))
		return NULL != ((Curve *)obedit->data)->editnurb;
	return 0;
}

int ED_operator_editsurfcurve_region_view3d(bContext *C)
{
	if (ED_operator_editsurfcurve(C) && CTX_wm_region_view3d(C))
		return 1;

	CTX_wm_operator_poll_msg_set(C, "expected a view3d region & editcurve");
	return 0;
}

int ED_operator_editcurve(bContext *C)
{
	Object *obedit = CTX_data_edit_object(C);
	if (obedit && obedit->type == OB_CURVE)
		return NULL != ((Curve *)obedit->data)->editnurb;
	return 0;
}

int ED_operator_editcurve_3d(bContext *C)
{
	Object *obedit = CTX_data_edit_object(C);
	if (obedit && obedit->type == OB_CURVE) {
		Curve *cu = (Curve *)obedit->data;

		return (cu->flag & CU_3D) && (NULL != cu->editnurb);
	}
	return 0;
}

int ED_operator_editsurf(bContext *C)
{
	Object *obedit = CTX_data_edit_object(C);
	if (obedit && obedit->type == OB_SURF)
		return NULL != ((Curve *)obedit->data)->editnurb;
	return 0;
}

int ED_operator_editfont(bContext *C)
{
	Object *obedit = CTX_data_edit_object(C);
	if (obedit && obedit->type == OB_FONT)
		return NULL != ((Curve *)obedit->data)->editfont;
	return 0;
}

int ED_operator_editlattice(bContext *C)
{
	Object *obedit = CTX_data_edit_object(C);
	if (obedit && obedit->type == OB_LATTICE)
		return NULL != ((Lattice *)obedit->data)->editlatt;
	return 0;
}

int ED_operator_editmball(bContext *C)
{
	Object *obedit = CTX_data_edit_object(C);
	if (obedit && obedit->type == OB_MBALL)
		return NULL != ((MetaBall *)obedit->data)->editelems;
	return 0;
}

int ED_operator_mask(bContext *C)
{
	ScrArea *sa = CTX_wm_area(C);
	if (sa && sa->spacedata.first) {
		switch (sa->spacetype) {
			case SPACE_CLIP:
			{
				SpaceClip *sc = sa->spacedata.first;
				return ED_space_clip_check_show_maskedit(sc);
			}
			case SPACE_SEQ:
			{
				SpaceSeq *sseq = sa->spacedata.first;
				Scene *scene = CTX_data_scene(C);
				return ED_space_sequencer_check_show_maskedit(sseq, scene);
			}
			case SPACE_IMAGE:
			{
				SpaceImage *sima = sa->spacedata.first;
				Scene *scene = CTX_data_scene(C);
				return ED_space_image_check_show_maskedit(scene, sima);
			}
		}
	}

	return false;
}

/* *************************** action zone operator ************************** */

/* operator state vars used:  
 * none
 * 
 * functions:
 * 
 * apply() set actionzone event
 * 
 * exit()	free customdata
 * 
 * callbacks:
 * 
 * exec()	never used
 * 
 * invoke() check if in zone  
 * add customdata, put mouseco and area in it
 * add modal handler
 * 
 * modal()	accept modal events while doing it
 * call apply() with gesture info, active window, nonactive window
 * call exit() and remove handler when LMB confirm
 */

typedef struct sActionzoneData {
	ScrArea *sa1, *sa2;
	AZone *az;
	int x, y, gesture_dir, modifier;
} sActionzoneData;

/* quick poll to save operators to be created and handled */
static int actionzone_area_poll(bContext *C)
{
	wmWindow *win = CTX_wm_window(C);
	ScrArea *sa = CTX_wm_area(C);
	
	if (sa && win && win->eventstate) {
		const int *xy = &win->eventstate->x;
		AZone *az;
		
		for (az = sa->actionzones.first; az; az = az->next)
			if (BLI_rcti_isect_pt_v(&az->rect, xy))
				return 1;
	}
	return 0;
}

/* the debug drawing of the click_rect is in area_draw_azone_fullscreen, keep both in sync */
static void fullscreen_click_rcti_init(rcti *rect, const short x1, const short y1, const short x2, const short y2)
{
	int x = x2 - ((float) x2 - x1) * 0.5f / UI_DPI_FAC;
	int y = y2 - ((float) y2 - y1) * 0.5f / UI_DPI_FAC;
	float icon_size = UI_DPI_ICON_SIZE + 7 * UI_DPI_FAC;

	/* adjust the icon distance from the corner */
	x += 36.0f / UI_DPI_FAC;
	y += 36.0f / UI_DPI_FAC;

	/* draws from the left bottom corner of the icon */
	x -= UI_DPI_ICON_SIZE;
	y -= UI_DPI_ICON_SIZE;

	BLI_rcti_init(rect, x, x + icon_size, y, y + icon_size);
}

AZone *is_in_area_actionzone(ScrArea *sa, const int xy[2])
{
	AZone *az = NULL;
	
	for (az = sa->actionzones.first; az; az = az->next) {
		if (BLI_rcti_isect_pt_v(&az->rect, xy)) {
			if (az->type == AZONE_AREA) {
				/* no triangle intersect but a hotspot circle based on corner */
				int radius = (xy[0] - az->x1) * (xy[0] - az->x1) + (xy[1] - az->y1) * (xy[1] - az->y1);
				
				if (radius <= AZONESPOT * AZONESPOT)
					break;
			}
			else if (az->type == AZONE_REGION) {
				break;
			}
			else if (az->type == AZONE_FULLSCREEN) {
				int mouse_radius, spot_radius, fadein_radius, fadeout_radius;
				rcti click_rect;

				fullscreen_click_rcti_init(&click_rect, az->x1, az->y1, az->x2, az->y2);

				if (BLI_rcti_isect_pt_v(&click_rect, xy)) {
					az->alpha = 1.0f;
				}
				else {
					mouse_radius = (xy[0] - az->x2) * (xy[0] - az->x2) + (xy[1] - az->y2) * (xy[1] - az->y2);
					spot_radius = AZONESPOT * AZONESPOT;
					fadein_radius = AZONEFADEIN * AZONEFADEIN;
					fadeout_radius = AZONEFADEOUT * AZONEFADEOUT;

					if (mouse_radius < spot_radius) {
						az->alpha = 1.0f;
					}
					else if (mouse_radius < fadein_radius) {
						az->alpha = 1.0f;
					}
					else if (mouse_radius < fadeout_radius) {
						az->alpha = 1.0f - ((float)(mouse_radius - fadein_radius)) / ((float)(fadeout_radius - fadein_radius));
					}
					else {
						az->alpha = 0.0f;
					}

					/* fade in/out but no click */
					az = NULL;
				}

				/* XXX force redraw to show/hide the action zone */
				ED_area_tag_redraw(sa);
				break;
			}
		}
	}
	
	return az;
}


static void actionzone_exit(wmOperator *op)
{
	if (op->customdata)
		MEM_freeN(op->customdata);
	op->customdata = NULL;
}

/* send EVT_ACTIONZONE event */
static void actionzone_apply(bContext *C, wmOperator *op, int type)
{
	wmEvent event;
	wmWindow *win = CTX_wm_window(C);
	sActionzoneData *sad = op->customdata;
	
	sad->modifier = RNA_int_get(op->ptr, "modifier");
	
	wm_event_init_from_window(win, &event);

	if (type == AZONE_AREA)
		event.type = EVT_ACTIONZONE_AREA;
	else if (type == AZONE_FULLSCREEN)
		event.type = EVT_ACTIONZONE_FULLSCREEN;
	else
		event.type = EVT_ACTIONZONE_REGION;

	event.val = KM_NOTHING;
	event.customdata = op->customdata;
	event.customdatafree = true;
	op->customdata = NULL;
	
	wm_event_add(win, &event);
}

static int actionzone_invoke(bContext *C, wmOperator *op, const wmEvent *event)
{
	ScrArea *sa = CTX_wm_area(C);
	AZone *az = is_in_area_actionzone(sa, &event->x);
	sActionzoneData *sad;
	
	/* quick escape */
	if (az == NULL)
		return OPERATOR_PASS_THROUGH;
	
	/* ok we do the actionzone */
	sad = op->customdata = MEM_callocN(sizeof(sActionzoneData), "sActionzoneData");
	sad->sa1 = sa;
	sad->az = az;
	sad->x = event->x; sad->y = event->y;
	
	/* region azone directly reacts on mouse clicks */
	if (ELEM(sad->az->type, AZONE_REGION, AZONE_FULLSCREEN)) {
		actionzone_apply(C, op, sad->az->type);
		actionzone_exit(op);
		return OPERATOR_FINISHED;
	}
	else {
		/* add modal handler */
		WM_event_add_modal_handler(C, op);
		
		return OPERATOR_RUNNING_MODAL;
	}
}


static int actionzone_modal(bContext *C, wmOperator *op, const wmEvent *event)
{
	wmWindow *win = CTX_wm_window(C);
	bScreen *sc = CTX_wm_screen(C);
	sActionzoneData *sad = op->customdata;
	const int winsize_x = WM_window_pixels_x(win);
	const int winsize_y = WM_window_pixels_y(win);

	switch (event->type) {
		case MOUSEMOVE:
		{
			bool is_gesture;

			const int delta_x = (event->x - sad->x);
			const int delta_y = (event->y - sad->y);

			/* calculate gesture direction */
			if (delta_y > ABS(delta_x))
				sad->gesture_dir = 'n';
			else if (delta_x > ABS(delta_y))
				sad->gesture_dir = 'e';
			else if (delta_y < -ABS(delta_x))
				sad->gesture_dir = 's';
			else
				sad->gesture_dir = 'w';
			
			if (sad->az->type == AZONE_AREA) {
				/* once we drag outside the actionzone, register a gesture
				 * check we're not on an edge so join finds the other area */
				is_gesture = ((is_in_area_actionzone(sad->sa1, &event->x) != sad->az) &&
				              (screen_find_active_scredge(sc, winsize_x, winsize_y, event->x, event->y) == NULL));
			}
			else {
				const int delta_min = 1;
				is_gesture = (ABS(delta_x) > delta_min || ABS(delta_y) > delta_min);
			}

			/* gesture is large enough? */
			if (is_gesture) {
				/* second area, for join when (sa1 != sa2) */
				sad->sa2 = BKE_screen_find_area_xy(sc, SPACE_TYPE_ANY, event->x, event->y);
				/* apply sends event */
				actionzone_apply(C, op, sad->az->type);
				actionzone_exit(op);
				
				return OPERATOR_FINISHED;
			}
			break;
		}
		case ESCKEY:
			actionzone_exit(op);
			return OPERATOR_CANCELLED;
		case LEFTMOUSE:
			actionzone_exit(op);
			return OPERATOR_CANCELLED;
			
	}
	
	return OPERATOR_RUNNING_MODAL;
}

static void actionzone_cancel(bContext *UNUSED(C), wmOperator *op)
{
	actionzone_exit(op);
}

static void SCREEN_OT_actionzone(wmOperatorType *ot)
{
	/* identifiers */
	ot->name = "Handle Area Action Zones";
	ot->description = "Handle Area Action Zones\nHandle Area Action Zones\nHandle area action zones for mouse actions/gestures";
	ot->idname = "SCREEN_OT_actionzone";
	
	ot->invoke = actionzone_invoke;
	ot->modal = actionzone_modal;
	ot->poll = actionzone_area_poll;
	ot->cancel = actionzone_cancel;
	
	/* flags */
	ot->flag = OPTYPE_BLOCKING | OPTYPE_INTERNAL;
	
	RNA_def_int(ot->srna, "modifier", 0, 0, 2, "Modifier", "Modifier state", 0, 2);
}

/* ************** swap area operator *********************************** */

/* operator state vars used:  
 * sa1		start area
 * sa2		area to swap with
 * 
 * functions:
 * 
 * init()   set custom data for operator, based on actionzone event custom data
 * 
 * cancel()	cancel the operator
 * 
 * exit()	cleanup, send notifier
 * 
 * callbacks:
 * 
 * invoke() gets called on shift+lmb drag in actionzone
 * call init(), add handler
 * 
 * modal()  accept modal events while doing it
 */

typedef struct sAreaSwapData {
	ScrArea *sa1, *sa2;
} sAreaSwapData;

static int area_swap_init(wmOperator *op, const wmEvent *event)
{
	sAreaSwapData *sd = NULL;
	sActionzoneData *sad = event->customdata;
	
	if (sad == NULL || sad->sa1 == NULL)
		return 0;
	
	sd = MEM_callocN(sizeof(sAreaSwapData), "sAreaSwapData");
	sd->sa1 = sad->sa1;
	sd->sa2 = sad->sa2;
	op->customdata = sd;
	
	return 1;
}


static void area_swap_exit(bContext *C, wmOperator *op)
{
	WM_cursor_modal_restore(CTX_wm_window(C));
	if (op->customdata)
		MEM_freeN(op->customdata);
	op->customdata = NULL;
}

static void area_swap_cancel(bContext *C, wmOperator *op)
{
	area_swap_exit(C, op);
}

static int area_swap_invoke(bContext *C, wmOperator *op, const wmEvent *event)
{
	
	if (!area_swap_init(op, event))
		return OPERATOR_PASS_THROUGH;
	
	/* add modal handler */
	WM_cursor_modal_set(CTX_wm_window(C), BC_SWAPAREA_CURSOR);
	WM_event_add_modal_handler(C, op);
	
	return OPERATOR_RUNNING_MODAL;
	
}

static int area_swap_modal(bContext *C, wmOperator *op, const wmEvent *event)
{
	sActionzoneData *sad = op->customdata;
	
	switch (event->type) {
		case MOUSEMOVE:
			/* second area, for join */
			sad->sa2 = BKE_screen_find_area_xy(CTX_wm_screen(C), SPACE_TYPE_ANY, event->x, event->y);
			break;
		case LEFTMOUSE: /* release LMB */
			if (event->val == KM_RELEASE) {
				if (!sad->sa2 || sad->sa1 == sad->sa2) {
					area_swap_cancel(C, op);
					return OPERATOR_CANCELLED;
				}

				ED_area_tag_redraw(sad->sa1);
				ED_area_tag_redraw(sad->sa2);

				ED_area_swapspace(C, sad->sa1, sad->sa2);
				
				area_swap_exit(C, op);
				
				WM_event_add_notifier(C, NC_SCREEN | NA_EDITED, NULL);
				
				return OPERATOR_FINISHED;
			}
			break;
			
		case ESCKEY:
			area_swap_cancel(C, op);
			return OPERATOR_CANCELLED;
	}
	return OPERATOR_RUNNING_MODAL;
}

static void SCREEN_OT_area_swap(wmOperatorType *ot)
{
	ot->name = "Swap Areas";
	ot->description = "Swap Areas\nSwap selected areas screen positions";
	ot->idname = "SCREEN_OT_area_swap";
	
	ot->invoke = area_swap_invoke;
	ot->modal = area_swap_modal;
	ot->poll = ED_operator_areaactive;
	ot->cancel = area_swap_cancel;
	
	ot->flag = OPTYPE_BLOCKING;
}

/* *********** Duplicate area as new window operator ****************** */

/* operator callback */
static int area_dupli_invoke(bContext *C, wmOperator *op, const wmEvent *event)
{
	wmWindow *newwin, *win;
	bScreen *newsc, *sc;
	ScrArea *sa;
	rcti rect;
	
	win = CTX_wm_window(C);
	sc = CTX_wm_screen(C);
	sa = CTX_wm_area(C);
	
	/* XXX hrmf! */
	if (event->type == EVT_ACTIONZONE_AREA) {
		sActionzoneData *sad = event->customdata;
		
		if (sad == NULL)
			return OPERATOR_PASS_THROUGH;
		
		sa = sad->sa1;
	}

	/* adds window to WM */
	rect = sa->totrct;
	BLI_rcti_translate(&rect, win->posx, win->posy);
	rect.xmax = rect.xmin + BLI_rcti_size_x(&rect) / U.pixelsize;
	rect.ymax = rect.ymin + BLI_rcti_size_y(&rect) / U.pixelsize;

	newwin = WM_window_open(C, &rect);
	if (newwin == NULL) {
		BKE_report(op->reports, RPT_ERROR, "Failed to open window!");
		goto finally;
	}

	*newwin->stereo3d_format = *win->stereo3d_format;
	
	/* allocs new screen and adds to newly created window, using window size */
	newsc = ED_screen_add(newwin, CTX_data_scene(C), sc->id.name + 2);
	newwin->screen = newsc;
	
	/* copy area to new screen */
	ED_area_data_copy((ScrArea *)newsc->areabase.first, sa, true);

	ED_area_tag_redraw((ScrArea *)newsc->areabase.first);

	/* screen, areas init */
	WM_event_add_notifier(C, NC_SCREEN | NA_EDITED, NULL);


finally:
	if (event->type == EVT_ACTIONZONE_AREA)
		actionzone_exit(op);
	
	if (newwin) {
		return OPERATOR_FINISHED;
	}
	else {
		return OPERATOR_CANCELLED;
	}
}

static void SCREEN_OT_area_dupli(wmOperatorType *ot)
{
	ot->name = "Duplicate Area into New Window";
	ot->description = "Duplicate Area into New Window\nDuplicate selected area into new window";
	ot->idname = "SCREEN_OT_area_dupli";
	
	ot->invoke = area_dupli_invoke;
	ot->poll = ED_operator_areaactive;
}


/* ************** move area edge operator *********************************** */

/* operator state vars used:  
 * x, y             mouse coord near edge
 * delta            movement of edge
 * 
 * functions:
 * 
 * init()   set default property values, find edge based on mouse coords, test
 * if the edge can be moved, select edges, calculate min and max movement
 * 
 * apply()	apply delta on selection
 * 
 * exit()	cleanup, send notifier
 * 
 * cancel() cancel moving
 * 
 * callbacks:
 * 
 * exec()   execute without any user interaction, based on properties
 * call init(), apply(), exit()
 * 
 * invoke() gets called on mouse click near edge
 * call init(), add handler
 * 
 * modal()  accept modal events while doing it
 * call apply() with delta motion
 * call exit() and remove handler
 */

typedef struct sAreaMoveData {
	int bigger, smaller, origval, step;
	char dir;
} sAreaMoveData;

/* helper call to move area-edge, sets limits
 * need window size in order to get correct limits */
static void area_move_set_limits(bScreen *sc, int dir,
                                 const int winsize_x, const int winsize_y,
                                 int *bigger, int *smaller)
{
	ScrArea *sa;
	int areaminy = ED_area_headersize();
	int areamin;
	
	/* we check all areas and test for free space with MINSIZE */
	*bigger = *smaller = 100000;
	
	for (sa = sc->areabase.first; sa; sa = sa->next) {
		if (dir == 'h') {
			int y1;
			areamin = areaminy;
			
			if (sa->v1->vec.y > 0)
				areamin += U.pixelsize;
			if (sa->v2->vec.y < winsize_y - 1)
				areamin += U.pixelsize;
			
			y1 = sa->v2->vec.y - sa->v1->vec.y + 1 - areamin;
			
			/* if top or down edge selected, test height */
			if (sa->v1->editflag && sa->v4->editflag)
				*bigger = min_ii(*bigger, y1);
			else if (sa->v2->editflag && sa->v3->editflag)
				*smaller = min_ii(*smaller, y1);
		}
		else {
			int x1;
			areamin = AREAMINX;
			
			if (sa->v1->vec.x > 0)
				areamin += U.pixelsize;
			if (sa->v4->vec.x < winsize_x - 1)
				areamin += U.pixelsize;
			
			x1 = sa->v4->vec.x - sa->v1->vec.x + 1 - areamin;
			
			/* if left or right edge selected, test width */
			if (sa->v1->editflag && sa->v2->editflag)
				*bigger = min_ii(*bigger, x1);
			else if (sa->v3->editflag && sa->v4->editflag)
				*smaller = min_ii(*smaller, x1);
		}
	}
}

/* validate selection inside screen, set variables OK */
/* return 0: init failed */
static int area_move_init(bContext *C, wmOperator *op)
{
	bScreen *sc = CTX_wm_screen(C);
	wmWindow *win = CTX_wm_window(C);
	ScrEdge *actedge;
	sAreaMoveData *md;
	ScrVert *v1;
	const int winsize_x = WM_window_pixels_x(win);
	const int winsize_y = WM_window_pixels_y(win);
	int x, y;
	
	/* required properties */
	x = RNA_int_get(op->ptr, "x");
	y = RNA_int_get(op->ptr, "y");
	
	/* setup */
	actedge = screen_find_active_scredge(sc, winsize_x, winsize_y, x, y);
	if (actedge == NULL) return 0;
	
	md = MEM_callocN(sizeof(sAreaMoveData), "sAreaMoveData");
	op->customdata = md;
	
	md->dir = scredge_is_horizontal(actedge) ? 'h' : 'v';
	if (md->dir == 'h') md->origval = actedge->v1->vec.y;
	else md->origval = actedge->v1->vec.x;
	
	select_connected_scredge(sc, actedge);
	/* now all vertices with 'flag==1' are the ones that can be moved. Move this to editflag */
	for (v1 = sc->vertbase.first; v1; v1 = v1->next)
		v1->editflag = v1->flag;
	
	area_move_set_limits(sc, md->dir, winsize_x, winsize_y, &md->bigger, &md->smaller);
	
	return 1;
}

/* moves selected screen edge amount of delta, used by split & move */
static void area_move_apply_do(bContext *C, int origval, int delta, int dir, int bigger, int smaller)
{
	wmWindow *win = CTX_wm_window(C);
	const int winsize_x = WM_window_pixels_x(win);
	const int winsize_y = WM_window_pixels_y(win);
	bScreen *sc = CTX_wm_screen(C);
	ScrVert *v1;
	ScrArea *sa;
	int doredraw = 0;
	int oldval;
	
	delta = CLAMPIS(delta, -smaller, bigger);
	
	for (v1 = sc->vertbase.first; v1; v1 = v1->next) {
		if (v1->editflag) {
			/* that way a nice AREAGRID  */
			if ((dir == 'v') && v1->vec.x > 0 && v1->vec.x < winsize_x - 1) {
				oldval = v1->vec.x;
				v1->vec.x = origval + delta;
				
				if (delta != bigger && delta != -smaller) {
					v1->vec.x -= (v1->vec.x % AREAGRID);
					v1->vec.x = CLAMPIS(v1->vec.x, origval - smaller, origval + bigger);
				}
				if (oldval != v1->vec.x)
					doredraw = 1;
			}
			if ((dir == 'h') && v1->vec.y > 0 && v1->vec.y < winsize_y - 1) {
				oldval = v1->vec.y;
				v1->vec.y = origval + delta;
				
				if (delta != bigger && delta != smaller) {
					v1->vec.y -= (v1->vec.y % AREAGRID);
					v1->vec.y = CLAMPIS(v1->vec.y, origval - smaller, origval + bigger);
				}
				if (oldval != v1->vec.y)
					doredraw = 1;
			}
		}
	}

	/* only redraw if we actually moved a screen vert, for AREAGRID */
	if (doredraw) {
		for (sa = sc->areabase.first; sa; sa = sa->next) {
			if (sa->v1->editflag || sa->v2->editflag || sa->v3->editflag || sa->v4->editflag)
				ED_area_tag_redraw(sa);
		}

		WM_event_add_notifier(C, NC_SCREEN | NA_EDITED, NULL); /* redraw everything */
	}
}

static void area_move_apply(bContext *C, wmOperator *op)
{
	sAreaMoveData *md = op->customdata;
	int delta;
	
	delta = RNA_int_get(op->ptr, "delta");
	area_move_apply_do(C, md->origval, delta, md->dir, md->bigger, md->smaller);
}

static void area_move_exit(bContext *C, wmOperator *op)
{
	if (op->customdata)
		MEM_freeN(op->customdata);
	op->customdata = NULL;
	
	/* this makes sure aligned edges will result in aligned grabbing */
	removedouble_scrverts(CTX_wm_screen(C));
	removedouble_scredges(CTX_wm_screen(C));
}

static int area_move_exec(bContext *C, wmOperator *op)
{
	if (!area_move_init(C, op))
		return OPERATOR_CANCELLED;
	
	area_move_apply(C, op);
	area_move_exit(C, op);
	
	return OPERATOR_FINISHED;
}

/* interaction callback */
static int area_move_invoke(bContext *C, wmOperator *op, const wmEvent *event)
{
	RNA_int_set(op->ptr, "x", event->x);
	RNA_int_set(op->ptr, "y", event->y);
	
	if (!area_move_init(C, op)) 
		return OPERATOR_PASS_THROUGH;
	
	/* add temp handler */
	WM_event_add_modal_handler(C, op);
	
	return OPERATOR_RUNNING_MODAL;
}

static void area_move_cancel(bContext *C, wmOperator *op)
{
	
	RNA_int_set(op->ptr, "delta", 0);
	area_move_apply(C, op);
	area_move_exit(C, op);
}

/* modal callback for while moving edges */
static int area_move_modal(bContext *C, wmOperator *op, const wmEvent *event)
{
	sAreaMoveData *md = op->customdata;
	int delta, x, y;
	
	/* execute the events */
	switch (event->type) {
		case MOUSEMOVE:
		{
			x = RNA_int_get(op->ptr, "x");
			y = RNA_int_get(op->ptr, "y");
			
			delta = (md->dir == 'v') ? event->x - x : event->y - y;
			if (md->step) delta = delta - (delta % md->step);
			RNA_int_set(op->ptr, "delta", delta);
			
			area_move_apply(C, op);
			break;
		}
		case EVT_MODAL_MAP:
		{
			switch (event->val) {
				case KM_MODAL_APPLY:
					area_move_exit(C, op);
					return OPERATOR_FINISHED;
					
				case KM_MODAL_CANCEL:
					area_move_cancel(C, op);
					return OPERATOR_CANCELLED;
					
				case KM_MODAL_STEP10:
					md->step = 10;
					break;
				case KM_MODAL_STEP10_OFF:
					md->step = 0;
					break;
			}
			break;
		}
	}
	
	return OPERATOR_RUNNING_MODAL;
}

static void SCREEN_OT_area_move(wmOperatorType *ot)
{
	/* identifiers */
	ot->name = "Move Area Edges";
	ot->description = "Move Area Edges\nMove selected area edges";
	ot->idname = "SCREEN_OT_area_move";
	
	ot->exec = area_move_exec;
	ot->invoke = area_move_invoke;
	ot->cancel = area_move_cancel;
	ot->modal = area_move_modal;
	ot->poll = ED_operator_screen_mainwinactive; /* when mouse is over area-edge */
	
	/* flags */
	ot->flag = OPTYPE_BLOCKING | OPTYPE_INTERNAL;
	
	/* rna */
	RNA_def_int(ot->srna, "x", 0, INT_MIN, INT_MAX, "X", "", INT_MIN, INT_MAX);
	RNA_def_int(ot->srna, "y", 0, INT_MIN, INT_MAX, "Y", "", INT_MIN, INT_MAX);
	RNA_def_int(ot->srna, "delta", 0, INT_MIN, INT_MAX, "Delta", "", INT_MIN, INT_MAX);
}

/* ************** split area operator *********************************** */

/* 
 * operator state vars:  
 * fac              spit point
 * dir              direction 'v' or 'h'
 * 
 * operator customdata:
 * area             pointer to (active) area
 * x, y			last used mouse pos
 * (more, see below)
 * 
 * functions:
 * 
 * init()   set default property values, find area based on context
 * 
 * apply()	split area based on state vars
 * 
 * exit()	cleanup, send notifier
 * 
 * cancel() remove duplicated area
 * 
 * callbacks:
 * 
 * exec()   execute without any user interaction, based on state vars
 * call init(), apply(), exit()
 * 
 * invoke() gets called on mouse click in action-widget
 * call init(), add modal handler
 * call apply() with initial motion
 * 
 * modal()  accept modal events while doing it
 * call move-areas code with delta motion
 * call exit() or cancel() and remove handler
 */

typedef struct sAreaSplitData {
	int x, y;   /* last used mouse position */
	
	int origval;            /* for move areas */
	int bigger, smaller;    /* constraints for moving new edge */
	int delta;              /* delta move edge */
	int origmin, origsize;  /* to calculate fac, for property storage */
	int previewmode;        /* draw previewline, then split */

	ScrEdge *nedge;         /* new edge */
	ScrArea *sarea;         /* start area */
	ScrArea *narea;         /* new area */
	
} sAreaSplitData;

/* generic init, menu case, doesn't need active area */
static int area_split_menu_init(bContext *C, wmOperator *op)
{
	sAreaSplitData *sd;
	
	/* custom data */
	sd = (sAreaSplitData *)MEM_callocN(sizeof(sAreaSplitData), "op_area_split");
	op->customdata = sd;
	
	sd->sarea = CTX_wm_area(C);
	
	if (sd->sarea) {
		int dir = RNA_enum_get(op->ptr, "direction");

		if (dir == 'h')
			sd->sarea->flag |= AREA_FLAG_DRAWSPLIT_H;
		else
			sd->sarea->flag |= AREA_FLAG_DRAWSPLIT_V;
	}
	return 1;
}

/* generic init, no UI stuff here, assumes active area */
static int area_split_init(bContext *C, wmOperator *op)
{
	ScrArea *sa = CTX_wm_area(C);
	sAreaSplitData *sd;
	int areaminy = ED_area_headersize() + 1;
	int dir;
	
	/* required context */
	if (sa == NULL) return 0;
	
	/* required properties */
	dir = RNA_enum_get(op->ptr, "direction");
	
	/* minimal size */
	if (dir == 'v' && sa->winx < 2 * AREAMINX) return 0;
	if (dir == 'h' && sa->winy < 2 * areaminy) return 0;
	
	/* custom data */
	sd = (sAreaSplitData *)MEM_callocN(sizeof(sAreaSplitData), "op_area_split");
	op->customdata = sd;
	
	sd->sarea = sa;
	sd->origsize = dir == 'v' ? sa->winx : sa->winy;
	sd->origmin = dir == 'v' ? sa->totrct.xmin : sa->totrct.ymin;
	
	return 1;
}

/* with sa as center, sb is located at: 0=W, 1=N, 2=E, 3=S */
/* used with split operator */
static ScrEdge *area_findsharededge(bScreen *screen, ScrArea *sa, ScrArea *sb)
{
	ScrVert *sav1 = sa->v1;
	ScrVert *sav2 = sa->v2;
	ScrVert *sav3 = sa->v3;
	ScrVert *sav4 = sa->v4;
	ScrVert *sbv1 = sb->v1;
	ScrVert *sbv2 = sb->v2;
	ScrVert *sbv3 = sb->v3;
	ScrVert *sbv4 = sb->v4;
	
	if (sav1 == sbv4 && sav2 == sbv3) { /* sa to right of sb = W */
		return screen_findedge(screen, sav1, sav2);
	}
	else if (sav2 == sbv1 && sav3 == sbv4) { /* sa to bottom of sb = N */
		return screen_findedge(screen, sav2, sav3);
	}
	else if (sav3 == sbv2 && sav4 == sbv1) { /* sa to left of sb = E */
		return screen_findedge(screen, sav3, sav4);
	}
	else if (sav1 == sbv2 && sav4 == sbv3) { /* sa on top of sb = S*/
		return screen_findedge(screen, sav1, sav4);
	}
	
	return NULL;
}


/* do the split, return success */
static int area_split_apply(bContext *C, wmOperator *op)
{
	bScreen *sc = CTX_wm_screen(C);
	sAreaSplitData *sd = (sAreaSplitData *)op->customdata;
	float fac;
	int dir;
	
	fac = RNA_float_get(op->ptr, "factor");
	dir = RNA_enum_get(op->ptr, "direction");
	
	sd->narea = area_split(sc, sd->sarea, dir, fac, 0); /* 0 = no merge */
	
	if (sd->narea) {
		ScrVert *sv;
		
		sd->nedge = area_findsharededge(sc, sd->sarea, sd->narea);
		
		/* select newly created edge, prepare for moving edge */
		for (sv = sc->vertbase.first; sv; sv = sv->next)
			sv->editflag = 0;
		
		sd->nedge->v1->editflag = 1;
		sd->nedge->v2->editflag = 1;
		
		if (dir == 'h') sd->origval = sd->nedge->v1->vec.y;
		else sd->origval = sd->nedge->v1->vec.x;

		ED_area_tag_redraw(sd->sarea);
		ED_area_tag_redraw(sd->narea);

		WM_event_add_notifier(C, NC_SCREEN | NA_EDITED, NULL);
		
		return 1;
	}
	
	return 0;
}

static void area_split_exit(bContext *C, wmOperator *op)
{
	if (op->customdata) {
		sAreaSplitData *sd = (sAreaSplitData *)op->customdata;
		if (sd->sarea) ED_area_tag_redraw(sd->sarea);
		if (sd->narea) ED_area_tag_redraw(sd->narea);

		if (sd->sarea)
			sd->sarea->flag &= ~(AREA_FLAG_DRAWSPLIT_H | AREA_FLAG_DRAWSPLIT_V);
		
		MEM_freeN(op->customdata);
		op->customdata = NULL;
	}
	
	WM_cursor_modal_restore(CTX_wm_window(C));
	WM_event_add_notifier(C, NC_SCREEN | NA_EDITED, NULL);
	
	/* this makes sure aligned edges will result in aligned grabbing */
	removedouble_scrverts(CTX_wm_screen(C));
	removedouble_scredges(CTX_wm_screen(C));
}


/* UI callback, adds new handler */
static int area_split_invoke(bContext *C, wmOperator *op, const wmEvent *event)
{
	wmWindow *win = CTX_wm_window(C);
	bScreen *sc = CTX_wm_screen(C);
	sAreaSplitData *sd;
	const int winsize_x = WM_window_pixels_x(win);
	const int winsize_y = WM_window_pixels_y(win);
	int dir;
	
	/* no full window splitting allowed */
	if (sc->state != SCREENNORMAL)
		return OPERATOR_CANCELLED;
	
	if (event->type == EVT_ACTIONZONE_AREA) {
		sActionzoneData *sad = event->customdata;
		
		if (sad == NULL || sad->modifier > 0) {
			return OPERATOR_PASS_THROUGH;
		}
		
		/* verify *sad itself */
		if (sad->sa1 == NULL || sad->az == NULL)
			return OPERATOR_PASS_THROUGH;
		
		/* is this our *sad? if areas not equal it should be passed on */
		if (CTX_wm_area(C) != sad->sa1 || sad->sa1 != sad->sa2)
			return OPERATOR_PASS_THROUGH;
		
		/* prepare operator state vars */
		if (sad->gesture_dir == 'n' || sad->gesture_dir == 's') {
			dir = 'h';
			RNA_float_set(op->ptr, "factor", ((float)(event->x - sad->sa1->v1->vec.x)) / (float)sad->sa1->winx);
		}
		else {
			dir = 'v';
			RNA_float_set(op->ptr, "factor", ((float)(event->y - sad->sa1->v1->vec.y)) / (float)sad->sa1->winy);
		}
		RNA_enum_set(op->ptr, "direction", dir);
		
		/* general init, also non-UI case, adds customdata, sets area and defaults */
		if (!area_split_init(C, op))
			return OPERATOR_PASS_THROUGH;
		
	}
	else {
		ScrEdge *actedge;
		int x, y;
		
		/* retrieve initial mouse coord, so we can find the active edge */
		if (RNA_struct_property_is_set(op->ptr, "mouse_x"))
			x = RNA_int_get(op->ptr, "mouse_x");
		else
			x = event->x;
		
		if (RNA_struct_property_is_set(op->ptr, "mouse_y"))
			y = RNA_int_get(op->ptr, "mouse_y");
		else
			y = event->x;
		
		actedge = screen_find_active_scredge(sc, winsize_x, winsize_y, x, y);
		if (actedge == NULL)
			return OPERATOR_CANCELLED;
		
		dir = scredge_is_horizontal(actedge) ? 'v' : 'h';
		
		RNA_enum_set(op->ptr, "direction", dir);
		
		/* special case, adds customdata, sets defaults */
		if (!area_split_menu_init(C, op))
			return OPERATOR_CANCELLED;
		
	}
	
	sd = (sAreaSplitData *)op->customdata;
	
	sd->x = event->x;
	sd->y = event->y;
	
	if (event->type == EVT_ACTIONZONE_AREA) {
		
		/* do the split */
		if (area_split_apply(C, op)) {
			area_move_set_limits(sc, dir, winsize_x, winsize_y, &sd->bigger, &sd->smaller);
			
			/* add temp handler for edge move or cancel */
			WM_event_add_modal_handler(C, op);
			
			return OPERATOR_RUNNING_MODAL;
		}
	}
	else {
		sd->previewmode = 1;
		/* add temp handler for edge move or cancel */
		WM_event_add_modal_handler(C, op);
		
		return OPERATOR_RUNNING_MODAL;
		
	}
	
	return OPERATOR_PASS_THROUGH;
}

/* function to be called outside UI context, or for redo */
static int area_split_exec(bContext *C, wmOperator *op)
{
	
	if (!area_split_init(C, op))
		return OPERATOR_CANCELLED;
	
	area_split_apply(C, op);
	area_split_exit(C, op);
	
	return OPERATOR_FINISHED;
}


static void area_split_cancel(bContext *C, wmOperator *op)
{
	sAreaSplitData *sd = (sAreaSplitData *)op->customdata;
	
	if (sd->previewmode) {
	}
	else {
		if (screen_area_join(C, CTX_wm_screen(C), sd->sarea, sd->narea)) {
			if (CTX_wm_area(C) == sd->narea) {
				CTX_wm_area_set(C, NULL);
				CTX_wm_region_set(C, NULL);
			}
			sd->narea = NULL;
		}
	}
	area_split_exit(C, op);
}

static int area_split_modal(bContext *C, wmOperator *op, const wmEvent *event)
{
	sAreaSplitData *sd = (sAreaSplitData *)op->customdata;
	float fac;
	int dir;
	
	/* execute the events */
	switch (event->type) {
		case MOUSEMOVE:
			dir = RNA_enum_get(op->ptr, "direction");
			
			sd->delta = (dir == 'v') ? event->x - sd->origval : event->y - sd->origval;
			if (sd->previewmode == 0)
				area_move_apply_do(C, sd->origval, sd->delta, dir, sd->bigger, sd->smaller);
			else {
				if (sd->sarea) {
					sd->sarea->flag &= ~(AREA_FLAG_DRAWSPLIT_H | AREA_FLAG_DRAWSPLIT_V);
					ED_area_tag_redraw(sd->sarea);
				}
				/* area context not set */
				sd->sarea = BKE_screen_find_area_xy(CTX_wm_screen(C), SPACE_TYPE_ANY, event->x, event->y);
				
				if (sd->sarea) {
					ED_area_tag_redraw(sd->sarea);
					if (dir == 'v') {
						sd->origsize = sd->sarea->winx;
						sd->origmin = sd->sarea->totrct.xmin;
						sd->sarea->flag |= AREA_FLAG_DRAWSPLIT_V;
					}
					else {
						sd->origsize = sd->sarea->winy;
						sd->origmin = sd->sarea->totrct.ymin;
						sd->sarea->flag |= AREA_FLAG_DRAWSPLIT_H;
					}
				}
				
				CTX_wm_window(C)->screen->do_draw = true;

			}
			
			fac = (dir == 'v') ? event->x - sd->origmin : event->y - sd->origmin;
			RNA_float_set(op->ptr, "factor", fac / (float)sd->origsize);
			
			break;
			
		case LEFTMOUSE:
			if (sd->previewmode) {
				area_split_apply(C, op);
				area_split_exit(C, op);
				return OPERATOR_FINISHED;
			}
			else {
				if (event->val == KM_RELEASE) { /* mouse up */
					area_split_exit(C, op);
					return OPERATOR_FINISHED;
				}
			}
			break;
			
		case MIDDLEMOUSE:
		case TABKEY:
			if (sd->previewmode == 0) {
			}
			else {
				dir = RNA_enum_get(op->ptr, "direction");
				
				if (event->val == KM_PRESS) {
					if (sd->sarea) {
						sd->sarea->flag &= ~(AREA_FLAG_DRAWSPLIT_H | AREA_FLAG_DRAWSPLIT_V);
						ED_area_tag_redraw(sd->sarea);
						
						if (dir == 'v') {
							RNA_enum_set(op->ptr, "direction", 'h');
							sd->sarea->flag |= AREA_FLAG_DRAWSPLIT_H;
							
							WM_cursor_set(CTX_wm_window(C), CURSOR_X_MOVE);
						}
						else {
							RNA_enum_set(op->ptr, "direction", 'v');
							sd->sarea->flag |= AREA_FLAG_DRAWSPLIT_V;
							
							WM_cursor_set(CTX_wm_window(C), CURSOR_Y_MOVE);
						}
					}
				}
			}
			
			break;
			
		case RIGHTMOUSE: /* cancel operation */
		case ESCKEY:
			area_split_cancel(C, op);
			return OPERATOR_CANCELLED;
	}
	
	return OPERATOR_RUNNING_MODAL;
}

static EnumPropertyItem prop_direction_items[] = {
	{'h', "HORIZONTAL", 0, "Horizontal", ""},
	{'v', "VERTICAL", 0, "Vertical", ""},
	{0, NULL, 0, NULL, NULL}
};

static void SCREEN_OT_area_split(wmOperatorType *ot)
{
	ot->name = "Split Area";
	ot->description = "Split Area\nSplit selected area into new windows";
	ot->idname = "SCREEN_OT_area_split";
	
	ot->exec = area_split_exec;
	ot->invoke = area_split_invoke;
	ot->modal = area_split_modal;
	ot->cancel = area_split_cancel;
	
	ot->poll = screen_active_editable;

	/* flags */
	ot->flag = OPTYPE_BLOCKING | OPTYPE_INTERNAL;
	
	/* rna */
	RNA_def_enum(ot->srna, "direction", prop_direction_items, 'h', "Direction", "");
	RNA_def_float(ot->srna, "factor", 0.5f, 0.0, 1.0, "Factor", "", 0.0, 1.0);
	RNA_def_int(ot->srna, "mouse_x", -100, INT_MIN, INT_MAX, "Mouse X", "", INT_MIN, INT_MAX);
	RNA_def_int(ot->srna, "mouse_y", -100, INT_MIN, INT_MAX, "Mouse Y", "", INT_MIN, INT_MAX);
}



/* ************** scale region edge operator *********************************** */

typedef struct RegionMoveData {
	AZone *az;
	ARegion *ar;
	ScrArea *sa;
	int bigger, smaller, origval;
	int origx, origy;
	int maxsize;
	AZEdge edge;
	
} RegionMoveData;


static int area_max_regionsize(ScrArea *sa, ARegion *scalear, AZEdge edge)
{
	ARegion *ar;
	int dist;
	
	if (edge == AE_RIGHT_TO_TOPLEFT || edge == AE_LEFT_TO_TOPRIGHT) {
		dist = BLI_rcti_size_x(&sa->totrct);
	}
	else {  /* AE_BOTTOM_TO_TOPLEFT, AE_TOP_TO_BOTTOMRIGHT */
		dist = BLI_rcti_size_y(&sa->totrct);
	}
	
	/* subtractwidth of regions on opposite side 
	 * prevents dragging regions into other opposite regions */
	for (ar = sa->regionbase.first; ar; ar = ar->next) {
		if (ar == scalear)
			continue;
		
		if (scalear->alignment == RGN_ALIGN_TOP && ar->alignment == RGN_ALIGN_BOTTOM)
			dist -= ar->winy;
		else if (scalear->alignment == RGN_ALIGN_BOTTOM && ar->alignment == RGN_ALIGN_TOP)
			dist -= ar->winy;
		else if (scalear->alignment == RGN_ALIGN_LEFT && ar->alignment == RGN_ALIGN_RIGHT)
			dist -= ar->winx;
		else if (scalear->alignment == RGN_ALIGN_RIGHT && ar->alignment == RGN_ALIGN_LEFT)
			dist -= ar->winx;
		
		/* case of regions in regions, like operator properties panel */
		/* these can sit on top of other regions such as headers, so account for this */
		else if (edge == AE_BOTTOM_TO_TOPLEFT && scalear->alignment & RGN_ALIGN_TOP &&
		         ar->alignment == RGN_ALIGN_TOP && ar->regiontype == RGN_TYPE_HEADER)
		{
			dist -= ar->winy;
		}
		else if (edge == AE_TOP_TO_BOTTOMRIGHT && scalear->alignment & RGN_ALIGN_BOTTOM &&
		         ar->alignment == RGN_ALIGN_BOTTOM && ar->regiontype == RGN_TYPE_HEADER)
		{
			dist -= ar->winy;
		}
	}

	return dist;
}

static int region_scale_invoke(bContext *C, wmOperator *op, const wmEvent *event)
{
	sActionzoneData *sad = event->customdata;
	AZone *az;
	
	if (event->type != EVT_ACTIONZONE_REGION) {
		BKE_report(op->reports, RPT_ERROR, "Can only scale region size from an action zone");
		return OPERATOR_CANCELLED;
	}
	
	az = sad->az;
	
	if (az->ar) {
		RegionMoveData *rmd = MEM_callocN(sizeof(RegionMoveData), "RegionMoveData");
		int maxsize;
		
		op->customdata = rmd;
		
		rmd->az = az;
		rmd->ar = az->ar;
		rmd->sa = sad->sa1;
		rmd->edge = az->edge;
		rmd->origx = event->x;
		rmd->origy = event->y;
		rmd->maxsize = area_max_regionsize(rmd->sa, rmd->ar, rmd->edge);
		
		/* if not set we do now, otherwise it uses type */
		if (rmd->ar->sizex == 0)
			rmd->ar->sizex = rmd->ar->winx;
		if (rmd->ar->sizey == 0)
			rmd->ar->sizey = rmd->ar->winy;
		
		/* now copy to regionmovedata */
		if (rmd->edge == AE_LEFT_TO_TOPRIGHT || rmd->edge == AE_RIGHT_TO_TOPLEFT) {
			rmd->origval = rmd->ar->sizex;
		}
		else {
			rmd->origval = rmd->ar->sizey;
		}
		
		/* limit headers to standard height for now */
		if (rmd->ar->regiontype == RGN_TYPE_HEADER)
			maxsize = ED_area_headersize();
		else
			maxsize = 1000;
		
		CLAMP(rmd->maxsize, 0, maxsize);
		
		/* add temp handler */
		WM_event_add_modal_handler(C, op);
		
		return OPERATOR_RUNNING_MODAL;
	}
	
	return OPERATOR_FINISHED;
}

static int region_scale_get_maxsize(RegionMoveData *rmd)
{
	int maxsize = 0;

	if (rmd->edge == AE_LEFT_TO_TOPRIGHT || rmd->edge == AE_RIGHT_TO_TOPLEFT) {
		return  (int) ( (rmd->sa->winx / UI_DPI_FAC) - UI_UNIT_X);
	}

	if (rmd->ar->regiontype == RGN_TYPE_TOOL_PROPS) {
		/* this calculation seems overly verbose
		 * can someone explain why this method is necessary? - campbell */
		maxsize = rmd->maxsize - ((rmd->sa->headertype == HEADERTOP) ? UI_UNIT_Y * 2 : UI_UNIT_Y) - (UI_UNIT_Y / 4);
	}

	return maxsize;
}

static void region_scale_validate_size(RegionMoveData *rmd)
{
	if ((rmd->ar->flag & RGN_FLAG_HIDDEN) == 0) {
		short *size, maxsize = -1;


		if (rmd->edge == AE_LEFT_TO_TOPRIGHT || rmd->edge == AE_RIGHT_TO_TOPLEFT)
			size = &rmd->ar->sizex;
		else
			size = &rmd->ar->sizey;

		maxsize = region_scale_get_maxsize(rmd);

		if (*size > maxsize && maxsize > 0)
			*size = maxsize;
	}
}

static void region_scale_toggle_hidden(bContext *C, RegionMoveData *rmd)
{
	/* hidden areas may have bad 'View2D.cur' value,
	 * correct before displaying. see T45156 */
	if (rmd->ar->flag & RGN_FLAG_HIDDEN) {
		UI_view2d_curRect_validate(&rmd->ar->v2d);
	}

	region_toggle_hidden(C, rmd->ar, 0);
	region_scale_validate_size(rmd);
}

static int region_scale_modal(bContext *C, wmOperator *op, const wmEvent *event)
{
	RegionMoveData *rmd = op->customdata;
	int delta;
	
	/* execute the events */
	switch (event->type) {
		case MOUSEMOVE:
			
			if (rmd->edge == AE_LEFT_TO_TOPRIGHT || rmd->edge == AE_RIGHT_TO_TOPLEFT) {
				delta = event->x - rmd->origx;
				if (rmd->edge == AE_LEFT_TO_TOPRIGHT) delta = -delta;
				
				/* region sizes now get multiplied */
				delta /= UI_DPI_FAC;
				
				rmd->ar->sizex = rmd->origval + delta;
				CLAMP(rmd->ar->sizex, 0, rmd->maxsize);
				
				if (rmd->ar->sizex < UI_UNIT_X) {
					rmd->ar->sizex = rmd->origval;
					if (!(rmd->ar->flag & RGN_FLAG_HIDDEN))
						region_scale_toggle_hidden(C, rmd);
				}
				else if (rmd->ar->flag & RGN_FLAG_HIDDEN)
					region_scale_toggle_hidden(C, rmd);
			}
			else {
				int maxsize = region_scale_get_maxsize(rmd);
				delta = event->y - rmd->origy;
				if (rmd->edge == AE_BOTTOM_TO_TOPLEFT) delta = -delta;
				
				/* region sizes now get multiplied */
				delta /= UI_DPI_FAC;

				rmd->ar->sizey = rmd->origval + delta;
				CLAMP(rmd->ar->sizey, 0, rmd->maxsize);

				/* note, 'UI_UNIT_Y/4' means you need to drag the header almost
				 * all the way down for it to become hidden, this is done
				 * otherwise its too easy to do this by accident */
				if (rmd->ar->sizey < UI_UNIT_Y / 4) {
					rmd->ar->sizey = rmd->origval;
					if (!(rmd->ar->flag & RGN_FLAG_HIDDEN))
						region_scale_toggle_hidden(C, rmd);
				}
				else if (maxsize > 0 && (rmd->ar->sizey > maxsize)) 
					rmd->ar->sizey = maxsize;
				else if (rmd->ar->flag & RGN_FLAG_HIDDEN)
					region_scale_toggle_hidden(C, rmd);
			}
			ED_area_tag_redraw(rmd->sa);
			WM_event_add_notifier(C, NC_SCREEN | NA_EDITED, NULL);
			
			break;
			
		case LEFTMOUSE:
			if (event->val == KM_RELEASE) {
				
				if (ABS(event->x - rmd->origx) < 2 && ABS(event->y - rmd->origy) < 2) {
					if (rmd->ar->flag & RGN_FLAG_HIDDEN) {
						region_scale_toggle_hidden(C, rmd);
					}
					else if (rmd->ar->flag & RGN_FLAG_TOO_SMALL) {
						region_scale_validate_size(rmd);
					}

					ED_area_tag_redraw(rmd->sa);
					WM_event_add_notifier(C, NC_SCREEN | NA_EDITED, NULL);
				}
				MEM_freeN(op->customdata);
				op->customdata = NULL;
				
				return OPERATOR_FINISHED;
			}
			break;
			
		case ESCKEY:
			break;
	}
	
	return OPERATOR_RUNNING_MODAL;
}

static void region_scale_cancel(bContext *UNUSED(C), wmOperator *op)
{
	MEM_freeN(op->customdata);
	op->customdata = NULL;
}

static void SCREEN_OT_region_scale(wmOperatorType *ot)
{
	/* identifiers */
	ot->name = "Scale Region Size";
	ot->description = "Scale Region Size\nScale selected area";
	ot->idname = "SCREEN_OT_region_scale";
	
	ot->invoke = region_scale_invoke;
	ot->modal = region_scale_modal;
	ot->cancel = region_scale_cancel;
	
	ot->poll = ED_operator_areaactive;
	
	/* flags */
	ot->flag = OPTYPE_BLOCKING | OPTYPE_INTERNAL;
}


/* ************** frame change operator ***************************** */

static void areas_do_frame_follow(bContext *C, bool middle)
{
	bScreen *scr = CTX_wm_screen(C);
	Scene *scene = CTX_data_scene(C);
	wmWindowManager *wm = CTX_wm_manager(C);
	wmWindow *window;
	for (window = wm->windows.first; window; window = window->next) {
		ScrArea *sa;
		for (sa = window->screen->areabase.first; sa; sa = sa->next) {
			ARegion *ar;
			for (ar = sa->regionbase.first; ar; ar = ar->next) {
				/* do follow here if editor type supports it */
				if ((scr->redraws_flag & TIME_FOLLOW)) {
					if ((ar->regiontype == RGN_TYPE_WINDOW &&
					     ELEM(sa->spacetype, SPACE_SEQ, SPACE_TIME, SPACE_IPO, SPACE_ACTION, SPACE_NLA)) ||
					    (sa->spacetype == SPACE_CLIP && ar->regiontype == RGN_TYPE_PREVIEW))
					{
						float w = BLI_rctf_size_x(&ar->v2d.cur);

						if (middle) {
							if ((scene->r.cfra < ar->v2d.cur.xmin) || (scene->r.cfra > ar->v2d.cur.xmax)) {
								ar->v2d.cur.xmax = scene->r.cfra + (w / 2);
								ar->v2d.cur.xmin = scene->r.cfra - (w / 2);
							}
						}
						else {
							if (scene->r.cfra < ar->v2d.cur.xmin) {
								ar->v2d.cur.xmax = scene->r.cfra;
								ar->v2d.cur.xmin = ar->v2d.cur.xmax - w;
							}
							else if (scene->r.cfra > ar->v2d.cur.xmax) {
								ar->v2d.cur.xmin = scene->r.cfra;
								ar->v2d.cur.xmax = ar->v2d.cur.xmin + w;
							}
						}
					}
				}
			}
		}
	}
}

/* function to be called outside UI context, or for redo */
static int frame_offset_exec(bContext *C, wmOperator *op)
{
	Main *bmain = CTX_data_main(C);
	Scene *scene = CTX_data_scene(C);
	int delta;
	
	delta = RNA_int_get(op->ptr, "delta");

	CFRA += delta;
	FRAMENUMBER_MIN_CLAMP(CFRA);
	SUBFRA = 0.f;
	
	areas_do_frame_follow(C, false);

	BKE_sound_seek_scene(bmain, scene);

	WM_event_add_notifier(C, NC_SCENE | ND_FRAME, scene);
	
	return OPERATOR_FINISHED;
}

static void SCREEN_OT_frame_offset(wmOperatorType *ot)
{
	ot->name = "Frame Offset";
	ot->idname = "SCREEN_OT_frame_offset";
	ot->description = "Frame Offset\nMove current frame forward/backward by a given number";
	
	ot->exec = frame_offset_exec;
	
	ot->poll = ED_operator_screenactive_norender;
	ot->flag = OPTYPE_UNDO_GROUPED;
	ot->undo_group = "FRAME_CHANGE";
	
	/* rna */
	RNA_def_int(ot->srna, "delta", 0, INT_MIN, INT_MAX, "Delta", "", INT_MIN, INT_MAX);
}


/* function to be called outside UI context, or for redo */
static int frame_jump_exec(bContext *C, wmOperator *op)
{
	Main *bmain = CTX_data_main(C);
	Scene *scene = CTX_data_scene(C);
	wmTimer *animtimer = CTX_wm_screen(C)->animtimer;

	/* Don't change CFRA directly if animtimer is running as this can cause
	 * first/last frame not to be actually shown (bad since for example physics
	 * simulations aren't reset properly).
	 */
	if (animtimer) {
		ScreenAnimData *sad = animtimer->customdata;
		
		sad->flag |= ANIMPLAY_FLAG_USE_NEXT_FRAME;
		
		if (RNA_boolean_get(op->ptr, "end"))
			sad->nextfra = PEFRA;
		else
			sad->nextfra = PSFRA;
	}
	else {
		if (RNA_boolean_get(op->ptr, "end"))
			CFRA = PEFRA;
		else
			CFRA = PSFRA;
		
		areas_do_frame_follow(C, true);

		BKE_sound_seek_scene(bmain, scene);

		WM_event_add_notifier(C, NC_SCENE | ND_FRAME, scene);
	}
	
	return OPERATOR_FINISHED;
}

static void SCREEN_OT_frame_jump(wmOperatorType *ot)
{
	ot->name = "Jump to Endpoint";
	ot->description = "Jump to Endpoint\nJump to first/last frame in frame range";
	ot->idname = "SCREEN_OT_frame_jump";
	
	ot->exec = frame_jump_exec;
	
	ot->poll = ED_operator_screenactive_norender;
	ot->flag = OPTYPE_UNDO_GROUPED;
	ot->undo_group = "FRAME_CHANGE";
	
	/* rna */
	RNA_def_boolean(ot->srna, "end", 0, "Last Frame", "Jump to the last frame of the frame range");
}


/* ************** jump to keyframe operator ***************************** */

/* function to be called outside UI context, or for redo */
static int keyframe_jump_exec(bContext *C, wmOperator *op)
{
	Main *bmain = CTX_data_main(C);
	Scene *scene = CTX_data_scene(C);
	Object *ob = CTX_data_active_object(C);
	bDopeSheet ads = {NULL};
	DLRBT_Tree keys;
	ActKeyColumn *ak;
	float cfra;
	const bool next = RNA_boolean_get(op->ptr, "next");
	bool done = false;
	
	/* sanity checks */
	if (scene == NULL)
		return OPERATOR_CANCELLED;

	cfra = (float)(CFRA);

	/* init binarytree-list for getting keyframes */
	BLI_dlrbTree_init(&keys);
	
	/* seed up dummy dopesheet context with flags to perform necessary filtering */
	if ((scene->flag & SCE_KEYS_NO_SELONLY) == 0) {
		/* only selected channels are included */
		ads.filterflag |= ADS_FILTER_ONLYSEL;
	}
	
	/* populate tree with keyframe nodes */
	scene_to_keylist(&ads, scene, &keys, NULL);
	gpencil_to_keylist(&ads, scene->gpd, &keys);

	if (ob) {
		ob_to_keylist(&ads, ob, &keys, NULL);
		gpencil_to_keylist(&ads, ob->gpd, &keys);
	}
	
	{
		Mask *mask = CTX_data_edit_mask(C);
		if (mask) {
			MaskLayer *masklay = BKE_mask_layer_active(mask);
			mask_to_keylist(&ads, masklay, &keys);
		}
	}

	/* build linked-list for searching */
	BLI_dlrbTree_linkedlist_sync(&keys);
	
	/* find matching keyframe in the right direction */
	do {
		if (next)
			ak = (ActKeyColumn *)BLI_dlrbTree_search_next(&keys, compare_ak_cfraPtr, &cfra);
		else
			ak = (ActKeyColumn *)BLI_dlrbTree_search_prev(&keys, compare_ak_cfraPtr, &cfra);
		
		if (ak) {
			if (CFRA != (int)ak->cfra) {
				/* this changes the frame, so set the frame and we're done */
				CFRA = (int)ak->cfra;
				done = true;
			}
			else {
				/* make this the new starting point for the search */
				cfra = ak->cfra;
			}
		}
	} while ((ak != NULL) && (done == false));

	/* free temp stuff */
	BLI_dlrbTree_free(&keys);

	/* any success? */
	if (done == false) {
		BKE_report(op->reports, RPT_INFO, "No more keyframes to jump to in this direction");

		return OPERATOR_CANCELLED;
	}
	else {
		areas_do_frame_follow(C, true);

		BKE_sound_seek_scene(bmain, scene);

		WM_event_add_notifier(C, NC_SCENE | ND_FRAME, scene);

		return OPERATOR_FINISHED;
	}
}

static void SCREEN_OT_keyframe_jump(wmOperatorType *ot)
{
	ot->name = "Jump to Keyframe";
	ot->description = "Jump to Keyframe\nJump to previous/next keyframe";
	ot->idname = "SCREEN_OT_keyframe_jump";
	
	ot->exec = keyframe_jump_exec;
	
	ot->poll = ED_operator_screenactive_norender;
	ot->flag = OPTYPE_UNDO_GROUPED;
	ot->undo_group = "FRAME_CHANGE";
	
	/* properties */
	RNA_def_boolean(ot->srna, "next", true, "Next Keyframe", "");
}

/* ************** jump to marker operator ***************************** */

/* function to be called outside UI context, or for redo */
static int marker_jump_exec(bContext *C, wmOperator *op)
{
	Main *bmain = CTX_data_main(C);
	Scene *scene = CTX_data_scene(C);
	TimeMarker *marker;
	int closest = CFRA;
	const bool next = RNA_boolean_get(op->ptr, "next");
	bool found = false;

	/* find matching marker in the right direction */
	for (marker = scene->markers.first; marker; marker = marker->next) {
		if (next) {
			if ((marker->frame > CFRA) && (!found || closest > marker->frame)) {
				closest = marker->frame;
				found = true;
			}
		}
		else {
			if ((marker->frame < CFRA) && (!found || closest < marker->frame)) {
				closest = marker->frame;
				found = true;
			}
		}
	}

	/* any success? */
	if (!found) {
		BKE_report(op->reports, RPT_INFO, "No more markers to jump to in this direction");

		return OPERATOR_CANCELLED;
	}
	else {
		CFRA = closest;

		areas_do_frame_follow(C, true);

		BKE_sound_seek_scene(bmain, scene);

		WM_event_add_notifier(C, NC_SCENE | ND_FRAME, scene);

		return OPERATOR_FINISHED;
	}
}

static void SCREEN_OT_marker_jump(wmOperatorType *ot)
{
	ot->name = "Jump to next Marker";
	ot->description = "Jump to next Marker\nJumps to next marker";
	ot->idname = "SCREEN_OT_marker_jump";

	ot->exec = marker_jump_exec;

	ot->poll = ED_operator_screenactive_norender;
	ot->flag = OPTYPE_UNDO_GROUPED;
	ot->undo_group = "FRAME_CHANGE";

	/* properties */
	RNA_def_boolean(ot->srna, "next", true, "Next Marker", "");
}

/* ************** switch screen operator ***************************** */

static bool screen_set_is_ok(bScreen *screen, bScreen *screen_prev)
{
	return ((screen->winid == 0) &&
	        /* in typical usage these should have a nonzero winid
	         * (all temp screens should be used, or closed & freed). */
	        (screen->temp == false) &&
	        (screen->state == SCREENNORMAL) &&
	        (screen != screen_prev) &&
	        (screen->id.name[2] != '.' || !(U.uiflag & USER_HIDE_DOT)));
}

/* function to be called outside UI context, or for redo */
static int screen_set_exec(bContext *C, wmOperator *op)
{
	Main *bmain = CTX_data_main(C);
	bScreen *screen = CTX_wm_screen(C);
	bScreen *screen_prev = screen;
	
	ScrArea *sa = CTX_wm_area(C);
	int tot = BLI_listbase_count(&bmain->screen);
	int delta = RNA_int_get(op->ptr, "delta");
	
	/* temp screens are for userpref or render display */
	if (screen->temp || (sa && sa->full && sa->full->temp)) {
		return OPERATOR_CANCELLED;
	}
	
	if (delta == 1) {
		while (tot--) {
			screen = screen->id.next;
			if (screen == NULL) screen = bmain->screen.first;
			if (screen_set_is_ok(screen, screen_prev)) {
				break;
			}
		}
	}
	else if (delta == -1) {
		while (tot--) {
			screen = screen->id.prev;
			if (screen == NULL) screen = bmain->screen.last;
			if (screen_set_is_ok(screen, screen_prev)) {
				break;
			}
		}
	}
	else {
		screen = NULL;
	}
	
	if (screen && screen_prev != screen) {
		/* return to previous state before switching screens */
		if (sa && sa->full) {
			ED_screen_full_restore(C, sa); /* may free 'screen_prev' */
		}
		
		ED_screen_set(C, screen);
		return OPERATOR_FINISHED;
	}
	return OPERATOR_CANCELLED;
}

static void SCREEN_OT_screen_set(wmOperatorType *ot)
{
	ot->name = "Set Screen";
	ot->description = "Set Screen\nCycle through available screens";
	ot->idname = "SCREEN_OT_screen_set";
	
	ot->exec = screen_set_exec;
	ot->poll = ED_operator_screenactive;

	/* rna */
	RNA_def_int(ot->srna, "delta", 0, INT_MIN, INT_MAX, "Delta", "", INT_MIN, INT_MAX);
}

/* ************** screen full-area operator ***************************** */


/* function to be called outside UI context, or for redo */
static int screen_maximize_area_exec(bContext *C, wmOperator *op)
{
	bScreen *screen = CTX_wm_screen(C);
	ScrArea *sa = NULL;
	const bool hide_panels = RNA_boolean_get(op->ptr, "use_hide_panels");
	
	/* search current screen for 'fullscreen' areas */
	/* prevents restoring info header, when mouse is over it */
	for (sa = screen->areabase.first; sa; sa = sa->next) {
		if (sa->full) break;
	}
	
	if (sa == NULL) {
		sa = CTX_wm_area(C);
	}
	
	if (hide_panels) {
		if (!ELEM(screen->state, SCREENNORMAL, SCREENFULL)) {
			return OPERATOR_CANCELLED;
		}
		ED_screen_state_toggle(C, CTX_wm_window(C), sa, SCREENFULL);
	}
	else {
		if (!ELEM(screen->state, SCREENNORMAL, SCREENMAXIMIZED)) {
			return OPERATOR_CANCELLED;
		}
		ED_screen_state_toggle(C, CTX_wm_window(C), sa, SCREENMAXIMIZED);
	}

	return OPERATOR_FINISHED;
}

static void SCREEN_OT_screen_full_area(wmOperatorType *ot)
{
	PropertyRNA *prop;

<<<<<<< HEAD
	ot->name = "Toggle Fullscreen Area";
	ot->description = "Toggle Fullscreen Area\nToggle display selected area as fullscreen";
=======
	ot->name = "Toggle Maximize Area";
	ot->description = "Toggle display selected area as fullscreen/maximized";
>>>>>>> ecd36afb
	ot->idname = "SCREEN_OT_screen_full_area";
	
	ot->exec = screen_maximize_area_exec;
	ot->poll = ED_operator_areaactive;
	ot->flag = 0;

	prop = RNA_def_boolean(ot->srna, "use_hide_panels", false, "Hide Panels", "Hide all the panels");
	RNA_def_property_flag(prop, PROP_SKIP_SAVE);
}

/* ************** join area operator ********************************************** */

/* operator state vars used:  
 * x1, y1     mouse coord in first area, which will disappear
 * x2, y2     mouse coord in 2nd area, which will become joined
 * 
 * functions:
 * 
 * init()   find edge based on state vars 
 * test if the edge divides two areas, 
 * store active and nonactive area,
 * 
 * apply()  do the actual join
 * 
 * exit()	cleanup, send notifier
 * 
 * callbacks:
 * 
 * exec()	calls init, apply, exit 
 * 
 * invoke() sets mouse coords in x,y
 * call init()
 * add modal handler
 * 
 * modal()	accept modal events while doing it
 * call apply() with active window and nonactive window
 * call exit() and remove handler when LMB confirm
 */

typedef struct sAreaJoinData {
	ScrArea *sa1;   /* first area to be considered */
	ScrArea *sa2;   /* second area to be considered */
	ScrArea *scr;   /* designed for removal */

} sAreaJoinData;


/* validate selection inside screen, set variables OK */
/* return 0: init failed */
/* XXX todo: find edge based on (x,y) and set other area? */
static int area_join_init(bContext *C, wmOperator *op)
{
	ScrArea *sa1, *sa2;
	sAreaJoinData *jd = NULL;
	int x1, y1;
	int x2, y2;
	int shared = 0;
	
	/* required properties, make negative to get return 0 if not set by caller */
	x1 = RNA_int_get(op->ptr, "min_x");
	y1 = RNA_int_get(op->ptr, "min_y");
	x2 = RNA_int_get(op->ptr, "max_x");
	y2 = RNA_int_get(op->ptr, "max_y");
	
	sa1 = BKE_screen_find_area_xy(CTX_wm_screen(C), SPACE_TYPE_ANY, x1, y1);
	sa2 = BKE_screen_find_area_xy(CTX_wm_screen(C), SPACE_TYPE_ANY, x2, y2);
	if (sa1 == NULL || sa2 == NULL || sa1 == sa2)
		return 0;
	
	/* do areas share an edge? */
	if (sa1->v1 == sa2->v1 || sa1->v1 == sa2->v2 || sa1->v1 == sa2->v3 || sa1->v1 == sa2->v4) shared++;
	if (sa1->v2 == sa2->v1 || sa1->v2 == sa2->v2 || sa1->v2 == sa2->v3 || sa1->v2 == sa2->v4) shared++;
	if (sa1->v3 == sa2->v1 || sa1->v3 == sa2->v2 || sa1->v3 == sa2->v3 || sa1->v3 == sa2->v4) shared++;
	if (sa1->v4 == sa2->v1 || sa1->v4 == sa2->v2 || sa1->v4 == sa2->v3 || sa1->v4 == sa2->v4) shared++;
	if (shared != 2) {
		printf("areas don't share edge\n");
		return 0;
	}
	
	jd = (sAreaJoinData *)MEM_callocN(sizeof(sAreaJoinData), "op_area_join");
	
	jd->sa1 = sa1;
	jd->sa1->flag |= AREA_FLAG_DRAWJOINFROM;
	jd->sa2 = sa2;
	jd->sa2->flag |= AREA_FLAG_DRAWJOINTO;
	
	op->customdata = jd;
	
	return 1;
}

/* apply the join of the areas (space types) */
static int area_join_apply(bContext *C, wmOperator *op)
{
	sAreaJoinData *jd = (sAreaJoinData *)op->customdata;
	if (!jd) return 0;
	
	if (!screen_area_join(C, CTX_wm_screen(C), jd->sa1, jd->sa2)) {
		return 0;
	}
	if (CTX_wm_area(C) == jd->sa2) {
		CTX_wm_area_set(C, NULL);
		CTX_wm_region_set(C, NULL);
	}
	
	return 1;
}

/* finish operation */
static void area_join_exit(bContext *C, wmOperator *op)
{
	if (op->customdata) {
		MEM_freeN(op->customdata);
		op->customdata = NULL;
	}
	
	/* this makes sure aligned edges will result in aligned grabbing */
	removedouble_scredges(CTX_wm_screen(C));
	removenotused_scredges(CTX_wm_screen(C));
	removenotused_scrverts(CTX_wm_screen(C));
}

static int area_join_exec(bContext *C, wmOperator *op)
{
	if (!area_join_init(C, op)) 
		return OPERATOR_CANCELLED;
	
	area_join_apply(C, op);
	area_join_exit(C, op);
	
	return OPERATOR_FINISHED;
}

/* interaction callback */
static int area_join_invoke(bContext *C, wmOperator *op, const wmEvent *event)
{
	
	if (event->type == EVT_ACTIONZONE_AREA) {
		sActionzoneData *sad = event->customdata;
		
		if (sad == NULL || sad->modifier > 0) {
			return OPERATOR_PASS_THROUGH;
		}
		
		/* verify *sad itself */
		if (sad->sa1 == NULL || sad->sa2 == NULL)
			return OPERATOR_PASS_THROUGH;
		
		/* is this our *sad? if areas equal it should be passed on */
		if (sad->sa1 == sad->sa2)
			return OPERATOR_PASS_THROUGH;
		
		/* prepare operator state vars */
		RNA_int_set(op->ptr, "min_x", sad->x);
		RNA_int_set(op->ptr, "min_y", sad->y);
		RNA_int_set(op->ptr, "max_x", event->x);
		RNA_int_set(op->ptr, "max_y", event->y);
	}
	
	
	if (!area_join_init(C, op)) 
		return OPERATOR_PASS_THROUGH;
	
	/* add temp handler */
	WM_event_add_modal_handler(C, op);
	
	return OPERATOR_RUNNING_MODAL;
}

static void area_join_cancel(bContext *C, wmOperator *op)
{
	sAreaJoinData *jd = (sAreaJoinData *)op->customdata;
	
	if (jd->sa1) {
		jd->sa1->flag &= ~AREA_FLAG_DRAWJOINFROM;
		jd->sa1->flag &= ~AREA_FLAG_DRAWJOINTO;
	}
	if (jd->sa2) {
		jd->sa2->flag &= ~AREA_FLAG_DRAWJOINFROM;
		jd->sa2->flag &= ~AREA_FLAG_DRAWJOINTO;
	}
	
	WM_event_add_notifier(C, NC_WINDOW, NULL);
	
	area_join_exit(C, op);
}

/* modal callback while selecting area (space) that will be removed */
static int area_join_modal(bContext *C, wmOperator *op, const wmEvent *event)
{
	bScreen *sc = CTX_wm_screen(C);
	sAreaJoinData *jd = (sAreaJoinData *)op->customdata;
	
	/* execute the events */
	switch (event->type) {
			
		case MOUSEMOVE: 
		{
			ScrArea *sa = BKE_screen_find_area_xy(sc, SPACE_TYPE_ANY, event->x, event->y);
			int dir;
			
			if (sa) {
				if (jd->sa1 != sa) {
					dir = area_getorientation(jd->sa1, sa);
					if (dir != -1) {
						if (jd->sa2) jd->sa2->flag &= ~AREA_FLAG_DRAWJOINTO;
						jd->sa2 = sa;
						jd->sa2->flag |= AREA_FLAG_DRAWJOINTO;
					}
					else {
						/* we are not bordering on the previously selected area 
						 * we check if area has common border with the one marked for removal
						 * in this case we can swap areas.
						 */
						dir = area_getorientation(sa, jd->sa2);
						if (dir != -1) {
							if (jd->sa1) jd->sa1->flag &= ~AREA_FLAG_DRAWJOINFROM;
							if (jd->sa2) jd->sa2->flag &= ~AREA_FLAG_DRAWJOINTO;
							jd->sa1 = jd->sa2;
							jd->sa2 = sa;
							if (jd->sa1) jd->sa1->flag |= AREA_FLAG_DRAWJOINFROM;
							if (jd->sa2) jd->sa2->flag |= AREA_FLAG_DRAWJOINTO;
						}
						else {
							if (jd->sa2) jd->sa2->flag &= ~AREA_FLAG_DRAWJOINTO;
							jd->sa2 = NULL;
						}
					}
					WM_event_add_notifier(C, NC_WINDOW, NULL);
				}
				else {
					/* we are back in the area previously selected for keeping 
					 * we swap the areas if possible to allow user to choose */
					if (jd->sa2 != NULL) {
						if (jd->sa1) jd->sa1->flag &= ~AREA_FLAG_DRAWJOINFROM;
						if (jd->sa2) jd->sa2->flag &= ~AREA_FLAG_DRAWJOINTO;
						jd->sa1 = jd->sa2;
						jd->sa2 = sa;
						if (jd->sa1) jd->sa1->flag |= AREA_FLAG_DRAWJOINFROM;
						if (jd->sa2) jd->sa2->flag |= AREA_FLAG_DRAWJOINTO;
						dir = area_getorientation(jd->sa1, jd->sa2);
						if (dir == -1) {
							printf("oops, didn't expect that!\n");
						}
					}
					else {
						dir = area_getorientation(jd->sa1, sa);
						if (dir != -1) {
							if (jd->sa2) jd->sa2->flag &= ~AREA_FLAG_DRAWJOINTO;
							jd->sa2 = sa;
							jd->sa2->flag |= AREA_FLAG_DRAWJOINTO;
						}
					}
					WM_event_add_notifier(C, NC_WINDOW, NULL);
				}
			}
			break;
		}
		case LEFTMOUSE:
			if (event->val == KM_RELEASE) {
				ED_area_tag_redraw(jd->sa1);
				ED_area_tag_redraw(jd->sa2);

				area_join_apply(C, op);
				WM_event_add_notifier(C, NC_SCREEN | NA_EDITED, NULL);
				area_join_exit(C, op);
				return OPERATOR_FINISHED;
			}
			break;
			
		case RIGHTMOUSE:
		case ESCKEY:
			area_join_cancel(C, op);
			return OPERATOR_CANCELLED;
	}
	
	return OPERATOR_RUNNING_MODAL;
}

/* Operator for joining two areas (space types) */
static void SCREEN_OT_area_join(wmOperatorType *ot)
{
	/* identifiers */
	ot->name = "Join Area";
	ot->description = "Join Area\nJoin selected areas into new window";
	ot->idname = "SCREEN_OT_area_join";
	
	/* api callbacks */
	ot->exec = area_join_exec;
	ot->invoke = area_join_invoke;
	ot->modal = area_join_modal;
	ot->poll = screen_active_editable;
	ot->cancel = area_join_cancel;
	
	/* flags */
	ot->flag = OPTYPE_BLOCKING | OPTYPE_INTERNAL;
	
	/* rna */
	RNA_def_int(ot->srna, "min_x", -100, INT_MIN, INT_MAX, "X 1", "", INT_MIN, INT_MAX);
	RNA_def_int(ot->srna, "min_y", -100, INT_MIN, INT_MAX, "Y 1", "", INT_MIN, INT_MAX);
	RNA_def_int(ot->srna, "max_x", -100, INT_MIN, INT_MAX, "X 2", "", INT_MIN, INT_MAX);
	RNA_def_int(ot->srna, "max_y", -100, INT_MIN, INT_MAX, "Y 2", "", INT_MIN, INT_MAX);
}

/* ******************************* */

static int screen_area_options_invoke(bContext *C, wmOperator *op, const wmEvent *event)
{
	wmWindow *win = CTX_wm_window(C);
	bScreen *sc = CTX_wm_screen(C);
	uiPopupMenu *pup;
	uiLayout *layout;
	PointerRNA ptr1, ptr2;
	ScrEdge *actedge;
	const int winsize_x = WM_window_pixels_x(win);
	const int winsize_y = WM_window_pixels_y(win);

	actedge = screen_find_active_scredge(sc, winsize_x, winsize_y, event->x, event->y);
	
	if (actedge == NULL) return OPERATOR_CANCELLED;
	
	pup = UI_popup_menu_begin(C, RNA_struct_ui_name(op->type->srna), ICON_NONE);
	layout = UI_popup_menu_layout(pup);
	
	WM_operator_properties_create(&ptr1, "SCREEN_OT_area_join");
	
	/* mouse cursor on edge, '4' can fail on wide edges... */
	RNA_int_set(&ptr1, "min_x", event->x + 4);
	RNA_int_set(&ptr1, "min_y", event->y + 4);
	RNA_int_set(&ptr1, "max_x", event->x - 4);
	RNA_int_set(&ptr1, "max_y", event->y - 4);
	
	WM_operator_properties_create(&ptr2, "SCREEN_OT_area_split");
	
	/* store initial mouse cursor position */
	RNA_int_set(&ptr2, "mouse_x", event->x);
	RNA_int_set(&ptr2, "mouse_y", event->y);
	
	uiItemFullO(layout, "SCREEN_OT_area_split", NULL, ICON_NONE, ptr2.data, WM_OP_INVOKE_DEFAULT, 0);
	uiItemFullO(layout, "SCREEN_OT_area_join", NULL, ICON_NONE, ptr1.data, WM_OP_INVOKE_DEFAULT, 0);
	
	UI_popup_menu_end(C, pup);
	
	return OPERATOR_INTERFACE;
}

static void SCREEN_OT_area_options(wmOperatorType *ot)
{
	/* identifiers */
	ot->name = "Area Options";
	ot->description = "Area Options\nOperations for splitting and merging";
	ot->idname = "SCREEN_OT_area_options";
	
	/* api callbacks */
	ot->invoke = screen_area_options_invoke;
	
	ot->poll = ED_operator_screen_mainwinactive;

	/* flags */
	ot->flag = OPTYPE_INTERNAL;
}


/* ******************************* */


static int spacedata_cleanup_exec(bContext *C, wmOperator *op)
{
	Main *bmain = CTX_data_main(C);
	bScreen *screen;
	ScrArea *sa;
	int tot = 0;
	
	for (screen = bmain->screen.first; screen; screen = screen->id.next) {
		for (sa = screen->areabase.first; sa; sa = sa->next) {
			if (sa->spacedata.first != sa->spacedata.last) {
				SpaceLink *sl = sa->spacedata.first;

				BLI_remlink(&sa->spacedata, sl);
				tot += BLI_listbase_count(&sa->spacedata);
				BKE_spacedata_freelist(&sa->spacedata);
				BLI_addtail(&sa->spacedata, sl);
			}
		}
	}
	BKE_reportf(op->reports, RPT_INFO, "Removed amount of editors: %d", tot);
	
	return OPERATOR_FINISHED;
}

static void SCREEN_OT_spacedata_cleanup(wmOperatorType *ot)
{
	/* identifiers */
	ot->name = "Clean-up Space-data";
	ot->description = "Clean-up Space-data\nRemove unused settings for invisible editors";
	ot->idname = "SCREEN_OT_spacedata_cleanup";
	
	/* api callbacks */
	ot->exec = spacedata_cleanup_exec;
	ot->poll = WM_operator_winactive;
	
}

/* ************** repeat last operator ***************************** */

static int repeat_last_exec(bContext *C, wmOperator *UNUSED(op))
{
	wmOperator *lastop = CTX_wm_manager(C)->operators.last;
	
	if (lastop)
		WM_operator_repeat(C, lastop);
	
	return OPERATOR_CANCELLED;
}

static void SCREEN_OT_repeat_last(wmOperatorType *ot)
{
	/* identifiers */
	ot->name = "Repeat Last";
	ot->description = "Repeat Last\nRepeat last action";
	ot->idname = "SCREEN_OT_repeat_last";
	
	/* api callbacks */
	ot->exec = repeat_last_exec;
	
	ot->poll = ED_operator_screenactive;
	
}

static int repeat_history_invoke(bContext *C, wmOperator *op, const wmEvent *UNUSED(event))
{
	wmWindowManager *wm = CTX_wm_manager(C);
	wmOperator *lastop;
	uiPopupMenu *pup;
	uiLayout *layout;
	int items, i;
	
	items = BLI_listbase_count(&wm->operators);
	if (items == 0)
		return OPERATOR_CANCELLED;
	
	pup = UI_popup_menu_begin(C, RNA_struct_ui_name(op->type->srna), ICON_NONE);
	layout = UI_popup_menu_layout(pup);
	
	for (i = items - 1, lastop = wm->operators.last; lastop; lastop = lastop->prev, i--)
		if (WM_operator_repeat_check(C, lastop))
			uiItemIntO(layout, RNA_struct_ui_name(lastop->type->srna), ICON_NONE, op->type->idname, "index", i);
	
	UI_popup_menu_end(C, pup);
	
	return OPERATOR_INTERFACE;
}

static int repeat_history_exec(bContext *C, wmOperator *op)
{
	wmWindowManager *wm = CTX_wm_manager(C);
	
	op = BLI_findlink(&wm->operators, RNA_int_get(op->ptr, "index"));
	if (op) {
		/* let's put it as last operator in list */
		BLI_remlink(&wm->operators, op);
		BLI_addtail(&wm->operators, op);
		
		WM_operator_repeat(C, op);
	}
	
	return OPERATOR_FINISHED;
}

static void SCREEN_OT_repeat_history(wmOperatorType *ot)
{
	/* identifiers */
	ot->name = "Repeat History";
	ot->description = "Repeat History\nDisplay menu for previous actions performed";
	ot->idname = "SCREEN_OT_repeat_history";
	
	/* api callbacks */
	ot->invoke = repeat_history_invoke;
	ot->exec = repeat_history_exec;
	
	ot->poll = ED_operator_screenactive;
	
	RNA_def_int(ot->srna, "index", 0, 0, INT_MAX, "Index", "", 0, 1000);
}

/* ********************** redo operator ***************************** */

static int redo_last_invoke(bContext *C, wmOperator *UNUSED(op), const wmEvent *UNUSED(event))
{
	wmOperator *lastop = WM_operator_last_redo(C);
	
	if (lastop)
		WM_operator_redo_popup(C, lastop);
	
	return OPERATOR_CANCELLED;
}

static void SCREEN_OT_redo_last(wmOperatorType *ot)
{
	/* identifiers */
	ot->name = "Redo Last";
	ot->description = "Redo Last\nDisplay menu for last action performed";
	ot->idname = "SCREEN_OT_redo_last";
	
	/* api callbacks */
	ot->invoke = redo_last_invoke;
	
	ot->poll = ED_operator_screenactive;
}

/* ************** region four-split operator ***************************** */

static void view3d_localview_update_rv3d(struct RegionView3D *rv3d)
{
	if (rv3d->localvd) {
		rv3d->localvd->view = rv3d->view;
		rv3d->localvd->persp = rv3d->persp;
		copy_qt_qt(rv3d->localvd->viewquat, rv3d->viewquat);
	}
}

static void region_quadview_init_rv3d(ScrArea *sa, ARegion *ar,
                                      const char viewlock, const char view, const char persp)
{
	RegionView3D *rv3d = ar->regiondata;

	if (persp == RV3D_CAMOB) {
		ED_view3d_lastview_store(rv3d);
	}

	rv3d->viewlock = viewlock;
	rv3d->view = view;
	rv3d->persp = persp;

	ED_view3d_lock(rv3d);
	view3d_localview_update_rv3d(rv3d);
	if ((viewlock & RV3D_BOXCLIP) && (persp == RV3D_ORTHO)) {
		ED_view3d_quadview_update(sa, ar, true);
	}
}

/* insert a region in the area region list */
static int region_quadview_exec(bContext *C, wmOperator *op)
{
	ARegion *ar = CTX_wm_region(C);
	
	/* some rules... */
	if (ar->regiontype != RGN_TYPE_WINDOW) {
		BKE_report(op->reports, RPT_ERROR, "Only window region can be 4-splitted");
	}
	else if (ar->alignment == RGN_ALIGN_QSPLIT) {
		/* Exit quad-view */
		ScrArea *sa = CTX_wm_area(C);
		ARegion *arn;
		
		/* keep current region */
		ar->alignment = 0;
		
		if (sa->spacetype == SPACE_VIEW3D) {
			ARegion *ar_iter;
			RegionView3D *rv3d = ar->regiondata;

			/* if this is a locked view, use settings from 'User' view */
			if (rv3d->viewlock) {
				View3D *v3d_user;
				ARegion *ar_user;

				if (ED_view3d_context_user_region(C, &v3d_user, &ar_user)) {
					if (ar != ar_user) {
						SWAP(void *, ar->regiondata, ar_user->regiondata);
						rv3d = ar->regiondata;
					}
				}
			}

			rv3d->viewlock_quad = RV3D_VIEWLOCK_INIT;
			rv3d->viewlock = 0;
			rv3d->rflag &= ~RV3D_CLIPPING;

			/* accumulate locks, incase they're mixed */
			for (ar_iter = sa->regionbase.first; ar_iter; ar_iter = ar_iter->next) {
				if (ar_iter->regiontype == RGN_TYPE_WINDOW) {
					RegionView3D *rv3d_iter = ar_iter->regiondata;
					rv3d->viewlock_quad |= rv3d_iter->viewlock;
				}
			}
		}
		
		for (ar = sa->regionbase.first; ar; ar = arn) {
			arn = ar->next;
			if (ar->alignment == RGN_ALIGN_QSPLIT) {
				ED_region_exit(C, ar);
				BKE_area_region_free(sa->type, ar);
				BLI_remlink(&sa->regionbase, ar);
				MEM_freeN(ar);
			}
		}
		ED_area_tag_redraw(sa);
		WM_event_add_notifier(C, NC_SCREEN | NA_EDITED, NULL);
	}
	else if (ar->next) {
		BKE_report(op->reports, RPT_ERROR, "Only last region can be 4-splitted");
	}
	else {
		/* Enter quad-view */
		ScrArea *sa = CTX_wm_area(C);
		ARegion *newar;
		int count;
		
		ar->alignment = RGN_ALIGN_QSPLIT;
		
		for (count = 0; count < 3; count++) {
			newar = BKE_area_region_copy(sa->type, ar);
			BLI_addtail(&sa->regionbase, newar);
		}
		
		/* lock views and set them */
		if (sa->spacetype == SPACE_VIEW3D) {
			View3D *v3d = sa->spacedata.first;
			int index_qsplit = 0;

			/* run ED_view3d_lock() so the correct 'rv3d->viewquat' is set,
			 * otherwise when restoring rv3d->localvd the 'viewquat' won't
			 * match the 'view', set on entering localview See: [#26315],
			 *
			 * We could avoid manipulating rv3d->localvd here if exiting
			 * localview with a 4-split would assign these view locks */
			RegionView3D *rv3d = ar->regiondata;
			const char viewlock = (rv3d->viewlock_quad & RV3D_VIEWLOCK_INIT) ?
			                      (rv3d->viewlock_quad & ~RV3D_VIEWLOCK_INIT) : RV3D_LOCKED;

			region_quadview_init_rv3d(sa, ar,              viewlock, ED_view3d_lock_view_from_index(index_qsplit++), RV3D_ORTHO);
			region_quadview_init_rv3d(sa, (ar = ar->next), viewlock, ED_view3d_lock_view_from_index(index_qsplit++), RV3D_ORTHO);
			region_quadview_init_rv3d(sa, (ar = ar->next), viewlock, ED_view3d_lock_view_from_index(index_qsplit++), RV3D_ORTHO);
			/* forcing camera is distracting */
#if 0
			if (v3d->camera) region_quadview_init_rv3d(sa, (ar = ar->next), 0, RV3D_VIEW_CAMERA, RV3D_CAMOB);
			else             region_quadview_init_rv3d(sa, (ar = ar->next), 0, RV3D_VIEW_USER,   RV3D_PERSP);
#else
			(void)v3d;
#endif
		}
		ED_area_tag_redraw(sa);
		WM_event_add_notifier(C, NC_SCREEN | NA_EDITED, NULL);
	}
	
	
	return OPERATOR_FINISHED;
}

static void SCREEN_OT_region_quadview(wmOperatorType *ot)
{
	/* identifiers */
	ot->name = "Toggle Quad View";
	ot->description = "Toggle Quad View\nSplit selected area into camera, front, right & top views";
	ot->idname = "SCREEN_OT_region_quadview";
	
	/* api callbacks */
	ot->exec = region_quadview_exec;
	ot->poll = ED_operator_region_view3d_active;
	ot->flag = 0;
}


/* ************** region flip operator ***************************** */

/* flip a region alignment */
static int region_flip_exec(bContext *C, wmOperator *UNUSED(op))
{
	ARegion *ar = CTX_wm_region(C);
	
	if (!ar)
		return OPERATOR_CANCELLED;
	
	if (ar->alignment == RGN_ALIGN_TOP)
		ar->alignment = RGN_ALIGN_BOTTOM;
	else if (ar->alignment == RGN_ALIGN_BOTTOM)
		ar->alignment = RGN_ALIGN_TOP;
	else if (ar->alignment == RGN_ALIGN_LEFT)
		ar->alignment = RGN_ALIGN_RIGHT;
	else if (ar->alignment == RGN_ALIGN_RIGHT)
		ar->alignment = RGN_ALIGN_LEFT;

	ED_area_tag_redraw(CTX_wm_area(C));
	WM_event_add_notifier(C, NC_SCREEN | NA_EDITED, NULL);
	
	return OPERATOR_FINISHED;
}


static void SCREEN_OT_region_flip(wmOperatorType *ot)
{
	/* identifiers */
	ot->name = "Flip Region";
	ot->idname = "SCREEN_OT_region_flip";
	ot->description = "Flip Regio\nToggle the region's alignment (left/right or top/bottom)";
	
	/* api callbacks */
	ot->exec = region_flip_exec;
	ot->poll = ED_operator_areaactive;
	ot->flag = 0;
}

/* ************** header operator ***************************** */
static int header_exec(bContext *C, wmOperator *UNUSED(op))
{
	ARegion *ar = screen_find_region_type(C, RGN_TYPE_HEADER);

	if (ar == NULL) {
		return OPERATOR_CANCELLED;
	}

	ar->flag ^= RGN_FLAG_HIDDEN;

	ED_area_tag_redraw(CTX_wm_area(C));

	WM_event_add_notifier(C, NC_SCREEN | NA_EDITED, NULL);

	return OPERATOR_FINISHED;
}

static void SCREEN_OT_header(wmOperatorType *ot)
{
	/* identifiers */
<<<<<<< HEAD
	ot->name = "Header";
	ot->description = "Header\nDisplay header";
=======
	ot->name = "Toggle Header";
	ot->description = "Toggle header display";
>>>>>>> ecd36afb
	ot->idname = "SCREEN_OT_header";

	/* api callbacks */
	ot->exec = header_exec;
}

/* ************** header flip operator ***************************** */

/* flip a header region alignment */
static int header_flip_exec(bContext *C, wmOperator *UNUSED(op))
{
	ARegion *ar = screen_find_region_type(C, RGN_TYPE_HEADER);

	if (ar == NULL) {
		return OPERATOR_CANCELLED;
	}
	
	/* copied from SCREEN_OT_region_flip */
	if (ar->alignment == RGN_ALIGN_TOP)
		ar->alignment = RGN_ALIGN_BOTTOM;
	else if (ar->alignment == RGN_ALIGN_BOTTOM)
		ar->alignment = RGN_ALIGN_TOP;
	else if (ar->alignment == RGN_ALIGN_LEFT)
		ar->alignment = RGN_ALIGN_RIGHT;
	else if (ar->alignment == RGN_ALIGN_RIGHT)
		ar->alignment = RGN_ALIGN_LEFT;

	ED_area_tag_redraw(CTX_wm_area(C));

	WM_event_add_notifier(C, NC_SCREEN | NA_EDITED, NULL);
	
	return OPERATOR_FINISHED;
}


static void SCREEN_OT_header_flip(wmOperatorType *ot)
{
	/* identifiers */
	ot->name = "Flip Header Region";
	ot->idname = "SCREEN_OT_header_flip";
	ot->description = "Flip Header Region\nToggle the header over/below the main window area";
	
	/* api callbacks */
	ot->exec = header_flip_exec;
	
	ot->poll = ED_operator_areaactive;
	ot->flag = 0;
}



/* ************** show menus operator ***************************** */

/* show/hide header text menus */
static int header_toggle_menus_exec(bContext *C, wmOperator *UNUSED(op))
{
	ScrArea *sa = CTX_wm_area(C);

	sa->flag = sa->flag ^ HEADER_NO_PULLDOWN;

	ED_area_tag_redraw(sa);
	WM_event_add_notifier(C, NC_SCREEN | NA_EDITED, NULL);	

	return OPERATOR_FINISHED;
}


static void SCREEN_OT_header_toggle_menus(wmOperatorType *ot)
{
	/* identifiers */
	ot->name = "Expand/Collapse Header Menus";
	ot->idname = "SCREEN_OT_header_toggle_menus";
	ot->description = "Expand/Collapse Header Menus\nExpand or collapse the header pulldown menus";
	
	/* api callbacks */
	ot->exec = header_toggle_menus_exec;
	ot->poll = ED_operator_areaactive;
	ot->flag = 0;
}

// bfa - show hide the editorsmenu
static int header_toggle_editortypemenu_exec(bContext *C, wmOperator *UNUSED(op))
{
	ScrArea *sa = CTX_wm_area(C);

	sa->flag = sa->flag ^ HEADER_NO_EDITORTYPEMENU;

	ED_area_tag_redraw(sa);
	WM_event_add_notifier(C, NC_SCREEN | NA_EDITED, NULL);

	return OPERATOR_FINISHED;
}
static void SCREEN_OT_header_toggle_editortypemenu(wmOperatorType *ot)
{
	/* identifiers */
	ot->name = "Hide Editortype menu";
	ot->idname = "SCREEN_OT_header_toggle_editortypemenu";
	ot->description = "Hide Editortype menu\nShows or hides the Editortype menu to change the editor type";

	/* api callbacks */
	ot->exec = header_toggle_editortypemenu_exec;
	ot->poll = ED_operator_areaactive;
	ot->flag = 0;
}

// bfa - show hide the file toolbar menus
static int header_toolbar_file_exec(bContext *C, wmOperator *UNUSED(op))
{
	ScrArea *sa = CTX_wm_area(C);

	sa->flag = sa->flag ^ HEADER_TOOLBAR_FILE;

	ED_area_tag_redraw(sa);
	WM_event_add_notifier(C, NC_SCREEN | NA_EDITED, NULL);

	return OPERATOR_FINISHED;
}
static void SCREEN_OT_header_toolbar_file(wmOperatorType *ot)
{
	/* identifiers */
	ot->name = "Toolbar File";
	ot->idname = "SCREEN_OT_header_toolbar_file";
	ot->description = "Show or Hide the File toolbars";

	/* api callbacks */
	ot->exec = header_toolbar_file_exec;
	ot->poll = ED_operator_areaactive;
	ot->flag = 0;
}

// bfa - show hide the view toolbar menus
static int header_toolbar_view_exec(bContext *C, wmOperator *UNUSED(op))
{
	ScrArea *sa = CTX_wm_area(C);

	sa->flag = sa->flag ^ HEADER_TOOLBAR_VIEW;

	ED_area_tag_redraw(sa);
	WM_event_add_notifier(C, NC_SCREEN | NA_EDITED, NULL);

	return OPERATOR_FINISHED;
}
static void SCREEN_OT_header_toolbar_view(wmOperatorType *ot)
{
	/* identifiers */
	ot->name = "Toolbar View";
	ot->idname = "SCREEN_OT_header_toolbar_view";
	ot->description = "Show or Hide the View toolbars";

	/* api callbacks */
	ot->exec = header_toolbar_view_exec;
	ot->poll = ED_operator_areaactive;
	ot->flag = 0;
}

// bfa - show hide the primitives toolbar menus
static int header_toolbar_primitives_exec(bContext *C, wmOperator *UNUSED(op))
{
	ScrArea *sa = CTX_wm_area(C);

	sa->flag = sa->flag ^ HEADER_TOOLBAR_PRIMITIVES;

	ED_area_tag_redraw(sa);
	WM_event_add_notifier(C, NC_SCREEN | NA_EDITED, NULL);

	return OPERATOR_FINISHED;
}
static void SCREEN_OT_header_toolbar_primitives(wmOperatorType *ot)
{
	/* identifiers */
	ot->name = "Toolbar Primitives";
	ot->idname = "SCREEN_OT_header_toolbar_primitives";
	ot->description = "Show or Hide the Primitives toolbars";

	/* api callbacks */
	ot->exec = header_toolbar_primitives_exec;
	ot->poll = ED_operator_areaactive;
	ot->flag = 0;
}

// bfa - show hide the image toolbar menus
static int header_toolbar_image_exec(bContext *C, wmOperator *UNUSED(op))
{
	ScrArea *sa = CTX_wm_area(C);

	sa->flag = sa->flag ^ HEADER_TOOLBAR_IMAGE;

	ED_area_tag_redraw(sa);
	WM_event_add_notifier(C, NC_SCREEN | NA_EDITED, NULL);

	return OPERATOR_FINISHED;
}
static void SCREEN_OT_header_toolbar_image(wmOperatorType *ot)
{
	/* identifiers */
	ot->name = "Toolbar IMAGE";
	ot->idname = "SCREEN_OT_header_toolbar_image";
	ot->description = "Show or Hide the Image toolbars";

	/* api callbacks */
	ot->exec = header_toolbar_image_exec;
	ot->poll = ED_operator_areaactive;
	ot->flag = 0;
}

// bfa - show hide the tools toolbar menus
static int header_toolbar_tools_exec(bContext *C, wmOperator *UNUSED(op))
{
	ScrArea *sa = CTX_wm_area(C);

	sa->flag = sa->flag ^ HEADER_TOOLBAR_TOOLS;

	ED_area_tag_redraw(sa);
	WM_event_add_notifier(C, NC_SCREEN | NA_EDITED, NULL);

	return OPERATOR_FINISHED;
}
static void SCREEN_OT_header_toolbar_tools(wmOperatorType *ot)
{
	/* identifiers */
	ot->name = "Toolbar Tools";
	ot->idname = "SCREEN_OT_header_toolbar_tools";
	ot->description = "Show or Hide the Tools toolbars";

	/* api callbacks */
	ot->exec = header_toolbar_tools_exec;
	ot->poll = ED_operator_areaactive;
	ot->flag = 0;
}

// bfa - show hide the animation toolbar menus
static int header_toolbar_animation_exec(bContext *C, wmOperator *UNUSED(op))
{
	ScrArea *sa = CTX_wm_area(C);

	sa->flag = sa->flag ^ HEADER_TOOLBAR_ANIMATION;

	ED_area_tag_redraw(sa);
	WM_event_add_notifier(C, NC_SCREEN | NA_EDITED, NULL);

	return OPERATOR_FINISHED;
}
static void SCREEN_OT_header_toolbar_animation(wmOperatorType *ot)
{
	/* identifiers */
	ot->name = "Toolbar Animation";
	ot->idname = "SCREEN_OT_header_toolbar_animation";
	ot->description = "Show or Hide the Animation toolbars";

	/* api callbacks */
	ot->exec = header_toolbar_animation_exec;
	ot->poll = ED_operator_areaactive;
	ot->flag = 0;
}

// bfa - show hide the edit toolbar menus
static int header_toolbar_edit_exec(bContext *C, wmOperator *UNUSED(op))
{
	ScrArea *sa = CTX_wm_area(C);

	sa->flag = sa->flag ^ HEADER_TOOLBAR_EDIT;

	ED_area_tag_redraw(sa);
	WM_event_add_notifier(C, NC_SCREEN | NA_EDITED, NULL);

	return OPERATOR_FINISHED;
}
static void SCREEN_OT_header_toolbar_edit(wmOperatorType *ot)
{
	/* identifiers */
	ot->name = "Toolbar Edit";
	ot->idname = "SCREEN_OT_header_toolbar_edit";
	ot->description = "Show or Hide the Edit toolbars";

	/* api callbacks */
	ot->exec = header_toolbar_edit_exec;
	ot->poll = ED_operator_areaactive;
	ot->flag = 0;
}

// bfa - show hide the misc toolbar menus
static int header_toolbar_misc_exec(bContext *C, wmOperator *UNUSED(op))
{
	ScrArea *sa = CTX_wm_area(C);

	sa->flag = sa->flag ^ HEADER_TOOLBAR_MISC;

	ED_area_tag_redraw(sa);
	WM_event_add_notifier(C, NC_SCREEN | NA_EDITED, NULL);

	return OPERATOR_FINISHED;
}
static void SCREEN_OT_header_toolbar_misc(wmOperatorType *ot)
{
	/* identifiers */
	ot->name = "Toolbar Misc";
	ot->idname = "SCREEN_OT_header_toolbar_misc";
	ot->description = "Show or Hide the Misc toolbars";

	/* api callbacks */
	ot->exec = header_toolbar_misc_exec;
	ot->poll = ED_operator_areaactive;
	ot->flag = 0;
}

/* ************** header tools operator ***************************** */
void ED_screens_header_tools_menu_create(bContext *C, uiLayout *layout, void *UNUSED(arg))
{
	ScrArea *sa = CTX_wm_area(C);
	ARegion *ar = CTX_wm_region(C);

	/* XXX SCREEN_OT_region_flip doesn't work - gets wrong context for active region, so added custom operator. */
	if (ar->alignment == RGN_ALIGN_TOP)
		uiItemO(layout, IFACE_("Flip to Bottom"), ICON_NONE, "SCREEN_OT_header_flip");
	else
		uiItemO(layout, IFACE_("Flip to Top"), ICON_NONE, "SCREEN_OT_header_flip");

	uiItemO(layout, IFACE_("Collapse Menus"),
	        (sa->flag & HEADER_NO_PULLDOWN) ? ICON_CHECKBOX_HLT : ICON_CHECKBOX_DEHLT,
	        "SCREEN_OT_header_toggle_menus");

	// bfa - show hide the editortypemenu
	uiItemO(layout, IFACE_("Hide Editortype menu"),
		(sa->flag & HEADER_NO_EDITORTYPEMENU) ? ICON_CHECKBOX_HLT : ICON_CHECKBOX_DEHLT,
		"SCREEN_OT_header_toggle_editortypemenu");

	uiItemS(layout);

	/* file browser should be fullscreen all the time, but other regions can be maximized/restored... */
	if (sa->spacetype != SPACE_FILE) {
		if (sa->full) 
			uiItemO(layout, IFACE_("Tile Area"), ICON_NONE, "SCREEN_OT_screen_full_area");
		else
			uiItemO(layout, IFACE_("Maximize Area"), ICON_NONE, "SCREEN_OT_screen_full_area");
	}
}

static int header_toolbox_invoke(bContext *C, wmOperator *UNUSED(op), const wmEvent *UNUSED(event))
{
	uiPopupMenu *pup;
	uiLayout *layout;

	pup = UI_popup_menu_begin(C, IFACE_("Header"), ICON_NONE);
	layout = UI_popup_menu_layout(pup);

	ED_screens_header_tools_menu_create(C, layout, NULL);

	UI_popup_menu_end(C, pup);

	return OPERATOR_INTERFACE;
}

static void SCREEN_OT_header_toolbox(wmOperatorType *ot)
{
	/* identifiers */
	ot->name = "Header Toolbox";
	ot->description = "Header Toolbox\nDisplay header region toolbox";
	ot->idname = "SCREEN_OT_header_toolbox";
	
	/* api callbacks */
	ot->invoke = header_toolbox_invoke;
}


/* ************** toolbar tools operator ***************************** */
/* ************** This menu is called in the toolbar editor to choose the toolbar type ***************************** */
void ED_screens_toolbar_tools_menu_create(bContext *C, uiLayout *layout, void *UNUSED(arg))
{
	ScrArea *sa = CTX_wm_area(C);
	ARegion *ar = CTX_wm_region(C);

	// bfa - show hide the File toolbar
	uiItemO(layout, IFACE_("Toolbar File"),
		(sa->flag & HEADER_TOOLBAR_FILE) ? ICON_CHECKBOX_HLT : ICON_CHECKBOX_DEHLT,
		"SCREEN_OT_header_toolbar_file");

	// bfa - show hide the View toolbar
	uiItemO(layout, IFACE_("Toolbar View"),
		(sa->flag & HEADER_TOOLBAR_VIEW) ? ICON_CHECKBOX_HLT : ICON_CHECKBOX_DEHLT,
		"SCREEN_OT_header_toolbar_view");

	// bfa - show hide the Primitives toolbar
	uiItemO(layout, IFACE_("Toolbar Primitives"),
		(sa->flag & HEADER_TOOLBAR_PRIMITIVES) ? ICON_CHECKBOX_HLT : ICON_CHECKBOX_DEHLT,
		"SCREEN_OT_header_toolbar_primitives");

	// bfa - show hide the Image toolbar
	uiItemO(layout, IFACE_("Toolbar Image"),
		(sa->flag & HEADER_TOOLBAR_IMAGE) ? ICON_CHECKBOX_HLT : ICON_CHECKBOX_DEHLT,
		"SCREEN_OT_header_toolbar_image");

	// bfa - show hide the Tools toolbar
	uiItemO(layout, IFACE_("Toolbar Tools"),
		(sa->flag & HEADER_TOOLBAR_TOOLS) ? ICON_CHECKBOX_HLT : ICON_CHECKBOX_DEHLT,
		"SCREEN_OT_header_toolbar_tools");

	// bfa - show hide the Animation toolbar
	uiItemO(layout, IFACE_("Toolbar Animation"),
		(sa->flag & HEADER_TOOLBAR_ANIMATION) ? ICON_CHECKBOX_HLT : ICON_CHECKBOX_DEHLT,
		"SCREEN_OT_header_toolbar_animation");

	// bfa - show hide the Edit toolbar
	uiItemO(layout, IFACE_("Toolbar Edit"),
		(sa->flag & HEADER_TOOLBAR_EDIT) ? ICON_CHECKBOX_HLT : ICON_CHECKBOX_DEHLT,
		"SCREEN_OT_header_toolbar_edit");

	// bfa - show hide the Misc toolbar
	uiItemO(layout, IFACE_("Toolbar Misc"),
		(sa->flag & HEADER_TOOLBAR_MISC) ? ICON_CHECKBOX_HLT : ICON_CHECKBOX_DEHLT,
		"SCREEN_OT_header_toolbar_misc");
}

static int toolbar_toolbox_invoke(bContext *C, wmOperator *UNUSED(op), const wmEvent *UNUSED(event))
{
	uiPopupMenu *pup;
	uiLayout *layout;

	pup = UI_popup_menu_begin(C, IFACE_("Toolbar"), ICON_NONE);
	layout = UI_popup_menu_layout(pup);

	ED_screens_toolbar_tools_menu_create(C, layout, NULL);

	UI_popup_menu_end(C, pup);

	return OPERATOR_INTERFACE;
}

static void SCREEN_OT_toolbar_toolbox(wmOperatorType *ot)
{
	/* identifiers */
	ot->name = "Toolbar Toolbox";
	ot->description = "Toolbar Toolbox\nDisplay Toolbar type menu";
	ot->idname = "SCREEN_OT_toolbar_toolbox";

	/* api callbacks */
	ot->invoke = toolbar_toolbox_invoke;
}

/* ****************** anim player, with timer ***************** */

static int match_area_with_refresh(int spacetype, int refresh)
{
	switch (spacetype) {
		case SPACE_TIME:
			if (refresh & SPACE_TIME)
				return 1;
			break;
	}
	
	return 0;
}

static int match_region_with_redraws(int spacetype, int regiontype, int redraws, bool from_anim_edit)
{
	if (regiontype == RGN_TYPE_WINDOW) {
		
		switch (spacetype) {
			case SPACE_VIEW3D:
				if ((redraws & TIME_ALL_3D_WIN) || from_anim_edit)
					return 1;
				break;
			case SPACE_IPO:
			case SPACE_ACTION:
			case SPACE_NLA:
				if ((redraws & TIME_ALL_ANIM_WIN) || from_anim_edit)
					return 1;
				break;
			case SPACE_TIME:
				/* if only 1 window or 3d windows, we do timeline too */
				if ((redraws & (TIME_ALL_ANIM_WIN | TIME_REGION | TIME_ALL_3D_WIN)) || from_anim_edit)
					return 1;
				break;
			case SPACE_BUTS:
				if (redraws & TIME_ALL_BUTS_WIN)
					return 1;
				break;
			case SPACE_SEQ:
				if ((redraws & (TIME_SEQ | TIME_ALL_ANIM_WIN)) || from_anim_edit)
					return 1;
				break;
			case SPACE_NODE:
				if (redraws & (TIME_NODES))
					return 1;
				break;
			case SPACE_IMAGE:
				if ((redraws & TIME_ALL_IMAGE_WIN) || from_anim_edit)
					return 1;
				break;
			case SPACE_CLIP:
				if ((redraws & TIME_CLIPS) || from_anim_edit)
					return 1;
				break;
				
		}
	}
	else if (regiontype == RGN_TYPE_CHANNELS) {
		switch (spacetype) {
			case SPACE_IPO:
			case SPACE_ACTION:
			case SPACE_NLA:
				if (redraws & TIME_ALL_ANIM_WIN)
					return 1;
				break;
		}
	}
	else if (regiontype == RGN_TYPE_UI) {
		if (spacetype == SPACE_CLIP) {
			/* Track Preview button is on Properties Editor in SpaceClip,
			 * and it's very common case when users want it be refreshing
			 * during playback, so asking people to enable special option
			 * for this is a bit tricky, so add exception here for refreshing
			 * Properties Editor for SpaceClip always */
			return 1;
		}

		if (redraws & TIME_ALL_BUTS_WIN)
			return 1;
	}
	else if (regiontype == RGN_TYPE_HEADER) {
		if (spacetype == SPACE_TIME)
			return 1;
	}
	else if (regiontype == RGN_TYPE_PREVIEW) {
		switch (spacetype) {
			case SPACE_SEQ:
				if (redraws & (TIME_SEQ | TIME_ALL_ANIM_WIN))
					return 1;
				break;
			case SPACE_CLIP:
				return 1;
		}
	}
	return 0;
}

//#define PROFILE_AUDIO_SYNCH

static int screen_animation_step(bContext *C, wmOperator *UNUSED(op), const wmEvent *event)
{
	bScreen *screen = CTX_wm_screen(C);

#ifdef PROFILE_AUDIO_SYNCH
	static int old_frame = 0;
	int newfra_int;
#endif

	if (screen->animtimer && screen->animtimer == event->customdata) {
		Main *bmain = CTX_data_main(C);
		Scene *scene = CTX_data_scene(C);
		wmTimer *wt = screen->animtimer;
		ScreenAnimData *sad = wt->customdata;
		wmWindowManager *wm = CTX_wm_manager(C);
		wmWindow *window;
		ScrArea *sa;
		int sync;
		float time;
		
		/* sync, don't sync, or follow scene setting */
		if (sad->flag & ANIMPLAY_FLAG_SYNC) sync = 1;
		else if (sad->flag & ANIMPLAY_FLAG_NO_SYNC) sync = 0;
		else sync = (scene->flag & SCE_FRAME_DROP);
		
		if ((scene->audio.flag & AUDIO_SYNC) &&
		    (sad->flag & ANIMPLAY_FLAG_REVERSE) == false &&
		    isfinite(time = BKE_sound_sync_scene(scene)))
		{
			double newfra = (double)time * FPS;

			/* give some space here to avoid jumps */
			if (newfra + 0.5 > scene->r.cfra && newfra - 0.5 < scene->r.cfra)
				scene->r.cfra++;
			else
				scene->r.cfra = newfra + 0.5;

#ifdef PROFILE_AUDIO_SYNCH
			newfra_int = scene->r.cfra;
			if (newfra_int < old_frame) {
				printf("back jump detected, frame %d!\n", newfra_int);
			}
			else if (newfra_int > old_frame + 1) {
				printf("forward jump detected, frame %d!\n", newfra_int);
			}
			fflush(stdout);
			old_frame = newfra_int;
#endif
		}
		else {
			if (sync) {
				/* note: this is very simplistic,
				 * its has problem that it may skip too many frames.
				 * however at least this gives a less jittery playback */
				const int step = max_ii(1, floor((wt->duration - sad->last_duration) * FPS));

				/* skip frames */
				if (sad->flag & ANIMPLAY_FLAG_REVERSE)
					scene->r.cfra -= step;
				else
					scene->r.cfra += step;
			}
			else {
				/* one frame +/- */
				if (sad->flag & ANIMPLAY_FLAG_REVERSE)
					scene->r.cfra--;
				else
					scene->r.cfra++;
			}
		}
		
		sad->last_duration = wt->duration;

		/* reset 'jumped' flag before checking if we need to jump... */
		sad->flag &= ~ANIMPLAY_FLAG_JUMPED;
		
		if (sad->flag & ANIMPLAY_FLAG_REVERSE) {
			/* jump back to end? */
			if (PRVRANGEON) {
				if (scene->r.cfra < scene->r.psfra) {
					scene->r.cfra = scene->r.pefra;
					sad->flag |= ANIMPLAY_FLAG_JUMPED;
				}
			}
			else {
				if (scene->r.cfra < scene->r.sfra) {
					scene->r.cfra = scene->r.efra;
					sad->flag |= ANIMPLAY_FLAG_JUMPED;
				}
			}
		}
		else {
			/* jump back to start? */
			if (PRVRANGEON) {
				if (scene->r.cfra > scene->r.pefra) {
					scene->r.cfra = scene->r.psfra;
					sad->flag |= ANIMPLAY_FLAG_JUMPED;
				}
			}
			else {
				if (scene->r.cfra > scene->r.efra) {
					scene->r.cfra = scene->r.sfra;
					sad->flag |= ANIMPLAY_FLAG_JUMPED;
				}
			}
		}

		/* next frame overridden by user action (pressed jump to first/last frame) */
		if (sad->flag & ANIMPLAY_FLAG_USE_NEXT_FRAME) {
			scene->r.cfra = sad->nextfra;
			sad->flag &= ~ANIMPLAY_FLAG_USE_NEXT_FRAME;
			sad->flag |= ANIMPLAY_FLAG_JUMPED;
		}
		
		if (sad->flag & ANIMPLAY_FLAG_JUMPED) {
			BKE_sound_seek_scene(bmain, scene);
#ifdef PROFILE_AUDIO_SYNCH
			old_frame = CFRA;
#endif
		}
		
		/* since we follow drawflags, we can't send notifier but tag regions ourselves */
		ED_update_for_newframe(bmain, scene, 1);

		for (window = wm->windows.first; window; window = window->next) {
			for (sa = window->screen->areabase.first; sa; sa = sa->next) {
				ARegion *ar;
				for (ar = sa->regionbase.first; ar; ar = ar->next) {
					bool redraw = false;
					if (ar == sad->ar) {
						redraw = true;
					}
					else if (match_region_with_redraws(sa->spacetype, ar->regiontype, sad->redraws, sad->from_anim_edit)) {
						redraw = true;
					}

					if (redraw) {
						ED_region_tag_redraw(ar);
						/* do follow here if editor type supports it */
						if ((sad->redraws & TIME_FOLLOW)) {
							if ((ar->regiontype == RGN_TYPE_WINDOW &&
							     ELEM(sa->spacetype, SPACE_SEQ, SPACE_TIME, SPACE_IPO, SPACE_ACTION, SPACE_NLA)) ||
							    (sa->spacetype == SPACE_CLIP && ar->regiontype == RGN_TYPE_PREVIEW))
							{
								float w = BLI_rctf_size_x(&ar->v2d.cur);
								if (scene->r.cfra < ar->v2d.cur.xmin) {
									ar->v2d.cur.xmax = scene->r.cfra;
									ar->v2d.cur.xmin = ar->v2d.cur.xmax - w;
								}
								else if (scene->r.cfra > ar->v2d.cur.xmax) {
									ar->v2d.cur.xmin = scene->r.cfra;
									ar->v2d.cur.xmax = ar->v2d.cur.xmin + w;
								}
							}
						}
					}
				}
				
				if (match_area_with_refresh(sa->spacetype, sad->refresh))
					ED_area_tag_refresh(sa);
			}
		}
			
		/* update frame rate info too 
		 * NOTE: this may not be accurate enough, since we might need this after modifiers/etc. 
		 * have been calculated instead of just before updates have been done?
		 */
		ED_refresh_viewport_fps(C);
		
		/* recalculate the timestep for the timer now that we've finished calculating this,
		 * since the frames-per-second value may have been changed
		 */
		/* TODO: this may make evaluation a bit slower if the value doesn't change... any way to avoid this? */
		wt->timestep = (1.0 / FPS);
		
		return OPERATOR_FINISHED;
	}
	return OPERATOR_PASS_THROUGH;
}

static void SCREEN_OT_animation_step(wmOperatorType *ot)
{
	/* identifiers */
	ot->name = "Animation Step";
	ot->description = "Animation Step\nStep through animation by position";
	ot->idname = "SCREEN_OT_animation_step";
	
	/* api callbacks */
	ot->invoke = screen_animation_step;
	
	ot->poll = ED_operator_screenactive_norender;
	
}

/* ****************** anim player, starts or ends timer ***************** */

/* find window that owns the animation timer */
bScreen *ED_screen_animation_playing(const wmWindowManager *wm)
{
	wmWindow *win;

	for (win = wm->windows.first; win; win = win->next) {
		if (win->screen->animtimer || win->screen->scrubbing) {
			return win->screen;
		}
	}

	return NULL;
}

bScreen *ED_screen_animation_no_scrub(const wmWindowManager *wm)
{
	wmWindow *win;

	for (win = wm->windows.first; win; win = win->next) {
		if (win->screen->animtimer) {
			return win->screen;
		}
	}

	return NULL;
}


/* toggle operator */
int ED_screen_animation_play(bContext *C, int sync, int mode)
{
	bScreen *screen = CTX_wm_screen(C);
	Scene *scene = CTX_data_scene(C);

	if (ED_screen_animation_playing(CTX_wm_manager(C))) {
		/* stop playback now */
		ED_screen_animation_timer(C, 0, 0, 0, 0);
		BKE_sound_stop_scene(scene);

		WM_event_add_notifier(C, NC_SCENE | ND_FRAME, scene);
	}
	else {
		int refresh = SPACE_TIME; /* these settings are currently only available from a menu in the TimeLine */
		
		if (mode == 1)  /* XXX only play audio forwards!? */
			BKE_sound_play_scene(scene);
		
		ED_screen_animation_timer(C, screen->redraws_flag, refresh, sync, mode);
		
		if (screen->animtimer) {
			wmTimer *wt = screen->animtimer;
			ScreenAnimData *sad = wt->customdata;
			
			sad->ar = CTX_wm_region(C);
		}
	}

	return OPERATOR_FINISHED;
}

static int screen_animation_play_exec(bContext *C, wmOperator *op)
{
	int mode = (RNA_boolean_get(op->ptr, "reverse")) ? -1 : 1;
	int sync = -1;
	
	if (RNA_struct_property_is_set(op->ptr, "sync"))
		sync = (RNA_boolean_get(op->ptr, "sync"));
	
	return ED_screen_animation_play(C, sync, mode);
}

static void SCREEN_OT_animation_play(wmOperatorType *ot)
{
	PropertyRNA *prop;

	/* identifiers */
	ot->name = "Play Animation";
	ot->description = "Play Animation\nPlays the animation";
	ot->idname = "SCREEN_OT_animation_play";
	
	/* api callbacks */
	ot->exec = screen_animation_play_exec;
	
	ot->poll = ED_operator_screenactive_norender;
	
	prop = RNA_def_boolean(ot->srna, "reverse", 0, "Play in Reverse", "Animation is played backwards");
	RNA_def_property_flag(prop, PROP_SKIP_SAVE);
	prop = RNA_def_boolean(ot->srna, "sync", 0, "Sync", "Drop frames to maintain framerate");
	RNA_def_property_flag(prop, PROP_SKIP_SAVE);
}

static int screen_animation_cancel_exec(bContext *C, wmOperator *op)
{
	bScreen *screen = ED_screen_animation_playing(CTX_wm_manager(C));

	if (screen) {
		if (RNA_boolean_get(op->ptr, "restore_frame")) {
			ScreenAnimData *sad = screen->animtimer->customdata;
			Scene *scene = CTX_data_scene(C);

			/* reset current frame before stopping, and just send a notifier to deal with the rest
			 * (since playback still needs to be stopped)
			 */
			scene->r.cfra = sad->sfra;

			WM_event_add_notifier(C, NC_SCENE | ND_FRAME, scene);
		}

		/* call the other "toggling" operator to clean up now */
		ED_screen_animation_play(C, 0, 0);
	}

	return OPERATOR_PASS_THROUGH;
}

static void SCREEN_OT_animation_cancel(wmOperatorType *ot)
{
	/* identifiers */
	ot->name = "Cancel Animation";
	ot->description = "Cancel Animation\nCancel animation, returning to the original frame";
	ot->idname = "SCREEN_OT_animation_cancel";
	
	/* api callbacks */
	ot->exec = screen_animation_cancel_exec;
	
	ot->poll = ED_operator_screenactive;

	RNA_def_boolean(ot->srna, "restore_frame", true, "Restore Frame", "Restore Frame\nRestore the frame when animation was initialized");
}

/* ************** border select operator (template) ***************************** */

/* operator state vars used: (added by default WM callbacks)   
 * xmin, ymin     
 * xmax, ymax     
 * 
 * customdata: the wmGesture pointer
 * 
 * callbacks:
 * 
 * exec()	has to be filled in by user
 * 
 * invoke() default WM function
 * adds modal handler
 * 
 * modal()	default WM function 
 * accept modal events while doing it, calls exec(), handles ESC and border drawing
 * 
 * poll()	has to be filled in by user for context
 */
#if 0
static int border_select_exec(bContext *C, wmOperator *op)
{
	int event_type = RNA_int_get(op->ptr, "event_type");
	
	if (event_type == LEFTMOUSE)
		printf("border select do select\n");
	else if (event_type == RIGHTMOUSE)
		printf("border select deselect\n");
	else 
		printf("border select do something\n");
	
	return 1;
}

static void SCREEN_OT_border_select(wmOperatorType *ot)
{
	/* identifiers */
	ot->name = "Border Select";
	ot->idname = "SCREEN_OT_border_select";
	
	/* api callbacks */
	ot->exec = border_select_exec;
	ot->invoke = WM_border_select_invoke;
	ot->modal = WM_border_select_modal;
	ot->cancel = WM_border_select_cancel;
	
	ot->poll = ED_operator_areaactive;
	
	/* rna */
	RNA_def_int(ot->srna, "event_type", 0, INT_MIN, INT_MAX, "Event Type", "", INT_MIN, INT_MAX);
	WM_operator_properties_border(ot);
}
#endif

/* *********************** generic fullscreen 'back' button *************** */


static int fullscreen_back_exec(bContext *C, wmOperator *op)
{
	bScreen *screen = CTX_wm_screen(C);
	ScrArea *sa = NULL;
	
	/* search current screen for 'fullscreen' areas */
	for (sa = screen->areabase.first; sa; sa = sa->next) {
		if (sa->full) break;
	}
	if (!sa) {
		BKE_report(op->reports, RPT_ERROR, "No fullscreen areas were found");
		return OPERATOR_CANCELLED;
	}

	ED_screen_full_prevspace(C, sa);

	return OPERATOR_FINISHED;
}

static void SCREEN_OT_back_to_previous(struct wmOperatorType *ot)
{
	/* identifiers */
	ot->name = "Back to Previous Screen";
	ot->description = "Back to Previous Screen\nRevert back to the original screen layout, before fullscreen area overlay";
	ot->idname = "SCREEN_OT_back_to_previous";
	
	/* api callbacks */
	ot->exec = fullscreen_back_exec;
	ot->poll = ED_operator_screenactive;
}

/* *********** show user pref window ****** */

static int userpref_show_invoke(bContext *C, wmOperator *op, const wmEvent *event)
{
	wmWindow *win = CTX_wm_window(C);
	rcti rect;
	int sizex, sizey;
	
	sizex = 800 * UI_DPI_WINDOW_FAC;
	sizey = 480 * UI_DPI_WINDOW_FAC;
	
	/* some magic to calculate postition */
	/* pixelsize: mouse coords are in U.pixelsize units :/ */
	rect.xmin = (event->x / U.pixelsize) + win->posx - sizex / 2;
	rect.ymin = (event->y / U.pixelsize) + win->posy - sizey / 2;
	rect.xmax = rect.xmin + sizex;
	rect.ymax = rect.ymin + sizey;
	
	/* changes context! */
	if (WM_window_open_temp(C, &rect, WM_WINDOW_USERPREFS) != NULL) {
		return OPERATOR_FINISHED;
	}
	else {
		BKE_report(op->reports, RPT_ERROR, "Failed to open window!");
		return OPERATOR_CANCELLED;
	}
}


static void SCREEN_OT_userpref_show(struct wmOperatorType *ot)
{
	/* identifiers */
	ot->name = "Show User Preferences";
	ot->description = "Show User Preferences\nShow user preferences";
	ot->idname = "SCREEN_OT_userpref_show";
	
	/* api callbacks */
	ot->invoke = userpref_show_invoke;
	ot->poll = ED_operator_screenactive;
}

/********************* new screen operator *********************/

static int screen_new_exec(bContext *C, wmOperator *UNUSED(op))
{
	wmWindow *win = CTX_wm_window(C);
	bScreen *sc = CTX_wm_screen(C);
	
	sc = ED_screen_duplicate(win, sc);
	WM_event_add_notifier(C, NC_SCREEN | ND_SCREENBROWSE, sc);
	
	return OPERATOR_FINISHED;
}

static void SCREEN_OT_new(wmOperatorType *ot)
{
	/* identifiers */
	ot->name = "New Screen";
	ot->description = "New Screen\nAdd a new screen";
	ot->idname = "SCREEN_OT_new";
	
	/* api callbacks */
	ot->exec = screen_new_exec;
	ot->poll = WM_operator_winactive;
}

/********************* delete screen operator *********************/

static int screen_delete_exec(bContext *C, wmOperator *UNUSED(op))
{
	bScreen *sc = CTX_wm_screen(C);
	
	WM_event_add_notifier(C, NC_SCREEN | ND_SCREENDELETE, sc);
	
	return OPERATOR_FINISHED;
}

static void SCREEN_OT_delete(wmOperatorType *ot)
{
	/* identifiers */
	ot->name = "Delete Screen";
	ot->description = "Delete Screen\nDelete active screen";
	ot->idname = "SCREEN_OT_delete";
	
	/* api callbacks */
	ot->exec = screen_delete_exec;
}

/********************* new scene operator *********************/

static int scene_new_exec(bContext *C, wmOperator *op)
{
	Scene *newscene, *scene = CTX_data_scene(C);
	Main *bmain = CTX_data_main(C);
	int type = RNA_enum_get(op->ptr, "type");

	if (type == SCE_COPY_NEW) {
		newscene = BKE_scene_add(bmain, DATA_("Scene"));
	}
	else { /* different kinds of copying */
		newscene = BKE_scene_copy(bmain, scene, type);

		/* these can't be handled in blenkernel currently, so do them here */
		if (type == SCE_COPY_LINK_DATA) {
			ED_object_single_users(bmain, newscene, false, true);
		}
		else if (type == SCE_COPY_FULL) {
			ED_editors_flush_edits(C, false);
			ED_object_single_users(bmain, newscene, true, true);
		}
	}
	
	ED_screen_set_scene(C, CTX_wm_screen(C), newscene);
	
	WM_event_add_notifier(C, NC_SCENE | ND_SCENEBROWSE, newscene);
	
	return OPERATOR_FINISHED;
}

static void SCENE_OT_new(wmOperatorType *ot)
{
	static EnumPropertyItem type_items[] = {
		{SCE_COPY_NEW, "NEW", 0, "New", "Add new scene"},
		{SCE_COPY_EMPTY, "EMPTY", 0, "Copy Settings", "Copy Settings\nMake a copy without any objects"},
		{SCE_COPY_LINK_OB, "LINK_OBJECTS", 0, "Link Objects", "Link Objects\nLink to the objects from the current scene"},
		{SCE_COPY_LINK_DATA, "LINK_OBJECT_DATA", 0, "Link Object Data", "Link Object Data\nCopy objects linked to data from the current scene"},
		{SCE_COPY_FULL, "FULL_COPY", 0, "Full Copy", "Full Copy\nMake a full copy of the current scene"},
		{0, NULL, 0, NULL, NULL}};
	
	/* identifiers */
	ot->name = "New Scene";
	ot->description = "New Scene\nAdd new scene by type";
	ot->idname = "SCENE_OT_new";
	
	/* api callbacks */
	ot->exec = scene_new_exec;
	ot->invoke = WM_menu_invoke;
	
	/* flags */
	ot->flag = OPTYPE_REGISTER | OPTYPE_UNDO;
	
	/* properties */
	ot->prop = RNA_def_enum(ot->srna, "type", type_items, 0, "Type", "");
}

/********************* delete scene operator *********************/

static int scene_delete_exec(bContext *C, wmOperator *UNUSED(op))
{
	Scene *scene = CTX_data_scene(C);

	if (ED_screen_delete_scene(C, scene) == false) {
		return OPERATOR_CANCELLED;
	}

	if (G.debug & G_DEBUG)
		printf("scene delete %p\n", scene);

	WM_event_add_notifier(C, NC_SCENE | NA_REMOVED, scene);

	return OPERATOR_FINISHED;
}

static void SCENE_OT_delete(wmOperatorType *ot)
{
	/* identifiers */
	ot->name = "Delete Scene";
	ot->description = "Delete Scene\nDelete active scene";
	ot->idname = "SCENE_OT_delete";
	
	/* api callbacks */
	ot->exec = scene_delete_exec;
	
	/* flags */
	ot->flag = OPTYPE_REGISTER | OPTYPE_UNDO;
}

/* ***************** region alpha blending ***************** */

/* implementation note: a disappearing region needs at least 1 last draw with 100% backbuffer
 * texture over it- then triple buffer will clear it entirely.
 * This because flag RGN_HIDDEN is set in end - region doesnt draw at all then */

typedef struct RegionAlphaInfo {
	ScrArea *sa;
	ARegion *ar, *child_ar;	/* other region */
	int hidden;
} RegionAlphaInfo;

#define TIMEOUT		0.2f
#define TIMESTEP	0.04f

float ED_region_blend_factor(ARegion *ar)
{
	/* check parent too */
	if (ar->regiontimer == NULL && (ar->alignment & RGN_SPLIT_PREV) && ar->prev) {
		ar = ar->prev;
	}

	if (ar->regiontimer) {
		RegionAlphaInfo *rgi = ar->regiontimer->customdata;
		float alpha;

		alpha = (float)ar->regiontimer->duration / TIMEOUT;
		/* makes sure the blend out works 100% - without area redraws */
		if (rgi->hidden) alpha = 0.9f - TIMESTEP - alpha;
		
		CLAMP(alpha, 0.0f, 1.0f);
		return alpha;
	}
	return 1.0f;
}

/* assumes region has running region-blend timer */
static void region_blend_end(bContext *C, ARegion *ar, const bool is_running)
{
	RegionAlphaInfo *rgi = ar->regiontimer->customdata;
	
	/* always send redraw */
	ED_region_tag_redraw(ar);
	if (rgi->child_ar)
		ED_region_tag_redraw(rgi->child_ar);
	
	/* if running timer was hiding, the flag toggle went wrong */
	if (is_running) {
		if (rgi->hidden)
			rgi->ar->flag &= ~RGN_FLAG_HIDDEN;
	}
	else {
		if (rgi->hidden) {
			rgi->ar->flag |= rgi->hidden;
			ED_area_initialize(CTX_wm_manager(C), CTX_wm_window(C), rgi->sa);
		}
		/* area decoration needs redraw in end */
		ED_area_tag_redraw(rgi->sa);
	}
	WM_event_remove_timer(CTX_wm_manager(C), NULL, ar->regiontimer); /* frees rgi */
	ar->regiontimer = NULL;

}
/* assumes that *ar itself is not a splitted version from previous region */
void region_blend_start(bContext *C, ScrArea *sa, ARegion *ar)
{
	wmWindowManager *wm = CTX_wm_manager(C);
	wmWindow *win = CTX_wm_window(C);
	RegionAlphaInfo *rgi;
	
	/* end running timer */
	if (ar->regiontimer) {

		region_blend_end(C, ar, true);
	}
	rgi = MEM_callocN(sizeof(RegionAlphaInfo), "RegionAlphaInfo");
	
	rgi->hidden = ar->flag & RGN_FLAG_HIDDEN;
	rgi->sa = sa;
	rgi->ar = ar;
	ar->flag &= ~RGN_FLAG_HIDDEN;

	/* blend in, reinitialize regions because it got unhidden */
	if (rgi->hidden == 0)
		ED_area_initialize(wm, win, sa);
	else
		WM_event_remove_handlers(C, &ar->handlers);

	if (ar->next) {
		if (ar->next->alignment & RGN_SPLIT_PREV) {
			rgi->child_ar = ar->next;
		}
	}

	/* new timer */
	ar->regiontimer = WM_event_add_timer(wm, win, TIMERREGION, TIMESTEP);
	ar->regiontimer->customdata = rgi;

}

/* timer runs in win->handlers, so it cannot use context to find area/region */
static int region_blend_invoke(bContext *C, wmOperator *UNUSED(op), const wmEvent *event)
{
	RegionAlphaInfo *rgi;
	wmTimer *timer = event->customdata;
	
	/* event type is TIMERREGION, but we better check */
	if (event->type != TIMERREGION || timer == NULL)
		return OPERATOR_PASS_THROUGH;
	
	rgi = timer->customdata;
	
	/* always send redraws */
	ED_region_tag_redraw(rgi->ar);
	if (rgi->child_ar)
		ED_region_tag_redraw(rgi->child_ar);
	
	/* end timer? */
	if (rgi->ar->regiontimer->duration > (double)TIMEOUT) {
		region_blend_end(C, rgi->ar, false);
		return (OPERATOR_FINISHED | OPERATOR_PASS_THROUGH);
	}

	return (OPERATOR_FINISHED | OPERATOR_PASS_THROUGH);
}

static void SCREEN_OT_region_blend(wmOperatorType *ot)
{
	/* identifiers */
	ot->name = "Region Alpha";
	ot->idname = "SCREEN_OT_region_blend";
	ot->description = "Region Alpha\nBlend in and out overlapping region";
	
	/* api callbacks */
	ot->invoke = region_blend_invoke;
	
	/* flags */
	ot->flag = OPTYPE_INTERNAL;
	
	/* properties */
}

/* ******************** space context cycling operator ******************** */

/* SCREEN_OT_space_context_cycle direction */
enum {
	SPACE_CONTEXT_CYCLE_PREV,
	SPACE_CONTEXT_CYCLE_NEXT,
};

static EnumPropertyItem space_context_cycle_direction[] = {
	{SPACE_CONTEXT_CYCLE_PREV, "PREV", 0, "Previous", ""},
	{SPACE_CONTEXT_CYCLE_NEXT, "NEXT", 0, "Next", ""},
	{0, NULL, 0, NULL, NULL}
};

static int space_context_cycle_poll(bContext *C)
{
	ScrArea *sa = CTX_wm_area(C);
	/* sa might be NULL if called out of window bounds */
	return (sa && ELEM(sa->spacetype, SPACE_BUTS, SPACE_USERPREF));
}

/**
 * Helper to get the correct RNA pointer/property pair for changing
 * the display context of active space type in \a sa.
 */
static void context_cycle_prop_get(
        bScreen *screen, const ScrArea *sa,
        PointerRNA *r_ptr, PropertyRNA **r_prop)
{
	const char *propname;

	switch (sa->spacetype) {
		case SPACE_BUTS:
			RNA_pointer_create(&screen->id, &RNA_SpaceProperties, sa->spacedata.first, r_ptr);
			propname = "context";
			break;
		case SPACE_USERPREF:
			RNA_pointer_create(NULL, &RNA_UserPreferences, &U, r_ptr);
			propname = "active_section";
			break;
		default:
			BLI_assert(0);
			propname = "";
	}

	*r_prop = RNA_struct_find_property(r_ptr, propname);
}

static int space_context_cycle_invoke(bContext *C, wmOperator *op, const wmEvent *UNUSED(event))
{
	const int direction = RNA_enum_get(op->ptr, "direction");

	PointerRNA ptr;
	PropertyRNA *prop;
	context_cycle_prop_get(CTX_wm_screen(C), CTX_wm_area(C), &ptr, &prop);

	const int old_context = RNA_property_enum_get(&ptr, prop);
	const int new_context = RNA_property_enum_step(
	                  C, &ptr, prop, old_context,
	                  direction == SPACE_CONTEXT_CYCLE_PREV ? -1 : 1);
	RNA_property_enum_set(&ptr, prop, new_context);
	RNA_property_update(C, &ptr, prop);

	return OPERATOR_FINISHED;
}

static void SCREEN_OT_space_context_cycle(wmOperatorType *ot)
{
	/* identifiers */
	ot->name = "Cycle Space Context";
	ot->description = "Cycle through the editor context by activating the next/previous one";
	ot->idname = "SCREEN_OT_space_context_cycle";

	/* api callbacks */
	ot->invoke = space_context_cycle_invoke;
	ot->poll = space_context_cycle_poll;

	ot->flag = 0;

	RNA_def_enum(ot->srna, "direction", space_context_cycle_direction, SPACE_CONTEXT_CYCLE_NEXT, "Direction",
	             "Direction to cycle through");
}


/* ****************  Assigning operatortypes to global list, adding handlers **************** */


/* called in spacetypes.c */
void ED_operatortypes_screen(void)
{
	/* generic UI stuff */
	WM_operatortype_append(SCREEN_OT_actionzone);
	WM_operatortype_append(SCREEN_OT_repeat_last);
	WM_operatortype_append(SCREEN_OT_repeat_history);
	WM_operatortype_append(SCREEN_OT_redo_last);
	
	/* screen tools */
	WM_operatortype_append(SCREEN_OT_area_move);
	WM_operatortype_append(SCREEN_OT_area_split);
	WM_operatortype_append(SCREEN_OT_area_join);
	WM_operatortype_append(SCREEN_OT_area_options);
	WM_operatortype_append(SCREEN_OT_area_dupli);
	WM_operatortype_append(SCREEN_OT_area_swap);
	WM_operatortype_append(SCREEN_OT_region_quadview);
	WM_operatortype_append(SCREEN_OT_region_scale);
	WM_operatortype_append(SCREEN_OT_region_flip);
	WM_operatortype_append(SCREEN_OT_header_flip);
	WM_operatortype_append(SCREEN_OT_header);
	WM_operatortype_append(SCREEN_OT_header_toggle_menus);
	WM_operatortype_append(SCREEN_OT_header_toggle_editortypemenu); // bfa - show hide the editorsmenu
	WM_operatortype_append(SCREEN_OT_header_toolbar_file); // bfa - show hide the file toolbar
	WM_operatortype_append(SCREEN_OT_header_toolbar_view); // bfa - show hide the view toolbar
	WM_operatortype_append(SCREEN_OT_header_toolbar_primitives); // bfa - show hide the primitives toolbar
	WM_operatortype_append(SCREEN_OT_header_toolbar_image); // bfa - show hide the primitives toolbar
	WM_operatortype_append(SCREEN_OT_header_toolbar_tools); // bfa - show hide the primitives toolbar
	WM_operatortype_append(SCREEN_OT_header_toolbar_animation); // bfa - show hide the primitives toolbar
	WM_operatortype_append(SCREEN_OT_header_toolbar_edit); // bfa - show hide the primitives toolbar
	WM_operatortype_append(SCREEN_OT_header_toolbar_misc); // bfa - show hide the primitives toolbar
	WM_operatortype_append(SCREEN_OT_header_toolbox);
	WM_operatortype_append(SCREEN_OT_toolbar_toolbox); // bfa - toolbar types menu in the toolbar editor
	WM_operatortype_append(SCREEN_OT_screen_set);
	WM_operatortype_append(SCREEN_OT_screen_full_area);
	WM_operatortype_append(SCREEN_OT_back_to_previous);
	WM_operatortype_append(SCREEN_OT_spacedata_cleanup);
	WM_operatortype_append(SCREEN_OT_screenshot);
	WM_operatortype_append(SCREEN_OT_screencast);
	WM_operatortype_append(SCREEN_OT_userpref_show);
	WM_operatortype_append(SCREEN_OT_region_blend);
	WM_operatortype_append(SCREEN_OT_space_context_cycle);
	
	/*frame changes*/
	WM_operatortype_append(SCREEN_OT_frame_offset);
	WM_operatortype_append(SCREEN_OT_frame_jump);
	WM_operatortype_append(SCREEN_OT_keyframe_jump);
	WM_operatortype_append(SCREEN_OT_marker_jump);
	
	WM_operatortype_append(SCREEN_OT_animation_step);
	WM_operatortype_append(SCREEN_OT_animation_play);
	WM_operatortype_append(SCREEN_OT_animation_cancel);
	
	/* new/delete */
	WM_operatortype_append(SCREEN_OT_new);
	WM_operatortype_append(SCREEN_OT_delete);
	WM_operatortype_append(SCENE_OT_new);
	WM_operatortype_append(SCENE_OT_delete);
	
	/* tools shared by more space types */
	WM_operatortype_append(ED_OT_undo);
	WM_operatortype_append(ED_OT_undo_push);
	WM_operatortype_append(ED_OT_redo);
	WM_operatortype_append(ED_OT_undo_redo);
	WM_operatortype_append(ED_OT_undo_history);

	WM_operatortype_append(ED_OT_flush_edits);
	
}

static void keymap_modal_set(wmKeyConfig *keyconf)
{
	static EnumPropertyItem modal_items[] = {
		{KM_MODAL_CANCEL, "CANCEL", 0, "Cancel", ""},
		{KM_MODAL_APPLY, "APPLY", 0, "Apply", ""},
		{KM_MODAL_STEP10, "STEP10", 0, "Steps on", ""},
		{KM_MODAL_STEP10_OFF, "STEP10_OFF", 0, "Steps off", ""},
		{0, NULL, 0, NULL, NULL}};
	wmKeyMap *keymap;
	
	/* Standard Modal keymap ------------------------------------------------ */
	keymap = WM_modalkeymap_add(keyconf, "Standard Modal Map", modal_items);
	
	WM_modalkeymap_add_item(keymap, ESCKEY,    KM_PRESS, KM_ANY, 0, KM_MODAL_CANCEL);
	WM_modalkeymap_add_item(keymap, LEFTMOUSE, KM_ANY, KM_ANY, 0, KM_MODAL_APPLY);
	WM_modalkeymap_add_item(keymap, RETKEY, KM_PRESS, KM_ANY, 0, KM_MODAL_APPLY);
	WM_modalkeymap_add_item(keymap, PADENTER, KM_PRESS, KM_ANY, 0, KM_MODAL_APPLY);
	
	WM_modalkeymap_add_item(keymap, LEFTCTRLKEY, KM_PRESS, KM_ANY, 0, KM_MODAL_STEP10);
	WM_modalkeymap_add_item(keymap, LEFTCTRLKEY, KM_RELEASE, KM_ANY, 0, KM_MODAL_STEP10_OFF);
	
	WM_modalkeymap_assign(keymap, "SCREEN_OT_area_move");
	
}

static int open_file_drop_poll(bContext *UNUSED(C), wmDrag *drag, const wmEvent *UNUSED(event))
{
	if (drag->type == WM_DRAG_PATH) {
		if (drag->icon == ICON_FILE_BLEND)
			return 1;
	}
	return 0;
}

static void open_file_drop_copy(wmDrag *drag, wmDropBox *drop)
{
	/* copy drag path to properties */
	RNA_string_set(drop->ptr, "filepath", drag->path);
	drop->opcontext = WM_OP_EXEC_DEFAULT;
}


/* called in spacetypes.c */
void ED_keymap_screen(wmKeyConfig *keyconf)
{
	ListBase *lb;
	wmKeyMap *keymap;
	wmKeyMapItem *kmi;
	
	/* Screen Editing ------------------------------------------------ */
	keymap = WM_keymap_find(keyconf, "Screen Editing", 0, 0);
	
	RNA_int_set(WM_keymap_add_item(keymap, "SCREEN_OT_actionzone", LEFTMOUSE, KM_PRESS, 0, 0)->ptr, "modifier", 0);
	RNA_int_set(WM_keymap_add_item(keymap, "SCREEN_OT_actionzone", LEFTMOUSE, KM_PRESS, KM_SHIFT, 0)->ptr, "modifier", 1);
	RNA_int_set(WM_keymap_add_item(keymap, "SCREEN_OT_actionzone", LEFTMOUSE, KM_PRESS, KM_CTRL, 0)->ptr, "modifier", 2);
	
	/* screen tools */
	WM_keymap_verify_item(keymap, "SCREEN_OT_area_split", EVT_ACTIONZONE_AREA, 0, 0, 0);
	WM_keymap_verify_item(keymap, "SCREEN_OT_area_join", EVT_ACTIONZONE_AREA, 0, 0, 0);
	WM_keymap_verify_item(keymap, "SCREEN_OT_area_dupli", EVT_ACTIONZONE_AREA, 0, KM_SHIFT, 0);
	WM_keymap_verify_item(keymap, "SCREEN_OT_area_swap", EVT_ACTIONZONE_AREA, 0, KM_CTRL, 0);
	WM_keymap_verify_item(keymap, "SCREEN_OT_region_scale", EVT_ACTIONZONE_REGION, 0, 0, 0);
	kmi = WM_keymap_add_item(keymap, "SCREEN_OT_screen_full_area", EVT_ACTIONZONE_FULLSCREEN, 0, 0, 0);
	RNA_boolean_set(kmi->ptr, "use_hide_panels", true);
	/* area move after action zones */
	WM_keymap_verify_item(keymap, "SCREEN_OT_area_move", LEFTMOUSE, KM_PRESS, 0, 0);
	
	WM_keymap_verify_item(keymap, "SCREEN_OT_area_options", RIGHTMOUSE, KM_PRESS, 0, 0);

	WM_keymap_add_item(keymap, "SCREEN_OT_header", F9KEY, KM_PRESS, KM_ALT, 0);

	/* Header Editing ------------------------------------------------ */
	/* note: this is only used when the cursor is inside the header */
	keymap = WM_keymap_find(keyconf, "Header", 0, 0);

	WM_keymap_add_item(keymap, "SCREEN_OT_header_toolbox", RIGHTMOUSE, KM_PRESS, 0, 0);

	/* Screen General ------------------------------------------------ */
	keymap = WM_keymap_find(keyconf, "Screen", 0, 0);
	
	/* standard timers */
	WM_keymap_add_item(keymap, "SCREEN_OT_animation_step", TIMER0, KM_ANY, KM_ANY, 0);
	WM_keymap_add_item(keymap, "SCREEN_OT_region_blend", TIMERREGION, KM_ANY, KM_ANY, 0);
	
	
	RNA_int_set(WM_keymap_add_item(keymap, "SCREEN_OT_screen_set", RIGHTARROWKEY, KM_PRESS, KM_CTRL, 0)->ptr, "delta", 1);
	RNA_int_set(WM_keymap_add_item(keymap, "SCREEN_OT_screen_set", LEFTARROWKEY, KM_PRESS, KM_CTRL, 0)->ptr, "delta", -1);
	WM_keymap_add_item(keymap, "SCREEN_OT_screen_full_area", UPARROWKEY, KM_PRESS, KM_CTRL, 0);
	WM_keymap_add_item(keymap, "SCREEN_OT_screen_full_area", DOWNARROWKEY, KM_PRESS, KM_CTRL, 0);
	WM_keymap_add_item(keymap, "SCREEN_OT_screen_full_area", SPACEKEY, KM_PRESS, KM_SHIFT, 0);
	kmi = WM_keymap_add_item(keymap, "SCREEN_OT_screen_full_area", F10KEY, KM_PRESS, KM_ALT, 0);
	RNA_boolean_set(kmi->ptr, "use_hide_panels", true);

	WM_keymap_add_item(keymap, "SCREEN_OT_screenshot", F3KEY, KM_PRESS, KM_CTRL, 0);
	WM_keymap_add_item(keymap, "SCREEN_OT_screencast", F3KEY, KM_PRESS, KM_ALT, 0);

	kmi = WM_keymap_add_item(keymap, "SCREEN_OT_space_context_cycle", TABKEY, KM_PRESS, KM_CTRL, 0);
	RNA_enum_set(kmi->ptr, "direction", SPACE_CONTEXT_CYCLE_NEXT);
	kmi = WM_keymap_add_item(keymap, "SCREEN_OT_space_context_cycle", TABKEY, KM_PRESS, KM_CTRL | KM_SHIFT, 0);
	RNA_enum_set(kmi->ptr, "direction", SPACE_CONTEXT_CYCLE_PREV);

	/* tests */
	WM_keymap_add_item(keymap, "SCREEN_OT_region_quadview", QKEY, KM_PRESS, KM_CTRL | KM_ALT, 0);
	WM_keymap_verify_item(keymap, "SCREEN_OT_repeat_history", F3KEY, KM_PRESS, 0, 0);
	WM_keymap_add_item(keymap, "SCREEN_OT_repeat_last", RKEY, KM_PRESS, KM_SHIFT, 0);
	WM_keymap_verify_item(keymap, "SCREEN_OT_region_flip", F5KEY, KM_PRESS, 0, 0);
	WM_keymap_verify_item(keymap, "SCREEN_OT_redo_last", F6KEY, KM_PRESS, 0, 0);
	WM_keymap_verify_item(keymap, "SCRIPT_OT_reload", F8KEY, KM_PRESS, 0, 0);
	
	/* files */
	WM_keymap_add_item(keymap, "FILE_OT_execute", RETKEY, KM_PRESS, 0, 0);
	WM_keymap_add_item(keymap, "FILE_OT_execute", PADENTER, KM_PRESS, 0, 0);
	WM_keymap_add_item(keymap, "FILE_OT_cancel", ESCKEY, KM_PRESS, 0, 0);
	
	/* undo */
#ifdef __APPLE__
	WM_keymap_add_item(keymap, "ED_OT_undo", ZKEY, KM_PRESS, KM_OSKEY, 0);
	WM_keymap_add_item(keymap, "ED_OT_redo", ZKEY, KM_PRESS, KM_SHIFT | KM_OSKEY, 0);
	WM_keymap_add_item(keymap, "ED_OT_undo_history", ZKEY, KM_PRESS, KM_ALT | KM_OSKEY, 0);
#endif
	WM_keymap_add_item(keymap, "ED_OT_undo", ZKEY, KM_PRESS, KM_CTRL, 0);
	WM_keymap_add_item(keymap, "ED_OT_redo", ZKEY, KM_PRESS, KM_SHIFT | KM_CTRL, 0);
	WM_keymap_add_item(keymap, "ED_OT_undo_history", ZKEY, KM_PRESS, KM_ALT | KM_CTRL, 0);
	
	
	/* render */
	kmi = WM_keymap_add_item(keymap, "RENDER_OT_render", F12KEY, KM_PRESS, 0, 0);
	RNA_boolean_set(kmi->ptr, "use_viewport", true);
	kmi = WM_keymap_add_item(keymap, "RENDER_OT_render", F12KEY, KM_PRESS, KM_CTRL, 0);
	RNA_boolean_set(kmi->ptr, "animation", true);
	RNA_boolean_set(kmi->ptr, "use_viewport", true);
	WM_keymap_add_item(keymap, "RENDER_OT_view_cancel", ESCKEY, KM_PRESS, 0, 0);
	WM_keymap_add_item(keymap, "RENDER_OT_view_show", F11KEY, KM_PRESS, 0, 0);
	WM_keymap_add_item(keymap, "RENDER_OT_play_rendered_anim", F11KEY, KM_PRESS, KM_CTRL, 0);
	
	/* user prefs */
#ifdef __APPLE__
	WM_keymap_add_item(keymap, "SCREEN_OT_userpref_show", COMMAKEY, KM_PRESS, KM_OSKEY, 0);
#endif
	WM_keymap_add_item(keymap, "SCREEN_OT_userpref_show", UKEY, KM_PRESS, KM_CTRL | KM_ALT, 0);
	
	
	/* Anim Playback ------------------------------------------------ */
	keymap = WM_keymap_find(keyconf, "Frames", 0, 0);
	
	/* frame offsets */
	RNA_int_set(WM_keymap_add_item(keymap, "SCREEN_OT_frame_offset", UPARROWKEY, KM_PRESS, KM_SHIFT, 0)->ptr, "delta", 10);
	RNA_int_set(WM_keymap_add_item(keymap, "SCREEN_OT_frame_offset", DOWNARROWKEY, KM_PRESS, KM_SHIFT, 0)->ptr, "delta", -10);
	RNA_int_set(WM_keymap_add_item(keymap, "SCREEN_OT_frame_offset", LEFTARROWKEY, KM_PRESS, 0, 0)->ptr, "delta", -1);
	RNA_int_set(WM_keymap_add_item(keymap, "SCREEN_OT_frame_offset", RIGHTARROWKEY, KM_PRESS, 0, 0)->ptr, "delta", 1);
	
	RNA_int_set(WM_keymap_add_item(keymap, "SCREEN_OT_frame_offset", WHEELDOWNMOUSE, KM_PRESS, KM_ALT, 0)->ptr, "delta", 1);
	RNA_int_set(WM_keymap_add_item(keymap, "SCREEN_OT_frame_offset", WHEELUPMOUSE, KM_PRESS, KM_ALT, 0)->ptr, "delta", -1);
	
	RNA_boolean_set(WM_keymap_add_item(keymap, "SCREEN_OT_frame_jump", UPARROWKEY, KM_PRESS, KM_CTRL | KM_SHIFT, 0)->ptr, "end", true);
	RNA_boolean_set(WM_keymap_add_item(keymap, "SCREEN_OT_frame_jump", DOWNARROWKEY, KM_PRESS, KM_CTRL | KM_SHIFT, 0)->ptr, "end", false);
	RNA_boolean_set(WM_keymap_add_item(keymap, "SCREEN_OT_frame_jump", RIGHTARROWKEY, KM_PRESS, KM_SHIFT, 0)->ptr, "end", true);
	RNA_boolean_set(WM_keymap_add_item(keymap, "SCREEN_OT_frame_jump", LEFTARROWKEY, KM_PRESS, KM_SHIFT, 0)->ptr, "end", false);
	
	kmi = WM_keymap_add_item(keymap, "SCREEN_OT_keyframe_jump", UPARROWKEY, KM_PRESS, 0, 0);
	RNA_boolean_set(kmi->ptr, "next", true);

	kmi = WM_keymap_add_item(keymap, "SCREEN_OT_keyframe_jump", DOWNARROWKEY, KM_PRESS, 0, 0);
	RNA_boolean_set(kmi->ptr, "next", false);
	
	kmi = WM_keymap_add_item(keymap, "SCREEN_OT_keyframe_jump", MEDIALAST, KM_PRESS, 0, 0);
	RNA_boolean_set(kmi->ptr, "next", true);

	kmi = WM_keymap_add_item(keymap, "SCREEN_OT_keyframe_jump", MEDIAFIRST, KM_PRESS, 0, 0);
	RNA_boolean_set(kmi->ptr, "next", false);

	
	/* play (forward and backwards) */
	WM_keymap_add_item(keymap, "SCREEN_OT_animation_play", AKEY, KM_PRESS, KM_ALT, 0);
	RNA_boolean_set(WM_keymap_add_item(keymap, "SCREEN_OT_animation_play", AKEY, KM_PRESS, KM_ALT | KM_SHIFT, 0)->ptr, "reverse", true);
	WM_keymap_add_item(keymap, "SCREEN_OT_animation_cancel", ESCKEY, KM_PRESS, 0, 0);
	
	WM_keymap_add_item(keymap, "SCREEN_OT_animation_play", MEDIAPLAY, KM_PRESS, 0, 0);
	WM_keymap_add_item(keymap, "SCREEN_OT_animation_cancel", MEDIASTOP, KM_PRESS, 0, 0);
	
	/* Alternative keys for animation and sequencer playing */
#if 0 /* XXX: disabled for restoring later... bad implementation */
	keymap = WM_keymap_find(keyconf, "Frames", 0, 0);
	kmi = WM_keymap_add_item(keymap, "SCREEN_OT_animation_play", RIGHTARROWKEY, KM_PRESS, KM_ALT, 0);
	RNA_boolean_set(kmi->ptr, "cycle_speed", true);
	
	kmi = WM_keymap_add_item(keymap, "SCREEN_OT_animation_play", LEFTARROWKEY, KM_PRESS, KM_ALT, 0);
	RNA_boolean_set(kmi->ptr, "reverse", true);
	RNA_boolean_set(kmi->ptr, "cycle_speed", true);
	
	WM_keymap_add_item(keymap, "SCREEN_OT_animation_play", DOWNARROWKEY, KM_PRESS, KM_ALT, 0);
#endif

	/* dropbox for entire window */
	lb = WM_dropboxmap_find("Window", 0, 0);
	WM_dropbox_add(lb, "WM_OT_open_mainfile", open_file_drop_poll, open_file_drop_copy);
	WM_dropbox_add(lb, "UI_OT_drop_color", UI_drop_color_poll, UI_drop_color_copy);

	keymap_modal_set(keyconf);
}
<|MERGE_RESOLUTION|>--- conflicted
+++ resolved
@@ -327,7 +327,6 @@
 }
 
 static int ed_object_hidden(Object *ob)
-
 {
 	/* if hidden but in edit mode, we still display, can happen with animation */
 	return ((ob->restrictflag & OB_RESTRICT_VIEW) && !(ob->mode & OB_MODE_EDIT));
@@ -839,7 +838,7 @@
 {
 	/* identifiers */
 	ot->name = "Handle Area Action Zones";
-	ot->description = "Handle Area Action Zones\nHandle Area Action Zones\nHandle area action zones for mouse actions/gestures";
+	ot->description = "Handle area action zones for mouse actions/gestures";
 	ot->idname = "SCREEN_OT_actionzone";
 	
 	ot->invoke = actionzone_invoke;
@@ -962,7 +961,7 @@
 static void SCREEN_OT_area_swap(wmOperatorType *ot)
 {
 	ot->name = "Swap Areas";
-	ot->description = "Swap Areas\nSwap selected areas screen positions";
+	ot->description = "Swap selected areas screen positions";
 	ot->idname = "SCREEN_OT_area_swap";
 	
 	ot->invoke = area_swap_invoke;
@@ -1039,7 +1038,7 @@
 static void SCREEN_OT_area_dupli(wmOperatorType *ot)
 {
 	ot->name = "Duplicate Area into New Window";
-	ot->description = "Duplicate Area into New Window\nDuplicate selected area into new window";
+	ot->description = "Duplicate selected area into new window";
 	ot->idname = "SCREEN_OT_area_dupli";
 	
 	ot->invoke = area_dupli_invoke;
@@ -1327,7 +1326,7 @@
 {
 	/* identifiers */
 	ot->name = "Move Area Edges";
-	ot->description = "Move Area Edges\nMove selected area edges";
+	ot->description = "Move selected area edges";
 	ot->idname = "SCREEN_OT_area_move";
 	
 	ot->exec = area_move_exec;
@@ -1781,7 +1780,7 @@
 static void SCREEN_OT_area_split(wmOperatorType *ot)
 {
 	ot->name = "Split Area";
-	ot->description = "Split Area\nSplit selected area into new windows";
+	ot->description = "Split selected area into new windows";
 	ot->idname = "SCREEN_OT_area_split";
 	
 	ot->exec = area_split_exec;
@@ -2059,7 +2058,7 @@
 {
 	/* identifiers */
 	ot->name = "Scale Region Size";
-	ot->description = "Scale Region Size\nScale selected area";
+	ot->description = "Scale selected area";
 	ot->idname = "SCREEN_OT_region_scale";
 	
 	ot->invoke = region_scale_invoke;
@@ -2143,7 +2142,7 @@
 {
 	ot->name = "Frame Offset";
 	ot->idname = "SCREEN_OT_frame_offset";
-	ot->description = "Frame Offset\nMove current frame forward/backward by a given number";
+	ot->description = "Move current frame forward/backward by a given number";
 	
 	ot->exec = frame_offset_exec;
 	
@@ -2196,7 +2195,7 @@
 static void SCREEN_OT_frame_jump(wmOperatorType *ot)
 {
 	ot->name = "Jump to Endpoint";
-	ot->description = "Jump to Endpoint\nJump to first/last frame in frame range";
+	ot->description = "Jump to first/last frame in frame range";
 	ot->idname = "SCREEN_OT_frame_jump";
 	
 	ot->exec = frame_jump_exec;
@@ -2303,7 +2302,7 @@
 static void SCREEN_OT_keyframe_jump(wmOperatorType *ot)
 {
 	ot->name = "Jump to Keyframe";
-	ot->description = "Jump to Keyframe\nJump to previous/next keyframe";
+	ot->description = "Jump to previous/next keyframe";
 	ot->idname = "SCREEN_OT_keyframe_jump";
 	
 	ot->exec = keyframe_jump_exec;
@@ -2365,8 +2364,8 @@
 
 static void SCREEN_OT_marker_jump(wmOperatorType *ot)
 {
-	ot->name = "Jump to next Marker";
-	ot->description = "Jump to next Marker\nJumps to next marker";
+	ot->name = "Jump to Marker";
+	ot->description = "Jump to previous/next marker";
 	ot->idname = "SCREEN_OT_marker_jump";
 
 	ot->exec = marker_jump_exec;
@@ -2445,7 +2444,7 @@
 static void SCREEN_OT_screen_set(wmOperatorType *ot)
 {
 	ot->name = "Set Screen";
-	ot->description = "Set Screen\nCycle through available screens";
+	ot->description = "Cycle through available screens";
 	ot->idname = "SCREEN_OT_screen_set";
 	
 	ot->exec = screen_set_exec;
@@ -2495,13 +2494,8 @@
 {
 	PropertyRNA *prop;
 
-<<<<<<< HEAD
-	ot->name = "Toggle Fullscreen Area";
-	ot->description = "Toggle Fullscreen Area\nToggle display selected area as fullscreen";
-=======
 	ot->name = "Toggle Maximize Area";
 	ot->description = "Toggle display selected area as fullscreen/maximized";
->>>>>>> ecd36afb
 	ot->idname = "SCREEN_OT_screen_full_area";
 	
 	ot->exec = screen_maximize_area_exec;
@@ -2786,7 +2780,7 @@
 {
 	/* identifiers */
 	ot->name = "Join Area";
-	ot->description = "Join Area\nJoin selected areas into new window";
+	ot->description = "Join selected areas into new window";
 	ot->idname = "SCREEN_OT_area_join";
 	
 	/* api callbacks */
@@ -2852,7 +2846,7 @@
 {
 	/* identifiers */
 	ot->name = "Area Options";
-	ot->description = "Area Options\nOperations for splitting and merging";
+	ot->description = "Operations for splitting and merging";
 	ot->idname = "SCREEN_OT_area_options";
 	
 	/* api callbacks */
@@ -2896,7 +2890,7 @@
 {
 	/* identifiers */
 	ot->name = "Clean-up Space-data";
-	ot->description = "Clean-up Space-data\nRemove unused settings for invisible editors";
+	ot->description = "Remove unused settings for invisible editors";
 	ot->idname = "SCREEN_OT_spacedata_cleanup";
 	
 	/* api callbacks */
@@ -2921,7 +2915,7 @@
 {
 	/* identifiers */
 	ot->name = "Repeat Last";
-	ot->description = "Repeat Last\nRepeat last action";
+	ot->description = "Repeat last action";
 	ot->idname = "SCREEN_OT_repeat_last";
 	
 	/* api callbacks */
@@ -2975,7 +2969,7 @@
 {
 	/* identifiers */
 	ot->name = "Repeat History";
-	ot->description = "Repeat History\nDisplay menu for previous actions performed";
+	ot->description = "Display menu for previous actions performed";
 	ot->idname = "SCREEN_OT_repeat_history";
 	
 	/* api callbacks */
@@ -3003,7 +2997,7 @@
 {
 	/* identifiers */
 	ot->name = "Redo Last";
-	ot->description = "Redo Last\nDisplay menu for last action performed";
+	ot->description = "Display menu for last action performed";
 	ot->idname = "SCREEN_OT_redo_last";
 	
 	/* api callbacks */
@@ -3156,7 +3150,7 @@
 {
 	/* identifiers */
 	ot->name = "Toggle Quad View";
-	ot->description = "Toggle Quad View\nSplit selected area into camera, front, right & top views";
+	ot->description = "Split selected area into camera, front, right & top views";
 	ot->idname = "SCREEN_OT_region_quadview";
 	
 	/* api callbacks */
@@ -3197,7 +3191,7 @@
 	/* identifiers */
 	ot->name = "Flip Region";
 	ot->idname = "SCREEN_OT_region_flip";
-	ot->description = "Flip Regio\nToggle the region's alignment (left/right or top/bottom)";
+	ot->description = "Toggle the region's alignment (left/right or top/bottom)";
 	
 	/* api callbacks */
 	ot->exec = region_flip_exec;
@@ -3226,13 +3220,8 @@
 static void SCREEN_OT_header(wmOperatorType *ot)
 {
 	/* identifiers */
-<<<<<<< HEAD
-	ot->name = "Header";
-	ot->description = "Header\nDisplay header";
-=======
 	ot->name = "Toggle Header";
 	ot->description = "Toggle header display";
->>>>>>> ecd36afb
 	ot->idname = "SCREEN_OT_header";
 
 	/* api callbacks */
@@ -3273,7 +3262,7 @@
 	/* identifiers */
 	ot->name = "Flip Header Region";
 	ot->idname = "SCREEN_OT_header_flip";
-	ot->description = "Flip Header Region\nToggle the header over/below the main window area";
+	ot->description = "Toggle the header over/below the main window area";
 	
 	/* api callbacks */
 	ot->exec = header_flip_exec;
@@ -3305,7 +3294,7 @@
 	/* identifiers */
 	ot->name = "Expand/Collapse Header Menus";
 	ot->idname = "SCREEN_OT_header_toggle_menus";
-	ot->description = "Expand/Collapse Header Menus\nExpand or collapse the header pulldown menus";
+	ot->description = "Expand or collapse the header pulldown menus";
 	
 	/* api callbacks */
 	ot->exec = header_toggle_menus_exec;
@@ -3313,230 +3302,6 @@
 	ot->flag = 0;
 }
 
-// bfa - show hide the editorsmenu
-static int header_toggle_editortypemenu_exec(bContext *C, wmOperator *UNUSED(op))
-{
-	ScrArea *sa = CTX_wm_area(C);
-
-	sa->flag = sa->flag ^ HEADER_NO_EDITORTYPEMENU;
-
-	ED_area_tag_redraw(sa);
-	WM_event_add_notifier(C, NC_SCREEN | NA_EDITED, NULL);
-
-	return OPERATOR_FINISHED;
-}
-static void SCREEN_OT_header_toggle_editortypemenu(wmOperatorType *ot)
-{
-	/* identifiers */
-	ot->name = "Hide Editortype menu";
-	ot->idname = "SCREEN_OT_header_toggle_editortypemenu";
-	ot->description = "Hide Editortype menu\nShows or hides the Editortype menu to change the editor type";
-
-	/* api callbacks */
-	ot->exec = header_toggle_editortypemenu_exec;
-	ot->poll = ED_operator_areaactive;
-	ot->flag = 0;
-}
-
-// bfa - show hide the file toolbar menus
-static int header_toolbar_file_exec(bContext *C, wmOperator *UNUSED(op))
-{
-	ScrArea *sa = CTX_wm_area(C);
-
-	sa->flag = sa->flag ^ HEADER_TOOLBAR_FILE;
-
-	ED_area_tag_redraw(sa);
-	WM_event_add_notifier(C, NC_SCREEN | NA_EDITED, NULL);
-
-	return OPERATOR_FINISHED;
-}
-static void SCREEN_OT_header_toolbar_file(wmOperatorType *ot)
-{
-	/* identifiers */
-	ot->name = "Toolbar File";
-	ot->idname = "SCREEN_OT_header_toolbar_file";
-	ot->description = "Show or Hide the File toolbars";
-
-	/* api callbacks */
-	ot->exec = header_toolbar_file_exec;
-	ot->poll = ED_operator_areaactive;
-	ot->flag = 0;
-}
-
-// bfa - show hide the view toolbar menus
-static int header_toolbar_view_exec(bContext *C, wmOperator *UNUSED(op))
-{
-	ScrArea *sa = CTX_wm_area(C);
-
-	sa->flag = sa->flag ^ HEADER_TOOLBAR_VIEW;
-
-	ED_area_tag_redraw(sa);
-	WM_event_add_notifier(C, NC_SCREEN | NA_EDITED, NULL);
-
-	return OPERATOR_FINISHED;
-}
-static void SCREEN_OT_header_toolbar_view(wmOperatorType *ot)
-{
-	/* identifiers */
-	ot->name = "Toolbar View";
-	ot->idname = "SCREEN_OT_header_toolbar_view";
-	ot->description = "Show or Hide the View toolbars";
-
-	/* api callbacks */
-	ot->exec = header_toolbar_view_exec;
-	ot->poll = ED_operator_areaactive;
-	ot->flag = 0;
-}
-
-// bfa - show hide the primitives toolbar menus
-static int header_toolbar_primitives_exec(bContext *C, wmOperator *UNUSED(op))
-{
-	ScrArea *sa = CTX_wm_area(C);
-
-	sa->flag = sa->flag ^ HEADER_TOOLBAR_PRIMITIVES;
-
-	ED_area_tag_redraw(sa);
-	WM_event_add_notifier(C, NC_SCREEN | NA_EDITED, NULL);
-
-	return OPERATOR_FINISHED;
-}
-static void SCREEN_OT_header_toolbar_primitives(wmOperatorType *ot)
-{
-	/* identifiers */
-	ot->name = "Toolbar Primitives";
-	ot->idname = "SCREEN_OT_header_toolbar_primitives";
-	ot->description = "Show or Hide the Primitives toolbars";
-
-	/* api callbacks */
-	ot->exec = header_toolbar_primitives_exec;
-	ot->poll = ED_operator_areaactive;
-	ot->flag = 0;
-}
-
-// bfa - show hide the image toolbar menus
-static int header_toolbar_image_exec(bContext *C, wmOperator *UNUSED(op))
-{
-	ScrArea *sa = CTX_wm_area(C);
-
-	sa->flag = sa->flag ^ HEADER_TOOLBAR_IMAGE;
-
-	ED_area_tag_redraw(sa);
-	WM_event_add_notifier(C, NC_SCREEN | NA_EDITED, NULL);
-
-	return OPERATOR_FINISHED;
-}
-static void SCREEN_OT_header_toolbar_image(wmOperatorType *ot)
-{
-	/* identifiers */
-	ot->name = "Toolbar IMAGE";
-	ot->idname = "SCREEN_OT_header_toolbar_image";
-	ot->description = "Show or Hide the Image toolbars";
-
-	/* api callbacks */
-	ot->exec = header_toolbar_image_exec;
-	ot->poll = ED_operator_areaactive;
-	ot->flag = 0;
-}
-
-// bfa - show hide the tools toolbar menus
-static int header_toolbar_tools_exec(bContext *C, wmOperator *UNUSED(op))
-{
-	ScrArea *sa = CTX_wm_area(C);
-
-	sa->flag = sa->flag ^ HEADER_TOOLBAR_TOOLS;
-
-	ED_area_tag_redraw(sa);
-	WM_event_add_notifier(C, NC_SCREEN | NA_EDITED, NULL);
-
-	return OPERATOR_FINISHED;
-}
-static void SCREEN_OT_header_toolbar_tools(wmOperatorType *ot)
-{
-	/* identifiers */
-	ot->name = "Toolbar Tools";
-	ot->idname = "SCREEN_OT_header_toolbar_tools";
-	ot->description = "Show or Hide the Tools toolbars";
-
-	/* api callbacks */
-	ot->exec = header_toolbar_tools_exec;
-	ot->poll = ED_operator_areaactive;
-	ot->flag = 0;
-}
-
-// bfa - show hide the animation toolbar menus
-static int header_toolbar_animation_exec(bContext *C, wmOperator *UNUSED(op))
-{
-	ScrArea *sa = CTX_wm_area(C);
-
-	sa->flag = sa->flag ^ HEADER_TOOLBAR_ANIMATION;
-
-	ED_area_tag_redraw(sa);
-	WM_event_add_notifier(C, NC_SCREEN | NA_EDITED, NULL);
-
-	return OPERATOR_FINISHED;
-}
-static void SCREEN_OT_header_toolbar_animation(wmOperatorType *ot)
-{
-	/* identifiers */
-	ot->name = "Toolbar Animation";
-	ot->idname = "SCREEN_OT_header_toolbar_animation";
-	ot->description = "Show or Hide the Animation toolbars";
-
-	/* api callbacks */
-	ot->exec = header_toolbar_animation_exec;
-	ot->poll = ED_operator_areaactive;
-	ot->flag = 0;
-}
-
-// bfa - show hide the edit toolbar menus
-static int header_toolbar_edit_exec(bContext *C, wmOperator *UNUSED(op))
-{
-	ScrArea *sa = CTX_wm_area(C);
-
-	sa->flag = sa->flag ^ HEADER_TOOLBAR_EDIT;
-
-	ED_area_tag_redraw(sa);
-	WM_event_add_notifier(C, NC_SCREEN | NA_EDITED, NULL);
-
-	return OPERATOR_FINISHED;
-}
-static void SCREEN_OT_header_toolbar_edit(wmOperatorType *ot)
-{
-	/* identifiers */
-	ot->name = "Toolbar Edit";
-	ot->idname = "SCREEN_OT_header_toolbar_edit";
-	ot->description = "Show or Hide the Edit toolbars";
-
-	/* api callbacks */
-	ot->exec = header_toolbar_edit_exec;
-	ot->poll = ED_operator_areaactive;
-	ot->flag = 0;
-}
-
-// bfa - show hide the misc toolbar menus
-static int header_toolbar_misc_exec(bContext *C, wmOperator *UNUSED(op))
-{
-	ScrArea *sa = CTX_wm_area(C);
-
-	sa->flag = sa->flag ^ HEADER_TOOLBAR_MISC;
-
-	ED_area_tag_redraw(sa);
-	WM_event_add_notifier(C, NC_SCREEN | NA_EDITED, NULL);
-
-	return OPERATOR_FINISHED;
-}
-static void SCREEN_OT_header_toolbar_misc(wmOperatorType *ot)
-{
-	/* identifiers */
-	ot->name = "Toolbar Misc";
-	ot->idname = "SCREEN_OT_header_toolbar_misc";
-	ot->description = "Show or Hide the Misc toolbars";
-
-	/* api callbacks */
-	ot->exec = header_toolbar_misc_exec;
-	ot->poll = ED_operator_areaactive;
-	ot->flag = 0;
-}
 
 /* ************** header tools operator ***************************** */
 void ED_screens_header_tools_menu_create(bContext *C, uiLayout *layout, void *UNUSED(arg))
@@ -3553,11 +3318,6 @@
 	uiItemO(layout, IFACE_("Collapse Menus"),
 	        (sa->flag & HEADER_NO_PULLDOWN) ? ICON_CHECKBOX_HLT : ICON_CHECKBOX_DEHLT,
 	        "SCREEN_OT_header_toggle_menus");
-
-	// bfa - show hide the editortypemenu
-	uiItemO(layout, IFACE_("Hide Editortype menu"),
-		(sa->flag & HEADER_NO_EDITORTYPEMENU) ? ICON_CHECKBOX_HLT : ICON_CHECKBOX_DEHLT,
-		"SCREEN_OT_header_toggle_editortypemenu");
 
 	uiItemS(layout);
 
@@ -3589,86 +3349,11 @@
 {
 	/* identifiers */
 	ot->name = "Header Toolbox";
-	ot->description = "Header Toolbox\nDisplay header region toolbox";
+	ot->description = "Display header region toolbox";
 	ot->idname = "SCREEN_OT_header_toolbox";
 	
 	/* api callbacks */
 	ot->invoke = header_toolbox_invoke;
-}
-
-
-/* ************** toolbar tools operator ***************************** */
-/* ************** This menu is called in the toolbar editor to choose the toolbar type ***************************** */
-void ED_screens_toolbar_tools_menu_create(bContext *C, uiLayout *layout, void *UNUSED(arg))
-{
-	ScrArea *sa = CTX_wm_area(C);
-	ARegion *ar = CTX_wm_region(C);
-
-	// bfa - show hide the File toolbar
-	uiItemO(layout, IFACE_("Toolbar File"),
-		(sa->flag & HEADER_TOOLBAR_FILE) ? ICON_CHECKBOX_HLT : ICON_CHECKBOX_DEHLT,
-		"SCREEN_OT_header_toolbar_file");
-
-	// bfa - show hide the View toolbar
-	uiItemO(layout, IFACE_("Toolbar View"),
-		(sa->flag & HEADER_TOOLBAR_VIEW) ? ICON_CHECKBOX_HLT : ICON_CHECKBOX_DEHLT,
-		"SCREEN_OT_header_toolbar_view");
-
-	// bfa - show hide the Primitives toolbar
-	uiItemO(layout, IFACE_("Toolbar Primitives"),
-		(sa->flag & HEADER_TOOLBAR_PRIMITIVES) ? ICON_CHECKBOX_HLT : ICON_CHECKBOX_DEHLT,
-		"SCREEN_OT_header_toolbar_primitives");
-
-	// bfa - show hide the Image toolbar
-	uiItemO(layout, IFACE_("Toolbar Image"),
-		(sa->flag & HEADER_TOOLBAR_IMAGE) ? ICON_CHECKBOX_HLT : ICON_CHECKBOX_DEHLT,
-		"SCREEN_OT_header_toolbar_image");
-
-	// bfa - show hide the Tools toolbar
-	uiItemO(layout, IFACE_("Toolbar Tools"),
-		(sa->flag & HEADER_TOOLBAR_TOOLS) ? ICON_CHECKBOX_HLT : ICON_CHECKBOX_DEHLT,
-		"SCREEN_OT_header_toolbar_tools");
-
-	// bfa - show hide the Animation toolbar
-	uiItemO(layout, IFACE_("Toolbar Animation"),
-		(sa->flag & HEADER_TOOLBAR_ANIMATION) ? ICON_CHECKBOX_HLT : ICON_CHECKBOX_DEHLT,
-		"SCREEN_OT_header_toolbar_animation");
-
-	// bfa - show hide the Edit toolbar
-	uiItemO(layout, IFACE_("Toolbar Edit"),
-		(sa->flag & HEADER_TOOLBAR_EDIT) ? ICON_CHECKBOX_HLT : ICON_CHECKBOX_DEHLT,
-		"SCREEN_OT_header_toolbar_edit");
-
-	// bfa - show hide the Misc toolbar
-	uiItemO(layout, IFACE_("Toolbar Misc"),
-		(sa->flag & HEADER_TOOLBAR_MISC) ? ICON_CHECKBOX_HLT : ICON_CHECKBOX_DEHLT,
-		"SCREEN_OT_header_toolbar_misc");
-}
-
-static int toolbar_toolbox_invoke(bContext *C, wmOperator *UNUSED(op), const wmEvent *UNUSED(event))
-{
-	uiPopupMenu *pup;
-	uiLayout *layout;
-
-	pup = UI_popup_menu_begin(C, IFACE_("Toolbar"), ICON_NONE);
-	layout = UI_popup_menu_layout(pup);
-
-	ED_screens_toolbar_tools_menu_create(C, layout, NULL);
-
-	UI_popup_menu_end(C, pup);
-
-	return OPERATOR_INTERFACE;
-}
-
-static void SCREEN_OT_toolbar_toolbox(wmOperatorType *ot)
-{
-	/* identifiers */
-	ot->name = "Toolbar Toolbox";
-	ot->description = "Toolbar Toolbox\nDisplay Toolbar type menu";
-	ot->idname = "SCREEN_OT_toolbar_toolbox";
-
-	/* api callbacks */
-	ot->invoke = toolbar_toolbox_invoke;
 }
 
 /* ****************** anim player, with timer ***************** */
@@ -3954,7 +3639,7 @@
 {
 	/* identifiers */
 	ot->name = "Animation Step";
-	ot->description = "Animation Step\nStep through animation by position";
+	ot->description = "Step through animation by position";
 	ot->idname = "SCREEN_OT_animation_step";
 	
 	/* api callbacks */
@@ -4043,7 +3728,7 @@
 
 	/* identifiers */
 	ot->name = "Play Animation";
-	ot->description = "Play Animation\nPlays the animation";
+	ot->description = "Play animation";
 	ot->idname = "SCREEN_OT_animation_play";
 	
 	/* api callbacks */
@@ -4085,7 +3770,7 @@
 {
 	/* identifiers */
 	ot->name = "Cancel Animation";
-	ot->description = "Cancel Animation\nCancel animation, returning to the original frame";
+	ot->description = "Cancel animation, returning to the original frame";
 	ot->idname = "SCREEN_OT_animation_cancel";
 	
 	/* api callbacks */
@@ -4093,7 +3778,7 @@
 	
 	ot->poll = ED_operator_screenactive;
 
-	RNA_def_boolean(ot->srna, "restore_frame", true, "Restore Frame", "Restore Frame\nRestore the frame when animation was initialized");
+	RNA_def_boolean(ot->srna, "restore_frame", true, "Restore Frame", "Restore the frame when animation was initialized");
 }
 
 /* ************** border select operator (template) ***************************** */
@@ -4177,7 +3862,7 @@
 {
 	/* identifiers */
 	ot->name = "Back to Previous Screen";
-	ot->description = "Back to Previous Screen\nRevert back to the original screen layout, before fullscreen area overlay";
+	ot->description = "Revert back to the original screen layout, before fullscreen area overlay";
 	ot->idname = "SCREEN_OT_back_to_previous";
 	
 	/* api callbacks */
@@ -4218,7 +3903,7 @@
 {
 	/* identifiers */
 	ot->name = "Show User Preferences";
-	ot->description = "Show User Preferences\nShow user preferences";
+	ot->description = "Show user preferences";
 	ot->idname = "SCREEN_OT_userpref_show";
 	
 	/* api callbacks */
@@ -4243,7 +3928,7 @@
 {
 	/* identifiers */
 	ot->name = "New Screen";
-	ot->description = "New Screen\nAdd a new screen";
+	ot->description = "Add a new screen";
 	ot->idname = "SCREEN_OT_new";
 	
 	/* api callbacks */
@@ -4266,7 +3951,7 @@
 {
 	/* identifiers */
 	ot->name = "Delete Screen";
-	ot->description = "Delete Screen\nDelete active screen";
+	ot->description = "Delete active screen";
 	ot->idname = "SCREEN_OT_delete";
 	
 	/* api callbacks */
@@ -4308,15 +3993,15 @@
 {
 	static EnumPropertyItem type_items[] = {
 		{SCE_COPY_NEW, "NEW", 0, "New", "Add new scene"},
-		{SCE_COPY_EMPTY, "EMPTY", 0, "Copy Settings", "Copy Settings\nMake a copy without any objects"},
-		{SCE_COPY_LINK_OB, "LINK_OBJECTS", 0, "Link Objects", "Link Objects\nLink to the objects from the current scene"},
-		{SCE_COPY_LINK_DATA, "LINK_OBJECT_DATA", 0, "Link Object Data", "Link Object Data\nCopy objects linked to data from the current scene"},
-		{SCE_COPY_FULL, "FULL_COPY", 0, "Full Copy", "Full Copy\nMake a full copy of the current scene"},
+		{SCE_COPY_EMPTY, "EMPTY", 0, "Copy Settings", "Make a copy without any objects"},
+		{SCE_COPY_LINK_OB, "LINK_OBJECTS", 0, "Link Objects", "Link to the objects from the current scene"},
+		{SCE_COPY_LINK_DATA, "LINK_OBJECT_DATA", 0, "Link Object Data", "Copy objects linked to data from the current scene"},
+		{SCE_COPY_FULL, "FULL_COPY", 0, "Full Copy", "Make a full copy of the current scene"},
 		{0, NULL, 0, NULL, NULL}};
 	
 	/* identifiers */
 	ot->name = "New Scene";
-	ot->description = "New Scene\nAdd new scene by type";
+	ot->description = "Add new scene by type";
 	ot->idname = "SCENE_OT_new";
 	
 	/* api callbacks */
@@ -4352,7 +4037,7 @@
 {
 	/* identifiers */
 	ot->name = "Delete Scene";
-	ot->description = "Delete Scene\nDelete active scene";
+	ot->description = "Delete active scene";
 	ot->idname = "SCENE_OT_delete";
 	
 	/* api callbacks */
@@ -4493,7 +4178,7 @@
 	/* identifiers */
 	ot->name = "Region Alpha";
 	ot->idname = "SCREEN_OT_region_blend";
-	ot->description = "Region Alpha\nBlend in and out overlapping region";
+	ot->description = "Blend in and out overlapping region";
 	
 	/* api callbacks */
 	ot->invoke = region_blend_invoke;
@@ -4613,17 +4298,7 @@
 	WM_operatortype_append(SCREEN_OT_header_flip);
 	WM_operatortype_append(SCREEN_OT_header);
 	WM_operatortype_append(SCREEN_OT_header_toggle_menus);
-	WM_operatortype_append(SCREEN_OT_header_toggle_editortypemenu); // bfa - show hide the editorsmenu
-	WM_operatortype_append(SCREEN_OT_header_toolbar_file); // bfa - show hide the file toolbar
-	WM_operatortype_append(SCREEN_OT_header_toolbar_view); // bfa - show hide the view toolbar
-	WM_operatortype_append(SCREEN_OT_header_toolbar_primitives); // bfa - show hide the primitives toolbar
-	WM_operatortype_append(SCREEN_OT_header_toolbar_image); // bfa - show hide the primitives toolbar
-	WM_operatortype_append(SCREEN_OT_header_toolbar_tools); // bfa - show hide the primitives toolbar
-	WM_operatortype_append(SCREEN_OT_header_toolbar_animation); // bfa - show hide the primitives toolbar
-	WM_operatortype_append(SCREEN_OT_header_toolbar_edit); // bfa - show hide the primitives toolbar
-	WM_operatortype_append(SCREEN_OT_header_toolbar_misc); // bfa - show hide the primitives toolbar
 	WM_operatortype_append(SCREEN_OT_header_toolbox);
-	WM_operatortype_append(SCREEN_OT_toolbar_toolbox); // bfa - toolbar types menu in the toolbar editor
 	WM_operatortype_append(SCREEN_OT_screen_set);
 	WM_operatortype_append(SCREEN_OT_screen_full_area);
 	WM_operatortype_append(SCREEN_OT_back_to_previous);
