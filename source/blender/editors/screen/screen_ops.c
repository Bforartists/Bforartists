/*
 * This program is free software; you can redistribute it and/or
 * modify it under the terms of the GNU General Public License
 * as published by the Free Software Foundation; either version 2
 * of the License, or (at your option) any later version.
 *
 * This program is distributed in the hope that it will be useful,
 * but WITHOUT ANY WARRANTY; without even the implied warranty of
 * MERCHANTABILITY or FITNESS FOR A PARTICULAR PURPOSE.  See the
 * GNU General Public License for more details.
 *
 * You should have received a copy of the GNU General Public License
 * along with this program; if not, write to the Free Software Foundation,
 * Inc., 51 Franklin Street, Fifth Floor, Boston, MA 02110-1301, USA.
 *
 * The Original Code is Copyright (C) 2008 Blender Foundation.
 * All rights reserved.
 */

/** \file
 * \ingroup edscr
 */

#include <math.h>
#include <string.h>

#include "MEM_guardedalloc.h"

#include "BLI_blenlib.h"
#include "BLI_dlrbTree.h"
#include "BLI_math.h"
#include "BLI_utildefines.h"

#include "BLT_translation.h"

#include "DNA_anim_types.h"
#include "DNA_armature_types.h"
#include "DNA_curve_types.h"
#include "DNA_lattice_types.h"
#include "DNA_mask_types.h"
#include "DNA_mesh_types.h"
#include "DNA_meta_types.h"
#include "DNA_node_types.h"
#include "DNA_object_types.h"
#include "DNA_scene_types.h"
#include "DNA_userdef_types.h"
#include "DNA_workspace_types.h"

#include "BKE_context.h"
#include "BKE_editmesh.h"
#include "BKE_fcurve.h"
#include "BKE_global.h"
#include "BKE_icons.h"
#include "BKE_lib_id.h"
#include "BKE_main.h"
#include "BKE_mask.h"
#include "BKE_object.h"
#include "BKE_report.h"
#include "BKE_scene.h"
#include "BKE_screen.h"
#include "BKE_sound.h"
#include "BKE_workspace.h"

#include "WM_api.h"
#include "WM_types.h"

#include "DEG_depsgraph.h"
#include "DEG_depsgraph_query.h"

#include "ED_anim_api.h"
#include "ED_armature.h"
#include "ED_clip.h"
#include "ED_image.h"
#include "ED_keyframes_draw.h"
#include "ED_mesh.h"
#include "ED_object.h"
#include "ED_screen.h"
#include "ED_screen_types.h"
#include "ED_sequencer.h"
#include "ED_undo.h"
#include "ED_util.h"
#include "ED_view3d.h"

#include "RNA_access.h"
#include "RNA_define.h"
#include "RNA_enum_types.h"

#include "UI_interface.h"
#include "UI_resources.h"
#include "UI_view2d.h"

#include "screen_intern.h" /* own module include */

#define KM_MODAL_CANCEL 1
#define KM_MODAL_APPLY 2
#define KM_MODAL_SNAP_ON 3
#define KM_MODAL_SNAP_OFF 4

/* -------------------------------------------------------------------- */
/** \name Public Poll API
 * \{ */

bool ED_operator_regionactive(bContext *C)
{
  if (CTX_wm_window(C) == NULL) {
    return 0;
  }
  if (CTX_wm_screen(C) == NULL) {
    return 0;
  }
  if (CTX_wm_region(C) == NULL) {
    return 0;
  }
  return 1;
}

bool ED_operator_areaactive(bContext *C)
{
  if (CTX_wm_window(C) == NULL) {
    return 0;
  }
  if (CTX_wm_screen(C) == NULL) {
    return 0;
  }
  if (CTX_wm_area(C) == NULL) {
    return 0;
  }
  return 1;
}

bool ED_operator_screenactive(bContext *C)
{
  if (CTX_wm_window(C) == NULL) {
    return 0;
  }
  if (CTX_wm_screen(C) == NULL) {
    return 0;
  }
  return 1;
}

/* XXX added this to prevent anim state to change during renders */
static bool ED_operator_screenactive_norender(bContext *C)
{
  if (G.is_rendering) {
    return 0;
  }
  if (CTX_wm_window(C) == NULL) {
    return 0;
  }
  if (CTX_wm_screen(C) == NULL) {
    return 0;
  }
  return 1;
}

/* when mouse is over area-edge */
bool ED_operator_screen_mainwinactive(bContext *C)
{
  bScreen *screen;
  if (CTX_wm_window(C) == NULL) {
    return 0;
  }
  screen = CTX_wm_screen(C);
  if (screen == NULL) {
    return 0;
  }
  if (screen->active_region != NULL) {
    return 0;
  }
  return 1;
}

bool ED_operator_scene(bContext *C)
{
  Scene *scene = CTX_data_scene(C);
  if (scene) {
    return 1;
  }
  return 0;
}

bool ED_operator_scene_editable(bContext *C)
{
  Scene *scene = CTX_data_scene(C);
  if (scene && !ID_IS_LINKED(scene)) {
    return true;
  }
  return false;
}

bool ED_operator_objectmode(bContext *C)
{
  Scene *scene = CTX_data_scene(C);
  Object *obact = CTX_data_active_object(C);

  if (scene == NULL || ID_IS_LINKED(scene)) {
    return 0;
  }
  if (CTX_data_edit_object(C)) {
    return 0;
  }

  /* add a check for ob->mode too? */
  if (obact && (obact->mode != OB_MODE_OBJECT)) {
    return 0;
  }

  return 1;
}

static bool ed_spacetype_test(bContext *C, int type)
{
  if (ED_operator_areaactive(C)) {
    SpaceLink *sl = (SpaceLink *)CTX_wm_space_data(C);
    return sl && (sl->spacetype == type);
  }
  return 0;
}

bool ED_operator_view3d_active(bContext *C)
{
  return ed_spacetype_test(C, SPACE_VIEW3D);
}

bool ED_operator_region_view3d_active(bContext *C)
{
  if (CTX_wm_region_view3d(C)) {
    return true;
  }

  CTX_wm_operator_poll_msg_set(C, "expected a view3d region");
  return false;
}

/* generic for any view2d which uses anim_ops */
bool ED_operator_animview_active(bContext *C)
{
  if (ED_operator_areaactive(C)) {
    SpaceLink *sl = (SpaceLink *)CTX_wm_space_data(C);
    if (sl && (ELEM(sl->spacetype, SPACE_SEQ, SPACE_ACTION, SPACE_NLA, SPACE_GRAPH))) {
      return true;
    }
  }

  CTX_wm_operator_poll_msg_set(C, "expected a timeline/animation area to be active");
  return 0;
}

bool ED_operator_outliner_active(bContext *C)
{
  return ed_spacetype_test(C, SPACE_OUTLINER);
}

bool ED_operator_outliner_active_no_editobject(bContext *C)
{
  if (ed_spacetype_test(C, SPACE_OUTLINER)) {
    Object *ob = ED_object_active_context(C);
    Object *obedit = CTX_data_edit_object(C);
    if (ob && ob == obedit) {
      return 0;
    }
    else {
      return 1;
    }
  }
  return 0;
}

bool ED_operator_file_active(bContext *C)
{
  return ed_spacetype_test(C, SPACE_FILE);
}

bool ED_operator_action_active(bContext *C)
{
  return ed_spacetype_test(C, SPACE_ACTION);
}

bool ED_operator_buttons_active(bContext *C)
{
  return ed_spacetype_test(C, SPACE_PROPERTIES);
}

bool ED_operator_node_active(bContext *C)
{
  SpaceNode *snode = CTX_wm_space_node(C);

  if (snode && snode->edittree) {
    return 1;
  }

  return 0;
}

bool ED_operator_node_editable(bContext *C)
{
  SpaceNode *snode = CTX_wm_space_node(C);

  if (snode && snode->edittree && !ID_IS_LINKED(snode->edittree)) {
    return 1;
  }

  return 0;
}

bool ED_operator_graphedit_active(bContext *C)
{
  return ed_spacetype_test(C, SPACE_GRAPH);
}

bool ED_operator_sequencer_active(bContext *C)
{
  return ed_spacetype_test(C, SPACE_SEQ);
}

bool ED_operator_sequencer_active_editable(bContext *C)
{
  return ed_spacetype_test(C, SPACE_SEQ) && ED_operator_scene_editable(C);
}

bool ED_operator_image_active(bContext *C)
{
  return ed_spacetype_test(C, SPACE_IMAGE);
}

bool ED_operator_nla_active(bContext *C)
{
  return ed_spacetype_test(C, SPACE_NLA);
}

bool ED_operator_info_active(bContext *C)
{
  return ed_spacetype_test(C, SPACE_INFO);
}

bool ED_operator_console_active(bContext *C)
{
  return ed_spacetype_test(C, SPACE_CONSOLE);
}

static bool ed_object_hidden(Object *ob)
{
  /* if hidden but in edit mode, we still display, can happen with animation */
  return ((ob->restrictflag & OB_RESTRICT_VIEWPORT) && !(ob->mode & OB_MODE_EDIT));
}

bool ED_operator_object_active(bContext *C)
{
  Object *ob = ED_object_active_context(C);
  return ((ob != NULL) && !ed_object_hidden(ob));
}

bool ED_operator_object_active_editable(bContext *C)
{
  Object *ob = ED_object_active_context(C);
  return ((ob != NULL) && !ID_IS_LINKED(ob) && !ed_object_hidden(ob));
}

bool ED_operator_object_active_editable_mesh(bContext *C)
{
  Object *ob = ED_object_active_context(C);
  return ((ob != NULL) && !ID_IS_LINKED(ob) && !ed_object_hidden(ob) && (ob->type == OB_MESH) &&
          !ID_IS_LINKED(ob->data));
}

bool ED_operator_object_active_editable_font(bContext *C)
{
  Object *ob = ED_object_active_context(C);
  return ((ob != NULL) && !ID_IS_LINKED(ob) && !ed_object_hidden(ob) && (ob->type == OB_FONT));
}

bool ED_operator_editable_mesh(bContext *C)
{
  Mesh *mesh = ED_mesh_context(C);
  return (mesh != NULL) && !ID_IS_LINKED(mesh);
}

bool ED_operator_editmesh(bContext *C)
{
  Object *obedit = CTX_data_edit_object(C);
  if (obedit && obedit->type == OB_MESH) {
    return NULL != BKE_editmesh_from_object(obedit);
  }
  return 0;
}

bool ED_operator_editmesh_view3d(bContext *C)
{
  return ED_operator_editmesh(C) && ED_operator_view3d_active(C);
}

bool ED_operator_editmesh_region_view3d(bContext *C)
{
  if (ED_operator_editmesh(C) && CTX_wm_region_view3d(C)) {
    return 1;
  }

  CTX_wm_operator_poll_msg_set(C, "expected a view3d region & editmesh");
  return 0;
}

bool ED_operator_editmesh_auto_smooth(bContext *C)
{
  Object *obedit = CTX_data_edit_object(C);
  if (obedit && obedit->type == OB_MESH && (((Mesh *)(obedit->data))->flag & ME_AUTOSMOOTH)) {
    return NULL != BKE_editmesh_from_object(obedit);
  }
  return 0;
}

bool ED_operator_editarmature(bContext *C)
{
  Object *obedit = CTX_data_edit_object(C);
  if (obedit && obedit->type == OB_ARMATURE) {
    return NULL != ((bArmature *)obedit->data)->edbo;
  }
  return 0;
}

/**
 * \brief check for pose mode (no mixed modes)
 *
 * We want to enable most pose operations in weight paint mode,
 * when it comes to transforming bones, but managing bones layers/groups
 * can be left for pose mode only. (not weight paint mode)
 */
bool ED_operator_posemode_exclusive(bContext *C)
{
  Object *obact = CTX_data_active_object(C);

  if (obact && !(obact->mode & OB_MODE_EDIT)) {
    Object *obpose;
    if ((obpose = BKE_object_pose_armature_get(obact))) {
      if (obact == obpose) {
        return 1;
      }
    }
  }

  return 0;
}

/* allows for pinned pose objects to be used in the object buttons
 * and the non-active pose object to be used in the 3D view */
bool ED_operator_posemode_context(bContext *C)
{
  Object *obpose = ED_pose_object_from_context(C);

  if (obpose && !(obpose->mode & OB_MODE_EDIT)) {
    if (BKE_object_pose_context_check(obpose)) {
      return 1;
    }
  }

  return 0;
}

bool ED_operator_posemode(bContext *C)
{
  Object *obact = CTX_data_active_object(C);

  if (obact && !(obact->mode & OB_MODE_EDIT)) {
    Object *obpose;
    if ((obpose = BKE_object_pose_armature_get(obact))) {
      if ((obact == obpose) || (obact->mode & OB_MODE_WEIGHT_PAINT)) {
        return 1;
      }
    }
  }

  return 0;
}

bool ED_operator_posemode_local(bContext *C)
{
  if (ED_operator_posemode(C)) {
    Object *ob = BKE_object_pose_armature_get(CTX_data_active_object(C));
    bArmature *arm = ob->data;
    return !(ID_IS_LINKED(&ob->id) || ID_IS_LINKED(&arm->id));
  }
  return false;
}

/* wrapper for ED_space_image_show_uvedit */
bool ED_operator_uvedit(bContext *C)
{
  SpaceImage *sima = CTX_wm_space_image(C);
  Object *obedit = CTX_data_edit_object(C);
  return ED_space_image_show_uvedit(sima, obedit);
}

bool ED_operator_uvedit_space_image(bContext *C)
{
  SpaceImage *sima = CTX_wm_space_image(C);
  Object *obedit = CTX_data_edit_object(C);
  return sima && ED_space_image_show_uvedit(sima, obedit);
}

bool ED_operator_uvmap(bContext *C)
{
  Object *obedit = CTX_data_edit_object(C);
  BMEditMesh *em = NULL;

  if (obedit && obedit->type == OB_MESH) {
    em = BKE_editmesh_from_object(obedit);
  }

  if (em && (em->bm->totface)) {
    return true;
  }

  return false;
}

bool ED_operator_editsurfcurve(bContext *C)
{
  Object *obedit = CTX_data_edit_object(C);
  if (obedit && ELEM(obedit->type, OB_CURVE, OB_SURF)) {
    return NULL != ((Curve *)obedit->data)->editnurb;
  }
  return 0;
}

bool ED_operator_editsurfcurve_region_view3d(bContext *C)
{
  if (ED_operator_editsurfcurve(C) && CTX_wm_region_view3d(C)) {
    return 1;
  }

  CTX_wm_operator_poll_msg_set(C, "expected a view3d region & editcurve");
  return 0;
}

bool ED_operator_editcurve(bContext *C)
{
  Object *obedit = CTX_data_edit_object(C);
  if (obedit && obedit->type == OB_CURVE) {
    return NULL != ((Curve *)obedit->data)->editnurb;
  }
  return 0;
}

bool ED_operator_editcurve_3d(bContext *C)
{
  Object *obedit = CTX_data_edit_object(C);
  if (obedit && obedit->type == OB_CURVE) {
    Curve *cu = (Curve *)obedit->data;

    return (cu->flag & CU_3D) && (NULL != cu->editnurb);
  }
  return 0;
}

bool ED_operator_editsurf(bContext *C)
{
  Object *obedit = CTX_data_edit_object(C);
  if (obedit && obedit->type == OB_SURF) {
    return NULL != ((Curve *)obedit->data)->editnurb;
  }
  return 0;
}

bool ED_operator_editfont(bContext *C)
{
  Object *obedit = CTX_data_edit_object(C);
  if (obedit && obedit->type == OB_FONT) {
    return NULL != ((Curve *)obedit->data)->editfont;
  }
  return 0;
}

bool ED_operator_editlattice(bContext *C)
{
  Object *obedit = CTX_data_edit_object(C);
  if (obedit && obedit->type == OB_LATTICE) {
    return NULL != ((Lattice *)obedit->data)->editlatt;
  }
  return 0;
}

bool ED_operator_editmball(bContext *C)
{
  Object *obedit = CTX_data_edit_object(C);
  if (obedit && obedit->type == OB_MBALL) {
    return NULL != ((MetaBall *)obedit->data)->editelems;
  }
  return 0;
}

bool ED_operator_mask(bContext *C)
{
  ScrArea *area = CTX_wm_area(C);
  if (area && area->spacedata.first) {
    switch (area->spacetype) {
      case SPACE_CLIP: {
        SpaceClip *screen = area->spacedata.first;
        return ED_space_clip_check_show_maskedit(screen);
      }
      case SPACE_SEQ: {
        SpaceSeq *sseq = area->spacedata.first;
        Scene *scene = CTX_data_scene(C);
        return ED_space_sequencer_check_show_maskedit(sseq, scene);
      }
      case SPACE_IMAGE: {
        SpaceImage *sima = area->spacedata.first;
        ViewLayer *view_layer = CTX_data_view_layer(C);
        return ED_space_image_check_show_maskedit(sima, view_layer);
      }
    }
  }

  return false;
}

bool ED_operator_camera(bContext *C)
{
  struct Camera *cam = CTX_data_pointer_get_type(C, "camera", &RNA_Camera).data;
  return (cam != NULL);
}

/** \} */

/* -------------------------------------------------------------------- */
/** \name Internal Screen Utilities
 * \{ */

static bool screen_active_editable(bContext *C)
{
  if (ED_operator_screenactive(C)) {
    /* no full window splitting allowed */
    if (CTX_wm_screen(C)->state != SCREENNORMAL) {
      return 0;
    }
    return 1;
  }
  return 0;
}

/** \} */

/* -------------------------------------------------------------------- */
/** \name Action Zone Operator
 * \{ */

/* operator state vars used:
 * none
 *
 * functions:
 *
 * apply() set action-zone event
 *
 * exit()   free customdata
 *
 * callbacks:
 *
 * exec()   never used
 *
 * invoke() check if in zone
 * add customdata, put mouseco and area in it
 * add modal handler
 *
 * modal()  accept modal events while doing it
 * call apply() with gesture info, active window, nonactive window
 * call exit() and remove handler when LMB confirm
 */

typedef struct sActionzoneData {
  ScrArea *sa1, *sa2;
  AZone *az;
  int x, y, gesture_dir, modifier;
} sActionzoneData;

/* quick poll to save operators to be created and handled */
static bool actionzone_area_poll(bContext *C)
{
  wmWindow *win = CTX_wm_window(C);
  bScreen *screen = WM_window_get_active_screen(win);

  if (screen && win && win->eventstate) {
    const int *xy = &win->eventstate->x;
    AZone *az;

    LISTBASE_FOREACH (ScrArea *, area, &screen->areabase) {
      for (az = area->actionzones.first; az; az = az->next) {
        if (BLI_rcti_isect_pt_v(&az->rect, xy)) {
          return 1;
        }
      }
    }
  }
  return 0;
}

/* the debug drawing of the click_rect is in area_draw_azone_fullscreen, keep both in sync */
static void fullscreen_click_rcti_init(
    rcti *rect, const short UNUSED(x1), const short UNUSED(y1), const short x2, const short y2)
{
  BLI_rcti_init(rect, x2 - U.widget_unit, x2, y2 - U.widget_unit, y2);
}

static bool azone_clipped_rect_calc(const AZone *az, rcti *r_rect_clip)
{
  const ARegion *region = az->region;
  *r_rect_clip = az->rect;
  if (az->type == AZONE_REGION) {
    if (region->overlap && (region->v2d.keeptot != V2D_KEEPTOT_STRICT) &&
        /* Only when this isn't hidden (where it's displayed as an button that expands). */
        ((az->region->flag & (RGN_FLAG_HIDDEN | RGN_FLAG_TOO_SMALL)) == 0)) {
      /* A floating region to be resized, clip by the visible region. */
      switch (az->edge) {
        case AE_TOP_TO_BOTTOMRIGHT:
        case AE_BOTTOM_TO_TOPLEFT: {
          r_rect_clip->xmin = max_ii(
              r_rect_clip->xmin,
              (region->winrct.xmin +
               UI_view2d_view_to_region_x(&region->v2d, region->v2d.tot.xmin)) -
                  UI_REGION_OVERLAP_MARGIN);
          r_rect_clip->xmax = min_ii(
              r_rect_clip->xmax,
              (region->winrct.xmin +
               UI_view2d_view_to_region_x(&region->v2d, region->v2d.tot.xmax)) +
                  UI_REGION_OVERLAP_MARGIN);
          return true;
        }
        case AE_LEFT_TO_TOPRIGHT:
        case AE_RIGHT_TO_TOPLEFT: {
          r_rect_clip->ymin = max_ii(
              r_rect_clip->ymin,
              (region->winrct.ymin +
               UI_view2d_view_to_region_y(&region->v2d, region->v2d.tot.ymin)) -
                  UI_REGION_OVERLAP_MARGIN);
          r_rect_clip->ymax = min_ii(
              r_rect_clip->ymax,
              (region->winrct.ymin +
               UI_view2d_view_to_region_y(&region->v2d, region->v2d.tot.ymax)) +
                  UI_REGION_OVERLAP_MARGIN);
          return true;
        }
      }
    }
  }
  return false;
}

static AZone *area_actionzone_refresh_xy(ScrArea *area, const int xy[2], const bool test_only)
{
  AZone *az = NULL;

  for (az = area->actionzones.first; az; az = az->next) {
    rcti az_rect_clip;
    if (BLI_rcti_isect_pt_v(&az->rect, xy) &&
        /* Check clipping if this is clipped */
        (!azone_clipped_rect_calc(az, &az_rect_clip) || BLI_rcti_isect_pt_v(&az_rect_clip, xy))) {

      if (az->type == AZONE_AREA) {
        break;
      }
      else if (az->type == AZONE_REGION) {
        break;
      }
      else if (az->type == AZONE_FULLSCREEN) {
        rcti click_rect;
        fullscreen_click_rcti_init(&click_rect, az->x1, az->y1, az->x2, az->y2);
        const bool click_isect = BLI_rcti_isect_pt_v(&click_rect, xy);

        if (test_only) {
          if (click_isect) {
            break;
          }
        }
        else {
          if (click_isect) {
            az->alpha = 1.0f;
          }
          else {
            const int mouse_sq = square_i(xy[0] - az->x2) + square_i(xy[1] - az->y2);
            const int spot_sq = square_i(AZONESPOTW);
            const int fadein_sq = square_i(AZONEFADEIN);
            const int fadeout_sq = square_i(AZONEFADEOUT);

            if (mouse_sq < spot_sq) {
              az->alpha = 1.0f;
            }
            else if (mouse_sq < fadein_sq) {
              az->alpha = 1.0f;
            }
            else if (mouse_sq < fadeout_sq) {
              az->alpha = 1.0f -
                          ((float)(mouse_sq - fadein_sq)) / ((float)(fadeout_sq - fadein_sq));
            }
            else {
              az->alpha = 0.0f;
            }

            /* fade in/out but no click */
            az = NULL;
          }

          /* XXX force redraw to show/hide the action zone */
          ED_area_tag_redraw(area);
          break;
        }
      }
      else if (az->type == AZONE_REGION_SCROLL) {
        ARegion *region = az->region;
        View2D *v2d = &region->v2d;
        int scroll_flag = 0;
        const int isect_value = UI_view2d_mouse_in_scrollers_ex(
            region, v2d, xy[0], xy[1], &scroll_flag);

        /* Check if we even have scroll bars. */
        if (((az->direction == AZ_SCROLL_HOR) && !(scroll_flag & V2D_SCROLL_HORIZONTAL)) ||
            ((az->direction == AZ_SCROLL_VERT) && !(scroll_flag & V2D_SCROLL_VERTICAL))) {
          /* no scrollbars, do nothing. */
        }
        else if (test_only) {
          if (isect_value != 0) {
            break;
          }
        }
        else {
          bool redraw = false;

          if (isect_value == 'h') {
            if (az->direction == AZ_SCROLL_HOR) {
              az->alpha = 1.0f;
              v2d->alpha_hor = 255;
              redraw = true;
            }
          }
          else if (isect_value == 'v') {
            if (az->direction == AZ_SCROLL_VERT) {
              az->alpha = 1.0f;
              v2d->alpha_vert = 255;
              redraw = true;
            }
          }
          else {
            const int local_xy[2] = {xy[0] - region->winrct.xmin, xy[1] - region->winrct.ymin};
            float dist_fac = 0.0f, alpha = 0.0f;

            if (az->direction == AZ_SCROLL_HOR) {
              dist_fac = BLI_rcti_length_y(&v2d->hor, local_xy[1]) / AZONEFADEIN;
              CLAMP(dist_fac, 0.0f, 1.0f);
              alpha = 1.0f - dist_fac;

              v2d->alpha_hor = alpha * 255;
            }
            else if (az->direction == AZ_SCROLL_VERT) {
              dist_fac = BLI_rcti_length_x(&v2d->vert, local_xy[0]) / AZONEFADEIN;
              CLAMP(dist_fac, 0.0f, 1.0f);
              alpha = 1.0f - dist_fac;

              v2d->alpha_vert = alpha * 255;
            }
            az->alpha = alpha;
            redraw = true;
          }

          if (redraw) {
            ED_region_tag_redraw_no_rebuild(region);
          }
          /* Don't return! */
        }
      }
    }
    else if (!test_only && !IS_EQF(az->alpha, 0.0f)) {
      if (az->type == AZONE_FULLSCREEN) {
        az->alpha = 0.0f;
        area->flag &= ~AREA_FLAG_ACTIONZONES_UPDATE;
        ED_area_tag_redraw_no_rebuild(area);
      }
      else if (az->type == AZONE_REGION_SCROLL) {
        if (az->direction == AZ_SCROLL_VERT) {
          az->alpha = az->region->v2d.alpha_vert = 0;
          area->flag &= ~AREA_FLAG_ACTIONZONES_UPDATE;
          ED_region_tag_redraw_no_rebuild(az->region);
        }
        else if (az->direction == AZ_SCROLL_HOR) {
          az->alpha = az->region->v2d.alpha_hor = 0;
          area->flag &= ~AREA_FLAG_ACTIONZONES_UPDATE;
          ED_region_tag_redraw_no_rebuild(az->region);
        }
        else {
          BLI_assert(0);
        }
      }
    }
  }

  return az;
}

/* Finds an action-zone by position in entire screen so azones can overlap. */
static AZone *screen_actionzone_find_xy(bScreen *screen, const int xy[2])
{
  LISTBASE_FOREACH (ScrArea *, area, &screen->areabase) {
    AZone *az = area_actionzone_refresh_xy(area, xy, true);
    if (az != NULL) {
      return az;
    }
  }
  return NULL;
}

/* Returns the area that the azone belongs to */
static ScrArea *screen_actionzone_area(bScreen *screen, const AZone *az)
{
  LISTBASE_FOREACH (ScrArea *, area, &screen->areabase) {
    LISTBASE_FOREACH (AZone *, zone, &area->actionzones) {
      if (zone == az) {
        return area;
      }
    }
  }
  return NULL;
}

AZone *ED_area_actionzone_find_xy(ScrArea *area, const int xy[2])
{
  return area_actionzone_refresh_xy(area, xy, true);
}

AZone *ED_area_azones_update(ScrArea *area, const int xy[2])
{
  return area_actionzone_refresh_xy(area, xy, false);
}

static void actionzone_exit(wmOperator *op)
{
  if (op->customdata) {
    MEM_freeN(op->customdata);
  }
  op->customdata = NULL;

  G.moving &= ~G_TRANSFORM_WM;
}

/* send EVT_ACTIONZONE event */
static void actionzone_apply(bContext *C, wmOperator *op, int type)
{
  wmEvent event;
  wmWindow *win = CTX_wm_window(C);
  sActionzoneData *sad = op->customdata;

  sad->modifier = RNA_int_get(op->ptr, "modifier");

  wm_event_init_from_window(win, &event);

  if (type == AZONE_AREA) {
    event.type = EVT_ACTIONZONE_AREA;
  }
  else if (type == AZONE_FULLSCREEN) {
    event.type = EVT_ACTIONZONE_FULLSCREEN;
  }
  else {
    event.type = EVT_ACTIONZONE_REGION;
  }

  event.val = KM_NOTHING;
  event.customdata = op->customdata;
  event.customdatafree = true;
  op->customdata = NULL;

  wm_event_add(win, &event);
}

static int actionzone_invoke(bContext *C, wmOperator *op, const wmEvent *event)
{
  bScreen *screen = CTX_wm_screen(C);
  AZone *az = screen_actionzone_find_xy(screen, &event->x);
  sActionzoneData *sad;

  /* Quick escape - Scroll azones only hide/unhide the scroll-bars,
   * they have their own handling. */
  if (az == NULL || ELEM(az->type, AZONE_REGION_SCROLL)) {
    return OPERATOR_PASS_THROUGH;
  }

  /* ok we do the action-zone */
  sad = op->customdata = MEM_callocN(sizeof(sActionzoneData), "sActionzoneData");
  sad->sa1 = screen_actionzone_area(screen, az);
  sad->az = az;
  sad->x = event->x;
  sad->y = event->y;

  /* region azone directly reacts on mouse clicks */
  if (ELEM(sad->az->type, AZONE_REGION, AZONE_FULLSCREEN)) {
    actionzone_apply(C, op, sad->az->type);
    actionzone_exit(op);
    return OPERATOR_FINISHED;
  }
  else {
    BLI_assert(ELEM(sad->az->type, AZONE_AREA, AZONE_REGION_SCROLL));

    /* add modal handler */
    G.moving |= G_TRANSFORM_WM;
    WM_event_add_modal_handler(C, op);
    return OPERATOR_RUNNING_MODAL;
  }
}

static int actionzone_modal(bContext *C, wmOperator *op, const wmEvent *event)
{
  bScreen *screen = CTX_wm_screen(C);
  sActionzoneData *sad = op->customdata;

  switch (event->type) {
    case MOUSEMOVE: {
      bool is_gesture;

      const int delta_x = (event->x - sad->x);
      const int delta_y = (event->y - sad->y);

      /* Movement in dominant direction. */
      const int delta_max = max_ii(abs(delta_x), abs(delta_y));

      /* Movement in dominant direction before action taken. */
      const int join_threshold = (0.6 * U.widget_unit);
      const int split_threshold = (1.2 * U.widget_unit);
      const int area_threshold = (0.1 * U.widget_unit);

      /* Calculate gesture cardinal direction. */
      if (delta_y > abs(delta_x)) {
        sad->gesture_dir = 'n';
      }
      else if (delta_x >= abs(delta_y)) {
        sad->gesture_dir = 'e';
      }
      else if (delta_y < -abs(delta_x)) {
        sad->gesture_dir = 's';
      }
      else {
        sad->gesture_dir = 'w';
      }

      if (sad->az->type == AZONE_AREA) {
        wmWindow *win = CTX_wm_window(C);
        rcti screen_rect;

        WM_window_screen_rect_calc(win, &screen_rect);

        /* Have we dragged off the zone and are not on an edge? */
        if ((ED_area_actionzone_find_xy(sad->sa1, &event->x) != sad->az) &&
            (screen_geom_area_map_find_active_scredge(
                 AREAMAP_FROM_SCREEN(screen), &screen_rect, event->x, event->y) == NULL)) {
          /* Are we still in same area? */
          if (BKE_screen_find_area_xy(screen, SPACE_TYPE_ANY, event->x, event->y) == sad->sa1) {
            /* Same area, so possible split. */
            WM_cursor_set(
                win, (ELEM(sad->gesture_dir, 'n', 's')) ? WM_CURSOR_H_SPLIT : WM_CURSOR_V_SPLIT);
            is_gesture = (delta_max > split_threshold);
          }
          else {
            /* Different area, so possible join. */
            if (sad->gesture_dir == 'n') {
              WM_cursor_set(win, WM_CURSOR_N_ARROW);
            }
            else if (sad->gesture_dir == 's') {
              WM_cursor_set(win, WM_CURSOR_S_ARROW);
            }
            else if (sad->gesture_dir == 'e') {
              WM_cursor_set(win, WM_CURSOR_E_ARROW);
            }
            else {
              WM_cursor_set(win, WM_CURSOR_W_ARROW);
            }
            is_gesture = (delta_max > join_threshold);
          }
        }
        else {
          WM_cursor_set(CTX_wm_window(C), WM_CURSOR_CROSS);
          is_gesture = false;
        }
      }
      else {
        is_gesture = (delta_max > area_threshold);
      }

      /* gesture is large enough? */
      if (is_gesture) {
        /* second area, for join when (sa1 != sa2) */
        sad->sa2 = BKE_screen_find_area_xy(screen, SPACE_TYPE_ANY, event->x, event->y);
        /* apply sends event */
        actionzone_apply(C, op, sad->az->type);
        actionzone_exit(op);

        return OPERATOR_FINISHED;
      }
      break;
    }
    case EVT_ESCKEY:
      actionzone_exit(op);
      return OPERATOR_CANCELLED;
    case LEFTMOUSE:
      actionzone_exit(op);
      return OPERATOR_CANCELLED;
  }

  return OPERATOR_RUNNING_MODAL;
}

static void actionzone_cancel(bContext *UNUSED(C), wmOperator *op)
{
  actionzone_exit(op);
}

static void SCREEN_OT_actionzone(wmOperatorType *ot)
{
  /* identifiers */
  ot->name = "Handle Area Action Zones";
  ot->description = "Handle area action zones for mouse actions/gestures";
  ot->idname = "SCREEN_OT_actionzone";

  ot->invoke = actionzone_invoke;
  ot->modal = actionzone_modal;
  ot->poll = actionzone_area_poll;
  ot->cancel = actionzone_cancel;

  /* flags */
  ot->flag = OPTYPE_BLOCKING | OPTYPE_INTERNAL;

  RNA_def_int(ot->srna, "modifier", 0, 0, 2, "Modifier", "Modifier state", 0, 2);
}

/** \} */

/* -------------------------------------------------------------------- */
/** \name Area edge detection utility
 * \{ */

static ScrEdge *screen_area_edge_from_cursor(const bContext *C,
                                             const int cursor[2],
                                             ScrArea **r_sa1,
                                             ScrArea **r_sa2)
{
  wmWindow *win = CTX_wm_window(C);
  bScreen *screen = CTX_wm_screen(C);
  ScrEdge *actedge;
  rcti window_rect;
  WM_window_rect_calc(win, &window_rect);
  actedge = screen_geom_area_map_find_active_scredge(
      AREAMAP_FROM_SCREEN(screen), &window_rect, cursor[0], cursor[1]);
  *r_sa1 = NULL;
  *r_sa2 = NULL;
  if (actedge == NULL) {
    return NULL;
  }
  int borderwidth = (4 * UI_DPI_FAC);
  ScrArea *sa1, *sa2;
  if (screen_geom_edge_is_horizontal(actedge)) {
    sa1 = BKE_screen_find_area_xy(screen, SPACE_TYPE_ANY, cursor[0], cursor[1] + borderwidth);
    sa2 = BKE_screen_find_area_xy(screen, SPACE_TYPE_ANY, cursor[0], cursor[1] - borderwidth);
  }
  else {
    sa1 = BKE_screen_find_area_xy(screen, SPACE_TYPE_ANY, cursor[0] + borderwidth, cursor[1]);
    sa2 = BKE_screen_find_area_xy(screen, SPACE_TYPE_ANY, cursor[0] - borderwidth, cursor[1]);
  }
  bool isGlobal = ((sa1 && ED_area_is_global(sa1)) || (sa2 && ED_area_is_global(sa2)));
  if (!isGlobal) {
    *r_sa1 = sa1;
    *r_sa2 = sa2;
  }
  return actedge;
}

/** \} */

/* -------------------------------------------------------------------- */
/** \name Swap Area Operator
 * \{ */

/* operator state vars used:
 * sa1      start area
 * sa2      area to swap with
 *
 * functions:
 *
 * init()   set custom data for operator, based on action-zone event custom data
 *
 * cancel() cancel the operator
 *
 * exit()   cleanup, send notifier
 *
 * callbacks:
 *
 * invoke() gets called on shift+lmb drag in action-zone
 * exec()   execute without any user interaction, based on properties
 * call init(), add handler
 *
 * modal()  accept modal events while doing it
 */

typedef struct sAreaSwapData {
  ScrArea *sa1, *sa2;
} sAreaSwapData;

static int area_swap_init(wmOperator *op, const wmEvent *event)
{
  sAreaSwapData *sd = NULL;
  sActionzoneData *sad = event->customdata;

  if (sad == NULL || sad->sa1 == NULL) {
    return 0;
  }

  sd = MEM_callocN(sizeof(sAreaSwapData), "sAreaSwapData");
  sd->sa1 = sad->sa1;
  sd->sa2 = sad->sa2;
  op->customdata = sd;

  return 1;
}

static void area_swap_exit(bContext *C, wmOperator *op)
{
  WM_cursor_modal_restore(CTX_wm_window(C));
  if (op->customdata) {
    MEM_freeN(op->customdata);
  }
  op->customdata = NULL;
}

static void area_swap_cancel(bContext *C, wmOperator *op)
{
  area_swap_exit(C, op);
}

static int area_swap_invoke(bContext *C, wmOperator *op, const wmEvent *event)
{

  if (!area_swap_init(op, event)) {
    return OPERATOR_PASS_THROUGH;
  }

  /* add modal handler */
  WM_cursor_modal_set(CTX_wm_window(C), WM_CURSOR_SWAP_AREA);
  WM_event_add_modal_handler(C, op);

  return OPERATOR_RUNNING_MODAL;
}

static int area_swap_modal(bContext *C, wmOperator *op, const wmEvent *event)
{
  sActionzoneData *sad = op->customdata;

  switch (event->type) {
    case MOUSEMOVE:
      /* second area, for join */
      sad->sa2 = BKE_screen_find_area_xy(CTX_wm_screen(C), SPACE_TYPE_ANY, event->x, event->y);
      break;
    case LEFTMOUSE: /* release LMB */
      if (event->val == KM_RELEASE) {
        if (!sad->sa2 || sad->sa1 == sad->sa2) {
          area_swap_cancel(C, op);
          return OPERATOR_CANCELLED;
        }

        ED_area_tag_redraw(sad->sa1);
        ED_area_tag_redraw(sad->sa2);

        ED_area_swapspace(C, sad->sa1, sad->sa2);

        area_swap_exit(C, op);

        WM_event_add_notifier(C, NC_SCREEN | NA_EDITED, NULL);

        return OPERATOR_FINISHED;
      }
      break;

    case EVT_ESCKEY:
      area_swap_cancel(C, op);
      return OPERATOR_CANCELLED;
  }
  return OPERATOR_RUNNING_MODAL;
}

static int area_swap_exec(bContext *C, wmOperator *op)
{
  ScrArea *sa1, *sa2;
  int cursor[2];
  RNA_int_get_array(op->ptr, "cursor", cursor);
  screen_area_edge_from_cursor(C, cursor, &sa1, &sa2);
  if (sa1 == NULL || sa2 == NULL) {
    return OPERATOR_CANCELLED;
  }
  ED_area_swapspace(C, sa1, sa2);
  return OPERATOR_FINISHED;
}

static void SCREEN_OT_area_swap(wmOperatorType *ot)
{
  ot->name = "Swap Areas";
  ot->description = "Swap selected areas screen positions";
  ot->idname = "SCREEN_OT_area_swap";

  ot->invoke = area_swap_invoke;
  ot->modal = area_swap_modal;
  ot->exec = area_swap_exec;
  ot->poll = screen_active_editable;
  ot->cancel = area_swap_cancel;

  ot->flag = OPTYPE_BLOCKING;

  /* rna */
  RNA_def_int_vector(
      ot->srna, "cursor", 2, NULL, INT_MIN, INT_MAX, "Cursor", "", INT_MIN, INT_MAX);
}

/** \} */

/* -------------------------------------------------------------------- */
/** \name Area Duplicate Operator
 *
 * Create new window from area.
 * \{ */

/* operator callback */
static int area_dupli_invoke(bContext *C, wmOperator *op, const wmEvent *event)
{
  Main *bmain = CTX_data_main(C);
  wmWindow *newwin, *win = CTX_wm_window(C);
  Scene *scene;
  WorkSpace *workspace = WM_window_get_active_workspace(win);
  WorkSpaceLayout *layout_old = WM_window_get_active_layout(win);
  WorkSpaceLayout *layout_new;
  bScreen *newsc;
  ScrArea *area;
  rcti rect;

  win = CTX_wm_window(C);
  scene = CTX_data_scene(C);
  area = CTX_wm_area(C);

  /* XXX hrmf! */
  if (event->type == EVT_ACTIONZONE_AREA) {
    sActionzoneData *sad = event->customdata;

    if (sad == NULL) {
      return OPERATOR_PASS_THROUGH;
    }

    area = sad->sa1;
  }

  /* adds window to WM */
  rect = area->totrct;
  BLI_rcti_translate(&rect, win->posx, win->posy);
  rect.xmax = rect.xmin + BLI_rcti_size_x(&rect) / U.pixelsize;
  rect.ymax = rect.ymin + BLI_rcti_size_y(&rect) / U.pixelsize;

  newwin = WM_window_open(C, &rect);
  if (newwin == NULL) {
    BKE_report(op->reports, RPT_ERROR, "Failed to open window!");
    goto finally;
  }

  *newwin->stereo3d_format = *win->stereo3d_format;

  newwin->scene = scene;

  STRNCPY(newwin->view_layer_name, win->view_layer_name);

  BKE_workspace_active_set(newwin->workspace_hook, workspace);
  /* allocs new screen and adds to newly created window, using window size */
  layout_new = ED_workspace_layout_add(
      bmain, workspace, newwin, BKE_workspace_layout_name_get(layout_old));
  newsc = BKE_workspace_layout_screen_get(layout_new);
  WM_window_set_active_layout(newwin, workspace, layout_new);

  /* copy area to new screen */
  ED_area_data_copy((ScrArea *)newsc->areabase.first, area, true);

  ED_area_tag_redraw((ScrArea *)newsc->areabase.first);

  /* screen, areas init */
  WM_event_add_notifier(C, NC_SCREEN | NA_EDITED, NULL);

finally:
  if (event->type == EVT_ACTIONZONE_AREA) {
    actionzone_exit(op);
  }

  if (newwin) {
    return OPERATOR_FINISHED;
  }
  else {
    return OPERATOR_CANCELLED;
  }
}

static void SCREEN_OT_area_dupli(wmOperatorType *ot)
{
  ot->name = "Duplicate Area into New Window";
  ot->description = "Duplicate selected area into new window";
  ot->idname = "SCREEN_OT_area_dupli";

  ot->invoke = area_dupli_invoke;
  ot->poll = ED_operator_areaactive;
}

/** \} */

/* -------------------------------------------------------------------- */
/** \name Move Area Edge Operator
 * \{ */

/* operator state vars used:
 * x, y             mouse coord near edge
 * delta            movement of edge
 *
 * functions:
 *
 * init()   set default property values, find edge based on mouse coords, test
 * if the edge can be moved, select edges, calculate min and max movement
 *
 * apply()  apply delta on selection
 *
 * exit()   cleanup, send notifier
 *
 * cancel() cancel moving
 *
 * callbacks:
 *
 * exec()   execute without any user interaction, based on properties
 * call init(), apply(), exit()
 *
 * invoke() gets called on mouse click near edge
 * call init(), add handler
 *
 * modal()  accept modal events while doing it
 * call apply() with delta motion
 * call exit() and remove handler
 */

typedef struct sAreaMoveData {
  int bigger, smaller, origval, step;
  char dir;
  enum AreaMoveSnapType {
    /* Snapping disabled */
    SNAP_NONE = 0,
    /* Snap to an invisible grid with a unit defined in AREAGRID */
    SNAP_AREAGRID,
    /* Snap to fraction (half, third.. etc) and adjacent edges. */
    SNAP_FRACTION_AND_ADJACENT,
    /* Snap to either bigger or smaller, nothing in-between (used for
     * global areas). This has priority over other snap types, if it is
     * used, toggling SNAP_FRACTION_AND_ADJACENT doesn't work. */
    SNAP_BIGGER_SMALLER_ONLY,
  } snap_type;
} sAreaMoveData;

/* helper call to move area-edge, sets limits
 * need window bounds in order to get correct limits */
static void area_move_set_limits(wmWindow *win,
                                 bScreen *screen,
                                 int dir,
                                 int *bigger,
                                 int *smaller,
                                 bool *use_bigger_smaller_snap)
{
  rcti window_rect;
  int areaminy = ED_area_headersize();
  int areamin;

  /* we check all areas and test for free space with MINSIZE */
  *bigger = *smaller = 100000;

  if (use_bigger_smaller_snap != NULL) {
    *use_bigger_smaller_snap = false;
    LISTBASE_FOREACH (ScrArea *, area, &win->global_areas.areabase) {
      int size_min = ED_area_global_min_size_y(area) - 1;
      int size_max = ED_area_global_max_size_y(area) - 1;

      size_min = max_ii(size_min, 0);
      BLI_assert(size_min <= size_max);

      /* logic here is only tested for lower edge :) */
      /* left edge */
      if ((area->v1->editflag && area->v2->editflag)) {
        *smaller = area->v4->vec.x - size_max;
        *bigger = area->v4->vec.x - size_min;
        *use_bigger_smaller_snap = true;
        return;
      }
      /* top edge */
      else if ((area->v2->editflag && area->v3->editflag)) {
        *smaller = area->v1->vec.y + size_min;
        *bigger = area->v1->vec.y + size_max;
        *use_bigger_smaller_snap = true;
        return;
      }
      /* right edge */
      else if ((area->v3->editflag && area->v4->editflag)) {
        *smaller = area->v1->vec.x + size_min;
        *bigger = area->v1->vec.x + size_max;
        *use_bigger_smaller_snap = true;
        return;
      }
      /* lower edge */
      else if ((area->v4->editflag && area->v1->editflag)) {
        *smaller = area->v2->vec.y - size_max;
        *bigger = area->v2->vec.y - size_min;
        *use_bigger_smaller_snap = true;
        return;
      }
    }
  }

  WM_window_rect_calc(win, &window_rect);

  LISTBASE_FOREACH (ScrArea *, area, &screen->areabase) {
    if (dir == 'h') {
      int y1;
      areamin = areaminy;

      if (area->v1->vec.y > window_rect.ymin) {
        areamin += U.pixelsize;
      }
      if (area->v2->vec.y < (window_rect.ymax - 1)) {
        areamin += U.pixelsize;
      }

      y1 = screen_geom_area_height(area) - areamin;

      /* if top or down edge selected, test height */
      if (area->v1->editflag && area->v4->editflag) {
        *bigger = min_ii(*bigger, y1);
      }
      else if (area->v2->editflag && area->v3->editflag) {
        *smaller = min_ii(*smaller, y1);
      }
    }
    else {
      int x1;
      areamin = AREAMINX;

      if (area->v1->vec.x > window_rect.xmin) {
        areamin += U.pixelsize;
      }
      if (area->v4->vec.x < (window_rect.xmax - 1)) {
        areamin += U.pixelsize;
      }

      x1 = screen_geom_area_width(area) - areamin;

      /* if left or right edge selected, test width */
      if (area->v1->editflag && area->v2->editflag) {
        *bigger = min_ii(*bigger, x1);
      }
      else if (area->v3->editflag && area->v4->editflag) {
        *smaller = min_ii(*smaller, x1);
      }
    }
  }
}

/* validate selection inside screen, set variables OK */
/* return 0: init failed */
static int area_move_init(bContext *C, wmOperator *op)
{
  bScreen *screen = CTX_wm_screen(C);
  wmWindow *win = CTX_wm_window(C);
  ScrEdge *actedge;
  sAreaMoveData *md;
  int x, y;

  /* required properties */
  x = RNA_int_get(op->ptr, "x");
  y = RNA_int_get(op->ptr, "y");

  /* setup */
  actedge = screen_geom_find_active_scredge(win, screen, x, y);
  if (actedge == NULL) {
    return 0;
  }

  md = MEM_callocN(sizeof(sAreaMoveData), "sAreaMoveData");
  op->customdata = md;

  md->dir = screen_geom_edge_is_horizontal(actedge) ? 'h' : 'v';
  if (md->dir == 'h') {
    md->origval = actedge->v1->vec.y;
  }
  else {
    md->origval = actedge->v1->vec.x;
  }

  screen_geom_select_connected_edge(win, actedge);
  /* now all vertices with 'flag == 1' are the ones that can be moved. Move this to editflag */
  ED_screen_verts_iter(win, screen, v1)
  {
    v1->editflag = v1->flag;
  }

  bool use_bigger_smaller_snap = false;
  area_move_set_limits(win, screen, md->dir, &md->bigger, &md->smaller, &use_bigger_smaller_snap);

  md->snap_type = use_bigger_smaller_snap ? SNAP_BIGGER_SMALLER_ONLY : SNAP_AREAGRID;

  return 1;
}

static int area_snap_calc_location(const bScreen *screen,
                                   const enum AreaMoveSnapType snap_type,
                                   const int delta,
                                   const int origval,
                                   const int dir,
                                   const int bigger,
                                   const int smaller)
{
  BLI_assert(snap_type != SNAP_NONE);
  int m_cursor_final = -1;
  const int m_cursor = origval + delta;
  const int m_span = (float)(bigger + smaller);
  const int m_min = origval - smaller;
  // const int axis_max = axis_min + m_span;

  switch (snap_type) {
    case SNAP_AREAGRID:
      m_cursor_final = m_cursor;
      if (delta != bigger && delta != -smaller) {
        m_cursor_final -= (m_cursor % AREAGRID);
        CLAMP(m_cursor_final, origval - smaller, origval + bigger);
      }
      break;

    case SNAP_BIGGER_SMALLER_ONLY:
      m_cursor_final = (m_cursor >= bigger) ? bigger : smaller;
      break;

    case SNAP_FRACTION_AND_ADJACENT: {
      const int axis = (dir == 'v') ? 0 : 1;
      int snap_dist_best = INT_MAX;
      {
        const float div_array[] = {
            /* Middle. */
            1.0f / 2.0f,
            /* Thirds. */
            1.0f / 3.0f,
            2.0f / 3.0f,
            /* Quaters. */
            1.0f / 4.0f,
            3.0f / 4.0f,
            /* Eighth. */
            1.0f / 8.0f,
            3.0f / 8.0f,
            5.0f / 8.0f,
            7.0f / 8.0f,
        };
        /* Test the snap to the best division. */
        for (int i = 0; i < ARRAY_SIZE(div_array); i++) {
          const int m_cursor_test = m_min + round_fl_to_int(m_span * div_array[i]);
          const int snap_dist_test = abs(m_cursor - m_cursor_test);
          if (snap_dist_best >= snap_dist_test) {
            snap_dist_best = snap_dist_test;
            m_cursor_final = m_cursor_test;
          }
        }
      }

      LISTBASE_FOREACH (const ScrVert *, v1, &screen->vertbase) {
        if (!v1->editflag) {
          continue;
        }
        const int v_loc = (&v1->vec.x)[!axis];

        LISTBASE_FOREACH (const ScrVert *, v2, &screen->vertbase) {
          if (v2->editflag) {
            continue;
          }
          if (v_loc == (&v2->vec.x)[!axis]) {
            const int v_loc2 = (&v2->vec.x)[axis];
            /* Do not snap to the vertices at the ends. */
            if ((origval - smaller) < v_loc2 && v_loc2 < (origval + bigger)) {
              const int snap_dist_test = abs(m_cursor - v_loc2);
              if (snap_dist_best >= snap_dist_test) {
                snap_dist_best = snap_dist_test;
                m_cursor_final = v_loc2;
              }
            }
          }
        }
      }
      break;
    }
    case SNAP_NONE:
      break;
  }

  BLI_assert(ELEM(snap_type, SNAP_BIGGER_SMALLER_ONLY) ||
             IN_RANGE_INCL(m_cursor_final, origval - smaller, origval + bigger));

  return m_cursor_final;
}

/* moves selected screen edge amount of delta, used by split & move */
static void area_move_apply_do(const bContext *C,
                               int delta,
                               const int origval,
                               const int dir,
                               const int bigger,
                               const int smaller,
                               const enum AreaMoveSnapType snap_type)
{
  wmWindow *win = CTX_wm_window(C);
  bScreen *screen = CTX_wm_screen(C);
  short final_loc = -1;
  bool doredraw = false;

  if (snap_type != SNAP_BIGGER_SMALLER_ONLY) {
    CLAMP(delta, -smaller, bigger);
  }

  if (snap_type == SNAP_NONE) {
    final_loc = origval + delta;
  }
  else {
    final_loc = area_snap_calc_location(screen, snap_type, delta, origval, dir, bigger, smaller);
  }

  BLI_assert(final_loc != -1);
  short axis = (dir == 'v') ? 0 : 1;

  ED_screen_verts_iter(win, screen, v1)
  {
    if (v1->editflag) {
      short oldval = (&v1->vec.x)[axis];
      (&v1->vec.x)[axis] = final_loc;

      if (oldval == final_loc) {
        /* nothing will change to the other vertices either. */
        break;
      }
      doredraw = true;
    }
  }

  /* only redraw if we actually moved a screen vert, for AREAGRID */
  if (doredraw) {
    bool redraw_all = false;
    ED_screen_areas_iter(win, screen, area)
    {
      if (area->v1->editflag || area->v2->editflag || area->v3->editflag || area->v4->editflag) {
        if (ED_area_is_global(area)) {
          /* Snap to minimum or maximum for global areas. */
          int height = round_fl_to_int(screen_geom_area_height(area) / UI_DPI_FAC);
          if (abs(height - area->global->size_min) < abs(height - area->global->size_max)) {
            area->global->cur_fixed_height = area->global->size_min;
          }
          else {
            area->global->cur_fixed_height = area->global->size_max;
          }

          screen->do_refresh = true;
          redraw_all = true;
        }
        ED_area_tag_redraw(area);
      }
    }
    if (redraw_all) {
      ED_screen_areas_iter(win, screen, area)
      {
        ED_area_tag_redraw(area);
      }
    }

    ED_screen_global_areas_sync(win);

    WM_event_add_notifier(C, NC_SCREEN | NA_EDITED, NULL); /* redraw everything */
    /* Update preview thumbnail */
    BKE_icon_changed(screen->id.icon_id);
  }
}

static void area_move_apply(bContext *C, wmOperator *op)
{
  sAreaMoveData *md = op->customdata;
  int delta = RNA_int_get(op->ptr, "delta");

  area_move_apply_do(C, delta, md->origval, md->dir, md->bigger, md->smaller, md->snap_type);
}

static void area_move_exit(bContext *C, wmOperator *op)
{
  if (op->customdata) {
    MEM_freeN(op->customdata);
  }
  op->customdata = NULL;

  /* this makes sure aligned edges will result in aligned grabbing */
  BKE_screen_remove_double_scrverts(CTX_wm_screen(C));
  BKE_screen_remove_double_scredges(CTX_wm_screen(C));

  G.moving &= ~G_TRANSFORM_WM;
}

static int area_move_exec(bContext *C, wmOperator *op)
{
  if (!area_move_init(C, op)) {
    return OPERATOR_CANCELLED;
  }

  area_move_apply(C, op);
  area_move_exit(C, op);

  return OPERATOR_FINISHED;
}

/* interaction callback */
static int area_move_invoke(bContext *C, wmOperator *op, const wmEvent *event)
{
  RNA_int_set(op->ptr, "x", event->x);
  RNA_int_set(op->ptr, "y", event->y);

  if (!area_move_init(C, op)) {
    return OPERATOR_PASS_THROUGH;
  }

  /* add temp handler */
  G.moving |= G_TRANSFORM_WM;
  WM_event_add_modal_handler(C, op);

  return OPERATOR_RUNNING_MODAL;
}

static void area_move_cancel(bContext *C, wmOperator *op)
{

  RNA_int_set(op->ptr, "delta", 0);
  area_move_apply(C, op);
  area_move_exit(C, op);
}

/* modal callback for while moving edges */
static int area_move_modal(bContext *C, wmOperator *op, const wmEvent *event)
{
  sAreaMoveData *md = op->customdata;
  int delta, x, y;

  /* execute the events */
  switch (event->type) {
    case MOUSEMOVE: {
      x = RNA_int_get(op->ptr, "x");
      y = RNA_int_get(op->ptr, "y");

      delta = (md->dir == 'v') ? event->x - x : event->y - y;
      RNA_int_set(op->ptr, "delta", delta);

      area_move_apply(C, op);
      break;
    }
    case EVT_MODAL_MAP: {
      switch (event->val) {
        case KM_MODAL_APPLY:
          area_move_exit(C, op);
          return OPERATOR_FINISHED;

        case KM_MODAL_CANCEL:
          area_move_cancel(C, op);
          return OPERATOR_CANCELLED;

        case KM_MODAL_SNAP_ON:
          if (md->snap_type != SNAP_BIGGER_SMALLER_ONLY) {
            md->snap_type = SNAP_FRACTION_AND_ADJACENT;
          }
          break;

        case KM_MODAL_SNAP_OFF:
          if (md->snap_type != SNAP_BIGGER_SMALLER_ONLY) {
            md->snap_type = SNAP_AREAGRID;
          }
          break;
      }
      break;
    }
  }

  return OPERATOR_RUNNING_MODAL;
}

static void SCREEN_OT_area_move(wmOperatorType *ot)
{
  /* identifiers */
  ot->name = "Move Area Edges";
  ot->description = "Move selected area edges";
  ot->idname = "SCREEN_OT_area_move";

  ot->exec = area_move_exec;
  ot->invoke = area_move_invoke;
  ot->cancel = area_move_cancel;
  ot->modal = area_move_modal;
  ot->poll = ED_operator_screen_mainwinactive; /* when mouse is over area-edge */

  /* flags */
  ot->flag = OPTYPE_BLOCKING | OPTYPE_INTERNAL;

  /* rna */
  RNA_def_int(ot->srna, "x", 0, INT_MIN, INT_MAX, "X", "", INT_MIN, INT_MAX);
  RNA_def_int(ot->srna, "y", 0, INT_MIN, INT_MAX, "Y", "", INT_MIN, INT_MAX);
  RNA_def_int(ot->srna, "delta", 0, INT_MIN, INT_MAX, "Delta", "", INT_MIN, INT_MAX);
}

/** \} */

/* -------------------------------------------------------------------- */
/** \name Split Area Operator
 * \{ */

/*
 * operator state vars:
 * fac              spit point
 * dir              direction 'v' or 'h'
 *
 * operator customdata:
 * area             pointer to (active) area
 * x, y             last used mouse pos
 * (more, see below)
 *
 * functions:
 *
 * init()   set default property values, find area based on context
 *
 * apply()  split area based on state vars
 *
 * exit()   cleanup, send notifier
 *
 * cancel() remove duplicated area
 *
 * callbacks:
 *
 * exec()   execute without any user interaction, based on state vars
 * call init(), apply(), exit()
 *
 * invoke() gets called on mouse click in action-widget
 * call init(), add modal handler
 * call apply() with initial motion
 *
 * modal()  accept modal events while doing it
 * call move-areas code with delta motion
 * call exit() or cancel() and remove handler
 */

typedef struct sAreaSplitData {
  int origval;           /* for move areas */
  int bigger, smaller;   /* constraints for moving new edge */
  int delta;             /* delta move edge */
  int origmin, origsize; /* to calculate fac, for property storage */
  int previewmode;       /* draw previewline, then split */
  void *draw_callback;   /* call `ED_screen_draw_split_preview` */
  bool do_snap;

  ScrEdge *nedge; /* new edge */
  ScrArea *sarea; /* start area */
  ScrArea *narea; /* new area */

} sAreaSplitData;

static void area_split_draw_cb(const struct wmWindow *UNUSED(win), void *userdata)
{
  const wmOperator *op = userdata;

  sAreaSplitData *sd = op->customdata;
  if (sd->sarea) {
    int dir = RNA_enum_get(op->ptr, "direction");
    float fac = RNA_float_get(op->ptr, "factor");

    ED_screen_draw_split_preview(sd->sarea, dir, fac);
  }
}

/* generic init, menu case, doesn't need active area */
static int area_split_menu_init(bContext *C, wmOperator *op)
{
  sAreaSplitData *sd;

  /* custom data */
  sd = (sAreaSplitData *)MEM_callocN(sizeof(sAreaSplitData), "op_area_split");
  op->customdata = sd;

  sd->sarea = CTX_wm_area(C);

  return 1;
}

/* generic init, no UI stuff here, assumes active area */
static int area_split_init(bContext *C, wmOperator *op)
{
  ScrArea *area = CTX_wm_area(C);
  sAreaSplitData *sd;
  int areaminy = ED_area_headersize();
  int dir;

  /* required context */
  if (area == NULL) {
    return 0;
  }

  /* required properties */
  dir = RNA_enum_get(op->ptr, "direction");

  /* minimal size */
  if (dir == 'v' && area->winx < 2 * AREAMINX) {
    return 0;
  }
  if (dir == 'h' && area->winy < 2 * areaminy) {
    return 0;
  }

  /* custom data */
  sd = (sAreaSplitData *)MEM_callocN(sizeof(sAreaSplitData), "op_area_split");
  op->customdata = sd;

  sd->sarea = area;
  if (dir == 'v') {
    sd->origmin = area->v1->vec.x;
    sd->origsize = area->v4->vec.x - sd->origmin;
  }
  else {
    sd->origmin = area->v1->vec.y;
    sd->origsize = area->v2->vec.y - sd->origmin;
  }

  return 1;
}

/* with area as center, sb is located at: 0=W, 1=N, 2=E, 3=S */
/* used with split operator */
static ScrEdge *area_findsharededge(bScreen *screen, ScrArea *area, ScrArea *sb)
{
  ScrVert *sav1 = area->v1;
  ScrVert *sav2 = area->v2;
  ScrVert *sav3 = area->v3;
  ScrVert *sav4 = area->v4;
  ScrVert *sbv1 = sb->v1;
  ScrVert *sbv2 = sb->v2;
  ScrVert *sbv3 = sb->v3;
  ScrVert *sbv4 = sb->v4;

  if (sav1 == sbv4 && sav2 == sbv3) { /* area to right of sb = W */
    return BKE_screen_find_edge(screen, sav1, sav2);
  }
  else if (sav2 == sbv1 && sav3 == sbv4) { /* area to bottom of sb = N */
    return BKE_screen_find_edge(screen, sav2, sav3);
  }
  else if (sav3 == sbv2 && sav4 == sbv1) { /* area to left of sb = E */
    return BKE_screen_find_edge(screen, sav3, sav4);
  }
  else if (sav1 == sbv2 && sav4 == sbv3) { /* area on top of sb = S*/
    return BKE_screen_find_edge(screen, sav1, sav4);
  }

  return NULL;
}

/* do the split, return success */
static int area_split_apply(bContext *C, wmOperator *op)
{
  const wmWindow *win = CTX_wm_window(C);
  bScreen *screen = CTX_wm_screen(C);
  sAreaSplitData *sd = (sAreaSplitData *)op->customdata;
  float fac;
  int dir;

  fac = RNA_float_get(op->ptr, "factor");
  dir = RNA_enum_get(op->ptr, "direction");

  sd->narea = area_split(win, screen, sd->sarea, dir, fac, 0); /* 0 = no merge */

  if (sd->narea) {
    sd->nedge = area_findsharededge(screen, sd->sarea, sd->narea);

    /* select newly created edge, prepare for moving edge */
    ED_screen_verts_iter(win, screen, sv)
    {
      sv->editflag = 0;
    }

    sd->nedge->v1->editflag = 1;
    sd->nedge->v2->editflag = 1;

    if (dir == 'h') {
      sd->origval = sd->nedge->v1->vec.y;
    }
    else {
      sd->origval = sd->nedge->v1->vec.x;
    }

    ED_area_tag_redraw(sd->sarea);
    ED_area_tag_redraw(sd->narea);

    WM_event_add_notifier(C, NC_SCREEN | NA_EDITED, NULL);
    /* Update preview thumbnail */
    BKE_icon_changed(screen->id.icon_id);

    return 1;
  }

  return 0;
}

static void area_split_exit(bContext *C, wmOperator *op)
{
  if (op->customdata) {
    sAreaSplitData *sd = (sAreaSplitData *)op->customdata;
    if (sd->sarea) {
      ED_area_tag_redraw(sd->sarea);
    }
    if (sd->narea) {
      ED_area_tag_redraw(sd->narea);
    }

    if (sd->draw_callback) {
      WM_draw_cb_exit(CTX_wm_window(C), sd->draw_callback);
    }

    MEM_freeN(op->customdata);
    op->customdata = NULL;
  }

  WM_cursor_modal_restore(CTX_wm_window(C));
  WM_event_add_notifier(C, NC_SCREEN | NA_EDITED, NULL);

  /* this makes sure aligned edges will result in aligned grabbing */
  BKE_screen_remove_double_scrverts(CTX_wm_screen(C));
  BKE_screen_remove_double_scredges(CTX_wm_screen(C));

  G.moving &= ~G_TRANSFORM_WM;
}

static void area_split_preview_update_cursor(bContext *C, wmOperator *op)
{
  wmWindow *win = CTX_wm_window(C);
  int dir = RNA_enum_get(op->ptr, "direction");
  WM_cursor_set(win, dir == 'h' ? WM_CURSOR_H_SPLIT : WM_CURSOR_V_SPLIT);
}

/* UI callback, adds new handler */
static int area_split_invoke(bContext *C, wmOperator *op, const wmEvent *event)
{
  wmWindow *win = CTX_wm_window(C);
  bScreen *screen = CTX_wm_screen(C);
  sAreaSplitData *sd;
  int dir;

  /* no full window splitting allowed */
  BLI_assert(screen->state == SCREENNORMAL);

  PropertyRNA *prop_dir = RNA_struct_find_property(op->ptr, "direction");
  PropertyRNA *prop_factor = RNA_struct_find_property(op->ptr, "factor");
  PropertyRNA *prop_cursor = RNA_struct_find_property(op->ptr, "cursor");

  if (event->type == EVT_ACTIONZONE_AREA) {
    sActionzoneData *sad = event->customdata;

    if (sad == NULL || sad->modifier > 0) {
      return OPERATOR_PASS_THROUGH;
    }

    /* verify *sad itself */
    if (sad->sa1 == NULL || sad->az == NULL) {
      return OPERATOR_PASS_THROUGH;
    }

    /* is this our *sad? if areas not equal it should be passed on */
    if (CTX_wm_area(C) != sad->sa1 || sad->sa1 != sad->sa2) {
      return OPERATOR_PASS_THROUGH;
    }

    /* The factor will be close to 1.0f when near the top-left and the bottom-right corners. */
    const float factor_v = ((float)(event->y - sad->sa1->v1->vec.y)) / (float)sad->sa1->winy;
    const float factor_h = ((float)(event->x - sad->sa1->v1->vec.x)) / (float)sad->sa1->winx;
    const bool is_left = factor_v < 0.5f;
    const bool is_bottom = factor_h < 0.5f;
    const bool is_right = !is_left;
    const bool is_top = !is_bottom;
    float factor;

    /* Prepare operator state vars. */
    if (ELEM(sad->gesture_dir, 'n', 's')) {
      dir = 'h';
      factor = factor_h;
    }
    else {
      dir = 'v';
      factor = factor_v;
    }

    if ((is_top && is_left) || (is_bottom && is_right)) {
      factor = 1.0f - factor;
    }

    RNA_property_float_set(op->ptr, prop_factor, factor);

    RNA_property_enum_set(op->ptr, prop_dir, dir);

    /* general init, also non-UI case, adds customdata, sets area and defaults */
    if (!area_split_init(C, op)) {
      return OPERATOR_PASS_THROUGH;
    }
  }
  else if (RNA_property_is_set(op->ptr, prop_dir)) {
    ScrArea *area = CTX_wm_area(C);
    if (area == NULL) {
      return OPERATOR_CANCELLED;
    }
    dir = RNA_property_enum_get(op->ptr, prop_dir);
    if (dir == 'h') {
      RNA_property_float_set(
          op->ptr, prop_factor, ((float)(event->x - area->v1->vec.x)) / (float)area->winx);
    }
    else {
      RNA_property_float_set(
          op->ptr, prop_factor, ((float)(event->y - area->v1->vec.y)) / (float)area->winy);
    }

    if (!area_split_init(C, op)) {
      return OPERATOR_CANCELLED;
    }
  }
  else {
    ScrEdge *actedge;
    rcti window_rect;
    int event_co[2];

    /* retrieve initial mouse coord, so we can find the active edge */
    if (RNA_property_is_set(op->ptr, prop_cursor)) {
      RNA_property_int_get_array(op->ptr, prop_cursor, event_co);
    }
    else {
      copy_v2_v2_int(event_co, &event->x);
    }

    WM_window_rect_calc(win, &window_rect);

    actedge = screen_geom_area_map_find_active_scredge(
        AREAMAP_FROM_SCREEN(screen), &window_rect, event_co[0], event_co[1]);
    if (actedge == NULL) {
      return OPERATOR_CANCELLED;
    }

    dir = screen_geom_edge_is_horizontal(actedge) ? 'v' : 'h';

    RNA_property_enum_set(op->ptr, prop_dir, dir);

    /* special case, adds customdata, sets defaults */
    if (!area_split_menu_init(C, op)) {
      return OPERATOR_CANCELLED;
    }
  }

  sd = (sAreaSplitData *)op->customdata;

  if (event->type == EVT_ACTIONZONE_AREA) {

    /* do the split */
    if (area_split_apply(C, op)) {
      area_move_set_limits(win, screen, dir, &sd->bigger, &sd->smaller, NULL);

      /* add temp handler for edge move or cancel */
      G.moving |= G_TRANSFORM_WM;
      WM_event_add_modal_handler(C, op);

      return OPERATOR_RUNNING_MODAL;
    }
  }
  else {
    sd->previewmode = 1;
    sd->draw_callback = WM_draw_cb_activate(win, area_split_draw_cb, op);
    /* add temp handler for edge move or cancel */
    WM_event_add_modal_handler(C, op);
    area_split_preview_update_cursor(C, op);

    return OPERATOR_RUNNING_MODAL;
  }

  return OPERATOR_PASS_THROUGH;
}

/* function to be called outside UI context, or for redo */
static int area_split_exec(bContext *C, wmOperator *op)
{

  if (!area_split_init(C, op)) {
    return OPERATOR_CANCELLED;
  }

  area_split_apply(C, op);
  area_split_exit(C, op);

  return OPERATOR_FINISHED;
}

static void area_split_cancel(bContext *C, wmOperator *op)
{
  sAreaSplitData *sd = (sAreaSplitData *)op->customdata;

  if (sd->previewmode) {
    /* pass */
  }
  else {
    if (screen_area_join(C, CTX_wm_screen(C), sd->sarea, sd->narea)) {
      if (CTX_wm_area(C) == sd->narea) {
        CTX_wm_area_set(C, NULL);
        CTX_wm_region_set(C, NULL);
      }
      sd->narea = NULL;
    }
  }
  area_split_exit(C, op);
}

static int area_split_modal(bContext *C, wmOperator *op, const wmEvent *event)
{
  sAreaSplitData *sd = (sAreaSplitData *)op->customdata;
  PropertyRNA *prop_dir = RNA_struct_find_property(op->ptr, "direction");
  bool update_factor = false;

  /* execute the events */
  switch (event->type) {
    case MOUSEMOVE:
      update_factor = true;
      break;

    case LEFTMOUSE:
      if (sd->previewmode) {
        area_split_apply(C, op);
        area_split_exit(C, op);
        return OPERATOR_FINISHED;
      }
      else {
        if (event->val == KM_RELEASE) { /* mouse up */
          area_split_exit(C, op);
          return OPERATOR_FINISHED;
        }
      }
      break;

    case MIDDLEMOUSE:
    case EVT_TABKEY:
      if (sd->previewmode == 0) {
        /* pass */
      }
      else {
        if (event->val == KM_PRESS) {
          if (sd->sarea) {
            int dir = RNA_property_enum_get(op->ptr, prop_dir);
            RNA_property_enum_set(op->ptr, prop_dir, (dir == 'v') ? 'h' : 'v');
            area_split_preview_update_cursor(C, op);
            update_factor = true;
          }
        }
      }

      break;

    case RIGHTMOUSE: /* cancel operation */
    case EVT_ESCKEY:
      area_split_cancel(C, op);
      return OPERATOR_CANCELLED;

    case EVT_LEFTCTRLKEY:
      sd->do_snap = event->val == KM_PRESS;
      update_factor = true;
      break;
  }

  if (update_factor) {
    const int dir = RNA_property_enum_get(op->ptr, prop_dir);

    sd->delta = (dir == 'v') ? event->x - sd->origval : event->y - sd->origval;

    if (sd->previewmode == 0) {
      if (sd->do_snap) {
        const int snap_loc = area_snap_calc_location(CTX_wm_screen(C),
                                                     SNAP_FRACTION_AND_ADJACENT,
                                                     sd->delta,
                                                     sd->origval,
                                                     dir,
                                                     sd->bigger,
                                                     sd->smaller);
        sd->delta = snap_loc - sd->origval;
      }
      area_move_apply_do(C, sd->delta, sd->origval, dir, sd->bigger, sd->smaller, SNAP_NONE);
    }
    else {
      if (sd->sarea) {
        ED_area_tag_redraw(sd->sarea);
      }
      /* area context not set */
      sd->sarea = BKE_screen_find_area_xy(CTX_wm_screen(C), SPACE_TYPE_ANY, event->x, event->y);

      if (sd->sarea) {
        ScrArea *area = sd->sarea;
        if (dir == 'v') {
          sd->origmin = area->v1->vec.x;
          sd->origsize = area->v4->vec.x - sd->origmin;
        }
        else {
          sd->origmin = area->v1->vec.y;
          sd->origsize = area->v2->vec.y - sd->origmin;
        }

        if (sd->do_snap) {
          area->v1->editflag = area->v2->editflag = area->v3->editflag = area->v4->editflag = 1;

          const int snap_loc = area_snap_calc_location(CTX_wm_screen(C),
                                                       SNAP_FRACTION_AND_ADJACENT,
                                                       sd->delta,
                                                       sd->origval,
                                                       dir,
                                                       sd->origmin + sd->origsize,
                                                       -sd->origmin);

          area->v1->editflag = area->v2->editflag = area->v3->editflag = area->v4->editflag = 0;
          sd->delta = snap_loc - sd->origval;
        }

        ED_area_tag_redraw(sd->sarea);
      }

      CTX_wm_screen(C)->do_draw = true;
    }

    float fac = (float)(sd->delta + sd->origval - sd->origmin) / sd->origsize;
    RNA_float_set(op->ptr, "factor", fac);
  }

  return OPERATOR_RUNNING_MODAL;
}

static const EnumPropertyItem prop_direction_items[] = {
    {'h', "HORIZONTAL", 0, "Horizontal", ""},
    {'v', "VERTICAL", 0, "Vertical", ""},
    {0, NULL, 0, NULL, NULL},
};

static void SCREEN_OT_area_split(wmOperatorType *ot)
{
  ot->name = "Split Area";
  ot->description = "Split selected area into new windows";
  ot->idname = "SCREEN_OT_area_split";

  ot->exec = area_split_exec;
  ot->invoke = area_split_invoke;
  ot->modal = area_split_modal;
  ot->cancel = area_split_cancel;

  ot->poll = screen_active_editable;

  /* flags */
  ot->flag = OPTYPE_BLOCKING | OPTYPE_INTERNAL;

  /* rna */
  RNA_def_enum(ot->srna, "direction", prop_direction_items, 'h', "Direction", "");
  RNA_def_float(ot->srna, "factor", 0.5f, 0.0, 1.0, "Factor", "", 0.0, 1.0);
  RNA_def_int_vector(
      ot->srna, "cursor", 2, NULL, INT_MIN, INT_MAX, "Cursor", "", INT_MIN, INT_MAX);
}

/** \} */

/* -------------------------------------------------------------------- */
/** \name Scale Region Edge Operator
 * \{ */

typedef struct RegionMoveData {
  AZone *az;
  ARegion *region;
  ScrArea *area;
  int bigger, smaller, origval;
  int origx, origy;
  int maxsize;
  AZEdge edge;

} RegionMoveData;

static int area_max_regionsize(ScrArea *area, ARegion *scalear, AZEdge edge)
{
  int dist;

  /* regions in regions. */
  if (scalear->alignment & RGN_SPLIT_PREV) {
    const int align = RGN_ALIGN_ENUM_FROM_MASK(scalear->alignment);

    if (ELEM(align, RGN_ALIGN_TOP, RGN_ALIGN_BOTTOM)) {
      ARegion *region = scalear->prev;
      dist = region->winy + scalear->winy - U.pixelsize;
    }
    else /* if (ELEM(align, RGN_ALIGN_LEFT, RGN_ALIGN_RIGHT)) */ {
      ARegion *region = scalear->prev;
      dist = region->winx + scalear->winx - U.pixelsize;
    }
  }
  else {
    if (edge == AE_RIGHT_TO_TOPLEFT || edge == AE_LEFT_TO_TOPRIGHT) {
      dist = BLI_rcti_size_x(&area->totrct);
    }
    else { /* AE_BOTTOM_TO_TOPLEFT, AE_TOP_TO_BOTTOMRIGHT */
      dist = BLI_rcti_size_y(&area->totrct);
    }

    /* subtractwidth of regions on opposite side
     * prevents dragging regions into other opposite regions */
    LISTBASE_FOREACH (ARegion *, region, &area->regionbase) {
      if (region == scalear) {
        continue;
      }

      if (scalear->alignment == RGN_ALIGN_LEFT && region->alignment == RGN_ALIGN_RIGHT) {
        dist -= region->winx;
      }
      else if (scalear->alignment == RGN_ALIGN_RIGHT && region->alignment == RGN_ALIGN_LEFT) {
        dist -= region->winx;
      }
      else if (scalear->alignment == RGN_ALIGN_TOP &&
               (region->alignment == RGN_ALIGN_BOTTOM ||
                ELEM(
                    region->regiontype, RGN_TYPE_HEADER, RGN_TYPE_TOOL_HEADER, RGN_TYPE_FOOTER))) {
        dist -= region->winy;
      }
      else if (scalear->alignment == RGN_ALIGN_BOTTOM &&
               (region->alignment == RGN_ALIGN_TOP ||
                ELEM(
                    region->regiontype, RGN_TYPE_HEADER, RGN_TYPE_TOOL_HEADER, RGN_TYPE_FOOTER))) {
        dist -= region->winy;
      }
    }
  }

  dist /= UI_DPI_FAC;
  return dist;
}

static bool is_split_edge(const int alignment, const AZEdge edge)
{
  return ((alignment == RGN_ALIGN_BOTTOM) && (edge == AE_TOP_TO_BOTTOMRIGHT)) ||
         ((alignment == RGN_ALIGN_TOP) && (edge == AE_BOTTOM_TO_TOPLEFT)) ||
         ((alignment == RGN_ALIGN_LEFT) && (edge == AE_RIGHT_TO_TOPLEFT)) ||
         ((alignment == RGN_ALIGN_RIGHT) && (edge == AE_LEFT_TO_TOPRIGHT));
}

static void region_scale_exit(wmOperator *op)
{
  MEM_freeN(op->customdata);
  op->customdata = NULL;

  G.moving &= ~G_TRANSFORM_WM;
}

static int region_scale_invoke(bContext *C, wmOperator *op, const wmEvent *event)
{
  sActionzoneData *sad = event->customdata;
  AZone *az;

  if (event->type != EVT_ACTIONZONE_REGION) {
    BKE_report(op->reports, RPT_ERROR, "Can only scale region size from an action zone");
    return OPERATOR_CANCELLED;
  }

  az = sad->az;

  if (az->region) {
    RegionMoveData *rmd = MEM_callocN(sizeof(RegionMoveData), "RegionMoveData");

    op->customdata = rmd;

    rmd->az = az;
    /* special case for region within region - this allows the scale of
     * the parent region if the azone edge is not the edge splitting
     * both regions */
    if ((az->region->alignment & RGN_SPLIT_PREV) && az->region->prev &&
        !is_split_edge(RGN_ALIGN_ENUM_FROM_MASK(az->region->alignment), az->edge)) {
      rmd->region = az->region->prev;
    }
    else {
      rmd->region = az->region;
    }
    rmd->area = sad->sa1;
    rmd->edge = az->edge;
    rmd->origx = event->x;
    rmd->origy = event->y;
    rmd->maxsize = area_max_regionsize(rmd->area, rmd->region, rmd->edge);

    /* if not set we do now, otherwise it uses type */
    if (rmd->region->sizex == 0) {
      rmd->region->sizex = rmd->region->winx;
    }
    if (rmd->region->sizey == 0) {
      rmd->region->sizey = rmd->region->winy;
    }

    /* now copy to regionmovedata */
    if (rmd->edge == AE_LEFT_TO_TOPRIGHT || rmd->edge == AE_RIGHT_TO_TOPLEFT) {
      rmd->origval = rmd->region->sizex;
    }
    else {
      rmd->origval = rmd->region->sizey;
    }

    CLAMP(rmd->maxsize, 0, 1000);

    /* add temp handler */
    G.moving |= G_TRANSFORM_WM;
    WM_event_add_modal_handler(C, op);

    return OPERATOR_RUNNING_MODAL;
  }

  return OPERATOR_FINISHED;
}

static void region_scale_validate_size(RegionMoveData *rmd)
{
  if ((rmd->region->flag & RGN_FLAG_HIDDEN) == 0) {
    short *size, maxsize = -1;

    if (rmd->edge == AE_LEFT_TO_TOPRIGHT || rmd->edge == AE_RIGHT_TO_TOPLEFT) {
      size = &rmd->region->sizex;
    }
    else {
      size = &rmd->region->sizey;
    }

    maxsize = rmd->maxsize - (UI_UNIT_Y / UI_DPI_FAC);

    if (*size > maxsize && maxsize > 0) {
      *size = maxsize;
    }
  }
}

static void region_scale_toggle_hidden(bContext *C, RegionMoveData *rmd)
{
  /* hidden areas may have bad 'View2D.cur' value,
   * correct before displaying. see T45156 */
  if (rmd->region->flag & RGN_FLAG_HIDDEN) {
    UI_view2d_curRect_validate(&rmd->region->v2d);
  }

  region_toggle_hidden(C, rmd->region, 0);
  region_scale_validate_size(rmd);

  if ((rmd->region->flag & RGN_FLAG_HIDDEN) == 0) {
    if (rmd->region->regiontype == RGN_TYPE_HEADER) {
      ARegion *region_tool_header = BKE_area_find_region_type(rmd->area, RGN_TYPE_TOOL_HEADER);
      if (region_tool_header != NULL) {
        if ((region_tool_header->flag & RGN_FLAG_HIDDEN_BY_USER) == 0 &&
            (region_tool_header->flag & RGN_FLAG_HIDDEN) != 0) {
          region_toggle_hidden(C, region_tool_header, 0);
        }
      }
    }
  }
}

static int region_scale_modal(bContext *C, wmOperator *op, const wmEvent *event)
{
  RegionMoveData *rmd = op->customdata;
  int delta;

  /* execute the events */
  switch (event->type) {
    case MOUSEMOVE: {
      const float aspect = BLI_rctf_size_x(&rmd->region->v2d.cur) /
                           (BLI_rcti_size_x(&rmd->region->v2d.mask) + 1);
      const int snap_size_threshold = (U.widget_unit * 2) / aspect;
      if (rmd->edge == AE_LEFT_TO_TOPRIGHT || rmd->edge == AE_RIGHT_TO_TOPLEFT) {
        delta = event->x - rmd->origx;
        if (rmd->edge == AE_LEFT_TO_TOPRIGHT) {
          delta = -delta;
        }

        /* region sizes now get multiplied */
        delta /= UI_DPI_FAC;

        const int size_no_snap = rmd->origval + delta;
        rmd->region->sizex = size_no_snap;

        if (rmd->region->type->snap_size) {
          short sizex_test = rmd->region->type->snap_size(rmd->region, rmd->region->sizex, 0);
          if (abs(rmd->region->sizex - sizex_test) < snap_size_threshold) {
            rmd->region->sizex = sizex_test;
          }
        }
        CLAMP(rmd->region->sizex, 0, rmd->maxsize);

        if (size_no_snap < UI_UNIT_X / aspect) {
          rmd->region->sizex = rmd->origval;
          if (!(rmd->region->flag & RGN_FLAG_HIDDEN)) {
            region_scale_toggle_hidden(C, rmd);
          }
        }
        else if (rmd->region->flag & RGN_FLAG_HIDDEN) {
          region_scale_toggle_hidden(C, rmd);
        }
        else if (rmd->region->flag & RGN_FLAG_DYNAMIC_SIZE) {
          rmd->region->sizex = rmd->origval;
        }
      }
      else {
        delta = event->y - rmd->origy;
        if (rmd->edge == AE_BOTTOM_TO_TOPLEFT) {
          delta = -delta;
        }

        /* region sizes now get multiplied */
        delta /= UI_DPI_FAC;

        const int size_no_snap = rmd->origval + delta;
        rmd->region->sizey = size_no_snap;

        if (rmd->region->type->snap_size) {
          short sizey_test = rmd->region->type->snap_size(rmd->region, rmd->region->sizey, 1);
          if (abs(rmd->region->sizey - sizey_test) < snap_size_threshold) {
            rmd->region->sizey = sizey_test;
          }
        }
        CLAMP(rmd->region->sizey, 0, rmd->maxsize);

        /* note, 'UI_UNIT_Y/4' means you need to drag the footer and execute region
         * almost all the way down for it to become hidden, this is done
         * otherwise its too easy to do this by accident */
        if (size_no_snap < (UI_UNIT_Y / 4) / aspect) {
          rmd->region->sizey = rmd->origval;
          if (!(rmd->region->flag & RGN_FLAG_HIDDEN)) {
            region_scale_toggle_hidden(C, rmd);
          }
        }
        else if (rmd->region->flag & RGN_FLAG_HIDDEN) {
          region_scale_toggle_hidden(C, rmd);
        }
        else if (rmd->region->flag & RGN_FLAG_DYNAMIC_SIZE) {
          rmd->region->sizey = rmd->origval;
        }
      }
      ED_area_tag_redraw(rmd->area);
      WM_event_add_notifier(C, NC_SCREEN | NA_EDITED, NULL);

      break;
    }
    case LEFTMOUSE:
      if (event->val == KM_RELEASE) {
        if (len_manhattan_v2v2_int(&event->x, &rmd->origx) <= WM_EVENT_CURSOR_MOTION_THRESHOLD) {
          if (rmd->region->flag & RGN_FLAG_HIDDEN) {
            region_scale_toggle_hidden(C, rmd);
          }
          else if (rmd->region->flag & RGN_FLAG_TOO_SMALL) {
            region_scale_validate_size(rmd);
          }

          ED_area_tag_redraw(rmd->area);
          WM_event_add_notifier(C, NC_SCREEN | NA_EDITED, NULL);
        }

        region_scale_exit(op);

        return OPERATOR_FINISHED;
      }
      break;

    case EVT_ESCKEY:
      break;
  }

  return OPERATOR_RUNNING_MODAL;
}

static void region_scale_cancel(bContext *UNUSED(C), wmOperator *op)
{
  region_scale_exit(op);
}

static void SCREEN_OT_region_scale(wmOperatorType *ot)
{
  /* identifiers */
  ot->name = "Scale Region Size";
  ot->description = "Scale selected area";
  ot->idname = "SCREEN_OT_region_scale";

  ot->invoke = region_scale_invoke;
  ot->modal = region_scale_modal;
  ot->cancel = region_scale_cancel;

  ot->poll = ED_operator_areaactive;

  /* flags */
  ot->flag = OPTYPE_BLOCKING | OPTYPE_INTERNAL;
}

/** \} */

/* -------------------------------------------------------------------- */
/** \name Frame Change Operator
 * \{ */

static void areas_do_frame_follow(bContext *C, bool middle)
{
  bScreen *screen_ctx = CTX_wm_screen(C);
  Scene *scene = CTX_data_scene(C);
  wmWindowManager *wm = CTX_wm_manager(C);
  LISTBASE_FOREACH (wmWindow *, window, &wm->windows) {
    const bScreen *screen = WM_window_get_active_screen(window);

    LISTBASE_FOREACH (ScrArea *, area, &screen->areabase) {
      LISTBASE_FOREACH (ARegion *, region, &area->regionbase) {
        /* do follow here if editor type supports it */
        if ((screen_ctx->redraws_flag & TIME_FOLLOW)) {
          if ((region->regiontype == RGN_TYPE_WINDOW &&
               ELEM(area->spacetype, SPACE_SEQ, SPACE_GRAPH, SPACE_ACTION, SPACE_NLA)) ||
              (area->spacetype == SPACE_CLIP && region->regiontype == RGN_TYPE_PREVIEW)) {
            float w = BLI_rctf_size_x(&region->v2d.cur);

            if (middle) {
              if ((scene->r.cfra < region->v2d.cur.xmin) ||
                  (scene->r.cfra > region->v2d.cur.xmax)) {
                region->v2d.cur.xmax = scene->r.cfra + (w / 2);
                region->v2d.cur.xmin = scene->r.cfra - (w / 2);
              }
            }
            else {
              if (scene->r.cfra < region->v2d.cur.xmin) {
                region->v2d.cur.xmax = scene->r.cfra;
                region->v2d.cur.xmin = region->v2d.cur.xmax - w;
              }
              else if (scene->r.cfra > region->v2d.cur.xmax) {
                region->v2d.cur.xmin = scene->r.cfra;
                region->v2d.cur.xmax = region->v2d.cur.xmin + w;
              }
            }
          }
        }
      }
    }
  }
}

/* function to be called outside UI context, or for redo */
static int frame_offset_exec(bContext *C, wmOperator *op)
{
  Scene *scene = CTX_data_scene(C);
  int delta;

  delta = RNA_int_get(op->ptr, "delta");

  CFRA += delta;
  FRAMENUMBER_MIN_CLAMP(CFRA);
  SUBFRA = 0.f;

  areas_do_frame_follow(C, false);

  DEG_id_tag_update(&scene->id, ID_RECALC_AUDIO_SEEK);

  WM_event_add_notifier(C, NC_SCENE | ND_FRAME, scene);

  return OPERATOR_FINISHED;
}

static void SCREEN_OT_frame_offset(wmOperatorType *ot)
{
  ot->name = "Frame Offset";
  ot->idname = "SCREEN_OT_frame_offset";
  ot->description = "Move current frame forward/backward by a given number";

  ot->exec = frame_offset_exec;

  ot->poll = ED_operator_screenactive_norender;
  ot->flag = OPTYPE_UNDO_GROUPED;
  ot->undo_group = "Frame Change";

  /* rna */
  RNA_def_int(ot->srna, "delta", 0, INT_MIN, INT_MAX, "Delta", "", INT_MIN, INT_MAX);
}

/** \} */

/* -------------------------------------------------------------------- */
/** \name Frame Jump Operator
 * \{ */

/* function to be called outside UI context, or for redo */
static int frame_jump_exec(bContext *C, wmOperator *op)
{
  Scene *scene = CTX_data_scene(C);
  wmTimer *animtimer = CTX_wm_screen(C)->animtimer;

  /* Don't change CFRA directly if animtimer is running as this can cause
   * first/last frame not to be actually shown (bad since for example physics
   * simulations aren't reset properly).
   */
  if (animtimer) {
    ScreenAnimData *sad = animtimer->customdata;

    sad->flag |= ANIMPLAY_FLAG_USE_NEXT_FRAME;

    if (RNA_boolean_get(op->ptr, "end")) {
      sad->nextfra = PEFRA;
    }
    else {
      sad->nextfra = PSFRA;
    }
  }
  else {
    if (RNA_boolean_get(op->ptr, "end")) {
      CFRA = PEFRA;
    }
    else {
      CFRA = PSFRA;
    }

    areas_do_frame_follow(C, true);

    DEG_id_tag_update(&scene->id, ID_RECALC_AUDIO_SEEK);

    WM_event_add_notifier(C, NC_SCENE | ND_FRAME, scene);
  }

  return OPERATOR_FINISHED;
}

static void SCREEN_OT_frame_jump(wmOperatorType *ot)
{
  ot->name = "Jump to Endpoint";
  ot->description = "Jump to first/last frame in frame range";
  ot->idname = "SCREEN_OT_frame_jump";

  ot->exec = frame_jump_exec;

  ot->poll = ED_operator_screenactive_norender;
  ot->flag = OPTYPE_UNDO_GROUPED;
  ot->undo_group = "Frame Change";

  /* rna */
  RNA_def_boolean(ot->srna, "end", 0, "Last Frame", "Jump to the last frame of the frame range");
}

/** \} */

/* -------------------------------------------------------------------- */
/** \name Jump to Key-Frame Operator
 * \{ */

/* function to be called outside UI context, or for redo */
static int keyframe_jump_exec(bContext *C, wmOperator *op)
{
  Scene *scene = CTX_data_scene(C);
  Object *ob = CTX_data_active_object(C);
  bDopeSheet ads = {NULL};
  DLRBT_Tree keys;
  ActKeyColumn *ak;
  float cfra;
  const bool next = RNA_boolean_get(op->ptr, "next");
  bool done = false;

  /* sanity checks */
  if (scene == NULL) {
    return OPERATOR_CANCELLED;
  }

  cfra = (float)(CFRA);

  /* init binarytree-list for getting keyframes */
  BLI_dlrbTree_init(&keys);

  /* seed up dummy dopesheet context with flags to perform necessary filtering */
  if ((scene->flag & SCE_KEYS_NO_SELONLY) == 0) {
    /* only selected channels are included */
    ads.filterflag |= ADS_FILTER_ONLYSEL;
  }

  /* populate tree with keyframe nodes */
  scene_to_keylist(&ads, scene, &keys, 0);

  if (ob) {
    ob_to_keylist(&ads, ob, &keys, 0);

    if (ob->type == OB_GPENCIL) {
      const bool active = !(scene->flag & SCE_KEYS_NO_SELONLY);
      gpencil_to_keylist(&ads, ob->data, &keys, active);
    }
  }

  {
    Mask *mask = CTX_data_edit_mask(C);
    if (mask) {
      MaskLayer *masklay = BKE_mask_layer_active(mask);
      mask_to_keylist(&ads, masklay, &keys);
    }
  }

  /* find matching keyframe in the right direction */
  if (next) {
    ak = (ActKeyColumn *)BLI_dlrbTree_search_next(&keys, compare_ak_cfraPtr, &cfra);
  }
  else {
    ak = (ActKeyColumn *)BLI_dlrbTree_search_prev(&keys, compare_ak_cfraPtr, &cfra);
  }

  while ((ak != NULL) && (done == false)) {
    if (CFRA != (int)ak->cfra) {
      /* this changes the frame, so set the frame and we're done */
      CFRA = (int)ak->cfra;
      done = true;
    }
    else {
      /* take another step... */
      if (next) {
        ak = ak->next;
      }
      else {
        ak = ak->prev;
      }
    }
  }

  /* free temp stuff */
  BLI_dlrbTree_free(&keys);

  /* any success? */
  if (done == false) {
    BKE_report(op->reports, RPT_INFO, "No more keyframes to jump to in this direction");

    return OPERATOR_CANCELLED;
  }
  else {
    areas_do_frame_follow(C, true);

    DEG_id_tag_update(&scene->id, ID_RECALC_AUDIO_SEEK);

    WM_event_add_notifier(C, NC_SCENE | ND_FRAME, scene);

    return OPERATOR_FINISHED;
  }
}

static void SCREEN_OT_keyframe_jump(wmOperatorType *ot)
{
  ot->name = "Jump to Keyframe";
  ot->description = "Jump to previous/next keyframe";
  ot->idname = "SCREEN_OT_keyframe_jump";

  ot->exec = keyframe_jump_exec;

  ot->poll = ED_operator_screenactive_norender;
  ot->flag = OPTYPE_UNDO_GROUPED;
  ot->undo_group = "Frame Change";

  /* properties */
  RNA_def_boolean(ot->srna, "next", true, "Next Keyframe", "");
}

/** \} */

/* -------------------------------------------------------------------- */
/** \name Jump to Marker Operator
 * \{ */

/* function to be called outside UI context, or for redo */
static int marker_jump_exec(bContext *C, wmOperator *op)
{
  Scene *scene = CTX_data_scene(C);
  TimeMarker *marker;
  int closest = CFRA;
  const bool next = RNA_boolean_get(op->ptr, "next");
  bool found = false;

  /* find matching marker in the right direction */
  for (marker = scene->markers.first; marker; marker = marker->next) {
    if (next) {
      if ((marker->frame > CFRA) && (!found || closest > marker->frame)) {
        closest = marker->frame;
        found = true;
      }
    }
    else {
      if ((marker->frame < CFRA) && (!found || closest < marker->frame)) {
        closest = marker->frame;
        found = true;
      }
    }
  }

  /* any success? */
  if (!found) {
    BKE_report(op->reports, RPT_INFO, "No more markers to jump to in this direction");

    return OPERATOR_CANCELLED;
  }
  else {
    CFRA = closest;

    areas_do_frame_follow(C, true);

    DEG_id_tag_update(&scene->id, ID_RECALC_AUDIO_SEEK);

    WM_event_add_notifier(C, NC_SCENE | ND_FRAME, scene);

    return OPERATOR_FINISHED;
  }
}

static void SCREEN_OT_marker_jump(wmOperatorType *ot)
{
  ot->name = "Jump to Marker";
  ot->description = "Jump to previous/next marker";
  ot->idname = "SCREEN_OT_marker_jump";

  ot->exec = marker_jump_exec;

  ot->poll = ED_operator_screenactive_norender;
  ot->flag = OPTYPE_UNDO_GROUPED;
  ot->undo_group = "Frame Change";

  /* properties */
  RNA_def_boolean(ot->srna, "next", true, "Next Marker", "");
}

/** \} */

/* -------------------------------------------------------------------- */
/** \name Set Screen Operator
 * \{ */

/* function to be called outside UI context, or for redo */
static int screen_set_exec(bContext *C, wmOperator *op)
{
  WorkSpace *workspace = CTX_wm_workspace(C);
  int delta = RNA_int_get(op->ptr, "delta");

  if (ED_workspace_layout_cycle(workspace, delta, C)) {
    return OPERATOR_FINISHED;
  }

  return OPERATOR_CANCELLED;
}

static void SCREEN_OT_screen_set(wmOperatorType *ot)
{
  ot->name = "Set Screen";
  ot->description = "Cycle through available screens";
  ot->idname = "SCREEN_OT_screen_set";

  ot->exec = screen_set_exec;
  ot->poll = ED_operator_screenactive;

  /* rna */
  RNA_def_int(ot->srna, "delta", 1, -1, 1, "Delta", "", -1, 1);
}

/** \} */

/* -------------------------------------------------------------------- */
/** \name Screen Full-Area Operator
 * \{ */

/* function to be called outside UI context, or for redo */
static int screen_maximize_area_exec(bContext *C, wmOperator *op)
{
  bScreen *screen = CTX_wm_screen(C);
  ScrArea *area = NULL;
  const bool hide_panels = RNA_boolean_get(op->ptr, "use_hide_panels");

  /* search current screen for 'fullscreen' areas */
  /* prevents restoring info header, when mouse is over it */
  for (area = screen->areabase.first; area; area = area->next) {
    if (area->full) {
      break;
    }
  }

  if (area == NULL) {
    area = CTX_wm_area(C);
  }

  if (hide_panels) {
    if (!ELEM(screen->state, SCREENNORMAL, SCREENFULL)) {
      return OPERATOR_CANCELLED;
    }
    ED_screen_state_toggle(C, CTX_wm_window(C), area, SCREENFULL);
  }
  else {
    if (!ELEM(screen->state, SCREENNORMAL, SCREENMAXIMIZED)) {
      return OPERATOR_CANCELLED;
    }
    ED_screen_state_toggle(C, CTX_wm_window(C), area, SCREENMAXIMIZED);
  }

  return OPERATOR_FINISHED;
}

static bool screen_maximize_area_poll(bContext *C)
{
  const bScreen *screen = CTX_wm_screen(C);
  const ScrArea *area = CTX_wm_area(C);
  return ED_operator_areaactive(C) &&
         /* Don't allow maximizing global areas but allow minimizing from them. */
         ((screen->state != SCREENNORMAL) || !ED_area_is_global(area));
}

static void SCREEN_OT_screen_full_area(wmOperatorType *ot)
{
  PropertyRNA *prop;

  ot->name = "Toggle Maximize Area";
  ot->description = "Toggle display selected area as fullscreen/maximized";
  ot->idname = "SCREEN_OT_screen_full_area";

  ot->exec = screen_maximize_area_exec;
  ot->poll = screen_maximize_area_poll;
  ot->flag = 0;

  prop = RNA_def_boolean(ot->srna, "use_hide_panels", false, "Hide Panels", "Hide all the panels");
  RNA_def_property_flag(prop, PROP_SKIP_SAVE);
}

/** \} */

/* -------------------------------------------------------------------- */
/** \name Screen Join-Area Operator
 * \{ */

/* operator state vars used:
 * x1, y1     mouse coord in first area, which will disappear
 * x2, y2     mouse coord in 2nd area, which will become joined
 *
 * functions:
 *
 * init()   find edge based on state vars
 * test if the edge divides two areas,
 * store active and nonactive area,
 *
 * apply()  do the actual join
 *
 * exit()   cleanup, send notifier
 *
 * callbacks:
 *
 * exec()   calls init, apply, exit
 *
 * invoke() sets mouse coords in x,y
 * call init()
 * add modal handler
 *
 * modal()  accept modal events while doing it
 * call apply() with active window and nonactive window
 * call exit() and remove handler when LMB confirm
 */

typedef struct sAreaJoinData {
  ScrArea *sa1;        /* first area to be considered */
  ScrArea *sa2;        /* second area to be considered */
  void *draw_callback; /* call `ED_screen_draw_join_shape` */

} sAreaJoinData;

static void area_join_draw_cb(const struct wmWindow *UNUSED(win), void *userdata)
{
  const wmOperator *op = userdata;

  sAreaJoinData *sd = op->customdata;
  if (sd->sa1 && sd->sa2) {
    ED_screen_draw_join_shape(sd->sa1, sd->sa2);
  }
}

/* validate selection inside screen, set variables OK */
/* return 0: init failed */
static int area_join_init(bContext *C, wmOperator *op, ScrArea *sa1, ScrArea *sa2)
{
  if (sa1 == NULL || sa2 == NULL) {
    /* Get areas from cursor location if not specified. */
    int cursor[2];
    RNA_int_get_array(op->ptr, "cursor", cursor);
    screen_area_edge_from_cursor(C, cursor, &sa1, &sa2);
  }
  if (sa1 == NULL || sa2 == NULL) {
    return 0;
  }

  sAreaJoinData *jd = MEM_callocN(sizeof(sAreaJoinData), "op_area_join");

  jd->sa1 = sa1;
  jd->sa2 = sa2;

  op->customdata = jd;

  jd->draw_callback = WM_draw_cb_activate(CTX_wm_window(C), area_join_draw_cb, op);

  return 1;
}

/* apply the join of the areas (space types) */
static int area_join_apply(bContext *C, wmOperator *op)
{
  sAreaJoinData *jd = (sAreaJoinData *)op->customdata;
  if (!jd) {
    return 0;
  }

  if (!screen_area_join(C, CTX_wm_screen(C), jd->sa1, jd->sa2)) {
    return 0;
  }
  if (CTX_wm_area(C) == jd->sa2) {
    CTX_wm_area_set(C, NULL);
    CTX_wm_region_set(C, NULL);
  }

  return 1;
}

/* finish operation */
static void area_join_exit(bContext *C, wmOperator *op)
{
  sAreaJoinData *jd = (sAreaJoinData *)op->customdata;

  if (jd) {
    if (jd->draw_callback) {
      WM_draw_cb_exit(CTX_wm_window(C), jd->draw_callback);
    }

    MEM_freeN(jd);
    op->customdata = NULL;
  }

  /* this makes sure aligned edges will result in aligned grabbing */
  BKE_screen_remove_double_scredges(CTX_wm_screen(C));
  BKE_screen_remove_unused_scredges(CTX_wm_screen(C));
  BKE_screen_remove_unused_scrverts(CTX_wm_screen(C));
}

static int area_join_exec(bContext *C, wmOperator *op)
{
  if (!area_join_init(C, op, NULL, NULL)) {
    return OPERATOR_CANCELLED;
  }

  area_join_apply(C, op);
  area_join_exit(C, op);

  return OPERATOR_FINISHED;
}

/* interaction callback */
static int area_join_invoke(bContext *C, wmOperator *op, const wmEvent *event)
{

  if (event->type == EVT_ACTIONZONE_AREA) {
    sActionzoneData *sad = event->customdata;

    if (sad == NULL || sad->modifier > 0) {
      return OPERATOR_PASS_THROUGH;
    }

    /* verify *sad itself */
    if (sad->sa1 == NULL || sad->sa2 == NULL) {
      return OPERATOR_PASS_THROUGH;
    }

    /* is this our *sad? if areas equal it should be passed on */
    if (sad->sa1 == sad->sa2) {
      return OPERATOR_PASS_THROUGH;
    }
    else {
      if (!area_join_init(C, op, sad->sa1, sad->sa2)) {
        return OPERATOR_CANCELLED;
      }
    }
  }

  /* add temp handler */
  WM_event_add_modal_handler(C, op);

  return OPERATOR_RUNNING_MODAL;
}

static void area_join_cancel(bContext *C, wmOperator *op)
{
  WM_event_add_notifier(C, NC_WINDOW, NULL);

  area_join_exit(C, op);
}

/* modal callback while selecting area (space) that will be removed */
static int area_join_modal(bContext *C, wmOperator *op, const wmEvent *event)
{
  bScreen *screen = CTX_wm_screen(C);
  wmWindow *win = CTX_wm_window(C);
  sAreaJoinData *jd;

  if (op->customdata == NULL) {
    if (!area_join_init(C, op, NULL, NULL)) {
      return OPERATOR_CANCELLED;
    }
  }
  jd = (sAreaJoinData *)op->customdata;

  /* execute the events */
  switch (event->type) {

    case MOUSEMOVE: {
      ScrArea *area = BKE_screen_find_area_xy(screen, SPACE_TYPE_ANY, event->x, event->y);
      int dir = -1;

      if (area) {
        if (jd->sa1 != area) {
          dir = area_getorientation(jd->sa1, area);
          if (dir != -1) {
            jd->sa2 = area;
          }
          else {
            /* we are not bordering on the previously selected area
             * we check if area has common border with the one marked for removal
             * in this case we can swap areas.
             */
            dir = area_getorientation(area, jd->sa2);
            if (dir != -1) {
              jd->sa1 = jd->sa2;
              jd->sa2 = area;
            }
            else {
              jd->sa2 = NULL;
            }
          }
          WM_event_add_notifier(C, NC_WINDOW, NULL);
        }
        else {
          /* we are back in the area previously selected for keeping
           * we swap the areas if possible to allow user to choose */
          if (jd->sa2 != NULL) {
            jd->sa1 = jd->sa2;
            jd->sa2 = area;
            dir = area_getorientation(jd->sa1, jd->sa2);
            if (dir == -1) {
              printf("oops, didn't expect that!\n");
            }
          }
          else {
            dir = area_getorientation(jd->sa1, area);
            if (dir != -1) {
              jd->sa2 = area;
            }
          }
          WM_event_add_notifier(C, NC_WINDOW, NULL);
        }
      }

      if (dir == 1) {
        WM_cursor_set(win, WM_CURSOR_N_ARROW);
      }
      else if (dir == 3) {
        WM_cursor_set(win, WM_CURSOR_S_ARROW);
      }
      else if (dir == 2) {
        WM_cursor_set(win, WM_CURSOR_E_ARROW);
      }
      else if (dir == 0) {
        WM_cursor_set(win, WM_CURSOR_W_ARROW);
      }
      else {
        WM_cursor_set(win, WM_CURSOR_STOP);
      }

      break;
    }
    case LEFTMOUSE:
      if (event->val == KM_RELEASE) {
        ED_area_tag_redraw(jd->sa1);
        ED_area_tag_redraw(jd->sa2);

        area_join_apply(C, op);
        WM_event_add_notifier(C, NC_SCREEN | NA_EDITED, NULL);
        area_join_exit(C, op);
        return OPERATOR_FINISHED;
      }
      break;

    case RIGHTMOUSE:
    case EVT_ESCKEY:
      area_join_cancel(C, op);
      return OPERATOR_CANCELLED;
  }

  return OPERATOR_RUNNING_MODAL;
}

/* Operator for joining two areas (space types) */
static void SCREEN_OT_area_join(wmOperatorType *ot)
{
  /* identifiers */
  ot->name = "Join Area";
  ot->description = "Join selected areas into new window";
  ot->idname = "SCREEN_OT_area_join";

  /* api callbacks */
  ot->exec = area_join_exec;
  ot->invoke = area_join_invoke;
  ot->modal = area_join_modal;
  ot->poll = screen_active_editable;
  ot->cancel = area_join_cancel;

  /* flags */
  ot->flag = OPTYPE_BLOCKING | OPTYPE_INTERNAL;

  /* rna */
  RNA_def_int_vector(
      ot->srna, "cursor", 2, NULL, INT_MIN, INT_MAX, "Cursor", "", INT_MIN, INT_MAX);
}

/** \} */

/* -------------------------------------------------------------------- */
/** \name Screen Area Options Operator
 * \{ */

static int screen_area_options_invoke(bContext *C, wmOperator *op, const wmEvent *event)
{
  uiPopupMenu *pup;
  uiLayout *layout;
  PointerRNA ptr;

  ScrArea *sa1, *sa2;

  if (screen_area_edge_from_cursor(C, &event->x, &sa1, &sa2) == NULL) {
    return OPERATOR_CANCELLED;
  }

  pup = UI_popup_menu_begin(C, WM_operatortype_name(op->type, op->ptr), ICON_NONE);
  layout = UI_popup_menu_layout(pup);

  /* Vertical Split */
  uiItemFullO(layout,
              "SCREEN_OT_area_split",
              IFACE_("Vertical Split"),
              ICON_NONE,
              NULL,
              WM_OP_INVOKE_DEFAULT,
              0,
              &ptr);
  /* store initial mouse cursor position. */
  RNA_int_set_array(&ptr, "cursor", &event->x);
  RNA_enum_set(&ptr, "direction", 'v');

  /* Horizontal Split */
  uiItemFullO(layout,
              "SCREEN_OT_area_split",
              IFACE_("Horizontal Split"),
              ICON_NONE,
              NULL,
              WM_OP_INVOKE_DEFAULT,
              0,
              &ptr);
  /* store initial mouse cursor position. */
  RNA_int_set_array(&ptr, "cursor", &event->x);
  RNA_enum_set(&ptr, "direction", 'h');

  if (sa1 && sa2) {
    uiItemS(layout);
  }

  /* Join needs two very similar areas. */
  if (sa1 && sa2 && (area_getorientation(sa1, sa2) != -1)) {
    uiItemFullO(layout,
                "SCREEN_OT_area_join",
                IFACE_("Join Areas"),
                ICON_NONE,
                NULL,
                WM_OP_INVOKE_DEFAULT,
                0,
                &ptr);
    RNA_int_set_array(&ptr, "cursor", &event->x);
  }

  /* Swap just needs two areas. */
  if (sa1 && sa2) {
    uiItemFullO(layout,
                "SCREEN_OT_area_swap",
                IFACE_("Swap Areas"),
                ICON_NONE,
                NULL,
                WM_OP_EXEC_DEFAULT,
                0,
                &ptr);
    RNA_int_set_array(&ptr, "cursor", &event->x);
  }

  UI_popup_menu_end(C, pup);

  return OPERATOR_INTERFACE;
}

static void SCREEN_OT_area_options(wmOperatorType *ot)
{
  /* identifiers */
  ot->name = "Area Options";
  ot->description = "Operations for splitting and merging";
  ot->idname = "SCREEN_OT_area_options";

  /* api callbacks */
  ot->invoke = screen_area_options_invoke;

  ot->poll = ED_operator_screen_mainwinactive;

  /* flags */
  ot->flag = OPTYPE_INTERNAL;
}

/** \} */

/* -------------------------------------------------------------------- */
/** \name Space Data Cleanup Operator
 * \{ */

static int spacedata_cleanup_exec(bContext *C, wmOperator *op)
{
  Main *bmain = CTX_data_main(C);
  bScreen *screen;
  ScrArea *area;
  int tot = 0;

  for (screen = bmain->screens.first; screen; screen = screen->id.next) {
    for (area = screen->areabase.first; area; area = area->next) {
      if (area->spacedata.first != area->spacedata.last) {
        SpaceLink *sl = area->spacedata.first;

        BLI_remlink(&area->spacedata, sl);
        tot += BLI_listbase_count(&area->spacedata);
        BKE_spacedata_freelist(&area->spacedata);
        BLI_addtail(&area->spacedata, sl);
      }
    }
  }
  BKE_reportf(op->reports, RPT_INFO, "Removed amount of editors: %d", tot);

  return OPERATOR_FINISHED;
}

static void SCREEN_OT_spacedata_cleanup(wmOperatorType *ot)
{
  /* identifiers */
  ot->name = "Clean-up Space-data";
  ot->description = "Remove unused settings for invisible editors";
  ot->idname = "SCREEN_OT_spacedata_cleanup";

  /* api callbacks */
  ot->exec = spacedata_cleanup_exec;
  ot->poll = WM_operator_winactive;
}

/** \} */

/* -------------------------------------------------------------------- */
/** \name Repeat Last Operator
 * \{ */

static bool repeat_history_poll(bContext *C)
{
  if (!ED_operator_screenactive(C)) {
    return false;
  }
  wmWindowManager *wm = CTX_wm_manager(C);
  return !BLI_listbase_is_empty(&wm->operators);
}

static int repeat_last_exec(bContext *C, wmOperator *UNUSED(op))
{
  wmWindowManager *wm = CTX_wm_manager(C);
  wmOperator *lastop = wm->operators.last;

  /* Seek last registered operator */
  while (lastop) {
    if (lastop->type->flag & OPTYPE_REGISTER) {
      break;
    }
    else {
      lastop = lastop->prev;
    }
  }

  if (lastop) {
    WM_operator_free_all_after(wm, lastop);
    WM_operator_repeat_last(C, lastop);
  }

  return OPERATOR_CANCELLED;
}

static void SCREEN_OT_repeat_last(wmOperatorType *ot)
{
  /* identifiers */
  ot->name = "Repeat Last";
  ot->description = "Repeat last action";
  ot->idname = "SCREEN_OT_repeat_last";

  /* api callbacks */
  ot->exec = repeat_last_exec;

  ot->poll = repeat_history_poll;
}

/** \} */

/* -------------------------------------------------------------------- */
/** \name Repeat History Operator
 * \{ */

static int repeat_history_invoke(bContext *C, wmOperator *op, const wmEvent *UNUSED(event))
{
  wmWindowManager *wm = CTX_wm_manager(C);
  wmOperator *lastop;
  uiPopupMenu *pup;
  uiLayout *layout;
  int items, i;

  items = BLI_listbase_count(&wm->operators);
  if (items == 0) {
    return OPERATOR_CANCELLED;
  }

  pup = UI_popup_menu_begin(C, WM_operatortype_name(op->type, op->ptr), ICON_NONE);
  layout = UI_popup_menu_layout(pup);

  for (i = items - 1, lastop = wm->operators.last; lastop; lastop = lastop->prev, i--) {
    if ((lastop->type->flag & OPTYPE_REGISTER) && WM_operator_repeat_check(C, lastop)) {
      uiItemIntO(layout,
                 WM_operatortype_name(lastop->type, lastop->ptr),
                 ICON_NONE,
                 op->type->idname,
                 "index",
                 i);
    }
  }

  UI_popup_menu_end(C, pup);

  return OPERATOR_INTERFACE;
}

static int repeat_history_exec(bContext *C, wmOperator *op)
{
  wmWindowManager *wm = CTX_wm_manager(C);

  op = BLI_findlink(&wm->operators, RNA_int_get(op->ptr, "index"));
  if (op) {
    /* let's put it as last operator in list */
    BLI_remlink(&wm->operators, op);
    BLI_addtail(&wm->operators, op);

    WM_operator_repeat(C, op);
  }

  return OPERATOR_FINISHED;
}

static void SCREEN_OT_repeat_history(wmOperatorType *ot)
{
  /* identifiers */
  ot->name = "Repeat History";
  ot->description = "Display menu for previous actions performed";
  ot->idname = "SCREEN_OT_repeat_history";

  /* api callbacks */
  ot->invoke = repeat_history_invoke;
  ot->exec = repeat_history_exec;
  ot->poll = repeat_history_poll;

  RNA_def_int(ot->srna, "index", 0, 0, INT_MAX, "Index", "", 0, 1000);
}

/** \} */

/* -------------------------------------------------------------------- */
/** \name Redo Operator
 * \{ */

static int redo_last_invoke(bContext *C, wmOperator *UNUSED(op), const wmEvent *UNUSED(event))
{
  wmOperator *lastop = WM_operator_last_redo(C);

  if (lastop) {
    WM_operator_redo_popup(C, lastop);
  }

  return OPERATOR_CANCELLED;
}

static void SCREEN_OT_redo_last(wmOperatorType *ot)
{
  /* identifiers */
  ot->name = "Redo Last";
  ot->description = "Display parameters for last action performed";
  ot->idname = "SCREEN_OT_redo_last";

  /* api callbacks */
  ot->invoke = redo_last_invoke;
  ot->poll = repeat_history_poll;
}

/** \} */

/* -------------------------------------------------------------------- */
/** \name Region Quad-View Operator
 * \{ */

static void view3d_localview_update_rv3d(struct RegionView3D *rv3d)
{
  if (rv3d->localvd) {
    rv3d->localvd->view = rv3d->view;
    rv3d->localvd->persp = rv3d->persp;
    copy_qt_qt(rv3d->localvd->viewquat, rv3d->viewquat);
  }
}

static void region_quadview_init_rv3d(
    ScrArea *area, ARegion *region, const char viewlock, const char view, const char persp)
{
  RegionView3D *rv3d = region->regiondata;

  if (persp == RV3D_CAMOB) {
    ED_view3d_lastview_store(rv3d);
  }

  rv3d->viewlock = viewlock;
  rv3d->runtime_viewlock = 0;
  rv3d->view = view;
  rv3d->view_axis_roll = RV3D_VIEW_AXIS_ROLL_0;
  rv3d->persp = persp;

  ED_view3d_lock(rv3d);
  view3d_localview_update_rv3d(rv3d);
  if ((viewlock & RV3D_BOXCLIP) && (persp == RV3D_ORTHO)) {
    ED_view3d_quadview_update(area, region, true);
  }
}

/* insert a region in the area region list */
static int region_quadview_exec(bContext *C, wmOperator *op)
{
  ARegion *region = CTX_wm_region(C);

  /* some rules... */
  if (region->regiontype != RGN_TYPE_WINDOW) {
    BKE_report(op->reports, RPT_ERROR, "Only window region can be 4-split");
  }
  else if (region->alignment == RGN_ALIGN_QSPLIT) {
    /* Exit quad-view */
    ScrArea *area = CTX_wm_area(C);
    ARegion *arn;

    /* keep current region */
    region->alignment = 0;

    if (area->spacetype == SPACE_VIEW3D) {
      ARegion *region_iter;
      RegionView3D *rv3d = region->regiondata;

      /* if this is a locked view, use settings from 'User' view */
      if (rv3d->viewlock) {
        View3D *v3d_user;
        ARegion *region_user;

        if (ED_view3d_context_user_region(C, &v3d_user, &region_user)) {
          if (region != region_user) {
            SWAP(void *, region->regiondata, region_user->regiondata);
            rv3d = region->regiondata;
          }
        }
      }

      rv3d->viewlock_quad = RV3D_VIEWLOCK_INIT;
      rv3d->viewlock = 0;
      rv3d->rflag &= ~RV3D_CLIPPING;

      /* Accumulate locks, in case they're mixed. */
      for (region_iter = area->regionbase.first; region_iter; region_iter = region_iter->next) {
        if (region_iter->regiontype == RGN_TYPE_WINDOW) {
          RegionView3D *rv3d_iter = region_iter->regiondata;
          rv3d->viewlock_quad |= rv3d_iter->viewlock;
        }
      }
    }

    for (region = area->regionbase.first; region; region = arn) {
      arn = region->next;
      if (region->alignment == RGN_ALIGN_QSPLIT) {
        ED_region_remove(C, area, region);
      }
    }
    ED_area_tag_redraw(area);
    WM_event_add_notifier(C, NC_SCREEN | NA_EDITED, NULL);
  }
  else if (region->next) {
    BKE_report(op->reports, RPT_ERROR, "Only last region can be 4-split");
  }
  else {
    /* Enter quad-view */
    ScrArea *area = CTX_wm_area(C);
    ARegion *newar;
    int count;

    region->alignment = RGN_ALIGN_QSPLIT;

    for (count = 0; count < 3; count++) {
      newar = BKE_area_region_copy(area->type, region);
      BLI_addtail(&area->regionbase, newar);
    }

    /* lock views and set them */
    if (area->spacetype == SPACE_VIEW3D) {
      View3D *v3d = area->spacedata.first;
      int index_qsplit = 0;

      /* run ED_view3d_lock() so the correct 'rv3d->viewquat' is set,
       * otherwise when restoring rv3d->localvd the 'viewquat' won't
       * match the 'view', set on entering localview See: [#26315],
       *
       * We could avoid manipulating rv3d->localvd here if exiting
       * localview with a 4-split would assign these view locks */
      RegionView3D *rv3d = region->regiondata;
      const char viewlock = (rv3d->viewlock_quad & RV3D_VIEWLOCK_INIT) ?
                                (rv3d->viewlock_quad & ~RV3D_VIEWLOCK_INIT) :
                                RV3D_LOCK_ROTATION;

      region_quadview_init_rv3d(
          area, region, viewlock, ED_view3d_lock_view_from_index(index_qsplit++), RV3D_ORTHO);
      region_quadview_init_rv3d(area,
                                (region = region->next),
                                viewlock,
                                ED_view3d_lock_view_from_index(index_qsplit++),
                                RV3D_ORTHO);
      region_quadview_init_rv3d(area,
                                (region = region->next),
                                viewlock,
                                ED_view3d_lock_view_from_index(index_qsplit++),
                                RV3D_ORTHO);
      /* forcing camera is distracting */
#if 0
      if (v3d->camera) {
        region_quadview_init_rv3d(area, (region = region->next), 0, RV3D_VIEW_CAMERA, RV3D_CAMOB);
      }
      else {
        region_quadview_init_rv3d(area, (region = region->next), 0, RV3D_VIEW_USER, RV3D_PERSP);
      }
#else
      (void)v3d;
#endif
    }
    ED_area_tag_redraw(area);
    WM_event_add_notifier(C, NC_SCREEN | NA_EDITED, NULL);
  }

  return OPERATOR_FINISHED;
}

static void SCREEN_OT_region_quadview(wmOperatorType *ot)
{
  /* identifiers */
  ot->name = "Toggle Quad View";
  ot->description = "Split selected area into camera, front, right & top views";
  ot->idname = "SCREEN_OT_region_quadview";

  /* api callbacks */
  ot->exec = region_quadview_exec;
  ot->poll = ED_operator_region_view3d_active;
  ot->flag = 0;
}

/** \} */

/* -------------------------------------------------------------------- */
/** \name Region Toggle Operator
 * \{ */

static int region_toggle_exec(bContext *C, wmOperator *op)
{
  PropertyRNA *prop = RNA_struct_find_property(op->ptr, "region_type");
  ARegion *region;

  if (RNA_property_is_set(op->ptr, prop)) {
    region = BKE_area_find_region_type(CTX_wm_area(C), RNA_property_enum_get(op->ptr, prop));
  }
  else {
    region = CTX_wm_region(C);
  }

  if (region && (region->alignment != RGN_ALIGN_NONE)) {
    ED_region_toggle_hidden(C, region);
  }
  ED_region_tag_redraw(region);

  return OPERATOR_FINISHED;
}

static bool region_toggle_poll(bContext *C)
{
  ScrArea *area = CTX_wm_area(C);

  /* Don't flip anything around in top-bar. */
  if (area && area->spacetype == SPACE_TOPBAR) {
    CTX_wm_operator_poll_msg_set(C, "Toggling regions in the Top-bar is not allowed");
    return 0;
  }

  return ED_operator_areaactive(C);
}

static void SCREEN_OT_region_toggle(wmOperatorType *ot)
{
  /* identifiers */
  ot->name = "Toggle Region";
  ot->idname = "SCREEN_OT_region_toggle";
  ot->description = "Hide or unhide the region";

  /* api callbacks */
  ot->exec = region_toggle_exec;
  ot->poll = region_toggle_poll;
  ot->flag = 0;

  RNA_def_enum(ot->srna,
               "region_type",
               rna_enum_region_type_items,
               0,
               "Region Type",
               "Type of the region to toggle");
}

/** \} */

/* -------------------------------------------------------------------- */
/** \name Region Flip Operator
 * \{ */

/* flip a region alignment */
static int region_flip_exec(bContext *C, wmOperator *UNUSED(op))
{
  ARegion *region = CTX_wm_region(C);

  if (!region) {
    return OPERATOR_CANCELLED;
  }

  if (region->alignment == RGN_ALIGN_TOP) {
    region->alignment = RGN_ALIGN_BOTTOM;
  }
  else if (region->alignment == RGN_ALIGN_BOTTOM) {
    region->alignment = RGN_ALIGN_TOP;
  }
  else if (region->alignment == RGN_ALIGN_LEFT) {
    region->alignment = RGN_ALIGN_RIGHT;
  }
  else if (region->alignment == RGN_ALIGN_RIGHT) {
    region->alignment = RGN_ALIGN_LEFT;
  }

  ED_area_tag_redraw(CTX_wm_area(C));
  WM_event_add_mousemove(CTX_wm_window(C));
  WM_event_add_notifier(C, NC_SCREEN | NA_EDITED, NULL);

  return OPERATOR_FINISHED;
}

static bool region_flip_poll(bContext *C)
{
  ScrArea *area = CTX_wm_area(C);

  /* Don't flip anything around in top-bar. */
  if (area && area->spacetype == SPACE_TOPBAR) {
    CTX_wm_operator_poll_msg_set(C, "Flipping regions in the Top-bar is not allowed");
    return 0;
  }

  return ED_operator_areaactive(C);
}

static void SCREEN_OT_region_flip(wmOperatorType *ot)
{
  /* identifiers */
  ot->name = "Flip Region";
  ot->idname = "SCREEN_OT_region_flip";
  ot->description = "Toggle the region's alignment (left/right or top/bottom)";

  /* api callbacks */
  ot->exec = region_flip_exec;
  ot->poll = region_flip_poll;
  ot->flag = 0;
}

/** \} */

/* -------------------------------------------------------------------- */
/** \name Header Toggle Menu Operator
 * \{ */

/* show/hide header text menus */
static int header_toggle_menus_exec(bContext *C, wmOperator *UNUSED(op))
{
  ScrArea *area = CTX_wm_area(C);

  area->flag = area->flag ^ HEADER_NO_PULLDOWN;

  ED_area_tag_redraw(area);
  WM_event_add_notifier(C, NC_SCREEN | NA_EDITED, NULL);

  return OPERATOR_FINISHED;
}

static void SCREEN_OT_header_toggle_menus(wmOperatorType *ot)
{
  /* identifiers */
  ot->name = "Expand/Collapse Header Menus";
  ot->idname = "SCREEN_OT_header_toggle_menus";
  ot->description = "Expand or collapse the header pulldown menus";

  /* api callbacks */
  ot->exec = header_toggle_menus_exec;
  ot->poll = ED_operator_areaactive;
  ot->flag = 0;
}

/** \} */

/* -------------------------------------------------------------------- */
/** \name Region Context Menu Operator (Header/Footer/Navbar)
 * \{ */

static bool screen_region_context_menu_poll(bContext *C)
{
  ScrArea *area = CTX_wm_area(C);
  return (area && area->spacetype != SPACE_STATUSBAR);
}

// bfa - show hide the editorsmenu
static int header_toggle_editortypemenu_exec(bContext *C, wmOperator *UNUSED(op))
{
  ScrArea *sa = CTX_wm_area(C);

  sa->flag = sa->flag ^ HEADER_NO_EDITORTYPEMENU;

  ED_area_tag_redraw(sa);
  WM_event_add_notifier(C, NC_SCREEN | NA_EDITED, NULL);

  return OPERATOR_FINISHED;
}
static void SCREEN_OT_header_toggle_editortypemenu(wmOperatorType *ot)
{
  /* identifiers */
  ot->name = "Hide Editortype menu";
  ot->idname = "SCREEN_OT_header_toggle_editortypemenu";
  ot->description =
      "Shows or hides the Editortype menu to change the editor type";

  /* api callbacks */
  ot->exec = header_toggle_editortypemenu_exec;
  ot->poll = ED_operator_areaactive;
  ot->flag = 0;
}

// bfa - show hide the file toolbar menus
static int header_toolbar_file_exec(bContext *C, wmOperator *UNUSED(op))
{
  ScrArea *sa = CTX_wm_area(C);

  sa->flag = sa->flag ^ HEADER_TOOLBAR_FILE;

  ED_area_tag_redraw(sa);
  WM_event_add_notifier(C, NC_SCREEN | NA_EDITED, NULL);

  return OPERATOR_FINISHED;
}
static void SCREEN_OT_header_toolbar_file(wmOperatorType *ot)
{
  /* identifiers */
  ot->name = "Toolbar File";
  ot->idname = "SCREEN_OT_header_toolbar_file";
  ot->description = "Show or Hide the File toolbars";

  /* api callbacks */
  ot->exec = header_toolbar_file_exec;
  ot->poll = ED_operator_areaactive;
  ot->flag = 0;
}

// bfa - show hide the meshedit toolbar menus
static int header_toolbar_meshedit_exec(bContext *C, wmOperator *UNUSED(op))
{
  ScrArea *sa = CTX_wm_area(C);

  sa->flag = sa->flag ^ HEADER_TOOLBAR_MESHEDIT;

  ED_area_tag_redraw(sa);
  WM_event_add_notifier(C, NC_SCREEN | NA_EDITED, NULL);

  return OPERATOR_FINISHED;
}
static void SCREEN_OT_header_toolbar_meshedit(wmOperatorType *ot)
{
  /* identifiers */
  ot->name = "Toolbar Meshedit";
  ot->idname = "SCREEN_OT_header_toolbar_meshedit";
  ot->description = "Show or Hide the Meshedit toolbars";

  /* api callbacks */
  ot->exec = header_toolbar_meshedit_exec;
  ot->poll = ED_operator_areaactive;
  ot->flag = 0;
}

// bfa - show hide the primitives toolbar menus
static int header_toolbar_primitives_exec(bContext *C, wmOperator *UNUSED(op))
{
  ScrArea *sa = CTX_wm_area(C);

  sa->flag = sa->flag ^ HEADER_TOOLBAR_PRIMITIVES;

  ED_area_tag_redraw(sa);
  WM_event_add_notifier(C, NC_SCREEN | NA_EDITED, NULL);

  return OPERATOR_FINISHED;
}
static void SCREEN_OT_header_toolbar_primitives(wmOperatorType *ot)
{
  /* identifiers */
  ot->name = "Toolbar Primitives";
  ot->idname = "SCREEN_OT_header_toolbar_primitives";
  ot->description = "Show or Hide the Primitives toolbars";

  /* api callbacks */
  ot->exec = header_toolbar_primitives_exec;
  ot->poll = ED_operator_areaactive;
  ot->flag = 0;
}

// bfa - show hide the image toolbar menus
static int header_toolbar_image_exec(bContext *C, wmOperator *UNUSED(op))
{
  ScrArea *sa = CTX_wm_area(C);

  sa->flag = sa->flag ^ HEADER_TOOLBAR_IMAGE;

  ED_area_tag_redraw(sa);
  WM_event_add_notifier(C, NC_SCREEN | NA_EDITED, NULL);

  return OPERATOR_FINISHED;
}
static void SCREEN_OT_header_toolbar_image(wmOperatorType *ot)
{
  /* identifiers */
  ot->name = "Toolbar IMAGE";
  ot->idname = "SCREEN_OT_header_toolbar_image";
  ot->description = "Show or Hide the Image toolbars";

  /* api callbacks */
  ot->exec = header_toolbar_image_exec;
  ot->poll = ED_operator_areaactive;
  ot->flag = 0;
}

// bfa - show hide the tools toolbar menus
static int header_toolbar_tools_exec(bContext *C, wmOperator *UNUSED(op))
{
  ScrArea *sa = CTX_wm_area(C);

  sa->flag = sa->flag ^ HEADER_TOOLBAR_TOOLS;

  ED_area_tag_redraw(sa);
  WM_event_add_notifier(C, NC_SCREEN | NA_EDITED, NULL);

  return OPERATOR_FINISHED;
}
static void SCREEN_OT_header_toolbar_tools(wmOperatorType *ot)
{
  /* identifiers */
  ot->name = "Toolbar Tools";
  ot->idname = "SCREEN_OT_header_toolbar_tools";
  ot->description = "Show or Hide the Tools toolbars";

  /* api callbacks */
  ot->exec = header_toolbar_tools_exec;
  ot->poll = ED_operator_areaactive;
  ot->flag = 0;
}

// bfa - show hide the animation toolbar menus
static int header_toolbar_animation_exec(bContext *C, wmOperator *UNUSED(op))
{
  ScrArea *sa = CTX_wm_area(C);

  sa->flag = sa->flag ^ HEADER_TOOLBAR_ANIMATION;

  ED_area_tag_redraw(sa);
  WM_event_add_notifier(C, NC_SCREEN | NA_EDITED, NULL);

  return OPERATOR_FINISHED;
}
static void SCREEN_OT_header_toolbar_animation(wmOperatorType *ot)
{
  /* identifiers */
  ot->name = "Toolbar Animation";
  ot->idname = "SCREEN_OT_header_toolbar_animation";
  ot->description = "Show or Hide the Animation toolbars";

  /* api callbacks */
  ot->exec = header_toolbar_animation_exec;
  ot->poll = ED_operator_areaactive;
  ot->flag = 0;
}

// bfa - show hide the edit toolbar menus
static int header_toolbar_edit_exec(bContext *C, wmOperator *UNUSED(op))
{
  ScrArea *sa = CTX_wm_area(C);

  sa->flag = sa->flag ^ HEADER_TOOLBAR_EDIT;

  ED_area_tag_redraw(sa);
  WM_event_add_notifier(C, NC_SCREEN | NA_EDITED, NULL);

  return OPERATOR_FINISHED;
}
static void SCREEN_OT_header_toolbar_edit(wmOperatorType *ot)
{
  /* identifiers */
  ot->name = "Toolbar Edit";
  ot->idname = "SCREEN_OT_header_toolbar_edit";
  ot->description = "Show or Hide the Edit toolbars";

  /* api callbacks */
  ot->exec = header_toolbar_edit_exec;
  ot->poll = ED_operator_areaactive;
  ot->flag = 0;
}

// bfa - show hide the misc toolbar menus
static int header_toolbar_misc_exec(bContext *C, wmOperator *UNUSED(op))
{
  ScrArea *sa = CTX_wm_area(C);

  sa->flag = sa->flag ^ HEADER_TOOLBAR_MISC;

  ED_area_tag_redraw(sa);
  WM_event_add_notifier(C, NC_SCREEN | NA_EDITED, NULL);

  return OPERATOR_FINISHED;
}
static void SCREEN_OT_header_toolbar_misc(wmOperatorType *ot)
{
  /* identifiers */
  ot->name = "Toolbar Misc";
  ot->idname = "SCREEN_OT_header_toolbar_misc";
  ot->description = "Show or Hide the Misc toolbars";

  /* api callbacks */
  ot->exec = header_toolbar_misc_exec;
  ot->poll = ED_operator_areaactive;
  ot->flag = 0;
}
/*--------------- bfa end -------------------------------------*/

void ED_screens_header_tools_menu_create(bContext *C, uiLayout *layout, void *UNUSED(arg))
{
  ScrArea *area = CTX_wm_area(C);
  ARegion *region = CTX_wm_region(C);
  const char *but_flip_str = (RGN_ALIGN_ENUM_FROM_MASK(region->alignment) == RGN_ALIGN_TOP) ?
                                 IFACE_("Flip to Bottom") :
                                 IFACE_("Flip to Top");
  {
    PointerRNA ptr;
    RNA_pointer_create((ID *)CTX_wm_screen(C), &RNA_Space, area->spacedata.first, &ptr);
    if (!ELEM(area->spacetype, SPACE_TOPBAR)) {
      uiItemR(layout, &ptr, "show_region_header", 0, IFACE_("Show Header"), ICON_NONE);
    }

    ARegion *region_header = BKE_area_find_region_type(area, RGN_TYPE_HEADER);
    uiLayout *col = uiLayoutColumn(layout, 0);
    uiLayoutSetActive(col, (region_header->flag & RGN_FLAG_HIDDEN) == 0);

    if (BKE_area_find_region_type(area, RGN_TYPE_TOOL_HEADER)) {
      uiItemR(col, &ptr, "show_region_tool_header", 0, IFACE_("Show Tool Settings"), ICON_NONE);
    }

    uiItemO(col,
            IFACE_("Show Menus"),
            (area->flag & HEADER_NO_PULLDOWN) ? ICON_CHECKBOX_DEHLT : ICON_CHECKBOX_HLT,
            "SCREEN_OT_header_toggle_menus");
  }

  /* default is WM_OP_INVOKE_REGION_WIN, which we don't want here. */
  uiLayoutSetOperatorContext(layout, WM_OP_INVOKE_DEFAULT);

  if (!ELEM(area->spacetype, SPACE_TOPBAR)) {
    uiItemS(layout);

    uiItemO(layout, but_flip_str, ICON_FLIP, "SCREEN_OT_region_flip");
  }

  // bfa - show hide the editortypemenu

  uiItemO(layout,
          IFACE_("Hide Editortype menu"),
          (sa->flag & HEADER_NO_EDITORTYPEMENU) ? ICON_CHECKBOX_HLT : ICON_CHECKBOX_DEHLT,
          "SCREEN_OT_header_toggle_editortypemenu");

  /* File browser should be fullscreen all the time, top-bar should
   * never be. But other regions can be maximized/restored. */
  if (!ELEM(area->spacetype, SPACE_FILE, SPACE_TOPBAR)) {
    uiItemS(layout);

<<<<<<< HEAD
    const char *but_str = sa->full ? IFACE_("Tile Area") : IFACE_("Maximize Area");
    uiItemO(layout, but_str, ICON_MAXIMIZE_AREA, "SCREEN_OT_screen_full_area");
=======
    const char *but_str = area->full ? IFACE_("Tile Area") : IFACE_("Maximize Area");
    uiItemO(layout, but_str, ICON_NONE, "SCREEN_OT_screen_full_area");
>>>>>>> 820e2ebd
  }
}

/* ************** bfa - toolbar tools operator ***************************** */
/* ************** This menu is called in the toolbar editor to choose the toolbar type
 * ***************************** */
void ED_screens_toolbar_tools_menu_create(bContext *C, uiLayout *layout, void *UNUSED(arg))
{
  ScrArea *sa = CTX_wm_area(C);
  ARegion *ar = CTX_wm_region(C);

  // bfa - show hide the File toolbar
  uiItemO(layout,
          IFACE_("Toolbar File"),
          (sa->flag & HEADER_TOOLBAR_FILE) ? ICON_CHECKBOX_HLT : ICON_CHECKBOX_DEHLT,
          "SCREEN_OT_header_toolbar_file");

  // bfa - show hide the Meshedit toolbar
  uiItemO(layout,
          IFACE_("Toolbar Meshedit"),
          (sa->flag & HEADER_TOOLBAR_MESHEDIT) ? ICON_CHECKBOX_HLT : ICON_CHECKBOX_DEHLT,
          "SCREEN_OT_header_toolbar_meshedit");

  // bfa - show hide the Primitives toolbar
  uiItemO(layout,
          IFACE_("Toolbar Primitives"),
          (sa->flag & HEADER_TOOLBAR_PRIMITIVES) ? ICON_CHECKBOX_HLT : ICON_CHECKBOX_DEHLT,
          "SCREEN_OT_header_toolbar_primitives");

  // bfa - show hide the Image toolbar
  uiItemO(layout,
          IFACE_("Toolbar Image"),
          (sa->flag & HEADER_TOOLBAR_IMAGE) ? ICON_CHECKBOX_HLT : ICON_CHECKBOX_DEHLT,
          "SCREEN_OT_header_toolbar_image");

  // bfa - show hide the Tools toolbar
  uiItemO(layout,
          IFACE_("Toolbar Tools"),
          (sa->flag & HEADER_TOOLBAR_TOOLS) ? ICON_CHECKBOX_HLT : ICON_CHECKBOX_DEHLT,
          "SCREEN_OT_header_toolbar_tools");

  // bfa - show hide the Animation toolbar
  uiItemO(layout,
          IFACE_("Toolbar Animation"),
          (sa->flag & HEADER_TOOLBAR_ANIMATION) ? ICON_CHECKBOX_HLT : ICON_CHECKBOX_DEHLT,
          "SCREEN_OT_header_toolbar_animation");

  // bfa - show hide the Edit toolbar
  uiItemO(layout,
          IFACE_("Toolbar Edit"),
          (sa->flag & HEADER_TOOLBAR_EDIT) ? ICON_CHECKBOX_HLT : ICON_CHECKBOX_DEHLT,
          "SCREEN_OT_header_toolbar_edit");

  // bfa - show hide the Misc toolbar
  uiItemO(layout,
          IFACE_("Toolbar Misc"),
          (sa->flag & HEADER_TOOLBAR_MISC) ? ICON_CHECKBOX_HLT : ICON_CHECKBOX_DEHLT,
          "SCREEN_OT_header_toolbar_misc");
}
/*bfa toolbar*/
static int toolbar_toolbox_invoke(bContext *C,
                                  wmOperator *UNUSED(op),
                                  const wmEvent *UNUSED(event))
{
  uiPopupMenu *pup;
  uiLayout *layout;

  pup = UI_popup_menu_begin(C, IFACE_("Toolbar"), ICON_NONE);
  layout = UI_popup_menu_layout(pup);

  ED_screens_toolbar_tools_menu_create(C, layout, NULL);

  UI_popup_menu_end(C, pup);

  return OPERATOR_INTERFACE;
}
/*bfa toolbar*/
static void SCREEN_OT_toolbar_toolbox(wmOperatorType *ot)
{
  /* identifiers */
  ot->name = "Toolbar Toolbox";
  ot->description = "Toolbar Toolbox\nDisplay Toolbar type menu";
  ot->idname = "SCREEN_OT_toolbar_toolbox";

  /* api callbacks */
  ot->invoke = toolbar_toolbox_invoke;
}
/*----------------------------------------------------*/


void ED_screens_footer_tools_menu_create(bContext *C, uiLayout *layout, void *UNUSED(arg))
{
  ScrArea *area = CTX_wm_area(C);
  ARegion *region = CTX_wm_region(C);
  const char *but_flip_str = (RGN_ALIGN_ENUM_FROM_MASK(region->alignment) == RGN_ALIGN_TOP) ?
                                 IFACE_("Flip to Bottom") :
                                 IFACE_("Flip to Top");
  {
    PointerRNA ptr;
    RNA_pointer_create((ID *)CTX_wm_screen(C), &RNA_Space, area->spacedata.first, &ptr);
    uiItemR(layout, &ptr, "show_region_footer", 0, IFACE_("Show Footer"), ICON_NONE);
  }

  /* default is WM_OP_INVOKE_REGION_WIN, which we don't want here. */
  uiLayoutSetOperatorContext(layout, WM_OP_INVOKE_DEFAULT);

  uiItemO(layout, but_flip_str, ICON_FLIP, "SCREEN_OT_region_flip");

  /* File browser should be fullscreen all the time, top-bar should
   * never be. But other regions can be maximized/restored... */
  if (!ELEM(area->spacetype, SPACE_FILE, SPACE_TOPBAR)) {
    uiItemS(layout);

<<<<<<< HEAD
    const char *but_str = sa->full ? IFACE_("Tile Area") : IFACE_("Maximize Area");
    uiItemO(layout, but_str, ICON_MAXIMIZE_AREA, "SCREEN_OT_screen_full_area");
=======
    const char *but_str = area->full ? IFACE_("Tile Area") : IFACE_("Maximize Area");
    uiItemO(layout, but_str, ICON_NONE, "SCREEN_OT_screen_full_area");
>>>>>>> 820e2ebd
  }
}

void ED_screens_navigation_bar_tools_menu_create(bContext *C, uiLayout *layout, void *UNUSED(arg))
{
  const ARegion *region = CTX_wm_region(C);
  const char *but_flip_str = (RGN_ALIGN_ENUM_FROM_MASK(region->alignment) == RGN_ALIGN_LEFT) ?
                                 IFACE_("Flip to Right") :
                                 IFACE_("Flip to Left");

  /* default is WM_OP_INVOKE_REGION_WIN, which we don't want here. */
  uiLayoutSetOperatorContext(layout, WM_OP_INVOKE_DEFAULT);

  uiItemO(layout, but_flip_str, ICON_FLIP, "SCREEN_OT_region_flip");
}

static int screen_context_menu_invoke(bContext *C,
                                      wmOperator *UNUSED(op),
                                      const wmEvent *UNUSED(event))
{
  uiPopupMenu *pup;
  uiLayout *layout;
  const ARegion *region = CTX_wm_region(C);

  if (ELEM(region->regiontype, RGN_TYPE_HEADER, RGN_TYPE_TOOL_HEADER)) {
    pup = UI_popup_menu_begin(C, IFACE_("Header"), ICON_NONE);
    layout = UI_popup_menu_layout(pup);
    ED_screens_header_tools_menu_create(C, layout, NULL);
    UI_popup_menu_end(C, pup);
  }
  else if (region->regiontype == RGN_TYPE_FOOTER) {
    pup = UI_popup_menu_begin(C, IFACE_("Footer"), ICON_NONE);
    layout = UI_popup_menu_layout(pup);
    ED_screens_footer_tools_menu_create(C, layout, NULL);
    UI_popup_menu_end(C, pup);
  }
  else if (region->regiontype == RGN_TYPE_NAV_BAR) {
    pup = UI_popup_menu_begin(C, IFACE_("Navigation Bar"), ICON_NONE);
    layout = UI_popup_menu_layout(pup);
    ED_screens_navigation_bar_tools_menu_create(C, layout, NULL);
    UI_popup_menu_end(C, pup);
  }

  return OPERATOR_INTERFACE;
}

static void SCREEN_OT_region_context_menu(wmOperatorType *ot)
{
  /* identifiers */
  ot->name = "Region Context Menu";
  ot->description = "Display region context menu";
  ot->idname = "SCREEN_OT_region_context_menu";

  /* api callbacks */
  ot->poll = screen_region_context_menu_poll;
  ot->invoke = screen_context_menu_invoke;
}

/** \} */

/* -------------------------------------------------------------------- */
/** \name Animation Step Operator
 *
 * Animation Step.
 * \{ */

static int match_region_with_redraws(int spacetype,
                                     int regiontype,
                                     int redraws,
                                     bool from_anim_edit)
{
  if (regiontype == RGN_TYPE_WINDOW) {

    switch (spacetype) {
      case SPACE_VIEW3D:
        if ((redraws & TIME_ALL_3D_WIN) || from_anim_edit) {
          return 1;
        }
        break;
      case SPACE_GRAPH:
      case SPACE_NLA:
        if ((redraws & TIME_ALL_ANIM_WIN) || from_anim_edit) {
          return 1;
        }
        break;
      case SPACE_ACTION:
        /* if only 1 window or 3d windows, we do timeline too
         * NOTE: Now we do action editor in all these cases, since timeline is here. */
        if ((redraws & (TIME_ALL_ANIM_WIN | TIME_REGION | TIME_ALL_3D_WIN)) || from_anim_edit) {
          return 1;
        }
        break;
      case SPACE_PROPERTIES:
        if (redraws & TIME_ALL_BUTS_WIN) {
          return 1;
        }
        break;
      case SPACE_SEQ:
        if ((redraws & (TIME_SEQ | TIME_ALL_ANIM_WIN)) || from_anim_edit) {
          return 1;
        }
        break;
      case SPACE_NODE:
        if (redraws & (TIME_NODES)) {
          return 1;
        }
        break;
      case SPACE_IMAGE:
        if ((redraws & TIME_ALL_IMAGE_WIN) || from_anim_edit) {
          return 1;
        }
        break;
      case SPACE_CLIP:
        if ((redraws & TIME_CLIPS) || from_anim_edit) {
          return 1;
        }
        break;
    }
  }
  else if (regiontype == RGN_TYPE_CHANNELS) {
    switch (spacetype) {
      case SPACE_GRAPH:
      case SPACE_ACTION:
      case SPACE_NLA:
        if (redraws & TIME_ALL_ANIM_WIN) {
          return 1;
        }
        break;
    }
  }
  else if (regiontype == RGN_TYPE_UI) {
    if (spacetype == SPACE_CLIP) {
      /* Track Preview button is on Properties Editor in SpaceClip,
       * and it's very common case when users want it be refreshing
       * during playback, so asking people to enable special option
       * for this is a bit tricky, so add exception here for refreshing
       * Properties Editor for SpaceClip always */
      return 1;
    }

    if (redraws & TIME_ALL_BUTS_WIN) {
      return 1;
    }
  }
  else if (ELEM(regiontype, RGN_TYPE_HEADER, RGN_TYPE_TOOL_HEADER)) {
    if (spacetype == SPACE_ACTION) {
      return 1;
    }
  }
  else if (regiontype == RGN_TYPE_PREVIEW) {
    switch (spacetype) {
      case SPACE_SEQ:
        if (redraws & (TIME_SEQ | TIME_ALL_ANIM_WIN)) {
          return 1;
        }
        break;
      case SPACE_CLIP:
        return 1;
    }
  }
  return 0;
}

//#define PROFILE_AUDIO_SYNCH

static int screen_animation_step(bContext *C, wmOperator *UNUSED(op), const wmEvent *event)
{
  bScreen *screen = CTX_wm_screen(C);
  wmWindow *win = CTX_wm_window(C);

#ifdef PROFILE_AUDIO_SYNCH
  static int old_frame = 0;
  int newfra_int;
#endif

  if (screen->animtimer && screen->animtimer == event->customdata) {
    Main *bmain = CTX_data_main(C);
    Scene *scene = CTX_data_scene(C);
    ViewLayer *view_layer = WM_window_get_active_view_layer(win);
    Depsgraph *depsgraph = BKE_scene_get_depsgraph(bmain, scene, view_layer, false);
    Scene *scene_eval = (depsgraph != NULL) ? DEG_get_evaluated_scene(depsgraph) : NULL;
    wmTimer *wt = screen->animtimer;
    ScreenAnimData *sad = wt->customdata;
    wmWindowManager *wm = CTX_wm_manager(C);
    wmWindow *window;
    ScrArea *area;
    int sync;
    float time;

    /* sync, don't sync, or follow scene setting */
    if (sad->flag & ANIMPLAY_FLAG_SYNC) {
      sync = 1;
    }
    else if (sad->flag & ANIMPLAY_FLAG_NO_SYNC) {
      sync = 0;
    }
    else {
      sync = (scene->flag & SCE_FRAME_DROP);
    }

    if (scene_eval == NULL) {
      /* Happens when undo/redo system is used during playback, nothing meaningful we can do here.
       */
    }
    else if (scene_eval->id.recalc & ID_RECALC_AUDIO_SEEK) {
      /* Ignore seek here, the audio will be updated to the scene frame after jump during next
       * dependency graph update. */
    }
    else if ((scene->audio.flag & AUDIO_SYNC) && (sad->flag & ANIMPLAY_FLAG_REVERSE) == false &&
             isfinite(time = BKE_sound_sync_scene(scene_eval))) {
      double newfra = (double)time * FPS;

      /* give some space here to avoid jumps */
      if (newfra + 0.5 > scene->r.cfra && newfra - 0.5 < scene->r.cfra) {
        scene->r.cfra++;
      }
      else {
        scene->r.cfra = max_ii(scene->r.cfra, newfra + 0.5);
      }

#ifdef PROFILE_AUDIO_SYNCH
      newfra_int = scene->r.cfra;
      if (newfra_int < old_frame) {
        printf("back jump detected, frame %d!\n", newfra_int);
      }
      else if (newfra_int > old_frame + 1) {
        printf("forward jump detected, frame %d!\n", newfra_int);
      }
      fflush(stdout);
      old_frame = newfra_int;
#endif
    }
    else {
      if (sync) {
        /* note: this is very simplistic,
         * its has problem that it may skip too many frames.
         * however at least this gives a less jittery playback */
        const int step = max_ii(1, floor((wt->duration - sad->last_duration) * FPS));

        /* skip frames */
        if (sad->flag & ANIMPLAY_FLAG_REVERSE) {
          scene->r.cfra -= step;
        }
        else {
          scene->r.cfra += step;
        }
      }
      else {
        /* one frame +/- */
        if (sad->flag & ANIMPLAY_FLAG_REVERSE) {
          scene->r.cfra--;
        }
        else {
          scene->r.cfra++;
        }
      }
    }

    sad->last_duration = wt->duration;

    /* reset 'jumped' flag before checking if we need to jump... */
    sad->flag &= ~ANIMPLAY_FLAG_JUMPED;

    if (sad->flag & ANIMPLAY_FLAG_REVERSE) {
      /* jump back to end? */
      if (PRVRANGEON) {
        if (scene->r.cfra < scene->r.psfra) {
          scene->r.cfra = scene->r.pefra;
          sad->flag |= ANIMPLAY_FLAG_JUMPED;
        }
      }
      else {
        if (scene->r.cfra < scene->r.sfra) {
          scene->r.cfra = scene->r.efra;
          sad->flag |= ANIMPLAY_FLAG_JUMPED;
        }
      }
    }
    else {
      /* jump back to start? */
      if (PRVRANGEON) {
        if (scene->r.cfra > scene->r.pefra) {
          scene->r.cfra = scene->r.psfra;
          sad->flag |= ANIMPLAY_FLAG_JUMPED;
        }
      }
      else {
        if (scene->r.cfra > scene->r.efra) {
          scene->r.cfra = scene->r.sfra;
          sad->flag |= ANIMPLAY_FLAG_JUMPED;
        }
      }
    }

    /* next frame overridden by user action (pressed jump to first/last frame) */
    if (sad->flag & ANIMPLAY_FLAG_USE_NEXT_FRAME) {
      scene->r.cfra = sad->nextfra;
      sad->flag &= ~ANIMPLAY_FLAG_USE_NEXT_FRAME;
      sad->flag |= ANIMPLAY_FLAG_JUMPED;
    }

    if (sad->flag & ANIMPLAY_FLAG_JUMPED) {
      DEG_id_tag_update(&scene->id, ID_RECALC_AUDIO_SEEK);
#ifdef PROFILE_AUDIO_SYNCH
      old_frame = CFRA;
#endif
    }

    /* since we follow drawflags, we can't send notifier but tag regions ourselves */
    if (depsgraph != NULL) {
      ED_update_for_newframe(bmain, depsgraph);
    }

    for (window = wm->windows.first; window; window = window->next) {
      const bScreen *win_screen = WM_window_get_active_screen(window);

      for (area = win_screen->areabase.first; area; area = area->next) {
        ARegion *region;
        for (region = area->regionbase.first; region; region = region->next) {
          bool redraw = false;
          if (region == sad->region) {
            redraw = true;
          }
          else if (match_region_with_redraws(
                       area->spacetype, region->regiontype, sad->redraws, sad->from_anim_edit)) {
            redraw = true;
          }

          if (redraw) {
            ED_region_tag_redraw(region);
            /* do follow here if editor type supports it */
            if ((sad->redraws & TIME_FOLLOW)) {
              if ((region->regiontype == RGN_TYPE_WINDOW &&
                   ELEM(area->spacetype, SPACE_SEQ, SPACE_GRAPH, SPACE_ACTION, SPACE_NLA)) ||
                  (area->spacetype == SPACE_CLIP && region->regiontype == RGN_TYPE_PREVIEW)) {
                float w = BLI_rctf_size_x(&region->v2d.cur);
                if (scene->r.cfra < region->v2d.cur.xmin) {
                  region->v2d.cur.xmax = scene->r.cfra;
                  region->v2d.cur.xmin = region->v2d.cur.xmax - w;
                }
                else if (scene->r.cfra > region->v2d.cur.xmax) {
                  region->v2d.cur.xmin = scene->r.cfra;
                  region->v2d.cur.xmax = region->v2d.cur.xmin + w;
                }
              }
            }
          }
        }
      }
    }

    /* update frame rate info too
     * NOTE: this may not be accurate enough, since we might need this after modifiers/etc.
     * have been calculated instead of just before updates have been done?
     */
    ED_refresh_viewport_fps(C);

    /* Recalculate the time-step for the timer now that we've finished calculating this,
     * since the frames-per-second value may have been changed.
     */
    /* TODO: this may make evaluation a bit slower if the value doesn't change...
     * any way to avoid this? */
    wt->timestep = (1.0 / FPS);

    return OPERATOR_FINISHED;
  }
  return OPERATOR_PASS_THROUGH;
}

static void SCREEN_OT_animation_step(wmOperatorType *ot)
{
  /* identifiers */
  ot->name = "Animation Step";
  ot->description = "Step through animation by position";
  ot->idname = "SCREEN_OT_animation_step";

  /* api callbacks */
  ot->invoke = screen_animation_step;

  ot->poll = ED_operator_screenactive_norender;
}

/** \} */

/* -------------------------------------------------------------------- */
/** \name Animation Playback Operator
 *
 * Animation Playback with Timer.
 * \{ */

/* find window that owns the animation timer */
bScreen *ED_screen_animation_playing(const wmWindowManager *wm)
{
  LISTBASE_FOREACH (wmWindow *, win, &wm->windows) {
    bScreen *screen = WM_window_get_active_screen(win);

    if (screen->animtimer || screen->scrubbing) {
      return screen;
    }
  }

  return NULL;
}

bScreen *ED_screen_animation_no_scrub(const wmWindowManager *wm)
{
  LISTBASE_FOREACH (wmWindow *, win, &wm->windows) {
    bScreen *screen = WM_window_get_active_screen(win);

    if (screen->animtimer) {
      return screen;
    }
  }

  return NULL;
}

/* toggle operator */
int ED_screen_animation_play(bContext *C, int sync, int mode)
{
  bScreen *screen = CTX_wm_screen(C);
  Scene *scene = CTX_data_scene(C);
  Scene *scene_eval = DEG_get_evaluated_scene(CTX_data_ensure_evaluated_depsgraph(C));

  if (ED_screen_animation_playing(CTX_wm_manager(C))) {
    /* stop playback now */
    ED_screen_animation_timer(C, 0, 0, 0);
    BKE_sound_stop_scene(scene_eval);

    WM_event_add_notifier(C, NC_SCENE | ND_FRAME, scene);
  }
  else {
    /* these settings are currently only available from a menu in the TimeLine */
    if (mode == 1) { /* XXX only play audio forwards!? */
      BKE_sound_play_scene(scene_eval);
    }

    ED_screen_animation_timer(C, screen->redraws_flag, sync, mode);

    if (screen->animtimer) {
      wmTimer *wt = screen->animtimer;
      ScreenAnimData *sad = wt->customdata;

      sad->region = CTX_wm_region(C);
    }
  }

  return OPERATOR_FINISHED;
}

static int screen_animation_play_exec(bContext *C, wmOperator *op)
{
  int mode = (RNA_boolean_get(op->ptr, "reverse")) ? -1 : 1;
  int sync = -1;

  if (RNA_struct_property_is_set(op->ptr, "sync")) {
    sync = (RNA_boolean_get(op->ptr, "sync"));
  }

  return ED_screen_animation_play(C, sync, mode);
}

static void SCREEN_OT_animation_play(wmOperatorType *ot)
{
  PropertyRNA *prop;

  /* identifiers */
  ot->name = "Play Animation";
  ot->description = "Play animation";
  ot->idname = "SCREEN_OT_animation_play";

  /* api callbacks */
  ot->exec = screen_animation_play_exec;

  ot->poll = ED_operator_screenactive_norender;

  prop = RNA_def_boolean(
      ot->srna, "reverse", 0, "Play in Reverse", "Animation is played backwards");
  RNA_def_property_flag(prop, PROP_SKIP_SAVE);
  prop = RNA_def_boolean(ot->srna, "sync", 0, "Sync", "Drop frames to maintain framerate");
  RNA_def_property_flag(prop, PROP_SKIP_SAVE);
}

/** \} */

/* -------------------------------------------------------------------- */
/** \name Animation Cancel Operator
 * \{ */

static int screen_animation_cancel_exec(bContext *C, wmOperator *op)
{
  bScreen *screen = ED_screen_animation_playing(CTX_wm_manager(C));

  if (screen) {
    if (RNA_boolean_get(op->ptr, "restore_frame") && screen->animtimer) {
      ScreenAnimData *sad = screen->animtimer->customdata;
      Scene *scene = CTX_data_scene(C);

      /* reset current frame before stopping, and just send a notifier to deal with the rest
       * (since playback still needs to be stopped)
       */
      scene->r.cfra = sad->sfra;

      WM_event_add_notifier(C, NC_SCENE | ND_FRAME, scene);
    }

    /* call the other "toggling" operator to clean up now */
    ED_screen_animation_play(C, 0, 0);
  }

  return OPERATOR_PASS_THROUGH;
}

static void SCREEN_OT_animation_cancel(wmOperatorType *ot)
{
  /* identifiers */
  ot->name = "Cancel Animation";
  ot->description = "Cancel animation, returning to the original frame";
  ot->idname = "SCREEN_OT_animation_cancel";

  /* api callbacks */
  ot->exec = screen_animation_cancel_exec;

  ot->poll = ED_operator_screenactive;

  RNA_def_boolean(ot->srna,
                  "restore_frame",
                  true,
                  "Restore Frame",
                  "Restore the frame when animation was initialized");
}

/** \} */

/* -------------------------------------------------------------------- */
/** \name Box Select Operator (Template)
 * \{ */

/* operator state vars used: (added by default WM callbacks)
 * xmin, ymin
 * xmax, ymax
 *
 * customdata: the wmGesture pointer
 *
 * callbacks:
 *
 * exec()   has to be filled in by user
 *
 * invoke() default WM function
 * adds modal handler
 *
 * modal()  default WM function
 * accept modal events while doing it, calls exec(), handles ESC and border drawing
 *
 * poll()   has to be filled in by user for context
 */
#if 0
static int box_select_exec(bContext *C, wmOperator *op)
{
  int event_type = RNA_int_get(op->ptr, "event_type");

  if (event_type == LEFTMOUSE) {
    printf("box select do select\n");
  }
  else if (event_type == RIGHTMOUSE) {
    printf("box select deselect\n");
  }
  else {
    printf("box select do something\n");
  }

  return 1;
}

static void SCREEN_OT_box_select(wmOperatorType *ot)
{
  /* identifiers */
  ot->name = "Box Select";
  ot->idname = "SCREEN_OT_box_select";

  /* api callbacks */
  ot->exec = box_select_exec;
  ot->invoke = WM_gesture_box_invoke;
  ot->modal = WM_gesture_box_modal;
  ot->cancel = WM_gesture_box_cancel;

  ot->poll = ED_operator_areaactive;

  /* rna */
  RNA_def_int(ot->srna, "event_type", 0, INT_MIN, INT_MAX, "Event Type", "", INT_MIN, INT_MAX);
  WM_operator_properties_border(ot);
}
#endif

/** \} */

/* -------------------------------------------------------------------- */
/** \name Full Screen Back Operator
 *
 * Use for generic full-screen 'back' button.
 * \{ */

static int fullscreen_back_exec(bContext *C, wmOperator *op)
{
  bScreen *screen = CTX_wm_screen(C);
  ScrArea *area = NULL;

  /* search current screen for 'fullscreen' areas */
  for (area = screen->areabase.first; area; area = area->next) {
    if (area->full) {
      break;
    }
  }
  if (!area) {
    BKE_report(op->reports, RPT_ERROR, "No fullscreen areas were found");
    return OPERATOR_CANCELLED;
  }

  ED_screen_full_prevspace(C, area);

  return OPERATOR_FINISHED;
}

static void SCREEN_OT_back_to_previous(struct wmOperatorType *ot)
{
  /* identifiers */
  ot->name = "Back to Previous Screen";
  ot->description = "Revert back to the original screen layout, before fullscreen area overlay";
  ot->idname = "SCREEN_OT_back_to_previous";

  /* api callbacks */
  ot->exec = fullscreen_back_exec;
  ot->poll = ED_operator_screenactive;
}

/** \} */

/* -------------------------------------------------------------------- */
/** \name Show User Preferences Operator
 * \{ */

static int userpref_show_invoke(bContext *C, wmOperator *op, const wmEvent *event)
{
  int sizex = (500 + UI_NAVIGATION_REGION_WIDTH) * UI_DPI_FAC;
  int sizey = 520 * UI_DPI_FAC;

  /* changes context! */
  if (WM_window_open_temp(C,
                          IFACE_("Preferences"),
                          event->x,
                          event->y,
                          sizex,
                          sizey,
                          SPACE_USERPREF,
                          false) != NULL) {
    /* The header only contains the editor switcher and looks empty.
     * So hiding in the temp window makes sense. */
    ScrArea *area = CTX_wm_area(C);
    ARegion *region = BKE_area_find_region_type(area, RGN_TYPE_HEADER);

    region->flag |= RGN_FLAG_HIDDEN;
    ED_region_visibility_change_update(C, area, region);

    return OPERATOR_FINISHED;
  }
  else {
    BKE_report(op->reports, RPT_ERROR, "Failed to open window!");
    return OPERATOR_CANCELLED;
  }
}

static void SCREEN_OT_userpref_show(struct wmOperatorType *ot)
{
  /* identifiers */
  ot->name = "Show Preferences";
  ot->description = "Edit user preferences and system settings";
  ot->idname = "SCREEN_OT_userpref_show";

  /* api callbacks */
  ot->invoke = userpref_show_invoke;
  ot->poll = ED_operator_screenactive;
}

/** \} */

/* -------------------------------------------------------------------- */
/** \name Show Drivers Editor Operator
 * \{ */

static int drivers_editor_show_invoke(bContext *C, wmOperator *op, const wmEvent *event)
{
  PointerRNA ptr = {NULL};
  PropertyRNA *prop = NULL;
  int index = -1;
  uiBut *but = NULL;

  int sizex = 900 * UI_DPI_FAC;
  int sizey = 580 * UI_DPI_FAC;

  /* Get active property to show driver for
   * - Need to grab it first, or else this info disappears
   *   after we've created the window
   */
  but = UI_context_active_but_prop_get(C, &ptr, &prop, &index);

  /* changes context! */
  if (WM_window_open_temp(C,
                          IFACE_("Blender Drivers Editor"),
                          event->x,
                          event->y,
                          sizex,
                          sizey,
                          SPACE_GRAPH,
                          false) != NULL) {
    ED_drivers_editor_init(C, CTX_wm_area(C));

    /* activate driver F-Curve for the property under the cursor */
    if (but) {
      FCurve *fcu;
      bool driven, special;

      fcu = rna_get_fcurve_context_ui(C, &ptr, prop, index, NULL, NULL, &driven, &special);
      if (fcu) {
        /* Isolate this F-Curve... */
        bAnimContext ac;
        if (ANIM_animdata_get_context(C, &ac)) {
          int filter = ANIMFILTER_DATA_VISIBLE | ANIMFILTER_NODUPLIS;
          ANIM_deselect_anim_channels(&ac, ac.data, ac.datatype, 0, ACHANNEL_SETFLAG_CLEAR);
          ANIM_set_active_channel(&ac, ac.data, ac.datatype, filter, fcu, ANIMTYPE_FCURVE);
        }
        else {
          /* Just blindly isolate...
           * This isn't the best, and shouldn't happen, but may be enough. */
          fcu->flag |= (FCURVE_ACTIVE | FCURVE_SELECTED);
        }
      }
    }

    return OPERATOR_FINISHED;
  }
  else {
    BKE_report(op->reports, RPT_ERROR, "Failed to open window!");
    return OPERATOR_CANCELLED;
  }
}

static void SCREEN_OT_drivers_editor_show(struct wmOperatorType *ot)
{
  /* identifiers */
  ot->name = "Show Drivers Editor";
  ot->description = "Show drivers editor in a separate window";
  ot->idname = "SCREEN_OT_drivers_editor_show";

  /* api callbacks */
  ot->invoke = drivers_editor_show_invoke;
  ot->poll = ED_operator_screenactive;
}

/** \} */

/* -------------------------------------------------------------------- */
/** \name Show Info Log Operator
 * \{ */

static int info_log_show_invoke(bContext *C, wmOperator *op, const wmEvent *event)
{
  int sizex = 900 * UI_DPI_FAC;
  int sizey = 580 * UI_DPI_FAC;
  int shift_y = 480;

  /* changes context! */
  if (WM_window_open_temp(C,
                          IFACE_("Blender Info Log"),
                          event->x,
                          event->y + shift_y,
                          sizex,
                          sizey,
                          SPACE_INFO,
                          false) != NULL) {
    return OPERATOR_FINISHED;
  }
  else {
    BKE_report(op->reports, RPT_ERROR, "Failed to open window!");
    return OPERATOR_CANCELLED;
  }
}

static void SCREEN_OT_info_log_show(struct wmOperatorType *ot)
{
  /* identifiers */
  ot->name = "Show Info Log";
  ot->description = "Show info log in a separate window";
  ot->idname = "SCREEN_OT_info_log_show";

  /* api callbacks */
  ot->invoke = info_log_show_invoke;
  ot->poll = ED_operator_screenactive;
}

/** \} */

/* -------------------------------------------------------------------- */
/** \name New Screen Operator
 * \{ */

static int screen_new_exec(bContext *C, wmOperator *UNUSED(op))
{
  Main *bmain = CTX_data_main(C);
  wmWindow *win = CTX_wm_window(C);
  WorkSpace *workspace = BKE_workspace_active_get(win->workspace_hook);
  WorkSpaceLayout *layout_old = BKE_workspace_active_layout_get(win->workspace_hook);
  WorkSpaceLayout *layout_new;

  layout_new = ED_workspace_layout_duplicate(bmain, workspace, layout_old, win);
  WM_event_add_notifier(C, NC_SCREEN | ND_LAYOUTBROWSE, layout_new);

  return OPERATOR_FINISHED;
}

static void SCREEN_OT_new(wmOperatorType *ot)
{
  /* identifiers */
  ot->name = "New Screen";
  ot->description = "Add a new screen";
  ot->idname = "SCREEN_OT_new";

  /* api callbacks */
  ot->exec = screen_new_exec;
  ot->poll = WM_operator_winactive;
}

/** \} */

/* -------------------------------------------------------------------- */
/** \name Delete Screen Operator
 * \{ */

static int screen_delete_exec(bContext *C, wmOperator *UNUSED(op))
{
  bScreen *screen = CTX_wm_screen(C);
  WorkSpace *workspace = CTX_wm_workspace(C);
  WorkSpaceLayout *layout = BKE_workspace_layout_find(workspace, screen);

  WM_event_add_notifier(C, NC_SCREEN | ND_LAYOUTDELETE, layout);

  return OPERATOR_FINISHED;
}

static void SCREEN_OT_delete(wmOperatorType *ot)
{
  /* identifiers */
  ot->name = "Delete Screen";
  ot->description = "Delete active screen";
  ot->idname = "SCREEN_OT_delete";

  /* api callbacks */
  ot->exec = screen_delete_exec;
}

/** \} */

/* -------------------------------------------------------------------- */
/** \name Region Alpha Blending Operator
 *
 * Implementation note: a disappearing region needs at least 1 last draw with
 * 100% backbuffer texture over it - then triple buffer will clear it entirely.
 * This because flag #RGN_FLAG_HIDDEN is set in end - region doesn't draw at all then.
 *
 * \{ */

typedef struct RegionAlphaInfo {
  ScrArea *area;
  ARegion *region, *child_region; /* other region */
  int hidden;
} RegionAlphaInfo;

#define TIMEOUT 0.1f
#define TIMESTEP (1.0f / 60.0f)

float ED_region_blend_alpha(ARegion *region)
{
  /* check parent too */
  if (region->regiontimer == NULL && (region->alignment & RGN_SPLIT_PREV) && region->prev) {
    region = region->prev;
  }

  if (region->regiontimer) {
    RegionAlphaInfo *rgi = region->regiontimer->customdata;
    float alpha;

    alpha = (float)region->regiontimer->duration / TIMEOUT;
    /* makes sure the blend out works 100% - without area redraws */
    if (rgi->hidden) {
      alpha = 0.9f - TIMESTEP - alpha;
    }

    CLAMP(alpha, 0.0f, 1.0f);
    return alpha;
  }
  return 1.0f;
}

/* assumes region has running region-blend timer */
static void region_blend_end(bContext *C, ARegion *region, const bool is_running)
{
  RegionAlphaInfo *rgi = region->regiontimer->customdata;

  /* always send redraw */
  ED_region_tag_redraw(region);
  if (rgi->child_region) {
    ED_region_tag_redraw(rgi->child_region);
  }

  /* if running timer was hiding, the flag toggle went wrong */
  if (is_running) {
    if (rgi->hidden) {
      rgi->region->flag &= ~RGN_FLAG_HIDDEN;
    }
  }
  else {
    if (rgi->hidden) {
      rgi->region->flag |= rgi->hidden;
      ED_area_initialize(CTX_wm_manager(C), CTX_wm_window(C), rgi->area);
    }
    /* area decoration needs redraw in end */
    ED_area_tag_redraw(rgi->area);
  }
  WM_event_remove_timer(CTX_wm_manager(C), NULL, region->regiontimer); /* frees rgi */
  region->regiontimer = NULL;
}
/**
 * \note Assumes that \a region itself is not a split version from previous region.
 */
void ED_region_visibility_change_update_animated(bContext *C, ScrArea *area, ARegion *region)
{
  wmWindowManager *wm = CTX_wm_manager(C);
  wmWindow *win = CTX_wm_window(C);
  RegionAlphaInfo *rgi;

  /* end running timer */
  if (region->regiontimer) {

    region_blend_end(C, region, true);
  }
  rgi = MEM_callocN(sizeof(RegionAlphaInfo), "RegionAlphaInfo");

  rgi->hidden = region->flag & RGN_FLAG_HIDDEN;
  rgi->area = area;
  rgi->region = region;
  region->flag &= ~RGN_FLAG_HIDDEN;

  /* blend in, reinitialize regions because it got unhidden */
  if (rgi->hidden == 0) {
    ED_area_initialize(wm, win, area);
  }
  else {
    WM_event_remove_handlers(C, &region->handlers);
  }

  if (region->next) {
    if (region->next->alignment & RGN_SPLIT_PREV) {
      rgi->child_region = region->next;
    }
  }

  /* new timer */
  region->regiontimer = WM_event_add_timer(wm, win, TIMERREGION, TIMESTEP);
  region->regiontimer->customdata = rgi;
}

/* timer runs in win->handlers, so it cannot use context to find area/region */
static int region_blend_invoke(bContext *C, wmOperator *UNUSED(op), const wmEvent *event)
{
  RegionAlphaInfo *rgi;
  wmTimer *timer = event->customdata;

  /* event type is TIMERREGION, but we better check */
  if (event->type != TIMERREGION || timer == NULL) {
    return OPERATOR_PASS_THROUGH;
  }

  rgi = timer->customdata;

  /* always send redraws */
  ED_region_tag_redraw(rgi->region);
  if (rgi->child_region) {
    ED_region_tag_redraw(rgi->child_region);
  }

  /* end timer? */
  if (rgi->region->regiontimer->duration > (double)TIMEOUT) {
    region_blend_end(C, rgi->region, false);
    return (OPERATOR_FINISHED | OPERATOR_PASS_THROUGH);
  }

  return (OPERATOR_FINISHED | OPERATOR_PASS_THROUGH);
}

static void SCREEN_OT_region_blend(wmOperatorType *ot)
{
  /* identifiers */
  ot->name = "Region Alpha";
  ot->idname = "SCREEN_OT_region_blend";
  ot->description = "Blend in and out overlapping region";

  /* api callbacks */
  ot->invoke = region_blend_invoke;

  /* flags */
  ot->flag = OPTYPE_INTERNAL;

  /* properties */
}

/** \} */

/* -------------------------------------------------------------------- */
/** \name Space Type Set or Cycle Operator
 * \{ */

static bool space_type_set_or_cycle_poll(bContext *C)
{
  ScrArea *area = CTX_wm_area(C);
  return (area && !ELEM(area->spacetype, SPACE_TOPBAR, SPACE_STATUSBAR));
}

static int space_type_set_or_cycle_exec(bContext *C, wmOperator *op)
{
  const int space_type = RNA_enum_get(op->ptr, "space_type");

  PointerRNA ptr;
  ScrArea *area = CTX_wm_area(C);
  RNA_pointer_create((ID *)CTX_wm_screen(C), &RNA_Area, area, &ptr);
  PropertyRNA *prop_type = RNA_struct_find_property(&ptr, "type");
  PropertyRNA *prop_ui_type = RNA_struct_find_property(&ptr, "ui_type");

  if (area->spacetype != space_type) {
    /* Set the type. */
    RNA_property_enum_set(&ptr, prop_type, space_type);
    RNA_property_update(C, &ptr, prop_type);
  }
  else {
    /* Types match, cycle the subtype. */
    const int space_type_ui = RNA_property_enum_get(&ptr, prop_ui_type);
    const EnumPropertyItem *item;
    int item_len;
    bool free;
    RNA_property_enum_items(C, &ptr, prop_ui_type, &item, &item_len, &free);
    int index = RNA_enum_from_value(item, space_type_ui);
    for (int i = 1; i < item_len; i++) {
      const EnumPropertyItem *item_test = &item[(index + i) % item_len];
      if ((item_test->value >> 16) == space_type) {
        RNA_property_enum_set(&ptr, prop_ui_type, item_test->value);
        RNA_property_update(C, &ptr, prop_ui_type);
        break;
      }
    }
    if (free) {
      MEM_freeN((void *)item);
    }
  }

  return OPERATOR_FINISHED;
}

static void SCREEN_OT_space_type_set_or_cycle(wmOperatorType *ot)
{
  /* identifiers */
  ot->name = "Cycle Space Type Set";
  ot->description = "Set the space type or cycle sub-type";
  ot->idname = "SCREEN_OT_space_type_set_or_cycle";

  /* api callbacks */
  ot->exec = space_type_set_or_cycle_exec;
  ot->poll = space_type_set_or_cycle_poll;

  ot->flag = 0;

  RNA_def_enum(ot->srna, "space_type", rna_enum_space_type_items, SPACE_EMPTY, "Type", "");
}

/** \} */

/* -------------------------------------------------------------------- */
/** \name Space Context Cycle Operator
 * \{ */

static const EnumPropertyItem space_context_cycle_direction[] = {
    {SPACE_CONTEXT_CYCLE_PREV, "PREV", 0, "Previous", ""},
    {SPACE_CONTEXT_CYCLE_NEXT, "NEXT", 0, "Next", ""},
    {0, NULL, 0, NULL, NULL},
};

static bool space_context_cycle_poll(bContext *C)
{
  ScrArea *area = CTX_wm_area(C);
  /* area might be NULL if called out of window bounds */
  return (area && ELEM(area->spacetype, SPACE_PROPERTIES, SPACE_USERPREF));
}

/**
 * Helper to get the correct RNA pointer/property pair for changing
 * the display context of active space type in \a area.
 */
static void context_cycle_prop_get(bScreen *screen,
                                   const ScrArea *area,
                                   PointerRNA *r_ptr,
                                   PropertyRNA **r_prop)
{
  const char *propname;

  switch (area->spacetype) {
    case SPACE_PROPERTIES:
      RNA_pointer_create(&screen->id, &RNA_SpaceProperties, area->spacedata.first, r_ptr);
      propname = "context";
      break;
    case SPACE_USERPREF:
      RNA_pointer_create(NULL, &RNA_Preferences, &U, r_ptr);
      propname = "active_section";
      break;
    default:
      BLI_assert(0);
      propname = "";
  }

  *r_prop = RNA_struct_find_property(r_ptr, propname);
}

static int space_context_cycle_invoke(bContext *C, wmOperator *op, const wmEvent *UNUSED(event))
{
  const int direction = RNA_enum_get(op->ptr, "direction");

  PointerRNA ptr;
  PropertyRNA *prop;
  context_cycle_prop_get(CTX_wm_screen(C), CTX_wm_area(C), &ptr, &prop);
  const int old_context = RNA_property_enum_get(&ptr, prop);
  const int new_context = RNA_property_enum_step(
      C, &ptr, prop, old_context, direction == SPACE_CONTEXT_CYCLE_PREV ? -1 : 1);
  RNA_property_enum_set(&ptr, prop, new_context);
  RNA_property_update(C, &ptr, prop);

  return OPERATOR_FINISHED;
}

static void SCREEN_OT_space_context_cycle(wmOperatorType *ot)
{
  /* identifiers */
  ot->name = "Cycle Space Context";
  ot->description = "Cycle through the editor context by activating the next/previous one";
  ot->idname = "SCREEN_OT_space_context_cycle";

  /* api callbacks */
  ot->invoke = space_context_cycle_invoke;
  ot->poll = space_context_cycle_poll;

  ot->flag = 0;

  RNA_def_enum(ot->srna,
               "direction",
               space_context_cycle_direction,
               SPACE_CONTEXT_CYCLE_NEXT,
               "Direction",
               "Direction to cycle through");
}

/** \} */

/* -------------------------------------------------------------------- */
/** \name Workspace Cycle Operator
 * \{ */

static int space_workspace_cycle_invoke(bContext *C, wmOperator *op, const wmEvent *UNUSED(event))
{
  wmWindow *win = CTX_wm_window(C);
  if (WM_window_is_temp_screen(win)) {
    return OPERATOR_CANCELLED;
  }

  Main *bmain = CTX_data_main(C);
  const int direction = RNA_enum_get(op->ptr, "direction");
  WorkSpace *workspace_src = WM_window_get_active_workspace(win);
  WorkSpace *workspace_dst = NULL;

  ListBase ordered;
  BKE_id_ordered_list(&ordered, &bmain->workspaces);

  LISTBASE_FOREACH (LinkData *, link, &ordered) {
    if (link->data == workspace_src) {
      if (direction == SPACE_CONTEXT_CYCLE_PREV) {
        workspace_dst = (link->prev) ? link->prev->data : NULL;
      }
      else {
        workspace_dst = (link->next) ? link->next->data : NULL;
      }
    }
  }

  if (workspace_dst == NULL) {
    LinkData *link = (direction == SPACE_CONTEXT_CYCLE_PREV) ? ordered.last : ordered.first;
    workspace_dst = link->data;
  }

  BLI_freelistN(&ordered);

  if (workspace_src == workspace_dst) {
    return OPERATOR_CANCELLED;
  }

  win->workspace_hook->temp_workspace_store = workspace_dst;
  WM_event_add_notifier(C, NC_SCREEN | ND_WORKSPACE_SET, workspace_dst);
  win->workspace_hook->temp_workspace_store = NULL;

  return OPERATOR_FINISHED;
}

static void SCREEN_OT_workspace_cycle(wmOperatorType *ot)
{
  /* identifiers */
  ot->name = "Cycle Workspace";
  ot->description = "Cycle through workspaces";
  ot->idname = "SCREEN_OT_workspace_cycle";

  /* api callbacks */
  ot->invoke = space_workspace_cycle_invoke;
  ot->poll = ED_operator_screenactive;

  ot->flag = 0;

  RNA_def_enum(ot->srna,
               "direction",
               space_context_cycle_direction,
               SPACE_CONTEXT_CYCLE_NEXT,
               "Direction",
               "Direction to cycle through");
}

/** \} */

/* -------------------------------------------------------------------- */
/** \name Assigning Operator Types
 * \{ */

/* called in spacetypes.c */
void ED_operatortypes_screen(void)
{
  /* generic UI stuff */
  WM_operatortype_append(SCREEN_OT_actionzone);
  WM_operatortype_append(SCREEN_OT_repeat_last);
  WM_operatortype_append(SCREEN_OT_repeat_history);
  WM_operatortype_append(SCREEN_OT_redo_last);

  /* screen tools */
  WM_operatortype_append(SCREEN_OT_area_move);
  WM_operatortype_append(SCREEN_OT_area_split);
  WM_operatortype_append(SCREEN_OT_area_join);
  WM_operatortype_append(SCREEN_OT_area_options);
  WM_operatortype_append(SCREEN_OT_area_dupli);
  WM_operatortype_append(SCREEN_OT_area_swap);
  WM_operatortype_append(SCREEN_OT_region_quadview);
  WM_operatortype_append(SCREEN_OT_region_scale);
  WM_operatortype_append(SCREEN_OT_region_toggle);
  WM_operatortype_append(SCREEN_OT_region_flip);
  WM_operatortype_append(SCREEN_OT_header_toggle_menus);
  WM_operatortype_append(
      SCREEN_OT_header_toggle_editortypemenu); // bfa - show hide the editorsmenu
  WM_operatortype_append(SCREEN_OT_header_toolbar_file);// bfa - show hide the file toolbar
  WM_operatortype_append(
      SCREEN_OT_header_toolbar_meshedit); // bfa - show hide the meshedit toolbar
  WM_operatortype_append(
      SCREEN_OT_header_toolbar_primitives); // bfa - show hide the primitives toolbar
  WM_operatortype_append(
      SCREEN_OT_header_toolbar_image); // bfa - show hide the primitives toolbar
  WM_operatortype_append(
      SCREEN_OT_header_toolbar_tools); // bfa - show hide the primitives toolbar
  WM_operatortype_append(
      SCREEN_OT_header_toolbar_animation); // bfa - show hide the primitives toolbarfSCREEN_OT_header_toolbox
  WM_operatortype_append(SCREEN_OT_header_toolbar_edit); // bfa - show hide the primitives toolbar
  WM_operatortype_append(SCREEN_OT_header_toolbar_misc);  // bfa - show hide the primitives toolbar
  WM_operatortype_append(
      SCREEN_OT_toolbar_toolbox);  // bfa - toolbar types menu in the toolbar editor
  WM_operatortype_append(SCREEN_OT_region_context_menu);
  WM_operatortype_append(SCREEN_OT_screen_set);
  WM_operatortype_append(SCREEN_OT_screen_full_area);
  WM_operatortype_append(SCREEN_OT_back_to_previous);
  WM_operatortype_append(SCREEN_OT_spacedata_cleanup);
  WM_operatortype_append(SCREEN_OT_screenshot);
  WM_operatortype_append(SCREEN_OT_userpref_show);
  WM_operatortype_append(SCREEN_OT_drivers_editor_show);
  WM_operatortype_append(SCREEN_OT_info_log_show);
  WM_operatortype_append(SCREEN_OT_region_blend);
  WM_operatortype_append(SCREEN_OT_space_type_set_or_cycle);
  WM_operatortype_append(SCREEN_OT_space_context_cycle);
  WM_operatortype_append(SCREEN_OT_workspace_cycle);

  /*frame changes*/
  WM_operatortype_append(SCREEN_OT_frame_offset);
  WM_operatortype_append(SCREEN_OT_frame_jump);
  WM_operatortype_append(SCREEN_OT_keyframe_jump);
  WM_operatortype_append(SCREEN_OT_marker_jump);

  WM_operatortype_append(SCREEN_OT_animation_step);
  WM_operatortype_append(SCREEN_OT_animation_play);
  WM_operatortype_append(SCREEN_OT_animation_cancel);

  /* new/delete */
  WM_operatortype_append(SCREEN_OT_new);
  WM_operatortype_append(SCREEN_OT_delete);

  /* tools shared by more space types */
  WM_operatortype_append(ED_OT_undo);
  WM_operatortype_append(ED_OT_undo_push);
  WM_operatortype_append(ED_OT_redo);
  WM_operatortype_append(ED_OT_undo_redo);
  WM_operatortype_append(ED_OT_undo_history);

  WM_operatortype_append(ED_OT_flush_edits);
}

/** \} */

/* -------------------------------------------------------------------- */
/** \name Operator Key Map
 * \{ */

static void keymap_modal_set(wmKeyConfig *keyconf)
{
  static const EnumPropertyItem modal_items[] = {
      {KM_MODAL_CANCEL, "CANCEL", 0, "Cancel", ""},
      {KM_MODAL_APPLY, "APPLY", 0, "Apply", ""},
      {KM_MODAL_SNAP_ON, "SNAP", 0, "Snap on", ""},
      {KM_MODAL_SNAP_OFF, "SNAP_OFF", 0, "Snap off", ""},
      {0, NULL, 0, NULL, NULL},
  };
  wmKeyMap *keymap;

  /* Standard Modal keymap ------------------------------------------------ */
  keymap = WM_modalkeymap_ensure(keyconf, "Standard Modal Map", modal_items);

  WM_modalkeymap_assign(keymap, "SCREEN_OT_area_move");
}

static bool blend_file_drop_poll(bContext *UNUSED(C),
                                 wmDrag *drag,
                                 const wmEvent *UNUSED(event),
                                 const char **UNUSED(r_tooltip))
{
  if (drag->type == WM_DRAG_PATH) {
    if (drag->icon == ICON_FILE_BLEND) {
      return 1;
    }
  }
  return 0;
}

static void blend_file_drop_copy(wmDrag *drag, wmDropBox *drop)
{
  /* copy drag path to properties */
  RNA_string_set(drop->ptr, "filepath", drag->path);
}

/* called in spacetypes.c */
void ED_keymap_screen(wmKeyConfig *keyconf)
{
  ListBase *lb;

  /* Screen Editing ------------------------------------------------ */
  WM_keymap_ensure(keyconf, "Screen Editing", 0, 0);

  /* Header Editing ------------------------------------------------ */
  /* note: this is only used when the cursor is inside the header */
  WM_keymap_ensure(keyconf, "Header", 0, 0);

  /* Screen General ------------------------------------------------ */
  WM_keymap_ensure(keyconf, "Screen", 0, 0);

  /* Anim Playback ------------------------------------------------ */
  WM_keymap_ensure(keyconf, "Frames", 0, 0);

  /* dropbox for entire window */
  lb = WM_dropboxmap_find("Window", 0, 0);
  WM_dropbox_add(lb, "WM_OT_drop_blend_file", blend_file_drop_poll, blend_file_drop_copy);
  WM_dropbox_add(lb, "UI_OT_drop_color", UI_drop_color_poll, UI_drop_color_copy);

  keymap_modal_set(keyconf);
}

/** \} */<|MERGE_RESOLUTION|>--- conflicted
+++ resolved
@@ -4133,11 +4133,11 @@
 // bfa - show hide the editorsmenu
 static int header_toggle_editortypemenu_exec(bContext *C, wmOperator *UNUSED(op))
 {
-  ScrArea *sa = CTX_wm_area(C);
-
-  sa->flag = sa->flag ^ HEADER_NO_EDITORTYPEMENU;
-
-  ED_area_tag_redraw(sa);
+  ScrArea *area = CTX_wm_area(C);
+
+  area->flag = area->flag ^ HEADER_NO_EDITORTYPEMENU;
+
+  ED_area_tag_redraw(area);
   WM_event_add_notifier(C, NC_SCREEN | NA_EDITED, NULL);
 
   return OPERATOR_FINISHED;
@@ -4159,11 +4159,11 @@
 // bfa - show hide the file toolbar menus
 static int header_toolbar_file_exec(bContext *C, wmOperator *UNUSED(op))
 {
-  ScrArea *sa = CTX_wm_area(C);
-
-  sa->flag = sa->flag ^ HEADER_TOOLBAR_FILE;
-
-  ED_area_tag_redraw(sa);
+  ScrArea *area = CTX_wm_area(C);
+
+  area->flag = area->flag ^ HEADER_TOOLBAR_FILE;
+
+  ED_area_tag_redraw(area);
   WM_event_add_notifier(C, NC_SCREEN | NA_EDITED, NULL);
 
   return OPERATOR_FINISHED;
@@ -4184,11 +4184,11 @@
 // bfa - show hide the meshedit toolbar menus
 static int header_toolbar_meshedit_exec(bContext *C, wmOperator *UNUSED(op))
 {
-  ScrArea *sa = CTX_wm_area(C);
-
-  sa->flag = sa->flag ^ HEADER_TOOLBAR_MESHEDIT;
-
-  ED_area_tag_redraw(sa);
+  ScrArea *area = CTX_wm_area(C);
+
+  area->flag = area->flag ^ HEADER_TOOLBAR_MESHEDIT;
+
+  ED_area_tag_redraw(area);
   WM_event_add_notifier(C, NC_SCREEN | NA_EDITED, NULL);
 
   return OPERATOR_FINISHED;
@@ -4209,11 +4209,11 @@
 // bfa - show hide the primitives toolbar menus
 static int header_toolbar_primitives_exec(bContext *C, wmOperator *UNUSED(op))
 {
-  ScrArea *sa = CTX_wm_area(C);
-
-  sa->flag = sa->flag ^ HEADER_TOOLBAR_PRIMITIVES;
-
-  ED_area_tag_redraw(sa);
+  ScrArea *area = CTX_wm_area(C);
+
+  area->flag = area->flag ^ HEADER_TOOLBAR_PRIMITIVES;
+
+  ED_area_tag_redraw(area);
   WM_event_add_notifier(C, NC_SCREEN | NA_EDITED, NULL);
 
   return OPERATOR_FINISHED;
@@ -4234,11 +4234,11 @@
 // bfa - show hide the image toolbar menus
 static int header_toolbar_image_exec(bContext *C, wmOperator *UNUSED(op))
 {
-  ScrArea *sa = CTX_wm_area(C);
-
-  sa->flag = sa->flag ^ HEADER_TOOLBAR_IMAGE;
-
-  ED_area_tag_redraw(sa);
+  ScrArea *area = CTX_wm_area(C);
+
+  area->flag = area->flag ^ HEADER_TOOLBAR_IMAGE;
+
+  ED_area_tag_redraw(area);
   WM_event_add_notifier(C, NC_SCREEN | NA_EDITED, NULL);
 
   return OPERATOR_FINISHED;
@@ -4259,11 +4259,11 @@
 // bfa - show hide the tools toolbar menus
 static int header_toolbar_tools_exec(bContext *C, wmOperator *UNUSED(op))
 {
-  ScrArea *sa = CTX_wm_area(C);
-
-  sa->flag = sa->flag ^ HEADER_TOOLBAR_TOOLS;
-
-  ED_area_tag_redraw(sa);
+  ScrArea *area = CTX_wm_area(C);
+
+  area->flag = area->flag ^ HEADER_TOOLBAR_TOOLS;
+
+  ED_area_tag_redraw(area);
   WM_event_add_notifier(C, NC_SCREEN | NA_EDITED, NULL);
 
   return OPERATOR_FINISHED;
@@ -4284,11 +4284,11 @@
 // bfa - show hide the animation toolbar menus
 static int header_toolbar_animation_exec(bContext *C, wmOperator *UNUSED(op))
 {
-  ScrArea *sa = CTX_wm_area(C);
-
-  sa->flag = sa->flag ^ HEADER_TOOLBAR_ANIMATION;
-
-  ED_area_tag_redraw(sa);
+  ScrArea *area = CTX_wm_area(C);
+
+  area->flag = area->flag ^ HEADER_TOOLBAR_ANIMATION;
+
+  ED_area_tag_redraw(area);
   WM_event_add_notifier(C, NC_SCREEN | NA_EDITED, NULL);
 
   return OPERATOR_FINISHED;
@@ -4309,11 +4309,11 @@
 // bfa - show hide the edit toolbar menus
 static int header_toolbar_edit_exec(bContext *C, wmOperator *UNUSED(op))
 {
-  ScrArea *sa = CTX_wm_area(C);
-
-  sa->flag = sa->flag ^ HEADER_TOOLBAR_EDIT;
-
-  ED_area_tag_redraw(sa);
+  ScrArea *area = CTX_wm_area(C);
+
+  area->flag = area->flag ^ HEADER_TOOLBAR_EDIT;
+
+  ED_area_tag_redraw(area);
   WM_event_add_notifier(C, NC_SCREEN | NA_EDITED, NULL);
 
   return OPERATOR_FINISHED;
@@ -4334,11 +4334,11 @@
 // bfa - show hide the misc toolbar menus
 static int header_toolbar_misc_exec(bContext *C, wmOperator *UNUSED(op))
 {
-  ScrArea *sa = CTX_wm_area(C);
-
-  sa->flag = sa->flag ^ HEADER_TOOLBAR_MISC;
-
-  ED_area_tag_redraw(sa);
+  ScrArea *area = CTX_wm_area(C);
+
+  area->flag = area->flag ^ HEADER_TOOLBAR_MISC;
+
+  ED_area_tag_redraw(area);
   WM_event_add_notifier(C, NC_SCREEN | NA_EDITED, NULL);
 
   return OPERATOR_FINISHED;
@@ -4398,7 +4398,7 @@
 
   uiItemO(layout,
           IFACE_("Hide Editortype menu"),
-          (sa->flag & HEADER_NO_EDITORTYPEMENU) ? ICON_CHECKBOX_HLT : ICON_CHECKBOX_DEHLT,
+          (area->flag & HEADER_NO_EDITORTYPEMENU) ? ICON_CHECKBOX_HLT : ICON_CHECKBOX_DEHLT,
           "SCREEN_OT_header_toggle_editortypemenu");
 
   /* File browser should be fullscreen all the time, top-bar should
@@ -4406,13 +4406,8 @@
   if (!ELEM(area->spacetype, SPACE_FILE, SPACE_TOPBAR)) {
     uiItemS(layout);
 
-<<<<<<< HEAD
-    const char *but_str = sa->full ? IFACE_("Tile Area") : IFACE_("Maximize Area");
+    const char *but_str = area->full ? IFACE_("Tile Area") : IFACE_("Maximize Area");
     uiItemO(layout, but_str, ICON_MAXIMIZE_AREA, "SCREEN_OT_screen_full_area");
-=======
-    const char *but_str = area->full ? IFACE_("Tile Area") : IFACE_("Maximize Area");
-    uiItemO(layout, but_str, ICON_NONE, "SCREEN_OT_screen_full_area");
->>>>>>> 820e2ebd
   }
 }
 
@@ -4421,55 +4416,55 @@
  * ***************************** */
 void ED_screens_toolbar_tools_menu_create(bContext *C, uiLayout *layout, void *UNUSED(arg))
 {
-  ScrArea *sa = CTX_wm_area(C);
-  ARegion *ar = CTX_wm_region(C);
+  ScrArea *area = CTX_wm_area(C);
+  ARegion *region = CTX_wm_region(C);
 
   // bfa - show hide the File toolbar
   uiItemO(layout,
           IFACE_("Toolbar File"),
-          (sa->flag & HEADER_TOOLBAR_FILE) ? ICON_CHECKBOX_HLT : ICON_CHECKBOX_DEHLT,
+          (area->flag & HEADER_TOOLBAR_FILE) ? ICON_CHECKBOX_HLT : ICON_CHECKBOX_DEHLT,
           "SCREEN_OT_header_toolbar_file");
 
   // bfa - show hide the Meshedit toolbar
   uiItemO(layout,
           IFACE_("Toolbar Meshedit"),
-          (sa->flag & HEADER_TOOLBAR_MESHEDIT) ? ICON_CHECKBOX_HLT : ICON_CHECKBOX_DEHLT,
+          (area->flag & HEADER_TOOLBAR_MESHEDIT) ? ICON_CHECKBOX_HLT : ICON_CHECKBOX_DEHLT,
           "SCREEN_OT_header_toolbar_meshedit");
 
   // bfa - show hide the Primitives toolbar
   uiItemO(layout,
           IFACE_("Toolbar Primitives"),
-          (sa->flag & HEADER_TOOLBAR_PRIMITIVES) ? ICON_CHECKBOX_HLT : ICON_CHECKBOX_DEHLT,
+          (area->flag & HEADER_TOOLBAR_PRIMITIVES) ? ICON_CHECKBOX_HLT : ICON_CHECKBOX_DEHLT,
           "SCREEN_OT_header_toolbar_primitives");
 
   // bfa - show hide the Image toolbar
   uiItemO(layout,
           IFACE_("Toolbar Image"),
-          (sa->flag & HEADER_TOOLBAR_IMAGE) ? ICON_CHECKBOX_HLT : ICON_CHECKBOX_DEHLT,
+          (area->flag & HEADER_TOOLBAR_IMAGE) ? ICON_CHECKBOX_HLT : ICON_CHECKBOX_DEHLT,
           "SCREEN_OT_header_toolbar_image");
 
   // bfa - show hide the Tools toolbar
   uiItemO(layout,
           IFACE_("Toolbar Tools"),
-          (sa->flag & HEADER_TOOLBAR_TOOLS) ? ICON_CHECKBOX_HLT : ICON_CHECKBOX_DEHLT,
+          (area->flag & HEADER_TOOLBAR_TOOLS) ? ICON_CHECKBOX_HLT : ICON_CHECKBOX_DEHLT,
           "SCREEN_OT_header_toolbar_tools");
 
   // bfa - show hide the Animation toolbar
   uiItemO(layout,
           IFACE_("Toolbar Animation"),
-          (sa->flag & HEADER_TOOLBAR_ANIMATION) ? ICON_CHECKBOX_HLT : ICON_CHECKBOX_DEHLT,
+          (area->flag & HEADER_TOOLBAR_ANIMATION) ? ICON_CHECKBOX_HLT : ICON_CHECKBOX_DEHLT,
           "SCREEN_OT_header_toolbar_animation");
 
   // bfa - show hide the Edit toolbar
   uiItemO(layout,
           IFACE_("Toolbar Edit"),
-          (sa->flag & HEADER_TOOLBAR_EDIT) ? ICON_CHECKBOX_HLT : ICON_CHECKBOX_DEHLT,
+          (area->flag & HEADER_TOOLBAR_EDIT) ? ICON_CHECKBOX_HLT : ICON_CHECKBOX_DEHLT,
           "SCREEN_OT_header_toolbar_edit");
 
   // bfa - show hide the Misc toolbar
   uiItemO(layout,
           IFACE_("Toolbar Misc"),
-          (sa->flag & HEADER_TOOLBAR_MISC) ? ICON_CHECKBOX_HLT : ICON_CHECKBOX_DEHLT,
+          (area->flag & HEADER_TOOLBAR_MISC) ? ICON_CHECKBOX_HLT : ICON_CHECKBOX_DEHLT,
           "SCREEN_OT_header_toolbar_misc");
 }
 /*bfa toolbar*/
@@ -4526,13 +4521,8 @@
   if (!ELEM(area->spacetype, SPACE_FILE, SPACE_TOPBAR)) {
     uiItemS(layout);
 
-<<<<<<< HEAD
-    const char *but_str = sa->full ? IFACE_("Tile Area") : IFACE_("Maximize Area");
+    const char *but_str = area->full ? IFACE_("Tile Area") : IFACE_("Maximize Area");
     uiItemO(layout, but_str, ICON_MAXIMIZE_AREA, "SCREEN_OT_screen_full_area");
-=======
-    const char *but_str = area->full ? IFACE_("Tile Area") : IFACE_("Maximize Area");
-    uiItemO(layout, but_str, ICON_NONE, "SCREEN_OT_screen_full_area");
->>>>>>> 820e2ebd
   }
 }
 
