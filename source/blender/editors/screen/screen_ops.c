/**
 * $Id:
 *
 * ***** BEGIN GPL LICENSE BLOCK *****
 *
 * This program is free software; you can redistribute it and/or
 * modify it under the terms of the GNU General Public License
 * as published by the Free Software Foundation; either version 2
 * of the License, or (at your option) any later version. 
 *
 * This program is distributed in the hope that it will be useful,
 * but WITHOUT ANY WARRANTY; without even the implied warranty of
 * MERCHANTABILITY or FITNESS FOR A PARTICULAR PURPOSE.  See the
 * GNU General Public License for more details.
 *
 * You should have received a copy of the GNU General Public License
 * along with this program; if not, write to the Free Software Foundation,
 * Inc., 51 Franklin Street, Fifth Floor, Boston, MA 02110-1301, USA.
 *
 * The Original Code is Copyright (C) 2008 Blender Foundation.
 * All rights reserved.
 *
 *
 * ***** END GPL LICENSE BLOCK *****
 */

#include <math.h>
#include <string.h>

#include "MEM_guardedalloc.h"

#include "BLI_math.h"
#include "BLI_blenlib.h"
#include "BLI_editVert.h"
#include "BLI_dlrbTree.h"

#include "DNA_armature_types.h"
#include "DNA_lattice_types.h"
#include "DNA_object_types.h"
#include "DNA_mesh_types.h"
#include "DNA_curve_types.h"
#include "DNA_scene_types.h"
#include "DNA_meta_types.h"

#include "BKE_blender.h"
#include "BKE_colortools.h"
#include "BKE_context.h"
#include "BKE_customdata.h"
#include "BKE_global.h"
#include "BKE_idprop.h"
#include "BKE_library.h"
#include "BKE_main.h"
#include "BKE_mesh.h"
#include "BKE_multires.h"
#include "BKE_report.h"
#include "BKE_scene.h"
#include "BKE_screen.h"
#include "BKE_utildefines.h"
#include "BKE_sound.h"

#include "WM_api.h"
#include "WM_types.h"

#include "ED_util.h"
#include "ED_screen.h"
#include "ED_mesh.h"
#include "ED_object.h"
#include "ED_screen_types.h"
#include "ED_keyframes_draw.h"

#include "RNA_access.h"
#include "RNA_define.h"

#include "UI_interface.h"
#include "UI_resources.h"

#include "wm_window.h"

#include "screen_intern.h"	/* own module include */

#define KM_MODAL_CANCEL		1
#define KM_MODAL_APPLY		2
#define KM_MODAL_STEP10		3
#define KM_MODAL_STEP10_OFF	4

/* ************** Exported Poll tests ********************** */

int ED_operator_regionactive(bContext *C)
{
	if(CTX_wm_window(C)==NULL) return 0;
	if(CTX_wm_screen(C)==NULL) return 0;
	if(CTX_wm_region(C)==NULL) return 0;
	return 1;
}

int ED_operator_areaactive(bContext *C)
{
	if(CTX_wm_window(C)==NULL) return 0;
	if(CTX_wm_screen(C)==NULL) return 0;
	if(CTX_wm_area(C)==NULL) return 0;
	return 1;
}

int ED_operator_screenactive(bContext *C)
{
	if(CTX_wm_window(C)==NULL) return 0;
	if(CTX_wm_screen(C)==NULL) return 0;
	return 1;
}

/* when mouse is over area-edge */
int ED_operator_screen_mainwinactive(bContext *C)
{
	if(CTX_wm_window(C)==NULL) return 0;
	if(CTX_wm_screen(C)==NULL) return 0;
	if (CTX_wm_screen(C)->subwinactive!=CTX_wm_screen(C)->mainwin) return 0;
	return 1;
}

int ED_operator_scene_editable(bContext *C)
{
	Scene *scene= CTX_data_scene(C);
	if(scene && scene->id.lib==NULL)
		return 1;
	return 0;
}

static int ed_spacetype_test(bContext *C, int type)
{
	if(ED_operator_areaactive(C)) {
		SpaceLink *sl= (SpaceLink *)CTX_wm_space_data(C);
		return sl && (sl->spacetype == type);
	}
	return 0;
}

int ED_operator_view3d_active(bContext *C)
{
	return ed_spacetype_test(C, SPACE_VIEW3D);
}

int ED_operator_timeline_active(bContext *C)
{
	return ed_spacetype_test(C, SPACE_TIME);
}

int ED_operator_outliner_active(bContext *C)
{
	return ed_spacetype_test(C, SPACE_OUTLINER);
}

int ED_operator_file_active(bContext *C)
{
	return ed_spacetype_test(C, SPACE_FILE);
}

int ED_operator_action_active(bContext *C)
{
	return ed_spacetype_test(C, SPACE_ACTION);
}

int ED_operator_buttons_active(bContext *C)
{
	return ed_spacetype_test(C, SPACE_BUTS);
}

int ED_operator_node_active(bContext *C)
{
	SpaceNode *snode= CTX_wm_space_node(C);
	
	if(snode && snode->edittree)
		return 1;
	
	return 0;
}

// XXX rename
int ED_operator_ipo_active(bContext *C)
{
	return ed_spacetype_test(C, SPACE_IPO);
}

int ED_operator_sequencer_active(bContext *C)
{
	return ed_spacetype_test(C, SPACE_SEQ);
}

int ED_operator_image_active(bContext *C)
{
	return ed_spacetype_test(C, SPACE_IMAGE);
}

int ED_operator_nla_active(bContext *C)
{
	return ed_spacetype_test(C, SPACE_NLA);
}

int ED_operator_logic_active(bContext *C)
{
	return ed_spacetype_test(C, SPACE_LOGIC);
}

int ED_operator_object_active(bContext *C)
{
	return NULL != CTX_data_active_object(C);
}

int ED_operator_object_active_editable(bContext *C)
{
	Object *ob=CTX_data_active_object(C);
	return ((ob != NULL) && !(ob->id.lib));
}

int ED_operator_editmesh(bContext *C)
{
	Object *obedit= CTX_data_edit_object(C);
	if(obedit && obedit->type==OB_MESH)
		return NULL != ((Mesh *)obedit->data)->edit_mesh;
	return 0;
}

int ED_operator_editmesh_view3d(bContext *C)
{
	return ED_operator_editmesh(C) && ED_operator_view3d_active(C);
}

int ED_operator_editarmature(bContext *C)
{
	Object *obedit= CTX_data_edit_object(C);
	if(obedit && obedit->type==OB_ARMATURE)
		return NULL != ((bArmature *)obedit->data)->edbo;
	return 0;
}

int ED_operator_posemode(bContext *C)
{
	Object *obact= CTX_data_active_object(C);
	Object *obedit= CTX_data_edit_object(C);
	
	if ((obact != obedit) && (obact) && (obact->type==OB_ARMATURE))
		return (obact->mode & OB_MODE_POSE)!=0;
	
	return 0;
}


int ED_operator_uvedit(bContext *C)
{
	Object *obedit= CTX_data_edit_object(C);
	EditMesh *em= NULL;
	
	if(obedit && obedit->type==OB_MESH)
		em= BKE_mesh_get_editmesh((Mesh *)obedit->data);
	
	if(em && (em->faces.first) && (CustomData_has_layer(&em->fdata, CD_MTFACE))) {
		BKE_mesh_end_editmesh(obedit->data, em);
		return 1;
	}
	
	if(obedit)
		BKE_mesh_end_editmesh(obedit->data, em);
	return 0;
}

int ED_operator_uvmap(bContext *C)
{
	Object *obedit= CTX_data_edit_object(C);
	EditMesh *em= NULL;
	
	if(obedit && obedit->type==OB_MESH)
		em= BKE_mesh_get_editmesh((Mesh *)obedit->data);
	
	if(em && (em->faces.first)) {
		BKE_mesh_end_editmesh(obedit->data, em);
		return 1;
	}
	
	if(obedit)
		BKE_mesh_end_editmesh(obedit->data, em);
	return 0;
}

int ED_operator_editsurfcurve(bContext *C)
{
	Object *obedit= CTX_data_edit_object(C);
	if(obedit && ELEM(obedit->type, OB_CURVE, OB_SURF))
		return NULL != ((Curve *)obedit->data)->editnurb;
	return 0;
}


int ED_operator_editcurve(bContext *C)
{
	Object *obedit= CTX_data_edit_object(C);
	if(obedit && obedit->type==OB_CURVE)
		return NULL != ((Curve *)obedit->data)->editnurb;
	return 0;
}

int ED_operator_editsurf(bContext *C)
{
	Object *obedit= CTX_data_edit_object(C);
	if(obedit && obedit->type==OB_SURF)
		return NULL != ((Curve *)obedit->data)->editnurb;
	return 0;
}

int ED_operator_editfont(bContext *C)
{
	Object *obedit= CTX_data_edit_object(C);
	if(obedit && obedit->type==OB_FONT)
		return NULL != ((Curve *)obedit->data)->editfont;
	return 0;
}

int ED_operator_editlattice(bContext *C)
{
	Object *obedit= CTX_data_edit_object(C);
	if(obedit && obedit->type==OB_LATTICE)
		return NULL != ((Lattice *)obedit->data)->editlatt;
	return 0;
}

int ED_operator_editmball(bContext *C)
{
	Object *obedit= CTX_data_edit_object(C);
	if(obedit && obedit->type==OB_MBALL)
		return NULL != ((MetaBall *)obedit->data)->editelems;
	return 0;
}

/* *************************** action zone operator ************************** */

/* operator state vars used:  
 none
 
 functions:
 
 apply() set actionzone event
 
 exit()	free customdata
 
 callbacks:
 
 exec()	never used
 
 invoke() check if in zone  
 add customdata, put mouseco and area in it
 add modal handler
 
 modal()	accept modal events while doing it
 call apply() with gesture info, active window, nonactive window
 call exit() and remove handler when LMB confirm
 
 */

typedef struct sActionzoneData {
	ScrArea *sa1, *sa2;
	AZone *az;
	int x, y, gesture_dir, modifier;
} sActionzoneData;

/* used by other operators too */
static ScrArea *screen_areahascursor(bScreen *scr, int x, int y)
{
	ScrArea *sa= NULL;
	sa= scr->areabase.first;
	while(sa) {
		if(BLI_in_rcti(&sa->totrct, x, y)) break;
		sa= sa->next;
	}
	
	return sa;
}

/* quick poll to save operators to be created and handled */
static int actionzone_area_poll(bContext *C)
{
	wmWindow *win= CTX_wm_window(C);
	ScrArea *sa= CTX_wm_area(C);
	
	if(sa && win) {
		AZone *az;
		int x= win->eventstate->x;
		int y= win->eventstate->y;
		
		for(az= sa->actionzones.first; az; az= az->next)
			if(BLI_in_rcti(&az->rect, x, y))
				return 1;
	}	
	return 0;
}

AZone *is_in_area_actionzone(ScrArea *sa, int x, int y)
{
	AZone *az= NULL;
	
	for(az= sa->actionzones.first; az; az= az->next) {
		if(BLI_in_rcti(&az->rect, x, y)) {
			if(az->type == AZONE_AREA) {
				if(isect_point_tri_v2_int(az->x1, az->y1, az->x2, az->y2, x, y)) 
					break;
			}
			else if(az->type == AZONE_REGION) {
				break;
			}
		}
	}
	
	return az;
}


static void actionzone_exit(bContext *C, wmOperator *op)
{
	if(op->customdata)
		MEM_freeN(op->customdata);
	op->customdata= NULL;
}

/* send EVT_ACTIONZONE event */
static void actionzone_apply(bContext *C, wmOperator *op, int type)
{
	wmEvent event;
	wmWindow *win= CTX_wm_window(C);
	sActionzoneData *sad= op->customdata;
	
	sad->modifier= RNA_int_get(op->ptr, "modifier");
	
	event= *(win->eventstate);	/* XXX huh huh? make api call */
	if(type==AZONE_AREA)
		event.type= EVT_ACTIONZONE_AREA;
	else
		event.type= EVT_ACTIONZONE_REGION;
	event.customdata= op->customdata;
	event.customdatafree= TRUE;
	op->customdata= NULL;
	
	wm_event_add(win, &event);
}

static int actionzone_invoke(bContext *C, wmOperator *op, wmEvent *event)
{
	AZone *az= is_in_area_actionzone(CTX_wm_area(C), event->x, event->y);
	sActionzoneData *sad;
	
	/* quick escape */
	if(az==NULL)
		return OPERATOR_PASS_THROUGH;
	
	/* ok we do the actionzone */
	sad= op->customdata= MEM_callocN(sizeof(sActionzoneData), "sActionzoneData");
	sad->sa1= CTX_wm_area(C);
	sad->az= az;
	sad->x= event->x; sad->y= event->y;
	
	/* region azone directly reacts on mouse clicks */
	if(sad->az->type==AZONE_REGION) {
		actionzone_apply(C, op, AZONE_REGION);
		actionzone_exit(C, op);
		return OPERATOR_FINISHED;
	}
	else {
		/* add modal handler */
		WM_event_add_modal_handler(C, op);
		
		return OPERATOR_RUNNING_MODAL;
	}
}


static int actionzone_modal(bContext *C, wmOperator *op, wmEvent *event)
{
	sActionzoneData *sad= op->customdata;
	int deltax, deltay;
	int mindelta= sad->az->type==AZONE_REGION?1:12;
	
	switch(event->type) {
		case MOUSEMOVE:
			/* calculate gesture direction */
			deltax= (event->x - sad->x);
			deltay= (event->y - sad->y);
			
			if(deltay > ABS(deltax))
				sad->gesture_dir= 'n';
			else if(deltax > ABS(deltay))
				sad->gesture_dir= 'e';
			else if(deltay < -ABS(deltax))
				sad->gesture_dir= 's';
			else
				sad->gesture_dir= 'w';
			
			/* gesture is large enough? */
			if(ABS(deltax) > mindelta || ABS(deltay) > mindelta) {
				
				/* second area, for join */
				sad->sa2= screen_areahascursor(CTX_wm_screen(C), event->x, event->y);
				/* apply sends event */
				actionzone_apply(C, op, sad->az->type);
				actionzone_exit(C, op);
				
				return OPERATOR_FINISHED;
			}
			break;
		case ESCKEY:
			actionzone_exit(C, op);
			return OPERATOR_CANCELLED;
		case LEFTMOUSE:				
			actionzone_exit(C, op);
			return OPERATOR_CANCELLED;
			
	}
	
	return OPERATOR_RUNNING_MODAL;
}

static void SCREEN_OT_actionzone(wmOperatorType *ot)
{
	/* identifiers */
	ot->name= "Handle area action zones";
	ot->description= "Handle area action zones for mouse actions/gestures";
	ot->idname= "SCREEN_OT_actionzone";
	
	ot->invoke= actionzone_invoke;
	ot->modal= actionzone_modal;
	ot->poll= actionzone_area_poll;
	
	ot->flag= OPTYPE_BLOCKING;
	
	RNA_def_int(ot->srna, "modifier", 0, 0, 2, "modifier", "modifier state", 0, 2);
}

/* ************** swap area operator *********************************** */

/* operator state vars used:  
 sa1		start area
 sa2		area to swap with
 
 functions:
 
 init()   set custom data for operator, based on actionzone event custom data
 
 cancel()	cancel the operator
 
 exit()	cleanup, send notifier
 
 callbacks:
 
 invoke() gets called on shift+lmb drag in actionzone
 call init(), add handler
 
 modal()  accept modal events while doing it
 
 */

typedef struct sAreaSwapData {
	ScrArea *sa1, *sa2;
} sAreaSwapData;

static int area_swap_init(bContext *C, wmOperator *op, wmEvent *event)
{
	sAreaSwapData *sd= NULL;
	sActionzoneData *sad= event->customdata;
	
	if(sad==NULL || sad->sa1==NULL)
		return 0;
	
	sd= MEM_callocN(sizeof(sAreaSwapData), "sAreaSwapData");
	sd->sa1= sad->sa1;
	sd->sa2= sad->sa2;
	op->customdata= sd;
	
	return 1;
}


static void area_swap_exit(bContext *C, wmOperator *op)
{
	if(op->customdata)
		MEM_freeN(op->customdata);
	op->customdata= NULL;
}

static int area_swap_cancel(bContext *C, wmOperator *op)
{
	area_swap_exit(C, op);
	return OPERATOR_CANCELLED;
}

static int area_swap_invoke(bContext *C, wmOperator *op, wmEvent *event)
{
	
	if(!area_swap_init(C, op, event))
		return OPERATOR_PASS_THROUGH;
	
	/* add modal handler */
	WM_cursor_modal(CTX_wm_window(C), BC_SWAPAREA_CURSOR);
	WM_event_add_modal_handler(C, op);
	
	return OPERATOR_RUNNING_MODAL;
	
}

static int area_swap_modal(bContext *C, wmOperator *op, wmEvent *event)
{
	sActionzoneData *sad= op->customdata;
	
	switch(event->type) {
		case MOUSEMOVE:
			/* second area, for join */
			sad->sa2= screen_areahascursor(CTX_wm_screen(C), event->x, event->y);
			break;
		case LEFTMOUSE: /* release LMB */
			if(event->val==KM_RELEASE) {
				if(!sad->sa2 || sad->sa1 == sad->sa2) {
					
					return area_swap_cancel(C, op);
				}
				ED_area_swapspace(C, sad->sa1, sad->sa2);
				
				area_swap_exit(C, op);
				
#ifdef WM_FAST_DRAW
				ED_area_tag_redraw(sad->sa1);
				ED_area_tag_redraw(sad->sa2);
#endif

				WM_event_add_notifier(C, NC_SCREEN|NA_EDITED, NULL);
				
				return OPERATOR_FINISHED;
			}
			break;
			
		case ESCKEY:
			return area_swap_cancel(C, op);
	}
	return OPERATOR_RUNNING_MODAL;
}

static void SCREEN_OT_area_swap(wmOperatorType *ot)
{
	ot->name= "Swap areas";
	ot->description= "Swap selected areas screen positions";
	ot->idname= "SCREEN_OT_area_swap";
	
	ot->invoke= area_swap_invoke;
	ot->modal= area_swap_modal;
	ot->poll= ED_operator_areaactive;
	
	ot->flag= OPTYPE_BLOCKING;
}

/* *********** Duplicate area as new window operator ****************** */

/* operator callback */
static int area_dupli_invoke(bContext *C, wmOperator *op, wmEvent *event)
{
	wmWindow *newwin, *win;
	bScreen *newsc, *sc;
	ScrArea *sa;
	rcti rect;
	
	win= CTX_wm_window(C);
	sc= CTX_wm_screen(C);
	sa= CTX_wm_area(C);
	
	/* XXX hrmf! */
	if(event->type==EVT_ACTIONZONE_AREA) {
		sActionzoneData *sad= event->customdata;
		
		if(sad==NULL)
			return OPERATOR_PASS_THROUGH;
		
		sa= sad->sa1;
	}
	
	/*  poll() checks area context, but we don't accept full-area windows */
	if(sc->full != SCREENNORMAL) {
		if(event->type==EVT_ACTIONZONE_AREA)
			actionzone_exit(C, op);
		return OPERATOR_CANCELLED;
	}
	
	/* adds window to WM */
	rect= sa->totrct;
	BLI_translate_rcti(&rect, win->posx, win->posy);
	newwin= WM_window_open(C, &rect);
	
	/* allocs new screen and adds to newly created window, using window size */
	newsc= ED_screen_add(newwin, CTX_data_scene(C), sc->id.name+2);
	newwin->screen= newsc;
	
	/* copy area to new screen */
	area_copy_data((ScrArea *)newsc->areabase.first, sa, 0);
	
#ifdef WM_FAST_DRAW
	ED_area_tag_redraw((ScrArea *)newsc->areabase.first);
#endif

	/* screen, areas init */
	WM_event_add_notifier(C, NC_SCREEN|NA_EDITED, NULL);
	
	if(event->type==EVT_ACTIONZONE_AREA)
		actionzone_exit(C, op);
	
	return OPERATOR_FINISHED;
}

static void SCREEN_OT_area_dupli(wmOperatorType *ot)
{
	ot->name= "Duplicate Area into New Window";
	ot->description= "Duplicate selected area into new window";
	ot->idname= "SCREEN_OT_area_dupli";
	
	ot->invoke= area_dupli_invoke;
	ot->poll= ED_operator_areaactive;
}


/* ************** move area edge operator *********************************** */

/* operator state vars used:  
 x, y   			mouse coord near edge
 delta            movement of edge
 
 functions:
 
 init()   set default property values, find edge based on mouse coords, test
 if the edge can be moved, select edges, calculate min and max movement
 
 apply()	apply delta on selection
 
 exit()	cleanup, send notifier
 
 cancel() cancel moving
 
 callbacks:
 
 exec()   execute without any user interaction, based on properties
 call init(), apply(), exit()
 
 invoke() gets called on mouse click near edge
 call init(), add handler
 
 modal()  accept modal events while doing it
 call apply() with delta motion
 call exit() and remove handler
 
 */

typedef struct sAreaMoveData {
	int bigger, smaller, origval, step;
	char dir;
} sAreaMoveData;

/* helper call to move area-edge, sets limits */
static void area_move_set_limits(bScreen *sc, int dir, int *bigger, int *smaller)
{
	ScrArea *sa;
	
	/* we check all areas and test for free space with MINSIZE */
	*bigger= *smaller= 100000;
	
	for(sa= sc->areabase.first; sa; sa= sa->next) {
		if(dir=='h') {
			int y1= sa->v2->vec.y - sa->v1->vec.y-AREAMINY;
			
			/* if top or down edge selected, test height */
			if(sa->v1->flag && sa->v4->flag)
				*bigger= MIN2(*bigger, y1);
			else if(sa->v2->flag && sa->v3->flag)
				*smaller= MIN2(*smaller, y1);
		}
		else {
			int x1= sa->v4->vec.x - sa->v1->vec.x-AREAMINX;
			
			/* if left or right edge selected, test width */
			if(sa->v1->flag && sa->v2->flag)
				*bigger= MIN2(*bigger, x1);
			else if(sa->v3->flag && sa->v4->flag)
				*smaller= MIN2(*smaller, x1);
		}
	}
}

/* validate selection inside screen, set variables OK */
/* return 0: init failed */
static int area_move_init (bContext *C, wmOperator *op)
{
	bScreen *sc= CTX_wm_screen(C);
	ScrEdge *actedge;
	sAreaMoveData *md;
	int x, y;
	
	/* required properties */
	x= RNA_int_get(op->ptr, "x");
	y= RNA_int_get(op->ptr, "y");
	
	/* setup */
	actedge= screen_find_active_scredge(sc, x, y);
	if(actedge==NULL) return 0;
	
	md= MEM_callocN(sizeof(sAreaMoveData), "sAreaMoveData");
	op->customdata= md;
	
	md->dir= scredge_is_horizontal(actedge)?'h':'v';
	if(md->dir=='h') md->origval= actedge->v1->vec.y;
	else md->origval= actedge->v1->vec.x;
	
	select_connected_scredge(sc, actedge);
	/* now all vertices with 'flag==1' are the ones that can be moved. */
	
	area_move_set_limits(sc, md->dir, &md->bigger, &md->smaller);
	
	return 1;
}

/* moves selected screen edge amount of delta, used by split & move */
static void area_move_apply_do(bContext *C, int origval, int delta, int dir, int bigger, int smaller)
{
	wmWindow *win= CTX_wm_window(C);
	bScreen *sc= CTX_wm_screen(C);
	ScrVert *v1;
	
	delta= CLAMPIS(delta, -smaller, bigger);
	
	for (v1= sc->vertbase.first; v1; v1= v1->next) {
		if (v1->flag) {
			/* that way a nice AREAGRID  */
			if((dir=='v') && v1->vec.x>0 && v1->vec.x<win->sizex-1) {
				v1->vec.x= origval + delta;
				if(delta != bigger && delta != -smaller) v1->vec.x-= (v1->vec.x % AREAGRID);
			}
			if((dir=='h') && v1->vec.y>0 && v1->vec.y<win->sizey-1) {
				v1->vec.y= origval + delta;
				
				v1->vec.y+= AREAGRID-1;
				v1->vec.y-= (v1->vec.y % AREAGRID);
				
				/* prevent too small top header */
				if(v1->vec.y > win->sizey-AREAMINY)
					v1->vec.y= win->sizey-AREAMINY;
			}
		}
	}
#ifdef WM_FAST_DRAW
	{
		ScrArea *sa;
		for(sa= sc->areabase.first; sa; sa= sa->next)
			if(sa->v1->flag || sa->v2->flag || sa->v3->flag || sa->v4->flag)
				ED_area_tag_redraw(sa);
	}

#endif
	WM_event_add_notifier(C, NC_SCREEN|NA_EDITED, NULL); /* redraw everything */
}

static void area_move_apply(bContext *C, wmOperator *op)
{
	sAreaMoveData *md= op->customdata;
	int delta;
	
	delta= RNA_int_get(op->ptr, "delta");
	area_move_apply_do(C, md->origval, delta, md->dir, md->bigger, md->smaller);
}

static void area_move_exit(bContext *C, wmOperator *op)
{
	if(op->customdata)
		MEM_freeN(op->customdata);
	op->customdata= NULL;
	
	/* this makes sure aligned edges will result in aligned grabbing */
	removedouble_scrverts(CTX_wm_screen(C));
	removedouble_scredges(CTX_wm_screen(C));
}

static int area_move_exec(bContext *C, wmOperator *op)
{
	if(!area_move_init(C, op))
		return OPERATOR_CANCELLED;
	
	area_move_apply(C, op);
	area_move_exit(C, op);
	
	return OPERATOR_FINISHED;
}

/* interaction callback */
static int area_move_invoke(bContext *C, wmOperator *op, wmEvent *event)
{
	RNA_int_set(op->ptr, "x", event->x);
	RNA_int_set(op->ptr, "y", event->y);
	
	if(!area_move_init(C, op)) 
		return OPERATOR_PASS_THROUGH;
	
	/* add temp handler */
	WM_event_add_modal_handler(C, op);
	
	return OPERATOR_RUNNING_MODAL;
}

static int area_move_cancel(bContext *C, wmOperator *op)
{
	
	RNA_int_set(op->ptr, "delta", 0);
	area_move_apply(C, op);
	area_move_exit(C, op);
	
	return OPERATOR_CANCELLED;
}

/* modal callback for while moving edges */
static int area_move_modal(bContext *C, wmOperator *op, wmEvent *event)
{
	sAreaMoveData *md= op->customdata;
	int delta, x, y;
	
	/* execute the events */
	switch(event->type) {
		case MOUSEMOVE:
			
			x= RNA_int_get(op->ptr, "x");
			y= RNA_int_get(op->ptr, "y");
			
			delta= (md->dir == 'v')? event->x - x: event->y - y;
			if(md->step) delta= delta - (delta % md->step);
			RNA_int_set(op->ptr, "delta", delta);
			
			area_move_apply(C, op);
			break;
			
		case EVT_MODAL_MAP:
			
			switch (event->val) {
				case KM_MODAL_APPLY:
					area_move_exit(C, op);
					return OPERATOR_FINISHED;
					
				case KM_MODAL_CANCEL:
					return area_move_cancel(C, op);
					
				case KM_MODAL_STEP10:
					md->step= 10;
					break;
				case KM_MODAL_STEP10_OFF:
					md->step= 0;
					break;
			}
	}
	
	return OPERATOR_RUNNING_MODAL;
}

static void SCREEN_OT_area_move(wmOperatorType *ot)
{
	/* identifiers */
	ot->name= "Move area edges";
	ot->description= "Move selected area edges";
	ot->idname= "SCREEN_OT_area_move";
	
	ot->exec= area_move_exec;
	ot->invoke= area_move_invoke;
	ot->cancel= area_move_cancel;
	ot->modal= area_move_modal;
	ot->poll= ED_operator_screen_mainwinactive; /* when mouse is over area-edge */
	
	ot->flag= OPTYPE_BLOCKING;
	
	/* rna */
	RNA_def_int(ot->srna, "x", 0, INT_MIN, INT_MAX, "X", "", INT_MIN, INT_MAX);
	RNA_def_int(ot->srna, "y", 0, INT_MIN, INT_MAX, "Y", "", INT_MIN, INT_MAX);
	RNA_def_int(ot->srna, "delta", 0, INT_MIN, INT_MAX, "Delta", "", INT_MIN, INT_MAX);
}

/* ************** split area operator *********************************** */

/* 
 operator state vars:  
 fac              spit point
 dir              direction 'v' or 'h'
 
 operator customdata:
 area   			pointer to (active) area
 x, y			last used mouse pos
 (more, see below)
 
 functions:
 
 init()   set default property values, find area based on context
 
 apply()	split area based on state vars
 
 exit()	cleanup, send notifier
 
 cancel() remove duplicated area
 
 callbacks:
 
 exec()   execute without any user interaction, based on state vars
 call init(), apply(), exit()
 
 invoke() gets called on mouse click in action-widget
 call init(), add modal handler
 call apply() with initial motion
 
 modal()  accept modal events while doing it
 call move-areas code with delta motion
 call exit() or cancel() and remove handler
 
 */

#define SPLIT_STARTED	1
#define SPLIT_PROGRESS	2

typedef struct sAreaSplitData
	{
		int x, y;	/* last used mouse position */
		
		int origval;			/* for move areas */
		int bigger, smaller;	/* constraints for moving new edge */
		int delta;				/* delta move edge */
		int origmin, origsize;	/* to calculate fac, for property storage */
		
		ScrEdge *nedge;			/* new edge */
		ScrArea *sarea;			/* start area */
		ScrArea *narea;			/* new area */
	} sAreaSplitData;

/* generic init, no UI stuff here */
static int area_split_init(bContext *C, wmOperator *op)
{
	ScrArea *sa= CTX_wm_area(C);
	sAreaSplitData *sd;
	int dir;
	
	/* required context */
	if(sa==NULL) return 0;
	
	/* required properties */
	dir= RNA_enum_get(op->ptr, "direction");
	
	/* minimal size */
	if(dir=='v' && sa->winx < 2*AREAMINX) return 0;
	if(dir=='h' && sa->winy < 2*AREAMINY) return 0;
	
	/* custom data */
	sd= (sAreaSplitData*)MEM_callocN(sizeof (sAreaSplitData), "op_area_split");
	op->customdata= sd;
	
	sd->sarea= sa;
	sd->origsize= dir=='v' ? sa->winx:sa->winy;
	sd->origmin = dir=='v' ? sa->totrct.xmin:sa->totrct.ymin;
	
	return 1;
}

/* with sa as center, sb is located at: 0=W, 1=N, 2=E, 3=S */
/* used with split operator */
static ScrEdge *area_findsharededge(bScreen *screen, ScrArea *sa, ScrArea *sb)
{
	ScrVert *sav1= sa->v1;
	ScrVert *sav2= sa->v2;
	ScrVert *sav3= sa->v3;
	ScrVert *sav4= sa->v4;
	ScrVert *sbv1= sb->v1;
	ScrVert *sbv2= sb->v2;
	ScrVert *sbv3= sb->v3;
	ScrVert *sbv4= sb->v4;
	
	if(sav1==sbv4 && sav2==sbv3) { /* sa to right of sb = W */
		return screen_findedge(screen, sav1, sav2);
	}
	else if(sav2==sbv1 && sav3==sbv4) { /* sa to bottom of sb = N */
		return screen_findedge(screen, sav2, sav3);
	}
	else if(sav3==sbv2 && sav4==sbv1) { /* sa to left of sb = E */
		return screen_findedge(screen, sav3, sav4);
	}
	else if(sav1==sbv2 && sav4==sbv3) { /* sa on top of sb = S*/
		return screen_findedge(screen, sav1, sav4);
	}
	
	return NULL;
}


/* do the split, return success */
static int area_split_apply(bContext *C, wmOperator *op)
{
	bScreen *sc= CTX_wm_screen(C);
	sAreaSplitData *sd= (sAreaSplitData *)op->customdata;
	float fac;
	int dir;
	
	fac= RNA_float_get(op->ptr, "factor");
	dir= RNA_enum_get(op->ptr, "direction");
	
	sd->narea= area_split(CTX_wm_window(C), sc, sd->sarea, dir, fac);
	
	if(sd->narea) {
		ScrVert *sv;
		
		sd->nedge= area_findsharededge(sc, sd->sarea, sd->narea);
		
		/* select newly created edge, prepare for moving edge */
		for(sv= sc->vertbase.first; sv; sv= sv->next)
			sv->flag = 0;
		
		sd->nedge->v1->flag= 1;
		sd->nedge->v2->flag= 1;
		
		if(dir=='h') sd->origval= sd->nedge->v1->vec.y;
		else sd->origval= sd->nedge->v1->vec.x;

#ifdef WM_FAST_DRAW
		ED_area_tag_redraw(sd->sarea);
		ED_area_tag_redraw(sd->narea);
#endif
		WM_event_add_notifier(C, NC_SCREEN|NA_EDITED, NULL);
		
		return 1;
	}		
	
	return 0;
}

static void area_split_exit(bContext *C, wmOperator *op)
{
	if (op->customdata) {
#ifdef WM_FAST_DRAW
		sAreaSplitData *sd= (sAreaSplitData *)op->customdata;
		if(sd->sarea) ED_area_tag_redraw(sd->sarea);
		if(sd->narea) ED_area_tag_redraw(sd->narea);
#endif

		MEM_freeN(op->customdata);
		op->customdata = NULL;
	}
	
	WM_event_add_notifier(C, NC_SCREEN|NA_EDITED, NULL);
	
	/* this makes sure aligned edges will result in aligned grabbing */
	removedouble_scrverts(CTX_wm_screen(C));
	removedouble_scredges(CTX_wm_screen(C));
}


/* UI callback, adds new handler */
static int area_split_invoke(bContext *C, wmOperator *op, wmEvent *event)
{
	sAreaSplitData *sd;
	
	if(event->type==EVT_ACTIONZONE_AREA) {
		sActionzoneData *sad= event->customdata;
		int dir;
		
		if(sad->modifier>0) {
			return OPERATOR_PASS_THROUGH;
		}
		
		/* no full window splitting allowed */
		if(CTX_wm_area(C)->full)
			return OPERATOR_PASS_THROUGH;
		
		/* verify *sad itself */
		if(sad==NULL || sad->sa1==NULL || sad->az==NULL)
			return OPERATOR_PASS_THROUGH;
		
		/* is this our *sad? if areas not equal it should be passed on */
		if(CTX_wm_area(C)!=sad->sa1 || sad->sa1!=sad->sa2)
			return OPERATOR_PASS_THROUGH;
		
		/* prepare operator state vars */
		if(sad->gesture_dir=='n' || sad->gesture_dir=='s') {
			dir= 'h';
			RNA_float_set(op->ptr, "factor", ((float)(event->x - sad->sa1->v1->vec.x)) / (float)sad->sa1->winx);
		}
		else {
			dir= 'v';
			RNA_float_set(op->ptr, "factor", ((float)(event->y - sad->sa1->v1->vec.y)) / (float)sad->sa1->winy);
		}
		RNA_enum_set(op->ptr, "direction", dir);
		
		/* general init, also non-UI case, adds customdata, sets area and defaults */
		if(!area_split_init(C, op))
			return OPERATOR_PASS_THROUGH;
		
		sd= (sAreaSplitData *)op->customdata;
		
		sd->x= event->x;
		sd->y= event->y;
		
		/* do the split */
		if(area_split_apply(C, op)) {
			area_move_set_limits(CTX_wm_screen(C), dir, &sd->bigger, &sd->smaller);
			
			/* add temp handler for edge move or cancel */
			WM_event_add_modal_handler(C, op);
			
			return OPERATOR_RUNNING_MODAL;
		}
		
	}
	else {
		/* nonmodal for now */
		return op->type->exec(C, op);
	}
	
	return OPERATOR_PASS_THROUGH;
}

/* function to be called outside UI context, or for redo */
static int area_split_exec(bContext *C, wmOperator *op)
{
	
	if(!area_split_init(C, op))
		return OPERATOR_CANCELLED;
	
	area_split_apply(C, op);
	area_split_exit(C, op);
	
	return OPERATOR_FINISHED;
}


static int area_split_cancel(bContext *C, wmOperator *op)
{
	sAreaSplitData *sd= (sAreaSplitData *)op->customdata;
	
	if (screen_area_join(C, CTX_wm_screen(C), sd->sarea, sd->narea)) {
		if (CTX_wm_area(C) == sd->narea) {
			CTX_wm_area_set(C, NULL);
			CTX_wm_region_set(C, NULL);
		}
		sd->narea = NULL;
	}
	area_split_exit(C, op);
	
	return OPERATOR_CANCELLED;
}

static int area_split_modal(bContext *C, wmOperator *op, wmEvent *event)
{
	sAreaSplitData *sd= (sAreaSplitData *)op->customdata;
	float fac;
	int dir;
	
	/* execute the events */
	switch(event->type) {
		case MOUSEMOVE:
			dir= RNA_enum_get(op->ptr, "direction");
			
			sd->delta= (dir == 'v')? event->x - sd->origval: event->y - sd->origval;
			area_move_apply_do(C, sd->origval, sd->delta, dir, sd->bigger, sd->smaller);
			
			fac= (dir == 'v') ? event->x-sd->origmin : event->y-sd->origmin;
			RNA_float_set(op->ptr, "factor", fac / (float)sd->origsize);
			break;
			
		case LEFTMOUSE:
			if(event->val==KM_RELEASE) { /* mouse up */
				area_split_exit(C, op);
				return OPERATOR_FINISHED;
			}
			break;
		case RIGHTMOUSE: /* cancel operation */
		case ESCKEY:
			return area_split_cancel(C, op);
	}
	
	return OPERATOR_RUNNING_MODAL;
}

static EnumPropertyItem prop_direction_items[] = {
{'h', "HORIZONTAL", 0, "Horizontal", ""},
{'v', "VERTICAL", 0, "Vertical", ""},
{0, NULL, 0, NULL, NULL}};

static void SCREEN_OT_area_split(wmOperatorType *ot)
{
	ot->name = "Split area";
	ot->description= "Split selected area into new windows";
	ot->idname = "SCREEN_OT_area_split";
	
	ot->exec= area_split_exec;
	ot->invoke= area_split_invoke;
	ot->modal= area_split_modal;
	
	ot->poll= ED_operator_areaactive;
	ot->flag= OPTYPE_BLOCKING;
	
	/* rna */
	RNA_def_enum(ot->srna, "direction", prop_direction_items, 'h', "Direction", "");
	RNA_def_float(ot->srna, "factor", 0.5f, 0.0, 1.0, "Factor", "", 0.0, 1.0);
}



/* ************** scale region edge operator *********************************** */

typedef struct RegionMoveData {
	AZone *az;
	ARegion *ar;
	ScrArea *sa;
	int bigger, smaller, origval;
	int origx, origy;
	int maxsize;
	char edge;
	
} RegionMoveData;


static int area_max_regionsize(ScrArea *sa, ARegion *scalear, char edge)
{
	ARegion *ar;
	int dist;
	
	if(edge=='l' || edge=='r') {
		dist = sa->totrct.xmax - sa->totrct.xmin;
	} else {	/* t, b */
		dist = sa->totrct.ymax - sa->totrct.ymin;
	}
	
	/* subtractwidth of regions on opposite side 
	 * prevents dragging regions into other opposite regions */
	for (ar=sa->regionbase.first; ar; ar=ar->next)
	{
		if (scalear->alignment == RGN_ALIGN_TOP && ar->alignment == RGN_ALIGN_BOTTOM)
			dist -= ar->winy;
		else if (scalear->alignment == RGN_ALIGN_BOTTOM && ar->alignment == RGN_ALIGN_TOP)
			dist -= ar->winy;
		else if (scalear->alignment == RGN_ALIGN_LEFT && ar->alignment == RGN_ALIGN_RIGHT)
			dist -= ar->winx;
		else if (scalear->alignment == RGN_ALIGN_RIGHT && ar->alignment == RGN_ALIGN_LEFT)
			dist -= ar->winx;
	}
	
	return dist;
}

static int region_scale_invoke(bContext *C, wmOperator *op, wmEvent *event)
{
	sActionzoneData *sad= event->customdata;
	AZone *az;
	
	if(event->type!=EVT_ACTIONZONE_REGION) {
		BKE_report(op->reports, RPT_ERROR, "Can only scale region size from an action zone");	
		return OPERATOR_CANCELLED;
	}
	
	az = sad->az;
	
	if(az->ar) {
		RegionMoveData *rmd= MEM_callocN(sizeof(RegionMoveData), "RegionMoveData");
		int maxsize;
		
		op->customdata= rmd;
		
		rmd->az = az;
		rmd->ar= az->ar;
		rmd->sa = sad->sa1;
		rmd->edge= az->edge;
		rmd->origx= event->x;
		rmd->origy= event->y;
		rmd->maxsize = area_max_regionsize(rmd->sa, rmd->ar, rmd->edge);
		
		/* if not set we do now, otherwise it uses type */
		if(rmd->ar->sizex==0) 
			rmd->ar->sizex= rmd->ar->type->prefsizex;
		if(rmd->ar->sizey==0) 
			rmd->ar->sizey= rmd->ar->type->prefsizey;
		
		/* now copy to regionmovedata */
		if(rmd->edge=='l' || rmd->edge=='r') {
			rmd->origval= rmd->ar->sizex;
		} else {
			rmd->origval= rmd->ar->sizey;
		}
		
		/* limit headers to standard height for now */
		if (rmd->ar->regiontype == RGN_TYPE_HEADER)
			maxsize = rmd->ar->type->prefsizey;
		else
			maxsize = 1000;
		
		CLAMP(rmd->maxsize, 0, maxsize);
		
		/* add temp handler */
		WM_event_add_modal_handler(C, op);
		
		return OPERATOR_RUNNING_MODAL;
	}
	
	return OPERATOR_FINISHED;
}

static int region_scale_modal(bContext *C, wmOperator *op, wmEvent *event)
{
	RegionMoveData *rmd= op->customdata;
	int delta;
	
	/* execute the events */
	switch(event->type) {
		case MOUSEMOVE:
			
			if(rmd->edge=='l' || rmd->edge=='r') {
				delta= event->x - rmd->origx;
				if(rmd->edge=='l') delta= -delta;
				
				rmd->ar->sizex= rmd->origval + delta;
				CLAMP(rmd->ar->sizex, 0, rmd->maxsize);
				
				if(rmd->ar->sizex < 24) {
					rmd->ar->sizex= rmd->origval;
					if(!(rmd->ar->flag & RGN_FLAG_HIDDEN))
						ED_region_toggle_hidden(C, rmd->ar);
				}
				else if(rmd->ar->flag & RGN_FLAG_HIDDEN)
					ED_region_toggle_hidden(C, rmd->ar);
			}
			else {
				delta= event->y - rmd->origy;
				if(rmd->edge=='b') delta= -delta;
				
				rmd->ar->sizey= rmd->origval + delta;
				CLAMP(rmd->ar->sizey, 0, rmd->maxsize);
				
				if(rmd->ar->sizey < 24) {
					rmd->ar->sizey= rmd->origval;
					if(!(rmd->ar->flag & RGN_FLAG_HIDDEN))
						ED_region_toggle_hidden(C, rmd->ar);
				}
				else if(rmd->ar->flag & RGN_FLAG_HIDDEN)
					ED_region_toggle_hidden(C, rmd->ar);
			}
#ifdef WM_FAST_DRAW
			ED_area_tag_redraw(rmd->sa);
#endif
			WM_event_add_notifier(C, NC_SCREEN|NA_EDITED, NULL);
			
			break;
			
		case LEFTMOUSE:
			if(event->val==KM_RELEASE) {
				
				if(ABS(event->x - rmd->origx) < 2 && ABS(event->y - rmd->origy) < 2) {
					if(rmd->ar->flag & RGN_FLAG_HIDDEN) {
						ED_region_toggle_hidden(C, rmd->ar);
#ifdef WM_FAST_DRAW
						ED_area_tag_redraw(rmd->sa);
#endif
						WM_event_add_notifier(C, NC_SCREEN|NA_EDITED, NULL);
					}
				}
				MEM_freeN(op->customdata);
				op->customdata = NULL;
				
				return OPERATOR_FINISHED;
			}
			break;
			
		case ESCKEY:
			;
	}
	
	return OPERATOR_RUNNING_MODAL;
}


static void SCREEN_OT_region_scale(wmOperatorType *ot)
{
	/* identifiers */
	ot->name= "Scale Region Size";
	ot->description= "Scale selected area";
	ot->idname= "SCREEN_OT_region_scale";
	
	ot->invoke= region_scale_invoke;
	ot->modal= region_scale_modal;
	
	ot->poll= ED_operator_areaactive;
	
	ot->flag= OPTYPE_BLOCKING;
}


/* ************** frame change operator ***************************** */

/* function to be called outside UI context, or for redo */
static int frame_offset_exec(bContext *C, wmOperator *op)
{
	int delta;
	
	delta = RNA_int_get(op->ptr, "delta");

	CTX_data_scene(C)->r.cfra += delta;
	
	sound_seek_scene(C);

	WM_event_add_notifier(C, NC_SCENE|ND_FRAME, CTX_data_scene(C));
	
	return OPERATOR_FINISHED;
}

static void SCREEN_OT_frame_offset(wmOperatorType *ot)
{
	ot->name = "Frame Offset";
	ot->idname = "SCREEN_OT_frame_offset";
	
	ot->exec= frame_offset_exec;
	
	ot->poll= ED_operator_screenactive;
	ot->flag= 0;
	
	/* rna */
	RNA_def_int(ot->srna, "delta", 0, INT_MIN, INT_MAX, "Delta", "", INT_MIN, INT_MAX);
}


/* function to be called outside UI context, or for redo */
static int frame_jump_exec(bContext *C, wmOperator *op)
{
	Scene *scene= CTX_data_scene(C);
	
	if (RNA_boolean_get(op->ptr, "end"))
		CFRA= PEFRA;
	else
		CFRA= PSFRA;
	
	sound_seek_scene(C);

	WM_event_add_notifier(C, NC_SCENE|ND_FRAME, scene);
	
	return OPERATOR_FINISHED;
}

static void SCREEN_OT_frame_jump(wmOperatorType *ot)
{
	ot->name = "Jump to Endpoint";
	ot->description= "Jump to first/last frame in frame range";
	ot->idname = "SCREEN_OT_frame_jump";
	
	ot->exec= frame_jump_exec;
	
	ot->poll= ED_operator_screenactive;
	ot->flag= 0;
	
	/* rna */
	RNA_def_boolean(ot->srna, "end", 0, "Last Frame", "Jump to the last frame of the frame range.");
}


/* ************** jump to keyframe operator ***************************** */

/* function to be called outside UI context, or for redo */
static int keyframe_jump_exec(bContext *C, wmOperator *op)
{
	Scene *scene= CTX_data_scene(C);
	Object *ob= CTX_data_active_object(C);
	DLRBT_Tree keys;
	ActKeyColumn *ak;
	float cfra= (scene)? (float)(CFRA) : 0.0f;
	short next= RNA_boolean_get(op->ptr, "next");
	
	/* sanity checks */
	if (scene == NULL)
		return OPERATOR_CANCELLED;
	
	/* init binarytree-list for getting keyframes */
	BLI_dlrbTree_init(&keys);
	
	/* populate tree with keyframe nodes */
	if (scene && scene->adt)
		scene_to_keylist(NULL, scene, &keys, NULL);
	if (ob && ob->adt)
		ob_to_keylist(NULL, ob, &keys, NULL);
	
	/* build linked-list for searching */
	BLI_dlrbTree_linkedlist_sync(&keys);
	
	/* find matching keyframe in the right direction */
	if (next)
		ak= (ActKeyColumn *)BLI_dlrbTree_search_next(&keys, compare_ak_cfraPtr, &cfra);
	else
		ak= (ActKeyColumn *)BLI_dlrbTree_search_prev(&keys, compare_ak_cfraPtr, &cfra);
	
	/* set the new frame (if keyframe found) */
	if (ak) 
		CFRA= (int)ak->cfra;
	else
		BKE_report(op->reports, RPT_INFO, "No more keyframes to jump to in this direction");
	
	/* free temp stuff */
	BLI_dlrbTree_free(&keys);
	
	sound_seek_scene(C);

	WM_event_add_notifier(C, NC_SCENE|ND_FRAME, CTX_data_scene(C));
	
	return OPERATOR_FINISHED;
}

static void SCREEN_OT_keyframe_jump(wmOperatorType *ot)
{
	ot->name = "Jump to Keyframe";
	ot->description= "Jump to previous/next keyframe";
	ot->idname = "SCREEN_OT_keyframe_jump";
	
	ot->exec= keyframe_jump_exec;
	
	ot->poll= ED_operator_screenactive;
	ot->flag= 0;
	
	/* rna */
	RNA_def_boolean(ot->srna, "next", 1, "Next Keyframe", "");
}

/* ************** switch screen operator ***************************** */


/* function to be called outside UI context, or for redo */
static int screen_set_exec(bContext *C, wmOperator *op)
{
	bScreen *screen= CTX_wm_screen(C);
	ScrArea *sa= CTX_wm_area(C);
	int tot= BLI_countlist(&CTX_data_main(C)->screen);
	int delta= RNA_int_get(op->ptr, "delta");
	
	/* return to previous state before switching screens */
	if(sa && sa->full)
		ED_screen_full_restore(C, sa);
	
	if(delta==1) {
		while(tot--) {
			screen= screen->id.next;
			if(screen==NULL) screen= CTX_data_main(C)->screen.first;
			if(screen->winid==0 && screen->full==0)
				break;
		}
	}
	else if(delta== -1) {
		while(tot--) {
			screen= screen->id.prev;
			if(screen==NULL) screen= CTX_data_main(C)->screen.last;
			if(screen->winid==0 && screen->full==0)
				break;
		}
	}
	else {
		screen= NULL;
	}
	
	if(screen) {
		ED_screen_set(C, screen);
		return OPERATOR_FINISHED;
	}
	return OPERATOR_CANCELLED;
}

static void SCREEN_OT_screen_set(wmOperatorType *ot)
{
	ot->name = "Set Screen";
	ot->description= "Cycle through available screens";
	ot->idname = "SCREEN_OT_screen_set";
	
	ot->exec= screen_set_exec;
	ot->poll= ED_operator_screenactive;
	
	/* rna */
	RNA_def_int(ot->srna, "delta", 0, INT_MIN, INT_MAX, "Delta", "", INT_MIN, INT_MAX);
}

/* ************** screen full-area operator ***************************** */


/* function to be called outside UI context, or for redo */
static int screen_full_area_exec(bContext *C, wmOperator *op)
{
	ED_screen_full_toggle(C, CTX_wm_window(C), CTX_wm_area(C));
	return OPERATOR_FINISHED;
}

static void SCREEN_OT_screen_full_area(wmOperatorType *ot)
{
	ot->name = "Toggle Full Screen";
	ot->description= "Toggle display selected area as fullscreen";
	ot->idname = "SCREEN_OT_screen_full_area";
	
	ot->exec= screen_full_area_exec;
	ot->poll= ED_operator_areaactive;
	ot->flag= 0;
	
}



/* ************** join area operator ********************************************** */

/* operator state vars used:  
 x1, y1     mouse coord in first area, which will disappear
 x2, y2     mouse coord in 2nd area, which will become joined
 
 functions:
 
 init()   find edge based on state vars 
 test if the edge divides two areas, 
 store active and nonactive area,
 
 apply()  do the actual join
 
 exit()	cleanup, send notifier
 
 callbacks:
 
 exec()	calls init, apply, exit 
 
 invoke() sets mouse coords in x,y
 call init()
 add modal handler
 
 modal()	accept modal events while doing it
 call apply() with active window and nonactive window
 call exit() and remove handler when LMB confirm
 
 */

typedef struct sAreaJoinData
	{
		ScrArea *sa1;	/* first area to be considered */
		ScrArea *sa2;	/* second area to be considered */
		ScrArea *scr;	/* designed for removal */
		
	} sAreaJoinData;


/* validate selection inside screen, set variables OK */
/* return 0: init failed */
/* XXX todo: find edge based on (x,y) and set other area? */
static int area_join_init(bContext *C, wmOperator *op)
{
	ScrArea *sa1, *sa2;
	sAreaJoinData* jd= NULL;
	int x1, y1;
	int x2, y2;
	
	/* required properties, make negative to get return 0 if not set by caller */
	x1= RNA_int_get(op->ptr, "x1");
	y1= RNA_int_get(op->ptr, "y1");
	x2= RNA_int_get(op->ptr, "x2");
	y2= RNA_int_get(op->ptr, "y2");
	
	sa1 = screen_areahascursor(CTX_wm_screen(C), x1, y1);
	sa2 = screen_areahascursor(CTX_wm_screen(C), x2, y2);
	if(sa1==NULL || sa2==NULL || sa1==sa2)
		return 0;
	
	jd = (sAreaJoinData*)MEM_callocN(sizeof (sAreaJoinData), "op_area_join");
	
	jd->sa1 = sa1;
	jd->sa1->flag |= AREA_FLAG_DRAWJOINFROM;
	jd->sa2 = sa2;
	jd->sa2->flag |= AREA_FLAG_DRAWJOINTO;
	
	op->customdata= jd;
	
	return 1;
}

/* apply the join of the areas (space types) */
static int area_join_apply(bContext *C, wmOperator *op)
{
	sAreaJoinData *jd = (sAreaJoinData *)op->customdata;
	if (!jd) return 0;
	
	if(!screen_area_join(C, CTX_wm_screen(C), jd->sa1, jd->sa2)){
		return 0;
	}
	if (CTX_wm_area(C) == jd->sa2) {
		CTX_wm_area_set(C, NULL);
		CTX_wm_region_set(C, NULL);
	}
	
	return 1;
}

/* finish operation */
static void area_join_exit(bContext *C, wmOperator *op)
{
	if (op->customdata) {
		MEM_freeN(op->customdata);
		op->customdata = NULL;
	}
	
	/* this makes sure aligned edges will result in aligned grabbing */
	removedouble_scredges(CTX_wm_screen(C));
	removenotused_scredges(CTX_wm_screen(C));
	removenotused_scrverts(CTX_wm_screen(C));
}

static int area_join_exec(bContext *C, wmOperator *op)
{
	if(!area_join_init(C, op)) 
		return OPERATOR_CANCELLED;
	
	area_join_apply(C, op);
	area_join_exit(C, op);
	
	return OPERATOR_FINISHED;
}

/* interaction callback */
static int area_join_invoke(bContext *C, wmOperator *op, wmEvent *event)
{
	
	if(event->type==EVT_ACTIONZONE_AREA) {
		sActionzoneData *sad= event->customdata;
		
		if(sad->modifier>0) {
			return OPERATOR_PASS_THROUGH;
		}
		
		/* verify *sad itself */
		if(sad==NULL || sad->sa1==NULL || sad->sa2==NULL)
			return OPERATOR_PASS_THROUGH;
		
		/* is this our *sad? if areas equal it should be passed on */
		if(sad->sa1==sad->sa2)
			return OPERATOR_PASS_THROUGH;
		
		/* prepare operator state vars */
		RNA_int_set(op->ptr, "x1", sad->x);
		RNA_int_set(op->ptr, "y1", sad->y);
		RNA_int_set(op->ptr, "x2", event->x);
		RNA_int_set(op->ptr, "y2", event->y);
		
		if(!area_join_init(C, op)) 
			return OPERATOR_PASS_THROUGH;
		
		/* add temp handler */
		WM_event_add_modal_handler(C, op);
		
		return OPERATOR_RUNNING_MODAL;
	}
	
	return OPERATOR_PASS_THROUGH;
}

static int area_join_cancel(bContext *C, wmOperator *op)
{
	sAreaJoinData *jd = (sAreaJoinData *)op->customdata;
	
	if (jd->sa1) {
		jd->sa1->flag &= ~AREA_FLAG_DRAWJOINFROM;
		jd->sa1->flag &= ~AREA_FLAG_DRAWJOINTO;
	}
	if (jd->sa2) {
		jd->sa2->flag &= ~AREA_FLAG_DRAWJOINFROM;
		jd->sa2->flag &= ~AREA_FLAG_DRAWJOINTO;
	}
	
	WM_event_add_notifier(C, NC_WINDOW, NULL);
	
	area_join_exit(C, op);
	
	return OPERATOR_CANCELLED;
}

/* modal callback while selecting area (space) that will be removed */
static int area_join_modal(bContext *C, wmOperator *op, wmEvent *event)
{
	bScreen *sc= CTX_wm_screen(C);
	sAreaJoinData *jd = (sAreaJoinData *)op->customdata;
	
	/* execute the events */
	switch(event->type) {
			
		case MOUSEMOVE: 
		{
			ScrArea *sa = screen_areahascursor(sc, event->x, event->y);
			int dir;
			
			if (sa) {					
				if (jd->sa1 != sa) {
					dir = area_getorientation(sc, jd->sa1, sa);
					if (dir >= 0) {
						if (jd->sa2) jd->sa2->flag &= ~AREA_FLAG_DRAWJOINTO;
						jd->sa2 = sa;
						jd->sa2->flag |= AREA_FLAG_DRAWJOINTO;
					} 
					else {
						/* we are not bordering on the previously selected area 
						 we check if area has common border with the one marked for removal
						 in this case we can swap areas.
						 */
						dir = area_getorientation(sc, sa, jd->sa2);
						if (dir >= 0) {
							if (jd->sa1) jd->sa1->flag &= ~AREA_FLAG_DRAWJOINFROM;
							if (jd->sa2) jd->sa2->flag &= ~AREA_FLAG_DRAWJOINTO;
							jd->sa1 = jd->sa2;
							jd->sa2 = sa;
							if (jd->sa1) jd->sa1->flag |= AREA_FLAG_DRAWJOINFROM;
							if (jd->sa2) jd->sa2->flag |= AREA_FLAG_DRAWJOINTO;
						} 
						else {
							if (jd->sa2) jd->sa2->flag &= ~AREA_FLAG_DRAWJOINTO;
							jd->sa2 = NULL;
						}
					}
					WM_event_add_notifier(C, NC_WINDOW, NULL);
				} 
				else {
					/* we are back in the area previously selected for keeping 
					 * we swap the areas if possible to allow user to choose */
					if (jd->sa2 != NULL) {
						if (jd->sa1) jd->sa1->flag &= ~AREA_FLAG_DRAWJOINFROM;
						if (jd->sa2) jd->sa2->flag &= ~AREA_FLAG_DRAWJOINTO;
						jd->sa1 = jd->sa2;
						jd->sa2 = sa;
						if (jd->sa1) jd->sa1->flag |= AREA_FLAG_DRAWJOINFROM;
						if (jd->sa2) jd->sa2->flag |= AREA_FLAG_DRAWJOINTO;
						dir = area_getorientation(sc, jd->sa1, jd->sa2);
						if (dir < 0) {
							printf("oops, didn't expect that!\n");
						}
					} 
					else {
						dir = area_getorientation(sc, jd->sa1, sa);
						if (dir >= 0) {
							if (jd->sa2) jd->sa2->flag &= ~AREA_FLAG_DRAWJOINTO;
							jd->sa2 = sa;
							jd->sa2->flag |= AREA_FLAG_DRAWJOINTO;
						}
					}
					WM_event_add_notifier(C, NC_WINDOW, NULL);
				}
			}
		}
			break;
		case LEFTMOUSE:
			if(event->val==KM_RELEASE) {
#ifdef WM_FAST_DRAW
				ED_area_tag_redraw(jd->sa1);
				ED_area_tag_redraw(jd->sa2);
#endif
				area_join_apply(C, op);
				WM_event_add_notifier(C, NC_SCREEN|NA_EDITED, NULL);
				area_join_exit(C, op);
				return OPERATOR_FINISHED;
			}
			break;
			
		case RIGHTMOUSE:
		case ESCKEY:
			return area_join_cancel(C, op);
	}
	
	return OPERATOR_RUNNING_MODAL;
}

/* Operator for joining two areas (space types) */
static void SCREEN_OT_area_join(wmOperatorType *ot)
{
	/* identifiers */
	ot->name= "Join area";
	ot->description= "Join selected areas into new window";
	ot->idname= "SCREEN_OT_area_join";
	
	/* api callbacks */
	ot->exec= area_join_exec;
	ot->invoke= area_join_invoke;
	ot->modal= area_join_modal;
	ot->poll= ED_operator_areaactive;
	
	ot->flag= OPTYPE_BLOCKING;
	
	/* rna */
	RNA_def_int(ot->srna, "x1", -100, INT_MIN, INT_MAX, "X 1", "", INT_MIN, INT_MAX);
	RNA_def_int(ot->srna, "y1", -100, INT_MIN, INT_MAX, "Y 1", "", INT_MIN, INT_MAX);
	RNA_def_int(ot->srna, "x2", -100, INT_MIN, INT_MAX, "X 2", "", INT_MIN, INT_MAX);
	RNA_def_int(ot->srna, "y2", -100, INT_MIN, INT_MAX, "Y 2", "", INT_MIN, INT_MAX);
}

/* ************** repeat last operator ***************************** */

static int repeat_last_exec(bContext *C, wmOperator *op)
{
	wmOperator *lastop= CTX_wm_manager(C)->operators.last;
	
	if(lastop)
		WM_operator_repeat(C, lastop);
	
	return OPERATOR_CANCELLED;
}

static void SCREEN_OT_repeat_last(wmOperatorType *ot)
{
	/* identifiers */
	ot->name= "Repeat Last";
	ot->description= "Repeat last action";
	ot->idname= "SCREEN_OT_repeat_last";
	
	/* api callbacks */
	ot->exec= repeat_last_exec;
	
	ot->poll= ED_operator_screenactive;
	
}

static int repeat_history_invoke(bContext *C, wmOperator *op, wmEvent *event)
{
	wmWindowManager *wm= CTX_wm_manager(C);
	wmOperator *lastop;
	uiPopupMenu *pup;
	uiLayout *layout;
	int items, i;
	
	items= BLI_countlist(&wm->operators);
	if(items==0)
		return OPERATOR_CANCELLED;
	
	pup= uiPupMenuBegin(C, op->type->name, 0);
	layout= uiPupMenuLayout(pup);
	
	for (i=items-1, lastop= wm->operators.last; lastop; lastop= lastop->prev, i--)
		uiItemIntO(layout, lastop->type->name, 0, op->type->idname, "index", i);
	
	uiPupMenuEnd(C, pup);
	
	return OPERATOR_CANCELLED;
}

static int repeat_history_exec(bContext *C, wmOperator *op)
{
	wmWindowManager *wm= CTX_wm_manager(C);
	
	op= BLI_findlink(&wm->operators, RNA_int_get(op->ptr, "index"));
	if(op) {
		/* let's put it as last operator in list */
		BLI_remlink(&wm->operators, op);
		BLI_addtail(&wm->operators, op);
		
		WM_operator_repeat(C, op);
	}
	
	return OPERATOR_FINISHED;
}

static void SCREEN_OT_repeat_history(wmOperatorType *ot)
{
	/* identifiers */
	ot->name= "Repeat History";
	ot->description= "Display menu for previous actions performed";
	ot->idname= "SCREEN_OT_repeat_history";
	
	/* api callbacks */
	ot->invoke= repeat_history_invoke;
	ot->exec= repeat_history_exec;
	
	ot->poll= ED_operator_screenactive;
	
	RNA_def_int(ot->srna, "index", 0, 0, INT_MAX, "Index", "", 0, 1000);
}

/* ********************** redo operator ***************************** */

static int redo_last_invoke(bContext *C, wmOperator *op, wmEvent *event)
{
	wmWindowManager *wm= CTX_wm_manager(C);
	wmOperator *lastop;
	
	/* only for operators that are registered and did an undo push */
	for(lastop= wm->operators.last; lastop; lastop= lastop->prev)
		if((lastop->type->flag & OPTYPE_REGISTER) && (lastop->type->flag & OPTYPE_UNDO))
			break;
	
	if(lastop)
		WM_operator_redo_popup(C, lastop);
	
	return OPERATOR_CANCELLED;
}

static void SCREEN_OT_redo_last(wmOperatorType *ot)
{
	/* identifiers */
	ot->name= "Redo Last";
	ot->description= "Display menu for last action performed";
	ot->idname= "SCREEN_OT_redo_last";
	
	/* api callbacks */
	ot->invoke= redo_last_invoke;
	
	ot->poll= ED_operator_screenactive;
}

/* ************** region four-split operator ***************************** */

/* insert a region in the area region list */
static int region_quadview_exec(bContext *C, wmOperator *op)
{
	ARegion *ar= CTX_wm_region(C);
	
	/* some rules... */
	if(ar->regiontype!=RGN_TYPE_WINDOW)
		BKE_report(op->reports, RPT_ERROR, "Only window region can be 4-splitted");
	else if(ar->alignment==RGN_ALIGN_QSPLIT) {
		ScrArea *sa= CTX_wm_area(C);
		ARegion *arn;
		
		/* keep current region */
		ar->alignment= 0;
		
		if(sa->spacetype==SPACE_VIEW3D) {
			RegionView3D *rv3d= ar->regiondata;
			rv3d->viewlock= 0;
			rv3d->rflag &= ~RV3D_CLIPPING;
		}
		
		for(ar= sa->regionbase.first; ar; ar= arn) {
			arn= ar->next;
			if(ar->alignment==RGN_ALIGN_QSPLIT) {
				ED_region_exit(C, ar);
				BKE_area_region_free(sa->type, ar);
				BLI_remlink(&sa->regionbase, ar);
				MEM_freeN(ar);
			}
		}
#ifdef WM_FAST_DRAW
		ED_area_tag_redraw(sa);
#endif
		WM_event_add_notifier(C, NC_SCREEN|NA_EDITED, NULL);
	}
	else if(ar->next)
		BKE_report(op->reports, RPT_ERROR, "Only last region can be 4-splitted");
	else {
		ScrArea *sa= CTX_wm_area(C);
		ARegion *newar;
		int count;
		
		ar->alignment= RGN_ALIGN_QSPLIT;
		
		for(count=0; count<3; count++) {
			newar= BKE_area_region_copy(sa->type, ar);
			BLI_addtail(&sa->regionbase, newar);
		}
		
		/* lock views and set them */
		if(sa->spacetype==SPACE_VIEW3D) {
			RegionView3D *rv3d;
			
			rv3d= ar->regiondata;
			rv3d->viewlock= RV3D_LOCKED; rv3d->view= RV3D_VIEW_FRONT; rv3d->persp= RV3D_ORTHO;
			
			ar= ar->next;
			rv3d= ar->regiondata;
			rv3d->viewlock= RV3D_LOCKED; rv3d->view= RV3D_VIEW_TOP; rv3d->persp= RV3D_ORTHO;
			
			ar= ar->next;
			rv3d= ar->regiondata;
			rv3d->viewlock= RV3D_LOCKED; rv3d->view= RV3D_VIEW_RIGHT; rv3d->persp= RV3D_ORTHO;
			
			ar= ar->next;
			rv3d= ar->regiondata;
			rv3d->view= RV3D_VIEW_CAMERA; rv3d->persp= RV3D_CAMOB;
		}
		
#ifdef WM_FAST_DRAW
		ED_area_tag_redraw(sa);
#endif
		WM_event_add_notifier(C, NC_SCREEN|NA_EDITED, NULL);
	}
	
	
	return OPERATOR_FINISHED;
}

static void SCREEN_OT_region_quadview(wmOperatorType *ot)
{
	/* identifiers */
	ot->name= "Toggle Quad View";
	ot->description= "Split selected area into camera, front, right & top views";
	ot->idname= "SCREEN_OT_region_quadview";
	
	/* api callbacks */
	//	ot->invoke= WM_operator_confirm;
	ot->exec= region_quadview_exec;
	ot->poll= ED_operator_areaactive;
	ot->flag= 0;
}



/* ************** region flip operator ***************************** */

/* flip a region alignment */
static int region_flip_exec(bContext *C, wmOperator *op)
{
	ARegion *ar= CTX_wm_region(C);
	
	if (!ar)
		return OPERATOR_CANCELLED;
	
	if(ar->alignment==RGN_ALIGN_TOP)
		ar->alignment= RGN_ALIGN_BOTTOM;
	else if(ar->alignment==RGN_ALIGN_BOTTOM)
		ar->alignment= RGN_ALIGN_TOP;
	else if(ar->alignment==RGN_ALIGN_LEFT)
		ar->alignment= RGN_ALIGN_RIGHT;
	else if(ar->alignment==RGN_ALIGN_RIGHT)
		ar->alignment= RGN_ALIGN_LEFT;
	
#ifdef WM_FAST_DRAW
		ED_area_tag_redraw(CTX_wm_area(C));
#endif
	WM_event_add_notifier(C, NC_SCREEN|NA_EDITED, NULL);
	
	return OPERATOR_FINISHED;
}


static void SCREEN_OT_region_flip(wmOperatorType *ot)
{
	/* identifiers */
	ot->name= "Flip Region";
	ot->idname= "SCREEN_OT_region_flip";
	
	/* api callbacks */
	ot->exec= region_flip_exec;
	ot->poll= ED_operator_areaactive;
	ot->flag= 0;
}

/* ************** header flip operator ***************************** */

/* flip a header region alignment */
static int header_flip_exec(bContext *C, wmOperator *op)
{
	ARegion *ar= CTX_wm_region(C);
	
	/* find the header region 
	 *	- try context first, but upon failing, search all regions in area...
	 */
	if((ar == NULL) || (ar->regiontype != RGN_TYPE_HEADER)) {
		ScrArea *sa= CTX_wm_area(C);
		
		/* loop over all regions until a matching one is found */
		for (ar= sa->regionbase.first; ar; ar= ar->next) {
			if(ar->regiontype == RGN_TYPE_HEADER)
				break;
		}
		
		/* don't do anything if no region */
		if(ar == NULL)
			return OPERATOR_CANCELLED;
	}	
	
	/* copied from SCREEN_OT_region_flip */
	if(ar->alignment==RGN_ALIGN_TOP)
		ar->alignment= RGN_ALIGN_BOTTOM;
	else if(ar->alignment==RGN_ALIGN_BOTTOM)
		ar->alignment= RGN_ALIGN_TOP;
	else if(ar->alignment==RGN_ALIGN_LEFT)
		ar->alignment= RGN_ALIGN_RIGHT;
	else if(ar->alignment==RGN_ALIGN_RIGHT)
		ar->alignment= RGN_ALIGN_LEFT;
	
#ifdef WM_FAST_DRAW
	ED_area_tag_redraw(CTX_wm_area(C));
#endif

	WM_event_add_notifier(C, NC_SCREEN|NA_EDITED, NULL);
	
	return OPERATOR_FINISHED;
}


static void SCREEN_OT_header_flip(wmOperatorType *ot)
{
	/* identifiers */
	ot->name= "Flip Header Region";
	ot->idname= "SCREEN_OT_header_flip";
	
	/* api callbacks */
	ot->exec= header_flip_exec;
	
	ot->poll= ED_operator_areaactive;
	ot->flag= 0;
}

/* ************** header tools operator ***************************** */

static int header_toolbox_invoke(bContext *C, wmOperator *op, wmEvent *event)
{
	ScrArea *sa= CTX_wm_area(C);
	ARegion *ar= CTX_wm_region(C);
	uiPopupMenu *pup;
	uiLayout *layout;
	
	pup= uiPupMenuBegin(C, "Header", 0);
	layout= uiPupMenuLayout(pup);
	
	// XXX SCREEN_OT_region_flip doesn't work - gets wrong context for active region, so added custom operator
	if (ar->alignment == RGN_ALIGN_TOP)
		uiItemO(layout, "Flip to Bottom", 0, "SCREEN_OT_header_flip");	
	else
		uiItemO(layout, "Flip to Top", 0, "SCREEN_OT_header_flip");
	
	uiItemS(layout);
	
	/* file browser should be fullscreen all the time, but other regions can be maximised/restored... */
	if (sa->spacetype != SPACE_FILE) {
		if (sa->full) 
			uiItemO(layout, "Tile Area", 0, "SCREEN_OT_screen_full_area");
		else
			uiItemO(layout, "Maximize Area", 0, "SCREEN_OT_screen_full_area");
	}
	
	uiPupMenuEnd(C, pup);
	
	return OPERATOR_CANCELLED;
}

void SCREEN_OT_header_toolbox(wmOperatorType *ot)
{
	/* identifiers */
	ot->name= "Header Toolbox";
	ot->description="Display header region toolbox";
	ot->idname= "SCREEN_OT_header_toolbox";
	
	/* api callbacks */
	ot->invoke= header_toolbox_invoke;
}

/* ****************** anim player, with timer ***************** */

static int match_region_with_redraws(int spacetype, int regiontype, int redraws)
{
	if(regiontype==RGN_TYPE_WINDOW) {
		
		switch (spacetype) {
			case SPACE_VIEW3D:
				if(redraws & TIME_ALL_3D_WIN)
					return 1;
				break;
			case SPACE_IPO:
			case SPACE_ACTION:
			case SPACE_NLA:
				if(redraws & TIME_ALL_ANIM_WIN)
					return 1;
				break;
			case SPACE_TIME:
				/* if only 1 window or 3d windows, we do timeline too */
				if(redraws & (TIME_ALL_ANIM_WIN|TIME_REGION|TIME_ALL_3D_WIN))
					return 1;
				break;
			case SPACE_BUTS:
				if(redraws & TIME_ALL_BUTS_WIN)
					return 1;
				break;
			case SPACE_SEQ:
				if(redraws & (TIME_SEQ|TIME_ALL_ANIM_WIN))
					return 1;
				break;
			case SPACE_NODE:
				if(redraws & (TIME_NODES))
					return 1;
				break;
			case SPACE_IMAGE:
				if(redraws & TIME_ALL_IMAGE_WIN)
					return 1;
				break;
				
		}
	}
	else if(regiontype==RGN_TYPE_UI) {
		if(redraws & TIME_ALL_BUTS_WIN)
			return 1;
	}
	else if(regiontype==RGN_TYPE_HEADER) {
		if(spacetype==SPACE_TIME)
			return 1;
	}
	else if (regiontype==RGN_TYPE_PREVIEW) {
		switch (spacetype) {
			case SPACE_SEQ:
				if(redraws & (TIME_SEQ|TIME_ALL_ANIM_WIN))
					return 1;
				break;
		}
	}
	return 0;
}

static int screen_animation_step(bContext *C, wmOperator *op, wmEvent *event)
{
	bScreen *screen= CTX_wm_screen(C);
	
	if(screen->animtimer==event->customdata) {
		Scene *scene= CTX_data_scene(C);
		wmTimer *wt= screen->animtimer;
		ScreenAnimData *sad= wt->customdata;
		ScrArea *sa;
		int sync;
		
		/* sync, don't sync, or follow scene setting */
		if(sad->flag & ANIMPLAY_FLAG_SYNC) sync= 1;
		else if(sad->flag & ANIMPLAY_FLAG_NO_SYNC) sync= 0;
		else sync= (scene->flag & SCE_FRAME_DROP);
		
		if((scene->audio.flag & AUDIO_SYNC) && !(sad->flag & ANIMPLAY_FLAG_REVERSE))
		{
			scene->r.cfra = floor(sound_sync_scene(scene) * FPS);
		}
		else
		{
			if(sync) {
				int step = floor(wt->duration * FPS);
				/* skip frames */
				if(sad->flag & ANIMPLAY_FLAG_REVERSE)
					scene->r.cfra -= step;
				else
					scene->r.cfra += step;
				wt->duration -= ((float)step)/FPS;
			}
			else {
				/* one frame +/- */
				if(sad->flag & ANIMPLAY_FLAG_REVERSE)
					scene->r.cfra--;
				else
					scene->r.cfra++;
			}
		}
		
		/* reset 'jumped' flag before checking if we need to jump... */
		sad->flag &= ~ANIMPLAY_FLAG_JUMPED;
		
		if (sad->flag & ANIMPLAY_FLAG_REVERSE) {
			/* jump back to end? */
			if (PRVRANGEON) {
				if (scene->r.cfra < scene->r.psfra) {
					scene->r.cfra= scene->r.pefra;
					sad->flag |= ANIMPLAY_FLAG_JUMPED;
				}
			}
			else {
				if (scene->r.cfra < scene->r.sfra) {
					scene->r.cfra= scene->r.efra;
					sad->flag |= ANIMPLAY_FLAG_JUMPED;
				}
			}
		}
		else {
			/* jump back to start? */
			if (PRVRANGEON) {
				if (scene->r.cfra > scene->r.pefra) {
					scene->r.cfra= scene->r.psfra;
					sad->flag |= ANIMPLAY_FLAG_JUMPED;
				}
			}
			else {
				if (scene->r.cfra > scene->r.efra) {
					scene->r.cfra= scene->r.sfra;
					sad->flag |= ANIMPLAY_FLAG_JUMPED;
				}
			}
		}
		
		if(sad->flag & ANIMPLAY_FLAG_JUMPED)
			sound_seek_scene(C);
		
		/* since we follow drawflags, we can't send notifier but tag regions ourselves */
		ED_update_for_newframe(C, 1);
		
		for(sa= screen->areabase.first; sa; sa= sa->next) {
			ARegion *ar;
			for(ar= sa->regionbase.first; ar; ar= ar->next) {
				if(ar==sad->ar)
					ED_region_tag_redraw(ar);
				else
					if(match_region_with_redraws(sa->spacetype, ar->regiontype, sad->redraws))
						ED_region_tag_redraw(ar);
			}
		}
		
		/* update frame rate info too 
		 * NOTE: this may not be accurate enough, since we might need this after modifiers/etc. 
		 * have been calculated instead of just before updates have been done?
		 */
		ED_refresh_viewport_fps(C);
		
		/* recalculate the timestep for the timer now that we've finished calculating this,
		 * since the frames-per-second value may have been changed
		 */
		// TODO: this may make evaluation a bit slower if the value doesn't change... any way to avoid this?
		wt->timestep= (1.0/FPS);
		
		return OPERATOR_FINISHED;
	}
	return OPERATOR_PASS_THROUGH;
}

static void SCREEN_OT_animation_step(wmOperatorType *ot)
{
	/* identifiers */
	ot->name= "Animation Step";
	ot->description= "Step through animation by position";
	ot->idname= "SCREEN_OT_animation_step";
	
	/* api callbacks */
	ot->invoke= screen_animation_step;
	
	ot->poll= ED_operator_screenactive;
	
}

/* ****************** anim player, starts or ends timer ***************** */

/* toggle operator */
int ED_screen_animation_play(bContext *C, int sync, int mode)
{
	bScreen *screen= CTX_wm_screen(C);
	struct Scene* scene = CTX_data_scene(C);

	if(screen->animtimer) {
		/* stop playback now */
		ED_screen_animation_timer(C, 0, 0, 0);
		sound_stop_scene(scene);
	}
	else {
		ScrArea *sa= CTX_wm_area(C);

		if(mode == 1) // XXX only play audio forwards!?
			sound_play_scene(scene);

		/* timeline gets special treatment since it has it's own menu for determining redraws */
		if ((sa) && (sa->spacetype == SPACE_TIME)) {
			SpaceTime *stime= (SpaceTime *)sa->spacedata.first;

			ED_screen_animation_timer(C, stime->redraws, sync, mode);

			/* update region if TIME_REGION was set, to leftmost 3d window */
			ED_screen_animation_timer_update(screen, stime->redraws);
		}
		else {
			int redraws = TIME_REGION|TIME_ALL_3D_WIN;

			/* XXX - would like a better way to deal with this situation - Campbell */
			if((!sa) || (sa->spacetype == SPACE_SEQ)) {
				redraws |= TIME_SEQ;
			}

			ED_screen_animation_timer(C, redraws, sync, mode);

			if(screen->animtimer) {
				wmTimer *wt= screen->animtimer;
				ScreenAnimData *sad= wt->customdata;

				sad->ar= CTX_wm_region(C);
			}
		}
	}

	return OPERATOR_FINISHED;
}

static int screen_animation_play_invoke(bContext *C, wmOperator *op, wmEvent *event)
{
	int mode= (RNA_boolean_get(op->ptr, "reverse")) ? -1 : 1;
	int sync= -1;

	if(RNA_property_is_set(op->ptr, "sync"))
		sync= (RNA_boolean_get(op->ptr, "sync"));

	return ED_screen_animation_play(C, sync, mode);
}

static void SCREEN_OT_animation_play(wmOperatorType *ot)
{
	/* identifiers */
	ot->name= "Play Animation";
	ot->description= "Play animation";
	ot->idname= "SCREEN_OT_animation_play";
	
	/* api callbacks */
	ot->invoke= screen_animation_play_invoke;
	
	ot->poll= ED_operator_screenactive;
	
	RNA_def_boolean(ot->srna, "reverse", 0, "Play in Reverse", "Animation is played backwards");
	RNA_def_boolean(ot->srna, "sync", 0, "Sync", "Drop frames to maintain framerate");
}

static int screen_animation_cancel(bContext *C, wmOperator *op, wmEvent *event)
{
	bScreen *screen= CTX_wm_screen(C);
	
	if(screen->animtimer) {
		ScreenAnimData *sad= screen->animtimer->customdata;
		Scene *scene= CTX_data_scene(C);
		
		/* reset current frame before stopping, and just send a notifier to deal with the rest 
		 * (since playback still needs to be stopped)
		 */
		scene->r.cfra= sad->sfra;
		WM_event_add_notifier(C, NC_SCENE|ND_FRAME, scene);
		
		/* call the other "toggling" operator to clean up now */
		return screen_animation_play_invoke(C, op, event);
	}
	
	return OPERATOR_PASS_THROUGH;
}

static void SCREEN_OT_animation_cancel(wmOperatorType *ot)
{
	/* identifiers */
	ot->name= "Cancel Animation";
	ot->description= "Cancel animation, returning to the original frame";
	ot->idname= "SCREEN_OT_animation_cancel";
	
	/* api callbacks */
	ot->invoke= screen_animation_cancel;
	
	ot->poll= ED_operator_screenactive;
}

/* ************** border select operator (template) ***************************** */

/* operator state vars used: (added by default WM callbacks)   
 xmin, ymin     
 xmax, ymax     
 
 customdata: the wmGesture pointer
 
 callbacks:
 
 exec()	has to be filled in by user
 
 invoke() default WM function
 adds modal handler
 
 modal()	default WM function 
 accept modal events while doing it, calls exec(), handles ESC and border drawing
 
 poll()	has to be filled in by user for context
 */
#if 0
static int border_select_do(bContext *C, wmOperator *op)
{
	int event_type= RNA_int_get(op->ptr, "event_type");
	
	if(event_type==LEFTMOUSE)
		printf("border select do select\n");
	else if(event_type==RIGHTMOUSE)
		printf("border select deselect\n");
	else 
		printf("border select do something\n");
	
	return 1;
}

static void SCREEN_OT_border_select(wmOperatorType *ot)
{
	/* identifiers */
	ot->name= "Border select";
	ot->idname= "SCREEN_OT_border_select";
	
	/* api callbacks */
	ot->exec= border_select_do;
	ot->invoke= WM_border_select_invoke;
	ot->modal= WM_border_select_modal;
	
	ot->poll= ED_operator_areaactive;
	
	/* rna */
	RNA_def_int(ot->srna, "event_type", 0, INT_MIN, INT_MAX, "Event Type", "", INT_MIN, INT_MAX);
	RNA_def_int(ot->srna, "xmin", 0, INT_MIN, INT_MAX, "X Min", "", INT_MIN, INT_MAX);
	RNA_def_int(ot->srna, "xmax", 0, INT_MIN, INT_MAX, "X Max", "", INT_MIN, INT_MAX);
	RNA_def_int(ot->srna, "ymin", 0, INT_MIN, INT_MAX, "Y Min", "", INT_MIN, INT_MAX);
	RNA_def_int(ot->srna, "ymax", 0, INT_MIN, INT_MAX, "Y Max", "", INT_MIN, INT_MAX);
	
}
#endif

<<<<<<< HEAD
/* ****************************** render invoking ***************** */

/* set callbacks, exported to sequence render too. 
 Only call in foreground (UI) renders. */

/* returns biggest area that is not uv/image editor. Note that it uses buttons */
/* window as the last possible alternative.									   */
static ScrArea *biggest_non_image_area(bContext *C)
{
	bScreen *sc= CTX_wm_screen(C);
	ScrArea *sa, *big= NULL;
	int size, maxsize= 0, bwmaxsize= 0;
	short foundwin= 0;
	
	for(sa= sc->areabase.first; sa; sa= sa->next) {
		if(sa->winx > 30 && sa->winy > 30) {
			size= sa->winx*sa->winy;
			if(sa->spacetype == SPACE_BUTS) {
				if(foundwin == 0 && size > bwmaxsize) {
					bwmaxsize= size;
					big= sa;	
				}
			}
			else if(sa->spacetype != SPACE_IMAGE && size > maxsize) {
				maxsize= size;
				big= sa;
				foundwin= 1;
			}
		}
	}
	
	return big;
}

static ScrArea *biggest_area(bContext *C)
{
	bScreen *sc= CTX_wm_screen(C);
	ScrArea *sa, *big= NULL;
	int size, maxsize= 0;
	
	for(sa= sc->areabase.first; sa; sa= sa->next) {
		size= sa->winx*sa->winy;
		if(size > maxsize) {
			maxsize= size;
			big= sa;
		}
	}
	return big;
}


static ScrArea *find_area_showing_r_result(bContext *C)
{
	wmWindowManager *wm= CTX_wm_manager(C);
	wmWindow *win;
	ScrArea *sa = NULL;
	SpaceImage *sima;
	
	/* find an imagewindow showing render result */
	for(win=wm->windows.first; win; win=win->next) {
		for(sa=win->screen->areabase.first; sa; sa= sa->next) {
			if(sa->spacetype==SPACE_IMAGE) {
				sima= sa->spacedata.first;
				if(sima->image && sima->image->type==IMA_TYPE_R_RESULT)
					break;
			}
		}
	}
	
	return sa;
}

static ScrArea *find_area_image_empty(bContext *C)
{
	bScreen *sc= CTX_wm_screen(C);
	ScrArea *sa;
	SpaceImage *sima;
	
	/* find an imagewindow showing render result */
	for(sa=sc->areabase.first; sa; sa= sa->next) {
		if(sa->spacetype==SPACE_IMAGE) {
			sima= sa->spacedata.first;
			if(!sima->image)
				break;
		}
	}
	return sa;
}

#if 0 // XXX not used
static ScrArea *find_empty_image_area(bContext *C)
{
	bScreen *sc= CTX_wm_screen(C);
	ScrArea *sa;
	SpaceImage *sima;
	
	/* find an imagewindow showing render result */
	for(sa=sc->areabase.first; sa; sa= sa->next) {
		if(sa->spacetype==SPACE_IMAGE) {
			sima= sa->spacedata.first;
			if(!sima->image)
				break;
		}
	}
	return sa;
}
#endif // XXX not used

/* new window uses x,y to set position */
static void screen_set_image_output(bContext *C, int mx, int my)
{
	wmWindow *win= CTX_wm_window(C);
	Scene *scene= CTX_data_scene(C);
	ScrArea *sa= NULL;
	SpaceImage *sima;
	int area_was_image=0;
	
	if(scene->r.displaymode==R_OUTPUT_WINDOW) {
		rcti rect;
		int sizex, sizey;
		
		sizex= 10 + (scene->r.xsch*scene->r.size)/100;
		sizey= 40 + (scene->r.ysch*scene->r.size)/100;
		
		/* arbitrary... miniature image window views don't make much sense */
		if(sizex < 320) sizex= 320;
		if(sizey < 256) sizey= 256;
		
		/* XXX some magic to calculate postition */
		rect.xmin= mx + win->posx - sizex/2;
		rect.ymin= my + win->posy - sizey/2;
		rect.xmax= rect.xmin + sizex;
		rect.ymax= rect.ymin + sizey;
		
		/* changes context! */
		WM_window_open_temp(C, &rect, WM_WINDOW_RENDER);
		
		sa= CTX_wm_area(C);
	}
	else if(scene->r.displaymode==R_OUTPUT_SCREEN) {
		if (CTX_wm_area(C)->spacetype == SPACE_IMAGE)
			area_was_image = 1;
		
		/* this function returns with changed context */
		ED_screen_full_newspace(C, CTX_wm_area(C), SPACE_IMAGE);
		sa= CTX_wm_area(C);
	}
	
	if(!sa) {
		sa= find_area_showing_r_result(C);
		if(sa==NULL)
			sa= find_area_image_empty(C);
		
		if(sa==NULL) {
			/* find largest open non-image area */
			sa= biggest_non_image_area(C);
			if(sa) {
				ED_area_newspace(C, sa, SPACE_IMAGE);
				sima= sa->spacedata.first;
				
				/* makes ESC go back to prev space */
				sima->flag |= SI_PREVSPACE;
			}
			else {
				/* use any area of decent size */
				sa= biggest_area(C);
				if(sa->spacetype!=SPACE_IMAGE) {
					// XXX newspace(sa, SPACE_IMAGE);
					sima= sa->spacedata.first;
					
					/* makes ESC go back to prev space */
					sima->flag |= SI_PREVSPACE;
				}
			}
		}
	}	
	sima= sa->spacedata.first;
	
	/* get the correct image, and scale it */
	sima->image= BKE_image_verify_viewer(IMA_TYPE_R_RESULT, "Render Result");
	
	
	/* if we're rendering to full screen, set appropriate hints on image editor
	 * so it can restore properly on pressing esc */
	if(sa->full) {
		sima->flag |= SI_FULLWINDOW;
		
		/* Tell the image editor to revert to previous space in space list on close
		 * _only_ if it wasn't already an image editor when the render was invoked */
		if (area_was_image == 0)
			sima->flag |= SI_PREVSPACE;
		else {
			/* Leave it alone so the image editor will just go back from 
			 * full screen to the original tiled setup */
			;
		}
		
	}

}

/* executes blocking render */
static int screen_render_exec(bContext *C, wmOperator *op)
{
	Scene *scene= CTX_data_scene(C);
	Render *re= RE_GetRender(scene->id.name, RE_SLOT_VIEW);
	
	if(re==NULL) {
		re= RE_NewRender(scene->id.name, RE_SLOT_VIEW);
	}
	RE_test_break_cb(re, NULL, (int (*)(void *)) blender_test_break);
	
	/* inform Freestyle of the context */
	FRS_set_context(C);

	if(RNA_boolean_get(op->ptr, "animation"))
		RE_BlenderAnim(re, scene, scene->r.sfra, scene->r.efra, scene->r.frame_step, op->reports);
	else
		RE_BlenderFrame(re, scene, NULL, scene->r.cfra);
	
	// no redraw needed, we leave state as we entered it
	ED_update_for_newframe(C, 1);
	
	WM_event_add_notifier(C, NC_SCENE|ND_RENDER_RESULT, scene);
	
	return OPERATOR_FINISHED;
}

typedef struct RenderJob {
	Scene *scene;
	Render *re;
	wmWindow *win;
	SceneRenderLayer *srl;
	int anim;
	Image *image;
	ImageUser iuser;
	short *stop;
	short *do_update;
	ReportList *reports;
} RenderJob;

static void render_freejob(void *rjv)
{
	RenderJob *rj= rjv;
	
	MEM_freeN(rj);
}

/* str is IMA_RW_MAXTEXT in size */
static void make_renderinfo_string(RenderStats *rs, Scene *scene, char *str)
{
	char info_time_str[32];	// used to be extern to header_info.c
	uintptr_t mem_in_use, mmap_in_use;
	float megs_used_memory, mmap_used_memory;
	char *spos= str;
	
	mem_in_use= MEM_get_memory_in_use();
	mmap_in_use= MEM_get_mapped_memory_in_use();
	
	megs_used_memory= (mem_in_use-mmap_in_use)/(1024.0*1024.0);
	mmap_used_memory= (mmap_in_use)/(1024.0*1024.0);
	
	if(scene->lay & 0xFF000000)
		spos+= sprintf(spos, "Localview | ");
	else if(scene->r.scemode & R_SINGLE_LAYER)
		spos+= sprintf(spos, "Single Layer | ");
	
	if(rs->statstr) {
		spos+= sprintf(spos, "%s ", rs->statstr);
	}
	else {
		spos+= sprintf(spos, "Fra:%d  Ve:%d Fa:%d ", (scene->r.cfra), rs->totvert, rs->totface);
		if(rs->tothalo) spos+= sprintf(spos, "Ha:%d ", rs->tothalo);
		if(rs->totstrand) spos+= sprintf(spos, "St:%d ", rs->totstrand);
		spos+= sprintf(spos, "La:%d Mem:%.2fM (%.2fM) ", rs->totlamp, megs_used_memory, mmap_used_memory);
		
		if(rs->curfield)
			spos+= sprintf(spos, "Field %d ", rs->curfield);
		if(rs->curblur)
			spos+= sprintf(spos, "Blur %d ", rs->curblur);
	}
	
	BLI_timestr(rs->lastframetime, info_time_str);
	spos+= sprintf(spos, "Time:%s ", info_time_str);
	
	if(rs->infostr && rs->infostr[0])
		spos+= sprintf(spos, "| %s ", rs->infostr);
	
	/* very weak... but 512 characters is quite safe */
	if(spos >= str+IMA_RW_MAXTEXT)
		if (G.f & G_DEBUG)
			printf("WARNING! renderwin text beyond limit \n");
	
}

static void image_renderinfo_cb(void *rjv, RenderStats *rs)
{
	RenderJob *rj= rjv;
	
	/* malloc OK here, stats_draw is not in tile threads */
	if(rj->image->render_text==NULL)
		rj->image->render_text= MEM_callocN(IMA_RW_MAXTEXT, "rendertext");
	
	make_renderinfo_string(rs, rj->scene, rj->image->render_text);
	
	/* make jobs timer to send notifier */
	*(rj->do_update)= 1;
	
}

/* called inside thread! */
static void image_buffer_rect_update(Scene *scene, RenderResult *rr, ImBuf *ibuf, volatile rcti *renrect)
{
	float x1, y1, *rectf= NULL;
	int ymin, ymax, xmin, xmax;
	int rymin, rxmin;
	char *rectc;
	
	/* if renrect argument, we only refresh scanlines */
	if(renrect) {
		/* if ymax==recty, rendering of layer is ready, we should not draw, other things happen... */
		if(rr->renlay==NULL || renrect->ymax>=rr->recty)
			return;
		
		/* xmin here is first subrect x coord, xmax defines subrect width */
		xmin = renrect->xmin + rr->crop;
		xmax = renrect->xmax - xmin - rr->crop;
		if (xmax<2) return;
		
		ymin= renrect->ymin + rr->crop;
		ymax= renrect->ymax - ymin - rr->crop;
		if(ymax<2)
			return;
		renrect->ymin= renrect->ymax;
		
	}
	else {
		xmin = ymin = rr->crop;
		xmax = rr->rectx - 2*rr->crop;
		ymax = rr->recty - 2*rr->crop;
	}
	
	/* xmin ymin is in tile coords. transform to ibuf */
	rxmin= rr->tilerect.xmin + xmin;
	if(rxmin >= ibuf->x) return;
	rymin= rr->tilerect.ymin + ymin;
	if(rymin >= ibuf->y) return;
	
	if(rxmin + xmax > ibuf->x)
		xmax= ibuf->x - rxmin;
	if(rymin + ymax > ibuf->y)
		ymax= ibuf->y - rymin;
	
	if(xmax < 1 || ymax < 1) return;
	
	/* find current float rect for display, first case is after composit... still weak */
	if(rr->rectf)
		rectf= rr->rectf;
	else {
		if(rr->rect32)
			return;
		else {
			if(rr->renlay==NULL || rr->renlay->rectf==NULL) return;
			rectf= rr->renlay->rectf;
		}
	}
	if(rectf==NULL) return;
	
	if(ibuf->rect==NULL)
		imb_addrectImBuf(ibuf);

	rectf+= 4*(rr->rectx*ymin + xmin);
	rectc= (char *)(ibuf->rect + ibuf->x*rymin + rxmin);
	
	/* XXX make nice consistent functions for this */
	if (scene && (scene->r.color_mgt_flag & R_COLOR_MANAGEMENT)) {
		for(y1= 0; y1<ymax; y1++) {
			float *rf= rectf;
			float srgb[3];
			char *rc= rectc;
			
			/* XXX temp. because crop offset */
			if( rectc >= (char *)(ibuf->rect)) {
				for(x1= 0; x1<xmax; x1++, rf += 4, rc+=4) {
					srgb[0]= linearrgb_to_srgb(rf[0]);
					srgb[1]= linearrgb_to_srgb(rf[1]);
					srgb[2]= linearrgb_to_srgb(rf[2]);
					
					rc[0]= FTOCHAR(srgb[0]);
					rc[1]= FTOCHAR(srgb[1]);
					rc[2]= FTOCHAR(srgb[2]);
					rc[3]= FTOCHAR(rf[3]);
				}
			}
			rectf += 4*rr->rectx;
			rectc += 4*ibuf->x;
		}
	} else {
		for(y1= 0; y1<ymax; y1++) {
			float *rf= rectf;
			char *rc= rectc;
			
			/* XXX temp. because crop offset */
			if( rectc >= (char *)(ibuf->rect)) {
				for(x1= 0; x1<xmax; x1++, rf += 4, rc+=4) {
					rc[0]= FTOCHAR(rf[0]);
					rc[1]= FTOCHAR(rf[1]);
					rc[2]= FTOCHAR(rf[2]);
					rc[3]= FTOCHAR(rf[3]);
				}
			}
			rectf += 4*rr->rectx;
			rectc += 4*ibuf->x;
		}
	}
	
}

static void image_rect_update(void *rjv, RenderResult *rr, volatile rcti *renrect)
{
	RenderJob *rj= rjv;
	ImBuf *ibuf;
	void *lock;
	
	ibuf= BKE_image_acquire_ibuf(rj->image, &rj->iuser, &lock);
	if(ibuf) {
		image_buffer_rect_update(rj->scene, rr, ibuf, renrect);
		
		/* make jobs timer to send notifier */
		*(rj->do_update)= 1;
	}
	BKE_image_release_ibuf(rj->image, lock);
}

static void render_startjob(void *rjv, short *stop, short *do_update)
{
	RenderJob *rj= rjv;
//	Main *mainp= BKE_undo_get_main(&rj->scene);
	
	rj->stop= stop;
	rj->do_update= do_update;
	
#if defined(__APPLE__) && (PARALLEL == 1) && (__GNUC__ == 4) && (__GNUC_MINOR__ == 2)
	// Workaround for Apple gcc 4.2.1 omp vs background thread bug
	pthread_setspecific (gomp_tls_key, thread_tls_data);
#endif

	if(rj->anim)
		RE_BlenderAnim(rj->re, rj->scene, rj->scene->r.sfra, rj->scene->r.efra, rj->scene->r.frame_step, rj->reports);
	else
		RE_BlenderFrame(rj->re, rj->scene, rj->srl, rj->scene->r.cfra);
	
//	if(mainp)
//		free_main(mainp);
}

/* called by render, check job 'stop' value or the global */
static int render_breakjob(void *rjv)
{
	RenderJob *rj= rjv;
	
	if(G.afbreek)
		return 1;
	if(rj->stop && *(rj->stop))
		return 1;
	return 0;
}

/* catch esc */
static int screen_render_modal(bContext *C, wmOperator *op, wmEvent *event)
{
	/* no running blender, remove handler and pass through */
	if(0==WM_jobs_test(CTX_wm_manager(C), CTX_data_scene(C)))
		return OPERATOR_FINISHED|OPERATOR_PASS_THROUGH;
	
	/* running render */
	switch (event->type) {
		case ESCKEY:
			return OPERATOR_RUNNING_MODAL;
			break;
	}
	return OPERATOR_PASS_THROUGH;
}

/* using context, starts job */
static int screen_render_invoke(bContext *C, wmOperator *op, wmEvent *event)
{
	/* new render clears all callbacks */
	Scene *scene= CTX_data_scene(C);
	SceneRenderLayer *srl=NULL;
	Render *re;
	wmJob *steve;
	RenderJob *rj;
	Image *ima;
	
	/* only one render job at a time */
	if(WM_jobs_test(CTX_wm_manager(C), scene))
		return OPERATOR_CANCELLED;
	
	/* stop all running jobs, currently previews frustrate Render */
	WM_jobs_stop_all(CTX_wm_manager(C));
	
	/* handle UI stuff */
	WM_cursor_wait(1);
	
	/* inform Freestyle of the context */
	FRS_set_context(C);

	/* flush multires changes (for sculpt) */
	multires_force_render_update(CTX_data_active_object(C));
	
	/* get editmode results */
	ED_object_exit_editmode(C, EM_FREEDATA|EM_DO_UNDO);	/* 0 = does not exit editmode */
	
	// store spare
	// get view3d layer, local layer, make this nice api call to render
	// store spare
	
	/* ensure at least 1 area shows result */
	screen_set_image_output(C, event->x, event->y);
	
	/* single layer re-render */
	if(RNA_property_is_set(op->ptr, "layer")) {
		SceneRenderLayer *rl;
		Scene *scn;
		char scene_name[19], rl_name[RE_MAXNAME];
		
		RNA_string_get(op->ptr, "layer", rl_name);
		RNA_string_get(op->ptr, "scene", scene_name);
		
		scn = (Scene *)BLI_findstring(&CTX_data_main(C)->scene, scene_name, offsetof(ID, name) + 2);
		rl = (SceneRenderLayer *)BLI_findstring(&scene->r.layers, rl_name, offsetof(SceneRenderLayer, name));
		
		if (scn && rl) {
			scene = scn;
			srl = rl;
		}
	}
	
	/* job custom data */
	rj= MEM_callocN(sizeof(RenderJob), "render job");
	rj->scene= scene;
	rj->win= CTX_wm_window(C);
	rj->srl = srl;
	rj->anim= RNA_boolean_get(op->ptr, "animation");
	rj->iuser.scene= scene;
	rj->iuser.ok= 1;
	rj->reports= op->reports;
	
	/* setup job */
	steve= WM_jobs_get(CTX_wm_manager(C), CTX_wm_window(C), scene, WM_JOB_EXCL_RENDER|WM_JOB_PRIORITY);
	WM_jobs_customdata(steve, rj, render_freejob);
	WM_jobs_timer(steve, 0.2, NC_SCENE|ND_RENDER_RESULT, 0);
	WM_jobs_callbacks(steve, render_startjob, NULL, NULL);
	
#if defined(__APPLE__) && (PARALLEL == 1) && (__GNUC__ == 4) && (__GNUC_MINOR__ == 2)
	// Workaround for Apple gcc 4.2.1 omp vs background thread bug
	thread_tls_data = pthread_getspecific(gomp_tls_key);
#endif
	
	/* get a render result image, and make sure it is empty */
	ima= BKE_image_verify_viewer(IMA_TYPE_R_RESULT, "Render Result");
	BKE_image_signal(ima, NULL, IMA_SIGNAL_FREE);
	rj->image= ima;
	
	/* setup new render */
	re= RE_NewRender(scene->id.name, RE_SLOT_VIEW);
	RE_test_break_cb(re, rj, render_breakjob);
	RE_display_draw_cb(re, rj, image_rect_update);
	RE_stats_draw_cb(re, rj, image_renderinfo_cb);
	
	rj->re= re;
	G.afbreek= 0;
	
	//	BKE_report in render!
	//	RE_error_cb(re, error_cb);
	
	WM_jobs_start(CTX_wm_manager(C), steve);
	
	WM_cursor_wait(0);
	WM_event_add_notifier(C, NC_SCENE|ND_RENDER_RESULT, scene);
	
	/* add modal handler for ESC */
	WM_event_add_modal_handler(C, op);
	
	return OPERATOR_RUNNING_MODAL;
}


/* contextual render, using current scene, view3d? */
static void SCREEN_OT_render(wmOperatorType *ot)
{
	/* identifiers */
	ot->name= "Render";
	ot->description= "Render active scene";
	ot->idname= "SCREEN_OT_render";
	
	/* api callbacks */
	ot->invoke= screen_render_invoke;
	ot->modal= screen_render_modal;
	ot->exec= screen_render_exec;
	
	ot->poll= ED_operator_screenactive;
	
	RNA_def_boolean(ot->srna, "animation", 0, "Animation", "");
	RNA_def_string(ot->srna, "layer", "", RE_MAXNAME, "Render Layer", "Single render layer to re-render");
	RNA_def_string(ot->srna, "scene", "", 19, "Scene", "Re-render single layer in this scene");
}

/* ****************************** opengl render *************************** */

typedef struct OGLRender {
	Render *re;
	Scene *scene;
	
	View3D *v3d;
	RegionView3D *rv3d;
	ARegion *ar;
	
	Image *ima;
	ImageUser iuser;
	
	GPUOffScreen *ofs;
	int sizex, sizey;
	
	ReportList *reports;
	bMovieHandle *mh;
	int cfrao, nfra;
	
	wmTimer *timer; /* use to check if running modal or not (invoke'd or exec'd)*/
} OGLRender;

static void screen_opengl_render_apply(OGLRender *oglrender)
{
	Scene *scene= oglrender->scene;
	ARegion *ar= oglrender->ar;
	View3D *v3d= oglrender->v3d;
	RegionView3D *rv3d= oglrender->rv3d;
	RenderResult *rr;
	ImBuf *ibuf;
	void *lock;
	float winmat[4][4];
	int sizex= oglrender->sizex;
	int sizey= oglrender->sizey;
	
	/* bind */
	GPU_offscreen_bind(oglrender->ofs);
	
	/* render 3d view */
	if(rv3d->persp==RV3D_CAMOB && v3d->camera) {
		RE_GetCameraWindow(oglrender->re, v3d->camera, scene->r.cfra, winmat);
		ED_view3d_draw_offscreen(scene, v3d, ar, sizex, sizey, NULL, winmat);
	}
	else
		ED_view3d_draw_offscreen(scene, v3d, ar, sizex, sizey, NULL, NULL);
	
	/* read in pixels & stamp */
	rr= RE_AcquireResultRead(oglrender->re);
	glReadPixels(0, 0, sizex, sizey, GL_RGBA, GL_FLOAT, rr->rectf);
	if((scene->r.stamp & R_STAMP_ALL) && (scene->r.stamp & R_STAMP_DRAW))
		BKE_stamp_buf(scene, NULL, rr->rectf, rr->rectx, rr->recty, 4);
	RE_ReleaseResult(oglrender->re);
	
	/* update byte from float buffer */
	ibuf= BKE_image_acquire_ibuf(oglrender->ima, &oglrender->iuser, &lock);
	if(ibuf) image_buffer_rect_update(NULL, rr, ibuf, NULL);
	BKE_image_release_ibuf(oglrender->ima, lock);
	
	/* unbind */
	GPU_offscreen_unbind(oglrender->ofs);
}

static int screen_opengl_render_init(bContext *C, wmOperator *op)
{
	/* new render clears all callbacks */
	Scene *scene= CTX_data_scene(C);
	RenderResult *rr;
	GPUOffScreen *ofs;
	OGLRender *oglrender;
	int sizex, sizey;
	
	/* ensure we have a 3d view */
	if(!ED_view3d_context_activate(C))
		return 0;
	
	/* only one render job at a time */
	if(WM_jobs_test(CTX_wm_manager(C), scene))
		return 0;
	
	/* stop all running jobs, currently previews frustrate Render */
	WM_jobs_stop_all(CTX_wm_manager(C));
	
	/* handle UI stuff */
	WM_cursor_wait(1);
	
	/* create offscreen buffer */
	sizex= (scene->r.size*scene->r.xsch)/100;
	sizey= (scene->r.size*scene->r.ysch)/100;
	
	view3d_operator_needs_opengl(C);
	ofs= GPU_offscreen_create(sizex, sizey);
	
	if(!ofs) {
		BKE_report(op->reports, RPT_ERROR, "Failed to create OpenGL offscreen buffer.");
		return 0;
	}
	
	/* allocate opengl render */
	oglrender= MEM_callocN(sizeof(OGLRender), "OGLRender");
	op->customdata= oglrender;
	
	oglrender->ofs= ofs;
	oglrender->sizex= sizex;
	oglrender->sizey= sizey;
	oglrender->scene= scene;
	
	oglrender->v3d= CTX_wm_view3d(C);
	oglrender->ar= CTX_wm_region(C);
	oglrender->rv3d= CTX_wm_region_view3d(C);
	
	/* create image and image user */
	oglrender->ima= BKE_image_verify_viewer(IMA_TYPE_R_RESULT, "Render Result");
	BKE_image_signal(oglrender->ima, NULL, IMA_SIGNAL_FREE);
	
	oglrender->iuser.scene= scene;
	oglrender->iuser.ok= 1;
	
	/* create render and render result */
	oglrender->re= RE_NewRender(scene->id.name, RE_SLOT_VIEW);
	RE_InitState(oglrender->re, NULL, &scene->r, NULL, sizex, sizey, NULL);
	
	rr= RE_AcquireResultWrite(oglrender->re);
	if(rr->rectf==NULL)
		rr->rectf= MEM_mallocN(sizeof(float)*4*sizex*sizey, "32 bits rects");
	RE_ReleaseResult(oglrender->re);
	
	return 1;
}

static void screen_opengl_render_end(bContext *C, OGLRender *oglrender)
{
	Scene *scene= oglrender->scene;
	
	if(oglrender->mh) {
		if(BKE_imtype_is_movie(scene->r.imtype))
			oglrender->mh->end_movie();
	}

	if(oglrender->timer) { /* exec will not have a timer */
		scene->r.cfra= oglrender->cfrao;
		scene_update_for_newframe(scene, scene->lay);
		
		WM_event_remove_timer(CTX_wm_manager(C), CTX_wm_window(C), oglrender->timer);
	}
	
	WM_cursor_wait(0);
	WM_event_add_notifier(C, NC_SCENE|ND_RENDER_RESULT, oglrender->scene);
	
	GPU_offscreen_free(oglrender->ofs);
	
	MEM_freeN(oglrender);
}

static int screen_opengl_render_cancel(bContext *C, wmOperator *op)
{
	screen_opengl_render_end(C, op->customdata);
	
	return OPERATOR_CANCELLED;
}

/* share between invoke and exec */
static int screen_opengl_render_anim_initialize(bContext *C, wmOperator *op)
{
	/* initialize animation */
	OGLRender *oglrender;
	Scene *scene;

	oglrender= op->customdata;
	scene= oglrender->scene;

	oglrender->reports= op->reports;
	oglrender->mh= BKE_get_movie_handle(scene->r.imtype);
	if(BKE_imtype_is_movie(scene->r.imtype)) {
		if(!oglrender->mh->start_movie(scene, &scene->r, oglrender->sizex, oglrender->sizey, oglrender->reports)) {
			screen_opengl_render_end(C, oglrender);
			return 0;
		}
	}

	oglrender->cfrao= scene->r.cfra;
	oglrender->nfra= SFRA;
	scene->r.cfra= SFRA;

	return 1;
}
static int screen_opengl_render_anim_step(bContext *C, wmOperator *op)
{
	OGLRender *oglrender= op->customdata;
	Scene *scene= oglrender->scene;
	ImBuf *ibuf;
	void *lock;
	char name[FILE_MAXDIR+FILE_MAXFILE];
	unsigned int lay;
	int ok= 0;

	/* go to next frame */
	while(CFRA<oglrender->nfra) {
		if(scene->lay & 0xFF000000)
			lay= scene->lay & 0xFF000000;
		else
			lay= scene->lay;

		scene_update_for_newframe(scene, lay);
		CFRA++;
	}

	scene_update_for_newframe(scene, scene->lay);

	if(oglrender->rv3d->persp==RV3D_CAMOB && oglrender->v3d->camera && oglrender->v3d->scenelock) {
		/* since scene_update_for_newframe() is used rather
		 * then ED_update_for_newframe() the camera needs to be set */
		Object *camera= scene_find_camera_switch(scene);

		if(camera)
			oglrender->v3d->camera= scene->camera= camera;
	}
	
	/* render into offscreen buffer */
	screen_opengl_render_apply(oglrender);
	
	/* save to disk */
	ibuf= BKE_image_acquire_ibuf(oglrender->ima, &oglrender->iuser, &lock);
	
	if(ibuf) {
		if(BKE_imtype_is_movie(scene->r.imtype)) {
			ok= oglrender->mh->append_movie(&scene->r, CFRA, (int*)ibuf->rect, oglrender->sizex, oglrender->sizey, oglrender->reports);
			if(ok) {
				printf("Append frame %d", scene->r.cfra);
				BKE_reportf(op->reports, RPT_INFO, "Appended frame: %d", scene->r.cfra);
			}
		}
		else {
			BKE_makepicstring(name, scene->r.pic, scene->r.cfra, scene->r.imtype, scene->r.scemode & R_EXTENSION);
			ok= BKE_write_ibuf(scene, ibuf, name, scene->r.imtype, scene->r.subimtype, scene->r.quality);
			
			if(ok==0) {
				printf("Write error: cannot save %s\n", name);
				BKE_reportf(op->reports, RPT_ERROR, "Write error: cannot save %s", name);
			}
			else {
				printf("Saved: %s", name);
				BKE_reportf(op->reports, RPT_INFO, "Saved file: %s", name);
			}
		}
	}
	
	BKE_image_release_ibuf(oglrender->ima, lock);
	
	/* movie stats prints have no line break */
	printf("\n");
	
	/* go to next frame */
	oglrender->nfra += scene->r.frame_step;
	scene->r.cfra++;
	
	/* stop at the end or on error */
	if(scene->r.cfra > EFRA || !ok) {
		screen_opengl_render_end(C, op->customdata);
		return 0;
	}

	return 1;
}


static int screen_opengl_render_modal(bContext *C, wmOperator *op, wmEvent *event)
{
	OGLRender *oglrender= op->customdata;

	int ret;

	switch(event->type) {
		case ESCKEY:
			/* cancel */
			screen_opengl_render_end(C, op->customdata);
			return OPERATOR_FINISHED;
		case TIMER:
			/* render frame? */
			if(oglrender->timer == event->customdata)
				break;
		default:
			/* nothing to do */
			return OPERATOR_RUNNING_MODAL;
	}

	ret= screen_opengl_render_anim_step(C, op);

	WM_event_add_notifier(C, NC_SCENE|ND_RENDER_RESULT, oglrender->scene);
	
	/* stop at the end or on error */
	if(ret == 0) {
		return OPERATOR_FINISHED;
	}
	
	return OPERATOR_RUNNING_MODAL;
}

static int screen_opengl_render_invoke(bContext *C, wmOperator *op, wmEvent *event)
{
	int anim= RNA_boolean_get(op->ptr, "animation");
	
	if(!screen_opengl_render_init(C, op))
		return OPERATOR_CANCELLED;
	
	if(!anim) {
		/* render image */
		screen_opengl_render_apply(op->customdata);
		screen_opengl_render_end(C, op->customdata);
		screen_set_image_output(C, event->x, event->y);
		
		return OPERATOR_FINISHED;
	}
	else {
		OGLRender *oglrender= op->customdata;

		if(!screen_opengl_render_anim_initialize(C, op))
			return OPERATOR_CANCELLED;

		screen_set_image_output(C, event->x, event->y);

		WM_event_add_modal_handler(C, op);
		oglrender->timer= WM_event_add_timer(CTX_wm_manager(C), CTX_wm_window(C), TIMER, 0.01f);

		return OPERATOR_RUNNING_MODAL;
	}
}

/* executes blocking render */
static int screen_opengl_render_exec(bContext *C, wmOperator *op)
{
	int anim= RNA_boolean_get(op->ptr, "animation");

	if(!screen_opengl_render_init(C, op))
		return OPERATOR_CANCELLED;

	if(!anim) { /* same as invoke */
		/* render image */
		screen_opengl_render_apply(op->customdata);
		screen_opengl_render_end(C, op->customdata);

		return OPERATOR_FINISHED;
	}
	else {
		int ret= 1;

		if(!screen_opengl_render_anim_initialize(C, op))
			return OPERATOR_CANCELLED;

		while(ret) {
			ret= screen_opengl_render_anim_step(C, op);
		}
	}

	// no redraw needed, we leave state as we entered it
//	ED_update_for_newframe(C, 1);
	WM_event_add_notifier(C, NC_SCENE|ND_RENDER_RESULT, CTX_data_scene(C));

	return OPERATOR_FINISHED;
}

static void SCREEN_OT_opengl_render(wmOperatorType *ot)
{
	/* identifiers */
	ot->name= "OpenGL Render";
	ot->description= "OpenGL render active viewport";
	ot->idname= "SCREEN_OT_opengl_render";
	
	/* api callbacks */
	ot->invoke= screen_opengl_render_invoke;
	ot->exec= screen_opengl_render_exec; /* blocking */
	ot->modal= screen_opengl_render_modal;
	ot->cancel= screen_opengl_render_cancel;
	
	ot->poll= ED_operator_screenactive;
	
	RNA_def_boolean(ot->srna, "animation", 0, "Animation", "");
}

/* *********************** cancel render viewer *************** */

static int render_view_cancel_exec(bContext *C, wmOperator *unused)
{
	wmWindow *win= CTX_wm_window(C);
	ScrArea *sa= CTX_wm_area(C);
	SpaceImage *sima= sa->spacedata.first;
	
	/* test if we have a temp screen in front */
	if(CTX_wm_window(C)->screen->full==SCREENTEMP) {
		wm_window_lower(CTX_wm_window(C));
		return OPERATOR_FINISHED;
	}
	/* determine if render already shows */
	else if(sima->flag & SI_PREVSPACE) {
		sima->flag &= ~SI_PREVSPACE;
		
		if(sima->flag & SI_FULLWINDOW) {
			sima->flag &= ~SI_FULLWINDOW;
			ED_screen_full_prevspace(C, sa);
		}
		else
			ED_area_prevspace(C, sa);
		
		return OPERATOR_FINISHED;
	}
	else if(sima->flag & SI_FULLWINDOW) {
		sima->flag &= ~SI_FULLWINDOW;
		ed_screen_fullarea(C, win, sa);
		return OPERATOR_FINISHED;
	}
	
	return OPERATOR_PASS_THROUGH;
}

static void SCREEN_OT_render_view_cancel(struct wmOperatorType *ot)
{
	/* identifiers */
	ot->name= "Cancel Render View";
	ot->description= "Cancel show render view";
	ot->idname= "SCREEN_OT_render_view_cancel";
	
	/* api callbacks */
	ot->exec= render_view_cancel_exec;
	ot->poll= ED_operator_image_active;
}

/* *********************** show render viewer *************** */

static int render_view_show_invoke(bContext *C, wmOperator *unused, wmEvent *event)
{
	ScrArea *sa= find_area_showing_r_result(C);
	
	/* test if we have a temp screen in front */
	if(CTX_wm_window(C)->screen->full==SCREENTEMP) {
		wm_window_lower(CTX_wm_window(C));
	}
	/* determine if render already shows */
	else if(sa) {
		SpaceImage *sima= sa->spacedata.first;
		
		if(sima->flag & SI_PREVSPACE) {
			sima->flag &= ~SI_PREVSPACE;
			
			if(sima->flag & SI_FULLWINDOW) {
				sima->flag &= ~SI_FULLWINDOW;
				ED_screen_full_prevspace(C, sa);
			}
			else if(sima->next) {
				ED_area_newspace(C, sa, sima->next->spacetype);
				ED_area_tag_redraw(sa);
			}
		}
	}
	else {
		screen_set_image_output(C, event->x, event->y);
	}
	
	return OPERATOR_FINISHED;
}

static void SCREEN_OT_render_view_show(struct wmOperatorType *ot)
{
	/* identifiers */
	ot->name= "Show/Hide Render View";
	ot->description= "Toggle show render view";
	ot->idname= "SCREEN_OT_render_view_show";
	
	/* api callbacks */
	ot->invoke= render_view_show_invoke;
	ot->poll= ED_operator_screenactive;
}

=======
>>>>>>> d896c1f2
/* *********************** generic fullscreen 'back' button *************** */


static int fullscreen_back_exec(bContext *C, wmOperator *op)
{
	bScreen *screen = CTX_wm_screen(C);
	ScrArea *sa=NULL;
	
	/* search current screen for 'fullscreen' areas */
	for (sa=screen->areabase.first; sa; sa=sa->next) {
		if (sa->full) break;
	}
	if (!sa) {
		BKE_report(op->reports, RPT_ERROR, "No fullscreen areas were found.");
		return OPERATOR_CANCELLED;
	}
	
	ED_screen_full_restore(C, sa);
	
	return OPERATOR_FINISHED;
}

static void SCREEN_OT_back_to_previous(struct wmOperatorType *ot)
{
	/* identifiers */
	ot->name= "Back to Previous Screen";
	ot->description= "Revert back to the original screen layout, before fullscreen area overlay";
	ot->idname= "SCREEN_OT_back_to_previous";
	
	/* api callbacks */
	ot->exec= fullscreen_back_exec;
	ot->poll= ED_operator_screenactive;
}

/* *********** show user pref window ****** */

static int userpref_show_invoke(bContext *C, wmOperator *unused, wmEvent *event)
{
	ScrArea *sa;
	rcti rect;
	int sizex, sizey;
	
	sizex= 800;
	sizey= 480;
	
	/* some magic to calculate postition */
	rect.xmin= event->x + CTX_wm_window(C)->posx - sizex/2;
	rect.ymin= event->y + CTX_wm_window(C)->posy - sizey/2;
	rect.xmax= rect.xmin + sizex;
	rect.ymax= rect.ymin + sizey;
	
	/* changes context! */
	WM_window_open_temp(C, &rect, WM_WINDOW_USERPREFS);
	
	sa= CTX_wm_area(C);
	
	
	return OPERATOR_FINISHED;
}


static void SCREEN_OT_userpref_show(struct wmOperatorType *ot)
{
	/* identifiers */
	ot->name= "Show/Hide User Preferences";
	ot->description= "Show/hide user preferences";
	ot->idname= "SCREEN_OT_userpref_show";
	
	/* api callbacks */
	ot->invoke= userpref_show_invoke;
	ot->poll= ED_operator_screenactive;
}

/********************* new screen operator *********************/

static int screen_new_exec(bContext *C, wmOperator *op)
{
	wmWindow *win= CTX_wm_window(C);
	bScreen *sc= CTX_wm_screen(C);
	
	sc= ED_screen_duplicate(win, sc);
	WM_event_add_notifier(C, NC_SCREEN|ND_SCREENBROWSE, sc);
	
	return OPERATOR_FINISHED;
}

void SCREEN_OT_new(wmOperatorType *ot)
{
	/* identifiers */
	ot->name= "New Screen";
	ot->description= "Add a new screen";
	ot->idname= "SCREEN_OT_new";
	
	/* api callbacks */
	ot->exec= screen_new_exec;
	
	/* flags */
	ot->flag= OPTYPE_REGISTER|OPTYPE_UNDO;
}

/********************* delete screen operator *********************/

static int screen_delete_exec(bContext *C, wmOperator *op)
{
	bScreen *sc= CTX_wm_screen(C);
	
	WM_event_add_notifier(C, NC_SCREEN|ND_SCREENDELETE, sc);
	
	return OPERATOR_FINISHED;
}

void SCREEN_OT_delete(wmOperatorType *ot)
{
	/* identifiers */
	ot->name= "Delete Screen"; //was scene
	ot->description= "Delete active screen";
	ot->idname= "SCREEN_OT_delete";
	
	/* api callbacks */
	ot->exec= screen_delete_exec;
	
	/* flags */
	ot->flag= OPTYPE_REGISTER|OPTYPE_UNDO;
}

/********************* new scene operator *********************/

static int scene_new_exec(bContext *C, wmOperator *op)
{
	Scene *newscene, *scene= CTX_data_scene(C);
	Main *bmain= CTX_data_main(C);
	int type= RNA_enum_get(op->ptr, "type");
	
	newscene= copy_scene(bmain, scene, type);
	
	/* these can't be handled in blenkernel curently, so do them here */
	if(type == SCE_COPY_LINK_DATA)
		ED_object_single_users(newscene, 0);
	else if(type == SCE_COPY_FULL)
		ED_object_single_users(newscene, 1);
	
	WM_event_add_notifier(C, NC_SCENE|ND_SCENEBROWSE, newscene);
	
	return OPERATOR_FINISHED;
}

void SCENE_OT_new(wmOperatorType *ot)
{
	static EnumPropertyItem type_items[]= {
		{SCE_COPY_EMPTY, "EMPTY", 0, "Empty", "Add empty scene"},
		{SCE_COPY_LINK_OB, "LINK_OBJECTS", 0, "Link Objects", "Link to the objects from the current scene"},
		{SCE_COPY_LINK_DATA, "LINK_OBJECT_DATA", 0, "Link Object Data", "Copy objects linked to data from the current scene"},
		{SCE_COPY_FULL, "FULL_COPY", 0, "Full Copy", "Make a full copy of the current scene"},
		{0, NULL, 0, NULL, NULL}};
	
	/* identifiers */
	ot->name= "New Scene";
	ot->description= "Add new scene by type";
	ot->idname= "SCENE_OT_new";
	
	/* api callbacks */
	ot->exec= scene_new_exec;
	ot->invoke= WM_menu_invoke;
	
	/* flags */
	ot->flag= OPTYPE_REGISTER|OPTYPE_UNDO;
	
	/* properties */
	ot->prop= RNA_def_enum(ot->srna, "type", type_items, 0, "Type", "");
}

/********************* delete scene operator *********************/

static int scene_delete_exec(bContext *C, wmOperator *op)
{
	Scene *scene= CTX_data_scene(C);
	
	WM_event_add_notifier(C, NC_SCENE|NA_REMOVED, scene);
	
	return OPERATOR_FINISHED;
}

void SCENE_OT_delete(wmOperatorType *ot)
{
	/* identifiers */
	ot->name= "Delete Scene";
	ot->description= "Delete active scene";
	ot->idname= "SCENE_OT_delete";
	
	/* api callbacks */
	ot->exec= scene_delete_exec;
	
	/* flags */
	ot->flag= OPTYPE_REGISTER|OPTYPE_UNDO;
}

/* ****************  Assigning operatortypes to global list, adding handlers **************** */

/* called in spacetypes.c */
void ED_operatortypes_screen(void)
{
	/* generic UI stuff */
	WM_operatortype_append(SCREEN_OT_actionzone);
	WM_operatortype_append(SCREEN_OT_repeat_last);
	WM_operatortype_append(SCREEN_OT_repeat_history);
	WM_operatortype_append(SCREEN_OT_redo_last);
	
	/* screen tools */
	WM_operatortype_append(SCREEN_OT_area_move);
	WM_operatortype_append(SCREEN_OT_area_split);
	WM_operatortype_append(SCREEN_OT_area_join);
	WM_operatortype_append(SCREEN_OT_area_dupli);
	WM_operatortype_append(SCREEN_OT_area_swap);
	WM_operatortype_append(SCREEN_OT_region_quadview);
	WM_operatortype_append(SCREEN_OT_region_scale);
	WM_operatortype_append(SCREEN_OT_region_flip);
	WM_operatortype_append(SCREEN_OT_header_flip);
	WM_operatortype_append(SCREEN_OT_header_toolbox);
	WM_operatortype_append(SCREEN_OT_screen_set);
	WM_operatortype_append(SCREEN_OT_screen_full_area);
	WM_operatortype_append(SCREEN_OT_back_to_previous);
	WM_operatortype_append(SCREEN_OT_screenshot);
	WM_operatortype_append(SCREEN_OT_screencast);
	WM_operatortype_append(SCREEN_OT_userpref_show);
	
	/*frame changes*/
	WM_operatortype_append(SCREEN_OT_frame_offset);
	WM_operatortype_append(SCREEN_OT_frame_jump);
	WM_operatortype_append(SCREEN_OT_keyframe_jump);
	
	WM_operatortype_append(SCREEN_OT_animation_step);
	WM_operatortype_append(SCREEN_OT_animation_play);
	WM_operatortype_append(SCREEN_OT_animation_cancel);
	
	/* new/delete */
	WM_operatortype_append(SCREEN_OT_new);
	WM_operatortype_append(SCREEN_OT_delete);
	WM_operatortype_append(SCENE_OT_new);
	WM_operatortype_append(SCENE_OT_delete);
	
	/* tools shared by more space types */
	WM_operatortype_append(ED_OT_undo);
	WM_operatortype_append(ED_OT_redo);	
	
}

static void keymap_modal_set(wmKeyConfig *keyconf)
{
	static EnumPropertyItem modal_items[] = {
		{KM_MODAL_CANCEL, "CANCEL", 0, "Cancel", ""},
		{KM_MODAL_APPLY, "APPLY", 0, "Apply", ""},
		{KM_MODAL_STEP10, "STEP10", 0, "Steps on", ""},
		{KM_MODAL_STEP10_OFF, "STEP10_OFF", 0, "Steps off", ""},
		{0, NULL, 0, NULL, NULL}};
	wmKeyMap *keymap;
	
	/* Standard Modal keymap ------------------------------------------------ */
	keymap= WM_modalkeymap_add(keyconf, "Standard Modal Map", modal_items);
	
	WM_modalkeymap_add_item(keymap, ESCKEY,    KM_PRESS, KM_ANY, 0, KM_MODAL_CANCEL);
	WM_modalkeymap_add_item(keymap, LEFTMOUSE, KM_ANY, KM_ANY, 0, KM_MODAL_APPLY);
	WM_modalkeymap_add_item(keymap, RETKEY, KM_PRESS, KM_ANY, 0, KM_MODAL_APPLY);
	WM_modalkeymap_add_item(keymap, PADENTER, KM_PRESS, KM_ANY, 0, KM_MODAL_APPLY);
	
	WM_modalkeymap_add_item(keymap, LEFTCTRLKEY, KM_PRESS, KM_ANY, 0, KM_MODAL_STEP10);
	WM_modalkeymap_add_item(keymap, LEFTCTRLKEY, KM_RELEASE, KM_ANY, 0, KM_MODAL_STEP10_OFF);
	
	WM_modalkeymap_assign(keymap, "SCREEN_OT_area_move");
	
}

/* called in spacetypes.c */
void ED_keymap_screen(wmKeyConfig *keyconf)
{
	wmKeyMap *keymap;
	
	/* Screen Editing ------------------------------------------------ */
	keymap= WM_keymap_find(keyconf, "Screen Editing", 0, 0);
	
	RNA_int_set(WM_keymap_add_item(keymap, "SCREEN_OT_actionzone", LEFTMOUSE, KM_PRESS, 0, 0)->ptr, "modifier", 0);
	RNA_int_set(WM_keymap_add_item(keymap, "SCREEN_OT_actionzone", LEFTMOUSE, KM_PRESS, KM_SHIFT, 0)->ptr, "modifier", 1);
	RNA_int_set(WM_keymap_add_item(keymap, "SCREEN_OT_actionzone", LEFTMOUSE, KM_PRESS, KM_ALT, 0)->ptr, "modifier", 2);
	
	/* screen tools */
	WM_keymap_verify_item(keymap, "SCREEN_OT_area_split", EVT_ACTIONZONE_AREA, 0, 0, 0);
	WM_keymap_verify_item(keymap, "SCREEN_OT_area_join", EVT_ACTIONZONE_AREA, 0, 0, 0);
	WM_keymap_verify_item(keymap, "SCREEN_OT_area_dupli", EVT_ACTIONZONE_AREA, 0, KM_SHIFT, 0);
	WM_keymap_verify_item(keymap, "SCREEN_OT_area_swap", EVT_ACTIONZONE_AREA, 0, KM_CTRL, 0);
	WM_keymap_verify_item(keymap, "SCREEN_OT_region_scale", EVT_ACTIONZONE_REGION, 0, 0, 0);
	/* area move after action zones */
	WM_keymap_verify_item(keymap, "SCREEN_OT_area_move", LEFTMOUSE, KM_PRESS, 0, 0);
	
	/* Header Editing ------------------------------------------------ */
	keymap= WM_keymap_find(keyconf, "Header", 0, 0);
	
	WM_keymap_add_item(keymap, "SCREEN_OT_header_toolbox", RIGHTMOUSE, KM_PRESS, 0, 0);
	
	/* Screen General ------------------------------------------------ */
	keymap= WM_keymap_find(keyconf, "Screen", 0, 0);
	
	/* standard timers */
	WM_keymap_add_item(keymap, "SCREEN_OT_animation_step", TIMER0, KM_ANY, KM_ANY, 0);
	
	
	RNA_int_set(WM_keymap_add_item(keymap, "SCREEN_OT_screen_set", RIGHTARROWKEY, KM_PRESS, KM_CTRL, 0)->ptr, "delta", 1);
	RNA_int_set(WM_keymap_add_item(keymap, "SCREEN_OT_screen_set", LEFTARROWKEY, KM_PRESS, KM_CTRL, 0)->ptr, "delta", -1);
	WM_keymap_add_item(keymap, "SCREEN_OT_screen_full_area", UPARROWKEY, KM_PRESS, KM_CTRL, 0);
	WM_keymap_add_item(keymap, "SCREEN_OT_screen_full_area", DOWNARROWKEY, KM_PRESS, KM_CTRL, 0);
	WM_keymap_add_item(keymap, "SCREEN_OT_screen_full_area", SPACEKEY, KM_PRESS, KM_SHIFT, 0);
	WM_keymap_add_item(keymap, "SCREEN_OT_screenshot", F3KEY, KM_PRESS, KM_CTRL, 0);
	WM_keymap_add_item(keymap, "SCREEN_OT_screencast", F3KEY, KM_PRESS, KM_ALT, 0);
	
	/* tests */
	WM_keymap_add_item(keymap, "SCREEN_OT_region_quadview", QKEY, KM_PRESS, KM_CTRL|KM_ALT, 0);
	WM_keymap_verify_item(keymap, "SCREEN_OT_repeat_history", F3KEY, KM_PRESS, 0, 0);
	WM_keymap_add_item(keymap, "SCREEN_OT_repeat_last", RKEY, KM_PRESS, KM_SHIFT, 0);
	WM_keymap_verify_item(keymap, "SCREEN_OT_region_flip", F5KEY, KM_PRESS, 0, 0);
	WM_keymap_verify_item(keymap, "SCREEN_OT_redo_last", F6KEY, KM_PRESS, 0, 0);
	WM_keymap_verify_item(keymap, "WM_OT_reload_scripts", F8KEY, KM_PRESS, 0, 0);
	
	/* files */
	WM_keymap_add_item(keymap, "FILE_OT_execute", RETKEY, KM_PRESS, 0, 0);
	WM_keymap_add_item(keymap, "FILE_OT_execute", PADENTER, KM_PRESS, 0, 0);
	WM_keymap_add_item(keymap, "FILE_OT_cancel", ESCKEY, KM_PRESS, 0, 0);
	
	/* undo */
#ifdef __APPLE__
	WM_keymap_add_item(keymap, "ED_OT_undo", ZKEY, KM_PRESS, KM_OSKEY, 0);
	WM_keymap_add_item(keymap, "ED_OT_redo", ZKEY, KM_PRESS, KM_SHIFT|KM_OSKEY, 0);
#endif
	WM_keymap_add_item(keymap, "ED_OT_undo", ZKEY, KM_PRESS, KM_CTRL, 0);
	WM_keymap_add_item(keymap, "ED_OT_redo", ZKEY, KM_PRESS, KM_SHIFT|KM_CTRL, 0);
	
	
	/* render */
	WM_keymap_add_item(keymap, "RENDER_OT_render", F12KEY, KM_PRESS, 0, 0);
	RNA_boolean_set(WM_keymap_add_item(keymap, "RENDER_OT_render", F12KEY, KM_PRESS, KM_CTRL, 0)->ptr, "animation", 1);
	WM_keymap_add_item(keymap, "RENDER_OT_view_cancel", ESCKEY, KM_PRESS, 0, 0);
	WM_keymap_add_item(keymap, "RENDER_OT_view_show", F11KEY, KM_PRESS, 0, 0);
	WM_keymap_add_item(keymap, "SCREEN_OT_play_rendered_anim", F11KEY, KM_PRESS, KM_CTRL, 0);
	
	/* user prefs */
#ifdef __APPLE__
	WM_keymap_add_item(keymap, "SCREEN_OT_userpref_show", COMMAKEY, KM_PRESS, KM_OSKEY, 0);
#endif
	WM_keymap_add_item(keymap, "SCREEN_OT_userpref_show", UKEY, KM_PRESS, KM_CTRL|KM_ALT, 0);
	
	
	/* Anim Playback ------------------------------------------------ */
	keymap= WM_keymap_find(keyconf, "Frames", 0, 0);
	
	/* frame offsets */
	RNA_int_set(WM_keymap_add_item(keymap, "SCREEN_OT_frame_offset", UPARROWKEY, KM_PRESS, 0, 0)->ptr, "delta", 10);
	RNA_int_set(WM_keymap_add_item(keymap, "SCREEN_OT_frame_offset", DOWNARROWKEY, KM_PRESS, 0, 0)->ptr, "delta", -10);
	RNA_int_set(WM_keymap_add_item(keymap, "SCREEN_OT_frame_offset", LEFTARROWKEY, KM_PRESS, 0, 0)->ptr, "delta", -1);
	RNA_int_set(WM_keymap_add_item(keymap, "SCREEN_OT_frame_offset", RIGHTARROWKEY, KM_PRESS, 0, 0)->ptr, "delta", 1);
	
	RNA_int_set(WM_keymap_add_item(keymap, "SCREEN_OT_frame_offset", WHEELDOWNMOUSE, KM_PRESS, KM_ALT, 0)->ptr, "delta", 1);
	RNA_int_set(WM_keymap_add_item(keymap, "SCREEN_OT_frame_offset", WHEELUPMOUSE, KM_PRESS, KM_ALT, 0)->ptr, "delta", -1);
	
	WM_keymap_add_item(keymap, "SCREEN_OT_frame_jump", DOWNARROWKEY, KM_PRESS, KM_SHIFT, 0);
	RNA_boolean_set(WM_keymap_add_item(keymap, "SCREEN_OT_frame_jump", RIGHTARROWKEY, KM_PRESS, KM_SHIFT, 0)->ptr, "end", 1);
	RNA_boolean_set(WM_keymap_add_item(keymap, "SCREEN_OT_frame_jump", LEFTARROWKEY, KM_PRESS, KM_SHIFT, 0)->ptr, "end", 0);
	
	WM_keymap_add_item(keymap, "SCREEN_OT_keyframe_jump", PAGEUPKEY, KM_PRESS, KM_CTRL, 0);
	RNA_boolean_set(WM_keymap_add_item(keymap, "SCREEN_OT_keyframe_jump", PAGEDOWNKEY, KM_PRESS, KM_CTRL, 0)->ptr, "next", 0);
	
	/* play (forward and backwards) */
	WM_keymap_add_item(keymap, "SCREEN_OT_animation_play", AKEY, KM_PRESS, KM_ALT, 0);
	WM_keymap_add_item(keymap, "SCREEN_OT_animation_play", KKEY, KM_PRESS, 0, LKEY);
	RNA_boolean_set(WM_keymap_add_item(keymap, "SCREEN_OT_animation_play", AKEY, KM_PRESS, KM_ALT|KM_SHIFT, 0)->ptr, "reverse", 1);
	WM_keymap_add_item(keymap, "SCREEN_OT_animation_cancel", ESCKEY, KM_PRESS, 0, 0);
	
	keymap_modal_set(keyconf);
}
<|MERGE_RESOLUTION|>--- conflicted
+++ resolved
@@ -2682,1090 +2682,6 @@
 }
 #endif
 
-<<<<<<< HEAD
-/* ****************************** render invoking ***************** */
-
-/* set callbacks, exported to sequence render too. 
- Only call in foreground (UI) renders. */
-
-/* returns biggest area that is not uv/image editor. Note that it uses buttons */
-/* window as the last possible alternative.									   */
-static ScrArea *biggest_non_image_area(bContext *C)
-{
-	bScreen *sc= CTX_wm_screen(C);
-	ScrArea *sa, *big= NULL;
-	int size, maxsize= 0, bwmaxsize= 0;
-	short foundwin= 0;
-	
-	for(sa= sc->areabase.first; sa; sa= sa->next) {
-		if(sa->winx > 30 && sa->winy > 30) {
-			size= sa->winx*sa->winy;
-			if(sa->spacetype == SPACE_BUTS) {
-				if(foundwin == 0 && size > bwmaxsize) {
-					bwmaxsize= size;
-					big= sa;	
-				}
-			}
-			else if(sa->spacetype != SPACE_IMAGE && size > maxsize) {
-				maxsize= size;
-				big= sa;
-				foundwin= 1;
-			}
-		}
-	}
-	
-	return big;
-}
-
-static ScrArea *biggest_area(bContext *C)
-{
-	bScreen *sc= CTX_wm_screen(C);
-	ScrArea *sa, *big= NULL;
-	int size, maxsize= 0;
-	
-	for(sa= sc->areabase.first; sa; sa= sa->next) {
-		size= sa->winx*sa->winy;
-		if(size > maxsize) {
-			maxsize= size;
-			big= sa;
-		}
-	}
-	return big;
-}
-
-
-static ScrArea *find_area_showing_r_result(bContext *C)
-{
-	wmWindowManager *wm= CTX_wm_manager(C);
-	wmWindow *win;
-	ScrArea *sa = NULL;
-	SpaceImage *sima;
-	
-	/* find an imagewindow showing render result */
-	for(win=wm->windows.first; win; win=win->next) {
-		for(sa=win->screen->areabase.first; sa; sa= sa->next) {
-			if(sa->spacetype==SPACE_IMAGE) {
-				sima= sa->spacedata.first;
-				if(sima->image && sima->image->type==IMA_TYPE_R_RESULT)
-					break;
-			}
-		}
-	}
-	
-	return sa;
-}
-
-static ScrArea *find_area_image_empty(bContext *C)
-{
-	bScreen *sc= CTX_wm_screen(C);
-	ScrArea *sa;
-	SpaceImage *sima;
-	
-	/* find an imagewindow showing render result */
-	for(sa=sc->areabase.first; sa; sa= sa->next) {
-		if(sa->spacetype==SPACE_IMAGE) {
-			sima= sa->spacedata.first;
-			if(!sima->image)
-				break;
-		}
-	}
-	return sa;
-}
-
-#if 0 // XXX not used
-static ScrArea *find_empty_image_area(bContext *C)
-{
-	bScreen *sc= CTX_wm_screen(C);
-	ScrArea *sa;
-	SpaceImage *sima;
-	
-	/* find an imagewindow showing render result */
-	for(sa=sc->areabase.first; sa; sa= sa->next) {
-		if(sa->spacetype==SPACE_IMAGE) {
-			sima= sa->spacedata.first;
-			if(!sima->image)
-				break;
-		}
-	}
-	return sa;
-}
-#endif // XXX not used
-
-/* new window uses x,y to set position */
-static void screen_set_image_output(bContext *C, int mx, int my)
-{
-	wmWindow *win= CTX_wm_window(C);
-	Scene *scene= CTX_data_scene(C);
-	ScrArea *sa= NULL;
-	SpaceImage *sima;
-	int area_was_image=0;
-	
-	if(scene->r.displaymode==R_OUTPUT_WINDOW) {
-		rcti rect;
-		int sizex, sizey;
-		
-		sizex= 10 + (scene->r.xsch*scene->r.size)/100;
-		sizey= 40 + (scene->r.ysch*scene->r.size)/100;
-		
-		/* arbitrary... miniature image window views don't make much sense */
-		if(sizex < 320) sizex= 320;
-		if(sizey < 256) sizey= 256;
-		
-		/* XXX some magic to calculate postition */
-		rect.xmin= mx + win->posx - sizex/2;
-		rect.ymin= my + win->posy - sizey/2;
-		rect.xmax= rect.xmin + sizex;
-		rect.ymax= rect.ymin + sizey;
-		
-		/* changes context! */
-		WM_window_open_temp(C, &rect, WM_WINDOW_RENDER);
-		
-		sa= CTX_wm_area(C);
-	}
-	else if(scene->r.displaymode==R_OUTPUT_SCREEN) {
-		if (CTX_wm_area(C)->spacetype == SPACE_IMAGE)
-			area_was_image = 1;
-		
-		/* this function returns with changed context */
-		ED_screen_full_newspace(C, CTX_wm_area(C), SPACE_IMAGE);
-		sa= CTX_wm_area(C);
-	}
-	
-	if(!sa) {
-		sa= find_area_showing_r_result(C);
-		if(sa==NULL)
-			sa= find_area_image_empty(C);
-		
-		if(sa==NULL) {
-			/* find largest open non-image area */
-			sa= biggest_non_image_area(C);
-			if(sa) {
-				ED_area_newspace(C, sa, SPACE_IMAGE);
-				sima= sa->spacedata.first;
-				
-				/* makes ESC go back to prev space */
-				sima->flag |= SI_PREVSPACE;
-			}
-			else {
-				/* use any area of decent size */
-				sa= biggest_area(C);
-				if(sa->spacetype!=SPACE_IMAGE) {
-					// XXX newspace(sa, SPACE_IMAGE);
-					sima= sa->spacedata.first;
-					
-					/* makes ESC go back to prev space */
-					sima->flag |= SI_PREVSPACE;
-				}
-			}
-		}
-	}	
-	sima= sa->spacedata.first;
-	
-	/* get the correct image, and scale it */
-	sima->image= BKE_image_verify_viewer(IMA_TYPE_R_RESULT, "Render Result");
-	
-	
-	/* if we're rendering to full screen, set appropriate hints on image editor
-	 * so it can restore properly on pressing esc */
-	if(sa->full) {
-		sima->flag |= SI_FULLWINDOW;
-		
-		/* Tell the image editor to revert to previous space in space list on close
-		 * _only_ if it wasn't already an image editor when the render was invoked */
-		if (area_was_image == 0)
-			sima->flag |= SI_PREVSPACE;
-		else {
-			/* Leave it alone so the image editor will just go back from 
-			 * full screen to the original tiled setup */
-			;
-		}
-		
-	}
-
-}
-
-/* executes blocking render */
-static int screen_render_exec(bContext *C, wmOperator *op)
-{
-	Scene *scene= CTX_data_scene(C);
-	Render *re= RE_GetRender(scene->id.name, RE_SLOT_VIEW);
-	
-	if(re==NULL) {
-		re= RE_NewRender(scene->id.name, RE_SLOT_VIEW);
-	}
-	RE_test_break_cb(re, NULL, (int (*)(void *)) blender_test_break);
-	
-	/* inform Freestyle of the context */
-	FRS_set_context(C);
-
-	if(RNA_boolean_get(op->ptr, "animation"))
-		RE_BlenderAnim(re, scene, scene->r.sfra, scene->r.efra, scene->r.frame_step, op->reports);
-	else
-		RE_BlenderFrame(re, scene, NULL, scene->r.cfra);
-	
-	// no redraw needed, we leave state as we entered it
-	ED_update_for_newframe(C, 1);
-	
-	WM_event_add_notifier(C, NC_SCENE|ND_RENDER_RESULT, scene);
-	
-	return OPERATOR_FINISHED;
-}
-
-typedef struct RenderJob {
-	Scene *scene;
-	Render *re;
-	wmWindow *win;
-	SceneRenderLayer *srl;
-	int anim;
-	Image *image;
-	ImageUser iuser;
-	short *stop;
-	short *do_update;
-	ReportList *reports;
-} RenderJob;
-
-static void render_freejob(void *rjv)
-{
-	RenderJob *rj= rjv;
-	
-	MEM_freeN(rj);
-}
-
-/* str is IMA_RW_MAXTEXT in size */
-static void make_renderinfo_string(RenderStats *rs, Scene *scene, char *str)
-{
-	char info_time_str[32];	// used to be extern to header_info.c
-	uintptr_t mem_in_use, mmap_in_use;
-	float megs_used_memory, mmap_used_memory;
-	char *spos= str;
-	
-	mem_in_use= MEM_get_memory_in_use();
-	mmap_in_use= MEM_get_mapped_memory_in_use();
-	
-	megs_used_memory= (mem_in_use-mmap_in_use)/(1024.0*1024.0);
-	mmap_used_memory= (mmap_in_use)/(1024.0*1024.0);
-	
-	if(scene->lay & 0xFF000000)
-		spos+= sprintf(spos, "Localview | ");
-	else if(scene->r.scemode & R_SINGLE_LAYER)
-		spos+= sprintf(spos, "Single Layer | ");
-	
-	if(rs->statstr) {
-		spos+= sprintf(spos, "%s ", rs->statstr);
-	}
-	else {
-		spos+= sprintf(spos, "Fra:%d  Ve:%d Fa:%d ", (scene->r.cfra), rs->totvert, rs->totface);
-		if(rs->tothalo) spos+= sprintf(spos, "Ha:%d ", rs->tothalo);
-		if(rs->totstrand) spos+= sprintf(spos, "St:%d ", rs->totstrand);
-		spos+= sprintf(spos, "La:%d Mem:%.2fM (%.2fM) ", rs->totlamp, megs_used_memory, mmap_used_memory);
-		
-		if(rs->curfield)
-			spos+= sprintf(spos, "Field %d ", rs->curfield);
-		if(rs->curblur)
-			spos+= sprintf(spos, "Blur %d ", rs->curblur);
-	}
-	
-	BLI_timestr(rs->lastframetime, info_time_str);
-	spos+= sprintf(spos, "Time:%s ", info_time_str);
-	
-	if(rs->infostr && rs->infostr[0])
-		spos+= sprintf(spos, "| %s ", rs->infostr);
-	
-	/* very weak... but 512 characters is quite safe */
-	if(spos >= str+IMA_RW_MAXTEXT)
-		if (G.f & G_DEBUG)
-			printf("WARNING! renderwin text beyond limit \n");
-	
-}
-
-static void image_renderinfo_cb(void *rjv, RenderStats *rs)
-{
-	RenderJob *rj= rjv;
-	
-	/* malloc OK here, stats_draw is not in tile threads */
-	if(rj->image->render_text==NULL)
-		rj->image->render_text= MEM_callocN(IMA_RW_MAXTEXT, "rendertext");
-	
-	make_renderinfo_string(rs, rj->scene, rj->image->render_text);
-	
-	/* make jobs timer to send notifier */
-	*(rj->do_update)= 1;
-	
-}
-
-/* called inside thread! */
-static void image_buffer_rect_update(Scene *scene, RenderResult *rr, ImBuf *ibuf, volatile rcti *renrect)
-{
-	float x1, y1, *rectf= NULL;
-	int ymin, ymax, xmin, xmax;
-	int rymin, rxmin;
-	char *rectc;
-	
-	/* if renrect argument, we only refresh scanlines */
-	if(renrect) {
-		/* if ymax==recty, rendering of layer is ready, we should not draw, other things happen... */
-		if(rr->renlay==NULL || renrect->ymax>=rr->recty)
-			return;
-		
-		/* xmin here is first subrect x coord, xmax defines subrect width */
-		xmin = renrect->xmin + rr->crop;
-		xmax = renrect->xmax - xmin - rr->crop;
-		if (xmax<2) return;
-		
-		ymin= renrect->ymin + rr->crop;
-		ymax= renrect->ymax - ymin - rr->crop;
-		if(ymax<2)
-			return;
-		renrect->ymin= renrect->ymax;
-		
-	}
-	else {
-		xmin = ymin = rr->crop;
-		xmax = rr->rectx - 2*rr->crop;
-		ymax = rr->recty - 2*rr->crop;
-	}
-	
-	/* xmin ymin is in tile coords. transform to ibuf */
-	rxmin= rr->tilerect.xmin + xmin;
-	if(rxmin >= ibuf->x) return;
-	rymin= rr->tilerect.ymin + ymin;
-	if(rymin >= ibuf->y) return;
-	
-	if(rxmin + xmax > ibuf->x)
-		xmax= ibuf->x - rxmin;
-	if(rymin + ymax > ibuf->y)
-		ymax= ibuf->y - rymin;
-	
-	if(xmax < 1 || ymax < 1) return;
-	
-	/* find current float rect for display, first case is after composit... still weak */
-	if(rr->rectf)
-		rectf= rr->rectf;
-	else {
-		if(rr->rect32)
-			return;
-		else {
-			if(rr->renlay==NULL || rr->renlay->rectf==NULL) return;
-			rectf= rr->renlay->rectf;
-		}
-	}
-	if(rectf==NULL) return;
-	
-	if(ibuf->rect==NULL)
-		imb_addrectImBuf(ibuf);
-
-	rectf+= 4*(rr->rectx*ymin + xmin);
-	rectc= (char *)(ibuf->rect + ibuf->x*rymin + rxmin);
-	
-	/* XXX make nice consistent functions for this */
-	if (scene && (scene->r.color_mgt_flag & R_COLOR_MANAGEMENT)) {
-		for(y1= 0; y1<ymax; y1++) {
-			float *rf= rectf;
-			float srgb[3];
-			char *rc= rectc;
-			
-			/* XXX temp. because crop offset */
-			if( rectc >= (char *)(ibuf->rect)) {
-				for(x1= 0; x1<xmax; x1++, rf += 4, rc+=4) {
-					srgb[0]= linearrgb_to_srgb(rf[0]);
-					srgb[1]= linearrgb_to_srgb(rf[1]);
-					srgb[2]= linearrgb_to_srgb(rf[2]);
-					
-					rc[0]= FTOCHAR(srgb[0]);
-					rc[1]= FTOCHAR(srgb[1]);
-					rc[2]= FTOCHAR(srgb[2]);
-					rc[3]= FTOCHAR(rf[3]);
-				}
-			}
-			rectf += 4*rr->rectx;
-			rectc += 4*ibuf->x;
-		}
-	} else {
-		for(y1= 0; y1<ymax; y1++) {
-			float *rf= rectf;
-			char *rc= rectc;
-			
-			/* XXX temp. because crop offset */
-			if( rectc >= (char *)(ibuf->rect)) {
-				for(x1= 0; x1<xmax; x1++, rf += 4, rc+=4) {
-					rc[0]= FTOCHAR(rf[0]);
-					rc[1]= FTOCHAR(rf[1]);
-					rc[2]= FTOCHAR(rf[2]);
-					rc[3]= FTOCHAR(rf[3]);
-				}
-			}
-			rectf += 4*rr->rectx;
-			rectc += 4*ibuf->x;
-		}
-	}
-	
-}
-
-static void image_rect_update(void *rjv, RenderResult *rr, volatile rcti *renrect)
-{
-	RenderJob *rj= rjv;
-	ImBuf *ibuf;
-	void *lock;
-	
-	ibuf= BKE_image_acquire_ibuf(rj->image, &rj->iuser, &lock);
-	if(ibuf) {
-		image_buffer_rect_update(rj->scene, rr, ibuf, renrect);
-		
-		/* make jobs timer to send notifier */
-		*(rj->do_update)= 1;
-	}
-	BKE_image_release_ibuf(rj->image, lock);
-}
-
-static void render_startjob(void *rjv, short *stop, short *do_update)
-{
-	RenderJob *rj= rjv;
-//	Main *mainp= BKE_undo_get_main(&rj->scene);
-	
-	rj->stop= stop;
-	rj->do_update= do_update;
-	
-#if defined(__APPLE__) && (PARALLEL == 1) && (__GNUC__ == 4) && (__GNUC_MINOR__ == 2)
-	// Workaround for Apple gcc 4.2.1 omp vs background thread bug
-	pthread_setspecific (gomp_tls_key, thread_tls_data);
-#endif
-
-	if(rj->anim)
-		RE_BlenderAnim(rj->re, rj->scene, rj->scene->r.sfra, rj->scene->r.efra, rj->scene->r.frame_step, rj->reports);
-	else
-		RE_BlenderFrame(rj->re, rj->scene, rj->srl, rj->scene->r.cfra);
-	
-//	if(mainp)
-//		free_main(mainp);
-}
-
-/* called by render, check job 'stop' value or the global */
-static int render_breakjob(void *rjv)
-{
-	RenderJob *rj= rjv;
-	
-	if(G.afbreek)
-		return 1;
-	if(rj->stop && *(rj->stop))
-		return 1;
-	return 0;
-}
-
-/* catch esc */
-static int screen_render_modal(bContext *C, wmOperator *op, wmEvent *event)
-{
-	/* no running blender, remove handler and pass through */
-	if(0==WM_jobs_test(CTX_wm_manager(C), CTX_data_scene(C)))
-		return OPERATOR_FINISHED|OPERATOR_PASS_THROUGH;
-	
-	/* running render */
-	switch (event->type) {
-		case ESCKEY:
-			return OPERATOR_RUNNING_MODAL;
-			break;
-	}
-	return OPERATOR_PASS_THROUGH;
-}
-
-/* using context, starts job */
-static int screen_render_invoke(bContext *C, wmOperator *op, wmEvent *event)
-{
-	/* new render clears all callbacks */
-	Scene *scene= CTX_data_scene(C);
-	SceneRenderLayer *srl=NULL;
-	Render *re;
-	wmJob *steve;
-	RenderJob *rj;
-	Image *ima;
-	
-	/* only one render job at a time */
-	if(WM_jobs_test(CTX_wm_manager(C), scene))
-		return OPERATOR_CANCELLED;
-	
-	/* stop all running jobs, currently previews frustrate Render */
-	WM_jobs_stop_all(CTX_wm_manager(C));
-	
-	/* handle UI stuff */
-	WM_cursor_wait(1);
-	
-	/* inform Freestyle of the context */
-	FRS_set_context(C);
-
-	/* flush multires changes (for sculpt) */
-	multires_force_render_update(CTX_data_active_object(C));
-	
-	/* get editmode results */
-	ED_object_exit_editmode(C, EM_FREEDATA|EM_DO_UNDO);	/* 0 = does not exit editmode */
-	
-	// store spare
-	// get view3d layer, local layer, make this nice api call to render
-	// store spare
-	
-	/* ensure at least 1 area shows result */
-	screen_set_image_output(C, event->x, event->y);
-	
-	/* single layer re-render */
-	if(RNA_property_is_set(op->ptr, "layer")) {
-		SceneRenderLayer *rl;
-		Scene *scn;
-		char scene_name[19], rl_name[RE_MAXNAME];
-		
-		RNA_string_get(op->ptr, "layer", rl_name);
-		RNA_string_get(op->ptr, "scene", scene_name);
-		
-		scn = (Scene *)BLI_findstring(&CTX_data_main(C)->scene, scene_name, offsetof(ID, name) + 2);
-		rl = (SceneRenderLayer *)BLI_findstring(&scene->r.layers, rl_name, offsetof(SceneRenderLayer, name));
-		
-		if (scn && rl) {
-			scene = scn;
-			srl = rl;
-		}
-	}
-	
-	/* job custom data */
-	rj= MEM_callocN(sizeof(RenderJob), "render job");
-	rj->scene= scene;
-	rj->win= CTX_wm_window(C);
-	rj->srl = srl;
-	rj->anim= RNA_boolean_get(op->ptr, "animation");
-	rj->iuser.scene= scene;
-	rj->iuser.ok= 1;
-	rj->reports= op->reports;
-	
-	/* setup job */
-	steve= WM_jobs_get(CTX_wm_manager(C), CTX_wm_window(C), scene, WM_JOB_EXCL_RENDER|WM_JOB_PRIORITY);
-	WM_jobs_customdata(steve, rj, render_freejob);
-	WM_jobs_timer(steve, 0.2, NC_SCENE|ND_RENDER_RESULT, 0);
-	WM_jobs_callbacks(steve, render_startjob, NULL, NULL);
-	
-#if defined(__APPLE__) && (PARALLEL == 1) && (__GNUC__ == 4) && (__GNUC_MINOR__ == 2)
-	// Workaround for Apple gcc 4.2.1 omp vs background thread bug
-	thread_tls_data = pthread_getspecific(gomp_tls_key);
-#endif
-	
-	/* get a render result image, and make sure it is empty */
-	ima= BKE_image_verify_viewer(IMA_TYPE_R_RESULT, "Render Result");
-	BKE_image_signal(ima, NULL, IMA_SIGNAL_FREE);
-	rj->image= ima;
-	
-	/* setup new render */
-	re= RE_NewRender(scene->id.name, RE_SLOT_VIEW);
-	RE_test_break_cb(re, rj, render_breakjob);
-	RE_display_draw_cb(re, rj, image_rect_update);
-	RE_stats_draw_cb(re, rj, image_renderinfo_cb);
-	
-	rj->re= re;
-	G.afbreek= 0;
-	
-	//	BKE_report in render!
-	//	RE_error_cb(re, error_cb);
-	
-	WM_jobs_start(CTX_wm_manager(C), steve);
-	
-	WM_cursor_wait(0);
-	WM_event_add_notifier(C, NC_SCENE|ND_RENDER_RESULT, scene);
-	
-	/* add modal handler for ESC */
-	WM_event_add_modal_handler(C, op);
-	
-	return OPERATOR_RUNNING_MODAL;
-}
-
-
-/* contextual render, using current scene, view3d? */
-static void SCREEN_OT_render(wmOperatorType *ot)
-{
-	/* identifiers */
-	ot->name= "Render";
-	ot->description= "Render active scene";
-	ot->idname= "SCREEN_OT_render";
-	
-	/* api callbacks */
-	ot->invoke= screen_render_invoke;
-	ot->modal= screen_render_modal;
-	ot->exec= screen_render_exec;
-	
-	ot->poll= ED_operator_screenactive;
-	
-	RNA_def_boolean(ot->srna, "animation", 0, "Animation", "");
-	RNA_def_string(ot->srna, "layer", "", RE_MAXNAME, "Render Layer", "Single render layer to re-render");
-	RNA_def_string(ot->srna, "scene", "", 19, "Scene", "Re-render single layer in this scene");
-}
-
-/* ****************************** opengl render *************************** */
-
-typedef struct OGLRender {
-	Render *re;
-	Scene *scene;
-	
-	View3D *v3d;
-	RegionView3D *rv3d;
-	ARegion *ar;
-	
-	Image *ima;
-	ImageUser iuser;
-	
-	GPUOffScreen *ofs;
-	int sizex, sizey;
-	
-	ReportList *reports;
-	bMovieHandle *mh;
-	int cfrao, nfra;
-	
-	wmTimer *timer; /* use to check if running modal or not (invoke'd or exec'd)*/
-} OGLRender;
-
-static void screen_opengl_render_apply(OGLRender *oglrender)
-{
-	Scene *scene= oglrender->scene;
-	ARegion *ar= oglrender->ar;
-	View3D *v3d= oglrender->v3d;
-	RegionView3D *rv3d= oglrender->rv3d;
-	RenderResult *rr;
-	ImBuf *ibuf;
-	void *lock;
-	float winmat[4][4];
-	int sizex= oglrender->sizex;
-	int sizey= oglrender->sizey;
-	
-	/* bind */
-	GPU_offscreen_bind(oglrender->ofs);
-	
-	/* render 3d view */
-	if(rv3d->persp==RV3D_CAMOB && v3d->camera) {
-		RE_GetCameraWindow(oglrender->re, v3d->camera, scene->r.cfra, winmat);
-		ED_view3d_draw_offscreen(scene, v3d, ar, sizex, sizey, NULL, winmat);
-	}
-	else
-		ED_view3d_draw_offscreen(scene, v3d, ar, sizex, sizey, NULL, NULL);
-	
-	/* read in pixels & stamp */
-	rr= RE_AcquireResultRead(oglrender->re);
-	glReadPixels(0, 0, sizex, sizey, GL_RGBA, GL_FLOAT, rr->rectf);
-	if((scene->r.stamp & R_STAMP_ALL) && (scene->r.stamp & R_STAMP_DRAW))
-		BKE_stamp_buf(scene, NULL, rr->rectf, rr->rectx, rr->recty, 4);
-	RE_ReleaseResult(oglrender->re);
-	
-	/* update byte from float buffer */
-	ibuf= BKE_image_acquire_ibuf(oglrender->ima, &oglrender->iuser, &lock);
-	if(ibuf) image_buffer_rect_update(NULL, rr, ibuf, NULL);
-	BKE_image_release_ibuf(oglrender->ima, lock);
-	
-	/* unbind */
-	GPU_offscreen_unbind(oglrender->ofs);
-}
-
-static int screen_opengl_render_init(bContext *C, wmOperator *op)
-{
-	/* new render clears all callbacks */
-	Scene *scene= CTX_data_scene(C);
-	RenderResult *rr;
-	GPUOffScreen *ofs;
-	OGLRender *oglrender;
-	int sizex, sizey;
-	
-	/* ensure we have a 3d view */
-	if(!ED_view3d_context_activate(C))
-		return 0;
-	
-	/* only one render job at a time */
-	if(WM_jobs_test(CTX_wm_manager(C), scene))
-		return 0;
-	
-	/* stop all running jobs, currently previews frustrate Render */
-	WM_jobs_stop_all(CTX_wm_manager(C));
-	
-	/* handle UI stuff */
-	WM_cursor_wait(1);
-	
-	/* create offscreen buffer */
-	sizex= (scene->r.size*scene->r.xsch)/100;
-	sizey= (scene->r.size*scene->r.ysch)/100;
-	
-	view3d_operator_needs_opengl(C);
-	ofs= GPU_offscreen_create(sizex, sizey);
-	
-	if(!ofs) {
-		BKE_report(op->reports, RPT_ERROR, "Failed to create OpenGL offscreen buffer.");
-		return 0;
-	}
-	
-	/* allocate opengl render */
-	oglrender= MEM_callocN(sizeof(OGLRender), "OGLRender");
-	op->customdata= oglrender;
-	
-	oglrender->ofs= ofs;
-	oglrender->sizex= sizex;
-	oglrender->sizey= sizey;
-	oglrender->scene= scene;
-	
-	oglrender->v3d= CTX_wm_view3d(C);
-	oglrender->ar= CTX_wm_region(C);
-	oglrender->rv3d= CTX_wm_region_view3d(C);
-	
-	/* create image and image user */
-	oglrender->ima= BKE_image_verify_viewer(IMA_TYPE_R_RESULT, "Render Result");
-	BKE_image_signal(oglrender->ima, NULL, IMA_SIGNAL_FREE);
-	
-	oglrender->iuser.scene= scene;
-	oglrender->iuser.ok= 1;
-	
-	/* create render and render result */
-	oglrender->re= RE_NewRender(scene->id.name, RE_SLOT_VIEW);
-	RE_InitState(oglrender->re, NULL, &scene->r, NULL, sizex, sizey, NULL);
-	
-	rr= RE_AcquireResultWrite(oglrender->re);
-	if(rr->rectf==NULL)
-		rr->rectf= MEM_mallocN(sizeof(float)*4*sizex*sizey, "32 bits rects");
-	RE_ReleaseResult(oglrender->re);
-	
-	return 1;
-}
-
-static void screen_opengl_render_end(bContext *C, OGLRender *oglrender)
-{
-	Scene *scene= oglrender->scene;
-	
-	if(oglrender->mh) {
-		if(BKE_imtype_is_movie(scene->r.imtype))
-			oglrender->mh->end_movie();
-	}
-
-	if(oglrender->timer) { /* exec will not have a timer */
-		scene->r.cfra= oglrender->cfrao;
-		scene_update_for_newframe(scene, scene->lay);
-		
-		WM_event_remove_timer(CTX_wm_manager(C), CTX_wm_window(C), oglrender->timer);
-	}
-	
-	WM_cursor_wait(0);
-	WM_event_add_notifier(C, NC_SCENE|ND_RENDER_RESULT, oglrender->scene);
-	
-	GPU_offscreen_free(oglrender->ofs);
-	
-	MEM_freeN(oglrender);
-}
-
-static int screen_opengl_render_cancel(bContext *C, wmOperator *op)
-{
-	screen_opengl_render_end(C, op->customdata);
-	
-	return OPERATOR_CANCELLED;
-}
-
-/* share between invoke and exec */
-static int screen_opengl_render_anim_initialize(bContext *C, wmOperator *op)
-{
-	/* initialize animation */
-	OGLRender *oglrender;
-	Scene *scene;
-
-	oglrender= op->customdata;
-	scene= oglrender->scene;
-
-	oglrender->reports= op->reports;
-	oglrender->mh= BKE_get_movie_handle(scene->r.imtype);
-	if(BKE_imtype_is_movie(scene->r.imtype)) {
-		if(!oglrender->mh->start_movie(scene, &scene->r, oglrender->sizex, oglrender->sizey, oglrender->reports)) {
-			screen_opengl_render_end(C, oglrender);
-			return 0;
-		}
-	}
-
-	oglrender->cfrao= scene->r.cfra;
-	oglrender->nfra= SFRA;
-	scene->r.cfra= SFRA;
-
-	return 1;
-}
-static int screen_opengl_render_anim_step(bContext *C, wmOperator *op)
-{
-	OGLRender *oglrender= op->customdata;
-	Scene *scene= oglrender->scene;
-	ImBuf *ibuf;
-	void *lock;
-	char name[FILE_MAXDIR+FILE_MAXFILE];
-	unsigned int lay;
-	int ok= 0;
-
-	/* go to next frame */
-	while(CFRA<oglrender->nfra) {
-		if(scene->lay & 0xFF000000)
-			lay= scene->lay & 0xFF000000;
-		else
-			lay= scene->lay;
-
-		scene_update_for_newframe(scene, lay);
-		CFRA++;
-	}
-
-	scene_update_for_newframe(scene, scene->lay);
-
-	if(oglrender->rv3d->persp==RV3D_CAMOB && oglrender->v3d->camera && oglrender->v3d->scenelock) {
-		/* since scene_update_for_newframe() is used rather
-		 * then ED_update_for_newframe() the camera needs to be set */
-		Object *camera= scene_find_camera_switch(scene);
-
-		if(camera)
-			oglrender->v3d->camera= scene->camera= camera;
-	}
-	
-	/* render into offscreen buffer */
-	screen_opengl_render_apply(oglrender);
-	
-	/* save to disk */
-	ibuf= BKE_image_acquire_ibuf(oglrender->ima, &oglrender->iuser, &lock);
-	
-	if(ibuf) {
-		if(BKE_imtype_is_movie(scene->r.imtype)) {
-			ok= oglrender->mh->append_movie(&scene->r, CFRA, (int*)ibuf->rect, oglrender->sizex, oglrender->sizey, oglrender->reports);
-			if(ok) {
-				printf("Append frame %d", scene->r.cfra);
-				BKE_reportf(op->reports, RPT_INFO, "Appended frame: %d", scene->r.cfra);
-			}
-		}
-		else {
-			BKE_makepicstring(name, scene->r.pic, scene->r.cfra, scene->r.imtype, scene->r.scemode & R_EXTENSION);
-			ok= BKE_write_ibuf(scene, ibuf, name, scene->r.imtype, scene->r.subimtype, scene->r.quality);
-			
-			if(ok==0) {
-				printf("Write error: cannot save %s\n", name);
-				BKE_reportf(op->reports, RPT_ERROR, "Write error: cannot save %s", name);
-			}
-			else {
-				printf("Saved: %s", name);
-				BKE_reportf(op->reports, RPT_INFO, "Saved file: %s", name);
-			}
-		}
-	}
-	
-	BKE_image_release_ibuf(oglrender->ima, lock);
-	
-	/* movie stats prints have no line break */
-	printf("\n");
-	
-	/* go to next frame */
-	oglrender->nfra += scene->r.frame_step;
-	scene->r.cfra++;
-	
-	/* stop at the end or on error */
-	if(scene->r.cfra > EFRA || !ok) {
-		screen_opengl_render_end(C, op->customdata);
-		return 0;
-	}
-
-	return 1;
-}
-
-
-static int screen_opengl_render_modal(bContext *C, wmOperator *op, wmEvent *event)
-{
-	OGLRender *oglrender= op->customdata;
-
-	int ret;
-
-	switch(event->type) {
-		case ESCKEY:
-			/* cancel */
-			screen_opengl_render_end(C, op->customdata);
-			return OPERATOR_FINISHED;
-		case TIMER:
-			/* render frame? */
-			if(oglrender->timer == event->customdata)
-				break;
-		default:
-			/* nothing to do */
-			return OPERATOR_RUNNING_MODAL;
-	}
-
-	ret= screen_opengl_render_anim_step(C, op);
-
-	WM_event_add_notifier(C, NC_SCENE|ND_RENDER_RESULT, oglrender->scene);
-	
-	/* stop at the end or on error */
-	if(ret == 0) {
-		return OPERATOR_FINISHED;
-	}
-	
-	return OPERATOR_RUNNING_MODAL;
-}
-
-static int screen_opengl_render_invoke(bContext *C, wmOperator *op, wmEvent *event)
-{
-	int anim= RNA_boolean_get(op->ptr, "animation");
-	
-	if(!screen_opengl_render_init(C, op))
-		return OPERATOR_CANCELLED;
-	
-	if(!anim) {
-		/* render image */
-		screen_opengl_render_apply(op->customdata);
-		screen_opengl_render_end(C, op->customdata);
-		screen_set_image_output(C, event->x, event->y);
-		
-		return OPERATOR_FINISHED;
-	}
-	else {
-		OGLRender *oglrender= op->customdata;
-
-		if(!screen_opengl_render_anim_initialize(C, op))
-			return OPERATOR_CANCELLED;
-
-		screen_set_image_output(C, event->x, event->y);
-
-		WM_event_add_modal_handler(C, op);
-		oglrender->timer= WM_event_add_timer(CTX_wm_manager(C), CTX_wm_window(C), TIMER, 0.01f);
-
-		return OPERATOR_RUNNING_MODAL;
-	}
-}
-
-/* executes blocking render */
-static int screen_opengl_render_exec(bContext *C, wmOperator *op)
-{
-	int anim= RNA_boolean_get(op->ptr, "animation");
-
-	if(!screen_opengl_render_init(C, op))
-		return OPERATOR_CANCELLED;
-
-	if(!anim) { /* same as invoke */
-		/* render image */
-		screen_opengl_render_apply(op->customdata);
-		screen_opengl_render_end(C, op->customdata);
-
-		return OPERATOR_FINISHED;
-	}
-	else {
-		int ret= 1;
-
-		if(!screen_opengl_render_anim_initialize(C, op))
-			return OPERATOR_CANCELLED;
-
-		while(ret) {
-			ret= screen_opengl_render_anim_step(C, op);
-		}
-	}
-
-	// no redraw needed, we leave state as we entered it
-//	ED_update_for_newframe(C, 1);
-	WM_event_add_notifier(C, NC_SCENE|ND_RENDER_RESULT, CTX_data_scene(C));
-
-	return OPERATOR_FINISHED;
-}
-
-static void SCREEN_OT_opengl_render(wmOperatorType *ot)
-{
-	/* identifiers */
-	ot->name= "OpenGL Render";
-	ot->description= "OpenGL render active viewport";
-	ot->idname= "SCREEN_OT_opengl_render";
-	
-	/* api callbacks */
-	ot->invoke= screen_opengl_render_invoke;
-	ot->exec= screen_opengl_render_exec; /* blocking */
-	ot->modal= screen_opengl_render_modal;
-	ot->cancel= screen_opengl_render_cancel;
-	
-	ot->poll= ED_operator_screenactive;
-	
-	RNA_def_boolean(ot->srna, "animation", 0, "Animation", "");
-}
-
-/* *********************** cancel render viewer *************** */
-
-static int render_view_cancel_exec(bContext *C, wmOperator *unused)
-{
-	wmWindow *win= CTX_wm_window(C);
-	ScrArea *sa= CTX_wm_area(C);
-	SpaceImage *sima= sa->spacedata.first;
-	
-	/* test if we have a temp screen in front */
-	if(CTX_wm_window(C)->screen->full==SCREENTEMP) {
-		wm_window_lower(CTX_wm_window(C));
-		return OPERATOR_FINISHED;
-	}
-	/* determine if render already shows */
-	else if(sima->flag & SI_PREVSPACE) {
-		sima->flag &= ~SI_PREVSPACE;
-		
-		if(sima->flag & SI_FULLWINDOW) {
-			sima->flag &= ~SI_FULLWINDOW;
-			ED_screen_full_prevspace(C, sa);
-		}
-		else
-			ED_area_prevspace(C, sa);
-		
-		return OPERATOR_FINISHED;
-	}
-	else if(sima->flag & SI_FULLWINDOW) {
-		sima->flag &= ~SI_FULLWINDOW;
-		ed_screen_fullarea(C, win, sa);
-		return OPERATOR_FINISHED;
-	}
-	
-	return OPERATOR_PASS_THROUGH;
-}
-
-static void SCREEN_OT_render_view_cancel(struct wmOperatorType *ot)
-{
-	/* identifiers */
-	ot->name= "Cancel Render View";
-	ot->description= "Cancel show render view";
-	ot->idname= "SCREEN_OT_render_view_cancel";
-	
-	/* api callbacks */
-	ot->exec= render_view_cancel_exec;
-	ot->poll= ED_operator_image_active;
-}
-
-/* *********************** show render viewer *************** */
-
-static int render_view_show_invoke(bContext *C, wmOperator *unused, wmEvent *event)
-{
-	ScrArea *sa= find_area_showing_r_result(C);
-	
-	/* test if we have a temp screen in front */
-	if(CTX_wm_window(C)->screen->full==SCREENTEMP) {
-		wm_window_lower(CTX_wm_window(C));
-	}
-	/* determine if render already shows */
-	else if(sa) {
-		SpaceImage *sima= sa->spacedata.first;
-		
-		if(sima->flag & SI_PREVSPACE) {
-			sima->flag &= ~SI_PREVSPACE;
-			
-			if(sima->flag & SI_FULLWINDOW) {
-				sima->flag &= ~SI_FULLWINDOW;
-				ED_screen_full_prevspace(C, sa);
-			}
-			else if(sima->next) {
-				ED_area_newspace(C, sa, sima->next->spacetype);
-				ED_area_tag_redraw(sa);
-			}
-		}
-	}
-	else {
-		screen_set_image_output(C, event->x, event->y);
-	}
-	
-	return OPERATOR_FINISHED;
-}
-
-static void SCREEN_OT_render_view_show(struct wmOperatorType *ot)
-{
-	/* identifiers */
-	ot->name= "Show/Hide Render View";
-	ot->description= "Toggle show render view";
-	ot->idname= "SCREEN_OT_render_view_show";
-	
-	/* api callbacks */
-	ot->invoke= render_view_show_invoke;
-	ot->poll= ED_operator_screenactive;
-}
-
-=======
->>>>>>> d896c1f2
 /* *********************** generic fullscreen 'back' button *************** */
 
 
