--- conflicted
+++ resolved
@@ -4129,13 +4129,6 @@
 /** \name Region Context Menu Operator (Header/Footer/Navbar)
  * \{ */
 
-<<<<<<< HEAD
-static bool screen_region_context_menu_poll(bContext *C)
-{
-  ScrArea *area = CTX_wm_area(C);
-  return (area && area->spacetype != SPACE_STATUSBAR);
-}
-
 // bfa - show hide the editorsmenu
 static int header_toggle_editortypemenu_exec(bContext *C, wmOperator *UNUSED(op))
 {
@@ -4363,8 +4356,6 @@
 }
 /*--------------- bfa end -------------------------------------*/
 
-=======
->>>>>>> e6bc8fa8
 void ED_screens_header_tools_menu_create(bContext *C, uiLayout *layout, void *UNUSED(arg))
 {
   ScrArea *area = CTX_wm_area(C);
@@ -4399,7 +4390,7 @@
   if (!ELEM(area->spacetype, SPACE_TOPBAR)) {
     uiItemS(layout);
 
-    uiItemO(layout, but_flip_str, ICON_FLIP, "SCREEN_OT_region_flip");
+    uiItemO(layout, but_flip_str, ICON_NONE, "SCREEN_OT_region_flip");
   }
 
   // bfa - show hide the editortypemenu
@@ -5240,7 +5231,7 @@
 
   /* changes context! */
   if (WM_window_open_temp(C,
-                          IFACE_("Preferences"),
+                          IFACE_("Preferences"), /*bfa - preferences, not blender preferences*/
                           event->x,
                           event->y,
                           sizex,
