--- conflicted
+++ resolved
@@ -4569,8 +4569,7 @@
 
   if (!ELEM(area->spacetype, SPACE_TOPBAR)) {
     uiItemS(layout);
-<<<<<<< HEAD
-    uiItemO(layout, but_flip_str, ICON_FLIP, "SCREEN_OT_region_flip");
+    ED_screens_region_flip_menu_create(C, layout, NULL);
     /* bfa - show hide the editortypemenu*/
     uiItemO(layout,
             IFACE_("Hide Editortype menu"),
@@ -4579,11 +4578,6 @@
     /*bfa - we don't show the area items in the rmb menu*/
     /*uiItemS(layout);
      screen_area_menu_items(area, layout);*/
-=======
-    ED_screens_region_flip_menu_create(C, layout, NULL);
-    uiItemS(layout);
-    screen_area_menu_items(area, layout);
->>>>>>> d7b2e161
   }
 }
 
