--- conflicted
+++ resolved
@@ -1470,11 +1470,6 @@
  */
 
 typedef struct sAreaSplitData {
-<<<<<<< HEAD
-	int x, y;   /* last used mouse position */
-	
-=======
->>>>>>> e022f573
 	int origval;            /* for move areas */
 	int bigger, smaller;    /* constraints for moving new edge */
 	int delta;              /* delta move edge */
