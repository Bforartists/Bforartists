--- conflicted
+++ resolved
@@ -4488,8 +4488,7 @@
   if (GPU_mem_stats_supported()) {
     uiItemR(layout, &ptr, "show_statusbar_vram", 0, IFACE_("Video Memory"), ICON_NONE);
   }
-  uiItemR(
-      layout, &ptr, "show_statusbar_version", 0, IFACE_("Bforartists Version"), ICON_NONE); /*bfa - bforartists version, not blender version*/
+  uiItemR (layout, &ptr, "show_statusbar_version", 0, IFACE_("Bforartists Version"), ICON_NONE); /*bfa - bforartists version, not blender version*/
 }
 
 static int screen_context_menu_invoke(bContext *C,
@@ -5167,18 +5166,8 @@
   int sizey = 520 * UI_DPI_FAC;
 
   /* changes context! */
-<<<<<<< HEAD
-  if (WM_window_open_temp(C,
-                          IFACE_("Preferences"), /*bfa - preferences, not blender preferences*/
-                          event->x,
-                          event->y,
-                          sizex,
-                          sizey,
-                          SPACE_USERPREF,
-                          false) != NULL) {
-=======
   if (WM_window_open(C,
-                     IFACE_("Blender Preferences"),
+                     IFACE_("Preferences"), /*bfa - preferences, not blender preferences*/
                      event->x,
                      event->y,
                      sizex,
@@ -5187,7 +5176,6 @@
                      false,
                      true,
                      WIN_ALIGN_LOCATION_CENTER) != NULL) {
->>>>>>> 66f56ebe
     /* The header only contains the editor switcher and looks empty.
      * So hiding in the temp window makes sense. */
     ScrArea *area = CTX_wm_area(C);
@@ -5240,7 +5228,7 @@
 
   /* changes context! */
   if (WM_window_open(C,
-                     IFACE_("Blender Drivers Editor"),
+                     IFACE_("Bforartists Drivers Editor"),
                      event->x,
                      event->y,
                      sizex,
@@ -5308,7 +5296,7 @@
 
   /* changes context! */
   if (WM_window_open(C,
-                     IFACE_("Blender Info Log"),
+                     IFACE_("Bforartists Info Log"),
                      event->x,
                      event->y + shift_y,
                      sizex,
