/*
 * This program is free software; you can redistribute it and/or
 * modify it under the terms of the GNU General Public License
 * as published by the Free Software Foundation; either version 2
 * of the License, or (at your option) any later version.
 *
 * This program is distributed in the hope that it will be useful,
 * but WITHOUT ANY WARRANTY; without even the implied warranty of
 * MERCHANTABILITY or FITNESS FOR A PARTICULAR PURPOSE.  See the
 * GNU General Public License for more details.
 *
 * You should have received a copy of the GNU General Public License
 * along with this program; if not, write to the Free Software Foundation,
 * Inc., 51 Franklin Street, Fifth Floor, Boston, MA 02110-1301, USA.
 *
 * The Original Code is Copyright (C) 2008 Blender Foundation.
 * All rights reserved.
 */

/** \file
 * \ingroup edscr
 */

#include <math.h>
#include <string.h>

#include "MEM_guardedalloc.h"

#include "BLI_blenlib.h"
#include "BLI_dlrbTree.h"
#include "BLI_math.h"
#include "BLI_utildefines.h"

#include "BLT_translation.h"

#include "DNA_anim_types.h"
#include "DNA_armature_types.h"
#include "DNA_curve_types.h"
#include "DNA_lattice_types.h"
#include "DNA_mask_types.h"
#include "DNA_mesh_types.h"
#include "DNA_meta_types.h"
#include "DNA_node_types.h"
#include "DNA_object_types.h"
#include "DNA_scene_types.h"
#include "DNA_userdef_types.h"
#include "DNA_workspace_types.h"

#include "BKE_context.h"
#include "BKE_editmesh.h"
#include "BKE_fcurve.h"
#include "BKE_global.h"
#include "BKE_icons.h"
#include "BKE_lib_id.h"
#include "BKE_main.h"
#include "BKE_mask.h"
#include "BKE_object.h"
#include "BKE_report.h"
#include "BKE_scene.h"
#include "BKE_screen.h"
#include "BKE_sound.h"
#include "BKE_workspace.h"

#include "WM_api.h"
#include "WM_types.h"

#include "DEG_depsgraph.h"
#include "DEG_depsgraph_query.h"

#include "ED_anim_api.h"
#include "ED_armature.h"
#include "ED_clip.h"
#include "ED_fileselect.h"
#include "ED_image.h"
#include "ED_keyframes_keylist.h"
#include "ED_mesh.h"
#include "ED_object.h"
#include "ED_screen.h"
#include "ED_screen_types.h"
#include "ED_sequencer.h"
#include "ED_undo.h"
#include "ED_util.h"
#include "ED_view3d.h"

#include "RNA_access.h"
#include "RNA_define.h"
#include "RNA_enum_types.h"

#include "UI_interface.h"
#include "UI_resources.h"
#include "UI_view2d.h"

#include "GPU_capabilities.h"

#include "screen_intern.h" /* own module include */

#define KM_MODAL_CANCEL 1
#define KM_MODAL_APPLY 2
#define KM_MODAL_SNAP_ON 3
#define KM_MODAL_SNAP_OFF 4

/* -------------------------------------------------------------------- */
/** \name Public Poll API
 * \{ */

bool ED_operator_regionactive(bContext *C)
{
  if (CTX_wm_window(C) == NULL) {
    return false;
  }
  if (CTX_wm_screen(C) == NULL) {
    return false;
  }
  if (CTX_wm_region(C) == NULL) {
    return false;
  }
  return true;
}

bool ED_operator_areaactive(bContext *C)
{
  if (CTX_wm_window(C) == NULL) {
    return false;
  }
  if (CTX_wm_screen(C) == NULL) {
    return false;
  }
  if (CTX_wm_area(C) == NULL) {
    return false;
  }
  return true;
}

bool ED_operator_screenactive(bContext *C)
{
  if (CTX_wm_window(C) == NULL) {
    return false;
  }
  if (CTX_wm_screen(C) == NULL) {
    return false;
  }
  return true;
}

bool ED_operator_screenactive_nobackground(bContext *C)
{
  if (G.background) {
    return false;
  }
  return ED_operator_screenactive(C);
}

/* XXX added this to prevent anim state to change during renders */
static bool ED_operator_screenactive_norender(bContext *C)
{
  if (G.is_rendering) {
    return false;
  }
  if (CTX_wm_window(C) == NULL) {
    return false;
  }
  if (CTX_wm_screen(C) == NULL) {
    return false;
  }
  return true;
}

/* when mouse is over area-edge */
bool ED_operator_screen_mainwinactive(bContext *C)
{
  if (CTX_wm_window(C) == NULL) {
    return false;
  }
  bScreen *screen = CTX_wm_screen(C);
  if (screen == NULL) {
    return false;
  }
  if (screen->active_region != NULL) {
    return false;
  }
  return true;
}

bool ED_operator_scene(bContext *C)
{
  Scene *scene = CTX_data_scene(C);
  if (scene) {
    return true;
  }
  return false;
}

bool ED_operator_scene_editable(bContext *C)
{
  Scene *scene = CTX_data_scene(C);
  if (scene && !ID_IS_LINKED(scene)) {
    return true;
  }
  return false;
}

bool ED_operator_objectmode(bContext *C)
{
  Scene *scene = CTX_data_scene(C);
  Object *obact = CTX_data_active_object(C);

  if (scene == NULL || ID_IS_LINKED(scene)) {
    return false;
  }
  if (CTX_data_edit_object(C)) {
    return false;
  }

  /* add a check for ob->mode too? */
  if (obact && (obact->mode != OB_MODE_OBJECT)) {
    return false;
  }

  return true;
}

static bool ed_spacetype_test(bContext *C, int type)
{
  if (ED_operator_areaactive(C)) {
    SpaceLink *sl = (SpaceLink *)CTX_wm_space_data(C);
    return sl && (sl->spacetype == type);
  }
  return false;
}

bool ED_operator_view3d_active(bContext *C)
{
  return ed_spacetype_test(C, SPACE_VIEW3D);
}

bool ED_operator_region_view3d_active(bContext *C)
{
  if (CTX_wm_region_view3d(C)) {
    return true;
  }

  CTX_wm_operator_poll_msg_set(C, "expected a view3d region");
  return false;
}

/* generic for any view2d which uses anim_ops */
bool ED_operator_animview_active(bContext *C)
{
  if (ED_operator_areaactive(C)) {
    SpaceLink *sl = (SpaceLink *)CTX_wm_space_data(C);
    if (sl && (ELEM(sl->spacetype, SPACE_SEQ, SPACE_ACTION, SPACE_NLA, SPACE_GRAPH))) {
      return true;
    }
  }

  CTX_wm_operator_poll_msg_set(C, "expected a timeline/animation area to be active");
  return false;
}

bool ED_operator_outliner_active(bContext *C)
{
  return ed_spacetype_test(C, SPACE_OUTLINER);
}

bool ED_operator_outliner_active_no_editobject(bContext *C)
{
  if (ed_spacetype_test(C, SPACE_OUTLINER)) {
    Object *ob = ED_object_active_context(C);
    Object *obedit = CTX_data_edit_object(C);
    if (ob && ob == obedit) {
      return false;
    }
    return true;
  }
  return false;
}

/**
 * \note Will return true for file spaces in either file or asset browsing mode! See
 *       #ED_operator_file_browsing_active() (file browsing only) and
 *       #ED_operator_asset_browsing_active() (asset browsing only).
 */
bool ED_operator_file_active(bContext *C)
{
  return ed_spacetype_test(C, SPACE_FILE);
}

/**
 * \note Will only return true if the file space is in file browsing mode, not asset browsing! See
 *       #ED_operator_file_active() (file or asset browsing) and
 *       #ED_operator_asset_browsing_active() (asset browsing only).
 */
bool ED_operator_file_browsing_active(bContext *C)
{
  if (ed_spacetype_test(C, SPACE_FILE)) {
    return ED_fileselect_is_file_browser(CTX_wm_space_file(C));
  }
  return false;
}

bool ED_operator_asset_browsing_active(bContext *C)
{
  if (ed_spacetype_test(C, SPACE_FILE)) {
    return ED_fileselect_is_asset_browser(CTX_wm_space_file(C));
  }
  return false;
}

bool ED_operator_spreadsheet_active(bContext *C)
{
  return ed_spacetype_test(C, SPACE_SPREADSHEET);
}

bool ED_operator_action_active(bContext *C)
{
  return ed_spacetype_test(C, SPACE_ACTION);
}

bool ED_operator_buttons_active(bContext *C)
{
  return ed_spacetype_test(C, SPACE_PROPERTIES);
}

bool ED_operator_node_active(bContext *C)
{
  SpaceNode *snode = CTX_wm_space_node(C);

  if (snode && snode->edittree) {
    return true;
  }

  return false;
}

bool ED_operator_node_editable(bContext *C)
{
  SpaceNode *snode = CTX_wm_space_node(C);

  if (snode && snode->edittree && !ID_IS_LINKED(snode->edittree)) {
    return true;
  }

  return false;
}

bool ED_operator_graphedit_active(bContext *C)
{
  return ed_spacetype_test(C, SPACE_GRAPH);
}

bool ED_operator_sequencer_active(bContext *C)
{
  return ed_spacetype_test(C, SPACE_SEQ);
}

bool ED_operator_sequencer_active_editable(bContext *C)
{
  return ed_spacetype_test(C, SPACE_SEQ) && ED_operator_scene_editable(C);
}

bool ED_operator_image_active(bContext *C)
{
  return ed_spacetype_test(C, SPACE_IMAGE);
}

bool ED_operator_nla_active(bContext *C)
{
  return ed_spacetype_test(C, SPACE_NLA);
}

bool ED_operator_info_active(bContext *C)
{
  return ed_spacetype_test(C, SPACE_INFO);
}

bool ED_operator_console_active(bContext *C)
{
  return ed_spacetype_test(C, SPACE_CONSOLE);
}

static bool ed_object_hidden(const Object *ob)
{
  /* if hidden but in edit mode, we still display, can happen with animation */
  return ((ob->visibility_flag & OB_HIDE_VIEWPORT) && !(ob->mode & OB_MODE_EDIT));
}

bool ED_operator_object_active(bContext *C)
{
  Object *ob = ED_object_active_context(C);
  return ((ob != NULL) && !ed_object_hidden(ob));
}

bool ED_operator_object_active_editable_ex(bContext *C, const Object *ob)
{
  if (ob == NULL) {
    CTX_wm_operator_poll_msg_set(C, "Context missing active object");
    return false;
  }

  if (ID_IS_LINKED(ob)) {
    CTX_wm_operator_poll_msg_set(C, "Cannot edit library linked object");
    return false;
  }

  if (ed_object_hidden(ob)) {
    CTX_wm_operator_poll_msg_set(C, "Cannot edit hidden object");
    return false;
  }

  return true;
}

bool ED_operator_object_active_editable(bContext *C)
{
  Object *ob = ED_object_active_context(C);
  return ED_operator_object_active_editable_ex(C, ob);
}

/** Object must be editable and fully local (i.e. not an override). */
bool ED_operator_object_active_local_editable_ex(bContext *C, const Object *ob)
{
  return ED_operator_object_active_editable_ex(C, ob) && !ID_IS_OVERRIDE_LIBRARY(ob);
}

bool ED_operator_object_active_local_editable(bContext *C)
{
  Object *ob = ED_object_active_context(C);
  return ED_operator_object_active_editable_ex(C, ob) && !ID_IS_OVERRIDE_LIBRARY(ob);
}

bool ED_operator_object_active_editable_mesh(bContext *C)
{
  Object *ob = ED_object_active_context(C);
  return ((ob != NULL) && !ID_IS_LINKED(ob) && !ed_object_hidden(ob) && (ob->type == OB_MESH) &&
          !ID_IS_LINKED(ob->data) && !ID_IS_OVERRIDE_LIBRARY(ob->data));
}

bool ED_operator_object_active_editable_font(bContext *C)
{
  Object *ob = ED_object_active_context(C);
  return ((ob != NULL) && !ID_IS_LINKED(ob) && !ed_object_hidden(ob) && (ob->type == OB_FONT) &&
          !ID_IS_LINKED(ob->data) && !ID_IS_OVERRIDE_LIBRARY(ob->data));
}

bool ED_operator_editable_mesh(bContext *C)
{
  Mesh *mesh = ED_mesh_context(C);
  return (mesh != NULL) && !ID_IS_LINKED(mesh) && !ID_IS_OVERRIDE_LIBRARY(mesh);
}

bool ED_operator_editmesh(bContext *C)
{
  Object *obedit = CTX_data_edit_object(C);
  if (obedit && obedit->type == OB_MESH) {
    return NULL != BKE_editmesh_from_object(obedit);
  }
  return false;
}

bool ED_operator_editmesh_view3d(bContext *C)
{
  return ED_operator_editmesh(C) && ED_operator_view3d_active(C);
}

bool ED_operator_editmesh_region_view3d(bContext *C)
{
  if (ED_operator_editmesh(C) && CTX_wm_region_view3d(C)) {
    return true;
  }

  CTX_wm_operator_poll_msg_set(C, "expected a view3d region & editmesh");
  return false;
}

bool ED_operator_editmesh_auto_smooth(bContext *C)
{
  Object *obedit = CTX_data_edit_object(C);
  if (obedit && obedit->type == OB_MESH && (((Mesh *)(obedit->data))->flag & ME_AUTOSMOOTH)) {
    return NULL != BKE_editmesh_from_object(obedit);
  }
  return false;
}

bool ED_operator_editarmature(bContext *C)
{
  Object *obedit = CTX_data_edit_object(C);
  if (obedit && obedit->type == OB_ARMATURE) {
    return NULL != ((bArmature *)obedit->data)->edbo;
  }
  return false;
}

/**
 * Check for pose mode (no mixed modes).
 *
 * We want to enable most pose operations in weight paint mode, when it comes to transforming
 * bones, but managing bones layers/groups and their constraints can be left for pose mode only
 * (not weight paint mode).
 */
static bool ed_operator_posemode_exclusive_ex(bContext *C, Object *obact)
{
  if (obact != NULL && !(obact->mode & OB_MODE_EDIT)) {
    if (obact == BKE_object_pose_armature_get(obact)) {
      return true;
    }
  }

  CTX_wm_operator_poll_msg_set(C, "No object, or not exclusively in pose mode");
  return false;
}

bool ED_operator_posemode_exclusive(bContext *C)
{
  Object *obact = ED_object_active_context(C);

  return ed_operator_posemode_exclusive_ex(C, obact);
}

/** Object must be editable, fully local (i.e. not an override), and exclusively in Pose mode. */
bool ED_operator_object_active_local_editable_posemode_exclusive(bContext *C)
{
  Object *obact = ED_object_active_context(C);

  if (!ed_operator_posemode_exclusive_ex(C, obact)) {
    return false;
  }

  if (ID_IS_OVERRIDE_LIBRARY(obact)) {
    CTX_wm_operator_poll_msg_set(C, "Object is a local library override");
    return false;
  }

  return true;
}

/* allows for pinned pose objects to be used in the object buttons
 * and the non-active pose object to be used in the 3D view */
bool ED_operator_posemode_context(bContext *C)
{
  Object *obpose = ED_pose_object_from_context(C);

  if (obpose && !(obpose->mode & OB_MODE_EDIT)) {
    if (BKE_object_pose_context_check(obpose)) {
      return true;
    }
  }

  return false;
}

bool ED_operator_posemode(bContext *C)
{
  Object *obact = CTX_data_active_object(C);

  if (obact && !(obact->mode & OB_MODE_EDIT)) {
    Object *obpose = BKE_object_pose_armature_get(obact);
    if (obpose != NULL) {
      if ((obact == obpose) || (obact->mode & OB_MODE_ALL_WEIGHT_PAINT)) {
        return true;
      }
    }
  }

  return false;
}

bool ED_operator_posemode_local(bContext *C)
{
  if (ED_operator_posemode(C)) {
    Object *ob = BKE_object_pose_armature_get(CTX_data_active_object(C));
    bArmature *arm = ob->data;
    return !(ID_IS_LINKED(&ob->id) || ID_IS_LINKED(&arm->id));
  }
  return false;
}

/* wrapper for ED_space_image_show_uvedit */
bool ED_operator_uvedit(bContext *C)
{
  SpaceImage *sima = CTX_wm_space_image(C);
  Object *obedit = CTX_data_edit_object(C);
  return ED_space_image_show_uvedit(sima, obedit);
}

bool ED_operator_uvedit_space_image(bContext *C)
{
  SpaceImage *sima = CTX_wm_space_image(C);
  Object *obedit = CTX_data_edit_object(C);
  return sima && ED_space_image_show_uvedit(sima, obedit);
}

bool ED_operator_uvmap(bContext *C)
{
  Object *obedit = CTX_data_edit_object(C);
  BMEditMesh *em = NULL;

  if (obedit && obedit->type == OB_MESH) {
    em = BKE_editmesh_from_object(obedit);
  }

  if (em && (em->bm->totface)) {
    return true;
  }

  return false;
}

bool ED_operator_editsurfcurve(bContext *C)
{
  Object *obedit = CTX_data_edit_object(C);
  if (obedit && ELEM(obedit->type, OB_CURVE, OB_SURF)) {
    return NULL != ((Curve *)obedit->data)->editnurb;
  }
  return false;
}

bool ED_operator_editsurfcurve_region_view3d(bContext *C)
{
  if (ED_operator_editsurfcurve(C) && CTX_wm_region_view3d(C)) {
    return true;
  }

  CTX_wm_operator_poll_msg_set(C, "expected a view3d region & editcurve");
  return false;
}

bool ED_operator_editcurve(bContext *C)
{
  Object *obedit = CTX_data_edit_object(C);
  if (obedit && obedit->type == OB_CURVE) {
    return NULL != ((Curve *)obedit->data)->editnurb;
  }
  return false;
}

bool ED_operator_editcurve_3d(bContext *C)
{
  Object *obedit = CTX_data_edit_object(C);
  if (obedit && obedit->type == OB_CURVE) {
    Curve *cu = (Curve *)obedit->data;

    return (cu->flag & CU_3D) && (NULL != cu->editnurb);
  }
  return false;
}

bool ED_operator_editsurf(bContext *C)
{
  Object *obedit = CTX_data_edit_object(C);
  if (obedit && obedit->type == OB_SURF) {
    return NULL != ((Curve *)obedit->data)->editnurb;
  }
  return false;
}

bool ED_operator_editfont(bContext *C)
{
  Object *obedit = CTX_data_edit_object(C);
  if (obedit && obedit->type == OB_FONT) {
    return NULL != ((Curve *)obedit->data)->editfont;
  }
  return false;
}

bool ED_operator_editlattice(bContext *C)
{
  Object *obedit = CTX_data_edit_object(C);
  if (obedit && obedit->type == OB_LATTICE) {
    return NULL != ((Lattice *)obedit->data)->editlatt;
  }
  return false;
}

bool ED_operator_editmball(bContext *C)
{
  Object *obedit = CTX_data_edit_object(C);
  if (obedit && obedit->type == OB_MBALL) {
    return NULL != ((MetaBall *)obedit->data)->editelems;
  }
  return false;
}

bool ED_operator_mask(bContext *C)
{
  ScrArea *area = CTX_wm_area(C);
  if (area && area->spacedata.first) {
    switch (area->spacetype) {
      case SPACE_CLIP: {
        SpaceClip *screen = area->spacedata.first;
        return ED_space_clip_check_show_maskedit(screen);
      }
      case SPACE_SEQ: {
        SpaceSeq *sseq = area->spacedata.first;
        Scene *scene = CTX_data_scene(C);
        return ED_space_sequencer_check_show_maskedit(sseq, scene);
      }
      case SPACE_IMAGE: {
        SpaceImage *sima = area->spacedata.first;
        ViewLayer *view_layer = CTX_data_view_layer(C);
        Object *obedit = OBEDIT_FROM_VIEW_LAYER(view_layer);
        return ED_space_image_check_show_maskedit(sima, obedit);
      }
    }
  }

  return false;
}

bool ED_operator_camera(bContext *C)
{
  struct Camera *cam = CTX_data_pointer_get_type(C, "camera", &RNA_Camera).data;
  return (cam != NULL);
}

/** \} */

/* -------------------------------------------------------------------- */
/** \name Internal Screen Utilities
 * \{ */

static bool screen_active_editable(bContext *C)
{
  if (ED_operator_screenactive(C)) {
    /* no full window splitting allowed */
    if (CTX_wm_screen(C)->state != SCREENNORMAL) {
      return false;
    }
    return true;
  }
  return false;
}

/** \} */

/* -------------------------------------------------------------------- */
/** \name Action Zone Operator
 * \{ */

/* operator state vars used:
 * none
 *
 * functions:
 *
 * apply() set action-zone event
 *
 * exit()   free customdata
 *
 * callbacks:
 *
 * exec()   never used
 *
 * invoke() check if in zone
 * add customdata, put mouseco and area in it
 * add modal handler
 *
 * modal()  accept modal events while doing it
 * call apply() with gesture info, active window, nonactive window
 * call exit() and remove handler when LMB confirm
 */

typedef struct sActionzoneData {
  ScrArea *sa1, *sa2;
  AZone *az;
  int x, y;
  eScreenDir gesture_dir;
  int modifier;
} sActionzoneData;

/* quick poll to save operators to be created and handled */
static bool actionzone_area_poll(bContext *C)
{
  wmWindow *win = CTX_wm_window(C);
  bScreen *screen = WM_window_get_active_screen(win);

  if (screen && win && win->eventstate) {
    const int *xy = &win->eventstate->xy[0];

    LISTBASE_FOREACH (ScrArea *, area, &screen->areabase) {
      LISTBASE_FOREACH (AZone *, az, &area->actionzones) {
        if (BLI_rcti_isect_pt_v(&az->rect, xy)) {
          return true;
        }
      }
    }
  }
  return false;
}

/* the debug drawing of the click_rect is in area_draw_azone_fullscreen, keep both in sync */
static void fullscreen_click_rcti_init(
    rcti *rect, const short UNUSED(x1), const short UNUSED(y1), const short x2, const short y2)
{
  BLI_rcti_init(rect, x2 - U.widget_unit, x2, y2 - U.widget_unit, y2);
}

static bool azone_clipped_rect_calc(const AZone *az, rcti *r_rect_clip)
{
  const ARegion *region = az->region;
  *r_rect_clip = az->rect;
  if (az->type == AZONE_REGION) {
    if (region->overlap && (region->v2d.keeptot != V2D_KEEPTOT_STRICT) &&
        /* Only when this isn't hidden (where it's displayed as an button that expands). */
        ((az->region->flag & (RGN_FLAG_HIDDEN | RGN_FLAG_TOO_SMALL)) == 0)) {
      /* A floating region to be resized, clip by the visible region. */
      switch (az->edge) {
        case AE_TOP_TO_BOTTOMRIGHT:
        case AE_BOTTOM_TO_TOPLEFT: {
          r_rect_clip->xmin = max_ii(
              r_rect_clip->xmin,
              (region->winrct.xmin +
               UI_view2d_view_to_region_x(&region->v2d, region->v2d.tot.xmin)) -
                  UI_REGION_OVERLAP_MARGIN);
          r_rect_clip->xmax = min_ii(
              r_rect_clip->xmax,
              (region->winrct.xmin +
               UI_view2d_view_to_region_x(&region->v2d, region->v2d.tot.xmax)) +
                  UI_REGION_OVERLAP_MARGIN);
          return true;
        }
        case AE_LEFT_TO_TOPRIGHT:
        case AE_RIGHT_TO_TOPLEFT: {
          r_rect_clip->ymin = max_ii(
              r_rect_clip->ymin,
              (region->winrct.ymin +
               UI_view2d_view_to_region_y(&region->v2d, region->v2d.tot.ymin)) -
                  UI_REGION_OVERLAP_MARGIN);
          r_rect_clip->ymax = min_ii(
              r_rect_clip->ymax,
              (region->winrct.ymin +
               UI_view2d_view_to_region_y(&region->v2d, region->v2d.tot.ymax)) +
                  UI_REGION_OVERLAP_MARGIN);
          return true;
        }
      }
    }
  }
  return false;
}

static AZone *area_actionzone_refresh_xy(ScrArea *area, const int xy[2], const bool test_only)
{
  AZone *az = NULL;

  for (az = area->actionzones.first; az; az = az->next) {
    rcti az_rect_clip;
    if (BLI_rcti_isect_pt_v(&az->rect, xy) &&
        /* Check clipping if this is clipped */
        (!azone_clipped_rect_calc(az, &az_rect_clip) || BLI_rcti_isect_pt_v(&az_rect_clip, xy))) {

      if (az->type == AZONE_AREA) {
        break;
      }
      if (az->type == AZONE_REGION) {
        break;
      }
      if (az->type == AZONE_FULLSCREEN) {
        rcti click_rect;
        fullscreen_click_rcti_init(&click_rect, az->x1, az->y1, az->x2, az->y2);
        const bool click_isect = BLI_rcti_isect_pt_v(&click_rect, xy);

        if (test_only) {
          if (click_isect) {
            break;
          }
        }
        else {
          if (click_isect) {
            az->alpha = 1.0f;
          }
          else {
            const int mouse_sq = square_i(xy[0] - az->x2) + square_i(xy[1] - az->y2);
            const int spot_sq = square_i(AZONESPOTW);
            const int fadein_sq = square_i(AZONEFADEIN);
            const int fadeout_sq = square_i(AZONEFADEOUT);

            if (mouse_sq < spot_sq) {
              az->alpha = 1.0f;
            }
            else if (mouse_sq < fadein_sq) {
              az->alpha = 1.0f;
            }
            else if (mouse_sq < fadeout_sq) {
              az->alpha = 1.0f -
                          ((float)(mouse_sq - fadein_sq)) / ((float)(fadeout_sq - fadein_sq));
            }
            else {
              az->alpha = 0.0f;
            }

            /* fade in/out but no click */
            az = NULL;
          }

          /* XXX force redraw to show/hide the action zone */
          ED_area_tag_redraw(area);
          break;
        }
      }
      else if (az->type == AZONE_REGION_SCROLL) {
        ARegion *region = az->region;
        View2D *v2d = &region->v2d;
        int scroll_flag = 0;
        const int isect_value = UI_view2d_mouse_in_scrollers_ex(region, v2d, xy, &scroll_flag);

        /* Check if we even have scroll bars. */
        if (((az->direction == AZ_SCROLL_HOR) && !(scroll_flag & V2D_SCROLL_HORIZONTAL)) ||
            ((az->direction == AZ_SCROLL_VERT) && !(scroll_flag & V2D_SCROLL_VERTICAL))) {
          /* no scrollbars, do nothing. */
        }
        else if (test_only) {
          if (isect_value != 0) {
            break;
          }
        }
        else {
          bool redraw = false;

          if (isect_value == 'h') {
            if (az->direction == AZ_SCROLL_HOR) {
              az->alpha = 1.0f;
              v2d->alpha_hor = 255;
              redraw = true;
            }
          }
          else if (isect_value == 'v') {
            if (az->direction == AZ_SCROLL_VERT) {
              az->alpha = 1.0f;
              v2d->alpha_vert = 255;
              redraw = true;
            }
          }
          else {
            const int local_xy[2] = {xy[0] - region->winrct.xmin, xy[1] - region->winrct.ymin};
            float dist_fac = 0.0f, alpha = 0.0f;

            if (az->direction == AZ_SCROLL_HOR) {
              dist_fac = BLI_rcti_length_y(&v2d->hor, local_xy[1]) / AZONEFADEIN;
              CLAMP(dist_fac, 0.0f, 1.0f);
              alpha = 1.0f - dist_fac;

              v2d->alpha_hor = alpha * 255;
            }
            else if (az->direction == AZ_SCROLL_VERT) {
              dist_fac = BLI_rcti_length_x(&v2d->vert, local_xy[0]) / AZONEFADEIN;
              CLAMP(dist_fac, 0.0f, 1.0f);
              alpha = 1.0f - dist_fac;

              v2d->alpha_vert = alpha * 255;
            }
            az->alpha = alpha;
            redraw = true;
          }

          if (redraw) {
            ED_region_tag_redraw_no_rebuild(region);
          }
          /* Don't return! */
        }
      }
    }
    else if (!test_only && !IS_EQF(az->alpha, 0.0f)) {
      if (az->type == AZONE_FULLSCREEN) {
        az->alpha = 0.0f;
        area->flag &= ~AREA_FLAG_ACTIONZONES_UPDATE;
        ED_area_tag_redraw_no_rebuild(area);
      }
      else if (az->type == AZONE_REGION_SCROLL) {
        if (az->direction == AZ_SCROLL_VERT) {
          az->alpha = az->region->v2d.alpha_vert = 0;
          area->flag &= ~AREA_FLAG_ACTIONZONES_UPDATE;
          ED_region_tag_redraw_no_rebuild(az->region);
        }
        else if (az->direction == AZ_SCROLL_HOR) {
          az->alpha = az->region->v2d.alpha_hor = 0;
          area->flag &= ~AREA_FLAG_ACTIONZONES_UPDATE;
          ED_region_tag_redraw_no_rebuild(az->region);
        }
        else {
          BLI_assert(false);
        }
      }
    }
  }

  return az;
}

/* Finds an action-zone by position in entire screen so azones can overlap. */
static AZone *screen_actionzone_find_xy(bScreen *screen, const int xy[2])
{
  LISTBASE_FOREACH (ScrArea *, area, &screen->areabase) {
    AZone *az = area_actionzone_refresh_xy(area, xy, true);
    if (az != NULL) {
      return az;
    }
  }
  return NULL;
}

/* Returns the area that the azone belongs to */
static ScrArea *screen_actionzone_area(bScreen *screen, const AZone *az)
{
  LISTBASE_FOREACH (ScrArea *, area, &screen->areabase) {
    LISTBASE_FOREACH (AZone *, zone, &area->actionzones) {
      if (zone == az) {
        return area;
      }
    }
  }
  return NULL;
}

AZone *ED_area_actionzone_find_xy(ScrArea *area, const int xy[2])
{
  return area_actionzone_refresh_xy(area, xy, true);
}

AZone *ED_area_azones_update(ScrArea *area, const int xy[2])
{
  return area_actionzone_refresh_xy(area, xy, false);
}

static void actionzone_exit(wmOperator *op)
{
  MEM_SAFE_FREE(op->customdata);

  G.moving &= ~G_TRANSFORM_WM;
}

/* send EVT_ACTIONZONE event */
static void actionzone_apply(bContext *C, wmOperator *op, int type)
{
  wmWindow *win = CTX_wm_window(C);
  sActionzoneData *sad = op->customdata;

  sad->modifier = RNA_int_get(op->ptr, "modifier");

  wmEvent event;
  wm_event_init_from_window(win, &event);

  if (type == AZONE_AREA) {
    event.type = EVT_ACTIONZONE_AREA;
  }
  else if (type == AZONE_FULLSCREEN) {
    event.type = EVT_ACTIONZONE_FULLSCREEN;
  }
  else {
    event.type = EVT_ACTIONZONE_REGION;
  }

  event.val = KM_NOTHING;
  event.is_repeat = false;
  event.customdata = op->customdata;
  event.customdata_free = true;
  op->customdata = NULL;

  wm_event_add(win, &event);
}

static int actionzone_invoke(bContext *C, wmOperator *op, const wmEvent *event)
{
  bScreen *screen = CTX_wm_screen(C);
  AZone *az = screen_actionzone_find_xy(screen, event->xy);

  /* Quick escape - Scroll azones only hide/unhide the scroll-bars,
   * they have their own handling. */
  if (az == NULL || ELEM(az->type, AZONE_REGION_SCROLL)) {
    return OPERATOR_PASS_THROUGH;
  }

  /* ok we do the action-zone */
  sActionzoneData *sad = op->customdata = MEM_callocN(sizeof(sActionzoneData), "sActionzoneData");
  sad->sa1 = screen_actionzone_area(screen, az);
  sad->az = az;
  sad->x = event->xy[0];
  sad->y = event->xy[1];

  /* region azone directly reacts on mouse clicks */
  if (ELEM(sad->az->type, AZONE_REGION, AZONE_FULLSCREEN)) {
    actionzone_apply(C, op, sad->az->type);
    actionzone_exit(op);
    return OPERATOR_FINISHED;
  }

  BLI_assert(ELEM(sad->az->type, AZONE_AREA, AZONE_REGION_SCROLL));

  /* add modal handler */
  G.moving |= G_TRANSFORM_WM;
  WM_event_add_modal_handler(C, op);
  return OPERATOR_RUNNING_MODAL;
}

static int actionzone_modal(bContext *C, wmOperator *op, const wmEvent *event)
{
  bScreen *screen = CTX_wm_screen(C);
  sActionzoneData *sad = op->customdata;

  switch (event->type) {
    case MOUSEMOVE: {
      const int delta_x = (event->xy[0] - sad->x);
      const int delta_y = (event->xy[1] - sad->y);

      /* Movement in dominant direction. */
      const int delta_max = max_ii(abs(delta_x), abs(delta_y));

      /* Movement in dominant direction before action taken. */
      const int join_threshold = (0.6 * U.widget_unit);
      const int split_threshold = (1.2 * U.widget_unit);
      const int area_threshold = (0.1 * U.widget_unit);

      /* Calculate gesture cardinal direction. */
      if (delta_y > abs(delta_x)) {
        sad->gesture_dir = SCREEN_DIR_N;
      }
      else if (delta_x >= abs(delta_y)) {
        sad->gesture_dir = SCREEN_DIR_E;
      }
      else if (delta_y < -abs(delta_x)) {
        sad->gesture_dir = SCREEN_DIR_S;
      }
      else {
        sad->gesture_dir = SCREEN_DIR_W;
      }

      bool is_gesture;
      if (sad->az->type == AZONE_AREA) {
        wmWindow *win = CTX_wm_window(C);

        rcti screen_rect;
        WM_window_screen_rect_calc(win, &screen_rect);

        /* Have we dragged off the zone and are not on an edge? */
        if ((ED_area_actionzone_find_xy(sad->sa1, event->xy) != sad->az) &&
            (screen_geom_area_map_find_active_scredge(
                 AREAMAP_FROM_SCREEN(screen), &screen_rect, event->xy[0], event->xy[1]) == NULL)) {

          /* What area are we now in? */
          ScrArea *area = BKE_screen_find_area_xy(
              screen, SPACE_TYPE_ANY, event->xy[0], event->xy[1]);

          if (area == sad->sa1) {
            /* Same area, so possible split. */
            WM_cursor_set(win,
                          SCREEN_DIR_IS_VERTICAL(sad->gesture_dir) ? WM_CURSOR_H_SPLIT :
                                                                     WM_CURSOR_V_SPLIT);
            is_gesture = (delta_max > split_threshold);
          }
          else if (!area || area->global) {
            /* No area or Top bar or Status bar. */
            WM_cursor_set(win, WM_CURSOR_STOP);
            is_gesture = false;
          }
          else {
            /* Different area, so possible join. */
            if (sad->gesture_dir == SCREEN_DIR_N) {
              WM_cursor_set(win, WM_CURSOR_N_ARROW);
            }
            else if (sad->gesture_dir == SCREEN_DIR_S) {
              WM_cursor_set(win, WM_CURSOR_S_ARROW);
            }
            else if (sad->gesture_dir == SCREEN_DIR_E) {
              WM_cursor_set(win, WM_CURSOR_E_ARROW);
            }
            else {
              BLI_assert(sad->gesture_dir == SCREEN_DIR_W);
              WM_cursor_set(win, WM_CURSOR_W_ARROW);
            }
            is_gesture = (delta_max > join_threshold);
          }
        }
        else {
          WM_cursor_set(win, WM_CURSOR_CROSS);
          is_gesture = false;
        }
      }
      else {
        is_gesture = (delta_max > area_threshold);
      }

      /* gesture is large enough? */
      if (is_gesture) {
        /* second area, for join when (sa1 != sa2) */
        sad->sa2 = BKE_screen_find_area_xy(screen, SPACE_TYPE_ANY, event->xy[0], event->xy[1]);
        /* apply sends event */
        actionzone_apply(C, op, sad->az->type);
        actionzone_exit(op);

        return OPERATOR_FINISHED;
      }
      break;
    }
    case EVT_ESCKEY:
      actionzone_exit(op);
      return OPERATOR_CANCELLED;
    case LEFTMOUSE:
      actionzone_exit(op);
      return OPERATOR_CANCELLED;
  }

  return OPERATOR_RUNNING_MODAL;
}

static void actionzone_cancel(bContext *UNUSED(C), wmOperator *op)
{
  actionzone_exit(op);
}

static void SCREEN_OT_actionzone(wmOperatorType *ot)
{
  /* identifiers */
  ot->name = "Handle Area Action Zones";
  ot->description = "Handle area action zones for mouse actions/gestures";
  ot->idname = "SCREEN_OT_actionzone";

  ot->invoke = actionzone_invoke;
  ot->modal = actionzone_modal;
  ot->poll = actionzone_area_poll;
  ot->cancel = actionzone_cancel;

  /* flags */
  ot->flag = OPTYPE_BLOCKING | OPTYPE_INTERNAL;

  RNA_def_int(ot->srna, "modifier", 0, 0, 2, "Modifier", "Modifier state", 0, 2);
}

/** \} */

/* -------------------------------------------------------------------- */
/** \name Area edge detection utility
 * \{ */

static ScrEdge *screen_area_edge_from_cursor(const bContext *C,
                                             const int cursor[2],
                                             ScrArea **r_sa1,
                                             ScrArea **r_sa2)
{
  wmWindow *win = CTX_wm_window(C);
  bScreen *screen = CTX_wm_screen(C);
  rcti window_rect;
  WM_window_rect_calc(win, &window_rect);
  ScrEdge *actedge = screen_geom_area_map_find_active_scredge(
      AREAMAP_FROM_SCREEN(screen), &window_rect, cursor[0], cursor[1]);
  *r_sa1 = NULL;
  *r_sa2 = NULL;
  if (actedge == NULL) {
    return NULL;
  }
  int borderwidth = (4 * UI_DPI_FAC);
  ScrArea *sa1, *sa2;
  if (screen_geom_edge_is_horizontal(actedge)) {
    sa1 = BKE_screen_find_area_xy(screen, SPACE_TYPE_ANY, cursor[0], cursor[1] + borderwidth);
    sa2 = BKE_screen_find_area_xy(screen, SPACE_TYPE_ANY, cursor[0], cursor[1] - borderwidth);
  }
  else {
    sa1 = BKE_screen_find_area_xy(screen, SPACE_TYPE_ANY, cursor[0] + borderwidth, cursor[1]);
    sa2 = BKE_screen_find_area_xy(screen, SPACE_TYPE_ANY, cursor[0] - borderwidth, cursor[1]);
  }
  bool isGlobal = ((sa1 && ED_area_is_global(sa1)) || (sa2 && ED_area_is_global(sa2)));
  if (!isGlobal) {
    *r_sa1 = sa1;
    *r_sa2 = sa2;
  }
  return actedge;
}

/** \} */

/* -------------------------------------------------------------------- */
/** \name Swap Area Operator
 * \{ */

/* operator state vars used:
 * sa1      start area
 * sa2      area to swap with
 *
 * functions:
 *
 * init()   set custom data for operator, based on action-zone event custom data
 *
 * cancel() cancel the operator
 *
 * exit()   cleanup, send notifier
 *
 * callbacks:
 *
 * invoke() gets called on shift+lmb drag in action-zone
 * exec()   execute without any user interaction, based on properties
 * call init(), add handler
 *
 * modal()  accept modal events while doing it
 */

typedef struct sAreaSwapData {
  ScrArea *sa1, *sa2;
} sAreaSwapData;

static bool area_swap_init(wmOperator *op, const wmEvent *event)
{
  sActionzoneData *sad = event->customdata;

  if (sad == NULL || sad->sa1 == NULL) {
    return false;
  }

  sAreaSwapData *sd = MEM_callocN(sizeof(sAreaSwapData), "sAreaSwapData");
  sd->sa1 = sad->sa1;
  sd->sa2 = sad->sa2;
  op->customdata = sd;

  return true;
}

static void area_swap_exit(bContext *C, wmOperator *op)
{
  WM_cursor_modal_restore(CTX_wm_window(C));
  MEM_SAFE_FREE(op->customdata);
}

static void area_swap_cancel(bContext *C, wmOperator *op)
{
  area_swap_exit(C, op);
}

static int area_swap_invoke(bContext *C, wmOperator *op, const wmEvent *event)
{
  if (!area_swap_init(op, event)) {
    return OPERATOR_PASS_THROUGH;
  }

  /* add modal handler */
  WM_cursor_modal_set(CTX_wm_window(C), WM_CURSOR_SWAP_AREA);
  WM_event_add_modal_handler(C, op);

  return OPERATOR_RUNNING_MODAL;
}

static int area_swap_modal(bContext *C, wmOperator *op, const wmEvent *event)
{
  sActionzoneData *sad = op->customdata;

  switch (event->type) {
    case MOUSEMOVE:
      /* second area, for join */
      sad->sa2 = BKE_screen_find_area_xy(
          CTX_wm_screen(C), SPACE_TYPE_ANY, event->xy[0], event->xy[1]);
      break;
    case LEFTMOUSE: /* release LMB */
      if (event->val == KM_RELEASE) {
        if (!sad->sa2 || sad->sa1 == sad->sa2) {
          area_swap_cancel(C, op);
          return OPERATOR_CANCELLED;
        }

        ED_area_tag_redraw(sad->sa1);
        ED_area_tag_redraw(sad->sa2);

        ED_area_swapspace(C, sad->sa1, sad->sa2);

        area_swap_exit(C, op);

        WM_event_add_notifier(C, NC_SCREEN | NA_EDITED, NULL);

        return OPERATOR_FINISHED;
      }
      break;

    case EVT_ESCKEY:
      area_swap_cancel(C, op);
      return OPERATOR_CANCELLED;
  }
  return OPERATOR_RUNNING_MODAL;
}

static int area_swap_exec(bContext *C, wmOperator *op)
{
  ScrArea *sa1, *sa2;
  int cursor[2];
  RNA_int_get_array(op->ptr, "cursor", cursor);
  screen_area_edge_from_cursor(C, cursor, &sa1, &sa2);
  if (sa1 == NULL || sa2 == NULL) {
    return OPERATOR_CANCELLED;
  }
  ED_area_swapspace(C, sa1, sa2);
  return OPERATOR_FINISHED;
}

static void SCREEN_OT_area_swap(wmOperatorType *ot)
{
  ot->name = "Swap Areas";
  ot->description = "Swap selected areas screen positions";
  ot->idname = "SCREEN_OT_area_swap";

  ot->invoke = area_swap_invoke;
  ot->modal = area_swap_modal;
  ot->exec = area_swap_exec;
  ot->poll = screen_active_editable;
  ot->cancel = area_swap_cancel;

  ot->flag = OPTYPE_BLOCKING;

  /* rna */
  RNA_def_int_vector(
      ot->srna, "cursor", 2, NULL, INT_MIN, INT_MAX, "Cursor", "", INT_MIN, INT_MAX);
}

/** \} */

/* -------------------------------------------------------------------- */
/** \name Area Duplicate Operator
 *
 * Create new window from area.
 * \{ */

/* operator callback */
static int area_dupli_invoke(bContext *C, wmOperator *op, const wmEvent *event)
{
  ScrArea *area = CTX_wm_area(C);

  if (event && event->customdata) {
    sActionzoneData *sad = event->customdata;
    if (sad == NULL) {
      return OPERATOR_PASS_THROUGH;
    }
    area = sad->sa1;
  }

  /* Create new window. No need to set space_type since it will be copied over. */
  wmWindow *newwin = WM_window_open(C,
                                    "Blender",
                                    area->totrct.xmin,
                                    area->totrct.ymin,
                                    area->winx,
                                    area->winy,
                                    SPACE_EMPTY,
                                    false,
                                    true,
                                    false,
                                    WIN_ALIGN_ABSOLUTE);

  if (newwin) {
    /* copy area to new screen */
    bScreen *newsc = WM_window_get_active_screen(newwin);
    ED_area_data_copy((ScrArea *)newsc->areabase.first, area, true);
    ED_area_tag_redraw((ScrArea *)newsc->areabase.first);

    /* screen, areas init */
    WM_event_add_notifier(C, NC_SCREEN | NA_EDITED, NULL);
  }
  else {
    BKE_report(op->reports, RPT_ERROR, "Failed to open window!");
  }

  if (event && event->customdata) {
    actionzone_exit(op);
  }

  return newwin ? OPERATOR_FINISHED : OPERATOR_CANCELLED;
}

static void SCREEN_OT_area_dupli(wmOperatorType *ot)
{
  ot->name = "Duplicate Area into New Window";
  ot->description = "Duplicate selected area into new window";
  ot->idname = "SCREEN_OT_area_dupli";

  ot->invoke = area_dupli_invoke;
  ot->poll = ED_operator_areaactive;
}

/** \} */

/* -------------------------------------------------------------------- */
/** \name Area Close Operator
 *
 * Close selected area, replace by expanding a neighbor
 * \{ */

/**
 * \note This can be used interactively or from Python.
 *
 * \note Most of the window management operators don't support execution from Python.
 * An exception is made for closing areas since it allows application templates
 * to customize the layout.
 */
static int area_close_exec(bContext *C, wmOperator *op)
{
  bScreen *screen = CTX_wm_screen(C);
  ScrArea *area = CTX_wm_area(C);

  /* This operator is scriptable, so the area passed could be invalid. */
  if (BLI_findindex(&screen->areabase, area) == -1) {
    BKE_report(op->reports, RPT_ERROR, "Area not found in the active screen");
    return OPERATOR_CANCELLED;
  }

  if (!screen_area_close(C, screen, area)) {
    BKE_report(op->reports, RPT_ERROR, "Unable to close area");
    return OPERATOR_CANCELLED;
  }

  /* Ensure the event loop doesn't attempt to continue handling events.
   *
   * This causes execution from the Python console fail to return to the prompt as it should.
   * This glitch could be solved in the event loop handling as other operators may also
   * destructively manipulate windowing data. */
  CTX_wm_window_set(C, NULL);

  WM_event_add_notifier(C, NC_SCREEN | NA_EDITED, NULL);

  return OPERATOR_FINISHED;
}

static bool area_close_poll(bContext *C)
{
  if (!ED_operator_areaactive(C)) {
    return false;
  }

  ScrArea *area = CTX_wm_area(C);

  if (ED_area_is_global(area)) {
    return false;
  }

  bScreen *screen = CTX_wm_screen(C);

  /* Can this area join with ANY other area? */
  LISTBASE_FOREACH (ScrArea *, ar, &screen->areabase) {
    if (area_getorientation(ar, area) != -1) {
      return true;
    }
  }

  return false;
}

static void SCREEN_OT_area_close(wmOperatorType *ot)
{
  ot->name = "Close Area";
  ot->description = "Close selected area";
  ot->idname = "SCREEN_OT_area_close";
  ot->exec = area_close_exec;
  ot->poll = area_close_poll;
}

/** \} */

/* -------------------------------------------------------------------- */
/** \name Move Area Edge Operator
 * \{ */

/* operator state vars used:
 * x, y             mouse coord near edge
 * delta            movement of edge
 *
 * functions:
 *
 * init()   set default property values, find edge based on mouse coords, test
 * if the edge can be moved, select edges, calculate min and max movement
 *
 * apply()  apply delta on selection
 *
 * exit()   cleanup, send notifier
 *
 * cancel() cancel moving
 *
 * callbacks:
 *
 * exec()   execute without any user interaction, based on properties
 * call init(), apply(), exit()
 *
 * invoke() gets called on mouse click near edge
 * call init(), add handler
 *
 * modal()  accept modal events while doing it
 * call apply() with delta motion
 * call exit() and remove handler
 */

typedef struct sAreaMoveData {
  int bigger, smaller, origval, step;
  eScreenAxis dir_axis;
  enum AreaMoveSnapType {
    /* Snapping disabled */
    SNAP_NONE = 0,
    /* Snap to an invisible grid with a unit defined in AREAGRID */
    SNAP_AREAGRID,
    /* Snap to fraction (half, third.. etc) and adjacent edges. */
    SNAP_FRACTION_AND_ADJACENT,
    /* Snap to either bigger or smaller, nothing in-between (used for
     * global areas). This has priority over other snap types, if it is
     * used, toggling SNAP_FRACTION_AND_ADJACENT doesn't work. */
    SNAP_BIGGER_SMALLER_ONLY,
  } snap_type;
} sAreaMoveData;

/* helper call to move area-edge, sets limits
 * need window bounds in order to get correct limits */
static void area_move_set_limits(wmWindow *win,
                                 bScreen *screen,
                                 const eScreenAxis dir_axis,
                                 int *bigger,
                                 int *smaller,
                                 bool *use_bigger_smaller_snap)
{
  /* we check all areas and test for free space with MINSIZE */
  *bigger = *smaller = 100000;

  if (use_bigger_smaller_snap != NULL) {
    *use_bigger_smaller_snap = false;
    LISTBASE_FOREACH (ScrArea *, area, &win->global_areas.areabase) {
      int size_min = ED_area_global_min_size_y(area) - 1;
      int size_max = ED_area_global_max_size_y(area) - 1;

      size_min = max_ii(size_min, 0);
      BLI_assert(size_min <= size_max);

      /* logic here is only tested for lower edge :) */
      /* left edge */
      if ((area->v1->editflag && area->v2->editflag)) {
        *smaller = area->v4->vec.x - size_max;
        *bigger = area->v4->vec.x - size_min;
        *use_bigger_smaller_snap = true;
        return;
      }
      /* top edge */
      if ((area->v2->editflag && area->v3->editflag)) {
        *smaller = area->v1->vec.y + size_min;
        *bigger = area->v1->vec.y + size_max;
        *use_bigger_smaller_snap = true;
        return;
      }
      /* right edge */
      if ((area->v3->editflag && area->v4->editflag)) {
        *smaller = area->v1->vec.x + size_min;
        *bigger = area->v1->vec.x + size_max;
        *use_bigger_smaller_snap = true;
        return;
      }
      /* lower edge */
      if ((area->v4->editflag && area->v1->editflag)) {
        *smaller = area->v2->vec.y - size_max;
        *bigger = area->v2->vec.y - size_min;
        *use_bigger_smaller_snap = true;
        return;
      }
    }
  }

  rcti window_rect;
  WM_window_rect_calc(win, &window_rect);

  LISTBASE_FOREACH (ScrArea *, area, &screen->areabase) {
    if (dir_axis == SCREEN_AXIS_H) {
      int areamin = ED_area_headersize();

      if (area->v1->vec.y > window_rect.ymin) {
        areamin += U.pixelsize;
      }
      if (area->v2->vec.y < (window_rect.ymax - 1)) {
        areamin += U.pixelsize;
      }

      int y1 = screen_geom_area_height(area) - areamin;

      /* if top or down edge selected, test height */
      if (area->v1->editflag && area->v4->editflag) {
        *bigger = min_ii(*bigger, y1);
      }
      else if (area->v2->editflag && area->v3->editflag) {
        *smaller = min_ii(*smaller, y1);
      }
    }
    else {
      int areamin = AREAMINX;

      if (area->v1->vec.x > window_rect.xmin) {
        areamin += U.pixelsize;
      }
      if (area->v4->vec.x < (window_rect.xmax - 1)) {
        areamin += U.pixelsize;
      }

      int x1 = screen_geom_area_width(area) - areamin;

      /* if left or right edge selected, test width */
      if (area->v1->editflag && area->v2->editflag) {
        *bigger = min_ii(*bigger, x1);
      }
      else if (area->v3->editflag && area->v4->editflag) {
        *smaller = min_ii(*smaller, x1);
      }
    }
  }
}

/* validate selection inside screen, set variables OK */
/* return false: init failed */
static bool area_move_init(bContext *C, wmOperator *op)
{
  bScreen *screen = CTX_wm_screen(C);
  wmWindow *win = CTX_wm_window(C);

  /* required properties */
  int x = RNA_int_get(op->ptr, "x");
  int y = RNA_int_get(op->ptr, "y");

  /* setup */
  ScrEdge *actedge = screen_geom_find_active_scredge(win, screen, x, y);
  if (actedge == NULL) {
    return false;
  }

  sAreaMoveData *md = MEM_callocN(sizeof(sAreaMoveData), "sAreaMoveData");
  op->customdata = md;

  md->dir_axis = screen_geom_edge_is_horizontal(actedge) ? SCREEN_AXIS_H : SCREEN_AXIS_V;
  if (md->dir_axis == SCREEN_AXIS_H) {
    md->origval = actedge->v1->vec.y;
  }
  else {
    md->origval = actedge->v1->vec.x;
  }

  screen_geom_select_connected_edge(win, actedge);
  /* now all vertices with 'flag == 1' are the ones that can be moved. Move this to editflag */
  ED_screen_verts_iter(win, screen, v1)
  {
    v1->editflag = v1->flag;
  }

  bool use_bigger_smaller_snap = false;
  area_move_set_limits(
      win, screen, md->dir_axis, &md->bigger, &md->smaller, &use_bigger_smaller_snap);

  md->snap_type = use_bigger_smaller_snap ? SNAP_BIGGER_SMALLER_ONLY : SNAP_AREAGRID;

  return true;
}

static int area_snap_calc_location(const bScreen *screen,
                                   const enum AreaMoveSnapType snap_type,
                                   const int delta,
                                   const int origval,
                                   const eScreenAxis dir_axis,
                                   const int bigger,
                                   const int smaller)
{
  BLI_assert(snap_type != SNAP_NONE);
  int m_cursor_final = -1;
  const int m_cursor = origval + delta;
  const int m_span = (float)(bigger + smaller);
  const int m_min = origval - smaller;
  // const int axis_max = axis_min + m_span;

  switch (snap_type) {
    case SNAP_AREAGRID:
      m_cursor_final = m_cursor;
      if (!ELEM(delta, bigger, -smaller)) {
        m_cursor_final -= (m_cursor % AREAGRID);
        CLAMP(m_cursor_final, origval - smaller, origval + bigger);
      }
      break;

    case SNAP_BIGGER_SMALLER_ONLY:
      m_cursor_final = (m_cursor >= bigger) ? bigger : smaller;
      break;

    case SNAP_FRACTION_AND_ADJACENT: {
      const int axis = (dir_axis == SCREEN_AXIS_V) ? 0 : 1;
      int snap_dist_best = INT_MAX;
      {
        const float div_array[] = {
            0.0f,
            1.0f / 12.0f,
            2.0f / 12.0f,
            3.0f / 12.0f,
            4.0f / 12.0f,
            5.0f / 12.0f,
            6.0f / 12.0f,
            7.0f / 12.0f,
            8.0f / 12.0f,
            9.0f / 12.0f,
            10.0f / 12.0f,
            11.0f / 12.0f,
            1.0f,
        };
        /* Test the snap to the best division. */
        for (int i = 0; i < ARRAY_SIZE(div_array); i++) {
          const int m_cursor_test = m_min + round_fl_to_int(m_span * div_array[i]);
          const int snap_dist_test = abs(m_cursor - m_cursor_test);
          if (snap_dist_best >= snap_dist_test) {
            snap_dist_best = snap_dist_test;
            m_cursor_final = m_cursor_test;
          }
        }
      }

      LISTBASE_FOREACH (const ScrVert *, v1, &screen->vertbase) {
        if (!v1->editflag) {
          continue;
        }
        const int v_loc = (&v1->vec.x)[!axis];

        LISTBASE_FOREACH (const ScrVert *, v2, &screen->vertbase) {
          if (v2->editflag) {
            continue;
          }
          if (v_loc == (&v2->vec.x)[!axis]) {
            const int v_loc2 = (&v2->vec.x)[axis];
            /* Do not snap to the vertices at the ends. */
            if ((origval - smaller) < v_loc2 && v_loc2 < (origval + bigger)) {
              const int snap_dist_test = abs(m_cursor - v_loc2);
              if (snap_dist_best >= snap_dist_test) {
                snap_dist_best = snap_dist_test;
                m_cursor_final = v_loc2;
              }
            }
          }
        }
      }
      break;
    }
    case SNAP_NONE:
      break;
  }

  BLI_assert(ELEM(snap_type, SNAP_BIGGER_SMALLER_ONLY) ||
             IN_RANGE_INCL(m_cursor_final, origval - smaller, origval + bigger));

  return m_cursor_final;
}

/* moves selected screen edge amount of delta, used by split & move */
static void area_move_apply_do(const bContext *C,
                               int delta,
                               const int origval,
                               const eScreenAxis dir_axis,
                               const int bigger,
                               const int smaller,
                               const enum AreaMoveSnapType snap_type)
{
  wmWindow *win = CTX_wm_window(C);
  bScreen *screen = CTX_wm_screen(C);
  short final_loc = -1;
  bool doredraw = false;

  if (snap_type != SNAP_BIGGER_SMALLER_ONLY) {
    CLAMP(delta, -smaller, bigger);
  }

  if (snap_type == SNAP_NONE) {
    final_loc = origval + delta;
  }
  else {
    final_loc = area_snap_calc_location(
        screen, snap_type, delta, origval, dir_axis, bigger, smaller);
  }

  BLI_assert(final_loc != -1);
  short axis = (dir_axis == SCREEN_AXIS_V) ? 0 : 1;

  ED_screen_verts_iter(win, screen, v1)
  {
    if (v1->editflag) {
      short oldval = (&v1->vec.x)[axis];
      (&v1->vec.x)[axis] = final_loc;

      if (oldval == final_loc) {
        /* nothing will change to the other vertices either. */
        break;
      }
      doredraw = true;
    }
  }

  /* only redraw if we actually moved a screen vert, for AREAGRID */
  if (doredraw) {
    bool redraw_all = false;
    ED_screen_areas_iter (win, screen, area) {
      if (area->v1->editflag || area->v2->editflag || area->v3->editflag || area->v4->editflag) {
        if (ED_area_is_global(area)) {
          /* Snap to minimum or maximum for global areas. */
          int height = round_fl_to_int(screen_geom_area_height(area) / UI_DPI_FAC);
          if (abs(height - area->global->size_min) < abs(height - area->global->size_max)) {
            area->global->cur_fixed_height = area->global->size_min;
          }
          else {
            area->global->cur_fixed_height = area->global->size_max;
          }

          screen->do_refresh = true;
          redraw_all = true;
        }
        ED_area_tag_redraw_no_rebuild(area);
      }
    }
    if (redraw_all) {
      ED_screen_areas_iter (win, screen, area) {
        ED_area_tag_redraw(area);
      }
    }

    ED_screen_global_areas_sync(win);

    WM_event_add_notifier(C, NC_SCREEN | NA_EDITED, NULL); /* redraw everything */
    /* Update preview thumbnail */
    BKE_icon_changed(screen->id.icon_id);
  }
}

static void area_move_apply(bContext *C, wmOperator *op)
{
  sAreaMoveData *md = op->customdata;
  int delta = RNA_int_get(op->ptr, "delta");

  area_move_apply_do(C, delta, md->origval, md->dir_axis, md->bigger, md->smaller, md->snap_type);
}

static void area_move_exit(bContext *C, wmOperator *op)
{
  MEM_SAFE_FREE(op->customdata);

  /* this makes sure aligned edges will result in aligned grabbing */
  BKE_screen_remove_double_scrverts(CTX_wm_screen(C));
  BKE_screen_remove_double_scredges(CTX_wm_screen(C));

  G.moving &= ~G_TRANSFORM_WM;
}

static int area_move_exec(bContext *C, wmOperator *op)
{
  if (!area_move_init(C, op)) {
    return OPERATOR_CANCELLED;
  }

  area_move_apply(C, op);
  area_move_exit(C, op);

  return OPERATOR_FINISHED;
}

/* interaction callback */
static int area_move_invoke(bContext *C, wmOperator *op, const wmEvent *event)
{
  RNA_int_set(op->ptr, "x", event->xy[0]);
  RNA_int_set(op->ptr, "y", event->xy[1]);

  if (!area_move_init(C, op)) {
    return OPERATOR_PASS_THROUGH;
  }

  /* add temp handler */
  G.moving |= G_TRANSFORM_WM;
  WM_event_add_modal_handler(C, op);

  return OPERATOR_RUNNING_MODAL;
}

static void area_move_cancel(bContext *C, wmOperator *op)
{

  RNA_int_set(op->ptr, "delta", 0);
  area_move_apply(C, op);
  area_move_exit(C, op);
}

/* modal callback for while moving edges */
static int area_move_modal(bContext *C, wmOperator *op, const wmEvent *event)
{
  sAreaMoveData *md = op->customdata;

  /* execute the events */
  switch (event->type) {
    case MOUSEMOVE: {
      int x = RNA_int_get(op->ptr, "x");
      int y = RNA_int_get(op->ptr, "y");

      const int delta = (md->dir_axis == SCREEN_AXIS_V) ? event->xy[0] - x : event->xy[1] - y;
      RNA_int_set(op->ptr, "delta", delta);

      area_move_apply(C, op);
      break;
    }
    case EVT_MODAL_MAP: {
      switch (event->val) {
        case KM_MODAL_APPLY:
          area_move_exit(C, op);
          return OPERATOR_FINISHED;

        case KM_MODAL_CANCEL:
          area_move_cancel(C, op);
          return OPERATOR_CANCELLED;

        case KM_MODAL_SNAP_ON:
          if (md->snap_type != SNAP_BIGGER_SMALLER_ONLY) {
            md->snap_type = SNAP_FRACTION_AND_ADJACENT;
          }
          break;

        case KM_MODAL_SNAP_OFF:
          if (md->snap_type != SNAP_BIGGER_SMALLER_ONLY) {
            md->snap_type = SNAP_AREAGRID;
          }
          break;
      }
      break;
    }
  }

  return OPERATOR_RUNNING_MODAL;
}

static void SCREEN_OT_area_move(wmOperatorType *ot)
{
  /* identifiers */
  ot->name = "Move Area Edges";
  ot->description = "Move selected area edges";
  ot->idname = "SCREEN_OT_area_move";

  ot->exec = area_move_exec;
  ot->invoke = area_move_invoke;
  ot->cancel = area_move_cancel;
  ot->modal = area_move_modal;
  ot->poll = ED_operator_screen_mainwinactive; /* when mouse is over area-edge */

  /* flags */
  ot->flag = OPTYPE_BLOCKING | OPTYPE_INTERNAL;

  /* rna */
  RNA_def_int(ot->srna, "x", 0, INT_MIN, INT_MAX, "X", "", INT_MIN, INT_MAX);
  RNA_def_int(ot->srna, "y", 0, INT_MIN, INT_MAX, "Y", "", INT_MIN, INT_MAX);
  RNA_def_int(ot->srna, "delta", 0, INT_MIN, INT_MAX, "Delta", "", INT_MIN, INT_MAX);
}

/** \} */

/* -------------------------------------------------------------------- */
/** \name Split Area Operator
 * \{ */

/*
 * operator state vars:
 * fac              spit point
 * dir              direction #SCREEN_AXIS_V or #SCREEN_AXIS_H
 *
 * operator customdata:
 * area             pointer to (active) area
 * x, y             last used mouse pos
 * (more, see below)
 *
 * functions:
 *
 * init()   set default property values, find area based on context
 *
 * apply()  split area based on state vars
 *
 * exit()   cleanup, send notifier
 *
 * cancel() remove duplicated area
 *
 * callbacks:
 *
 * exec()   execute without any user interaction, based on state vars
 * call init(), apply(), exit()
 *
 * invoke() gets called on mouse click in action-widget
 * call init(), add modal handler
 * call apply() with initial motion
 *
 * modal()  accept modal events while doing it
 * call move-areas code with delta motion
 * call exit() or cancel() and remove handler
 */

typedef struct sAreaSplitData {
  int origval;           /* for move areas */
  int bigger, smaller;   /* constraints for moving new edge */
  int delta;             /* delta move edge */
  int origmin, origsize; /* to calculate fac, for property storage */
  int previewmode;       /* draw previewline, then split */
  void *draw_callback;   /* call `screen_draw_split_preview` */
  bool do_snap;

  ScrEdge *nedge; /* new edge */
  ScrArea *sarea; /* start area */
  ScrArea *narea; /* new area */

} sAreaSplitData;

static void area_split_draw_cb(const struct wmWindow *UNUSED(win), void *userdata)
{
  const wmOperator *op = userdata;

  sAreaSplitData *sd = op->customdata;
  if (sd->sarea) {
    const eScreenAxis dir_axis = RNA_enum_get(op->ptr, "direction");
    float fac = RNA_float_get(op->ptr, "factor");

    screen_draw_split_preview(sd->sarea, dir_axis, fac);
  }
}

/* generic init, menu case, doesn't need active area */
static bool area_split_menu_init(bContext *C, wmOperator *op)
{
  /* custom data */
  sAreaSplitData *sd = (sAreaSplitData *)MEM_callocN(sizeof(sAreaSplitData), "op_area_split");
  op->customdata = sd;

  sd->sarea = CTX_wm_area(C);

  return true;
}

/* generic init, no UI stuff here, assumes active area */
static bool area_split_init(bContext *C, wmOperator *op)
{
  ScrArea *area = CTX_wm_area(C);

  /* required context */
  if (area == NULL) {
    return false;
  }

  /* required properties */
  const eScreenAxis dir_axis = RNA_enum_get(op->ptr, "direction");

  /* minimal size */
  if (dir_axis == SCREEN_AXIS_V) {
    if (area->winx < 2 * AREAMINX) {
      return false;
    }
  }
  else {
    if (area->winy < 2 * ED_area_headersize()) {
      return false;
    }
  }

  /* custom data */
  sAreaSplitData *sd = (sAreaSplitData *)MEM_callocN(sizeof(sAreaSplitData), "op_area_split");
  op->customdata = sd;

  sd->sarea = area;
  if (dir_axis == SCREEN_AXIS_V) {
    sd->origmin = area->v1->vec.x;
    sd->origsize = area->v4->vec.x - sd->origmin;
  }
  else {
    sd->origmin = area->v1->vec.y;
    sd->origsize = area->v2->vec.y - sd->origmin;
  }

  return true;
}

/* with area as center, sb is located at: 0=W, 1=N, 2=E, 3=S */
/* used with split operator */
static ScrEdge *area_findsharededge(bScreen *screen, ScrArea *area, ScrArea *sb)
{
  ScrVert *sav1 = area->v1;
  ScrVert *sav2 = area->v2;
  ScrVert *sav3 = area->v3;
  ScrVert *sav4 = area->v4;
  ScrVert *sbv1 = sb->v1;
  ScrVert *sbv2 = sb->v2;
  ScrVert *sbv3 = sb->v3;
  ScrVert *sbv4 = sb->v4;

  if (sav1 == sbv4 && sav2 == sbv3) { /* Area to right of sb = W. */
    return BKE_screen_find_edge(screen, sav1, sav2);
  }
  if (sav2 == sbv1 && sav3 == sbv4) { /* Area to bottom of sb = N. */
    return BKE_screen_find_edge(screen, sav2, sav3);
  }
  if (sav3 == sbv2 && sav4 == sbv1) { /* Area to left of sb = E. */
    return BKE_screen_find_edge(screen, sav3, sav4);
  }
  if (sav1 == sbv2 && sav4 == sbv3) { /* Area on top of sb = S. */
    return BKE_screen_find_edge(screen, sav1, sav4);
  }

  return NULL;
}

/* do the split, return success */
static bool area_split_apply(bContext *C, wmOperator *op)
{
  const wmWindow *win = CTX_wm_window(C);
  bScreen *screen = CTX_wm_screen(C);
  sAreaSplitData *sd = (sAreaSplitData *)op->customdata;

  float fac = RNA_float_get(op->ptr, "factor");
  const eScreenAxis dir_axis = RNA_enum_get(op->ptr, "direction");

  sd->narea = area_split(win, screen, sd->sarea, dir_axis, fac, false); /* false = no merge */

  if (sd->narea == NULL) {
    return false;
  }

  sd->nedge = area_findsharededge(screen, sd->sarea, sd->narea);

  /* select newly created edge, prepare for moving edge */
  ED_screen_verts_iter(win, screen, sv)
  {
    sv->editflag = 0;
  }

  sd->nedge->v1->editflag = 1;
  sd->nedge->v2->editflag = 1;

  if (dir_axis == SCREEN_AXIS_H) {
    sd->origval = sd->nedge->v1->vec.y;
  }
  else {
    sd->origval = sd->nedge->v1->vec.x;
  }

  ED_area_tag_redraw(sd->sarea);
  ED_area_tag_redraw(sd->narea);

  WM_event_add_notifier(C, NC_SCREEN | NA_EDITED, NULL);
  /* Update preview thumbnail */
  BKE_icon_changed(screen->id.icon_id);

  return true;
}

static void area_split_exit(bContext *C, wmOperator *op)
{
  if (op->customdata) {
    sAreaSplitData *sd = (sAreaSplitData *)op->customdata;
    if (sd->sarea) {
      ED_area_tag_redraw(sd->sarea);
    }
    if (sd->narea) {
      ED_area_tag_redraw(sd->narea);
    }

    if (sd->draw_callback) {
      WM_draw_cb_exit(CTX_wm_window(C), sd->draw_callback);
    }

    MEM_freeN(op->customdata);
    op->customdata = NULL;
  }

  WM_cursor_modal_restore(CTX_wm_window(C));
  WM_event_add_notifier(C, NC_SCREEN | NA_EDITED, NULL);

  /* this makes sure aligned edges will result in aligned grabbing */
  BKE_screen_remove_double_scrverts(CTX_wm_screen(C));
  BKE_screen_remove_double_scredges(CTX_wm_screen(C));

  G.moving &= ~G_TRANSFORM_WM;
}

static void area_split_preview_update_cursor(bContext *C, wmOperator *op)
{
  wmWindow *win = CTX_wm_window(C);
  const eScreenAxis dir_axis = RNA_enum_get(op->ptr, "direction");
  WM_cursor_set(win, (dir_axis == SCREEN_AXIS_H) ? WM_CURSOR_H_SPLIT : WM_CURSOR_V_SPLIT);
}

/* UI callback, adds new handler */
static int area_split_invoke(bContext *C, wmOperator *op, const wmEvent *event)
{
  wmWindow *win = CTX_wm_window(C);
  bScreen *screen = CTX_wm_screen(C);

  /* no full window splitting allowed */
  BLI_assert(screen->state == SCREENNORMAL);

  PropertyRNA *prop_dir = RNA_struct_find_property(op->ptr, "direction");
  PropertyRNA *prop_factor = RNA_struct_find_property(op->ptr, "factor");
  PropertyRNA *prop_cursor = RNA_struct_find_property(op->ptr, "cursor");

  eScreenAxis dir_axis;
  if (event->type == EVT_ACTIONZONE_AREA) {
    sActionzoneData *sad = event->customdata;

    if (sad == NULL || sad->modifier > 0) {
      return OPERATOR_PASS_THROUGH;
    }

    /* verify *sad itself */
    if (sad->sa1 == NULL || sad->az == NULL) {
      return OPERATOR_PASS_THROUGH;
    }

    /* is this our *sad? if areas not equal it should be passed on */
    if (CTX_wm_area(C) != sad->sa1 || sad->sa1 != sad->sa2) {
      return OPERATOR_PASS_THROUGH;
    }

    /* The factor will be close to 1.0f when near the top-left and the bottom-right corners. */
    const float factor_v = ((float)(event->xy[1] - sad->sa1->v1->vec.y)) / (float)sad->sa1->winy;
    const float factor_h = ((float)(event->xy[0] - sad->sa1->v1->vec.x)) / (float)sad->sa1->winx;
    const bool is_left = factor_v < 0.5f;
    const bool is_bottom = factor_h < 0.5f;
    const bool is_right = !is_left;
    const bool is_top = !is_bottom;
    float factor;

    /* Prepare operator state vars. */
    if (SCREEN_DIR_IS_VERTICAL(sad->gesture_dir)) {
      dir_axis = SCREEN_AXIS_H;
      factor = factor_h;
    }
    else {
      dir_axis = SCREEN_AXIS_V;
      factor = factor_v;
    }

    if ((is_top && is_left) || (is_bottom && is_right)) {
      factor = 1.0f - factor;
    }

    RNA_property_float_set(op->ptr, prop_factor, factor);

    RNA_property_enum_set(op->ptr, prop_dir, dir_axis);

    /* general init, also non-UI case, adds customdata, sets area and defaults */
    if (!area_split_init(C, op)) {
      return OPERATOR_PASS_THROUGH;
    }
  }
  else if (RNA_property_is_set(op->ptr, prop_dir)) {
    ScrArea *area = CTX_wm_area(C);
    if (area == NULL) {
      return OPERATOR_CANCELLED;
    }
    dir_axis = RNA_property_enum_get(op->ptr, prop_dir);
    if (dir_axis == SCREEN_AXIS_H) {
      RNA_property_float_set(
          op->ptr, prop_factor, ((float)(event->xy[0] - area->v1->vec.x)) / (float)area->winx);
    }
    else {
      RNA_property_float_set(
          op->ptr, prop_factor, ((float)(event->xy[1] - area->v1->vec.y)) / (float)area->winy);
    }

    if (!area_split_init(C, op)) {
      return OPERATOR_CANCELLED;
    }
  }
  else {
    int event_co[2];

    /* retrieve initial mouse coord, so we can find the active edge */
    if (RNA_property_is_set(op->ptr, prop_cursor)) {
      RNA_property_int_get_array(op->ptr, prop_cursor, event_co);
    }
    else {
      copy_v2_v2_int(event_co, event->xy);
    }

    rcti window_rect;
    WM_window_rect_calc(win, &window_rect);

    ScrEdge *actedge = screen_geom_area_map_find_active_scredge(
        AREAMAP_FROM_SCREEN(screen), &window_rect, event_co[0], event_co[1]);
    if (actedge == NULL) {
      return OPERATOR_CANCELLED;
    }

    dir_axis = screen_geom_edge_is_horizontal(actedge) ? SCREEN_AXIS_V : SCREEN_AXIS_H;

    RNA_property_enum_set(op->ptr, prop_dir, dir_axis);

    /* special case, adds customdata, sets defaults */
    if (!area_split_menu_init(C, op)) {
      return OPERATOR_CANCELLED;
    }
  }

  sAreaSplitData *sd = (sAreaSplitData *)op->customdata;

  if (event->type == EVT_ACTIONZONE_AREA) {
    /* do the split */
    if (area_split_apply(C, op)) {
      area_move_set_limits(win, screen, dir_axis, &sd->bigger, &sd->smaller, NULL);

      /* add temp handler for edge move or cancel */
      G.moving |= G_TRANSFORM_WM;
      WM_event_add_modal_handler(C, op);

      return OPERATOR_RUNNING_MODAL;
    }
  }
  else {
    sd->previewmode = 1;
    sd->draw_callback = WM_draw_cb_activate(win, area_split_draw_cb, op);
    /* add temp handler for edge move or cancel */
    WM_event_add_modal_handler(C, op);
    area_split_preview_update_cursor(C, op);

    return OPERATOR_RUNNING_MODAL;
  }

  return OPERATOR_PASS_THROUGH;
}

/* function to be called outside UI context, or for redo */
static int area_split_exec(bContext *C, wmOperator *op)
{
  if (!area_split_init(C, op)) {
    return OPERATOR_CANCELLED;
  }

  area_split_apply(C, op);
  area_split_exit(C, op);

  return OPERATOR_FINISHED;
}

static void area_split_cancel(bContext *C, wmOperator *op)
{
  sAreaSplitData *sd = (sAreaSplitData *)op->customdata;

  if (sd->previewmode) {
    /* pass */
  }
  else {
    if (screen_area_join(C, CTX_wm_screen(C), sd->sarea, sd->narea)) {
      if (CTX_wm_area(C) == sd->narea) {
        CTX_wm_area_set(C, NULL);
        CTX_wm_region_set(C, NULL);
      }
      sd->narea = NULL;
    }
  }
  area_split_exit(C, op);
}

static int area_split_modal(bContext *C, wmOperator *op, const wmEvent *event)
{
  sAreaSplitData *sd = (sAreaSplitData *)op->customdata;
  PropertyRNA *prop_dir = RNA_struct_find_property(op->ptr, "direction");
  bool update_factor = false;

  /* execute the events */
  switch (event->type) {
    case MOUSEMOVE:
      update_factor = true;
      break;

    case LEFTMOUSE:
      if (sd->previewmode) {
        area_split_apply(C, op);
        area_split_exit(C, op);
        return OPERATOR_FINISHED;
      }
      else {
        if (event->val == KM_RELEASE) { /* mouse up */
          area_split_exit(C, op);
          return OPERATOR_FINISHED;
        }
      }
      break;

    case MIDDLEMOUSE:
    case EVT_TABKEY:
      if (sd->previewmode == 0) {
        /* pass */
      }
      else {
        if (event->val == KM_PRESS) {
          if (sd->sarea) {
            const eScreenAxis dir_axis = RNA_property_enum_get(op->ptr, prop_dir);
            RNA_property_enum_set(
                op->ptr, prop_dir, (dir_axis == SCREEN_AXIS_V) ? SCREEN_AXIS_H : SCREEN_AXIS_V);
            area_split_preview_update_cursor(C, op);
            update_factor = true;
          }
        }
      }

      break;

    case RIGHTMOUSE: /* cancel operation */
    case EVT_ESCKEY:
      area_split_cancel(C, op);
      return OPERATOR_CANCELLED;

    case EVT_LEFTCTRLKEY:
      sd->do_snap = event->val == KM_PRESS;
      update_factor = true;
      break;
  }

  if (update_factor) {
    const eScreenAxis dir_axis = RNA_property_enum_get(op->ptr, prop_dir);

    sd->delta = (dir_axis == SCREEN_AXIS_V) ? event->xy[0] - sd->origval :
                                              event->xy[1] - sd->origval;

    if (sd->previewmode == 0) {
      if (sd->do_snap) {
        const int snap_loc = area_snap_calc_location(CTX_wm_screen(C),
                                                     SNAP_FRACTION_AND_ADJACENT,
                                                     sd->delta,
                                                     sd->origval,
                                                     dir_axis,
                                                     sd->bigger,
                                                     sd->smaller);
        sd->delta = snap_loc - sd->origval;
      }
      area_move_apply_do(C, sd->delta, sd->origval, dir_axis, sd->bigger, sd->smaller, SNAP_NONE);
    }
    else {
      if (sd->sarea) {
        ED_area_tag_redraw(sd->sarea);
      }
      /* area context not set */
      sd->sarea = BKE_screen_find_area_xy(
          CTX_wm_screen(C), SPACE_TYPE_ANY, event->xy[0], event->xy[1]);

      if (sd->sarea) {
        ScrArea *area = sd->sarea;
        if (dir_axis == SCREEN_AXIS_V) {
          sd->origmin = area->v1->vec.x;
          sd->origsize = area->v4->vec.x - sd->origmin;
        }
        else {
          sd->origmin = area->v1->vec.y;
          sd->origsize = area->v2->vec.y - sd->origmin;
        }

        if (sd->do_snap) {
          area->v1->editflag = area->v2->editflag = area->v3->editflag = area->v4->editflag = 1;

          const int snap_loc = area_snap_calc_location(CTX_wm_screen(C),
                                                       SNAP_FRACTION_AND_ADJACENT,
                                                       sd->delta,
                                                       sd->origval,
                                                       dir_axis,
                                                       sd->origmin + sd->origsize,
                                                       -sd->origmin);

          area->v1->editflag = area->v2->editflag = area->v3->editflag = area->v4->editflag = 0;
          sd->delta = snap_loc - sd->origval;
        }

        ED_area_tag_redraw(sd->sarea);
      }

      CTX_wm_screen(C)->do_draw = true;
    }

    float fac = (float)(sd->delta + sd->origval - sd->origmin) / sd->origsize;
    RNA_float_set(op->ptr, "factor", fac);
  }

  return OPERATOR_RUNNING_MODAL;
}

static const EnumPropertyItem prop_direction_items[] = {
    {SCREEN_AXIS_H, "HORIZONTAL", 0, "Horizontal", ""},
    {SCREEN_AXIS_V, "VERTICAL", 0, "Vertical", ""},
    {0, NULL, 0, NULL, NULL},
};

static void SCREEN_OT_area_split(wmOperatorType *ot)
{
  ot->name = "Split Area";
  ot->description = "Split selected area into new windows";
  ot->idname = "SCREEN_OT_area_split";

  ot->exec = area_split_exec;
  ot->invoke = area_split_invoke;
  ot->modal = area_split_modal;
  ot->cancel = area_split_cancel;

  ot->poll = screen_active_editable;

  /* flags */
  ot->flag = OPTYPE_BLOCKING | OPTYPE_INTERNAL;

  /* rna */
  RNA_def_enum(ot->srna, "direction", prop_direction_items, SCREEN_AXIS_H, "Direction", "");
  RNA_def_float(ot->srna, "factor", 0.5f, 0.0, 1.0, "Factor", "", 0.0, 1.0);
  RNA_def_int_vector(
      ot->srna, "cursor", 2, NULL, INT_MIN, INT_MAX, "Cursor", "", INT_MIN, INT_MAX);
}

/** \} */

/* -------------------------------------------------------------------- */
/** \name Scale Region Edge Operator
 * \{ */

typedef struct RegionMoveData {
  AZone *az;
  ARegion *region;
  ScrArea *area;
  int bigger, smaller, origval;
  int origx, origy;
  int maxsize;
  AZEdge edge;

} RegionMoveData;

static int area_max_regionsize(ScrArea *area, ARegion *scalear, AZEdge edge)
{
  int dist;

  /* regions in regions. */
  if (scalear->alignment & RGN_SPLIT_PREV) {
    const int align = RGN_ALIGN_ENUM_FROM_MASK(scalear->alignment);

    if (ELEM(align, RGN_ALIGN_TOP, RGN_ALIGN_BOTTOM)) {
      ARegion *region = scalear->prev;
      dist = region->winy + scalear->winy - U.pixelsize;
    }
    else /* if (ELEM(align, RGN_ALIGN_LEFT, RGN_ALIGN_RIGHT)) */ {
      ARegion *region = scalear->prev;
      dist = region->winx + scalear->winx - U.pixelsize;
    }
  }
  else {
    if (ELEM(edge, AE_RIGHT_TO_TOPLEFT, AE_LEFT_TO_TOPRIGHT)) {
      dist = BLI_rcti_size_x(&area->totrct);
    }
    else { /* AE_BOTTOM_TO_TOPLEFT, AE_TOP_TO_BOTTOMRIGHT */
      dist = BLI_rcti_size_y(&area->totrct);
    }

    /* subtractwidth of regions on opposite side
     * prevents dragging regions into other opposite regions */
    LISTBASE_FOREACH (ARegion *, region, &area->regionbase) {
      if (region == scalear) {
        continue;
      }

      if (scalear->alignment == RGN_ALIGN_LEFT && region->alignment == RGN_ALIGN_RIGHT) {
        dist -= region->winx;
      }
      else if (scalear->alignment == RGN_ALIGN_RIGHT && region->alignment == RGN_ALIGN_LEFT) {
        dist -= region->winx;
      }
      else if (scalear->alignment == RGN_ALIGN_TOP &&
               (region->alignment == RGN_ALIGN_BOTTOM ||
                ELEM(
                    region->regiontype, RGN_TYPE_HEADER, RGN_TYPE_TOOL_HEADER, RGN_TYPE_FOOTER))) {
        dist -= region->winy;
      }
      else if (scalear->alignment == RGN_ALIGN_BOTTOM &&
               (region->alignment == RGN_ALIGN_TOP ||
                ELEM(
                    region->regiontype, RGN_TYPE_HEADER, RGN_TYPE_TOOL_HEADER, RGN_TYPE_FOOTER))) {
        dist -= region->winy;
      }
    }
  }

  dist /= UI_DPI_FAC;
  return dist;
}

static bool is_split_edge(const int alignment, const AZEdge edge)
{
  return ((alignment == RGN_ALIGN_BOTTOM) && (edge == AE_TOP_TO_BOTTOMRIGHT)) ||
         ((alignment == RGN_ALIGN_TOP) && (edge == AE_BOTTOM_TO_TOPLEFT)) ||
         ((alignment == RGN_ALIGN_LEFT) && (edge == AE_RIGHT_TO_TOPLEFT)) ||
         ((alignment == RGN_ALIGN_RIGHT) && (edge == AE_LEFT_TO_TOPRIGHT));
}

static void region_scale_exit(wmOperator *op)
{
  MEM_freeN(op->customdata);
  op->customdata = NULL;

  G.moving &= ~G_TRANSFORM_WM;
}

static int region_scale_invoke(bContext *C, wmOperator *op, const wmEvent *event)
{
  sActionzoneData *sad = event->customdata;

  if (event->type != EVT_ACTIONZONE_REGION) {
    BKE_report(op->reports, RPT_ERROR, "Can only scale region size from an action zone");
    return OPERATOR_CANCELLED;
  }

  AZone *az = sad->az;

  if (az->region) {
    RegionMoveData *rmd = MEM_callocN(sizeof(RegionMoveData), "RegionMoveData");

    op->customdata = rmd;

    rmd->az = az;
    /* special case for region within region - this allows the scale of
     * the parent region if the azone edge is not the edge splitting
     * both regions */
    if ((az->region->alignment & RGN_SPLIT_PREV) && az->region->prev &&
        !is_split_edge(RGN_ALIGN_ENUM_FROM_MASK(az->region->alignment), az->edge)) {
      rmd->region = az->region->prev;
    }
    else {
      rmd->region = az->region;
    }
    rmd->area = sad->sa1;
    rmd->edge = az->edge;
    rmd->origx = event->xy[0];
    rmd->origy = event->xy[1];
    rmd->maxsize = area_max_regionsize(rmd->area, rmd->region, rmd->edge);

    /* if not set we do now, otherwise it uses type */
    if (rmd->region->sizex == 0) {
      rmd->region->sizex = rmd->region->winx;
    }
    if (rmd->region->sizey == 0) {
      rmd->region->sizey = rmd->region->winy;
    }

    /* now copy to regionmovedata */
    if (ELEM(rmd->edge, AE_LEFT_TO_TOPRIGHT, AE_RIGHT_TO_TOPLEFT)) {
      rmd->origval = rmd->region->sizex;
    }
    else {
      rmd->origval = rmd->region->sizey;
    }

    CLAMP(rmd->maxsize, 0, 1000);

    /* add temp handler */
    G.moving |= G_TRANSFORM_WM;
    WM_event_add_modal_handler(C, op);

    return OPERATOR_RUNNING_MODAL;
  }

  return OPERATOR_FINISHED;
}

static void region_scale_validate_size(RegionMoveData *rmd)
{
  if ((rmd->region->flag & RGN_FLAG_HIDDEN) == 0) {
    short *size, maxsize = -1;

    if (ELEM(rmd->edge, AE_LEFT_TO_TOPRIGHT, AE_RIGHT_TO_TOPLEFT)) {
      size = &rmd->region->sizex;
    }
    else {
      size = &rmd->region->sizey;
    }

    maxsize = rmd->maxsize - (UI_UNIT_Y / UI_DPI_FAC);

    if (*size > maxsize && maxsize > 0) {
      *size = maxsize;
    }
  }
}

static void region_scale_toggle_hidden(bContext *C, RegionMoveData *rmd)
{
  /* hidden areas may have bad 'View2D.cur' value,
   * correct before displaying. see T45156 */
  if (rmd->region->flag & RGN_FLAG_HIDDEN) {
    UI_view2d_curRect_validate(&rmd->region->v2d);
  }

  region_toggle_hidden(C, rmd->region, 0);
  region_scale_validate_size(rmd);

  if ((rmd->region->flag & RGN_FLAG_HIDDEN) == 0) {
    if (rmd->region->regiontype == RGN_TYPE_HEADER) {
      ARegion *region_tool_header = BKE_area_find_region_type(rmd->area, RGN_TYPE_TOOL_HEADER);
      if (region_tool_header != NULL) {
        if ((region_tool_header->flag & RGN_FLAG_HIDDEN_BY_USER) == 0 &&
            (region_tool_header->flag & RGN_FLAG_HIDDEN) != 0) {
          region_toggle_hidden(C, region_tool_header, 0);
        }
      }
    }
  }
}

static int region_scale_modal(bContext *C, wmOperator *op, const wmEvent *event)
{
  RegionMoveData *rmd = op->customdata;
  int delta;

  /* execute the events */
  switch (event->type) {
    case MOUSEMOVE: {
      const float aspect = BLI_rctf_size_x(&rmd->region->v2d.cur) /
                           (BLI_rcti_size_x(&rmd->region->v2d.mask) + 1);
      const int snap_size_threshold = (U.widget_unit * 2) / aspect;
      if (ELEM(rmd->edge, AE_LEFT_TO_TOPRIGHT, AE_RIGHT_TO_TOPLEFT)) {
        delta = event->xy[0] - rmd->origx;
        if (rmd->edge == AE_LEFT_TO_TOPRIGHT) {
          delta = -delta;
        }

        /* region sizes now get multiplied */
        delta /= UI_DPI_FAC;

        const int size_no_snap = rmd->origval + delta;
        rmd->region->sizex = size_no_snap;

        if (rmd->region->type->snap_size) {
          short sizex_test = rmd->region->type->snap_size(rmd->region, rmd->region->sizex, 0);
          if (abs(rmd->region->sizex - sizex_test) < snap_size_threshold) {
            rmd->region->sizex = sizex_test;
          }
        }
        CLAMP(rmd->region->sizex, 0, rmd->maxsize);

        if (size_no_snap < UI_UNIT_X / aspect) {
          rmd->region->sizex = rmd->origval;
          if (!(rmd->region->flag & RGN_FLAG_HIDDEN)) {
            region_scale_toggle_hidden(C, rmd);
          }
        }
        else if (rmd->region->flag & RGN_FLAG_HIDDEN) {
          region_scale_toggle_hidden(C, rmd);
        }
        else if (rmd->region->flag & RGN_FLAG_DYNAMIC_SIZE) {
          rmd->region->sizex = rmd->origval;
        }
      }
      else {
        delta = event->xy[1] - rmd->origy;
        if (rmd->edge == AE_BOTTOM_TO_TOPLEFT) {
          delta = -delta;
        }

        /* region sizes now get multiplied */
        delta /= UI_DPI_FAC;

        const int size_no_snap = rmd->origval + delta;
        rmd->region->sizey = size_no_snap;

        if (rmd->region->type->snap_size) {
          short sizey_test = rmd->region->type->snap_size(rmd->region, rmd->region->sizey, 1);
          if (abs(rmd->region->sizey - sizey_test) < snap_size_threshold) {
            rmd->region->sizey = sizey_test;
          }
        }
        CLAMP(rmd->region->sizey, 0, rmd->maxsize);

        /* NOTE: `UI_UNIT_Y / 4` means you need to drag the footer and execute region
         * almost all the way down for it to become hidden, this is done
         * otherwise its too easy to do this by accident. */
        if (size_no_snap < (UI_UNIT_Y / 4) / aspect) {
          rmd->region->sizey = rmd->origval;
          if (!(rmd->region->flag & RGN_FLAG_HIDDEN)) {
            region_scale_toggle_hidden(C, rmd);
          }
        }
        else if (rmd->region->flag & RGN_FLAG_HIDDEN) {
          region_scale_toggle_hidden(C, rmd);
        }
        else if (rmd->region->flag & RGN_FLAG_DYNAMIC_SIZE) {
          rmd->region->sizey = rmd->origval;
        }
      }
      ED_area_tag_redraw(rmd->area);
      WM_event_add_notifier(C, NC_SCREEN | NA_EDITED, NULL);

      break;
    }
    case LEFTMOUSE:
      if (event->val == KM_RELEASE) {
        if (len_manhattan_v2v2_int(event->xy, &rmd->origx) <= WM_EVENT_CURSOR_MOTION_THRESHOLD) {
          if (rmd->region->flag & RGN_FLAG_HIDDEN) {
            region_scale_toggle_hidden(C, rmd);
          }
          else if (rmd->region->flag & RGN_FLAG_TOO_SMALL) {
            region_scale_validate_size(rmd);
          }

          ED_area_tag_redraw(rmd->area);
          WM_event_add_notifier(C, NC_SCREEN | NA_EDITED, NULL);
        }

        region_scale_exit(op);

        return OPERATOR_FINISHED;
      }
      break;

    case EVT_ESCKEY:
      break;
  }

  return OPERATOR_RUNNING_MODAL;
}

static void region_scale_cancel(bContext *UNUSED(C), wmOperator *op)
{
  region_scale_exit(op);
}

static void SCREEN_OT_region_scale(wmOperatorType *ot)
{
  /* identifiers */
  ot->name = "Scale Region Size";
  ot->description = "Scale selected area";
  ot->idname = "SCREEN_OT_region_scale";

  ot->invoke = region_scale_invoke;
  ot->modal = region_scale_modal;
  ot->cancel = region_scale_cancel;

  ot->poll = ED_operator_areaactive;

  /* flags */
  ot->flag = OPTYPE_BLOCKING | OPTYPE_INTERNAL;
}

/** \} */

/* -------------------------------------------------------------------- */
/** \name Frame Change Operator
 * \{ */

static void areas_do_frame_follow(bContext *C, bool middle)
{
  bScreen *screen_ctx = CTX_wm_screen(C);
  Scene *scene = CTX_data_scene(C);
  wmWindowManager *wm = CTX_wm_manager(C);
  LISTBASE_FOREACH (wmWindow *, window, &wm->windows) {
    const bScreen *screen = WM_window_get_active_screen(window);

    LISTBASE_FOREACH (ScrArea *, area, &screen->areabase) {
      LISTBASE_FOREACH (ARegion *, region, &area->regionbase) {
        /* do follow here if editor type supports it */
        if (screen_ctx->redraws_flag & TIME_FOLLOW) {
          if ((region->regiontype == RGN_TYPE_WINDOW &&
               ELEM(area->spacetype, SPACE_SEQ, SPACE_GRAPH, SPACE_ACTION, SPACE_NLA)) ||
              (area->spacetype == SPACE_CLIP && region->regiontype == RGN_TYPE_PREVIEW)) {
            float w = BLI_rctf_size_x(&region->v2d.cur);

            if (middle) {
              if ((scene->r.cfra < region->v2d.cur.xmin) ||
                  (scene->r.cfra > region->v2d.cur.xmax)) {
                region->v2d.cur.xmax = scene->r.cfra + (w / 2);
                region->v2d.cur.xmin = scene->r.cfra - (w / 2);
              }
            }
            else {
              if (scene->r.cfra < region->v2d.cur.xmin) {
                region->v2d.cur.xmax = scene->r.cfra;
                region->v2d.cur.xmin = region->v2d.cur.xmax - w;
              }
              else if (scene->r.cfra > region->v2d.cur.xmax) {
                region->v2d.cur.xmin = scene->r.cfra;
                region->v2d.cur.xmax = region->v2d.cur.xmin + w;
              }
            }
          }
        }
      }
    }
  }
}

/* function to be called outside UI context, or for redo */
static int frame_offset_exec(bContext *C, wmOperator *op)
{
  Scene *scene = CTX_data_scene(C);

  int delta = RNA_int_get(op->ptr, "delta");

  CFRA += delta;
  FRAMENUMBER_MIN_CLAMP(CFRA);
  SUBFRA = 0.0f;

  areas_do_frame_follow(C, false);

  DEG_id_tag_update(&scene->id, ID_RECALC_AUDIO_SEEK);

  WM_event_add_notifier(C, NC_SCENE | ND_FRAME, scene);

  return OPERATOR_FINISHED;
}

static void SCREEN_OT_frame_offset(wmOperatorType *ot)
{
  ot->name = "Frame Offset";
  ot->idname = "SCREEN_OT_frame_offset";
  ot->description = "Move current frame forward/backward by a given number";

  ot->exec = frame_offset_exec;

  ot->poll = ED_operator_screenactive_norender;
  ot->flag = OPTYPE_UNDO_GROUPED;
  ot->undo_group = "Frame Change";

  /* rna */
  RNA_def_int(ot->srna, "delta", 0, INT_MIN, INT_MAX, "Delta", "", INT_MIN, INT_MAX);
}

/** \} */

/* -------------------------------------------------------------------- */
/** \name Frame Jump Operator
 * \{ */

/* function to be called outside UI context, or for redo */
static int frame_jump_exec(bContext *C, wmOperator *op)
{
  Scene *scene = CTX_data_scene(C);
  wmTimer *animtimer = CTX_wm_screen(C)->animtimer;

  /* Don't change CFRA directly if animtimer is running as this can cause
   * first/last frame not to be actually shown (bad since for example physics
   * simulations aren't reset properly).
   */
  if (animtimer) {
    ScreenAnimData *sad = animtimer->customdata;

    sad->flag |= ANIMPLAY_FLAG_USE_NEXT_FRAME;

    if (RNA_boolean_get(op->ptr, "end")) {
      sad->nextfra = PEFRA;
    }
    else {
      sad->nextfra = PSFRA;
    }
  }
  else {
    if (RNA_boolean_get(op->ptr, "end")) {
      CFRA = PEFRA;
    }
    else {
      CFRA = PSFRA;
    }

    areas_do_frame_follow(C, true);

    DEG_id_tag_update(&scene->id, ID_RECALC_AUDIO_SEEK);

    WM_event_add_notifier(C, NC_SCENE | ND_FRAME, scene);
  }

  return OPERATOR_FINISHED;
}

static void SCREEN_OT_frame_jump(wmOperatorType *ot)
{
  ot->name = "Jump to Endpoint";
  ot->description = "Jump to first/last frame in frame range";
  ot->idname = "SCREEN_OT_frame_jump";

  ot->exec = frame_jump_exec;

  ot->poll = ED_operator_screenactive_norender;
  ot->flag = OPTYPE_UNDO_GROUPED;
  ot->undo_group = "Frame Change";

  /* rna */
  RNA_def_boolean(ot->srna, "end", 0, "Last Frame", "Jump to the last frame of the frame range");
}

/** \} */

/* -------------------------------------------------------------------- */
/** \name Jump to Key-Frame Operator
 * \{ */

/* function to be called outside UI context, or for redo */
static int keyframe_jump_exec(bContext *C, wmOperator *op)
{
  Scene *scene = CTX_data_scene(C);
  Object *ob = CTX_data_active_object(C);
  bDopeSheet ads = {NULL};
  const bool next = RNA_boolean_get(op->ptr, "next");
  bool done = false;

  /* sanity checks */
  if (scene == NULL) {
    return OPERATOR_CANCELLED;
  }

  float cfra = (float)(CFRA);

  /* init binarytree-list for getting keyframes */
  struct AnimKeylist *keylist = ED_keylist_create();

  /* seed up dummy dopesheet context with flags to perform necessary filtering */
  if ((scene->flag & SCE_KEYS_NO_SELONLY) == 0) {
    /* only selected channels are included */
    ads.filterflag |= ADS_FILTER_ONLYSEL;
  }

  /* populate tree with keyframe nodes */
  scene_to_keylist(&ads, scene, keylist, 0);

  if (ob) {
    ob_to_keylist(&ads, ob, keylist, 0);

    if (ob->type == OB_GPENCIL) {
      const bool active = !(scene->flag & SCE_KEYS_NO_SELONLY);
      gpencil_to_keylist(&ads, ob->data, keylist, active);
    }
  }

  {
    Mask *mask = CTX_data_edit_mask(C);
    if (mask) {
      MaskLayer *masklay = BKE_mask_layer_active(mask);
      mask_to_keylist(&ads, masklay, keylist);
    }
  }
  ED_keylist_prepare_for_direct_access(keylist);

  /* find matching keyframe in the right direction */
  const ActKeyColumn *ak;
  if (next) {
    ak = ED_keylist_find_next(keylist, cfra);
  }
  else {
    ak = ED_keylist_find_prev(keylist, cfra);
  }

  while ((ak != NULL) && (done == false)) {
    if (CFRA != (int)ak->cfra) {
      /* this changes the frame, so set the frame and we're done */
      CFRA = (int)ak->cfra;
      done = true;
    }
    else {
      /* take another step... */
      if (next) {
        ak = ak->next;
      }
      else {
        ak = ak->prev;
      }
    }
  }

  /* free temp stuff */
  ED_keylist_free(keylist);

  /* any success? */
  if (done == false) {
    BKE_report(op->reports, RPT_INFO, "No more keyframes to jump to in this direction");

    return OPERATOR_CANCELLED;
  }

  areas_do_frame_follow(C, true);

  DEG_id_tag_update(&scene->id, ID_RECALC_AUDIO_SEEK);

  WM_event_add_notifier(C, NC_SCENE | ND_FRAME, scene);

  return OPERATOR_FINISHED;
}

static void SCREEN_OT_keyframe_jump(wmOperatorType *ot)
{
  ot->name = "Jump to Keyframe";
  ot->description = "Jump to previous/next keyframe";
  ot->idname = "SCREEN_OT_keyframe_jump";

  ot->exec = keyframe_jump_exec;

  ot->poll = ED_operator_screenactive_norender;
  ot->flag = OPTYPE_UNDO_GROUPED;
  ot->undo_group = "Frame Change";

  /* properties */
  RNA_def_boolean(ot->srna, "next", true, "Next Keyframe", "");
}

/** \} */

/* -------------------------------------------------------------------- */
/** \name Jump to Marker Operator
 * \{ */

/* function to be called outside UI context, or for redo */
static int marker_jump_exec(bContext *C, wmOperator *op)
{
  Scene *scene = CTX_data_scene(C);
  int closest = CFRA;
  const bool next = RNA_boolean_get(op->ptr, "next");
  bool found = false;

  /* find matching marker in the right direction */
  LISTBASE_FOREACH (TimeMarker *, marker, &scene->markers) {
    if (next) {
      if ((marker->frame > CFRA) && (!found || closest > marker->frame)) {
        closest = marker->frame;
        found = true;
      }
    }
    else {
      if ((marker->frame < CFRA) && (!found || closest < marker->frame)) {
        closest = marker->frame;
        found = true;
      }
    }
  }

  /* any success? */
  if (!found) {
    BKE_report(op->reports, RPT_INFO, "No more markers to jump to in this direction");

    return OPERATOR_CANCELLED;
  }

  CFRA = closest;

  areas_do_frame_follow(C, true);

  DEG_id_tag_update(&scene->id, ID_RECALC_AUDIO_SEEK);

  WM_event_add_notifier(C, NC_SCENE | ND_FRAME, scene);

  return OPERATOR_FINISHED;
}
/*bfa - descriptions*/
static char *screen_ot_marker_jump_get_description(bContext *UNUSED(C),
                                                   wmOperatorType *UNUSED(ot),
                                                   PointerRNA *ptr)
{
  if (RNA_boolean_get(ptr, "next")) {
    return BLI_strdup("Jump to next marker");
  }
  return NULL;
}

static void SCREEN_OT_marker_jump(wmOperatorType *ot)
{
  ot->name = "Jump to Marker";
  ot->description = "Jump to previous marker";
  ot->idname = "SCREEN_OT_marker_jump";

  ot->exec = marker_jump_exec;
  ot->get_description = screen_ot_marker_jump_get_description; /*bfa - descriptions*/

  ot->poll = ED_operator_screenactive_norender;
  ot->flag = OPTYPE_UNDO_GROUPED;
  ot->undo_group = "Frame Change";

  /* properties */
  RNA_def_boolean(ot->srna, "next", true, "Next Marker", "");
}

/** \} */

/* -------------------------------------------------------------------- */
/** \name Set Screen Operator
 * \{ */

/* function to be called outside UI context, or for redo */
static int screen_set_exec(bContext *C, wmOperator *op)
{
  WorkSpace *workspace = CTX_wm_workspace(C);
  int delta = RNA_int_get(op->ptr, "delta");

  if (ED_workspace_layout_cycle(workspace, delta, C)) {
    return OPERATOR_FINISHED;
  }

  return OPERATOR_CANCELLED;
}

static void SCREEN_OT_screen_set(wmOperatorType *ot)
{
  ot->name = "Set Screen";
  ot->description = "Cycle through available screens";
  ot->idname = "SCREEN_OT_screen_set";

  ot->exec = screen_set_exec;
  ot->poll = ED_operator_screenactive;

  /* rna */
  RNA_def_int(ot->srna, "delta", 1, -1, 1, "Delta", "", -1, 1);
}

/** \} */

/* -------------------------------------------------------------------- */
/** \name Screen Full-Area Operator
 * \{ */

/* function to be called outside UI context, or for redo */
static int screen_maximize_area_exec(bContext *C, wmOperator *op)
{
  bScreen *screen = CTX_wm_screen(C);
  ScrArea *area = NULL;
  const bool hide_panels = RNA_boolean_get(op->ptr, "use_hide_panels");

  BLI_assert(!screen->temp);

  /* search current screen for 'fullscreen' areas */
  /* prevents restoring info header, when mouse is over it */
  LISTBASE_FOREACH (ScrArea *, area_iter, &screen->areabase) {
    if (area_iter->full) {
      area = area_iter;
      break;
    }
  }

  if (area == NULL) {
    area = CTX_wm_area(C);
  }

  if (hide_panels) {
    if (!ELEM(screen->state, SCREENNORMAL, SCREENFULL)) {
      return OPERATOR_CANCELLED;
    }
    ED_screen_state_toggle(C, CTX_wm_window(C), area, SCREENFULL);
  }
  else {
    if (!ELEM(screen->state, SCREENNORMAL, SCREENMAXIMIZED)) {
      return OPERATOR_CANCELLED;
    }
    ED_screen_state_toggle(C, CTX_wm_window(C), area, SCREENMAXIMIZED);
  }

  return OPERATOR_FINISHED;
}

static bool screen_maximize_area_poll(bContext *C)
{
  const wmWindow *win = CTX_wm_window(C);
  const bScreen *screen = CTX_wm_screen(C);
  const ScrArea *area = CTX_wm_area(C);
  return ED_operator_areaactive(C) &&
         /* Don't allow maximizing global areas but allow minimizing from them. */
         ((screen->state != SCREENNORMAL) || !ED_area_is_global(area)) &&
         /* Don't change temporary screens. */
         !WM_window_is_temp_screen(win);
}

/*bfa - descriptions*/
static char *screen_ot_screen_full_area_get_description(bContext *UNUSED(C),
                                                        wmOperatorType *UNUSED(ot),
                                                        PointerRNA *ptr)
{
  if (RNA_boolean_get(ptr, "use_hide_panels")) {
    return BLI_strdup("Toggle display selected area as maximized");
  }
  return NULL;
}

static void SCREEN_OT_screen_full_area(wmOperatorType *ot)
{
  PropertyRNA *prop;

  ot->name = "Toggle Maximize Area";
  ot->description = "Toggle display selected area as fullscreen/maximized";
  ot->idname = "SCREEN_OT_screen_full_area";

  ot->exec = screen_maximize_area_exec;
  ot->get_description = screen_ot_screen_full_area_get_description; /*bfa - descriptions*/
  ot->poll = screen_maximize_area_poll;
  ot->flag = 0;

  prop = RNA_def_boolean(ot->srna, "use_hide_panels", false, "Hide Panels", "Hide all the panels");
  RNA_def_property_flag(prop, PROP_SKIP_SAVE);
}

/** \} */

/* -------------------------------------------------------------------- */
/** \name Screen Join-Area Operator
 * \{ */

/* operator state vars used:
 * x1, y1     mouse coord in first area, which will disappear
 * x2, y2     mouse coord in 2nd area, which will become joined
 *
 * functions:
 *
 * init()   find edge based on state vars
 * test if the edge divides two areas,
 * store active and nonactive area,
 *
 * apply()  do the actual join
 *
 * exit()   cleanup, send notifier
 *
 * callbacks:
 *
 * exec()   calls init, apply, exit
 *
 * invoke() sets mouse coords in x,y
 * call init()
 * add modal handler
 *
 * modal()  accept modal events while doing it
 * call apply() with active window and nonactive window
 * call exit() and remove handler when LMB confirm
 */

typedef struct sAreaJoinData {
  ScrArea *sa1;        /* Potential source area (kept). */
  ScrArea *sa2;        /* Potential target area (removed or reduced). */
  eScreenDir dir;      /* Direction of potential join. */
  void *draw_callback; /* call #screen_draw_join_highlight */

} sAreaJoinData;

static void area_join_draw_cb(const struct wmWindow *UNUSED(win), void *userdata)
{
  const wmOperator *op = userdata;

  sAreaJoinData *sd = op->customdata;
  if (sd->sa1 && sd->sa2 && (sd->dir != SCREEN_DIR_NONE)) {
    screen_draw_join_highlight(sd->sa1, sd->sa2);
  }
}

/* validate selection inside screen, set variables OK */
/* return false: init failed */
static bool area_join_init(bContext *C, wmOperator *op, ScrArea *sa1, ScrArea *sa2)
{
  if (sa1 == NULL || sa2 == NULL) {
    /* Get areas from cursor location if not specified. */
    int cursor[2];
    RNA_int_get_array(op->ptr, "cursor", cursor);
    screen_area_edge_from_cursor(C, cursor, &sa1, &sa2);
  }
  if (sa1 == NULL || sa2 == NULL) {
    return false;
  }

  sAreaJoinData *jd = MEM_callocN(sizeof(sAreaJoinData), "op_area_join");

  jd->sa1 = sa1;
  jd->sa2 = sa2;
  jd->dir = SCREEN_DIR_NONE;

  op->customdata = jd;

  jd->draw_callback = WM_draw_cb_activate(CTX_wm_window(C), area_join_draw_cb, op);

  return true;
}

/* apply the join of the areas (space types) */
static bool area_join_apply(bContext *C, wmOperator *op)
{
  sAreaJoinData *jd = (sAreaJoinData *)op->customdata;
  if (!jd || (jd->dir == SCREEN_DIR_NONE)) {
    return false;
  }

  if (!screen_area_join(C, CTX_wm_screen(C), jd->sa1, jd->sa2)) {
    return false;
  }
  if (CTX_wm_area(C) == jd->sa2) {
    CTX_wm_area_set(C, NULL);
    CTX_wm_region_set(C, NULL);
  }

  return true;
}

/* finish operation */
static void area_join_exit(bContext *C, wmOperator *op)
{
  sAreaJoinData *jd = (sAreaJoinData *)op->customdata;

  if (jd) {
    if (jd->draw_callback) {
      WM_draw_cb_exit(CTX_wm_window(C), jd->draw_callback);
    }

    MEM_freeN(jd);
    op->customdata = NULL;
  }

  /* this makes sure aligned edges will result in aligned grabbing */
  BKE_screen_remove_double_scredges(CTX_wm_screen(C));
  BKE_screen_remove_unused_scredges(CTX_wm_screen(C));
  BKE_screen_remove_unused_scrverts(CTX_wm_screen(C));
}

static int area_join_exec(bContext *C, wmOperator *op)
{
  if (!area_join_init(C, op, NULL, NULL)) {
    return OPERATOR_CANCELLED;
  }

  area_join_apply(C, op);
  area_join_exit(C, op);

  return OPERATOR_FINISHED;
}

/* interaction callback */
static int area_join_invoke(bContext *C, wmOperator *op, const wmEvent *event)
{
  if (event->type == EVT_ACTIONZONE_AREA) {
    sActionzoneData *sad = event->customdata;

    if (sad == NULL || sad->modifier > 0) {
      return OPERATOR_PASS_THROUGH;
    }

    /* verify *sad itself */
    if (sad->sa1 == NULL || sad->sa2 == NULL) {
      return OPERATOR_PASS_THROUGH;
    }

    /* is this our *sad? if areas equal it should be passed on */
    if (sad->sa1 == sad->sa2) {
      return OPERATOR_PASS_THROUGH;
    }
    if (!area_join_init(C, op, sad->sa1, sad->sa2)) {
      return OPERATOR_CANCELLED;
    }
  }

  /* add temp handler */
  WM_event_add_modal_handler(C, op);

  return OPERATOR_RUNNING_MODAL;
}

static void area_join_cancel(bContext *C, wmOperator *op)
{
  WM_event_add_notifier(C, NC_WINDOW, NULL);

  area_join_exit(C, op);
}

/* modal callback while selecting area (space) that will be removed */
static int area_join_modal(bContext *C, wmOperator *op, const wmEvent *event)
{
  bScreen *screen = CTX_wm_screen(C);
  wmWindow *win = CTX_wm_window(C);

  if (op->customdata == NULL) {
    if (!area_join_init(C, op, NULL, NULL)) {
      return OPERATOR_CANCELLED;
    }
  }
  sAreaJoinData *jd = (sAreaJoinData *)op->customdata;

  /* execute the events */
  switch (event->type) {

    case MOUSEMOVE: {
      ScrArea *area = BKE_screen_find_area_xy(screen, SPACE_TYPE_ANY, event->xy[0], event->xy[1]);
      jd->dir = area_getorientation(jd->sa1, jd->sa2);

      if (area == jd->sa1) {
        /* Hovering current source, so change direction. */
        jd->sa1 = jd->sa2;
        jd->sa2 = area;
        jd->dir = area_getorientation(jd->sa1, jd->sa2);
      }
      else if (area != jd->sa2) {
        jd->dir = SCREEN_DIR_NONE;
      }

      WM_event_add_notifier(C, NC_WINDOW, NULL);

      if (jd->dir == SCREEN_DIR_N) {
        WM_cursor_set(win, WM_CURSOR_N_ARROW);
      }
      else if (jd->dir == SCREEN_DIR_S) {
        WM_cursor_set(win, WM_CURSOR_S_ARROW);
      }
      else if (jd->dir == SCREEN_DIR_E) {
        WM_cursor_set(win, WM_CURSOR_E_ARROW);
      }
      else if (jd->dir == SCREEN_DIR_W) {
        WM_cursor_set(win, WM_CURSOR_W_ARROW);
      }
      else {
        WM_cursor_set(win, WM_CURSOR_STOP);
      }

      break;
    }
    case LEFTMOUSE:
      if (event->val == KM_RELEASE) {
        if (jd->dir == SCREEN_DIR_NONE) {
          area_join_cancel(C, op);
          return OPERATOR_CANCELLED;
        }
        ED_area_tag_redraw(jd->sa1);
        ED_area_tag_redraw(jd->sa2);

        area_join_apply(C, op);
        WM_event_add_notifier(C, NC_SCREEN | NA_EDITED, NULL);
        area_join_exit(C, op);
        return OPERATOR_FINISHED;
      }
      break;

    case RIGHTMOUSE:
    case EVT_ESCKEY:
      area_join_cancel(C, op);
      return OPERATOR_CANCELLED;
  }

  return OPERATOR_RUNNING_MODAL;
}

/* Operator for joining two areas (space types) */
static void SCREEN_OT_area_join(wmOperatorType *ot)
{
  /* identifiers */
  ot->name = "Join Area";
  ot->description = "Join selected areas into new window";
  ot->idname = "SCREEN_OT_area_join";

  /* api callbacks */
  ot->exec = area_join_exec;
  ot->invoke = area_join_invoke;
  ot->modal = area_join_modal;
  ot->poll = screen_active_editable;
  ot->cancel = area_join_cancel;

  /* flags */
  ot->flag = OPTYPE_BLOCKING | OPTYPE_INTERNAL;

  /* rna */
  RNA_def_int_vector(
      ot->srna, "cursor", 2, NULL, INT_MIN, INT_MAX, "Cursor", "", INT_MIN, INT_MAX);
}

/** \} */

/* -------------------------------------------------------------------- */
/** \name Screen Area Options Operator
 * \{ */

static int screen_area_options_invoke(bContext *C, wmOperator *op, const wmEvent *event)
{
  ScrArea *sa1, *sa2;
  if (screen_area_edge_from_cursor(C, event->xy, &sa1, &sa2) == NULL) {
    return OPERATOR_CANCELLED;
  }

  uiPopupMenu *pup = UI_popup_menu_begin(C, WM_operatortype_name(op->type, op->ptr), ICON_NONE);
  uiLayout *layout = UI_popup_menu_layout(pup);

  /* Vertical Split */
  PointerRNA ptr;
  uiItemFullO(layout,
              "SCREEN_OT_area_split",
              IFACE_("Vertical Split"),
              ICON_SPLIT_VERTICAL,
              NULL,
              WM_OP_INVOKE_DEFAULT,
              0,
              &ptr);
  /* store initial mouse cursor position. */
  RNA_int_set_array(&ptr, "cursor", event->xy);
  RNA_enum_set(&ptr, "direction", SCREEN_AXIS_V);

  /* Horizontal Split */
  uiItemFullO(layout,
              "SCREEN_OT_area_split",
              IFACE_("Horizontal Split"),
              ICON_SPLIT_HORIZONTAL,
              NULL,
              WM_OP_INVOKE_DEFAULT,
              0,
              &ptr);
  /* store initial mouse cursor position. */
  RNA_int_set_array(&ptr, "cursor", event->xy);
  RNA_enum_set(&ptr, "direction", SCREEN_AXIS_H);

  if (sa1 && sa2) {
    uiItemS(layout);
  }

  /* Join needs two very similar areas. */
  if (sa1 && sa2 && (area_getorientation(sa1, sa2) != -1)) {
    uiItemFullO(layout,
                "SCREEN_OT_area_join",
                IFACE_("Join Areas"),
                ICON_JOIN_AREAS,
                NULL,
                WM_OP_INVOKE_DEFAULT,
                0,
                &ptr);
    RNA_int_set_array(&ptr, "cursor", event->xy);
  }

  /* Swap just needs two areas. */
  if (sa1 && sa2) {
    uiItemFullO(layout,
                "SCREEN_OT_area_swap",
                IFACE_("Swap Areas"),
                ICON_SWAP_AREAS,
                NULL,
                WM_OP_EXEC_DEFAULT,
                0,
                &ptr);
    RNA_int_set_array(&ptr, "cursor", event->xy);
  }

  UI_popup_menu_end(C, pup);

  return OPERATOR_INTERFACE;
}

static void SCREEN_OT_area_options(wmOperatorType *ot)
{
  /* identifiers */
  ot->name = "Area Options";
  ot->description = "Operations for splitting and merging";
  ot->idname = "SCREEN_OT_area_options";

  /* api callbacks */
  ot->invoke = screen_area_options_invoke;

  ot->poll = ED_operator_screen_mainwinactive;

  /* flags */
  ot->flag = OPTYPE_INTERNAL;
}

/** \} */

/* -------------------------------------------------------------------- */
/** \name Space Data Cleanup Operator
 * \{ */

static int spacedata_cleanup_exec(bContext *C, wmOperator *op)
{
  Main *bmain = CTX_data_main(C);
  int tot = 0;

  LISTBASE_FOREACH (bScreen *, screen, &bmain->screens) {
    LISTBASE_FOREACH (ScrArea *, area, &screen->areabase) {
      if (area->spacedata.first != area->spacedata.last) {
        SpaceLink *sl = area->spacedata.first;

        BLI_remlink(&area->spacedata, sl);
        tot += BLI_listbase_count(&area->spacedata);
        BKE_spacedata_freelist(&area->spacedata);
        BLI_addtail(&area->spacedata, sl);
      }
    }
  }
  BKE_reportf(op->reports, RPT_INFO, "Removed amount of editors: %d", tot);

  return OPERATOR_FINISHED;
}

static void SCREEN_OT_spacedata_cleanup(wmOperatorType *ot)
{
  /* identifiers */
  ot->name = "Clean Up Space Data";
  ot->description = "Remove unused settings for invisible editors";
  ot->idname = "SCREEN_OT_spacedata_cleanup";

  /* api callbacks */
  ot->exec = spacedata_cleanup_exec;
  ot->poll = WM_operator_winactive;
}

/** \} */

/* -------------------------------------------------------------------- */
/** \name Repeat Last Operator
 * \{ */

static bool repeat_history_poll(bContext *C)
{
  if (!ED_operator_screenactive(C)) {
    return false;
  }
  wmWindowManager *wm = CTX_wm_manager(C);
  return !BLI_listbase_is_empty(&wm->operators);
}

static int repeat_last_exec(bContext *C, wmOperator *UNUSED(op))
{
  wmWindowManager *wm = CTX_wm_manager(C);
  wmOperator *lastop = wm->operators.last;

  /* Seek last registered operator */
  while (lastop) {
    if (lastop->type->flag & OPTYPE_REGISTER) {
      break;
    }
    lastop = lastop->prev;
  }

  if (lastop) {
    WM_operator_free_all_after(wm, lastop);
    WM_operator_repeat_last(C, lastop);
  }

  return OPERATOR_CANCELLED;
}

static void SCREEN_OT_repeat_last(wmOperatorType *ot)
{
  /* identifiers */
  ot->name = "Repeat Last";
  ot->description = "Repeat last action";
  ot->idname = "SCREEN_OT_repeat_last";

  /* api callbacks */
  ot->exec = repeat_last_exec;

  ot->poll = repeat_history_poll;
}

/** \} */

/* -------------------------------------------------------------------- */
/** \name Repeat History Operator
 * \{ */

static int repeat_history_invoke(bContext *C, wmOperator *op, const wmEvent *UNUSED(event))
{
  wmWindowManager *wm = CTX_wm_manager(C);

  int items = BLI_listbase_count(&wm->operators);
  if (items == 0) {
    return OPERATOR_CANCELLED;
  }

  uiPopupMenu *pup = UI_popup_menu_begin(C, WM_operatortype_name(op->type, op->ptr), ICON_NONE);
  uiLayout *layout = UI_popup_menu_layout(pup);

  wmOperator *lastop;
  int i;
  for (i = items - 1, lastop = wm->operators.last; lastop; lastop = lastop->prev, i--) {
    if ((lastop->type->flag & OPTYPE_REGISTER) && WM_operator_repeat_check(C, lastop)) {
      uiItemIntO(layout,
                 WM_operatortype_name(lastop->type, lastop->ptr),
                 ICON_NONE,
                 op->type->idname,
                 "index",
                 i);
    }
  }

  UI_popup_menu_end(C, pup);

  return OPERATOR_INTERFACE;
}

static int repeat_history_exec(bContext *C, wmOperator *op)
{
  wmWindowManager *wm = CTX_wm_manager(C);

  op = BLI_findlink(&wm->operators, RNA_int_get(op->ptr, "index"));
  if (op) {
    /* let's put it as last operator in list */
    BLI_remlink(&wm->operators, op);
    BLI_addtail(&wm->operators, op);

    WM_operator_repeat(C, op);
  }

  return OPERATOR_FINISHED;
}

static void SCREEN_OT_repeat_history(wmOperatorType *ot)
{
  /* identifiers */
  ot->name = "Repeat History";
  ot->description = "Display menu for previous actions performed";
  ot->idname = "SCREEN_OT_repeat_history";

  /* api callbacks */
  ot->invoke = repeat_history_invoke;
  ot->exec = repeat_history_exec;
  ot->poll = repeat_history_poll;

  RNA_def_int(ot->srna, "index", 0, 0, INT_MAX, "Index", "", 0, 1000);
}

/** \} */

/* -------------------------------------------------------------------- */
/** \name Redo Operator
 * \{ */

static int redo_last_invoke(bContext *C, wmOperator *UNUSED(op), const wmEvent *UNUSED(event))
{
  wmOperator *lastop = WM_operator_last_redo(C);

  if (lastop) {
    WM_operator_redo_popup(C, lastop);
  }

  return OPERATOR_CANCELLED;
}

static void SCREEN_OT_redo_last(wmOperatorType *ot)
{
  /* identifiers */
  ot->name = "Redo Last";
  ot->description = "Display parameters for last action performed";
  ot->idname = "SCREEN_OT_redo_last";

  /* api callbacks */
  ot->invoke = redo_last_invoke;
  ot->poll = repeat_history_poll;
}

/** \} */

/* -------------------------------------------------------------------- */
/** \name Region Quad-View Operator
 * \{ */

static void view3d_localview_update_rv3d(struct RegionView3D *rv3d)
{
  if (rv3d->localvd) {
    rv3d->localvd->view = rv3d->view;
    rv3d->localvd->persp = rv3d->persp;
    copy_qt_qt(rv3d->localvd->viewquat, rv3d->viewquat);
  }
}

static void region_quadview_init_rv3d(
    ScrArea *area, ARegion *region, const char viewlock, const char view, const char persp)
{
  RegionView3D *rv3d = region->regiondata;

  if (persp == RV3D_CAMOB) {
    ED_view3d_lastview_store(rv3d);
  }

  rv3d->viewlock = viewlock;
  rv3d->runtime_viewlock = 0;
  rv3d->view = view;
  rv3d->view_axis_roll = RV3D_VIEW_AXIS_ROLL_0;
  rv3d->persp = persp;

  ED_view3d_lock(rv3d);
  view3d_localview_update_rv3d(rv3d);
  if ((viewlock & RV3D_BOXCLIP) && (persp == RV3D_ORTHO)) {
    ED_view3d_quadview_update(area, region, true);
  }
}

/* insert a region in the area region list */
static int region_quadview_exec(bContext *C, wmOperator *op)
{
  ARegion *region = CTX_wm_region(C);

  /* some rules... */
  if (region->regiontype != RGN_TYPE_WINDOW) {
    BKE_report(op->reports, RPT_ERROR, "Only window region can be 4-split");
  }
  else if (region->alignment == RGN_ALIGN_QSPLIT) {
    /* Exit quad-view */
    ScrArea *area = CTX_wm_area(C);

    /* keep current region */
    region->alignment = 0;

    if (area->spacetype == SPACE_VIEW3D) {
      RegionView3D *rv3d = region->regiondata;

      /* if this is a locked view, use settings from 'User' view */
      if (rv3d->viewlock) {
        View3D *v3d_user;
        ARegion *region_user;

        if (ED_view3d_context_user_region(C, &v3d_user, &region_user)) {
          if (region != region_user) {
            SWAP(void *, region->regiondata, region_user->regiondata);
            rv3d = region->regiondata;
          }
        }
      }

      rv3d->viewlock_quad = RV3D_VIEWLOCK_INIT;
      rv3d->viewlock = 0;

      /* FIXME: This fixes missing update to workbench TAA. (see T76216)
       * However, it would be nice if the tagging should be done in a more conventional way. */
      rv3d->rflag |= RV3D_GPULIGHT_UPDATE;

      /* Accumulate locks, in case they're mixed. */
      LISTBASE_FOREACH (ARegion *, region_iter, &area->regionbase) {
        if (region_iter->regiontype == RGN_TYPE_WINDOW) {
          RegionView3D *rv3d_iter = region_iter->regiondata;
          rv3d->viewlock_quad |= rv3d_iter->viewlock;
        }
      }
    }

    LISTBASE_FOREACH_MUTABLE (ARegion *, region_iter, &area->regionbase) {
      if (region_iter->alignment == RGN_ALIGN_QSPLIT) {
        ED_region_remove(C, area, region_iter);
      }
    }
    ED_area_tag_redraw(area);
    WM_event_add_notifier(C, NC_SCREEN | NA_EDITED, NULL);
  }
  else if (region->next) {
    BKE_report(op->reports, RPT_ERROR, "Only last region can be 4-split");
  }
  else {
    /* Enter quad-view */
    ScrArea *area = CTX_wm_area(C);

    region->alignment = RGN_ALIGN_QSPLIT;

    for (int count = 0; count < 3; count++) {
      ARegion *new_region = BKE_area_region_copy(area->type, region);
      BLI_addtail(&area->regionbase, new_region);
    }

    /* lock views and set them */
    if (area->spacetype == SPACE_VIEW3D) {
      View3D *v3d = area->spacedata.first;
      int index_qsplit = 0;

      /* run ED_view3d_lock() so the correct 'rv3d->viewquat' is set,
       * otherwise when restoring rv3d->localvd the 'viewquat' won't
       * match the 'view', set on entering localview See: T26315,
       *
       * We could avoid manipulating rv3d->localvd here if exiting
       * localview with a 4-split would assign these view locks */
      RegionView3D *rv3d = region->regiondata;
      const char viewlock = (rv3d->viewlock_quad & RV3D_VIEWLOCK_INIT) ?
                                (rv3d->viewlock_quad & ~RV3D_VIEWLOCK_INIT) :
                                RV3D_LOCK_ROTATION;

      region_quadview_init_rv3d(
          area, region, viewlock, ED_view3d_lock_view_from_index(index_qsplit++), RV3D_ORTHO);
      region_quadview_init_rv3d(area,
                                (region = region->next),
                                viewlock,
                                ED_view3d_lock_view_from_index(index_qsplit++),
                                RV3D_ORTHO);
      region_quadview_init_rv3d(area,
                                (region = region->next),
                                viewlock,
                                ED_view3d_lock_view_from_index(index_qsplit++),
                                RV3D_ORTHO);
      /* forcing camera is distracting */
#if 0
      if (v3d->camera) {
        region_quadview_init_rv3d(area, (region = region->next), 0, RV3D_VIEW_CAMERA, RV3D_CAMOB);
      }
      else {
        region_quadview_init_rv3d(area, (region = region->next), 0, RV3D_VIEW_USER, RV3D_PERSP);
      }
#else
      (void)v3d;
#endif
    }
    ED_area_tag_redraw(area);
    WM_event_add_notifier(C, NC_SCREEN | NA_EDITED, NULL);
  }

  return OPERATOR_FINISHED;
}

static void SCREEN_OT_region_quadview(wmOperatorType *ot)
{
  /* identifiers */
  ot->name = "Toggle Quad View";
  ot->description = "Split selected area into camera, front, right, and top views";
  ot->idname = "SCREEN_OT_region_quadview";

  /* api callbacks */
  ot->exec = region_quadview_exec;
  ot->poll = ED_operator_region_view3d_active;
  ot->flag = 0;
}

/** \} */

/* -------------------------------------------------------------------- */
/** \name Region Toggle Operator
 * \{ */

static int region_toggle_exec(bContext *C, wmOperator *op)
{
  PropertyRNA *prop = RNA_struct_find_property(op->ptr, "region_type");

  ARegion *region;
  if (RNA_property_is_set(op->ptr, prop)) {
    region = BKE_area_find_region_type(CTX_wm_area(C), RNA_property_enum_get(op->ptr, prop));
  }
  else {
    region = CTX_wm_region(C);
  }

  if (region && (region->alignment != RGN_ALIGN_NONE)) {
    ED_region_toggle_hidden(C, region);
  }
  ED_region_tag_redraw(region);

  return OPERATOR_FINISHED;
}

static bool region_toggle_poll(bContext *C)
{
  ScrArea *area = CTX_wm_area(C);

  /* Don't flip anything around in top-bar. */
  if (area && area->spacetype == SPACE_TOPBAR) {
    CTX_wm_operator_poll_msg_set(C, "Toggling regions in the Top-bar is not allowed");
    return false;
  }

  return ED_operator_areaactive(C);
}

static void SCREEN_OT_region_toggle(wmOperatorType *ot)
{
  /* identifiers */
  ot->name = "Toggle Region";
  ot->idname = "SCREEN_OT_region_toggle";
  ot->description = "Hide or unhide the region";

  /* api callbacks */
  ot->exec = region_toggle_exec;
  ot->poll = region_toggle_poll;
  ot->flag = 0;

  RNA_def_enum(ot->srna,
               "region_type",
               rna_enum_region_type_items,
               0,
               "Region Type",
               "Type of the region to toggle");
}

/** \} */

/* -------------------------------------------------------------------- */
/** \name Region Flip Operator
 * \{ */

/* flip a region alignment */
static int region_flip_exec(bContext *C, wmOperator *UNUSED(op))
{
  ARegion *region = CTX_wm_region(C);

  if (!region) {
    return OPERATOR_CANCELLED;
  }

  if (region->alignment == RGN_ALIGN_TOP) {
    region->alignment = RGN_ALIGN_BOTTOM;
  }
  else if (region->alignment == RGN_ALIGN_BOTTOM) {
    region->alignment = RGN_ALIGN_TOP;
  }
  else if (region->alignment == RGN_ALIGN_LEFT) {
    region->alignment = RGN_ALIGN_RIGHT;
  }
  else if (region->alignment == RGN_ALIGN_RIGHT) {
    region->alignment = RGN_ALIGN_LEFT;
  }

  ED_area_tag_redraw(CTX_wm_area(C));
  WM_event_add_mousemove(CTX_wm_window(C));
  WM_event_add_notifier(C, NC_SCREEN | NA_EDITED, NULL);

  return OPERATOR_FINISHED;
}

static bool region_flip_poll(bContext *C)
{
  ScrArea *area = CTX_wm_area(C);

  /* Don't flip anything around in top-bar. */
  if (area && area->spacetype == SPACE_TOPBAR) {
    CTX_wm_operator_poll_msg_set(C, "Flipping regions in the Top-bar is not allowed");
    return 0;
  }

  return ED_operator_areaactive(C);
}

static void SCREEN_OT_region_flip(wmOperatorType *ot)
{
  /* identifiers */
  ot->name = "Flip Region";
  ot->idname = "SCREEN_OT_region_flip";
  ot->description = "Toggle the region's alignment (left/right or top/bottom)";

  /* api callbacks */
  ot->exec = region_flip_exec;
  ot->poll = region_flip_poll;
  ot->flag = 0;
}

/** \} */

/* -------------------------------------------------------------------- */
/** \name Header Toggle Menu Operator
 * \{ */

/* show/hide header text menus */
static int header_toggle_menus_exec(bContext *C, wmOperator *UNUSED(op))
{
  ScrArea *area = CTX_wm_area(C);

  area->flag = area->flag ^ HEADER_NO_PULLDOWN;

  ED_area_tag_redraw(area);
  WM_event_add_notifier(C, NC_SCREEN | NA_EDITED, NULL);

  return OPERATOR_FINISHED;
}

static void SCREEN_OT_header_toggle_menus(wmOperatorType *ot)
{
  /* identifiers */
  ot->name = "Expand/Collapse Header Menus";
  ot->idname = "SCREEN_OT_header_toggle_menus";
  ot->description = "Expand or collapse the header pulldown menus";

  /* api callbacks */
  ot->exec = header_toggle_menus_exec;
  ot->poll = ED_operator_areaactive;
  ot->flag = 0;
}

/** \} */

/* -------------------------------------------------------------------- */
/** \name Region Context Menu Operator (Header/Footer/Navbar)
 * \{ */

static void screen_area_menu_items(ScrArea *area, uiLayout *layout)
{
  if (ED_area_is_global(area)) {
    return;
  }

  PointerRNA ptr;

  /* Mouse position as if in middle of area. */
  const int loc[2] = {BLI_rcti_cent_x(&area->totrct), BLI_rcti_cent_y(&area->totrct)};

  /* Vertical Split */
  uiItemFullO(layout,
              "SCREEN_OT_area_split",
              IFACE_("Vertical Split"),
              ICON_SPLIT_VERTICAL,
              NULL,
              WM_OP_INVOKE_DEFAULT,
              0,
              &ptr);

  RNA_int_set_array(&ptr, "cursor", loc);
  RNA_enum_set(&ptr, "direction", SCREEN_AXIS_V);

  /* Horizontal Split */
  uiItemFullO(layout,
              "SCREEN_OT_area_split",
              IFACE_("Horizontal Split"),
              ICON_SPLIT_HORIZONTAL,
              NULL,
              WM_OP_INVOKE_DEFAULT,
              0,
              &ptr);

  RNA_int_set_array(&ptr, "cursor", &loc[0]);
  RNA_enum_set(&ptr, "direction", SCREEN_AXIS_H);

  uiItemS(layout);

  if (area->spacetype != SPACE_FILE) {
    uiItemO(layout,
            area->full ? IFACE_("Restore Areas") : IFACE_("Maximize Area"),
            ICON_MAXIMIZE_AREA,
            "SCREEN_OT_screen_full_area");

    if (!area->full) {
      uiItemFullO(layout,
                  "SCREEN_OT_screen_full_area",
                  IFACE_("Full Screen Area"),
                  ICON_FULLSCREEN_ENTER,
                  NULL,
                  WM_OP_INVOKE_DEFAULT,
                  0,
                  &ptr);
      RNA_boolean_set(&ptr, "use_hide_panels", true);
    }
  }

  uiItemO(layout, NULL, ICON_NEW_WINDOW, "SCREEN_OT_area_dupli");
  uiItemS(layout);
  uiItemO(layout, NULL, ICON_PANEL_CLOSE, "SCREEN_OT_area_close");
}

// bfa - show hide the editorsmenu
static int header_toggle_editortypemenu_exec(bContext *C, wmOperator *UNUSED(op))
{
  ScrArea *area = CTX_wm_area(C);

  area->flag = area->flag ^ HEADER_NO_EDITORTYPEMENU;

  ED_area_tag_redraw(area);
  WM_event_add_notifier(C, NC_SCREEN | NA_EDITED, NULL);

  return OPERATOR_FINISHED;
}
static void SCREEN_OT_header_toggle_editortypemenu(wmOperatorType *ot)
{
  /* identifiers */
  ot->name = "Hide Editortype menu";
  ot->idname = "SCREEN_OT_header_toggle_editortypemenu";
  ot->description = "Shows or hides the Editortype menu to change the editor type";

  /* api callbacks */
  ot->exec = header_toggle_editortypemenu_exec;
  ot->poll = ED_operator_areaactive;
  ot->flag = 0;
}

// bfa - show hide the file toolbar menus
static int header_toolbar_file_exec(bContext *C, wmOperator *UNUSED(op))
{
  ScrArea *area = CTX_wm_area(C);

  area->flag = area->flag ^ HEADER_TOOLBAR_FILE;

  ED_area_tag_redraw(area);
  WM_event_add_notifier(C, NC_SCREEN | NA_EDITED, NULL);

  return OPERATOR_FINISHED;
}
static void SCREEN_OT_header_toolbar_file(wmOperatorType *ot)
{
  /* identifiers */
  ot->name = "Toolbar File";
  ot->idname = "SCREEN_OT_header_toolbar_file";
  ot->description = "Show or Hide the File toolbars";

  /* api callbacks */
  ot->exec = header_toolbar_file_exec;
  ot->poll = ED_operator_areaactive;
  ot->flag = 0;
}

// bfa - show hide the meshedit toolbar menus
static int header_toolbar_meshedit_exec(bContext *C, wmOperator *UNUSED(op))
{
  ScrArea *area = CTX_wm_area(C);

  area->flag = area->flag ^ HEADER_TOOLBAR_MESHEDIT;

  ED_area_tag_redraw(area);
  WM_event_add_notifier(C, NC_SCREEN | NA_EDITED, NULL);

  return OPERATOR_FINISHED;
}
static void SCREEN_OT_header_toolbar_meshedit(wmOperatorType *ot)
{
  /* identifiers */
  ot->name = "Toolbar Meshedit";
  ot->idname = "SCREEN_OT_header_toolbar_meshedit";
  ot->description = "Show or Hide the Meshedit toolbars";

  /* api callbacks */
  ot->exec = header_toolbar_meshedit_exec;
  ot->poll = ED_operator_areaactive;
  ot->flag = 0;
}

// bfa - show hide the primitives toolbar menus
static int header_toolbar_primitives_exec(bContext *C, wmOperator *UNUSED(op))
{
  ScrArea *area = CTX_wm_area(C);

  area->flag = area->flag ^ HEADER_TOOLBAR_PRIMITIVES;

  ED_area_tag_redraw(area);
  WM_event_add_notifier(C, NC_SCREEN | NA_EDITED, NULL);

  return OPERATOR_FINISHED;
}
static void SCREEN_OT_header_toolbar_primitives(wmOperatorType *ot)
{
  /* identifiers */
  ot->name = "Toolbar Primitives";
  ot->idname = "SCREEN_OT_header_toolbar_primitives";
  ot->description = "Show or Hide the Primitives toolbars";

  /* api callbacks */
  ot->exec = header_toolbar_primitives_exec;
  ot->poll = ED_operator_areaactive;
  ot->flag = 0;
}

// bfa - show hide the image toolbar menus
static int header_toolbar_image_exec(bContext *C, wmOperator *UNUSED(op))
{
  ScrArea *area = CTX_wm_area(C);

  area->flag = area->flag ^ HEADER_TOOLBAR_IMAGE;

  ED_area_tag_redraw(area);
  WM_event_add_notifier(C, NC_SCREEN | NA_EDITED, NULL);

  return OPERATOR_FINISHED;
}
static void SCREEN_OT_header_toolbar_image(wmOperatorType *ot)
{
  /* identifiers */
  ot->name = "Toolbar Image";
  ot->idname = "SCREEN_OT_header_toolbar_image";
  ot->description = "Show or Hide the Image toolbars";

  /* api callbacks */
  ot->exec = header_toolbar_image_exec;
  ot->poll = ED_operator_areaactive;
  ot->flag = 0;
}

// bfa - show hide the tools toolbar menus
static int header_toolbar_tools_exec(bContext *C, wmOperator *UNUSED(op))
{
  ScrArea *area = CTX_wm_area(C);

  area->flag = area->flag ^ HEADER_TOOLBAR_TOOLS;

  ED_area_tag_redraw(area);
  WM_event_add_notifier(C, NC_SCREEN | NA_EDITED, NULL);

  return OPERATOR_FINISHED;
}
static void SCREEN_OT_header_toolbar_tools(wmOperatorType *ot)
{
  /* identifiers */
  ot->name = "Toolbar Tools";
  ot->idname = "SCREEN_OT_header_toolbar_tools";
  ot->description = "Show or Hide the Tools toolbars";

  /* api callbacks */
  ot->exec = header_toolbar_tools_exec;
  ot->poll = ED_operator_areaactive;
  ot->flag = 0;
}

// bfa - show hide the animation toolbar menus
static int header_toolbar_animation_exec(bContext *C, wmOperator *UNUSED(op))
{
  ScrArea *area = CTX_wm_area(C);

  area->flag = area->flag ^ HEADER_TOOLBAR_ANIMATION;

  ED_area_tag_redraw(area);
  WM_event_add_notifier(C, NC_SCREEN | NA_EDITED, NULL);

  return OPERATOR_FINISHED;
}
static void SCREEN_OT_header_toolbar_animation(wmOperatorType *ot)
{
  /* identifiers */
  ot->name = "Toolbar Animation";
  ot->idname = "SCREEN_OT_header_toolbar_animation";
  ot->description = "Show or Hide the Animation toolbars";

  /* api callbacks */
  ot->exec = header_toolbar_animation_exec;
  ot->poll = ED_operator_areaactive;
  ot->flag = 0;
}

// bfa - show hide the edit toolbar menus
static int header_toolbar_edit_exec(bContext *C, wmOperator *UNUSED(op))
{
  ScrArea *area = CTX_wm_area(C);

  area->flag = area->flag ^ HEADER_TOOLBAR_EDIT;

  ED_area_tag_redraw(area);
  WM_event_add_notifier(C, NC_SCREEN | NA_EDITED, NULL);

  return OPERATOR_FINISHED;
}
static void SCREEN_OT_header_toolbar_edit(wmOperatorType *ot)
{
  /* identifiers */
  ot->name = "Toolbar Edit";
  ot->idname = "SCREEN_OT_header_toolbar_edit";
  ot->description = "Show or Hide the Edit toolbars";

  /* api callbacks */
  ot->exec = header_toolbar_edit_exec;
  ot->poll = ED_operator_areaactive;
  ot->flag = 0;
}

// bfa - show hide the misc toolbar menus
static int header_toolbar_misc_exec(bContext *C, wmOperator *UNUSED(op))
{
  ScrArea *area = CTX_wm_area(C);

  area->flag = area->flag ^ HEADER_TOOLBAR_MISC;

  ED_area_tag_redraw(area);
  WM_event_add_notifier(C, NC_SCREEN | NA_EDITED, NULL);

  return OPERATOR_FINISHED;
}
static void SCREEN_OT_header_toolbar_misc(wmOperatorType *ot)
{
  /* identifiers */
  ot->name = "Toolbar Misc";
  ot->idname = "SCREEN_OT_header_toolbar_misc";
  ot->description = "Show or Hide the Misc toolbars";

  /* api callbacks */
  ot->exec = header_toolbar_misc_exec;
  ot->poll = ED_operator_areaactive;
  ot->flag = 0;
}
/*--------------- bfa end -------------------------------------*/

void ED_screens_header_tools_menu_create(bContext *C, uiLayout *layout, void *UNUSED(arg))
{
  ScrArea *area = CTX_wm_area(C);
  ARegion *region = CTX_wm_region(C);
  const char *but_flip_str = (RGN_ALIGN_ENUM_FROM_MASK(region->alignment) == RGN_ALIGN_TOP) ?
                                 IFACE_("Flip to Bottom") :
                                 IFACE_("Flip to Top");
  {
    PointerRNA ptr;
    RNA_pointer_create((ID *)CTX_wm_screen(C), &RNA_Space, area->spacedata.first, &ptr);
    if (!ELEM(area->spacetype, SPACE_TOPBAR)) {
      uiItemR(layout, &ptr, "show_region_header", 0, IFACE_("Show Header"), ICON_NONE);
    }

    ARegion *region_header = BKE_area_find_region_type(area, RGN_TYPE_HEADER);
    uiLayout *col = uiLayoutColumn(layout, 0);
    uiLayoutSetActive(col, (region_header->flag & RGN_FLAG_HIDDEN) == 0);

    if (BKE_area_find_region_type(area, RGN_TYPE_TOOL_HEADER)) {
      uiItemR(col, &ptr, "show_region_tool_header", 0, IFACE_("Show Tool Settings"), ICON_NONE);
    }

    uiItemO(col,
            IFACE_("Show Menus"),
            (area->flag & HEADER_NO_PULLDOWN) ? ICON_CHECKBOX_DEHLT : ICON_CHECKBOX_HLT,
            "SCREEN_OT_header_toggle_menus");
  }

  /* default is WM_OP_INVOKE_REGION_WIN, which we don't want here. */
  uiLayoutSetOperatorContext(layout, WM_OP_INVOKE_DEFAULT);

  if (!ELEM(area->spacetype, SPACE_TOPBAR)) {
    uiItemS(layout);
    uiItemO(layout, but_flip_str, ICON_FLIP, "SCREEN_OT_region_flip");
    /* bfa - show hide the editortypemenu*/
    uiItemO(layout,
            IFACE_("Hide Editortype menu"),
            (area->flag & HEADER_NO_EDITORTYPEMENU) ? ICON_CHECKBOX_HLT : ICON_CHECKBOX_DEHLT,
            "SCREEN_OT_header_toggle_editortypemenu");
    /*bfa - we don't show the area items in the rmb menu*/
    /*uiItemS(layout);
     screen_area_menu_items(area, layout);*/
  }
}

/* ************** bfa - toolbar tools operator ***************************** */
/* ************** This menu is called in the toolbar editor to choose the toolbar type
 * ***************************** */
void ED_screens_toolbar_tools_menu_create(bContext *C, uiLayout *layout, void *UNUSED(arg))
{
  ScrArea *area = CTX_wm_area(C);
  /*ARegion *region = CTX_wm_region(C);*/ /*bfa - commented out, obviously not needed*/

  // bfa - show hide the File toolbar
  uiItemO(layout,
          IFACE_("Toolbar File"),
          (area->flag & HEADER_TOOLBAR_FILE) ? ICON_CHECKBOX_HLT : ICON_CHECKBOX_DEHLT,
          "SCREEN_OT_header_toolbar_file");

  // bfa - show hide the Meshedit toolbar
  uiItemO(layout,
          IFACE_("Toolbar Meshedit"),
          (area->flag & HEADER_TOOLBAR_MESHEDIT) ? ICON_CHECKBOX_HLT : ICON_CHECKBOX_DEHLT,
          "SCREEN_OT_header_toolbar_meshedit");

  // bfa - show hide the Primitives toolbar
  uiItemO(layout,
          IFACE_("Toolbar Primitives"),
          (area->flag & HEADER_TOOLBAR_PRIMITIVES) ? ICON_CHECKBOX_HLT : ICON_CHECKBOX_DEHLT,
          "SCREEN_OT_header_toolbar_primitives");

  // bfa - show hide the Image toolbar
  uiItemO(layout,
          IFACE_("Toolbar Image"),
          (area->flag & HEADER_TOOLBAR_IMAGE) ? ICON_CHECKBOX_HLT : ICON_CHECKBOX_DEHLT,
          "SCREEN_OT_header_toolbar_image");

  // bfa - show hide the Tools toolbar
  uiItemO(layout,
          IFACE_("Toolbar Tools"),
          (area->flag & HEADER_TOOLBAR_TOOLS) ? ICON_CHECKBOX_HLT : ICON_CHECKBOX_DEHLT,
          "SCREEN_OT_header_toolbar_tools");

  // bfa - show hide the Animation toolbar
  uiItemO(layout,
          IFACE_("Toolbar Animation"),
          (area->flag & HEADER_TOOLBAR_ANIMATION) ? ICON_CHECKBOX_HLT : ICON_CHECKBOX_DEHLT,
          "SCREEN_OT_header_toolbar_animation");

  // bfa - show hide the Edit toolbar
  uiItemO(layout,
          IFACE_("Toolbar Edit"),
          (area->flag & HEADER_TOOLBAR_EDIT) ? ICON_CHECKBOX_HLT : ICON_CHECKBOX_DEHLT,
          "SCREEN_OT_header_toolbar_edit");

  // bfa - show hide the Misc toolbar
  uiItemO(layout,
          IFACE_("Toolbar Misc"),
          (area->flag & HEADER_TOOLBAR_MISC) ? ICON_CHECKBOX_HLT : ICON_CHECKBOX_DEHLT,
          "SCREEN_OT_header_toolbar_misc");
}
/*bfa toolbar*/
static int toolbar_toolbox_invoke(bContext *C,
                                  wmOperator *UNUSED(op),
                                  const wmEvent *UNUSED(event))
{
  uiPopupMenu *pup;
  uiLayout *layout;

  pup = UI_popup_menu_begin(C, IFACE_("Toolbar"), ICON_NONE);
  layout = UI_popup_menu_layout(pup);

  ED_screens_toolbar_tools_menu_create(C, layout, NULL);

  UI_popup_menu_end(C, pup);

  return OPERATOR_INTERFACE;
}
/*bfa toolbar*/
static void SCREEN_OT_toolbar_toolbox(wmOperatorType *ot)
{
  /* identifiers */
  ot->name = "Toolbar Toolbox";
  ot->description = "Toolbar Toolbox\nDisplay Toolbar type menu";
  ot->idname = "SCREEN_OT_toolbar_toolbox";

  /* api callbacks */
  ot->invoke = toolbar_toolbox_invoke;
}
/*----------------------------------------------------*/

void ED_screens_footer_tools_menu_create(bContext *C, uiLayout *layout, void *UNUSED(arg))
{
  ScrArea *area = CTX_wm_area(C);
  ARegion *region = CTX_wm_region(C);
  const char *but_flip_str = (RGN_ALIGN_ENUM_FROM_MASK(region->alignment) == RGN_ALIGN_TOP) ?
                                 IFACE_("Flip to Bottom") :
                                 IFACE_("Flip to Top");
  {
    PointerRNA ptr;
    RNA_pointer_create((ID *)CTX_wm_screen(C), &RNA_Space, area->spacedata.first, &ptr);
    uiItemR(layout, &ptr, "show_region_footer", 0, IFACE_("Show Footer"), ICON_NONE);
  }

  /* default is WM_OP_INVOKE_REGION_WIN, which we don't want here. */
  uiLayoutSetOperatorContext(layout, WM_OP_INVOKE_DEFAULT);

  uiItemO(layout, but_flip_str, ICON_NONE, "SCREEN_OT_region_flip");

  uiItemS(layout);
  screen_area_menu_items(area, layout);
}

void ED_screens_navigation_bar_tools_menu_create(bContext *C, uiLayout *layout, void *UNUSED(arg))
{
  const ARegion *region = CTX_wm_region(C);
  const char *but_flip_str = (RGN_ALIGN_ENUM_FROM_MASK(region->alignment) == RGN_ALIGN_LEFT) ?
                                 IFACE_("Flip to Right") :
                                 IFACE_("Flip to Left");

  /* default is WM_OP_INVOKE_REGION_WIN, which we don't want here. */
  uiLayoutSetOperatorContext(layout, WM_OP_INVOKE_DEFAULT);

  uiItemO(layout, but_flip_str, ICON_FLIP, "SCREEN_OT_region_flip");
}

static void ed_screens_statusbar_menu_create(uiLayout *layout, void *UNUSED(arg))
{
  PointerRNA ptr;

  RNA_pointer_create(NULL, &RNA_PreferencesView, &U, &ptr);
  uiItemR(layout, &ptr, "show_statusbar_stats", 0, IFACE_("Scene Statistics"), ICON_NONE);
  uiItemR(layout, &ptr, "show_statusbar_memory", 0, IFACE_("System Memory"), ICON_NONE);
  if (GPU_mem_stats_supported()) {
    uiItemR(layout, &ptr, "show_statusbar_vram", 0, IFACE_("Video Memory"), ICON_NONE);
  }
  uiItemR(layout,
          &ptr,
          "show_statusbar_version",
          0,
          IFACE_("Bforartists Version"),
          ICON_NONE); /*bfa - bforartists version, not blender version*/
}

static int screen_context_menu_invoke(bContext *C,
                                      wmOperator *UNUSED(op),
                                      const wmEvent *UNUSED(event))
{
  const ScrArea *area = CTX_wm_area(C);
  const ARegion *region = CTX_wm_region(C);

  if (area && area->spacetype == SPACE_STATUSBAR) {
    uiPopupMenu *pup = UI_popup_menu_begin(C, IFACE_("Status Bar"), ICON_NONE);
    uiLayout *layout = UI_popup_menu_layout(pup);
    ed_screens_statusbar_menu_create(layout, NULL);
    UI_popup_menu_end(C, pup);
  }
  else if (ELEM(region->regiontype, RGN_TYPE_HEADER, RGN_TYPE_TOOL_HEADER)) {
    uiPopupMenu *pup = UI_popup_menu_begin(C, IFACE_("Header"), ICON_NONE);
    uiLayout *layout = UI_popup_menu_layout(pup);
    ED_screens_header_tools_menu_create(C, layout, NULL);
    UI_popup_menu_end(C, pup);
  }
  else if (region->regiontype == RGN_TYPE_FOOTER) {
    uiPopupMenu *pup = UI_popup_menu_begin(C, IFACE_("Footer"), ICON_NONE);
    uiLayout *layout = UI_popup_menu_layout(pup);
    ED_screens_footer_tools_menu_create(C, layout, NULL);
    UI_popup_menu_end(C, pup);
  }
  else if (region->regiontype == RGN_TYPE_NAV_BAR) {
    uiPopupMenu *pup = UI_popup_menu_begin(C, IFACE_("Navigation Bar"), ICON_NONE);
    uiLayout *layout = UI_popup_menu_layout(pup);
    ED_screens_navigation_bar_tools_menu_create(C, layout, NULL);
    UI_popup_menu_end(C, pup);
  }

  return OPERATOR_INTERFACE;
}

static void SCREEN_OT_region_context_menu(wmOperatorType *ot)
{
  /* identifiers */
  ot->name = "Region Context Menu";
  ot->description = "Display region context menu";
  ot->idname = "SCREEN_OT_region_context_menu";

  /* api callbacks */
  ot->invoke = screen_context_menu_invoke;
}

/** \} */

/* -------------------------------------------------------------------- */
/** \name Animation Step Operator
 *
 * Animation Step.
 * \{ */
static bool screen_animation_region_supports_time_follow(eSpace_Type spacetype,
                                                         eRegion_Type regiontype)
{
  return (regiontype == RGN_TYPE_WINDOW &&
          ELEM(spacetype, SPACE_SEQ, SPACE_GRAPH, SPACE_ACTION, SPACE_NLA)) ||
         (spacetype == SPACE_CLIP && regiontype == RGN_TYPE_PREVIEW);
}

static bool match_region_with_redraws(const ScrArea *area,
                                      eRegion_Type regiontype,
                                      eScreen_Redraws_Flag redraws,
                                      bool from_anim_edit)
{
  const eSpace_Type spacetype = area->spacetype;
  if (regiontype == RGN_TYPE_WINDOW) {

    switch (spacetype) {
      case SPACE_VIEW3D:
        if ((redraws & TIME_ALL_3D_WIN) || from_anim_edit) {
          return true;
        }
        break;
      case SPACE_GRAPH:
      case SPACE_NLA:
        if ((redraws & TIME_ALL_ANIM_WIN) || from_anim_edit) {
          return true;
        }
        break;
      case SPACE_ACTION:
        /* if only 1 window or 3d windows, we do timeline too
         * NOTE: Now we do action editor in all these cases, since timeline is here. */
        if ((redraws & (TIME_ALL_ANIM_WIN | TIME_REGION | TIME_ALL_3D_WIN)) || from_anim_edit) {
          return true;
        }
        break;
      case SPACE_PROPERTIES:
        if (redraws & TIME_ALL_BUTS_WIN) {
          return true;
        }
        break;
      case SPACE_SEQ:
        if ((redraws & (TIME_SEQ | TIME_ALL_ANIM_WIN)) || from_anim_edit) {
          return true;
        }
        break;
      case SPACE_NODE:
        if (redraws & TIME_NODES) {
          return true;
        }
        break;
      case SPACE_IMAGE:
        if ((redraws & TIME_ALL_IMAGE_WIN) || from_anim_edit) {
          return true;
        }
        break;
      case SPACE_CLIP:
        if ((redraws & TIME_CLIPS) || from_anim_edit) {
          return true;
        }
        break;
      default:
        break;
    }
  }
  else if (regiontype == RGN_TYPE_UI) {
    if (spacetype == SPACE_CLIP) {
      /* Track Preview button is on Properties Editor in SpaceClip,
       * and it's very common case when users want it be refreshing
       * during playback, so asking people to enable special option
       * for this is a bit tricky, so add exception here for refreshing
       * Properties Editor for SpaceClip always */
      return true;
    }

    if (redraws & TIME_ALL_BUTS_WIN) {
      return true;
    }
  }
  else if (regiontype == RGN_TYPE_HEADER) {
    if (spacetype == SPACE_ACTION) {
      /* The timeline shows the current frame in the header. Other headers
       * don't need to be updated. */
      SpaceAction *saction = (SpaceAction *)area->spacedata.first;
      return saction->mode == SACTCONT_TIMELINE;
    }
  }
  else if (regiontype == RGN_TYPE_PREVIEW) {
    switch (spacetype) {
      case SPACE_SEQ:
        if (redraws & (TIME_SEQ | TIME_ALL_ANIM_WIN)) {
          return true;
        }
        break;
      case SPACE_CLIP:
        return true;
      default:
        break;
    }
  }
  return false;
}

static void screen_animation_region_tag_redraw(
    bContext *C, ScrArea *area, ARegion *region, const Scene *scene, eScreen_Redraws_Flag redraws)
{
  /* Do follow time here if editor type supports it */
  if ((redraws & TIME_FOLLOW) &&
      (screen_animation_region_supports_time_follow(area->spacetype, region->regiontype))) {
    float w = BLI_rctf_size_x(&region->v2d.cur);
    if (scene->r.cfra < region->v2d.cur.xmin) {
      region->v2d.cur.xmax = scene->r.cfra;
      region->v2d.cur.xmin = region->v2d.cur.xmax - w;
      ED_region_tag_redraw(region);
      return;
    }
    if (scene->r.cfra > region->v2d.cur.xmax) {
      region->v2d.cur.xmin = scene->r.cfra;
      region->v2d.cur.xmax = region->v2d.cur.xmin + w;
      ED_region_tag_redraw(region);
      return;
    }
  }

  /* No need to do a full redraw as the current frame indicator is only updated.
   * We do need to redraw when this area is in full screen as no other areas
   * will be tagged for redrawing. */
  if (region->regiontype == RGN_TYPE_WINDOW && !area->full) {
    if (ELEM(area->spacetype, SPACE_NLA, SPACE_ACTION)) {
      return;
    }

    /* Drivers Editor needs a full redraw on playback for graph_draw_driver_debug().
     * This will make it slower than regular graph editor during playback, but drawing this in
     * graph_main_region_draw_overlay() is not feasible because it requires animation filtering
     * which has significant overhead which needs to be avoided in the overlay which is redrawn on
     * every UI interaction. */
    if (area->spacetype == SPACE_GRAPH) {
      const SpaceGraph *sipo = area->spacedata.first;
      if (sipo->mode != SIPO_MODE_DRIVERS) {
        return;
      }
      bAnimContext ac;
      if (ANIM_animdata_get_context(C, &ac) == false) {
        return;
      }
      if (ac.datatype != ANIMCONT_DRIVERS) {
        return;
      }
    }

    if (area->spacetype == SPACE_SEQ) {
      const SpaceSeq *sseq = area->spacedata.first;
      if (!ED_space_sequencer_has_playback_animation(sseq, scene)) {
        return;
      }
    }
  }
  ED_region_tag_redraw(region);
}

//#define PROFILE_AUDIO_SYNCH

static int screen_animation_step_invoke(bContext *C, wmOperator *UNUSED(op), const wmEvent *event)
{
  bScreen *screen = CTX_wm_screen(C);
  wmTimer *wt = screen->animtimer;

  if (!(wt && wt == event->customdata)) {
    return OPERATOR_PASS_THROUGH;
  }

  wmWindow *win = CTX_wm_window(C);

#ifdef PROFILE_AUDIO_SYNCH
  static int old_frame = 0;
  int newfra_int;
#endif

  Main *bmain = CTX_data_main(C);
  Scene *scene = CTX_data_scene(C);
  ViewLayer *view_layer = WM_window_get_active_view_layer(win);
  Depsgraph *depsgraph = BKE_scene_get_depsgraph(scene, view_layer);
  Scene *scene_eval = (depsgraph != NULL) ? DEG_get_evaluated_scene(depsgraph) : NULL;
  ScreenAnimData *sad = wt->customdata;
  wmWindowManager *wm = CTX_wm_manager(C);
  int sync;
  double time;

  /* sync, don't sync, or follow scene setting */
  if (sad->flag & ANIMPLAY_FLAG_SYNC) {
    sync = 1;
  }
  else if (sad->flag & ANIMPLAY_FLAG_NO_SYNC) {
    sync = 0;
  }
  else {
    sync = (scene->flag & SCE_FRAME_DROP);
  }

  if (scene_eval == NULL) {
    /* Happens when undo/redo system is used during playback, nothing meaningful we can do here. */
  }
  else if (scene_eval->id.recalc & ID_RECALC_AUDIO_SEEK) {
    /* Ignore seek here, the audio will be updated to the scene frame after jump during next
     * dependency graph update. */
  }
  else if ((scene->audio.flag & AUDIO_SYNC) && (sad->flag & ANIMPLAY_FLAG_REVERSE) == false &&
           isfinite(time = BKE_sound_sync_scene(scene_eval))) {
    double newfra = time * FPS;

    /* give some space here to avoid jumps */
    if (newfra + 0.5 > scene->r.cfra && newfra - 0.5 < scene->r.cfra) {
      scene->r.cfra++;
    }
    else {
      scene->r.cfra = max_ii(scene->r.cfra, round(newfra));
    }

#ifdef PROFILE_AUDIO_SYNCH
    newfra_int = scene->r.cfra;
    if (newfra_int < old_frame) {
      printf("back jump detected, frame %d!\n", newfra_int);
    }
    else if (newfra_int > old_frame + 1) {
      printf("forward jump detected, frame %d!\n", newfra_int);
    }
    fflush(stdout);
    old_frame = newfra_int;
#endif
  }
  else {
    if (sync) {
      /* Try to keep the playback in realtime by dropping frames. */

      /* How much time (in frames) has passed since the last frame was drawn? */
      double delta_frames = wt->delta * FPS;

      /* Add the remaining fraction from the last time step. */
      delta_frames += sad->lagging_frame_count;

      if (delta_frames < 1.0) {
        /* We can render faster than the scene frame rate. However skipping or delaying frames
         * here seems to in practice lead to jittery playback so just step forward a minimum of
         * one frame. (Even though this can lead to too fast playback, the jitteryness is more
         * annoying)
         */
        delta_frames = 1.0f;
        sad->lagging_frame_count = 0;
      }
      else {
        /* Extract the delta frame fractions that will be skipped when converting to int. */
        sad->lagging_frame_count = delta_frames - (int)delta_frames;
      }

      const int step = delta_frames;

      /* skip frames */
      if (sad->flag & ANIMPLAY_FLAG_REVERSE) {
        scene->r.cfra -= step;
      }
      else {
        scene->r.cfra += step;
      }
    }
    else {
      /* one frame +/- */
      if (sad->flag & ANIMPLAY_FLAG_REVERSE) {
        scene->r.cfra--;
      }
      else {
        scene->r.cfra++;
      }
    }
  }

  /* reset 'jumped' flag before checking if we need to jump... */
  sad->flag &= ~ANIMPLAY_FLAG_JUMPED;

  if (sad->flag & ANIMPLAY_FLAG_REVERSE) {
    /* jump back to end? */
    if (PRVRANGEON) {
      if (scene->r.cfra < scene->r.psfra) {
        scene->r.cfra = scene->r.pefra;
        sad->flag |= ANIMPLAY_FLAG_JUMPED;
      }
    }
    else {
      if (scene->r.cfra < scene->r.sfra) {
        scene->r.cfra = scene->r.efra;
        sad->flag |= ANIMPLAY_FLAG_JUMPED;
      }
    }
  }
  else {
    /* jump back to start? */
    if (PRVRANGEON) {
      if (scene->r.cfra > scene->r.pefra) {
        scene->r.cfra = scene->r.psfra;
        sad->flag |= ANIMPLAY_FLAG_JUMPED;
      }
    }
    else {
      if (scene->r.cfra > scene->r.efra) {
        scene->r.cfra = scene->r.sfra;
        sad->flag |= ANIMPLAY_FLAG_JUMPED;
      }
    }
  }

  /* next frame overridden by user action (pressed jump to first/last frame) */
  if (sad->flag & ANIMPLAY_FLAG_USE_NEXT_FRAME) {
    scene->r.cfra = sad->nextfra;
    sad->flag &= ~ANIMPLAY_FLAG_USE_NEXT_FRAME;
    sad->flag |= ANIMPLAY_FLAG_JUMPED;
  }

  if (sad->flag & ANIMPLAY_FLAG_JUMPED) {
    DEG_id_tag_update(&scene->id, ID_RECALC_AUDIO_SEEK);
#ifdef PROFILE_AUDIO_SYNCH
    old_frame = CFRA;
#endif
  }

  /* since we follow drawflags, we can't send notifier but tag regions ourselves */
  if (depsgraph != NULL) {
    ED_update_for_newframe(bmain, depsgraph);
  }

  LISTBASE_FOREACH (wmWindow *, window, &wm->windows) {
    const bScreen *win_screen = WM_window_get_active_screen(window);

    LISTBASE_FOREACH (ScrArea *, area, &win_screen->areabase) {
      LISTBASE_FOREACH (ARegion *, region, &area->regionbase) {
        bool redraw = false;
        if (region == sad->region) {
          redraw = true;
        }
        else if (match_region_with_redraws(
                     area, region->regiontype, sad->redraws, sad->from_anim_edit)) {
          redraw = true;
        }

        if (redraw) {
          screen_animation_region_tag_redraw(C, area, region, scene, sad->redraws);
        }
      }
    }
  }

  /* update frame rate info too
   * NOTE: this may not be accurate enough, since we might need this after modifiers/etc.
   * have been calculated instead of just before updates have been done?
   */
  ED_refresh_viewport_fps(C);

  /* Recalculate the time-step for the timer now that we've finished calculating this,
   * since the frames-per-second value may have been changed.
   */
  /* TODO: this may make evaluation a bit slower if the value doesn't change...
   * any way to avoid this? */
  wt->timestep = (1.0 / FPS);

  return OPERATOR_FINISHED;
}

static void SCREEN_OT_animation_step(wmOperatorType *ot)
{
  /* identifiers */
  ot->name = "Animation Step";
  ot->description = "Step through animation by position";
  ot->idname = "SCREEN_OT_animation_step";

  /* api callbacks */
  ot->invoke = screen_animation_step_invoke;

  ot->poll = ED_operator_screenactive_norender;
}

/** \} */

/* -------------------------------------------------------------------- */
/** \name Animation Playback Operator
 *
 * Animation Playback with Timer.
 * \{ */

/* find window that owns the animation timer */
bScreen *ED_screen_animation_playing(const wmWindowManager *wm)
{
  LISTBASE_FOREACH (wmWindow *, win, &wm->windows) {
    bScreen *screen = WM_window_get_active_screen(win);

    if (screen->animtimer || screen->scrubbing) {
      return screen;
    }
  }

  return NULL;
}

bScreen *ED_screen_animation_no_scrub(const wmWindowManager *wm)
{
  LISTBASE_FOREACH (wmWindow *, win, &wm->windows) {
    bScreen *screen = WM_window_get_active_screen(win);

    if (screen->animtimer) {
      return screen;
    }
  }

  return NULL;
}

/* toggle operator */
int ED_screen_animation_play(bContext *C, int sync, int mode)
{
  bScreen *screen = CTX_wm_screen(C);
  Scene *scene = CTX_data_scene(C);
  Scene *scene_eval = DEG_get_evaluated_scene(CTX_data_ensure_evaluated_depsgraph(C));

  if (ED_screen_animation_playing(CTX_wm_manager(C))) {
    /* stop playback now */
    ED_screen_animation_timer(C, 0, 0, 0);
    BKE_sound_stop_scene(scene_eval);

    WM_event_add_notifier(C, NC_SCENE | ND_FRAME, scene);
  }
  else {
    /* these settings are currently only available from a menu in the TimeLine */
    if (mode == 1) { /* XXX only play audio forwards!? */
      BKE_sound_play_scene(scene_eval);
    }

    ED_screen_animation_timer(C, screen->redraws_flag, sync, mode);

    if (screen->animtimer) {
      wmTimer *wt = screen->animtimer;
      ScreenAnimData *sad = wt->customdata;

      sad->region = CTX_wm_region(C);
    }
  }

  return OPERATOR_FINISHED;
}

static int screen_animation_play_exec(bContext *C, wmOperator *op)
{
  int mode = (RNA_boolean_get(op->ptr, "reverse")) ? -1 : 1;
  int sync = -1;

  if (RNA_struct_property_is_set(op->ptr, "sync")) {
    sync = (RNA_boolean_get(op->ptr, "sync"));
  }

  return ED_screen_animation_play(C, sync, mode);
}

static void SCREEN_OT_animation_play(wmOperatorType *ot)
{
  PropertyRNA *prop;

  /* identifiers */
  ot->name = "Play Animation";
  ot->description = "Play animation";
  ot->idname = "SCREEN_OT_animation_play";

  /* api callbacks */
  ot->exec = screen_animation_play_exec;

  ot->poll = ED_operator_screenactive_norender;

  prop = RNA_def_boolean(
      ot->srna, "reverse", 0, "Play in Reverse", "Animation is played backwards");
  RNA_def_property_flag(prop, PROP_SKIP_SAVE);
  prop = RNA_def_boolean(ot->srna, "sync", 0, "Sync", "Drop frames to maintain framerate");
  RNA_def_property_flag(prop, PROP_SKIP_SAVE);
}

/** \} */

/* -------------------------------------------------------------------- */
/** \name Animation Cancel Operator
 * \{ */

static int screen_animation_cancel_exec(bContext *C, wmOperator *op)
{
  bScreen *screen = ED_screen_animation_playing(CTX_wm_manager(C));

  if (screen) {
    if (RNA_boolean_get(op->ptr, "restore_frame") && screen->animtimer) {
      ScreenAnimData *sad = screen->animtimer->customdata;
      Scene *scene = CTX_data_scene(C);

      /* reset current frame before stopping, and just send a notifier to deal with the rest
       * (since playback still needs to be stopped)
       */
      scene->r.cfra = sad->sfra;

      WM_event_add_notifier(C, NC_SCENE | ND_FRAME, scene);
    }

    /* call the other "toggling" operator to clean up now */
    ED_screen_animation_play(C, 0, 0);
  }

  return OPERATOR_PASS_THROUGH;
}

static void SCREEN_OT_animation_cancel(wmOperatorType *ot)
{
  /* identifiers */
  ot->name = "Cancel Animation";
  ot->description = "Cancel animation, returning to the original frame";
  ot->idname = "SCREEN_OT_animation_cancel";

  /* api callbacks */
  ot->exec = screen_animation_cancel_exec;

  ot->poll = ED_operator_screenactive;

  RNA_def_boolean(ot->srna,
                  "restore_frame",
                  true,
                  "Restore Frame",
                  "Restore the frame when animation was initialized");
}

/** \} */

/* -------------------------------------------------------------------- */
/** \name Box Select Operator (Template)
 * \{ */

/* operator state vars used: (added by default WM callbacks)
 * xmin, ymin
 * xmax, ymax
 *
 * customdata: the wmGesture pointer
 *
 * callbacks:
 *
 * exec()   has to be filled in by user
 *
 * invoke() default WM function
 * adds modal handler
 *
 * modal()  default WM function
 * accept modal events while doing it, calls exec(), handles ESC and border drawing
 *
 * poll()   has to be filled in by user for context
 */
#if 0
static int box_select_exec(bContext *C, wmOperator *op)
{
  int event_type = RNA_int_get(op->ptr, "event_type");

  if (event_type == LEFTMOUSE) {
    printf("box select do select\n");
  }
  else if (event_type == RIGHTMOUSE) {
    printf("box select deselect\n");
  }
  else {
    printf("box select do something\n");
  }

  return 1;
}

static void SCREEN_OT_box_select(wmOperatorType *ot)
{
  /* identifiers */
  ot->name = "Box Select";
  ot->idname = "SCREEN_OT_box_select";

  /* api callbacks */
  ot->exec = box_select_exec;
  ot->invoke = WM_gesture_box_invoke;
  ot->modal = WM_gesture_box_modal;
  ot->cancel = WM_gesture_box_cancel;

  ot->poll = ED_operator_areaactive;

  /* rna */
  RNA_def_int(ot->srna, "event_type", 0, INT_MIN, INT_MAX, "Event Type", "", INT_MIN, INT_MAX);
  WM_operator_properties_border(ot);
}
#endif

/** \} */

/* -------------------------------------------------------------------- */
/** \name Full Screen Back Operator
 *
 * Use for generic full-screen 'back' button.
 * \{ */

static int fullscreen_back_exec(bContext *C, wmOperator *op)
{
  bScreen *screen = CTX_wm_screen(C);
  ScrArea *area = NULL;

  /* search current screen for 'fullscreen' areas */
  LISTBASE_FOREACH (ScrArea *, area_iter, &screen->areabase) {
    if (area_iter->full) {
      area = area_iter;
      break;
    }
  }
  if (!area) {
    BKE_report(op->reports, RPT_ERROR, "No fullscreen areas were found");
    return OPERATOR_CANCELLED;
  }

  ED_screen_full_prevspace(C, area);

  return OPERATOR_FINISHED;
}

static void SCREEN_OT_back_to_previous(struct wmOperatorType *ot)
{
  /* identifiers */
  ot->name = "Back to Previous Screen";
  ot->description = "Revert back to the original screen layout, before fullscreen area overlay";
  ot->idname = "SCREEN_OT_back_to_previous";

  /* api callbacks */
  ot->exec = fullscreen_back_exec;
  ot->poll = ED_operator_screenactive;
}

/** \} */

/* -------------------------------------------------------------------- */
/** \name Show User Preferences Operator
 * \{ */

static int userpref_show_exec(bContext *C, wmOperator *op)
{
  wmWindow *win_cur = CTX_wm_window(C);
  /* Use eventstate, not event from _invoke, so this can be called through exec(). */
  const wmEvent *event = win_cur->eventstate;
  int sizex = (500 + UI_NAVIGATION_REGION_WIDTH) * UI_DPI_FAC;
  int sizey = 520 * UI_DPI_FAC;

  /* changes context! */
  if (WM_window_open(C,
<<<<<<< HEAD
                     IFACE_("Preferences"), /*bfa - preferences, not blender preferences*/
                     event->x,
                     event->y,
=======
                     IFACE_("Blender Preferences"),
                     event->xy[0],
                     event->xy[1],
>>>>>>> 0b934df2
                     sizex,
                     sizey,
                     SPACE_USERPREF,
                     false,
                     false,
                     true,
                     WIN_ALIGN_LOCATION_CENTER) != NULL) {
    /* The header only contains the editor switcher and looks empty.
     * So hiding in the temp window makes sense. */
    ScrArea *area = CTX_wm_area(C);
    ARegion *region = BKE_area_find_region_type(area, RGN_TYPE_HEADER);

    region->flag |= RGN_FLAG_HIDDEN;
    ED_region_visibility_change_update(C, area, region);

    /* And also show the region with "Load & Save" buttons. */
    region = BKE_area_find_region_type(area, RGN_TYPE_EXECUTE);
    region->flag &= ~RGN_FLAG_HIDDEN;
    ED_region_visibility_change_update(C, area, region);

    return OPERATOR_FINISHED;
  }
  BKE_report(op->reports, RPT_ERROR, "Failed to open window!");
  return OPERATOR_CANCELLED;
}

static void SCREEN_OT_userpref_show(struct wmOperatorType *ot)
{
  /* identifiers */
  ot->name = "Show Preferences";
  ot->description = "Edit user preferences and system settings";
  ot->idname = "SCREEN_OT_userpref_show";

  /* api callbacks */
  ot->exec = userpref_show_exec;
  ot->poll = ED_operator_screenactive_nobackground; /* Not in background as this opens a window. */
}

/** \} */

/* -------------------------------------------------------------------- */
/** \name Show Drivers Editor Operator
 * \{ */

static int drivers_editor_show_exec(bContext *C, wmOperator *op)
{
  wmWindow *win_cur = CTX_wm_window(C);
  /* Use eventstate, not event from _invoke, so this can be called through exec(). */
  const wmEvent *event = win_cur->eventstate;

  int sizex = 900 * UI_DPI_FAC;
  int sizey = 580 * UI_DPI_FAC;

  /* Get active property to show driver for
   * - Need to grab it first, or else this info disappears
   *   after we've created the window
   */
  int index;
  PointerRNA ptr;
  PropertyRNA *prop;
  uiBut *but = UI_context_active_but_prop_get(C, &ptr, &prop, &index);

  /* changes context! */
  if (WM_window_open(C,
<<<<<<< HEAD
                     IFACE_("Bforartists Drivers Editor"),
                     event->x,
                     event->y,
=======
                     IFACE_("Blender Drivers Editor"),
                     event->xy[0],
                     event->xy[1],
>>>>>>> 0b934df2
                     sizex,
                     sizey,
                     SPACE_GRAPH,
                     false,
                     false,
                     true,
                     WIN_ALIGN_LOCATION_CENTER) != NULL) {
    ED_drivers_editor_init(C, CTX_wm_area(C));

    /* activate driver F-Curve for the property under the cursor */
    if (but) {
      bool driven, special;
      FCurve *fcu = BKE_fcurve_find_by_rna_context_ui(
          C, &ptr, prop, index, NULL, NULL, &driven, &special);

      if (fcu) {
        /* Isolate this F-Curve... */
        bAnimContext ac;
        if (ANIM_animdata_get_context(C, &ac)) {
          int filter = ANIMFILTER_DATA_VISIBLE | ANIMFILTER_NODUPLIS;
          ANIM_anim_channels_select_set(&ac, ACHANNEL_SETFLAG_CLEAR);
          ANIM_set_active_channel(&ac, ac.data, ac.datatype, filter, fcu, ANIMTYPE_FCURVE);
        }
        else {
          /* Just blindly isolate...
           * This isn't the best, and shouldn't happen, but may be enough. */
          fcu->flag |= (FCURVE_ACTIVE | FCURVE_SELECTED);
        }
      }
    }

    return OPERATOR_FINISHED;
  }
  BKE_report(op->reports, RPT_ERROR, "Failed to open window!");
  return OPERATOR_CANCELLED;
}

static void SCREEN_OT_drivers_editor_show(struct wmOperatorType *ot)
{
  /* identifiers */
  ot->name = "Show Drivers Editor";
  ot->description = "Show drivers editor in a separate window";
  ot->idname = "SCREEN_OT_drivers_editor_show";

  /* api callbacks */
  ot->exec = drivers_editor_show_exec;
  ot->poll = ED_operator_screenactive_nobackground; /* Not in background as this opens a window. */
}

/** \} */

/* -------------------------------------------------------------------- */
/** \name Show Info Log Operator
 * \{ */

static int info_log_show_exec(bContext *C, wmOperator *op)
{
  wmWindow *win_cur = CTX_wm_window(C);
  /* Use eventstate, not event from _invoke, so this can be called through exec(). */
  const wmEvent *event = win_cur->eventstate;
  int sizex = 900 * UI_DPI_FAC;
  int sizey = 580 * UI_DPI_FAC;
  int shift_y = 480;

  /* changes context! */
  if (WM_window_open(C,
<<<<<<< HEAD
                     IFACE_("Bforartists Info Log"),
                     event->x,
                     event->y + shift_y,
=======
                     IFACE_("Blender Info Log"),
                     event->xy[0],
                     event->xy[1] + shift_y,
>>>>>>> 0b934df2
                     sizex,
                     sizey,
                     SPACE_INFO,
                     false,
                     false,
                     true,
                     WIN_ALIGN_LOCATION_CENTER) != NULL) {
    return OPERATOR_FINISHED;
  }
  BKE_report(op->reports, RPT_ERROR, "Failed to open window!");
  return OPERATOR_CANCELLED;
}

static void SCREEN_OT_info_log_show(struct wmOperatorType *ot)
{
  /* identifiers */
  ot->name = "Show Info Log";
  ot->description = "Show info log in a separate window";
  ot->idname = "SCREEN_OT_info_log_show";

  /* api callbacks */
  ot->exec = info_log_show_exec;
  ot->poll = ED_operator_screenactive_nobackground;
}

/** \} */

/* -------------------------------------------------------------------- */
/** \name New Screen Operator
 * \{ */

static int screen_new_exec(bContext *C, wmOperator *UNUSED(op))
{
  Main *bmain = CTX_data_main(C);
  wmWindow *win = CTX_wm_window(C);
  WorkSpace *workspace = BKE_workspace_active_get(win->workspace_hook);
  WorkSpaceLayout *layout_old = BKE_workspace_active_layout_get(win->workspace_hook);

  WorkSpaceLayout *layout_new = ED_workspace_layout_duplicate(bmain, workspace, layout_old, win);

  WM_event_add_notifier(C, NC_SCREEN | ND_LAYOUTBROWSE, layout_new);

  return OPERATOR_FINISHED;
}

static void SCREEN_OT_new(wmOperatorType *ot)
{
  /* identifiers */
  ot->name = "New Screen";
  ot->description = "Add a new screen";
  ot->idname = "SCREEN_OT_new";

  /* api callbacks */
  ot->exec = screen_new_exec;
  ot->poll = WM_operator_winactive;
}

/** \} */

/* -------------------------------------------------------------------- */
/** \name Delete Screen Operator
 * \{ */

static int screen_delete_exec(bContext *C, wmOperator *UNUSED(op))
{
  bScreen *screen = CTX_wm_screen(C);
  WorkSpace *workspace = CTX_wm_workspace(C);
  WorkSpaceLayout *layout = BKE_workspace_layout_find(workspace, screen);

  WM_event_add_notifier(C, NC_SCREEN | ND_LAYOUTDELETE, layout);

  return OPERATOR_FINISHED;
}

static void SCREEN_OT_delete(wmOperatorType *ot)
{
  /* identifiers */
  ot->name = "Delete Screen";
  ot->description = "Delete active screen";
  ot->idname = "SCREEN_OT_delete";

  /* api callbacks */
  ot->exec = screen_delete_exec;
}

/** \} */

/* -------------------------------------------------------------------- */
/** \name Region Alpha Blending Operator
 *
 * Implementation NOTE: a disappearing region needs at least 1 last draw with
 * 100% back-buffer texture over it - then triple buffer will clear it entirely.
 * This because flag #RGN_FLAG_HIDDEN is set in end - region doesn't draw at all then.
 *
 * \{ */

typedef struct RegionAlphaInfo {
  ScrArea *area;
  ARegion *region, *child_region; /* other region */
  int hidden;
} RegionAlphaInfo;

#define TIMEOUT 0.1f
#define TIMESTEP (1.0f / 60.0f)

float ED_region_blend_alpha(ARegion *region)
{
  /* check parent too */
  if (region->regiontimer == NULL && (region->alignment & RGN_SPLIT_PREV) && region->prev) {
    region = region->prev;
  }

  if (region->regiontimer) {
    RegionAlphaInfo *rgi = region->regiontimer->customdata;
    float alpha;

    alpha = (float)region->regiontimer->duration / TIMEOUT;
    /* makes sure the blend out works 100% - without area redraws */
    if (rgi->hidden) {
      alpha = 0.9f - TIMESTEP - alpha;
    }

    CLAMP(alpha, 0.0f, 1.0f);
    return alpha;
  }
  return 1.0f;
}

/* assumes region has running region-blend timer */
static void region_blend_end(bContext *C, ARegion *region, const bool is_running)
{
  RegionAlphaInfo *rgi = region->regiontimer->customdata;

  /* always send redraw */
  ED_region_tag_redraw(region);
  if (rgi->child_region) {
    ED_region_tag_redraw(rgi->child_region);
  }

  /* if running timer was hiding, the flag toggle went wrong */
  if (is_running) {
    if (rgi->hidden) {
      rgi->region->flag &= ~RGN_FLAG_HIDDEN;
    }
  }
  else {
    if (rgi->hidden) {
      rgi->region->flag |= rgi->hidden;
      ED_area_init(CTX_wm_manager(C), CTX_wm_window(C), rgi->area);
    }
    /* area decoration needs redraw in end */
    ED_area_tag_redraw(rgi->area);
  }
  WM_event_remove_timer(CTX_wm_manager(C), NULL, region->regiontimer); /* frees rgi */
  region->regiontimer = NULL;
}
/**
 * \note Assumes that \a region itself is not a split version from previous region.
 */
void ED_region_visibility_change_update_animated(bContext *C, ScrArea *area, ARegion *region)
{
  wmWindowManager *wm = CTX_wm_manager(C);
  wmWindow *win = CTX_wm_window(C);

  /* end running timer */
  if (region->regiontimer) {

    region_blend_end(C, region, true);
  }
  RegionAlphaInfo *rgi = MEM_callocN(sizeof(RegionAlphaInfo), "RegionAlphaInfo");

  rgi->hidden = region->flag & RGN_FLAG_HIDDEN;
  rgi->area = area;
  rgi->region = region;
  region->flag &= ~RGN_FLAG_HIDDEN;

  /* blend in, reinitialize regions because it got unhidden */
  if (rgi->hidden == 0) {
    ED_area_init(wm, win, area);
  }
  else {
    WM_event_remove_handlers(C, &region->handlers);
  }

  if (region->next) {
    if (region->next->alignment & RGN_SPLIT_PREV) {
      rgi->child_region = region->next;
    }
  }

  /* new timer */
  region->regiontimer = WM_event_add_timer(wm, win, TIMERREGION, TIMESTEP);
  region->regiontimer->customdata = rgi;
}

/* timer runs in win->handlers, so it cannot use context to find area/region */
static int region_blend_invoke(bContext *C, wmOperator *UNUSED(op), const wmEvent *event)
{
  wmTimer *timer = event->customdata;

  /* event type is TIMERREGION, but we better check */
  if (event->type != TIMERREGION || timer == NULL) {
    return OPERATOR_PASS_THROUGH;
  }

  RegionAlphaInfo *rgi = timer->customdata;

  /* always send redraws */
  ED_region_tag_redraw(rgi->region);
  if (rgi->child_region) {
    ED_region_tag_redraw(rgi->child_region);
  }

  /* end timer? */
  if (rgi->region->regiontimer->duration > (double)TIMEOUT) {
    region_blend_end(C, rgi->region, false);
    return (OPERATOR_FINISHED | OPERATOR_PASS_THROUGH);
  }

  return (OPERATOR_FINISHED | OPERATOR_PASS_THROUGH);
}

static void SCREEN_OT_region_blend(wmOperatorType *ot)
{
  /* identifiers */
  ot->name = "Region Alpha";
  ot->idname = "SCREEN_OT_region_blend";
  ot->description = "Blend in and out overlapping region";

  /* api callbacks */
  ot->invoke = region_blend_invoke;

  /* flags */
  ot->flag = OPTYPE_INTERNAL;

  /* properties */
}

/** \} */

/* -------------------------------------------------------------------- */
/** \name Space Type Set or Cycle Operator
 * \{ */

static bool space_type_set_or_cycle_poll(bContext *C)
{
  ScrArea *area = CTX_wm_area(C);
  return (area && !ELEM(area->spacetype, SPACE_TOPBAR, SPACE_STATUSBAR));
}

static int space_type_set_or_cycle_exec(bContext *C, wmOperator *op)
{
  const int space_type = RNA_enum_get(op->ptr, "space_type");

  PointerRNA ptr;
  ScrArea *area = CTX_wm_area(C);
  RNA_pointer_create((ID *)CTX_wm_screen(C), &RNA_Area, area, &ptr);
  PropertyRNA *prop_type = RNA_struct_find_property(&ptr, "type");
  PropertyRNA *prop_ui_type = RNA_struct_find_property(&ptr, "ui_type");

  if (area->spacetype != space_type) {
    /* Set the type. */
    RNA_property_enum_set(&ptr, prop_type, space_type);
    RNA_property_update(C, &ptr, prop_type);
  }
  else {
    /* Types match, cycle the subtype. */
    const int space_type_ui = RNA_property_enum_get(&ptr, prop_ui_type);
    const EnumPropertyItem *item;
    int item_len;
    bool free;
    RNA_property_enum_items(C, &ptr, prop_ui_type, &item, &item_len, &free);
    int index = RNA_enum_from_value(item, space_type_ui);
    for (int i = 1; i < item_len; i++) {
      const EnumPropertyItem *item_test = &item[(index + i) % item_len];
      if ((item_test->value >> 16) == space_type) {
        RNA_property_enum_set(&ptr, prop_ui_type, item_test->value);
        RNA_property_update(C, &ptr, prop_ui_type);
        break;
      }
    }
    if (free) {
      MEM_freeN((void *)item);
    }
  }

  return OPERATOR_FINISHED;
}

static void SCREEN_OT_space_type_set_or_cycle(wmOperatorType *ot)
{
  /* identifiers */
  ot->name = "Cycle Space Type Set";
  ot->description = "Set the space type or cycle subtype";
  ot->idname = "SCREEN_OT_space_type_set_or_cycle";

  /* api callbacks */
  ot->exec = space_type_set_or_cycle_exec;
  ot->poll = space_type_set_or_cycle_poll;

  ot->flag = 0;

  RNA_def_enum(ot->srna, "space_type", rna_enum_space_type_items, SPACE_EMPTY, "Type", "");
}

/** \} */

/* -------------------------------------------------------------------- */
/** \name Space Context Cycle Operator
 * \{ */

static const EnumPropertyItem space_context_cycle_direction[] = {
    {SPACE_CONTEXT_CYCLE_PREV, "PREV", 0, "Previous", ""},
    {SPACE_CONTEXT_CYCLE_NEXT, "NEXT", 0, "Next", ""},
    {0, NULL, 0, NULL, NULL},
};

static bool space_context_cycle_poll(bContext *C)
{
  ScrArea *area = CTX_wm_area(C);
  /* area might be NULL if called out of window bounds */
  return (area && ELEM(area->spacetype, SPACE_PROPERTIES, SPACE_USERPREF));
}

/**
 * Helper to get the correct RNA pointer/property pair for changing
 * the display context of active space type in \a area.
 */
static void context_cycle_prop_get(bScreen *screen,
                                   const ScrArea *area,
                                   PointerRNA *r_ptr,
                                   PropertyRNA **r_prop)
{
  const char *propname;

  switch (area->spacetype) {
    case SPACE_PROPERTIES:
      RNA_pointer_create(&screen->id, &RNA_SpaceProperties, area->spacedata.first, r_ptr);
      propname = "context";
      break;
    case SPACE_USERPREF:
      RNA_pointer_create(NULL, &RNA_Preferences, &U, r_ptr);
      propname = "active_section";
      break;
    default:
      BLI_assert(0);
      propname = "";
  }

  *r_prop = RNA_struct_find_property(r_ptr, propname);
}

static int space_context_cycle_invoke(bContext *C, wmOperator *op, const wmEvent *UNUSED(event))
{
  const eScreenCycle direction = RNA_enum_get(op->ptr, "direction");

  PointerRNA ptr;
  PropertyRNA *prop;
  context_cycle_prop_get(CTX_wm_screen(C), CTX_wm_area(C), &ptr, &prop);
  const int old_context = RNA_property_enum_get(&ptr, prop);
  const int new_context = RNA_property_enum_step(
      C, &ptr, prop, old_context, direction == SPACE_CONTEXT_CYCLE_PREV ? -1 : 1);
  RNA_property_enum_set(&ptr, prop, new_context);
  RNA_property_update(C, &ptr, prop);

  return OPERATOR_FINISHED;
}

static void SCREEN_OT_space_context_cycle(wmOperatorType *ot)
{
  /* identifiers */
  ot->name = "Cycle Space Context";
  ot->description = "Cycle through the editor context by activating the next/previous one";
  ot->idname = "SCREEN_OT_space_context_cycle";

  /* api callbacks */
  ot->invoke = space_context_cycle_invoke;
  ot->poll = space_context_cycle_poll;

  ot->flag = 0;

  RNA_def_enum(ot->srna,
               "direction",
               space_context_cycle_direction,
               SPACE_CONTEXT_CYCLE_NEXT,
               "Direction",
               "Direction to cycle through");
}

/** \} */

/* -------------------------------------------------------------------- */
/** \name Workspace Cycle Operator
 * \{ */

static int space_workspace_cycle_invoke(bContext *C, wmOperator *op, const wmEvent *UNUSED(event))
{
  wmWindow *win = CTX_wm_window(C);
  if (WM_window_is_temp_screen(win)) {
    return OPERATOR_CANCELLED;
  }

  Main *bmain = CTX_data_main(C);
  const eScreenCycle direction = RNA_enum_get(op->ptr, "direction");
  WorkSpace *workspace_src = WM_window_get_active_workspace(win);
  WorkSpace *workspace_dst = NULL;

  ListBase ordered;
  BKE_id_ordered_list(&ordered, &bmain->workspaces);

  LISTBASE_FOREACH (LinkData *, link, &ordered) {
    if (link->data == workspace_src) {
      if (direction == SPACE_CONTEXT_CYCLE_PREV) {
        workspace_dst = (link->prev) ? link->prev->data : NULL;
      }
      else {
        workspace_dst = (link->next) ? link->next->data : NULL;
      }
    }
  }

  if (workspace_dst == NULL) {
    LinkData *link = (direction == SPACE_CONTEXT_CYCLE_PREV) ? ordered.last : ordered.first;
    workspace_dst = link->data;
  }

  BLI_freelistN(&ordered);

  if (workspace_src == workspace_dst) {
    return OPERATOR_CANCELLED;
  }

  win->workspace_hook->temp_workspace_store = workspace_dst;
  WM_event_add_notifier(C, NC_SCREEN | ND_WORKSPACE_SET, workspace_dst);
  win->workspace_hook->temp_workspace_store = NULL;

  return OPERATOR_FINISHED;
}

static void SCREEN_OT_workspace_cycle(wmOperatorType *ot)
{
  /* identifiers */
  ot->name = "Cycle Workspace";
  ot->description = "Cycle through workspaces";
  ot->idname = "SCREEN_OT_workspace_cycle";

  /* api callbacks */
  ot->invoke = space_workspace_cycle_invoke;
  ot->poll = ED_operator_screenactive;

  ot->flag = 0;

  RNA_def_enum(ot->srna,
               "direction",
               space_context_cycle_direction,
               SPACE_CONTEXT_CYCLE_NEXT,
               "Direction",
               "Direction to cycle through");
}

/** \} */

/* -------------------------------------------------------------------- */
/** \name Assigning Operator Types
 * \{ */

/* called in spacetypes.c */
void ED_operatortypes_screen(void)
{
  /* Generic UI stuff. */
  WM_operatortype_append(SCREEN_OT_actionzone);
  WM_operatortype_append(SCREEN_OT_repeat_last);
  WM_operatortype_append(SCREEN_OT_repeat_history);
  WM_operatortype_append(SCREEN_OT_redo_last);

  /* Screen tools. */
  WM_operatortype_append(SCREEN_OT_area_move);
  WM_operatortype_append(SCREEN_OT_area_split);
  WM_operatortype_append(SCREEN_OT_area_join);
  WM_operatortype_append(SCREEN_OT_area_close);
  WM_operatortype_append(SCREEN_OT_area_options);
  WM_operatortype_append(SCREEN_OT_area_dupli);
  WM_operatortype_append(SCREEN_OT_area_swap);
  WM_operatortype_append(SCREEN_OT_region_quadview);
  WM_operatortype_append(SCREEN_OT_region_scale);
  WM_operatortype_append(SCREEN_OT_region_toggle);
  WM_operatortype_append(SCREEN_OT_region_flip);
  WM_operatortype_append(SCREEN_OT_header_toggle_menus);
  WM_operatortype_append(
      SCREEN_OT_header_toggle_editortypemenu);            // bfa - show hide the editorsmenu
  WM_operatortype_append(SCREEN_OT_header_toolbar_file);  // bfa - show hide the file toolbar
  WM_operatortype_append(
      SCREEN_OT_header_toolbar_meshedit);  // bfa - show hide the meshedit toolbar
  WM_operatortype_append(
      SCREEN_OT_header_toolbar_primitives);  // bfa - show hide the primitives toolbar
  WM_operatortype_append(
      SCREEN_OT_header_toolbar_image);  // bfa - show hide the primitives toolbar
  WM_operatortype_append(
      SCREEN_OT_header_toolbar_tools);  // bfa - show hide the primitives toolbar
  WM_operatortype_append(SCREEN_OT_header_toolbar_animation);  // bfa - show hide the primitives
                                                               // toolbarfSCREEN_OT_header_toolbox
  WM_operatortype_append(SCREEN_OT_header_toolbar_edit);  // bfa - show hide the primitives toolbar
  WM_operatortype_append(SCREEN_OT_header_toolbar_misc);  // bfa - show hide the primitives toolbar
  WM_operatortype_append(
      SCREEN_OT_toolbar_toolbox);  // bfa - toolbar types menu in the toolbar editor
  WM_operatortype_append(SCREEN_OT_region_context_menu);
  WM_operatortype_append(SCREEN_OT_screen_set);
  WM_operatortype_append(SCREEN_OT_screen_full_area);
  WM_operatortype_append(SCREEN_OT_back_to_previous);
  WM_operatortype_append(SCREEN_OT_spacedata_cleanup);
  WM_operatortype_append(SCREEN_OT_screenshot);
  WM_operatortype_append(SCREEN_OT_screenshot_area);
  WM_operatortype_append(SCREEN_OT_userpref_show);
  WM_operatortype_append(SCREEN_OT_drivers_editor_show);
  WM_operatortype_append(SCREEN_OT_info_log_show);
  WM_operatortype_append(SCREEN_OT_region_blend);
  WM_operatortype_append(SCREEN_OT_space_type_set_or_cycle);
  WM_operatortype_append(SCREEN_OT_space_context_cycle);
  WM_operatortype_append(SCREEN_OT_workspace_cycle);

  /* Frame changes. */
  WM_operatortype_append(SCREEN_OT_frame_offset);
  WM_operatortype_append(SCREEN_OT_frame_jump);
  WM_operatortype_append(SCREEN_OT_keyframe_jump);
  WM_operatortype_append(SCREEN_OT_marker_jump);

  WM_operatortype_append(SCREEN_OT_animation_step);
  WM_operatortype_append(SCREEN_OT_animation_play);
  WM_operatortype_append(SCREEN_OT_animation_cancel);

  /* New/delete. */
  WM_operatortype_append(SCREEN_OT_new);
  WM_operatortype_append(SCREEN_OT_delete);
}

/** \} */

/* -------------------------------------------------------------------- */
/** \name Operator Key Map
 * \{ */

static void keymap_modal_set(wmKeyConfig *keyconf)
{
  static const EnumPropertyItem modal_items[] = {
      {KM_MODAL_CANCEL, "CANCEL", 0, "Cancel", ""},
      {KM_MODAL_APPLY, "APPLY", 0, "Apply", ""},
      {KM_MODAL_SNAP_ON, "SNAP", 0, "Snap On", ""},
      {KM_MODAL_SNAP_OFF, "SNAP_OFF", 0, "Snap Off", ""},
      {0, NULL, 0, NULL, NULL},
  };

  /* Standard Modal keymap ------------------------------------------------ */
  wmKeyMap *keymap = WM_modalkeymap_ensure(keyconf, "Standard Modal Map", modal_items);

  WM_modalkeymap_assign(keymap, "SCREEN_OT_area_move");
}

static bool blend_file_drop_poll(bContext *UNUSED(C), wmDrag *drag, const wmEvent *UNUSED(event))
{
  if (drag->type == WM_DRAG_PATH) {
    if (drag->icon == ICON_FILE_BLEND) {
      return true;
    }
  }
  return false;
}

static void blend_file_drop_copy(wmDrag *drag, wmDropBox *drop)
{
  /* copy drag path to properties */
  RNA_string_set(drop->ptr, "filepath", drag->path);
}

/* called in spacetypes.c */
void ED_keymap_screen(wmKeyConfig *keyconf)
{
  /* Screen Editing ------------------------------------------------ */
  WM_keymap_ensure(keyconf, "Screen Editing", 0, 0);

  /* Screen General ------------------------------------------------ */
  WM_keymap_ensure(keyconf, "Screen", 0, 0);

  /* Anim Playback ------------------------------------------------ */
  WM_keymap_ensure(keyconf, "Frames", 0, 0);

  /* dropbox for entire window */
  ListBase *lb = WM_dropboxmap_find("Window", 0, 0);
  WM_dropbox_add(
      lb, "WM_OT_drop_blend_file", blend_file_drop_poll, blend_file_drop_copy, NULL, NULL);
  WM_dropbox_add(lb, "UI_OT_drop_color", UI_drop_color_poll, UI_drop_color_copy, NULL, NULL);

  keymap_modal_set(keyconf);
}

/** \} */<|MERGE_RESOLUTION|>--- conflicted
+++ resolved
@@ -4697,12 +4697,8 @@
   if (GPU_mem_stats_supported()) {
     uiItemR(layout, &ptr, "show_statusbar_vram", 0, IFACE_("Video Memory"), ICON_NONE);
   }
-  uiItemR(layout,
-          &ptr,
-          "show_statusbar_version",
-          0,
-          IFACE_("Bforartists Version"),
-          ICON_NONE); /*bfa - bforartists version, not blender version*/
+/*bfa - bforartists version, not blender version*/
+  uiItemR(layout, &ptr, "show_statusbar_version", 0, IFACE_("Bforartists Version"), ICON_NONE); 
 }
 
 static int screen_context_menu_invoke(bContext *C,
@@ -5406,15 +5402,9 @@
 
   /* changes context! */
   if (WM_window_open(C,
-<<<<<<< HEAD
                      IFACE_("Preferences"), /*bfa - preferences, not blender preferences*/
-                     event->x,
-                     event->y,
-=======
-                     IFACE_("Blender Preferences"),
                      event->xy[0],
                      event->xy[1],
->>>>>>> 0b934df2
                      sizex,
                      sizey,
                      SPACE_USERPREF,
@@ -5479,15 +5469,9 @@
 
   /* changes context! */
   if (WM_window_open(C,
-<<<<<<< HEAD
                      IFACE_("Bforartists Drivers Editor"),
-                     event->x,
-                     event->y,
-=======
-                     IFACE_("Blender Drivers Editor"),
                      event->xy[0],
                      event->xy[1],
->>>>>>> 0b934df2
                      sizex,
                      sizey,
                      SPACE_GRAPH,
@@ -5554,15 +5538,9 @@
 
   /* changes context! */
   if (WM_window_open(C,
-<<<<<<< HEAD
                      IFACE_("Bforartists Info Log"),
-                     event->x,
-                     event->y + shift_y,
-=======
-                     IFACE_("Blender Info Log"),
                      event->xy[0],
                      event->xy[1] + shift_y,
->>>>>>> 0b934df2
                      sizex,
                      sizey,
                      SPACE_INFO,
