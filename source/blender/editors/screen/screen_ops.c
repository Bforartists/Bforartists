--- conflicted
+++ resolved
@@ -3693,7 +3693,7 @@
 	sa->flag = sa->flag ^ HEADER_NO_PULLDOWN;
 
 	ED_area_tag_redraw(sa);
-	WM_event_add_notifier(C, NC_SCREEN | NA_EDITED, NULL);	
+	WM_event_add_notifier(C, NC_SCREEN | NA_EDITED, NULL);
 
 	return OPERATOR_FINISHED;
 }
@@ -3712,6 +3712,18 @@
 	ot->flag = 0;
 }
 
+/** \} */
+
+/* -------------------------------------------------------------------- */
+/** \name Header Tools Operator
+ * \{ */
+
+static bool header_context_menu_poll(bContext *C)
+{
+	ScrArea *sa = CTX_wm_area(C);
+	return (sa && sa->spacetype != SPACE_STATUSBAR);
+}
+
 // bfa - show hide the editorsmenu
 static int header_toggle_editortypemenu_exec(bContext *C, wmOperator *UNUSED(op))
 {
@@ -3943,12 +3955,6 @@
 /** \name Header Tools Operator
  * \{ */
 
-static bool header_context_menu_poll(bContext *C)
-{
-	ScrArea *sa = CTX_wm_area(C);
-	return (sa && sa->spacetype != SPACE_STATUSBAR);
-}
-
 void ED_screens_header_tools_menu_create(bContext *C, uiLayout *layout, void *UNUSED(arg))
 {
 	ScrArea *sa = CTX_wm_area(C);
@@ -3970,7 +3976,6 @@
 	        (sa->flag & HEADER_NO_PULLDOWN) ? ICON_CHECKBOX_HLT : ICON_CHECKBOX_DEHLT,
 	        "SCREEN_OT_header_toggle_menus");
 
-<<<<<<< HEAD
 	// bfa - show hide the editortypemenu
 
 	uiItemO(layout, IFACE_("Hide Editortype menu"),
@@ -3978,70 +3983,19 @@
 		"SCREEN_OT_header_toggle_editortypemenu");
 
 	uiItemS(layout);
-=======
+
 	/* file browser should be fullscreen all the time, topbar should
 	 * never be. But other regions can be maximized/restored... */
 	if (!ELEM(sa->spacetype, SPACE_FILE, SPACE_TOPBAR)) {
 		uiItemS(layout);
->>>>>>> c4777d31
 
 		const char *but_str = sa->full ? IFACE_("Tile Area") : IFACE_("Maximize Area");
 		uiItemO(layout, but_str, ICON_NONE, "SCREEN_OT_screen_full_area");
 	}
 }
 
-static int header_context_menu_invoke(bContext *C, wmOperator *UNUSED(op), const wmEvent *UNUSED(event))
-{
-	uiPopupMenu *pup;
-	uiLayout *layout;
-
-	pup = UI_popup_menu_begin(C, IFACE_("Header"), ICON_NONE);
-	layout = UI_popup_menu_layout(pup);
-
-	ED_screens_header_tools_menu_create(C, layout, NULL);
-
-	UI_popup_menu_end(C, pup);
-
-	return OPERATOR_INTERFACE;
-}
-
-static void SCREEN_OT_header_context_menu(wmOperatorType *ot)
-{
-	/* identifiers */
-<<<<<<< HEAD
-	ot->name = "Header Toolbox";
-	ot->description = "Header Toolbox\nDisplay header region toolbox";
-	ot->idname = "SCREEN_OT_header_toolbox";
-=======
-	ot->name = "Header Context Menu";
-	ot->description = "Display header region context menu";
-	ot->idname = "SCREEN_OT_header_context_menu";
->>>>>>> c4777d31
-
-	/* api callbacks */
-	ot->poll = header_context_menu_poll;
-	ot->invoke = header_context_menu_invoke;
-}
-
-/** \} */
-
-/* -------------------------------------------------------------------- */
-/** \name Navigation Bar Tools Menu
- * \{ */
-
-void ED_screens_navigation_bar_tools_menu_create(bContext *C, uiLayout *layout, void *UNUSED(arg))
-{
-	const ARegion *ar = CTX_wm_region(C);
-	const char *but_flip_str = (ar->alignment == RGN_ALIGN_LEFT) ? IFACE_("Flip to Right") : IFACE_("Flip to Left");
-
-	/* default is WM_OP_INVOKE_REGION_WIN, which we don't want here. */
-	uiLayoutSetOperatorContext(layout, WM_OP_INVOKE_DEFAULT);
-
-	uiItemO(layout, but_flip_str, ICON_NONE, "SCREEN_OT_region_flip");
-}
-
-
-/* ************** toolbar tools operator ***************************** */
+
+/* ************** bfa - toolbar tools operator ***************************** */
 /* ************** This menu is called in the toolbar editor to choose the toolbar type ***************************** */
 void ED_screens_toolbar_tools_menu_create(bContext *C, uiLayout *layout, void *UNUSED(arg))
 {
@@ -4088,7 +4042,7 @@
 		(sa->flag & HEADER_TOOLBAR_MISC) ? ICON_CHECKBOX_HLT : ICON_CHECKBOX_DEHLT,
 		"SCREEN_OT_header_toolbar_misc");
 }
-
+/*bfa toolbar*/
 static int toolbar_toolbox_invoke(bContext *C, wmOperator *UNUSED(op), const wmEvent *UNUSED(event))
 {
 	uiPopupMenu *pup;
@@ -4103,7 +4057,7 @@
 
 	return OPERATOR_INTERFACE;
 }
-
+/*bfa toolbar*/
 static void SCREEN_OT_toolbar_toolbox(wmOperatorType *ot)
 {
 	/* identifiers */
@@ -4113,6 +4067,51 @@
 
 	/* api callbacks */
 	ot->invoke = toolbar_toolbox_invoke;
+}
+/*----------------------------------------------------*/
+
+static int header_context_menu_invoke(bContext *C, wmOperator *UNUSED(op), const wmEvent *UNUSED(event))
+{
+	uiPopupMenu *pup;
+	uiLayout *layout;
+
+	pup = UI_popup_menu_begin(C, IFACE_("Header"), ICON_NONE);
+	layout = UI_popup_menu_layout(pup);
+
+	ED_screens_header_tools_menu_create(C, layout, NULL);
+
+	UI_popup_menu_end(C, pup);
+
+	return OPERATOR_INTERFACE;
+}
+
+static void SCREEN_OT_header_context_menu(wmOperatorType *ot)
+{
+	/* identifiers */
+	ot->name = "Header Context Menu";
+	ot->description = "Header Context Menu\nDisplay header region context menu";
+	ot->idname = "SCREEN_OT_header_context_menu";
+
+	/* api callbacks */
+	ot->poll = header_context_menu_poll;
+	ot->invoke = header_context_menu_invoke;
+}
+
+/** \} */
+
+/* -------------------------------------------------------------------- */
+/** \name Navigation Bar Tools Menu
+ * \{ */
+
+void ED_screens_navigation_bar_tools_menu_create(bContext *C, uiLayout *layout, void *UNUSED(arg))
+{
+	const ARegion *ar = CTX_wm_region(C);
+	const char *but_flip_str = (ar->alignment == RGN_ALIGN_LEFT) ? IFACE_("Flip to Right") : IFACE_("Flip to Left");
+
+	/* default is WM_OP_INVOKE_REGION_WIN, which we don't want here. */
+	uiLayoutSetOperatorContext(layout, WM_OP_INVOKE_DEFAULT);
+
+	uiItemO(layout, but_flip_str, ICON_NONE, "SCREEN_OT_region_flip");
 }
 
 /** \} */
@@ -4686,13 +4685,8 @@
 static void SCREEN_OT_userpref_show(struct wmOperatorType *ot)
 {
 	/* identifiers */
-<<<<<<< HEAD
-	ot->name = "Show User Preferences";
-	ot->description = "Show User Preferences\nShow user preferences";
-=======
 	ot->name = "Show Preferences";
-	ot->description = "Edit user preferences and system settings";
->>>>>>> c4777d31
+	ot->description = "Show Preferences\nEdit user preferences and system settings";
 	ot->idname = "SCREEN_OT_userpref_show";
 
 	/* api callbacks */
@@ -4722,14 +4716,6 @@
 	 */
 	but = UI_context_active_but_prop_get(C, &ptr, &prop, &index);
 
-<<<<<<< HEAD
-static void SCREEN_OT_new(wmOperatorType *ot)
-{
-	/* identifiers */
-	ot->name = "New Screen";
-	ot->description = "New Screen\nAdd a new screen";
-	ot->idname = "SCREEN_OT_new";
-=======
 	/* changes context! */
 	if (WM_window_open_temp(C, event->x, event->y, sizex, sizey, WM_WINDOW_DRIVERS) != NULL) {
 		/* activate driver F-Curve for the property under the cursor */
@@ -4754,7 +4740,6 @@
 				}
 			}
 		}
->>>>>>> c4777d31
 
 		return OPERATOR_FINISHED;
 	}
@@ -4768,15 +4753,9 @@
 static void SCREEN_OT_drivers_editor_show(struct wmOperatorType *ot)
 {
 	/* identifiers */
-<<<<<<< HEAD
-	ot->name = "Delete Screen";
-	ot->description = "Delete Screen\nDelete active screen";
-	ot->idname = "SCREEN_OT_delete";
-=======
 	ot->name = "Show Drivers Editor";
-	ot->description = "Show drivers editor in a separate window";
+	ot->description = "Show Drivers Editor\nShow drivers editor in a separate window";
 	ot->idname = "SCREEN_OT_drivers_editor_show";
->>>>>>> c4777d31
 
 	/* api callbacks */
 	ot->invoke = drivers_editor_show_invoke;
@@ -4805,25 +4784,10 @@
 
 static void SCREEN_OT_new(wmOperatorType *ot)
 {
-<<<<<<< HEAD
-	static const EnumPropertyItem type_items[] = {
-		{SCE_COPY_NEW, "NEW", 0, "New", "Add new scene"},
-		{SCE_COPY_EMPTY, "EMPTY", 0, "Copy Settings", "Copy Settings\nMake a copy without any objects"},
-		{SCE_COPY_LINK_OB, "LINK_OBJECTS", 0, "Link Objects", "Link Objects\nLink to the objects from the current scene"},
-		{SCE_COPY_LINK_DATA, "LINK_OBJECT_DATA", 0, "Link Object Data", "Link Object Data\nCopy objects linked to data from the current scene"},
-		{SCE_COPY_FULL, "FULL_COPY", 0, "Full Copy", "Full Copy\nMake a full copy of the current scene"},
-		{0, NULL, 0, NULL, NULL}};
-
-	/* identifiers */
-	ot->name = "New Scene";
-	ot->description = "New Scene\nAdd new scene by type";
-	ot->idname = "SCENE_OT_new";
-=======
 	/* identifiers */
 	ot->name = "New Screen";
 	ot->description = "Add a new screen";
 	ot->idname = "SCREEN_OT_new";
->>>>>>> c4777d31
 
 	/* api callbacks */
 	ot->exec = screen_new_exec;
@@ -4850,15 +4814,9 @@
 static void SCREEN_OT_delete(wmOperatorType *ot)
 {
 	/* identifiers */
-<<<<<<< HEAD
-	ot->name = "Delete Scene";
-	ot->description = "Delete Scene\nDelete active scene";
-	ot->idname = "SCENE_OT_delete";
-=======
 	ot->name = "Delete Screen";
-	ot->description = "Delete active screen";
+	ot->description = "Delete Screen\nDelete active screen";
 	ot->idname = "SCREEN_OT_delete";
->>>>>>> c4777d31
 
 	/* api callbacks */
 	ot->exec = screen_delete_exec;
@@ -5247,21 +5205,17 @@
 	WM_operatortype_append(SCREEN_OT_region_flip);
 	WM_operatortype_append(SCREEN_OT_header);
 	WM_operatortype_append(SCREEN_OT_header_toggle_menus);
-<<<<<<< HEAD
 	WM_operatortype_append(SCREEN_OT_header_toggle_editortypemenu); // bfa - show hide the editorsmenu
 	WM_operatortype_append(SCREEN_OT_header_toolbar_file); // bfa - show hide the file toolbar
 	WM_operatortype_append(SCREEN_OT_header_toolbar_meshedit); // bfa - show hide the meshedit toolbar
 	WM_operatortype_append(SCREEN_OT_header_toolbar_primitives); // bfa - show hide the primitives toolbar
 	WM_operatortype_append(SCREEN_OT_header_toolbar_image); // bfa - show hide the primitives toolbar
 	WM_operatortype_append(SCREEN_OT_header_toolbar_tools); // bfa - show hide the primitives toolbar
-	WM_operatortype_append(SCREEN_OT_header_toolbar_animation); // bfa - show hide the primitives toolbar
+	WM_operatortype_append(SCREEN_OT_header_toolbar_animation); // bfa - show hide the primitives toolbarfSCREEN_OT_header_toolbox
 	WM_operatortype_append(SCREEN_OT_header_toolbar_edit); // bfa - show hide the primitives toolbar
 	WM_operatortype_append(SCREEN_OT_header_toolbar_misc); // bfa - show hide the primitives toolbar
-	WM_operatortype_append(SCREEN_OT_header_toolbox);
 	WM_operatortype_append(SCREEN_OT_toolbar_toolbox); // bfa - toolbar types menu in the toolbar editor
-=======
 	WM_operatortype_append(SCREEN_OT_header_context_menu);
->>>>>>> c4777d31
 	WM_operatortype_append(SCREEN_OT_screen_set);
 	WM_operatortype_append(SCREEN_OT_screen_full_area);
 	WM_operatortype_append(SCREEN_OT_back_to_previous);
