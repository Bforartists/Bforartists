/*
 * ***** BEGIN GPL LICENSE BLOCK *****
 *
 * This program is free software; you can redistribute it and/or
 * modify it under the terms of the GNU General Public License
 * as published by the Free Software Foundation; either version 2
 * of the License, or (at your option) any later version.
 *
 * This program is distributed in the hope that it will be useful,
 * but WITHOUT ANY WARRANTY; without even the implied warranty of
 * MERCHANTABILITY or FITNESS FOR A PARTICULAR PURPOSE.  See the
 * GNU General Public License for more details.
 *
 * You should have received a copy of the GNU General Public License
 * along with this program; if not, write to the Free Software Foundation,
 * Inc., 51 Franklin Street, Fifth Floor, Boston, MA 02110-1301, USA.
 *
 * The Original Code is Copyright (C) 2008 Blender Foundation.
 * All rights reserved.
 *
 *
 * ***** END GPL LICENSE BLOCK *****
 */

/** \file blender/editors/screen/screen_ops.c
 *  \ingroup edscr
 */


#include <math.h>
#include <string.h>

#include "MEM_guardedalloc.h"

#include "BLI_math.h"
#include "BLI_blenlib.h"
#include "BLI_dlrbTree.h"
#include "BLI_utildefines.h"

#include "BLT_translation.h"

#include "DNA_armature_types.h"
#include "DNA_lattice_types.h"
#include "DNA_object_types.h"
#include "DNA_curve_types.h"
#include "DNA_gpencil_types.h"
#include "DNA_scene_types.h"
#include "DNA_meta_types.h"
#include "DNA_mask_types.h"
#include "DNA_node_types.h"
#include "DNA_userdef_types.h"

#include "BKE_context.h"
#include "BKE_customdata.h"
#include "BKE_global.h"
#include "BKE_main.h"
#include "BKE_object.h"
#include "BKE_report.h"
#include "BKE_scene.h"
#include "BKE_screen.h"
#include "BKE_editmesh.h"
#include "BKE_sound.h"
#include "BKE_mask.h"

#include "WM_api.h"
#include "WM_types.h"

#include "ED_armature.h"
#include "ED_clip.h"
#include "ED_image.h"
#include "ED_keyframes_draw.h"
#include "ED_object.h"
#include "ED_screen.h"
#include "ED_screen_types.h"
#include "ED_sequencer.h"
#include "ED_util.h"
#include "ED_undo.h"
#include "ED_view3d.h"

#include "RNA_access.h"
#include "RNA_define.h"

#include "UI_interface.h"
#include "UI_resources.h"
#include "UI_view2d.h"

#include "screen_intern.h"  /* own module include */

#define KM_MODAL_CANCEL     1
#define KM_MODAL_APPLY      2
#define KM_MODAL_SNAP_ON    3
#define KM_MODAL_SNAP_OFF   4

/* -------------------------------------------------------------------- */
/** \name Public Poll API
 * \{ */

int ED_operator_regionactive(bContext *C)
{
	if (CTX_wm_window(C) == NULL) return 0;
	if (CTX_wm_screen(C) == NULL) return 0;
	if (CTX_wm_region(C) == NULL) return 0;
	return 1;
}

int ED_operator_areaactive(bContext *C)
{
	if (CTX_wm_window(C) == NULL) return 0;
	if (CTX_wm_screen(C) == NULL) return 0;
	if (CTX_wm_area(C) == NULL) return 0;
	return 1;
}

int ED_operator_screenactive(bContext *C)
{
	if (CTX_wm_window(C) == NULL) return 0;
	if (CTX_wm_screen(C) == NULL) return 0;
	return 1;
}

/* XXX added this to prevent anim state to change during renders */
static int ED_operator_screenactive_norender(bContext *C)
{
	if (G.is_rendering) return 0;
	if (CTX_wm_window(C) == NULL) return 0;
	if (CTX_wm_screen(C) == NULL) return 0;
	return 1;
}

/* when mouse is over area-edge */
int ED_operator_screen_mainwinactive(bContext *C)
{
	bScreen *screen;
	if (CTX_wm_window(C) == NULL) return 0;
	screen = CTX_wm_screen(C);
	if (screen == NULL) return 0;
	if (screen->subwinactive != screen->mainwin) return 0;
	return 1;
}

int ED_operator_scene(bContext *C)
{
	Scene *scene = CTX_data_scene(C);
	if (scene)
		return 1;
	return 0;
}

int ED_operator_scene_editable(bContext *C)
{
	Scene *scene = CTX_data_scene(C);
	if (scene && !ID_IS_LINKED(scene))
		return 1;
	return 0;
}

int ED_operator_objectmode(bContext *C)
{
	Scene *scene = CTX_data_scene(C);
	Object *obact = CTX_data_active_object(C);

	if (scene == NULL || ID_IS_LINKED(scene))
		return 0;
	if (CTX_data_edit_object(C))
		return 0;

	/* add a check for ob->mode too? */
	if (obact && (obact->mode != OB_MODE_OBJECT))
		return 0;

	return 1;
}


static bool ed_spacetype_test(bContext *C, int type)
{
	if (ED_operator_areaactive(C)) {
		SpaceLink *sl = (SpaceLink *)CTX_wm_space_data(C);
		return sl && (sl->spacetype == type);
	}
	return 0;
}

int ED_operator_view3d_active(bContext *C)
{
	return ed_spacetype_test(C, SPACE_VIEW3D);
}

int ED_operator_region_view3d_active(bContext *C)
{
	if (CTX_wm_region_view3d(C))
		return true;

	CTX_wm_operator_poll_msg_set(C, "expected a view3d region");
	return false;
}

/* generic for any view2d which uses anim_ops */
int ED_operator_animview_active(bContext *C)
{
	if (ED_operator_areaactive(C)) {
		SpaceLink *sl = (SpaceLink *)CTX_wm_space_data(C);
		if (sl && (ELEM(sl->spacetype, SPACE_SEQ, SPACE_ACTION, SPACE_NLA, SPACE_IPO, SPACE_TIME)))
			return true;
	}

	CTX_wm_operator_poll_msg_set(C, "expected a timeline/animation area to be active");
	return 0;
}

int ED_operator_timeline_active(bContext *C)
{
	return ed_spacetype_test(C, SPACE_TIME);
}

int ED_operator_outliner_active(bContext *C)
{
	return ed_spacetype_test(C, SPACE_OUTLINER);
}

int ED_operator_outliner_active_no_editobject(bContext *C)
{
	if (ed_spacetype_test(C, SPACE_OUTLINER)) {
		Object *ob = ED_object_active_context(C);
		Object *obedit = CTX_data_edit_object(C);
		if (ob && ob == obedit)
			return 0;
		else
			return 1;
	}
	return 0;
}

int ED_operator_file_active(bContext *C)
{
	return ed_spacetype_test(C, SPACE_FILE);
}

int ED_operator_action_active(bContext *C)
{
	return ed_spacetype_test(C, SPACE_ACTION);
}

int ED_operator_buttons_active(bContext *C)
{
	return ed_spacetype_test(C, SPACE_BUTS);
}

int ED_operator_node_active(bContext *C)
{
	SpaceNode *snode = CTX_wm_space_node(C);

	if (snode && snode->edittree)
		return 1;

	return 0;
}

int ED_operator_node_editable(bContext *C)
{
	SpaceNode *snode = CTX_wm_space_node(C);

	if (snode && snode->edittree && !ID_IS_LINKED(snode->edittree))
		return 1;

	return 0;
}

int ED_operator_graphedit_active(bContext *C)
{
	return ed_spacetype_test(C, SPACE_IPO);
}

int ED_operator_sequencer_active(bContext *C)
{
	return ed_spacetype_test(C, SPACE_SEQ);
}

int ED_operator_sequencer_active_editable(bContext *C)
{
	return ed_spacetype_test(C, SPACE_SEQ) && ED_operator_scene_editable(C);
}

int ED_operator_image_active(bContext *C)
{
	return ed_spacetype_test(C, SPACE_IMAGE);
}

int ED_operator_nla_active(bContext *C)
{
	return ed_spacetype_test(C, SPACE_NLA);
}

int ED_operator_logic_active(bContext *C)
{
	return ed_spacetype_test(C, SPACE_LOGIC);
}

int ED_operator_info_active(bContext *C)
{
	return ed_spacetype_test(C, SPACE_INFO);
}


int ED_operator_console_active(bContext *C)
{
	return ed_spacetype_test(C, SPACE_CONSOLE);
}

static int ed_object_hidden(Object *ob)
{
	/* if hidden but in edit mode, we still display, can happen with animation */
	return ((ob->restrictflag & OB_RESTRICT_VIEW) && !(ob->mode & OB_MODE_EDIT));
}

int ED_operator_object_active(bContext *C)
{
	Object *ob = ED_object_active_context(C);
	return ((ob != NULL) && !ed_object_hidden(ob));
}

int ED_operator_object_active_editable(bContext *C)
{
	Object *ob = ED_object_active_context(C);
	return ((ob != NULL) && !ID_IS_LINKED(ob) && !ed_object_hidden(ob));
}

int ED_operator_object_active_editable_mesh(bContext *C)
{
	Object *ob = ED_object_active_context(C);
	return ((ob != NULL) && !ID_IS_LINKED(ob) && !ed_object_hidden(ob) &&
	        (ob->type == OB_MESH) && !ID_IS_LINKED(ob->data));
}

int ED_operator_object_active_editable_font(bContext *C)
{
	Object *ob = ED_object_active_context(C);
	return ((ob != NULL) && !ID_IS_LINKED(ob) && !ed_object_hidden(ob) &&
	        (ob->type == OB_FONT));
}

int ED_operator_editmesh(bContext *C)
{
	Object *obedit = CTX_data_edit_object(C);
	if (obedit && obedit->type == OB_MESH)
		return NULL != BKE_editmesh_from_object(obedit);
	return 0;
}

int ED_operator_editmesh_view3d(bContext *C)
{
	return ED_operator_editmesh(C) && ED_operator_view3d_active(C);
}

int ED_operator_editmesh_region_view3d(bContext *C)
{
	if (ED_operator_editmesh(C) && CTX_wm_region_view3d(C))
		return 1;

	CTX_wm_operator_poll_msg_set(C, "expected a view3d region & editmesh");
	return 0;
}

int ED_operator_editarmature(bContext *C)
{
	Object *obedit = CTX_data_edit_object(C);
	if (obedit && obedit->type == OB_ARMATURE)
		return NULL != ((bArmature *)obedit->data)->edbo;
	return 0;
}

/**
 * \brief check for pose mode (no mixed modes)
 *
 * We want to enable most pose operations in weight paint mode,
 * when it comes to transforming bones, but managing bones layers/groups
 * can be left for pose mode only. (not weight paint mode)
 */
int ED_operator_posemode_exclusive(bContext *C)
{
	Object *obact = CTX_data_active_object(C);

	if (obact && !(obact->mode & OB_MODE_EDIT)) {
		Object *obpose;
		if ((obpose = BKE_object_pose_armature_get(obact))) {
			if (obact == obpose) {
				return 1;
			}
		}
	}

	return 0;
}

/* allows for pinned pose objects to be used in the object buttons
 * and the non-active pose object to be used in the 3D view */
int ED_operator_posemode_context(bContext *C)
{
	Object *obpose = ED_pose_object_from_context(C);

	if (obpose && !(obpose->mode & OB_MODE_EDIT)) {
		if (BKE_object_pose_context_check(obpose)) {
			return 1;
		}
	}

	return 0;
}

int ED_operator_posemode(bContext *C)
{
	Object *obact = CTX_data_active_object(C);

	if (obact && !(obact->mode & OB_MODE_EDIT)) {
		Object *obpose;
		if ((obpose = BKE_object_pose_armature_get(obact))) {
			if ((obact == obpose) || (obact->mode & OB_MODE_WEIGHT_PAINT)) {
				return 1;
			}
		}
	}

	return 0;
}

int ED_operator_posemode_local(bContext *C)
{
	if (ED_operator_posemode(C)) {
		Object *ob = BKE_object_pose_armature_get(CTX_data_active_object(C));
		bArmature *arm = ob->data;
		return !(ID_IS_LINKED(&ob->id) ||
		         ID_IS_LINKED(&arm->id));
	}
	return false;
}

/* wrapper for ED_space_image_show_uvedit */
int ED_operator_uvedit(bContext *C)
{
	SpaceImage *sima = CTX_wm_space_image(C);
	Object *obedit = CTX_data_edit_object(C);
	return ED_space_image_show_uvedit(sima, obedit);
}

int ED_operator_uvedit_space_image(bContext *C)
{
	SpaceImage *sima = CTX_wm_space_image(C);
	Object *obedit = CTX_data_edit_object(C);
	return sima && ED_space_image_show_uvedit(sima, obedit);
}

int ED_operator_uvmap(bContext *C)
{
	Object *obedit = CTX_data_edit_object(C);
	BMEditMesh *em = NULL;

	if (obedit && obedit->type == OB_MESH) {
		em = BKE_editmesh_from_object(obedit);
	}

	if (em && (em->bm->totface)) {
		return true;
	}

	return false;
}

int ED_operator_editsurfcurve(bContext *C)
{
	Object *obedit = CTX_data_edit_object(C);
	if (obedit && ELEM(obedit->type, OB_CURVE, OB_SURF))
		return NULL != ((Curve *)obedit->data)->editnurb;
	return 0;
}

int ED_operator_editsurfcurve_region_view3d(bContext *C)
{
	if (ED_operator_editsurfcurve(C) && CTX_wm_region_view3d(C))
		return 1;

	CTX_wm_operator_poll_msg_set(C, "expected a view3d region & editcurve");
	return 0;
}

int ED_operator_editcurve(bContext *C)
{
	Object *obedit = CTX_data_edit_object(C);
	if (obedit && obedit->type == OB_CURVE)
		return NULL != ((Curve *)obedit->data)->editnurb;
	return 0;
}

int ED_operator_editcurve_3d(bContext *C)
{
	Object *obedit = CTX_data_edit_object(C);
	if (obedit && obedit->type == OB_CURVE) {
		Curve *cu = (Curve *)obedit->data;

		return (cu->flag & CU_3D) && (NULL != cu->editnurb);
	}
	return 0;
}

int ED_operator_editsurf(bContext *C)
{
	Object *obedit = CTX_data_edit_object(C);
	if (obedit && obedit->type == OB_SURF)
		return NULL != ((Curve *)obedit->data)->editnurb;
	return 0;
}

int ED_operator_editfont(bContext *C)
{
	Object *obedit = CTX_data_edit_object(C);
	if (obedit && obedit->type == OB_FONT)
		return NULL != ((Curve *)obedit->data)->editfont;
	return 0;
}

int ED_operator_editlattice(bContext *C)
{
	Object *obedit = CTX_data_edit_object(C);
	if (obedit && obedit->type == OB_LATTICE)
		return NULL != ((Lattice *)obedit->data)->editlatt;
	return 0;
}

int ED_operator_editmball(bContext *C)
{
	Object *obedit = CTX_data_edit_object(C);
	if (obedit && obedit->type == OB_MBALL)
		return NULL != ((MetaBall *)obedit->data)->editelems;
	return 0;
}

int ED_operator_mask(bContext *C)
{
	ScrArea *sa = CTX_wm_area(C);
	if (sa && sa->spacedata.first) {
		switch (sa->spacetype) {
			case SPACE_CLIP:
			{
				SpaceClip *sc = sa->spacedata.first;
				return ED_space_clip_check_show_maskedit(sc);
			}
			case SPACE_SEQ:
			{
				SpaceSeq *sseq = sa->spacedata.first;
				Scene *scene = CTX_data_scene(C);
				return ED_space_sequencer_check_show_maskedit(sseq, scene);
			}
			case SPACE_IMAGE:
			{
				SpaceImage *sima = sa->spacedata.first;
				Scene *scene = CTX_data_scene(C);
				return ED_space_image_check_show_maskedit(scene, sima);
			}
		}
	}

	return false;
}

/** \} */

/* -------------------------------------------------------------------- */
/** \name Internal Screen Utilities
 * \{ */

static int screen_active_editable(bContext *C)
{
	if (ED_operator_screenactive(C)) {
		/* no full window splitting allowed */
		if (CTX_wm_screen(C)->state != SCREENNORMAL)
			return 0;
		return 1;
	}
	return 0;
}

static ARegion *screen_find_region_type(bContext *C, int type)
{
	ARegion *ar = CTX_wm_region(C);

	/* find the header region
	 * - try context first, but upon failing, search all regions in area...
	 */
	if ((ar == NULL) || (ar->regiontype != type)) {
		ScrArea *sa = CTX_wm_area(C);
		ar = BKE_area_find_region_type(sa, type);
	}
	else {
		ar = NULL;
	}

	return ar;
}

/** \} */

/* -------------------------------------------------------------------- */
/** \name Action Zone Operator
 * \{ */

/* operator state vars used:
 * none
 *
 * functions:
 *
 * apply() set actionzone event
 *
 * exit()	free customdata
 *
 * callbacks:
 *
 * exec()	never used
 *
 * invoke() check if in zone
 * add customdata, put mouseco and area in it
 * add modal handler
 *
 * modal()	accept modal events while doing it
 * call apply() with gesture info, active window, nonactive window
 * call exit() and remove handler when LMB confirm
 */

typedef struct sActionzoneData {
	ScrArea *sa1, *sa2;
	AZone *az;
	int x, y, gesture_dir, modifier;
} sActionzoneData;

/* quick poll to save operators to be created and handled */
static int actionzone_area_poll(bContext *C)
{
	wmWindow *win = CTX_wm_window(C);
	ScrArea *sa = CTX_wm_area(C);

	if (sa && win && win->eventstate) {
		const int *xy = &win->eventstate->x;
		AZone *az;

		for (az = sa->actionzones.first; az; az = az->next)
			if (BLI_rcti_isect_pt_v(&az->rect, xy))
				return 1;
	}
	return 0;
}

/* the debug drawing of the click_rect is in area_draw_azone_fullscreen, keep both in sync */
static void fullscreen_click_rcti_init(rcti *rect, const short x1, const short y1, const short x2, const short y2)
{
	int x = x2 - ((float) x2 - x1) * 0.5f / UI_DPI_FAC;
	int y = y2 - ((float) y2 - y1) * 0.5f / UI_DPI_FAC;
	float icon_size = UI_DPI_ICON_SIZE + 7 * UI_DPI_FAC;

	/* adjust the icon distance from the corner */
	x += 36.0f / UI_DPI_FAC;
	y += 36.0f / UI_DPI_FAC;

	/* draws from the left bottom corner of the icon */
	x -= UI_DPI_ICON_SIZE;
	y -= UI_DPI_ICON_SIZE;

	BLI_rcti_init(rect, x, x + icon_size, y, y + icon_size);
}

AZone *is_in_area_actionzone(ScrArea *sa, const int xy[2])
{
	AZone *az = NULL;

	for (az = sa->actionzones.first; az; az = az->next) {
		if (BLI_rcti_isect_pt_v(&az->rect, xy)) {
			if (az->type == AZONE_AREA) {
				/* no triangle intersect but a hotspot circle based on corner */
				int radius = (xy[0] - az->x1) * (xy[0] - az->x1) + (xy[1] - az->y1) * (xy[1] - az->y1);

				if (radius <= AZONESPOT * AZONESPOT)
					break;
			}
			else if (az->type == AZONE_REGION) {
				break;
			}
			else if (az->type == AZONE_FULLSCREEN) {
				int mouse_radius, spot_radius, fadein_radius, fadeout_radius;
				rcti click_rect;

				fullscreen_click_rcti_init(&click_rect, az->x1, az->y1, az->x2, az->y2);

				if (BLI_rcti_isect_pt_v(&click_rect, xy)) {
					az->alpha = 1.0f;
				}
				else {
					mouse_radius = (xy[0] - az->x2) * (xy[0] - az->x2) + (xy[1] - az->y2) * (xy[1] - az->y2);
					spot_radius = AZONESPOT * AZONESPOT;
					fadein_radius = AZONEFADEIN * AZONEFADEIN;
					fadeout_radius = AZONEFADEOUT * AZONEFADEOUT;

					if (mouse_radius < spot_radius) {
						az->alpha = 1.0f;
					}
					else if (mouse_radius < fadein_radius) {
						az->alpha = 1.0f;
					}
					else if (mouse_radius < fadeout_radius) {
						az->alpha = 1.0f - ((float)(mouse_radius - fadein_radius)) / ((float)(fadeout_radius - fadein_radius));
					}
					else {
						az->alpha = 0.0f;
					}

					/* fade in/out but no click */
					az = NULL;
				}

				/* XXX force redraw to show/hide the action zone */
				ED_area_tag_redraw(sa);
				break;
			}
		}
	}

	return az;
}


static void actionzone_exit(wmOperator *op)
{
	if (op->customdata)
		MEM_freeN(op->customdata);
	op->customdata = NULL;
}

/* send EVT_ACTIONZONE event */
static void actionzone_apply(bContext *C, wmOperator *op, int type)
{
	wmEvent event;
	wmWindow *win = CTX_wm_window(C);
	sActionzoneData *sad = op->customdata;

	sad->modifier = RNA_int_get(op->ptr, "modifier");

	wm_event_init_from_window(win, &event);

	if (type == AZONE_AREA)
		event.type = EVT_ACTIONZONE_AREA;
	else if (type == AZONE_FULLSCREEN)
		event.type = EVT_ACTIONZONE_FULLSCREEN;
	else
		event.type = EVT_ACTIONZONE_REGION;

	event.val = KM_NOTHING;
	event.customdata = op->customdata;
	event.customdatafree = true;
	op->customdata = NULL;

	wm_event_add(win, &event);
}

static int actionzone_invoke(bContext *C, wmOperator *op, const wmEvent *event)
{
	ScrArea *sa = CTX_wm_area(C);
	AZone *az = is_in_area_actionzone(sa, &event->x);
	sActionzoneData *sad;

	/* quick escape */
	if (az == NULL)
		return OPERATOR_PASS_THROUGH;

	/* ok we do the actionzone */
	sad = op->customdata = MEM_callocN(sizeof(sActionzoneData), "sActionzoneData");
	sad->sa1 = sa;
	sad->az = az;
	sad->x = event->x; sad->y = event->y;

	/* region azone directly reacts on mouse clicks */
	if (ELEM(sad->az->type, AZONE_REGION, AZONE_FULLSCREEN)) {
		actionzone_apply(C, op, sad->az->type);
		actionzone_exit(op);
		return OPERATOR_FINISHED;
	}
	else {
		/* add modal handler */
		WM_event_add_modal_handler(C, op);

		return OPERATOR_RUNNING_MODAL;
	}
}


static int actionzone_modal(bContext *C, wmOperator *op, const wmEvent *event)
{
	wmWindow *win = CTX_wm_window(C);
	bScreen *sc = CTX_wm_screen(C);
	sActionzoneData *sad = op->customdata;
	const int winsize_x = WM_window_pixels_x(win);
	const int winsize_y = WM_window_pixels_y(win);

	switch (event->type) {
		case MOUSEMOVE:
		{
			bool is_gesture;

			const int delta_x = (event->x - sad->x);
			const int delta_y = (event->y - sad->y);

			/* calculate gesture direction */
			if (delta_y > ABS(delta_x))
				sad->gesture_dir = 'n';
			else if (delta_x > ABS(delta_y))
				sad->gesture_dir = 'e';
			else if (delta_y < -ABS(delta_x))
				sad->gesture_dir = 's';
			else
				sad->gesture_dir = 'w';

			if (sad->az->type == AZONE_AREA) {
				/* once we drag outside the actionzone, register a gesture
				 * check we're not on an edge so join finds the other area */
				is_gesture = ((is_in_area_actionzone(sad->sa1, &event->x) != sad->az) &&
				              (screen_find_active_scredge(sc, winsize_x, winsize_y, event->x, event->y) == NULL));
			}
			else {
				const int delta_min = 1;
				is_gesture = (ABS(delta_x) > delta_min || ABS(delta_y) > delta_min);
			}

			/* gesture is large enough? */
			if (is_gesture) {
				/* second area, for join when (sa1 != sa2) */
				sad->sa2 = BKE_screen_find_area_xy(sc, SPACE_TYPE_ANY, event->x, event->y);
				/* apply sends event */
				actionzone_apply(C, op, sad->az->type);
				actionzone_exit(op);

				return OPERATOR_FINISHED;
			}
			break;
		}
		case ESCKEY:
			actionzone_exit(op);
			return OPERATOR_CANCELLED;
		case LEFTMOUSE:
			actionzone_exit(op);
			return OPERATOR_CANCELLED;

	}

	return OPERATOR_RUNNING_MODAL;
}

static void actionzone_cancel(bContext *UNUSED(C), wmOperator *op)
{
	actionzone_exit(op);
}

static void SCREEN_OT_actionzone(wmOperatorType *ot)
{
	/* identifiers */
	ot->name = "Handle Area Action Zones";
	ot->description = "Handle Area Action Zones\nHandle Area Action Zones\nHandle area action zones for mouse actions/gestures";
	ot->idname = "SCREEN_OT_actionzone";

	ot->invoke = actionzone_invoke;
	ot->modal = actionzone_modal;
	ot->poll = actionzone_area_poll;
	ot->cancel = actionzone_cancel;

	/* flags */
	ot->flag = OPTYPE_BLOCKING | OPTYPE_INTERNAL;

	RNA_def_int(ot->srna, "modifier", 0, 0, 2, "Modifier", "Modifier state", 0, 2);
}

/** \} */

/* -------------------------------------------------------------------- */
/** \name Swap Area Operator
 * \{ */

/* operator state vars used:
 * sa1      start area
 * sa2      area to swap with
 *
 * functions:
 *
 * init()   set custom data for operator, based on actionzone event custom data
 *
 * cancel() cancel the operator
 *
 * exit()   cleanup, send notifier
 *
 * callbacks:
 *
 * invoke() gets called on shift+lmb drag in actionzone
 * call init(), add handler
 *
 * modal()  accept modal events while doing it
 */

typedef struct sAreaSwapData {
	ScrArea *sa1, *sa2;
} sAreaSwapData;

static int area_swap_init(wmOperator *op, const wmEvent *event)
{
	sAreaSwapData *sd = NULL;
	sActionzoneData *sad = event->customdata;

	if (sad == NULL || sad->sa1 == NULL)
		return 0;

	sd = MEM_callocN(sizeof(sAreaSwapData), "sAreaSwapData");
	sd->sa1 = sad->sa1;
	sd->sa2 = sad->sa2;
	op->customdata = sd;

	return 1;
}


static void area_swap_exit(bContext *C, wmOperator *op)
{
	WM_cursor_modal_restore(CTX_wm_window(C));
	if (op->customdata)
		MEM_freeN(op->customdata);
	op->customdata = NULL;
}

static void area_swap_cancel(bContext *C, wmOperator *op)
{
	area_swap_exit(C, op);
}

static int area_swap_invoke(bContext *C, wmOperator *op, const wmEvent *event)
{

	if (!area_swap_init(op, event))
		return OPERATOR_PASS_THROUGH;

	/* add modal handler */
	WM_cursor_modal_set(CTX_wm_window(C), BC_SWAPAREA_CURSOR);
	WM_event_add_modal_handler(C, op);

	return OPERATOR_RUNNING_MODAL;

}

static int area_swap_modal(bContext *C, wmOperator *op, const wmEvent *event)
{
	sActionzoneData *sad = op->customdata;

	switch (event->type) {
		case MOUSEMOVE:
			/* second area, for join */
			sad->sa2 = BKE_screen_find_area_xy(CTX_wm_screen(C), SPACE_TYPE_ANY, event->x, event->y);
			break;
		case LEFTMOUSE: /* release LMB */
			if (event->val == KM_RELEASE) {
				if (!sad->sa2 || sad->sa1 == sad->sa2) {
					area_swap_cancel(C, op);
					return OPERATOR_CANCELLED;
				}

				ED_area_tag_redraw(sad->sa1);
				ED_area_tag_redraw(sad->sa2);

				ED_area_swapspace(C, sad->sa1, sad->sa2);

				area_swap_exit(C, op);

				WM_event_add_notifier(C, NC_SCREEN | NA_EDITED, NULL);

				return OPERATOR_FINISHED;
			}
			break;

		case ESCKEY:
			area_swap_cancel(C, op);
			return OPERATOR_CANCELLED;
	}
	return OPERATOR_RUNNING_MODAL;
}

static void SCREEN_OT_area_swap(wmOperatorType *ot)
{
	ot->name = "Swap Areas";
	ot->description = "Swap Areas\nSwap selected areas screen positions";
	ot->idname = "SCREEN_OT_area_swap";

	ot->invoke = area_swap_invoke;
	ot->modal = area_swap_modal;
	ot->poll = ED_operator_areaactive;
	ot->cancel = area_swap_cancel;

	ot->flag = OPTYPE_BLOCKING;
}

/** \} */

/* -------------------------------------------------------------------- */
/** \name Area Duplicate Operator
 *
 * Create new window from area.
 * \{ */

/* operator callback */
static int area_dupli_invoke(bContext *C, wmOperator *op, const wmEvent *event)
{
	Main *bmain = CTX_data_main(C);
	wmWindow *newwin, *win;
	bScreen *newsc, *sc;
	ScrArea *sa;
	rcti rect;

	win = CTX_wm_window(C);
	sc = CTX_wm_screen(C);
	sa = CTX_wm_area(C);

	/* XXX hrmf! */
	if (event->type == EVT_ACTIONZONE_AREA) {
		sActionzoneData *sad = event->customdata;

		if (sad == NULL)
			return OPERATOR_PASS_THROUGH;

		sa = sad->sa1;
	}

	/* adds window to WM */
	rect = sa->totrct;
	BLI_rcti_translate(&rect, win->posx, win->posy);
	rect.xmax = rect.xmin + BLI_rcti_size_x(&rect) / U.pixelsize;
	rect.ymax = rect.ymin + BLI_rcti_size_y(&rect) / U.pixelsize;

	newwin = WM_window_open(C, &rect);
	if (newwin == NULL) {
		BKE_report(op->reports, RPT_ERROR, "Failed to open window!");
		goto finally;
	}

	*newwin->stereo3d_format = *win->stereo3d_format;

	/* allocs new screen and adds to newly created window, using window size */
	newsc = ED_screen_add(bmain, newwin, CTX_data_scene(C), sc->id.name + 2);
	newwin->screen = newsc;

	/* copy area to new screen */
	ED_area_data_copy((ScrArea *)newsc->areabase.first, sa, true);

	ED_area_tag_redraw((ScrArea *)newsc->areabase.first);

	/* screen, areas init */
	WM_event_add_notifier(C, NC_SCREEN | NA_EDITED, NULL);


finally:
	if (event->type == EVT_ACTIONZONE_AREA)
		actionzone_exit(op);

	if (newwin) {
		return OPERATOR_FINISHED;
	}
	else {
		return OPERATOR_CANCELLED;
	}
}

static void SCREEN_OT_area_dupli(wmOperatorType *ot)
{
	ot->name = "Duplicate Area into New Window";
	ot->description = "Duplicate Area into New Window\nDuplicate selected area into new window";
	ot->idname = "SCREEN_OT_area_dupli";

	ot->invoke = area_dupli_invoke;
	ot->poll = ED_operator_areaactive;
}

/** \} */

/* -------------------------------------------------------------------- */
/** \name Move Area Edge Operator
 * \{ */

/* operator state vars used:
 * x, y             mouse coord near edge
 * delta            movement of edge
 *
 * functions:
 *
 * init()   set default property values, find edge based on mouse coords, test
 * if the edge can be moved, select edges, calculate min and max movement
 *
 * apply()	apply delta on selection
 *
 * exit()	cleanup, send notifier
 *
 * cancel() cancel moving
 *
 * callbacks:
 *
 * exec()   execute without any user interaction, based on properties
 * call init(), apply(), exit()
 *
 * invoke() gets called on mouse click near edge
 * call init(), add handler
 *
 * modal()  accept modal events while doing it
 * call apply() with delta motion
 * call exit() and remove handler
 */

typedef struct sAreaMoveData {
	int bigger, smaller, origval;
	char dir;
	bool do_snap;
} sAreaMoveData;

/* helper call to move area-edge, sets limits
 * need window size in order to get correct limits */
static void area_move_set_limits(bScreen *sc, int dir,
                                 const int winsize_x, const int winsize_y,
                                 int *bigger, int *smaller)
{
	ScrArea *sa;
	int areaminy = ED_area_headersize();
	int areamin;

	/* we check all areas and test for free space with MINSIZE */
	*bigger = *smaller = 100000;

	for (sa = sc->areabase.first; sa; sa = sa->next) {
		if (dir == 'h') {
			int y1;
			areamin = areaminy;

			if (sa->v1->vec.y > 0)
				areamin += U.pixelsize;
			if (sa->v2->vec.y < winsize_y - 1)
				areamin += U.pixelsize;

			y1 = sa->v2->vec.y - sa->v1->vec.y + 1 - areamin;

			/* if top or down edge selected, test height */
			if (sa->v1->editflag && sa->v4->editflag)
				*bigger = min_ii(*bigger, y1);
			else if (sa->v2->editflag && sa->v3->editflag)
				*smaller = min_ii(*smaller, y1);
		}
		else {
			int x1;
			areamin = AREAMINX;

			if (sa->v1->vec.x > 0)
				areamin += U.pixelsize;
			if (sa->v4->vec.x < winsize_x - 1)
				areamin += U.pixelsize;

			x1 = sa->v4->vec.x - sa->v1->vec.x + 1 - areamin;

			/* if left or right edge selected, test width */
			if (sa->v1->editflag && sa->v2->editflag)
				*bigger = min_ii(*bigger, x1);
			else if (sa->v3->editflag && sa->v4->editflag)
				*smaller = min_ii(*smaller, x1);
		}
	}
}

/* validate selection inside screen, set variables OK */
/* return 0: init failed */
static int area_move_init(bContext *C, wmOperator *op)
{
	bScreen *sc = CTX_wm_screen(C);
	wmWindow *win = CTX_wm_window(C);
	ScrEdge *actedge;
	sAreaMoveData *md;
	ScrVert *v1;
	const int winsize_x = WM_window_pixels_x(win);
	const int winsize_y = WM_window_pixels_y(win);
	int x, y;

	/* required properties */
	x = RNA_int_get(op->ptr, "x");
	y = RNA_int_get(op->ptr, "y");

	/* setup */
	actedge = screen_find_active_scredge(sc, winsize_x, winsize_y, x, y);
	if (actedge == NULL) return 0;

	md = MEM_callocN(sizeof(sAreaMoveData), "sAreaMoveData");
	op->customdata = md;

	md->dir = scredge_is_horizontal(actedge) ? 'h' : 'v';
	if (md->dir == 'h') md->origval = actedge->v1->vec.y;
	else md->origval = actedge->v1->vec.x;

	select_connected_scredge(sc, actedge);
	/* now all vertices with 'flag==1' are the ones that can be moved. Move this to editflag */
	for (v1 = sc->vertbase.first; v1; v1 = v1->next)
		v1->editflag = v1->flag;

	area_move_set_limits(sc, md->dir, winsize_x, winsize_y, &md->bigger, &md->smaller);

	return 1;
}

static int area_snap_calc_location(
        const bScreen *sc, const int delta,
        const int origval, const int dir,
        const int bigger, const int smaller)
{
	int final_loc = -1;

	const int m_loc = origval + delta;
	const int axis = (dir == 'v') ? 0 : 1;
	int snap_dist;
	int dist;
	{
		/* Test the snap to middle. */
		int middle = origval + (bigger - smaller) / 2;
		middle -= (middle % AREAGRID);

		snap_dist = abs(m_loc - middle);
		final_loc = middle;
	}

	for (const ScrVert *v1 = sc->vertbase.first; v1; v1 = v1->next) {
		if (v1->editflag) {
			const int v_loc = (&v1->vec.x)[!axis];

			for (const ScrVert *v2 = sc->vertbase.first; v2; v2 = v2->next) {
				if (!v2->editflag) {
					if (v_loc == (&v2->vec.x)[!axis]) {
						const int v_loc2 = (&v2->vec.x)[axis];
						/* Do not snap to the vertices at the ends. */
						if ((origval - smaller) < v_loc2 && v_loc2 < (origval + bigger)) {
							dist = abs(m_loc - v_loc2);
							if (dist <= snap_dist) {
								snap_dist = dist;
								final_loc = v_loc2;
							}
						}
					}
				}
			}
		}
	}

	return final_loc;
}

/* moves selected screen edge amount of delta, used by split & move */
static void area_move_apply_do(
        const bContext *C, int delta,
        const int origval, const int dir,
        const int bigger, const int smaller,
        const bool do_snap)
{
	bScreen *sc = CTX_wm_screen(C);
	ScrVert *v1;
	bool doredraw = false;
	CLAMP(delta, -smaller, bigger);

	short final_loc = -1;

	if (do_snap) {
		final_loc = area_snap_calc_location(sc, delta, origval, dir, bigger, smaller);
	}
	else {
		final_loc = origval + delta;
		if (delta != bigger && delta != -smaller) {
			final_loc -= (final_loc % AREAGRID);
		}
	}

	BLI_assert(final_loc != -1);
	short axis = (dir == 'v') ? 0 : 1;

	for (v1 = sc->vertbase.first; v1; v1 = v1->next) {
		if (v1->editflag) {
			short oldval = (&v1->vec.x)[axis];
			(&v1->vec.x)[axis] = final_loc;

			if (oldval == final_loc) {
				/* nothing will change to the other vertices either. */
				break;
			}
			doredraw = true;
		}
	}

	/* only redraw if we actually moved a screen vert, for AREAGRID */
	if (doredraw) {
		for (ScrArea *sa = sc->areabase.first; sa; sa = sa->next) {
			if (sa->v1->editflag || sa->v2->editflag || sa->v3->editflag || sa->v4->editflag) {
				ED_area_tag_redraw(sa);
			}
		}
		WM_event_add_notifier(C, NC_SCREEN | NA_EDITED, NULL); /* redraw everything */
	}
}

static void area_move_apply(bContext *C, wmOperator *op)
{
	sAreaMoveData *md = op->customdata;
	int delta = RNA_int_get(op->ptr, "delta");

	area_move_apply_do(C, delta, md->origval, md->dir, md->bigger, md->smaller, md->do_snap);
}

static void area_move_exit(bContext *C, wmOperator *op)
{
	if (op->customdata)
		MEM_freeN(op->customdata);
	op->customdata = NULL;

	/* this makes sure aligned edges will result in aligned grabbing */
	removedouble_scrverts(CTX_wm_screen(C));
	removedouble_scredges(CTX_wm_screen(C));
}

static int area_move_exec(bContext *C, wmOperator *op)
{
	if (!area_move_init(C, op))
		return OPERATOR_CANCELLED;

	area_move_apply(C, op);
	area_move_exit(C, op);

	return OPERATOR_FINISHED;
}

/* interaction callback */
static int area_move_invoke(bContext *C, wmOperator *op, const wmEvent *event)
{
	RNA_int_set(op->ptr, "x", event->x);
	RNA_int_set(op->ptr, "y", event->y);

	if (!area_move_init(C, op))
		return OPERATOR_PASS_THROUGH;

	/* add temp handler */
	WM_event_add_modal_handler(C, op);

	return OPERATOR_RUNNING_MODAL;
}

static void area_move_cancel(bContext *C, wmOperator *op)
{

	RNA_int_set(op->ptr, "delta", 0);
	area_move_apply(C, op);
	area_move_exit(C, op);
}

/* modal callback for while moving edges */
static int area_move_modal(bContext *C, wmOperator *op, const wmEvent *event)
{
	sAreaMoveData *md = op->customdata;
	int delta, x, y;

	/* execute the events */
	switch (event->type) {
		case MOUSEMOVE:
		{
			x = RNA_int_get(op->ptr, "x");
			y = RNA_int_get(op->ptr, "y");

			delta = (md->dir == 'v') ? event->x - x : event->y - y;
			RNA_int_set(op->ptr, "delta", delta);

			area_move_apply(C, op);
			break;
		}
		case EVT_MODAL_MAP:
		{
			switch (event->val) {
				case KM_MODAL_APPLY:
					area_move_exit(C, op);
					return OPERATOR_FINISHED;

				case KM_MODAL_CANCEL:
					area_move_cancel(C, op);
					return OPERATOR_CANCELLED;

				case KM_MODAL_SNAP_ON:
					md->do_snap = true;
					break;
				case KM_MODAL_SNAP_OFF:
					md->do_snap = false;
					break;
			}
			break;
		}
	}

	return OPERATOR_RUNNING_MODAL;
}

static void SCREEN_OT_area_move(wmOperatorType *ot)
{
	/* identifiers */
	ot->name = "Move Area Edges";
	ot->description = "Move Area Edges\nMove selected area edges";
	ot->idname = "SCREEN_OT_area_move";

	ot->exec = area_move_exec;
	ot->invoke = area_move_invoke;
	ot->cancel = area_move_cancel;
	ot->modal = area_move_modal;
	ot->poll = ED_operator_screen_mainwinactive; /* when mouse is over area-edge */

	/* flags */
	ot->flag = OPTYPE_BLOCKING | OPTYPE_INTERNAL;

	/* rna */
	RNA_def_int(ot->srna, "x", 0, INT_MIN, INT_MAX, "X", "", INT_MIN, INT_MAX);
	RNA_def_int(ot->srna, "y", 0, INT_MIN, INT_MAX, "Y", "", INT_MIN, INT_MAX);
	RNA_def_int(ot->srna, "delta", 0, INT_MIN, INT_MAX, "Delta", "", INT_MIN, INT_MAX);
}

/** \} */

/* -------------------------------------------------------------------- */
/** \name Split Area Operator
 * \{ */

/*
 * operator state vars:
 * fac              spit point
 * dir              direction 'v' or 'h'
 *
 * operator customdata:
 * area             pointer to (active) area
 * x, y             last used mouse pos
 * (more, see below)
 *
 * functions:
 *
 * init()   set default property values, find area based on context
 *
 * apply()  split area based on state vars
 *
 * exit()   cleanup, send notifier
 *
 * cancel() remove duplicated area
 *
 * callbacks:
 *
 * exec()   execute without any user interaction, based on state vars
 * call init(), apply(), exit()
 *
 * invoke() gets called on mouse click in action-widget
 * call init(), add modal handler
 * call apply() with initial motion
 *
 * modal()  accept modal events while doing it
 * call move-areas code with delta motion
 * call exit() or cancel() and remove handler
 */

typedef struct sAreaSplitData {
	int origval;            /* for move areas */
	int bigger, smaller;    /* constraints for moving new edge */
	int delta;              /* delta move edge */
	int origmin, origsize;  /* to calculate fac, for property storage */
	int previewmode;        /* draw previewline, then split */
	void *draw_callback;    /* call `ED_screen_draw_split_preview` */
	bool do_snap;

	ScrEdge *nedge;         /* new edge */
	ScrArea *sarea;         /* start area */
	ScrArea *narea;         /* new area */

} sAreaSplitData;

static void area_split_draw_cb(const struct wmWindow *UNUSED(win), void *userdata)
{
	const wmOperator *op = userdata;

	sAreaSplitData *sd = op->customdata;
	if (sd->sarea) {
		int dir = RNA_enum_get(op->ptr, "direction");
		float fac = RNA_float_get(op->ptr, "factor");

		ED_screen_draw_split_preview(sd->sarea, dir, fac);
	}
}

/* generic init, menu case, doesn't need active area */
static int area_split_menu_init(bContext *C, wmOperator *op)
{
	sAreaSplitData *sd;

	/* custom data */
	sd = (sAreaSplitData *)MEM_callocN(sizeof(sAreaSplitData), "op_area_split");
	op->customdata = sd;

	sd->sarea = CTX_wm_area(C);

	return 1;
}

/* generic init, no UI stuff here, assumes active area */
static int area_split_init(bContext *C, wmOperator *op)
{
	ScrArea *sa = CTX_wm_area(C);
	sAreaSplitData *sd;
	int areaminy = ED_area_headersize() + 1;
	int dir;

	/* required context */
	if (sa == NULL) return 0;

	/* required properties */
	dir = RNA_enum_get(op->ptr, "direction");

	/* minimal size */
	if (dir == 'v' && sa->winx < 2 * AREAMINX) return 0;
	if (dir == 'h' && sa->winy < 2 * areaminy) return 0;

	/* custom data */
	sd = (sAreaSplitData *)MEM_callocN(sizeof(sAreaSplitData), "op_area_split");
	op->customdata = sd;

	sd->sarea = sa;
	sd->origsize = dir == 'v' ? sa->winx : sa->winy;
	sd->origmin = dir == 'v' ? sa->totrct.xmin : sa->totrct.ymin;

	return 1;
}

/* with sa as center, sb is located at: 0=W, 1=N, 2=E, 3=S */
/* used with split operator */
static ScrEdge *area_findsharededge(bScreen *screen, ScrArea *sa, ScrArea *sb)
{
	ScrVert *sav1 = sa->v1;
	ScrVert *sav2 = sa->v2;
	ScrVert *sav3 = sa->v3;
	ScrVert *sav4 = sa->v4;
	ScrVert *sbv1 = sb->v1;
	ScrVert *sbv2 = sb->v2;
	ScrVert *sbv3 = sb->v3;
	ScrVert *sbv4 = sb->v4;

	if (sav1 == sbv4 && sav2 == sbv3) { /* sa to right of sb = W */
		return screen_findedge(screen, sav1, sav2);
	}
	else if (sav2 == sbv1 && sav3 == sbv4) { /* sa to bottom of sb = N */
		return screen_findedge(screen, sav2, sav3);
	}
	else if (sav3 == sbv2 && sav4 == sbv1) { /* sa to left of sb = E */
		return screen_findedge(screen, sav3, sav4);
	}
	else if (sav1 == sbv2 && sav4 == sbv3) { /* sa on top of sb = S*/
		return screen_findedge(screen, sav1, sav4);
	}

	return NULL;
}


/* do the split, return success */
static int area_split_apply(bContext *C, wmOperator *op)
{
	bScreen *sc = CTX_wm_screen(C);
	sAreaSplitData *sd = (sAreaSplitData *)op->customdata;
	float fac;
	int dir;

	fac = RNA_float_get(op->ptr, "factor");
	dir = RNA_enum_get(op->ptr, "direction");

	sd->narea = area_split(sc, sd->sarea, dir, fac, 0); /* 0 = no merge */

	if (sd->narea) {
		ScrVert *sv;

		sd->nedge = area_findsharededge(sc, sd->sarea, sd->narea);

		/* select newly created edge, prepare for moving edge */
		for (sv = sc->vertbase.first; sv; sv = sv->next)
			sv->editflag = 0;

		sd->nedge->v1->editflag = 1;
		sd->nedge->v2->editflag = 1;

		if (dir == 'h') sd->origval = sd->nedge->v1->vec.y;
		else sd->origval = sd->nedge->v1->vec.x;

		ED_area_tag_redraw(sd->sarea);
		ED_area_tag_redraw(sd->narea);

		WM_event_add_notifier(C, NC_SCREEN | NA_EDITED, NULL);

		return 1;
	}

	return 0;
}

static void area_split_exit(bContext *C, wmOperator *op)
{
	if (op->customdata) {
		sAreaSplitData *sd = (sAreaSplitData *)op->customdata;
		if (sd->sarea) ED_area_tag_redraw(sd->sarea);
		if (sd->narea) ED_area_tag_redraw(sd->narea);

		if (sd->draw_callback)
			WM_draw_cb_exit(CTX_wm_window(C), sd->draw_callback);

		MEM_freeN(op->customdata);
		op->customdata = NULL;
	}

	WM_cursor_modal_restore(CTX_wm_window(C));
	WM_event_add_notifier(C, NC_SCREEN | NA_EDITED, NULL);

	/* this makes sure aligned edges will result in aligned grabbing */
	removedouble_scrverts(CTX_wm_screen(C));
	removedouble_scredges(CTX_wm_screen(C));
}

static void area_split_preview_update_cursor(bContext *C, wmOperator *op)
{
	wmWindow *win = CTX_wm_window(C);
	int dir = RNA_enum_get(op->ptr, "direction");
	WM_cursor_set(win, (dir == 'v') ? CURSOR_X_MOVE : CURSOR_Y_MOVE);
}

/* UI callback, adds new handler */
static int area_split_invoke(bContext *C, wmOperator *op, const wmEvent *event)
{
	wmWindow *win = CTX_wm_window(C);
	bScreen *sc = CTX_wm_screen(C);
	sAreaSplitData *sd;
	const int winsize_x = WM_window_pixels_x(win);
	const int winsize_y = WM_window_pixels_y(win);
	int dir;

	/* no full window splitting allowed */
	if (sc->state != SCREENNORMAL)
		return OPERATOR_CANCELLED;

	if (event->type == EVT_ACTIONZONE_AREA) {
		sActionzoneData *sad = event->customdata;

		if (sad == NULL || sad->modifier > 0) {
			return OPERATOR_PASS_THROUGH;
		}

		/* verify *sad itself */
		if (sad->sa1 == NULL || sad->az == NULL)
			return OPERATOR_PASS_THROUGH;

		/* is this our *sad? if areas not equal it should be passed on */
		if (CTX_wm_area(C) != sad->sa1 || sad->sa1 != sad->sa2)
			return OPERATOR_PASS_THROUGH;

		/* prepare operator state vars */
		if (sad->gesture_dir == 'n' || sad->gesture_dir == 's') {
			dir = 'h';
			RNA_float_set(op->ptr, "factor", ((float)(event->x - sad->sa1->v1->vec.x)) / (float)sad->sa1->winx);
		}
		else {
			dir = 'v';
			RNA_float_set(op->ptr, "factor", ((float)(event->y - sad->sa1->v1->vec.y)) / (float)sad->sa1->winy);
		}
		RNA_enum_set(op->ptr, "direction", dir);

		/* general init, also non-UI case, adds customdata, sets area and defaults */
		if (!area_split_init(C, op))
			return OPERATOR_PASS_THROUGH;

	}
	else {
		ScrEdge *actedge;
		int x, y;

		/* retrieve initial mouse coord, so we can find the active edge */
		if (RNA_struct_property_is_set(op->ptr, "mouse_x"))
			x = RNA_int_get(op->ptr, "mouse_x");
		else
			x = event->x;

		if (RNA_struct_property_is_set(op->ptr, "mouse_y"))
			y = RNA_int_get(op->ptr, "mouse_y");
		else
			y = event->x;

		actedge = screen_find_active_scredge(sc, winsize_x, winsize_y, x, y);
		if (actedge == NULL)
			return OPERATOR_CANCELLED;

		dir = scredge_is_horizontal(actedge) ? 'v' : 'h';

		RNA_enum_set(op->ptr, "direction", dir);

		/* special case, adds customdata, sets defaults */
		if (!area_split_menu_init(C, op))
			return OPERATOR_CANCELLED;

	}

	sd = (sAreaSplitData *)op->customdata;

	if (event->type == EVT_ACTIONZONE_AREA) {

		/* do the split */
		if (area_split_apply(C, op)) {
			area_move_set_limits(sc, dir, winsize_x, winsize_y, &sd->bigger, &sd->smaller);

			/* add temp handler for edge move or cancel */
			WM_event_add_modal_handler(C, op);

			return OPERATOR_RUNNING_MODAL;
		}
	}
	else {
		sd->previewmode = 1;
		sd->draw_callback = WM_draw_cb_activate(win, area_split_draw_cb, op);
		/* add temp handler for edge move or cancel */
		WM_event_add_modal_handler(C, op);
		area_split_preview_update_cursor(C, op);

		return OPERATOR_RUNNING_MODAL;

	}

	return OPERATOR_PASS_THROUGH;
}

/* function to be called outside UI context, or for redo */
static int area_split_exec(bContext *C, wmOperator *op)
{

	if (!area_split_init(C, op))
		return OPERATOR_CANCELLED;

	area_split_apply(C, op);
	area_split_exit(C, op);

	return OPERATOR_FINISHED;
}


static void area_split_cancel(bContext *C, wmOperator *op)
{
	sAreaSplitData *sd = (sAreaSplitData *)op->customdata;

	if (sd->previewmode) {
		/* pass */
	}
	else {
		if (screen_area_join(C, CTX_wm_screen(C), sd->sarea, sd->narea)) {
			if (CTX_wm_area(C) == sd->narea) {
				CTX_wm_area_set(C, NULL);
				CTX_wm_region_set(C, NULL);
			}
			sd->narea = NULL;
		}
	}
	area_split_exit(C, op);
}

static int area_split_modal(bContext *C, wmOperator *op, const wmEvent *event)
{
	sAreaSplitData *sd = (sAreaSplitData *)op->customdata;
	PropertyRNA *prop_dir = RNA_struct_find_property(op->ptr, "direction");
	bool update_factor = false;

	/* execute the events */
	switch (event->type) {
		case MOUSEMOVE:
			update_factor = true;
			break;

		case LEFTMOUSE:
			if (sd->previewmode) {
				area_split_apply(C, op);
				area_split_exit(C, op);
				return OPERATOR_FINISHED;
			}
			else {
				if (event->val == KM_RELEASE) { /* mouse up */
					area_split_exit(C, op);
					return OPERATOR_FINISHED;
				}
			}
			break;

		case MIDDLEMOUSE:
		case TABKEY:
			if (sd->previewmode == 0) {
				/* pass */
			}
			else {
				if (event->val == KM_PRESS) {
					if (sd->sarea) {
						int dir = RNA_property_enum_get(op->ptr, prop_dir);
						RNA_property_enum_set(op->ptr, prop_dir, (dir == 'v') ? 'h' : 'v');
						area_split_preview_update_cursor(C, op);
						update_factor = true;
					}
				}
			}

			break;

		case RIGHTMOUSE: /* cancel operation */
		case ESCKEY:
			area_split_cancel(C, op);
			return OPERATOR_CANCELLED;

		case LEFTCTRLKEY:
			sd->do_snap = event->val == KM_PRESS;
			update_factor = true;
			break;
	}

	if (update_factor) {
		const int dir = RNA_property_enum_get(op->ptr, prop_dir);

		sd->delta = (dir == 'v') ? event->x - sd->origval : event->y - sd->origval;

		if (sd->previewmode == 0) {
			if (sd->do_snap) {
				const int snap_loc = area_snap_calc_location(
				        CTX_wm_screen(C), sd->delta, sd->origval, dir, sd->bigger, sd->smaller);
				sd->delta = snap_loc - sd->origval;
			}
			area_move_apply_do(C, sd->delta, sd->origval, dir, sd->bigger, sd->smaller, false);
		}
		else {
			if (sd->sarea) {
				ED_area_tag_redraw(sd->sarea);
			}
			/* area context not set */
			sd->sarea = BKE_screen_find_area_xy(CTX_wm_screen(C), SPACE_TYPE_ANY, event->x, event->y);

			if (sd->sarea) {
				ScrArea *sa = sd->sarea;
				if (dir == 'v') {
					sd->origsize = sa->winx;
					sd->origmin = sa->totrct.xmin;
				}
				else {
					sd->origsize = sa->winy;
					sd->origmin = sa->totrct.ymin;
				}

				if (sd->do_snap) {
					sa->v1->editflag = sa->v2->editflag = sa->v3->editflag = sa->v4->editflag = 1;

					const int snap_loc = area_snap_calc_location(
					        CTX_wm_screen(C), sd->delta, sd->origval, dir, sd->origmin + sd->origsize, -sd->origmin);

					sa->v1->editflag = sa->v2->editflag = sa->v3->editflag = sa->v4->editflag = 0;
					sd->delta = snap_loc - sd->origval;
				}

				ED_area_tag_redraw(sd->sarea);
			}

			CTX_wm_window(C)->screen->do_draw = true;
		}

		float fac = (float)(sd->delta + sd->origval - sd->origmin) / sd->origsize;
		RNA_float_set(op->ptr, "factor", fac);
	}

	return OPERATOR_RUNNING_MODAL;
}

static const EnumPropertyItem prop_direction_items[] = {
	{'h', "HORIZONTAL", 0, "Horizontal", ""},
	{'v', "VERTICAL", 0, "Vertical", ""},
	{0, NULL, 0, NULL, NULL}
};

static void SCREEN_OT_area_split(wmOperatorType *ot)
{
	ot->name = "Split Area";
	ot->description = "Split Area\nSplit selected area into new windows";
	ot->idname = "SCREEN_OT_area_split";

	ot->exec = area_split_exec;
	ot->invoke = area_split_invoke;
	ot->modal = area_split_modal;
	ot->cancel = area_split_cancel;

	ot->poll = screen_active_editable;

	/* flags */
	ot->flag = OPTYPE_BLOCKING | OPTYPE_INTERNAL;

	/* rna */
	RNA_def_enum(ot->srna, "direction", prop_direction_items, 'h', "Direction", "");
	RNA_def_float(ot->srna, "factor", 0.5f, 0.0, 1.0, "Factor", "", 0.0, 1.0);
	RNA_def_int(ot->srna, "mouse_x", -100, INT_MIN, INT_MAX, "Mouse X", "", INT_MIN, INT_MAX);
	RNA_def_int(ot->srna, "mouse_y", -100, INT_MIN, INT_MAX, "Mouse Y", "", INT_MIN, INT_MAX);
}

/** \} */

/* -------------------------------------------------------------------- */
/** \name Scale Region Edge Operator
 * \{ */

typedef struct RegionMoveData {
	AZone *az;
	ARegion *ar;
	ScrArea *sa;
	int bigger, smaller, origval;
	int origx, origy;
	int maxsize;
	AZEdge edge;

} RegionMoveData;


static int area_max_regionsize(ScrArea *sa, ARegion *scalear, AZEdge edge)
{
	ARegion *ar;
	int dist;

	if (edge == AE_RIGHT_TO_TOPLEFT || edge == AE_LEFT_TO_TOPRIGHT) {
		dist = BLI_rcti_size_x(&sa->totrct);
	}
	else {  /* AE_BOTTOM_TO_TOPLEFT, AE_TOP_TO_BOTTOMRIGHT */
		dist = BLI_rcti_size_y(&sa->totrct);
	}

	/* subtractwidth of regions on opposite side
	 * prevents dragging regions into other opposite regions */
	for (ar = sa->regionbase.first; ar; ar = ar->next) {
		if (ar == scalear)
			continue;

		if (scalear->alignment == RGN_ALIGN_TOP && ar->alignment == RGN_ALIGN_BOTTOM)
			dist -= ar->winy;
		else if (scalear->alignment == RGN_ALIGN_BOTTOM && ar->alignment == RGN_ALIGN_TOP)
			dist -= ar->winy;
		else if (scalear->alignment == RGN_ALIGN_LEFT && ar->alignment == RGN_ALIGN_RIGHT)
			dist -= ar->winx;
		else if (scalear->alignment == RGN_ALIGN_RIGHT && ar->alignment == RGN_ALIGN_LEFT)
			dist -= ar->winx;

		/* case of regions in regions, like operator properties panel */
		/* these can sit on top of other regions such as headers, so account for this */
		else if (edge == AE_BOTTOM_TO_TOPLEFT && scalear->alignment & RGN_ALIGN_TOP &&
		         ar->alignment == RGN_ALIGN_TOP && ar->regiontype == RGN_TYPE_HEADER)
		{
			dist -= ar->winy;
		}
		else if (edge == AE_TOP_TO_BOTTOMRIGHT && scalear->alignment & RGN_ALIGN_BOTTOM &&
		         ar->alignment == RGN_ALIGN_BOTTOM && ar->regiontype == RGN_TYPE_HEADER)
		{
			dist -= ar->winy;
		}
	}

	return dist;
}

static int region_scale_invoke(bContext *C, wmOperator *op, const wmEvent *event)
{
	sActionzoneData *sad = event->customdata;
	AZone *az;

	if (event->type != EVT_ACTIONZONE_REGION) {
		BKE_report(op->reports, RPT_ERROR, "Can only scale region size from an action zone");
		return OPERATOR_CANCELLED;
	}

	az = sad->az;

	if (az->ar) {
		RegionMoveData *rmd = MEM_callocN(sizeof(RegionMoveData), "RegionMoveData");
		int maxsize;

		op->customdata = rmd;

		rmd->az = az;
		rmd->ar = az->ar;
		rmd->sa = sad->sa1;
		rmd->edge = az->edge;
		rmd->origx = event->x;
		rmd->origy = event->y;
		rmd->maxsize = area_max_regionsize(rmd->sa, rmd->ar, rmd->edge);

		/* if not set we do now, otherwise it uses type */
		if (rmd->ar->sizex == 0)
			rmd->ar->sizex = rmd->ar->winx;
		if (rmd->ar->sizey == 0)
			rmd->ar->sizey = rmd->ar->winy;

		/* now copy to regionmovedata */
		if (rmd->edge == AE_LEFT_TO_TOPRIGHT || rmd->edge == AE_RIGHT_TO_TOPLEFT) {
			rmd->origval = rmd->ar->sizex;
		}
		else {
			rmd->origval = rmd->ar->sizey;
		}

		/* limit headers to standard height for now */
		if (rmd->ar->regiontype == RGN_TYPE_HEADER)
			maxsize = ED_area_headersize();
		else
			maxsize = 1000;

		CLAMP(rmd->maxsize, 0, maxsize);

		/* add temp handler */
		WM_event_add_modal_handler(C, op);

		return OPERATOR_RUNNING_MODAL;
	}

	return OPERATOR_FINISHED;
}

static int region_scale_get_maxsize(RegionMoveData *rmd)
{
	int maxsize = 0;

	if (rmd->edge == AE_LEFT_TO_TOPRIGHT || rmd->edge == AE_RIGHT_TO_TOPLEFT) {
		return  (int) ( (rmd->sa->winx / UI_DPI_FAC) - UI_UNIT_X);
	}

	if (rmd->ar->regiontype == RGN_TYPE_TOOL_PROPS) {
		/* this calculation seems overly verbose
		 * can someone explain why this method is necessary? - campbell */
		maxsize = rmd->maxsize - ((rmd->sa->headertype == HEADERTOP) ? UI_UNIT_Y * 2 : UI_UNIT_Y) - (UI_UNIT_Y / 4);
	}

	return maxsize;
}

static void region_scale_validate_size(RegionMoveData *rmd)
{
	if ((rmd->ar->flag & RGN_FLAG_HIDDEN) == 0) {
		short *size, maxsize = -1;


		if (rmd->edge == AE_LEFT_TO_TOPRIGHT || rmd->edge == AE_RIGHT_TO_TOPLEFT)
			size = &rmd->ar->sizex;
		else
			size = &rmd->ar->sizey;

		maxsize = region_scale_get_maxsize(rmd);

		if (*size > maxsize && maxsize > 0)
			*size = maxsize;
	}
}

static void region_scale_toggle_hidden(bContext *C, RegionMoveData *rmd)
{
	/* hidden areas may have bad 'View2D.cur' value,
	 * correct before displaying. see T45156 */
	if (rmd->ar->flag & RGN_FLAG_HIDDEN) {
		UI_view2d_curRect_validate(&rmd->ar->v2d);
	}

	region_toggle_hidden(C, rmd->ar, 0);
	region_scale_validate_size(rmd);
}

static int region_scale_modal(bContext *C, wmOperator *op, const wmEvent *event)
{
	RegionMoveData *rmd = op->customdata;
	int delta;

	/* execute the events */
	switch (event->type) {
		case MOUSEMOVE:

			if (rmd->edge == AE_LEFT_TO_TOPRIGHT || rmd->edge == AE_RIGHT_TO_TOPLEFT) {
				delta = event->x - rmd->origx;
				if (rmd->edge == AE_LEFT_TO_TOPRIGHT) delta = -delta;

				/* region sizes now get multiplied */
				delta /= UI_DPI_FAC;

				rmd->ar->sizex = rmd->origval + delta;
				CLAMP(rmd->ar->sizex, 0, rmd->maxsize);

				if (rmd->ar->sizex < UI_UNIT_X) {
					rmd->ar->sizex = rmd->origval;
					if (!(rmd->ar->flag & RGN_FLAG_HIDDEN))
						region_scale_toggle_hidden(C, rmd);
				}
				else if (rmd->ar->flag & RGN_FLAG_HIDDEN)
					region_scale_toggle_hidden(C, rmd);
			}
			else {
				int maxsize = region_scale_get_maxsize(rmd);
				delta = event->y - rmd->origy;
				if (rmd->edge == AE_BOTTOM_TO_TOPLEFT) delta = -delta;

				/* region sizes now get multiplied */
				delta /= UI_DPI_FAC;

				rmd->ar->sizey = rmd->origval + delta;
				CLAMP(rmd->ar->sizey, 0, rmd->maxsize);

				/* note, 'UI_UNIT_Y/4' means you need to drag the header almost
				 * all the way down for it to become hidden, this is done
				 * otherwise its too easy to do this by accident */
				if (rmd->ar->sizey < UI_UNIT_Y / 4) {
					rmd->ar->sizey = rmd->origval;
					if (!(rmd->ar->flag & RGN_FLAG_HIDDEN))
						region_scale_toggle_hidden(C, rmd);
				}
				else if (maxsize > 0 && (rmd->ar->sizey > maxsize))
					rmd->ar->sizey = maxsize;
				else if (rmd->ar->flag & RGN_FLAG_HIDDEN)
					region_scale_toggle_hidden(C, rmd);
			}
			ED_area_tag_redraw(rmd->sa);
			WM_event_add_notifier(C, NC_SCREEN | NA_EDITED, NULL);

			break;

		case LEFTMOUSE:
			if (event->val == KM_RELEASE) {

				if (ABS(event->x - rmd->origx) < 2 && ABS(event->y - rmd->origy) < 2) {
					if (rmd->ar->flag & RGN_FLAG_HIDDEN) {
						region_scale_toggle_hidden(C, rmd);
					}
					else if (rmd->ar->flag & RGN_FLAG_TOO_SMALL) {
						region_scale_validate_size(rmd);
					}

					ED_area_tag_redraw(rmd->sa);
					WM_event_add_notifier(C, NC_SCREEN | NA_EDITED, NULL);
				}
				MEM_freeN(op->customdata);
				op->customdata = NULL;

				return OPERATOR_FINISHED;
			}
			break;

		case ESCKEY:
			break;
	}

	return OPERATOR_RUNNING_MODAL;
}

static void region_scale_cancel(bContext *UNUSED(C), wmOperator *op)
{
	MEM_freeN(op->customdata);
	op->customdata = NULL;
}

static void SCREEN_OT_region_scale(wmOperatorType *ot)
{
	/* identifiers */
	ot->name = "Scale Region Size";
	ot->description = "Scale Region Size\nScale selected area";
	ot->idname = "SCREEN_OT_region_scale";

	ot->invoke = region_scale_invoke;
	ot->modal = region_scale_modal;
	ot->cancel = region_scale_cancel;

	ot->poll = ED_operator_areaactive;

	/* flags */
	ot->flag = OPTYPE_BLOCKING | OPTYPE_INTERNAL;
}

/** \} */

/* -------------------------------------------------------------------- */
/** \name Frame Change Operator
 * \{ */

static void areas_do_frame_follow(bContext *C, bool middle)
{
	bScreen *scr = CTX_wm_screen(C);
	Scene *scene = CTX_data_scene(C);
	wmWindowManager *wm = CTX_wm_manager(C);
	wmWindow *window;
	for (window = wm->windows.first; window; window = window->next) {
		ScrArea *sa;
		for (sa = window->screen->areabase.first; sa; sa = sa->next) {
			ARegion *ar;
			for (ar = sa->regionbase.first; ar; ar = ar->next) {
				/* do follow here if editor type supports it */
				if ((scr->redraws_flag & TIME_FOLLOW)) {
					if ((ar->regiontype == RGN_TYPE_WINDOW &&
					     ELEM(sa->spacetype, SPACE_SEQ, SPACE_TIME, SPACE_IPO, SPACE_ACTION, SPACE_NLA)) ||
					    (sa->spacetype == SPACE_CLIP && ar->regiontype == RGN_TYPE_PREVIEW))
					{
						float w = BLI_rctf_size_x(&ar->v2d.cur);

						if (middle) {
							if ((scene->r.cfra < ar->v2d.cur.xmin) || (scene->r.cfra > ar->v2d.cur.xmax)) {
								ar->v2d.cur.xmax = scene->r.cfra + (w / 2);
								ar->v2d.cur.xmin = scene->r.cfra - (w / 2);
							}
						}
						else {
							if (scene->r.cfra < ar->v2d.cur.xmin) {
								ar->v2d.cur.xmax = scene->r.cfra;
								ar->v2d.cur.xmin = ar->v2d.cur.xmax - w;
							}
							else if (scene->r.cfra > ar->v2d.cur.xmax) {
								ar->v2d.cur.xmin = scene->r.cfra;
								ar->v2d.cur.xmax = ar->v2d.cur.xmin + w;
							}
						}
					}
				}
			}
		}
	}
}

/* function to be called outside UI context, or for redo */
static int frame_offset_exec(bContext *C, wmOperator *op)
{
	Main *bmain = CTX_data_main(C);
	Scene *scene = CTX_data_scene(C);
	int delta;

	delta = RNA_int_get(op->ptr, "delta");

	CFRA += delta;
	FRAMENUMBER_MIN_CLAMP(CFRA);
	SUBFRA = 0.f;

	areas_do_frame_follow(C, false);

	BKE_sound_seek_scene(bmain, scene);

	WM_event_add_notifier(C, NC_SCENE | ND_FRAME, scene);

	return OPERATOR_FINISHED;
}

static void SCREEN_OT_frame_offset(wmOperatorType *ot)
{
	ot->name = "Frame Offset";
	ot->idname = "SCREEN_OT_frame_offset";
<<<<<<< HEAD
	ot->description = "Frame Offset\nMove current frame forward/backward by a given number";
	
=======
	ot->description = "Move current frame forward/backward by a given number";

>>>>>>> 56810e75
	ot->exec = frame_offset_exec;

	ot->poll = ED_operator_screenactive_norender;
	ot->flag = OPTYPE_UNDO_GROUPED;
	ot->undo_group = "FRAME_CHANGE";

	/* rna */
	RNA_def_int(ot->srna, "delta", 0, INT_MIN, INT_MAX, "Delta", "", INT_MIN, INT_MAX);
}

/** \} */

/* -------------------------------------------------------------------- */
/** \name Frame Jump Operator
 * \{ */

/* function to be called outside UI context, or for redo */
static int frame_jump_exec(bContext *C, wmOperator *op)
{
	Main *bmain = CTX_data_main(C);
	Scene *scene = CTX_data_scene(C);
	wmTimer *animtimer = CTX_wm_screen(C)->animtimer;

	/* Don't change CFRA directly if animtimer is running as this can cause
	 * first/last frame not to be actually shown (bad since for example physics
	 * simulations aren't reset properly).
	 */
	if (animtimer) {
		ScreenAnimData *sad = animtimer->customdata;

		sad->flag |= ANIMPLAY_FLAG_USE_NEXT_FRAME;

		if (RNA_boolean_get(op->ptr, "end"))
			sad->nextfra = PEFRA;
		else
			sad->nextfra = PSFRA;
	}
	else {
		if (RNA_boolean_get(op->ptr, "end"))
			CFRA = PEFRA;
		else
			CFRA = PSFRA;

		areas_do_frame_follow(C, true);

		BKE_sound_seek_scene(bmain, scene);

		WM_event_add_notifier(C, NC_SCENE | ND_FRAME, scene);
	}

	return OPERATOR_FINISHED;
}

static void SCREEN_OT_frame_jump(wmOperatorType *ot)
{
	ot->name = "Jump to Endpoint";
	ot->description = "Jump to Endpoint\nJump to first/last frame in frame range";
	ot->idname = "SCREEN_OT_frame_jump";

	ot->exec = frame_jump_exec;

	ot->poll = ED_operator_screenactive_norender;
	ot->flag = OPTYPE_UNDO_GROUPED;
	ot->undo_group = "FRAME_CHANGE";

	/* rna */
	RNA_def_boolean(ot->srna, "end", 0, "Last Frame", "Jump to the last frame of the frame range");
}

/** \} */

/* -------------------------------------------------------------------- */
/** \name Jump to Key-Frame Operator
 * \{ */

/* function to be called outside UI context, or for redo */
static int keyframe_jump_exec(bContext *C, wmOperator *op)
{
	Main *bmain = CTX_data_main(C);
	Scene *scene = CTX_data_scene(C);
	Object *ob = CTX_data_active_object(C);
	bDopeSheet ads = {NULL};
	DLRBT_Tree keys;
	ActKeyColumn *ak;
	float cfra;
	const bool next = RNA_boolean_get(op->ptr, "next");
	bool done = false;

	/* sanity checks */
	if (scene == NULL)
		return OPERATOR_CANCELLED;

	cfra = (float)(CFRA);

	/* init binarytree-list for getting keyframes */
	BLI_dlrbTree_init(&keys);

	/* seed up dummy dopesheet context with flags to perform necessary filtering */
	if ((scene->flag & SCE_KEYS_NO_SELONLY) == 0) {
		/* only selected channels are included */
		ads.filterflag |= ADS_FILTER_ONLYSEL;
	}

	/* populate tree with keyframe nodes */
	scene_to_keylist(&ads, scene, &keys, NULL);
	gpencil_to_keylist(&ads, scene->gpd, &keys);

	if (ob) {
		ob_to_keylist(&ads, ob, &keys, NULL);
		gpencil_to_keylist(&ads, ob->gpd, &keys);
	}

	{
		Mask *mask = CTX_data_edit_mask(C);
		if (mask) {
			MaskLayer *masklay = BKE_mask_layer_active(mask);
			mask_to_keylist(&ads, masklay, &keys);
		}
	}

	/* build linked-list for searching */
	BLI_dlrbTree_linkedlist_sync(&keys);

	/* find matching keyframe in the right direction */
	if (next)
		ak = (ActKeyColumn *)BLI_dlrbTree_search_next(&keys, compare_ak_cfraPtr, &cfra);
	else
		ak = (ActKeyColumn *)BLI_dlrbTree_search_prev(&keys, compare_ak_cfraPtr, &cfra);

	while ((ak != NULL) && (done == false)) {
		if (CFRA != (int)ak->cfra) {
			/* this changes the frame, so set the frame and we're done */
			CFRA = (int)ak->cfra;
			done = true;
		}
		else {
			/* take another step... */
			if (next) {
				ak = ak->next;
			}
			else {
				ak = ak->prev;
			}
		}
	}

	/* free temp stuff */
	BLI_dlrbTree_free(&keys);

	/* any success? */
	if (done == false) {
		BKE_report(op->reports, RPT_INFO, "No more keyframes to jump to in this direction");

		return OPERATOR_CANCELLED;
	}
	else {
		areas_do_frame_follow(C, true);

		BKE_sound_seek_scene(bmain, scene);

		WM_event_add_notifier(C, NC_SCENE | ND_FRAME, scene);

		return OPERATOR_FINISHED;
	}
}

static void SCREEN_OT_keyframe_jump(wmOperatorType *ot)
{
	ot->name = "Jump to Keyframe";
	ot->description = "Jump to Keyframe\nJump to previous/next keyframe";
	ot->idname = "SCREEN_OT_keyframe_jump";

	ot->exec = keyframe_jump_exec;

	ot->poll = ED_operator_screenactive_norender;
	ot->flag = OPTYPE_UNDO_GROUPED;
	ot->undo_group = "FRAME_CHANGE";

	/* properties */
	RNA_def_boolean(ot->srna, "next", true, "Next Keyframe", "");
}

/** \} */

/* -------------------------------------------------------------------- */
/** \name Jump to Marker Operator
 * \{ */

/* function to be called outside UI context, or for redo */
static int marker_jump_exec(bContext *C, wmOperator *op)
{
	Main *bmain = CTX_data_main(C);
	Scene *scene = CTX_data_scene(C);
	TimeMarker *marker;
	int closest = CFRA;
	const bool next = RNA_boolean_get(op->ptr, "next");
	bool found = false;

	/* find matching marker in the right direction */
	for (marker = scene->markers.first; marker; marker = marker->next) {
		if (next) {
			if ((marker->frame > CFRA) && (!found || closest > marker->frame)) {
				closest = marker->frame;
				found = true;
			}
		}
		else {
			if ((marker->frame < CFRA) && (!found || closest < marker->frame)) {
				closest = marker->frame;
				found = true;
			}
		}
	}

	/* any success? */
	if (!found) {
		BKE_report(op->reports, RPT_INFO, "No more markers to jump to in this direction");

		return OPERATOR_CANCELLED;
	}
	else {
		CFRA = closest;

		areas_do_frame_follow(C, true);

		BKE_sound_seek_scene(bmain, scene);

		WM_event_add_notifier(C, NC_SCENE | ND_FRAME, scene);

		return OPERATOR_FINISHED;
	}
}

static void SCREEN_OT_marker_jump(wmOperatorType *ot)
{
	ot->name = "Jump to Marker";
	ot->description = "Jump to previous/next marker";
	ot->idname = "SCREEN_OT_marker_jump";

	ot->exec = marker_jump_exec;

	ot->poll = ED_operator_screenactive_norender;
	ot->flag = OPTYPE_UNDO_GROUPED;
	ot->undo_group = "FRAME_CHANGE";

	/* properties */
	RNA_def_boolean(ot->srna, "next", true, "Next Marker", "");
}

/** \} */

/* -------------------------------------------------------------------- */
/** \name Set Screen Operator
 * \{ */

static bool screen_set_is_ok(bScreen *screen, bScreen *screen_prev)
{
	return ((screen->winid == 0) &&
	        /* in typical usage these should have a nonzero winid
	         * (all temp screens should be used, or closed & freed). */
	        (screen->temp == false) &&
	        (screen->state == SCREENNORMAL) &&
	        (screen != screen_prev) &&
	        (screen->id.name[2] != '.' || !(U.uiflag & USER_HIDE_DOT)));
}

/* function to be called outside UI context, or for redo */
static int screen_set_exec(bContext *C, wmOperator *op)
{
	Main *bmain = CTX_data_main(C);
	bScreen *screen = CTX_wm_screen(C);
	bScreen *screen_prev = screen;

	ScrArea *sa = CTX_wm_area(C);
	int tot = BLI_listbase_count(&bmain->screen);
	int delta = RNA_int_get(op->ptr, "delta");

	/* temp screens are for userpref or render display */
	if (screen->temp || (sa && sa->full && sa->full->temp)) {
		return OPERATOR_CANCELLED;
	}

	if (delta == 1) {
		while (tot--) {
			screen = screen->id.next;
			if (screen == NULL) screen = bmain->screen.first;
			if (screen_set_is_ok(screen, screen_prev)) {
				break;
			}
		}
	}
	else if (delta == -1) {
		while (tot--) {
			screen = screen->id.prev;
			if (screen == NULL) screen = bmain->screen.last;
			if (screen_set_is_ok(screen, screen_prev)) {
				break;
			}
		}
	}
	else {
		screen = NULL;
	}

	if (screen && screen_prev != screen) {
		/* return to previous state before switching screens */
		if (sa && sa->full) {
			ED_screen_full_restore(C, sa); /* may free 'screen_prev' */
		}

		ED_screen_set(C, screen);
		return OPERATOR_FINISHED;
	}
	return OPERATOR_CANCELLED;
}

static void SCREEN_OT_screen_set(wmOperatorType *ot)
{
	ot->name = "Set Screen";
	ot->description = "Set Screen\nCycle through available screens";
	ot->idname = "SCREEN_OT_screen_set";

	ot->exec = screen_set_exec;
	ot->poll = ED_operator_screenactive;

	/* rna */
	RNA_def_int(ot->srna, "delta", 0, INT_MIN, INT_MAX, "Delta", "", INT_MIN, INT_MAX);
}

/** \} */

/* -------------------------------------------------------------------- */
/** \name Screen Full-Area Operator
 * \{ */

/* function to be called outside UI context, or for redo */
static int screen_maximize_area_exec(bContext *C, wmOperator *op)
{
	bScreen *screen = CTX_wm_screen(C);
	ScrArea *sa = NULL;
	const bool hide_panels = RNA_boolean_get(op->ptr, "use_hide_panels");

	/* search current screen for 'fullscreen' areas */
	/* prevents restoring info header, when mouse is over it */
	for (sa = screen->areabase.first; sa; sa = sa->next) {
		if (sa->full) break;
	}

	if (sa == NULL) {
		sa = CTX_wm_area(C);
	}

	if (hide_panels) {
		if (!ELEM(screen->state, SCREENNORMAL, SCREENFULL)) {
			return OPERATOR_CANCELLED;
		}
		ED_screen_state_toggle(C, CTX_wm_window(C), sa, SCREENFULL);
	}
	else {
		if (!ELEM(screen->state, SCREENNORMAL, SCREENMAXIMIZED)) {
			return OPERATOR_CANCELLED;
		}
		ED_screen_state_toggle(C, CTX_wm_window(C), sa, SCREENMAXIMIZED);
	}

	return OPERATOR_FINISHED;
}

static void SCREEN_OT_screen_full_area(wmOperatorType *ot)
{
	PropertyRNA *prop;

	ot->name = "Toggle Maximize Area";
	ot->description = "Toggle Fullscreen Area\nToggle display selected area as fullscreen";
	ot->idname = "SCREEN_OT_screen_full_area";

	ot->exec = screen_maximize_area_exec;
	ot->poll = ED_operator_areaactive;
	ot->flag = 0;

	prop = RNA_def_boolean(ot->srna, "use_hide_panels", false, "Hide Panels", "Hide all the panels");
	RNA_def_property_flag(prop, PROP_SKIP_SAVE);
}

/** \} */

/* -------------------------------------------------------------------- */
/** \name Screen Join-Area Operator
 * \{ */

/* operator state vars used:
 * x1, y1     mouse coord in first area, which will disappear
 * x2, y2     mouse coord in 2nd area, which will become joined
 *
 * functions:
 *
 * init()   find edge based on state vars
 * test if the edge divides two areas,
 * store active and nonactive area,
 *
 * apply()  do the actual join
 *
 * exit()	cleanup, send notifier
 *
 * callbacks:
 *
 * exec()	calls init, apply, exit
 *
 * invoke() sets mouse coords in x,y
 * call init()
 * add modal handler
 *
 * modal()	accept modal events while doing it
 * call apply() with active window and nonactive window
 * call exit() and remove handler when LMB confirm
 */

typedef struct sAreaJoinData {
	ScrArea *sa1;        /* first area to be considered */
	ScrArea *sa2;        /* second area to be considered */
	void *draw_callback; /* call `ED_screen_draw_join_shape` */

} sAreaJoinData;


static void area_join_draw_cb(const struct wmWindow *UNUSED(win), void *userdata)
{
	const wmOperator *op = userdata;

	sAreaJoinData *sd = op->customdata;
	if (sd->sa1 && sd->sa2) {
		ED_screen_draw_join_shape(sd->sa1, sd->sa2);
	}
}

/* validate selection inside screen, set variables OK */
/* return 0: init failed */
/* XXX todo: find edge based on (x,y) and set other area? */
static int area_join_init(bContext *C, wmOperator *op)
{
	ScrArea *sa1, *sa2;
	sAreaJoinData *jd = NULL;
	int x1, y1;
	int x2, y2;
	int shared = 0;

	/* required properties, make negative to get return 0 if not set by caller */
	x1 = RNA_int_get(op->ptr, "min_x");
	y1 = RNA_int_get(op->ptr, "min_y");
	x2 = RNA_int_get(op->ptr, "max_x");
	y2 = RNA_int_get(op->ptr, "max_y");

	sa1 = BKE_screen_find_area_xy(CTX_wm_screen(C), SPACE_TYPE_ANY, x1, y1);
	sa2 = BKE_screen_find_area_xy(CTX_wm_screen(C), SPACE_TYPE_ANY, x2, y2);
	if (sa1 == NULL || sa2 == NULL || sa1 == sa2)
		return 0;

	/* do areas share an edge? */
	if (sa1->v1 == sa2->v1 || sa1->v1 == sa2->v2 || sa1->v1 == sa2->v3 || sa1->v1 == sa2->v4) shared++;
	if (sa1->v2 == sa2->v1 || sa1->v2 == sa2->v2 || sa1->v2 == sa2->v3 || sa1->v2 == sa2->v4) shared++;
	if (sa1->v3 == sa2->v1 || sa1->v3 == sa2->v2 || sa1->v3 == sa2->v3 || sa1->v3 == sa2->v4) shared++;
	if (sa1->v4 == sa2->v1 || sa1->v4 == sa2->v2 || sa1->v4 == sa2->v3 || sa1->v4 == sa2->v4) shared++;
	if (shared != 2) {
		printf("areas don't share edge\n");
		return 0;
	}

	jd = (sAreaJoinData *)MEM_callocN(sizeof(sAreaJoinData), "op_area_join");

	jd->sa1 = sa1;
	jd->sa2 = sa2;

	op->customdata = jd;

	jd->draw_callback = WM_draw_cb_activate(CTX_wm_window(C), area_join_draw_cb, op);

	return 1;
}

/* apply the join of the areas (space types) */
static int area_join_apply(bContext *C, wmOperator *op)
{
	sAreaJoinData *jd = (sAreaJoinData *)op->customdata;
	if (!jd) return 0;

	if (!screen_area_join(C, CTX_wm_screen(C), jd->sa1, jd->sa2)) {
		return 0;
	}
	if (CTX_wm_area(C) == jd->sa2) {
		CTX_wm_area_set(C, NULL);
		CTX_wm_region_set(C, NULL);
	}

	return 1;
}

/* finish operation */
static void area_join_exit(bContext *C, wmOperator *op)
{
	sAreaJoinData *jd = (sAreaJoinData *)op->customdata;

	if (jd) {
		if (jd->draw_callback)
			WM_draw_cb_exit(CTX_wm_window(C), jd->draw_callback);

		MEM_freeN(jd);
		op->customdata = NULL;
	}

	/* this makes sure aligned edges will result in aligned grabbing */
	removedouble_scredges(CTX_wm_screen(C));
	removenotused_scredges(CTX_wm_screen(C));
	removenotused_scrverts(CTX_wm_screen(C));
}

static int area_join_exec(bContext *C, wmOperator *op)
{
	if (!area_join_init(C, op))
		return OPERATOR_CANCELLED;

	area_join_apply(C, op);
	area_join_exit(C, op);

	return OPERATOR_FINISHED;
}

/* interaction callback */
static int area_join_invoke(bContext *C, wmOperator *op, const wmEvent *event)
{

	if (event->type == EVT_ACTIONZONE_AREA) {
		sActionzoneData *sad = event->customdata;

		if (sad == NULL || sad->modifier > 0) {
			return OPERATOR_PASS_THROUGH;
		}

		/* verify *sad itself */
		if (sad->sa1 == NULL || sad->sa2 == NULL)
			return OPERATOR_PASS_THROUGH;

		/* is this our *sad? if areas equal it should be passed on */
		if (sad->sa1 == sad->sa2)
			return OPERATOR_PASS_THROUGH;

		/* prepare operator state vars */
		RNA_int_set(op->ptr, "min_x", sad->x);
		RNA_int_set(op->ptr, "min_y", sad->y);
		RNA_int_set(op->ptr, "max_x", event->x);
		RNA_int_set(op->ptr, "max_y", event->y);
	}


	if (!area_join_init(C, op))
		return OPERATOR_PASS_THROUGH;

	/* add temp handler */
	WM_event_add_modal_handler(C, op);

	return OPERATOR_RUNNING_MODAL;
}

static void area_join_cancel(bContext *C, wmOperator *op)
{
	WM_event_add_notifier(C, NC_WINDOW, NULL);

	area_join_exit(C, op);
}

/* modal callback while selecting area (space) that will be removed */
static int area_join_modal(bContext *C, wmOperator *op, const wmEvent *event)
{
	bScreen *sc = CTX_wm_screen(C);
	sAreaJoinData *jd = (sAreaJoinData *)op->customdata;

	/* execute the events */
	switch (event->type) {

		case MOUSEMOVE:
		{
			ScrArea *sa = BKE_screen_find_area_xy(sc, SPACE_TYPE_ANY, event->x, event->y);
			int dir;

			if (sa) {
				if (jd->sa1 != sa) {
					dir = area_getorientation(jd->sa1, sa);
					if (dir != -1) {
						jd->sa2 = sa;
					}
					else {
						/* we are not bordering on the previously selected area
						 * we check if area has common border with the one marked for removal
						 * in this case we can swap areas.
						 */
						dir = area_getorientation(sa, jd->sa2);
						if (dir != -1) {
							jd->sa1 = jd->sa2;
							jd->sa2 = sa;
						}
						else {
							jd->sa2 = NULL;
						}
					}
					WM_event_add_notifier(C, NC_WINDOW, NULL);
				}
				else {
					/* we are back in the area previously selected for keeping
					 * we swap the areas if possible to allow user to choose */
					if (jd->sa2 != NULL) {
						jd->sa1 = jd->sa2;
						jd->sa2 = sa;
						dir = area_getorientation(jd->sa1, jd->sa2);
						if (dir == -1) {
							printf("oops, didn't expect that!\n");
						}
					}
					else {
						dir = area_getorientation(jd->sa1, sa);
						if (dir != -1) {
							jd->sa2 = sa;
						}
					}
					WM_event_add_notifier(C, NC_WINDOW, NULL);
				}
			}
			break;
		}
		case LEFTMOUSE:
			if (event->val == KM_RELEASE) {
				ED_area_tag_redraw(jd->sa1);
				ED_area_tag_redraw(jd->sa2);

				area_join_apply(C, op);
				WM_event_add_notifier(C, NC_SCREEN | NA_EDITED, NULL);
				area_join_exit(C, op);
				return OPERATOR_FINISHED;
			}
			break;

		case RIGHTMOUSE:
		case ESCKEY:
			area_join_cancel(C, op);
			return OPERATOR_CANCELLED;
	}

	return OPERATOR_RUNNING_MODAL;
}

/* Operator for joining two areas (space types) */
static void SCREEN_OT_area_join(wmOperatorType *ot)
{
	/* identifiers */
	ot->name = "Join Area";
	ot->description = "Join Area\nJoin selected areas into new window";
	ot->idname = "SCREEN_OT_area_join";

	/* api callbacks */
	ot->exec = area_join_exec;
	ot->invoke = area_join_invoke;
	ot->modal = area_join_modal;
	ot->poll = screen_active_editable;
	ot->cancel = area_join_cancel;

	/* flags */
	ot->flag = OPTYPE_BLOCKING | OPTYPE_INTERNAL;

	/* rna */
	RNA_def_int(ot->srna, "min_x", -100, INT_MIN, INT_MAX, "X 1", "", INT_MIN, INT_MAX);
	RNA_def_int(ot->srna, "min_y", -100, INT_MIN, INT_MAX, "Y 1", "", INT_MIN, INT_MAX);
	RNA_def_int(ot->srna, "max_x", -100, INT_MIN, INT_MAX, "X 2", "", INT_MIN, INT_MAX);
	RNA_def_int(ot->srna, "max_y", -100, INT_MIN, INT_MAX, "Y 2", "", INT_MIN, INT_MAX);
}

/** \} */

/* -------------------------------------------------------------------- */
/** \name Screen Area Options Operator
 * \{ */

static int screen_area_options_invoke(bContext *C, wmOperator *op, const wmEvent *event)
{
	wmWindow *win = CTX_wm_window(C);
	bScreen *sc = CTX_wm_screen(C);
	uiPopupMenu *pup;
	uiLayout *layout;
	PointerRNA ptr;
	ScrEdge *actedge;
	const int winsize_x = WM_window_pixels_x(win);
	const int winsize_y = WM_window_pixels_y(win);

	actedge = screen_find_active_scredge(sc, winsize_x, winsize_y, event->x, event->y);

	if (actedge == NULL) return OPERATOR_CANCELLED;

	pup = UI_popup_menu_begin(C, RNA_struct_ui_name(op->type->srna), ICON_NONE);
	layout = UI_popup_menu_layout(pup);

	uiItemFullO(layout, "SCREEN_OT_area_split", NULL, ICON_NONE, NULL, WM_OP_INVOKE_DEFAULT, 0, &ptr);
	/* store initial mouse cursor position */
	RNA_int_set(&ptr, "mouse_x", event->x);
	RNA_int_set(&ptr, "mouse_y", event->y);

	uiItemFullO(layout, "SCREEN_OT_area_join", NULL, ICON_NONE, NULL, WM_OP_INVOKE_DEFAULT, 0, &ptr);
	/* mouse cursor on edge, '4' can fail on wide edges... */
	RNA_int_set(&ptr, "min_x", event->x + 4);
	RNA_int_set(&ptr, "min_y", event->y + 4);
	RNA_int_set(&ptr, "max_x", event->x - 4);
	RNA_int_set(&ptr, "max_y", event->y - 4);

	UI_popup_menu_end(C, pup);

	return OPERATOR_INTERFACE;
}

static void SCREEN_OT_area_options(wmOperatorType *ot)
{
	/* identifiers */
	ot->name = "Area Options";
	ot->description = "Area Options\nOperations for splitting and merging";
	ot->idname = "SCREEN_OT_area_options";

	/* api callbacks */
	ot->invoke = screen_area_options_invoke;

	ot->poll = ED_operator_screen_mainwinactive;

	/* flags */
	ot->flag = OPTYPE_INTERNAL;
}

/** \} */

/* -------------------------------------------------------------------- */
/** \name Space Data Cleanup Operator
 * \{ */

static int spacedata_cleanup_exec(bContext *C, wmOperator *op)
{
	Main *bmain = CTX_data_main(C);
	bScreen *screen;
	ScrArea *sa;
	int tot = 0;

	for (screen = bmain->screen.first; screen; screen = screen->id.next) {
		for (sa = screen->areabase.first; sa; sa = sa->next) {
			if (sa->spacedata.first != sa->spacedata.last) {
				SpaceLink *sl = sa->spacedata.first;

				BLI_remlink(&sa->spacedata, sl);
				tot += BLI_listbase_count(&sa->spacedata);
				BKE_spacedata_freelist(&sa->spacedata);
				BLI_addtail(&sa->spacedata, sl);
			}
		}
	}
	BKE_reportf(op->reports, RPT_INFO, "Removed amount of editors: %d", tot);

	return OPERATOR_FINISHED;
}

static void SCREEN_OT_spacedata_cleanup(wmOperatorType *ot)
{
	/* identifiers */
	ot->name = "Clean-up Space-data";
	ot->description = "Clean-up Space-data\nRemove unused settings for invisible editors";
	ot->idname = "SCREEN_OT_spacedata_cleanup";

	/* api callbacks */
	ot->exec = spacedata_cleanup_exec;
	ot->poll = WM_operator_winactive;

}

/** \} */

/* -------------------------------------------------------------------- */
/** \name Repeat Last Operator
 * \{ */

static int repeat_last_exec(bContext *C, wmOperator *UNUSED(op))
{
	wmWindowManager *wm = CTX_wm_manager(C);
	wmOperator *lastop = wm->operators.last;

	/* Seek last registered operator */
	while (lastop) {
		if (lastop->type->flag & OPTYPE_REGISTER) {
			break;
		}
		else {
			lastop = lastop->prev;
		}
	}

	if (lastop) {
		WM_operator_free_all_after(wm, lastop);
		WM_operator_repeat(C, lastop);
	}

	return OPERATOR_CANCELLED;
}

static void SCREEN_OT_repeat_last(wmOperatorType *ot)
{
	/* identifiers */
	ot->name = "Repeat Last";
	ot->description = "Repeat Last\nRepeat last action";
	ot->idname = "SCREEN_OT_repeat_last";

	/* api callbacks */
	ot->exec = repeat_last_exec;

	ot->poll = ED_operator_screenactive;

}

/** \} */

/* -------------------------------------------------------------------- */
/** \name Repeat History Operator
 * \{ */

static int repeat_history_invoke(bContext *C, wmOperator *op, const wmEvent *UNUSED(event))
{
	wmWindowManager *wm = CTX_wm_manager(C);
	wmOperator *lastop;
	uiPopupMenu *pup;
	uiLayout *layout;
	int items, i;

	items = BLI_listbase_count(&wm->operators);
	if (items == 0)
		return OPERATOR_CANCELLED;

	pup = UI_popup_menu_begin(C, RNA_struct_ui_name(op->type->srna), ICON_NONE);
	layout = UI_popup_menu_layout(pup);

	for (i = items - 1, lastop = wm->operators.last; lastop; lastop = lastop->prev, i--)
		if ((lastop->type->flag & OPTYPE_REGISTER) && WM_operator_repeat_check(C, lastop)) {
			uiItemIntO(layout, RNA_struct_ui_name(lastop->type->srna), ICON_NONE, op->type->idname, "index", i);
		}

	UI_popup_menu_end(C, pup);

	return OPERATOR_INTERFACE;
}

static int repeat_history_exec(bContext *C, wmOperator *op)
{
	wmWindowManager *wm = CTX_wm_manager(C);

	op = BLI_findlink(&wm->operators, RNA_int_get(op->ptr, "index"));
	if (op) {
		/* let's put it as last operator in list */
		BLI_remlink(&wm->operators, op);
		BLI_addtail(&wm->operators, op);

		WM_operator_repeat(C, op);
	}

	return OPERATOR_FINISHED;
}

static void SCREEN_OT_repeat_history(wmOperatorType *ot)
{
	/* identifiers */
	ot->name = "Repeat History";
	ot->description = "Repeat History\nDisplay menu for previous actions performed";
	ot->idname = "SCREEN_OT_repeat_history";

	/* api callbacks */
	ot->invoke = repeat_history_invoke;
	ot->exec = repeat_history_exec;

	ot->poll = ED_operator_screenactive;

	RNA_def_int(ot->srna, "index", 0, 0, INT_MAX, "Index", "", 0, 1000);
}

/** \} */

/* -------------------------------------------------------------------- */
/** \name Redo Operator
 * \{ */

static int redo_last_invoke(bContext *C, wmOperator *UNUSED(op), const wmEvent *UNUSED(event))
{
	wmOperator *lastop = WM_operator_last_redo(C);

	if (lastop)
		WM_operator_redo_popup(C, lastop);

	return OPERATOR_CANCELLED;
}

static void SCREEN_OT_redo_last(wmOperatorType *ot)
{
	/* identifiers */
	ot->name = "Redo Last";
	ot->description = "Redo Last\nDisplay menu for last action performed";
	ot->idname = "SCREEN_OT_redo_last";

	/* api callbacks */
	ot->invoke = redo_last_invoke;

	ot->poll = ED_operator_screenactive;
}

/** \} */

/* -------------------------------------------------------------------- */
/** \name Region Quad-View Operator
 * \{ */

static void view3d_localview_update_rv3d(struct RegionView3D *rv3d)
{
	if (rv3d->localvd) {
		rv3d->localvd->view = rv3d->view;
		rv3d->localvd->persp = rv3d->persp;
		copy_qt_qt(rv3d->localvd->viewquat, rv3d->viewquat);
	}
}

static void region_quadview_init_rv3d(ScrArea *sa, ARegion *ar,
                                      const char viewlock, const char view, const char persp)
{
	RegionView3D *rv3d = ar->regiondata;

	if (persp == RV3D_CAMOB) {
		ED_view3d_lastview_store(rv3d);
	}

	rv3d->viewlock = viewlock;
	rv3d->view = view;
	rv3d->persp = persp;

	ED_view3d_lock(rv3d);
	view3d_localview_update_rv3d(rv3d);
	if ((viewlock & RV3D_BOXCLIP) && (persp == RV3D_ORTHO)) {
		ED_view3d_quadview_update(sa, ar, true);
	}
}

/* insert a region in the area region list */
static int region_quadview_exec(bContext *C, wmOperator *op)
{
	ARegion *ar = CTX_wm_region(C);

	/* some rules... */
	if (ar->regiontype != RGN_TYPE_WINDOW) {
		BKE_report(op->reports, RPT_ERROR, "Only window region can be 4-splitted");
	}
	else if (ar->alignment == RGN_ALIGN_QSPLIT) {
		/* Exit quad-view */
		ScrArea *sa = CTX_wm_area(C);
		ARegion *arn;

		/* keep current region */
		ar->alignment = 0;

		if (sa->spacetype == SPACE_VIEW3D) {
			ARegion *ar_iter;
			RegionView3D *rv3d = ar->regiondata;

			/* if this is a locked view, use settings from 'User' view */
			if (rv3d->viewlock) {
				View3D *v3d_user;
				ARegion *ar_user;

				if (ED_view3d_context_user_region(C, &v3d_user, &ar_user)) {
					if (ar != ar_user) {
						SWAP(void *, ar->regiondata, ar_user->regiondata);
						rv3d = ar->regiondata;
					}
				}
			}

			rv3d->viewlock_quad = RV3D_VIEWLOCK_INIT;
			rv3d->viewlock = 0;
			rv3d->rflag &= ~RV3D_CLIPPING;

			/* accumulate locks, incase they're mixed */
			for (ar_iter = sa->regionbase.first; ar_iter; ar_iter = ar_iter->next) {
				if (ar_iter->regiontype == RGN_TYPE_WINDOW) {
					RegionView3D *rv3d_iter = ar_iter->regiondata;
					rv3d->viewlock_quad |= rv3d_iter->viewlock;
				}
			}
		}

		for (ar = sa->regionbase.first; ar; ar = arn) {
			arn = ar->next;
			if (ar->alignment == RGN_ALIGN_QSPLIT) {
				ED_region_exit(C, ar);
				BKE_area_region_free(sa->type, ar);
				BLI_remlink(&sa->regionbase, ar);
				MEM_freeN(ar);
			}
		}
		ED_area_tag_redraw(sa);
		WM_event_add_notifier(C, NC_SCREEN | NA_EDITED, NULL);
	}
	else if (ar->next) {
		BKE_report(op->reports, RPT_ERROR, "Only last region can be 4-splitted");
	}
	else {
		/* Enter quad-view */
		ScrArea *sa = CTX_wm_area(C);
		ARegion *newar;
		int count;

		ar->alignment = RGN_ALIGN_QSPLIT;

		for (count = 0; count < 3; count++) {
			newar = BKE_area_region_copy(sa->type, ar);
			BLI_addtail(&sa->regionbase, newar);
		}

		/* lock views and set them */
		if (sa->spacetype == SPACE_VIEW3D) {
			View3D *v3d = sa->spacedata.first;
			int index_qsplit = 0;

			/* run ED_view3d_lock() so the correct 'rv3d->viewquat' is set,
			 * otherwise when restoring rv3d->localvd the 'viewquat' won't
			 * match the 'view', set on entering localview See: [#26315],
			 *
			 * We could avoid manipulating rv3d->localvd here if exiting
			 * localview with a 4-split would assign these view locks */
			RegionView3D *rv3d = ar->regiondata;
			const char viewlock = (rv3d->viewlock_quad & RV3D_VIEWLOCK_INIT) ?
			                      (rv3d->viewlock_quad & ~RV3D_VIEWLOCK_INIT) : RV3D_LOCKED;

			region_quadview_init_rv3d(sa, ar,              viewlock, ED_view3d_lock_view_from_index(index_qsplit++), RV3D_ORTHO);
			region_quadview_init_rv3d(sa, (ar = ar->next), viewlock, ED_view3d_lock_view_from_index(index_qsplit++), RV3D_ORTHO);
			region_quadview_init_rv3d(sa, (ar = ar->next), viewlock, ED_view3d_lock_view_from_index(index_qsplit++), RV3D_ORTHO);
			/* forcing camera is distracting */
#if 0
			if (v3d->camera) region_quadview_init_rv3d(sa, (ar = ar->next), 0, RV3D_VIEW_CAMERA, RV3D_CAMOB);
			else             region_quadview_init_rv3d(sa, (ar = ar->next), 0, RV3D_VIEW_USER,   RV3D_PERSP);
#else
			(void)v3d;
#endif
		}
		ED_area_tag_redraw(sa);
		WM_event_add_notifier(C, NC_SCREEN | NA_EDITED, NULL);
	}


	return OPERATOR_FINISHED;
}

static void SCREEN_OT_region_quadview(wmOperatorType *ot)
{
	/* identifiers */
	ot->name = "Toggle Quad View";
	ot->description = "Toggle Quad View\nSplit selected area into camera, front, right & top views";
	ot->idname = "SCREEN_OT_region_quadview";

	/* api callbacks */
	ot->exec = region_quadview_exec;
	ot->poll = ED_operator_region_view3d_active;
	ot->flag = 0;
}

/** \} */

/* -------------------------------------------------------------------- */
/** \name Region Flip Operator
 * \{ */

/* flip a region alignment */
static int region_flip_exec(bContext *C, wmOperator *UNUSED(op))
{
	ARegion *ar = CTX_wm_region(C);

	if (!ar)
		return OPERATOR_CANCELLED;

	if (ar->alignment == RGN_ALIGN_TOP)
		ar->alignment = RGN_ALIGN_BOTTOM;
	else if (ar->alignment == RGN_ALIGN_BOTTOM)
		ar->alignment = RGN_ALIGN_TOP;
	else if (ar->alignment == RGN_ALIGN_LEFT)
		ar->alignment = RGN_ALIGN_RIGHT;
	else if (ar->alignment == RGN_ALIGN_RIGHT)
		ar->alignment = RGN_ALIGN_LEFT;

	ED_area_tag_redraw(CTX_wm_area(C));
	WM_event_add_notifier(C, NC_SCREEN | NA_EDITED, NULL);

	return OPERATOR_FINISHED;
}


static void SCREEN_OT_region_flip(wmOperatorType *ot)
{
	/* identifiers */
	ot->name = "Flip Region";
	ot->idname = "SCREEN_OT_region_flip";
<<<<<<< HEAD
	ot->description = "Flip Regio\nToggle the region's alignment (left/right or top/bottom)";
	
=======
	ot->description = "Toggle the region's alignment (left/right or top/bottom)";

>>>>>>> 56810e75
	/* api callbacks */
	ot->exec = region_flip_exec;
	ot->poll = ED_operator_areaactive;
	ot->flag = 0;
}

/** \} */

/* -------------------------------------------------------------------- */
/** \name Header Toggle Operator
 * \{ */

static int header_exec(bContext *C, wmOperator *UNUSED(op))
{
	ARegion *ar = screen_find_region_type(C, RGN_TYPE_HEADER);

	if (ar == NULL) {
		return OPERATOR_CANCELLED;
	}

	ar->flag ^= RGN_FLAG_HIDDEN;

	ED_area_tag_redraw(CTX_wm_area(C));

	WM_event_add_notifier(C, NC_SCREEN | NA_EDITED, NULL);

	return OPERATOR_FINISHED;
}

static void SCREEN_OT_header(wmOperatorType *ot)
{
	/* identifiers */
	ot->name = "Toggle Header";
	ot->description = "Toggle Header\nToggles header display";
	ot->idname = "SCREEN_OT_header";

	/* api callbacks */
	ot->exec = header_exec;
}

/** \} */

/* -------------------------------------------------------------------- */
/** \name Header Toggle Menu Operator
 * \{ */

/* show/hide header text menus */
static int header_toggle_menus_exec(bContext *C, wmOperator *UNUSED(op))
{
	ScrArea *sa = CTX_wm_area(C);

	sa->flag = sa->flag ^ HEADER_NO_PULLDOWN;

	ED_area_tag_redraw(sa);
	WM_event_add_notifier(C, NC_SCREEN | NA_EDITED, NULL);

	return OPERATOR_FINISHED;
}


static void SCREEN_OT_header_toggle_menus(wmOperatorType *ot)
{
	/* identifiers */
	ot->name = "Expand/Collapse Header Menus";
	ot->idname = "SCREEN_OT_header_toggle_menus";
<<<<<<< HEAD
	ot->description = "Expand/Collapse Header Menus\nExpand or collapse the header pulldown menus";
	
=======
	ot->description = "Expand or collapse the header pulldown menus";

>>>>>>> 56810e75
	/* api callbacks */
	ot->exec = header_toggle_menus_exec;
	ot->poll = ED_operator_areaactive;
	ot->flag = 0;
}

// bfa - show hide the editorsmenu
static int header_toggle_editortypemenu_exec(bContext *C, wmOperator *UNUSED(op))
{
	ScrArea *sa = CTX_wm_area(C);

	sa->flag = sa->flag ^ HEADER_NO_EDITORTYPEMENU;

	ED_area_tag_redraw(sa);
	WM_event_add_notifier(C, NC_SCREEN | NA_EDITED, NULL);

	return OPERATOR_FINISHED;
}
static void SCREEN_OT_header_toggle_editortypemenu(wmOperatorType *ot)
{
	/* identifiers */
	ot->name = "Hide Editortype menu";
	ot->idname = "SCREEN_OT_header_toggle_editortypemenu";
	ot->description = "Hide Editortype menu\nShows or hides the Editortype menu to change the editor type";

	/* api callbacks */
	ot->exec = header_toggle_editortypemenu_exec;
	ot->poll = ED_operator_areaactive;
	ot->flag = 0;
}

// bfa - show hide the file toolbar menus
static int header_toolbar_file_exec(bContext *C, wmOperator *UNUSED(op))
{
	ScrArea *sa = CTX_wm_area(C);

	sa->flag = sa->flag ^ HEADER_TOOLBAR_FILE;

	ED_area_tag_redraw(sa);
	WM_event_add_notifier(C, NC_SCREEN | NA_EDITED, NULL);

	return OPERATOR_FINISHED;
}
static void SCREEN_OT_header_toolbar_file(wmOperatorType *ot)
{
	/* identifiers */
	ot->name = "Toolbar File";
	ot->idname = "SCREEN_OT_header_toolbar_file";
	ot->description = "Show or Hide the File toolbars";

	/* api callbacks */
	ot->exec = header_toolbar_file_exec;
	ot->poll = ED_operator_areaactive;
	ot->flag = 0;
}

// bfa - show hide the meshedit toolbar menus
static int header_toolbar_meshedit_exec(bContext *C, wmOperator *UNUSED(op))
{
	ScrArea *sa = CTX_wm_area(C);

	sa->flag = sa->flag ^ HEADER_TOOLBAR_MESHEDIT;

	ED_area_tag_redraw(sa);
	WM_event_add_notifier(C, NC_SCREEN | NA_EDITED, NULL);

	return OPERATOR_FINISHED;
}
static void SCREEN_OT_header_toolbar_meshedit(wmOperatorType *ot)
{
	/* identifiers */
	ot->name = "Toolbar Meshedit";
	ot->idname = "SCREEN_OT_header_toolbar_meshedit";
	ot->description = "Show or Hide the Meshedit toolbars";

	/* api callbacks */
	ot->exec = header_toolbar_meshedit_exec;
	ot->poll = ED_operator_areaactive;
	ot->flag = 0;
}

// bfa - show hide the primitives toolbar menus
static int header_toolbar_primitives_exec(bContext *C, wmOperator *UNUSED(op))
{
	ScrArea *sa = CTX_wm_area(C);

	sa->flag = sa->flag ^ HEADER_TOOLBAR_PRIMITIVES;

	ED_area_tag_redraw(sa);
	WM_event_add_notifier(C, NC_SCREEN | NA_EDITED, NULL);

	return OPERATOR_FINISHED;
}
static void SCREEN_OT_header_toolbar_primitives(wmOperatorType *ot)
{
	/* identifiers */
	ot->name = "Toolbar Primitives";
	ot->idname = "SCREEN_OT_header_toolbar_primitives";
	ot->description = "Show or Hide the Primitives toolbars";

	/* api callbacks */
	ot->exec = header_toolbar_primitives_exec;
	ot->poll = ED_operator_areaactive;
	ot->flag = 0;
}

// bfa - show hide the image toolbar menus
static int header_toolbar_image_exec(bContext *C, wmOperator *UNUSED(op))
{
	ScrArea *sa = CTX_wm_area(C);

	sa->flag = sa->flag ^ HEADER_TOOLBAR_IMAGE;

	ED_area_tag_redraw(sa);
	WM_event_add_notifier(C, NC_SCREEN | NA_EDITED, NULL);

	return OPERATOR_FINISHED;
}
static void SCREEN_OT_header_toolbar_image(wmOperatorType *ot)
{
	/* identifiers */
	ot->name = "Toolbar IMAGE";
	ot->idname = "SCREEN_OT_header_toolbar_image";
	ot->description = "Show or Hide the Image toolbars";

	/* api callbacks */
	ot->exec = header_toolbar_image_exec;
	ot->poll = ED_operator_areaactive;
	ot->flag = 0;
}

// bfa - show hide the tools toolbar menus
static int header_toolbar_tools_exec(bContext *C, wmOperator *UNUSED(op))
{
	ScrArea *sa = CTX_wm_area(C);

	sa->flag = sa->flag ^ HEADER_TOOLBAR_TOOLS;

	ED_area_tag_redraw(sa);
	WM_event_add_notifier(C, NC_SCREEN | NA_EDITED, NULL);

	return OPERATOR_FINISHED;
}
static void SCREEN_OT_header_toolbar_tools(wmOperatorType *ot)
{
	/* identifiers */
	ot->name = "Toolbar Tools";
	ot->idname = "SCREEN_OT_header_toolbar_tools";
	ot->description = "Show or Hide the Tools toolbars";

	/* api callbacks */
	ot->exec = header_toolbar_tools_exec;
	ot->poll = ED_operator_areaactive;
	ot->flag = 0;
}

// bfa - show hide the animation toolbar menus
static int header_toolbar_animation_exec(bContext *C, wmOperator *UNUSED(op))
{
	ScrArea *sa = CTX_wm_area(C);

	sa->flag = sa->flag ^ HEADER_TOOLBAR_ANIMATION;

	ED_area_tag_redraw(sa);
	WM_event_add_notifier(C, NC_SCREEN | NA_EDITED, NULL);

	return OPERATOR_FINISHED;
}
static void SCREEN_OT_header_toolbar_animation(wmOperatorType *ot)
{
	/* identifiers */
	ot->name = "Toolbar Animation";
	ot->idname = "SCREEN_OT_header_toolbar_animation";
	ot->description = "Show or Hide the Animation toolbars";

	/* api callbacks */
	ot->exec = header_toolbar_animation_exec;
	ot->poll = ED_operator_areaactive;
	ot->flag = 0;
}

// bfa - show hide the edit toolbar menus
static int header_toolbar_edit_exec(bContext *C, wmOperator *UNUSED(op))
{
	ScrArea *sa = CTX_wm_area(C);

	sa->flag = sa->flag ^ HEADER_TOOLBAR_EDIT;

	ED_area_tag_redraw(sa);
	WM_event_add_notifier(C, NC_SCREEN | NA_EDITED, NULL);

	return OPERATOR_FINISHED;
}
static void SCREEN_OT_header_toolbar_edit(wmOperatorType *ot)
{
	/* identifiers */
	ot->name = "Toolbar Edit";
	ot->idname = "SCREEN_OT_header_toolbar_edit";
	ot->description = "Show or Hide the Edit toolbars";

	/* api callbacks */
	ot->exec = header_toolbar_edit_exec;
	ot->poll = ED_operator_areaactive;
	ot->flag = 0;
}

// bfa - show hide the misc toolbar menus
static int header_toolbar_misc_exec(bContext *C, wmOperator *UNUSED(op))
{
	ScrArea *sa = CTX_wm_area(C);

	sa->flag = sa->flag ^ HEADER_TOOLBAR_MISC;

	ED_area_tag_redraw(sa);
	WM_event_add_notifier(C, NC_SCREEN | NA_EDITED, NULL);

	return OPERATOR_FINISHED;
}
static void SCREEN_OT_header_toolbar_misc(wmOperatorType *ot)
{
	/* identifiers */
	ot->name = "Toolbar Misc";
	ot->idname = "SCREEN_OT_header_toolbar_misc";
	ot->description = "Show or Hide the Misc toolbars";

	/* api callbacks */
	ot->exec = header_toolbar_misc_exec;
	ot->poll = ED_operator_areaactive;
	ot->flag = 0;
}

/** \} */

/* -------------------------------------------------------------------- */
/** \name Header Tools Operator
 * \{ */

void ED_screens_header_tools_menu_create(bContext *C, uiLayout *layout, void *UNUSED(arg))
{
	ScrArea *sa = CTX_wm_area(C);
	ARegion *ar = CTX_wm_region(C);
	const char *but_flip_str = (ar->alignment == RGN_ALIGN_TOP) ? IFACE_("Flip to Bottom") : IFACE_("Flip to Top");

	/* default is WM_OP_INVOKE_REGION_WIN, which we don't want here. */
	uiLayoutSetOperatorContext(layout, WM_OP_INVOKE_DEFAULT);

	uiItemO(layout, but_flip_str, ICON_NONE, "SCREEN_OT_region_flip");
	uiItemO(layout, IFACE_("Collapse Menus"),
	        (sa->flag & HEADER_NO_PULLDOWN) ? ICON_CHECKBOX_HLT : ICON_CHECKBOX_DEHLT,
	        "SCREEN_OT_header_toggle_menus");

	// bfa - show hide the editortypemenu

	uiItemO(layout, IFACE_("Hide Editortype menu"),
		(sa->flag & HEADER_NO_EDITORTYPEMENU) ? ICON_CHECKBOX_HLT : ICON_CHECKBOX_DEHLT,
		"SCREEN_OT_header_toggle_editortypemenu");

	uiItemS(layout);

	/* file browser should be fullscreen all the time, but other regions can be maximized/restored... */
	if (sa->spacetype != SPACE_FILE) {
		if (sa->full)
			uiItemO(layout, IFACE_("Tile Area"), ICON_NONE, "SCREEN_OT_screen_full_area");
		else
			uiItemO(layout, IFACE_("Maximize Area"), ICON_NONE, "SCREEN_OT_screen_full_area");
	}
}

static int header_toolbox_invoke(bContext *C, wmOperator *UNUSED(op), const wmEvent *UNUSED(event))
{
	uiPopupMenu *pup;
	uiLayout *layout;

	pup = UI_popup_menu_begin(C, IFACE_("Header"), ICON_NONE);
	layout = UI_popup_menu_layout(pup);

	ED_screens_header_tools_menu_create(C, layout, NULL);

	UI_popup_menu_end(C, pup);

	return OPERATOR_INTERFACE;
}

static void SCREEN_OT_header_toolbox(wmOperatorType *ot)
{
	/* identifiers */
	ot->name = "Header Toolbox";
	ot->description = "Header Toolbox\nDisplay header region toolbox";
	ot->idname = "SCREEN_OT_header_toolbox";

	/* api callbacks */
	ot->invoke = header_toolbox_invoke;
}


/* ************** toolbar tools operator ***************************** */
/* ************** This menu is called in the toolbar editor to choose the toolbar type ***************************** */
void ED_screens_toolbar_tools_menu_create(bContext *C, uiLayout *layout, void *UNUSED(arg))
{
	ScrArea *sa = CTX_wm_area(C);
	ARegion *ar = CTX_wm_region(C);

	// bfa - show hide the File toolbar
	uiItemO(layout, IFACE_("Toolbar File"),
		(sa->flag & HEADER_TOOLBAR_FILE) ? ICON_CHECKBOX_HLT : ICON_CHECKBOX_DEHLT,
		"SCREEN_OT_header_toolbar_file");

	// bfa - show hide the Meshedit toolbar
	uiItemO(layout, IFACE_("Toolbar Meshedit"),
		(sa->flag & HEADER_TOOLBAR_MESHEDIT) ? ICON_CHECKBOX_HLT : ICON_CHECKBOX_DEHLT,
		"SCREEN_OT_header_toolbar_meshedit");

	// bfa - show hide the Primitives toolbar
	uiItemO(layout, IFACE_("Toolbar Primitives"),
		(sa->flag & HEADER_TOOLBAR_PRIMITIVES) ? ICON_CHECKBOX_HLT : ICON_CHECKBOX_DEHLT,
		"SCREEN_OT_header_toolbar_primitives");

	// bfa - show hide the Image toolbar
	uiItemO(layout, IFACE_("Toolbar Image"),
		(sa->flag & HEADER_TOOLBAR_IMAGE) ? ICON_CHECKBOX_HLT : ICON_CHECKBOX_DEHLT,
		"SCREEN_OT_header_toolbar_image");

	// bfa - show hide the Tools toolbar
	uiItemO(layout, IFACE_("Toolbar Tools"),
		(sa->flag & HEADER_TOOLBAR_TOOLS) ? ICON_CHECKBOX_HLT : ICON_CHECKBOX_DEHLT,
		"SCREEN_OT_header_toolbar_tools");

	// bfa - show hide the Animation toolbar
	uiItemO(layout, IFACE_("Toolbar Animation"),
		(sa->flag & HEADER_TOOLBAR_ANIMATION) ? ICON_CHECKBOX_HLT : ICON_CHECKBOX_DEHLT,
		"SCREEN_OT_header_toolbar_animation");

	// bfa - show hide the Edit toolbar
	uiItemO(layout, IFACE_("Toolbar Edit"),
		(sa->flag & HEADER_TOOLBAR_EDIT) ? ICON_CHECKBOX_HLT : ICON_CHECKBOX_DEHLT,
		"SCREEN_OT_header_toolbar_edit");

	// bfa - show hide the Misc toolbar
	uiItemO(layout, IFACE_("Toolbar Misc"),
		(sa->flag & HEADER_TOOLBAR_MISC) ? ICON_CHECKBOX_HLT : ICON_CHECKBOX_DEHLT,
		"SCREEN_OT_header_toolbar_misc");
}

static int toolbar_toolbox_invoke(bContext *C, wmOperator *UNUSED(op), const wmEvent *UNUSED(event))
{
	uiPopupMenu *pup;
	uiLayout *layout;

	pup = UI_popup_menu_begin(C, IFACE_("Toolbar"), ICON_NONE);
	layout = UI_popup_menu_layout(pup);

	ED_screens_toolbar_tools_menu_create(C, layout, NULL);

	UI_popup_menu_end(C, pup);

	return OPERATOR_INTERFACE;
}

static void SCREEN_OT_toolbar_toolbox(wmOperatorType *ot)
{
	/* identifiers */
	ot->name = "Toolbar Toolbox";
	ot->description = "Toolbar Toolbox\nDisplay Toolbar type menu";
	ot->idname = "SCREEN_OT_toolbar_toolbox";

	/* api callbacks */
	ot->invoke = toolbar_toolbox_invoke;
}

/** \} */

/* -------------------------------------------------------------------- */
/** \name Animation Step Operator
 *
 * Animation Step.
 * \{ */

static int match_area_with_refresh(int spacetype, int refresh)
{
	switch (spacetype) {
		case SPACE_TIME:
			if (refresh & SPACE_TIME)
				return 1;
			break;
	}

	return 0;
}

static int match_region_with_redraws(int spacetype, int regiontype, int redraws, bool from_anim_edit)
{
	if (regiontype == RGN_TYPE_WINDOW) {

		switch (spacetype) {
			case SPACE_VIEW3D:
				if ((redraws & TIME_ALL_3D_WIN) || from_anim_edit)
					return 1;
				break;
			case SPACE_IPO:
			case SPACE_ACTION:
			case SPACE_NLA:
				if ((redraws & TIME_ALL_ANIM_WIN) || from_anim_edit)
					return 1;
				break;
			case SPACE_TIME:
				/* if only 1 window or 3d windows, we do timeline too */
				if ((redraws & (TIME_ALL_ANIM_WIN | TIME_REGION | TIME_ALL_3D_WIN)) || from_anim_edit)
					return 1;
				break;
			case SPACE_BUTS:
				if (redraws & TIME_ALL_BUTS_WIN)
					return 1;
				break;
			case SPACE_SEQ:
				if ((redraws & (TIME_SEQ | TIME_ALL_ANIM_WIN)) || from_anim_edit)
					return 1;
				break;
			case SPACE_NODE:
				if (redraws & (TIME_NODES))
					return 1;
				break;
			case SPACE_IMAGE:
				if ((redraws & TIME_ALL_IMAGE_WIN) || from_anim_edit)
					return 1;
				break;
			case SPACE_CLIP:
				if ((redraws & TIME_CLIPS) || from_anim_edit)
					return 1;
				break;

		}
	}
	else if (regiontype == RGN_TYPE_CHANNELS) {
		switch (spacetype) {
			case SPACE_IPO:
			case SPACE_ACTION:
			case SPACE_NLA:
				if (redraws & TIME_ALL_ANIM_WIN)
					return 1;
				break;
		}
	}
	else if (regiontype == RGN_TYPE_UI) {
		if (spacetype == SPACE_CLIP) {
			/* Track Preview button is on Properties Editor in SpaceClip,
			 * and it's very common case when users want it be refreshing
			 * during playback, so asking people to enable special option
			 * for this is a bit tricky, so add exception here for refreshing
			 * Properties Editor for SpaceClip always */
			return 1;
		}

		if (redraws & TIME_ALL_BUTS_WIN)
			return 1;
	}
	else if (regiontype == RGN_TYPE_HEADER) {
		if (spacetype == SPACE_TIME)
			return 1;
	}
	else if (regiontype == RGN_TYPE_PREVIEW) {
		switch (spacetype) {
			case SPACE_SEQ:
				if (redraws & (TIME_SEQ | TIME_ALL_ANIM_WIN))
					return 1;
				break;
			case SPACE_CLIP:
				return 1;
		}
	}
	return 0;
}

//#define PROFILE_AUDIO_SYNCH

static int screen_animation_step(bContext *C, wmOperator *UNUSED(op), const wmEvent *event)
{
	bScreen *screen = CTX_wm_screen(C);

#ifdef PROFILE_AUDIO_SYNCH
	static int old_frame = 0;
	int newfra_int;
#endif

	if (screen->animtimer && screen->animtimer == event->customdata) {
		Main *bmain = CTX_data_main(C);
		Scene *scene = CTX_data_scene(C);
		wmTimer *wt = screen->animtimer;
		ScreenAnimData *sad = wt->customdata;
		wmWindowManager *wm = CTX_wm_manager(C);
		wmWindow *window;
		ScrArea *sa;
		int sync;
		float time;

		/* sync, don't sync, or follow scene setting */
		if (sad->flag & ANIMPLAY_FLAG_SYNC) sync = 1;
		else if (sad->flag & ANIMPLAY_FLAG_NO_SYNC) sync = 0;
		else sync = (scene->flag & SCE_FRAME_DROP);

		if ((scene->audio.flag & AUDIO_SYNC) &&
		    (sad->flag & ANIMPLAY_FLAG_REVERSE) == false &&
		    isfinite(time = BKE_sound_sync_scene(scene)))
		{
			double newfra = (double)time * FPS;

			/* give some space here to avoid jumps */
			if (newfra + 0.5 > scene->r.cfra && newfra - 0.5 < scene->r.cfra)
				scene->r.cfra++;
			else
				scene->r.cfra = newfra + 0.5;

#ifdef PROFILE_AUDIO_SYNCH
			newfra_int = scene->r.cfra;
			if (newfra_int < old_frame) {
				printf("back jump detected, frame %d!\n", newfra_int);
			}
			else if (newfra_int > old_frame + 1) {
				printf("forward jump detected, frame %d!\n", newfra_int);
			}
			fflush(stdout);
			old_frame = newfra_int;
#endif
		}
		else {
			if (sync) {
				/* note: this is very simplistic,
				 * its has problem that it may skip too many frames.
				 * however at least this gives a less jittery playback */
				const int step = max_ii(1, floor((wt->duration - sad->last_duration) * FPS));

				/* skip frames */
				if (sad->flag & ANIMPLAY_FLAG_REVERSE)
					scene->r.cfra -= step;
				else
					scene->r.cfra += step;
			}
			else {
				/* one frame +/- */
				if (sad->flag & ANIMPLAY_FLAG_REVERSE)
					scene->r.cfra--;
				else
					scene->r.cfra++;
			}
		}

		sad->last_duration = wt->duration;

		/* reset 'jumped' flag before checking if we need to jump... */
		sad->flag &= ~ANIMPLAY_FLAG_JUMPED;

		if (sad->flag & ANIMPLAY_FLAG_REVERSE) {
			/* jump back to end? */
			if (PRVRANGEON) {
				if (scene->r.cfra < scene->r.psfra) {
					scene->r.cfra = scene->r.pefra;
					sad->flag |= ANIMPLAY_FLAG_JUMPED;
				}
			}
			else {
				if (scene->r.cfra < scene->r.sfra) {
					scene->r.cfra = scene->r.efra;
					sad->flag |= ANIMPLAY_FLAG_JUMPED;
				}
			}
		}
		else {
			/* jump back to start? */
			if (PRVRANGEON) {
				if (scene->r.cfra > scene->r.pefra) {
					scene->r.cfra = scene->r.psfra;
					sad->flag |= ANIMPLAY_FLAG_JUMPED;
				}
			}
			else {
				if (scene->r.cfra > scene->r.efra) {
					scene->r.cfra = scene->r.sfra;
					sad->flag |= ANIMPLAY_FLAG_JUMPED;
				}
			}
		}

		/* next frame overridden by user action (pressed jump to first/last frame) */
		if (sad->flag & ANIMPLAY_FLAG_USE_NEXT_FRAME) {
			scene->r.cfra = sad->nextfra;
			sad->flag &= ~ANIMPLAY_FLAG_USE_NEXT_FRAME;
			sad->flag |= ANIMPLAY_FLAG_JUMPED;
		}

		if (sad->flag & ANIMPLAY_FLAG_JUMPED) {
			BKE_sound_seek_scene(bmain, scene);
#ifdef PROFILE_AUDIO_SYNCH
			old_frame = CFRA;
#endif
		}

		/* since we follow drawflags, we can't send notifier but tag regions ourselves */
		ED_update_for_newframe(bmain, scene, 1);

		for (window = wm->windows.first; window; window = window->next) {
			for (sa = window->screen->areabase.first; sa; sa = sa->next) {
				ARegion *ar;
				for (ar = sa->regionbase.first; ar; ar = ar->next) {
					bool redraw = false;
					if (ar == sad->ar) {
						redraw = true;
					}
					else if (match_region_with_redraws(sa->spacetype, ar->regiontype, sad->redraws, sad->from_anim_edit)) {
						redraw = true;
					}

					if (redraw) {
						ED_region_tag_redraw(ar);
						/* do follow here if editor type supports it */
						if ((sad->redraws & TIME_FOLLOW)) {
							if ((ar->regiontype == RGN_TYPE_WINDOW &&
							     ELEM(sa->spacetype, SPACE_SEQ, SPACE_TIME, SPACE_IPO, SPACE_ACTION, SPACE_NLA)) ||
							    (sa->spacetype == SPACE_CLIP && ar->regiontype == RGN_TYPE_PREVIEW))
							{
								float w = BLI_rctf_size_x(&ar->v2d.cur);
								if (scene->r.cfra < ar->v2d.cur.xmin) {
									ar->v2d.cur.xmax = scene->r.cfra;
									ar->v2d.cur.xmin = ar->v2d.cur.xmax - w;
								}
								else if (scene->r.cfra > ar->v2d.cur.xmax) {
									ar->v2d.cur.xmin = scene->r.cfra;
									ar->v2d.cur.xmax = ar->v2d.cur.xmin + w;
								}
							}
						}
					}
				}

				if (match_area_with_refresh(sa->spacetype, sad->refresh))
					ED_area_tag_refresh(sa);
			}
		}

		/* update frame rate info too
		 * NOTE: this may not be accurate enough, since we might need this after modifiers/etc.
		 * have been calculated instead of just before updates have been done?
		 */
		ED_refresh_viewport_fps(C);

		/* recalculate the timestep for the timer now that we've finished calculating this,
		 * since the frames-per-second value may have been changed
		 */
		/* TODO: this may make evaluation a bit slower if the value doesn't change... any way to avoid this? */
		wt->timestep = (1.0 / FPS);

		return OPERATOR_FINISHED;
	}
	return OPERATOR_PASS_THROUGH;
}

static void SCREEN_OT_animation_step(wmOperatorType *ot)
{
	/* identifiers */
	ot->name = "Animation Step";
	ot->description = "Animation Step\nStep through animation by position";
	ot->idname = "SCREEN_OT_animation_step";

	/* api callbacks */
	ot->invoke = screen_animation_step;

	ot->poll = ED_operator_screenactive_norender;

}

/** \} */

/* -------------------------------------------------------------------- */
/** \name Animation Playback Operator
 *
 * Animation Playback with Timer.
 * \{ */

/* find window that owns the animation timer */
bScreen *ED_screen_animation_playing(const wmWindowManager *wm)
{
	wmWindow *win;

	for (win = wm->windows.first; win; win = win->next) {
		if (win->screen->animtimer || win->screen->scrubbing) {
			return win->screen;
		}
	}

	return NULL;
}

bScreen *ED_screen_animation_no_scrub(const wmWindowManager *wm)
{
	wmWindow *win;

	for (win = wm->windows.first; win; win = win->next) {
		if (win->screen->animtimer) {
			return win->screen;
		}
	}

	return NULL;
}


/* toggle operator */
int ED_screen_animation_play(bContext *C, int sync, int mode)
{
	bScreen *screen = CTX_wm_screen(C);
	Scene *scene = CTX_data_scene(C);

	if (ED_screen_animation_playing(CTX_wm_manager(C))) {
		/* stop playback now */
		ED_screen_animation_timer(C, 0, 0, 0, 0);
		BKE_sound_stop_scene(scene);

		WM_event_add_notifier(C, NC_SCENE | ND_FRAME, scene);
	}
	else {
		int refresh = SPACE_TIME; /* these settings are currently only available from a menu in the TimeLine */

		if (mode == 1)  /* XXX only play audio forwards!? */
			BKE_sound_play_scene(scene);

		ED_screen_animation_timer(C, screen->redraws_flag, refresh, sync, mode);

		if (screen->animtimer) {
			wmTimer *wt = screen->animtimer;
			ScreenAnimData *sad = wt->customdata;

			sad->ar = CTX_wm_region(C);
		}
	}

	return OPERATOR_FINISHED;
}

static int screen_animation_play_exec(bContext *C, wmOperator *op)
{
	int mode = (RNA_boolean_get(op->ptr, "reverse")) ? -1 : 1;
	int sync = -1;

	if (RNA_struct_property_is_set(op->ptr, "sync"))
		sync = (RNA_boolean_get(op->ptr, "sync"));

	return ED_screen_animation_play(C, sync, mode);
}

static void SCREEN_OT_animation_play(wmOperatorType *ot)
{
	PropertyRNA *prop;

	/* identifiers */
	ot->name = "Play Animation";
	ot->description = "Play Animation\nPlays the animation";
	ot->idname = "SCREEN_OT_animation_play";

	/* api callbacks */
	ot->exec = screen_animation_play_exec;

	ot->poll = ED_operator_screenactive_norender;

	prop = RNA_def_boolean(ot->srna, "reverse", 0, "Play in Reverse", "Animation is played backwards");
	RNA_def_property_flag(prop, PROP_SKIP_SAVE);
	prop = RNA_def_boolean(ot->srna, "sync", 0, "Sync", "Drop frames to maintain framerate");
	RNA_def_property_flag(prop, PROP_SKIP_SAVE);
}

/** \} */

/* -------------------------------------------------------------------- */
/** \name Animation Cancel Operator
 * \{ */

static int screen_animation_cancel_exec(bContext *C, wmOperator *op)
{
	bScreen *screen = ED_screen_animation_playing(CTX_wm_manager(C));

	if (screen) {
		if (RNA_boolean_get(op->ptr, "restore_frame") && screen->animtimer) {
			ScreenAnimData *sad = screen->animtimer->customdata;
			Scene *scene = CTX_data_scene(C);

			/* reset current frame before stopping, and just send a notifier to deal with the rest
			 * (since playback still needs to be stopped)
			 */
			scene->r.cfra = sad->sfra;

			WM_event_add_notifier(C, NC_SCENE | ND_FRAME, scene);
		}

		/* call the other "toggling" operator to clean up now */
		ED_screen_animation_play(C, 0, 0);
	}

	return OPERATOR_PASS_THROUGH;
}

static void SCREEN_OT_animation_cancel(wmOperatorType *ot)
{
	/* identifiers */
	ot->name = "Cancel Animation";
	ot->description = "Cancel Animation\nCancel animation, returning to the original frame";
	ot->idname = "SCREEN_OT_animation_cancel";

	/* api callbacks */
	ot->exec = screen_animation_cancel_exec;

	ot->poll = ED_operator_screenactive;

	RNA_def_boolean(ot->srna, "restore_frame", true, "Restore Frame", "Restore Frame\nRestore the frame when animation was initialized");
}

/** \} */

/* -------------------------------------------------------------------- */
/** \name Border Select Operator (Template)
 * \{ */

/* operator state vars used: (added by default WM callbacks)
 * xmin, ymin
 * xmax, ymax
 *
 * customdata: the wmGesture pointer
 *
 * callbacks:
 *
 * exec()	has to be filled in by user
 *
 * invoke() default WM function
 * adds modal handler
 *
 * modal()	default WM function
 * accept modal events while doing it, calls exec(), handles ESC and border drawing
 *
 * poll()	has to be filled in by user for context
 */
#if 0
static int border_select_exec(bContext *C, wmOperator *op)
{
	int event_type = RNA_int_get(op->ptr, "event_type");

	if (event_type == LEFTMOUSE)
		printf("border select do select\n");
	else if (event_type == RIGHTMOUSE)
		printf("border select deselect\n");
	else
		printf("border select do something\n");

	return 1;
}

static void SCREEN_OT_border_select(wmOperatorType *ot)
{
	/* identifiers */
	ot->name = "Border Select";
	ot->idname = "SCREEN_OT_border_select";

	/* api callbacks */
	ot->exec = border_select_exec;
	ot->invoke = WM_gesture_border_invoke;
	ot->modal = WM_gesture_border_modal;
	ot->cancel = WM_gesture_border_cancel;

	ot->poll = ED_operator_areaactive;

	/* rna */
	RNA_def_int(ot->srna, "event_type", 0, INT_MIN, INT_MAX, "Event Type", "", INT_MIN, INT_MAX);
	WM_operator_properties_border(ot);
}
#endif

/** \} */

/* -------------------------------------------------------------------- */
/** \name Full Screen Back Operator
 * \{ */

/* *********************** generic fullscreen 'back' button *************** */


static int fullscreen_back_exec(bContext *C, wmOperator *op)
{
	bScreen *screen = CTX_wm_screen(C);
	ScrArea *sa = NULL;

	/* search current screen for 'fullscreen' areas */
	for (sa = screen->areabase.first; sa; sa = sa->next) {
		if (sa->full) break;
	}
	if (!sa) {
		BKE_report(op->reports, RPT_ERROR, "No fullscreen areas were found");
		return OPERATOR_CANCELLED;
	}

	ED_screen_full_prevspace(C, sa);

	return OPERATOR_FINISHED;
}

static void SCREEN_OT_back_to_previous(struct wmOperatorType *ot)
{
	/* identifiers */
	ot->name = "Back to Previous Screen";
	ot->description = "Back to Previous Screen\nRevert back to the original screen layout, before fullscreen area overlay";
	ot->idname = "SCREEN_OT_back_to_previous";

	/* api callbacks */
	ot->exec = fullscreen_back_exec;
	ot->poll = ED_operator_screenactive;
}

/** \} */

/* -------------------------------------------------------------------- */
/** \name Show User Preferences Operator
 * \{ */

static int userpref_show_invoke(bContext *C, wmOperator *op, const wmEvent *event)
{
	int sizex = 800 * UI_DPI_FAC;
	int sizey = 480 * UI_DPI_FAC;

	/* changes context! */
	if (WM_window_open_temp(C, event->x, event->y, sizex, sizey, WM_WINDOW_USERPREFS) != NULL) {
		return OPERATOR_FINISHED;
	}
	else {
		BKE_report(op->reports, RPT_ERROR, "Failed to open window!");
		return OPERATOR_CANCELLED;
	}
}


static void SCREEN_OT_userpref_show(struct wmOperatorType *ot)
{
	/* identifiers */
	ot->name = "Show User Preferences";
	ot->description = "Show User Preferences\nShow user preferences";
	ot->idname = "SCREEN_OT_userpref_show";

	/* api callbacks */
	ot->invoke = userpref_show_invoke;
	ot->poll = ED_operator_screenactive;
}

/** \} */

/* -------------------------------------------------------------------- */
/** \name New Screen Operator
 * \{ */

static int screen_new_exec(bContext *C, wmOperator *UNUSED(op))
{
	Main *bmain = CTX_data_main(C);
	wmWindow *win = CTX_wm_window(C);
	bScreen *sc = CTX_wm_screen(C);

	sc = ED_screen_duplicate(bmain, win, sc);
	WM_event_add_notifier(C, NC_SCREEN | ND_SCREENBROWSE, sc);

	return OPERATOR_FINISHED;
}

static void SCREEN_OT_new(wmOperatorType *ot)
{
	/* identifiers */
	ot->name = "New Screen";
	ot->description = "New Screen\nAdd a new screen";
	ot->idname = "SCREEN_OT_new";

	/* api callbacks */
	ot->exec = screen_new_exec;
	ot->poll = WM_operator_winactive;
}

/** \} */

/* -------------------------------------------------------------------- */
/** \name Delete Screen Operator
 * \{ */

static int screen_delete_exec(bContext *C, wmOperator *UNUSED(op))
{
	bScreen *sc = CTX_wm_screen(C);

	WM_event_add_notifier(C, NC_SCREEN | ND_SCREENDELETE, sc);

	return OPERATOR_FINISHED;
}

static void SCREEN_OT_delete(wmOperatorType *ot)
{
	/* identifiers */
	ot->name = "Delete Screen";
	ot->description = "Delete Screen\nDelete active screen";
	ot->idname = "SCREEN_OT_delete";

	/* api callbacks */
	ot->exec = screen_delete_exec;
}

/** \} */

/* -------------------------------------------------------------------- */
/** \name New Scene Operator
 * \{ */

static int scene_new_exec(bContext *C, wmOperator *op)
{
	Scene *newscene, *scene = CTX_data_scene(C);
	Main *bmain = CTX_data_main(C);
	int type = RNA_enum_get(op->ptr, "type");

	if (type == SCE_COPY_NEW) {
		newscene = BKE_scene_add(bmain, DATA_("Scene"));
	}
	else { /* different kinds of copying */
		newscene = BKE_scene_copy(bmain, scene, type);

		/* these can't be handled in blenkernel currently, so do them here */
		if (type == SCE_COPY_LINK_DATA) {
			ED_object_single_users(bmain, newscene, false, true);
		}
		else if (type == SCE_COPY_FULL) {
			ED_editors_flush_edits(C, false);
			ED_object_single_users(bmain, newscene, true, true);
		}
	}

	ED_screen_set_scene(C, CTX_wm_screen(C), newscene);

	WM_event_add_notifier(C, NC_SCENE | ND_SCENEBROWSE, newscene);

	return OPERATOR_FINISHED;
}

static void SCENE_OT_new(wmOperatorType *ot)
{
	static const EnumPropertyItem type_items[] = {
		{SCE_COPY_NEW, "NEW", 0, "New", "Add new scene"},
		{SCE_COPY_EMPTY, "EMPTY", 0, "Copy Settings", "Copy Settings\nMake a copy without any objects"},
		{SCE_COPY_LINK_OB, "LINK_OBJECTS", 0, "Link Objects", "Link Objects\nLink to the objects from the current scene"},
		{SCE_COPY_LINK_DATA, "LINK_OBJECT_DATA", 0, "Link Object Data", "Link Object Data\nCopy objects linked to data from the current scene"},
		{SCE_COPY_FULL, "FULL_COPY", 0, "Full Copy", "Full Copy\nMake a full copy of the current scene"},
		{0, NULL, 0, NULL, NULL}};

	/* identifiers */
	ot->name = "New Scene";
	ot->description = "New Scene\nAdd new scene by type";
	ot->idname = "SCENE_OT_new";

	/* api callbacks */
	ot->exec = scene_new_exec;
	ot->invoke = WM_menu_invoke;

	/* flags */
	ot->flag = OPTYPE_REGISTER | OPTYPE_UNDO;

	/* properties */
	ot->prop = RNA_def_enum(ot->srna, "type", type_items, 0, "Type", "");
}

/** \} */

/* -------------------------------------------------------------------- */
/** \name Delete Screen Operator
 * \{ */

static int scene_delete_exec(bContext *C, wmOperator *UNUSED(op))
{
	Scene *scene = CTX_data_scene(C);

	if (ED_screen_delete_scene(C, scene) == false) {
		return OPERATOR_CANCELLED;
	}

	if (G.debug & G_DEBUG)
		printf("scene delete %p\n", scene);

	WM_event_add_notifier(C, NC_SCENE | NA_REMOVED, scene);

	return OPERATOR_FINISHED;
}

static void SCENE_OT_delete(wmOperatorType *ot)
{
	/* identifiers */
	ot->name = "Delete Scene";
	ot->description = "Delete Scene\nDelete active scene";
	ot->idname = "SCENE_OT_delete";

	/* api callbacks */
	ot->exec = scene_delete_exec;

	/* flags */
	ot->flag = OPTYPE_REGISTER | OPTYPE_UNDO;
}

/** \} */

/* -------------------------------------------------------------------- */
/** \name Region Alpha Blending Operator
 * \{ */

/* implementation note: a disappearing region needs at least 1 last draw with 100% backbuffer
 * texture over it- then triple buffer will clear it entirely.
 * This because flag RGN_HIDDEN is set in end - region doesnt draw at all then */

typedef struct RegionAlphaInfo {
	ScrArea *sa;
	ARegion *ar, *child_ar;	/* other region */
	int hidden;
} RegionAlphaInfo;

#define TIMEOUT		0.2f
#define TIMESTEP	0.04f

float ED_region_blend_factor(ARegion *ar)
{
	/* check parent too */
	if (ar->regiontimer == NULL && (ar->alignment & RGN_SPLIT_PREV) && ar->prev) {
		ar = ar->prev;
	}

	if (ar->regiontimer) {
		RegionAlphaInfo *rgi = ar->regiontimer->customdata;
		float alpha;

		alpha = (float)ar->regiontimer->duration / TIMEOUT;
		/* makes sure the blend out works 100% - without area redraws */
		if (rgi->hidden) alpha = 0.9f - TIMESTEP - alpha;

		CLAMP(alpha, 0.0f, 1.0f);
		return alpha;
	}
	return 1.0f;
}

/* assumes region has running region-blend timer */
static void region_blend_end(bContext *C, ARegion *ar, const bool is_running)
{
	RegionAlphaInfo *rgi = ar->regiontimer->customdata;

	/* always send redraw */
	ED_region_tag_redraw(ar);
	if (rgi->child_ar)
		ED_region_tag_redraw(rgi->child_ar);

	/* if running timer was hiding, the flag toggle went wrong */
	if (is_running) {
		if (rgi->hidden)
			rgi->ar->flag &= ~RGN_FLAG_HIDDEN;
	}
	else {
		if (rgi->hidden) {
			rgi->ar->flag |= rgi->hidden;
			ED_area_initialize(CTX_wm_manager(C), CTX_wm_window(C), rgi->sa);
		}
		/* area decoration needs redraw in end */
		ED_area_tag_redraw(rgi->sa);
	}
	WM_event_remove_timer(CTX_wm_manager(C), NULL, ar->regiontimer); /* frees rgi */
	ar->regiontimer = NULL;

}
/* assumes that *ar itself is not a splitted version from previous region */
void region_blend_start(bContext *C, ScrArea *sa, ARegion *ar)
{
	wmWindowManager *wm = CTX_wm_manager(C);
	wmWindow *win = CTX_wm_window(C);
	RegionAlphaInfo *rgi;

	/* end running timer */
	if (ar->regiontimer) {

		region_blend_end(C, ar, true);
	}
	rgi = MEM_callocN(sizeof(RegionAlphaInfo), "RegionAlphaInfo");

	rgi->hidden = ar->flag & RGN_FLAG_HIDDEN;
	rgi->sa = sa;
	rgi->ar = ar;
	ar->flag &= ~RGN_FLAG_HIDDEN;

	/* blend in, reinitialize regions because it got unhidden */
	if (rgi->hidden == 0)
		ED_area_initialize(wm, win, sa);
	else
		WM_event_remove_handlers(C, &ar->handlers);

	if (ar->next) {
		if (ar->next->alignment & RGN_SPLIT_PREV) {
			rgi->child_ar = ar->next;
		}
	}

	/* new timer */
	ar->regiontimer = WM_event_add_timer(wm, win, TIMERREGION, TIMESTEP);
	ar->regiontimer->customdata = rgi;

}

/* timer runs in win->handlers, so it cannot use context to find area/region */
static int region_blend_invoke(bContext *C, wmOperator *UNUSED(op), const wmEvent *event)
{
	RegionAlphaInfo *rgi;
	wmTimer *timer = event->customdata;

	/* event type is TIMERREGION, but we better check */
	if (event->type != TIMERREGION || timer == NULL)
		return OPERATOR_PASS_THROUGH;

	rgi = timer->customdata;

	/* always send redraws */
	ED_region_tag_redraw(rgi->ar);
	if (rgi->child_ar)
		ED_region_tag_redraw(rgi->child_ar);

	/* end timer? */
	if (rgi->ar->regiontimer->duration > (double)TIMEOUT) {
		region_blend_end(C, rgi->ar, false);
		return (OPERATOR_FINISHED | OPERATOR_PASS_THROUGH);
	}

	return (OPERATOR_FINISHED | OPERATOR_PASS_THROUGH);
}

static void SCREEN_OT_region_blend(wmOperatorType *ot)
{
	/* identifiers */
	ot->name = "Region Alpha";
	ot->idname = "SCREEN_OT_region_blend";
<<<<<<< HEAD
	ot->description = "Region Alpha\nBlend in and out overlapping region";
	
=======
	ot->description = "Blend in and out overlapping region";

>>>>>>> 56810e75
	/* api callbacks */
	ot->invoke = region_blend_invoke;

	/* flags */
	ot->flag = OPTYPE_INTERNAL;

	/* properties */
}

/** \} */

/* -------------------------------------------------------------------- */
/** \name Space Context Cycle Operator
 * \{ */

/* SCREEN_OT_space_context_cycle direction */
enum {
	SPACE_CONTEXT_CYCLE_PREV,
	SPACE_CONTEXT_CYCLE_NEXT,
};

static const EnumPropertyItem space_context_cycle_direction[] = {
	{SPACE_CONTEXT_CYCLE_PREV, "PREV", 0, "Previous", ""},
	{SPACE_CONTEXT_CYCLE_NEXT, "NEXT", 0, "Next", ""},
	{0, NULL, 0, NULL, NULL}
};

static int space_context_cycle_poll(bContext *C)
{
	ScrArea *sa = CTX_wm_area(C);
	/* sa might be NULL if called out of window bounds */
	return (sa && ELEM(sa->spacetype, SPACE_BUTS, SPACE_USERPREF));
}

/**
 * Helper to get the correct RNA pointer/property pair for changing
 * the display context of active space type in \a sa.
 */
static void context_cycle_prop_get(
        bScreen *screen, const ScrArea *sa,
        PointerRNA *r_ptr, PropertyRNA **r_prop)
{
	const char *propname;

	switch (sa->spacetype) {
		case SPACE_BUTS:
			RNA_pointer_create(&screen->id, &RNA_SpaceProperties, sa->spacedata.first, r_ptr);
			propname = "context";
			break;
		case SPACE_USERPREF:
			RNA_pointer_create(NULL, &RNA_UserPreferences, &U, r_ptr);
			propname = "active_section";
			break;
		default:
			BLI_assert(0);
			propname = "";
	}

	*r_prop = RNA_struct_find_property(r_ptr, propname);
}

static int space_context_cycle_invoke(bContext *C, wmOperator *op, const wmEvent *UNUSED(event))
{
	const int direction = RNA_enum_get(op->ptr, "direction");

	PointerRNA ptr;
	PropertyRNA *prop;
	context_cycle_prop_get(CTX_wm_screen(C), CTX_wm_area(C), &ptr, &prop);

	const int old_context = RNA_property_enum_get(&ptr, prop);
	const int new_context = RNA_property_enum_step(
	                  C, &ptr, prop, old_context,
	                  direction == SPACE_CONTEXT_CYCLE_PREV ? -1 : 1);
	RNA_property_enum_set(&ptr, prop, new_context);
	RNA_property_update(C, &ptr, prop);

	return OPERATOR_FINISHED;
}

static void SCREEN_OT_space_context_cycle(wmOperatorType *ot)
{
	/* identifiers */
	ot->name = "Cycle Space Context";
	ot->description = "Cycle through the editor context by activating the next/previous one";
	ot->idname = "SCREEN_OT_space_context_cycle";

	/* api callbacks */
	ot->invoke = space_context_cycle_invoke;
	ot->poll = space_context_cycle_poll;

	ot->flag = 0;

	RNA_def_enum(ot->srna, "direction", space_context_cycle_direction, SPACE_CONTEXT_CYCLE_NEXT, "Direction",
	             "Direction to cycle through");
}

/** \} */

/* -------------------------------------------------------------------- */
/** \name Assigning Operator Types
 * \{ */

/* called in spacetypes.c */
void ED_operatortypes_screen(void)
{
	/* generic UI stuff */
	WM_operatortype_append(SCREEN_OT_actionzone);
	WM_operatortype_append(SCREEN_OT_repeat_last);
	WM_operatortype_append(SCREEN_OT_repeat_history);
	WM_operatortype_append(SCREEN_OT_redo_last);

	/* screen tools */
	WM_operatortype_append(SCREEN_OT_area_move);
	WM_operatortype_append(SCREEN_OT_area_split);
	WM_operatortype_append(SCREEN_OT_area_join);
	WM_operatortype_append(SCREEN_OT_area_options);
	WM_operatortype_append(SCREEN_OT_area_dupli);
	WM_operatortype_append(SCREEN_OT_area_swap);
	WM_operatortype_append(SCREEN_OT_region_quadview);
	WM_operatortype_append(SCREEN_OT_region_scale);
	WM_operatortype_append(SCREEN_OT_region_flip);
	WM_operatortype_append(SCREEN_OT_header);
	WM_operatortype_append(SCREEN_OT_header_toggle_menus);
	WM_operatortype_append(SCREEN_OT_header_toggle_editortypemenu); // bfa - show hide the editorsmenu
	WM_operatortype_append(SCREEN_OT_header_toolbar_file); // bfa - show hide the file toolbar
	WM_operatortype_append(SCREEN_OT_header_toolbar_meshedit); // bfa - show hide the meshedit toolbar
	WM_operatortype_append(SCREEN_OT_header_toolbar_primitives); // bfa - show hide the primitives toolbar
	WM_operatortype_append(SCREEN_OT_header_toolbar_image); // bfa - show hide the primitives toolbar
	WM_operatortype_append(SCREEN_OT_header_toolbar_tools); // bfa - show hide the primitives toolbar
	WM_operatortype_append(SCREEN_OT_header_toolbar_animation); // bfa - show hide the primitives toolbar
	WM_operatortype_append(SCREEN_OT_header_toolbar_edit); // bfa - show hide the primitives toolbar
	WM_operatortype_append(SCREEN_OT_header_toolbar_misc); // bfa - show hide the primitives toolbar
	WM_operatortype_append(SCREEN_OT_header_toolbox);
	WM_operatortype_append(SCREEN_OT_toolbar_toolbox); // bfa - toolbar types menu in the toolbar editor
	WM_operatortype_append(SCREEN_OT_screen_set);
	WM_operatortype_append(SCREEN_OT_screen_full_area);
	WM_operatortype_append(SCREEN_OT_back_to_previous);
	WM_operatortype_append(SCREEN_OT_spacedata_cleanup);
	WM_operatortype_append(SCREEN_OT_screenshot);
	WM_operatortype_append(SCREEN_OT_screencast);
	WM_operatortype_append(SCREEN_OT_userpref_show);
	WM_operatortype_append(SCREEN_OT_region_blend);
	WM_operatortype_append(SCREEN_OT_space_context_cycle);

	/*frame changes*/
	WM_operatortype_append(SCREEN_OT_frame_offset);
	WM_operatortype_append(SCREEN_OT_frame_jump);
	WM_operatortype_append(SCREEN_OT_keyframe_jump);
	WM_operatortype_append(SCREEN_OT_marker_jump);

	WM_operatortype_append(SCREEN_OT_animation_step);
	WM_operatortype_append(SCREEN_OT_animation_play);
	WM_operatortype_append(SCREEN_OT_animation_cancel);

	/* new/delete */
	WM_operatortype_append(SCREEN_OT_new);
	WM_operatortype_append(SCREEN_OT_delete);
	WM_operatortype_append(SCENE_OT_new);
	WM_operatortype_append(SCENE_OT_delete);

	/* tools shared by more space types */
	WM_operatortype_append(ED_OT_undo);
	WM_operatortype_append(ED_OT_undo_push);
	WM_operatortype_append(ED_OT_redo);
	WM_operatortype_append(ED_OT_undo_redo);
	WM_operatortype_append(ED_OT_undo_history);

	WM_operatortype_append(ED_OT_flush_edits);

}

/** \} */

/* -------------------------------------------------------------------- */
/** \name Operator Key Map
 * \{ */

static void keymap_modal_set(wmKeyConfig *keyconf)
{
	static const EnumPropertyItem modal_items[] = {
		{KM_MODAL_CANCEL, "CANCEL", 0, "Cancel", ""},
		{KM_MODAL_APPLY, "APPLY", 0, "Apply", ""},
		{KM_MODAL_SNAP_ON, "SNAP", 0, "Snap on", ""},
		{KM_MODAL_SNAP_OFF, "SNAP_OFF", 0, "Snap off", ""},
		{0, NULL, 0, NULL, NULL}};
	wmKeyMap *keymap;

	/* Standard Modal keymap ------------------------------------------------ */
	keymap = WM_modalkeymap_add(keyconf, "Standard Modal Map", modal_items);

	WM_modalkeymap_add_item(keymap, ESCKEY,    KM_PRESS, KM_ANY, 0, KM_MODAL_CANCEL);
	WM_modalkeymap_add_item(keymap, LEFTMOUSE, KM_ANY, KM_ANY, 0, KM_MODAL_APPLY);
	WM_modalkeymap_add_item(keymap, RETKEY, KM_PRESS, KM_ANY, 0, KM_MODAL_APPLY);
	WM_modalkeymap_add_item(keymap, PADENTER, KM_PRESS, KM_ANY, 0, KM_MODAL_APPLY);

	WM_modalkeymap_add_item(keymap, LEFTCTRLKEY, KM_PRESS, KM_ANY, 0, KM_MODAL_SNAP_ON);
	WM_modalkeymap_add_item(keymap, LEFTCTRLKEY, KM_RELEASE, KM_ANY, 0, KM_MODAL_SNAP_OFF);

	WM_modalkeymap_assign(keymap, "SCREEN_OT_area_move");

}

static int open_file_drop_poll(bContext *UNUSED(C), wmDrag *drag, const wmEvent *UNUSED(event))
{
	if (drag->type == WM_DRAG_PATH) {
		if (drag->icon == ICON_FILE_BLEND)
			return 1;
	}
	return 0;
}

static void open_file_drop_copy(wmDrag *drag, wmDropBox *drop)
{
	/* copy drag path to properties */
	RNA_string_set(drop->ptr, "filepath", drag->path);
	drop->opcontext = WM_OP_EXEC_DEFAULT;
}


/* called in spacetypes.c */
void ED_keymap_screen(wmKeyConfig *keyconf)
{
	ListBase *lb;
	wmKeyMap *keymap;
	wmKeyMapItem *kmi;

	/* Screen Editing ------------------------------------------------ */
	keymap = WM_keymap_find(keyconf, "Screen Editing", 0, 0);

	RNA_int_set(WM_keymap_add_item(keymap, "SCREEN_OT_actionzone", LEFTMOUSE, KM_PRESS, 0, 0)->ptr, "modifier", 0);
	RNA_int_set(WM_keymap_add_item(keymap, "SCREEN_OT_actionzone", LEFTMOUSE, KM_PRESS, KM_SHIFT, 0)->ptr, "modifier", 1);
	RNA_int_set(WM_keymap_add_item(keymap, "SCREEN_OT_actionzone", LEFTMOUSE, KM_PRESS, KM_CTRL, 0)->ptr, "modifier", 2);

	/* screen tools */
	WM_keymap_verify_item(keymap, "SCREEN_OT_area_split", EVT_ACTIONZONE_AREA, 0, 0, 0);
	WM_keymap_verify_item(keymap, "SCREEN_OT_area_join", EVT_ACTIONZONE_AREA, 0, 0, 0);
	WM_keymap_verify_item(keymap, "SCREEN_OT_area_dupli", EVT_ACTIONZONE_AREA, 0, KM_SHIFT, 0);
	WM_keymap_verify_item(keymap, "SCREEN_OT_area_swap", EVT_ACTIONZONE_AREA, 0, KM_CTRL, 0);
	WM_keymap_verify_item(keymap, "SCREEN_OT_region_scale", EVT_ACTIONZONE_REGION, 0, 0, 0);
	kmi = WM_keymap_add_item(keymap, "SCREEN_OT_screen_full_area", EVT_ACTIONZONE_FULLSCREEN, 0, 0, 0);
	RNA_boolean_set(kmi->ptr, "use_hide_panels", true);
	/* area move after action zones */
	WM_keymap_verify_item(keymap, "SCREEN_OT_area_move", LEFTMOUSE, KM_PRESS, 0, 0);

	WM_keymap_verify_item(keymap, "SCREEN_OT_area_options", RIGHTMOUSE, KM_PRESS, 0, 0);

	WM_keymap_add_item(keymap, "SCREEN_OT_header", F9KEY, KM_PRESS, KM_ALT, 0);

	/* Header Editing ------------------------------------------------ */
	/* note: this is only used when the cursor is inside the header */
	keymap = WM_keymap_find(keyconf, "Header", 0, 0);

	WM_keymap_add_item(keymap, "SCREEN_OT_header_toolbox", RIGHTMOUSE, KM_PRESS, 0, 0);

	/* Screen General ------------------------------------------------ */
	keymap = WM_keymap_find(keyconf, "Screen", 0, 0);

	/* standard timers */
	WM_keymap_add_item(keymap, "SCREEN_OT_animation_step", TIMER0, KM_ANY, KM_ANY, 0);
	WM_keymap_add_item(keymap, "SCREEN_OT_region_blend", TIMERREGION, KM_ANY, KM_ANY, 0);


	RNA_int_set(WM_keymap_add_item(keymap, "SCREEN_OT_screen_set", RIGHTARROWKEY, KM_PRESS, KM_CTRL, 0)->ptr, "delta", 1);
	RNA_int_set(WM_keymap_add_item(keymap, "SCREEN_OT_screen_set", LEFTARROWKEY, KM_PRESS, KM_CTRL, 0)->ptr, "delta", -1);
	WM_keymap_add_item(keymap, "SCREEN_OT_screen_full_area", UPARROWKEY, KM_PRESS, KM_CTRL, 0);
	WM_keymap_add_item(keymap, "SCREEN_OT_screen_full_area", DOWNARROWKEY, KM_PRESS, KM_CTRL, 0);
	WM_keymap_add_item(keymap, "SCREEN_OT_screen_full_area", SPACEKEY, KM_PRESS, KM_SHIFT, 0);
	kmi = WM_keymap_add_item(keymap, "SCREEN_OT_screen_full_area", F10KEY, KM_PRESS, KM_ALT, 0);
	RNA_boolean_set(kmi->ptr, "use_hide_panels", true);

	WM_keymap_add_item(keymap, "SCREEN_OT_screenshot", F3KEY, KM_PRESS, KM_CTRL, 0);
	WM_keymap_add_item(keymap, "SCREEN_OT_screencast", F3KEY, KM_PRESS, KM_ALT, 0);

	kmi = WM_keymap_add_item(keymap, "SCREEN_OT_space_context_cycle", TABKEY, KM_PRESS, KM_CTRL, 0);
	RNA_enum_set(kmi->ptr, "direction", SPACE_CONTEXT_CYCLE_NEXT);
	kmi = WM_keymap_add_item(keymap, "SCREEN_OT_space_context_cycle", TABKEY, KM_PRESS, KM_CTRL | KM_SHIFT, 0);
	RNA_enum_set(kmi->ptr, "direction", SPACE_CONTEXT_CYCLE_PREV);

	/* tests */
	WM_keymap_add_item(keymap, "SCREEN_OT_region_quadview", QKEY, KM_PRESS, KM_CTRL | KM_ALT, 0);
	WM_keymap_verify_item(keymap, "SCREEN_OT_repeat_history", F3KEY, KM_PRESS, 0, 0);
	WM_keymap_add_item(keymap, "SCREEN_OT_repeat_last", RKEY, KM_PRESS, KM_SHIFT, 0);
	WM_keymap_verify_item(keymap, "SCREEN_OT_region_flip", F5KEY, KM_PRESS, 0, 0);
	WM_keymap_verify_item(keymap, "SCREEN_OT_redo_last", F6KEY, KM_PRESS, 0, 0);
	WM_keymap_verify_item(keymap, "SCRIPT_OT_reload", F8KEY, KM_PRESS, 0, 0);

	/* files */
	WM_keymap_add_item(keymap, "FILE_OT_execute", RETKEY, KM_PRESS, 0, 0);
	WM_keymap_add_item(keymap, "FILE_OT_execute", PADENTER, KM_PRESS, 0, 0);
	WM_keymap_add_item(keymap, "FILE_OT_cancel", ESCKEY, KM_PRESS, 0, 0);

	/* undo */
#ifdef __APPLE__
	WM_keymap_add_item(keymap, "ED_OT_undo", ZKEY, KM_PRESS, KM_OSKEY, 0);
	WM_keymap_add_item(keymap, "ED_OT_redo", ZKEY, KM_PRESS, KM_SHIFT | KM_OSKEY, 0);
	WM_keymap_add_item(keymap, "ED_OT_undo_history", ZKEY, KM_PRESS, KM_ALT | KM_OSKEY, 0);
#endif
	WM_keymap_add_item(keymap, "ED_OT_undo", ZKEY, KM_PRESS, KM_CTRL, 0);
	WM_keymap_add_item(keymap, "ED_OT_redo", ZKEY, KM_PRESS, KM_SHIFT | KM_CTRL, 0);
	WM_keymap_add_item(keymap, "ED_OT_undo_history", ZKEY, KM_PRESS, KM_ALT | KM_CTRL, 0);


	/* render */
	kmi = WM_keymap_add_item(keymap, "RENDER_OT_render", F12KEY, KM_PRESS, 0, 0);
	RNA_boolean_set(kmi->ptr, "use_viewport", true);
	kmi = WM_keymap_add_item(keymap, "RENDER_OT_render", F12KEY, KM_PRESS, KM_CTRL, 0);
	RNA_boolean_set(kmi->ptr, "animation", true);
	RNA_boolean_set(kmi->ptr, "use_viewport", true);
	WM_keymap_add_item(keymap, "RENDER_OT_view_cancel", ESCKEY, KM_PRESS, 0, 0);
	WM_keymap_add_item(keymap, "RENDER_OT_view_show", F11KEY, KM_PRESS, 0, 0);
	WM_keymap_add_item(keymap, "RENDER_OT_play_rendered_anim", F11KEY, KM_PRESS, KM_CTRL, 0);

	/* user prefs */
#ifdef __APPLE__
	WM_keymap_add_item(keymap, "SCREEN_OT_userpref_show", COMMAKEY, KM_PRESS, KM_OSKEY, 0);
#endif
	WM_keymap_add_item(keymap, "SCREEN_OT_userpref_show", UKEY, KM_PRESS, KM_CTRL | KM_ALT, 0);


	/* Anim Playback ------------------------------------------------ */
	keymap = WM_keymap_find(keyconf, "Frames", 0, 0);

	/* frame offsets */
	RNA_int_set(WM_keymap_add_item(keymap, "SCREEN_OT_frame_offset", UPARROWKEY, KM_PRESS, KM_SHIFT, 0)->ptr, "delta", 10);
	RNA_int_set(WM_keymap_add_item(keymap, "SCREEN_OT_frame_offset", DOWNARROWKEY, KM_PRESS, KM_SHIFT, 0)->ptr, "delta", -10);
	RNA_int_set(WM_keymap_add_item(keymap, "SCREEN_OT_frame_offset", LEFTARROWKEY, KM_PRESS, 0, 0)->ptr, "delta", -1);
	RNA_int_set(WM_keymap_add_item(keymap, "SCREEN_OT_frame_offset", RIGHTARROWKEY, KM_PRESS, 0, 0)->ptr, "delta", 1);

	RNA_int_set(WM_keymap_add_item(keymap, "SCREEN_OT_frame_offset", WHEELDOWNMOUSE, KM_PRESS, KM_ALT, 0)->ptr, "delta", 1);
	RNA_int_set(WM_keymap_add_item(keymap, "SCREEN_OT_frame_offset", WHEELUPMOUSE, KM_PRESS, KM_ALT, 0)->ptr, "delta", -1);

	RNA_boolean_set(WM_keymap_add_item(keymap, "SCREEN_OT_frame_jump", UPARROWKEY, KM_PRESS, KM_CTRL | KM_SHIFT, 0)->ptr, "end", true);
	RNA_boolean_set(WM_keymap_add_item(keymap, "SCREEN_OT_frame_jump", DOWNARROWKEY, KM_PRESS, KM_CTRL | KM_SHIFT, 0)->ptr, "end", false);
	RNA_boolean_set(WM_keymap_add_item(keymap, "SCREEN_OT_frame_jump", RIGHTARROWKEY, KM_PRESS, KM_SHIFT, 0)->ptr, "end", true);
	RNA_boolean_set(WM_keymap_add_item(keymap, "SCREEN_OT_frame_jump", LEFTARROWKEY, KM_PRESS, KM_SHIFT, 0)->ptr, "end", false);

	kmi = WM_keymap_add_item(keymap, "SCREEN_OT_keyframe_jump", UPARROWKEY, KM_PRESS, 0, 0);
	RNA_boolean_set(kmi->ptr, "next", true);

	kmi = WM_keymap_add_item(keymap, "SCREEN_OT_keyframe_jump", DOWNARROWKEY, KM_PRESS, 0, 0);
	RNA_boolean_set(kmi->ptr, "next", false);

	kmi = WM_keymap_add_item(keymap, "SCREEN_OT_keyframe_jump", MEDIALAST, KM_PRESS, 0, 0);
	RNA_boolean_set(kmi->ptr, "next", true);

	kmi = WM_keymap_add_item(keymap, "SCREEN_OT_keyframe_jump", MEDIAFIRST, KM_PRESS, 0, 0);
	RNA_boolean_set(kmi->ptr, "next", false);


	/* play (forward and backwards) */
	WM_keymap_add_item(keymap, "SCREEN_OT_animation_play", AKEY, KM_PRESS, KM_ALT, 0);
	RNA_boolean_set(WM_keymap_add_item(keymap, "SCREEN_OT_animation_play", AKEY, KM_PRESS, KM_ALT | KM_SHIFT, 0)->ptr, "reverse", true);
	WM_keymap_add_item(keymap, "SCREEN_OT_animation_cancel", ESCKEY, KM_PRESS, 0, 0);

	WM_keymap_add_item(keymap, "SCREEN_OT_animation_play", MEDIAPLAY, KM_PRESS, 0, 0);
	WM_keymap_add_item(keymap, "SCREEN_OT_animation_cancel", MEDIASTOP, KM_PRESS, 0, 0);

	/* Alternative keys for animation and sequencer playing */
#if 0 /* XXX: disabled for restoring later... bad implementation */
	keymap = WM_keymap_find(keyconf, "Frames", 0, 0);
	kmi = WM_keymap_add_item(keymap, "SCREEN_OT_animation_play", RIGHTARROWKEY, KM_PRESS, KM_ALT, 0);
	RNA_boolean_set(kmi->ptr, "cycle_speed", true);

	kmi = WM_keymap_add_item(keymap, "SCREEN_OT_animation_play", LEFTARROWKEY, KM_PRESS, KM_ALT, 0);
	RNA_boolean_set(kmi->ptr, "reverse", true);
	RNA_boolean_set(kmi->ptr, "cycle_speed", true);

	WM_keymap_add_item(keymap, "SCREEN_OT_animation_play", DOWNARROWKEY, KM_PRESS, KM_ALT, 0);
#endif

	/* dropbox for entire window */
	lb = WM_dropboxmap_find("Window", 0, 0);
	WM_dropbox_add(lb, "WM_OT_open_mainfile", open_file_drop_poll, open_file_drop_copy);
	WM_dropbox_add(lb, "UI_OT_drop_color", UI_drop_color_poll, UI_drop_color_copy);

	keymap_modal_set(keyconf);
}

/** \} */<|MERGE_RESOLUTION|>--- conflicted
+++ resolved
@@ -985,7 +985,7 @@
 static void SCREEN_OT_area_swap(wmOperatorType *ot)
 {
 	ot->name = "Swap Areas";
-	ot->description = "Swap Areas\nSwap selected areas screen positions";
+	ot->description = "Swap selected areas screen positions";
 	ot->idname = "SCREEN_OT_area_swap";
 
 	ot->invoke = area_swap_invoke;
@@ -2249,13 +2249,8 @@
 {
 	ot->name = "Frame Offset";
 	ot->idname = "SCREEN_OT_frame_offset";
-<<<<<<< HEAD
 	ot->description = "Frame Offset\nMove current frame forward/backward by a given number";
-	
-=======
-	ot->description = "Move current frame forward/backward by a given number";
-
->>>>>>> 56810e75
+
 	ot->exec = frame_offset_exec;
 
 	ot->poll = ED_operator_screenactive_norender;
@@ -3356,13 +3351,8 @@
 	/* identifiers */
 	ot->name = "Flip Region";
 	ot->idname = "SCREEN_OT_region_flip";
-<<<<<<< HEAD
 	ot->description = "Flip Regio\nToggle the region's alignment (left/right or top/bottom)";
-	
-=======
-	ot->description = "Toggle the region's alignment (left/right or top/bottom)";
-
->>>>>>> 56810e75
+
 	/* api callbacks */
 	ot->exec = region_flip_exec;
 	ot->poll = ED_operator_areaactive;
@@ -3417,7 +3407,7 @@
 	sa->flag = sa->flag ^ HEADER_NO_PULLDOWN;
 
 	ED_area_tag_redraw(sa);
-	WM_event_add_notifier(C, NC_SCREEN | NA_EDITED, NULL);
+	WM_event_add_notifier(C, NC_SCREEN | NA_EDITED, NULL);	
 
 	return OPERATOR_FINISHED;
 }
@@ -3428,13 +3418,8 @@
 	/* identifiers */
 	ot->name = "Expand/Collapse Header Menus";
 	ot->idname = "SCREEN_OT_header_toggle_menus";
-<<<<<<< HEAD
 	ot->description = "Expand/Collapse Header Menus\nExpand or collapse the header pulldown menus";
-	
-=======
-	ot->description = "Expand or collapse the header pulldown menus";
-
->>>>>>> 56810e75
+
 	/* api callbacks */
 	ot->exec = header_toggle_menus_exec;
 	ot->poll = ED_operator_areaactive;
@@ -4668,13 +4653,8 @@
 	/* identifiers */
 	ot->name = "Region Alpha";
 	ot->idname = "SCREEN_OT_region_blend";
-<<<<<<< HEAD
 	ot->description = "Region Alpha\nBlend in and out overlapping region";
-	
-=======
-	ot->description = "Blend in and out overlapping region";
-
->>>>>>> 56810e75
+
 	/* api callbacks */
 	ot->invoke = region_blend_invoke;
 
