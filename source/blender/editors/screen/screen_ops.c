--- conflicted
+++ resolved
@@ -4390,7 +4390,6 @@
   ot->exec = header_toolbar_meshedit_exec;
   ot->poll = ED_operator_areaactive;
   ot->flag = 0;
-<<<<<<< HEAD
 }
 
 // bfa - show hide the primitives toolbar menus
@@ -4443,60 +4442,6 @@
   ot->flag = 0;
 }
 
-=======
-}
-
-// bfa - show hide the primitives toolbar menus
-static int header_toolbar_primitives_exec(bContext *C, wmOperator *UNUSED(op))
-{
-  ScrArea *area = CTX_wm_area(C);
-
-  area->flag = area->flag ^ HEADER_TOOLBAR_PRIMITIVES;
-
-  ED_area_tag_redraw(area);
-  WM_event_add_notifier(C, NC_SCREEN | NA_EDITED, NULL);
-
-  return OPERATOR_FINISHED;
-}
-static void SCREEN_OT_header_toolbar_primitives(wmOperatorType *ot)
-{
-  /* identifiers */
-  ot->name = "Toolbar Primitives";
-  ot->idname = "SCREEN_OT_header_toolbar_primitives";
-  ot->description = "Show or Hide the Primitives toolbars";
-
-  /* api callbacks */
-  ot->exec = header_toolbar_primitives_exec;
-  ot->poll = ED_operator_areaactive;
-  ot->flag = 0;
-}
-
-// bfa - show hide the image toolbar menus
-static int header_toolbar_image_exec(bContext *C, wmOperator *UNUSED(op))
-{
-  ScrArea *area = CTX_wm_area(C);
-
-  area->flag = area->flag ^ HEADER_TOOLBAR_IMAGE;
-
-  ED_area_tag_redraw(area);
-  WM_event_add_notifier(C, NC_SCREEN | NA_EDITED, NULL);
-
-  return OPERATOR_FINISHED;
-}
-static void SCREEN_OT_header_toolbar_image(wmOperatorType *ot)
-{
-  /* identifiers */
-  ot->name = "Toolbar Image";
-  ot->idname = "SCREEN_OT_header_toolbar_image";
-  ot->description = "Show or Hide the Image toolbars";
-
-  /* api callbacks */
-  ot->exec = header_toolbar_image_exec;
-  ot->poll = ED_operator_areaactive;
-  ot->flag = 0;
-}
-
->>>>>>> fe1f217f
 // bfa - show hide the tools toolbar menus
 static int header_toolbar_tools_exec(bContext *C, wmOperator *UNUSED(op))
 {
