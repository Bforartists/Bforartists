--- conflicted
+++ resolved
@@ -4042,7 +4042,6 @@
 	        (sa->flag & HEADER_NO_PULLDOWN) ? ICON_CHECKBOX_HLT : ICON_CHECKBOX_DEHLT,
 	        "SCREEN_OT_header_toggle_menus");
 
-<<<<<<< HEAD
 	// bfa - show hide the editortypemenu
 
 	uiItemO(layout, IFACE_("Hide Editortype menu"),
@@ -4051,10 +4050,6 @@
 
 	/* file browser should be fullscreen all the time, topbar should
 	 * never be. But other regions can be maximized/restored... */
-=======
-	/* File browser should be fullscreen all the time, top-bar should
-	 * never be. But other regions can be maximized/restored. */
->>>>>>> fed21d59
 	if (!ELEM(sa->spacetype, SPACE_FILE, SPACE_TOPBAR)) {
 		uiItemS(layout);
 
