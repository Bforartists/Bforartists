/* SPDX-FileCopyrightText: 2008 Blender Foundation
 *
 * SPDX-License-Identifier: GPL-2.0-or-later */

/** \file
 * \ingroup edscr
 */

#include <stdio.h>
#include <string.h>

#include "MEM_guardedalloc.h"

#include "DNA_userdef_types.h"

#include "BLI_blenlib.h"
#include "BLI_linklist_stack.h"
#include "BLI_math.h"
#include "BLI_rand.h"
#include "BLI_string_utils.h"
#include "BLI_utildefines.h"

#include "BKE_context.h"
#include "BKE_global.h"
#include "BKE_image.h"
#include "BKE_screen.h"
#include "BKE_workspace.h"

#include "RNA_access.h"
#include "RNA_types.h"

#include "WM_api.h"
#include "WM_message.h"
#include "WM_toolsystem.h"
#include "WM_types.h"

#include "ED_buttons.h"
#include "ED_screen.h"
#include "ED_screen_types.h"
#include "ED_space_api.h"
#include "ED_time_scrub_ui.h"

#include "GPU_framebuffer.h"
#include "GPU_immediate.h"
#include "GPU_immediate_util.h"
#include "GPU_matrix.h"
#include "GPU_state.h"

#include "BLF_api.h"

#include "IMB_imbuf_types.h"
#include "IMB_metadata.h"

#include "UI_interface.h"
#include "UI_interface_icons.h"
#include "UI_resources.h"
#include "UI_view2d.h"

#include "screen_intern.h"

enum RegionEmbossSide {
  REGION_EMBOSS_LEFT = (1 << 0),
  REGION_EMBOSS_TOP = (1 << 1),
  REGION_EMBOSS_BOTTOM = (1 << 2),
  REGION_EMBOSS_RIGHT = (1 << 3),
  REGION_EMBOSS_ALL = REGION_EMBOSS_LEFT | REGION_EMBOSS_TOP | REGION_EMBOSS_RIGHT |
                      REGION_EMBOSS_BOTTOM,
};

/* general area and region code */

static void region_draw_emboss(const ARegion *region, const rcti *scirct, int sides)
{
  /* translate scissor rect to region space */
  rcti rect{};
  rect.xmin = scirct->xmin - region->winrct.xmin;
  rect.xmax = scirct->xmax - region->winrct.xmin;
  rect.ymin = scirct->ymin - region->winrct.ymin;
  rect.ymax = scirct->ymax - region->winrct.ymin;

  /* Set transparent line. */
  GPU_blend(GPU_BLEND_ALPHA);

  float color[4] = {0.0f, 0.0f, 0.0f, 0.25f};
  UI_GetThemeColor3fv(TH_EDITOR_OUTLINE, color);

  GPUVertFormat *format = immVertexFormat();
  uint pos = GPU_vertformat_attr_add(format, "pos", GPU_COMP_F32, 2, GPU_FETCH_FLOAT);
  immBindBuiltinProgram(GPU_SHADER_3D_UNIFORM_COLOR);
  immUniformColor4fv(color);

  immBeginAtMost(GPU_PRIM_LINES, 8);

  /* right */
  if (sides & REGION_EMBOSS_RIGHT) {
    immVertex2f(pos, rect.xmax, rect.ymax);
    immVertex2f(pos, rect.xmax, rect.ymin);
  }

  /* bottom */
  if (sides & REGION_EMBOSS_BOTTOM) {
    immVertex2f(pos, rect.xmax, rect.ymin);
    immVertex2f(pos, rect.xmin, rect.ymin);
  }

  /* left */
  if (sides & REGION_EMBOSS_LEFT) {
    immVertex2f(pos, rect.xmin, rect.ymin);
    immVertex2f(pos, rect.xmin, rect.ymax);
  }

  /* top */
  if (sides & REGION_EMBOSS_TOP) {
    immVertex2f(pos, rect.xmin, rect.ymax);
    immVertex2f(pos, rect.xmax, rect.ymax);
  }

  immEnd();
  immUnbindProgram();

  GPU_blend(GPU_BLEND_NONE);
}

void ED_region_pixelspace(const ARegion *region)
{
  wmOrtho2_region_pixelspace(region);
  GPU_matrix_identity_set();
}

void ED_region_do_listen(wmRegionListenerParams *params)
{
  ARegion *region = params->region;
  const wmNotifier *notifier = params->notifier;

  /* generic notes first */
  switch (notifier->category) {
    case NC_WM:
      if (notifier->data == ND_FILEREAD) {
        ED_region_tag_redraw(region);
      }
      break;
    case NC_WINDOW:
      ED_region_tag_redraw(region);
      break;
  }

  if (region->type && region->type->listener) {
    region->type->listener(params);
  }

  LISTBASE_FOREACH (uiBlock *, block, &region->uiblocks) {
    UI_block_listen(block, params);
  }

  LISTBASE_FOREACH (uiList *, list, &region->ui_lists) {
    if (list->type && list->type->listener) {
      list->type->listener(list, params);
    }
  }
}

void ED_area_do_listen(wmSpaceTypeListenerParams *params)
{
  /* no generic notes? */
  if (params->area->type && params->area->type->listener) {
    params->area->type->listener(params);
  }
}

void ED_area_do_refresh(bContext *C, ScrArea *area)
{
  /* no generic notes? */
  if (area->type && area->type->refresh) {
    area->type->refresh(C, area);
  }
  area->do_refresh = false;
}

/**
 * \brief Corner widget use for quitting full-screen.
 */
static void area_draw_azone_fullscreen(short /*x1*/, short /*y1*/, short x2, short y2, float alpha)
{
  UI_icon_draw_ex(x2 - U.widget_unit,
                  y2 - U.widget_unit,
                  ICON_FULLSCREEN_EXIT,
                  UI_INV_SCALE_FAC,
                  min_ff(alpha, 0.75f),
                  0.0f,
                  nullptr,
                  false,
                  UI_NO_ICON_OVERLAY_TEXT);
}

/**
 * \brief Corner widgets use for dragging and splitting the view.
 */
static void area_draw_azone(short /*x1*/, short /*y1*/, short /*x2*/, short /*y2*/)
{
  /* No drawing needed since all corners are action zone, and visually distinguishable. */
}

/**
 * \brief Edge widgets to show hidden panels such as the toolbar and headers.
 */
static void draw_azone_arrow(float x1, float y1, float x2, float y2, AZEdge edge)
{
  const float size = 0.2f * U.widget_unit;
  const float l = 1.0f;  /* arrow length */
  const float s = 0.25f; /* arrow thickness */
  const float hl = l / 2.0f;
  const float points[6][2] = {
      {0, -hl}, {l, hl}, {l - s, hl + s}, {0, s + s - hl}, {s - l, hl + s}, {-l, hl}};
  const float center[2] = {(x1 + x2) / 2, (y1 + y2) / 2};

  int axis;
  int sign;
  switch (edge) {
    case AE_BOTTOM_TO_TOPLEFT:
      axis = 0;
      sign = 1;
      break;
    case AE_TOP_TO_BOTTOMRIGHT:
      axis = 0;
      sign = -1;
      break;
    case AE_LEFT_TO_TOPRIGHT:
      axis = 1;
      sign = 1;
      break;
    case AE_RIGHT_TO_TOPLEFT:
      axis = 1;
      sign = -1;
      break;
    default:
      BLI_assert(0);
      return;
  }

  GPUVertFormat *format = immVertexFormat();
  uint pos = GPU_vertformat_attr_add(format, "pos", GPU_COMP_F32, 2, GPU_FETCH_FLOAT);

  GPU_blend(GPU_BLEND_ALPHA);
  immBindBuiltinProgram(GPU_SHADER_3D_UNIFORM_COLOR);
  immUniformColor4f(0.8f, 0.8f, 0.8f, 0.4f);

  immBegin(GPU_PRIM_TRI_FAN, 6);
  for (int i = 0; i < 6; i++) {
    if (axis == 0) {
      immVertex2f(pos, center[0] + points[i][0] * size, center[1] + points[i][1] * sign * size);
    }
    else {
      immVertex2f(pos, center[0] + points[i][1] * sign * size, center[1] + points[i][0] * size);
    }
  }
  immEnd();

  immUnbindProgram();
  GPU_blend(GPU_BLEND_NONE);
}

static void region_draw_azone_tab_arrow(ScrArea *area, ARegion *region, AZone *az)
{
  GPU_blend(GPU_BLEND_ALPHA);

  /* add code to draw region hidden as 'too small' */
  switch (az->edge) {
    case AE_TOP_TO_BOTTOMRIGHT:
      UI_draw_roundbox_corner_set(UI_CNR_TOP_LEFT | UI_CNR_TOP_RIGHT);
      break;
    case AE_BOTTOM_TO_TOPLEFT:
      UI_draw_roundbox_corner_set(UI_CNR_BOTTOM_RIGHT | UI_CNR_BOTTOM_LEFT);
      break;
    case AE_LEFT_TO_TOPRIGHT:
      UI_draw_roundbox_corner_set(UI_CNR_TOP_LEFT | UI_CNR_BOTTOM_LEFT);
      break;
    case AE_RIGHT_TO_TOPLEFT:
      UI_draw_roundbox_corner_set(UI_CNR_TOP_RIGHT | UI_CNR_BOTTOM_RIGHT);
      break;
  }

  /* Workaround for different color spaces between normal areas and the ones using GPUViewports. */
  float alpha = WM_region_use_viewport(area, region) ? 0.6f : 0.4f;
  const float color[4] = {0.05f, 0.05f, 0.05f, alpha};
  rctf rect{};
  rect.xmin = float(az->x1);
  rect.xmax = float(az->x2);
  rect.ymin = float(az->y1);
  rect.ymax = float(az->y2);
  UI_draw_roundbox_aa(&rect, true, 4.0f, color);

  draw_azone_arrow(float(az->x1), float(az->y1), float(az->x2), float(az->y2), az->edge);
}

static void area_azone_tag_update(ScrArea *area)
{
  area->flag |= AREA_FLAG_ACTIONZONES_UPDATE;
}

static void region_draw_azones(ScrArea *area, ARegion *region)
{
  if (!area) {
    return;
  }

  GPU_line_width(1.0f);
  GPU_blend(GPU_BLEND_ALPHA);

  GPU_matrix_push();
  GPU_matrix_translate_2f(-region->winrct.xmin, -region->winrct.ymin);

  LISTBASE_FOREACH (AZone *, az, &area->actionzones) {
    /* test if action zone is over this region */
    rcti azrct;
    BLI_rcti_init(&azrct, az->x1, az->x2, az->y1, az->y2);

    if (BLI_rcti_isect(&region->drawrct, &azrct, nullptr)) {
      if (az->type == AZONE_AREA) {
        area_draw_azone(az->x1, az->y1, az->x2, az->y2);
      }
      else if (az->type == AZONE_REGION) {
        if (az->region && !(az->region->flag & RGN_FLAG_POLL_FAILED)) {
          /* only display tab or icons when the region is hidden */
          if (az->region->flag & (RGN_FLAG_HIDDEN | RGN_FLAG_TOO_SMALL)) {
            region_draw_azone_tab_arrow(area, region, az);
          }
        }
      }
      else if (az->type == AZONE_FULLSCREEN) {
        if (az->alpha > 0.0f) {
          area_draw_azone_fullscreen(az->x1, az->y1, az->x2, az->y2, az->alpha);
        }
      }
    }
    if (!IS_EQF(az->alpha, 0.0f) && ELEM(az->type, AZONE_FULLSCREEN, AZONE_REGION_SCROLL)) {
      area_azone_tag_update(area);
    }
  }

  GPU_matrix_pop();

  GPU_blend(GPU_BLEND_NONE);
}

static void region_draw_status_text(ScrArea *area, ARegion *region)
{
  bool overlap = ED_region_is_overlap(area->spacetype, region->regiontype);

  if (overlap) {
    GPU_clear_color(0.0f, 0.0f, 0.0f, 0.0f);
  }
  else {
    UI_ThemeClearColor(TH_HEADER);
  }

  int fontid = BLF_set_default();

  const float width = BLF_width(fontid, region->headerstr, BLF_DRAW_STR_DUMMY_MAX);
  const float x = UI_UNIT_X;
  const float y = 0.4f * UI_UNIT_Y;

  if (overlap) {
    const float pad = 2.0f * UI_SCALE_FAC;
    const float x1 = x - (UI_UNIT_X - pad);
    const float x2 = x + width + (UI_UNIT_X - pad);
    const float y1 = pad;
    const float y2 = region->winy - pad;

    GPU_blend(GPU_BLEND_ALPHA);

    float color[4] = {0.0f, 0.0f, 0.0f, 0.5f};
    UI_GetThemeColor3fv(TH_BACK, color);
    UI_draw_roundbox_corner_set(UI_CNR_ALL);
    rctf rect{};
    rect.xmin = x1;
    rect.xmax = x2;
    rect.ymin = y1;
    rect.ymax = y2;
    UI_draw_roundbox_aa(&rect, true, 4.0f, color);

    UI_FontThemeColor(fontid, TH_TEXT);
  }
  else {
    UI_FontThemeColor(fontid, TH_TEXT);
  }

  BLF_position(fontid, x, y, 0.0f);
  BLF_draw(fontid, region->headerstr, BLF_DRAW_STR_DUMMY_MAX);
}

void ED_region_do_msg_notify_tag_redraw(
    /* Follow wmMsgNotifyFn spec */
    bContext * /*C*/,
    wmMsgSubscribeKey * /*msg_key*/,
    wmMsgSubscribeValue *msg_val)
{
  ARegion *region = static_cast<ARegion *>(msg_val->owner);
  ED_region_tag_redraw(region);

  /* This avoids _many_ situations where header/properties control display settings.
   * the common case is space properties in the header */
  if (ELEM(region->regiontype, RGN_TYPE_HEADER, RGN_TYPE_TOOL_HEADER, RGN_TYPE_UI)) {
    while (region && region->prev) {
      region = region->prev;
    }
    for (; region; region = region->next) {
      if (ELEM(region->regiontype, RGN_TYPE_WINDOW, RGN_TYPE_CHANNELS)) {
        ED_region_tag_redraw(region);
      }
    }
  }
}

void ED_area_do_msg_notify_tag_refresh(
    /* Follow wmMsgNotifyFn spec */
    bContext * /*C*/,
    wmMsgSubscribeKey * /*msg_key*/,
    wmMsgSubscribeValue *msg_val)
{
  ScrArea *area = static_cast<ScrArea *>(msg_val->user_data);
  ED_area_tag_refresh(area);
}

void ED_area_do_mgs_subscribe_for_tool_header(const wmRegionMessageSubscribeParams *params)
{
  wmMsgBus *mbus = params->message_bus;
  WorkSpace *workspace = params->workspace;
  ARegion *region = params->region;

  BLI_assert(region->regiontype == RGN_TYPE_TOOL_HEADER);
  wmMsgSubscribeValue msg_sub_value_region_tag_redraw{};
  msg_sub_value_region_tag_redraw.owner = region;
  msg_sub_value_region_tag_redraw.user_data = region;
  msg_sub_value_region_tag_redraw.notify = ED_region_do_msg_notify_tag_redraw;
  WM_msg_subscribe_rna_prop(
      mbus, &workspace->id, workspace, WorkSpace, tools, &msg_sub_value_region_tag_redraw);
}

void ED_area_do_mgs_subscribe_for_tool_ui(const wmRegionMessageSubscribeParams *params)
{
  wmMsgBus *mbus = params->message_bus;
  WorkSpace *workspace = params->workspace;
  ARegion *region = params->region;

  BLI_assert(region->regiontype == RGN_TYPE_UI);
  const char *panel_category_tool = "Tool";
  const char *category = UI_panel_category_active_get(region, false);

  bool update_region = false;
  if (category && STREQ(category, panel_category_tool)) {
    update_region = true;
  }
  else {
    /* Check if a tool category panel is pinned and visible in another category. */
    LISTBASE_FOREACH (Panel *, panel, &region->panels) {
      if (UI_panel_is_active(panel) && panel->flag & PNL_PIN &&
          STREQ(panel->type->category, panel_category_tool))
      {
        update_region = true;
        break;
      }
    }
  }

  if (update_region) {
    wmMsgSubscribeValue msg_sub_value_region_tag_redraw{};
    msg_sub_value_region_tag_redraw.owner = region;
    msg_sub_value_region_tag_redraw.user_data = region;
    msg_sub_value_region_tag_redraw.notify = ED_region_do_msg_notify_tag_redraw;
    WM_msg_subscribe_rna_prop(
        mbus, &workspace->id, workspace, WorkSpace, tools, &msg_sub_value_region_tag_redraw);
  }
}

/**
 * Although there's no general support for minimizing areas, the status-bar can
 * be snapped to be only a few pixels high. A few pixels rather than 0 so it
 * can be un-minimized again. We consider it pseudo-minimized and don't draw
 * it then.
 */
static bool area_is_pseudo_minimized(const ScrArea *area)
{
  return (area->winx < 3) || (area->winy < 3);
}

void ED_region_do_layout(bContext *C, ARegion *region)
{
  /* This is optional, only needed for dynamically sized regions. */
  ScrArea *area = CTX_wm_area(C);
  ARegionType *at = region->type;

  if (!at->layout) {
    return;
  }

  if (at->do_lock || (area && area_is_pseudo_minimized(area))) {
    return;
  }

  region->do_draw |= RGN_DRAWING;

  UI_SetTheme(area ? area->spacetype : 0, at->regionid);
  at->layout(C, region);

  /* Clear temporary update flag. */
  region->flag &= ~RGN_FLAG_SEARCH_FILTER_UPDATE;
}

void ED_region_do_draw(bContext *C, ARegion *region)
{
  wmWindow *win = CTX_wm_window(C);
  ScrArea *area = CTX_wm_area(C);
  ARegionType *at = region->type;

  /* see BKE_spacedata_draw_locks() */
  if (at->do_lock) {
    return;
  }

  region->do_draw |= RGN_DRAWING;

  /* Set viewport, scissor, ortho and region->drawrct. */
  wmPartialViewport(&region->drawrct, &region->winrct, &region->drawrct);

  wmOrtho2_region_pixelspace(region);

  UI_SetTheme(area ? area->spacetype : 0, at->regionid);

  if (area && area_is_pseudo_minimized(area)) {
    UI_ThemeClearColor(TH_EDITOR_OUTLINE);
    return;
  }
  /* optional header info instead? */
  if (region->headerstr) {
    region_draw_status_text(area, region);
  }
  else if (at->draw) {
    at->draw(C, region);
  }

  /* XXX test: add convention to end regions always in pixel space,
   * for drawing of borders/gestures etc */
  ED_region_pixelspace(region);

  /* Remove sRGB override by rebinding the framebuffer. */
  GPUFrameBuffer *fb = GPU_framebuffer_active_get();
  GPU_framebuffer_bind(fb);

  ED_region_draw_cb_draw(C, region, REGION_DRAW_POST_PIXEL);

  region_draw_azones(area, region);

  /* for debugging unneeded area redraws and partial redraw */
  if (G.debug_value == 888) {
    GPU_blend(GPU_BLEND_ALPHA);
    GPUVertFormat *format = immVertexFormat();
    uint pos = GPU_vertformat_attr_add(format, "pos", GPU_COMP_F32, 2, GPU_FETCH_FLOAT);
    immBindBuiltinProgram(GPU_SHADER_3D_UNIFORM_COLOR);
    immUniformColor4f(BLI_thread_frand(0), BLI_thread_frand(0), BLI_thread_frand(0), 0.1f);
    immRectf(pos,
             region->drawrct.xmin - region->winrct.xmin,
             region->drawrct.ymin - region->winrct.ymin,
             region->drawrct.xmax - region->winrct.xmin,
             region->drawrct.ymax - region->winrct.ymin);
    immUnbindProgram();
    GPU_blend(GPU_BLEND_NONE);
  }

  memset(&region->drawrct, 0, sizeof(region->drawrct));

  UI_blocklist_free_inactive(C, region);

  if (area) {
    const bScreen *screen = WM_window_get_active_screen(win);

    /* Only region emboss for top-bar */
    if ((screen->state != SCREENFULL) && ED_area_is_global(area)) {
      region_draw_emboss(region, &region->winrct, (REGION_EMBOSS_LEFT | REGION_EMBOSS_RIGHT));
    }
    else if ((region->regiontype == RGN_TYPE_WINDOW) && (region->alignment == RGN_ALIGN_QSPLIT)) {

      /* draw separating lines between the quad views */

      float color[4] = {0.0f, 0.0f, 0.0f, 0.8f};
      UI_GetThemeColor3fv(TH_EDITOR_OUTLINE, color);
      GPUVertFormat *format = immVertexFormat();
      uint pos = GPU_vertformat_attr_add(format, "pos", GPU_COMP_F32, 2, GPU_FETCH_FLOAT);
      immBindBuiltinProgram(GPU_SHADER_3D_UNIFORM_COLOR);
      immUniformColor4fv(color);
      GPU_line_width(1.0f);
      imm_draw_box_wire_2d(pos,
                           0,
                           0,
                           region->winrct.xmax - region->winrct.xmin + 1,
                           region->winrct.ymax - region->winrct.ymin + 1);
      immUnbindProgram();
    }
  }

  /* We may want to detach message-subscriptions from drawing. */
  {
    WorkSpace *workspace = CTX_wm_workspace(C);
    wmWindowManager *wm = CTX_wm_manager(C);
    bScreen *screen = WM_window_get_active_screen(win);
    Scene *scene = CTX_data_scene(C);
    wmMsgBus *mbus = wm->message_bus;
    WM_msgbus_clear_by_owner(mbus, region);

    /* Cheat, always subscribe to this space type properties.
     *
     * This covers most cases and avoids copy-paste similar code for each space type.
     */
    if (ELEM(region->regiontype, RGN_TYPE_WINDOW, RGN_TYPE_CHANNELS, RGN_TYPE_UI, RGN_TYPE_TOOLS))
    {
      SpaceLink *sl = static_cast<SpaceLink *>(area->spacedata.first);

      PointerRNA ptr;
      RNA_pointer_create(&screen->id, &RNA_Space, sl, &ptr);

      /* All properties for this space type. */
      wmMsgSubscribeValue msg_sub_value_region_tag_redraw{};
      msg_sub_value_region_tag_redraw.owner = region;
      msg_sub_value_region_tag_redraw.user_data = region;
      msg_sub_value_region_tag_redraw.notify = ED_region_do_msg_notify_tag_redraw;
      WM_msg_subscribe_rna(mbus, &ptr, nullptr, &msg_sub_value_region_tag_redraw, __func__);
    }

    wmRegionMessageSubscribeParams message_subscribe_params{};
    message_subscribe_params.context = C;
    message_subscribe_params.message_bus = mbus;
    message_subscribe_params.workspace = workspace;
    message_subscribe_params.scene = scene;
    message_subscribe_params.screen = screen;
    message_subscribe_params.area = area;
    message_subscribe_params.region = region;
    ED_region_message_subscribe(&message_subscribe_params);
  }
}

/* **********************************
 * maybe silly, but let's try for now
 * to keep these tags protected
 * ********************************** */

void ED_region_tag_redraw(ARegion *region)
{
  /* don't tag redraw while drawing, it shouldn't happen normally
   * but python scripts can cause this to happen indirectly */
  if (region && !(region->do_draw & RGN_DRAWING)) {
    /* zero region means full region redraw */
    region->do_draw &= ~(RGN_DRAW_PARTIAL | RGN_DRAW_NO_REBUILD | RGN_DRAW_EDITOR_OVERLAYS);
    region->do_draw |= RGN_DRAW;
    memset(&region->drawrct, 0, sizeof(region->drawrct));
  }
}

void ED_region_tag_redraw_cursor(ARegion *region)
{
  if (region) {
    region->do_draw_paintcursor = RGN_DRAW;
  }
}

void ED_region_tag_redraw_no_rebuild(ARegion *region)
{
  if (region && !(region->do_draw & (RGN_DRAWING | RGN_DRAW))) {
    region->do_draw &= ~(RGN_DRAW_PARTIAL | RGN_DRAW_EDITOR_OVERLAYS);
    region->do_draw |= RGN_DRAW_NO_REBUILD;
    memset(&region->drawrct, 0, sizeof(region->drawrct));
  }
}

void ED_region_tag_refresh_ui(ARegion *region)
{
  if (region) {
    region->do_draw |= RGN_REFRESH_UI;
  }
}

void ED_region_tag_redraw_editor_overlays(ARegion *region)
{
  if (region && !(region->do_draw & (RGN_DRAWING | RGN_DRAW))) {
    if (region->do_draw & RGN_DRAW_PARTIAL) {
      ED_region_tag_redraw(region);
    }
    else {
      region->do_draw |= RGN_DRAW_EDITOR_OVERLAYS;
    }
  }
}

void ED_region_tag_redraw_partial(ARegion *region, const rcti *rct, bool rebuild)
{
  if (region && !(region->do_draw & RGN_DRAWING)) {
    if (region->do_draw & RGN_DRAW_PARTIAL) {
      /* Partial redraw already set, expand region. */
      BLI_rcti_union(&region->drawrct, rct);
      if (rebuild) {
        region->do_draw &= ~RGN_DRAW_NO_REBUILD;
      }
    }
    else if (region->do_draw & (RGN_DRAW | RGN_DRAW_NO_REBUILD)) {
      /* Full redraw already requested. */
      if (rebuild) {
        region->do_draw &= ~RGN_DRAW_NO_REBUILD;
      }
    }
    else {
      /* No redraw set yet, set partial region. */
      region->drawrct = *rct;
      region->do_draw |= RGN_DRAW_PARTIAL;
      if (!rebuild) {
        region->do_draw |= RGN_DRAW_NO_REBUILD;
      }
    }
  }
}

void ED_area_tag_redraw(ScrArea *area)
{
  if (area) {
    LISTBASE_FOREACH (ARegion *, region, &area->regionbase) {
      ED_region_tag_redraw(region);
    }
  }
}

void ED_area_tag_redraw_no_rebuild(ScrArea *area)
{
  if (area) {
    LISTBASE_FOREACH (ARegion *, region, &area->regionbase) {
      ED_region_tag_redraw_no_rebuild(region);
    }
  }
}

void ED_area_tag_redraw_regiontype(ScrArea *area, int regiontype)
{
  if (area) {
    LISTBASE_FOREACH (ARegion *, region, &area->regionbase) {
      if (region->regiontype == regiontype) {
        ED_region_tag_redraw(region);
      }
    }
  }
}

void ED_area_tag_refresh(ScrArea *area)
{
  if (area) {
    area->do_refresh = true;
  }
}

/* *************************************************************** */

const char *ED_area_region_search_filter_get(const ScrArea *area, const ARegion *region)
{
  /* Only the properties editor has a search string for now. */
  if (area->spacetype == SPACE_PROPERTIES) {
    SpaceProperties *sbuts = static_cast<SpaceProperties *>(area->spacedata.first);
    if (region->regiontype == RGN_TYPE_WINDOW) {
      return ED_buttons_search_string_get(sbuts);
    }
  }

  return nullptr;
}

void ED_region_search_filter_update(const ScrArea *area, ARegion *region)
{
  region->flag |= RGN_FLAG_SEARCH_FILTER_UPDATE;

  const char *search_filter = ED_area_region_search_filter_get(area, region);
  SET_FLAG_FROM_TEST(region->flag,
                     region->regiontype == RGN_TYPE_WINDOW && search_filter[0] != '\0',
                     RGN_FLAG_SEARCH_FILTER_ACTIVE);
}

/* *************************************************************** */

void ED_area_status_text(ScrArea *area, const char *str)
{
  /* happens when running transform operators in background mode */
  if (area == nullptr) {
    return;
  }

  LISTBASE_FOREACH (ARegion *, region, &area->regionbase) {
    if (region->regiontype == RGN_TYPE_HEADER) {
      if (str) {
        if (region->headerstr == nullptr) {
          region->headerstr = static_cast<char *>(MEM_mallocN(UI_MAX_DRAW_STR, "headerprint"));
        }
        BLI_strncpy(region->headerstr, str, UI_MAX_DRAW_STR);
        BLI_str_rstrip(region->headerstr);
      }
      else {
        MEM_SAFE_FREE(region->headerstr);
      }
      ED_region_tag_redraw(region);
    }
  }
}

void ED_workspace_status_text(bContext *C, const char *str)
{
  wmWindow *win = CTX_wm_window(C);
  WorkSpace *workspace = CTX_wm_workspace(C);

  /* Can be nullptr when running operators in background mode. */
  if (workspace == nullptr) {
    return;
  }

  if (str) {
    if (workspace->status_text == nullptr) {
      workspace->status_text = static_cast<char *>(MEM_mallocN(UI_MAX_DRAW_STR, "headerprint"));
    }
    BLI_strncpy(workspace->status_text, str, UI_MAX_DRAW_STR);
  }
  else {
    MEM_SAFE_FREE(workspace->status_text);
  }

  /* Redraw status bar. */
  LISTBASE_FOREACH (ScrArea *, area, &win->global_areas.areabase) {
    if (area->spacetype == SPACE_STATUSBAR) {
      ED_area_tag_redraw(area);
      break;
    }
  }
}

/* ************************************************************ */

static void area_azone_init(wmWindow *win, const bScreen *screen, ScrArea *area)
{
  /* reinitialize entirely, regions and full-screen add azones too */
  BLI_freelistN(&area->actionzones);

  if (screen->state != SCREENNORMAL) {
    return;
  }

  if (U.app_flag & USER_APP_LOCK_CORNER_SPLIT) {
    return;
  }

  if (ED_area_is_global(area)) {
    return;
  }

  if (screen->temp) {
    return;
  }

  const float coords[4][4] = {
      /* Bottom-left. */
      {area->totrct.xmin - U.pixelsize,
       area->totrct.ymin - U.pixelsize,
       area->totrct.xmin + AZONESPOTW,
       area->totrct.ymin + AZONESPOTH},
      /* Bottom-right. */
      {area->totrct.xmax - AZONESPOTW,
       area->totrct.ymin - U.pixelsize,
       area->totrct.xmax + U.pixelsize,
       area->totrct.ymin + AZONESPOTH},
      /* Top-left. */
      {area->totrct.xmin - U.pixelsize,
       area->totrct.ymax - AZONESPOTH,
       area->totrct.xmin + AZONESPOTW,
       area->totrct.ymax + U.pixelsize},
      /* Top-right. */
      {area->totrct.xmax - AZONESPOTW,
       area->totrct.ymax - AZONESPOTH,
       area->totrct.xmax + U.pixelsize,
       area->totrct.ymax + U.pixelsize},
  };

  for (int i = 0; i < 4; i++) {
    /* can't click on bottom corners on OS X, already used for resizing */
#ifdef __APPLE__
    if (!WM_window_is_fullscreen(win) &&
        ((coords[i][0] == 0 && coords[i][1] == 0) ||
         (coords[i][0] == WM_window_pixels_x(win) && coords[i][1] == 0)))
    {
      continue;
    }
#else
    (void)win;
#endif

    /* set area action zones */
    AZone *az = (AZone *)MEM_callocN(sizeof(AZone), "actionzone");
    BLI_addtail(&(area->actionzones), az);
    az->type = AZONE_AREA;
    az->x1 = coords[i][0];
    az->y1 = coords[i][1];
    az->x2 = coords[i][2];
    az->y2 = coords[i][3];
    BLI_rcti_init(&az->rect, az->x1, az->x2, az->y1, az->y2);
  }
}

static void fullscreen_azone_init(ScrArea *area, ARegion *region)
{
  if (ED_area_is_global(area) || (region->regiontype != RGN_TYPE_WINDOW)) {
    return;
  }

  AZone *az = (AZone *)MEM_callocN(sizeof(AZone), "fullscreen action zone");
  BLI_addtail(&(area->actionzones), az);
  az->type = AZONE_FULLSCREEN;
  az->region = region;
  az->alpha = 0.0f;

  if (U.uiflag2 & USER_REGION_OVERLAP) {
    const rcti *rect_visible = ED_region_visible_rect(region);
    az->x2 = region->winrct.xmin + rect_visible->xmax;
    az->y2 = region->winrct.ymin + rect_visible->ymax;
  }
  else {
    az->x2 = region->winrct.xmax;
    az->y2 = region->winrct.ymax;
  }
  az->x1 = az->x2 - AZONEFADEOUT;
  az->y1 = az->y2 - AZONEFADEOUT;

  BLI_rcti_init(&az->rect, az->x1, az->x2, az->y1, az->y2);
}

/**
 * Return true if the background color alpha is close to fully transparent. That is, a value of
 * less than 50 on a [0-255] scale (rather arbitrary threshold). Assumes the region uses #TH_BACK
 * for its background.
 */
static bool region_background_is_transparent(const ScrArea *area, const ARegion *region)
{
  /* Ensure the right theme is active, may not be the case on startup, for example. */
  bThemeState theme_state;
  UI_Theme_Store(&theme_state);
  UI_SetTheme(area->spacetype, region->regiontype);

  uchar back[4];
  UI_GetThemeColor4ubv(TH_BACK, back);

  UI_Theme_Restore(&theme_state);

  return back[3] < 50;
}

#define AZONEPAD_EDGE (0.1f * U.widget_unit)
#define AZONEPAD_ICON (0.45f * U.widget_unit)
<<<<<<< HEAD
static void region_azone_edge(AZone *az, ARegion *region)
{
  /* If region is overlapped (transparent background), move #AZone to content.
   * Note this is an arbitrary amount that matches nicely with numbers elsewhere. */
  /*bfa - changed the value from 0.4f to 0.2f since our margin is just 0.2*. See #2731*/
  int overlap_padding = (region->overlap) ? int(0.2f * U.widget_unit) : 0;
=======
static void region_azone_edge(const ScrArea *area, AZone *az, const ARegion *region)
{
  /* If there is no visible region background, users typically expect the #AZone to be closer to
   * the content, so move it a bit. */
  const int overlap_padding =
      /* Header-like regions are usually thin and there's not much padding around them,
       * applying an offset would make the edge overlap buttons.*/
      (!RGN_TYPE_IS_HEADER_ANY(region->regiontype) &&
       /* Is the region background transparent? */
       region->overlap && region_background_is_transparent(area, region)) ?
          /* Note that this is an arbitrary amount that matches nicely with numbers elsewhere. */
          int(0.4f * U.widget_unit) :
          0;
>>>>>>> c1c86b01

  switch (az->edge) {
    case AE_TOP_TO_BOTTOMRIGHT:
      az->x1 = region->winrct.xmin;
      az->y1 = region->winrct.ymax - AZONEPAD_EDGE - overlap_padding;
      az->x2 = region->winrct.xmax;
      az->y2 = region->winrct.ymax + AZONEPAD_EDGE - overlap_padding;
      break;
    case AE_BOTTOM_TO_TOPLEFT:
      az->x1 = region->winrct.xmin;
      az->y1 = region->winrct.ymin + AZONEPAD_EDGE + overlap_padding;
      az->x2 = region->winrct.xmax;
      az->y2 = region->winrct.ymin - AZONEPAD_EDGE + overlap_padding;
      break;
    case AE_LEFT_TO_TOPRIGHT:
      az->x1 = region->winrct.xmin - AZONEPAD_EDGE + overlap_padding;
      az->y1 = region->winrct.ymin;
      az->x2 = region->winrct.xmin + AZONEPAD_EDGE + overlap_padding;
      az->y2 = region->winrct.ymax;
      break;
    case AE_RIGHT_TO_TOPLEFT:
      az->x1 = region->winrct.xmax + AZONEPAD_EDGE - overlap_padding;
      az->y1 = region->winrct.ymin;
      az->x2 = region->winrct.xmax - AZONEPAD_EDGE - overlap_padding;
      az->y2 = region->winrct.ymax;
      break;
  }
  BLI_rcti_init(&az->rect, az->x1, az->x2, az->y1, az->y2);
}

/* region already made zero sized, in shape of edge */
static void region_azone_tab_plus(ScrArea *area, AZone *az, ARegion *region)
{
  float edge_offset = 1.0f;
  const float tab_size_x = 0.7f * U.widget_unit;
  const float tab_size_y = 0.4f * U.widget_unit;

  switch (az->edge) {
    case AE_TOP_TO_BOTTOMRIGHT: {
      int add = (region->winrct.ymax == area->totrct.ymin) ? 1 : 0;
      az->x1 = region->winrct.xmax - ((edge_offset + 1.0f) * tab_size_x);
      az->y1 = region->winrct.ymax - add;
      az->x2 = region->winrct.xmax - (edge_offset * tab_size_x);
      az->y2 = region->winrct.ymax - add + tab_size_y;
      break;
    }
    case AE_BOTTOM_TO_TOPLEFT:
      az->x1 = region->winrct.xmax - ((edge_offset + 1.0f) * tab_size_x);
      az->y1 = region->winrct.ymin - tab_size_y;
      az->x2 = region->winrct.xmax - (edge_offset * tab_size_x);
      az->y2 = region->winrct.ymin;
      break;
    case AE_LEFT_TO_TOPRIGHT:
      az->x1 = region->winrct.xmin - tab_size_y;
      az->y1 = region->winrct.ymax - ((edge_offset + 1.0f) * tab_size_x);
      az->x2 = region->winrct.xmin;
      az->y2 = region->winrct.ymax - (edge_offset * tab_size_x);
      break;
    case AE_RIGHT_TO_TOPLEFT:
      az->x1 = region->winrct.xmax;
      az->y1 = region->winrct.ymax - ((edge_offset + 1.0f) * tab_size_x);
      az->x2 = region->winrct.xmax + tab_size_y;
      az->y2 = region->winrct.ymax - (edge_offset * tab_size_x);
      break;
  }
  /* rect needed for mouse pointer test */
  BLI_rcti_init(&az->rect, az->x1, az->x2, az->y1, az->y2);
}

static bool region_azone_edge_poll(const ARegion *region, const bool is_fullscreen)
{
  if (region->flag & RGN_FLAG_POLL_FAILED) {
    return false;
  }

  const bool is_hidden = (region->flag & (RGN_FLAG_HIDDEN | RGN_FLAG_TOO_SMALL));

  if (is_hidden && is_fullscreen) {
    return false;
  }
  if (!is_hidden && ELEM(region->regiontype, RGN_TYPE_HEADER, RGN_TYPE_TOOL_HEADER)) {
    return false;
  }

  if (is_hidden && (U.app_flag & USER_APP_HIDE_REGION_TOGGLE)) {
    return false;
  }

  if (!is_hidden && (U.app_flag & USER_APP_LOCK_EDGE_RESIZE)) {
    return false;
  }

  return true;
}

static void region_azone_edge_init(ScrArea *area,
                                   ARegion *region,
                                   AZEdge edge,
                                   const bool is_fullscreen)
{
  const bool is_hidden = (region->flag & (RGN_FLAG_HIDDEN | RGN_FLAG_TOO_SMALL));

  if (!region_azone_edge_poll(region, is_fullscreen)) {
    return;
  }

  AZone *az = (AZone *)MEM_callocN(sizeof(AZone), "actionzone");
  BLI_addtail(&(area->actionzones), az);
  az->type = AZONE_REGION;
  az->region = region;
  az->edge = edge;

  if (is_hidden) {
    region_azone_tab_plus(area, az, region);
  }
  else {
    region_azone_edge(area, az, region);
  }
}

static void region_azone_scrollbar_init(ScrArea *area,
                                        ARegion *region,
                                        AZScrollDirection direction)
{
  AZone *az = static_cast<AZone *>(MEM_callocN(sizeof(*az), __func__));

  BLI_addtail(&area->actionzones, az);
  az->type = AZONE_REGION_SCROLL;
  az->region = region;
  az->direction = direction;

  if (direction == AZ_SCROLL_VERT) {
    az->region->v2d.alpha_vert = 0;
  }
  else if (direction == AZ_SCROLL_HOR) {
    az->region->v2d.alpha_hor = 0;
  }

  /* No need to specify rect for scrollbar az. For intersection we'll test against the area around
   * the region's scroller instead, in `area_actionzone_get_rect`. */
}

static void region_azones_scrollbars_init(ScrArea *area, ARegion *region)
{
  const View2D *v2d = &region->v2d;

  if ((v2d->scroll & V2D_SCROLL_VERTICAL) && ((v2d->scroll & V2D_SCROLL_VERTICAL_HANDLES) == 0)) {
    region_azone_scrollbar_init(area, region, AZ_SCROLL_VERT);
  }
  if ((v2d->scroll & V2D_SCROLL_HORIZONTAL) &&
      ((v2d->scroll & V2D_SCROLL_HORIZONTAL_HANDLES) == 0)) {
    region_azone_scrollbar_init(area, region, AZ_SCROLL_HOR);
  }
}

/* *************************************************************** */
static void region_azones_add_edge(ScrArea *area,
                                   ARegion *region,
                                   const int alignment,
                                   const bool is_fullscreen)
{

  /* edge code (t b l r) is along which area edge azone will be drawn */
  if (alignment == RGN_ALIGN_TOP) {
    region_azone_edge_init(area, region, AE_BOTTOM_TO_TOPLEFT, is_fullscreen);
  }
  else if (alignment == RGN_ALIGN_BOTTOM) {
    region_azone_edge_init(area, region, AE_TOP_TO_BOTTOMRIGHT, is_fullscreen);
  }
  else if (alignment == RGN_ALIGN_RIGHT) {
    region_azone_edge_init(area, region, AE_LEFT_TO_TOPRIGHT, is_fullscreen);
  }
  else if (alignment == RGN_ALIGN_LEFT) {
    region_azone_edge_init(area, region, AE_RIGHT_TO_TOPLEFT, is_fullscreen);
  }
}

static void region_azones_add(const bScreen *screen, ScrArea *area, ARegion *region)
{
  const bool is_fullscreen = screen->state == SCREENFULL;

  /* Only display tab or icons when the header region is hidden
   * (not the tool header - they overlap). */
  if (region->regiontype == RGN_TYPE_TOOL_HEADER) {
    return;
  }

  region_azones_add_edge(area, region, RGN_ALIGN_ENUM_FROM_MASK(region->alignment), is_fullscreen);

  /* For a split region also continue the azone edge from the next region if this region is aligned
   * with the next */
  if ((region->alignment & RGN_SPLIT_PREV) && region->prev) {
    region_azones_add_edge(
        area, region, RGN_ALIGN_ENUM_FROM_MASK(region->prev->alignment), is_fullscreen);
  }

  if (is_fullscreen) {
    fullscreen_azone_init(area, region);
  }

  region_azones_scrollbars_init(area, region);
}

/* dir is direction to check, not the splitting edge direction! */
static int rct_fits(const rcti *rect, const eScreenAxis dir_axis, int size)
{
  if (dir_axis == SCREEN_AXIS_H) {
    return BLI_rcti_size_x(rect) + 1 - size;
  }
  /* Vertical. */
  return BLI_rcti_size_y(rect) + 1 - size;
}

/* *************************************************************** */

/* region should be overlapping */
/* function checks if some overlapping region was defined before - on same place */
static void region_overlap_fix(ScrArea *area, ARegion *region)
{
  /* find overlapping previous region on same place */
  ARegion *region_iter;
  int align1 = 0;
  const int align = RGN_ALIGN_ENUM_FROM_MASK(region->alignment);
  for (region_iter = region->prev; region_iter; region_iter = region_iter->prev) {
    if (region_iter->flag & (RGN_FLAG_POLL_FAILED | RGN_FLAG_HIDDEN)) {
      continue;
    }

    if (region_iter->overlap && ((region_iter->alignment & RGN_SPLIT_PREV) == 0)) {
      if (ELEM(region_iter->alignment, RGN_ALIGN_FLOAT)) {
        continue;
      }
      align1 = region_iter->alignment;
      if (BLI_rcti_isect(&region_iter->winrct, &region->winrct, nullptr)) {
        if (align1 != align) {
          /* Left overlapping right or vice-versa, forbid this! */
          region->flag |= RGN_FLAG_TOO_SMALL;
          return;
        }
        /* Else, we have our previous region on same side. */
        break;
      }
    }
  }

  /* Guard against flags slipping through that would have to be masked out in usages below. */
  BLI_assert(align1 == RGN_ALIGN_ENUM_FROM_MASK(align1));

  /* translate or close */
  if (region_iter) {
    if (align1 == RGN_ALIGN_LEFT) {
      if (region->winrct.xmax + region_iter->winx > area->winx - U.widget_unit) {
        region->flag |= RGN_FLAG_TOO_SMALL;
        return;
      }
      BLI_rcti_translate(&region->winrct, region_iter->winx, 0);
    }
    else if (align1 == RGN_ALIGN_RIGHT) {
      if (region->winrct.xmin - region_iter->winx < U.widget_unit) {
        region->flag |= RGN_FLAG_TOO_SMALL;
        return;
      }
      BLI_rcti_translate(&region->winrct, -region_iter->winx, 0);
    }
  }

  /* At this point, 'region' is in its final position and still open.
   * Make a final check it does not overlap any previous 'other side' region. */
  for (region_iter = region->prev; region_iter; region_iter = region_iter->prev) {
    if (region_iter->flag & (RGN_FLAG_POLL_FAILED | RGN_FLAG_HIDDEN)) {
      continue;
    }
    if (ELEM(region_iter->alignment, RGN_ALIGN_FLOAT)) {
      continue;
    }

    if (region_iter->overlap && (region_iter->alignment & RGN_SPLIT_PREV) == 0) {
      if ((region_iter->alignment != align) &&
          BLI_rcti_isect(&region_iter->winrct, &region->winrct, nullptr))
      {
        /* Left overlapping right or vice-versa, forbid this! */
        region->flag |= RGN_FLAG_TOO_SMALL;
        return;
      }
    }
  }
}

bool ED_region_is_overlap(int spacetype, int regiontype)
{
  if (regiontype == RGN_TYPE_HUD) {
    return true;
  }
  if (U.uiflag2 & USER_REGION_OVERLAP) {
    if (spacetype == SPACE_NODE) {
      if (regiontype == RGN_TYPE_TOOLS) {
        return true;
      }
    }
    else if (ELEM(spacetype, SPACE_VIEW3D, SPACE_IMAGE)) {
      if (ELEM(regiontype,
               RGN_TYPE_TOOLS,
               RGN_TYPE_UI,
               RGN_TYPE_TOOL_PROPS,
               RGN_TYPE_FOOTER,
               RGN_TYPE_TOOL_HEADER))
      {
        return true;
      }
    }
  }

  return false;
}

static void region_rect_recursive(
    ScrArea *area, ARegion *region, rcti *remainder, rcti *overlap_remainder, int quad)
{
  rcti *remainder_prev = remainder;

  if (region == nullptr) {
    return;
  }

  int prev_winx = region->winx;
  int prev_winy = region->winy;

  /* no returns in function, winrct gets set in the end again */
  BLI_rcti_init(&region->winrct, 0, 0, 0, 0);

  /* for test; allow split of previously defined region */
  if (region->alignment & RGN_SPLIT_PREV) {
    if (region->prev) {
      remainder = &region->prev->winrct;
    }
  }

  int alignment = RGN_ALIGN_ENUM_FROM_MASK(region->alignment);

  /* set here, assuming userpref switching forces to call this again */
  region->overlap = ED_region_is_overlap(area->spacetype, region->regiontype);

  /* clear state flags first */
  region->flag &= ~(RGN_FLAG_TOO_SMALL | RGN_FLAG_SIZE_CLAMP_X | RGN_FLAG_SIZE_CLAMP_Y);
  /* user errors */
  if ((region->next == nullptr) && !ELEM(alignment, RGN_ALIGN_QSPLIT, RGN_ALIGN_FLOAT)) {
    alignment = RGN_ALIGN_NONE;
  }

  /* If both the #ARegion.sizex/y and the #ARegionType.prefsizex/y are 0,
   * the region is tagged as too small, even before the layout for dynamic regions is created.
   * #wm_draw_window_offscreen() allows the layout to be created despite the #RGN_FLAG_TOO_SMALL
   * flag being set. But there may still be regions that don't have a separate #ARegionType.layout
   * callback. For those, set a default #ARegionType.prefsizex/y so they can become visible. */
  if ((region->flag & RGN_FLAG_DYNAMIC_SIZE) && !(region->type->layout)) {
    if ((region->sizex == 0) && (region->type->prefsizex == 0)) {
      region->type->prefsizex = AREAMINX;
    }
    if ((region->sizey == 0) && (region->type->prefsizey == 0)) {
      region->type->prefsizey = HEADERY;
    }
  }

  /* `prefsizex/y`, taking into account DPI. */
  int prefsizex = UI_SCALE_FAC *
                  ((region->sizex > 1) ? region->sizex + 0.5f : region->type->prefsizex);
  int prefsizey;

  if (region->flag & RGN_FLAG_PREFSIZE_OR_HIDDEN) {
    prefsizex = UI_SCALE_FAC * region->type->prefsizex;
    prefsizey = UI_SCALE_FAC * region->type->prefsizey;
  }
  else if (region->regiontype == RGN_TYPE_HEADER) {
    prefsizey = ED_area_headersize();
  }
  else if (region->regiontype == RGN_TYPE_TOOL_HEADER) {
    prefsizey = ED_area_headersize();
  }
  else if (region->regiontype == RGN_TYPE_FOOTER) {
    prefsizey = ED_area_footersize();
  }
  else if (ED_area_is_global(area)) {
    prefsizey = ED_region_global_size_y();
  }
  else {
    prefsizey = UI_SCALE_FAC *
                (region->sizey > 1 ? region->sizey + 0.5f : region->type->prefsizey);
  }

  if (region->flag & (RGN_FLAG_POLL_FAILED | RGN_FLAG_HIDDEN)) {
    /* hidden is user flag */
  }
  else if (alignment == RGN_ALIGN_FLOAT) {
    /**
     * \note Currently this window type is only used for #RGN_TYPE_HUD,
     * We expect the panel to resize itself to be larger.
     *
     * This aligns to the lower left of the area.
     */
    const int size_min[2] = {UI_UNIT_X, UI_UNIT_Y};
    rcti overlap_remainder_margin = *overlap_remainder;

    BLI_rcti_resize(&overlap_remainder_margin,
                    max_ii(0, BLI_rcti_size_x(overlap_remainder) - UI_UNIT_X / 2),
                    max_ii(0, BLI_rcti_size_y(overlap_remainder) - UI_UNIT_Y / 2));
    region->winrct.xmin = overlap_remainder_margin.xmin + region->runtime.offset_x;
    region->winrct.ymin = overlap_remainder_margin.ymin + region->runtime.offset_y;
    region->winrct.xmax = region->winrct.xmin + prefsizex - 1;
    region->winrct.ymax = region->winrct.ymin + prefsizey - 1;

    BLI_rcti_isect(&region->winrct, &overlap_remainder_margin, &region->winrct);

    if (BLI_rcti_size_x(&region->winrct) != prefsizex - 1) {
      region->flag |= RGN_FLAG_SIZE_CLAMP_X;
    }
    if (BLI_rcti_size_y(&region->winrct) != prefsizey - 1) {
      region->flag |= RGN_FLAG_SIZE_CLAMP_Y;
    }

    /* We need to use a test that won't have been previously clamped. */
    rcti winrct_test{};
    winrct_test.xmin = region->winrct.xmin;
    winrct_test.ymin = region->winrct.ymin;
    winrct_test.xmax = region->winrct.xmin + size_min[0];
    winrct_test.ymax = region->winrct.ymin + size_min[1];

    BLI_rcti_isect(&winrct_test, &overlap_remainder_margin, &winrct_test);
    if (BLI_rcti_size_x(&winrct_test) < size_min[0] || BLI_rcti_size_y(&winrct_test) < size_min[1])
    {
      region->flag |= RGN_FLAG_TOO_SMALL;
    }
  }
  else if (rct_fits(remainder, SCREEN_AXIS_V, 1) < 0 || rct_fits(remainder, SCREEN_AXIS_H, 1) < 0)
  {
    /* remainder is too small for any usage */
    region->flag |= RGN_FLAG_TOO_SMALL;
  }
  else if (alignment == RGN_ALIGN_NONE) {
    /* typically last region */
    region->winrct = *remainder;
    BLI_rcti_init(remainder, 0, 0, 0, 0);
  }
  else if (ELEM(alignment, RGN_ALIGN_TOP, RGN_ALIGN_BOTTOM)) {
    rcti *winrct = (region->overlap) ? overlap_remainder : remainder;

    if ((prefsizey == 0) || (rct_fits(winrct, SCREEN_AXIS_V, prefsizey) < 0)) {
      region->flag |= RGN_FLAG_TOO_SMALL;
    }
    else {
      int fac = rct_fits(winrct, SCREEN_AXIS_V, prefsizey);

      if (fac < 0) {
        prefsizey += fac;
      }

      region->winrct = *winrct;

      if (alignment == RGN_ALIGN_TOP) {
        region->winrct.ymin = region->winrct.ymax - prefsizey + 1;
        winrct->ymax = region->winrct.ymin - 1;
      }
      else {
        region->winrct.ymax = region->winrct.ymin + prefsizey - 1;
        winrct->ymin = region->winrct.ymax + 1;
      }
      BLI_rcti_sanitize(winrct);
    }
  }
  else if (ELEM(alignment, RGN_ALIGN_LEFT, RGN_ALIGN_RIGHT)) {
    rcti *winrct = (region->overlap) ? overlap_remainder : remainder;

    if ((prefsizex == 0) || (rct_fits(winrct, SCREEN_AXIS_H, prefsizex) < 0)) {
      region->flag |= RGN_FLAG_TOO_SMALL;
    }
    else {
      int fac = rct_fits(winrct, SCREEN_AXIS_H, prefsizex);

      if (fac < 0) {
        prefsizex += fac;
      }

      region->winrct = *winrct;

      if (alignment == RGN_ALIGN_RIGHT) {
        region->winrct.xmin = region->winrct.xmax - prefsizex + 1;
        winrct->xmax = region->winrct.xmin - 1;
      }
      else {
        region->winrct.xmax = region->winrct.xmin + prefsizex - 1;
        winrct->xmin = region->winrct.xmax + 1;
      }
      BLI_rcti_sanitize(winrct);
    }
  }
  else if (ELEM(alignment, RGN_ALIGN_VSPLIT, RGN_ALIGN_HSPLIT)) {
    /* Percentage subdiv. */
    region->winrct = *remainder;

    if (alignment == RGN_ALIGN_HSPLIT) {
      if (rct_fits(remainder, SCREEN_AXIS_H, prefsizex) > 4) {
        region->winrct.xmax = BLI_rcti_cent_x(remainder);
        remainder->xmin = region->winrct.xmax + 1;
      }
      else {
        BLI_rcti_init(remainder, 0, 0, 0, 0);
      }
    }
    else {
      if (rct_fits(remainder, SCREEN_AXIS_V, prefsizey) > 4) {
        region->winrct.ymax = BLI_rcti_cent_y(remainder);
        remainder->ymin = region->winrct.ymax + 1;
      }
      else {
        BLI_rcti_init(remainder, 0, 0, 0, 0);
      }
    }
  }
  else if (alignment == RGN_ALIGN_QSPLIT) {
    region->winrct = *remainder;

    /* test if there's still 4 regions left */
    if (quad == 0) {
      ARegion *region_test = region->next;
      int count = 1;

      while (region_test) {
        region_test->alignment = RGN_ALIGN_QSPLIT;
        region_test = region_test->next;
        count++;
      }

      if (count != 4) {
        /* let's stop adding regions */
        BLI_rcti_init(remainder, 0, 0, 0, 0);
        if (G.debug & G_DEBUG) {
          printf("region quadsplit failed\n");
        }
      }
      else {
        quad = 1;
      }
    }
    if (quad) {
      if (quad == 1) { /* left bottom */
        region->winrct.xmax = BLI_rcti_cent_x(remainder);
        region->winrct.ymax = BLI_rcti_cent_y(remainder);
      }
      else if (quad == 2) { /* left top */
        region->winrct.xmax = BLI_rcti_cent_x(remainder);
        region->winrct.ymin = BLI_rcti_cent_y(remainder) + 1;
      }
      else if (quad == 3) { /* right bottom */
        region->winrct.xmin = BLI_rcti_cent_x(remainder) + 1;
        region->winrct.ymax = BLI_rcti_cent_y(remainder);
      }
      else { /* right top */
        region->winrct.xmin = BLI_rcti_cent_x(remainder) + 1;
        region->winrct.ymin = BLI_rcti_cent_y(remainder) + 1;
        BLI_rcti_init(remainder, 0, 0, 0, 0);
      }

      /* Fix any negative dimensions. This can happen when a quad split 3d view gets too small.
       * (see #72200). */
      BLI_rcti_sanitize(&region->winrct);

      quad++;
    }
  }

  /* for speedup */
  region->winx = BLI_rcti_size_x(&region->winrct) + 1;
  region->winy = BLI_rcti_size_y(&region->winrct) + 1;

  /* If region opened normally, we store this for hide/reveal usage. */
  /* Prevent rounding errors for UI_SCALE_FAC multiply and divide. */
  if (region->winx > 1) {
    region->sizex = (region->winx + 0.5f) / UI_SCALE_FAC;
  }
  if (region->winy > 1) {
    region->sizey = (region->winy + 0.5f) / UI_SCALE_FAC;
  }

  /* exception for multiple overlapping regions on same spot */
  if (region->overlap && (alignment != RGN_ALIGN_FLOAT)) {
    region_overlap_fix(area, region);
  }

  /* Set `region->winrct` for action-zones. */
  if (region->flag & (RGN_FLAG_HIDDEN | RGN_FLAG_TOO_SMALL)) {
    region->winrct = (region->overlap) ? *overlap_remainder : *remainder;

    switch (alignment) {
      case RGN_ALIGN_TOP:
        region->winrct.ymin = region->winrct.ymax;
        break;
      case RGN_ALIGN_BOTTOM:
        region->winrct.ymax = region->winrct.ymin;
        break;
      case RGN_ALIGN_RIGHT:
        region->winrct.xmin = region->winrct.xmax;
        break;
      case RGN_ALIGN_LEFT:
        region->winrct.xmax = region->winrct.xmin;
        break;
      default:
        /* prevent winrct to be valid */
        region->winrct.xmax = region->winrct.xmin;
        break;
    }

    /* Size on one axis is now 0, the other axis may still be invalid (negative) though. */
    BLI_rcti_sanitize(&region->winrct);
  }

  /* restore prev-split exception */
  if (region->alignment & RGN_SPLIT_PREV) {
    if (region->prev) {
      remainder = remainder_prev;
      region->prev->winx = BLI_rcti_size_x(&region->prev->winrct) + 1;
      region->prev->winy = BLI_rcti_size_y(&region->prev->winrct) + 1;
    }
  }

  /* After non-overlapping region, all following overlapping regions
   * fit within the remaining space again. */
  if (!region->overlap) {
    *overlap_remainder = *remainder;
  }

  BLI_assert(BLI_rcti_is_valid(&region->winrct));

  region_rect_recursive(area, region->next, remainder, overlap_remainder, quad);

  /* Tag for redraw if size changes. */
  if (region->winx != prev_winx || region->winy != prev_winy) {
    /* 3D View needs a full rebuild in case a progressive render runs. Rest can live with
     * no-rebuild (e.g. Outliner) */
    if (area->spacetype == SPACE_VIEW3D) {
      ED_region_tag_redraw(region);
    }
    else {
      ED_region_tag_redraw_no_rebuild(region);
    }
  }

  /* Clear, initialize on demand. */
  memset(&region->runtime.visible_rect, 0, sizeof(region->runtime.visible_rect));
}

static void area_calc_totrct(ScrArea *area, const rcti *window_rect)
{
  short px = short(U.pixelsize);

  area->totrct.xmin = area->v1->vec.x;
  area->totrct.xmax = area->v4->vec.x;
  area->totrct.ymin = area->v1->vec.y;
  area->totrct.ymax = area->v2->vec.y;

  /* scale down totrct by 1 pixel on all sides not matching window borders */
  if (area->totrct.xmin > window_rect->xmin) {
    area->totrct.xmin += px;
  }
  if (area->totrct.xmax < (window_rect->xmax - 1)) {
    area->totrct.xmax -= px;
  }
  if (area->totrct.ymin > window_rect->ymin) {
    area->totrct.ymin += px;
  }
  if (area->totrct.ymax < (window_rect->ymax - 1)) {
    area->totrct.ymax -= px;
  }
  /* Although the following asserts are correct they lead to a very unstable Blender.
   * And the asserts would fail even in 2.7x
   * (they were added in 2.8x as part of the top-bar commit).
   * For more details see #54864. */
#if 0
  BLI_assert(area->totrct.xmin >= 0);
  BLI_assert(area->totrct.xmax >= 0);
  BLI_assert(area->totrct.ymin >= 0);
  BLI_assert(area->totrct.ymax >= 0);
#endif

  /* for speedup */
  area->winx = BLI_rcti_size_x(&area->totrct) + 1;
  area->winy = BLI_rcti_size_y(&area->totrct) + 1;
}

/* used for area initialize below */
static void region_subwindow(ARegion *region)
{
  bool hidden = (region->flag & (RGN_FLAG_POLL_FAILED | RGN_FLAG_HIDDEN | RGN_FLAG_TOO_SMALL)) !=
                0;

  if ((region->alignment & RGN_SPLIT_PREV) && region->prev) {
    hidden = hidden || (region->prev->flag & (RGN_FLAG_HIDDEN | RGN_FLAG_TOO_SMALL));
  }

  region->visible = !hidden;
}

static bool event_in_markers_region(const ARegion *region, const wmEvent *event)
{
  rcti rect = region->winrct;
  rect.ymax = rect.ymin + UI_MARKER_MARGIN_Y;
  return BLI_rcti_isect_pt_v(&rect, event->xy);
}

/**
 * \param region: Region, may be nullptr when adding handlers for \a area.
 */
static void ed_default_handlers(
    wmWindowManager *wm, ScrArea *area, ARegion *region, ListBase *handlers, int flag)
{
  BLI_assert(region ? (&region->handlers == handlers) : (&area->handlers == handlers));

  /* NOTE: add-handler checks if it already exists. */

  /* XXX: it would be good to have bound-box checks for some of these. */
  if (flag & ED_KEYMAP_UI) {
    wmKeyMap *keymap = WM_keymap_ensure(wm->defaultconf, "User Interface", 0, 0);
    WM_event_add_keymap_handler(handlers, keymap);

    ListBase *dropboxes = WM_dropboxmap_find("User Interface", 0, 0);
    WM_event_add_dropbox_handler(handlers, dropboxes);

    /* user interface widgets */
    UI_region_handlers_add(handlers);
  }
  if (flag & ED_KEYMAP_GIZMO) {
    BLI_assert(region && ELEM(region->type->regionid, RGN_TYPE_WINDOW, RGN_TYPE_PREVIEW));
    if (region) {
      /* Anything else is confusing, only allow this. */
      BLI_assert(&region->handlers == handlers);
      if (region->gizmo_map == nullptr) {
        wmGizmoMapType_Params params{};
        params.spaceid = area->spacetype;
        params.regionid = region->type->regionid;
        region->gizmo_map = WM_gizmomap_new_from_type(&params);
      }
      WM_gizmomap_add_handlers(region, region->gizmo_map);
    }
  }
  if (flag & ED_KEYMAP_VIEW2D) {
    /* 2d-viewport handling+manipulation */
    wmKeyMap *keymap = WM_keymap_ensure(wm->defaultconf, "View2D", 0, 0);
    WM_event_add_keymap_handler(handlers, keymap);
  }
  if (flag & ED_KEYMAP_ANIMATION) {
    wmKeyMap *keymap;

    /* time-markers */
    keymap = WM_keymap_ensure(wm->defaultconf, "Markers", 0, 0);
    WM_event_add_keymap_handler_poll(handlers, keymap, event_in_markers_region);

    /* time-scrub */
    keymap = WM_keymap_ensure(wm->defaultconf, "Time Scrub", 0, 0);
    WM_event_add_keymap_handler_poll(handlers, keymap, ED_time_scrub_event_in_region);

    /* frame changing and timeline operators (for time spaces) */
    keymap = WM_keymap_ensure(wm->defaultconf, "Animation", 0, 0);
    WM_event_add_keymap_handler(handlers, keymap);
  }
  if (flag & ED_KEYMAP_TOOL) {
    if (flag & ED_KEYMAP_GIZMO) {
      WM_event_add_keymap_handler_dynamic(
          &region->handlers, WM_event_get_keymap_from_toolsystem_with_gizmos, area);
    }
    else {
      WM_event_add_keymap_handler_dynamic(
          &region->handlers, WM_event_get_keymap_from_toolsystem, area);
    }
  }
  if (flag & ED_KEYMAP_FRAMES) {
    /* frame changing/jumping (for all spaces) */
    wmKeyMap *keymap = WM_keymap_ensure(wm->defaultconf, "Frames", 0, 0);
    WM_event_add_keymap_handler(handlers, keymap);
  }
  if (flag & ED_KEYMAP_HEADER) {
    /* standard keymap for headers regions */
    wmKeyMap *keymap = WM_keymap_ensure(wm->defaultconf, "Region Context Menu", 0, 0);
    WM_event_add_keymap_handler(handlers, keymap);
  }
  if (flag & ED_KEYMAP_FOOTER) {
    /* standard keymap for footer regions */
    wmKeyMap *keymap = WM_keymap_ensure(wm->defaultconf, "Region Context Menu", 0, 0);
    WM_event_add_keymap_handler(handlers, keymap);
  }
  if (flag & ED_KEYMAP_NAVBAR) {
    /* standard keymap for Navigation bar regions */
    wmKeyMap *keymap = WM_keymap_ensure(wm->defaultconf, "Region Context Menu", 0, 0);
    WM_event_add_keymap_handler(&region->handlers, keymap);
  }

  /* Keep last because of LMB/RMB handling, see: #57527. */
  if (flag & ED_KEYMAP_GPENCIL) {
    /* grease pencil */
    /* NOTE: This is now 4 keymaps - One for basic functionality,
     *       and others for special stroke modes (edit, paint and sculpt).
     *
     *       For now, it's easier to just include all,
     *       since you hardly want one without the others.
     */
    wmKeyMap *keymap_general = WM_keymap_ensure(wm->defaultconf, "Grease Pencil", 0, 0);
    WM_event_add_keymap_handler(handlers, keymap_general);

    wmKeyMap *keymap_curve_edit = WM_keymap_ensure(
        wm->defaultconf, "Grease Pencil Stroke Curve Edit Mode", 0, 0);
    WM_event_add_keymap_handler(handlers, keymap_curve_edit);

    wmKeyMap *keymap_edit = WM_keymap_ensure(
        wm->defaultconf, "Grease Pencil Stroke Edit Mode", 0, 0);
    WM_event_add_keymap_handler(handlers, keymap_edit);

    wmKeyMap *keymap_paint = WM_keymap_ensure(
        wm->defaultconf, "Grease Pencil Stroke Paint Mode", 0, 0);
    WM_event_add_keymap_handler(handlers, keymap_paint);

    wmKeyMap *keymap_paint_draw = WM_keymap_ensure(
        wm->defaultconf, "Grease Pencil Stroke Paint (Draw brush)", 0, 0);
    WM_event_add_keymap_handler(handlers, keymap_paint_draw);

    wmKeyMap *keymap_paint_erase = WM_keymap_ensure(
        wm->defaultconf, "Grease Pencil Stroke Paint (Erase)", 0, 0);
    WM_event_add_keymap_handler(handlers, keymap_paint_erase);

    wmKeyMap *keymap_paint_fill = WM_keymap_ensure(
        wm->defaultconf, "Grease Pencil Stroke Paint (Fill)", 0, 0);
    WM_event_add_keymap_handler(handlers, keymap_paint_fill);

    wmKeyMap *keymap_paint_tint = WM_keymap_ensure(
        wm->defaultconf, "Grease Pencil Stroke Paint (Tint)", 0, 0);
    WM_event_add_keymap_handler(handlers, keymap_paint_tint);

    wmKeyMap *keymap_sculpt = WM_keymap_ensure(
        wm->defaultconf, "Grease Pencil Stroke Sculpt Mode", 0, 0);
    WM_event_add_keymap_handler(handlers, keymap_sculpt);

    wmKeyMap *keymap_vertex = WM_keymap_ensure(
        wm->defaultconf, "Grease Pencil Stroke Vertex Mode", 0, 0);
    WM_event_add_keymap_handler(handlers, keymap_vertex);

    wmKeyMap *keymap_vertex_draw = WM_keymap_ensure(
        wm->defaultconf, "Grease Pencil Stroke Vertex (Draw)", 0, 0);
    WM_event_add_keymap_handler(handlers, keymap_vertex_draw);

    wmKeyMap *keymap_vertex_blur = WM_keymap_ensure(
        wm->defaultconf, "Grease Pencil Stroke Vertex (Blur)", 0, 0);
    WM_event_add_keymap_handler(handlers, keymap_vertex_blur);

    wmKeyMap *keymap_vertex_average = WM_keymap_ensure(
        wm->defaultconf, "Grease Pencil Stroke Vertex (Average)", 0, 0);
    WM_event_add_keymap_handler(handlers, keymap_vertex_average);

    wmKeyMap *keymap_vertex_smear = WM_keymap_ensure(
        wm->defaultconf, "Grease Pencil Stroke Vertex (Smear)", 0, 0);
    WM_event_add_keymap_handler(handlers, keymap_vertex_smear);

    wmKeyMap *keymap_vertex_replace = WM_keymap_ensure(
        wm->defaultconf, "Grease Pencil Stroke Vertex (Replace)", 0, 0);
    WM_event_add_keymap_handler(handlers, keymap_vertex_replace);

    wmKeyMap *keymap_sculpt_smooth = WM_keymap_ensure(
        wm->defaultconf, "Grease Pencil Stroke Sculpt (Smooth)", 0, 0);
    WM_event_add_keymap_handler(handlers, keymap_sculpt_smooth);

    wmKeyMap *keymap_sculpt_thickness = WM_keymap_ensure(
        wm->defaultconf, "Grease Pencil Stroke Sculpt (Thickness)", 0, 0);
    WM_event_add_keymap_handler(handlers, keymap_sculpt_thickness);

    wmKeyMap *keymap_sculpt_strength = WM_keymap_ensure(
        wm->defaultconf, "Grease Pencil Stroke Sculpt (Strength)", 0, 0);
    WM_event_add_keymap_handler(handlers, keymap_sculpt_strength);

    wmKeyMap *keymap_sculpt_grab = WM_keymap_ensure(
        wm->defaultconf, "Grease Pencil Stroke Sculpt (Grab)", 0, 0);
    WM_event_add_keymap_handler(handlers, keymap_sculpt_grab);

    wmKeyMap *keymap_sculpt_push = WM_keymap_ensure(
        wm->defaultconf, "Grease Pencil Stroke Sculpt (Push)", 0, 0);
    WM_event_add_keymap_handler(handlers, keymap_sculpt_push);

    wmKeyMap *keymap_sculpt_twist = WM_keymap_ensure(
        wm->defaultconf, "Grease Pencil Stroke Sculpt (Twist)", 0, 0);
    WM_event_add_keymap_handler(handlers, keymap_sculpt_twist);

    wmKeyMap *keymap_sculpt_pinch = WM_keymap_ensure(
        wm->defaultconf, "Grease Pencil Stroke Sculpt (Pinch)", 0, 0);
    WM_event_add_keymap_handler(handlers, keymap_sculpt_pinch);

    wmKeyMap *keymap_sculpt_randomize = WM_keymap_ensure(
        wm->defaultconf, "Grease Pencil Stroke Sculpt (Randomize)", 0, 0);
    WM_event_add_keymap_handler(handlers, keymap_sculpt_randomize);

    wmKeyMap *keymap_sculpt_clone = WM_keymap_ensure(
        wm->defaultconf, "Grease Pencil Stroke Sculpt (Clone)", 0, 0);
    WM_event_add_keymap_handler(handlers, keymap_sculpt_clone);

    wmKeyMap *keymap_weight = WM_keymap_ensure(
        wm->defaultconf, "Grease Pencil Stroke Weight Mode", 0, 0);
    WM_event_add_keymap_handler(handlers, keymap_weight);

    wmKeyMap *keymap_weight_draw = WM_keymap_ensure(
        wm->defaultconf, "Grease Pencil Stroke Weight (Draw)", 0, 0);
    WM_event_add_keymap_handler(handlers, keymap_weight_draw);

    wmKeyMap *keymap_weight_blur = WM_keymap_ensure(
        wm->defaultconf, "Grease Pencil Stroke Weight (Blur)", 0, 0);
    WM_event_add_keymap_handler(handlers, keymap_weight_blur);

    wmKeyMap *keymap_weight_average = WM_keymap_ensure(
        wm->defaultconf, "Grease Pencil Stroke Weight (Average)", 0, 0);
    WM_event_add_keymap_handler(handlers, keymap_weight_average);

    wmKeyMap *keymap_weight_smear = WM_keymap_ensure(
        wm->defaultconf, "Grease Pencil Stroke Weight (Smear)", 0, 0);
    WM_event_add_keymap_handler(handlers, keymap_weight_smear);
  }
}

void ED_area_update_region_sizes(wmWindowManager *wm, wmWindow *win, ScrArea *area)
{
  if (!(area->flag & AREA_FLAG_REGION_SIZE_UPDATE)) {
    return;
  }
  const bScreen *screen = WM_window_get_active_screen(win);

  rcti window_rect;
  WM_window_rect_calc(win, &window_rect);
  area_calc_totrct(area, &window_rect);

  /* region rect sizes */
  rcti rect = area->totrct;
  rcti overlap_rect = rect;
  region_rect_recursive(
      area, static_cast<ARegion *>(area->regionbase.first), &rect, &overlap_rect, 0);

  /* Dynamically sized regions may have changed region sizes, so we have to force azone update. */
  area_azone_init(win, screen, area);

  LISTBASE_FOREACH (ARegion *, region, &area->regionbase) {
    region_subwindow(region);

    /* region size may have changed, init does necessary adjustments */
    if (region->type->init) {
      region->type->init(wm, region);
    }

    /* Some AZones use View2D data which is only updated in region init, so call that first! */
    region_azones_add(screen, area, region);
  }
  ED_area_azones_update(area, win->eventstate->xy);

  area->flag &= ~AREA_FLAG_REGION_SIZE_UPDATE;
}

bool ED_area_has_shared_border(ScrArea *a, ScrArea *b)
{
  return area_getorientation(a, b) != -1;
}

void ED_area_init(wmWindowManager *wm, wmWindow *win, ScrArea *area)
{
  WorkSpace *workspace = WM_window_get_active_workspace(win);
  const bScreen *screen = BKE_workspace_active_screen_get(win->workspace_hook);
  const Scene *scene = WM_window_get_active_scene(win);
  ViewLayer *view_layer = WM_window_get_active_view_layer(win);

  if (ED_area_is_global(area) && (area->global->flag & GLOBAL_AREA_IS_HIDDEN)) {
    return;
  }

  rcti window_rect;
  WM_window_rect_calc(win, &window_rect);

  /* Set type-definitions. */
  area->type = BKE_spacetype_from_id(area->spacetype);

  if (area->type == nullptr) {
    area->spacetype = SPACE_VIEW3D;
    area->type = BKE_spacetype_from_id(area->spacetype);
  }

  LISTBASE_FOREACH (ARegion *, region, &area->regionbase) {
    region->type = BKE_regiontype_from_id_or_first(area->type, region->regiontype);
  }

  /* area sizes */
  area_calc_totrct(area, &window_rect);

  /* region rect sizes */
  rcti rect = area->totrct;
  rcti overlap_rect = rect;
  region_rect_recursive(
      area, static_cast<ARegion *>(area->regionbase.first), &rect, &overlap_rect, 0);
  area->flag &= ~AREA_FLAG_REGION_SIZE_UPDATE;

  /* default area handlers */
  ed_default_handlers(wm, area, nullptr, &area->handlers, area->type->keymapflag);
  /* checks spacedata, adds own handlers */
  if (area->type->init) {
    area->type->init(wm, area);
  }

  /* clear all azones, add the area triangle widgets */
  area_azone_init(win, screen, area);

  /* region windows, default and own handlers */
  LISTBASE_FOREACH (ARegion *, region, &area->regionbase) {
    region_subwindow(region);

    if (region->visible) {
      /* default region handlers */
      ed_default_handlers(wm, area, region, &region->handlers, region->type->keymapflag);
      /* own handlers */
      if (region->type->init) {
        region->type->init(wm, region);
      }
    }
    else {
      /* prevent uiblocks to run */
      UI_blocklist_free(nullptr, region);
    }

    /* Some AZones use View2D data which is only updated in region init, so call that first! */
    region_azones_add(screen, area, region);
  }

  /* Avoid re-initializing tools while resizing the window. */
  if ((G.moving & G_TRANSFORM_WM) == 0) {
    if ((1 << area->spacetype) & WM_TOOLSYSTEM_SPACE_MASK) {
      WM_toolsystem_refresh_screen_area(workspace, scene, view_layer, area);
      area->flag |= AREA_FLAG_ACTIVE_TOOL_UPDATE;
    }
    else {
      area->runtime.tool = nullptr;
      area->runtime.is_tool_set = true;
    }
  }
}

static void area_offscreen_init(ScrArea *area)
{
  area->flag |= AREA_FLAG_OFFSCREEN;
  area->type = BKE_spacetype_from_id(area->spacetype);

  if (area->type == nullptr) {
    area->spacetype = SPACE_VIEW3D;
    area->type = BKE_spacetype_from_id(area->spacetype);
  }

  LISTBASE_FOREACH (ARegion *, region, &area->regionbase) {
    region->type = BKE_regiontype_from_id_or_first(area->type, region->regiontype);
  }
}

ScrArea *ED_area_offscreen_create(wmWindow *win, eSpace_Type space_type)
{
  ScrArea *area = MEM_cnew<ScrArea>(__func__);
  area->spacetype = space_type;

  screen_area_spacelink_add(WM_window_get_active_scene(win), area, space_type);
  area_offscreen_init(area);

  return area;
}

static void area_offscreen_exit(wmWindowManager *wm, wmWindow *win, ScrArea *area)
{
  if (area->type && area->type->exit) {
    area->type->exit(wm, area);
  }

  LISTBASE_FOREACH (ARegion *, region, &area->regionbase) {
    if (region->type && region->type->exit) {
      region->type->exit(wm, region);
    }

    WM_event_modal_handler_region_replace(win, region, nullptr);
    WM_draw_region_free(region, true);

    MEM_SAFE_FREE(region->headerstr);

    if (region->regiontimer) {
      WM_event_remove_timer(wm, win, region->regiontimer);
      region->regiontimer = nullptr;
    }

    if (wm->message_bus) {
      WM_msgbus_clear_by_owner(wm->message_bus, region);
    }
  }

  WM_event_modal_handler_area_replace(win, area, nullptr);
}

void ED_area_offscreen_free(wmWindowManager *wm, wmWindow *win, ScrArea *area)
{
  area_offscreen_exit(wm, win, area);

  BKE_screen_area_free(area);
  MEM_freeN(area);
}

static void region_update_rect(ARegion *region)
{
  region->winx = BLI_rcti_size_x(&region->winrct) + 1;
  region->winy = BLI_rcti_size_y(&region->winrct) + 1;

  /* v2d mask is used to subtract scrollbars from a 2d view. Needs initialize here. */
  BLI_rcti_init(&region->v2d.mask, 0, region->winx - 1, 0, region->winy - 1);
}

void ED_region_update_rect(ARegion *region)
{
  region_update_rect(region);
}

void ED_region_floating_init(ARegion *region)
{
  BLI_assert(region->alignment == RGN_ALIGN_FLOAT);

  /* refresh can be called before window opened */
  region_subwindow(region);

  region_update_rect(region);
}

void ED_region_cursor_set(wmWindow *win, ScrArea *area, ARegion *region)
{
  if (region != nullptr) {
    if ((region->gizmo_map != nullptr) && WM_gizmomap_cursor_set(region->gizmo_map, win)) {
      return;
    }
    if (area && region->type && region->type->cursor) {
      region->type->cursor(win, area, region);
      return;
    }
  }

  if (WM_cursor_set_from_tool(win, area, region)) {
    return;
  }

  WM_cursor_set(win, WM_CURSOR_DEFAULT);
}

void ED_region_visibility_change_update(bContext *C, ScrArea *area, ARegion *region)
{
  if (region->flag & (RGN_FLAG_HIDDEN | RGN_FLAG_POLL_FAILED)) {
    WM_event_remove_handlers(C, &region->handlers);
    /* Needed to close any open pop-overs which would otherwise remain open,
     * crashing on attempting to refresh. See: #93410.
     *
     * When #ED_area_init frees buttons via #UI_blocklist_free a nullptr context
     * is passed, causing the free not to remove menus or their handlers. */
    UI_region_free_active_but_all(C, region);
  }

  ED_area_init(CTX_wm_manager(C), CTX_wm_window(C), area);
  ED_area_tag_redraw(area);
}

void region_toggle_hidden(bContext *C, ARegion *region, const bool do_fade)
{
  ScrArea *area = CTX_wm_area(C);

  region->flag ^= RGN_FLAG_HIDDEN;

  if (do_fade && region->overlap) {
    /* starts a timer, and in end calls the stuff below itself (region_sblend_invoke()) */
    ED_region_visibility_change_update_animated(C, area, region);
  }
  else {
    ED_region_visibility_change_update(C, area, region);
  }
}

void ED_region_toggle_hidden(bContext *C, ARegion *region)
{
  region_toggle_hidden(C, region, true);
}

void ED_area_data_copy(ScrArea *area_dst, ScrArea *area_src, const bool do_free)
{
  const char spacetype = area_dst->spacetype;
  const short flag_copy = HEADER_NO_PULLDOWN;

  area_dst->spacetype = area_src->spacetype;
  area_dst->type = area_src->type;

  area_dst->flag = (area_dst->flag & ~flag_copy) | (area_src->flag & flag_copy);

  /* area */
  if (do_free) {
    BKE_spacedata_freelist(&area_dst->spacedata);
  }
  BKE_spacedata_copylist(&area_dst->spacedata, &area_src->spacedata);

  /* NOTE: SPACE_EMPTY is possible on new screens. */

  /* regions */
  if (do_free) {
    SpaceType *st = BKE_spacetype_from_id(spacetype);
    LISTBASE_FOREACH (ARegion *, region, &area_dst->regionbase) {
      BKE_area_region_free(st, region);
    }
    BLI_freelistN(&area_dst->regionbase);
  }
  SpaceType *st = BKE_spacetype_from_id(area_src->spacetype);
  LISTBASE_FOREACH (ARegion *, region, &area_src->regionbase) {
    ARegion *newar = BKE_area_region_copy(st, region);
    BLI_addtail(&area_dst->regionbase, newar);
  }
}

void ED_area_data_swap(ScrArea *area_dst, ScrArea *area_src)
{
  SWAP(char, area_dst->spacetype, area_src->spacetype);
  SWAP(SpaceType *, area_dst->type, area_src->type);

  SWAP(ListBase, area_dst->spacedata, area_src->spacedata);
  SWAP(ListBase, area_dst->regionbase, area_src->regionbase);
}

/* -------------------------------------------------------------------- */
/** \name Region Alignment Syncing for Space Switching
 * \{ */

/**
 * Store the alignment & other info per region type
 * (use as a region-type aligned array).
 *
 * \note Currently this is only done for headers,
 * we might want to do this with the tool-bar in the future too.
 */
struct RegionTypeAlignInfo {
  struct {
    /**
     * Values match #ARegion.alignment without flags (see #RGN_ALIGN_ENUM_FROM_MASK).
     * store all so we can sync alignment without adding extra checks.
     */
    short alignment;
    /**
     * Needed for detecting which header displays the space-type switcher.
     */
    bool hidden;
  } by_type[RGN_TYPE_NUM];
};

static void region_align_info_from_area(ScrArea *area, RegionTypeAlignInfo *r_align_info)
{
  for (int index = 0; index < RGN_TYPE_NUM; index++) {
    r_align_info->by_type[index].alignment = -1;
    /* Default to true, when it doesn't exist - it's effectively hidden. */
    r_align_info->by_type[index].hidden = true;
  }

  LISTBASE_FOREACH (ARegion *, region, &area->regionbase) {
    if (region->flag & RGN_FLAG_POLL_FAILED) {
      continue;
    }

    const int index = region->regiontype;
    if (uint(index) < RGN_TYPE_NUM) {
      r_align_info->by_type[index].alignment = RGN_ALIGN_ENUM_FROM_MASK(region->alignment);
      r_align_info->by_type[index].hidden = (region->flag & RGN_FLAG_HIDDEN) != 0;
    }
  }
}

/**
 * Keeping alignment between headers keep the space-type selector button in the same place.
 * This is complicated by the editor-type selector being placed on the header
 * closest to the screen edge which changes based on hidden state.
 *
 * The tool-header is used when visible, otherwise the header is used.
 */
static short region_alignment_from_header_and_tool_header_state(
    const RegionTypeAlignInfo *region_align_info, const short fallback)
{
  const short header_alignment = region_align_info->by_type[RGN_TYPE_HEADER].alignment;
  const short tool_header_alignment = region_align_info->by_type[RGN_TYPE_TOOL_HEADER].alignment;

  const bool header_hidden = region_align_info->by_type[RGN_TYPE_HEADER].hidden;
  const bool tool_header_hidden = region_align_info->by_type[RGN_TYPE_TOOL_HEADER].hidden;

  if ((tool_header_alignment != -1) &&
      /* If tool-header is hidden, use header alignment. */
      ((tool_header_hidden == false) ||
       /* Don't prioritize the tool-header if both are hidden (behave as if both are visible).
        * Without this, switching to a space with headers hidden will flip the alignment
        * upon switching to a space with visible headers. */
       (header_hidden && tool_header_hidden)))
  {
    return tool_header_alignment;
  }
  if (header_alignment != -1) {
    return header_alignment;
  }
  return fallback;
}

/**
 * Notes on header alignment syncing.
 *
 * This is as involved as it is because:
 *
 * - There are currently 3 kinds of headers.
 * - All headers can independently visible & flipped to another side
 *   (except for the tool-header that depends on the header visibility).
 * - We don't want the space-switching button to flip when switching spaces.
 *   From the user perspective it feels like a bug to move the button you click on
 *   to the opposite side of the area.
 * - The space-switcher may be on either the header or the tool-header
 *   depending on the tool-header visibility.
 *
 * How this works:
 *
 * - When headers match on both spaces, we copy the alignment
 *   from the previous regions to the next regions when syncing.
 * - Otherwise detect the _primary_ header (the one that shows the space type)
 *   and use this to set alignment for the headers in the destination area.
 * - Header & tool-header/footer may be on opposite sides, this is preserved when syncing.
 */
static void region_align_info_to_area_for_headers(const RegionTypeAlignInfo *region_align_info_src,
                                                  const RegionTypeAlignInfo *region_align_info_dst,
                                                  ARegion *region_by_type[RGN_TYPE_NUM])
{
  /* Abbreviate access. */
  const short header_alignment_src = region_align_info_src->by_type[RGN_TYPE_HEADER].alignment;
  const short tool_header_alignment_src =
      region_align_info_src->by_type[RGN_TYPE_TOOL_HEADER].alignment;

  const bool tool_header_hidden_src = region_align_info_src->by_type[RGN_TYPE_TOOL_HEADER].hidden;

  const short primary_header_alignment_src = region_alignment_from_header_and_tool_header_state(
      region_align_info_src, -1);

  /* Neither alignments are usable, don't sync. */
  if (primary_header_alignment_src == -1) {
    return;
  }

  const short header_alignment_dst = region_align_info_dst->by_type[RGN_TYPE_HEADER].alignment;
  const short tool_header_alignment_dst =
      region_align_info_dst->by_type[RGN_TYPE_TOOL_HEADER].alignment;
  const short footer_alignment_dst = region_align_info_dst->by_type[RGN_TYPE_FOOTER].alignment;

  const bool tool_header_hidden_dst = region_align_info_dst->by_type[RGN_TYPE_TOOL_HEADER].hidden;

  /* New synchronized alignments to set (or ignore when left as -1). */
  short header_alignment_sync = -1;
  short tool_header_alignment_sync = -1;
  short footer_alignment_sync = -1;

  /* Both source/destination areas have same region configurations regarding headers.
   * Simply copy the values. */
  if (((header_alignment_src != -1) == (header_alignment_dst != -1)) &&
      ((tool_header_alignment_src != -1) == (tool_header_alignment_dst != -1)) &&
      (tool_header_hidden_src == tool_header_hidden_dst))
  {
    if (header_alignment_dst != -1) {
      header_alignment_sync = header_alignment_src;
    }
    if (tool_header_alignment_dst != -1) {
      tool_header_alignment_sync = tool_header_alignment_src;
    }
  }
  else {
    /* Not an exact match, check the space selector isn't moving. */
    const short primary_header_alignment_dst = region_alignment_from_header_and_tool_header_state(
        region_align_info_dst, -1);

    if (primary_header_alignment_src != primary_header_alignment_dst) {
      if ((header_alignment_dst != -1) && (tool_header_alignment_dst != -1)) {
        if (header_alignment_dst == tool_header_alignment_dst) {
          /* Apply to both. */
          tool_header_alignment_sync = primary_header_alignment_src;
          header_alignment_sync = primary_header_alignment_src;
        }
        else {
          /* Keep on opposite sides. */
          tool_header_alignment_sync = primary_header_alignment_src;
          header_alignment_sync = (tool_header_alignment_sync == RGN_ALIGN_BOTTOM) ?
                                      RGN_ALIGN_TOP :
                                      RGN_ALIGN_BOTTOM;
        }
      }
      else {
        /* Apply what we can to regions that exist. */
        if (header_alignment_dst != -1) {
          header_alignment_sync = primary_header_alignment_src;
        }
        if (tool_header_alignment_dst != -1) {
          tool_header_alignment_sync = primary_header_alignment_src;
        }
      }
    }
  }

  if (footer_alignment_dst != -1) {
    if ((header_alignment_dst != -1) && (header_alignment_dst == footer_alignment_dst)) {
      /* Apply to both. */
      footer_alignment_sync = primary_header_alignment_src;
    }
    else {
      /* Keep on opposite sides. */
      footer_alignment_sync = (primary_header_alignment_src == RGN_ALIGN_BOTTOM) ?
                                  RGN_ALIGN_TOP :
                                  RGN_ALIGN_BOTTOM;
    }
  }

  /* Finally apply synchronized flags. */
  if (header_alignment_sync != -1) {
    ARegion *region = region_by_type[RGN_TYPE_HEADER];
    if (region != nullptr) {
      region->alignment = RGN_ALIGN_ENUM_FROM_MASK(header_alignment_sync) |
                          RGN_ALIGN_FLAG_FROM_MASK(region->alignment);
    }
  }

  if (tool_header_alignment_sync != -1) {
    ARegion *region = region_by_type[RGN_TYPE_TOOL_HEADER];
    if (region != nullptr) {
      region->alignment = RGN_ALIGN_ENUM_FROM_MASK(tool_header_alignment_sync) |
                          RGN_ALIGN_FLAG_FROM_MASK(region->alignment);
    }
  }

  if (footer_alignment_sync != -1) {
    ARegion *region = region_by_type[RGN_TYPE_FOOTER];
    if (region != nullptr) {
      region->alignment = RGN_ALIGN_ENUM_FROM_MASK(footer_alignment_sync) |
                          RGN_ALIGN_FLAG_FROM_MASK(region->alignment);
    }
  }
}

static void region_align_info_to_area(
    ScrArea *area, const RegionTypeAlignInfo region_align_info_src[RGN_TYPE_NUM])
{
  ARegion *region_by_type[RGN_TYPE_NUM] = {nullptr};
  LISTBASE_FOREACH (ARegion *, region, &area->regionbase) {
    const int index = region->regiontype;
    if (uint(index) < RGN_TYPE_NUM) {
      region_by_type[index] = region;
    }
  }

  RegionTypeAlignInfo region_align_info_dst;
  region_align_info_from_area(area, &region_align_info_dst);

  if ((region_by_type[RGN_TYPE_HEADER] != nullptr) ||
      (region_by_type[RGN_TYPE_TOOL_HEADER] != nullptr))
  {
    region_align_info_to_area_for_headers(
        region_align_info_src, &region_align_info_dst, region_by_type);
  }

  /* Note that we could support other region types. */
}

/** \} */

/* *********** Space switching code *********** */

void ED_area_swapspace(bContext *C, ScrArea *sa1, ScrArea *sa2)
{
  ScrArea *tmp = MEM_cnew<ScrArea>(__func__);
  wmWindow *win = CTX_wm_window(C);

  ED_area_exit(C, sa1);
  ED_area_exit(C, sa2);

  ED_area_data_copy(tmp, sa1, false);
  ED_area_data_copy(sa1, sa2, true);
  ED_area_data_copy(sa2, tmp, true);
  ED_area_init(CTX_wm_manager(C), win, sa1);
  ED_area_init(CTX_wm_manager(C), win, sa2);

  BKE_screen_area_free(tmp);
  MEM_delete(tmp);

  /* tell WM to refresh, cursor types etc */
  WM_event_add_mousemove(win);

  ED_area_tag_redraw(sa1);
  ED_area_tag_refresh(sa1);
  ED_area_tag_redraw(sa2);
  ED_area_tag_refresh(sa2);
}

void ED_area_newspace(bContext *C, ScrArea *area, int type, const bool skip_region_exit)
{
  wmWindow *win = CTX_wm_window(C);

  if (area->spacetype != type) {
    SpaceLink *slold = static_cast<SpaceLink *>(area->spacedata.first);
    /* store area->type->exit callback */
    void (*area_exit)(wmWindowManager *, ScrArea *) = area->type ? area->type->exit : nullptr;
    /* When the user switches between space-types from the type-selector,
     * changing the header-type is jarring (especially when using Ctrl-MouseWheel).
     *
     * However, add-on install for example, forces the header to the top which shouldn't
     * be applied back to the previous space type when closing - see: #57724
     *
     * Newly-created windows won't have any space data, use the alignment
     * the space type defaults to in this case instead
     * (needed for preferences to have space-type on bottom).
     */

    bool sync_header_alignment = false;
    RegionTypeAlignInfo region_align_info[RGN_TYPE_NUM];
    if ((slold != nullptr) && (slold->link_flag & SPACE_FLAG_TYPE_TEMPORARY) == 0) {
      region_align_info_from_area(area, region_align_info);
      sync_header_alignment = true;
    }

    /* in some cases (opening temp space) we don't want to
     * call area exit callback, so we temporarily unset it */
    if (skip_region_exit && area->type) {
      area->type->exit = nullptr;
    }

    ED_area_exit(C, area);

    /* restore old area exit callback */
    if (skip_region_exit && area->type) {
      area->type->exit = area_exit;
    }

    SpaceType *st = BKE_spacetype_from_id(type);

    area->spacetype = type;
    area->type = st;

    /* If st->create may be called, don't use context until then. The
     * area->type->context() callback has changed but data may be invalid
     * (e.g. with properties editor) until space-data is properly created */

    /* check previously stored space */
    SpaceLink *sl = nullptr;
    LISTBASE_FOREACH (SpaceLink *, sl_iter, &area->spacedata) {
      if (sl_iter->spacetype == type) {
        sl = sl_iter;
        break;
      }
    }

    /* old spacedata... happened during work on 2.50, remove */
    if (sl && BLI_listbase_is_empty(&sl->regionbase)) {
      st->free(sl);
      BLI_freelinkN(&area->spacedata, sl);
      if (slold == sl) {
        slold = nullptr;
      }
      sl = nullptr;
    }

    if (sl) {
      /* swap regions */
      slold->regionbase = area->regionbase;
      area->regionbase = sl->regionbase;
      BLI_listbase_clear(&sl->regionbase);
      /* SPACE_FLAG_TYPE_WAS_ACTIVE is only used to go back to a previously active space that is
       * overlapped by temporary ones. It's now properly activated, so the flag should be cleared
       * at this point. */
      sl->link_flag &= ~SPACE_FLAG_TYPE_WAS_ACTIVE;

      /* put in front of list */
      BLI_remlink(&area->spacedata, sl);
      BLI_addhead(&area->spacedata, sl);
    }
    else {
      /* new space */
      if (st) {
        /* Don't get scene from context here which may depend on space-data. */
        Scene *scene = WM_window_get_active_scene(win);
        sl = st->create(area, scene);
        BLI_addhead(&area->spacedata, sl);

        /* swap regions */
        if (slold) {
          slold->regionbase = area->regionbase;
        }
        area->regionbase = sl->regionbase;
        BLI_listbase_clear(&sl->regionbase);
      }
    }

    /* Sync header alignment. */
    if (sync_header_alignment) {
      region_align_info_to_area(area, region_align_info);
    }

    ED_area_init(CTX_wm_manager(C), win, area);

    /* tell WM to refresh, cursor types etc */
    WM_event_add_mousemove(win);

    /* send space change notifier */
    WM_event_add_notifier(C, NC_SPACE | ND_SPACE_CHANGED, area);

    ED_area_tag_refresh(area);
  }

  /* also redraw when re-used */
  ED_area_tag_redraw(area);
}

static SpaceLink *area_get_prevspace(ScrArea *area)
{
  SpaceLink *sl = static_cast<SpaceLink *>(area->spacedata.first);

  /* First toggle to the next temporary space in the list. */
  for (SpaceLink *sl_iter = sl->next; sl_iter; sl_iter = sl_iter->next) {
    if (sl_iter->link_flag & SPACE_FLAG_TYPE_TEMPORARY) {
      return sl_iter;
    }
  }

  /* No temporary space, find the item marked as last active. */
  for (SpaceLink *sl_iter = sl->next; sl_iter; sl_iter = sl_iter->next) {
    if (sl_iter->link_flag & SPACE_FLAG_TYPE_WAS_ACTIVE) {
      return sl_iter;
    }
  }

  /* If neither is found, we can just return to the regular previous one. */
  return sl->next;
}

void ED_area_prevspace(bContext *C, ScrArea *area)
{
  SpaceLink *sl = static_cast<SpaceLink *>(area->spacedata.first);
  SpaceLink *prevspace = sl ? area_get_prevspace(area) : nullptr;

  if (prevspace) {
    ED_area_newspace(C, area, prevspace->spacetype, false);
    /* We've exited the space, so it can't be considered temporary anymore. */
    sl->link_flag &= ~SPACE_FLAG_TYPE_TEMPORARY;
  }
  else {
    /* no change */
    return;
  }
  /* If this is a stacked full-screen, changing to previous area exits it (meaning we're still in a
   * full-screen, but not in a stacked one). */
  area->flag &= ~AREA_FLAG_STACKED_FULLSCREEN;

  ED_area_tag_redraw(area);

  /* send space change notifier */
  WM_event_add_notifier(C, NC_SPACE | ND_SPACE_CHANGED, area);
}

int ED_area_header_switchbutton(const bContext *C, uiBlock *block, int yco)
{
  ScrArea *area = CTX_wm_area(C);
  bScreen *screen = CTX_wm_screen(C);
  PointerRNA areaptr;
  int xco = 0.4 * U.widget_unit;

  RNA_pointer_create(&(screen->id), &RNA_Area, area, &areaptr);

  uiDefButR(block,
            UI_BTYPE_MENU,
            0,
            "",
            xco,
            yco,
            1.6 * U.widget_unit,
            U.widget_unit,
            &areaptr,
            "ui_type",
            0,
            0.0f,
            0.0f,
            0.0f,
            0.0f,
            "");

  return xco + 1.7 * U.widget_unit;
}

/************************ standard UI regions ************************/

static ThemeColorID region_background_color_id(const bContext *C, const ARegion *region)
{
  ScrArea *area = CTX_wm_area(C);

  switch (region->regiontype) {
    case RGN_TYPE_HEADER:
    case RGN_TYPE_TOOL_HEADER:
      if (ED_screen_area_active(C) || ED_area_is_global(area)) {
        return TH_HEADER_ACTIVE;
      }
      else {
        return TH_HEADER;
      }
    case RGN_TYPE_PREVIEW:
      return TH_PREVIEW_BACK;
    default:
      return TH_BACK;
  }
}

static void region_clear_color(const bContext *C, const ARegion *region, ThemeColorID colorid)
{
  if (region->alignment == RGN_ALIGN_FLOAT) {
    /* handle our own drawing. */
  }
  else if (region->overlap) {
    /* view should be in pixelspace */
    UI_view2d_view_restore(C);

    float back[4];
    UI_GetThemeColor4fv(colorid, back);
    GPU_clear_color(back[3] * back[0], back[3] * back[1], back[3] * back[2], back[3]);
  }
  else {
    UI_ThemeClearColor(colorid);
  }
}

BLI_INLINE bool streq_array_any(const char *s, const char *arr[])
{
  for (uint i = 0; arr[i]; i++) {
    if (STREQ(arr[i], s)) {
      return true;
    }
  }
  return false;
}

/**
 * Builds the panel layout for the input \a panel or type \a pt.
 *
 * \param panel: The panel to draw. Can be null,
 * in which case a panel with the type of \a pt will be created.
 * \param unique_panel_str: A unique identifier for the name of the \a uiBlock associated with the
 * panel. Used when the panel is an instanced panel so a unique identifier is needed to find the
 * correct old \a uiBlock, and nullptr otherwise.
 */
static void ed_panel_draw(const bContext *C,
                          ARegion *region,
                          ListBase *lb,
                          PanelType *pt,
                          Panel *panel,
                          int w,
                          int em,
                          char *unique_panel_str,
                          const char *search_filter)
{
  const uiStyle *style = UI_style_get_dpi();

  /* Draw panel. */
  char block_name[BKE_ST_MAXNAME + INSTANCED_PANEL_UNIQUE_STR_SIZE];
  if (unique_panel_str) {
    /* Instanced panels should have already been added at this point. */
    BLI_string_join(block_name, sizeof(block_name), pt->idname, unique_panel_str);
  }
  else {
    STRNCPY(block_name, pt->idname);
  }
  uiBlock *block = UI_block_begin(C, region, block_name, UI_EMBOSS);

  bool open;
  panel = UI_panel_begin(region, lb, block, pt, panel, &open);

  const bool search_filter_active = search_filter != nullptr && search_filter[0] != '\0';

  /* bad fixed values */
  int xco, yco, h = 0;
  int headerend = w - UI_UNIT_X;

  UI_panel_header_buttons_begin(panel);
  if (pt->draw_header_preset && !(pt->flag & PANEL_TYPE_NO_HEADER)) {
    /* for preset menu */
    panel->layout = UI_block_layout(block,
                                    UI_LAYOUT_HORIZONTAL,
                                    UI_LAYOUT_HEADER,
                                    0,
                                    (UI_UNIT_Y * 1.1f) + style->panelspace,
                                    UI_UNIT_Y,
                                    1,
                                    0,
                                    style);

    pt->draw_header_preset(C, panel);

    UI_block_apply_search_filter(block, search_filter);
    UI_block_layout_resolve(block, &xco, &yco);
    UI_block_translate(block, headerend - xco, 0);
    panel->layout = nullptr;
  }

  if (pt->draw_header && !(pt->flag & PANEL_TYPE_NO_HEADER)) {
    int labelx, labely;
    UI_panel_label_offset(block, &labelx, &labely);

    /* Unusual case: Use expanding layout (buttons stretch to available width). */
    if (pt->flag & PANEL_TYPE_HEADER_EXPAND) {
      uiLayout *layout = UI_block_layout(block,
                                         UI_LAYOUT_VERTICAL,
                                         UI_LAYOUT_PANEL,
                                         labelx,
                                         labely,
                                         headerend - 2 * style->panelspace,
                                         1,
                                         0,
                                         style);
      panel->layout = uiLayoutRow(layout, false);
    }
    /* Regular case: Normal panel with fixed size buttons. */
    else {
      panel->layout = UI_block_layout(
          block, UI_LAYOUT_HORIZONTAL, UI_LAYOUT_HEADER, labelx, labely, UI_UNIT_Y, 1, 0, style);
    }

    pt->draw_header(C, panel);

    UI_block_apply_search_filter(block, search_filter);
    UI_block_layout_resolve(block, &xco, &yco);
    panel->labelofs = xco - labelx;
    panel->layout = nullptr;
  }
  else {
    panel->labelofs = 0;
  }
  UI_panel_header_buttons_end(panel);

  if (open || search_filter_active) {
    short panelContext;

    /* panel context can either be toolbar region or normal panels region */
    if (pt->flag & PANEL_TYPE_LAYOUT_VERT_BAR) {
      panelContext = UI_LAYOUT_VERT_BAR;
    }
    else if (region->regiontype == RGN_TYPE_TOOLS) {
      panelContext = UI_LAYOUT_TOOLBAR;
    }
    else {
      panelContext = UI_LAYOUT_PANEL;
    }

    panel->layout = UI_block_layout(
        block,
        UI_LAYOUT_VERTICAL,
        panelContext,
        (pt->flag & PANEL_TYPE_LAYOUT_VERT_BAR) ? 0 : style->panelspace,
        0,
        (pt->flag & PANEL_TYPE_LAYOUT_VERT_BAR) ? 0 : w - 2 * style->panelspace,
        em,
        0,
        style);

    pt->draw(C, panel);

    UI_block_apply_search_filter(block, search_filter);
    UI_block_layout_resolve(block, &xco, &yco);
    panel->layout = nullptr;

    if (yco != 0) {
      h = -yco + 2 * style->panelspace;
    }
  }

  UI_block_end(C, block);

  /* Draw child panels. */
  if (open || search_filter_active) {
    LISTBASE_FOREACH (LinkData *, link, &pt->children) {
      PanelType *child_pt = static_cast<PanelType *>(link->data);
      Panel *child_panel = UI_panel_find_by_type(&panel->children, child_pt);

      if (child_pt->draw && (!child_pt->poll || child_pt->poll(C, child_pt))) {
        ed_panel_draw(C,
                      region,
                      &panel->children,
                      child_pt,
                      child_panel,
                      w,
                      em,
                      unique_panel_str,
                      search_filter);
      }
    }
  }

  UI_panel_end(panel, w, h);
}

/**
 * Check whether a panel should be added to the region's panel layout.
 */
static bool panel_add_check(const bContext *C,
                            const WorkSpace *workspace,
                            const char *contexts[],
                            const char *category_override,
                            PanelType *panel_type)
{
  /* Only add top level panels. */
  if (panel_type->parent) {
    return false;
  }
  /* Check the category override first. */
  if (category_override) {
    if (!STREQ(panel_type->category, category_override)) {
      return false;
    }
  }

  /* Verify context. */
  if (contexts != nullptr && panel_type->context[0]) {
    if (!streq_array_any(panel_type->context, contexts)) {
      return false;
    }
  }

  /* If we're tagged, only use compatible. */
  if (panel_type->owner_id[0]) {
    if (!BKE_workspace_owner_id_check(workspace, panel_type->owner_id)) {
      return false;
    }
  }

  if (LIKELY(panel_type->draw)) {
    if (panel_type->poll && !panel_type->poll(C, panel_type)) {
      return false;
    }
  }

  return true;
}

/* bfa - readd tabs to tools area */
static bool region_uses_category_tabs(const ScrArea * /*area*/, const ARegion *region)
{
  return ((1 << region->regiontype) & RGN_TYPE_HAS_CATEGORY_MASK);
}

static const char *region_panels_collect_categories(ARegion *region,
                                                    LinkNode *panel_types_stack,
                                                    bool *use_category_tabs)
{
  UI_panel_category_clear_all(region);

  /* gather unique categories */
  for (LinkNode *pt_link = panel_types_stack; pt_link; pt_link = pt_link->next) {
    PanelType *pt = static_cast<PanelType *>(pt_link->link);
    if (pt->category[0]) {
      if (!UI_panel_category_find(region, pt->category)) {
        UI_panel_category_add(region, pt->category);
      }
    }
  }

  if (UI_panel_category_is_visible(region)) {
    return UI_panel_category_active_get(region, true);
  }

  *use_category_tabs = false;
  return nullptr;
}

static int panel_draw_width_from_max_width_get(const ARegion *region,
                                               const PanelType *panel_type,
                                               const int max_width)
{
  /* bfa - With a background, we want some extra padding.
  But not for our no header panel in the tool shelves. So if - else. See #2731*/
  if (region->regiontype == RGN_TYPE_TOOLS) {
    /*our tool shelf, fix cutoff panel*/
    return UI_panel_should_show_background(region, panel_type) ?
               max_width - UI_PANEL_MARGIN_X * 2.0f :
               max_width;
  }
  else {
    /* With a background, we want some extra padding*/
    return UI_panel_should_show_background(region, panel_type) ?
               max_width - UI_PANEL_MARGIN_X * 2.0f :
               max_width;
  }
}

void ED_region_panels_layout_ex(const bContext *C,
                                ARegion *region,
                                ListBase *paneltypes,
                                const char *contexts[],
                                const char *category_override)
{
  /* collect panels to draw */
  WorkSpace *workspace = CTX_wm_workspace(C);
  LinkNode *panel_types_stack = nullptr;
  LISTBASE_FOREACH_BACKWARD (PanelType *, pt, paneltypes) {
    if (panel_add_check(C, workspace, contexts, category_override, pt)) {
      BLI_linklist_prepend_alloca(&panel_types_stack, pt);
    }
  }

  region->runtime.category = nullptr;

  ScrArea *area = CTX_wm_area(C);
  View2D *v2d = &region->v2d;

  bool use_category_tabs = (category_override == nullptr) &&
                           region_uses_category_tabs(area, region);
  /* offset panels for small vertical tab area */
  const char *category = nullptr;
  const int category_tabs_width = UI_PANEL_CATEGORY_MARGIN_WIDTH;
  int margin_x = 0;
  const bool region_layout_based = region->flag & RGN_FLAG_DYNAMIC_SIZE;
  bool update_tot_size = true;

  /* only allow scrolling in vertical direction */
  v2d->keepofs |= V2D_LOCKOFS_X | V2D_KEEPOFS_Y;
  v2d->keepofs &= ~(V2D_LOCKOFS_Y | V2D_KEEPOFS_X);
  v2d->scroll &= ~V2D_SCROLL_BOTTOM;
  v2d->scroll |= V2D_SCROLL_RIGHT;

  /* collect categories */
  if (use_category_tabs) {
    category = region_panels_collect_categories(region, panel_types_stack, &use_category_tabs);
  }
  if (use_category_tabs) {
    margin_x = category_tabs_width;
  }

  const int max_panel_width = BLI_rctf_size_x(&v2d->cur) - margin_x;
  /* Works out to 10 * UI_UNIT_X or 20 * UI_UNIT_X. */
  const int em = (region->type->prefsizex) ? 10 : 20;

  /* create panels */
  UI_panels_begin(C, region);

  /* Get search string for property search. */
  const char *search_filter = ED_area_region_search_filter_get(area, region);

  /* set view2d view matrix  - UI_block_begin() stores it */
  UI_view2d_view_ortho(v2d);

  bool has_instanced_panel = false;
  for (LinkNode *pt_link = panel_types_stack; pt_link; pt_link = pt_link->next) {
    PanelType *pt = static_cast<PanelType *>(pt_link->link);

    if (pt->flag & PANEL_TYPE_INSTANCED) {
      has_instanced_panel = true;
      continue;
    }
    Panel *panel = UI_panel_find_by_type(&region->panels, pt);

    if (use_category_tabs && pt->category[0] && !STREQ(category, pt->category)) {
      if ((panel == nullptr) || ((panel->flag & PNL_PIN) == 0)) {
        continue;
      }
    }
    const int width = panel_draw_width_from_max_width_get(region, pt, max_panel_width);

    if (panel && UI_panel_is_dragging(panel)) {
      /* Prevent View2d.tot rectangle size changes while dragging panels. */
      update_tot_size = false;
    }

    ed_panel_draw(C, region, &region->panels, pt, panel, width, em, nullptr, search_filter);
  }

  /* Draw "poly-instantiated" panels that don't have a 1 to 1 correspondence with their types. */
  if (has_instanced_panel) {
    LISTBASE_FOREACH (Panel *, panel, &region->panels) {
      if (panel->type == nullptr) {
        continue; /* Some panels don't have a type. */
      }
      if (!(panel->type->flag & PANEL_TYPE_INSTANCED)) {
        continue;
      }
      if (use_category_tabs && panel->type->category[0] && !STREQ(category, panel->type->category))
      {
        continue;
      }
      const int width = panel_draw_width_from_max_width_get(region, panel->type, max_panel_width);

      if (panel && UI_panel_is_dragging(panel)) {
        /* Prevent View2d.tot rectangle size changes while dragging panels. */
        update_tot_size = false;
      }

      /* Use a unique identifier for instanced panels, otherwise an old block for a different
       * panel of the same type might be found. */
      char unique_panel_str[INSTANCED_PANEL_UNIQUE_STR_SIZE];
      UI_list_panel_unique_str(panel, unique_panel_str);
      ed_panel_draw(C,
                    region,
                    &region->panels,
                    panel->type,
                    panel,
                    width,
                    em,
                    unique_panel_str,
                    search_filter);
    }
  }

  /* align panels and return size */
  int x, y;
  UI_panels_end(C, region, &x, &y);

  /* before setting the view */
  if (region_layout_based) {
    /* XXX, only single panel support at the moment.
     * Can't use x/y values calculated above because they're not using the real height of panels,
     * instead they calculate offsets for the next panel to start drawing. */
    Panel *panel = static_cast<Panel *>(region->panels.last);
    if (panel != nullptr) {
      const int size_dyn[2] = {
          int(UI_UNIT_X * (UI_panel_is_closed(panel) ? 8 : 14) / UI_SCALE_FAC),
          int(UI_panel_size_y(panel) / UI_SCALE_FAC),
      };
      /* region size is layout based and needs to be updated */
      if ((region->sizex != size_dyn[0]) || (region->sizey != size_dyn[1])) {
        region->sizex = size_dyn[0];
        region->sizey = size_dyn[1];
        area->flag |= AREA_FLAG_REGION_SIZE_UPDATE;
      }
      y = fabsf(region->sizey * UI_SCALE_FAC - 1);
    }
  }
  else {
    /* We always keep the scroll offset -
     * so the total view gets increased with the scrolled away part. */
    if (v2d->cur.ymax < -FLT_EPSILON) {
      /* Clamp to lower view boundary */
      if (v2d->tot.ymin < -v2d->winy) {
        y = min_ii(y, 0);
      }
      else {
        y = min_ii(y, v2d->cur.ymin);
      }
    }

    y = -y;
  }

  UI_blocklist_update_view_for_buttons(C, &region->uiblocks);

  if (update_tot_size) {
    /* this also changes the 'cur' */
    UI_view2d_totRect_set(v2d, x, y);
  }

  if (use_category_tabs) {
    region->runtime.category = category;
  }
}

void ED_region_panels_layout(const bContext *C, ARegion *region)
{
  ED_region_panels_layout_ex(C, region, &region->type->paneltypes, nullptr, nullptr);
}

void ED_region_panels_draw(const bContext *C, ARegion *region)
{
  View2D *v2d = &region->v2d;

  if (region->alignment != RGN_ALIGN_FLOAT) {
    region_clear_color(
        C, region, (region->type->regionid == RGN_TYPE_PREVIEW) ? TH_PREVIEW_BACK : TH_BACK);
  }

  /* reset line width for drawing tabs */
  GPU_line_width(1.0f);

  /* set the view */
  UI_view2d_view_ortho(v2d);

  /* View2D matrix might have changed due to dynamic sized regions. */
  UI_blocklist_update_window_matrix(C, &region->uiblocks);

  /* draw panels */
  UI_panels_draw(C, region);

  /* restore view matrix */
  UI_view2d_view_restore(C);

  /* Set in layout. */
  if (region->runtime.category) {
    UI_panel_category_draw_all(region, region->runtime.category);
  }

  /* scrollers */
  bool use_mask = false;
  rcti mask;
  if (region->runtime.category &&
      (RGN_ALIGN_ENUM_FROM_MASK(region->alignment) == RGN_ALIGN_RIGHT) &&
      UI_panel_category_is_visible(region))
  {
    use_mask = true;
    UI_view2d_mask_from_win(v2d, &mask);
    mask.xmax -= round_fl_to_int(UI_view2d_scale_get_x(&region->v2d) *
                                 UI_PANEL_CATEGORY_MARGIN_WIDTH);
  }
  bool use_full_hide = false;
  if (region->overlap) {
    /* Don't always show scrollbars for transparent regions as it's distracting. */
    use_full_hide = true;
  }
  UI_view2d_scrollers_draw_ex(v2d, use_mask ? &mask : nullptr, use_full_hide);
}

void ED_region_panels_ex(const bContext *C, ARegion *region, const char *contexts[])
{
  /* TODO: remove? */
  ED_region_panels_layout_ex(C, region, &region->type->paneltypes, contexts, nullptr);
  ED_region_panels_draw(C, region);
}

void ED_region_panels(const bContext *C, ARegion *region)
{
  /* TODO: remove? */
  ED_region_panels_layout(C, region);
  ED_region_panels_draw(C, region);
}

void ED_region_panels_init(wmWindowManager *wm, ARegion *region)
{
  UI_view2d_region_reinit(&region->v2d, V2D_COMMONVIEW_PANELS_UI, region->winx, region->winy);

  wmKeyMap *keymap = WM_keymap_ensure(wm->defaultconf, "View2D Buttons List", 0, 0);
  WM_event_add_keymap_handler(&region->handlers, keymap);
}

/**
 * Check whether any of the buttons generated by the \a panel_type's
 * layout callbacks match the \a search_filter.
 *
 * \param panel: If non-null, use this instead of adding a new panel for the \a panel_type.
 */
static bool panel_property_search(const bContext *C,
                                  ARegion *region,
                                  const uiStyle *style,
                                  Panel *panel,
                                  PanelType *panel_type,
                                  const char *search_filter)
{
  uiBlock *block = UI_block_begin(C, region, panel_type->idname, UI_EMBOSS);
  UI_block_set_search_only(block, true);

  /* Skip panels that give meaningless search results. */
  if (panel_type->flag & PANEL_TYPE_NO_SEARCH) {
    return false;
  }

  if (panel == nullptr) {
    bool open; /* Dummy variable. */
    panel = UI_panel_begin(region, &region->panels, block, panel_type, panel, &open);
  }

  /* Build the layouts. Because they are only used for search,
   * they don't need any of the proper style or layout information. */
  if (panel->type->draw_header_preset != nullptr) {
    panel->layout = UI_block_layout(
        block, UI_LAYOUT_HORIZONTAL, UI_LAYOUT_HEADER, 0, 0, 0, 0, 0, style);
    panel_type->draw_header_preset(C, panel);
  }
  if (panel->type->draw_header != nullptr) {
    panel->layout = UI_block_layout(
        block, UI_LAYOUT_HORIZONTAL, UI_LAYOUT_HEADER, 0, 0, 0, 0, 0, style);
    panel_type->draw_header(C, panel);
  }
  if (LIKELY(panel->type->draw != nullptr)) {
    panel->layout = UI_block_layout(
        block, UI_LAYOUT_VERTICAL, UI_LAYOUT_PANEL, 0, 0, 0, 0, 0, style);
    panel_type->draw(C, panel);
  }

  UI_block_layout_free(block);

  /* We could check after each layout to increase the likelihood of returning early,
   * but that probably wouldn't make much of a difference anyway. */
  if (UI_block_apply_search_filter(block, search_filter)) {
    return true;
  }

  LISTBASE_FOREACH (LinkData *, link, &panel_type->children) {
    PanelType *panel_type_child = static_cast<PanelType *>(link->data);
    if (!panel_type_child->poll || panel_type_child->poll(C, panel_type_child)) {
      /* Search for the existing child panel here because it might be an instanced
       * child panel with a custom data field that will be needed to build the layout. */
      Panel *child_panel = UI_panel_find_by_type(&panel->children, panel_type_child);
      if (panel_property_search(C, region, style, child_panel, panel_type_child, search_filter)) {
        return true;
      }
    }
  }

  return false;
}

bool ED_region_property_search(const bContext *C,
                               ARegion *region,
                               ListBase *paneltypes,
                               const char *contexts[],
                               const char *category_override)
{
  ScrArea *area = CTX_wm_area(C);
  WorkSpace *workspace = CTX_wm_workspace(C);
  const uiStyle *style = UI_style_get_dpi();
  const char *search_filter = ED_area_region_search_filter_get(area, region);

  LinkNode *panel_types_stack = nullptr;
  LISTBASE_FOREACH_BACKWARD (PanelType *, pt, paneltypes) {
    if (panel_add_check(C, workspace, contexts, category_override, pt)) {
      BLI_linklist_prepend_alloca(&panel_types_stack, pt);
    }
  }

  const char *category = nullptr;
  bool use_category_tabs = (category_override == nullptr) &&
                           region_uses_category_tabs(area, region);
  if (use_category_tabs) {
    category = region_panels_collect_categories(region, panel_types_stack, &use_category_tabs);
  }

  /* Run property search for each panel, stopping if a result is found. */
  bool has_result = true;
  bool has_instanced_panel = false;
  for (LinkNode *pt_link = panel_types_stack; pt_link; pt_link = pt_link->next) {
    PanelType *panel_type = static_cast<PanelType *>(pt_link->link);
    /* Note that these checks are duplicated from #ED_region_panels_layout_ex. */
    if (panel_type->flag & PANEL_TYPE_INSTANCED) {
      has_instanced_panel = true;
      continue;
    }

    if (use_category_tabs) {
      if (panel_type->category[0] && !STREQ(category, panel_type->category)) {
        continue;
      }
    }

    /* We start property search with an empty panel list, so there's
     * no point in trying to find an existing panel with this type. */
    has_result = panel_property_search(C, region, style, nullptr, panel_type, search_filter);
    if (has_result) {
      break;
    }
  }

  /* Run property search for instanced panels (created in the layout calls of previous panels). */
  if (!has_result && has_instanced_panel) {
    LISTBASE_FOREACH (Panel *, panel, &region->panels) {
      /* Note that these checks are duplicated from #ED_region_panels_layout_ex. */
      if (panel->type == nullptr || !(panel->type->flag & PANEL_TYPE_INSTANCED)) {
        continue;
      }
      if (use_category_tabs) {
        if (panel->type->category[0] && !STREQ(category, panel->type->category)) {
          continue;
        }
      }

      has_result = panel_property_search(C, region, style, panel, panel->type, search_filter);
      if (has_result) {
        break;
      }
    }
  }

  /* Free the panels and blocks, as they are only used for search. */
  UI_blocklist_free(C, region);
  UI_panels_free_instanced(C, region);
  BKE_area_region_panels_free(&region->panels);

  return has_result;
}

void ED_region_header_layout(const bContext *C, ARegion *region)
{
  const uiStyle *style = UI_style_get_dpi();
  bool region_layout_based = region->flag & RGN_FLAG_DYNAMIC_SIZE;

  /* Height of buttons and scaling needed to achieve it. */
  const int buttony = min_ii(UI_UNIT_Y, region->winy - 2 * UI_SCALE_FAC);
  const float buttony_scale = buttony / float(UI_UNIT_Y);

  /* Vertically center buttons. */
  int xco = UI_HEADER_OFFSET;
  int yco = buttony + (region->winy - buttony) / 2;
  int maxco = xco;

  /* XXX workaround for 1 px alignment issue. Not sure what causes it...
   * Would prefer a proper fix - Julian */
  if (!ELEM(CTX_wm_area(C)->spacetype, SPACE_TOPBAR, SPACE_STATUSBAR)) {
    yco -= 1;
  }

  /* set view2d view matrix for scrolling (without scrollers) */
  UI_view2d_view_ortho(&region->v2d);

  /* draw all headers types */
  LISTBASE_FOREACH (HeaderType *, ht, &region->type->headertypes) {
    if (ht->poll && !ht->poll(C, ht)) {
      continue;
    }

    uiBlock *block = UI_block_begin(C, region, ht->idname, UI_EMBOSS);
    uiLayout *layout = UI_block_layout(
        block, UI_LAYOUT_HORIZONTAL, UI_LAYOUT_HEADER, xco, yco, buttony, 1, 0, style);

    if (buttony_scale != 1.0f) {
      uiLayoutSetScaleY(layout, buttony_scale);
    }

    Header header = {nullptr};
    if (ht->draw) {
      header.type = ht;
      header.layout = layout;
      ht->draw(C, &header);
      if (ht->next) {
        uiItemS(layout);
      }

      /* for view2d */
      xco = uiLayoutGetWidth(layout);
      if (xco > maxco) {
        maxco = xco;
      }
    }

    UI_block_layout_resolve(block, &xco, &yco);

    /* for view2d */
    if (xco > maxco) {
      maxco = xco;
    }

    int new_sizex = (maxco + UI_HEADER_OFFSET) / UI_SCALE_FAC;

    if (region_layout_based && (region->sizex != new_sizex)) {
      /* region size is layout based and needs to be updated */
      ScrArea *area = CTX_wm_area(C);

      region->sizex = new_sizex;
      area->flag |= AREA_FLAG_REGION_SIZE_UPDATE;
    }

    UI_block_end(C, block);

    /* In most cases there is only ever one header, it never makes sense to draw more than one
     * header in the same region, this results in overlapping buttons, see: #60195. */
    break;
  }

  if (!region_layout_based) {
    maxco += UI_HEADER_OFFSET;
  }

  /* Always as last. */
  UI_view2d_totRect_set(&region->v2d, maxco, region->winy);

  /* Restore view matrix. */
  UI_view2d_view_restore(C);
}

void ED_region_header_draw(const bContext *C, ARegion *region)
{
  /* clear */
  region_clear_color(C, region, region_background_color_id(C, region));

  UI_view2d_view_ortho(&region->v2d);

  /* View2D matrix might have changed due to dynamic sized regions. */
  UI_blocklist_update_window_matrix(C, &region->uiblocks);

  /* draw blocks */
  UI_blocklist_draw(C, &region->uiblocks);

  /* restore view matrix */
  UI_view2d_view_restore(C);
}

void ED_region_header(const bContext *C, ARegion *region)
{
  /* TODO: remove? */
  ED_region_header_layout(C, region);
  ED_region_header_draw(C, region);
}

void ED_region_header_init(ARegion *region)
{
  UI_view2d_region_reinit(&region->v2d, V2D_COMMONVIEW_HEADER, region->winx, region->winy);
}

int ED_area_headersize()
{
  /* Accommodate widget and padding. */
  return U.widget_unit + int(UI_SCALE_FAC * HEADER_PADDING_Y);
}

int ED_area_footersize()
{
  return ED_area_headersize();
}

int ED_area_global_size_y(const ScrArea *area)
{
  BLI_assert(ED_area_is_global(area));
  return round_fl_to_int(area->global->cur_fixed_height * UI_SCALE_FAC);
}
int ED_area_global_min_size_y(const ScrArea *area)
{
  BLI_assert(ED_area_is_global(area));
  return round_fl_to_int(area->global->size_min * UI_SCALE_FAC);
}
int ED_area_global_max_size_y(const ScrArea *area)
{
  BLI_assert(ED_area_is_global(area));
  return round_fl_to_int(area->global->size_max * UI_SCALE_FAC);
}

bool ED_area_is_global(const ScrArea *area)
{
  return area->global != nullptr;
}

ScrArea *ED_area_find_under_cursor(const bContext *C, int spacetype, const int xy[2])
{
  bScreen *screen = CTX_wm_screen(C);
  wmWindow *win = CTX_wm_window(C);

  ScrArea *area = nullptr;

  if (win->parent) {
    /* If active window is a child, check itself first. */
    area = BKE_screen_find_area_xy(screen, spacetype, xy);
  }

  if (!area) {
    /* Check all windows except the active one. */
    int scr_pos[2];
    wmWindow *win_other = WM_window_find_under_cursor(win, xy, scr_pos);
    if (win_other && win_other != win) {
      win = win_other;
      screen = WM_window_get_active_screen(win);
      area = BKE_screen_find_area_xy(screen, spacetype, scr_pos);
    }
  }

  if (!area && !win->parent) {
    /* If active window is a parent window, check itself last. */
    area = BKE_screen_find_area_xy(screen, spacetype, xy);
  }

  return area;
}

ScrArea *ED_screen_areas_iter_first(const wmWindow *win, const bScreen *screen)
{
  ScrArea *global_area = static_cast<ScrArea *>(win->global_areas.areabase.first);

  if (!global_area) {
    return static_cast<ScrArea *>(screen->areabase.first);
  }
  if ((global_area->global->flag & GLOBAL_AREA_IS_HIDDEN) == 0) {
    return global_area;
  }
  /* Find next visible area. */
  return ED_screen_areas_iter_next(screen, global_area);
}
ScrArea *ED_screen_areas_iter_next(const bScreen *screen, const ScrArea *area)
{
  if (area->global == nullptr) {
    return area->next;
  }

  for (ScrArea *area_iter = area->next; area_iter; area_iter = area_iter->next) {
    if ((area_iter->global->flag & GLOBAL_AREA_IS_HIDDEN) == 0) {
      return area_iter;
    }
  }
  /* No visible next global area found, start iterating over layout areas. */
  return static_cast<ScrArea *>(screen->areabase.first);
}

int ED_region_global_size_y()
{
  return ED_area_headersize(); /* same size as header */
}

void ED_region_info_draw_multiline(ARegion *region,
                                   const char *text_array[],
                                   float fill_color[4],
                                   const bool full_redraw)
{
  const int header_height = UI_UNIT_Y;
  const uiStyle *style = UI_style_get_dpi();
  int fontid = style->widget.uifont_id;
  int scissor[4];
  int num_lines = 0;

  /* background box */
  rcti rect = *ED_region_visible_rect(region);

  /* Needed in case scripts leave the font size at an unexpected value, see: #102213. */
  BLF_size(fontid, style->widget.points * UI_SCALE_FAC);

  /* Box fill entire width or just around text. */
  if (!full_redraw) {
    const char **text = &text_array[0];
    while (*text) {
      rect.xmax = min_ii(rect.xmax,
                         rect.xmin + BLF_width(fontid, *text, BLF_DRAW_STR_DUMMY_MAX) +
                             1.2f * U.widget_unit);
      text++;
      num_lines++;
    }
  }
  /* Just count the line number. */
  else {
    const char **text = &text_array[0];
    while (*text) {
      text++;
      num_lines++;
    }
  }

  rect.ymin = rect.ymax - header_height * num_lines;

  /* setup scissor */
  GPU_scissor_get(scissor);
  GPU_scissor(rect.xmin, rect.ymin, BLI_rcti_size_x(&rect) + 1, BLI_rcti_size_y(&rect) + 1);

  GPU_blend(GPU_BLEND_ALPHA);
  GPUVertFormat *format = immVertexFormat();
  uint pos = GPU_vertformat_attr_add(format, "pos", GPU_COMP_I32, 2, GPU_FETCH_INT_TO_FLOAT);
  immBindBuiltinProgram(GPU_SHADER_3D_UNIFORM_COLOR);
  immUniformColor4fv(fill_color);
  immRecti(pos, rect.xmin, rect.ymin, rect.xmax + 1, rect.ymax + 1);
  immUnbindProgram();
  GPU_blend(GPU_BLEND_NONE);

  /* text */
  UI_FontThemeColor(fontid, TH_TEXT_HI);
  BLF_clipping(fontid, rect.xmin, rect.ymin, rect.xmax, rect.ymax);
  BLF_enable(fontid, BLF_CLIPPING);
  int offset = num_lines - 1;
  {
    const char **text = &text_array[0];
    while (*text) {
      BLF_position(fontid,
                   rect.xmin + 0.6f * U.widget_unit,
                   rect.ymin + 0.3f * U.widget_unit + offset * header_height,
                   0.0f);
      BLF_draw(fontid, *text, BLF_DRAW_STR_DUMMY_MAX);
      text++;
      offset--;
    }
  }

  BLF_disable(fontid, BLF_CLIPPING);

  /* restore scissor as it was before */
  GPU_scissor(scissor[0], scissor[1], scissor[2], scissor[3]);
}

void ED_region_info_draw(ARegion *region,
                         const char *text,
                         float fill_color[4],
                         const bool full_redraw)
{
  const char *text_array[2] = {text, nullptr};
  ED_region_info_draw_multiline(region, text_array, fill_color, full_redraw);
}

struct MetadataPanelDrawContext {
  uiLayout *layout;
};

static void metadata_panel_draw_field(const char *field, const char *value, void *ctx_v)
{
  MetadataPanelDrawContext *ctx = (MetadataPanelDrawContext *)ctx_v;
  uiLayout *row = uiLayoutRow(ctx->layout, false);
  uiItemL(row, field, ICON_NONE);
  uiItemL(row, value, ICON_NONE);
}

void ED_region_image_metadata_panel_draw(ImBuf *ibuf, uiLayout *layout)
{
  MetadataPanelDrawContext ctx;
  ctx.layout = layout;
  IMB_metadata_foreach(ibuf, metadata_panel_draw_field, &ctx);
}

void ED_region_grid_draw(ARegion *region, float zoomx, float zoomy, float x0, float y0)
{
  /* the image is located inside (x0, y0), (x0+1, y0+1) as set by view2d */
  int x1, y1, x2, y2;
  UI_view2d_view_to_region(&region->v2d, x0, y0, &x1, &y1);
  UI_view2d_view_to_region(&region->v2d, x0 + 1.0f, y0 + 1.0f, &x2, &y2);

  GPUVertFormat *format = immVertexFormat();
  uint pos = GPU_vertformat_attr_add(format, "pos", GPU_COMP_F32, 2, GPU_FETCH_FLOAT);

  float gridcolor[4];
  UI_GetThemeColor4fv(TH_GRID, gridcolor);

  immBindBuiltinProgram(GPU_SHADER_3D_UNIFORM_COLOR);
  /* To fake alpha-blending, color shading is reduced when alpha is nearing 0. */
  immUniformThemeColorBlendShade(TH_BACK, TH_GRID, gridcolor[3], 20 * gridcolor[3]);
  immRectf(pos, x1, y1, x2, y2);
  immUnbindProgram();

  /* gridsize adapted to zoom level */
  float gridsize = 0.5f * (zoomx + zoomy);
  float gridstep = 1.0f / 32.0f;
  if (gridsize <= 0.0f) {
    return;
  }

  if (gridsize < 1.0f) {
    while (gridsize < 1.0f) {
      gridsize *= 4.0f;
      gridstep *= 4.0f;
    }
  }
  else {
    while (gridsize >= 4.0f) {
      gridsize /= 4.0f;
      gridstep /= 4.0f;
    }
  }

  float blendfac = 0.25f * gridsize - floorf(0.25f * gridsize);
  CLAMP(blendfac, 0.0f, 1.0f);

  int count_fine = 1.0f / gridstep;
  int count_large = 1.0f / (4.0f * gridstep);

  if (count_fine > 0) {
    GPU_vertformat_clear(format);
    pos = GPU_vertformat_attr_add(format, "pos", GPU_COMP_F32, 2, GPU_FETCH_FLOAT);
    uint color = GPU_vertformat_attr_add(format, "color", GPU_COMP_F32, 3, GPU_FETCH_FLOAT);

    immBindBuiltinProgram(GPU_SHADER_3D_FLAT_COLOR);
    immBegin(GPU_PRIM_LINES, 4 * count_fine + 4 * count_large);

    float theme_color[3];
    UI_GetThemeColorShade3fv(TH_GRID, int(20.0f * (1.0f - blendfac)), theme_color);
    float fac = 0.0f;

    /* the fine resolution level */
    for (int i = 0; i < count_fine; i++) {
      immAttr3fv(color, theme_color);
      immVertex2f(pos, x1, y1 * (1.0f - fac) + y2 * fac);
      immAttr3fv(color, theme_color);
      immVertex2f(pos, x2, y1 * (1.0f - fac) + y2 * fac);
      immAttr3fv(color, theme_color);
      immVertex2f(pos, x1 * (1.0f - fac) + x2 * fac, y1);
      immAttr3fv(color, theme_color);
      immVertex2f(pos, x1 * (1.0f - fac) + x2 * fac, y2);
      fac += gridstep;
    }

    if (count_large > 0) {
      UI_GetThemeColor3fv(TH_GRID, theme_color);
      fac = 0.0f;

      /* the large resolution level */
      for (int i = 0; i < count_large; i++) {
        immAttr3fv(color, theme_color);
        immVertex2f(pos, x1, y1 * (1.0f - fac) + y2 * fac);
        immAttr3fv(color, theme_color);
        immVertex2f(pos, x2, y1 * (1.0f - fac) + y2 * fac);
        immAttr3fv(color, theme_color);
        immVertex2f(pos, x1 * (1.0f - fac) + x2 * fac, y1);
        immAttr3fv(color, theme_color);
        immVertex2f(pos, x1 * (1.0f - fac) + x2 * fac, y2);
        fac += 4.0f * gridstep;
      }
    }

    immEnd();
    immUnbindProgram();
  }
}

/* If the area has overlapping regions, it returns visible rect for Region *region */
/* rect gets returned in local region coordinates */
static void region_visible_rect_calc(ARegion *region, rcti *rect)
{
  ARegion *region_iter = region;

  /* allow function to be called without area */
  while (region_iter->prev) {
    region_iter = region_iter->prev;
  }

  *rect = region->winrct;

  /* check if a region overlaps with the current one */
  for (; region_iter; region_iter = region_iter->next) {
    if (region != region_iter && region_iter->overlap) {
      if (BLI_rcti_isect(rect, &region_iter->winrct, nullptr)) {
        int alignment = RGN_ALIGN_ENUM_FROM_MASK(region_iter->alignment);

        if (ELEM(alignment, RGN_ALIGN_LEFT, RGN_ALIGN_RIGHT)) {
          /* Overlap left, also check 1 pixel offset (2 regions on one side). */
          if (abs(rect->xmin - region_iter->winrct.xmin) < 2) {
            rect->xmin = region_iter->winrct.xmax;
          }

          /* Overlap right. */
          if (abs(rect->xmax - region_iter->winrct.xmax) < 2) {
            rect->xmax = region_iter->winrct.xmin;
          }
        }
        else if (ELEM(alignment, RGN_ALIGN_TOP, RGN_ALIGN_BOTTOM)) {
          /* Same logic as above for vertical regions. */
          if (abs(rect->ymin - region_iter->winrct.ymin) < 2) {
            rect->ymin = region_iter->winrct.ymax;
          }
          if (abs(rect->ymax - region_iter->winrct.ymax) < 2) {
            rect->ymax = region_iter->winrct.ymin;
          }
        }
        else if (alignment == RGN_ALIGN_FLOAT) {
          /* Skip floating. */
        }
        else {
          BLI_assert_msg(0, "Region overlap with unknown alignment");
        }
      }
    }
  }
  BLI_rcti_translate(rect, -region->winrct.xmin, -region->winrct.ymin);
}

const rcti *ED_region_visible_rect(ARegion *region)
{
  rcti *rect = &region->runtime.visible_rect;
  if (rect->xmin == 0 && rect->ymin == 0 && rect->xmax == 0 && rect->ymax == 0) {
    region_visible_rect_calc(region, rect);
  }
  return rect;
}

/* Cache display helpers */

void ED_region_cache_draw_background(ARegion *region)
{
  /* Local coordinate visible rect inside region, to accommodate overlapping ui. */
  const rcti *rect_visible = ED_region_visible_rect(region);
  const int region_bottom = rect_visible->ymin;

  uint pos = GPU_vertformat_attr_add(
      immVertexFormat(), "pos", GPU_COMP_I32, 2, GPU_FETCH_INT_TO_FLOAT);
  immBindBuiltinProgram(GPU_SHADER_3D_UNIFORM_COLOR);
  immUniformColor4ub(128, 128, 255, 64);
  immRecti(pos, 0, region_bottom, region->winx, region_bottom + 8 * UI_SCALE_FAC);
  immUnbindProgram();
}

void ED_region_cache_draw_curfra_label(const int framenr, const float x, const float y)
{
  const uiStyle *style = UI_style_get();
  int fontid = style->widget.uifont_id;
  char numstr[32];
  float font_dims[2] = {0.0f, 0.0f};

  /* frame number */
  BLF_size(fontid, 11.0f * UI_SCALE_FAC);
  SNPRINTF(numstr, "%d", framenr);

  BLF_width_and_height(fontid, numstr, sizeof(numstr), &font_dims[0], &font_dims[1]);

  uint pos = GPU_vertformat_attr_add(
      immVertexFormat(), "pos", GPU_COMP_I32, 2, GPU_FETCH_INT_TO_FLOAT);
  immBindBuiltinProgram(GPU_SHADER_3D_UNIFORM_COLOR);
  immUniformThemeColor(TH_CFRAME);
  immRecti(pos, x, y, x + font_dims[0] + 6.0f, y + font_dims[1] + 4.0f);
  immUnbindProgram();

  UI_FontThemeColor(fontid, TH_TEXT);
  BLF_position(fontid, x + 2.0f, y + 2.0f, 0.0f);
  BLF_draw(fontid, numstr, sizeof(numstr));
}

void ED_region_cache_draw_cached_segments(
    ARegion *region, const int num_segments, const int *points, const int sfra, const int efra)
{
  if (num_segments) {
    /* Local coordinate visible rect inside region, to accommodate overlapping ui. */
    const rcti *rect_visible = ED_region_visible_rect(region);
    const int region_bottom = rect_visible->ymin;

    uint pos = GPU_vertformat_attr_add(
        immVertexFormat(), "pos", GPU_COMP_I32, 2, GPU_FETCH_INT_TO_FLOAT);
    immBindBuiltinProgram(GPU_SHADER_3D_UNIFORM_COLOR);
    immUniformColor4ub(128, 128, 255, 128);

    for (int a = 0; a < num_segments; a++) {
      float x1 = float(points[a * 2] - sfra) / (efra - sfra + 1) * region->winx;
      float x2 = float(points[a * 2 + 1] - sfra + 1) / (efra - sfra + 1) * region->winx;

      immRecti(pos, x1, region_bottom, x2, region_bottom + 8 * UI_SCALE_FAC);
      /* TODO(merwin): use primitive restart to draw multiple rects more efficiently */
    }

    immUnbindProgram();
  }
}

void ED_region_message_subscribe(wmRegionMessageSubscribeParams *params)
{
  ARegion *region = params->region;
  const bContext *C = params->context;
  wmMsgBus *mbus = params->message_bus;

  if (region->gizmo_map != nullptr) {
    WM_gizmomap_message_subscribe(C, region->gizmo_map, region, mbus);
  }

  if (!BLI_listbase_is_empty(&region->uiblocks)) {
    UI_region_message_subscribe(region, mbus);
  }

  if (region->type->message_subscribe != nullptr) {
    region->type->message_subscribe(params);
  }
}

int ED_region_snap_size_test(const ARegion *region)
{
  /* Use a larger value because toggling scrollbars can jump in size. */
  const int snap_match_threshold = 16;
  if (region->type->snap_size != nullptr) {
    const int snap_size_x = region->type->snap_size(region, region->sizex, 0);
    const int snap_size_y = region->type->snap_size(region, region->sizey, 1);
    return (((abs(region->sizex - snap_size_x) <= snap_match_threshold) << 0) |
            ((abs(region->sizey - snap_size_y) <= snap_match_threshold) << 1));
  }
  return 0;
}

bool ED_region_snap_size_apply(ARegion *region, int snap_flag)
{
  bool changed = false;
  if (region->type->snap_size != nullptr) {
    if (snap_flag & (1 << 0)) {
      short snap_size = region->type->snap_size(region, region->sizex, 0);
      if (snap_size != region->sizex) {
        region->sizex = snap_size;
        changed = true;
      }
    }
    if (snap_flag & (1 << 1)) {
      short snap_size = region->type->snap_size(region, region->sizey, 1);
      if (snap_size != region->sizey) {
        region->sizey = snap_size;
        changed = true;
      }
    }
  }
  return changed;
}<|MERGE_RESOLUTION|>--- conflicted
+++ resolved
@@ -952,14 +952,6 @@
 
 #define AZONEPAD_EDGE (0.1f * U.widget_unit)
 #define AZONEPAD_ICON (0.45f * U.widget_unit)
-<<<<<<< HEAD
-static void region_azone_edge(AZone *az, ARegion *region)
-{
-  /* If region is overlapped (transparent background), move #AZone to content.
-   * Note this is an arbitrary amount that matches nicely with numbers elsewhere. */
-  /*bfa - changed the value from 0.4f to 0.2f since our margin is just 0.2*. See #2731*/
-  int overlap_padding = (region->overlap) ? int(0.2f * U.widget_unit) : 0;
-=======
 static void region_azone_edge(const ScrArea *area, AZone *az, const ARegion *region)
 {
   /* If there is no visible region background, users typically expect the #AZone to be closer to
@@ -971,9 +963,9 @@
        /* Is the region background transparent? */
        region->overlap && region_background_is_transparent(area, region)) ?
           /* Note that this is an arbitrary amount that matches nicely with numbers elsewhere. */
-          int(0.4f * U.widget_unit) :
+          /* BFA - changed the value from 0.4f to 0.2f since our margin is just 0.2*. See #2731 */
+          int(0.2f * U.widget_unit) :
           0;
->>>>>>> c1c86b01
 
   switch (az->edge) {
     case AE_TOP_TO_BOTTOMRIGHT:
