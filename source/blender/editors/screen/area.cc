--- conflicted
+++ resolved
@@ -1480,20 +1480,6 @@
   if (regiontype == RGN_TYPE_HUD) {
     return true;
   }
-<<<<<<< HEAD
-  if (U.uiflag2 & USER_REGION_OVERLAP) {
-    if (spacetype == SPACE_NODE) {
-      if (ELEM(regiontype,
-               //RGN_TYPE_TOOLS, // BFA - not necessary
-               //RGN_TYPE_UI, // BFA - not necessary
-               RGN_TYPE_ASSET_SHELF,
-               RGN_TYPE_ASSET_SHELF_HEADER))
-      {
-        return true;
-      }
-    }
-    else if (spacetype == SPACE_VIEW3D) {
-=======
   if ((U.uiflag2 & USER_REGION_OVERLAP) == 0) {
     return false;
   }
@@ -1501,13 +1487,12 @@
   switch (spacetype) {
     case SPACE_NODE:
       return ELEM(regiontype,
-                  RGN_TYPE_TOOLS,
-                  RGN_TYPE_UI,
+                  //RGN_TYPE_TOOLS, // BFA - not necessary
+                  //RGN_TYPE_UI, // BFA - not necessary
                   RGN_TYPE_ASSET_SHELF,
                   RGN_TYPE_ASSET_SHELF_HEADER);
 
     case SPACE_VIEW3D:
->>>>>>> 43a75f6a
       if (regiontype == RGN_TYPE_HEADER) {
         /* Only treat as overlapped if there is transparency. */
         bTheme *theme = UI_GetTheme();
