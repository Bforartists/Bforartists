/* SPDX-FileCopyrightText: 2008 Blender Authors
 *
 * SPDX-License-Identifier: GPL-2.0-or-later */

/** \file
 * \ingroup edscr
 */

#include <cstdlib>
#include <cstring>

#include "DNA_anim_types.h"
#include "DNA_armature_types.h"
#include "DNA_gpencil_legacy_types.h"
#include "DNA_grease_pencil_types.h"
#include "DNA_object_types.h"
#include "DNA_scene_types.h"
#include "DNA_screen_types.h"
#include "DNA_sequence_types.h"
#include "DNA_space_types.h"
#include "DNA_windowmanager_types.h"
#include "DNA_workspace_types.h"

#include "BLI_listbase.h"
#include "BLI_map.hh"
#include "BLI_set.hh"
#include "BLI_utildefines.h"

#include "BKE_action.hh"
#include "BKE_armature.hh"
#include "BKE_context.hh"
#include "BKE_gpencil_legacy.h"
#include "BKE_layer.hh"
#include "BKE_library.hh"
#include "BKE_object.hh"
#include "BKE_tracking.h"

#include "RNA_access.hh"
#include "RNA_prototypes.hh"

#include "ED_anim_api.hh"
#include "ED_armature.hh"
#include "ED_clip.hh"
#include "ED_gpencil_legacy.hh"

#include "SEQ_channels.hh"
#include "SEQ_select.hh"
#include "SEQ_sequencer.hh"
#include "SEQ_transform.hh"

#include "UI_interface.hh"
#include "WM_api.hh"

#include "ANIM_armature.hh"
#include "ANIM_bone_collections.hh"

#include "screen_intern.hh"

using blender::Vector;

const char *screen_context_dir[] = {
    "scene",
    "view_layer",
    "visible_objects",
    "selectable_objects",
    "selected_objects",
    "editable_objects",
    "selected_editable_objects",
    "objects_in_mode",
    "objects_in_mode_unique_data",
    "visible_bones",
    "editable_bones",
    "selected_bones",
    "selected_editable_bones",
    "visible_pose_bones",
    "selected_pose_bones",
    "selected_pose_bones_from_active_object",
    "active_bone",
    "active_pose_bone",
    "active_object",
    "object",
    "edit_object",
    "sculpt_object",
    "vertex_paint_object",
    "weight_paint_object",
    "image_paint_object",
    "particle_edit_object",
    "pose_object",
    "active_sequence_strip",       /* DEPRECATED - use "active_strip" */
    "sequences",                   /* DEPRECATED - use "strips" */
    "selected_sequences",          /* DEPRECATED - use "selected_strips" */
    "selected_editable_sequences", /* DEPRECATED - use "selected_editable_strips" */
    "active_nla_track",
    "active_nla_strip",
    "selected_nla_strips", /* nla editor */
    "selected_movieclip_tracks",
    /* Legacy Grease Pencil */
    "annotation_data",
    "annotation_data_owner",
    "active_annotation_layer",
    /* Grease Pencil */
    "grease_pencil",
    "active_operator",
    "active_action",
    "selected_visible_actions",
    "selected_editable_actions",
    "visible_fcurves",
    "editable_fcurves",
    "selected_visible_fcurves",
    "selected_editable_fcurves",
    "active_editable_fcurve",
    "selected_editable_keyframes",
    "ui_list",
    "property",
    "asset_library_reference",
    "active_strip",
    "strips",
    "selected_strips",
    "selected_editable_strips",
    "sequencer_scene",
    nullptr,
};

/* Each function `screen_ctx_XXX()` will be called when the screen context "XXX" is requested.
 * ensure_ed_screen_context_functions() is responsible for creating the hash map from context
 * member name to function. */

static eContextResult screen_ctx_scene(const bContext *C, bContextDataResult *result)
{
  wmWindow *win = CTX_wm_window(C);
  Scene *scene = WM_window_get_active_scene(win);
  CTX_data_id_pointer_set(result, &scene->id);
  return CTX_RESULT_OK;
}
static eContextResult screen_ctx_visible_objects(const bContext *C, bContextDataResult *result)
{
  wmWindow *win = CTX_wm_window(C);
  View3D *v3d = CTX_wm_view3d(C); /* This may be nullptr in a lot of cases. */
  Scene *scene = WM_window_get_active_scene(win);
  ViewLayer *view_layer = WM_window_get_active_view_layer(win);
  BKE_view_layer_synced_ensure(scene, view_layer);

  LISTBASE_FOREACH (Base *, base, BKE_view_layer_object_bases_get(view_layer)) {
    if (BASE_VISIBLE(v3d, base)) {
      CTX_data_id_list_add(result, &base->object->id);
    }
  }
  CTX_data_type_set(result, CTX_DATA_TYPE_COLLECTION);
  return CTX_RESULT_OK;
}
static eContextResult screen_ctx_selectable_objects(const bContext *C, bContextDataResult *result)
{
  wmWindow *win = CTX_wm_window(C);
  View3D *v3d = CTX_wm_view3d(C); /* This may be nullptr in a lot of cases. */
  Scene *scene = WM_window_get_active_scene(win);
  ViewLayer *view_layer = WM_window_get_active_view_layer(win);
  BKE_view_layer_synced_ensure(scene, view_layer);

  LISTBASE_FOREACH (Base *, base, BKE_view_layer_object_bases_get(view_layer)) {
    if (BASE_SELECTABLE(v3d, base)) {
      CTX_data_id_list_add(result, &base->object->id);
    }
  }
  CTX_data_type_set(result, CTX_DATA_TYPE_COLLECTION);
  return CTX_RESULT_OK;
}
static eContextResult screen_ctx_selected_objects(const bContext *C, bContextDataResult *result)
{
  wmWindow *win = CTX_wm_window(C);
  View3D *v3d = CTX_wm_view3d(C); /* This may be nullptr in a lot of cases. */
  Scene *scene = WM_window_get_active_scene(win);
  ViewLayer *view_layer = WM_window_get_active_view_layer(win);
  BKE_view_layer_synced_ensure(scene, view_layer);

  LISTBASE_FOREACH (Base *, base, BKE_view_layer_object_bases_get(view_layer)) {
    if (BASE_SELECTED(v3d, base)) {
      CTX_data_id_list_add(result, &base->object->id);
    }
  }
  CTX_data_type_set(result, CTX_DATA_TYPE_COLLECTION);
  return CTX_RESULT_OK;
}
static eContextResult screen_ctx_selected_editable_objects(const bContext *C,
                                                           bContextDataResult *result)
{
  wmWindow *win = CTX_wm_window(C);
  View3D *v3d = CTX_wm_view3d(C); /* This may be nullptr in a lot of cases. */
  Scene *scene = WM_window_get_active_scene(win);
  ViewLayer *view_layer = WM_window_get_active_view_layer(win);
  BKE_view_layer_synced_ensure(scene, view_layer);

  LISTBASE_FOREACH (Base *, base, BKE_view_layer_object_bases_get(view_layer)) {
    if (BASE_SELECTED_EDITABLE(v3d, base)) {
      CTX_data_id_list_add(result, &base->object->id);
    }
  }
  CTX_data_type_set(result, CTX_DATA_TYPE_COLLECTION);
  return CTX_RESULT_OK;
}
static eContextResult screen_ctx_editable_objects(const bContext *C, bContextDataResult *result)
{
  wmWindow *win = CTX_wm_window(C);
  View3D *v3d = CTX_wm_view3d(C); /* This may be nullptr in a lot of cases. */
  Scene *scene = WM_window_get_active_scene(win);
  ViewLayer *view_layer = WM_window_get_active_view_layer(win);
  BKE_view_layer_synced_ensure(scene, view_layer);

  /* Visible + Editable, but not necessarily selected */
  LISTBASE_FOREACH (Base *, base, BKE_view_layer_object_bases_get(view_layer)) {
    if (BASE_EDITABLE(v3d, base)) {
      CTX_data_id_list_add(result, &base->object->id);
    }
  }
  CTX_data_type_set(result, CTX_DATA_TYPE_COLLECTION);
  return CTX_RESULT_OK;
}
static eContextResult screen_ctx_objects_in_mode(const bContext *C, bContextDataResult *result)
{
  wmWindow *win = CTX_wm_window(C);
  View3D *v3d = CTX_wm_view3d(C); /* This may be nullptr in a lot of cases. */
  const Scene *scene = WM_window_get_active_scene(win);
  ViewLayer *view_layer = WM_window_get_active_view_layer(win);
  BKE_view_layer_synced_ensure(scene, view_layer);
  Object *obact = BKE_view_layer_active_object_get(view_layer);

  if (obact && (obact->mode != OB_MODE_OBJECT)) {
    FOREACH_OBJECT_IN_MODE_BEGIN (scene, view_layer, v3d, obact->type, obact->mode, ob_iter) {
      CTX_data_id_list_add(result, &ob_iter->id);
    }
    FOREACH_OBJECT_IN_MODE_END;
  }
  CTX_data_type_set(result, CTX_DATA_TYPE_COLLECTION);
  return CTX_RESULT_OK;
}
static eContextResult screen_ctx_objects_in_mode_unique_data(const bContext *C,
                                                             bContextDataResult *result)
{
  wmWindow *win = CTX_wm_window(C);
  View3D *v3d = CTX_wm_view3d(C); /* This may be nullptr in a lot of cases. */
  const Scene *scene = WM_window_get_active_scene(win);
  ViewLayer *view_layer = WM_window_get_active_view_layer(win);
  BKE_view_layer_synced_ensure(scene, view_layer);
  Object *obact = BKE_view_layer_active_object_get(view_layer);

  if (obact && (obact->mode != OB_MODE_OBJECT)) {
    FOREACH_OBJECT_IN_MODE_BEGIN (scene, view_layer, v3d, obact->type, obact->mode, ob_iter) {
      ob_iter->id.tag |= ID_TAG_DOIT;
    }
    FOREACH_OBJECT_IN_MODE_END;
    FOREACH_OBJECT_IN_MODE_BEGIN (scene, view_layer, v3d, obact->type, obact->mode, ob_iter) {
      if (ob_iter->id.tag & ID_TAG_DOIT) {
        ob_iter->id.tag &= ~ID_TAG_DOIT;
        CTX_data_id_list_add(result, &ob_iter->id);
      }
    }
    FOREACH_OBJECT_IN_MODE_END;
  }
  CTX_data_type_set(result, CTX_DATA_TYPE_COLLECTION);
  return CTX_RESULT_OK;
}
static eContextResult screen_ctx_visible_or_editable_bones_(const bContext *C,
                                                            bContextDataResult *result,
                                                            const bool editable_bones)
{
  wmWindow *win = CTX_wm_window(C);
  const Scene *scene = WM_window_get_active_scene(win);
  ViewLayer *view_layer = WM_window_get_active_view_layer(win);
  BKE_view_layer_synced_ensure(scene, view_layer);
  Object *obedit = BKE_view_layer_edit_object_get(view_layer);

  bArmature *arm = static_cast<bArmature *>(
      (obedit && obedit->type == OB_ARMATURE) ? obedit->data : nullptr);
  EditBone *flipbone = nullptr;

  if (arm && arm->edbo) {
    Vector<Object *> objects = BKE_view_layer_array_from_objects_in_edit_mode_unique_data(
        scene, view_layer, CTX_wm_view3d(C));
    for (Object *ob : objects) {
      arm = static_cast<bArmature *>(ob->data);

      /* Attention: X-Axis Mirroring is also handled here... */
      LISTBASE_FOREACH (EditBone *, ebone, arm->edbo) {
        /* first and foremost, bone must be visible and selected */
        if (blender::animrig::bone_is_visible(arm, ebone)) {
          /* Get 'x-axis mirror equivalent' bone if the X-Axis Mirroring option is enabled
           * so that most users of this data don't need to explicitly check for it themselves.
           *
           * We need to make sure that these mirrored copies are not selected, otherwise some
           * bones will be operated on twice.
           */
          if (arm->flag & ARM_MIRROR_EDIT) {
            flipbone = ED_armature_ebone_get_mirrored(arm->edbo, ebone);
          }

          /* if we're filtering for editable too, use the check for that instead,
           * as it has selection check too */
          if (editable_bones) {
            /* only selected + editable */
            if (EBONE_EDITABLE(ebone)) {
              CTX_data_list_add(result, &arm->id, &RNA_EditBone, ebone);

              if ((flipbone) && !(flipbone->flag & BONE_SELECTED)) {
                CTX_data_list_add(result, &arm->id, &RNA_EditBone, flipbone);
              }
            }
          }
          else {
            /* only include bones if visible */
            CTX_data_list_add(result, &arm->id, &RNA_EditBone, ebone);

            if ((flipbone) && blender::animrig::bone_is_visible(arm, flipbone) == 0) {
              CTX_data_list_add(result, &arm->id, &RNA_EditBone, flipbone);
            }
          }
        }
      }
    }

    CTX_data_type_set(result, CTX_DATA_TYPE_COLLECTION);
    return CTX_RESULT_OK;
  }
  return CTX_RESULT_NO_DATA;
}
static eContextResult screen_ctx_visible_bones(const bContext *C, bContextDataResult *result)
{
  return screen_ctx_visible_or_editable_bones_(C, result, false);
}
static eContextResult screen_ctx_editable_bones(const bContext *C, bContextDataResult *result)
{
  return screen_ctx_visible_or_editable_bones_(C, result, true);
}
static eContextResult screen_ctx_selected_bones_(const bContext *C,
                                                 bContextDataResult *result,
                                                 const bool selected_editable_bones)
{
  wmWindow *win = CTX_wm_window(C);
  const Scene *scene = WM_window_get_active_scene(win);
  ViewLayer *view_layer = WM_window_get_active_view_layer(win);
  BKE_view_layer_synced_ensure(scene, view_layer);
  Object *obedit = BKE_view_layer_edit_object_get(view_layer);
  bArmature *arm = static_cast<bArmature *>(
      (obedit && obedit->type == OB_ARMATURE) ? obedit->data : nullptr);
  EditBone *flipbone = nullptr;

  if (arm && arm->edbo) {
    Vector<Object *> objects = BKE_view_layer_array_from_objects_in_edit_mode_unique_data(
        scene, view_layer, CTX_wm_view3d(C));
    for (Object *ob : objects) {
      arm = static_cast<bArmature *>(ob->data);

      /* Attention: X-Axis Mirroring is also handled here... */
      LISTBASE_FOREACH (EditBone *, ebone, arm->edbo) {
        /* first and foremost, bone must be visible and selected */
        if (blender::animrig::bone_is_visible(arm, ebone) && (ebone->flag & BONE_SELECTED)) {
          /* Get 'x-axis mirror equivalent' bone if the X-Axis Mirroring option is enabled
           * so that most users of this data don't need to explicitly check for it themselves.
           *
           * We need to make sure that these mirrored copies are not selected, otherwise some
           * bones will be operated on twice.
           */
          if (arm->flag & ARM_MIRROR_EDIT) {
            flipbone = ED_armature_ebone_get_mirrored(arm->edbo, ebone);
          }

          /* if we're filtering for editable too, use the check for that instead,
           * as it has selection check too */
          if (selected_editable_bones) {
            /* only selected + editable */
            if (EBONE_EDITABLE(ebone)) {
              CTX_data_list_add(result, &arm->id, &RNA_EditBone, ebone);

              if ((flipbone) && !(flipbone->flag & BONE_SELECTED)) {
                CTX_data_list_add(result, &arm->id, &RNA_EditBone, flipbone);
              }
            }
          }
          else {
            /* only include bones if selected */
            CTX_data_list_add(result, &arm->id, &RNA_EditBone, ebone);

            if ((flipbone) && !(flipbone->flag & BONE_SELECTED)) {
              CTX_data_list_add(result, &arm->id, &RNA_EditBone, flipbone);
            }
          }
        }
      }
    }

    CTX_data_type_set(result, CTX_DATA_TYPE_COLLECTION);
    return CTX_RESULT_OK;
  }
  return CTX_RESULT_NO_DATA;
}
static eContextResult screen_ctx_selected_bones(const bContext *C, bContextDataResult *result)
{
  return screen_ctx_selected_bones_(C, result, false);
}
static eContextResult screen_ctx_selected_editable_bones(const bContext *C,
                                                         bContextDataResult *result)
{
  return screen_ctx_selected_bones_(C, result, true);
}
static eContextResult screen_ctx_visible_pose_bones(const bContext *C, bContextDataResult *result)
{
  wmWindow *win = CTX_wm_window(C);
  View3D *v3d = CTX_wm_view3d(C); /* This may be nullptr in a lot of cases. */
  const Scene *scene = WM_window_get_active_scene(win);
  ViewLayer *view_layer = WM_window_get_active_view_layer(win);
  BKE_view_layer_synced_ensure(scene, view_layer);
  Object *obact = BKE_view_layer_active_object_get(view_layer);
  Object *obpose = BKE_object_pose_armature_get(obact);
  if (obpose && obpose->pose && obpose->data) {
    if (obpose != obact) {
      FOREACH_PCHAN_VISIBLE_IN_OBJECT_BEGIN (obpose, pchan) {
        CTX_data_list_add(result, &obpose->id, &RNA_PoseBone, pchan);
      }
      FOREACH_PCHAN_SELECTED_IN_OBJECT_END;
    }
    else if (obact->mode & OB_MODE_POSE) {
      FOREACH_OBJECT_IN_MODE_BEGIN (scene, view_layer, v3d, OB_ARMATURE, OB_MODE_POSE, ob_iter) {
        FOREACH_PCHAN_VISIBLE_IN_OBJECT_BEGIN (ob_iter, pchan) {
          CTX_data_list_add(result, &ob_iter->id, &RNA_PoseBone, pchan);
        }
        FOREACH_PCHAN_VISIBLE_IN_OBJECT_END;
      }
      FOREACH_OBJECT_IN_MODE_END;
    }
    CTX_data_type_set(result, CTX_DATA_TYPE_COLLECTION);
    return CTX_RESULT_OK;
  }
  return CTX_RESULT_NO_DATA;
}
static eContextResult screen_ctx_selected_pose_bones(const bContext *C, bContextDataResult *result)
{
  wmWindow *win = CTX_wm_window(C);
  View3D *v3d = CTX_wm_view3d(C); /* This may be nullptr in a lot of cases. */
  const Scene *scene = WM_window_get_active_scene(win);
  ViewLayer *view_layer = WM_window_get_active_view_layer(win);
  Object *obact = BKE_view_layer_active_object_get(view_layer);
  Object *obpose = BKE_object_pose_armature_get(obact);
  if (obpose && obpose->pose && obpose->data) {
    if (obpose != obact) {
      FOREACH_PCHAN_SELECTED_IN_OBJECT_BEGIN (obpose, pchan) {
        CTX_data_list_add(result, &obpose->id, &RNA_PoseBone, pchan);
      }
      FOREACH_PCHAN_SELECTED_IN_OBJECT_END;
    }
    else if (obact->mode & OB_MODE_POSE) {
      FOREACH_OBJECT_IN_MODE_BEGIN (scene, view_layer, v3d, OB_ARMATURE, OB_MODE_POSE, ob_iter) {
        FOREACH_PCHAN_SELECTED_IN_OBJECT_BEGIN (ob_iter, pchan) {
          CTX_data_list_add(result, &ob_iter->id, &RNA_PoseBone, pchan);
        }
        FOREACH_PCHAN_SELECTED_IN_OBJECT_END;
      }
      FOREACH_OBJECT_IN_MODE_END;
    }
    CTX_data_type_set(result, CTX_DATA_TYPE_COLLECTION);
    return CTX_RESULT_OK;
  }
  return CTX_RESULT_NO_DATA;
}
static eContextResult screen_ctx_selected_pose_bones_from_active_object(const bContext *C,
                                                                        bContextDataResult *result)
{
  wmWindow *win = CTX_wm_window(C);
  const Scene *scene = WM_window_get_active_scene(win);
  ViewLayer *view_layer = WM_window_get_active_view_layer(win);
  BKE_view_layer_synced_ensure(scene, view_layer);
  Object *obact = BKE_view_layer_active_object_get(view_layer);
  Object *obpose = BKE_object_pose_armature_get(obact);
  if (obpose && obpose->pose && obpose->data) {
    if (obpose != obact) {
      FOREACH_PCHAN_SELECTED_IN_OBJECT_BEGIN (obpose, pchan) {
        CTX_data_list_add(result, &obpose->id, &RNA_PoseBone, pchan);
      }
      FOREACH_PCHAN_SELECTED_IN_OBJECT_END;
    }
    else if (obact->mode & OB_MODE_POSE) {
      FOREACH_PCHAN_SELECTED_IN_OBJECT_BEGIN (obact, pchan) {
        CTX_data_list_add(result, &obact->id, &RNA_PoseBone, pchan);
      }
      FOREACH_PCHAN_SELECTED_IN_OBJECT_END;
    }
    CTX_data_type_set(result, CTX_DATA_TYPE_COLLECTION);
    return CTX_RESULT_OK;
  }
  return CTX_RESULT_NO_DATA;
}
static eContextResult screen_ctx_active_bone(const bContext *C, bContextDataResult *result)
{
  wmWindow *win = CTX_wm_window(C);
  const Scene *scene = WM_window_get_active_scene(win);
  ViewLayer *view_layer = WM_window_get_active_view_layer(win);
  BKE_view_layer_synced_ensure(scene, view_layer);
  Object *obact = BKE_view_layer_active_object_get(view_layer);
  if (obact && obact->type == OB_ARMATURE) {
    bArmature *arm = static_cast<bArmature *>(obact->data);
    if (arm->edbo) {
      if (arm->act_edbone) {
        CTX_data_pointer_set(result, &arm->id, &RNA_EditBone, arm->act_edbone);
        return CTX_RESULT_OK;
      }
    }
    else {
      if (arm->act_bone) {
        CTX_data_pointer_set(result, &arm->id, &RNA_Bone, arm->act_bone);
        return CTX_RESULT_OK;
      }
    }
  }
  return CTX_RESULT_NO_DATA;
}
static eContextResult screen_ctx_active_pose_bone(const bContext *C, bContextDataResult *result)
{
  wmWindow *win = CTX_wm_window(C);
  const Scene *scene = WM_window_get_active_scene(win);
  ViewLayer *view_layer = WM_window_get_active_view_layer(win);
  BKE_view_layer_synced_ensure(scene, view_layer);
  Object *obact = BKE_view_layer_active_object_get(view_layer);
  Object *obpose = BKE_object_pose_armature_get(obact);

  bPoseChannel *pchan = BKE_pose_channel_active_if_bonecoll_visible(obpose);
  if (pchan) {
    CTX_data_pointer_set(result, &obpose->id, &RNA_PoseBone, pchan);
    return CTX_RESULT_OK;
  }
  return CTX_RESULT_NO_DATA;
}
static eContextResult screen_ctx_active_object(const bContext *C, bContextDataResult *result)
{
  wmWindow *win = CTX_wm_window(C);
  const Scene *scene = WM_window_get_active_scene(win);
  ViewLayer *view_layer = WM_window_get_active_view_layer(win);
  BKE_view_layer_synced_ensure(scene, view_layer);
  Object *obact = BKE_view_layer_active_object_get(view_layer);

  if (obact) {
    CTX_data_id_pointer_set(result, &obact->id);
  }

  return CTX_RESULT_OK;
}

static eContextResult screen_ctx_property(const bContext *C, bContextDataResult *result)
{
  PointerRNA ptr;
  PropertyRNA *prop;
  int index;

  UI_context_active_but_prop_get(C, &ptr, &prop, &index);
  if (ptr.data && prop) {
    /* UI_context_active_but_prop_get returns an index of 0 if the property is not
     * an array, but other functions expect -1 for non-arrays. */
    if (!RNA_property_array_check(prop)) {
      index = -1;
    }

    CTX_data_type_set(result, CTX_DATA_TYPE_PROPERTY);
    CTX_data_pointer_set_ptr(result, &ptr);
    CTX_data_prop_set(result, prop, index);
  }

  return CTX_RESULT_OK;
}

static eContextResult screen_ctx_object(const bContext *C, bContextDataResult *result)
{
  wmWindow *win = CTX_wm_window(C);
  const Scene *scene = WM_window_get_active_scene(win);
  ViewLayer *view_layer = WM_window_get_active_view_layer(win);
  BKE_view_layer_synced_ensure(scene, view_layer);
  Object *obact = BKE_view_layer_active_object_get(view_layer);

  if (obact) {
    CTX_data_id_pointer_set(result, &obact->id);
  }

  return CTX_RESULT_OK;
}
static eContextResult screen_ctx_edit_object(const bContext *C, bContextDataResult *result)
{
  wmWindow *win = CTX_wm_window(C);
  Scene *scene = WM_window_get_active_scene(win);
  ViewLayer *view_layer = WM_window_get_active_view_layer(win);
  BKE_view_layer_synced_ensure(scene, view_layer);
  Object *obedit = BKE_view_layer_edit_object_get(view_layer);
  /* convenience for now, 1 object per scene in editmode */
  if (obedit) {
    CTX_data_id_pointer_set(result, &obedit->id);
  }

  return CTX_RESULT_OK;
}
static eContextResult screen_ctx_sculpt_object(const bContext *C, bContextDataResult *result)
{
  wmWindow *win = CTX_wm_window(C);
  const Scene *scene = WM_window_get_active_scene(win);
  ViewLayer *view_layer = WM_window_get_active_view_layer(win);
  BKE_view_layer_synced_ensure(scene, view_layer);
  Object *obact = BKE_view_layer_active_object_get(view_layer);

  if (obact && (obact->mode & OB_MODE_SCULPT)) {
    CTX_data_id_pointer_set(result, &obact->id);
  }

  return CTX_RESULT_OK;
}
static eContextResult screen_ctx_vertex_paint_object(const bContext *C, bContextDataResult *result)
{
  wmWindow *win = CTX_wm_window(C);
  const Scene *scene = WM_window_get_active_scene(win);
  ViewLayer *view_layer = WM_window_get_active_view_layer(win);
  BKE_view_layer_synced_ensure(scene, view_layer);
  Object *obact = BKE_view_layer_active_object_get(view_layer);
  if (obact && (obact->mode & OB_MODE_VERTEX_PAINT)) {
    CTX_data_id_pointer_set(result, &obact->id);
  }

  return CTX_RESULT_OK;
}
static eContextResult screen_ctx_weight_paint_object(const bContext *C, bContextDataResult *result)
{
  wmWindow *win = CTX_wm_window(C);
  const Scene *scene = WM_window_get_active_scene(win);
  ViewLayer *view_layer = WM_window_get_active_view_layer(win);
  BKE_view_layer_synced_ensure(scene, view_layer);
  Object *obact = BKE_view_layer_active_object_get(view_layer);
  if (obact && (obact->mode & OB_MODE_ALL_WEIGHT_PAINT)) {
    CTX_data_id_pointer_set(result, &obact->id);
  }

  return CTX_RESULT_OK;
}
static eContextResult screen_ctx_image_paint_object(const bContext *C, bContextDataResult *result)
{
  wmWindow *win = CTX_wm_window(C);
  const Scene *scene = WM_window_get_active_scene(win);
  ViewLayer *view_layer = WM_window_get_active_view_layer(win);
  BKE_view_layer_synced_ensure(scene, view_layer);
  Object *obact = BKE_view_layer_active_object_get(view_layer);
  if (obact && (obact->mode & OB_MODE_TEXTURE_PAINT)) {
    CTX_data_id_pointer_set(result, &obact->id);
  }

  return CTX_RESULT_OK;
}
static eContextResult screen_ctx_particle_edit_object(const bContext *C,
                                                      bContextDataResult *result)
{
  wmWindow *win = CTX_wm_window(C);
  const Scene *scene = WM_window_get_active_scene(win);
  ViewLayer *view_layer = WM_window_get_active_view_layer(win);
  BKE_view_layer_synced_ensure(scene, view_layer);
  Object *obact = BKE_view_layer_active_object_get(view_layer);
  if (obact && (obact->mode & OB_MODE_PARTICLE_EDIT)) {
    CTX_data_id_pointer_set(result, &obact->id);
  }

  return CTX_RESULT_OK;
}
static eContextResult screen_ctx_pose_object(const bContext *C, bContextDataResult *result)
{
  wmWindow *win = CTX_wm_window(C);
  const Scene *scene = WM_window_get_active_scene(win);
  ViewLayer *view_layer = WM_window_get_active_view_layer(win);
  BKE_view_layer_synced_ensure(scene, view_layer);
  Object *obact = BKE_view_layer_active_object_get(view_layer);
  Object *obpose = BKE_object_pose_armature_get(obact);
  if (obpose) {
    CTX_data_id_pointer_set(result, &obpose->id);
  }
  return CTX_RESULT_OK;
}
/**
 * BFA - 3D Sequencer, uses CTX_data_sequencer_scene instead 
 * TODO: remove for Scene Selector
*/
static Scene *bfa_3d_sequencer_get_active_scene(const bContext *C)
{
  return CTX_data_sequencer_scene(C);
}

static eContextResult screen_ctx_active_sequence_strip(const bContext *C,
                                                       bContextDataResult *result)
{
<<<<<<< HEAD
  Scene *scene = bfa_3d_sequencer_get_active_scene(C);
=======
  Scene *scene = CTX_data_sequencer_scene(C);
  if (!scene) {
    return CTX_RESULT_NO_DATA;
  }
>>>>>>> 346d5b74
  Strip *strip = blender::seq::select_active_get(scene);
  if (strip) {
    CTX_data_pointer_set(result, &scene->id, &RNA_Strip, strip);
    return CTX_RESULT_OK;
  }
  return CTX_RESULT_NO_DATA;
}
static eContextResult screen_ctx_sequences(const bContext *C, bContextDataResult *result)
{
  Scene *scene = CTX_data_sequencer_scene(C);
  if (!scene) {
    return CTX_RESULT_NO_DATA;
  }
  Editing *ed = blender::seq::editing_get(scene);
  if (ed) {
    LISTBASE_FOREACH (Strip *, strip, ed->current_strips()) {
      CTX_data_list_add(result, &scene->id, &RNA_Strip, strip);
    }
    CTX_data_type_set(result, CTX_DATA_TYPE_COLLECTION);
    return CTX_RESULT_OK;
  }
  return CTX_RESULT_NO_DATA;
}
static eContextResult screen_ctx_selected_sequences(const bContext *C, bContextDataResult *result)
{
<<<<<<< HEAD
  Scene *scene = bfa_3d_sequencer_get_active_scene(C); /*BFA - 3D Sequencer*/
=======
  Scene *scene = CTX_data_sequencer_scene(C);
  if (!scene) {
    return CTX_RESULT_NO_DATA;
  }
>>>>>>> 346d5b74
  Editing *ed = blender::seq::editing_get(scene);
  if (ed) {
    LISTBASE_FOREACH (Strip *, strip, ed->current_strips()) {
      if (strip->flag & SELECT) {
        CTX_data_list_add(result, &scene->id, &RNA_Strip, strip);
      }
    }
    CTX_data_type_set(result, CTX_DATA_TYPE_COLLECTION);
    return CTX_RESULT_OK;
  }
  return CTX_RESULT_NO_DATA;
}
static eContextResult screen_ctx_selected_editable_sequences(const bContext *C,
                                                             bContextDataResult *result)
{
<<<<<<< HEAD
  Scene *scene = bfa_3d_sequencer_get_active_scene(C); /*BFA - 3D Sequencer*/
=======
  Scene *scene = CTX_data_sequencer_scene(C);
  if (!scene) {
    return CTX_RESULT_NO_DATA;
  }
>>>>>>> 346d5b74
  Editing *ed = blender::seq::editing_get(scene);
  if (ed == nullptr) {
    return CTX_RESULT_NO_DATA;
  }

  ListBase *channels = blender::seq::channels_displayed_get(ed);
  LISTBASE_FOREACH (Strip *, strip, ed->current_strips()) {
    if (strip->flag & SELECT && !blender::seq::transform_is_locked(channels, strip)) {
      CTX_data_list_add(result, &scene->id, &RNA_Strip, strip);
    }
  }
  CTX_data_type_set(result, CTX_DATA_TYPE_COLLECTION);
  return CTX_RESULT_OK;
}

static eContextResult screen_ctx_active_nla_track(const bContext *C, bContextDataResult *result)
{
  PointerRNA ptr;
  if (ANIM_nla_context_track_ptr(C, &ptr)) {
    CTX_data_pointer_set_ptr(result, &ptr);
    return CTX_RESULT_OK;
  }
  return CTX_RESULT_NO_DATA;
}
static eContextResult screen_ctx_active_nla_strip(const bContext *C, bContextDataResult *result)
{
  PointerRNA ptr;
  if (ANIM_nla_context_strip_ptr(C, &ptr)) {
    CTX_data_pointer_set_ptr(result, &ptr);
    return CTX_RESULT_OK;
  }
  return CTX_RESULT_NO_DATA;
}
static eContextResult screen_ctx_selected_nla_strips(const bContext *C, bContextDataResult *result)
{
  bAnimContext ac;
  if (ANIM_animdata_get_context(C, &ac) != 0) {
    ListBase anim_data = {nullptr, nullptr};

    ANIM_animdata_filter(
        &ac, &anim_data, ANIMFILTER_DATA_VISIBLE, ac.data, eAnimCont_Types(ac.datatype));
    LISTBASE_FOREACH (bAnimListElem *, ale, &anim_data) {
      if (ale->datatype != ALE_NLASTRIP) {
        continue;
      }
      NlaTrack *nlt = (NlaTrack *)ale->data;
      LISTBASE_FOREACH (NlaStrip *, strip, &nlt->strips) {
        if (strip->flag & NLASTRIP_FLAG_SELECT) {
          CTX_data_list_add(result, ale->id, &RNA_NlaStrip, strip);
        }
      }
    }
    ANIM_animdata_freelist(&anim_data);

    CTX_data_type_set(result, CTX_DATA_TYPE_COLLECTION);
    return CTX_RESULT_OK;
  }
  return CTX_RESULT_NO_DATA;
}
static eContextResult screen_ctx_selected_movieclip_tracks(const bContext *C,
                                                           bContextDataResult *result)
{
  SpaceClip *space_clip = CTX_wm_space_clip(C);
  if (space_clip == nullptr) {
    return CTX_RESULT_NO_DATA;
  }
  MovieClip *clip = ED_space_clip_get_clip(space_clip);
  if (clip == nullptr) {
    return CTX_RESULT_NO_DATA;
  }

  const MovieTrackingObject *tracking_object = BKE_tracking_object_get_active(&clip->tracking);
  LISTBASE_FOREACH (MovieTrackingTrack *, track, &tracking_object->tracks) {
    if (!TRACK_SELECTED(track)) {
      continue;
    }
    CTX_data_list_add(result, &clip->id, &RNA_MovieTrackingTrack, track);
  }

  CTX_data_type_set(result, CTX_DATA_TYPE_COLLECTION);
  return CTX_RESULT_OK;
}

static eContextResult screen_ctx_annotation_data(const bContext *C, bContextDataResult *result)
{
  wmWindow *win = CTX_wm_window(C);
  bScreen *screen = CTX_wm_screen(C);
  ScrArea *area = CTX_wm_area(C);
  Scene *scene = WM_window_get_active_scene(win);
  bGPdata *gpd = ED_annotation_data_get_active_direct((ID *)screen, area, scene);

  if (gpd) {
    CTX_data_id_pointer_set(result, &gpd->id);
    return CTX_RESULT_OK;
  }
  return CTX_RESULT_NO_DATA;
}
static eContextResult screen_ctx_annotation_data_owner(const bContext *C,
                                                       bContextDataResult *result)
{
  wmWindow *win = CTX_wm_window(C);
  bScreen *screen = CTX_wm_screen(C);
  ScrArea *area = CTX_wm_area(C);
  Scene *scene = WM_window_get_active_scene(win);

  /* Pointer to which data/datablock owns the reference to the Grease Pencil data being used. */
  PointerRNA ptr;
  bGPdata **gpd_ptr = ED_annotation_data_get_pointers_direct((ID *)screen, area, scene, &ptr);

  if (gpd_ptr) {
    CTX_data_pointer_set_ptr(result, &ptr);
    return CTX_RESULT_OK;
  }
  return CTX_RESULT_NO_DATA;
}
static eContextResult screen_ctx_active_annotation_layer(const bContext *C,
                                                         bContextDataResult *result)
{
  wmWindow *win = CTX_wm_window(C);
  bScreen *screen = CTX_wm_screen(C);
  ScrArea *area = CTX_wm_area(C);
  Scene *scene = WM_window_get_active_scene(win);
  bGPdata *gpd = ED_annotation_data_get_active_direct((ID *)screen, area, scene);

  if (gpd) {
    bGPDlayer *gpl = BKE_gpencil_layer_active_get(gpd);

    if (gpl) {
      CTX_data_pointer_set(result, &gpd->id, &RNA_AnnotationLayer, gpl);
      return CTX_RESULT_OK;
    }
  }
  return CTX_RESULT_NO_DATA;
}
static eContextResult screen_ctx_grease_pencil_data(const bContext *C, bContextDataResult *result)
{
  wmWindow *win = CTX_wm_window(C);
  const Scene *scene = WM_window_get_active_scene(win);
  ViewLayer *view_layer = WM_window_get_active_view_layer(win);
  BKE_view_layer_synced_ensure(scene, view_layer);
  Object *obact = BKE_view_layer_active_object_get(view_layer);
  if (obact && obact->type == OB_GREASE_PENCIL) {
    GreasePencil *grease_pencil = static_cast<GreasePencil *>(obact->data);
    CTX_data_id_pointer_set(result, &grease_pencil->id);
    return CTX_RESULT_OK;
  }
  return CTX_RESULT_NO_DATA;
}
static eContextResult screen_ctx_active_operator(const bContext *C, bContextDataResult *result)
{
  wmOperator *op = nullptr;

  SpaceFile *sfile = CTX_wm_space_file(C);
  if (sfile) {
    op = sfile->op;
  }
  else if ((op = UI_context_active_operator_get(C))) {
    /* do nothing */
  }
  else {
    /* NOTE: this checks poll, could be a problem, but this also
     * happens for the toolbar */
    op = WM_operator_last_redo(C);
  }
  /* TODO: get the operator from popup's. */

  if (op && op->ptr) {
    CTX_data_pointer_set(result, nullptr, &RNA_Operator, op);
    return CTX_RESULT_OK;
  }
  return CTX_RESULT_NO_DATA;
}
static eContextResult screen_ctx_sel_actions_impl(const bContext *C,
                                                  bContextDataResult *result,
                                                  bool active_only,
                                                  bool editable)
{
  bAnimContext ac;
  if (!ANIM_animdata_get_context(C, &ac) || !ELEM(ac.spacetype, SPACE_ACTION, SPACE_GRAPH)) {
    return CTX_RESULT_NO_DATA;
  }

  /* In the Action and Shape Key editor always use the action field at the top. */
  if (ac.spacetype == SPACE_ACTION) {
    SpaceAction *saction = (SpaceAction *)ac.sl;

    if (ELEM(saction->mode, SACTCONT_ACTION, SACTCONT_SHAPEKEY)) {
      if (active_only) {
        CTX_data_id_pointer_set(result, (ID *)saction->action);
      }
      else {
        if (saction->action && !(editable && !ID_IS_EDITABLE(saction->action))) {
          CTX_data_id_list_add(result, &saction->action->id);
        }

        CTX_data_type_set(result, CTX_DATA_TYPE_COLLECTION);
      }

      return CTX_RESULT_OK;
    }
  }

  /* Search for selected animation data items. */
  ListBase anim_data = {nullptr, nullptr};

  int filter = ANIMFILTER_DATA_VISIBLE;
  bool check_selected = false;

  switch (ac.spacetype) {
    case SPACE_GRAPH:
      filter |= ANIMFILTER_FCURVESONLY | ANIMFILTER_CURVE_VISIBLE |
                (active_only ? ANIMFILTER_ACTIVE : ANIMFILTER_SEL);
      break;

    case SPACE_ACTION:
      filter |= ANIMFILTER_LIST_VISIBLE | ANIMFILTER_LIST_CHANNELS;
      check_selected = true;
      break;
    default:
      BLI_assert_unreachable();
  }

  ANIM_animdata_filter(
      &ac, &anim_data, eAnimFilter_Flags(filter), ac.data, eAnimCont_Types(ac.datatype));

  blender::Set<bAction *> seen_set;

  LISTBASE_FOREACH (bAnimListElem *, ale, &anim_data) {
    /* In dope-sheet check selection status of individual items, skipping
     * if not selected or has no selection flag. This is needed so that
     * selecting action or group rows without any channels works. */
    if (check_selected && ANIM_channel_setting_get(&ac, ale, ACHANNEL_SETTING_SELECT) <= 0) {
      continue;
    }

    bAction *action = ANIM_channel_action_get(ale);
    if (!action) {
      continue;
    }

    if (active_only) {
      CTX_data_id_pointer_set(result, (ID *)action);
      break;
    }
    if (editable && !ID_IS_EDITABLE(action)) {
      continue;
    }

    /* Add the action to the output list if not already added. */
    if (seen_set.add(action)) {
      CTX_data_id_list_add(result, &action->id);
    }
  }

  ANIM_animdata_freelist(&anim_data);

  if (!active_only) {
    CTX_data_type_set(result, CTX_DATA_TYPE_COLLECTION);
  }

  return CTX_RESULT_OK;
}
static eContextResult screen_ctx_active_action(const bContext *C, bContextDataResult *result)
{
  return screen_ctx_sel_actions_impl(C, result, true, false);
}
static eContextResult screen_ctx_selected_visible_actions(const bContext *C,
                                                          bContextDataResult *result)
{
  return screen_ctx_sel_actions_impl(C, result, false, false);
}
static eContextResult screen_ctx_selected_editable_actions(const bContext *C,
                                                           bContextDataResult *result)
{
  return screen_ctx_sel_actions_impl(C, result, false, true);
}
static eContextResult screen_ctx_sel_edit_fcurves_(const bContext *C,
                                                   bContextDataResult *result,
                                                   const int extra_filter)
{
  bAnimContext ac;
  if (ANIM_animdata_get_context(C, &ac) && ELEM(ac.spacetype, SPACE_ACTION, SPACE_GRAPH)) {
    ListBase anim_data = {nullptr, nullptr};

    int filter = (ANIMFILTER_DATA_VISIBLE | ANIMFILTER_NODUPLIS) |
                 (ac.spacetype == SPACE_GRAPH ?
                      (ANIMFILTER_CURVE_VISIBLE | ANIMFILTER_FCURVESONLY) :
                      ANIMFILTER_LIST_VISIBLE) |
                 extra_filter;

    ANIM_animdata_filter(
        &ac, &anim_data, eAnimFilter_Flags(filter), ac.data, eAnimCont_Types(ac.datatype));

    LISTBASE_FOREACH (bAnimListElem *, ale, &anim_data) {
      if (ELEM(ale->type, ANIMTYPE_FCURVE, ANIMTYPE_NLACURVE)) {
        CTX_data_list_add(result, ale->fcurve_owner_id, &RNA_FCurve, ale->data);
      }
    }

    ANIM_animdata_freelist(&anim_data);

    CTX_data_type_set(result, CTX_DATA_TYPE_COLLECTION);
    return CTX_RESULT_OK;
  }
  return CTX_RESULT_NO_DATA;
}
static eContextResult screen_ctx_editable_fcurves(const bContext *C, bContextDataResult *result)
{
  return screen_ctx_sel_edit_fcurves_(C, result, ANIMFILTER_FOREDIT);
}
static eContextResult screen_ctx_visible_fcurves(const bContext *C, bContextDataResult *result)
{
  return screen_ctx_sel_edit_fcurves_(C, result, 0);
}
static eContextResult screen_ctx_selected_editable_fcurves(const bContext *C,
                                                           bContextDataResult *result)
{
  return screen_ctx_sel_edit_fcurves_(C, result, ANIMFILTER_SEL | ANIMFILTER_FOREDIT);
}
static eContextResult screen_ctx_selected_visible_fcurves(const bContext *C,
                                                          bContextDataResult *result)
{
  return screen_ctx_sel_edit_fcurves_(C, result, ANIMFILTER_SEL);
}
static eContextResult screen_ctx_active_editable_fcurve(const bContext *C,
                                                        bContextDataResult *result)
{
  bAnimContext ac;
  if (ANIM_animdata_get_context(C, &ac) && ELEM(ac.spacetype, SPACE_GRAPH)) {
    ListBase anim_data = {nullptr, nullptr};

    int filter = (ANIMFILTER_DATA_VISIBLE | ANIMFILTER_ACTIVE | ANIMFILTER_FOREDIT |
                  ANIMFILTER_FCURVESONLY | ANIMFILTER_CURVE_VISIBLE);

    ANIM_animdata_filter(
        &ac, &anim_data, eAnimFilter_Flags(filter), ac.data, eAnimCont_Types(ac.datatype));

    LISTBASE_FOREACH (bAnimListElem *, ale, &anim_data) {
      if (ELEM(ale->type, ANIMTYPE_FCURVE, ANIMTYPE_NLACURVE)) {
        CTX_data_pointer_set(result, ale->fcurve_owner_id, &RNA_FCurve, ale->data);
        break;
      }
    }

    ANIM_animdata_freelist(&anim_data);
    return CTX_RESULT_OK;
  }
  return CTX_RESULT_NO_DATA;
}
static eContextResult screen_ctx_selected_editable_keyframes(const bContext *C,
                                                             bContextDataResult *result)
{
  bAnimContext ac;
  if (ANIM_animdata_get_context(C, &ac) && ELEM(ac.spacetype, SPACE_ACTION, SPACE_GRAPH)) {
    ListBase anim_data = {nullptr, nullptr};

    /* Use keyframes from editable selected FCurves. */
    int filter = (ANIMFILTER_DATA_VISIBLE | ANIMFILTER_NODUPLIS | ANIMFILTER_FOREDIT |
                  ANIMFILTER_SEL) |
                 (ac.spacetype == SPACE_GRAPH ?
                      (ANIMFILTER_CURVE_VISIBLE | ANIMFILTER_FCURVESONLY) :
                      ANIMFILTER_LIST_VISIBLE);

    ANIM_animdata_filter(
        &ac, &anim_data, eAnimFilter_Flags(filter), ac.data, eAnimCont_Types(ac.datatype));

    int i;
    FCurve *fcurve;
    BezTriple *bezt;
    LISTBASE_FOREACH (bAnimListElem *, ale, &anim_data) {
      if (!ELEM(ale->type, ANIMTYPE_FCURVE, ANIMTYPE_NLACURVE)) {
        continue;
      }

      fcurve = (FCurve *)ale->data;
      if (fcurve->bezt == nullptr) {
        /* Skip baked FCurves. */
        continue;
      }

      for (i = 0, bezt = fcurve->bezt; i < fcurve->totvert; i++, bezt++) {
        if ((bezt->f2 & SELECT) == 0) {
          continue;
        }

        CTX_data_list_add(result, ale->fcurve_owner_id, &RNA_Keyframe, bezt);
      }
    }

    ANIM_animdata_freelist(&anim_data);

    CTX_data_type_set(result, CTX_DATA_TYPE_COLLECTION);
    return CTX_RESULT_OK;
  }
  return CTX_RESULT_NO_DATA;
}

static eContextResult screen_ctx_asset_library(const bContext *C, bContextDataResult *result)
{
  WorkSpace *workspace = CTX_wm_workspace(C);
  CTX_data_pointer_set(
      result, &workspace->id, &RNA_AssetLibraryReference, &workspace->asset_library_ref);
  return CTX_RESULT_OK;
}

static eContextResult screen_ctx_ui_list(const bContext *C, bContextDataResult *result)
{
  wmWindow *win = CTX_wm_window(C);
  ARegion *region = CTX_wm_region(C);
  if (region) {
    uiList *list = UI_list_find_mouse_over(region, win->eventstate);
    if (list) {
      CTX_data_pointer_set(result, nullptr, &RNA_UIList, list);
      return CTX_RESULT_OK;
    }
  }
  return CTX_RESULT_NO_DATA;
}

static eContextResult screen_ctx_active_strip(const bContext *C, bContextDataResult *result)
{
  Scene *scene = CTX_data_sequencer_scene(C);
  if (!scene) {
    return CTX_RESULT_NO_DATA;
  }
  Strip *strip = blender::seq::select_active_get(scene);
  if (strip) {
    CTX_data_pointer_set(result, &scene->id, &RNA_Strip, strip);
    return CTX_RESULT_OK;
  }
  return CTX_RESULT_NO_DATA;
}
static eContextResult screen_ctx_strips(const bContext *C, bContextDataResult *result)
{
  Scene *scene = CTX_data_sequencer_scene(C);
  if (!scene) {
    return CTX_RESULT_NO_DATA;
  }
  Editing *ed = blender::seq::editing_get(scene);
  if (ed) {
    LISTBASE_FOREACH (Strip *, strip, ed->current_strips()) {
      CTX_data_list_add(result, &scene->id, &RNA_Strip, strip);
    }
    CTX_data_type_set(result, CTX_DATA_TYPE_COLLECTION);
    return CTX_RESULT_OK;
  }
  return CTX_RESULT_NO_DATA;
}
static eContextResult screen_ctx_selected_strips(const bContext *C, bContextDataResult *result)
{
  Scene *scene = CTX_data_sequencer_scene(C);
  if (!scene) {
    return CTX_RESULT_NO_DATA;
  }
  Editing *ed = blender::seq::editing_get(scene);
  if (ed) {
    LISTBASE_FOREACH (Strip *, strip, ed->current_strips()) {
      if (strip->flag & SELECT) {
        CTX_data_list_add(result, &scene->id, &RNA_Strip, strip);
      }
    }
    CTX_data_type_set(result, CTX_DATA_TYPE_COLLECTION);
    return CTX_RESULT_OK;
  }
  return CTX_RESULT_NO_DATA;
}
static eContextResult screen_ctx_selected_editable_strips(const bContext *C,
                                                          bContextDataResult *result)
{
  Scene *scene = CTX_data_sequencer_scene(C);
  if (!scene) {
    return CTX_RESULT_NO_DATA;
  }
  Editing *ed = blender::seq::editing_get(scene);
  if (ed == nullptr) {
    return CTX_RESULT_NO_DATA;
  }

  ListBase *channels = blender::seq::channels_displayed_get(ed);
  LISTBASE_FOREACH (Strip *, strip, ed->current_strips()) {
    if (strip->flag & SELECT && !blender::seq::transform_is_locked(channels, strip)) {
      CTX_data_list_add(result, &scene->id, &RNA_Strip, strip);
    }
  }
  CTX_data_type_set(result, CTX_DATA_TYPE_COLLECTION);
  return CTX_RESULT_OK;
}
static eContextResult screen_ctx_sequencer_scene(const bContext *C, bContextDataResult *result)
{
  Scene *scene = CTX_data_sequencer_scene(C);
  if (scene) {
    CTX_data_id_pointer_set(result, &scene->id);
    return CTX_RESULT_OK;
  }
  return CTX_RESULT_NO_DATA;
}

/* Registry of context callback functions. */

using context_callback = eContextResult (*)(const bContext *C, bContextDataResult *result);

static const blender::Map<blender::StringRef, context_callback> &
ensure_ed_screen_context_functions()
{
  static blender::Map<blender::StringRef, context_callback> screen_context_functions = []() {
    blender::Map<blender::StringRef, context_callback> map;
    map.add("scene", screen_ctx_scene);
    map.add("visible_objects", screen_ctx_visible_objects);
    map.add("selectable_objects", screen_ctx_selectable_objects);
    map.add("selected_objects", screen_ctx_selected_objects);
    map.add("selected_editable_objects", screen_ctx_selected_editable_objects);
    map.add("editable_objects", screen_ctx_editable_objects);
    map.add("objects_in_mode", screen_ctx_objects_in_mode);
    map.add("objects_in_mode_unique_data", screen_ctx_objects_in_mode_unique_data);
    map.add("visible_bones", screen_ctx_visible_bones);
    map.add("editable_bones", screen_ctx_editable_bones);
    map.add("selected_bones", screen_ctx_selected_bones);
    map.add("selected_editable_bones", screen_ctx_selected_editable_bones);
    map.add("visible_pose_bones", screen_ctx_visible_pose_bones);
    map.add("selected_pose_bones", screen_ctx_selected_pose_bones);
    map.add("selected_pose_bones_from_active_object",
            screen_ctx_selected_pose_bones_from_active_object);
    map.add("active_bone", screen_ctx_active_bone);
    map.add("active_pose_bone", screen_ctx_active_pose_bone);
    map.add("active_object", screen_ctx_active_object);
    map.add("object", screen_ctx_object);
    map.add("edit_object", screen_ctx_edit_object);
    map.add("sculpt_object", screen_ctx_sculpt_object);
    map.add("vertex_paint_object", screen_ctx_vertex_paint_object);
    map.add("weight_paint_object", screen_ctx_weight_paint_object);
    map.add("image_paint_object", screen_ctx_image_paint_object);
    map.add("particle_edit_object", screen_ctx_particle_edit_object);
    map.add("pose_object", screen_ctx_pose_object);
    map.add("active_sequence_strip", screen_ctx_active_sequence_strip); /* DEPRECATED */
    map.add("sequences", screen_ctx_sequences);                         /* DEPRECATED */
    map.add("selected_sequences", screen_ctx_selected_sequences);       /* DEPRECATED */
    map.add("selected_editable_sequences",
            screen_ctx_selected_editable_sequences); /* DEPRECATED */
    map.add("active_nla_track", screen_ctx_active_nla_track);
    map.add("active_nla_strip", screen_ctx_active_nla_strip);
    map.add("selected_nla_strips", screen_ctx_selected_nla_strips);
    map.add("selected_movieclip_tracks", screen_ctx_selected_movieclip_tracks);
    map.add("annotation_data", screen_ctx_annotation_data);
    map.add("annotation_data_owner", screen_ctx_annotation_data_owner);
    map.add("active_annotation_layer", screen_ctx_active_annotation_layer);
    map.add("grease_pencil", screen_ctx_grease_pencil_data);
    map.add("active_operator", screen_ctx_active_operator);
    map.add("active_action", screen_ctx_active_action);
    map.add("selected_visible_actions", screen_ctx_selected_visible_actions);
    map.add("selected_editable_actions", screen_ctx_selected_editable_actions);
    map.add("editable_fcurves", screen_ctx_editable_fcurves);
    map.add("visible_fcurves", screen_ctx_visible_fcurves);
    map.add("selected_editable_fcurves", screen_ctx_selected_editable_fcurves);
    map.add("selected_visible_fcurves", screen_ctx_selected_visible_fcurves);
    map.add("active_editable_fcurve", screen_ctx_active_editable_fcurve);
    map.add("selected_editable_keyframes", screen_ctx_selected_editable_keyframes);
    map.add("asset_library_reference", screen_ctx_asset_library);
    map.add("ui_list", screen_ctx_ui_list);
    map.add("property", screen_ctx_property);
    map.add("active_strip", screen_ctx_active_strip);
    map.add("strips", screen_ctx_strips);
    map.add("selected_strips", screen_ctx_selected_strips);
    map.add("selected_editable_strips", screen_ctx_selected_editable_strips);
    map.add("sequencer_scene", screen_ctx_sequencer_scene);
    return map;
  }();
  return screen_context_functions;
}

int ed_screen_context(const bContext *C, const char *member, bContextDataResult *result)
{
  if (CTX_data_dir(member)) {
    CTX_data_dir_set(result, screen_context_dir);
    return CTX_RESULT_OK;
  }

  const blender::Map<blender::StringRef, context_callback> &functions =
      ensure_ed_screen_context_functions();
  context_callback callback = functions.lookup_default(member, nullptr);
  if (callback == nullptr) {
    return CTX_RESULT_MEMBER_NOT_FOUND;
  }

  return callback(C, result);
}<|MERGE_RESOLUTION|>--- conflicted
+++ resolved
@@ -673,7 +673,7 @@
 }
 /**
  * BFA - 3D Sequencer, uses CTX_data_sequencer_scene instead 
- * TODO: remove for Scene Selector
+ * BFA - TODO: remove for Scene Selector
 */
 static Scene *bfa_3d_sequencer_get_active_scene(const bContext *C)
 {
@@ -683,14 +683,12 @@
 static eContextResult screen_ctx_active_sequence_strip(const bContext *C,
                                                        bContextDataResult *result)
 {
-<<<<<<< HEAD
-  Scene *scene = bfa_3d_sequencer_get_active_scene(C);
-=======
-  Scene *scene = CTX_data_sequencer_scene(C);
+  Scene *scene = bfa_3d_sequencer_get_active_scene(C);  
+  // BFA - TODO
+  //Scene *scene = CTX_data_sequencer_scene(C);
   if (!scene) {
     return CTX_RESULT_NO_DATA;
   }
->>>>>>> 346d5b74
   Strip *strip = blender::seq::select_active_get(scene);
   if (strip) {
     CTX_data_pointer_set(result, &scene->id, &RNA_Strip, strip);
@@ -716,14 +714,12 @@
 }
 static eContextResult screen_ctx_selected_sequences(const bContext *C, bContextDataResult *result)
 {
-<<<<<<< HEAD
   Scene *scene = bfa_3d_sequencer_get_active_scene(C); /*BFA - 3D Sequencer*/
-=======
-  Scene *scene = CTX_data_sequencer_scene(C);
+  // BFA - TODO
+  //Scene *scene = CTX_data_sequencer_scene(C);
   if (!scene) {
     return CTX_RESULT_NO_DATA;
   }
->>>>>>> 346d5b74
   Editing *ed = blender::seq::editing_get(scene);
   if (ed) {
     LISTBASE_FOREACH (Strip *, strip, ed->current_strips()) {
@@ -739,14 +735,12 @@
 static eContextResult screen_ctx_selected_editable_sequences(const bContext *C,
                                                              bContextDataResult *result)
 {
-<<<<<<< HEAD
   Scene *scene = bfa_3d_sequencer_get_active_scene(C); /*BFA - 3D Sequencer*/
-=======
-  Scene *scene = CTX_data_sequencer_scene(C);
+  // BFA - TODO
+  //Scene *scene = CTX_data_sequencer_scene(C);
   if (!scene) {
     return CTX_RESULT_NO_DATA;
   }
->>>>>>> 346d5b74
   Editing *ed = blender::seq::editing_get(scene);
   if (ed == nullptr) {
     return CTX_RESULT_NO_DATA;
