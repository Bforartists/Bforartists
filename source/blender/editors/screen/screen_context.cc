--- conflicted
+++ resolved
@@ -673,7 +673,6 @@
 {
   wmWindow *win = CTX_wm_window(C);
   Scene *scene = WM_window_get_active_scene(win);
-<<<<<<< HEAD
   /*############## BFA - 3D Sequencer ##############*/
   SpaceSeq *sseq = CTX_wm_space_seq(C);
 
@@ -688,10 +687,7 @@
 {
   Scene *scene = space_sequencer_get_active_scene(C);
   /*############## BFA - 3D Sequencer End ##############*/
-  Strip *strip = SEQ_select_active_get(scene);
-=======
   Strip *strip = blender::seq::select_active_get(scene);
->>>>>>> d4085263
   if (strip) {
     CTX_data_pointer_set(result, &scene->id, &RNA_Strip, strip);
     return CTX_RESULT_OK;
@@ -714,14 +710,8 @@
 }
 static eContextResult screen_ctx_selected_sequences(const bContext *C, bContextDataResult *result)
 {
-<<<<<<< HEAD
   Scene *scene = space_sequencer_get_active_scene(C); /*BFA - 3D Sequencer*/
-  Editing *ed = SEQ_editing_get(scene);
-=======
-  wmWindow *win = CTX_wm_window(C);
-  Scene *scene = WM_window_get_active_scene(win);
   Editing *ed = blender::seq::editing_get(scene);
->>>>>>> d4085263
   if (ed) {
     LISTBASE_FOREACH (Strip *, strip, ed->seqbasep) {
       if (strip->flag & SELECT) {
@@ -736,14 +726,8 @@
 static eContextResult screen_ctx_selected_editable_sequences(const bContext *C,
                                                              bContextDataResult *result)
 {
-<<<<<<< HEAD
   Scene *scene = space_sequencer_get_active_scene(C); /*BFA - 3D Sequencer*/
-  Editing *ed = SEQ_editing_get(scene);
-=======
-  wmWindow *win = CTX_wm_window(C);
-  Scene *scene = WM_window_get_active_scene(win);
   Editing *ed = blender::seq::editing_get(scene);
->>>>>>> d4085263
   if (ed == nullptr) {
     return CTX_RESULT_NO_DATA;
   }
