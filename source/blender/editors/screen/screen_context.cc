/* SPDX-FileCopyrightText: 2008 Blender Authors
 *
 * SPDX-License-Identifier: GPL-2.0-or-later */

/** \file
 * \ingroup edscr
 */

#include <cstdlib>
#include <cstring>

#include "DNA_anim_types.h"
#include "DNA_armature_types.h"
#include "DNA_gpencil_legacy_types.h"
#include "DNA_grease_pencil_types.h"
#include "DNA_object_types.h"
#include "DNA_scene_types.h"
#include "DNA_screen_types.h"
#include "DNA_sequence_types.h"
#include "DNA_space_types.h"
#include "DNA_windowmanager_types.h"
#include "DNA_workspace_types.h"

#include "BLI_listbase.h"
#include "BLI_map.hh"
#include "BLI_set.hh"
#include "BLI_utildefines.h"

#include "BKE_action.hh"
#include "BKE_armature.hh"
#include "BKE_context.hh"
#include "BKE_gpencil_legacy.h"
#include "BKE_layer.hh"
#include "BKE_library.hh"
#include "BKE_object.hh"
#include "BKE_tracking.h"

#include "RNA_access.hh"
#include "RNA_prototypes.hh"

#include "ED_anim_api.hh"
#include "ED_armature.hh"
#include "ED_clip.hh"
#include "ED_gpencil_legacy.hh"

#include "SEQ_channels.hh"
#include "SEQ_select.hh"
#include "SEQ_sequencer.hh"
#include "SEQ_transform.hh"

#include "UI_interface.hh"
#include "WM_api.hh"

#include "ANIM_armature.hh"
#include "ANIM_bone_collections.hh"

#include "screen_intern.hh"

using blender::Vector;

const char *screen_context_dir[] = {
    "scene",
    "view_layer",
    "visible_objects",
    "selectable_objects",
    "selected_objects",
    "editable_objects",
    "selected_editable_objects",
    "objects_in_mode",
    "objects_in_mode_unique_data",
    "visible_bones",
    "editable_bones",
    "selected_bones",
    "selected_editable_bones",
    "visible_pose_bones",
    "selected_pose_bones",
    "selected_pose_bones_from_active_object",
    "active_bone",
    "active_pose_bone",
    "active_object",
    "object",
    "edit_object",
    "sculpt_object",
    "vertex_paint_object",
    "weight_paint_object",
    "image_paint_object",
    "particle_edit_object",
    "pose_object",
    "active_nla_track",
    "active_nla_strip",
    "selected_nla_strips", /* nla editor */
    "selected_movieclip_tracks",
    /* Legacy Grease Pencil */
    "annotation_data",
    "annotation_data_owner",
    "active_annotation_layer",
    /* Grease Pencil */
    "grease_pencil",
    "active_operator",
    "active_action",
    "selected_visible_actions",
    "selected_editable_actions",
    "visible_fcurves",
    "editable_fcurves",
    "selected_visible_fcurves",
    "selected_editable_fcurves",
    "active_editable_fcurve",
    "selected_editable_keyframes",
    "ui_list",
    "property",
    "asset_library_reference",
    "active_strip",
    "strips",
    "selected_strips",
    "selected_editable_strips",
    "sequencer_scene",
    nullptr,
};

/* Each function `screen_ctx_XXX()` will be called when the screen context "XXX" is requested.
 * ensure_ed_screen_context_functions() is responsible for creating the hash map from context
 * member name to function. */

static eContextResult screen_ctx_scene(const bContext *C, bContextDataResult *result)
{
  wmWindow *win = CTX_wm_window(C);
  Scene *scene = WM_window_get_active_scene(win);
  CTX_data_id_pointer_set(result, &scene->id);
  return CTX_RESULT_OK;
}
static eContextResult screen_ctx_visible_objects(const bContext *C, bContextDataResult *result)
{
  wmWindow *win = CTX_wm_window(C);
  View3D *v3d = CTX_wm_view3d(C); /* This may be nullptr in a lot of cases. */
  Scene *scene = WM_window_get_active_scene(win);
  ViewLayer *view_layer = WM_window_get_active_view_layer(win);
  BKE_view_layer_synced_ensure(scene, view_layer);

  LISTBASE_FOREACH (Base *, base, BKE_view_layer_object_bases_get(view_layer)) {
    if (BASE_VISIBLE(v3d, base)) {
      CTX_data_id_list_add(result, &base->object->id);
    }
  }
  CTX_data_type_set(result, CTX_DATA_TYPE_COLLECTION);
  return CTX_RESULT_OK;
}
static eContextResult screen_ctx_selectable_objects(const bContext *C, bContextDataResult *result)
{
  wmWindow *win = CTX_wm_window(C);
  View3D *v3d = CTX_wm_view3d(C); /* This may be nullptr in a lot of cases. */
  Scene *scene = WM_window_get_active_scene(win);
  ViewLayer *view_layer = WM_window_get_active_view_layer(win);
  BKE_view_layer_synced_ensure(scene, view_layer);

  LISTBASE_FOREACH (Base *, base, BKE_view_layer_object_bases_get(view_layer)) {
    if (BASE_SELECTABLE(v3d, base)) {
      CTX_data_id_list_add(result, &base->object->id);
    }
  }
  CTX_data_type_set(result, CTX_DATA_TYPE_COLLECTION);
  return CTX_RESULT_OK;
}
static eContextResult screen_ctx_selected_objects(const bContext *C, bContextDataResult *result)
{
  wmWindow *win = CTX_wm_window(C);
  View3D *v3d = CTX_wm_view3d(C); /* This may be nullptr in a lot of cases. */
  Scene *scene = WM_window_get_active_scene(win);
  ViewLayer *view_layer = WM_window_get_active_view_layer(win);
  BKE_view_layer_synced_ensure(scene, view_layer);

  LISTBASE_FOREACH (Base *, base, BKE_view_layer_object_bases_get(view_layer)) {
    if (BASE_SELECTED(v3d, base)) {
      CTX_data_id_list_add(result, &base->object->id);
    }
  }
  CTX_data_type_set(result, CTX_DATA_TYPE_COLLECTION);
  return CTX_RESULT_OK;
}
static eContextResult screen_ctx_selected_editable_objects(const bContext *C,
                                                           bContextDataResult *result)
{
  wmWindow *win = CTX_wm_window(C);
  View3D *v3d = CTX_wm_view3d(C); /* This may be nullptr in a lot of cases. */
  Scene *scene = WM_window_get_active_scene(win);
  ViewLayer *view_layer = WM_window_get_active_view_layer(win);
  BKE_view_layer_synced_ensure(scene, view_layer);

  LISTBASE_FOREACH (Base *, base, BKE_view_layer_object_bases_get(view_layer)) {
    if (BASE_SELECTED_EDITABLE(v3d, base)) {
      CTX_data_id_list_add(result, &base->object->id);
    }
  }
  CTX_data_type_set(result, CTX_DATA_TYPE_COLLECTION);
  return CTX_RESULT_OK;
}
static eContextResult screen_ctx_editable_objects(const bContext *C, bContextDataResult *result)
{
  wmWindow *win = CTX_wm_window(C);
  View3D *v3d = CTX_wm_view3d(C); /* This may be nullptr in a lot of cases. */
  Scene *scene = WM_window_get_active_scene(win);
  ViewLayer *view_layer = WM_window_get_active_view_layer(win);
  BKE_view_layer_synced_ensure(scene, view_layer);

  /* Visible + Editable, but not necessarily selected */
  LISTBASE_FOREACH (Base *, base, BKE_view_layer_object_bases_get(view_layer)) {
    if (BASE_EDITABLE(v3d, base)) {
      CTX_data_id_list_add(result, &base->object->id);
    }
  }
  CTX_data_type_set(result, CTX_DATA_TYPE_COLLECTION);
  return CTX_RESULT_OK;
}
static eContextResult screen_ctx_objects_in_mode(const bContext *C, bContextDataResult *result)
{
  wmWindow *win = CTX_wm_window(C);
  View3D *v3d = CTX_wm_view3d(C); /* This may be nullptr in a lot of cases. */
  const Scene *scene = WM_window_get_active_scene(win);
  ViewLayer *view_layer = WM_window_get_active_view_layer(win);
  BKE_view_layer_synced_ensure(scene, view_layer);
  Object *obact = BKE_view_layer_active_object_get(view_layer);

  if (obact && (obact->mode != OB_MODE_OBJECT)) {
    FOREACH_OBJECT_IN_MODE_BEGIN (scene, view_layer, v3d, obact->type, obact->mode, ob_iter) {
      CTX_data_id_list_add(result, &ob_iter->id);
    }
    FOREACH_OBJECT_IN_MODE_END;
  }
  CTX_data_type_set(result, CTX_DATA_TYPE_COLLECTION);
  return CTX_RESULT_OK;
}
static eContextResult screen_ctx_objects_in_mode_unique_data(const bContext *C,
                                                             bContextDataResult *result)
{
  wmWindow *win = CTX_wm_window(C);
  View3D *v3d = CTX_wm_view3d(C); /* This may be nullptr in a lot of cases. */
  const Scene *scene = WM_window_get_active_scene(win);
  ViewLayer *view_layer = WM_window_get_active_view_layer(win);
  BKE_view_layer_synced_ensure(scene, view_layer);
  Object *obact = BKE_view_layer_active_object_get(view_layer);

  if (obact && (obact->mode != OB_MODE_OBJECT)) {
    FOREACH_OBJECT_IN_MODE_BEGIN (scene, view_layer, v3d, obact->type, obact->mode, ob_iter) {
      ob_iter->id.tag |= ID_TAG_DOIT;
    }
    FOREACH_OBJECT_IN_MODE_END;
    FOREACH_OBJECT_IN_MODE_BEGIN (scene, view_layer, v3d, obact->type, obact->mode, ob_iter) {
      if (ob_iter->id.tag & ID_TAG_DOIT) {
        ob_iter->id.tag &= ~ID_TAG_DOIT;
        CTX_data_id_list_add(result, &ob_iter->id);
      }
    }
    FOREACH_OBJECT_IN_MODE_END;
  }
  CTX_data_type_set(result, CTX_DATA_TYPE_COLLECTION);
  return CTX_RESULT_OK;
}
static eContextResult screen_ctx_visible_or_editable_bones_(const bContext *C,
                                                            bContextDataResult *result,
                                                            const bool editable_bones)
{
  wmWindow *win = CTX_wm_window(C);
  const Scene *scene = WM_window_get_active_scene(win);
  ViewLayer *view_layer = WM_window_get_active_view_layer(win);
  BKE_view_layer_synced_ensure(scene, view_layer);
  Object *obedit = BKE_view_layer_edit_object_get(view_layer);

  bArmature *arm = static_cast<bArmature *>(
      (obedit && obedit->type == OB_ARMATURE) ? obedit->data : nullptr);
  EditBone *flipbone = nullptr;

  if (arm && arm->edbo) {
    Vector<Object *> objects = BKE_view_layer_array_from_objects_in_edit_mode_unique_data(
        scene, view_layer, CTX_wm_view3d(C));
    for (Object *ob : objects) {
      arm = static_cast<bArmature *>(ob->data);

      /* Attention: X-Axis Mirroring is also handled here... */
      LISTBASE_FOREACH (EditBone *, ebone, arm->edbo) {
        /* first and foremost, bone must be visible and selected */
        if (blender::animrig::bone_is_visible(arm, ebone)) {
          /* Get 'x-axis mirror equivalent' bone if the X-Axis Mirroring option is enabled
           * so that most users of this data don't need to explicitly check for it themselves.
           *
           * We need to make sure that these mirrored copies are not selected, otherwise some
           * bones will be operated on twice.
           */
          if (arm->flag & ARM_MIRROR_EDIT) {
            flipbone = ED_armature_ebone_get_mirrored(arm->edbo, ebone);
          }

          /* if we're filtering for editable too, use the check for that instead,
           * as it has selection check too */
          if (editable_bones) {
            /* only selected + editable */
            if (EBONE_EDITABLE(ebone)) {
              CTX_data_list_add(result, &arm->id, &RNA_EditBone, ebone);

              if ((flipbone) && !(flipbone->flag & BONE_SELECTED)) {
                CTX_data_list_add(result, &arm->id, &RNA_EditBone, flipbone);
              }
            }
          }
          else {
            /* only include bones if visible */
            CTX_data_list_add(result, &arm->id, &RNA_EditBone, ebone);

            if ((flipbone) && blender::animrig::bone_is_visible(arm, flipbone) == 0) {
              CTX_data_list_add(result, &arm->id, &RNA_EditBone, flipbone);
            }
          }
        }
      }
    }

    CTX_data_type_set(result, CTX_DATA_TYPE_COLLECTION);
    return CTX_RESULT_OK;
  }
  return CTX_RESULT_NO_DATA;
}
static eContextResult screen_ctx_visible_bones(const bContext *C, bContextDataResult *result)
{
  return screen_ctx_visible_or_editable_bones_(C, result, false);
}
static eContextResult screen_ctx_editable_bones(const bContext *C, bContextDataResult *result)
{
  return screen_ctx_visible_or_editable_bones_(C, result, true);
}
static eContextResult screen_ctx_selected_bones_(const bContext *C,
                                                 bContextDataResult *result,
                                                 const bool selected_editable_bones)
{
  wmWindow *win = CTX_wm_window(C);
  const Scene *scene = WM_window_get_active_scene(win);
  ViewLayer *view_layer = WM_window_get_active_view_layer(win);
  BKE_view_layer_synced_ensure(scene, view_layer);
  Object *obedit = BKE_view_layer_edit_object_get(view_layer);
  bArmature *arm = static_cast<bArmature *>(
      (obedit && obedit->type == OB_ARMATURE) ? obedit->data : nullptr);
  EditBone *flipbone = nullptr;

  if (arm && arm->edbo) {
    Vector<Object *> objects = BKE_view_layer_array_from_objects_in_edit_mode_unique_data(
        scene, view_layer, CTX_wm_view3d(C));
    for (Object *ob : objects) {
      arm = static_cast<bArmature *>(ob->data);

      /* Attention: X-Axis Mirroring is also handled here... */
      LISTBASE_FOREACH (EditBone *, ebone, arm->edbo) {
        /* first and foremost, bone must be visible and selected */
        if (blender::animrig::bone_is_visible(arm, ebone) && (ebone->flag & BONE_SELECTED)) {
          /* Get 'x-axis mirror equivalent' bone if the X-Axis Mirroring option is enabled
           * so that most users of this data don't need to explicitly check for it themselves.
           *
           * We need to make sure that these mirrored copies are not selected, otherwise some
           * bones will be operated on twice.
           */
          if (arm->flag & ARM_MIRROR_EDIT) {
            flipbone = ED_armature_ebone_get_mirrored(arm->edbo, ebone);
          }

          /* if we're filtering for editable too, use the check for that instead,
           * as it has selection check too */
          if (selected_editable_bones) {
            /* only selected + editable */
            if (EBONE_EDITABLE(ebone)) {
              CTX_data_list_add(result, &arm->id, &RNA_EditBone, ebone);

              if ((flipbone) && !(flipbone->flag & BONE_SELECTED)) {
                CTX_data_list_add(result, &arm->id, &RNA_EditBone, flipbone);
              }
            }
          }
          else {
            /* only include bones if selected */
            CTX_data_list_add(result, &arm->id, &RNA_EditBone, ebone);

            if ((flipbone) && !(flipbone->flag & BONE_SELECTED)) {
              CTX_data_list_add(result, &arm->id, &RNA_EditBone, flipbone);
            }
          }
        }
      }
    }

    CTX_data_type_set(result, CTX_DATA_TYPE_COLLECTION);
    return CTX_RESULT_OK;
  }
  return CTX_RESULT_NO_DATA;
}
static eContextResult screen_ctx_selected_bones(const bContext *C, bContextDataResult *result)
{
  return screen_ctx_selected_bones_(C, result, false);
}
static eContextResult screen_ctx_selected_editable_bones(const bContext *C,
                                                         bContextDataResult *result)
{
  return screen_ctx_selected_bones_(C, result, true);
}
static eContextResult screen_ctx_visible_pose_bones(const bContext *C, bContextDataResult *result)
{
  wmWindow *win = CTX_wm_window(C);
  View3D *v3d = CTX_wm_view3d(C); /* This may be nullptr in a lot of cases. */
  const Scene *scene = WM_window_get_active_scene(win);
  ViewLayer *view_layer = WM_window_get_active_view_layer(win);
  BKE_view_layer_synced_ensure(scene, view_layer);
  Object *obact = BKE_view_layer_active_object_get(view_layer);
  Object *obpose = BKE_object_pose_armature_get(obact);
  if (obpose && obpose->pose && obpose->data) {
    if (obpose != obact) {
      FOREACH_PCHAN_VISIBLE_IN_OBJECT_BEGIN (obpose, pchan) {
        CTX_data_list_add(result, &obpose->id, &RNA_PoseBone, pchan);
      }
      FOREACH_PCHAN_SELECTED_IN_OBJECT_END;
    }
    else if (obact->mode & OB_MODE_POSE) {
      FOREACH_OBJECT_IN_MODE_BEGIN (scene, view_layer, v3d, OB_ARMATURE, OB_MODE_POSE, ob_iter) {
        FOREACH_PCHAN_VISIBLE_IN_OBJECT_BEGIN (ob_iter, pchan) {
          CTX_data_list_add(result, &ob_iter->id, &RNA_PoseBone, pchan);
        }
        FOREACH_PCHAN_VISIBLE_IN_OBJECT_END;
      }
      FOREACH_OBJECT_IN_MODE_END;
    }
    CTX_data_type_set(result, CTX_DATA_TYPE_COLLECTION);
    return CTX_RESULT_OK;
  }
  return CTX_RESULT_NO_DATA;
}
static eContextResult screen_ctx_selected_pose_bones(const bContext *C, bContextDataResult *result)
{
  wmWindow *win = CTX_wm_window(C);
  View3D *v3d = CTX_wm_view3d(C); /* This may be nullptr in a lot of cases. */
  const Scene *scene = WM_window_get_active_scene(win);
  ViewLayer *view_layer = WM_window_get_active_view_layer(win);
  Object *obact = BKE_view_layer_active_object_get(view_layer);
  Object *obpose = BKE_object_pose_armature_get(obact);
  if (obpose && obpose->pose && obpose->data) {
    if (obpose != obact) {
      FOREACH_PCHAN_SELECTED_IN_OBJECT_BEGIN (obpose, pchan) {
        CTX_data_list_add(result, &obpose->id, &RNA_PoseBone, pchan);
      }
      FOREACH_PCHAN_SELECTED_IN_OBJECT_END;
    }
    else if (obact->mode & OB_MODE_POSE) {
      FOREACH_OBJECT_IN_MODE_BEGIN (scene, view_layer, v3d, OB_ARMATURE, OB_MODE_POSE, ob_iter) {
        FOREACH_PCHAN_SELECTED_IN_OBJECT_BEGIN (ob_iter, pchan) {
          CTX_data_list_add(result, &ob_iter->id, &RNA_PoseBone, pchan);
        }
        FOREACH_PCHAN_SELECTED_IN_OBJECT_END;
      }
      FOREACH_OBJECT_IN_MODE_END;
    }
    CTX_data_type_set(result, CTX_DATA_TYPE_COLLECTION);
    return CTX_RESULT_OK;
  }
  return CTX_RESULT_NO_DATA;
}
static eContextResult screen_ctx_selected_pose_bones_from_active_object(const bContext *C,
                                                                        bContextDataResult *result)
{
  wmWindow *win = CTX_wm_window(C);
  const Scene *scene = WM_window_get_active_scene(win);
  ViewLayer *view_layer = WM_window_get_active_view_layer(win);
  BKE_view_layer_synced_ensure(scene, view_layer);
  Object *obact = BKE_view_layer_active_object_get(view_layer);
  Object *obpose = BKE_object_pose_armature_get(obact);
  if (obpose && obpose->pose && obpose->data) {
    if (obpose != obact) {
      FOREACH_PCHAN_SELECTED_IN_OBJECT_BEGIN (obpose, pchan) {
        CTX_data_list_add(result, &obpose->id, &RNA_PoseBone, pchan);
      }
      FOREACH_PCHAN_SELECTED_IN_OBJECT_END;
    }
    else if (obact->mode & OB_MODE_POSE) {
      FOREACH_PCHAN_SELECTED_IN_OBJECT_BEGIN (obact, pchan) {
        CTX_data_list_add(result, &obact->id, &RNA_PoseBone, pchan);
      }
      FOREACH_PCHAN_SELECTED_IN_OBJECT_END;
    }
    CTX_data_type_set(result, CTX_DATA_TYPE_COLLECTION);
    return CTX_RESULT_OK;
  }
  return CTX_RESULT_NO_DATA;
}
static eContextResult screen_ctx_active_bone(const bContext *C, bContextDataResult *result)
{
  wmWindow *win = CTX_wm_window(C);
  const Scene *scene = WM_window_get_active_scene(win);
  ViewLayer *view_layer = WM_window_get_active_view_layer(win);
  BKE_view_layer_synced_ensure(scene, view_layer);
  Object *obact = BKE_view_layer_active_object_get(view_layer);
  if (obact && obact->type == OB_ARMATURE) {
    bArmature *arm = static_cast<bArmature *>(obact->data);
    if (arm->edbo) {
      if (arm->act_edbone) {
        CTX_data_pointer_set(result, &arm->id, &RNA_EditBone, arm->act_edbone);
        return CTX_RESULT_OK;
      }
    }
    else {
      if (arm->act_bone) {
        CTX_data_pointer_set(result, &arm->id, &RNA_Bone, arm->act_bone);
        return CTX_RESULT_OK;
      }
    }
  }
  return CTX_RESULT_NO_DATA;
}
static eContextResult screen_ctx_active_pose_bone(const bContext *C, bContextDataResult *result)
{
  wmWindow *win = CTX_wm_window(C);
  const Scene *scene = WM_window_get_active_scene(win);
  ViewLayer *view_layer = WM_window_get_active_view_layer(win);
  BKE_view_layer_synced_ensure(scene, view_layer);
  Object *obact = BKE_view_layer_active_object_get(view_layer);
  Object *obpose = BKE_object_pose_armature_get(obact);

  bPoseChannel *pchan = BKE_pose_channel_active_if_bonecoll_visible(obpose);
  if (pchan) {
    CTX_data_pointer_set(result, &obpose->id, &RNA_PoseBone, pchan);
    return CTX_RESULT_OK;
  }
  return CTX_RESULT_NO_DATA;
}
static eContextResult screen_ctx_active_object(const bContext *C, bContextDataResult *result)
{
  wmWindow *win = CTX_wm_window(C);
  const Scene *scene = WM_window_get_active_scene(win);
  ViewLayer *view_layer = WM_window_get_active_view_layer(win);
  BKE_view_layer_synced_ensure(scene, view_layer);
  Object *obact = BKE_view_layer_active_object_get(view_layer);

  if (obact) {
    CTX_data_id_pointer_set(result, &obact->id);
  }

  return CTX_RESULT_OK;
}

static eContextResult screen_ctx_property(const bContext *C, bContextDataResult *result)
{
  PointerRNA ptr;
  PropertyRNA *prop;
  int index;

  UI_context_active_but_prop_get(C, &ptr, &prop, &index);
  if (ptr.data && prop) {
    /* UI_context_active_but_prop_get returns an index of 0 if the property is not
     * an array, but other functions expect -1 for non-arrays. */
    if (!RNA_property_array_check(prop)) {
      index = -1;
    }

    CTX_data_type_set(result, CTX_DATA_TYPE_PROPERTY);
    CTX_data_pointer_set_ptr(result, &ptr);
    CTX_data_prop_set(result, prop, index);
  }

  return CTX_RESULT_OK;
}

static eContextResult screen_ctx_object(const bContext *C, bContextDataResult *result)
{
  wmWindow *win = CTX_wm_window(C);
  const Scene *scene = WM_window_get_active_scene(win);
  ViewLayer *view_layer = WM_window_get_active_view_layer(win);
  BKE_view_layer_synced_ensure(scene, view_layer);
  Object *obact = BKE_view_layer_active_object_get(view_layer);

  if (obact) {
    CTX_data_id_pointer_set(result, &obact->id);
  }

  return CTX_RESULT_OK;
}
static eContextResult screen_ctx_edit_object(const bContext *C, bContextDataResult *result)
{
  wmWindow *win = CTX_wm_window(C);
  Scene *scene = WM_window_get_active_scene(win);
  ViewLayer *view_layer = WM_window_get_active_view_layer(win);
  BKE_view_layer_synced_ensure(scene, view_layer);
  Object *obedit = BKE_view_layer_edit_object_get(view_layer);
  /* convenience for now, 1 object per scene in editmode */
  if (obedit) {
    CTX_data_id_pointer_set(result, &obedit->id);
  }

  return CTX_RESULT_OK;
}
static eContextResult screen_ctx_sculpt_object(const bContext *C, bContextDataResult *result)
{
  wmWindow *win = CTX_wm_window(C);
  const Scene *scene = WM_window_get_active_scene(win);
  ViewLayer *view_layer = WM_window_get_active_view_layer(win);
  BKE_view_layer_synced_ensure(scene, view_layer);
  Object *obact = BKE_view_layer_active_object_get(view_layer);

  if (obact && (obact->mode & OB_MODE_SCULPT)) {
    CTX_data_id_pointer_set(result, &obact->id);
  }

  return CTX_RESULT_OK;
}
static eContextResult screen_ctx_vertex_paint_object(const bContext *C, bContextDataResult *result)
{
  wmWindow *win = CTX_wm_window(C);
  const Scene *scene = WM_window_get_active_scene(win);
  ViewLayer *view_layer = WM_window_get_active_view_layer(win);
  BKE_view_layer_synced_ensure(scene, view_layer);
  Object *obact = BKE_view_layer_active_object_get(view_layer);
  if (obact && (obact->mode & OB_MODE_VERTEX_PAINT)) {
    CTX_data_id_pointer_set(result, &obact->id);
  }

  return CTX_RESULT_OK;
}
static eContextResult screen_ctx_weight_paint_object(const bContext *C, bContextDataResult *result)
{
  wmWindow *win = CTX_wm_window(C);
  const Scene *scene = WM_window_get_active_scene(win);
  ViewLayer *view_layer = WM_window_get_active_view_layer(win);
  BKE_view_layer_synced_ensure(scene, view_layer);
  Object *obact = BKE_view_layer_active_object_get(view_layer);
  if (obact && (obact->mode & OB_MODE_ALL_WEIGHT_PAINT)) {
    CTX_data_id_pointer_set(result, &obact->id);
  }

  return CTX_RESULT_OK;
}
static eContextResult screen_ctx_image_paint_object(const bContext *C, bContextDataResult *result)
{
  wmWindow *win = CTX_wm_window(C);
  const Scene *scene = WM_window_get_active_scene(win);
  ViewLayer *view_layer = WM_window_get_active_view_layer(win);
  BKE_view_layer_synced_ensure(scene, view_layer);
  Object *obact = BKE_view_layer_active_object_get(view_layer);
  if (obact && (obact->mode & OB_MODE_TEXTURE_PAINT)) {
    CTX_data_id_pointer_set(result, &obact->id);
  }

  return CTX_RESULT_OK;
}
static eContextResult screen_ctx_particle_edit_object(const bContext *C,
                                                      bContextDataResult *result)
{
  wmWindow *win = CTX_wm_window(C);
  const Scene *scene = WM_window_get_active_scene(win);
  ViewLayer *view_layer = WM_window_get_active_view_layer(win);
  BKE_view_layer_synced_ensure(scene, view_layer);
  Object *obact = BKE_view_layer_active_object_get(view_layer);
  if (obact && (obact->mode & OB_MODE_PARTICLE_EDIT)) {
    CTX_data_id_pointer_set(result, &obact->id);
  }

  return CTX_RESULT_OK;
}
static eContextResult screen_ctx_pose_object(const bContext *C, bContextDataResult *result)
{
  wmWindow *win = CTX_wm_window(C);
  const Scene *scene = WM_window_get_active_scene(win);
  ViewLayer *view_layer = WM_window_get_active_view_layer(win);
  BKE_view_layer_synced_ensure(scene, view_layer);
  Object *obact = BKE_view_layer_active_object_get(view_layer);
  Object *obpose = BKE_object_pose_armature_get(obact);
  if (obpose) {
    CTX_data_id_pointer_set(result, &obpose->id);
  }
  return CTX_RESULT_OK;
}
<<<<<<< HEAD
/**
 * BFA - 3D Sequencer, uses CTX_data_sequencer_scene instead 
 * BFA - TODO: remove for Scene Selector
*/
static Scene *bfa_3d_sequencer_get_active_scene(const bContext *C)
{
  return CTX_data_sequencer_scene(C);
}

static eContextResult screen_ctx_active_sequence_strip(const bContext *C,
                                                       bContextDataResult *result)
{
  Scene *scene = bfa_3d_sequencer_get_active_scene(C);  
  // BFA - TODO
  //Scene *scene = CTX_data_sequencer_scene(C);
  if (!scene) {
    return CTX_RESULT_NO_DATA;
  }
  Strip *strip = blender::seq::select_active_get(scene);
  if (strip) {
    CTX_data_pointer_set(result, &scene->id, &RNA_Strip, strip);
    return CTX_RESULT_OK;
  }
  return CTX_RESULT_NO_DATA;
}
static eContextResult screen_ctx_sequences(const bContext *C, bContextDataResult *result)
{
  Scene *scene = CTX_data_sequencer_scene(C);
  if (!scene) {
    return CTX_RESULT_NO_DATA;
  }
  Editing *ed = blender::seq::editing_get(scene);
  if (ed) {
    LISTBASE_FOREACH (Strip *, strip, ed->current_strips()) {
      CTX_data_list_add(result, &scene->id, &RNA_Strip, strip);
    }
    CTX_data_type_set(result, CTX_DATA_TYPE_COLLECTION);
    return CTX_RESULT_OK;
  }
  return CTX_RESULT_NO_DATA;
}
static eContextResult screen_ctx_selected_sequences(const bContext *C, bContextDataResult *result)
{
  Scene *scene = bfa_3d_sequencer_get_active_scene(C); /*BFA - 3D Sequencer*/
  // BFA - TODO
  //Scene *scene = CTX_data_sequencer_scene(C);
  if (!scene) {
    return CTX_RESULT_NO_DATA;
  }
  Editing *ed = blender::seq::editing_get(scene);
  if (ed) {
    LISTBASE_FOREACH (Strip *, strip, ed->current_strips()) {
      if (strip->flag & SELECT) {
        CTX_data_list_add(result, &scene->id, &RNA_Strip, strip);
      }
    }
    CTX_data_type_set(result, CTX_DATA_TYPE_COLLECTION);
    return CTX_RESULT_OK;
  }
  return CTX_RESULT_NO_DATA;
}
static eContextResult screen_ctx_selected_editable_sequences(const bContext *C,
                                                             bContextDataResult *result)
{
  Scene *scene = bfa_3d_sequencer_get_active_scene(C); /*BFA - 3D Sequencer*/
  // BFA - TODO
  //Scene *scene = CTX_data_sequencer_scene(C);
  if (!scene) {
    return CTX_RESULT_NO_DATA;
  }
  Editing *ed = blender::seq::editing_get(scene);
  if (ed == nullptr) {
    return CTX_RESULT_NO_DATA;
  }

  ListBase *channels = blender::seq::channels_displayed_get(ed);
  LISTBASE_FOREACH (Strip *, strip, ed->current_strips()) {
    if (strip->flag & SELECT && !blender::seq::transform_is_locked(channels, strip)) {
      CTX_data_list_add(result, &scene->id, &RNA_Strip, strip);
    }
  }
  CTX_data_type_set(result, CTX_DATA_TYPE_COLLECTION);
  return CTX_RESULT_OK;
}
=======
>>>>>>> e2b24f0f

static eContextResult screen_ctx_active_nla_track(const bContext *C, bContextDataResult *result)
{
  PointerRNA ptr;
  if (ANIM_nla_context_track_ptr(C, &ptr)) {
    CTX_data_pointer_set_ptr(result, &ptr);
    return CTX_RESULT_OK;
  }
  return CTX_RESULT_NO_DATA;
}
static eContextResult screen_ctx_active_nla_strip(const bContext *C, bContextDataResult *result)
{
  PointerRNA ptr;
  if (ANIM_nla_context_strip_ptr(C, &ptr)) {
    CTX_data_pointer_set_ptr(result, &ptr);
    return CTX_RESULT_OK;
  }
  return CTX_RESULT_NO_DATA;
}
static eContextResult screen_ctx_selected_nla_strips(const bContext *C, bContextDataResult *result)
{
  bAnimContext ac;
  if (ANIM_animdata_get_context(C, &ac) != 0) {
    ListBase anim_data = {nullptr, nullptr};

    ANIM_animdata_filter(
        &ac, &anim_data, ANIMFILTER_DATA_VISIBLE, ac.data, eAnimCont_Types(ac.datatype));
    LISTBASE_FOREACH (bAnimListElem *, ale, &anim_data) {
      if (ale->datatype != ALE_NLASTRIP) {
        continue;
      }
      NlaTrack *nlt = (NlaTrack *)ale->data;
      LISTBASE_FOREACH (NlaStrip *, strip, &nlt->strips) {
        if (strip->flag & NLASTRIP_FLAG_SELECT) {
          CTX_data_list_add(result, ale->id, &RNA_NlaStrip, strip);
        }
      }
    }
    ANIM_animdata_freelist(&anim_data);

    CTX_data_type_set(result, CTX_DATA_TYPE_COLLECTION);
    return CTX_RESULT_OK;
  }
  return CTX_RESULT_NO_DATA;
}
static eContextResult screen_ctx_selected_movieclip_tracks(const bContext *C,
                                                           bContextDataResult *result)
{
  SpaceClip *space_clip = CTX_wm_space_clip(C);
  if (space_clip == nullptr) {
    return CTX_RESULT_NO_DATA;
  }
  MovieClip *clip = ED_space_clip_get_clip(space_clip);
  if (clip == nullptr) {
    return CTX_RESULT_NO_DATA;
  }

  const MovieTrackingObject *tracking_object = BKE_tracking_object_get_active(&clip->tracking);
  LISTBASE_FOREACH (MovieTrackingTrack *, track, &tracking_object->tracks) {
    if (!TRACK_SELECTED(track)) {
      continue;
    }
    CTX_data_list_add(result, &clip->id, &RNA_MovieTrackingTrack, track);
  }

  CTX_data_type_set(result, CTX_DATA_TYPE_COLLECTION);
  return CTX_RESULT_OK;
}

static eContextResult screen_ctx_annotation_data(const bContext *C, bContextDataResult *result)
{
  wmWindow *win = CTX_wm_window(C);
  bScreen *screen = CTX_wm_screen(C);
  ScrArea *area = CTX_wm_area(C);
  Scene *scene = WM_window_get_active_scene(win);
  bGPdata *gpd = ED_annotation_data_get_active_direct((ID *)screen, area, scene);

  if (gpd) {
    CTX_data_id_pointer_set(result, &gpd->id);
    return CTX_RESULT_OK;
  }
  return CTX_RESULT_NO_DATA;
}
static eContextResult screen_ctx_annotation_data_owner(const bContext *C,
                                                       bContextDataResult *result)
{
  wmWindow *win = CTX_wm_window(C);
  bScreen *screen = CTX_wm_screen(C);
  ScrArea *area = CTX_wm_area(C);
  Scene *scene = WM_window_get_active_scene(win);

  /* Pointer to which data/datablock owns the reference to the Grease Pencil data being used. */
  PointerRNA ptr;
  bGPdata **gpd_ptr = ED_annotation_data_get_pointers_direct((ID *)screen, area, scene, &ptr);

  if (gpd_ptr) {
    CTX_data_pointer_set_ptr(result, &ptr);
    return CTX_RESULT_OK;
  }
  return CTX_RESULT_NO_DATA;
}
static eContextResult screen_ctx_active_annotation_layer(const bContext *C,
                                                         bContextDataResult *result)
{
  wmWindow *win = CTX_wm_window(C);
  bScreen *screen = CTX_wm_screen(C);
  ScrArea *area = CTX_wm_area(C);
  Scene *scene = WM_window_get_active_scene(win);
  bGPdata *gpd = ED_annotation_data_get_active_direct((ID *)screen, area, scene);

  if (gpd) {
    bGPDlayer *gpl = BKE_gpencil_layer_active_get(gpd);

    if (gpl) {
      CTX_data_pointer_set(result, &gpd->id, &RNA_AnnotationLayer, gpl);
      return CTX_RESULT_OK;
    }
  }
  return CTX_RESULT_NO_DATA;
}
static eContextResult screen_ctx_grease_pencil_data(const bContext *C, bContextDataResult *result)
{
  wmWindow *win = CTX_wm_window(C);
  const Scene *scene = WM_window_get_active_scene(win);
  ViewLayer *view_layer = WM_window_get_active_view_layer(win);
  BKE_view_layer_synced_ensure(scene, view_layer);
  Object *obact = BKE_view_layer_active_object_get(view_layer);
  if (obact && obact->type == OB_GREASE_PENCIL) {
    GreasePencil *grease_pencil = static_cast<GreasePencil *>(obact->data);
    CTX_data_id_pointer_set(result, &grease_pencil->id);
    return CTX_RESULT_OK;
  }
  return CTX_RESULT_NO_DATA;
}
static eContextResult screen_ctx_active_operator(const bContext *C, bContextDataResult *result)
{
  wmOperator *op = nullptr;

  SpaceFile *sfile = CTX_wm_space_file(C);
  if (sfile) {
    op = sfile->op;
  }
  else if ((op = UI_context_active_operator_get(C))) {
    /* do nothing */
  }
  else {
    /* NOTE: this checks poll, could be a problem, but this also
     * happens for the toolbar */
    op = WM_operator_last_redo(C);
  }
  /* TODO: get the operator from popup's. */

  if (op && op->ptr) {
    CTX_data_pointer_set(result, nullptr, &RNA_Operator, op);
    return CTX_RESULT_OK;
  }
  return CTX_RESULT_NO_DATA;
}
static eContextResult screen_ctx_sel_actions_impl(const bContext *C,
                                                  bContextDataResult *result,
                                                  bool active_only,
                                                  bool editable)
{
  bAnimContext ac;
  if (!ANIM_animdata_get_context(C, &ac) || !ELEM(ac.spacetype, SPACE_ACTION, SPACE_GRAPH)) {
    return CTX_RESULT_NO_DATA;
  }

  /* In the Action and Shape Key editor always use the action field at the top. */
  if (ac.spacetype == SPACE_ACTION) {
    SpaceAction *saction = (SpaceAction *)ac.sl;

    if (ELEM(saction->mode, SACTCONT_ACTION, SACTCONT_SHAPEKEY)) {
      if (active_only) {
        CTX_data_id_pointer_set(result, (ID *)saction->action);
      }
      else {
        if (saction->action && !(editable && !ID_IS_EDITABLE(saction->action))) {
          CTX_data_id_list_add(result, &saction->action->id);
        }

        CTX_data_type_set(result, CTX_DATA_TYPE_COLLECTION);
      }

      return CTX_RESULT_OK;
    }
  }

  /* Search for selected animation data items. */
  ListBase anim_data = {nullptr, nullptr};

  int filter = ANIMFILTER_DATA_VISIBLE;
  bool check_selected = false;

  switch (ac.spacetype) {
    case SPACE_GRAPH:
      filter |= ANIMFILTER_FCURVESONLY | ANIMFILTER_CURVE_VISIBLE |
                (active_only ? ANIMFILTER_ACTIVE : ANIMFILTER_SEL);
      break;

    case SPACE_ACTION:
      filter |= ANIMFILTER_LIST_VISIBLE | ANIMFILTER_LIST_CHANNELS;
      check_selected = true;
      break;
    default:
      BLI_assert_unreachable();
  }

  ANIM_animdata_filter(
      &ac, &anim_data, eAnimFilter_Flags(filter), ac.data, eAnimCont_Types(ac.datatype));

  blender::Set<bAction *> seen_set;

  LISTBASE_FOREACH (bAnimListElem *, ale, &anim_data) {
    /* In dope-sheet check selection status of individual items, skipping
     * if not selected or has no selection flag. This is needed so that
     * selecting action or group rows without any channels works. */
    if (check_selected && ANIM_channel_setting_get(&ac, ale, ACHANNEL_SETTING_SELECT) <= 0) {
      continue;
    }

    bAction *action = ANIM_channel_action_get(ale);
    if (!action) {
      continue;
    }

    if (active_only) {
      CTX_data_id_pointer_set(result, (ID *)action);
      break;
    }
    if (editable && !ID_IS_EDITABLE(action)) {
      continue;
    }

    /* Add the action to the output list if not already added. */
    if (seen_set.add(action)) {
      CTX_data_id_list_add(result, &action->id);
    }
  }

  ANIM_animdata_freelist(&anim_data);

  if (!active_only) {
    CTX_data_type_set(result, CTX_DATA_TYPE_COLLECTION);
  }

  return CTX_RESULT_OK;
}
static eContextResult screen_ctx_active_action(const bContext *C, bContextDataResult *result)
{
  return screen_ctx_sel_actions_impl(C, result, true, false);
}
static eContextResult screen_ctx_selected_visible_actions(const bContext *C,
                                                          bContextDataResult *result)
{
  return screen_ctx_sel_actions_impl(C, result, false, false);
}
static eContextResult screen_ctx_selected_editable_actions(const bContext *C,
                                                           bContextDataResult *result)
{
  return screen_ctx_sel_actions_impl(C, result, false, true);
}
static eContextResult screen_ctx_sel_edit_fcurves_(const bContext *C,
                                                   bContextDataResult *result,
                                                   const int extra_filter)
{
  bAnimContext ac;
  if (ANIM_animdata_get_context(C, &ac) && ELEM(ac.spacetype, SPACE_ACTION, SPACE_GRAPH)) {
    ListBase anim_data = {nullptr, nullptr};

    int filter = (ANIMFILTER_DATA_VISIBLE | ANIMFILTER_NODUPLIS) |
                 (ac.spacetype == SPACE_GRAPH ?
                      (ANIMFILTER_CURVE_VISIBLE | ANIMFILTER_FCURVESONLY) :
                      ANIMFILTER_LIST_VISIBLE) |
                 extra_filter;

    ANIM_animdata_filter(
        &ac, &anim_data, eAnimFilter_Flags(filter), ac.data, eAnimCont_Types(ac.datatype));

    LISTBASE_FOREACH (bAnimListElem *, ale, &anim_data) {
      if (ELEM(ale->type, ANIMTYPE_FCURVE, ANIMTYPE_NLACURVE)) {
        CTX_data_list_add(result, ale->fcurve_owner_id, &RNA_FCurve, ale->data);
      }
    }

    ANIM_animdata_freelist(&anim_data);

    CTX_data_type_set(result, CTX_DATA_TYPE_COLLECTION);
    return CTX_RESULT_OK;
  }
  return CTX_RESULT_NO_DATA;
}
static eContextResult screen_ctx_editable_fcurves(const bContext *C, bContextDataResult *result)
{
  return screen_ctx_sel_edit_fcurves_(C, result, ANIMFILTER_FOREDIT);
}
static eContextResult screen_ctx_visible_fcurves(const bContext *C, bContextDataResult *result)
{
  return screen_ctx_sel_edit_fcurves_(C, result, 0);
}
static eContextResult screen_ctx_selected_editable_fcurves(const bContext *C,
                                                           bContextDataResult *result)
{
  return screen_ctx_sel_edit_fcurves_(C, result, ANIMFILTER_SEL | ANIMFILTER_FOREDIT);
}
static eContextResult screen_ctx_selected_visible_fcurves(const bContext *C,
                                                          bContextDataResult *result)
{
  return screen_ctx_sel_edit_fcurves_(C, result, ANIMFILTER_SEL);
}
static eContextResult screen_ctx_active_editable_fcurve(const bContext *C,
                                                        bContextDataResult *result)
{
  bAnimContext ac;
  if (ANIM_animdata_get_context(C, &ac) && ELEM(ac.spacetype, SPACE_GRAPH)) {
    ListBase anim_data = {nullptr, nullptr};

    int filter = (ANIMFILTER_DATA_VISIBLE | ANIMFILTER_ACTIVE | ANIMFILTER_FOREDIT |
                  ANIMFILTER_FCURVESONLY | ANIMFILTER_CURVE_VISIBLE);

    ANIM_animdata_filter(
        &ac, &anim_data, eAnimFilter_Flags(filter), ac.data, eAnimCont_Types(ac.datatype));

    LISTBASE_FOREACH (bAnimListElem *, ale, &anim_data) {
      if (ELEM(ale->type, ANIMTYPE_FCURVE, ANIMTYPE_NLACURVE)) {
        CTX_data_pointer_set(result, ale->fcurve_owner_id, &RNA_FCurve, ale->data);
        break;
      }
    }

    ANIM_animdata_freelist(&anim_data);
    return CTX_RESULT_OK;
  }
  return CTX_RESULT_NO_DATA;
}
static eContextResult screen_ctx_selected_editable_keyframes(const bContext *C,
                                                             bContextDataResult *result)
{
  bAnimContext ac;
  if (ANIM_animdata_get_context(C, &ac) && ELEM(ac.spacetype, SPACE_ACTION, SPACE_GRAPH)) {
    ListBase anim_data = {nullptr, nullptr};

    /* Use keyframes from editable selected FCurves. */
    int filter = (ANIMFILTER_DATA_VISIBLE | ANIMFILTER_NODUPLIS | ANIMFILTER_FOREDIT |
                  ANIMFILTER_SEL) |
                 (ac.spacetype == SPACE_GRAPH ?
                      (ANIMFILTER_CURVE_VISIBLE | ANIMFILTER_FCURVESONLY) :
                      ANIMFILTER_LIST_VISIBLE);

    ANIM_animdata_filter(
        &ac, &anim_data, eAnimFilter_Flags(filter), ac.data, eAnimCont_Types(ac.datatype));

    int i;
    FCurve *fcurve;
    BezTriple *bezt;
    LISTBASE_FOREACH (bAnimListElem *, ale, &anim_data) {
      if (!ELEM(ale->type, ANIMTYPE_FCURVE, ANIMTYPE_NLACURVE)) {
        continue;
      }

      fcurve = (FCurve *)ale->data;
      if (fcurve->bezt == nullptr) {
        /* Skip baked FCurves. */
        continue;
      }

      for (i = 0, bezt = fcurve->bezt; i < fcurve->totvert; i++, bezt++) {
        if ((bezt->f2 & SELECT) == 0) {
          continue;
        }

        CTX_data_list_add(result, ale->fcurve_owner_id, &RNA_Keyframe, bezt);
      }
    }

    ANIM_animdata_freelist(&anim_data);

    CTX_data_type_set(result, CTX_DATA_TYPE_COLLECTION);
    return CTX_RESULT_OK;
  }
  return CTX_RESULT_NO_DATA;
}

static eContextResult screen_ctx_asset_library(const bContext *C, bContextDataResult *result)
{
  WorkSpace *workspace = CTX_wm_workspace(C);
  CTX_data_pointer_set(
      result, &workspace->id, &RNA_AssetLibraryReference, &workspace->asset_library_ref);
  return CTX_RESULT_OK;
}

static eContextResult screen_ctx_ui_list(const bContext *C, bContextDataResult *result)
{
  wmWindow *win = CTX_wm_window(C);
  ARegion *region = CTX_wm_region(C);
  if (region) {
    uiList *list = UI_list_find_mouse_over(region, win->eventstate);
    if (list) {
      CTX_data_pointer_set(result, nullptr, &RNA_UIList, list);
      return CTX_RESULT_OK;
    }
  }
  return CTX_RESULT_NO_DATA;
}

static eContextResult screen_ctx_active_strip(const bContext *C, bContextDataResult *result)
{
  Scene *scene = CTX_data_sequencer_scene(C);
  if (!scene) {
    return CTX_RESULT_NO_DATA;
  }
  Strip *strip = blender::seq::select_active_get(scene);
  if (strip) {
    CTX_data_pointer_set(result, &scene->id, &RNA_Strip, strip);
    return CTX_RESULT_OK;
  }
  return CTX_RESULT_NO_DATA;
}
static eContextResult screen_ctx_strips(const bContext *C, bContextDataResult *result)
{
  Scene *scene = CTX_data_sequencer_scene(C);
  if (!scene) {
    return CTX_RESULT_NO_DATA;
  }
  Editing *ed = blender::seq::editing_get(scene);
  if (ed) {
    LISTBASE_FOREACH (Strip *, strip, ed->current_strips()) {
      CTX_data_list_add(result, &scene->id, &RNA_Strip, strip);
    }
    CTX_data_type_set(result, CTX_DATA_TYPE_COLLECTION);
    return CTX_RESULT_OK;
  }
  return CTX_RESULT_NO_DATA;
}
static eContextResult screen_ctx_selected_strips(const bContext *C, bContextDataResult *result)
{
  Scene *scene = CTX_data_sequencer_scene(C);
  if (!scene) {
    return CTX_RESULT_NO_DATA;
  }
  Editing *ed = blender::seq::editing_get(scene);
  if (ed) {
    LISTBASE_FOREACH (Strip *, strip, ed->current_strips()) {
      if (strip->flag & SELECT) {
        CTX_data_list_add(result, &scene->id, &RNA_Strip, strip);
      }
    }
    CTX_data_type_set(result, CTX_DATA_TYPE_COLLECTION);
    return CTX_RESULT_OK;
  }
  return CTX_RESULT_NO_DATA;
}
static eContextResult screen_ctx_selected_editable_strips(const bContext *C,
                                                          bContextDataResult *result)
{
  Scene *scene = CTX_data_sequencer_scene(C);
  if (!scene) {
    return CTX_RESULT_NO_DATA;
  }
  Editing *ed = blender::seq::editing_get(scene);
  if (ed == nullptr) {
    return CTX_RESULT_NO_DATA;
  }

  ListBase *channels = blender::seq::channels_displayed_get(ed);
  LISTBASE_FOREACH (Strip *, strip, ed->current_strips()) {
    if (strip->flag & SELECT && !blender::seq::transform_is_locked(channels, strip)) {
      CTX_data_list_add(result, &scene->id, &RNA_Strip, strip);
    }
  }
  CTX_data_type_set(result, CTX_DATA_TYPE_COLLECTION);
  return CTX_RESULT_OK;
}
static eContextResult screen_ctx_sequencer_scene(const bContext *C, bContextDataResult *result)
{
  Scene *scene = CTX_data_sequencer_scene(C);
  if (scene) {
    CTX_data_id_pointer_set(result, &scene->id);
    return CTX_RESULT_OK;
  }
  return CTX_RESULT_NO_DATA;
}

/* Registry of context callback functions. */

using context_callback = eContextResult (*)(const bContext *C, bContextDataResult *result);

static const blender::Map<blender::StringRef, context_callback> &
ensure_ed_screen_context_functions()
{
  static blender::Map<blender::StringRef, context_callback> screen_context_functions = []() {
    blender::Map<blender::StringRef, context_callback> map;
    map.add("scene", screen_ctx_scene);
    map.add("visible_objects", screen_ctx_visible_objects);
    map.add("selectable_objects", screen_ctx_selectable_objects);
    map.add("selected_objects", screen_ctx_selected_objects);
    map.add("selected_editable_objects", screen_ctx_selected_editable_objects);
    map.add("editable_objects", screen_ctx_editable_objects);
    map.add("objects_in_mode", screen_ctx_objects_in_mode);
    map.add("objects_in_mode_unique_data", screen_ctx_objects_in_mode_unique_data);
    map.add("visible_bones", screen_ctx_visible_bones);
    map.add("editable_bones", screen_ctx_editable_bones);
    map.add("selected_bones", screen_ctx_selected_bones);
    map.add("selected_editable_bones", screen_ctx_selected_editable_bones);
    map.add("visible_pose_bones", screen_ctx_visible_pose_bones);
    map.add("selected_pose_bones", screen_ctx_selected_pose_bones);
    map.add("selected_pose_bones_from_active_object",
            screen_ctx_selected_pose_bones_from_active_object);
    map.add("active_bone", screen_ctx_active_bone);
    map.add("active_pose_bone", screen_ctx_active_pose_bone);
    map.add("active_object", screen_ctx_active_object);
    map.add("object", screen_ctx_object);
    map.add("edit_object", screen_ctx_edit_object);
    map.add("sculpt_object", screen_ctx_sculpt_object);
    map.add("vertex_paint_object", screen_ctx_vertex_paint_object);
    map.add("weight_paint_object", screen_ctx_weight_paint_object);
    map.add("image_paint_object", screen_ctx_image_paint_object);
    map.add("particle_edit_object", screen_ctx_particle_edit_object);
    map.add("pose_object", screen_ctx_pose_object);
    map.add("active_nla_track", screen_ctx_active_nla_track);
    map.add("active_nla_strip", screen_ctx_active_nla_strip);
    map.add("selected_nla_strips", screen_ctx_selected_nla_strips);
    map.add("selected_movieclip_tracks", screen_ctx_selected_movieclip_tracks);
    map.add("annotation_data", screen_ctx_annotation_data);
    map.add("annotation_data_owner", screen_ctx_annotation_data_owner);
    map.add("active_annotation_layer", screen_ctx_active_annotation_layer);
    map.add("grease_pencil", screen_ctx_grease_pencil_data);
    map.add("active_operator", screen_ctx_active_operator);
    map.add("active_action", screen_ctx_active_action);
    map.add("selected_visible_actions", screen_ctx_selected_visible_actions);
    map.add("selected_editable_actions", screen_ctx_selected_editable_actions);
    map.add("editable_fcurves", screen_ctx_editable_fcurves);
    map.add("visible_fcurves", screen_ctx_visible_fcurves);
    map.add("selected_editable_fcurves", screen_ctx_selected_editable_fcurves);
    map.add("selected_visible_fcurves", screen_ctx_selected_visible_fcurves);
    map.add("active_editable_fcurve", screen_ctx_active_editable_fcurve);
    map.add("selected_editable_keyframes", screen_ctx_selected_editable_keyframes);
    map.add("asset_library_reference", screen_ctx_asset_library);
    map.add("ui_list", screen_ctx_ui_list);
    map.add("property", screen_ctx_property);
    map.add("active_strip", screen_ctx_active_strip);
    map.add("strips", screen_ctx_strips);
    map.add("selected_strips", screen_ctx_selected_strips);
    map.add("selected_editable_strips", screen_ctx_selected_editable_strips);
    map.add("sequencer_scene", screen_ctx_sequencer_scene);
    return map;
  }();
  return screen_context_functions;
}

int ed_screen_context(const bContext *C, const char *member, bContextDataResult *result)
{
  if (CTX_data_dir(member)) {
    CTX_data_dir_set(result, screen_context_dir);
    return CTX_RESULT_OK;
  }

  const blender::Map<blender::StringRef, context_callback> &functions =
      ensure_ed_screen_context_functions();
  context_callback callback = functions.lookup_default(member, nullptr);
  if (callback == nullptr) {
    return CTX_RESULT_MEMBER_NOT_FOUND;
  }

  return callback(C, result);
}<|MERGE_RESOLUTION|>--- conflicted
+++ resolved
@@ -667,93 +667,6 @@
   }
   return CTX_RESULT_OK;
 }
-<<<<<<< HEAD
-/**
- * BFA - 3D Sequencer, uses CTX_data_sequencer_scene instead 
- * BFA - TODO: remove for Scene Selector
-*/
-static Scene *bfa_3d_sequencer_get_active_scene(const bContext *C)
-{
-  return CTX_data_sequencer_scene(C);
-}
-
-static eContextResult screen_ctx_active_sequence_strip(const bContext *C,
-                                                       bContextDataResult *result)
-{
-  Scene *scene = bfa_3d_sequencer_get_active_scene(C);  
-  // BFA - TODO
-  //Scene *scene = CTX_data_sequencer_scene(C);
-  if (!scene) {
-    return CTX_RESULT_NO_DATA;
-  }
-  Strip *strip = blender::seq::select_active_get(scene);
-  if (strip) {
-    CTX_data_pointer_set(result, &scene->id, &RNA_Strip, strip);
-    return CTX_RESULT_OK;
-  }
-  return CTX_RESULT_NO_DATA;
-}
-static eContextResult screen_ctx_sequences(const bContext *C, bContextDataResult *result)
-{
-  Scene *scene = CTX_data_sequencer_scene(C);
-  if (!scene) {
-    return CTX_RESULT_NO_DATA;
-  }
-  Editing *ed = blender::seq::editing_get(scene);
-  if (ed) {
-    LISTBASE_FOREACH (Strip *, strip, ed->current_strips()) {
-      CTX_data_list_add(result, &scene->id, &RNA_Strip, strip);
-    }
-    CTX_data_type_set(result, CTX_DATA_TYPE_COLLECTION);
-    return CTX_RESULT_OK;
-  }
-  return CTX_RESULT_NO_DATA;
-}
-static eContextResult screen_ctx_selected_sequences(const bContext *C, bContextDataResult *result)
-{
-  Scene *scene = bfa_3d_sequencer_get_active_scene(C); /*BFA - 3D Sequencer*/
-  // BFA - TODO
-  //Scene *scene = CTX_data_sequencer_scene(C);
-  if (!scene) {
-    return CTX_RESULT_NO_DATA;
-  }
-  Editing *ed = blender::seq::editing_get(scene);
-  if (ed) {
-    LISTBASE_FOREACH (Strip *, strip, ed->current_strips()) {
-      if (strip->flag & SELECT) {
-        CTX_data_list_add(result, &scene->id, &RNA_Strip, strip);
-      }
-    }
-    CTX_data_type_set(result, CTX_DATA_TYPE_COLLECTION);
-    return CTX_RESULT_OK;
-  }
-  return CTX_RESULT_NO_DATA;
-}
-static eContextResult screen_ctx_selected_editable_sequences(const bContext *C,
-                                                             bContextDataResult *result)
-{
-  Scene *scene = bfa_3d_sequencer_get_active_scene(C); /*BFA - 3D Sequencer*/
-  // BFA - TODO
-  //Scene *scene = CTX_data_sequencer_scene(C);
-  if (!scene) {
-    return CTX_RESULT_NO_DATA;
-  }
-  Editing *ed = blender::seq::editing_get(scene);
-  if (ed == nullptr) {
-    return CTX_RESULT_NO_DATA;
-  }
-
-  ListBase *channels = blender::seq::channels_displayed_get(ed);
-  LISTBASE_FOREACH (Strip *, strip, ed->current_strips()) {
-    if (strip->flag & SELECT && !blender::seq::transform_is_locked(channels, strip)) {
-      CTX_data_list_add(result, &scene->id, &RNA_Strip, strip);
-    }
-  }
-  CTX_data_type_set(result, CTX_DATA_TYPE_COLLECTION);
-  return CTX_RESULT_OK;
-}
-=======
->>>>>>> e2b24f0f
 
 static eContextResult screen_ctx_active_nla_track(const bContext *C, bContextDataResult *result)
 {
