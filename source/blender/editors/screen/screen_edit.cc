/* SPDX-FileCopyrightText: 2008 Blender Authors
 *
 * SPDX-License-Identifier: GPL-2.0-or-later */

/** \file
 * \ingroup edscr
 */

#include <cmath>
#include <cstring>

#include "MEM_guardedalloc.h"

#include "DNA_object_types.h"
#include "DNA_scene_types.h"
#include "DNA_userdef_types.h"

#include "BLI_blenlib.h"
#include "BLI_utildefines.h"

#include "BKE_context.hh"
#include "BKE_global.hh"
#include "BKE_icons.h"
#include "BKE_image.h"
#include "BKE_layer.hh"
#include "BKE_lib_id.hh"
#include "BKE_main.hh"
#include "BKE_scene.hh"
#include "BKE_screen.hh"
#include "BKE_sound.h"
#include "BKE_workspace.hh"

#include "WM_api.hh"
#include "WM_types.hh"

#include "ED_clip.hh"
#include "ED_node.hh"
#include "ED_screen.hh"
#include "ED_screen_types.hh"

#include "RNA_access.hh"
#include "RNA_enum_types.hh"

#include "UI_interface.hh"

#include "WM_message.hh"
#include "WM_toolsystem.hh"

#include "DEG_depsgraph_query.hh"

#include "screen_intern.hh" /* own module include */

/* adds no space data */
static ScrArea *screen_addarea_ex(ScrAreaMap *area_map,
                                  ScrVert *bottom_left,
                                  ScrVert *top_left,
                                  ScrVert *top_right,
                                  ScrVert *bottom_right,
                                  const eSpace_Type space_type)
{
  ScrArea *area = static_cast<ScrArea *>(MEM_callocN(sizeof(ScrArea), "addscrarea"));

  area->v1 = bottom_left;
  area->v2 = top_left;
  area->v3 = top_right;
  area->v4 = bottom_right;
  area->spacetype = space_type;

  BLI_addtail(&area_map->areabase, area);

  return area;
}
static ScrArea *screen_addarea(bScreen *screen,
                               ScrVert *left_bottom,
                               ScrVert *left_top,
                               ScrVert *right_top,
                               ScrVert *right_bottom,
                               const eSpace_Type space_type)
{
  return screen_addarea_ex(
      AREAMAP_FROM_SCREEN(screen), left_bottom, left_top, right_top, right_bottom, space_type);
}

static void screen_delarea(bContext *C, bScreen *screen, ScrArea *area)
{

  ED_area_exit(C, area);

  BKE_screen_area_free(area);

  BLI_remlink(&screen->areabase, area);
  MEM_freeN(area);
}

ScrArea *area_split(const wmWindow *win,
                    bScreen *screen,
                    ScrArea *area,
                    const eScreenAxis dir_axis,
                    const float fac,
                    const bool merge)
{
  ScrArea *newa = nullptr;

  if (area == nullptr) {
    return nullptr;
  }

  rcti window_rect;
  WM_window_rect_calc(win, &window_rect);

  short split = screen_geom_find_area_split_point(area, &window_rect, dir_axis, fac);
  if (split == 0) {
    return nullptr;
  }

  /* NOTE(@ideasman42): regarding (fac > 0.5f) checks below.
   * normally it shouldn't matter which is used since the copy should match the original
   * however with viewport rendering and python console this isn't the case. */

  if (dir_axis == SCREEN_AXIS_H) {
    /* new vertices */
    ScrVert *sv1 = screen_geom_vertex_add(screen, area->v1->vec.x, split);
    ScrVert *sv2 = screen_geom_vertex_add(screen, area->v4->vec.x, split);

    /* new edges */
    screen_geom_edge_add(screen, area->v1, sv1);
    screen_geom_edge_add(screen, sv1, area->v2);
    screen_geom_edge_add(screen, area->v3, sv2);
    screen_geom_edge_add(screen, sv2, area->v4);
    screen_geom_edge_add(screen, sv1, sv2);

    if (fac > 0.5f) {
      /* new areas: top */
      newa = screen_addarea(screen, sv1, area->v2, area->v3, sv2, eSpace_Type(area->spacetype));

      /* area below */
      area->v2 = sv1;
      area->v3 = sv2;
    }
    else {
      /* new areas: bottom */
      newa = screen_addarea(screen, area->v1, sv1, sv2, area->v4, eSpace_Type(area->spacetype));

      /* area above */
      area->v1 = sv1;
      area->v4 = sv2;
    }

    ED_area_data_copy(newa, area, true);
  }
  else {
    /* new vertices */
    ScrVert *sv1 = screen_geom_vertex_add(screen, split, area->v1->vec.y);
    ScrVert *sv2 = screen_geom_vertex_add(screen, split, area->v2->vec.y);

    /* new edges */
    screen_geom_edge_add(screen, area->v1, sv1);
    screen_geom_edge_add(screen, sv1, area->v4);
    screen_geom_edge_add(screen, area->v2, sv2);
    screen_geom_edge_add(screen, sv2, area->v3);
    screen_geom_edge_add(screen, sv1, sv2);

    if (fac > 0.5f) {
      /* new areas: right */
      newa = screen_addarea(screen, sv1, sv2, area->v3, area->v4, eSpace_Type(area->spacetype));

      /* area left */
      area->v3 = sv2;
      area->v4 = sv1;
    }
    else {
      /* new areas: left */
      newa = screen_addarea(screen, area->v1, area->v2, sv2, sv1, eSpace_Type(area->spacetype));

      /* area right */
      area->v1 = sv1;
      area->v2 = sv2;
    }

    ED_area_data_copy(newa, area, true);
  }

  /* remove double vertices en edges */
  if (merge) {
    BKE_screen_remove_double_scrverts(screen);
  }
  BKE_screen_remove_double_scredges(screen);
  BKE_screen_remove_unused_scredges(screen);

  return newa;
}

bScreen *screen_add(Main *bmain, const char *name, const rcti *rect)
{
  bScreen *screen = static_cast<bScreen *>(BKE_libblock_alloc(bmain, ID_SCR, name, 0));
  screen->do_refresh = true;
  screen->redraws_flag = TIME_ALL_3D_WIN | TIME_ALL_ANIM_WIN;

  ScrVert *sv1 = screen_geom_vertex_add(screen, rect->xmin, rect->ymin);
  ScrVert *sv2 = screen_geom_vertex_add(screen, rect->xmin, rect->ymax - 1);
  ScrVert *sv3 = screen_geom_vertex_add(screen, rect->xmax - 1, rect->ymax - 1);
  ScrVert *sv4 = screen_geom_vertex_add(screen, rect->xmax - 1, rect->ymin);

  screen_geom_edge_add(screen, sv1, sv2);
  screen_geom_edge_add(screen, sv2, sv3);
  screen_geom_edge_add(screen, sv3, sv4);
  screen_geom_edge_add(screen, sv4, sv1);

  /* dummy type, no spacedata */
  screen_addarea(screen, sv1, sv2, sv3, sv4, SPACE_EMPTY);

  return screen;
}

void screen_data_copy(bScreen *to, bScreen *from)
{
  /* Free contents of 'to', is from blenkernel `screen.cc`. */
  BKE_screen_free_data(to);

  to->flag = from->flag;

  BLI_duplicatelist(&to->vertbase, &from->vertbase);
  BLI_duplicatelist(&to->edgebase, &from->edgebase);
  BLI_duplicatelist(&to->areabase, &from->areabase);
  BLI_listbase_clear(&to->regionbase);

  ScrVert *s2 = static_cast<ScrVert *>(to->vertbase.first);
  for (ScrVert *s1 = static_cast<ScrVert *>(from->vertbase.first); s1;
       s1 = s1->next, s2 = s2->next)
  {
    s1->newv = s2;
  }

  LISTBASE_FOREACH (ScrEdge *, se, &to->edgebase) {
    se->v1 = se->v1->newv;
    se->v2 = se->v2->newv;
    BKE_screen_sort_scrvert(&(se->v1), &(se->v2));
  }

  ScrArea *from_area = static_cast<ScrArea *>(from->areabase.first);
  LISTBASE_FOREACH (ScrArea *, area, &to->areabase) {
    area->v1 = area->v1->newv;
    area->v2 = area->v2->newv;
    area->v3 = area->v3->newv;
    area->v4 = area->v4->newv;

    BLI_listbase_clear(&area->spacedata);
    BLI_listbase_clear(&area->regionbase);
    BLI_listbase_clear(&area->actionzones);
    BLI_listbase_clear(&area->handlers);

    ED_area_data_copy(area, from_area, true);

    from_area = from_area->next;
  }

  /* put at zero (needed?) */
  LISTBASE_FOREACH (ScrVert *, s1, &from->vertbase) {
    s1->newv = nullptr;
  }
}

void screen_new_activate_prepare(const wmWindow *win, bScreen *screen_new)
{
  screen_new->winid = win->winid;
  screen_new->do_refresh = true;
  screen_new->do_draw = true;
}

eScreenDir area_getorientation(ScrArea *sa_a, ScrArea *sa_b)
{
  if (sa_a == nullptr || sa_b == nullptr || sa_a == sa_b) {
    return SCREEN_DIR_NONE;
  }

  short left_a = sa_a->v1->vec.x;
  short right_a = sa_a->v3->vec.x;
  short top_a = sa_a->v3->vec.y;
  short bottom_a = sa_a->v1->vec.y;

  short left_b = sa_b->v1->vec.x;
  short right_b = sa_b->v3->vec.x;
  short top_b = sa_b->v3->vec.y;
  short bottom_b = sa_b->v1->vec.y;

  /* How much these areas share a common edge. */
  short overlapx = std::min(right_a, right_b) - std::max(left_a, left_b);
  short overlapy = std::min(top_a, top_b) - std::max(bottom_a, bottom_b);

  /* Minimum overlap required. */
  const short minx = std::min({int(AREAJOINTOLERANCEX), right_a - left_a, right_b - left_b});
  const short miny = std::min({int(AREAJOINTOLERANCEY), top_a - bottom_a, top_b - bottom_b});

  if (top_a == bottom_b && overlapx >= minx) {
    return eScreenDir(1); /* sa_a to bottom of sa_b = N */
  }
  if (bottom_a == top_b && overlapx >= minx) {
    return eScreenDir(3); /* sa_a on top of sa_b = S */
  }
  if (left_a == right_b && overlapy >= miny) {
    return eScreenDir(0); /* sa_a to right of sa_b = W */
  }
  if (right_a == left_b && overlapy >= miny) {
    return eScreenDir(2); /* sa_a to left of sa_b = E */
  }

  return eScreenDir(-1);
}

void area_getoffsets(
    ScrArea *sa_a, ScrArea *sa_b, const eScreenDir dir, int *r_offset1, int *r_offset2)
{
  if (sa_a == nullptr || sa_b == nullptr) {
    *r_offset1 = INT_MAX;
    *r_offset2 = INT_MAX;
  }
  else if (dir == SCREEN_DIR_W) { /* West: sa on right and sa_b to the left. */
    *r_offset1 = sa_b->v3->vec.y - sa_a->v2->vec.y;
    *r_offset2 = sa_b->v4->vec.y - sa_a->v1->vec.y;
  }
  else if (dir == SCREEN_DIR_N) { /* North: sa below and sa_b above. */
    *r_offset1 = sa_a->v2->vec.x - sa_b->v1->vec.x;
    *r_offset2 = sa_a->v3->vec.x - sa_b->v4->vec.x;
  }
  else if (dir == SCREEN_DIR_E) { /* East: sa on left and sa_b to the right. */
    *r_offset1 = sa_b->v2->vec.y - sa_a->v3->vec.y;
    *r_offset2 = sa_b->v1->vec.y - sa_a->v4->vec.y;
  }
  else if (dir == SCREEN_DIR_S) { /* South: sa above and sa_b below. */
    *r_offset1 = sa_a->v1->vec.x - sa_b->v2->vec.x;
    *r_offset2 = sa_a->v4->vec.x - sa_b->v3->vec.x;
  }
  else {
    BLI_assert(dir == SCREEN_DIR_NONE);
    *r_offset1 = INT_MAX;
    *r_offset2 = INT_MAX;
  }
}

/* Screen verts with horizontal position equal to from_x are moved to to_x. */
static void screen_verts_halign(const wmWindow *win,
                                const bScreen *screen,
                                const short from_x,
                                const short to_x)
{
  ED_screen_verts_iter(win, screen, v1)
  {
    if (v1->vec.x == from_x) {
      v1->vec.x = to_x;
    }
  }
}

/* Screen verts with vertical position equal to from_y are moved to to_y. */
static void screen_verts_valign(const wmWindow *win,
                                const bScreen *screen,
                                const short from_y,
                                const short to_y)
{
  ED_screen_verts_iter(win, screen, v1)
  {
    if (v1->vec.y == from_y) {
      v1->vec.y = to_y;
    }
  }
}

/* Test if two adjoining areas can be aligned by having their screen edges adjusted. */
static bool screen_areas_can_align(bScreen *screen, ScrArea *sa1, ScrArea *sa2, eScreenDir dir)
{
  if (dir == SCREEN_DIR_NONE) {
    return false;
  }

  int offset1;
  int offset2;
  area_getoffsets(sa1, sa2, dir, &offset1, &offset2);

  const int tolerance = SCREEN_DIR_IS_HORIZONTAL(dir) ? AREAJOINTOLERANCEY : AREAJOINTOLERANCEX;
  if ((abs(offset1) >= tolerance) || (abs(offset2) >= tolerance)) {
    /* Misalignment is too great. */
    return false;
  }

  /* Areas that are _smaller_ than minimum sizes, sharing an edge to be moved. See #100772. */
  if (SCREEN_DIR_IS_VERTICAL(dir)) {
    const short xmin = std::min(sa1->v1->vec.x, sa2->v1->vec.x);
    const short xmax = std::max(sa1->v3->vec.x, sa2->v3->vec.x);
    LISTBASE_FOREACH (ScrArea *, area, &screen->areabase) {
      if (ELEM(area, sa1, sa2)) {
        continue;
      }
      if (area->v3->vec.x - area->v1->vec.x < tolerance &&
          (area->v1->vec.x == xmin || area->v3->vec.x == xmax))
      {
        WM_report(RPT_ERROR, "A narrow vertical area interferes with this operation");
        return false;
      }
    }
  }
  else {
    const short ymin = std::min(sa1->v1->vec.y, sa2->v1->vec.y);
    const short ymax = std::max(sa1->v3->vec.y, sa2->v3->vec.y);
    LISTBASE_FOREACH (ScrArea *, area, &screen->areabase) {
      if (ELEM(area, sa1, sa2)) {
        continue;
      }
      if (area->v3->vec.y - area->v1->vec.y < tolerance &&
          (area->v1->vec.y == ymin || area->v3->vec.y == ymax))
      {
        WM_report(RPT_ERROR, "A narrow horizontal area interferes with this operation");
        return false;
      }
    }
  }

  return true;
}

/* Adjust all screen edges to allow joining two areas. 'dir' value is like area_getorientation().
 */
static bool screen_areas_align(
    bContext *C, bScreen *screen, ScrArea *sa1, ScrArea *sa2, const eScreenDir dir)
{
  if (!screen_areas_can_align(screen, sa1, sa2, dir)) {
    return false;
  }

  wmWindow *win = CTX_wm_window(C);

  if (SCREEN_DIR_IS_HORIZONTAL(dir)) {
    /* horizontal join, use average for new top and bottom. */
    int top = (sa1->v2->vec.y + sa2->v2->vec.y) / 2;
    int bottom = (sa1->v4->vec.y + sa2->v4->vec.y) / 2;

    /* Move edges exactly matching source top and bottom. */
    screen_verts_valign(win, screen, sa1->v2->vec.y, top);
    screen_verts_valign(win, screen, sa1->v4->vec.y, bottom);

    /* Move edges exactly matching target top and bottom. */
    screen_verts_valign(win, screen, sa2->v2->vec.y, top);
    screen_verts_valign(win, screen, sa2->v4->vec.y, bottom);
  }
  else {
    /* Vertical join, use averages for new left and right. */
    int left = (sa1->v1->vec.x + sa2->v1->vec.x) / 2;
    int right = (sa1->v3->vec.x + sa2->v3->vec.x) / 2;

    /* Move edges exactly matching source left and right. */
    screen_verts_halign(win, screen, sa1->v1->vec.x, left);
    screen_verts_halign(win, screen, sa1->v3->vec.x, right);

    /* Move edges exactly matching target left and right */
    screen_verts_halign(win, screen, sa2->v1->vec.x, left);
    screen_verts_halign(win, screen, sa2->v3->vec.x, right);
  }

  return true;
}

/* Simple join of two areas without any splitting. Will return false if not possible. */
static bool screen_area_join_aligned(bContext *C, bScreen *screen, ScrArea *sa1, ScrArea *sa2)
{
  const eScreenDir dir = area_getorientation(sa1, sa2);

  /* Ensure that the area edges are exactly aligned. */
  if (!screen_areas_align(C, screen, sa1, sa2, dir)) {
    return false;
  }

  if (dir == SCREEN_DIR_W) { /* sa1 to right of sa2 = West. */
    sa1->v1 = sa2->v1;       /* BL */
    sa1->v2 = sa2->v2;       /* TL */
    screen_geom_edge_add(screen, sa1->v2, sa1->v3);
    screen_geom_edge_add(screen, sa1->v1, sa1->v4);
  }
  else if (dir == SCREEN_DIR_N) { /* sa1 to bottom of sa2 = North. */
    sa1->v2 = sa2->v2;            /* TL */
    sa1->v3 = sa2->v3;            /* TR */
    screen_geom_edge_add(screen, sa1->v1, sa1->v2);
    screen_geom_edge_add(screen, sa1->v3, sa1->v4);
  }
  else if (dir == SCREEN_DIR_E) { /* sa1 to left of sa2 = East. */
    sa1->v3 = sa2->v3;            /* TR */
    sa1->v4 = sa2->v4;            /* BR */
    screen_geom_edge_add(screen, sa1->v2, sa1->v3);
    screen_geom_edge_add(screen, sa1->v1, sa1->v4);
  }
  else if (dir == SCREEN_DIR_S) { /* sa1 on top of sa2 = South. */
    sa1->v1 = sa2->v1;            /* BL */
    sa1->v4 = sa2->v4;            /* BR */
    screen_geom_edge_add(screen, sa1->v1, sa1->v2);
    screen_geom_edge_add(screen, sa1->v3, sa1->v4);
  }

  screen_delarea(C, screen, sa2);
  BKE_screen_remove_double_scrverts(screen);
  /* Update preview thumbnail */
  BKE_icon_changed(screen->id.icon_id);

  return true;
}

/* Slice off and return new area. "Reverse" gives right/bottom, rather than left/top. */
static ScrArea *screen_area_trim(
    bContext *C, bScreen *screen, ScrArea **area, int size, eScreenDir dir, bool reverse)
{
  const bool vertical = SCREEN_DIR_IS_VERTICAL(dir);
  if (abs(size) < (vertical ? AREAJOINTOLERANCEX : AREAJOINTOLERANCEY)) {
    return nullptr;
  }

  /* Measurement with ScrVerts because winx and winy might not be correct at this time. */
  float fac = abs(size) / float(vertical ? ((*area)->v3->vec.x - (*area)->v1->vec.x) :
                                           ((*area)->v3->vec.y - (*area)->v1->vec.y));
  fac = (reverse == vertical) ? 1.0f - fac : fac;
  ScrArea *newsa = area_split(
      CTX_wm_window(C), screen, *area, vertical ? SCREEN_AXIS_V : SCREEN_AXIS_H, fac, true);

  /* area_split always returns smallest of the two areas, so might have to swap. */
  if (((fac > 0.5f) == vertical) != reverse) {
    ScrArea *temp = *area;
    *area = newsa;
    newsa = temp;
  }

  return newsa;
}

/* Join any two neighboring areas. Might create new areas, kept if over min_remainder. */
static bool screen_area_join_ex(
    bContext *C, bScreen *screen, ScrArea *sa1, ScrArea *sa2, bool close_all_remainders)
{
  const eScreenDir dir = area_getorientation(sa1, sa2);
  if (dir == SCREEN_DIR_NONE) {
    return false;
  }

  int offset1;
  int offset2;
  area_getoffsets(sa1, sa2, dir, &offset1, &offset2);

  /* Split Left/Top into new area if overhanging. */
  ScrArea *side1 = screen_area_trim(C, screen, (offset1 > 0) ? &sa2 : &sa1, offset1, dir, false);

  /* Split Right/Bottom into new area if overhanging. */
  ScrArea *side2 = screen_area_trim(C, screen, (offset2 > 0) ? &sa1 : &sa2, offset2, dir, true);

  /* The two areas now line up, so join them. */
  screen_area_join_aligned(C, screen, sa1, sa2);

  if (close_all_remainders || offset1 < 0 || offset2 > 0) {
    /* Close both if trimming `sa1`. */
    screen_area_close(C, screen, side1);
    screen_area_close(C, screen, side2);
  }

  BKE_icon_changed(screen->id.icon_id);
  return true;
}

int screen_area_join(bContext *C, bScreen *screen, ScrArea *sa1, ScrArea *sa2)
{
  return screen_area_join_ex(C, screen, sa1, sa2, false);
}

bool screen_area_close(bContext *C, bScreen *screen, ScrArea *area)
{
  if (area == nullptr) {
    return false;
  }

  ScrArea *sa2 = nullptr;
  float best_alignment = 0.0f;

  LISTBASE_FOREACH (ScrArea *, neighbor, &screen->areabase) {
    const eScreenDir dir = area_getorientation(area, neighbor);
    /* Must at least partially share an edge and not be a global area. */
    if ((dir != SCREEN_DIR_NONE) && (neighbor->global == nullptr)) {
      /* Winx/Winy might not be updated yet, so get lengths from verts. */
      const bool vertical = SCREEN_DIR_IS_VERTICAL(dir);
      const int area_length = vertical ? (area->v3->vec.x - area->v1->vec.x) :
                                         (area->v3->vec.y - area->v1->vec.y);
      const int ar_length = vertical ? (neighbor->v3->vec.x - neighbor->v1->vec.x) :
                                       (neighbor->v3->vec.y - neighbor->v1->vec.y);
      /* Calculate the ratio of the lengths of the shared edges. */
      float alignment = std::min(area_length, ar_length) / float(std::max(area_length, ar_length));
      if (alignment > best_alignment) {
        best_alignment = alignment;
        sa2 = neighbor;
      }
    }
  }

  /* Join from neighbor into this area to close it. */
  return screen_area_join_ex(C, screen, sa2, area, true);
}

void screen_area_spacelink_add(const Scene *scene, ScrArea *area, eSpace_Type space_type)
{
  SpaceType *stype = BKE_spacetype_from_id(space_type);
  SpaceLink *slink = stype->create(area, scene);

  area->regionbase = slink->regionbase;

  BLI_addhead(&area->spacedata, slink);
  BLI_listbase_clear(&slink->regionbase);
}

/* ****************** EXPORTED API TO OTHER MODULES *************************** */

/* screen sets cursor based on active region */
static void region_cursor_set_ex(wmWindow *win, ScrArea *area, ARegion *region, bool swin_changed)
{
  BLI_assert(WM_window_get_active_screen(win)->active_region == region);
  if (win->tag_cursor_refresh || swin_changed || (region->type && region->type->event_cursor)) {
    win->tag_cursor_refresh = false;
    ED_region_cursor_set(win, area, region);
  }
}

static void region_cursor_set(wmWindow *win, bool swin_changed)
{
  bScreen *screen = WM_window_get_active_screen(win);

  ED_screen_areas_iter (win, screen, area) {
    LISTBASE_FOREACH (ARegion *, region, &area->regionbase) {
      if (region == screen->active_region) {
        region_cursor_set_ex(win, area, region, swin_changed);
        return;
      }
    }
  }
}

void ED_screen_do_listen(bContext *C, const wmNotifier *note)
{
  wmWindow *win = CTX_wm_window(C);
  bScreen *screen = CTX_wm_screen(C);

  /* generic notes */
  switch (note->category) {
    case NC_WM:
      if (note->data == ND_FILEREAD) {
        screen->do_draw = true;
      }
      break;
    case NC_WINDOW:
      screen->do_draw = true;
      break;
    case NC_SCREEN:
      if (note->action == NA_EDITED) {
        screen->do_draw = screen->do_refresh = true;
      }
      break;
    case NC_SCENE:
      if (note->data == ND_MODE) {
        region_cursor_set(win, true);
      }
      break;
  }
}

static bool region_poll(const bContext *C,
                        const bScreen *screen,
                        const ScrArea *area,
                        const ARegion *region)
{
  if (!region->type || !region->type->poll) {
    /* Show region by default. */
    return true;
  }

  RegionPollParams params = {nullptr};
  params.screen = screen;
  params.area = area;
  params.region = region;
  params.context = C;

  return region->type->poll(&params);
}

/**
 * \return true if any region polling state changed, and a screen refresh is needed.
 */
static bool screen_regions_poll(bContext *C, wmWindow *win, const bScreen *screen)
{
  wmWindow *prev_win = CTX_wm_window(C);
  ScrArea *prev_area = CTX_wm_area(C);
  ARegion *prev_region = CTX_wm_region(C);

  CTX_wm_window_set(C, win);

  bool any_changed = false;
  ED_screen_areas_iter (win, screen, area) {
    CTX_wm_area_set(C, area);

    LISTBASE_FOREACH (ARegion *, region, &area->regionbase) {
      const int old_region_flag = region->flag;

      region->flag &= ~RGN_FLAG_POLL_FAILED;

      CTX_wm_region_set(C, region);
      if (region_poll(C, screen, area, region) == false) {
        region->flag |= RGN_FLAG_POLL_FAILED;
      }
      else if (region->type && region->type->on_poll_success) {
        region->type->on_poll_success(C, region);
      }

      if (old_region_flag != region->flag) {
        any_changed = true;

        /* Enforce complete re-init. */
        region->v2d.flag &= ~V2D_IS_INIT;
        ED_region_visibility_change_update(C, area, region);
      }
    }
  }

  CTX_wm_window_set(C, prev_win);
  CTX_wm_area_set(C, prev_area);
  CTX_wm_region_set(C, prev_region);

  return any_changed;
}

/**
 * \param force_full_refresh: If false, a full refresh will only be performed if the screen is
 * tagged for refresh (#bScreen.do_refresh), or region polling changes require a refresh.
 */
static void screen_refresh(bContext *C,
                           wmWindowManager *wm,
                           wmWindow *win,
                           const bool force_full_refresh)
{
  bScreen *screen = WM_window_get_active_screen(win);
  bool do_refresh = screen->do_refresh;

  /* Returns true if a change was done that requires refreshing. */
  if (screen_regions_poll(C, win, screen)) {
    do_refresh = true;
  }

  if (!force_full_refresh && !do_refresh) {
    return;
  }

  /* Exception for background mode, we only need the screen context. */
  if (!G.background) {

    /* Called even when creating the ghost window fails in #WM_window_open. */
    if (win->ghostwin) {
      /* Header size depends on DPI, let's verify. */
      WM_window_set_dpi(win);
    }

    ED_screen_global_areas_refresh(win);

    screen_geom_vertices_scale(win, screen);

    ED_screen_areas_iter (win, screen, area) {
      /* Set space-type and region callbacks, calls init() */
      /* Sets sub-windows for regions, adds handlers. */
      ED_area_init(wm, win, area);
    }

    /* wake up animtimer */
    if (screen->animtimer) {
      WM_event_timer_sleep(wm, win, screen->animtimer, false);
    }
  }

  if (G.debug & G_DEBUG_EVENTS) {
    printf("%s: set screen\n", __func__);
  }
  screen->do_refresh = false;
  /* Prevent multi-window errors. */
  screen->winid = win->winid;

  screen->context = reinterpret_cast<void *>(ed_screen_context);
}

void ED_screen_refresh(bContext *C, wmWindowManager *wm, wmWindow *win)
{
  screen_refresh(C, wm, win, /*force_full_refresh=*/true);
}

void ED_screens_init(bContext *C, Main *bmain, wmWindowManager *wm)
{
  LISTBASE_FOREACH (wmWindow *, win, &wm->windows) {
    if (BKE_workspace_active_get(win->workspace_hook) == nullptr) {
      BKE_workspace_active_set(win->workspace_hook,
                               static_cast<WorkSpace *>(bmain->workspaces.first));
    }

    ED_screen_refresh(C, wm, win);
    if (win->eventstate) {
      ED_screen_set_active_region(nullptr, win, win->eventstate->xy);
    }
  }

  if (U.uiflag & USER_HEADER_FROM_PREF) {
    LISTBASE_FOREACH (bScreen *, screen, &bmain->screens) {
      BKE_screen_header_alignment_reset(screen);
    }
  }
}

void ED_screen_ensure_updated(bContext *C, wmWindowManager *wm, wmWindow *win)
{
  /* Only do a full refresh if required (checks #bScreen.do_refresh tag). */
  const bool force_full_refresh = false;
  screen_refresh(C, wm, win, force_full_refresh);
}

void ED_region_remove(bContext *C, ScrArea *area, ARegion *region)
{
  ED_region_exit(C, region);
  BKE_area_region_free(area->type, region);
  BLI_freelinkN(&area->regionbase, region);
}

/* *********** exit calls are for closing running stuff ******** */

void ED_region_exit(bContext *C, ARegion *region)
{
  wmWindowManager *wm = CTX_wm_manager(C);
  wmWindow *win = CTX_wm_window(C);
  ARegion *prevar = CTX_wm_region(C);

  if (region->type && region->type->exit) {
    region->type->exit(wm, region);
  }

  CTX_wm_region_set(C, region);

  WM_event_remove_handlers(C, &region->handlers);
  WM_event_modal_handler_region_replace(win, region, nullptr);

  if (region->regiontype == RGN_TYPE_TEMPORARY) {
    /* This may be a popup region such as a popover or splash screen.
     * In the case of popups which spawn popups it's possible for
     * the parent popup to be freed *before* a popup which created it.
     * The child may have a reference to the freed parent unless cleared here, see: #122132.
     *
     * Having parent popups freed before the popups they spawn could be investigated although
     * they're not technically nested as they're both stored in #Screen::regionbase. */
    WM_event_ui_handler_region_popup_replace(win, region, nullptr);
  }

  WM_draw_region_free(region);
  /* The region is not in a state that it can be visible in anymore. Reinitializing is needed. */
  region->visible = false;

  MEM_SAFE_FREE(region->headerstr);

  if (region->regiontimer) {
    WM_event_timer_remove(wm, win, region->regiontimer);
    region->regiontimer = nullptr;
  }

  WM_msgbus_clear_by_owner(wm->message_bus, region);

  CTX_wm_region_set(C, prevar);
}

void ED_area_exit(bContext *C, ScrArea *area)
{
  wmWindowManager *wm = CTX_wm_manager(C);
  wmWindow *win = CTX_wm_window(C);
  ScrArea *prevsa = CTX_wm_area(C);

  if (area->type && area->type->exit) {
    area->type->exit(wm, area);
  }

  CTX_wm_area_set(C, area);

  LISTBASE_FOREACH (ARegion *, region, &area->regionbase) {
    ED_region_exit(C, region);
  }

  WM_event_remove_handlers(C, &area->handlers);
  WM_event_modal_handler_area_replace(win, area, nullptr);

  CTX_wm_area_set(C, prevsa);
}

void ED_screen_exit(bContext *C, wmWindow *window, bScreen *screen)
{
  wmWindowManager *wm = CTX_wm_manager(C);
  wmWindow *prevwin = CTX_wm_window(C);

  CTX_wm_window_set(C, window);

  if (screen->animtimer) {
    WM_event_timer_remove(wm, window, screen->animtimer);

    Depsgraph *depsgraph = CTX_data_depsgraph_pointer(C);
    Scene *scene = WM_window_get_active_scene(prevwin);
    Scene *scene_eval = (Scene *)DEG_get_evaluated_id(depsgraph, &scene->id);
    BKE_sound_stop_scene(scene_eval);
  }
  screen->animtimer = nullptr;
  screen->scrubbing = false;

  screen->active_region = nullptr;

  LISTBASE_FOREACH (ARegion *, region, &screen->regionbase) {
    ED_region_exit(C, region);
  }
  LISTBASE_FOREACH (ScrArea *, area, &screen->areabase) {
    ED_area_exit(C, area);
  }
  /* Don't use ED_screen_areas_iter here, it skips hidden areas. */
  LISTBASE_FOREACH (ScrArea *, area, &window->global_areas.areabase) {
    ED_area_exit(C, area);
  }

  /* mark it available for use for other windows */
  screen->winid = 0;

  if (!WM_window_is_temp_screen(prevwin)) {
    /* use previous window if possible */
    CTX_wm_window_set(C, prevwin);
  }
  else {
    /* none otherwise */
    CTX_wm_window_set(C, nullptr);
  }
}

blender::StringRefNull ED_area_name(const ScrArea *area)
{
  if (area->type && area->type->space_name_get) {
    return area->type->space_name_get(area);
  }

  const int index = RNA_enum_from_value(rna_enum_space_type_items, area->spacetype);
  const EnumPropertyItem item = rna_enum_space_type_items[index];
  return item.name;
}

int ED_area_icon(const ScrArea *area)
{
  if (area->type && area->type->space_icon_get) {
    return area->type->space_icon_get(area);
  }

  const int index = RNA_enum_from_value(rna_enum_space_type_items, area->spacetype);
  const EnumPropertyItem item = rna_enum_space_type_items[index];
  return item.icon;
}

/* *********************************** */

/* case when on area-edge or in azones, or outside window */
static void screen_cursor_set(wmWindow *win, const int xy[2])
{
  const bScreen *screen = WM_window_get_active_screen(win);
  AZone *az = nullptr;
  ScrArea *area = nullptr;

  LISTBASE_FOREACH (ScrArea *, area_iter, &screen->areabase) {
    az = ED_area_actionzone_find_xy(area_iter, xy);
    /* Scrollers use default cursor and their zones extend outside of their
     * areas. Ignore here so we can always detect screen edges - #110085. */
    if (az && az->type != AZONE_REGION_SCROLL) {
      area = area_iter;
      break;
    }
  }

  if (area) {
    if (az->type == AZONE_AREA) {
#if defined(__APPLE__)
      const int cursor = U.experimental.use_docking ? WM_CURSOR_HAND : WM_CURSOR_EDIT;
#else
      const int cursor = U.experimental.use_docking ? WM_CURSOR_MOVE : WM_CURSOR_EDIT;
#endif
      WM_cursor_set(win, cursor);
    }
    else if (az->type == AZONE_REGION) {
      if (ELEM(az->edge, AE_LEFT_TO_TOPRIGHT, AE_RIGHT_TO_TOPLEFT)) {
        WM_cursor_set(win, WM_CURSOR_X_MOVE);
      }
      else {
        WM_cursor_set(win, WM_CURSOR_Y_MOVE);
      }
    }
  }
  else {
    ScrEdge *actedge = screen_geom_find_active_scredge(win, screen, xy[0], xy[1]);

    if (actedge) {
      if (screen_geom_edge_is_horizontal(actedge)) {
        WM_cursor_set(win, WM_CURSOR_Y_MOVE);
      }
      else {
        WM_cursor_set(win, WM_CURSOR_X_MOVE);
      }
    }
    else {
      WM_cursor_set(win, WM_CURSOR_DEFAULT);
    }
  }
}

void ED_screen_set_active_region(bContext *C, wmWindow *win, const int xy[2])
{
  bScreen *screen = WM_window_get_active_screen(win);
  if (screen == nullptr) {
    return;
  }

  ScrArea *area = nullptr;
  ARegion *region_prev = screen->active_region;

  ED_screen_areas_iter (win, screen, area_iter) {
    if (xy[0] > (area_iter->totrct.xmin + BORDERPADDING) &&
        xy[0] < (area_iter->totrct.xmax - BORDERPADDING))
    {
      if (xy[1] > (area_iter->totrct.ymin + BORDERPADDING) &&
          xy[1] < (area_iter->totrct.ymax - BORDERPADDING))
      {
        if (ED_area_azones_update(area_iter, xy) == nullptr) {
          area = area_iter;
          break;
        }
      }
    }
  }
  if (area) {
    /* Make overlap active when mouse over. */
    LISTBASE_FOREACH (ARegion *, region, &area->regionbase) {
      if (ED_region_contains_xy(region, xy)) {
        screen->active_region = region;
        break;
      }
    }
  }
  else {
    screen->active_region = nullptr;
  }

  if (region_prev != screen->active_region || !screen->active_region) {
    WM_window_status_area_tag_redraw(win);
  }

  /* Check for redraw headers. */
  if (region_prev != screen->active_region) {

    ED_screen_areas_iter (win, screen, area_iter) {
      bool do_draw = false;

      LISTBASE_FOREACH (ARegion *, region, &area_iter->regionbase) {
        /* Call old area's deactivate if assigned. */
        if (region == region_prev && area_iter->type && area_iter->type->deactivate) {
          area_iter->type->deactivate(area_iter);
        }

        if (region == region_prev && region != screen->active_region) {
          wmGizmoMap *gzmap = region_prev->gizmo_map;
          if (gzmap) {
            if (WM_gizmo_highlight_set(gzmap, nullptr)) {
              ED_region_tag_redraw_no_rebuild(region_prev);
            }
          }
        }

        if (ELEM(region, region_prev, screen->active_region)) {
          do_draw = true;
        }
      }

      if (do_draw) {
        LISTBASE_FOREACH (ARegion *, region, &area_iter->regionbase) {
          if (ELEM(region->regiontype, RGN_TYPE_HEADER, RGN_TYPE_TOOL_HEADER)) {
            ED_region_tag_redraw_no_rebuild(region);
          }
        }
      }
    }

    /* Ensure test-motion values are never shared between regions. */
    const int mval[2] = {-1, -1};
    const bool use_cycle = !WM_cursor_test_motion_and_update(mval);
    UNUSED_VARS(use_cycle);
  }

  /* Cursors, for time being set always on edges,
   * otherwise the active region doesn't switch. */
  if (screen->active_region == nullptr) {
    screen_cursor_set(win, xy);
  }
  else {
    /* Notifier invokes freeing the buttons... causing a bit too much redraws. */
    region_cursor_set_ex(win, area, screen->active_region, region_prev != screen->active_region);

    if (region_prev != screen->active_region) {
      /* This used to be a notifier, but needs to be done immediate
       * because it can undo setting the right button as active due
       * to delayed notifier handling. */
      if (C) {
        UI_screen_free_active_but_highlight(C, screen);
      }
    }
  }
}

int ED_screen_area_active(const bContext *C)
{
  wmWindow *win = CTX_wm_window(C);
  bScreen *screen = CTX_wm_screen(C);
  ScrArea *area = CTX_wm_area(C);

  if (win && screen && area) {
    AZone *az = ED_area_actionzone_find_xy(area, win->eventstate->xy);

    if (az && az->type == AZONE_REGION) {
      return 1;
    }

    LISTBASE_FOREACH (ARegion *, region, &area->regionbase) {
      if (region == screen->active_region) {
        return 1;
      }
    }
  }
  return 0;
}

/**
 * Add an area and geometry (screen-edges and -vertices) for it to \a area_map,
 * with coordinates/dimensions matching \a rect.
 */
static ScrArea *screen_area_create_with_geometry(ScrAreaMap *area_map,
                                                 const rcti *rect,
                                                 eSpace_Type space_type)
{
  ScrVert *bottom_left = screen_geom_vertex_add_ex(area_map, rect->xmin, rect->ymin);
  ScrVert *top_left = screen_geom_vertex_add_ex(area_map, rect->xmin, rect->ymax);
  ScrVert *top_right = screen_geom_vertex_add_ex(area_map, rect->xmax, rect->ymax);
  ScrVert *bottom_right = screen_geom_vertex_add_ex(area_map, rect->xmax, rect->ymin);

  screen_geom_edge_add_ex(area_map, bottom_left, top_left);
  screen_geom_edge_add_ex(area_map, top_left, top_right);
  screen_geom_edge_add_ex(area_map, top_right, bottom_right);
  screen_geom_edge_add_ex(area_map, bottom_right, bottom_left);

  return screen_addarea_ex(area_map, bottom_left, top_left, top_right, bottom_right, space_type);
}

static void screen_area_set_geometry_rect(ScrArea *area, const rcti *rect)
{
  area->v1->vec.x = rect->xmin;
  area->v1->vec.y = rect->ymin;
  area->v2->vec.x = rect->xmin;
  area->v2->vec.y = rect->ymax;
  area->v3->vec.x = rect->xmax;
  area->v3->vec.y = rect->ymax;
  area->v4->vec.x = rect->xmax;
  area->v4->vec.y = rect->ymin;
}

static void screen_global_area_refresh(wmWindow *win,
                                       bScreen *screen,
                                       const eSpace_Type space_type,
                                       GlobalAreaAlign align,
                                       const rcti *rect,
                                       const short height_cur,
                                       const short height_min,
                                       const short height_max)
{
  /* Full-screens shouldn't have global areas. Don't touch them. */
  if (screen->state == SCREENFULL) {
    return;
  }

  ScrArea *area = nullptr;
  LISTBASE_FOREACH (ScrArea *, area_iter, &win->global_areas.areabase) {
    if (area_iter->spacetype == space_type) {
      area = area_iter;
      break;
    }
  }

  if (area) {
    screen_area_set_geometry_rect(area, rect);
  }
  else {
    area = screen_area_create_with_geometry(&win->global_areas, rect, space_type);
    screen_area_spacelink_add(WM_window_get_active_scene(win), area, space_type);

    /* Data specific to global areas. */
    area->global = static_cast<ScrGlobalAreaData *>(MEM_callocN(sizeof(*area->global), __func__));
    area->global->size_max = height_max;
    area->global->size_min = height_min;
    area->global->align = align;
  }

  if (area->global->cur_fixed_height != height_cur) {
    /* Refresh layout if size changes. */
    area->global->cur_fixed_height = height_cur;
    screen->do_refresh = true;
  }
}

static int screen_global_header_size()
{
  return int(ceilf(ED_area_headersize() / UI_SCALE_FAC));
}

//BFA Top Toolbar */
static void screen_global_topbar_area_refresh(wmWindow *win, bScreen *screen)
{
<<<<<<< HEAD
  const short size_min = screen_global_header_size();
  const short size_max = size_min * 2.15;
  const short size = (screen->flag & SCREEN_BFA_TOP_BAR) ? size_min : size_max;
  rcti rect;

  BLI_rcti_init(&rect, 0, WM_window_native_pixel_x(win) - 1, 0, WM_window_native_pixel_y(win) - 1);
  rect.ymin = rect.ymax - size_max;
=======
  const blender::int2 win_size = WM_window_native_pixel_size(win);
  const short size = screen_global_header_size();
  rcti rect;

  BLI_rcti_init(&rect, 0, win_size[0] - 1, 0, win_size[1] - 1);
  rect.ymin = rect.ymax - size;
>>>>>>> a2e83b36

  screen_global_area_refresh(
      win, screen, SPACE_TOPBAR, GLOBAL_AREA_ALIGN_TOP, &rect, size, size_min, size_max);
}
/*bfa -end*/

static void screen_global_statusbar_area_refresh(wmWindow *win, bScreen *screen)
{
  const blender::int2 win_size = WM_window_native_pixel_size(win);
  const short size_min = 1;
  const short size_max = 0.85f * screen_global_header_size();
  const short size = (screen->flag & SCREEN_COLLAPSE_STATUSBAR) ? size_min : size_max;
  rcti rect;

  BLI_rcti_init(&rect, 0, win_size[0] - 1, 0, win_size[1] - 1);
  rect.ymax = rect.ymin + size_max;

  screen_global_area_refresh(
      win, screen, SPACE_STATUSBAR, GLOBAL_AREA_ALIGN_BOTTOM, &rect, size, size_min, size_max);
}

void ED_screen_global_areas_sync(wmWindow *win)
{
  /* Update screen flags from height in window, this is weak and perhaps
   * global areas should just become part of the screen instead. */
  bScreen *screen = BKE_workspace_active_screen_get(win->workspace_hook);

  screen->flag &= ~SCREEN_COLLAPSE_STATUSBAR;

  LISTBASE_FOREACH (ScrArea *, area, &win->global_areas.areabase) {
    if (area->global->cur_fixed_height == area->global->size_min) {
      if (area->spacetype == SPACE_STATUSBAR) {
        screen->flag |= SCREEN_COLLAPSE_STATUSBAR;
      }
    }
  }
}

void ED_screen_global_areas_refresh(wmWindow *win)
{
  /* Don't create global area for child and temporary windows. */
  bScreen *screen = BKE_workspace_active_screen_get(win->workspace_hook);
  if ((win->parent != nullptr) || screen->temp) {
    if (win->global_areas.areabase.first) {
      screen->do_refresh = true;
      BKE_screen_area_map_free(&win->global_areas);
    }
    return;
  }

  screen_global_topbar_area_refresh(win, screen);
  screen_global_statusbar_area_refresh(win, screen);
}

/* -------------------------------------------------------------------- */
/* Screen changing */

void screen_change_prepare(
    bScreen *screen_old, bScreen *screen_new, Main *bmain, bContext *C, wmWindow *win)
{
  UNUSED_VARS_NDEBUG(bmain);
  BLI_assert(BLI_findindex(&bmain->screens, screen_new) != -1);

  if (screen_old != screen_new) {
    wmTimer *wt = screen_old->animtimer;

    /* remove handlers referencing areas in old screen */
    LISTBASE_FOREACH (ScrArea *, area, &screen_old->areabase) {
      WM_event_remove_area_handler(&win->modalhandlers, area);
    }

    /* we put timer to sleep, so screen_exit has to think there's no timer */
    screen_old->animtimer = nullptr;
    if (wt) {
      WM_event_timer_sleep(CTX_wm_manager(C), win, wt, true);
    }
    ED_screen_exit(C, win, screen_old);

    /* Same scene, "transfer" playback to new screen. */
    if (wt) {
      screen_new->animtimer = wt;
    }
  }
}

void screen_change_update(bContext *C, wmWindow *win, bScreen *screen)
{
  Scene *scene = WM_window_get_active_scene(win);
  WorkSpace *workspace = BKE_workspace_active_get(win->workspace_hook);
  WorkSpaceLayout *layout = BKE_workspace_layout_find(workspace, screen);

  CTX_wm_window_set(C, win); /* stores C->wm.screen... hrmf */

  ED_screen_refresh(C, CTX_wm_manager(C), win);

  BKE_screen_view3d_scene_sync(screen, scene); /* sync new screen with scene data */
  WM_event_add_notifier(C, NC_WINDOW, nullptr);
  WM_event_add_notifier(C, NC_SCREEN | ND_LAYOUTSET, layout);

  /* Makes button highlights work. */
  WM_event_add_mousemove(win);
}

bool ED_screen_change(bContext *C, bScreen *screen)
{
  Main *bmain = CTX_data_main(C);
  wmWindow *win = CTX_wm_window(C);
  WorkSpace *workspace = BKE_workspace_active_get(win->workspace_hook);
  WorkSpaceLayout *layout = BKE_workspace_layout_find(workspace, screen);
  bScreen *screen_old = CTX_wm_screen(C);

  /* Get the actual layout/screen to be activated (guaranteed to be unused, even if that means
   * having to duplicate an existing one). */
  WorkSpaceLayout *layout_new = ED_workspace_screen_change_ensure_unused_layout(
      bmain, workspace, layout, layout, win);
  bScreen *screen_new = BKE_workspace_layout_screen_get(layout_new);

  screen_change_prepare(screen_old, screen_new, bmain, C, win);

  if (screen_old != screen_new) {
    WM_window_set_active_screen(win, workspace, screen_new);
    screen_change_update(C, win, screen_new);

    return true;
  }

  return false;
}

static void screen_set_3dview_camera(Scene *scene,
                                     ViewLayer *view_layer,
                                     ScrArea *area,
                                     View3D *v3d)
{
  /* fix any cameras that are used in the 3d view but not in the scene */
  BKE_screen_view3d_sync(v3d, scene);

  BKE_view_layer_synced_ensure(scene, view_layer);
  if (!v3d->camera || !BKE_view_layer_base_find(view_layer, v3d->camera)) {
    v3d->camera = BKE_view_layer_camera_find(scene, view_layer);
    // XXX if (screen == curscreen) handle_view3d_lock();
    if (!v3d->camera) {
      ListBase *regionbase;

      /* regionbase is in different place depending if space is active */
      if (v3d == area->spacedata.first) {
        regionbase = &area->regionbase;
      }
      else {
        regionbase = &v3d->regionbase;
      }

      LISTBASE_FOREACH (ARegion *, region, regionbase) {
        if (region->regiontype == RGN_TYPE_WINDOW) {
          RegionView3D *rv3d = static_cast<RegionView3D *>(region->regiondata);
          if (rv3d->persp == RV3D_CAMOB) {
            rv3d->persp = RV3D_PERSP;
          }
        }
      }
    }
  }
}

void ED_screen_scene_change(bContext *C,
                            wmWindow *win,
                            Scene *scene,
                            const bool refresh_toolsystem)
{
#if 0
  ViewLayer *view_layer_old = WM_window_get_active_view_layer(win);
#endif

  /* Switch scene. */
  win->scene = scene;
  if (CTX_wm_window(C) == win) {
    CTX_data_scene_set(C, scene);
  }

  /* Ensure the view layer name is updated. */
  WM_window_ensure_active_view_layer(win);
  ViewLayer *view_layer = WM_window_get_active_view_layer(win);

#if 0
  /* Mode Syncing. */
  if (view_layer_old) {
    WorkSpace *workspace = CTX_wm_workspace(C);
    Object *obact_new = BKE_view_layer_active_object_get(view_layer);
    UNUSED_VARS(obact_new);
    eObjectMode object_mode_old = workspace->object_mode;
    Object *obact_old = BKE_view_layer_active_object_get(view_layer_old);
    UNUSED_VARS(obact_old, object_mode_old);
  }
#endif

  /* Update 3D view cameras. */
  const bScreen *screen = WM_window_get_active_screen(win);
  LISTBASE_FOREACH (ScrArea *, area, &screen->areabase) {
    LISTBASE_FOREACH (SpaceLink *, sl, &area->spacedata) {
      if (sl->spacetype == SPACE_VIEW3D) {
        View3D *v3d = (View3D *)sl;
        screen_set_3dview_camera(scene, view_layer, area, v3d);
      }
    }
  }

  if (refresh_toolsystem) {
    WM_toolsystem_refresh_screen_window(win);
  }
}

ScrArea *ED_screen_full_newspace(bContext *C, ScrArea *area, int type)
{
  bScreen *newscreen = nullptr;
  ScrArea *newsa = nullptr;
  SpaceLink *newsl;

  if (!area || area->full == nullptr) {
    newscreen = ED_screen_state_maximized_create(C);
    newsa = static_cast<ScrArea *>(newscreen->areabase.first);
    BLI_assert(newsa->spacetype == SPACE_EMPTY);
  }

  if (!newsa) {
    newsa = area;
  }

  BLI_assert(newsa);
  newsl = static_cast<SpaceLink *>(newsa->spacedata.first);

  /* Tag the active space before changing, so we can identify it when user wants to go back. */
  if (newsl && (newsl->link_flag & SPACE_FLAG_TYPE_TEMPORARY) == 0) {
    newsl->link_flag |= SPACE_FLAG_TYPE_WAS_ACTIVE;
  }

  ED_area_newspace(C, newsa, type, (newsl && newsl->link_flag & SPACE_FLAG_TYPE_TEMPORARY));

  if (newscreen) {
    ED_screen_change(C, newscreen);
  }

  return newsa;
}

void ED_screen_full_prevspace(bContext *C, ScrArea *area)
{
  BLI_assert(area->full);

  if (area->flag & AREA_FLAG_STACKED_FULLSCREEN) {
    /* Stacked full-screen -> only go back to previous area and don't toggle out of full-screen. */
    ED_area_prevspace(C, area);
  }
  else {
    ED_screen_restore_temp_type(C, area);
  }
}

void ED_screen_restore_temp_type(bContext *C, ScrArea *area)
{
  SpaceLink *sl = static_cast<SpaceLink *>(area->spacedata.first);

  /* In case nether functions below run. */
  ED_area_tag_redraw(area);

  if (sl->link_flag & SPACE_FLAG_TYPE_TEMPORARY) {
    ED_area_prevspace(C, area);
  }

  if (area->full) {
    ED_screen_state_toggle(C, CTX_wm_window(C), area, SCREENMAXIMIZED);
  }
}

void ED_screen_full_restore(bContext *C, ScrArea *area)
{
  wmWindow *win = CTX_wm_window(C);
  SpaceLink *sl = static_cast<SpaceLink *>(area->spacedata.first);
  bScreen *screen = CTX_wm_screen(C);
  short state = (screen ? screen->state : short(SCREENMAXIMIZED));

  /* If full-screen area has a temporary space (such as a file browser or full-screen render
   * overlaid on top of an existing setup) then return to the previous space. */

  if (sl->next) {
    if (sl->link_flag & SPACE_FLAG_TYPE_TEMPORARY) {
      ED_screen_full_prevspace(C, area);
    }
    else {
      ED_screen_state_toggle(C, win, area, state);
    }
    /* WARNING: 'area' may be freed */
  }
  /* otherwise just tile the area again */
  else {
    ED_screen_state_toggle(C, win, area, state);
  }
}

/**
 * \param toggle_area: If this is set, its space data will be swapped with the one of the new empty
 *                     area, when toggling back it can be swapped back again.
 * \return The newly created screen with the non-normal area.
 *
 * \note The caller must run #ED_screen_change this is not done in this function
 * as it would attempt to initialize areas that don't yet have a space-type assigned
 * (converting them to 3D view without creating the space-data).
 */
static bScreen *screen_state_to_nonnormal(bContext *C,
                                          wmWindow *win,
                                          ScrArea *toggle_area,
                                          int state)
{
  Main *bmain = CTX_data_main(C);
  WorkSpace *workspace = WM_window_get_active_workspace(win);

  /* change from SCREENNORMAL to new state */
  WorkSpaceLayout *layout_new;
  ScrArea *newa;
  char newname[MAX_ID_NAME - 2];

  BLI_assert(ELEM(state, SCREENMAXIMIZED, SCREENFULL));

  bScreen *oldscreen = WM_window_get_active_screen(win);

  oldscreen->state = state;
  SNPRINTF(newname, "%s-%s", oldscreen->id.name + 2, "nonnormal");

  layout_new = ED_workspace_layout_add(bmain, workspace, win, newname);

  bScreen *screen = BKE_workspace_layout_screen_get(layout_new);
  screen->state = state;
  screen->redraws_flag = oldscreen->redraws_flag;
  screen->temp = oldscreen->temp;
  screen->flag = oldscreen->flag;

  /* timer */
  screen->animtimer = oldscreen->animtimer;
  oldscreen->animtimer = nullptr;

  newa = (ScrArea *)screen->areabase.first;

  /* swap area */
  if (toggle_area) {
    ED_area_data_swap(newa, toggle_area);
    newa->flag = toggle_area->flag; /* mostly for AREA_FLAG_WASFULLSCREEN */
  }

  if (state == SCREENFULL) {
    /* temporarily hide global areas */
    LISTBASE_FOREACH (ScrArea *, glob_area, &win->global_areas.areabase) {
      glob_area->global->flag |= GLOBAL_AREA_IS_HIDDEN;
    }
    /* temporarily hide the side panels/header */
    LISTBASE_FOREACH (ARegion *, region, &newa->regionbase) {
      region->flagfullscreen = region->flag;

      if (ELEM(region->regiontype,
               RGN_TYPE_UI,
               RGN_TYPE_HEADER,
               RGN_TYPE_TOOL_HEADER,
               RGN_TYPE_FOOTER,
               RGN_TYPE_TOOLS,
               RGN_TYPE_NAV_BAR,
               RGN_TYPE_EXECUTE,
               RGN_TYPE_ASSET_SHELF,
               RGN_TYPE_ASSET_SHELF_HEADER))
      {
        region->flag |= RGN_FLAG_HIDDEN;
      }
    }
  }

  if (toggle_area) {
    toggle_area->full = oldscreen;
  }
  newa->full = oldscreen;

  ED_area_tag_refresh(newa);

  return screen;
}

bScreen *ED_screen_state_maximized_create(bContext *C)
{
  return screen_state_to_nonnormal(C, CTX_wm_window(C), nullptr, SCREENMAXIMIZED);
}

ScrArea *ED_screen_state_toggle(bContext *C, wmWindow *win, ScrArea *area, const short state)
{
  wmWindowManager *wm = CTX_wm_manager(C);
  WorkSpace *workspace = WM_window_get_active_workspace(win);

  if (area) {
    /* ensure we don't have a button active anymore, can crash when
     * switching screens with tooltip open because region and tooltip
     * are no longer in the same screen */
    LISTBASE_FOREACH (ARegion *, region, &area->regionbase) {
      UI_blocklist_free(C, region);
      if (region->regiontimer) {
        WM_event_timer_remove(wm, nullptr, region->regiontimer);
        region->regiontimer = nullptr;
      }
    }

    /* prevent hanging status prints */
    ED_area_status_text(area, nullptr);
    ED_workspace_status_text(C, nullptr);
  }
  bScreen *screen;
  if (area && area->full) {
    WorkSpaceLayout *layout_old = WM_window_get_active_layout(win);
    /* restoring back to SCREENNORMAL */
    screen = area->full;                                   /* the old screen to restore */
    bScreen *oldscreen = WM_window_get_active_screen(win); /* the one disappearing */

    BLI_assert(BKE_workspace_layout_screen_get(layout_old) != screen);
    BLI_assert(BKE_workspace_layout_screen_get(layout_old)->state != SCREENNORMAL);

    screen->state = SCREENNORMAL;
    screen->flag = oldscreen->flag;

    /* Find old area we may have swapped dummy space data to. It's swapped back here. */
    ScrArea *fullsa = nullptr;
    LISTBASE_FOREACH (ScrArea *, old, &screen->areabase) {
      /* area to restore from is always first */
      if (old->full && !fullsa) {
        fullsa = old;
      }

      /* clear full screen state */
      old->full = nullptr;
    }

    area->full = nullptr;

    if (state == SCREENFULL) {
      /* unhide global areas */
      LISTBASE_FOREACH (ScrArea *, glob_area, &win->global_areas.areabase) {
        glob_area->global->flag &= ~GLOBAL_AREA_IS_HIDDEN;
      }
      /* restore the old side panels/header visibility */
      LISTBASE_FOREACH (ARegion *, region, &area->regionbase) {
        region->flag = region->flagfullscreen;
      }
    }

    if (fullsa) {
      ED_area_data_swap(fullsa, area);
      ED_area_tag_refresh(fullsa);
    }

    /* animtimer back */
    screen->animtimer = oldscreen->animtimer;
    oldscreen->animtimer = nullptr;

    ED_screen_change(C, screen);

    BKE_workspace_layout_remove(CTX_data_main(C), workspace, layout_old);

    /* After we've restored back to SCREENNORMAL, we have to wait with
     * screen handling as it uses the area coords which aren't updated yet.
     * Without doing so, the screen handling gets wrong area coords,
     * which in worst case can lead to crashes (see #43139) */
    screen->skip_handling = true;
  }
  else {
    ScrArea *toggle_area = area;

    /* use random area when we have no active one, e.g. when the
     * mouse is outside of the window and we open a file browser */
    if (!toggle_area || toggle_area->global) {
      bScreen *oldscreen = WM_window_get_active_screen(win);
      toggle_area = static_cast<ScrArea *>(oldscreen->areabase.first);
    }

    screen = screen_state_to_nonnormal(C, win, toggle_area, state);

    ED_screen_change(C, screen);
  }

  BLI_assert(CTX_wm_screen(C) == screen);
  BLI_assert(CTX_wm_area(C) == nullptr); /* May have been freed. */

  /* Setting the area is only needed for Python scripts that call
   * operators in succession before returning to the main event loop.
   * Without this, scripts can't run any operators that require
   * an area after toggling full-screen for example (see: #89526).
   * NOTE: an old comment stated this was "bad code",
   * however it doesn't cause problems so leave as-is. */
  CTX_wm_area_set(C, static_cast<ScrArea *>(screen->areabase.first));

  return static_cast<ScrArea *>(screen->areabase.first);
}

ScrArea *ED_screen_temp_space_open(bContext *C,
                                   const char *title,
                                   const rcti *rect_unscaled,
                                   eSpace_Type space_type,
                                   int display_type,
                                   bool dialog)
{
  ScrArea *area = nullptr;

  switch (display_type) {
    case USER_TEMP_SPACE_DISPLAY_WINDOW:
      if (WM_window_open(C,
                         title,
                         rect_unscaled,
                         int(space_type),
                         false,
                         dialog,
                         true,
                         WIN_ALIGN_LOCATION_CENTER,
                         nullptr,
                         nullptr))
      {
        area = CTX_wm_area(C);
      }
      break;
    case USER_TEMP_SPACE_DISPLAY_FULLSCREEN: {
      ScrArea *ctx_area = CTX_wm_area(C);

      if (ctx_area != nullptr && ctx_area->full) {
        area = ctx_area;
        ED_area_newspace(C, ctx_area, space_type, true);
        area->flag |= AREA_FLAG_STACKED_FULLSCREEN;
        ((SpaceLink *)area->spacedata.first)->link_flag |= SPACE_FLAG_TYPE_TEMPORARY;
      }
      else {
        area = ED_screen_full_newspace(C, ctx_area, int(space_type));
        ((SpaceLink *)area->spacedata.first)->link_flag |= SPACE_FLAG_TYPE_TEMPORARY;
      }
      break;
    }
  }

  return area;
}

void ED_screen_animation_timer(bContext *C, int redraws, int sync, int enable)
{
  bScreen *screen = CTX_wm_screen(C);
  wmWindowManager *wm = CTX_wm_manager(C);
  wmWindow *win = CTX_wm_window(C);
  Scene *scene = CTX_data_scene(C);
  bScreen *stopscreen = ED_screen_animation_playing(wm);

  if (stopscreen) {
    WM_event_timer_remove(wm, win, stopscreen->animtimer);
    stopscreen->animtimer = nullptr;
  }

  if (enable) {
    ScreenAnimData *sad = static_cast<ScreenAnimData *>(
        MEM_callocN(sizeof(ScreenAnimData), "ScreenAnimData"));

    screen->animtimer = WM_event_timer_add(wm, win, TIMER0, (1.0 / FPS));

    sad->region = CTX_wm_region(C);
    sad->scene = scene; /*BFA - 3D Sequencer*/
    sad->view_layer = CTX_data_view_layer(C);  /*BFA - 3D Sequencer*/

    /* If start-frame is larger than current frame, we put current-frame on start-frame.
     * NOTE(ton): first frame then is not drawn! */
    if (PRVRANGEON) {
      if (scene->r.psfra > scene->r.cfra) {
        sad->sfra = scene->r.cfra;
        scene->r.cfra = scene->r.psfra;
      }
      else {
        sad->sfra = scene->r.cfra;
      }
    }
    else {
      if (scene->r.sfra > scene->r.cfra) {
        sad->sfra = scene->r.cfra;
        scene->r.cfra = scene->r.sfra;
      }
      else {
        sad->sfra = scene->r.cfra;
      }
    }
    sad->redraws = redraws;
    sad->flag |= (enable < 0) ? ANIMPLAY_FLAG_REVERSE : 0;
    sad->flag |= (sync == 0) ? ANIMPLAY_FLAG_NO_SYNC : (sync == 1) ? ANIMPLAY_FLAG_SYNC : 0;

    ScrArea *area = CTX_wm_area(C);

    char spacetype = -1;

    if (area) {
      spacetype = area->spacetype;
    }

    sad->from_anim_edit = ELEM(spacetype, SPACE_GRAPH, SPACE_ACTION, SPACE_NLA);

    screen->animtimer->customdata = sad;

    /* Seek audio to ensure playback in preview range with AV sync. */
    DEG_id_tag_update(&scene->id, ID_RECALC_FRAME_CHANGE);
  }

  /* Notifier caught by top header, for button. */
  WM_event_add_notifier(C, NC_SCREEN | ND_ANIMPLAY, nullptr);
}

/* helper for screen_animation_play() - only to be used for TimeLine */
static ARegion *time_top_left_3dwindow(bScreen *screen)
{
  ARegion *region_top_left = nullptr;
  int min = 10000;

  LISTBASE_FOREACH (ScrArea *, area, &screen->areabase) {
    if (area->spacetype == SPACE_VIEW3D) {
      LISTBASE_FOREACH (ARegion *, region, &area->regionbase) {
        if (region->regiontype == RGN_TYPE_WINDOW) {
          if (region->winrct.xmin - region->winrct.ymin < min) {
            region_top_left = region;
            min = region->winrct.xmin - region->winrct.ymin;
          }
        }
      }
    }
  }

  return region_top_left;
}

void ED_screen_animation_timer_update(bScreen *screen, int redraws)
{
  if (screen && screen->animtimer) {
    wmTimer *wt = screen->animtimer;
    ScreenAnimData *sad = static_cast<ScreenAnimData *>(wt->customdata);

    sad->redraws = redraws;
    sad->region = nullptr;
    if (redraws & TIME_REGION) {
      sad->region = time_top_left_3dwindow(screen);
    }
  }
}

void ED_update_for_newframe(Main *bmain, Depsgraph *depsgraph)
{
  Scene *scene = DEG_get_input_scene(depsgraph);

  DEG_time_tag_update(bmain);

#ifdef DURIAN_CAMERA_SWITCH
  void *camera = BKE_scene_camera_switch_find(scene);
  if (camera && scene->camera != camera) {
    scene->camera = static_cast<Object *>(camera);
    /* are there cameras in the views that are not in the scene? */
    LISTBASE_FOREACH (bScreen *, screen, &bmain->screens) {
      BKE_screen_view3d_scene_sync(screen, scene);
    }
    DEG_id_tag_update(&scene->id, ID_RECALC_SYNC_TO_EVAL);
  }
#endif

  ED_clip_update_frame(bmain, scene->r.cfra);

  /* this function applies the changes too */
  BKE_scene_graph_update_for_newframe(depsgraph);
}

bool ED_screen_stereo3d_required(const bScreen *screen, const Scene *scene)
{
  const bool is_multiview = (scene->r.scemode & R_MULTIVIEW) != 0;

  LISTBASE_FOREACH (ScrArea *, area, &screen->areabase) {
    switch (area->spacetype) {
      case SPACE_VIEW3D: {
        View3D *v3d;

        if (!is_multiview) {
          continue;
        }

        v3d = static_cast<View3D *>(area->spacedata.first);
        if (v3d->camera && v3d->stereo3d_camera == STEREO_3D_ID) {
          LISTBASE_FOREACH (ARegion *, region, &area->regionbase) {
            if (region->regiondata && region->regiontype == RGN_TYPE_WINDOW) {
              RegionView3D *rv3d = static_cast<RegionView3D *>(region->regiondata);
              if (rv3d->persp == RV3D_CAMOB) {
                return true;
              }
            }
          }
        }
        break;
      }
      case SPACE_IMAGE: {
        SpaceImage *sima;

        /* images should always show in stereo, even if
         * the file doesn't have views enabled */
        sima = static_cast<SpaceImage *>(area->spacedata.first);
        if (sima->image && BKE_image_is_stereo(sima->image) &&
            (sima->iuser.flag & IMA_SHOW_STEREO))
        {
          return true;
        }
        break;
      }
      case SPACE_NODE: {
        SpaceNode *snode;

        if (!is_multiview) {
          continue;
        }

        snode = static_cast<SpaceNode *>(area->spacedata.first);
        if ((snode->flag & SNODE_BACKDRAW) && ED_node_is_compositor(snode)) {
          return true;
        }
        break;
      }
      case SPACE_SEQ: {
        SpaceSeq *sseq;

        if (!is_multiview) {
          continue;
        }

        sseq = static_cast<SpaceSeq *>(area->spacedata.first);
        if (ELEM(sseq->view, SEQ_VIEW_PREVIEW, SEQ_VIEW_SEQUENCE_PREVIEW)) {
          return true;
        }

        if (sseq->draw_flag & SEQ_DRAW_BACKDROP) {
          return true;
        }

        break;
      }
    }
  }

  return false;
}

Scene *ED_screen_scene_find_with_window(const bScreen *screen,
                                        const wmWindowManager *wm,
                                        wmWindow **r_window)
{
  LISTBASE_FOREACH (wmWindow *, win, &wm->windows) {
    if (WM_window_get_active_screen(win) == screen) {
      if (r_window) {
        *r_window = win;
      }
      return WM_window_get_active_scene(win);
    }
  }

  /* Can by nullptr when accessing a screen that isn't active. */
  return nullptr;
}

ScrArea *ED_screen_area_find_with_spacedata(const bScreen *screen,
                                            const SpaceLink *sl,
                                            const bool only_visible)
{
  if (only_visible) {
    LISTBASE_FOREACH (ScrArea *, area, &screen->areabase) {
      if (area->spacedata.first == sl) {
        return area;
      }
    }
  }
  else {
    LISTBASE_FOREACH (ScrArea *, area, &screen->areabase) {
      if (BLI_findindex(&area->spacedata, sl) != -1) {
        return area;
      }
    }
  }
  return nullptr;
}

Scene *ED_screen_scene_find(const bScreen *screen, const wmWindowManager *wm)
{
  return ED_screen_scene_find_with_window(screen, wm, nullptr);
}

wmWindow *ED_screen_window_find(const bScreen *screen, const wmWindowManager *wm)
{
  LISTBASE_FOREACH (wmWindow *, win, &wm->windows) {
    if (WM_window_get_active_screen(win) == screen) {
      return win;
    }
  }
  return nullptr;
}<|MERGE_RESOLUTION|>--- conflicted
+++ resolved
@@ -1215,7 +1215,6 @@
 //BFA Top Toolbar */
 static void screen_global_topbar_area_refresh(wmWindow *win, bScreen *screen)
 {
-<<<<<<< HEAD
   const short size_min = screen_global_header_size();
   const short size_max = size_min * 2.15;
   const short size = (screen->flag & SCREEN_BFA_TOP_BAR) ? size_min : size_max;
@@ -1223,14 +1222,6 @@
 
   BLI_rcti_init(&rect, 0, WM_window_native_pixel_x(win) - 1, 0, WM_window_native_pixel_y(win) - 1);
   rect.ymin = rect.ymax - size_max;
-=======
-  const blender::int2 win_size = WM_window_native_pixel_size(win);
-  const short size = screen_global_header_size();
-  rcti rect;
-
-  BLI_rcti_init(&rect, 0, win_size[0] - 1, 0, win_size[1] - 1);
-  rect.ymin = rect.ymax - size;
->>>>>>> a2e83b36
 
   screen_global_area_refresh(
       win, screen, SPACE_TOPBAR, GLOBAL_AREA_ALIGN_TOP, &rect, size, size_min, size_max);
