--- conflicted
+++ resolved
@@ -1276,7 +1276,7 @@
   return int(ceilf(ED_area_headersize() / UI_SCALE_FAC));
 }
 
-//BFA Top Toolbar */
+// BFA Top Toolbar */
 static void screen_global_topbar_area_refresh(wmWindow *win, bScreen *screen)
 {
   const short size_min = screen_global_header_size();
@@ -1845,27 +1845,13 @@
     screen->animtimer = WM_event_timer_add(wm, win, TIMER0, (1.0 / FPS));
 
     sad->region = CTX_wm_region(C);
-<<<<<<< HEAD
-    sad->scene = scene; /*BFA - 3D Sequencer*/
-    sad->view_layer = CTX_data_view_layer(C);  /*BFA - 3D Sequencer*/
-
-    /* If start-frame is larger than current frame, we put current-frame on start-frame.
-     * NOTE(ton): first frame then is not drawn! */
-    if (PRVRANGEON) {
-      if (scene->r.psfra > scene->r.cfra) {
-        sad->sfra = scene->r.cfra;
-        scene->r.cfra = scene->r.psfra;
-      }
-      else {
-        sad->sfra = scene->r.cfra;
-      }
-=======
+    sad->scene = scene;                       /*BFA - 3D Sequencer*/
+    sad->view_layer = CTX_data_view_layer(C); /*BFA - 3D Sequencer*/
     sad->sfra = scene->r.cfra;
     /* Make sure that were are inside the scene or preview frame range. */
     CLAMP(scene->r.cfra, PSFRA, PEFRA);
     if (scene->r.cfra != sad->sfra) {
       sad->flag |= ANIMPLAY_FLAG_JUMPED;
->>>>>>> 7cd1c2c7
     }
 
     if (sad->flag & ANIMPLAY_FLAG_JUMPED) {
