/*
 * $Id$
 *
 * ***** BEGIN GPL LICENSE BLOCK *****
 *
 * This program is free software; you can redistribute it and/or
 * modify it under the terms of the GNU General Public License
 * as published by the Free Software Foundation; either version 2
 * of the License, or (at your option) any later version.
 *
 * This program is distributed in the hope that it will be useful,
 * but WITHOUT ANY WARRANTY; without even the implied warranty of
 * MERCHANTABILITY or FITNESS FOR A PARTICULAR PURPOSE.  See the
 * GNU General Public License for more details.
 *
 * You should have received a copy of the GNU General Public License
 * along with this program; if not, write to the Free Software Foundation,
 * Inc., 51 Franklin Street, Fifth Floor, Boston, MA 02110-1301, USA.
 *
 * The Original Code is Copyright (C) 2001-2002 by NaN Holding BV.
 * All rights reserved.
 *
 * The Original Code is: all of this file.
 *
 * Contributor(s): none yet.
 *
 * ***** END GPL LICENSE BLOCK *****
 */

/** \file blender/editors/transform/transform_conversions.c
 *  \ingroup edtransform
 */


#ifndef WIN32
#include <unistd.h>
#else
#include <io.h>
#endif
#include <string.h>
#include <math.h>

#include "DNA_anim_types.h"
#include "DNA_armature_types.h"
#include "DNA_lattice_types.h"
#include "DNA_meta_types.h"
#include "DNA_node_types.h"
#include "DNA_screen_types.h"
#include "DNA_space_types.h"
#include "DNA_sequence_types.h"
#include "DNA_view3d_types.h"
#include "DNA_constraint_types.h"
#include "DNA_scene_types.h"
#include "DNA_meshdata_types.h"
#include "DNA_gpencil_types.h"

#include "MEM_guardedalloc.h"

#include "BKE_action.h"
#include "BKE_armature.h"
#include "BKE_context.h"
#include "BKE_curve.h"
#include "BKE_constraint.h"
#include "BKE_depsgraph.h"
#include "BKE_fcurve.h"
#include "BKE_gpencil.h"
#include "BKE_global.h"
#include "BKE_key.h"
#include "BKE_main.h"
#include "BKE_modifier.h"
#include "BKE_nla.h"
#include "BKE_object.h"
#include "BKE_particle.h"
#include "BKE_sequencer.h"
#include "BKE_pointcache.h"
#include "BKE_bmesh.h"
#include "BKE_tessmesh.h"
#include "BKE_scene.h"
#include "BKE_report.h"


#include "ED_anim_api.h"
#include "ED_armature.h"
#include "ED_particle.h"
#include "ED_image.h"
#include "ED_keyframing.h"
#include "ED_keyframes_edit.h"
#include "ED_object.h"
#include "ED_markers.h"
#include "ED_mesh.h"
#include "ED_types.h"
#include "ED_uvedit.h"
#include "ED_curve.h" /* for ED_curve_editnurbs */
#include "ED_util.h"  /* for crazyspace correction */

#include "UI_view2d.h"

#include "BLI_math.h"
#include "BLI_blenlib.h"
#include "BLI_editVert.h"
#include "BLI_array.h"
#include "BLI_utildefines.h"

#include "RNA_access.h"

extern ListBase editelems;

#include "transform.h"
#include "bmesh.h"

#include "BLO_sys_types.h" // for intptr_t support

/* local function prototype - for Object/Bone Constraints */
static short constraints_list_needinv(TransInfo *t, ListBase *list);

/* ************************** Functions *************************** */

static void qsort_trans_data(TransInfo *t, TransData *head, TransData *tail, TransData *temp) {
	TransData *ihead = head;
	TransData *itail = tail;
	*temp = *head;

	while (head < tail)
	{
		if (t->flag & T_PROP_CONNECTED) {
			while ((tail->dist >= temp->dist) && (head < tail))
				tail--;
		}
		else {
			while ((tail->rdist >= temp->rdist) && (head < tail))
				tail--;
		}

		if (head != tail)
		{
			*head = *tail;
			head++;
		}

		if (t->flag & T_PROP_CONNECTED) {
			while ((head->dist <= temp->dist) && (head < tail))
				head++;
		}
		else {
			while ((head->rdist <= temp->rdist) && (head < tail))
				head++;
		}

		if (head != tail)
		{
			*tail = *head;
			tail--;
		}
	}

	*head = *temp;
	if (ihead < head) {
		qsort_trans_data(t, ihead, head-1, temp);
	}
	if (itail > head) {
		qsort_trans_data(t, head+1, itail, temp);
	}
}

void sort_trans_data_dist(TransInfo *t) {
	TransData temp;
	TransData *start = t->data;
	int i = 1;

	while(i < t->total && start->flag & TD_SELECTED) {
		start++;
		i++;
	}
	qsort_trans_data(t, start, t->data + t->total - 1, &temp);
}

static void sort_trans_data(TransInfo *t)
{
	TransData *sel, *unsel;
	TransData temp;
	unsel = t->data;
	sel = t->data;
	sel += t->total - 1;
	while (sel > unsel) {
		while (unsel->flag & TD_SELECTED) {
			unsel++;
			if (unsel == sel) {
				return;
			}
		}
		while (!(sel->flag & TD_SELECTED)) {
			sel--;
			if (unsel == sel) {
				return;
			}
		}
		temp = *unsel;
		*unsel = *sel;
		*sel = temp;
		sel--;
		unsel++;
	}
}

/* distance calculated from not-selected vertex to nearest selected vertex
   warning; this is loops inside loop, has minor N^2 issues, but by sorting list it is OK */
static void set_prop_dist(TransInfo *t, short with_dist)
{
	TransData *tob;
	int a;

	for(a=0, tob= t->data; a<t->total; a++, tob++) {

		tob->rdist= 0.0f; // init, it was mallocced

		if((tob->flag & TD_SELECTED)==0) {
			TransData *td;
			int i;
			float dist, vec[3];

			tob->rdist = -1.0f; // signal for next loop

			for (i = 0, td= t->data; i < t->total; i++, td++) {
				if(td->flag & TD_SELECTED) {
					sub_v3_v3v3(vec, tob->center, td->center);
					mul_m3_v3(tob->mtx, vec);
					dist = normalize_v3(vec);
					if (tob->rdist == -1.0f) {
						tob->rdist = dist;
					}
					else if (dist < tob->rdist) {
						tob->rdist = dist;
					}
				}
				else break;	// by definition transdata has selected items in beginning
			}
			if (with_dist) {
				tob->dist = tob->rdist;
			}
		}
	}
}

/* ************************** CONVERSIONS ************************* */

/* ********************* texture space ********* */

static void createTransTexspace(TransInfo *t)
{
	Scene *scene = t->scene;
	TransData *td;
	Object *ob;
	ID *id;
	short *texflag;

	ob = OBACT;

	if (ob == NULL) { // Shouldn't logically happen, but still...
		t->total = 0;
		return;
	}

	id = ob->data;
	if(id == NULL || !ELEM3( GS(id->name), ID_ME, ID_CU, ID_MB )) {
		t->total = 0;
		return;
	}

	t->total = 1;
	td= t->data= MEM_callocN(sizeof(TransData), "TransTexspace");
	td->ext= t->ext= MEM_callocN(sizeof(TransDataExtension), "TransTexspace");

	td->flag= TD_SELECTED;
	VECCOPY(td->center, ob->obmat[3]);
	td->ob = ob;

	copy_m3_m4(td->mtx, ob->obmat);
	copy_m3_m4(td->axismtx, ob->obmat);
	normalize_m3(td->axismtx);
	invert_m3_m3(td->smtx, td->mtx);

	if (give_obdata_texspace(ob, &texflag, &td->loc, &td->ext->size, &td->ext->rot)) {
		ob->dtx |= OB_TEXSPACE;
		*texflag &= ~AUTOSPACE;
	}

	VECCOPY(td->iloc, td->loc);
	VECCOPY(td->ext->irot, td->ext->rot);
	VECCOPY(td->ext->isize, td->ext->size);
}

/* ********************* edge (for crease) ***** */

static void createTransEdge(TransInfo *t) {
	BMEditMesh *em = ((Mesh *)t->obedit->data)->edit_btmesh;
	TransData *td = NULL;
	BMEdge *eed;
	BMIter iter;
	float mtx[3][3], smtx[3][3];
	int count=0, countsel=0;
	int propmode = t->flag & T_PROP_EDIT;

	BM_ITER(eed, &iter, em->bm, BM_EDGES_OF_MESH, NULL) {
		if (BM_TestHFlag(eed, BM_HIDDEN))
			continue;

		if (BM_TestHFlag(eed, BM_SELECT)) countsel++;
		if (propmode) count++;
	}

	if (countsel == 0)
		return;

	if(propmode) {
		t->total = count;
	}
	else {
		t->total = countsel;
	}

	td= t->data= MEM_callocN(t->total * sizeof(TransData), "TransCrease");

	copy_m3_m4(mtx, t->obedit->obmat);
	invert_m3_m3(smtx, mtx);

	BM_ITER(eed, &iter, em->bm, BM_EDGES_OF_MESH, NULL) {
		if(!BM_TestHFlag(eed, BM_HIDDEN) && (BM_TestHFlag(eed, BM_SELECT) || propmode)) { 
			float *bweight = CustomData_bmesh_get(&em->bm->edata, eed->head.data, CD_BWEIGHT);
			float *crease = CustomData_bmesh_get(&em->bm->edata, eed->head.data, CD_CREASE);
			
			/* need to set center for center calculations */
			add_v3_v3v3(td->center, eed->v1->co, eed->v2->co);
			mul_v3_fl(td->center, 0.5f);

			td->loc= NULL;
			if (BM_TestHFlag(eed, BM_SELECT))
				td->flag= TD_SELECTED;
			else
				td->flag= 0;


			copy_m3_m3(td->smtx, smtx);
			copy_m3_m3(td->mtx, mtx);

			td->ext = NULL;
			if (t->mode == TFM_BWEIGHT) {
				td->val = bweight;
				td->ival = bweight ? *bweight : 1.0f;
			}
			else {
				td->val = crease;
				td->ival = crease ? *crease : 0.0f;
			}

			td++;
		}
	}
}

/* ********************* pose mode ************* */

static bKinematicConstraint *has_targetless_ik(bPoseChannel *pchan)
{
	bConstraint *con= pchan->constraints.first;

	for(;con; con= con->next) {
		if(con->type==CONSTRAINT_TYPE_KINEMATIC && (con->enforce!=0.0f)) {
			bKinematicConstraint *data= con->data;

			if(data->tar==NULL)
				return data;
			if(data->tar->type==OB_ARMATURE && data->subtarget[0]==0)
				return data;
		}
	}
	return NULL;
}

static short apply_targetless_ik(Object *ob)
{
	bPoseChannel *pchan, *parchan, *chanlist[256];
	bKinematicConstraint *data;
	int segcount, apply= 0;

	/* now we got a difficult situation... we have to find the
	   target-less IK pchans, and apply transformation to the all
	   pchans that were in the chain */

	for (pchan=ob->pose->chanbase.first; pchan; pchan=pchan->next) {
		data= has_targetless_ik(pchan);
		if(data && (data->flag & CONSTRAINT_IK_AUTO)) {

			/* fill the array with the bones of the chain (armature.c does same, keep it synced) */
			segcount= 0;

			/* exclude tip from chain? */
			if(!(data->flag & CONSTRAINT_IK_TIP))
				parchan= pchan->parent;
			else
				parchan= pchan;

			/* Find the chain's root & count the segments needed */
			for (; parchan; parchan=parchan->parent){
				chanlist[segcount]= parchan;
				segcount++;

				if(segcount==data->rootbone || segcount>255) break; // 255 is weak
			}
			for(;segcount;segcount--) {
				Bone *bone;
				float rmat[4][4], tmat[4][4], imat[4][4];

				/* pose_mat(b) = pose_mat(b-1) * offs_bone * channel * constraint * IK  */
				/* we put in channel the entire result of rmat= (channel * constraint * IK) */
				/* pose_mat(b) = pose_mat(b-1) * offs_bone * rmat  */
				/* rmat = pose_mat(b) * inv( pose_mat(b-1) * offs_bone ) */

				parchan= chanlist[segcount-1];
				bone= parchan->bone;
				bone->flag |= BONE_TRANSFORM;	/* ensures it gets an auto key inserted */

				if(parchan->parent) {
					Bone *parbone= parchan->parent->bone;
					float offs_bone[4][4];

					/* offs_bone =  yoffs(b-1) + root(b) + bonemat(b) */
					copy_m4_m3(offs_bone, bone->bone_mat);

					/* The bone's root offset (is in the parent's coordinate system) */
					VECCOPY(offs_bone[3], bone->head);

					/* Get the length translation of parent (length along y axis) */
					offs_bone[3][1]+= parbone->length;

					/* pose_mat(b-1) * offs_bone */
					if(parchan->bone->flag & BONE_HINGE) {
						/* the rotation of the parent restposition */
						copy_m4_m4(rmat, parbone->arm_mat);	/* rmat used as temp */

						/* the location of actual parent transform */
						VECCOPY(rmat[3], offs_bone[3]);
						offs_bone[3][0]= offs_bone[3][1]= offs_bone[3][2]= 0.0f;
						mul_m4_v3(parchan->parent->pose_mat, rmat[3]);

						mul_m4_m4m4(tmat, offs_bone, rmat);
					}
					else if(parchan->bone->flag & BONE_NO_SCALE) {
						mul_m4_m4m4(tmat, offs_bone, parchan->parent->pose_mat);
						normalize_m4(tmat);
					}
					else
						mul_m4_m4m4(tmat, offs_bone, parchan->parent->pose_mat);

					invert_m4_m4(imat, tmat);
				}
				else {
					copy_m4_m3(tmat, bone->bone_mat);

					VECCOPY(tmat[3], bone->head);
					invert_m4_m4(imat, tmat);
				}
				/* result matrix */
				mul_m4_m4m4(rmat, parchan->pose_mat, imat);

				/* apply and decompose, doesn't work for constraints or non-uniform scale well */
				{
					float rmat3[3][3], qrmat[3][3], imat3[3][3], smat[3][3];
					
					copy_m3_m4(rmat3, rmat);
					
					/* rotation */
						/* [#22409] is partially caused by this, as slight numeric error introduced during 
						 * the solving process leads to locked-axis values changing. However, we cannot modify
						 * the values here, or else there are huge discreptancies between IK-solver (interactive)
						 * and applied poses.
						 */
					if (parchan->rotmode > 0)
						mat3_to_eulO(parchan->eul, parchan->rotmode,rmat3);
					else if (parchan->rotmode == ROT_MODE_AXISANGLE)
						mat3_to_axis_angle(parchan->rotAxis, &parchan->rotAngle,rmat3);
					else
						mat3_to_quat(parchan->quat,rmat3);
					
					/* for size, remove rotation */
					/* causes problems with some constraints (so apply only if needed) */
					if (data->flag & CONSTRAINT_IK_STRETCH) {
						if (parchan->rotmode > 0)
							eulO_to_mat3( qrmat,parchan->eul, parchan->rotmode);
						else if (parchan->rotmode == ROT_MODE_AXISANGLE)
							axis_angle_to_mat3( qrmat,parchan->rotAxis, parchan->rotAngle);
						else
							quat_to_mat3( qrmat,parchan->quat);
						
						invert_m3_m3(imat3, qrmat);
						mul_m3_m3m3(smat, rmat3, imat3);
						mat3_to_size( parchan->size,smat);
					}
					
					/* causes problems with some constraints (e.g. childof), so disable this */
					/* as it is IK shouldn't affect location directly */
					/* VECCOPY(parchan->loc, rmat[3]); */
				}

			}

			apply= 1;
			data->flag &= ~CONSTRAINT_IK_AUTO;
		}
	}

	return apply;
}

static void add_pose_transdata(TransInfo *t, bPoseChannel *pchan, Object *ob, TransData *td)
{
	Bone *bone= pchan->bone;
	float pmat[3][3], omat[3][3], bmat[3][3];
	float cmat[3][3], tmat[3][3];
	float vec[3];

	VECCOPY(vec, pchan->pose_mat[3]);
	VECCOPY(td->center, vec);

	td->ob = ob;
	td->flag = TD_SELECTED;
	if (bone->flag & BONE_HINGE_CHILD_TRANSFORM)
	{
		td->flag |= TD_NOCENTER;
	}

	if (bone->flag & BONE_TRANSFORM_CHILD)
	{
		td->flag |= TD_NOCENTER;
		td->flag |= TD_NO_LOC;
	}

	td->protectflag= pchan->protectflag;

	td->loc = pchan->loc;
	VECCOPY(td->iloc, pchan->loc);

	td->ext->size= pchan->size;
	VECCOPY(td->ext->isize, pchan->size);

	if (pchan->rotmode > 0) {
		td->ext->rot= pchan->eul;
		td->ext->rotAxis= NULL;
		td->ext->rotAngle= NULL;
		td->ext->quat= NULL;
		
		VECCOPY(td->ext->irot, pchan->eul);
	}
	else if (pchan->rotmode == ROT_MODE_AXISANGLE) {
		td->ext->rot= NULL;
		td->ext->rotAxis= pchan->rotAxis;
		td->ext->rotAngle= &pchan->rotAngle;
		td->ext->quat= NULL;
		
		td->ext->irotAngle= pchan->rotAngle;
		VECCOPY(td->ext->irotAxis, pchan->rotAxis);
	}
	else {
		td->ext->rot= NULL;
		td->ext->rotAxis= NULL;
		td->ext->rotAngle= NULL;
		td->ext->quat= pchan->quat;
		
		QUATCOPY(td->ext->iquat, pchan->quat);
	}
	td->ext->rotOrder= pchan->rotmode;
	

	/* proper way to get parent transform + own transform + constraints transform */
	copy_m3_m4(omat, ob->obmat);

	if (ELEM(t->mode, TFM_TRANSLATION, TFM_RESIZE) && (pchan->bone->flag & BONE_NO_LOCAL_LOCATION))
		unit_m3(bmat);
	else
		copy_m3_m3(bmat, pchan->bone->bone_mat);

	if (pchan->parent) {
		if(pchan->bone->flag & BONE_HINGE)
			copy_m3_m4(pmat, pchan->parent->bone->arm_mat);
		else
			copy_m3_m4(pmat, pchan->parent->pose_mat);

		if (constraints_list_needinv(t, &pchan->constraints)) {
			copy_m3_m4(tmat, pchan->constinv);
			invert_m3_m3(cmat, tmat);
			mul_serie_m3(td->mtx, bmat, pmat, omat, cmat, NULL,NULL,NULL,NULL);    // dang mulserie swaps args
		}
		else
			mul_serie_m3(td->mtx, bmat, pmat, omat, NULL,NULL,NULL,NULL,NULL);    // dang mulserie swaps args
	}
	else {
		if (constraints_list_needinv(t, &pchan->constraints)) {
			copy_m3_m4(tmat, pchan->constinv);
			invert_m3_m3(cmat, tmat);
			mul_serie_m3(td->mtx, bmat, omat, cmat, NULL,NULL,NULL,NULL,NULL);    // dang mulserie swaps args
		}
		else
			mul_m3_m3m3(td->mtx, omat, bmat);  // Mat3MulMat3 has swapped args!
	}

	invert_m3_m3(td->smtx, td->mtx);

	/* exceptional case: rotate the pose bone which also applies transformation
	 * when a parentless bone has BONE_NO_LOCAL_LOCATION [] */
	if (!ELEM(t->mode, TFM_TRANSLATION, TFM_RESIZE) && (pchan->bone->flag & BONE_NO_LOCAL_LOCATION)) {
		if(pchan->parent) {
			/* same as td->smtx but without pchan->bone->bone_mat */
			td->flag |= TD_PBONE_LOCAL_MTX_C;
			mul_m3_m3m3(td->ext->l_smtx, pchan->bone->bone_mat, td->smtx);
		}
		else {
			td->flag |= TD_PBONE_LOCAL_MTX_P;
		}
	}
	
	/* for axismat we use bone's own transform */
	copy_m3_m4(pmat, pchan->pose_mat);
	mul_m3_m3m3(td->axismtx, omat, pmat);
	normalize_m3(td->axismtx);

	if (t->mode==TFM_BONESIZE) {
		bArmature *arm= t->poseobj->data;

		if(arm->drawtype==ARM_ENVELOPE) {
			td->loc= NULL;
			td->val= &bone->dist;
			td->ival= bone->dist;
		}
		else {
			// abusive storage of scale in the loc pointer :)
			td->loc= &bone->xwidth;
			VECCOPY (td->iloc, td->loc);
			td->val= NULL;
		}
	}

	/* in this case we can do target-less IK grabbing */
	if (t->mode==TFM_TRANSLATION) {
		bKinematicConstraint *data= has_targetless_ik(pchan);
		if(data) {
			if(data->flag & CONSTRAINT_IK_TIP) {
				VECCOPY(data->grabtarget, pchan->pose_tail);
			}
			else {
				VECCOPY(data->grabtarget, pchan->pose_head);
			}
			td->loc = data->grabtarget;
			VECCOPY(td->iloc, td->loc);
			data->flag |= CONSTRAINT_IK_AUTO;

			/* only object matrix correction */
			copy_m3_m3(td->mtx, omat);
			invert_m3_m3(td->smtx, td->mtx);
		}
	}

	/* store reference to first constraint */
	td->con= pchan->constraints.first;
}

static void bone_children_clear_transflag(int mode, short around, ListBase *lb)
{
	Bone *bone= lb->first;

	for(;bone;bone= bone->next) {
		if((bone->flag & BONE_HINGE) && (bone->flag & BONE_CONNECTED))
		{
			bone->flag |= BONE_HINGE_CHILD_TRANSFORM;
		}
		else if (bone->flag & BONE_TRANSFORM && (mode == TFM_ROTATION || mode == TFM_TRACKBALL) && around == V3D_LOCAL)
		{
			bone->flag |= BONE_TRANSFORM_CHILD;
		}
		else
		{
			bone->flag &= ~BONE_TRANSFORM;
		}

		bone_children_clear_transflag(mode, around, &bone->childbase);
	}
}

/* sets transform flags in the bones
 * returns total number of bones with BONE_TRANSFORM */
int count_set_pose_transflags(int *out_mode, short around, Object *ob)
{
	bArmature *arm= ob->data;
	bPoseChannel *pchan;
	Bone *bone;
	int mode = *out_mode;
	int hastranslation = 0;
	int total = 0;

	for (pchan = ob->pose->chanbase.first; pchan; pchan = pchan->next) {
		bone = pchan->bone;
		if (PBONE_VISIBLE(arm, bone)) {
			if ((bone->flag & BONE_SELECTED) && !(ob->proxy && pchan->bone->layer & arm->layer_protected))
				bone->flag |= BONE_TRANSFORM;
			else
				bone->flag &= ~BONE_TRANSFORM;
			
			bone->flag &= ~BONE_HINGE_CHILD_TRANSFORM;
			bone->flag &= ~BONE_TRANSFORM_CHILD;
		}
		else
			bone->flag &= ~BONE_TRANSFORM;
	}

	/* make sure no bone can be transformed when a parent is transformed */
	/* since pchans are depsgraph sorted, the parents are in beginning of list */
	if(mode != TFM_BONESIZE) {
		for(pchan = ob->pose->chanbase.first; pchan; pchan = pchan->next) {
			bone = pchan->bone;
			if(bone->flag & BONE_TRANSFORM)
				bone_children_clear_transflag(mode, around, &bone->childbase);
		}
	}
	/* now count, and check if we have autoIK or have to switch from translate to rotate */
	hastranslation = 0;

	for(pchan = ob->pose->chanbase.first; pchan; pchan = pchan->next) {
		bone = pchan->bone;
		if(bone->flag & BONE_TRANSFORM) {
			total++;
			
			if(mode == TFM_TRANSLATION) {
				if( has_targetless_ik(pchan)==NULL ) {
					if(pchan->parent && (pchan->bone->flag & BONE_CONNECTED)) {
						if(pchan->bone->flag & BONE_HINGE_CHILD_TRANSFORM)
							hastranslation = 1;
					}
					else if((pchan->protectflag & OB_LOCK_LOC)!=OB_LOCK_LOC)
						hastranslation = 1;
				}
				else
					hastranslation = 1;
			}
		}
	}

	/* if there are no translatable bones, do rotation */
	if(mode == TFM_TRANSLATION && !hastranslation)
	{
		*out_mode = TFM_ROTATION;
	}

	return total;
}


/* -------- Auto-IK ---------- */

/* adjust pose-channel's auto-ik chainlen */
static void pchan_autoik_adjust (bPoseChannel *pchan, short chainlen)
{
	bConstraint *con;

	/* don't bother to search if no valid constraints */
	if ((pchan->constflag & (PCHAN_HAS_IK|PCHAN_HAS_TARGET))==0)
		return;

	/* check if pchan has ik-constraint */
	for (con= pchan->constraints.first; con; con= con->next) {
		if (con->type == CONSTRAINT_TYPE_KINEMATIC && (con->enforce!=0.0f)) {
			bKinematicConstraint *data= con->data;
			
			/* only accept if a temporary one (for auto-ik) */
			if (data->flag & CONSTRAINT_IK_TEMP) {
				/* chainlen is new chainlen, but is limited by maximum chainlen */
				if ((chainlen==0) || (chainlen > data->max_rootbone))
					data->rootbone= data->max_rootbone;
				else
					data->rootbone= chainlen;
			}
		}
	}
}

/* change the chain-length of auto-ik */
void transform_autoik_update (TransInfo *t, short mode)
{
	short *chainlen= &t->settings->autoik_chainlen;
	bPoseChannel *pchan;

	/* mode determines what change to apply to chainlen */
	if (mode == 1) {
		/* mode=1 is from WHEELMOUSEDOWN... increases len */
		(*chainlen)++;
	}
	else if (mode == -1) {
		/* mode==-1 is from WHEELMOUSEUP... decreases len */
		if (*chainlen > 0) (*chainlen)--;
	}

	/* sanity checks (don't assume t->poseobj is set, or that it is an armature) */
	if (ELEM(NULL, t->poseobj, t->poseobj->pose))
		return;

	/* apply to all pose-channels */
	for (pchan=t->poseobj->pose->chanbase.first; pchan; pchan=pchan->next) {
		pchan_autoik_adjust(pchan, *chainlen);
	}
}

/* frees temporal IKs */
static void pose_grab_with_ik_clear(Object *ob)
{
	bKinematicConstraint *data;
	bPoseChannel *pchan;
	bConstraint *con, *next;

	for (pchan= ob->pose->chanbase.first; pchan; pchan= pchan->next) {
		/* clear all temporary lock flags */
		pchan->ikflag &= ~(BONE_IK_NO_XDOF_TEMP|BONE_IK_NO_YDOF_TEMP|BONE_IK_NO_ZDOF_TEMP);
		
		pchan->constflag &= ~(PCHAN_HAS_IK|PCHAN_HAS_TARGET);
		
		/* remove all temporary IK-constraints added */
		for (con= pchan->constraints.first; con; con= next) {
			next= con->next;
			if (con->type==CONSTRAINT_TYPE_KINEMATIC) {
				data= con->data;
				if (data->flag & CONSTRAINT_IK_TEMP) {
					BLI_remlink(&pchan->constraints, con);
					MEM_freeN(con->data);
					MEM_freeN(con);
					continue;
				}
				pchan->constflag |= PCHAN_HAS_IK;
				if(data->tar==NULL || (data->tar->type==OB_ARMATURE && data->subtarget[0]==0))
					pchan->constflag |= PCHAN_HAS_TARGET;
			}
		}
	}
}

/* adds the IK to pchan - returns if added */
static short pose_grab_with_ik_add(bPoseChannel *pchan)
{
	bKinematicConstraint *targetless = NULL;
	bKinematicConstraint *data;
	bConstraint *con;

	/* Sanity check */
	if (pchan == NULL)
		return 0;

	/* Rule: not if there's already an IK on this channel */
	for (con= pchan->constraints.first; con; con= con->next) {
		if (con->type==CONSTRAINT_TYPE_KINEMATIC) {
			data= con->data;
			
			if (data->tar==NULL || (data->tar->type==OB_ARMATURE && data->subtarget[0]=='\0')) {
				/* make reference to constraint to base things off later (if it's the last targetless constraint encountered) */
				targetless = (bKinematicConstraint *)con->data;
				
				/* but, if this is a targetless IK, we make it auto anyway (for the children loop) */
				if (con->enforce!=0.0f) {
					data->flag |= CONSTRAINT_IK_AUTO;
					
					/* if no chain length has been specified, just make things obey standard rotation locks too */
					if (data->rootbone == 0) {
						for (; pchan; pchan=pchan->parent) {
							/* here, we set ik-settings for bone from pchan->protectflag */
							// XXX: careful with quats/axis-angle rotations where we're locking 4d components
							if (pchan->protectflag & OB_LOCK_ROTX) pchan->ikflag |= BONE_IK_NO_XDOF_TEMP;
							if (pchan->protectflag & OB_LOCK_ROTY) pchan->ikflag |= BONE_IK_NO_YDOF_TEMP;
							if (pchan->protectflag & OB_LOCK_ROTZ) pchan->ikflag |= BONE_IK_NO_ZDOF_TEMP;
						}
					}
					
					return 0; 
				}
			}
			
			if ((con->flag & CONSTRAINT_DISABLE)==0 && (con->enforce!=0.0f))
				return 0;
		}
	}

	con = add_pose_constraint(NULL, pchan, "TempConstraint", CONSTRAINT_TYPE_KINEMATIC);
	pchan->constflag |= (PCHAN_HAS_IK|PCHAN_HAS_TARGET);	/* for draw, but also for detecting while pose solving */
	data= con->data;
	if (targetless) { 
		/* if exists, use values from last targetless (but disabled) IK-constraint as base */
		*data = *targetless;
	}
	else
		data->flag= CONSTRAINT_IK_TIP;
	data->flag |= CONSTRAINT_IK_TEMP|CONSTRAINT_IK_AUTO;
	VECCOPY(data->grabtarget, pchan->pose_tail);
	data->rootbone= 0; /* watch-it! has to be 0 here, since we're still on the same bone for the first time through the loop [#25885] */
	
	/* we only include bones that are part of a continual connected chain */
	while (pchan) {
		/* here, we set ik-settings for bone from pchan->protectflag */
		// XXX: careful with quats/axis-angle rotations where we're locking 4d components
		if (pchan->protectflag & OB_LOCK_ROTX) pchan->ikflag |= BONE_IK_NO_XDOF_TEMP;
		if (pchan->protectflag & OB_LOCK_ROTY) pchan->ikflag |= BONE_IK_NO_YDOF_TEMP;
		if (pchan->protectflag & OB_LOCK_ROTZ) pchan->ikflag |= BONE_IK_NO_ZDOF_TEMP;
		
		/* now we count this pchan as being included */
		data->rootbone++;
		
		/* continue to parent, but only if we're connected to it */
		if (pchan->bone->flag & BONE_CONNECTED)
			pchan = pchan->parent;
		else
			pchan = NULL;
	}

	/* make a copy of maximum chain-length */
	data->max_rootbone= data->rootbone;

	return 1;
}

/* bone is a candidate to get IK, but we don't do it if it has children connected */
static short pose_grab_with_ik_children(bPose *pose, Bone *bone)
{
	Bone *bonec;
	short wentdeeper=0, added=0;

	/* go deeper if children & children are connected */
	for (bonec= bone->childbase.first; bonec; bonec= bonec->next) {
		if (bonec->flag & BONE_CONNECTED) {
			wentdeeper= 1;
			added+= pose_grab_with_ik_children(pose, bonec);
		}
	}
	if (wentdeeper==0) {
		bPoseChannel *pchan= get_pose_channel(pose, bone->name);
		if (pchan)
			added+= pose_grab_with_ik_add(pchan);
	}

	return added;
}

/* main call which adds temporal IK chains */
static short pose_grab_with_ik(Object *ob)
{
	bArmature *arm;
	bPoseChannel *pchan, *parent;
	Bone *bonec;
	short tot_ik= 0;

	if ((ob==NULL) || (ob->pose==NULL) || (ob->mode & OB_MODE_POSE)==0)
		return 0;

	arm = ob->data;

	/* Rule: allow multiple Bones (but they must be selected, and only one ik-solver per chain should get added) */
	for (pchan= ob->pose->chanbase.first; pchan; pchan= pchan->next) {
		if (pchan->bone->layer & arm->layer) {
			if (pchan->bone->flag & BONE_SELECTED) {
				/* Rule: no IK for solitatry (unconnected) bones */
				for (bonec=pchan->bone->childbase.first; bonec; bonec=bonec->next) {
					if (bonec->flag & BONE_CONNECTED) {
						break;
					}
				}
				if ((pchan->bone->flag & BONE_CONNECTED)==0 && (bonec == NULL))
					continue;

				/* rule: if selected Bone is not a root bone, it gets a temporal IK */
				if (pchan->parent) {
					/* only adds if there's no IK yet (and no parent bone was selected) */
					for (parent= pchan->parent; parent; parent= parent->parent) {
						if (parent->bone->flag & BONE_SELECTED)
							break;
					}
					if (parent == NULL)
						tot_ik += pose_grab_with_ik_add(pchan);
				}
				else {
					/* rule: go over the children and add IK to the tips */
					tot_ik += pose_grab_with_ik_children(ob->pose, pchan->bone);
				}
			}
		}
	}

	return (tot_ik) ? 1 : 0;
}


/* only called with pose mode active object now */
static void createTransPose(TransInfo *t, Object *ob)
{
	bArmature *arm;
	bPoseChannel *pchan;
	TransData *td;
	TransDataExtension *tdx;
	short ik_on= 0;
	int i;

	t->total= 0;

	/* check validity of state */
	arm= get_armature(ob);
	if ((arm==NULL) || (ob->pose==NULL)) return;

	if (arm->flag & ARM_RESTPOS) {
		if (ELEM(t->mode, TFM_DUMMY, TFM_BONESIZE)==0) {
			// XXX use transform operator reports
			// BKE_report(op->reports, RPT_ERROR, "Can't select linked when sync selection is enabled.");
			return;
		}
	}

	/* do we need to add temporal IK chains? */
	if ((arm->flag & ARM_AUTO_IK) && t->mode==TFM_TRANSLATION) {
		ik_on= pose_grab_with_ik(ob);
		if (ik_on) t->flag |= T_AUTOIK;
	}

	/* set flags and count total (warning, can change transform to rotate) */
	t->total = count_set_pose_transflags(&t->mode, t->around, ob);

	if(t->total == 0) return;

	t->flag |= T_POSE;
	t->poseobj= ob;	/* we also allow non-active objects to be transformed, in weightpaint */

	/* init trans data */
	td = t->data = MEM_callocN(t->total*sizeof(TransData), "TransPoseBone");
	tdx = t->ext = MEM_callocN(t->total*sizeof(TransDataExtension), "TransPoseBoneExt");
	for(i=0; i<t->total; i++, td++, tdx++) {
		td->ext= tdx;
		td->val = NULL;
	}

	/* use pose channels to fill trans data */
	td= t->data;
	for (pchan= ob->pose->chanbase.first; pchan; pchan= pchan->next) {
		if (pchan->bone->flag & BONE_TRANSFORM) {
			add_pose_transdata(t, pchan, ob, td);
			td++;
		}
	}

	if(td != (t->data+t->total)) {
		// XXX use transform operator reports
		// BKE_report(op->reports, RPT_DEBUG, "Bone selection count error.");
	}

	/* initialise initial auto=ik chainlen's? */
	if (ik_on) transform_autoik_update(t, 0);
}

/* ********************* armature ************** */

static void createTransArmatureVerts(TransInfo *t)
{
	EditBone *ebo;
	bArmature *arm= t->obedit->data;
	ListBase *edbo = arm->edbo;
	TransData *td;
	float mtx[3][3], smtx[3][3], delta[3], bonemat[3][3];
	
	/* special hack for envelope drawmode and scaling:
	 * 	to allow scaling the size of the envelope around single points,
	 *	mode should become TFM_BONE_ENVELOPE in this case
	 */
	// TODO: maybe we need a separate hotkey for it, but this is consistent with 2.4x for now
	if ((t->mode == TFM_RESIZE) && (arm->drawtype==ARM_ENVELOPE))
		t->mode= TFM_BONE_ENVELOPE;
	
	t->total = 0;
	for (ebo = edbo->first; ebo; ebo = ebo->next)
	{
		if (EBONE_VISIBLE(arm, ebo) && !(ebo->flag & BONE_EDITMODE_LOCKED)) 
		{
			if (t->mode==TFM_BONESIZE)
			{
				if (ebo->flag & BONE_SELECTED)
					t->total++;
			}
			else if (t->mode==TFM_BONE_ROLL)
			{
				if (ebo->flag & BONE_SELECTED)
					t->total++;
			}
			else
			{
				if (ebo->flag & BONE_TIPSEL)
					t->total++;
				if (ebo->flag & BONE_ROOTSEL)
					t->total++;
			}
		}
	}

	if (!t->total) return;

	copy_m3_m4(mtx, t->obedit->obmat);
	invert_m3_m3(smtx, mtx);

	td = t->data = MEM_callocN(t->total*sizeof(TransData), "TransEditBone");

	for (ebo = edbo->first; ebo; ebo = ebo->next)
	{
		ebo->oldlength = ebo->length;	// length==0.0 on extrude, used for scaling radius of bone points

		if (EBONE_VISIBLE(arm, ebo) && !(ebo->flag & BONE_EDITMODE_LOCKED)) 
		{
			if (t->mode==TFM_BONE_ENVELOPE)
			{
				if (ebo->flag & BONE_ROOTSEL)
				{
					td->val= &ebo->rad_head;
					td->ival= *td->val;

					VECCOPY (td->center, ebo->head);
					td->flag= TD_SELECTED;

					copy_m3_m3(td->smtx, smtx);
					copy_m3_m3(td->mtx, mtx);

					td->loc = NULL;
					td->ext = NULL;
					td->ob = t->obedit;

					td++;
				}
				if (ebo->flag & BONE_TIPSEL)
				{
					td->val= &ebo->rad_tail;
					td->ival= *td->val;
					VECCOPY (td->center, ebo->tail);
					td->flag= TD_SELECTED;

					copy_m3_m3(td->smtx, smtx);
					copy_m3_m3(td->mtx, mtx);

					td->loc = NULL;
					td->ext = NULL;
					td->ob = t->obedit;

					td++;
				}

			}
			else if (t->mode==TFM_BONESIZE)
			{
				if (ebo->flag & BONE_SELECTED) {
					if(arm->drawtype==ARM_ENVELOPE)
					{
						td->loc= NULL;
						td->val= &ebo->dist;
						td->ival= ebo->dist;
					}
					else
					{
						// abusive storage of scale in the loc pointer :)
						td->loc= &ebo->xwidth;
						VECCOPY (td->iloc, td->loc);
						td->val= NULL;
					}
					VECCOPY (td->center, ebo->head);
					td->flag= TD_SELECTED;

					/* use local bone matrix */
					sub_v3_v3v3(delta, ebo->tail, ebo->head);
					vec_roll_to_mat3(delta, ebo->roll, bonemat);
					mul_m3_m3m3(td->mtx, mtx, bonemat);
					invert_m3_m3(td->smtx, td->mtx);

					copy_m3_m3(td->axismtx, td->mtx);
					normalize_m3(td->axismtx);

					td->ext = NULL;
					td->ob = t->obedit;

					td++;
				}
			}
			else if (t->mode==TFM_BONE_ROLL)
			{
				if (ebo->flag & BONE_SELECTED)
				{
					td->loc= NULL;
					td->val= &(ebo->roll);
					td->ival= ebo->roll;

					VECCOPY (td->center, ebo->head);
					td->flag= TD_SELECTED;

					td->ext = NULL;
					td->ob = t->obedit;

					td++;
				}
			}
			else
			{
				if (ebo->flag & BONE_TIPSEL)
				{
					VECCOPY (td->iloc, ebo->tail);
					VECCOPY (td->center, td->iloc);
					td->loc= ebo->tail;
					td->flag= TD_SELECTED;
					if (ebo->flag & BONE_EDITMODE_LOCKED)
						td->protectflag = OB_LOCK_LOC|OB_LOCK_ROT|OB_LOCK_SCALE;

					copy_m3_m3(td->smtx, smtx);
					copy_m3_m3(td->mtx, mtx);

					sub_v3_v3v3(delta, ebo->tail, ebo->head);
					vec_roll_to_mat3(delta, ebo->roll, td->axismtx);

					if ((ebo->flag & BONE_ROOTSEL) == 0)
					{
						td->extra = ebo;
					}

					td->ext = NULL;
					td->val = NULL;
					td->ob = t->obedit;

					td++;
				}
				if (ebo->flag & BONE_ROOTSEL)
				{
					VECCOPY (td->iloc, ebo->head);
					VECCOPY (td->center, td->iloc);
					td->loc= ebo->head;
					td->flag= TD_SELECTED;
					if (ebo->flag & BONE_EDITMODE_LOCKED)
						td->protectflag = OB_LOCK_LOC|OB_LOCK_ROT|OB_LOCK_SCALE;

					copy_m3_m3(td->smtx, smtx);
					copy_m3_m3(td->mtx, mtx);

					sub_v3_v3v3(delta, ebo->tail, ebo->head);
					vec_roll_to_mat3(delta, ebo->roll, td->axismtx);

					td->extra = ebo; /* to fix roll */

					td->ext = NULL;
					td->val = NULL;
					td->ob = t->obedit;

					td++;
				}
			}
		}
	}
}

/* ********************* meta elements ********* */

static void createTransMBallVerts(TransInfo *t)
{
	MetaBall *mb = (MetaBall*)t->obedit->data;
	 MetaElem *ml;
	TransData *td;
	TransDataExtension *tx;
	float mtx[3][3], smtx[3][3];
	int count=0, countsel=0;
	int propmode = t->flag & T_PROP_EDIT;

	/* count totals */
	for(ml= mb->editelems->first; ml; ml= ml->next) {
		if(ml->flag & SELECT) countsel++;
		if(propmode) count++;
	}

	/* note: in prop mode we need at least 1 selected */
	if (countsel==0) return;

	if(propmode) t->total = count;
	else t->total = countsel;

	td = t->data= MEM_callocN(t->total*sizeof(TransData), "TransObData(MBall EditMode)");
	tx = t->ext = MEM_callocN(t->total*sizeof(TransDataExtension), "MetaElement_TransExtension");

	copy_m3_m4(mtx, t->obedit->obmat);
	invert_m3_m3(smtx, mtx);

	for(ml= mb->editelems->first; ml; ml= ml->next) {
		if(propmode || (ml->flag & SELECT)) {
			td->loc= &ml->x;
			VECCOPY(td->iloc, td->loc);
			VECCOPY(td->center, td->loc);

			if(ml->flag & SELECT) td->flag= TD_SELECTED | TD_USEQUAT | TD_SINGLESIZE;
			else td->flag= TD_USEQUAT;

			copy_m3_m3(td->smtx, smtx);
			copy_m3_m3(td->mtx, mtx);

			td->ext = tx;

			/* Radius of MetaElem (mass of MetaElem influence) */
			if(ml->flag & MB_SCALE_RAD){
				td->val = &ml->rad;
				td->ival = ml->rad;
			}
			else{
				td->val = &ml->s;
				td->ival = ml->s;
			}

			/* expx/expy/expz determine "shape" of some MetaElem types */
			tx->size = &ml->expx;
			tx->isize[0] = ml->expx;
			tx->isize[1] = ml->expy;
			tx->isize[2] = ml->expz;

			/* quat is used for rotation of MetaElem */
			tx->quat = ml->quat;
			QUATCOPY(tx->iquat, ml->quat);

			tx->rot = NULL;

			td++;
			tx++;
		}
	}
}

/* ********************* curve/surface ********* */

static void calc_distanceCurveVerts(TransData *head, TransData *tail) {
	TransData *td, *td_near = NULL;
	for (td = head; td<=tail; td++) {
		if (td->flag & TD_SELECTED) {
			td_near = td;
			td->dist = 0.0f;
		}
		else if(td_near) {
			float dist;
			dist = len_v3v3(td_near->center, td->center);
			if (dist < (td-1)->dist) {
				td->dist = (td-1)->dist;
			}
			else {
				td->dist = dist;
			}
		}
		else {
			td->dist = MAXFLOAT;
			td->flag |= TD_NOTCONNECTED;
		}
	}
	td_near = NULL;
	for (td = tail; td>=head; td--) {
		if (td->flag & TD_SELECTED) {
			td_near = td;
			td->dist = 0.0f;
		}
		else if(td_near) {
			float dist;
			dist = len_v3v3(td_near->center, td->center);
			if (td->flag & TD_NOTCONNECTED || dist < td->dist || (td+1)->dist < td->dist) {
				td->flag &= ~TD_NOTCONNECTED;
				if (dist < (td+1)->dist) {
					td->dist = (td+1)->dist;
				}
				else {
					td->dist = dist;
				}
			}
		}
	}
}

/* Utility function for getting the handle data from bezier's */
static TransDataCurveHandleFlags *initTransDataCurveHandles(TransData *td, struct BezTriple *bezt) {
	TransDataCurveHandleFlags *hdata;
	td->flag |= TD_BEZTRIPLE;
	hdata = td->hdata = MEM_mallocN(sizeof(TransDataCurveHandleFlags), "CuHandle Data");
	hdata->ih1 = bezt->h1;
	hdata->h1 = &bezt->h1;
	hdata->ih2 = bezt->h2; /* incase the second is not selected */
	hdata->h2 = &bezt->h2;
	return hdata;
}

static void createTransCurveVerts(bContext *C, TransInfo *t)
{
	Object *obedit= CTX_data_edit_object(C);
	Curve *cu= obedit->data;
	TransData *td = NULL;
	  Nurb *nu;
	BezTriple *bezt;
	BPoint *bp;
	float mtx[3][3], smtx[3][3];
	int a;
	int count=0, countsel=0;
	int propmode = t->flag & T_PROP_EDIT;
	short hide_handles = (cu->drawflag & CU_HIDE_HANDLES);
	ListBase *nurbs;

	/* to be sure */
	if(cu->editnurb==NULL) return;

	/* count total of vertices, check identical as in 2nd loop for making transdata! */
	nurbs= ED_curve_editnurbs(cu);
	for(nu= nurbs->first; nu; nu= nu->next) {
		if(nu->type == CU_BEZIER) {
			for(a=0, bezt= nu->bezt; a<nu->pntsu; a++, bezt++) {
				if(bezt->hide==0) {
					if (hide_handles) {
						if(bezt->f2 & SELECT) countsel+=3;
						if(propmode) count+= 3;
					} else {
						if(bezt->f1 & SELECT) countsel++;
						if(bezt->f2 & SELECT) countsel++;
						if(bezt->f3 & SELECT) countsel++;
						if(propmode) count+= 3;
					}
				}
			}
		}
		else {
			for(a= nu->pntsu*nu->pntsv, bp= nu->bp; a>0; a--, bp++) {
				if(bp->hide==0) {
					if(propmode) count++;
					if(bp->f1 & SELECT) countsel++;
				}
			}
		}
	}
	/* note: in prop mode we need at least 1 selected */
	if (countsel==0) return;

	if(propmode) t->total = count;
	else t->total = countsel;
	t->data= MEM_callocN(t->total*sizeof(TransData), "TransObData(Curve EditMode)");

	copy_m3_m4(mtx, t->obedit->obmat);
	invert_m3_m3(smtx, mtx);

	td = t->data;
	for(nu= nurbs->first; nu; nu= nu->next) {
		if(nu->type == CU_BEZIER) {
			TransData *head, *tail;
			head = tail = td;
			for(a=0, bezt= nu->bezt; a<nu->pntsu; a++, bezt++) {
				if(bezt->hide==0) {
					TransDataCurveHandleFlags *hdata = NULL;

					if(		propmode ||
							((bezt->f2 & SELECT) && hide_handles) ||
							((bezt->f1 & SELECT) && hide_handles == 0)
					  ) {
						VECCOPY(td->iloc, bezt->vec[0]);
						td->loc= bezt->vec[0];
						VECCOPY(td->center, bezt->vec[(hide_handles || bezt->f2 & SELECT) ? 1:0]);
						if (hide_handles) {
							if(bezt->f2 & SELECT) td->flag= TD_SELECTED;
							else td->flag= 0;
						} else {
							if(bezt->f1 & SELECT) td->flag= TD_SELECTED;
							else td->flag= 0;
						}
						td->ext = NULL;
						td->val = NULL;

						hdata = initTransDataCurveHandles(td, bezt);

						copy_m3_m3(td->smtx, smtx);
						copy_m3_m3(td->mtx, mtx);

						td++;
						count++;
						tail++;
					}

					/* This is the Curve Point, the other two are handles */
					if(propmode || (bezt->f2 & SELECT)) {
						VECCOPY(td->iloc, bezt->vec[1]);
						td->loc= bezt->vec[1];
						VECCOPY(td->center, td->loc);
						if(bezt->f2 & SELECT) td->flag= TD_SELECTED;
						else td->flag= 0;
						td->ext = NULL;

						if (t->mode==TFM_CURVE_SHRINKFATTEN) { /* || t->mode==TFM_RESIZE) {*/ /* TODO - make points scale */
							td->val = &(bezt->radius);
							td->ival = bezt->radius;
						} else if (t->mode==TFM_TILT) {
							td->val = &(bezt->alfa);
							td->ival = bezt->alfa;
						} else {
							td->val = NULL;
						}

						copy_m3_m3(td->smtx, smtx);
						copy_m3_m3(td->mtx, mtx);

						if ((bezt->f1&SELECT)==0 && (bezt->f3&SELECT)==0)
						/* If the middle is selected but the sides arnt, this is needed */
						if (hdata==NULL) { /* if the handle was not saved by the previous handle */
							hdata = initTransDataCurveHandles(td, bezt);
						}

						td++;
						count++;
						tail++;
					}
					if(		propmode ||
							((bezt->f2 & SELECT) && hide_handles) ||
							((bezt->f3 & SELECT) && hide_handles == 0)
					  ) {
						VECCOPY(td->iloc, bezt->vec[2]);
						td->loc= bezt->vec[2];
						VECCOPY(td->center, bezt->vec[(hide_handles || bezt->f2 & SELECT) ? 1:2]);
						if (hide_handles) {
							if(bezt->f2 & SELECT) td->flag= TD_SELECTED;
							else td->flag= 0;
						} else {
							if(bezt->f3 & SELECT) td->flag= TD_SELECTED;
							else td->flag= 0;
						}
						td->ext = NULL;
						td->val = NULL;

						if (hdata==NULL) { /* if the handle was not saved by the previous handle */
							hdata = initTransDataCurveHandles(td, bezt);
						}

						copy_m3_m3(td->smtx, smtx);
						copy_m3_m3(td->mtx, mtx);

						td++;
						count++;
						tail++;
					}
				}
				else if (propmode && head != tail) {
					calc_distanceCurveVerts(head, tail-1);
					head = tail;
				}
			}
			if (propmode && head != tail)
				calc_distanceCurveVerts(head, tail-1);

			/* TODO - in the case of tilt and radius we can also avoid allocating the initTransDataCurveHandles
			 * but for now just dont change handle types */
			if (ELEM(t->mode, TFM_CURVE_SHRINKFATTEN, TFM_TILT) == 0)
				testhandlesNurb(nu); /* sets the handles based on their selection, do this after the data is copied to the TransData */
		}
		else {
			TransData *head, *tail;
			head = tail = td;
			for(a= nu->pntsu*nu->pntsv, bp= nu->bp; a>0; a--, bp++) {
				if(bp->hide==0) {
					if(propmode || (bp->f1 & SELECT)) {
						VECCOPY(td->iloc, bp->vec);
						td->loc= bp->vec;
						VECCOPY(td->center, td->loc);
						if(bp->f1 & SELECT) td->flag= TD_SELECTED;
						else td->flag= 0;
						td->ext = NULL;

						if (t->mode==TFM_CURVE_SHRINKFATTEN || t->mode==TFM_RESIZE) {
							td->val = &(bp->radius);
							td->ival = bp->radius;
						} else {
							td->val = &(bp->alfa);
							td->ival = bp->alfa;
						}

						copy_m3_m3(td->smtx, smtx);
						copy_m3_m3(td->mtx, mtx);

						td++;
						count++;
						tail++;
					}
				}
				else if (propmode && head != tail) {
					calc_distanceCurveVerts(head, tail-1);
					head = tail;
				}
			}
			if (propmode && head != tail)
				calc_distanceCurveVerts(head, tail-1);
		}
	}
}

/* ********************* lattice *************** */

static void createTransLatticeVerts(TransInfo *t)
{
	Lattice *latt = ((Lattice*)t->obedit->data)->editlatt->latt;
	TransData *td = NULL;
	BPoint *bp;
	float mtx[3][3], smtx[3][3];
	int a;
	int count=0, countsel=0;
	int propmode = t->flag & T_PROP_EDIT;

	bp = latt->def;
	a  = latt->pntsu * latt->pntsv * latt->pntsw;
	while(a--) {
		if(bp->hide==0) {
			if(bp->f1 & SELECT) countsel++;
			if(propmode) count++;
		}
		bp++;
	}

	 /* note: in prop mode we need at least 1 selected */
	if (countsel==0) return;

	if(propmode) t->total = count;
	else t->total = countsel;
	t->data= MEM_callocN(t->total*sizeof(TransData), "TransObData(Lattice EditMode)");

	copy_m3_m4(mtx, t->obedit->obmat);
	invert_m3_m3(smtx, mtx);

	td = t->data;
	bp = latt->def;
	a  = latt->pntsu * latt->pntsv * latt->pntsw;
	while(a--) {
		if(propmode || (bp->f1 & SELECT)) {
			if(bp->hide==0) {
				VECCOPY(td->iloc, bp->vec);
				td->loc= bp->vec;
				VECCOPY(td->center, td->loc);
				if(bp->f1 & SELECT) td->flag= TD_SELECTED;
				else td->flag= 0;
				copy_m3_m3(td->smtx, smtx);
				copy_m3_m3(td->mtx, mtx);

				td->ext = NULL;
				td->val = NULL;

				td++;
				count++;
			}
		}
		bp++;
	}
}

/* ******************* particle edit **************** */
static void createTransParticleVerts(bContext *C, TransInfo *t)
{
	TransData *td = NULL;
	TransDataExtension *tx;
	Base *base = CTX_data_active_base(C);
	Object *ob = CTX_data_active_object(C);
	ParticleEditSettings *pset = PE_settings(t->scene);
	PTCacheEdit *edit = PE_get_current(t->scene, ob);
	ParticleSystem *psys = NULL;
	ParticleSystemModifierData *psmd = NULL;
	PTCacheEditPoint *point;
	PTCacheEditKey *key;
	float mat[4][4];
	int i,k, transformparticle;
	int count = 0, hasselected = 0;
	int propmode = t->flag & T_PROP_EDIT;

	if(edit==NULL || t->settings->particle.selectmode==SCE_SELECT_PATH) return;

	psys = edit->psys;

	if(psys)
		psmd = psys_get_modifier(ob,psys);

	base->flag |= BA_HAS_RECALC_DATA;

	for(i=0, point=edit->points; i<edit->totpoint; i++, point++) {
		point->flag &= ~PEP_TRANSFORM;
		transformparticle= 0;

		if((point->flag & PEP_HIDE)==0) {
			for(k=0, key=point->keys; k<point->totkey; k++, key++) {
				if((key->flag&PEK_HIDE)==0) {
					if(key->flag&PEK_SELECT) {
						hasselected= 1;
						transformparticle= 1;
					}
					else if(propmode)
						transformparticle= 1;
				}
			}
		}

		if(transformparticle) {
			count += point->totkey;
			point->flag |= PEP_TRANSFORM;
		}
	}

	 /* note: in prop mode we need at least 1 selected */
	if (hasselected==0) return;

	t->total = count;
	td = t->data = MEM_callocN(t->total * sizeof(TransData), "TransObData(Particle Mode)");

	if(t->mode == TFM_BAKE_TIME)
		tx = t->ext = MEM_callocN(t->total * sizeof(TransDataExtension), "Particle_TransExtension");
	else
		tx = t->ext = NULL;

	unit_m4(mat);

	invert_m4_m4(ob->imat,ob->obmat);

	for(i=0, point=edit->points; i<edit->totpoint; i++, point++) {
		TransData *head, *tail;
		head = tail = td;

		if(!(point->flag & PEP_TRANSFORM)) continue;

		if(psys && !(psys->flag & PSYS_GLOBAL_HAIR))
			psys_mat_hair_to_global(ob, psmd->dm, psys->part->from, psys->particles + i, mat);

		for(k=0, key=point->keys; k<point->totkey; k++, key++) {
			if(key->flag & PEK_USE_WCO) {
				VECCOPY(key->world_co, key->co);
				mul_m4_v3(mat, key->world_co);
				td->loc = key->world_co;
			}
			else
				td->loc = key->co;

			VECCOPY(td->iloc, td->loc);
			VECCOPY(td->center, td->loc);

			if(key->flag & PEK_SELECT)
				td->flag |= TD_SELECTED;
			else if(!propmode)
				td->flag |= TD_SKIP;

			unit_m3(td->mtx);
			unit_m3(td->smtx);

			/* don't allow moving roots */
			if(k==0 && pset->flag & PE_LOCK_FIRST && (!psys || !(psys->flag & PSYS_GLOBAL_HAIR)))
				td->protectflag |= OB_LOCK_LOC;

			td->ob = ob;
			td->ext = tx;
			if(t->mode == TFM_BAKE_TIME) {
				td->val = key->time;
				td->ival = *(key->time);
				/* abuse size and quat for min/max values */
				td->flag |= TD_NO_EXT;
				if(k==0) tx->size = NULL;
				else tx->size = (key - 1)->time;

				if(k == point->totkey - 1) tx->quat = NULL;
				else tx->quat = (key + 1)->time;
			}

			td++;
			if(tx)
				tx++;
			tail++;
		}
		if (propmode && head != tail)
			calc_distanceCurveVerts(head, tail - 1);
	}
}

void flushTransParticles(TransInfo *t)
{
	Scene *scene = t->scene;
	Object *ob = OBACT;
	PTCacheEdit *edit = PE_get_current(scene, ob);
	ParticleSystem *psys = edit->psys;
	ParticleSystemModifierData *psmd = NULL;
	PTCacheEditPoint *point;
	PTCacheEditKey *key;
	TransData *td;
	float mat[4][4], imat[4][4], co[3];
	int i, k, propmode = t->flag & T_PROP_EDIT;

	if(psys)
		psmd = psys_get_modifier(ob, psys);

	/* we do transform in world space, so flush world space position
	 * back to particle local space (only for hair particles) */
	td= t->data;
	for(i=0, point=edit->points; i<edit->totpoint; i++, point++, td++) {
		if(!(point->flag & PEP_TRANSFORM)) continue;

		if(psys && !(psys->flag & PSYS_GLOBAL_HAIR)) {
			psys_mat_hair_to_global(ob, psmd->dm, psys->part->from, psys->particles + i, mat);
			invert_m4_m4(imat,mat);

			for(k=0, key=point->keys; k<point->totkey; k++, key++) {
				VECCOPY(co, key->world_co);
				mul_m4_v3(imat, co);


				/* optimization for proportional edit */
				if(!propmode || !compare_v3v3(key->co, co, 0.0001f)) {
					VECCOPY(key->co, co);
					point->flag |= PEP_EDIT_RECALC;
				}
			}
		}
		else
			point->flag |= PEP_EDIT_RECALC;
	}

	PE_update_object(scene, OBACT, 1);
}

/* ********************* mesh ****************** */

/* proportional distance based on connectivity  */
#define THRESHOLD	0.0001f

static int connectivity_edge(float mtx[][3], EditVert *v1, EditVert *v2)
{
	float edge_vec[3];
	float edge_len;
	int done = 0;

	/* note: hidden verts are not being checked for, this assumes
	 * flushing of hidden faces & edges is working right */
	
	if (v1->f2 + v2->f2 == 4)
		return 0;
	
	sub_v3_v3v3(edge_vec, v1->co, v2->co);
	mul_m3_v3(mtx, edge_vec);

	edge_len = len_v3(edge_vec);

	if (v1->f2) {
		if (v2->f2) {
			if (v2->tmp.fp + edge_len + THRESHOLD < v1->tmp.fp) {
				v1->tmp.fp = v2->tmp.fp + edge_len;
				done = 1;
			} else if (v1->tmp.fp + edge_len + THRESHOLD < v2->tmp.fp) {
				v2->tmp.fp = v1->tmp.fp + edge_len;
				done = 1;
			}
		}
		else {
			v2->f2 = 1;
			v2->tmp.fp = v1->tmp.fp + edge_len;
			done = 1;
		}
	}
	else if (v2->f2) {
		v1->f2 = 1;
		v1->tmp.fp = v2->tmp.fp + edge_len;
		done = 1;
	}

	return done;
}

static void editmesh_set_connectivity_distance(EditMesh *em, float mtx[][3])
{
	EditVert *eve;
	EditEdge *eed;
	EditFace *efa;
	int done= 1;

	/* f2 flag is used for 'selection' */
	/* tmp.l is offset on scratch array   */
	for(eve= em->verts.first; eve; eve= eve->next) {
		if(eve->h==0) {
			eve->tmp.fp = 0;

			if(eve->f & SELECT) {
				eve->f2= 2;
			}
			else {
				eve->f2 = 0;
			}
		}
	}


	/* Floodfill routine */
	/*
	At worst this is n*n of complexity where n is number of edges
	Best case would be n if the list is ordered perfectly.
	Estimate is n log n in average (so not too bad)
	*/
	while(done) {
		done= 0;

		for(eed= em->edges.first; eed; eed= eed->next) {
			if(eed->h==0) {
				done |= connectivity_edge(mtx, eed->v1, eed->v2);
			}
		}

		/* do internal edges for quads */
		for(efa= em->faces.first; efa; efa= efa->next) {
			if (efa->v4 && efa->h==0) {
				done |= connectivity_edge(mtx, efa->v1, efa->v3);
				done |= connectivity_edge(mtx, efa->v2, efa->v4);
			}
		}
	}
}

/* loop-in-a-loop I know, but we need it! (ton) */
 static void get_face_center(float *centout, BMesh *bm, BMVert *eve)

{
	BMFace *efa;
	BMLoop *l;
	BMIter iter;
	float cent[3] = {0.0, 0.0, 0.0};

	efa = BMIter_New(&iter, bm, BM_FACES_OF_VERT, eve);
	if (efa) {
		l = BMIter_New(&iter, bm, BM_LOOPS_OF_FACE, efa);
		for ( ; l; l=BMIter_Step(&iter)) {
			VECADD(cent, cent, l->v->co);
		}

		mul_v3_fl(cent, 1.0f / (float)efa->len);
	}

	if (cent[0] == 0.0f && cent[1] == 0.0f && cent[2] == 0.0f) cent[2] = 1.0f;
	copy_v3_v3(centout, cent);
}

#define VertsToTransData(t, td, em, eve, bweight) \
	td->flag = 0;\
	td->loc = eve->co;\
	VECCOPY(td->center, td->loc);\
	if(t->around==V3D_LOCAL && (em->selectmode & SCE_SELECT_FACE))\
		get_face_center(td->center, em, eve);\
	VECCOPY(td->iloc, td->loc);\
	VECCOPY(td->axismtx[2], eve->no);\
	td->axismtx[0][0]		=\
		td->axismtx[0][1]	=\
		td->axismtx[0][2]	=\
		td->axismtx[1][0]	=\
		td->axismtx[1][1]	=\
		td->axismtx[1][2]	= 0.0f;\
	td->ext = NULL;\
	td->val = NULL;\
	td->extra = NULL;\
	if (t->mode == TFM_BWEIGHT) {\
		td->val = bweight;\
		td->ival = bweight ? *(bweight) : 1.0f;\
	}

#if 0
//way to overwrite what data is edited with transform
//static void VertsToTransData(TransData *td, EditVert *eve, BakeKey *key)
inline void VertsToTransData(TransInfo *t, TransData *td, BMesh *em, BMVert *eve)
{
	td->flag = 0;
	//if(key)
	//	td->loc = key->co;
	//else
	td->loc = eve->co;

	VECCOPY(td->center, td->loc);
	if(t->around==V3D_LOCAL && (em->selectmode & SCE_SELECT_FACE))
		get_face_center(td->center, em, eve);
	VECCOPY(td->iloc, td->loc);

	// Setting normals
	VECCOPY(td->axismtx[2], eve->no);
	td->axismtx[0][0]		=
		td->axismtx[0][1]	=
		td->axismtx[0][2]	=
		td->axismtx[1][0]	=
		td->axismtx[1][1]	=
		td->axismtx[1][2]	= 0.0f;

	td->ext = NULL;
	td->val = NULL;
	td->extra = NULL;
	if (t->mode == TFM_BWEIGHT) {
		td->val = &(eve->bweight);
		td->ival = eve->bweight;
	}
}
#endif

/* *********************** CrazySpace correction. Now without doing subsurf optimal ****************** */

static void make_vertexcos__mapFunc(void *userData, int index, float *co, float *no_f, short *no_s)
{
	float *vec = userData;

	vec+= 3*index;
	VECCOPY(vec, co);
}

static int modifiers_disable_subsurf_temporary(Object *ob)
{
	ModifierData *md;
	int disabled = 0;

	for(md=ob->modifiers.first; md; md=md->next)
		if(md->type==eModifierType_Subsurf)
			if(md->mode & eModifierMode_OnCage) {
				md->mode ^= eModifierMode_DisableTemporary;
				disabled= 1;
			}

	return disabled;
}

/* disable subsurf temporal, get mapped cos, and enable it */
static float *get_crazy_mapped_editverts(TransInfo *t)
{
	Mesh *me= t->obedit->data;
	DerivedMesh *dm;
	float *vertexcos;

	/* disable subsurf temporal, get mapped cos, and enable it */
	if(modifiers_disable_subsurf_temporary(t->obedit)) {
		/* need to make new derivemesh */
		makeDerivedMesh(t->scene, t->obedit, me->edit_btmesh, CD_MASK_BAREMESH);
	}

	/* now get the cage */
	dm= editbmesh_get_derived_cage(t->scene, t->obedit, me->edit_btmesh, CD_MASK_BAREMESH);

	vertexcos= MEM_mallocN(3*sizeof(float)*me->edit_btmesh->bm->totvert, "vertexcos map");
	dm->foreachMappedVert(dm, make_vertexcos__mapFunc, vertexcos);

	dm->release(dm);

	/* set back the flag, no new cage needs to be built, transform does it */
	modifiers_disable_subsurf_temporary(t->obedit);

	return vertexcos;
}

#define TAN_MAKE_VEC(a, b, c)	a[0]= b[0] + 0.2f*(b[0]-c[0]); a[1]= b[1] + 0.2f*(b[1]-c[1]); a[2]= b[2] + 0.2f*(b[2]-c[2])
static void set_crazy_vertex_quat(float *quat, float *v1, float *v2, float *v3, float *def1, float *def2, float *def3)
{
	float vecu[3], vecv[3];
	float q1[4], q2[4];

	TAN_MAKE_VEC(vecu, v1, v2);
	TAN_MAKE_VEC(vecv, v1, v3);
	tri_to_quat( q1,v1, vecu, vecv);

	TAN_MAKE_VEC(vecu, def1, def2);
	TAN_MAKE_VEC(vecv, def1, def3);
	tri_to_quat( q2,def1, vecu, vecv);

	sub_qt_qtqt(quat, q2, q1);
}
#undef TAN_MAKE_VEC

static void set_crazyspace_quats(BMEditMesh *em, float *origcos, float *mappedcos, float *quats)
{
#if 0
	BMVert *eve, *prev;
	BMFace *efa;
	float *v1, *v2, *v3, *v4, *co1, *co2, *co3, *co4;
	intptr_t index= 0;

	/* two abused locations in vertices */
	for(eve= em->verts.first; eve; eve= eve->next, index++) {
		eve->tmp.p = NULL;
		eve->prev= (BMVert *)index;
	}

	/* first store two sets of tangent vectors in vertices, we derive it just from the face-edges */
	for(efa= em->faces.first; efa; efa= efa->next) {

		/* retrieve mapped coordinates */
		v1= mappedcos + 3*(intptr_t)(efa->v1->prev);
		v2= mappedcos + 3*(intptr_t)(efa->v2->prev);
		v3= mappedcos + 3*(intptr_t)(efa->v3->prev);

		co1= (origcos)? origcos + 3*(intptr_t)(efa->v1->prev): efa->v1->co;
		co2= (origcos)? origcos + 3*(intptr_t)(efa->v2->prev): efa->v2->co;
		co3= (origcos)? origcos + 3*(intptr_t)(efa->v3->prev): efa->v3->co;

		if(efa->v2->tmp.p==NULL && efa->v2->f1) {
			set_crazy_vertex_quat(quats, co2, co3, co1, v2, v3, v1);
			efa->v2->tmp.p= (void*)quats;
			quats+= 4;
		}

		if(efa->v4) {
			v4= mappedcos + 3*(intptr_t)(efa->v4->prev);
			co4= (origcos)? origcos + 3*(intptr_t)(efa->v4->prev): efa->v4->co;

			if(efa->v1->tmp.p==NULL && efa->v1->f1) {
				set_crazy_vertex_quat(quats, co1, co2, co4, v1, v2, v4);
				efa->v1->tmp.p= (void*)quats;
				quats+= 4;
			}
			if(efa->v3->tmp.p==NULL && efa->v3->f1) {
				set_crazy_vertex_quat(quats, co3, co4, co2, v3, v4, v2);
				efa->v3->tmp.p= (void*)quats;
				quats+= 4;
			}
			if(efa->v4->tmp.p==NULL && efa->v4->f1) {
				set_crazy_vertex_quat(quats, co4, co1, co3, v4, v1, v3);
				efa->v4->tmp.p= (void*)quats;
				quats+= 4;
			}
		}
		else {
			if(efa->v1->tmp.p==NULL && efa->v1->f1) {
				set_crazy_vertex_quat(quats, co1, co2, co3, v1, v2, v3);
				efa->v1->tmp.p= (void*)quats;
				quats+= 4;
			}
			if(efa->v3->tmp.p==NULL && efa->v3->f1) {
				set_crazy_vertex_quat(quats, co3, co1, co2, v3, v1, v2);
				efa->v3->tmp.p= (void*)quats;
				quats+= 4;
			}
		}
	}

	/* restore abused prev pointer */
	for(prev= NULL, eve= em->verts.first; eve; prev= eve, eve= eve->next)
		eve->prev= prev;
#endif
}

static void createTransBMeshVerts(TransInfo *t, BME_Mesh *bm, BME_TransData_Head *td) {
#if 0
	BME_Vert *v;
	BME_TransData *vtd;
	TransData *tob;
	int i;

	tob = t->data = MEM_callocN(td->len*sizeof(TransData), "TransObData(Bevel tool)");

	for (i=0,v=bm->verts.first;v;v=v->next) {
		if ( (vtd = BME_get_transdata(td,v)) ) {
			tob->loc = vtd->loc;
			tob->val = &vtd->factor;
			VECCOPY(tob->iloc,vtd->co);
			VECCOPY(tob->center,vtd->org);
			VECCOPY(tob->axismtx[0],vtd->vec);
			tob->axismtx[1][0] = vtd->max ? *vtd->max : 0;
			tob++;
			i++;
		}
	}
	/* since td is a memarena, it can hold more transdata than actual elements
	 * (i.e. we can't depend on td->len to determine the number of actual elements) */
	t->total = i;
#endif
	t->total = 0;
}

static void createTransEditVerts(bContext *C, TransInfo *t)
{
	ToolSettings *ts = CTX_data_tool_settings(C);
	TransData *tob = NULL;
	BMEditMesh *em = ((Mesh *)t->obedit->data)->edit_btmesh;
	BMesh *bm = em->bm;
	BMVert *eve;
	BMVert **nears = NULL;
	BMIter iter;
	BMVert *eve_act = NULL;
	float *mappedcos = NULL, *quats= NULL;
	float mtx[3][3], smtx[3][3], (*defmats)[3][3] = NULL, (*defcos)[3] = NULL;
	float *vectors=NULL;
	int count=0, countsel=0, a, totleft, *selstate = NULL;
	BLI_array_declare(selstate);
	int propmode = t->flag & T_PROP_EDIT;
	int mirror = 0;
	short selectmode = ts->selectmode;

	if (t->flag & T_MIRROR)
	{
		EDBM_CacheMirrorVerts(em);
		mirror = 1;
	}

	/* edge slide forces edge select */
	if (t->mode == TFM_EDGE_SLIDE) {
		selectmode = SCE_SELECT_EDGE;
	}

	// transform now requires awareness for select mode, so we tag the f1 flags in verts
	if(selectmode & SCE_SELECT_VERTEX) {
		BM_ITER(eve, &iter, bm, BM_VERTS_OF_MESH, NULL) {
			if(!BM_TestHFlag(eve, BM_HIDDEN) && BM_TestHFlag(eve, BM_SELECT))
				BMINDEX_SET(eve, SELECT);
			else
				BMINDEX_SET(eve, 0);
		}
	}
	else if(selectmode & SCE_SELECT_EDGE) {
		BMEdge *eed;

		eve = BMIter_New(&iter, bm, BM_VERTS_OF_MESH, NULL);
		for( ; eve; eve=BMIter_Step(&iter)) BMINDEX_SET(eve, 0);

		eed = BMIter_New(&iter, bm, BM_EDGES_OF_MESH, NULL);
		for( ; eed; eed=BMIter_Step(&iter)) {
			if(!BM_TestHFlag(eed, BM_HIDDEN) && BM_TestHFlag(eed, BM_SELECT))
				BMINDEX_SET(eed->v1, SELECT), BMINDEX_SET(eed->v2, SELECT);
		}
	}
	else {
		BMFace *efa;
		eve = BMIter_New(&iter, bm, BM_VERTS_OF_MESH, NULL);
		for( ; eve; eve=BMIter_Step(&iter)) BMINDEX_SET(eve, 0);

		efa = BMIter_New(&iter, bm, BM_FACES_OF_MESH, NULL);
		for( ; efa; efa=BMIter_Step(&iter)) {
			if(!BM_TestHFlag(efa, BM_HIDDEN) && BM_TestHFlag(efa, BM_SELECT)) {
				BMIter liter;
				BMLoop *l;

				l = BMIter_New(&liter, bm, BM_LOOPS_OF_FACE, efa);
				for (; l; l=BMIter_Step(&liter)) {
					BMINDEX_SET(l->v, SELECT);
				}
			}
		}
	}

	/* now we can count. we store selection state in selstate, since
	   get_crazy_mapped_editverts messes up the index state of the
	   verts*/
	eve = BMIter_New(&iter, bm, BM_VERTS_OF_MESH, NULL);
	for(a=0; eve; eve=BMIter_Step(&iter), a++) {
		BLI_array_growone(selstate);

		if(!BM_TestHFlag(eve, BM_HIDDEN)) {	
			if(BMINDEX_GET(eve)) {
				selstate[a] = 1;
				countsel++;
			}
			if(propmode) count++;
		}
	}

	 /* note: in prop mode we need at least 1 selected */
	if (countsel==0) return;

	/* check active */
	if (em->bm->selected.last) {
		BMEditSelection *ese = em->bm->selected.last;
		if ( ese->type == EDITVERT ) {
			eve_act = (BMVert *)ese->data;
		}
	}


	if(propmode) {
		t->total = count;

		/* allocating scratch arrays */
		vectors = (float *)MEM_mallocN(t->total * 3 * sizeof(float), "scratch vectors");
		nears = (BMVert**)MEM_mallocN(t->total * sizeof(BMVert*), "scratch nears");
	}
	else t->total = countsel;

	tob= t->data= MEM_callocN(t->total*sizeof(TransData), "TransObData(Mesh EditMode)");

	copy_m3_m4(mtx, t->obedit->obmat);
	invert_m3_m3(smtx, mtx);

	//BMESH_TODO if(propmode) editmesh_set_connectivity_distance(em, t->total, vectors, nears);

	/* detect CrazySpace [tm] */
<<<<<<< HEAD
	if(propmode==0) {
		if(modifiers_getCageIndex(t->scene, t->obedit, NULL, 1)>=0) {
			if(modifiers_isCorrectableDeformed(t->obedit)) {
				/* check if we can use deform matrices for modifier from the
				   start up to stack, they are more accurate than quats */

				totleft= editbmesh_get_first_deform_matrices(t->scene, t->obedit, em, &defmats, &defcos);

				/* if we still have more modifiers, also do crazyspace
				   correction with quats, relative to the coordinates after
				   the modifiers that support deform matrices (defcos) */
				if(totleft > 0) {
					mappedcos= crazyspace_get_mapped_editverts(t->scene, t->obedit);
					quats= MEM_mallocN( (t->total)*sizeof(float)*4, "crazy quats");
					crazyspace_set_quats_editmesh(em, (float*)defcos, mappedcos, quats);
					if(mappedcos)
						MEM_freeN(mappedcos);
				}

				if(defcos)
					MEM_freeN(defcos);
=======
	if(modifiers_getCageIndex(t->scene, t->obedit, NULL, 1)>=0) {
		if(modifiers_isCorrectableDeformed(t->obedit)) {
			/* check if we can use deform matrices for modifier from the
			   start up to stack, they are more accurate than quats */
			totleft= editmesh_get_first_deform_matrices(t->scene, t->obedit, em, &defmats, &defcos);

			/* if we still have more modifiers, also do crazyspace
			   correction with quats, relative to the coordinates after
			   the modifiers that support deform matrices (defcos) */
			if(totleft > 0) {
				mappedcos= crazyspace_get_mapped_editverts(t->scene, t->obedit);
				quats= MEM_mallocN( (t->total)*sizeof(float)*4, "crazy quats");
				crazyspace_set_quats_editmesh(em, (float*)defcos, mappedcos, quats);
				if(mappedcos)
					MEM_freeN(mappedcos);
>>>>>>> fa63c297
			}

			if(defcos)
				MEM_freeN(defcos);
		}
	}

	/* find out which half we do */
	if(mirror) {
		eve = BMIter_New(&iter, bm, BM_VERTS_OF_MESH, NULL);
		for(a=0; eve; eve=BMIter_Step(&iter), a++) {
			if(!BM_TestHFlag(eve, BM_HIDDEN) && selstate[a] && eve->co[0]!=0.0f) {
				if(eve->co[0]<0.0f)
				{
					t->mirror = -1;
					mirror = -1;
				}
				break;
			}
		}
	}

	eve = BMIter_New(&iter, bm, BM_VERTS_OF_MESH, NULL);
	for(a=0; eve; eve=BMIter_Step(&iter), a++) {
		if(!BM_TestHFlag(eve, BM_HIDDEN)) {
			if(propmode || selstate[a]) {
				float *bweight = CustomData_bmesh_get(&bm->vdata, eve->head.data, CD_BWEIGHT);
				
				VertsToTransData(t, tob, bm, eve, bweight);

				/* pinned */
				if(BM_TestHFlag(eve,BM_PINNED)) tob->flag |= TD_SKIP;

				/* selected */
				if(selstate[a]) tob->flag |= TD_SELECTED;

				/* active */
				if(eve == eve_act) tob->flag |= TD_ACTIVE;

				if(propmode) {
					/*BMESH_TODO
					this has to do with edge connectivity
					PEP mode, I think. -joeedh
					if (eve->f2) {
						tob->dist= eve->tmp.fp;
					}
					else {*/
						tob->flag |= TD_NOTCONNECTED;
						tob->dist = MAXFLOAT;
					//}
				}

				/* CrazySpace */
				if(defmats) { // || (quats && eve->tmp.p)) {
					float mat[3][3], imat[3][3];

					/* use both or either quat and defmat correction */
					//BMESH_TODO, need to restore this quats thing
					/*if(quats && eve->tmp.f) {
						quat_to_mat3( qmat,eve->tmp.p);

						if(defmats)
							mul_serie_m3(mat, mtx, qmat, defmats[a],
								NULL, NULL, NULL, NULL, NULL);
						else
							mul_m3_m3m3(mat, mtx, qmat);
					}
					else*/
						mul_m3_m3m3(mat, mtx, defmats[a]);

					invert_m3_m3(imat, mat);

					copy_m3_m3(tob->smtx, imat);
					copy_m3_m3(tob->mtx, mat);
				}
				else {
					copy_m3_m3(tob->smtx, smtx);
					copy_m3_m3(tob->mtx, mtx);
				}

				/* Mirror? */

				//BMESH_TODO
				if( (mirror>0 && tob->iloc[0]>0.0f) || (mirror<0 && tob->iloc[0]<0.0f)) {
					BMVert *vmir= EDBM_GetMirrorVert(em, eve); //t->obedit, em, eve, tob->iloc, a);
					if(vmir && vmir != eve) {
						tob->extra = vmir;
					}
				}
				tob++;
			}
		}
	}
	
	if (mirror != 0)
	{
		tob = t->data;
		for( a = 0; a < t->total; a++, tob++ )
		{
			if (ABS(tob->loc[0]) <= 0.00001f)
			{
				tob->flag |= TD_MIRROR_EDGE;
			}
		}
	}
	

	/* crazy space free */
	if(quats)
		MEM_freeN(quats);
	if(defmats)
		MEM_freeN(defmats);

	BLI_array_free(selstate);

	if (t->flag & T_MIRROR)
	{
		EDBM_EndMirrorCache(em);
		mirror = 1;
	}
}

/* *** NODE EDITOR *** */
void flushTransNodes(TransInfo *t)
{
	int a;
	TransData2D *td;

	/* flush to 2d vector from internally used 3d vector */
	for(a=0, td= t->data2d; a<t->total; a++, td++) {
		td->loc2d[0]= td->loc[0];
		td->loc2d[1]= td->loc[1];
	}
}

/* *** SEQUENCE EDITOR *** */
void flushTransSeq(TransInfo *t)
{
	ListBase *seqbasep= seq_give_editing(t->scene, FALSE)->seqbasep; /* Editing null check already done */
	int a, new_frame, old_start;
	TransData *td= NULL;
	TransData2D *td2d= NULL;
	TransDataSeq *tdsq= NULL;
	Sequence *seq;



	/* prevent updating the same seq twice
	 * if the transdata order is changed this will mess up
	 * but so will TransDataSeq */
	Sequence *seq_prev= NULL;

	/* flush to 2d vector from internally used 3d vector */
	for(a=0, td= t->data, td2d= t->data2d; a<t->total; a++, td++, td2d++) {
		tdsq= (TransDataSeq *)td->extra;
		seq= tdsq->seq;
		old_start = seq->start;
		new_frame= (int)floor(td2d->loc[0] + 0.5f);

		switch (tdsq->sel_flag) {
		case SELECT:
			if (seq->type != SEQ_META && (seq->depth != 0 || seq_tx_test(seq))) /* for meta's, their children move */
				seq->start= new_frame - tdsq->start_offset;

			if (seq->depth==0) {
				seq->machine= (int)floor(td2d->loc[1] + 0.5f);
				CLAMP(seq->machine, 1, MAXSEQ);
			}
			break;
		case SEQ_LEFTSEL: /* no vertical transform  */
			seq_tx_set_final_left(seq, new_frame);
			seq_tx_handle_xlimits(seq, tdsq->flag&SEQ_LEFTSEL, tdsq->flag&SEQ_RIGHTSEL);
			seq_single_fix(seq); /* todo - move this into aftertrans update? - old seq tx needed it anyway */
			break;
		case SEQ_RIGHTSEL: /* no vertical transform  */
			seq_tx_set_final_right(seq, new_frame);
			seq_tx_handle_xlimits(seq, tdsq->flag&SEQ_LEFTSEL, tdsq->flag&SEQ_RIGHTSEL);
			seq_single_fix(seq); /* todo - move this into aftertrans update? - old seq tx needed it anyway */
			break;
		}

		if (seq != seq_prev) {
			if(seq->depth==0) {
				/* Calculate this strip and all nested strips
				 * children are ALWAYS transformed first
				 * so we dont need to do this in another loop. */
				calc_sequence(t->scene, seq);
			}
			else {
				calc_sequence_disp(t->scene, seq);
			}

			if(tdsq->sel_flag == SELECT)
				seq_offset_animdata(t->scene, seq, seq->start - old_start);
		}
		seq_prev= seq;
	}

	/* need to do the overlap check in a new loop otherwise adjacent strips
	 * will not be updated and we'll get false positives */
	seq_prev= NULL;
	for(a=0, td= t->data, td2d= t->data2d; a<t->total; a++, td++, td2d++) {

		tdsq= (TransDataSeq *)td->extra;
		seq= tdsq->seq;

		if (seq != seq_prev) {
			if(seq->depth==0) {
				/* test overlap, displayes red outline */
				seq->flag &= ~SEQ_OVERLAP;
				if( seq_test_overlap(seqbasep, seq) ) {
					seq->flag |= SEQ_OVERLAP;
				}
			}
		}
		seq_prev= seq;
	}

	if (t->mode == TFM_TIME_TRANSLATE) { /* originally TFM_TIME_EXTEND, transform changes */
		/* Special annoying case here, need to calc metas with TFM_TIME_EXTEND only */
		seq= seqbasep->first;

		while(seq) {
			if (seq->type == SEQ_META && seq->flag & SELECT)
				calc_sequence(t->scene, seq);
			seq= seq->next;
		}
	}
}

/* ********************* UV ****************** */

static void UVsToTransData(SpaceImage *sima, TransData *td, TransData2D *td2d, float *uv, int selected)
{
	float aspx, aspy;

	ED_space_image_uv_aspect(sima, &aspx, &aspy);

	/* uv coords are scaled by aspects. this is needed for rotations and
	   proportional editing to be consistent with the stretchted uv coords
	   that are displayed. this also means that for display and numinput,
	   and when the the uv coords are flushed, these are converted each time */
	td2d->loc[0] = uv[0]*aspx;
	td2d->loc[1] = uv[1]*aspy;
	td2d->loc[2] = 0.0f;
	td2d->loc2d = uv;

	td->flag = 0;
	td->loc = td2d->loc;
	VECCOPY(td->center, td->loc);
	VECCOPY(td->iloc, td->loc);

	memset(td->axismtx, 0, sizeof(td->axismtx));
	td->axismtx[2][2] = 1.0f;

	td->ext= NULL; td->val= NULL;

	if(selected) {
		td->flag |= TD_SELECTED;
		td->dist= 0.0;
	}
	else {
		td->dist= MAXFLOAT;
	}
	unit_m3(td->mtx);
	unit_m3(td->smtx);
}

static void createTransUVs(bContext *C, TransInfo *t)
{
	SpaceImage *sima = CTX_wm_space_image(C);
	Image *ima = CTX_data_edit_image(C);
	Scene *scene = t->scene;
	TransData *td = NULL;
	TransData2D *td2d = NULL;
	MTexPoly *tf;
	MLoopUV *luv;
	BMEditMesh *em = ((Mesh *)t->obedit->data)->edit_btmesh;
	BMFace *efa;
	BMLoop *l;
	BMIter iter, liter;
	int count=0, countsel=0;
	int propmode = t->flag & T_PROP_EDIT;

	if(!ED_space_image_show_uvedit(sima, t->obedit)) return;

	/* count */
	BM_ITER(efa, &iter, em->bm, BM_FACES_OF_MESH, NULL) {
		tf= CustomData_bmesh_get(&em->bm->pdata, efa->head.data, CD_MTEXPOLY);

		if(!uvedit_face_visible(scene, ima, efa, tf)) {
			BMINDEX_SET(efa, 0);
			continue;
		}
		
		BMINDEX_SET(efa, 1);
		BM_ITER(l, &liter, em->bm, BM_LOOPS_OF_FACE, efa) {
			if (uvedit_uv_selected(em, scene, l)) 
				countsel++;

			if(propmode)
				count += efa->len;
		}
	}

	 /* note: in prop mode we need at least 1 selected */
	if (countsel==0) return;

	t->total= (propmode)? count: countsel;
	t->data= MEM_callocN(t->total*sizeof(TransData), "TransObData(UV Editing)");
	/* for each 2d uv coord a 3d vector is allocated, so that they can be
	   treated just as if they were 3d verts */
	t->data2d= MEM_callocN(t->total*sizeof(TransData2D), "TransObData2D(UV Editing)");

	if(sima->flag & SI_CLIP_UV)
		t->flag |= T_CLIP_UV;

	td= t->data;
	td2d= t->data2d;

	BM_ITER(efa, &iter, em->bm, BM_FACES_OF_MESH, NULL) {
		if (!BMINDEX_GET(efa))
			continue;

		tf= CustomData_bmesh_get(&em->bm->pdata, efa->head.data, CD_MTEXPOLY);
		BM_ITER(l, &liter, em->bm, BM_LOOPS_OF_FACE, efa) {
			if (!propmode && !uvedit_uv_selected(em, scene, l))
				continue;
			
			luv = CustomData_bmesh_get(&em->bm->ldata, l->head.data, CD_MLOOPUV);
			UVsToTransData(sima, td++, td2d++, luv->uv, uvedit_uv_selected(em, scene, l));
		}
	}

	if (sima->flag & SI_LIVE_UNWRAP)
		ED_uvedit_live_unwrap_begin(t->scene, t->obedit);
}

void flushTransUVs(TransInfo *t)
{
	SpaceImage *sima = t->sa->spacedata.first;
	TransData2D *td;
	int a, width, height;
	float aspx, aspy, invx, invy;

	ED_space_image_uv_aspect(sima, &aspx, &aspy);
	ED_space_image_size(sima, &width, &height);
	invx= 1.0f/aspx;
	invy= 1.0f/aspy;

	/* flush to 2d vector from internally used 3d vector */
	for(a=0, td= t->data2d; a<t->total; a++, td++) {
		if (!td->loc2d) continue;
		
		td->loc2d[0]= td->loc[0]*invx;
		td->loc2d[1]= td->loc[1]*invy;

		if((sima->flag & SI_PIXELSNAP) && (t->state != TRANS_CANCEL)) {
			td->loc2d[0]= (float)floor(width*td->loc2d[0] + 0.5f)/width;
			td->loc2d[1]= (float)floor(height*td->loc2d[1] + 0.5f)/height;
		}
	}
}

int clipUVTransform(TransInfo *t, float *vec, int resize)
{
	TransData *td;
	int a, clipx=1, clipy=1;
	float aspx, aspy, min[2], max[2];

	ED_space_image_uv_aspect(t->sa->spacedata.first, &aspx, &aspy);
	min[0]= min[1]= 0.0f;
	max[0]= aspx; max[1]= aspy;

	for(a=0, td= t->data; a<t->total; a++, td++) {
		DO_MINMAX2(td->loc, min, max);
	}

	if(resize) {
		if(min[0] < 0.0f && t->center[0] > 0.0f && t->center[0] < aspx*0.5f)
			vec[0] *= t->center[0]/(t->center[0] - min[0]);
		else if(max[0] > aspx && t->center[0] < aspx)
			vec[0] *= (t->center[0] - aspx)/(t->center[0] - max[0]);
		else
			clipx= 0;

		if(min[1] < 0.0f && t->center[1] > 0.0f && t->center[1] < aspy*0.5f)
			vec[1] *= t->center[1]/(t->center[1] - min[1]);
		else if(max[1] > aspy && t->center[1] < aspy)
			vec[1] *= (t->center[1] - aspy)/(t->center[1] - max[1]);
		else
			clipy= 0;
	}
	else {
		if(min[0] < 0.0f)
			vec[0] -= min[0];
		else if(max[0] > aspx)
			vec[0] -= max[0]-aspx;
		else
			clipx= 0;

		if(min[1] < 0.0f)
			vec[1] -= min[1];
		else if(max[1] > aspy)
			vec[1] -= max[1]-aspy;
		else
			clipy= 0;
	}

	return (clipx || clipy);
}

/* ********************* ANIMATION EDITORS (GENERAL) ************************* */

/* This function tests if a point is on the "mouse" side of the cursor/frame-marking */
static short FrameOnMouseSide(char side, float frame, float cframe)
{
	/* both sides, so it doesn't matter */
	if (side == 'B') return 1;

	/* only on the named side */
	if (side == 'R')
		return (frame >= cframe) ? 1 : 0;
	else
		return (frame <= cframe) ? 1 : 0;
}

/* ********************* NLA EDITOR ************************* */

static void createTransNlaData(bContext *C, TransInfo *t)
{
	Scene *scene= t->scene;
	TransData *td = NULL;
	TransDataNla *tdn = NULL;
	
	bAnimContext ac;
	ListBase anim_data = {NULL, NULL};
	bAnimListElem *ale;
	int filter;
	
	int count=0;
	
	/* determine what type of data we are operating on */
	if (ANIM_animdata_get_context(C, &ac) == 0)
		return;
	
	/* filter data */
	filter= (ANIMFILTER_VISIBLE | ANIMFILTER_NLATRACKS | ANIMFILTER_FOREDIT);
	ANIM_animdata_filter(&ac, &anim_data, filter, ac.data, ac.datatype);
	
	/* which side of the current frame should be allowed */
	if (t->mode == TFM_TIME_EXTEND) {
		/* only side on which mouse is gets transformed */
		float xmouse, ymouse;
		
		UI_view2d_region_to_view(&ac.ar->v2d, t->imval[0], t->imval[1], &xmouse, &ymouse);
		t->frame_side= (xmouse > CFRA) ? 'R' : 'L';
	}
	else {
		/* normal transform - both sides of current frame are considered */
		t->frame_side = 'B';
	}
	
	/* loop 1: count how many strips are selected (consider each strip as 2 points) */
	for (ale= anim_data.first; ale; ale= ale->next) {
		NlaTrack *nlt= (NlaTrack *)ale->data;
		NlaStrip *strip;
		
		/* make some meta-strips for chains of selected strips */
		BKE_nlastrips_make_metas(&nlt->strips, 1);
		
		/* only consider selected strips */
		for (strip= nlt->strips.first; strip; strip= strip->next) {
			// TODO: we can make strips have handles later on...
			/* transition strips can't get directly transformed */
			if (strip->type != NLASTRIP_TYPE_TRANSITION) {
				if (strip->flag & NLASTRIP_FLAG_SELECT) {
					if (FrameOnMouseSide(t->frame_side, strip->start, (float)CFRA)) count++;
					if (FrameOnMouseSide(t->frame_side, strip->end, (float)CFRA)) count++;
				}
			}
		}
	}
	
	/* stop if trying to build list if nothing selected */
	if (count == 0) {
		/* cleanup temp list */
		BLI_freelistN(&anim_data);
		return;
	}
	
	/* allocate memory for data */
	t->total= count;
	
	t->data= MEM_callocN(t->total*sizeof(TransData), "TransData(NLA Editor)");
	td= t->data;
	t->customData= MEM_callocN(t->total*sizeof(TransDataNla), "TransDataNla (NLA Editor)");
	tdn= t->customData;
	
	/* loop 2: build transdata array */
	for (ale= anim_data.first; ale; ale= ale->next) {
		/* only if a real NLA-track */
		if (ale->type == ANIMTYPE_NLATRACK) {
			AnimData *adt = ale->adt;
			NlaTrack *nlt= (NlaTrack *)ale->data;
			NlaStrip *strip;
			
			/* only consider selected strips */
			for (strip= nlt->strips.first; strip; strip= strip->next) {
				// TODO: we can make strips have handles later on...
				/* transition strips can't get directly transformed */
				if (strip->type != NLASTRIP_TYPE_TRANSITION) {
					if (strip->flag & NLASTRIP_FLAG_SELECT) {
						/* our transform data is constructed as follows:
						 *	- only the handles on the right side of the current-frame get included
						 *	- td structs are transform-elements operated on by the transform system
						 *	  and represent a single handle. The storage/pointer used (val or loc) depends on
						 *	  whether we're scaling or transforming. Ultimately though, the handles
						 * 	  the td writes to will simply be a dummy in tdn
						 *	- for each strip being transformed, a single tdn struct is used, so in some
						 *	  cases, there will need to be 1 of these tdn elements in the array skipped...
						 */
						float center[3], yval;
						
						/* firstly, init tdn settings */
						tdn->id= ale->id;
						tdn->oldTrack= tdn->nlt= nlt;
						tdn->strip= strip;
						tdn->trackIndex= BLI_findindex(&adt->nla_tracks, nlt);
						
						yval= (float)(tdn->trackIndex * NLACHANNEL_STEP);
						
						tdn->h1[0]= strip->start;
						tdn->h1[1]= yval;
						tdn->h2[0]= strip->end;
						tdn->h2[1]= yval;
						
						center[0]= (float)CFRA;
						center[1]= yval;
						center[2]= 0.0f;
						
						/* set td's based on which handles are applicable */
						if (FrameOnMouseSide(t->frame_side, strip->start, (float)CFRA))
						{
							/* just set tdn to assume that it only has one handle for now */
							tdn->handle= -1;
							
							/* now, link the transform data up to this data */
							if (ELEM(t->mode, TFM_TRANSLATION, TFM_TIME_EXTEND)) {
								td->loc= tdn->h1;
								VECCOPY(td->iloc, tdn->h1);
								
								/* store all the other gunk that is required by transform */
								VECCOPY(td->center, center);
								memset(td->axismtx, 0, sizeof(td->axismtx));
								td->axismtx[2][2] = 1.0f;
								
								td->ext= NULL; td->val= NULL;
								
								td->flag |= TD_SELECTED;
								td->dist= 0.0f;
								
								unit_m3(td->mtx);
								unit_m3(td->smtx);
							}
							else {
								/* time scaling only needs single value */
								td->val= &tdn->h1[0];
								td->ival= tdn->h1[0];
							}
							
							td->extra= tdn;
							td++;
						}
						if (FrameOnMouseSide(t->frame_side, strip->end, (float)CFRA))
						{
							/* if tdn is already holding the start handle, then we're doing both, otherwise, only end */
							tdn->handle= (tdn->handle) ? 2 : 1;
							
							/* now, link the transform data up to this data */
							if (ELEM(t->mode, TFM_TRANSLATION, TFM_TIME_EXTEND)) {
								td->loc= tdn->h2;
								VECCOPY(td->iloc, tdn->h2);
								
								/* store all the other gunk that is required by transform */
								VECCOPY(td->center, center);
								memset(td->axismtx, 0, sizeof(td->axismtx));
								td->axismtx[2][2] = 1.0f;
								
								td->ext= NULL; td->val= NULL;
								
								td->flag |= TD_SELECTED;
								td->dist= 0.0f;
								
								unit_m3(td->mtx);
								unit_m3(td->smtx);
							}
							else {
								/* time scaling only needs single value */
								td->val= &tdn->h2[0];
								td->ival= tdn->h2[0];
							}
							
							td->extra= tdn;
							td++;
						}
						
						/* if both handles were used, skip the next tdn (i.e. leave it blank) since the counting code is dumb...
						 * otherwise, just advance to the next one...
						 */
						if (tdn->handle == 2)
							tdn += 2;
						else
							tdn++;
					}
				}
			}
		}
	}
	
	/* cleanup temp list */
	BLI_freelistN(&anim_data);
}

/* ********************* ACTION EDITOR ****************** */

/* Called by special_aftertrans_update to make sure selected gp-frames replace
 * any other gp-frames which may reside on that frame (that are not selected).
 * It also makes sure gp-frames are still stored in chronological order after
 * transform.
 */
static void posttrans_gpd_clean (bGPdata *gpd)
{
	bGPDlayer *gpl;

	for (gpl= gpd->layers.first; gpl; gpl= gpl->next) {
		ListBase sel_buffer = {NULL, NULL};
		bGPDframe *gpf, *gpfn;
		bGPDframe *gfs, *gfsn;
		
		/* loop 1: loop through and isolate selected gp-frames to buffer
		 * (these need to be sorted as they are isolated)
		 */
		for (gpf= gpl->frames.first; gpf; gpf= gpfn) {
			short added= 0;
			gpfn= gpf->next;
			
			if (gpf->flag & GP_FRAME_SELECT) {
				BLI_remlink(&gpl->frames, gpf);
				
				/* find place to add them in buffer
				 * - go backwards as most frames will still be in order,
				 *   so doing it this way will be faster
				 */
				for (gfs= sel_buffer.last; gfs; gfs= gfs->prev) {
					/* if current (gpf) occurs after this one in buffer, add! */
					if (gfs->framenum < gpf->framenum) {
						BLI_insertlinkafter(&sel_buffer, gfs, gpf);
						added= 1;
						break;
					}
				}
				if (added == 0)
					BLI_addhead(&sel_buffer, gpf);
			}
		}
		
		/* error checking: it is unlikely, but may be possible to have none selected */
		if (sel_buffer.first == NULL)
			continue;
		
		/* if all were selected (i.e. gpl->frames is empty), then just transfer sel-buf over */
		if (gpl->frames.first == NULL) {
			gpl->frames.first= sel_buffer.first;
			gpl->frames.last= sel_buffer.last;
			
			continue;
		}
		
		/* loop 2: remove duplicates of frames in buffers */
		for (gpf= gpl->frames.first; gpf && sel_buffer.first; gpf= gpfn) {
			gpfn= gpf->next;
			
			/* loop through sel_buffer, emptying stuff from front of buffer if ok */
			for (gfs= sel_buffer.first; gfs && gpf; gfs= gfsn) {
				gfsn= gfs->next;
				
				/* if this buffer frame needs to go before current, add it! */
				if (gfs->framenum < gpf->framenum) {
					/* transfer buffer frame to frames list (before current) */
					BLI_remlink(&sel_buffer, gfs);
					BLI_insertlinkbefore(&gpl->frames, gpf, gfs);
				}
				/* if this buffer frame is on same frame, replace current with it and stop */
				else if (gfs->framenum == gpf->framenum) {
					/* transfer buffer frame to frames list (before current) */
					BLI_remlink(&sel_buffer, gfs);
					BLI_insertlinkbefore(&gpl->frames, gpf, gfs);
					
					/* get rid of current frame */
					gpencil_layer_delframe(gpl, gpf);
				}
			}
		}
		
		/* if anything is still in buffer, append to end */
		for (gfs= sel_buffer.first; gfs; gfs= gfsn) {
			gfsn= gfs->next;
			
			BLI_remlink(&sel_buffer, gfs);
			BLI_addtail(&gpl->frames, gfs);
		}
	}
}

/* Called during special_aftertrans_update to make sure selected keyframes replace
 * any other keyframes which may reside on that frame (that is not selected).
 */
static void posttrans_fcurve_clean (FCurve *fcu)
{
	float *selcache;	/* cache for frame numbers of selected frames (fcu->totvert*sizeof(float)) */
	int len, index, i;	/* number of frames in cache, item index */

	/* allocate memory for the cache */
	// TODO: investigate using BezTriple columns instead?
	if (fcu->totvert == 0 || fcu->bezt==NULL)
		return;
	selcache= MEM_callocN(sizeof(float)*fcu->totvert, "FCurveSelFrameNums");
	len= 0;
	index= 0;

	/* We do 2 loops, 1 for marking keyframes for deletion, one for deleting
	 * as there is no guarantee what order the keyframes are exactly, even though
	 * they have been sorted by time.
	 */

	/*	Loop 1: find selected keyframes   */
	for (i = 0; i < fcu->totvert; i++) {
		BezTriple *bezt= &fcu->bezt[i];
		
		if (BEZSELECTED(bezt)) {
			selcache[index]= bezt->vec[1][0];
			index++;
			len++;
		}
	}

	/* Loop 2: delete unselected keyframes on the same frames 
	 * (if any keyframes were found, or the whole curve wasn't affected) 
	 */
	if ((len) && (len != fcu->totvert)) {
		for (i= fcu->totvert-1; i >= 0; i--) {
			BezTriple *bezt= &fcu->bezt[i];
			
			if (BEZSELECTED(bezt) == 0) {
				/* check beztriple should be removed according to cache */
				for (index= 0; index < len; index++) {
					if (IS_EQF(bezt->vec[1][0], selcache[index])) {
						delete_fcurve_key(fcu, i, 0);
						break;
					}
					else if (bezt->vec[1][0] < selcache[index])
						break;
				}
			}
		}
		
		testhandles_fcurve(fcu);
	}

	/* free cache */
	MEM_freeN(selcache);
}



/* Called by special_aftertrans_update to make sure selected keyframes replace
 * any other keyframes which may reside on that frame (that is not selected).
 * remake_action_ipos should have already been called
 */
static void posttrans_action_clean (bAnimContext *ac, bAction *act)
{
	ListBase anim_data = {NULL, NULL};
	bAnimListElem *ale;
	int filter;

	/* filter data */
	filter= (ANIMFILTER_VISIBLE | ANIMFILTER_FOREDIT | ANIMFILTER_CURVESONLY);
	ANIM_animdata_filter(ac, &anim_data, filter, act, ANIMCONT_ACTION);

	/* loop through relevant data, removing keyframes as appropriate
	 *  	- all keyframes are converted in/out of global time
	 */
	for (ale= anim_data.first; ale; ale= ale->next) {
		AnimData *adt= ANIM_nla_mapping_get(ac, ale);

		if (adt) {
			ANIM_nla_mapping_apply_fcurve(adt, ale->key_data, 0, 1);
			posttrans_fcurve_clean(ale->key_data);
			ANIM_nla_mapping_apply_fcurve(adt, ale->key_data, 1, 1);
		}
		else
			posttrans_fcurve_clean(ale->key_data);
	}

	/* free temp data */
	BLI_freelistN(&anim_data);
}

/* ----------------------------- */

/* fully select selected beztriples, but only include if it's on the right side of cfra */
static int count_fcurve_keys(FCurve *fcu, char side, float cfra)
{
	BezTriple *bezt;
	int i, count = 0;

	if (ELEM(NULL, fcu, fcu->bezt))
		return count;

	/* only include points that occur on the right side of cfra */
	for (i=0, bezt=fcu->bezt; i < fcu->totvert; i++, bezt++) {
		if (bezt->f2 & SELECT) {
			/* fully select the other two keys */
			bezt->f1 |= SELECT;
			bezt->f3 |= SELECT;

			if (FrameOnMouseSide(side, bezt->vec[1][0], cfra))
				count += 1;
		}
	}

	return count;
}

/* fully select selected beztriples, but only include if it's on the right side of cfra */
static int count_gplayer_frames(bGPDlayer *gpl, char side, float cfra)
{
	bGPDframe *gpf;
	int count = 0;
	
	if (gpl == NULL)
		return count;
	
	/* only include points that occur on the right side of cfra */
	for (gpf= gpl->frames.first; gpf; gpf= gpf->next) {
		if (gpf->flag & GP_FRAME_SELECT) {
			if (FrameOnMouseSide(side, (float)gpf->framenum, cfra))
				count++;
		}
	}
	
	return count;
}

/* This function assigns the information to transdata */
static void TimeToTransData(TransData *td, float *time, AnimData *adt)
{
	/* memory is calloc'ed, so that should zero everything nicely for us */
	td->val = time;
	td->ival = *(time);

	/* store the AnimData where this keyframe exists as a keyframe of the
	 * active action as td->extra.
	 */
	td->extra= adt;
}

/* This function advances the address to which td points to, so it must return
 * the new address so that the next time new transform data is added, it doesn't
 * overwrite the existing ones...  i.e.   td = IcuToTransData(td, icu, ob, side, cfra);
 *
 * The 'side' argument is needed for the extend mode. 'B' = both sides, 'R'/'L' mean only data
 * on the named side are used.
 */
static TransData *ActionFCurveToTransData(TransData *td, TransData2D **td2dv, FCurve *fcu, AnimData *adt, char side, float cfra)
{
	BezTriple *bezt;
	TransData2D *td2d = *td2dv;
	int i;

	if (fcu == NULL)
		return td;

	for (i=0, bezt=fcu->bezt; i < fcu->totvert; i++, bezt++) {
		/* only add selected keyframes (for now, proportional edit is not enabled) */
		if (bezt->f2 & SELECT) { /* note this MUST match count_fcurve_keys(), so can't use BEZSELECTED() macro */
			/* only add if on the right 'side' of the current frame */
			if (FrameOnMouseSide(side, bezt->vec[1][0], cfra)) {
				TimeToTransData(td, bezt->vec[1], adt);
				
				/*set flags to move handles as necassary*/
				td->flag |= TD_MOVEHANDLE1|TD_MOVEHANDLE2;
				td2d->h1 = bezt->vec[0];
				td2d->h2 = bezt->vec[2];
				
				VECCOPY2D(td2d->ih1, td2d->h1);
				VECCOPY2D(td2d->ih2, td2d->h2);
				
				td++;
				td2d++;
			}
		}
	}
	
	*td2dv = td2d;
	
	return td;
}

/* helper struct for gp-frame transforms (only used here) */
typedef struct tGPFtransdata {
	float val;			/* where transdata writes transform */
	int *sdata;			/* pointer to gpf->framenum */
} tGPFtransdata;

/* This function helps flush transdata written to tempdata into the gp-frames  */
void flushTransGPactionData (TransInfo *t)
{
	tGPFtransdata *tfd;
	int i;

	/* find the first one to start from */
	if (t->mode == TFM_TIME_SLIDE)
		tfd= (tGPFtransdata *)( (float *)(t->customData) + 2 );
	else
		tfd= (tGPFtransdata *)(t->customData);

	/* flush data! */
	for (i = 0; i < t->total; i++, tfd++) {
		*(tfd->sdata)= (int)floor(tfd->val + 0.5f);
	}
}

/* This function advances the address to which td points to, so it must return
 * the new address so that the next time new transform data is added, it doesn't
 * overwrite the existing ones...  i.e.   td = GPLayerToTransData(td, ipo, ob, side, cfra);
 *
 * The 'side' argument is needed for the extend mode. 'B' = both sides, 'R'/'L' mean only data
 * on the named side are used.
 */
static int GPLayerToTransData (TransData *td, tGPFtransdata *tfd, bGPDlayer *gpl, char side, float cfra)
{
	bGPDframe *gpf;
	int count= 0;
	
	/* check for select frames on right side of current frame */
	for (gpf= gpl->frames.first; gpf; gpf= gpf->next) {
		if (gpf->flag & GP_FRAME_SELECT) {
			if (FrameOnMouseSide(side, (float)gpf->framenum, cfra)) {
				/* memory is calloc'ed, so that should zero everything nicely for us */
				td->val= &tfd->val;
				td->ival= (float)gpf->framenum;
				
				tfd->val= (float)gpf->framenum;
				tfd->sdata= &gpf->framenum;
				
				/* advance td now */
				td++;
				tfd++;
				count++;
			}
		}
	}
	
	return count;
}

static void createTransActionData(bContext *C, TransInfo *t)
{
	Scene *scene= t->scene;
	TransData *td = NULL;
	TransData2D *td2d = NULL;
	tGPFtransdata *tfd = NULL;
	
	bAnimContext ac;
	ListBase anim_data = {NULL, NULL};
	bAnimListElem *ale;
	int filter;
	
	int count=0;
	float cfra;
	
	/* determine what type of data we are operating on */
	if (ANIM_animdata_get_context(C, &ac) == 0)
		return;
	
	/* filter data */
	if (ac.datatype == ANIMCONT_GPENCIL)
		filter= (ANIMFILTER_VISIBLE | ANIMFILTER_FOREDIT);
	else
		filter= (ANIMFILTER_VISIBLE | ANIMFILTER_FOREDIT | ANIMFILTER_CURVESONLY);
	ANIM_animdata_filter(&ac, &anim_data, filter, ac.data, ac.datatype);
	
	/* which side of the current frame should be allowed */
	if (t->mode == TFM_TIME_EXTEND) {
		/* only side on which mouse is gets transformed */
		float xmouse, ymouse;
		
		UI_view2d_region_to_view(&ac.ar->v2d, t->imval[0], t->imval[1], &xmouse, &ymouse);
		t->frame_side = (xmouse > CFRA) ? 'R' : 'L'; // XXX use t->frame_side
	}
	else {
		/* normal transform - both sides of current frame are considered */
		t->frame_side = 'B';
	}
	
	/* loop 1: fully select ipo-keys and count how many BezTriples are selected */
	for (ale= anim_data.first; ale; ale= ale->next) {
		AnimData *adt= ANIM_nla_mapping_get(&ac, ale);
		
		/* convert current-frame to action-time (slightly less accurate, espcially under
		 * higher scaling ratios, but is faster than converting all points)
		 */
		if (adt)
			cfra = BKE_nla_tweakedit_remap(adt, (float)CFRA, NLATIME_CONVERT_UNMAP);
		else
			cfra = (float)CFRA;
		
		if (ale->type == ANIMTYPE_FCURVE)
			count += count_fcurve_keys(ale->key_data, t->frame_side, cfra);
		else
			count += count_gplayer_frames(ale->data, t->frame_side, cfra);
	}
	
	/* stop if trying to build list if nothing selected */
	if (count == 0) {
		/* cleanup temp list */
		BLI_freelistN(&anim_data);
		return;
	}
	
	/* allocate memory for data */
	t->total= count;
	
	t->data= MEM_callocN(t->total*sizeof(TransData), "TransData(Action Editor)");
	t->data2d= MEM_callocN(t->total*sizeof(TransData2D), "transdata2d");
	td= t->data;
	td2d = t->data2d;
	
	if (ac.datatype == ANIMCONT_GPENCIL) {
		if (t->mode == TFM_TIME_SLIDE) {
			t->customData= MEM_callocN((sizeof(float)*2)+(sizeof(tGPFtransdata)*count), "TimeSlide + tGPFtransdata");
			tfd= (tGPFtransdata *)( (float *)(t->customData) + 2 );
		}
		else {
			t->customData= MEM_callocN(sizeof(tGPFtransdata)*count, "tGPFtransdata");
			tfd= (tGPFtransdata *)(t->customData);
		}
	}
	else if (t->mode == TFM_TIME_SLIDE)
		t->customData= MEM_callocN(sizeof(float)*2, "TimeSlide Min/Max");
	
	/* loop 2: build transdata array */
	for (ale= anim_data.first; ale; ale= ale->next) {
		if (ale->type == ANIMTYPE_GPLAYER) {
			bGPDlayer *gpl= (bGPDlayer *)ale->data;
			int i;
			
			i = GPLayerToTransData(td, tfd, gpl, t->frame_side, cfra);
			td += i;
			tfd += i;
		}
		else {
			AnimData *adt= ANIM_nla_mapping_get(&ac, ale);
			FCurve *fcu= (FCurve *)ale->key_data;
			
			/* convert current-frame to action-time (slightly less accurate, espcially under
			 * higher scaling ratios, but is faster than converting all points)
			 */
			if (adt)
				cfra = BKE_nla_tweakedit_remap(adt, (float)CFRA, NLATIME_CONVERT_UNMAP);
			else
				cfra = (float)CFRA;
			
			td= ActionFCurveToTransData(td, &td2d, fcu, adt, t->frame_side, cfra);
		}
	}
	
	/* check if we're supposed to be setting minx/maxx for TimeSlide */
	if (t->mode == TFM_TIME_SLIDE) {
		float min=999999999.0f, max=-999999999.0f;
		int i;
		
		td= (t->data + 1);
		for (i=1; i < count; i+=3, td+=3) {
			if (min > *(td->val)) min= *(td->val);
			if (max < *(td->val)) max= *(td->val);
		}
		
		/* minx/maxx values used by TimeSlide are stored as a
		 * calloced 2-float array in t->customData. This gets freed
		 * in postTrans (T_FREE_CUSTOMDATA).
		 */
		*((float *)(t->customData)) = min;
		*((float *)(t->customData) + 1) = max;
	}

	/* cleanup temp list */
	BLI_freelistN(&anim_data);
}

/* ********************* GRAPH EDITOR ************************* */

/* Helper function for createTransGraphEditData, which is reponsible for associating
 * source data with transform data
 */
static void bezt_to_transdata (TransData *td, TransData2D *td2d, AnimData *adt, BezTriple *bezt, 
				int bi, short selected, short ishandle, short intvals, 
				float mtx[3][3], float smtx[3][3])
{
	float *loc = bezt->vec[bi];
	float *cent = bezt->vec[1];

	/* New location from td gets dumped onto the old-location of td2d, which then
	 * gets copied to the actual data at td2d->loc2d (bezt->vec[n])
	 *
	 * Due to NLA mapping, we apply NLA mapping to some of the verts here,
	 * and then that mapping will be undone after transform is done.
	 */
	
	if (adt) {
		td2d->loc[0] = BKE_nla_tweakedit_remap(adt, loc[0], NLATIME_CONVERT_MAP);
		td2d->loc[1] = loc[1];
		td2d->loc[2] = 0.0f;
		td2d->loc2d = loc;
		
		td->loc = td2d->loc;
		td->center[0] = BKE_nla_tweakedit_remap(adt, cent[0], NLATIME_CONVERT_MAP);
		td->center[1] = cent[1];
		td->center[2] = 0.0f;
		
		VECCOPY(td->iloc, td->loc);
	}
	else {
		td2d->loc[0] = loc[0];
		td2d->loc[1] = loc[1];
		td2d->loc[2] = 0.0f;
		td2d->loc2d = loc;
		
		td->loc = td2d->loc;
		VECCOPY(td->center, cent);
		VECCOPY(td->iloc, td->loc);
	}

	if (td->flag & TD_MOVEHANDLE1) {
		td2d->h1 = bezt->vec[0];
		VECCOPY2D(td2d->ih1, td2d->h1);
	} 
	else 	
		td2d->h1 = NULL;

	if (td->flag & TD_MOVEHANDLE2) {
		td2d->h2 = bezt->vec[2];
		VECCOPY2D(td2d->ih2, td2d->h2);
	} 
	else 
		td2d->h2 = NULL;

	memset(td->axismtx, 0, sizeof(td->axismtx));
	td->axismtx[2][2] = 1.0f;
	
	td->ext= NULL; td->val= NULL;
	
	/* store AnimData info in td->extra, for applying mapping when flushing */
	td->extra= adt;
	
	if (selected) {
		td->flag |= TD_SELECTED;
		td->dist= 0.0f;
	}
	else
		td->dist= MAXFLOAT;
	
	if (ishandle)
		td->flag |= TD_NOTIMESNAP;
	if (intvals)
		td->flag |= TD_INTVALUES;

	/* copy space-conversion matrices for dealing with non-uniform scales */
	copy_m3_m3(td->mtx, mtx);
	copy_m3_m3(td->smtx, smtx);
}

static void createTransGraphEditData(bContext *C, TransInfo *t)
{
	SpaceIpo *sipo = (SpaceIpo *)t->sa->spacedata.first;
	Scene *scene= t->scene;
	ARegion *ar= t->ar;
	View2D *v2d= &ar->v2d;
	
	TransData *td = NULL;
	TransData2D *td2d = NULL;
	
	bAnimContext ac;
	ListBase anim_data = {NULL, NULL};
	bAnimListElem *ale;
	int filter;
	
	BezTriple *bezt;
	int count=0, i;
	float cfra;
	float mtx[3][3], smtx[3][3];
	const short use_handle = !(sipo->flag & SIPO_NOHANDLES);
	
	/* determine what type of data we are operating on */
	if (ANIM_animdata_get_context(C, &ac) == 0)
		return;
	
	/* filter data */
	filter= (ANIMFILTER_VISIBLE | ANIMFILTER_FOREDIT | ANIMFILTER_CURVESONLY | ANIMFILTER_CURVEVISIBLE);
	ANIM_animdata_filter(&ac, &anim_data, filter, ac.data, ac.datatype);
	
	/* which side of the current frame should be allowed */
		// XXX we still want this mode, but how to get this using standard transform too?
	if (t->mode == TFM_TIME_EXTEND) {
		/* only side on which mouse is gets transformed */
		float xmouse, ymouse;
		
		UI_view2d_region_to_view(v2d, t->imval[0], t->imval[1], &xmouse, &ymouse);
		t->frame_side = (xmouse > CFRA) ? 'R' : 'L'; // XXX use t->frame_side
	}
	else {
		/* normal transform - both sides of current frame are considered */
		t->frame_side = 'B';
	}
	
	/* loop 1: count how many BezTriples (specifically their verts) are selected (or should be edited) */
	for (ale= anim_data.first; ale; ale= ale->next) {
		AnimData *adt= ANIM_nla_mapping_get(&ac, ale);
		FCurve *fcu= (FCurve *)ale->key_data;
		
		/* convert current-frame to action-time (slightly less accurate, espcially under
		 * higher scaling ratios, but is faster than converting all points)
		 */
		if (adt)
			cfra = BKE_nla_tweakedit_remap(adt, (float)CFRA, NLATIME_CONVERT_UNMAP);
		else
			cfra = (float)CFRA;
		
		/* F-Curve may not have any keyframes */
		if (fcu->bezt == NULL)
			continue;
		
		/* only include BezTriples whose 'keyframe' occurs on the same side of the current frame as mouse */
		for (i=0, bezt=fcu->bezt; i < fcu->totvert; i++, bezt++) {
			if (FrameOnMouseSide(t->frame_side, bezt->vec[1][0], cfra)) {
				const char sel1= use_handle ? bezt->f1 & SELECT : 0;
				const char sel2= bezt->f2 & SELECT;
				const char sel3= use_handle ? bezt->f3 & SELECT : 0;

				if (ELEM3(t->mode, TFM_TRANSLATION, TFM_TIME_TRANSLATE, TFM_TIME_SLIDE)) {
					/* for 'normal' pivots - just include anything that is selected.
					   this works a bit differently in translation modes */
					if (sel2) count++;
					else {
						if (sel1) count++;
						if (sel3) count++;
					}
				} 
				else if (sipo->around == V3D_LOCAL) {
					/* for local-pivot we only need to count the number of selected handles only, so that centerpoints don't
					 * don't get moved wrong
					 */
					if (bezt->ipo == BEZT_IPO_BEZ) {
						if (sel1) count++;
						if (sel3) count++;
					}
					/* else if (sel2) count++; // TODO: could this cause problems? */
					/* - yes this causes problems, because no td is created for the center point */
				}
				else {
					/* for 'normal' pivots - just include anything that is selected */
					if (sel1) count++;
					if (sel2) count++;
					if (sel3) count++;
				}
			}
		}
	}
	
	/* stop if trying to build list if nothing selected */
	if (count == 0) {
		/* cleanup temp list */
		BLI_freelistN(&anim_data);
		return;
	}
	
	/* allocate memory for data */
	t->total= count;
	
	t->data= MEM_callocN(t->total*sizeof(TransData), "TransData (Graph Editor)");
		/* for each 2d vert a 3d vector is allocated, so that they can be treated just as if they were 3d verts */
	t->data2d= MEM_callocN(t->total*sizeof(TransData2D), "TransData2D (Graph Editor)");
	
	td= t->data;
	td2d= t->data2d;
	
	/* precompute space-conversion matrices for dealing with non-uniform scaling of Graph Editor */
	unit_m3(mtx);
	unit_m3(smtx);
	
	if (ELEM(t->mode, TFM_ROTATION, TFM_RESIZE)) {
		float xscale, yscale;
		
		/* apply scale factors to x and y axes of space-conversion matrices */
		UI_view2d_getscale(v2d, &xscale, &yscale);
		
		/* mtx is data to global (i.e. view) conversion */
		mul_v3_fl(mtx[0], xscale);
		mul_v3_fl(mtx[1], yscale);
		
		/* smtx is global (i.e. view) to data conversion */
		if (IS_EQF(xscale, 0.0f) == 0) mul_v3_fl(smtx[0], 1.0f/xscale);
		if (IS_EQF(yscale, 0.0f) == 0) mul_v3_fl(smtx[1], 1.0f/yscale);
	}
	
	/* loop 2: build transdata arrays */
	for (ale= anim_data.first; ale; ale= ale->next) {
		AnimData *adt= ANIM_nla_mapping_get(&ac, ale);
		FCurve *fcu= (FCurve *)ale->key_data;
		short intvals= (fcu->flag & FCURVE_INT_VALUES);
		
		/* convert current-frame to action-time (slightly less accurate, espcially under
		 * higher scaling ratios, but is faster than converting all points)
		 */
		if (adt)
			cfra = BKE_nla_tweakedit_remap(adt, (float)CFRA, NLATIME_CONVERT_UNMAP);
		else
			cfra = (float)CFRA;
			
		/* F-Curve may not have any keyframes */
		if (fcu->bezt == NULL)
			continue;
		
		ANIM_unit_mapping_apply_fcurve(ac.scene, ale->id, ale->key_data, ANIM_UNITCONV_ONLYSEL|ANIM_UNITCONV_SELVERTS);
		
		/* only include BezTriples whose 'keyframe' occurs on the same side of the current frame as mouse (if applicable) */
		for (i=0, bezt= fcu->bezt; i < fcu->totvert; i++, bezt++) {
			if (FrameOnMouseSide(t->frame_side, bezt->vec[1][0], cfra)) {
				const char sel1= use_handle ? bezt->f1 & SELECT : 0;
				const char sel2= bezt->f2 & SELECT;
				const char sel3= use_handle ? bezt->f3 & SELECT : 0;

				TransDataCurveHandleFlags *hdata = NULL;
				short h1=1, h2=1;
				
				/* only include handles if selected, irrespective of the interpolation modes.
				 * also, only treat handles specially if the center point isn't selected. 
				 */
				if (!ELEM3(t->mode, TFM_TRANSLATION, TFM_TIME_TRANSLATE, TFM_TIME_SLIDE) || !(sel2)) {
					if (sel1) {
						hdata = initTransDataCurveHandles(td, bezt);
						bezt_to_transdata(td++, td2d++, adt, bezt, 0, 1, 1, intvals, mtx, smtx);
					} 
					else
						h1= 0;
					
					if (sel3) {
						if (hdata==NULL)
							hdata = initTransDataCurveHandles(td, bezt);
						bezt_to_transdata(td++, td2d++, adt, bezt, 2, 1, 1, intvals, mtx, smtx);
					} 
					else
						h2= 0;
				}
				
				/* only include main vert if selected */
				if (sel2 && (sipo->around != V3D_LOCAL || ELEM3(t->mode, TFM_TRANSLATION, TFM_TIME_TRANSLATE, TFM_TIME_SLIDE))) {

					/* move handles relative to center */
					if (ELEM3(t->mode, TFM_TRANSLATION, TFM_TIME_TRANSLATE, TFM_TIME_SLIDE)) {
						if (sel1) td->flag |= TD_MOVEHANDLE1;
						if (sel3) td->flag |= TD_MOVEHANDLE2;
					}
					
					/* if handles were not selected, store their selection status */
					if (!(sel1) && !(sel3)) {
						if (hdata == NULL)
							hdata = initTransDataCurveHandles(td, bezt);
					}
				
					bezt_to_transdata(td++, td2d++, adt, bezt, 1, 1, 0, intvals, mtx, smtx);
					
				}
				/* special hack (must be done after initTransDataCurveHandles(), as that stores handle settings to restore...):
				 *	- Check if we've got entire BezTriple selected and we're scaling/rotating that point,
				 *	  then check if we're using auto-handles.
				 *	- If so, change them auto-handles to aligned handles so that handles get affected too
				 */
				if ((bezt->h1 == HD_AUTO) && (bezt->h2 == HD_AUTO) && ELEM(t->mode, TFM_ROTATION, TFM_RESIZE)) {
					if (hdata && (sel1) && (sel3)) {
						bezt->h1= HD_ALIGN;
						bezt->h2= HD_ALIGN;
					}
				}
			}
		}
		
		/* Sets handles based on the selection */
		testhandles_fcurve(fcu);
	}
	
	/* cleanup temp list */
	BLI_freelistN(&anim_data);
}


/* ------------------------ */

/* struct for use in re-sorting BezTriples during Graph Editor transform */
typedef struct BeztMap {
	BezTriple *bezt;
	unsigned int oldIndex; 		/* index of bezt in fcu->bezt array before sorting */
	unsigned int newIndex;		/* index of bezt in fcu->bezt array after sorting */
	short swapHs; 				/* swap order of handles (-1=clear; 0=not checked, 1=swap) */
	char pipo, cipo;			/* interpolation of current and next segments */
} BeztMap;


/* This function converts an FCurve's BezTriple array to a BeztMap array
 * NOTE: this allocates memory that will need to get freed later
 */
static BeztMap *bezt_to_beztmaps (BezTriple *bezts, int totvert, const short UNUSED(use_handle))
{
	BezTriple *bezt= bezts;
	BezTriple *prevbezt= NULL;
	BeztMap *bezm, *bezms;
	int i;
	
	/* allocate memory for this array */
	if (totvert==0 || bezts==NULL)
		return NULL;
	bezm= bezms= MEM_callocN(sizeof(BeztMap)*totvert, "BeztMaps");
	
	/* assign beztriples to beztmaps */
	for (i=0; i < totvert; i++, bezm++, prevbezt=bezt, bezt++) {
		bezm->bezt= bezt;
		
		bezm->oldIndex= i;
		bezm->newIndex= i;
		
		bezm->pipo= (prevbezt) ? prevbezt->ipo : bezt->ipo;
		bezm->cipo= bezt->ipo;
	}

	return bezms;
}

/* This function copies the code of sort_time_ipocurve, but acts on BeztMap structs instead */
static void sort_time_beztmaps (BeztMap *bezms, int totvert, const short UNUSED(use_handle))
{
	BeztMap *bezm;
	int i, ok= 1;
	
	/* keep repeating the process until nothing is out of place anymore */
	while (ok) {
		ok= 0;
		
		bezm= bezms;
		i= totvert;
		while (i--) {
			/* is current bezm out of order (i.e. occurs later than next)? */
			if (i > 0) {
				if (bezm->bezt->vec[1][0] > (bezm+1)->bezt->vec[1][0]) {
					bezm->newIndex++;
					(bezm+1)->newIndex--;
					
					SWAP(BeztMap, *bezm, *(bezm+1));
					
					ok= 1;
				}
			}
			
			/* do we need to check if the handles need to be swapped?
			 * optimisation: this only needs to be performed in the first loop
			 */
			if (bezm->swapHs == 0) {
				if ( (bezm->bezt->vec[0][0] > bezm->bezt->vec[1][0]) &&
					 (bezm->bezt->vec[2][0] < bezm->bezt->vec[1][0]) )
				{
					/* handles need to be swapped */
					bezm->swapHs = 1;
				}
				else {
					/* handles need to be cleared */
					bezm->swapHs = -1;
				}
			}
			
			bezm++;
		}
	}
}

/* This function firstly adjusts the pointers that the transdata has to each BezTriple */
static void beztmap_to_data (TransInfo *t, FCurve *fcu, BeztMap *bezms, int totvert, const short UNUSED(use_handle))
{
	BezTriple *bezts = fcu->bezt;
	BeztMap *bezm;
	TransData2D *td2d;
	TransData *td;
	int i, j;
	char *adjusted;
	
	/* dynamically allocate an array of chars to mark whether an TransData's
	 * pointers have been fixed already, so that we don't override ones that are
	 * already done
	  */
	adjusted= MEM_callocN(t->total, "beztmap_adjusted_map");
	
	/* for each beztmap item, find if it is used anywhere */
	bezm= bezms;
	for (i= 0; i < totvert; i++, bezm++) {
		/* loop through transdata, testing if we have a hit
		 * for the handles (vec[0]/vec[2]), we must also check if they need to be swapped...
		 */
		td2d= t->data2d;
		td= t->data;
		for (j= 0; j < t->total; j++, td2d++, td++) {
			/* skip item if already marked */
			if (adjusted[j] != 0) continue;
			
			/* update all transdata pointers, no need to check for selections etc,
			 * since only points that are really needed were created as transdata
			 */
			if (td2d->loc2d == bezm->bezt->vec[0]) {
				if (bezm->swapHs == 1)
					td2d->loc2d= (bezts + bezm->newIndex)->vec[2];
				else
					td2d->loc2d= (bezts + bezm->newIndex)->vec[0];
				adjusted[j] = 1;
			}
			else if (td2d->loc2d == bezm->bezt->vec[2]) {
				if (bezm->swapHs == 1)
					td2d->loc2d= (bezts + bezm->newIndex)->vec[0];
				else
					td2d->loc2d= (bezts + bezm->newIndex)->vec[2];
				adjusted[j] = 1;
			}
			else if (td2d->loc2d == bezm->bezt->vec[1]) {
				td2d->loc2d= (bezts + bezm->newIndex)->vec[1];
					
				/* if only control point is selected, the handle pointers need to be updated as well */
				if(td2d->h1)
					td2d->h1= (bezts + bezm->newIndex)->vec[0];
				if(td2d->h2)
					td2d->h2= (bezts + bezm->newIndex)->vec[2];
					
				adjusted[j] = 1;
			}

			/* the handle type pointer has to be updated too */
			if (adjusted[j] && td->flag & TD_BEZTRIPLE && td->hdata) {
				if(bezm->swapHs == 1) {
					td->hdata->h1 = &(bezts + bezm->newIndex)->h2;
					td->hdata->h2 = &(bezts + bezm->newIndex)->h1;
				}
				else {
					td->hdata->h1 = &(bezts + bezm->newIndex)->h1;
					td->hdata->h2 = &(bezts + bezm->newIndex)->h2;
				}
			}
		}
		
	}
	
	/* free temp memory used for 'adjusted' array */
	MEM_freeN(adjusted);
}

/* This function is called by recalcData during the Transform loop to recalculate
 * the handles of curves and sort the keyframes so that the curves draw correctly.
 * It is only called if some keyframes have moved out of order.
 *
 * anim_data is the list of channels (F-Curves) retrieved already containing the
 * channels to work on. It should not be freed here as it may still need to be used.
 */
void remake_graph_transdata (TransInfo *t, ListBase *anim_data)
{
	SpaceIpo *sipo = (SpaceIpo *)t->sa->spacedata.first;
	bAnimListElem *ale;
	const short use_handle = !(sipo->flag & SIPO_NOHANDLES);
	
	/* sort and reassign verts */
	for (ale= anim_data->first; ale; ale= ale->next) {
		FCurve *fcu= (FCurve *)ale->key_data;
		
		if (fcu->bezt) {
			BeztMap *bezm;
			
			/* adjust transform-data pointers */
			/* note, none of these functions use 'use_handle', it could be removed */
			bezm= bezt_to_beztmaps(fcu->bezt, fcu->totvert, use_handle);
			sort_time_beztmaps(bezm, fcu->totvert, use_handle);
			beztmap_to_data(t, fcu, bezm, fcu->totvert, use_handle);
			
			/* free mapping stuff */
			MEM_freeN(bezm);
			
			/* re-sort actual beztriples (perhaps this could be done using the beztmaps to save time?) */
			sort_time_fcurve(fcu);
			
			/* make sure handles are all set correctly */
			testhandles_fcurve(fcu);
		}
	}
}

/* this function is called on recalcData to apply the transforms applied
 * to the transdata on to the actual keyframe data
 */
void flushTransGraphData(TransInfo *t)
{
	SpaceIpo *sipo = (SpaceIpo *)t->sa->spacedata.first;
	TransData *td;
	TransData2D *td2d;
	Scene *scene= t->scene;
	double secf= FPS;
	int a;

	/* flush to 2d vector from internally used 3d vector */
	for (a=0, td= t->data, td2d=t->data2d; a<t->total; a++, td++, td2d++) {
		AnimData *adt= (AnimData *)td->extra; /* pointers to relevant AnimData blocks are stored in the td->extra pointers */
		
		/* handle snapping for time values
		 *	- we should still be in NLA-mapping timespace
		 *	- only apply to keyframes (but never to handles)
		 */
		if ((td->flag & TD_NOTIMESNAP)==0) {
			switch (sipo->autosnap) {
				case SACTSNAP_FRAME: /* snap to nearest frame (or second if drawing seconds) */
					if (sipo->flag & SIPO_DRAWTIME)
						td2d->loc[0]= (float)( floor((td2d->loc[0]/secf) + 0.5f) * secf );
					else
						td2d->loc[0]= (float)( floor(td2d->loc[0]+0.5f) );
					break;
				
				case SACTSNAP_MARKER: /* snap to nearest marker */
					td2d->loc[0]= (float)ED_markers_find_nearest_marker_time(&t->scene->markers, td2d->loc[0]);
					break;
			}
		}
		
		/* we need to unapply the nla-mapping from the time in some situations */
		if (adt)
			td2d->loc2d[0]= BKE_nla_tweakedit_remap(adt, td2d->loc[0], NLATIME_CONVERT_UNMAP);
		else
			td2d->loc2d[0]= td2d->loc[0];
		
		/* if int-values only, truncate to integers */
		if (td->flag & TD_INTVALUES)
			td2d->loc2d[1]= (float)((int)td2d->loc[1]);
		else
			td2d->loc2d[1]= td2d->loc[1];
		
		if ((td->flag & TD_MOVEHANDLE1) && td2d->h1) {
			td2d->h1[0] = td2d->ih1[0] + td->loc[0] - td->iloc[0];
			td2d->h1[1] = td2d->ih1[1] + td->loc[1] - td->iloc[1];
		}
		
		if ((td->flag & TD_MOVEHANDLE2) && td2d->h2) {
			td2d->h2[0] = td2d->ih2[0] + td->loc[0] - td->iloc[0];
			td2d->h2[1] = td2d->ih2[1] + td->loc[1] - td->iloc[1];
		}
	}
}

/* ******************* Sequencer Transform data ******************* */

/* This function applies the rules for transforming a strip so duplicate
 * checks dont need to be added in multiple places.
 *
 * recursive, count and flag MUST be set.
 *
 * seq->depth must be set before running this function so we know if the strips
 * are root level or not
 */
#define XXX_DURIAN_ANIM_TX_HACK
static void SeqTransInfo(TransInfo *t, Sequence *seq, int *recursive, int *count, int *flag)
{
 
#ifdef XXX_DURIAN_ANIM_TX_HACK
	/* hack */
	if((seq->flag & SELECT)==0 && seq->type & SEQ_EFFECT) {
		Sequence *seq_t[3];
		int i;

		seq_t[0]= seq->seq1;
		seq_t[1]= seq->seq2;
		seq_t[2]= seq->seq3;

		for(i=0; i<3; i++) {
			if (seq_t[i] && ((seq_t[i])->flag & SELECT) && !(seq_t[i]->flag & SEQ_LOCK) && !(seq_t[i]->flag & (SEQ_LEFTSEL|SEQ_RIGHTSEL)))
				seq->flag |= SELECT;
		}
	}
#endif
    
	/* for extend we need to do some tricks */
	if (t->mode == TFM_TIME_EXTEND) {

		/* *** Extend Transform *** */

		Scene * scene= t->scene;
		int cfra= CFRA;
		int left= seq_tx_get_final_left(seq, 0);
		int right= seq_tx_get_final_right(seq, 0);

		if (seq->depth == 0 && ((seq->flag & SELECT) == 0 || (seq->flag & SEQ_LOCK))) {
			*recursive= 0;
			*count= 0;
			*flag= 0;
		}
		else if (seq->type ==SEQ_META) {

			/* for meta's we only ever need to extend their children, no matter what depth
			 * just check the meta's are in the bounds */
			if (t->frame_side=='R' && right <= cfra)		*recursive= 0;
			else if (t->frame_side=='L' && left >= cfra)	*recursive= 0;
			else											*recursive= 1;

			*count= 0;
			*flag= 0;
		}
		else {

			*recursive= 0;	/* not a meta, so no thinking here */
			*count= 1;		/* unless its set to 0, extend will never set 2 handles at once */
			*flag= (seq->flag | SELECT) & ~(SEQ_LEFTSEL|SEQ_RIGHTSEL);

			if (t->frame_side=='R') {
				if (right <= cfra)		*count= *flag= 0;	/* ignore */
				else if (left > cfra)	;	/* keep the selection */
				else					*flag |= SEQ_RIGHTSEL;
			}
			else {
				if (left >= cfra)		*count= *flag= 0;	/* ignore */
				else if (right < cfra)	;	/* keep the selection */
				else					*flag |= SEQ_LEFTSEL;
			}
		}
	} else {

		t->frame_side= 'B';

		/* *** Normal Transform *** */

		if (seq->depth == 0) {

			/* Count */

			/* Non nested strips (resect selection and handles) */
			if ((seq->flag & SELECT) == 0 || (seq->flag & SEQ_LOCK)) {
				*recursive= 0;
				*count= 0;
				*flag= 0;
			}
			else {
				if ((seq->flag & (SEQ_LEFTSEL|SEQ_RIGHTSEL)) == (SEQ_LEFTSEL|SEQ_RIGHTSEL)) {
					*flag= seq->flag;
					*count= 2; /* we need 2 transdata's */
				} else {
					*flag= seq->flag;
					*count= 1; /* selected or with a handle selected */
				}

				/* Recursive */

				if ((seq->type == SEQ_META) && ((seq->flag & (SEQ_LEFTSEL|SEQ_RIGHTSEL)) == 0)) {
					/* if any handles are selected, dont recurse */
					*recursive = 1;
				}
				else {
					*recursive = 0;
				}
			}
		}
		else {
			/* Nested, different rules apply */

			if (seq->type == SEQ_META) {
				/* Meta's can only directly be moved between channels since they
				 * dont have their start and length set directly (children affect that)
				 * since this Meta is nested we dont need any of its data infact.
				 * calc_sequence() will update its settings when run on the toplevel meta */
				*flag= 0;
				*count= 0;
				*recursive = 1;
			}
			else {
				*flag= (seq->flag | SELECT) & ~(SEQ_LEFTSEL|SEQ_RIGHTSEL);
				*count= 1; /* ignore the selection for nested */
				*recursive = 0;
			}
		}
	}
}



static int SeqTransCount(TransInfo *t, ListBase *seqbase, int depth)
{
	Sequence *seq;
	int tot= 0, recursive, count, flag;

	for (seq= seqbase->first; seq; seq= seq->next) {
		seq->depth= depth;

		SeqTransInfo(t, seq, &recursive, &count, &flag); /* ignore the flag */
		tot += count;

		if (recursive) {
			tot += SeqTransCount(t, &seq->seqbase, depth+1);
		}
	}

	return tot;
}


static TransData *SeqToTransData(TransData *td, TransData2D *td2d, TransDataSeq *tdsq, Sequence *seq, int flag, int sel_flag)
{
	int start_left;

	switch(sel_flag) {
	case SELECT:
		/* Use seq_tx_get_final_left() and an offset here
		 * so transform has the left hand location of the strip.
		 * tdsq->start_offset is used when flushing the tx data back */
		start_left= seq_tx_get_final_left(seq, 0);
		td2d->loc[0]= start_left;
		tdsq->start_offset= start_left - seq->start; /* use to apply the original location */
		break;
	case SEQ_LEFTSEL:
		start_left= seq_tx_get_final_left(seq, 0);
		td2d->loc[0] = start_left;
		break;
	case SEQ_RIGHTSEL:
		td2d->loc[0] = seq_tx_get_final_right(seq, 0);
		break;
	}

	td2d->loc[1] = seq->machine; /* channel - Y location */
	td2d->loc[2] = 0.0f;
	td2d->loc2d = NULL;


	tdsq->seq= seq;

	/* Use instead of seq->flag for nested strips and other
	 * cases where the selection may need to be modified */
	tdsq->flag= flag;
	tdsq->sel_flag= sel_flag;


	td->extra= (void *)tdsq; /* allow us to update the strip from here */

	td->flag = 0;
	td->loc = td2d->loc;
	VECCOPY(td->center, td->loc);
	VECCOPY(td->iloc, td->loc);

	memset(td->axismtx, 0, sizeof(td->axismtx));
	td->axismtx[2][2] = 1.0f;

	td->ext= NULL; td->val= NULL;

	td->flag |= TD_SELECTED;
	td->dist= 0.0;

	unit_m3(td->mtx);
	unit_m3(td->smtx);

	/* Time Transform (extend) */
	td->val= td2d->loc;
	td->ival= td2d->loc[0];

	return td;
}

static int SeqToTransData_Recursive(TransInfo *t, ListBase *seqbase, TransData *td, TransData2D *td2d, TransDataSeq *tdsq)
{
	Sequence *seq;
	int recursive, count, flag;
	int tot= 0;

	for (seq= seqbase->first; seq; seq= seq->next) {

		SeqTransInfo(t, seq, &recursive, &count, &flag);

		/* add children first so recalculating metastrips does nested strips first */
		if (recursive) {
			int tot_children= SeqToTransData_Recursive(t, &seq->seqbase, td, td2d, tdsq);

			td=		td +	tot_children;
			td2d=	td2d +	tot_children;
			tdsq=	tdsq +	tot_children;

			tot += tot_children;
		}

		/* use 'flag' which is derived from seq->flag but modified for special cases */
		if (flag & SELECT) {
			if (flag & (SEQ_LEFTSEL|SEQ_RIGHTSEL)) {
				if (flag & SEQ_LEFTSEL) {
					SeqToTransData(td++, td2d++, tdsq++, seq, flag, SEQ_LEFTSEL);
					tot++;
				}
				if (flag & SEQ_RIGHTSEL) {
					SeqToTransData(td++, td2d++, tdsq++, seq, flag, SEQ_RIGHTSEL);
					tot++;
				}
			}
			else {
				SeqToTransData(td++, td2d++, tdsq++, seq, flag, SELECT);
				tot++;
			}
		}
	}

	return tot;
}

static void freeSeqData(TransInfo *t)
{
	Editing *ed= seq_give_editing(t->scene, FALSE);

	if(ed != NULL) {
		ListBase *seqbasep= ed->seqbasep;
		TransData *td= t->data;
		int a;

		/* prevent updating the same seq twice
		 * if the transdata order is changed this will mess up
		 * but so will TransDataSeq */
		Sequence *seq_prev= NULL;
		Sequence *seq;


		if (!(t->state == TRANS_CANCEL)) {

#if 0		// default 2.4 behavior

			/* flush to 2d vector from internally used 3d vector */
			for(a=0; a<t->total; a++, td++) {
				if ((seq != seq_prev) && (seq->depth==0) && (seq->flag & SEQ_OVERLAP)) {
				seq= ((TransDataSeq *)td->extra)->seq;
					shuffle_seq(seqbasep, seq);
				}

				seq_prev= seq;
			}

#else		// durian hack
			{
				int overlap= 0;

				for(a=0; a<t->total; a++, td++) {
					seq_prev= NULL;
					seq= ((TransDataSeq *)td->extra)->seq;
					if ((seq != seq_prev) && (seq->depth==0) && (seq->flag & SEQ_OVERLAP)) {
						overlap= 1;
						break;
					}
					seq_prev= seq;
				}

				if(overlap) {
					for(seq= seqbasep->first; seq; seq= seq->next)
						seq->tmp= NULL;

					td= t->data;
					seq_prev= NULL;
					for(a=0; a<t->total; a++, td++) {
						seq= ((TransDataSeq *)td->extra)->seq;
						if ((seq != seq_prev)) {
							/* Tag seq with a non zero value, used by shuffle_seq_time to identify the ones to shuffle */
							seq->tmp= (void*)1;
						}
					}

					shuffle_seq_time(seqbasep, t->scene);
				}
			}
#endif

			for(seq= seqbasep->first; seq; seq= seq->next) {
				/* We might want to build a list of effects that need to be updated during transform */
				if(seq->type & SEQ_EFFECT) {
					if		(seq->seq1 && seq->seq1->flag & SELECT) calc_sequence(t->scene, seq);
					else if	(seq->seq2 && seq->seq2->flag & SELECT) calc_sequence(t->scene, seq);
					else if	(seq->seq3 && seq->seq3->flag & SELECT) calc_sequence(t->scene, seq);
				}
			}

			sort_seq(t->scene);
		}
		else {
			/* Cancelled, need to update the strips display */
			for(a=0; a<t->total; a++, td++) {
				seq= ((TransDataSeq *)td->extra)->seq;
				if ((seq != seq_prev) && (seq->depth==0)) {
					calc_sequence_disp(t->scene, seq);
				}
				seq_prev= seq;
			}
		}
	}

	if (t->customData) {
		MEM_freeN(t->customData);
		t->customData= NULL;
	}
	if (t->data) {
		MEM_freeN(t->data); // XXX postTrans usually does this
		t->data= NULL;
	}
}

static void createTransSeqData(bContext *C, TransInfo *t)
{

	View2D *v2d= UI_view2d_fromcontext(C);
	Scene *scene= t->scene;
	Editing *ed= seq_give_editing(t->scene, FALSE);
	TransData *td = NULL;
	TransData2D *td2d= NULL;
	TransDataSeq *tdsq= NULL;

	int count=0;

	if (ed==NULL) {
		t->total= 0;
		return;
	}

	t->customFree= freeSeqData;

	/* which side of the current frame should be allowed */
	if (t->mode == TFM_TIME_EXTEND) {
		/* only side on which mouse is gets transformed */
		float xmouse, ymouse;

		UI_view2d_region_to_view(v2d, t->imval[0], t->imval[1], &xmouse, &ymouse);
		t->frame_side = (xmouse > CFRA) ? 'R' : 'L';
	}
	else {
		/* normal transform - both sides of current frame are considered */
		t->frame_side = 'B';
	}


	count = SeqTransCount(t, ed->seqbasep, 0);

	/* allocate memory for data */
	t->total= count;

	/* stop if trying to build list if nothing selected */
	if (count == 0) {
		return;
	}

	td = t->data = MEM_callocN(t->total*sizeof(TransData), "TransSeq TransData");
	td2d = t->data2d = MEM_callocN(t->total*sizeof(TransData2D), "TransSeq TransData2D");
	tdsq = t->customData= MEM_callocN(t->total*sizeof(TransDataSeq), "TransSeq TransDataSeq");



	/* loop 2: build transdata array */
	SeqToTransData_Recursive(t, ed->seqbasep, td, td2d, tdsq);
}


/* *********************** Object Transform data ******************* */

/* Little helper function for ObjectToTransData used to give certain
 * constraints (ChildOf, FollowPath, and others that may be added)
 * inverse corrections for transform, so that they aren't in CrazySpace.
 * These particular constraints benefit from this, but others don't, hence
 * this semi-hack ;-)    - Aligorith
 */
static short constraints_list_needinv(TransInfo *t, ListBase *list)
{
	bConstraint *con;

	/* loop through constraints, checking if there's one of the mentioned
	 * constraints needing special crazyspace corrections
	 */
	if (list) {
		for (con= list->first; con; con=con->next) {
			/* only consider constraint if it is enabled, and has influence on result */
			if ((con->flag & CONSTRAINT_DISABLE)==0 && (con->enforce!=0.0f)) {
				/* (affirmative) returns for specific constraints here... */
					/* constraints that require this regardless  */
				if (con->type == CONSTRAINT_TYPE_CHILDOF) return 1;
				if (con->type == CONSTRAINT_TYPE_FOLLOWPATH) return 1;
				if (con->type == CONSTRAINT_TYPE_CLAMPTO) return 1;
				
					/* constraints that require this only under special conditions */
				if (con->type == CONSTRAINT_TYPE_ROTLIKE) {
					/* CopyRot constraint only does this when rotating, and offset is on */
					bRotateLikeConstraint *data = (bRotateLikeConstraint *)con->data;
					
					if ((data->flag & ROTLIKE_OFFSET) && (t->mode == TFM_ROTATION))
						return 1;
				}
			}
		}
	}

	/* no appropriate candidates found */
	return 0;
}

/* transcribe given object into TransData for Transforming */
static void ObjectToTransData(TransInfo *t, TransData *td, Object *ob)
{
	Scene *scene = t->scene;
	float obmtx[3][3];
	short constinv;
	short skip_invert = 0;

	/* axismtx has the real orientation */
	copy_m3_m4(td->axismtx, ob->obmat);
	normalize_m3(td->axismtx);

	td->con= ob->constraints.first;

	/* hack: tempolarily disable tracking and/or constraints when getting
	 *		object matrix, if tracking is on, or if constraints don't need
	 * 		inverse correction to stop it from screwing up space conversion
	 *		matrix later
	 */
	constinv = constraints_list_needinv(t, &ob->constraints);

	/* disable constraints inversion for dummy pass */
	if (t->mode == TFM_DUMMY)
		skip_invert = 1;

	if (skip_invert == 0 && constinv == 0) {
		if (constinv == 0)
			ob->transflag |= OB_NO_CONSTRAINTS; /* where_is_object_time checks this */
		
		where_is_object(t->scene, ob);
		
		if (constinv == 0)
			ob->transflag &= ~OB_NO_CONSTRAINTS;
	}
	else
		where_is_object(t->scene, ob);

	td->ob = ob;

	td->loc = ob->loc;
	VECCOPY(td->iloc, td->loc);
	
	if (ob->rotmode > 0) {
		td->ext->rot= ob->rot;
		td->ext->rotAxis= NULL;
		td->ext->rotAngle= NULL;
		td->ext->quat= NULL;
		
		VECCOPY(td->ext->irot, ob->rot);
		VECCOPY(td->ext->drot, ob->drot);
	}
	else if (ob->rotmode == ROT_MODE_AXISANGLE) {
		td->ext->rot= NULL;
		td->ext->rotAxis= ob->rotAxis;
		td->ext->rotAngle= &ob->rotAngle;
		td->ext->quat= NULL;
		
		td->ext->irotAngle= ob->rotAngle;
		VECCOPY(td->ext->irotAxis, ob->rotAxis);
		// td->ext->drotAngle= ob->drotAngle;			// XXX, not implimented
		// VECCOPY(td->ext->drotAxis, ob->drotAxis);	// XXX, not implimented
	}
	else {
		td->ext->rot= NULL;
		td->ext->rotAxis= NULL;
		td->ext->rotAngle= NULL;
		td->ext->quat= ob->quat;
		
		QUATCOPY(td->ext->iquat, ob->quat);
		QUATCOPY(td->ext->dquat, ob->dquat);
	}
	td->ext->rotOrder=ob->rotmode;

	td->ext->size = ob->size;
	VECCOPY(td->ext->isize, ob->size);
	VECCOPY(td->ext->dsize, ob->dsize);

	VECCOPY(td->center, ob->obmat[3]);

	copy_m4_m4(td->ext->obmat, ob->obmat);

	/* is there a need to set the global<->data space conversion matrices? */
	if (ob->parent || constinv) {
		float totmat[3][3], obinv[3][3];

		/* Get the effect of parenting, and/or certain constraints.
		 * NOTE: some Constraints, and also Tracking should never get this
		 *		done, as it doesn't work well.
		 */
		object_to_mat3(ob, obmtx);
		copy_m3_m4(totmat, ob->obmat);
		invert_m3_m3(obinv, totmat);
		mul_m3_m3m3(td->smtx, obmtx, obinv);
		invert_m3_m3(td->mtx, td->smtx);
	}
	else {
		/* no conversion to/from dataspace */
		unit_m3(td->smtx);
		unit_m3(td->mtx);
	}

	/* set active flag */
	if (ob == OBACT)
	{
		td->flag |= TD_ACTIVE;
	}
}


/* sets flags in Bases to define whether they take part in transform */
/* it deselects Bases, so we have to call the clear function always after */
static void set_trans_object_base_flags(TransInfo *t)
{
	Scene *scene = t->scene;
	View3D *v3d = t->view;

	/*
	 if Base selected and has parent selected:
	 base->flag= BA_WAS_SEL
	 */
	Base *base;

	/* don't do it if we're not actually going to recalculate anything */
	if(t->mode == TFM_DUMMY)
		return;

	/* makes sure base flags and object flags are identical */
	copy_baseflags(t->scene);

	/* handle pending update events, otherwise they got copied below */
	for (base= scene->base.first; base; base= base->next) {
		if(base->object->recalc)
			object_handle_update(t->scene, base->object);
	}

	for (base= scene->base.first; base; base= base->next) {
		base->flag &= ~BA_WAS_SEL;

		if(TESTBASELIB_BGMODE(v3d, scene, base)) {
			Object *ob= base->object;
			Object *parsel= ob->parent;

			/* if parent selected, deselect */
			while(parsel) {
				if(parsel->flag & SELECT) {
					Base *parbase = object_in_scene(parsel, scene);
					if(parbase) { /* in rare cases this can fail */
						if TESTBASELIB_BGMODE(v3d, scene, parbase) {
							break;
						}
					}
				}
				parsel= parsel->parent;
			}

			if(parsel)
			{
				/* rotation around local centers are allowed to propagate */
				if ((t->mode == TFM_ROTATION || t->mode == TFM_TRACKBALL)  && t->around == V3D_LOCAL) {
					base->flag |= BA_TRANSFORM_CHILD;
				} else {
					base->flag &= ~SELECT;
					base->flag |= BA_WAS_SEL;
				}
			}
			/* used for flush, depgraph will change recalcs if needed :) */
			ob->recalc |= OB_RECALC_OB;
		}
	}

	/* all recalc flags get flushed to all layers, so a layer flip later on works fine */
	DAG_scene_flush_update(G.main, t->scene, -1, 0);

	/* and we store them temporal in base (only used for transform code) */
	/* this because after doing updates, the object->recalc is cleared */
	for (base= scene->base.first; base; base= base->next) {
		if(base->object->recalc & OB_RECALC_OB)
			base->flag |= BA_HAS_RECALC_OB;
		if(base->object->recalc & OB_RECALC_DATA)
			base->flag |= BA_HAS_RECALC_DATA;
	}
}

static int mark_children(Object *ob)
{
	if (ob->flag & (SELECT|BA_TRANSFORM_CHILD))
		return 1;

	if (ob->parent)
	{
		if (mark_children(ob->parent))
		{
			ob->flag |= BA_TRANSFORM_CHILD;
			return 1;
		}
	}
	
	return 0;
}

static int count_proportional_objects(TransInfo *t)
{
	int total = 0;
	Scene *scene = t->scene;
	View3D *v3d = t->view;
	Base *base;

	/* rotations around local centers are allowed to propagate, so we take all objects */
	if (!((t->mode == TFM_ROTATION || t->mode == TFM_TRACKBALL)  && t->around == V3D_LOCAL))
	{
		/* mark all parents */
		for (base= scene->base.first; base; base= base->next) {
			if(TESTBASELIB_BGMODE(v3d, scene, base)) {
				Object *parent = base->object->parent;
	
				/* flag all parents */
				while(parent) {
					parent->flag |= BA_TRANSFORM_PARENT;
					parent = parent->parent;
				}
			}
		}

		/* mark all children */
		for (base= scene->base.first; base; base= base->next) {
			/* all base not already selected or marked that is editable */
			if ((base->object->flag & (SELECT|BA_TRANSFORM_CHILD|BA_TRANSFORM_PARENT)) == 0 && BASE_EDITABLE_BGMODE(v3d, scene, base))
			{
				mark_children(base->object);
			}
		}
	}
	
	for (base= scene->base.first; base; base= base->next) {
		Object *ob= base->object;

		/* if base is not selected, not a parent of selection or not a child of selection and it is editable */
		if ((ob->flag & (SELECT|BA_TRANSFORM_CHILD|BA_TRANSFORM_PARENT)) == 0 && BASE_EDITABLE_BGMODE(v3d, scene, base))
		{

			/* used for flush, depgraph will change recalcs if needed :) */
			ob->recalc |= OB_RECALC_OB;

			total += 1;
		}
	}
	

	/* all recalc flags get flushed to all layers, so a layer flip later on works fine */
	DAG_scene_flush_update(G.main, t->scene, -1, 0);

	/* and we store them temporal in base (only used for transform code) */
	/* this because after doing updates, the object->recalc is cleared */
	for (base= scene->base.first; base; base= base->next) {
		if(base->object->recalc & OB_RECALC_OB)
			base->flag |= BA_HAS_RECALC_OB;
		if(base->object->recalc & OB_RECALC_DATA)
			base->flag |= BA_HAS_RECALC_DATA;
	}

	return total;
}

static void clear_trans_object_base_flags(TransInfo *t)
{
	Scene *sce = t->scene;
	Base *base;

	for (base= sce->base.first; base; base = base->next)
	{
		if(base->flag & BA_WAS_SEL)
			base->flag |= SELECT;

		base->flag &= ~(BA_WAS_SEL|BA_HAS_RECALC_OB|BA_HAS_RECALC_DATA|BA_TEMP_TAG|BA_TRANSFORM_CHILD|BA_TRANSFORM_PARENT);
	}
}

/* auto-keyframing feature - for objects
 * 	tmode: should be a transform mode
 */
// NOTE: context may not always be available, so must check before using it as it's a luxury for a few cases
void autokeyframe_ob_cb_func(bContext *C, Scene *scene, View3D *v3d, Object *ob, int tmode)
{
	ID *id= &ob->id;
	FCurve *fcu;
	
	// TODO: this should probably be done per channel instead...
	if (autokeyframe_cfra_can_key(scene, id)) {
		ReportList *reports = CTX_wm_reports(C);
		KeyingSet *active_ks = ANIM_scene_get_active_keyingset(scene);
		ListBase dsources = {NULL, NULL};
		float cfra= (float)CFRA; // xxx this will do for now
		short flag = 0;
		
		/* get flags used for inserting keyframes */
		flag = ANIM_get_keyframing_flags(scene, 1);
		
		/* add datasource override for the camera object */
		ANIM_relative_keyingset_add_source(&dsources, id, NULL, NULL); 
		
		if (IS_AUTOKEY_FLAG(scene, ONLYKEYINGSET) && (active_ks)) {
			/* only insert into active keyingset 
			 * NOTE: we assume here that the active Keying Set does not need to have its iterator overridden spe
			 */
			ANIM_apply_keyingset(C, &dsources, NULL, active_ks, MODIFYKEY_MODE_INSERT, cfra);
		}
		else if (IS_AUTOKEY_FLAG(scene, INSERTAVAIL)) {
			AnimData *adt= ob->adt;
			
			/* only key on available channels */
			if (adt && adt->action) {
				for (fcu= adt->action->curves.first; fcu; fcu= fcu->next) {
					fcu->flag &= ~FCURVE_SELECTED;
					insert_keyframe(reports, id, adt->action, ((fcu->grp)?(fcu->grp->name):(NULL)), fcu->rna_path, fcu->array_index, cfra, flag);
				}
			}
		}
		else if (IS_AUTOKEY_FLAG(scene, INSERTNEEDED)) {
			short doLoc=0, doRot=0, doScale=0;
			
			/* filter the conditions when this happens (assume that curarea->spacetype==SPACE_VIE3D) */
			if (tmode == TFM_TRANSLATION) {
				doLoc = 1;
			}
			else if (tmode == TFM_ROTATION) {
				if (v3d->around == V3D_ACTIVE) {
					if (ob != OBACT)
						doLoc = 1;
				}
				else if (v3d->around == V3D_CURSOR)
					doLoc = 1;
				
				if ((v3d->flag & V3D_ALIGN)==0)
					doRot = 1;
			}
			else if (tmode == TFM_RESIZE) {
				if (v3d->around == V3D_ACTIVE) {
					if (ob != OBACT)
						doLoc = 1;
				}
				else if (v3d->around == V3D_CURSOR)
					doLoc = 1;
				
				if ((v3d->flag & V3D_ALIGN)==0)
					doScale = 1;
			}
			
			/* insert keyframes for the affected sets of channels using the builtin KeyingSets found */
			if (doLoc) {
				KeyingSet *ks= ANIM_builtin_keyingset_get_named(NULL, "Location");
				ANIM_apply_keyingset(C, &dsources, NULL, ks, MODIFYKEY_MODE_INSERT, cfra);
			}
			if (doRot) {
				KeyingSet *ks= ANIM_builtin_keyingset_get_named(NULL, "Rotation");
				ANIM_apply_keyingset(C, &dsources, NULL, ks, MODIFYKEY_MODE_INSERT, cfra);
			}
			if (doScale) {
				KeyingSet *ks= ANIM_builtin_keyingset_get_named(NULL, "Scale");
				ANIM_apply_keyingset(C, &dsources, NULL, ks, MODIFYKEY_MODE_INSERT, cfra);
			}
		}
		/* insert keyframe in all (transform) channels */
		else {
			KeyingSet *ks= ANIM_builtin_keyingset_get_named(NULL, "LocRotScale");
			ANIM_apply_keyingset(C, &dsources, NULL, ks, MODIFYKEY_MODE_INSERT, cfra);
		}
		
		/* free temp info */
		BLI_freelistN(&dsources);
	}
}

/* auto-keyframing feature - for poses/pose-channels
 * 	tmode: should be a transform mode
 *	targetless_ik: has targetless ik been done on any channels?
 */
// NOTE: context may not always be available, so must check before using it as it's a luxury for a few cases
void autokeyframe_pose_cb_func(bContext *C, Scene *scene, View3D *v3d, Object *ob, int tmode, short targetless_ik)
{
	ID *id= &ob->id;
	AnimData *adt= ob->adt;
	bAction	*act= (adt) ? adt->action : NULL;
	bPose	*pose= ob->pose;
	bPoseChannel *pchan;
	FCurve *fcu;
	
	// TODO: this should probably be done per channel instead...
	if (autokeyframe_cfra_can_key(scene, id)) {
		ReportList *reports = CTX_wm_reports(C);
		KeyingSet *active_ks = ANIM_scene_get_active_keyingset(scene);
		float cfra= (float)CFRA;
		short flag= 0;
		
		/* flag is initialised from UserPref keyframing settings
		 *	- special exception for targetless IK - INSERTKEY_MATRIX keyframes should get
		 * 	  visual keyframes even if flag not set, as it's not that useful otherwise
		 *	  (for quick animation recording)
		 */
		flag = ANIM_get_keyframing_flags(scene, 1);
		
		if (targetless_ik) 
			flag |= INSERTKEY_MATRIX;
		
		for (pchan=pose->chanbase.first; pchan; pchan=pchan->next) {
			if (pchan->bone->flag & BONE_TRANSFORM) {
				ListBase dsources = {NULL, NULL};
				
				/* clear any 'unkeyed' flag it may have */
				pchan->bone->flag &= ~BONE_UNKEYED;
				
				/* add datasource override for the camera object */
				ANIM_relative_keyingset_add_source(&dsources, id, &RNA_PoseBone, pchan); 
				
				/* only insert into active keyingset? */
				if (IS_AUTOKEY_FLAG(scene, ONLYKEYINGSET) && (active_ks)) {
					/* run the active Keying Set on the current datasource */
					ANIM_apply_keyingset(C, &dsources, NULL, active_ks, MODIFYKEY_MODE_INSERT, cfra);
				}
				/* only insert into available channels? */
				else if (IS_AUTOKEY_FLAG(scene, INSERTAVAIL)) {
					if (act) {
						for (fcu= act->curves.first; fcu; fcu= fcu->next) {
							/* only insert keyframes for this F-Curve if it affects the current bone */
							if (strstr(fcu->rna_path, "bones")) {
								char *pchanName= BLI_getQuotedStr(fcu->rna_path, "bones[");
								
								/* only if bone name matches too... 
								 * NOTE: this will do constraints too, but those are ok to do here too?
								 */
								if (pchanName && strcmp(pchanName, pchan->name) == 0) 
									insert_keyframe(reports, id, act, ((fcu->grp)?(fcu->grp->name):(NULL)), fcu->rna_path, fcu->array_index, cfra, flag);
									
								if (pchanName) MEM_freeN(pchanName);
							}
						}
					}
				}
				/* only insert keyframe if needed? */
				else if (IS_AUTOKEY_FLAG(scene, INSERTNEEDED)) {
					short doLoc=0, doRot=0, doScale=0;
					
					/* filter the conditions when this happens (assume that curarea->spacetype==SPACE_VIE3D) */
					if (tmode == TFM_TRANSLATION) {
						if (targetless_ik)
							doRot= 1;
						else
							doLoc = 1;
					}
					else if (tmode == TFM_ROTATION) {
						if (ELEM(v3d->around, V3D_CURSOR, V3D_ACTIVE))
							doLoc = 1;
							
						if ((v3d->flag & V3D_ALIGN)==0)
							doRot = 1;
					}
					else if (tmode == TFM_RESIZE) {
						if (ELEM(v3d->around, V3D_CURSOR, V3D_ACTIVE))
							doLoc = 1;
							
						if ((v3d->flag & V3D_ALIGN)==0)
							doScale = 1;
					}
					
					if (doLoc) {
						KeyingSet *ks= ANIM_builtin_keyingset_get_named(NULL, "Location");
						ANIM_apply_keyingset(C, &dsources, NULL, ks, MODIFYKEY_MODE_INSERT, cfra);
					}
					if (doRot) {
						KeyingSet *ks= ANIM_builtin_keyingset_get_named(NULL, "Rotation");
						ANIM_apply_keyingset(C, &dsources, NULL, ks, MODIFYKEY_MODE_INSERT, cfra);
					}
					if (doScale) {
						KeyingSet *ks= ANIM_builtin_keyingset_get_named(NULL, "Scale");
						ANIM_apply_keyingset(C, &dsources, NULL, ks, MODIFYKEY_MODE_INSERT, cfra);
					}
				}
				/* insert keyframe in all (transform) channels */
				else {
					KeyingSet *ks= ANIM_builtin_keyingset_get_named(NULL, "LocRotScale");
					ANIM_apply_keyingset(C, &dsources, NULL, ks, MODIFYKEY_MODE_INSERT, cfra);
				}
				
				/* free temp info */
				BLI_freelistN(&dsources);
			}
		}
		
		/* do the bone paths 
		 * 	- only do this when there is context info, since we need that to resolve
		 *	  how to do the updates and so on...
		 *	- do not calculate unless there are paths already to update...
		 */
		if (C && (ob->pose->avs.path_bakeflag & MOTIONPATH_BAKE_HAS_PATHS)) {
			//ED_pose_clear_paths(C, ob); // XXX for now, don't need to clear
			ED_pose_recalculate_paths(scene, ob);
		}
	}
	else {
		/* tag channels that should have unkeyed data */
		for (pchan=pose->chanbase.first; pchan; pchan=pchan->next) {
			if (pchan->bone->flag & BONE_TRANSFORM) {
				/* tag this channel */
				pchan->bone->flag |= BONE_UNKEYED;
			}
		}
	}
}


/* inserting keys, pointcache, redraw events... */
/* 
 * note: sequencer freeing has its own function now because of a conflict with transform's order of freeing (campbell)
 * 		 Order changed, the sequencer stuff should go back in here
 * */
void special_aftertrans_update(bContext *C, TransInfo *t)
{
	Object *ob;
//	short redrawipo=0, resetslowpar=1;
	int cancelled= (t->state == TRANS_CANCEL);
	short duplicate= (t->mode == TFM_TIME_DUPLICATE);
	
	/* early out when nothing happened */
	if (t->total == 0 || t->mode == TFM_DUMMY)
		return;
	
	if (t->spacetype==SPACE_VIEW3D) {
		if (t->obedit) {
			if (cancelled==0) {
				EDBM_automerge(t->scene, t->obedit, 1);
			}
		}
	}
	
	if (t->spacetype == SPACE_SEQ) {
		/* freeSeqData in transform_conversions.c does this
		 * keep here so the else at the end wont run... */

		SpaceSeq *sseq= (SpaceSeq *)t->sa->spacedata.first;

		/* marker transform, not especially nice but we may want to move markers
		 * at the same time as keyframes in the dope sheet. */
		if ((sseq->flag & SEQ_MARKER_TRANS) && (cancelled == 0)) {
			/* cant use , TFM_TIME_EXTEND
			 * for some reason EXTEND is changed into TRANSLATE, so use frame_side instead */

			if(t->mode == TFM_SEQ_SLIDE) {
				if(t->frame_side == 'B')
					ED_markers_post_apply_transform(&t->scene->markers, t->scene, TFM_TIME_TRANSLATE, t->vec[0], t->frame_side);
			}
			else if (ELEM(t->frame_side, 'L', 'R')) {
				ED_markers_post_apply_transform(&t->scene->markers, t->scene, TFM_TIME_EXTEND, t->vec[0], t->frame_side);
			}
		}

	}
	else if (t->spacetype == SPACE_NODE) {
		/* pass */
	}
	else if (t->spacetype == SPACE_ACTION) {
		SpaceAction *saction= (SpaceAction *)t->sa->spacedata.first;
		bAnimContext ac;
		
		/* initialise relevant anim-context 'context' data */
		if (ANIM_animdata_get_context(C, &ac) == 0)
			return;
			
		ob = ac.obact;
		
		if (ELEM(ac.datatype, ANIMCONT_DOPESHEET, ANIMCONT_SHAPEKEY)) {
			ListBase anim_data = {NULL, NULL};
			bAnimListElem *ale;
			short filter= (ANIMFILTER_VISIBLE | ANIMFILTER_FOREDIT | ANIMFILTER_CURVESONLY);
			
			/* get channels to work on */
			ANIM_animdata_filter(&ac, &anim_data, filter, ac.data, ac.datatype);
			
			/* these should all be F-Curves */
			for (ale= anim_data.first; ale; ale= ale->next) {
				AnimData *adt= ANIM_nla_mapping_get(&ac, ale);
				FCurve *fcu= (FCurve *)ale->key_data;
				
				/* 3 cases here for curve cleanups:
				 * 1) NOTRANSKEYCULL on     -> cleanup of duplicates shouldn't be done
				 * 2) cancelled == 0        -> user confirmed the transform, so duplicates should be removed
				 * 3) cancelled + duplicate -> user cancelled the transform, but we made duplicates, so get rid of these
				 */
				if ( (saction->flag & SACTION_NOTRANSKEYCULL)==0 &&
					 ((cancelled == 0) || (duplicate)) )
				{
					if (adt) {
						ANIM_nla_mapping_apply_fcurve(adt, fcu, 0, 1);
						posttrans_fcurve_clean(fcu);
						ANIM_nla_mapping_apply_fcurve(adt, fcu, 1, 1);
					}
					else
						posttrans_fcurve_clean(fcu);
				}
			}
			
			/* free temp memory */
			BLI_freelistN(&anim_data);
		}
		else if (ac.datatype == ANIMCONT_ACTION) { // TODO: just integrate into the above...
			/* Depending on the lock status, draw necessary views */
			// fixme... some of this stuff is not good
			if (ob) {
				if (ob->pose || ob_get_key(ob))
					DAG_id_tag_update(&ob->id, OB_RECALC_OB|OB_RECALC_DATA|OB_RECALC_TIME);
				else
					DAG_id_tag_update(&ob->id, OB_RECALC_OB);
			}
			
			/* 3 cases here for curve cleanups:
			 * 1) NOTRANSKEYCULL on     -> cleanup of duplicates shouldn't be done
			 * 2) cancelled == 0        -> user confirmed the transform, so duplicates should be removed
			 * 3) cancelled + duplicate -> user cancelled the transform, but we made duplicates, so get rid of these
			 */
			if ( (saction->flag & SACTION_NOTRANSKEYCULL)==0 &&
				 ((cancelled == 0) || (duplicate)) )
			{
				posttrans_action_clean(&ac, (bAction *)ac.data);
			}
		}
		else if (ac.datatype == ANIMCONT_GPENCIL) {
			/* remove duplicate frames and also make sure points are in order! */
				/* 3 cases here for curve cleanups:
				 * 1) NOTRANSKEYCULL on     -> cleanup of duplicates shouldn't be done
				 * 2) cancelled == 0        -> user confirmed the transform, so duplicates should be removed
				 * 3) cancelled + duplicate -> user cancelled the transform, but we made duplicates, so get rid of these
				 */
			if ( (saction->flag & SACTION_NOTRANSKEYCULL)==0 &&
				 ((cancelled == 0) || (duplicate)) )
			{
				bGPdata *gpd;
				
				// XXX: BAD! this get gpencil datablocks directly from main db...
				// but that's how this currently works :/
				for (gpd = G.main->gpencil.first; gpd; gpd = gpd->id.next) {
					if (ID_REAL_USERS(gpd) > 1)
						posttrans_gpd_clean(gpd);
				}
			}
		}
		
		/* marker transform, not especially nice but we may want to move markers
		 * at the same time as keyframes in the dope sheet. 
		 */
		if ((saction->flag & SACTION_MARKERS_MOVE) && (cancelled == 0)) {
			if (t->mode == TFM_TIME_TRANSLATE) {
				if (ELEM(t->frame_side, 'L', 'R')) /* TFM_TIME_EXTEND */
					ED_markers_post_apply_transform(ED_context_get_markers(C), t->scene, t->mode, t->vec[0], t->frame_side);
				else /* TFM_TIME_TRANSLATE */
					ED_markers_post_apply_transform(ED_context_get_markers(C), t->scene, t->mode, t->vec[0], t->frame_side);
			}
			else if (t->mode == TFM_TIME_SCALE) {
				ED_markers_post_apply_transform(ED_context_get_markers(C), t->scene, t->mode, t->vec[0], t->frame_side);
			}
		}
		
		/* make sure all F-Curves are set correctly */
		ANIM_editkeyframes_refresh(&ac);
		
		/* clear flag that was set for time-slide drawing */
		saction->flag &= ~SACTION_MOVING;
	}
	else if (t->spacetype == SPACE_IPO) {
		SpaceIpo *sipo= (SpaceIpo *)t->sa->spacedata.first;
		bAnimContext ac;
		
		/* initialise relevant anim-context 'context' data */
		if (ANIM_animdata_get_context(C, &ac) == 0)
			return;
		
		if (ac.datatype)
		{
			ListBase anim_data = {NULL, NULL};
			bAnimListElem *ale;
			short filter= (ANIMFILTER_VISIBLE | ANIMFILTER_FOREDIT | ANIMFILTER_CURVESONLY | ANIMFILTER_CURVEVISIBLE);
			
			/* get channels to work on */
			ANIM_animdata_filter(&ac, &anim_data, filter, ac.data, ac.datatype);
			
			for (ale= anim_data.first; ale; ale= ale->next) {
				AnimData *adt= ANIM_nla_mapping_get(&ac, ale);
				FCurve *fcu= (FCurve *)ale->key_data;
				
				/* 3 cases here for curve cleanups:
				 * 1) NOTRANSKEYCULL on     -> cleanup of duplicates shouldn't be done
				 * 2) cancelled == 0        -> user confirmed the transform, so duplicates should be removed
				 * 3) cancelled + duplicate -> user cancelled the transform, but we made duplicates, so get rid of these
				 */
				if ( (sipo->flag & SIPO_NOTRANSKEYCULL)==0 &&
					 ((cancelled == 0) || (duplicate)) )
				{
					if (adt) {
						ANIM_nla_mapping_apply_fcurve(adt, fcu, 0, 0);
						posttrans_fcurve_clean(fcu);
						ANIM_nla_mapping_apply_fcurve(adt, fcu, 1, 0);
					}
					else
						posttrans_fcurve_clean(fcu);
				}
			}
			
			/* free temp memory */
			BLI_freelistN(&anim_data);
		}
		
		/* Make sure all F-Curves are set correctly, but not if transform was
		 * canceled, since then curves were already restored to initial state.
		 * Note: if the refresh is really needed after cancel then some way
		 *       has to be added to not update handle types (see bug 22289).
		 */
		if(!cancelled)
			ANIM_editkeyframes_refresh(&ac);
	}
	else if (t->spacetype == SPACE_NLA) {
		bAnimContext ac;
		
		/* initialise relevant anim-context 'context' data */
		if (ANIM_animdata_get_context(C, &ac) == 0)
			return;
			
		if (ac.datatype)
		{
			ListBase anim_data = {NULL, NULL};
			bAnimListElem *ale;
			short filter= (ANIMFILTER_VISIBLE | ANIMFILTER_FOREDIT | ANIMFILTER_NLATRACKS);
			
			/* get channels to work on */
			ANIM_animdata_filter(&ac, &anim_data, filter, ac.data, ac.datatype);
			
			for (ale= anim_data.first; ale; ale= ale->next) {
				NlaTrack *nlt= (NlaTrack *)ale->data;
				
				/* make sure strips are in order again */
				BKE_nlatrack_sort_strips(nlt);
				
				/* remove the temp metas */
				BKE_nlastrips_clear_metas(&nlt->strips, 0, 1);
			}
			
			/* free temp memory */
			BLI_freelistN(&anim_data);
			
			/* perform after-transfrom validation */
			ED_nla_postop_refresh(&ac);
		}
	}
	else if (t->obedit) {
		if (t->obedit->type == OB_MESH)
		{
			BMEditMesh *em = ((Mesh *)t->obedit->data)->edit_btmesh;
			/* table needs to be created for each edit command, since vertices can move etc */
			// BMESH_TODO mesh_octree_table(t->obedit, em, NULL, 'e');
		}
	}
	else if ((t->flag & T_POSE) && (t->poseobj)) {
		bArmature *arm;
		bPose	*pose;
		bPoseChannel *pchan;
		short targetless_ik= 0;

		ob= t->poseobj;
		arm= ob->data;
		pose= ob->pose;

		if((t->flag & T_AUTOIK) && (t->options & CTX_AUTOCONFIRM)) {
			/* when running transform non-interactively (operator exec),
			 * we need to update the pose otherwise no updates get called during
			 * transform and the auto-ik is not applied. see [#26164] */
			struct Object *ob=t->poseobj;
			where_is_pose(t->scene, ob);
		}

		/* if target-less IK grabbing, we calculate the pchan transforms and clear flag */
		if (!cancelled && t->mode==TFM_TRANSLATION)
			targetless_ik= apply_targetless_ik(ob);
		else {
			/* not forget to clear the auto flag */
			for (pchan=ob->pose->chanbase.first; pchan; pchan=pchan->next) {
				bKinematicConstraint *data= has_targetless_ik(pchan);
				if(data) data->flag &= ~CONSTRAINT_IK_AUTO;
			}
		}

		if (t->mode==TFM_TRANSLATION)
			pose_grab_with_ik_clear(ob);

		/* automatic inserting of keys and unkeyed tagging - only if transform wasn't cancelled (or TFM_DUMMY) */
		if (!cancelled && (t->mode != TFM_DUMMY)) {
			autokeyframe_pose_cb_func(C, t->scene, (View3D *)t->view, ob, t->mode, targetless_ik);
			DAG_id_tag_update(&ob->id, OB_RECALC_DATA);
		}
		else if (arm->flag & ARM_DELAYDEFORM) {
			/* old optimize trick... this enforces to bypass the depgraph */
			DAG_id_tag_update(&ob->id, OB_RECALC_DATA);
			ob->recalc= 0;	// is set on OK position already by recalcData()
		}
		else
			DAG_id_tag_update(&ob->id, OB_RECALC_DATA);

	}
	else if(t->scene->basact && (ob = t->scene->basact->object) && (ob->mode & OB_MODE_PARTICLE_EDIT) && PE_get_current(t->scene, ob)) {
		;
	}
	else { /* Objects */
		int i, recalcObPaths=0;

		for (i = 0; i < t->total; i++) {
			TransData *td = t->data + i;
				ListBase pidlist;
				PTCacheID *pid;
			ob = td->ob;

			if (td->flag & TD_NOACTION)
				break;
			
			if (td->flag & TD_SKIP)
				continue;

			/* flag object caches as outdated */
			BKE_ptcache_ids_from_object(&pidlist, ob, t->scene, MAX_DUPLI_RECUR);
			for(pid=pidlist.first; pid; pid=pid->next) {
				if(pid->type != PTCACHE_TYPE_PARTICLES) /* particles don't need reset on geometry change */
					pid->cache->flag |= PTCACHE_OUTDATED;
			}
			BLI_freelistN(&pidlist);

				/* pointcache refresh */
			if (BKE_ptcache_object_reset(t->scene, ob, PTCACHE_RESET_OUTDATED))
					ob->recalc |= OB_RECALC_DATA;

			/* Needed for proper updating of "quick cached" dynamics. */
			/* Creates troubles for moving animated objects without */
			/* autokey though, probably needed is an anim sys override? */
			/* Please remove if some other solution is found. -jahka */
			DAG_id_tag_update(&ob->id, OB_RECALC_OB);

			/* Set autokey if necessary */
			if (!cancelled) {
				autokeyframe_ob_cb_func(C, t->scene, (View3D *)t->view, ob, t->mode);
				
				/* only calculate paths if there are paths to be recalculated */
				if (ob->avs.path_bakeflag & MOTIONPATH_BAKE_HAS_PATHS)
					recalcObPaths= 1;
			}
		}
		
		/* recalculate motion paths for objects (if necessary) 
		 * NOTE: only do this when there is context info
		 */
		if (C && recalcObPaths) {
			//ED_objects_clear_paths(C); // XXX for now, don't need to clear
			ED_objects_recalculate_paths(C, t->scene);

			/* recalculating the frame positions means we loose our original transform if its not auto-keyed [#24451]
			 * this hack re-applies it, which is annoying, only alternatives are...
			 * - dont recalc paths.
			 * - have an object_handle_update() which gives is the new transform without touching the objects.
			 * - only recalc paths on auto-keying.
			 * - ED_objects_recalculate_paths could backup/restore transforms.
			 * - re-apply the transform which is simplest in this case. (2 lines below)
			 */
			t->redraw |= TREDRAW_HARD;
			transformApply(C, t);
		}
	}

	clear_trans_object_base_flags(t);


#if 0 // TRANSFORM_FIX_ME
	if(resetslowpar)
		reset_slowparents();

	/* note; should actually only be done for all objects when a lamp is moved... (ton) */
	if(t->spacetype==SPACE_VIEW3D && G.vd->drawtype == OB_SHADED)
		reshadeall_displist();
#endif
}

static void createTransObject(struct bContext *C, TransInfo *t)
{
	TransData *td = NULL;
	TransDataExtension *tx;
	int propmode = t->flag & T_PROP_EDIT;

	set_trans_object_base_flags(t);

	/* count */
	t->total= CTX_DATA_COUNT(C, selected_objects);
	
	if(!t->total) {
		/* clear here, main transform function escapes too */
		clear_trans_object_base_flags(t);
		return;
	}
	
	if (propmode)
	{
		t->total += count_proportional_objects(t);
	}

	td = t->data = MEM_callocN(t->total*sizeof(TransData), "TransOb");
	tx = t->ext = MEM_callocN(t->total*sizeof(TransDataExtension), "TransObExtension");

	CTX_DATA_BEGIN(C, Base*, base, selected_bases)
	{
		Object *ob= base->object;
		
		td->flag = TD_SELECTED;
		td->protectflag= ob->protectflag;
		td->ext = tx;
		td->ext->rotOrder= ob->rotmode;
		
		if (base->flag & BA_TRANSFORM_CHILD)
		{
			td->flag |= TD_NOCENTER;
			td->flag |= TD_NO_LOC;
		}
		
		/* select linked objects, but skip them later */
		if (ob->id.lib != NULL) {
			td->flag |= TD_SKIP;
		}
		
		ObjectToTransData(t, td, ob);
		td->val = NULL;
		td++;
		tx++;
	}
	CTX_DATA_END;
	
	if (propmode)
	{
		Scene *scene = t->scene;
		View3D *v3d = t->view;
		Base *base;

		for (base= scene->base.first; base; base= base->next) {
			Object *ob= base->object;

			/* if base is not selected, not a parent of selection or not a child of selection and it is editable */
			if ((ob->flag & (SELECT|BA_TRANSFORM_CHILD|BA_TRANSFORM_PARENT)) == 0 && BASE_EDITABLE_BGMODE(v3d, scene, base))
			{
				td->protectflag= ob->protectflag;
				td->ext = tx;
				td->ext->rotOrder= ob->rotmode;
				
				ObjectToTransData(t, td, ob);
				td->val = NULL;
				td++;
				tx++;
			}
		}
	}
}

/* transcribe given node into TransData2D for Transforming */
static void NodeToTransData(TransData *td, TransData2D *td2d, bNode *node)
// static void NodeToTransData(bContext *C, TransInfo *t, TransData2D *td, bNode *node)
{
	td2d->loc[0] = node->locx; /* hold original location */
	td2d->loc[1] = node->locy;
	td2d->loc[2] = 0.0f;
	td2d->loc2d = &node->locx; /* current location */

	td->flag = 0;
	td->loc = td2d->loc;
	VECCOPY(td->center, td->loc);
	VECCOPY(td->iloc, td->loc);

	memset(td->axismtx, 0, sizeof(td->axismtx));
	td->axismtx[2][2] = 1.0f;

	td->ext= NULL; td->val= NULL;

	td->flag |= TD_SELECTED;
	td->dist= 0.0;

	unit_m3(td->mtx);
	unit_m3(td->smtx);
}

static void createTransNodeData(bContext *C, TransInfo *t)
{
	TransData *td;
	TransData2D *td2d;

	t->total= CTX_DATA_COUNT(C, selected_nodes);

	td = t->data = MEM_callocN(t->total*sizeof(TransData), "TransNode TransData");
	td2d = t->data2d = MEM_callocN(t->total*sizeof(TransData2D), "TransNode TransData2D");

	CTX_DATA_BEGIN(C, bNode *, selnode, selected_nodes)
		NodeToTransData(td++, td2d++, selnode);
	CTX_DATA_END
}

void createTransData(bContext *C, TransInfo *t)
{
	Scene *scene = t->scene;
	Object *ob = OBACT;

	if (t->options & CTX_TEXTURE) {
		t->flag |= T_TEXTURE;
		createTransTexspace(t);
	}
	else if (t->options & CTX_EDGE) {
		t->ext = NULL;
		t->flag |= T_EDIT;
		createTransEdge(t);
		if(t->data && t->flag & T_PROP_EDIT) {
			sort_trans_data(t);	// makes selected become first in array
			set_prop_dist(t, 1);
			sort_trans_data_dist(t);
		}
	}
	else if (t->options == CTX_BMESH) {
		// TRANSFORM_FIX_ME
		//createTransBMeshVerts(t, G.editBMesh->bm, G.editBMesh->td);
	}
	else if (t->spacetype == SPACE_IMAGE) {
		t->flag |= T_POINTS|T_2D_EDIT;
		createTransUVs(C, t);
		if(t->data && (t->flag & T_PROP_EDIT)) {
			sort_trans_data(t);	// makes selected become first in array
			set_prop_dist(t, 1);
			sort_trans_data_dist(t);
		}
	}
	else if (t->spacetype == SPACE_ACTION) {
		t->flag |= T_POINTS|T_2D_EDIT;
		createTransActionData(C, t);
	}
	else if (t->spacetype == SPACE_NLA) {
		t->flag |= T_POINTS|T_2D_EDIT;
		createTransNlaData(C, t);
	}
	else if (t->spacetype == SPACE_SEQ) {
		t->flag |= T_POINTS|T_2D_EDIT;
		t->num.flag |= NUM_NO_FRACTION; /* sequencer has no use for floating point transformations */
		createTransSeqData(C, t);
	}
	else if (t->spacetype == SPACE_IPO) {
		t->flag |= T_POINTS|T_2D_EDIT;
		createTransGraphEditData(C, t);
#if 0
		if (t->data && (t->flag & T_PROP_EDIT)) {
			sort_trans_data(t);	// makes selected become first in array
			set_prop_dist(t, 1);
			sort_trans_data_dist(t);
		}
#endif
	}
	else if(t->spacetype == SPACE_NODE) {
		t->flag |= T_2D_EDIT|T_POINTS;
		createTransNodeData(C, t);
		if (t->data && (t->flag & T_PROP_EDIT)) {
			sort_trans_data(t);	// makes selected become first in array
			set_prop_dist(t, 1);
			sort_trans_data_dist(t);
		}
	}
	else if (t->obedit) {
		t->ext = NULL;
		if (t->obedit->type == OB_MESH) {
			createTransEditVerts(C, t);
		   }
		else if ELEM(t->obedit->type, OB_CURVE, OB_SURF) {
			createTransCurveVerts(C, t);
		}
		else if (t->obedit->type==OB_LATTICE) {
			createTransLatticeVerts(t);
		}
		else if (t->obedit->type==OB_MBALL) {
			createTransMBallVerts(t);
		}
		else if (t->obedit->type==OB_ARMATURE) {
			t->flag &= ~T_PROP_EDIT;
			createTransArmatureVerts(t);
		  }
		else {
			printf("edit type not implemented!\n");
		}

		t->flag |= T_EDIT|T_POINTS;

		if(t->data && t->flag & T_PROP_EDIT) {
			if (ELEM(t->obedit->type, OB_CURVE, OB_MESH)) {
				sort_trans_data(t);	// makes selected become first in array
				set_prop_dist(t, 0);
				sort_trans_data_dist(t);
			}
			else {
				sort_trans_data(t);	// makes selected become first in array
				set_prop_dist(t, 1);
				sort_trans_data_dist(t);
			}
		}

		/* exception... hackish, we want bonesize to use bone orientation matrix (ton) */
		if(t->mode==TFM_BONESIZE) {
			t->flag &= ~(T_EDIT|T_POINTS);
			t->flag |= T_POSE;
			t->poseobj = ob;	/* <- tsk tsk, this is going to give issues one day */
		}
	}
	else if (ob && (ob->mode & OB_MODE_POSE)) {
		// XXX this is currently limited to active armature only...
		// XXX active-layer checking isn't done as that should probably be checked through context instead
		createTransPose(t, ob);
	}
	else if (ob && (ob->mode & OB_MODE_WEIGHT_PAINT)) {
		/* important that ob_armature can be set even when its not selected [#23412]
		 * lines below just check is also visible */
		Object *ob_armature= modifiers_isDeformedByArmature(ob);
		if(ob_armature && ob_armature->mode & OB_MODE_POSE) {
			Base *base_arm= object_in_scene(ob_armature, t->scene);
			if(base_arm) {
				View3D *v3d = t->view;
				if(BASE_VISIBLE(v3d, base_arm)) {
					createTransPose(t, ob_armature);
				}
			}
			
		}
	}
	else if (ob && (ob->mode & OB_MODE_PARTICLE_EDIT) 
		&& PE_start_edit(PE_get_current(scene, ob))) {
		createTransParticleVerts(C, t);
		t->flag |= T_POINTS;

		if(t->data && t->flag & T_PROP_EDIT) {
			sort_trans_data(t);	// makes selected become first in array
			set_prop_dist(t, 1);
			sort_trans_data_dist(t);
		}
	}
	else if (ob && (ob->mode & (OB_MODE_SCULPT|OB_MODE_TEXTURE_PAINT))) {
		/* sculpt mode and project paint have own undo stack
		 * transform ops redo clears sculpt/project undo stack.
		 *
		 * Could use 'OB_MODE_ALL_PAINT' since there are key conflicts,
		 * transform + paint isnt well supported. */
	}
	else {
		createTransObject(C, t);
		t->flag |= T_OBJECT;

		if(t->data && t->flag & T_PROP_EDIT) {
			// selected objects are already first, no need to presort
			set_prop_dist(t, 1);
			sort_trans_data_dist(t);
		}

		if (t->ar->regiontype == RGN_TYPE_WINDOW)
		{
			View3D *v3d = t->view;
			RegionView3D *rv3d = CTX_wm_region_view3d(C);
			if(rv3d && (t->flag & T_OBJECT) && v3d->camera == OBACT && rv3d->persp==RV3D_CAMOB)
			{
				t->flag |= T_CAMERA;
			}
		}
	}

// TRANSFORM_FIX_ME
//	/* temporal...? */
//	t->scene->recalc |= SCE_PRV_CHANGED;	/* test for 3d preview */
}



<|MERGE_RESOLUTION|>--- conflicted
+++ resolved
@@ -100,6 +100,7 @@
 #include "BLI_editVert.h"
 #include "BLI_array.h"
 #include "BLI_utildefines.h"
+#include "BLI_smallhash.h"
 
 #include "RNA_access.h"
 
@@ -1817,94 +1818,76 @@
 /* proportional distance based on connectivity  */
 #define THRESHOLD	0.0001f
 
-static int connectivity_edge(float mtx[][3], EditVert *v1, EditVert *v2)
-{
-	float edge_vec[3];
-	float edge_len;
-	int done = 0;
-
-	/* note: hidden verts are not being checked for, this assumes
-	 * flushing of hidden faces & edges is working right */
-	
-	if (v1->f2 + v2->f2 == 4)
-		return 0;
-	
-	sub_v3_v3v3(edge_vec, v1->co, v2->co);
-	mul_m3_v3(mtx, edge_vec);
-
-	edge_len = len_v3(edge_vec);
-
-	if (v1->f2) {
-		if (v2->f2) {
-			if (v2->tmp.fp + edge_len + THRESHOLD < v1->tmp.fp) {
-				v1->tmp.fp = v2->tmp.fp + edge_len;
-				done = 1;
-			} else if (v1->tmp.fp + edge_len + THRESHOLD < v2->tmp.fp) {
-				v2->tmp.fp = v1->tmp.fp + edge_len;
-				done = 1;
-			}
-		}
-		else {
-			v2->f2 = 1;
-			v2->tmp.fp = v1->tmp.fp + edge_len;
-			done = 1;
-		}
-	}
-	else if (v2->f2) {
-		v1->f2 = 1;
-		v1->tmp.fp = v2->tmp.fp + edge_len;
-		done = 1;
-	}
-
-	return done;
-}
-
-static void editmesh_set_connectivity_distance(EditMesh *em, float mtx[][3])
-{
-	EditVert *eve;
-	EditEdge *eed;
-	EditFace *efa;
-	int done= 1;
-
-	/* f2 flag is used for 'selection' */
-	/* tmp.l is offset on scratch array   */
-	for(eve= em->verts.first; eve; eve= eve->next) {
-		if(eve->h==0) {
-			eve->tmp.fp = 0;
-
-			if(eve->f & SELECT) {
-				eve->f2= 2;
-			}
-			else {
-				eve->f2 = 0;
-			}
-		}
-	}
-
-
-	/* Floodfill routine */
-	/*
-	At worst this is n*n of complexity where n is number of edges
-	Best case would be n if the list is ordered perfectly.
-	Estimate is n log n in average (so not too bad)
-	*/
-	while(done) {
-		done= 0;
-
-		for(eed= em->edges.first; eed; eed= eed->next) {
-			if(eed->h==0) {
-				done |= connectivity_edge(mtx, eed->v1, eed->v2);
-			}
-		}
-
-		/* do internal edges for quads */
-		for(efa= em->faces.first; efa; efa= efa->next) {
-			if (efa->v4 && efa->h==0) {
-				done |= connectivity_edge(mtx, efa->v1, efa->v3);
-				done |= connectivity_edge(mtx, efa->v2, efa->v4);
-			}
-		}
-	}
+/*I did this wrong, it should be a breadth-first search
+  but instead it's a depth-first search, fudged
+  to report shortest distances.  I have no idea how fast
+  or slow this is.*/
+static void editmesh_set_connectivity_distance(BMEditMesh *em, float mtx[][3], float *dists)
+{
+	BMVert **stack = NULL;
+	float *dstack = NULL;
+	BLI_array_declare(stack);
+	BLI_array_declare(dstack);
+	SmallHash svisit, *visit=&svisit;
+	BMVert *v;
+	BMIter viter;
+	int i;
+	
+	BLI_smallhash_init(visit);
+	
+	i = 0;
+	BM_ITER(v, &viter, em->bm, BM_VERTS_OF_MESH, NULL) {
+		BMINDEX_SET(v, i);
+		dists[i] = FLT_MAX;
+		i++;
+	}
+	
+	BM_ITER(v, &viter, em->bm, BM_VERTS_OF_MESH, NULL) {
+		BMVert *v2;
+		
+		if (BLI_smallhash_haskey(visit, (uintptr_t)v) || BM_TestHFlag(v, BM_SELECT)==0 || BM_TestHFlag(v, BM_HIDDEN))
+			continue;
+			
+		BLI_array_empty(stack);
+		BLI_array_append(stack, v);
+		BLI_smallhash_insert(visit, (uintptr_t)v, NULL);		
+		BLI_array_append(dstack, 0.0f);
+		
+		while (BLI_array_count(stack)) {
+			BMIter eiter;
+			BMEdge *e;
+			BMVert *v3;
+			float d, d2, vec[3];
+			
+			v2 = BLI_array_pop(stack);
+			
+			d = dstack[BLI_array_count(dstack)-1]; 
+			BLI_array_pop(dstack);
+			
+			dists[BMINDEX_GET(v2)] = d;
+			BM_ITER(e, &eiter, em->bm, BM_EDGES_OF_VERT, v2) {
+				float d2;
+				v3 = BM_OtherEdgeVert(e, v2);
+				
+				sub_v3_v3v3(vec, v2->co, v3->co);
+				mul_m3_v3(mtx, vec);
+				
+				d2 = d + len_v3(vec);
+				
+				if (d2 >= dists[BMINDEX_GET(v3)] && BLI_smallhash_haskey(visit, (uintptr_t)v3))
+					continue;
+				
+				BLI_smallhash_insert(visit, (uintptr_t)v3, NULL);
+				
+				BLI_array_append(stack, v3);
+				BLI_array_append(dstack, d2);
+			}
+		}
+	}
+	
+	BLI_smallhash_release(visit);
+	BLI_array_free(stack);
+	BLI_array_free(dstack);
 }
 
 /* loop-in-a-loop I know, but we need it! (ton) */
@@ -2057,106 +2040,6 @@
 }
 #undef TAN_MAKE_VEC
 
-static void set_crazyspace_quats(BMEditMesh *em, float *origcos, float *mappedcos, float *quats)
-{
-#if 0
-	BMVert *eve, *prev;
-	BMFace *efa;
-	float *v1, *v2, *v3, *v4, *co1, *co2, *co3, *co4;
-	intptr_t index= 0;
-
-	/* two abused locations in vertices */
-	for(eve= em->verts.first; eve; eve= eve->next, index++) {
-		eve->tmp.p = NULL;
-		eve->prev= (BMVert *)index;
-	}
-
-	/* first store two sets of tangent vectors in vertices, we derive it just from the face-edges */
-	for(efa= em->faces.first; efa; efa= efa->next) {
-
-		/* retrieve mapped coordinates */
-		v1= mappedcos + 3*(intptr_t)(efa->v1->prev);
-		v2= mappedcos + 3*(intptr_t)(efa->v2->prev);
-		v3= mappedcos + 3*(intptr_t)(efa->v3->prev);
-
-		co1= (origcos)? origcos + 3*(intptr_t)(efa->v1->prev): efa->v1->co;
-		co2= (origcos)? origcos + 3*(intptr_t)(efa->v2->prev): efa->v2->co;
-		co3= (origcos)? origcos + 3*(intptr_t)(efa->v3->prev): efa->v3->co;
-
-		if(efa->v2->tmp.p==NULL && efa->v2->f1) {
-			set_crazy_vertex_quat(quats, co2, co3, co1, v2, v3, v1);
-			efa->v2->tmp.p= (void*)quats;
-			quats+= 4;
-		}
-
-		if(efa->v4) {
-			v4= mappedcos + 3*(intptr_t)(efa->v4->prev);
-			co4= (origcos)? origcos + 3*(intptr_t)(efa->v4->prev): efa->v4->co;
-
-			if(efa->v1->tmp.p==NULL && efa->v1->f1) {
-				set_crazy_vertex_quat(quats, co1, co2, co4, v1, v2, v4);
-				efa->v1->tmp.p= (void*)quats;
-				quats+= 4;
-			}
-			if(efa->v3->tmp.p==NULL && efa->v3->f1) {
-				set_crazy_vertex_quat(quats, co3, co4, co2, v3, v4, v2);
-				efa->v3->tmp.p= (void*)quats;
-				quats+= 4;
-			}
-			if(efa->v4->tmp.p==NULL && efa->v4->f1) {
-				set_crazy_vertex_quat(quats, co4, co1, co3, v4, v1, v3);
-				efa->v4->tmp.p= (void*)quats;
-				quats+= 4;
-			}
-		}
-		else {
-			if(efa->v1->tmp.p==NULL && efa->v1->f1) {
-				set_crazy_vertex_quat(quats, co1, co2, co3, v1, v2, v3);
-				efa->v1->tmp.p= (void*)quats;
-				quats+= 4;
-			}
-			if(efa->v3->tmp.p==NULL && efa->v3->f1) {
-				set_crazy_vertex_quat(quats, co3, co1, co2, v3, v1, v2);
-				efa->v3->tmp.p= (void*)quats;
-				quats+= 4;
-			}
-		}
-	}
-
-	/* restore abused prev pointer */
-	for(prev= NULL, eve= em->verts.first; eve; prev= eve, eve= eve->next)
-		eve->prev= prev;
-#endif
-}
-
-static void createTransBMeshVerts(TransInfo *t, BME_Mesh *bm, BME_TransData_Head *td) {
-#if 0
-	BME_Vert *v;
-	BME_TransData *vtd;
-	TransData *tob;
-	int i;
-
-	tob = t->data = MEM_callocN(td->len*sizeof(TransData), "TransObData(Bevel tool)");
-
-	for (i=0,v=bm->verts.first;v;v=v->next) {
-		if ( (vtd = BME_get_transdata(td,v)) ) {
-			tob->loc = vtd->loc;
-			tob->val = &vtd->factor;
-			VECCOPY(tob->iloc,vtd->co);
-			VECCOPY(tob->center,vtd->org);
-			VECCOPY(tob->axismtx[0],vtd->vec);
-			tob->axismtx[1][0] = vtd->max ? *vtd->max : 0;
-			tob++;
-			i++;
-		}
-	}
-	/* since td is a memarena, it can hold more transdata than actual elements
-	 * (i.e. we can't depend on td->len to determine the number of actual elements) */
-	t->total = i;
-#endif
-	t->total = 0;
-}
-
 static void createTransEditVerts(bContext *C, TransInfo *t)
 {
 	ToolSettings *ts = CTX_data_tool_settings(C);
@@ -2164,15 +2047,14 @@
 	BMEditMesh *em = ((Mesh *)t->obedit->data)->edit_btmesh;
 	BMesh *bm = em->bm;
 	BMVert *eve;
-	BMVert **nears = NULL;
 	BMIter iter;
 	BMVert *eve_act = NULL;
 	float *mappedcos = NULL, *quats= NULL;
 	float mtx[3][3], smtx[3][3], (*defmats)[3][3] = NULL, (*defcos)[3] = NULL;
-	float *vectors=NULL;
+	float *dists=NULL;
 	int count=0, countsel=0, a, totleft, *selstate = NULL;
 	BLI_array_declare(selstate);
-	int propmode = t->flag & T_PROP_EDIT;
+	int propmode = t->flag & (T_PROP_EDIT|T_PROP_CONNECTED);
 	int mirror = 0;
 	short selectmode = ts->selectmode;
 
@@ -2259,8 +2141,8 @@
 		t->total = count;
 
 		/* allocating scratch arrays */
-		vectors = (float *)MEM_mallocN(t->total * 3 * sizeof(float), "scratch vectors");
-		nears = (BMVert**)MEM_mallocN(t->total * sizeof(BMVert*), "scratch nears");
+		if (propmode & T_PROP_CONNECTED)
+			dists = MEM_mallocN(em->bm->totvert * sizeof(float), "scratch nears");
 	}
 	else t->total = countsel;
 
@@ -2269,37 +2151,15 @@
 	copy_m3_m4(mtx, t->obedit->obmat);
 	invert_m3_m3(smtx, mtx);
 
-	//BMESH_TODO if(propmode) editmesh_set_connectivity_distance(em, t->total, vectors, nears);
+	if(propmode & T_PROP_CONNECTED)
+		editmesh_set_connectivity_distance(em, mtx, dists);
 
 	/* detect CrazySpace [tm] */
-<<<<<<< HEAD
-	if(propmode==0) {
-		if(modifiers_getCageIndex(t->scene, t->obedit, NULL, 1)>=0) {
-			if(modifiers_isCorrectableDeformed(t->obedit)) {
-				/* check if we can use deform matrices for modifier from the
-				   start up to stack, they are more accurate than quats */
-
-				totleft= editbmesh_get_first_deform_matrices(t->scene, t->obedit, em, &defmats, &defcos);
-
-				/* if we still have more modifiers, also do crazyspace
-				   correction with quats, relative to the coordinates after
-				   the modifiers that support deform matrices (defcos) */
-				if(totleft > 0) {
-					mappedcos= crazyspace_get_mapped_editverts(t->scene, t->obedit);
-					quats= MEM_mallocN( (t->total)*sizeof(float)*4, "crazy quats");
-					crazyspace_set_quats_editmesh(em, (float*)defcos, mappedcos, quats);
-					if(mappedcos)
-						MEM_freeN(mappedcos);
-				}
-
-				if(defcos)
-					MEM_freeN(defcos);
-=======
 	if(modifiers_getCageIndex(t->scene, t->obedit, NULL, 1)>=0) {
 		if(modifiers_isCorrectableDeformed(t->obedit)) {
 			/* check if we can use deform matrices for modifier from the
 			   start up to stack, they are more accurate than quats */
-			totleft= editmesh_get_first_deform_matrices(t->scene, t->obedit, em, &defmats, &defcos);
+			totleft= editbmesh_get_first_deform_matrices(t->scene, t->obedit, em, &defmats, &defcos);
 
 			/* if we still have more modifiers, also do crazyspace
 			   correction with quats, relative to the coordinates after
@@ -2310,7 +2170,6 @@
 				crazyspace_set_quats_editmesh(em, (float*)defcos, mappedcos, quats);
 				if(mappedcos)
 					MEM_freeN(mappedcos);
->>>>>>> fa63c297
 			}
 
 			if(defcos)
@@ -2351,26 +2210,21 @@
 				if(eve == eve_act) tob->flag |= TD_ACTIVE;
 
 				if(propmode) {
-					/*BMESH_TODO
-					this has to do with edge connectivity
-					PEP mode, I think. -joeedh
-					if (eve->f2) {
-						tob->dist= eve->tmp.fp;
-					}
-					else {*/
+					if (propmode & T_PROP_CONNECTED) {
+						tob->dist = dists[a];
+					} else {
 						tob->flag |= TD_NOTCONNECTED;
 						tob->dist = MAXFLOAT;
-					//}
+					}
 				}
 
 				/* CrazySpace */
-				if(defmats) { // || (quats && eve->tmp.p)) {
-					float mat[3][3], imat[3][3];
+				if(defmats || (quats && BMINDEX_GET(eve) != -1)) {
+					float mat[3][3], qmat[3][3], imat[3][3];
 
 					/* use both or either quat and defmat correction */
-					//BMESH_TODO, need to restore this quats thing
-					/*if(quats && eve->tmp.f) {
-						quat_to_mat3( qmat,eve->tmp.p);
+					if(quats && BMINDEX_GET(eve) != -1) {
+						quat_to_mat3(qmat, quats + 4*BMINDEX_GET(eve));
 
 						if(defmats)
 							mul_serie_m3(mat, mtx, qmat, defmats[a],
@@ -2378,7 +2232,7 @@
 						else
 							mul_m3_m3m3(mat, mtx, qmat);
 					}
-					else*/
+					else
 						mul_m3_m3m3(mat, mtx, defmats[a]);
 
 					invert_m3_m3(imat, mat);
@@ -2423,7 +2277,9 @@
 		MEM_freeN(quats);
 	if(defmats)
 		MEM_freeN(defmats);
-
+	if (dists)
+		MEM_freeN(dists);
+	
 	BLI_array_free(selstate);
 
 	if (t->flag & T_MIRROR)
