/*
 * ***** BEGIN GPL LICENSE BLOCK *****
 *
 * This program is free software; you can redistribute it and/or
 * modify it under the terms of the GNU General Public License
 * as published by the Free Software Foundation; either version 2
 * of the License, or (at your option) any later version.
 *
 * This program is distributed in the hope that it will be useful,
 * but WITHOUT ANY WARRANTY; without even the implied warranty of
 * MERCHANTABILITY or FITNESS FOR A PARTICULAR PURPOSE.  See the
 * GNU General Public License for more details.
 *
 * You should have received a copy of the GNU General Public License
 * along with this program; if not, write to the Free Software Foundation,
 * Inc., 51 Franklin Street, Fifth Floor, Boston, MA 02110-1301, USA.
 *
 * The Original Code is Copyright (C) 2001-2002 by NaN Holding BV.
 * All rights reserved.
 *
 * The Original Code is: all of this file.
 *
 * Contributor(s): none yet.
 *
 * ***** END GPL LICENSE BLOCK *****
 */

/** \file blender/editors/transform/transform_conversions.c
 *  \ingroup edtransform
 */

#include <string.h>
#include <math.h>
#include <limits.h>

#include "DNA_anim_types.h"
#include "DNA_brush_types.h"
#include "DNA_armature_types.h"
#include "DNA_lattice_types.h"
#include "DNA_mesh_types.h"
#include "DNA_meta_types.h"
#include "DNA_node_types.h"
#include "DNA_screen_types.h"
#include "DNA_space_types.h"
#include "DNA_sequence_types.h"
#include "DNA_view3d_types.h"
#include "DNA_constraint_types.h"
#include "DNA_scene_types.h"
#include "DNA_meshdata_types.h"
#include "DNA_gpencil_types.h"
#include "DNA_movieclip_types.h"
#include "DNA_mask_types.h"

#include "MEM_guardedalloc.h"

#include "BLI_math.h"
#include "BLI_utildefines.h"
#include "BLI_listbase.h"
#include "BLI_linklist_stack.h"
#include "BLI_string.h"
#include "BLI_bitmap.h"
#include "BLI_rect.h"

#include "BKE_action.h"
#include "BKE_armature.h"
#include "BKE_constraint.h"
#include "BKE_context.h"
#include "BKE_crazyspace.h"
#include "BKE_curve.h"
#include "BKE_fcurve.h"
#include "BKE_global.h"
#include "BKE_gpencil.h"
#include "BKE_layer.h"
#include "BKE_key.h"
#include "BKE_main.h"
#include "BKE_mesh.h"
#include "BKE_mesh_mapping.h"
#include "BKE_modifier.h"
#include "BKE_movieclip.h"
#include "BKE_nla.h"
#include "BKE_node.h"
#include "BKE_object.h"
#include "BKE_particle.h"
#include "BKE_paint.h"
#include "BKE_pointcache.h"
#include "BKE_report.h"
#include "BKE_rigidbody.h"
#include "BKE_scene.h"
#include "BKE_sequencer.h"
#include "BKE_editmesh.h"
#include "BKE_tracking.h"
#include "BKE_mask.h"
#include "BKE_colortools.h"

#include "BIK_api.h"

#include "ED_anim_api.h"
#include "ED_armature.h"
#include "ED_particle.h"
#include "ED_image.h"
#include "ED_keyframing.h"
#include "ED_keyframes_edit.h"
#include "ED_object.h"
#include "ED_markers.h"
#include "ED_mesh.h"
#include "ED_node.h"
#include "ED_uvedit.h"
#include "ED_clip.h"
#include "ED_mask.h"
#include "ED_gpencil.h"

#include "WM_api.h"  /* for WM_event_add_notifier to deal with stabilization nodes */
#include "WM_types.h"

#include "UI_view2d.h"
#include "UI_interface.h"

#include "RNA_access.h"

#include "DEG_depsgraph.h"
#include "DEG_depsgraph_build.h"
#include "DEG_depsgraph_query.h"

#include "transform.h"
#include "bmesh.h"

/**
 * Transforming around ourselves is no use, fallback to individual origins,
 * useful for curve/armatures.
 */
static void transform_around_single_fallback(TransInfo *t)
{
<<<<<<< HEAD
	if ((t->data_len_all == 1) &&
	    (ELEM(t->around, V3D_AROUND_CENTER_BOUNDS, V3D_AROUND_CENTER_MEAN, V3D_AROUND_ACTIVE)) &&
=======
	if ((t->total == 1) &&
	    (ELEM(t->around, V3D_AROUND_CENTER_BOUNDS, V3D_AROUND_CENTER_MEDIAN, V3D_AROUND_ACTIVE)) &&
>>>>>>> a0504fb8
	    (ELEM(t->mode, TFM_RESIZE, TFM_ROTATION, TFM_TRACKBALL)))
	{
		t->around = V3D_AROUND_LOCAL_ORIGINS;
	}
}

/* when transforming islands */
struct TransIslandData {
	float co[3];
	float axismtx[3][3];
};

/* local function prototype - for Object/Bone Constraints */
static bool constraints_list_needinv(TransInfo *t, ListBase *list);

/* ************************** Functions *************************** */

static int trans_data_compare_dist(const void *a, const void *b)
{
	const TransData *td_a = (const TransData *)a;
	const TransData *td_b = (const TransData *)b;

	if      (td_a->dist < td_b->dist) return -1;
	else if (td_a->dist > td_b->dist) return  1;
	else                              return  0;
}

static int trans_data_compare_rdist(const void *a, const void *b)
{
	const TransData *td_a = (const TransData *)a;
	const TransData *td_b = (const TransData *)b;

	if      (td_a->rdist < td_b->rdist) return -1;
	else if (td_a->rdist > td_b->rdist) return  1;
	else                                return  0;
}

static void sort_trans_data_dist_container(const TransInfo *t, TransDataContainer *tc)
{
	TransData *start = tc->data;
	int i;

	for (i = 0; i < tc->data_len && start->flag & TD_SELECTED; i++) {
		start++;
	}

	if (i < tc->data_len) {
		if (t->flag & T_PROP_CONNECTED) {
			qsort(start, tc->data_len - i, sizeof(TransData), trans_data_compare_dist);
		}
		else {
			qsort(start, tc->data_len - i, sizeof(TransData), trans_data_compare_rdist);
		}
	}
}
void sort_trans_data_dist(TransInfo *t)
{
	FOREACH_TRANS_DATA_CONTAINER (t, tc) {
		sort_trans_data_dist_container(t, tc);
	}
}

static void sort_trans_data_container(TransDataContainer *tc)
{
	TransData *sel, *unsel;
	TransData temp;
	unsel = tc->data;
	sel = tc->data;
	sel += tc->data_len - 1;
	while (sel > unsel) {
		while (unsel->flag & TD_SELECTED) {
			unsel++;
			if (unsel == sel) {
				return;
			}
		}
		while (!(sel->flag & TD_SELECTED)) {
			sel--;
			if (unsel == sel) {
				return;
			}
		}
		temp = *unsel;
		*unsel = *sel;
		*sel = temp;
		sel--;
		unsel++;
	}
}
static void sort_trans_data(TransInfo *t)
{
	FOREACH_TRANS_DATA_CONTAINER (t, tc) {
		sort_trans_data_container(tc);
	}
}

/* distance calculated from not-selected vertex to nearest selected vertex
 * warning; this is loops inside loop, has minor N^2 issues, but by sorting list it is OK */
static void set_prop_dist(TransInfo *t, const bool with_dist)
{
	int a;

	float _proj_vec[3];
	const float *proj_vec = NULL;

	/* support for face-islands */
	const bool use_island = transdata_check_local_islands(t, t->around);

	if (t->flag & T_PROP_PROJECTED) {
		if (t->spacetype == SPACE_VIEW3D && t->ar && t->ar->regiontype == RGN_TYPE_WINDOW) {
			RegionView3D *rv3d = t->ar->regiondata;
			normalize_v3_v3(_proj_vec, rv3d->viewinv[2]);
			proj_vec = _proj_vec;
		}
	}

	FOREACH_TRANS_DATA_CONTAINER (t, tc) {
		TransData *tob = tc->data;
		for (a = 0; a < tc->data_len; a++, tob++) {

			tob->rdist = 0.0f; // init, it was mallocced

			if ((tob->flag & TD_SELECTED) == 0) {
				TransData *td;
				int i;
				float dist_sq, vec[3];

				tob->rdist = -1.0f; // signal for next loop

				for (i = 0, td = tc->data; i < tc->data_len; i++, td++) {
					if (td->flag & TD_SELECTED) {
						if (use_island) {
							sub_v3_v3v3(vec, tob->iloc, td->iloc);
						}
						else {
							sub_v3_v3v3(vec, tob->center, td->center);
						}
						mul_m3_v3(tob->mtx, vec);

						if (proj_vec) {
							float vec_p[3];
							project_v3_v3v3(vec_p, vec, proj_vec);
							sub_v3_v3(vec, vec_p);
						}

						dist_sq = len_squared_v3(vec);
						if ((tob->rdist == -1.0f) || (dist_sq < SQUARE(tob->rdist))) {
							tob->rdist = sqrtf(dist_sq);
							if (use_island) {
								copy_v3_v3(tob->center, td->center);
								copy_m3_m3(tob->axismtx, td->axismtx);
							}
						}
					}
					else {
						break;  /* by definition transdata has selected items in beginning */
					}
				}
				if (with_dist) {
					tob->dist = tob->rdist;
				}
			}
		}
	}
}

/* ************************** CONVERSIONS ************************* */

/* ********************* texture space ********* */

static void createTransTexspace(TransInfo *t)
{
	ViewLayer *view_layer = t->view_layer;
	TransData *td;
	Object *ob;
	ID *id;
	short *texflag;

	ob = OBACT(view_layer);

	if (ob == NULL) { // Shouldn't logically happen, but still...
		return;
	}

	id = ob->data;
	if (id == NULL || !ELEM(GS(id->name), ID_ME, ID_CU, ID_MB)) {
		BKE_report(t->reports, RPT_ERROR, "Unsupported object type for text-space transform");
		return;
	}

	if (BKE_object_obdata_is_libdata(ob)) {
		BKE_report(t->reports, RPT_ERROR, "Linked data can't text-space transform");
		return;
	}


	{
		BLI_assert(t->data_container_len == 1);
		TransDataContainer *tc = t->data_container;
		tc->data_len = 1;
		td = tc->data = MEM_callocN(sizeof(TransData), "TransTexspace");
		td->ext = tc->data_ext = MEM_callocN(sizeof(TransDataExtension), "TransTexspace");
	}

	td->flag = TD_SELECTED;
	copy_v3_v3(td->center, ob->obmat[3]);
	td->ob = ob;

	copy_m3_m4(td->mtx, ob->obmat);
	copy_m3_m4(td->axismtx, ob->obmat);
	normalize_m3(td->axismtx);
	pseudoinverse_m3_m3(td->smtx, td->mtx, PSEUDOINVERSE_EPSILON);

	if (BKE_object_obdata_texspace_get(ob, &texflag, &td->loc, &td->ext->size, &td->ext->rot)) {
		ob->dtx |= OB_TEXSPACE;
		*texflag &= ~ME_AUTOSPACE;
	}

	copy_v3_v3(td->iloc, td->loc);
	copy_v3_v3(td->ext->irot, td->ext->rot);
	copy_v3_v3(td->ext->isize, td->ext->size);
}

/* -------------------------------------------------------------------- */
/** \name Cursor Transform Creation
 *
 * Instead of transforming the selection, move the 2D/3D cursor.
 *
 * \{ */

static void createTransCursor_image(TransInfo *t)
{
	TransData *td;
	SpaceImage *sima = t->sa->spacedata.first;
	float *cursor_location = sima->cursor;

	{
		BLI_assert(t->data_container_len == 1);
		TransDataContainer *tc = t->data_container;
		tc->data_len = 1;
		td = tc->data = MEM_callocN(sizeof(TransData), "TransTexspace");
		td->ext = tc->data_ext = MEM_callocN(sizeof(TransDataExtension), "TransTexspace");
	}

	td->flag = TD_SELECTED;
	copy_v3_v3(td->center, cursor_location);
	td->ob = NULL;

	unit_m3(td->mtx);
	unit_m3(td->axismtx);
	pseudoinverse_m3_m3(td->smtx, td->mtx, PSEUDOINVERSE_EPSILON);

	td->loc = cursor_location;
	copy_v3_v3(td->iloc, cursor_location);
}

static void createTransCursor_view3d(TransInfo *t)
{
	TransData *td;

	Scene *scene = t->scene;
	if (ID_IS_LINKED(scene)) {
		BKE_report(t->reports, RPT_ERROR, "Linked data can't text-space transform");
		return;
	}

	View3DCursor *cursor = &scene->cursor;
	{
		BLI_assert(t->data_container_len == 1);
		TransDataContainer *tc = t->data_container;
		tc->data_len = 1;
		td = tc->data = MEM_callocN(sizeof(TransData), "TransTexspace");
		td->ext = tc->data_ext = MEM_callocN(sizeof(TransDataExtension), "TransTexspace");
	}

	td->flag = TD_SELECTED;
	copy_v3_v3(td->center, cursor->location);
	td->ob = NULL;

	unit_m3(td->mtx);
	quat_to_mat3(td->axismtx, cursor->rotation);
	normalize_m3(td->axismtx);
	pseudoinverse_m3_m3(td->smtx, td->mtx, PSEUDOINVERSE_EPSILON);

	td->loc = cursor->location;
	copy_v3_v3(td->iloc, cursor->location);

	td->ext->quat = cursor->rotation;
	copy_qt_qt(td->ext->iquat, cursor->rotation);
}

/** \} */

/* ********************* edge (for crease) ***** */

static void createTransEdge(TransInfo *t)
{
	FOREACH_TRANS_DATA_CONTAINER (t, tc) {

		BMEditMesh *em = BKE_editmesh_from_object(tc->obedit);
		TransData *td = NULL;
		BMEdge *eed;
		BMIter iter;
		float mtx[3][3], smtx[3][3];
		int count = 0, countsel = 0;
		const bool is_prop_edit = (t->flag & T_PROP_EDIT) != 0;
		int cd_edge_float_offset;

		BM_ITER_MESH (eed, &iter, em->bm, BM_EDGES_OF_MESH) {
			if (!BM_elem_flag_test(eed, BM_ELEM_HIDDEN)) {
				if (BM_elem_flag_test(eed, BM_ELEM_SELECT)) countsel++;
				if (is_prop_edit) count++;
			}
		}

		if (countsel == 0) {
			tc->data_len = 0;
			continue;
		}

		if (is_prop_edit) {
			tc->data_len = count;
		}
		else {
			tc->data_len = countsel;
		}

		td = tc->data = MEM_callocN(tc->data_len * sizeof(TransData), "TransCrease");

		copy_m3_m4(mtx, tc->obedit->obmat);
		pseudoinverse_m3_m3(smtx, mtx, PSEUDOINVERSE_EPSILON);

		/* create data we need */
		if (t->mode == TFM_BWEIGHT) {
			BM_mesh_cd_flag_ensure(em->bm, BKE_mesh_from_object(tc->obedit), ME_CDFLAG_EDGE_BWEIGHT);
			cd_edge_float_offset = CustomData_get_offset(&em->bm->edata, CD_BWEIGHT);
		}
		else { //if (t->mode == TFM_CREASE) {
			BLI_assert(t->mode == TFM_CREASE);
			BM_mesh_cd_flag_ensure(em->bm, BKE_mesh_from_object(tc->obedit), ME_CDFLAG_EDGE_CREASE);
			cd_edge_float_offset = CustomData_get_offset(&em->bm->edata, CD_CREASE);
		}

		BLI_assert(cd_edge_float_offset != -1);

		BM_ITER_MESH (eed, &iter, em->bm, BM_EDGES_OF_MESH) {
			if (!BM_elem_flag_test(eed, BM_ELEM_HIDDEN) && (BM_elem_flag_test(eed, BM_ELEM_SELECT) || is_prop_edit)) {
				float *fl_ptr;
				/* need to set center for center calculations */
				mid_v3_v3v3(td->center, eed->v1->co, eed->v2->co);

				td->loc = NULL;
				if (BM_elem_flag_test(eed, BM_ELEM_SELECT))
					td->flag = TD_SELECTED;
				else
					td->flag = 0;

				copy_m3_m3(td->smtx, smtx);
				copy_m3_m3(td->mtx, mtx);

				td->ext = NULL;

				fl_ptr = BM_ELEM_CD_GET_VOID_P(eed, cd_edge_float_offset);
				td->val  =  fl_ptr;
				td->ival = *fl_ptr;

				td++;
			}
		}
	}
}

/* ********************* pose mode ************* */

static bKinematicConstraint *has_targetless_ik(bPoseChannel *pchan)
{
	bConstraint *con = pchan->constraints.first;

	for (; con; con = con->next) {
		if (con->type == CONSTRAINT_TYPE_KINEMATIC && (con->enforce != 0.0f)) {
			bKinematicConstraint *data = con->data;

			if (data->tar == NULL)
				return data;
			if (data->tar->type == OB_ARMATURE && data->subtarget[0] == 0)
				return data;
		}
	}
	return NULL;
}

static short apply_targetless_ik(Object *ob)
{
	bPoseChannel *pchan, *parchan, *chanlist[256];
	bKinematicConstraint *data;
	int segcount, apply = 0;

	/* now we got a difficult situation... we have to find the
	 * target-less IK pchans, and apply transformation to the all
	 * pchans that were in the chain */

	for (pchan = ob->pose->chanbase.first; pchan; pchan = pchan->next) {
		data = has_targetless_ik(pchan);
		if (data && (data->flag & CONSTRAINT_IK_AUTO)) {

			/* fill the array with the bones of the chain (armature.c does same, keep it synced) */
			segcount = 0;

			/* exclude tip from chain? */
			if (!(data->flag & CONSTRAINT_IK_TIP))
				parchan = pchan->parent;
			else
				parchan = pchan;

			/* Find the chain's root & count the segments needed */
			for (; parchan; parchan = parchan->parent) {
				chanlist[segcount] = parchan;
				segcount++;

				if (segcount == data->rootbone || segcount > 255) break;  // 255 is weak
			}
			for (; segcount; segcount--) {
				Bone *bone;
				float rmat[4][4] /*, tmat[4][4], imat[4][4]*/;

				/* pose_mat(b) = pose_mat(b-1) * offs_bone * channel * constraint * IK  */
				/* we put in channel the entire result of rmat = (channel * constraint * IK) */
				/* pose_mat(b) = pose_mat(b-1) * offs_bone * rmat  */
				/* rmat = pose_mat(b) * inv(pose_mat(b-1) * offs_bone ) */

				parchan = chanlist[segcount - 1];
				bone = parchan->bone;
				bone->flag |= BONE_TRANSFORM;   /* ensures it gets an auto key inserted */

				BKE_armature_mat_pose_to_bone(parchan, parchan->pose_mat, rmat);

				/* apply and decompose, doesn't work for constraints or non-uniform scale well */
				{
					float rmat3[3][3], qrmat[3][3], imat3[3][3], smat[3][3];

					copy_m3_m4(rmat3, rmat);

					/* rotation */
					/* [#22409] is partially caused by this, as slight numeric error introduced during
					 * the solving process leads to locked-axis values changing. However, we cannot modify
					 * the values here, or else there are huge discrepancies between IK-solver (interactive)
					 * and applied poses.
					 */
					if (parchan->rotmode > 0)
						mat3_to_eulO(parchan->eul, parchan->rotmode, rmat3);
					else if (parchan->rotmode == ROT_MODE_AXISANGLE)
						mat3_to_axis_angle(parchan->rotAxis, &parchan->rotAngle, rmat3);
					else
						mat3_to_quat(parchan->quat, rmat3);

					/* for size, remove rotation */
					/* causes problems with some constraints (so apply only if needed) */
					if (data->flag & CONSTRAINT_IK_STRETCH) {
						if (parchan->rotmode > 0)
							eulO_to_mat3(qrmat, parchan->eul, parchan->rotmode);
						else if (parchan->rotmode == ROT_MODE_AXISANGLE)
							axis_angle_to_mat3(qrmat, parchan->rotAxis, parchan->rotAngle);
						else
							quat_to_mat3(qrmat, parchan->quat);

						invert_m3_m3(imat3, qrmat);
						mul_m3_m3m3(smat, rmat3, imat3);
						mat3_to_size(parchan->size, smat);
					}

					/* causes problems with some constraints (e.g. childof), so disable this */
					/* as it is IK shouldn't affect location directly */
					/* copy_v3_v3(parchan->loc, rmat[3]); */
				}

			}

			apply = 1;
			data->flag &= ~CONSTRAINT_IK_AUTO;
		}
	}

	return apply;
}

static void add_pose_transdata(TransInfo *t, bPoseChannel *pchan, Object *ob, TransDataContainer *tc, TransData *td)
{
	Bone *bone = pchan->bone;
	float pmat[3][3], omat[3][3];
	float cmat[3][3], tmat[3][3];
	float vec[3];

	copy_v3_v3(vec, pchan->pose_mat[3]);
	copy_v3_v3(td->center, vec);

	td->ob = ob;
	td->flag = TD_SELECTED;
	if (bone->flag & BONE_HINGE_CHILD_TRANSFORM) {
		td->flag |= TD_NOCENTER;
	}

	if (bone->flag & BONE_TRANSFORM_CHILD) {
		td->flag |= TD_NOCENTER;
		td->flag |= TD_NO_LOC;
	}

	td->protectflag = pchan->protectflag;

	td->loc = pchan->loc;
	copy_v3_v3(td->iloc, pchan->loc);

	td->ext->size = pchan->size;
	copy_v3_v3(td->ext->isize, pchan->size);

	if (pchan->rotmode > 0) {
		td->ext->rot = pchan->eul;
		td->ext->rotAxis = NULL;
		td->ext->rotAngle = NULL;
		td->ext->quat = NULL;

		copy_v3_v3(td->ext->irot, pchan->eul);
	}
	else if (pchan->rotmode == ROT_MODE_AXISANGLE) {
		td->ext->rot = NULL;
		td->ext->rotAxis = pchan->rotAxis;
		td->ext->rotAngle = &pchan->rotAngle;
		td->ext->quat = NULL;

		td->ext->irotAngle = pchan->rotAngle;
		copy_v3_v3(td->ext->irotAxis, pchan->rotAxis);
	}
	else {
		td->ext->rot = NULL;
		td->ext->rotAxis = NULL;
		td->ext->rotAngle = NULL;
		td->ext->quat = pchan->quat;

		copy_qt_qt(td->ext->iquat, pchan->quat);
	}
	td->ext->rotOrder = pchan->rotmode;


	/* proper way to get parent transform + own transform + constraints transform */
	copy_m3_m4(omat, ob->obmat);

	/* New code, using "generic" BKE_pchan_to_parent_transform(). */
	{
		BoneParentTransform bpt;
		float rpmat[3][3];

		BKE_pchan_to_parent_transform(pchan, &bpt);
		if (t->mode == TFM_TRANSLATION)
			copy_m3_m4(pmat, bpt.loc_mat);
		else
			copy_m3_m4(pmat, bpt.rotscale_mat);

		/* Grrr! Exceptional case: When translating pose bones that are either Hinge or NoLocal,
		 * and want align snapping, we just need both loc_mat and rotscale_mat.
		 * So simply always store rotscale mat in td->ext, and always use it to apply rotations...
		 * Ugly to need such hacks! :/ */
		copy_m3_m4(rpmat, bpt.rotscale_mat);

		if (constraints_list_needinv(t, &pchan->constraints)) {
			copy_m3_m4(tmat, pchan->constinv);
			invert_m3_m3(cmat, tmat);
			mul_m3_series(td->mtx, cmat, omat, pmat);
			mul_m3_series(td->ext->r_mtx, cmat, omat, rpmat);
		}
		else {
			mul_m3_series(td->mtx, omat, pmat);
			mul_m3_series(td->ext->r_mtx, omat, rpmat);
		}
		invert_m3_m3(td->ext->r_smtx, td->ext->r_mtx);
	}

	pseudoinverse_m3_m3(td->smtx, td->mtx, PSEUDOINVERSE_EPSILON);

	/* exceptional case: rotate the pose bone which also applies transformation
	 * when a parentless bone has BONE_NO_LOCAL_LOCATION [] */
	if (!ELEM(t->mode, TFM_TRANSLATION, TFM_RESIZE) && (pchan->bone->flag & BONE_NO_LOCAL_LOCATION)) {
		if (pchan->parent) {
			/* same as td->smtx but without pchan->bone->bone_mat */
			td->flag |= TD_PBONE_LOCAL_MTX_C;
			mul_m3_m3m3(td->ext->l_smtx, pchan->bone->bone_mat, td->smtx);
		}
		else {
			td->flag |= TD_PBONE_LOCAL_MTX_P;
		}
	}

	/* for axismat we use bone's own transform */
	copy_m3_m4(pmat, pchan->pose_mat);
	mul_m3_m3m3(td->axismtx, omat, pmat);
	normalize_m3(td->axismtx);

	if (ELEM(t->mode, TFM_BONESIZE, TFM_BONE_ENVELOPE_DIST)) {
		bArmature *arm = tc->poseobj->data;

		if ((t->mode == TFM_BONE_ENVELOPE_DIST) || (arm->drawtype == ARM_ENVELOPE)) {
			td->loc = NULL;
			td->val = &bone->dist;
			td->ival = bone->dist;
		}
		else {
			// abusive storage of scale in the loc pointer :)
			td->loc = &bone->xwidth;
			copy_v3_v3(td->iloc, td->loc);
			td->val = NULL;
		}
	}

	/* in this case we can do target-less IK grabbing */
	if (t->mode == TFM_TRANSLATION) {
		bKinematicConstraint *data = has_targetless_ik(pchan);
		if (data) {
			if (data->flag & CONSTRAINT_IK_TIP) {
				copy_v3_v3(data->grabtarget, pchan->pose_tail);
			}
			else {
				copy_v3_v3(data->grabtarget, pchan->pose_head);
			}
			td->loc = data->grabtarget;
			copy_v3_v3(td->iloc, td->loc);
			data->flag |= CONSTRAINT_IK_AUTO;

			/* only object matrix correction */
			copy_m3_m3(td->mtx, omat);
			pseudoinverse_m3_m3(td->smtx, td->mtx, PSEUDOINVERSE_EPSILON);
		}
	}

	/* store reference to first constraint */
	td->con = pchan->constraints.first;
}

static void bone_children_clear_transflag(int mode, short around, ListBase *lb)
{
	Bone *bone = lb->first;

	for (; bone; bone = bone->next) {
		if ((bone->flag & BONE_HINGE) && (bone->flag & BONE_CONNECTED)) {
			bone->flag |= BONE_HINGE_CHILD_TRANSFORM;
		}
		else if ((bone->flag & BONE_TRANSFORM) &&
		         (mode == TFM_ROTATION || mode == TFM_TRACKBALL) &&
		         (around == V3D_AROUND_LOCAL_ORIGINS))
		{
			bone->flag |= BONE_TRANSFORM_CHILD;
		}
		else {
			bone->flag &= ~BONE_TRANSFORM;
		}

		bone_children_clear_transflag(mode, around, &bone->childbase);
	}
}

/* sets transform flags in the bones
 * returns total number of bones with BONE_TRANSFORM */
int count_set_pose_transflags(Object *ob, const int mode, const short around, bool has_translate_rotate[2])
{
	bArmature *arm = ob->data;
	bPoseChannel *pchan;
	Bone *bone;
	int total = 0;

	for (pchan = ob->pose->chanbase.first; pchan; pchan = pchan->next) {
		bone = pchan->bone;
		if (PBONE_VISIBLE(arm, bone)) {
			if ((bone->flag & BONE_SELECTED))
				bone->flag |= BONE_TRANSFORM;
			else
				bone->flag &= ~BONE_TRANSFORM;

			bone->flag &= ~BONE_HINGE_CHILD_TRANSFORM;
			bone->flag &= ~BONE_TRANSFORM_CHILD;
		}
		else
			bone->flag &= ~BONE_TRANSFORM;
	}

	/* make sure no bone can be transformed when a parent is transformed */
	/* since pchans are depsgraph sorted, the parents are in beginning of list */
	if (!ELEM(mode, TFM_BONESIZE, TFM_BONE_ENVELOPE_DIST)) {
		for (pchan = ob->pose->chanbase.first; pchan; pchan = pchan->next) {
			bone = pchan->bone;
			if (bone->flag & BONE_TRANSFORM)
				bone_children_clear_transflag(mode, around, &bone->childbase);
		}
	}
	/* now count, and check if we have autoIK or have to switch from translate to rotate */
	for (pchan = ob->pose->chanbase.first; pchan; pchan = pchan->next) {
		bone = pchan->bone;
		if (bone->flag & BONE_TRANSFORM) {
			total++;

			if (has_translate_rotate != NULL) {
				if (has_targetless_ik(pchan) == NULL) {
					if (pchan->parent && (pchan->bone->flag & BONE_CONNECTED)) {
						if (pchan->bone->flag & BONE_HINGE_CHILD_TRANSFORM) {
							has_translate_rotate[0] = true;
						}
					}
					else {
						if ((pchan->protectflag & OB_LOCK_LOC) != OB_LOCK_LOC) {
							has_translate_rotate[0] = true;
						}
					}
					if ((pchan->protectflag & OB_LOCK_ROT) != OB_LOCK_ROT) {
						has_translate_rotate[1] = true;
					}
				}
				else {
					has_translate_rotate[0] = true;
				}
			}
		}
	}

	return total;
}


/* -------- Auto-IK ---------- */

/* adjust pose-channel's auto-ik chainlen */
static bool pchan_autoik_adjust(bPoseChannel *pchan, short chainlen)
{
	bConstraint *con;
	bool changed = false;

	/* don't bother to search if no valid constraints */
	if ((pchan->constflag & (PCHAN_HAS_IK | PCHAN_HAS_TARGET)) == 0) {
		return changed;
	}

	/* check if pchan has ik-constraint */
	for (con = pchan->constraints.first; con; con = con->next) {
		if (con->type == CONSTRAINT_TYPE_KINEMATIC && (con->enforce != 0.0f)) {
			bKinematicConstraint *data = con->data;

			/* only accept if a temporary one (for auto-ik) */
			if (data->flag & CONSTRAINT_IK_TEMP) {
				/* chainlen is new chainlen, but is limited by maximum chainlen */
				const int old_rootbone = data->rootbone;
				if ((chainlen == 0) || (chainlen > data->max_rootbone)) {
					data->rootbone = data->max_rootbone;
				}
				else {
					data->rootbone = chainlen;
				}
				changed |= (data->rootbone != old_rootbone);
			}
		}
	}

	return changed;
}

/* change the chain-length of auto-ik */
void transform_autoik_update(TransInfo *t, short mode)
{
	Main *bmain = CTX_data_main(t->context);

	short *chainlen = &t->settings->autoik_chainlen;
	bPoseChannel *pchan;

	/* mode determines what change to apply to chainlen */
	if (mode == 1) {
		/* mode=1 is from WHEELMOUSEDOWN... increases len */
		(*chainlen)++;
	}
	else if (mode == -1) {
		/* mode==-1 is from WHEELMOUSEUP... decreases len */
		if (*chainlen > 0) {
			(*chainlen)--;
		}
		else {
			/* IK length did not change, skip updates. */
			return;
		}
	}

	/* apply to all pose-channels */
	bool changed = false;

	FOREACH_TRANS_DATA_CONTAINER (t, tc) {

		/* sanity checks (don't assume t->poseobj is set, or that it is an armature) */
		if (ELEM(NULL, tc->poseobj, tc->poseobj->pose)) {
			continue;
		}

		for (pchan = tc->poseobj->pose->chanbase.first; pchan; pchan = pchan->next) {
			changed |= pchan_autoik_adjust(pchan, *chainlen);
		}
	}

	if (changed) {
		/* TODO(sergey): Consider doing partial update only. */
		DEG_relations_tag_update(bmain);
	}
}

/* frees temporal IKs */
static void pose_grab_with_ik_clear(Main *bmain, Object *ob)
{
	bKinematicConstraint *data;
	bPoseChannel *pchan;
	bConstraint *con, *next;
	bool relations_changed = false;

	for (pchan = ob->pose->chanbase.first; pchan; pchan = pchan->next) {
		/* clear all temporary lock flags */
		pchan->ikflag &= ~(BONE_IK_NO_XDOF_TEMP | BONE_IK_NO_YDOF_TEMP | BONE_IK_NO_ZDOF_TEMP);

		pchan->constflag &= ~(PCHAN_HAS_IK | PCHAN_HAS_TARGET);

		/* remove all temporary IK-constraints added */
		for (con = pchan->constraints.first; con; con = next) {
			next = con->next;
			if (con->type == CONSTRAINT_TYPE_KINEMATIC) {
				data = con->data;
				if (data->flag & CONSTRAINT_IK_TEMP) {
					relations_changed = true;

					/* iTaSC needs clear for removed constraints */
					BIK_clear_data(ob->pose);

					BLI_remlink(&pchan->constraints, con);
					MEM_freeN(con->data);
					MEM_freeN(con);
					continue;
				}
				pchan->constflag |= PCHAN_HAS_IK;
				if (data->tar == NULL || (data->tar->type == OB_ARMATURE && data->subtarget[0] == 0))
					pchan->constflag |= PCHAN_HAS_TARGET;
			}
		}
	}

	if (relations_changed) {
		/* TODO(sergey): Consider doing partial update only. */
		DEG_relations_tag_update(bmain);
	}
}

/* adds the IK to pchan - returns if added */
static short pose_grab_with_ik_add(bPoseChannel *pchan)
{
	bKinematicConstraint *targetless = NULL;
	bKinematicConstraint *data;
	bConstraint *con;

	/* Sanity check */
	if (pchan == NULL)
		return 0;

	/* Rule: not if there's already an IK on this channel */
	for (con = pchan->constraints.first; con; con = con->next) {
		if (con->type == CONSTRAINT_TYPE_KINEMATIC) {
			data = con->data;

			if (data->tar == NULL || (data->tar->type == OB_ARMATURE && data->subtarget[0] == '\0')) {
				/* make reference to constraint to base things off later (if it's the last targetless constraint encountered) */
				targetless = (bKinematicConstraint *)con->data;

				/* but, if this is a targetless IK, we make it auto anyway (for the children loop) */
				if (con->enforce != 0.0f) {
					data->flag |= CONSTRAINT_IK_AUTO;

					/* if no chain length has been specified, just make things obey standard rotation locks too */
					if (data->rootbone == 0) {
						for (; pchan; pchan = pchan->parent) {
							/* here, we set ik-settings for bone from pchan->protectflag */
							// XXX: careful with quats/axis-angle rotations where we're locking 4d components
							if (pchan->protectflag & OB_LOCK_ROTX) pchan->ikflag |= BONE_IK_NO_XDOF_TEMP;
							if (pchan->protectflag & OB_LOCK_ROTY) pchan->ikflag |= BONE_IK_NO_YDOF_TEMP;
							if (pchan->protectflag & OB_LOCK_ROTZ) pchan->ikflag |= BONE_IK_NO_ZDOF_TEMP;
						}
					}

					return 0;
				}
			}

			if ((con->flag & CONSTRAINT_DISABLE) == 0 && (con->enforce != 0.0f))
				return 0;
		}
	}

	con = BKE_constraint_add_for_pose(NULL, pchan, "TempConstraint", CONSTRAINT_TYPE_KINEMATIC);
	pchan->constflag |= (PCHAN_HAS_IK | PCHAN_HAS_TARGET);    /* for draw, but also for detecting while pose solving */
	data = con->data;
	if (targetless) {
		/* if exists, use values from last targetless (but disabled) IK-constraint as base */
		*data = *targetless;
	}
	else
		data->flag = CONSTRAINT_IK_TIP;
	data->flag |= CONSTRAINT_IK_TEMP | CONSTRAINT_IK_AUTO | CONSTRAINT_IK_POS;
	copy_v3_v3(data->grabtarget, pchan->pose_tail);
	data->rootbone = 0; /* watch-it! has to be 0 here, since we're still on the same bone for the first time through the loop [#25885] */

	/* we only include bones that are part of a continual connected chain */
	do {
		/* here, we set ik-settings for bone from pchan->protectflag */
		// XXX: careful with quats/axis-angle rotations where we're locking 4d components
		if (pchan->protectflag & OB_LOCK_ROTX) pchan->ikflag |= BONE_IK_NO_XDOF_TEMP;
		if (pchan->protectflag & OB_LOCK_ROTY) pchan->ikflag |= BONE_IK_NO_YDOF_TEMP;
		if (pchan->protectflag & OB_LOCK_ROTZ) pchan->ikflag |= BONE_IK_NO_ZDOF_TEMP;

		/* now we count this pchan as being included */
		data->rootbone++;

		/* continue to parent, but only if we're connected to it */
		if (pchan->bone->flag & BONE_CONNECTED)
			pchan = pchan->parent;
		else
			pchan = NULL;
	} while (pchan);

	/* make a copy of maximum chain-length */
	data->max_rootbone = data->rootbone;

	return 1;
}

/* bone is a candidate to get IK, but we don't do it if it has children connected */
static short pose_grab_with_ik_children(bPose *pose, Bone *bone)
{
	Bone *bonec;
	short wentdeeper = 0, added = 0;

	/* go deeper if children & children are connected */
	for (bonec = bone->childbase.first; bonec; bonec = bonec->next) {
		if (bonec->flag & BONE_CONNECTED) {
			wentdeeper = 1;
			added += pose_grab_with_ik_children(pose, bonec);
		}
	}
	if (wentdeeper == 0) {
		bPoseChannel *pchan = BKE_pose_channel_find_name(pose, bone->name);
		if (pchan)
			added += pose_grab_with_ik_add(pchan);
	}

	return added;
}

/* main call which adds temporal IK chains */
static short pose_grab_with_ik(Main *bmain, Object *ob)
{
	bArmature *arm;
	bPoseChannel *pchan, *parent;
	Bone *bonec;
	short tot_ik = 0;

	if ((ob == NULL) || (ob->pose == NULL) || (ob->mode & OB_MODE_POSE) == 0)
		return 0;

	arm = ob->data;

	/* Rule: allow multiple Bones (but they must be selected, and only one ik-solver per chain should get added) */
	for (pchan = ob->pose->chanbase.first; pchan; pchan = pchan->next) {
		if (pchan->bone->layer & arm->layer) {
			if (pchan->bone->flag & BONE_SELECTED) {
				/* Rule: no IK for solitatry (unconnected) bones */
				for (bonec = pchan->bone->childbase.first; bonec; bonec = bonec->next) {
					if (bonec->flag & BONE_CONNECTED) {
						break;
					}
				}
				if ((pchan->bone->flag & BONE_CONNECTED) == 0 && (bonec == NULL))
					continue;

				/* rule: if selected Bone is not a root bone, it gets a temporal IK */
				if (pchan->parent) {
					/* only adds if there's no IK yet (and no parent bone was selected) */
					for (parent = pchan->parent; parent; parent = parent->parent) {
						if (parent->bone->flag & BONE_SELECTED)
							break;
					}
					if (parent == NULL)
						tot_ik += pose_grab_with_ik_add(pchan);
				}
				else {
					/* rule: go over the children and add IK to the tips */
					tot_ik += pose_grab_with_ik_children(ob->pose, pchan->bone);
				}
			}
		}
	}

	/* iTaSC needs clear for new IK constraints */
	if (tot_ik) {
		BIK_clear_data(ob->pose);
		/* TODO(sergey): Consider doing partial update only. */
		DEG_relations_tag_update(bmain);
	}

	return (tot_ik) ? 1 : 0;
}


/**
 * When objects array is NULL, use 't->data_container' as is.
 */
static void createTransPose(TransInfo *t)
{
	Main *bmain = CTX_data_main(t->context);

	t->data_len_all = 0;

	bool has_translate_rotate_buf[2] = {false, false};
	bool *has_translate_rotate = (t->mode == TFM_TRANSLATION) ? has_translate_rotate_buf : NULL;

	FOREACH_TRANS_DATA_CONTAINER (t, tc) {
		Object *ob = tc->poseobj;

		bArmature *arm;
		short ik_on = 0;

		/* check validity of state */
		arm = BKE_armature_from_object(tc->poseobj);
		if ((arm == NULL) || (ob->pose == NULL)) {
			continue;
		}

		if (arm->flag & ARM_RESTPOS) {
			if (ELEM(t->mode, TFM_DUMMY, TFM_BONESIZE) == 0) {
				BKE_report(t->reports, RPT_ERROR, "Cannot change Pose when 'Rest Position' is enabled");
				return;
			}
		}

		/* do we need to add temporal IK chains? */
		if ((arm->flag & ARM_AUTO_IK) && t->mode == TFM_TRANSLATION) {
			ik_on = pose_grab_with_ik(bmain, ob);
			if (ik_on) t->flag |= T_AUTOIK;
		}

		/* set flags and count total (warning, can change transform to rotate) */
		tc->data_len = count_set_pose_transflags(ob, t->mode, t->around, has_translate_rotate);
		/* len may be zero, skip next iteration. */
	}

	/* if there are no translatable bones, do rotation */
	if ((t->mode == TFM_TRANSLATION) && !has_translate_rotate[0]) {
		if (has_translate_rotate[1]) {
			t->mode = TFM_ROTATION;
		}
		else {
			t->mode = TFM_RESIZE;
		}
	}

	FOREACH_TRANS_DATA_CONTAINER (t, tc) {
		if (tc->data_len == 0) {
			continue;
		}
		Object *ob = tc->poseobj;
		TransData *td;
		TransDataExtension *tdx;
		short ik_on = 0;
		int i;

		tc->poseobj = ob; /* we also allow non-active objects to be transformed, in weightpaint */

		/* init trans data */
		td = tc->data = MEM_callocN(tc->data_len * sizeof(TransData), "TransPoseBone");
		tdx = tc->data_ext = MEM_callocN(tc->data_len * sizeof(TransDataExtension), "TransPoseBoneExt");
		for (i = 0; i < tc->data_len; i++, td++, tdx++) {
			td->ext = tdx;
			td->val = NULL;
		}

		/* use pose channels to fill trans data */
		td = tc->data;
		for (bPoseChannel *pchan = ob->pose->chanbase.first; pchan; pchan = pchan->next) {
			if (pchan->bone->flag & BONE_TRANSFORM) {
				add_pose_transdata(t, pchan, ob, tc, td);
				td++;
			}
		}

		if (td != (tc->data + tc->data_len)) {
			BKE_report(t->reports, RPT_DEBUG, "Bone selection count error");
		}

		/* initialize initial auto=ik chainlen's? */
		if (ik_on) {
			transform_autoik_update(t, 0);
		}
	}

	t->flag |= T_POSE;
	/* disable PET, its not usable in pose mode yet [#32444] */
	t->flag &= ~T_PROP_EDIT_ALL;

}

void restoreBones(TransDataContainer *tc)
{
	bArmature *arm = tc->obedit->data;
	BoneInitData *bid = tc->custom.type.data;
	EditBone *ebo;

	while (bid->bone) {
		ebo = bid->bone;

		ebo->dist = bid->dist;
		ebo->rad_tail = bid->rad_tail;
		ebo->roll = bid->roll;
		ebo->xwidth = bid->xwidth;
		ebo->zwidth = bid->zwidth;
		copy_v3_v3(ebo->head, bid->head);
		copy_v3_v3(ebo->tail, bid->tail);

		if (arm->flag & ARM_MIRROR_EDIT) {
			EditBone *ebo_child;

			/* Also move connected ebo_child, in case ebo_child's name aren't mirrored properly */
			for (ebo_child = arm->edbo->first; ebo_child; ebo_child = ebo_child->next) {
				if ((ebo_child->flag & BONE_CONNECTED) && (ebo_child->parent == ebo)) {
					copy_v3_v3(ebo_child->head, ebo->tail);
					ebo_child->rad_head = ebo->rad_tail;
				}
			}

			/* Also move connected parent, in case parent's name isn't mirrored properly */
			if ((ebo->flag & BONE_CONNECTED) && ebo->parent) {
				EditBone *parent = ebo->parent;
				copy_v3_v3(parent->tail, ebo->head);
				parent->rad_tail = ebo->rad_head;
			}
		}

		bid++;
	}
}


/* ********************* armature ************** */
static void createTransArmatureVerts(TransInfo *t)
{
	t->data_len_all = 0;

	FOREACH_TRANS_DATA_CONTAINER (t, tc) {
		EditBone *ebo, *eboflip;
		bArmature *arm = tc->obedit->data;
		ListBase *edbo = arm->edbo;
		bool mirror = ((arm->flag & ARM_MIRROR_EDIT) != 0);
		int total_mirrored = 0;

		tc->data_len = 0;
		for (ebo = edbo->first; ebo; ebo = ebo->next) {
			const int data_len_prev = tc->data_len;

			if (EBONE_VISIBLE(arm, ebo) && !(ebo->flag & BONE_EDITMODE_LOCKED)) {
				if (ELEM(t->mode, TFM_BONESIZE, TFM_BONE_ENVELOPE_DIST)) {
					if (ebo->flag & BONE_SELECTED)
						tc->data_len++;
				}
				else if (t->mode == TFM_BONE_ROLL) {
					if (ebo->flag & BONE_SELECTED)
						tc->data_len++;
				}
				else {
					if (ebo->flag & BONE_TIPSEL)
						tc->data_len++;
					if (ebo->flag & BONE_ROOTSEL)
						tc->data_len++;
				}
			}

			if (mirror && (data_len_prev < tc->data_len)) {
				eboflip = ED_armature_ebone_get_mirrored(arm->edbo, ebo);
				if (eboflip)
					total_mirrored++;
			}
		}
		if (!tc->data_len) {
			continue;
		}

		if (mirror) {
			BoneInitData *bid = MEM_mallocN((total_mirrored + 1) * sizeof(BoneInitData), "BoneInitData");

			/* trick to terminate iteration */
			bid[total_mirrored].bone = NULL;

			tc->custom.type.data = bid;
			tc->custom.type.use_free = true;
		}
		t->data_len_all += tc->data_len;
	}

	transform_around_single_fallback(t);
	t->data_len_all = -1;

	FOREACH_TRANS_DATA_CONTAINER (t, tc) {
		if (!tc->data_len) {
			continue;
		}

		EditBone *ebo, *eboflip;
		bArmature *arm = tc->obedit->data;
		ListBase *edbo = arm->edbo;
		TransData *td, *td_old;
		float mtx[3][3], smtx[3][3], bonemat[3][3];
		bool mirror = ((arm->flag & ARM_MIRROR_EDIT) != 0);
		BoneInitData *bid = tc->custom.type.data;

		copy_m3_m4(mtx, tc->obedit->obmat);
		pseudoinverse_m3_m3(smtx, mtx, PSEUDOINVERSE_EPSILON);

		td = tc->data = MEM_callocN(tc->data_len * sizeof(TransData), "TransEditBone");
		int i = 0;

		for (ebo = edbo->first; ebo; ebo = ebo->next) {
			td_old = td;
			ebo->oldlength = ebo->length;   // length==0.0 on extrude, used for scaling radius of bone points

			if (EBONE_VISIBLE(arm, ebo) && !(ebo->flag & BONE_EDITMODE_LOCKED)) {
				if (t->mode == TFM_BONE_ENVELOPE) {
					if (ebo->flag & BONE_ROOTSEL) {
						td->val = &ebo->rad_head;
						td->ival = *td->val;

						copy_v3_v3(td->center, ebo->head);
						td->flag = TD_SELECTED;

						copy_m3_m3(td->smtx, smtx);
						copy_m3_m3(td->mtx, mtx);

						td->loc = NULL;
						td->ext = NULL;
						td->ob = tc->obedit;

						td++;
					}
					if (ebo->flag & BONE_TIPSEL) {
						td->val = &ebo->rad_tail;
						td->ival = *td->val;
						copy_v3_v3(td->center, ebo->tail);
						td->flag = TD_SELECTED;

						copy_m3_m3(td->smtx, smtx);
						copy_m3_m3(td->mtx, mtx);

						td->loc = NULL;
						td->ext = NULL;
						td->ob = tc->obedit;

						td++;
					}

				}
				else if (ELEM(t->mode, TFM_BONESIZE, TFM_BONE_ENVELOPE_DIST)) {
					if (ebo->flag & BONE_SELECTED) {
						if ((t->mode == TFM_BONE_ENVELOPE_DIST) || (arm->drawtype == ARM_ENVELOPE)) {
							td->loc = NULL;
							td->val = &ebo->dist;
							td->ival = ebo->dist;
						}
						else {
							// abusive storage of scale in the loc pointer :)
							td->loc = &ebo->xwidth;
							copy_v3_v3(td->iloc, td->loc);
							td->val = NULL;
						}
						copy_v3_v3(td->center, ebo->head);
						td->flag = TD_SELECTED;

						/* use local bone matrix */
						ED_armature_ebone_to_mat3(ebo, bonemat);
						mul_m3_m3m3(td->mtx, mtx, bonemat);
						invert_m3_m3(td->smtx, td->mtx);

						copy_m3_m3(td->axismtx, td->mtx);
						normalize_m3(td->axismtx);

						td->ext = NULL;
						td->ob = tc->obedit;

						td++;
					}
				}
				else if (t->mode == TFM_BONE_ROLL) {
					if (ebo->flag & BONE_SELECTED) {
						td->loc = NULL;
						td->val = &(ebo->roll);
						td->ival = ebo->roll;

						copy_v3_v3(td->center, ebo->head);
						td->flag = TD_SELECTED;

						td->ext = NULL;
						td->ob = tc->obedit;

						td++;
					}
				}
				else {
					if (ebo->flag & BONE_TIPSEL) {
						copy_v3_v3(td->iloc, ebo->tail);

						/* Don't allow single selected tips to have a modified center,
						 * causes problem with snapping (see T45974).
						 * However, in rotation mode, we want to keep that 'rotate bone around root with
						 * only its tip selected' behavior (see T46325). */
						if ((t->around == V3D_AROUND_LOCAL_ORIGINS) &&
						    ((t->mode == TFM_ROTATION) || (ebo->flag & BONE_ROOTSEL)))
						{
							copy_v3_v3(td->center, ebo->head);
						}
						else {
							copy_v3_v3(td->center, td->iloc);
						}

						td->loc = ebo->tail;
						td->flag = TD_SELECTED;
						if (ebo->flag & BONE_EDITMODE_LOCKED)
							td->protectflag = OB_LOCK_LOC | OB_LOCK_ROT | OB_LOCK_SCALE;

						copy_m3_m3(td->smtx, smtx);
						copy_m3_m3(td->mtx, mtx);

						ED_armature_ebone_to_mat3(ebo, td->axismtx);

						if ((ebo->flag & BONE_ROOTSEL) == 0) {
							td->extra = ebo;
							td->ival = ebo->roll;
						}

						td->ext = NULL;
						td->val = NULL;
						td->ob = tc->obedit;

						td++;
					}
					if (ebo->flag & BONE_ROOTSEL) {
						copy_v3_v3(td->iloc, ebo->head);
						copy_v3_v3(td->center, td->iloc);
						td->loc = ebo->head;
						td->flag = TD_SELECTED;
						if (ebo->flag & BONE_EDITMODE_LOCKED)
							td->protectflag = OB_LOCK_LOC | OB_LOCK_ROT | OB_LOCK_SCALE;

						copy_m3_m3(td->smtx, smtx);
						copy_m3_m3(td->mtx, mtx);

						ED_armature_ebone_to_mat3(ebo, td->axismtx);

						td->extra = ebo; /* to fix roll */
						td->ival = ebo->roll;

						td->ext = NULL;
						td->val = NULL;
						td->ob = tc->obedit;

						td++;
					}
				}
			}

			if (mirror && (td_old != td)) {
				eboflip = ED_armature_ebone_get_mirrored(arm->edbo, ebo);
				if (eboflip) {
					bid[i].bone = eboflip;
					bid[i].dist = eboflip->dist;
					bid[i].rad_tail = eboflip->rad_tail;
					bid[i].roll = eboflip->roll;
					bid[i].xwidth = eboflip->xwidth;
					bid[i].zwidth = eboflip->zwidth;
					copy_v3_v3(bid[i].head, eboflip->head);
					copy_v3_v3(bid[i].tail, eboflip->tail);
					i++;
				}
			}
		}

		if (mirror) {
			/* trick to terminate iteration */
			BLI_assert(i + 1 == (MEM_allocN_len(bid) / sizeof(*bid)));
			bid[i].bone = NULL;
		}
	}
}

/* ********************* meta elements ********* */

static void createTransMBallVerts(TransInfo *t)
{
	FOREACH_TRANS_DATA_CONTAINER (t, tc) {
		MetaBall *mb = (MetaBall *)tc->obedit->data;
		MetaElem *ml;
		TransData *td;
		TransDataExtension *tx;
		float mtx[3][3], smtx[3][3];
		int count = 0, countsel = 0;
		const bool is_prop_edit = (t->flag & T_PROP_EDIT) != 0;

		/* count totals */
		for (ml = mb->editelems->first; ml; ml = ml->next) {
			if (ml->flag & SELECT) countsel++;
			if (is_prop_edit) count++;
		}

		/* note: in prop mode we need at least 1 selected */
		if (countsel == 0) {
			continue;
		}

		if (is_prop_edit) tc->data_len = count;
		else tc->data_len = countsel;

		td = tc->data = MEM_callocN(tc->data_len * sizeof(TransData), "TransObData(MBall EditMode)");
		tx = tc->data_ext = MEM_callocN(tc->data_len * sizeof(TransDataExtension), "MetaElement_TransExtension");

		copy_m3_m4(mtx, tc->obedit->obmat);
		pseudoinverse_m3_m3(smtx, mtx, PSEUDOINVERSE_EPSILON);

		for (ml = mb->editelems->first; ml; ml = ml->next) {
			if (is_prop_edit || (ml->flag & SELECT)) {
				td->loc = &ml->x;
				copy_v3_v3(td->iloc, td->loc);
				copy_v3_v3(td->center, td->loc);

				quat_to_mat3(td->axismtx, ml->quat);

				if (ml->flag & SELECT) td->flag = TD_SELECTED | TD_USEQUAT | TD_SINGLESIZE;
				else td->flag = TD_USEQUAT;

				copy_m3_m3(td->smtx, smtx);
				copy_m3_m3(td->mtx, mtx);

				td->ext = tx;

				/* Radius of MetaElem (mass of MetaElem influence) */
				if (ml->flag & MB_SCALE_RAD) {
					td->val = &ml->rad;
					td->ival = ml->rad;
				}
				else {
					td->val = &ml->s;
					td->ival = ml->s;
				}

				/* expx/expy/expz determine "shape" of some MetaElem types */
				tx->size = &ml->expx;
				tx->isize[0] = ml->expx;
				tx->isize[1] = ml->expy;
				tx->isize[2] = ml->expz;

				/* quat is used for rotation of MetaElem */
				tx->quat = ml->quat;
				copy_qt_qt(tx->iquat, ml->quat);

				tx->rot = NULL;

				td++;
				tx++;
			}
		}
	}
}

/* ********************* curve/surface ********* */

static void calc_distanceCurveVerts(TransData *head, TransData *tail)
{
	TransData *td, *td_near = NULL;
	for (td = head; td <= tail; td++) {
		if (td->flag & TD_SELECTED) {
			td_near = td;
			td->dist = 0.0f;
		}
		else if (td_near) {
			float dist;
			dist = len_v3v3(td_near->center, td->center);
			if (dist < (td - 1)->dist) {
				td->dist = (td - 1)->dist;
			}
			else {
				td->dist = dist;
			}
		}
		else {
			td->dist = FLT_MAX;
			td->flag |= TD_NOTCONNECTED;
		}
	}
	td_near = NULL;
	for (td = tail; td >= head; td--) {
		if (td->flag & TD_SELECTED) {
			td_near = td;
			td->dist = 0.0f;
		}
		else if (td_near) {
			float dist;
			dist = len_v3v3(td_near->center, td->center);
			if (td->flag & TD_NOTCONNECTED || dist < td->dist || (td + 1)->dist < td->dist) {
				td->flag &= ~TD_NOTCONNECTED;
				if (dist < (td + 1)->dist) {
					td->dist = (td + 1)->dist;
				}
				else {
					td->dist = dist;
				}
			}
		}
	}
}

/* Utility function for getting the handle data from bezier's */
static TransDataCurveHandleFlags *initTransDataCurveHandles(TransData *td, struct BezTriple *bezt)
{
	TransDataCurveHandleFlags *hdata;
	td->flag |= TD_BEZTRIPLE;
	hdata = td->hdata = MEM_mallocN(sizeof(TransDataCurveHandleFlags), "CuHandle Data");
	hdata->ih1 = bezt->h1;
	hdata->h1 = &bezt->h1;
	hdata->ih2 = bezt->h2; /* in case the second is not selected */
	hdata->h2 = &bezt->h2;
	return hdata;
}

/**
 * For the purpose of transform code we need to behave as if handles are selected,
 * even when they aren't (see special case below).
 */
static int bezt_select_to_transform_triple_flag(
        const BezTriple *bezt, const bool hide_handles)
{
	int flag = 0;

	if (hide_handles) {
		if (bezt->f2 & SELECT) {
			flag = (1 << 0) | (1 << 1) | (1 << 2);
		}
	}
	else {
		flag = (
			((bezt->f1 & SELECT) ? (1 << 0) : 0) |
			((bezt->f2 & SELECT) ? (1 << 1) : 0) |
			((bezt->f3 & SELECT) ? (1 << 2) : 0)
		);
	}

	/* Special case for auto & aligned handles:
	 * When a center point is being moved without the handles,
	 * leaving the handles stationary makes no sense and only causes strange behavior,
	 * where one handle is arbitrarily anchored, the other one is aligned and lengthened
	 * based on where the center point is moved. Also a bug when cancelling, see: T52007.
	 *
	 * A more 'correct' solution could be to store handle locations in 'TransDataCurveHandleFlags'.
	 * However that doesn't resolve odd behavior, so best transform the handles in this case.
	 */
	if ((flag != ((1 << 0) | (1 << 1) | (1 << 2))) && (flag & (1 << 1))) {
		if (ELEM(bezt->h1, HD_AUTO, HD_ALIGN) &&
		    ELEM(bezt->h2, HD_AUTO, HD_ALIGN))
		{
			flag = (1 << 0) | (1 << 1) | (1 << 2);
		}
	}

	return flag;
}

static void createTransCurveVerts(TransInfo *t)
{

#define SEL_F1 (1 << 0)
#define SEL_F2 (1 << 1)
#define SEL_F3 (1 << 2)

	t->data_len_all = 0;

	FOREACH_TRANS_DATA_CONTAINER (t, tc) {
		Curve *cu = tc->obedit->data;
		BLI_assert(cu->editnurb != NULL);
		BezTriple *bezt;
		BPoint *bp;
		int a;
		int count = 0, countsel = 0;
		const bool is_prop_edit = (t->flag & T_PROP_EDIT) != 0;
		View3D *v3d = t->view;
		short hide_handles = (v3d != NULL) ? ((v3d->overlay.edit_flag & V3D_OVERLAY_EDIT_CU_HANDLES) == 0) : false;

		/* count total of vertices, check identical as in 2nd loop for making transdata! */
		ListBase *nurbs = BKE_curve_editNurbs_get(cu);
		for (Nurb *nu = nurbs->first; nu; nu = nu->next) {
			if (nu->type == CU_BEZIER) {
				for (a = 0, bezt = nu->bezt; a < nu->pntsu; a++, bezt++) {
					if (bezt->hide == 0) {
						const int bezt_tx = bezt_select_to_transform_triple_flag(bezt, hide_handles);
						if (bezt_tx & SEL_F1) { countsel++; }
						if (bezt_tx & SEL_F2) { countsel++; }
						if (bezt_tx & SEL_F3) { countsel++; }
						if (is_prop_edit) count += 3;

					}
				}
			}
			else {
				for (a = nu->pntsu * nu->pntsv, bp = nu->bp; a > 0; a--, bp++) {
					if (bp->hide == 0) {
						if (is_prop_edit) count++;
						if (bp->f1 & SELECT) countsel++;
					}
				}
			}
		}
		/* note: in prop mode we need at least 1 selected */
		if (countsel == 0) {
			tc->data_len = 0;
			continue;
		}

		if (is_prop_edit) tc->data_len = count;
		else tc->data_len = countsel;
		tc->data = MEM_callocN(tc->data_len * sizeof(TransData), "TransObData(Curve EditMode)");

		t->data_len_all += tc->data_len;
	}

	transform_around_single_fallback(t);
	t->data_len_all = -1;

	FOREACH_TRANS_DATA_CONTAINER (t, tc) {
		if (tc->data_len == 0) {
			continue;
		}

		Curve *cu = tc->obedit->data;
		BezTriple *bezt;
		BPoint *bp;
		int a;
		const bool is_prop_edit = (t->flag & T_PROP_EDIT) != 0;
		View3D *v3d = t->view;
		short hide_handles = (v3d != NULL) ? ((v3d->overlay.edit_flag & V3D_OVERLAY_EDIT_CU_HANDLES) == 0) : false;

		float mtx[3][3], smtx[3][3];

		copy_m3_m4(mtx, tc->obedit->obmat);
		pseudoinverse_m3_m3(smtx, mtx, PSEUDOINVERSE_EPSILON);

		TransData *td = tc->data;
		ListBase *nurbs = BKE_curve_editNurbs_get(cu);
		for (Nurb *nu = nurbs->first; nu; nu = nu->next) {
			if (nu->type == CU_BEZIER) {
				TransData *head, *tail;
				head = tail = td;
				for (a = 0, bezt = nu->bezt; a < nu->pntsu; a++, bezt++) {
					if (bezt->hide == 0) {
						TransDataCurveHandleFlags *hdata = NULL;
						float axismtx[3][3];

						if (t->around == V3D_AROUND_LOCAL_ORIGINS) {
							float normal[3], plane[3];

							BKE_nurb_bezt_calc_normal(nu, bezt, normal);
							BKE_nurb_bezt_calc_plane(nu, bezt, plane);

							if (createSpaceNormalTangent(axismtx, normal, plane)) {
								/* pass */
							}
							else {
								normalize_v3(normal);
								axis_dominant_v3_to_m3(axismtx, normal);
								invert_m3(axismtx);
							}
						}

						/* Elements that will be transform (not always a match to selection). */
						const int bezt_tx = bezt_select_to_transform_triple_flag(bezt, hide_handles);

						if (is_prop_edit || bezt_tx & SEL_F1) {
							copy_v3_v3(td->iloc, bezt->vec[0]);
							td->loc = bezt->vec[0];
							copy_v3_v3(td->center, bezt->vec[(hide_handles ||
							                                  (t->around == V3D_AROUND_LOCAL_ORIGINS) ||
							                                  (bezt->f2 & SELECT)) ? 1 : 0]);
							if (hide_handles) {
								if (bezt->f2 & SELECT) td->flag = TD_SELECTED;
								else td->flag = 0;
							}
							else {
								if (bezt->f1 & SELECT) td->flag = TD_SELECTED;
								else td->flag = 0;
							}
							td->ext = NULL;
							td->val = NULL;

							hdata = initTransDataCurveHandles(td, bezt);

							copy_m3_m3(td->smtx, smtx);
							copy_m3_m3(td->mtx, mtx);
							if (t->around == V3D_AROUND_LOCAL_ORIGINS) {
								copy_m3_m3(td->axismtx, axismtx);
							}

							td++;
							tail++;
						}

						/* This is the Curve Point, the other two are handles */
						if (is_prop_edit || bezt_tx & SEL_F2) {
							copy_v3_v3(td->iloc, bezt->vec[1]);
							td->loc = bezt->vec[1];
							copy_v3_v3(td->center, td->loc);
							if (bezt->f2 & SELECT) td->flag = TD_SELECTED;
							else td->flag = 0;
							td->ext = NULL;

							if (t->mode == TFM_CURVE_SHRINKFATTEN) { /* || t->mode==TFM_RESIZE) {*/ /* TODO - make points scale */
								td->val = &(bezt->radius);
								td->ival = bezt->radius;
							}
							else if (t->mode == TFM_TILT) {
								td->val = &(bezt->alfa);
								td->ival = bezt->alfa;
							}
							else {
								td->val = NULL;
							}

							copy_m3_m3(td->smtx, smtx);
							copy_m3_m3(td->mtx, mtx);
							if (t->around == V3D_AROUND_LOCAL_ORIGINS) {
								copy_m3_m3(td->axismtx, axismtx);
							}

							if ((bezt_tx & SEL_F1) == 0 && (bezt_tx & SEL_F3) == 0)
								/* If the middle is selected but the sides arnt, this is needed */
								if (hdata == NULL) { /* if the handle was not saved by the previous handle */
									hdata = initTransDataCurveHandles(td, bezt);
								}

							td++;
							tail++;
						}
						if (is_prop_edit || bezt_tx & SEL_F3) {
							copy_v3_v3(td->iloc, bezt->vec[2]);
							td->loc = bezt->vec[2];
							copy_v3_v3(td->center, bezt->vec[(hide_handles ||
							                                  (t->around == V3D_AROUND_LOCAL_ORIGINS) ||
							                                  (bezt->f2 & SELECT)) ? 1 : 2]);
							if (hide_handles) {
								if (bezt->f2 & SELECT) td->flag = TD_SELECTED;
								else td->flag = 0;
							}
							else {
								if (bezt->f3 & SELECT) td->flag = TD_SELECTED;
								else td->flag = 0;
							}
							td->ext = NULL;
							td->val = NULL;

							if (hdata == NULL) { /* if the handle was not saved by the previous handle */
								hdata = initTransDataCurveHandles(td, bezt);
							}

							copy_m3_m3(td->smtx, smtx);
							copy_m3_m3(td->mtx, mtx);
							if (t->around == V3D_AROUND_LOCAL_ORIGINS) {
								copy_m3_m3(td->axismtx, axismtx);
							}

							td++;
							tail++;
						}

						(void)hdata;  /* quiet warning */
					}
					else if (is_prop_edit && head != tail) {
						calc_distanceCurveVerts(head, tail - 1);
						head = tail;
					}
				}
				if (is_prop_edit && head != tail)
					calc_distanceCurveVerts(head, tail - 1);

				/* TODO - in the case of tilt and radius we can also avoid allocating the initTransDataCurveHandles
				 * but for now just don't change handle types */
				if (ELEM(t->mode, TFM_CURVE_SHRINKFATTEN, TFM_TILT, TFM_DUMMY) == 0) {
					/* sets the handles based on their selection, do this after the data is copied to the TransData */
					BKE_nurb_handles_test(nu, !hide_handles);
				}
			}
			else {
				TransData *head, *tail;
				head = tail = td;
				for (a = nu->pntsu * nu->pntsv, bp = nu->bp; a > 0; a--, bp++) {
					if (bp->hide == 0) {
						if (is_prop_edit || (bp->f1 & SELECT)) {
							float axismtx[3][3];

							if (t->around == V3D_AROUND_LOCAL_ORIGINS) {
								if (nu->pntsv == 1) {
									float normal[3], plane[3];

									BKE_nurb_bpoint_calc_normal(nu, bp, normal);
									BKE_nurb_bpoint_calc_plane(nu, bp, plane);

									if (createSpaceNormalTangent(axismtx, normal, plane)) {
										/* pass */
									}
									else {
										normalize_v3(normal);
										axis_dominant_v3_to_m3(axismtx, normal);
										invert_m3(axismtx);
									}
								}
							}

							copy_v3_v3(td->iloc, bp->vec);
							td->loc = bp->vec;
							copy_v3_v3(td->center, td->loc);
							if (bp->f1 & SELECT) td->flag = TD_SELECTED;
							else td->flag = 0;
							td->ext = NULL;

							if (t->mode == TFM_CURVE_SHRINKFATTEN || t->mode == TFM_RESIZE) {
								td->val = &(bp->radius);
								td->ival = bp->radius;
							}
							else {
								td->val = &(bp->alfa);
								td->ival = bp->alfa;
							}

							copy_m3_m3(td->smtx, smtx);
							copy_m3_m3(td->mtx, mtx);
							if (t->around == V3D_AROUND_LOCAL_ORIGINS) {
								if (nu->pntsv == 1) {
									copy_m3_m3(td->axismtx, axismtx);
								}
							}

							td++;
							tail++;
						}
					}
					else if (is_prop_edit && head != tail) {
						calc_distanceCurveVerts(head, tail - 1);
						head = tail;
					}
				}
				if (is_prop_edit && head != tail)
					calc_distanceCurveVerts(head, tail - 1);
			}
		}
	}
#undef SEL_F1
#undef SEL_F2
#undef SEL_F3
}

/* ********************* lattice *************** */

static void createTransLatticeVerts(TransInfo *t)
{
	FOREACH_TRANS_DATA_CONTAINER (t, tc) {

		Lattice *latt = ((Lattice *)tc->obedit->data)->editlatt->latt;
		TransData *td = NULL;
		BPoint *bp;
		float mtx[3][3], smtx[3][3];
		int a;
		int count = 0, countsel = 0;
		const bool is_prop_edit = (t->flag & T_PROP_EDIT) != 0;

		bp = latt->def;
		a  = latt->pntsu * latt->pntsv * latt->pntsw;
		while (a--) {
			if (bp->hide == 0) {
				if (bp->f1 & SELECT) countsel++;
				if (is_prop_edit) count++;
			}
			bp++;
		}

		/* note: in prop mode we need at least 1 selected */
		if (countsel == 0) return;

		if (is_prop_edit) tc->data_len = count;
		else tc->data_len = countsel;
		tc->data = MEM_callocN(tc->data_len * sizeof(TransData), "TransObData(Lattice EditMode)");

		copy_m3_m4(mtx, tc->obedit->obmat);
		pseudoinverse_m3_m3(smtx, mtx, PSEUDOINVERSE_EPSILON);

		td = tc->data;
		bp = latt->def;
		a  = latt->pntsu * latt->pntsv * latt->pntsw;
		while (a--) {
			if (is_prop_edit || (bp->f1 & SELECT)) {
				if (bp->hide == 0) {
					copy_v3_v3(td->iloc, bp->vec);
					td->loc = bp->vec;
					copy_v3_v3(td->center, td->loc);
					if (bp->f1 & SELECT) {
						td->flag = TD_SELECTED;
					}
					else {
						td->flag = 0;
					}
					copy_m3_m3(td->smtx, smtx);
					copy_m3_m3(td->mtx, mtx);

					td->ext = NULL;
					td->val = NULL;

					td++;
				}
			}
			bp++;
		}
	}
}

/* ******************* particle edit **************** */
static void createTransParticleVerts(bContext *C, TransInfo *t)
{
	FOREACH_TRANS_DATA_CONTAINER (t, tc) {

		TransData *td = NULL;
		TransDataExtension *tx;
		Object *ob = CTX_data_active_object(C);
		ParticleEditSettings *pset = PE_settings(t->scene);
		PTCacheEdit *edit = PE_get_current(t->scene, ob);
		ParticleSystem *psys = NULL;
		ParticleSystemModifierData *psmd = NULL;
		PTCacheEditPoint *point;
		PTCacheEditKey *key;
		float mat[4][4];
		int i, k, transformparticle;
		int count = 0, hasselected = 0;
		const bool is_prop_edit = (t->flag & T_PROP_EDIT) != 0;

		if (edit == NULL || t->settings->particle.selectmode == SCE_SELECT_PATH) return;

		psys = edit->psys;

		if (psys)
			psmd = psys_get_modifier(ob, psys);

		for (i = 0, point = edit->points; i < edit->totpoint; i++, point++) {
			point->flag &= ~PEP_TRANSFORM;
			transformparticle = 0;

			if ((point->flag & PEP_HIDE) == 0) {
				for (k = 0, key = point->keys; k < point->totkey; k++, key++) {
					if ((key->flag & PEK_HIDE) == 0) {
						if (key->flag & PEK_SELECT) {
							hasselected = 1;
							transformparticle = 1;
						}
						else if (is_prop_edit)
							transformparticle = 1;
					}
				}
			}

			if (transformparticle) {
				count += point->totkey;
				point->flag |= PEP_TRANSFORM;
			}
		}

		/* note: in prop mode we need at least 1 selected */
		if (hasselected == 0) return;

		tc->data_len = count;
		td = tc->data = MEM_callocN(tc->data_len * sizeof(TransData), "TransObData(Particle Mode)");

		if (t->mode == TFM_BAKE_TIME)
			tx = tc->data_ext = MEM_callocN(tc->data_len * sizeof(TransDataExtension), "Particle_TransExtension");
		else
			tx = tc->data_ext = NULL;

		unit_m4(mat);

		invert_m4_m4(ob->imat, ob->obmat);

		for (i = 0, point = edit->points; i < edit->totpoint; i++, point++) {
			TransData *head, *tail;
			head = tail = td;

			if (!(point->flag & PEP_TRANSFORM)) continue;

			if (psys && !(psys->flag & PSYS_GLOBAL_HAIR))
				psys_mat_hair_to_global(ob, psmd->mesh_final, psys->part->from, psys->particles + i, mat);

			for (k = 0, key = point->keys; k < point->totkey; k++, key++) {
				if (key->flag & PEK_USE_WCO) {
					copy_v3_v3(key->world_co, key->co);
					mul_m4_v3(mat, key->world_co);
					td->loc = key->world_co;
				}
				else
					td->loc = key->co;

				copy_v3_v3(td->iloc, td->loc);
				copy_v3_v3(td->center, td->loc);

				if (key->flag & PEK_SELECT)
					td->flag |= TD_SELECTED;
				else if (!is_prop_edit)
					td->flag |= TD_SKIP;

				unit_m3(td->mtx);
				unit_m3(td->smtx);

				/* don't allow moving roots */
				if (k == 0 && pset->flag & PE_LOCK_FIRST && (!psys || !(psys->flag & PSYS_GLOBAL_HAIR)))
					td->protectflag |= OB_LOCK_LOC;

				td->ob = ob;
				td->ext = tx;
				if (t->mode == TFM_BAKE_TIME) {
					td->val = key->time;
					td->ival = *(key->time);
					/* abuse size and quat for min/max values */
					td->flag |= TD_NO_EXT;
					if (k == 0) tx->size = NULL;
					else tx->size = (key - 1)->time;

					if (k == point->totkey - 1) tx->quat = NULL;
					else tx->quat = (key + 1)->time;
				}

				td++;
				if (tx)
					tx++;
				tail++;
			}
			if (is_prop_edit && head != tail)
				calc_distanceCurveVerts(head, tail - 1);
		}
	}
}

void flushTransParticles(TransInfo *t)
{
	FOREACH_TRANS_DATA_CONTAINER (t, tc) {
		Scene *scene = t->scene;
		ViewLayer *view_layer = t->view_layer;
		Object *ob = OBACT(view_layer);
		PTCacheEdit *edit = PE_get_current(scene, ob);
		ParticleSystem *psys = edit->psys;
		ParticleSystemModifierData *psmd = NULL;
		PTCacheEditPoint *point;
		PTCacheEditKey *key;
		TransData *td;
		float mat[4][4], imat[4][4], co[3];
		int i, k;
		const bool is_prop_edit = (t->flag & T_PROP_EDIT) != 0;

		if (psys)
			psmd = psys_get_modifier(ob, psys);

		/* we do transform in world space, so flush world space position
		 * back to particle local space (only for hair particles) */
		td = tc->data;
		for (i = 0, point = edit->points; i < edit->totpoint; i++, point++, td++) {
			if (!(point->flag & PEP_TRANSFORM)) continue;

			if (psys && !(psys->flag & PSYS_GLOBAL_HAIR)) {
				psys_mat_hair_to_global(ob, psmd->mesh_final, psys->part->from, psys->particles + i, mat);
				invert_m4_m4(imat, mat);

				for (k = 0, key = point->keys; k < point->totkey; k++, key++) {
					copy_v3_v3(co, key->world_co);
					mul_m4_v3(imat, co);


					/* optimization for proportional edit */
					if (!is_prop_edit || !compare_v3v3(key->co, co, 0.0001f)) {
						copy_v3_v3(key->co, co);
						point->flag |= PEP_EDIT_RECALC;
					}
				}
			}
			else
				point->flag |= PEP_EDIT_RECALC;
		}

		PE_update_object(t->depsgraph, scene, OBACT(view_layer), 1);
	}
}

/* ********************* mesh ****************** */

static bool bmesh_test_dist_add(
        BMVert *v, BMVert *v_other,
        float *dists, const float *dists_prev,
        /* optionally track original index */
        int *index, const int *index_prev,
        float mtx[3][3])
{
	if ((BM_elem_flag_test(v_other, BM_ELEM_SELECT) == 0) &&
	    (BM_elem_flag_test(v_other, BM_ELEM_HIDDEN) == 0))
	{
		const int i = BM_elem_index_get(v);
		const int i_other = BM_elem_index_get(v_other);
		float vec[3];
		float dist_other;
		sub_v3_v3v3(vec, v->co, v_other->co);
		mul_m3_v3(mtx, vec);

		dist_other = dists_prev[i] + len_v3(vec);
		if (dist_other < dists[i_other]) {
			dists[i_other] = dist_other;
			if (index != NULL) {
				index[i_other] = index_prev[i];
			}
			return true;
		}
	}

	return false;
}

/**
 * \param mtx: Measure disatnce in this space.
 * \param dists: Store the closest connected distance to selected vertices.
 * \param index: Optionally store the original index we're measuring the distance to (can be NULL).
 */
static void editmesh_set_connectivity_distance(BMesh *bm, float mtx[3][3], float *dists, int *index)
{
	BLI_LINKSTACK_DECLARE(queue, BMVert *);

	/* any BM_ELEM_TAG'd vertex is in 'queue_next', so we don't add in twice */
	BLI_LINKSTACK_DECLARE(queue_next, BMVert *);

	BLI_LINKSTACK_INIT(queue);
	BLI_LINKSTACK_INIT(queue_next);

	{
		BMIter viter;
		BMVert *v;
		int i;

		BM_ITER_MESH_INDEX (v, &viter, bm, BM_VERTS_OF_MESH, i) {
			float dist;
			BM_elem_index_set(v, i); /* set_inline */
			BM_elem_flag_disable(v, BM_ELEM_TAG);

			if (BM_elem_flag_test(v, BM_ELEM_SELECT) == 0 || BM_elem_flag_test(v, BM_ELEM_HIDDEN)) {
				dist = FLT_MAX;
				if (index != NULL) {
					index[i] = i;
				}
			}
			else {
				BLI_LINKSTACK_PUSH(queue, v);
				dist = 0.0f;
				if (index != NULL) {
					index[i] = i;
				}
			}

			dists[i] = dist;
		}
		bm->elem_index_dirty &= ~BM_VERT;
	}

	/* need to be very careful of feedback loops here, store previous dist's to avoid feedback */
	float *dists_prev = MEM_dupallocN(dists);
	int *index_prev = MEM_dupallocN(index);  /* may be NULL */

	do {
		BMVert *v;
		LinkNode *lnk;

		/* this is correct but slow to do each iteration,
		 * instead sync the dist's while clearing BM_ELEM_TAG (below) */
#if 0
		memcpy(dists_prev, dists, sizeof(float) * bm->totvert);
#endif

		while ((v = BLI_LINKSTACK_POP(queue))) {
			BLI_assert(dists[BM_elem_index_get(v)] != FLT_MAX);

			/* connected edge-verts */
			if (v->e != NULL) {
				BMEdge *e_iter, *e_first;

				e_iter = e_first = v->e;

				/* would normally use BM_EDGES_OF_VERT, but this runs so often,
				 * its faster to iterate on the data directly */
				do {

					if (BM_elem_flag_test(e_iter, BM_ELEM_HIDDEN) == 0) {

						/* edge distance */
						{
							BMVert *v_other = BM_edge_other_vert(e_iter, v);
							if (bmesh_test_dist_add(v, v_other, dists, dists_prev, index, index_prev, mtx)) {
								if (BM_elem_flag_test(v_other, BM_ELEM_TAG) == 0) {
									BM_elem_flag_enable(v_other, BM_ELEM_TAG);
									BLI_LINKSTACK_PUSH(queue_next, v_other);
								}
							}
						}

						/* face distance */
						if (e_iter->l) {
							BMLoop *l_iter_radial, *l_first_radial;
							/**
							 * imaginary edge diagonally across quad,
							 * \note, this takes advantage of the rules of winding that we
							 * know 2 or more of a verts edges wont reference the same face twice.
							 * Also, if the edge is hidden, the face will be hidden too.
							 */
							l_iter_radial = l_first_radial = e_iter->l;

							do {
								if ((l_iter_radial->v == v) &&
								    (l_iter_radial->f->len == 4) &&
								    (BM_elem_flag_test(l_iter_radial->f, BM_ELEM_HIDDEN) == 0))
								{
									BMVert *v_other = l_iter_radial->next->next->v;
									if (bmesh_test_dist_add(v, v_other, dists, dists_prev, index, index_prev, mtx)) {
										if (BM_elem_flag_test(v_other, BM_ELEM_TAG) == 0) {
											BM_elem_flag_enable(v_other, BM_ELEM_TAG);
											BLI_LINKSTACK_PUSH(queue_next, v_other);
										}
									}
								}
							} while ((l_iter_radial = l_iter_radial->radial_next) != l_first_radial);
						}
					}
				} while ((e_iter = BM_DISK_EDGE_NEXT(e_iter, v)) != e_first);
			}
		}


		/* clear for the next loop */
		for (lnk = queue_next; lnk; lnk = lnk->next) {
			BMVert *v_link = lnk->link;
			const int i = BM_elem_index_get(v_link);

			BM_elem_flag_disable(v_link, BM_ELEM_TAG);

			/* keep in sync, avoid having to do full memcpy each iteration */
			dists_prev[i] = dists[i];
			if (index != NULL) {
				index_prev[i] = index[i];
			}
		}

		BLI_LINKSTACK_SWAP(queue, queue_next);

		/* none should be tagged now since 'queue_next' is empty */
		BLI_assert(BM_iter_mesh_count_flag(BM_VERTS_OF_MESH, bm, BM_ELEM_TAG, true) == 0);

	} while (BLI_LINKSTACK_SIZE(queue));

	BLI_LINKSTACK_FREE(queue);
	BLI_LINKSTACK_FREE(queue_next);

	MEM_freeN(dists_prev);
	if (index_prev != NULL) {
		MEM_freeN(index_prev);
	}
}

static struct TransIslandData *editmesh_islands_info_calc(
        BMEditMesh *em, int *r_island_tot, int **r_island_vert_map,
        bool calc_single_islands)
{
	BMesh *bm = em->bm;
	struct TransIslandData *trans_islands;
	char htype;
	char itype;
	int i;

	/* group vars */
	int *groups_array;
	int (*group_index)[2];
	int group_tot;
	void **ele_array;

	int *vert_map;

	if (em->selectmode & (SCE_SELECT_VERTEX | SCE_SELECT_EDGE)) {
		groups_array = MEM_mallocN(sizeof(*groups_array) * bm->totedgesel, __func__);
		group_tot = BM_mesh_calc_edge_groups(bm, groups_array, &group_index,
		                                     NULL, NULL,
		                                     BM_ELEM_SELECT);

		htype = BM_EDGE;
		itype = BM_VERTS_OF_EDGE;

	}
	else {  /* (bm->selectmode & SCE_SELECT_FACE) */
		groups_array = MEM_mallocN(sizeof(*groups_array) * bm->totfacesel, __func__);
		group_tot = BM_mesh_calc_face_groups(bm, groups_array, &group_index,
		                                     NULL, NULL,
		                                     BM_ELEM_SELECT, BM_VERT);

		htype = BM_FACE;
		itype = BM_VERTS_OF_FACE;
	}


	trans_islands = MEM_mallocN(sizeof(*trans_islands) * group_tot, __func__);

	vert_map = MEM_mallocN(sizeof(*vert_map) * bm->totvert, __func__);
	/* we shouldn't need this, but with incorrect selection flushing
	 * its possible we have a selected vertex that's not in a face, for now best not crash in that case. */
	copy_vn_i(vert_map, bm->totvert, -1);

	BM_mesh_elem_table_ensure(bm, htype);
	ele_array = (htype == BM_FACE) ? (void **)bm->ftable : (void **)bm->etable;

	BM_mesh_elem_index_ensure(bm, BM_VERT);

	/* may be an edge OR a face array */
	for (i = 0; i < group_tot; i++) {
		BMEditSelection ese = {NULL};

		const int fg_sta = group_index[i][0];
		const int fg_len = group_index[i][1];
		float co[3], no[3], tangent[3];
		int j;

		zero_v3(co);
		zero_v3(no);
		zero_v3(tangent);

		ese.htype = htype;

		/* loop on each face in this group:
		 * - assign r_vert_map
		 * - calculate (co, no)
		 */
		for (j = 0; j < fg_len; j++) {
			float tmp_co[3], tmp_no[3], tmp_tangent[3];

			ese.ele = ele_array[groups_array[fg_sta + j]];

			BM_editselection_center(&ese, tmp_co);
			BM_editselection_normal(&ese, tmp_no);
			BM_editselection_plane(&ese, tmp_tangent);

			add_v3_v3(co, tmp_co);
			add_v3_v3(no, tmp_no);
			add_v3_v3(tangent, tmp_tangent);

			{
				/* setup vertex map */
				BMIter iter;
				BMVert *v;

				/* connected edge-verts */
				BM_ITER_ELEM (v, &iter, ese.ele, itype) {
					vert_map[BM_elem_index_get(v)] = i;
				}
			}
		}

		mul_v3_v3fl(trans_islands[i].co, co, 1.0f / (float)fg_len);

		if (createSpaceNormalTangent(trans_islands[i].axismtx, no, tangent)) {
			/* pass */
		}
		else {
			if (normalize_v3(no) != 0.0f) {
				axis_dominant_v3_to_m3(trans_islands[i].axismtx, no);
				invert_m3(trans_islands[i].axismtx);
			}
			else {
				unit_m3(trans_islands[i].axismtx);
			}
		}
	}

	MEM_freeN(groups_array);
	MEM_freeN(group_index);

	/* for PET we need islands of 1 so connected vertices can use it with V3D_AROUND_LOCAL_ORIGINS */
	if (calc_single_islands) {
		BMIter viter;
		BMVert *v;
		int group_tot_single = 0;

		BM_ITER_MESH_INDEX (v, &viter, bm, BM_VERTS_OF_MESH, i) {
			if (BM_elem_flag_test(v, BM_ELEM_SELECT) && (vert_map[i] == -1)) {
				group_tot_single += 1;
			}
		}

		if (group_tot_single != 0) {
			trans_islands = MEM_reallocN(trans_islands, sizeof(*trans_islands) * (group_tot + group_tot_single));

			BM_ITER_MESH_INDEX (v, &viter, bm, BM_VERTS_OF_MESH, i) {
				if (BM_elem_flag_test(v, BM_ELEM_SELECT) && (vert_map[i] == -1)) {
					struct TransIslandData *v_island = &trans_islands[group_tot];
					vert_map[i] = group_tot;

					copy_v3_v3(v_island->co, v->co);

					if (is_zero_v3(v->no) != 0.0f) {
						axis_dominant_v3_to_m3(v_island->axismtx, v->no);
						invert_m3(v_island->axismtx);
					}
					else {
						unit_m3(v_island->axismtx);
					}

					group_tot += 1;
				}
			}
		}
	}

	*r_island_tot = group_tot;
	*r_island_vert_map = vert_map;

	return trans_islands;
}

/* way to overwrite what data is edited with transform */
static void VertsToTransData(TransInfo *t, TransData *td, TransDataExtension *tx,
                             BMEditMesh *em, BMVert *eve, float *bweight,
                             struct TransIslandData *v_island)
{
	float *no, _no[3];
	BLI_assert(BM_elem_flag_test(eve, BM_ELEM_HIDDEN) == 0);

	td->flag = 0;
	//if (key)
	//	td->loc = key->co;
	//else
	td->loc = eve->co;
	copy_v3_v3(td->iloc, td->loc);

	if ((t->mode == TFM_SHRINKFATTEN) &&
	    (em->selectmode & SCE_SELECT_FACE) &&
	    BM_elem_flag_test(eve, BM_ELEM_SELECT) &&
	    (BM_vert_calc_normal_ex(eve, BM_ELEM_SELECT, _no)))
	{
		no = _no;
	}
	else {
		no = eve->no;
	}

	if (v_island) {
		copy_v3_v3(td->center, v_island->co);
		copy_m3_m3(td->axismtx, v_island->axismtx);
	}
	else if (t->around == V3D_AROUND_LOCAL_ORIGINS) {
		copy_v3_v3(td->center, td->loc);
		createSpaceNormal(td->axismtx, no);
	}
	else {
		copy_v3_v3(td->center, td->loc);

		/* Setting normals */
		copy_v3_v3(td->axismtx[2], no);
		td->axismtx[0][0]        =
		    td->axismtx[0][1]    =
		    td->axismtx[0][2]    =
		    td->axismtx[1][0]    =
		    td->axismtx[1][1]    =
		    td->axismtx[1][2]    = 0.0f;
	}


	td->ext = NULL;
	td->val = NULL;
	td->extra = NULL;
	if (t->mode == TFM_BWEIGHT) {
		td->val  =  bweight;
		td->ival = *bweight;
	}
	else if (t->mode == TFM_SKIN_RESIZE) {
		MVertSkin *vs = CustomData_bmesh_get(&em->bm->vdata,
		                                     eve->head.data,
		                                     CD_MVERT_SKIN);
		/* skin node size */
		td->ext = tx;
		copy_v3_v3(tx->isize, vs->radius);
		tx->size = vs->radius;
		td->val = vs->radius;
	}
	else if (t->mode == TFM_SHRINKFATTEN) {
		td->ext = tx;
		tx->isize[0] = BM_vert_calc_shell_factor_ex(eve, no, BM_ELEM_SELECT);
	}
}

static void createTransEditVerts(TransInfo *t)
{
	FOREACH_TRANS_DATA_CONTAINER (t, tc) {

		TransData *tob = NULL;
		TransDataExtension *tx = NULL;
		BMEditMesh *em = BKE_editmesh_from_object(tc->obedit);
		Mesh *me = tc->obedit->data;
		BMesh *bm = em->bm;
		BMVert *eve;
		BMIter iter;
		float (*mappedcos)[3] = NULL, (*quats)[4] = NULL;
		float mtx[3][3], smtx[3][3], (*defmats)[3][3] = NULL, (*defcos)[3] = NULL;
		float *dists = NULL;
		int a;
		const int prop_mode = (t->flag & T_PROP_EDIT) ? (t->flag & T_PROP_EDIT_ALL) : 0;
		int mirror = 0;
		int cd_vert_bweight_offset = -1;
		bool use_topology = (me->editflag & ME_EDIT_MIRROR_TOPO) != 0;

		struct TransIslandData *island_info = NULL;
		int island_info_tot;
		int *island_vert_map = NULL;

		/* Even for translation this is needed because of island-orientation, see: T51651. */
		const bool is_island_center = (t->around == V3D_AROUND_LOCAL_ORIGINS);
		/* Original index of our connected vertex when connected distances are calculated.
		 * Optional, allocate if needed. */
		int *dists_index = NULL;

		if (t->flag & T_MIRROR) {
			/* TODO(campbell): xform: We need support for many mirror objects at once! */
			if (tc->is_active) {
				EDBM_verts_mirror_cache_begin(em, 0, false, (t->flag & T_PROP_EDIT) == 0, use_topology);
				mirror = 1;
			}
		}

		/**
		 * Quick check if we can transform.
		 *
		 * \note ignore modes here, even in edge/face modes, transform data is created by selected vertices.
		 * \note in prop mode we need at least 1 selected.
		 */
		if (bm->totvertsel == 0) {
			goto cleanup;
		}

		if (t->mode == TFM_BWEIGHT) {
			BM_mesh_cd_flag_ensure(bm, BKE_mesh_from_object(tc->obedit), ME_CDFLAG_VERT_BWEIGHT);
			cd_vert_bweight_offset = CustomData_get_offset(&bm->vdata, CD_BWEIGHT);
		}

		if (prop_mode) {
			unsigned int count = 0;
			BM_ITER_MESH (eve, &iter, bm, BM_VERTS_OF_MESH) {
				if (!BM_elem_flag_test(eve, BM_ELEM_HIDDEN)) {
					count++;
				}
			}

			tc->data_len = count;

			/* allocating scratch arrays */
			if (prop_mode & T_PROP_CONNECTED) {
				dists = MEM_mallocN(em->bm->totvert * sizeof(float), __func__);
				if (is_island_center) {
					dists_index =  MEM_mallocN(em->bm->totvert * sizeof(int), __func__);
				}
			}
		}
		else {
			tc->data_len = bm->totvertsel;
		}

		tob = tc->data = MEM_callocN(tc->data_len * sizeof(TransData), "TransObData(Mesh EditMode)");
		if (ELEM(t->mode, TFM_SKIN_RESIZE, TFM_SHRINKFATTEN)) {
			/* warning, this is overkill, we only need 2 extra floats,
			 * but this stores loads of extra stuff, for TFM_SHRINKFATTEN its even more overkill
			 * since we may not use the 'alt' transform mode to maintain shell thickness,
			 * but with generic transform code its hard to lazy init vars */
			tx = tc->data_ext = MEM_callocN(tc->data_len * sizeof(TransDataExtension), "TransObData ext");
		}

		copy_m3_m4(mtx, tc->obedit->obmat);
		/* we use a pseudoinverse so that when one of the axes is scaled to 0,
		 * matrix inversion still works and we can still moving along the other */
		pseudoinverse_m3_m3(smtx, mtx, PSEUDOINVERSE_EPSILON);

		if (prop_mode & T_PROP_CONNECTED) {
			editmesh_set_connectivity_distance(em->bm, mtx, dists, dists_index);
		}

		if (is_island_center) {
			/* In this specific case, near-by vertices will need to know the island of the nearest connected vertex. */
			const bool calc_single_islands = (
			        (prop_mode & T_PROP_CONNECTED) &&
			        (t->around == V3D_AROUND_LOCAL_ORIGINS) &&
			        (em->selectmode & SCE_SELECT_VERTEX));

			island_info = editmesh_islands_info_calc(em, &island_info_tot, &island_vert_map, calc_single_islands);
		}

		/* detect CrazySpace [tm] */
		if (modifiers_getCageIndex(t->scene, tc->obedit, NULL, 1) != -1) {
			int totleft = -1;
			if (modifiers_isCorrectableDeformed(t->scene, tc->obedit)) {
				/* Use evaluated state because we need b-bone cache. */
				Scene *scene_eval = (Scene *)DEG_get_evaluated_id(t->depsgraph, &t->scene->id);
				Object *obedit_eval = (Object *)DEG_get_evaluated_id(t->depsgraph, &tc->obedit->id);
				BMEditMesh *em_eval = BKE_editmesh_from_object(obedit_eval);
				/* check if we can use deform matrices for modifier from the
				 * start up to stack, they are more accurate than quats */
				totleft = BKE_crazyspace_get_first_deform_matrices_editbmesh(
				        t->depsgraph, scene_eval, obedit_eval, em_eval,
				        &defmats, &defcos);
			}

			/* if we still have more modifiers, also do crazyspace
			 * correction with quats, relative to the coordinates after
			 * the modifiers that support deform matrices (defcos) */

#if 0	/* TODO, fix crazyspace+extrude so it can be enabled for general use - campbell */
			if ((totleft > 0) || (totleft == -1))
#else
			if (totleft > 0)
#endif
			{
				mappedcos = BKE_crazyspace_get_mapped_editverts(t->depsgraph, t->scene, tc->obedit);
				quats = MEM_mallocN(em->bm->totvert * sizeof(*quats), "crazy quats");
				BKE_crazyspace_set_quats_editmesh(em, defcos, mappedcos, quats, !prop_mode);
				if (mappedcos)
					MEM_freeN(mappedcos);
			}

			if (defcos) {
				MEM_freeN(defcos);
			}
		}

		/* find out which half we do */
		if (mirror) {
			BM_ITER_MESH (eve, &iter, bm, BM_VERTS_OF_MESH) {
				if (BM_elem_flag_test(eve, BM_ELEM_SELECT) && eve->co[0] != 0.0f) {
					if (eve->co[0] < 0.0f) {
						t->mirror = -1;
						mirror = -1;
					}
					break;
				}
			}
		}

		BM_ITER_MESH_INDEX (eve, &iter, bm, BM_VERTS_OF_MESH, a) {
			if (!BM_elem_flag_test(eve, BM_ELEM_HIDDEN)) {
				if (prop_mode || BM_elem_flag_test(eve, BM_ELEM_SELECT)) {
					struct TransIslandData *v_island = NULL;
					float *bweight = (cd_vert_bweight_offset != -1) ? BM_ELEM_CD_GET_VOID_P(eve, cd_vert_bweight_offset) : NULL;

					if (island_info) {
						const int connected_index = (dists_index && dists_index[a] != -1) ? dists_index[a] : a;
						v_island = (island_vert_map[connected_index] != -1) ?
						           &island_info[island_vert_map[connected_index]] : NULL;
					}


					VertsToTransData(t, tob, tx, em, eve, bweight, v_island);
					if (tx)
						tx++;

					/* selected */
					if (BM_elem_flag_test(eve, BM_ELEM_SELECT))
						tob->flag |= TD_SELECTED;

					if (prop_mode) {
						if (prop_mode & T_PROP_CONNECTED) {
							tob->dist = dists[a];
						}
						else {
							tob->flag |= TD_NOTCONNECTED;
							tob->dist = FLT_MAX;
						}
					}

					/* CrazySpace */
					if (defmats || (quats && BM_elem_flag_test(eve, BM_ELEM_TAG))) {
						float mat[3][3], qmat[3][3], imat[3][3];

						/* use both or either quat and defmat correction */
						if (quats && BM_elem_flag_test(eve, BM_ELEM_TAG)) {
							quat_to_mat3(qmat, quats[BM_elem_index_get(eve)]);

							if (defmats)
								mul_m3_series(mat, defmats[a], qmat, mtx);
							else
								mul_m3_m3m3(mat, mtx, qmat);
						}
						else
							mul_m3_m3m3(mat, mtx, defmats[a]);

						invert_m3_m3(imat, mat);

						copy_m3_m3(tob->smtx, imat);
						copy_m3_m3(tob->mtx, mat);
					}
					else {
						copy_m3_m3(tob->smtx, smtx);
						copy_m3_m3(tob->mtx, mtx);
					}

					/* Mirror? */
					if ((mirror > 0 && tob->iloc[0] > 0.0f) || (mirror < 0 && tob->iloc[0] < 0.0f)) {
						BMVert *vmir = EDBM_verts_mirror_get(em, eve); //t->obedit, em, eve, tob->iloc, a);
						if (vmir && vmir != eve) {
							tob->extra = vmir;
						}
					}
					tob++;
				}
			}
		}

		if (island_info) {
			MEM_freeN(island_info);
			MEM_freeN(island_vert_map);
		}

		if (mirror != 0) {
			tob = tc->data;
			for (a = 0; a < tc->data_len; a++, tob++) {
				if (ABS(tob->loc[0]) <= 0.00001f) {
					tob->flag |= TD_MIRROR_EDGE;
				}
			}
		}

cleanup:
		/* crazy space free */
		if (quats)
			MEM_freeN(quats);
		if (defmats)
			MEM_freeN(defmats);
		if (dists)
			MEM_freeN(dists);
		if (dists_index)
			MEM_freeN(dists_index);

		if (t->flag & T_MIRROR) {
			EDBM_verts_mirror_cache_end(em);
		}
	}
}

/* *** NODE EDITOR *** */
void flushTransNodes(TransInfo *t)
{
	const float dpi_fac = UI_DPI_FAC;

	FOREACH_TRANS_DATA_CONTAINER (t, tc) {
		int a;
		TransData *td;
		TransData2D *td2d;

		applyGridAbsolute(t);

		/* flush to 2d vector from internally used 3d vector */
		for (a = 0, td = tc->data, td2d = tc->data_2d; a < tc->data_len; a++, td++, td2d++) {
			bNode *node = td->extra;
			float locx, locy;

			/* weirdo - but the node system is a mix of free 2d elements and dpi sensitive UI */
#ifdef USE_NODE_CENTER
			locx = (td2d->loc[0] - (BLI_rctf_size_x(&node->totr)) * +0.5f) / dpi_fac;
			locy = (td2d->loc[1] - (BLI_rctf_size_y(&node->totr)) * -0.5f) / dpi_fac;
#else
			locx = td2d->loc[0] / dpi_fac;
			locy = td2d->loc[1] / dpi_fac;
#endif

			/* account for parents (nested nodes) */
			if (node->parent) {
				nodeFromView(node->parent, locx, locy, &node->locx, &node->locy);
			}
			else {
				node->locx = locx;
				node->locy = locy;
			}
		}

		/* handle intersection with noodles */
		if (tc->data_len == 1) {
			ED_node_link_intersect_test(t->sa, 1);
		}
	}
}

/* *** SEQUENCE EDITOR *** */

/* commented _only_ because the meta may have animation data which
 * needs moving too [#28158] */

#define SEQ_TX_NESTED_METAS

BLI_INLINE void trans_update_seq(Scene *sce, Sequence *seq, int old_start, int sel_flag)
{
	if (seq->depth == 0) {
		/* Calculate this strip and all nested strips.
		 * Children are ALWAYS transformed first so we don't need to do this in another loop.
		 */
		BKE_sequence_calc(sce, seq);
	}
	else {
		BKE_sequence_calc_disp(sce, seq);
	}

	if (sel_flag == SELECT)
		BKE_sequencer_offset_animdata(sce, seq, seq->start - old_start);
}

void flushTransSeq(TransInfo *t)
{
	ListBase *seqbasep = BKE_sequencer_editing_get(t->scene, false)->seqbasep; /* Editing null check already done */

	int a, new_frame;
	TransData *td = NULL;
	TransData2D *td2d = NULL;
	TransDataSeq *tdsq = NULL;
	Sequence *seq;

	TransDataContainer *tc = TRANS_DATA_CONTAINER_FIRST_SINGLE(t);

	/* prevent updating the same seq twice
	 * if the transdata order is changed this will mess up
	 * but so will TransDataSeq */
	Sequence *seq_prev = NULL;
	int old_start_prev = 0, sel_flag_prev = 0;

	/* flush to 2d vector from internally used 3d vector */
	for (a = 0, td = tc->data, td2d = tc->data_2d; a < tc->data_len; a++, td++, td2d++) {
		int old_start;
		tdsq = (TransDataSeq *)td->extra;
		seq = tdsq->seq;
		old_start = seq->start;
		new_frame = round_fl_to_int(td2d->loc[0]);

		switch (tdsq->sel_flag) {
			case SELECT:
#ifdef SEQ_TX_NESTED_METAS
				if ((seq->depth != 0 || BKE_sequence_tx_test(seq))) /* for meta's, their children move */
					seq->start = new_frame - tdsq->start_offset;
#else
				if (seq->type != SEQ_TYPE_META && (seq->depth != 0 || seq_tx_test(seq))) /* for meta's, their children move */
					seq->start = new_frame - tdsq->start_offset;
#endif
				if (seq->depth == 0) {
					seq->machine = round_fl_to_int(td2d->loc[1]);
					CLAMP(seq->machine, 1, MAXSEQ);
				}
				break;
			case SEQ_LEFTSEL: /* no vertical transform  */
				BKE_sequence_tx_set_final_left(seq, new_frame);
				BKE_sequence_tx_handle_xlimits(seq, tdsq->flag & SEQ_LEFTSEL, tdsq->flag & SEQ_RIGHTSEL);
				BKE_sequence_single_fix(seq); /* todo - move this into aftertrans update? - old seq tx needed it anyway */
				break;
			case SEQ_RIGHTSEL: /* no vertical transform  */
				BKE_sequence_tx_set_final_right(seq, new_frame);
				BKE_sequence_tx_handle_xlimits(seq, tdsq->flag & SEQ_LEFTSEL, tdsq->flag & SEQ_RIGHTSEL);
				BKE_sequence_single_fix(seq); /* todo - move this into aftertrans update? - old seq tx needed it anyway */
				break;
		}

		/* Update *previous* seq! Else, we would update a seq after its first transform, and if it has more than one
		 * (like e.g. SEQ_LEFTSEL and SEQ_RIGHTSEL), the others are not updated! See T38469.
		 */
		if (seq != seq_prev) {
			if (seq_prev) {
				trans_update_seq(t->scene, seq_prev, old_start_prev, sel_flag_prev);
			}

			seq_prev = seq;
			old_start_prev = old_start;
			sel_flag_prev = tdsq->sel_flag;
		}
		else {
			/* We want to accumulate *all* sel_flags for this seq! */
			sel_flag_prev |= tdsq->sel_flag;
		}
	}

	/* Don't forget to update the last seq! */
	if (seq_prev) {
		trans_update_seq(t->scene, seq_prev, old_start_prev, sel_flag_prev);
	}


	if (ELEM(t->mode, TFM_SEQ_SLIDE, TFM_TIME_TRANSLATE)) { /* originally TFM_TIME_EXTEND, transform changes */
		/* Special annoying case here, need to calc metas with TFM_TIME_EXTEND only */

		/* calc all meta's then effects [#27953] */
		for (seq = seqbasep->first; seq; seq = seq->next) {
			if (seq->type == SEQ_TYPE_META && seq->flag & SELECT) {
				BKE_sequence_calc(t->scene, seq);
			}
		}
		for (seq = seqbasep->first; seq; seq = seq->next) {
			if (seq->seq1 || seq->seq2 || seq->seq3) {
				BKE_sequence_calc(t->scene, seq);
			}
		}

		/* update effects inside meta's */
		for (a = 0, seq_prev = NULL, td = tc->data, td2d = tc->data_2d;
		     a < tc->data_len;
		     a++, td++, td2d++, seq_prev = seq)
		{
			tdsq = (TransDataSeq *)td->extra;
			seq = tdsq->seq;
			if ((seq != seq_prev) && (seq->depth != 0)) {
				if (seq->seq1 || seq->seq2 || seq->seq3) {
					BKE_sequence_calc(t->scene, seq);
				}
			}
		}
	}

	/* need to do the overlap check in a new loop otherwise adjacent strips
	 * will not be updated and we'll get false positives */
	seq_prev = NULL;
	for (a = 0, td = tc->data, td2d = tc->data_2d; a < tc->data_len; a++, td++, td2d++) {

		tdsq = (TransDataSeq *)td->extra;
		seq = tdsq->seq;

		if (seq != seq_prev) {
			if (seq->depth == 0) {
				/* test overlap, displays red outline */
				seq->flag &= ~SEQ_OVERLAP;
				if (BKE_sequence_test_overlap(seqbasep, seq)) {
					seq->flag |= SEQ_OVERLAP;
				}
			}
		}
		seq_prev = seq;
	}
}

/* ********************* UV ****************** */

static void UVsToTransData(
        const float aspect[2], TransData *td, TransData2D *td2d,
        float *uv, const float *center, bool selected)
{
	/* uv coords are scaled by aspects. this is needed for rotations and
	 * proportional editing to be consistent with the stretched uv coords
	 * that are displayed. this also means that for display and numinput,
	 * and when the uv coords are flushed, these are converted each time */
	td2d->loc[0] = uv[0] * aspect[0];
	td2d->loc[1] = uv[1] * aspect[1];
	td2d->loc[2] = 0.0f;
	td2d->loc2d = uv;

	td->flag = 0;
	td->loc = td2d->loc;
	copy_v2_v2(td->center, center ? center : td->loc);
	td->center[2] = 0.0f;
	copy_v3_v3(td->iloc, td->loc);

	memset(td->axismtx, 0, sizeof(td->axismtx));
	td->axismtx[2][2] = 1.0f;

	td->ext = NULL; td->val = NULL;

	if (selected) {
		td->flag |= TD_SELECTED;
		td->dist = 0.0;
	}
	else {
		td->dist = FLT_MAX;
	}
	unit_m3(td->mtx);
	unit_m3(td->smtx);
}

static void createTransUVs(bContext *C, TransInfo *t)
{
	SpaceImage *sima = CTX_wm_space_image(C);
	Image *ima = CTX_data_edit_image(C);
	Scene *scene = t->scene;
	ToolSettings *ts = CTX_data_tool_settings(C);

	const bool is_prop_edit = (t->flag & T_PROP_EDIT) != 0;
	const bool is_prop_connected = (t->flag & T_PROP_CONNECTED) != 0;
	const bool is_island_center = (t->around == V3D_AROUND_LOCAL_ORIGINS);

	FOREACH_TRANS_DATA_CONTAINER (t, tc) {

		TransData *td = NULL;
		TransData2D *td2d = NULL;
		BMEditMesh *em = BKE_editmesh_from_object(tc->obedit);
		BMFace *efa;
		BMIter iter, liter;
		UvElementMap *elementmap = NULL;
		BLI_bitmap *island_enabled = NULL;
		struct { float co[2]; int co_num; } *island_center = NULL;
		int count = 0, countsel = 0, count_rejected = 0;
		const int cd_loop_uv_offset = CustomData_get_offset(&em->bm->ldata, CD_MLOOPUV);

		if (!ED_space_image_show_uvedit(sima, tc->obedit)) {
			continue;
		}

		/* count */
		if (is_prop_connected || is_island_center) {
			/* create element map with island information */
			const bool use_facesel = (ts->uv_flag & UV_SYNC_SELECTION) == 0;
			elementmap = BM_uv_element_map_create(em->bm, use_facesel, false, true);
			if (elementmap == NULL) {
				return;
			}

			if (is_prop_connected) {
				island_enabled = BLI_BITMAP_NEW(elementmap->totalIslands, "TransIslandData(UV Editing)");
			}

			if (is_island_center) {
				island_center = MEM_callocN(sizeof(*island_center) * elementmap->totalIslands, __func__);
			}
		}

		BM_ITER_MESH (efa, &iter, em->bm, BM_FACES_OF_MESH) {
			BMLoop *l;

			if (!uvedit_face_visible_test(scene, tc->obedit, ima, efa)) {
				BM_elem_flag_disable(efa, BM_ELEM_TAG);
				continue;
			}

			BM_elem_flag_enable(efa, BM_ELEM_TAG);
			BM_ITER_ELEM (l, &liter, efa, BM_LOOPS_OF_FACE) {
				if (uvedit_uv_select_test(scene, l, cd_loop_uv_offset)) {
					countsel++;

					if (is_prop_connected || island_center) {
						UvElement *element = BM_uv_element_get(elementmap, efa, l);

						if (is_prop_connected) {
							BLI_BITMAP_ENABLE(island_enabled, element->island);
						}

						if (is_island_center) {
							if (element->flag == false) {
								MLoopUV *luv = BM_ELEM_CD_GET_VOID_P(l, cd_loop_uv_offset);
								add_v2_v2(island_center[element->island].co, luv->uv);
								island_center[element->island].co_num++;
								element->flag = true;
							}
						}
					}
				}

				if (is_prop_edit) {
					count++;
				}
			}
		}

		/* note: in prop mode we need at least 1 selected */
		if (countsel == 0) {
			goto finally;
		}

		if (is_island_center) {
			int i;

			for (i = 0; i < elementmap->totalIslands; i++) {
				mul_v2_fl(island_center[i].co, 1.0f / island_center[i].co_num);
				mul_v2_v2(island_center[i].co, t->aspect);
			}
		}

		tc->data_len = (is_prop_edit) ? count : countsel;
		tc->data = MEM_callocN(tc->data_len * sizeof(TransData), "TransObData(UV Editing)");
		/* for each 2d uv coord a 3d vector is allocated, so that they can be
		 * treated just as if they were 3d verts */
		tc->data_2d = MEM_callocN(tc->data_len * sizeof(TransData2D), "TransObData2D(UV Editing)");

		if (sima->flag & SI_CLIP_UV)
			t->flag |= T_CLIP_UV;

		td = tc->data;
		td2d = tc->data_2d;

		BM_ITER_MESH (efa, &iter, em->bm, BM_FACES_OF_MESH) {
			BMLoop *l;

			if (!BM_elem_flag_test(efa, BM_ELEM_TAG))
				continue;

			BM_ITER_ELEM (l, &liter, efa, BM_LOOPS_OF_FACE) {
				const bool selected = uvedit_uv_select_test(scene, l, cd_loop_uv_offset);
				MLoopUV *luv;
				const float *center = NULL;

				if (!is_prop_edit && !selected)
					continue;

				if (is_prop_connected || is_island_center) {
					UvElement *element = BM_uv_element_get(elementmap, efa, l);

					if (is_prop_connected) {
						if (!BLI_BITMAP_TEST(island_enabled, element->island)) {
							count_rejected++;
							continue;
						}
					}

					if (is_island_center) {
						center = island_center[element->island].co;
					}
				}

				BM_elem_flag_enable(l, BM_ELEM_TAG);
				luv = BM_ELEM_CD_GET_VOID_P(l, cd_loop_uv_offset);
				UVsToTransData(t->aspect, td++, td2d++, luv->uv, center, selected);
			}
		}

		if (is_prop_connected) {
			tc->data_len -= count_rejected;
		}

		if (sima->flag & SI_LIVE_UNWRAP) {
			ED_uvedit_live_unwrap_begin(t->scene, tc->obedit);
		}

finally:
		if (is_prop_connected || is_island_center) {
			BM_uv_element_map_free(elementmap);

			if (is_prop_connected) {
				MEM_freeN(island_enabled);
			}

			if (island_center) {
				MEM_freeN(island_center);
			}
		}
	}
}

void flushTransUVs(TransInfo *t)
{
	SpaceImage *sima = t->sa->spacedata.first;
	const bool use_pixel_snap = ((sima->flag & SI_PIXELSNAP) && (t->state != TRANS_CANCEL));

	FOREACH_TRANS_DATA_CONTAINER (t, tc) {
		TransData2D *td;
		int a;
		float aspect_inv[2], size[2];

		aspect_inv[0] = 1.0f / t->aspect[0];
		aspect_inv[1] = 1.0f / t->aspect[1];

		if (use_pixel_snap) {
			int size_i[2];
			ED_space_image_get_size(sima, &size_i[0], &size_i[1]);
			size[0] = size_i[0];
			size[1] = size_i[1];
		}

		/* flush to 2d vector from internally used 3d vector */
		for (a = 0, td = tc->data_2d; a < tc->data_len; a++, td++) {
			td->loc2d[0] = td->loc[0] * aspect_inv[0];
			td->loc2d[1] = td->loc[1] * aspect_inv[1];

			if (use_pixel_snap) {
				td->loc2d[0] = roundf(td->loc2d[0] * size[0]) / size[0];
				td->loc2d[1] = roundf(td->loc2d[1] * size[1]) / size[1];
			}
		}
	}
}

bool clipUVTransform(TransInfo *t, float vec[2], const bool resize)
{
	bool clipx = true, clipy = true;
	float min[2], max[2];

	min[0] = min[1] = 0.0f;
	max[0] = t->aspect[0];
	max[1] = t->aspect[1];

	FOREACH_TRANS_DATA_CONTAINER (t, tc) {

		TransData *td;
		int a;

		for (a = 0, td = tc->data; a < tc->data_len; a++, td++) {
			minmax_v2v2_v2(min, max, td->loc);
		}

		if (resize) {
			if (min[0] < 0.0f && t->center_global[0] > 0.0f && t->center_global[0] < t->aspect[0] * 0.5f)
				vec[0] *= t->center_global[0] / (t->center_global[0] - min[0]);
			else if (max[0] > t->aspect[0] && t->center_global[0] < t->aspect[0])
				vec[0] *= (t->center_global[0] - t->aspect[0]) / (t->center_global[0] - max[0]);
			else
				clipx = 0;

			if (min[1] < 0.0f && t->center_global[1] > 0.0f && t->center_global[1] < t->aspect[1] * 0.5f)
				vec[1] *= t->center_global[1] / (t->center_global[1] - min[1]);
			else if (max[1] > t->aspect[1] && t->center_global[1] < t->aspect[1])
				vec[1] *= (t->center_global[1] - t->aspect[1]) / (t->center_global[1] - max[1]);
			else
				clipy = 0;
		}
		else {
			if (min[0] < 0.0f)
				vec[0] -= min[0];
			else if (max[0] > t->aspect[0])
				vec[0] -= max[0] - t->aspect[0];
			else
				clipx = 0;

			if (min[1] < 0.0f)
				vec[1] -= min[1];
			else if (max[1] > t->aspect[1])
				vec[1] -= max[1] - t->aspect[1];
			else
				clipy = 0;
		}
	}

	return (clipx || clipy);
}

void clipUVData(TransInfo *t)
{
	FOREACH_TRANS_DATA_CONTAINER (t, tc) {
		TransData *td = tc->data;
		for (int a = 0; a < tc->data_len; a++, td++) {
			if (td->flag & TD_NOACTION)
				break;

			if ((td->flag & TD_SKIP) || (!td->loc))
				continue;

			td->loc[0] = min_ff(max_ff(0.0f, td->loc[0]), t->aspect[0]);
			td->loc[1] = min_ff(max_ff(0.0f, td->loc[1]), t->aspect[1]);
		}
	}
}

/* ********************* ANIMATION EDITORS (GENERAL) ************************* */

/* This function tests if a point is on the "mouse" side of the cursor/frame-marking */
static bool FrameOnMouseSide(char side, float frame, float cframe)
{
	/* both sides, so it doesn't matter */
	if (side == 'B') return true;

	/* only on the named side */
	if (side == 'R')
		return (frame >= cframe);
	else
		return (frame <= cframe);
}

/* ********************* NLA EDITOR ************************* */

static void createTransNlaData(bContext *C, TransInfo *t)
{
	Scene *scene = t->scene;
	SpaceNla *snla = NULL;
	TransData *td = NULL;
	TransDataNla *tdn = NULL;

	bAnimContext ac;
	ListBase anim_data = {NULL, NULL};
	bAnimListElem *ale;
	int filter;

	int count = 0;

	TransDataContainer *tc = TRANS_DATA_CONTAINER_FIRST_SINGLE(t);

	/* determine what type of data we are operating on */
	if (ANIM_animdata_get_context(C, &ac) == 0)
		return;
	snla = (SpaceNla *)ac.sl;

	/* filter data */
	filter = (ANIMFILTER_DATA_VISIBLE | ANIMFILTER_LIST_VISIBLE | ANIMFILTER_FOREDIT);
	ANIM_animdata_filter(&ac, &anim_data, filter, ac.data, ac.datatype);

	/* which side of the current frame should be allowed */
	if (t->mode == TFM_TIME_EXTEND) {
		/* only side on which mouse is gets transformed */
		float xmouse, ymouse;

		UI_view2d_region_to_view(&ac.ar->v2d, t->mouse.imval[0], t->mouse.imval[1], &xmouse, &ymouse);
		t->frame_side = (xmouse > CFRA) ? 'R' : 'L';
	}
	else {
		/* normal transform - both sides of current frame are considered */
		t->frame_side = 'B';
	}

	/* loop 1: count how many strips are selected (consider each strip as 2 points) */
	for (ale = anim_data.first; ale; ale = ale->next) {
		NlaTrack *nlt = (NlaTrack *)ale->data;
		NlaStrip *strip;

		/* make some meta-strips for chains of selected strips */
		BKE_nlastrips_make_metas(&nlt->strips, 1);

		/* only consider selected strips */
		for (strip = nlt->strips.first; strip; strip = strip->next) {
			// TODO: we can make strips have handles later on...
			/* transition strips can't get directly transformed */
			if (strip->type != NLASTRIP_TYPE_TRANSITION) {
				if (strip->flag & NLASTRIP_FLAG_SELECT) {
					if (FrameOnMouseSide(t->frame_side, strip->start, (float)CFRA)) count++;
					if (FrameOnMouseSide(t->frame_side, strip->end, (float)CFRA)) count++;
				}
			}
		}
	}

	/* stop if trying to build list if nothing selected */
	if (count == 0) {
		/* clear temp metas that may have been created but aren't needed now
		 * because they fell on the wrong side of CFRA
		 */
		for (ale = anim_data.first; ale; ale = ale->next) {
			NlaTrack *nlt = (NlaTrack *)ale->data;
			BKE_nlastrips_clear_metas(&nlt->strips, 0, 1);
		}

		/* cleanup temp list */
		ANIM_animdata_freelist(&anim_data);
		return;
	}

	/* allocate memory for data */
	tc->data_len = count;

	tc->data = MEM_callocN(tc->data_len * sizeof(TransData), "TransData(NLA Editor)");
	td = tc->data;
	tc->custom.type.data = tdn = MEM_callocN(tc->data_len * sizeof(TransDataNla), "TransDataNla (NLA Editor)");
	tc->custom.type.use_free = true;

	/* loop 2: build transdata array */
	for (ale = anim_data.first; ale; ale = ale->next) {
		/* only if a real NLA-track */
		if (ale->type == ANIMTYPE_NLATRACK) {
			AnimData *adt = ale->adt;
			NlaTrack *nlt = (NlaTrack *)ale->data;
			NlaStrip *strip;

			/* only consider selected strips */
			for (strip = nlt->strips.first; strip; strip = strip->next) {
				// TODO: we can make strips have handles later on...
				/* transition strips can't get directly transformed */
				if (strip->type != NLASTRIP_TYPE_TRANSITION) {
					if (strip->flag & NLASTRIP_FLAG_SELECT) {
						/* our transform data is constructed as follows:
						 * - only the handles on the right side of the current-frame get included
						 * - td structs are transform-elements operated on by the transform system
						 *   and represent a single handle. The storage/pointer used (val or loc) depends on
						 *   whether we're scaling or transforming. Ultimately though, the handles
						 *   the td writes to will simply be a dummy in tdn
						 * - for each strip being transformed, a single tdn struct is used, so in some
						 *   cases, there will need to be 1 of these tdn elements in the array skipped...
						 */
						float center[3], yval;

						/* firstly, init tdn settings */
						tdn->id = ale->id;
						tdn->oldTrack = tdn->nlt = nlt;
						tdn->strip = strip;
						tdn->trackIndex = BLI_findindex(&adt->nla_tracks, nlt);

						yval = (float)(tdn->trackIndex * NLACHANNEL_STEP(snla));

						tdn->h1[0] = strip->start;
						tdn->h1[1] = yval;
						tdn->h2[0] = strip->end;
						tdn->h2[1] = yval;

						center[0] = (float)CFRA;
						center[1] = yval;
						center[2] = 0.0f;

						/* set td's based on which handles are applicable */
						if (FrameOnMouseSide(t->frame_side, strip->start, (float)CFRA)) {
							/* just set tdn to assume that it only has one handle for now */
							tdn->handle = -1;

							/* now, link the transform data up to this data */
							if (ELEM(t->mode, TFM_TRANSLATION, TFM_TIME_EXTEND)) {
								td->loc = tdn->h1;
								copy_v3_v3(td->iloc, tdn->h1);

								/* store all the other gunk that is required by transform */
								copy_v3_v3(td->center, center);
								memset(td->axismtx, 0, sizeof(td->axismtx));
								td->axismtx[2][2] = 1.0f;

								td->ext = NULL; td->val = NULL;

								td->flag |= TD_SELECTED;
								td->dist = 0.0f;

								unit_m3(td->mtx);
								unit_m3(td->smtx);
							}
							else {
								/* time scaling only needs single value */
								td->val = &tdn->h1[0];
								td->ival = tdn->h1[0];
							}

							td->extra = tdn;
							td++;
						}
						if (FrameOnMouseSide(t->frame_side, strip->end, (float)CFRA)) {
							/* if tdn is already holding the start handle, then we're doing both, otherwise, only end */
							tdn->handle = (tdn->handle) ? 2 : 1;

							/* now, link the transform data up to this data */
							if (ELEM(t->mode, TFM_TRANSLATION, TFM_TIME_EXTEND)) {
								td->loc = tdn->h2;
								copy_v3_v3(td->iloc, tdn->h2);

								/* store all the other gunk that is required by transform */
								copy_v3_v3(td->center, center);
								memset(td->axismtx, 0, sizeof(td->axismtx));
								td->axismtx[2][2] = 1.0f;

								td->ext = NULL; td->val = NULL;

								td->flag |= TD_SELECTED;
								td->dist = 0.0f;

								unit_m3(td->mtx);
								unit_m3(td->smtx);
							}
							else {
								/* time scaling only needs single value */
								td->val = &tdn->h2[0];
								td->ival = tdn->h2[0];
							}

							td->extra = tdn;
							td++;
						}

						/* if both handles were used, skip the next tdn (i.e. leave it blank) since the counting code is dumb...
						 * otherwise, just advance to the next one...
						 */
						if (tdn->handle == 2)
							tdn += 2;
						else
							tdn++;
					}
				}
			}
		}
	}

	/* cleanup temp list */
	ANIM_animdata_freelist(&anim_data);
}

/* ********************* ACTION EDITOR ****************** */

static int gpf_cmp_frame(void *thunk, const void *a, const void *b)
{
	const bGPDframe *frame_a = a;
	const bGPDframe *frame_b = b;

	if (frame_a->framenum < frame_b->framenum) return -1;
	if (frame_a->framenum > frame_b->framenum) return  1;
	*((bool *)thunk) = true;
	/* selected last */
	if ((frame_a->flag & GP_FRAME_SELECT) &&
	    ((frame_b->flag & GP_FRAME_SELECT) == 0))
	{
		return  1;
	}
	return 0;
}

static int masklay_shape_cmp_frame(void *thunk, const void *a, const void *b)
{
	const MaskLayerShape *frame_a = a;
	const MaskLayerShape *frame_b = b;

	if (frame_a->frame < frame_b->frame) return -1;
	if (frame_a->frame > frame_b->frame) return  1;
	*((bool *)thunk) = true;
	/* selected last */
	if ((frame_a->flag & MASK_SHAPE_SELECT) &&
	    ((frame_b->flag & MASK_SHAPE_SELECT) == 0))
	{
		return 1;
	}
	return 0;
}

/* Called by special_aftertrans_update to make sure selected gp-frames replace
 * any other gp-frames which may reside on that frame (that are not selected).
 * It also makes sure gp-frames are still stored in chronological order after
 * transform.
 */
static void posttrans_gpd_clean(bGPdata *gpd)
{
	bGPDlayer *gpl;

	for (gpl = gpd->layers.first; gpl; gpl = gpl->next) {
		bGPDframe *gpf, *gpfn;
		bool is_double = false;

		BLI_listbase_sort_r(&gpl->frames, gpf_cmp_frame, &is_double);

		if (is_double) {
			for (gpf = gpl->frames.first; gpf; gpf = gpfn) {
				gpfn = gpf->next;
				if (gpfn && gpf->framenum == gpfn->framenum) {
					BKE_gpencil_layer_delframe(gpl, gpf);
				}
			}
		}

#ifdef DEBUG
		for (gpf = gpl->frames.first; gpf; gpf = gpf->next) {
			BLI_assert(!gpf->next || gpf->framenum < gpf->next->framenum);
		}
#endif
	}
	/* set cache flag to dirty */
	DEG_id_tag_update(&gpd->id, ID_RECALC_TRANSFORM | ID_RECALC_GEOMETRY);
}

static void posttrans_mask_clean(Mask *mask)
{
	MaskLayer *masklay;

	for (masklay = mask->masklayers.first; masklay; masklay = masklay->next) {
		MaskLayerShape *masklay_shape, *masklay_shape_next;
		bool is_double = false;

		BLI_listbase_sort_r(&masklay->splines_shapes, masklay_shape_cmp_frame, &is_double);

		if (is_double) {
			for (masklay_shape = masklay->splines_shapes.first; masklay_shape; masklay_shape = masklay_shape_next) {
				masklay_shape_next = masklay_shape->next;
				if (masklay_shape_next && masklay_shape->frame == masklay_shape_next->frame) {
					BKE_mask_layer_shape_unlink(masklay, masklay_shape);
				}
			}
		}

#ifdef DEBUG
		for (masklay_shape = masklay->splines_shapes.first; masklay_shape; masklay_shape = masklay_shape->next) {
			BLI_assert(!masklay_shape->next || masklay_shape->frame < masklay_shape->next->frame);
		}
#endif
	}
}

/* Time + Average value */
typedef struct tRetainedKeyframe {
	struct tRetainedKeyframe *next, *prev;
	float frame;      /* frame to cluster around */
	float val;        /* average value */

	size_t tot_count; /* number of keyframes that have been averaged */
	size_t del_count; /* number of keyframes of this sort that have been deleted so far */
} tRetainedKeyframe;

/* Called during special_aftertrans_update to make sure selected keyframes replace
 * any other keyframes which may reside on that frame (that is not selected).
 */
static void posttrans_fcurve_clean(FCurve *fcu, const bool use_handle)
{
	/* NOTE: We assume that all keys are sorted */
	ListBase retained_keys = {NULL, NULL};
	const bool can_average_points = ((fcu->flag & (FCURVE_INT_VALUES | FCURVE_DISCRETE_VALUES)) == 0);

	/* sanity checks */
	if ((fcu->totvert == 0) || (fcu->bezt == NULL))
		return;

	/* 1) Identify selected keyframes, and average the values on those
	 * in case there are collisions due to multiple keys getting scaled
	 * to all end up on the same frame
	 */
	for (int i = 0; i < fcu->totvert; i++) {
		BezTriple *bezt = &fcu->bezt[i];

		if (BEZT_ISSEL_ANY(bezt)) {
			bool found = false;

			/* If there's another selected frame here, merge it */
			for (tRetainedKeyframe *rk = retained_keys.last; rk; rk = rk->prev) {
				if (IS_EQT(rk->frame, bezt->vec[1][0], BEZT_BINARYSEARCH_THRESH)) {
					rk->val += bezt->vec[1][1];
					rk->tot_count++;

					found = true;
					break;
				}
				else if (rk->frame < bezt->vec[1][0]) {
					/* Terminate early if have passed the supposed insertion point? */
					break;
				}
			}

			/* If nothing found yet, create a new one */
			if (found == false) {
				tRetainedKeyframe *rk = MEM_callocN(sizeof(tRetainedKeyframe), "tRetainedKeyframe");

				rk->frame = bezt->vec[1][0];
				rk->val   = bezt->vec[1][1];
				rk->tot_count = 1;

				BLI_addtail(&retained_keys, rk);
			}
		}
	}

	if (BLI_listbase_is_empty(&retained_keys)) {
		/* This may happen if none of the points were selected... */
		if (G.debug & G_DEBUG) {
			printf("%s: nothing to do for FCurve %p (rna_path = '%s')\n", __func__, fcu, fcu->rna_path);
		}
		return;
	}
	else {
		/* Compute the average values for each retained keyframe */
		for (tRetainedKeyframe *rk = retained_keys.first; rk; rk = rk->next) {
			rk->val = rk->val / (float)rk->tot_count;
		}
	}

	/* 2) Delete all keyframes duplicating the "retained keys" found above
	 *   - Most of these will be unselected keyframes
	 *   - Some will be selected keyframes though. For those, we only keep the last one
	 *     (or else everything is gone), and replace its value with the averaged value.
	 */
	for (int i = fcu->totvert - 1; i >= 0; i--) {
		BezTriple *bezt = &fcu->bezt[i];

		/* Is this keyframe a candidate for deletion? */
		/* TODO: Replace loop with an O(1) lookup instead */
		for (tRetainedKeyframe *rk = retained_keys.last; rk; rk = rk->prev) {
			if (IS_EQT(bezt->vec[1][0], rk->frame, BEZT_BINARYSEARCH_THRESH)) {
				/* Selected keys are treated with greater care than unselected ones... */
				if (BEZT_ISSEL_ANY(bezt)) {
					/* - If this is the last selected key left (based on rk->del_count) ==> UPDATE IT
					 *   (or else we wouldn't have any keyframe left here)
					 * - Otherwise, there are still other selected keyframes on this frame
					 *   to be merged down still ==> DELETE IT
					 */
					if (rk->del_count == rk->tot_count - 1) {
						/* Update keyframe... */
						if (can_average_points) {
							/* TODO: update handles too? */
							bezt->vec[1][1] = rk->val;
						}
					}
					else {
						/* Delete Keyframe */
						delete_fcurve_key(fcu, i, 0);
					}

					/* Update count of how many we've deleted
					 * - It should only matter that we're doing this for all but the last one
					 */
					rk->del_count++;
				}
				else {
					/* Always delete - Unselected keys don't matter */
					delete_fcurve_key(fcu, i, 0);
				}

				/* Stop the RK search... we've found our match now */
				break;
			}
		}
	}

	/* 3) Recalculate handles */
	testhandles_fcurve(fcu, use_handle);

	/* cleanup */
	BLI_freelistN(&retained_keys);
}


/* Called by special_aftertrans_update to make sure selected keyframes replace
 * any other keyframes which may reside on that frame (that is not selected).
 * remake_action_ipos should have already been called
 */
static void posttrans_action_clean(bAnimContext *ac, bAction *act)
{
	ListBase anim_data = {NULL, NULL};
	bAnimListElem *ale;
	int filter;

	/* filter data */
	filter = (ANIMFILTER_DATA_VISIBLE | ANIMFILTER_FOREDIT /*| ANIMFILTER_CURVESONLY*/);
	ANIM_animdata_filter(ac, &anim_data, filter, act, ANIMCONT_ACTION);

	/* loop through relevant data, removing keyframes as appropriate
	 *      - all keyframes are converted in/out of global time
	 */
	for (ale = anim_data.first; ale; ale = ale->next) {
		AnimData *adt = ANIM_nla_mapping_get(ac, ale);

		if (adt) {
			ANIM_nla_mapping_apply_fcurve(adt, ale->key_data, 0, 0);
			posttrans_fcurve_clean(ale->key_data, false); /* only use handles in graph editor */
			ANIM_nla_mapping_apply_fcurve(adt, ale->key_data, 1, 0);
		}
		else
			posttrans_fcurve_clean(ale->key_data, false);  /* only use handles in graph editor */
	}

	/* free temp data */
	ANIM_animdata_freelist(&anim_data);
}

/* ----------------------------- */

/* fully select selected beztriples, but only include if it's on the right side of cfra */
static int count_fcurve_keys(FCurve *fcu, char side, float cfra, bool is_prop_edit)
{
	BezTriple *bezt;
	int i, count = 0, count_all = 0;

	if (ELEM(NULL, fcu, fcu->bezt))
		return count;

	/* only include points that occur on the right side of cfra */
	for (i = 0, bezt = fcu->bezt; i < fcu->totvert; i++, bezt++) {
		if (FrameOnMouseSide(side, bezt->vec[1][0], cfra)) {
			/* no need to adjust the handle selection since they are assumed
			 * selected (like graph editor with SIPO_NOHANDLES) */
			if (bezt->f2 & SELECT)
				count++;

			count_all++;
		}
	}

	if (is_prop_edit && count > 0)
		return count_all;
	else return count;
}

/* fully select selected beztriples, but only include if it's on the right side of cfra */
static int count_gplayer_frames(bGPDlayer *gpl, char side, float cfra, bool is_prop_edit)
{
	bGPDframe *gpf;
	int count = 0, count_all = 0;

	if (gpl == NULL)
		return count;

	/* only include points that occur on the right side of cfra */
	for (gpf = gpl->frames.first; gpf; gpf = gpf->next) {
		if (FrameOnMouseSide(side, (float)gpf->framenum, cfra)) {
			if (gpf->flag & GP_FRAME_SELECT)
				count++;
			count_all++;
		}
	}

	if (is_prop_edit && count > 0)
		return count_all;
	else
		return count;
}

/* fully select selected beztriples, but only include if it's on the right side of cfra */
static int count_masklayer_frames(MaskLayer *masklay, char side, float cfra, bool is_prop_edit)
{
	MaskLayerShape *masklayer_shape;
	int count = 0, count_all = 0;

	if (masklay == NULL)
		return count;

	/* only include points that occur on the right side of cfra */
	for (masklayer_shape = masklay->splines_shapes.first; masklayer_shape; masklayer_shape = masklayer_shape->next) {
		if (FrameOnMouseSide(side, (float)masklayer_shape->frame, cfra)) {
			if (masklayer_shape->flag & MASK_SHAPE_SELECT)
				count++;
			count_all++;
		}
	}

	if (is_prop_edit && count > 0)
		return count_all;
	else
		return count;
}


/* This function assigns the information to transdata */
static void TimeToTransData(TransData *td, float *time, AnimData *adt, float ypos)
{
	/* memory is calloc'ed, so that should zero everything nicely for us */
	td->val = time;
	td->ival = *(time);

	td->center[0] = td->ival;
	td->center[1] = ypos;

	/* store the AnimData where this keyframe exists as a keyframe of the
	 * active action as td->extra.
	 */
	td->extra = adt;
}

/* This function advances the address to which td points to, so it must return
 * the new address so that the next time new transform data is added, it doesn't
 * overwrite the existing ones...  i.e.   td = IcuToTransData(td, icu, ob, side, cfra);
 *
 * The 'side' argument is needed for the extend mode. 'B' = both sides, 'R'/'L' mean only data
 * on the named side are used.
 */
static TransData *ActionFCurveToTransData(TransData *td, TransData2D **td2dv, FCurve *fcu, AnimData *adt, char side, float cfra, bool is_prop_edit, float ypos)
{
	BezTriple *bezt;
	TransData2D *td2d = *td2dv;
	int i;

	if (ELEM(NULL, fcu, fcu->bezt))
		return td;

	for (i = 0, bezt = fcu->bezt; i < fcu->totvert; i++, bezt++) {
		/* only add selected keyframes (for now, proportional edit is not enabled) */
		if (is_prop_edit || (bezt->f2 & SELECT)) { /* note this MUST match count_fcurve_keys(), so can't use BEZT_ISSEL_ANY() macro */
			/* only add if on the right 'side' of the current frame */
			if (FrameOnMouseSide(side, bezt->vec[1][0], cfra)) {
				TimeToTransData(td, bezt->vec[1], adt, ypos);

				if (bezt->f2 & SELECT)
					td->flag |= TD_SELECTED;

				/*set flags to move handles as necessary*/
				td->flag |= TD_MOVEHANDLE1 | TD_MOVEHANDLE2;
				td2d->h1 = bezt->vec[0];
				td2d->h2 = bezt->vec[2];

				copy_v2_v2(td2d->ih1, td2d->h1);
				copy_v2_v2(td2d->ih2, td2d->h2);

				td++;
				td2d++;
			}
		}
	}

	*td2dv = td2d;

	return td;
}

/* helper struct for gp-frame transforms (only used here) */
typedef struct tGPFtransdata {
	float val;          /* where transdata writes transform */
	int *sdata;         /* pointer to gpf->framenum */
} tGPFtransdata;

/* This function helps flush transdata written to tempdata into the gp-frames  */
void flushTransIntFrameActionData(TransInfo *t)
{
	TransDataContainer *tc = TRANS_DATA_CONTAINER_FIRST_SINGLE(t);
	tGPFtransdata *tfd = tc->custom.type.data;

	/* flush data! */
	for (int i = 0; i < tc->data_len; i++, tfd++) {
		*(tfd->sdata) = round_fl_to_int(tfd->val);
	}
}

/* This function advances the address to which td points to, so it must return
 * the new address so that the next time new transform data is added, it doesn't
 * overwrite the existing ones...  i.e.   td = GPLayerToTransData(td, ipo, ob, side, cfra);
 *
 * The 'side' argument is needed for the extend mode. 'B' = both sides, 'R'/'L' mean only data
 * on the named side are used.
 */
static int GPLayerToTransData(TransData *td, tGPFtransdata *tfd, bGPDlayer *gpl, char side, float cfra, bool is_prop_edit, float ypos)
{
	bGPDframe *gpf;
	int count = 0;

	/* check for select frames on right side of current frame */
	for (gpf = gpl->frames.first; gpf; gpf = gpf->next) {
		if (is_prop_edit || (gpf->flag & GP_FRAME_SELECT)) {
			if (FrameOnMouseSide(side, (float)gpf->framenum, cfra)) {
				/* memory is calloc'ed, so that should zero everything nicely for us */
				td->val = &tfd->val;
				td->ival = (float)gpf->framenum;

				td->center[0] = td->ival;
				td->center[1] = ypos;

				tfd->val = (float)gpf->framenum;
				tfd->sdata = &gpf->framenum;

				/* advance td now */
				td++;
				tfd++;
				count++;
			}
		}
	}

	return count;
}

/* refer to comment above #GPLayerToTransData, this is the same but for masks */
static int MaskLayerToTransData(TransData *td, tGPFtransdata *tfd, MaskLayer *masklay, char side, float cfra, bool is_prop_edit, float ypos)
{
	MaskLayerShape *masklay_shape;
	int count = 0;

	/* check for select frames on right side of current frame */
	for (masklay_shape = masklay->splines_shapes.first; masklay_shape; masklay_shape = masklay_shape->next) {
		if (is_prop_edit || (masklay_shape->flag & MASK_SHAPE_SELECT)) {
			if (FrameOnMouseSide(side, (float)masklay_shape->frame, cfra)) {
				/* memory is calloc'ed, so that should zero everything nicely for us */
				td->val = &tfd->val;
				td->ival = (float)masklay_shape->frame;

				td->center[0] = td->ival;
				td->center[1] = ypos;

				tfd->val = (float)masklay_shape->frame;
				tfd->sdata = &masklay_shape->frame;

				/* advance td now */
				td++;
				tfd++;
				count++;
			}
		}
	}

	return count;
}


static void createTransActionData(bContext *C, TransInfo *t)
{
	Scene *scene = t->scene;
	TransData *td = NULL;
	TransData2D *td2d = NULL;
	tGPFtransdata *tfd = NULL;

	rcti *mask = &t->ar->v2d.mask;
	rctf *datamask = &t->ar->v2d.cur;

	float xsize = BLI_rctf_size_x(datamask);
	float ysize = BLI_rctf_size_y(datamask);
	float xmask = BLI_rcti_size_x(mask);
	float ymask = BLI_rcti_size_y(mask);

	bAnimContext ac;
	ListBase anim_data = {NULL, NULL};
	bAnimListElem *ale;
	int filter;
	const bool is_prop_edit = (t->flag & T_PROP_EDIT) != 0;

	int count = 0;
	float cfra;
	float ypos = 1.0f / ((ysize / xsize) * (xmask / ymask)) * BLI_rctf_cent_y(&t->ar->v2d.cur);

	/* determine what type of data we are operating on */
	if (ANIM_animdata_get_context(C, &ac) == 0)
		return;

	/* filter data */
	if (ELEM(ac.datatype, ANIMCONT_GPENCIL, ANIMCONT_MASK))
		filter = (ANIMFILTER_DATA_VISIBLE | ANIMFILTER_FOREDIT);
	else
		filter = (ANIMFILTER_DATA_VISIBLE | ANIMFILTER_FOREDIT /*| ANIMFILTER_CURVESONLY*/);
	ANIM_animdata_filter(&ac, &anim_data, filter, ac.data, ac.datatype);

	/* which side of the current frame should be allowed */
	if (t->mode == TFM_TIME_EXTEND) {
		/* only side on which mouse is gets transformed */
		float xmouse, ymouse;

		UI_view2d_region_to_view(&ac.ar->v2d, t->mouse.imval[0], t->mouse.imval[1], &xmouse, &ymouse);
		t->frame_side = (xmouse > CFRA) ? 'R' : 'L'; // XXX use t->frame_side
	}
	else {
		/* normal transform - both sides of current frame are considered */
		t->frame_side = 'B';
	}

	/* loop 1: fully select ipo-keys and count how many BezTriples are selected */
	for (ale = anim_data.first; ale; ale = ale->next) {
		AnimData *adt = ANIM_nla_mapping_get(&ac, ale);
		int adt_count = 0;
		/* convert current-frame to action-time (slightly less accurate, especially under
		 * higher scaling ratios, but is faster than converting all points)
		 */
		if (adt)
			cfra = BKE_nla_tweakedit_remap(adt, (float)CFRA, NLATIME_CONVERT_UNMAP);
		else
			cfra = (float)CFRA;

		if (ELEM(ale->type, ANIMTYPE_FCURVE, ANIMTYPE_NLACURVE))
			adt_count = count_fcurve_keys(ale->key_data, t->frame_side, cfra, is_prop_edit);
		else if (ale->type == ANIMTYPE_GPLAYER)
			adt_count = count_gplayer_frames(ale->data, t->frame_side, cfra, is_prop_edit);
		else if (ale->type == ANIMTYPE_MASKLAYER)
			adt_count = count_masklayer_frames(ale->data, t->frame_side, cfra, is_prop_edit);
		else
			BLI_assert(0);

		if (adt_count > 0) {
			count += adt_count;
			ale->tag = true;
		}
	}

	/* stop if trying to build list if nothing selected */
	if (count == 0) {
		/* cleanup temp list */
		ANIM_animdata_freelist(&anim_data);
		return;
	}

	TransDataContainer *tc = TRANS_DATA_CONTAINER_FIRST_SINGLE(t);

	/* allocate memory for data */
	tc->data_len = count;

	tc->data = MEM_callocN(tc->data_len * sizeof(TransData), "TransData(Action Editor)");
	tc->data_2d = MEM_callocN(tc->data_len * sizeof(TransData2D), "transdata2d");
	td = tc->data;
	td2d = tc->data_2d;

	if (ELEM(ac.datatype, ANIMCONT_GPENCIL, ANIMCONT_MASK)) {
		tc->custom.type.data = tfd = MEM_callocN(sizeof(tGPFtransdata) * count, "tGPFtransdata");
		tc->custom.type.use_free = true;
	}

	/* loop 2: build transdata array */
	for (ale = anim_data.first; ale; ale = ale->next) {

		if (is_prop_edit && !ale->tag)
			continue;

		cfra = (float)CFRA;

		{
			AnimData *adt;
			adt = ANIM_nla_mapping_get(&ac, ale);
			if (adt) {
				cfra = BKE_nla_tweakedit_remap(adt, cfra, NLATIME_CONVERT_UNMAP);
			}
		}

		if (ale->type == ANIMTYPE_GPLAYER) {
			bGPDlayer *gpl = (bGPDlayer *)ale->data;
			int i;

			i = GPLayerToTransData(td, tfd, gpl, t->frame_side, cfra, is_prop_edit, ypos);
			td += i;
			tfd += i;
		}
		else if (ale->type == ANIMTYPE_MASKLAYER) {
			MaskLayer *masklay = (MaskLayer *)ale->data;
			int i;

			i = MaskLayerToTransData(td, tfd, masklay, t->frame_side, cfra, is_prop_edit, ypos);
			td += i;
			tfd += i;
		}
		else {
			AnimData *adt = ANIM_nla_mapping_get(&ac, ale);
			FCurve *fcu = (FCurve *)ale->key_data;

			td = ActionFCurveToTransData(td, &td2d, fcu, adt, t->frame_side, cfra, is_prop_edit, ypos);
		}
	}

	/* calculate distances for proportional editing */
	if (is_prop_edit) {
		td = tc->data;

		for (ale = anim_data.first; ale; ale = ale->next) {
			AnimData *adt;

			/* F-Curve may not have any keyframes */
			if (!ale->tag)
				continue;

			adt = ANIM_nla_mapping_get(&ac, ale);
			if (adt)
				cfra = BKE_nla_tweakedit_remap(adt, (float)CFRA, NLATIME_CONVERT_UNMAP);
			else
				cfra = (float)CFRA;

			if (ale->type == ANIMTYPE_GPLAYER) {
				bGPDlayer *gpl = (bGPDlayer *)ale->data;
				bGPDframe *gpf;

				for (gpf = gpl->frames.first; gpf; gpf = gpf->next) {
					if (gpf->flag & GP_FRAME_SELECT) {
						td->dist = td->rdist = 0.0f;
					}
					else {
						bGPDframe *gpf_iter;
						int min = INT_MAX;
						for (gpf_iter = gpl->frames.first; gpf_iter; gpf_iter = gpf_iter->next) {
							if (gpf_iter->flag & GP_FRAME_SELECT) {
								if (FrameOnMouseSide(t->frame_side, (float)gpf_iter->framenum, cfra)) {
									int val = abs(gpf->framenum - gpf_iter->framenum);
									if (val < min) {
										min = val;
									}
								}
							}
						}
						td->dist = td->rdist = min;
					}
					td++;
				}
			}
			else if (ale->type == ANIMTYPE_MASKLAYER) {
				MaskLayer *masklay = (MaskLayer *)ale->data;
				MaskLayerShape *masklay_shape;

				for (masklay_shape = masklay->splines_shapes.first; masklay_shape; masklay_shape = masklay_shape->next) {
					if (FrameOnMouseSide(t->frame_side, (float)masklay_shape->frame, cfra)) {
						if (masklay_shape->flag & MASK_SHAPE_SELECT) {
							td->dist = td->rdist = 0.0f;
						}
						else {
							MaskLayerShape *masklay_iter;
							int min = INT_MAX;
							for (masklay_iter = masklay->splines_shapes.first; masklay_iter; masklay_iter = masklay_iter->next) {
								if (masklay_iter->flag & MASK_SHAPE_SELECT) {
									if (FrameOnMouseSide(t->frame_side, (float)masklay_iter->frame, cfra)) {
										int val = abs(masklay_shape->frame - masklay_iter->frame);
										if (val < min) {
											min = val;
										}
									}
								}
							}
							td->dist = td->rdist = min;
						}
						td++;
					}
				}
			}
			else {
				FCurve *fcu = (FCurve *)ale->key_data;
				BezTriple *bezt;
				int i;

				for (i = 0, bezt = fcu->bezt; i < fcu->totvert; i++, bezt++) {
					if (FrameOnMouseSide(t->frame_side, bezt->vec[1][0], cfra)) {
						if (bezt->f2 & SELECT) {
							td->dist = td->rdist = 0.0f;
						}
						else {
							BezTriple *bezt_iter;
							int j;
							float min = FLT_MAX;
							for (j = 0, bezt_iter = fcu->bezt; j < fcu->totvert; j++, bezt_iter++) {
								if (bezt_iter->f2 & SELECT) {
									if (FrameOnMouseSide(t->frame_side, (float)bezt_iter->vec[1][0], cfra)) {
										float val = fabs(bezt->vec[1][0] - bezt_iter->vec[1][0]);
										if (val < min)
											min = val;
									}
								}
							}
							td->dist = td->rdist = min;
						}
						td++;
					}
				}
			}
		}
	}

	/* cleanup temp list */
	ANIM_animdata_freelist(&anim_data);
}

/* ********************* GRAPH EDITOR ************************* */

typedef struct TransDataGraph {
	float unit_scale;
	float offset;
} TransDataGraph;

/* Helper function for createTransGraphEditData, which is responsible for associating
 * source data with transform data
 */
static void bezt_to_transdata(TransData *td, TransData2D *td2d, TransDataGraph *tdg,
                              AnimData *adt, BezTriple *bezt,
                              int bi, bool selected, bool ishandle, bool intvals,
                              float mtx[3][3], float smtx[3][3], float unit_scale, float offset)
{
	float *loc = bezt->vec[bi];
	const float *cent = bezt->vec[1];

	/* New location from td gets dumped onto the old-location of td2d, which then
	 * gets copied to the actual data at td2d->loc2d (bezt->vec[n])
	 *
	 * Due to NLA mapping, we apply NLA mapping to some of the verts here,
	 * and then that mapping will be undone after transform is done.
	 */

	if (adt) {
		td2d->loc[0] = BKE_nla_tweakedit_remap(adt, loc[0], NLATIME_CONVERT_MAP);
		td2d->loc[1] = (loc[1] + offset) * unit_scale;
		td2d->loc[2] = 0.0f;
		td2d->loc2d = loc;

		td->loc = td2d->loc;
		td->center[0] = BKE_nla_tweakedit_remap(adt, cent[0], NLATIME_CONVERT_MAP);
		td->center[1] = (cent[1] + offset) * unit_scale;
		td->center[2] = 0.0f;

		copy_v3_v3(td->iloc, td->loc);
	}
	else {
		td2d->loc[0] = loc[0];
		td2d->loc[1] = (loc[1] + offset) * unit_scale;
		td2d->loc[2] = 0.0f;
		td2d->loc2d = loc;

		td->loc = td2d->loc;
		copy_v3_v3(td->center, cent);
		td->center[1] = (td->center[1] + offset) * unit_scale;
		copy_v3_v3(td->iloc, td->loc);
	}

	if (!ishandle) {
		td2d->h1 = bezt->vec[0];
		td2d->h2 = bezt->vec[2];
		copy_v2_v2(td2d->ih1, td2d->h1);
		copy_v2_v2(td2d->ih2, td2d->h2);
	}
	else {
		td2d->h1 = NULL;
		td2d->h2 = NULL;
	}

	memset(td->axismtx, 0, sizeof(td->axismtx));
	td->axismtx[2][2] = 1.0f;

	td->ext = NULL; td->val = NULL;

	/* store AnimData info in td->extra, for applying mapping when flushing */
	td->extra = adt;

	if (selected) {
		td->flag |= TD_SELECTED;
		td->dist = 0.0f;
	}
	else
		td->dist = FLT_MAX;

	if (ishandle)
		td->flag |= TD_NOTIMESNAP;
	if (intvals)
		td->flag |= TD_INTVALUES;

	/* copy space-conversion matrices for dealing with non-uniform scales */
	copy_m3_m3(td->mtx, mtx);
	copy_m3_m3(td->smtx, smtx);

	tdg->unit_scale = unit_scale;
	tdg->offset = offset;
}

static bool graph_edit_is_translation_mode(TransInfo *t)
{
	return ELEM(t->mode, TFM_TRANSLATION, TFM_TIME_TRANSLATE, TFM_TIME_SLIDE, TFM_TIME_DUPLICATE);
}

static bool graph_edit_use_local_center(TransInfo *t)
{
	return ((t->around == V3D_AROUND_LOCAL_ORIGINS) &&
	        (graph_edit_is_translation_mode(t) == false));
}


static void graph_key_shortest_dist(TransInfo *t, FCurve *fcu, TransData *td_start, TransData *td, int cfra, bool use_handle)
{
	int j = 0;
	TransData *td_iter = td_start;

	td->dist = FLT_MAX;
	for (; j < fcu->totvert; j++) {
		BezTriple *bezt = fcu->bezt + j;
		if (FrameOnMouseSide(t->frame_side, bezt->vec[1][0], cfra)) {
			const bool sel2 = (bezt->f2 & SELECT) != 0;
			const bool sel1 = use_handle ? (bezt->f1 & SELECT) != 0 : sel2;
			const bool sel3 = use_handle ? (bezt->f3 & SELECT) != 0 : sel2;

			if (sel1 || sel2 || sel3) {
				td->dist = td->rdist = min_ff(td->dist, fabs(td_iter->center[0] - td->center[0]));
			}

			td_iter += 3;
		}
	}
}

static void createTransGraphEditData(bContext *C, TransInfo *t)
{
	SpaceIpo *sipo = (SpaceIpo *)t->sa->spacedata.first;
	Scene *scene = t->scene;
	ARegion *ar = t->ar;
	View2D *v2d = &ar->v2d;

	TransData *td = NULL;
	TransData2D *td2d = NULL;
	TransDataGraph *tdg = NULL;

	bAnimContext ac;
	ListBase anim_data = {NULL, NULL};
	bAnimListElem *ale;
	int filter;

	BezTriple *bezt;
	int count = 0, i;
	float mtx[3][3], smtx[3][3];
	const bool is_translation_mode = graph_edit_is_translation_mode(t);
	const bool use_handle = !(sipo->flag & SIPO_NOHANDLES);
	const bool use_local_center = graph_edit_use_local_center(t);
	const bool is_prop_edit = (t->flag & T_PROP_EDIT) != 0;
	short anim_map_flag = ANIM_UNITCONV_ONLYSEL | ANIM_UNITCONV_SELVERTS;

	/* determine what type of data we are operating on */
	if (ANIM_animdata_get_context(C, &ac) == 0)
		return;

	anim_map_flag |= ANIM_get_normalization_flags(&ac);

	/* filter data */
	filter = (ANIMFILTER_DATA_VISIBLE | ANIMFILTER_FOREDIT | ANIMFILTER_CURVE_VISIBLE);
	ANIM_animdata_filter(&ac, &anim_data, filter, ac.data, ac.datatype);

	/* which side of the current frame should be allowed */
	// XXX we still want this mode, but how to get this using standard transform too?
	if (t->mode == TFM_TIME_EXTEND) {
		/* only side on which mouse is gets transformed */
		float xmouse, ymouse;

		UI_view2d_region_to_view(v2d, t->mouse.imval[0], t->mouse.imval[1], &xmouse, &ymouse);
		t->frame_side = (xmouse > CFRA) ? 'R' : 'L'; // XXX use t->frame_side
	}
	else {
		/* normal transform - both sides of current frame are considered */
		t->frame_side = 'B';
	}

	/* loop 1: count how many BezTriples (specifically their verts) are selected (or should be edited) */
	for (ale = anim_data.first; ale; ale = ale->next) {
		AnimData *adt = ANIM_nla_mapping_get(&ac, ale);
		FCurve *fcu = (FCurve *)ale->key_data;
		float cfra;
		int curvecount = 0;
		bool selected = false;

		/* F-Curve may not have any keyframes */
		if (fcu->bezt == NULL)
			continue;

		/* convert current-frame to action-time (slightly less accurate, especially under
		 * higher scaling ratios, but is faster than converting all points)
		 */
		if (adt)
			cfra = BKE_nla_tweakedit_remap(adt, (float)CFRA, NLATIME_CONVERT_UNMAP);
		else
			cfra = (float)CFRA;

		/* only include BezTriples whose 'keyframe' occurs on the same side of the current frame as mouse */
		for (i = 0, bezt = fcu->bezt; i < fcu->totvert; i++, bezt++) {
			if (FrameOnMouseSide(t->frame_side, bezt->vec[1][0], cfra)) {
				const bool sel2 = (bezt->f2 & SELECT) != 0;
				const bool sel1 = use_handle ? (bezt->f1 & SELECT) != 0 : sel2;
				const bool sel3 = use_handle ? (bezt->f3 & SELECT) != 0 : sel2;

				if (is_prop_edit) {
					curvecount += 3;
					if (sel2 || sel1 || sel3)
						selected = true;
				}
				else {
					if (!is_translation_mode || !(sel2)) {
						if (sel1) {
							count++;
						}

						if (sel3) {
							count++;
						}
					}

					/* only include main vert if selected */
					if (sel2 && !use_local_center) {
						count++;
					}
				}
			}
		}

		if (is_prop_edit) {
			if (selected) {
				count += curvecount;
				ale->tag = true;
			}
		}
	}

	/* stop if trying to build list if nothing selected */
	if (count == 0) {
		/* cleanup temp list */
		ANIM_animdata_freelist(&anim_data);
		return;
	}

	TransDataContainer *tc = TRANS_DATA_CONTAINER_FIRST_SINGLE(t);

	/* allocate memory for data */
	tc->data_len = count;

	tc->data = MEM_callocN(tc->data_len * sizeof(TransData), "TransData (Graph Editor)");
	/* for each 2d vert a 3d vector is allocated, so that they can be treated just as if they were 3d verts */
	tc->data_2d = MEM_callocN(tc->data_len * sizeof(TransData2D), "TransData2D (Graph Editor)");
	tc->custom.type.data = MEM_callocN(tc->data_len * sizeof(TransDataGraph), "TransDataGraph");
	tc->custom.type.use_free = true;

	td = tc->data;
	td2d = tc->data_2d;
	tdg = tc->custom.type.data;

	/* precompute space-conversion matrices for dealing with non-uniform scaling of Graph Editor */
	unit_m3(mtx);
	unit_m3(smtx);

	if (ELEM(t->mode, TFM_ROTATION, TFM_RESIZE)) {
		float xscale, yscale;

		/* apply scale factors to x and y axes of space-conversion matrices */
		UI_view2d_scale_get(v2d, &xscale, &yscale);

		/* mtx is data to global (i.e. view) conversion */
		mul_v3_fl(mtx[0], xscale);
		mul_v3_fl(mtx[1], yscale);

		/* smtx is global (i.e. view) to data conversion */
		if (IS_EQF(xscale, 0.0f) == 0) mul_v3_fl(smtx[0], 1.0f / xscale);
		if (IS_EQF(yscale, 0.0f) == 0) mul_v3_fl(smtx[1], 1.0f / yscale);
	}

	/* loop 2: build transdata arrays */
	for (ale = anim_data.first; ale; ale = ale->next) {
		AnimData *adt = ANIM_nla_mapping_get(&ac, ale);
		FCurve *fcu = (FCurve *)ale->key_data;
		bool intvals = (fcu->flag & FCURVE_INT_VALUES) != 0;
		float unit_scale, offset;
		float cfra;

		/* F-Curve may not have any keyframes */
		if (fcu->bezt == NULL || (is_prop_edit && ale->tag == 0))
			continue;

		/* convert current-frame to action-time (slightly less accurate, especially under
		 * higher scaling ratios, but is faster than converting all points)
		 */
		if (adt)
			cfra = BKE_nla_tweakedit_remap(adt, (float)CFRA, NLATIME_CONVERT_UNMAP);
		else
			cfra = (float)CFRA;

		unit_scale = ANIM_unit_mapping_get_factor(ac.scene, ale->id, ale->key_data, anim_map_flag, &offset);

		/* only include BezTriples whose 'keyframe' occurs on the same side of the current frame as mouse (if applicable) */
		for (i = 0, bezt = fcu->bezt; i < fcu->totvert; i++, bezt++) {
			if (FrameOnMouseSide(t->frame_side, bezt->vec[1][0], cfra)) {
				const bool sel2 = (bezt->f2 & SELECT) != 0;
				const bool sel1 = use_handle ? (bezt->f1 & SELECT) != 0 : sel2;
				const bool sel3 = use_handle ? (bezt->f3 & SELECT) != 0 : sel2;

				TransDataCurveHandleFlags *hdata = NULL;
				/* short h1=1, h2=1; */ /* UNUSED */

				if (is_prop_edit) {
					bool is_sel = (sel2 || sel1 || sel3);
					/* we always select all handles for proportional editing if central handle is selected */
					initTransDataCurveHandles(td, bezt);
					bezt_to_transdata(td++, td2d++, tdg++, adt, bezt, 0, is_sel, true, intvals, mtx, smtx, unit_scale, offset);
					initTransDataCurveHandles(td, bezt);
					bezt_to_transdata(td++, td2d++, tdg++, adt, bezt, 1, is_sel, false, intvals, mtx, smtx, unit_scale, offset);
					initTransDataCurveHandles(td, bezt);
					bezt_to_transdata(td++, td2d++, tdg++, adt, bezt, 2, is_sel, true, intvals, mtx, smtx, unit_scale, offset);
				}
				else {
					/* only include handles if selected, irrespective of the interpolation modes.
					 * also, only treat handles specially if the center point isn't selected.
					 */
					if (!is_translation_mode || !(sel2)) {
						if (sel1) {
							hdata = initTransDataCurveHandles(td, bezt);
							bezt_to_transdata(td++, td2d++, tdg++, adt, bezt, 0, sel1, true, intvals, mtx, smtx, unit_scale, offset);
						}
						else {
							/* h1 = 0; */ /* UNUSED */
						}

						if (sel3) {
							if (hdata == NULL)
								hdata = initTransDataCurveHandles(td, bezt);
							bezt_to_transdata(td++, td2d++, tdg++, adt, bezt, 2, sel3, true, intvals, mtx, smtx, unit_scale, offset);
						}
						else {
							/* h2 = 0; */ /* UNUSED */
						}
					}

					/* only include main vert if selected */
					if (sel2 && !use_local_center) {
						/* move handles relative to center */
						if (is_translation_mode) {
							if (sel1) td->flag |= TD_MOVEHANDLE1;
							if (sel3) td->flag |= TD_MOVEHANDLE2;
						}

						/* if handles were not selected, store their selection status */
						if (!(sel1) || !(sel3)) {
							if (hdata == NULL)
								hdata = initTransDataCurveHandles(td, bezt);
						}

						bezt_to_transdata(td++, td2d++, tdg++, adt, bezt, 1, sel2, false, intvals, mtx, smtx, unit_scale, offset);

					}
					/* special hack (must be done after initTransDataCurveHandles(), as that stores handle settings to restore...):
					 * - Check if we've got entire BezTriple selected and we're scaling/rotating that point,
					 *   then check if we're using auto-handles.
					 * - If so, change them auto-handles to aligned handles so that handles get affected too
					 */
					if (ELEM(bezt->h1, HD_AUTO, HD_AUTO_ANIM) &&
					    ELEM(bezt->h2, HD_AUTO, HD_AUTO_ANIM) &&
					    ELEM(t->mode, TFM_ROTATION, TFM_RESIZE))
					{
						if (hdata && (sel1) && (sel3)) {
							bezt->h1 = HD_ALIGN;
							bezt->h2 = HD_ALIGN;
						}
					}
				}
			}
		}

		/* Sets handles based on the selection */
		testhandles_fcurve(fcu, use_handle);
	}

	if (is_prop_edit) {
		/* loop 2: build transdata arrays */
		td = tc->data;

		for (ale = anim_data.first; ale; ale = ale->next) {
			AnimData *adt = ANIM_nla_mapping_get(&ac, ale);
			FCurve *fcu = (FCurve *)ale->key_data;
			TransData *td_start = td;
			float cfra;

			/* F-Curve may not have any keyframes */
			if (fcu->bezt == NULL || (ale->tag == 0))
				continue;

			/* convert current-frame to action-time (slightly less accurate, especially under
			 * higher scaling ratios, but is faster than converting all points)
			 */
			if (adt)
				cfra = BKE_nla_tweakedit_remap(adt, (float)CFRA, NLATIME_CONVERT_UNMAP);
			else
				cfra = (float)CFRA;

			/* only include BezTriples whose 'keyframe' occurs on the same side of the current frame as mouse (if applicable) */
			for (i = 0, bezt = fcu->bezt; i < fcu->totvert; i++, bezt++) {
				if (FrameOnMouseSide(t->frame_side, bezt->vec[1][0], cfra)) {
					const bool sel2 = (bezt->f2 & SELECT) != 0;
					const bool sel1 = use_handle ? (bezt->f1 & SELECT) != 0 : sel2;
					const bool sel3 = use_handle ? (bezt->f3 & SELECT) != 0 : sel2;

					if (sel1 || sel2) {
						td->dist = td->rdist =  0.0f;
					}
					else {
						graph_key_shortest_dist(t, fcu, td_start, td, cfra, use_handle);
					}
					td++;

					if (sel2) {
						td->dist = td->rdist = 0.0f;
					}
					else {
						graph_key_shortest_dist(t, fcu, td_start, td, cfra, use_handle);
					}
					td++;

					if (sel3 || sel2) {
						td->dist = td->rdist = 0.0f;
					}
					else {
						graph_key_shortest_dist(t, fcu, td_start, td, cfra, use_handle);
					}
					td++;
				}
			}
		}
	}

	/* cleanup temp list */
	ANIM_animdata_freelist(&anim_data);
}


/* ------------------------ */

/* struct for use in re-sorting BezTriples during Graph Editor transform */
typedef struct BeztMap {
	BezTriple *bezt;
	unsigned int oldIndex;      /* index of bezt in fcu->bezt array before sorting */
	unsigned int newIndex;      /* index of bezt in fcu->bezt array after sorting */
	short swapHs;               /* swap order of handles (-1=clear; 0=not checked, 1=swap) */
	char pipo, cipo;            /* interpolation of current and next segments */
} BeztMap;


/* This function converts an FCurve's BezTriple array to a BeztMap array
 * NOTE: this allocates memory that will need to get freed later
 */
static BeztMap *bezt_to_beztmaps(BezTriple *bezts, int totvert, const short UNUSED(use_handle))
{
	BezTriple *bezt = bezts;
	BezTriple *prevbezt = NULL;
	BeztMap *bezm, *bezms;
	int i;

	/* allocate memory for this array */
	if (totvert == 0 || bezts == NULL)
		return NULL;
	bezm = bezms = MEM_callocN(sizeof(BeztMap) * totvert, "BeztMaps");

	/* assign beztriples to beztmaps */
	for (i = 0; i < totvert; i++, bezm++, prevbezt = bezt, bezt++) {
		bezm->bezt = bezt;

		bezm->oldIndex = i;
		bezm->newIndex = i;

		bezm->pipo = (prevbezt) ? prevbezt->ipo : bezt->ipo;
		bezm->cipo = bezt->ipo;
	}

	return bezms;
}

/* This function copies the code of sort_time_ipocurve, but acts on BeztMap structs instead */
static void sort_time_beztmaps(BeztMap *bezms, int totvert, const short UNUSED(use_handle))
{
	BeztMap *bezm;
	int i, ok = 1;

	/* keep repeating the process until nothing is out of place anymore */
	while (ok) {
		ok = 0;

		bezm = bezms;
		i = totvert;
		while (i--) {
			/* is current bezm out of order (i.e. occurs later than next)? */
			if (i > 0) {
				if (bezm->bezt->vec[1][0] > (bezm + 1)->bezt->vec[1][0]) {
					bezm->newIndex++;
					(bezm + 1)->newIndex--;

					SWAP(BeztMap, *bezm, *(bezm + 1));

					ok = 1;
				}
			}

			/* do we need to check if the handles need to be swapped?
			 * optimization: this only needs to be performed in the first loop
			 */
			if (bezm->swapHs == 0) {
				if ((bezm->bezt->vec[0][0] > bezm->bezt->vec[1][0]) &&
				    (bezm->bezt->vec[2][0] < bezm->bezt->vec[1][0]) )
				{
					/* handles need to be swapped */
					bezm->swapHs = 1;
				}
				else {
					/* handles need to be cleared */
					bezm->swapHs = -1;
				}
			}

			bezm++;
		}
	}
}

/* This function firstly adjusts the pointers that the transdata has to each BezTriple */
static void beztmap_to_data(TransInfo *t, FCurve *fcu, BeztMap *bezms, int totvert, const short UNUSED(use_handle))
{
	BezTriple *bezts = fcu->bezt;
	BeztMap *bezm;
	TransData2D *td2d;
	TransData *td;
	int i, j;
	char *adjusted;

	TransDataContainer *tc = TRANS_DATA_CONTAINER_FIRST_SINGLE(t);

	/* dynamically allocate an array of chars to mark whether an TransData's
	 * pointers have been fixed already, so that we don't override ones that are
	 * already done
	 */
	adjusted = MEM_callocN(tc->data_len, "beztmap_adjusted_map");

	/* for each beztmap item, find if it is used anywhere */
	bezm = bezms;
	for (i = 0; i < totvert; i++, bezm++) {
		/* loop through transdata, testing if we have a hit
		 * for the handles (vec[0]/vec[2]), we must also check if they need to be swapped...
		 */
		td2d = tc->data_2d;
		td = tc->data;
		for (j = 0; j < tc->data_len; j++, td2d++, td++) {
			/* skip item if already marked */
			if (adjusted[j] != 0) continue;

			/* update all transdata pointers, no need to check for selections etc,
			 * since only points that are really needed were created as transdata
			 */
			if (td2d->loc2d == bezm->bezt->vec[0]) {
				if (bezm->swapHs == 1)
					td2d->loc2d = (bezts + bezm->newIndex)->vec[2];
				else
					td2d->loc2d = (bezts + bezm->newIndex)->vec[0];
				adjusted[j] = 1;
			}
			else if (td2d->loc2d == bezm->bezt->vec[2]) {
				if (bezm->swapHs == 1)
					td2d->loc2d = (bezts + bezm->newIndex)->vec[0];
				else
					td2d->loc2d = (bezts + bezm->newIndex)->vec[2];
				adjusted[j] = 1;
			}
			else if (td2d->loc2d == bezm->bezt->vec[1]) {
				td2d->loc2d = (bezts + bezm->newIndex)->vec[1];

				/* if only control point is selected, the handle pointers need to be updated as well */
				if (td2d->h1)
					td2d->h1 = (bezts + bezm->newIndex)->vec[0];
				if (td2d->h2)
					td2d->h2 = (bezts + bezm->newIndex)->vec[2];

				adjusted[j] = 1;
			}

			/* the handle type pointer has to be updated too */
			if (adjusted[j] && td->flag & TD_BEZTRIPLE && td->hdata) {
				if (bezm->swapHs == 1) {
					td->hdata->h1 = &(bezts + bezm->newIndex)->h2;
					td->hdata->h2 = &(bezts + bezm->newIndex)->h1;
				}
				else {
					td->hdata->h1 = &(bezts + bezm->newIndex)->h1;
					td->hdata->h2 = &(bezts + bezm->newIndex)->h2;
				}
			}
		}

	}

	/* free temp memory used for 'adjusted' array */
	MEM_freeN(adjusted);
}

/* This function is called by recalcData during the Transform loop to recalculate
 * the handles of curves and sort the keyframes so that the curves draw correctly.
 * It is only called if some keyframes have moved out of order.
 *
 * anim_data is the list of channels (F-Curves) retrieved already containing the
 * channels to work on. It should not be freed here as it may still need to be used.
 */
void remake_graph_transdata(TransInfo *t, ListBase *anim_data)
{
	SpaceIpo *sipo = (SpaceIpo *)t->sa->spacedata.first;
	bAnimListElem *ale;
	const bool use_handle = (sipo->flag & SIPO_NOHANDLES) == 0;

	/* sort and reassign verts */
	for (ale = anim_data->first; ale; ale = ale->next) {
		FCurve *fcu = (FCurve *)ale->key_data;

		if (fcu->bezt) {
			BeztMap *bezm;

			/* adjust transform-data pointers */
			/* note, none of these functions use 'use_handle', it could be removed */
			bezm = bezt_to_beztmaps(fcu->bezt, fcu->totvert, use_handle);
			sort_time_beztmaps(bezm, fcu->totvert, use_handle);
			beztmap_to_data(t, fcu, bezm, fcu->totvert, use_handle);

			/* free mapping stuff */
			MEM_freeN(bezm);

			/* re-sort actual beztriples (perhaps this could be done using the beztmaps to save time?) */
			sort_time_fcurve(fcu);

			/* make sure handles are all set correctly */
			testhandles_fcurve(fcu, use_handle);
		}
	}
}

/* this function is called on recalcData to apply the transforms applied
 * to the transdata on to the actual keyframe data
 */
void flushTransGraphData(TransInfo *t)
{
	SpaceIpo *sipo = (SpaceIpo *)t->sa->spacedata.first;
	TransData *td;
	TransData2D *td2d;
	TransDataGraph *tdg;
	Scene *scene = t->scene;
	double secf = FPS;
	int a;

	TransDataContainer *tc = TRANS_DATA_CONTAINER_FIRST_SINGLE(t);

	/* flush to 2d vector from internally used 3d vector */
	for (a = 0, td = tc->data, td2d = tc->data_2d, tdg = tc->custom.type.data;
	     a < tc->data_len;
	     a++, td++, td2d++, tdg++)
	{
		AnimData *adt = (AnimData *)td->extra; /* pointers to relevant AnimData blocks are stored in the td->extra pointers */
		float inv_unit_scale = 1.0f / tdg->unit_scale;

		/* handle snapping for time values
		 * - we should still be in NLA-mapping timespace
		 * - only apply to keyframes (but never to handles)
		 * - don't do this when canceling, or else these changes won't go away
		 */
		if ((t->state != TRANS_CANCEL) && (td->flag & TD_NOTIMESNAP) == 0) {
			switch (sipo->autosnap) {
				case SACTSNAP_FRAME: /* snap to nearest frame */
					td2d->loc[0] = floor((double)td2d->loc[0] + 0.5);
					break;

				case SACTSNAP_SECOND: /* snap to nearest second */
					td2d->loc[0] = floor(((double)td2d->loc[0] / secf) + 0.5) * secf;
					break;

				case SACTSNAP_MARKER: /* snap to nearest marker */
					td2d->loc[0] = (float)ED_markers_find_nearest_marker_time(&t->scene->markers, td2d->loc[0]);
					break;
			}
		}

		/* we need to unapply the nla-mapping from the time in some situations */
		if (adt)
			td2d->loc2d[0] = BKE_nla_tweakedit_remap(adt, td2d->loc[0], NLATIME_CONVERT_UNMAP);
		else
			td2d->loc2d[0] = td2d->loc[0];

		/* Time-stepping auto-snapping modes don't get applied for Graph Editor transforms,
		 * as these use the generic transform modes which don't account for this sort of thing.
		 * These ones aren't affected by NLA mapping, so we do this after the conversion...
		 *
		 * NOTE: We also have to apply to td->loc, as that's what the handle-adjustment step below looks
		 *       to, otherwise we get "swimming handles"
		 * NOTE: We don't do this when canceling transforms, or else these changes don't go away
		 */
		if ((t->state != TRANS_CANCEL) && (td->flag & TD_NOTIMESNAP) == 0 &&
		    ELEM(sipo->autosnap, SACTSNAP_STEP, SACTSNAP_TSTEP))
		{
			switch (sipo->autosnap) {
				case SACTSNAP_STEP: /* frame step */
					td2d->loc2d[0] = floor((double)td2d->loc[0] + 0.5);
					td->loc[0]     = floor((double)td->loc[0] + 0.5);
					break;

				case SACTSNAP_TSTEP: /* second step */
					/* XXX: the handle behaviour in this case is still not quite right... */
					td2d->loc[0] = floor(((double)td2d->loc[0] / secf) + 0.5) * secf;
					td->loc[0]   = floor(((double)td->loc[0] / secf) + 0.5) * secf;
					break;
			}
		}

		/* if int-values only, truncate to integers */
		if (td->flag & TD_INTVALUES)
			td2d->loc2d[1] = floorf(td2d->loc[1] * inv_unit_scale - tdg->offset + 0.5f);
		else
			td2d->loc2d[1] = td2d->loc[1] * inv_unit_scale - tdg->offset;

		if ((td->flag & TD_MOVEHANDLE1) && td2d->h1) {
			td2d->h1[0] = td2d->ih1[0] + td->loc[0] - td->iloc[0];
			td2d->h1[1] = td2d->ih1[1] + (td->loc[1] - td->iloc[1]) * inv_unit_scale;
		}

		if ((td->flag & TD_MOVEHANDLE2) && td2d->h2) {
			td2d->h2[0] = td2d->ih2[0] + td->loc[0] - td->iloc[0];
			td2d->h2[1] = td2d->ih2[1] + (td->loc[1] - td->iloc[1]) * inv_unit_scale;
		}
	}
}

/* ******************* Sequencer Transform data ******************* */

/* This function applies the rules for transforming a strip so duplicate
 * checks don't need to be added in multiple places.
 *
 * recursive, count and flag MUST be set.
 *
 * seq->depth must be set before running this function so we know if the strips
 * are root level or not
 */
static void SeqTransInfo(TransInfo *t, Sequence *seq, int *recursive, int *count, int *flag)
{
	/* for extend we need to do some tricks */
	if (t->mode == TFM_TIME_EXTEND) {

		/* *** Extend Transform *** */

		Scene *scene = t->scene;
		int cfra = CFRA;
		int left = BKE_sequence_tx_get_final_left(seq, true);
		int right = BKE_sequence_tx_get_final_right(seq, true);

		if (seq->depth == 0 && ((seq->flag & SELECT) == 0 || (seq->flag & SEQ_LOCK))) {
			*recursive = false;
			*count = 0;
			*flag = 0;
		}
		else if (seq->type == SEQ_TYPE_META) {

			/* for meta's we only ever need to extend their children, no matter what depth
			 * just check the meta's are in the bounds */
			if      (t->frame_side == 'R' && right <= cfra) *recursive = false;
			else if (t->frame_side == 'L' && left  >= cfra) *recursive = false;
			else *recursive = true;

			*count = 1;
			*flag = (seq->flag | SELECT) & ~(SEQ_LEFTSEL | SEQ_RIGHTSEL);
		}
		else {

			*recursive = false;  /* not a meta, so no thinking here */
			*count = 1;          /* unless its set to 0, extend will never set 2 handles at once */
			*flag = (seq->flag | SELECT) & ~(SEQ_LEFTSEL | SEQ_RIGHTSEL);

			if (t->frame_side == 'R') {
				if      (right <= cfra) { *count = *flag = 0; }  /* ignore */
				else if (left   > cfra) {                     }  /* keep the selection */
				else *flag |= SEQ_RIGHTSEL;
			}
			else {
				if      (left >= cfra) { *count = *flag = 0; }  /* ignore */
				else if (right < cfra) {                     }  /* keep the selection */
				else *flag |= SEQ_LEFTSEL;
			}
		}
	}
	else {

		t->frame_side = 'B';

		/* *** Normal Transform *** */

		if (seq->depth == 0) {

			/* Count */

			/* Non nested strips (resect selection and handles) */
			if ((seq->flag & SELECT) == 0 || (seq->flag & SEQ_LOCK)) {
				*recursive = false;
				*count = 0;
				*flag = 0;
			}
			else {
				if ((seq->flag & (SEQ_LEFTSEL | SEQ_RIGHTSEL)) == (SEQ_LEFTSEL | SEQ_RIGHTSEL)) {
					*flag = seq->flag;
					*count = 2; /* we need 2 transdata's */
				}
				else {
					*flag = seq->flag;
					*count = 1; /* selected or with a handle selected */
				}

				/* Recursive */

				if ((seq->type == SEQ_TYPE_META) && ((seq->flag & (SEQ_LEFTSEL | SEQ_RIGHTSEL)) == 0)) {
					/* if any handles are selected, don't recurse */
					*recursive = true;
				}
				else {
					*recursive = false;
				}
			}
		}
		else {
			/* Nested, different rules apply */

#ifdef SEQ_TX_NESTED_METAS
			*flag = (seq->flag | SELECT) & ~(SEQ_LEFTSEL | SEQ_RIGHTSEL);
			*count = 1; /* ignore the selection for nested */
			*recursive = (seq->type == SEQ_TYPE_META);
#else
			if (seq->type == SEQ_TYPE_META) {
				/* Meta's can only directly be moved between channels since they
				 * don't have their start and length set directly (children affect that)
				 * since this Meta is nested we don't need any of its data in fact.
				 * BKE_sequence_calc() will update its settings when run on the toplevel meta */
				*flag = 0;
				*count = 0;
				*recursive = true;
			}
			else {
				*flag = (seq->flag | SELECT) & ~(SEQ_LEFTSEL | SEQ_RIGHTSEL);
				*count = 1; /* ignore the selection for nested */
				*recursive = false;
			}
#endif
		}
	}
}



static int SeqTransCount(TransInfo *t, Sequence *parent, ListBase *seqbase, int depth)
{
	Sequence *seq;
	int tot = 0, recursive, count, flag;

	for (seq = seqbase->first; seq; seq = seq->next) {
		seq->depth = depth;

		/* seq->tmp is used by seq_tx_get_final_{left, right} to check sequence's range and clamp to it if needed.
		 * it's first place where digging into sequences tree, so store link to parent here */
		seq->tmp = parent;

		SeqTransInfo(t, seq, &recursive, &count, &flag); /* ignore the flag */
		tot += count;

		if (recursive) {
			tot += SeqTransCount(t, seq, &seq->seqbase, depth + 1);
		}
	}

	return tot;
}


static TransData *SeqToTransData(TransData *td, TransData2D *td2d, TransDataSeq *tdsq, Sequence *seq, int flag, int sel_flag)
{
	int start_left;

	switch (sel_flag) {
		case SELECT:
			/* Use seq_tx_get_final_left() and an offset here
			 * so transform has the left hand location of the strip.
			 * tdsq->start_offset is used when flushing the tx data back */
			start_left = BKE_sequence_tx_get_final_left(seq, false);
			td2d->loc[0] = start_left;
			tdsq->start_offset = start_left - seq->start; /* use to apply the original location */
			break;
		case SEQ_LEFTSEL:
			start_left = BKE_sequence_tx_get_final_left(seq, false);
			td2d->loc[0] = start_left;
			break;
		case SEQ_RIGHTSEL:
			td2d->loc[0] = BKE_sequence_tx_get_final_right(seq, false);
			break;
	}

	td2d->loc[1] = seq->machine; /* channel - Y location */
	td2d->loc[2] = 0.0f;
	td2d->loc2d = NULL;


	tdsq->seq = seq;

	/* Use instead of seq->flag for nested strips and other
	 * cases where the selection may need to be modified */
	tdsq->flag = flag;
	tdsq->sel_flag = sel_flag;


	td->extra = (void *)tdsq; /* allow us to update the strip from here */

	td->flag = 0;
	td->loc = td2d->loc;
	copy_v3_v3(td->center, td->loc);
	copy_v3_v3(td->iloc, td->loc);

	memset(td->axismtx, 0, sizeof(td->axismtx));
	td->axismtx[2][2] = 1.0f;

	td->ext = NULL; td->val = NULL;

	td->flag |= TD_SELECTED;
	td->dist = 0.0;

	unit_m3(td->mtx);
	unit_m3(td->smtx);

	/* Time Transform (extend) */
	td->val = td2d->loc;
	td->ival = td2d->loc[0];

	return td;
}

static int SeqToTransData_Recursive(TransInfo *t, ListBase *seqbase, TransData *td, TransData2D *td2d, TransDataSeq *tdsq)
{
	Sequence *seq;
	int recursive, count, flag;
	int tot = 0;

	for (seq = seqbase->first; seq; seq = seq->next) {

		SeqTransInfo(t, seq, &recursive, &count, &flag);

		/* add children first so recalculating metastrips does nested strips first */
		if (recursive) {
			int tot_children = SeqToTransData_Recursive(t, &seq->seqbase, td, td2d, tdsq);

			td =     td +    tot_children;
			td2d =   td2d +  tot_children;
			tdsq =   tdsq +  tot_children;

			tot += tot_children;
		}

		/* use 'flag' which is derived from seq->flag but modified for special cases */
		if (flag & SELECT) {
			if (flag & (SEQ_LEFTSEL | SEQ_RIGHTSEL)) {
				if (flag & SEQ_LEFTSEL) {
					SeqToTransData(td++, td2d++, tdsq++, seq, flag, SEQ_LEFTSEL);
					tot++;
				}
				if (flag & SEQ_RIGHTSEL) {
					SeqToTransData(td++, td2d++, tdsq++, seq, flag, SEQ_RIGHTSEL);
					tot++;
				}
			}
			else {
				SeqToTransData(td++, td2d++, tdsq++, seq, flag, SELECT);
				tot++;
			}
		}
	}
	return tot;
}


static void SeqTransDataBounds(TransInfo *t, ListBase *seqbase, TransSeq *ts)
{
	Sequence *seq;
	int recursive, count, flag;
	int max = INT32_MIN, min = INT32_MAX;

	for (seq = seqbase->first; seq; seq = seq->next) {

		/* just to get the flag since there are corner cases where this isn't totally obvious */
		SeqTransInfo(t, seq, &recursive, &count, &flag);

		/* use 'flag' which is derived from seq->flag but modified for special cases */
		if (flag & SELECT) {
			if (flag & (SEQ_LEFTSEL | SEQ_RIGHTSEL)) {
				if (flag & SEQ_LEFTSEL) {
					min = min_ii(seq->startdisp, min);
					max = max_ii(seq->startdisp, max);
				}
				if (flag & SEQ_RIGHTSEL) {
					min = min_ii(seq->enddisp, min);
					max = max_ii(seq->enddisp, max);
				}
			}
			else {
				min = min_ii(seq->startdisp, min);
				max = max_ii(seq->enddisp, max);
			}
		}
	}

	if (ts) {
		ts->max = max;
		ts->min = min;
	}
}


static void freeSeqData(TransInfo *t, TransDataContainer *tc, TransCustomData *custom_data)
{
	Editing *ed = BKE_sequencer_editing_get(t->scene, false);

	if (ed != NULL) {


		ListBase *seqbasep = ed->seqbasep;
		TransData *td = tc->data;
		int a;

		/* prevent updating the same seq twice
		 * if the transdata order is changed this will mess up
		 * but so will TransDataSeq */
		Sequence *seq_prev = NULL;
		Sequence *seq;


		if (!(t->state == TRANS_CANCEL)) {

#if 0       // default 2.4 behavior

			/* flush to 2d vector from internally used 3d vector */
			for (a = 0; a < t->total; a++, td++) {
				if ((seq != seq_prev) && (seq->depth == 0) && (seq->flag & SEQ_OVERLAP)) {
					seq = ((TransDataSeq *)td->extra)->seq;
					BKE_sequence_base_shuffle(seqbasep, seq, t->scene);
				}

				seq_prev = seq;
			}

#else       // durian hack
			{
				int overlap = 0;

				for (a = 0, seq_prev = NULL; a < tc->data_len; a++, td++, seq_prev = seq) {
					seq = ((TransDataSeq *)td->extra)->seq;
					if ((seq != seq_prev) && (seq->depth == 0) && (seq->flag & SEQ_OVERLAP)) {
						overlap = 1;
						break;
					}
				}

				if (overlap) {
					bool has_effect_root = false, has_effect_any = false;
					for (seq = seqbasep->first; seq; seq = seq->next)
						seq->tmp = NULL;

					td = tc->data;
					for (a = 0, seq_prev = NULL; a < tc->data_len; a++, td++, seq_prev = seq) {
						seq = ((TransDataSeq *)td->extra)->seq;
						if ((seq != seq_prev)) {
							/* check effects strips, we cant change their time */
							if ((seq->type & SEQ_TYPE_EFFECT) && seq->seq1) {
								has_effect_any = true;
								if (seq->depth == 0) {
									has_effect_root = true;
								}
							}
							else {
								/* Tag seq with a non zero value,
								 * used by BKE_sequence_base_shuffle_time to identify the ones to shuffle */
								if (seq->depth == 0) {
									seq->tmp = (void *)1;
								}
							}
						}

					}

					if (t->flag & T_ALT_TRANSFORM) {
						int minframe = MAXFRAME;
						td = tc->data;
						for (a = 0, seq_prev = NULL; a < tc->data_len; a++, td++, seq_prev = seq) {
							seq = ((TransDataSeq *)td->extra)->seq;
							if ((seq != seq_prev) && (seq->depth == 0)) {
								minframe = min_ii(minframe, seq->startdisp);
							}
						}


						for (seq = seqbasep->first; seq; seq = seq->next) {
							if (!(seq->flag & SELECT)) {
								if (seq->startdisp >= minframe) {
									seq->machine += MAXSEQ * 2;
								}
							}
						}

						BKE_sequence_base_shuffle_time(seqbasep, t->scene);

						for (seq = seqbasep->first; seq; seq = seq->next) {
							if (seq->machine >= MAXSEQ * 2) {
								seq->machine -= MAXSEQ * 2;
								seq->tmp = (void *)1;
							}
							else {
								seq->tmp = NULL;
							}
						}

						BKE_sequence_base_shuffle_time(seqbasep, t->scene);
					}
					else {
						BKE_sequence_base_shuffle_time(seqbasep, t->scene);
					}

					if (has_effect_any) {
						/* update effects strips based on strips just moved in time */
						td = tc->data;
						for (a = 0, seq_prev = NULL; a < tc->data_len; a++, td++, seq_prev = seq) {
							seq = ((TransDataSeq *)td->extra)->seq;
							if ((seq != seq_prev)) {
								if ((seq->type & SEQ_TYPE_EFFECT) && seq->seq1) {
									BKE_sequence_calc(t->scene, seq);
								}
							}
						}
					}

					if (has_effect_root) {
						/* now if any effects _still_ overlap, we need to move them up */
						td = tc->data;
						for (a = 0, seq_prev = NULL; a < tc->data_len; a++, td++, seq_prev = seq) {
							seq = ((TransDataSeq *)td->extra)->seq;
							if ((seq != seq_prev) && (seq->depth == 0)) {
								if ((seq->type & SEQ_TYPE_EFFECT) && seq->seq1) {
									if (BKE_sequence_test_overlap(seqbasep, seq)) {
										BKE_sequence_base_shuffle(seqbasep, seq, t->scene);
									}
								}
							}
						}
						/* done with effects */
					}
				}
			}
#endif

			for (seq = seqbasep->first; seq; seq = seq->next) {
				/* We might want to build a list of effects that need to be updated during transform */
				if (seq->type & SEQ_TYPE_EFFECT) {
					if      (seq->seq1 && seq->seq1->flag & SELECT) BKE_sequence_calc(t->scene, seq);
					else if (seq->seq2 && seq->seq2->flag & SELECT) BKE_sequence_calc(t->scene, seq);
					else if (seq->seq3 && seq->seq3->flag & SELECT) BKE_sequence_calc(t->scene, seq);
				}
			}

			BKE_sequencer_sort(t->scene);
		}
		else {
			/* Canceled, need to update the strips display */
			for (a = 0; a < tc->data_len; a++, td++) {
				seq = ((TransDataSeq *)td->extra)->seq;
				if ((seq != seq_prev) && (seq->depth == 0)) {
					if (seq->flag & SEQ_OVERLAP)
						BKE_sequence_base_shuffle(seqbasep, seq, t->scene);

					BKE_sequence_calc_disp(t->scene, seq);
				}
				seq_prev = seq;
			}
		}
	}

	if ((custom_data->data != NULL) && custom_data->use_free) {
		TransSeq *ts = custom_data->data;
		MEM_freeN(ts->tdseq);
		MEM_freeN(custom_data->data);
		custom_data->data = NULL;
	}
}

static void createTransSeqData(bContext *C, TransInfo *t)
{
#define XXX_DURIAN_ANIM_TX_HACK

	View2D *v2d = UI_view2d_fromcontext(C);
	Scene *scene = t->scene;
	Editing *ed = BKE_sequencer_editing_get(t->scene, false);
	TransData *td = NULL;
	TransData2D *td2d = NULL;
	TransDataSeq *tdsq = NULL;
	TransSeq *ts = NULL;
	int xmouse;

	int count = 0;

	TransDataContainer *tc = TRANS_DATA_CONTAINER_FIRST_SINGLE(t);

	if (ed == NULL) {
		tc->data_len = 0;
		return;
	}

	tc->custom.type.free_cb = freeSeqData;

	xmouse = (int)UI_view2d_region_to_view_x(v2d, t->mouse.imval[0]);

	/* which side of the current frame should be allowed */
	if (t->mode == TFM_TIME_EXTEND) {
		/* only side on which mouse is gets transformed */
		t->frame_side = (xmouse > CFRA) ? 'R' : 'L';
	}
	else {
		/* normal transform - both sides of current frame are considered */
		t->frame_side = 'B';
	}

#ifdef XXX_DURIAN_ANIM_TX_HACK
	{
		Sequence *seq;
		for (seq = ed->seqbasep->first; seq; seq = seq->next) {
			/* hack */
			if ((seq->flag & SELECT) == 0 && seq->type & SEQ_TYPE_EFFECT) {
				Sequence *seq_user;
				int i;
				for (i = 0; i < 3; i++) {
					seq_user = *((&seq->seq1) + i);
					if (seq_user && (seq_user->flag & SELECT) &&
					    !(seq_user->flag & SEQ_LOCK) &&
					    !(seq_user->flag & (SEQ_LEFTSEL | SEQ_RIGHTSEL)))
					{
						seq->flag |= SELECT;
					}
				}
			}
		}
	}
#endif

	count = SeqTransCount(t, NULL, ed->seqbasep, 0);

	/* allocate memory for data */
	tc->data_len = count;

	/* stop if trying to build list if nothing selected */
	if (count == 0) {
		return;
	}

	tc->custom.type.data = ts = MEM_callocN(sizeof(TransSeq), "transseq");
	tc->custom.type.use_free = true;
	td = tc->data = MEM_callocN(tc->data_len * sizeof(TransData), "TransSeq TransData");
	td2d = tc->data_2d = MEM_callocN(tc->data_len * sizeof(TransData2D), "TransSeq TransData2D");
	ts->tdseq = tdsq = MEM_callocN(tc->data_len * sizeof(TransDataSeq), "TransSeq TransDataSeq");

	/* loop 2: build transdata array */
	SeqToTransData_Recursive(t, ed->seqbasep, td, td2d, tdsq);
	SeqTransDataBounds(t, ed->seqbasep, ts);

	/* set the snap mode based on how close the mouse is at the end/start points */
	if (abs(xmouse - ts->max) > abs(xmouse - ts->min))
		ts->snap_left = true;

#undef XXX_DURIAN_ANIM_TX_HACK
}


/* *********************** Object Transform data ******************* */

/* Little helper function for ObjectToTransData used to give certain
 * constraints (ChildOf, FollowPath, and others that may be added)
 * inverse corrections for transform, so that they aren't in CrazySpace.
 * These particular constraints benefit from this, but others don't, hence
 * this semi-hack ;-)    - Aligorith
 */
static bool constraints_list_needinv(TransInfo *t, ListBase *list)
{
	bConstraint *con;

	/* loop through constraints, checking if there's one of the mentioned
	 * constraints needing special crazyspace corrections
	 */
	if (list) {
		for (con = list->first; con; con = con->next) {
			/* only consider constraint if it is enabled, and has influence on result */
			if ((con->flag & CONSTRAINT_DISABLE) == 0 && (con->enforce != 0.0f)) {
				/* (affirmative) returns for specific constraints here... */
				/* constraints that require this regardless  */
				if (ELEM(con->type,
				         CONSTRAINT_TYPE_FOLLOWPATH,
				         CONSTRAINT_TYPE_CLAMPTO,
				         CONSTRAINT_TYPE_ARMATURE,
				         CONSTRAINT_TYPE_OBJECTSOLVER,
				         CONSTRAINT_TYPE_FOLLOWTRACK))
				{
					return true;
				}

				/* constraints that require this only under special conditions */
				if (con->type == CONSTRAINT_TYPE_CHILDOF) {
					/* ChildOf constraint only works when using all location components, see T42256. */
					bChildOfConstraint *data = (bChildOfConstraint *)con->data;

					if ((data->flag & CHILDOF_LOCX) && (data->flag & CHILDOF_LOCY) && (data->flag & CHILDOF_LOCZ))
						return true;
				}
				else if (con->type == CONSTRAINT_TYPE_ROTLIKE) {
					/* CopyRot constraint only does this when rotating, and offset is on */
					bRotateLikeConstraint *data = (bRotateLikeConstraint *)con->data;

					if ((data->flag & ROTLIKE_OFFSET) && (t->mode == TFM_ROTATION))
						return true;
				}
				else if (con->type == CONSTRAINT_TYPE_TRANSFORM) {
					/* Transform constraint needs it for rotation at least (r.57309),
					 * but doing so when translating may also mess things up [#36203]
					 */

					if (t->mode == TFM_ROTATION)
						return true;
					/* ??? (t->mode == TFM_SCALE) ? */
				}
			}
		}
	}

	/* no appropriate candidates found */
	return false;
}

/* transcribe given object into TransData for Transforming */
static void ObjectToTransData(TransInfo *t, TransData *td, Object *ob)
{
	Scene *scene = t->scene;
	bool constinv;
	bool skip_invert = false;

	if (t->mode != TFM_DUMMY && ob->rigidbody_object) {
		float rot[3][3], scale[3];
		float ctime = BKE_scene_frame_get(scene);

		/* only use rigid body transform if simulation is running, avoids problems with initial setup of rigid bodies */
		if (BKE_rigidbody_check_sim_running(scene->rigidbody_world, ctime)) {

			/* save original object transform */
			copy_v3_v3(td->ext->oloc, ob->loc);

			if (ob->rotmode > 0) {
				copy_v3_v3(td->ext->orot, ob->rot);
			}
			else if (ob->rotmode == ROT_MODE_AXISANGLE) {
				td->ext->orotAngle = ob->rotAngle;
				copy_v3_v3(td->ext->orotAxis, ob->rotAxis);
			}
			else {
				copy_qt_qt(td->ext->oquat, ob->quat);
			}
			/* update object's loc/rot to get current rigid body transform */
			mat4_to_loc_rot_size(ob->loc, rot, scale, ob->obmat);
			sub_v3_v3(ob->loc, ob->dloc);
			BKE_object_mat3_to_rot(ob, rot, false); /* drot is already corrected here */
		}
	}

	/* axismtx has the real orientation */
	copy_m3_m4(td->axismtx, ob->obmat);
	normalize_m3(td->axismtx);

	td->con = ob->constraints.first;

	/* hack: temporarily disable tracking and/or constraints when getting
	 * object matrix, if tracking is on, or if constraints don't need
	 * inverse correction to stop it from screwing up space conversion
	 * matrix later
	 */
	constinv = constraints_list_needinv(t, &ob->constraints);

	/* disable constraints inversion for dummy pass */
	if (t->mode == TFM_DUMMY)
		skip_invert = true;

	if (skip_invert == false && constinv == false) {
		ob->transflag |= OB_NO_CONSTRAINTS;  /* BKE_object_where_is_calc_time checks this */
		BKE_object_where_is_calc(t->depsgraph, t->scene, ob);
		ob->transflag &= ~OB_NO_CONSTRAINTS;
	}
	else
		BKE_object_where_is_calc(t->depsgraph, t->scene, ob);

	td->ob = ob;

	td->loc = ob->loc;
	copy_v3_v3(td->iloc, td->loc);

	if (ob->rotmode > 0) {
		td->ext->rot = ob->rot;
		td->ext->rotAxis = NULL;
		td->ext->rotAngle = NULL;
		td->ext->quat = NULL;

		copy_v3_v3(td->ext->irot, ob->rot);
		copy_v3_v3(td->ext->drot, ob->drot);
	}
	else if (ob->rotmode == ROT_MODE_AXISANGLE) {
		td->ext->rot = NULL;
		td->ext->rotAxis = ob->rotAxis;
		td->ext->rotAngle = &ob->rotAngle;
		td->ext->quat = NULL;

		td->ext->irotAngle = ob->rotAngle;
		copy_v3_v3(td->ext->irotAxis, ob->rotAxis);
		// td->ext->drotAngle = ob->drotAngle;			// XXX, not implemented
		// copy_v3_v3(td->ext->drotAxis, ob->drotAxis);	// XXX, not implemented
	}
	else {
		td->ext->rot = NULL;
		td->ext->rotAxis = NULL;
		td->ext->rotAngle = NULL;
		td->ext->quat = ob->quat;

		copy_qt_qt(td->ext->iquat, ob->quat);
		copy_qt_qt(td->ext->dquat, ob->dquat);
	}
	td->ext->rotOrder = ob->rotmode;

	td->ext->size = ob->size;
	copy_v3_v3(td->ext->isize, ob->size);
	copy_v3_v3(td->ext->dscale, ob->dscale);

	copy_v3_v3(td->center, ob->obmat[3]);

	copy_m4_m4(td->ext->obmat, ob->obmat);

	/* is there a need to set the global<->data space conversion matrices? */
	if (ob->parent || constinv) {
		float obmtx[3][3], totmat[3][3], obinv[3][3];

		/* Get the effect of parenting, and/or certain constraints.
		 * NOTE: some Constraints, and also Tracking should never get this
		 *       done, as it doesn't work well.
		 */
		BKE_object_to_mat3(ob, obmtx);
		copy_m3_m4(totmat, ob->obmat);
		invert_m3_m3(obinv, totmat);
		mul_m3_m3m3(td->smtx, obmtx, obinv);
		invert_m3_m3(td->mtx, td->smtx);
	}
	else {
		/* no conversion to/from dataspace */
		unit_m3(td->smtx);
		unit_m3(td->mtx);
	}
}

static void trans_object_base_deps_flag_prepare(ViewLayer *view_layer)
{
	for (Base *base = view_layer->object_bases.first; base; base = base->next) {
		base->object->id.tag &= ~LIB_TAG_DOIT;
	}
}

static void set_trans_object_base_deps_flag_cb(ID *id, void *UNUSED(user_data))
{
	/* Here we only handle object IDs. */
	if (GS(id->name) != ID_OB) {
		return;
	}
	id->tag |= LIB_TAG_DOIT;
}

static void flush_trans_object_base_deps_flag(Depsgraph *depsgraph, Object *object)
{
	object->id.tag |= LIB_TAG_DOIT;
	DEG_foreach_dependent_ID(depsgraph, &object->id,
	                         set_trans_object_base_deps_flag_cb, NULL);
}

static void trans_object_base_deps_flag_finish(ViewLayer *view_layer)
{
	for (Base *base = view_layer->object_bases.first; base; base = base->next) {
		if (base->object->id.tag & LIB_TAG_DOIT) {
			base->flag_legacy |= BA_SNAP_FIX_DEPS_FIASCO;
		}
	}
}

/* sets flags in Bases to define whether they take part in transform */
/* it deselects Bases, so we have to call the clear function always after */
static void set_trans_object_base_flags(TransInfo *t)
{
	Main *bmain = CTX_data_main(t->context);
	ViewLayer *view_layer = t->view_layer;
	View3D *v3d = t->view;
	Scene *scene = t->scene;
	Depsgraph *depsgraph = BKE_scene_get_depsgraph(scene, view_layer, true);
	/* NOTE: if Base selected and has parent selected:
	 *   base->flag_legacy = BA_WAS_SEL
	 */
	/* Don't do it if we're not actually going to recalculate anything. */
	if (t->mode == TFM_DUMMY) {
		return;
	}
	/* Makes sure base flags and object flags are identical. */
	BKE_scene_base_flag_to_objects(t->view_layer);
	/* Make sure depsgraph is here. */
	DEG_graph_relations_update(depsgraph, bmain, scene, view_layer);
	/* Clear all flags we need. It will be used to detect dependencies. */
	trans_object_base_deps_flag_prepare(view_layer);
	/* Traverse all bases and set all possible flags. */
	for (Base *base = view_layer->object_bases.first; base; base = base->next) {
		base->flag_legacy &= ~BA_WAS_SEL;
		if (TESTBASELIB_BGMODE(v3d, base)) {
			Object *ob = base->object;
			Object *parsel = ob->parent;
			/* If parent selected, deselect. */
			while (parsel != NULL) {
				if (parsel->base_flag & BASE_SELECTED) {
					Base *parbase = BKE_view_layer_base_find(view_layer, parsel);
					if (parbase != NULL) { /* in rare cases this can fail */
						if (TESTBASELIB_BGMODE(v3d, parbase)) {
							break;
						}
					}
				}
				parsel = parsel->parent;
			}
			if (parsel != NULL) {
				/* Rotation around local centers are allowed to propagate. */
				if ((t->around == V3D_AROUND_LOCAL_ORIGINS) &&
				    (t->mode == TFM_ROTATION || t->mode == TFM_TRACKBALL))
				{
					base->flag_legacy |= BA_TRANSFORM_CHILD;
				}
				else {
					base->flag &= ~BASE_SELECTED;
					base->flag_legacy |= BA_WAS_SEL;
				}
			}
			flush_trans_object_base_deps_flag(depsgraph, ob);
		}
	}
	/* Store temporary bits in base indicating that base is being modified
	 * (directly or indirectly) by transforming objects.
	 */
	trans_object_base_deps_flag_finish(view_layer);
}

static bool mark_children(Object *ob)
{
	if (ob->flag & (SELECT | BA_TRANSFORM_CHILD))
		return true;

	if (ob->parent) {
		if (mark_children(ob->parent)) {
			ob->flag |= BA_TRANSFORM_CHILD;
			return true;
		}
	}

	return false;
}

static int count_proportional_objects(TransInfo *t)
{
	int total = 0;
	ViewLayer *view_layer = t->view_layer;
	View3D *v3d = t->view;
	Scene *scene = t->scene;
	Depsgraph *depsgraph = BKE_scene_get_depsgraph(scene, view_layer, true);
	/* Clear all flags we need. It will be used to detect dependencies. */
	trans_object_base_deps_flag_prepare(view_layer);
	/* Rotations around local centers are allowed to propagate, so we take all objects. */
	if (!((t->around == V3D_AROUND_LOCAL_ORIGINS) &&
	      (t->mode == TFM_ROTATION || t->mode == TFM_TRACKBALL)))
	{
		/* Mark all parents. */
		for (Base *base = view_layer->object_bases.first; base; base = base->next) {
			if (TESTBASELIB_BGMODE(v3d, base)) {
				Object *parent = base->object->parent;
				/* flag all parents */
				while (parent != NULL) {
					parent->flag |= BA_TRANSFORM_PARENT;
					parent = parent->parent;
				}
			}
		}
		/* Mark all children. */
		for (Base *base = view_layer->object_bases.first; base; base = base->next) {
			/* all base not already selected or marked that is editable */
			if ((base->object->flag & (BA_TRANSFORM_CHILD | BA_TRANSFORM_PARENT)) == 0 &&
			    (base->flag & BASE_SELECTED) == 0 &&
			    (BASE_EDITABLE_BGMODE(v3d, base)))
			{
				mark_children(base->object);
			}
		}
	}
	/* Flush changed flags to all dependencies. */
	for (Base *base = view_layer->object_bases.first; base; base = base->next) {
		Object *ob = base->object;
		/* If base is not selected, not a parent of selection or not a child of
		 * selection and it is editable.
		 */
		if ((ob->flag & (BA_TRANSFORM_CHILD | BA_TRANSFORM_PARENT)) == 0 &&
		    (base->flag & BASE_SELECTED) == 0 &&
		    (BASE_EDITABLE_BGMODE(v3d, base)))
		{
			flush_trans_object_base_deps_flag(depsgraph, ob);
			total += 1;
		}
	}
	/* Store temporary bits in base indicating that base is being modified
	 * (directly or indirectly) by transforming objects.
	 */
	trans_object_base_deps_flag_finish(view_layer);
	return total;
}

static void clear_trans_object_base_flags(TransInfo *t)
{
	ViewLayer *view_layer = t->view_layer;
	Base *base;

	for (base = view_layer->object_bases.first; base; base = base->next) {
		if (base->flag_legacy & BA_WAS_SEL) {
			base->flag |= BASE_SELECTED;
		}

		base->flag_legacy &= ~(BA_WAS_SEL | BA_SNAP_FIX_DEPS_FIASCO | BA_TEMP_TAG | BA_TRANSFORM_CHILD | BA_TRANSFORM_PARENT);
	}
}

/* auto-keyframing feature - for objects
 * tmode: should be a transform mode
 */
// NOTE: context may not always be available, so must check before using it as it's a luxury for a few cases
void autokeyframe_object(bContext *C, Scene *scene, ViewLayer *view_layer, Object *ob, int tmode)
{
	Main *bmain = CTX_data_main(C);
	ID *id = &ob->id;
	FCurve *fcu;

	// TODO: this should probably be done per channel instead...
	if (autokeyframe_cfra_can_key(scene, id)) {
		Depsgraph *depsgraph = CTX_data_depsgraph(C);
		ReportList *reports = CTX_wm_reports(C);
		ToolSettings *ts = scene->toolsettings;
		KeyingSet *active_ks = ANIM_scene_get_active_keyingset(scene);
		ListBase dsources = {NULL, NULL};
		float cfra = (float)CFRA; // xxx this will do for now
		short flag = 0;

		/* get flags used for inserting keyframes */
		flag = ANIM_get_keyframing_flags(scene, 1);

		/* add datasource override for the object */
		ANIM_relative_keyingset_add_source(&dsources, id, NULL, NULL);

		if (IS_AUTOKEY_FLAG(scene, ONLYKEYINGSET) && (active_ks)) {
			/* only insert into active keyingset
			 * NOTE: we assume here that the active Keying Set does not need to have its iterator overridden
			 */
			ANIM_apply_keyingset(C, &dsources, NULL, active_ks, MODIFYKEY_MODE_INSERT, cfra);
		}
		else if (IS_AUTOKEY_FLAG(scene, INSERTAVAIL)) {
			AnimData *adt = ob->adt;

			/* only key on available channels */
			if (adt && adt->action) {
				for (fcu = adt->action->curves.first; fcu; fcu = fcu->next) {
					fcu->flag &= ~FCURVE_SELECTED;
					insert_keyframe(bmain, depsgraph, reports, id, adt->action,
					                (fcu->grp ? fcu->grp->name : NULL),
					                fcu->rna_path, fcu->array_index, cfra,
					                ts->keyframe_type, flag);
				}
			}
		}
		else if (IS_AUTOKEY_FLAG(scene, INSERTNEEDED)) {
			bool do_loc = false, do_rot = false, do_scale = false;

			/* filter the conditions when this happens (assume that curarea->spacetype==SPACE_VIE3D) */
			if (tmode == TFM_TRANSLATION) {
				do_loc = true;
			}
			else if (ELEM(tmode, TFM_ROTATION, TFM_TRACKBALL)) {
				if (scene->toolsettings->transform_pivot_point == V3D_AROUND_ACTIVE) {
					if (ob != OBACT(view_layer))
						do_loc = true;
				}
				else if (scene->toolsettings->transform_pivot_point == V3D_AROUND_CURSOR) {
					do_loc = true;
				}

				if ((scene->toolsettings->transform_flag & SCE_XFORM_AXIS_ALIGN) == 0) {
					do_rot = true;
				}
			}
			else if (tmode == TFM_RESIZE) {
				if (scene->toolsettings->transform_pivot_point == V3D_AROUND_ACTIVE) {
					if (ob != OBACT(view_layer))
						do_loc = true;
				}
				else if (scene->toolsettings->transform_pivot_point == V3D_AROUND_CURSOR) {
					do_loc = true;
				}

				if ((scene->toolsettings->transform_flag & SCE_XFORM_AXIS_ALIGN) == 0) {
					do_scale = true;
				}
			}

			/* insert keyframes for the affected sets of channels using the builtin KeyingSets found */
			if (do_loc) {
				KeyingSet *ks = ANIM_builtin_keyingset_get_named(NULL, ANIM_KS_LOCATION_ID);
				ANIM_apply_keyingset(C, &dsources, NULL, ks, MODIFYKEY_MODE_INSERT, cfra);
			}
			if (do_rot) {
				KeyingSet *ks = ANIM_builtin_keyingset_get_named(NULL, ANIM_KS_ROTATION_ID);
				ANIM_apply_keyingset(C, &dsources, NULL, ks, MODIFYKEY_MODE_INSERT, cfra);
			}
			if (do_scale) {
				KeyingSet *ks = ANIM_builtin_keyingset_get_named(NULL, ANIM_KS_SCALING_ID);
				ANIM_apply_keyingset(C, &dsources, NULL, ks, MODIFYKEY_MODE_INSERT, cfra);
			}
		}
		/* insert keyframe in all (transform) channels */
		else {
			KeyingSet *ks = ANIM_builtin_keyingset_get_named(NULL, ANIM_KS_LOC_ROT_SCALE_ID);
			ANIM_apply_keyingset(C, &dsources, NULL, ks, MODIFYKEY_MODE_INSERT, cfra);
		}

		/* free temp info */
		BLI_freelistN(&dsources);
	}
}

/* Return if we need to update motion paths, only if they already exist,
 * and we will insert a keyframe at the end of transform. */
bool motionpath_need_update_object(Scene *scene, Object *ob)
{
	/* XXX: there's potential here for problems with unkeyed rotations/scale,
	 *      but for now (until proper data-locality for baking operations),
	 *      this should be a better fix for T24451 and T37755
	 */

	if (autokeyframe_cfra_can_key(scene, &ob->id)) {
		return (ob->avs.path_bakeflag & MOTIONPATH_BAKE_HAS_PATHS) != 0;
	}

	return false;
}

/* auto-keyframing feature - for poses/pose-channels
 * tmode: should be a transform mode
 * targetless_ik: has targetless ik been done on any channels?
 */
// NOTE: context may not always be available, so must check before using it as it's a luxury for a few cases
void autokeyframe_pose(bContext *C, Scene *scene, Object *ob, int tmode, short targetless_ik)
{
	Main *bmain = CTX_data_main(C);
	ID *id = &ob->id;
	AnimData *adt = ob->adt;
	bAction *act = (adt) ? adt->action : NULL;
	bPose   *pose = ob->pose;
	bPoseChannel *pchan;
	FCurve *fcu;

	// TODO: this should probably be done per channel instead...
	if (autokeyframe_cfra_can_key(scene, id)) {
		Depsgraph *depsgraph = CTX_data_depsgraph(C);
		ReportList *reports = CTX_wm_reports(C);
		ToolSettings *ts = scene->toolsettings;
		KeyingSet *active_ks = ANIM_scene_get_active_keyingset(scene);
		float cfra = (float)CFRA;
		short flag = 0;

		/* flag is initialized from UserPref keyframing settings
		 * - special exception for targetless IK - INSERTKEY_MATRIX keyframes should get
		 *   visual keyframes even if flag not set, as it's not that useful otherwise
		 *   (for quick animation recording)
		 */
		flag = ANIM_get_keyframing_flags(scene, 1);

		if (targetless_ik)
			flag |= INSERTKEY_MATRIX;

		for (pchan = pose->chanbase.first; pchan; pchan = pchan->next) {
			if (pchan->bone->flag & BONE_TRANSFORM) {
				ListBase dsources = {NULL, NULL};

				/* clear any 'unkeyed' flag it may have */
				pchan->bone->flag &= ~BONE_UNKEYED;

				/* add datasource override for the camera object */
				ANIM_relative_keyingset_add_source(&dsources, id, &RNA_PoseBone, pchan);

				/* only insert into active keyingset? */
				if (IS_AUTOKEY_FLAG(scene, ONLYKEYINGSET) && (active_ks)) {
					/* run the active Keying Set on the current datasource */
					ANIM_apply_keyingset(C, &dsources, NULL, active_ks, MODIFYKEY_MODE_INSERT, cfra);
				}
				/* only insert into available channels? */
				else if (IS_AUTOKEY_FLAG(scene, INSERTAVAIL)) {
					if (act) {
						for (fcu = act->curves.first; fcu; fcu = fcu->next) {
							/* only insert keyframes for this F-Curve if it affects the current bone */
							if (strstr(fcu->rna_path, "bones")) {
								char *pchanName = BLI_str_quoted_substrN(fcu->rna_path, "bones[");

								/* only if bone name matches too...
								 * NOTE: this will do constraints too, but those are ok to do here too?
								 */
								if (pchanName && STREQ(pchanName, pchan->name)) {
									insert_keyframe(bmain, depsgraph, reports, id, act,
									                ((fcu->grp) ? (fcu->grp->name) : (NULL)),
									                fcu->rna_path, fcu->array_index, cfra,
									                ts->keyframe_type, flag);
								}

								if (pchanName) MEM_freeN(pchanName);
							}
						}
					}
				}
				/* only insert keyframe if needed? */
				else if (IS_AUTOKEY_FLAG(scene, INSERTNEEDED)) {
					bool do_loc = false, do_rot = false, do_scale = false;

					/* filter the conditions when this happens (assume that curarea->spacetype==SPACE_VIE3D) */
					if (tmode == TFM_TRANSLATION) {
						if (targetless_ik)
							do_rot = true;
						else
							do_loc = true;
					}
					else if (ELEM(tmode, TFM_ROTATION, TFM_TRACKBALL)) {
						if (ELEM(scene->toolsettings->transform_pivot_point, V3D_AROUND_CURSOR, V3D_AROUND_ACTIVE)) {
							do_loc = true;
						}

						if ((scene->toolsettings->transform_flag & SCE_XFORM_AXIS_ALIGN) == 0) {
							do_rot = true;
						}
					}
					else if (tmode == TFM_RESIZE) {
						if (ELEM(scene->toolsettings->transform_pivot_point, V3D_AROUND_CURSOR, V3D_AROUND_ACTIVE)) {
							do_loc = true;
						}

						if ((scene->toolsettings->transform_flag & SCE_XFORM_AXIS_ALIGN) == 0) {
							do_scale = true;
						}
					}

					if (do_loc) {
						KeyingSet *ks = ANIM_builtin_keyingset_get_named(NULL, ANIM_KS_LOCATION_ID);
						ANIM_apply_keyingset(C, &dsources, NULL, ks, MODIFYKEY_MODE_INSERT, cfra);
					}
					if (do_rot) {
						KeyingSet *ks = ANIM_builtin_keyingset_get_named(NULL, ANIM_KS_ROTATION_ID);
						ANIM_apply_keyingset(C, &dsources, NULL, ks, MODIFYKEY_MODE_INSERT, cfra);
					}
					if (do_scale) {
						KeyingSet *ks = ANIM_builtin_keyingset_get_named(NULL, ANIM_KS_SCALING_ID);
						ANIM_apply_keyingset(C, &dsources, NULL, ks, MODIFYKEY_MODE_INSERT, cfra);
					}
				}
				/* insert keyframe in all (transform) channels */
				else {
					KeyingSet *ks = ANIM_builtin_keyingset_get_named(NULL, ANIM_KS_LOC_ROT_SCALE_ID);
					ANIM_apply_keyingset(C, &dsources, NULL, ks, MODIFYKEY_MODE_INSERT, cfra);
				}

				/* free temp info */
				BLI_freelistN(&dsources);
			}
		}
	}
	else {
		/* tag channels that should have unkeyed data */
		for (pchan = pose->chanbase.first; pchan; pchan = pchan->next) {
			if (pchan->bone->flag & BONE_TRANSFORM) {
				/* tag this channel */
				pchan->bone->flag |= BONE_UNKEYED;
			}
		}
	}
}

/* Return if we need to update motion paths, only if they already exist,
 * and we will insert a keyframe at the end of transform. */
bool motionpath_need_update_pose(Scene *scene, Object *ob)
{
	if (autokeyframe_cfra_can_key(scene, &ob->id)) {
		return (ob->pose->avs.path_bakeflag & MOTIONPATH_BAKE_HAS_PATHS) != 0;
	}

	return false;
}

static void special_aftertrans_update__movieclip(bContext *C, TransInfo *t)
{
	SpaceClip *sc = t->sa->spacedata.first;
	MovieClip *clip = ED_space_clip_get_clip(sc);
	ListBase *plane_tracks_base = BKE_tracking_get_active_plane_tracks(&clip->tracking);
	const int framenr = ED_space_clip_get_clip_frame_number(sc);
	/* Update coordinates of modified plane tracks. */
	for (MovieTrackingPlaneTrack *plane_track = plane_tracks_base->first;
	     plane_track;
	     plane_track = plane_track->next)
	{
		bool do_update = false;
		if (plane_track->flag & PLANE_TRACK_HIDDEN) {
			continue;
		}
		do_update |= PLANE_TRACK_VIEW_SELECTED(plane_track) != 0;
		if (do_update == false) {
			if ((plane_track->flag & PLANE_TRACK_AUTOKEY) == 0) {
				int i;
				for (i = 0; i < plane_track->point_tracksnr; i++) {
					MovieTrackingTrack *track = plane_track->point_tracks[i];
					if (TRACK_VIEW_SELECTED(sc, track)) {
						do_update = true;
						break;
					}
				}
			}
		}
		if (do_update) {
			BKE_tracking_track_plane_from_existing_motion(plane_track, framenr);
		}
	}
	if (t->scene->nodetree != NULL) {
		/* Tracks can be used for stabilization nodes,
		 * flush update for such nodes.
		 */
		nodeUpdateID(t->scene->nodetree, &clip->id);
		WM_event_add_notifier(C, NC_SCENE | ND_NODES, NULL);
	}
}

static void special_aftertrans_update__mask(bContext *C, TransInfo *t)
{
	Mask *mask = NULL;

	if (t->spacetype == SPACE_CLIP) {
		SpaceClip *sc = t->sa->spacedata.first;
		mask = ED_space_clip_get_mask(sc);
	}
	else if (t->spacetype == SPACE_IMAGE) {
		SpaceImage *sima = t->sa->spacedata.first;
		mask = ED_space_image_get_mask(sima);
	}
	else {
		BLI_assert(0);
	}

	if (t->scene->nodetree) {
		/* tracks can be used for stabilization nodes,
		 * flush update for such nodes */
		//if (nodeUpdateID(t->scene->nodetree, &mask->id))
		{
			WM_event_add_notifier(C, NC_MASK | ND_DATA, &mask->id);
		}
	}

	/* TODO - dont key all masks... */
	if (IS_AUTOKEY_ON(t->scene)) {
		Scene *scene = t->scene;

		ED_mask_layer_shape_auto_key_select(mask, CFRA);
	}
}

static void special_aftertrans_update__node(bContext *C, TransInfo *t)
{
	Main *bmain = CTX_data_main(C);
	const bool canceled = (t->state == TRANS_CANCEL);

	if (canceled && t->remove_on_cancel) {
		/* remove selected nodes on cancel */
		SpaceNode *snode = (SpaceNode *)t->sa->spacedata.first;
		bNodeTree *ntree = snode->edittree;
		if (ntree) {
			bNode *node, *node_next;
			for (node = ntree->nodes.first; node; node = node_next) {
				node_next = node->next;
				if (node->flag & NODE_SELECT)
					nodeDeleteNode(bmain, ntree, node);
			}
		}
	}
}

static void special_aftertrans_update__mesh(bContext *UNUSED(C), TransInfo *t)
{
	/* so automerge supports mirror */
	if ((t->scene->toolsettings->automerge) &&
	    ((t->flag & T_EDIT) && t->obedit_type == OB_MESH))
	{
		FOREACH_TRANS_DATA_CONTAINER (t, tc) {

			BMEditMesh *em = BKE_editmesh_from_object(tc->obedit);
			BMesh *bm = em->bm;
			char hflag;
			bool has_face_sel = (bm->totfacesel != 0);

			if (t->flag & T_MIRROR) {
				TransData *td;
				int i;

				/* rather then adjusting the selection (which the user would notice)
				 * tag all mirrored verts, then automerge those */
				BM_mesh_elem_hflag_disable_all(bm, BM_VERT, BM_ELEM_TAG, false);

				for (i = 0, td = tc->data; i < tc->data_len; i++, td++) {
					if (td->extra) {
						BM_elem_flag_enable((BMVert *)td->extra, BM_ELEM_TAG);
					}
				}

				hflag = BM_ELEM_SELECT | BM_ELEM_TAG;
			}
			else {
				hflag = BM_ELEM_SELECT;
			}

			EDBM_automerge(t->scene, tc->obedit, true, hflag);

			/* Special case, this is needed or faces won't re-select.
			 * Flush selected edges to faces. */
			if (has_face_sel && (em->selectmode == SCE_SELECT_FACE)) {
				EDBM_selectmode_flush_ex(em, SCE_SELECT_EDGE);
			}
		}
	}
}

/* inserting keys, pointcache, redraw events... */
/*
 * note: sequencer freeing has its own function now because of a conflict with transform's order of freeing (campbell)
 *       Order changed, the sequencer stuff should go back in here
 * */
void special_aftertrans_update(bContext *C, TransInfo *t)
{
	Main *bmain = CTX_data_main(t->context);
	BLI_assert(bmain == CTX_data_main(C));

	Object *ob;
//	short redrawipo=0, resetslowpar=1;
	const bool canceled = (t->state == TRANS_CANCEL);
	const bool duplicate = (t->mode == TFM_TIME_DUPLICATE);

	/* early out when nothing happened */
	if (t->data_len_all == 0 || t->mode == TFM_DUMMY) {
		return;
	}

	if (t->spacetype == SPACE_VIEW3D) {
		if (t->flag & T_EDIT) {
			/* Special Exception:
			 * We don't normally access 't->custom.mode' here, but its needed in this case. */

			if (canceled == 0) {
				/* we need to delete the temporary faces before automerging */
				if (t->mode == TFM_EDGE_SLIDE) {
					/* handle multires re-projection, done
					 * on transform completion since it's
					 * really slow -joeedh */
					projectEdgeSlideData(t, true);

					FOREACH_TRANS_DATA_CONTAINER (t, tc) {
						EdgeSlideData *sld = tc->custom.mode.data;

						/* free temporary faces to avoid automerging and deleting
						 * during cleanup - psy-fi */
						freeEdgeSlideTempFaces(sld);
					}
				}
				else if (t->mode == TFM_VERT_SLIDE) {
					/* as above */
					projectVertSlideData(t, true);
					FOREACH_TRANS_DATA_CONTAINER (t, tc) {
						VertSlideData *sld = tc->custom.mode.data;
						freeVertSlideTempFaces(sld);
					}
				}

				if (t->obedit_type == OB_MESH) {
					special_aftertrans_update__mesh(C, t);
				}
			}
			else {
				if (t->mode == TFM_EDGE_SLIDE) {
					EdgeSlideParams *slp = t->custom.mode.data;
					slp->perc = 0.0;
					projectEdgeSlideData(t, false);
				}
				else if (t->mode == TFM_VERT_SLIDE) {
					EdgeSlideParams *slp = t->custom.mode.data;
					slp->perc = 0.0;
					projectVertSlideData(t, false);
				}
			}
		}
	}


	if (t->options & CTX_GPENCIL_STROKES) {
		/* pass */
	}
	else if (t->spacetype == SPACE_SEQ) {
		/* freeSeqData in transform_conversions.c does this
		 * keep here so the else at the end wont run... */

		SpaceSeq *sseq = (SpaceSeq *)t->sa->spacedata.first;

		/* marker transform, not especially nice but we may want to move markers
		 * at the same time as keyframes in the dope sheet. */
		if ((sseq->flag & SEQ_MARKER_TRANS) && (canceled == 0)) {
			/* cant use TFM_TIME_EXTEND
			 * for some reason EXTEND is changed into TRANSLATE, so use frame_side instead */

			if (t->mode == TFM_SEQ_SLIDE) {
				if (t->frame_side == 'B')
					ED_markers_post_apply_transform(&t->scene->markers, t->scene, TFM_TIME_TRANSLATE, t->values[0], t->frame_side);
			}
			else if (ELEM(t->frame_side, 'L', 'R')) {
				ED_markers_post_apply_transform(&t->scene->markers, t->scene, TFM_TIME_EXTEND, t->values[0], t->frame_side);
			}
		}
	}
	else if (t->spacetype == SPACE_IMAGE) {
		if (t->options & CTX_MASK) {
			special_aftertrans_update__mask(C, t);
		}
	}
	else if (t->spacetype == SPACE_NODE) {
		SpaceNode *snode = (SpaceNode *)t->sa->spacedata.first;
		special_aftertrans_update__node(C, t);
		if (canceled == 0) {
			ED_node_post_apply_transform(C, snode->edittree);

			ED_node_link_insert(bmain, t->sa);
		}

		/* clear link line */
		ED_node_link_intersect_test(t->sa, 0);
	}
	else if (t->spacetype == SPACE_CLIP) {
		if (t->options & CTX_MOVIECLIP) {
			special_aftertrans_update__movieclip(C, t);
		}
		else if (t->options & CTX_MASK) {
			special_aftertrans_update__mask(C, t);
		}
	}
	else if (t->spacetype == SPACE_ACTION) {
		SpaceAction *saction = (SpaceAction *)t->sa->spacedata.first;
		bAnimContext ac;

		/* initialize relevant anim-context 'context' data */
		if (ANIM_animdata_get_context(C, &ac) == 0)
			return;

		ob = ac.obact;

		if (ELEM(ac.datatype, ANIMCONT_DOPESHEET, ANIMCONT_SHAPEKEY, ANIMCONT_TIMELINE)) {
			ListBase anim_data = {NULL, NULL};
			bAnimListElem *ale;
			short filter = (ANIMFILTER_DATA_VISIBLE | ANIMFILTER_FOREDIT /*| ANIMFILTER_CURVESONLY*/);

			/* get channels to work on */
			ANIM_animdata_filter(&ac, &anim_data, filter, ac.data, ac.datatype);

			/* these should all be F-Curves */
			for (ale = anim_data.first; ale; ale = ale->next) {
				AnimData *adt = ANIM_nla_mapping_get(&ac, ale);
				FCurve *fcu = (FCurve *)ale->key_data;

				/* 3 cases here for curve cleanups:
				 * 1) NOTRANSKEYCULL on     -> cleanup of duplicates shouldn't be done
				 * 2) canceled == 0        -> user confirmed the transform, so duplicates should be removed
				 * 3) canceled + duplicate -> user canceled the transform, but we made duplicates, so get rid of these
				 */
				if ((saction->flag & SACTION_NOTRANSKEYCULL) == 0 &&
				    ((canceled == 0) || (duplicate)) )
				{
					if (adt) {
						ANIM_nla_mapping_apply_fcurve(adt, fcu, 0, 0);
						posttrans_fcurve_clean(fcu, false); /* only use handles in graph editor */
						ANIM_nla_mapping_apply_fcurve(adt, fcu, 1, 0);
					}
					else
						posttrans_fcurve_clean(fcu, false);  /* only use handles in graph editor */
				}
			}

			/* free temp memory */
			ANIM_animdata_freelist(&anim_data);
		}
		else if (ac.datatype == ANIMCONT_ACTION) { // TODO: just integrate into the above...
			/* Depending on the lock status, draw necessary views */
			// fixme... some of this stuff is not good
			if (ob) {
				if (ob->pose || BKE_key_from_object(ob))
					DEG_id_tag_update(&ob->id, ID_RECALC_TRANSFORM | ID_RECALC_GEOMETRY | ID_RECALC_ANIMATION);
				else
					DEG_id_tag_update(&ob->id, ID_RECALC_TRANSFORM);
			}

			/* 3 cases here for curve cleanups:
			 * 1) NOTRANSKEYCULL on     -> cleanup of duplicates shouldn't be done
			 * 2) canceled == 0        -> user confirmed the transform, so duplicates should be removed
			 * 3) canceled + duplicate -> user canceled the transform, but we made duplicates, so get rid of these
			 */
			if ((saction->flag & SACTION_NOTRANSKEYCULL) == 0 &&
			    ((canceled == 0) || (duplicate)))
			{
				posttrans_action_clean(&ac, (bAction *)ac.data);
			}
		}
		else if (ac.datatype == ANIMCONT_GPENCIL) {
			/* remove duplicate frames and also make sure points are in order! */
			/* 3 cases here for curve cleanups:
			 * 1) NOTRANSKEYCULL on     -> cleanup of duplicates shouldn't be done
			 * 2) canceled == 0        -> user confirmed the transform, so duplicates should be removed
			 * 3) canceled + duplicate -> user canceled the transform, but we made duplicates, so get rid of these
			 */
			if ((saction->flag & SACTION_NOTRANSKEYCULL) == 0 &&
			    ((canceled == 0) || (duplicate)))
			{
				bGPdata *gpd;

				// XXX: BAD! this get gpencil datablocks directly from main db...
				// but that's how this currently works :/
				for (gpd = bmain->gpencil.first; gpd; gpd = gpd->id.next) {
					if (ID_REAL_USERS(gpd))
						posttrans_gpd_clean(gpd);
				}
			}
		}
		else if (ac.datatype == ANIMCONT_MASK) {
			/* remove duplicate frames and also make sure points are in order! */
			/* 3 cases here for curve cleanups:
			 * 1) NOTRANSKEYCULL on     -> cleanup of duplicates shouldn't be done
			 * 2) canceled == 0        -> user confirmed the transform, so duplicates should be removed
			 * 3) canceled + duplicate -> user canceled the transform, but we made duplicates, so get rid of these
			 */
			if ((saction->flag & SACTION_NOTRANSKEYCULL) == 0 &&
			    ((canceled == 0) || (duplicate)))
			{
				Mask *mask;

				// XXX: BAD! this get gpencil datablocks directly from main db...
				// but that's how this currently works :/
				for (mask = bmain->mask.first; mask; mask = mask->id.next) {
					if (ID_REAL_USERS(mask))
						posttrans_mask_clean(mask);
				}
			}
		}

		/* marker transform, not especially nice but we may want to move markers
		 * at the same time as keyframes in the dope sheet.
		 */
		if ((saction->flag & SACTION_MARKERS_MOVE) && (canceled == 0)) {
			if (t->mode == TFM_TIME_TRANSLATE) {
#if 0
				if (ELEM(t->frame_side, 'L', 'R')) { /* TFM_TIME_EXTEND */
					/* same as below */
					ED_markers_post_apply_transform(ED_context_get_markers(C), t->scene, t->mode, t->values[0], t->frame_side);
				}
				else /* TFM_TIME_TRANSLATE */
#endif
				{
					ED_markers_post_apply_transform(ED_context_get_markers(C), t->scene, t->mode, t->values[0], t->frame_side);
				}
			}
			else if (t->mode == TFM_TIME_SCALE) {
				ED_markers_post_apply_transform(ED_context_get_markers(C), t->scene, t->mode, t->values[0], t->frame_side);
			}
		}

		/* make sure all F-Curves are set correctly */
		if (!ELEM(ac.datatype, ANIMCONT_GPENCIL, ANIMCONT_MASK))
			ANIM_editkeyframes_refresh(&ac);

		/* clear flag that was set for time-slide drawing */
		saction->flag &= ~SACTION_MOVING;
	}
	else if (t->spacetype == SPACE_IPO) {
		SpaceIpo *sipo = (SpaceIpo *)t->sa->spacedata.first;
		bAnimContext ac;
		const bool use_handle = (sipo->flag & SIPO_NOHANDLES) == 0;

		/* initialize relevant anim-context 'context' data */
		if (ANIM_animdata_get_context(C, &ac) == 0)
			return;

		if (ac.datatype) {
			ListBase anim_data = {NULL, NULL};
			bAnimListElem *ale;
			short filter = (ANIMFILTER_DATA_VISIBLE | ANIMFILTER_FOREDIT | ANIMFILTER_CURVE_VISIBLE);

			/* get channels to work on */
			ANIM_animdata_filter(&ac, &anim_data, filter, ac.data, ac.datatype);

			for (ale = anim_data.first; ale; ale = ale->next) {
				AnimData *adt = ANIM_nla_mapping_get(&ac, ale);
				FCurve *fcu = (FCurve *)ale->key_data;

				/* 3 cases here for curve cleanups:
				 * 1) NOTRANSKEYCULL on     -> cleanup of duplicates shouldn't be done
				 * 2) canceled == 0        -> user confirmed the transform, so duplicates should be removed
				 * 3) canceled + duplicate -> user canceled the transform, but we made duplicates, so get rid of these
				 */
				if ((sipo->flag & SIPO_NOTRANSKEYCULL) == 0 &&
				    ((canceled == 0) || (duplicate)))
				{
					if (adt) {
						ANIM_nla_mapping_apply_fcurve(adt, fcu, 0, 0);
						posttrans_fcurve_clean(fcu, use_handle);
						ANIM_nla_mapping_apply_fcurve(adt, fcu, 1, 0);
					}
					else
						posttrans_fcurve_clean(fcu, use_handle);
				}
			}

			/* free temp memory */
			ANIM_animdata_freelist(&anim_data);
		}

		/* Make sure all F-Curves are set correctly, but not if transform was
		 * canceled, since then curves were already restored to initial state.
		 * Note: if the refresh is really needed after cancel then some way
		 *       has to be added to not update handle types (see bug 22289).
		 */
		if (!canceled)
			ANIM_editkeyframes_refresh(&ac);
	}
	else if (t->spacetype == SPACE_NLA) {
		bAnimContext ac;

		/* initialize relevant anim-context 'context' data */
		if (ANIM_animdata_get_context(C, &ac) == 0)
			return;

		if (ac.datatype) {
			ListBase anim_data = {NULL, NULL};
			bAnimListElem *ale;
			short filter = (ANIMFILTER_DATA_VISIBLE | ANIMFILTER_FOREDIT);

			/* get channels to work on */
			ANIM_animdata_filter(&ac, &anim_data, filter, ac.data, ac.datatype);

			for (ale = anim_data.first; ale; ale = ale->next) {
				NlaTrack *nlt = (NlaTrack *)ale->data;

				/* make sure strips are in order again */
				BKE_nlatrack_sort_strips(nlt);

				/* remove the temp metas */
				BKE_nlastrips_clear_metas(&nlt->strips, 0, 1);
			}

			/* free temp memory */
			ANIM_animdata_freelist(&anim_data);

			/* perform after-transfrom validation */
			ED_nla_postop_refresh(&ac);
		}
	}
	else if (t->flag & T_EDIT) {
		if (t->obedit_type == OB_MESH) {
			FOREACH_TRANS_DATA_CONTAINER (t, tc) {
				BMEditMesh *em = BKE_editmesh_from_object(tc->obedit);
				/* table needs to be created for each edit command, since vertices can move etc */
				ED_mesh_mirror_spatial_table(tc->obedit, em, NULL, NULL, 'e');
				/* TODO(campbell): xform: We need support for many mirror objects at once! */
				break;
			}
		}
	}
	else if (t->flag & T_POSE && (t->mode == TFM_BONESIZE)) {
		/* Handle the exception where for TFM_BONESIZE in edit mode we pretend to be
		 * in pose mode (to use bone orientation matrix), in that case we don't do operations like autokeyframing. */
		FOREACH_TRANS_DATA_CONTAINER (t, tc) {
			ob = tc->poseobj;
			DEG_id_tag_update(&ob->id, ID_RECALC_GEOMETRY);
		}
	}
	else if (t->flag & T_POSE) {
		GSet *motionpath_updates = BLI_gset_ptr_new("motionpath updates");

		FOREACH_TRANS_DATA_CONTAINER (t, tc) {

			bArmature *arm;
			bPoseChannel *pchan;
			short targetless_ik = 0;

			ob = tc->poseobj;
			arm = ob->data;

			if ((t->flag & T_AUTOIK) && (t->options & CTX_AUTOCONFIRM)) {
				/* when running transform non-interactively (operator exec),
				 * we need to update the pose otherwise no updates get called during
				 * transform and the auto-ik is not applied. see [#26164] */
				struct Object *pose_ob = tc->poseobj;
				BKE_pose_where_is(t->depsgraph, t->scene, pose_ob);
			}

			/* set BONE_TRANSFORM flags for autokey, gizmo draw might have changed them */
			if (!canceled && (t->mode != TFM_DUMMY)) {
				count_set_pose_transflags(ob, t->mode, t->around, NULL);
			}

			/* if target-less IK grabbing, we calculate the pchan transforms and clear flag */
			if (!canceled && t->mode == TFM_TRANSLATION)
				targetless_ik = apply_targetless_ik(ob);
			else {
				/* not forget to clear the auto flag */
				for (pchan = ob->pose->chanbase.first; pchan; pchan = pchan->next) {
					bKinematicConstraint *data = has_targetless_ik(pchan);
					if (data) data->flag &= ~CONSTRAINT_IK_AUTO;
				}
			}

			if (t->mode == TFM_TRANSLATION)
				pose_grab_with_ik_clear(bmain, ob);

			/* automatic inserting of keys and unkeyed tagging - only if transform wasn't canceled (or TFM_DUMMY) */
			if (!canceled && (t->mode != TFM_DUMMY)) {
				autokeyframe_pose(C, t->scene, ob, t->mode, targetless_ik);
				DEG_id_tag_update(&ob->id, ID_RECALC_GEOMETRY);
			}
			else if (arm->flag & ARM_DELAYDEFORM) {
				/* TODO(sergey): Armature is already updated by recalcData(), so we
				 * might save some time by skipping re-evaluating it. But this isn't
				 * possible yet within new dependency graph, and also other contexts
				 * might need to update their CoW copies.
				 */
				DEG_id_tag_update(&ob->id, ID_RECALC_GEOMETRY);
			}
			else {
				DEG_id_tag_update(&ob->id, ID_RECALC_GEOMETRY);
			}

			if (t->mode != TFM_DUMMY && motionpath_need_update_pose(t->scene, ob)) {
				BLI_gset_insert(motionpath_updates, ob);
			}
		}

		/* Update motion paths once for all transformed bones in an object. */
		GSetIterator gs_iter;
		GSET_ITER (gs_iter, motionpath_updates) {
			bool current_frame_only = canceled;
			ob = BLI_gsetIterator_getKey(&gs_iter);
			ED_pose_recalculate_paths(C, t->scene, ob, current_frame_only);
		}
		BLI_gset_free(motionpath_updates, NULL);
	}
	else if (t->options & CTX_PAINT_CURVE) {
		/* pass */
	}
	else if ((t->view_layer->basact) &&
	         (ob = t->view_layer->basact->object) &&
	         (ob->mode & OB_MODE_PARTICLE_EDIT) &&
	         PE_get_current(t->scene, ob))
	{
		/* do nothing */
	}
	else if (t->flag & T_CURSOR) {
		/* do nothing */
	}
	else { /* Objects */
		BLI_assert(t->flag & (T_OBJECT | T_TEXTURE));

		TransDataContainer *tc = TRANS_DATA_CONTAINER_FIRST_SINGLE(t);
		bool motionpath_update = false;

		for (int i = 0; i < tc->data_len; i++) {
			TransData *td = tc->data + i;
			ListBase pidlist;
			PTCacheID *pid;
			ob = td->ob;

			if (td->flag & TD_NOACTION)
				break;

			if (td->flag & TD_SKIP)
				continue;

			/* flag object caches as outdated */
			BKE_ptcache_ids_from_object(&pidlist, ob, t->scene, MAX_DUPLI_RECUR);
			for (pid = pidlist.first; pid; pid = pid->next) {
				if (pid->type != PTCACHE_TYPE_PARTICLES) /* particles don't need reset on geometry change */
					pid->cache->flag |= PTCACHE_OUTDATED;
			}
			BLI_freelistN(&pidlist);

			/* pointcache refresh */
			if (BKE_ptcache_object_reset(t->scene, ob, PTCACHE_RESET_OUTDATED))
				DEG_id_tag_update(&ob->id, ID_RECALC_GEOMETRY);

			/* Needed for proper updating of "quick cached" dynamics. */
			/* Creates troubles for moving animated objects without */
			/* autokey though, probably needed is an anim sys override? */
			/* Please remove if some other solution is found. -jahka */
			DEG_id_tag_update(&ob->id, ID_RECALC_TRANSFORM);

			/* Set autokey if necessary */
			if (!canceled) {
				autokeyframe_object(C, t->scene, t->view_layer, ob, t->mode);
			}

			motionpath_update |= motionpath_need_update_object(t->scene, ob);

			/* restore rigid body transform */
			if (ob->rigidbody_object && canceled) {
				float ctime = BKE_scene_frame_get(t->scene);
				if (BKE_rigidbody_check_sim_running(t->scene->rigidbody_world, ctime))
					BKE_rigidbody_aftertrans_update(ob, td->ext->oloc, td->ext->orot, td->ext->oquat, td->ext->orotAxis, td->ext->orotAngle);
			}
		}

		if (motionpath_update) {
			/* Update motion paths once for all transformed objects. */
			bool current_frame_only = canceled;
			ED_objects_recalculate_paths(C, t->scene, current_frame_only);
		}
	}

	clear_trans_object_base_flags(t);
}

int special_transform_moving(TransInfo *t)
{
	if (t->spacetype == SPACE_SEQ) {
		return G_TRANSFORM_SEQ;
	}
	else if (t->spacetype == SPACE_IPO) {
		return G_TRANSFORM_FCURVES;
	}
	else if ((t->flag & T_EDIT) || (t->flag & T_POSE)) {
		return G_TRANSFORM_EDIT;
	}
	else if (t->flag & (T_OBJECT | T_TEXTURE)) {
		return G_TRANSFORM_OBJ;
	}

	return 0;
}

static void createTransObject(bContext *C, TransInfo *t)
{
	TransData *td = NULL;
	TransDataExtension *tx;
	const bool is_prop_edit = (t->flag & T_PROP_EDIT) != 0;

	set_trans_object_base_flags(t);

	TransDataContainer *tc = TRANS_DATA_CONTAINER_FIRST_SINGLE(t);

	/* count */
	tc->data_len = CTX_DATA_COUNT(C, selected_objects);

	if (!tc->data_len) {
		/* clear here, main transform function escapes too */
		clear_trans_object_base_flags(t);
		return;
	}

	if (is_prop_edit) {
		tc->data_len += count_proportional_objects(t);
	}

	td = tc->data = MEM_callocN(tc->data_len * sizeof(TransData), "TransOb");
	tx = tc->data_ext = MEM_callocN(tc->data_len * sizeof(TransDataExtension), "TransObExtension");

	CTX_DATA_BEGIN(C, Base *, base, selected_bases)
	{
		Object *ob = base->object;

		td->flag = TD_SELECTED;
		td->protectflag = ob->protectflag;
		td->ext = tx;
		td->ext->rotOrder = ob->rotmode;

		if (base->flag & BA_TRANSFORM_CHILD) {
			td->flag |= TD_NOCENTER;
			td->flag |= TD_NO_LOC;
		}

		/* select linked objects, but skip them later */
		if (ID_IS_LINKED(ob)) {
			td->flag |= TD_SKIP;
		}

		ObjectToTransData(t, td, ob);
		td->val = NULL;
		td++;
		tx++;
	}
	CTX_DATA_END;

	if (is_prop_edit) {
		ViewLayer *view_layer = t->view_layer;
		View3D *v3d = t->view;
		Base *base;

		for (base = view_layer->object_bases.first; base; base = base->next) {
			Object *ob = base->object;

			/* if base is not selected, not a parent of selection or not a child of selection and it is editable */
			if ((ob->flag & (BA_TRANSFORM_CHILD | BA_TRANSFORM_PARENT)) == 0 &&
			    (base->flag & BASE_SELECTED) == 0 &&
			    BASE_EDITABLE_BGMODE(v3d, base))
			{
				td->protectflag = ob->protectflag;
				td->ext = tx;
				td->ext->rotOrder = ob->rotmode;

				ObjectToTransData(t, td, ob);
				td->val = NULL;
				td++;
				tx++;
			}
		}
	}
}

/* transcribe given node into TransData2D for Transforming */
static void NodeToTransData(TransData *td, TransData2D *td2d, bNode *node, const float dpi_fac)
{
	float locx, locy;

	/* account for parents (nested nodes) */
	if (node->parent) {
		nodeToView(node->parent, node->locx, node->locy, &locx, &locy);
	}
	else {
		locx = node->locx;
		locy = node->locy;
	}

	/* use top-left corner as the transform origin for nodes */
	/* weirdo - but the node system is a mix of free 2d elements and dpi sensitive UI */
#ifdef USE_NODE_CENTER
	td2d->loc[0] = (locx * dpi_fac) + (BLI_rctf_size_x(&node->totr) * +0.5f);
	td2d->loc[1] = (locy * dpi_fac) + (BLI_rctf_size_y(&node->totr) * -0.5f);
#else
	td2d->loc[0] = locx * dpi_fac;
	td2d->loc[1] = locy * dpi_fac;
#endif
	td2d->loc[2] = 0.0f;
	td2d->loc2d = td2d->loc; /* current location */

	td->flag = 0;

	td->loc = td2d->loc;
	copy_v3_v3(td->iloc, td->loc);
	/* use node center instead of origin (top-left corner) */
	td->center[0] = td2d->loc[0];
	td->center[1] = td2d->loc[1];
	td->center[2] = 0.0f;

	memset(td->axismtx, 0, sizeof(td->axismtx));
	td->axismtx[2][2] = 1.0f;

	td->ext = NULL; td->val = NULL;

	td->flag |= TD_SELECTED;
	td->dist = 0.0;

	unit_m3(td->mtx);
	unit_m3(td->smtx);

	td->extra = node;
}

static bool is_node_parent_select(bNode *node)
{
	while ((node = node->parent)) {
		if (node->flag & NODE_TRANSFORM) {
			return true;
		}
	}
	return false;
}

static void createTransNodeData(bContext *UNUSED(C), TransInfo *t)
{
	const float dpi_fac = UI_DPI_FAC;
	TransData *td;
	TransData2D *td2d;
	SpaceNode *snode = t->sa->spacedata.first;
	bNode *node;

	TransDataContainer *tc = TRANS_DATA_CONTAINER_FIRST_SINGLE(t);

	tc->data_len = 0;

	if (!snode->edittree) {
		return;
	}

	/* nodes dont support PET and probably never will */
	t->flag &= ~T_PROP_EDIT_ALL;

	/* set transform flags on nodes */
	for (node = snode->edittree->nodes.first; node; node = node->next) {
		if (node->flag & NODE_SELECT && is_node_parent_select(node) == false) {
			node->flag |= NODE_TRANSFORM;
			tc->data_len++;
		}
		else {
			node->flag &= ~NODE_TRANSFORM;
		}
	}

	td = tc->data = MEM_callocN(tc->data_len * sizeof(TransData), "TransNode TransData");
	td2d = tc->data_2d = MEM_callocN(tc->data_len * sizeof(TransData2D), "TransNode TransData2D");

	for (node = snode->edittree->nodes.first; node; node = node->next) {
		if (node->flag & NODE_TRANSFORM) {
			NodeToTransData(td++, td2d++, node, dpi_fac);
		}
	}
}

/* *** CLIP EDITOR *** */

/* * motion tracking * */

enum transDataTracking_Mode {
	transDataTracking_ModeTracks = 0,
	transDataTracking_ModeCurves = 1,
	transDataTracking_ModePlaneTracks = 2,
};

typedef struct TransDataTracking {
	int mode, flag;

	/* tracks transformation from main window */
	int area;
	const float *relative, *loc;
	float soffset[2], srelative[2];
	float offset[2];

	float (*smarkers)[2];
	int markersnr;
	MovieTrackingMarker *markers;

	/* marker transformation from curves editor */
	float *prev_pos, scale;
	short coord;

	MovieTrackingTrack *track;
	MovieTrackingPlaneTrack *plane_track;
} TransDataTracking;

static void markerToTransDataInit(TransData *td, TransData2D *td2d, TransDataTracking *tdt,
                                  MovieTrackingTrack *track, MovieTrackingMarker *marker,
                                  int area, float loc[2], float rel[2], const float off[2], const float aspect[2])
{
	int anchor = area == TRACK_AREA_POINT && off;

	tdt->mode = transDataTracking_ModeTracks;

	if (anchor) {
		td2d->loc[0] = rel[0] * aspect[0]; /* hold original location */
		td2d->loc[1] = rel[1] * aspect[1];

		tdt->loc = loc;
		td2d->loc2d = loc; /* current location */
	}
	else {
		td2d->loc[0] = loc[0] * aspect[0]; /* hold original location */
		td2d->loc[1] = loc[1] * aspect[1];

		td2d->loc2d = loc; /* current location */
	}
	td2d->loc[2] = 0.0f;

	tdt->relative = rel;
	tdt->area = area;

	tdt->markersnr = track->markersnr;
	tdt->markers = track->markers;
	tdt->track = track;

	if (rel) {
		if (!anchor) {
			td2d->loc[0] += rel[0] * aspect[0];
			td2d->loc[1] += rel[1] * aspect[1];
		}

		copy_v2_v2(tdt->srelative, rel);
	}

	if (off)
		copy_v2_v2(tdt->soffset, off);

	td->flag = 0;
	td->loc = td2d->loc;
	copy_v3_v3(td->iloc, td->loc);

	//copy_v3_v3(td->center, td->loc);
	td->flag |= TD_INDIVIDUAL_SCALE;
	td->center[0] = marker->pos[0] * aspect[0];
	td->center[1] = marker->pos[1] * aspect[1];

	memset(td->axismtx, 0, sizeof(td->axismtx));
	td->axismtx[2][2] = 1.0f;

	td->ext = NULL;
	td->val = NULL;

	td->flag |= TD_SELECTED;
	td->dist = 0.0;

	unit_m3(td->mtx);
	unit_m3(td->smtx);
}

static void trackToTransData(
        const int framenr, TransData *td, TransData2D *td2d,
        TransDataTracking *tdt, MovieTrackingTrack *track, const float aspect[2])
{
	MovieTrackingMarker *marker = BKE_tracking_marker_ensure(track, framenr);

	tdt->flag = marker->flag;
	marker->flag &= ~(MARKER_DISABLED | MARKER_TRACKED);

	markerToTransDataInit(td++, td2d++, tdt++, track, marker, TRACK_AREA_POINT,
	                      track->offset, marker->pos, track->offset, aspect);

	if (track->flag & SELECT) {
		markerToTransDataInit(td++, td2d++, tdt++, track, marker, TRACK_AREA_POINT,
		                      marker->pos, NULL, NULL, aspect);
	}

	if (track->pat_flag & SELECT) {
		int a;

		for (a = 0; a < 4; a++) {
			markerToTransDataInit(td++, td2d++, tdt++, track, marker, TRACK_AREA_PAT,
			                      marker->pattern_corners[a], marker->pos, NULL, aspect);
		}
	}

	if (track->search_flag & SELECT) {
		markerToTransDataInit(td++, td2d++, tdt++, track, marker, TRACK_AREA_SEARCH,
		                      marker->search_min, marker->pos, NULL, aspect);

		markerToTransDataInit(td++, td2d++, tdt++, track, marker, TRACK_AREA_SEARCH,
		                      marker->search_max, marker->pos, NULL, aspect);
	}
}

static void planeMarkerToTransDataInit(TransData *td, TransData2D *td2d, TransDataTracking *tdt,
                                       MovieTrackingPlaneTrack *plane_track, float corner[2],
                                       const float aspect[2])
{
	tdt->mode = transDataTracking_ModePlaneTracks;
	tdt->plane_track = plane_track;

	td2d->loc[0] = corner[0] * aspect[0]; /* hold original location */
	td2d->loc[1] = corner[1] * aspect[1];

	td2d->loc2d = corner; /* current location */
	td2d->loc[2] = 0.0f;

	td->flag = 0;
	td->loc = td2d->loc;
	copy_v3_v3(td->iloc, td->loc);
	copy_v3_v3(td->center, td->loc);

	memset(td->axismtx, 0, sizeof(td->axismtx));
	td->axismtx[2][2] = 1.0f;

	td->ext = NULL;
	td->val = NULL;

	td->flag |= TD_SELECTED;
	td->dist = 0.0;

	unit_m3(td->mtx);
	unit_m3(td->smtx);
}

static void planeTrackToTransData(const int framenr, TransData *td, TransData2D *td2d,
                                  TransDataTracking *tdt, MovieTrackingPlaneTrack *plane_track,
                                  const float aspect[2])
{
	MovieTrackingPlaneMarker *plane_marker = BKE_tracking_plane_marker_ensure(plane_track, framenr);
	int i;

	tdt->flag = plane_marker->flag;
	plane_marker->flag &= ~PLANE_MARKER_TRACKED;

	for (i = 0; i < 4; i++) {
		planeMarkerToTransDataInit(td++, td2d++, tdt++, plane_track, plane_marker->corners[i], aspect);
	}
}

static void transDataTrackingFree(TransInfo *UNUSED(t), TransDataContainer *UNUSED(tc), TransCustomData *custom_data)
{
	if (custom_data->data) {
		TransDataTracking *tdt = custom_data->data;
		if (tdt->smarkers)
			MEM_freeN(tdt->smarkers);

		MEM_freeN(tdt);
		custom_data->data = NULL;
	}
}

static void createTransTrackingTracksData(bContext *C, TransInfo *t)
{
	TransData *td;
	TransData2D *td2d;
	SpaceClip *sc = CTX_wm_space_clip(C);
	MovieClip *clip = ED_space_clip_get_clip(sc);
	ListBase *tracksbase = BKE_tracking_get_active_tracks(&clip->tracking);
	ListBase *plane_tracks_base = BKE_tracking_get_active_plane_tracks(&clip->tracking);
	MovieTrackingTrack *track;
	MovieTrackingPlaneTrack *plane_track;
	TransDataTracking *tdt;
	int framenr = ED_space_clip_get_clip_frame_number(sc);

	TransDataContainer *tc = TRANS_DATA_CONTAINER_FIRST_SINGLE(t);

	/* count */
	tc->data_len = 0;

	track = tracksbase->first;
	while (track) {
		if (TRACK_VIEW_SELECTED(sc, track) && (track->flag & TRACK_LOCKED) == 0) {
			tc->data_len++; /* offset */

			if (track->flag & SELECT)
				tc->data_len++;

			if (track->pat_flag & SELECT)
				tc->data_len += 4;

			if (track->search_flag & SELECT)
				tc->data_len += 2;
		}

		track = track->next;
	}

	for (plane_track = plane_tracks_base->first;
	     plane_track;
	     plane_track = plane_track->next)
	{
		if (PLANE_TRACK_VIEW_SELECTED(plane_track)) {
			tc->data_len += 4;
		}
	}

	if (tc->data_len == 0)
		return;

	td = tc->data = MEM_callocN(tc->data_len * sizeof(TransData), "TransTracking TransData");
	td2d = tc->data_2d = MEM_callocN(tc->data_len * sizeof(TransData2D), "TransTracking TransData2D");
	tdt = tc->custom.type.data = MEM_callocN(tc->data_len * sizeof(TransDataTracking), "TransTracking TransDataTracking");

	tc->custom.type.free_cb = transDataTrackingFree;

	/* create actual data */
	track = tracksbase->first;
	while (track) {
		if (TRACK_VIEW_SELECTED(sc, track) && (track->flag & TRACK_LOCKED) == 0) {
			trackToTransData(framenr, td, td2d, tdt, track, t->aspect);

			/* offset */
			td++;
			td2d++;
			tdt++;

			if (track->flag & SELECT) {
				td++;
				td2d++;
				tdt++;
			}

			if (track->pat_flag & SELECT) {
				td += 4;
				td2d += 4;
				tdt += 4;
			}

			if (track->search_flag & SELECT) {
				td += 2;
				td2d += 2;
				tdt += 2;
			}
		}

		track = track->next;
	}

	for (plane_track = plane_tracks_base->first;
	     plane_track;
	     plane_track = plane_track->next)
	{
		if (PLANE_TRACK_VIEW_SELECTED(plane_track)) {
			planeTrackToTransData(framenr, td, td2d, tdt, plane_track, t->aspect);
			td += 4;
			td2d += 4;
			tdt += 4;
		}
	}
}

static void markerToTransCurveDataInit(TransData *td, TransData2D *td2d, TransDataTracking *tdt,
                                       MovieTrackingTrack *track, MovieTrackingMarker *marker,
                                       MovieTrackingMarker *prev_marker, short coord, float size)
{
	float frames_delta = (marker->framenr - prev_marker->framenr);

	tdt->flag = marker->flag;
	marker->flag &= ~MARKER_TRACKED;

	tdt->mode = transDataTracking_ModeCurves;
	tdt->coord = coord;
	tdt->scale = 1.0f / size * frames_delta;
	tdt->prev_pos = prev_marker->pos;
	tdt->track = track;

	/* calculate values depending on marker's speed */
	td2d->loc[0] = marker->framenr;
	td2d->loc[1] = (marker->pos[coord] - prev_marker->pos[coord]) * size / frames_delta;
	td2d->loc[2] = 0.0f;

	td2d->loc2d = marker->pos; /* current location */

	td->flag = 0;
	td->loc = td2d->loc;
	copy_v3_v3(td->center, td->loc);
	copy_v3_v3(td->iloc, td->loc);

	memset(td->axismtx, 0, sizeof(td->axismtx));
	td->axismtx[2][2] = 1.0f;

	td->ext = NULL;
	td->val = NULL;

	td->flag |= TD_SELECTED;
	td->dist = 0.0;

	unit_m3(td->mtx);
	unit_m3(td->smtx);
}

static void createTransTrackingCurvesData(bContext *C, TransInfo *t)
{
	TransData *td;
	TransData2D *td2d;
	SpaceClip *sc = CTX_wm_space_clip(C);
	MovieClip *clip = ED_space_clip_get_clip(sc);
	ListBase *tracksbase = BKE_tracking_get_active_tracks(&clip->tracking);
	MovieTrackingTrack *track;
	MovieTrackingMarker *marker, *prev_marker;
	TransDataTracking *tdt;
	int i, width, height;

	BKE_movieclip_get_size(clip, &sc->user, &width, &height);

	TransDataContainer *tc = TRANS_DATA_CONTAINER_FIRST_SINGLE(t);

	/* count */
	tc->data_len = 0;

	if ((sc->flag & SC_SHOW_GRAPH_TRACKS_MOTION) == 0) {
		return;
	}

	track = tracksbase->first;
	while (track) {
		if (TRACK_VIEW_SELECTED(sc, track) && (track->flag & TRACK_LOCKED) == 0) {
			for (i = 1; i < track->markersnr; i++) {
				marker = &track->markers[i];
				prev_marker = &track->markers[i - 1];

				if ((marker->flag & MARKER_DISABLED) || (prev_marker->flag & MARKER_DISABLED))
					continue;

				if (marker->flag & MARKER_GRAPH_SEL_X)
					tc->data_len += 1;

				if (marker->flag & MARKER_GRAPH_SEL_Y)
					tc->data_len += 1;
			}
		}

		track = track->next;
	}

	if (tc->data_len == 0)
		return;

	td = tc->data = MEM_callocN(tc->data_len * sizeof(TransData), "TransTracking TransData");
	td2d = tc->data_2d = MEM_callocN(tc->data_len * sizeof(TransData2D), "TransTracking TransData2D");
	tc->custom.type.data = tdt = MEM_callocN(tc->data_len * sizeof(TransDataTracking), "TransTracking TransDataTracking");
	tc->custom.type.free_cb = transDataTrackingFree;

	/* create actual data */
	track = tracksbase->first;
	while (track) {
		if (TRACK_VIEW_SELECTED(sc, track) && (track->flag & TRACK_LOCKED) == 0) {
			for (i = 1; i < track->markersnr; i++) {
				marker = &track->markers[i];
				prev_marker = &track->markers[i - 1];

				if ((marker->flag & MARKER_DISABLED) || (prev_marker->flag & MARKER_DISABLED))
					continue;

				if (marker->flag & MARKER_GRAPH_SEL_X) {
					markerToTransCurveDataInit(td, td2d, tdt, track, marker, &track->markers[i - 1], 0, width);
					td += 1;
					td2d += 1;
					tdt += 1;
				}

				if (marker->flag & MARKER_GRAPH_SEL_Y) {
					markerToTransCurveDataInit(td, td2d, tdt, track, marker, &track->markers[i - 1], 1, height);

					td += 1;
					td2d += 1;
					tdt += 1;
				}
			}
		}

		track = track->next;
	}
}

static void createTransTrackingData(bContext *C, TransInfo *t)
{
	ARegion *ar = CTX_wm_region(C);
	SpaceClip *sc = CTX_wm_space_clip(C);
	MovieClip *clip = ED_space_clip_get_clip(sc);
	int width, height;

	TransDataContainer *tc = TRANS_DATA_CONTAINER_FIRST_SINGLE(t);

	tc->data_len = 0;

	if (!clip)
		return;

	BKE_movieclip_get_size(clip, &sc->user, &width, &height);

	if (width == 0 || height == 0)
		return;

	if (ar->regiontype == RGN_TYPE_PREVIEW) {
		/* transformation was called from graph editor */
		createTransTrackingCurvesData(C, t);
	}
	else {
		createTransTrackingTracksData(C, t);
	}
}

static void cancelTransTracking(TransInfo *t)
{
	TransDataContainer *tc = TRANS_DATA_CONTAINER_FIRST_SINGLE(t);
	SpaceClip *sc = t->sa->spacedata.first;
	int i, framenr = ED_space_clip_get_clip_frame_number(sc);
	TransDataTracking *tdt_array = tc->custom.type.data;


	i = 0;
	while (i < tc->data_len) {
		TransDataTracking *tdt = &tdt_array[i];

		if (tdt->mode == transDataTracking_ModeTracks) {
			MovieTrackingTrack *track = tdt->track;
			MovieTrackingMarker *marker = BKE_tracking_marker_get(track, framenr);

			marker->flag = tdt->flag;

			if (track->flag & SELECT)
				i++;

			if (track->pat_flag & SELECT)
				i += 4;

			if (track->search_flag & SELECT)
				i += 2;
		}
		else if (tdt->mode == transDataTracking_ModeCurves) {
			MovieTrackingTrack *track = tdt->track;
			MovieTrackingMarker *marker, *prev_marker;
			int a;

			for (a = 1; a < track->markersnr; a++) {
				marker = &track->markers[a];
				prev_marker = &track->markers[a - 1];

				if ((marker->flag & MARKER_DISABLED) || (prev_marker->flag & MARKER_DISABLED))
					continue;

				if (marker->flag & (MARKER_GRAPH_SEL_X | MARKER_GRAPH_SEL_Y)) {
					marker->flag = tdt->flag;
				}
			}
		}
		else if (tdt->mode == transDataTracking_ModePlaneTracks) {
			MovieTrackingPlaneTrack *plane_track = tdt->plane_track;
			MovieTrackingPlaneMarker *plane_marker = BKE_tracking_plane_marker_get(plane_track, framenr);

			plane_marker->flag = tdt->flag;
			i += 3;
		}

		i++;
	}
}

void flushTransTracking(TransInfo *t)
{
	TransData *td;
	TransData2D *td2d;
	TransDataTracking *tdt;
	int a;

	if (t->state == TRANS_CANCEL)
		cancelTransTracking(t);

	TransDataContainer *tc = TRANS_DATA_CONTAINER_FIRST_SINGLE(t);

	/* flush to 2d vector from internally used 3d vector */
	for (a = 0, td = tc->data, td2d = tc->data_2d, tdt = tc->custom.type.data; a < tc->data_len; a++, td2d++, td++, tdt++) {
		if (tdt->mode == transDataTracking_ModeTracks) {
			float loc2d[2];

			if (t->mode == TFM_ROTATION && tdt->area == TRACK_AREA_SEARCH) {
				continue;
			}

			loc2d[0] = td2d->loc[0] / t->aspect[0];
			loc2d[1] = td2d->loc[1] / t->aspect[1];

			if (t->flag & T_ALT_TRANSFORM) {
				if (t->mode == TFM_RESIZE) {
					if (tdt->area != TRACK_AREA_PAT)
						continue;
				}
				else if (t->mode == TFM_TRANSLATION) {
					if (tdt->area == TRACK_AREA_POINT && tdt->relative) {
						float d[2], d2[2];

						if (!tdt->smarkers) {
							tdt->smarkers = MEM_callocN(sizeof(*tdt->smarkers) * tdt->markersnr, "flushTransTracking markers");
							for (a = 0; a < tdt->markersnr; a++)
								copy_v2_v2(tdt->smarkers[a], tdt->markers[a].pos);
						}

						sub_v2_v2v2(d, loc2d, tdt->soffset);
						sub_v2_v2(d, tdt->srelative);

						sub_v2_v2v2(d2, loc2d, tdt->srelative);

						for (a = 0; a < tdt->markersnr; a++)
							add_v2_v2v2(tdt->markers[a].pos, tdt->smarkers[a], d2);

						negate_v2_v2(td2d->loc2d, d);
					}
				}
			}

			if (tdt->area != TRACK_AREA_POINT || tdt->relative == NULL) {
				td2d->loc2d[0] = loc2d[0];
				td2d->loc2d[1] = loc2d[1];

				if (tdt->relative)
					sub_v2_v2(td2d->loc2d, tdt->relative);
			}
		}
		else if (tdt->mode == transDataTracking_ModeCurves) {
			td2d->loc2d[tdt->coord] = tdt->prev_pos[tdt->coord] + td2d->loc[1] * tdt->scale;
		}
		else if (tdt->mode == transDataTracking_ModePlaneTracks) {
			td2d->loc2d[0] = td2d->loc[0] / t->aspect[0];
			td2d->loc2d[1] = td2d->loc[1] / t->aspect[1];
		}
	}
}

/* * masking * */

typedef struct TransDataMasking {
	bool is_handle;

	float handle[2], orig_handle[2];
	float vec[3][3];
	MaskSplinePoint *point;
	float parent_matrix[3][3];
	float parent_inverse_matrix[3][3];
	char orig_handle_type;

	eMaskWhichHandle which_handle;
} TransDataMasking;

static void MaskHandleToTransData(MaskSplinePoint *point, eMaskWhichHandle which_handle,
                                  TransData *td, TransData2D *td2d, TransDataMasking *tdm,
                                  const float asp[2],
                                  /*const*/ float parent_matrix[3][3],
                                  /*const*/ float parent_inverse_matrix[3][3])
{
	BezTriple *bezt = &point->bezt;
	const bool is_sel_any = MASKPOINT_ISSEL_ANY(point);

	tdm->point = point;
	copy_m3_m3(tdm->vec, bezt->vec);

	tdm->is_handle = true;
	copy_m3_m3(tdm->parent_matrix, parent_matrix);
	copy_m3_m3(tdm->parent_inverse_matrix, parent_inverse_matrix);

	BKE_mask_point_handle(point, which_handle, tdm->handle);
	tdm->which_handle = which_handle;

	copy_v2_v2(tdm->orig_handle, tdm->handle);

	mul_v2_m3v2(td2d->loc, parent_matrix, tdm->handle);
	td2d->loc[0] *= asp[0];
	td2d->loc[1] *= asp[1];
	td2d->loc[2] = 0.0f;

	td2d->loc2d = tdm->handle;

	td->flag = 0;
	td->loc = td2d->loc;
	mul_v2_m3v2(td->center, parent_matrix, bezt->vec[1]);
	td->center[0] *= asp[0];
	td->center[1] *= asp[1];
	copy_v3_v3(td->iloc, td->loc);

	memset(td->axismtx, 0, sizeof(td->axismtx));
	td->axismtx[2][2] = 1.0f;

	td->ext = NULL;
	td->val = NULL;

	if (is_sel_any) {
		td->flag |= TD_SELECTED;
	}

	td->dist = 0.0;

	unit_m3(td->mtx);
	unit_m3(td->smtx);

	if (which_handle == MASK_WHICH_HANDLE_LEFT) {
		tdm->orig_handle_type = bezt->h1;
	}
	else if (which_handle == MASK_WHICH_HANDLE_RIGHT) {
		tdm->orig_handle_type = bezt->h2;
	}
}

static void MaskPointToTransData(
        Scene *scene, MaskSplinePoint *point,
        TransData *td, TransData2D *td2d, TransDataMasking *tdm,
        const bool is_prop_edit, const float asp[2])
{
	BezTriple *bezt = &point->bezt;
	const bool is_sel_point = MASKPOINT_ISSEL_KNOT(point);
	const bool is_sel_any = MASKPOINT_ISSEL_ANY(point);
	float parent_matrix[3][3], parent_inverse_matrix[3][3];

	BKE_mask_point_parent_matrix_get(point, CFRA, parent_matrix);
	invert_m3_m3(parent_inverse_matrix, parent_matrix);

	if (is_prop_edit || is_sel_point) {
		int i;

		tdm->point = point;
		copy_m3_m3(tdm->vec, bezt->vec);

		for (i = 0; i < 3; i++) {
			copy_m3_m3(tdm->parent_matrix, parent_matrix);
			copy_m3_m3(tdm->parent_inverse_matrix, parent_inverse_matrix);

			/* CV coords are scaled by aspects. this is needed for rotations and
			 * proportional editing to be consistent with the stretched CV coords
			 * that are displayed. this also means that for display and numinput,
			 * and when the CV coords are flushed, these are converted each time */
			mul_v2_m3v2(td2d->loc, parent_matrix, bezt->vec[i]);
			td2d->loc[0] *= asp[0];
			td2d->loc[1] *= asp[1];
			td2d->loc[2] = 0.0f;

			td2d->loc2d = bezt->vec[i];

			td->flag = 0;
			td->loc = td2d->loc;
			mul_v2_m3v2(td->center, parent_matrix, bezt->vec[1]);
			td->center[0] *= asp[0];
			td->center[1] *= asp[1];
			copy_v3_v3(td->iloc, td->loc);

			memset(td->axismtx, 0, sizeof(td->axismtx));
			td->axismtx[2][2] = 1.0f;

			td->ext = NULL;

			if (i == 1) {
				/* scaling weights */
				td->val = &bezt->weight;
				td->ival = *td->val;
			}
			else {
				td->val = NULL;
			}

			if (is_sel_any) {
				td->flag |= TD_SELECTED;
			}
			td->dist = 0.0;

			unit_m3(td->mtx);
			unit_m3(td->smtx);

			if (i == 0) {
				tdm->orig_handle_type = bezt->h1;
			}
			else if (i == 2) {
				tdm->orig_handle_type = bezt->h2;
			}

			td++;
			td2d++;
			tdm++;
		}
	}
	else {
		if (BKE_mask_point_handles_mode_get(point) == MASK_HANDLE_MODE_STICK) {
			MaskHandleToTransData(point, MASK_WHICH_HANDLE_STICK,
			                      td, td2d, tdm, asp, parent_matrix,
			                      parent_inverse_matrix);

			td++;
			td2d++;
			tdm++;
		}
		else {
			if (bezt->f1 & SELECT) {
				MaskHandleToTransData(point, MASK_WHICH_HANDLE_LEFT,
				                      td, td2d, tdm, asp, parent_matrix,
				                      parent_inverse_matrix);

				if (bezt->h1 == HD_VECT) {
					bezt->h1 = HD_FREE;
				}
				else if (bezt->h1 == HD_AUTO) {
					bezt->h1 = HD_ALIGN_DOUBLESIDE;
					bezt->h2 = HD_ALIGN_DOUBLESIDE;
				}

				td++;
				td2d++;
				tdm++;
			}
			if (bezt->f3 & SELECT) {
				MaskHandleToTransData(point, MASK_WHICH_HANDLE_RIGHT,
				                      td, td2d, tdm, asp, parent_matrix,
				                      parent_inverse_matrix);

				if (bezt->h2 == HD_VECT) {
					bezt->h2 = HD_FREE;
				}
				else if (bezt->h2 == HD_AUTO) {
					bezt->h1 = HD_ALIGN_DOUBLESIDE;
					bezt->h2 = HD_ALIGN_DOUBLESIDE;
				}

				td++;
				td2d++;
				tdm++;
			}
		}
	}
}

static void createTransMaskingData(bContext *C, TransInfo *t)
{
	Scene *scene = CTX_data_scene(C);
	Mask *mask = CTX_data_edit_mask(C);
	MaskLayer *masklay;
	TransData *td = NULL;
	TransData2D *td2d = NULL;
	TransDataMasking *tdm = NULL;
	int count = 0, countsel = 0;
	const bool is_prop_edit = (t->flag & T_PROP_EDIT);
	float asp[2];

	TransDataContainer *tc = TRANS_DATA_CONTAINER_FIRST_SINGLE(t);

	tc->data_len = 0;

	if (!mask)
		return;

	if (t->spacetype == SPACE_CLIP) {
		SpaceClip *sc = t->sa->spacedata.first;
		MovieClip *clip = ED_space_clip_get_clip(sc);
		if (!clip) {
			return;
		}
	}

	/* count */
	for (masklay = mask->masklayers.first; masklay; masklay = masklay->next) {
		MaskSpline *spline;

		if (masklay->restrictflag & (MASK_RESTRICT_VIEW | MASK_RESTRICT_SELECT)) {
			continue;
		}

		for (spline = masklay->splines.first; spline; spline = spline->next) {
			int i;

			for (i = 0; i < spline->tot_point; i++) {
				MaskSplinePoint *point = &spline->points[i];

				if (MASKPOINT_ISSEL_ANY(point)) {
					if (MASKPOINT_ISSEL_KNOT(point)) {
						countsel += 3;
					}
					else {
						if (BKE_mask_point_handles_mode_get(point) == MASK_HANDLE_MODE_STICK) {
							countsel += 1;
						}
						else {
							BezTriple *bezt = &point->bezt;
							if (bezt->f1 & SELECT) {
								countsel++;
							}
							if (bezt->f3 & SELECT) {
								countsel++;
							}
						}
					}
				}

				if (is_prop_edit)
					count += 3;
			}
		}
	}

	/* note: in prop mode we need at least 1 selected */
	if (countsel == 0) {
		return;
	}

	ED_mask_get_aspect(t->sa, t->ar, &asp[0], &asp[1]);

	tc->data_len = (is_prop_edit) ? count : countsel;
	td = tc->data = MEM_callocN(tc->data_len * sizeof(TransData), "TransObData(Mask Editing)");
	/* for each 2d uv coord a 3d vector is allocated, so that they can be
	 * treated just as if they were 3d verts */
	td2d = tc->data_2d = MEM_callocN(tc->data_len * sizeof(TransData2D), "TransObData2D(Mask Editing)");
	tc->custom.type.data = tdm = MEM_callocN(tc->data_len * sizeof(TransDataMasking), "TransDataMasking(Mask Editing)");
	tc->custom.type.use_free = true;

	/* create data */
	for (masklay = mask->masklayers.first; masklay; masklay = masklay->next) {
		MaskSpline *spline;

		if (masklay->restrictflag & (MASK_RESTRICT_VIEW | MASK_RESTRICT_SELECT)) {
			continue;
		}

		for (spline = masklay->splines.first; spline; spline = spline->next) {
			int i;

			for (i = 0; i < spline->tot_point; i++) {
				MaskSplinePoint *point = &spline->points[i];

				if (is_prop_edit || MASKPOINT_ISSEL_ANY(point)) {
					MaskPointToTransData(scene, point, td, td2d, tdm, is_prop_edit, asp);

					if (is_prop_edit || MASKPOINT_ISSEL_KNOT(point)) {
						td += 3;
						td2d += 3;
						tdm += 3;
					}
					else {
						if (BKE_mask_point_handles_mode_get(point) == MASK_HANDLE_MODE_STICK) {
							td++;
							td2d++;
							tdm++;
						}
						else {
							BezTriple *bezt = &point->bezt;
							if (bezt->f1 & SELECT) {
								td++;
								td2d++;
								tdm++;
							}
							if (bezt->f3 & SELECT) {
								td++;
								td2d++;
								tdm++;
							}
						}
					}
				}
			}
		}
	}
}

void flushTransMasking(TransInfo *t)
{
	TransData2D *td;
	TransDataMasking *tdm;
	int a;
	float asp[2], inv[2];

	TransDataContainer *tc = TRANS_DATA_CONTAINER_FIRST_SINGLE(t);

	ED_mask_get_aspect(t->sa, t->ar, &asp[0], &asp[1]);
	inv[0] = 1.0f / asp[0];
	inv[1] = 1.0f / asp[1];

	/* flush to 2d vector from internally used 3d vector */
	for (a = 0, td = tc->data_2d, tdm = tc->custom.type.data; a < tc->data_len; a++, td++, tdm++) {
		td->loc2d[0] = td->loc[0] * inv[0];
		td->loc2d[1] = td->loc[1] * inv[1];
		mul_m3_v2(tdm->parent_inverse_matrix, td->loc2d);

		if (tdm->is_handle) {
			BKE_mask_point_set_handle(tdm->point, tdm->which_handle,
			                          td->loc2d,
			                          (t->flag & T_ALT_TRANSFORM) != 0,
			                          tdm->orig_handle, tdm->vec);
		}

		if (t->state == TRANS_CANCEL) {
			if (tdm->which_handle == MASK_WHICH_HANDLE_LEFT) {
				tdm->point->bezt.h1 = tdm->orig_handle_type;
			}
			else if (tdm->which_handle == MASK_WHICH_HANDLE_RIGHT) {
				tdm->point->bezt.h2 = tdm->orig_handle_type;
			}
		}
	}
}

typedef struct TransDataPaintCurve {
	PaintCurvePoint *pcp; /* initial curve point */
	char id;
} TransDataPaintCurve;


#define PC_IS_ANY_SEL(pc) (((pc)->bez.f1 | (pc)->bez.f2 | (pc)->bez.f3) & SELECT)

static void PaintCurveConvertHandle(PaintCurvePoint *pcp, int id, TransData2D *td2d, TransDataPaintCurve *tdpc, TransData *td)
{
	BezTriple *bezt = &pcp->bez;
	copy_v2_v2(td2d->loc, bezt->vec[id]);
	td2d->loc[2] = 0.0f;
	td2d->loc2d = bezt->vec[id];

	td->flag = 0;
	td->loc = td2d->loc;
	copy_v3_v3(td->center, bezt->vec[1]);
	copy_v3_v3(td->iloc, td->loc);

	memset(td->axismtx, 0, sizeof(td->axismtx));
	td->axismtx[2][2] = 1.0f;

	td->ext = NULL;
	td->val = NULL;
	td->flag |= TD_SELECTED;
	td->dist = 0.0;

	unit_m3(td->mtx);
	unit_m3(td->smtx);

	tdpc->id = id;
	tdpc->pcp = pcp;
}

static void PaintCurvePointToTransData(PaintCurvePoint *pcp, TransData *td, TransData2D *td2d, TransDataPaintCurve *tdpc)
{
	BezTriple *bezt = &pcp->bez;

	if (pcp->bez.f2 == SELECT) {
		int i;
		for (i = 0; i < 3; i++) {
			copy_v2_v2(td2d->loc, bezt->vec[i]);
			td2d->loc[2] = 0.0f;
			td2d->loc2d = bezt->vec[i];

			td->flag = 0;
			td->loc = td2d->loc;
			copy_v3_v3(td->center, bezt->vec[1]);
			copy_v3_v3(td->iloc, td->loc);

			memset(td->axismtx, 0, sizeof(td->axismtx));
			td->axismtx[2][2] = 1.0f;

			td->ext = NULL;
			td->val = NULL;
			td->flag |= TD_SELECTED;
			td->dist = 0.0;

			unit_m3(td->mtx);
			unit_m3(td->smtx);

			tdpc->id = i;
			tdpc->pcp = pcp;

			td++;
			td2d++;
			tdpc++;
		}
	}
	else {
		if (bezt->f3 & SELECT) {
			PaintCurveConvertHandle(pcp, 2, td2d, tdpc, td);
			td2d++;
			tdpc++;
			td++;
		}

		if (bezt->f1 & SELECT) {
			PaintCurveConvertHandle(pcp, 0, td2d, tdpc, td);
		}
	}
}

static void createTransPaintCurveVerts(bContext *C, TransInfo *t)
{
	Paint *paint = BKE_paint_get_active_from_context(C);
	PaintCurve *pc;
	PaintCurvePoint *pcp;
	Brush *br;
	TransData *td = NULL;
	TransData2D *td2d = NULL;
	TransDataPaintCurve *tdpc = NULL;
	int i;
	int total = 0;

	TransDataContainer *tc = TRANS_DATA_CONTAINER_FIRST_SINGLE(t);

	tc->data_len = 0;

	if (!paint || !paint->brush || !paint->brush->paint_curve)
		return;

	br = paint->brush;
	pc = br->paint_curve;

	for (pcp = pc->points, i = 0; i < pc->tot_points; i++, pcp++) {
		if (PC_IS_ANY_SEL(pcp)) {
			if (pcp->bez.f2 & SELECT) {
				total += 3;
				continue;
			}
			else {
				if (pcp->bez.f1 & SELECT)
					total++;
				if (pcp->bez.f3 & SELECT)
					total++;
			}
		}
	}

	if (!total)
		return;

	tc->data_len = total;
	td2d = tc->data_2d = MEM_callocN(tc->data_len * sizeof(TransData2D), "TransData2D");
	td = tc->data = MEM_callocN(tc->data_len * sizeof(TransData), "TransData");
	tc->custom.type.data = tdpc = MEM_callocN(tc->data_len * sizeof(TransDataPaintCurve), "TransDataPaintCurve");
	tc->custom.type.use_free = true;

	for (pcp = pc->points, i = 0; i < pc->tot_points; i++, pcp++) {
		if (PC_IS_ANY_SEL(pcp)) {
			PaintCurvePointToTransData(pcp, td, td2d, tdpc);

			if (pcp->bez.f2 & SELECT) {
				td += 3;
				td2d += 3;
				tdpc += 3;
			}
			else {
				if (pcp->bez.f1 & SELECT) {
					td++;
					td2d++;
					tdpc++;
				}
				if (pcp->bez.f3 & SELECT) {
					td++;
					td2d++;
					tdpc++;
				}
			}
		}
	}
}


void flushTransPaintCurve(TransInfo *t)
{
	int i;

	TransDataContainer *tc = TRANS_DATA_CONTAINER_FIRST_SINGLE(t);

	TransData2D *td2d = tc->data_2d;
	TransDataPaintCurve *tdpc = tc->custom.type.data;

	for (i = 0; i < tc->data_len; i++, tdpc++, td2d++) {
		PaintCurvePoint *pcp = tdpc->pcp;
		copy_v2_v2(pcp->bez.vec[tdpc->id], td2d->loc);
	}
}


static void createTransGPencil(bContext *C, TransInfo *t)
{
	Depsgraph *depsgraph = CTX_data_depsgraph(C);
	bGPdata *gpd = ED_gpencil_data_get_active(C);
	ToolSettings *ts = CTX_data_tool_settings(C);

	bool is_multiedit = (bool)GPENCIL_MULTIEDIT_SESSIONS_ON(gpd);
	bool use_multiframe_falloff = (ts->gp_sculpt.flag & GP_SCULPT_SETT_FLAG_FRAME_FALLOFF) != 0;

	Object *obact = CTX_data_active_object(C);
	bGPDlayer *gpl;
	TransData *td = NULL;
	float mtx[3][3], smtx[3][3];

	const Scene *scene = CTX_data_scene(C);
	const int cfra_scene = CFRA;

	const bool is_prop_edit = (t->flag & T_PROP_EDIT) != 0;
	const bool is_prop_edit_connected = (t->flag & T_PROP_CONNECTED) != 0;

	TransDataContainer *tc = TRANS_DATA_CONTAINER_FIRST_SINGLE(t);

	/* == Grease Pencil Strokes to Transform Data ==
	 * Grease Pencil stroke points can be a mixture of 2D (screen-space),
	 * or 3D coordinates. However, they're always saved as 3D points.
	 * For now, we just do these without creating TransData2D for the 2D
	 * strokes. This may cause issues in future though.
	 */
	tc->data_len = 0;

	if (gpd == NULL)
		return;

	/* initialize falloff curve */
	if (is_multiedit) {
		curvemapping_initialize(ts->gp_sculpt.cur_falloff);
	}

	/* First Pass: Count the number of datapoints required for the strokes,
	 * (and additional info about the configuration - e.g. 2D/3D?)
	 */
	for (gpl = gpd->layers.first; gpl; gpl = gpl->next) {
		/* only editable and visible layers are considered */
		if (gpencil_layer_is_editable(gpl) && (gpl->actframe != NULL)) {
			bGPDframe *gpf;
			bGPDstroke *gps;
			bGPDframe *init_gpf = gpl->actframe;
			if (is_multiedit) {
				init_gpf = gpl->frames.first;
			}

			for (gpf = init_gpf; gpf; gpf = gpf->next) {
				if ((gpf == gpl->actframe) || ((gpf->flag & GP_FRAME_SELECT) && (is_multiedit))) {
					for (gps = gpf->strokes.first; gps; gps = gps->next) {
						/* skip strokes that are invalid for current view */
						if (ED_gpencil_stroke_can_use(C, gps) == false) {
							continue;
						}
						/* check if the color is editable */
						if (ED_gpencil_stroke_color_use(obact, gpl, gps) == false) {
							continue;
						}

						if (is_prop_edit) {
							/* Proportional Editing... */
							if (is_prop_edit_connected) {
								/* connected only - so only if selected */
								if (gps->flag & GP_STROKE_SELECT)
									tc->data_len += gps->totpoints;
							}
							else {
								/* everything goes - connection status doesn't matter */
								tc->data_len += gps->totpoints;
							}
						}
						else {
							/* only selected stroke points are considered */
							if (gps->flag & GP_STROKE_SELECT) {
								bGPDspoint *pt;
								int i;

								// TODO: 2D vs 3D?
								for (i = 0, pt = gps->points; i < gps->totpoints; i++, pt++) {
									if (pt->flag & GP_SPOINT_SELECT)
										tc->data_len++;
								}
							}
						}
					}
				}
				/* if not multiedit out of loop */
				if (!is_multiedit) {
					break;
				}
			}
		}
	}

	/* Stop trying if nothing selected */
	if (tc->data_len == 0) {
		return;
	}

	/* Allocate memory for data */
	tc->data = MEM_callocN(tc->data_len * sizeof(TransData), "TransData(GPencil)");
	td = tc->data;

	unit_m3(smtx);
	unit_m3(mtx);

	/* Second Pass: Build transdata array */
	for (gpl = gpd->layers.first; gpl; gpl = gpl->next) {
		/* only editable and visible layers are considered */
		if (gpencil_layer_is_editable(gpl) && (gpl->actframe != NULL)) {
			const int cfra = (gpl->flag & GP_LAYER_FRAMELOCK) ? gpl->actframe->framenum : cfra_scene;
			bGPDframe *gpf = gpl->actframe;
			bGPDstroke *gps;
			float diff_mat[4][4];
			float inverse_diff_mat[4][4];

			bGPDframe *init_gpf = gpl->actframe;
			if (is_multiedit) {
				init_gpf = gpl->frames.first;
			}
			/* init multiframe falloff options */
			int f_init = 0;
			int f_end = 0;

			if (use_multiframe_falloff) {
				BKE_gpencil_get_range_selected(gpl, &f_init, &f_end);
			}

			/* calculate difference matrix */
			ED_gpencil_parent_location(depsgraph, obact, gpd, gpl, diff_mat);
			/* undo matrix */
			invert_m4_m4(inverse_diff_mat, diff_mat);

			/* Make a new frame to work on if the layer's frame and the current scene frame don't match up
			 * - This is useful when animating as it saves that "uh-oh" moment when you realize you've
			 *   spent too much time editing the wrong frame...
			 */
			 // XXX: should this be allowed when framelock is enabled?
			if ((gpf->framenum != cfra) && (!is_multiedit)) {
				gpf = BKE_gpencil_frame_addcopy(gpl, cfra);
				/* in some weird situations (framelock enabled) return NULL */
				if (gpf == NULL) {
					continue;
				}
				if (!is_multiedit) {
					init_gpf = gpf;
				}
			}

			/* Loop over strokes, adding TransData for points as needed... */
			for (gpf = init_gpf; gpf; gpf = gpf->next) {
				if ((gpf == gpl->actframe) || ((gpf->flag & GP_FRAME_SELECT) && (is_multiedit))) {

					/* if multiframe and falloff, recalculate and save value */
					float falloff = 1.0f; /* by default no falloff */
					if ((is_multiedit) && (use_multiframe_falloff)) {
						/* Faloff depends on distance to active frame (relative to the overall frame range) */
						falloff = BKE_gpencil_multiframe_falloff_calc(gpf, gpl->actframe->framenum,
							f_init, f_end, ts->gp_sculpt.cur_falloff);
					}

					for (gps = gpf->strokes.first; gps; gps = gps->next) {
						TransData *head = td;
						TransData *tail = td;
						bool stroke_ok;

						/* skip strokes that are invalid for current view */
						if (ED_gpencil_stroke_can_use(C, gps) == false) {
							continue;
						}
						/* check if the color is editable */
						if (ED_gpencil_stroke_color_use(obact, gpl, gps) == false) {
							continue;
						}
						/* What we need to include depends on proportional editing settings... */
						if (is_prop_edit) {
							if (is_prop_edit_connected) {
								/* A) "Connected" - Only those in selected strokes */
								stroke_ok = (gps->flag & GP_STROKE_SELECT) != 0;
							}
							else {
								/* B) All points, always */
								stroke_ok = true;
							}
						}
						else {
							/* C) Only selected points in selected strokes */
							stroke_ok = (gps->flag & GP_STROKE_SELECT) != 0;
						}

						/* Do stroke... */
						if (stroke_ok && gps->totpoints) {
							bGPDspoint *pt;
							int i;

							/* save falloff factor */
							gps->runtime.multi_frame_falloff = falloff;

							/* add all necessary points... */
							for (i = 0, pt = gps->points; i < gps->totpoints; i++, pt++) {
								bool point_ok;

								/* include point? */
								if (is_prop_edit) {
									/* Always all points in strokes that get included */
									point_ok = true;
								}
								else {
									/* Only selected points in selected strokes */
									point_ok = (pt->flag & GP_SPOINT_SELECT) != 0;
								}

								/* do point... */
								if (point_ok) {
									copy_v3_v3(td->iloc, &pt->x);
									copy_v3_v3(td->center, &pt->x); // XXX: what about  t->around == local?

									td->loc = &pt->x;

									td->flag = 0;

									if (pt->flag & GP_SPOINT_SELECT) {
										td->flag |= TD_SELECTED;
									}

									/* for other transform modes (e.g. shrink-fatten), need to additional data
									 * but never for scale or mirror
									 */
									if ((t->mode != TFM_RESIZE) && (t->mode != TFM_MIRROR)) {
										td->val = &pt->pressure;
										td->ival = pt->pressure;
									}

									/* screenspace needs special matrices... */
									if ((gps->flag & (GP_STROKE_3DSPACE | GP_STROKE_2DSPACE | GP_STROKE_2DIMAGE)) == 0) {
										/* screenspace */
										td->protectflag = OB_LOCK_LOCZ | OB_LOCK_ROTZ | OB_LOCK_SCALEZ;
									}
									else {
										/* configure 2D dataspace points so that they don't play up... */
										if (gps->flag & (GP_STROKE_2DSPACE | GP_STROKE_2DIMAGE)) {
											td->protectflag = OB_LOCK_LOCZ | OB_LOCK_ROTZ | OB_LOCK_SCALEZ;
										}
									}
									/* apply parent transformations */
									copy_m3_m4(td->smtx, inverse_diff_mat); /* final position */
									copy_m3_m4(td->mtx, diff_mat);  /* display position */
									copy_m3_m4(td->axismtx, diff_mat); /* axis orientation */

									/* Triangulation must be calculated again, so save the stroke for recalc function */
									td->extra = gps;

									/* save pointer to object */
									td->ob = obact;

									td++;
									tail++;
								}
							}

							/* March over these points, and calculate the proportional editing distances */
							if (is_prop_edit && (head != tail)) {
								/* XXX: for now, we are similar enough that this works... */
								calc_distanceCurveVerts(head, tail - 1);
							}
						}
					}
				}
				/* if not multiedit out of loop */
				if (!is_multiedit) {
					break;
				}
			}
		}
	}
}

static int countAndCleanTransDataContainer(TransInfo *t)
{
	BLI_assert(ELEM(t->data_len_all, 0, -1));
	t->data_len_all = 0;
	uint data_container_len_orig = t->data_container_len;
	for (TransDataContainer *th_end = t->data_container - 1, *tc = t->data_container + (t->data_container_len - 1); tc != th_end; tc--) {
		if (tc->data_len == 0) {
			uint index = tc - t->data_container;
			if (index + 1 != t->data_container_len) {
				SWAP(TransDataContainer, t->data_container[index], t->data_container[t->data_container_len - 1]);
			}
			t->data_container_len -= 1;
		}
		else {
			t->data_len_all += tc->data_len;
		}
	}
	if (data_container_len_orig != t->data_container_len) {
		t->data_container = MEM_reallocN(t->data_container, sizeof(*t->data_container) * t->data_container_len);
	}
	return t->data_len_all;
}


void createTransData(bContext *C, TransInfo *t)
{
	Scene *scene = t->scene;
	ViewLayer *view_layer = t->view_layer;
	Object *ob = OBACT(view_layer);

	t->data_len_all = -1;

	/* if tests must match recalcData for correct updates */
	if (t->options & CTX_CURSOR) {
		t->flag |= T_CURSOR;
		t->obedit_type = -1;

		if (t->spacetype == SPACE_IMAGE) {
			createTransCursor_image(t);
		}
		else {
			createTransCursor_view3d(t);
		}
		countAndCleanTransDataContainer(t);
	}
	else if (t->options & CTX_TEXTURE) {
		t->flag |= T_TEXTURE;
		t->obedit_type = -1;

		createTransTexspace(t);
		countAndCleanTransDataContainer(t);
	}
	else if (t->options & CTX_EDGE) {
		/* Multi object editing. */
		initTransDataContainers_FromObjectData(t, ob, NULL, 0);
		FOREACH_TRANS_DATA_CONTAINER (t, tc) {
			tc->data_ext = NULL;
		}
		t->flag |= T_EDIT;

		createTransEdge(t);
		countAndCleanTransDataContainer(t);

		if (t->data_len_all && t->flag & T_PROP_EDIT) {
			sort_trans_data(t); // makes selected become first in array
			set_prop_dist(t, 1);
			sort_trans_data_dist(t);
		}
	}
	else if (t->options & CTX_GPENCIL_STROKES) {
		t->options |= CTX_GPENCIL_STROKES;
		t->flag |= T_POINTS;

		initTransDataContainers_FromObjectData(t, ob, NULL, 0);
		createTransGPencil(C, t);
		countAndCleanTransDataContainer(t);

		if (t->data_len_all && (t->flag & T_PROP_EDIT)) {
			sort_trans_data(t); // makes selected become first in array
			set_prop_dist(t, 1);
			sort_trans_data_dist(t);
		}
	}
	else if (t->spacetype == SPACE_IMAGE) {
		t->flag |= T_POINTS | T_2D_EDIT;
		if (t->options & CTX_MASK) {

			/* copied from below */
			createTransMaskingData(C, t);
			countAndCleanTransDataContainer(t);

			if (t->data_len_all && (t->flag & T_PROP_EDIT)) {
				sort_trans_data(t); // makes selected become first in array
				set_prop_dist(t, true);
				sort_trans_data_dist(t);
			}
		}
		else if (t->options & CTX_PAINT_CURVE) {
			if (!ELEM(t->mode, TFM_SHEAR, TFM_SHRINKFATTEN)) {
				createTransPaintCurveVerts(C, t);
				countAndCleanTransDataContainer(t);
			}
		}
		else if (t->obedit_type == OB_MESH) {

			initTransDataContainers_FromObjectData(t, ob, NULL, 0);
			createTransUVs(C, t);
			countAndCleanTransDataContainer(t);

			t->flag |= T_EDIT;

			if (t->data_len_all && (t->flag & T_PROP_EDIT)) {
				sort_trans_data(t); // makes selected become first in array
				set_prop_dist(t, 1);
				sort_trans_data_dist(t);
			}
		}
	}
	else if (t->spacetype == SPACE_ACTION) {
		t->flag |= T_POINTS | T_2D_EDIT;
		t->obedit_type = -1;

		createTransActionData(C, t);
		countAndCleanTransDataContainer(t);

		if (t->data_len_all && (t->flag & T_PROP_EDIT)) {
			sort_trans_data(t); // makes selected become first in array
			//set_prop_dist(t, false); /* don't do that, distance has been set in createTransActionData already */
			sort_trans_data_dist(t);
		}
	}
	else if (t->spacetype == SPACE_NLA) {
		t->flag |= T_POINTS | T_2D_EDIT;
		t->obedit_type = -1;

		createTransNlaData(C, t);
		countAndCleanTransDataContainer(t);
	}
	else if (t->spacetype == SPACE_SEQ) {
		t->flag |= T_POINTS | T_2D_EDIT;
		t->obedit_type = -1;

		t->num.flag |= NUM_NO_FRACTION; /* sequencer has no use for floating point transformations */
		createTransSeqData(C, t);
		countAndCleanTransDataContainer(t);
	}
	else if (t->spacetype == SPACE_IPO) {
		t->flag |= T_POINTS | T_2D_EDIT;
		t->obedit_type = -1;

		createTransGraphEditData(C, t);
		countAndCleanTransDataContainer(t);

		if (t->data_len_all && (t->flag & T_PROP_EDIT)) {
			sort_trans_data(t); // makes selected become first in array
			set_prop_dist(t, false); /* don't do that, distance has been set in createTransGraphEditData already */
			sort_trans_data_dist(t);
		}
	}
	else if (t->spacetype == SPACE_NODE) {
		t->flag |= T_POINTS | T_2D_EDIT;
		t->obedit_type = -1;

		createTransNodeData(C, t);
		countAndCleanTransDataContainer(t);

		if (t->data_len_all && (t->flag & T_PROP_EDIT)) {
			sort_trans_data(t); // makes selected become first in array
			set_prop_dist(t, 1);
			sort_trans_data_dist(t);
		}
	}
	else if (t->spacetype == SPACE_CLIP) {
		t->flag |= T_POINTS | T_2D_EDIT;
		t->obedit_type = -1;

		if (t->options & CTX_MOVIECLIP) {
			createTransTrackingData(C, t);
			countAndCleanTransDataContainer(t);
		}
		else if (t->options & CTX_MASK) {
			/* copied from above */
			createTransMaskingData(C, t);
			countAndCleanTransDataContainer(t);

			if (t->data_len_all && (t->flag & T_PROP_EDIT)) {
				sort_trans_data(t); // makes selected become first in array
				set_prop_dist(t, true);
				sort_trans_data_dist(t);
			}
		}
	}
	else if (t->obedit_type != -1) {
		/* Multi object editing. */
		initTransDataContainers_FromObjectData(t, ob, NULL, 0);

		FOREACH_TRANS_DATA_CONTAINER (t, tc) {
			tc->data_ext = NULL;
		}
		if (t->obedit_type == OB_MESH) {
			createTransEditVerts(t);
		}
		else if (ELEM(t->obedit_type, OB_CURVE, OB_SURF)) {
			createTransCurveVerts(t);
		}
		else if (t->obedit_type == OB_LATTICE) {
			createTransLatticeVerts(t);
		}
		else if (t->obedit_type == OB_MBALL) {
			createTransMBallVerts(t);
		}
		else if (t->obedit_type == OB_ARMATURE) {
			t->flag &= ~T_PROP_EDIT;
			createTransArmatureVerts(t);
		}
		else {
			printf("edit type not implemented!\n");
		}

		countAndCleanTransDataContainer(t);

		t->flag |= T_EDIT | T_POINTS;

		if (t->data_len_all && t->flag & T_PROP_EDIT) {
			if (ELEM(t->obedit_type, OB_CURVE, OB_MESH)) {
				sort_trans_data(t); // makes selected become first in array
				if ((t->obedit_type == OB_MESH) && (t->flag & T_PROP_CONNECTED)) {
					/* already calculated by editmesh_set_connectivity_distance */
				}
				else {
					set_prop_dist(t, 0);
				}
				sort_trans_data_dist(t);
			}
			else {
				sort_trans_data(t); // makes selected become first in array
				set_prop_dist(t, 1);
				sort_trans_data_dist(t);
			}
		}

		/* exception... hackish, we want bonesize to use bone orientation matrix (ton) */
		if (t->mode == TFM_BONESIZE) {
			t->flag &= ~(T_EDIT | T_POINTS);
			t->flag |= T_POSE;
			t->obedit_type = -1;

			FOREACH_TRANS_DATA_CONTAINER (t, tc) {
				tc->poseobj = tc->obedit;
				tc->obedit = NULL;
			}
		}
	}
	else if (ob && (ob->mode & OB_MODE_POSE)) {
		// XXX this is currently limited to active armature only...
		// XXX active-layer checking isn't done as that should probably be checked through context instead

		/* Multi object editing. */
		initTransDataContainers_FromObjectData(t, ob, NULL, 0);
		createTransPose(t);
		countAndCleanTransDataContainer(t);
	}
	else if (ob && (ob->mode & OB_MODE_WEIGHT_PAINT) && !(t->options & CTX_PAINT_CURVE)) {
		/* important that ob_armature can be set even when its not selected [#23412]
		 * lines below just check is also visible */
		Object *ob_armature = modifiers_isDeformedByArmature(ob);
		if (ob_armature && ob_armature->mode & OB_MODE_POSE) {
			Base *base_arm = BKE_view_layer_base_find(t->view_layer, ob_armature);
			if (base_arm) {
				View3D *v3d = t->view;
				if (BASE_VISIBLE(v3d, base_arm)) {
					Object *objects[1];
					objects[0] = ob_armature;
					uint objects_len = 1;
					initTransDataContainers_FromObjectData(t, ob_armature, objects, objects_len);
					createTransPose(t);
					countAndCleanTransDataContainer(t);
				}
			}
		}
		/* Mark as initialized if above checks fail. */
		if (t->data_len_all == -1) {
			t->data_len_all = 0;
		}
	}
	else if (ob && (ob->mode & OB_MODE_PARTICLE_EDIT) && PE_start_edit(PE_get_current(scene, ob))) {
		createTransParticleVerts(C, t);
		countAndCleanTransDataContainer(t);
		t->flag |= T_POINTS;

		if (t->data_len_all && t->flag & T_PROP_EDIT) {
			sort_trans_data(t); // makes selected become first in array
			set_prop_dist(t, 1);
			sort_trans_data_dist(t);
		}
	}
	else if (ob && (ob->mode & OB_MODE_ALL_PAINT)) {
		if ((t->options & CTX_PAINT_CURVE) && !ELEM(t->mode, TFM_SHEAR, TFM_SHRINKFATTEN)) {
			t->flag |= T_POINTS | T_2D_EDIT;
			createTransPaintCurveVerts(C, t);
			countAndCleanTransDataContainer(t);
		}
		/* Mark as initialized if above checks fail. */
		if (t->data_len_all == -1) {
			t->data_len_all = 0;
		}
	}
	else {
		createTransObject(C, t);
		countAndCleanTransDataContainer(t);
		t->flag |= T_OBJECT;

		if (t->data_len_all && t->flag & T_PROP_EDIT) {
			// selected objects are already first, no need to presort
			set_prop_dist(t, 1);
			sort_trans_data_dist(t);
		}

		/* Check if we're transforming the camera from the camera */
		if ((t->spacetype == SPACE_VIEW3D) && (t->ar->regiontype == RGN_TYPE_WINDOW)) {
			View3D *v3d = t->view;
			RegionView3D *rv3d = t->ar->regiondata;
			if ((rv3d->persp == RV3D_CAMOB) && v3d->camera) {
				/* we could have a flag to easily check an object is being transformed */
				if (v3d->camera->id.tag & LIB_TAG_DOIT) {
					t->flag |= T_CAMERA;
				}
			}
		}
	}

	/* Check that 'countAndCleanTransDataContainer' ran. */
	BLI_assert(t->data_len_all != -1);

	BLI_assert((!(t->flag & T_EDIT)) == (!(t->obedit_type != -1)));
}<|MERGE_RESOLUTION|>--- conflicted
+++ resolved
@@ -130,13 +130,8 @@
  */
 static void transform_around_single_fallback(TransInfo *t)
 {
-<<<<<<< HEAD
 	if ((t->data_len_all == 1) &&
-	    (ELEM(t->around, V3D_AROUND_CENTER_BOUNDS, V3D_AROUND_CENTER_MEAN, V3D_AROUND_ACTIVE)) &&
-=======
-	if ((t->total == 1) &&
 	    (ELEM(t->around, V3D_AROUND_CENTER_BOUNDS, V3D_AROUND_CENTER_MEDIAN, V3D_AROUND_ACTIVE)) &&
->>>>>>> a0504fb8
 	    (ELEM(t->mode, TFM_RESIZE, TFM_ROTATION, TFM_TRACKBALL)))
 	{
 		t->around = V3D_AROUND_LOCAL_ORIGINS;
