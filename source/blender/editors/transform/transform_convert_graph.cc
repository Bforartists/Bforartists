--- conflicted
+++ resolved
@@ -224,11 +224,7 @@
       graph_bezt_get_transform_selection(t, bezt, use_handle, &sel_left, &sel_key, &sel_right);
 
       if (sel_left || sel_key || sel_right) {
-<<<<<<< HEAD
-        dist = min_ff(td->dist, fabs(td_iter->center[0] - td->center[0]));
-=======
         dist = min_fff(dist, td->dist, fabs(td_iter->center[0] - td->center[0]));
->>>>>>> 9a41dc73
       }
 
       td_iter += 3;
