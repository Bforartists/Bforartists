/* SPDX-FileCopyrightText: 2023 Blender Authors
 *
 * SPDX-License-Identifier: GPL-2.0-or-later */

/** \file
 * \ingroup edtransform
 */

#include <optional>

#include "BLI_array.hh"
#include "BLI_inplace_priority_queue.hh"
#include "BLI_math_matrix.h"
#include "BLI_span.hh"

#include "BKE_attribute.hh"
#include "BKE_curves.hh"

#include "ED_curves.hh"

#include "MEM_guardedalloc.h"

#include "transform.hh"
#include "transform_convert.hh"

/* -------------------------------------------------------------------- */
/** \name Curve/Surfaces Transform Creation
 * \{ */

namespace blender::ed::transform::curves {

static void calculate_curve_point_distances_for_proportional_editing(
    const Span<float3> positions, MutableSpan<float> r_distances)
{
  Array<bool, 32> visited(positions.size(), false);

  InplacePriorityQueue<float, std::less<float>> queue(r_distances);
  while (!queue.is_empty()) {
    int64_t index = queue.pop_index();
    if (visited[index]) {
      continue;
    }
    visited[index] = true;

    /* TODO(Falk): Handle cyclic curves here. */
    if (index > 0 && !visited[index - 1]) {
      int adjacent = index - 1;
      float dist = r_distances[index] + math::distance(positions[index], positions[adjacent]);
      if (dist < r_distances[adjacent]) {
        r_distances[adjacent] = dist;
        queue.priority_changed(adjacent);
      }
    }
    if (index < positions.size() - 1 && !visited[index + 1]) {
      int adjacent = index + 1;
      float dist = r_distances[index] + math::distance(positions[index], positions[adjacent]);
      if (dist < r_distances[adjacent]) {
        r_distances[adjacent] = dist;
        queue.priority_changed(adjacent);
      }
    }
  }
}

static void createTransCurvesVerts(bContext * /*C*/, TransInfo *t)
{
  MutableSpan<TransDataContainer> trans_data_contrainers(t->data_container, t->data_container_len);
  IndexMaskMemory memory;
  Array<IndexMask> selection_per_object(t->data_container_len);
  const bool use_proportional_edit = (t->flag & T_PROP_EDIT_ALL) != 0;
  const bool use_connected_only = (t->flag & T_PROP_CONNECTED) != 0;

  /* Count selected elements per object and create TransData structs. */
  for (const int i : trans_data_contrainers.index_range()) {
    TransDataContainer &tc = trans_data_contrainers[i];
    Curves *curves_id = static_cast<Curves *>(tc.obedit->data);
    bke::CurvesGeometry &curves = curves_id->geometry.wrap();

    if (use_proportional_edit) {
      tc.data_len = curves.point_num;
    }
    else {
      selection_per_object[i] = ed::curves::retrieve_selected_points(curves, memory);
      tc.data_len = selection_per_object[i].size();
    }

    if (tc.data_len > 0) {
      tc.data = MEM_cnew_array<TransData>(tc.data_len, __func__);
    }
  }

  /* Populate TransData structs. */
  for (const int i : trans_data_contrainers.index_range()) {
    TransDataContainer &tc = trans_data_contrainers[i];
    if (tc.data_len == 0) {
      continue;
    }
    Object *object = tc.obedit;
    Curves *curves_id = static_cast<Curves *>(object->data);
    bke::CurvesGeometry &curves = curves_id->geometry.wrap();

    std::optional<MutableSpan<float>> value_attribute;
    bke::SpanAttributeWriter<float> attribute_writer;
    if (t->mode == TFM_CURVE_SHRINKFATTEN) {
      bke::MutableAttributeAccessor attributes = curves.attributes_for_write();
      attribute_writer = attributes.lookup_or_add_for_write_span<float>(
          "radius",
          bke::AttrDomain::Point,
          bke::AttributeInitVArray(VArray<float>::ForSingle(0.01f, curves.points_num())));
      value_attribute = attribute_writer.span;
    }
    else if (t->mode == TFM_TILT) {
      bke::MutableAttributeAccessor attributes = curves.attributes_for_write();
      attribute_writer = attributes.lookup_or_add_for_write_span<float>("tilt",
                                                                        bke::AttrDomain::Point);
      value_attribute = attribute_writer.span;
    }

    curve_populate_trans_data_structs(tc,
                                      curves,
<<<<<<< HEAD
                                      float4x4(object->object_to_world),
=======
                                      object->object_to_world(),
>>>>>>> 83744daf
                                      value_attribute,
                                      selection_per_object[i],
                                      use_proportional_edit,
                                      curves.curves_range(),
                                      use_connected_only,
                                      0 /* No data offset for curves. */);

    /* TODO: This is wrong. The attribute writer should live at least as long as the span. */
    attribute_writer.finish();
  }
}

static void recalcData_curves(TransInfo *t)
{
  const Span<TransDataContainer> trans_data_contrainers(t->data_container, t->data_container_len);
  for (const TransDataContainer &tc : trans_data_contrainers) {
    Curves *curves_id = static_cast<Curves *>(tc.obedit->data);
    bke::CurvesGeometry &curves = curves_id->geometry.wrap();
    if (t->mode == TFM_CURVE_SHRINKFATTEN) {
      /* No cache to update currently. */
    }
    else if (t->mode == TFM_TILT) {
      curves.tag_normals_changed();
    }
    else {
      curves.tag_positions_changed();
      curves.calculate_bezier_auto_handles();
    }
    DEG_id_tag_update(&curves_id->id, ID_RECALC_GEOMETRY);
  }
}

}  // namespace blender::ed::transform::curves

void curve_populate_trans_data_structs(TransDataContainer &tc,
                                       blender::bke::CurvesGeometry &curves,
                                       const blender::float4x4 &transform,
                                       std::optional<blender::MutableSpan<float>> value_attribute,
                                       const blender::IndexMask &selected_indices,
                                       const bool use_proportional_edit,
                                       const blender::IndexMask &affected_curves,
                                       bool use_connected_only,
                                       int trans_data_offset)
{
  using namespace blender;

  float mtx[3][3], smtx[3][3];
  copy_m3_m4(mtx, transform.ptr());
  pseudoinverse_m3_m3(smtx, mtx, PSEUDOINVERSE_EPSILON);

  MutableSpan<float3> positions = curves.positions_for_write();
  if (use_proportional_edit) {
    const OffsetIndices<int> points_by_curve = curves.points_by_curve();
    const VArray<bool> selection = *curves.attributes().lookup_or_default<bool>(
        ".selection", bke::AttrDomain::Point, true);
    affected_curves.foreach_segment(GrainSize(512), [&](const IndexMaskSegment segment) {
      Vector<float> closest_distances;
      for (const int curve_i : segment) {
        const IndexRange points = points_by_curve[curve_i];
        const bool has_any_selected = ed::curves::has_anything_selected(selection, points);
        if (!has_any_selected && use_connected_only) {
          for (const int point_i : points) {
            TransData &td = tc.data[point_i + trans_data_offset];
            td.flag |= TD_SKIP;
          }
          continue;
        }

        closest_distances.reinitialize(points.size());
        closest_distances.fill(std::numeric_limits<float>::max());

        for (const int i : IndexRange(points.size())) {
          const int point_i = points[i];
          TransData &td = tc.data[point_i + trans_data_offset];
          float3 *elem = &positions[point_i];

          copy_v3_v3(td.iloc, *elem);
          copy_v3_v3(td.center, td.iloc);
          td.loc = *elem;

          td.flag = 0;
          if (selection[point_i]) {
            closest_distances[i] = 0.0f;
            td.flag = TD_SELECTED;
          }

          if (value_attribute) {
            float *value = &((*value_attribute)[point_i]);
            td.val = value;
            td.ival = *value;
          }

          td.ext = nullptr;

          copy_m3_m3(td.smtx, smtx);
          copy_m3_m3(td.mtx, mtx);
        }

        if (use_connected_only) {
          blender::ed::transform::curves::calculate_curve_point_distances_for_proportional_editing(
              positions.slice(points), closest_distances.as_mutable_span());
          for (const int i : IndexRange(points.size())) {
            TransData &td = tc.data[points[i] + trans_data_offset];
            td.dist = closest_distances[i];
          }
        }
      }
    });
  }
  else {
    threading::parallel_for(selected_indices.index_range(), 1024, [&](const IndexRange range) {
      for (const int selection_i : range) {
        TransData *td = &tc.data[selection_i + trans_data_offset];
        const int point_i = selected_indices[selection_i];
        float3 *elem = &positions[point_i];

        copy_v3_v3(td->iloc, *elem);
        copy_v3_v3(td->center, td->iloc);
        td->loc = *elem;

        if (value_attribute) {
          float *value = &((*value_attribute)[point_i]);
          td->val = value;
          td->ival = *value;
        }

        td->flag = TD_SELECTED;
        td->ext = nullptr;

        copy_m3_m3(td->smtx, smtx);
        copy_m3_m3(td->mtx, mtx);
      }
    });
  }
}

/** \} */

TransConvertTypeInfo TransConvertType_Curves = {
    /*flags*/ (T_EDIT | T_POINTS),
    /*create_trans_data*/ blender::ed::transform::curves::createTransCurvesVerts,
    /*recalc_data*/ blender::ed::transform::curves::recalcData_curves,
    /*special_aftertrans_update*/ nullptr,
};<|MERGE_RESOLUTION|>--- conflicted
+++ resolved
@@ -118,11 +118,7 @@
 
     curve_populate_trans_data_structs(tc,
                                       curves,
-<<<<<<< HEAD
-                                      float4x4(object->object_to_world),
-=======
                                       object->object_to_world(),
->>>>>>> 83744daf
                                       value_attribute,
                                       selection_per_object[i],
                                       use_proportional_edit,
