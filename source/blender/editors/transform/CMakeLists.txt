# $Id: CMakeLists.txt 12931 2007-12-17 18:20:48Z theeth $
# ***** BEGIN GPL LICENSE BLOCK *****
#
# This program is free software; you can redistribute it and/or
# modify it under the terms of the GNU General Public License
# as published by the Free Software Foundation; either version 2
# of the License, or (at your option) any later version.
#
# This program is distributed in the hope that it will be useful,
# but WITHOUT ANY WARRANTY; without even the implied warranty of
# MERCHANTABILITY or FITNESS FOR A PARTICULAR PURPOSE.  See the
# GNU General Public License for more details.
#
# You should have received a copy of the GNU General Public License
# along with this program; if not, write to the Free Software Foundation,
# Inc., 51 Franklin Street, Fifth Floor, Boston, MA 02110-1301, USA.
#
# Contributor(s): Jacques Beaurain.
#
# ***** END GPL LICENSE BLOCK *****

set(INC
	../include
	../../blenkernel
	../../blenloader
	../../blenlib
<<<<<<< HEAD
	../../bmesh
	../include
	../../../../intern/guardedalloc
=======
>>>>>>> f4691c11
	../../makesdna
	../../makesrna
	../../windowmanager
	../../../../intern/guardedalloc
)

set(SRC
	transform.c
	transform_constraints.c
	transform_conversions.c
	transform_generics.c
	transform_input.c
	transform_manipulator.c
	transform_ndofinput.c
	transform_ops.c
	transform_orientations.c
	transform_snap.c

	transform.h
)

blender_add_lib(bf_editor_transform "${SRC}" "${INC}")<|MERGE_RESOLUTION|>--- conflicted
+++ resolved
@@ -24,12 +24,7 @@
 	../../blenkernel
 	../../blenloader
 	../../blenlib
-<<<<<<< HEAD
 	../../bmesh
-	../include
-	../../../../intern/guardedalloc
-=======
->>>>>>> f4691c11
 	../../makesdna
 	../../makesrna
 	../../windowmanager
