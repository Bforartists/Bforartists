--- conflicted
+++ resolved
@@ -896,11 +896,7 @@
 
 	RNA_def_float(ot->srna, "value", 0, -FLT_MAX, FLT_MAX, "Offset", "", -FLT_MAX, FLT_MAX);
 
-<<<<<<< HEAD
-	RNA_def_boolean(ot->srna, "use_even_offset", true, "Offset Even", "Offset Even\nScale the offset to give more even thickness");
-=======
-	RNA_def_boolean(ot->srna, "use_even_offset", false, "Offset Even", "Scale the offset to give more even thickness");
->>>>>>> 62374ee7
+	RNA_def_boolean(ot->srna, "use_even_offset", false, "Offset Even", "Offset Even\nScale the offset to give more even thickness");
 
 	WM_operatortype_props_advanced_begin(ot);
 
