--- conflicted
+++ resolved
@@ -288,16 +288,11 @@
 
 	RNA_def_string(ot->srna, "name", NULL, MAX_NAME, "Name", "Name\nName of the new custom orientation");
 	RNA_def_boolean(ot->srna, "use_view", false, "Use View",
-<<<<<<< HEAD
 	                "Use View\nUse the current view instead of the active object to create the new orientation");
+
+	WM_operatortype_props_advanced_begin(ot);
+
 	RNA_def_boolean(ot->srna, "use", false, "Use after creation", "Use after creation\nSelect orientation after its creation");
-=======
-	                "Use the current view instead of the active object to create the new orientation");
-
-	WM_operatortype_props_advanced_begin(ot);
-
-	RNA_def_boolean(ot->srna, "use", false, "Use after creation", "Select orientation after its creation");
->>>>>>> bf0059d2
 	RNA_def_boolean(ot->srna, "overwrite", false, "Overwrite previous",
 	                "Overwrite previous\nOverwrite previously created orientation with same name");
 }
@@ -617,19 +612,6 @@
 	}
 
 	if (flags & P_GPENCIL_EDIT) {
-<<<<<<< HEAD
-		RNA_def_boolean(ot->srna, "gpencil_strokes", 0, "Edit Grease Pencil", "Edit Grease Pencil\nEdit selected Grease Pencil strokes");
-	}
-
-	if ((flags & P_OPTIONS) && !(flags & P_NO_TEXSPACE)) {
-		RNA_def_boolean(ot->srna, "texture_space", 0, "Edit Texture Space", "Edit Object data texture space");
-		prop = RNA_def_boolean(ot->srna, "remove_on_cancel", 0, "Remove on Cancel", "Remove on Cancel\nRemove elements on cancel");
-		RNA_def_property_flag(prop, PROP_HIDDEN);
-	}
-
-	if (flags & P_CORRECT_UV) {
-		RNA_def_boolean(ot->srna, "correct_uv", 0, "Correct UVs", "Correct UVs\nCorrect UV coordinates when transforming");
-=======
 		prop = RNA_def_boolean(ot->srna, "gpencil_strokes", 0, "Edit Grease Pencil", "Edit selected Grease Pencil strokes");
 		RNA_def_property_flag(prop, PROP_HIDDEN | PROP_SKIP_SAVE);
 	}
@@ -647,8 +629,7 @@
 	}
 
 	if (flags & P_CORRECT_UV) {
-		RNA_def_boolean(ot->srna, "correct_uv", true, "Correct UVs", "Correct UV coordinates when transforming");
->>>>>>> bf0059d2
+		RNA_def_boolean(ot->srna, "correct_uv", true, "Correct UVs", "Correct UVs\nCorrect UV coordinates when transforming");
 	}
 
 	if (flags & P_CENTER) {
@@ -671,13 +652,8 @@
 static void TRANSFORM_OT_translate(struct wmOperatorType *ot)
 {
 	/* identifiers */
-<<<<<<< HEAD
-	ot->name   = "Translate";
-	ot->description = "Translate\nTranslate (move) selected items";
-=======
 	ot->name   = "Move";
-	ot->description = "Move selected items";
->>>>>>> bf0059d2
+	ot->description = "Move\nMove selected items";
 	ot->idname = OP_TRANSLATION;
 	ot->flag = OPTYPE_REGISTER | OPTYPE_UNDO | OPTYPE_BLOCKING;
 
@@ -929,7 +905,7 @@
 {
 	/* identifiers */
 	ot->name   = "To Sphere";
-	//added "around mesh center" to differentiate between "MESH_OT_vertices_to_sphere()" 
+	//added "around mesh center" to differentiate between "MESH_OT_vertices_to_sphere()"
 	ot->description = "To Sphere\nMove selected vertices outward in a spherical shape around mesh center";
 	ot->idname = OP_TOSPHERE;
 	ot->flag = OPTYPE_REGISTER | OPTYPE_UNDO | OPTYPE_BLOCKING;
