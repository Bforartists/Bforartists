--- conflicted
+++ resolved
@@ -192,29 +192,11 @@
 
 static void TRANSFORM_OT_select_orientation(struct wmOperatorType *ot)
 {
-<<<<<<< HEAD
-	PropertyRNA *prop;
-
-	/* identifiers */
-	ot->name   = "Select Orientation";
-	ot->description = "Select Orientation\nSelect transformation orientation";
-	ot->idname = "TRANSFORM_OT_select_orientation";
-	ot->flag   = OPTYPE_UNDO;
-
-	/* api callbacks */
-	ot->invoke = select_orientation_invoke;
-	ot->exec   = select_orientation_exec;
-	ot->poll   = ED_operator_view3d_active;
-
-	prop = RNA_def_property(ot->srna, "orientation", PROP_ENUM, PROP_NONE);
-	RNA_def_property_ui_text(prop, "Orientation", "Orientation\nTransformation orientation");
-	RNA_def_enum_funcs(prop, rna_TransformOrientation_itemf);
-=======
   PropertyRNA *prop;
 
   /* identifiers */
   ot->name = "Select Orientation";
-  ot->description = "Select transformation orientation";
+  ot->description = "Select Orientation\nSelect transformation orientation";
   ot->idname = "TRANSFORM_OT_select_orientation";
   ot->flag = OPTYPE_UNDO;
 
@@ -224,9 +206,8 @@
   ot->poll = ED_operator_view3d_active;
 
   prop = RNA_def_property(ot->srna, "orientation", PROP_ENUM, PROP_NONE);
-  RNA_def_property_ui_text(prop, "Orientation", "Transformation orientation");
+  RNA_def_property_ui_text(prop, "Orientation", "Orientation\nTransformation orientation");
   RNA_def_enum_funcs(prop, rna_TransformOrientation_itemf);
->>>>>>> 93c19a5a
 }
 
 static int delete_orientation_exec(bContext *C, wmOperator *UNUSED(op))
@@ -258,21 +239,9 @@
 
 static void TRANSFORM_OT_delete_orientation(struct wmOperatorType *ot)
 {
-<<<<<<< HEAD
-	/* identifiers */
-	ot->name   = "Delete Orientation";
-	ot->description = "Delete Orientation\nDelete transformation orientation";
-	ot->idname = "TRANSFORM_OT_delete_orientation";
-	ot->flag   = OPTYPE_UNDO;
-
-	/* api callbacks */
-	ot->invoke = delete_orientation_invoke;
-	ot->exec   = delete_orientation_exec;
-	ot->poll   = delete_orientation_poll;
-=======
   /* identifiers */
   ot->name = "Delete Orientation";
-  ot->description = "Delete transformation orientation";
+  ot->description = "Delete Orientation\nDelete transformation orientation";
   ot->idname = "TRANSFORM_OT_delete_orientation";
   ot->flag = OPTYPE_UNDO;
 
@@ -280,7 +249,6 @@
   ot->invoke = delete_orientation_invoke;
   ot->exec = delete_orientation_exec;
   ot->poll = delete_orientation_poll;
->>>>>>> 93c19a5a
 }
 
 static int create_orientation_exec(bContext *C, wmOperator *op)
@@ -310,30 +278,9 @@
 
 static void TRANSFORM_OT_create_orientation(struct wmOperatorType *ot)
 {
-<<<<<<< HEAD
-	/* identifiers */
-	ot->name   = "Create Orientation";
-	ot->description = "Create Orientation\nCreate transformation orientation from selection";
-	ot->idname = "TRANSFORM_OT_create_orientation";
-	ot->flag   = OPTYPE_REGISTER | OPTYPE_UNDO;
-
-	/* api callbacks */
-	ot->exec   = create_orientation_exec;
-	ot->poll   = ED_operator_areaactive;
-
-	RNA_def_string(ot->srna, "name", NULL, MAX_NAME, "Name", "Name\nName of the new custom orientation");
-	RNA_def_boolean(ot->srna, "use_view", false, "Use View",
-	                "Use View\nUse the current view instead of the active object to create the new orientation");
-
-	WM_operatortype_props_advanced_begin(ot);
-
-	RNA_def_boolean(ot->srna, "use", false, "Use after creation", "Use after creation\nSelect orientation after its creation");
-	RNA_def_boolean(ot->srna, "overwrite", false, "Overwrite previous",
-	                "Overwrite previous\nOverwrite previously created orientation with same name");
-=======
   /* identifiers */
   ot->name = "Create Orientation";
-  ot->description = "Create transformation orientation from selection";
+  ot->description = "Create Orientation\nCreate transformation orientation from selection";
   ot->idname = "TRANSFORM_OT_create_orientation";
   ot->flag = OPTYPE_REGISTER | OPTYPE_UNDO;
 
@@ -341,24 +288,27 @@
   ot->exec = create_orientation_exec;
   ot->poll = ED_operator_areaactive;
 
-  RNA_def_string(ot->srna, "name", NULL, MAX_NAME, "Name", "Name of the new custom orientation");
+  RNA_def_string(
+      ot->srna, "name", NULL, MAX_NAME, "Name", "Name\nName of the new custom orientation");
   RNA_def_boolean(
       ot->srna,
       "use_view",
       false,
       "Use View",
-      "Use the current view instead of the active object to create the new orientation");
-
-  WM_operatortype_props_advanced_begin(ot);
-
-  RNA_def_boolean(
-      ot->srna, "use", false, "Use after creation", "Select orientation after its creation");
+      "Use View\nUse the current view instead of the active object to create the new orientation");
+
+  WM_operatortype_props_advanced_begin(ot);
+
+  RNA_def_boolean(ot->srna,
+                  "use",
+                  false,
+                  "Use after creation",
+                  "Use after creation\nSelect orientation after its creation");
   RNA_def_boolean(ot->srna,
                   "overwrite",
                   false,
                   "Overwrite previous",
-                  "Overwrite previously created orientation with same name");
->>>>>>> 93c19a5a
+                  "Overwrite previous\nOverwrite previously created orientation with same name");
 }
 
 #ifdef USE_LOOPSLIDE_HACK
@@ -613,121 +563,6 @@
 
 void Transform_Properties(struct wmOperatorType *ot, int flags)
 {
-<<<<<<< HEAD
-	PropertyRNA *prop;
-
-	if (flags & P_ORIENT_AXIS) {
-		prop = RNA_def_property(ot->srna, "orient_axis", PROP_ENUM, PROP_NONE);
-		RNA_def_property_ui_text(prop, "Axis", "");
-		RNA_def_property_enum_default(prop, 2);
-		RNA_def_property_enum_items(prop, rna_enum_axis_xyz_items);
-		RNA_def_property_flag(prop, PROP_SKIP_SAVE);
-	}
-	if (flags & P_ORIENT_AXIS_ORTHO) {
-		prop = RNA_def_property(ot->srna, "orient_axis_ortho", PROP_ENUM, PROP_NONE);
-		RNA_def_property_ui_text(prop, "Axis Ortho", "");
-		RNA_def_property_enum_default(prop, 1);
-		RNA_def_property_enum_items(prop, rna_enum_axis_xyz_items);
-		RNA_def_property_flag(prop, PROP_SKIP_SAVE);
-	}
-
-	if (flags & P_ORIENT_MATRIX) {
-		prop = RNA_def_property(ot->srna, "orient_type", PROP_ENUM, PROP_NONE);
-		RNA_def_property_ui_text(prop, "Orientation", "Transformation orientation");
-		RNA_def_enum_funcs(prop, rna_TransformOrientation_itemf);
-
-		/* Set by 'orient_type' or gizmo which acts on non-standard orientation. */
-		prop = RNA_def_float_matrix(ot->srna, "orient_matrix", 3, 3, NULL, 0.0f, 0.0f, "Matrix", "", 0.0f, 0.0f);
-		RNA_def_property_flag(prop, PROP_HIDDEN | PROP_SKIP_SAVE);
-
-		/* Only use 'orient_matrix' when 'orient_matrix_type == orient_type',
-		 * this allows us to reuse the orientation set by a gizmo for eg, without disabling the ability
-		 * to switch over to other orientations. */
-		prop = RNA_def_property(ot->srna, "orient_matrix_type", PROP_ENUM, PROP_NONE);
-		RNA_def_property_ui_text(prop, "Matrix Orientation", "");
-		RNA_def_enum_funcs(prop, rna_TransformOrientation_itemf);
-		RNA_def_property_flag(prop, PROP_HIDDEN);
-	}
-
-	if (flags & P_CONSTRAINT) {
-		RNA_def_boolean_vector(ot->srna, "constraint_axis", 3, NULL, "Constraint Axis", "");
-	}
-
-	if (flags & P_MIRROR) {
-		prop = RNA_def_boolean(ot->srna, "mirror", 0, "Mirror Editing", "");
-		if (flags & P_MIRROR_DUMMY) {
-			/* only used so macros can disable this option */
-			RNA_def_property_flag(prop, PROP_HIDDEN);
-		}
-	}
-
-
-	if (flags & P_PROPORTIONAL) {
-		RNA_def_enum(ot->srna, "proportional", rna_enum_proportional_editing_items, 0, "Proportional Editing", "");
-		prop = RNA_def_enum(ot->srna, "proportional_edit_falloff", rna_enum_proportional_falloff_items, 0,
-		                    "Proportional Falloff", "Falloff type for proportional editing mode");
-		/* Abusing id_curve :/ */
-		RNA_def_property_translation_context(prop, BLT_I18NCONTEXT_ID_CURVE);
-		RNA_def_float(ot->srna, "proportional_size", 1, T_PROP_SIZE_MIN, T_PROP_SIZE_MAX,
-		              "Proportional Size", "", 0.001f, 100.0f);
-	}
-
-	if (flags & P_SNAP) {
-		prop = RNA_def_boolean(ot->srna, "snap", 0, "Use Snapping Options", "");
-		RNA_def_property_flag(prop, PROP_HIDDEN);
-
-		if (flags & P_GEO_SNAP) {
-			prop = RNA_def_enum(ot->srna, "snap_target", rna_enum_snap_target_items, 0, "Target", "");
-			RNA_def_property_flag(prop, PROP_HIDDEN);
-			prop = RNA_def_float_vector(ot->srna, "snap_point", 3, NULL, -FLT_MAX, FLT_MAX, "Point", "", -FLT_MAX, FLT_MAX);
-			RNA_def_property_flag(prop, PROP_HIDDEN);
-
-			if (flags & P_ALIGN_SNAP) {
-				prop = RNA_def_boolean(ot->srna, "snap_align", 0, "Align with Point Normal", "");
-				RNA_def_property_flag(prop, PROP_HIDDEN);
-				prop = RNA_def_float_vector(ot->srna, "snap_normal", 3, NULL, -FLT_MAX, FLT_MAX, "Normal", "", -FLT_MAX, FLT_MAX);
-				RNA_def_property_flag(prop, PROP_HIDDEN);
-			}
-		}
-	}
-
-	if (flags & P_GPENCIL_EDIT) {
-		prop = RNA_def_boolean(ot->srna, "gpencil_strokes", 0, "Edit Grease Pencil", "Edit selected Grease Pencil strokes");
-		RNA_def_property_flag(prop, PROP_HIDDEN | PROP_SKIP_SAVE);
-	}
-
-	if (flags & P_CURSOR_EDIT) {
-		prop = RNA_def_boolean(ot->srna, "cursor_transform", 0, "Transform Cursor", "");
-		RNA_def_property_flag(prop, PROP_HIDDEN | PROP_SKIP_SAVE);
-	}
-
-	if ((flags & P_OPTIONS) && !(flags & P_NO_TEXSPACE)) {
-		prop = RNA_def_boolean(ot->srna, "texture_space", 0, "Edit Texture Space", "Edit Object data texture space");
-		RNA_def_property_flag(prop, PROP_HIDDEN | PROP_SKIP_SAVE);
-		prop = RNA_def_boolean(ot->srna, "remove_on_cancel", 0, "Remove on Cancel", "Remove elements on cancel");
-		RNA_def_property_flag(prop, PROP_HIDDEN | PROP_SKIP_SAVE);
-	}
-
-	if (flags & P_CORRECT_UV) {
-		RNA_def_boolean(ot->srna, "correct_uv", true, "Correct UVs", "Correct UVs\nCorrect UV coordinates when transforming");
-	}
-
-	if (flags & P_CENTER) {
-		/* For gizmos that define their own center. */
-		prop = RNA_def_property(ot->srna, "center_override", PROP_FLOAT, PROP_XYZ);
-		RNA_def_property_array(prop, 3);
-		RNA_def_property_flag(prop, PROP_HIDDEN | PROP_SKIP_SAVE);
-		RNA_def_property_ui_text(prop, "Center Override", "Force using this center value (when set)");
-	}
-
-	if ((flags & P_NO_DEFAULTS) == 0) {
-		prop = RNA_def_boolean(ot->srna, "release_confirm", 0, "Confirm on Release", "Confirm on Release\nAlways confirm operation when releasing button");
-		RNA_def_property_flag(prop, PROP_HIDDEN);
-
-		prop = RNA_def_boolean(ot->srna, "use_accurate", 0, "Accurate", "Use accurate transformation");
-		RNA_def_property_flag(prop, PROP_HIDDEN);
-	}
-=======
   PropertyRNA *prop;
 
   if (flags & P_ORIENT_AXIS) {
@@ -847,8 +682,11 @@
   }
 
   if (flags & P_CORRECT_UV) {
-    RNA_def_boolean(
-        ot->srna, "correct_uv", true, "Correct UVs", "Correct UV coordinates when transforming");
+    RNA_def_boolean(ot->srna,
+                    "correct_uv",
+                    true,
+                    "Correct UVs",
+                    "Correct UVs\nCorrect UV coordinates when transforming");
   }
 
   if (flags & P_CENTER) {
@@ -864,44 +702,19 @@
                            "release_confirm",
                            0,
                            "Confirm on Release",
-                           "Always confirm operation when releasing button");
+                           "Confirm on Release\nAlways confirm operation when releasing button");
     RNA_def_property_flag(prop, PROP_HIDDEN);
 
     prop = RNA_def_boolean(ot->srna, "use_accurate", 0, "Accurate", "Use accurate transformation");
     RNA_def_property_flag(prop, PROP_HIDDEN);
   }
->>>>>>> 93c19a5a
 }
 
 static void TRANSFORM_OT_translate(struct wmOperatorType *ot)
 {
-<<<<<<< HEAD
-	/* identifiers */
-	ot->name   = "Move";
-	ot->description = "Move\nMove selected items";
-	ot->idname = OP_TRANSLATION;
-	ot->flag = OPTYPE_REGISTER | OPTYPE_UNDO | OPTYPE_BLOCKING;
-
-	/* api callbacks */
-	ot->invoke = transform_invoke;
-	ot->exec   = transform_exec;
-	ot->modal  = transform_modal;
-	ot->cancel = transform_cancel;
-	ot->poll   = ED_operator_screenactive;
-	ot->poll_property = transform_poll_property;
-
-	RNA_def_float_vector_xyz(ot->srna, "value", 3, NULL, -FLT_MAX, FLT_MAX, "Move", "", -FLT_MAX, FLT_MAX);
-
-	WM_operatortype_props_advanced_begin(ot);
-
-	Transform_Properties(
-	        ot,
-	        P_ORIENT_MATRIX | P_CONSTRAINT | P_PROPORTIONAL | P_MIRROR | P_ALIGN_SNAP | P_OPTIONS |
-	        P_GPENCIL_EDIT | P_CURSOR_EDIT);
-=======
   /* identifiers */
   ot->name = "Move";
-  ot->description = "Move selected items";
+  ot->description = "Move\nMove selected items";
   ot->idname = OP_TRANSLATION;
   ot->flag = OPTYPE_REGISTER | OPTYPE_UNDO | OPTYPE_BLOCKING;
 
@@ -921,36 +734,13 @@
   Transform_Properties(ot,
                        P_ORIENT_MATRIX | P_CONSTRAINT | P_PROPORTIONAL | P_MIRROR | P_ALIGN_SNAP |
                            P_OPTIONS | P_GPENCIL_EDIT | P_CURSOR_EDIT);
->>>>>>> 93c19a5a
 }
 
 static void TRANSFORM_OT_resize(struct wmOperatorType *ot)
 {
-<<<<<<< HEAD
-	/* identifiers */
-	ot->name   = "Resize";
-	ot->description = "Resize\nScale (resize) selected items";
-	ot->idname = OP_RESIZE;
-	ot->flag = OPTYPE_REGISTER | OPTYPE_UNDO | OPTYPE_BLOCKING;
-
-	/* api callbacks */
-	ot->invoke = transform_invoke;
-	ot->exec   = transform_exec;
-	ot->modal  = transform_modal;
-	ot->cancel = transform_cancel;
-	ot->poll   = ED_operator_screenactive;
-	ot->poll_property = transform_poll_property;
-
-	RNA_def_float_vector(ot->srna, "value", 3, VecOne, -FLT_MAX, FLT_MAX, "Scale", "", -FLT_MAX, FLT_MAX);
-
-	WM_operatortype_props_advanced_begin(ot);
-
-	Transform_Properties(
-	        ot, P_ORIENT_MATRIX | P_CONSTRAINT | P_PROPORTIONAL | P_MIRROR | P_GEO_SNAP | P_OPTIONS | P_GPENCIL_EDIT | P_CENTER);
-=======
   /* identifiers */
   ot->name = "Resize";
-  ot->description = "Scale (resize) selected items";
+  ot->description = "Resize\nScale (resize) selected items";
   ot->idname = OP_RESIZE;
   ot->flag = OPTYPE_REGISTER | OPTYPE_UNDO | OPTYPE_BLOCKING;
 
@@ -970,7 +760,6 @@
   Transform_Properties(ot,
                        P_ORIENT_MATRIX | P_CONSTRAINT | P_PROPORTIONAL | P_MIRROR | P_GEO_SNAP |
                            P_OPTIONS | P_GPENCIL_EDIT | P_CENTER);
->>>>>>> 93c19a5a
 }
 
 static bool skin_resize_poll(bContext *C)
@@ -985,31 +774,9 @@
 
 static void TRANSFORM_OT_skin_resize(struct wmOperatorType *ot)
 {
-<<<<<<< HEAD
-	/* identifiers */
-	ot->name   = "Skin Resize";
-	ot->description = "Skin Resize\nScale selected vertices' skin radii"; 
-	ot->idname = OP_SKIN_RESIZE;
-	ot->flag = OPTYPE_REGISTER | OPTYPE_UNDO | OPTYPE_BLOCKING;
-
-	/* api callbacks */
-	ot->invoke = transform_invoke;
-	ot->exec   = transform_exec;
-	ot->modal  = transform_modal;
-	ot->cancel = transform_cancel;
-	ot->poll   = skin_resize_poll;
-	ot->poll_property = transform_poll_property;
-
-	RNA_def_float_vector(ot->srna, "value", 3, VecOne, -FLT_MAX, FLT_MAX, "Scale", "", -FLT_MAX, FLT_MAX);
-
-	WM_operatortype_props_advanced_begin(ot);
-
-	Transform_Properties(
-	        ot, P_ORIENT_MATRIX | P_CONSTRAINT  | P_PROPORTIONAL | P_MIRROR | P_GEO_SNAP | P_OPTIONS | P_NO_TEXSPACE);
-=======
   /* identifiers */
   ot->name = "Skin Resize";
-  ot->description = "Scale selected vertices' skin radii";
+  ot->description = "Skin Resize\nScale selected vertices' skin radii";
   ot->idname = OP_SKIN_RESIZE;
   ot->flag = OPTYPE_REGISTER | OPTYPE_UNDO | OPTYPE_BLOCKING;
 
@@ -1029,36 +796,13 @@
   Transform_Properties(ot,
                        P_ORIENT_MATRIX | P_CONSTRAINT | P_PROPORTIONAL | P_MIRROR | P_GEO_SNAP |
                            P_OPTIONS | P_NO_TEXSPACE);
->>>>>>> 93c19a5a
 }
 
 static void TRANSFORM_OT_trackball(struct wmOperatorType *ot)
 {
-<<<<<<< HEAD
-	/* identifiers */
-	ot->name   = "Trackball";
-	ot->description = "Trackball\nTrackball style rotation of selected items";
-	ot->idname = OP_TRACKBALL;
-	ot->flag = OPTYPE_REGISTER | OPTYPE_UNDO | OPTYPE_BLOCKING;
-
-	/* api callbacks */
-	ot->invoke = transform_invoke;
-	ot->exec   = transform_exec;
-	ot->modal  = transform_modal;
-	ot->cancel = transform_cancel;
-	ot->poll   = ED_operator_screenactive;
-	ot->poll_property = transform_poll_property;
-
-	/* Maybe we could use float_vector_xyz here too? */
-	RNA_def_float_rotation(ot->srna, "value", 2, NULL, -FLT_MAX, FLT_MAX, "Angle", "", -FLT_MAX, FLT_MAX);
-
-	WM_operatortype_props_advanced_begin(ot);
-
-	Transform_Properties(ot, P_PROPORTIONAL | P_MIRROR | P_SNAP | P_GPENCIL_EDIT | P_CENTER);
-=======
   /* identifiers */
   ot->name = "Trackball";
-  ot->description = "Trackball style rotation of selected items";
+  ot->description = "Trackball\nTrackball style rotation of selected items";
   ot->idname = OP_TRACKBALL;
   ot->flag = OPTYPE_REGISTER | OPTYPE_UNDO | OPTYPE_BLOCKING;
 
@@ -1077,36 +821,13 @@
   WM_operatortype_props_advanced_begin(ot);
 
   Transform_Properties(ot, P_PROPORTIONAL | P_MIRROR | P_SNAP | P_GPENCIL_EDIT | P_CENTER);
->>>>>>> 93c19a5a
 }
 
 static void TRANSFORM_OT_rotate(struct wmOperatorType *ot)
 {
-<<<<<<< HEAD
-	/* identifiers */
-	ot->name = "Rotate";
-	ot->description = "Rotate\nRotate selected items";
-	ot->idname = OP_ROTATION;
-	ot->flag = OPTYPE_REGISTER | OPTYPE_UNDO | OPTYPE_BLOCKING;
-
-	/* api callbacks */
-	ot->invoke = transform_invoke;
-	ot->exec   = transform_exec;
-	ot->modal  = transform_modal;
-	ot->cancel = transform_cancel;
-	ot->poll   = ED_operator_screenactive;
-	ot->poll_property = transform_poll_property;
-
-	RNA_def_float_rotation(ot->srna, "value", 0, NULL, -FLT_MAX, FLT_MAX, "Angle", "", -M_PI * 2, M_PI * 2);
-
-	WM_operatortype_props_advanced_begin(ot);
-
-	Transform_Properties(
-	        ot, P_ORIENT_AXIS | P_ORIENT_MATRIX | P_CONSTRAINT | P_PROPORTIONAL | P_MIRROR | P_GEO_SNAP | P_GPENCIL_EDIT | P_CENTER);
-=======
   /* identifiers */
   ot->name = "Rotate";
-  ot->description = "Rotate selected items";
+  ot->description = "Rotate\nRotate selected items";
   ot->idname = OP_ROTATION;
   ot->flag = OPTYPE_REGISTER | OPTYPE_UNDO | OPTYPE_BLOCKING;
 
@@ -1126,41 +847,16 @@
   Transform_Properties(ot,
                        P_ORIENT_AXIS | P_ORIENT_MATRIX | P_CONSTRAINT | P_PROPORTIONAL | P_MIRROR |
                            P_GEO_SNAP | P_GPENCIL_EDIT | P_CENTER);
->>>>>>> 93c19a5a
 }
 
 static void TRANSFORM_OT_tilt(struct wmOperatorType *ot)
 {
-<<<<<<< HEAD
-	/* identifiers */
-	ot->name = "Tilt";
-	/* optional -
+  /* identifiers */
+  ot->name = "Tilt";
+  /* optional -
 	 * "Tilt selected vertices"
 	 * "Specify an extra axis rotation for selected vertices of 3D curve" */
-	ot->description = "Tilt\nTilt selected control vertices of 3D curve"; 
-	ot->idname = OP_TILT;
-	ot->flag = OPTYPE_REGISTER | OPTYPE_UNDO | OPTYPE_BLOCKING;
-
-	/* api callbacks */
-	ot->invoke = transform_invoke;
-	ot->exec   = transform_exec;
-	ot->modal  = transform_modal;
-	ot->cancel = transform_cancel;
-	ot->poll   = ED_operator_editcurve_3d;
-	ot->poll_property = transform_poll_property;
-
-	RNA_def_float_rotation(ot->srna, "value", 0, NULL, -FLT_MAX, FLT_MAX, "Angle", "", -M_PI * 2, M_PI * 2);
-
-	WM_operatortype_props_advanced_begin(ot);
-
-	Transform_Properties(ot, P_PROPORTIONAL | P_MIRROR | P_SNAP);
-=======
-  /* identifiers */
-  ot->name = "Tilt";
-  /* optional -
-   * "Tilt selected vertices"
-   * "Specify an extra axis rotation for selected vertices of 3D curve" */
-  ot->description = "Tilt selected control vertices of 3D curve";
+  ot->description = "Tilt\nTilt selected control vertices of 3D curve";
   ot->idname = OP_TILT;
   ot->flag = OPTYPE_REGISTER | OPTYPE_UNDO | OPTYPE_BLOCKING;
 
@@ -1178,35 +874,13 @@
   WM_operatortype_props_advanced_begin(ot);
 
   Transform_Properties(ot, P_PROPORTIONAL | P_MIRROR | P_SNAP);
->>>>>>> 93c19a5a
 }
 
 static void TRANSFORM_OT_bend(struct wmOperatorType *ot)
 {
-<<<<<<< HEAD
-	/* identifiers */
-	ot->name   = "Bend";
-	ot->description = "Bend\nBend selected items between the 3D cursor and the mouse";
-	ot->idname = OP_BEND;
-	ot->flag = OPTYPE_REGISTER | OPTYPE_UNDO | OPTYPE_BLOCKING;
-
-	/* api callbacks */
-	ot->invoke = transform_invoke;
-	// ot->exec   = transform_exec;  // unsupported
-	ot->modal  = transform_modal;
-	ot->cancel = transform_cancel;
-	ot->poll   = ED_operator_region_view3d_active;
-	ot->poll_property = transform_poll_property;
-
-	RNA_def_float_rotation(ot->srna, "value", 1, NULL, -FLT_MAX, FLT_MAX, "Angle", "", -M_PI * 2, M_PI * 2);
-
-	WM_operatortype_props_advanced_begin(ot);
-
-	Transform_Properties(ot, P_PROPORTIONAL | P_MIRROR | P_SNAP | P_GPENCIL_EDIT | P_CENTER);
-=======
   /* identifiers */
   ot->name = "Bend";
-  ot->description = "Bend selected items between the 3D cursor and the mouse";
+  ot->description = "Bend\nBend selected items between the 3D cursor and the mouse";
   ot->idname = OP_BEND;
   ot->flag = OPTYPE_REGISTER | OPTYPE_UNDO | OPTYPE_BLOCKING;
 
@@ -1224,38 +898,13 @@
   WM_operatortype_props_advanced_begin(ot);
 
   Transform_Properties(ot, P_PROPORTIONAL | P_MIRROR | P_SNAP | P_GPENCIL_EDIT | P_CENTER);
->>>>>>> 93c19a5a
 }
 
 static void TRANSFORM_OT_shear(struct wmOperatorType *ot)
 {
-<<<<<<< HEAD
-	/* identifiers */
-	ot->name   = "Shear";
-	ot->description = "Shear\nShear selected items along the horizontal screen axis";
-	ot->idname = OP_SHEAR;
-	ot->flag = OPTYPE_REGISTER | OPTYPE_UNDO | OPTYPE_BLOCKING;
-
-	/* api callbacks */
-	ot->invoke = transform_invoke;
-	ot->exec   = transform_exec;
-	ot->modal  = transform_modal;
-	ot->cancel = transform_cancel;
-	ot->poll   = ED_operator_screenactive;
-	ot->poll_property = transform_poll_property;
-
-	RNA_def_float(ot->srna, "value", 0, -FLT_MAX, FLT_MAX, "Offset", "", -FLT_MAX, FLT_MAX);
-	RNA_def_enum(ot->srna, "shear_axis", rna_enum_axis_xy_items, 0, "Shear Axis", "");
-
-	WM_operatortype_props_advanced_begin(ot);
-
-	Transform_Properties(
-	        ot, P_ORIENT_AXIS | P_ORIENT_AXIS_ORTHO | P_ORIENT_MATRIX | P_PROPORTIONAL | P_MIRROR |
-	        P_SNAP | P_GPENCIL_EDIT);
-=======
   /* identifiers */
   ot->name = "Shear";
-  ot->description = "Shear selected items along the horizontal screen axis";
+  ot->description = "Shear\nShear selected items along the horizontal screen axis";
   ot->idname = OP_SHEAR;
   ot->flag = OPTYPE_REGISTER | OPTYPE_UNDO | OPTYPE_BLOCKING;
 
@@ -1275,24 +924,15 @@
   Transform_Properties(ot,
                        P_ORIENT_AXIS | P_ORIENT_AXIS_ORTHO | P_ORIENT_MATRIX | P_PROPORTIONAL |
                            P_MIRROR | P_SNAP | P_GPENCIL_EDIT);
->>>>>>> 93c19a5a
 }
 
 static void TRANSFORM_OT_push_pull(struct wmOperatorType *ot)
 {
-<<<<<<< HEAD
-	/* identifiers */
-	ot->name   = "Push/Pull";
-	ot->description = "Push/Pull\nPush/Pull selected items";
-	ot->idname = OP_PUSH_PULL;
-	ot->flag = OPTYPE_REGISTER | OPTYPE_UNDO | OPTYPE_BLOCKING;
-=======
   /* identifiers */
   ot->name = "Push/Pull";
-  ot->description = "Push/Pull selected items";
+  ot->description = "Push/Pull\nPush/Pull selected items";
   ot->idname = OP_PUSH_PULL;
   ot->flag = OPTYPE_REGISTER | OPTYPE_UNDO | OPTYPE_BLOCKING;
->>>>>>> 93c19a5a
 
   /* api callbacks */
   ot->invoke = transform_invoke;
@@ -1311,32 +951,9 @@
 
 static void TRANSFORM_OT_shrink_fatten(struct wmOperatorType *ot)
 {
-<<<<<<< HEAD
-	/* identifiers */
-	ot->name   = "Shrink/Fatten";
-	ot->description = "Shrink/Fatten\nShrink/fatten selected vertices along normals";
-	ot->idname = OP_SHRINK_FATTEN;
-	ot->flag = OPTYPE_REGISTER | OPTYPE_UNDO | OPTYPE_BLOCKING;
-
-	/* api callbacks */
-	ot->invoke = transform_invoke;
-	ot->exec   = transform_exec;
-	ot->modal  = transform_modal;
-	ot->cancel = transform_cancel;
-	ot->poll   = ED_operator_editmesh;
-	ot->poll_property = transform_poll_property;
-
-	RNA_def_float_distance(ot->srna, "value", 0, -FLT_MAX, FLT_MAX, "Offset", "", -FLT_MAX, FLT_MAX);
-
-	RNA_def_boolean(ot->srna, "use_even_offset", false, "Offset Even", "Offset Even\nScale the offset to give more even thickness");
-
-	WM_operatortype_props_advanced_begin(ot);
-
-	Transform_Properties(ot, P_PROPORTIONAL | P_MIRROR | P_SNAP);
-=======
   /* identifiers */
   ot->name = "Shrink/Fatten";
-  ot->description = "Shrink/fatten selected vertices along normals";
+  ot->description = "Shrink/Fatten\nShrink/fatten selected vertices along normals";
   ot->idname = OP_SHRINK_FATTEN;
   ot->flag = OPTYPE_REGISTER | OPTYPE_UNDO | OPTYPE_BLOCKING;
 
@@ -1354,42 +971,20 @@
                   "use_even_offset",
                   false,
                   "Offset Even",
-                  "Scale the offset to give more even thickness");
+                  "Offset Even\nScale the offset to give more even thickness");
 
   WM_operatortype_props_advanced_begin(ot);
 
   Transform_Properties(ot, P_PROPORTIONAL | P_MIRROR | P_SNAP);
->>>>>>> 93c19a5a
 }
 
 static void TRANSFORM_OT_tosphere(struct wmOperatorType *ot)
 {
-<<<<<<< HEAD
-	/* identifiers */
-	ot->name   = "To Sphere";
-	//added "around mesh center" to differentiate between "MESH_OT_vertices_to_sphere()"
-	ot->description = "To Sphere\nMove selected vertices outward in a spherical shape around mesh center";
-	ot->idname = OP_TOSPHERE;
-	ot->flag = OPTYPE_REGISTER | OPTYPE_UNDO | OPTYPE_BLOCKING;
-
-	/* api callbacks */
-	ot->invoke = transform_invoke;
-	ot->exec   = transform_exec;
-	ot->modal  = transform_modal;
-	ot->cancel = transform_cancel;
-	ot->poll   = ED_operator_screenactive;
-	ot->poll_property = transform_poll_property;
-
-	RNA_def_float_factor(ot->srna, "value", 0, 0, 1, "Factor", "", 0, 1);
-
-	WM_operatortype_props_advanced_begin(ot);
-
-	Transform_Properties(ot, P_PROPORTIONAL | P_MIRROR | P_SNAP | P_GPENCIL_EDIT | P_CENTER);
-=======
   /* identifiers */
   ot->name = "To Sphere";
   //added "around mesh center" to differentiate between "MESH_OT_vertices_to_sphere()"
-  ot->description = "Move selected vertices outward in a spherical shape around mesh center";
+  ot->description =
+      "To Sphere\nMove selected vertices outward in a spherical shape around mesh center";
   ot->idname = OP_TOSPHERE;
   ot->flag = OPTYPE_REGISTER | OPTYPE_UNDO | OPTYPE_BLOCKING;
 
@@ -1406,31 +1001,13 @@
   WM_operatortype_props_advanced_begin(ot);
 
   Transform_Properties(ot, P_PROPORTIONAL | P_MIRROR | P_SNAP | P_GPENCIL_EDIT | P_CENTER);
->>>>>>> 93c19a5a
 }
 
 static void TRANSFORM_OT_mirror(struct wmOperatorType *ot)
 {
-<<<<<<< HEAD
-	/* identifiers */
-	ot->name   = "Mirror";
-	ot->description = "Mirror\nMirror selected geometry around one or more axes";
-	ot->idname = OP_MIRROR;
-	ot->flag = OPTYPE_REGISTER | OPTYPE_UNDO | OPTYPE_BLOCKING;
-
-	/* api callbacks */
-	ot->invoke = transform_invoke;
-	ot->exec   = transform_exec;
-	ot->modal  = transform_modal;
-	ot->cancel = transform_cancel;
-	ot->poll   = ED_operator_screenactive;
-	ot->poll_property = transform_poll_property;
-
-	Transform_Properties(ot, P_ORIENT_MATRIX | P_CONSTRAINT  | P_PROPORTIONAL | P_GPENCIL_EDIT | P_CENTER);
-=======
   /* identifiers */
   ot->name = "Mirror";
-  ot->description = "Mirror selected items around one or more axes";
+  ot->description = "Mirror\nMirror selected geometry around one or more axes";
   ot->idname = OP_MIRROR;
   ot->flag = OPTYPE_REGISTER | OPTYPE_UNDO | OPTYPE_BLOCKING;
 
@@ -1444,49 +1021,15 @@
 
   Transform_Properties(
       ot, P_ORIENT_MATRIX | P_CONSTRAINT | P_PROPORTIONAL | P_GPENCIL_EDIT | P_CENTER);
->>>>>>> 93c19a5a
 }
 
 static void TRANSFORM_OT_edge_slide(struct wmOperatorType *ot)
 {
-<<<<<<< HEAD
-	PropertyRNA *prop;
-
-	/* identifiers */
-	ot->name   = "Edge Slide";
-	ot->description = "Edge Slide\nSlide an edge loop along a mesh"; 
-	ot->idname = OP_EDGE_SLIDE;
-	ot->flag = OPTYPE_REGISTER | OPTYPE_UNDO | OPTYPE_BLOCKING;
-
-	/* api callbacks */
-	ot->invoke = transform_invoke;
-	ot->exec   = transform_exec;
-	ot->modal  = transform_modal;
-	ot->cancel = transform_cancel;
-	ot->poll   = ED_operator_editmesh_region_view3d;
-	ot->poll_property = transform_poll_property;
-
-	RNA_def_float_factor(ot->srna, "value", 0, -10.0f, 10.0f, "Factor", "", -1.0f, 1.0f);
-
-	prop = RNA_def_boolean(ot->srna, "single_side", false, "Single Side", "");
-	RNA_def_property_flag(prop, PROP_HIDDEN | PROP_SKIP_SAVE);
-	RNA_def_boolean(ot->srna, "use_even", false, "Even",
-	                "Make the edge loop match the shape of the adjacent edge loop");
-
-	WM_operatortype_props_advanced_begin(ot);
-
-	RNA_def_boolean(ot->srna, "flipped", false, "Flipped",
-	                "When Even mode is active, flips between the two adjacent edge loops");
-	RNA_def_boolean(ot->srna, "use_clamp", true, "Clamp",
-	                "Clamp within the edge extents");
-
-	Transform_Properties(ot, P_MIRROR | P_SNAP | P_CORRECT_UV);
-=======
   PropertyRNA *prop;
 
   /* identifiers */
   ot->name = "Edge Slide";
-  ot->description = "Slide an edge loop along a mesh";
+  ot->description = "Edge Slide\nSlide an edge loop along a mesh";
   ot->idname = OP_EDGE_SLIDE;
   ot->flag = OPTYPE_REGISTER | OPTYPE_UNDO | OPTYPE_BLOCKING;
 
@@ -1518,42 +1061,13 @@
   RNA_def_boolean(ot->srna, "use_clamp", true, "Clamp", "Clamp within the edge extents");
 
   Transform_Properties(ot, P_MIRROR | P_SNAP | P_CORRECT_UV);
->>>>>>> 93c19a5a
 }
 
 static void TRANSFORM_OT_vert_slide(struct wmOperatorType *ot)
 {
-<<<<<<< HEAD
-	/* identifiers */
-	ot->name   = "Vertex Slide";
-	ot->description = "Vertex Slide\nSlide a vertex along a mesh";
-	ot->idname = OP_VERT_SLIDE;
-	ot->flag = OPTYPE_REGISTER | OPTYPE_UNDO | OPTYPE_BLOCKING;
-
-	/* api callbacks */
-	ot->invoke = transform_invoke;
-	ot->exec   = transform_exec;
-	ot->modal  = transform_modal;
-	ot->cancel = transform_cancel;
-	ot->poll   = ED_operator_editmesh_region_view3d;
-	ot->poll_property = transform_poll_property;
-
-	RNA_def_float_factor(ot->srna, "value", 0, -10.0f, 10.0f, "Factor", "", -1.0f, 1.0f);
-	RNA_def_boolean(ot->srna, "use_even", false, "Even",
-	                "Make the edge loop match the shape of the adjacent edge loop");
-
-	WM_operatortype_props_advanced_begin(ot);
-
-	RNA_def_boolean(ot->srna, "flipped", false, "Flipped",
-	                "When Even mode is active, flips between the two adjacent edge loops");
-	RNA_def_boolean(ot->srna, "use_clamp", true, "Clamp",
-	                "Clamp within the edge extents");
-
-	Transform_Properties(ot, P_MIRROR | P_SNAP | P_CORRECT_UV);
-=======
   /* identifiers */
   ot->name = "Vertex Slide";
-  ot->description = "Slide a vertex along a mesh";
+  ot->description = "Vertex Slide\nSlide a vertex along a mesh";
   ot->idname = OP_VERT_SLIDE;
   ot->flag = OPTYPE_REGISTER | OPTYPE_UNDO | OPTYPE_BLOCKING;
 
@@ -1582,24 +1096,15 @@
   RNA_def_boolean(ot->srna, "use_clamp", true, "Clamp", "Clamp within the edge extents");
 
   Transform_Properties(ot, P_MIRROR | P_SNAP | P_CORRECT_UV);
->>>>>>> 93c19a5a
 }
 
 static void TRANSFORM_OT_edge_crease(struct wmOperatorType *ot)
 {
-<<<<<<< HEAD
-	/* identifiers */
-	ot->name   = "Edge Crease";
-	ot->description = "Edge Crease\nChange the crease of edges";
-	ot->idname = OP_EDGE_CREASE;
-	ot->flag = OPTYPE_REGISTER | OPTYPE_UNDO | OPTYPE_BLOCKING;
-=======
   /* identifiers */
   ot->name = "Edge Crease";
-  ot->description = "Change the crease of edges";
+  ot->description = "Edge Crease\nChange the crease of edges";
   ot->idname = OP_EDGE_CREASE;
   ot->flag = OPTYPE_REGISTER | OPTYPE_UNDO | OPTYPE_BLOCKING;
->>>>>>> 93c19a5a
 
   /* api callbacks */
   ot->invoke = transform_invoke;
@@ -1618,19 +1123,11 @@
 
 static void TRANSFORM_OT_edge_bevelweight(struct wmOperatorType *ot)
 {
-<<<<<<< HEAD
-	/* identifiers */
-	ot->name   = "Edge Bevel Weight";
-	ot->description = "Edge Bevel Weight\nChange the bevel weight of edges";
-	ot->idname = OP_EDGE_BWEIGHT;
-	ot->flag = OPTYPE_REGISTER | OPTYPE_UNDO | OPTYPE_BLOCKING;
-=======
   /* identifiers */
   ot->name = "Edge Bevel Weight";
-  ot->description = "Change the bevel weight of edges";
+  ot->description = "Edge Bevel Weight\nChange the bevel weight of edges";
   ot->idname = OP_EDGE_BWEIGHT;
   ot->flag = OPTYPE_REGISTER | OPTYPE_UNDO | OPTYPE_BLOCKING;
->>>>>>> 93c19a5a
 
   /* api callbacks */
   ot->invoke = transform_invoke;
@@ -1648,19 +1145,11 @@
 
 static void TRANSFORM_OT_seq_slide(struct wmOperatorType *ot)
 {
-<<<<<<< HEAD
-	/* identifiers */
-	ot->name   = "Sequence Slide";
-	ot->description = "Sequence Slide\nSlide a sequence strip in time";
-	ot->idname = OP_SEQ_SLIDE;
-	ot->flag = OPTYPE_REGISTER | OPTYPE_UNDO | OPTYPE_BLOCKING;
-=======
   /* identifiers */
   ot->name = "Sequence Slide";
-  ot->description = "Slide a sequence strip in time";
+  ot->description = "Sequence Slide\nSlide a sequence strip in time";
   ot->idname = OP_SEQ_SLIDE;
   ot->flag = OPTYPE_REGISTER | OPTYPE_UNDO | OPTYPE_BLOCKING;
->>>>>>> 93c19a5a
 
   /* api callbacks */
   ot->invoke = transform_invoke;
@@ -1679,27 +1168,9 @@
 
 static void TRANSFORM_OT_rotate_normal(struct wmOperatorType *ot)
 {
-<<<<<<< HEAD
-	/* identifiers */
-	ot->name = "Normal Rotate";
-	ot->description = "Normal Rotate\nRotate split normal of selected items";
-	ot->idname = OP_NORMAL_ROTATION;
-	ot->flag = OPTYPE_REGISTER | OPTYPE_UNDO | OPTYPE_BLOCKING;
-
-	/* api callbacks */
-	ot->invoke = transform_invoke;
-	ot->exec = transform_exec;
-	ot->modal = transform_modal;
-	ot->cancel = transform_cancel;
-	ot->poll = ED_operator_editmesh_auto_smooth;
-
-	RNA_def_float_rotation(ot->srna, "value", 0, NULL, -FLT_MAX, FLT_MAX, "Angle", "", -M_PI * 2, M_PI * 2);
-
-	Transform_Properties(ot, P_ORIENT_AXIS | P_ORIENT_MATRIX | P_CONSTRAINT | P_MIRROR);
-=======
   /* identifiers */
   ot->name = "Normal Rotate";
-  ot->description = "Rotate split normal of selected items";
+  ot->description = "Normal Rotate\nRotate split normal of selected items";
   ot->idname = OP_NORMAL_ROTATION;
   ot->flag = OPTYPE_REGISTER | OPTYPE_UNDO | OPTYPE_BLOCKING;
 
@@ -1714,44 +1185,15 @@
       ot->srna, "value", 0, NULL, -FLT_MAX, FLT_MAX, "Angle", "", -M_PI * 2, M_PI * 2);
 
   Transform_Properties(ot, P_ORIENT_AXIS | P_ORIENT_MATRIX | P_CONSTRAINT | P_MIRROR);
->>>>>>> 93c19a5a
 }
 
 static void TRANSFORM_OT_transform(struct wmOperatorType *ot)
 {
-<<<<<<< HEAD
-	PropertyRNA *prop;
-
-	/* identifiers */
-	ot->name   = "Transform";
-	ot->description = "Transform\nTransform selected items by mode type";
-	ot->idname = "TRANSFORM_OT_transform";
-	ot->flag = OPTYPE_REGISTER | OPTYPE_UNDO | OPTYPE_BLOCKING;
-
-	/* api callbacks */
-	ot->invoke = transform_invoke;
-	ot->exec   = transform_exec;
-	ot->modal  = transform_modal;
-	ot->cancel = transform_cancel;
-	ot->poll   = ED_operator_screenactive;
-	ot->poll_property = transform_poll_property;
-
-	prop = RNA_def_enum(ot->srna, "mode", rna_enum_transform_mode_types, TFM_TRANSLATION, "Mode", "");
-	RNA_def_property_flag(prop, PROP_HIDDEN);
-
-	RNA_def_float_vector(ot->srna, "value", 4, NULL, -FLT_MAX, FLT_MAX, "Values", "", -FLT_MAX, FLT_MAX);
-
-	WM_operatortype_props_advanced_begin(ot);
-
-	Transform_Properties(
-	        ot, P_ORIENT_AXIS | P_ORIENT_MATRIX | P_CONSTRAINT | P_PROPORTIONAL | P_MIRROR | P_ALIGN_SNAP |
-	        P_GPENCIL_EDIT | P_CENTER);
-=======
   PropertyRNA *prop;
 
   /* identifiers */
   ot->name = "Transform";
-  ot->description = "Transform selected items by mode type";
+  ot->description = "Transform\nTransform selected items by mode type";
   ot->idname = "TRANSFORM_OT_transform";
   ot->flag = OPTYPE_REGISTER | OPTYPE_UNDO | OPTYPE_BLOCKING;
 
@@ -1775,7 +1217,6 @@
   Transform_Properties(ot,
                        P_ORIENT_AXIS | P_ORIENT_MATRIX | P_CONSTRAINT | P_PROPORTIONAL | P_MIRROR |
                            P_ALIGN_SNAP | P_GPENCIL_EDIT | P_CENTER);
->>>>>>> 93c19a5a
 }
 
 void transform_operatortypes(void)
