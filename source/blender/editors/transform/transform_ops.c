--- conflicted
+++ resolved
@@ -1118,7 +1118,6 @@
   Transform_Properties(ot, P_PROPORTIONAL | P_MIRROR | P_SNAP | P_GPENCIL_EDIT | P_CENTER);
 }
 
-<<<<<<< HEAD
 /*bfa - tool name*/
 static const char *transform_ot_mirror_get_name(wmOperatorType *ot, PointerRNA *ptr)
 {
@@ -1146,10 +1145,7 @@
   return NULL;
 }
 
-static void TRANSFORM_OT_mirror(struct wmOperatorType *ot)
-=======
 static void TRANSFORM_OT_mirror(wmOperatorType *ot)
->>>>>>> 3d7ca86d
 {
   /* identifiers */
   ot->name = "Interactive Mirror";
