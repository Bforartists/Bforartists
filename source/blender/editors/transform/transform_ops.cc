--- conflicted
+++ resolved
@@ -440,11 +440,7 @@
   /* XXX insert keys are called here, and require context. */
   t->context = C;
 
-<<<<<<< HEAD
-  if (t->helpline != HLP_ERROR) {
-=======
   if (t->helpline != HLP_ERROR && t->helpline != HLP_ERROR_DASH) {
->>>>>>> 26c93667
     ED_workspace_status_text(t->context, nullptr);
   }
 
