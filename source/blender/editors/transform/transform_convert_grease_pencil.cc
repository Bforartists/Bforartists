/* SPDX-FileCopyrightText: 2023 Blender Authors
 *
 * SPDX-License-Identifier: GPL-2.0-or-later */

/** \file
 * \ingroup edtransform
 */

#include "BKE_context.hh"

#include "DEG_depsgraph_query.hh"

<<<<<<< HEAD
#include "ED_curves.hh"
=======
>>>>>>> 24dc793c
#include "ED_grease_pencil.hh"

#include "transform.hh"
#include "transform_convert.hh"

/* -------------------------------------------------------------------- */
/** \name Grease Pencil Transform Creation
 * \{ */

namespace blender::ed::transform::greasepencil {

static void createTransGreasePencilVerts(bContext *C, TransInfo *t)
{
  Depsgraph *depsgraph = CTX_data_depsgraph_pointer(C);
  Scene *scene = CTX_data_scene(C);
  Object *object = CTX_data_active_object(C);
  MutableSpan<TransDataContainer> trans_data_contrainers(t->data_container, t->data_container_len);
  const bool use_proportional_edit = (t->flag & T_PROP_EDIT_ALL) != 0;
  const bool use_connected_only = (t->flag & T_PROP_CONNECTED) != 0;

  int total_number_of_drawings = 0;
  Vector<Vector<ed::greasepencil::MutableDrawingInfo>> all_drawings;
  /* Count the number layers in all objects. */
  for (const int i : trans_data_contrainers.index_range()) {
    TransDataContainer &tc = trans_data_contrainers[i];
    GreasePencil &grease_pencil = *static_cast<GreasePencil *>(tc.obedit->data);

    const Vector<ed::greasepencil::MutableDrawingInfo> drawings =
        ed::greasepencil::retrieve_editable_drawings(*scene, grease_pencil);
    all_drawings.append(drawings);
    total_number_of_drawings += drawings.size();
  }

  int layer_offset = 0;
  IndexMaskMemory memory;
  Array<IndexMask> points_per_layer_per_object(total_number_of_drawings);

  /* Count selected elements per layer per object and create TransData structs. */
  for (const int i : trans_data_contrainers.index_range()) {
    TransDataContainer &tc = trans_data_contrainers[i];

    const Vector<ed::greasepencil::MutableDrawingInfo> drawings = all_drawings[i];
    for (ed::greasepencil::MutableDrawingInfo info : drawings) {
      if (use_proportional_edit) {
        points_per_layer_per_object[layer_offset] = ed::greasepencil::retrieve_editable_points(
            *object, info.drawing, memory);
        tc.data_len += points_per_layer_per_object[layer_offset].size();
      }
      else {
        points_per_layer_per_object[layer_offset] =
            ed::greasepencil::retrieve_editable_and_selected_points(*object, info.drawing, memory);
        tc.data_len += points_per_layer_per_object[layer_offset].size();
      }

      layer_offset++;
    }

    if (tc.data_len > 0) {
      tc.data = MEM_cnew_array<TransData>(tc.data_len, __func__);
    }
  }

  /* Reuse the variable `layer_offset` */
  layer_offset = 0;

  /* Populate TransData structs. */
  for (const int i : trans_data_contrainers.index_range()) {
    TransDataContainer &tc = trans_data_contrainers[i];
    if (tc.data_len == 0) {
      continue;
    }
    Object *object_eval = DEG_get_evaluated_object(depsgraph, tc.obedit);
    GreasePencil &grease_pencil = *static_cast<GreasePencil *>(object_eval->data);
    Span<const bke::greasepencil::Layer *> layers = grease_pencil.layers();

    int layer_points_offset = 0;
<<<<<<< HEAD
    const Array<ed::greasepencil::MutableDrawingInfo> drawings = all_drawings[i];
=======
    const Vector<ed::greasepencil::MutableDrawingInfo> drawings = all_drawings[i];
>>>>>>> 24dc793c
    for (ed::greasepencil::MutableDrawingInfo info : drawings) {
      const bke::greasepencil::Layer &layer = *layers[info.layer_index];
      const float4x4 layer_space_to_world_space = layer.to_world_space(*object_eval);
      bke::CurvesGeometry &curves = info.drawing.strokes_for_write();
      const IndexMask points = points_per_layer_per_object[layer_offset];

      std::optional<MutableSpan<float>> value_attribute;
      if (t->mode == TFM_CURVE_SHRINKFATTEN) {
        MutableSpan<float> radii = info.drawing.radii_for_write();
        value_attribute = radii;
      }
      else if (t->mode == TFM_GPENCIL_OPACITY) {
        MutableSpan<float> opacities = info.drawing.opacities_for_write();
        value_attribute = opacities;
      }

      if (use_proportional_edit) {
        const IndexMask affected_strokes = ed::greasepencil::retrieve_editable_strokes(
            *object, info.drawing, memory);
        curve_populate_trans_data_structs(tc,
                                          curves,
                                          layer_space_to_world_space,
                                          value_attribute,
                                          points,
                                          true,
                                          affected_strokes,
                                          use_connected_only,
                                          layer_points_offset);
      }
      else {
        curve_populate_trans_data_structs(tc,
                                          curves,
                                          layer_space_to_world_space,
                                          value_attribute,
                                          points,
                                          false,
                                          {},
                                          use_connected_only,
                                          layer_points_offset);
      }

      layer_points_offset += points.size();
      layer_offset++;
    }
  }
}

static void recalcData_grease_pencil(TransInfo *t)
{
  bContext *C = t->context;
  Scene *scene = CTX_data_scene(C);

  const Span<TransDataContainer> trans_data_contrainers(t->data_container, t->data_container_len);
  for (const TransDataContainer &tc : trans_data_contrainers) {
    GreasePencil &grease_pencil = *static_cast<GreasePencil *>(tc.obedit->data);

    const Vector<ed::greasepencil::MutableDrawingInfo> drawings =
        ed::greasepencil::retrieve_editable_drawings(*scene, grease_pencil);
    for (ed::greasepencil::MutableDrawingInfo info : drawings) {
      bke::CurvesGeometry &curves = info.drawing.strokes_for_write();

      curves.calculate_bezier_auto_handles();
      curves.tag_positions_changed();
      info.drawing.tag_positions_changed();
    }

    DEG_id_tag_update(&grease_pencil.id, ID_RECALC_GEOMETRY);
  }
}

}  // namespace blender::ed::transform::greasepencil

/** \} */

TransConvertTypeInfo TransConvertType_GreasePencil = {
    /*flags*/ (T_EDIT | T_POINTS),
    /*create_trans_data*/ blender::ed::transform::greasepencil::createTransGreasePencilVerts,
    /*recalc_data*/ blender::ed::transform::greasepencil::recalcData_grease_pencil,
    /*special_aftertrans_update*/ nullptr,
};<|MERGE_RESOLUTION|>--- conflicted
+++ resolved
@@ -10,10 +10,6 @@
 
 #include "DEG_depsgraph_query.hh"
 
-<<<<<<< HEAD
-#include "ED_curves.hh"
-=======
->>>>>>> 24dc793c
 #include "ED_grease_pencil.hh"
 
 #include "transform.hh"
@@ -90,11 +86,7 @@
     Span<const bke::greasepencil::Layer *> layers = grease_pencil.layers();
 
     int layer_points_offset = 0;
-<<<<<<< HEAD
-    const Array<ed::greasepencil::MutableDrawingInfo> drawings = all_drawings[i];
-=======
     const Vector<ed::greasepencil::MutableDrawingInfo> drawings = all_drawings[i];
->>>>>>> 24dc793c
     for (ed::greasepencil::MutableDrawingInfo info : drawings) {
       const bke::greasepencil::Layer &layer = *layers[info.layer_index];
       const float4x4 layer_space_to_world_space = layer.to_world_space(*object_eval);
