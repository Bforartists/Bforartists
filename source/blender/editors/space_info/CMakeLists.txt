# $Id: CMakeLists.txt 12931 2007-12-17 18:20:48Z theeth $
# ***** BEGIN GPL LICENSE BLOCK *****
#
# This program is free software; you can redistribute it and/or
# modify it under the terms of the GNU General Public License
# as published by the Free Software Foundation; either version 2
# of the License, or (at your option) any later version.
#
# This program is distributed in the hope that it will be useful,
# but WITHOUT ANY WARRANTY; without even the implied warranty of
# MERCHANTABILITY or FITNESS FOR A PARTICULAR PURPOSE.  See the
# GNU General Public License for more details.
#
# You should have received a copy of the GNU General Public License
# along with this program; if not, write to the Free Software Foundation,
# Inc., 51 Franklin Street, Fifth Floor, Boston, MA 02110-1301, USA.
#
# Contributor(s): Jacques Beaurain.
#
# ***** END GPL LICENSE BLOCK *****

set(INC
	../include
	../../blenfont
	../../blenkernel
	../../blenloader
	../../blenlib
	../../imbuf
<<<<<<< HEAD
	../../bmesh
	../include
	../../../../intern/guardedalloc
=======
>>>>>>> f4691c11
	../../makesdna
	../../makesrna
	../../windowmanager
	../../../../intern/guardedalloc
)

set(SRC
	info_ops.c
	info_stats.c
	info_draw.c
	info_report.c
	textview.c
	space_info.c

	info_intern.h
	textview.h
)

blender_add_lib(bf_editor_space_info "${SRC}" "${INC}")<|MERGE_RESOLUTION|>--- conflicted
+++ resolved
@@ -26,12 +26,7 @@
 	../../blenloader
 	../../blenlib
 	../../imbuf
-<<<<<<< HEAD
 	../../bmesh
-	../include
-	../../../../intern/guardedalloc
-=======
->>>>>>> f4691c11
 	../../makesdna
 	../../makesrna
 	../../windowmanager
