--- conflicted
+++ resolved
@@ -210,12 +210,8 @@
      0,
      "Write files to original location (overwrite existing files)",
      ""},
-<<<<<<< HEAD
     /*{PF_KEEP, "KEEP", 0, "Disable Auto-pack, keep all packed files", ""},*/  // bfa - disabled this nonsense menu item. Abandon by move the mouse out of menu. And auto-pack is a checkbox in same menu.
-=======
-    {PF_KEEP, "KEEP", 0, "Disable Auto-pack, keep all packed files", ""},
     {PF_REMOVE, "REMOVE", 0, "Remove Pack", ""},
->>>>>>> 4ae97358
     /* {PF_ASK, "ASK", 0, "Ask for each file", ""}, */
     {0, NULL, 0, NULL, NULL},
 };
