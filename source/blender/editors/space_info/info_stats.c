--- conflicted
+++ resolved
@@ -520,9 +520,6 @@
 	s = stats->infostr;
 	ofs = 0;
 
-<<<<<<< HEAD
-	// ofs += BLI_snprintf(s + ofs, MAX_INFO_LEN - ofs, "%s | ", versionstr); // bfa - this prints the version number to the title bar.
-=======
 	if (object_mode == OB_MODE_OBJECT) {
 		ofs += BLI_snprintf(s + ofs, MAX_INFO_LEN - ofs, "%s | ", BKE_collection_ui_name_get(layer_collection->collection));
 	}
@@ -530,7 +527,6 @@
 	if (ob) {
 		ofs += BLI_snprintf(s + ofs, MAX_INFO_LEN - ofs, "%s | ", ob->id.name + 2);
 	}
->>>>>>> b77836f9
 
 	if (obedit) {
 		if (BKE_keyblock_from_object(obedit))
