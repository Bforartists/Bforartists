/*
 * This program is free software; you can redistribute it and/or
 * modify it under the terms of the GNU General Public License
 * as published by the Free Software Foundation; either version 2
 * of the License, or (at your option) any later version.
 *
 * This program is distributed in the hope that it will be useful,
 * but WITHOUT ANY WARRANTY; without even the implied warranty of
 * MERCHANTABILITY or FITNESS FOR A PARTICULAR PURPOSE.  See the
 * GNU General Public License for more details.
 *
 * You should have received a copy of the GNU General Public License
 * along with this program; if not, write to the Free Software Foundation,
 * Inc., 51 Franklin Street, Fifth Floor, Boston, MA 02110-1301, USA.
 */

/** \file
 * \ingroup spinfo
 */

#include <stdio.h>
#include <string.h>

#include "MEM_guardedalloc.h"

#include "DNA_armature_types.h"
#include "DNA_collection_types.h"
#include "DNA_curve_types.h"
#include "DNA_gpencil_types.h"
#include "DNA_lattice_types.h"
#include "DNA_mesh_types.h"
#include "DNA_meta_types.h"
#include "DNA_scene_types.h"
#include "DNA_windowmanager_types.h"

#include "BLF_api.h"

#include "BLI_listbase.h"
#include "BLI_math.h"
#include "BLI_string.h"
#include "BLI_utildefines.h"

#include "BLT_translation.h"

#include "BKE_blender_version.h"
#include "BKE_curve.h"
#include "BKE_displist.h"
#include "BKE_editmesh.h"
#include "BKE_gpencil.h"
#include "BKE_key.h"
#include "BKE_layer.h"
#include "BKE_main.h"
#include "BKE_object.h"
#include "BKE_paint.h"
#include "BKE_particle.h"
#include "BKE_scene.h"
#include "BKE_subdiv_ccg.h"

#include "DEG_depsgraph_query.h"

#include "ED_armature.h"
#include "ED_info.h"

#include "UI_resources.h"

#include "GPU_extensions.h"

#define MAX_INFO_NUM_LEN 16

typedef struct SceneStats {
  uint64_t totvert, totvertsel;
  uint64_t totedge, totedgesel;
  uint64_t totface, totfacesel;
  uint64_t totbone, totbonesel;
  uint64_t totobj, totobjsel;
  uint64_t totlamp, totlampsel;
  uint64_t tottri;
  uint64_t totgplayer, totgpframe, totgpstroke, totgppoint;
} SceneStats;

typedef struct SceneStatsFmt {
  /* Totals */
  char totvert[MAX_INFO_NUM_LEN], totvertsel[MAX_INFO_NUM_LEN];
  char totface[MAX_INFO_NUM_LEN], totfacesel[MAX_INFO_NUM_LEN];
  char totedge[MAX_INFO_NUM_LEN], totedgesel[MAX_INFO_NUM_LEN];
  char totbone[MAX_INFO_NUM_LEN], totbonesel[MAX_INFO_NUM_LEN];
  char totobj[MAX_INFO_NUM_LEN], totobjsel[MAX_INFO_NUM_LEN];
  char totlamp[MAX_INFO_NUM_LEN], totlampsel[MAX_INFO_NUM_LEN];
  char tottri[MAX_INFO_NUM_LEN];
  char totgplayer[MAX_INFO_NUM_LEN], totgpframe[MAX_INFO_NUM_LEN];
  char totgpstroke[MAX_INFO_NUM_LEN], totgppoint[MAX_INFO_NUM_LEN];
} SceneStatsFmt;

static bool stats_mesheval(Mesh *me_eval, bool is_selected, SceneStats *stats)
{
  if (me_eval == NULL) {
    return false;
  }

  int totvert, totedge, totface, totloop;
  if (me_eval->runtime.subdiv_ccg != NULL) {
    const SubdivCCG *subdiv_ccg = me_eval->runtime.subdiv_ccg;
    BKE_subdiv_ccg_topology_counters(subdiv_ccg, &totvert, &totedge, &totface, &totloop);
  }
  else {
    totvert = me_eval->totvert;
    totedge = me_eval->totedge;
    totface = me_eval->totpoly;
    totloop = me_eval->totloop;
  }

  stats->totvert += totvert;
  stats->totedge += totedge;
  stats->totface += totface;
  stats->tottri += poly_to_tri_count(totface, totloop);

  if (is_selected) {
    stats->totvertsel += totvert;
    stats->totfacesel += totface;
  }
  return true;
}

static void stats_object(Object *ob, SceneStats *stats, GSet *objects_gset)
{
  if ((ob->base_flag & BASE_VISIBLE_VIEWLAYER) == 0) {
    return;
  }

  const bool is_selected = (ob->base_flag & BASE_SELECTED) != 0;

  stats->totobj++;
  if (is_selected) {
    stats->totobjsel++;
  }

  switch (ob->type) {
    case OB_MESH: {
      /* we assume evaluated mesh is already built, this strictly does stats now. */
      Mesh *me_eval = BKE_object_get_evaluated_mesh(ob);
      if (!BLI_gset_add(objects_gset, me_eval)) {
        break;
      }
      stats_mesheval(me_eval, is_selected, stats);
      break;
    }
    case OB_LAMP:
      stats->totlamp++;
      if (is_selected) {
        stats->totlampsel++;
      }
      break;
    case OB_SURF:
    case OB_CURVE:
    case OB_FONT: {
      Mesh *me_eval = BKE_object_get_evaluated_mesh(ob);
      if ((me_eval != NULL) && !BLI_gset_add(objects_gset, me_eval)) {
        break;
      }

      if (stats_mesheval(me_eval, is_selected, stats)) {
        break;
      }
      ATTR_FALLTHROUGH; /* Fallthrough to displist. */
    }
    case OB_MBALL: {
      int totv = 0, totf = 0, tottri = 0;

      if (ob->runtime.curve_cache && ob->runtime.curve_cache->disp.first) {
        /* Note: We only get the same curve_cache for instances of the same curve/font/...
         * For simple linked duplicated objects, each has its own dispList. */
        if (!BLI_gset_add(objects_gset, ob->runtime.curve_cache)) {
          break;
        }

        BKE_displist_count(&ob->runtime.curve_cache->disp, &totv, &totf, &tottri);
      }

      stats->totvert += totv;
      stats->totface += totf;
      stats->tottri += tottri;

      if (is_selected) {
        stats->totvertsel += totv;
        stats->totfacesel += totf;
      }
      break;
    }
    case OB_GPENCIL: {
      if (is_selected) {
        bGPdata *gpd = (bGPdata *)ob->data;
        if (!BLI_gset_add(objects_gset, gpd)) {
          break;
        }
        /* GPXX Review if we can move to other place when object change
         * maybe to depsgraph evaluation
         */
        BKE_gpencil_stats_update(gpd);

        stats->totgplayer += gpd->totlayer;
        stats->totgpframe += gpd->totframe;
        stats->totgpstroke += gpd->totstroke;
        stats->totgppoint += gpd->totpoint;
      }
      break;
    }
    case OB_HAIR:
    case OB_POINTCLOUD:
    case OB_VOLUME: {
      break;
    }
  }
}

static void stats_object_edit(Object *obedit, SceneStats *stats)
{
  if (obedit->type == OB_MESH) {
    BMEditMesh *em = BKE_editmesh_from_object(obedit);

    stats->totvert += em->bm->totvert;
    stats->totvertsel += em->bm->totvertsel;

    stats->totedge += em->bm->totedge;
    stats->totedgesel += em->bm->totedgesel;

    stats->totface += em->bm->totface;
    stats->totfacesel += em->bm->totfacesel;

    stats->tottri += em->tottri;
  }
  else if (obedit->type == OB_ARMATURE) {
    /* Armature Edit */
    bArmature *arm = obedit->data;
    EditBone *ebo;

    for (ebo = arm->edbo->first; ebo; ebo = ebo->next) {
      stats->totbone++;

      if ((ebo->flag & BONE_CONNECTED) && ebo->parent) {
        stats->totvert--;
      }

      if (ebo->flag & BONE_TIPSEL) {
        stats->totvertsel++;
      }
      if (ebo->flag & BONE_ROOTSEL) {
        stats->totvertsel++;
      }

      if (ebo->flag & BONE_SELECTED) {
        stats->totbonesel++;
      }

      /* if this is a connected child and it's parent is being moved, remove our root */
      if ((ebo->flag & BONE_CONNECTED) && (ebo->flag & BONE_ROOTSEL) && ebo->parent &&
          (ebo->parent->flag & BONE_TIPSEL)) {
        stats->totvertsel--;
      }

      stats->totvert += 2;
    }
  }
  else if (ELEM(obedit->type, OB_CURVE, OB_SURF)) { /* OB_FONT has no cu->editnurb */
    /* Curve Edit */
    Curve *cu = obedit->data;
    Nurb *nu;
    BezTriple *bezt;
    BPoint *bp;
    int a;
    ListBase *nurbs = BKE_curve_editNurbs_get(cu);

    for (nu = nurbs->first; nu; nu = nu->next) {
      if (nu->type == CU_BEZIER) {
        bezt = nu->bezt;
        a = nu->pntsu;
        while (a--) {
          stats->totvert += 3;
          if (bezt->f1 & SELECT) {
            stats->totvertsel++;
          }
          if (bezt->f2 & SELECT) {
            stats->totvertsel++;
          }
          if (bezt->f3 & SELECT) {
            stats->totvertsel++;
          }
          bezt++;
        }
      }
      else {
        bp = nu->bp;
        a = nu->pntsu * nu->pntsv;
        while (a--) {
          stats->totvert++;
          if (bp->f1 & SELECT) {
            stats->totvertsel++;
          }
          bp++;
        }
      }
    }
  }
  else if (obedit->type == OB_MBALL) {
    /* MetaBall Edit */
    MetaBall *mball = obedit->data;
    MetaElem *ml;

    for (ml = mball->editelems->first; ml; ml = ml->next) {
      stats->totvert++;
      if (ml->flag & SELECT) {
        stats->totvertsel++;
      }
    }
  }
  else if (obedit->type == OB_LATTICE) {
    /* Lattice Edit */
    Lattice *lt = obedit->data;
    Lattice *editlatt = lt->editlatt->latt;
    BPoint *bp;
    int a;

    bp = editlatt->def;

    a = editlatt->pntsu * editlatt->pntsv * editlatt->pntsw;
    while (a--) {
      stats->totvert++;
      if (bp->f1 & SELECT) {
        stats->totvertsel++;
      }
      bp++;
    }
  }
}

static void stats_object_pose(Object *ob, SceneStats *stats)
{
  if (ob->pose) {
    bArmature *arm = ob->data;
    bPoseChannel *pchan;

    for (pchan = ob->pose->chanbase.first; pchan; pchan = pchan->next) {
      stats->totbone++;
      if (pchan->bone && (pchan->bone->flag & BONE_SELECTED)) {
        if (pchan->bone->layer & arm->layer) {
          stats->totbonesel++;
        }
      }
    }
  }
}

static void stats_object_sculpt_dynamic_topology(Object *ob, SceneStats *stats)
{
  stats->totvert = ob->sculpt->bm->totvert;
  stats->tottri = ob->sculpt->bm->totface;
}

static bool stats_is_object_dynamic_topology_sculpt(Object *ob, const eObjectMode object_mode)
{
  return (ob && (object_mode & OB_MODE_SCULPT) && ob->sculpt && ob->sculpt->bm);
}

/* Statistics displayed in info header. Called regularly on scene changes. */
static void stats_update(Depsgraph *depsgraph, ViewLayer *view_layer)
{
  SceneStats stats = {0};
  Object *ob = OBACT(view_layer);
  Object *obedit = OBEDIT_FROM_VIEW_LAYER(view_layer);

  if (obedit) {
    /* Edit Mode */
    FOREACH_OBJECT_BEGIN (view_layer, ob_iter) {
      if (ob_iter->base_flag & BASE_VISIBLE_VIEWLAYER) {
        if (ob_iter->mode == OB_MODE_EDIT) {
          stats_object_edit(ob_iter, &stats);
          stats.totobjsel++;
        }
        stats.totobj++;
      }
    }
    FOREACH_OBJECT_END;
  }
  else if (ob && (ob->mode & OB_MODE_POSE)) {
    /* Pose Mode */
    stats_object_pose(ob, &stats);
  }
  else if (ob && stats_is_object_dynamic_topology_sculpt(ob, ob->mode)) {
    /* Dynamic-topology sculpt mode */
    stats_object_sculpt_dynamic_topology(ob, &stats);
  }
  else {
    /* Objects */
    GSet *objects_gset = BLI_gset_new(BLI_ghashutil_ptrhash, BLI_ghashutil_ptrcmp, __func__);
    DEG_OBJECT_ITER_FOR_RENDER_ENGINE_BEGIN (depsgraph, ob_iter) {
      stats_object(ob_iter, &stats, objects_gset);
    }
    DEG_OBJECT_ITER_FOR_RENDER_ENGINE_END;
    BLI_gset_free(objects_gset, NULL);
  }

  if (!view_layer->stats) {
    view_layer->stats = MEM_callocN(sizeof(SceneStats), "SceneStats");
  }

  *(view_layer->stats) = stats;
}

static const char *footer_string(ViewLayer *view_layer)
{
#define MAX_INFO_MEM_LEN 64
  char memstr[MAX_INFO_MEM_LEN];
  char gpumemstr[MAX_INFO_MEM_LEN] = "";
  char formatted_mem[15];
  size_t ofs = 0;

  uintptr_t mem_in_use = MEM_get_memory_in_use();

  /* get memory statistics */
  BLI_str_format_byte_unit(formatted_mem, mem_in_use, false);
  ofs = BLI_snprintf(memstr, MAX_INFO_MEM_LEN, TIP_("Mem: %s"), formatted_mem);

  if (GPU_mem_stats_supported()) {
    int gpu_free_mem, gpu_tot_memory;

    GPU_mem_stats_get(&gpu_tot_memory, &gpu_free_mem);

    BLI_str_format_byte_unit(formatted_mem, gpu_free_mem, false);
    ofs = BLI_snprintf(gpumemstr, MAX_INFO_MEM_LEN, TIP_(" | Free GPU Mem: %s"), formatted_mem);

    if (gpu_tot_memory) {
      BLI_str_format_byte_unit(formatted_mem, gpu_tot_memory, false);
      BLI_snprintf(gpumemstr + ofs, MAX_INFO_MEM_LEN - ofs, TIP_("/%s"), formatted_mem);
    }
  }

    BLI_snprintf(view_layer->footer_str,
               sizeof(view_layer->footer_str),
               "%s%s",
               gpumemstr,
<<<<<<< HEAD
               memstr);
  /*BLI_snprintf(view_layer->footer_str, sizeof(view_layer->footer_str), "%s%s | %s", memstr, gpumemstr, versionstr);*/ /* bfa - removed version string*/
=======
               BKE_blender_version_string());
>>>>>>> b0cc31d3

  return view_layer->footer_str;

#undef MAX_INFO_MEM_LEN
}

void ED_info_stats_clear(ViewLayer *view_layer)
{
  if (view_layer->stats) {
    MEM_freeN(view_layer->stats);
    view_layer->stats = NULL;
  }
}

const char *ED_info_footer_string(ViewLayer *view_layer)
{
  return footer_string(view_layer);
}

static void stats_row(int col1,
                      const char *key,
                      int col2,
                      const char *value1,
                      const char *value2,
                      int *y,
                      int height)
{
  *y -= height;
  BLF_draw_default(col1, *y, 0.0f, key, 128);
  char values[128];
  BLI_snprintf(values, sizeof(values), (value2) ? "%s / %s" : "%s", value1, value2);
  BLF_draw_default(col2, *y, 0.0f, values, sizeof(values));
}

void ED_info_draw_stats(
    Main *bmain, Scene *scene, ViewLayer *view_layer, int x, int *y, int height)
{
  /* Create stats if they don't already exist. */
  if (!view_layer->stats) {
    /* Do not not access dependency graph if interface is marked as locked. */
    wmWindowManager *wm = bmain->wm.first;
    if (wm->is_interface_locked) {
      return;
    }
    Depsgraph *depsgraph = BKE_scene_get_depsgraph(bmain, scene, view_layer, true);
    stats_update(depsgraph, view_layer);
  }

  SceneStats *stats = view_layer->stats;
  SceneStatsFmt stats_fmt;

  /* Generate formatted numbers. */
#define SCENE_STATS_FMT_INT(_id) BLI_str_format_uint64_grouped(stats_fmt._id, stats->_id)

  SCENE_STATS_FMT_INT(totvert);
  SCENE_STATS_FMT_INT(totvertsel);

  SCENE_STATS_FMT_INT(totedge);
  SCENE_STATS_FMT_INT(totedgesel);

  SCENE_STATS_FMT_INT(totface);
  SCENE_STATS_FMT_INT(totfacesel);

  SCENE_STATS_FMT_INT(totbone);
  SCENE_STATS_FMT_INT(totbonesel);

  SCENE_STATS_FMT_INT(totobj);
  SCENE_STATS_FMT_INT(totobjsel);

  SCENE_STATS_FMT_INT(totlamp);
  SCENE_STATS_FMT_INT(totlampsel);

  SCENE_STATS_FMT_INT(tottri);

  SCENE_STATS_FMT_INT(totgplayer);
  SCENE_STATS_FMT_INT(totgpframe);
  SCENE_STATS_FMT_INT(totgpstroke);
  SCENE_STATS_FMT_INT(totgppoint);

#undef SCENE_STATS_FMT_INT

  Object *ob = OBACT(view_layer);
  Object *obedit = OBEDIT_FROM_OBACT(ob);
  eObjectMode object_mode = ob ? ob->mode : OB_MODE_OBJECT;
  const int font_id = BLF_default();

  UI_FontThemeColor(font_id, TH_TEXT_HI);
  BLF_enable(font_id, BLF_SHADOW);
  BLF_shadow(font_id, 5, (const float[4]){0.0f, 0.0f, 0.0f, 1.0f});
  BLF_shadow_offset(font_id, 1, -1);

  /* Translated labels for each stat row. */
  enum {
    OBJ,
    VERTS,
    EDGES,
    FACES,
    TRIS,
    BONES,
    LAYERS,
    FRAMES,
    STROKES,
    POINTS,
    MAX_LABELS_COUNT
  };
  char labels[MAX_LABELS_COUNT][64];

  STRNCPY(labels[OBJ], IFACE_("Objects"));
  STRNCPY(labels[VERTS], IFACE_("Vertices"));
  STRNCPY(labels[EDGES], IFACE_("Edges"));
  STRNCPY(labels[FACES], IFACE_("Faces"));
  STRNCPY(labels[TRIS], IFACE_("Triangles"));
  STRNCPY(labels[BONES], IFACE_("Bones"));
  STRNCPY(labels[LAYERS], IFACE_("Layers"));
  STRNCPY(labels[FRAMES], IFACE_("Frames"));
  STRNCPY(labels[STROKES], IFACE_("Strokes"));
  STRNCPY(labels[POINTS], IFACE_("Points"));

  int longest_label = 0;
  int i;
  for (i = 0; i < MAX_LABELS_COUNT; ++i) {
    longest_label = max_ii(longest_label, BLF_width(font_id, labels[i], sizeof(labels[i])));
  }

  int col1 = x;
  int col2 = x + longest_label + (0.5f * U.widget_unit);

  /* Add some extra margin above this section. */
  *y -= (0.6f * height);

  if (object_mode == OB_MODE_OBJECT) {
    stats_row(col1, labels[OBJ], col2, stats_fmt.totobjsel, stats_fmt.totobj, y, height);
  }

  if (obedit) {
    if (obedit->type == OB_MESH) {
      stats_row(col1, labels[OBJ], col2, stats_fmt.totobjsel, stats_fmt.totobj, y, height);
      stats_row(col1, labels[VERTS], col2, stats_fmt.totvertsel, stats_fmt.totvert, y, height);
      stats_row(col1, labels[EDGES], col2, stats_fmt.totedgesel, stats_fmt.totedge, y, height);
      stats_row(col1, labels[FACES], col2, stats_fmt.totfacesel, stats_fmt.totface, y, height);
      stats_row(col1, labels[TRIS], col2, stats_fmt.tottri, NULL, y, height);
    }
    else if (obedit->type == OB_ARMATURE) {
      stats_row(col1, labels[VERTS], col2, stats_fmt.totvertsel, stats_fmt.totvert, y, height);
      stats_row(col1, labels[BONES], col2, stats_fmt.totbonesel, stats_fmt.totbone, y, height);
    }
    else {
      stats_row(col1, labels[VERTS], col2, stats_fmt.totvertsel, stats_fmt.totvert, y, height);
    }
  }
  else if (ob && (object_mode & OB_MODE_POSE)) {
    stats_row(col1, labels[BONES], col2, stats_fmt.totbonesel, stats_fmt.totbone, y, height);
  }
  else if ((ob) && (ob->type == OB_GPENCIL)) {
    stats_row(col1, labels[LAYERS], col2, stats_fmt.totgplayer, NULL, y, height);
    stats_row(col1, labels[FRAMES], col2, stats_fmt.totgpframe, NULL, y, height);
    stats_row(col1, labels[STROKES], col2, stats_fmt.totgpstroke, NULL, y, height);
    stats_row(col1, labels[POINTS], col2, stats_fmt.totgppoint, NULL, y, height);
  }
  else if (stats_is_object_dynamic_topology_sculpt(ob, object_mode)) {
    stats_row(col1, labels[VERTS], col2, stats_fmt.totvert, NULL, y, height);
    stats_row(col1, labels[TRIS], col2, stats_fmt.tottri, NULL, y, height);
  }
  else {
    stats_row(col1, labels[VERTS], col2, stats_fmt.totvert, NULL, y, height);
    stats_row(col1, labels[EDGES], col2, stats_fmt.totedge, NULL, y, height);
    stats_row(col1, labels[FACES], col2, stats_fmt.totface, NULL, y, height);
    stats_row(col1, labels[TRIS], col2, stats_fmt.tottri, NULL, y, height);
  }

  BLF_disable(font_id, BLF_SHADOW);
}<|MERGE_RESOLUTION|>--- conflicted
+++ resolved
@@ -437,12 +437,8 @@
                sizeof(view_layer->footer_str),
                "%s%s",
                gpumemstr,
-<<<<<<< HEAD
                memstr);
-  /*BLI_snprintf(view_layer->footer_str, sizeof(view_layer->footer_str), "%s%s | %s", memstr, gpumemstr, versionstr);*/ /* bfa - removed version string*/
-=======
-               BKE_blender_version_string());
->>>>>>> b0cc31d3
+  /*BLI_snprintf(view_layer->footer_str, sizeof(view_layer->footer_str), "%s%s | %s", memstr, gpumemstr, BKE_blender_version_string());*/ /* bfa - removed version string*/
 
   return view_layer->footer_str;
 
