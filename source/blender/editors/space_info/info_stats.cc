--- conflicted
+++ resolved
@@ -719,16 +719,7 @@
     if (info[0]) {
       ofs += BLI_snprintf_rlen(info + ofs, len - ofs, " | ");
     }
-<<<<<<< HEAD
-    /*ofs += BLI_snprintf_rlen(info + ofs, len - ofs, TIP_("%s"), BKE_blender_version_string());*/
-    ofs += BLI_snprintf_rlen(
-        info + ofs,
-        len - ofs,
-        TIP_("%s"),
-        BKE_bforartists_version_string()); /*bfa - bforartists version string*/
-=======
-    ofs += BLI_snprintf_rlen(info + ofs, len - ofs, RPT_("%s"), BKE_blender_version_string());
->>>>>>> d3bffe7d
+    ofs += BLI_snprintf_rlen(info + ofs, len - ofs, RPT_("%s"), BKE_bforartists_version_string());
   }
 
   return info;
