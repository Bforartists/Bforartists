/* SPDX-FileCopyrightText: 2023 Blender Authors
 *
 * SPDX-License-Identifier: GPL-2.0-or-later */

/** \file
 * \ingroup spinfo
 */

#include <cstdio>
#include <cstring>

#include "MEM_guardedalloc.h"

#include "DNA_armature_types.h"
#include "DNA_curve_types.h"
#include "DNA_gpencil_legacy_types.h"
#include "DNA_grease_pencil_types.h"
#include "DNA_lattice_types.h"
#include "DNA_mesh_types.h"
#include "DNA_meta_types.h"
#include "DNA_scene_types.h"
#include "DNA_space_types.h"
#include "DNA_windowmanager_types.h"

#include "BLF_api.hh"

#include "BLI_listbase.h"
#include "BLI_math_geom.h"
#include "BLI_span.hh"
#include "BLI_string.h"
#include "BLI_string_utf8.h"
#include "BLI_timecode.h"
#include "BLI_utildefines.h"

#include "BLT_translation.hh"

#include "BKE_action.h"
#include "BKE_armature.hh"
#include "BKE_blender_version.h"
#include "BKE_curve.hh"
#include "BKE_curves.hh"
#include "BKE_editmesh.hh"
#include "BKE_gpencil_legacy.h"
#include "BKE_grease_pencil.hh"
#include "BKE_key.hh"
#include "BKE_layer.hh"
#include "BKE_main.hh"
#include "BKE_mesh.hh"
#include "BKE_object.hh"
#include "BKE_paint.hh"
#include "BKE_pbvh_api.hh"
#include "BKE_scene.hh"
#include "BKE_subdiv_ccg.hh"
#include "BKE_subdiv_modifier.hh"

#include "DEG_depsgraph_query.hh"

#include "ED_info.hh"

#include "WM_api.hh"

#include "UI_resources.hh"

#include "GPU_capabilities.h"

ENUM_OPERATORS(eUserpref_StatusBar_Flag, STATUSBAR_SHOW_VERSION)

struct SceneStats {
  uint64_t totvert, totvertsel, totvertsculpt;
  uint64_t totedge, totedgesel;
  uint64_t totface, totfacesel, totfacesculpt;
  uint64_t totbone, totbonesel;
  uint64_t totobj, totobjsel;
  uint64_t totlamp, totlampsel;
  uint64_t tottri, tottrisel;
  uint64_t totgplayer, totgpframe, totgpstroke, totgppoint;
};

struct SceneStatsFmt {
  /* Totals */
  char totvert[BLI_STR_FORMAT_UINT64_GROUPED_SIZE], totvertsel[BLI_STR_FORMAT_UINT64_GROUPED_SIZE],
      totvertsculpt[BLI_STR_FORMAT_UINT64_GROUPED_SIZE];
  char totface[BLI_STR_FORMAT_UINT64_GROUPED_SIZE], totfacesel[BLI_STR_FORMAT_UINT64_GROUPED_SIZE];
  char totedge[BLI_STR_FORMAT_UINT64_GROUPED_SIZE], totedgesel[BLI_STR_FORMAT_UINT64_GROUPED_SIZE],
      totfacesculpt[BLI_STR_FORMAT_UINT64_GROUPED_SIZE];
  char totbone[BLI_STR_FORMAT_UINT64_GROUPED_SIZE], totbonesel[BLI_STR_FORMAT_UINT64_GROUPED_SIZE];
  char totobj[BLI_STR_FORMAT_UINT64_GROUPED_SIZE], totobjsel[BLI_STR_FORMAT_UINT64_GROUPED_SIZE];
  char totlamp[BLI_STR_FORMAT_UINT64_GROUPED_SIZE], totlampsel[BLI_STR_FORMAT_UINT64_GROUPED_SIZE];
  char tottri[BLI_STR_FORMAT_UINT64_GROUPED_SIZE], tottrisel[BLI_STR_FORMAT_UINT64_GROUPED_SIZE];
  char totgplayer[BLI_STR_FORMAT_UINT64_GROUPED_SIZE],
      totgpframe[BLI_STR_FORMAT_UINT64_GROUPED_SIZE];
  char totgpstroke[BLI_STR_FORMAT_UINT64_GROUPED_SIZE],
      totgppoint[BLI_STR_FORMAT_UINT64_GROUPED_SIZE];
};

static bool stats_mesheval(const Mesh *me_eval, bool is_selected, SceneStats *stats)
{
  if (me_eval == nullptr) {
    return false;
  }

  int totvert, totedge, totface, totloop;

  const SubsurfRuntimeData *subsurf_runtime_data = me_eval->runtime->subsurf_runtime_data;

  if (const std::unique_ptr<SubdivCCG> &subdiv_ccg = me_eval->runtime->subdiv_ccg) {
    BKE_subdiv_ccg_topology_counters(*subdiv_ccg, totvert, totedge, totface, totloop);
  }
  else if (subsurf_runtime_data && subsurf_runtime_data->resolution != 0) {
    totvert = subsurf_runtime_data->stats_totvert;
    totedge = subsurf_runtime_data->stats_totedge;
    totface = subsurf_runtime_data->stats_faces_num;
    totloop = subsurf_runtime_data->stats_totloop;
  }
  else {
    totvert = me_eval->verts_num;
    totedge = me_eval->edges_num;
    totface = me_eval->faces_num;
    totloop = me_eval->corners_num;
  }

  stats->totvert += totvert;
  stats->totedge += totedge;
  stats->totface += totface;

  const int tottri = poly_to_tri_count(totface, totloop);
  stats->tottri += tottri;

  if (is_selected) {
    stats->totvertsel += totvert;
    stats->totedgesel += totedge;
    stats->totfacesel += totface;
    stats->tottrisel += tottri;
  }
  return true;
}

static void stats_object(Object *ob,
                         const View3D *v3d_local,
                         SceneStats *stats,
                         GSet *objects_gset)
{
  if ((ob->base_flag & BASE_ENABLED_AND_VISIBLE_IN_DEFAULT_VIEWPORT) == 0) {
    return;
  }

  if (v3d_local && !BKE_object_is_visible_in_viewport(v3d_local, ob)) {
    return;
  }

  const bool is_selected = (ob->base_flag & BASE_SELECTED) != 0;

  stats->totobj++;
  if (is_selected) {
    stats->totobjsel++;
  }

  switch (ob->type) {
    case OB_MESH: {
      /* we assume evaluated mesh is already built, this strictly does stats now. */
      const Mesh *me_eval = BKE_object_get_evaluated_mesh_no_subsurf(ob);
      if (!BLI_gset_add(objects_gset, (void *)me_eval)) {
        break;
      }
      stats_mesheval(me_eval, is_selected, stats);
      break;
    }
    case OB_LAMP:
      stats->totlamp++;
      if (is_selected) {
        stats->totlampsel++;
      }
      break;
    case OB_GPENCIL_LEGACY: {
      if (is_selected) {
        bGPdata *gpd = (bGPdata *)ob->data;
        if (!BLI_gset_add(objects_gset, gpd)) {
          break;
        }
        /* GPXX Review if we can move to other place when object change
         * maybe to depsgraph evaluation
         */
        BKE_gpencil_stats_update(gpd);

        stats->totgplayer += gpd->totlayer;
        stats->totgpframe += gpd->totframe;
        stats->totgpstroke += gpd->totstroke;
        stats->totgppoint += gpd->totpoint;
      }
      break;
    }
    case OB_GREASE_PENCIL: {
      if (!is_selected) {
        break;
      }

      const GreasePencil *grease_pencil = static_cast<GreasePencil *>(ob->data);

      for (const GreasePencilDrawingBase *drawing_base : grease_pencil->drawings()) {
        const GreasePencilDrawing *drawing = reinterpret_cast<const GreasePencilDrawing *>(
            drawing_base);
        const blender::bke::CurvesGeometry &curves = drawing->wrap().strokes();

        stats->totgppoint += curves.points_num();
        stats->totgpstroke += curves.curves_num();
      }

      for (const blender::bke::greasepencil::Layer *layer : grease_pencil->layers()) {
        stats->totgpframe += layer->frames().size();
      }

      stats->totgplayer += grease_pencil->layers().size();
      break;
    }
    case OB_CURVES:
    case OB_POINTCLOUD:
    case OB_VOLUME: {
      break;
    }
  }
}

static void stats_object_edit(Object *obedit, SceneStats *stats)
{
  if (obedit->type == OB_MESH) {
    BMEditMesh *em = BKE_editmesh_from_object(obedit);

    stats->totvert += em->bm->totvert;
    stats->totvertsel += em->bm->totvertsel;

    stats->totedge += em->bm->totedge;
    stats->totedgesel += em->bm->totedgesel;

    stats->totface += em->bm->totface;
    stats->totfacesel += em->bm->totfacesel;

    stats->tottri += em->tottri;
  }
  else if (obedit->type == OB_ARMATURE) {
    /* Armature Edit */
    bArmature *arm = static_cast<bArmature *>(obedit->data);

    LISTBASE_FOREACH (EditBone *, ebo, arm->edbo) {
      stats->totbone++;

      if ((ebo->flag & BONE_CONNECTED) && ebo->parent) {
        stats->totvert--;
      }

      if (ebo->flag & BONE_TIPSEL) {
        stats->totvertsel++;
      }
      if (ebo->flag & BONE_ROOTSEL) {
        stats->totvertsel++;
      }

      if (ebo->flag & BONE_SELECTED) {
        stats->totbonesel++;
      }

      /* if this is a connected child and its parent is being moved, remove our root */
      if ((ebo->flag & BONE_CONNECTED) && (ebo->flag & BONE_ROOTSEL) && ebo->parent &&
          (ebo->parent->flag & BONE_TIPSEL))
      {
        stats->totvertsel--;
      }

      stats->totvert += 2;
    }
  }
  else if (ELEM(obedit->type, OB_CURVES_LEGACY, OB_SURF)) { /* OB_FONT has no cu->editnurb */
    /* Curve Edit */
    Curve *cu = static_cast<Curve *>(obedit->data);
    BezTriple *bezt;
    BPoint *bp;
    int a;
    ListBase *nurbs = BKE_curve_editNurbs_get(cu);

    LISTBASE_FOREACH (Nurb *, nu, nurbs) {
      if (nu->type == CU_BEZIER) {
        bezt = nu->bezt;
        a = nu->pntsu;
        while (a--) {
          stats->totvert += 3;
          if (bezt->f1 & SELECT) {
            stats->totvertsel++;
          }
          if (bezt->f2 & SELECT) {
            stats->totvertsel++;
          }
          if (bezt->f3 & SELECT) {
            stats->totvertsel++;
          }
          bezt++;
        }
      }
      else {
        bp = nu->bp;
        a = nu->pntsu * nu->pntsv;
        while (a--) {
          stats->totvert++;
          if (bp->f1 & SELECT) {
            stats->totvertsel++;
          }
          bp++;
        }
      }
    }
  }
  else if (obedit->type == OB_MBALL) {
    /* MetaBall Edit */
    MetaBall *mball = static_cast<MetaBall *>(obedit->data);

    LISTBASE_FOREACH (MetaElem *, ml, mball->editelems) {
      stats->totvert++;
      if (ml->flag & SELECT) {
        stats->totvertsel++;
      }
    }
  }
  else if (obedit->type == OB_LATTICE) {
    /* Lattice Edit */
    Lattice *lt = static_cast<Lattice *>(obedit->data);
    Lattice *editlatt = lt->editlatt->latt;
    BPoint *bp;
    int a;

    bp = editlatt->def;

    a = editlatt->pntsu * editlatt->pntsv * editlatt->pntsw;
    while (a--) {
      stats->totvert++;
      if (bp->f1 & SELECT) {
        stats->totvertsel++;
      }
      bp++;
    }
  }
}

static void stats_object_pose(const Object *ob, SceneStats *stats)
{
  if (ob->pose) {
    bArmature *arm = static_cast<bArmature *>(ob->data);

    LISTBASE_FOREACH (bPoseChannel *, pchan, &ob->pose->chanbase) {
      stats->totbone++;
      if (pchan->bone && (pchan->bone->flag & BONE_SELECTED)) {
        if (BKE_pose_is_bonecoll_visible(arm, pchan)) {
          stats->totbonesel++;
        }
      }
    }
  }
}

static bool stats_is_object_dynamic_topology_sculpt(const Object *ob)
{
  BLI_assert(ob->mode & OB_MODE_SCULPT);
  return (ob->sculpt && ob->sculpt->bm);
}

static void stats_object_sculpt(const Object *ob, SceneStats *stats)
{

  SculptSession *ss = ob->sculpt;

  if (ss == nullptr || ss->pbvh == nullptr) {
    return;
  }

  switch (BKE_pbvh_type(ss->pbvh)) {
    case PBVH_FACES:
      stats->totvertsculpt = ss->totvert;
      stats->totfacesculpt = ss->totfaces;
      break;
    case PBVH_BMESH:
      stats->totvertsculpt = ob->sculpt->bm->totvert;
      stats->tottri = ob->sculpt->bm->totface;
      break;
    case PBVH_GRIDS:
      stats->totvertsculpt = BKE_pbvh_get_grid_num_verts(ss->pbvh);
      stats->totfacesculpt = BKE_pbvh_get_grid_num_faces(ss->pbvh);
      break;
  }
}

/* Statistics displayed in info header. Called regularly on scene changes. */
static void stats_update(Depsgraph *depsgraph,
                         const Scene *scene,
                         ViewLayer *view_layer,
                         View3D *v3d_local,
                         SceneStats *stats)
{
  BKE_view_layer_synced_ensure(scene, view_layer);
  const Object *ob = BKE_view_layer_active_object_get(view_layer);
  const Object *obedit = BKE_view_layer_edit_object_get(view_layer);

  memset(stats, 0x0, sizeof(*stats));

  if (obedit) {
    /* Edit Mode. */
    FOREACH_OBJECT_BEGIN (scene, view_layer, ob_iter) {
      if (ob_iter->base_flag & BASE_ENABLED_AND_VISIBLE_IN_DEFAULT_VIEWPORT) {
        if (ob_iter->mode & OB_MODE_EDIT) {
          stats_object_edit(ob_iter, stats);
          stats->totobjsel++;
        }
        else {
          /* Skip hidden objects in local view that are not in edit-mode,
           * an exception for edit-mode, in most other modes these would be considered hidden. */
          if (v3d_local && !BKE_object_is_visible_in_viewport(v3d_local, ob_iter)) {
            continue;
          }
        }
        stats->totobj++;
      }
    }
    FOREACH_OBJECT_END;
  }
  else if (ob && (ob->mode & OB_MODE_POSE)) {
    /* Pose Mode. */
    FOREACH_OBJECT_BEGIN (scene, view_layer, ob_iter) {
      if (ob_iter->base_flag & BASE_ENABLED_AND_VISIBLE_IN_DEFAULT_VIEWPORT) {
        if (ob_iter->mode & OB_MODE_POSE) {
          stats_object_pose(ob_iter, stats);
          stats->totobjsel++;
        }
        else {
          /* See comment for edit-mode. */
          if (v3d_local && !BKE_object_is_visible_in_viewport(v3d_local, ob_iter)) {
            continue;
          }
        }
        stats->totobj++;
      }
    }
    FOREACH_OBJECT_END;
  }
  else if (ob && (ob->mode & OB_MODE_SCULPT)) {
    /* Sculpt Mode. */
    stats_object_sculpt(ob, stats);
  }
  else {
    /* Objects. */
    GSet *objects_gset = BLI_gset_new(BLI_ghashutil_ptrhash, BLI_ghashutil_ptrcmp, __func__);
    DEGObjectIterSettings deg_iter_settings{};
    deg_iter_settings.depsgraph = depsgraph;
    deg_iter_settings.flags = DEG_OBJECT_ITER_FOR_RENDER_ENGINE_FLAGS;
    DEG_OBJECT_ITER_BEGIN (&deg_iter_settings, ob_iter) {
      stats_object(ob_iter, v3d_local, stats, objects_gset);
    }
    DEG_OBJECT_ITER_END;
    BLI_gset_free(objects_gset, nullptr);
  }
}

void ED_info_stats_clear(wmWindowManager *wm, ViewLayer *view_layer)
{
  MEM_SAFE_FREE(view_layer->stats);

  LISTBASE_FOREACH (wmWindow *, win, &wm->windows) {
    ViewLayer *view_layer_test = WM_window_get_active_view_layer(win);
    if (view_layer != view_layer_test) {
      continue;
    }
    const bScreen *screen = WM_window_get_active_screen(win);
    LISTBASE_FOREACH (ScrArea *, area, &screen->areabase) {
      if (area->spacetype == SPACE_VIEW3D) {
        View3D *v3d = (View3D *)area->spacedata.first;
        if (v3d->localvd) {
          MEM_SAFE_FREE(v3d->runtime.local_stats);
        }
      }
    }
  }
}

static bool format_stats(
    Main *bmain, Scene *scene, ViewLayer *view_layer, View3D *v3d_local, SceneStatsFmt *stats_fmt)
{
  /* Create stats if they don't already exist. */
  SceneStats **stats_p = (v3d_local) ? &v3d_local->runtime.local_stats : &view_layer->stats;
  if (*stats_p == nullptr) {
    /* Don't access dependency graph if interface is marked as locked. */
    wmWindowManager *wm = (wmWindowManager *)bmain->wm.first;
    if (wm->runtime->is_interface_locked) {
      return false;
    }
    Depsgraph *depsgraph = BKE_scene_ensure_depsgraph(bmain, scene, view_layer);
    *stats_p = (SceneStats *)MEM_mallocN(sizeof(SceneStats), __func__);
    stats_update(depsgraph, scene, view_layer, v3d_local, *stats_p);
  }

  SceneStats *stats = *stats_p;

  /* Generate formatted numbers. */
#define SCENE_STATS_FMT_INT(_id) BLI_str_format_uint64_grouped(stats_fmt->_id, stats->_id)

  SCENE_STATS_FMT_INT(totvert);
  SCENE_STATS_FMT_INT(totvertsel);
  SCENE_STATS_FMT_INT(totvertsculpt);

  SCENE_STATS_FMT_INT(totedge);
  SCENE_STATS_FMT_INT(totedgesel);

  SCENE_STATS_FMT_INT(totface);
  SCENE_STATS_FMT_INT(totfacesel);
  SCENE_STATS_FMT_INT(totfacesculpt);

  SCENE_STATS_FMT_INT(totbone);
  SCENE_STATS_FMT_INT(totbonesel);

  SCENE_STATS_FMT_INT(totobj);
  SCENE_STATS_FMT_INT(totobjsel);

  SCENE_STATS_FMT_INT(totlamp);
  SCENE_STATS_FMT_INT(totlampsel);

  SCENE_STATS_FMT_INT(tottri);
  SCENE_STATS_FMT_INT(tottrisel);

  SCENE_STATS_FMT_INT(totgplayer);
  SCENE_STATS_FMT_INT(totgpframe);
  SCENE_STATS_FMT_INT(totgpstroke);
  SCENE_STATS_FMT_INT(totgppoint);

#undef SCENE_STATS_FMT_INT
  return true;
}

static void get_stats_string(char *info,
                             int len,
                             size_t *ofs,
                             const Scene *scene,
                             ViewLayer *view_layer,
                             SceneStatsFmt *stats_fmt)
{
  BKE_view_layer_synced_ensure(scene, view_layer);
  Object *ob = BKE_view_layer_active_object_get(view_layer);
  Object *obedit = OBEDIT_FROM_OBACT(ob);
  eObjectMode object_mode = ob ? (eObjectMode)ob->mode : OB_MODE_OBJECT;
  LayerCollection *layer_collection = BKE_view_layer_active_collection_get(view_layer);

  if (object_mode == OB_MODE_OBJECT) {
    *ofs += BLI_snprintf_rlen(info + *ofs,
                              len - *ofs,
                              "%s | ",
                              BKE_collection_ui_name_get(layer_collection->collection));
  }

  if (ob) {
    *ofs += BLI_snprintf_rlen(info + *ofs, len - *ofs, "%s | ", ob->id.name + 2);
  }

  if (obedit) {
    if (BKE_keyblock_from_object(obedit)) {
      *ofs += BLI_strncpy_rlen(info + *ofs, IFACE_("(Key) "), len - *ofs);
    }

    if (obedit->type == OB_MESH) {
      *ofs += BLI_snprintf_rlen(info + *ofs,
                                len - *ofs,

                                IFACE_("Verts:%s/%s | Edges:%s/%s | Faces:%s/%s | Tris:%s"),
                                stats_fmt->totvertsel,
                                stats_fmt->totvert,
                                stats_fmt->totedgesel,
                                stats_fmt->totedge,
                                stats_fmt->totfacesel,
                                stats_fmt->totface,
                                stats_fmt->tottri);
    }
    else if (obedit->type == OB_ARMATURE) {
      *ofs += BLI_snprintf_rlen(info + *ofs,
                                len - *ofs,

                                IFACE_("Joints:%s/%s | Bones:%s/%s"),
                                stats_fmt->totvertsel,
                                stats_fmt->totvert,
                                stats_fmt->totbonesel,
                                stats_fmt->totbone);
    }
    else {
      *ofs += BLI_snprintf_rlen(info + *ofs,
                                len - *ofs,
                                IFACE_("Verts:%s/%s"),
                                stats_fmt->totvertsel,
                                stats_fmt->totvert);
    }
  }
  else if (ob && (object_mode & OB_MODE_POSE)) {
    *ofs += BLI_snprintf_rlen(
        info + *ofs, len - *ofs, IFACE_("Bones:%s/%s"), stats_fmt->totbonesel, stats_fmt->totbone);
  }
  else if ((ob) && (ob->type == OB_GPENCIL_LEGACY)) {
    *ofs += BLI_snprintf_rlen(info + *ofs,
                              len - *ofs,

                              IFACE_("Layers:%s | Frames:%s | Strokes:%s | Points:%s"),
                              stats_fmt->totgplayer,
                              stats_fmt->totgpframe,
                              stats_fmt->totgpstroke,
                              stats_fmt->totgppoint);
  }
  else if (ob && (object_mode & OB_MODE_SCULPT)) {
    if (stats_is_object_dynamic_topology_sculpt(ob)) {
      *ofs += BLI_snprintf_rlen(info + *ofs,
                                len - *ofs,

                                IFACE_("Verts:%s | Tris:%s"),
                                stats_fmt->totvertsculpt,
                                stats_fmt->tottri);
    }
    else {
      *ofs += BLI_snprintf_rlen(info + *ofs,
                                len - *ofs,

                                IFACE_("Verts:%s | Faces:%s"),
                                stats_fmt->totvertsculpt,
                                stats_fmt->totfacesculpt);
    }
  }
  else {
    *ofs += BLI_snprintf_rlen(info + *ofs,
                              len - *ofs,

                              IFACE_("Verts:%s | Faces:%s | Tris:%s"),
                              stats_fmt->totvert,
                              stats_fmt->totface,
                              stats_fmt->tottri);
  }

  if (!STREQ(&stats_fmt->totobj[0], "0")) {
    *ofs += BLI_snprintf_rlen(info + *ofs,
                              len - *ofs,

                              IFACE_(" | Objects:%s/%s"),
                              stats_fmt->totobjsel,
                              stats_fmt->totobj);
  }
}

const char *ED_info_statusbar_string_ex(Main *bmain,
                                        Scene *scene,
                                        ViewLayer *view_layer,
                                        const char statusbar_flag)
{
  char formatted_mem[BLI_STR_FORMAT_INT64_BYTE_UNIT_SIZE];
  size_t ofs = 0;
  static char info[256];
  int len = sizeof(info);

  info[0] = '\0';

  /* Scene statistics. */
  if (statusbar_flag & STATUSBAR_SHOW_STATS) {
    SceneStatsFmt stats_fmt;
    if (format_stats(bmain, scene, view_layer, nullptr, &stats_fmt)) {
      get_stats_string(info + ofs, len, &ofs, scene, view_layer, &stats_fmt);
    }
  }

  /* Scene Duration. */
  if (statusbar_flag & STATUSBAR_SHOW_SCENE_DURATION) {
    if (info[0]) {
      ofs += BLI_snprintf_rlen(info + ofs, len - ofs, " | ");
    }
    const int relative_current_frame = (scene->r.cfra - scene->r.sfra) + 1;
    const int frame_count = (scene->r.efra - scene->r.sfra) + 1;
    char timecode[32];
    BLI_timecode_string_from_time(
        timecode, sizeof(timecode), -2, FRA2TIME(frame_count), FPS, U.timecode_style);
    ofs += BLI_snprintf_rlen(info + ofs,
                             len - ofs,

                             IFACE_("Duration: %s (Frame %i/%i)"),
                             timecode,
                             relative_current_frame,
                             frame_count);
  }

  /* Memory status. */
  if (statusbar_flag & STATUSBAR_SHOW_MEMORY) {
    if (info[0]) {
      ofs += BLI_snprintf_rlen(info + ofs, len - ofs, " | ");
    }
    uintptr_t mem_in_use = MEM_get_memory_in_use();
    BLI_str_format_byte_unit(formatted_mem, mem_in_use, false);
    ofs += BLI_snprintf_rlen(info + ofs, len, IFACE_("Memory: %s"), formatted_mem);
  }

  /* GPU VRAM status. */
  if ((statusbar_flag & STATUSBAR_SHOW_VRAM) && GPU_mem_stats_supported()) {
    int gpu_free_mem_kb, gpu_tot_mem_kb;
    GPU_mem_stats_get(&gpu_tot_mem_kb, &gpu_free_mem_kb);
    float gpu_total_gb = gpu_tot_mem_kb / 1048576.0f;
    float gpu_free_gb = gpu_free_mem_kb / 1048576.0f;
    if (info[0]) {
      ofs += BLI_snprintf_rlen(info + ofs, len - ofs, " | ");
    }
    if (gpu_free_mem_kb && gpu_tot_mem_kb) {
      ofs += BLI_snprintf_rlen(info + ofs,
                               len - ofs,

                               IFACE_("VRAM: %.1f/%.1f GiB"),
                               gpu_total_gb - gpu_free_gb,
                               gpu_total_gb);
    }
    else {
      /* Can only show amount of GPU VRAM available. */
      ofs += BLI_snprintf_rlen(info + ofs, len - ofs, IFACE_("VRAM: %.1f GiB Free"), gpu_free_gb);
    }
  }

  /* Blender version. */
  if (statusbar_flag & STATUSBAR_SHOW_VERSION) {
    if (info[0]) {
      ofs += BLI_snprintf_rlen(info + ofs, len - ofs, " | ");
    }
<<<<<<< HEAD
    ofs += BLI_snprintf_rlen(info + ofs, len - ofs, IFACE_("%s"), BKE_bforartists_version_string());
=======
    ofs += BLI_snprintf_rlen(info + ofs, len - ofs, IFACE_("%s"), BKE_blender_version_string());
>>>>>>> 83744daf
  }

  return info;
}

const char *ED_info_statusbar_string(Main *bmain, Scene *scene, ViewLayer *view_layer)
{
  return ED_info_statusbar_string_ex(bmain, scene, view_layer, U.statusbar_flag);
}

const char *ED_info_statistics_string(Main *bmain, Scene *scene, ViewLayer *view_layer)
{
  const eUserpref_StatusBar_Flag statistics_status_bar_flag = STATUSBAR_SHOW_STATS |
                                                              STATUSBAR_SHOW_MEMORY |
                                                              STATUSBAR_SHOW_VERSION |
                                                              STATUSBAR_SHOW_SCENE_DURATION;

  return ED_info_statusbar_string_ex(bmain, scene, view_layer, statistics_status_bar_flag);
}

static void stats_row(int col1,
                      const char *key,
                      int col2,
                      const char *value1,
                      const char *value2,
                      int *y,
                      int height)
{
  *y -= height;
  BLF_draw_default_shadowed(col1, *y, 0.0f, key, 128);
  char values[128];
  SNPRINTF(values, (value2) ? "%s / %s" : "%s", value1, value2);
  BLF_draw_default_shadowed(col2, *y, 0.0f, values, sizeof(values));
}

void ED_info_draw_stats(
    Main *bmain, Scene *scene, ViewLayer *view_layer, View3D *v3d_local, int x, int *y, int height)
{
  BLI_assert(v3d_local == nullptr || v3d_local->localvd != nullptr);
  SceneStatsFmt stats_fmt;
  if (!format_stats(bmain, scene, view_layer, v3d_local, &stats_fmt)) {
    return;
  }

  BKE_view_layer_synced_ensure(scene, view_layer);
  Object *ob = BKE_view_layer_active_object_get(view_layer);
  Object *obedit = OBEDIT_FROM_OBACT(ob);
  eObjectMode object_mode = ob ? (eObjectMode)ob->mode : OB_MODE_OBJECT;
  const int font_id = BLF_default();

  UI_FontThemeColor(font_id, TH_TEXT_HI);

  /* Translated labels for each stat row. */
  enum {
    OBJ,
    VERTS,
    EDGES,
    FACES,
    TRIS,
    JOINTS,
    BONES,
    LAYERS,
    FRAMES,
    STROKES,
    POINTS,
    LIGHTS,
    MAX_LABELS_COUNT
  };
  char labels[MAX_LABELS_COUNT][64];

  STRNCPY_UTF8(labels[OBJ], IFACE_("Objects"));
  STRNCPY_UTF8(labels[VERTS], IFACE_("Vertices"));
  STRNCPY_UTF8(labels[EDGES], IFACE_("Edges"));
  STRNCPY_UTF8(labels[FACES], IFACE_("Faces"));
  STRNCPY_UTF8(labels[TRIS], IFACE_("Triangles"));
  STRNCPY_UTF8(labels[JOINTS], IFACE_("Joints"));
  STRNCPY_UTF8(labels[BONES], IFACE_("Bones"));
  STRNCPY_UTF8(labels[LAYERS], IFACE_("Layers"));
  STRNCPY_UTF8(labels[FRAMES], IFACE_("Frames"));
  STRNCPY_UTF8(labels[STROKES], IFACE_("Strokes"));
  STRNCPY_UTF8(labels[POINTS], IFACE_("Points"));
  STRNCPY_UTF8(labels[LIGHTS], IFACE_("Lights"));

  int longest_label = 0;
  for (int i = 0; i < MAX_LABELS_COUNT; ++i) {
    longest_label = max_ii(longest_label, BLF_width(font_id, labels[i], sizeof(labels[i])));
  }

  int col1 = x;
  int col2 = x + longest_label + (0.5f * U.widget_unit);

  /* Add some extra margin above this section. */
  *y -= (0.6f * height);

  bool any_objects = !STREQ(&stats_fmt.totobj[0], "0");
  bool any_selected = !STREQ(&stats_fmt.totobjsel[0], "0");

  if (any_selected) {
    stats_row(col1, labels[OBJ], col2, stats_fmt.totobjsel, stats_fmt.totobj, y, height);
  }
  else if (any_objects) {
    stats_row(col1, labels[OBJ], col2, stats_fmt.totobj, nullptr, y, height);
  }

  if (obedit) {
    if (obedit->type == OB_MESH) {
      stats_row(col1, labels[VERTS], col2, stats_fmt.totvertsel, stats_fmt.totvert, y, height);
      stats_row(col1, labels[EDGES], col2, stats_fmt.totedgesel, stats_fmt.totedge, y, height);
      stats_row(col1, labels[FACES], col2, stats_fmt.totfacesel, stats_fmt.totface, y, height);
      stats_row(col1, labels[TRIS], col2, stats_fmt.tottri, nullptr, y, height);
    }
    else if (obedit->type == OB_ARMATURE) {
      stats_row(col1, labels[JOINTS], col2, stats_fmt.totvertsel, stats_fmt.totvert, y, height);
      stats_row(col1, labels[BONES], col2, stats_fmt.totbonesel, stats_fmt.totbone, y, height);
    }
    else if (obedit->type != OB_FONT) {
      stats_row(col1, labels[VERTS], col2, stats_fmt.totvertsel, stats_fmt.totvert, y, height);
    }
  }
  else if (ob && (object_mode & OB_MODE_SCULPT)) {
    if (stats_is_object_dynamic_topology_sculpt(ob)) {
      stats_row(col1, labels[VERTS], col2, stats_fmt.totvertsculpt, nullptr, y, height);
      stats_row(col1, labels[TRIS], col2, stats_fmt.tottri, nullptr, y, height);
    }
    else {
      stats_row(col1, labels[VERTS], col2, stats_fmt.totvertsculpt, nullptr, y, height);
      stats_row(col1, labels[FACES], col2, stats_fmt.totfacesculpt, nullptr, y, height);
    }
  }
  else if (!any_selected) {
    if (any_objects) {
      /* Show scene totals if nothing is selected. */
      stats_row(col1, labels[VERTS], col2, stats_fmt.totvert, nullptr, y, height);
      stats_row(col1, labels[EDGES], col2, stats_fmt.totedge, nullptr, y, height);
      stats_row(col1, labels[FACES], col2, stats_fmt.totface, nullptr, y, height);
      stats_row(col1, labels[TRIS], col2, stats_fmt.tottri, nullptr, y, height);
    }
    else {
      /* No objects in scene. */
      stats_row(col1, labels[OBJ], col2, stats_fmt.totobj, nullptr, y, height);
    }
  }
  else if (ob && (object_mode & OB_MODE_POSE)) {
    stats_row(col1, labels[BONES], col2, stats_fmt.totbonesel, stats_fmt.totbone, y, height);
  }
  else if ((ob) && ELEM(ob->type, OB_GPENCIL_LEGACY, OB_GREASE_PENCIL)) {
    stats_row(col1, labels[LAYERS], col2, stats_fmt.totgplayer, nullptr, y, height);
    stats_row(col1, labels[FRAMES], col2, stats_fmt.totgpframe, nullptr, y, height);
    stats_row(col1, labels[STROKES], col2, stats_fmt.totgpstroke, nullptr, y, height);
    stats_row(col1, labels[POINTS], col2, stats_fmt.totgppoint, nullptr, y, height);
  }
  else if ((ob) && (ob->type == OB_LAMP)) {
    stats_row(col1, labels[LIGHTS], col2, stats_fmt.totlampsel, stats_fmt.totlamp, y, height);
  }
  else if ((object_mode == OB_MODE_OBJECT) && ob && ELEM(ob->type, OB_MESH, OB_FONT)) {
    /* Object mode with the active object a mesh or text object. */
    stats_row(col1, labels[VERTS], col2, stats_fmt.totvertsel, stats_fmt.totvert, y, height);
    stats_row(col1, labels[EDGES], col2, stats_fmt.totedgesel, stats_fmt.totedge, y, height);
    stats_row(col1, labels[FACES], col2, stats_fmt.totfacesel, stats_fmt.totface, y, height);
    stats_row(col1, labels[TRIS], col2, stats_fmt.tottrisel, stats_fmt.tottri, y, height);
  }
}<|MERGE_RESOLUTION|>--- conflicted
+++ resolved
@@ -718,11 +718,7 @@
     if (info[0]) {
       ofs += BLI_snprintf_rlen(info + ofs, len - ofs, " | ");
     }
-<<<<<<< HEAD
     ofs += BLI_snprintf_rlen(info + ofs, len - ofs, IFACE_("%s"), BKE_bforartists_version_string());
-=======
-    ofs += BLI_snprintf_rlen(info + ofs, len - ofs, IFACE_("%s"), BKE_blender_version_string());
->>>>>>> 83744daf
   }
 
   return info;
