/* SPDX-FileCopyrightText: 2023 Blender Authors
 *
 * SPDX-License-Identifier: GPL-2.0-or-later */

/** \file
 * \ingroup spinfo
 */

#include <algorithm>

#include "MEM_guardedalloc.h"

#include "BLF_api.hh"

#include "BLI_math_color.h"
#include "BLI_math_vector.h"
#include "BLI_string_utf8.h"
#include "BLI_utildefines.h"

#include "GPU_immediate.hh"
#include "GPU_state.hh"

#include "DNA_userdef_types.h" /* For 'UI_SCALE_FAC' */

#include "UI_interface.hh"
#include "UI_interface_icons.hh"

#include "textview.hh"

static void textview_font_begin(const int font_id, const int lheight)
{
  /* Font size in relation to line height. */
  BLF_size(font_id, 0.8f * lheight);
}

struct TextViewDrawState {
  int font_id;
  int cwidth;
  int lheight;
  /** Text vertical offset per line. */
  int lofs;
  int row_vpadding;
  /** Number of characters that fit into the width of the console (fixed width). */
  int columns;
  /** For drawing text. */
  const rcti *draw_rect;
  /** For drawing backgrounds colors which may extend beyond text. */
  const rcti *draw_rect_outer;
  int scroll_ymin, scroll_ymax;
  int *xy;   // [2]
  int *sel;  // [2]
  /* Bottom of view == 0, top of file == combine chars, end of line is lower than start. */
  int *mval_pick_offset;
  const int *mval;  // [2]
  bool do_draw;
};

BLI_INLINE void textview_step_sel(TextViewDrawState *tds, const int step)
{
  tds->sel[0] += step;
  tds->sel[1] += step;
}

static void textview_draw_sel(const char *str,
                              const int xy[2],
                              const int str_len_draw,
                              TextViewDrawState *tds,
                              const uchar bg_sel[4])
{
  const int sel[2] = {tds->sel[0], tds->sel[1]};
  const int cwidth = tds->cwidth;
  const int lheight = tds->lheight;

  if (sel[0] <= str_len_draw && sel[1] >= 0) {
    const int sta = BLI_str_utf8_offset_to_column_with_tabs(
        str, str_len_draw, max_ii(sel[0], 0), TVC_TAB_COLUMNS);
    const int end = BLI_str_utf8_offset_to_column_with_tabs(
        str, str_len_draw, min_ii(sel[1], str_len_draw), TVC_TAB_COLUMNS);

    GPU_blend(GPU_BLEND_ALPHA);

    GPUVertFormat *format = immVertexFormat();
<<<<<<< HEAD
    uint pos = GPU_vertformat_attr_add(format, "pos", GPU_COMP_F32, 2, GPU_FETCH_FLOAT);
=======
    uint pos = GPU_vertformat_attr_add(format, "pos", blender::gpu::VertAttrType::SFLOAT_32_32);
>>>>>>> 9a41dc73
    immBindBuiltinProgram(GPU_SHADER_3D_UNIFORM_COLOR);

    immUniformColor4ubv(bg_sel);
    immRectf(pos, xy[0] + (cwidth * sta), xy[1] + lheight, xy[0] + (cwidth * end), xy[1]);

    immUnbindProgram();

    GPU_blend(GPU_BLEND_NONE);
  }
}

/**
 * \warning Allocated memory for 'r_offsets' must be freed by caller.
 * \return The length in bytes.
 */
static int textview_wrap_offsets(
    const char *str, const int str_len, const int width, int *r_lines, int **r_offsets)
{
  int i, end; /* Offset as unicode code-point. */
  int j;      /* Offset as bytes. */
  const int tab_columns = TVC_TAB_COLUMNS;
  const int column_width_max = std::max(tab_columns, BLI_UTF8_WIDTH_MAX);

  *r_lines = 1;

  *r_offsets = MEM_calloc_arrayN<int>(
      (str_len * column_width_max / std::max(1, width - (column_width_max - 1)) + 1), __func__);
  (*r_offsets)[0] = 0;

  for (i = 0, end = width, j = 0; j < str_len && str[j]; j += BLI_str_utf8_size_safe(str + j)) {
    int columns = UNLIKELY(*(str + j) == '\t') ? (tab_columns - (i % tab_columns)) :
                                                 BLI_str_utf8_char_width_safe(str + j);

    if (i + columns > end) {
      (*r_offsets)[*r_lines] = j;
      (*r_lines)++;

      end = i + width;
    }
    i += columns;
  }
  return j;
}

/**
 * return false if the last line is off the screen
 * should be able to use this for any string type.
 */
static bool textview_draw_string(TextViewDrawState *tds,
                                 const char *str,
                                 int str_len,
                                 const uchar fg[4],
                                 const uchar bg[4],
                                 int icon,
                                 const uchar icon_fg[4],
                                 const uchar icon_bg[4],
                                 const uchar bg_sel[4])
{
  int tot_lines; /* Total number of lines for wrapping. */
  int *offsets;  /* Offsets of line beginnings for wrapping. */

  str_len = textview_wrap_offsets(str, str_len, tds->columns, &tot_lines, &offsets);

  int line_height = (tot_lines * tds->lheight) + (tds->row_vpadding * 2);
  int line_bottom = tds->xy[1];
  int line_top = line_bottom + line_height;

  int y_next = line_top;

  /* Just advance the height. */
  if (tds->do_draw == false) {
    if (tds->mval_pick_offset && tds->mval[1] != INT_MAX && line_bottom <= tds->mval[1]) {
      if (y_next >= tds->mval[1]) {
        int ofs = 0;

        /* Wrap. */
        if (tot_lines > 1) {
          int iofs = int(float(y_next - tds->mval[1]) / tds->lheight);
          ofs += offsets[std::min(iofs, tot_lines - 1)];
        }

        /* Last part. */
        ofs += BLI_str_utf8_offset_from_column_with_tabs(
            str + ofs,
            str_len - ofs,
            int(floor(float(tds->mval[0]) / tds->cwidth)),
            TVC_TAB_COLUMNS);

        CLAMP(ofs, 0, str_len);
        *tds->mval_pick_offset += str_len - ofs;
      }
      else {
        *tds->mval_pick_offset += str_len + 1;
      }
    }

    tds->xy[1] = y_next;
    MEM_freeN(offsets);
    return true;
  }
  if (y_next < tds->scroll_ymin) {
    /* Have not reached the drawable area so don't break. */
    tds->xy[1] = y_next;

    /* Adjust selection even if not drawing. */
    if (tds->sel[0] != tds->sel[1]) {
      textview_step_sel(tds, -(str_len + 1));
    }

    MEM_freeN(offsets);
    return true;
  }

  size_t len;
  const char *s;
  int i;

  int sel_orig[2];
  copy_v2_v2_int(sel_orig, tds->sel);

  /* Invert and swap for wrapping. */
  tds->sel[0] = str_len - sel_orig[1];
  tds->sel[1] = str_len - sel_orig[0];

  if (bg) {
    GPUVertFormat *format = immVertexFormat();
<<<<<<< HEAD
    uint pos = GPU_vertformat_attr_add(format, "pos", GPU_COMP_F32, 2, GPU_FETCH_FLOAT);
=======
    uint pos = GPU_vertformat_attr_add(format, "pos", blender::gpu::VertAttrType::SFLOAT_32_32);
>>>>>>> 9a41dc73
    immBindBuiltinProgram(GPU_SHADER_3D_UNIFORM_COLOR);
    immUniformColor4ubv(bg);
    immRectf(pos, tds->draw_rect_outer->xmin, line_bottom, tds->draw_rect_outer->xmax, line_top);
    immUnbindProgram();
  }

  if (icon_bg) {
    float col[4];
    int bg_size = UI_ICON_SIZE * 1.2;
    float vpadding = (tds->lheight + (tds->row_vpadding * 2) - bg_size) / 2;
    float hpadding = tds->draw_rect->xmin - (bg_size * 1.2f);

    rgba_uchar_to_float(col, icon_bg);
    UI_draw_roundbox_corner_set(UI_CNR_ALL);

    rctf roundbox_rect;
    roundbox_rect.xmin = hpadding;
    roundbox_rect.xmax = bg_size + hpadding;
    roundbox_rect.ymin = line_top - bg_size - vpadding;
    roundbox_rect.ymax = line_top - vpadding;

    UI_draw_roundbox_4fv(&roundbox_rect, true, 4 * UI_SCALE_FAC, col);
  }

  if (icon) {
    int vpadding = (tds->lheight + (tds->row_vpadding * 2) - UI_ICON_SIZE) / 2;
    int hpadding = tds->draw_rect->xmin - (UI_ICON_SIZE * 1.3f);

    GPU_blend(GPU_BLEND_ALPHA);
    UI_icon_draw_ex(hpadding,
                    line_top - UI_ICON_SIZE - vpadding,
                    icon,
                    (16 / UI_ICON_SIZE),
                    1.0f,
                    0.0f,
                    icon_fg,
                    false,
                    UI_NO_ICON_OVERLAY_TEXT);
    GPU_blend(GPU_BLEND_NONE);
  }

  tds->xy[1] += tds->row_vpadding;

  /* Last part needs no clipping. */
  const int final_offset = offsets[tot_lines - 1];
  len = str_len - final_offset;
  s = str + final_offset;

  if (tds->sel[0] != tds->sel[1]) {
    textview_step_sel(tds, -final_offset);
    const int pos[2] = {tds->xy[0], line_bottom};
    textview_draw_sel(s, pos, len, tds, bg_sel);
  }

  BLF_position(tds->font_id, tds->xy[0], tds->lofs + line_bottom + tds->row_vpadding, 0);
  BLF_color4ubv(tds->font_id, fg);
  BLF_draw_mono(tds->font_id, s, len, tds->cwidth, TVC_TAB_COLUMNS);

  tds->xy[1] += tds->lheight;

  BLF_color4ubv(tds->font_id, fg);

  for (i = tot_lines - 1; i > 0; i--) {
    len = offsets[i] - offsets[i - 1];
    s = str + offsets[i - 1];

    if (tds->sel[0] != tds->sel[1]) {
      textview_step_sel(tds, len);
      textview_draw_sel(s, tds->xy, len, tds, bg_sel);
    }

    BLF_position(tds->font_id, tds->xy[0], tds->lofs + tds->xy[1], 0);
    BLF_draw_mono(tds->font_id, s, len, tds->cwidth, TVC_TAB_COLUMNS);

    tds->xy[1] += tds->lheight;

    /* Check if we're out of view bounds. */
    if (tds->xy[1] > tds->scroll_ymax) {
      MEM_freeN(offsets);
      return false;
    }
  }

  tds->xy[1] = y_next;

  copy_v2_v2_int(tds->sel, sel_orig);
  textview_step_sel(tds, -(str_len + 1));

  MEM_freeN(offsets);
  return true;
}

int textview_draw(TextViewContext *tvc,
                  const bool do_draw,
                  const int mval_init[2],
                  void **r_mval_pick_item,
                  int *r_mval_pick_offset)
{
  TextViewDrawState tds = {0};

  const int x_orig = tvc->draw_rect.xmin, y_orig = tvc->draw_rect.ymin;
  int xy[2];
  /* Disable selection by. */
  int sel[2] = {-1, -1};
  uchar fg[4], bg[4], icon_fg[4], icon_bg[4];
  int icon = 0;
  const int font_id = blf_mono_font;

  textview_font_begin(font_id, tvc->lheight);

  xy[0] = x_orig;
  xy[1] = y_orig;

  /* Offset and clamp the results,
   * clamping so moving the cursor out of the bounds doesn't wrap onto the other lines. */
  const int mval[2] = {
      (mval_init[0] == INT_MAX) ?
          INT_MAX :
          std::clamp(mval_init[0], tvc->draw_rect.xmin, tvc->draw_rect.xmax) - tvc->draw_rect.xmin,
      (mval_init[1] == INT_MAX) ?
          INT_MAX :
          std::clamp(mval_init[1], tvc->draw_rect.ymin, tvc->draw_rect.ymax) + tvc->scroll_ymin,
  };

  if (r_mval_pick_offset != nullptr) {
    *r_mval_pick_offset = 0;
  }

  /* Constants for the text-view context. */
  tds.font_id = font_id;
  tds.cwidth = int(BLF_fixed_width(font_id));
  BLI_assert(tds.cwidth > 0);
  tds.lheight = tvc->lheight;
  tds.row_vpadding = tvc->row_vpadding;
  tds.lofs = -BLF_descender(font_id);
  /* NOTE: scroll bar must be already subtracted. */
  tds.columns = (tvc->draw_rect.xmax - tvc->draw_rect.xmin) / tds.cwidth;
  /* Avoid divide by zero on small windows. */
  tds.columns = std::max(tds.columns, 1);
  tds.draw_rect = &tvc->draw_rect;
  tds.draw_rect_outer = &tvc->draw_rect_outer;
  tds.scroll_ymin = tvc->scroll_ymin;
  tds.scroll_ymax = tvc->scroll_ymax;
  tds.xy = xy;
  tds.sel = sel;
  tds.mval_pick_offset = r_mval_pick_offset;
  tds.mval = mval;
  tds.do_draw = do_draw;

  if (tvc->sel_start != tvc->sel_end) {
    sel[0] = tvc->sel_start;
    sel[1] = tvc->sel_end;
  }

  if (tvc->begin(tvc)) {
    uchar bg_sel[4] = {0};

    if (do_draw && tvc->const_colors) {
      tvc->const_colors(tvc, bg_sel);
    }

    int iter_index = 0;
    do {
      const char *ext_line;
      int ext_len;
      int data_flag = 0;

      const int y_prev = xy[1];

      if (do_draw) {
        data_flag = tvc->line_data(tvc, fg, bg, &icon, icon_fg, icon_bg);
      }

      tvc->line_get(tvc, &ext_line, &ext_len);

      const bool is_out_of_view_y = !textview_draw_string(
          &tds,
          ext_line,
          ext_len,
          (data_flag & TVC_LINE_FG) ? fg : nullptr,
          (data_flag & TVC_LINE_BG) ? bg : nullptr,
          (data_flag & TVC_LINE_ICON) ? icon : 0,
          (data_flag & TVC_LINE_ICON_FG) ? icon_fg : nullptr,
          (data_flag & TVC_LINE_ICON_BG) ? icon_bg : nullptr,
          bg_sel);

      if (do_draw) {
        /* We always want the cursor to draw. */
        if (tvc->draw_cursor && iter_index == 0) {
          tvc->draw_cursor(tvc, tds.cwidth, tds.columns);
        }

        /* When drawing, if we pass v2d->cur.ymax, then quit. */
        if (is_out_of_view_y) {
          break;
        }
      }

      if ((mval[1] != INT_MAX) && (mval[1] >= y_prev && mval[1] <= xy[1])) {
        *r_mval_pick_item = (void *)tvc->iter;
        break;
      }

      iter_index++;

    } while (tvc->step(tvc));
  }

  tvc->end(tvc);

  /* Sanity checks (bugs here can be tricky to track down). */
  BLI_assert(tds.lheight == tvc->lheight);
  BLI_assert(tds.row_vpadding == tvc->row_vpadding);
  BLI_assert(tds.do_draw == do_draw);

  xy[1] += tvc->lheight * 2;

  return xy[1] - y_orig;
}<|MERGE_RESOLUTION|>--- conflicted
+++ resolved
@@ -80,11 +80,7 @@
     GPU_blend(GPU_BLEND_ALPHA);
 
     GPUVertFormat *format = immVertexFormat();
-<<<<<<< HEAD
-    uint pos = GPU_vertformat_attr_add(format, "pos", GPU_COMP_F32, 2, GPU_FETCH_FLOAT);
-=======
     uint pos = GPU_vertformat_attr_add(format, "pos", blender::gpu::VertAttrType::SFLOAT_32_32);
->>>>>>> 9a41dc73
     immBindBuiltinProgram(GPU_SHADER_3D_UNIFORM_COLOR);
 
     immUniformColor4ubv(bg_sel);
@@ -211,11 +207,7 @@
 
   if (bg) {
     GPUVertFormat *format = immVertexFormat();
-<<<<<<< HEAD
-    uint pos = GPU_vertformat_attr_add(format, "pos", GPU_COMP_F32, 2, GPU_FETCH_FLOAT);
-=======
     uint pos = GPU_vertformat_attr_add(format, "pos", blender::gpu::VertAttrType::SFLOAT_32_32);
->>>>>>> 9a41dc73
     immBindBuiltinProgram(GPU_SHADER_3D_UNIFORM_COLOR);
     immUniformColor4ubv(bg);
     immRectf(pos, tds->draw_rect_outer->xmin, line_bottom, tds->draw_rect_outer->xmax, line_top);
