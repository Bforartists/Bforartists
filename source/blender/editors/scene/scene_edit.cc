--- conflicted
+++ resolved
@@ -115,7 +115,6 @@
       WM_window_set_active_scene(bmain, C, win, scene_new);
     }
   }
-<<<<<<< HEAD
 /*############## BFA - 3D Sequencer ##############*/
   /* Clear sequencer scene overrides using this scene. */
   LISTBASE_FOREACH (bScreen *, screen, &bmain->screens) {
@@ -131,8 +130,8 @@
     }
   }
 /*############## BFA - 3D Sequencer End ##############*/
-=======
-
+
+  // BFA - TODO
   /* Update scenes used by the sequencer. */
   LISTBASE_FOREACH (WorkSpace *, workspace, &bmain->workspaces) {
     if (workspace->sequencer_scene == scene) {
@@ -141,7 +140,6 @@
     }
   }
 
->>>>>>> 346d5b74
   BKE_id_delete(bmain, scene);
 
   return true;
