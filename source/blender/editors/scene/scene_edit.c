/* SPDX-License-Identifier: GPL-2.0-or-later */

/** \file
 * \ingroup edscene
 */

#include <stdio.h>
#include <string.h>

#include "BLI_compiler_attrs.h"
#include "BLI_listbase.h"
#include "BLI_string.h"

#include "DNA_sequence_types.h"

#include "BKE_context.h"
#include "BKE_global.h"
#include "BKE_layer.h"
#include "BKE_lib_id.h"
#include "BKE_main.h"
#include "BKE_node.h"
#include "BKE_report.h"
#include "BKE_scene.h"

#include "DEG_depsgraph.h"
#include "DEG_depsgraph_build.h"

#include "BLT_translation.h"

#include "ED_object.h"
#include "ED_render.h"
#include "ED_scene.h"
#include "ED_screen.h"
#include "ED_util.h"

#include "SEQ_relations.h"
#include "SEQ_select.h"

#include "RNA_access.h"
#include "RNA_define.h"
#include "RNA_enum_types.h"

#include "WM_api.h"
#include "WM_types.h"

<<<<<<< HEAD
#include "UI_interface.h" /*bfa - needed for the icons*/
#include "UI_resources.h" /*bfa - needed for the icons*/

Scene *ED_scene_add(Main *bmain, bContext *C, wmWindow *win, eSceneCopyMethod method)
{
  Scene *scene_new;
=======
/* -------------------------------------------------------------------- */
/** \name Scene Utilities
 * \{ */
>>>>>>> 887ccb85

static Scene *scene_add(Main *bmain, Scene *scene_old, eSceneCopyMethod method)
{
  Scene *scene_new = NULL;
  if (method == SCE_COPY_NEW) {
    scene_new = BKE_scene_add(bmain, DATA_("Scene"));
  }
  else { /* different kinds of copying */
    /* We are going to deep-copy collections, objects and various object data, we need to have
     * up-to-date obdata for that. */
    if (method == SCE_COPY_FULL) {
      ED_editors_flush_edits(bmain);
    }

    scene_new = BKE_scene_duplicate(bmain, scene_old, method);
  }

  return scene_new;
}

/** Add a new scene in the sequence editor. */
static Scene *ED_scene_sequencer_add(Main *bmain, bContext *C, eSceneCopyMethod method)
{
  Sequence *seq = NULL;
  Scene *scene_active = CTX_data_scene(C);
  Scene *scene_strip = NULL;
  /* Sequencer need to use as base the scene defined in the strip, not the main scene. */
  Editing *ed = scene_active->ed;
  if (ed) {
    seq = ed->act_seq;
    if (seq && seq->scene) {
      scene_strip = seq->scene;
    }
  }

  /* If no scene assigned to the strip, only NEW scene mode is logic. */
  if (scene_strip == NULL) {
    method = SCE_COPY_NEW;
  }

  Scene *scene_new = scene_add(bmain, scene_strip, method);

  /* As the scene is created in sequencer, do not set the new scene as active.
   * This is useful for story-boarding where we want to keep actual scene active.
   * The new scene is linked to the active strip and the viewport updated. */
  if (scene_new && seq) {
    seq->scene = scene_new;
    /* Do a refresh of the sequencer data. */
    SEQ_relations_invalidate_cache_raw(scene_active, seq);
    DEG_id_tag_update(&scene_active->id, ID_RECALC_AUDIO | ID_RECALC_SEQUENCER_STRIPS);
    DEG_relations_tag_update(bmain);
  }

  WM_event_add_notifier(C, NC_SCENE | ND_SEQUENCER, scene_active);
  WM_event_add_notifier(C, NC_SCENE | ND_SCENEBROWSE, scene_active);

  return scene_new;
}

Scene *ED_scene_add(Main *bmain, bContext *C, wmWindow *win, eSceneCopyMethod method)
{
  Scene *scene_old = WM_window_get_active_scene(win);
  Scene *scene_new = scene_add(bmain, scene_old, method);

  WM_window_set_active_scene(bmain, C, win, scene_new);

  WM_event_add_notifier(C, NC_SCENE | ND_SCENEBROWSE, scene_new);

  return scene_new;
}

bool ED_scene_delete(bContext *C, Main *bmain, Scene *scene)
{
  Scene *scene_new;

  /* kill running jobs */
  wmWindowManager *wm = bmain->wm.first;
  WM_jobs_kill_type(wm, scene, WM_JOB_TYPE_ANY);

  if (scene->id.prev) {
    scene_new = scene->id.prev;
  }
  else if (scene->id.next) {
    scene_new = scene->id.next;
  }
  else {
    return false;
  }

  LISTBASE_FOREACH (wmWindow *, win, &wm->windows) {
    if (win->parent != NULL) { /* We only care about main windows here... */
      continue;
    }
    if (win->scene == scene) {
      WM_window_set_active_scene(bmain, C, win, scene_new);
    }
  }

  BKE_id_delete(bmain, scene);

  return true;
}

void ED_scene_change_update(Main *bmain, Scene *scene, ViewLayer *layer)
{
  Depsgraph *depsgraph = BKE_scene_ensure_depsgraph(bmain, scene, layer);

  BKE_scene_set_background(bmain, scene);
  DEG_graph_relations_update(depsgraph);
  DEG_tag_on_visible_update(bmain, false);

  ED_render_engine_changed(bmain, false);
  ED_update_for_newframe(bmain, depsgraph);
}

static bool view_layer_remove_poll(const Scene *scene, const ViewLayer *layer)
{
  const int act = BLI_findindex(&scene->view_layers, layer);

  if (act == -1) {
    return false;
  }
  if ((scene->view_layers.first == scene->view_layers.last) &&
      (scene->view_layers.first == layer)) {
    /* ensure 1 layer is kept */
    return false;
  }

  return true;
}

static void view_layer_remove_unset_nodetrees(const Main *bmain, Scene *scene, ViewLayer *layer)
{
  int act_layer_index = BLI_findindex(&scene->view_layers, layer);

  for (Scene *sce = bmain->scenes.first; sce; sce = sce->id.next) {
    if (sce->nodetree) {
      BKE_nodetree_remove_layer_n(sce->nodetree, scene, act_layer_index);
    }
  }
}

bool ED_scene_view_layer_delete(Main *bmain, Scene *scene, ViewLayer *layer, ReportList *reports)
{
  if (view_layer_remove_poll(scene, layer) == false) {
    if (reports) {
      BKE_reportf(reports,
                  RPT_ERROR,
                  "View layer '%s' could not be removed from scene '%s'",
                  layer->name,
                  scene->id.name + 2);
    }

    return false;
  }

  /* We need to unset nodetrees before removing the layer, otherwise its index will be -1. */
  view_layer_remove_unset_nodetrees(bmain, scene, layer);

  BLI_remlink(&scene->view_layers, layer);
  BLI_assert(BLI_listbase_is_empty(&scene->view_layers) == false);

  /* Remove from windows. */
  wmWindowManager *wm = bmain->wm.first;
  LISTBASE_FOREACH (wmWindow *, win, &wm->windows) {
    if (win->scene == scene && STREQ(win->view_layer_name, layer->name)) {
      ViewLayer *first_layer = BKE_view_layer_default_view(scene);
      STRNCPY(win->view_layer_name, first_layer->name);
    }
  }

  BKE_scene_free_view_layer_depsgraph(scene, layer);

  BKE_view_layer_free(layer);

  DEG_id_tag_update(&scene->id, 0);
  DEG_relations_tag_update(bmain);
  WM_main_add_notifier(NC_SCENE | ND_LAYER | NA_REMOVED, scene);

  return true;
}

/** \} */

/* -------------------------------------------------------------------- */
/** \name Scene New Operator
 * \{ */

static int scene_new_exec(bContext *C, wmOperator *op)
{
  Main *bmain = CTX_data_main(C);
  wmWindow *win = CTX_wm_window(C);
  int type = RNA_enum_get(op->ptr, "type");

  ED_scene_add(bmain, C, win, type);

  return OPERATOR_FINISHED;
}

static EnumPropertyItem scene_new_items[] = {
    {SCE_COPY_NEW, "NEW", 0, "New", "Add a new, empty scene with default settings"},
    {SCE_COPY_EMPTY,
     "EMPTY",
     0,
     "Copy Settings",
     "Add a new, empty scene, and copy settings from the current scene"},
    {SCE_COPY_LINK_COLLECTION,
     "LINK_COPY",
     0,
     "Linked Copy",
     "Link in the collections from the current scene (shallow copy)"},
    {SCE_COPY_FULL, "FULL_COPY", 0, "Full Copy", "Make a full copy of the current scene"},
    {0, NULL, 0, NULL, NULL},
};

static void SCENE_OT_new(wmOperatorType *ot)
{
<<<<<<< HEAD
  static EnumPropertyItem type_items[] = {
      {SCE_COPY_NEW, "NEW", ICON_ADD, "New", "Add a new, empty scene with default settings"},
      {SCE_COPY_EMPTY,
       "EMPTY",
       ICON_COPYDOWN,
       "Copy Settings",
       "Add a new, empty scene, and copy settings from the current scene"},
      {SCE_COPY_LINK_COLLECTION,
       "LINK_COPY",
       ICON_LINKED,
       "Linked Copy",
       "Link in the collections from the current scene (shallow copy)"},
      {SCE_COPY_FULL,
       "FULL_COPY",
       ICON_DUPLICATE_ALL,
       "Full Copy",
       "Make a full copy of the current scene"},
      {0, NULL, 0, NULL, NULL},
  };
=======
>>>>>>> 887ccb85

  /* identifiers */
  ot->name = "New Scene";
  ot->description = "Add new scene by type";
  ot->idname = "SCENE_OT_new";

  /* api callbacks */
  ot->exec = scene_new_exec;
  ot->invoke = WM_menu_invoke;

  /* flags */
  ot->flag = OPTYPE_REGISTER | OPTYPE_UNDO;

  /* properties */
  ot->prop = RNA_def_enum(ot->srna, "type", scene_new_items, SCE_COPY_NEW, "Type", "");
}

/** \} */

/* -------------------------------------------------------------------- */
/** \name Scene New Sequencer Operator
 * \{ */

static int scene_new_sequencer_exec(bContext *C, wmOperator *op)
{
  Main *bmain = CTX_data_main(C);
  int type = RNA_enum_get(op->ptr, "type");

  if (ED_scene_sequencer_add(bmain, C, type) == NULL) {
    return OPERATOR_CANCELLED;
  }

  return OPERATOR_FINISHED;
}

static bool scene_new_sequencer_poll(bContext *C)
{
  Scene *scene = CTX_data_scene(C);
  const Sequence *seq = SEQ_select_active_get(scene);
  return (seq && (seq->type == SEQ_TYPE_SCENE));
}

static const EnumPropertyItem *scene_new_sequencer_enum_itemf(bContext *C,
                                                              PointerRNA *UNUSED(ptr),
                                                              PropertyRNA *UNUSED(prop),
                                                              bool *r_free)
{
  EnumPropertyItem *item = NULL;
  int totitem = 0;
  uint item_index;

  item_index = RNA_enum_from_value(scene_new_items, SCE_COPY_NEW);
  RNA_enum_item_add(&item, &totitem, &scene_new_items[item_index]);

  bool has_scene_or_no_context = false;
  if (C == NULL) {
    /* For documentation generation. */
    has_scene_or_no_context = true;
  }
  else {
    Scene *scene = CTX_data_scene(C);
    Sequence *seq = SEQ_select_active_get(scene);
    if ((seq && (seq->type == SEQ_TYPE_SCENE) && (seq->scene != NULL))) {
      has_scene_or_no_context = true;
    }
  }

  if (has_scene_or_no_context) {
    int values[] = {SCE_COPY_EMPTY, SCE_COPY_LINK_COLLECTION, SCE_COPY_FULL};
    for (int i = 0; i < ARRAY_SIZE(values); i++) {
      item_index = RNA_enum_from_value(scene_new_items, values[i]);
      RNA_enum_item_add(&item, &totitem, &scene_new_items[item_index]);
    }
  }

  RNA_enum_item_end(&item, &totitem);
  *r_free = true;
  return item;
}

static void SCENE_OT_new_sequencer(wmOperatorType *ot)
{

  /* identifiers */
  ot->name = "New Scene";
  ot->description = "Add new scene by type in the sequence editor and assign to active strip";
  ot->idname = "SCENE_OT_new_sequencer";

  /* api callbacks */
  ot->exec = scene_new_sequencer_exec;
  ot->invoke = WM_menu_invoke;
  ot->poll = scene_new_sequencer_poll;

  /* flags */
  ot->flag = OPTYPE_REGISTER | OPTYPE_UNDO;

  /* properties */
  ot->prop = RNA_def_enum(ot->srna, "type", scene_new_items, SCE_COPY_NEW, "Type", "");
  RNA_def_enum_funcs(ot->prop, scene_new_sequencer_enum_itemf);
  RNA_def_property_flag(ot->prop, PROP_ENUM_NO_TRANSLATE);
}

/** \} */

/* -------------------------------------------------------------------- */
/** \name Scene Delete Operator
 * \{ */

static bool scene_delete_poll(bContext *C)
{
  Main *bmain = CTX_data_main(C);
  Scene *scene = CTX_data_scene(C);
  return BKE_scene_can_be_removed(bmain, scene);
}

static int scene_delete_exec(bContext *C, wmOperator *UNUSED(op))
{
  Scene *scene = CTX_data_scene(C);

  if (ED_scene_delete(C, CTX_data_main(C), scene) == false) {
    return OPERATOR_CANCELLED;
  }

  if (G.debug & G_DEBUG) {
    printf("scene delete %p\n", scene);
  }

  WM_event_add_notifier(C, NC_SCENE | NA_REMOVED, scene);

  return OPERATOR_FINISHED;
}

static void SCENE_OT_delete(wmOperatorType *ot)
{
  /* identifiers */
  ot->name = "Delete Scene";
  ot->description = "Delete active scene";
  ot->idname = "SCENE_OT_delete";

  /* api callbacks */
  ot->exec = scene_delete_exec;
  ot->poll = scene_delete_poll;

  /* flags */
  ot->flag = OPTYPE_REGISTER | OPTYPE_UNDO;
}

/** \} */

/* -------------------------------------------------------------------- */
/** \name Registration
 * \{ */

void ED_operatortypes_scene(void)
{
  WM_operatortype_append(SCENE_OT_new);
  WM_operatortype_append(SCENE_OT_delete);
  WM_operatortype_append(SCENE_OT_new_sequencer);
}

/** \} */<|MERGE_RESOLUTION|>--- conflicted
+++ resolved
@@ -43,18 +43,12 @@
 #include "WM_api.h"
 #include "WM_types.h"
 
-<<<<<<< HEAD
 #include "UI_interface.h" /*bfa - needed for the icons*/
 #include "UI_resources.h" /*bfa - needed for the icons*/
 
-Scene *ED_scene_add(Main *bmain, bContext *C, wmWindow *win, eSceneCopyMethod method)
-{
-  Scene *scene_new;
-=======
 /* -------------------------------------------------------------------- */
 /** \name Scene Utilities
  * \{ */
->>>>>>> 887ccb85
 
 static Scene *scene_add(Main *bmain, Scene *scene_old, eSceneCopyMethod method)
 {
@@ -255,45 +249,23 @@
 }
 
 static EnumPropertyItem scene_new_items[] = {
-    {SCE_COPY_NEW, "NEW", 0, "New", "Add a new, empty scene with default settings"},
+    {SCE_COPY_NEW, "NEW", ICON_ADD, "New", "Add a new, empty scene with default settings"},
     {SCE_COPY_EMPTY,
      "EMPTY",
-     0,
+     ICON_COPYDOWN,
      "Copy Settings",
      "Add a new, empty scene, and copy settings from the current scene"},
     {SCE_COPY_LINK_COLLECTION,
      "LINK_COPY",
-     0,
+     ICON_LINKED,
      "Linked Copy",
      "Link in the collections from the current scene (shallow copy)"},
-    {SCE_COPY_FULL, "FULL_COPY", 0, "Full Copy", "Make a full copy of the current scene"},
+    {SCE_COPY_FULL, "FULL_COPY", ICON_DUPLICATE_ALL, "Full Copy", "Make a full copy of the current scene"},
     {0, NULL, 0, NULL, NULL},
 };
 
 static void SCENE_OT_new(wmOperatorType *ot)
 {
-<<<<<<< HEAD
-  static EnumPropertyItem type_items[] = {
-      {SCE_COPY_NEW, "NEW", ICON_ADD, "New", "Add a new, empty scene with default settings"},
-      {SCE_COPY_EMPTY,
-       "EMPTY",
-       ICON_COPYDOWN,
-       "Copy Settings",
-       "Add a new, empty scene, and copy settings from the current scene"},
-      {SCE_COPY_LINK_COLLECTION,
-       "LINK_COPY",
-       ICON_LINKED,
-       "Linked Copy",
-       "Link in the collections from the current scene (shallow copy)"},
-      {SCE_COPY_FULL,
-       "FULL_COPY",
-       ICON_DUPLICATE_ALL,
-       "Full Copy",
-       "Make a full copy of the current scene"},
-      {0, NULL, 0, NULL, NULL},
-  };
-=======
->>>>>>> 887ccb85
 
   /* identifiers */
   ot->name = "New Scene";
