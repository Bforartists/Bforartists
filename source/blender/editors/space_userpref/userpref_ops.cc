--- conflicted
+++ resolved
@@ -433,15 +433,10 @@
 
   switch (repo_type) {
     case bUserExtensionRepoAddType::Remote: {
-<<<<<<< HEAD
-      layout->prop(op->ptr, "remote_url", UI_ITEM_R_IMMEDIATE, std::nullopt, ICON_NONE);
-      layout->use_property_split_set(false);
+      layout.prop(op->ptr, "remote_url", UI_ITEM_R_IMMEDIATE, std::nullopt, ICON_NONE);
+      layout.use_property_split_set(false);
       /* bfa - use_property_split = False */ /* bfa - use_property_split = False */
-      layout->prop(op->ptr, "use_sync_on_startup", UI_ITEM_NONE, std::nullopt, ICON_NONE);
-=======
-      layout.prop(op->ptr, "remote_url", UI_ITEM_R_IMMEDIATE, std::nullopt, ICON_NONE);
       layout.prop(op->ptr, "use_sync_on_startup", UI_ITEM_NONE, std::nullopt, ICON_NONE);
->>>>>>> 85504da2
 
       layout.separator(0.2f, LayoutSeparatorType::Line);
 
@@ -450,27 +445,18 @@
                                  ICON_LOCKED :
                                  ICON_UNLOCKED;
 
-<<<<<<< HEAD
-      //uiLayout *row = &layout->row(true, IFACE_("Authentication")); -/*bfa, old code*/
-      uiLayout *row = &layout->row(true);/*bfa*/
-      layout->label(IFACE_("Authentication"), ICON_NONE); /*BFA - separate label*/
-      row = &layout->row(false);                            /*bfa*/
-      layout->separator();                                         /*bfa -indent*/
+      // uiLayout *row = &layout.row(true, IFACE_("Authentication")); -/*bfa, old code*/
+      blender::ui::Layout *row = &layout.row(true);      /*bfa*/
+      layout.label(IFACE_("Authentication"), ICON_NONE); /*BFA - separate label*/
+      row = &layout.row(false);                          /*bfa*/
+      layout.separator();                                /*bfa -indent*/
       row->prop(op->ptr, "use_access_token", UI_ITEM_NONE, std::nullopt, ICON_NONE); /*bfa*/
-      uiLayout *col = &layout->row(false);
+      blender::ui::Layout *col = &layout.row(false);
       col->active_set(use_access_token);
       /* Use "immediate" flag to refresh the icon. */
-      row = &layout->row(false); /*bfa*/
-      layout->separator();/*bfa -indent*/
+      row = &layout.row(false); /*bfa*/
+      layout.separator();       /*bfa -indent*/
       row->prop(op->ptr, "access_token", UI_ITEM_R_IMMEDIATE, std::nullopt, token_icon);
-=======
-      blender::ui::Layout &row = layout.row(true, IFACE_("Authentication"));
-      row.prop(op->ptr, "use_access_token", UI_ITEM_NONE, std::nullopt, ICON_NONE);
-      blender::ui::Layout &col = layout.row(false);
-      col.active_set(use_access_token);
-      /* Use "immediate" flag to refresh the icon. */
-      col.prop(op->ptr, "access_token", UI_ITEM_R_IMMEDIATE, std::nullopt, token_icon);
->>>>>>> 85504da2
 
       layout.separator(0.2f, LayoutSeparatorType::Line);
 
@@ -482,19 +468,12 @@
     }
   }
 
-<<<<<<< HEAD
-  layout->use_property_split_set(false); /* bfa - use_property_split = False */
-  layout->prop(op->ptr, "use_custom_directory", UI_ITEM_NONE, std::nullopt, ICON_NONE);
-  layout->use_property_split_set(true); /* bfa - use_property_split = False */
-  uiLayout *col = &layout->row(false);
+  layout.use_property_split_set(false); /* bfa - use_property_split = False */
+  layout.prop(op->ptr, "use_custom_directory", UI_ITEM_NONE, std::nullopt, ICON_NONE);
+  layout.use_property_split_set(true); /* bfa - use_property_split = False */
+  blender::ui::Layout *col = &layout.row(false);
   col->active_set(RNA_boolean_get(ptr, "use_custom_directory"));
   col->prop(op->ptr, "custom_directory", UI_ITEM_NONE, std::nullopt, ICON_NONE);
-=======
-  layout.prop(op->ptr, "use_custom_directory", UI_ITEM_NONE, std::nullopt, ICON_NONE);
-  blender::ui::Layout &col = layout.row(false);
-  col.active_set(RNA_boolean_get(ptr, "use_custom_directory"));
-  col.prop(op->ptr, "custom_directory", UI_ITEM_NONE, std::nullopt, ICON_NONE);
->>>>>>> 85504da2
 }
 
 static void PREFERENCES_OT_extension_repo_add(wmOperatorType *ot)
