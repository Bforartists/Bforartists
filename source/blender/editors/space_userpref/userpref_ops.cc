/* SPDX-FileCopyrightText: 2009 Blender Authors
 *
 * SPDX-License-Identifier: GPL-2.0-or-later */

/** \file
 * \ingroup spuserpref
 */

#include <cstring>
#include <fmt/format.h>

#include "DNA_screen_types.h"
#include "DNA_space_types.h"

#include "BLI_listbase.h"
#ifdef WIN32
#  include "BLI_winstuff.h"
#endif
#include "BLI_fileops.h"
#include "BLI_path_utils.hh"
#include "BLI_string.h"
#include "BLI_string_utf8.h"

#include "BKE_callbacks.hh"
#include "BKE_context.hh"
#include "BKE_global.hh"
#include "BKE_main.hh"
#include "BKE_preferences.h"

#include "BKE_report.hh"

#include "BLT_translation.hh"

#include "RNA_access.hh"
#include "RNA_define.hh"
#include "RNA_prototypes.hh"
#include "RNA_types.hh"

#include "UI_interface.hh"

#include "WM_api.hh"
#include "WM_types.hh"

#include "ED_asset.hh"
#include "ED_userpref.hh"

#include "MEM_guardedalloc.h"

/* -------------------------------------------------------------------- */
/** \name Reset Default Theme Operator
 * \{ */

static wmOperatorStatus preferences_reset_default_theme_exec(bContext *C, wmOperator * /*op*/)
{
  Main *bmain = CTX_data_main(C);
  UI_theme_init_default();
  UI_style_init_default();
  WM_reinit_gizmomap_all(bmain);
  WM_event_add_notifier(C, NC_WINDOW, nullptr);
  U.runtime.is_dirty = true;
  return OPERATOR_FINISHED;
}

static void PREFERENCES_OT_reset_default_theme(wmOperatorType *ot)
{
  /* identifiers */
  ot->name = "Reset to Default Theme";
  ot->idname = "PREFERENCES_OT_reset_default_theme";
  ot->description = "Reset to the default theme colors";

  /* callbacks */
  ot->exec = preferences_reset_default_theme_exec;

  /* flags */
  ot->flag = OPTYPE_REGISTER;
}

/** \} */

/* -------------------------------------------------------------------- */
/** \name Add Auto-Execution Path Operator
 * \{ */

static wmOperatorStatus preferences_autoexec_add_exec(bContext * /*C*/, wmOperator * /*op*/)
{
  bPathCompare *path_cmp = MEM_callocN<bPathCompare>("bPathCompare");
  BLI_addtail(&U.autoexec_paths, path_cmp);
  U.runtime.is_dirty = true;
  return OPERATOR_FINISHED;
}

static void PREFERENCES_OT_autoexec_path_add(wmOperatorType *ot)
{
  ot->name = "Add Auto-Execution Path";
  ot->idname = "PREFERENCES_OT_autoexec_path_add";
  ot->description = "Add path to exclude from auto-execution";

  ot->exec = preferences_autoexec_add_exec;

  ot->flag = OPTYPE_INTERNAL;
}

/** \} */

/* -------------------------------------------------------------------- */
/** \name Remove Auto-Execution Path Operator
 * \{ */

static wmOperatorStatus preferences_autoexec_remove_exec(bContext * /*C*/, wmOperator *op)
{
  const int index = RNA_int_get(op->ptr, "index");
  bPathCompare *path_cmp = static_cast<bPathCompare *>(BLI_findlink(&U.autoexec_paths, index));
  if (path_cmp) {
    BLI_freelinkN(&U.autoexec_paths, path_cmp);
    U.runtime.is_dirty = true;
  }
  return OPERATOR_FINISHED;
}

static void PREFERENCES_OT_autoexec_path_remove(wmOperatorType *ot)
{
  ot->name = "Remove Auto-Execution Path";
  ot->idname = "PREFERENCES_OT_autoexec_path_remove";
  ot->description = "Remove path to exclude from auto-execution";

  ot->exec = preferences_autoexec_remove_exec;

  ot->flag = OPTYPE_INTERNAL;

  RNA_def_int(ot->srna, "index", 0, 0, INT_MAX, "Index", "", 0, 1000);
}

/** \} */

/* -------------------------------------------------------------------- */
/** \name Add Asset Library Operator
 * \{ */

static wmOperatorStatus preferences_asset_library_add_exec(bContext *C, wmOperator *op)
{
  char *path = RNA_string_get_alloc(op->ptr, "directory", nullptr, 0, nullptr);
  char dirname[FILE_MAXFILE];

  BLI_path_slash_rstrip(path);
  BLI_path_split_file_part(path, dirname, sizeof(dirname));

  /* nullptr is a valid directory path here. A library without path will be created then. */
  const bUserAssetLibrary *new_library = BKE_preferences_asset_library_add(&U, dirname, path);
  /* Activate new library in the UI for further setup. */
  U.active_asset_library = BLI_findindex(&U.asset_libraries, new_library);
  U.runtime.is_dirty = true;

  /* There's no dedicated notifier for the Preferences. */
  WM_main_add_notifier(NC_WINDOW, nullptr);
  blender::ed::asset::list::clear_all_library(C);

  MEM_freeN(path);
  return OPERATOR_FINISHED;
}

static wmOperatorStatus preferences_asset_library_add_invoke(bContext *C,
                                                             wmOperator *op,
                                                             const wmEvent * /*event*/)
{
  if (!RNA_struct_property_is_set(op->ptr, "directory")) {
    WM_event_add_fileselect(C, op);
    return OPERATOR_RUNNING_MODAL;
  }

  return preferences_asset_library_add_exec(C, op);
}

static void PREFERENCES_OT_asset_library_add(wmOperatorType *ot)
{
  ot->name = "Add Asset Library";
  ot->idname = "PREFERENCES_OT_asset_library_add";
  ot->description = "Add a directory to be used by the Asset Browser as source of assets";

  ot->exec = preferences_asset_library_add_exec;
  ot->invoke = preferences_asset_library_add_invoke;

  ot->flag = OPTYPE_INTERNAL;

  WM_operator_properties_filesel(ot,
                                 FILE_TYPE_FOLDER,
                                 FILE_SPECIAL,
                                 FILE_OPENFILE,
                                 WM_FILESEL_DIRECTORY,
                                 FILE_DEFAULTDISPLAY,
                                 FILE_SORT_DEFAULT);
}

/** \} */

/* -------------------------------------------------------------------- */
/** \name Remove Asset Library Operator
 * \{ */

static bool preferences_asset_library_remove_poll(bContext *C)
{
  if (BLI_listbase_is_empty(&U.asset_libraries)) {
    CTX_wm_operator_poll_msg_set(C, "There is no asset library to remove");
    return false;
  }
  return true;
}

static wmOperatorStatus preferences_asset_library_remove_exec(bContext *C, wmOperator *op)
{
  const int index = RNA_int_get(op->ptr, "index");
  bUserAssetLibrary *library = static_cast<bUserAssetLibrary *>(
      BLI_findlink(&U.asset_libraries, index));
  if (!library) {
    return OPERATOR_CANCELLED;
  }

  BKE_preferences_asset_library_remove(&U, library);
  const int count_remaining = BLI_listbase_count(&U.asset_libraries);
  /* Update active library index to be in range. */
  CLAMP(U.active_asset_library, 0, count_remaining - 1);
  U.runtime.is_dirty = true;

  blender::ed::asset::list::clear_all_library(C);
  /* Trigger refresh for the Asset Browser. */
  WM_main_add_notifier(NC_SPACE | ND_SPACE_ASSET_PARAMS, nullptr);

  return OPERATOR_FINISHED;
}

static void PREFERENCES_OT_asset_library_remove(wmOperatorType *ot)
{
  ot->name = "Remove Asset Library";
  ot->idname = "PREFERENCES_OT_asset_library_remove";
  ot->description =
      "Remove a path to a .blend file, so the Asset Browser will not attempt to show it anymore";

  ot->exec = preferences_asset_library_remove_exec;
  ot->poll = preferences_asset_library_remove_poll;

  ot->flag = OPTYPE_INTERNAL;

  RNA_def_int(ot->srna, "index", 0, 0, INT_MAX, "Index", "", 0, 1000);
}

/** \} */

/* -------------------------------------------------------------------- */
/** \name Add Extension Repository Operator
 * \{ */

enum class bUserExtensionRepoAddType {
  Remote = 0,
  Local = 1,
};

static const char *preferences_extension_repo_default_name_from_type(
    const bUserExtensionRepoAddType repo_type)
{
  switch (repo_type) {
    case bUserExtensionRepoAddType::Remote: {
      return "Remote Repository";
    }
    case bUserExtensionRepoAddType::Local: {
      return "User Repository";
    }
  }
  BLI_assert_unreachable();
  return "";
}

static wmOperatorStatus preferences_extension_repo_add_exec(bContext *C, wmOperator *op)
{
  const bUserExtensionRepoAddType repo_type = bUserExtensionRepoAddType(
      RNA_enum_get(op->ptr, "type"));

  Main *bmain = CTX_data_main(C);
  BKE_callback_exec_null(bmain, BKE_CB_EVT_EXTENSION_REPOS_UPDATE_PRE);

  char name[sizeof(bUserExtensionRepo::name)] = "";
  char remote_url[sizeof(bUserExtensionRepo::remote_url)] = "";
  char *access_token = nullptr;
  char custom_directory[sizeof(bUserExtensionRepo::custom_dirpath)] = "";

  const bool use_custom_directory = RNA_boolean_get(op->ptr, "use_custom_directory");
  const bool use_access_token = RNA_boolean_get(op->ptr, "use_access_token");
  const bool use_sync_on_startup = RNA_boolean_get(op->ptr, "use_sync_on_startup");
  if (use_custom_directory) {
    RNA_string_get(op->ptr, "custom_directory", custom_directory);
    BLI_path_slash_rstrip(custom_directory);
  }

  if (repo_type == bUserExtensionRepoAddType::Remote) {
    RNA_string_get(op->ptr, "remote_url", remote_url);

    if (use_access_token) {
      if (RNA_string_length(op->ptr, "access_token")) {
        access_token = RNA_string_get_alloc(op->ptr, "access_token", nullptr, 0, nullptr);
      }
    }
  }

  /* Setup the name using the following logic:
   * - It has been set so leave as-is.
   * - Initialize it based on the URL (default for remote repositories).
   * - Use a default name as a fallback.
   */
  {
    PropertyRNA *prop = RNA_struct_find_property(op->ptr, "name");
    if (RNA_property_is_set(op->ptr, prop)) {
      RNA_property_string_get(op->ptr, prop, name);
    }

    /* Unset or empty, auto-name based on remote URL or local directory. */
    if (name[0] == '\0') {
      switch (repo_type) {
        case bUserExtensionRepoAddType::Remote: {
          BKE_preferences_extension_remote_to_name(remote_url, name);
          break;
        }
        case bUserExtensionRepoAddType::Local: {
          if (use_custom_directory) {
            const char *custom_directory_basename = BLI_path_basename(custom_directory);
            STRNCPY_UTF8(name, custom_directory_basename);
            BLI_path_slash_rstrip(name);
          }
          break;
        }
      }
    }
    if (name[0] == '\0') {
      STRNCPY_UTF8(name, preferences_extension_repo_default_name_from_type(repo_type));
    }
  }

  const char *module = custom_directory[0] ? BLI_path_basename(custom_directory) : name;
  /* Not essential but results in more readable module names.
   * Otherwise URL's have their '.' removed, making for quite unreadable module names. */
  char module_buf[FILE_MAX];
  {
    STRNCPY(module_buf, module);
    int i;
    for (i = 0; module_buf[i]; i++) {
      if (ELEM(module_buf[i], '.', '-', '/', '\\')) {
        module_buf[i] = '_';
      }
    }
    /* Strip any trailing underscores. */
    while ((i > 0) && (module_buf[--i] == '_')) {
      module_buf[i] = '\0';
    }
    module = module_buf;
  }

  bUserExtensionRepo *new_repo = BKE_preferences_extension_repo_add(
      &U, name, module, custom_directory);

  if (use_sync_on_startup) {
    new_repo->flag |= USER_EXTENSION_REPO_FLAG_SYNC_ON_STARTUP;
  }
  if (use_custom_directory) {
    new_repo->flag |= USER_EXTENSION_REPO_FLAG_USE_CUSTOM_DIRECTORY;
  }

  if (repo_type == bUserExtensionRepoAddType::Remote) {
    STRNCPY(new_repo->remote_url, remote_url);
    new_repo->flag |= USER_EXTENSION_REPO_FLAG_USE_REMOTE_URL;

    if (use_access_token) {
      new_repo->flag |= USER_EXTENSION_REPO_FLAG_USE_ACCESS_TOKEN;
    }
    if (access_token) {
      new_repo->access_token = access_token;
    }
  }

  /* Activate new repository in the UI for further setup. */
  U.active_extension_repo = BLI_findindex(&U.extension_repos, new_repo);
  U.runtime.is_dirty = true;

  {
    PointerRNA new_repo_ptr = RNA_pointer_create_discrete(
        nullptr, &RNA_UserExtensionRepo, new_repo);
    PointerRNA *pointers[] = {&new_repo_ptr};

    BKE_callback_exec_null(bmain, BKE_CB_EVT_EXTENSION_REPOS_UPDATE_POST);
    BKE_callback_exec(bmain, pointers, ARRAY_SIZE(pointers), BKE_CB_EVT_EXTENSION_REPOS_SYNC);
  }

  /* There's no dedicated notifier for the Preferences. */
  WM_event_add_notifier(C, NC_WINDOW, nullptr);

  /* Mainly useful when adding a repository from a popup since it's not as obvious
   * the repository was added compared to the repository popover.  */
  BKE_reportf(op->reports,
              RPT_INFO,
              "Added %s \"%s\"",
              preferences_extension_repo_default_name_from_type(repo_type),
              new_repo->name);

  return OPERATOR_FINISHED;
}

static wmOperatorStatus preferences_extension_repo_add_invoke(bContext *C,
                                                              wmOperator *op,
                                                              const wmEvent *event)
{
  const bUserExtensionRepoAddType repo_type = bUserExtensionRepoAddType(
      RNA_enum_get(op->ptr, "type"));
  PropertyRNA *prop_name = RNA_struct_find_property(op->ptr, "name");
  if (!RNA_property_is_set(op->ptr, prop_name)) {
    const char *name_default = preferences_extension_repo_default_name_from_type(repo_type);
    /* Leave unset, let this be set by the URL. */
    if (repo_type == bUserExtensionRepoAddType::Remote) {
      name_default = nullptr;
    }
    RNA_property_string_set(op->ptr, prop_name, name_default);
  }

  return WM_operator_props_popup_confirm_ex(
      C, op, event, IFACE_("Add New Extension Repository"), IFACE_("Create"));
}

static void preferences_extension_repo_add_ui(bContext * /*C*/, wmOperator *op)
{

  uiLayout *layout = op->layout;
  uiLayoutSetPropSep(layout, true);
  uiLayoutSetPropDecorate(layout, false);

  PointerRNA *ptr = op->ptr;
  const bUserExtensionRepoAddType repo_type = bUserExtensionRepoAddType(RNA_enum_get(ptr, "type"));

  switch (repo_type) {
    case bUserExtensionRepoAddType::Remote: {
      uiItemR(layout, op->ptr, "remote_url", UI_ITEM_R_IMMEDIATE, std::nullopt, ICON_NONE);
      uiLayoutSetPropSep(layout, false);
          /* bfa - use_property_split = False */ /* bfa - use_property_split = False */
      uiItemR(layout, op->ptr, "use_sync_on_startup", UI_ITEM_NONE, std::nullopt, ICON_NONE);

      uiItemS_ex(layout, 0.2f, LayoutSeparatorType::Line);

      const bool use_access_token = RNA_boolean_get(ptr, "use_access_token");
      const int token_icon = (use_access_token && RNA_string_length(op->ptr, "access_token")) ?
                                 ICON_LOCKED :
                                 ICON_UNLOCKED;
<<<<<<< HEAD
      
      //uiLayout *row = uiLayoutRowWithHeading(layout, true, IFACE_("Authentication")); -/*bfa, old code*/
      uiLayout *row = uiLayoutRow(layout, true);/*bfa*/
      uiItemL(layout, IFACE_("Authentication"), ICON_NONE); /*BFA - separate label*/
      row = uiLayoutRow(layout, false);                     /*bfa*/
      uiItemS(row);                                         /*bfa -indent*/
      uiItemR(row, op->ptr, "use_access_token", UI_ITEM_NONE, std::nullopt, ICON_NONE); /*bfa*/
      uiLayout *col = uiLayoutRow(layout, false);
=======

      uiLayout *row = &layout->row(true, IFACE_("Authentication"));
      uiItemR(row, op->ptr, "use_access_token", UI_ITEM_NONE, std::nullopt, ICON_NONE);
      uiLayout *col = &layout->row(false);
>>>>>>> a463ed2e
      uiLayoutSetActive(col, use_access_token);
      /* Use "immediate" flag to refresh the icon. */
      row = uiLayoutRow(layout, false); /*bfa*/
      uiItemS(row);/*bfa -indent*/    
      uiItemR(row, op->ptr, "access_token", UI_ITEM_R_IMMEDIATE, std::nullopt, token_icon);

      uiItemS_ex(layout, 0.2f, LayoutSeparatorType::Line);

      break;
    }
    case bUserExtensionRepoAddType::Local: {
      uiItemR(layout, op->ptr, "name", UI_ITEM_R_IMMEDIATE, std::nullopt, ICON_NONE);
      break;
    }
  }

  uiLayoutSetPropSep(layout, false); /* bfa - use_property_split = False */
  uiItemR(layout, op->ptr, "use_custom_directory", UI_ITEM_NONE, std::nullopt, ICON_NONE);
<<<<<<< HEAD
  uiLayoutSetPropSep(layout, true); /* bfa - use_property_split = False */
  uiLayout *col = uiLayoutRow(layout, false);
=======
  uiLayout *col = &layout->row(false);
>>>>>>> a463ed2e
  uiLayoutSetActive(col, RNA_boolean_get(ptr, "use_custom_directory"));
  uiItemR(col, op->ptr, "custom_directory", UI_ITEM_NONE, std::nullopt, ICON_NONE);
}

static void PREFERENCES_OT_extension_repo_add(wmOperatorType *ot)
{
  ot->name = "Add Extension Repository";
  ot->idname = "PREFERENCES_OT_extension_repo_add";
  ot->description = "Add a new repository used to store extensions";

  ot->invoke = preferences_extension_repo_add_invoke;
  ot->exec = preferences_extension_repo_add_exec;
  ot->ui = preferences_extension_repo_add_ui;

  ot->flag = OPTYPE_INTERNAL | OPTYPE_REGISTER;

  static const EnumPropertyItem repo_type_items[] = {
      {int(bUserExtensionRepoAddType::Remote),
       "REMOTE",
       ICON_INTERNET,
       "Add Remote Repository",
       "Add a repository referencing a remote repository "
       "with support for listing and updating extensions"},
      {int(bUserExtensionRepoAddType::Local),
       "LOCAL",
       ICON_DISK_DRIVE,
       "Add Local Repository",
       "Add a repository managed manually without referencing an external repository"},
      {0, nullptr, 0, nullptr, nullptr},
  };

  /* After creating a new repository some settings can't be easily changed
   * (especially the custom directory). To avoid showing a partially initialized repository,
   * set these values upon creation instead of having the user create the repository and change
   * them afterwards.
   *
   * An alternative solution could be implemented by creating an "uninitialized" repository,
   * setting up all it's properties then running an "initialize" operator however this seems
   * unnecessarily confusing as in most cases a user can do this in one step by naming and
   * setting the repositories URL (optionally the custom-directory). */

  /* Copy the RNA values are copied into the operator to avoid repetition. */
  StructRNA *type_ref = &RNA_UserExtensionRepo;

  { /* Name. */
    const char *prop_id = "name";
    const PropertyRNA *prop_ref = RNA_struct_type_find_property(type_ref, prop_id);
    PropertyRNA *prop = RNA_def_string(ot->srna,
                                       prop_id,
                                       nullptr,
                                       sizeof(bUserExtensionRepo::name),
                                       RNA_property_ui_name_raw(prop_ref),
                                       RNA_property_ui_description_raw(prop_ref));
    RNA_def_property_flag(prop, PROP_SKIP_SAVE);
  }

  { /* Remote Path. */
    const char *prop_id = "remote_url";
    const PropertyRNA *prop_ref = RNA_struct_type_find_property(type_ref, prop_id);
    PropertyRNA *prop = RNA_def_string(ot->srna,
                                       prop_id,
                                       nullptr,
                                       sizeof(bUserExtensionRepo::remote_url),
                                       RNA_property_ui_name_raw(prop_ref),
                                       RNA_property_ui_description_raw(prop_ref));
    RNA_def_property_flag(prop, PROP_SKIP_SAVE);
  }

  { /* Use Access Token. */
    const char *prop_id = "use_access_token";
    const PropertyRNA *prop_ref = RNA_struct_type_find_property(type_ref, prop_id);
    PropertyRNA *prop = RNA_def_boolean(ot->srna,
                                        prop_id,
                                        false,
                                        RNA_property_ui_name_raw(prop_ref),
                                        RNA_property_ui_description_raw(prop_ref));
    RNA_def_property_flag(prop, PROP_SKIP_SAVE);
  }

  { /* Access Token (dynamic length). */
    const char *prop_id = "access_token";
    const PropertyRNA *prop_ref = RNA_struct_type_find_property(type_ref, prop_id);
    PropertyRNA *prop = RNA_def_string(ot->srna,
                                       prop_id,
                                       nullptr,
                                       0,
                                       RNA_property_ui_name_raw(prop_ref),
                                       RNA_property_ui_description_raw(prop_ref));
    RNA_def_property_flag(prop, PROP_SKIP_SAVE);
    RNA_def_property_subtype(prop, PROP_PASSWORD);
  }

  { /* Check for Updated on Startup. */
    const char *prop_id = "use_sync_on_startup";
    const PropertyRNA *prop_ref = RNA_struct_type_find_property(type_ref, prop_id);
    PropertyRNA *prop = RNA_def_boolean(ot->srna,
                                        prop_id,
                                        false,
                                        RNA_property_ui_name_raw(prop_ref),
                                        RNA_property_ui_description_raw(prop_ref));
    RNA_def_property_flag(prop, PROP_SKIP_SAVE);
  }

  { /* Use Custom Directory. */
    const char *prop_id = "use_custom_directory";
    const PropertyRNA *prop_ref = RNA_struct_type_find_property(type_ref, prop_id);
    PropertyRNA *prop = RNA_def_boolean(ot->srna,
                                        prop_id,
                                        false,
                                        RNA_property_ui_name_raw(prop_ref),
                                        RNA_property_ui_description_raw(prop_ref));
    RNA_def_property_flag(prop, PROP_SKIP_SAVE);
  }

  { /* Custom Directory. */
    const char *prop_id = "custom_directory";
    const PropertyRNA *prop_ref = RNA_struct_type_find_property(type_ref, prop_id);
    PropertyRNA *prop = RNA_def_string_dir_path(ot->srna,
                                                prop_id,
                                                nullptr,
                                                sizeof(bUserExtensionRepo::custom_dirpath),
                                                RNA_property_ui_name_raw(prop_ref),
                                                RNA_property_ui_description_raw(prop_ref));
    RNA_def_property_flag(prop, PROP_SKIP_SAVE);
  }

  ot->prop = RNA_def_enum(
      ot->srna, "type", repo_type_items, 0, "Type", "The kind of repository to add");
  RNA_def_property_flag(ot->prop, PROP_SKIP_SAVE | PROP_HIDDEN);
}

/** \} */

/* -------------------------------------------------------------------- */
/** \name Remove Extension Repository Operator
 * \{ */

static bool preferences_extension_repo_remove_poll(bContext *C)
{
  if (BLI_listbase_is_empty(&U.extension_repos)) {
    CTX_wm_operator_poll_msg_set(C, "There is no extension repository to remove");
    return false;
  }
  return true;
}

static wmOperatorStatus preferences_extension_repo_remove_invoke(bContext *C,
                                                                 wmOperator *op,
                                                                 const wmEvent * /*event*/)
{
  const int index = RNA_int_get(op->ptr, "index");
  bool remove_files = RNA_boolean_get(op->ptr, "remove_files");
  const bUserExtensionRepo *repo = static_cast<bUserExtensionRepo *>(
      BLI_findlink(&U.extension_repos, index));

  if (!repo) {
    return OPERATOR_CANCELLED;
  }

  if (remove_files) {
    if ((repo->flag & USER_EXTENSION_REPO_FLAG_USE_REMOTE_URL) == 0) {
      if (repo->source == USER_EXTENSION_REPO_SOURCE_SYSTEM) {
        remove_files = false;
      }
    }
  }

  std::string message;
  if (remove_files) {
    char dirpath[FILE_MAX];
    char user_dirpath[FILE_MAX];
    BKE_preferences_extension_repo_dirpath_get(repo, dirpath, sizeof(dirpath));
    BKE_preferences_extension_repo_user_dirpath_get(repo, user_dirpath, sizeof(user_dirpath));

    if (dirpath[0] || user_dirpath[0]) {
      message = IFACE_("Remove all files in:");
      const char *paths[] = {dirpath, user_dirpath};
      for (int i = 0; i < ARRAY_SIZE(paths); i++) {
        if (paths[i][0] == '\0') {
          continue;
        }
        message.append(fmt::format("\n\"{}\"", paths[i]));
      }
    }
    else {
      message = IFACE_("Remove, local files not found.");
      remove_files = false;
    }
  }
  else {
    message = IFACE_("Remove, keeping local files.");
  }

  const char *confirm_text = remove_files ? IFACE_("Remove Repository & Files") :
                                            IFACE_("Remove Repository");

  return WM_operator_confirm_ex(
      C, op, nullptr, message.c_str(), confirm_text, ALERT_ICON_WARNING, true);
}

static wmOperatorStatus preferences_extension_repo_remove_exec(bContext *C, wmOperator *op)
{
  const int index = RNA_int_get(op->ptr, "index");
  bool remove_files = RNA_boolean_get(op->ptr, "remove_files");
  bUserExtensionRepo *repo = static_cast<bUserExtensionRepo *>(
      BLI_findlink(&U.extension_repos, index));
  if (!repo) {
    return OPERATOR_CANCELLED;
  }

  Main *bmain = CTX_data_main(C);
  BKE_callback_exec_null(bmain, BKE_CB_EVT_EXTENSION_REPOS_UPDATE_PRE);

  if (remove_files) {
    if ((repo->flag & USER_EXTENSION_REPO_FLAG_USE_REMOTE_URL) == 0) {
      if (repo->source == USER_EXTENSION_REPO_SOURCE_SYSTEM) {
        /* The UI doesn't show this option, if it's accessed disallow it. */
        BKE_report(op->reports, RPT_WARNING, "Unable to remove files for \"System\" repositories");
        remove_files = false;
      }
    }
  }

  if (remove_files) {
    if (!BKE_preferences_extension_repo_module_is_valid(repo)) {
      BKE_reportf(op->reports,
                  RPT_WARNING,
                  /* Account for it not being null terminated. */
                  "Unable to remove files, the module name \"%.*s\" is invalid and "
                  "could remove non-repository files",
                  int(sizeof(repo->module)),
                  repo->module);
      remove_files = false;
    }
  }

  if (remove_files) {
    char dirpath[FILE_MAX];
    BKE_preferences_extension_repo_dirpath_get(repo, dirpath, sizeof(dirpath));
    if (dirpath[0] && BLI_is_dir(dirpath)) {

      /* Removing custom directories has the potential to remove user data
       * if users accidentally point this to their home directory or similar.
       * Even though the UI shows a warning, we better prevent any accidents
       * caused by recursive removal, see #119481.
       * Only check custom directories because the non-custom directory is always
       * a specific location under Blender's local extensions directory. */
      const bool recursive = (repo->flag & USER_EXTENSION_REPO_FLAG_USE_CUSTOM_DIRECTORY) == 0;

      /* Perform package manager specific clear operations,
       * needed when `recursive` is false so the empty directory can be removed.
       * If it's not empty there will be a warning that the directory couldn't be removed.
       * The user will have to do this manually which is good since unknown files
       * could be user data. */
      BKE_callback_exec_string(bmain, BKE_CB_EVT_EXTENSION_REPOS_FILES_CLEAR, dirpath);

      if (BLI_delete(dirpath, true, recursive) != 0) {
        BKE_reportf(op->reports,
                    RPT_WARNING,
                    "Unable to remove directory: %s",
                    errno ? strerror(errno) : "unknown");
      }
    }

    BKE_preferences_extension_repo_user_dirpath_get(repo, dirpath, sizeof(dirpath));
    if (dirpath[0] && BLI_is_dir(dirpath)) {
      if (BLI_delete(dirpath, true, true) != 0) {
        BKE_reportf(op->reports,
                    RPT_WARNING,
                    "Unable to remove directory: %s",
                    errno ? strerror(errno) : "unknown");
      }
    }
  }

  BKE_preferences_extension_repo_remove(&U, repo);
  const int count_remaining = BLI_listbase_count(&U.extension_repos);
  /* Update active repo index to be in range. */
  CLAMP(U.active_extension_repo, 0, count_remaining - 1);
  U.runtime.is_dirty = true;

  BKE_callback_exec_null(bmain, BKE_CB_EVT_EXTENSION_REPOS_UPDATE_POST);

  /* There's no dedicated notifier for the Preferences. */
  WM_event_add_notifier(C, NC_WINDOW, nullptr);

  return OPERATOR_FINISHED;
}

static void PREFERENCES_OT_extension_repo_remove(wmOperatorType *ot)
{
  ot->name = "Remove Extension Repository";
  ot->idname = "PREFERENCES_OT_extension_repo_remove";
  ot->description = "Remove an extension repository";

  ot->invoke = preferences_extension_repo_remove_invoke;
  ot->exec = preferences_extension_repo_remove_exec;
  ot->poll = preferences_extension_repo_remove_poll;

  ot->flag = OPTYPE_INTERNAL;

  PropertyRNA *prop;
  prop = RNA_def_int(ot->srna, "index", 0, 0, INT_MAX, "Index", "", 0, 1000);
  RNA_def_property_flag(prop, PROP_SKIP_SAVE);
  prop = RNA_def_boolean(ot->srna,
                         "remove_files",
                         false,
                         "Remove Files",
                         "Remove extension files when removing the repository");
  RNA_def_property_flag(prop, PROP_SKIP_SAVE);
}

/** \} */

/* -------------------------------------------------------------------- */
/** \name Drop Extension Operator
 * \{ */

static wmOperatorStatus preferences_extension_url_drop_invoke(bContext *C,
                                                              wmOperator *op,
                                                              const wmEvent *event)
{
  char *url = RNA_string_get_alloc(op->ptr, "url", nullptr, 0, nullptr);
  const bool url_is_file = STRPREFIX(url, "file://");
  const bool url_is_online = STRPREFIX(url, "http://") || STRPREFIX(url, "https://");
  const bool url_is_remote = url_is_file | url_is_online;

  /* NOTE: searching for hard-coded add-on name isn't great.
   * Needed since #WM_dropbox_add expects the operator to exist on startup. */
  const char *idname_external = url_is_remote ? "extensions.package_install" :
                                                "extensions.package_install_files";
  bool use_url = true;

  if (url_is_online && (G.f & G_FLAG_INTERNET_ALLOW) == 0) {
    idname_external = "extensions.userpref_allow_online_popup";
    use_url = false;
  }

  wmOperatorType *ot = WM_operatortype_find(idname_external, true);
  wmOperatorStatus retval;
  if (ot) {
    PointerRNA props_ptr;
    WM_operator_properties_create_ptr(&props_ptr, ot);
    if (use_url) {
      RNA_string_set(&props_ptr, "url", url);
    }
    WM_operator_name_call_ptr(C, ot, WM_OP_INVOKE_DEFAULT, &props_ptr, event);
    WM_operator_properties_free(&props_ptr);
    retval = OPERATOR_FINISHED;
  }
  else {
    BKE_reportf(op->reports, RPT_ERROR, "Extension operator not found \"%s\"", idname_external);
    retval = OPERATOR_CANCELLED;
  }
  MEM_freeN(url);
  return retval;
}

static void PREFERENCES_OT_extension_url_drop(wmOperatorType *ot)
{
  /* identifiers */
  ot->name = "Drop Extension URL";
  ot->description = "Handle dropping an extension URL";
  ot->idname = "PREFERENCES_OT_extension_url_drop";

  /* api callbacks */
  ot->invoke = preferences_extension_url_drop_invoke;

  RNA_def_string(ot->srna, "url", nullptr, 0, "URL", "Location of the extension to install");
}

/** \} */

/* -------------------------------------------------------------------- */
/** \name Associate File Type Operator (Windows only)
 * \{ */

static bool associate_blend_poll(bContext *C)
{
#ifdef WIN32
  if (BLI_windows_is_store_install()) {
    CTX_wm_operator_poll_msg_set(C, "Not available for Microsoft Store installations");
    return false;
  }
  return true;
#elif defined(__APPLE__)
  CTX_wm_operator_poll_msg_set(C, "Windows & Linux only operator");
  return false;
#else
  UNUSED_VARS(C);
  return true;
#endif
}

#if !defined(__APPLE__)
static bool associate_blend(bool do_register, bool all_users, char **r_error_msg)
{
  const bool result = WM_platform_associate_set(do_register, all_users, r_error_msg);
#  ifdef WIN32
  if ((result == false) &&
      /* For some reason the message box isn't shown in this case. */
      (all_users == false))
  {
    const char *msg = do_register ? "Unable to register file association" :
                                    "Unable to unregister file association";
    MessageBox(0, msg, "Blender", MB_OK | MB_ICONERROR);
  }
#  endif /* !WIN32 */
  return result;
}
#endif

static wmOperatorStatus associate_blend_exec(bContext * /*C*/, wmOperator *op)
{
#ifdef __APPLE__
  UNUSED_VARS(op);
  BLI_assert_unreachable();
  return OPERATOR_CANCELLED;
#else

#  ifdef WIN32
  if (BLI_windows_is_store_install()) {
    BKE_report(
        op->reports, RPT_ERROR, "Registration not possible from Microsoft Store installations");
    return OPERATOR_CANCELLED;
  }
#  endif

  const bool all_users = (U.uiflag & USER_REGISTER_ALL_USERS);
  char *error_msg = nullptr;

  WM_cursor_wait(true);
  const bool success = associate_blend(true, all_users, &error_msg);
  WM_cursor_wait(false);

  if (!success) {
    BKE_report(
        op->reports, RPT_ERROR, error_msg ? error_msg : "Unable to register file association");
    if (error_msg) {
      MEM_freeN(error_msg);
    }
    return OPERATOR_CANCELLED;
  }
  BLI_assert(error_msg == nullptr);
  BKE_report(op->reports, RPT_INFO, "File association registered");
  return OPERATOR_FINISHED;
#endif /* !__APPLE__ */
}

static void PREFERENCES_OT_associate_blend(wmOperatorType *ot)
{
  /* identifiers */
  ot->name = "Register File Association";
  ot->description = "Use this installation for .blend files and to display thumbnails";
  ot->idname = "PREFERENCES_OT_associate_blend";

  /* api callbacks */
  ot->exec = associate_blend_exec;
  ot->poll = associate_blend_poll;
}

static wmOperatorStatus unassociate_blend_exec(bContext * /*C*/, wmOperator *op)
{
#ifdef __APPLE__
  UNUSED_VARS(op);
  BLI_assert_unreachable();
  return OPERATOR_CANCELLED;
#else
#  ifdef WIN32
  if (BLI_windows_is_store_install()) {
    BKE_report(
        op->reports, RPT_ERROR, "Unregistration not possible from Microsoft Store installations");
    return OPERATOR_CANCELLED;
  }
#  endif

  const bool all_users = (U.uiflag & USER_REGISTER_ALL_USERS);
  char *error_msg = nullptr;

  WM_cursor_wait(true);
  bool success = associate_blend(false, all_users, &error_msg);
  WM_cursor_wait(false);

  if (!success) {
    BKE_report(
        op->reports, RPT_ERROR, error_msg ? error_msg : "Unable to unregister file association");
    if (error_msg) {
      MEM_freeN(error_msg);
    }
    return OPERATOR_CANCELLED;
  }
  BLI_assert(error_msg == nullptr);
  BKE_report(op->reports, RPT_INFO, "File association unregistered");
  return OPERATOR_FINISHED;
#endif /* !__APPLE__ */
}

static void PREFERENCES_OT_unassociate_blend(wmOperatorType *ot)
{
  /* identifiers */
  ot->name = "Remove File Association";
  ot->description = "Remove this installation's associations with .blend files";
  ot->idname = "PREFERENCES_OT_unassociate_blend";

  /* api callbacks */
  ot->exec = unassociate_blend_exec;
  ot->poll = associate_blend_poll;
}

/** \} */

/* -------------------------------------------------------------------- */
/** \name Drag & Drop URL
 * \{ */

static bool drop_extension_url_poll(bContext * /*C*/, wmDrag *drag, const wmEvent * /*event*/)
{
  if (drag->type != WM_DRAG_STRING) {
    return false;
  }

  /* NOTE(@ideasman42): it should be possible to drag a URL into the text editor or Python console.
   * In the future we may support dragging images into Blender by URL, so treating any single-line
   * URL as an extension could back-fire. Avoid problems in the future by limiting the text which
   * is accepted as an extension to ZIP's or URL's that reference known repositories. */

  const std::string &str = WM_drag_get_string(drag);

  /* Only URL formatted text. */
  const char *cstr = str.c_str();
  if (BKE_preferences_extension_repo_remote_scheme_end(cstr) == 0) {
    return false;
  }

  /* Only single line strings. */
  if (str.find('\n') != std::string::npos) {
    return false;
  }

  bool has_known_extension = false;
  {
    /* Strip parameters from the URL (if they exist) before the file extension is checked.
     * This allows for `https://example.org/api/v1/file.zip?repository=/api/v1/`.
     * This allows draggable links to specify their repository, see: #120665. */
    std::string str_strip;
    const char *cstr_maybe_copy = cstr;
    size_t param_char = str.find('?');
    if (param_char != std::string::npos) {
      str_strip = str.substr(0, param_char);
      cstr_maybe_copy = str_strip.c_str();
    }

    const char *cstr_ext = BLI_path_extension(cstr_maybe_copy);
    if (cstr_ext && STRCASEEQ(cstr_ext, ".zip")) {
      has_known_extension = true;
    }
  }

  /* Check the URL has a `.zip` suffix OR has a known repository as a prefix.
   * This is needed to support redirects which don't contain an extension. */
  if (!has_known_extension &&
      !BKE_preferences_extension_repo_find_by_remote_url_prefix(&U, cstr, true))
  {
    return false;
  }

  return true;
}

static void drop_extension_url_copy(bContext * /*C*/, wmDrag *drag, wmDropBox *drop)
{
  /* Copy drag URL to properties. */
  const std::string &str = WM_drag_get_string(drag);
  RNA_string_set(drop->ptr, "url", str.c_str());
}

/** \} */

/* -------------------------------------------------------------------- */
/** \name Drag & Drop Paths
 * \{ */

static bool drop_extension_path_poll(bContext * /*C*/, wmDrag *drag, const wmEvent * /*event*/)
{
  if (drag->type != WM_DRAG_PATH) {
    return false;
  }

  const char *cstr = WM_drag_get_single_path(drag);
  const char *cstr_ext = BLI_path_extension(cstr);
  if (!(cstr_ext && STRCASEEQ(cstr_ext, ".zip"))) {
    return false;
  }

  return true;
}

static void drop_extension_path_copy(bContext * /*C*/, wmDrag *drag, wmDropBox *drop)
{
  /* Copy drag URL to properties. */
  const char *cstr = WM_drag_get_single_path(drag);
  RNA_string_set(drop->ptr, "url", cstr);
}

/** \} */

static void ED_dropbox_drop_extension()
{
  ListBase *lb = WM_dropboxmap_find("Window", SPACE_EMPTY, RGN_TYPE_WINDOW);
  WM_dropbox_add(lb,
                 "PREFERENCES_OT_extension_url_drop",
                 drop_extension_url_poll,
                 drop_extension_url_copy,
                 nullptr,
                 nullptr);
  WM_dropbox_add(lb,
                 "PREFERENCES_OT_extension_url_drop",
                 drop_extension_path_poll,
                 drop_extension_path_copy,
                 nullptr,
                 nullptr);
}

void ED_operatortypes_userpref()
{
  WM_operatortype_append(PREFERENCES_OT_reset_default_theme);

  WM_operatortype_append(PREFERENCES_OT_autoexec_path_add);
  WM_operatortype_append(PREFERENCES_OT_autoexec_path_remove);

  WM_operatortype_append(PREFERENCES_OT_asset_library_add);
  WM_operatortype_append(PREFERENCES_OT_asset_library_remove);

  WM_operatortype_append(PREFERENCES_OT_extension_repo_add);
  WM_operatortype_append(PREFERENCES_OT_extension_repo_remove);
  WM_operatortype_append(PREFERENCES_OT_extension_url_drop);

  WM_operatortype_append(PREFERENCES_OT_associate_blend);
  WM_operatortype_append(PREFERENCES_OT_unassociate_blend);

  ED_dropbox_drop_extension();
}<|MERGE_RESOLUTION|>--- conflicted
+++ resolved
@@ -443,24 +443,17 @@
       const int token_icon = (use_access_token && RNA_string_length(op->ptr, "access_token")) ?
                                  ICON_LOCKED :
                                  ICON_UNLOCKED;
-<<<<<<< HEAD
       
-      //uiLayout *row = uiLayoutRowWithHeading(layout, true, IFACE_("Authentication")); -/*bfa, old code*/
-      uiLayout *row = uiLayoutRow(layout, true);/*bfa*/
+      //uiLayout *row = &layout->row(true, IFACE_("Authentication")); -/*bfa, old code*/
+      uiLayout *row = &layout->row(true);/*bfa*/
       uiItemL(layout, IFACE_("Authentication"), ICON_NONE); /*BFA - separate label*/
-      row = uiLayoutRow(layout, false);                     /*bfa*/
+      row = &layout->row(false);                            /*bfa*/
       uiItemS(row);                                         /*bfa -indent*/
       uiItemR(row, op->ptr, "use_access_token", UI_ITEM_NONE, std::nullopt, ICON_NONE); /*bfa*/
-      uiLayout *col = uiLayoutRow(layout, false);
-=======
-
-      uiLayout *row = &layout->row(true, IFACE_("Authentication"));
-      uiItemR(row, op->ptr, "use_access_token", UI_ITEM_NONE, std::nullopt, ICON_NONE);
       uiLayout *col = &layout->row(false);
->>>>>>> a463ed2e
       uiLayoutSetActive(col, use_access_token);
       /* Use "immediate" flag to refresh the icon. */
-      row = uiLayoutRow(layout, false); /*bfa*/
+      row = &layout->row(false); /*bfa*/
       uiItemS(row);/*bfa -indent*/    
       uiItemR(row, op->ptr, "access_token", UI_ITEM_R_IMMEDIATE, std::nullopt, token_icon);
 
@@ -476,12 +469,8 @@
 
   uiLayoutSetPropSep(layout, false); /* bfa - use_property_split = False */
   uiItemR(layout, op->ptr, "use_custom_directory", UI_ITEM_NONE, std::nullopt, ICON_NONE);
-<<<<<<< HEAD
   uiLayoutSetPropSep(layout, true); /* bfa - use_property_split = False */
-  uiLayout *col = uiLayoutRow(layout, false);
-=======
   uiLayout *col = &layout->row(false);
->>>>>>> a463ed2e
   uiLayoutSetActive(col, RNA_boolean_get(ptr, "use_custom_directory"));
   uiItemR(col, op->ptr, "custom_directory", UI_ITEM_NONE, std::nullopt, ICON_NONE);
 }
