/* SPDX-FileCopyrightText: 2009 Blender Authors
 *
 * SPDX-License-Identifier: GPL-2.0-or-later */

/** \file
 * \ingroup spuserpref
 */

#include <cstring>
#include <fmt/format.h>

#include "DNA_screen_types.h"
#include "DNA_space_types.h"

#include "BLI_listbase.h"
#ifdef WIN32
#  include "BLI_winstuff.h"
#endif
#include "BLI_fileops.h"
#include "BLI_path_utils.hh"
#include "BLI_string.h"
#include "BLI_string_utf8.h"

#include "BKE_callbacks.hh"
#include "BKE_context.hh"
#include "BKE_global.hh"
#include "BKE_main.hh"
#include "BKE_preferences.h"

#include "BKE_report.hh"

#include "BLT_translation.hh"

#include "RNA_access.hh"
#include "RNA_define.hh"
#include "RNA_prototypes.hh"
#include "RNA_types.hh"

#include "UI_interface.hh"

#include "WM_api.hh"
#include "WM_types.hh"

#include "ED_asset.hh"
#include "ED_userpref.hh"

#include "MEM_guardedalloc.h"

/* -------------------------------------------------------------------- */
/** \name Reset Default Theme Operator
 * \{ */

static int preferences_reset_default_theme_exec(bContext *C, wmOperator * /*op*/)
{
  Main *bmain = CTX_data_main(C);
  UI_theme_init_default();
  UI_style_init_default();
  WM_reinit_gizmomap_all(bmain);
  WM_event_add_notifier(C, NC_WINDOW, nullptr);
  U.runtime.is_dirty = true;
  return OPERATOR_FINISHED;
}

static void PREFERENCES_OT_reset_default_theme(wmOperatorType *ot)
{
  /* identifiers */
  ot->name = "Reset to Default Theme";
  ot->idname = "PREFERENCES_OT_reset_default_theme";
  ot->description = "Reset to the default theme colors";

  /* callbacks */
  ot->exec = preferences_reset_default_theme_exec;

  /* flags */
  ot->flag = OPTYPE_REGISTER;
}

/** \} */

/* -------------------------------------------------------------------- */
/** \name Add Auto-Execution Path Operator
 * \{ */

static int preferences_autoexec_add_exec(bContext * /*C*/, wmOperator * /*op*/)
{
  bPathCompare *path_cmp = static_cast<bPathCompare *>(
      MEM_callocN(sizeof(bPathCompare), "bPathCompare"));
  BLI_addtail(&U.autoexec_paths, path_cmp);
  U.runtime.is_dirty = true;
  return OPERATOR_FINISHED;
}

static void PREFERENCES_OT_autoexec_path_add(wmOperatorType *ot)
{
  ot->name = "Add Auto-Execution Path";
  ot->idname = "PREFERENCES_OT_autoexec_path_add";
  ot->description = "Add path to exclude from auto-execution";

  ot->exec = preferences_autoexec_add_exec;

  ot->flag = OPTYPE_INTERNAL;
}

/** \} */

/* -------------------------------------------------------------------- */
/** \name Remove Auto-Execution Path Operator
 * \{ */

static int preferences_autoexec_remove_exec(bContext * /*C*/, wmOperator *op)
{
  const int index = RNA_int_get(op->ptr, "index");
  bPathCompare *path_cmp = static_cast<bPathCompare *>(BLI_findlink(&U.autoexec_paths, index));
  if (path_cmp) {
    BLI_freelinkN(&U.autoexec_paths, path_cmp);
    U.runtime.is_dirty = true;
  }
  return OPERATOR_FINISHED;
}

static void PREFERENCES_OT_autoexec_path_remove(wmOperatorType *ot)
{
  ot->name = "Remove Auto-Execution Path";
  ot->idname = "PREFERENCES_OT_autoexec_path_remove";
  ot->description = "Remove path to exclude from auto-execution";

  ot->exec = preferences_autoexec_remove_exec;

  ot->flag = OPTYPE_INTERNAL;

  RNA_def_int(ot->srna, "index", 0, 0, INT_MAX, "Index", "", 0, 1000);
}

/** \} */

/* -------------------------------------------------------------------- */
/** \name Add Asset Library Operator
 * \{ */

static int preferences_asset_library_add_exec(bContext *C, wmOperator *op)
{
  char *path = RNA_string_get_alloc(op->ptr, "directory", nullptr, 0, nullptr);
  char dirname[FILE_MAXFILE];

  BLI_path_slash_rstrip(path);
  BLI_path_split_file_part(path, dirname, sizeof(dirname));

  /* nullptr is a valid directory path here. A library without path will be created then. */
  const bUserAssetLibrary *new_library = BKE_preferences_asset_library_add(&U, dirname, path);
  /* Activate new library in the UI for further setup. */
  U.active_asset_library = BLI_findindex(&U.asset_libraries, new_library);
  U.runtime.is_dirty = true;

  /* There's no dedicated notifier for the Preferences. */
  WM_main_add_notifier(NC_WINDOW, nullptr);
  blender::ed::asset::list::clear_all_library(C);

  MEM_freeN(path);
  return OPERATOR_FINISHED;
}

static int preferences_asset_library_add_invoke(bContext *C,
                                                wmOperator *op,
                                                const wmEvent * /*event*/)
{
  if (!RNA_struct_property_is_set(op->ptr, "directory")) {
    WM_event_add_fileselect(C, op);
    return OPERATOR_RUNNING_MODAL;
  }

  return preferences_asset_library_add_exec(C, op);
}

static void PREFERENCES_OT_asset_library_add(wmOperatorType *ot)
{
  ot->name = "Add Asset Library";
  ot->idname = "PREFERENCES_OT_asset_library_add";
  ot->description = "Add a directory to be used by the Asset Browser as source of assets";

  ot->exec = preferences_asset_library_add_exec;
  ot->invoke = preferences_asset_library_add_invoke;

  ot->flag = OPTYPE_INTERNAL;

  WM_operator_properties_filesel(ot,
                                 FILE_TYPE_FOLDER,
                                 FILE_SPECIAL,
                                 FILE_OPENFILE,
                                 WM_FILESEL_DIRECTORY,
                                 FILE_DEFAULTDISPLAY,
                                 FILE_SORT_DEFAULT);
}

/** \} */

/* -------------------------------------------------------------------- */
/** \name Remove Asset Library Operator
 * \{ */

static bool preferences_asset_library_remove_poll(bContext *C)
{
  if (BLI_listbase_is_empty(&U.asset_libraries)) {
    CTX_wm_operator_poll_msg_set(C, "There is no asset library to remove");
    return false;
  }
  return true;
}

static int preferences_asset_library_remove_exec(bContext *C, wmOperator *op)
{
  const int index = RNA_int_get(op->ptr, "index");
  bUserAssetLibrary *library = static_cast<bUserAssetLibrary *>(
      BLI_findlink(&U.asset_libraries, index));
  if (!library) {
    return OPERATOR_CANCELLED;
  }

  BKE_preferences_asset_library_remove(&U, library);
  const int count_remaining = BLI_listbase_count(&U.asset_libraries);
  /* Update active library index to be in range. */
  CLAMP(U.active_asset_library, 0, count_remaining - 1);
  U.runtime.is_dirty = true;

  blender::ed::asset::list::clear_all_library(C);
  /* Trigger refresh for the Asset Browser. */
  WM_main_add_notifier(NC_SPACE | ND_SPACE_ASSET_PARAMS, nullptr);

  return OPERATOR_FINISHED;
}

static void PREFERENCES_OT_asset_library_remove(wmOperatorType *ot)
{
  ot->name = "Remove Asset Library";
  ot->idname = "PREFERENCES_OT_asset_library_remove";
  ot->description =
      "Remove a path to a .blend file, so the Asset Browser will not attempt to show it anymore";

  ot->exec = preferences_asset_library_remove_exec;
  ot->poll = preferences_asset_library_remove_poll;

  ot->flag = OPTYPE_INTERNAL;

  RNA_def_int(ot->srna, "index", 0, 0, INT_MAX, "Index", "", 0, 1000);
}

/** \} */

/* -------------------------------------------------------------------- */
/** \name Add Extension Repository Operator
 * \{ */

enum class bUserExtensionRepoAddType {
  Remote = 0,
  Local = 1,
};

static const char *preferences_extension_repo_default_name_from_type(
    const bUserExtensionRepoAddType repo_type)
{
  switch (repo_type) {
    case bUserExtensionRepoAddType::Remote: {
      return "Remote Repository";
    }
    case bUserExtensionRepoAddType::Local: {
      return "User Repository";
    }
  }
  BLI_assert_unreachable();
  return "";
}

static int preferences_extension_repo_add_exec(bContext *C, wmOperator *op)
{
  const bUserExtensionRepoAddType repo_type = bUserExtensionRepoAddType(
      RNA_enum_get(op->ptr, "type"));

  Main *bmain = CTX_data_main(C);
  BKE_callback_exec_null(bmain, BKE_CB_EVT_EXTENSION_REPOS_UPDATE_PRE);

  char name[sizeof(bUserExtensionRepo::name)] = "";
  char remote_url[sizeof(bUserExtensionRepo::remote_url)] = "";
  char *access_token = nullptr;
  char custom_directory[sizeof(bUserExtensionRepo::custom_dirpath)] = "";

  const bool use_custom_directory = RNA_boolean_get(op->ptr, "use_custom_directory");
  const bool use_access_token = RNA_boolean_get(op->ptr, "use_access_token");
  const bool use_sync_on_startup = RNA_boolean_get(op->ptr, "use_sync_on_startup");
  if (use_custom_directory) {
    RNA_string_get(op->ptr, "custom_directory", custom_directory);
    BLI_path_slash_rstrip(custom_directory);
  }

  if (repo_type == bUserExtensionRepoAddType::Remote) {
    RNA_string_get(op->ptr, "remote_url", remote_url);

    if (use_access_token) {
      if (RNA_string_length(op->ptr, "access_token")) {
        access_token = RNA_string_get_alloc(op->ptr, "access_token", nullptr, 0, nullptr);
      }
    }
  }

  /* Setup the name using the following logic:
   * - It has been set so leave as-is.
   * - Initialize it based on the URL (default for remote repositories).
   * - Use a default name as a fallback.
   */
  {
    PropertyRNA *prop = RNA_struct_find_property(op->ptr, "name");
    if (RNA_property_is_set(op->ptr, prop)) {
      RNA_property_string_get(op->ptr, prop, name);
    }

    /* Unset or empty, auto-name based on remote URL or local directory. */
    if (name[0] == '\0') {
      switch (repo_type) {
        case bUserExtensionRepoAddType::Remote: {
          BKE_preferences_extension_remote_to_name(remote_url, name);
          break;
        }
        case bUserExtensionRepoAddType::Local: {
          if (use_custom_directory) {
            const char *custom_directory_basename = BLI_path_basename(custom_directory);
            STRNCPY_UTF8(name, custom_directory_basename);
            BLI_path_slash_rstrip(name);
          }
          break;
        }
      }
    }
    if (name[0] == '\0') {
      STRNCPY_UTF8(name, preferences_extension_repo_default_name_from_type(repo_type));
    }
  }

  const char *module = custom_directory[0] ? BLI_path_basename(custom_directory) : name;
  /* Not essential but results in more readable module names.
   * Otherwise URL's have their '.' removed, making for quite unreadable module names. */
  char module_buf[FILE_MAX];
  {
    STRNCPY(module_buf, module);
    int i;
    for (i = 0; module_buf[i]; i++) {
      if (ELEM(module_buf[i], '.', '-', '/', '\\')) {
        module_buf[i] = '_';
      }
    }
    /* Strip any trailing underscores. */
    while ((i > 0) && (module_buf[--i] == '_')) {
      module_buf[i] = '\0';
    }
    module = module_buf;
  }

  bUserExtensionRepo *new_repo = BKE_preferences_extension_repo_add(
      &U, name, module, custom_directory);

  if (use_sync_on_startup) {
    new_repo->flag |= USER_EXTENSION_REPO_FLAG_SYNC_ON_STARTUP;
  }
  if (use_custom_directory) {
    new_repo->flag |= USER_EXTENSION_REPO_FLAG_USE_CUSTOM_DIRECTORY;
  }

  if (repo_type == bUserExtensionRepoAddType::Remote) {
    STRNCPY(new_repo->remote_url, remote_url);
    new_repo->flag |= USER_EXTENSION_REPO_FLAG_USE_REMOTE_URL;

    if (use_access_token) {
      new_repo->flag |= USER_EXTENSION_REPO_FLAG_USE_ACCESS_TOKEN;
    }
    if (access_token) {
      new_repo->access_token = access_token;
    }
  }

  /* Activate new repository in the UI for further setup. */
  U.active_extension_repo = BLI_findindex(&U.extension_repos, new_repo);
  U.runtime.is_dirty = true;

  {
    PointerRNA new_repo_ptr = RNA_pointer_create(nullptr, &RNA_UserExtensionRepo, new_repo);
    PointerRNA *pointers[] = {&new_repo_ptr};

    BKE_callback_exec_null(bmain, BKE_CB_EVT_EXTENSION_REPOS_UPDATE_POST);
    BKE_callback_exec(bmain, pointers, ARRAY_SIZE(pointers), BKE_CB_EVT_EXTENSION_REPOS_SYNC);
  }

  /* There's no dedicated notifier for the Preferences. */
  WM_event_add_notifier(C, NC_WINDOW, nullptr);

  /* Mainly useful when adding a repository from a popup since it's not as obvious
   * the repository was added compared to the repository popover.  */
  BKE_reportf(op->reports,
              RPT_INFO,
              "Added %s \"%s\"",
              preferences_extension_repo_default_name_from_type(repo_type),
              new_repo->name);

  return OPERATOR_FINISHED;
}

static int preferences_extension_repo_add_invoke(bContext *C, wmOperator *op, const wmEvent *event)
{
  const bUserExtensionRepoAddType repo_type = bUserExtensionRepoAddType(
      RNA_enum_get(op->ptr, "type"));
  PropertyRNA *prop_name = RNA_struct_find_property(op->ptr, "name");
  if (!RNA_property_is_set(op->ptr, prop_name)) {
    const char *name_default = preferences_extension_repo_default_name_from_type(repo_type);
    /* Leave unset, let this be set by the URL. */
    if (repo_type == bUserExtensionRepoAddType::Remote) {
      name_default = nullptr;
    }
    RNA_property_string_set(op->ptr, prop_name, name_default);
  }

  return WM_operator_props_popup_confirm_ex(
      C, op, event, IFACE_("Add New Extension Repository"), IFACE_("Create"));
}

static void preferences_extension_repo_add_ui(bContext * /*C*/, wmOperator *op)
{

  uiLayout *layout = op->layout;
  uiLayoutSetPropSep(layout, true);
  uiLayoutSetPropDecorate(layout, false);

  PointerRNA *ptr = op->ptr;
  const bUserExtensionRepoAddType repo_type = bUserExtensionRepoAddType(RNA_enum_get(ptr, "type"));

  switch (repo_type) {
    case bUserExtensionRepoAddType::Remote: {
<<<<<<< HEAD
      uiItemR(layout, op->ptr, "remote_url", UI_ITEM_R_IMMEDIATE, nullptr, ICON_NONE);
      uiLayoutSetPropSep(layout, false);
          /* bfa - use_property_split = False */ /* bfa - use_property_split = False */
      uiItemR(layout, op->ptr, "use_sync_on_startup", UI_ITEM_NONE, nullptr, ICON_NONE);
=======
      uiItemR(layout, op->ptr, "remote_url", UI_ITEM_R_IMMEDIATE, std::nullopt, ICON_NONE);
      uiItemR(layout, op->ptr, "use_sync_on_startup", UI_ITEM_NONE, std::nullopt, ICON_NONE);
>>>>>>> 371f6d41

      uiItemS_ex(layout, 0.2f, LayoutSeparatorType::Line);

      const bool use_access_token = RNA_boolean_get(ptr, "use_access_token");
      const int token_icon = (use_access_token && RNA_string_length(op->ptr, "access_token")) ?
                                 ICON_LOCKED :
                                 ICON_UNLOCKED;
<<<<<<< HEAD
      
      //uiLayout *row = uiLayoutRowWithHeading(layout, true, IFACE_("Authentication")); -/*bfa, old code*/
      uiLayout *row = uiLayoutRow(layout, true);/*bfa*/
      uiItemL(layout, IFACE_("Authentication"), ICON_NONE); /*BFA - separate label*/
      row = uiLayoutRow(layout, false);                     /*bfa*/
      uiItemS(row);                                         /*bfa -indent*/
      uiItemR(row, op->ptr, "use_access_token", UI_ITEM_NONE, nullptr, ICON_NONE); /*bfa*/
      uiLayout *col = uiLayoutRow(layout, false);
      uiLayoutSetActive(col, use_access_token);
      /* Use "immediate" flag to refresh the icon. */
      row = uiLayoutRow(layout, false); /*bfa*/
      uiItemS(row);/*bfa -indent*/    
      uiItemR(row, op->ptr, "access_token", UI_ITEM_R_IMMEDIATE, nullptr, token_icon);
=======

      uiLayout *row = uiLayoutRowWithHeading(layout, true, IFACE_("Authentication"));
      uiItemR(row, op->ptr, "use_access_token", UI_ITEM_NONE, std::nullopt, ICON_NONE);
      uiLayout *col = uiLayoutRow(layout, false);
      uiLayoutSetActive(col, use_access_token);
      /* Use "immediate" flag to refresh the icon. */
      uiItemR(col, op->ptr, "access_token", UI_ITEM_R_IMMEDIATE, std::nullopt, token_icon);
>>>>>>> 371f6d41

      uiItemS_ex(layout, 0.2f, LayoutSeparatorType::Line);

      break;
    }
    case bUserExtensionRepoAddType::Local: {
      uiItemR(layout, op->ptr, "name", UI_ITEM_R_IMMEDIATE, std::nullopt, ICON_NONE);
      break;
    }
  }

<<<<<<< HEAD
  uiLayoutSetPropSep(layout, false); /* bfa - use_property_split = False */
  uiItemR(layout, op->ptr, "use_custom_directory", UI_ITEM_NONE, nullptr, ICON_NONE);
  uiLayoutSetPropSep(layout, true); /* bfa - use_property_split = False */
=======
  uiItemR(layout, op->ptr, "use_custom_directory", UI_ITEM_NONE, std::nullopt, ICON_NONE);
>>>>>>> 371f6d41
  uiLayout *col = uiLayoutRow(layout, false);
  uiLayoutSetActive(col, RNA_boolean_get(ptr, "use_custom_directory"));
  uiItemR(col, op->ptr, "custom_directory", UI_ITEM_NONE, std::nullopt, ICON_NONE);
}

static void PREFERENCES_OT_extension_repo_add(wmOperatorType *ot)
{
  ot->name = "Add Extension Repository";
  ot->idname = "PREFERENCES_OT_extension_repo_add";
  ot->description = "Add a new repository used to store extensions";

  ot->invoke = preferences_extension_repo_add_invoke;
  ot->exec = preferences_extension_repo_add_exec;
  ot->ui = preferences_extension_repo_add_ui;

  ot->flag = OPTYPE_INTERNAL | OPTYPE_REGISTER;

  static const EnumPropertyItem repo_type_items[] = {
      {int(bUserExtensionRepoAddType::Remote),
       "REMOTE",
       ICON_INTERNET,
       "Add Remote Repository",
       "Add a repository referencing a remote repository "
       "with support for listing and updating extensions"},
      {int(bUserExtensionRepoAddType::Local),
       "LOCAL",
       ICON_DISK_DRIVE,
       "Add Local Repository",
       "Add a repository managed manually without referencing an external repository"},
      {0, nullptr, 0, nullptr, nullptr},
  };

  /* After creating a new repository some settings can't be easily changed
   * (especially the custom directory). To avoid showing a partially initialized repository,
   * set these values upon creation instead of having the user create the repository and change
   * them afterwards.
   *
   * An alternative solution could be implemented by creating an "uninitialized" repository,
   * setting up all it's properties then running an "initialize" operator however this seems
   * unnecessarily confusing as in most cases a user can do this in one step by naming and
   * setting the repositories URL (optionally the custom-directory). */

  /* Copy the RNA values are copied into the operator to avoid repetition. */
  StructRNA *type_ref = &RNA_UserExtensionRepo;

  { /* Name. */
    const char *prop_id = "name";
    const PropertyRNA *prop_ref = RNA_struct_type_find_property(type_ref, prop_id);
    PropertyRNA *prop = RNA_def_string(ot->srna,
                                       prop_id,
                                       nullptr,
                                       sizeof(bUserExtensionRepo::name),
                                       RNA_property_ui_name_raw(prop_ref),
                                       RNA_property_ui_description_raw(prop_ref));
    RNA_def_property_flag(prop, PROP_SKIP_SAVE);
  }

  { /* Remote Path. */
    const char *prop_id = "remote_url";
    const PropertyRNA *prop_ref = RNA_struct_type_find_property(type_ref, prop_id);
    PropertyRNA *prop = RNA_def_string(ot->srna,
                                       prop_id,
                                       nullptr,
                                       sizeof(bUserExtensionRepo::remote_url),
                                       RNA_property_ui_name_raw(prop_ref),
                                       RNA_property_ui_description_raw(prop_ref));
    RNA_def_property_flag(prop, PROP_SKIP_SAVE);
  }

  { /* Use Access Token. */
    const char *prop_id = "use_access_token";
    const PropertyRNA *prop_ref = RNA_struct_type_find_property(type_ref, prop_id);
    PropertyRNA *prop = RNA_def_boolean(ot->srna,
                                        prop_id,
                                        false,
                                        RNA_property_ui_name_raw(prop_ref),
                                        RNA_property_ui_description_raw(prop_ref));
    RNA_def_property_flag(prop, PROP_SKIP_SAVE);
  }

  { /* Access Token (dynamic length). */
    const char *prop_id = "access_token";
    const PropertyRNA *prop_ref = RNA_struct_type_find_property(type_ref, prop_id);
    PropertyRNA *prop = RNA_def_string(ot->srna,
                                       prop_id,
                                       nullptr,
                                       0,
                                       RNA_property_ui_name_raw(prop_ref),
                                       RNA_property_ui_description_raw(prop_ref));
    RNA_def_property_flag(prop, PROP_SKIP_SAVE);
    RNA_def_property_subtype(prop, PROP_PASSWORD);
  }

  { /* Check for Updated on Startup. */
    const char *prop_id = "use_sync_on_startup";
    const PropertyRNA *prop_ref = RNA_struct_type_find_property(type_ref, prop_id);
    PropertyRNA *prop = RNA_def_boolean(ot->srna,
                                        prop_id,
                                        false,
                                        RNA_property_ui_name_raw(prop_ref),
                                        RNA_property_ui_description_raw(prop_ref));
    RNA_def_property_flag(prop, PROP_SKIP_SAVE);
  }

  { /* Use Custom Directory. */
    const char *prop_id = "use_custom_directory";
    const PropertyRNA *prop_ref = RNA_struct_type_find_property(type_ref, prop_id);
    PropertyRNA *prop = RNA_def_boolean(ot->srna,
                                        prop_id,
                                        false,
                                        RNA_property_ui_name_raw(prop_ref),
                                        RNA_property_ui_description_raw(prop_ref));
    RNA_def_property_flag(prop, PROP_SKIP_SAVE);
  }

  { /* Custom Directory. */
    const char *prop_id = "custom_directory";
    const PropertyRNA *prop_ref = RNA_struct_type_find_property(type_ref, prop_id);
    PropertyRNA *prop = RNA_def_string_dir_path(ot->srna,
                                                prop_id,
                                                nullptr,
                                                sizeof(bUserExtensionRepo::custom_dirpath),
                                                RNA_property_ui_name_raw(prop_ref),
                                                RNA_property_ui_description_raw(prop_ref));
    RNA_def_property_flag(prop, PROP_SKIP_SAVE);
  }

  ot->prop = RNA_def_enum(
      ot->srna, "type", repo_type_items, 0, "Type", "The kind of repository to add");
  RNA_def_property_flag(ot->prop, PROP_SKIP_SAVE | PROP_HIDDEN);
}

/** \} */

/* -------------------------------------------------------------------- */
/** \name Remove Extension Repository Operator
 * \{ */

static bool preferences_extension_repo_remove_poll(bContext *C)
{
  if (BLI_listbase_is_empty(&U.extension_repos)) {
    CTX_wm_operator_poll_msg_set(C, "There is no extension repository to remove");
    return false;
  }
  return true;
}

static int preferences_extension_repo_remove_invoke(bContext *C,
                                                    wmOperator *op,
                                                    const wmEvent * /*event*/)
{
  const int index = RNA_int_get(op->ptr, "index");
  bool remove_files = RNA_boolean_get(op->ptr, "remove_files");
  const bUserExtensionRepo *repo = static_cast<bUserExtensionRepo *>(
      BLI_findlink(&U.extension_repos, index));

  if (!repo) {
    return OPERATOR_CANCELLED;
  }

  if (remove_files) {
    if ((repo->flag & USER_EXTENSION_REPO_FLAG_USE_REMOTE_URL) == 0) {
      if (repo->source == USER_EXTENSION_REPO_SOURCE_SYSTEM) {
        remove_files = false;
      }
    }
  }

  std::string message;
  if (remove_files) {
    char dirpath[FILE_MAX];
    char user_dirpath[FILE_MAX];
    BKE_preferences_extension_repo_dirpath_get(repo, dirpath, sizeof(dirpath));
    BKE_preferences_extension_repo_user_dirpath_get(repo, user_dirpath, sizeof(user_dirpath));

    if (dirpath[0] || user_dirpath[0]) {
      message = IFACE_("Remove all files in:");
      const char *paths[] = {dirpath, user_dirpath};
      for (int i = 0; i < ARRAY_SIZE(paths); i++) {
        if (paths[i][0] == '\0') {
          continue;
        }
        message.append(fmt::format("\n\"{}\"", paths[i]));
      }
    }
    else {
      message = IFACE_("Remove, local files not found.");
      remove_files = false;
    }
  }
  else {
    message = IFACE_("Remove, keeping local files.");
  }

  const char *confirm_text = remove_files ? IFACE_("Remove Repository & Files") :
                                            IFACE_("Remove Repository");

  return WM_operator_confirm_ex(
      C, op, nullptr, message.c_str(), confirm_text, ALERT_ICON_WARNING, true);
}

static int preferences_extension_repo_remove_exec(bContext *C, wmOperator *op)
{
  const int index = RNA_int_get(op->ptr, "index");
  bool remove_files = RNA_boolean_get(op->ptr, "remove_files");
  bUserExtensionRepo *repo = static_cast<bUserExtensionRepo *>(
      BLI_findlink(&U.extension_repos, index));
  if (!repo) {
    return OPERATOR_CANCELLED;
  }

  Main *bmain = CTX_data_main(C);
  BKE_callback_exec_null(bmain, BKE_CB_EVT_EXTENSION_REPOS_UPDATE_PRE);

  if (remove_files) {
    if ((repo->flag & USER_EXTENSION_REPO_FLAG_USE_REMOTE_URL) == 0) {
      if (repo->source == USER_EXTENSION_REPO_SOURCE_SYSTEM) {
        /* The UI doesn't show this option, if it's accessed disallow it. */
        BKE_report(op->reports, RPT_WARNING, "Unable to remove files for \"System\" repositories");
        remove_files = false;
      }
    }
  }

  if (remove_files) {
    if (!BKE_preferences_extension_repo_module_is_valid(repo)) {
      BKE_reportf(op->reports,
                  RPT_WARNING,
                  /* Account for it not being null terminated. */
                  "Unable to remove files, the module name \"%.*s\" is invalid and "
                  "could remove non-repository files",
                  int(sizeof(repo->module)),
                  repo->module);
      remove_files = false;
    }
  }

  if (remove_files) {
    char dirpath[FILE_MAX];
    BKE_preferences_extension_repo_dirpath_get(repo, dirpath, sizeof(dirpath));
    if (dirpath[0] && BLI_is_dir(dirpath)) {

      /* Removing custom directories has the potential to remove user data
       * if users accidentally point this to their home directory or similar.
       * Even though the UI shows a warning, we better prevent any accidents
       * caused by recursive removal, see #119481.
       * Only check custom directories because the non-custom directory is always
       * a specific location under Blender's local extensions directory. */
      const bool recursive = (repo->flag & USER_EXTENSION_REPO_FLAG_USE_CUSTOM_DIRECTORY) == 0;

      /* Perform package manager specific clear operations,
       * needed when `recursive` is false so the empty directory can be removed.
       * If it's not empty there will be a warning that the directory couldn't be removed.
       * The user will have to do this manually which is good since unknown files
       * could be user data. */
      BKE_callback_exec_string(bmain, BKE_CB_EVT_EXTENSION_REPOS_FILES_CLEAR, dirpath);

      if (BLI_delete(dirpath, true, recursive) != 0) {
        BKE_reportf(op->reports,
                    RPT_WARNING,
                    "Unable to remove directory: %s",
                    errno ? strerror(errno) : "unknown");
      }
    }

    BKE_preferences_extension_repo_user_dirpath_get(repo, dirpath, sizeof(dirpath));
    if (dirpath[0] && BLI_is_dir(dirpath)) {
      if (BLI_delete(dirpath, true, true) != 0) {
        BKE_reportf(op->reports,
                    RPT_WARNING,
                    "Unable to remove directory: %s",
                    errno ? strerror(errno) : "unknown");
      }
    }
  }

  BKE_preferences_extension_repo_remove(&U, repo);
  const int count_remaining = BLI_listbase_count(&U.extension_repos);
  /* Update active repo index to be in range. */
  CLAMP(U.active_extension_repo, 0, count_remaining - 1);
  U.runtime.is_dirty = true;

  BKE_callback_exec_null(bmain, BKE_CB_EVT_EXTENSION_REPOS_UPDATE_POST);

  /* There's no dedicated notifier for the Preferences. */
  WM_event_add_notifier(C, NC_WINDOW, nullptr);

  return OPERATOR_FINISHED;
}

static void PREFERENCES_OT_extension_repo_remove(wmOperatorType *ot)
{
  ot->name = "Remove Extension Repository";
  ot->idname = "PREFERENCES_OT_extension_repo_remove";
  ot->description = "Remove an extension repository";

  ot->invoke = preferences_extension_repo_remove_invoke;
  ot->exec = preferences_extension_repo_remove_exec;
  ot->poll = preferences_extension_repo_remove_poll;

  ot->flag = OPTYPE_INTERNAL;

  PropertyRNA *prop;
  prop = RNA_def_int(ot->srna, "index", 0, 0, INT_MAX, "Index", "", 0, 1000);
  RNA_def_property_flag(prop, PROP_SKIP_SAVE);
  prop = RNA_def_boolean(ot->srna,
                         "remove_files",
                         false,
                         "Remove Files",
                         "Remove extension files when removing the repository");
  RNA_def_property_flag(prop, PROP_SKIP_SAVE);
}

/** \} */

/* -------------------------------------------------------------------- */
/** \name Drop Extension Operator
 * \{ */

static int preferences_extension_url_drop_invoke(bContext *C, wmOperator *op, const wmEvent *event)
{
  char *url = RNA_string_get_alloc(op->ptr, "url", nullptr, 0, nullptr);
  const bool url_is_file = STRPREFIX(url, "file://");
  const bool url_is_online = STRPREFIX(url, "http://") || STRPREFIX(url, "https://");
  const bool url_is_remote = url_is_file | url_is_online;

  /* NOTE: searching for hard-coded add-on name isn't great.
   * Needed since #WM_dropbox_add expects the operator to exist on startup. */
  const char *idname_external = url_is_remote ? "extensions.package_install" :
                                                "extensions.package_install_files";
  bool use_url = true;

  if (url_is_online && (G.f & G_FLAG_INTERNET_ALLOW) == 0) {
    idname_external = "extensions.userpref_allow_online_popup";
    use_url = false;
  }

  wmOperatorType *ot = WM_operatortype_find(idname_external, true);
  int retval;
  if (ot) {
    PointerRNA props_ptr;
    WM_operator_properties_create_ptr(&props_ptr, ot);
    if (use_url) {
      RNA_string_set(&props_ptr, "url", url);
    }
    WM_operator_name_call_ptr(C, ot, WM_OP_INVOKE_DEFAULT, &props_ptr, event);
    WM_operator_properties_free(&props_ptr);
    retval = OPERATOR_FINISHED;
  }
  else {
    BKE_reportf(op->reports, RPT_ERROR, "Extension operator not found \"%s\"", idname_external);
    retval = OPERATOR_CANCELLED;
  }
  MEM_freeN(url);
  return retval;
}

static void PREFERENCES_OT_extension_url_drop(wmOperatorType *ot)
{
  /* identifiers */
  ot->name = "Drop Extension URL";
  ot->description = "Handle dropping an extension URL";
  ot->idname = "PREFERENCES_OT_extension_url_drop";

  /* api callbacks */
  ot->invoke = preferences_extension_url_drop_invoke;

  RNA_def_string(ot->srna, "url", nullptr, 0, "URL", "Location of the extension to install");
}

/** \} */

/* -------------------------------------------------------------------- */
/** \name Associate File Type Operator (Windows only)
 * \{ */

static bool associate_blend_poll(bContext *C)
{
#ifdef WIN32
  if (BLI_windows_is_store_install()) {
    CTX_wm_operator_poll_msg_set(C, "Not available for Microsoft Store installations");
    return false;
  }
  return true;
#elif defined(__APPLE__)
  CTX_wm_operator_poll_msg_set(C, "Windows & Linux only operator");
  return false;
#else
  UNUSED_VARS(C);
  return true;
#endif
}

#if !defined(__APPLE__)
static bool associate_blend(bool do_register, bool all_users, char **r_error_msg)
{
  const bool result = WM_platform_associate_set(do_register, all_users, r_error_msg);
#  ifdef WIN32
  if ((result == false) &&
      /* For some reason the message box isn't shown in this case. */
      (all_users == false))
  {
    const char *msg = do_register ? "Unable to register file association" :
                                    "Unable to unregister file association";
    MessageBox(0, msg, "Blender", MB_OK | MB_ICONERROR);
  }
#  endif /* !WIN32 */
  return result;
}
#endif

static int associate_blend_exec(bContext * /*C*/, wmOperator *op)
{
#ifdef __APPLE__
  UNUSED_VARS(op);
  BLI_assert_unreachable();
  return OPERATOR_CANCELLED;
#else

#  ifdef WIN32
  if (BLI_windows_is_store_install()) {
    BKE_report(
        op->reports, RPT_ERROR, "Registration not possible from Microsoft Store installations");
    return OPERATOR_CANCELLED;
  }
#  endif

  const bool all_users = (U.uiflag & USER_REGISTER_ALL_USERS);
  char *error_msg = nullptr;

  WM_cursor_wait(true);
  const bool success = associate_blend(true, all_users, &error_msg);
  WM_cursor_wait(false);

  if (!success) {
    BKE_report(
        op->reports, RPT_ERROR, error_msg ? error_msg : "Unable to register file association");
    if (error_msg) {
      MEM_freeN(error_msg);
    }
    return OPERATOR_CANCELLED;
  }
  BLI_assert(error_msg == nullptr);
  BKE_report(op->reports, RPT_INFO, "File association registered");
  return OPERATOR_FINISHED;
#endif /* !__APPLE__ */
}

static void PREFERENCES_OT_associate_blend(wmOperatorType *ot)
{
  /* identifiers */
  ot->name = "Register File Association";
  ot->description = "Use this installation for .blend files and to display thumbnails";
  ot->idname = "PREFERENCES_OT_associate_blend";

  /* api callbacks */
  ot->exec = associate_blend_exec;
  ot->poll = associate_blend_poll;
}

static int unassociate_blend_exec(bContext * /*C*/, wmOperator *op)
{
#ifdef __APPLE__
  UNUSED_VARS(op);
  BLI_assert_unreachable();
  return OPERATOR_CANCELLED;
#else
#  ifdef WIN32
  if (BLI_windows_is_store_install()) {
    BKE_report(
        op->reports, RPT_ERROR, "Unregistration not possible from Microsoft Store installations");
    return OPERATOR_CANCELLED;
  }
#  endif

  const bool all_users = (U.uiflag & USER_REGISTER_ALL_USERS);
  char *error_msg = nullptr;

  WM_cursor_wait(true);
  bool success = associate_blend(false, all_users, &error_msg);
  WM_cursor_wait(false);

  if (!success) {
    BKE_report(
        op->reports, RPT_ERROR, error_msg ? error_msg : "Unable to unregister file association");
    if (error_msg) {
      MEM_freeN(error_msg);
    }
    return OPERATOR_CANCELLED;
  }
  BLI_assert(error_msg == nullptr);
  BKE_report(op->reports, RPT_INFO, "File association unregistered");
  return OPERATOR_FINISHED;
#endif /* !__APPLE__ */
}

static void PREFERENCES_OT_unassociate_blend(wmOperatorType *ot)
{
  /* identifiers */
  ot->name = "Remove File Association";
  ot->description = "Remove this installation's associations with .blend files";
  ot->idname = "PREFERENCES_OT_unassociate_blend";

  /* api callbacks */
  ot->exec = unassociate_blend_exec;
  ot->poll = associate_blend_poll;
}

/** \} */

/* -------------------------------------------------------------------- */
/** \name Drag & Drop URL
 * \{ */

static bool drop_extension_url_poll(bContext * /*C*/, wmDrag *drag, const wmEvent * /*event*/)
{
  if (drag->type != WM_DRAG_STRING) {
    return false;
  }

  /* NOTE(@ideasman42): it should be possible to drag a URL into the text editor or Python console.
   * In the future we may support dragging images into Blender by URL, so treating any single-line
   * URL as an extension could back-fire. Avoid problems in the future by limiting the text which
   * is accepted as an extension to ZIP's or URL's that reference known repositories. */

  const std::string &str = WM_drag_get_string(drag);

  /* Only URL formatted text. */
  const char *cstr = str.c_str();
  if (BKE_preferences_extension_repo_remote_scheme_end(cstr) == 0) {
    return false;
  }

  /* Only single line strings. */
  if (str.find('\n') != std::string::npos) {
    return false;
  }

  bool has_known_extension = false;
  {
    /* Strip parameters from the URL (if they exist) before the file extension is checked.
     * This allows for `https://example.org/api/v1/file.zip?repository=/api/v1/`.
     * This allows draggable links to specify their repository, see: #120665. */
    std::string str_strip;
    const char *cstr_maybe_copy = cstr;
    size_t param_char = str.find('?');
    if (param_char != std::string::npos) {
      str_strip = str.substr(0, param_char);
      cstr_maybe_copy = str_strip.c_str();
    }

    const char *cstr_ext = BLI_path_extension(cstr_maybe_copy);
    if (cstr_ext && STRCASEEQ(cstr_ext, ".zip")) {
      has_known_extension = true;
    }
  }

  /* Check the URL has a `.zip` suffix OR has a known repository as a prefix.
   * This is needed to support redirects which don't contain an extension. */
  if (!has_known_extension &&
      !BKE_preferences_extension_repo_find_by_remote_url_prefix(&U, cstr, true))
  {
    return false;
  }

  return true;
}

static void drop_extension_url_copy(bContext * /*C*/, wmDrag *drag, wmDropBox *drop)
{
  /* Copy drag URL to properties. */
  const std::string &str = WM_drag_get_string(drag);
  RNA_string_set(drop->ptr, "url", str.c_str());
}

/** \} */

/* -------------------------------------------------------------------- */
/** \name Drag & Drop Paths
 * \{ */

static bool drop_extension_path_poll(bContext * /*C*/, wmDrag *drag, const wmEvent * /*event*/)
{
  if (drag->type != WM_DRAG_PATH) {
    return false;
  }

  const char *cstr = WM_drag_get_single_path(drag);
  const char *cstr_ext = BLI_path_extension(cstr);
  if (!(cstr_ext && STRCASEEQ(cstr_ext, ".zip"))) {
    return false;
  }

  return true;
}

static void drop_extension_path_copy(bContext * /*C*/, wmDrag *drag, wmDropBox *drop)
{
  /* Copy drag URL to properties. */
  const char *cstr = WM_drag_get_single_path(drag);
  RNA_string_set(drop->ptr, "url", cstr);
}

/** \} */

static void ED_dropbox_drop_extension()
{
  ListBase *lb = WM_dropboxmap_find("Window", SPACE_EMPTY, RGN_TYPE_WINDOW);
  WM_dropbox_add(lb,
                 "PREFERENCES_OT_extension_url_drop",
                 drop_extension_url_poll,
                 drop_extension_url_copy,
                 nullptr,
                 nullptr);
  WM_dropbox_add(lb,
                 "PREFERENCES_OT_extension_url_drop",
                 drop_extension_path_poll,
                 drop_extension_path_copy,
                 nullptr,
                 nullptr);
}

void ED_operatortypes_userpref()
{
  WM_operatortype_append(PREFERENCES_OT_reset_default_theme);

  WM_operatortype_append(PREFERENCES_OT_autoexec_path_add);
  WM_operatortype_append(PREFERENCES_OT_autoexec_path_remove);

  WM_operatortype_append(PREFERENCES_OT_asset_library_add);
  WM_operatortype_append(PREFERENCES_OT_asset_library_remove);

  WM_operatortype_append(PREFERENCES_OT_extension_repo_add);
  WM_operatortype_append(PREFERENCES_OT_extension_repo_remove);
  WM_operatortype_append(PREFERENCES_OT_extension_url_drop);

  WM_operatortype_append(PREFERENCES_OT_associate_blend);
  WM_operatortype_append(PREFERENCES_OT_unassociate_blend);

  ED_dropbox_drop_extension();
}<|MERGE_RESOLUTION|>--- conflicted
+++ resolved
@@ -430,15 +430,10 @@
 
   switch (repo_type) {
     case bUserExtensionRepoAddType::Remote: {
-<<<<<<< HEAD
-      uiItemR(layout, op->ptr, "remote_url", UI_ITEM_R_IMMEDIATE, nullptr, ICON_NONE);
+      uiItemR(layout, op->ptr, "remote_url", UI_ITEM_R_IMMEDIATE, std::nullopt, ICON_NONE);
       uiLayoutSetPropSep(layout, false);
           /* bfa - use_property_split = False */ /* bfa - use_property_split = False */
-      uiItemR(layout, op->ptr, "use_sync_on_startup", UI_ITEM_NONE, nullptr, ICON_NONE);
-=======
-      uiItemR(layout, op->ptr, "remote_url", UI_ITEM_R_IMMEDIATE, std::nullopt, ICON_NONE);
       uiItemR(layout, op->ptr, "use_sync_on_startup", UI_ITEM_NONE, std::nullopt, ICON_NONE);
->>>>>>> 371f6d41
 
       uiItemS_ex(layout, 0.2f, LayoutSeparatorType::Line);
 
@@ -446,29 +441,19 @@
       const int token_icon = (use_access_token && RNA_string_length(op->ptr, "access_token")) ?
                                  ICON_LOCKED :
                                  ICON_UNLOCKED;
-<<<<<<< HEAD
       
       //uiLayout *row = uiLayoutRowWithHeading(layout, true, IFACE_("Authentication")); -/*bfa, old code*/
       uiLayout *row = uiLayoutRow(layout, true);/*bfa*/
       uiItemL(layout, IFACE_("Authentication"), ICON_NONE); /*BFA - separate label*/
       row = uiLayoutRow(layout, false);                     /*bfa*/
       uiItemS(row);                                         /*bfa -indent*/
-      uiItemR(row, op->ptr, "use_access_token", UI_ITEM_NONE, nullptr, ICON_NONE); /*bfa*/
+      uiItemR(row, op->ptr, "use_access_token", UI_ITEM_NONE, std::nullopt, ICON_NONE); /*bfa*/
       uiLayout *col = uiLayoutRow(layout, false);
       uiLayoutSetActive(col, use_access_token);
       /* Use "immediate" flag to refresh the icon. */
       row = uiLayoutRow(layout, false); /*bfa*/
       uiItemS(row);/*bfa -indent*/    
-      uiItemR(row, op->ptr, "access_token", UI_ITEM_R_IMMEDIATE, nullptr, token_icon);
-=======
-
-      uiLayout *row = uiLayoutRowWithHeading(layout, true, IFACE_("Authentication"));
-      uiItemR(row, op->ptr, "use_access_token", UI_ITEM_NONE, std::nullopt, ICON_NONE);
-      uiLayout *col = uiLayoutRow(layout, false);
-      uiLayoutSetActive(col, use_access_token);
-      /* Use "immediate" flag to refresh the icon. */
-      uiItemR(col, op->ptr, "access_token", UI_ITEM_R_IMMEDIATE, std::nullopt, token_icon);
->>>>>>> 371f6d41
+      uiItemR(row, op->ptr, "access_token", UI_ITEM_R_IMMEDIATE, std::nullopt, token_icon);
 
       uiItemS_ex(layout, 0.2f, LayoutSeparatorType::Line);
 
@@ -480,13 +465,9 @@
     }
   }
 
-<<<<<<< HEAD
   uiLayoutSetPropSep(layout, false); /* bfa - use_property_split = False */
-  uiItemR(layout, op->ptr, "use_custom_directory", UI_ITEM_NONE, nullptr, ICON_NONE);
+  uiItemR(layout, op->ptr, "use_custom_directory", UI_ITEM_NONE, std::nullopt, ICON_NONE);
   uiLayoutSetPropSep(layout, true); /* bfa - use_property_split = False */
-=======
-  uiItemR(layout, op->ptr, "use_custom_directory", UI_ITEM_NONE, std::nullopt, ICON_NONE);
->>>>>>> 371f6d41
   uiLayout *col = uiLayoutRow(layout, false);
   uiLayoutSetActive(col, RNA_boolean_get(ptr, "use_custom_directory"));
   uiItemR(col, op->ptr, "custom_directory", UI_ITEM_NONE, std::nullopt, ICON_NONE);
