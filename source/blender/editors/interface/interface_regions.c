/*
 * ***** BEGIN GPL LICENSE BLOCK *****
 *
 * This program is free software; you can redistribute it and/or
 * modify it under the terms of the GNU General Public License
 * as published by the Free Software Foundation; either version 2
 * of the License, or (at your option) any later version. 
 *
 * This program is distributed in the hope that it will be useful,
 * but WITHOUT ANY WARRANTY; without even the implied warranty of
 * MERCHANTABILITY or FITNESS FOR A PARTICULAR PURPOSE.  See the
 * GNU General Public License for more details.
 *
 * You should have received a copy of the GNU General Public License
 * along with this program; if not, write to the Free Software Foundation,
 * Inc., 51 Franklin Street, Fifth Floor, Boston, MA 02110-1301, USA.
 *
 * The Original Code is Copyright (C) 2008 Blender Foundation.
 * All rights reserved.
 * 
 * Contributor(s): Blender Foundation
 *
 * ***** END GPL LICENSE BLOCK *****
 */

/** \file blender/editors/interface/interface_regions.c
 *  \ingroup edinterface
 */

#include <stdarg.h>
#include <stdlib.h>
#include <string.h>
#include <assert.h>

#include "MEM_guardedalloc.h"

#include "DNA_userdef_types.h"

#include "BLI_math.h"
#include "BLI_blenlib.h"
#include "BLI_utildefines.h"
#include "BLI_ghash.h"

#include "PIL_time.h"

#include "BKE_context.h"
#include "BKE_screen.h"
#include "BKE_report.h"
#include "BKE_global.h"

#include "WM_api.h"
#include "WM_types.h"
#include "wm_draw.h"
#include "wm_subwindow.h"

#include "RNA_access.h"

#include "BIF_gl.h"

#include "UI_interface.h"
#include "UI_interface_icons.h"
#include "UI_view2d.h"

#include "BLF_api.h"
#include "BLT_translation.h"

#include "ED_screen.h"

#include "IMB_colormanagement.h"

#include "interface_intern.h"

#define MENU_PADDING		(int)(0.2f * UI_UNIT_Y)
#define MENU_BORDER			(int)(0.3f * U.widget_unit)


bool ui_but_menu_step_poll(const uiBut *but)
{
	BLI_assert(but->type == UI_BTYPE_MENU);

	/* currently only RNA buttons */
	return ((but->menu_step_func != NULL) ||
	        (but->rnaprop && RNA_property_type(but->rnaprop) == PROP_ENUM));
}

bool ui_but_menu_step_poll(const uiBut *but)
{
<<<<<<< HEAD
	BLI_assert(but->type == UI_BTYPE_MENU);

	/* currenly only RNA buttons */
	return (but->rnaprop && RNA_property_type(but->rnaprop) == PROP_ENUM);
}

int ui_but_menu_step(uiBut *but, int direction)
{
	if (ui_but_menu_step_poll(but)) {
		return rna_property_enum_step(but->block->evil_C, &but->rnapoin, but->rnaprop, direction);
=======
	if (ui_but_menu_step_poll(but)) {
		if (but->menu_step_func) {
			return but->menu_step_func(but->block->evil_C, direction, but->poin);
		}
		else {
			const int curval = RNA_property_enum_get(&but->rnapoin, but->rnaprop);
			return RNA_property_enum_step(but->block->evil_C, &but->rnapoin, but->rnaprop, curval, direction);
		}
>>>>>>> ecd36afb
	}

	printf("%s: cannot cycle button '%s'\n", __func__, but->str);
	return 0;
}

/******************** Creating Temporary regions ******************/

static ARegion *ui_region_temp_add(bScreen *sc)
{
	ARegion *ar;

	ar = MEM_callocN(sizeof(ARegion), "area region");
	BLI_addtail(&sc->regionbase, ar);

	ar->regiontype = RGN_TYPE_TEMPORARY;
	ar->alignment = RGN_ALIGN_FLOAT;

	return ar;
}

static void ui_region_temp_remove(bContext *C, bScreen *sc, ARegion *ar)
{
	wmWindow *win = CTX_wm_window(C);
	if (win)
		wm_draw_region_clear(win, ar);

	ED_region_exit(C, ar);
	BKE_area_region_free(NULL, ar);     /* NULL: no spacetype */
	BLI_freelinkN(&sc->regionbase, ar);
}

/************************* Creating Tooltips **********************/

#define UI_TIP_PAD_FAC      1.3f
#define UI_TIP_PADDING      (int)(UI_TIP_PAD_FAC * UI_UNIT_Y)
#define UI_TIP_MAXWIDTH     600

#define MAX_TOOLTIP_LINES 8
typedef struct uiTooltipData {
	rcti bbox;
	uiFontStyle fstyle;
	char lines[MAX_TOOLTIP_LINES][2048];
	char header[2048], active_info[2048];
	struct {
		enum {
			UI_TIP_STYLE_NORMAL = 0,
			UI_TIP_STYLE_HEADER,
			UI_TIP_STYLE_MONO,
		} style : 3;
		enum {
			UI_TIP_LC_MAIN = 0,     /* primary text */
			UI_TIP_LC_VALUE,        /* the value of buttons (also shortcuts) */
			UI_TIP_LC_ACTIVE,       /* titles of active enum values */
			UI_TIP_LC_NORMAL,       /* regular text */
			UI_TIP_LC_PYTHON,       /* Python snippet */
			UI_TIP_LC_ALERT,        /* description of why operator can't run */
		} color_id : 4;
		int is_pad : 1;
	} format[MAX_TOOLTIP_LINES];

	struct {
<<<<<<< HEAD
		unsigned int width;
		unsigned int lines;
=======
		unsigned int x_pos;     /* x cursor position at the end of the last line */
		unsigned int lines;     /* number of lines, 1 or more with word-wrap */
>>>>>>> ecd36afb
	} line_geom[MAX_TOOLTIP_LINES];

	int wrap_width;

	int totline;
	int toth, lineh;
} uiTooltipData;

#define UI_TIP_LC_MAX 6

BLI_STATIC_ASSERT(UI_TIP_LC_MAX == UI_TIP_LC_ALERT + 1, "invalid lc-max");
BLI_STATIC_ASSERT(sizeof(((uiTooltipData *)NULL)->format[0]) <= sizeof(int), "oversize");

static void rgb_tint(
        float col[3],
        float h, float h_strength,
        float v, float v_strength)
{
	float col_hsv_from[3];
	float col_hsv_to[3];

	rgb_to_hsv_v(col, col_hsv_from);

	col_hsv_to[0] = h;
	col_hsv_to[1] = h_strength;
	col_hsv_to[2] = (col_hsv_from[2] * (1.0f - v_strength)) + (v * v_strength);

	hsv_to_rgb_v(col_hsv_to, col);
}

static void ui_tooltip_region_draw_cb(const bContext *UNUSED(C), ARegion *ar)
{
	const float pad_px = UI_TIP_PADDING;
	uiTooltipData *data = ar->regiondata;
	uiWidgetColors *theme = ui_tooltip_get_theme();
	rcti bbox = data->bbox;
	float tip_colors[UI_TIP_LC_MAX][3];

	float *main_color    = tip_colors[UI_TIP_LC_MAIN]; /* the color from the theme */
	float *value_color   = tip_colors[UI_TIP_LC_VALUE];
	float *active_color  = tip_colors[UI_TIP_LC_ACTIVE];
	float *normal_color  = tip_colors[UI_TIP_LC_NORMAL];
	float *python_color  = tip_colors[UI_TIP_LC_PYTHON];
	float *alert_color   = tip_colors[UI_TIP_LC_ALERT];

	float background_color[3];
	float tone_bg;
	int i, multisample_enabled;

	/* disable AA, makes widgets too blurry */
	multisample_enabled = glIsEnabled(GL_MULTISAMPLE);
	if (multisample_enabled)
		glDisable(GL_MULTISAMPLE);

	wmOrtho2_region_pixelspace(ar);

	/* draw background */
	ui_draw_tooltip_background(UI_style_get(), NULL, &bbox);

	/* set background_color */
	rgb_uchar_to_float(background_color, (const unsigned char *)theme->inner);

	/* calculate normal_color */
	rgb_uchar_to_float(main_color, (const unsigned char *)theme->text);
	copy_v3_v3(active_color, main_color);
	copy_v3_v3(normal_color, main_color);
	copy_v3_v3(python_color, main_color);
	copy_v3_v3(alert_color, main_color);
	copy_v3_v3(value_color, main_color);

	/* find the brightness difference between background and text colors */
	
	tone_bg = rgb_to_grayscale(background_color);
	/* tone_fg = rgb_to_grayscale(main_color); */

	/* mix the colors */
	rgb_tint(value_color,  0.0f, 0.0f, tone_bg, 0.2f);  /* light gray */
	rgb_tint(active_color, 0.6f, 0.2f, tone_bg, 0.2f);  /* light blue */
	rgb_tint(normal_color, 0.0f, 0.0f, tone_bg, 0.4f);  /* gray       */
	rgb_tint(python_color, 0.0f, 0.0f, tone_bg, 0.5f);  /* dark gray  */
	rgb_tint(alert_color,  0.0f, 0.8f, tone_bg, 0.1f);  /* red        */

	/* draw text */
	BLF_wordwrap(data->fstyle.uifont_id, data->wrap_width);
	BLF_wordwrap(blf_mono_font, data->wrap_width);

	bbox.xmin += 0.5f * pad_px;  /* add padding to the text */
	bbox.ymax -= 0.25f * pad_px;

	for (i = 0; i < data->totline; i++) {
		bbox.ymin = bbox.ymax - (data->lineh * data->line_geom[i].lines);
		if (data->format[i].style == UI_TIP_STYLE_HEADER) {
			/* draw header and active data (is done here to be able to change color) */
			uiFontStyle fstyle_header = data->fstyle;
			float xofs, yofs;

			/* override text-style */
			fstyle_header.shadow = 1;
			fstyle_header.shadowcolor = rgb_to_grayscale(tip_colors[UI_TIP_LC_MAIN]);
			fstyle_header.shadx = fstyle_header.shady = 0;
			fstyle_header.shadowalpha = 1.0f;
			fstyle_header.word_wrap = true;

			UI_fontstyle_set(&fstyle_header);
			glColor3fv(tip_colors[UI_TIP_LC_MAIN]);
			UI_fontstyle_draw(&fstyle_header, &bbox, data->header);

<<<<<<< HEAD
			xofs = data->line_geom[i].width;

=======
			/* offset to the end of the last line */
			xofs = data->line_geom[i].x_pos;
			yofs = data->lineh * (data->line_geom[i].lines - 1);
>>>>>>> ecd36afb
			bbox.xmin += xofs;
			bbox.ymax -= yofs;

			glColor3fv(tip_colors[UI_TIP_LC_ACTIVE]);
			fstyle_header.shadow = 0;
			UI_fontstyle_draw(&fstyle_header, &bbox, data->active_info);

			/* undo offset */
			bbox.xmin -= xofs;
			bbox.ymax += yofs;
		}
		else if (data->format[i].style == UI_TIP_STYLE_MONO) {
			uiFontStyle fstyle_mono = data->fstyle;
			fstyle_mono.uifont_id = blf_mono_font;
			fstyle_mono.word_wrap = true;

			UI_fontstyle_set(&fstyle_mono);
			/* XXX, needed because we dont have mono in 'U.uifonts' */
			BLF_size(fstyle_mono.uifont_id, fstyle_mono.points * U.pixelsize, U.dpi);
			glColor3fv(tip_colors[data->format[i].color_id]);
			UI_fontstyle_draw(&fstyle_mono, &bbox, data->lines[i]);
		}
		else {
			uiFontStyle fstyle_normal = data->fstyle;
			BLI_assert(data->format[i].style == UI_TIP_STYLE_NORMAL);
			fstyle_normal.word_wrap = true;

			/* draw remaining data */
			UI_fontstyle_set(&fstyle_normal);
			glColor3fv(tip_colors[data->format[i].color_id]);
			UI_fontstyle_draw(&fstyle_normal, &bbox, data->lines[i]);
		}

		bbox.ymax -= data->lineh * data->line_geom[i].lines;

		if ((i + 1 != data->totline) && data->format[i + 1].is_pad) {
			bbox.ymax -= data->lineh * (UI_TIP_PAD_FAC - 1);
		}
	}

	BLF_disable(data->fstyle.uifont_id, BLF_WORD_WRAP);
	BLF_disable(blf_mono_font, BLF_WORD_WRAP);

	if (multisample_enabled)
		glEnable(GL_MULTISAMPLE);
}

static void ui_tooltip_region_free_cb(ARegion *ar)
{
	uiTooltipData *data;

	data = ar->regiondata;
	MEM_freeN(data);
	ar->regiondata = NULL;
}

static uiTooltipData *ui_tooltip_data_from_button(bContext *C, uiBut *but)
{
<<<<<<< HEAD
	const float pad_px = UI_TIP_PADDING;
	wmWindow *win = CTX_wm_window(C);
	uiStyle *style = UI_style_get();
	static ARegionType type;
	ARegion *ar;
	uiTooltipData *data;
/*	IDProperty *prop;*/
	char buf[512];
	/* aspect values that shrink text are likely unreadable */
	const float aspect = min_ff(1.0f, but->block->aspect);
	int fonth, fontw;
	int winx, ofsx, ofsy, h, i;
	rctf rect_fl;
	rcti rect_i;
	int font_flag = 0;

=======
>>>>>>> ecd36afb
	uiStringInfo but_tip = {BUT_GET_TIP, NULL};
	uiStringInfo enum_label = {BUT_GET_RNAENUM_LABEL, NULL};
	uiStringInfo enum_tip = {BUT_GET_RNAENUM_TIP, NULL};
	uiStringInfo op_keymap = {BUT_GET_OP_KEYMAP, NULL};
	uiStringInfo prop_keymap = {BUT_GET_PROP_KEYMAP, NULL};
	uiStringInfo rna_struct = {BUT_GET_RNASTRUCT_IDENTIFIER, NULL};
	uiStringInfo rna_prop = {BUT_GET_RNAPROP_IDENTIFIER, NULL};

	char buf[512];

	/* create tooltip data */
	uiTooltipData *data = MEM_callocN(sizeof(uiTooltipData), "uiTooltipData");

	UI_but_string_info_get(C, but, &but_tip, &enum_label, &enum_tip, &op_keymap, &prop_keymap, &rna_struct, &rna_prop, NULL);

	/* Tip */
	if (but_tip.strinfo) {
		BLI_strncpy(data->header, but_tip.strinfo, sizeof(data->lines[0]));
		if (enum_label.strinfo) {
			BLI_snprintf(data->header, sizeof(data->header), "%s:  ", but_tip.strinfo);
			BLI_strncpy(data->active_info, enum_label.strinfo, sizeof(data->lines[0]));
		}
		data->format[data->totline].style = UI_TIP_STYLE_HEADER;
		data->totline++;

		/* special case enum rna buttons */
		if ((but->type & UI_BTYPE_ROW) && but->rnaprop && RNA_property_flag(but->rnaprop) & PROP_ENUM_FLAG) {
			BLI_strncpy(data->lines[data->totline], IFACE_("(Shift-Click/Drag to select multiple)"),
			            sizeof(data->lines[0]));

			data->format[data->totline].color_id = UI_TIP_LC_NORMAL;
			data->totline++;
		}

	}
	/* Enum item label & tip */
	if (enum_tip.strinfo) {
		BLI_strncpy(data->lines[data->totline], enum_tip.strinfo, sizeof(data->lines[0]));
		data->format[data->totline].is_pad = true;
		data->format[data->totline].color_id = UI_TIP_LC_VALUE;
		data->totline++;
	}

	/* Op shortcut */
	if (op_keymap.strinfo) {
		BLI_snprintf(data->lines[data->totline], sizeof(data->lines[0]), TIP_("Shortcut: %s"), op_keymap.strinfo);
		data->format[data->totline].is_pad = true;
		data->format[data->totline].color_id = UI_TIP_LC_VALUE;
		data->totline++;
	}
	
	/* Property context-toggle shortcut */
	if (prop_keymap.strinfo) {
		BLI_snprintf(data->lines[data->totline], sizeof(data->lines[0]), TIP_("Shortcut: %s"), prop_keymap.strinfo);
		data->format[data->totline].is_pad = true;
		data->format[data->totline].color_id = UI_TIP_LC_VALUE;
		data->totline++;
	}

	if (ELEM(but->type, UI_BTYPE_TEXT, UI_BTYPE_SEARCH_MENU)) {
		/* better not show the value of a password */
		if ((but->rnaprop && (RNA_property_subtype(but->rnaprop) == PROP_PASSWORD)) == 0) {
			/* full string */
			ui_but_string_get(but, buf, sizeof(buf));
			if (buf[0]) {
				BLI_snprintf(data->lines[data->totline], sizeof(data->lines[0]), TIP_("Value: %s"), buf);
				data->format[data->totline].is_pad = true;
				data->format[data->totline].color_id = UI_TIP_LC_VALUE;
				data->totline++;
			}
		}
	}

	if (but->rnaprop) {
		int unit_type = UI_but_unit_type_get(but);
		
		if (unit_type == PROP_UNIT_ROTATION) {
			if (RNA_property_type(but->rnaprop) == PROP_FLOAT) {
				float value = RNA_property_array_check(but->rnaprop) ?
				                  RNA_property_float_get_index(&but->rnapoin, but->rnaprop, but->rnaindex) :
				                  RNA_property_float_get(&but->rnapoin, but->rnaprop);
				BLI_snprintf(data->lines[data->totline], sizeof(data->lines[0]), TIP_("Radians: %f"), value);
				data->format[data->totline].color_id = UI_TIP_LC_NORMAL;
				data->totline++;
			}
		}
		
		if (but->flag & UI_BUT_DRIVEN) {
			if (ui_but_anim_expression_get(but, buf, sizeof(buf))) {
				/* expression */
				BLI_snprintf(data->lines[data->totline], sizeof(data->lines[0]), TIP_("Expression: %s"), buf);
				data->format[data->totline].color_id = UI_TIP_LC_NORMAL;
				data->totline++;
			}
		}

		if (but->rnapoin.id.data) {
			ID *id = but->rnapoin.id.data;
			if (ID_IS_LINKED_DATABLOCK(id)) {
				BLI_snprintf(data->lines[data->totline], sizeof(data->lines[0]), TIP_("Library: %s"), id->lib->name);
				data->format[data->totline].color_id = UI_TIP_LC_NORMAL;
				data->totline++;
			}
		}
	}
	else if (but->optype) {
		PointerRNA *opptr;
		char *str;
		opptr = UI_but_operator_ptr_get(but); /* allocated when needed, the button owns it */

		/* so the context is passed to itemf functions (some py itemf functions use it) */
		WM_operator_properties_sanitize(opptr, false);

		str = WM_operator_pystring_ex(C, NULL, false, false, but->optype, opptr);

		/* avoid overly verbose tips (eg, arrays of 20 layers), exact limit is arbitrary */
		WM_operator_pystring_abbreviate(str, 32);

		/* operator info */
		if ((U.flag & USER_TOOLTIPS_PYTHON) == 0) {
			BLI_snprintf(data->lines[data->totline], sizeof(data->lines[0]), TIP_("Python: %s"), str);
			data->format[data->totline].style = UI_TIP_STYLE_MONO;
			data->format[data->totline].is_pad = true;
			data->format[data->totline].color_id = UI_TIP_LC_PYTHON;
			data->totline++;
		}

		MEM_freeN(str);
	}

	/* button is disabled, we may be able to tell user why */
	if (but->flag & UI_BUT_DISABLED) {
		const char *disabled_msg = NULL;

		/* if operator poll check failed, it can give pretty precise info why */
		if (but->optype) {
			CTX_wm_operator_poll_msg_set(C, NULL);
			WM_operator_poll_context(C, but->optype, but->opcontext);
			disabled_msg = CTX_wm_operator_poll_msg_get(C);
		}
		/* alternatively, buttons can store some reasoning too */
		else if (but->disabled_info) {
			disabled_msg = TIP_(but->disabled_info);
		}

		if (disabled_msg && disabled_msg[0]) {
			BLI_snprintf(data->lines[data->totline], sizeof(data->lines[0]), TIP_("Disabled: %s"), disabled_msg);
			data->format[data->totline].color_id = UI_TIP_LC_ALERT;
			data->totline++;
		}
	}

	if ((U.flag & USER_TOOLTIPS_PYTHON) == 0 && !but->optype && rna_struct.strinfo) {
		if (rna_prop.strinfo) {
			/* Struct and prop */
			BLI_snprintf(data->lines[data->totline], sizeof(data->lines[0]),
			             TIP_("Python: %s.%s"),
			             rna_struct.strinfo, rna_prop.strinfo);
		}
		else {
			/* Only struct (e.g. menus) */
			BLI_snprintf(data->lines[data->totline], sizeof(data->lines[0]),
			             TIP_("Python: %s"), rna_struct.strinfo);
		}
		data->format[data->totline].style = UI_TIP_STYLE_MONO;
		data->format[data->totline].is_pad = true;
		data->format[data->totline].color_id = UI_TIP_LC_PYTHON;
		data->totline++;

		if (but->rnapoin.id.data) {
			/* this could get its own 'BUT_GET_...' type */

			/* never fails */
			char *id_path;

<<<<<<< HEAD
			if (data_path) {
				const char *data_delim = (data_path[0] == '[') ? "" : ".";
				BLI_snprintf(data->lines[data->totline], sizeof(data->lines[0]),
				             "%s%s%s",  /* no need to translate */
				             id_path, data_delim, data_path);
				MEM_freeN(data_path);
=======
			if (but->rnaprop) {
				id_path = RNA_path_full_property_py_ex(&but->rnapoin, but->rnaprop, but->rnaindex, true);
>>>>>>> ecd36afb
			}
			else {
				id_path = RNA_path_full_struct_py(&but->rnapoin);
			}

			BLI_strncat_utf8(data->lines[data->totline], id_path, sizeof(data->lines[0]));
			MEM_freeN(id_path);

			data->format[data->totline].style = UI_TIP_STYLE_MONO;
			data->format[data->totline].color_id = UI_TIP_LC_PYTHON;
			data->totline++;
		}
	}

	/* Free strinfo's... */
	if (but_tip.strinfo)
		MEM_freeN(but_tip.strinfo);
	if (enum_label.strinfo)
		MEM_freeN(enum_label.strinfo);
	if (enum_tip.strinfo)
		MEM_freeN(enum_tip.strinfo);
	if (op_keymap.strinfo)
		MEM_freeN(op_keymap.strinfo);
	if (prop_keymap.strinfo)
		MEM_freeN(prop_keymap.strinfo);
	if (rna_struct.strinfo)
		MEM_freeN(rna_struct.strinfo);
	if (rna_prop.strinfo)
		MEM_freeN(rna_prop.strinfo);

	BLI_assert(data->totline < MAX_TOOLTIP_LINES);
	
	if (data->totline == 0) {
		MEM_freeN(data);
		return NULL;
	}
	else {
		return data;
	}
}

ARegion *ui_tooltip_create(bContext *C, ARegion *butregion, uiBut *but)
{
	const float pad_px = UI_TIP_PADDING;
	wmWindow *win = CTX_wm_window(C);
	const int winx = WM_window_pixels_x(win);
	uiStyle *style = UI_style_get();
	static ARegionType type;
	ARegion *ar;
/*	IDProperty *prop;*/
	/* aspect values that shrink text are likely unreadable */
	const float aspect = min_ff(1.0f, but->block->aspect);
	int fonth, fontw;
	int ofsx, ofsy, h, i;
	rctf rect_fl;
	rcti rect_i;
	int font_flag = 0;

	if (but->drawflag & UI_BUT_NO_TOOLTIP) {
		return NULL;
	}

	uiTooltipData *data = ui_tooltip_data_from_button(C, but);
	if (data == NULL) {
		return NULL;
	}

	/* create area region */
	ar = ui_region_temp_add(CTX_wm_screen(C));

	memset(&type, 0, sizeof(ARegionType));
	type.draw = ui_tooltip_region_draw_cb;
	type.free = ui_tooltip_region_free_cb;
	type.regionid = RGN_TYPE_TEMPORARY;
	ar->type = &type;
	
	/* set font, get bb */
	data->fstyle = style->widget; /* copy struct */
	ui_fontscale(&data->fstyle.points, aspect);

	UI_fontstyle_set(&data->fstyle);

<<<<<<< HEAD
	data->wrap_width = min_ii(UI_TIP_MAXWIDTH * U.pixelsize / aspect, WM_window_pixels_x(win) - (UI_TIP_PADDING * 2));
=======
	data->wrap_width = min_ii(UI_TIP_MAXWIDTH * U.pixelsize / aspect, winx - (UI_TIP_PADDING * 2));
>>>>>>> ecd36afb

	font_flag |= BLF_WORD_WRAP;
	if (data->fstyle.kerning == 1) {
		font_flag |= BLF_KERNING_DEFAULT;
	}
	BLF_enable(data->fstyle.uifont_id, font_flag);
	BLF_enable(blf_mono_font, font_flag);
	BLF_wordwrap(data->fstyle.uifont_id, data->wrap_width);
	BLF_wordwrap(blf_mono_font, data->wrap_width);

	/* these defines tweaked depending on font */
#define TIP_BORDER_X (16.0f / aspect)
#define TIP_BORDER_Y (6.0f / aspect)

	h = BLF_height_max(data->fstyle.uifont_id);

	for (i = 0, fontw = 0, fonth = 0; i < data->totline; i++) {
		struct ResultBLF info;
<<<<<<< HEAD
		int w, w_other = 0;

		if (data->format[i].style == UI_TIP_STYLE_HEADER) {
			w = BLF_width_ex(data->fstyle.uifont_id, data->header, sizeof(data->header), &info);
			if (enum_label.strinfo)
				w_other = BLF_width(data->fstyle.uifont_id, data->active_info, sizeof(data->active_info));
=======
		int w, x_pos = 0;

		if (data->format[i].style == UI_TIP_STYLE_HEADER) {
			w = BLF_width_ex(data->fstyle.uifont_id, data->header, sizeof(data->header), &info);
			/* check for enum label */
			if (data->active_info[0]) {
				x_pos = info.width;
				w = max_ii(w, x_pos + BLF_width(data->fstyle.uifont_id, data->active_info, sizeof(data->active_info)));
			}
>>>>>>> ecd36afb
		}
		else if (data->format[i].style == UI_TIP_STYLE_MONO) {
			BLF_size(blf_mono_font, data->fstyle.points * U.pixelsize, U.dpi);

			w = BLF_width_ex(blf_mono_font, data->lines[i], sizeof(data->lines[i]), &info);
		}
		else {
			BLI_assert(data->format[i].style == UI_TIP_STYLE_NORMAL);

			w = BLF_width_ex(data->fstyle.uifont_id, data->lines[i], sizeof(data->lines[i]), &info);
		}

<<<<<<< HEAD
		fontw = max_ii(fontw, w + w_other);
=======
		fontw = max_ii(fontw, w);
>>>>>>> ecd36afb

		fonth += h * info.lines;
		if ((i + 1 != data->totline) && data->format[i + 1].is_pad) {
			fonth += h * (UI_TIP_PAD_FAC - 1);
<<<<<<< HEAD

		}

		data->line_geom[i].lines = info.lines;
		data->line_geom[i].width = w;
=======
		}

		data->line_geom[i].lines = info.lines;
		data->line_geom[i].x_pos = x_pos;
>>>>>>> ecd36afb
	}

	//fontw *= aspect;

	BLF_disable(data->fstyle.uifont_id, font_flag);
	BLF_disable(blf_mono_font, font_flag);

	ar->regiondata = data;

	data->toth = fonth;
	data->lineh = h;

	/* compute position */
	ofsx = 0; //(but->block->panel) ? but->block->panel->ofsx : 0;
	ofsy = 0; //(but->block->panel) ? but->block->panel->ofsy : 0;

	rect_fl.xmin = BLI_rctf_cent_x(&but->rect) + ofsx - TIP_BORDER_X;
	rect_fl.xmax = rect_fl.xmin + fontw + pad_px;
	rect_fl.ymax = but->rect.ymin + ofsy - TIP_BORDER_Y;
	rect_fl.ymin = rect_fl.ymax - fonth  - TIP_BORDER_Y;
	
	/* since the text has beens caled already, the size of tooltips is defined now */
	/* here we try to figure out the right location */
	if (butregion) {
		float mx, my;
		float ofsx_fl = rect_fl.xmin, ofsy_fl = rect_fl.ymax;
		ui_block_to_window_fl(butregion, but->block, &ofsx_fl, &ofsy_fl);

#if 1
		/* use X mouse location */
		mx = (win->eventstate->x + (TIP_BORDER_X * 2)) - BLI_rctf_cent_x(&but->rect);
#else
		mx = ofsx_fl - rect_fl.xmin;
#endif
		my = ofsy_fl - rect_fl.ymax;

		BLI_rctf_translate(&rect_fl, mx, my);
	}
	BLI_rcti_rctf_copy(&rect_i, &rect_fl);

#undef TIP_BORDER_X
#undef TIP_BORDER_Y

	/* clip with window boundaries */
	if (rect_i.xmax > winx) {
		/* super size */
		if (rect_i.xmax > winx + rect_i.xmin) {
			rect_i.xmax = winx;
			rect_i.xmin = 0;
		}
		else {
			rect_i.xmin -= rect_i.xmax - winx;
			rect_i.xmax = winx;
		}
	}
	/* ensure at least 5 px above screen bounds
	 * 25 is just a guess to be above the menu item */
	if (rect_i.ymin < 5) {
		rect_i.ymax += (-rect_i.ymin) + 30;
		rect_i.ymin = 30;
	}

	/* add padding */
	BLI_rcti_resize(&rect_i,
	                BLI_rcti_size_x(&rect_i) + pad_px,
	                BLI_rcti_size_y(&rect_i) + pad_px);

	/* widget rect, in region coords */
	{
		const int margin = UI_POPUP_MARGIN;
		
		data->bbox.xmin = margin;
		data->bbox.xmax = BLI_rcti_size_x(&rect_i) - margin;
		data->bbox.ymin = margin;
		data->bbox.ymax = BLI_rcti_size_y(&rect_i);
		
		/* region bigger for shadow */
		ar->winrct.xmin = rect_i.xmin - margin;
		ar->winrct.xmax = rect_i.xmax + margin;
		ar->winrct.ymin = rect_i.ymin - margin;
		ar->winrct.ymax = rect_i.ymax + margin;
	}

	/* adds subwindow */
	ED_region_init(C, ar);
	
	/* notify change and redraw */
	ED_region_tag_redraw(ar);

	return ar;
}

void ui_tooltip_free(bContext *C, ARegion *ar)
{
	ui_region_temp_remove(C, CTX_wm_screen(C), ar);
}


/************************* Creating Search Box **********************/

struct uiSearchItems {
	int maxitem, totitem, maxstrlen;
	
	int offset, offset_i; /* offset for inserting in array */
	int more;  /* flag indicating there are more items */
	
	char **names;
	void **pointers;
	int *icons;

	AutoComplete *autocpl;
	void *active;
};

typedef struct uiSearchboxData {
	rcti bbox;
	uiFontStyle fstyle;
	uiSearchItems items;
	int active;     /* index in items array */
	bool noback;    /* when menu opened with enough space for this */
	bool preview;   /* draw thumbnail previews, rather than list */
	bool use_sep;   /* use the UI_SEP_CHAR char for splitting shortcuts (good for operators, bad for data) */
	int prv_rows, prv_cols;
} uiSearchboxData;

#define SEARCH_ITEMS    10

/* exported for use by search callbacks */
/* returns zero if nothing to add */
bool UI_search_item_add(uiSearchItems *items, const char *name, void *poin, int iconid)
{
	/* hijack for autocomplete */
	if (items->autocpl) {
		UI_autocomplete_update_name(items->autocpl, name);
		return true;
	}
	
	/* hijack for finding active item */
	if (items->active) {
		if (poin == items->active)
			items->offset_i = items->totitem;
		items->totitem++;
		return true;
	}
	
	if (items->totitem >= items->maxitem) {
		items->more = 1;
		return false;
	}
	
	/* skip first items in list */
	if (items->offset_i > 0) {
		items->offset_i--;
		return true;
	}
	
	if (items->names)
		BLI_strncpy(items->names[items->totitem], name, items->maxstrlen);
	if (items->pointers)
		items->pointers[items->totitem] = poin;
	if (items->icons)
		items->icons[items->totitem] = iconid;
	
	items->totitem++;
	
	return true;
}

int UI_searchbox_size_y(void)
{
	return SEARCH_ITEMS * UI_UNIT_Y + 2 * UI_POPUP_MENU_TOP;
}

int UI_searchbox_size_x(void)
{
	return 12 * UI_UNIT_X;
}

int UI_search_items_find_index(uiSearchItems *items, const char *name)
{
	int i;
	for (i = 0; i < items->totitem; i++) {
		if (STREQ(name, items->names[i])) {
			return i;
		}
	}
	return -1;
}

/* ar is the search box itself */
static void ui_searchbox_select(bContext *C, ARegion *ar, uiBut *but, int step)
{
	uiSearchboxData *data = ar->regiondata;
	
	/* apply step */
	data->active += step;
	
	if (data->items.totitem == 0) {
		data->active = -1;
	}
	else if (data->active >= data->items.totitem) {
		if (data->items.more) {
			data->items.offset++;
			data->active = data->items.totitem - 1;
			ui_searchbox_update(C, ar, but, false);
		}
		else {
			data->active = data->items.totitem - 1;
		}
	}
	else if (data->active < 0) {
		if (data->items.offset) {
			data->items.offset--;
			data->active = 0;
			ui_searchbox_update(C, ar, but, false);
		}
		else {
			/* only let users step into an 'unset' state for unlink buttons */
			data->active = (but->flag & UI_BUT_VALUE_CLEAR) ? -1 : 0;
		}
	}
	
	ED_region_tag_redraw(ar);
}

static void ui_searchbox_butrect(rcti *r_rect, uiSearchboxData *data, int itemnr)
{
	/* thumbnail preview */
	if (data->preview) {
		int butw = (BLI_rcti_size_x(&data->bbox) - 2 * MENU_BORDER) / data->prv_cols;
		int buth = (BLI_rcti_size_y(&data->bbox) - 2 * MENU_BORDER) / data->prv_rows;
		int row, col;
		
		*r_rect = data->bbox;
		
		col = itemnr % data->prv_cols;
		row = itemnr / data->prv_cols;
		
		r_rect->xmin += MENU_BORDER + (col * butw);
		r_rect->xmax = r_rect->xmin + butw;
		
		r_rect->ymax -= MENU_BORDER + (row * buth);
		r_rect->ymin = r_rect->ymax - buth;
	}
	/* list view */
	else {
		int buth = (BLI_rcti_size_y(&data->bbox) - 2 * UI_POPUP_MENU_TOP) / SEARCH_ITEMS;
		
		*r_rect = data->bbox;
		r_rect->xmin = data->bbox.xmin + 3.0f;
		r_rect->xmax = data->bbox.xmax - 3.0f;
		
		r_rect->ymax = data->bbox.ymax - UI_POPUP_MENU_TOP - itemnr * buth;
		r_rect->ymin = r_rect->ymax - buth;
	}
	
}

int ui_searchbox_find_index(ARegion *ar, const char *name)
{
	uiSearchboxData *data = ar->regiondata;
	return UI_search_items_find_index(&data->items, name);
}

/* x and y in screencoords */
bool ui_searchbox_inside(ARegion *ar, int x, int y)
{
	uiSearchboxData *data = ar->regiondata;
	
	return BLI_rcti_isect_pt(&data->bbox, x - ar->winrct.xmin, y - ar->winrct.ymin);
}

/* string validated to be of correct length (but->hardmax) */
bool ui_searchbox_apply(uiBut *but, ARegion *ar)
{
	uiSearchboxData *data = ar->regiondata;

	but->func_arg2 = NULL;
	
	if (data->active != -1) {
		const char *name = data->items.names[data->active];
		const char *name_sep = data->use_sep ? strrchr(name, UI_SEP_CHAR) : NULL;

		BLI_strncpy(but->editstr, name, name_sep ? (name_sep - name) : data->items.maxstrlen);
		
		but->func_arg2 = data->items.pointers[data->active];

		return true;
	}
	else if (but->flag & UI_BUT_VALUE_CLEAR) {
		/* It is valid for _VALUE_CLEAR flavor to have no active element (it's a valid way to unlink). */
		but->editstr[0] = '\0';

		return true;
	}
	else {
		return false;
	}
}

void ui_searchbox_event(bContext *C, ARegion *ar, uiBut *but, const wmEvent *event)
{
	uiSearchboxData *data = ar->regiondata;
	int type = event->type, val = event->val;
	
	if (type == MOUSEPAN)
		ui_pan_to_scroll(event, &type, &val);
	
	switch (type) {
		case WHEELUPMOUSE:
		case UPARROWKEY:
			ui_searchbox_select(C, ar, but, -1);
			break;
		case WHEELDOWNMOUSE:
		case DOWNARROWKEY:
			ui_searchbox_select(C, ar, but, 1);
			break;
		case MOUSEMOVE:
			if (BLI_rcti_isect_pt(&ar->winrct, event->x, event->y)) {
				rcti rect;
				int a;
				
				for (a = 0; a < data->items.totitem; a++) {
					ui_searchbox_butrect(&rect, data, a);
					if (BLI_rcti_isect_pt(&rect, event->x - ar->winrct.xmin, event->y - ar->winrct.ymin)) {
						if (data->active != a) {
							data->active = a;
							ui_searchbox_select(C, ar, but, 0);
							break;
						}
					}
				}
			}
			break;
	}
}

/* ar is the search box itself */
void ui_searchbox_update(bContext *C, ARegion *ar, uiBut *but, const bool reset)
{
	uiSearchboxData *data = ar->regiondata;
	
	/* reset vars */
	data->items.totitem = 0;
	data->items.more = 0;
	if (reset == false) {
		data->items.offset_i = data->items.offset;
	}
	else {
		data->items.offset_i = data->items.offset = 0;
		data->active = -1;
		
		/* handle active */
		if (but->search_func && but->func_arg2) {
			data->items.active = but->func_arg2;
			but->search_func(C, but->search_arg, but->editstr, &data->items);
			data->items.active = NULL;
			
			/* found active item, calculate real offset by centering it */
			if (data->items.totitem) {
				/* first case, begin of list */
				if (data->items.offset_i < data->items.maxitem) {
					data->active = data->items.offset_i;
					data->items.offset_i = 0;
				}
				else {
					/* second case, end of list */
					if (data->items.totitem - data->items.offset_i <= data->items.maxitem) {
						data->active = data->items.offset_i - data->items.totitem + data->items.maxitem;
						data->items.offset_i = data->items.totitem - data->items.maxitem;
					}
					else {
						/* center active item */
						data->items.offset_i -= data->items.maxitem / 2;
						data->active = data->items.maxitem / 2;
					}
				}
			}
			data->items.offset = data->items.offset_i;
			data->items.totitem = 0;
		}
	}
	
	/* callback */
	if (but->search_func)
		but->search_func(C, but->search_arg, but->editstr, &data->items);
	
	/* handle case where editstr is equal to one of items */
	if (reset && data->active == -1) {
		int a;
		
		for (a = 0; a < data->items.totitem; a++) {
			const char *name = data->items.names[a];
			const char *name_sep = data->use_sep ? strrchr(name, UI_SEP_CHAR) : NULL;
			if (STREQLEN(but->editstr, name, name_sep ? (name_sep - name) : data->items.maxstrlen)) {
				data->active = a;
				break;
			}
		}
		if (data->items.totitem == 1 && but->editstr[0])
			data->active = 0;
	}

	/* validate selected item */
	ui_searchbox_select(C, ar, but, 0);
	
	ED_region_tag_redraw(ar);
}

int ui_searchbox_autocomplete(bContext *C, ARegion *ar, uiBut *but, char *str)
{
	uiSearchboxData *data = ar->regiondata;
	int match = AUTOCOMPLETE_NO_MATCH;

	if (str[0]) {
		data->items.autocpl = UI_autocomplete_begin(str, ui_but_string_get_max_length(but));

		but->search_func(C, but->search_arg, but->editstr, &data->items);

		match = UI_autocomplete_end(data->items.autocpl, str);
		data->items.autocpl = NULL;
	}

	return match;
}

static void ui_searchbox_region_draw_cb(const bContext *UNUSED(C), ARegion *ar)
{
	uiSearchboxData *data = ar->regiondata;
	
	/* pixel space */
	wmOrtho2_region_pixelspace(ar);

	if (data->noback == false)
		ui_draw_search_back(NULL, NULL, &data->bbox);  /* style not used yet */
	
	/* draw text */
	if (data->items.totitem) {
		rcti rect;
		int a;
		
		if (data->preview) {
			/* draw items */
			for (a = 0; a < data->items.totitem; a++) {
				ui_searchbox_butrect(&rect, data, a);
				
				/* widget itself */
				ui_draw_preview_item(&data->fstyle, &rect, data->items.names[a], data->items.icons[a],
				                     (a == data->active) ? UI_ACTIVE : 0);
			}
			
			/* indicate more */
			if (data->items.more) {
				ui_searchbox_butrect(&rect, data, data->items.maxitem - 1);
				glEnable(GL_BLEND);
				UI_icon_draw(rect.xmax - 18, rect.ymin - 7, ICON_TRIA_DOWN);
				glDisable(GL_BLEND);
			}
			if (data->items.offset) {
				ui_searchbox_butrect(&rect, data, 0);
				glEnable(GL_BLEND);
				UI_icon_draw(rect.xmin, rect.ymax - 9, ICON_TRIA_UP);
				glDisable(GL_BLEND);
			}
			
		}
		else {
			/* draw items */
			for (a = 0; a < data->items.totitem; a++) {
				ui_searchbox_butrect(&rect, data, a);
				
				/* widget itself */
				ui_draw_menu_item(&data->fstyle, &rect, data->items.names[a], data->items.icons[a],
				                  (a == data->active) ? UI_ACTIVE : 0, data->use_sep);
				
			}
			/* indicate more */
			if (data->items.more) {
				ui_searchbox_butrect(&rect, data, data->items.maxitem - 1);
				glEnable(GL_BLEND);
				UI_icon_draw((BLI_rcti_size_x(&rect)) / 2, rect.ymin - 9, ICON_TRIA_DOWN);
				glDisable(GL_BLEND);
			}
			if (data->items.offset) {
				ui_searchbox_butrect(&rect, data, 0);
				glEnable(GL_BLEND);
				UI_icon_draw((BLI_rcti_size_x(&rect)) / 2, rect.ymax - 7, ICON_TRIA_UP);
				glDisable(GL_BLEND);
			}
		}
	}
}

static void ui_searchbox_region_free_cb(ARegion *ar)
{
	uiSearchboxData *data = ar->regiondata;
	int a;

	/* free search data */
	for (a = 0; a < data->items.maxitem; a++) {
		MEM_freeN(data->items.names[a]);
	}
	MEM_freeN(data->items.names);
	MEM_freeN(data->items.pointers);
	MEM_freeN(data->items.icons);
	
	MEM_freeN(data);
	ar->regiondata = NULL;
}

ARegion *ui_searchbox_create_generic(bContext *C, ARegion *butregion, uiBut *but)
{
	wmWindow *win = CTX_wm_window(C);
	uiStyle *style = UI_style_get();
	static ARegionType type;
	ARegion *ar;
	uiSearchboxData *data;
	float aspect = but->block->aspect;
	rctf rect_fl;
	rcti rect_i;
	const int margin = UI_POPUP_MARGIN;
	int winx /*, winy */, ofsx, ofsy;
	int i;
	
	/* create area region */
	ar = ui_region_temp_add(CTX_wm_screen(C));
	
	memset(&type, 0, sizeof(ARegionType));
	type.draw = ui_searchbox_region_draw_cb;
	type.free = ui_searchbox_region_free_cb;
	type.regionid = RGN_TYPE_TEMPORARY;
	ar->type = &type;
	
	/* create searchbox data */
	data = MEM_callocN(sizeof(uiSearchboxData), "uiSearchboxData");

	/* set font, get bb */
	data->fstyle = style->widget; /* copy struct */
	data->fstyle.align = UI_STYLE_TEXT_CENTER;
	ui_fontscale(&data->fstyle.points, aspect);
	UI_fontstyle_set(&data->fstyle);
	
	ar->regiondata = data;
	
	/* special case, hardcoded feature, not draw backdrop when called from menus,
	 * assume for design that popup already added it */
	if (but->block->flag & UI_BLOCK_SEARCH_MENU)
		data->noback = true;
	
	if (but->a1 > 0 && but->a2 > 0) {
		data->preview = true;
		data->prv_rows = but->a1;
		data->prv_cols = but->a2;
	}

	/* only show key shortcuts when needed (not rna buttons) [#36699] */
	if (but->rnaprop == NULL) {
		data->use_sep = true;
	}
	
	/* compute position */
	if (but->block->flag & UI_BLOCK_SEARCH_MENU) {
		const int search_but_h = BLI_rctf_size_y(&but->rect) + 10;
		/* this case is search menu inside other menu */
		/* we copy region size */

		ar->winrct = butregion->winrct;
		
		/* widget rect, in region coords */
		data->bbox.xmin = margin;
		data->bbox.xmax = BLI_rcti_size_x(&ar->winrct) - margin;
		data->bbox.ymin = margin;
		data->bbox.ymax = BLI_rcti_size_y(&ar->winrct) - margin;
		
		/* check if button is lower half */
		if (but->rect.ymax < BLI_rctf_cent_y(&but->block->rect)) {
			data->bbox.ymin += search_but_h;
		}
		else {
			data->bbox.ymax -= search_but_h;
		}
	}
	else {
		const int searchbox_width = UI_searchbox_size_x();

		rect_fl.xmin = but->rect.xmin - 5;   /* align text with button */
		rect_fl.xmax = but->rect.xmax + 5;   /* symmetrical */
		rect_fl.ymax = but->rect.ymin;
		rect_fl.ymin = rect_fl.ymax - UI_searchbox_size_y();

		ofsx = (but->block->panel) ? but->block->panel->ofsx : 0;
		ofsy = (but->block->panel) ? but->block->panel->ofsy : 0;

		BLI_rctf_translate(&rect_fl, ofsx, ofsy);
	
		/* minimal width */
		if (BLI_rctf_size_x(&rect_fl) < searchbox_width) {
			rect_fl.xmax = rect_fl.xmin + searchbox_width;
		}
		
		/* copy to int, gets projected if possible too */
		BLI_rcti_rctf_copy(&rect_i, &rect_fl);
		
		if (butregion->v2d.cur.xmin != butregion->v2d.cur.xmax) {
			UI_view2d_view_to_region_rcti(&butregion->v2d, &rect_fl, &rect_i);
		}

		BLI_rcti_translate(&rect_i, butregion->winrct.xmin, butregion->winrct.ymin);

		winx = WM_window_pixels_x(win);
		// winy = WM_window_pixels_y(win);  /* UNUSED */
		//wm_window_get_size(win, &winx, &winy);
		
		if (rect_i.xmax > winx) {
			/* super size */
			if (rect_i.xmax > winx + rect_i.xmin) {
				rect_i.xmax = winx;
				rect_i.xmin = 0;
			}
			else {
				rect_i.xmin -= rect_i.xmax - winx;
				rect_i.xmax = winx;
			}
		}

		if (rect_i.ymin < 0) {
			int newy1 = but->rect.ymax + ofsy;

			if (butregion->v2d.cur.xmin != butregion->v2d.cur.xmax)
				newy1 = UI_view2d_view_to_region_y(&butregion->v2d, newy1);

			newy1 += butregion->winrct.ymin;

			rect_i.ymax = BLI_rcti_size_y(&rect_i) + newy1;
			rect_i.ymin = newy1;
		}

		/* widget rect, in region coords */
		data->bbox.xmin = margin;
		data->bbox.xmax = BLI_rcti_size_x(&rect_i) + margin;
		data->bbox.ymin = margin;
		data->bbox.ymax = BLI_rcti_size_y(&rect_i) + margin;
		
		/* region bigger for shadow */
		ar->winrct.xmin = rect_i.xmin - margin;
		ar->winrct.xmax = rect_i.xmax + margin;
		ar->winrct.ymin = rect_i.ymin - margin;
		ar->winrct.ymax = rect_i.ymax;
	}
	
	/* adds subwindow */
	ED_region_init(C, ar);
	
	/* notify change and redraw */
	ED_region_tag_redraw(ar);
	
	/* prepare search data */
	if (data->preview) {
		data->items.maxitem = data->prv_rows * data->prv_cols;
	}
	else {
		data->items.maxitem = SEARCH_ITEMS;
	}
	data->items.maxstrlen = but->hardmax;
	data->items.totitem = 0;
	data->items.names = MEM_callocN(data->items.maxitem * sizeof(void *), "search names");
	data->items.pointers = MEM_callocN(data->items.maxitem * sizeof(void *), "search pointers");
	data->items.icons = MEM_callocN(data->items.maxitem * sizeof(int), "search icons");
	for (i = 0; i < data->items.maxitem; i++)
		data->items.names[i] = MEM_callocN(but->hardmax + 1, "search pointers");
	
	return ar;
}

/**
 * Similar to Python's `str.title` except...
 *
 * - we know words are upper case and ascii only.
 * - '_' are replaces by spaces.
 */
static void str_tolower_titlecaps_ascii(char *str, const size_t len)
{
	size_t i;
	bool prev_delim = true;

	for (i = 0; (i < len) && str[i]; i++) {
		if (str[i] >= 'A' && str[i] <= 'Z') {
			if (prev_delim == false) {
				str[i] += 'a' - 'A';
			}
		}
		else if (str[i] == '_') {
			str[i] = ' ';
		}

		prev_delim = ELEM(str[i], ' ') || (str[i] >= '0' && str[i] <= '9');
	}

}

static void ui_searchbox_region_draw_cb__operator(const bContext *UNUSED(C), ARegion *ar)
{
	uiSearchboxData *data = ar->regiondata;

	/* pixel space */
	wmOrtho2_region_pixelspace(ar);

	if (data->noback == false)
		ui_draw_search_back(NULL, NULL, &data->bbox);  /* style not used yet */

	/* draw text */
	if (data->items.totitem) {
		rcti rect;
		int a;

		/* draw items */
		for (a = 0; a < data->items.totitem; a++) {
			rcti rect_pre, rect_post;
			ui_searchbox_butrect(&rect, data, a);

			rect_pre  = rect;
			rect_post = rect;

			rect_pre.xmax = rect_post.xmin = rect.xmin + ((rect.xmax - rect.xmin) / 4);

			/* widget itself */
			/* NOTE: i18n messages extracting tool does the same, please keep it in sync. */
			{
				wmOperatorType *ot = data->items.pointers[a];

				int state = (a == data->active) ? UI_ACTIVE : 0;
				char  text_pre[128];
				char *text_pre_p = strstr(ot->idname, "_OT_");
				if (text_pre_p == NULL) {
					text_pre[0] = '\0';
				}
				else {
					int text_pre_len;
					text_pre_p += 1;
					text_pre_len = BLI_strncpy_rlen(
					        text_pre, ot->idname, min_ii(sizeof(text_pre), text_pre_p - ot->idname));
					text_pre[text_pre_len] = ':';
					text_pre[text_pre_len + 1] = '\0';
					str_tolower_titlecaps_ascii(text_pre, sizeof(text_pre));
				}

				rect_pre.xmax += 4;  /* sneaky, avoid showing ugly margin */
				ui_draw_menu_item(&data->fstyle, &rect_pre, CTX_IFACE_(BLT_I18NCONTEXT_OPERATOR_DEFAULT, text_pre),
				                  data->items.icons[a], state, false);
				ui_draw_menu_item(&data->fstyle, &rect_post, data->items.names[a], 0, state, data->use_sep);
			}

		}
		/* indicate more */
		if (data->items.more) {
			ui_searchbox_butrect(&rect, data, data->items.maxitem - 1);
			glEnable(GL_BLEND);
			UI_icon_draw((BLI_rcti_size_x(&rect)) / 2, rect.ymin - 9, ICON_TRIA_DOWN);
			glDisable(GL_BLEND);
		}
		if (data->items.offset) {
			ui_searchbox_butrect(&rect, data, 0);
			glEnable(GL_BLEND);
			UI_icon_draw((BLI_rcti_size_x(&rect)) / 2, rect.ymax - 7, ICON_TRIA_UP);
			glDisable(GL_BLEND);
		}
	}
}

ARegion *ui_searchbox_create_operator(bContext *C, ARegion *butregion, uiBut *but)
{
	ARegion *ar;

	ar = ui_searchbox_create_generic(C, butregion, but);

	ar->type->draw = ui_searchbox_region_draw_cb__operator;

	return ar;
}

void ui_searchbox_free(bContext *C, ARegion *ar)
{
	ui_region_temp_remove(C, CTX_wm_screen(C), ar);
}

/* sets red alert if button holds a string it can't find */
/* XXX weak: search_func adds all partial matches... */
void ui_but_search_refresh(uiBut *but)
{
	uiSearchItems *items;
	int x1;

	/* possibly very large lists (such as ID datablocks) only
	 * only validate string RNA buts (not pointers) */
	if (but->rnaprop && RNA_property_type(but->rnaprop) != PROP_STRING) {
		return;
	}

	items = MEM_callocN(sizeof(uiSearchItems), "search items");

	/* setup search struct */
	items->maxitem = 10;
	items->maxstrlen = 256;
	items->names = MEM_callocN(items->maxitem * sizeof(void *), "search names");
	for (x1 = 0; x1 < items->maxitem; x1++)
		items->names[x1] = MEM_callocN(but->hardmax + 1, "search names");
	
	but->search_func(but->block->evil_C, but->search_arg, but->drawstr, items);
	
	/* only redalert when we are sure of it, this can miss cases when >10 matches */
	if (items->totitem == 0) {
		UI_but_flag_enable(but, UI_BUT_REDALERT);
	}
	else if (items->more == 0) {
		if (UI_search_items_find_index(items, but->drawstr) == -1) {
			UI_but_flag_enable(but, UI_BUT_REDALERT);
		}
	}
	
	for (x1 = 0; x1 < items->maxitem; x1++) {
		MEM_freeN(items->names[x1]);
	}
	MEM_freeN(items->names);
	MEM_freeN(items);
}


/************************* Creating Menu Blocks **********************/

/* position block relative to but, result is in window space */
static void ui_block_position(wmWindow *window, ARegion *butregion, uiBut *but, uiBlock *block)
{
	uiBut *bt;
	uiSafetyRct *saferct;
	rctf butrct;
	/*float aspect;*/ /*UNUSED*/
	int xsize, ysize, xof = 0, yof = 0, center;
	short dir1 = 0, dir2 = 0;
	
	/* transform to window coordinates, using the source button region/block */
	ui_block_to_window_rctf(butregion, but->block, &butrct, &but->rect);

	/* widget_roundbox_set has this correction too, keep in sync */
	if (but->type != UI_BTYPE_PULLDOWN) {
		if (but->drawflag & UI_BUT_ALIGN_TOP)
			butrct.ymax += U.pixelsize;
		if (but->drawflag & UI_BUT_ALIGN_LEFT)
			butrct.xmin -= U.pixelsize;
	}
	
	/* calc block rect */
	if (block->rect.xmin == 0.0f && block->rect.xmax == 0.0f) {
		if (block->buttons.first) {
			BLI_rctf_init_minmax(&block->rect);

			for (bt = block->buttons.first; bt; bt = bt->next) {
				BLI_rctf_union(&block->rect, &bt->rect);
			}
		}
		else {
			/* we're nice and allow empty blocks too */
			block->rect.xmin = block->rect.ymin = 0;
			block->rect.xmax = block->rect.ymax = 20;
		}
	}
		
	/* aspect = (float)(BLI_rcti_size_x(&block->rect) + 4);*/ /*UNUSED*/
	ui_block_to_window_rctf(butregion, but->block, &block->rect, &block->rect);

	//block->rect.xmin -= 2.0; block->rect.ymin -= 2.0;
	//block->rect.xmax += 2.0; block->rect.ymax += 2.0;
	
	xsize = BLI_rctf_size_x(&block->rect) + 0.2f * UI_UNIT_X;  /* 4 for shadow */
	ysize = BLI_rctf_size_y(&block->rect) + 0.2f * UI_UNIT_Y;
	/* aspect /= (float)xsize;*/ /*UNUSED*/

	{
		bool left = 0, right = 0, top = 0, down = 0;
		int winx, winy;
		// int offscreen;

		winx = WM_window_pixels_x(window);
		winy = WM_window_pixels_y(window);
		// wm_window_get_size(window, &winx, &winy);

		if (block->direction & UI_DIR_CENTER_Y) {
			center = ysize / 2;
		}
		else {
			center = 0;
		}
		
		/* check if there's space at all */
		if (butrct.xmin - xsize > 0.0f) left = 1;
		if (butrct.xmax + xsize < winx) right = 1;
		if (butrct.ymin - ysize + center > 0.0f) down = 1;
		if (butrct.ymax + ysize - center < winy) top = 1;

		if (top == 0 && down == 0) {
			if (butrct.ymin - ysize < winy - butrct.ymax - ysize)
				top = 1;
			else
				down = 1;
		}
		
		dir1 = (block->direction & UI_DIR_ALL);

		/* secundary directions */
		if (dir1 & (UI_DIR_UP | UI_DIR_DOWN)) {
			if      (dir1 & UI_DIR_LEFT)  dir2 = UI_DIR_LEFT;
			else if (dir1 & UI_DIR_RIGHT) dir2 = UI_DIR_RIGHT;
			dir1 &= (UI_DIR_UP | UI_DIR_DOWN);
		}

		if ((dir2 == 0) && (dir1 == UI_DIR_LEFT || dir1 == UI_DIR_RIGHT)) dir2 = UI_DIR_DOWN;
		if ((dir2 == 0) && (dir1 == UI_DIR_UP   || dir1 == UI_DIR_DOWN))  dir2 = UI_DIR_LEFT;
		
		/* no space at all? don't change */
		if (left || right) {
			if (dir1 == UI_DIR_LEFT  && left == 0)  dir1 = UI_DIR_RIGHT;
			if (dir1 == UI_DIR_RIGHT && right == 0) dir1 = UI_DIR_LEFT;
			/* this is aligning, not append! */
			if (dir2 == UI_DIR_LEFT  && right == 0) dir2 = UI_DIR_RIGHT;
			if (dir2 == UI_DIR_RIGHT && left == 0)  dir2 = UI_DIR_LEFT;
		}
		if (down || top) {
			if (dir1 == UI_DIR_UP   && top == 0)  dir1 = UI_DIR_DOWN;
			if (dir1 == UI_DIR_DOWN && down == 0) dir1 = UI_DIR_UP;
			BLI_assert(dir2 != UI_DIR_UP);
//			if (dir2 == UI_DIR_UP   && top == 0)  dir2 = UI_DIR_DOWN;
			if (dir2 == UI_DIR_DOWN && down == 0) dir2 = UI_DIR_UP;
		}

		if (dir1 == UI_DIR_LEFT) {
			xof = butrct.xmin - block->rect.xmax;
			if (dir2 == UI_DIR_UP) yof = butrct.ymin - block->rect.ymin - center - MENU_PADDING;
			else                   yof = butrct.ymax - block->rect.ymax + center + MENU_PADDING;
		}
		else if (dir1 == UI_DIR_RIGHT) {
			xof = butrct.xmax - block->rect.xmin;
			if (dir2 == UI_DIR_UP) yof = butrct.ymin - block->rect.ymin - center - MENU_PADDING;
			else                   yof = butrct.ymax - block->rect.ymax + center + MENU_PADDING;
		}
		else if (dir1 == UI_DIR_UP) {
			yof = butrct.ymax - block->rect.ymin;
			if (dir2 == UI_DIR_RIGHT) xof = butrct.xmax - block->rect.xmax;
			else                      xof = butrct.xmin - block->rect.xmin;
			/* changed direction? */
			if ((dir1 & block->direction) == 0) {
				UI_block_order_flip(block);
			}
		}
		else if (dir1 == UI_DIR_DOWN) {
			yof = butrct.ymin - block->rect.ymax;
			if (dir2 == UI_DIR_RIGHT) xof = butrct.xmax - block->rect.xmax;
			else                      xof = butrct.xmin - block->rect.xmin;
			/* changed direction? */
			if ((dir1 & block->direction) == 0) {
				UI_block_order_flip(block);
			}
		}

		/* and now we handle the exception; no space below or to top */
		if (top == 0 && down == 0) {
			if (dir1 == UI_DIR_LEFT || dir1 == UI_DIR_RIGHT) {
				/* align with bottom of screen */
				// yof = ysize; (not with menu scrolls)
			}
		}

#if 0 /* seems redundant and causes issues with blocks inside big regions */
		/* or no space left or right */
		if (left == 0 && right == 0) {
			if (dir1 == UI_DIR_UP || dir1 == UI_DIR_DOWN) {
				/* align with left size of screen */
				xof = -block->rect.xmin + 5;
			}
		}
#endif

#if 0
		/* clamp to window bounds, could be made into an option if its ever annoying */
		if (     (offscreen = (block->rect.ymin + yof)) < 0) yof -= offscreen;   /* bottom */
		else if ((offscreen = (block->rect.ymax + yof) - winy) > 0) yof -= offscreen;  /* top */
		if (     (offscreen = (block->rect.xmin + xof)) < 0) xof -= offscreen;   /* left */
		else if ((offscreen = (block->rect.xmax + xof) - winx) > 0) xof -= offscreen;  /* right */
#endif
	}
	
	/* apply offset, buttons in window coords */
	
	for (bt = block->buttons.first; bt; bt = bt->next) {
		ui_block_to_window_rctf(butregion, but->block, &bt->rect, &bt->rect);

		BLI_rctf_translate(&bt->rect, xof, yof);

		/* ui_but_update recalculates drawstring size in pixels */
		ui_but_update(bt);
	}
	
	BLI_rctf_translate(&block->rect, xof, yof);

	/* safety calculus */
	{
		const float midx = BLI_rctf_cent_x(&butrct);
		const float midy = BLI_rctf_cent_y(&butrct);
		
		/* when you are outside parent button, safety there should be smaller */
		
		/* parent button to left */
		if (midx < block->rect.xmin) block->safety.xmin = block->rect.xmin - 3;
		else block->safety.xmin = block->rect.xmin - 40;
		/* parent button to right */
		if (midx > block->rect.xmax) block->safety.xmax = block->rect.xmax + 3;
		else block->safety.xmax = block->rect.xmax + 40;

		/* parent button on bottom */
		if (midy < block->rect.ymin) block->safety.ymin = block->rect.ymin - 3;
		else block->safety.ymin = block->rect.ymin - 40;
		/* parent button on top */
		if (midy > block->rect.ymax) block->safety.ymax = block->rect.ymax + 3;
		else block->safety.ymax = block->rect.ymax + 40;

		/* exception for switched pulldowns... */
		if (dir1 && (dir1 & block->direction) == 0) {
			if (dir2 == UI_DIR_RIGHT) block->safety.xmax = block->rect.xmax + 3;
			if (dir2 == UI_DIR_LEFT)  block->safety.xmin = block->rect.xmin - 3;
		}
		block->direction = dir1;
	}

	/* keep a list of these, needed for pulldown menus */
	saferct = MEM_callocN(sizeof(uiSafetyRct), "uiSafetyRct");
	saferct->parent = butrct;
	saferct->safety = block->safety;
	BLI_freelistN(&block->saferct);
	BLI_duplicatelist(&block->saferct, &but->block->saferct);
	BLI_addhead(&block->saferct, saferct);
}

static void ui_block_region_draw(const bContext *C, ARegion *ar)
{
	uiBlock *block;

	if (ar->do_draw & RGN_DRAW_REFRESH_UI) {
		uiBlock *block_next;
		ar->do_draw &= ~RGN_DRAW_REFRESH_UI;
		for (block = ar->uiblocks.first; block; block = block_next) {
			block_next = block->next;
			if (block->handle->can_refresh) {
				ui_popup_block_refresh((bContext *)C, block->handle, NULL, NULL);
			}
		}
	}

	for (block = ar->uiblocks.first; block; block = block->next)
		UI_block_draw(C, block);
}

static void ui_popup_block_clip(wmWindow *window, uiBlock *block)
{
	uiBut *bt;
	float xofs = 0.0f;
	int width = UI_SCREEN_MARGIN;
	int winx, winy;

	if (block->flag & UI_BLOCK_NO_WIN_CLIP) {
		return;
	}

	winx = WM_window_pixels_x(window);
	winy = WM_window_pixels_y(window);
	
	/* shift menus to right if outside of view */
	if (block->rect.xmin < width) {
		xofs = (width - block->rect.xmin);
		block->rect.xmin += xofs;
		block->rect.xmax += xofs;
	}
	/* or shift to left if outside of view */
	if (block->rect.xmax > winx - width) {
		xofs = winx - width - block->rect.xmax;
		block->rect.xmin += xofs;
		block->rect.xmax += xofs;
	}
	
	if (block->rect.ymin < width)
		block->rect.ymin = width;
	if (block->rect.ymax > winy - UI_POPUP_MENU_TOP)
		block->rect.ymax = winy - UI_POPUP_MENU_TOP;
	
	/* ensure menu items draw inside left/right boundary */
	for (bt = block->buttons.first; bt; bt = bt->next) {
		bt->rect.xmin += xofs;
		bt->rect.xmax += xofs;
	}

}

void ui_popup_block_scrolltest(uiBlock *block)
{
	uiBut *bt;
	
	block->flag &= ~(UI_BLOCK_CLIPBOTTOM | UI_BLOCK_CLIPTOP);
	
	for (bt = block->buttons.first; bt; bt = bt->next)
		bt->flag &= ~UI_SCROLLED;
	
	if (block->buttons.first == block->buttons.last)
		return;
	
	/* mark buttons that are outside boundary */
	for (bt = block->buttons.first; bt; bt = bt->next) {
		if (bt->rect.ymin < block->rect.ymin) {
			bt->flag |= UI_SCROLLED;
			block->flag |= UI_BLOCK_CLIPBOTTOM;
		}
		if (bt->rect.ymax > block->rect.ymax) {
			bt->flag |= UI_SCROLLED;
			block->flag |= UI_BLOCK_CLIPTOP;
		}
	}

	/* mark buttons overlapping arrows, if we have them */
	for (bt = block->buttons.first; bt; bt = bt->next) {
		if (block->flag & UI_BLOCK_CLIPBOTTOM) {
			if (bt->rect.ymin < block->rect.ymin + UI_MENU_SCROLL_ARROW)
				bt->flag |= UI_SCROLLED;
		}
		if (block->flag & UI_BLOCK_CLIPTOP) {
			if (bt->rect.ymax > block->rect.ymax - UI_MENU_SCROLL_ARROW)
				bt->flag |= UI_SCROLLED;
		}
	}
}

static void ui_popup_block_remove(bContext *C, uiPopupBlockHandle *handle)
{
	wmWindow *win = CTX_wm_window(C);
	bScreen *sc = CTX_wm_screen(C);

	ui_region_temp_remove(C, sc, handle->region);

	/* reset to region cursor (only if there's not another menu open) */
	if (BLI_listbase_is_empty(&sc->regionbase)) {
		ED_region_cursor_set(win, CTX_wm_area(C), CTX_wm_region(C));
		/* in case cursor needs to be changed again */
		WM_event_add_mousemove(C);
	}

	if (handle->scrolltimer)
		WM_event_remove_timer(CTX_wm_manager(C), win, handle->scrolltimer);
}

/**
 * Called for creating new popups and refreshing existing ones.
 */
uiBlock *ui_popup_block_refresh(
        bContext *C, uiPopupBlockHandle *handle,
        ARegion *butregion, uiBut *but)
{
	BLI_assert(handle->can_refresh == true);

	const int margin = UI_POPUP_MARGIN;
	wmWindow *window = CTX_wm_window(C);
	ARegion *ar = handle->region;

	uiBlockCreateFunc create_func = handle->popup_create_vars.create_func;
	uiBlockHandleCreateFunc handle_create_func = handle->popup_create_vars.handle_create_func;
	void *arg = handle->popup_create_vars.arg;

	uiBlock *block_old = ar->uiblocks.first;
	uiBlock *block;

#ifdef DEBUG
	wmEvent *event_back = window->eventstate;
#endif

	/* create ui block */
	if (create_func)
		block = create_func(C, ar, arg);
	else
		block = handle_create_func(C, handle, arg);
	
	/* callbacks _must_ leave this for us, otherwise we can't call UI_block_update_from_old */
	BLI_assert(!block->endblock);

	/* ensure we don't use mouse coords here! */
#ifdef DEBUG
	window->eventstate = NULL;
#endif

	if (block->handle) {
		memcpy(block->handle, handle, sizeof(uiPopupBlockHandle));
		MEM_freeN(handle);
		handle = block->handle;
	}
	else
		block->handle = handle;

	ar->regiondata = handle;

	/* set UI_BLOCK_NUMSELECT before UI_block_end() so we get alphanumeric keys assigned */
	if (but == NULL) {
		block->flag |= UI_BLOCK_POPUP;
	}

	block->flag |= UI_BLOCK_LOOP;

	/* defer this until blocks are translated (below) */
	block->oldblock = NULL;

	if (!block->endblock)
		UI_block_end_ex(C, block, handle->popup_create_vars.event_xy);

	/* if this is being created from a button */
	if (but) {
		block->aspect = but->block->aspect;
		ui_block_position(window, butregion, but, block);
		handle->direction = block->direction;
	}
	else {
		uiSafetyRct *saferct;
		/* keep a list of these, needed for pulldown menus */
		saferct = MEM_callocN(sizeof(uiSafetyRct), "uiSafetyRct");
		saferct->safety = block->safety;
		BLI_addhead(&block->saferct, saferct);
	}

	if (block->flag & UI_BLOCK_RADIAL) {
		int win_width = UI_SCREEN_MARGIN;
		int winx, winy;

		int x_offset = 0, y_offset = 0;

		winx = WM_window_pixels_x(window);
		winy = WM_window_pixels_y(window);

		copy_v2_v2(block->pie_data.pie_center_init, block->pie_data.pie_center_spawned);

		/* only try translation if area is large enough */
		if (BLI_rctf_size_x(&block->rect) < winx - (2.0f * win_width)) {
			if (block->rect.xmin < win_width )   x_offset += win_width - block->rect.xmin;
			if (block->rect.xmax > winx - win_width) x_offset += winx - win_width - block->rect.xmax;
		}

		if (BLI_rctf_size_y(&block->rect) < winy - (2.0f * win_width)) {
			if (block->rect.ymin < win_width )   y_offset += win_width - block->rect.ymin;
			if (block->rect.ymax > winy - win_width) y_offset += winy - win_width - block->rect.ymax;
		}
		/* if we are offsetting set up initial data for timeout functionality */

		if ((x_offset != 0) || (y_offset != 0)) {
			block->pie_data.pie_center_spawned[0] += x_offset;
			block->pie_data.pie_center_spawned[1] += y_offset;

			ui_block_translate(block, x_offset, y_offset);

			if (U.pie_initial_timeout > 0)
				block->pie_data.flags |= UI_PIE_INITIAL_DIRECTION;
		}

		ar->winrct.xmin = 0;
		ar->winrct.xmax = winx;
		ar->winrct.ymin = 0;
		ar->winrct.ymax = winy;

		ui_block_calc_pie_segment(block, block->pie_data.pie_center_init);

		/* lastly set the buttons at the center of the pie menu, ready for animation */
		if (U.pie_animation_timeout > 0) {
			for (uiBut *but_iter = block->buttons.first; but_iter; but_iter = but_iter->next) {
				if (but_iter->pie_dir != UI_RADIAL_NONE) {
					BLI_rctf_recenter(&but_iter->rect, UNPACK2(block->pie_data.pie_center_spawned));
				}
			}
		}
	}
	else {
		/* clip block with window boundary */
		ui_popup_block_clip(window, block);
		/* the block and buttons were positioned in window space as in 2.4x, now
		 * these menu blocks are regions so we bring it back to region space.
		 * additionally we add some padding for the menu shadow or rounded menus */
		ar->winrct.xmin = block->rect.xmin - margin;
		ar->winrct.xmax = block->rect.xmax + margin;
		ar->winrct.ymin = block->rect.ymin - margin;
		ar->winrct.ymax = block->rect.ymax + UI_POPUP_MENU_TOP;

		ui_block_translate(block, -ar->winrct.xmin, -ar->winrct.ymin);
	}

	if (block_old) {
		block->oldblock = block_old;
		UI_block_update_from_old(C, block);
		UI_blocklist_free_inactive(C, &ar->uiblocks);
	}

	/* checks which buttons are visible, sets flags to prevent draw (do after region init) */
	ui_popup_block_scrolltest(block);
	
	/* adds subwindow */
	ED_region_init(C, ar);

	/* get winmat now that we actually have the subwindow */
	wmSubWindowSet(window, ar->swinid);
	
	wm_subwindow_matrix_get(window, ar->swinid, block->winmat);
	
	/* notify change and redraw */
	ED_region_tag_redraw(ar);

	ED_region_update_rect(C, ar);

#ifdef DEBUG
	window->eventstate = event_back;
#endif

	return block;
}

uiPopupBlockHandle *ui_popup_block_create(
        bContext *C, ARegion *butregion, uiBut *but,
        uiBlockCreateFunc create_func, uiBlockHandleCreateFunc handle_create_func,
        void *arg)
{
	wmWindow *window = CTX_wm_window(C);
	uiBut *activebut = UI_context_active_but_get(C);
	static ARegionType type;
	ARegion *ar;
	uiBlock *block;
	uiPopupBlockHandle *handle;

	/* disable tooltips from buttons below */
	if (activebut) {
		UI_but_tooltip_timer_remove(C, activebut);
	}
	/* standard cursor by default */
	WM_cursor_set(window, CURSOR_STD);

	/* create handle */
	handle = MEM_callocN(sizeof(uiPopupBlockHandle), "uiPopupBlockHandle");

	/* store context for operator */
	handle->ctx_area = CTX_wm_area(C);
	handle->ctx_region = CTX_wm_region(C);

	/* store vars to refresh popup (RGN_DRAW_REFRESH_UI) */
	handle->popup_create_vars.create_func = create_func;
	handle->popup_create_vars.handle_create_func = handle_create_func;
	handle->popup_create_vars.arg = arg;
	handle->popup_create_vars.butregion = but ? butregion : NULL;
	copy_v2_v2_int(handle->popup_create_vars.event_xy, &window->eventstate->x);
	/* caller may free vars used to create this popup, in that case this variable should be disabled. */
	handle->can_refresh = true;

	/* create area region */
	ar = ui_region_temp_add(CTX_wm_screen(C));
	handle->region = ar;

	memset(&type, 0, sizeof(ARegionType));
	type.draw = ui_block_region_draw;
	type.regionid = RGN_TYPE_TEMPORARY;
	ar->type = &type;

	UI_region_handlers_add(&ar->handlers);

	block = ui_popup_block_refresh(C, handle, butregion, but);
	handle = block->handle;

	return handle;
}

void ui_popup_block_free(bContext *C, uiPopupBlockHandle *handle)
{
	ui_popup_block_remove(C, handle);
	
	MEM_freeN(handle);
}

/***************************** Menu Button ***************************/

#if 0
static void ui_warp_pointer(int x, int y)
{
	/* XXX 2.50 which function to use for this? */
	/* OSX has very poor mouse-warp support, it sends events;
	 * this causes a menu being pressed immediately ... */
#  ifndef __APPLE__
	warp_pointer(x, y);
#  endif
}
#endif

/********************* Color Button ****************/

/* for picker, while editing hsv */
void ui_but_hsv_set(uiBut *but)
{
	float col[3];
	ColorPicker *cpicker = but->custom_data;
	float *hsv = cpicker->color_data;

	ui_color_picker_to_rgb_v(hsv, col);

	ui_but_v3_set(but, col);
}

/* Updates all buttons who share the same color picker as the one passed
 * also used by small picker, be careful with name checks below... */
static void ui_update_color_picker_buts_rgb(uiBlock *block, ColorPicker *cpicker, const float rgb[3], bool is_display_space)
{
	uiBut *bt;
	float *hsv = cpicker->color_data;
	struct ColorManagedDisplay *display = NULL;
	/* this is to keep the H and S value when V is equal to zero
	 * and we are working in HSV mode, of course!
	 */
	if (is_display_space) {
		ui_rgb_to_color_picker_compat_v(rgb, hsv);
	}
	else {
		/* we need to convert to display space to use hsv, because hsv is stored in display space */
		float rgb_display[3];

		copy_v3_v3(rgb_display, rgb);
		ui_block_cm_to_display_space_v3(block, rgb_display);
		ui_rgb_to_color_picker_compat_v(rgb_display, hsv);
	}

	if (block->color_profile)
		display = ui_block_cm_display_get(block);
	
	/* this updates button strings, is hackish... but button pointers are on stack of caller function */
	for (bt = block->buttons.first; bt; bt = bt->next) {
		if (bt->custom_data != cpicker)
			continue;

		if (bt->rnaprop) {
			
			ui_but_v3_set(bt, rgb);
			
		}
		else if (STREQ(bt->str, "Hex: ")) {
			float rgb_gamma[3];
			unsigned char rgb_gamma_uchar[3];
			double intpart;
			char col[16];
			
			/* Hex code is assumed to be in sRGB space (coming from other applications, web, etc) */
			
			copy_v3_v3(rgb_gamma, rgb);

			if (display) {
				/* make a display version, for Hex code */
				IMB_colormanagement_scene_linear_to_display_v3(rgb_gamma, display);
			}
			
			if (rgb_gamma[0] > 1.0f) rgb_gamma[0] = modf(rgb_gamma[0], &intpart);
			if (rgb_gamma[1] > 1.0f) rgb_gamma[1] = modf(rgb_gamma[1], &intpart);
			if (rgb_gamma[2] > 1.0f) rgb_gamma[2] = modf(rgb_gamma[2], &intpart);

			rgb_float_to_uchar(rgb_gamma_uchar, rgb_gamma);
			BLI_snprintf(col, sizeof(col), "%02X%02X%02X", UNPACK3_EX((unsigned int), rgb_gamma_uchar, ));
			
			strcpy(bt->poin, col);
		}
		else if (bt->str[1] == ' ') {
			if (bt->str[0] == 'R') {
				ui_but_value_set(bt, rgb[0]);
			}
			else if (bt->str[0] == 'G') {
				ui_but_value_set(bt, rgb[1]);
			}
			else if (bt->str[0] == 'B') {
				ui_but_value_set(bt, rgb[2]);
			}
			else if (bt->str[0] == 'H') {
				ui_but_value_set(bt, hsv[0]);
			}
			else if (bt->str[0] == 'S') {
				ui_but_value_set(bt, hsv[1]);
			}
			else if (bt->str[0] == 'V') {
				ui_but_value_set(bt, hsv[2]);
			}
			else if (bt->str[0] == 'L') {
				ui_but_value_set(bt, hsv[2]);
			}
		}

		ui_but_update(bt);
	}
}

static void ui_colorpicker_rna_cb(bContext *UNUSED(C), void *bt1, void *UNUSED(arg))
{
	uiBut *but = (uiBut *)bt1;
	uiPopupBlockHandle *popup = but->block->handle;
	PropertyRNA *prop = but->rnaprop;
	PointerRNA ptr = but->rnapoin;
	float rgb[4];
	
	if (prop) {
		RNA_property_float_get_array(&ptr, prop, rgb);
		ui_update_color_picker_buts_rgb(but->block, but->custom_data, rgb, (RNA_property_subtype(prop) == PROP_COLOR_GAMMA));
	}
	
	if (popup)
		popup->menuretval = UI_RETURN_UPDATE;
}

static void ui_color_wheel_rna_cb(bContext *UNUSED(C), void *bt1, void *UNUSED(arg))
{
	uiBut *but = (uiBut *)bt1;
	uiPopupBlockHandle *popup = but->block->handle;
	float rgb[3];
	ColorPicker *cpicker = but->custom_data;
	float *hsv = cpicker->color_data;
	bool use_display_colorspace = ui_but_is_colorpicker_display_space(but);

	ui_color_picker_to_rgb_v(hsv, rgb);

	/* hsv is saved in display space so convert back */
	if (use_display_colorspace) {
		ui_block_cm_to_scene_linear_v3(but->block, rgb);
	}

	ui_update_color_picker_buts_rgb(but->block, cpicker, rgb, !use_display_colorspace);
	
	if (popup)
		popup->menuretval = UI_RETURN_UPDATE;
}

static void ui_colorpicker_hex_rna_cb(bContext *UNUSED(C), void *bt1, void *hexcl)
{
	uiBut *but = (uiBut *)bt1;
	uiPopupBlockHandle *popup = but->block->handle;
	ColorPicker *cpicker = but->custom_data;
	char *hexcol = (char *)hexcl;
	float rgb[3];
	
	hex_to_rgb(hexcol, rgb, rgb + 1, rgb + 2);
	
	/* Hex code is assumed to be in sRGB space (coming from other applications, web, etc) */
	if (but->block->color_profile) {
		/* so we need to linearise it for Blender */
		ui_block_cm_to_scene_linear_v3(but->block, rgb);
	}
	
	ui_update_color_picker_buts_rgb(but->block, cpicker, rgb, false);
	
	if (popup)
		popup->menuretval = UI_RETURN_UPDATE;
}

static void ui_popup_close_cb(bContext *UNUSED(C), void *bt1, void *UNUSED(arg))
{
	uiBut *but = (uiBut *)bt1;
	uiPopupBlockHandle *popup = but->block->handle;
	
	if (popup)
		popup->menuretval = UI_RETURN_OK;
}

static void ui_colorpicker_hide_reveal(uiBlock *block, short colormode)
{
	uiBut *bt;
	
	/* tag buttons */
	for (bt = block->buttons.first; bt; bt = bt->next) {
		if ((bt->func == ui_colorpicker_rna_cb) && bt->type == UI_BTYPE_NUM_SLIDER && bt->rnaindex != 3) {
			/* RGB sliders (color circle and alpha are always shown) */
			if (colormode == 0) bt->flag &= ~UI_HIDDEN;
			else bt->flag |= UI_HIDDEN;
		}
		else if (bt->func == ui_color_wheel_rna_cb) {
			/* HSV sliders */
			if (colormode == 1) bt->flag &= ~UI_HIDDEN;
			else bt->flag |= UI_HIDDEN;
		}
		else if (bt->func == ui_colorpicker_hex_rna_cb || bt->type == UI_BTYPE_LABEL) {
			/* hex input or gamma correction status label */
			if (colormode == 2) bt->flag &= ~UI_HIDDEN;
			else bt->flag |= UI_HIDDEN;
		}
	}
}

static void ui_colorpicker_create_mode_cb(bContext *UNUSED(C), void *bt1, void *UNUSED(arg))
{
	uiBut *bt = bt1;
	short colormode = ui_but_value_get(bt);
	ui_colorpicker_hide_reveal(bt->block, colormode);
}

#define PICKER_H    (7.5f * U.widget_unit)
#define PICKER_W    (7.5f * U.widget_unit)
#define PICKER_SPACE    (0.3f * U.widget_unit)
#define PICKER_BAR      (0.7f * U.widget_unit)

#define PICKER_TOTAL_W  (PICKER_W + PICKER_SPACE + PICKER_BAR)

static void ui_colorpicker_circle(uiBlock *block, PointerRNA *ptr, PropertyRNA *prop, ColorPicker *cpicker)
{
	uiBut *bt;
	
	/* HS circle */
	bt = uiDefButR_prop(block, UI_BTYPE_HSVCIRCLE, 0, "", 0, 0, PICKER_H, PICKER_W, ptr, prop, -1, 0.0, 0.0, 0.0, 0, TIP_("Color"));
	UI_but_func_set(bt, ui_colorpicker_rna_cb, bt, NULL);
	bt->custom_data = cpicker;

	/* value */
	if (U.color_picker_type == USER_CP_CIRCLE_HSL) {
		bt = uiDefButR_prop(block, UI_BTYPE_HSVCUBE, 0, "", PICKER_W + PICKER_SPACE, 0, PICKER_BAR, PICKER_H, ptr, prop, -1, 0.0, 0.0, UI_GRAD_L_ALT, 0, "Lightness");
		UI_but_func_set(bt, ui_colorpicker_rna_cb, bt, NULL);
	}
	else {
		bt = uiDefButR_prop(block, UI_BTYPE_HSVCUBE, 0, "", PICKER_W + PICKER_SPACE, 0, PICKER_BAR, PICKER_H, ptr, prop, -1, 0.0, 0.0, UI_GRAD_V_ALT, 0, TIP_("Value"));
		UI_but_func_set(bt, ui_colorpicker_rna_cb, bt, NULL);
	}
	bt->custom_data = cpicker;
}


static void ui_colorpicker_square(uiBlock *block, PointerRNA *ptr, PropertyRNA *prop, int type, ColorPicker *cpicker)
{
	uiBut *bt;
	int bartype = type + 3;
	
	/* HS square */
	bt = uiDefButR_prop(block, UI_BTYPE_HSVCUBE, 0, "",   0, PICKER_BAR + PICKER_SPACE, PICKER_TOTAL_W, PICKER_H, ptr, prop, -1, 0.0, 0.0, type, 0, TIP_("Color"));
	UI_but_func_set(bt, ui_colorpicker_rna_cb, bt, NULL);
	bt->custom_data = cpicker;
	
	/* value */
	bt = uiDefButR_prop(block, UI_BTYPE_HSVCUBE, 0, "",       0, 0, PICKER_TOTAL_W, PICKER_BAR, ptr, prop, -1, 0.0, 0.0, bartype, 0, TIP_("Value"));
	UI_but_func_set(bt, ui_colorpicker_rna_cb, bt, NULL);
	bt->custom_data = cpicker;
}


/* a HS circle, V slider, rgb/hsv/hex sliders */
static void ui_block_colorpicker(uiBlock *block, float rgba[4], PointerRNA *ptr, PropertyRNA *prop, bool show_picker)
{
	static short colormode = 0;  /* temp? 0=rgb, 1=hsv, 2=hex */
	uiBut *bt;
	int width, butwidth;
	static char tip[50];
	static char hexcol[128];
	float rgb_gamma[3];
	unsigned char rgb_gamma_uchar[3];
	float softmin, softmax, hardmin, hardmax, step, precision;
	int yco;
	ColorPicker *cpicker = ui_block_colorpicker_create(block);
	float *hsv = cpicker->color_data;
		
	width = PICKER_TOTAL_W;
	butwidth = width - 1.5f * UI_UNIT_X;
	
	/* existence of profile means storage is in linear color space, with display correction */
	/* XXX That tip message is not use anywhere! */
	if (!block->color_profile) {
		BLI_strncpy(tip, N_("Value in Display Color Space"), sizeof(tip));
		copy_v3_v3(rgb_gamma, rgba);
	}
	else {
		BLI_strncpy(tip, N_("Value in Linear RGB Color Space"), sizeof(tip));

		/* make a display version, for Hex code */
		copy_v3_v3(rgb_gamma, rgba);
		ui_block_cm_to_display_space_v3(block, rgb_gamma);
	}
	
	/* sneaky way to check for alpha */
	rgba[3] = FLT_MAX;

	RNA_property_float_ui_range(ptr, prop, &softmin, &softmax, &step, &precision);
	RNA_property_float_range(ptr, prop, &hardmin, &hardmax);
	RNA_property_float_get_array(ptr, prop, rgba);

	/* when the softmax isn't defined in the RNA,
	 * using very large numbers causes sRGB/linear round trip to fail. */
	if (softmax == FLT_MAX) {
		softmax = 1.0f;
	}

	switch (U.color_picker_type) {
		case USER_CP_SQUARE_SV:
			ui_colorpicker_square(block, ptr, prop, UI_GRAD_SV, cpicker);
			break;
		case USER_CP_SQUARE_HS:
			ui_colorpicker_square(block, ptr, prop, UI_GRAD_HS, cpicker);
			break;
		case USER_CP_SQUARE_HV:
			ui_colorpicker_square(block, ptr, prop, UI_GRAD_HV, cpicker);
			break;

		/* user default */
		case USER_CP_CIRCLE_HSV:
		case USER_CP_CIRCLE_HSL:
		default:
			ui_colorpicker_circle(block, ptr, prop, cpicker);
			break;
	}
	
	/* mode */
	yco = -1.5f * UI_UNIT_Y;
	UI_block_align_begin(block);
	bt = uiDefButS(block, UI_BTYPE_ROW, 0, IFACE_("RGB"), 0, yco, width / 3, UI_UNIT_Y, &colormode, 0.0, 0.0, 0, 0, "");
	UI_but_func_set(bt, ui_colorpicker_create_mode_cb, bt, NULL);
	bt->custom_data = cpicker;
	if (U.color_picker_type == USER_CP_CIRCLE_HSL)
		bt = uiDefButS(block, UI_BTYPE_ROW, 0, IFACE_("HSL"), width / 3, yco, width / 3, UI_UNIT_Y, &colormode, 0.0, 1.0, 0, 0, "");
	else
		bt = uiDefButS(block, UI_BTYPE_ROW, 0, IFACE_("HSV"), width / 3, yco, width / 3, UI_UNIT_Y, &colormode, 0.0, 1.0, 0, 0, "");
	UI_but_func_set(bt, ui_colorpicker_create_mode_cb, bt, NULL);
	bt->custom_data = cpicker;
	bt = uiDefButS(block, UI_BTYPE_ROW, 0, IFACE_("Hex"), 2 * width / 3, yco, width / 3, UI_UNIT_Y, &colormode, 0.0, 2.0, 0, 0, "");
	UI_but_func_set(bt, ui_colorpicker_create_mode_cb, bt, NULL);
	bt->custom_data = cpicker;
	UI_block_align_end(block);

	yco = -3.0f * UI_UNIT_Y;
	if (show_picker) {
		bt = uiDefIconButO(block, UI_BTYPE_BUT, "UI_OT_eyedropper_color", WM_OP_INVOKE_DEFAULT, ICON_EYEDROPPER, butwidth + 10, yco, UI_UNIT_X, UI_UNIT_Y, NULL);
		UI_but_func_set(bt, ui_popup_close_cb, bt, NULL);
		bt->custom_data = cpicker;
	}
	
	/* RGB values */
	UI_block_align_begin(block);
	bt = uiDefButR_prop(block, UI_BTYPE_NUM_SLIDER, 0, IFACE_("R:"),  0, yco, butwidth, UI_UNIT_Y, ptr, prop, 0, 0.0, 0.0, 0, 3, TIP_("Red"));
	UI_but_func_set(bt, ui_colorpicker_rna_cb, bt, NULL);
	bt->custom_data = cpicker;
	bt = uiDefButR_prop(block, UI_BTYPE_NUM_SLIDER, 0, IFACE_("G:"),  0, yco -= UI_UNIT_Y, butwidth, UI_UNIT_Y, ptr, prop, 1, 0.0, 0.0, 0, 3, TIP_("Green"));
	UI_but_func_set(bt, ui_colorpicker_rna_cb, bt, NULL);
	bt->custom_data = cpicker;
	bt = uiDefButR_prop(block, UI_BTYPE_NUM_SLIDER, 0, IFACE_("B:"),  0, yco -= UI_UNIT_Y, butwidth, UI_UNIT_Y, ptr, prop, 2, 0.0, 0.0, 0, 3, TIP_("Blue"));
	UI_but_func_set(bt, ui_colorpicker_rna_cb, bt, NULL);
	bt->custom_data = cpicker;

	/* could use uiItemFullR(col, ptr, prop, -1, 0, UI_ITEM_R_EXPAND|UI_ITEM_R_SLIDER, "", ICON_NONE);
	 * but need to use UI_but_func_set for updating other fake buttons */
	
	/* HSV values */
	yco = -3.0f * UI_UNIT_Y;
	UI_block_align_begin(block);
	bt = uiDefButF(block, UI_BTYPE_NUM_SLIDER, 0, IFACE_("H:"),   0, yco, butwidth, UI_UNIT_Y, hsv, 0.0, 1.0, 10, 3, TIP_("Hue"));
	UI_but_func_set(bt, ui_color_wheel_rna_cb, bt, hsv);
	bt->custom_data = cpicker;
	bt = uiDefButF(block, UI_BTYPE_NUM_SLIDER, 0, IFACE_("S:"),   0, yco -= UI_UNIT_Y, butwidth, UI_UNIT_Y, hsv + 1, 0.0, 1.0, 10, 3, TIP_("Saturation"));
	UI_but_func_set(bt, ui_color_wheel_rna_cb, bt, hsv);
	bt->custom_data = cpicker;
	if (U.color_picker_type == USER_CP_CIRCLE_HSL)
		bt = uiDefButF(block, UI_BTYPE_NUM_SLIDER, 0, IFACE_("L:"),   0, yco -= UI_UNIT_Y, butwidth, UI_UNIT_Y, hsv + 2, 0.0, 1.0, 10, 3, TIP_("Lightness"));
	else
		bt = uiDefButF(block, UI_BTYPE_NUM_SLIDER, 0, IFACE_("V:"),   0, yco -= UI_UNIT_Y, butwidth, UI_UNIT_Y, hsv + 2, 0.0, softmax, 10, 3, TIP_("Value"));

	bt->hardmax = hardmax;  /* not common but rgb  may be over 1.0 */
	UI_but_func_set(bt, ui_color_wheel_rna_cb, bt, hsv);
	bt->custom_data = cpicker;

	UI_block_align_end(block);

	if (rgba[3] != FLT_MAX) {
		bt = uiDefButR_prop(block, UI_BTYPE_NUM_SLIDER, 0, IFACE_("A: "),  0, yco -= UI_UNIT_Y, butwidth, UI_UNIT_Y, ptr, prop, 3, 0.0, 0.0, 0, 3, TIP_("Alpha"));
		UI_but_func_set(bt, ui_colorpicker_rna_cb, bt, NULL);
		bt->custom_data = cpicker;
	}
	else {
		rgba[3] = 1.0f;
	}

	rgb_float_to_uchar(rgb_gamma_uchar, rgb_gamma);
	BLI_snprintf(hexcol, sizeof(hexcol), "%02X%02X%02X", UNPACK3_EX((unsigned int), rgb_gamma_uchar, ));

	yco = -3.0f * UI_UNIT_Y;
	bt = uiDefBut(block, UI_BTYPE_TEXT, 0, IFACE_("Hex: "), 0, yco, butwidth, UI_UNIT_Y, hexcol, 0, 7, 0, 0, TIP_("Hex triplet for color (#RRGGBB)"));
	UI_but_func_set(bt, ui_colorpicker_hex_rna_cb, bt, hexcol);
	bt->custom_data = cpicker;
	uiDefBut(block, UI_BTYPE_LABEL, 0, IFACE_("(Gamma Corrected)"), 0, yco - UI_UNIT_Y, butwidth, UI_UNIT_Y, NULL, 0.0, 0.0, 0, 0, "");

	ui_rgb_to_color_picker_v(rgb_gamma, hsv);

	ui_colorpicker_hide_reveal(block, colormode);
}


static int ui_colorpicker_small_wheel_cb(const bContext *UNUSED(C), uiBlock *block, const wmEvent *event)
{
	float add = 0.0f;
	
	if (event->type == WHEELUPMOUSE)
		add = 0.05f;
	else if (event->type == WHEELDOWNMOUSE)
		add = -0.05f;
	
	if (add != 0.0f) {
		uiBut *but;
		
		for (but = block->buttons.first; but; but = but->next) {
			if (but->type == UI_BTYPE_HSVCUBE && but->active == NULL) {
				uiPopupBlockHandle *popup = block->handle;
				float rgb[3];
				ColorPicker *cpicker = but->custom_data;
				float *hsv = cpicker->color_data;
				bool use_display_colorspace = ui_but_is_colorpicker_display_space(but);
				
				ui_but_v3_get(but, rgb);

				if (use_display_colorspace)
					ui_block_cm_to_display_space_v3(block, rgb);

				ui_rgb_to_color_picker_compat_v(rgb, hsv);

				hsv[2] = CLAMPIS(hsv[2] + add, 0.0f, 1.0f);
				ui_color_picker_to_rgb_v(hsv, rgb);

				if (use_display_colorspace)
					ui_block_cm_to_scene_linear_v3(block, rgb);

				ui_but_v3_set(but, rgb);
				
				ui_update_color_picker_buts_rgb(block, cpicker, rgb, !use_display_colorspace);
				if (popup)
					popup->menuretval = UI_RETURN_UPDATE;
				
				return 1;
			}
		}
	}
	return 0;
}

uiBlock *ui_block_func_COLOR(bContext *C, uiPopupBlockHandle *handle, void *arg_but)
{
	uiBut *but = arg_but;
	uiBlock *block;
	bool show_picker = true;
	
	block = UI_block_begin(C, handle->region, __func__, UI_EMBOSS);
	
	if (RNA_property_subtype(but->rnaprop) == PROP_COLOR_GAMMA) {
		block->color_profile = false;
	}

	if (but->block) {
		/* if color block is invoked from a popup we wouldn't be able to set color properly
		 * this is because color picker will close popups first and then will try to figure
		 * out active button RNA, and of course it'll fail
		 */
		show_picker = (but->block->flag & UI_BLOCK_POPUP) == 0;
	}
	
	copy_v3_v3(handle->retvec, but->editvec);
	
	ui_block_colorpicker(block, handle->retvec, &but->rnapoin, but->rnaprop, show_picker);
	
	block->flag = UI_BLOCK_LOOP | UI_BLOCK_KEEP_OPEN | UI_BLOCK_OUT_1 | UI_BLOCK_MOVEMOUSE_QUIT;
	UI_block_bounds_set_normal(block, 0.5 * UI_UNIT_X);
	
	block->block_event_func = ui_colorpicker_small_wheel_cb;
	
	/* and lets go */
	block->direction = UI_DIR_UP;
	
	return block;
}

/************************ Popup Menu Memory ****************************/

static unsigned int ui_popup_string_hash(const char *str)
{
	/* sometimes button contains hotkey, sometimes not, strip for proper compare */
	int hash;
	const char *delimit = strrchr(str, UI_SEP_CHAR);

	if (delimit) {
		hash = BLI_ghashutil_strhash_n(str, delimit - str);
	}
	else {
		hash = BLI_ghashutil_strhash(str);
	}

	return hash;
}

static unsigned int ui_popup_menu_hash(const char *str)
{
	return BLI_ghashutil_strhash(str);
}

/* but == NULL read, otherwise set */
static uiBut *ui_popup_menu_memory__internal(uiBlock *block, uiBut *but)
{
	static unsigned int mem[256];
	static bool first = true;

	const unsigned int hash = block->puphash;
	const unsigned int hash_mod = hash & 255;
	
	if (first) {
		/* init */
		memset(mem, -1, sizeof(mem));
		first = 0;
	}

	if (but) {
		/* set */
		mem[hash_mod] = ui_popup_string_hash(but->str);
		return NULL;
	}
	else {
		/* get */
		for (but = block->buttons.first; but; but = but->next)
			if (ui_popup_string_hash(but->str) == mem[hash_mod])
				return but;

		return NULL;
	}
}

uiBut *ui_popup_menu_memory_get(uiBlock *block)
{
	return ui_popup_menu_memory__internal(block, NULL);
}

void ui_popup_menu_memory_set(uiBlock *block, uiBut *but)
{
	ui_popup_menu_memory__internal(block, but);
}

/**
 * Translate any popup regions (so we can drag them).
 */
void ui_popup_translate(bContext *C, ARegion *ar, const int mdiff[2])
{
	uiBlock *block;

	BLI_rcti_translate(&ar->winrct, UNPACK2(mdiff));

	ED_region_update_rect(C, ar);

	ED_region_tag_redraw(ar);

	/* update blocks */
	for (block = ar->uiblocks.first; block; block = block->next) {
		uiSafetyRct *saferct;
		for (saferct = block->saferct.first; saferct; saferct = saferct->next) {
			BLI_rctf_translate(&saferct->parent, UNPACK2(mdiff));
			BLI_rctf_translate(&saferct->safety, UNPACK2(mdiff));
		}
	}
}

/******************** Popup Menu with callback or string **********************/

struct uiPopupMenu {
	uiBlock *block;
	uiLayout *layout;
	uiBut *but;

	int mx, my;
	bool popup, slideout;

	uiMenuCreateFunc menu_func;
	void *menu_arg;
};

struct uiPieMenu {
	uiBlock *block_radial; /* radial block of the pie menu (more could be added later) */
	uiLayout *layout;
	int mx, my;
};

static uiBlock *ui_block_func_POPUP(bContext *C, uiPopupBlockHandle *handle, void *arg_pup)
{
	uiBlock *block;
	uiBut *bt;
	uiPopupMenu *pup = arg_pup;
	int offset[2], minwidth, width, height;
	char direction;
	bool flip;

	if (pup->menu_func) {
		pup->block->handle = handle;
		pup->menu_func(C, pup->layout, pup->menu_arg);
		pup->block->handle = NULL;
	}

	if (pup->but) {
		/* minimum width to enforece */
		minwidth = BLI_rctf_size_x(&pup->but->rect);

		/* settings (typically rna-enum-popups) show above the button,
		 * menu's like file-menu, show below */
		if (pup->block->direction != 0) {
			/* allow overriding the direction from menu_func */
			direction = pup->block->direction;
		}
		else if ((pup->but->type == UI_BTYPE_PULLDOWN) ||
		         (UI_but_menutype_get(pup->but) != NULL))
		{
			direction = UI_DIR_DOWN;
		}
		else {
			direction = UI_DIR_UP;
		}
	}
	else {
		minwidth = 50;
		direction = UI_DIR_DOWN;
	}

	flip = (direction == UI_DIR_DOWN);

	block = pup->block;
	
	/* in some cases we create the block before the region,
	 * so we set it delayed here if necessary */
	if (BLI_findindex(&handle->region->uiblocks, block) == -1)
		UI_block_region_set(block, handle->region);

	block->direction = direction;

	UI_block_layout_resolve(block, &width, &height);

	UI_block_flag_enable(block, UI_BLOCK_MOVEMOUSE_QUIT);
	
	if (pup->popup) {
		uiBut *but_activate = NULL;
		UI_block_flag_enable(block, UI_BLOCK_LOOP | UI_BLOCK_NUMSELECT);
		UI_block_direction_set(block, direction);

		/* offset the mouse position, possibly based on earlier selection */
		if ((block->flag & UI_BLOCK_POPUP_MEMORY) &&
		    (bt = ui_popup_menu_memory_get(block)))
		{
			/* position mouse on last clicked item, at 0.8*width of the
			 * button, so it doesn't overlap the text too much, also note
			 * the offset is negative because we are inverse moving the
			 * block to be under the mouse */
			offset[0] = -(bt->rect.xmin + 0.8f * BLI_rctf_size_x(&bt->rect));
			offset[1] = -(bt->rect.ymin + 0.5f * UI_UNIT_Y);

			if (ui_but_is_editable(bt)) {
				but_activate = bt;
			}
		}
		else {
			/* position mouse at 0.8*width of the button and below the tile
			 * on the first item */
			offset[0] = 0;
			for (bt = block->buttons.first; bt; bt = bt->next)
				offset[0] = min_ii(offset[0], -(bt->rect.xmin + 0.8f * BLI_rctf_size_x(&bt->rect)));

			offset[1] = 2.1 * UI_UNIT_Y;

			for (bt = block->buttons.first; bt; bt = bt->next) {
				if (ui_but_is_editable(bt)) {
					but_activate = bt;
					break;
				}
			}
		}

		/* in rare cases this is needed since moving the popup
		 * to be within the window bounds may move it away from the mouse,
		 * This ensures we set an item to be active. */
		if (but_activate) {
			ui_but_activate_over(C, handle->region, but_activate);
		}

		block->minbounds = minwidth;
		UI_block_bounds_set_menu(block, 1, offset[0], offset[1]);
	}
	else {
		/* for a header menu we set the direction automatic */
		if (!pup->slideout && flip) {
			ScrArea *sa = CTX_wm_area(C);
			if (sa && sa->headertype == HEADERDOWN) {
				ARegion *ar = CTX_wm_region(C);
				if (ar && ar->regiontype == RGN_TYPE_HEADER) {
					UI_block_direction_set(block, UI_DIR_UP);
					UI_block_order_flip(block);
				}
			}
		}

		block->minbounds = minwidth;
		UI_block_bounds_set_text(block, 3.0f * UI_UNIT_X);
	}

	/* if menu slides out of other menu, override direction */
	if (pup->slideout)
		UI_block_direction_set(block, UI_DIR_RIGHT);

	return pup->block;
}

uiPopupBlockHandle *ui_popup_menu_create(
        bContext *C, ARegion *butregion, uiBut *but,
        uiMenuCreateFunc menu_func, void *arg)
{
	wmWindow *window = CTX_wm_window(C);
	uiStyle *style = UI_style_get_dpi();
	uiPopupBlockHandle *handle;
	uiPopupMenu *pup;

	pup = MEM_callocN(sizeof(uiPopupMenu), __func__);
	pup->block = UI_block_begin(C, NULL, __func__, UI_EMBOSS_PULLDOWN);
	pup->block->flag |= UI_BLOCK_NUMSELECT;  /* default menus to numselect */
	pup->layout = UI_block_layout(pup->block, UI_LAYOUT_VERTICAL, UI_LAYOUT_MENU, 0, 0, 200, 0, MENU_PADDING, style);
	pup->slideout = but ? ui_block_is_menu(but->block) : false;
	pup->but = but;
	uiLayoutSetOperatorContext(pup->layout, WM_OP_INVOKE_REGION_WIN);

	if (!but) {
		/* no button to start from, means we are a popup */
		pup->mx = window->eventstate->x;
		pup->my = window->eventstate->y;
		pup->popup = true;
		pup->block->flag |= UI_BLOCK_NO_FLIP;
	}
	/* some enums reversing is strange, currently we have no good way to
	 * reverse some enum's but not others, so reverse all so the first menu
	 * items are always close to the mouse cursor */
	else {
#if 0
		/* if this is an rna button then we can assume its an enum
		 * flipping enums is generally not good since the order can be
		 * important [#28786] */
		if (but->rnaprop && RNA_property_type(but->rnaprop) == PROP_ENUM) {
			pup->block->flag |= UI_BLOCK_NO_FLIP;
		}
#endif
		if (but->context)
			uiLayoutContextCopy(pup->layout, but->context);
	}

	/* menu is created from a callback */
	pup->menu_func = menu_func;
	pup->menu_arg = arg;
	
	handle = ui_popup_block_create(C, butregion, but, NULL, ui_block_func_POPUP, pup);

	if (!but) {
		handle->popup = true;

		UI_popup_handlers_add(C, &window->modalhandlers, handle, 0);
		WM_event_add_mousemove(C);
	}
	
	handle->can_refresh = false;
	MEM_freeN(pup);

	return handle;
}

/******************** Popup Menu API with begin and end ***********************/

/**
 * Only return handler, and set optional title.
 * \param block_name: Assigned to uiBlock.name (useful info for debugging).
 */
uiPopupMenu *UI_popup_menu_begin_ex(bContext *C, const char *title, const char *block_name, int icon)
{
	uiStyle *style = UI_style_get_dpi();
	uiPopupMenu *pup = MEM_callocN(sizeof(uiPopupMenu), "popup menu");
	uiBut *but;

	pup->block = UI_block_begin(C, NULL, block_name, UI_EMBOSS_PULLDOWN);
	pup->block->flag |= UI_BLOCK_POPUP_MEMORY | UI_BLOCK_IS_FLIP;
	pup->block->puphash = ui_popup_menu_hash(title);
	pup->layout = UI_block_layout(pup->block, UI_LAYOUT_VERTICAL, UI_LAYOUT_MENU, 0, 0, 200, 0, MENU_PADDING, style);

	/* note, this intentionally differs from the menu & submenu default because many operators
	 * use popups like this to select one of their options - where having invoke doesn't make sense */
	uiLayoutSetOperatorContext(pup->layout, WM_OP_EXEC_REGION_WIN);

	/* create in advance so we can let buttons point to retval already */
	pup->block->handle = MEM_callocN(sizeof(uiPopupBlockHandle), "uiPopupBlockHandle");
	
	/* create title button */
	if (title[0]) {
		char titlestr[256];
		
		if (icon) {
			BLI_snprintf(titlestr, sizeof(titlestr), " %s", title);
			uiDefIconTextBut(pup->block, UI_BTYPE_LABEL, 0, icon, titlestr, 0, 0, 200, UI_UNIT_Y, NULL, 0.0, 0.0, 0, 0, "");
		}
		else {
			but = uiDefBut(pup->block, UI_BTYPE_LABEL, 0, title, 0, 0, 200, UI_UNIT_Y, NULL, 0.0, 0.0, 0, 0, "");
			but->drawflag = UI_BUT_TEXT_LEFT;
		}

		uiItemS(pup->layout);
	}

	return pup;
}

uiPopupMenu *UI_popup_menu_begin(bContext *C, const char *title, int icon)
{
	return UI_popup_menu_begin_ex(C, title, __func__, icon);
}

/* set the whole structure to work */
void UI_popup_menu_end(bContext *C, uiPopupMenu *pup)
{
	wmWindow *window = CTX_wm_window(C);
	uiPopupBlockHandle *menu;
	
	pup->popup = true;
	pup->mx = window->eventstate->x;
	pup->my = window->eventstate->y;
	
	menu = ui_popup_block_create(C, NULL, NULL, NULL, ui_block_func_POPUP, pup);
	menu->popup = true;
	
	UI_popup_handlers_add(C, &window->modalhandlers, menu, 0);
	WM_event_add_mousemove(C);

	menu->can_refresh = false;
	MEM_freeN(pup);
}

uiLayout *UI_popup_menu_layout(uiPopupMenu *pup)
{
	return pup->layout;
}

/*************************** Pie Menus ***************************************/

static uiBlock *ui_block_func_PIE(bContext *UNUSED(C), uiPopupBlockHandle *handle, void *arg_pie)
{
	uiBlock *block;
	uiPieMenu *pie = arg_pie;
	int minwidth, width, height;

	minwidth = 50;
	block = pie->block_radial;

	/* in some cases we create the block before the region,
	 * so we set it delayed here if necessary */
	if (BLI_findindex(&handle->region->uiblocks, block) == -1)
		UI_block_region_set(block, handle->region);

	UI_block_layout_resolve(block, &width, &height);

	UI_block_flag_enable(block, UI_BLOCK_LOOP | UI_BLOCK_NUMSELECT);

	block->minbounds = minwidth;
	block->bounds = 1;
	block->mx = 0;
	block->my = 0;
	block->bounds_type = UI_BLOCK_BOUNDS_PIE_CENTER;

	block->pie_data.pie_center_spawned[0] = pie->mx;
	block->pie_data.pie_center_spawned[1] = pie->my;

	return pie->block_radial;
}

static float ui_pie_menu_title_width(const char *name, int icon)
{
	const uiFontStyle *fstyle = UI_FSTYLE_WIDGET;
	return (UI_fontstyle_string_width(fstyle, name) +
	         (UI_UNIT_X * (1.50f + (icon ? 0.25f : 0.0f))));
}

uiPieMenu *UI_pie_menu_begin(struct bContext *C, const char *title, int icon, const wmEvent *event)
{
	uiStyle *style;
	uiPieMenu *pie;
	short event_type;

	wmWindow *win = CTX_wm_window(C);

	style = UI_style_get_dpi();
	pie = MEM_callocN(sizeof(uiPopupMenu), "pie menu");

	pie->block_radial = UI_block_begin(C, NULL, __func__, UI_EMBOSS);
	/* may be useful later to allow spawning pies
	 * from old positions */
	/* pie->block_radial->flag |= UI_BLOCK_POPUP_MEMORY; */
	pie->block_radial->puphash = ui_popup_menu_hash(title);
	pie->block_radial->flag |= UI_BLOCK_RADIAL;

	/* if pie is spawned by a left click, it is always assumed to be click style */
	if (event->type == LEFTMOUSE) {
		pie->block_radial->pie_data.flags |= UI_PIE_CLICK_STYLE;
		pie->block_radial->pie_data.event = EVENT_NONE;
		win->lock_pie_event = EVENT_NONE;
	}
	else {
		if (win->last_pie_event != EVENT_NONE) {
			/* original pie key has been released, so don't propagate the event */
			if (win->lock_pie_event == EVENT_NONE) {
				event_type = EVENT_NONE;
				pie->block_radial->pie_data.flags |= UI_PIE_CLICK_STYLE;
			}
			else
				event_type = win->last_pie_event;
		}
		else {
			event_type = event->type;
		}

		pie->block_radial->pie_data.event = event_type;
		win->lock_pie_event = event_type;
	}

	pie->layout = UI_block_layout(pie->block_radial, UI_LAYOUT_VERTICAL, UI_LAYOUT_PIEMENU, 0, 0, 200, 0, 0, style);
	pie->mx = event->x;
	pie->my = event->y;

	/* create title button */
	if (title[0]) {
		uiBut *but;
		char titlestr[256];
		int w;
		if (icon) {
			BLI_snprintf(titlestr, sizeof(titlestr), " %s", title);
			w = ui_pie_menu_title_width(titlestr, icon);
			but = uiDefIconTextBut(pie->block_radial, UI_BTYPE_LABEL, 0, icon, titlestr, 0, 0, w, UI_UNIT_Y, NULL, 0.0, 0.0, 0, 0, "");
		}
		else {
			w = ui_pie_menu_title_width(title, 0);
			but = uiDefBut(pie->block_radial, UI_BTYPE_LABEL, 0, title, 0, 0, w, UI_UNIT_Y, NULL, 0.0, 0.0, 0, 0, "");
		}
		/* do not align left */
		but->drawflag &= ~UI_BUT_TEXT_LEFT;
		pie->block_radial->pie_data.title = but->str;
		pie->block_radial->pie_data.icon = icon;
	}

	return pie;
}

void UI_pie_menu_end(bContext *C, uiPieMenu *pie)
{
	wmWindow *window = CTX_wm_window(C);
	uiPopupBlockHandle *menu;

	menu = ui_popup_block_create(C, NULL, NULL, NULL, ui_block_func_PIE, pie);
	menu->popup = true;
	menu->towardstime = PIL_check_seconds_timer();

	UI_popup_handlers_add(
	        C, &window->modalhandlers,
	        menu, WM_HANDLER_ACCEPT_DBL_CLICK);
	WM_event_add_mousemove(C);

	menu->can_refresh = false;
	MEM_freeN(pie);
}

uiLayout *UI_pie_menu_layout(uiPieMenu *pie)
{
	return pie->layout;
}

int UI_pie_menu_invoke(struct bContext *C, const char *idname, const wmEvent *event)
{
	uiPieMenu *pie;
	uiLayout *layout;
	Menu menu;
	MenuType *mt = WM_menutype_find(idname, true);

	if (mt == NULL) {
		printf("%s: named menu \"%s\" not found\n", __func__, idname);
		return OPERATOR_CANCELLED;
	}

	if (mt->poll && mt->poll(C, mt) == 0)
		/* cancel but allow event to pass through, just like operators do */
		return (OPERATOR_CANCELLED | OPERATOR_PASS_THROUGH);

	pie = UI_pie_menu_begin(C, IFACE_(mt->label), ICON_NONE, event);
	layout = UI_pie_menu_layout(pie);

	menu.layout = layout;
	menu.type = mt;

	if (G.debug & G_DEBUG_WM) {
		printf("%s: opening menu \"%s\"\n", __func__, idname);
	}

	mt->draw(C, &menu);

	UI_pie_menu_end(C, pie);

	return OPERATOR_INTERFACE;
}

int UI_pie_menu_invoke_from_operator_enum(
        struct bContext *C, const char *title, const char *opname,
        const char *propname, const wmEvent *event)
{
	uiPieMenu *pie;
	uiLayout *layout;

	pie = UI_pie_menu_begin(C, IFACE_(title), ICON_NONE, event);
	layout = UI_pie_menu_layout(pie);

	layout = uiLayoutRadial(layout);
	uiItemsEnumO(layout, opname, propname);

	UI_pie_menu_end(C, pie);

	return OPERATOR_INTERFACE;
}

int UI_pie_menu_invoke_from_rna_enum(
        struct bContext *C, const char *title, const char *path,
        const wmEvent *event)
{
	PointerRNA ctx_ptr;
	PointerRNA r_ptr;
	PropertyRNA *r_prop;
	uiPieMenu *pie;
	uiLayout *layout;

	RNA_pointer_create(NULL, &RNA_Context, C, &ctx_ptr);

	if (!RNA_path_resolve(&ctx_ptr, path, &r_ptr, &r_prop)) {
		return OPERATOR_CANCELLED;
	}

	/* invalid property, only accept enums */
	if (RNA_property_type(r_prop) != PROP_ENUM) {
		BLI_assert(0);
		return OPERATOR_CANCELLED;
	}

	pie = UI_pie_menu_begin(C, IFACE_(title), ICON_NONE, event);

	layout = UI_pie_menu_layout(pie);

	layout = uiLayoutRadial(layout);
	uiItemFullR(layout, &r_ptr, r_prop, RNA_NO_INDEX, 0, UI_ITEM_R_EXPAND, NULL, 0);

	UI_pie_menu_end(C, pie);

	return OPERATOR_INTERFACE;
}

/**
 * \name Pie Menu Levels
 *
 * Pie menus can't contain more than 8 items (yet). When using #uiItemsFullEnumO, a "More" button is created that calls
 * a new pie menu if the enum has too many items. We call this a new "level".
 * Indirect recursion is used, so that a theoretically unlimited number of items is supported.
 *
 * This is a implementation specifically for operator enums, needed since the object mode pie now has more than 8
 * items. Ideally we'd have some way of handling this for all kinds of pie items, but that's tricky.
 *
 * - Julian (Feb 2016)
 *
 * \{ */

typedef struct PieMenuLevelData {
	char title[UI_MAX_NAME_STR]; /* parent pie title, copied for level */
	int icon; /* parent pie icon, copied for level */
	int totitem; /* total count of *remaining* items */

	/* needed for calling uiItemsFullEnumO_array again for new level */
	wmOperatorType *ot;
	const char *propname;
	IDProperty *properties;
	int context, flag;
} PieMenuLevelData;

/**
 * Invokes a new pie menu for a new level.
 */
static void ui_pie_menu_level_invoke(bContext *C, void *argN, void *arg2)
{
	EnumPropertyItem *item_array = (EnumPropertyItem *)argN;
	PieMenuLevelData *lvl = (PieMenuLevelData *)arg2;
	wmWindow *win = CTX_wm_window(C);

	uiPieMenu *pie = UI_pie_menu_begin(C, IFACE_(lvl->title), lvl->icon, win->eventstate);
	uiLayout *layout = UI_pie_menu_layout(pie);

	layout = uiLayoutRadial(layout);

	PointerRNA ptr;

	WM_operator_properties_create_ptr(&ptr, lvl->ot);
	/* so the context is passed to itemf functions (some need it) */
	WM_operator_properties_sanitize(&ptr, false);
	PropertyRNA *prop = RNA_struct_find_property(&ptr, lvl->propname);

	if (prop) {
		uiItemsFullEnumO_items(
		        layout, lvl->ot, ptr, prop, lvl->properties, lvl->context, lvl->flag,
		        item_array, lvl->totitem);
	}
	else {
		RNA_warning("%s.%s not found", RNA_struct_identifier(ptr.type), lvl->propname);
	}

	UI_pie_menu_end(C, pie);
}

/**
 * Set up data for defining a new pie menu level and add button that invokes it.
 */
void ui_pie_menu_level_create(
        uiBlock *block, wmOperatorType *ot, const char *propname, IDProperty *properties,
        const EnumPropertyItem *items, int totitem, int context, int flag)
{
	const int totitem_parent = PIE_MAX_ITEMS - 1;
	const int totitem_remain = totitem - totitem_parent;
	size_t array_size = sizeof(EnumPropertyItem) * totitem_remain;

	/* used as but->func_argN so freeing is handled elsewhere */
	EnumPropertyItem *remaining = MEM_mallocN(array_size + sizeof(EnumPropertyItem), "pie_level_item_array");
	memcpy(remaining, items + totitem_parent, array_size);
	/* a NULL terminating sentinal element is required */
	memset(&remaining[totitem_remain], 0, sizeof(EnumPropertyItem));


	/* yuk, static... issue is we can't reliably free this without doing dangerous changes */
	static PieMenuLevelData lvl;
	BLI_strncpy(lvl.title, block->pie_data.title, UI_MAX_NAME_STR);
	lvl.totitem    = totitem_remain;
	lvl.ot         = ot;
	lvl.propname   = propname;
	lvl.properties = properties;
	lvl.context    = context;
	lvl.flag       = flag;

	/* add a 'more' menu entry */
	uiBut *but = uiDefIconTextBut(block, UI_BTYPE_BUT, 0, ICON_PLUS, "More", 0, 0, UI_UNIT_X * 3, UI_UNIT_Y, NULL,
	                              0.0f, 0.0f, 0.0f, 0.0f, "Show more items of this menu");
	UI_but_funcN_set(but, ui_pie_menu_level_invoke, remaining, &lvl);
}

/** \} */ /* Pie Menu Levels */


/*************************** Standard Popup Menus ****************************/

void UI_popup_menu_reports(bContext *C, ReportList *reports)
{
	Report *report;

	uiPopupMenu *pup = NULL;
	uiLayout *layout;

	if (!CTX_wm_window(C))
		return;

	for (report = reports->list.first; report; report = report->next) {
		int icon;
		const char *msg, *msg_next;

		if (report->type < reports->printlevel) {
			continue;
		}

		if (pup == NULL) {
			char title[UI_MAX_DRAW_STR];
			BLI_snprintf(title, sizeof(title), "%s: %s", IFACE_("Report"), report->typestr);
			/* popup_menu stuff does just what we need (but pass meaningful block name) */
			pup = UI_popup_menu_begin_ex(C, title, __func__, ICON_NONE);
			layout = UI_popup_menu_layout(pup);
		}
		else {
			uiItemS(layout);
		}

		/* split each newline into a label */
		msg = report->message;
		icon = UI_icon_from_report_type(report->type);
		do {
			char buf[UI_MAX_DRAW_STR];
			msg_next = strchr(msg, '\n');
			if (msg_next) {
				msg_next++;
				BLI_strncpy(buf, msg, MIN2(sizeof(buf), msg_next - msg));
				msg = buf;
			}
			uiItemL(layout, msg, icon);
			icon = ICON_NONE;
		} while ((msg = msg_next) && *msg);
	}

	if (pup) {
		UI_popup_menu_end(C, pup);
	}
}

int UI_popup_menu_invoke(bContext *C, const char *idname, ReportList *reports)
{
	uiPopupMenu *pup;
	uiLayout *layout;
	Menu menu;
	MenuType *mt = WM_menutype_find(idname, true);

	if (mt == NULL) {
		BKE_reportf(reports, RPT_ERROR, "Menu \"%s\" not found", idname);
		return OPERATOR_CANCELLED;
	}

	if (mt->poll && mt->poll(C, mt) == 0)
		/* cancel but allow event to pass through, just like operators do */
		return (OPERATOR_CANCELLED | OPERATOR_PASS_THROUGH);

	pup = UI_popup_menu_begin(C, IFACE_(mt->label), ICON_NONE);
	layout = UI_popup_menu_layout(pup);

	menu.layout = layout;
	menu.type = mt;

	if (G.debug & G_DEBUG_WM) {
		printf("%s: opening menu \"%s\"\n", __func__, idname);
	}

	mt->draw(C, &menu);

	UI_popup_menu_end(C, pup);

	return OPERATOR_INTERFACE;
}


/*************************** Popup Block API **************************/

void UI_popup_block_invoke_ex(bContext *C, uiBlockCreateFunc func, void *arg, const char *opname, int opcontext)
{
	wmWindow *window = CTX_wm_window(C);
	uiPopupBlockHandle *handle;
	
	handle = ui_popup_block_create(C, NULL, NULL, func, NULL, arg);
	handle->popup = true;
	handle->optype = (opname) ? WM_operatortype_find(opname, 0) : NULL;
	handle->opcontext = opcontext;
	
	UI_popup_handlers_add(C, &window->modalhandlers, handle, 0);
	WM_event_add_mousemove(C);
}

void UI_popup_block_invoke(bContext *C, uiBlockCreateFunc func, void *arg)
{
	UI_popup_block_invoke_ex(C, func, arg, NULL, WM_OP_INVOKE_DEFAULT);
}

void UI_popup_block_ex(bContext *C, uiBlockCreateFunc func, uiBlockHandleFunc popup_func, uiBlockCancelFunc cancel_func, void *arg)
{
	wmWindow *window = CTX_wm_window(C);
	uiPopupBlockHandle *handle;
	
	handle = ui_popup_block_create(C, NULL, NULL, func, NULL, arg);
	handle->popup = true;
	handle->retvalue = 1;

	handle->popup_arg = arg;
	handle->popup_func = popup_func;
	handle->cancel_func = cancel_func;
	// handle->opcontext = opcontext;
	
	UI_popup_handlers_add(C, &window->modalhandlers, handle, 0);
	WM_event_add_mousemove(C);
}

#if 0 /* UNUSED */
void uiPupBlockOperator(bContext *C, uiBlockCreateFunc func, wmOperator *op, int opcontext)
{
	wmWindow *window = CTX_wm_window(C);
	uiPopupBlockHandle *handle;
	
	handle = ui_popup_block_create(C, NULL, NULL, func, NULL, op);
	handle->popup = 1;
	handle->retvalue = 1;

	handle->popup_arg = op;
	handle->popup_func = operator_cb;
	handle->cancel_func = confirm_cancel_operator;
	handle->opcontext = opcontext;
	
	UI_popup_handlers_add(C, &window->modalhandlers, handle, 0);
	WM_event_add_mousemove(C);
}
#endif

void UI_popup_block_close(bContext *C, wmWindow *win, uiBlock *block)
{
	/* if loading new .blend while popup is open, window will be NULL */
	if (block->handle) {
		if (win) {
			UI_popup_handlers_remove(&win->modalhandlers, block->handle);
			ui_popup_block_free(C, block->handle);

			/* In the case we have nested popups, closing one may need to redraw another, see: T48874 */
			for (ARegion *ar = win->screen->regionbase.first; ar; ar = ar->next) {
				ED_region_tag_refresh_ui(ar);
			}
		}
	}
}

ColorPicker *ui_block_colorpicker_create(struct uiBlock *block)
{
	ColorPicker *cpicker = MEM_callocN(sizeof(ColorPicker), "color_picker");
	BLI_addhead(&block->color_pickers.list, cpicker);

	return cpicker;
}

void ui_rgb_to_color_picker_compat_v(const float rgb[3], float r_cp[3])
{
	switch (U.color_picker_type) {
		case USER_CP_CIRCLE_HSL:
			rgb_to_hsl_compat_v(rgb, r_cp);
			break;
		default:
			rgb_to_hsv_compat_v(rgb, r_cp);
			break;
	}
}

void ui_rgb_to_color_picker_v(const float rgb[3], float r_cp[3])
{
	switch (U.color_picker_type) {
		case USER_CP_CIRCLE_HSL:
			rgb_to_hsl_v(rgb, r_cp);
			break;
		default:
			rgb_to_hsv_v(rgb, r_cp);
			break;
	}
}

void ui_color_picker_to_rgb_v(const float r_cp[3], float rgb[3])
{
	switch (U.color_picker_type) {
		case USER_CP_CIRCLE_HSL:
			hsl_to_rgb_v(r_cp, rgb);
			break;
		default:
			hsv_to_rgb_v(r_cp, rgb);
			break;
	}
}

void ui_color_picker_to_rgb(float r_cp0, float r_cp1, float r_cp2, float *r, float *g, float *b)
{
	switch (U.color_picker_type) {
		case USER_CP_CIRCLE_HSL:
			hsl_to_rgb(r_cp0, r_cp1, r_cp2, r, g, b);
			break;
		default:
			hsv_to_rgb(r_cp0, r_cp1, r_cp2, r, g, b);
			break;
	}
}<|MERGE_RESOLUTION|>--- conflicted
+++ resolved
@@ -83,20 +83,8 @@
 	        (but->rnaprop && RNA_property_type(but->rnaprop) == PROP_ENUM));
 }
 
-bool ui_but_menu_step_poll(const uiBut *but)
-{
-<<<<<<< HEAD
-	BLI_assert(but->type == UI_BTYPE_MENU);
-
-	/* currenly only RNA buttons */
-	return (but->rnaprop && RNA_property_type(but->rnaprop) == PROP_ENUM);
-}
-
 int ui_but_menu_step(uiBut *but, int direction)
 {
-	if (ui_but_menu_step_poll(but)) {
-		return rna_property_enum_step(but->block->evil_C, &but->rnapoin, but->rnaprop, direction);
-=======
 	if (ui_but_menu_step_poll(but)) {
 		if (but->menu_step_func) {
 			return but->menu_step_func(but->block->evil_C, direction, but->poin);
@@ -105,7 +93,6 @@
 			const int curval = RNA_property_enum_get(&but->rnapoin, but->rnaprop);
 			return RNA_property_enum_step(but->block->evil_C, &but->rnapoin, but->rnaprop, curval, direction);
 		}
->>>>>>> ecd36afb
 	}
 
 	printf("%s: cannot cycle button '%s'\n", __func__, but->str);
@@ -168,13 +155,8 @@
 	} format[MAX_TOOLTIP_LINES];
 
 	struct {
-<<<<<<< HEAD
-		unsigned int width;
-		unsigned int lines;
-=======
 		unsigned int x_pos;     /* x cursor position at the end of the last line */
 		unsigned int lines;     /* number of lines, 1 or more with word-wrap */
->>>>>>> ecd36afb
 	} line_geom[MAX_TOOLTIP_LINES];
 
 	int wrap_width;
@@ -282,14 +264,9 @@
 			glColor3fv(tip_colors[UI_TIP_LC_MAIN]);
 			UI_fontstyle_draw(&fstyle_header, &bbox, data->header);
 
-<<<<<<< HEAD
-			xofs = data->line_geom[i].width;
-
-=======
 			/* offset to the end of the last line */
 			xofs = data->line_geom[i].x_pos;
 			yofs = data->lineh * (data->line_geom[i].lines - 1);
->>>>>>> ecd36afb
 			bbox.xmin += xofs;
 			bbox.ymax -= yofs;
 
@@ -348,25 +325,6 @@
 
 static uiTooltipData *ui_tooltip_data_from_button(bContext *C, uiBut *but)
 {
-<<<<<<< HEAD
-	const float pad_px = UI_TIP_PADDING;
-	wmWindow *win = CTX_wm_window(C);
-	uiStyle *style = UI_style_get();
-	static ARegionType type;
-	ARegion *ar;
-	uiTooltipData *data;
-/*	IDProperty *prop;*/
-	char buf[512];
-	/* aspect values that shrink text are likely unreadable */
-	const float aspect = min_ff(1.0f, but->block->aspect);
-	int fonth, fontw;
-	int winx, ofsx, ofsy, h, i;
-	rctf rect_fl;
-	rcti rect_i;
-	int font_flag = 0;
-
-=======
->>>>>>> ecd36afb
 	uiStringInfo but_tip = {BUT_GET_TIP, NULL};
 	uiStringInfo enum_label = {BUT_GET_RNAENUM_LABEL, NULL};
 	uiStringInfo enum_tip = {BUT_GET_RNAENUM_TIP, NULL};
@@ -542,17 +500,8 @@
 			/* never fails */
 			char *id_path;
 
-<<<<<<< HEAD
-			if (data_path) {
-				const char *data_delim = (data_path[0] == '[') ? "" : ".";
-				BLI_snprintf(data->lines[data->totline], sizeof(data->lines[0]),
-				             "%s%s%s",  /* no need to translate */
-				             id_path, data_delim, data_path);
-				MEM_freeN(data_path);
-=======
 			if (but->rnaprop) {
 				id_path = RNA_path_full_property_py_ex(&but->rnapoin, but->rnaprop, but->rnaindex, true);
->>>>>>> ecd36afb
 			}
 			else {
 				id_path = RNA_path_full_struct_py(&but->rnapoin);
@@ -635,11 +584,7 @@
 
 	UI_fontstyle_set(&data->fstyle);
 
-<<<<<<< HEAD
-	data->wrap_width = min_ii(UI_TIP_MAXWIDTH * U.pixelsize / aspect, WM_window_pixels_x(win) - (UI_TIP_PADDING * 2));
-=======
 	data->wrap_width = min_ii(UI_TIP_MAXWIDTH * U.pixelsize / aspect, winx - (UI_TIP_PADDING * 2));
->>>>>>> ecd36afb
 
 	font_flag |= BLF_WORD_WRAP;
 	if (data->fstyle.kerning == 1) {
@@ -658,14 +603,6 @@
 
 	for (i = 0, fontw = 0, fonth = 0; i < data->totline; i++) {
 		struct ResultBLF info;
-<<<<<<< HEAD
-		int w, w_other = 0;
-
-		if (data->format[i].style == UI_TIP_STYLE_HEADER) {
-			w = BLF_width_ex(data->fstyle.uifont_id, data->header, sizeof(data->header), &info);
-			if (enum_label.strinfo)
-				w_other = BLF_width(data->fstyle.uifont_id, data->active_info, sizeof(data->active_info));
-=======
 		int w, x_pos = 0;
 
 		if (data->format[i].style == UI_TIP_STYLE_HEADER) {
@@ -675,7 +612,6 @@
 				x_pos = info.width;
 				w = max_ii(w, x_pos + BLF_width(data->fstyle.uifont_id, data->active_info, sizeof(data->active_info)));
 			}
->>>>>>> ecd36afb
 		}
 		else if (data->format[i].style == UI_TIP_STYLE_MONO) {
 			BLF_size(blf_mono_font, data->fstyle.points * U.pixelsize, U.dpi);
@@ -688,27 +624,15 @@
 			w = BLF_width_ex(data->fstyle.uifont_id, data->lines[i], sizeof(data->lines[i]), &info);
 		}
 
-<<<<<<< HEAD
-		fontw = max_ii(fontw, w + w_other);
-=======
 		fontw = max_ii(fontw, w);
->>>>>>> ecd36afb
 
 		fonth += h * info.lines;
 		if ((i + 1 != data->totline) && data->format[i + 1].is_pad) {
 			fonth += h * (UI_TIP_PAD_FAC - 1);
-<<<<<<< HEAD
-
-		}
-
-		data->line_geom[i].lines = info.lines;
-		data->line_geom[i].width = w;
-=======
 		}
 
 		data->line_geom[i].lines = info.lines;
 		data->line_geom[i].x_pos = x_pos;
->>>>>>> ecd36afb
 	}
 
 	//fontw *= aspect;
