/* SPDX-License-Identifier: GPL-2.0-or-later
 * Copyright 2001-2002 NaN Holding BV. All rights reserved. */

/** \file
 * \ingroup edinterface
 */

/* a full doc with API notes can be found in
 * bf-blender/trunk/blender/doc/guides/interface_API.txt */

#include <cctype>
#include <cmath>
#include <cstdlib>
#include <cstring>

#include "MEM_guardedalloc.h"

#include "PIL_time.h"

#include "BLI_blenlib.h"
#include "BLI_math.h"
#include "BLI_utildefines.h"

#include "BLT_translation.h"

#include "DNA_screen_types.h"
#include "DNA_userdef_types.h"

#include "BKE_context.h"
#include "BKE_screen.h"

#include "RNA_access.h"

#include "BLF_api.h"

#include "WM_api.h"
#include "WM_types.h"

#include "ED_screen.h"

#include "UI_interface.h"
#include "UI_interface_icons.h"
#include "UI_resources.h"
#include "UI_view2d.h"

#include "GPU_batch_presets.h"
#include "GPU_immediate.h"
#include "GPU_matrix.h"
#include "GPU_state.h"

#include "interface_intern.hh"

/* -------------------------------------------------------------------- */
/** \name Defines & Structs
 * \{ */

#define ANIMATION_TIME 0.30
#define ANIMATION_INTERVAL 0.02

enum uiPanelRuntimeFlag {
  PANEL_LAST_ADDED = (1 << 0),
  PANEL_ACTIVE = (1 << 2),
  PANEL_WAS_ACTIVE = (1 << 3),
  PANEL_ANIM_ALIGN = (1 << 4),
  PANEL_NEW_ADDED = (1 << 5),
  PANEL_SEARCH_FILTER_MATCH = (1 << 7),
  /**
   * Use the status set by property search (#PANEL_SEARCH_FILTER_MATCH)
   * instead of #PNL_CLOSED. Set to true on every property search update.
   */
  PANEL_USE_CLOSED_FROM_SEARCH = (1 << 8),
  /** The Panel was before the start of the current / latest layout pass. */
  PANEL_WAS_CLOSED = (1 << 9),
  /**
   * Set when the panel is being dragged and while it animates back to its aligned
   * position. Unlike #PANEL_STATE_ANIMATION, this is applied to sub-panels as well.
   */
  PANEL_IS_DRAG_DROP = (1 << 10),
  /** Draw a border with the active color around the panel. */
  PANEL_ACTIVE_BORDER = (1 << 11),
};

/* The state of the mouse position relative to the panel. */
enum uiPanelMouseState {
  PANEL_MOUSE_OUTSIDE,        /** Mouse is not in the panel. */
  PANEL_MOUSE_INSIDE_CONTENT, /** Mouse is in the actual panel content. */
  PANEL_MOUSE_INSIDE_HEADER,  /** Mouse is in the panel header. */
};

enum uiHandlePanelState {
  PANEL_STATE_DRAG,
  PANEL_STATE_ANIMATION,
  PANEL_STATE_EXIT,
};

struct uiHandlePanelData {
  uiHandlePanelState state;

  /* Animation. */
  wmTimer *animtimer;
  double starttime;

  /* Dragging. */
  int startx, starty;
  int startofsx, startofsy;
  float start_cur_xmin, start_cur_ymin;
};

struct PanelSort {
  Panel *panel;
  int new_offset_x;
  int new_offset_y;
};

static void panel_set_expansion_from_list_data(const bContext *C, Panel *panel);
static int get_panel_real_size_y(const Panel *panel);
static void panel_activate_state(const bContext *C, Panel *panel, const uiHandlePanelState state);
static int compare_panel(const void *a, const void *b);
static bool panel_type_context_poll(ARegion *region,
                                    const PanelType *panel_type,
                                    const char *context);

/** \} */

/* -------------------------------------------------------------------- */
/** \name Local Functions
 * \{ */

static bool panel_active_animation_changed(ListBase *lb,
                                           Panel **r_panel_animation,
                                           bool *r_no_animation)
{
  LISTBASE_FOREACH (Panel *, panel, lb) {
    /* Detect panel active flag changes. */
    if (!(panel->type && panel->type->parent)) {
      if ((panel->runtime_flag & PANEL_WAS_ACTIVE) && !(panel->runtime_flag & PANEL_ACTIVE)) {
        return true;
      }
      if (!(panel->runtime_flag & PANEL_WAS_ACTIVE) && (panel->runtime_flag & PANEL_ACTIVE)) {
        return true;
      }
    }

    /* Detect changes in panel expansions. */
    if (bool(panel->runtime_flag & PANEL_WAS_CLOSED) != UI_panel_is_closed(panel)) {
      *r_panel_animation = panel;
      return false;
    }

    if ((panel->runtime_flag & PANEL_ACTIVE) && !UI_panel_is_closed(panel)) {
      if (panel_active_animation_changed(&panel->children, r_panel_animation, r_no_animation)) {
        return true;
      }
    }

    /* Detect animation. */
    if (panel->activedata) {
      uiHandlePanelData *data = static_cast<uiHandlePanelData *>(panel->activedata);
      if (data->state == PANEL_STATE_ANIMATION) {
        *r_panel_animation = panel;
      }
      else {
        /* Don't animate while handling other interaction. */
        *r_no_animation = true;
      }
    }
    if ((panel->runtime_flag & PANEL_ANIM_ALIGN) && !(*r_panel_animation)) {
      *r_panel_animation = panel;
    }
  }

  return false;
}

/**
 * \return True if the properties editor switch tabs since the last layout pass.
 */
static bool properties_space_needs_realign(const ScrArea *area, const ARegion *region)
{
  if (area->spacetype == SPACE_PROPERTIES && region->regiontype == RGN_TYPE_WINDOW) {
    const SpaceProperties *sbuts = static_cast<SpaceProperties *>(area->spacedata.first);

    if (sbuts->mainbo != sbuts->mainb) {
      return true;
    }
  }

  return false;
}

static bool panels_need_realign(const ScrArea *area, ARegion *region, Panel **r_panel_animation)
{
  *r_panel_animation = nullptr;

  if (properties_space_needs_realign(area, region)) {
    return true;
  }

  /* Detect if a panel was added or removed. */
  Panel *panel_animation = nullptr;
  bool no_animation = false;
  if (panel_active_animation_changed(&region->panels, &panel_animation, &no_animation)) {
    return true;
  }

  /* Detect panel marked for animation, if we're not already animating. */
  if (panel_animation) {
    if (!no_animation) {
      *r_panel_animation = panel_animation;
    }
    return true;
  }

  return false;
}

/** \} */

/* -------------------------------------------------------------------- */
/** \name Functions for Instanced Panels
 * \{ */

static Panel *panel_add_instanced(ARegion *region,
                                  ListBase *panels,
                                  PanelType *panel_type,
                                  PointerRNA *custom_data)
{
  Panel *panel = MEM_cnew<Panel>(__func__);
  panel->type = panel_type;
  BLI_strncpy(panel->panelname, panel_type->idname, sizeof(panel->panelname));

  panel->runtime.custom_data_ptr = custom_data;
  panel->runtime_flag |= PANEL_NEW_ADDED;

  /* Add the panel's children too. Although they aren't instanced panels, we can still use this
   * function to create them, as UI_panel_begin does other things we don't need to do. */
  LISTBASE_FOREACH (LinkData *, child, &panel_type->children) {
    PanelType *child_type = static_cast<PanelType *>(child->data);
    panel_add_instanced(region, &panel->children, child_type, custom_data);
  }

  /* Make sure the panel is added to the end of the display-order as well. This is needed for
   * loading existing files.
   *
   * NOTE: We could use special behavior to place it after the panel that starts the list of
   * instanced panels, but that would add complexity that isn't needed for now. */
  int max_sortorder = 0;
  LISTBASE_FOREACH (Panel *, existing_panel, panels) {
    if (existing_panel->sortorder > max_sortorder) {
      max_sortorder = existing_panel->sortorder;
    }
  }
  panel->sortorder = max_sortorder + 1;

  BLI_addtail(panels, panel);

  return panel;
}

Panel *UI_panel_add_instanced(const bContext *C,
                              ARegion *region,
                              ListBase *panels,
                              const char *panel_idname,
                              PointerRNA *custom_data)
{
  ARegionType *region_type = region->type;

  PanelType *panel_type = static_cast<PanelType *>(
      BLI_findstring(&region_type->paneltypes, panel_idname, offsetof(PanelType, idname)));

  if (panel_type == nullptr) {
    printf("Panel type '%s' not found.\n", panel_idname);
    return nullptr;
  }

  Panel *new_panel = panel_add_instanced(region, panels, panel_type, custom_data);

  /* Do this after #panel_add_instatnced so all sub-panels are added. */
  panel_set_expansion_from_list_data(C, new_panel);

  return new_panel;
}

void UI_list_panel_unique_str(Panel *panel, char *r_name)
{
  /* The panel sort-order will be unique for a specific panel type because the instanced
   * panel list is regenerated for every change in the data order / length. */
  snprintf(r_name, INSTANCED_PANEL_UNIQUE_STR_LEN, "%d", panel->sortorder);
}

/**
 * Free a panel and its children. Custom data is shared by the panel and its children
 * and is freed by #UI_panels_free_instanced.
 *
 * \note The only panels that should need to be deleted at runtime are panels with the
 * #PANEL_TYPE_INSTANCED flag set.
 */
static void panel_delete(const bContext *C, ARegion *region, ListBase *panels, Panel *panel)
{
  /* Recursively delete children. */
  LISTBASE_FOREACH_MUTABLE (Panel *, child, &panel->children) {
    panel_delete(C, region, &panel->children, child);
  }
  BLI_freelistN(&panel->children);

  BLI_remlink(panels, panel);
  if (panel->activedata) {
    MEM_freeN(panel->activedata);
  }
  MEM_freeN(panel);
}

void UI_panels_free_instanced(const bContext *C, ARegion *region)
{
  /* Delete panels with the instanced flag. */
  LISTBASE_FOREACH_MUTABLE (Panel *, panel, &region->panels) {
    if ((panel->type != nullptr) && (panel->type->flag & PANEL_TYPE_INSTANCED)) {
      /* Make sure the panel's handler is removed before deleting it. */
      if (C != nullptr && panel->activedata != nullptr) {
        panel_activate_state(C, panel, PANEL_STATE_EXIT);
      }

      /* Free panel's custom data. */
      if (panel->runtime.custom_data_ptr != nullptr) {
        MEM_freeN(panel->runtime.custom_data_ptr);
      }

      /* Free the panel and its sub-panels. */
      panel_delete(C, region, &region->panels, panel);
    }
  }
}

bool UI_panel_list_matches_data(ARegion *region,
                                ListBase *data,
                                uiListPanelIDFromDataFunc panel_idname_func)
{
  /* Check for nullptr data. */
  int data_len = 0;
  Link *data_link = nullptr;
  if (data == nullptr) {
    data_len = 0;
    data_link = nullptr;
  }
  else {
    data_len = BLI_listbase_count(data);
    data_link = static_cast<Link *>(data->first);
  }

  int i = 0;
  LISTBASE_FOREACH (Panel *, panel, &region->panels) {
    if (panel->type != nullptr && panel->type->flag & PANEL_TYPE_INSTANCED) {
      /* The panels were reordered by drag and drop. */
      if (panel->flag & PNL_INSTANCED_LIST_ORDER_CHANGED) {
        return false;
      }

      /* We reached the last data item before the last instanced panel. */
      if (data_link == nullptr) {
        return false;
      }

      /* Check if the panel type matches the panel type from the data item. */
      char panel_idname[MAX_NAME];
      panel_idname_func(data_link, panel_idname);
      if (!STREQ(panel_idname, panel->type->idname)) {
        return false;
      }

      data_link = data_link->next;
      i++;
    }
  }

  /* If we didn't make it to the last list item, the panel list isn't complete. */
  if (i != data_len) {
    return false;
  }

  return true;
}

static void reorder_instanced_panel_list(bContext *C, ARegion *region, Panel *drag_panel)
{
  /* Without a type we cannot access the reorder callback. */
  if (drag_panel->type == nullptr) {
    return;
  }
  /* Don't reorder if this instanced panel doesn't support drag and drop reordering. */
  if (drag_panel->type->reorder == nullptr) {
    return;
  }

  char *context = nullptr;
  if (!UI_panel_category_is_visible(region)) {
    context = drag_panel->type->context;
  }

  /* Find how many instanced panels with this context string. */
  int list_panels_len = 0;
  int start_index = -1;
  LISTBASE_FOREACH (const Panel *, panel, &region->panels) {
    if (panel->type) {
      if (panel->type->flag & PANEL_TYPE_INSTANCED) {
        if (panel_type_context_poll(region, panel->type, context)) {
          if (panel == drag_panel) {
            BLI_assert(start_index == -1); /* This panel should only appear once. */
            start_index = list_panels_len;
          }
          list_panels_len++;
        }
      }
    }
  }
  BLI_assert(start_index != -1); /* The drag panel should definitely be in the list. */

  /* Sort the matching instanced panels by their display order. */
  PanelSort *panel_sort = static_cast<PanelSort *>(
      MEM_callocN(list_panels_len * sizeof(*panel_sort), __func__));
  PanelSort *sort_index = panel_sort;
  LISTBASE_FOREACH (Panel *, panel, &region->panels) {
    if (panel->type) {
      if (panel->type->flag & PANEL_TYPE_INSTANCED) {
        if (panel_type_context_poll(region, panel->type, context)) {
          sort_index->panel = panel;
          sort_index++;
        }
      }
    }
  }
  qsort(panel_sort, list_panels_len, sizeof(*panel_sort), compare_panel);

  /* Find how many of those panels are above this panel. */
  int move_to_index = 0;
  for (; move_to_index < list_panels_len; move_to_index++) {
    if (panel_sort[move_to_index].panel == drag_panel) {
      break;
    }
  }

  MEM_freeN(panel_sort);

  if (move_to_index == start_index) {
    /* In this case, the reorder was not changed, so don't do any updates or call the callback. */
    return;
  }

  /* Set the bit to tell the interface to instanced the list. */
  drag_panel->flag |= PNL_INSTANCED_LIST_ORDER_CHANGED;

  CTX_store_set(C, drag_panel->runtime.context);

  /* Finally, move this panel's list item to the new index in its list. */
  drag_panel->type->reorder(C, drag_panel, move_to_index);

  CTX_store_set(C, nullptr);
}

/**
 * Recursive implementation for #panel_set_expansion_from_list_data.
 *
 * \return Whether the closed flag for the panel or any sub-panels changed.
 */
static bool panel_set_expand_from_list_data_recursive(Panel *panel, short flag, short *flag_index)
{
  const bool open = (flag & (1 << *flag_index));
  bool changed = (open == UI_panel_is_closed(panel));

  SET_FLAG_FROM_TEST(panel->flag, !open, PNL_CLOSED);

  LISTBASE_FOREACH (Panel *, child, &panel->children) {
    *flag_index = *flag_index + 1;
    changed |= panel_set_expand_from_list_data_recursive(child, flag, flag_index);
  }
  return changed;
}

/**
 * Set the expansion of the panel and its sub-panels from the flag stored in the
 * corresponding list data. The flag has expansion stored in each bit in depth first order.
 */
static void panel_set_expansion_from_list_data(const bContext *C, Panel *panel)
{
  BLI_assert(panel->type != nullptr);
  BLI_assert(panel->type->flag & PANEL_TYPE_INSTANCED);
  if (panel->type->get_list_data_expand_flag == nullptr) {
    /* Instanced panel doesn't support loading expansion. */
    return;
  }

  const short expand_flag = panel->type->get_list_data_expand_flag(C, panel);
  short flag_index = 0;

  /* Start panel animation if the open state was changed. */
  if (panel_set_expand_from_list_data_recursive(panel, expand_flag, &flag_index)) {
    panel_activate_state(C, panel, PANEL_STATE_ANIMATION);
  }
}

/**
 * Set expansion based on the data for instanced panels.
 */
static void region_panels_set_expansion_from_list_data(const bContext *C, ARegion *region)
{
  LISTBASE_FOREACH (Panel *, panel, &region->panels) {
    if (panel->runtime_flag & PANEL_ACTIVE) {
      PanelType *panel_type = panel->type;
      if (panel_type != nullptr && panel->type->flag & PANEL_TYPE_INSTANCED) {
        panel_set_expansion_from_list_data(C, panel);
      }
    }
  }
}

/**
 * Recursive implementation for #set_panels_list_data_expand_flag.
 */
static void get_panel_expand_flag(const Panel *panel, short *flag, short *flag_index)
{
  const bool open = !(panel->flag & PNL_CLOSED);
  SET_FLAG_FROM_TEST(*flag, open, (1 << *flag_index));

  LISTBASE_FOREACH (const Panel *, child, &panel->children) {
    *flag_index = *flag_index + 1;
    get_panel_expand_flag(child, flag, flag_index);
  }
}

/**
 * Call the callback to store the panel and sub-panel expansion settings in the list item that
 * corresponds to each instanced panel.
 *
 * \note This needs to iterate through all of the region's panels because the panel with changed
 * expansion might have been the sub-panel of an instanced panel, meaning it might not know
 * which list item it corresponds to.
 */
static void set_panels_list_data_expand_flag(const bContext *C, const ARegion *region)
{
  LISTBASE_FOREACH (Panel *, panel, &region->panels) {
    PanelType *panel_type = panel->type;
    if (panel_type == nullptr) {
      continue;
    }

    /* Check for #PANEL_ACTIVE so we only set the expand flag for active panels. */
    if (panel_type->flag & PANEL_TYPE_INSTANCED && panel->runtime_flag & PANEL_ACTIVE) {
      short expand_flag;
      short flag_index = 0;
      get_panel_expand_flag(panel, &expand_flag, &flag_index);
      if (panel->type->set_list_data_expand_flag) {
        panel->type->set_list_data_expand_flag(C, panel, expand_flag);
      }
    }
  }
}

/** \} */

/* -------------------------------------------------------------------- */
/** \name Panels
 * \{ */

static bool panel_custom_data_active_get(const Panel *panel)
{
  /* The caller should make sure the panel is active and has a type. */
  BLI_assert(UI_panel_is_active(panel));
  BLI_assert(panel->type != nullptr);

  if (panel->type->active_property[0] != '\0') {
    PointerRNA *ptr = UI_panel_custom_data_get(panel);
    if (ptr != nullptr && !RNA_pointer_is_null(ptr)) {
      return RNA_boolean_get(ptr, panel->type->active_property);
    }
  }

  return false;
}

static void panel_custom_data_active_set(Panel *panel)
{
  /* Since the panel is interacted with, it should be active and have a type. */
  BLI_assert(UI_panel_is_active(panel));
  BLI_assert(panel->type != nullptr);

  if (panel->type->active_property[0] != '\0') {
    PointerRNA *ptr = UI_panel_custom_data_get(panel);
    BLI_assert(RNA_struct_find_property(ptr, panel->type->active_property) != nullptr);
    if (ptr != nullptr && !RNA_pointer_is_null(ptr)) {
      RNA_boolean_set(ptr, panel->type->active_property, true);
    }
  }
}

/**
 * Set flag state for a panel and its sub-panels.
 */
static void panel_set_flag_recursive(Panel *panel, short flag, bool value)
{
  SET_FLAG_FROM_TEST(panel->flag, value, flag);

  LISTBASE_FOREACH (Panel *, child, &panel->children) {
    panel_set_flag_recursive(child, flag, value);
  }
}

/**
 * Set runtime flag state for a panel and its sub-panels.
 */
static void panel_set_runtime_flag_recursive(Panel *panel, short flag, bool value)
{
  SET_FLAG_FROM_TEST(panel->runtime_flag, value, flag);

  LISTBASE_FOREACH (Panel *, sub_panel, &panel->children) {
    panel_set_runtime_flag_recursive(sub_panel, flag, value);
  }
}

static void panels_collapse_all(ARegion *region, const Panel *from_panel)
{
  const bool has_category_tabs = UI_panel_category_is_visible(region);
  const char *category = has_category_tabs ? UI_panel_category_active_get(region, false) : nullptr;
  const PanelType *from_pt = from_panel->type;

  LISTBASE_FOREACH (Panel *, panel, &region->panels) {
    PanelType *pt = panel->type;

    /* Close panels with headers in the same context. */
    if (pt && from_pt && !(pt->flag & PANEL_TYPE_NO_HEADER)) {
      if (!pt->context[0] || !from_pt->context[0] || STREQ(pt->context, from_pt->context)) {
        if ((panel->flag & PNL_PIN) || !category || !pt->category[0] ||
            STREQ(pt->category, category)) {
          panel->flag |= PNL_CLOSED;
        }
      }
    }
  }
}

static bool panel_type_context_poll(ARegion *region,
                                    const PanelType *panel_type,
                                    const char *context)
{
  if (!BLI_listbase_is_empty(&region->panels_category)) {
    return STREQ(panel_type->category, UI_panel_category_active_get(region, false));
  }

  if (panel_type->context[0] && STREQ(panel_type->context, context)) {
    return true;
  }

  return false;
}

Panel *UI_panel_find_by_type(ListBase *lb, const PanelType *pt)
{
  const char *idname = pt->idname;

  LISTBASE_FOREACH (Panel *, panel, lb) {
    if (STREQLEN(panel->panelname, idname, sizeof(panel->panelname))) {
      return panel;
    }
  }
  return nullptr;
}

Panel *UI_panel_begin(
    ARegion *region, ListBase *lb, uiBlock *block, PanelType *pt, Panel *panel, bool *r_open)
{
  Panel *panel_last;
  const char *drawname = CTX_IFACE_(pt->translation_context, pt->label);
  const char *idname = pt->idname;
  const bool newpanel = (panel == nullptr);

  if (newpanel) {
    panel = MEM_cnew<Panel>(__func__);
    panel->type = pt;
    BLI_strncpy(panel->panelname, idname, sizeof(panel->panelname));

    if (pt->flag & PANEL_TYPE_DEFAULT_CLOSED) {
      panel->flag |= PNL_CLOSED;
      panel->runtime_flag |= PANEL_WAS_CLOSED;
    }

    panel->ofsx = 0;
    panel->ofsy = 0;
    panel->sizex = 0;
    panel->sizey = 0;
    panel->blocksizex = 0;
    panel->blocksizey = 0;
    panel->runtime_flag |= PANEL_NEW_ADDED;

    BLI_addtail(lb, panel);
  }
  else {
    /* Panel already exists. */
    panel->type = pt;
  }

  panel->runtime.block = block;

  BLI_strncpy(panel->drawname, drawname, sizeof(panel->drawname));

  /* If a new panel is added, we insert it right after the panel that was last added.
   * This way new panels are inserted in the right place between versions. */
  for (panel_last = static_cast<Panel *>(lb->first); panel_last; panel_last = panel_last->next) {
    if (panel_last->runtime_flag & PANEL_LAST_ADDED) {
      BLI_remlink(lb, panel);
      BLI_insertlinkafter(lb, panel_last, panel);
      break;
    }
  }

  if (newpanel) {
    panel->sortorder = (panel_last) ? panel_last->sortorder + 1 : 0;

    LISTBASE_FOREACH (Panel *, panel_next, lb) {
      if (panel_next != panel && panel_next->sortorder >= panel->sortorder) {
        panel_next->sortorder++;
      }
    }
  }

  if (panel_last) {
    panel_last->runtime_flag &= ~PANEL_LAST_ADDED;
  }

  /* Assign the new panel to the block. */
  block->panel = panel;
  panel->runtime_flag |= PANEL_ACTIVE | PANEL_LAST_ADDED;
  if (region->alignment == RGN_ALIGN_FLOAT) {
    UI_block_theme_style_set(block, UI_BLOCK_THEME_STYLE_POPUP);
  }

  *r_open = !UI_panel_is_closed(panel);

  return panel;
}

void UI_panel_header_buttons_begin(Panel *panel)
{
  uiBlock *block = panel->runtime.block;

  ui_block_new_button_group(block, UI_BUTTON_GROUP_LOCK | UI_BUTTON_GROUP_PANEL_HEADER);
}

void UI_panel_header_buttons_end(Panel *panel)
{
  uiBlock *block = panel->runtime.block;

  /* A button group should always be created in #UI_panel_header_buttons_begin. */
  BLI_assert(!block->button_groups.is_empty());

  uiButtonGroup &button_group = block->button_groups.last();
  button_group.flag &= ~UI_BUTTON_GROUP_LOCK;

  /* Repurpose the first header button group if it is empty, in case the first button added to
   * the panel doesn't add a new group (if the button is created directly rather than through an
   * interface layout call). */
  if (block->button_groups.size() > 0) {
    button_group.flag &= ~UI_BUTTON_GROUP_PANEL_HEADER;
  }
  else {
    /* Always add a new button group. Although this may result in many empty groups, without it,
     * new buttons in the panel body not protected with a #ui_block_new_button_group call would
     * end up in the panel header group. */
    ui_block_new_button_group(block, (uiButtonGroupFlag)0);
  }
}

static float panel_region_offset_x_get(const ARegion *region)
{
  if (UI_panel_category_is_visible(region)) {
    if (RGN_ALIGN_ENUM_FROM_MASK(region->alignment) != RGN_ALIGN_RIGHT) {
      return UI_PANEL_CATEGORY_MARGIN_WIDTH;
    }
  }

  return 0.0f;
}

/**
 * Starting from the "block size" set in #UI_panel_end, calculate the full size
 * of the panel including the sub-panel headers and buttons.
 */
static void panel_calculate_size_recursive(ARegion *region, Panel *panel)
{
  int width = panel->blocksizex;
  int height = panel->blocksizey;

  LISTBASE_FOREACH (Panel *, child_panel, &panel->children) {
    if (child_panel->runtime_flag & PANEL_ACTIVE) {
      panel_calculate_size_recursive(region, child_panel);
      width = max_ii(width, child_panel->sizex);
      height += get_panel_real_size_y(child_panel);
    }
  }

  /* Update total panel size. */
  if (panel->runtime_flag & PANEL_NEW_ADDED) {
    panel->runtime_flag &= ~PANEL_NEW_ADDED;
    panel->sizex = width;
    panel->sizey = height;
  }
  else {
    const int old_sizex = panel->sizex, old_sizey = panel->sizey;
    const int old_region_ofsx = panel->runtime.region_ofsx;

    /* Update width/height if non-zero. */
    if (width != 0) {
      panel->sizex = width;
    }
    if (height != 0 || !UI_panel_is_closed(panel)) {
      panel->sizey = height;
    }

    /* Check if we need to do an animation. */
    if (panel->sizex != old_sizex || panel->sizey != old_sizey) {
      panel->runtime_flag |= PANEL_ANIM_ALIGN;
      panel->ofsy += old_sizey - panel->sizey;
    }

    panel->runtime.region_ofsx = panel_region_offset_x_get(region);
    if (old_region_ofsx != panel->runtime.region_ofsx) {
      panel->runtime_flag |= PANEL_ANIM_ALIGN;
    }
  }
}

void UI_panel_end(Panel *panel, int width, int height)
{
  /* Store the size of the buttons layout in the panel. The actual panel size
   * (including sub-panels) is calculated in #UI_panels_end. */
  panel->blocksizex = width;
  panel->blocksizey = height;
}

static void ui_offset_panel_block(uiBlock *block)
{
  const uiStyle *style = UI_style_get_dpi();

  /* Compute bounds and offset. */
  ui_block_bounds_calc(block);

  const int ofsy = block->panel->sizey - style->panelspace;

  LISTBASE_FOREACH (uiBut *, but, &block->buttons) {
    but->rect.ymin += ofsy;
    but->rect.ymax += ofsy;
  }

  block->rect.xmax = block->panel->sizex;
  block->rect.ymax = block->panel->sizey;
  block->rect.xmin = block->rect.ymin = 0.0;
}

void ui_panel_tag_search_filter_match(Panel *panel)
{
  panel->runtime_flag |= PANEL_SEARCH_FILTER_MATCH;
}

static void panel_matches_search_filter_recursive(const Panel *panel, bool *filter_matches)
{
  *filter_matches |= bool(panel->runtime_flag & PANEL_SEARCH_FILTER_MATCH);

  /* If the panel has no match we need to make sure that its children are too. */
  if (!*filter_matches) {
    LISTBASE_FOREACH (const Panel *, child_panel, &panel->children) {
      panel_matches_search_filter_recursive(child_panel, filter_matches);
    }
  }
}

bool UI_panel_matches_search_filter(const Panel *panel)
{
  bool search_filter_matches = false;
  panel_matches_search_filter_recursive(panel, &search_filter_matches);
  return search_filter_matches;
}

/**
 * Set the flag telling the panel to use its search result status for its expansion.
 */
static void panel_set_expansion_from_search_filter_recursive(const bContext *C,
                                                             Panel *panel,
                                                             const bool use_search_closed)
{
  /* This has to run on inactive panels that may not have a type,
   * but we can prevent running on header-less panels in some cases. */
  if (panel->type == nullptr || !(panel->type->flag & PANEL_TYPE_NO_HEADER)) {
    SET_FLAG_FROM_TEST(panel->runtime_flag, use_search_closed, PANEL_USE_CLOSED_FROM_SEARCH);
  }

  LISTBASE_FOREACH (Panel *, child_panel, &panel->children) {
    /* Don't check if the sub-panel is active, otherwise the
     * expansion won't be reset when the parent is closed. */
    panel_set_expansion_from_search_filter_recursive(C, child_panel, use_search_closed);
  }
}

/**
 * Set the flag telling every panel to override its expansion with its search result status.
 */
static void region_panels_set_expansion_from_search_filter(const bContext *C,
                                                           ARegion *region,
                                                           const bool use_search_closed)
{
  LISTBASE_FOREACH (Panel *, panel, &region->panels) {
    /* Don't check if the panel is active, otherwise the expansion won't
     * be correct when switching back to tab after exiting search. */
    panel_set_expansion_from_search_filter_recursive(C, panel, use_search_closed);
  }
  set_panels_list_data_expand_flag(C, region);
}

/**
 * Hide buttons in invisible layouts, which are created because buttons must be
 * added for all panels in order to search, even panels that will end up closed.
 */
static void panel_remove_invisible_layouts_recursive(Panel *panel, const Panel *parent_panel)
{
  uiBlock *block = panel->runtime.block;
  BLI_assert(block != nullptr);
  BLI_assert(block->active);
  if (parent_panel != nullptr && UI_panel_is_closed(parent_panel)) {
    /* The parent panel is closed, so this panel can be completely removed. */
    UI_block_set_search_only(block, true);
    LISTBASE_FOREACH (uiBut *, but, &block->buttons) {
      but->flag |= UI_HIDDEN;
    }
  }
  else if (UI_panel_is_closed(panel)) {
    /* If sub-panels have no search results but the parent panel does, then the parent panel open
     * and the sub-panels will close. In that case there must be a way to hide the buttons in the
     * panel but keep the header buttons. */
    for (const uiButtonGroup &button_group : block->button_groups) {
      if (button_group.flag & UI_BUTTON_GROUP_PANEL_HEADER) {
        continue;
      }
      for (uiBut *but : button_group.buttons) {
        but->flag |= UI_HIDDEN;
      }
    }
  }

  LISTBASE_FOREACH (Panel *, child_panel, &panel->children) {
    if (child_panel->runtime_flag & PANEL_ACTIVE) {
      BLI_assert(child_panel->runtime.block != nullptr);
      panel_remove_invisible_layouts_recursive(child_panel, panel);
    }
  }
}

static void region_panels_remove_invisible_layouts(ARegion *region)
{
  LISTBASE_FOREACH (Panel *, panel, &region->panels) {
    if (panel->runtime_flag & PANEL_ACTIVE) {
      BLI_assert(panel->runtime.block != nullptr);
      panel_remove_invisible_layouts_recursive(panel, nullptr);
    }
  }
}

bool UI_panel_is_closed(const Panel *panel)
{
  /* Header-less panels can never be closed, otherwise they could disappear. */
  if (panel->type && panel->type->flag & PANEL_TYPE_NO_HEADER) {
    return false;
  }

  if (panel->runtime_flag & PANEL_USE_CLOSED_FROM_SEARCH) {
    return !UI_panel_matches_search_filter(panel);
  }

  return panel->flag & PNL_CLOSED;
}

bool UI_panel_is_active(const Panel *panel)
{
  return panel->runtime_flag & PANEL_ACTIVE;
}

/** \} */

/* -------------------------------------------------------------------- */
/** \name Drawing
 * \{ */

void UI_panels_draw(const bContext *C, ARegion *region)
{
  /* Draw in reverse order, because #uiBlocks are added in reverse order
   * and we need child panels to draw on top. */
  LISTBASE_FOREACH_BACKWARD (uiBlock *, block, &region->uiblocks) {
    if (block->active && block->panel && !UI_panel_is_dragging(block->panel) &&
        !UI_block_is_search_only(block)) {
      UI_block_draw(C, block);
    }
  }

  LISTBASE_FOREACH_BACKWARD (uiBlock *, block, &region->uiblocks) {
    if (block->active && block->panel && UI_panel_is_dragging(block->panel) &&
        !UI_block_is_search_only(block)) {
      UI_block_draw(C, block);
    }
  }
}

#define PNL_ICON UI_UNIT_X /* Could be UI_UNIT_Y too. */

void UI_panel_label_offset(const uiBlock *block, int *r_x, int *r_y)
{
  Panel *panel = block->panel;
  const bool is_subpanel = (panel->type && panel->type->parent);

  *r_x = UI_UNIT_X * 1.0f;
  *r_y = UI_UNIT_Y * 1.5f;

  if (is_subpanel) {
    *r_x += (0.7f * UI_UNIT_X);
  }
}

static void panel_title_color_get(const Panel *panel,
                                  const bool show_background,
                                  const bool region_search_filter_active,
                                  uchar r_color[4])
{
  if (!show_background) {
    /* Use menu colors for floating panels. */
    bTheme *btheme = UI_GetTheme();
    const uiWidgetColors *wcol = &btheme->tui.wcol_menu_back;
    copy_v4_v4_uchar(r_color, (const uchar *)wcol->text);
    return;
  }

  const bool search_match = UI_panel_matches_search_filter(panel);

  UI_GetThemeColor4ubv(TH_TITLE, r_color);
  if (region_search_filter_active && !search_match) {
    r_color[0] *= 0.5;
    r_color[1] *= 0.5;
    r_color[2] *= 0.5;
  }
}

static void panel_draw_highlight_border(const Panel *panel,
                                        const rcti *rect,
                                        const rcti *header_rect)
{
  const bool is_subpanel = panel->type->parent != nullptr;
  if (is_subpanel) {
    return;
  }

  const bTheme *btheme = UI_GetTheme();
  const float aspect = panel->runtime.block->aspect;
  const float radius = (btheme->tui.panel_roundness * U.widget_unit * 0.5f) / aspect;
  UI_draw_roundbox_corner_set(UI_CNR_ALL);

  rctf box_rect;
  box_rect.xmin = rect->xmin;
  box_rect.xmax = rect->xmax;
  box_rect.ymin = UI_panel_is_closed(panel) ? header_rect->ymin : rect->ymin;
  box_rect.ymax = header_rect->ymax;

  float color[4];
  UI_GetThemeColor4fv(TH_SELECT_ACTIVE, color);
  UI_draw_roundbox_4fv(&box_rect, false, radius, color);
}

static void panel_draw_aligned_widgets(const uiStyle *style,
                                       const Panel *panel,
                                       const rcti *header_rect,
                                       const float aspect,
                                       const bool show_pin,
                                       const bool show_background,
                                       const bool region_search_filter_active)
{
  const bool is_subpanel = panel->type->parent != nullptr;
  const uiFontStyle *fontstyle = (is_subpanel) ? &style->widgetlabel : &style->paneltitle;

  const int header_height = BLI_rcti_size_y(header_rect);
  const int scaled_unit = round_fl_to_int(UI_UNIT_X / aspect);

  /* Offset triangle and text to the right for sub-panels. */
  rcti widget_rect;
  widget_rect.xmin = header_rect->xmin + (is_subpanel ? scaled_unit * 0.7f : 0);
  widget_rect.xmax = header_rect->xmax;
  widget_rect.ymin = header_rect->ymin;
  widget_rect.ymax = header_rect->ymax;

  uchar title_color[4];
  panel_title_color_get(panel, show_background, region_search_filter_active, title_color);
  title_color[3] = 255;

  /* Draw collapse icon. */
  {
    const float size_y = BLI_rcti_size_y(&widget_rect);
    GPU_blend(GPU_BLEND_ALPHA);
    UI_icon_draw_ex(widget_rect.xmin + size_y * 0.2f,
                    widget_rect.ymin + size_y * 0.2f,
<<<<<<< HEAD
                    /*bfa - tri buttons, not right and down arrows*/
                    UI_panel_is_closed(panel) ? ICON_DISCLOSURE_TRI_RIGHT :
                                                ICON_DISCLOSURE_TRI_DOWN,
                    aspect * U.inv_dpi_fac,
=======
                    UI_panel_is_closed(panel) ? ICON_RIGHTARROW : ICON_DOWNARROW_HLT,
                    aspect * UI_INV_SCALE_FAC,
>>>>>>> 9dfa4bd7
                    0.7f,
                    0.0f,
                    title_color,
                    false,
                    UI_NO_ICON_OVERLAY_TEXT);
    GPU_blend(GPU_BLEND_NONE);
  }

  /* Draw text label. */
  if (panel->drawname[0] != '\0') {
    rcti title_rect;
    title_rect.xmin = widget_rect.xmin + (panel->labelofs / aspect) + scaled_unit * 1.1f;
    title_rect.xmax = widget_rect.xmax;
    title_rect.ymin = widget_rect.ymin - 2.0f / aspect;
    title_rect.ymax = widget_rect.ymax;

    uiFontStyleDraw_Params params{};
    params.align = UI_STYLE_TEXT_LEFT;
    UI_fontstyle_draw(
        fontstyle, &title_rect, panel->drawname, sizeof(panel->drawname), title_color, &params);
  }

  /* Draw the pin icon. */
  if (show_pin && (panel->flag & PNL_PIN)) {
    GPU_blend(GPU_BLEND_ALPHA);
    UI_icon_draw_ex(widget_rect.xmax - scaled_unit * 2.2f,
                    widget_rect.ymin + 5.0f / aspect,
                    ICON_PINNED,
                    aspect * UI_INV_SCALE_FAC,
                    1.0f,
                    0.0f,
                    title_color,
                    false,
                    UI_NO_ICON_OVERLAY_TEXT);
    GPU_blend(GPU_BLEND_NONE);
  }

  /* Draw drag widget. */
  if (!is_subpanel && show_background) {
    const int drag_widget_size = header_height * 0.7f;
    GPU_matrix_push();
    /* The magic numbers here center the widget vertically and offset it to the left.
     * Currently this depends on the height of the header, although it could be independent. */
    GPU_matrix_translate_2f(widget_rect.xmax - scaled_unit * 1.15,
                            widget_rect.ymin + (header_height - drag_widget_size) * 0.5f);

    const int col_tint = 84;
    float color_high[4], color_dark[4];
    UI_GetThemeColorShade4fv(TH_PANEL_HEADER, col_tint, color_high);
    UI_GetThemeColorShade4fv(TH_PANEL_BACK, -col_tint, color_dark);

    GPUBatch *batch = GPU_batch_preset_panel_drag_widget(
        U.pixelsize, color_high, color_dark, drag_widget_size);
    GPU_batch_program_set_builtin(batch, GPU_SHADER_3D_FLAT_COLOR);
    GPU_batch_draw(batch);
    GPU_matrix_pop();
  }
}

static void panel_draw_aligned_backdrop(const Panel *panel,
                                        const rcti *rect,
                                        const rcti *header_rect)
{
  const bool is_subpanel = panel->type->parent != nullptr;
  const bool is_open = !UI_panel_is_closed(panel);
  /*bfa - transparent background for the tool shelf panels*/
  const float hide_bg = panel->type->flag & PANEL_HIDE_BG;

  if (is_subpanel && !is_open) {
    return;
  }

  const bTheme *btheme = UI_GetTheme();
  const float aspect = panel->runtime.block->aspect;
  const float radius = btheme->tui.panel_roundness * U.widget_unit * 0.5f / aspect;

  immBindBuiltinProgram(GPU_SHADER_3D_UNIFORM_COLOR);
  GPU_blend(GPU_BLEND_ALPHA);

  /* Panel backdrop. */
  if (is_open || panel->type->flag & PANEL_TYPE_NO_HEADER) {
    float panel_backcolor[4];
    UI_draw_roundbox_corner_set(is_open ? UI_CNR_BOTTOM_RIGHT | UI_CNR_BOTTOM_LEFT : UI_CNR_ALL);
    /*bfa - transparent background */
    if (hide_bg) {
      immUniformThemeColorAlpha(is_subpanel ? TH_PANEL_SUB_BACK : TH_PANEL_BACK, 0.f);
    }
    else {
      UI_GetThemeColor4fv((is_subpanel ? TH_PANEL_SUB_BACK : TH_PANEL_BACK), panel_backcolor);
    }

    rctf box_rect;
    box_rect.xmin = rect->xmin;
    box_rect.xmax = rect->xmax;
    box_rect.ymin = rect->ymin;
    box_rect.ymax = rect->ymax;
    UI_draw_roundbox_4fv(&box_rect, true, radius, panel_backcolor);
  }

  /* Panel header backdrops for non sub-panels. */
  if (!is_subpanel) {
    float panel_headercolor[4];
    UI_GetThemeColor4fv(UI_panel_matches_search_filter(panel) ? TH_MATCH : TH_PANEL_HEADER,
                        panel_headercolor);
    UI_draw_roundbox_corner_set(is_open ? UI_CNR_TOP_RIGHT | UI_CNR_TOP_LEFT : UI_CNR_ALL);

    /* Change the width a little bit to line up with the sides. */
    rctf box_rect;
    box_rect.xmin = rect->xmin;
    box_rect.xmax = rect->xmax;
    box_rect.ymin = header_rect->ymin;
    box_rect.ymax = header_rect->ymax;
    UI_draw_roundbox_4fv(&box_rect, true, radius, panel_headercolor);
  }

  GPU_blend(GPU_BLEND_NONE);
  immUnbindProgram();
}

void ui_draw_aligned_panel(const uiStyle *style,
                           const uiBlock *block,
                           const rcti *rect,
                           const bool show_pin,
                           const bool show_background,
                           const bool region_search_filter_active)
{
  const Panel *panel = block->panel;

  /* Add 0.001f to prevent flicker from float inaccuracy. */
  const rcti header_rect = {
      rect->xmin,
      rect->xmax,
      rect->ymax,
      rect->ymax + int(floor(PNL_HEADER / block->aspect + 0.001f)),
  };

  if (show_background) {
    panel_draw_aligned_backdrop(panel, rect, &header_rect);
  }

  /* Draw the widgets and text in the panel header. */
  if (!(panel->type->flag & PANEL_TYPE_NO_HEADER)) {
    panel_draw_aligned_widgets(style,
                               panel,
                               &header_rect,
                               block->aspect,
                               show_pin,
                               show_background,
                               region_search_filter_active);
  }

  if (panel_custom_data_active_get(panel)) {
    panel_draw_highlight_border(panel, rect, &header_rect);
  }
}

bool UI_panel_should_show_background(const ARegion *region, const PanelType *panel_type)
{
  if (region->alignment == RGN_ALIGN_FLOAT) {
    return false;
  }

  if (panel_type && panel_type->flag & PANEL_TYPE_NO_HEADER) {
    if (region->regiontype == RGN_TYPE_TOOLS) {
      /* We never want a background around active tools. */
      return false;
    }
    /* Without a header there is no background except for region overlap. */
    return region->overlap != 0;
  }

  return true;
}

/** \} */

/* -------------------------------------------------------------------- */
/** \name Category Drawing (Tabs)
 * \{ */

#define TABS_PADDING_BETWEEN_FACTOR 4.0f
#define TABS_PADDING_TEXT_FACTOR 6.0f

void UI_panel_category_draw_all(ARegion *region, const char *category_id_active)
{
  // #define USE_FLAT_INACTIVE
  const bool is_left = RGN_ALIGN_ENUM_FROM_MASK(region->alignment) != RGN_ALIGN_RIGHT;
  View2D *v2d = &region->v2d;
  const uiStyle *style = UI_style_get();
  const uiFontStyle *fstyle = &style->widget;
  const int fontid = fstyle->uifont_id;
  float fstyle_points = fstyle->points;
  const float aspect = ((uiBlock *)region->uiblocks.first)->aspect;
  const float zoom = 1.0f / aspect;
  const int px = U.pixelsize;
  const int category_tabs_width = round_fl_to_int(UI_PANEL_CATEGORY_MARGIN_WIDTH * zoom);
  const float dpi_fac = UI_SCALE_FAC;
  /* Padding of tabs around text. */
  const int tab_v_pad_text = round_fl_to_int(TABS_PADDING_TEXT_FACTOR * dpi_fac * zoom) + 2 * px;
  /* Padding between tabs. */
  const int tab_v_pad = round_fl_to_int(TABS_PADDING_BETWEEN_FACTOR * dpi_fac * zoom);
  bTheme *btheme = UI_GetTheme();
  const float tab_curve_radius = btheme->tui.wcol_tab.roundness * U.widget_unit * zoom;
  const int roundboxtype = is_left ? (UI_CNR_TOP_LEFT | UI_CNR_BOTTOM_LEFT) :
                                     (UI_CNR_TOP_RIGHT | UI_CNR_BOTTOM_RIGHT);
  bool is_alpha;
#ifdef USE_FLAT_INACTIVE
  bool is_active_prev = false;
#endif
  /* Same for all tabs. */
  /* Intentionally don't scale by 'px'. */
  const int rct_xmin = is_left ? v2d->mask.xmin + 3 : (v2d->mask.xmax - category_tabs_width);
  const int rct_xmax = is_left ? v2d->mask.xmin + category_tabs_width : (v2d->mask.xmax - 3);
  const int text_v_ofs = (rct_xmax - rct_xmin) * 0.3f;

  int y_ofs = tab_v_pad;

  /* Primary theme colors. */
  uchar theme_col_back[4];
  uchar theme_col_text[3];
  uchar theme_col_text_hi[3];

  /* Tab colors. */
  uchar theme_col_tab_bg[4];
  float theme_col_tab_active[4];
  float theme_col_tab_inactive[4];
  float theme_col_tab_outline[4];

  UI_GetThemeColor4ubv(TH_BACK, theme_col_back);
  UI_GetThemeColor3ubv(TH_TEXT, theme_col_text);
  UI_GetThemeColor3ubv(TH_TEXT_HI, theme_col_text_hi);

  UI_GetThemeColor4ubv(TH_TAB_BACK, theme_col_tab_bg);
  UI_GetThemeColor4fv(TH_TAB_ACTIVE, theme_col_tab_active);
  UI_GetThemeColor4fv(TH_TAB_INACTIVE, theme_col_tab_inactive);
  UI_GetThemeColor4fv(TH_TAB_OUTLINE, theme_col_tab_outline);

  is_alpha = (region->overlap && (theme_col_back[3] != 255));

  BLF_enable(fontid, BLF_ROTATION);
  BLF_rotation(fontid, is_left ? M_PI_2 : -M_PI_2);
  ui_fontscale(&fstyle_points, aspect);
  BLF_size(fontid, fstyle_points * UI_SCALE_FAC);

  /* Check the region type supports categories to avoid an assert
   * for showing 3D view panels in the properties space. */
  if ((1 << region->regiontype) & RGN_TYPE_HAS_CATEGORY_MASK) {
    BLI_assert(UI_panel_category_is_visible(region));
  }

  /* Calculate tab rectangle for each panel. */
  LISTBASE_FOREACH (PanelCategoryDyn *, pc_dyn, &region->panels_category) {
    rcti *rct = &pc_dyn->rect;
    const char *category_id = pc_dyn->idname;
    const char *category_id_draw = IFACE_(category_id);
    const int category_width = BLF_width(fontid, category_id_draw, BLF_DRAW_STR_DUMMY_MAX);

    rct->xmin = rct_xmin;
    rct->xmax = rct_xmax;

    rct->ymin = v2d->mask.ymax - (y_ofs + category_width + (tab_v_pad_text * 2));
    rct->ymax = v2d->mask.ymax - (y_ofs);

    y_ofs += category_width + tab_v_pad + (tab_v_pad_text * 2);
  }

  const int max_scroll = max_ii(y_ofs - BLI_rcti_size_y(&v2d->mask), 0);
  const int scroll = clamp_i(region->category_scroll, 0, max_scroll);
  region->category_scroll = scroll;
  LISTBASE_FOREACH (PanelCategoryDyn *, pc_dyn, &region->panels_category) {
    rcti *rct = &pc_dyn->rect;
    rct->ymin += scroll;
    rct->ymax += scroll;
  }

  /* Begin drawing. */
  GPU_line_smooth(true);

  uint pos = GPU_vertformat_attr_add(
      immVertexFormat(), "pos", GPU_COMP_I32, 2, GPU_FETCH_INT_TO_FLOAT);
  immBindBuiltinProgram(GPU_SHADER_3D_UNIFORM_COLOR);

  /* Draw the background. */
  if (is_alpha) {
    GPU_blend(GPU_BLEND_ALPHA);
    immUniformColor4ubv(theme_col_tab_bg);
  }
  else {
    immUniformColor3ubv(theme_col_tab_bg);
  }

  if (is_left) {
    immRecti(
        pos, v2d->mask.xmin, v2d->mask.ymin, v2d->mask.xmin + category_tabs_width, v2d->mask.ymax);
  }
  else {
    immRecti(
        pos, v2d->mask.xmax - category_tabs_width, v2d->mask.ymin, v2d->mask.xmax, v2d->mask.ymax);
  }

  if (is_alpha) {
    GPU_blend(GPU_BLEND_NONE);
  }

  immUnbindProgram();

  LISTBASE_FOREACH (PanelCategoryDyn *, pc_dyn, &region->panels_category) {
    const rcti *rct = &pc_dyn->rect;
    if (rct->ymin > v2d->mask.ymax) {
      /* Scrolled outside the top of the view, check the next tab. */
      continue;
    }
    if (rct->ymax < v2d->mask.ymin) {
      /* Scrolled past visible bounds, no need to draw other tabs. */
      break;
    }
    const char *category_id = pc_dyn->idname;
    const char *category_id_draw = IFACE_(category_id);
    size_t category_draw_len = BLF_DRAW_STR_DUMMY_MAX;
    const bool is_active = STREQ(category_id, category_id_active);

    GPU_blend(GPU_BLEND_ALPHA);

#ifdef USE_FLAT_INACTIVE
    /* Draw line between inactive tabs. */
    if (is_active == false && is_active_prev == false && pc_dyn->prev) {
      pos = GPU_vertformat_attr_add(
          immVertexFormat(), "pos", GPU_COMP_I32, 2, GPU_FETCH_INT_TO_FLOAT);
      immBindBuiltinProgram(GPU_SHADER_3D_UNIFORM_COLOR);
      immUniformColor3fvAlpha(theme_col_tab_outline, 0.3f);
      immRecti(pos,
               is_left ? v2d->mask.xmin + (category_tabs_width / 5) :
                         v2d->mask.xmax - (category_tabs_width / 5),
               rct->ymax + px,
               is_left ? (v2d->mask.xmin + category_tabs_width) - (category_tabs_width / 5) :
                         (v2d->mask.xmax - category_tabs_width) + (category_tabs_width / 5),
               rct->ymax + (px * 3));
      immUnbindProgram();
    }

    is_active_prev = is_active;

    if (is_active)
#endif
    {
      /* Draw filled rectangle and outline for tab. */
      UI_draw_roundbox_corner_set(roundboxtype);
      rctf box_rect;
      box_rect.xmin = rct->xmin;
      box_rect.xmax = rct->xmax;
      box_rect.ymin = rct->ymin;
      box_rect.ymax = rct->ymax;

      UI_draw_roundbox_4fv(&box_rect,
                           true,
                           tab_curve_radius,
                           is_active ? theme_col_tab_active : theme_col_tab_inactive);
      UI_draw_roundbox_4fv(&box_rect, false, tab_curve_radius, theme_col_tab_outline);

      /* Disguise the outline on one side to join the tab to the panel. */
      pos = GPU_vertformat_attr_add(
          immVertexFormat(), "pos", GPU_COMP_I32, 2, GPU_FETCH_INT_TO_FLOAT);
      immBindBuiltinProgram(GPU_SHADER_3D_UNIFORM_COLOR);

      immUniformColor4fv(is_active ? theme_col_tab_active : theme_col_tab_inactive);
      immRecti(pos,
               is_left ? rct->xmax - px : rct->xmin,
               rct->ymin + px,
               is_left ? rct->xmax : rct->xmin + px,
               rct->ymax - px);
      immUnbindProgram();
    }

    /* Tab titles. */

    BLF_position(fontid,
                 is_left ? rct->xmax - text_v_ofs : rct->xmin + text_v_ofs,
                 is_left ? rct->ymin + tab_v_pad_text : rct->ymax - tab_v_pad_text,
                 0.0f);
    BLF_color3ubv(fontid, is_active ? theme_col_text_hi : theme_col_text);
    BLF_draw(fontid, category_id_draw, category_draw_len);

    GPU_blend(GPU_BLEND_NONE);

    /* Not essential, but allows events to be handled right up to the region edge (#38171). */
    if (is_left) {
      pc_dyn->rect.xmin = v2d->mask.xmin;
    }
    else {
      pc_dyn->rect.xmax = v2d->mask.xmax;
    }
  }

  GPU_line_smooth(false);

  BLF_disable(fontid, BLF_ROTATION);
}

#undef TABS_PADDING_BETWEEN_FACTOR
#undef TABS_PADDING_TEXT_FACTOR

/** \} */

/* -------------------------------------------------------------------- */
/** \name Panel Alignment
 * \{ */

static int get_panel_size_y(const Panel *panel)
{
  if (panel->type && (panel->type->flag & PANEL_TYPE_NO_HEADER)) {
    return panel->sizey;
  }

  return PNL_HEADER + panel->sizey;
}

static int get_panel_real_size_y(const Panel *panel)
{
  const int sizey = UI_panel_is_closed(panel) ? 0 : panel->sizey;

  if (panel->type && (panel->type->flag & PANEL_TYPE_NO_HEADER)) {
    return sizey;
  }

  return PNL_HEADER + sizey;
}

int UI_panel_size_y(const Panel *panel)
{
  return get_panel_real_size_y(panel);
}

/**
 * This function is needed because #uiBlock and Panel itself don't
 * change #Panel.sizey or location when closed.
 */
static int get_panel_real_ofsy(Panel *panel)
{
  if (UI_panel_is_closed(panel)) {
    return panel->ofsy + panel->sizey;
  }
  return panel->ofsy;
}

bool UI_panel_is_dragging(const Panel *panel)
{
  return panel->runtime_flag & PANEL_IS_DRAG_DROP;
}

/**
 * \note about sorting:
 * The #Panel.sortorder has a lower value for new panels being added.
 * however, that only works to insert a single panel, when more new panels get
 * added the coordinates of existing panels and the previously stored to-be-inserted
 * panels do not match for sorting.
 */

static int find_highest_panel(const void *a, const void *b)
{
  const Panel *panel_a = ((PanelSort *)a)->panel;
  const Panel *panel_b = ((PanelSort *)b)->panel;

  /* Stick uppermost header-less panels to the top of the region -
   * prevent them from being sorted (multiple header-less panels have to be sorted though). */
  if (panel_a->type->flag & PANEL_TYPE_NO_HEADER && panel_b->type->flag & PANEL_TYPE_NO_HEADER) {
    /* Pass the no-header checks and check for `ofsy` and #Panel.sortorder below. */
  }
  else if (panel_a->type->flag & PANEL_TYPE_NO_HEADER) {
    return -1;
  }
  else if (panel_b->type->flag & PANEL_TYPE_NO_HEADER) {
    return 1;
  }

  if (panel_a->ofsy + panel_a->sizey < panel_b->ofsy + panel_b->sizey) {
    return 1;
  }
  if (panel_a->ofsy + panel_a->sizey > panel_b->ofsy + panel_b->sizey) {
    return -1;
  }
  if (panel_a->sortorder > panel_b->sortorder) {
    return 1;
  }
  if (panel_a->sortorder < panel_b->sortorder) {
    return -1;
  }

  return 0;
}

static int compare_panel(const void *a, const void *b)
{
  const Panel *panel_a = ((PanelSort *)a)->panel;
  const Panel *panel_b = ((PanelSort *)b)->panel;

  if (panel_a->sortorder > panel_b->sortorder) {
    return 1;
  }
  if (panel_a->sortorder < panel_b->sortorder) {
    return -1;
  }

  return 0;
}

static void align_sub_panels(Panel *panel)
{
  /* Position sub panels. */
  int ofsy = panel->ofsy + panel->sizey - panel->blocksizey;

  LISTBASE_FOREACH (Panel *, pachild, &panel->children) {
    if (pachild->runtime_flag & PANEL_ACTIVE) {
      pachild->ofsx = panel->ofsx;
      pachild->ofsy = ofsy - get_panel_size_y(pachild);
      ofsy -= get_panel_real_size_y(pachild);

      if (pachild->children.first) {
        align_sub_panels(pachild);
      }
    }
  }
}

/**
 * Calculate the position and order of panels as they are opened, closed, and dragged.
 */
static bool uiAlignPanelStep(ARegion *region, const float factor, const bool drag)
{
  /* Count active panels. */
  int active_panels_len = 0;
  LISTBASE_FOREACH (Panel *, panel, &region->panels) {
    if (panel->runtime_flag & PANEL_ACTIVE) {
      /* These panels should have types since they are currently displayed to the user. */
      BLI_assert(panel->type != nullptr);
      active_panels_len++;
    }
  }
  if (active_panels_len == 0) {
    return false;
  }

  /* Sort panels. */
  PanelSort *panel_sort = static_cast<PanelSort *>(
      MEM_mallocN(sizeof(PanelSort) * active_panels_len, __func__));
  {
    PanelSort *ps = panel_sort;
    LISTBASE_FOREACH (Panel *, panel, &region->panels) {
      if (panel->runtime_flag & PANEL_ACTIVE) {
        ps->panel = panel;
        ps++;
      }
    }
  }

  if (drag) {
    /* While dragging, sort based on location and update #Panel.sortorder. */
    qsort(panel_sort, active_panels_len, sizeof(PanelSort), find_highest_panel);
    for (int i = 0; i < active_panels_len; i++) {
      panel_sort[i].panel->sortorder = i;
    }
  }
  else {
    /* Otherwise use #Panel.sortorder. */
    qsort(panel_sort, active_panels_len, sizeof(PanelSort), compare_panel);
  }

  /* X offset. */
  const int region_offset_x = panel_region_offset_x_get(region);
  for (int i = 0; i < active_panels_len; i++) {
    PanelSort *ps = &panel_sort[i];
    const bool show_background = UI_panel_should_show_background(region, ps->panel->type);
    ps->panel->runtime.region_ofsx = region_offset_x;
    ps->new_offset_x = region_offset_x + (show_background ? UI_PANEL_MARGIN_X : 0);
  }

  /* Y offset. */
  for (int i = 0, y = 0; i < active_panels_len; i++) {
    PanelSort *ps = &panel_sort[i];
    const bool show_background = UI_panel_should_show_background(region, ps->panel->type);

    y -= get_panel_real_size_y(ps->panel);

    /* Separate panel boxes a bit further (if they are drawn). */
    if (show_background) {
      y -= UI_PANEL_MARGIN_Y;
    }
    ps->new_offset_y = y;
    /* The header still draws offset by the size of closed panels, so apply the offset here. */
    if (UI_panel_is_closed(ps->panel)) {
      panel_sort[i].new_offset_y -= ps->panel->sizey;
    }
  }

  /* Interpolate based on the input factor. */
  bool changed = false;
  for (int i = 0; i < active_panels_len; i++) {
    PanelSort *ps = &panel_sort[i];
    if (ps->panel->flag & PNL_SELECT) {
      continue;
    }

    if (ps->new_offset_x != ps->panel->ofsx) {
      const float x = interpf(float(ps->new_offset_x), float(ps->panel->ofsx), factor);
      ps->panel->ofsx = round_fl_to_int(x);
      changed = true;
    }
    if (ps->new_offset_y != ps->panel->ofsy) {
      const float y = interpf(float(ps->new_offset_y), float(ps->panel->ofsy), factor);
      ps->panel->ofsy = round_fl_to_int(y);
      changed = true;
    }
  }

  /* Set locations for tabbed and sub panels. */
  LISTBASE_FOREACH (Panel *, panel, &region->panels) {
    if (panel->runtime_flag & PANEL_ACTIVE) {
      if (panel->children.first) {
        align_sub_panels(panel);
      }
    }
  }

  MEM_freeN(panel_sort);

  return changed;
}

static void ui_panels_size(ARegion *region, int *r_x, int *r_y)
{
  int sizex = 0;
  int sizey = 0;
  bool has_panel_with_background = false;

  /* Compute size taken up by panels, for setting in view2d. */
  LISTBASE_FOREACH (Panel *, panel, &region->panels) {
    if (panel->runtime_flag & PANEL_ACTIVE) {
      const int pa_sizex = panel->ofsx + panel->sizex;
      const int pa_sizey = get_panel_real_ofsy(panel);

      sizex = max_ii(sizex, pa_sizex);
      sizey = min_ii(sizey, pa_sizey);
      if (UI_panel_should_show_background(region, panel->type)) {
        has_panel_with_background = true;
      }
    }
  }

  if (sizex == 0) {
    sizex = UI_PANEL_WIDTH;
  }
  if (sizey == 0) {
    sizey = -UI_PANEL_WIDTH;
  }
  /* Extra margin after the list so the view scrolls a few pixels further than the panel border.
   * Also makes the bottom match the top margin. */
  if (has_panel_with_background) {
    sizey -= UI_PANEL_MARGIN_Y;
  }

  *r_x = sizex;
  *r_y = sizey;
}

static void ui_do_animate(bContext *C, Panel *panel)
{
  uiHandlePanelData *data = static_cast<uiHandlePanelData *>(panel->activedata);
  ARegion *region = CTX_wm_region(C);

  float fac = (PIL_check_seconds_timer() - data->starttime) / ANIMATION_TIME;
  fac = min_ff(sqrtf(fac), 1.0f);

  if (uiAlignPanelStep(region, fac, false)) {
    ED_region_tag_redraw(region);
  }
  else {
    if (UI_panel_is_dragging(panel)) {
      /* NOTE: doing this in #panel_activate_state would require
       * removing `const` for context in many other places. */
      reorder_instanced_panel_list(C, region, panel);
    }

    panel_activate_state(C, panel, PANEL_STATE_EXIT);
  }
}

static void panels_layout_begin_clear_flags(ListBase *lb)
{
  LISTBASE_FOREACH (Panel *, panel, lb) {
    /* Flags to copy over to the next layout pass. */
    const short flag_copy = PANEL_USE_CLOSED_FROM_SEARCH | PANEL_IS_DRAG_DROP;

    const bool was_active = panel->runtime_flag & PANEL_ACTIVE;
    const bool was_closed = UI_panel_is_closed(panel);
    panel->runtime_flag &= flag_copy;
    SET_FLAG_FROM_TEST(panel->runtime_flag, was_active, PANEL_WAS_ACTIVE);
    SET_FLAG_FROM_TEST(panel->runtime_flag, was_closed, PANEL_WAS_CLOSED);

    panels_layout_begin_clear_flags(&panel->children);
  }
}

void UI_panels_begin(const bContext * /*C*/, ARegion *region)
{
  /* Set all panels as inactive, so that at the end we know which ones were used. Also
   * clear other flags so we know later that their values were set for the current redraw. */
  panels_layout_begin_clear_flags(&region->panels);
}

void UI_panels_end(const bContext *C, ARegion *region, int *r_x, int *r_y)
{
  ScrArea *area = CTX_wm_area(C);

  region_panels_set_expansion_from_list_data(C, region);

  const bool region_search_filter_active = region->flag & RGN_FLAG_SEARCH_FILTER_ACTIVE;

  if (properties_space_needs_realign(area, region)) {
    region_panels_set_expansion_from_search_filter(C, region, region_search_filter_active);
  }
  else if (region->flag & RGN_FLAG_SEARCH_FILTER_UPDATE) {
    region_panels_set_expansion_from_search_filter(C, region, region_search_filter_active);
  }

  if (region->flag & RGN_FLAG_SEARCH_FILTER_ACTIVE) {
    /* Clean up the extra panels and buttons created for searching. */
    region_panels_remove_invisible_layouts(region);
  }

  LISTBASE_FOREACH (Panel *, panel, &region->panels) {
    if (panel->runtime_flag & PANEL_ACTIVE) {
      BLI_assert(panel->runtime.block != nullptr);
      panel_calculate_size_recursive(region, panel);
    }
  }

  /* Offset contents. */
  LISTBASE_FOREACH (uiBlock *, block, &region->uiblocks) {
    if (block->active && block->panel) {
      ui_offset_panel_block(block);
    }
  }

  /* Re-align, possibly with animation. */
  Panel *panel;
  if (panels_need_realign(area, region, &panel)) {
    if (panel) {
      panel_activate_state(C, panel, PANEL_STATE_ANIMATION);
    }
    else {
      uiAlignPanelStep(region, 1.0, false);
    }
  }

  /* Compute size taken up by panels. */
  ui_panels_size(region, r_x, r_y);
}

/** \} */

/* -------------------------------------------------------------------- */
/** \name Panel Dragging
 * \{ */

#define DRAG_REGION_PAD (PNL_HEADER * 0.5)
static void ui_do_drag(const bContext *C, const wmEvent *event, Panel *panel)
{
  uiHandlePanelData *data = static_cast<uiHandlePanelData *>(panel->activedata);
  ARegion *region = CTX_wm_region(C);

  /* Keep the drag position in the region with a small pad to keep the panel visible. */
  const int y = clamp_i(event->xy[1], region->winrct.ymin, region->winrct.ymax + DRAG_REGION_PAD);

  float dy = float(y - data->starty);

  /* Adjust for region zoom. */
  dy *= BLI_rctf_size_y(&region->v2d.cur) / float(BLI_rcti_size_y(&region->winrct));

  /* Add the movement of the view due to edge scrolling while dragging. */
  dy += (float(region->v2d.cur.ymin) - data->start_cur_ymin);

  panel->ofsy = data->startofsy + round_fl_to_int(dy);

  uiAlignPanelStep(region, 0.2f, true);

  ED_region_tag_redraw(region);
}
#undef DRAG_REGION_PAD

/** \} */

/* -------------------------------------------------------------------- */
/** \name Region Level Panel Interaction
 * \{ */

static uiPanelMouseState ui_panel_mouse_state_get(const uiBlock *block,
                                                  const Panel *panel,
                                                  const int mx,
                                                  const int my)
{
  if (!IN_RANGE(float(mx), block->rect.xmin, block->rect.xmax)) {
    return PANEL_MOUSE_OUTSIDE;
  }

  if (IN_RANGE(float(my), block->rect.ymax, block->rect.ymax + PNL_HEADER)) {
    return PANEL_MOUSE_INSIDE_HEADER;
  }

  if (!UI_panel_is_closed(panel)) {
    if (IN_RANGE(float(my), block->rect.ymin, block->rect.ymax + PNL_HEADER)) {
      return PANEL_MOUSE_INSIDE_CONTENT;
    }
  }

  return PANEL_MOUSE_OUTSIDE;
}

struct uiPanelDragCollapseHandle {
  bool was_first_open;
  int xy_init[2];
};

static void ui_panel_drag_collapse_handler_remove(bContext * /*C*/, void *userdata)
{
  uiPanelDragCollapseHandle *dragcol_data = static_cast<uiPanelDragCollapseHandle *>(userdata);
  MEM_freeN(dragcol_data);
}

static void ui_panel_drag_collapse(const bContext *C,
                                   const uiPanelDragCollapseHandle *dragcol_data,
                                   const int xy_dst[2])
{
  ARegion *region = CTX_wm_region(C);

  LISTBASE_FOREACH (uiBlock *, block, &region->uiblocks) {
    float xy_a_block[2] = {float(dragcol_data->xy_init[0]), float(dragcol_data->xy_init[1])};
    float xy_b_block[2] = {float(xy_dst[0]), float(xy_dst[1])};
    Panel *panel = block->panel;

    if (panel == nullptr || (panel->type && (panel->type->flag & PANEL_TYPE_NO_HEADER))) {
      continue;
    }
    const int oldflag = panel->flag;

    /* Lock axis. */
    xy_b_block[0] = dragcol_data->xy_init[0];

    /* Use cursor coords in block space. */
    ui_window_to_block_fl(region, block, &xy_a_block[0], &xy_a_block[1]);
    ui_window_to_block_fl(region, block, &xy_b_block[0], &xy_b_block[1]);

    /* Set up `rect` to match header size. */
    rctf rect = block->rect;
    rect.ymin = rect.ymax;
    rect.ymax = rect.ymin + PNL_HEADER;

    /* Touch all panels between last mouse coordinate and the current one. */
    if (BLI_rctf_isect_segment(&rect, xy_a_block, xy_b_block)) {
      /* Force panel to open or close. */
      panel->runtime_flag &= ~PANEL_USE_CLOSED_FROM_SEARCH;
      SET_FLAG_FROM_TEST(panel->flag, dragcol_data->was_first_open, PNL_CLOSED);

      /* If panel->flag has changed this means a panel was opened/closed here. */
      if (panel->flag != oldflag) {
        panel_activate_state(C, panel, PANEL_STATE_ANIMATION);
      }
    }
  }
  /* Update the instanced panel data expand flags with the changes made here. */
  set_panels_list_data_expand_flag(C, region);
}

/**
 * Panel drag-collapse (modal handler).
 * Clicking and dragging over panels toggles their collapse state based on the panel
 * that was first dragged over. If it was open all affected panels including the initial
 * one are closed and vice versa.
 */
static int ui_panel_drag_collapse_handler(bContext *C, const wmEvent *event, void *userdata)
{
  wmWindow *win = CTX_wm_window(C);
  uiPanelDragCollapseHandle *dragcol_data = static_cast<uiPanelDragCollapseHandle *>(userdata);
  short retval = WM_UI_HANDLER_CONTINUE;

  switch (event->type) {
    case MOUSEMOVE:
      ui_panel_drag_collapse(C, dragcol_data, event->xy);

      retval = WM_UI_HANDLER_BREAK;
      break;
    case LEFTMOUSE:
      if (event->val == KM_RELEASE) {
        /* Done! */
        WM_event_remove_ui_handler(&win->modalhandlers,
                                   ui_panel_drag_collapse_handler,
                                   ui_panel_drag_collapse_handler_remove,
                                   dragcol_data,
                                   true);
        ui_panel_drag_collapse_handler_remove(C, dragcol_data);
      }
      /* Don't let any left-mouse event fall through! */
      retval = WM_UI_HANDLER_BREAK;
      break;
  }

  return retval;
}

static void ui_panel_drag_collapse_handler_add(const bContext *C, const bool was_open)
{
  wmWindow *win = CTX_wm_window(C);
  const wmEvent *event = win->eventstate;
  uiPanelDragCollapseHandle *dragcol_data = MEM_new<uiPanelDragCollapseHandle>(__func__);

  dragcol_data->was_first_open = was_open;
  copy_v2_v2_int(dragcol_data->xy_init, event->xy);

  WM_event_add_ui_handler(C,
                          &win->modalhandlers,
                          ui_panel_drag_collapse_handler,
                          ui_panel_drag_collapse_handler_remove,
                          dragcol_data,
                          eWM_EventHandlerFlag(0));
}

/**
 * Supposing the block has a panel and isn't a menu, handle opening, closing, pinning, etc.
 * Code currently assumes layout style for location of widgets
 *
 * \param mx: The mouse x coordinate, in panel space.
 */
static void ui_handle_panel_header(const bContext *C,
                                   const uiBlock *block,
                                   const int mx,
                                   const int event_type,
                                   const bool ctrl,
                                   const bool shift)
{
  Panel *panel = block->panel;
  ARegion *region = CTX_wm_region(C);

  BLI_assert(panel->type != nullptr);
  BLI_assert(!(panel->type->flag & PANEL_TYPE_NO_HEADER));

  const bool is_subpanel = (panel->type->parent != nullptr);
  const bool use_pin = UI_panel_category_is_visible(region) && UI_panel_can_be_pinned(panel);
  const bool show_pin = use_pin && (panel->flag & PNL_PIN);
  const bool show_drag = !is_subpanel;

  /* Handle panel pinning. */
  if (use_pin && ELEM(event_type, EVT_RETKEY, EVT_PADENTER, LEFTMOUSE) && shift) {
    panel->flag ^= PNL_PIN;
    ED_region_tag_redraw(region);
    return;
  }

  float expansion_area_xmax = block->rect.xmax;
  if (show_drag) {
    expansion_area_xmax -= (PNL_ICON * 1.5f);
  }
  if (show_pin) {
    expansion_area_xmax -= PNL_ICON;
  }

  /* Collapse and expand panels. */
  if (ELEM(event_type, EVT_RETKEY, EVT_PADENTER, EVT_AKEY) || mx < expansion_area_xmax) {
    if (ctrl && !is_subpanel) {
      /* For parent panels, collapse all other panels or toggle children. */
      if (UI_panel_is_closed(panel) || BLI_listbase_is_empty(&panel->children)) {
        panels_collapse_all(region, panel);

        /* Reset the view - we don't want to display a view without content. */
        UI_view2d_offset(&region->v2d, 0.0f, 1.0f);
      }
      else {
        /* If a panel has sub-panels and it's open, toggle the expansion
         * of the sub-panels (based on the expansion of the first sub-panel). */
        Panel *first_child = static_cast<Panel *>(panel->children.first);
        BLI_assert(first_child != nullptr);
        panel_set_flag_recursive(panel, PNL_CLOSED, !UI_panel_is_closed(first_child));
        panel->flag |= PNL_CLOSED;
      }
    }

    SET_FLAG_FROM_TEST(panel->flag, !UI_panel_is_closed(panel), PNL_CLOSED);

    if (event_type == LEFTMOUSE) {
      ui_panel_drag_collapse_handler_add(C, UI_panel_is_closed(panel));
    }

    /* Set panel custom data (modifier) active when expanding sub-panels, but not top-level
     * panels to allow collapsing and expanding without setting the active element. */
    if (is_subpanel) {
      panel_custom_data_active_set(panel);
    }

    set_panels_list_data_expand_flag(C, region);
    panel_activate_state(C, panel, PANEL_STATE_ANIMATION);
    return;
  }

  /* Handle panel dragging. For now don't allow dragging in floating regions. */
  if (show_drag && !(region->alignment == RGN_ALIGN_FLOAT)) {
    const float drag_area_xmin = block->rect.xmax - (PNL_ICON * 1.5f);
    const float drag_area_xmax = block->rect.xmax;
    if (IN_RANGE(mx, drag_area_xmin, drag_area_xmax)) {
      panel_activate_state(C, panel, PANEL_STATE_DRAG);
      return;
    }
  }

  /* Handle panel unpinning. */
  if (show_pin) {
    const float pin_area_xmin = expansion_area_xmax;
    const float pin_area_xmax = pin_area_xmin + PNL_ICON;
    if (IN_RANGE(mx, pin_area_xmin, pin_area_xmax)) {
      panel->flag ^= PNL_PIN;
      ED_region_tag_redraw(region);
      return;
    }
  }
}

bool UI_panel_category_is_visible(const ARegion *region)
{
  /* Check for more than one category. */
  return region->panels_category.first &&
         region->panels_category.first != region->panels_category.last;
}

PanelCategoryDyn *UI_panel_category_find(const ARegion *region, const char *idname)
{
  return static_cast<PanelCategoryDyn *>(
      BLI_findstring(&region->panels_category, idname, offsetof(PanelCategoryDyn, idname)));
}

PanelCategoryStack *UI_panel_category_active_find(ARegion *region, const char *idname)
{
  return static_cast<PanelCategoryStack *>(BLI_findstring(
      &region->panels_category_active, idname, offsetof(PanelCategoryStack, idname)));
}

static void ui_panel_category_active_set(ARegion *region, const char *idname, bool fallback)
{
  ListBase *lb = &region->panels_category_active;
  PanelCategoryStack *pc_act = UI_panel_category_active_find(region, idname);

  if (pc_act) {
    BLI_remlink(lb, pc_act);
  }
  else {
    pc_act = MEM_cnew<PanelCategoryStack>(__func__);
    BLI_strncpy(pc_act->idname, idname, sizeof(pc_act->idname));
  }

  if (fallback) {
    /* For fall-backs, add at the end so explicitly chosen categories have priority. */
    BLI_addtail(lb, pc_act);
  }
  else {
    BLI_addhead(lb, pc_act);
  }

  /* Validate all active panels. We could do this on load, they are harmless -
   * but we should remove them somewhere.
   * (Add-ons could define panels and gather cruft over time). */
  {
    PanelCategoryStack *pc_act_next;
    /* intentionally skip first */
    pc_act_next = pc_act->next;
    while ((pc_act = pc_act_next)) {
      pc_act_next = pc_act->next;
      if (!BLI_findstring(
              &region->type->paneltypes, pc_act->idname, offsetof(PanelType, category))) {
        BLI_remlink(lb, pc_act);
        MEM_freeN(pc_act);
      }
    }
  }
}

void UI_panel_category_active_set(ARegion *region, const char *idname)
{
  ui_panel_category_active_set(region, idname, false);
}

void UI_panel_category_active_set_default(ARegion *region, const char *idname)
{
  if (!UI_panel_category_active_find(region, idname)) {
    ui_panel_category_active_set(region, idname, true);
  }
}

const char *UI_panel_category_active_get(ARegion *region, bool set_fallback)
{
  LISTBASE_FOREACH (PanelCategoryStack *, pc_act, &region->panels_category_active) {
    if (UI_panel_category_find(region, pc_act->idname)) {
      return pc_act->idname;
    }
  }

  if (set_fallback) {
    PanelCategoryDyn *pc_dyn = static_cast<PanelCategoryDyn *>(region->panels_category.first);
    if (pc_dyn) {
      ui_panel_category_active_set(region, pc_dyn->idname, true);
      return pc_dyn->idname;
    }
  }

  return nullptr;
}

static PanelCategoryDyn *panel_categories_find_mouse_over(ARegion *region, const wmEvent *event)
{
  LISTBASE_FOREACH (PanelCategoryDyn *, ptd, &region->panels_category) {
    if (BLI_rcti_isect_pt(&ptd->rect, event->mval[0], event->mval[1])) {
      return ptd;
    }
  }

  return nullptr;
}

void UI_panel_category_add(ARegion *region, const char *name)
{
  PanelCategoryDyn *pc_dyn = MEM_cnew<PanelCategoryDyn>(__func__);
  BLI_addtail(&region->panels_category, pc_dyn);

  BLI_strncpy(pc_dyn->idname, name, sizeof(pc_dyn->idname));

  /* 'pc_dyn->rect' must be set on draw. */
}

void UI_panel_category_clear_all(ARegion *region)
{
  BLI_freelistN(&region->panels_category);
}

static int ui_handle_panel_category_cycling(const wmEvent *event,
                                            ARegion *region,
                                            const uiBut *active_but)
{
  const bool is_mousewheel = ELEM(event->type, WHEELUPMOUSE, WHEELDOWNMOUSE);
  const bool inside_tabregion =
      ((RGN_ALIGN_ENUM_FROM_MASK(region->alignment) != RGN_ALIGN_RIGHT) ?
           (event->mval[0] < ((PanelCategoryDyn *)region->panels_category.first)->rect.xmax) :
           (event->mval[0] > ((PanelCategoryDyn *)region->panels_category.first)->rect.xmin));

  /* If mouse is inside non-tab region, ctrl key is required. */
  if (is_mousewheel && (event->modifier & KM_CTRL) == 0 && !inside_tabregion) {
    return WM_UI_HANDLER_CONTINUE;
  }

  if (active_but && ui_but_supports_cycling(active_but)) {
    /* Skip - exception to make cycling buttons using ctrl+mousewheel work in tabbed regions. */
  }
  else {
    const char *category = UI_panel_category_active_get(region, false);
    if (LIKELY(category)) {
      PanelCategoryDyn *pc_dyn = UI_panel_category_find(region, category);
      /* Cyclic behavior between categories
       * using Ctrl+Tab (+Shift for backwards) or Ctrl+Wheel Up/Down. */
      if (LIKELY(pc_dyn) && (event->modifier & KM_CTRL)) {
        if (is_mousewheel) {
          /* We can probably get rid of this and only allow Ctrl-Tabbing. */
          pc_dyn = (event->type == WHEELDOWNMOUSE) ? pc_dyn->next : pc_dyn->prev;
        }
        else {
          const bool backwards = event->modifier & KM_SHIFT;
          pc_dyn = backwards ? pc_dyn->prev : pc_dyn->next;
          if (!pc_dyn) {
            /* Proper cyclic behavior, back to first/last category (only used for ctrl+tab). */
            pc_dyn = backwards ? static_cast<PanelCategoryDyn *>(region->panels_category.last) :
                                 static_cast<PanelCategoryDyn *>(region->panels_category.first);
          }
        }

        if (pc_dyn) {
          /* Intentionally don't reset scroll in this case,
           * allowing for quick browsing between tabs. */
          UI_panel_category_active_set(region, pc_dyn->idname);
          ED_region_tag_redraw(region);
        }
        return WM_UI_HANDLER_BREAK;
      }
    }
  }

  return WM_UI_HANDLER_CONTINUE;
}

int ui_handler_panel_region(bContext *C,
                            const wmEvent *event,
                            ARegion *region,
                            const uiBut *active_but)
{
  /* Mouse-move events are handled by separate handlers for dragging and drag collapsing. */
  if (ISMOUSE_MOTION(event->type)) {
    return WM_UI_HANDLER_CONTINUE;
  }

  /* We only use KM_PRESS events in this function, so it's simpler to return early. */
  if (event->val != KM_PRESS) {
    return WM_UI_HANDLER_CONTINUE;
  }

  /* Scroll-bars can overlap panels now, they have handling priority. */
  if (UI_view2d_mouse_in_scrollers(region, &region->v2d, event->xy)) {
    return WM_UI_HANDLER_CONTINUE;
  }

  int retval = WM_UI_HANDLER_CONTINUE;

  /* Handle category tabs. */
  if (UI_panel_category_is_visible(region)) {
    if (event->type == LEFTMOUSE) {
      PanelCategoryDyn *pc_dyn = panel_categories_find_mouse_over(region, event);
      if (pc_dyn) {
        UI_panel_category_active_set(region, pc_dyn->idname);
        ED_region_tag_redraw(region);

        /* Reset scroll to the top (#38348). */
        UI_view2d_offset(&region->v2d, -1.0f, 1.0f);

        retval = WM_UI_HANDLER_BREAK;
      }
    }
    else if (((event->type == EVT_TABKEY) && (event->modifier & KM_CTRL)) ||
             ELEM(event->type, WHEELUPMOUSE, WHEELDOWNMOUSE)) {
      /* Cycle tabs. */
      retval = ui_handle_panel_category_cycling(event, region, active_but);
    }
  }

  if (retval == WM_UI_HANDLER_BREAK) {
    return retval;
  }

  const bool region_has_active_button = (ui_region_find_active_but(region) != nullptr);

  LISTBASE_FOREACH (uiBlock *, block, &region->uiblocks) {
    Panel *panel = block->panel;
    if (panel == nullptr || panel->type == nullptr) {
      continue;
    }
    /* We can't expand or collapse panels without headers, they would disappear. */
    if (panel->type->flag & PANEL_TYPE_NO_HEADER) {
      continue;
    }

    int mx = event->xy[0];
    int my = event->xy[1];
    ui_window_to_block(region, block, &mx, &my);

    const uiPanelMouseState mouse_state = ui_panel_mouse_state_get(block, panel, mx, my);

    if (mouse_state != PANEL_MOUSE_OUTSIDE) {
      /* Mark panels that have been interacted with so their expansion
       * doesn't reset when property search finishes. */
      SET_FLAG_FROM_TEST(panel->flag, UI_panel_is_closed(panel), PNL_CLOSED);
      panel->runtime_flag &= ~PANEL_USE_CLOSED_FROM_SEARCH;

      /* The panel collapse / expand key "A" is special as it takes priority over
       * active button handling. */
      if (event->type == EVT_AKEY &&
          ((event->modifier & (KM_SHIFT | KM_CTRL | KM_ALT | KM_OSKEY)) == 0)) {
        retval = WM_UI_HANDLER_BREAK;
        ui_handle_panel_header(
            C, block, mx, event->type, event->modifier & KM_CTRL, event->modifier & KM_SHIFT);
        break;
      }
    }

    /* Don't do any other panel handling with an active button. */
    if (region_has_active_button) {
      continue;
    }

    if (mouse_state == PANEL_MOUSE_INSIDE_HEADER) {
      /* All mouse clicks inside panel headers should return in break. */
      if (ELEM(event->type, EVT_RETKEY, EVT_PADENTER, LEFTMOUSE)) {
        retval = WM_UI_HANDLER_BREAK;
        ui_handle_panel_header(
            C, block, mx, event->type, event->modifier & KM_CTRL, event->modifier & KM_SHIFT);
      }
      else if (event->type == RIGHTMOUSE) {
        retval = WM_UI_HANDLER_BREAK;
        ui_popup_context_menu_for_panel(C, region, block->panel);
      }
      break;
    }
  }

  return retval;
}

static void ui_panel_custom_data_set_recursive(Panel *panel, PointerRNA *custom_data)
{
  panel->runtime.custom_data_ptr = custom_data;

  LISTBASE_FOREACH (Panel *, child_panel, &panel->children) {
    ui_panel_custom_data_set_recursive(child_panel, custom_data);
  }
}

void UI_panel_context_pointer_set(Panel *panel, const char *name, PointerRNA *ptr)
{
  uiLayoutSetContextPointer(panel->layout, name, ptr);
  panel->runtime.context = uiLayoutGetContextStore(panel->layout);
}

void UI_panel_custom_data_set(Panel *panel, PointerRNA *custom_data)
{
  BLI_assert(panel->type != nullptr);

  /* Free the old custom data, which should be shared among all of the panel's sub-panels. */
  if (panel->runtime.custom_data_ptr != nullptr) {
    MEM_freeN(panel->runtime.custom_data_ptr);
  }

  ui_panel_custom_data_set_recursive(panel, custom_data);
}

PointerRNA *UI_panel_custom_data_get(const Panel *panel)
{
  return panel->runtime.custom_data_ptr;
}

PointerRNA *UI_region_panel_custom_data_under_cursor(const bContext *C, const wmEvent *event)
{
  ARegion *region = CTX_wm_region(C);

  LISTBASE_FOREACH (uiBlock *, block, &region->uiblocks) {
    Panel *panel = block->panel;
    if (panel == nullptr) {
      continue;
    }

    int mx = event->xy[0];
    int my = event->xy[1];
    ui_window_to_block(region, block, &mx, &my);
    const int mouse_state = ui_panel_mouse_state_get(block, panel, mx, my);
    if (ELEM(mouse_state, PANEL_MOUSE_INSIDE_CONTENT, PANEL_MOUSE_INSIDE_HEADER)) {
      return UI_panel_custom_data_get(panel);
    }
  }

  return nullptr;
}

bool UI_panel_can_be_pinned(const Panel *panel)
{
  return (panel->type->parent == nullptr) && !(panel->type->flag & PANEL_TYPE_INSTANCED);
}

/** \} */

/* -------------------------------------------------------------------- */
/** \name Window Level Modal Panel Interaction
 * \{ */

/* NOTE: this is modal handler and should not swallow events for animation. */
static int ui_handler_panel(bContext *C, const wmEvent *event, void *userdata)
{
  Panel *panel = static_cast<Panel *>(userdata);
  uiHandlePanelData *data = static_cast<uiHandlePanelData *>(panel->activedata);

  /* Verify if we can stop. */
  if (event->type == LEFTMOUSE && event->val == KM_RELEASE) {
    panel_activate_state(C, panel, PANEL_STATE_ANIMATION);
  }
  else if (event->type == MOUSEMOVE) {
    if (data->state == PANEL_STATE_DRAG) {
      ui_do_drag(C, event, panel);
    }
  }
  else if (event->type == TIMER && event->customdata == data->animtimer) {
    if (data->state == PANEL_STATE_ANIMATION) {
      ui_do_animate(C, panel);
    }
    else if (data->state == PANEL_STATE_DRAG) {
      ui_do_drag(C, event, panel);
    }
  }

  data = static_cast<uiHandlePanelData *>(panel->activedata);

  if (data && data->state == PANEL_STATE_ANIMATION) {
    return WM_UI_HANDLER_CONTINUE;
  }
  return WM_UI_HANDLER_BREAK;
}

static void ui_handler_remove_panel(bContext *C, void *userdata)
{
  Panel *panel = static_cast<Panel *>(userdata);

  panel_activate_state(C, panel, PANEL_STATE_EXIT);
}

static void panel_handle_data_ensure(const bContext *C,
                                     wmWindow *win,
                                     const ARegion *region,
                                     Panel *panel,
                                     const uiHandlePanelState state)
{
  if (panel->activedata == nullptr) {
    panel->activedata = MEM_callocN(sizeof(uiHandlePanelData), __func__);
    WM_event_add_ui_handler(C,
                            &win->modalhandlers,
                            ui_handler_panel,
                            ui_handler_remove_panel,
                            panel,
                            eWM_EventHandlerFlag(0));
  }

  uiHandlePanelData *data = static_cast<uiHandlePanelData *>(panel->activedata);

  data->animtimer = WM_event_add_timer(CTX_wm_manager(C), win, TIMER, ANIMATION_INTERVAL);

  data->state = state;
  data->startx = win->eventstate->xy[0];
  data->starty = win->eventstate->xy[1];
  data->startofsx = panel->ofsx;
  data->startofsy = panel->ofsy;
  data->start_cur_xmin = region->v2d.cur.xmin;
  data->start_cur_ymin = region->v2d.cur.ymin;
  data->starttime = PIL_check_seconds_timer();
}

/**
 * \note "select" and "drag drop" flags: First, the panel is "picked up" and both flags are set.
 * Then when the mouse releases and the panel starts animating to its aligned position, PNL_SELECT
 * is unset. When the animation finishes, PANEL_IS_DRAG_DROP is cleared.
 */
static void panel_activate_state(const bContext *C, Panel *panel, const uiHandlePanelState state)
{
  uiHandlePanelData *data = static_cast<uiHandlePanelData *>(panel->activedata);
  wmWindow *win = CTX_wm_window(C);
  ARegion *region = CTX_wm_region(C);

  if (data != nullptr && data->state == state) {
    return;
  }

  if (state == PANEL_STATE_DRAG) {
    panel_custom_data_active_set(panel);

    panel_set_flag_recursive(panel, PNL_SELECT, true);
    panel_set_runtime_flag_recursive(panel, PANEL_IS_DRAG_DROP, true);

    panel_handle_data_ensure(C, win, region, panel, state);

    /* Initiate edge panning during drags for scrolling beyond the initial region view. */
    wmOperatorType *ot = WM_operatortype_find("VIEW2D_OT_edge_pan", true);
    ui_handle_afterfunc_add_operator(ot, WM_OP_INVOKE_DEFAULT);
  }
  else if (state == PANEL_STATE_ANIMATION) {
    panel_set_flag_recursive(panel, PNL_SELECT, false);

    panel_handle_data_ensure(C, win, region, panel, state);
  }
  else if (state == PANEL_STATE_EXIT) {
    panel_set_runtime_flag_recursive(panel, PANEL_IS_DRAG_DROP, false);

    BLI_assert(data != nullptr);

    if (data->animtimer) {
      WM_event_remove_timer(CTX_wm_manager(C), win, data->animtimer);
      data->animtimer = nullptr;
    }

    MEM_freeN(data);
    panel->activedata = nullptr;

    WM_event_remove_ui_handler(
        &win->modalhandlers, ui_handler_panel, ui_handler_remove_panel, panel, false);
  }

  ED_region_tag_redraw(region);
}

/** \} */<|MERGE_RESOLUTION|>--- conflicted
+++ resolved
@@ -1098,15 +1098,10 @@
     GPU_blend(GPU_BLEND_ALPHA);
     UI_icon_draw_ex(widget_rect.xmin + size_y * 0.2f,
                     widget_rect.ymin + size_y * 0.2f,
-<<<<<<< HEAD
                     /*bfa - tri buttons, not right and down arrows*/
                     UI_panel_is_closed(panel) ? ICON_DISCLOSURE_TRI_RIGHT :
                                                 ICON_DISCLOSURE_TRI_DOWN,
-                    aspect * U.inv_dpi_fac,
-=======
-                    UI_panel_is_closed(panel) ? ICON_RIGHTARROW : ICON_DOWNARROW_HLT,
                     aspect * UI_INV_SCALE_FAC,
->>>>>>> 9dfa4bd7
                     0.7f,
                     0.0f,
                     title_color,
