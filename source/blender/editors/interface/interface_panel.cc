--- conflicted
+++ resolved
@@ -571,7 +571,7 @@
 }
 
 /* bfa - we use the toggle itself to unpin */
-/* static void panel_custom_pin_to_last_set(const bContext *C, const Panel *panel, const bool value)
+static void panel_custom_pin_to_last_set(const bContext *C, const Panel *panel, const bool value)
 {
   if (panel->type->pin_to_last_property[0] != '\0') {
     PointerRNA *ptr = UI_panel_custom_data_get(panel);
@@ -581,7 +581,7 @@
       RNA_property_update(const_cast<bContext *>(C), ptr, prop);
     }
   }
-} */
+}
 
 static bool panel_custom_data_active_get(const Panel *panel)
 {
@@ -1170,47 +1170,14 @@
 
   /* Draw drag widget. */
   if (!is_subpanel && show_background) {
-<<<<<<< HEAD
-    const int drag_widget_size = header_height * 0.7f;
-    const int col_tint = 84;
-    float color_high[4], color_dark[4];
-    UI_GetThemeColorShade4fv(TH_PANEL_HEADER, col_tint, color_high);
-    UI_GetThemeColorShade4fv(TH_PANEL_BACK, -col_tint, color_dark);
-    if (panel_custom_pin_to_last_get(panel)) {
-      GPU_blend(GPU_BLEND_ALPHA);
-      /* bfa - we use the toggle itself to unpin */
-      /*UI_icon_draw_ex(widget_rect.xmax - scaled_unit * 1.15,
-                      widget_rect.ymin + (header_height - drag_widget_size) * 0.5f,
-                      ICON_PINNED,
-                      aspect * UI_INV_SCALE_FAC,
-                      1.0f,
-                      0.0f,
-                      title_color,
-                      false,
-                      UI_NO_ICON_OVERLAY_TEXT); */
-      GPU_blend(GPU_BLEND_NONE);
-    }
-    else {
-      GPU_matrix_push();
-      /* The magic numbers here center the widget vertically and offset it to the left.
-       * Currently this depends on the height of the header, although it could be independent. */
-      GPU_matrix_translate_2f(widget_rect.xmax - scaled_unit * 1.15,
-                              widget_rect.ymin + (header_height - drag_widget_size) * 0.5f);
-      blender::gpu::Batch *batch = GPU_batch_preset_panel_drag_widget(
-          U.pixelsize, color_high, color_dark, drag_widget_size);
-      GPU_batch_program_set_builtin(batch, GPU_SHADER_3D_FLAT_COLOR);
-      GPU_batch_draw(batch);
-      GPU_matrix_pop();
-    }
-=======
     const float x = widget_rect.xmax - scaled_unit * 1.15;
     const float y = widget_rect.ymin + (header_height - (header_height * 0.7f)) * 0.5f;
     const bool is_pin = panel_custom_pin_to_last_get(panel);
-    const int icon = is_pin ? ICON_PINNED : ICON_GRIP;
+    /* bfa - we use the toggle itself to unpin, so draw no grip icon */
+    const int icon = is_pin ? ICON_NONE : ICON_GRIP;
     const float size = aspect * UI_INV_SCALE_FAC;
     const float alpha = is_pin ? 1.0f : 0.5f;
     UI_icon_draw_ex(x, y, icon, size, alpha, 0.0f, title_color, false, UI_NO_ICON_OVERLAY_TEXT);
->>>>>>> 23ecec41
   }
 }
 
