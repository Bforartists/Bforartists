--- conflicted
+++ resolved
@@ -27,11 +27,6 @@
 #include "UI_interface.hh"
 
 #include "BLT_translation.hh"
-<<<<<<< HEAD
-
-#include "ED_screen.hh"
-=======
->>>>>>> a6dbfc82
 
 #include "IMB_colormanagement.hh"
 
