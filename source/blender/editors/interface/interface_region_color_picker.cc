/* SPDX-FileCopyrightText: 2008 Blender Authors
 *
 * SPDX-License-Identifier: GPL-2.0-or-later */

/** \file
 * \ingroup edinterface
 *
 * Color Picker Region & Color Utils
 */

#include <cstdarg>
#include <cstdlib>
#include <cstring>

#include "MEM_guardedalloc.h"

#include "DNA_userdef_types.h"

#include "BLI_listbase.h"
#include "BLI_string.h"
#include "BLI_utildefines.h"

#include "WM_types.hh"

#include "RNA_access.hh"

#include "UI_interface.hh"

#include "BLT_translation.hh"
<<<<<<< HEAD

#include "ED_screen.hh"
=======
>>>>>>> 6f0ef0e3

#include "IMB_colormanagement.hh"

#include "interface_intern.hh"

enum ePickerType {
  PICKER_TYPE_RGB = 0,
  PICKER_TYPE_HSV = 1,
  PICKER_TYPE_HEX = 2,
};

/* -------------------------------------------------------------------- */
/** \name Color Conversion
 * \{ */

static void ui_color_picker_rgb_round(float rgb[3])
{
  /* Handle small rounding errors in color space conversions. Doing these for
   * all color space conversions would be expensive, but for the color picker
   * we can do the extra work. */
  for (int i = 0; i < 3; i++) {
    if (fabsf(rgb[i]) < 5e-5f) {
      rgb[i] = 0.0f;
    }
    else if (fabsf(1.0f - rgb[i]) < 5e-5f) {
      rgb[i] = 1.0f;
    }
  }
}

void ui_color_picker_rgb_to_hsv_compat(const float rgb[3], float r_cp[3])
{
  /* Convert RGB to HSV, remaining as compatible as possible with the existing
   * r_hsv value (for example when value goes to zero, preserve the hue). */
  switch (U.color_picker_type) {
    case USER_CP_CIRCLE_HSL:
      rgb_to_hsl_compat_v(rgb, r_cp);
      break;
    default:
      rgb_to_hsv_compat_v(rgb, r_cp);
      break;
  }
}

void ui_color_picker_rgb_to_hsv(const float rgb[3], float r_cp[3])
{
  switch (U.color_picker_type) {
    case USER_CP_CIRCLE_HSL:
      rgb_to_hsl_v(rgb, r_cp);
      break;
    default:
      rgb_to_hsv_v(rgb, r_cp);
      break;
  }
}

void ui_color_picker_hsv_to_rgb(const float r_cp[3], float rgb[3])
{
  switch (U.color_picker_type) {
    case USER_CP_CIRCLE_HSL:
      hsl_to_rgb_v(r_cp, rgb);
      break;
    default:
      hsv_to_rgb_v(r_cp, rgb);
      break;
  }
}

bool ui_but_is_color_gamma(uiBut *but)
{
  if (but->rnaprop) {
    if (RNA_property_subtype(but->rnaprop) == PROP_COLOR_GAMMA) {
      return true;
    }
  }

  return but->block->is_color_gamma_picker;
}

void ui_scene_linear_to_perceptual_space(uiBut *but, float rgb[3])
{
  /* Map to color picking space for HSV values and HSV cube/circle,
   * assuming it is more perceptually linear than the scene linear
   * space for intuitive color picking. */
  if (!ui_but_is_color_gamma(but)) {
    IMB_colormanagement_scene_linear_to_color_picking_v3(rgb, rgb);
    ui_color_picker_rgb_round(rgb);
  }
}

void ui_perceptual_to_scene_linear_space(uiBut *but, float rgb[3])
{
  if (!ui_but_is_color_gamma(but)) {
    IMB_colormanagement_color_picking_to_scene_linear_v3(rgb, rgb);
    ui_color_picker_rgb_round(rgb);
  }
}

/** \} */

/* -------------------------------------------------------------------- */
/** \name Color Picker
 * \{ */

static void ui_color_picker_update_hsv(ColorPicker *cpicker,
                                       uiBut *from_but,
                                       const float rgb_scene_linear[3])
{
  /* Convert from RGB to HSV in scene linear space color for number editing. */
  if (cpicker->is_init == false) {
    ui_color_picker_rgb_to_hsv(rgb_scene_linear, cpicker->hsv_scene_linear);
  }
  else {
    ui_color_picker_rgb_to_hsv_compat(rgb_scene_linear, cpicker->hsv_scene_linear);
  }

  /* Convert from RGB to HSV in perceptually linear space for picker widgets. */
  float rgb_perceptual[3];
  copy_v3_v3(rgb_perceptual, rgb_scene_linear);
  if (from_but) {
    ui_scene_linear_to_perceptual_space(from_but, rgb_perceptual);
  }

  if (cpicker->is_init == false) {
    ui_color_picker_rgb_to_hsv(rgb_perceptual, cpicker->hsv_perceptual);
    copy_v3_v3(cpicker->hsv_perceptual_init, cpicker->hsv_perceptual);
  }
  else {
    ui_color_picker_rgb_to_hsv_compat(rgb_perceptual, cpicker->hsv_perceptual);
  }

  cpicker->is_init = true;
}

void ui_but_hsv_set(uiBut *but)
{
  float rgb_perceptual[3];
  ColorPicker *cpicker = static_cast<ColorPicker *>(but->custom_data);
  float *hsv_perceptual = cpicker->hsv_perceptual;

  ui_color_picker_hsv_to_rgb(hsv_perceptual, rgb_perceptual);

  ui_but_v3_set(but, rgb_perceptual);
}

/* Updates all buttons who share the same color picker as the one passed
 * also used by small picker, be careful with name checks below... */
static void ui_update_color_picker_buts_rgb(uiBut *from_but,
                                            uiBlock *block,
                                            ColorPicker *cpicker,
                                            const float rgb_scene_linear[3])
{
  ui_color_picker_update_hsv(cpicker, from_but, rgb_scene_linear);

  /* this updates button strings,
   * is hackish... but button pointers are on stack of caller function */
  LISTBASE_FOREACH (uiBut *, bt, &block->buttons) {
    if (bt->custom_data != cpicker) {
      continue;
    }

    if (bt->rnaprop) {
      ui_but_v3_set(bt, rgb_scene_linear);

      /* original button that created the color picker already does undo
       * push, so disable it on RNA buttons in the color picker block */
      UI_but_flag_disable(bt, UI_BUT_UNDO);
    }
    else if (bt->str == "Hex:") {
      float rgb_hex[3];
      uchar rgb_hex_uchar[3];
      char col[16];

      /* Hex code is assumed to be in sRGB space
       * (coming from other applications, web, etc) */
      copy_v3_v3(rgb_hex, rgb_scene_linear);
      if (from_but && !ui_but_is_color_gamma(from_but)) {
        IMB_colormanagement_scene_linear_to_srgb_v3(rgb_hex, rgb_hex);
        ui_color_picker_rgb_round(rgb_hex);
      }

      rgb_float_to_uchar(rgb_hex_uchar, rgb_hex);
      const int col_len = SNPRINTF_RLEN(col, "%02X%02X%02X", UNPACK3_EX((uint), rgb_hex_uchar, ));
      memcpy(bt->poin, col, col_len + 1);
    }
    else if (bt->str.find(' ', 1) == 1) {
      if (bt->str[0] == 'R') {
        ui_but_value_set(bt, rgb_scene_linear[0]);
      }
      else if (bt->str[0] == 'G') {
        ui_but_value_set(bt, rgb_scene_linear[1]);
      }
      else if (bt->str[0] == 'B') {
        ui_but_value_set(bt, rgb_scene_linear[2]);
      }
      else if (bt->str[0] == 'H') {
        ui_but_value_set(bt, cpicker->hsv_scene_linear[0]);
      }
      else if (bt->str[0] == 'S') {
        ui_but_value_set(bt, cpicker->hsv_scene_linear[1]);
      }
      else if (bt->str[0] == 'V') {
        ui_but_value_set(bt, cpicker->hsv_scene_linear[2]);
      }
      else if (bt->str[0] == 'L') {
        ui_but_value_set(bt, cpicker->hsv_scene_linear[2]);
      }
    }

    ui_but_update(bt);
  }
}

static void ui_colorpicker_rgba_update_cb(bContext * /*C*/, void *bt1, void * /*arg*/)
{
  uiBut *but = (uiBut *)bt1;
  uiPopupBlockHandle *popup = but->block->handle;
  PropertyRNA *prop = but->rnaprop;
  PointerRNA ptr = but->rnapoin;
  float rgb_scene_linear[4];

  if (prop) {
    RNA_property_float_get_array(&ptr, prop, rgb_scene_linear);
    ui_update_color_picker_buts_rgb(
        but, but->block, static_cast<ColorPicker *>(but->custom_data), rgb_scene_linear);
  }

  if (popup) {
    popup->menuretval = UI_RETURN_UPDATE;
  }
}

static void ui_colorpicker_hsv_update_cb(bContext * /*C*/, void *bt1, void * /*arg*/)
{
  uiBut *but = (uiBut *)bt1;
  uiPopupBlockHandle *popup = but->block->handle;
  float rgb_scene_linear[3];
  ColorPicker *cpicker = static_cast<ColorPicker *>(but->custom_data);

  ui_color_picker_hsv_to_rgb(cpicker->hsv_scene_linear, rgb_scene_linear);
  ui_update_color_picker_buts_rgb(but, but->block, cpicker, rgb_scene_linear);

  if (popup) {
    popup->menuretval = UI_RETURN_UPDATE;
  }
}

static void ui_colorpicker_hex_rna_cb(bContext * /*C*/, void *bt1, void *hexcl)
{
  uiBut *but = (uiBut *)bt1;
  uiPopupBlockHandle *popup = but->block->handle;
  ColorPicker *cpicker = static_cast<ColorPicker *>(but->custom_data);
  char *hexcol = (char *)hexcl;
  float rgb[3];

  hex_to_rgb(hexcol, rgb, rgb + 1, rgb + 2);

  /* Hex code is assumed to be in sRGB space (coming from other applications, web, etc) */
  if (!ui_but_is_color_gamma(but)) {
    IMB_colormanagement_srgb_to_scene_linear_v3(rgb, rgb);
    ui_color_picker_rgb_round(rgb);
  }

  ui_update_color_picker_buts_rgb(but, but->block, cpicker, rgb);

  if (popup) {
    popup->menuretval = UI_RETURN_UPDATE;
  }
}

static void ui_popup_close_cb(bContext * /*C*/, void *bt1, void * /*arg*/)
{
  uiBut *but = (uiBut *)bt1;
  uiPopupBlockHandle *popup = but->block->handle;

  if (popup) {
    ColorPicker *cpicker = static_cast<ColorPicker *>(but->custom_data);
    BLI_assert(cpicker->is_init);
    popup->menuretval = (equals_v3v3(cpicker->hsv_perceptual, cpicker->hsv_perceptual_init) ?
                             UI_RETURN_CANCEL :
                             UI_RETURN_OK);
  }
}

static void ui_colorpicker_hide_reveal(uiBlock *block, ePickerType colormode)
{
  /* tag buttons */
  LISTBASE_FOREACH (uiBut *, bt, &block->buttons) {
    if ((bt->func == ui_colorpicker_rgba_update_cb) && (bt->type == UI_BTYPE_NUM_SLIDER) &&
        (bt->rnaindex != 3))
    {
      /* RGB sliders (color circle and alpha are always shown) */
      SET_FLAG_FROM_TEST(bt->flag, (colormode != PICKER_TYPE_RGB), UI_HIDDEN);
    }
    else if (bt->func == ui_colorpicker_hsv_update_cb) {
      /* HSV sliders */
      SET_FLAG_FROM_TEST(bt->flag, (colormode != PICKER_TYPE_HSV), UI_HIDDEN);
    }
    else if (bt->func == ui_colorpicker_hex_rna_cb || bt->type == UI_BTYPE_LABEL) {
      /* HEX input or gamma correction status label */
      SET_FLAG_FROM_TEST(bt->flag, (colormode != PICKER_TYPE_HEX), UI_HIDDEN);
    }
  }
}

static void ui_colorpicker_create_mode_cb(bContext * /*C*/, void *bt1, void * /*arg*/)
{
  uiBut *bt = static_cast<uiBut *>(bt1);
  const short colormode = ui_but_value_get(bt);
  ui_colorpicker_hide_reveal(bt->block, (ePickerType)colormode);
}

#define PICKER_TOTAL_W (200.0f * UI_SCALE_FAC)
#define PICKER_BAR ((10.0f * UI_SCALE_FAC) + (6 * U.pixelsize))
#define PICKER_SPACE (8.0f * UI_SCALE_FAC)
#define PICKER_W (PICKER_TOTAL_W - PICKER_BAR - PICKER_SPACE)
#define PICKER_H PICKER_W

static void ui_colorpicker_circle(uiBlock *block,
                                  PointerRNA *ptr,
                                  PropertyRNA *prop,
                                  ColorPicker *cpicker)
{
  uiBut *bt;
  uiButHSVCube *hsv_but;

  /* HS circle */
  bt = uiDefButR_prop(block,
                      UI_BTYPE_HSVCIRCLE,
                      0,
                      "",
                      0,
                      0,
                      PICKER_H,
                      PICKER_W,
                      ptr,
                      prop,
                      -1,
                      0.0,
                      0.0,
                      TIP_("Color"));
  UI_but_func_set(bt, ui_colorpicker_rgba_update_cb, bt, nullptr);
  bt->custom_data = cpicker;

  /* value */
  if (U.color_picker_type == USER_CP_CIRCLE_HSL) {
    hsv_but = (uiButHSVCube *)uiDefButR_prop(block,
                                             UI_BTYPE_HSVCUBE,
                                             0,
                                             "",
                                             PICKER_W + PICKER_SPACE,
                                             0,
                                             PICKER_BAR,
                                             PICKER_H,
                                             ptr,
                                             prop,
                                             -1,
                                             0.0,
                                             0.0,
                                             "Lightness");
    hsv_but->gradient_type = UI_GRAD_L_ALT;
    UI_but_func_set(hsv_but, ui_colorpicker_rgba_update_cb, hsv_but, nullptr);
  }
  else {
    hsv_but = (uiButHSVCube *)uiDefButR_prop(block,
                                             UI_BTYPE_HSVCUBE,
                                             0,
                                             "",
                                             PICKER_W + PICKER_SPACE,
                                             0,
                                             PICKER_BAR,
                                             PICKER_H,
                                             ptr,
                                             prop,
                                             -1,
                                             0.0,
                                             0.0,
                                             CTX_TIP_(BLT_I18NCONTEXT_COLOR, "Value"));
    hsv_but->gradient_type = UI_GRAD_V_ALT;
    UI_but_func_set(hsv_but, ui_colorpicker_rgba_update_cb, hsv_but, nullptr);
  }
  hsv_but->custom_data = cpicker;
}

static void ui_colorpicker_square(uiBlock *block,
                                  PointerRNA *ptr,
                                  PropertyRNA *prop,
                                  eButGradientType type,
                                  ColorPicker *cpicker)
{
  uiButHSVCube *hsv_but;

  BLI_assert(type <= UI_GRAD_HS);

  /* HS square */
  hsv_but = (uiButHSVCube *)uiDefButR_prop(block,
                                           UI_BTYPE_HSVCUBE,
                                           0,
                                           "",
                                           0,
                                           PICKER_BAR + PICKER_SPACE,
                                           PICKER_TOTAL_W,
                                           PICKER_H,
                                           ptr,
                                           prop,
                                           -1,
                                           0.0,
                                           0.0,
                                           TIP_("Color"));
  hsv_but->gradient_type = type;
  UI_but_func_set(hsv_but, ui_colorpicker_rgba_update_cb, hsv_but, nullptr);
  hsv_but->custom_data = cpicker;

  /* value */
  hsv_but = (uiButHSVCube *)uiDefButR_prop(block,
                                           UI_BTYPE_HSVCUBE,
                                           0,
                                           "",
                                           0,
                                           0,
                                           PICKER_TOTAL_W,
                                           PICKER_BAR,
                                           ptr,
                                           prop,
                                           -1,
                                           0.0,
                                           0.0,
                                           CTX_TIP_(BLT_I18NCONTEXT_COLOR, "Value"));
  hsv_but->gradient_type = (eButGradientType)(type + 3);
  UI_but_func_set(hsv_but, ui_colorpicker_rgba_update_cb, hsv_but, nullptr);
  hsv_but->custom_data = cpicker;
}

/* a HS circle, V slider, rgb/hsv/hex sliders */
static void ui_block_colorpicker(uiBlock *block,
                                 uiBut *from_but,
                                 float rgba_scene_linear[4],
                                 bool show_picker)
{
  /* ePickerType */
  static char colormode = 1;
  uiBut *bt;
  int width, butwidth;
  static char hexcol[128];
  float softmin, softmax, hardmin, hardmax, step, precision;
  int yco;
  ColorPicker *cpicker = ui_block_colorpicker_create(block);
  PointerRNA *ptr = &from_but->rnapoin;
  PropertyRNA *prop = from_but->rnaprop;

  width = PICKER_TOTAL_W;
  butwidth = width - 1.5f * UI_UNIT_X;

  /* sneaky way to check for alpha */
  rgba_scene_linear[3] = FLT_MAX;

  RNA_property_float_ui_range(ptr, prop, &softmin, &softmax, &step, &precision);
  RNA_property_float_range(ptr, prop, &hardmin, &hardmax);
  RNA_property_float_get_array(ptr, prop, rgba_scene_linear);

  ui_color_picker_update_hsv(cpicker, from_but, rgba_scene_linear);

  /* when the softmax isn't defined in the RNA,
   * using very large numbers causes sRGB/linear round trip to fail. */
  if (softmax == FLT_MAX) {
    softmax = 1.0f;
  }

  switch (U.color_picker_type) {
    case USER_CP_SQUARE_SV:
      ui_colorpicker_square(block, ptr, prop, UI_GRAD_SV, cpicker);
      break;
    case USER_CP_SQUARE_HS:
      ui_colorpicker_square(block, ptr, prop, UI_GRAD_HS, cpicker);
      break;
    case USER_CP_SQUARE_HV:
      ui_colorpicker_square(block, ptr, prop, UI_GRAD_HV, cpicker);
      break;

    /* user default */
    case USER_CP_CIRCLE_HSV:
    case USER_CP_CIRCLE_HSL:
    default:
      ui_colorpicker_circle(block, ptr, prop, cpicker);
      break;
  }

  /* mode */
  yco = -1.5f * UI_UNIT_Y;
  UI_block_align_begin(block);
  bt = uiDefButC(block,
                 UI_BTYPE_ROW,
                 0,
                 IFACE_("RGB"),
                 0,
                 yco,
                 width / 3,
                 UI_UNIT_Y,
                 &colormode,
                 0.0,
                 float(PICKER_TYPE_RGB),
                 TIP_("Red, Green, Blue"));
  UI_but_flag_disable(bt, UI_BUT_UNDO);
  UI_but_drawflag_disable(bt, UI_BUT_TEXT_LEFT);
  UI_but_func_set(bt, ui_colorpicker_create_mode_cb, bt, nullptr);
  bt->custom_data = cpicker;
  bt = uiDefButC(block,
                 UI_BTYPE_ROW,
                 0,
                 IFACE_((U.color_picker_type == USER_CP_CIRCLE_HSL) ? "HSL" : "HSV"),
                 width / 3,
                 yco,
                 width / 3,
                 UI_UNIT_Y,
                 &colormode,
                 0.0,
                 PICKER_TYPE_HSV,
                 (U.color_picker_type == USER_CP_CIRCLE_HSL) ? TIP_("Hue, Saturation, Lightness") :
                                                               TIP_("Hue, Saturation, Value"));
  UI_but_flag_disable(bt, UI_BUT_UNDO);
  UI_but_drawflag_disable(bt, UI_BUT_TEXT_LEFT);
  UI_but_func_set(bt, ui_colorpicker_create_mode_cb, bt, nullptr);
  bt->custom_data = cpicker;
  bt = uiDefButC(block,
                 UI_BTYPE_ROW,
                 0,
                 IFACE_("Hex"),
                 2 * width / 3,
                 yco,
                 width / 3,
                 UI_UNIT_Y,
                 &colormode,
                 0.0,
                 PICKER_TYPE_HEX,
                 TIP_("Color as hexadecimal values"));
  UI_but_flag_disable(bt, UI_BUT_UNDO);
  UI_but_drawflag_disable(bt, UI_BUT_TEXT_LEFT);
  UI_but_func_set(bt, ui_colorpicker_create_mode_cb, bt, nullptr);
  bt->custom_data = cpicker;
  UI_block_align_end(block);

  yco = -3.0f * UI_UNIT_Y;
  if (show_picker) {
    bt = uiDefIconButO(block,
                       UI_BTYPE_BUT,
                       "UI_OT_eyedropper_color",
                       WM_OP_INVOKE_DEFAULT,
                       ICON_EYEDROPPER,
                       butwidth + 10,
                       yco,
                       UI_UNIT_X,
                       UI_UNIT_Y,
                       nullptr);
    UI_but_flag_disable(bt, UI_BUT_UNDO);
    UI_but_drawflag_disable(bt, UI_BUT_ICON_LEFT);
    UI_but_func_set(bt, ui_popup_close_cb, bt, nullptr);
    bt->custom_data = cpicker;
  }

  /* NOTE: don't disable UI_BUT_UNDO for RGBA values, since these don't add undo steps. */

  /* RGB values */
  UI_block_align_begin(block);
  bt = uiDefButR_prop(block,
                      UI_BTYPE_NUM_SLIDER,
                      0,
                      IFACE_("Red:"),
                      0,
                      yco,
                      butwidth,
                      UI_UNIT_Y,
                      ptr,
                      prop,
                      0,
                      0.0,
                      0.0,
                      TIP_("Red"));
  UI_but_number_slider_step_size_set(bt, 10);
  UI_but_number_slider_precision_set(bt, 3);
  UI_but_func_set(bt, ui_colorpicker_rgba_update_cb, bt, nullptr);
  bt->custom_data = cpicker;
  bt = uiDefButR_prop(block,
                      UI_BTYPE_NUM_SLIDER,
                      0,
                      IFACE_("Green:"),
                      0,
                      yco -= UI_UNIT_Y,
                      butwidth,
                      UI_UNIT_Y,
                      ptr,
                      prop,
                      1,
                      0.0,
                      0.0,
                      TIP_("Green"));
  UI_but_number_slider_step_size_set(bt, 10);
  UI_but_number_slider_precision_set(bt, 3);
  UI_but_func_set(bt, ui_colorpicker_rgba_update_cb, bt, nullptr);
  bt->custom_data = cpicker;
  bt = uiDefButR_prop(block,
                      UI_BTYPE_NUM_SLIDER,
                      0,
                      IFACE_("Blue:"),
                      0,
                      yco -= UI_UNIT_Y,
                      butwidth,
                      UI_UNIT_Y,
                      ptr,
                      prop,
                      2,
                      0.0,
                      0.0,
                      TIP_("Blue"));
  UI_but_number_slider_step_size_set(bt, 10);
  UI_but_number_slider_precision_set(bt, 3);
  UI_but_func_set(bt, ui_colorpicker_rgba_update_cb, bt, nullptr);
  bt->custom_data = cpicker;

  /* Could use:
   * uiItemFullR(col, ptr, prop, -1, 0, UI_ITEM_R_EXPAND | UI_ITEM_R_SLIDER, "", ICON_NONE);
   * but need to use UI_but_func_set for updating other fake buttons */

  /* HSV values */
  yco = -3.0f * UI_UNIT_Y;
  UI_block_align_begin(block);
  bt = uiDefButF(block,
                 UI_BTYPE_NUM_SLIDER,
                 0,
                 IFACE_("Hue:"),
                 0,
                 yco,
                 butwidth,
                 UI_UNIT_Y,
                 cpicker->hsv_scene_linear,
                 0.0,
                 1.0,
                 TIP_("Hue"));
  UI_but_number_slider_step_size_set(bt, 10);
  UI_but_number_slider_precision_set(bt, 3);
  UI_but_flag_disable(bt, UI_BUT_UNDO);
  UI_but_func_set(bt, ui_colorpicker_hsv_update_cb, bt, nullptr);
  bt->custom_data = cpicker;
  bt = uiDefButF(block,
                 UI_BTYPE_NUM_SLIDER,
                 0,
                 IFACE_("Saturation:"),
                 0,
                 yco -= UI_UNIT_Y,
                 butwidth,
                 UI_UNIT_Y,
                 cpicker->hsv_scene_linear + 1,
                 0.0,
                 1.0,
                 TIP_("Saturation"));
  UI_but_number_slider_step_size_set(bt, 10);
  UI_but_number_slider_precision_set(bt, 3);
  UI_but_flag_disable(bt, UI_BUT_UNDO);
  UI_but_func_set(bt, ui_colorpicker_hsv_update_cb, bt, nullptr);
  bt->custom_data = cpicker;
  if (U.color_picker_type == USER_CP_CIRCLE_HSL) {
    bt = uiDefButF(block,
                   UI_BTYPE_NUM_SLIDER,
                   0,
                   IFACE_("Lightness:"),
                   0,
                   yco -= UI_UNIT_Y,
                   butwidth,
                   UI_UNIT_Y,
                   cpicker->hsv_scene_linear + 2,
                   0.0,
                   1.0,
                   TIP_("Lightness"));
    UI_but_number_slider_step_size_set(bt, 10);
    UI_but_number_slider_precision_set(bt, 3);
  }
  else {
    bt = uiDefButF(block,
                   UI_BTYPE_NUM_SLIDER,
                   0,
                   CTX_IFACE_(BLT_I18NCONTEXT_COLOR, "Value:"),
                   0,
                   yco -= UI_UNIT_Y,
                   butwidth,
                   UI_UNIT_Y,
                   cpicker->hsv_scene_linear + 2,
                   0.0,
                   softmax,
                   CTX_TIP_(BLT_I18NCONTEXT_COLOR, "Value"));
  }
  UI_but_number_slider_step_size_set(bt, 10);
  UI_but_number_slider_precision_set(bt, 3);
  UI_but_flag_disable(bt, UI_BUT_UNDO);

  bt->hardmax = hardmax; /* Not common but RGB may be over 1.0. */
  UI_but_func_set(bt, ui_colorpicker_hsv_update_cb, bt, nullptr);
  bt->custom_data = cpicker;

  UI_block_align_end(block);

  if (rgba_scene_linear[3] != FLT_MAX) {
    bt = uiDefButR_prop(block,
                        UI_BTYPE_NUM_SLIDER,
                        0,
                        IFACE_("Alpha:"),
                        0,
                        yco -= UI_UNIT_Y,
                        butwidth,
                        UI_UNIT_Y,
                        ptr,
                        prop,
                        3,
                        0.0,
                        0.0,
                        TIP_("Alpha"));
    UI_but_number_slider_step_size_set(bt, 10);
    UI_but_number_slider_precision_set(bt, 3);
    UI_but_func_set(bt, ui_colorpicker_rgba_update_cb, bt, nullptr);
    bt->custom_data = cpicker;
  }
  else {
    rgba_scene_linear[3] = 1.0f;
  }

  /* Hex color is in sRGB space. */
  float rgb_hex[3];
  uchar rgb_hex_uchar[3];

  copy_v3_v3(rgb_hex, rgba_scene_linear);

  if (!ui_but_is_color_gamma(from_but)) {
    IMB_colormanagement_scene_linear_to_srgb_v3(rgb_hex, rgb_hex);
    ui_color_picker_rgb_round(rgb_hex);
  }

  rgb_float_to_uchar(rgb_hex_uchar, rgb_hex);
  SNPRINTF(hexcol, "%02X%02X%02X", UNPACK3_EX((uint), rgb_hex_uchar, ));

  yco = -3.0f * UI_UNIT_Y;
  bt = uiDefBut(block,
                UI_BTYPE_TEXT,
                0,
                IFACE_("Hex:"),
                0,
                yco,
                butwidth,
                UI_UNIT_Y,
                hexcol,
                0,
                8,
                0,
                0,
                TIP_("Hex triplet for color (#RRGGBB)"));
  UI_but_flag_disable(bt, UI_BUT_UNDO);
  UI_but_func_set(bt, ui_colorpicker_hex_rna_cb, bt, hexcol);
  bt->custom_data = cpicker;
  uiDefBut(block,
           UI_BTYPE_LABEL,
           0,
           IFACE_("(Gamma corrected)"),
           0,
           yco - UI_UNIT_Y,
           butwidth,
           UI_UNIT_Y,
           nullptr,
           0.0,
           0.0,
           0,
           0,
           "");

  ui_colorpicker_hide_reveal(block, (ePickerType)colormode);
}

static int ui_colorpicker_small_wheel_cb(const bContext * /*C*/,
                                         uiBlock *block,
                                         const wmEvent *event)
{
  float add = 0.0f;

  if (event->type == WHEELUPMOUSE) {
    add = 0.05f;
  }
  else if (event->type == WHEELDOWNMOUSE) {
    add = -0.05f;
  }

  if (add != 0.0f) {
    LISTBASE_FOREACH (uiBut *, but, &block->buttons) {
      if (but->type == UI_BTYPE_HSVCUBE && but->active == nullptr) {
        uiPopupBlockHandle *popup = block->handle;
        ColorPicker *cpicker = static_cast<ColorPicker *>(but->custom_data);
        float *hsv_perceptual = cpicker->hsv_perceptual;

        float rgb_perceptual[3];
        ui_but_v3_get(but, rgb_perceptual);
        ui_scene_linear_to_perceptual_space(but, rgb_perceptual);
        ui_color_picker_rgb_to_hsv_compat(rgb_perceptual, hsv_perceptual);

        hsv_perceptual[2] = clamp_f(hsv_perceptual[2] + add, 0.0f, 1.0f);

        float rgb_scene_linear[3];
        ui_color_picker_hsv_to_rgb(hsv_perceptual, rgb_scene_linear);
        ui_perceptual_to_scene_linear_space(but, rgb_scene_linear);
        ui_but_v3_set(but, rgb_scene_linear);

        ui_update_color_picker_buts_rgb(but, block, cpicker, rgb_scene_linear);
        if (popup) {
          popup->menuretval = UI_RETURN_UPDATE;
        }

        return 1;
      }
    }
  }
  return 0;
}

uiBlock *ui_block_func_COLOR(bContext *C, uiPopupBlockHandle *handle, void *arg_but)
{
  uiBut *but = static_cast<uiBut *>(arg_but);
  uiBlock *block;

  block = UI_block_begin(C, handle->region, __func__, UI_EMBOSS);

  if (ui_but_is_color_gamma(but)) {
    block->is_color_gamma_picker = true;
  }

  copy_v3_v3(handle->retvec, but->editvec);

  ui_block_colorpicker(block, but, handle->retvec, true);

  block->flag = UI_BLOCK_LOOP | UI_BLOCK_KEEP_OPEN | UI_BLOCK_OUT_1 | UI_BLOCK_MOVEMOUSE_QUIT;
  UI_block_theme_style_set(block, UI_BLOCK_THEME_STYLE_POPUP);
  UI_block_bounds_set_normal(block, 0.5 * UI_UNIT_X);

  block->block_event_func = ui_colorpicker_small_wheel_cb;

  /* and lets go */
  block->direction = UI_DIR_UP;

  return block;
}

ColorPicker *ui_block_colorpicker_create(uiBlock *block)
{
  ColorPicker *cpicker = MEM_cnew<ColorPicker>(__func__);
  BLI_addhead(&block->color_pickers.list, cpicker);

  return cpicker;
}

/** \} */<|MERGE_RESOLUTION|>--- conflicted
+++ resolved
@@ -27,11 +27,6 @@
 #include "UI_interface.hh"
 
 #include "BLT_translation.hh"
-<<<<<<< HEAD
-
-#include "ED_screen.hh"
-=======
->>>>>>> 6f0ef0e3
 
 #include "IMB_colormanagement.hh"
 
