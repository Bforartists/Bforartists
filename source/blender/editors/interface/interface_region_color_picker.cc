/* SPDX-FileCopyrightText: 2008 Blender Authors
 *
 * SPDX-License-Identifier: GPL-2.0-or-later */

/** \file
 * \ingroup edinterface
 *
 * Color Picker Region & Color Utils
 */

#include <cstdarg>
#include <cstdlib>
#include <cstring>

#include "MEM_guardedalloc.h"

#include "DNA_userdef_types.h"

#include "BLI_listbase.h"
#include "BLI_string.h"
#include "BLI_utildefines.h"

#include "WM_types.hh"

#include "RNA_access.hh"

#include "UI_interface.hh"

#include "BLT_translation.hh"
<<<<<<< HEAD

#include "ED_screen.hh"
=======
>>>>>>> 727c11bd

#include "IMB_colormanagement.hh"

#include "interface_intern.hh"

enum ePickerType {
  PICKER_TYPE_RGB = 0,
  PICKER_TYPE_HSV = 1,
  PICKER_TYPE_HEX = 2,
};

/* -------------------------------------------------------------------- */
/** \name Color Conversion
 * \{ */

static void ui_color_picker_rgb_round(float rgb[3])
{
  /* Handle small rounding errors in color space conversions. Doing these for
   * all color space conversions would be expensive, but for the color picker
   * we can do the extra work. */
  for (int i = 0; i < 3; i++) {
    if (fabsf(rgb[i]) < 5e-5f) {
      rgb[i] = 0.0f;
    }
    else if (fabsf(1.0f - rgb[i]) < 5e-5f) {
      rgb[i] = 1.0f;
    }
  }
}

void ui_color_picker_rgb_to_hsv_compat(const float rgb[3], float r_cp[3])
{
  /* Convert RGB to HSV, remaining as compatible as possible with the existing
   * r_hsv value (for example when value goes to zero, preserve the hue). */
  switch (U.color_picker_type) {
    case USER_CP_CIRCLE_HSL:
      rgb_to_hsl_compat_v(rgb, r_cp);
      break;
    default:
      rgb_to_hsv_compat_v(rgb, r_cp);
      break;
  }
}

void ui_color_picker_rgb_to_hsv(const float rgb[3], float r_cp[3])
{
  switch (U.color_picker_type) {
    case USER_CP_CIRCLE_HSL:
      rgb_to_hsl_v(rgb, r_cp);
      break;
    default:
      rgb_to_hsv_v(rgb, r_cp);
      break;
  }
}

void ui_color_picker_hsv_to_rgb(const float r_cp[3], float rgb[3])
{
  switch (U.color_picker_type) {
    case USER_CP_CIRCLE_HSL:
      hsl_to_rgb_v(r_cp, rgb);
      break;
    default:
      hsv_to_rgb_v(r_cp, rgb);
      break;
  }
}

bool ui_but_is_color_gamma(uiBut *but)
{
  if (but->rnaprop) {
    if (RNA_property_subtype(but->rnaprop) == PROP_COLOR_GAMMA) {
      return true;
    }
  }

  return but->block->is_color_gamma_picker;
}

void ui_scene_linear_to_perceptual_space(uiBut *but, float rgb[3])
{
  /* Map to color picking space for HSV values and HSV cube/circle,
   * assuming it is more perceptually linear than the scene linear
   * space for intuitive color picking. */
  if (!ui_but_is_color_gamma(but)) {
    IMB_colormanagement_scene_linear_to_color_picking_v3(rgb, rgb);
    ui_color_picker_rgb_round(rgb);
  }
}

void ui_perceptual_to_scene_linear_space(uiBut *but, float rgb[3])
{
  if (!ui_but_is_color_gamma(but)) {
    IMB_colormanagement_color_picking_to_scene_linear_v3(rgb, rgb);
    ui_color_picker_rgb_round(rgb);
  }
}

/** \} */

/* -------------------------------------------------------------------- */
/** \name Color Picker
 * \{ */

static void ui_color_picker_update_hsv(ColorPicker *cpicker,
                                       uiBut *from_but,
                                       const float rgb_scene_linear[3])
{
  /* Convert from RGB to HSV in scene linear space color for number editing. */
  if (cpicker->is_init == false) {
    ui_color_picker_rgb_to_hsv(rgb_scene_linear, cpicker->hsv_scene_linear);
  }
  else {
    ui_color_picker_rgb_to_hsv_compat(rgb_scene_linear, cpicker->hsv_scene_linear);
  }

  /* Convert from RGB to HSV in perceptually linear space for picker widgets. */
  float rgb_perceptual[3];
  copy_v3_v3(rgb_perceptual, rgb_scene_linear);
  if (from_but) {
    ui_scene_linear_to_perceptual_space(from_but, rgb_perceptual);
  }

  if (cpicker->is_init == false) {
    ui_color_picker_rgb_to_hsv(rgb_perceptual, cpicker->hsv_perceptual);
    copy_v3_v3(cpicker->hsv_perceptual_init, cpicker->hsv_perceptual);
  }
  else {
    ui_color_picker_rgb_to_hsv_compat(rgb_perceptual, cpicker->hsv_perceptual);
  }

  cpicker->is_init = true;
}

void ui_but_hsv_set(uiBut *but)
{
  float rgb_perceptual[3];
  ColorPicker *cpicker = static_cast<ColorPicker *>(but->custom_data);
  float *hsv_perceptual = cpicker->hsv_perceptual;

  ui_color_picker_hsv_to_rgb(hsv_perceptual, rgb_perceptual);

  ui_but_v3_set(but, rgb_perceptual);
}

/* Updates all buttons who share the same color picker as the one passed
 * also used by small picker, be careful with name checks below... */
static void ui_update_color_picker_buts_rgb(uiBut *from_but,
                                            uiBlock *block,
                                            ColorPicker *cpicker,
                                            const float rgb_scene_linear[3])
{
  ui_color_picker_update_hsv(cpicker, from_but, rgb_scene_linear);

  /* this updates button strings,
   * is hackish... but button pointers are on stack of caller function */
  LISTBASE_FOREACH (uiBut *, bt, &block->buttons) {
    if (bt->custom_data != cpicker) {
      continue;
    }

    if (bt->rnaprop) {
      ui_but_v3_set(bt, rgb_scene_linear);

      /* original button that created the color picker already does undo
       * push, so disable it on RNA buttons in the color picker block */
      UI_but_flag_disable(bt, UI_BUT_UNDO);
    }
    else if (bt->str == "Hex:") {
      float rgb_hex[3];
      uchar rgb_hex_uchar[3];
      char col[16];

      /* Hex code is assumed to be in sRGB space
       * (coming from other applications, web, etc) */
      copy_v3_v3(rgb_hex, rgb_scene_linear);
      if (from_but && !ui_but_is_color_gamma(from_but)) {
        IMB_colormanagement_scene_linear_to_srgb_v3(rgb_hex, rgb_hex);
        ui_color_picker_rgb_round(rgb_hex);
      }

      rgb_float_to_uchar(rgb_hex_uchar, rgb_hex);
      const int col_len = SNPRINTF_RLEN(col, "%02X%02X%02X", UNPACK3_EX((uint), rgb_hex_uchar, ));
      memcpy(bt->poin, col, col_len + 1);
    }
    else if (bt->str.find(' ', 1) == 1) {
      if (bt->str[0] == 'R') {
        ui_but_value_set(bt, rgb_scene_linear[0]);
      }
      else if (bt->str[0] == 'G') {
        ui_but_value_set(bt, rgb_scene_linear[1]);
      }
      else if (bt->str[0] == 'B') {
        ui_but_value_set(bt, rgb_scene_linear[2]);
      }
      else if (bt->str[0] == 'H') {
        ui_but_value_set(bt, cpicker->hsv_scene_linear[0]);
      }
      else if (bt->str[0] == 'S') {
        ui_but_value_set(bt, cpicker->hsv_scene_linear[1]);
      }
      else if (bt->str[0] == 'V') {
        ui_but_value_set(bt, cpicker->hsv_scene_linear[2]);
      }
      else if (bt->str[0] == 'L') {
        ui_but_value_set(bt, cpicker->hsv_scene_linear[2]);
      }
    }

    ui_but_update(bt);
  }
}

static void ui_colorpicker_rgba_update_cb(bContext * /*C*/, void *bt1, void * /*arg*/)
{
  uiBut *but = (uiBut *)bt1;
  uiPopupBlockHandle *popup = but->block->handle;
  PropertyRNA *prop = but->rnaprop;
  PointerRNA ptr = but->rnapoin;
  float rgb_scene_linear[4];

  if (prop) {
    RNA_property_float_get_array(&ptr, prop, rgb_scene_linear);
    ui_update_color_picker_buts_rgb(
        but, but->block, static_cast<ColorPicker *>(but->custom_data), rgb_scene_linear);
  }

  if (popup) {
    popup->menuretval = UI_RETURN_UPDATE;
  }
}

static void ui_colorpicker_hsv_update_cb(bContext * /*C*/, void *bt1, void * /*arg*/)
{
  uiBut *but = (uiBut *)bt1;
  uiPopupBlockHandle *popup = but->block->handle;
  float rgb_scene_linear[3];
  ColorPicker *cpicker = static_cast<ColorPicker *>(but->custom_data);

  ui_color_picker_hsv_to_rgb(cpicker->hsv_scene_linear, rgb_scene_linear);
  ui_update_color_picker_buts_rgb(but, but->block, cpicker, rgb_scene_linear);

  if (popup) {
    popup->menuretval = UI_RETURN_UPDATE;
  }
}

static void ui_colorpicker_hex_rna_cb(bContext * /*C*/, void *bt1, void *hexcl)
{
  uiBut *but = (uiBut *)bt1;
  uiPopupBlockHandle *popup = but->block->handle;
  ColorPicker *cpicker = static_cast<ColorPicker *>(but->custom_data);
  char *hexcol = (char *)hexcl;
  float rgb[3];

  hex_to_rgb(hexcol, rgb, rgb + 1, rgb + 2);

  /* Hex code is assumed to be in sRGB space (coming from other applications, web, etc) */
  if (!ui_but_is_color_gamma(but)) {
    IMB_colormanagement_srgb_to_scene_linear_v3(rgb, rgb);
    ui_color_picker_rgb_round(rgb);
  }

  ui_update_color_picker_buts_rgb(but, but->block, cpicker, rgb);

  if (popup) {
    popup->menuretval = UI_RETURN_UPDATE;
  }
}

static void ui_popup_close_cb(bContext * /*C*/, void *bt1, void * /*arg*/)
{
  uiBut *but = (uiBut *)bt1;
  uiPopupBlockHandle *popup = but->block->handle;

  if (popup) {
    ColorPicker *cpicker = static_cast<ColorPicker *>(but->custom_data);
    BLI_assert(cpicker->is_init);
    popup->menuretval = (equals_v3v3(cpicker->hsv_perceptual, cpicker->hsv_perceptual_init) ?
                             UI_RETURN_CANCEL :
                             UI_RETURN_OK);
  }
}

static void ui_colorpicker_hide_reveal(uiBlock *block, ePickerType colormode)
{
  /* tag buttons */
  LISTBASE_FOREACH (uiBut *, bt, &block->buttons) {
    if ((bt->func == ui_colorpicker_rgba_update_cb) && (bt->type == UI_BTYPE_NUM_SLIDER) &&
        (bt->rnaindex != 3))
    {
      /* RGB sliders (color circle and alpha are always shown) */
      SET_FLAG_FROM_TEST(bt->flag, (colormode != PICKER_TYPE_RGB), UI_HIDDEN);
    }
    else if (bt->func == ui_colorpicker_hsv_update_cb) {
      /* HSV sliders */
      SET_FLAG_FROM_TEST(bt->flag, (colormode != PICKER_TYPE_HSV), UI_HIDDEN);
    }
    else if (bt->func == ui_colorpicker_hex_rna_cb || bt->type == UI_BTYPE_LABEL) {
      /* HEX input or gamma correction status label */
      SET_FLAG_FROM_TEST(bt->flag, (colormode != PICKER_TYPE_HEX), UI_HIDDEN);
    }
  }
}

static void ui_colorpicker_create_mode_cb(bContext * /*C*/, void *bt1, void * /*arg*/)
{
  uiBut *bt = static_cast<uiBut *>(bt1);
  const short colormode = ui_but_value_get(bt);
  ui_colorpicker_hide_reveal(bt->block, (ePickerType)colormode);
}

#define PICKER_TOTAL_W (200.0f * UI_SCALE_FAC)
#define PICKER_BAR ((10.0f * UI_SCALE_FAC) + (6 * U.pixelsize))
#define PICKER_SPACE (8.0f * UI_SCALE_FAC)
#define PICKER_W (PICKER_TOTAL_W - PICKER_BAR - PICKER_SPACE)
#define PICKER_H PICKER_W

static void ui_colorpicker_circle(uiBlock *block,
                                  PointerRNA *ptr,
                                  PropertyRNA *prop,
                                  ColorPicker *cpicker)
{
  uiBut *bt;
  uiButHSVCube *hsv_but;

  /* HS circle */
  bt = uiDefButR_prop(block,
                      UI_BTYPE_HSVCIRCLE,
                      0,
                      "",
                      0,
                      0,
                      PICKER_H,
                      PICKER_W,
                      ptr,
                      prop,
                      -1,
                      0.0,
                      0.0,
                      TIP_("Color"));
  UI_but_func_set(bt, ui_colorpicker_rgba_update_cb, bt, nullptr);
  bt->custom_data = cpicker;

  /* value */
  if (U.color_picker_type == USER_CP_CIRCLE_HSL) {
    hsv_but = (uiButHSVCube *)uiDefButR_prop(block,
                                             UI_BTYPE_HSVCUBE,
                                             0,
                                             "",
                                             PICKER_W + PICKER_SPACE,
                                             0,
                                             PICKER_BAR,
                                             PICKER_H,
                                             ptr,
                                             prop,
                                             -1,
                                             0.0,
                                             0.0,
                                             "Lightness");
    hsv_but->gradient_type = UI_GRAD_L_ALT;
    UI_but_func_set(hsv_but, ui_colorpicker_rgba_update_cb, hsv_but, nullptr);
  }
  else {
    hsv_but = (uiButHSVCube *)uiDefButR_prop(block,
                                             UI_BTYPE_HSVCUBE,
                                             0,
                                             "",
                                             PICKER_W + PICKER_SPACE,
                                             0,
                                             PICKER_BAR,
                                             PICKER_H,
                                             ptr,
                                             prop,
                                             -1,
                                             0.0,
                                             0.0,
                                             CTX_TIP_(BLT_I18NCONTEXT_COLOR, "Value"));
    hsv_but->gradient_type = UI_GRAD_V_ALT;
    UI_but_func_set(hsv_but, ui_colorpicker_rgba_update_cb, hsv_but, nullptr);
  }
  hsv_but->custom_data = cpicker;
}

static void ui_colorpicker_square(uiBlock *block,
                                  PointerRNA *ptr,
                                  PropertyRNA *prop,
                                  eButGradientType type,
                                  ColorPicker *cpicker)
{
  uiButHSVCube *hsv_but;

  BLI_assert(type <= UI_GRAD_HS);

  /* HS square */
  hsv_but = (uiButHSVCube *)uiDefButR_prop(block,
                                           UI_BTYPE_HSVCUBE,
                                           0,
                                           "",
                                           0,
                                           PICKER_BAR + PICKER_SPACE,
                                           PICKER_TOTAL_W,
                                           PICKER_H,
                                           ptr,
                                           prop,
                                           -1,
                                           0.0,
                                           0.0,
                                           TIP_("Color"));
  hsv_but->gradient_type = type;
  UI_but_func_set(hsv_but, ui_colorpicker_rgba_update_cb, hsv_but, nullptr);
  hsv_but->custom_data = cpicker;

  /* value */
  hsv_but = (uiButHSVCube *)uiDefButR_prop(block,
                                           UI_BTYPE_HSVCUBE,
                                           0,
                                           "",
                                           0,
                                           0,
                                           PICKER_TOTAL_W,
                                           PICKER_BAR,
                                           ptr,
                                           prop,
                                           -1,
                                           0.0,
                                           0.0,
                                           CTX_TIP_(BLT_I18NCONTEXT_COLOR, "Value"));
  hsv_but->gradient_type = (eButGradientType)(type + 3);
  UI_but_func_set(hsv_but, ui_colorpicker_rgba_update_cb, hsv_but, nullptr);
  hsv_but->custom_data = cpicker;
}

/* a HS circle, V slider, rgb/hsv/hex sliders */
static void ui_block_colorpicker(uiBlock *block,
                                 uiBut *from_but,
                                 float rgba_scene_linear[4],
                                 bool show_picker)
{
  /* ePickerType */
  static char colormode = 1;
  uiBut *bt;
  int width, butwidth;
  static char hexcol[128];
  float softmin, softmax, hardmin, hardmax, step, precision;
  int yco;
  ColorPicker *cpicker = ui_block_colorpicker_create(block);
  PointerRNA *ptr = &from_but->rnapoin;
  PropertyRNA *prop = from_but->rnaprop;

  width = PICKER_TOTAL_W;
  butwidth = width - 1.5f * UI_UNIT_X;

  /* sneaky way to check for alpha */
  rgba_scene_linear[3] = FLT_MAX;

  RNA_property_float_ui_range(ptr, prop, &softmin, &softmax, &step, &precision);
  RNA_property_float_range(ptr, prop, &hardmin, &hardmax);
  RNA_property_float_get_array(ptr, prop, rgba_scene_linear);

  ui_color_picker_update_hsv(cpicker, from_but, rgba_scene_linear);

  /* when the softmax isn't defined in the RNA,
   * using very large numbers causes sRGB/linear round trip to fail. */
  if (softmax == FLT_MAX) {
    softmax = 1.0f;
  }

  switch (U.color_picker_type) {
    case USER_CP_SQUARE_SV:
      ui_colorpicker_square(block, ptr, prop, UI_GRAD_SV, cpicker);
      break;
    case USER_CP_SQUARE_HS:
      ui_colorpicker_square(block, ptr, prop, UI_GRAD_HS, cpicker);
      break;
    case USER_CP_SQUARE_HV:
      ui_colorpicker_square(block, ptr, prop, UI_GRAD_HV, cpicker);
      break;

    /* user default */
    case USER_CP_CIRCLE_HSV:
    case USER_CP_CIRCLE_HSL:
    default:
      ui_colorpicker_circle(block, ptr, prop, cpicker);
      break;
  }

  /* mode */
  yco = -1.5f * UI_UNIT_Y;
  UI_block_align_begin(block);
  bt = uiDefButC(block,
                 UI_BTYPE_ROW,
                 0,
                 IFACE_("RGB"),
                 0,
                 yco,
                 width / 3,
                 UI_UNIT_Y,
                 &colormode,
                 0.0,
                 float(PICKER_TYPE_RGB),
                 TIP_("Red, Green, Blue"));
  UI_but_flag_disable(bt, UI_BUT_UNDO);
  UI_but_drawflag_disable(bt, UI_BUT_TEXT_LEFT);
  UI_but_func_set(bt, ui_colorpicker_create_mode_cb, bt, nullptr);
  bt->custom_data = cpicker;
  bt = uiDefButC(block,
                 UI_BTYPE_ROW,
                 0,
                 IFACE_((U.color_picker_type == USER_CP_CIRCLE_HSL) ? "HSL" : "HSV"),
                 width / 3,
                 yco,
                 width / 3,
                 UI_UNIT_Y,
                 &colormode,
                 0.0,
                 PICKER_TYPE_HSV,
                 (U.color_picker_type == USER_CP_CIRCLE_HSL) ? TIP_("Hue, Saturation, Lightness") :
                                                               TIP_("Hue, Saturation, Value"));
  UI_but_flag_disable(bt, UI_BUT_UNDO);
  UI_but_drawflag_disable(bt, UI_BUT_TEXT_LEFT);
  UI_but_func_set(bt, ui_colorpicker_create_mode_cb, bt, nullptr);
  bt->custom_data = cpicker;
  bt = uiDefButC(block,
                 UI_BTYPE_ROW,
                 0,
                 IFACE_("Hex"),
                 2 * width / 3,
                 yco,
                 width / 3,
                 UI_UNIT_Y,
                 &colormode,
                 0.0,
                 PICKER_TYPE_HEX,
                 TIP_("Color as hexadecimal values"));
  UI_but_flag_disable(bt, UI_BUT_UNDO);
  UI_but_drawflag_disable(bt, UI_BUT_TEXT_LEFT);
  UI_but_func_set(bt, ui_colorpicker_create_mode_cb, bt, nullptr);
  bt->custom_data = cpicker;
  UI_block_align_end(block);

  yco = -3.0f * UI_UNIT_Y;
  if (show_picker) {
    bt = uiDefIconButO(block,
                       UI_BTYPE_BUT,
                       "UI_OT_eyedropper_color",
                       WM_OP_INVOKE_DEFAULT,
                       ICON_EYEDROPPER,
                       butwidth + 10,
                       yco,
                       UI_UNIT_X,
                       UI_UNIT_Y,
                       nullptr);
    UI_but_flag_disable(bt, UI_BUT_UNDO);
    UI_but_drawflag_disable(bt, UI_BUT_ICON_LEFT);
    UI_but_func_set(bt, ui_popup_close_cb, bt, nullptr);
    bt->custom_data = cpicker;
  }

  /* NOTE: don't disable UI_BUT_UNDO for RGBA values, since these don't add undo steps. */

  /* RGB values */
  UI_block_align_begin(block);
  bt = uiDefButR_prop(block,
                      UI_BTYPE_NUM_SLIDER,
                      0,
                      IFACE_("Red:"),
                      0,
                      yco,
                      butwidth,
                      UI_UNIT_Y,
                      ptr,
                      prop,
                      0,
                      0.0,
                      0.0,
                      TIP_("Red"));
  UI_but_number_slider_step_size_set(bt, 10);
  UI_but_number_slider_precision_set(bt, 3);
  UI_but_func_set(bt, ui_colorpicker_rgba_update_cb, bt, nullptr);
  bt->custom_data = cpicker;
  bt = uiDefButR_prop(block,
                      UI_BTYPE_NUM_SLIDER,
                      0,
                      IFACE_("Green:"),
                      0,
                      yco -= UI_UNIT_Y,
                      butwidth,
                      UI_UNIT_Y,
                      ptr,
                      prop,
                      1,
                      0.0,
                      0.0,
                      TIP_("Green"));
  UI_but_number_slider_step_size_set(bt, 10);
  UI_but_number_slider_precision_set(bt, 3);
  UI_but_func_set(bt, ui_colorpicker_rgba_update_cb, bt, nullptr);
  bt->custom_data = cpicker;
  bt = uiDefButR_prop(block,
                      UI_BTYPE_NUM_SLIDER,
                      0,
                      IFACE_("Blue:"),
                      0,
                      yco -= UI_UNIT_Y,
                      butwidth,
                      UI_UNIT_Y,
                      ptr,
                      prop,
                      2,
                      0.0,
                      0.0,
                      TIP_("Blue"));
  UI_but_number_slider_step_size_set(bt, 10);
  UI_but_number_slider_precision_set(bt, 3);
  UI_but_func_set(bt, ui_colorpicker_rgba_update_cb, bt, nullptr);
  bt->custom_data = cpicker;

  /* Could use:
   * uiItemFullR(col, ptr, prop, -1, 0, UI_ITEM_R_EXPAND | UI_ITEM_R_SLIDER, "", ICON_NONE);
   * but need to use UI_but_func_set for updating other fake buttons */

  /* HSV values */
  yco = -3.0f * UI_UNIT_Y;
  UI_block_align_begin(block);
  bt = uiDefButF(block,
                 UI_BTYPE_NUM_SLIDER,
                 0,
                 IFACE_("Hue:"),
                 0,
                 yco,
                 butwidth,
                 UI_UNIT_Y,
                 cpicker->hsv_scene_linear,
                 0.0,
                 1.0,
                 TIP_("Hue"));
  UI_but_number_slider_step_size_set(bt, 10);
  UI_but_number_slider_precision_set(bt, 3);
  UI_but_flag_disable(bt, UI_BUT_UNDO);
  UI_but_func_set(bt, ui_colorpicker_hsv_update_cb, bt, nullptr);
  bt->custom_data = cpicker;
  bt = uiDefButF(block,
                 UI_BTYPE_NUM_SLIDER,
                 0,
                 IFACE_("Saturation:"),
                 0,
                 yco -= UI_UNIT_Y,
                 butwidth,
                 UI_UNIT_Y,
                 cpicker->hsv_scene_linear + 1,
                 0.0,
                 1.0,
                 TIP_("Saturation"));
  UI_but_number_slider_step_size_set(bt, 10);
  UI_but_number_slider_precision_set(bt, 3);
  UI_but_flag_disable(bt, UI_BUT_UNDO);
  UI_but_func_set(bt, ui_colorpicker_hsv_update_cb, bt, nullptr);
  bt->custom_data = cpicker;
  if (U.color_picker_type == USER_CP_CIRCLE_HSL) {
    bt = uiDefButF(block,
                   UI_BTYPE_NUM_SLIDER,
                   0,
                   IFACE_("Lightness:"),
                   0,
                   yco -= UI_UNIT_Y,
                   butwidth,
                   UI_UNIT_Y,
                   cpicker->hsv_scene_linear + 2,
                   0.0,
                   1.0,
                   TIP_("Lightness"));
    UI_but_number_slider_step_size_set(bt, 10);
    UI_but_number_slider_precision_set(bt, 3);
  }
  else {
    bt = uiDefButF(block,
                   UI_BTYPE_NUM_SLIDER,
                   0,
                   CTX_IFACE_(BLT_I18NCONTEXT_COLOR, "Value:"),
                   0,
                   yco -= UI_UNIT_Y,
                   butwidth,
                   UI_UNIT_Y,
                   cpicker->hsv_scene_linear + 2,
                   0.0,
                   softmax,
                   CTX_TIP_(BLT_I18NCONTEXT_COLOR, "Value"));
  }
  UI_but_number_slider_step_size_set(bt, 10);
  UI_but_number_slider_precision_set(bt, 3);
  UI_but_flag_disable(bt, UI_BUT_UNDO);

  bt->hardmax = hardmax; /* Not common but RGB may be over 1.0. */
  UI_but_func_set(bt, ui_colorpicker_hsv_update_cb, bt, nullptr);
  bt->custom_data = cpicker;

  UI_block_align_end(block);

  if (rgba_scene_linear[3] != FLT_MAX) {
    bt = uiDefButR_prop(block,
                        UI_BTYPE_NUM_SLIDER,
                        0,
                        IFACE_("Alpha:"),
                        0,
                        yco -= UI_UNIT_Y,
                        butwidth,
                        UI_UNIT_Y,
                        ptr,
                        prop,
                        3,
                        0.0,
                        0.0,
                        TIP_("Alpha"));
    UI_but_number_slider_step_size_set(bt, 10);
    UI_but_number_slider_precision_set(bt, 3);
    UI_but_func_set(bt, ui_colorpicker_rgba_update_cb, bt, nullptr);
    bt->custom_data = cpicker;
  }
  else {
    rgba_scene_linear[3] = 1.0f;
  }

  /* Hex color is in sRGB space. */
  float rgb_hex[3];
  uchar rgb_hex_uchar[3];

  copy_v3_v3(rgb_hex, rgba_scene_linear);

  if (!ui_but_is_color_gamma(from_but)) {
    IMB_colormanagement_scene_linear_to_srgb_v3(rgb_hex, rgb_hex);
    ui_color_picker_rgb_round(rgb_hex);
  }

  rgb_float_to_uchar(rgb_hex_uchar, rgb_hex);
  SNPRINTF(hexcol, "%02X%02X%02X", UNPACK3_EX((uint), rgb_hex_uchar, ));

  yco = -3.0f * UI_UNIT_Y;
  bt = uiDefBut(block,
                UI_BTYPE_TEXT,
                0,
                IFACE_("Hex:"),
                0,
                yco,
                butwidth,
                UI_UNIT_Y,
                hexcol,
                0,
                8,
                0,
                0,
                TIP_("Hex triplet for color (#RRGGBB)"));
  UI_but_flag_disable(bt, UI_BUT_UNDO);
  UI_but_func_set(bt, ui_colorpicker_hex_rna_cb, bt, hexcol);
  bt->custom_data = cpicker;
  uiDefBut(block,
           UI_BTYPE_LABEL,
           0,
           IFACE_("(Gamma corrected)"),
           0,
           yco - UI_UNIT_Y,
           butwidth,
           UI_UNIT_Y,
           nullptr,
           0.0,
           0.0,
           0,
           0,
           "");

  ui_colorpicker_hide_reveal(block, (ePickerType)colormode);
}

static int ui_colorpicker_small_wheel_cb(const bContext * /*C*/,
                                         uiBlock *block,
                                         const wmEvent *event)
{
  float add = 0.0f;

  if (event->type == WHEELUPMOUSE) {
    add = 0.05f;
  }
  else if (event->type == WHEELDOWNMOUSE) {
    add = -0.05f;
  }

  if (add != 0.0f) {
    LISTBASE_FOREACH (uiBut *, but, &block->buttons) {
      if (but->type == UI_BTYPE_HSVCUBE && but->active == nullptr) {
        uiPopupBlockHandle *popup = block->handle;
        ColorPicker *cpicker = static_cast<ColorPicker *>(but->custom_data);
        float *hsv_perceptual = cpicker->hsv_perceptual;

        float rgb_perceptual[3];
        ui_but_v3_get(but, rgb_perceptual);
        ui_scene_linear_to_perceptual_space(but, rgb_perceptual);
        ui_color_picker_rgb_to_hsv_compat(rgb_perceptual, hsv_perceptual);

        hsv_perceptual[2] = clamp_f(hsv_perceptual[2] + add, 0.0f, 1.0f);

        float rgb_scene_linear[3];
        ui_color_picker_hsv_to_rgb(hsv_perceptual, rgb_scene_linear);
        ui_perceptual_to_scene_linear_space(but, rgb_scene_linear);
        ui_but_v3_set(but, rgb_scene_linear);

        ui_update_color_picker_buts_rgb(but, block, cpicker, rgb_scene_linear);
        if (popup) {
          popup->menuretval = UI_RETURN_UPDATE;
        }

        return 1;
      }
    }
  }
  return 0;
}

uiBlock *ui_block_func_COLOR(bContext *C, uiPopupBlockHandle *handle, void *arg_but)
{
  uiBut *but = static_cast<uiBut *>(arg_but);
  uiBlock *block;

  block = UI_block_begin(C, handle->region, __func__, UI_EMBOSS);

  if (ui_but_is_color_gamma(but)) {
    block->is_color_gamma_picker = true;
  }

  copy_v3_v3(handle->retvec, but->editvec);

  ui_block_colorpicker(block, but, handle->retvec, true);

  block->flag = UI_BLOCK_LOOP | UI_BLOCK_KEEP_OPEN | UI_BLOCK_OUT_1 | UI_BLOCK_MOVEMOUSE_QUIT;
  UI_block_theme_style_set(block, UI_BLOCK_THEME_STYLE_POPUP);
  UI_block_bounds_set_normal(block, 0.5 * UI_UNIT_X);

  block->block_event_func = ui_colorpicker_small_wheel_cb;

  /* and lets go */
  block->direction = UI_DIR_UP;

  return block;
}

ColorPicker *ui_block_colorpicker_create(uiBlock *block)
{
  ColorPicker *cpicker = MEM_cnew<ColorPicker>(__func__);
  BLI_addhead(&block->color_pickers.list, cpicker);

  return cpicker;
}

/** \} */<|MERGE_RESOLUTION|>--- conflicted
+++ resolved
@@ -27,11 +27,6 @@
 #include "UI_interface.hh"
 
 #include "BLT_translation.hh"
-<<<<<<< HEAD
-
-#include "ED_screen.hh"
-=======
->>>>>>> 727c11bd
 
 #include "IMB_colormanagement.hh"
 
