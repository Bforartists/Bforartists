--- conflicted
+++ resolved
@@ -642,11 +642,8 @@
           SPACE_MENU_NOP(SPACE_SCRIPT);
           SPACE_MENU_NOP(SPACE_STATUSBAR);
           SPACE_MENU_NOP(SPACE_TOPBAR);
-<<<<<<< HEAD
-          SPACE_MENU_NOP(SPACE_TOOLBAR); /* bfa - added our toolbar */
-=======
+          SPACE_MENU_NOP(SPACE_TOOLBAR); /* bfa - toolbar editor*/
           SPACE_MENU_NOP(SPACE_SPREADSHEET);
->>>>>>> 1069a214
         }
       }
       for (int i = 0; i < idname_array_len; i++) {
