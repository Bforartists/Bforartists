/*
 * This program is free software; you can redistribute it and/or
 * modify it under the terms of the GNU General Public License
 * as published by the Free Software Foundation; either version 2
 * of the License, or (at your option) any later version.
 *
 * This program is distributed in the hope that it will be useful,
 * but WITHOUT ANY WARRANTY; without even the implied warranty of
 * MERCHANTABILITY or FITNESS FOR A PARTICULAR PURPOSE.  See the
 * GNU General Public License for more details.
 *
 * You should have received a copy of the GNU General Public License
 * along with this program; if not, write to the Free Software Foundation,
 * Inc., 51 Franklin Street, Fifth Floor, Boston, MA 02110-1301, USA.
 */

/** \file
 * \ingroup edinterface
 *
 * Search available menu items via the user interface & key-maps.
 * Accessed via the #WM_OT_search_menu operator.
 */

#include <string.h>

#include "MEM_guardedalloc.h"

#include "DNA_action_types.h"
#include "DNA_gpencil_modifier_types.h"
#include "DNA_node_types.h"
#include "DNA_object_types.h"
#include "DNA_scene_types.h"
#include "DNA_shader_fx_types.h"
#include "DNA_texture_types.h"

#include "BLI_alloca.h"
#include "BLI_dynstr.h"
#include "BLI_ghash.h"
#include "BLI_linklist.h"
#include "BLI_listbase.h"
#include "BLI_math_matrix.h"
#include "BLI_memarena.h"
#include "BLI_string.h"
#include "BLI_string_search.h"
#include "BLI_string_utils.h"
#include "BLI_utildefines.h"

#include "BLT_translation.h"

#include "BKE_context.h"
#include "BKE_global.h"
#include "BKE_screen.h"

#include "ED_screen.h"

#include "RNA_access.h"

#include "WM_api.h"
#include "WM_types.h"

#include "UI_interface.h"
#include "interface_intern.h"

/* For key-map item access. */
#include "wm_event_system.h"

/* -------------------------------------------------------------------- */
/** \name Menu Search Template Implementation
 * \{ */

/* Unicode arrow. */
#define MENU_SEP "\xe2\x96\xb6"

/**
 * Use when #menu_items_from_ui_create is called with `include_all_areas`.
 * so we can run the menu item in the area it was extracted from.
 */
struct MenuSearch_Context {
  /**
   * Index into `Area.ui_type` #EnumPropertyItem or the top-bar when -1.
   * Needed to get the display-name to use as a prefix for each menu item.
   */
  int space_type_ui_index;

  ScrArea *area;
  ARegion *region;
};

struct MenuSearch_Parent {
  struct MenuSearch_Parent *parent;
  MenuType *parent_mt;
  const char *drawstr;

  /** Set while writing menu items only. */
  struct MenuSearch_Parent *temp_child;
};

struct MenuSearch_Item {
  struct MenuSearch_Item *next, *prev;
  const char *drawstr;
  const char *drawwstr_full;
  /** Support a single level sub-menu nesting (for operator buttons that expand). */
  const char *drawstr_submenu;
  int icon;
  int state;

  struct MenuSearch_Parent *menu_parent;
  MenuType *mt;

  enum {
    MENU_SEARCH_TYPE_OP = 1,
    MENU_SEARCH_TYPE_RNA = 2,
  } type;

  union {
    /** Operator menu item. */
    struct {
      wmOperatorType *type;
      PointerRNA *opptr;
      short opcontext;
      bContextStore *context;
    } op;

    /** Property (only for check-box/boolean). */
    struct {
      PointerRNA ptr;
      PropertyRNA *prop;
      int index;
      /** Only for enum buttons. */
      int enum_value;
    } rna;
  };

  /** Set when we need each menu item to be able to set it's own context. may be NULL. */
  struct MenuSearch_Context *wm_context;
};

struct MenuSearch_Data {
  /** MenuSearch_Item */
  ListBase items;
  /** Use for all small allocations. */
  MemArena *memarena;

  /** Use for context menu, to fake a button to create a context menu. */
  struct {
    uiBut but;
    uiBlock block;
  } context_menu_data;
};

static int menu_item_sort_by_drawstr_full(const void *menu_item_a_v, const void *menu_item_b_v)
{
  const struct MenuSearch_Item *menu_item_a = menu_item_a_v;
  const struct MenuSearch_Item *menu_item_b = menu_item_b_v;
  return strcmp(menu_item_a->drawwstr_full, menu_item_b->drawwstr_full);
}

static const char *strdup_memarena(MemArena *memarena, const char *str)
{
  const uint str_size = strlen(str) + 1;
  char *str_dst = BLI_memarena_alloc(memarena, str_size);
  memcpy(str_dst, str, str_size);
  return str_dst;
}

static const char *strdup_memarena_from_dynstr(MemArena *memarena, DynStr *dyn_str)
{
  const uint str_size = BLI_dynstr_get_len(dyn_str) + 1;
  char *str_dst = BLI_memarena_alloc(memarena, str_size);
  BLI_dynstr_get_cstring_ex(dyn_str, str_dst);
  return str_dst;
}

static bool menu_items_from_ui_create_item_from_button(struct MenuSearch_Data *data,
                                                       MemArena *memarena,
                                                       struct MenuType *mt,
                                                       const char *drawstr_submenu,
                                                       uiBut *but,
                                                       struct MenuSearch_Context *wm_context)
{
  struct MenuSearch_Item *item = NULL;

  /* Use override if the name is empty, this can happen with popovers. */
  const char *drawstr_override = NULL;
  const char *drawstr_sep = (but->flag & UI_BUT_HAS_SEP_CHAR) ?
                                strrchr(but->drawstr, UI_SEP_CHAR) :
                                NULL;
  const bool drawstr_is_empty = (drawstr_sep == but->drawstr) || (but->drawstr[0] == '\0');

  if (but->optype != NULL) {
    if (drawstr_is_empty) {
      drawstr_override = WM_operatortype_name(but->optype, but->opptr);
    }

    item = BLI_memarena_calloc(memarena, sizeof(*item));
    item->type = MENU_SEARCH_TYPE_OP;

    item->op.type = but->optype;
    item->op.opcontext = but->opcontext;
    item->op.context = but->context;
    item->op.opptr = but->opptr;
    but->opptr = NULL;
  }
  else if (but->rnaprop != NULL) {
    const int prop_type = RNA_property_type(but->rnaprop);

    if (drawstr_is_empty) {
      if (prop_type == PROP_ENUM) {
        const int value_enum = (int)but->hardmax;
        EnumPropertyItem enum_item;
        if (RNA_property_enum_item_from_value_gettexted(
                but->block->evil_C, &but->rnapoin, but->rnaprop, value_enum, &enum_item)) {
          drawstr_override = enum_item.name;
        }
        else {
          /* Should never happen. */
          drawstr_override = "Unknown";
        }
      }
      else {
        drawstr_override = RNA_property_ui_name(but->rnaprop);
      }
    }

    if (!ELEM(prop_type, PROP_BOOLEAN, PROP_ENUM)) {
      /* Note that these buttons are not prevented,
       * but aren't typically used in menus. */
      printf("Button '%s' in menu '%s' is a menu item with unsupported RNA type %d\n",
             but->drawstr,
             mt->idname,
             prop_type);
    }
    else {
      item = BLI_memarena_calloc(memarena, sizeof(*item));
      item->type = MENU_SEARCH_TYPE_RNA;

      item->rna.ptr = but->rnapoin;
      item->rna.prop = but->rnaprop;
      item->rna.index = but->rnaindex;

      if (prop_type == PROP_ENUM) {
        item->rna.enum_value = (int)but->hardmax;
      }
    }
  }

  if (item != NULL) {
    /* Handle shared settings. */
    if (drawstr_override != NULL) {
      const char *drawstr_suffix = drawstr_sep ? drawstr_sep : "";
      char *drawstr_alloc = BLI_string_joinN("(", drawstr_override, ")", drawstr_suffix);
      item->drawstr = strdup_memarena(memarena, drawstr_alloc);
      MEM_freeN(drawstr_alloc);
    }
    else {
      item->drawstr = strdup_memarena(memarena, but->drawstr);
    }

    item->icon = ui_but_icon(but);
    item->state = (but->flag &
                   (UI_BUT_DISABLED | UI_BUT_INACTIVE | UI_BUT_REDALERT | UI_BUT_HAS_SEP_CHAR));
    item->mt = mt;
    item->drawstr_submenu = drawstr_submenu ? strdup_memarena(memarena, drawstr_submenu) : NULL;

    item->wm_context = wm_context;

    BLI_addtail(&data->items, item);
    return true;
  }

  return false;
}

/**
 * Populate a fake button from a menu item (use for context menu).
 */
static bool menu_items_to_ui_button(struct MenuSearch_Item *item, uiBut *but)
{
  bool changed = false;
  switch (item->type) {
    case MENU_SEARCH_TYPE_OP: {
      but->optype = item->op.type;
      but->opcontext = item->op.opcontext;
      but->context = item->op.context;
      but->opptr = item->op.opptr;
      changed = true;
      break;
    }
    case MENU_SEARCH_TYPE_RNA: {
      const int prop_type = RNA_property_type(item->rna.prop);

      but->rnapoin = item->rna.ptr;
      but->rnaprop = item->rna.prop;
      but->rnaindex = item->rna.index;

      if (prop_type == PROP_ENUM) {
        but->hardmax = item->rna.enum_value;
      }
      changed = true;
      break;
    }
  }

  if (changed) {
    STRNCPY(but->drawstr, item->drawstr);
    char *drawstr_sep = (item->state & UI_BUT_HAS_SEP_CHAR) ? strrchr(but->drawstr, UI_SEP_CHAR) :
                                                              NULL;
    if (drawstr_sep) {
      *drawstr_sep = '\0';
    }

    but->icon = item->icon;
    but->str = but->strdata;
  }

  return changed;
}

/**
 * Populate \a menu_stack with menus from inspecting active key-maps for this context.
 */
static void menu_types_add_from_keymap_items(bContext *C,
                                             wmWindow *win,
                                             ScrArea *area,
                                             ARegion *region,
                                             LinkNode **menuid_stack_p,
                                             GHash *menu_to_kmi,
                                             GSet *menu_tagged)
{
  wmWindowManager *wm = CTX_wm_manager(C);
  ListBase *handlers[] = {
      region ? &region->handlers : NULL,
      area ? &area->handlers : NULL,
      &win->handlers,
  };

  for (int handler_index = 0; handler_index < ARRAY_SIZE(handlers); handler_index++) {
    if (handlers[handler_index] == NULL) {
      continue;
    }
    LISTBASE_FOREACH (wmEventHandler *, handler_base, handlers[handler_index]) {
      /* During this loop, UI handlers for nested menus can tag multiple handlers free. */
      if (handler_base->flag & WM_HANDLER_DO_FREE) {
        continue;
      }
      if (handler_base->type != WM_HANDLER_TYPE_KEYMAP) {
        continue;
      }

      if (handler_base->poll == NULL || handler_base->poll(region, win->eventstate)) {
        wmEventHandler_Keymap *handler = (wmEventHandler_Keymap *)handler_base;
        wmKeyMap *keymap = WM_event_get_keymap_from_handler(wm, handler);
        if (keymap && WM_keymap_poll(C, keymap)) {
          LISTBASE_FOREACH (wmKeyMapItem *, kmi, &keymap->items) {
            if (kmi->flag & KMI_INACTIVE) {
              continue;
            }
            if (STR_ELEM(kmi->idname, "WM_OT_call_menu", "WM_OT_call_menu_pie")) {
              char menu_idname[MAX_NAME];
              RNA_string_get(kmi->ptr, "name", menu_idname);
              MenuType *mt = WM_menutype_find(menu_idname, false);

              if (mt && BLI_gset_add(menu_tagged, mt)) {
                /* Unlikely, but possible this will be included twice. */
                BLI_linklist_prepend(menuid_stack_p, mt);

                void **kmi_p;
                if (!BLI_ghash_ensure_p(menu_to_kmi, mt, &kmi_p)) {
                  *kmi_p = kmi;
                }
              }
            }
          }
        }
      }
    }
  }
}

/**
 * Display all operators (last). Developer-only convenience feature.
 */
static void menu_items_from_all_operators(bContext *C, struct MenuSearch_Data *data)
{
  /* Add to temporary list so we can sort them separately. */
  ListBase operator_items = {NULL, NULL};

  MemArena *memarena = data->memarena;
  GHashIterator iter;
  for (WM_operatortype_iter(&iter); !BLI_ghashIterator_done(&iter);
       BLI_ghashIterator_step(&iter)) {
    wmOperatorType *ot = BLI_ghashIterator_getValue(&iter);

    if ((ot->flag & OPTYPE_INTERNAL) && (G.debug & G_DEBUG_WM) == 0) {
      continue;
    }

    if (WM_operator_poll((bContext *)C, ot)) {
      const char *ot_ui_name = CTX_IFACE_(ot->translation_context, ot->name);

      struct MenuSearch_Item *item = NULL;
      item = BLI_memarena_calloc(memarena, sizeof(*item));
      item->type = MENU_SEARCH_TYPE_OP;

      item->op.type = ot;
      item->op.opcontext = WM_OP_INVOKE_DEFAULT;
      item->op.context = NULL;

      char idname_as_py[OP_MAX_TYPENAME];
      char uiname[256];
      WM_operator_py_idname(idname_as_py, ot->idname);

      SNPRINTF(uiname, "%s " MENU_SEP "%s", idname_as_py, ot_ui_name);

      item->drawwstr_full = strdup_memarena(memarena, uiname);
      item->drawstr = ot_ui_name;

      item->wm_context = NULL;

      BLI_addtail(&operator_items, item);
    }
  }

  BLI_listbase_sort(&operator_items, menu_item_sort_by_drawstr_full);

  BLI_movelisttolist(&data->items, &operator_items);
}

/**
 * Create #MenuSearch_Data by inspecting the current context, this uses two methods:
 *
 * - Look-up pre-defined editor-menus.
 * - Look-up key-map items which call menus.
 */
static struct MenuSearch_Data *menu_items_from_ui_create(
    bContext *C, wmWindow *win, ScrArea *area_init, ARegion *region_init, bool include_all_areas)
{
  MemArena *memarena = BLI_memarena_new(BLI_MEMARENA_STD_BUFSIZE, __func__);
  /** Map (#MenuType to #MenuSearch_Parent) */
  GHash *menu_parent_map = BLI_ghash_ptr_new(__func__);
  GHash *menu_display_name_map = BLI_ghash_ptr_new(__func__);
  const uiStyle *style = UI_style_get_dpi();

  /* Convert into non-ui structure. */
  struct MenuSearch_Data *data = MEM_callocN(sizeof(*data), __func__);

  DynStr *dyn_str = BLI_dynstr_new_memarena();

  /* Use a stack of menus to handle and discover new menus in passes. */
  LinkNode *menu_stack = NULL;

  /* Tag menu types not to add, either because they have already been added
   * or they have been blacklisted.
   * Set of #MenuType. */
  GSet *menu_tagged = BLI_gset_ptr_new(__func__);
  /** Map (#MenuType -> #wmKeyMapItem). */
  GHash *menu_to_kmi = BLI_ghash_ptr_new(__func__);

  /* Blacklist menus we don't want to show. */
  {
    const char *idname_array[] = {
        /* While we could include this, it's just showing filenames to load. */
        "TOPBAR_MT_file_open_recent",
    };
    for (int i = 0; i < ARRAY_SIZE(idname_array); i++) {
      MenuType *mt = WM_menutype_find(idname_array[i], false);
      if (mt != NULL) {
        BLI_gset_add(menu_tagged, mt);
      }
    }
  }

  {
    /* Exclude context menus because:
     * - The menu items are available elsewhere (and will show up multiple times).
     * - Menu items depend on exact context, making search results unpredictable
     *   (exact number of items selected for example). See design doc T74158.
     * There is one exception,
     * as the outliner only exposes functionality via the context menu. */
    GHashIterator iter;

    for (WM_menutype_iter(&iter); (!BLI_ghashIterator_done(&iter));
         (BLI_ghashIterator_step(&iter))) {
      MenuType *mt = BLI_ghashIterator_getValue(&iter);
      if (BLI_str_endswith(mt->idname, "_context_menu")) {
        BLI_gset_add(menu_tagged, mt);
      }
    }
    const char *idname_array[] = {
        /* Add back some context menus. */
        "OUTLINER_MT_context_menu",
    };
    for (int i = 0; i < ARRAY_SIZE(idname_array); i++) {
      MenuType *mt = WM_menutype_find(idname_array[i], false);
      if (mt != NULL) {
        BLI_gset_remove(menu_tagged, mt, NULL);
      }
    }
  }

  /* Collect contexts, one for each 'ui_type'. */
  struct MenuSearch_Context *wm_contexts = NULL;

  const EnumPropertyItem *space_type_ui_items = NULL;
  int space_type_ui_items_len = 0;
  bool space_type_ui_items_free = false;

  /* Text used as prefix for top-bar menu items. */
  const char *global_menu_prefix = NULL;

  if (include_all_areas) {
    /* First create arrays for ui_type. */
    PropertyRNA *prop_ui_type = NULL;
    {
      PointerRNA ptr;
      RNA_pointer_create(NULL, &RNA_Area, NULL, &ptr);
      prop_ui_type = RNA_struct_find_property(&ptr, "ui_type");
      RNA_property_enum_items(C,
                              &ptr,
                              prop_ui_type,
                              &space_type_ui_items,
                              &space_type_ui_items_len,
                              &space_type_ui_items_free);

      wm_contexts = BLI_memarena_calloc(memarena, sizeof(*wm_contexts) * space_type_ui_items_len);
      for (int i = 0; i < space_type_ui_items_len; i++) {
        wm_contexts[i].space_type_ui_index = -1;
      }
    }

    bScreen *screen = WM_window_get_active_screen(win);
    LISTBASE_FOREACH (ScrArea *, area, &screen->areabase) {
      ARegion *region = BKE_area_find_region_type(area, RGN_TYPE_WINDOW);
      if (region != NULL) {
        PointerRNA ptr;
        RNA_pointer_create(&screen->id, &RNA_Area, area, &ptr);
        const int space_type_ui = RNA_property_enum_get(&ptr, prop_ui_type);

        const int space_type_ui_index = RNA_enum_from_value(space_type_ui_items, space_type_ui);
        if (space_type_ui_index == -1) {
          continue;
        }

        if (wm_contexts[space_type_ui_index].space_type_ui_index != -1) {
          ScrArea *area_best = wm_contexts[space_type_ui_index].area;
          const uint value_best = (uint)area_best->winx * (uint)area_best->winy;
          const uint value_test = (uint)area->winx * (uint)area->winy;
          if (value_best > value_test) {
            continue;
          }
        }

        wm_contexts[space_type_ui_index].space_type_ui_index = space_type_ui_index;
        wm_contexts[space_type_ui_index].area = area;
        wm_contexts[space_type_ui_index].region = region;
      }
    }

    global_menu_prefix = CTX_IFACE_(RNA_property_translation_context(prop_ui_type), "Top Bar");
  }

  GHashIterator iter;

  for (int space_type_ui_index = -1; space_type_ui_index < space_type_ui_items_len;
       space_type_ui_index += 1) {

    ScrArea *area = NULL;
    ARegion *region = NULL;
    struct MenuSearch_Context *wm_context = NULL;

    if (include_all_areas) {
      if (space_type_ui_index == -1) {
        /* First run without any context, to populate the top-bar without. */
        wm_context = NULL;
        area = NULL;
        region = NULL;
      }
      else {
        wm_context = &wm_contexts[space_type_ui_index];
        if (wm_context->space_type_ui_index == -1) {
          continue;
        }

        area = wm_context->area;
        region = wm_context->region;

        CTX_wm_area_set(C, area);
        CTX_wm_region_set(C, region);
      }
    }
    else {
      area = area_init;
      region = region_init;
    }

    /* Populate menus from the editors,
     * note that we could create a fake header, draw the header and extract the menus
     * from the buttons, however this is quite involved and can be avoided as by convention
     * each space-type has a single root-menu that headers use. */
    {
      const char *idname_array[2] = {NULL};
      int idname_array_len = 0;

      /* Use negative for global (no area) context, populate the top-bar. */
      if (space_type_ui_index == -1) {
        idname_array[idname_array_len++] = "TOPBAR_MT_editor_menus";
      }

#define SPACE_MENU_MAP(space_type, menu_id) \
  case space_type: \
    idname_array[idname_array_len++] = menu_id; \
    break
#define SPACE_MENU_NOP(space_type) \
  case space_type: \
    break

      if (area != NULL) {
        SpaceLink *sl = area->spacedata.first;
        switch ((eSpace_Type)area->spacetype) {
          SPACE_MENU_MAP(SPACE_VIEW3D, "VIEW3D_MT_editor_menus");
          SPACE_MENU_MAP(SPACE_GRAPH, "GRAPH_MT_editor_menus");
          SPACE_MENU_MAP(SPACE_OUTLINER, "OUTLINER_MT_editor_menus");
          SPACE_MENU_NOP(SPACE_PROPERTIES);
          SPACE_MENU_MAP(SPACE_FILE, "FILEBROWSER_MT_editor_menus");
          SPACE_MENU_MAP(SPACE_IMAGE, "IMAGE_MT_editor_menus");
          SPACE_MENU_MAP(SPACE_INFO, "INFO_MT_editor_menus");
          SPACE_MENU_MAP(SPACE_SEQ, "SEQUENCER_MT_editor_menus");
          SPACE_MENU_MAP(SPACE_TEXT, "TEXT_MT_editor_menus");
          SPACE_MENU_MAP(SPACE_ACTION,
                         (((const SpaceAction *)sl)->mode == SACTCONT_TIMELINE) ?
                             "TIME_MT_editor_menus" :
                             "DOPESHEET_MT_editor_menus");
          SPACE_MENU_MAP(SPACE_NLA, "NLA_MT_editor_menus");
          SPACE_MENU_MAP(SPACE_NODE, "NODE_MT_editor_menus");
          SPACE_MENU_MAP(SPACE_CONSOLE, "CONSOLE_MT_editor_menus");
          SPACE_MENU_MAP(SPACE_USERPREF, "USERPREF_MT_editor_menus");
          SPACE_MENU_MAP(SPACE_CLIP,
                         (((const SpaceClip *)sl)->mode == SC_MODE_TRACKING) ?
                             "CLIP_MT_tracking_editor_menus" :
                             "CLIP_MT_masking_editor_menus");
          SPACE_MENU_NOP(SPACE_EMPTY);
          SPACE_MENU_NOP(SPACE_SCRIPT);
          SPACE_MENU_NOP(SPACE_STATUSBAR);
          SPACE_MENU_NOP(SPACE_TOPBAR);
          SPACE_MENU_NOP(SPACE_TOOLBAR); /* bfa - added our toolbar */
        }
      }
      for (int i = 0; i < idname_array_len; i++) {
        MenuType *mt = WM_menutype_find(idname_array[i], false);
        if (mt != NULL) {
          /* Check if this exists because of 'include_all_areas'. */
          if (BLI_gset_add(menu_tagged, mt)) {
            BLI_linklist_prepend(&menu_stack, mt);
          }
        }
      }
    }
#undef SPACE_MENU_MAP
#undef SPACE_MENU_NOP

    bool has_keymap_menu_items = false;

    while (menu_stack != NULL) {
      MenuType *mt = BLI_linklist_pop(&menu_stack);
      if (!WM_menutype_poll(C, mt)) {
        continue;
      }

      uiBlock *block = UI_block_begin(C, region, __func__, UI_EMBOSS);
      uiLayout *layout = UI_block_layout(
          block, UI_LAYOUT_VERTICAL, UI_LAYOUT_MENU, 0, 0, 200, 0, UI_MENU_PADDING, style);

      UI_block_flag_enable(block, UI_BLOCK_SHOW_SHORTCUT_ALWAYS);

      uiLayoutSetOperatorContext(layout, WM_OP_INVOKE_REGION_WIN);
      UI_menutype_draw(C, mt, layout);

      UI_block_end(C, block);

      LISTBASE_FOREACH (uiBut *, but, &block->buttons) {
        MenuType *mt_from_but = NULL;
        /* Support menu titles with dynamic from initial labels
         * (used by edit-mesh context menu). */
        if (but->type == UI_BTYPE_LABEL) {

          /* Check if the label is the title. */
          uiBut *but_test = but->prev;
          while (but_test && but_test->type == UI_BTYPE_SEPR) {
            but_test = but_test->prev;
          }

          if (but_test == NULL) {
            BLI_ghash_insert(
                menu_display_name_map, mt, (void *)strdup_memarena(memarena, but->drawstr));
          }
        }
        else if (menu_items_from_ui_create_item_from_button(
                     data, memarena, mt, NULL, but, wm_context)) {
          /* pass */
        }
        else if ((mt_from_but = UI_but_menutype_get(but))) {

          if (BLI_gset_add(menu_tagged, mt_from_but)) {
            BLI_linklist_prepend(&menu_stack, mt_from_but);
          }

          if (!BLI_ghash_haskey(menu_parent_map, mt_from_but)) {
            struct MenuSearch_Parent *menu_parent = BLI_memarena_calloc(memarena,
                                                                        sizeof(*menu_parent));
            /* Use brackets for menu key shortcuts,
             * converting "Text|Some-Shortcut" to "Text (Some-Shortcut)".
             * This is needed so we don't right align sub-menu contents
             * we only want to do that for the last menu item, not the path that leads to it.
             */
            const char *drawstr_sep = but->flag & UI_BUT_HAS_SEP_CHAR ?
                                          strrchr(but->drawstr, UI_SEP_CHAR) :
                                          NULL;
            bool drawstr_is_empty = false;
            if (drawstr_sep != NULL) {
              BLI_assert(BLI_dynstr_get_len(dyn_str) == 0);
              /* Detect empty string, fallback to menu name. */
              const char *drawstr = but->drawstr;
              int drawstr_len = drawstr_sep - but->drawstr;
              if (UNLIKELY(drawstr_len == 0)) {
                drawstr = CTX_IFACE_(mt_from_but->translation_context, mt_from_but->label);
                drawstr_len = strlen(drawstr);
                if (drawstr[0] == '\0') {
                  drawstr_is_empty = true;
                }
              }
              BLI_dynstr_nappend(dyn_str, drawstr, drawstr_len);
              BLI_dynstr_appendf(dyn_str, " (%s)", drawstr_sep + 1);
              menu_parent->drawstr = strdup_memarena_from_dynstr(memarena, dyn_str);
              BLI_dynstr_clear(dyn_str);
            }
            else {
              const char *drawstr = but->drawstr;
              if (UNLIKELY(drawstr[0] == '\0')) {
                drawstr = CTX_IFACE_(mt_from_but->translation_context, mt_from_but->label);
                if (drawstr[0] == '\0') {
                  drawstr_is_empty = true;
                }
              }
              menu_parent->drawstr = strdup_memarena(memarena, drawstr);
            }
            menu_parent->parent_mt = mt;
            BLI_ghash_insert(menu_parent_map, mt_from_but, menu_parent);

            if (drawstr_is_empty) {
              printf("Warning: '%s' menu has empty 'bl_label'.\n", mt_from_but->idname);
            }
          }
        }
        else if (but->menu_create_func != NULL) {
          /* A non 'MenuType' menu button. */

          /* Only expand one level deep, this is mainly for expanding operator menus. */
          const char *drawstr_submenu = but->drawstr;

          /* +1 to avoid overlap with the current 'block'. */
          uiBlock *sub_block = UI_block_begin(C, region, __func__ + 1, UI_EMBOSS);
          uiLayout *sub_layout = UI_block_layout(
              sub_block, UI_LAYOUT_VERTICAL, UI_LAYOUT_MENU, 0, 0, 200, 0, UI_MENU_PADDING, style);

          UI_block_flag_enable(sub_block, UI_BLOCK_SHOW_SHORTCUT_ALWAYS);

          uiLayoutSetOperatorContext(sub_layout, WM_OP_INVOKE_REGION_WIN);

          but->menu_create_func(C, sub_layout, but->poin);

          UI_block_end(C, sub_block);

          LISTBASE_FOREACH (uiBut *, sub_but, &sub_block->buttons) {
            menu_items_from_ui_create_item_from_button(
                data, memarena, mt, drawstr_submenu, sub_but, wm_context);
          }

          if (region) {
            BLI_remlink(&region->uiblocks, sub_block);
          }
          UI_block_free(NULL, sub_block);
        }
      }
      if (region) {
        BLI_remlink(&region->uiblocks, block);
      }
      UI_block_free(NULL, block);

      /* Add key-map items as a second pass,
       * so all menus are accessed from the header & top-bar before key shortcuts are expanded. */
      if ((menu_stack == NULL) && (has_keymap_menu_items == false)) {
        has_keymap_menu_items = true;
        menu_types_add_from_keymap_items(
            C, win, area, region, &menu_stack, menu_to_kmi, menu_tagged);
      }
    }
  }

  LISTBASE_FOREACH (struct MenuSearch_Item *, item, &data->items) {
    item->menu_parent = BLI_ghash_lookup(menu_parent_map, item->mt);
  }

  GHASH_ITER (iter, menu_parent_map) {
    struct MenuSearch_Parent *menu_parent = BLI_ghashIterator_getValue(&iter);
    menu_parent->parent = BLI_ghash_lookup(menu_parent_map, menu_parent->parent_mt);
  }

  /* NOTE: currently this builds the full path for each menu item,
   * that could be moved into the parent menu. */

  /* Set names as full paths. */
  LISTBASE_FOREACH (struct MenuSearch_Item *, item, &data->items) {
    BLI_assert(BLI_dynstr_get_len(dyn_str) == 0);

    if (include_all_areas) {
      BLI_dynstr_appendf(dyn_str,
                         "%s: ",
                         (item->wm_context != NULL) ?
                             space_type_ui_items[item->wm_context->space_type_ui_index].name :
                             global_menu_prefix);
    }

    if (item->menu_parent != NULL) {
      struct MenuSearch_Parent *menu_parent = item->menu_parent;
      menu_parent->temp_child = NULL;
      while (menu_parent && menu_parent->parent) {
        menu_parent->parent->temp_child = menu_parent;
        menu_parent = menu_parent->parent;
      }
      while (menu_parent) {
        BLI_dynstr_append(dyn_str, menu_parent->drawstr);
        BLI_dynstr_append(dyn_str, " " MENU_SEP " ");
        menu_parent = menu_parent->temp_child;
      }
    }
    else {
      const char *drawstr = BLI_ghash_lookup(menu_display_name_map, item->mt);
      if (drawstr == NULL) {
        drawstr = CTX_IFACE_(item->mt->translation_context, item->mt->label);
      }
      BLI_dynstr_append(dyn_str, drawstr);

      wmKeyMapItem *kmi = BLI_ghash_lookup(menu_to_kmi, item->mt);
      if (kmi != NULL) {
        char kmi_str[128];
        WM_keymap_item_to_string(kmi, false, kmi_str, sizeof(kmi_str));
        BLI_dynstr_appendf(dyn_str, " (%s)", kmi_str);
      }

      BLI_dynstr_append(dyn_str, " " MENU_SEP " ");
    }

    /* Optional nested menu. */
    if (item->drawstr_submenu != NULL) {
      BLI_dynstr_append(dyn_str, item->drawstr_submenu);
      BLI_dynstr_append(dyn_str, " " MENU_SEP " ");
    }

    BLI_dynstr_append(dyn_str, item->drawstr);

    item->drawwstr_full = strdup_memarena_from_dynstr(memarena, dyn_str);
    BLI_dynstr_clear(dyn_str);
  }
  BLI_dynstr_free(dyn_str);

  /* Finally sort menu items.
   *
   * Note: we might want to keep the in-menu order, for now sort all. */
  BLI_listbase_sort(&data->items, menu_item_sort_by_drawstr_full);

  BLI_ghash_free(menu_parent_map, NULL, NULL);
  BLI_ghash_free(menu_display_name_map, NULL, NULL);

  BLI_ghash_free(menu_to_kmi, NULL, NULL);

  BLI_gset_free(menu_tagged, NULL);

  data->memarena = memarena;

  if (include_all_areas) {
    CTX_wm_area_set(C, area_init);
    CTX_wm_region_set(C, region_init);

    if (space_type_ui_items_free) {
      MEM_freeN((void *)space_type_ui_items);
    }
  }

  /* Include all operators for developers,
   * since it can be handy to have a quick way to access any operator,
   * including operators being developed which haven't yet been added into the interface.
   *
   * These are added after all menu items so developers still get normal behavior by default,
   * unless searching for something that isn't already in a menu (or scroll down).
   *
   * Keep this behind a developer only check:
   * - Many operators need options to be set to give useful results, see: T74157.
   * - User who really prefer to list all operators can use #WM_OT_search_operator.
   */
  if (U.flag & USER_DEVELOPER_UI) {
    menu_items_from_all_operators(C, data);
  }

  return data;
}

static void menu_search_arg_free_fn(void *data_v)
{
  struct MenuSearch_Data *data = data_v;
  LISTBASE_FOREACH (struct MenuSearch_Item *, item, &data->items) {
    switch (item->type) {
      case MENU_SEARCH_TYPE_OP: {
        if (item->op.opptr != NULL) {
          WM_operator_properties_free(item->op.opptr);
          MEM_freeN(item->op.opptr);
        }
      }
      case MENU_SEARCH_TYPE_RNA: {
        break;
      }
    }
  }

  BLI_memarena_free(data->memarena);

  MEM_freeN(data);
}

static void menu_search_exec_fn(bContext *C, void *UNUSED(arg1), void *arg2)
{
  struct MenuSearch_Item *item = arg2;
  if (item == NULL) {
    return;
  }
  if (item->state & UI_BUT_DISABLED) {
    return;
  }

  ScrArea *area_prev = CTX_wm_area(C);
  ARegion *region_prev = CTX_wm_region(C);

  if (item->wm_context != NULL) {
    CTX_wm_area_set(C, item->wm_context->area);
    CTX_wm_region_set(C, item->wm_context->region);
  }

  switch (item->type) {
    case MENU_SEARCH_TYPE_OP: {
      CTX_store_set(C, item->op.context);
      WM_operator_name_call_ptr(C, item->op.type, item->op.opcontext, item->op.opptr);
      CTX_store_set(C, NULL);
      break;
    }
    case MENU_SEARCH_TYPE_RNA: {
      PointerRNA *ptr = &item->rna.ptr;
      PropertyRNA *prop = item->rna.prop;
      const int index = item->rna.index;
      const int prop_type = RNA_property_type(prop);
      bool changed = false;

      if (prop_type == PROP_BOOLEAN) {
        const bool is_array = RNA_property_array_check(prop);
        if (is_array) {
          const bool value = RNA_property_boolean_get_index(ptr, prop, index);
          RNA_property_boolean_set_index(ptr, prop, index, !value);
        }
        else {
          const bool value = RNA_property_boolean_get(ptr, prop);
          RNA_property_boolean_set(ptr, prop, !value);
        }
        changed = true;
      }
      else if (prop_type == PROP_ENUM) {
        RNA_property_enum_set(ptr, prop, item->rna.enum_value);
        changed = true;
      }

      if (changed) {
        RNA_property_update(C, ptr, prop);
      }
      break;
    }
  }

  if (item->wm_context != NULL) {
    CTX_wm_area_set(C, area_prev);
    CTX_wm_region_set(C, region_prev);
  }
}

static void menu_search_update_fn(const bContext *UNUSED(C),
                                  void *arg,
                                  const char *str,
                                  uiSearchItems *items)
{
  struct MenuSearch_Data *data = arg;

<<<<<<< HEAD
  /* Prepare BLI_string_all_words_matched. */
  const size_t str_len = strlen(str);
  const int words_max = BLI_string_max_possible_word_count(str_len);
  int(*words)[2] = BLI_array_alloca(words, words_max);
  const int words_len = BLI_string_find_split_words(str, str_len, ' ', words, words_max);

  for (struct MenuSearch_Item *item = data->items.first; item; item = item->next) {
    if (BLI_string_all_words_matched(item->drawwstr_full, str, words, words_len)) {
      if (!UI_search_item_add(items, item->drawwstr_full, item, item->icon, item->state, 0)) {
        break;
      }
=======
  StringSearch *search = BLI_string_search_new();

  LISTBASE_FOREACH (struct MenuSearch_Item *, item, &data->items) {
    BLI_string_search_add(search, item->drawwstr_full, item);
  }

  struct MenuSearch_Item **filtered_items;
  int filtered_amount = BLI_string_search_query(search, str, (void ***)&filtered_items);

  for (int i = 0; i < filtered_amount; i++) {
    struct MenuSearch_Item *item = filtered_items[i];
    if (!UI_search_item_add(items, item->drawwstr_full, item, item->icon, item->state, 0)) {
      break;
>>>>>>> 9e968400
    }
  }

  MEM_freeN(filtered_items);
  BLI_string_search_free(search);
}

/** \} */

/* -------------------------------------------------------------------- */
/** \name Context Menu
 *
 * This uses a fake button to create a context menu,
 * if this ever causes hard to solve bugs we may need to create
 * a separate context menu just for the search, however this is fairly involved.
 * \{ */

static bool ui_search_menu_create_context_menu(struct bContext *C,
                                               void *arg,
                                               void *active,
                                               const struct wmEvent *UNUSED(event))
{
  struct MenuSearch_Data *data = arg;
  struct MenuSearch_Item *item = active;
  bool has_menu = false;

  memset(&data->context_menu_data, 0x0, sizeof(data->context_menu_data));
  uiBut *but = &data->context_menu_data.but;
  uiBlock *block = &data->context_menu_data.block;

  but->block = block;

  if (menu_items_to_ui_button(item, but)) {
    ScrArea *area_prev = CTX_wm_area(C);
    ARegion *region_prev = CTX_wm_region(C);

    if (item->wm_context != NULL) {
      CTX_wm_area_set(C, item->wm_context->area);
      CTX_wm_region_set(C, item->wm_context->region);
    }

    if (ui_popup_context_menu_for_button(C, but)) {
      has_menu = true;
    }

    if (item->wm_context != NULL) {
      CTX_wm_area_set(C, area_prev);
      CTX_wm_region_set(C, region_prev);
    }
  }

  return has_menu;
}

/** \} */

/* -------------------------------------------------------------------- */
/** \name Tooltip
 * \{ */

static struct ARegion *ui_search_menu_create_tooltip(struct bContext *C,
                                                     struct ARegion *region,
                                                     void *arg,
                                                     void *active)
{
  struct MenuSearch_Data *data = arg;
  struct MenuSearch_Item *item = active;

  memset(&data->context_menu_data, 0x0, sizeof(data->context_menu_data));
  uiBut *but = &data->context_menu_data.but;
  uiBlock *block = &data->context_menu_data.block;
  unit_m4(block->winmat);
  block->aspect = 1;

  but->block = block;

  /* Place the fake button at the cursor so the tool-tip is places properly. */
  float tip_init[2];
  const wmEvent *event = CTX_wm_window(C)->eventstate;
  tip_init[0] = event->x;
  tip_init[1] = event->y - (UI_UNIT_Y / 2);
  ui_window_to_block_fl(region, block, &tip_init[0], &tip_init[1]);

  but->rect.xmin = tip_init[0];
  but->rect.xmax = tip_init[0];
  but->rect.ymin = tip_init[1];
  but->rect.ymax = tip_init[1];

  if (menu_items_to_ui_button(item, but)) {
    ScrArea *area_prev = CTX_wm_area(C);
    ARegion *region_prev = CTX_wm_region(C);

    if (item->wm_context != NULL) {
      CTX_wm_area_set(C, item->wm_context->area);
      CTX_wm_region_set(C, item->wm_context->region);
    }

    ARegion *region_tip = UI_tooltip_create_from_button(C, region, but, false);

    if (item->wm_context != NULL) {
      CTX_wm_area_set(C, area_prev);
      CTX_wm_region_set(C, region_prev);
    }
    return region_tip;
  }

  return NULL;
}

/** \} */

/* -------------------------------------------------------------------- */
/** \name Menu Search Template Public API
 * \{ */

void UI_but_func_menu_search(uiBut *but)
{
  bContext *C = but->block->evil_C;
  wmWindow *win = CTX_wm_window(C);
  ScrArea *area = CTX_wm_area(C);
  ARegion *region = CTX_wm_region(C);
  /* When run from top-bar scan all areas in the current window. */
  const bool include_all_areas = (area && (area->spacetype == SPACE_TOPBAR));
  struct MenuSearch_Data *data = menu_items_from_ui_create(
      C, win, area, region, include_all_areas);
  UI_but_func_search_set(but,
                         /* Generic callback. */
                         ui_searchbox_create_menu,
                         menu_search_update_fn,
                         data,
                         menu_search_arg_free_fn,
                         menu_search_exec_fn,
                         NULL);

  UI_but_func_search_set_context_menu(but, ui_search_menu_create_context_menu);
  UI_but_func_search_set_tooltip(but, ui_search_menu_create_tooltip);
  UI_but_func_search_set_sep_string(but, MENU_SEP);
}

void uiTemplateMenuSearch(uiLayout *layout)
{
  uiBlock *block;
  uiBut *but;
  static char search[256] = "";

  block = uiLayoutGetBlock(layout);
  UI_block_layout_set_current(block, layout);

  but = uiDefSearchBut(
      block, search, 0, ICON_VIEWZOOM, sizeof(search), 0, 0, UI_UNIT_X * 6, UI_UNIT_Y, 0, 0, "");
  UI_but_func_menu_search(but);
}

#undef MENU_SEP

/** \} */<|MERGE_RESOLUTION|>--- conflicted
+++ resolved
@@ -995,19 +995,6 @@
 {
   struct MenuSearch_Data *data = arg;
 
-<<<<<<< HEAD
-  /* Prepare BLI_string_all_words_matched. */
-  const size_t str_len = strlen(str);
-  const int words_max = BLI_string_max_possible_word_count(str_len);
-  int(*words)[2] = BLI_array_alloca(words, words_max);
-  const int words_len = BLI_string_find_split_words(str, str_len, ' ', words, words_max);
-
-  for (struct MenuSearch_Item *item = data->items.first; item; item = item->next) {
-    if (BLI_string_all_words_matched(item->drawwstr_full, str, words, words_len)) {
-      if (!UI_search_item_add(items, item->drawwstr_full, item, item->icon, item->state, 0)) {
-        break;
-      }
-=======
   StringSearch *search = BLI_string_search_new();
 
   LISTBASE_FOREACH (struct MenuSearch_Item *, item, &data->items) {
@@ -1021,7 +1008,6 @@
     struct MenuSearch_Item *item = filtered_items[i];
     if (!UI_search_item_add(items, item->drawwstr_full, item, item->icon, item->state, 0)) {
       break;
->>>>>>> 9e968400
     }
   }
 
