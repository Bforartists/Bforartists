/* SPDX-FileCopyrightText: 2023 Blender Authors
 *
 * SPDX-License-Identifier: GPL-2.0-or-later */

/** \file
 * \ingroup edinterface
 *
 * Search available operators by scanning all and checking their poll function.
 * accessed via the #WM_OT_search_operator operator.
 */

#include <cstring>
#include <fmt/format.h>

#include "DNA_object_types.h"
#include "DNA_texture_types.h"

#include "BLI_array.hh"
#include "BLI_ghash.h"
#include "BLI_math_vector_types.hh"
#include "BLI_string.h"
#include "BLI_utildefines.h"

#include "BLT_translation.hh"

<<<<<<< HEAD
#include "BKE_context.hh"
=======
>>>>>>> 727c11bd
#include "BKE_global.hh"

#include "WM_api.hh"
#include "WM_types.hh"

#include "UI_interface.hh"
#include "interface_intern.hh"

/* -------------------------------------------------------------------- */
/** \name Operator Search Template Implementation
 * \{ */

static void operator_search_exec_fn(bContext *C, void * /*arg1*/, void *arg2)
{
  wmOperatorType *ot = static_cast<wmOperatorType *>(arg2);

  if (ot) {
    WM_operator_name_call_ptr(C, ot, WM_OP_INVOKE_DEFAULT, nullptr, nullptr);
  }
}

static void operator_search_update_fn(const bContext *C,
                                      void * /*arg*/,
                                      const char *str,
                                      uiSearchItems *items,
                                      const bool /*is_first*/)
{
  GHashIterator iter;

  /* Prepare BLI_string_all_words_matched. */
  const size_t str_len = strlen(str);
  const int words_max = BLI_string_max_possible_word_count(str_len);
  blender::Array<blender::int2> words(words_max);
  const int words_len = BLI_string_find_split_words(
      str, str_len, ' ', (int(*)[2])words.data(), words_max);

  for (WM_operatortype_iter(&iter); !BLI_ghashIterator_done(&iter); BLI_ghashIterator_step(&iter))
  {
    wmOperatorType *ot = static_cast<wmOperatorType *>(BLI_ghashIterator_getValue(&iter));
    const char *ot_ui_name = CTX_IFACE_(ot->translation_context, ot->name);

    if ((ot->flag & OPTYPE_INTERNAL) && (G.debug & G_DEBUG_WM) == 0) {
      continue;
    }

    if (BLI_string_all_words_matched(ot_ui_name, str, (int(*)[2])words.data(), words_len)) {
      if (WM_operator_poll((bContext *)C, ot)) {
        std::string name = ot_ui_name;
        if (const std::optional<std::string> kmi_str = WM_key_event_operator_string(
                C, ot->idname, WM_OP_EXEC_DEFAULT, nullptr, true))
        {
          name += UI_SEP_CHAR;
          name += *kmi_str;
        }

        if (!UI_search_item_add(items, name.c_str(), ot, ICON_NONE, 0, 0)) {
          break;
        }
      }
    }
  }
}

/** \} */

/* -------------------------------------------------------------------- */
/** \name Operator Search Template API
 * \{ */

void UI_but_func_operator_search(uiBut *but)
{
  UI_but_func_search_set(but,
                         ui_searchbox_create_operator,
                         operator_search_update_fn,
                         nullptr,
                         false,
                         nullptr,
                         operator_search_exec_fn,
                         nullptr);
}

void uiTemplateOperatorSearch(uiLayout *layout)
{
  uiBlock *block;
  uiBut *but;
  static char search[256] = "";

  block = uiLayoutGetBlock(layout);
  UI_block_layout_set_current(block, layout);

  but = uiDefSearchBut(
      block, search, 0, ICON_VIEWZOOM, sizeof(search), 0, 0, UI_UNIT_X * 6, UI_UNIT_Y, 0, 0, "");
  UI_but_func_operator_search(but);
}

/** \} */<|MERGE_RESOLUTION|>--- conflicted
+++ resolved
@@ -23,10 +23,6 @@
 
 #include "BLT_translation.hh"
 
-<<<<<<< HEAD
-#include "BKE_context.hh"
-=======
->>>>>>> 727c11bd
 #include "BKE_global.hh"
 
 #include "WM_api.hh"
