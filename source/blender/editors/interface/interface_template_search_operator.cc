/* SPDX-FileCopyrightText: 2023 Blender Authors
 *
 * SPDX-License-Identifier: GPL-2.0-or-later */

/** \file
 * \ingroup edinterface
 *
 * Search available operators by scanning all and checking their poll function.
 * accessed via the #WM_OT_search_operator operator.
 */

#include <cstring>
#include <fmt/format.h>

#include "DNA_object_types.h"
#include "DNA_texture_types.h"

#include "BLI_array.hh"
#include "BLI_ghash.h"
#include "BLI_math_vector_types.hh"
#include "BLI_string.h"
#include "BLI_utildefines.h"

#include "BLT_translation.hh"

<<<<<<< HEAD
#include "BKE_context.hh"
=======
>>>>>>> 6d33f76a
#include "BKE_global.hh"

#include "WM_api.hh"
#include "WM_types.hh"

#include "UI_interface.hh"
#include "interface_intern.hh"

/* -------------------------------------------------------------------- */
/** \name Operator Search Template Implementation
 * \{ */

static void operator_search_exec_fn(bContext *C, void * /*arg1*/, void *arg2)
{
  wmOperatorType *ot = static_cast<wmOperatorType *>(arg2);

  if (ot) {
    WM_operator_name_call_ptr(C, ot, WM_OP_INVOKE_DEFAULT, nullptr, nullptr);
  }
}

static void operator_search_update_fn(const bContext *C,
                                      void * /*arg*/,
                                      const char *str,
                                      uiSearchItems *items,
                                      const bool /*is_first*/)
{
  GHashIterator iter;

  /* Prepare BLI_string_all_words_matched. */
  const size_t str_len = strlen(str);
  const int words_max = BLI_string_max_possible_word_count(str_len);
  blender::Array<blender::int2> words(words_max);
  const int words_len = BLI_string_find_split_words(
      str, str_len, ' ', (int(*)[2])words.data(), words_max);

  for (WM_operatortype_iter(&iter); !BLI_ghashIterator_done(&iter); BLI_ghashIterator_step(&iter))
  {
    wmOperatorType *ot = static_cast<wmOperatorType *>(BLI_ghashIterator_getValue(&iter));
    const char *ot_ui_name = CTX_IFACE_(ot->translation_context, ot->name);

    if ((ot->flag & OPTYPE_INTERNAL) && (G.debug & G_DEBUG_WM) == 0) {
      continue;
    }

    if (BLI_string_all_words_matched(ot_ui_name, str, (int(*)[2])words.data(), words_len)) {
      if (WM_operator_poll((bContext *)C, ot)) {
        std::string name = ot_ui_name;
        if (const std::optional<std::string> kmi_str = WM_key_event_operator_string(
                C, ot->idname, WM_OP_EXEC_DEFAULT, nullptr, true))
        {
          name += UI_SEP_CHAR;
          name += *kmi_str;
        }

        if (!UI_search_item_add(items, name.c_str(), ot, ICON_NONE, 0, 0)) {
          break;
        }
      }
    }
  }
}

/** \} */

/* -------------------------------------------------------------------- */
/** \name Operator Search Template API
 * \{ */

void UI_but_func_operator_search(uiBut *but)
{
  UI_but_func_search_set(but,
                         ui_searchbox_create_operator,
                         operator_search_update_fn,
                         nullptr,
                         false,
                         nullptr,
                         operator_search_exec_fn,
                         nullptr);
}

void uiTemplateOperatorSearch(uiLayout *layout)
{
  uiBlock *block;
  uiBut *but;
  static char search[256] = "";

  block = uiLayoutGetBlock(layout);
  UI_block_layout_set_current(block, layout);

  but = uiDefSearchBut(
      block, search, 0, ICON_VIEWZOOM, sizeof(search), 0, 0, UI_UNIT_X * 6, UI_UNIT_Y, 0, 0, "");
  UI_but_func_operator_search(but);
}

/** \} */<|MERGE_RESOLUTION|>--- conflicted
+++ resolved
@@ -23,10 +23,6 @@
 
 #include "BLT_translation.hh"
 
-<<<<<<< HEAD
-#include "BKE_context.hh"
-=======
->>>>>>> 6d33f76a
 #include "BKE_global.hh"
 
 #include "WM_api.hh"
