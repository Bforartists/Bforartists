--- conflicted
+++ resolved
@@ -804,17 +804,14 @@
                                                .style = UI_TIP_STYLE_HEADER,
                                                .color_id = UI_TIP_LC_NORMAL,
                                            });
-<<<<<<< HEAD
-    /*bfa - some buttons does not have a explicit button title. Like the properties editor tab button */
-    /*It just shows a dot then where the title should be. So we check for those buttons, and skip adding the button title*/
-    if (STRPREFIX(but->drawstr, but_label.strinfo))
-      {
+    /*bfa - some buttons does not have a explicit button title. Like the properties editor tab
+     * button */
+    /*It just shows a dot then where the title should be. So we check for those buttons, and skip
+     * adding the button title*/
+    if (STRPREFIX(but->drawstr, but_label.strinfo)) {
       field->text = BLI_sprintfN("%s", but_label.strinfo);
     }
     else if (!STRPREFIX(but->drawstr, but_label.strinfo)) {
-=======
-    if (!STRPREFIX(but->drawstr, but_label.strinfo)) {
->>>>>>> be88e7ea
       field->text = BLI_sprintfN("%s.", but_label.strinfo);
     }
   }
