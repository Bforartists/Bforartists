--- conflicted
+++ resolved
@@ -796,25 +796,21 @@
    * Check prefix instead of comparing because the button may include the shortcut. */
   //if (but_label.strinfo && !STRPREFIX(but->drawstr, but_label.strinfo)) { // bfa - turned off this specific check.
   /*bfa - add the prefix everywhere in case it is not null !*/
-  if (but_label.strinfo != NULL) {
+  if (but_label.strinfo && !STRPREFIX(but->drawstr, but_label.strinfo)) {
     uiTooltipField *field = text_field_add(data,
                                            &(uiTooltipFormat){
                                                .style = UI_TIP_STYLE_HEADER,
                                                .color_id = UI_TIP_LC_NORMAL,
                                            });
-<<<<<<< HEAD
     /*bfa - some buttons does not have a explicit button title. Like the properties editor tab button */
     /*It just shows a dot then where the title should be. So we check for those buttons, and skip adding the button title*/
     if (STRPREFIX(but->drawstr, but_label.strinfo))
       {
-      field->text = BLI_sprintfN(but_label.strinfo);
+	    field->text = BLI_sprintfN("%s", but_label.strinfo);
     }
     else if (!STRPREFIX(but->drawstr, but_label.strinfo)) {
       field->text = BLI_sprintfN("%s.", but_label.strinfo);
     }
-=======
-    field->text = BLI_sprintfN("%s", but_label.strinfo);
->>>>>>> ff2a5c41
   }
 
   /* Tip */
