/*
 * This program is free software; you can redistribute it and/or
 * modify it under the terms of the GNU General Public License
 * as published by the Free Software Foundation; either version 2
 * of the License, or (at your option) any later version.
 *
 * This program is distributed in the hope that it will be useful,
 * but WITHOUT ANY WARRANTY; without even the implied warranty of
 * MERCHANTABILITY or FITNESS FOR A PARTICULAR PURPOSE.  See the
 * GNU General Public License for more details.
 *
 * You should have received a copy of the GNU General Public License
 * along with this program; if not, write to the Free Software Foundation,
 * Inc., 51 Franklin Street, Fifth Floor, Boston, MA 02110-1301, USA.
 *
 * The Original Code is Copyright (C) 2001-2002 by NaN Holding BV.
 * All rights reserved.
 */

/** \file
 * \ingroup edinterface
 */

#include <math.h>
#include <stdlib.h>
#include <string.h>

#include "MEM_guardedalloc.h"

#include "GPU_draw.h"
#include "GPU_matrix.h"
#include "GPU_batch.h"
#include "GPU_immediate.h"
#include "GPU_state.h"

#include "BLI_blenlib.h"
#include "BLI_utildefines.h"
#include "BLI_fileops_types.h"
#include "BLI_math_vector.h"

#include "DNA_brush_types.h"
#include "DNA_curve_types.h"
#include "DNA_dynamicpaint_types.h"
#include "DNA_gpencil_types.h"
#include "DNA_object_types.h"
#include "DNA_screen_types.h"
#include "DNA_space_types.h"
#include "DNA_workspace_types.h"

#include "RNA_access.h"
#include "RNA_enum_types.h"

#include "BKE_context.h"
#include "BKE_global.h"
#include "BKE_paint.h"
#include "BKE_icons.h"
#include "BKE_appdir.h"
#include "BKE_studiolight.h"

#include "IMB_imbuf.h"
#include "IMB_imbuf_types.h"
#include "IMB_thumbs.h"

#include "BIF_glutil.h"

#include "DEG_depsgraph.h"

#include "DRW_engine.h"

#include "ED_datafiles.h"
#include "ED_keyframes_draw.h"
#include "ED_render.h"

#include "UI_interface.h"
#include "UI_interface_icons.h"

#include "WM_api.h"
#include "WM_types.h"

#include "interface_intern.h"

#ifndef WITH_HEADLESS
<<<<<<< HEAD
#define ICON_GRID_COLS      50 /* bfa - Icon sheet row, changed from 26 to 50 */
#define ICON_GRID_ROWS      30 
=======
#  define ICON_GRID_COLS 26
#  define ICON_GRID_ROWS 30
>>>>>>> d301d80d

#  define ICON_GRID_MARGIN 10
#  define ICON_GRID_W 32
#  define ICON_GRID_H 32
#endif /* WITH_HEADLESS */

typedef struct IconImage {
  int w;
  int h;
  uint *rect;
  const uchar *datatoc_rect;
  int datatoc_size;
} IconImage;

typedef void (*VectorDrawFunc)(int x, int y, int w, int h, float alpha);

#define ICON_TYPE_PREVIEW 0
#define ICON_TYPE_COLOR_TEXTURE 1
#define ICON_TYPE_MONO_TEXTURE 2
#define ICON_TYPE_BUFFER 3
#define ICON_TYPE_VECTOR 4
#define ICON_TYPE_GEOM 5
#define ICON_TYPE_EVENT 6 /* draw keymap entries using custom renderer. */
#define ICON_TYPE_GPLAYER 7
#define ICON_TYPE_BLANK 8

typedef struct DrawInfo {
  int type;

  union {
    /* type specific data */
    struct {
      VectorDrawFunc func;
    } vector;
    struct {
      ImBuf *image_cache;
    } geom;
    struct {
      IconImage *image;
    } buffer;
    struct {
      int x, y, w, h;
      int theme_color;
    } texture;
    struct {
      /* Can be packed into a single int. */
      short event_type;
      short event_value;
      int icon;
      /* Allow lookups. */
      struct DrawInfo *next;
    } input;
  } data;
} DrawInfo;

typedef struct IconTexture {
  GLuint id;
  int w;
  int h;
  float invw;
  float invh;
} IconTexture;

typedef struct IconType {
  int type;
  int theme_color;
} IconType;

/* ******************* STATIC LOCAL VARS ******************* */
/* static here to cache results of icon directory scan, so it's not
 * scanning the filesystem each time the menu is drawn */
static struct ListBase iconfilelist = {NULL, NULL};
static IconTexture icongltex = {0, 0, 0, 0.0f, 0.0f};

#ifndef WITH_HEADLESS

static const IconType icontypes[] = {
#  define DEF_ICON(name) {ICON_TYPE_MONO_TEXTURE, 0},
#  define DEF_ICON_COLLECTION(name) {ICON_TYPE_MONO_TEXTURE, TH_ICON_COLLECTION},
#  define DEF_ICON_OBJECT(name) {ICON_TYPE_MONO_TEXTURE, TH_ICON_OBJECT},
#  define DEF_ICON_OBJECT_DATA(name) {ICON_TYPE_MONO_TEXTURE, TH_ICON_OBJECT_DATA},
#  define DEF_ICON_MODIFIER(name) {ICON_TYPE_MONO_TEXTURE, TH_ICON_MODIFIER},
#  define DEF_ICON_SHADING(name) {ICON_TYPE_MONO_TEXTURE, TH_ICON_SHADING},
#  define DEF_ICON_VECTOR(name) {ICON_TYPE_VECTOR, 0},
#  define DEF_ICON_COLOR(name) {ICON_TYPE_COLOR_TEXTURE, 0},
#  define DEF_ICON_BLANK(name) {ICON_TYPE_BLANK, 0},
#  include "UI_icons.h"
};

/* **************************************************** */

static DrawInfo *def_internal_icon(
    ImBuf *bbuf, int icon_id, int xofs, int yofs, int size, int type, int theme_color)
{
  Icon *new_icon = NULL;
  IconImage *iimg = NULL;
  DrawInfo *di;

  new_icon = MEM_callocN(sizeof(Icon), "texicon");

  new_icon->obj = NULL; /* icon is not for library object */
  new_icon->id_type = 0;

  di = MEM_callocN(sizeof(DrawInfo), "drawinfo");
  di->type = type;

  if (ELEM(type, ICON_TYPE_COLOR_TEXTURE, ICON_TYPE_MONO_TEXTURE)) {
    di->data.texture.theme_color = theme_color;
    di->data.texture.x = xofs;
    di->data.texture.y = yofs;
    di->data.texture.w = size;
    di->data.texture.h = size;
  }
  else if (type == ICON_TYPE_BUFFER) {
    iimg = MEM_callocN(sizeof(IconImage), "icon_img");
    iimg->w = size;
    iimg->h = size;

    /* icon buffers can get initialized runtime now, via datatoc */
    if (bbuf) {
      int y, imgsize;

      iimg->rect = MEM_mallocN(size * size * sizeof(uint), "icon_rect");

      /* Here we store the rect in the icon - same as before */
      if (size == bbuf->x && size == bbuf->y && xofs == 0 && yofs == 0) {
        memcpy(iimg->rect, bbuf->rect, size * size * sizeof(int));
      }
      else {
        /* this code assumes square images */
        imgsize = bbuf->x;
        for (y = 0; y < size; y++) {
          memcpy(
              &iimg->rect[y * size], &bbuf->rect[(y + yofs) * imgsize + xofs], size * sizeof(int));
        }
      }
    }
    di->data.buffer.image = iimg;
  }

  new_icon->drawinfo_free = UI_icons_free_drawinfo;
  new_icon->drawinfo = di;

  BKE_icon_set(icon_id, new_icon);

  return di;
}

static void def_internal_vicon(int icon_id, VectorDrawFunc drawFunc)
{
  Icon *new_icon = NULL;
  DrawInfo *di;

  new_icon = MEM_callocN(sizeof(Icon), "texicon");

  new_icon->obj = NULL; /* icon is not for library object */
  new_icon->id_type = 0;

  di = MEM_callocN(sizeof(DrawInfo), "drawinfo");
  di->type = ICON_TYPE_VECTOR;
  di->data.vector.func = drawFunc;

  new_icon->drawinfo_free = NULL;
  new_icon->drawinfo = di;

  BKE_icon_set(icon_id, new_icon);
}

/* Vector Icon Drawing Routines */

/* Utilities */

static void viconutil_set_point(GLint pt[2], int x, int y)
{
  pt[0] = x;
  pt[1] = y;
}

static void vicon_small_tri_right_draw(int x, int y, int w, int UNUSED(h), float alpha)
{
  GLint pts[3][2];
  int cx = x + w / 2 - 4;
  int cy = y + w / 2;
  int d = w / 5, d2 = w / 7;

  viconutil_set_point(pts[0], cx - d2, cy + d);
  viconutil_set_point(pts[1], cx - d2, cy - d);
  viconutil_set_point(pts[2], cx + d2, cy);

  uint pos = GPU_vertformat_attr_add(
      immVertexFormat(), "pos", GPU_COMP_I32, 2, GPU_FETCH_INT_TO_FLOAT);
  immBindBuiltinProgram(GPU_SHADER_2D_UNIFORM_COLOR);
  immUniformColor4f(0.2f, 0.2f, 0.2f, alpha);

  immBegin(GPU_PRIM_TRIS, 3);
  immVertex2iv(pos, pts[0]);
  immVertex2iv(pos, pts[1]);
  immVertex2iv(pos, pts[2]);
  immEnd();

  immUnbindProgram();
}

static void vicon_keytype_draw_wrapper(
    int x, int y, int w, int h, float alpha, short key_type, short handle_type)
{
  /* init dummy theme state for Action Editor - where these colors are defined
   * (since we're doing this offscreen, free from any particular space_id)
   */
  struct bThemeState theme_state;

  UI_Theme_Store(&theme_state);
  UI_SetTheme(SPACE_ACTION, RGN_TYPE_WINDOW);

  /* the "x" and "y" given are the bottom-left coordinates of the icon,
   * while the draw_keyframe_shape() function needs the midpoint for
   * the keyframe
   */
  float xco = x + w / 2 + 0.5f;
  float yco = y + h / 2 + 0.5f;

  GPUVertFormat *format = immVertexFormat();
  uint pos_id = GPU_vertformat_attr_add(format, "pos", GPU_COMP_F32, 2, GPU_FETCH_FLOAT);
  uint size_id = GPU_vertformat_attr_add(format, "size", GPU_COMP_F32, 1, GPU_FETCH_FLOAT);
  uint color_id = GPU_vertformat_attr_add(
      format, "color", GPU_COMP_U8, 4, GPU_FETCH_INT_TO_FLOAT_UNIT);
  uint outline_color_id = GPU_vertformat_attr_add(
      format, "outlineColor", GPU_COMP_U8, 4, GPU_FETCH_INT_TO_FLOAT_UNIT);
  uint flags_id = GPU_vertformat_attr_add(format, "flags", GPU_COMP_U32, 1, GPU_FETCH_INT);

  immBindBuiltinProgram(GPU_SHADER_KEYFRAME_DIAMOND);
  GPU_enable_program_point_size();
  immUniform2f("ViewportSize", -1.0f, -1.0f);
  immBegin(GPU_PRIM_POINTS, 1);

  /* draw keyframe
   * - size: (default icon size == 16, default dopesheet icon size == 10)
   * - sel: true unless in handletype icons (so that "keyframe" state shows the iconic yellow icon)
   */
  bool sel = (handle_type == KEYFRAME_HANDLE_NONE);

  draw_keyframe_shape(xco,
                      yco,
                      (10.0f / 16.0f) * h,
                      sel,
                      key_type,
                      KEYFRAME_SHAPE_BOTH,
                      alpha,
                      pos_id,
                      size_id,
                      color_id,
                      outline_color_id,
                      flags_id,
                      handle_type,
                      KEYFRAME_EXTREME_NONE);

  immEnd();
  GPU_disable_program_point_size();
  immUnbindProgram();

  UI_Theme_Restore(&theme_state);
}

static void vicon_keytype_keyframe_draw(int x, int y, int w, int h, float alpha)
{
  vicon_keytype_draw_wrapper(x, y, w, h, alpha, BEZT_KEYTYPE_KEYFRAME, KEYFRAME_HANDLE_NONE);
}

static void vicon_keytype_breakdown_draw(int x, int y, int w, int h, float alpha)
{
  vicon_keytype_draw_wrapper(x, y, w, h, alpha, BEZT_KEYTYPE_BREAKDOWN, KEYFRAME_HANDLE_NONE);
}

static void vicon_keytype_extreme_draw(int x, int y, int w, int h, float alpha)
{
  vicon_keytype_draw_wrapper(x, y, w, h, alpha, BEZT_KEYTYPE_EXTREME, KEYFRAME_HANDLE_NONE);
}

static void vicon_keytype_jitter_draw(int x, int y, int w, int h, float alpha)
{
  vicon_keytype_draw_wrapper(x, y, w, h, alpha, BEZT_KEYTYPE_JITTER, KEYFRAME_HANDLE_NONE);
}

static void vicon_keytype_moving_hold_draw(int x, int y, int w, int h, float alpha)
{
  vicon_keytype_draw_wrapper(x, y, w, h, alpha, BEZT_KEYTYPE_MOVEHOLD, KEYFRAME_HANDLE_NONE);
}

static void vicon_handletype_free_draw(int x, int y, int w, int h, float alpha)
{
  vicon_keytype_draw_wrapper(x, y, w, h, alpha, BEZT_KEYTYPE_KEYFRAME, KEYFRAME_HANDLE_FREE);
}

static void vicon_handletype_aligned_draw(int x, int y, int w, int h, float alpha)
{
  vicon_keytype_draw_wrapper(x, y, w, h, alpha, BEZT_KEYTYPE_KEYFRAME, KEYFRAME_HANDLE_ALIGNED);
}

static void vicon_handletype_vector_draw(int x, int y, int w, int h, float alpha)
{
  vicon_keytype_draw_wrapper(x, y, w, h, alpha, BEZT_KEYTYPE_KEYFRAME, KEYFRAME_HANDLE_VECTOR);
}

static void vicon_handletype_auto_draw(int x, int y, int w, int h, float alpha)
{
  vicon_keytype_draw_wrapper(x, y, w, h, alpha, BEZT_KEYTYPE_KEYFRAME, KEYFRAME_HANDLE_AUTO);
}

static void vicon_handletype_auto_clamp_draw(int x, int y, int w, int h, float alpha)
{
  vicon_keytype_draw_wrapper(x, y, w, h, alpha, BEZT_KEYTYPE_KEYFRAME, KEYFRAME_HANDLE_AUTO_CLAMP);
}

static void vicon_colorset_draw(int index, int x, int y, int w, int h, float UNUSED(alpha))
{
  bTheme *btheme = UI_GetTheme();
  ThemeWireColor *cs = &btheme->tarm[index];

  /* Draw three bands of color: One per color
   *    x-----a-----b-----c
   *    |  N  |  S  |  A  |
   *    x-----a-----b-----c
   */
  const int a = x + w / 3;
  const int b = x + w / 3 * 2;
  const int c = x + w;

  uint pos = GPU_vertformat_attr_add(
      immVertexFormat(), "pos", GPU_COMP_I32, 2, GPU_FETCH_INT_TO_FLOAT);
  immBindBuiltinProgram(GPU_SHADER_2D_UNIFORM_COLOR);

  /* XXX: Include alpha into this... */
  /* normal */
  immUniformColor3ubv((uchar *)cs->solid);
  immRecti(pos, x, y, a, y + h);

  /* selected */
  immUniformColor3ubv((uchar *)cs->select);
  immRecti(pos, a, y, b, y + h);

  /* active */
  immUniformColor3ubv((uchar *)cs->active);
  immRecti(pos, b, y, c, y + h);

  immUnbindProgram();
}

#  define DEF_ICON_VECTOR_COLORSET_DRAW_NTH(prefix, index) \
    static void vicon_colorset_draw_##prefix(int x, int y, int w, int h, float alpha) \
    { \
      vicon_colorset_draw(index, x, y, w, h, alpha); \
    }

DEF_ICON_VECTOR_COLORSET_DRAW_NTH(01, 0)
DEF_ICON_VECTOR_COLORSET_DRAW_NTH(02, 1)
DEF_ICON_VECTOR_COLORSET_DRAW_NTH(03, 2)
DEF_ICON_VECTOR_COLORSET_DRAW_NTH(04, 3)
DEF_ICON_VECTOR_COLORSET_DRAW_NTH(05, 4)
DEF_ICON_VECTOR_COLORSET_DRAW_NTH(06, 5)
DEF_ICON_VECTOR_COLORSET_DRAW_NTH(07, 6)
DEF_ICON_VECTOR_COLORSET_DRAW_NTH(08, 7)
DEF_ICON_VECTOR_COLORSET_DRAW_NTH(09, 8)
DEF_ICON_VECTOR_COLORSET_DRAW_NTH(10, 9)
DEF_ICON_VECTOR_COLORSET_DRAW_NTH(11, 10)
DEF_ICON_VECTOR_COLORSET_DRAW_NTH(12, 11)
DEF_ICON_VECTOR_COLORSET_DRAW_NTH(13, 12)
DEF_ICON_VECTOR_COLORSET_DRAW_NTH(14, 13)
DEF_ICON_VECTOR_COLORSET_DRAW_NTH(15, 14)
DEF_ICON_VECTOR_COLORSET_DRAW_NTH(16, 15)
DEF_ICON_VECTOR_COLORSET_DRAW_NTH(17, 16)
DEF_ICON_VECTOR_COLORSET_DRAW_NTH(18, 17)
DEF_ICON_VECTOR_COLORSET_DRAW_NTH(19, 18)
DEF_ICON_VECTOR_COLORSET_DRAW_NTH(20, 19)

#  undef DEF_ICON_VECTOR_COLORSET_DRAW_NTH

/* Dynamically render icon instead of rendering a plain color to a texture/buffer
 * This is mot strictly a "vicon", as it needs access to icon->obj to get the color info,
 * but it works in a very similar way.
 */
static void vicon_gplayer_color_draw(Icon *icon, int x, int y, int w, int h)
{
  bGPDlayer *gpl = (bGPDlayer *)icon->obj;

  /* Just draw a colored rect - Like for vicon_colorset_draw() */
  /* TODO: Make this have rounded corners, and maybe be a bit smaller.
   * However, UI_draw_roundbox_aa() draws the colors too dark, so can't be used.
   */
  uint pos = GPU_vertformat_attr_add(
      immVertexFormat(), "pos", GPU_COMP_I32, 2, GPU_FETCH_INT_TO_FLOAT);
  immBindBuiltinProgram(GPU_SHADER_2D_UNIFORM_COLOR);

  immUniformColor3fv(gpl->color);
  immRecti(pos, x, y, x + w - 1, y + h - 1);

  immUnbindProgram();
}

#  ifndef WITH_HEADLESS

static void init_brush_icons(void)
{

#    define INIT_BRUSH_ICON(icon_id, name) \
      { \
        uchar *rect = (uchar *)datatoc_##name##_png; \
        int size = datatoc_##name##_png_size; \
        DrawInfo *di; \
\
        di = def_internal_icon(NULL, icon_id, 0, 0, w, ICON_TYPE_BUFFER, 0); \
        di->data.buffer.image->datatoc_rect = rect; \
        di->data.buffer.image->datatoc_size = size; \
      } \
      ((void)0)
  /* end INIT_BRUSH_ICON */

  const int w = 96; /* warning, brush size hardcoded in C, but it gets scaled */

  INIT_BRUSH_ICON(ICON_BRUSH_BLOB, blob);
  INIT_BRUSH_ICON(ICON_BRUSH_BLUR, blur);
  INIT_BRUSH_ICON(ICON_BRUSH_CLAY, clay);
  INIT_BRUSH_ICON(ICON_BRUSH_CLAY_STRIPS, claystrips);
  INIT_BRUSH_ICON(ICON_BRUSH_CLONE, clone);
  INIT_BRUSH_ICON(ICON_BRUSH_CREASE, crease);
  INIT_BRUSH_ICON(ICON_BRUSH_SCULPT_DRAW, draw);
  INIT_BRUSH_ICON(ICON_BRUSH_FILL, fill);
  INIT_BRUSH_ICON(ICON_BRUSH_FLATTEN, flatten);
  INIT_BRUSH_ICON(ICON_BRUSH_GRAB, grab);
  INIT_BRUSH_ICON(ICON_BRUSH_INFLATE, inflate);
  INIT_BRUSH_ICON(ICON_BRUSH_LAYER, layer);
  INIT_BRUSH_ICON(ICON_BRUSH_MASK, mask);
  INIT_BRUSH_ICON(ICON_BRUSH_MIX, mix);
  INIT_BRUSH_ICON(ICON_BRUSH_NUDGE, nudge);
  INIT_BRUSH_ICON(ICON_BRUSH_PINCH, pinch);
  INIT_BRUSH_ICON(ICON_BRUSH_SCRAPE, scrape);
  INIT_BRUSH_ICON(ICON_BRUSH_SMEAR, smear);
  INIT_BRUSH_ICON(ICON_BRUSH_SMOOTH, smooth);
  INIT_BRUSH_ICON(ICON_BRUSH_SNAKE_HOOK, snake_hook);
  INIT_BRUSH_ICON(ICON_BRUSH_SOFTEN, soften);
  INIT_BRUSH_ICON(ICON_BRUSH_TEXDRAW, texdraw);
  INIT_BRUSH_ICON(ICON_BRUSH_TEXFILL, texfill);
  INIT_BRUSH_ICON(ICON_BRUSH_TEXMASK, texmask);
  INIT_BRUSH_ICON(ICON_BRUSH_THUMB, thumb);
  INIT_BRUSH_ICON(ICON_BRUSH_ROTATE, twist);

  /* grease pencil sculpt */
  INIT_BRUSH_ICON(ICON_GPBRUSH_SMOOTH, gp_brush_smooth);
  INIT_BRUSH_ICON(ICON_GPBRUSH_THICKNESS, gp_brush_thickness);
  INIT_BRUSH_ICON(ICON_GPBRUSH_STRENGTH, gp_brush_strength);
  INIT_BRUSH_ICON(ICON_GPBRUSH_GRAB, gp_brush_grab);
  INIT_BRUSH_ICON(ICON_GPBRUSH_PUSH, gp_brush_push);
  INIT_BRUSH_ICON(ICON_GPBRUSH_TWIST, gp_brush_twist);
  INIT_BRUSH_ICON(ICON_GPBRUSH_PINCH, gp_brush_pinch);
  INIT_BRUSH_ICON(ICON_GPBRUSH_RANDOMIZE, gp_brush_randomize);
  INIT_BRUSH_ICON(ICON_GPBRUSH_CLONE, gp_brush_clone);
  INIT_BRUSH_ICON(ICON_GPBRUSH_WEIGHT, gp_brush_weight);

  /* grease pencil drawing brushes */
  INIT_BRUSH_ICON(ICON_GPBRUSH_PENCIL, gp_brush_pencil);
  INIT_BRUSH_ICON(ICON_GPBRUSH_PEN, gp_brush_pen);
  INIT_BRUSH_ICON(ICON_GPBRUSH_INK, gp_brush_ink);
  INIT_BRUSH_ICON(ICON_GPBRUSH_INKNOISE, gp_brush_inknoise);
  INIT_BRUSH_ICON(ICON_GPBRUSH_BLOCK, gp_brush_block);
  INIT_BRUSH_ICON(ICON_GPBRUSH_MARKER, gp_brush_marker);
  INIT_BRUSH_ICON(ICON_GPBRUSH_FILL, gp_brush_fill);
  INIT_BRUSH_ICON(ICON_GPBRUSH_ERASE_SOFT, gp_brush_erase_soft);
  INIT_BRUSH_ICON(ICON_GPBRUSH_ERASE_HARD, gp_brush_erase_hard);
  INIT_BRUSH_ICON(ICON_GPBRUSH_ERASE_STROKE, gp_brush_erase_stroke);

#    undef INIT_BRUSH_ICON
}

static DrawInfo *g_di_event_list = NULL;

int UI_icon_from_event_type(short event_type, short event_value)
{
  if (event_type == RIGHTSHIFTKEY) {
    event_type = LEFTSHIFTKEY;
  }
  else if (event_type == RIGHTCTRLKEY) {
    event_type = LEFTCTRLKEY;
  }
  else if (event_type == RIGHTALTKEY) {
    event_type = LEFTALTKEY;
  }
  else if (event_type == EVT_TWEAK_L) {
    event_type = LEFTMOUSE;
    event_value = KM_CLICK_DRAG;
  }
  else if (event_type == EVT_TWEAK_M) {
    event_type = MIDDLEMOUSE;
    event_value = KM_CLICK_DRAG;
  }
  else if (event_type == EVT_TWEAK_R) {
    event_type = RIGHTMOUSE;
    event_value = KM_CLICK_DRAG;
  }

  DrawInfo *di = g_di_event_list;
  do {
    if (di->data.input.event_type == event_type) {
      return di->data.input.icon;
    }
  } while ((di = di->data.input.next));

  if (event_type == LEFTMOUSE) {
    return ELEM(event_value, KM_CLICK, KM_PRESS) ? ICON_MOUSE_LMB : ICON_MOUSE_LMB_DRAG;
  }
  else if (event_type == MIDDLEMOUSE) {
    return ELEM(event_value, KM_CLICK, KM_PRESS) ? ICON_MOUSE_MMB : ICON_MOUSE_MMB_DRAG;
  }
  else if (event_type == RIGHTMOUSE) {
    return ELEM(event_value, KM_CLICK, KM_PRESS) ? ICON_MOUSE_RMB : ICON_MOUSE_RMB_DRAG;
  }

  return ICON_NONE;
}

int UI_icon_from_keymap_item(const wmKeyMapItem *kmi, int r_icon_mod[4])
{
  if (r_icon_mod) {
    memset(r_icon_mod, 0x0, sizeof(int[4]));
    int i = 0;
    if (!ELEM(kmi->ctrl, KM_NOTHING, KM_ANY)) {
      r_icon_mod[i++] = ICON_EVENT_CTRL;
    }
    if (!ELEM(kmi->alt, KM_NOTHING, KM_ANY)) {
      r_icon_mod[i++] = ICON_EVENT_ALT;
    }
    if (!ELEM(kmi->shift, KM_NOTHING, KM_ANY)) {
      r_icon_mod[i++] = ICON_EVENT_SHIFT;
    }
    if (!ELEM(kmi->oskey, KM_NOTHING, KM_ANY)) {
      r_icon_mod[i++] = ICON_EVENT_OS;
    }
  }
  return UI_icon_from_event_type(kmi->type, kmi->val);
}

static void init_event_icons(void)
{
  DrawInfo *di_next = NULL;

#    define INIT_EVENT_ICON(icon_id, type, value) \
      { \
        DrawInfo *di = def_internal_icon(NULL, icon_id, 0, 0, w, ICON_TYPE_EVENT, 0); \
        di->data.input.event_type = type; \
        di->data.input.event_value = value; \
        di->data.input.icon = icon_id; \
        di->data.input.next = di_next; \
        di_next = di; \
      } \
      ((void)0)
  /* end INIT_EVENT_ICON */

  const int w = 16; /* DUMMY */

  INIT_EVENT_ICON(ICON_EVENT_A, AKEY, KM_ANY);
  INIT_EVENT_ICON(ICON_EVENT_B, BKEY, KM_ANY);
  INIT_EVENT_ICON(ICON_EVENT_C, CKEY, KM_ANY);
  INIT_EVENT_ICON(ICON_EVENT_D, DKEY, KM_ANY);
  INIT_EVENT_ICON(ICON_EVENT_E, EKEY, KM_ANY);
  INIT_EVENT_ICON(ICON_EVENT_F, FKEY, KM_ANY);
  INIT_EVENT_ICON(ICON_EVENT_G, GKEY, KM_ANY);
  INIT_EVENT_ICON(ICON_EVENT_H, HKEY, KM_ANY);
  INIT_EVENT_ICON(ICON_EVENT_I, IKEY, KM_ANY);
  INIT_EVENT_ICON(ICON_EVENT_J, JKEY, KM_ANY);
  INIT_EVENT_ICON(ICON_EVENT_K, KKEY, KM_ANY);
  INIT_EVENT_ICON(ICON_EVENT_L, LKEY, KM_ANY);
  INIT_EVENT_ICON(ICON_EVENT_M, MKEY, KM_ANY);
  INIT_EVENT_ICON(ICON_EVENT_N, NKEY, KM_ANY);
  INIT_EVENT_ICON(ICON_EVENT_O, OKEY, KM_ANY);
  INIT_EVENT_ICON(ICON_EVENT_P, PKEY, KM_ANY);
  INIT_EVENT_ICON(ICON_EVENT_Q, QKEY, KM_ANY);
  INIT_EVENT_ICON(ICON_EVENT_R, RKEY, KM_ANY);
  INIT_EVENT_ICON(ICON_EVENT_S, SKEY, KM_ANY);
  INIT_EVENT_ICON(ICON_EVENT_T, TKEY, KM_ANY);
  INIT_EVENT_ICON(ICON_EVENT_U, UKEY, KM_ANY);
  INIT_EVENT_ICON(ICON_EVENT_V, VKEY, KM_ANY);
  INIT_EVENT_ICON(ICON_EVENT_W, WKEY, KM_ANY);
  INIT_EVENT_ICON(ICON_EVENT_X, XKEY, KM_ANY);
  INIT_EVENT_ICON(ICON_EVENT_Y, YKEY, KM_ANY);
  INIT_EVENT_ICON(ICON_EVENT_Z, ZKEY, KM_ANY);
  INIT_EVENT_ICON(ICON_EVENT_SHIFT, LEFTSHIFTKEY, KM_ANY);
  INIT_EVENT_ICON(ICON_EVENT_CTRL, LEFTCTRLKEY, KM_ANY);
  INIT_EVENT_ICON(ICON_EVENT_ALT, LEFTALTKEY, KM_ANY);
  INIT_EVENT_ICON(ICON_EVENT_OS, OSKEY, KM_ANY);
  INIT_EVENT_ICON(ICON_EVENT_F1, F1KEY, KM_ANY);
  INIT_EVENT_ICON(ICON_EVENT_F2, F2KEY, KM_ANY);
  INIT_EVENT_ICON(ICON_EVENT_F3, F3KEY, KM_ANY);
  INIT_EVENT_ICON(ICON_EVENT_F4, F4KEY, KM_ANY);
  INIT_EVENT_ICON(ICON_EVENT_F5, F5KEY, KM_ANY);
  INIT_EVENT_ICON(ICON_EVENT_F6, F6KEY, KM_ANY);
  INIT_EVENT_ICON(ICON_EVENT_F7, F7KEY, KM_ANY);
  INIT_EVENT_ICON(ICON_EVENT_F8, F8KEY, KM_ANY);
  INIT_EVENT_ICON(ICON_EVENT_F9, F9KEY, KM_ANY);
  INIT_EVENT_ICON(ICON_EVENT_F10, F10KEY, KM_ANY);
  INIT_EVENT_ICON(ICON_EVENT_F11, F11KEY, KM_ANY);
  INIT_EVENT_ICON(ICON_EVENT_F12, F12KEY, KM_ANY);
  INIT_EVENT_ICON(ICON_EVENT_ESC, ESCKEY, KM_ANY);
  INIT_EVENT_ICON(ICON_EVENT_TAB, TABKEY, KM_ANY);
  INIT_EVENT_ICON(ICON_EVENT_PAGEUP, PAGEUPKEY, KM_ANY);
  INIT_EVENT_ICON(ICON_EVENT_PAGEDOWN, PAGEDOWNKEY, KM_ANY);
  INIT_EVENT_ICON(ICON_EVENT_RETURN, RETKEY, KM_ANY);

  g_di_event_list = di_next;

#    undef INIT_EVENT_ICON
}

static void icon_verify_datatoc(IconImage *iimg)
{
  /* if it has own rect, things are all OK */
  if (iimg->rect) {
    return;
  }

  if (iimg->datatoc_rect) {
    ImBuf *bbuf = IMB_ibImageFromMemory(
        iimg->datatoc_rect, iimg->datatoc_size, IB_rect, NULL, "<matcap icon>");
    /* w and h were set on initialize */
    if (bbuf->x != iimg->h && bbuf->y != iimg->w) {
      IMB_scaleImBuf(bbuf, iimg->w, iimg->h);
    }

    iimg->rect = bbuf->rect;
    bbuf->rect = NULL;
    IMB_freeImBuf(bbuf);
  }
}

static void init_internal_icons(void)
{
  //  bTheme *btheme = UI_GetTheme();
  ImBuf *b16buf = NULL, *b32buf = NULL;
  int x, y;

#    if 0  // temp disabled
  if ((btheme != NULL) && btheme->tui.iconfile[0]) {
    char *icondir = BKE_appdir_folder_id(BLENDER_DATAFILES, "icons");
    char iconfilestr[FILE_MAX];

    if (icondir) {
      BLI_join_dirfile(iconfilestr, sizeof(iconfilestr), icondir, btheme->tui.iconfile);

      /* if the image is missing bbuf will just be NULL */
      bbuf = IMB_loadiffname(iconfilestr, IB_rect, NULL);

      if (bbuf && (bbuf->x < ICON_IMAGE_W || bbuf->y < ICON_IMAGE_H)) {
        printf(
            "\n***WARNING***\n"
            "Icons file '%s' too small.\n"
            "Using built-in Icons instead\n",
            iconfilestr);
        IMB_freeImBuf(bbuf);
        bbuf = NULL;
      }
    }
    else {
      printf("%s: 'icons' data path not found, continuing\n", __func__);
    }
  }
#    endif
  if (b16buf == NULL) {
    b16buf = IMB_ibImageFromMemory((const uchar *)datatoc_blender_icons16_png,
                                   datatoc_blender_icons16_png_size,
                                   IB_rect,
                                   NULL,
                                   "<blender icons>");
  }
  if (b16buf) {
    IMB_premultiply_alpha(b16buf);
  }

  if (b32buf == NULL) {
    b32buf = IMB_ibImageFromMemory((const uchar *)datatoc_blender_icons32_png,
                                   datatoc_blender_icons32_png_size,
                                   IB_rect,
                                   NULL,
                                   "<blender icons>");
  }
  if (b32buf) {
    IMB_premultiply_alpha(b32buf);
  }

  if (b16buf && b32buf) {
    /* Free existing texture if any. */
    if (icongltex.id) {
      glDeleteTextures(1, &icongltex.id);
      icongltex.id = 0;
    }

    /* Allocate OpenGL texture. */
    glGenTextures(1, &icongltex.id);

    if (icongltex.id) {
      int level = 2;

      icongltex.w = b32buf->x;
      icongltex.h = b32buf->y;
      icongltex.invw = 1.0f / b32buf->x;
      icongltex.invh = 1.0f / b32buf->y;

      glBindTexture(GL_TEXTURE_2D, icongltex.id);

      glTexImage2D(GL_TEXTURE_2D,
                   0,
                   GL_RGBA8,
                   b32buf->x,
                   b32buf->y,
                   0,
                   GL_RGBA,
                   GL_UNSIGNED_BYTE,
                   b32buf->rect);
      glTexImage2D(GL_TEXTURE_2D,
                   1,
                   GL_RGBA8,
                   b16buf->x,
                   b16buf->y,
                   0,
                   GL_RGBA,
                   GL_UNSIGNED_BYTE,
                   b16buf->rect);

      while (b16buf->x > 1) {
        ImBuf *nbuf = IMB_onehalf(b16buf);
        glTexImage2D(GL_TEXTURE_2D,
                     level,
                     GL_RGBA8,
                     nbuf->x,
                     nbuf->y,
                     0,
                     GL_RGBA,
                     GL_UNSIGNED_BYTE,
                     nbuf->rect);
        level++;
        IMB_freeImBuf(b16buf);
        b16buf = nbuf;
      }

      glTexParameteri(GL_TEXTURE_2D, GL_TEXTURE_MIN_FILTER, GL_LINEAR_MIPMAP_LINEAR);
      glTexParameteri(GL_TEXTURE_2D, GL_TEXTURE_MAG_FILTER, GL_LINEAR);

      glBindTexture(GL_TEXTURE_2D, 0);
    }

    /* Define icons. */
    for (y = 0; y < ICON_GRID_ROWS; y++) {
      /* Row W has monochrome icons. */
      for (x = 0; x < ICON_GRID_COLS; x++) {
        IconType icontype = icontypes[y * ICON_GRID_COLS + x];
        if (!ELEM(icontype.type, ICON_TYPE_COLOR_TEXTURE, ICON_TYPE_MONO_TEXTURE)) {
          continue;
        }

        def_internal_icon(b32buf,
                          BIFICONID_FIRST + y * ICON_GRID_COLS + x,
                          x * (ICON_GRID_W + ICON_GRID_MARGIN) + ICON_GRID_MARGIN,
                          y * (ICON_GRID_H + ICON_GRID_MARGIN) + ICON_GRID_MARGIN,
                          ICON_GRID_W,
                          icontype.type,
                          icontype.theme_color);
      }
    }
  }

  def_internal_vicon(ICON_SMALL_TRI_RIGHT_VEC, vicon_small_tri_right_draw);

  def_internal_vicon(ICON_KEYTYPE_KEYFRAME_VEC, vicon_keytype_keyframe_draw);
  def_internal_vicon(ICON_KEYTYPE_BREAKDOWN_VEC, vicon_keytype_breakdown_draw);
  def_internal_vicon(ICON_KEYTYPE_EXTREME_VEC, vicon_keytype_extreme_draw);
  def_internal_vicon(ICON_KEYTYPE_JITTER_VEC, vicon_keytype_jitter_draw);
  def_internal_vicon(ICON_KEYTYPE_MOVING_HOLD_VEC, vicon_keytype_moving_hold_draw);

  def_internal_vicon(ICON_HANDLETYPE_FREE_VEC, vicon_handletype_free_draw);
  def_internal_vicon(ICON_HANDLETYPE_ALIGNED_VEC, vicon_handletype_aligned_draw);
  def_internal_vicon(ICON_HANDLETYPE_VECTOR_VEC, vicon_handletype_vector_draw);
  def_internal_vicon(ICON_HANDLETYPE_AUTO_VEC, vicon_handletype_auto_draw);
  def_internal_vicon(ICON_HANDLETYPE_AUTO_CLAMP_VEC, vicon_handletype_auto_clamp_draw);

  def_internal_vicon(ICON_COLORSET_01_VEC, vicon_colorset_draw_01);
  def_internal_vicon(ICON_COLORSET_02_VEC, vicon_colorset_draw_02);
  def_internal_vicon(ICON_COLORSET_03_VEC, vicon_colorset_draw_03);
  def_internal_vicon(ICON_COLORSET_04_VEC, vicon_colorset_draw_04);
  def_internal_vicon(ICON_COLORSET_05_VEC, vicon_colorset_draw_05);
  def_internal_vicon(ICON_COLORSET_06_VEC, vicon_colorset_draw_06);
  def_internal_vicon(ICON_COLORSET_07_VEC, vicon_colorset_draw_07);
  def_internal_vicon(ICON_COLORSET_08_VEC, vicon_colorset_draw_08);
  def_internal_vicon(ICON_COLORSET_09_VEC, vicon_colorset_draw_09);
  def_internal_vicon(ICON_COLORSET_10_VEC, vicon_colorset_draw_10);
  def_internal_vicon(ICON_COLORSET_11_VEC, vicon_colorset_draw_11);
  def_internal_vicon(ICON_COLORSET_12_VEC, vicon_colorset_draw_12);
  def_internal_vicon(ICON_COLORSET_13_VEC, vicon_colorset_draw_13);
  def_internal_vicon(ICON_COLORSET_14_VEC, vicon_colorset_draw_14);
  def_internal_vicon(ICON_COLORSET_15_VEC, vicon_colorset_draw_15);
  def_internal_vicon(ICON_COLORSET_16_VEC, vicon_colorset_draw_16);
  def_internal_vicon(ICON_COLORSET_17_VEC, vicon_colorset_draw_17);
  def_internal_vicon(ICON_COLORSET_18_VEC, vicon_colorset_draw_18);
  def_internal_vicon(ICON_COLORSET_19_VEC, vicon_colorset_draw_19);
  def_internal_vicon(ICON_COLORSET_20_VEC, vicon_colorset_draw_20);

  IMB_freeImBuf(b16buf);
  IMB_freeImBuf(b32buf);
}
#  endif /* WITH_HEADLESS */

static void init_iconfile_list(struct ListBase *list)
{
  IconFile *ifile;
  struct direntry *dir;
  int totfile, i, index = 1;
  const char *icondir;

  BLI_listbase_clear(list);
  icondir = BKE_appdir_folder_id(BLENDER_DATAFILES, "icons");

  if (icondir == NULL) {
    return;
  }

  totfile = BLI_filelist_dir_contents(icondir, &dir);

  for (i = 0; i < totfile; i++) {
    if ((dir[i].type & S_IFREG)) {
      const char *filename = dir[i].relname;

      if (BLI_path_extension_check(filename, ".png")) {
        /* loading all icons on file start is overkill & slows startup
         * its possible they change size after blender load anyway. */
#  if 0
        int ifilex, ifiley;
        char iconfilestr[FILE_MAX + 16]; /* allow 256 chars for file+dir */
        ImBuf *bbuf = NULL;
        /* check to see if the image is the right size, continue if not */
        /* copying strings here should go ok, assuming that we never get back
         * a complete path to file longer than 256 chars */
        BLI_join_dirfile(iconfilestr, sizeof(iconfilestr), icondir, filename);
        bbuf = IMB_loadiffname(iconfilestr, IB_rect);

        if (bbuf) {
          ifilex = bbuf->x;
          ifiley = bbuf->y;
          IMB_freeImBuf(bbuf);
        }
        else {
          ifilex = ifiley = 0;
        }

        /* bad size or failed to load */
        if ((ifilex != ICON_IMAGE_W) || (ifiley != ICON_IMAGE_H)) {
          printf("icon '%s' is wrong size %dx%d\n", iconfilestr, ifilex, ifiley);
          continue;
        }
#  endif /* removed */

        /* found a potential icon file, so make an entry for it in the cache list */
        ifile = MEM_callocN(sizeof(IconFile), "IconFile");

        BLI_strncpy(ifile->filename, filename, sizeof(ifile->filename));
        ifile->index = index;

        BLI_addtail(list, ifile);

        index++;
      }
    }
  }

  BLI_filelist_free(dir, totfile);
  dir = NULL;
}

static void free_iconfile_list(struct ListBase *list)
{
  IconFile *ifile = NULL, *next_ifile = NULL;

  for (ifile = list->first; ifile; ifile = next_ifile) {
    next_ifile = ifile->next;
    BLI_freelinkN(list, ifile);
  }
}

#endif /* WITH_HEADLESS */

int UI_iconfile_get_index(const char *filename)
{
  IconFile *ifile;
  ListBase *list = &(iconfilelist);

  for (ifile = list->first; ifile; ifile = ifile->next) {
    if (BLI_path_cmp(filename, ifile->filename) == 0) {
      return ifile->index;
    }
  }

  return 0;
}

ListBase *UI_iconfile_list(void)
{
  ListBase *list = &(iconfilelist);

  return list;
}

void UI_icons_free(void)
{
#ifndef WITH_HEADLESS
  if (icongltex.id) {
    glDeleteTextures(1, &icongltex.id);
    icongltex.id = 0;
  }

  free_iconfile_list(&iconfilelist);
  BKE_icons_free();
#endif
}

void UI_icons_free_drawinfo(void *drawinfo)
{
  DrawInfo *di = drawinfo;

  if (di) {
    if (di->type == ICON_TYPE_BUFFER) {
      if (di->data.buffer.image) {
        if (di->data.buffer.image->rect) {
          MEM_freeN(di->data.buffer.image->rect);
        }
        MEM_freeN(di->data.buffer.image);
      }
    }
    else if (di->type == ICON_TYPE_GEOM) {
      if (di->data.geom.image_cache) {
        IMB_freeImBuf(di->data.geom.image_cache);
      }
    }

    MEM_freeN(di);
  }
}

/**
 * #Icon.data_type and #Icon.obj
 */
static DrawInfo *icon_create_drawinfo(Icon *icon)
{
  int icon_data_type = icon->obj_type;
  DrawInfo *di = NULL;

  di = MEM_callocN(sizeof(DrawInfo), "di_icon");

  if (ELEM(icon_data_type, ICON_DATA_ID, ICON_DATA_PREVIEW)) {
    di->type = ICON_TYPE_PREVIEW;
  }
  else if (icon_data_type == ICON_DATA_GEOM) {
    di->type = ICON_TYPE_GEOM;
  }
  else if (icon_data_type == ICON_DATA_STUDIOLIGHT) {
    di->type = ICON_TYPE_BUFFER;
  }
  else if (icon_data_type == ICON_DATA_GPLAYER) {
    di->type = ICON_TYPE_GPLAYER;
  }
  else {
    BLI_assert(0);
  }

  return di;
}

static DrawInfo *icon_ensure_drawinfo(Icon *icon)
{
  if (icon->drawinfo) {
    return icon->drawinfo;
  }
  DrawInfo *di = icon_create_drawinfo(icon);
  icon->drawinfo = di;
  icon->drawinfo_free = UI_icons_free_drawinfo;
  return di;
}

/* note!, returns unscaled by DPI */
int UI_icon_get_width(int icon_id)
{
  Icon *icon = NULL;
  DrawInfo *di = NULL;

  icon = BKE_icon_get(icon_id);

  if (icon == NULL) {
    if (G.debug & G_DEBUG) {
      printf("%s: Internal error, no icon for icon ID: %d\n", __func__, icon_id);
    }
    return 0;
  }

  di = icon_ensure_drawinfo(icon);
  if (di) {
    return ICON_DEFAULT_WIDTH;
  }

  return 0;
}

int UI_icon_get_height(int icon_id)
{
  Icon *icon = BKE_icon_get(icon_id);
  if (icon == NULL) {
    if (G.debug & G_DEBUG) {
      printf("%s: Internal error, no icon for icon ID: %d\n", __func__, icon_id);
    }
    return 0;
  }

  DrawInfo *di = icon_ensure_drawinfo(icon);
  if (di) {
    return ICON_DEFAULT_HEIGHT;
  }

  return 0;
}

void UI_icons_init()
{
#ifndef WITH_HEADLESS
  init_iconfile_list(&iconfilelist);
  init_internal_icons();
  init_brush_icons();
  init_event_icons();
#endif
}

/* Render size for preview images and icons
 */
int UI_preview_render_size(enum eIconSizes size)
{
  switch (size) {
    case ICON_SIZE_ICON:
      return ICON_RENDER_DEFAULT_HEIGHT;
    case ICON_SIZE_PREVIEW:
      return PREVIEW_RENDER_DEFAULT_HEIGHT;
    default:
      return 0;
  }
}

/* Create rect for the icon
 */
static void icon_create_rect(struct PreviewImage *prv_img, enum eIconSizes size)
{
  uint render_size = UI_preview_render_size(size);

  if (!prv_img) {
    if (G.debug & G_DEBUG) {
      printf("%s, error: requested preview image does not exist", __func__);
    }
  }
  else if (!prv_img->rect[size]) {
    prv_img->w[size] = render_size;
    prv_img->h[size] = render_size;
    prv_img->flag[size] |= PRV_CHANGED;
    prv_img->changed_timestamp[size] = 0;
    prv_img->rect[size] = MEM_callocN(render_size * render_size * sizeof(uint), "prv_rect");
  }
}

static void ui_id_preview_image_render_size(
    const bContext *C, Scene *scene, ID *id, PreviewImage *pi, int size, const bool use_job);

static void ui_studiolight_icon_job_exec(void *customdata,
                                         short *UNUSED(stop),
                                         short *UNUSED(do_update),
                                         float *UNUSED(progress))
{
  Icon **tmp = (Icon **)customdata;
  Icon *icon = *tmp;
  DrawInfo *di = icon_ensure_drawinfo(icon);
  StudioLight *sl = icon->obj;
  BKE_studiolight_preview(di->data.buffer.image->rect, sl, icon->id_type);
}

static void ui_studiolight_kill_icon_preview_job(wmWindowManager *wm, int icon_id)
{
  Icon *icon = BKE_icon_get(icon_id);
  WM_jobs_kill_type(wm, icon, WM_JOB_TYPE_STUDIOLIGHT);
  icon->obj = NULL;
}

static void ui_studiolight_free_function(StudioLight *sl, void *data)
{
  wmWindowManager *wm = data;

  /* Happens if job was canceled or already finished. */
  if (wm == NULL) {
    return;
  }

  // get icons_id, get icons and kill wm jobs
  if (sl->icon_id_radiance) {
    ui_studiolight_kill_icon_preview_job(wm, sl->icon_id_radiance);
  }
  if (sl->icon_id_irradiance) {
    ui_studiolight_kill_icon_preview_job(wm, sl->icon_id_irradiance);
  }
  if (sl->icon_id_matcap) {
    ui_studiolight_kill_icon_preview_job(wm, sl->icon_id_matcap);
  }
  if (sl->icon_id_matcap_flipped) {
    ui_studiolight_kill_icon_preview_job(wm, sl->icon_id_matcap_flipped);
  }
}

static void ui_studiolight_icon_job_end(void *customdata)
{
  Icon **tmp = (Icon **)customdata;
  Icon *icon = *tmp;
  StudioLight *sl = icon->obj;
  BKE_studiolight_set_free_function(sl, &ui_studiolight_free_function, NULL);
}

void ui_icon_ensure_deferred(const bContext *C, const int icon_id, const bool big)
{
  Icon *icon = BKE_icon_get(icon_id);

  if (icon) {
    DrawInfo *di = icon_ensure_drawinfo(icon);

    if (di) {
      switch (di->type) {
        case ICON_TYPE_PREVIEW: {
          ID *id = (icon->id_type != 0) ? icon->obj : NULL;
          PreviewImage *prv = id ? BKE_previewimg_id_ensure(id) : icon->obj;
          /* Using jobs for screen previews crashes due to offscreen rendering.
           * XXX would be nicer if PreviewImage could store if it supports jobs */
          const bool use_jobs = !id || (GS(id->name) != ID_SCR);

          if (prv) {
            const int size = big ? ICON_SIZE_PREVIEW : ICON_SIZE_ICON;

            if (id || (prv->tag & PRV_TAG_DEFFERED) != 0) {
              ui_id_preview_image_render_size(C, NULL, id, prv, size, use_jobs);
            }
          }
          break;
        }
        case ICON_TYPE_BUFFER: {
          if (icon->obj_type == ICON_DATA_STUDIOLIGHT) {
            if (di->data.buffer.image == NULL) {
              wmWindowManager *wm = CTX_wm_manager(C);
              StudioLight *sl = icon->obj;
              BKE_studiolight_set_free_function(sl, &ui_studiolight_free_function, wm);
              IconImage *img = MEM_mallocN(sizeof(IconImage), __func__);

              img->w = STUDIOLIGHT_ICON_SIZE;
              img->h = STUDIOLIGHT_ICON_SIZE;
              size_t size = STUDIOLIGHT_ICON_SIZE * STUDIOLIGHT_ICON_SIZE * sizeof(uint);
              img->rect = MEM_mallocN(size, __func__);
              memset(img->rect, 0, size);
              di->data.buffer.image = img;

              wmJob *wm_job = WM_jobs_get(
                  wm, CTX_wm_window(C), icon, "StudioLight Icon", 0, WM_JOB_TYPE_STUDIOLIGHT);
              Icon **tmp = MEM_callocN(sizeof(Icon *), __func__);
              *tmp = icon;
              WM_jobs_customdata_set(wm_job, tmp, MEM_freeN);
              WM_jobs_timer(wm_job, 0.01, 0, NC_WINDOW);
              WM_jobs_callbacks(
                  wm_job, ui_studiolight_icon_job_exec, NULL, NULL, ui_studiolight_icon_job_end);
              WM_jobs_start(CTX_wm_manager(C), wm_job);
            }
          }
          break;
        }
      }
    }
  }
}

/* only called when icon has changed */
/* only call with valid pointer from UI_icon_draw */
static void icon_set_image(const bContext *C,
                           Scene *scene,
                           ID *id,
                           PreviewImage *prv_img,
                           enum eIconSizes size,
                           const bool use_job)
{
  if (!prv_img) {
    if (G.debug & G_DEBUG) {
      printf("%s: no preview image for this ID: %s\n", __func__, id->name);
    }
    return;
  }

  if (prv_img->flag[size] & PRV_USER_EDITED) {
    /* user-edited preview, do not auto-update! */
    return;
  }

  icon_create_rect(prv_img, size);

  if (use_job) {
    /* Job (background) version */
    ED_preview_icon_job(C, prv_img, id, prv_img->rect[size], prv_img->w[size], prv_img->h[size]);
  }
  else {
    if (!scene) {
      scene = CTX_data_scene(C);
    }
    /* Immediate version */
    ED_preview_icon_render(
        CTX_data_main(C), scene, id, prv_img->rect[size], prv_img->w[size], prv_img->h[size]);
  }
}

PreviewImage *UI_icon_to_preview(int icon_id)
{
  Icon *icon = BKE_icon_get(icon_id);

  if (icon) {
    DrawInfo *di = (DrawInfo *)icon->drawinfo;
    if (di) {
      if (di->type == ICON_TYPE_PREVIEW) {
        PreviewImage *prv = (icon->id_type != 0) ? BKE_previewimg_id_ensure((ID *)icon->obj) :
                                                   icon->obj;

        if (prv) {
          return BKE_previewimg_copy(prv);
        }
      }
      else if (di->data.buffer.image) {
        ImBuf *bbuf;

        bbuf = IMB_ibImageFromMemory(di->data.buffer.image->datatoc_rect,
                                     di->data.buffer.image->datatoc_size,
                                     IB_rect,
                                     NULL,
                                     __func__);
        if (bbuf) {
          PreviewImage *prv = BKE_previewimg_create();

          prv->rect[0] = bbuf->rect;

          prv->w[0] = bbuf->x;
          prv->h[0] = bbuf->y;

          bbuf->rect = NULL;
          IMB_freeImBuf(bbuf);

          return prv;
        }
      }
    }
  }
  return NULL;
}

static void icon_draw_rect(float x,
                           float y,
                           int w,
                           int h,
                           float UNUSED(aspect),
                           int rw,
                           int rh,
                           uint *rect,
                           float alpha,
                           const float rgb[3],
                           const float desaturate)
{
  ImBuf *ima = NULL;
  int draw_w = w;
  int draw_h = h;
  int draw_x = x;
  int draw_y = y;

  /* sanity check */
  if (w <= 0 || h <= 0 || w > 2000 || h > 2000) {
    printf("%s: icons are %i x %i pixels?\n", __func__, w, h);
    BLI_assert(!"invalid icon size");
    return;
  }
  /* modulate color */
  float col[4] = {1.0f, 1.0f, 1.0f, alpha};

  if (rgb) {
    col[0] = rgb[0];
    col[1] = rgb[1];
    col[2] = rgb[2];
  }

  /* rect contains image in 'rendersize', we only scale if needed */
  if (rw != w || rh != h) {
    /* preserve aspect ratio and center */
    if (rw > rh) {
      draw_w = w;
      draw_h = (int)(((float)rh / (float)rw) * (float)w);
      draw_y += (h - draw_h) / 2;
    }
    else if (rw < rh) {
      draw_w = (int)(((float)rw / (float)rh) * (float)h);
      draw_h = h;
      draw_x += (w - draw_w) / 2;
    }
    /* if the image is squared, the draw_ initialization values are good */

    /* first allocate imbuf for scaling and copy preview into it */
    ima = IMB_allocImBuf(rw, rh, 32, IB_rect);
    memcpy(ima->rect, rect, rw * rh * sizeof(uint));
    IMB_scaleImBuf(ima, draw_w, draw_h); /* scale it */
    rect = ima->rect;
  }

  /* draw */
  eGPUBuiltinShader shader;
  if (desaturate != 0.0f) {
    shader = GPU_SHADER_2D_IMAGE_DESATURATE_COLOR;
  }
  else {
    shader = GPU_SHADER_2D_IMAGE_COLOR;
  }
  IMMDrawPixelsTexState state = immDrawPixelsTexSetup(shader);

  if (shader == GPU_SHADER_2D_IMAGE_DESATURATE_COLOR) {
    immUniform1f("factor", desaturate);
  }

  immDrawPixelsTex(&state,
                   draw_x,
                   draw_y,
                   draw_w,
                   draw_h,
                   GL_RGBA,
                   GL_UNSIGNED_BYTE,
                   GL_NEAREST,
                   rect,
                   1.0f,
                   1.0f,
                   col);

  if (ima) {
    IMB_freeImBuf(ima);
  }
}

/* High enough to make a difference, low enough so that
 * small draws are still efficient with the use of glUniform.
 * NOTE TODO: We could use UBO but we would need some triple
 * buffer system + persistent mapping for this to be more
 * efficient than simple glUniform calls. */
#define ICON_DRAW_CACHE_SIZE 16

typedef struct IconDrawCall {
  rctf pos;
  rctf tex;
  float color[4];
} IconDrawCall;

static struct {
  IconDrawCall drawcall_cache[ICON_DRAW_CACHE_SIZE];
  int calls; /* Number of calls batched together */
  bool enabled;
  float mat[4][4];
} g_icon_draw_cache = {{{{0}}}};

void UI_icon_draw_cache_begin(void)
{
  BLI_assert(g_icon_draw_cache.enabled == false);
  g_icon_draw_cache.enabled = true;
}

static void icon_draw_cache_flush_ex(void)
{
  if (g_icon_draw_cache.calls == 0) {
    return;
  }

  /* We need to flush widget base first to ensure correct ordering. */
  UI_widgetbase_draw_cache_flush();

  GPU_blend_set_func(GPU_ONE, GPU_ONE_MINUS_SRC_ALPHA);

  glActiveTexture(GL_TEXTURE0);
  glBindTexture(GL_TEXTURE_2D, icongltex.id);

  GPUShader *shader = GPU_shader_get_builtin_shader(GPU_SHADER_2D_IMAGE_MULTI_RECT_COLOR);
  GPU_shader_bind(shader);

  int img_loc = GPU_shader_get_uniform_ensure(shader, "image");
  int data_loc = GPU_shader_get_uniform_ensure(shader, "calls_data[0]");

  glUniform1i(img_loc, 0);
  glUniform4fv(data_loc, ICON_DRAW_CACHE_SIZE * 3, (float *)g_icon_draw_cache.drawcall_cache);

  GPU_draw_primitive(GPU_PRIM_TRIS, 6 * g_icon_draw_cache.calls);

  glBindTexture(GL_TEXTURE_2D, 0);

  g_icon_draw_cache.calls = 0;

  GPU_blend_set_func_separate(
      GPU_SRC_ALPHA, GPU_ONE_MINUS_SRC_ALPHA, GPU_ONE, GPU_ONE_MINUS_SRC_ALPHA);
}

void UI_icon_draw_cache_end(void)
{
  BLI_assert(g_icon_draw_cache.enabled == true);
  g_icon_draw_cache.enabled = false;

  /* Don't change blend state if it's not needed. */
  if (g_icon_draw_cache.calls == 0) {
    return;
  }

  GPU_blend(true);
  icon_draw_cache_flush_ex();
  GPU_blend(false);
}

static void icon_draw_texture_cached(float x,
                                     float y,
                                     float w,
                                     float h,
                                     int ix,
                                     int iy,
                                     int UNUSED(iw),
                                     int ih,
                                     float alpha,
                                     const float rgb[3])
{

  float mvp[4][4];
  GPU_matrix_model_view_projection_get(mvp);

  IconDrawCall *call = &g_icon_draw_cache.drawcall_cache[g_icon_draw_cache.calls];
  g_icon_draw_cache.calls++;

  /* Manual mat4*vec2 */
  call->pos.xmin = x * mvp[0][0] + y * mvp[1][0] + mvp[3][0];
  call->pos.ymin = x * mvp[0][1] + y * mvp[1][1] + mvp[3][1];
  call->pos.xmax = call->pos.xmin + w * mvp[0][0] + h * mvp[1][0];
  call->pos.ymax = call->pos.ymin + w * mvp[0][1] + h * mvp[1][1];

  call->tex.xmin = ix * icongltex.invw;
  call->tex.xmax = (ix + ih) * icongltex.invw;
  call->tex.ymin = iy * icongltex.invh;
  call->tex.ymax = (iy + ih) * icongltex.invh;

  if (rgb) {
    copy_v4_fl4(call->color, rgb[0], rgb[1], rgb[2], alpha);
  }
  else {
    copy_v4_fl(call->color, alpha);
  }

  if (g_icon_draw_cache.calls == ICON_DRAW_CACHE_SIZE) {
    icon_draw_cache_flush_ex();
  }
}

static void icon_draw_texture(float x,
                              float y,
                              float w,
                              float h,
                              int ix,
                              int iy,
                              int iw,
                              int ih,
                              float alpha,
                              const float rgb[3])
{
  if (g_icon_draw_cache.enabled) {
    icon_draw_texture_cached(x, y, w, h, ix, iy, iw, ih, alpha, rgb);
    return;
  }

  /* We need to flush widget base first to ensure correct ordering. */
  UI_widgetbase_draw_cache_flush();

  GPU_blend_set_func(GPU_ONE, GPU_ONE_MINUS_SRC_ALPHA);

  float x1, x2, y1, y2;

  x1 = ix * icongltex.invw;
  x2 = (ix + ih) * icongltex.invw;
  y1 = iy * icongltex.invh;
  y2 = (iy + ih) * icongltex.invh;

  glActiveTexture(GL_TEXTURE0);
  glBindTexture(GL_TEXTURE_2D, icongltex.id);

  GPUShader *shader = GPU_shader_get_builtin_shader(GPU_SHADER_2D_IMAGE_RECT_COLOR);
  GPU_shader_bind(shader);

  if (rgb) {
    glUniform4f(
        GPU_shader_get_builtin_uniform(shader, GPU_UNIFORM_COLOR), rgb[0], rgb[1], rgb[2], alpha);
  }
  else {
    glUniform4f(
        GPU_shader_get_builtin_uniform(shader, GPU_UNIFORM_COLOR), alpha, alpha, alpha, alpha);
  }

  glUniform1i(GPU_shader_get_uniform_ensure(shader, "image"), 0);
  glUniform4f(GPU_shader_get_uniform_ensure(shader, "rect_icon"), x1, y1, x2, y2);
  glUniform4f(GPU_shader_get_uniform_ensure(shader, "rect_geom"), x, y, x + w, y + h);

  GPU_draw_primitive(GPU_PRIM_TRI_STRIP, 4);

  glBindTexture(GL_TEXTURE_2D, 0);

  GPU_blend_set_func_separate(
      GPU_SRC_ALPHA, GPU_ONE_MINUS_SRC_ALPHA, GPU_ONE, GPU_ONE_MINUS_SRC_ALPHA);
}

/* Drawing size for preview images */
static int get_draw_size(enum eIconSizes size)
{
  switch (size) {
    case ICON_SIZE_ICON:
      return ICON_DEFAULT_HEIGHT;
    case ICON_SIZE_PREVIEW:
      return PREVIEW_DEFAULT_HEIGHT;
    default:
      return 0;
  }
}

static void icon_draw_size(float x,
                           float y,
                           int icon_id,
                           float aspect,
                           float alpha,
                           const float rgb[3],
                           enum eIconSizes size,
                           int draw_size,
                           const float desaturate,
                           const char mono_rgba[4])
{
  bTheme *btheme = UI_GetTheme();
  Icon *icon = NULL;
  IconImage *iimg;
  const float fdraw_size = (float)draw_size;
  int w, h;

  icon = BKE_icon_get(icon_id);
  alpha *= btheme->tui.icon_alpha;

  if (icon == NULL) {
    if (G.debug & G_DEBUG) {
      printf("%s: Internal error, no icon for icon ID: %d\n", __func__, icon_id);
    }
    return;
  }

  /* scale width and height according to aspect */
  w = (int)(fdraw_size / aspect + 0.5f);
  h = (int)(fdraw_size / aspect + 0.5f);

  DrawInfo *di = icon_ensure_drawinfo(icon);

  /* We need to flush widget base first to ensure correct ordering. */
  UI_widgetbase_draw_cache_flush();

  if (di->type == ICON_TYPE_VECTOR) {
    /* vector icons use the uiBlock transformation, they are not drawn
     * with untransformed coordinates like the other icons */
    di->data.vector.func((int)x, (int)y, w, h, 1.0f);
  }
  else if (di->type == ICON_TYPE_GEOM) {
#ifdef USE_UI_TOOLBAR_HACK
    /* TODO(campbell): scale icons up for toolbar,
     * we need a way to detect larger buttons and do this automatic. */
    {
      float scale = (float)ICON_DEFAULT_HEIGHT_TOOLBAR / (float)ICON_DEFAULT_HEIGHT;
      y = (y + (h / 2)) - ((h * scale) / 2);
      w *= scale;
      h *= scale;
    }
#endif

    /* This could re-generate often if rendered at different sizes in the one interface.
     * TODO(campbell): support caching multiple sizes. */
    ImBuf *ibuf = di->data.geom.image_cache;
    if ((ibuf == NULL) || (ibuf->x != w) || (ibuf->y != h)) {
      if (ibuf) {
        IMB_freeImBuf(ibuf);
      }
      ibuf = BKE_icon_geom_rasterize(icon->obj, w, h);
      di->data.geom.image_cache = ibuf;
    }

    GPU_blend_set_func_separate(
        GPU_ONE, GPU_ONE_MINUS_SRC_ALPHA, GPU_ONE, GPU_ONE_MINUS_SRC_ALPHA);
    icon_draw_rect(x, y, w, h, aspect, w, h, ibuf->rect, alpha, rgb, desaturate);
    GPU_blend_set_func_separate(
        GPU_SRC_ALPHA, GPU_ONE_MINUS_SRC_ALPHA, GPU_ONE, GPU_ONE_MINUS_SRC_ALPHA);
  }
  else if (di->type == ICON_TYPE_EVENT) {
    const short event_type = di->data.input.event_type;
    const short event_value = di->data.input.event_value;
    icon_draw_rect_input(x, y, w, h, alpha, event_type, event_value);
  }
  else if (di->type == ICON_TYPE_COLOR_TEXTURE) {
    /* texture image use premul alpha for correct scaling */
    icon_draw_texture(x,
                      y,
                      (float)w,
                      (float)h,
                      di->data.texture.x,
                      di->data.texture.y,
                      di->data.texture.w,
                      di->data.texture.h,
                      alpha,
                      rgb);
  }
  else if (di->type == ICON_TYPE_MONO_TEXTURE) {
    /* icon that matches text color, assumed to be white */
    float color[4];
    if (!UI_GetIconThemeColor4fv(di->data.texture.theme_color, color)) {
      if (mono_rgba) {
        rgba_uchar_to_float(color, (const uchar *)mono_rgba);
      }
      else {
        UI_GetThemeColor4fv(TH_TEXT, color);
      }
    }

    if (rgb) {
      mul_v3_v3(color, rgb);
    }

    mul_v4_fl(color, alpha);

    icon_draw_texture(x,
                      y,
                      (float)w,
                      (float)h,
                      di->data.texture.x,
                      di->data.texture.y,
                      di->data.texture.w,
                      di->data.texture.h,
                      color[3],
                      color);
  }

  else if (di->type == ICON_TYPE_BUFFER) {
    /* it is a builtin icon */
    iimg = di->data.buffer.image;
#ifndef WITH_HEADLESS
    icon_verify_datatoc(iimg);
#endif
    if (!iimg->rect) {
      /* something has gone wrong! */
      return;
    }

    icon_draw_rect(x, y, w, h, aspect, iimg->w, iimg->h, iimg->rect, alpha, rgb, desaturate);
  }
  else if (di->type == ICON_TYPE_PREVIEW) {
    PreviewImage *pi = (icon->id_type != 0) ? BKE_previewimg_id_ensure((ID *)icon->obj) :
                                              icon->obj;

    if (pi) {
      /* no create icon on this level in code */
      if (!pi->rect[size]) {
        /* Something has gone wrong! */
        return;
      }

      /* Preview images use premultiplied alpha. */
      GPU_blend_set_func_separate(
          GPU_ONE, GPU_ONE_MINUS_SRC_ALPHA, GPU_ONE, GPU_ONE_MINUS_SRC_ALPHA);
      icon_draw_rect(
          x, y, w, h, aspect, pi->w[size], pi->h[size], pi->rect[size], alpha, rgb, desaturate);
      GPU_blend_set_func_separate(
          GPU_SRC_ALPHA, GPU_ONE_MINUS_SRC_ALPHA, GPU_ONE, GPU_ONE_MINUS_SRC_ALPHA);
    }
  }
  else if (di->type == ICON_TYPE_GPLAYER) {
    BLI_assert(icon->obj != NULL);

    /* Just draw a colored rect - Like for vicon_colorset_draw() */
#ifndef WITH_HEADLESS
    vicon_gplayer_color_draw(icon, (int)x, (int)y, w, h);
#endif
  }
}

static void ui_id_preview_image_render_size(
    const bContext *C, Scene *scene, ID *id, PreviewImage *pi, int size, const bool use_job)
{
  /* changed only ever set by dynamic icons */
  if (((pi->flag[size] & PRV_CHANGED) || !pi->rect[size])) {
    /* create the rect if necessary */
    icon_set_image(C, scene, id, pi, size, use_job);

    pi->flag[size] &= ~PRV_CHANGED;
  }
}

void UI_id_icon_render(const bContext *C, Scene *scene, ID *id, const bool big, const bool use_job)
{
  PreviewImage *pi = BKE_previewimg_id_ensure(id);

  if (pi) {
    if (big) {
      /* bigger preview size */
      ui_id_preview_image_render_size(C, scene, id, pi, ICON_SIZE_PREVIEW, use_job);
    }
    else {
      /* icon size */
      ui_id_preview_image_render_size(C, scene, id, pi, ICON_SIZE_ICON, use_job);
    }
  }
}

static void ui_id_icon_render(const bContext *C, ID *id, bool use_jobs)
{
  PreviewImage *pi = BKE_previewimg_id_ensure(id);
  enum eIconSizes i;

  if (!pi) {
    return;
  }

  for (i = 0; i < NUM_ICON_SIZES; i++) {
    /* check if rect needs to be created; changed
     * only set by dynamic icons */
    if (((pi->flag[i] & PRV_CHANGED) || !pi->rect[i])) {
      icon_set_image(C, NULL, id, pi, i, use_jobs);
      pi->flag[i] &= ~PRV_CHANGED;
    }
  }
}

static int ui_id_brush_get_icon(const bContext *C, ID *id)
{
  Brush *br = (Brush *)id;

  if (br->flag & BRUSH_CUSTOM_ICON) {
    BKE_icon_id_ensure(id);
    ui_id_icon_render(C, id, true);
  }
  else {
    WorkSpace *workspace = CTX_wm_workspace(C);
    Object *ob = CTX_data_active_object(C);
    const EnumPropertyItem *items = NULL;
    ePaintMode paint_mode = PAINT_MODE_INVALID;
    ScrArea *sa = CTX_wm_area(C);
    char space_type = sa->spacetype;
    /* When in an unsupported space. */
    if (!ELEM(space_type, SPACE_VIEW3D, SPACE_IMAGE)) {
      space_type = workspace->tools_space_type;
    }

    /* XXX: this is not nice, should probably make brushes
     * be strictly in one paint mode only to avoid
     * checking various context stuff here */

    if ((space_type == SPACE_VIEW3D) && ob) {
      if (ob->mode & OB_MODE_SCULPT) {
        paint_mode = PAINT_MODE_SCULPT;
      }
      else if (ob->mode & OB_MODE_VERTEX_PAINT) {
        paint_mode = PAINT_MODE_VERTEX;
      }
      else if (ob->mode & OB_MODE_WEIGHT_PAINT) {
        paint_mode = PAINT_MODE_WEIGHT;
      }
      else if (ob->mode & OB_MODE_TEXTURE_PAINT) {
        paint_mode = PAINT_MODE_TEXTURE_3D;
      }
    }
    else if (space_type == SPACE_IMAGE) {
      int sima_mode;
      if (sa->spacetype == space_type) {
        SpaceImage *sima = sa->spacedata.first;
        sima_mode = sima->mode;
      }
      else {
        sima_mode = workspace->tools_mode;
      }

      if (sima_mode == SI_MODE_PAINT) {
        paint_mode = PAINT_MODE_TEXTURE_2D;
      }
    }

    /* reset the icon */
    if ((ob != NULL) && (ob->mode & OB_MODE_PAINT_GPENCIL) && (br->gpencil_settings != NULL)) {
      switch (br->gpencil_settings->icon_id) {
        case GP_BRUSH_ICON_PENCIL:
          br->id.icon_id = ICON_GPBRUSH_PENCIL;
          break;
        case GP_BRUSH_ICON_PEN:
          br->id.icon_id = ICON_GPBRUSH_PEN;
          break;
        case GP_BRUSH_ICON_INK:
          br->id.icon_id = ICON_GPBRUSH_INK;
          break;
        case GP_BRUSH_ICON_INKNOISE:
          br->id.icon_id = ICON_GPBRUSH_INKNOISE;
          break;
        case GP_BRUSH_ICON_BLOCK:
          br->id.icon_id = ICON_GPBRUSH_BLOCK;
          break;
        case GP_BRUSH_ICON_MARKER:
          br->id.icon_id = ICON_GPBRUSH_MARKER;
          break;
        case GP_BRUSH_ICON_FILL:
          br->id.icon_id = ICON_GPBRUSH_FILL;
          break;
        case GP_BRUSH_ICON_ERASE_SOFT:
          br->id.icon_id = ICON_GPBRUSH_ERASE_SOFT;
          break;
        case GP_BRUSH_ICON_ERASE_HARD:
          br->id.icon_id = ICON_GPBRUSH_ERASE_HARD;
          break;
        case GP_BRUSH_ICON_ERASE_STROKE:
          br->id.icon_id = ICON_GPBRUSH_ERASE_STROKE;
          break;
        default:
          br->id.icon_id = ICON_GPBRUSH_PEN;
          break;
      }
      return id->icon_id;
    }
    else if (paint_mode != PAINT_MODE_INVALID) {
      items = BKE_paint_get_tool_enum_from_paintmode(paint_mode);
      const uint tool_offset = BKE_paint_get_brush_tool_offset_from_paintmode(paint_mode);
      const int tool_type = *(char *)POINTER_OFFSET(br, tool_offset);
      if (!items || !RNA_enum_icon_from_value(items, tool_type, &id->icon_id)) {
        id->icon_id = 0;
      }
    }
    else {
      id->icon_id = 0;
    }
  }

  return id->icon_id;
}

static int ui_id_screen_get_icon(const bContext *C, ID *id)
{
  BKE_icon_id_ensure(id);
  /* Don't use jobs here, offscreen rendering doesn't like this and crashes. */
  ui_id_icon_render(C, id, false);

  return id->icon_id;
}

int ui_id_icon_get(const bContext *C, ID *id, const bool big)
{
  int iconid = 0;

  /* icon */
  switch (GS(id->name)) {
    case ID_BR:
      iconid = ui_id_brush_get_icon(C, id);
      break;
    case ID_MA: /* fall through */
    case ID_TE: /* fall through */
    case ID_IM: /* fall through */
    case ID_WO: /* fall through */
    case ID_LA: /* fall through */
      iconid = BKE_icon_id_ensure(id);
      /* checks if not exists, or changed */
      UI_id_icon_render(C, NULL, id, big, true);
      break;
    case ID_SCR:
      iconid = ui_id_screen_get_icon(C, id);
      break;
    default:
      break;
  }

  return iconid;
}

int UI_rnaptr_icon_get(bContext *C, PointerRNA *ptr, int rnaicon, const bool big)
{
  ID *id = NULL;

  if (!ptr->data) {
    return rnaicon;
  }

  /* try ID, material, texture or dynapaint slot */
  if (RNA_struct_is_ID(ptr->type)) {
    id = ptr->id.data;
  }
  else if (RNA_struct_is_a(ptr->type, &RNA_MaterialSlot)) {
    id = RNA_pointer_get(ptr, "material").data;
  }
  else if (RNA_struct_is_a(ptr->type, &RNA_TextureSlot)) {
    id = RNA_pointer_get(ptr, "texture").data;
  }
  else if (RNA_struct_is_a(ptr->type, &RNA_DynamicPaintSurface)) {
    DynamicPaintSurface *surface = ptr->data;

    if (surface->format == MOD_DPAINT_SURFACE_F_PTEX) {
      return ICON_SHADING_TEXTURE;
    }
    else if (surface->format == MOD_DPAINT_SURFACE_F_VERTEX) {
      return ICON_OUTLINER_DATA_MESH;
    }
    else if (surface->format == MOD_DPAINT_SURFACE_F_IMAGESEQ) {
      return ICON_FILE_IMAGE;
    }
  }
  else if (RNA_struct_is_a(ptr->type, &RNA_StudioLight)) {
    StudioLight *sl = ptr->data;
    switch (sl->flag & STUDIOLIGHT_FLAG_ORIENTATIONS) {
      case STUDIOLIGHT_TYPE_STUDIO:
        return sl->icon_id_irradiance;
      case STUDIOLIGHT_TYPE_WORLD:
      default:
        return sl->icon_id_radiance;
      case STUDIOLIGHT_TYPE_MATCAP:
        return sl->icon_id_matcap;
    }
  }

  /* get icon from ID */
  if (id) {
    int icon = ui_id_icon_get(C, id, big);

    return icon ? icon : rnaicon;
  }

  return rnaicon;
}

int UI_idcode_icon_get(const int idcode)
{
  switch (idcode) {
    case ID_AC:
      return ICON_ACTION;
    case ID_AR:
      return ICON_ARMATURE_DATA;
    case ID_BR:
      return ICON_BRUSH_DATA;
    case ID_CA:
      return ICON_CAMERA_DATA;
    case ID_CF:
      return ICON_FILE;
    case ID_CU:
      return ICON_CURVE_DATA;
    case ID_GD:
      return ICON_GREASEPENCIL;
    case ID_GR:
      return ICON_GROUP;
    case ID_IM:
      return ICON_IMAGE_DATA;
    case ID_LA:
      return ICON_LIGHT_DATA;
    case ID_LS:
      return ICON_LINE_DATA;
    case ID_LT:
      return ICON_LATTICE_DATA;
    case ID_MA:
      return ICON_MATERIAL_DATA;
    case ID_MB:
      return ICON_META_DATA;
    case ID_MC:
      return ICON_TRACKER;
    case ID_ME:
      return ICON_MESH_DATA;
    case ID_MSK:
      return ICON_MOD_MASK; /* TODO! this would need its own icon! */
    case ID_NT:
      return ICON_NODETREE;
    case ID_OB:
      return ICON_OBJECT_DATA;
    case ID_PA:
      return ICON_PARTICLE_DATA;
    case ID_PAL:
      return ICON_COLOR; /* TODO! this would need its own icon! */
    case ID_PC:
      return ICON_CURVE_BEZCURVE; /* TODO! this would need its own icon! */
    case ID_LP:
      return ICON_LIGHTPROBE_CUBEMAP;
    case ID_SCE:
      return ICON_SCENE_DATA;
    case ID_SPK:
      return ICON_SPEAKER;
    case ID_SO:
      return ICON_SOUND;
    case ID_TE:
      return ICON_TEXTURE_DATA;
    case ID_TXT:
      return ICON_TEXT;
    case ID_VF:
      return ICON_FONT_DATA;
    case ID_WO:
      return ICON_WORLD_DATA;
    default:
      return ICON_NONE;
  }
}

static void icon_draw_at_size(float x,
                              float y,
                              int icon_id,
                              float aspect,
                              float alpha,
                              enum eIconSizes size,
                              const float desaturate,
                              const char mono_color[4])
{
  int draw_size = get_draw_size(size);
  icon_draw_size(x, y, icon_id, aspect, alpha, NULL, size, draw_size, desaturate, mono_color);
}

void UI_icon_draw_aspect(
    float x, float y, int icon_id, float aspect, float alpha, const char mono_color[4])
{
  icon_draw_at_size(x, y, icon_id, aspect, alpha, ICON_SIZE_ICON, 0.0f, mono_color);
}

void UI_icon_draw_aspect_color(
    float x, float y, int icon_id, float aspect, const float rgb[3], const char mono_color[4])
{
  int draw_size = get_draw_size(ICON_SIZE_ICON);
  icon_draw_size(x, y, icon_id, aspect, 1.0f, rgb, ICON_SIZE_ICON, draw_size, false, mono_color);
}

void UI_icon_draw_desaturate(float x,
                             float y,
                             int icon_id,
                             float aspect,
                             float alpha,
                             float desaturate,
                             const char mono_color[4])
{
  icon_draw_at_size(x, y, icon_id, aspect, alpha, ICON_SIZE_ICON, desaturate, mono_color);
}

/* draws icon with dpi scale factor */
void UI_icon_draw(float x, float y, int icon_id)
{
  UI_icon_draw_aspect(x, y, icon_id, 1.0f / UI_DPI_FAC, 1.0f, NULL);
}

void UI_icon_draw_alpha(float x, float y, int icon_id, float alpha)
{
  UI_icon_draw_aspect(x, y, icon_id, 1.0f / UI_DPI_FAC, alpha, NULL);
}

void UI_icon_draw_size(float x, float y, int size, int icon_id, float alpha)
{
  icon_draw_size(x, y, icon_id, 1.0f, alpha, NULL, ICON_SIZE_ICON, size, false, NULL);
}

void UI_icon_draw_preview(float x, float y, int icon_id)
{
  icon_draw_at_size(x, y, icon_id, 1.0f, 1.0f, ICON_SIZE_PREVIEW, false, NULL);
}

void UI_icon_draw_preview_aspect(float x, float y, int icon_id, float aspect)
{
  icon_draw_at_size(x, y, icon_id, aspect, 1.0f, ICON_SIZE_PREVIEW, false, NULL);
}

void UI_icon_draw_preview_aspect_size(
    float x, float y, int icon_id, float aspect, float alpha, int size)
{
  icon_draw_size(x, y, icon_id, aspect, alpha, NULL, ICON_SIZE_PREVIEW, size, false, NULL);
}<|MERGE_RESOLUTION|>--- conflicted
+++ resolved
@@ -80,13 +80,8 @@
 #include "interface_intern.h"
 
 #ifndef WITH_HEADLESS
-<<<<<<< HEAD
-#define ICON_GRID_COLS      50 /* bfa - Icon sheet row, changed from 26 to 50 */
-#define ICON_GRID_ROWS      30 
-=======
-#  define ICON_GRID_COLS 26
+#  define ICON_GRID_COLS 50 /* bfa - Icon sheet row, changed from 26 to 50 */
 #  define ICON_GRID_ROWS 30
->>>>>>> d301d80d
 
 #  define ICON_GRID_MARGIN 10
 #  define ICON_GRID_W 32
