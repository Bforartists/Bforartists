/* SPDX-License-Identifier: GPL-2.0-or-later
 * Copyright 2001-2002 NaN Holding BV. All rights reserved. */

/** \file
 * \ingroup edinterface
 */

#include <math.h>
#include <stdlib.h>
#include <string.h>

#include "MEM_guardedalloc.h"

#include "GPU_batch.h"
#include "GPU_batch_presets.h"
#include "GPU_immediate.h"
#include "GPU_matrix.h"
#include "GPU_shader_shared.h"
#include "GPU_state.h"
#include "GPU_texture.h"

#include "BLI_blenlib.h"
#include "BLI_fileops_types.h"
#include "BLI_math_color_blend.h"
#include "BLI_math_vector.h"
#include "BLI_utildefines.h"

#include "DNA_brush_types.h"
#include "DNA_collection_types.h"
#include "DNA_curve_types.h"
#include "DNA_dynamicpaint_types.h"
#include "DNA_gpencil_types.h"
#include "DNA_object_types.h"
#include "DNA_screen_types.h"
#include "DNA_sequence_types.h"
#include "DNA_space_types.h"

#include "RNA_access.h"
#include "RNA_prototypes.h"

#include "BKE_appdir.h"
#include "BKE_context.h"
#include "BKE_global.h"
#include "BKE_icons.h"
#include "BKE_paint.h"
#include "BKE_studiolight.h"

#include "IMB_imbuf.h"
#include "IMB_imbuf_types.h"
#include "IMB_thumbs.h"

#include "BIF_glutil.h"

#include "ED_datafiles.h"
#include "ED_keyframes_draw.h"
#include "ED_keyframes_keylist.h"
#include "ED_render.h"

#include "UI_interface.h"
#include "UI_interface_icons.h"

#include "WM_api.h"
#include "WM_types.h"

#include "interface_intern.h"

#ifndef WITH_HEADLESS
#  define ICON_GRID_COLS 60 /* bfa - Icon sheet row, changed from 26 to 60 */
#  define ICON_GRID_ROWS 30

#  define ICON_MONO_BORDER_OUTSET 2
#  define ICON_GRID_MARGIN 10
#  define ICON_GRID_W 32
#  define ICON_GRID_H 32
#endif /* WITH_HEADLESS */

typedef struct IconImage {
  int w;
  int h;
  uint *rect;
  const uchar *datatoc_rect;
  int datatoc_size;
} IconImage;

typedef void (*VectorDrawFunc)(int x, int y, int w, int h, float alpha);

#define ICON_TYPE_PREVIEW 0
#define ICON_TYPE_COLOR_TEXTURE 1
#define ICON_TYPE_MONO_TEXTURE 2
#define ICON_TYPE_BUFFER 3
#define ICON_TYPE_IMBUF 4
#define ICON_TYPE_VECTOR 5
#define ICON_TYPE_GEOM 6
#define ICON_TYPE_EVENT 7 /* draw keymap entries using custom renderer. */
#define ICON_TYPE_GPLAYER 8
#define ICON_TYPE_BLANK 9

typedef struct DrawInfo {
  int type;

  union {
    /* type specific data */
    struct {
      VectorDrawFunc func;
    } vector;
    struct {
      ImBuf *image_cache;
      bool inverted;
    } geom;
    struct {
      IconImage *image;
    } buffer;
    struct {
      int x, y, w, h;
      int theme_color;
    } texture;
    struct {
      /* Can be packed into a single int. */
      short event_type;
      short event_value;
      int icon;
      /* Allow lookups. */
      struct DrawInfo *next;
    } input;
  } data;
} DrawInfo;

typedef struct IconTexture {
  struct GPUTexture *tex[2];
  int num_textures;
  int w;
  int h;
  float invw;
  float invh;
} IconTexture;

typedef struct IconType {
  int type;
  int theme_color;
} IconType;

/* ******************* STATIC LOCAL VARS ******************* */
/* Static here to cache results of icon directory scan, so it's not
 * scanning the file-system each time the menu is drawn. */
static struct ListBase iconfilelist = {NULL, NULL};
static IconTexture icongltex = {{NULL, NULL}, 0, 0, 0, 0.0f, 0.0f};

#ifndef WITH_HEADLESS

static const IconType icontypes[] = {
#  define DEF_ICON(name) {ICON_TYPE_MONO_TEXTURE, 0},
#  define DEF_ICON_SCENE(name) {ICON_TYPE_MONO_TEXTURE, TH_ICON_SCENE},
#  define DEF_ICON_COLLECTION(name) {ICON_TYPE_MONO_TEXTURE, TH_ICON_COLLECTION},
#  define DEF_ICON_OBJECT(name) {ICON_TYPE_MONO_TEXTURE, TH_ICON_OBJECT},
#  define DEF_ICON_OBJECT_DATA(name) {ICON_TYPE_MONO_TEXTURE, TH_ICON_OBJECT_DATA},
#  define DEF_ICON_MODIFIER(name) {ICON_TYPE_MONO_TEXTURE, TH_ICON_MODIFIER},
#  define DEF_ICON_SHADING(name) {ICON_TYPE_MONO_TEXTURE, TH_ICON_SHADING},
#  define DEF_ICON_FOLDER(name) {ICON_TYPE_MONO_TEXTURE, TH_ICON_FOLDER},
#  define DEF_ICON_FUND(name) {ICON_TYPE_MONO_TEXTURE, TH_ICON_FUND},
#  define DEF_ICON_VECTOR(name) {ICON_TYPE_VECTOR, 0},
#  define DEF_ICON_COLOR(name) {ICON_TYPE_COLOR_TEXTURE, 0},
#  define DEF_ICON_BLANK(name) {ICON_TYPE_BLANK, 0},
#  include "UI_icons.h"
};

/* **************************************************** */

static DrawInfo *def_internal_icon(
    ImBuf *bbuf, int icon_id, int xofs, int yofs, int size, int type, int theme_color)
{
  Icon *new_icon = MEM_callocN(sizeof(Icon), "texicon");

  new_icon->obj = NULL; /* icon is not for library object */
  new_icon->id_type = 0;

  DrawInfo *di = MEM_callocN(sizeof(DrawInfo), "drawinfo");
  di->type = type;

  if (ELEM(type, ICON_TYPE_COLOR_TEXTURE, ICON_TYPE_MONO_TEXTURE)) {
    di->data.texture.theme_color = theme_color;
    di->data.texture.x = xofs;
    di->data.texture.y = yofs;
    di->data.texture.w = size;
    di->data.texture.h = size;
  }
  else if (type == ICON_TYPE_BUFFER) {
    IconImage *iimg = MEM_callocN(sizeof(IconImage), "icon_img");
    iimg->w = size;
    iimg->h = size;

    /* icon buffers can get initialized runtime now, via datatoc */
    if (bbuf) {
      int y, imgsize;

      iimg->rect = MEM_mallocN(size * size * sizeof(uint), "icon_rect");

      /* Here we store the rect in the icon - same as before */
      if (size == bbuf->x && size == bbuf->y && xofs == 0 && yofs == 0) {
        memcpy(iimg->rect, bbuf->rect, size * size * sizeof(int));
      }
      else {
        /* this code assumes square images */
        imgsize = bbuf->x;
        for (y = 0; y < size; y++) {
          memcpy(
              &iimg->rect[y * size], &bbuf->rect[(y + yofs) * imgsize + xofs], size * sizeof(int));
        }
      }
    }
    di->data.buffer.image = iimg;
  }

  new_icon->drawinfo_free = UI_icons_free_drawinfo;
  new_icon->drawinfo = di;

  BKE_icon_set(icon_id, new_icon);

  return di;
}

static void def_internal_vicon(int icon_id, VectorDrawFunc drawFunc)
{
  Icon *new_icon = MEM_callocN(sizeof(Icon), "texicon");

  new_icon->obj = NULL; /* icon is not for library object */
  new_icon->id_type = 0;

  DrawInfo *di = MEM_callocN(sizeof(DrawInfo), "drawinfo");
  di->type = ICON_TYPE_VECTOR;
  di->data.vector.func = drawFunc;

  new_icon->drawinfo_free = NULL;
  new_icon->drawinfo = di;

  BKE_icon_set(icon_id, new_icon);
}

/* Vector Icon Drawing Routines */

/* Utilities */

static void vicon_keytype_draw_wrapper(
    int x, int y, int w, int h, float alpha, short key_type, short handle_type)
{
  /* Initialize dummy theme state for Action Editor - where these colors are defined
   * (since we're doing this off-screen, free from any particular space_id). */
  struct bThemeState theme_state;

  UI_Theme_Store(&theme_state);
  UI_SetTheme(SPACE_ACTION, RGN_TYPE_WINDOW);

  /* The "x" and "y" given are the bottom-left coordinates of the icon,
   * while the #draw_keyframe_shape() function needs the midpoint for the keyframe. */
  const float xco = x + w / 2 + 0.5f;
  const float yco = y + h / 2 + 0.5f;

  GPUVertFormat *format = immVertexFormat();
  KeyframeShaderBindings sh_bindings;
  sh_bindings.pos_id = GPU_vertformat_attr_add(format, "pos", GPU_COMP_F32, 2, GPU_FETCH_FLOAT);
  sh_bindings.size_id = GPU_vertformat_attr_add(format, "size", GPU_COMP_F32, 1, GPU_FETCH_FLOAT);
  sh_bindings.color_id = GPU_vertformat_attr_add(
      format, "color", GPU_COMP_U8, 4, GPU_FETCH_INT_TO_FLOAT_UNIT);
  sh_bindings.outline_color_id = GPU_vertformat_attr_add(
      format, "outlineColor", GPU_COMP_U8, 4, GPU_FETCH_INT_TO_FLOAT_UNIT);
  sh_bindings.flags_id = GPU_vertformat_attr_add(format, "flags", GPU_COMP_U32, 1, GPU_FETCH_INT);

  GPU_program_point_size(true);
  immBindBuiltinProgram(GPU_SHADER_KEYFRAME_SHAPE);
  immUniform1f("outline_scale", 1.0f);
  immUniform2f("ViewportSize", -1.0f, -1.0f);
  immBegin(GPU_PRIM_POINTS, 1);

  /* draw keyframe
   * - size: (default icon size == 16, default dopesheet icon size == 10)
   * - sel: true unless in handletype icons (so that "keyframe" state shows the iconic yellow icon)
   */
  const bool sel = (handle_type == KEYFRAME_HANDLE_NONE);

  draw_keyframe_shape(xco,
                      yco,
                      (10.0f / 16.0f) * h,
                      sel,
                      key_type,
                      KEYFRAME_SHAPE_BOTH,
                      alpha,
                      &sh_bindings,
                      handle_type,
                      KEYFRAME_EXTREME_NONE);

  immEnd();
  GPU_program_point_size(false);
  immUnbindProgram();

  UI_Theme_Restore(&theme_state);
}

static void vicon_keytype_keyframe_draw(int x, int y, int w, int h, float alpha)
{
  vicon_keytype_draw_wrapper(x, y, w, h, alpha, BEZT_KEYTYPE_KEYFRAME, KEYFRAME_HANDLE_NONE);
}

static void vicon_keytype_breakdown_draw(int x, int y, int w, int h, float alpha)
{
  vicon_keytype_draw_wrapper(x, y, w, h, alpha, BEZT_KEYTYPE_BREAKDOWN, KEYFRAME_HANDLE_NONE);
}

static void vicon_keytype_extreme_draw(int x, int y, int w, int h, float alpha)
{
  vicon_keytype_draw_wrapper(x, y, w, h, alpha, BEZT_KEYTYPE_EXTREME, KEYFRAME_HANDLE_NONE);
}

static void vicon_keytype_jitter_draw(int x, int y, int w, int h, float alpha)
{
  vicon_keytype_draw_wrapper(x, y, w, h, alpha, BEZT_KEYTYPE_JITTER, KEYFRAME_HANDLE_NONE);
}

static void vicon_keytype_moving_hold_draw(int x, int y, int w, int h, float alpha)
{
  vicon_keytype_draw_wrapper(x, y, w, h, alpha, BEZT_KEYTYPE_MOVEHOLD, KEYFRAME_HANDLE_NONE);
}

static void vicon_handletype_free_draw(int x, int y, int w, int h, float alpha)
{
  vicon_keytype_draw_wrapper(x, y, w, h, alpha, BEZT_KEYTYPE_KEYFRAME, KEYFRAME_HANDLE_FREE);
}

static void vicon_handletype_aligned_draw(int x, int y, int w, int h, float alpha)
{
  vicon_keytype_draw_wrapper(x, y, w, h, alpha, BEZT_KEYTYPE_KEYFRAME, KEYFRAME_HANDLE_ALIGNED);
}

static void vicon_handletype_vector_draw(int x, int y, int w, int h, float alpha)
{
  vicon_keytype_draw_wrapper(x, y, w, h, alpha, BEZT_KEYTYPE_KEYFRAME, KEYFRAME_HANDLE_VECTOR);
}

static void vicon_handletype_auto_draw(int x, int y, int w, int h, float alpha)
{
  vicon_keytype_draw_wrapper(x, y, w, h, alpha, BEZT_KEYTYPE_KEYFRAME, KEYFRAME_HANDLE_AUTO);
}

static void vicon_handletype_auto_clamp_draw(int x, int y, int w, int h, float alpha)
{
  vicon_keytype_draw_wrapper(x, y, w, h, alpha, BEZT_KEYTYPE_KEYFRAME, KEYFRAME_HANDLE_AUTO_CLAMP);
}

static void vicon_colorset_draw(int index, int x, int y, int w, int h, float UNUSED(alpha))
{
  bTheme *btheme = UI_GetTheme();
  const ThemeWireColor *cs = &btheme->tarm[index];

  /* Draw three bands of color: One per color
   *    x-----a-----b-----c
   *    |  N  |  S  |  A  |
   *    x-----a-----b-----c
   */
  const int a = x + w / 3;
  const int b = x + w / 3 * 2;
  const int c = x + w;

  uint pos = GPU_vertformat_attr_add(
      immVertexFormat(), "pos", GPU_COMP_I32, 2, GPU_FETCH_INT_TO_FLOAT);
  immBindBuiltinProgram(GPU_SHADER_3D_UNIFORM_COLOR);

  /* XXX: Include alpha into this... */
  /* normal */
  immUniformColor3ubv(cs->solid);
  immRecti(pos, x, y, a, y + h);

  /* selected */
  immUniformColor3ubv(cs->select);
  immRecti(pos, a, y, b, y + h);

  /* active */
  immUniformColor3ubv(cs->active);
  immRecti(pos, b, y, c, y + h);

  immUnbindProgram();
}

#  define DEF_ICON_VECTOR_COLORSET_DRAW_NTH(prefix, index) \
    static void vicon_colorset_draw_##prefix(int x, int y, int w, int h, float alpha) \
    { \
      vicon_colorset_draw(index, x, y, w, h, alpha); \
    }

DEF_ICON_VECTOR_COLORSET_DRAW_NTH(01, 0)
DEF_ICON_VECTOR_COLORSET_DRAW_NTH(02, 1)
DEF_ICON_VECTOR_COLORSET_DRAW_NTH(03, 2)
DEF_ICON_VECTOR_COLORSET_DRAW_NTH(04, 3)
DEF_ICON_VECTOR_COLORSET_DRAW_NTH(05, 4)
DEF_ICON_VECTOR_COLORSET_DRAW_NTH(06, 5)
DEF_ICON_VECTOR_COLORSET_DRAW_NTH(07, 6)
DEF_ICON_VECTOR_COLORSET_DRAW_NTH(08, 7)
DEF_ICON_VECTOR_COLORSET_DRAW_NTH(09, 8)
DEF_ICON_VECTOR_COLORSET_DRAW_NTH(10, 9)
DEF_ICON_VECTOR_COLORSET_DRAW_NTH(11, 10)
DEF_ICON_VECTOR_COLORSET_DRAW_NTH(12, 11)
DEF_ICON_VECTOR_COLORSET_DRAW_NTH(13, 12)
DEF_ICON_VECTOR_COLORSET_DRAW_NTH(14, 13)
DEF_ICON_VECTOR_COLORSET_DRAW_NTH(15, 14)
DEF_ICON_VECTOR_COLORSET_DRAW_NTH(16, 15)
DEF_ICON_VECTOR_COLORSET_DRAW_NTH(17, 16)
DEF_ICON_VECTOR_COLORSET_DRAW_NTH(18, 17)
DEF_ICON_VECTOR_COLORSET_DRAW_NTH(19, 18)
DEF_ICON_VECTOR_COLORSET_DRAW_NTH(20, 19)

#  undef DEF_ICON_VECTOR_COLORSET_DRAW_NTH

static void vicon_collection_color_draw(
    short color_tag, int x, int y, int w, int UNUSED(h), float UNUSED(alpha))
{
  bTheme *btheme = UI_GetTheme();
  const ThemeCollectionColor *collection_color = &btheme->collection_color[color_tag];

  const float aspect = (float)ICON_DEFAULT_WIDTH / (float)w;

<<<<<<< HEAD
  UI_icon_draw_ex(x, y, ICON_GROUP_BRIGHT, aspect, 1.0f, 0.0f, collection_color->color, true);
=======
  UI_icon_draw_ex(x,
                  y,
                  ICON_OUTLINER_COLLECTION,
                  aspect,
                  1.0f,
                  0.0f,
                  collection_color->color,
                  true,
                  UI_NO_ICON_OVERLAY_TEXT);
>>>>>>> b4b651ba
}

#  define DEF_ICON_COLLECTION_COLOR_DRAW(index, color) \
    static void vicon_collection_color_draw_##index(int x, int y, int w, int h, float alpha) \
    { \
      vicon_collection_color_draw(color, x, y, w, h, alpha); \
    }

DEF_ICON_COLLECTION_COLOR_DRAW(01, COLLECTION_COLOR_01);
DEF_ICON_COLLECTION_COLOR_DRAW(02, COLLECTION_COLOR_02);
DEF_ICON_COLLECTION_COLOR_DRAW(03, COLLECTION_COLOR_03);
DEF_ICON_COLLECTION_COLOR_DRAW(04, COLLECTION_COLOR_04);
DEF_ICON_COLLECTION_COLOR_DRAW(05, COLLECTION_COLOR_05);
DEF_ICON_COLLECTION_COLOR_DRAW(06, COLLECTION_COLOR_06);
DEF_ICON_COLLECTION_COLOR_DRAW(07, COLLECTION_COLOR_07);
DEF_ICON_COLLECTION_COLOR_DRAW(08, COLLECTION_COLOR_08);

#  undef DEF_ICON_COLLECTION_COLOR_DRAW

static void vicon_strip_color_draw(
    short color_tag, int x, int y, int w, int UNUSED(h), float UNUSED(alpha))
{
  bTheme *btheme = UI_GetTheme();
  const ThemeStripColor *strip_color = &btheme->strip_color[color_tag];

  const float aspect = (float)ICON_DEFAULT_WIDTH / (float)w;
<<<<<<< HEAD
  /*bfa - we don't use the snap face icon here, but our own color tag one*/
  UI_icon_draw_ex(x, y, ICON_COLOR_TAG, aspect, 1.0f, 0.0f, strip_color->color, true);
=======

  UI_icon_draw_ex(
      x, y, ICON_SNAP_FACE, aspect, 1.0f, 0.0f, strip_color->color, true, UI_NO_ICON_OVERLAY_TEXT);
>>>>>>> b4b651ba
}

#  define DEF_ICON_STRIP_COLOR_DRAW(index, color) \
    static void vicon_strip_color_draw_##index(int x, int y, int w, int h, float alpha) \
    { \
      vicon_strip_color_draw(color, x, y, w, h, alpha); \
    }

DEF_ICON_STRIP_COLOR_DRAW(01, SEQUENCE_COLOR_01);
DEF_ICON_STRIP_COLOR_DRAW(02, SEQUENCE_COLOR_02);
DEF_ICON_STRIP_COLOR_DRAW(03, SEQUENCE_COLOR_03);
DEF_ICON_STRIP_COLOR_DRAW(04, SEQUENCE_COLOR_04);
DEF_ICON_STRIP_COLOR_DRAW(05, SEQUENCE_COLOR_05);
DEF_ICON_STRIP_COLOR_DRAW(06, SEQUENCE_COLOR_06);
DEF_ICON_STRIP_COLOR_DRAW(07, SEQUENCE_COLOR_07);
DEF_ICON_STRIP_COLOR_DRAW(08, SEQUENCE_COLOR_08);
DEF_ICON_STRIP_COLOR_DRAW(09, SEQUENCE_COLOR_09);

#  undef DEF_ICON_STRIP_COLOR_DRAW

#  define ICON_INDIRECT_DATA_ALPHA 0.6f

/* bfa - Use our own static icon for indirect libraries */
// static void vicon_strip_color_draw_library_data_indirect(
//     int x, int y, int w, int UNUSED(h), float alpha)
// {
//   const float aspect = (float)ICON_DEFAULT_WIDTH / (float)w;

<<<<<<< HEAD
//   UI_icon_draw_ex(
//       x, y, ICON_LIBRARY_DATA_DIRECT, aspect, ICON_INDIRECT_DATA_ALPHA * alpha, 0.0f, NULL,
//       false);
// }
=======
  UI_icon_draw_ex(x,
                  y,
                  ICON_LIBRARY_DATA_DIRECT,
                  aspect,
                  ICON_INDIRECT_DATA_ALPHA * alpha,
                  0.0f,
                  NULL,
                  false,
                  UI_NO_ICON_OVERLAY_TEXT);
}
>>>>>>> b4b651ba

static void vicon_strip_color_draw_library_data_override_noneditable(
    int x, int y, int w, int UNUSED(h), float alpha)
{
  const float aspect = (float)ICON_DEFAULT_WIDTH / (float)w;

  UI_icon_draw_ex(x,
                  y,
                  ICON_LIBRARY_DATA_OVERRIDE,
                  aspect,
                  ICON_INDIRECT_DATA_ALPHA * alpha * 0.75f,
                  0.0f,
                  NULL,
                  false,
                  UI_NO_ICON_OVERLAY_TEXT);
}

/* Dynamically render icon instead of rendering a plain color to a texture/buffer
 * This is not strictly a "vicon", as it needs access to icon->obj to get the color info,
 * but it works in a very similar way.
 */
static void vicon_gplayer_color_draw(Icon *icon, int x, int y, int w, int h)
{
  bGPDlayer *gpl = (bGPDlayer *)icon->obj;

  /* Just draw a colored rect - Like for vicon_colorset_draw() */
  /* TODO: Make this have rounded corners, and maybe be a bit smaller.
   * However, UI_draw_roundbox_aa() draws the colors too dark, so can't be used.
   */
  uint pos = GPU_vertformat_attr_add(
      immVertexFormat(), "pos", GPU_COMP_I32, 2, GPU_FETCH_INT_TO_FLOAT);
  immBindBuiltinProgram(GPU_SHADER_3D_UNIFORM_COLOR);

  immUniformColor3fv(gpl->color);
  immRecti(pos, x, y, x + w - 1, y + h - 1);

  immUnbindProgram();
}

static void init_brush_icons(void)
{

#  define INIT_BRUSH_ICON(icon_id, name) \
    { \
      uchar *rect = (uchar *)datatoc_##name##_png; \
      const int size = datatoc_##name##_png_size; \
      DrawInfo *di; \
\
      di = def_internal_icon(NULL, icon_id, 0, 0, w, ICON_TYPE_BUFFER, 0); \
      di->data.buffer.image->datatoc_rect = rect; \
      di->data.buffer.image->datatoc_size = size; \
    } \
    ((void)0)
  /* end INIT_BRUSH_ICON */

  const int w = 96; /* warning, brush size hardcoded in C, but it gets scaled */

  INIT_BRUSH_ICON(ICON_BRUSH_BLOB, blob);
  INIT_BRUSH_ICON(ICON_BRUSH_BLUR, blur);
  INIT_BRUSH_ICON(ICON_BRUSH_CLAY, clay);
  INIT_BRUSH_ICON(ICON_BRUSH_CLAY_STRIPS, claystrips);
  INIT_BRUSH_ICON(ICON_BRUSH_CLONE, clone);
  INIT_BRUSH_ICON(ICON_BRUSH_CREASE, crease);
  INIT_BRUSH_ICON(ICON_BRUSH_SCULPT_DRAW, draw);
  INIT_BRUSH_ICON(ICON_BRUSH_FILL, fill);
  INIT_BRUSH_ICON(ICON_BRUSH_FLATTEN, flatten);
  INIT_BRUSH_ICON(ICON_BRUSH_GRAB, grab);
  INIT_BRUSH_ICON(ICON_BRUSH_INFLATE, inflate);
  INIT_BRUSH_ICON(ICON_BRUSH_LAYER, layer);
  INIT_BRUSH_ICON(ICON_BRUSH_MASK, mask);
  INIT_BRUSH_ICON(ICON_BRUSH_MIX, mix);
  INIT_BRUSH_ICON(ICON_BRUSH_NUDGE, nudge);
  INIT_BRUSH_ICON(ICON_BRUSH_PAINT_SELECT, paint_select);
  INIT_BRUSH_ICON(ICON_BRUSH_PINCH, pinch);
  INIT_BRUSH_ICON(ICON_BRUSH_SCRAPE, scrape);
  INIT_BRUSH_ICON(ICON_BRUSH_SMEAR, smear);
  INIT_BRUSH_ICON(ICON_BRUSH_SMOOTH, smooth);
  INIT_BRUSH_ICON(ICON_BRUSH_SNAKE_HOOK, snake_hook);
  INIT_BRUSH_ICON(ICON_BRUSH_SOFTEN, soften);
  INIT_BRUSH_ICON(ICON_BRUSH_TEXDRAW, texdraw);
  INIT_BRUSH_ICON(ICON_BRUSH_TEXFILL, texfill);
  INIT_BRUSH_ICON(ICON_BRUSH_TEXMASK, texmask);
  INIT_BRUSH_ICON(ICON_BRUSH_THUMB, thumb);
  INIT_BRUSH_ICON(ICON_BRUSH_ROTATE, twist);

  /* grease pencil sculpt */
  INIT_BRUSH_ICON(ICON_GPBRUSH_SMOOTH, gp_brush_smooth);
  INIT_BRUSH_ICON(ICON_GPBRUSH_THICKNESS, gp_brush_thickness);
  INIT_BRUSH_ICON(ICON_GPBRUSH_STRENGTH, gp_brush_strength);
  INIT_BRUSH_ICON(ICON_GPBRUSH_GRAB, gp_brush_grab);
  INIT_BRUSH_ICON(ICON_GPBRUSH_PUSH, gp_brush_push);
  INIT_BRUSH_ICON(ICON_GPBRUSH_TWIST, gp_brush_twist);
  INIT_BRUSH_ICON(ICON_GPBRUSH_PINCH, gp_brush_pinch);
  INIT_BRUSH_ICON(ICON_GPBRUSH_RANDOMIZE, gp_brush_randomize);
  INIT_BRUSH_ICON(ICON_GPBRUSH_CLONE, gp_brush_clone);
  INIT_BRUSH_ICON(ICON_GPBRUSH_WEIGHT, gp_brush_weight);

  /* grease pencil drawing brushes */
  INIT_BRUSH_ICON(ICON_GPBRUSH_PENCIL, gp_brush_pencil);
  INIT_BRUSH_ICON(ICON_GPBRUSH_PEN, gp_brush_pen);
  INIT_BRUSH_ICON(ICON_GPBRUSH_INK, gp_brush_ink);
  INIT_BRUSH_ICON(ICON_GPBRUSH_INKNOISE, gp_brush_inknoise);
  INIT_BRUSH_ICON(ICON_GPBRUSH_BLOCK, gp_brush_block);
  INIT_BRUSH_ICON(ICON_GPBRUSH_MARKER, gp_brush_marker);
  INIT_BRUSH_ICON(ICON_GPBRUSH_FILL, gp_brush_fill);
  INIT_BRUSH_ICON(ICON_GPBRUSH_AIRBRUSH, gp_brush_airbrush);
  INIT_BRUSH_ICON(ICON_GPBRUSH_CHISEL, gp_brush_chisel);
  INIT_BRUSH_ICON(ICON_GPBRUSH_ERASE_SOFT, gp_brush_erase_soft);
  INIT_BRUSH_ICON(ICON_GPBRUSH_ERASE_HARD, gp_brush_erase_hard);
  INIT_BRUSH_ICON(ICON_GPBRUSH_ERASE_STROKE, gp_brush_erase_stroke);

  /* Curves sculpt. */
  INIT_BRUSH_ICON(ICON_BRUSH_CURVES_ADD, curves_sculpt_add);
  INIT_BRUSH_ICON(ICON_BRUSH_CURVES_COMB, curves_sculpt_comb);
  INIT_BRUSH_ICON(ICON_BRUSH_CURVES_CUT, curves_sculpt_cut);
  INIT_BRUSH_ICON(ICON_BRUSH_CURVES_DELETE, curves_sculpt_delete);
  INIT_BRUSH_ICON(ICON_BRUSH_CURVES_DENSITY, curves_sculpt_density);
  INIT_BRUSH_ICON(ICON_BRUSH_CURVES_GROW_SHRINK, curves_sculpt_grow_shrink);
  INIT_BRUSH_ICON(ICON_BRUSH_CURVES_PINCH, curves_sculpt_pinch);
  INIT_BRUSH_ICON(ICON_BRUSH_CURVES_PUFF, curves_sculpt_puff);
  INIT_BRUSH_ICON(ICON_BRUSH_CURVES_SLIDE, curves_sculpt_slide);
  INIT_BRUSH_ICON(ICON_BRUSH_CURVES_SMOOTH, curves_sculpt_smooth);
  INIT_BRUSH_ICON(ICON_BRUSH_CURVES_SNAKE_HOOK, curves_sculpt_snake_hook);

#  undef INIT_BRUSH_ICON
}

static DrawInfo *g_di_event_list = NULL;

int UI_icon_from_event_type(short event_type, short event_value)
{
  if (event_type == EVT_RIGHTSHIFTKEY) {
    event_type = EVT_LEFTSHIFTKEY;
  }
  else if (event_type == EVT_RIGHTCTRLKEY) {
    event_type = EVT_LEFTCTRLKEY;
  }
  else if (event_type == EVT_RIGHTALTKEY) {
    event_type = EVT_LEFTALTKEY;
  }

  DrawInfo *di = g_di_event_list;
  do {
    if (di->data.input.event_type == event_type) {
      return di->data.input.icon;
    }
  } while ((di = di->data.input.next));

  if (event_type == LEFTMOUSE) {
    return ELEM(event_value, KM_CLICK, KM_PRESS) ? ICON_MOUSE_LMB : ICON_MOUSE_LMB_DRAG;
  }
  if (event_type == MIDDLEMOUSE) {
    return ELEM(event_value, KM_CLICK, KM_PRESS) ? ICON_MOUSE_MMB : ICON_MOUSE_MMB_DRAG;
  }
  if (event_type == RIGHTMOUSE) {
    return ELEM(event_value, KM_CLICK, KM_PRESS) ? ICON_MOUSE_RMB : ICON_MOUSE_RMB_DRAG;
  }

  return ICON_NONE;
}

int UI_icon_from_keymap_item(const wmKeyMapItem *kmi, int r_icon_mod[4])
{
  if (r_icon_mod) {
    memset(r_icon_mod, 0x0, sizeof(int[4]));
    int i = 0;
    if (!ELEM(kmi->ctrl, KM_NOTHING, KM_ANY)) {
      r_icon_mod[i++] = ICON_EVENT_CTRL;
    }
    if (!ELEM(kmi->alt, KM_NOTHING, KM_ANY)) {
      r_icon_mod[i++] = ICON_EVENT_ALT;
    }
    if (!ELEM(kmi->shift, KM_NOTHING, KM_ANY)) {
      r_icon_mod[i++] = ICON_EVENT_SHIFT;
    }
    if (!ELEM(kmi->oskey, KM_NOTHING, KM_ANY)) {
      r_icon_mod[i++] = ICON_EVENT_OS;
    }
  }
  return UI_icon_from_event_type(kmi->type, kmi->val);
}

static void init_event_icons(void)
{
  DrawInfo *di_next = NULL;

#  define INIT_EVENT_ICON(icon_id, type, value) \
    { \
      DrawInfo *di = def_internal_icon(NULL, icon_id, 0, 0, w, ICON_TYPE_EVENT, 0); \
      di->data.input.event_type = type; \
      di->data.input.event_value = value; \
      di->data.input.icon = icon_id; \
      di->data.input.next = di_next; \
      di_next = di; \
    } \
    ((void)0)
  /* end INIT_EVENT_ICON */

  const int w = 16; /* DUMMY */

  INIT_EVENT_ICON(ICON_EVENT_A, EVT_AKEY, KM_ANY);
  INIT_EVENT_ICON(ICON_EVENT_B, EVT_BKEY, KM_ANY);
  INIT_EVENT_ICON(ICON_EVENT_C, EVT_CKEY, KM_ANY);
  INIT_EVENT_ICON(ICON_EVENT_D, EVT_DKEY, KM_ANY);
  INIT_EVENT_ICON(ICON_EVENT_E, EVT_EKEY, KM_ANY);
  INIT_EVENT_ICON(ICON_EVENT_F, EVT_FKEY, KM_ANY);
  INIT_EVENT_ICON(ICON_EVENT_G, EVT_GKEY, KM_ANY);
  INIT_EVENT_ICON(ICON_EVENT_H, EVT_HKEY, KM_ANY);
  INIT_EVENT_ICON(ICON_EVENT_I, EVT_IKEY, KM_ANY);
  INIT_EVENT_ICON(ICON_EVENT_J, EVT_JKEY, KM_ANY);
  INIT_EVENT_ICON(ICON_EVENT_K, EVT_KKEY, KM_ANY);
  INIT_EVENT_ICON(ICON_EVENT_L, EVT_LKEY, KM_ANY);
  INIT_EVENT_ICON(ICON_EVENT_M, EVT_MKEY, KM_ANY);
  INIT_EVENT_ICON(ICON_EVENT_N, EVT_NKEY, KM_ANY);
  INIT_EVENT_ICON(ICON_EVENT_O, EVT_OKEY, KM_ANY);
  INIT_EVENT_ICON(ICON_EVENT_P, EVT_PKEY, KM_ANY);
  INIT_EVENT_ICON(ICON_EVENT_Q, EVT_QKEY, KM_ANY);
  INIT_EVENT_ICON(ICON_EVENT_R, EVT_RKEY, KM_ANY);
  INIT_EVENT_ICON(ICON_EVENT_S, EVT_SKEY, KM_ANY);
  INIT_EVENT_ICON(ICON_EVENT_T, EVT_TKEY, KM_ANY);
  INIT_EVENT_ICON(ICON_EVENT_U, EVT_UKEY, KM_ANY);
  INIT_EVENT_ICON(ICON_EVENT_V, EVT_VKEY, KM_ANY);
  INIT_EVENT_ICON(ICON_EVENT_W, EVT_WKEY, KM_ANY);
  INIT_EVENT_ICON(ICON_EVENT_X, EVT_XKEY, KM_ANY);
  INIT_EVENT_ICON(ICON_EVENT_Y, EVT_YKEY, KM_ANY);
  INIT_EVENT_ICON(ICON_EVENT_Z, EVT_ZKEY, KM_ANY);
  INIT_EVENT_ICON(ICON_EVENT_SHIFT, EVT_LEFTSHIFTKEY, KM_ANY);
  INIT_EVENT_ICON(ICON_EVENT_CTRL, EVT_LEFTCTRLKEY, KM_ANY);
  INIT_EVENT_ICON(ICON_EVENT_ALT, EVT_LEFTALTKEY, KM_ANY);
  INIT_EVENT_ICON(ICON_EVENT_OS, EVT_OSKEY, KM_ANY);
  INIT_EVENT_ICON(ICON_EVENT_F1, EVT_F1KEY, KM_ANY);
  INIT_EVENT_ICON(ICON_EVENT_F2, EVT_F2KEY, KM_ANY);
  INIT_EVENT_ICON(ICON_EVENT_F3, EVT_F3KEY, KM_ANY);
  INIT_EVENT_ICON(ICON_EVENT_F4, EVT_F4KEY, KM_ANY);
  INIT_EVENT_ICON(ICON_EVENT_F5, EVT_F5KEY, KM_ANY);
  INIT_EVENT_ICON(ICON_EVENT_F6, EVT_F6KEY, KM_ANY);
  INIT_EVENT_ICON(ICON_EVENT_F7, EVT_F7KEY, KM_ANY);
  INIT_EVENT_ICON(ICON_EVENT_F8, EVT_F8KEY, KM_ANY);
  INIT_EVENT_ICON(ICON_EVENT_F9, EVT_F9KEY, KM_ANY);
  INIT_EVENT_ICON(ICON_EVENT_F10, EVT_F10KEY, KM_ANY);
  INIT_EVENT_ICON(ICON_EVENT_F11, EVT_F11KEY, KM_ANY);
  INIT_EVENT_ICON(ICON_EVENT_F12, EVT_F12KEY, KM_ANY);
  INIT_EVENT_ICON(ICON_EVENT_ESC, EVT_ESCKEY, KM_ANY);
  INIT_EVENT_ICON(ICON_EVENT_TAB, EVT_TABKEY, KM_ANY);
  INIT_EVENT_ICON(ICON_EVENT_PAGEUP, EVT_PAGEUPKEY, KM_ANY);
  INIT_EVENT_ICON(ICON_EVENT_PAGEDOWN, EVT_PAGEDOWNKEY, KM_ANY);
  INIT_EVENT_ICON(ICON_EVENT_RETURN, EVT_RETKEY, KM_ANY);
  INIT_EVENT_ICON(ICON_EVENT_SPACEKEY, EVT_SPACEKEY, KM_ANY);

  g_di_event_list = di_next;

#  undef INIT_EVENT_ICON
}

static void icon_verify_datatoc(IconImage *iimg)
{
  /* if it has own rect, things are all OK */
  if (iimg->rect) {
    return;
  }

  if (iimg->datatoc_rect) {
    ImBuf *bbuf = IMB_ibImageFromMemory(
        iimg->datatoc_rect, iimg->datatoc_size, IB_rect, NULL, "<matcap icon>");
    /* w and h were set on initialize */
    if (bbuf->x != iimg->h && bbuf->y != iimg->w) {
      IMB_scaleImBuf(bbuf, iimg->w, iimg->h);
    }

    iimg->rect = bbuf->rect;
    bbuf->rect = NULL;
    IMB_freeImBuf(bbuf);
  }
}

static ImBuf *create_mono_icon_with_border(ImBuf *buf,
                                           int resolution_divider,
                                           float border_intensity)
{
  ImBuf *result = IMB_dupImBuf(buf);
  const float border_sharpness = 16.0 / (resolution_divider * resolution_divider);

  float blurred_alpha_buffer[(ICON_GRID_W + 2 * ICON_MONO_BORDER_OUTSET) *
                             (ICON_GRID_H + 2 * ICON_MONO_BORDER_OUTSET)];
  const int icon_width = (ICON_GRID_W + 2 * ICON_MONO_BORDER_OUTSET) / resolution_divider;
  const int icon_height = (ICON_GRID_W + 2 * ICON_MONO_BORDER_OUTSET) / resolution_divider;

  for (int y = 0; y < ICON_GRID_ROWS; y++) {
    for (int x = 0; x < ICON_GRID_COLS; x++) {
      const IconType icontype = icontypes[y * ICON_GRID_COLS + x];
      if (icontype.type != ICON_TYPE_MONO_TEXTURE) {
        continue;
      }

      int sx = x * (ICON_GRID_W + ICON_GRID_MARGIN) + ICON_GRID_MARGIN - ICON_MONO_BORDER_OUTSET;
      int sy = y * (ICON_GRID_H + ICON_GRID_MARGIN) + ICON_GRID_MARGIN - ICON_MONO_BORDER_OUTSET;
      sx = sx / resolution_divider;
      sy = sy / resolution_divider;

      /* blur the alpha channel and store it in blurred_alpha_buffer */
      const int blur_size = 2 / resolution_divider;
      for (int bx = 0; bx < icon_width; bx++) {
        const int asx = MAX2(bx - blur_size, 0);
        const int aex = MIN2(bx + blur_size + 1, icon_width);
        for (int by = 0; by < icon_height; by++) {
          const int asy = MAX2(by - blur_size, 0);
          const int aey = MIN2(by + blur_size + 1, icon_height);

          /* blur alpha channel */
          const int write_offset = by * (ICON_GRID_W + 2 * ICON_MONO_BORDER_OUTSET) + bx;
          float alpha_accum = 0.0;
          uint alpha_samples = 0;
          for (int ax = asx; ax < aex; ax++) {
            for (int ay = asy; ay < aey; ay++) {
              const int offset_read = (sy + ay) * buf->x + (sx + ax);
              const uint color_read = buf->rect[offset_read];
              const float alpha_read = ((color_read & 0xff000000) >> 24) / 255.0;
              alpha_accum += alpha_read;
              alpha_samples += 1;
            }
          }
          blurred_alpha_buffer[write_offset] = alpha_accum / alpha_samples;
        }
      }

      /* apply blurred alpha */
      for (int bx = 0; bx < icon_width; bx++) {
        for (int by = 0; by < icon_height; by++) {
          const int blurred_alpha_offset = by * (ICON_GRID_W + 2 * ICON_MONO_BORDER_OUTSET) + bx;
          const int offset_write = (sy + by) * buf->x + (sx + bx);
          const float blurred_alpha = blurred_alpha_buffer[blurred_alpha_offset];
          const float border_srgb[4] = {
              0, 0, 0, MIN2(1.0, blurred_alpha * border_sharpness) * border_intensity};

          const uint color_read = buf->rect[offset_write];
          const uchar *orig_color = (uchar *)&color_read;

          float border_rgba[4];
          float orig_rgba[4];
          float dest_rgba[4];
          float dest_srgb[4];

          srgb_to_linearrgb_v4(border_rgba, border_srgb);
          srgb_to_linearrgb_uchar4(orig_rgba, orig_color);
          blend_color_interpolate_float(dest_rgba, orig_rgba, border_rgba, 1.0 - orig_rgba[3]);
          linearrgb_to_srgb_v4(dest_srgb, dest_rgba);

          const uint alpha_mask = (uint)(dest_srgb[3] * 255) << 24;
          const uint cpack = rgb_to_cpack(dest_srgb[0], dest_srgb[1], dest_srgb[2]) | alpha_mask;
          result->rect[offset_write] = cpack;
        }
      }
    }
  }
  return result;
}

static void free_icons_textures(void)
{
  if (icongltex.num_textures > 0) {
    for (int i = 0; i < 2; i++) {
      if (icongltex.tex[i]) {
        GPU_texture_free(icongltex.tex[i]);
        icongltex.tex[i] = NULL;
      }
    }
    icongltex.num_textures = 0;
  }
}

void UI_icons_reload_internal_textures(void)
{
  bTheme *btheme = UI_GetTheme();
  ImBuf *b16buf = NULL, *b32buf = NULL, *b16buf_border = NULL, *b32buf_border = NULL;
  const float icon_border_intensity = btheme->tui.icon_border_intensity;
  const bool need_icons_with_border = icon_border_intensity > 0.0f;

  if (b16buf == NULL) {
    b16buf = IMB_ibImageFromMemory((const uchar *)datatoc_blender_icons16_png,
                                   datatoc_blender_icons16_png_size,
                                   IB_rect,
                                   NULL,
                                   "<blender icons>");
  }
  if (b16buf) {
    if (need_icons_with_border) {
      b16buf_border = create_mono_icon_with_border(b16buf, 2, icon_border_intensity);
      IMB_premultiply_alpha(b16buf_border);
    }
    IMB_premultiply_alpha(b16buf);
  }

  if (b32buf == NULL) {
    b32buf = IMB_ibImageFromMemory((const uchar *)datatoc_blender_icons32_png,
                                   datatoc_blender_icons32_png_size,
                                   IB_rect,
                                   NULL,
                                   "<blender icons>");
  }
  if (b32buf) {
    if (need_icons_with_border) {
      b32buf_border = create_mono_icon_with_border(b32buf, 1, icon_border_intensity);
      IMB_premultiply_alpha(b32buf_border);
    }
    IMB_premultiply_alpha(b32buf);
  }

  if (b16buf && b32buf) {
    /* Free existing texture if any. */
    free_icons_textures();

    /* Allocate OpenGL texture. */
    icongltex.num_textures = need_icons_with_border ? 2 : 1;

    /* Note the filter and LOD bias were tweaked to better preserve icon
     * sharpness at different UI scales. */
    if (icongltex.tex[0] == NULL) {
      icongltex.w = b32buf->x;
      icongltex.h = b32buf->y;
      icongltex.invw = 1.0f / b32buf->x;
      icongltex.invh = 1.0f / b32buf->y;

      icongltex.tex[0] = GPU_texture_create_2d("icons", b32buf->x, b32buf->y, 2, GPU_RGBA8, NULL);
      GPU_texture_update_mipmap(icongltex.tex[0], 0, GPU_DATA_UBYTE, b32buf->rect);
      GPU_texture_update_mipmap(icongltex.tex[0], 1, GPU_DATA_UBYTE, b16buf->rect);
    }

    if (need_icons_with_border && icongltex.tex[1] == NULL) {
      icongltex.tex[1] = GPU_texture_create_2d(
          "icons_border", b32buf_border->x, b32buf_border->y, 2, GPU_RGBA8, NULL);
      GPU_texture_update_mipmap(icongltex.tex[1], 0, GPU_DATA_UBYTE, b32buf_border->rect);
      GPU_texture_update_mipmap(icongltex.tex[1], 1, GPU_DATA_UBYTE, b16buf_border->rect);
    }
  }

  IMB_freeImBuf(b16buf);
  IMB_freeImBuf(b32buf);
  IMB_freeImBuf(b16buf_border);
  IMB_freeImBuf(b32buf_border);
}

static void init_internal_icons(void)
{
#  if 0 /* temp disabled */
  if ((btheme != NULL) && btheme->tui.iconfile[0]) {
    char *icondir = BKE_appdir_folder_id(BLENDER_DATAFILES, "icons");
    char iconfilestr[FILE_MAX];

    if (icondir) {
      BLI_path_join(iconfilestr, sizeof(iconfilestr), icondir, btheme->tui.iconfile);

      /* if the image is missing bbuf will just be NULL */
      bbuf = IMB_loadiffname(iconfilestr, IB_rect, NULL);

      if (bbuf && (bbuf->x < ICON_IMAGE_W || bbuf->y < ICON_IMAGE_H)) {
        printf(
            "\n***WARNING***\n"
            "Icons file '%s' too small.\n"
            "Using built-in Icons instead\n",
            iconfilestr);
        IMB_freeImBuf(bbuf);
        bbuf = NULL;
      }
    }
    else {
      printf("%s: 'icons' data path not found, continuing\n", __func__);
    }
  }
#  endif

  /* Define icons. */
  for (int y = 0; y < ICON_GRID_ROWS; y++) {
    /* Row W has monochrome icons. */
    for (int x = 0; x < ICON_GRID_COLS; x++) {
      const IconType icontype = icontypes[y * ICON_GRID_COLS + x];
      if (!ELEM(icontype.type, ICON_TYPE_COLOR_TEXTURE, ICON_TYPE_MONO_TEXTURE)) {
        continue;
      }

      def_internal_icon(NULL,
                        BIFICONID_FIRST + y * ICON_GRID_COLS + x,
                        x * (ICON_GRID_W + ICON_GRID_MARGIN) + ICON_GRID_MARGIN,
                        y * (ICON_GRID_H + ICON_GRID_MARGIN) + ICON_GRID_MARGIN,
                        ICON_GRID_W,
                        icontype.type,
                        icontype.theme_color);
    }
  }

  def_internal_vicon(ICON_KEYTYPE_KEYFRAME_VEC, vicon_keytype_keyframe_draw);
  def_internal_vicon(ICON_KEYTYPE_BREAKDOWN_VEC, vicon_keytype_breakdown_draw);
  def_internal_vicon(ICON_KEYTYPE_EXTREME_VEC, vicon_keytype_extreme_draw);
  def_internal_vicon(ICON_KEYTYPE_JITTER_VEC, vicon_keytype_jitter_draw);
  def_internal_vicon(ICON_KEYTYPE_MOVING_HOLD_VEC, vicon_keytype_moving_hold_draw);

  def_internal_vicon(ICON_HANDLETYPE_FREE_VEC, vicon_handletype_free_draw);
  def_internal_vicon(ICON_HANDLETYPE_ALIGNED_VEC, vicon_handletype_aligned_draw);
  def_internal_vicon(ICON_HANDLETYPE_VECTOR_VEC, vicon_handletype_vector_draw);
  def_internal_vicon(ICON_HANDLETYPE_AUTO_VEC, vicon_handletype_auto_draw);
  def_internal_vicon(ICON_HANDLETYPE_AUTO_CLAMP_VEC, vicon_handletype_auto_clamp_draw);

  def_internal_vicon(ICON_COLORSET_01_VEC, vicon_colorset_draw_01);
  def_internal_vicon(ICON_COLORSET_02_VEC, vicon_colorset_draw_02);
  def_internal_vicon(ICON_COLORSET_03_VEC, vicon_colorset_draw_03);
  def_internal_vicon(ICON_COLORSET_04_VEC, vicon_colorset_draw_04);
  def_internal_vicon(ICON_COLORSET_05_VEC, vicon_colorset_draw_05);
  def_internal_vicon(ICON_COLORSET_06_VEC, vicon_colorset_draw_06);
  def_internal_vicon(ICON_COLORSET_07_VEC, vicon_colorset_draw_07);
  def_internal_vicon(ICON_COLORSET_08_VEC, vicon_colorset_draw_08);
  def_internal_vicon(ICON_COLORSET_09_VEC, vicon_colorset_draw_09);
  def_internal_vicon(ICON_COLORSET_10_VEC, vicon_colorset_draw_10);
  def_internal_vicon(ICON_COLORSET_11_VEC, vicon_colorset_draw_11);
  def_internal_vicon(ICON_COLORSET_12_VEC, vicon_colorset_draw_12);
  def_internal_vicon(ICON_COLORSET_13_VEC, vicon_colorset_draw_13);
  def_internal_vicon(ICON_COLORSET_14_VEC, vicon_colorset_draw_14);
  def_internal_vicon(ICON_COLORSET_15_VEC, vicon_colorset_draw_15);
  def_internal_vicon(ICON_COLORSET_16_VEC, vicon_colorset_draw_16);
  def_internal_vicon(ICON_COLORSET_17_VEC, vicon_colorset_draw_17);
  def_internal_vicon(ICON_COLORSET_18_VEC, vicon_colorset_draw_18);
  def_internal_vicon(ICON_COLORSET_19_VEC, vicon_colorset_draw_19);
  def_internal_vicon(ICON_COLORSET_20_VEC, vicon_colorset_draw_20);

  def_internal_vicon(ICON_COLLECTION_COLOR_01, vicon_collection_color_draw_01);
  def_internal_vicon(ICON_COLLECTION_COLOR_02, vicon_collection_color_draw_02);
  def_internal_vicon(ICON_COLLECTION_COLOR_03, vicon_collection_color_draw_03);
  def_internal_vicon(ICON_COLLECTION_COLOR_04, vicon_collection_color_draw_04);
  def_internal_vicon(ICON_COLLECTION_COLOR_05, vicon_collection_color_draw_05);
  def_internal_vicon(ICON_COLLECTION_COLOR_06, vicon_collection_color_draw_06);
  def_internal_vicon(ICON_COLLECTION_COLOR_07, vicon_collection_color_draw_07);
  def_internal_vicon(ICON_COLLECTION_COLOR_08, vicon_collection_color_draw_08);

  def_internal_vicon(ICON_SEQUENCE_COLOR_01, vicon_strip_color_draw_01);
  def_internal_vicon(ICON_SEQUENCE_COLOR_02, vicon_strip_color_draw_02);
  def_internal_vicon(ICON_SEQUENCE_COLOR_03, vicon_strip_color_draw_03);
  def_internal_vicon(ICON_SEQUENCE_COLOR_04, vicon_strip_color_draw_04);
  def_internal_vicon(ICON_SEQUENCE_COLOR_05, vicon_strip_color_draw_05);
  def_internal_vicon(ICON_SEQUENCE_COLOR_06, vicon_strip_color_draw_06);
  def_internal_vicon(ICON_SEQUENCE_COLOR_07, vicon_strip_color_draw_07);
  def_internal_vicon(ICON_SEQUENCE_COLOR_08, vicon_strip_color_draw_08);
  def_internal_vicon(ICON_SEQUENCE_COLOR_09, vicon_strip_color_draw_09);

  /* bfa - Use our own static icon for indirect libraries */
  // def_internal_vicon(ICON_LIBRARY_DATA_INDIRECT, vicon_strip_color_draw_library_data_indirect);
  def_internal_vicon(ICON_LIBRARY_DATA_OVERRIDE_NONEDITABLE,
                     vicon_strip_color_draw_library_data_override_noneditable);
}

static void init_iconfile_list(struct ListBase *list)
{
  BLI_listbase_clear(list);
  const char *icondir = BKE_appdir_folder_id(BLENDER_DATAFILES, "icons");

  if (icondir == NULL) {
    return;
  }

  struct direntry *dir;
  const int totfile = BLI_filelist_dir_contents(icondir, &dir);

  int index = 1;
  for (int i = 0; i < totfile; i++) {
    if (dir[i].type & S_IFREG) {
      const char *filename = dir[i].relname;

      if (BLI_path_extension_check(filename, ".png")) {
        /* loading all icons on file start is overkill & slows startup
         * its possible they change size after blender load anyway. */
#  if 0
        int ifilex, ifiley;
        char iconfilestr[FILE_MAX + 16]; /* allow 256 chars for file+dir */
        ImBuf *bbuf = NULL;
        /* check to see if the image is the right size, continue if not */
        /* copying strings here should go ok, assuming that we never get back
         * a complete path to file longer than 256 chars */
        BLI_path_join(iconfilestr, sizeof(iconfilestr), icondir, filename);
        bbuf = IMB_loadiffname(iconfilestr, IB_rect);

        if (bbuf) {
          ifilex = bbuf->x;
          ifiley = bbuf->y;
          IMB_freeImBuf(bbuf);
        }
        else {
          ifilex = ifiley = 0;
        }

        /* bad size or failed to load */
        if ((ifilex != ICON_IMAGE_W) || (ifiley != ICON_IMAGE_H)) {
          printf("icon '%s' is wrong size %dx%d\n", iconfilestr, ifilex, ifiley);
          continue;
        }
#  endif /* removed */

        /* found a potential icon file, so make an entry for it in the cache list */
        IconFile *ifile = MEM_callocN(sizeof(IconFile), "IconFile");

        BLI_strncpy(ifile->filename, filename, sizeof(ifile->filename));
        ifile->index = index;

        BLI_addtail(list, ifile);

        index++;
      }
    }
  }

  BLI_filelist_free(dir, totfile);
  dir = NULL;
}

static void free_iconfile_list(struct ListBase *list)
{
  IconFile *ifile = NULL, *next_ifile = NULL;

  for (ifile = list->first; ifile; ifile = next_ifile) {
    next_ifile = ifile->next;
    BLI_freelinkN(list, ifile);
  }
}

#else

void UI_icons_reload_internal_textures(void)
{
}

#endif /* WITH_HEADLESS */

int UI_iconfile_get_index(const char *filename)
{
  IconFile *ifile;
  ListBase *list = &(iconfilelist);

  for (ifile = list->first; ifile; ifile = ifile->next) {
    if (BLI_path_cmp(filename, ifile->filename) == 0) {
      return ifile->index;
    }
  }

  return 0;
}

ListBase *UI_iconfile_list(void)
{
  ListBase *list = &(iconfilelist);

  return list;
}

void UI_icons_free(void)
{
#ifndef WITH_HEADLESS
  free_icons_textures();
  free_iconfile_list(&iconfilelist);
#endif
  BKE_icons_free();
}

void UI_icons_free_drawinfo(void *drawinfo)
{
  DrawInfo *di = drawinfo;

  if (di == NULL) {
    return;
  }

  if (di->type == ICON_TYPE_BUFFER) {
    if (di->data.buffer.image) {
      if (di->data.buffer.image->rect) {
        MEM_freeN(di->data.buffer.image->rect);
      }
      MEM_freeN(di->data.buffer.image);
    }
  }
  else if (di->type == ICON_TYPE_GEOM) {
    if (di->data.geom.image_cache) {
      IMB_freeImBuf(di->data.geom.image_cache);
    }
  }

  MEM_freeN(di);
}

/**
 * #Icon.data_type and #Icon.obj
 */
static DrawInfo *icon_create_drawinfo(Icon *icon)
{
  const int icon_data_type = icon->obj_type;

  DrawInfo *di = MEM_callocN(sizeof(DrawInfo), "di_icon");

  if (ELEM(icon_data_type, ICON_DATA_ID, ICON_DATA_PREVIEW)) {
    di->type = ICON_TYPE_PREVIEW;
  }
  else if (icon_data_type == ICON_DATA_IMBUF) {
    di->type = ICON_TYPE_IMBUF;
  }
  else if (icon_data_type == ICON_DATA_GEOM) {
    di->type = ICON_TYPE_GEOM;
  }
  else if (icon_data_type == ICON_DATA_STUDIOLIGHT) {
    di->type = ICON_TYPE_BUFFER;
  }
  else if (icon_data_type == ICON_DATA_GPLAYER) {
    di->type = ICON_TYPE_GPLAYER;
  }
  else {
    BLI_assert(0);
  }

  return di;
}

static DrawInfo *icon_ensure_drawinfo(Icon *icon)
{
  if (icon->drawinfo) {
    return icon->drawinfo;
  }
  DrawInfo *di = icon_create_drawinfo(icon);
  icon->drawinfo = di;
  icon->drawinfo_free = UI_icons_free_drawinfo;
  return di;
}

int UI_icon_get_width(int icon_id)
{
  Icon *icon = BKE_icon_get(icon_id);

  if (icon == NULL) {
    if (G.debug & G_DEBUG) {
      printf("%s: Internal error, no icon for icon ID: %d\n", __func__, icon_id);
    }
    return 0;
  }

  DrawInfo *di = icon_ensure_drawinfo(icon);
  if (di) {
    return ICON_DEFAULT_WIDTH;
  }

  return 0;
}

int UI_icon_get_height(int icon_id)
{
  Icon *icon = BKE_icon_get(icon_id);
  if (icon == NULL) {
    if (G.debug & G_DEBUG) {
      printf("%s: Internal error, no icon for icon ID: %d\n", __func__, icon_id);
    }
    return 0;
  }

  DrawInfo *di = icon_ensure_drawinfo(icon);
  if (di) {
    return ICON_DEFAULT_HEIGHT;
  }

  return 0;
}

bool UI_icon_get_theme_color(int icon_id, uchar color[4])
{
  Icon *icon = BKE_icon_get(icon_id);
  if (icon == NULL) {
    return false;
  }

  DrawInfo *di = icon_ensure_drawinfo(icon);
  return UI_GetIconThemeColor4ubv(di->data.texture.theme_color, color);
}

void UI_icons_init()
{
#ifndef WITH_HEADLESS
  init_iconfile_list(&iconfilelist);
  UI_icons_reload_internal_textures();
  init_internal_icons();
  init_brush_icons();
  init_event_icons();
#endif
}

int UI_icon_preview_to_render_size(enum eIconSizes size)
{
  switch (size) {
    case ICON_SIZE_ICON:
      return ICON_RENDER_DEFAULT_HEIGHT;
    case ICON_SIZE_PREVIEW:
      return PREVIEW_RENDER_DEFAULT_HEIGHT;
    default:
      return 0;
  }
}

/* Create rect for the icon
 */
static void icon_create_rect(struct PreviewImage *prv_img, enum eIconSizes size)
{
  const uint render_size = UI_icon_preview_to_render_size(size);

  if (!prv_img) {
    if (G.debug & G_DEBUG) {
      printf("%s, error: requested preview image does not exist", __func__);
    }
  }
  else if (!prv_img->rect[size]) {
    prv_img->w[size] = render_size;
    prv_img->h[size] = render_size;
    prv_img->flag[size] |= PRV_CHANGED;
    prv_img->changed_timestamp[size] = 0;
    prv_img->rect[size] = MEM_callocN(render_size * render_size * sizeof(uint), "prv_rect");
  }
}

static void ui_id_preview_image_render_size(
    const bContext *C, Scene *scene, ID *id, PreviewImage *pi, int size, const bool use_job);

static void ui_studiolight_icon_job_exec(void *customdata,
                                         short *UNUSED(stop),
                                         short *UNUSED(do_update),
                                         float *UNUSED(progress))
{
  Icon **tmp = (Icon **)customdata;
  Icon *icon = *tmp;
  DrawInfo *di = icon_ensure_drawinfo(icon);
  StudioLight *sl = icon->obj;
  BKE_studiolight_preview(di->data.buffer.image->rect, sl, icon->id_type);
}

static void ui_studiolight_kill_icon_preview_job(wmWindowManager *wm, int icon_id)
{
  Icon *icon = BKE_icon_get(icon_id);
  WM_jobs_kill_type(wm, icon, WM_JOB_TYPE_STUDIOLIGHT);
  icon->obj = NULL;
}

static void ui_studiolight_free_function(StudioLight *sl, void *data)
{
  wmWindowManager *wm = data;

  /* Happens if job was canceled or already finished. */
  if (wm == NULL) {
    return;
  }

  /* get icons_id, get icons and kill wm jobs */
  if (sl->icon_id_radiance) {
    ui_studiolight_kill_icon_preview_job(wm, sl->icon_id_radiance);
  }
  if (sl->icon_id_irradiance) {
    ui_studiolight_kill_icon_preview_job(wm, sl->icon_id_irradiance);
  }
  if (sl->icon_id_matcap) {
    ui_studiolight_kill_icon_preview_job(wm, sl->icon_id_matcap);
  }
  if (sl->icon_id_matcap_flipped) {
    ui_studiolight_kill_icon_preview_job(wm, sl->icon_id_matcap_flipped);
  }
}

static void ui_studiolight_icon_job_end(void *customdata)
{
  Icon **tmp = (Icon **)customdata;
  Icon *icon = *tmp;
  StudioLight *sl = icon->obj;
  BKE_studiolight_set_free_function(sl, &ui_studiolight_free_function, NULL);
}

void ui_icon_ensure_deferred(const bContext *C, const int icon_id, const bool big)
{
  Icon *icon = BKE_icon_get(icon_id);

  if (icon == NULL) {
    return;
  }

  DrawInfo *di = icon_ensure_drawinfo(icon);

  if (di == NULL) {
    return;
  }

  switch (di->type) {
    case ICON_TYPE_PREVIEW: {
      ID *id = (icon->id_type != 0) ? icon->obj : NULL;
      PreviewImage *prv = id ? BKE_previewimg_id_ensure(id) : icon->obj;
      /* Using jobs for screen previews crashes due to off-screen rendering.
       * XXX: would be nicer if #PreviewImage could store if it supports jobs. */
      const bool use_jobs = !id || (GS(id->name) != ID_SCR);

      if (prv) {
        const int size = big ? ICON_SIZE_PREVIEW : ICON_SIZE_ICON;

        if (id || (prv->tag & PRV_TAG_DEFFERED) != 0) {
          ui_id_preview_image_render_size(C, NULL, id, prv, size, use_jobs);
        }
      }
      break;
    }
    case ICON_TYPE_BUFFER: {
      if (icon->obj_type == ICON_DATA_STUDIOLIGHT) {
        if (di->data.buffer.image == NULL) {
          wmWindowManager *wm = CTX_wm_manager(C);
          StudioLight *sl = icon->obj;
          BKE_studiolight_set_free_function(sl, &ui_studiolight_free_function, wm);
          IconImage *img = MEM_mallocN(sizeof(IconImage), __func__);

          img->w = STUDIOLIGHT_ICON_SIZE;
          img->h = STUDIOLIGHT_ICON_SIZE;
          const size_t size = STUDIOLIGHT_ICON_SIZE * STUDIOLIGHT_ICON_SIZE * sizeof(uint);
          img->rect = MEM_mallocN(size, __func__);
          memset(img->rect, 0, size);
          di->data.buffer.image = img;

          wmJob *wm_job = WM_jobs_get(
              wm, CTX_wm_window(C), icon, "StudioLight Icon", 0, WM_JOB_TYPE_STUDIOLIGHT);
          Icon **tmp = MEM_callocN(sizeof(Icon *), __func__);
          *tmp = icon;
          WM_jobs_customdata_set(wm_job, tmp, MEM_freeN);
          WM_jobs_timer(wm_job, 0.01, 0, NC_WINDOW);
          WM_jobs_callbacks(
              wm_job, ui_studiolight_icon_job_exec, NULL, NULL, ui_studiolight_icon_job_end);
          WM_jobs_start(CTX_wm_manager(C), wm_job);
        }
      }
      break;
    }
  }
}

/**
 * * Only call with valid pointer from UI_icon_draw.
 * * Only called when icon has changed.
 *
 * Note that if an ID doesn't support jobs for preview creation, \a use_job will be ignored.
 */
static void icon_set_image(const bContext *C,
                           Scene *scene,
                           ID *id,
                           PreviewImage *prv_img,
                           enum eIconSizes size,
                           const bool use_job)
{
  if (!prv_img) {
    if (G.debug & G_DEBUG) {
      printf("%s: no preview image for this ID: %s\n", __func__, id->name);
    }
    return;
  }

  if (prv_img->flag[size] & PRV_USER_EDITED) {
    /* user-edited preview, do not auto-update! */
    return;
  }

  const bool delay = prv_img->rect[size] != NULL;
  icon_create_rect(prv_img, size);

  if (use_job && (!id || BKE_previewimg_id_supports_jobs(id))) {
    /* Job (background) version */
    ED_preview_icon_job(C, prv_img, id, size, delay);
  }
  else {
    if (!scene) {
      scene = CTX_data_scene(C);
    }
    /* Immediate version */
    ED_preview_icon_render(C, scene, prv_img, id, size);
  }
}

PreviewImage *UI_icon_to_preview(int icon_id)
{
  Icon *icon = BKE_icon_get(icon_id);

  if (icon == NULL) {
    return NULL;
  }

  DrawInfo *di = (DrawInfo *)icon->drawinfo;

  if (di == NULL) {
    return NULL;
  }

  if (di->type == ICON_TYPE_PREVIEW) {
    PreviewImage *prv = (icon->id_type != 0) ? BKE_previewimg_id_ensure((ID *)icon->obj) :
                                               icon->obj;

    if (prv) {
      return BKE_previewimg_copy(prv);
    }
  }
  else if (di->data.buffer.image) {
    ImBuf *bbuf;

    bbuf = IMB_ibImageFromMemory(di->data.buffer.image->datatoc_rect,
                                 di->data.buffer.image->datatoc_size,
                                 IB_rect,
                                 NULL,
                                 __func__);
    if (bbuf) {
      PreviewImage *prv = BKE_previewimg_create();

      prv->rect[0] = bbuf->rect;

      prv->w[0] = bbuf->x;
      prv->h[0] = bbuf->y;

      bbuf->rect = NULL;
      IMB_freeImBuf(bbuf);

      return prv;
    }
  }

  return NULL;
}

static void icon_draw_rect(float x,
                           float y,
                           int w,
                           int h,
                           float UNUSED(aspect),
                           int rw,
                           int rh,
                           uint *rect,
                           float alpha,
                           const float desaturate)
{
  int draw_w = w;
  int draw_h = h;
  int draw_x = x;
  /* We need to round y, to avoid the icon jittering in some cases. */
  int draw_y = round_fl_to_int(y);

  /* sanity check */
  if (w <= 0 || h <= 0 || w > 2000 || h > 2000) {
    printf("%s: icons are %i x %i pixels?\n", __func__, w, h);
    BLI_assert_msg(0, "invalid icon size");
    return;
  }
  /* modulate color */
  const float col[4] = {alpha, alpha, alpha, alpha};

  float scale_x = 1.0f;
  float scale_y = 1.0f;
  /* rect contains image in 'rendersize', we only scale if needed */
  if (rw != w || rh != h) {
    /* preserve aspect ratio and center */
    if (rw > rh) {
      draw_w = w;
      draw_h = (int)(((float)rh / (float)rw) * (float)w);
      draw_y += (h - draw_h) / 2;
    }
    else if (rw < rh) {
      draw_w = (int)(((float)rw / (float)rh) * (float)h);
      draw_h = h;
      draw_x += (w - draw_w) / 2;
    }
    scale_x = draw_w / (float)rw;
    scale_y = draw_h / (float)rh;
    /* If the image is squared, the `draw_*` initialization values are good. */
  }

  /* draw */
  eGPUBuiltinShader shader;
  if (desaturate != 0.0f) {
    shader = GPU_SHADER_2D_IMAGE_DESATURATE_COLOR;
  }
  else {
    shader = GPU_SHADER_3D_IMAGE_COLOR;
  }
  IMMDrawPixelsTexState state = immDrawPixelsTexSetup(shader);

  if (shader == GPU_SHADER_2D_IMAGE_DESATURATE_COLOR) {
    immUniform1f("factor", desaturate);
  }

  immDrawPixelsTexScaledFullSize(
      &state, draw_x, draw_y, rw, rh, GPU_RGBA8, true, rect, scale_x, scale_y, 1.0f, 1.0f, col);
}

/* High enough to make a difference, low enough so that
 * small draws are still efficient with the use of glUniform.
 * NOTE TODO: We could use UBO but we would need some triple
 * buffer system + persistent mapping for this to be more
 * efficient than simple glUniform calls. */
#define ICON_DRAW_CACHE_SIZE 16

typedef struct IconDrawCall {
  rctf pos;
  rctf tex;
  float color[4];
} IconDrawCall;

typedef struct IconTextureDrawCall {
  IconDrawCall drawcall_cache[ICON_DRAW_CACHE_SIZE];
  int calls; /* Number of calls batched together */
} IconTextureDrawCall;

static struct {
  IconTextureDrawCall normal;
  IconTextureDrawCall border;
  bool enabled;
} g_icon_draw_cache = {{{{{0}}}}};

void UI_icon_draw_cache_begin(void)
{
  BLI_assert(g_icon_draw_cache.enabled == false);
  g_icon_draw_cache.enabled = true;
}

static void icon_draw_cache_texture_flush_ex(GPUTexture *texture,
                                             IconTextureDrawCall *texture_draw_calls)
{
  if (texture_draw_calls->calls == 0) {
    return;
  }

  GPUShader *shader = GPU_shader_get_builtin_shader(GPU_SHADER_2D_IMAGE_MULTI_RECT_COLOR);
  GPU_shader_bind(shader);

  const int data_binding = GPU_shader_get_uniform_block_binding(shader, "multi_rect_data");
  GPUUniformBuf *ubo = GPU_uniformbuf_create_ex(
      sizeof(struct MultiRectCallData), texture_draw_calls->drawcall_cache, __func__);
  GPU_uniformbuf_bind(ubo, data_binding);

  const int img_binding = GPU_shader_get_texture_binding(shader, "image");
  GPU_texture_bind_ex(texture, GPU_SAMPLER_ICON, img_binding, false);

  GPUBatch *quad = GPU_batch_preset_quad();
  GPU_batch_set_shader(quad, shader);
  GPU_batch_draw_instanced(quad, texture_draw_calls->calls);

  GPU_texture_unbind(texture);
  GPU_uniformbuf_unbind(ubo);
  GPU_uniformbuf_free(ubo);

  texture_draw_calls->calls = 0;
}

static void icon_draw_cache_flush_ex(bool only_full_caches)
{
  bool should_draw = false;
  if (only_full_caches) {
    should_draw = g_icon_draw_cache.normal.calls == ICON_DRAW_CACHE_SIZE ||
                  g_icon_draw_cache.border.calls == ICON_DRAW_CACHE_SIZE;
  }
  else {
    should_draw = g_icon_draw_cache.normal.calls || g_icon_draw_cache.border.calls;
  }

  if (should_draw) {
    /* We need to flush widget base first to ensure correct ordering. */
    UI_widgetbase_draw_cache_flush();

    GPU_blend(GPU_BLEND_ALPHA_PREMULT);

    if (!only_full_caches || g_icon_draw_cache.normal.calls == ICON_DRAW_CACHE_SIZE) {
      icon_draw_cache_texture_flush_ex(icongltex.tex[0], &g_icon_draw_cache.normal);
    }

    if (!only_full_caches || g_icon_draw_cache.border.calls == ICON_DRAW_CACHE_SIZE) {
      icon_draw_cache_texture_flush_ex(icongltex.tex[1], &g_icon_draw_cache.border);
    }

    GPU_blend(GPU_BLEND_ALPHA);
  }
}

void UI_icon_draw_cache_end(void)
{
  BLI_assert(g_icon_draw_cache.enabled == true);
  g_icon_draw_cache.enabled = false;

  /* Don't change blend state if it's not needed. */
  if (g_icon_draw_cache.border.calls == 0 && g_icon_draw_cache.normal.calls == 0) {
    return;
  }

  GPU_blend(GPU_BLEND_ALPHA);
  icon_draw_cache_flush_ex(false);
  GPU_blend(GPU_BLEND_NONE);
}

static void icon_draw_texture_cached(float x,
                                     float y,
                                     float w,
                                     float h,
                                     int ix,
                                     int iy,
                                     int UNUSED(iw),
                                     int ih,
                                     float alpha,
                                     const float rgb[3],
                                     bool with_border)
{

  float mvp[4][4];
  GPU_matrix_model_view_projection_get(mvp);

  IconTextureDrawCall *texture_call = with_border ? &g_icon_draw_cache.border :
                                                    &g_icon_draw_cache.normal;

  IconDrawCall *call = &texture_call->drawcall_cache[texture_call->calls];
  texture_call->calls++;

  /* Manual mat4*vec2 */
  call->pos.xmin = x * mvp[0][0] + y * mvp[1][0] + mvp[3][0];
  call->pos.ymin = x * mvp[0][1] + y * mvp[1][1] + mvp[3][1];
  call->pos.xmax = call->pos.xmin + w * mvp[0][0] + h * mvp[1][0];
  call->pos.ymax = call->pos.ymin + w * mvp[0][1] + h * mvp[1][1];

  call->tex.xmin = ix * icongltex.invw;
  call->tex.xmax = (ix + ih) * icongltex.invw;
  call->tex.ymin = iy * icongltex.invh;
  call->tex.ymax = (iy + ih) * icongltex.invh;

  if (rgb) {
    copy_v4_fl4(call->color, rgb[0], rgb[1], rgb[2], alpha);
  }
  else {
    copy_v4_fl(call->color, alpha);
  }

  if (texture_call->calls == ICON_DRAW_CACHE_SIZE) {
    icon_draw_cache_flush_ex(true);
  }
}

static void icon_draw_texture(float x,
                              float y,
                              float w,
                              float h,
                              int ix,
                              int iy,
                              int iw,
                              int ih,
                              float alpha,
                              const float rgb[3],
                              bool with_border,
                              const IconTextOverlay *text_overlay)
{
  const float zoom_factor = w / UI_DPI_ICON_SIZE;
  float text_width = 0.0f;

  /* No need to show if too zoomed out, otherwise it just adds noise. */
  const bool show_indicator = (text_overlay && text_overlay->text[0] != '\0') &&
                              (zoom_factor > 0.7f);

  if (show_indicator) {
    /* Handle the little numbers on top of the icon. */
    uchar text_color[4];
    UI_GetThemeColor3ubv(TH_TEXT, text_color);
    text_color[3] = 255;

    uiFontStyle fstyle_small = *UI_FSTYLE_WIDGET;
    fstyle_small.points *= zoom_factor;
    fstyle_small.points *= 0.8f;

    rcti text_rect = {
        .xmax = x + UI_UNIT_X * zoom_factor,
        .xmin = x,
        .ymax = y,
        .ymin = y,
    };

    UI_fontstyle_draw(&fstyle_small,
                      &text_rect,
                      text_overlay->text,
                      sizeof(text_overlay->text),
                      text_color,
                      &(struct uiFontStyleDraw_Params){
                          .align = UI_STYLE_TEXT_RIGHT,
                      });
    text_width = (float)UI_fontstyle_string_width(&fstyle_small, text_overlay->text) / UI_UNIT_X /
                 zoom_factor;
  }

  /* Draw the actual icon. */
  if (!show_indicator && g_icon_draw_cache.enabled) {
    icon_draw_texture_cached(x, y, w, h, ix, iy, iw, ih, alpha, rgb, with_border);
    return;
  }

  /* We need to flush widget base first to ensure correct ordering. */
  UI_widgetbase_draw_cache_flush();

  GPU_blend(GPU_BLEND_ALPHA_PREMULT);

  const float x1 = ix * icongltex.invw;
  const float x2 = (ix + ih) * icongltex.invw;
  const float y1 = iy * icongltex.invh;
  const float y2 = (iy + ih) * icongltex.invh;

  GPUTexture *texture = with_border ? icongltex.tex[1] : icongltex.tex[0];

  GPUShader *shader = GPU_shader_get_builtin_shader(GPU_SHADER_ICON);
  GPU_shader_bind(shader);

  const int img_binding = GPU_shader_get_texture_binding(shader, "image");
  const int color_loc = GPU_shader_get_builtin_uniform(shader, GPU_UNIFORM_COLOR);
  const int rect_tex_loc = GPU_shader_get_uniform(shader, "rect_icon");
  const int rect_geom_loc = GPU_shader_get_uniform(shader, "rect_geom");

  if (rgb) {
    GPU_shader_uniform_vector(shader, color_loc, 4, 1, (float[4]){UNPACK3(rgb), alpha});
  }
  else {
    GPU_shader_uniform_vector(shader, color_loc, 4, 1, (float[4]){alpha, alpha, alpha, alpha});
  }

  GPU_shader_uniform_vector(shader, rect_tex_loc, 4, 1, (float[4]){x1, y1, x2, y2});
  GPU_shader_uniform_vector(shader, rect_geom_loc, 4, 1, (float[4]){x, y, x + w, y + h});
  GPU_shader_uniform_1f(shader, "text_width", text_width);

  GPU_texture_bind_ex(texture, GPU_SAMPLER_ICON, img_binding, false);

  GPUBatch *quad = GPU_batch_preset_quad();
  GPU_batch_set_shader(quad, shader);
  GPU_batch_draw(quad);

  GPU_texture_unbind(texture);

  GPU_blend(GPU_BLEND_ALPHA);
}

/* Drawing size for preview images */
static int get_draw_size(enum eIconSizes size)
{
  switch (size) {
    case ICON_SIZE_ICON:
      return ICON_DEFAULT_HEIGHT;
    case ICON_SIZE_PREVIEW:
      return PREVIEW_DEFAULT_HEIGHT;
    default:
      return 0;
  }
}

static void icon_draw_size(float x,
                           float y,
                           int icon_id,
                           float aspect,
                           float alpha,
                           enum eIconSizes size,
                           int draw_size,
                           const float desaturate,
                           const uchar mono_rgba[4],
                           const bool mono_border,
                           const IconTextOverlay *text_overlay)
{
  bTheme *btheme = UI_GetTheme();
  const float fdraw_size = (float)draw_size;

  Icon *icon = BKE_icon_get(icon_id);
  alpha *= btheme->tui.icon_alpha;

  if (icon == NULL) {
    if (G.debug & G_DEBUG) {
      printf("%s: Internal error, no icon for icon ID: %d\n", __func__, icon_id);
    }
    return;
  }

  /* scale width and height according to aspect */
  int w = (int)(fdraw_size / aspect + 0.5f);
  int h = (int)(fdraw_size / aspect + 0.5f);

  DrawInfo *di = icon_ensure_drawinfo(icon);

  /* We need to flush widget base first to ensure correct ordering. */
  UI_widgetbase_draw_cache_flush();

  if (di->type == ICON_TYPE_IMBUF) {
    ImBuf *ibuf = icon->obj;

    GPU_blend(GPU_BLEND_ALPHA_PREMULT);
    icon_draw_rect(x, y, w, h, aspect, ibuf->x, ibuf->y, ibuf->rect, alpha, desaturate);
    GPU_blend(GPU_BLEND_ALPHA);
  }
  else if (di->type == ICON_TYPE_VECTOR) {
    /* vector icons use the uiBlock transformation, they are not drawn
     * with untransformed coordinates like the other icons */
    di->data.vector.func((int)x, (int)y, w, h, 1.0f);
  }
  else if (di->type == ICON_TYPE_GEOM) {
#ifdef USE_UI_TOOLBAR_HACK
    /* TODO(@campbellbarton): scale icons up for toolbar,
     * we need a way to detect larger buttons and do this automatic. */
    {
      float scale = (float)ICON_DEFAULT_HEIGHT_TOOLBAR / (float)ICON_DEFAULT_HEIGHT;
      y = (y + (h / 2)) - ((h * scale) / 2);
      w *= scale;
      h *= scale;
    }
#endif

    /* If the theme is light, we will adjust the icon colors. */
    const bool invert = (rgb_to_grayscale_byte(btheme->tui.wcol_toolbar_item.inner) > 128);
    const bool geom_inverted = di->data.geom.inverted;

    /* This could re-generate often if rendered at different sizes in the one interface.
     * TODO(@campbellbarton): support caching multiple sizes. */
    ImBuf *ibuf = di->data.geom.image_cache;
    if ((ibuf == NULL) || (ibuf->x != w) || (ibuf->y != h) || (invert != geom_inverted)) {
      if (ibuf) {
        IMB_freeImBuf(ibuf);
      }
      if (invert != geom_inverted) {
        BKE_icon_geom_invert_lightness(icon->obj);
      }
      ibuf = BKE_icon_geom_rasterize(icon->obj, w, h);
      di->data.geom.image_cache = ibuf;
      di->data.geom.inverted = invert;
    }

    GPU_blend(GPU_BLEND_ALPHA_PREMULT);
    icon_draw_rect(x, y, w, h, aspect, w, h, ibuf->rect, alpha, desaturate);
    GPU_blend(GPU_BLEND_ALPHA);
  }
  else if (di->type == ICON_TYPE_EVENT) {
    const short event_type = di->data.input.event_type;
    const short event_value = di->data.input.event_value;
    icon_draw_rect_input(x, y, w, h, alpha, event_type, event_value);
  }
  else if (di->type == ICON_TYPE_COLOR_TEXTURE) {
    /* texture image use premul alpha for correct scaling */
    icon_draw_texture(x,
                      y,
                      (float)w,
                      (float)h,
                      di->data.texture.x,
                      di->data.texture.y,
                      di->data.texture.w,
                      di->data.texture.h,
                      alpha,
                      NULL,
                      false,
                      text_overlay);
  }
  else if (di->type == ICON_TYPE_MONO_TEXTURE) {
    /* Monochrome icon that uses text or theme color. */
    const bool with_border = mono_border && (btheme->tui.icon_border_intensity > 0.0f);
    float color[4];
    if (mono_rgba) {
      rgba_uchar_to_float(color, (const uchar *)mono_rgba);
    }
    else {
      UI_GetThemeColor4fv(TH_TEXT, color);
    }

    mul_v4_fl(color, alpha);

    float border_outset = 0.0;
    uint border_texel = 0;
#ifndef WITH_HEADLESS
    if (with_border) {
      const float scale = (float)ICON_GRID_W / (float)ICON_DEFAULT_WIDTH;
      border_texel = ICON_MONO_BORDER_OUTSET;
      border_outset = ICON_MONO_BORDER_OUTSET / (scale * aspect);
    }
#endif
    icon_draw_texture(x - border_outset,
                      y - border_outset,
                      (float)w + 2 * border_outset,
                      (float)h + 2 * border_outset,
                      di->data.texture.x - border_texel,
                      di->data.texture.y - border_texel,
                      di->data.texture.w + 2 * border_texel,
                      di->data.texture.h + 2 * border_texel,
                      color[3],
                      color,
                      with_border,
                      text_overlay);
  }

  else if (di->type == ICON_TYPE_BUFFER) {
    /* it is a builtin icon */
    IconImage *iimg = di->data.buffer.image;
#ifndef WITH_HEADLESS
    icon_verify_datatoc(iimg);
#endif
    if (!iimg->rect) {
      /* something has gone wrong! */
      return;
    }

    icon_draw_rect(x, y, w, h, aspect, iimg->w, iimg->h, iimg->rect, alpha, desaturate);
  }
  else if (di->type == ICON_TYPE_PREVIEW) {
    PreviewImage *pi = (icon->id_type != 0) ? BKE_previewimg_id_ensure((ID *)icon->obj) :
                                              icon->obj;

    if (pi) {
      /* no create icon on this level in code */
      if (!pi->rect[size]) {
        /* Something has gone wrong! */
        return;
      }

      /* Preview images use premultiplied alpha. */
      GPU_blend(GPU_BLEND_ALPHA_PREMULT);
      icon_draw_rect(
          x, y, w, h, aspect, pi->w[size], pi->h[size], pi->rect[size], alpha, desaturate);
      GPU_blend(GPU_BLEND_ALPHA);
    }
  }
  else if (di->type == ICON_TYPE_GPLAYER) {
    BLI_assert(icon->obj != NULL);

    /* Just draw a colored rect - Like for vicon_colorset_draw() */
#ifndef WITH_HEADLESS
    vicon_gplayer_color_draw(icon, (int)x, (int)y, w, h);
#endif
  }
}

static void ui_id_preview_image_render_size(
    const bContext *C, Scene *scene, ID *id, PreviewImage *pi, int size, const bool use_job)
{
  /* changed only ever set by dynamic icons */
  if ((pi->flag[size] & PRV_CHANGED) || !pi->rect[size]) {
    /* create the rect if necessary */
    icon_set_image(C, scene, id, pi, size, use_job);

    pi->flag[size] &= ~PRV_CHANGED;
  }
}

void UI_icon_render_id_ex(const bContext *C,
                          Scene *scene,
                          ID *id_to_render,
                          const enum eIconSizes size,
                          const bool use_job,
                          PreviewImage *r_preview_image)
{
  ui_id_preview_image_render_size(C, scene, id_to_render, r_preview_image, size, use_job);
}

void UI_icon_render_id(
    const bContext *C, Scene *scene, ID *id, const enum eIconSizes size, const bool use_job)
{
  PreviewImage *pi = BKE_previewimg_id_ensure(id);
  if (pi == NULL) {
    return;
  }

  ID *id_to_render = id;

  /* For objects, first try if a preview can created via the object data. */
  if (GS(id->name) == ID_OB) {
    Object *ob = (Object *)id;
    if (ED_preview_id_is_supported(ob->data)) {
      id_to_render = ob->data;
    }
  }

  if (!ED_preview_id_is_supported(id_to_render)) {
    return;
  }

  UI_icon_render_id_ex(C, scene, id_to_render, size, use_job, pi);
}

static void ui_id_icon_render(const bContext *C, ID *id, bool use_jobs)
{
  PreviewImage *pi = BKE_previewimg_id_ensure(id);

  if (!pi) {
    return;
  }

  for (enum eIconSizes i = 0; i < NUM_ICON_SIZES; i++) {
    ui_id_preview_image_render_size(C, NULL, id, pi, i, use_jobs);
  }
}

static int ui_id_brush_get_icon(const bContext *C, ID *id)
{
  Brush *br = (Brush *)id;

  if (br->flag & BRUSH_CUSTOM_ICON) {
    BKE_icon_id_ensure(id);
    ui_id_icon_render(C, id, true);
  }
  else {
    Object *ob = CTX_data_active_object(C);
    const EnumPropertyItem *items = NULL;
    ePaintMode paint_mode = PAINT_MODE_INVALID;
    ScrArea *area = CTX_wm_area(C);
    char space_type = area->spacetype;
    /* Fallback to 3D view. */
    if (space_type == SPACE_PROPERTIES) {
      space_type = SPACE_VIEW3D;
    }

    /* XXX: this is not nice, should probably make brushes
     * be strictly in one paint mode only to avoid
     * checking various context stuff here */

    if ((space_type == SPACE_VIEW3D) && ob) {
      if (ob->mode & OB_MODE_SCULPT) {
        paint_mode = PAINT_MODE_SCULPT;
      }
      else if (ob->mode & OB_MODE_VERTEX_PAINT) {
        paint_mode = PAINT_MODE_VERTEX;
      }
      else if (ob->mode & OB_MODE_WEIGHT_PAINT) {
        paint_mode = PAINT_MODE_WEIGHT;
      }
      else if (ob->mode & OB_MODE_TEXTURE_PAINT) {
        paint_mode = PAINT_MODE_TEXTURE_3D;
      }
      else if (ob->mode & OB_MODE_SCULPT_CURVES) {
        paint_mode = PAINT_MODE_SCULPT_CURVES;
      }
    }
    else if (space_type == SPACE_IMAGE) {
      if (area->spacetype == space_type) {
        const SpaceImage *sima = area->spacedata.first;
        if (sima->mode == SI_MODE_PAINT) {
          paint_mode = PAINT_MODE_TEXTURE_2D;
        }
      }
    }

    /* reset the icon */
    if ((ob != NULL) &&
        (ob->mode & (OB_MODE_PAINT_GPENCIL | OB_MODE_VERTEX_GPENCIL | OB_MODE_SCULPT_GPENCIL |
                     OB_MODE_WEIGHT_GPENCIL)) &&
        (br->gpencil_settings != NULL)) {
      switch (br->gpencil_settings->icon_id) {
        case GP_BRUSH_ICON_PENCIL:
          br->id.icon_id = ICON_GPBRUSH_PENCIL;
          break;
        case GP_BRUSH_ICON_PEN:
          br->id.icon_id = ICON_GPBRUSH_PEN;
          break;
        case GP_BRUSH_ICON_INK:
          br->id.icon_id = ICON_GPBRUSH_INK;
          break;
        case GP_BRUSH_ICON_INKNOISE:
          br->id.icon_id = ICON_GPBRUSH_INKNOISE;
          break;
        case GP_BRUSH_ICON_BLOCK:
          br->id.icon_id = ICON_GPBRUSH_BLOCK;
          break;
        case GP_BRUSH_ICON_MARKER:
          br->id.icon_id = ICON_GPBRUSH_MARKER;
          break;
        case GP_BRUSH_ICON_FILL:
          br->id.icon_id = ICON_GPBRUSH_FILL;
          break;
        case GP_BRUSH_ICON_AIRBRUSH:
          br->id.icon_id = ICON_GPBRUSH_AIRBRUSH;
          break;
        case GP_BRUSH_ICON_CHISEL:
          br->id.icon_id = ICON_GPBRUSH_CHISEL;
          break;
        case GP_BRUSH_ICON_ERASE_SOFT:
          br->id.icon_id = ICON_GPBRUSH_ERASE_SOFT;
          break;
        case GP_BRUSH_ICON_ERASE_HARD:
          br->id.icon_id = ICON_GPBRUSH_ERASE_HARD;
          break;
        case GP_BRUSH_ICON_ERASE_STROKE:
          br->id.icon_id = ICON_GPBRUSH_ERASE_STROKE;
          break;
        case GP_BRUSH_ICON_TINT:
          br->id.icon_id = ICON_BRUSH_TEXDRAW;
          break;
        case GP_BRUSH_ICON_VERTEX_DRAW:
          br->id.icon_id = ICON_BRUSH_MIX;
          break;
        case GP_BRUSH_ICON_VERTEX_BLUR:
          br->id.icon_id = ICON_BRUSH_BLUR;
          break;
        case GP_BRUSH_ICON_VERTEX_AVERAGE:
          br->id.icon_id = ICON_BRUSH_BLUR;
          break;
        case GP_BRUSH_ICON_VERTEX_SMEAR:
          br->id.icon_id = ICON_BRUSH_BLUR;
          break;
        case GP_BRUSH_ICON_VERTEX_REPLACE:
          br->id.icon_id = ICON_BRUSH_MIX;
          break;
        case GP_BRUSH_ICON_GPBRUSH_SMOOTH:
          br->id.icon_id = ICON_GPBRUSH_SMOOTH;
          break;
        case GP_BRUSH_ICON_GPBRUSH_THICKNESS:
          br->id.icon_id = ICON_GPBRUSH_THICKNESS;
          break;
        case GP_BRUSH_ICON_GPBRUSH_STRENGTH:
          br->id.icon_id = ICON_GPBRUSH_STRENGTH;
          break;
        case GP_BRUSH_ICON_GPBRUSH_RANDOMIZE:
          br->id.icon_id = ICON_GPBRUSH_RANDOMIZE;
          break;
        case GP_BRUSH_ICON_GPBRUSH_GRAB:
          br->id.icon_id = ICON_GPBRUSH_GRAB;
          break;
        case GP_BRUSH_ICON_GPBRUSH_PUSH:
          br->id.icon_id = ICON_GPBRUSH_PUSH;
          break;
        case GP_BRUSH_ICON_GPBRUSH_TWIST:
          br->id.icon_id = ICON_GPBRUSH_TWIST;
          break;
        case GP_BRUSH_ICON_GPBRUSH_PINCH:
          br->id.icon_id = ICON_GPBRUSH_PINCH;
          break;
        case GP_BRUSH_ICON_GPBRUSH_CLONE:
          br->id.icon_id = ICON_GPBRUSH_CLONE;
          break;
        case GP_BRUSH_ICON_GPBRUSH_WEIGHT:
          br->id.icon_id = ICON_GPBRUSH_WEIGHT;
          break;
        default:
          br->id.icon_id = ICON_GPBRUSH_PEN;
          break;
      }
      return id->icon_id;
    }

    if (paint_mode != PAINT_MODE_INVALID) {
      items = BKE_paint_get_tool_enum_from_paintmode(paint_mode);
      const uint tool_offset = BKE_paint_get_brush_tool_offset_from_paintmode(paint_mode);
      const int tool_type = *(char *)POINTER_OFFSET(br, tool_offset);
      if (!items || !RNA_enum_icon_from_value(items, tool_type, &id->icon_id)) {
        id->icon_id = 0;
      }
    }
    else {
      id->icon_id = 0;
    }
  }

  return id->icon_id;
}

static int ui_id_screen_get_icon(const bContext *C, ID *id)
{
  BKE_icon_id_ensure(id);
  /* Don't use jobs here, off-screen rendering doesn't like this and crashes. */
  ui_id_icon_render(C, id, false);

  return id->icon_id;
}

int ui_id_icon_get(const bContext *C, ID *id, const bool big)
{
  int iconid = 0;

  /* icon */
  switch (GS(id->name)) {
    case ID_BR:
      iconid = ui_id_brush_get_icon(C, id);
      break;
    case ID_MA: /* fall through */
    case ID_TE: /* fall through */
    case ID_IM: /* fall through */
    case ID_WO: /* fall through */
    case ID_LA: /* fall through */
      iconid = BKE_icon_id_ensure(id);
      /* checks if not exists, or changed */
      UI_icon_render_id(C, NULL, id, big ? ICON_SIZE_PREVIEW : ICON_SIZE_ICON, true);
      break;
    case ID_SCR:
      iconid = ui_id_screen_get_icon(C, id);
      break;
    case ID_GR:
      iconid = UI_icon_color_from_collection((Collection *)id);
      break;
    default:
      break;
  }

  return iconid;
}

int UI_icon_from_library(const ID *id)
{
  if (ID_IS_LINKED(id)) {
    if (id->tag & LIB_TAG_MISSING) {
      return ICON_LIBRARY_DATA_BROKEN;
    }
    if (id->tag & LIB_TAG_INDIRECT) {
      return ICON_LIBRARY_DATA_INDIRECT;
    }
    return ICON_LIBRARY_DATA_DIRECT;
  }
  if (ID_IS_OVERRIDE_LIBRARY(id)) {
    if (!ID_IS_OVERRIDE_LIBRARY_REAL(id) ||
        (id->override_library->flag & IDOVERRIDE_LIBRARY_FLAG_SYSTEM_DEFINED) != 0) {
      return ICON_LIBRARY_DATA_OVERRIDE_NONEDITABLE;
    }
    return ICON_LIBRARY_DATA_OVERRIDE;
  }
  if (ID_IS_ASSET(id)) {
    return ICON_ASSET_MANAGER;
  }

  return ICON_NONE;
}

int UI_icon_from_rnaptr(const bContext *C, PointerRNA *ptr, int rnaicon, const bool big)
{
  ID *id = NULL;

  if (!ptr->data) {
    return rnaicon;
  }

  /* try ID, material, texture or dynapaint slot */
  if (RNA_struct_is_ID(ptr->type)) {
    id = ptr->owner_id;
  }
  else if (RNA_struct_is_a(ptr->type, &RNA_MaterialSlot)) {
    id = RNA_pointer_get(ptr, "material").data;
  }
  else if (RNA_struct_is_a(ptr->type, &RNA_TextureSlot)) {
    id = RNA_pointer_get(ptr, "texture").data;
  }
  else if (RNA_struct_is_a(ptr->type, &RNA_FileBrowserFSMenuEntry)) {
    return RNA_int_get(ptr, "icon");
  }
  else if (RNA_struct_is_a(ptr->type, &RNA_DynamicPaintSurface)) {
    DynamicPaintSurface *surface = ptr->data;

    if (surface->format == MOD_DPAINT_SURFACE_F_PTEX) {
      return ICON_SHADING_TEXTURE;
    }
    if (surface->format == MOD_DPAINT_SURFACE_F_VERTEX) {
      return ICON_OUTLINER_DATA_MESH;
    }
    if (surface->format == MOD_DPAINT_SURFACE_F_IMAGESEQ) {
      return ICON_FILE_IMAGE;
    }
  }
  else if (RNA_struct_is_a(ptr->type, &RNA_StudioLight)) {
    StudioLight *sl = ptr->data;
    switch (sl->flag & STUDIOLIGHT_FLAG_ORIENTATIONS) {
      case STUDIOLIGHT_TYPE_STUDIO:
        return sl->icon_id_irradiance;
      case STUDIOLIGHT_TYPE_WORLD:
      default:
        return sl->icon_id_radiance;
      case STUDIOLIGHT_TYPE_MATCAP:
        return sl->icon_id_matcap;
    }
  }

  /* get icon from ID */
  if (id) {
    const int icon = ui_id_icon_get(C, id, big);

    return icon ? icon : rnaicon;
  }

  return rnaicon;
}

int UI_icon_from_idcode(const int idcode)
{
  switch ((ID_Type)idcode) {
    case ID_AC:
      return ICON_ACTION;
    case ID_AR:
      return ICON_ARMATURE_DATA;
    case ID_BR:
      return ICON_BRUSH_DATA;
    case ID_CA:
      return ICON_CAMERA_DATA;
    case ID_CF:
      return ICON_FILE;
    case ID_CU_LEGACY:
      return ICON_CURVE_DATA;
    case ID_GD:
      return ICON_OUTLINER_DATA_GREASEPENCIL;
    case ID_GR:
      return ICON_OUTLINER_COLLECTION;
    case ID_IM:
      return ICON_IMAGE_DATA;
    case ID_LA:
      return ICON_LIGHT_DATA;
    case ID_LS:
      return ICON_LINE_DATA;
    case ID_LT:
      return ICON_LATTICE_DATA;
    case ID_MA:
      return ICON_MATERIAL_DATA;
    case ID_MB:
      return ICON_META_DATA;
    case ID_MC:
      return ICON_TRACKER;
    case ID_ME:
      return ICON_MESH_DATA;
    case ID_MSK:
      return ICON_MOD_MASK; /* TODO: this would need its own icon! */
    case ID_NT:
      return ICON_NODETREE;
    case ID_OB:
      return ICON_OBJECT_DATA;
    case ID_PA:
      return ICON_PARTICLE_DATA;
    case ID_PAL:
      return ICON_COLOR; /* TODO: this would need its own icon! */
    case ID_PC:
      return ICON_CURVE_BEZCURVE; /* TODO: this would need its own icon! */
    case ID_LP:
      return ICON_OUTLINER_DATA_LIGHTPROBE;
    case ID_SCE:
      return ICON_SCENE_DATA;
    case ID_SPK:
      return ICON_SPEAKER;
    case ID_SO:
      return ICON_SOUND;
    case ID_TE:
      return ICON_TEXTURE;
    case ID_TXT:
      return ICON_TEXT;
    case ID_VF:
      return ICON_FONT_DATA;
    case ID_CV:
      return ICON_HAIR_DATA;
    case ID_PT:
      return ICON_POINTCLOUD_DATA;
    case ID_VO:
      return ICON_VOLUME_DATA;
    case ID_WO:
      return ICON_WORLD;
    case ID_WS:
      return ICON_WORKSPACE;
    case ID_SIM:
      /* TODO: Use correct icon. */
      return ICON_PHYSICS;

    /* No icons for these ID-types. */
    case ID_LI:
    case ID_IP:
    case ID_KE:
    case ID_SCR:
    case ID_WM:
      break;
  }
  return ICON_NONE;
}

int UI_icon_from_object_mode(const int mode)
{
  switch ((eObjectMode)mode) {
    case OB_MODE_OBJECT:
      return ICON_OBJECT_DATAMODE;
    case OB_MODE_EDIT:
    case OB_MODE_EDIT_GPENCIL:
      return ICON_EDITMODE_HLT;
    case OB_MODE_SCULPT:
    case OB_MODE_SCULPT_GPENCIL:
    case OB_MODE_SCULPT_CURVES:
      return ICON_SCULPTMODE_HLT;
    case OB_MODE_VERTEX_PAINT:
    case OB_MODE_VERTEX_GPENCIL:
      return ICON_VPAINT_HLT;
    case OB_MODE_WEIGHT_PAINT:
    case OB_MODE_WEIGHT_GPENCIL:
      return ICON_WPAINT_HLT;
    case OB_MODE_TEXTURE_PAINT:
      return ICON_TPAINT_HLT;
    case OB_MODE_PARTICLE_EDIT:
      return ICON_PARTICLEMODE;
    case OB_MODE_POSE:
      return ICON_POSE_HLT;
    case OB_MODE_PAINT_GPENCIL:
      return ICON_GREASEPENCIL;
  }
  return ICON_NONE;
}

int UI_icon_color_from_collection(const Collection *collection)
{
  int icon = ICON_GROUP_BRIGHT;

  if (collection->color_tag != COLLECTION_COLOR_NONE) {
    icon = ICON_COLLECTION_COLOR_01 + collection->color_tag;
  }

  return icon;
}

void UI_icon_draw(float x, float y, int icon_id)
{
  UI_icon_draw_ex(x, y, icon_id, U.inv_dpi_fac, 1.0f, 0.0f, NULL, false, UI_NO_ICON_OVERLAY_TEXT);
}

void UI_icon_draw_alpha(float x, float y, int icon_id, float alpha)
{
  UI_icon_draw_ex(x, y, icon_id, U.inv_dpi_fac, alpha, 0.0f, NULL, false, UI_NO_ICON_OVERLAY_TEXT);
}

void UI_icon_draw_preview(float x, float y, int icon_id, float aspect, float alpha, int size)
{
  icon_draw_size(x,
                 y,
                 icon_id,
                 aspect,
                 alpha,
                 ICON_SIZE_PREVIEW,
                 size,
                 false,
                 NULL,
                 false,
                 UI_NO_ICON_OVERLAY_TEXT);
}

void UI_icon_draw_ex(float x,
                     float y,
                     int icon_id,
                     float aspect,
                     float alpha,
                     float desaturate,
                     const uchar mono_color[4],
                     const bool mono_border,
                     const IconTextOverlay *text_overlay)
{
  const int draw_size = get_draw_size(ICON_SIZE_ICON);
  icon_draw_size(x,
                 y,
                 icon_id,
                 aspect,
                 alpha,
                 ICON_SIZE_ICON,
                 draw_size,
                 desaturate,
                 mono_color,
                 mono_border,
                 text_overlay);
}

void UI_icon_text_overlay_init_from_count(IconTextOverlay *text_overlay,
                                          const int icon_indicator_number)
{
  /* The icon indicator is used as an aggregator, no need to show if it is 1. */
  if (icon_indicator_number < 2) {
    text_overlay->text[0] = '\0';
    return;
  }
  BLI_str_format_integer_unit(text_overlay->text, icon_indicator_number);
}

/* ********** Alert Icons ********** */

ImBuf *UI_icon_alert_imbuf_get(eAlertIcon icon)
{
#ifdef WITH_HEADLESS
  UNUSED_VARS(icon);
  return NULL;
#else
  const int ALERT_IMG_SIZE = 256;
  icon = MIN2(icon, ALERT_ICON_MAX - 1);
  const int left = icon * ALERT_IMG_SIZE;
  const rcti crop = {left, left + ALERT_IMG_SIZE - 1, 0, ALERT_IMG_SIZE - 1};
  ImBuf *ibuf = IMB_ibImageFromMemory((const uchar *)datatoc_alert_icons_png,
                                      datatoc_alert_icons_png_size,
                                      IB_rect,
                                      NULL,
                                      "alert_icon");
  IMB_rect_crop(ibuf, &crop);
  IMB_premultiply_alpha(ibuf);
  return ibuf;
#endif
}<|MERGE_RESOLUTION|>--- conflicted
+++ resolved
@@ -415,19 +415,15 @@
 
   const float aspect = (float)ICON_DEFAULT_WIDTH / (float)w;
 
-<<<<<<< HEAD
-  UI_icon_draw_ex(x, y, ICON_GROUP_BRIGHT, aspect, 1.0f, 0.0f, collection_color->color, true);
-=======
   UI_icon_draw_ex(x,
                   y,
-                  ICON_OUTLINER_COLLECTION,
+                  ICON_GROUP_BRIGHT,
                   aspect,
                   1.0f,
                   0.0f,
                   collection_color->color,
                   true,
                   UI_NO_ICON_OVERLAY_TEXT);
->>>>>>> b4b651ba
 }
 
 #  define DEF_ICON_COLLECTION_COLOR_DRAW(index, color) \
@@ -454,14 +450,9 @@
   const ThemeStripColor *strip_color = &btheme->strip_color[color_tag];
 
   const float aspect = (float)ICON_DEFAULT_WIDTH / (float)w;
-<<<<<<< HEAD
-  /*bfa - we don't use the snap face icon here, but our own color tag one*/
-  UI_icon_draw_ex(x, y, ICON_COLOR_TAG, aspect, 1.0f, 0.0f, strip_color->color, true);
-=======
 
   UI_icon_draw_ex(
-      x, y, ICON_SNAP_FACE, aspect, 1.0f, 0.0f, strip_color->color, true, UI_NO_ICON_OVERLAY_TEXT);
->>>>>>> b4b651ba
+      x, y, ICON_COLOR_TAG, aspect, 1.0f, 0.0f, strip_color->color, true, UI_NO_ICON_OVERLAY_TEXT);
 }
 
 #  define DEF_ICON_STRIP_COLOR_DRAW(index, color) \
@@ -490,23 +481,16 @@
 // {
 //   const float aspect = (float)ICON_DEFAULT_WIDTH / (float)w;
 
-<<<<<<< HEAD
-//   UI_icon_draw_ex(
-//       x, y, ICON_LIBRARY_DATA_DIRECT, aspect, ICON_INDIRECT_DATA_ALPHA * alpha, 0.0f, NULL,
-//       false);
+//   UI_icon_draw_ex(x,
+//                   y,
+//                   ICON_LIBRARY_DATA_DIRECT,
+//                   aspect,
+//                   ICON_INDIRECT_DATA_ALPHA * alpha,
+//                   0.0f,
+//                   NULL,
+//                   false,
+//                   UI_NO_ICON_OVERLAY_TEXT);
 // }
-=======
-  UI_icon_draw_ex(x,
-                  y,
-                  ICON_LIBRARY_DATA_DIRECT,
-                  aspect,
-                  ICON_INDIRECT_DATA_ALPHA * alpha,
-                  0.0f,
-                  NULL,
-                  false,
-                  UI_NO_ICON_OVERLAY_TEXT);
-}
->>>>>>> b4b651ba
 
 static void vicon_strip_color_draw_library_data_override_noneditable(
     int x, int y, int w, int UNUSED(h), float alpha)
