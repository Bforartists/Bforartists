--- conflicted
+++ resolved
@@ -2243,13 +2243,9 @@
     case ID_VF:
       return ICON_FONT_DATA;
     case ID_WO:
-<<<<<<< HEAD
       return ICON_WORLD;
-=======
-      return ICON_WORLD_DATA;
     case ID_WS:
       return ICON_WORKSPACE;
->>>>>>> b850a4fa
     default:
       return ICON_NONE;
   }
