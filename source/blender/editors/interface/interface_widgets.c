/*
 * This program is free software; you can redistribute it and/or
 * modify it under the terms of the GNU General Public License
 * as published by the Free Software Foundation; either version 2
 * of the License, or (at your option) any later version.
 *
 * This program is distributed in the hope that it will be useful,
 * but WITHOUT ANY WARRANTY; without even the implied warranty of
 * MERCHANTABILITY or FITNESS FOR A PARTICULAR PURPOSE.  See the
 * GNU General Public License for more details.
 *
 * You should have received a copy of the GNU General Public License
 * along with this program; if not, write to the Free Software Foundation,
 * Inc., 51 Franklin Street, Fifth Floor, Boston, MA 02110-1301, USA.
 *
 * The Original Code is Copyright (C) 2009 Blender Foundation.
 * All rights reserved.
 */

/** \file
 * \ingroup edinterface
 */

#include <limits.h>
#include <stdlib.h>
#include <string.h>
#include <assert.h>

#include "DNA_brush_types.h"
#include "DNA_screen_types.h"
#include "DNA_userdef_types.h"

#include "BLI_math.h"
#include "BLI_rect.h"
#include "BLI_string.h"
#include "BLI_string_utf8.h"
#include "BLI_utildefines.h"

#include "BKE_context.h"

#include "RNA_access.h"

#include "BLF_api.h"

#include "UI_interface.h"
#include "UI_interface_icons.h"

#include "interface_intern.h"

#include "GPU_batch.h"
#include "GPU_batch_presets.h"
#include "GPU_immediate.h"
#include "GPU_immediate_util.h"
#include "GPU_matrix.h"
#include "GPU_state.h"

#ifdef WITH_INPUT_IME
#  include "WM_types.h"
#endif

/* icons are 80% of height of button (16 pixels inside 20 height) */
#define ICON_SIZE_FROM_BUTRECT(rect) (0.8f * BLI_rcti_size_y(rect))

/* visual types for drawing */
/* for time being separated from functional types */
typedef enum {
  /* default */
  UI_WTYPE_REGULAR,

  /* standard set */
  UI_WTYPE_LABEL,
  UI_WTYPE_TOGGLE,
  UI_WTYPE_CHECKBOX,
  UI_WTYPE_RADIO,
  UI_WTYPE_NUMBER,
  UI_WTYPE_SLIDER,
  UI_WTYPE_EXEC,
  UI_WTYPE_TOOLBAR_ITEM,
  UI_WTYPE_TAB,
  UI_WTYPE_TOOLTIP,

  /* strings */
  UI_WTYPE_NAME,
  UI_WTYPE_NAME_LINK,
  UI_WTYPE_POINTER_LINK,
  UI_WTYPE_FILENAME,

  /* menus */
  UI_WTYPE_MENU_RADIO,
  UI_WTYPE_MENU_ICON_RADIO,
  UI_WTYPE_MENU_POINTER_LINK,
  UI_WTYPE_MENU_NODE_LINK,

  UI_WTYPE_PULLDOWN,
  UI_WTYPE_MENU_ITEM,
  UI_WTYPE_MENU_ITEM_RADIAL,
  UI_WTYPE_MENU_BACK,

  /* specials */
  UI_WTYPE_ICON,
  UI_WTYPE_ICON_LABEL,
  UI_WTYPE_SWATCH,
  UI_WTYPE_RGB_PICKER,
  UI_WTYPE_UNITVEC,
  UI_WTYPE_BOX,
  UI_WTYPE_SCROLL,
  UI_WTYPE_LISTITEM,
  UI_WTYPE_PROGRESSBAR,
} uiWidgetTypeEnum;

/* Button state argument shares bits with 'uiBut.flag'.
 * reuse flags that aren't needed for drawing to avoid collision. */
enum {
  /* Show that holding the button opens a menu. */
  UI_STATE_HOLD_ACTION = UI_BUT_UPDATE_DELAY,
  UI_STATE_TEXT_INPUT = UI_BUT_UNDO,
  UI_STATE_ACTIVE_LEFT = UI_BUT_VALUE_CLEAR,
  UI_STATE_ACTIVE_RIGHT = UI_BUT_TEXTEDIT_UPDATE,
  UI_STATE_TEXT_BEFORE_WIDGET = UI_BUT_IMMEDIATE,

  UI_STATE_FLAGS_ALL = (UI_STATE_HOLD_ACTION | UI_STATE_TEXT_INPUT | UI_STATE_ACTIVE_LEFT |
                        UI_STATE_ACTIVE_RIGHT | UI_STATE_TEXT_BEFORE_WIDGET),
};
/* Prevent accidental use. */
#define UI_BUT_UPDATE_DELAY ((void)0)
#define UI_BUT_UNDO ((void)0)

/* ************** widget base functions ************** */
/**
 * - in: roundbox codes for corner types and radius
 * - return: array of `[size][2][x, y]` points, the edges of the roundbox, + UV coords
 *
 * - draw black box with alpha 0 on exact button boundbox
 * - for every AA step:
 *    - draw the inner part for a round filled box, with color blend codes or texture coords
 *    - draw outline in outline color
 *    - draw outer part, bottom half, extruded 1 pixel to bottom, for emboss shadow
 *    - draw extra decorations
 * - draw background color box with alpha 1 on exact button boundbox
 */

/* fill this struct with polygon info to draw AA'ed */
/* it has outline, back, and two optional tria meshes */

typedef struct uiWidgetTrias {
  uint tot;
  int type;
  float size, center[2];

  float vec[16][2];
  const uint (*index)[3];

} uiWidgetTrias;

/* max as used by round_box__edges */
/* Make sure to change widget_base_vert.glsl accordingly. */
#define WIDGET_CURVE_RESOLU 9
#define WIDGET_SIZE_MAX (WIDGET_CURVE_RESOLU * 4)

typedef struct uiWidgetBase {
  /* TODO remove these completely */
  int totvert, halfwayvert;
  float outer_v[WIDGET_SIZE_MAX][2];
  float inner_v[WIDGET_SIZE_MAX][2];
  float inner_uv[WIDGET_SIZE_MAX][2];

  bool draw_inner, draw_outline, draw_emboss;

  uiWidgetTrias tria1;
  uiWidgetTrias tria2;

  /* Widget shader parameters, must match the shader layout. */
  uiWidgetBaseParameters uniform_params;
} uiWidgetBase;

/** uiWidgetType: for time being only for visual appearance,
 * later, a handling callback can be added too
 */
typedef struct uiWidgetType {

  /* pointer to theme color definition */
  const uiWidgetColors *wcol_theme;
  uiWidgetStateColors *wcol_state;

  /* converted colors for state */
  uiWidgetColors wcol;

  void (*state)(struct uiWidgetType *, int state, int drawflag);
  void (*draw)(uiWidgetColors *, rcti *, int state, int roundboxalign);
  void (*custom)(uiBut *, uiWidgetColors *, rcti *, int state, int roundboxalign);
  void (*text)(const uiFontStyle *, const uiWidgetColors *, uiBut *, rcti *);

} uiWidgetType;

/* *********************** draw data ************************** */

static const float cornervec[WIDGET_CURVE_RESOLU][2] = {
    {0.0, 0.0},
    {0.195, 0.02},
    {0.383, 0.067},
    {0.55, 0.169},
    {0.707, 0.293},
    {0.831, 0.45},
    {0.924, 0.617},
    {0.98, 0.805},
    {1.0, 1.0},
};

const float ui_pixel_jitter[UI_PIXEL_AA_JITTER][2] = {
    {0.468813, -0.481430},
    {-0.155755, -0.352820},
    {0.219306, -0.238501},
    {-0.393286, -0.110949},
    {-0.024699, 0.013908},
    {0.343805, 0.147431},
    {-0.272855, 0.269918},
    {0.095909, 0.388710},
};
#define WIDGET_AA_JITTER UI_PIXEL_AA_JITTER
#define jit ui_pixel_jitter

/* -------------------------------------------------------------------- */
/** \name Shape Preset Data
 * \{ */

static const float g_shape_preset_number_arrow_vert[3][2] = {
    {-0.352077, 0.532607},
    {-0.352077, -0.549313},
    {0.330000, -0.008353},
};
static const uint g_shape_preset_number_arrow_face[1][3] = {
    {0, 1, 2},
};

static const float g_shape_preset_scroll_circle_vert[16][2] = {
    {0.382684, 0.923879},
    {0.000001, 1.000000},
    {-0.382683, 0.923880},
    {-0.707107, 0.707107},
    {-0.923879, 0.382684},
    {-1.000000, 0.000000},
    {-0.923880, -0.382684},
    {-0.707107, -0.707107},
    {-0.382683, -0.923880},
    {0.000000, -1.000000},
    {0.382684, -0.923880},
    {0.707107, -0.707107},
    {0.923880, -0.382684},
    {1.000000, -0.000000},
    {0.923880, 0.382683},
    {0.707107, 0.707107},
};
static const uint g_shape_preset_scroll_circle_face[14][3] = {
    {0, 1, 2},
    {2, 0, 3},
    {3, 0, 15},
    {3, 15, 4},
    {4, 15, 14},
    {4, 14, 5},
    {5, 14, 13},
    {5, 13, 6},
    {6, 13, 12},
    {6, 12, 7},
    {7, 12, 11},
    {7, 11, 8},
    {8, 11, 10},
    {8, 10, 9},
};

static const float g_shape_preset_menu_arrow_vert[6][2] = {
    {-0.33, 0.16},
    {0.33, 0.16},
    {0, 0.82},
    {0, -0.82},
    {-0.33, -0.16},
    {0.33, -0.16},
};
static const uint g_shape_preset_menu_arrow_face[2][3] = {{2, 0, 1}, {3, 5, 4}};

static const float g_shape_preset_checkmark_vert[6][2] = {
    {-0.578579, 0.253369},
    {-0.392773, 0.412794},
    {-0.004241, -0.328551},
    {-0.003001, 0.034320},
    {1.055313, 0.864744},
    {0.866408, 1.026895},
};

static const uint g_shape_preset_checkmark_face[4][3] = {
    {3, 2, 4},
    {3, 4, 5},
    {1, 0, 3},
    {0, 2, 3},
};

#define OY (-0.2 / 2)
#define SC (0.35 * 2)
static const float g_shape_preset_hold_action_vert[6][2] = {
    {-0.5 + SC, 1.0 + OY},
    {0.5, 1.0 + OY},
    {0.5, 0.0 + OY + SC},
};
static const uint g_shape_preset_hold_action_face[2][3] = {{2, 0, 1}, {3, 5, 4}};
#undef OY
#undef SC

/** \} */

/* **************** Batch creations ****************** */
/**
 * In order to speed up UI drawing we create some batches that are then
 * modified by specialized shaders to draw certain elements really fast.
 * TODO: find a better place. Maybe it's own file?
 */

/* offset in triavec[] in shader per type */
static const int tria_ofs[ROUNDBOX_TRIA_MAX] = {
    [ROUNDBOX_TRIA_NONE] = 0,
    [ROUNDBOX_TRIA_ARROWS] = 0,
    [ROUNDBOX_TRIA_SCROLL] = 12,
    [ROUNDBOX_TRIA_MENU] = 28,
    [ROUNDBOX_TRIA_CHECK] = 34,
    [ROUNDBOX_TRIA_HOLD_ACTION_ARROW] = 40,
};
static const int tria_vcount[ROUNDBOX_TRIA_MAX] = {
    [ROUNDBOX_TRIA_NONE] = 0,
    [ROUNDBOX_TRIA_ARROWS] = 6,
    [ROUNDBOX_TRIA_SCROLL] = 16,
    [ROUNDBOX_TRIA_MENU] = 6,
    [ROUNDBOX_TRIA_CHECK] = 6,
    [ROUNDBOX_TRIA_HOLD_ACTION_ARROW] = 3,
};

static struct {
  GPUBatch *roundbox_widget[ROUNDBOX_TRIA_MAX];

  GPUBatch *roundbox_simple;
  GPUBatch *roundbox_simple_aa;
  GPUBatch *roundbox_simple_outline;
  GPUBatch *roundbox_shadow;

  GPUVertFormat format;
  uint vflag_id;
} g_ui_batch_cache = {{0}};

static GPUVertFormat *vflag_format(void)
{
  if (g_ui_batch_cache.format.attr_len == 0) {
    GPUVertFormat *format = &g_ui_batch_cache.format;
    g_ui_batch_cache.vflag_id = GPU_vertformat_attr_add(
        format, "vflag", GPU_COMP_U32, 1, GPU_FETCH_INT);
  }
  return &g_ui_batch_cache.format;
}

#define INNER 0
#define OUTLINE 1
#define EMBOSS 2
#define NO_AA WIDGET_AA_JITTER

static void set_roundbox_vertex_data(GPUVertBufRaw *vflag_step, uint32_t d)
{
  uint32_t *data = GPU_vertbuf_raw_step(vflag_step);
  *data = d;
}

static uint32_t set_roundbox_vertex(GPUVertBufRaw *vflag_step,
                                    int corner_id,
                                    int corner_v,
                                    int jit_v,
                                    bool inner,
                                    bool emboss,
                                    int color)
{
  uint32_t *data = GPU_vertbuf_raw_step(vflag_step);
  *data = corner_id;
  *data |= corner_v << 2;
  *data |= jit_v << 6;
  *data |= color << 12;
  *data |= (inner) ? (1 << 10) : 0;  /* is inner vert */
  *data |= (emboss) ? (1 << 11) : 0; /* is emboss vert */
  return *data;
}

static uint32_t set_tria_vertex(
    GPUVertBufRaw *vflag_step, int tria_type, int tria_v, int tria_id, int jit_v)
{
  uint32_t *data = GPU_vertbuf_raw_step(vflag_step);
  if (ELEM(tria_type, ROUNDBOX_TRIA_ARROWS)) {
    tria_v += tria_id * tria_vcount[ROUNDBOX_TRIA_ARROWS];
  }
  *data = tria_ofs[tria_type] + tria_v;
  *data |= jit_v << 6;
  *data |= (tria_id == 0) ? (1 << 10) : 0; /* is first tria */
  *data |= 1 << 14;                        /* is tria vert */
  return *data;
}

static void roundbox_batch_add_tria(GPUVertBufRaw *vflag_step, int tria, uint32_t last_data)
{
  const int tria_num =
      ELEM(tria, ROUNDBOX_TRIA_CHECK, ROUNDBOX_TRIA_HOLD_ACTION_ARROW, ROUNDBOX_TRIA_MENU) ? 1 : 2;
  /* for each tria */
  for (int t = 0; t < tria_num; ++t) {
    for (int j = 0; j < WIDGET_AA_JITTER; j++) {
      /* restart */
      set_roundbox_vertex_data(vflag_step, last_data);
      set_tria_vertex(vflag_step, tria, 0, t, j);
      for (int v = 0; v < tria_vcount[tria]; v++) {
        last_data = set_tria_vertex(vflag_step, tria, v, t, j);
      }
    }
  }
}

GPUBatch *ui_batch_roundbox_widget_get(int tria)
{
  if (g_ui_batch_cache.roundbox_widget[tria] == NULL) {
    uint32_t last_data;
    GPUVertBufRaw vflag_step;
    GPUVertBuf *vbo = GPU_vertbuf_create_with_format(vflag_format());
    int vcount = WIDGET_SIZE_MAX;                                 /* inner */
    vcount += 2;                                                  /* restart */
    vcount += ((WIDGET_SIZE_MAX + 1) * 2) * WIDGET_AA_JITTER;     /* outline (edges) */
    vcount += 2;                                                  /* restart */
    vcount += ((WIDGET_CURVE_RESOLU * 2) * 2) * WIDGET_AA_JITTER; /* emboss */
    if (tria) {
      vcount += (tria_vcount[tria] + 2) * WIDGET_AA_JITTER; /* tria1 */
      if (!ELEM(tria, ROUNDBOX_TRIA_CHECK, ROUNDBOX_TRIA_HOLD_ACTION_ARROW, ROUNDBOX_TRIA_MENU)) {
        vcount += (tria_vcount[tria] + 2) * WIDGET_AA_JITTER; /* tria2 */
      }
    }
    GPU_vertbuf_data_alloc(vbo, vcount);
    GPU_vertbuf_attr_get_raw_data(vbo, g_ui_batch_cache.vflag_id, &vflag_step);
    /* Inner */
    for (int c1 = 0, c2 = 3; c1 < 2; c1++, c2--) {
      for (int a1 = 0, a2 = WIDGET_CURVE_RESOLU - 1; a2 >= 0; a1++, a2--) {
        last_data = set_roundbox_vertex(&vflag_step, c1, a1, NO_AA, true, false, INNER);
        last_data = set_roundbox_vertex(&vflag_step, c2, a2, NO_AA, true, false, INNER);
      }
    }
    /* restart */
    set_roundbox_vertex_data(&vflag_step, last_data);
    set_roundbox_vertex(&vflag_step, 0, 0, 0, true, false, OUTLINE);
    /* Outlines */
    for (int j = 0; j < WIDGET_AA_JITTER; j++) {
      for (int c = 0; c < 4; c++) {
        for (int a = 0; a < WIDGET_CURVE_RESOLU; a++) {
          set_roundbox_vertex(&vflag_step, c, a, j, true, false, OUTLINE);
          set_roundbox_vertex(&vflag_step, c, a, j, false, false, OUTLINE);
        }
      }
      /* Close the loop. */
      set_roundbox_vertex(&vflag_step, 0, 0, j, true, false, OUTLINE);
      last_data = set_roundbox_vertex(&vflag_step, 0, 0, j, false, false, OUTLINE);
    }
    /* restart */
    set_roundbox_vertex_data(&vflag_step, last_data);
    set_roundbox_vertex(&vflag_step, 0, 0, 0, false, false, EMBOSS);
    /* Emboss */
    /* go back and forth : avoid degenerate triangle (but beware of backface cull) */
    bool rev = false;
    for (int j = 0; j < WIDGET_AA_JITTER; j++, rev = !rev) {
      for (int c = (rev) ? 1 : 0; (rev) ? c >= 0 : c < 2; (rev) ? c-- : c++) {
        int sta = (rev) ? WIDGET_CURVE_RESOLU - 1 : 0;
        int end = WIDGET_CURVE_RESOLU;
        for (int a = sta; (rev) ? a >= 0 : a < end; (rev) ? a-- : a++) {
          set_roundbox_vertex(&vflag_step, c, a, j, false, false, EMBOSS);
          last_data = set_roundbox_vertex(&vflag_step, c, a, j, false, true, EMBOSS);
        }
      }
    }
    if (tria) {
      roundbox_batch_add_tria(&vflag_step, tria, last_data);
    }
    g_ui_batch_cache.roundbox_widget[tria] = GPU_batch_create_ex(
        GPU_PRIM_TRI_STRIP, vbo, NULL, GPU_BATCH_OWNS_VBO);
    gpu_batch_presets_register(g_ui_batch_cache.roundbox_widget[tria]);
  }
  return g_ui_batch_cache.roundbox_widget[tria];
}

GPUBatch *ui_batch_roundbox_get(bool filled, bool antialiased)
{
  GPUBatch **batch = NULL;

  if (filled) {
    if (antialiased) {
      batch = &g_ui_batch_cache.roundbox_simple_aa;
    }
    else {
      batch = &g_ui_batch_cache.roundbox_simple;
    }
  }
  else {
    if (antialiased) {
      BLI_assert(0); /* Use GL_LINE_SMOOTH instead!!: */
    }
    else {
      batch = &g_ui_batch_cache.roundbox_simple_outline;
    }
  }

  if (*batch == NULL) {
    uint32_t last_data;
    GPUVertBufRaw vflag_step;
    GPUVertBuf *vbo = GPU_vertbuf_create_with_format(vflag_format());
    int vcount = WIDGET_SIZE_MAX;
    vcount += (filled) ? 2 : 0;
    vcount *= (antialiased) ? WIDGET_AA_JITTER : 1;
    GPU_vertbuf_data_alloc(vbo, vcount);
    GPU_vertbuf_attr_get_raw_data(vbo, g_ui_batch_cache.vflag_id, &vflag_step);

    if (filled) {
      for (int j = 0; j < WIDGET_AA_JITTER; j++) {
        if (!antialiased) {
          j = NO_AA;
        }
        /* restart */
        set_roundbox_vertex(&vflag_step, 0, 0, j, true, false, INNER);
        for (int c1 = 0, c2 = 3; c1 < 2; c1++, c2--) {
          for (int a1 = 0, a2 = WIDGET_CURVE_RESOLU - 1; a2 >= 0; a1++, a2--) {
            last_data = set_roundbox_vertex(&vflag_step, c1, a1, j, true, false, INNER);
            last_data = set_roundbox_vertex(&vflag_step, c2, a2, j, true, false, INNER);
          }
        }
        /* restart */
        set_roundbox_vertex_data(&vflag_step, last_data);
        if (!antialiased) {
          break;
        }
      }
      *batch = GPU_batch_create_ex(GPU_PRIM_TRI_STRIP, vbo, NULL, GPU_BATCH_OWNS_VBO);
    }
    else {
      for (int j = 0; j < WIDGET_AA_JITTER; j++) {
        if (!antialiased) {
          j = NO_AA;
        }
        for (int c = 0; c < 4; c++) {
          for (int a = 0; a < WIDGET_CURVE_RESOLU; a++) {
            set_roundbox_vertex(&vflag_step, c, a, j, true, false, INNER);
          }
        }
        if (!antialiased) {
          break;
        }
      }
      *batch = GPU_batch_create_ex(GPU_PRIM_LINE_LOOP, vbo, NULL, GPU_BATCH_OWNS_VBO);
    }

    gpu_batch_presets_register(*batch);
  }
  return *batch;
}

GPUBatch *ui_batch_roundbox_shadow_get(void)
{
  if (g_ui_batch_cache.roundbox_shadow == NULL) {
    uint32_t last_data;
    GPUVertBufRaw vflag_step;
    GPUVertBuf *vbo = GPU_vertbuf_create_with_format(vflag_format());
    int vcount = (WIDGET_SIZE_MAX + 1) * 2 + 2 + WIDGET_SIZE_MAX;
    GPU_vertbuf_data_alloc(vbo, vcount);
    GPU_vertbuf_attr_get_raw_data(vbo, g_ui_batch_cache.vflag_id, &vflag_step);

    for (int c = 0; c < 4; c++) {
      for (int a = 0; a < WIDGET_CURVE_RESOLU; a++) {
        set_roundbox_vertex(&vflag_step, c, a, NO_AA, true, false, INNER);
        set_roundbox_vertex(&vflag_step, c, a, NO_AA, false, false, INNER);
      }
    }
    /* close loop */
    last_data = set_roundbox_vertex(&vflag_step, 0, 0, NO_AA, true, false, INNER);
    last_data = set_roundbox_vertex(&vflag_step, 0, 0, NO_AA, false, false, INNER);
    /* restart */
    set_roundbox_vertex_data(&vflag_step, last_data);
    set_roundbox_vertex(&vflag_step, 0, 0, NO_AA, true, false, INNER);
    /* filled */
    for (int c1 = 0, c2 = 3; c1 < 2; c1++, c2--) {
      for (int a1 = 0, a2 = WIDGET_CURVE_RESOLU - 1; a2 >= 0; a1++, a2--) {
        set_roundbox_vertex(&vflag_step, c1, a1, NO_AA, true, false, INNER);
        set_roundbox_vertex(&vflag_step, c2, a2, NO_AA, true, false, INNER);
      }
    }
    g_ui_batch_cache.roundbox_shadow = GPU_batch_create_ex(
        GPU_PRIM_TRI_STRIP, vbo, NULL, GPU_BATCH_OWNS_VBO);
    gpu_batch_presets_register(g_ui_batch_cache.roundbox_shadow);
  }
  return g_ui_batch_cache.roundbox_shadow;
}

#undef INNER
#undef OUTLINE
#undef EMBOSS
#undef NO_AA

/* ************************************************* */

void UI_draw_anti_tria(
    float x1, float y1, float x2, float y2, float x3, float y3, const float color[4])
{
  float tri_arr[3][2] = {{x1, y1}, {x2, y2}, {x3, y3}};
  float draw_color[4];

  copy_v4_v4(draw_color, color);
  /* Note: This won't give back the original color. */
  draw_color[3] *= 1.0f / WIDGET_AA_JITTER;

  GPU_blend(true);

  uint pos = GPU_vertformat_attr_add(immVertexFormat(), "pos", GPU_COMP_F32, 2, GPU_FETCH_FLOAT);
  immBindBuiltinProgram(GPU_SHADER_2D_UNIFORM_COLOR);

  immUniformColor4fv(draw_color);
  immBegin(GPU_PRIM_TRIS, 3 * WIDGET_AA_JITTER);

  /* for each AA step */
  for (int j = 0; j < WIDGET_AA_JITTER; j++) {
    immVertex2f(pos, tri_arr[0][0] + jit[j][0], tri_arr[0][1] + jit[j][1]);
    immVertex2f(pos, tri_arr[1][0] + jit[j][0], tri_arr[1][1] + jit[j][1]);
    immVertex2f(pos, tri_arr[2][0] + jit[j][0], tri_arr[2][1] + jit[j][1]);
  }

  immEnd();

  immUnbindProgram();

  GPU_blend(false);
}

/* triangle 'icon' inside rect */
void ui_draw_anti_tria_rect(const rctf *rect, char dir, const float color[4])
{
  if (dir == 'h') {
    float half = 0.5f * BLI_rctf_size_y(rect);
    UI_draw_anti_tria(
        rect->xmin, rect->ymin, rect->xmin, rect->ymax, rect->xmax, rect->ymin + half, color);
  }
  else {
    float half = 0.5f * BLI_rctf_size_x(rect);
    UI_draw_anti_tria(
        rect->xmin, rect->ymax, rect->xmax, rect->ymax, rect->xmin + half, rect->ymin, color);
  }
}

void UI_draw_anti_fan(float tri_array[][2], uint length, const float color[4])
{
  float draw_color[4];

  copy_v4_v4(draw_color, color);
  draw_color[3] *= 2.0f / WIDGET_AA_JITTER;

  GPU_blend(true);

  uint pos = GPU_vertformat_attr_add(immVertexFormat(), "pos", GPU_COMP_F32, 2, GPU_FETCH_FLOAT);
  immBindBuiltinProgram(GPU_SHADER_2D_UNIFORM_COLOR);

  immUniformColor4fv(draw_color);

  /* for each AA step */
  for (int j = 0; j < WIDGET_AA_JITTER; j++) {
    immBegin(GPU_PRIM_TRI_FAN, length);
    immVertex2f(pos, tri_array[0][0], tri_array[0][1]);
    immVertex2f(pos, tri_array[1][0], tri_array[1][1]);

    /* We jitter only the middle of the fan, the extremes are pinned. */
    for (int i = 2; i < length - 1; i++) {
      immVertex2f(pos, tri_array[i][0] + jit[j][0], tri_array[i][1] + jit[j][1]);
    }

    immVertex2f(pos, tri_array[length - 1][0], tri_array[length - 1][1]);
    immEnd();
  }

  immUnbindProgram();

  GPU_blend(false);
}

static void widget_init(uiWidgetBase *wtb)
{
  wtb->totvert = wtb->halfwayvert = 0;
  wtb->tria1.tot = 0;
  wtb->tria2.tot = 0;
  wtb->tria1.type = ROUNDBOX_TRIA_NONE;
  wtb->tria1.size = 0;
  wtb->tria2.size = 0;

  wtb->draw_inner = true;
  wtb->draw_outline = true;
  wtb->draw_emboss = true;

  wtb->uniform_params.shade_dir = 1.0f;
  wtb->uniform_params.alpha_discard = 1.0f;
}

/* helper call, makes shadow rect, with 'sun' above menu, so only shadow to left/right/bottom */
/* return tot */
static int round_box_shadow_edges(
    float (*vert)[2], const rcti *rect, float rad, int roundboxalign, float step)
{
  float vec[WIDGET_CURVE_RESOLU][2];
  float minx, miny, maxx, maxy;
  int a, tot = 0;

  rad += step;

  if (2.0f * rad > BLI_rcti_size_y(rect)) {
    rad = 0.5f * BLI_rcti_size_y(rect);
  }

  minx = rect->xmin - step;
  miny = rect->ymin - step;
  maxx = rect->xmax + step;
  maxy = rect->ymax + step;

  /* mult */
  for (a = 0; a < WIDGET_CURVE_RESOLU; a++) {
    vec[a][0] = rad * cornervec[a][0];
    vec[a][1] = rad * cornervec[a][1];
  }

  /* start with left-top, anti clockwise */
  if (roundboxalign & UI_CNR_TOP_LEFT) {
    for (a = 0; a < WIDGET_CURVE_RESOLU; a++, tot++) {
      vert[tot][0] = minx + rad - vec[a][0];
      vert[tot][1] = maxy - vec[a][1];
    }
  }
  else {
    for (a = 0; a < WIDGET_CURVE_RESOLU; a++, tot++) {
      vert[tot][0] = minx;
      vert[tot][1] = maxy;
    }
  }

  if (roundboxalign & UI_CNR_BOTTOM_LEFT) {
    for (a = 0; a < WIDGET_CURVE_RESOLU; a++, tot++) {
      vert[tot][0] = minx + vec[a][1];
      vert[tot][1] = miny + rad - vec[a][0];
    }
  }
  else {
    for (a = 0; a < WIDGET_CURVE_RESOLU; a++, tot++) {
      vert[tot][0] = minx;
      vert[tot][1] = miny;
    }
  }

  if (roundboxalign & UI_CNR_BOTTOM_RIGHT) {
    for (a = 0; a < WIDGET_CURVE_RESOLU; a++, tot++) {
      vert[tot][0] = maxx - rad + vec[a][0];
      vert[tot][1] = miny + vec[a][1];
    }
  }
  else {
    for (a = 0; a < WIDGET_CURVE_RESOLU; a++, tot++) {
      vert[tot][0] = maxx;
      vert[tot][1] = miny;
    }
  }

  if (roundboxalign & UI_CNR_TOP_RIGHT) {
    for (a = 0; a < WIDGET_CURVE_RESOLU; a++, tot++) {
      vert[tot][0] = maxx - vec[a][1];
      vert[tot][1] = maxy - rad + vec[a][0];
    }
  }
  else {
    for (a = 0; a < WIDGET_CURVE_RESOLU; a++, tot++) {
      vert[tot][0] = maxx;
      vert[tot][1] = maxy;
    }
  }
  return tot;
}

/* this call has 1 extra arg to allow mask outline */
static void round_box__edges(
    uiWidgetBase *wt, int roundboxalign, const rcti *rect, float rad, float radi)
{
  float vec[WIDGET_CURVE_RESOLU][2], veci[WIDGET_CURVE_RESOLU][2];
  float minx = rect->xmin, miny = rect->ymin, maxx = rect->xmax, maxy = rect->ymax;
  float minxi = minx + U.pixelsize; /* boundbox inner */
  float maxxi = maxx - U.pixelsize;
  float minyi = miny + U.pixelsize;
  float maxyi = maxy - U.pixelsize;
  /* for uv, can divide by zero */
  float facxi = (maxxi != minxi) ? 1.0f / (maxxi - minxi) : 0.0f;
  float facyi = (maxyi != minyi) ? 1.0f / (maxyi - minyi) : 0.0f;
  int a, tot = 0, minsize;
  const int hnum = ((roundboxalign & (UI_CNR_TOP_LEFT | UI_CNR_TOP_RIGHT)) ==
                        (UI_CNR_TOP_LEFT | UI_CNR_TOP_RIGHT) ||
                    (roundboxalign & (UI_CNR_BOTTOM_RIGHT | UI_CNR_BOTTOM_LEFT)) ==
                        (UI_CNR_BOTTOM_RIGHT | UI_CNR_BOTTOM_LEFT)) ?
                       1 :
                       2;
  const int vnum = ((roundboxalign & (UI_CNR_TOP_LEFT | UI_CNR_BOTTOM_LEFT)) ==
                        (UI_CNR_TOP_LEFT | UI_CNR_BOTTOM_LEFT) ||
                    (roundboxalign & (UI_CNR_TOP_RIGHT | UI_CNR_BOTTOM_RIGHT)) ==
                        (UI_CNR_TOP_RIGHT | UI_CNR_BOTTOM_RIGHT)) ?
                       1 :
                       2;

  minsize = min_ii(BLI_rcti_size_x(rect) * hnum, BLI_rcti_size_y(rect) * vnum);

  if (2.0f * rad > minsize) {
    rad = 0.5f * minsize;
  }

  if (2.0f * (radi + 1.0f) > minsize) {
    radi = 0.5f * minsize - U.pixelsize;
  }

  wt->uniform_params.rad = rad;
  wt->uniform_params.radi = radi;
  wt->uniform_params.facxi = facxi;
  wt->uniform_params.facyi = facyi;
  wt->uniform_params.round_corners[0] = (roundboxalign & UI_CNR_BOTTOM_LEFT) ? 1.0f : 0.0f;
  wt->uniform_params.round_corners[1] = (roundboxalign & UI_CNR_BOTTOM_RIGHT) ? 1.0f : 0.0f;
  wt->uniform_params.round_corners[2] = (roundboxalign & UI_CNR_TOP_RIGHT) ? 1.0f : 0.0f;
  wt->uniform_params.round_corners[3] = (roundboxalign & UI_CNR_TOP_LEFT) ? 1.0f : 0.0f;
  BLI_rctf_rcti_copy(&wt->uniform_params.rect, rect);
  BLI_rctf_init(&wt->uniform_params.recti, minxi, maxxi, minyi, maxyi);

  /* mult */
  for (a = 0; a < WIDGET_CURVE_RESOLU; a++) {
    veci[a][0] = radi * cornervec[a][0];
    veci[a][1] = radi * cornervec[a][1];
    vec[a][0] = rad * cornervec[a][0];
    vec[a][1] = rad * cornervec[a][1];
  }

  /* corner left-bottom */
  if (roundboxalign & UI_CNR_BOTTOM_LEFT) {

    for (a = 0; a < WIDGET_CURVE_RESOLU; a++, tot++) {
      wt->inner_v[tot][0] = minxi + veci[a][1];
      wt->inner_v[tot][1] = minyi + radi - veci[a][0];

      wt->outer_v[tot][0] = minx + vec[a][1];
      wt->outer_v[tot][1] = miny + rad - vec[a][0];

      wt->inner_uv[tot][0] = facxi * (wt->inner_v[tot][0] - minxi);
      wt->inner_uv[tot][1] = facyi * (wt->inner_v[tot][1] - minyi);
    }
  }
  else {
    wt->inner_v[tot][0] = minxi;
    wt->inner_v[tot][1] = minyi;

    wt->outer_v[tot][0] = minx;
    wt->outer_v[tot][1] = miny;

    wt->inner_uv[tot][0] = 0.0f;
    wt->inner_uv[tot][1] = 0.0f;

    tot++;
  }

  /* corner right-bottom */
  if (roundboxalign & UI_CNR_BOTTOM_RIGHT) {

    for (a = 0; a < WIDGET_CURVE_RESOLU; a++, tot++) {
      wt->inner_v[tot][0] = maxxi - radi + veci[a][0];
      wt->inner_v[tot][1] = minyi + veci[a][1];

      wt->outer_v[tot][0] = maxx - rad + vec[a][0];
      wt->outer_v[tot][1] = miny + vec[a][1];

      wt->inner_uv[tot][0] = facxi * (wt->inner_v[tot][0] - minxi);
      wt->inner_uv[tot][1] = facyi * (wt->inner_v[tot][1] - minyi);
    }
  }
  else {
    wt->inner_v[tot][0] = maxxi;
    wt->inner_v[tot][1] = minyi;

    wt->outer_v[tot][0] = maxx;
    wt->outer_v[tot][1] = miny;

    wt->inner_uv[tot][0] = 1.0f;
    wt->inner_uv[tot][1] = 0.0f;

    tot++;
  }

  wt->halfwayvert = tot;

  /* corner right-top */
  if (roundboxalign & UI_CNR_TOP_RIGHT) {

    for (a = 0; a < WIDGET_CURVE_RESOLU; a++, tot++) {
      wt->inner_v[tot][0] = maxxi - veci[a][1];
      wt->inner_v[tot][1] = maxyi - radi + veci[a][0];

      wt->outer_v[tot][0] = maxx - vec[a][1];
      wt->outer_v[tot][1] = maxy - rad + vec[a][0];

      wt->inner_uv[tot][0] = facxi * (wt->inner_v[tot][0] - minxi);
      wt->inner_uv[tot][1] = facyi * (wt->inner_v[tot][1] - minyi);
    }
  }
  else {
    wt->inner_v[tot][0] = maxxi;
    wt->inner_v[tot][1] = maxyi;

    wt->outer_v[tot][0] = maxx;
    wt->outer_v[tot][1] = maxy;

    wt->inner_uv[tot][0] = 1.0f;
    wt->inner_uv[tot][1] = 1.0f;

    tot++;
  }

  /* corner left-top */
  if (roundboxalign & UI_CNR_TOP_LEFT) {

    for (a = 0; a < WIDGET_CURVE_RESOLU; a++, tot++) {
      wt->inner_v[tot][0] = minxi + radi - veci[a][0];
      wt->inner_v[tot][1] = maxyi - veci[a][1];

      wt->outer_v[tot][0] = minx + rad - vec[a][0];
      wt->outer_v[tot][1] = maxy - vec[a][1];

      wt->inner_uv[tot][0] = facxi * (wt->inner_v[tot][0] - minxi);
      wt->inner_uv[tot][1] = facyi * (wt->inner_v[tot][1] - minyi);
    }
  }
  else {

    wt->inner_v[tot][0] = minxi;
    wt->inner_v[tot][1] = maxyi;

    wt->outer_v[tot][0] = minx;
    wt->outer_v[tot][1] = maxy;

    wt->inner_uv[tot][0] = 0.0f;
    wt->inner_uv[tot][1] = 1.0f;

    tot++;
  }

  BLI_assert(tot <= WIDGET_SIZE_MAX);

  wt->totvert = tot;
}

static void round_box_edges(uiWidgetBase *wt, int roundboxalign, const rcti *rect, float rad)
{
  round_box__edges(wt, roundboxalign, rect, rad, rad - U.pixelsize);
}

/* -------------------------------------------------------------------- */
/** \name Shape Preset Mini API
 * \{ */

/* based on button rect, return scaled array of triangles */
static void shape_preset_init_trias_ex(uiWidgetTrias *tria,
                                       const rcti *rect,
                                       float triasize,
                                       char where,
                                       /* input data */
                                       const float verts[][2],
                                       const int verts_tot,
                                       const uint tris[][3],
                                       const int tris_tot)
{
  float centx, centy, sizex, sizey, minsize;
  int a, i1 = 0, i2 = 1;

  if (where == 'r' || where == 'l') {
    minsize = BLI_rcti_size_y(rect);
  }
  else {
    minsize = BLI_rcti_size_x(rect);
  }

  /* center position and size */
  centx = (float)rect->xmin + 0.4f * minsize;
  centy = (float)rect->ymin + 0.5f * minsize;
  tria->size = sizex = sizey = -0.5f * triasize * minsize;

  if (where == 'r') {
    centx = (float)rect->xmax - 0.4f * minsize;
    sizex = -sizex;
  }
  else if (where == 't') {
    centx = (float)rect->xmin + 0.5f * minsize;
    centy = (float)rect->ymax - 0.5f * minsize;
    sizey = -sizey;
    i2 = 0;
    i1 = 1;
  }
  else if (where == 'b') {
    centx = (float)rect->xmin + 0.5f * minsize;
    sizex = -sizex;
    i2 = 0;
    i1 = 1;
  }

  for (a = 0; a < verts_tot; a++) {
    tria->vec[a][0] = sizex * verts[a][i1] + centx;
    tria->vec[a][1] = sizey * verts[a][i2] + centy;
  }

  tria->center[0] = centx;
  tria->center[1] = centy;

  tria->tot = tris_tot;
  tria->index = tris;
}

static void shape_preset_init_number_arrows(uiWidgetTrias *tria,
                                            const rcti *rect,
                                            float triasize,
                                            char where)
{
  tria->type = ROUNDBOX_TRIA_ARROWS;
  shape_preset_init_trias_ex(tria,
                             rect,
                             triasize,
                             where,
                             g_shape_preset_number_arrow_vert,
                             ARRAY_SIZE(g_shape_preset_number_arrow_vert),
                             g_shape_preset_number_arrow_face,
                             ARRAY_SIZE(g_shape_preset_number_arrow_face));
}

static void shape_preset_init_hold_action(uiWidgetTrias *tria,
                                          const rcti *rect,
                                          float triasize,
                                          char where)
{
  tria->type = ROUNDBOX_TRIA_HOLD_ACTION_ARROW;
  /* With the current changes to use batches for widget drawing, the code
   * below is doing almost nothing effectively. 'where' doesn't work either,
   * shader is currently hardcoded to work for the button triangle pointing
   * at the lower right. The same limitation applies to other trias as well.
   * XXX Should be addressed. */
  shape_preset_init_trias_ex(tria,
                             rect,
                             triasize,
                             where,
                             g_shape_preset_hold_action_vert,
                             ARRAY_SIZE(g_shape_preset_hold_action_vert),
                             g_shape_preset_hold_action_face,
                             ARRAY_SIZE(g_shape_preset_hold_action_face));
}

static void shape_preset_init_scroll_circle(uiWidgetTrias *tria,
                                            const rcti *rect,
                                            float triasize,
                                            char where)
{
  tria->type = ROUNDBOX_TRIA_SCROLL;
  shape_preset_init_trias_ex(tria,
                             rect,
                             triasize,
                             where,
                             g_shape_preset_scroll_circle_vert,
                             ARRAY_SIZE(g_shape_preset_scroll_circle_vert),
                             g_shape_preset_scroll_circle_face,
                             ARRAY_SIZE(g_shape_preset_scroll_circle_face));
}

static void widget_draw_vertex_buffer(uint pos,
                                      uint col,
                                      int mode,
                                      const float quads_pos[WIDGET_SIZE_MAX][2],
                                      const uchar quads_col[WIDGET_SIZE_MAX][4],
                                      uint totvert)
{
  immBegin(mode, totvert);
  for (int i = 0; i < totvert; ++i) {
    if (quads_col) {
      immAttr4ubv(col, quads_col[i]);
    }
    immVertex2fv(pos, quads_pos[i]);
  }
  immEnd();
}

static void shape_preset_trias_from_rect_menu(uiWidgetTrias *tria, const rcti *rect)
{
  float width = BLI_rcti_size_x(rect);
  float height = BLI_rcti_size_y(rect);
  float centx, centy, size;

  tria->type = ROUNDBOX_TRIA_MENU;

  /* Center position and size. */
  tria->center[0] = centx = rect->xmin + 0.52f * BLI_rcti_size_y(rect);
  tria->center[1] = centy = rect->ymin + 0.52f * BLI_rcti_size_y(rect);
  tria->size = size = 0.4f * height;

  if (width > height * 1.1f) {
    /* For wider buttons align tighter to the right. */
    tria->center[0] = centx = rect->xmax - 0.32f * height;
  }

  for (int a = 0; a < 6; a++) {
    tria->vec[a][0] = size * g_shape_preset_menu_arrow_vert[a][0] + centx;
    tria->vec[a][1] = size * g_shape_preset_menu_arrow_vert[a][1] + centy;
  }

  tria->tot = 2;
  tria->index = g_shape_preset_menu_arrow_face;
}

static void shape_preset_trias_from_rect_checkmark(uiWidgetTrias *tria, const rcti *rect)
{
  float centx, centy, size;

  tria->type = ROUNDBOX_TRIA_CHECK;

  /* Center position and size. */
  tria->center[0] = centx = rect->xmin + 0.5f * BLI_rcti_size_y(rect);
  tria->center[1] = centy = rect->ymin + 0.5f * BLI_rcti_size_y(rect);
  tria->size = size = 0.5f * BLI_rcti_size_y(rect);

  for (int a = 0; a < 6; a++) {
    tria->vec[a][0] = size * g_shape_preset_checkmark_vert[a][0] + centx;
    tria->vec[a][1] = size * g_shape_preset_checkmark_vert[a][1] + centy;
  }

  tria->tot = 4;
  tria->index = g_shape_preset_checkmark_face;
}

/** \} */

/* prepares shade colors */
static void shadecolors4(
    char coltop[4], char coldown[4], const char *color, short shadetop, short shadedown)
{
  coltop[0] = CLAMPIS(color[0] + shadetop, 0, 255);
  coltop[1] = CLAMPIS(color[1] + shadetop, 0, 255);
  coltop[2] = CLAMPIS(color[2] + shadetop, 0, 255);
  coltop[3] = color[3];

  coldown[0] = CLAMPIS(color[0] + shadedown, 0, 255);
  coldown[1] = CLAMPIS(color[1] + shadedown, 0, 255);
  coldown[2] = CLAMPIS(color[2] + shadedown, 0, 255);
  coldown[3] = color[3];
}

static void round_box_shade_col4_r(uchar r_col[4],
                                   const char col1[4],
                                   const char col2[4],
                                   const float fac)
{
  const int faci = unit_float_to_uchar_clamp(fac);
  const int facm = 255 - faci;

  r_col[0] = (faci * col1[0] + facm * col2[0]) / 256;
  r_col[1] = (faci * col1[1] + facm * col2[1]) / 256;
  r_col[2] = (faci * col1[2] + facm * col2[2]) / 256;
  r_col[3] = (faci * col1[3] + facm * col2[3]) / 256;
}

static void widget_verts_to_triangle_strip(uiWidgetBase *wtb,
                                           const int totvert,
                                           float triangle_strip[WIDGET_SIZE_MAX * 2 + 2][2])
{
  int a;
  for (a = 0; a < totvert; a++) {
    copy_v2_v2(triangle_strip[a * 2], wtb->outer_v[a]);
    copy_v2_v2(triangle_strip[a * 2 + 1], wtb->inner_v[a]);
  }
  copy_v2_v2(triangle_strip[a * 2], wtb->outer_v[0]);
  copy_v2_v2(triangle_strip[a * 2 + 1], wtb->inner_v[0]);
}

static void widgetbase_outline(uiWidgetBase *wtb, uint pos)
{
  float triangle_strip[WIDGET_SIZE_MAX * 2 + 2][2]; /* + 2 because the last pair is wrapped */
  widget_verts_to_triangle_strip(wtb, wtb->totvert, triangle_strip);

  widget_draw_vertex_buffer(pos, 0, GL_TRIANGLE_STRIP, triangle_strip, NULL, wtb->totvert * 2 + 2);
}

static void widgetbase_set_uniform_alpha_discard(uiWidgetBase *wtb,
                                                 const bool alpha_check,
                                                 const float discard_factor)
{
  if (alpha_check) {
    wtb->uniform_params.alpha_discard = -discard_factor;
  }
  else {
    wtb->uniform_params.alpha_discard = discard_factor;
  }
}

static void widgetbase_set_uniform_alpha_check(uiWidgetBase *wtb, const bool alpha_check)
{
  const float discard_factor = fabs(wtb->uniform_params.alpha_discard);
  widgetbase_set_uniform_alpha_discard(wtb, alpha_check, discard_factor);
}

static void widgetbase_set_uniform_discard_factor(uiWidgetBase *wtb, const float discard_factor)
{
  bool alpha_check = wtb->uniform_params.alpha_discard < 0.0f;
  widgetbase_set_uniform_alpha_discard(wtb, alpha_check, discard_factor);
}

static void widgetbase_set_uniform_colors_ubv(uiWidgetBase *wtb,
                                              const uchar *col1,
                                              const uchar *col2,
                                              const uchar *outline,
                                              const uchar *emboss,
                                              const uchar *tria,
                                              const bool alpha_check)
{
  widgetbase_set_uniform_alpha_check(wtb, alpha_check);
  rgba_float_args_set_ch(wtb->uniform_params.color_inner1, col1[0], col1[1], col1[2], col1[3]);
  rgba_float_args_set_ch(wtb->uniform_params.color_inner2, col2[0], col2[1], col2[2], col2[3]);
  rgba_float_args_set_ch(
      wtb->uniform_params.color_outline, outline[0], outline[1], outline[2], outline[3]);
  rgba_float_args_set_ch(
      wtb->uniform_params.color_emboss, emboss[0], emboss[1], emboss[2], emboss[3]);
  rgba_float_args_set_ch(wtb->uniform_params.color_tria, tria[0], tria[1], tria[2], tria[3]);
}

/* keep in sync with shader */
#define MAX_WIDGET_BASE_BATCH 6
#define MAX_WIDGET_PARAMETERS 11

static struct {
  GPUBatch *batch; /* Batch type */
  uiWidgetBaseParameters params[MAX_WIDGET_BASE_BATCH];
  int count;
  bool enabled;
} g_widget_base_batch = {0};

void UI_widgetbase_draw_cache_flush(void)
{
  float checker_params[3] = {
      UI_ALPHA_CHECKER_DARK / 255.0f, UI_ALPHA_CHECKER_LIGHT / 255.0f, 8.0f};

  if (g_widget_base_batch.count == 0) {
    return;
  }

  GPUBatch *batch = g_widget_base_batch.batch;
  if (g_widget_base_batch.count == 1) {
    /* draw single */
    GPU_batch_program_set_builtin(batch, GPU_SHADER_2D_WIDGET_BASE);
    GPU_batch_uniform_4fv_array(
        batch, "parameters", MAX_WIDGET_PARAMETERS, (float *)g_widget_base_batch.params);
    GPU_batch_uniform_3fv(batch, "checkerColorAndSize", checker_params);
    GPU_batch_draw(batch);
  }
  else {
    GPU_batch_program_set_builtin(batch, GPU_SHADER_2D_WIDGET_BASE_INST);
    GPU_batch_uniform_4fv_array(batch,
                                "parameters",
                                MAX_WIDGET_PARAMETERS * MAX_WIDGET_BASE_BATCH,
                                (float *)g_widget_base_batch.params);
    GPU_batch_uniform_3fv(batch, "checkerColorAndSize", checker_params);
    GPU_matrix_bind(batch->interface);
    GPU_batch_draw_range_ex(batch, 0, g_widget_base_batch.count, true);
    GPU_batch_program_use_end(batch);
  }
  g_widget_base_batch.count = 0;
}

void UI_widgetbase_draw_cache_begin(void)
{
  BLI_assert(g_widget_base_batch.enabled == false);
  g_widget_base_batch.enabled = true;
}

void UI_widgetbase_draw_cache_end(void)
{
  BLI_assert(g_widget_base_batch.enabled == true);
  g_widget_base_batch.enabled = false;

  GPU_blend(true);

  UI_widgetbase_draw_cache_flush();

  GPU_blend(false);
}

static void draw_widgetbase_batch(GPUBatch *batch, uiWidgetBase *wtb)
{
  wtb->uniform_params.tria1_size = wtb->tria1.size;
  wtb->uniform_params.tria2_size = wtb->tria2.size;
  copy_v2_v2(wtb->uniform_params.tria1_center, wtb->tria1.center);
  copy_v2_v2(wtb->uniform_params.tria2_center, wtb->tria2.center);

  if (g_widget_base_batch.enabled) {
    if (g_widget_base_batch.batch == NULL) {
      g_widget_base_batch.batch = ui_batch_roundbox_widget_get(ROUNDBOX_TRIA_ARROWS);
    }

    /* draw multi */
    if (batch != g_ui_batch_cache.roundbox_widget[ROUNDBOX_TRIA_NONE] &&
        batch != g_widget_base_batch.batch) {
      /* issue previous calls before changing batch type. */
      UI_widgetbase_draw_cache_flush();
      g_widget_base_batch.batch = batch;
    }

    /* No need to change batch if tria is not visible. Just scale it to 0. */
    if (batch == g_ui_batch_cache.roundbox_widget[ROUNDBOX_TRIA_NONE]) {
      wtb->uniform_params.tria1_size = wtb->uniform_params.tria2_size = 0;
    }

    g_widget_base_batch.params[g_widget_base_batch.count] = wtb->uniform_params;
    g_widget_base_batch.count++;

    if (g_widget_base_batch.count == MAX_WIDGET_BASE_BATCH) {
      UI_widgetbase_draw_cache_flush();
    }
  }
  else {
    float checker_params[3] = {
        UI_ALPHA_CHECKER_DARK / 255.0f, UI_ALPHA_CHECKER_LIGHT / 255.0f, 8.0f};
    /* draw single */
    GPU_batch_program_set_builtin(batch, GPU_SHADER_2D_WIDGET_BASE);
    GPU_batch_uniform_4fv_array(
        batch, "parameters", MAX_WIDGET_PARAMETERS, (float *)&wtb->uniform_params);
    GPU_batch_uniform_3fv(batch, "checkerColorAndSize", checker_params);
    GPU_batch_draw(batch);
  }
}

static void widgetbase_draw_ex(uiWidgetBase *wtb,
                               const uiWidgetColors *wcol,
                               bool show_alpha_checkers)
{
  uchar inner_col1[4] = {0};
  uchar inner_col2[4] = {0};
  uchar emboss_col[4] = {0};
  uchar outline_col[4] = {0};
  uchar tria_col[4] = {0};
  /* For color widget. */
  if (wcol->shaded != 0) {
    show_alpha_checkers = false;
  }

  GPU_blend(true);

  /* backdrop non AA */
  if (wtb->draw_inner) {
    if (wcol->shaded == 0) {
      /* simple fill */
      inner_col1[0] = inner_col2[0] = (uchar)wcol->inner[0];
      inner_col1[1] = inner_col2[1] = (uchar)wcol->inner[1];
      inner_col1[2] = inner_col2[2] = (uchar)wcol->inner[2];
      inner_col1[3] = inner_col2[3] = (uchar)wcol->inner[3];
    }
    else {
      /* gradient fill */
      shadecolors4(
          (char *)inner_col1, (char *)inner_col2, wcol->inner, wcol->shadetop, wcol->shadedown);
    }
  }

  if (wtb->draw_outline) {
    outline_col[0] = wcol->outline[0];
    outline_col[1] = wcol->outline[1];
    outline_col[2] = wcol->outline[2];
    outline_col[3] = wcol->outline[3] / WIDGET_AA_JITTER;

    /* emboss bottom shadow */
    if (wtb->draw_emboss) {
      UI_GetThemeColor4ubv(TH_WIDGET_EMBOSS, emboss_col);
    }
  }

  if (wtb->tria1.type != ROUNDBOX_TRIA_NONE) {
    tria_col[0] = wcol->item[0];
    tria_col[1] = wcol->item[1];
    tria_col[2] = wcol->item[2];
    tria_col[3] = (uchar)((float)wcol->item[3] / WIDGET_AA_JITTER);
  }

  /* Draw everything in one drawcall */
  if (inner_col1[3] || inner_col2[3] || outline_col[3] || emboss_col[3] || tria_col[3] ||
      show_alpha_checkers) {
    widgetbase_set_uniform_colors_ubv(
        wtb, inner_col1, inner_col2, outline_col, emboss_col, tria_col, show_alpha_checkers);

    GPUBatch *roundbox_batch = ui_batch_roundbox_widget_get(wtb->tria1.type);
    draw_widgetbase_batch(roundbox_batch, wtb);
  }

  GPU_blend(false);
}

static void widgetbase_draw(uiWidgetBase *wtb, const uiWidgetColors *wcol)
{
  widgetbase_draw_ex(wtb, wcol, false);
}

/* *********************** text/icon ************************************** */

#define UI_TEXT_CLIP_MARGIN (0.25f * U.widget_unit / but->block->aspect)

#define PREVIEW_PAD 4

static void widget_draw_preview(BIFIconID icon, float alpha, const rcti *rect)
{
  int w, h, size;

  if (icon == ICON_NONE) {
    return;
  }

  w = BLI_rcti_size_x(rect);
  h = BLI_rcti_size_y(rect);
  size = MIN2(w, h);
  size -= PREVIEW_PAD * 2; /* padding */

  if (size > 0) {
    int x = rect->xmin + w / 2 - size / 2;
    int y = rect->ymin + h / 2 - size / 2;

    UI_icon_draw_preview_aspect_size(x, y, icon, 1.0f, alpha, size);
  }
}

static int ui_but_draw_menu_icon(const uiBut *but)
{
  return (but->flag & UI_BUT_ICON_SUBMENU) && (but->dt == UI_EMBOSS_PULLDOWN);
}

/* icons have been standardized... and this call draws in untransformed coordinates */

static void widget_draw_icon(
    const uiBut *but, BIFIconID icon, float alpha, const rcti *rect, const char mono_color[4])
{
  float xs = 0.0f, ys = 0.0f;
  float aspect, height;

  if (but->flag & UI_BUT_ICON_PREVIEW) {
    GPU_blend(true);
    widget_draw_preview(icon, alpha, rect);
    GPU_blend(false);
    return;
  }

  /* this icon doesn't need draw... */
  if (icon == ICON_BLANK1 && (but->flag & UI_BUT_ICON_SUBMENU) == 0) {
    return;
  }

  aspect = but->block->aspect / UI_DPI_FAC;
  height = ICON_DEFAULT_HEIGHT / aspect;

  /* calculate blend color */
  if (ELEM(but->type, UI_BTYPE_TOGGLE, UI_BTYPE_ROW, UI_BTYPE_TOGGLE_N, UI_BTYPE_LISTROW)) {
    if (but->flag & UI_SELECT) {
      /* pass */
    }
    else if (but->flag & UI_ACTIVE) {
      /* pass */
    }
    else {
      alpha = 0.75f;
    }
  }
  else if ((but->type == UI_BTYPE_LABEL)) {
    /* extra feature allows more alpha blending */
    if (but->a1 == 1.0f) {
      alpha *= but->a2;
    }
  }
  else if (ELEM(but->type, UI_BTYPE_BUT)) {
    if (but->flag & UI_BUT_DISABLED) {
      alpha *= 0.5f;
    }
  }

  GPU_blend(true);

  if (icon && icon != ICON_BLANK1) {
    float ofs = 1.0f / aspect;

    if (but->drawflag & UI_BUT_ICON_LEFT) {
      /* special case - icon_only pie buttons */
      if (ui_block_is_pie_menu(but->block) && !ELEM(but->type, UI_BTYPE_MENU, UI_BTYPE_POPOVER) &&
          but->str && but->str[0] == '\0') {
        xs = rect->xmin + 2.0f * ofs;
      }
      else if (but->dt == UI_EMBOSS_NONE || but->type == UI_BTYPE_LABEL) {
        xs = rect->xmin + 2.0f * ofs;
      }
      else {
        xs = rect->xmin + 4.0f * ofs;
      }
    }
    else {
      xs = (rect->xmin + rect->xmax - height) / 2.0f;
    }
    ys = (rect->ymin + rect->ymax - height) / 2.0f;

    /* force positions to integers, for zoom levels near 1. draws icons crisp. */
    if (aspect > 0.95f && aspect < 1.05f) {
      xs = (int)(xs + 0.1f);
      ys = (int)(ys + 0.1f);
    }

    /* to indicate draggable */
    if (but->dragpoin && (but->flag & UI_ACTIVE)) {
      float rgb[3] = {1.25f, 1.25f, 1.25f};
      UI_icon_draw_aspect_color(xs, ys, icon, aspect, rgb, mono_color);
    }
    else if ((but->flag & (UI_ACTIVE | UI_SELECT | UI_SELECT_DRAW)) || !UI_but_is_tool(but)) {
      UI_icon_draw_aspect(xs, ys, icon, aspect, alpha, mono_color);
    }
    else {
      const bTheme *btheme = UI_GetTheme();
      UI_icon_draw_desaturate(
          xs, ys, icon, aspect, alpha, 1.0 - btheme->tui.icon_saturation, mono_color);
    }
  }

  GPU_blend(false);
}

static void widget_draw_submenu_tria(const uiBut *but,
                                     const rcti *rect,
                                     const uiWidgetColors *wcol)
{
  const float aspect = but->block->aspect / UI_DPI_FAC;
  const int tria_height = (int)(ICON_DEFAULT_HEIGHT / aspect);
  const int tria_width = (int)(ICON_DEFAULT_WIDTH / aspect) - 2 * U.pixelsize;
  const int xs = rect->xmax - tria_width;
  const int ys = (rect->ymin + rect->ymax - tria_height) / 2.0f;
  float col[4];
  rctf tria_rect;

  rgba_uchar_to_float(col, (const uchar *)wcol->text);
  col[3] *= 0.8f;

  BLI_rctf_init(&tria_rect, xs, xs + tria_width, ys, ys + tria_height);
  BLI_rctf_scale(&tria_rect, 0.4f);

  GPU_blend(true);
  UI_widgetbase_draw_cache_flush();
  GPU_blend(false);
  ui_draw_anti_tria_rect(&tria_rect, 'h', col);
}

static void ui_text_clip_give_prev_off(uiBut *but, const char *str)
{
  const char *prev_utf8 = BLI_str_find_prev_char_utf8(str, str + but->ofs);
  int bytes = str + but->ofs - prev_utf8;

  but->ofs -= bytes;
}

static void ui_text_clip_give_next_off(uiBut *but, const char *str)
{
  const char *next_utf8 = BLI_str_find_next_char_utf8(str + but->ofs, NULL);
  int bytes = next_utf8 - (str + but->ofs);

  but->ofs += bytes;
}

/**
 * Helper.
 * This func assumes things like kerning handling have already been handled!
 * Return the length of modified (right-clipped + ellipsis) string.
 */
static void ui_text_clip_right_ex(const uiFontStyle *fstyle,
                                  char *str,
                                  const size_t max_len,
                                  const float okwidth,
                                  const char *sep,
                                  const int sep_len,
                                  const float sep_strwidth,
                                  size_t *r_final_len)
{
  float tmp;
  int l_end;

  BLI_assert(str[0]);

  /* If the trailing ellipsis takes more than 20% of all available width, just cut the string
   * (as using the ellipsis would remove even more useful chars, and we cannot show much already!).
   */
  if (sep_strwidth / okwidth > 0.2f) {
    l_end = BLF_width_to_strlen(fstyle->uifont_id, str, max_len, okwidth, &tmp);
    str[l_end] = '\0';
    if (r_final_len) {
      *r_final_len = (size_t)l_end;
    }
  }
  else {
    l_end = BLF_width_to_strlen(fstyle->uifont_id, str, max_len, okwidth - sep_strwidth, &tmp);
    memcpy(str + l_end, sep, sep_len + 1); /* +1 for trailing '\0'. */
    if (r_final_len) {
      *r_final_len = (size_t)(l_end + sep_len);
    }
  }
}

/**
 * Cut off the middle of the text to fit into the given width.
 *
 * \note in case this middle clipping would just remove a few chars,
 * it rather clips right, which is more readable.
 *
 * If rpart_sep is not Null, the part of str starting to first occurrence of rpart_sep
 * is preserved at all cost.
 * Useful for strings with shortcuts
 * (like 'AVeryLongFooBarLabelForMenuEntry|Ctrl O' -> 'AVeryLong...MenuEntry|Ctrl O').
 */
float UI_text_clip_middle_ex(const uiFontStyle *fstyle,
                             char *str,
                             float okwidth,
                             const float minwidth,
                             const size_t max_len,
                             const char rpart_sep)
{
  float strwidth;

  /* Add some epsilon to OK width, avoids 'ellipsing' text that nearly fits!
   * Better to have a small piece of the last char cut out,
   * than two remaining chars replaced by an ellipsis... */
  okwidth += 1.0f + UI_DPI_FAC;

  BLI_assert(str[0]);

  /* need to set this first */
  UI_fontstyle_set(fstyle);

  if (fstyle->kerning == 1) {
    /* for BLF_width */
    BLF_enable(fstyle->uifont_id, BLF_KERNING_DEFAULT);
  }

  strwidth = BLF_width(fstyle->uifont_id, str, max_len);

  if ((okwidth > 0.0f) && (strwidth > okwidth)) {
    /* utf8 two-dots leader '..' (shorter than ellipsis '...'),
     * some compilers complain with real litteral string. */
    const char sep[] = {0xe2, 0x80, 0xA5, 0x0};
    const int sep_len = sizeof(sep) - 1;
    const float sep_strwidth = BLF_width(fstyle->uifont_id, sep, sep_len + 1);
    float parts_strwidth;
    size_t l_end;

    char *rpart = NULL, rpart_buf[UI_MAX_DRAW_STR];
    float rpart_width = 0.0f;
    size_t rpart_len = 0;
    size_t final_lpart_len;

    if (rpart_sep) {
      rpart = strrchr(str, rpart_sep);

      if (rpart) {
        rpart_len = strlen(rpart);
        rpart_width = BLF_width(fstyle->uifont_id, rpart, rpart_len);
        okwidth -= rpart_width;
        strwidth -= rpart_width;

        if (okwidth < 0.0f) {
          /* Not enough place for actual label, just display protected right part.
           * Here just for safety, should never happen in real life! */
          memmove(str, rpart, rpart_len + 1);
          rpart = NULL;
          okwidth += rpart_width;
          strwidth = rpart_width;
        }
      }
    }

    parts_strwidth = (okwidth - sep_strwidth) / 2.0f;

    if (rpart) {
      strcpy(rpart_buf, rpart);
      *rpart = '\0';
      rpart = rpart_buf;
    }

    l_end = BLF_width_to_strlen(fstyle->uifont_id, str, max_len, parts_strwidth, NULL);
    if (l_end < 10 || min_ff(parts_strwidth, strwidth - okwidth) < minwidth) {
      /* If we really have no place, or we would clip a very small piece of string in the middle,
       * only show start of string.
       */
      ui_text_clip_right_ex(
          fstyle, str, max_len, okwidth, sep, sep_len, sep_strwidth, &final_lpart_len);
    }
    else {
      size_t r_offset, r_len;

      r_offset = BLF_width_to_rstrlen(fstyle->uifont_id, str, max_len, parts_strwidth, NULL);
      r_len = strlen(str + r_offset) + 1; /* +1 for the trailing '\0'. */

      if (l_end + sep_len + r_len + rpart_len > max_len) {
        /* Corner case, the str already takes all available mem,
         * and the ellipsis chars would actually add more chars.
         * Better to just trim one or two letters to the right in this case...
         * Note: with a single-char ellipsis, this should never happen! But better be safe here...
         */
        ui_text_clip_right_ex(
            fstyle, str, max_len, okwidth, sep, sep_len, sep_strwidth, &final_lpart_len);
      }
      else {
        memmove(str + l_end + sep_len, str + r_offset, r_len);
        memcpy(str + l_end, sep, sep_len);
        /* -1 to remove trailing '\0'! */
        final_lpart_len = (size_t)(l_end + sep_len + r_len - 1);

        while (BLF_width(fstyle->uifont_id, str, max_len) > okwidth) {
          /* This will happen because a lot of string width processing is done in integer pixels,
           * which can introduce a rather high error in the end (about 2 pixels or so).
           * Only one char removal shall ever be needed in real-life situation... */
          r_len--;
          final_lpart_len--;
          char *c = str + l_end + sep_len;
          memmove(c, c + 1, r_len);
        }
      }
    }

    if (rpart) {
      /* Add back preserved right part to our shorten str. */
      memcpy(str + final_lpart_len, rpart, rpart_len + 1); /* +1 for trailing '\0'. */
      okwidth += rpart_width;
    }

    strwidth = BLF_width(fstyle->uifont_id, str, max_len);
  }

  if (fstyle->kerning == 1) {
    BLF_disable(fstyle->uifont_id, BLF_KERNING_DEFAULT);
  }

  BLI_assert(strwidth <= okwidth);

  return strwidth;
}

/**
 * Wrapper around UI_text_clip_middle_ex.
 */
static void ui_text_clip_middle(const uiFontStyle *fstyle, uiBut *but, const rcti *rect)
{
  /* No margin for labels! */
  const int border = ELEM(but->type, UI_BTYPE_LABEL, UI_BTYPE_MENU, UI_BTYPE_POPOVER) ?
                         0 :
                         (int)(UI_TEXT_CLIP_MARGIN + 0.5f);
  const float okwidth = (float)max_ii(BLI_rcti_size_x(rect) - border, 0);
  const size_t max_len = sizeof(but->drawstr);
  const float minwidth = (float)(UI_DPI_ICON_SIZE) / but->block->aspect * 2.0f;

  but->ofs = 0;
  but->strwidth = UI_text_clip_middle_ex(fstyle, but->drawstr, okwidth, minwidth, max_len, '\0');
}

/**
 * Like #ui_text_clip_middle(), but protect/preserve at all cost
 * the right part of the string after sep.
 * Useful for strings with shortcuts
 * (like 'AVeryLongFooBarLabelForMenuEntry|Ctrl O' -> 'AVeryLong...MenuEntry|Ctrl O').
 */
static void ui_text_clip_middle_protect_right(const uiFontStyle *fstyle,
                                              uiBut *but,
                                              const rcti *rect,
                                              const char rsep)
{
  /* No margin for labels! */
  const int border = ELEM(but->type, UI_BTYPE_LABEL, UI_BTYPE_MENU, UI_BTYPE_POPOVER) ?
                         0 :
                         (int)(UI_TEXT_CLIP_MARGIN + 0.5f);
  const float okwidth = (float)max_ii(BLI_rcti_size_x(rect) - border, 0);
  const size_t max_len = sizeof(but->drawstr);
  const float minwidth = (float)(UI_DPI_ICON_SIZE) / but->block->aspect * 2.0f;

  but->ofs = 0;
  but->strwidth = UI_text_clip_middle_ex(fstyle, but->drawstr, okwidth, minwidth, max_len, rsep);
}

/**
 * Cut off the text, taking into account the cursor location (text display while editing).
 */
static void ui_text_clip_cursor(const uiFontStyle *fstyle, uiBut *but, const rcti *rect)
{
  const int border = (int)(UI_TEXT_CLIP_MARGIN + 0.5f);
  const int okwidth = max_ii(BLI_rcti_size_x(rect) - border, 0);

  BLI_assert(but->editstr && but->pos >= 0);

  /* need to set this first */
  UI_fontstyle_set(fstyle);

  if (fstyle->kerning == 1) {
    /* for BLF_width */
    BLF_enable(fstyle->uifont_id, BLF_KERNING_DEFAULT);
  }

  /* define ofs dynamically */
  if (but->ofs > but->pos) {
    but->ofs = but->pos;
  }

  if (BLF_width(fstyle->uifont_id, but->editstr, INT_MAX) <= okwidth) {
    but->ofs = 0;
  }

  but->strwidth = BLF_width(fstyle->uifont_id, but->editstr + but->ofs, INT_MAX);

  if (but->strwidth > okwidth) {
    int len = strlen(but->editstr);

    while (but->strwidth > okwidth) {
      float width;

      /* string position of cursor */
      width = BLF_width(fstyle->uifont_id, but->editstr + but->ofs, (but->pos - but->ofs));

      /* if cursor is at 20 pixels of right side button we clip left */
      if (width > okwidth - 20) {
        ui_text_clip_give_next_off(but, but->editstr);
      }
      else {
        int bytes;
        /* shift string to the left */
        if (width < 20 && but->ofs > 0) {
          ui_text_clip_give_prev_off(but, but->editstr);
        }
        bytes = BLI_str_utf8_size(BLI_str_find_prev_char_utf8(but->editstr, but->editstr + len));
        if (bytes == -1) {
          bytes = 1;
        }
        len -= bytes;
      }

      but->strwidth = BLF_width(fstyle->uifont_id, but->editstr + but->ofs, len - but->ofs);

      if (but->strwidth < 10) {
        break;
      }
    }
  }

  if (fstyle->kerning == 1) {
    BLF_disable(fstyle->uifont_id, BLF_KERNING_DEFAULT);
  }
}

/**
 * Cut off the end of text to fit into the width of \a rect.
 *
 * \note deals with ': ' especially for number buttons
 */
static void ui_text_clip_right_label(const uiFontStyle *fstyle, uiBut *but, const rcti *rect)
{
  const int border = UI_TEXT_CLIP_MARGIN + 1;
  const int okwidth = max_ii(BLI_rcti_size_x(rect) - border, 0);
  char *cpoin = NULL;
  int drawstr_len = strlen(but->drawstr);
  const char *cpend = but->drawstr + drawstr_len;

  /* need to set this first */
  UI_fontstyle_set(fstyle);

  if (fstyle->kerning == 1) {
    /* for BLF_width */
    BLF_enable(fstyle->uifont_id, BLF_KERNING_DEFAULT);
  }

  but->strwidth = BLF_width(fstyle->uifont_id, but->drawstr, sizeof(but->drawstr));
  but->ofs = 0;

  /* First shorten num-buttons eg,
   *   Translucency: 0.000
   * becomes
   *   Trans: 0.000
   */

  /* find the space after ':' separator */
  cpoin = strrchr(but->drawstr, ':');

  if (cpoin && (cpoin < cpend - 2)) {
    char *cp2 = cpoin;

    /* chop off the leading text, starting from the right */
    while (but->strwidth > okwidth && cp2 > but->drawstr) {
      const char *prev_utf8 = BLI_str_find_prev_char_utf8(but->drawstr, cp2);
      int bytes = cp2 - prev_utf8;

      /* shift the text after and including cp2 back by 1 char,
       * +1 to include null terminator */
      memmove(cp2 - bytes, cp2, drawstr_len + 1);
      cp2 -= bytes;

      drawstr_len -= bytes;
      // BLI_assert(strlen(but->drawstr) == drawstr_len);

      but->strwidth = BLF_width(
          fstyle->uifont_id, but->drawstr + but->ofs, sizeof(but->drawstr) - but->ofs);
      if (but->strwidth < 10) {
        break;
      }
    }

    /* after the leading text is gone, chop off the : and following space, with ofs */
    while ((but->strwidth > okwidth) && (but->ofs < 2)) {
      ui_text_clip_give_next_off(but, but->drawstr);
      but->strwidth = BLF_width(
          fstyle->uifont_id, but->drawstr + but->ofs, sizeof(but->drawstr) - but->ofs);
      if (but->strwidth < 10) {
        break;
      }
    }
  }

  /* Now just remove trailing chars */
  /* once the label's gone, chop off the least significant digits */
  if (but->strwidth > okwidth) {
    float strwidth;
    drawstr_len = BLF_width_to_strlen(fstyle->uifont_id,
                                      but->drawstr + but->ofs,
                                      drawstr_len - but->ofs,
                                      okwidth,
                                      &strwidth) +
                  but->ofs;
    but->strwidth = strwidth;
    but->drawstr[drawstr_len] = 0;
  }

  if (fstyle->kerning == 1) {
    BLF_disable(fstyle->uifont_id, BLF_KERNING_DEFAULT);
  }
}

#ifdef WITH_INPUT_IME
static void widget_draw_text_ime_underline(uiFontStyle *fstyle,
                                           uiWidgetColors *wcol,
                                           uiBut *but,
                                           const rcti *rect,
                                           const wmIMEData *ime_data,
                                           const char *drawstr)
{
  int ofs_x, width;
  int rect_x = BLI_rcti_size_x(rect);
  int sel_start = ime_data->sel_start, sel_end = ime_data->sel_end;
  float fcol[4];

  if (drawstr[0] != 0) {
    if (but->pos >= but->ofs) {
      ofs_x = BLF_width(fstyle->uifont_id, drawstr + but->ofs, but->pos - but->ofs);
    }
    else {
      ofs_x = 0;
    }

    width = BLF_width(
        fstyle->uifont_id, drawstr + but->ofs, ime_data->composite_len + but->pos - but->ofs);

    rgba_uchar_to_float(fcol, wcol->text);
    UI_draw_text_underline(rect->xmin + ofs_x,
                           rect->ymin + 6 * U.pixelsize,
                           min_ii(width, rect_x - 2) - ofs_x,
                           1,
                           fcol);

    /* draw the thick line */
    if (sel_start != -1 && sel_end != -1) {
      sel_end -= sel_start;
      sel_start += but->pos;

      if (sel_start >= but->ofs) {
        ofs_x = BLF_width(fstyle->uifont_id, drawstr + but->ofs, sel_start - but->ofs);
      }
      else {
        ofs_x = 0;
      }

      width = BLF_width(fstyle->uifont_id, drawstr + but->ofs, sel_end + sel_start - but->ofs);

      UI_draw_text_underline(rect->xmin + ofs_x,
                             rect->ymin + 6 * U.pixelsize,
                             min_ii(width, rect_x - 2) - ofs_x,
                             2,
                             fcol);
    }
  }
}
#endif /* WITH_INPUT_IME */

static void widget_draw_text(const uiFontStyle *fstyle,
                             const uiWidgetColors *wcol,
                             uiBut *but,
                             rcti *rect)
{
  int drawstr_left_len = UI_MAX_DRAW_STR;
  const char *drawstr = but->drawstr;
  const char *drawstr_right = NULL;
  bool use_right_only = false;

#ifdef WITH_INPUT_IME
  const wmIMEData *ime_data;
#endif

<<<<<<< HEAD
	UI_fontstyle_set(fstyle);

	eFontStyle_Align align;
	if (but->editstr || (but->drawflag & UI_BUT_TEXT_LEFT)) {
		align = UI_STYLE_TEXT_LEFT;
	}
	else if (but->drawflag & UI_BUT_TEXT_RIGHT) {
		align = UI_STYLE_TEXT_LEFT; /* bfa align text in splitted props left */
	}
	else {
		align = UI_STYLE_TEXT_CENTER;
	}

	if (fstyle->kerning == 1) {
		/* for BLF_width */
		BLF_enable(fstyle->uifont_id, BLF_KERNING_DEFAULT);
	}

	/* Special case: when we're entering text for multiple buttons,
	 * don't draw the text for any of the multi-editing buttons */
	if (UNLIKELY(but->flag & UI_BUT_DRAG_MULTI)) {
		uiBut *but_edit = ui_but_drag_multi_edit_get(but);
		if (but_edit) {
			drawstr = but_edit->editstr;
			align = UI_STYLE_TEXT_LEFT;
		}
	}
	else {
		if (but->editstr) {
			/* max length isn't used in this case,
			 * we rely on string being NULL terminated. */
			drawstr_left_len = INT_MAX;
=======
  UI_fontstyle_set(fstyle);

  eFontStyle_Align align;
  if (but->editstr || (but->drawflag & UI_BUT_TEXT_LEFT)) {
    align = UI_STYLE_TEXT_LEFT;
  }
  else if (but->drawflag & UI_BUT_TEXT_RIGHT) {
    align = UI_STYLE_TEXT_RIGHT;
  }
  else {
    align = UI_STYLE_TEXT_CENTER;
  }

  if (fstyle->kerning == 1) {
    /* for BLF_width */
    BLF_enable(fstyle->uifont_id, BLF_KERNING_DEFAULT);
  }

  /* Special case: when we're entering text for multiple buttons,
   * don't draw the text for any of the multi-editing buttons */
  if (UNLIKELY(but->flag & UI_BUT_DRAG_MULTI)) {
    uiBut *but_edit = ui_but_drag_multi_edit_get(but);
    if (but_edit) {
      drawstr = but_edit->editstr;
      align = UI_STYLE_TEXT_LEFT;
    }
  }
  else {
    if (but->editstr) {
      /* max length isn't used in this case,
       * we rely on string being NULL terminated. */
      drawstr_left_len = INT_MAX;
>>>>>>> 93c19a5a

#ifdef WITH_INPUT_IME
      /* FIXME, IME is modifying 'const char *drawstr! */
      ime_data = ui_but_ime_data_get(but);

      if (ime_data && ime_data->composite_len) {
        /* insert composite string into cursor pos */
        BLI_snprintf((char *)drawstr,
                     UI_MAX_DRAW_STR,
                     "%s%s%s",
                     but->editstr,
                     ime_data->str_composite,
                     but->editstr + but->pos);
      }
      else
#endif
      {
        drawstr = but->editstr;
      }
    }
  }

  /* text button selection, cursor, composite underline */
  if (but->editstr && but->pos != -1) {
    int but_pos_ofs;
    int tx, ty;

    /* text button selection */
    if ((but->selend - but->selsta) > 0) {
      int selsta_draw, selwidth_draw;

      if (drawstr[0] != 0) {
        /* We are drawing on top of widget bases. Flush cache. */
        GPU_blend(true);
        UI_widgetbase_draw_cache_flush();
        GPU_blend(false);

        if (but->selsta >= but->ofs) {
          selsta_draw = BLF_width(fstyle->uifont_id, drawstr + but->ofs, but->selsta - but->ofs);
        }
        else {
          selsta_draw = 0;
        }

        selwidth_draw = BLF_width(fstyle->uifont_id, drawstr + but->ofs, but->selend - but->ofs);

        uint pos = GPU_vertformat_attr_add(
            immVertexFormat(), "pos", GPU_COMP_I32, 2, GPU_FETCH_INT_TO_FLOAT);
        immBindBuiltinProgram(GPU_SHADER_2D_UNIFORM_COLOR);

        immUniformColor4ubv((uchar *)wcol->item);
        immRecti(pos,
                 rect->xmin + selsta_draw,
                 rect->ymin + 2,
                 min_ii(rect->xmin + selwidth_draw, rect->xmax - 2),
                 rect->ymax - 2);

        immUnbindProgram();
      }
    }

    /* text cursor */
    but_pos_ofs = but->pos;

#ifdef WITH_INPUT_IME
    /* if is ime compositing, move the cursor */
    if (ime_data && ime_data->composite_len && ime_data->cursor_pos != -1) {
      but_pos_ofs += ime_data->cursor_pos;
    }
#endif

    if (but->pos >= but->ofs) {
      int t;
      if (drawstr[0] != 0) {
        t = BLF_width(fstyle->uifont_id, drawstr + but->ofs, but_pos_ofs - but->ofs);
      }
      else {
        t = 0;
      }
      /* We are drawing on top of widget bases. Flush cache. */
      GPU_blend(true);
      UI_widgetbase_draw_cache_flush();
      GPU_blend(false);

      uint pos = GPU_vertformat_attr_add(
          immVertexFormat(), "pos", GPU_COMP_I32, 2, GPU_FETCH_INT_TO_FLOAT);
      immBindBuiltinProgram(GPU_SHADER_2D_UNIFORM_COLOR);

      immUniformColor3f(0.2f, 0.6f, 0.9f);

      tx = rect->xmin + t + 2;
      ty = rect->ymin + 2;

      /* draw cursor */
      immRecti(pos, rect->xmin + t, ty, tx, rect->ymax - 2);

      immUnbindProgram();
    }

#ifdef WITH_INPUT_IME
    if (ime_data && ime_data->composite_len) {
      /* ime cursor following */
      if (but->pos >= but->ofs) {
        ui_but_ime_reposition(but, tx + 5, ty + 3, false);
      }

      /* composite underline */
      widget_draw_text_ime_underline(fstyle, wcol, but, rect, ime_data, drawstr);
    }
#endif
  }

  if (fstyle->kerning == 1) {
    BLF_disable(fstyle->uifont_id, BLF_KERNING_DEFAULT);
  }

#if 0
  ui_rasterpos_safe(x, y, but->aspect);
  transopts = ui_translate_buttons();
#endif

  /* cut string in 2 parts - only for menu entries */
  if ((but->drawflag & UI_BUT_HAS_SHORTCUT) && (but->editstr == NULL)) {
    if (but->flag & UI_BUT_HAS_SEP_CHAR) {
      drawstr_right = strrchr(drawstr, UI_SEP_CHAR);
      if (drawstr_right) {
        drawstr_left_len = (drawstr_right - drawstr);
        drawstr_right++;
      }
    }
  }

#ifdef USE_NUMBUTS_LR_ALIGN
  if (!drawstr_right && (but->drawflag & UI_BUT_TEXT_LEFT) &&
      ELEM(but->type, UI_BTYPE_NUM, UI_BTYPE_NUM_SLIDER) &&
      /* if we're editing or multi-drag (fake editing), then use left alignment */
      (but->editstr == NULL) && (drawstr == but->drawstr)) {
    drawstr_right = strchr(drawstr + but->ofs, ':');
    if (drawstr_right) {
      drawstr_right++;
      drawstr_left_len = (drawstr_right - drawstr);

      while (*drawstr_right == ' ') {
        drawstr_right++;
      }
    }
    else {
      /* no prefix, even so use only cpoin */
      drawstr_right = drawstr + but->ofs;
      use_right_only = true;
    }
  }
#endif

  if (!use_right_only) {
    /* for underline drawing */
    float font_xofs, font_yofs;

    int drawlen = (drawstr_left_len == INT_MAX) ? strlen(drawstr + but->ofs) :
                                                  (drawstr_left_len - but->ofs);

    if (drawlen > 0) {
      UI_fontstyle_draw_ex(fstyle,
                           rect,
                           drawstr + but->ofs,
                           (uchar *)wcol->text,
                           &(struct uiFontStyleDraw_Params){
                               .align = align,
                           },
                           drawlen,
                           &font_xofs,
                           &font_yofs);

      if (but->menu_key != '\0') {
        char fixedbuf[128];
        const char *str;

        BLI_strncpy(fixedbuf, drawstr + but->ofs, min_ii(sizeof(fixedbuf), drawlen));

        str = strchr(fixedbuf, but->menu_key - 32); /* upper case */
        if (str == NULL) {
          str = strchr(fixedbuf, but->menu_key);
        }

        if (str) {
          int ul_index = -1;
          float ul_advance;

          ul_index = (int)(str - fixedbuf);

          if (fstyle->kerning == 1) {
            BLF_enable(fstyle->uifont_id, BLF_KERNING_DEFAULT);
          }

          fixedbuf[ul_index] = '\0';
          ul_advance = BLF_width(fstyle->uifont_id, fixedbuf, ul_index) + (1.0f * UI_DPI_FAC);

          BLF_position(fstyle->uifont_id,
                       rect->xmin + font_xofs + ul_advance,
                       rect->ymin + font_yofs,
                       0.0f);
          BLF_color4ubv(fstyle->uifont_id, (uchar *)wcol->text);
          BLF_draw(fstyle->uifont_id, "_", 2);

          if (fstyle->kerning == 1) {
            BLF_disable(fstyle->uifont_id, BLF_KERNING_DEFAULT);
          }
        }
      }
    }
  }

  /* part text right aligned */
  if (drawstr_right) {
    char col[4];
    copy_v4_v4_char(col, wcol->text);
    if (but->drawflag & UI_BUT_HAS_SHORTCUT) {
      col[3] *= 0.5f;
    }

    rect->xmax -= UI_TEXT_CLIP_MARGIN;
    UI_fontstyle_draw(fstyle,
                      rect,
                      drawstr_right,
                      (const uchar *)col,
                      &(struct uiFontStyleDraw_Params){
                          .align = UI_STYLE_TEXT_RIGHT,
                      });
  }
}

static BIFIconID widget_icon_id(uiBut *but)
{
  if (!(but->flag & UI_HAS_ICON)) {
    return ICON_NONE;
  }

  /* Consecutive icons can be toggle between. */
  if (but->drawflag & UI_BUT_ICON_REVERSE) {
    return but->icon - but->iconadd;
  }
  else {
    return but->icon + but->iconadd;
  }
}

/* draws text and icons for buttons */
static void widget_draw_text_icon(const uiFontStyle *fstyle,
                                  const uiWidgetColors *wcol,
                                  uiBut *but,
                                  rcti *rect)
{
  const uiButExtraIconType extra_icon_type = ui_but_icon_extra_get(but);
  const bool show_menu_icon = ui_but_draw_menu_icon(but);
  float alpha = (float)wcol->text[3] / 255.0f;
  char password_str[UI_MAX_DRAW_STR];

  ui_but_text_password_hide(password_str, but, false);

  /* check for button text label */
  if (ELEM(but->type, UI_BTYPE_MENU, UI_BTYPE_POPOVER) && (but->flag & UI_BUT_NODE_LINK)) {
    rcti temp = *rect;
    temp.xmin = rect->xmax - BLI_rcti_size_y(rect) - 1;
    widget_draw_icon(but, ICON_LAYER_USED, alpha, &temp, wcol->text);
    rect->xmax = temp.xmin;
  }

  /* If there's an icon too (made with uiDefIconTextBut) then draw the icon
   * and offset the text label to accommodate it */

  /* Big previews with optional text label below */
  if (but->flag & UI_BUT_ICON_PREVIEW && ui_block_is_menu(but->block)) {
    const BIFIconID icon = widget_icon_id(but);
    int icon_size = BLI_rcti_size_y(rect);
    int text_size = 0;

    /* This is a bit britle, but avoids adding an 'UI_BUT_HAS_LABEL' flag to but... */
    if (icon_size > BLI_rcti_size_x(rect)) {
      /* button is not square, it has extra height for label */
      text_size = UI_UNIT_Y;
      icon_size -= text_size;
    }

    /* draw icon in rect above the space reserved for the label */
    rect->ymin += text_size;
    GPU_blend(true);
    widget_draw_preview(icon, alpha, rect);
    GPU_blend(false);

    /* offset rect to draw label in */
    rect->ymin -= text_size;
    rect->ymax -= icon_size;

    /* vertically centering text */
    rect->ymin += UI_UNIT_Y / 2;
  }
  /* Icons on the left with optional text label on the right */
  else if (but->flag & UI_HAS_ICON || show_menu_icon) {
    const bool is_tool = UI_but_is_tool(but);

    /* XXX add way to draw icons at a different size!
     * Use small icons for popup. */
#ifdef USE_UI_TOOLBAR_HACK
    const float aspect_orig = but->block->aspect;
    if (is_tool && (but->block->flag & UI_BLOCK_POPOVER)) {
      but->block->aspect *= 2.0f;
    }
#endif

    const BIFIconID icon = widget_icon_id(but);
    int icon_size_init = is_tool ? ICON_DEFAULT_HEIGHT_TOOLBAR : ICON_DEFAULT_HEIGHT;
    const float icon_size = icon_size_init / (but->block->aspect / UI_DPI_FAC);
    const float icon_padding = 2 * UI_DPI_FAC;

#ifdef USE_UI_TOOLBAR_HACK
    if (is_tool) {
      /* pass (even if its a menu toolbar) */
      but->drawflag |= UI_BUT_TEXT_LEFT;
      but->drawflag |= UI_BUT_ICON_LEFT;
    }
#endif

    /* menu item - add some more padding so menus don't feel cramped. it must
     * be part of the button so that this area is still clickable */
    if (is_tool) {
      /* pass (even if its a menu toolbar) */
    }
    else if (ui_block_is_pie_menu(but->block)) {
      if (but->dt == UI_EMBOSS_RADIAL) {
        rect->xmin += 0.3f * U.widget_unit;
      }
    }
    else if (ui_block_is_menu(but->block)) {
      rect->xmin += 0.2f * U.widget_unit;
    }

    widget_draw_icon(but, icon, alpha, rect, wcol->text);
    if (show_menu_icon) {
      BLI_assert(but->block->content_hints & UI_BLOCK_CONTAINS_SUBMENU_BUT);
      widget_draw_submenu_tria(but, rect, wcol);
    }

#ifdef USE_UI_TOOLBAR_HACK
    but->block->aspect = aspect_orig;
#endif

    rect->xmin += icon_size + icon_padding;
  }

  int text_padding = (UI_TEXT_MARGIN_X * U.widget_unit) / but->block->aspect;
  if (but->editstr) {
    rect->xmin += text_padding;
  }
  else if (but->flag & UI_BUT_DRAG_MULTI) {
    bool text_is_edited = ui_but_drag_multi_edit_get(but) != NULL;
    if (text_is_edited) {
      rect->xmin += text_padding;
    }
  }
  else if (but->drawflag & UI_BUT_TEXT_LEFT) {
    rect->xmin += text_padding;
  }
  else if (but->drawflag & UI_BUT_TEXT_RIGHT) {
    rect->xmax -= text_padding;
  }

  /* Menu contains sub-menu items with triangle icon on their right. Shortcut
   * strings should be drawn with some padding to the right then. */
  if (ui_block_is_menu(but->block) &&
      (but->block->content_hints & UI_BLOCK_CONTAINS_SUBMENU_BUT)) {
    rect->xmax -= UI_MENU_SUBMENU_PADDING;
  }

  /* extra icons, e.g. 'x' icon to clear text or icon for eyedropper */
  if (extra_icon_type != UI_BUT_ICONEXTRA_NONE) {
    rcti temp = *rect;

    temp.xmin = temp.xmax - (BLI_rcti_size_y(rect) * 1.08f);

    if (extra_icon_type == UI_BUT_ICONEXTRA_CLEAR) {
      widget_draw_icon(but, ICON_PANEL_CLOSE, alpha, &temp, wcol->text);
    }
    else if (extra_icon_type == UI_BUT_ICONEXTRA_EYEDROPPER) {
      widget_draw_icon(but, ICON_EYEDROPPER, alpha, &temp, wcol->text);
    }
    else {
      BLI_assert(0);
    }

    rect->xmax -= ICON_SIZE_FROM_BUTRECT(rect);
  }

  /* clip but->drawstr to fit in available space */
  if (but->editstr && but->pos >= 0) {
    ui_text_clip_cursor(fstyle, but, rect);
  }
  else if (but->drawstr[0] == '\0') {
    /* bypass text clipping on icon buttons */
    but->ofs = 0;
    but->strwidth = 0;
  }
  else if (ELEM(but->type, UI_BTYPE_NUM, UI_BTYPE_NUM_SLIDER)) {
    ui_text_clip_right_label(fstyle, but, rect);
  }
  else if (but->flag & UI_BUT_HAS_SEP_CHAR) {
    /* Clip middle, but protect in all case right part containing the shortcut, if any. */
    ui_text_clip_middle_protect_right(fstyle, but, rect, UI_SEP_CHAR);
  }
  else {
    ui_text_clip_middle(fstyle, but, rect);
  }

  /* always draw text for textbutton cursor */
  widget_draw_text(fstyle, wcol, but, rect);

  ui_but_text_password_hide(password_str, but, true);

  /* if a widget uses font shadow it has to be deactivated now */
  BLF_disable(fstyle->uifont_id, BLF_SHADOW);
}

#undef UI_TEXT_CLIP_MARGIN

/* *********************** widget types ************************************* */

/* ************ button callbacks, state ***************** */

static void widget_state_blend(char cp[3], const char cpstate[3], const float fac)
{
  if (fac != 0.0f) {
    cp[0] = (int)((1.0f - fac) * cp[0] + fac * cpstate[0]);
    cp[1] = (int)((1.0f - fac) * cp[1] + fac * cpstate[1]);
    cp[2] = (int)((1.0f - fac) * cp[2] + fac * cpstate[2]);
  }
}

/* put all widget colors on half alpha, use local storage */
static void ui_widget_color_disabled(uiWidgetType *wt)
{
  static uiWidgetColors wcol_theme_s;

  wcol_theme_s = *wt->wcol_theme;

  wcol_theme_s.outline[3] *= 0.5;
  wcol_theme_s.inner[3] *= 0.5;
  wcol_theme_s.inner_sel[3] *= 0.5;
  wcol_theme_s.item[3] *= 0.5;
  wcol_theme_s.text[3] *= 0.5;
  wcol_theme_s.text_sel[3] *= 0.5;

  wt->wcol_theme = &wcol_theme_s;
}

static void widget_active_color(char cp[3])
{
  cp[0] = cp[0] >= 240 ? 255 : cp[0] + 15;
  cp[1] = cp[1] >= 240 ? 255 : cp[1] + 15;
  cp[2] = cp[2] >= 240 ? 255 : cp[2] + 15;
}

/* copy colors from theme, and set changes in it based on state */
static void widget_state(uiWidgetType *wt, int state, int drawflag)
{
  uiWidgetStateColors *wcol_state = wt->wcol_state;

  if ((state & UI_BUT_LIST_ITEM) && !(state & UI_STATE_TEXT_INPUT)) {
    /* Override default widget's colors. */
    bTheme *btheme = UI_GetTheme();
    wt->wcol_theme = &btheme->tui.wcol_list_item;

    if (state & (UI_BUT_DISABLED | UI_BUT_INACTIVE)) {
      ui_widget_color_disabled(wt);
    }
  }

  wt->wcol = *(wt->wcol_theme);

  if (state & UI_SELECT) {
    copy_v4_v4_char(wt->wcol.inner, wt->wcol.inner_sel);
    if (drawflag & UI_BUT_ANIMATED_CHANGED) {
      widget_state_blend(wt->wcol.inner, wcol_state->inner_changed_sel, wcol_state->blend);
    }
    else if (state & UI_BUT_ANIMATED_KEY) {
      widget_state_blend(wt->wcol.inner, wcol_state->inner_key_sel, wcol_state->blend);
    }
    else if (state & UI_BUT_ANIMATED) {
      widget_state_blend(wt->wcol.inner, wcol_state->inner_anim_sel, wcol_state->blend);
    }
    else if (state & UI_BUT_DRIVEN) {
      widget_state_blend(wt->wcol.inner, wcol_state->inner_driven_sel, wcol_state->blend);
    }
    else if (state & UI_BUT_OVERRIDEN) {
      widget_state_blend(wt->wcol.inner, wcol_state->inner_overridden_sel, wcol_state->blend);
    }

    copy_v3_v3_char(wt->wcol.text, wt->wcol.text_sel);

    if (state & UI_SELECT) {
      SWAP(short, wt->wcol.shadetop, wt->wcol.shadedown);
    }
  }
  else {
    if (drawflag & UI_BUT_ANIMATED_CHANGED) {
      widget_state_blend(wt->wcol.inner, wcol_state->inner_changed, wcol_state->blend);
    }
    else if (state & UI_BUT_ANIMATED_KEY) {
      widget_state_blend(wt->wcol.inner, wcol_state->inner_key, wcol_state->blend);
    }
    else if (state & UI_BUT_ANIMATED) {
      widget_state_blend(wt->wcol.inner, wcol_state->inner_anim, wcol_state->blend);
    }
    else if (state & UI_BUT_DRIVEN) {
      widget_state_blend(wt->wcol.inner, wcol_state->inner_driven, wcol_state->blend);
    }
    else if (state & UI_BUT_OVERRIDEN) {
      widget_state_blend(wt->wcol.inner, wcol_state->inner_overridden, wcol_state->blend);
    }

    if (state & UI_ACTIVE) { /* mouse over? */
      widget_active_color(wt->wcol.inner);
    }
  }

  if (state & UI_BUT_REDALERT) {
    char red[4] = {255, 0, 0};
    if (wt->draw) {
      widget_state_blend(wt->wcol.inner, red, 0.4f);
    }
    else {
      widget_state_blend(wt->wcol.text, red, 0.4f);
    }
  }

  if (state & UI_BUT_DRAG_MULTI) {
    /* the button isn't SELECT but we're editing this so draw with sel color */
    copy_v4_v4_char(wt->wcol.inner, wt->wcol.inner_sel);
    SWAP(short, wt->wcol.shadetop, wt->wcol.shadedown);
    widget_state_blend(wt->wcol.text, wt->wcol.text_sel, 0.85f);
  }

  if (state & UI_BUT_NODE_ACTIVE) {
    char blue[4] = {86, 128, 194};
    widget_state_blend(wt->wcol.inner, blue, 0.3f);
  }
}

/* sliders use special hack which sets 'item' as inner when drawing filling */
static void widget_state_numslider(uiWidgetType *wt, int state, int drawflag)
{
  uiWidgetStateColors *wcol_state = wt->wcol_state;
  /* XXX special tweak to make sure that bar will still be visible */
  float blend = wcol_state->blend - 0.2f;

  /* call this for option button */
  widget_state(wt, state, drawflag);

  /* now, set the inner-part so that it reflects state settings too */
  /* TODO: maybe we should have separate settings for the blending colors used for this case? */
  if (state & UI_SELECT) {

    if (drawflag & UI_BUT_ANIMATED_CHANGED) {
      widget_state_blend(wt->wcol.item, wcol_state->inner_changed_sel, blend);
    }
    else if (state & UI_BUT_ANIMATED_KEY) {
      widget_state_blend(wt->wcol.item, wcol_state->inner_key_sel, blend);
    }
    else if (state & UI_BUT_ANIMATED) {
      widget_state_blend(wt->wcol.item, wcol_state->inner_anim_sel, blend);
    }
    else if (state & UI_BUT_DRIVEN) {
      widget_state_blend(wt->wcol.item, wcol_state->inner_driven_sel, blend);
    }
    else if (state & UI_BUT_OVERRIDEN) {
      widget_state_blend(wt->wcol.item, wcol_state->inner_overridden_sel, blend);
    }

    if (state & UI_SELECT) {
      SWAP(short, wt->wcol.shadetop, wt->wcol.shadedown);
    }
  }
  else {
    if (drawflag & UI_BUT_ANIMATED_CHANGED) {
      widget_state_blend(wt->wcol.item, wcol_state->inner_changed, blend);
    }
    else if (state & UI_BUT_ANIMATED_KEY) {
      widget_state_blend(wt->wcol.item, wcol_state->inner_key, blend);
    }
    else if (state & UI_BUT_ANIMATED) {
      widget_state_blend(wt->wcol.item, wcol_state->inner_anim, blend);
    }
    else if (state & UI_BUT_DRIVEN) {
      widget_state_blend(wt->wcol.item, wcol_state->inner_driven, blend);
    }
    else if (state & UI_BUT_OVERRIDEN) {
      widget_state_blend(wt->wcol.item, wcol_state->inner_overridden, blend);
    }
  }
}

/* labels use theme colors for text */
static void widget_state_option_menu(uiWidgetType *wt, int state, int drawflag)
{
  bTheme *btheme = UI_GetTheme(); /* XXX */

  /* call this for option button */
  widget_state(wt, state, drawflag);

  /* if not selected we get theme from menu back */
  if (state & UI_SELECT) {
    copy_v3_v3_char(wt->wcol.text, btheme->tui.wcol_menu_back.text_sel);
  }
  else {
    copy_v3_v3_char(wt->wcol.text, btheme->tui.wcol_menu_back.text);
  }
}

static void widget_state_nothing(uiWidgetType *wt, int UNUSED(state), int UNUSED(drawflag))
{
  wt->wcol = *(wt->wcol_theme);
}

/* special case, button that calls pulldown */
static void widget_state_pulldown(uiWidgetType *wt, int UNUSED(state), int UNUSED(drawflag))
{
  wt->wcol = *(wt->wcol_theme);
}

/* special case, pie menu items */
static void widget_state_pie_menu_item(uiWidgetType *wt, int state, int UNUSED(drawflag))
{
  wt->wcol = *(wt->wcol_theme);

  /* active and disabled (not so common) */
  if ((state & UI_BUT_DISABLED) && (state & UI_ACTIVE)) {
    widget_state_blend(wt->wcol.text, wt->wcol.text_sel, 0.5f);
    /* draw the backdrop at low alpha, helps navigating with keys
     * when disabled items are active */
    copy_v4_v4_char(wt->wcol.inner, wt->wcol.item);
    wt->wcol.inner[3] = 64;
  }
  else {
    /* regular active */
    if (state & (UI_SELECT | UI_ACTIVE)) {
      copy_v3_v3_char(wt->wcol.text, wt->wcol.text_sel);
    }
    else if (state & (UI_BUT_DISABLED | UI_BUT_INACTIVE)) {
      /* regular disabled */
      widget_state_blend(wt->wcol.text, wt->wcol.inner, 0.5f);
    }

    if (state & UI_SELECT) {
      copy_v4_v4_char(wt->wcol.inner, wt->wcol.inner_sel);
    }
    else if (state & UI_ACTIVE) {
      copy_v4_v4_char(wt->wcol.inner, wt->wcol.item);
    }
  }
}

/* special case, menu items */
static void widget_state_menu_item(uiWidgetType *wt, int state, int UNUSED(drawflag))
{
  wt->wcol = *(wt->wcol_theme);

  /* active and disabled (not so common) */
  if ((state & UI_BUT_DISABLED) && (state & UI_ACTIVE)) {
    widget_state_blend(wt->wcol.text, wt->wcol.text_sel, 0.5f);
    /* draw the backdrop at low alpha, helps navigating with keys
     * when disabled items are active */
    copy_v4_v4_char(wt->wcol.inner, wt->wcol.inner_sel);
    wt->wcol.inner[3] = 64;
  }
  else {
    /* regular active */
    if (state & UI_ACTIVE) {
      copy_v3_v3_char(wt->wcol.text, wt->wcol.text_sel);
    }
    else if (state & (UI_BUT_DISABLED | UI_BUT_INACTIVE)) {
      /* regular disabled */
      widget_state_blend(wt->wcol.text, wt->wcol.inner, 0.5f);
    }

    if (state & UI_ACTIVE) {
      copy_v4_v4_char(wt->wcol.inner, wt->wcol.inner_sel);
    }
  }
}

/* ************ menu backdrop ************************* */

/* outside of rect, rad to left/bottom/right */
static void widget_softshadow(const rcti *rect, int roundboxalign, const float radin)
{
  bTheme *btheme = UI_GetTheme();
  uiWidgetBase wtb;
  rcti rect1 = *rect;
  float alphastep;
  int step, totvert;
  float triangle_strip[WIDGET_SIZE_MAX * 2 + 2][2];
  const float radout = UI_ThemeMenuShadowWidth();

  /* disabled shadow */
  if (radout == 0.0f) {
    return;
  }

  /* prevent tooltips to not show round shadow */
  if (radout > 0.2f * BLI_rcti_size_y(&rect1)) {
    rect1.ymax -= 0.2f * BLI_rcti_size_y(&rect1);
  }
  else {
    rect1.ymax -= radout;
  }

  /* inner part */
  totvert = round_box_shadow_edges(wtb.inner_v,
                                   &rect1,
                                   radin,
                                   roundboxalign & (UI_CNR_BOTTOM_RIGHT | UI_CNR_BOTTOM_LEFT),
                                   0.0f);

  /* we draw a number of increasing size alpha quad strips */
  alphastep = 3.0f * btheme->tui.menu_shadow_fac / radout;

  uint pos = GPU_vertformat_attr_add(immVertexFormat(), "pos", GPU_COMP_F32, 2, GPU_FETCH_FLOAT);

  immBindBuiltinProgram(GPU_SHADER_2D_UNIFORM_COLOR);

  for (step = 1; step <= (int)radout; step++) {
    float expfac = sqrtf(step / radout);

    round_box_shadow_edges(wtb.outer_v, &rect1, radin, UI_CNR_ALL, (float)step);

    immUniformColor4f(0.0f, 0.0f, 0.0f, alphastep * (1.0f - expfac));

    widget_verts_to_triangle_strip(&wtb, totvert, triangle_strip);

    widget_draw_vertex_buffer(pos, 0, GL_TRIANGLE_STRIP, triangle_strip, NULL, totvert * 2);
  }

  immUnbindProgram();
}

static void widget_menu_back(uiWidgetColors *wcol, rcti *rect, int flag, int direction)
{
  uiWidgetBase wtb;
  int roundboxalign = UI_CNR_ALL;

  widget_init(&wtb);

  /* menu is 2nd level or deeper */
  if (flag & UI_BLOCK_POPUP) {
    //rect->ymin -= 4.0;
    //rect->ymax += 4.0;
  }
  else if (direction == UI_DIR_DOWN) {
    roundboxalign = (UI_CNR_BOTTOM_RIGHT | UI_CNR_BOTTOM_LEFT);
    rect->ymin -= 0.1f * U.widget_unit;
  }
  else if (direction == UI_DIR_UP) {
    roundboxalign = UI_CNR_TOP_LEFT | UI_CNR_TOP_RIGHT;
    rect->ymax += 0.1f * U.widget_unit;
  }

  GPU_blend_set_func_separate(
      GPU_SRC_ALPHA, GPU_ONE_MINUS_SRC_ALPHA, GPU_ONE, GPU_ONE_MINUS_SRC_ALPHA);
  GPU_blend(true);
  widget_softshadow(rect, roundboxalign, wcol->roundness * U.widget_unit);

  round_box_edges(&wtb, roundboxalign, rect, wcol->roundness * U.widget_unit);
  wtb.draw_emboss = false;
  widgetbase_draw(&wtb, wcol);

  GPU_blend(false);
}

static void ui_hsv_cursor(float x, float y)
{
  uint pos = GPU_vertformat_attr_add(immVertexFormat(), "pos", GPU_COMP_F32, 2, GPU_FETCH_FLOAT);

  immBindBuiltinProgram(GPU_SHADER_2D_UNIFORM_COLOR);

  immUniformColor3f(1.0f, 1.0f, 1.0f);
  imm_draw_circle_fill_2d(pos, x, y, 3.0f * U.pixelsize, 8);

  GPU_blend(true);
  GPU_line_smooth(true);
  immUniformColor3f(0.0f, 0.0f, 0.0f);
  imm_draw_circle_wire_2d(pos, x, y, 3.0f * U.pixelsize, 12);
  GPU_blend(false);
  GPU_line_smooth(false);

  immUnbindProgram();
}

void ui_hsvcircle_vals_from_pos(
    const rcti *rect, const float mx, const float my, float *r_val_rad, float *r_val_dist)
{
  /* duplication of code... well, simple is better now */
  const float centx = BLI_rcti_cent_x_fl(rect);
  const float centy = BLI_rcti_cent_y_fl(rect);
  const float radius = (float)min_ii(BLI_rcti_size_x(rect), BLI_rcti_size_y(rect)) / 2.0f;
  const float m_delta[2] = {mx - centx, my - centy};
  const float dist_sq = len_squared_v2(m_delta);

  *r_val_dist = (dist_sq < (radius * radius)) ? sqrtf(dist_sq) / radius : 1.0f;
  *r_val_rad = atan2f(m_delta[0], m_delta[1]) / (2.0f * (float)M_PI) + 0.5f;
}

/* cursor in hsv circle, in float units -1 to 1, to map on radius */
void ui_hsvcircle_pos_from_vals(
    const ColorPicker *cpicker, const rcti *rect, const float *hsv, float *r_xpos, float *r_ypos)
{
  /* duplication of code... well, simple is better now */
  const float centx = BLI_rcti_cent_x_fl(rect);
  const float centy = BLI_rcti_cent_y_fl(rect);
  float radius = (float)min_ii(BLI_rcti_size_x(rect), BLI_rcti_size_y(rect)) / 2.0f;
  float ang, radius_t;

  ang = 2.0f * (float)M_PI * hsv[0] + (float)M_PI_2;

  if (cpicker->use_color_cubic && (U.color_picker_type == USER_CP_CIRCLE_HSV)) {
    radius_t = (1.0f - pow3f(1.0f - hsv[1]));
  }
  else {
    radius_t = hsv[1];
  }

  radius = clamp_f(radius_t, 0.0f, 1.0f) * radius;
  *r_xpos = centx + cosf(-ang) * radius;
  *r_ypos = centy + sinf(-ang) * radius;
}

static void ui_draw_but_HSVCIRCLE(uiBut *but, const uiWidgetColors *wcol, const rcti *rect)
{
  /* TODO(merwin): reimplement as shader for pixel-perfect colors */

  const int tot = 64;
  const float radstep = 2.0f * (float)M_PI / (float)tot;
  const float centx = BLI_rcti_cent_x_fl(rect);
  const float centy = BLI_rcti_cent_y_fl(rect);
  float radius = (float)min_ii(BLI_rcti_size_x(rect), BLI_rcti_size_y(rect)) / 2.0f;

  ColorPicker *cpicker = but->custom_data;
  float rgb[3], hsv[3], rgb_center[3];
  bool is_color_gamma = ui_but_is_color_gamma(but);

  /* Initialize for compatibility. */
  copy_v3_v3(hsv, cpicker->color_data);

  /* Compute current hue. */
  ui_but_v3_get(but, rgb);
  ui_scene_linear_to_color_picker_space(but, rgb);
  ui_rgb_to_color_picker_compat_v(rgb, hsv);

  CLAMP(hsv[2], 0.0f, 1.0f); /* for display only */

  /* exception: if 'lock' is set
   * lock the value of the color wheel to 1.
   * Useful for color correction tools where you're only interested in hue. */
  if (cpicker->use_color_lock) {
    if (U.color_picker_type == USER_CP_CIRCLE_HSV) {
      hsv[2] = 1.0f;
    }
    else {
      hsv[2] = 0.5f;
    }
  }

  const float hsv_center[3] = {0.0f, 0.0f, hsv[2]};
  ui_color_picker_to_rgb_v(hsv_center, rgb_center);
  ui_color_picker_to_scene_linear_space(but, rgb_center);

  if (!is_color_gamma) {
    ui_block_cm_to_display_space_v3(but->block, rgb_center);
  }

  GPUVertFormat *format = immVertexFormat();
  uint pos = GPU_vertformat_attr_add(format, "pos", GPU_COMP_F32, 2, GPU_FETCH_FLOAT);
  uint color = GPU_vertformat_attr_add(format, "color", GPU_COMP_F32, 3, GPU_FETCH_FLOAT);

  immBindBuiltinProgram(GPU_SHADER_2D_SMOOTH_COLOR);

  immBegin(GPU_PRIM_TRI_FAN, tot + 2);
  immAttr3fv(color, rgb_center);
  immVertex2f(pos, centx, centy);

  float ang = 0.0f;
  for (int a = 0; a <= tot; a++, ang += radstep) {
    float si = sinf(ang);
    float co = cosf(ang);
    float hsv_ang[3];
    float rgb_ang[3];

    ui_hsvcircle_vals_from_pos(
        rect, centx + co * radius, centy + si * radius, hsv_ang, hsv_ang + 1);
    hsv_ang[2] = hsv[2];

    ui_color_picker_to_rgb_v(hsv_ang, rgb_ang);
    ui_color_picker_to_scene_linear_space(but, rgb_ang);

    if (!is_color_gamma) {
      ui_block_cm_to_display_space_v3(but->block, rgb_ang);
    }

    immAttr3fv(color, rgb_ang);
    immVertex2f(pos, centx + co * radius, centy + si * radius);
  }
  immEnd();
  immUnbindProgram();

  /* fully rounded outline */
  format = immVertexFormat();
  pos = GPU_vertformat_attr_add(format, "pos", GPU_COMP_F32, 2, GPU_FETCH_FLOAT);

  immBindBuiltinProgram(GPU_SHADER_2D_UNIFORM_COLOR);

  GPU_blend(true);
  GPU_line_smooth(true);

  immUniformColor3ubv((uchar *)wcol->outline);
  imm_draw_circle_wire_2d(pos, centx, centy, radius, tot);

  immUnbindProgram();

  GPU_blend(false);
  GPU_line_smooth(false);

  /* cursor */
  copy_v3_v3(hsv, cpicker->color_data);
  ui_but_v3_get(but, rgb);
  ui_scene_linear_to_color_picker_space(but, rgb);
  ui_rgb_to_color_picker_compat_v(rgb, hsv);

  float xpos, ypos;
  ui_hsvcircle_pos_from_vals(cpicker, rect, hsv, &xpos, &ypos);
  ui_hsv_cursor(xpos, ypos);
}

/* ************ custom buttons, old stuff ************** */

/* draws in resolution of 48x4 colors */
void ui_draw_gradient(const rcti *rect, const float hsv[3], const int type, const float alpha)
{
  /* allows for 4 steps (red->yellow) */
  const int steps = 48;
  const float color_step = 1.0f / steps;
  int a;
  float h = hsv[0], s = hsv[1], v = hsv[2];
  float dx, dy, sx1, sx2, sy;
  float col0[4][3]; /* left half, rect bottom to top */
  float col1[4][3]; /* right half, rect bottom to top */

  /* draw series of gouraud rects */

  switch (type) {
    case UI_GRAD_SV:
      hsv_to_rgb(h, 0.0, 0.0, &col1[0][0], &col1[0][1], &col1[0][2]);
      hsv_to_rgb(h, 0.0, 0.333, &col1[1][0], &col1[1][1], &col1[1][2]);
      hsv_to_rgb(h, 0.0, 0.666, &col1[2][0], &col1[2][1], &col1[2][2]);
      hsv_to_rgb(h, 0.0, 1.0, &col1[3][0], &col1[3][1], &col1[3][2]);
      break;
    case UI_GRAD_HV:
      hsv_to_rgb(0.0, s, 0.0, &col1[0][0], &col1[0][1], &col1[0][2]);
      hsv_to_rgb(0.0, s, 0.333, &col1[1][0], &col1[1][1], &col1[1][2]);
      hsv_to_rgb(0.0, s, 0.666, &col1[2][0], &col1[2][1], &col1[2][2]);
      hsv_to_rgb(0.0, s, 1.0, &col1[3][0], &col1[3][1], &col1[3][2]);
      break;
    case UI_GRAD_HS:
      hsv_to_rgb(0.0, 0.0, v, &col1[0][0], &col1[0][1], &col1[0][2]);
      hsv_to_rgb(0.0, 0.333, v, &col1[1][0], &col1[1][1], &col1[1][2]);
      hsv_to_rgb(0.0, 0.666, v, &col1[2][0], &col1[2][1], &col1[2][2]);
      hsv_to_rgb(0.0, 1.0, v, &col1[3][0], &col1[3][1], &col1[3][2]);
      break;
    case UI_GRAD_H:
      hsv_to_rgb(0.0, 1.0, 1.0, &col1[0][0], &col1[0][1], &col1[0][2]);
      copy_v3_v3(col1[1], col1[0]);
      copy_v3_v3(col1[2], col1[0]);
      copy_v3_v3(col1[3], col1[0]);
      break;
    case UI_GRAD_S:
      hsv_to_rgb(1.0, 0.0, 1.0, &col1[1][0], &col1[1][1], &col1[1][2]);
      copy_v3_v3(col1[0], col1[1]);
      copy_v3_v3(col1[2], col1[1]);
      copy_v3_v3(col1[3], col1[1]);
      break;
    case UI_GRAD_V:
      hsv_to_rgb(1.0, 1.0, 0.0, &col1[2][0], &col1[2][1], &col1[2][2]);
      copy_v3_v3(col1[0], col1[2]);
      copy_v3_v3(col1[1], col1[2]);
      copy_v3_v3(col1[3], col1[2]);
      break;
    default:
      assert(!"invalid 'type' argument");
      hsv_to_rgb(1.0, 1.0, 1.0, &col1[2][0], &col1[2][1], &col1[2][2]);
      copy_v3_v3(col1[0], col1[2]);
      copy_v3_v3(col1[1], col1[2]);
      copy_v3_v3(col1[3], col1[2]);
      break;
  }

  /* old below */
  GPUVertFormat *format = immVertexFormat();
  uint pos = GPU_vertformat_attr_add(format, "pos", GPU_COMP_F32, 2, GPU_FETCH_FLOAT);
  uint col = GPU_vertformat_attr_add(format, "color", GPU_COMP_F32, 4, GPU_FETCH_FLOAT);
  immBindBuiltinProgram(GPU_SHADER_2D_SMOOTH_COLOR);

  immBegin(GPU_PRIM_TRIS, steps * 3 * 6);

  /* 0.999 = prevent float inaccuracy for steps */
  for (dx = 0.0f; dx < 0.999f; dx += color_step) {
    const float dx_next = dx + color_step;

    /* previous color */
    copy_v3_v3(col0[0], col1[0]);
    copy_v3_v3(col0[1], col1[1]);
    copy_v3_v3(col0[2], col1[2]);
    copy_v3_v3(col0[3], col1[3]);

    /* new color */
    switch (type) {
      case UI_GRAD_SV:
        hsv_to_rgb(h, dx, 0.0, &col1[0][0], &col1[0][1], &col1[0][2]);
        hsv_to_rgb(h, dx, 0.333, &col1[1][0], &col1[1][1], &col1[1][2]);
        hsv_to_rgb(h, dx, 0.666, &col1[2][0], &col1[2][1], &col1[2][2]);
        hsv_to_rgb(h, dx, 1.0, &col1[3][0], &col1[3][1], &col1[3][2]);
        break;
      case UI_GRAD_HV:
        hsv_to_rgb(dx_next, s, 0.0, &col1[0][0], &col1[0][1], &col1[0][2]);
        hsv_to_rgb(dx_next, s, 0.333, &col1[1][0], &col1[1][1], &col1[1][2]);
        hsv_to_rgb(dx_next, s, 0.666, &col1[2][0], &col1[2][1], &col1[2][2]);
        hsv_to_rgb(dx_next, s, 1.0, &col1[3][0], &col1[3][1], &col1[3][2]);
        break;
      case UI_GRAD_HS:
        hsv_to_rgb(dx_next, 0.0, v, &col1[0][0], &col1[0][1], &col1[0][2]);
        hsv_to_rgb(dx_next, 0.333, v, &col1[1][0], &col1[1][1], &col1[1][2]);
        hsv_to_rgb(dx_next, 0.666, v, &col1[2][0], &col1[2][1], &col1[2][2]);
        hsv_to_rgb(dx_next, 1.0, v, &col1[3][0], &col1[3][1], &col1[3][2]);
        break;
      case UI_GRAD_H:
        /* annoying but without this the color shifts - could be solved some other way
         * - campbell */
        hsv_to_rgb(dx_next, 1.0, 1.0, &col1[0][0], &col1[0][1], &col1[0][2]);
        copy_v3_v3(col1[1], col1[0]);
        copy_v3_v3(col1[2], col1[0]);
        copy_v3_v3(col1[3], col1[0]);
        break;
      case UI_GRAD_S:
        hsv_to_rgb(h, dx, 1.0, &col1[1][0], &col1[1][1], &col1[1][2]);
        copy_v3_v3(col1[0], col1[1]);
        copy_v3_v3(col1[2], col1[1]);
        copy_v3_v3(col1[3], col1[1]);
        break;
      case UI_GRAD_V:
        hsv_to_rgb(h, 1.0, dx, &col1[2][0], &col1[2][1], &col1[2][2]);
        copy_v3_v3(col1[0], col1[2]);
        copy_v3_v3(col1[1], col1[2]);
        copy_v3_v3(col1[3], col1[2]);
        break;
    }

    /* rect */
    sx1 = rect->xmin + dx * BLI_rcti_size_x(rect);
    sx2 = rect->xmin + dx_next * BLI_rcti_size_x(rect);
    sy = rect->ymin;
    dy = (float)BLI_rcti_size_y(rect) / 3.0f;

    for (a = 0; a < 3; a++, sy += dy) {
      immAttr4f(col, col0[a][0], col0[a][1], col0[a][2], alpha);
      immVertex2f(pos, sx1, sy);

      immAttr4f(col, col1[a][0], col1[a][1], col1[a][2], alpha);
      immVertex2f(pos, sx2, sy);

      immAttr4f(col, col1[a + 1][0], col1[a + 1][1], col1[a + 1][2], alpha);
      immVertex2f(pos, sx2, sy + dy);

      immAttr4f(col, col0[a][0], col0[a][1], col0[a][2], alpha);
      immVertex2f(pos, sx1, sy);

      immAttr4f(col, col1[a + 1][0], col1[a + 1][1], col1[a + 1][2], alpha);
      immVertex2f(pos, sx2, sy + dy);

      immAttr4f(col, col0[a + 1][0], col0[a + 1][1], col0[a + 1][2], alpha);
      immVertex2f(pos, sx1, sy + dy);
    }
  }
  immEnd();

  immUnbindProgram();
}

void ui_hsvcube_pos_from_vals(
    const uiBut *but, const rcti *rect, const float *hsv, float *r_xp, float *r_yp)
{
  float x = 0.0f, y = 0.0f;

  switch ((int)but->a1) {
    case UI_GRAD_SV:
      x = hsv[1];
      y = hsv[2];
      break;
    case UI_GRAD_HV:
      x = hsv[0];
      y = hsv[2];
      break;
    case UI_GRAD_HS:
      x = hsv[0];
      y = hsv[1];
      break;
    case UI_GRAD_H:
      x = hsv[0];
      y = 0.5;
      break;
    case UI_GRAD_S:
      x = hsv[1];
      y = 0.5;
      break;
    case UI_GRAD_V:
      x = hsv[2];
      y = 0.5;
      break;
    case UI_GRAD_L_ALT:
      x = 0.5f;
      /* exception only for value strip - use the range set in but->min/max */
      y = hsv[2];
      break;
    case UI_GRAD_V_ALT:
      x = 0.5f;
      /* exception only for value strip - use the range set in but->min/max */
      y = (hsv[2] - but->softmin) / (but->softmax - but->softmin);
      break;
  }

  /* cursor */
  *r_xp = rect->xmin + x * BLI_rcti_size_x(rect);
  *r_yp = rect->ymin + y * BLI_rcti_size_y(rect);
}

static void ui_draw_but_HSVCUBE(uiBut *but, const rcti *rect)
{
  float rgb[3];
  float x = 0.0f, y = 0.0f;
  ColorPicker *cpicker = but->custom_data;
  float *hsv = cpicker->color_data;
  float hsv_n[3];

  /* Initialize for compatibility. */
  copy_v3_v3(hsv_n, hsv);

  ui_but_v3_get(but, rgb);
  ui_scene_linear_to_color_picker_space(but, rgb);
  rgb_to_hsv_compat_v(rgb, hsv_n);

  ui_draw_gradient(rect, hsv_n, but->a1, 1.0f);

  ui_hsvcube_pos_from_vals(but, rect, hsv_n, &x, &y);
  CLAMP(x, rect->xmin + 3.0f, rect->xmax - 3.0f);
  CLAMP(y, rect->ymin + 3.0f, rect->ymax - 3.0f);

  ui_hsv_cursor(x, y);

  /* outline */
  uint pos = GPU_vertformat_attr_add(immVertexFormat(), "pos", GPU_COMP_F32, 2, GPU_FETCH_FLOAT);
  immBindBuiltinProgram(GPU_SHADER_2D_UNIFORM_COLOR);
  immUniformColor3ub(0, 0, 0);
  imm_draw_box_wire_2d(pos, (rect->xmin), (rect->ymin), (rect->xmax), (rect->ymax));
  immUnbindProgram();
}

/* vertical 'value' slider, using new widget code */
static void ui_draw_but_HSV_v(uiBut *but, const rcti *rect)
{
  bTheme *btheme = UI_GetTheme();
  uiWidgetColors *wcol = &btheme->tui.wcol_numslider;
  uiWidgetBase wtb;
  const float rad = wcol->roundness * BLI_rcti_size_x(rect);
  float x, y;
  float rgb[3], hsv[3], v;

  ui_but_v3_get(but, rgb);
  ui_scene_linear_to_color_picker_space(but, rgb);

  if (but->a1 == UI_GRAD_L_ALT) {
    rgb_to_hsl_v(rgb, hsv);
  }
  else {
    rgb_to_hsv_v(rgb, hsv);
  }
  v = hsv[2];

  /* map v from property range to [0,1] */
  if (but->a1 == UI_GRAD_V_ALT) {
    float min = but->softmin, max = but->softmax;
    v = (v - min) / (max - min);
  }

  widget_init(&wtb);

  /* fully rounded */
  round_box_edges(&wtb, UI_CNR_ALL, rect, rad);

  /* setup temp colors */
  widgetbase_draw(&wtb,
                  &((uiWidgetColors){
                      .outline = {0, 0, 0, 255},
                      .inner = {128, 128, 128, 255},
                      .shadetop = 127,
                      .shadedown = -128,
                      .shaded = 1,
                  }));

  /* We are drawing on top of widget bases. Flush cache. */
  GPU_blend(true);
  UI_widgetbase_draw_cache_flush();
  GPU_blend(false);

  /* cursor */
  x = rect->xmin + 0.5f * BLI_rcti_size_x(rect);
  y = rect->ymin + v * BLI_rcti_size_y(rect);
  CLAMP(y, rect->ymin + 3.0f, rect->ymax - 3.0f);

  ui_hsv_cursor(x, y);
}

/* Generic round-box drawing. */
static void ui_draw_roundbox(const rcti *rect, const float rad, const uiWidgetColors *wcol)
{
  uiWidgetBase wtb;
  widget_init(&wtb);
  round_box_edges(&wtb, UI_CNR_ALL, rect, rad);
  widgetbase_draw(&wtb, wcol);

  /* We are drawing on top of widget bases. Flush cache. */
  GPU_blend(true);
  UI_widgetbase_draw_cache_flush();
  GPU_blend(false);
}

/* ************ separator, for menus etc ***************** */
static void ui_draw_separator(const rcti *rect, const uiWidgetColors *wcol)
{
  int y = rect->ymin + BLI_rcti_size_y(rect) / 2 - 1;
  uchar col[4] = {
      wcol->text[0],
      wcol->text[1],
      wcol->text[2],
      30,
  };

  uint pos = GPU_vertformat_attr_add(immVertexFormat(), "pos", GPU_COMP_F32, 2, GPU_FETCH_FLOAT);
  immBindBuiltinProgram(GPU_SHADER_2D_UNIFORM_COLOR);

  GPU_blend(true);
  immUniformColor4ubv(col);
  GPU_line_width(1.0f);

  immBegin(GPU_PRIM_LINES, 2);
  immVertex2f(pos, rect->xmin, y);
  immVertex2f(pos, rect->xmax, y);
  immEnd();

  GPU_blend(false);

  immUnbindProgram();
}

/* ************ button callbacks, draw ***************** */
static void widget_numbut_draw(
    uiWidgetColors *wcol, rcti *rect, int state, int roundboxalign, bool emboss)
{
  uiWidgetBase wtb;
  const float rad = wcol->roundness * BLI_rcti_size_y(rect);
  const int handle_width = min_ii(BLI_rcti_size_x(rect) / 3, BLI_rcti_size_y(rect) * 0.7f);

  if (state & UI_SELECT) {
    SWAP(short, wcol->shadetop, wcol->shadedown);
  }

  widget_init(&wtb);

  if (!emboss) {
    round_box_edges(&wtb, roundboxalign, rect, rad);
  }
  else {
    wtb.draw_inner = false;
    wtb.draw_outline = false;
  }

  /* decoration */
  if ((state & UI_ACTIVE) && !(state & UI_STATE_TEXT_INPUT)) {
    uiWidgetColors wcol_zone;
    uiWidgetBase wtb_zone;
    rcti rect_zone;
    int roundboxalign_zone;

    /* left arrow zone */
    widget_init(&wtb_zone);
    wtb_zone.draw_outline = false;
    wtb_zone.draw_emboss = false;

    wcol_zone = *wcol;
    copy_v3_v3_char(wcol_zone.item, wcol->text);
    if (state & UI_STATE_ACTIVE_LEFT) {
      widget_active_color(wcol_zone.inner);
    }

    rect_zone = *rect;
    rect_zone.xmax = rect->xmin + handle_width + U.pixelsize;
    roundboxalign_zone = roundboxalign & ~(UI_CNR_TOP_RIGHT | UI_CNR_BOTTOM_RIGHT);
    round_box_edges(&wtb_zone, roundboxalign_zone, &rect_zone, rad);

    shape_preset_init_number_arrows(&wtb_zone.tria1, &rect_zone, 0.6f, 'l');
    widgetbase_draw(&wtb_zone, &wcol_zone);

    /* right arrow zone */
    widget_init(&wtb_zone);
    wtb_zone.draw_outline = false;
    wtb_zone.draw_emboss = false;
    wtb_zone.tria1.type = ROUNDBOX_TRIA_ARROWS;

    wcol_zone = *wcol;
    copy_v3_v3_char(wcol_zone.item, wcol->text);
    if (state & UI_STATE_ACTIVE_RIGHT) {
      widget_active_color(wcol_zone.inner);
    }

    rect_zone = *rect;
    rect_zone.xmin = rect->xmax - handle_width - U.pixelsize;
    roundboxalign_zone = roundboxalign & ~(UI_CNR_TOP_LEFT | UI_CNR_BOTTOM_LEFT);
    round_box_edges(&wtb_zone, roundboxalign_zone, &rect_zone, rad);

    shape_preset_init_number_arrows(&wtb_zone.tria2, &rect_zone, 0.6f, 'r');
    widgetbase_draw(&wtb_zone, &wcol_zone);

    /* middle highlight zone */
    widget_init(&wtb_zone);
    wtb_zone.draw_outline = false;
    wtb_zone.draw_emboss = false;

    wcol_zone = *wcol;
    copy_v3_v3_char(wcol_zone.item, wcol->text);
    if (!(state & (UI_STATE_ACTIVE_LEFT | UI_STATE_ACTIVE_RIGHT))) {
      widget_active_color(wcol_zone.inner);
    }

    rect_zone = *rect;
    rect_zone.xmin = rect->xmin + handle_width - U.pixelsize;
    rect_zone.xmax = rect->xmax - handle_width + U.pixelsize;
    round_box_edges(&wtb_zone, 0, &rect_zone, 0);
    widgetbase_draw(&wtb_zone, &wcol_zone);

    /* outline */
    wtb.draw_inner = false;
    widgetbase_draw(&wtb, wcol);
  }
  else {
    /* inner and outline */
    widgetbase_draw(&wtb, wcol);
  }

  if (!(state & UI_STATE_TEXT_INPUT)) {
    const float textofs = 0.425f * BLI_rcti_size_y(rect);

    /* text space */
    rect->xmin += textofs;
    rect->xmax -= textofs;
  }
}

static void widget_numbut(uiWidgetColors *wcol, rcti *rect, int state, int roundboxalign)
{
  widget_numbut_draw(wcol, rect, state, roundboxalign, false);
}

/**
 * Draw number buttons still with triangles when field is not embossed
 */
static void widget_numbut_embossn(
    uiBut *UNUSED(but), uiWidgetColors *wcol, rcti *rect, int state, int roundboxalign)
{
  widget_numbut_draw(wcol, rect, state, roundboxalign, true);
}

/* function in use for buttons and for view2d sliders */
void UI_draw_widget_scroll(uiWidgetColors *wcol, const rcti *rect, const rcti *slider, int state)
{
  uiWidgetBase wtb;
  int horizontal;
  float rad;
  bool outline = false;

  widget_init(&wtb);

  /* determine horizontal/vertical */
  horizontal = (BLI_rcti_size_x(rect) > BLI_rcti_size_y(rect));

  if (horizontal) {
    rad = wcol->roundness * BLI_rcti_size_y(rect);
  }
  else {
    rad = wcol->roundness * BLI_rcti_size_x(rect);
  }

  wtb.uniform_params.shade_dir = (horizontal) ? 1.0f : 0.0;

  /* draw back part, colors swapped and shading inverted */
  if (horizontal) {
    SWAP(short, wcol->shadetop, wcol->shadedown);
  }

  round_box_edges(&wtb, UI_CNR_ALL, rect, rad);
  widgetbase_draw(&wtb, wcol);

  /* slider */
  if ((BLI_rcti_size_x(slider) < 2) || (BLI_rcti_size_y(slider) < 2)) {
    /* pass */
  }
  else {
    SWAP(short, wcol->shadetop, wcol->shadedown);

    copy_v4_v4_char(wcol->inner, wcol->item);

    if (wcol->shadetop > wcol->shadedown) {
      wcol->shadetop += 20; /* XXX violates themes... */
    }
    else {
      wcol->shadedown += 20;
    }

    if (state & UI_SCROLL_PRESSED) {
      wcol->inner[0] = wcol->inner[0] >= 250 ? 255 : wcol->inner[0] + 5;
      wcol->inner[1] = wcol->inner[1] >= 250 ? 255 : wcol->inner[1] + 5;
      wcol->inner[2] = wcol->inner[2] >= 250 ? 255 : wcol->inner[2] + 5;
    }

    /* draw */
    wtb.draw_emboss = false; /* only emboss once */

    /* exception for progress bar */
    if (state & UI_SCROLL_NO_OUTLINE) {
      SWAP(bool, outline, wtb.draw_outline);
    }

    round_box_edges(&wtb, UI_CNR_ALL, slider, rad);

    if (state & UI_SCROLL_ARROWS) {
      if (wcol->item[0] > 48) {
        wcol->item[0] -= 48;
      }
      if (wcol->item[1] > 48) {
        wcol->item[1] -= 48;
      }
      if (wcol->item[2] > 48) {
        wcol->item[2] -= 48;
      }
      wcol->item[3] = 255;

      if (horizontal) {
        shape_preset_init_scroll_circle(&wtb.tria1, slider, 0.6f, 'l');
        shape_preset_init_scroll_circle(&wtb.tria2, slider, 0.6f, 'r');
      }
      else {
        shape_preset_init_scroll_circle(&wtb.tria1, slider, 0.6f, 'b');
        shape_preset_init_scroll_circle(&wtb.tria2, slider, 0.6f, 't');
      }
    }
    widgetbase_draw(&wtb, wcol);

    if (state & UI_SCROLL_NO_OUTLINE) {
      SWAP(bool, outline, wtb.draw_outline);
    }
  }
}

static void widget_scroll(
    uiBut *but, uiWidgetColors *wcol, rcti *rect, int state, int UNUSED(roundboxalign))
{
  rcti rect1;
  double value;
  float fac, size, min;
  int horizontal;

  /* calculate slider part */
  value = ui_but_value_get(but);

  size = (but->softmax + but->a1 - but->softmin);
  size = max_ff(size, 2.0f);

  /* position */
  rect1 = *rect;

  /* determine horizontal/vertical */
  horizontal = (BLI_rcti_size_x(rect) > BLI_rcti_size_y(rect));

  if (horizontal) {
    fac = BLI_rcti_size_x(rect) / size;
    rect1.xmin = rect1.xmin + ceilf(fac * ((float)value - but->softmin));
    rect1.xmax = rect1.xmin + ceilf(fac * (but->a1 - but->softmin));

    /* ensure minimium size */
    min = BLI_rcti_size_y(rect);

    if (BLI_rcti_size_x(&rect1) < min) {
      rect1.xmax = rect1.xmin + min;

      if (rect1.xmax > rect->xmax) {
        rect1.xmax = rect->xmax;
        rect1.xmin = max_ii(rect1.xmax - min, rect->xmin);
      }
    }
  }
  else {
    fac = BLI_rcti_size_y(rect) / size;
    rect1.ymax = rect1.ymax - ceilf(fac * ((float)value - but->softmin));
    rect1.ymin = rect1.ymax - ceilf(fac * (but->a1 - but->softmin));

    /* ensure minimium size */
    min = BLI_rcti_size_x(rect);

    if (BLI_rcti_size_y(&rect1) < min) {
      rect1.ymax = rect1.ymin + min;

      if (rect1.ymax > rect->ymax) {
        rect1.ymax = rect->ymax;
        rect1.ymin = max_ii(rect1.ymax - min, rect->ymin);
      }
    }
  }

  if (state & UI_SELECT) {
    state = UI_SCROLL_PRESSED;
  }
  else {
    state = 0;
  }
  UI_draw_widget_scroll(wcol, rect, &rect1, state);
}

static void widget_progressbar(
    uiBut *but, uiWidgetColors *wcol, rcti *rect, int UNUSED(state), int roundboxalign)
{
  uiWidgetBase wtb, wtb_bar;
  rcti rect_prog = *rect, rect_bar = *rect;

  widget_init(&wtb);
  widget_init(&wtb_bar);

  /* round corners */
  float value = but->a1;
  float offs = wcol->roundness * BLI_rcti_size_y(&rect_prog);
  float w = value * BLI_rcti_size_x(&rect_prog);

  /* ensure minimium size */
  w = MAX2(w, offs);

  rect_bar.xmax = rect_bar.xmin + w;

  round_box_edges(&wtb, roundboxalign, &rect_prog, offs);
  round_box_edges(&wtb_bar, roundboxalign, &rect_bar, offs);

  wtb.draw_outline = true;
  widgetbase_draw(&wtb, wcol);

  /* "slider" bar color */
  copy_v3_v3_char(wcol->inner, wcol->item);
  widgetbase_draw(&wtb_bar, wcol);

  /* raise text a bit */
  rect->xmin += (BLI_rcti_size_x(&rect_prog) / 2);
  rect->xmax += (BLI_rcti_size_x(&rect_prog) / 2);
}

static void widget_numslider(
    uiBut *but, uiWidgetColors *wcol, rcti *rect, int state, int roundboxalign)
{
  uiWidgetBase wtb, wtb1;
  rcti rect1;
  float offs, toffs;
  char outline[3];

  widget_init(&wtb);
  widget_init(&wtb1);

  /* Backdrop first. */
  offs = wcol->roundness * BLI_rcti_size_y(rect);
  toffs = offs * 0.75f;
  round_box_edges(&wtb, roundboxalign, rect, offs);

  wtb.draw_outline = false;
  widgetbase_draw(&wtb, wcol);

  /* Draw slider part only when not in text editing. */
  if (!(state & UI_STATE_TEXT_INPUT)) {
    int roundboxalign_slider = roundboxalign;

    copy_v3_v3_char(outline, wcol->outline);
    copy_v3_v3_char(wcol->outline, wcol->item);
    copy_v3_v3_char(wcol->inner, wcol->item);

    if (!(state & UI_SELECT)) {
      SWAP(short, wcol->shadetop, wcol->shadedown);
    }

    rect1 = *rect;
    float factor, factor_ui;
    float factor_discard = 1.0f; /* No discard. */
    float value = (float)ui_but_value_get(but);

    if (but->rnaprop && (RNA_property_subtype(but->rnaprop) == PROP_PERCENTAGE)) {
      factor = value / but->softmax;
    }
    else {
      factor = (value - but->softmin) / (but->softmax - but->softmin);
    }

    float width = (float)BLI_rcti_size_x(rect);
    factor_ui = factor * width;

    if (factor_ui <= offs) {
      /* Left part only. */
      roundboxalign_slider &= ~(UI_CNR_TOP_RIGHT | UI_CNR_BOTTOM_RIGHT);
      rect1.xmax = rect1.xmin + offs;
      factor_discard = factor_ui / offs;
    }
    else if (factor_ui <= width - offs) {
      /* Left part + middle part. */
      roundboxalign_slider &= ~(UI_CNR_TOP_RIGHT | UI_CNR_BOTTOM_RIGHT);
      rect1.xmax = rect1.xmin + factor_ui;
    }
    else {
      /* Left part + middle part + right part. */
      factor_discard = factor;
    }

    round_box_edges(&wtb1, roundboxalign_slider, &rect1, offs);
    wtb1.draw_outline = false;
    widgetbase_set_uniform_discard_factor(&wtb1, factor_discard);
    widgetbase_draw(&wtb1, wcol);

    copy_v3_v3_char(wcol->outline, outline);

    if (!(state & UI_SELECT)) {
      SWAP(short, wcol->shadetop, wcol->shadedown);
    }
  }

  /* Outline. */
  wtb.draw_outline = true;
  wtb.draw_inner = false;
  widgetbase_draw(&wtb, wcol);

  /* Add space at either side of the button so text aligns with numbuttons
   * (which have arrow icons). */
  if (!(state & UI_STATE_TEXT_INPUT)) {
    rect->xmax -= toffs;
    rect->xmin += toffs;
  }
}

/* I think 3 is sufficient border to indicate keyed status */
#define SWATCH_KEYED_BORDER 3

static void widget_swatch(
    uiBut *but, uiWidgetColors *wcol, rcti *rect, int state, int roundboxalign)
{
  uiWidgetBase wtb;
  float rad, col[4];

  col[3] = 1.0f;

  if (but->rnaprop) {
    BLI_assert(but->rnaindex == -1);

    if (RNA_property_array_length(&but->rnapoin, but->rnaprop) == 4) {
      col[3] = RNA_property_float_get_index(&but->rnapoin, but->rnaprop, 3);
    }
  }

  widget_init(&wtb);

  rad = wcol->roundness * U.widget_unit;
  round_box_edges(&wtb, roundboxalign, rect, rad);

  ui_but_v3_get(but, col);

  if ((state & (UI_BUT_ANIMATED | UI_BUT_ANIMATED_KEY | UI_BUT_DRIVEN | UI_BUT_OVERRIDEN |
                UI_BUT_REDALERT)) ||
      (but->drawflag & UI_BUT_ANIMATED_CHANGED)) {
    /* draw based on state - color for keyed etc */
    widgetbase_draw(&wtb, wcol);

    /* inset to draw swatch color */
    rect->xmin += SWATCH_KEYED_BORDER;
    rect->xmax -= SWATCH_KEYED_BORDER;
    rect->ymin += SWATCH_KEYED_BORDER;
    rect->ymax -= SWATCH_KEYED_BORDER;

    round_box_edges(&wtb, roundboxalign, rect, rad);
  }

  if (!ui_but_is_color_gamma(but)) {
    ui_block_cm_to_display_space_v3(but->block, col);
  }

  rgba_float_to_uchar((uchar *)wcol->inner, col);
  const bool show_alpha_checkers = (wcol->inner[3] < 255);

  wcol->shaded = 0;

  if (state & (UI_BUT_DISABLED | UI_BUT_INACTIVE)) {
    /* Now we reduce alpha of the inner color (i.e. the color shown)
     * so that this setting can look grayed out, while retaining
     * the checkboard (for transparent values). This is needed
     * here as the effects of ui_widget_color_disabled() are overwritten.
     */
    wcol->inner[3] /= 2;
  }

  widgetbase_draw_ex(&wtb, wcol, show_alpha_checkers);
  if (but->a1 == UI_PALETTE_COLOR &&
      ((Palette *)but->rnapoin.id.data)->active_color == (int)but->a2) {
    float width = rect->xmax - rect->xmin;
    float height = rect->ymax - rect->ymin;
    /* find color luminance and change it slightly */
    float bw = rgb_to_grayscale(col);

    bw += (bw < 0.5f) ? 0.5f : -0.5f;

    /* We are drawing on top of widget bases. Flush cache. */
    GPU_blend(true);
    UI_widgetbase_draw_cache_flush();
    GPU_blend(false);

    uint pos = GPU_vertformat_attr_add(immVertexFormat(), "pos", GPU_COMP_F32, 2, GPU_FETCH_FLOAT);
    immBindBuiltinProgram(GPU_SHADER_2D_UNIFORM_COLOR);

    immUniformColor3f(bw, bw, bw);
    immBegin(GPU_PRIM_TRIS, 3);
    immVertex2f(pos, rect->xmin + 0.1f * width, rect->ymin + 0.9f * height);
    immVertex2f(pos, rect->xmin + 0.1f * width, rect->ymin + 0.5f * height);
    immVertex2f(pos, rect->xmin + 0.5f * width, rect->ymin + 0.9f * height);
    immEnd();

    immUnbindProgram();
  }
}

static void widget_unitvec(
    uiBut *but, uiWidgetColors *wcol, rcti *rect, int UNUSED(state), int UNUSED(roundboxalign))
{
  ui_draw_but_UNITVEC(but, wcol, rect);
}

static void widget_icon_has_anim(
    uiBut *but, uiWidgetColors *wcol, rcti *rect, int state, int roundboxalign)
{
  if (state & (UI_BUT_ANIMATED | UI_BUT_ANIMATED_KEY | UI_BUT_DRIVEN | UI_BUT_REDALERT)) {
    uiWidgetBase wtb;
    float rad;

    widget_init(&wtb);
    wtb.draw_outline = false;

    rad = wcol->roundness * BLI_rcti_size_y(rect);
    round_box_edges(&wtb, UI_CNR_ALL, rect, rad);
    widgetbase_draw(&wtb, wcol);
  }
  else if (but->type == UI_BTYPE_NUM) {
    /* Draw number buttons still with left/right
     * triangles when field is not embossed */
    widget_numbut_embossn(but, wcol, rect, state, roundboxalign);
  }
}

static void widget_textbut(uiWidgetColors *wcol, rcti *rect, int state, int roundboxalign)
{
  uiWidgetBase wtb;
  float rad;

  if (state & UI_SELECT) {
    SWAP(short, wcol->shadetop, wcol->shadedown);
  }

  widget_init(&wtb);

  rad = wcol->roundness * U.widget_unit;
  round_box_edges(&wtb, roundboxalign, rect, rad);

  widgetbase_draw(&wtb, wcol);
}

static void widget_menubut(uiWidgetColors *wcol, rcti *rect, int UNUSED(state), int roundboxalign)
{
  uiWidgetBase wtb;
  float rad;

  widget_init(&wtb);

  rad = wcol->roundness * U.widget_unit;
  round_box_edges(&wtb, roundboxalign, rect, rad);

  /* decoration */
  shape_preset_trias_from_rect_menu(&wtb.tria1, rect);
  /* copy size and center to 2nd tria */
  wtb.tria2 = wtb.tria1;

  widgetbase_draw(&wtb, wcol);

  /* text space, arrows are about 0.6 height of button */
  rect->xmax -= (6 * BLI_rcti_size_y(rect)) / 10;
}

static void widget_menuiconbut(uiWidgetColors *wcol,
                               rcti *rect,
                               int UNUSED(state),
                               int roundboxalign)
{
  uiWidgetBase wtb;
  float rad;

  widget_init(&wtb);

  rad = wcol->roundness * U.widget_unit;
  round_box_edges(&wtb, roundboxalign, rect, rad);

  /* decoration */
  widgetbase_draw(&wtb, wcol);
}

static void widget_pulldownbut(uiWidgetColors *wcol, rcti *rect, int state, int roundboxalign)
{
  float back[4];
  UI_GetThemeColor4fv(TH_BACK, back);

  if ((state & UI_ACTIVE) || (back[3] < 1.0f)) {
    uiWidgetBase wtb;
    const float rad = wcol->roundness * U.widget_unit;

    if (state & UI_ACTIVE) {
      copy_v4_v4_char(wcol->inner, wcol->inner_sel);
      copy_v3_v3_char(wcol->text, wcol->text_sel);
      copy_v3_v3_char(wcol->outline, wcol->inner);
    }
    else {
      wcol->inner[3] *= 1.0f - back[3];
      wcol->outline[3] = 0.0f;
    }

    widget_init(&wtb);

    /* half rounded */
    round_box_edges(&wtb, roundboxalign, rect, rad);

    widgetbase_draw(&wtb, wcol);
  }
}

static void widget_menu_itembut(uiWidgetColors *wcol,
                                rcti *rect,
                                int UNUSED(state),
                                int UNUSED(roundboxalign))
{
  uiWidgetBase wtb;

  widget_init(&wtb);

  /* not rounded, no outline */
  wtb.draw_outline = false;
  round_box_edges(&wtb, 0, rect, 0.0f);

  widgetbase_draw(&wtb, wcol);
}

static void widget_menu_radial_itembut(
    uiBut *but, uiWidgetColors *wcol, rcti *rect, int UNUSED(state), int UNUSED(roundboxalign))
{
  uiWidgetBase wtb;
  float rad;
  float fac = but->block->pie_data.alphafac;

  widget_init(&wtb);

  wtb.draw_emboss = false;

  rad = wcol->roundness * BLI_rcti_size_y(rect);
  round_box_edges(&wtb, UI_CNR_ALL, rect, rad);

  wcol->inner[3] *= fac;
  wcol->inner_sel[3] *= fac;
  wcol->item[3] *= fac;
  wcol->text[3] *= fac;
  wcol->text_sel[3] *= fac;
  wcol->outline[3] *= fac;

  widgetbase_draw(&wtb, wcol);
}

static void widget_list_itembut(uiWidgetColors *wcol,
                                rcti *rect,
                                int UNUSED(state),
                                int UNUSED(roundboxalign))
{
  uiWidgetBase wtb;
  float rad;

  widget_init(&wtb);

  /* no outline */
  wtb.draw_outline = false;
  rad = wcol->roundness * U.widget_unit;
  round_box_edges(&wtb, UI_CNR_ALL, rect, rad);

  widgetbase_draw(&wtb, wcol);
}

static void widget_optionbut(uiWidgetColors *wcol,
                             rcti *rect,
                             int state,
                             int UNUSED(roundboxalign))
{
  bool text_before_widget = (state & UI_STATE_TEXT_BEFORE_WIDGET);
  uiWidgetBase wtb;
  rcti recttemp = *rect;
  float rad;
  int delta;

  widget_init(&wtb);

  /* square */
  if (text_before_widget) {
    recttemp.xmin = recttemp.xmax - BLI_rcti_size_y(&recttemp);
  }
  else {
    recttemp.xmax = recttemp.xmin + BLI_rcti_size_y(&recttemp);
  }

  /* smaller */
  delta = 1 + BLI_rcti_size_y(&recttemp) / 8;
  recttemp.xmin += delta;
  recttemp.ymin += delta;
  recttemp.xmax -= delta;
  recttemp.ymax -= delta;

  rad = wcol->roundness * BLI_rcti_size_y(&recttemp);
  round_box_edges(&wtb, UI_CNR_ALL, &recttemp, rad);

  /* decoration */
  if (state & UI_SELECT) {
    shape_preset_trias_from_rect_checkmark(&wtb.tria1, &recttemp);
  }

  widgetbase_draw(&wtb, wcol);

  /* text space */
  const float offset = BLI_rcti_size_y(rect) * 0.7 + delta;
  if (text_before_widget) {
    rect->xmax -= offset;
  }
  else {
    rect->xmin += offset;
  }
}

/* labels use Editor theme colors for text */
static void widget_state_label(uiWidgetType *wt, int state, int drawflag)
{
  if (state & UI_BUT_LIST_ITEM) {
    /* Override default label theme's colors. */
    bTheme *btheme = UI_GetTheme();
    wt->wcol_theme = &btheme->tui.wcol_list_item;
    /* call this for option button */
    widget_state(wt, state, drawflag);
  }
  else {
    /* call this for option button */
    widget_state(wt, state, drawflag);
    if (state & UI_SELECT) {
      UI_GetThemeColor3ubv(TH_TEXT_HI, (uchar *)wt->wcol.text);
    }
    else {
      UI_GetThemeColor3ubv(TH_TEXT, (uchar *)wt->wcol.text);
    }
  }

  if (state & UI_BUT_REDALERT) {
    char red[4] = {255, 0, 0};
    widget_state_blend(wt->wcol.text, red, 0.4f);
  }
}

static void widget_radiobut(uiWidgetColors *wcol, rcti *rect, int UNUSED(state), int roundboxalign)
{
  uiWidgetBase wtb;
  float rad;

  widget_init(&wtb);

  rad = wcol->roundness * U.widget_unit;
  round_box_edges(&wtb, roundboxalign, rect, rad);

  widgetbase_draw(&wtb, wcol);
}

static void widget_box(
    uiBut *but, uiWidgetColors *wcol, rcti *rect, int UNUSED(state), int roundboxalign)
{
  uiWidgetBase wtb;
  float rad;
  char old_col[3];

  widget_init(&wtb);

  copy_v3_v3_char(old_col, wcol->inner);

  /* abuse but->hsv - if it's non-zero, use this color as the box's background */
  if (but->col[3]) {
    wcol->inner[0] = but->col[0];
    wcol->inner[1] = but->col[1];
    wcol->inner[2] = but->col[2];
    wcol->inner[3] = but->col[3];
  }

  rad = wcol->roundness * U.widget_unit;
  round_box_edges(&wtb, roundboxalign, rect, rad);

  widgetbase_draw(&wtb, wcol);

  copy_v3_v3_char(wcol->inner, old_col);
}

static void widget_but(uiWidgetColors *wcol, rcti *rect, int UNUSED(state), int roundboxalign)
{
  uiWidgetBase wtb;
  float rad;

  widget_init(&wtb);

  rad = wcol->roundness * U.widget_unit;
  round_box_edges(&wtb, roundboxalign, rect, rad);

  widgetbase_draw(&wtb, wcol);
}

#if 0
static void widget_roundbut(uiWidgetColors *wcol, rcti *rect, int UNUSED(state), int roundboxalign)
{
  uiWidgetBase wtb;
  const float rad = wcol->roundness * U.widget_unit;

  widget_init(&wtb);

  /* half rounded */
  round_box_edges(&wtb, roundboxalign, rect, rad);

  widgetbase_draw(&wtb, wcol);
}
#endif

static void widget_roundbut_exec(uiWidgetColors *wcol, rcti *rect, int state, int roundboxalign)
{
  uiWidgetBase wtb;
  const float rad = wcol->roundness * U.widget_unit;

  widget_init(&wtb);

  if (state & UI_STATE_HOLD_ACTION) {
    /* Show that keeping pressed performs another action (typically a menu). */
    shape_preset_init_hold_action(&wtb.tria1, rect, 0.75f, 'r');
  }

  /* half rounded */
  round_box_edges(&wtb, roundboxalign, rect, rad);

  widgetbase_draw(&wtb, wcol);
}

static void widget_tab(uiWidgetColors *wcol, rcti *rect, int state, int roundboxalign)
{
  const float rad = wcol->roundness * U.widget_unit;
  const bool is_active = (state & UI_SELECT);

  /* Draw shaded outline - Disabled for now,
   * seems incorrect and also looks nicer without it imho ;) */
  //#define USE_TAB_SHADED_HIGHLIGHT

  uiWidgetBase wtb;
  uchar theme_col_tab_highlight[3];

#ifdef USE_TAB_SHADED_HIGHLIGHT
  /* create outline highlight colors */
  if (is_active) {
    interp_v3_v3v3_uchar(
        theme_col_tab_highlight, (uchar *)wcol->inner_sel, (uchar *)wcol->outline, 0.2f);
  }
  else {
    interp_v3_v3v3_uchar(
        theme_col_tab_highlight, (uchar *)wcol->inner, (uchar *)wcol->outline, 0.12f);
  }
#endif

  widget_init(&wtb);

  /* half rounded */
  round_box_edges(&wtb, roundboxalign, rect, rad);

  /* draw inner */
#ifdef USE_TAB_SHADED_HIGHLIGHT
  wtb.draw_outline = 0;
#endif
  widgetbase_draw(&wtb, wcol);

  /* We are drawing on top of widget bases. Flush cache. */
  GPU_blend(true);
  UI_widgetbase_draw_cache_flush();
  GPU_blend(false);

#ifdef USE_TAB_SHADED_HIGHLIGHT
  /* draw outline (3d look) */
  ui_draw_but_TAB_outline(rect, rad, theme_col_tab_highlight, (uchar *)wcol->inner);
#endif

#ifndef USE_TAB_SHADED_HIGHLIGHT
  UNUSED_VARS(is_active, theme_col_tab_highlight);
#endif
}

static void widget_draw_extra_mask(const bContext *C, uiBut *but, uiWidgetType *wt, rcti *rect)
{
  bTheme *btheme = UI_GetTheme();
  uiWidgetColors *wcol = &btheme->tui.wcol_radio;
  uiWidgetBase wtb;
  const float rad = wcol->roundness * U.widget_unit;
  uchar col[4];

  /* state copy! */
  wt->wcol = *(wt->wcol_theme);

  widget_init(&wtb);

  if (but->block->drawextra) {
    /* note: drawextra can change rect +1 or -1, to match round errors of existing previews */
    but->block->drawextra(
        C, but->poin, but->block->drawextra_arg1, but->block->drawextra_arg2, rect);

    uint pos = GPU_vertformat_attr_add(immVertexFormat(), "pos", GPU_COMP_F32, 2, GPU_FETCH_FLOAT);
    immBindBuiltinProgram(GPU_SHADER_2D_UNIFORM_COLOR);

    /* make mask to draw over image */
    UI_GetThemeColor3ubv(TH_BACK, col);
    immUniformColor3ubv(col);

    round_box__edges(&wtb, UI_CNR_ALL, rect, 0.0f, rad);
    widgetbase_outline(&wtb, pos);

    immUnbindProgram();
  }

  /* outline */
  round_box_edges(&wtb, UI_CNR_ALL, rect, rad);
  wtb.draw_outline = true;
  wtb.draw_inner = false;
  widgetbase_draw(&wtb, &wt->wcol);
}

static uiWidgetType *widget_type(uiWidgetTypeEnum type)
{
  bTheme *btheme = UI_GetTheme();
  static uiWidgetType wt;

  /* defaults */
  wt.wcol_theme = &btheme->tui.wcol_regular;
  wt.wcol_state = &btheme->tui.wcol_state;
  wt.state = widget_state;
  wt.draw = widget_but;
  wt.custom = NULL;
  wt.text = widget_draw_text_icon;

  switch (type) {
    case UI_WTYPE_REGULAR:
      break;

    case UI_WTYPE_LABEL:
      wt.draw = NULL;
      wt.state = widget_state_label;
      break;

    case UI_WTYPE_TOGGLE:
      wt.wcol_theme = &btheme->tui.wcol_toggle;
      break;

    case UI_WTYPE_CHECKBOX:
      wt.wcol_theme = &btheme->tui.wcol_option;
      wt.draw = widget_optionbut;
      break;

    case UI_WTYPE_RADIO:
      wt.wcol_theme = &btheme->tui.wcol_radio;
      wt.draw = widget_radiobut;
      break;

    case UI_WTYPE_NUMBER:
      wt.wcol_theme = &btheme->tui.wcol_num;
      wt.draw = widget_numbut;
      break;

    case UI_WTYPE_SLIDER:
      wt.wcol_theme = &btheme->tui.wcol_numslider;
      wt.custom = widget_numslider;
      wt.state = widget_state_numslider;
      break;

    case UI_WTYPE_EXEC:
      wt.wcol_theme = &btheme->tui.wcol_tool;
      wt.draw = widget_roundbut_exec;
      break;

    case UI_WTYPE_TOOLBAR_ITEM:
      wt.wcol_theme = &btheme->tui.wcol_toolbar_item;
      wt.draw = widget_roundbut_exec;
      break;

    case UI_WTYPE_TAB:
      wt.wcol_theme = &btheme->tui.wcol_tab;
      wt.draw = widget_tab;
      break;

    case UI_WTYPE_TOOLTIP:
      wt.wcol_theme = &btheme->tui.wcol_tooltip;
      wt.draw = widget_menu_back;
      break;

    /* strings */
    case UI_WTYPE_NAME:
      wt.wcol_theme = &btheme->tui.wcol_text;
      wt.draw = widget_textbut;
      break;

    case UI_WTYPE_NAME_LINK:
      break;

    case UI_WTYPE_POINTER_LINK:
      break;

    case UI_WTYPE_FILENAME:
      break;

    /* start menus */
    case UI_WTYPE_MENU_RADIO:
      wt.wcol_theme = &btheme->tui.wcol_menu;
      wt.draw = widget_menubut;
      break;

    case UI_WTYPE_MENU_ICON_RADIO:
    case UI_WTYPE_MENU_NODE_LINK:
      wt.wcol_theme = &btheme->tui.wcol_menu;
      wt.draw = widget_menuiconbut;
      break;

    case UI_WTYPE_MENU_POINTER_LINK:
      wt.wcol_theme = &btheme->tui.wcol_menu;
      wt.draw = widget_menubut;
      break;

    case UI_WTYPE_PULLDOWN:
      wt.wcol_theme = &btheme->tui.wcol_pulldown;
      wt.draw = widget_pulldownbut;
      wt.state = widget_state_pulldown;
      break;

    /* in menus */
    case UI_WTYPE_MENU_ITEM:
      wt.wcol_theme = &btheme->tui.wcol_menu_item;
      wt.draw = widget_menu_itembut;
      wt.state = widget_state_menu_item;
      break;

    case UI_WTYPE_MENU_BACK:
      wt.wcol_theme = &btheme->tui.wcol_menu_back;
      wt.draw = widget_menu_back;
      break;

    /* specials */
    case UI_WTYPE_ICON:
      wt.custom = widget_icon_has_anim;
      break;

    case UI_WTYPE_ICON_LABEL:
      /* behave like regular labels (this is simply a label with an icon) */
      wt.state = widget_state_label;
      wt.custom = widget_icon_has_anim;
      break;

    case UI_WTYPE_SWATCH:
      wt.custom = widget_swatch;
      break;

    case UI_WTYPE_BOX:
      wt.custom = widget_box;
      wt.wcol_theme = &btheme->tui.wcol_box;
      break;

    case UI_WTYPE_RGB_PICKER:
      break;

    case UI_WTYPE_UNITVEC:
      wt.custom = widget_unitvec;
      break;

    case UI_WTYPE_SCROLL:
      wt.wcol_theme = &btheme->tui.wcol_scroll;
      wt.state = widget_state_nothing;
      wt.custom = widget_scroll;
      break;

    case UI_WTYPE_LISTITEM:
      wt.wcol_theme = &btheme->tui.wcol_list_item;
      wt.draw = widget_list_itembut;
      break;

    case UI_WTYPE_PROGRESSBAR:
      wt.wcol_theme = &btheme->tui.wcol_progress;
      wt.custom = widget_progressbar;
      break;

    case UI_WTYPE_MENU_ITEM_RADIAL:
      wt.wcol_theme = &btheme->tui.wcol_pie_menu;
      wt.custom = widget_menu_radial_itembut;
      wt.state = widget_state_pie_menu_item;
      break;
  }

  return &wt;
}

static int widget_roundbox_set(uiBut *but, rcti *rect)
{
  int roundbox = UI_CNR_ALL;

  /* alignment */
  if ((but->drawflag & UI_BUT_ALIGN) && but->type != UI_BTYPE_PULLDOWN) {

    /* ui_popup_block_position has this correction too, keep in sync */
    if (but->drawflag & (UI_BUT_ALIGN_TOP | UI_BUT_ALIGN_STITCH_TOP)) {
      rect->ymax += U.pixelsize;
    }
    if (but->drawflag & (UI_BUT_ALIGN_LEFT | UI_BUT_ALIGN_STITCH_LEFT)) {
      rect->xmin -= U.pixelsize;
    }

    switch (but->drawflag & UI_BUT_ALIGN) {
      case UI_BUT_ALIGN_TOP:
        roundbox = UI_CNR_BOTTOM_LEFT | UI_CNR_BOTTOM_RIGHT;
        break;
      case UI_BUT_ALIGN_DOWN:
        roundbox = UI_CNR_TOP_LEFT | UI_CNR_TOP_RIGHT;
        break;
      case UI_BUT_ALIGN_LEFT:
        roundbox = UI_CNR_TOP_RIGHT | UI_CNR_BOTTOM_RIGHT;
        break;
      case UI_BUT_ALIGN_RIGHT:
        roundbox = UI_CNR_TOP_LEFT | UI_CNR_BOTTOM_LEFT;
        break;
      case UI_BUT_ALIGN_DOWN | UI_BUT_ALIGN_RIGHT:
        roundbox = UI_CNR_TOP_LEFT;
        break;
      case UI_BUT_ALIGN_DOWN | UI_BUT_ALIGN_LEFT:
        roundbox = UI_CNR_TOP_RIGHT;
        break;
      case UI_BUT_ALIGN_TOP | UI_BUT_ALIGN_RIGHT:
        roundbox = UI_CNR_BOTTOM_LEFT;
        break;
      case UI_BUT_ALIGN_TOP | UI_BUT_ALIGN_LEFT:
        roundbox = UI_CNR_BOTTOM_RIGHT;
        break;
      default:
        roundbox = 0;
        break;
    }
  }

  /* align with open menu */
  if (but->active && (but->type != UI_BTYPE_POPOVER)) {
    int direction = ui_but_menu_direction(but);

    if (direction == UI_DIR_UP) {
      roundbox &= ~(UI_CNR_TOP_RIGHT | UI_CNR_TOP_LEFT);
    }
    else if (direction == UI_DIR_DOWN) {
      roundbox &= ~(UI_CNR_BOTTOM_RIGHT | UI_CNR_BOTTOM_LEFT);
    }
    else if (direction == UI_DIR_LEFT) {
      roundbox &= ~(UI_CNR_TOP_LEFT | UI_CNR_BOTTOM_LEFT);
    }
    else if (direction == UI_DIR_RIGHT) {
      roundbox &= ~(UI_CNR_TOP_RIGHT | UI_CNR_BOTTOM_RIGHT);
    }
  }

  return roundbox;
}

/* -------------------------------------------------------------------- */
/** \name Public API
 * \{ */

/* conversion from old to new buttons, so still messy */
void ui_draw_but(const bContext *C, ARegion *ar, uiStyle *style, uiBut *but, rcti *rect)
{
  bTheme *btheme = UI_GetTheme();
  const ThemeUI *tui = &btheme->tui;
  const uiFontStyle *fstyle = &style->widget;
  uiWidgetType *wt = NULL;

#ifdef USE_UI_POPOVER_ONCE
  const rcti rect_orig = *rect;
#endif

  /* handle menus separately */
  if (but->dt == UI_EMBOSS_PULLDOWN) {
    switch (but->type) {
      case UI_BTYPE_LABEL:
        widget_draw_text_icon(&style->widgetlabel, &tui->wcol_menu_back, but, rect);
        break;
      case UI_BTYPE_SEPR_LINE:
        ui_draw_separator(rect, &tui->wcol_menu_item);
        break;
      default:
        wt = widget_type(UI_WTYPE_MENU_ITEM);
        break;
    }
  }
  else if (but->dt == UI_EMBOSS_NONE) {
    /* "nothing" */
    switch (but->type) {
      case UI_BTYPE_LABEL:
        wt = widget_type(UI_WTYPE_ICON_LABEL);
        break;
      default:
        wt = widget_type(UI_WTYPE_ICON);
        break;
    }
  }
  else if (but->dt == UI_EMBOSS_RADIAL) {
    wt = widget_type(UI_WTYPE_MENU_ITEM_RADIAL);
  }
  else {
    BLI_assert(but->dt == UI_EMBOSS);

    switch (but->type) {
      case UI_BTYPE_LABEL:
        wt = widget_type(UI_WTYPE_LABEL);
        fstyle = &style->widgetlabel;
        if (but->drawflag & UI_BUT_BOX_ITEM) {
          wt->wcol_theme = &tui->wcol_box;
          wt->state = widget_state;
        }
        else if (but->block->theme_style == UI_BLOCK_THEME_STYLE_POPUP) {
          wt->wcol_theme = &tui->wcol_menu_back;
          wt->state = widget_state;
        }
        break;

      case UI_BTYPE_SEPR:
      case UI_BTYPE_SEPR_LINE:
      case UI_BTYPE_SEPR_SPACER:
        break;

      case UI_BTYPE_BUT:
#ifdef USE_UI_TOOLBAR_HACK
        if (UI_but_is_tool(but)) {
          wt = widget_type(UI_WTYPE_TOOLBAR_ITEM);
        }
        else {
          wt = widget_type(UI_WTYPE_EXEC);
        }
#else
        wt = widget_type(UI_WTYPE_EXEC);
#endif
        break;

      case UI_BTYPE_NUM:
        wt = widget_type(UI_WTYPE_NUMBER);
        break;

      case UI_BTYPE_NUM_SLIDER:
        wt = widget_type(UI_WTYPE_SLIDER);
        break;

      case UI_BTYPE_ROW:
        wt = widget_type(UI_WTYPE_RADIO);
        break;

      case UI_BTYPE_LISTROW:
        wt = widget_type(UI_WTYPE_LISTITEM);
        break;

      case UI_BTYPE_TEXT:
        wt = widget_type(UI_WTYPE_NAME);
        break;

      case UI_BTYPE_SEARCH_MENU:
        wt = widget_type(UI_WTYPE_NAME);
        if (but->block->theme_style == UI_BLOCK_THEME_STYLE_POPUP) {
          wt->wcol_theme = &btheme->tui.wcol_menu_back;
        }
        break;

      case UI_BTYPE_TAB:
        wt = widget_type(UI_WTYPE_TAB);
        break;

      case UI_BTYPE_BUT_TOGGLE:
      case UI_BTYPE_TOGGLE:
      case UI_BTYPE_TOGGLE_N:
        wt = widget_type(UI_WTYPE_TOGGLE);
        break;

      case UI_BTYPE_CHECKBOX:
      case UI_BTYPE_CHECKBOX_N:
        if (!(but->flag & UI_HAS_ICON)) {
          wt = widget_type(UI_WTYPE_CHECKBOX);
          if ((but->drawflag & (UI_BUT_TEXT_LEFT | UI_BUT_TEXT_RIGHT)) == 0) {
            but->drawflag |= UI_BUT_TEXT_LEFT;
          }
        }
        else {
          wt = widget_type(UI_WTYPE_TOGGLE);
        }

        /* option buttons have strings outside, on menus use different colors */
        if (but->block->theme_style == UI_BLOCK_THEME_STYLE_POPUP) {
          wt->state = widget_state_option_menu;
        }
        break;

      case UI_BTYPE_MENU:
      case UI_BTYPE_BLOCK:
      case UI_BTYPE_POPOVER:
        if (but->flag & UI_BUT_NODE_LINK) {
          /* new node-link button, not active yet XXX */
          wt = widget_type(UI_WTYPE_MENU_NODE_LINK);
        }
        else {
          /* with menu arrows */

          /* we could use a flag for this, but for now just check size,
           * add updown arrows if there is room. */
          if ((!but->str[0] && but->icon && (BLI_rcti_size_x(rect) < BLI_rcti_size_y(rect) + 2)) ||
              /* disable for brushes also */
              (but->flag & UI_BUT_ICON_PREVIEW)) {
            /* no arrows */
            wt = widget_type(UI_WTYPE_MENU_ICON_RADIO);
          }
          else {
            wt = widget_type(UI_WTYPE_MENU_RADIO);
          }
        }
        break;

      case UI_BTYPE_PULLDOWN:
        wt = widget_type(UI_WTYPE_PULLDOWN);
        break;

      case UI_BTYPE_BUT_MENU:
        wt = widget_type(UI_WTYPE_MENU_ITEM);
        break;

      case UI_BTYPE_COLOR:
        wt = widget_type(UI_WTYPE_SWATCH);
        break;

      case UI_BTYPE_ROUNDBOX:
      case UI_BTYPE_LISTBOX:
        wt = widget_type(UI_WTYPE_BOX);
        break;

      case UI_BTYPE_EXTRA:
        widget_draw_extra_mask(C, but, widget_type(UI_WTYPE_BOX), rect);
        break;

      case UI_BTYPE_HSVCUBE:
        if (ELEM(but->a1, UI_GRAD_V_ALT, UI_GRAD_L_ALT)) {
          /* vertical V slider, uses new widget draw now */
          ui_draw_but_HSV_v(but, rect);
        }
        else { /* other HSV pickers... */
          ui_draw_but_HSVCUBE(but, rect);
        }
        break;

      case UI_BTYPE_HSVCIRCLE:
        ui_draw_but_HSVCIRCLE(but, &tui->wcol_regular, rect);
        break;

      case UI_BTYPE_COLORBAND:
        ui_draw_but_COLORBAND(but, &tui->wcol_regular, rect);
        break;

      case UI_BTYPE_UNITVEC:
        wt = widget_type(UI_WTYPE_UNITVEC);
        break;

      case UI_BTYPE_IMAGE:
        ui_draw_but_IMAGE(ar, but, &tui->wcol_regular, rect);
        break;

      case UI_BTYPE_HISTOGRAM:
        ui_draw_but_HISTOGRAM(ar, but, &tui->wcol_regular, rect);
        break;

      case UI_BTYPE_WAVEFORM:
        ui_draw_but_WAVEFORM(ar, but, &tui->wcol_regular, rect);
        break;

      case UI_BTYPE_VECTORSCOPE:
        ui_draw_but_VECTORSCOPE(ar, but, &tui->wcol_regular, rect);
        break;

      case UI_BTYPE_CURVE:
        ui_draw_but_CURVE(ar, but, &tui->wcol_regular, rect);
        break;

      case UI_BTYPE_PROGRESS_BAR:
        wt = widget_type(UI_WTYPE_PROGRESSBAR);
        fstyle = &style->widgetlabel;
        break;

      case UI_BTYPE_SCROLL:
        wt = widget_type(UI_WTYPE_SCROLL);
        break;

      case UI_BTYPE_GRIP:
        wt = widget_type(UI_WTYPE_ICON);
        break;

      case UI_BTYPE_TRACK_PREVIEW:
        ui_draw_but_TRACKPREVIEW(ar, but, &tui->wcol_regular, rect);
        break;

      case UI_BTYPE_NODE_SOCKET:
        ui_draw_but_NODESOCKET(ar, but, &tui->wcol_regular, rect);
        break;

      default:
        wt = widget_type(UI_WTYPE_REGULAR);
        break;
    }
  }

  if (wt) {
    //rcti disablerect = *rect; /* rect gets clipped smaller for text */
    int roundboxalign, state, drawflag;
    bool disabled = false;

    roundboxalign = widget_roundbox_set(but, rect);

    /* Mask out flags re-used for local state. */
    state = but->flag & ~UI_STATE_FLAGS_ALL;
    drawflag = but->drawflag;

    if (state & UI_SELECT_DRAW) {
      state |= UI_SELECT;
    }

    if ((but->editstr) ||
        (UNLIKELY(but->flag & UI_BUT_DRAG_MULTI) && ui_but_drag_multi_edit_get(but))) {
      state |= UI_STATE_TEXT_INPUT;
    }

    if (but->hold_func) {
      state |= UI_STATE_HOLD_ACTION;
    }

    if (state & UI_ACTIVE) {
      if (but->drawflag & UI_BUT_ACTIVE_LEFT) {
        state |= UI_STATE_ACTIVE_LEFT;
      }
      else if (but->drawflag & UI_BUT_ACTIVE_RIGHT) {
        state |= UI_STATE_ACTIVE_RIGHT;
      }
    }

    if (state & (UI_BUT_DISABLED | UI_BUT_INACTIVE)) {
      if (but->dt != UI_EMBOSS_PULLDOWN) {
        disabled = true;
      }
    }

    if (drawflag & UI_BUT_TEXT_RIGHT) {
      state |= UI_STATE_TEXT_BEFORE_WIDGET;
    }

    if (disabled) {
      ui_widget_color_disabled(wt);
    }

    wt->state(wt, state, drawflag);
    if (wt->custom) {
      wt->custom(but, &wt->wcol, rect, state, roundboxalign);
    }
    else if (wt->draw) {
      wt->draw(&wt->wcol, rect, state, roundboxalign);
    }

    if (disabled) {
      GPU_blend(true);
    }

    bool show_semi_highlight = false;

#ifdef USE_UI_POPOVER_ONCE
    if (but->block->flag & UI_BLOCK_POPOVER_ONCE) {
      if ((state & UI_ACTIVE) && ui_but_is_popover_once_compat(but)) {
        show_semi_highlight = true;
      }
    }
#endif
    if (but->flag & UI_BUT_ACTIVE_DEFAULT) {
      show_semi_highlight = true;
    }

    if (show_semi_highlight) {
      uiWidgetType wt_back = *wt;
      uiWidgetType *wt_temp = widget_type(UI_WTYPE_MENU_ITEM);
      wt_temp->state(wt_temp, state, drawflag);
      copy_v4_v4_char(wt->wcol.inner, wt->wcol.inner_sel);
      wt->wcol.inner[3] = 128;
      wt->wcol.roundness = 0.5f;
      ui_draw_roundbox(&rect_orig,
                       0.25f * min_ff(BLI_rcti_size_x(&rect_orig), BLI_rcti_size_y(&rect_orig)),
                       &wt_temp->wcol);
      *wt = wt_back;
    }

    wt->text(fstyle, &wt->wcol, but, rect);
    if (disabled) {
      GPU_blend(false);
    }

    //      if (state & (UI_BUT_DISABLED | UI_BUT_INACTIVE)) {
    //          if (but->dt != UI_EMBOSS_PULLDOWN) {
    //              widget_disabled(&disablerect);
    //          }
    //      }
  }
}

static void ui_draw_clip_tri(uiBlock *block, rcti *rect, uiWidgetType *wt)
{
  if (block) {
    float draw_color[4];
    uchar *color = (uchar *)wt->wcol.text;

    draw_color[0] = ((float)color[0]) / 255.0f;
    draw_color[1] = ((float)color[1]) / 255.0f;
    draw_color[2] = ((float)color[2]) / 255.0f;
    draw_color[3] = 1.0f;

    if (block->flag & UI_BLOCK_CLIPTOP) {
      /* XXX no scaling for UI here yet */
      UI_draw_icon_tri(BLI_rcti_cent_x(rect), rect->ymax - 8, 't', draw_color);
    }
    if (block->flag & UI_BLOCK_CLIPBOTTOM) {
      /* XXX no scaling for UI here yet */
      UI_draw_icon_tri(BLI_rcti_cent_x(rect), rect->ymin + 10, 'v', draw_color);
    }
  }
}

void ui_draw_menu_back(uiStyle *UNUSED(style), uiBlock *block, rcti *rect)
{
  uiWidgetType *wt = widget_type(UI_WTYPE_MENU_BACK);

  wt->state(wt, 0, 0);
  if (block) {
    wt->draw(&wt->wcol, rect, block->flag, block->direction);
  }
  else {
    wt->draw(&wt->wcol, rect, 0, 0);
  }

  ui_draw_clip_tri(block, rect, wt);
}

/**
 * Similar to 'widget_menu_back', however we can't use the widget preset system
 * because we need to pass in the original location so we know where to show the arrow.
 */
static void ui_draw_popover_back_impl(const uiWidgetColors *wcol,
                                      rcti *rect,
                                      int direction,
                                      const float unit_size,
                                      const float mval_origin[2])
{
  /* tsk, this isn't nice. */
  const float unit_half = unit_size / 2;
  const float cent_x = mval_origin ? mval_origin[0] : BLI_rcti_cent_x(rect);
  rect->ymax -= unit_half;
  rect->ymin += unit_half;

  GPU_blend(true);

  /* Extracted from 'widget_menu_back', keep separate to avoid menu changes breaking popovers */
  {
    uiWidgetBase wtb;
    widget_init(&wtb);

    const int roundboxalign = UI_CNR_ALL;
    widget_softshadow(rect, roundboxalign, wcol->roundness * U.widget_unit);

    round_box_edges(&wtb, roundboxalign, rect, wcol->roundness * U.widget_unit);
    wtb.draw_emboss = false;
    widgetbase_draw(&wtb, wcol);
  }

  /* Draw popover arrow (top/bottom) */
  if (ELEM(direction, UI_DIR_UP, UI_DIR_DOWN)) {
    uint pos = GPU_vertformat_attr_add(immVertexFormat(), "pos", GPU_COMP_F32, 2, GPU_FETCH_FLOAT);
    immBindBuiltinProgram(GPU_SHADER_2D_UNIFORM_COLOR);
    immUniformColor4ubv((uchar *)wcol->inner);
    GPU_blend(true);
    immBegin(GPU_PRIM_TRIS, 3);
    if (direction == UI_DIR_DOWN) {
      const float y = rect->ymax;
      immVertex2f(pos, cent_x - unit_half, y);
      immVertex2f(pos, cent_x + unit_half, y);
      immVertex2f(pos, cent_x, y + unit_half);
    }
    else {
      const float y = rect->ymin;
      immVertex2f(pos, cent_x - unit_half, y);
      immVertex2f(pos, cent_x + unit_half, y);
      immVertex2f(pos, cent_x, y - unit_half);
    }
    immEnd();
    immUnbindProgram();
  }

  GPU_blend(false);
}

void ui_draw_popover_back(ARegion *ar, uiStyle *UNUSED(style), uiBlock *block, rcti *rect)
{
  uiWidgetType *wt = widget_type(UI_WTYPE_MENU_BACK);

  if (block) {
    float mval_origin[2] = {UNPACK2(block->bounds_offset)};
    ui_window_to_block_fl(ar, block, &mval_origin[0], &mval_origin[1]);
    ui_draw_popover_back_impl(
        wt->wcol_theme, rect, block->direction, U.widget_unit / block->aspect, mval_origin);
  }
  else {
    wt->state(wt, 0, 0);
    wt->draw(&wt->wcol, rect, 0, 0);
  }

  ui_draw_clip_tri(block, rect, wt);
}

static void draw_disk_shaded(float start,
                             float angle,
                             float radius_int,
                             float radius_ext,
                             int subd,
                             const char col1[4],
                             const char col2[4],
                             bool shaded)
{
  const float radius_ext_scale = (0.5f / radius_ext); /* 1 / (2 * radius_ext) */
  int i;

  float s, c;
  float y1, y2;
  float fac;
  uchar r_col[4];
  uint pos, col;

  GPUVertFormat *format = immVertexFormat();
  pos = GPU_vertformat_attr_add(format, "pos", GPU_COMP_F32, 2, GPU_FETCH_FLOAT);
  if (shaded) {
    col = GPU_vertformat_attr_add(format, "color", GPU_COMP_U8, 4, GPU_FETCH_INT_TO_FLOAT_UNIT);
    immBindBuiltinProgram(GPU_SHADER_2D_SMOOTH_COLOR);
  }
  else {
    immBindBuiltinProgram(GPU_SHADER_2D_UNIFORM_COLOR);
    immUniformColor4ubv((uchar *)col1);
  }

  immBegin(GPU_PRIM_TRI_STRIP, subd * 2);
  for (i = 0; i < subd; i++) {
    float a;

    a = start + ((i) / (float)(subd - 1)) * angle;
    s = sinf(a);
    c = cosf(a);
    y1 = s * radius_int;
    y2 = s * radius_ext;

    if (shaded) {
      fac = (y1 + radius_ext) * radius_ext_scale;
      round_box_shade_col4_r(r_col, col1, col2, fac);
      immAttr4ubv(col, r_col);
    }
    immVertex2f(pos, c * radius_int, s * radius_int);

    if (shaded) {
      fac = (y2 + radius_ext) * radius_ext_scale;
      round_box_shade_col4_r(r_col, col1, col2, fac);
      immAttr4ubv(col, r_col);
    }
    immVertex2f(pos, c * radius_ext, s * radius_ext);
  }
  immEnd();

  immUnbindProgram();
}

void ui_draw_pie_center(uiBlock *block)
{
  bTheme *btheme = UI_GetTheme();
  float cx = block->pie_data.pie_center_spawned[0];
  float cy = block->pie_data.pie_center_spawned[1];

  float *pie_dir = block->pie_data.pie_dir;

  float pie_radius_internal = U.dpi_fac * U.pie_menu_threshold;
  float pie_radius_external = U.dpi_fac * (U.pie_menu_threshold + 7.0f);

  int subd = 40;

  float angle = atan2f(pie_dir[1], pie_dir[0]);
  float range = (block->pie_data.flags & UI_PIE_DEGREES_RANGE_LARGE) ? M_PI_2 : M_PI_4;

  GPU_matrix_push();
  GPU_matrix_translate_2f(cx, cy);

  GPU_blend(true);
  if (btheme->tui.wcol_pie_menu.shaded) {
    char col1[4], col2[4];
    shadecolors4(col1,
                 col2,
                 btheme->tui.wcol_pie_menu.inner,
                 btheme->tui.wcol_pie_menu.shadetop,
                 btheme->tui.wcol_pie_menu.shadedown);
    draw_disk_shaded(0.0f,
                     (float)(M_PI * 2.0),
                     pie_radius_internal,
                     pie_radius_external,
                     subd,
                     col1,
                     col2,
                     true);
  }
  else {
    draw_disk_shaded(0.0f,
                     (float)(M_PI * 2.0),
                     pie_radius_internal,
                     pie_radius_external,
                     subd,
                     btheme->tui.wcol_pie_menu.inner,
                     NULL,
                     false);
  }

  if (!(block->pie_data.flags & UI_PIE_INVALID_DIR)) {
    if (btheme->tui.wcol_pie_menu.shaded) {
      char col1[4], col2[4];
      shadecolors4(col1,
                   col2,
                   btheme->tui.wcol_pie_menu.inner_sel,
                   btheme->tui.wcol_pie_menu.shadetop,
                   btheme->tui.wcol_pie_menu.shadedown);
      draw_disk_shaded(angle - range / 2.0f,
                       range,
                       pie_radius_internal,
                       pie_radius_external,
                       subd,
                       col1,
                       col2,
                       true);
    }
    else {
      draw_disk_shaded(angle - range / 2.0f,
                       range,
                       pie_radius_internal,
                       pie_radius_external,
                       subd,
                       btheme->tui.wcol_pie_menu.inner_sel,
                       NULL,
                       false);
    }
  }

  GPUVertFormat *format = immVertexFormat();
  uint pos = GPU_vertformat_attr_add(format, "pos", GPU_COMP_F32, 2, GPU_FETCH_FLOAT);
  immBindBuiltinProgram(GPU_SHADER_2D_UNIFORM_COLOR);
  immUniformColor4ubv((uchar *)btheme->tui.wcol_pie_menu.outline);

  imm_draw_circle_wire_2d(pos, 0.0f, 0.0f, pie_radius_internal, subd);
  imm_draw_circle_wire_2d(pos, 0.0f, 0.0f, pie_radius_external, subd);

  immUnbindProgram();

  if (U.pie_menu_confirm > 0 &&
      !(block->pie_data.flags & (UI_PIE_INVALID_DIR | UI_PIE_CLICK_STYLE))) {
    float pie_confirm_radius = U.dpi_fac * (pie_radius_internal + U.pie_menu_confirm);
    float pie_confirm_external = U.dpi_fac * (pie_radius_internal + U.pie_menu_confirm + 7.0f);

    const char col[4] = {UNPACK3(btheme->tui.wcol_pie_menu.text_sel), 64};
    draw_disk_shaded(angle - range / 2.0f,
                     range,
                     pie_confirm_radius,
                     pie_confirm_external,
                     subd,
                     col,
                     NULL,
                     false);
  }

  GPU_blend(false);
  GPU_matrix_pop();
}

const uiWidgetColors *ui_tooltip_get_theme(void)
{
  uiWidgetType *wt = widget_type(UI_WTYPE_TOOLTIP);
  return wt->wcol_theme;
}

/**
 * Generic drawing for background.
 */
static void ui_draw_widget_back_color(uiWidgetTypeEnum type,
                                      bool use_shadow,
                                      const rcti *rect,
                                      const float color[4])
{
  uiWidgetType *wt = widget_type(type);

  if (use_shadow) {
    GPU_blend(true);
    GPU_blend_set_func_separate(
        GPU_SRC_ALPHA, GPU_ONE_MINUS_SRC_ALPHA, GPU_ONE, GPU_ONE_MINUS_SRC_ALPHA);
    widget_softshadow(rect, UI_CNR_ALL, 0.25f * U.widget_unit);
    GPU_blend(false);
  }

  rcti rect_copy = *rect;
  wt->state(wt, 0, 0);
  if (color) {
    rgba_float_to_uchar((uchar *)wt->wcol.inner, color);
  }
  wt->draw(&wt->wcol, &rect_copy, 0, UI_CNR_ALL);
}
void ui_draw_widget_menu_back_color(const rcti *rect, bool use_shadow, const float color[4])
{
  ui_draw_widget_back_color(UI_WTYPE_MENU_BACK, use_shadow, rect, color);
}

void ui_draw_widget_menu_back(const rcti *rect, bool use_shadow)
{
  ui_draw_widget_back_color(UI_WTYPE_MENU_BACK, use_shadow, rect, NULL);
}

void ui_draw_tooltip_background(uiStyle *UNUSED(style), uiBlock *UNUSED(block), rcti *rect)
{
  uiWidgetType *wt = widget_type(UI_WTYPE_TOOLTIP);
  wt->state(wt, 0, 0);
  /* wt->draw ends up using same function to draw the tooltip as menu_back */
  wt->draw(&wt->wcol, rect, 0, 0);
}

/* helper call to draw a menu item without button */
/* state: UI_ACTIVE or 0 */
void ui_draw_menu_item(
    const uiFontStyle *fstyle, rcti *rect, const char *name, int iconid, int state, bool use_sep)
{
  uiWidgetType *wt = widget_type(UI_WTYPE_MENU_ITEM);
  rcti _rect = *rect;
  char *cpoin = NULL;

  wt->state(wt, state, 0);
  wt->draw(&wt->wcol, rect, 0, 0);

  UI_fontstyle_set(fstyle);

  /* text location offset */
  rect->xmin += 0.25f * UI_UNIT_X;
  if (iconid) {
    rect->xmin += UI_DPI_ICON_SIZE;
  }

  /* cut string in 2 parts? */
  if (use_sep) {
    cpoin = strchr(name, UI_SEP_CHAR);
    if (cpoin) {
      *cpoin = 0;

      /* need to set this first */
      UI_fontstyle_set(fstyle);

      if (fstyle->kerning == 1) {
        /* for BLF_width */
        BLF_enable(fstyle->uifont_id, BLF_KERNING_DEFAULT);
      }

      rect->xmax -= BLF_width(fstyle->uifont_id, cpoin + 1, INT_MAX) + UI_DPI_ICON_SIZE;

      if (fstyle->kerning == 1) {
        BLF_disable(fstyle->uifont_id, BLF_KERNING_DEFAULT);
      }
    }
  }

  {
    char drawstr[UI_MAX_DRAW_STR];
    const float okwidth = (float)BLI_rcti_size_x(rect);
    const size_t max_len = sizeof(drawstr);
    const float minwidth = (float)(UI_DPI_ICON_SIZE);

    BLI_strncpy(drawstr, name, sizeof(drawstr));
    if (drawstr[0]) {
      UI_text_clip_middle_ex(fstyle, drawstr, okwidth, minwidth, max_len, '\0');
    }

    UI_fontstyle_draw(fstyle,
                      rect,
                      drawstr,
                      (uchar *)wt->wcol.text,
                      &(struct uiFontStyleDraw_Params){
                          .align = UI_STYLE_TEXT_LEFT,
                      });
  }

  /* part text right aligned */
  if (use_sep) {
    if (cpoin) {
      rect->xmax = _rect.xmax - 5;
      UI_fontstyle_draw(fstyle,
                        rect,
                        cpoin + 1,
                        (uchar *)wt->wcol.text,
                        &(struct uiFontStyleDraw_Params){
                            .align = UI_STYLE_TEXT_RIGHT,
                        });
      *cpoin = UI_SEP_CHAR;
    }
  }

  /* restore rect, was messed with */
  *rect = _rect;

  if (iconid) {
    float height, aspect;
    int xs = rect->xmin + 0.2f * UI_UNIT_X;
    int ys = rect->ymin + 0.1f * BLI_rcti_size_y(rect);

    height = ICON_SIZE_FROM_BUTRECT(rect);
    aspect = ICON_DEFAULT_HEIGHT / height;

    GPU_blend(true);
    /* XXX scale weak get from fstyle? */
    UI_icon_draw_aspect(xs, ys, iconid, aspect, 1.0f, wt->wcol.text);
    GPU_blend(false);
  }
}

void ui_draw_preview_item(
    const uiFontStyle *fstyle, rcti *rect, const char *name, int iconid, int state)
{
  rcti trect = *rect;
  const float text_size = UI_UNIT_Y;
  float font_dims[2] = {0.0f, 0.0f};
  uiWidgetType *wt = widget_type(UI_WTYPE_MENU_ITEM);

  /* drawing button background */
  wt->state(wt, state, 0);
  wt->draw(&wt->wcol, rect, 0, 0);

  /* draw icon in rect above the space reserved for the label */
  rect->ymin += text_size;
  GPU_blend(true);
  widget_draw_preview(iconid, 1.0f, rect);
  GPU_blend(false);

  BLF_width_and_height(
      fstyle->uifont_id, name, BLF_DRAW_STR_DUMMY_MAX, &font_dims[0], &font_dims[1]);

  /* text rect */
  trect.xmin += 0;
  trect.xmax = trect.xmin + font_dims[0] + U.widget_unit / 2;
  trect.ymin += U.widget_unit / 2;
  trect.ymax = trect.ymin + font_dims[1];
  if (trect.xmax > rect->xmax - PREVIEW_PAD) {
    trect.xmax = rect->xmax - PREVIEW_PAD;
  }

  {
    char drawstr[UI_MAX_DRAW_STR];
    const float okwidth = (float)BLI_rcti_size_x(&trect);
    const size_t max_len = sizeof(drawstr);
    const float minwidth = (float)(UI_DPI_ICON_SIZE);

    BLI_strncpy(drawstr, name, sizeof(drawstr));
    UI_text_clip_middle_ex(fstyle, drawstr, okwidth, minwidth, max_len, '\0');

    UI_fontstyle_draw(fstyle,
                      &trect,
                      drawstr,
                      (uchar *)wt->wcol.text,
                      &(struct uiFontStyleDraw_Params){
                          .align = UI_STYLE_TEXT_CENTER,
                      });
  }
}

/** \} */<|MERGE_RESOLUTION|>--- conflicted
+++ resolved
@@ -2003,40 +2003,6 @@
   const wmIMEData *ime_data;
 #endif
 
-<<<<<<< HEAD
-	UI_fontstyle_set(fstyle);
-
-	eFontStyle_Align align;
-	if (but->editstr || (but->drawflag & UI_BUT_TEXT_LEFT)) {
-		align = UI_STYLE_TEXT_LEFT;
-	}
-	else if (but->drawflag & UI_BUT_TEXT_RIGHT) {
-		align = UI_STYLE_TEXT_LEFT; /* bfa align text in splitted props left */
-	}
-	else {
-		align = UI_STYLE_TEXT_CENTER;
-	}
-
-	if (fstyle->kerning == 1) {
-		/* for BLF_width */
-		BLF_enable(fstyle->uifont_id, BLF_KERNING_DEFAULT);
-	}
-
-	/* Special case: when we're entering text for multiple buttons,
-	 * don't draw the text for any of the multi-editing buttons */
-	if (UNLIKELY(but->flag & UI_BUT_DRAG_MULTI)) {
-		uiBut *but_edit = ui_but_drag_multi_edit_get(but);
-		if (but_edit) {
-			drawstr = but_edit->editstr;
-			align = UI_STYLE_TEXT_LEFT;
-		}
-	}
-	else {
-		if (but->editstr) {
-			/* max length isn't used in this case,
-			 * we rely on string being NULL terminated. */
-			drawstr_left_len = INT_MAX;
-=======
   UI_fontstyle_set(fstyle);
 
   eFontStyle_Align align;
@@ -2044,7 +2010,7 @@
     align = UI_STYLE_TEXT_LEFT;
   }
   else if (but->drawflag & UI_BUT_TEXT_RIGHT) {
-    align = UI_STYLE_TEXT_RIGHT;
+    align = UI_STYLE_TEXT_LEFT; /* bfa align text in splitted props left */
   }
   else {
     align = UI_STYLE_TEXT_CENTER;
@@ -2069,7 +2035,6 @@
       /* max length isn't used in this case,
        * we rely on string being NULL terminated. */
       drawstr_left_len = INT_MAX;
->>>>>>> 93c19a5a
 
 #ifdef WITH_INPUT_IME
       /* FIXME, IME is modifying 'const char *drawstr! */
