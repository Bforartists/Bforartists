/*
 * This program is free software; you can redistribute it and/or
 * modify it under the terms of the GNU General Public License
 * as published by the Free Software Foundation; either version 2
 * of the License, or (at your option) any later version.
 *
 * This program is distributed in the hope that it will be useful,
 * but WITHOUT ANY WARRANTY; without even the implied warranty of
 * MERCHANTABILITY or FITNESS FOR A PARTICULAR PURPOSE.  See the
 * GNU General Public License for more details.
 *
 * You should have received a copy of the GNU General Public License
 * along with this program; if not, write to the Free Software Foundation,
 * Inc., 51 Franklin Street, Fifth Floor, Boston, MA 02110-1301, USA.
 */

/** \file
 * \ingroup edinterface
 *
 * Generic context popup menus.
 */

#include <string.h>

#include "MEM_guardedalloc.h"

#include "DNA_scene_types.h"
#include "DNA_screen_types.h"

#include "BLI_path_util.h"
#include "BLI_string.h"
#include "BLI_utildefines.h"

#include "BLT_translation.h"

#include "BKE_addon.h"
#include "BKE_context.h"
#include "BKE_idprop.h"
#include "BKE_screen.h"

#include "ED_screen.h"
#include "ED_keyframing.h"

#include "UI_interface.h"

#include "interface_intern.h"

#include "RNA_access.h"

#include "WM_api.h"
#include "WM_types.h"

/* This hack is needed because we don't have a good way to
 * re-reference keymap items once added: T42944 */
#define USE_KEYMAP_ADD_HACK

/* -------------------------------------------------------------------- */
/** \name Button Context Menu
 * \{ */

static void but_shortcut_name_func(bContext *C, void *arg1, int UNUSED(event))
{
  uiBut *but = (uiBut *)arg1;

  if (but->optype) {
    char shortcut_str[128];

    IDProperty *prop = (but->opptr) ? but->opptr->data : NULL;

    /* complex code to change name of button */
    if (WM_key_event_operator_string(C,
                                     but->optype->idname,
                                     but->opcontext,
                                     prop,
                                     true,
                                     shortcut_str,
                                     sizeof(shortcut_str))) {
      ui_but_add_shortcut(but, shortcut_str, true);
    }
    else {
      /* simply strip the shortcut */
      ui_but_add_shortcut(but, NULL, true);
    }
  }
}

static uiBlock *menu_change_shortcut(bContext *C, ARegion *ar, void *arg)
{
  wmWindowManager *wm = CTX_wm_manager(C);
  uiBlock *block;
  uiBut *but = (uiBut *)arg;
  wmKeyMap *km;
  wmKeyMapItem *kmi;
  PointerRNA ptr;
  uiLayout *layout;
  uiStyle *style = UI_style_get_dpi();
  IDProperty *prop = (but->opptr) ? but->opptr->data : NULL;

  kmi = WM_key_event_operator(C,
                              but->optype->idname,
                              but->opcontext,
                              prop,
                              EVT_TYPE_MASK_HOTKEY_INCLUDE,
                              EVT_TYPE_MASK_HOTKEY_EXCLUDE,
                              &km);
  BLI_assert(kmi != NULL);

  RNA_pointer_create(&wm->id, &RNA_KeyMapItem, kmi, &ptr);

  block = UI_block_begin(C, ar, "_popup", UI_EMBOSS);
  UI_block_func_handle_set(block, but_shortcut_name_func, but);
  UI_block_flag_enable(block, UI_BLOCK_MOVEMOUSE_QUIT);
  UI_block_direction_set(block, UI_DIR_CENTER_Y);

  layout = UI_block_layout(block, UI_LAYOUT_VERTICAL, UI_LAYOUT_PANEL, 0, 0, 200, 20, 0, style);

  uiItemR(layout, &ptr, "type", UI_ITEM_R_FULL_EVENT | UI_ITEM_R_IMMEDIATE, "", ICON_NONE);

  UI_block_bounds_set_popup(block, 6, (const int[2]){-50, 26});

  return block;
}

#ifdef USE_KEYMAP_ADD_HACK
static int g_kmi_id_hack;
#endif

static uiBlock *menu_add_shortcut(bContext *C, ARegion *ar, void *arg)
{
  wmWindowManager *wm = CTX_wm_manager(C);
  uiBlock *block;
  uiBut *but = (uiBut *)arg;
  wmKeyMap *km;
  wmKeyMapItem *kmi;
  PointerRNA ptr;
  uiLayout *layout;
  uiStyle *style = UI_style_get_dpi();
  IDProperty *prop = (but->opptr) ? but->opptr->data : NULL;
  int kmi_id;

  /* XXX this guess_opname can potentially return a different keymap
   * than being found on adding later... */
  km = WM_keymap_guess_opname(C, but->optype->idname);
  kmi = WM_keymap_add_item(km, but->optype->idname, AKEY, KM_PRESS, 0, 0);
  kmi_id = kmi->id;

  /* copy properties, prop can be NULL for reset */
  if (prop) {
    prop = IDP_CopyProperty(prop);
  }
  WM_keymap_properties_reset(kmi, prop);

  /* update and get pointers again */
  WM_keyconfig_update(wm);

  km = WM_keymap_guess_opname(C, but->optype->idname);
  kmi = WM_keymap_item_find_id(km, kmi_id);

  RNA_pointer_create(&wm->id, &RNA_KeyMapItem, kmi, &ptr);

  block = UI_block_begin(C, ar, "_popup", UI_EMBOSS);
  UI_block_func_handle_set(block, but_shortcut_name_func, but);
  UI_block_direction_set(block, UI_DIR_CENTER_Y);

  layout = UI_block_layout(block, UI_LAYOUT_VERTICAL, UI_LAYOUT_PANEL, 0, 0, 200, 20, 0, style);

  uiItemR(layout, &ptr, "type", UI_ITEM_R_FULL_EVENT | UI_ITEM_R_IMMEDIATE, "", ICON_NONE);

  UI_block_bounds_set_popup(block, 6, (const int[2]){-50, 26});

#ifdef USE_KEYMAP_ADD_HACK
  g_kmi_id_hack = kmi_id;
#endif
  return block;
}

static void menu_add_shortcut_cancel(struct bContext *C, void *arg1)
{
  uiBut *but = (uiBut *)arg1;
  wmKeyMap *km;
  wmKeyMapItem *kmi;
#ifndef USE_KEYMAP_ADD_HACK
  IDProperty *prop;
#endif
  int kmi_id;

#ifdef USE_KEYMAP_ADD_HACK
  km = WM_keymap_guess_opname(C, but->optype->idname);
  kmi_id = g_kmi_id_hack;
  UNUSED_VARS(but);
#else
  prop = (but->opptr) ? but->opptr->data : NULL;
  kmi_id = WM_key_event_operator_id(C, but->optype->idname, but->opcontext, prop, true, &km);
#endif

  kmi = WM_keymap_item_find_id(km, kmi_id);
  WM_keymap_remove_item(km, kmi);
}

static void popup_change_shortcut_func(bContext *C, void *arg1, void *UNUSED(arg2))
{
  uiBut *but = (uiBut *)arg1;
  UI_popup_block_invoke(C, menu_change_shortcut, but);
}

static void remove_shortcut_func(bContext *C, void *arg1, void *UNUSED(arg2))
{
  uiBut *but = (uiBut *)arg1;
  wmKeyMap *km;
  wmKeyMapItem *kmi;
  IDProperty *prop = (but->opptr) ? but->opptr->data : NULL;

  kmi = WM_key_event_operator(C,
                              but->optype->idname,
                              but->opcontext,
                              prop,
                              EVT_TYPE_MASK_HOTKEY_INCLUDE,
                              EVT_TYPE_MASK_HOTKEY_EXCLUDE,
                              &km);
  BLI_assert(kmi != NULL);

  WM_keymap_remove_item(km, kmi);

  but_shortcut_name_func(C, but, 0);
}

static void popup_add_shortcut_func(bContext *C, void *arg1, void *UNUSED(arg2))
{
  uiBut *but = (uiBut *)arg1;
  UI_popup_block_ex(C, menu_add_shortcut, NULL, menu_add_shortcut_cancel, but, NULL);
}

static bool ui_but_is_user_menu_compatible(bContext *C, uiBut *but)
{
  return (but->optype ||
          (but->rnaprop && (RNA_property_type(but->rnaprop) == PROP_BOOLEAN) &&
           (WM_context_member_from_ptr(C, &but->rnapoin) != NULL)) ||
          UI_but_menutype_get(but));
}

static bUserMenuItem *ui_but_user_menu_find(bContext *C, uiBut *but, bUserMenu *um)
{
  MenuType *mt = NULL;
  if (but->optype) {
    IDProperty *prop = (but->opptr) ? but->opptr->data : NULL;
    return (bUserMenuItem *)ED_screen_user_menu_item_find_operator(
        &um->items, but->optype, prop, but->opcontext);
  }
  else if (but->rnaprop) {
    const char *member_id = WM_context_member_from_ptr(C, &but->rnapoin);
    const char *data_path = RNA_path_from_ID_to_struct(&but->rnapoin);
    const char *member_id_data_path = member_id;
    if (data_path) {
      member_id_data_path = BLI_sprintfN("%s.%s", member_id, data_path);
    }
    const char *prop_id = RNA_property_identifier(but->rnaprop);
    bUserMenuItem *umi = (bUserMenuItem *)ED_screen_user_menu_item_find_prop(
        &um->items, member_id_data_path, prop_id, but->rnaindex);
    if (data_path) {
      MEM_freeN((void *)data_path);
    }
    if (member_id != member_id_data_path) {
      MEM_freeN((void *)member_id_data_path);
    }
    return umi;
  }
  else if ((mt = UI_but_menutype_get(but))) {
    return (bUserMenuItem *)ED_screen_user_menu_item_find_menu(&um->items, mt);
  }
  else {
    return NULL;
  }
}

static void ui_but_user_menu_add(bContext *C, uiBut *but, bUserMenu *um)
{
  BLI_assert(ui_but_is_user_menu_compatible(C, but));

  char drawstr[sizeof(but->drawstr)];
  STRNCPY(drawstr, but->drawstr);
  if (but->flag & UI_BUT_HAS_SEP_CHAR) {
    char *sep = strrchr(drawstr, UI_SEP_CHAR);
    if (sep) {
      *sep = '\0';
    }
  }

  MenuType *mt = NULL;
  if (but->optype) {
    if (drawstr[0] == '\0') {
      /* Hard code overrides for generic operators. */
      if (UI_but_is_tool(but)) {
        RNA_string_get(but->opptr, "name", drawstr);
      }
    }
    ED_screen_user_menu_item_add_operator(
        &um->items, drawstr, but->optype, but->opptr ? but->opptr->data : NULL, but->opcontext);
  }
  else if (but->rnaprop) {
    /* Note: 'member_id' may be a path. */
    const char *member_id = WM_context_member_from_ptr(C, &but->rnapoin);
    const char *data_path = RNA_path_from_ID_to_struct(&but->rnapoin);
    const char *member_id_data_path = member_id;
    if (data_path) {
      member_id_data_path = BLI_sprintfN("%s.%s", member_id, data_path);
    }
    const char *prop_id = RNA_property_identifier(but->rnaprop);
    /* Note, ignore 'drawstr', use property idname always. */
    ED_screen_user_menu_item_add_prop(&um->items, "", member_id_data_path, prop_id, but->rnaindex);
    if (data_path) {
      MEM_freeN((void *)data_path);
    }
    if (member_id != member_id_data_path) {
      MEM_freeN((void *)member_id_data_path);
    }
  }
  else if ((mt = UI_but_menutype_get(but))) {
    ED_screen_user_menu_item_add_menu(&um->items, drawstr, mt);
  }
}

static void popup_user_menu_add_or_replace_func(bContext *C, void *arg1, void *UNUSED(arg2))
{
  uiBut *but = arg1;
  bUserMenu *um = ED_screen_user_menu_ensure(C);
  ui_but_user_menu_add(C, but, um);
}

static void popup_user_menu_remove_func(bContext *UNUSED(C), void *arg1, void *arg2)
{
  bUserMenu *um = arg1;
  bUserMenuItem *umi = arg2;
  ED_screen_user_menu_item_remove(&um->items, umi);
}

static void ui_but_menu_add_path_operators(uiLayout *layout, PointerRNA *ptr, PropertyRNA *prop)
{
  const PropertySubType subtype = RNA_property_subtype(prop);
  wmOperatorType *ot = WM_operatortype_find("WM_OT_path_open", true);
  char filepath[FILE_MAX];
  char dir[FILE_MAXDIR];
  char file[FILE_MAXFILE];
  PointerRNA props_ptr;

  BLI_assert(ELEM(subtype, PROP_FILEPATH, PROP_DIRPATH));
  UNUSED_VARS_NDEBUG(subtype);

  RNA_property_string_get(ptr, prop, filepath);
  BLI_split_dirfile(filepath, dir, file, sizeof(dir), sizeof(file));

  if (file[0]) {
    BLI_assert(subtype == PROP_FILEPATH);
    uiItemFullO_ptr(layout,
                    ot,
                    CTX_IFACE_(BLT_I18NCONTEXT_OPERATOR_DEFAULT, "Open File Externally"),
                    ICON_NONE,
                    NULL,
                    WM_OP_INVOKE_DEFAULT,
                    0,
                    &props_ptr);
    RNA_string_set(&props_ptr, "filepath", filepath);
  }

  uiItemFullO_ptr(layout,
                  ot,
                  CTX_IFACE_(BLT_I18NCONTEXT_OPERATOR_DEFAULT, "Open Location Externally"),
                  ICON_NONE,
                  NULL,
                  WM_OP_INVOKE_DEFAULT,
                  0,
                  &props_ptr);
  RNA_string_set(&props_ptr, "filepath", dir);
}

bool ui_popup_context_menu_for_button(bContext *C, uiBut *but)
{
  /* having this menu for some buttons makes no sense */
  if (but->type == UI_BTYPE_IMAGE) {
    return false;
  }

  uiPopupMenu *pup;
  uiLayout *layout;

  {
    uiStringInfo label = {BUT_GET_LABEL, NULL};

    /* highly unlikely getting the label ever fails */
    UI_but_string_info_get(C, but, &label, NULL);

    pup = UI_popup_menu_begin(C, label.strinfo ? label.strinfo : "", ICON_NONE);
    layout = UI_popup_menu_layout(pup);
    if (label.strinfo) {
      MEM_freeN(label.strinfo);
    }
    uiLayoutSetOperatorContext(layout, WM_OP_INVOKE_DEFAULT);
  }

  const bool is_disabled = but->flag & UI_BUT_DISABLED;

  if (is_disabled) {
    /* Suppress editing commands. */
  }
  else if (but->type == UI_BTYPE_TAB) {
    uiButTab *tab = (uiButTab *)but;
    if (tab->menu) {
      UI_menutype_draw(C, tab->menu, layout);
      uiItemS(layout);
    }
  }
  else if (but->rnapoin.data && but->rnaprop) {
    PointerRNA *ptr = &but->rnapoin;
    PropertyRNA *prop = but->rnaprop;
    const PropertyType type = RNA_property_type(prop);
    const PropertySubType subtype = RNA_property_subtype(prop);
    bool is_anim = RNA_property_animateable(ptr, prop);
    bool is_editable = RNA_property_editable(ptr, prop);
    bool is_idprop = RNA_property_is_idprop(prop);
    bool is_set = RNA_property_is_set(ptr, prop);

    /* second slower test,
     * saved people finding keyframe items in menus when its not possible */
    if (is_anim) {
      is_anim = RNA_property_path_from_ID_check(&but->rnapoin, but->rnaprop);
    }

    /* determine if we can key a single component of an array */
    const bool is_array = RNA_property_array_length(&but->rnapoin, but->rnaprop) != 0;
    const bool is_array_component = (is_array && but->rnaindex != -1);

    const int override_status = RNA_property_static_override_status(ptr, prop, -1);
    const bool is_overridable = (override_status & RNA_OVERRIDE_STATUS_OVERRIDABLE) != 0;

    /* Set the (button_pointer, button_prop)
     * and pointer data for Python access to the hovered ui element. */
    uiLayoutSetContextFromBut(layout, but);

    /* Keyframes */
    if (but->flag & UI_BUT_ANIMATED_KEY) {
      /* replace/delete keyfraemes */
      if (is_array_component) {
        uiItemBooleanO(layout,
                       CTX_IFACE_(BLT_I18NCONTEXT_OPERATOR_DEFAULT, "Replace Keyframes"),
                       ICON_KEY_HLT,
                       "ANIM_OT_keyframe_insert_button",
                       "all",
                       1);
        uiItemBooleanO(layout,
                       CTX_IFACE_(BLT_I18NCONTEXT_OPERATOR_DEFAULT, "Replace Single Keyframe"),
                       ICON_NONE,
                       "ANIM_OT_keyframe_insert_button",
                       "all",
                       0);
        uiItemBooleanO(layout,
                       CTX_IFACE_(BLT_I18NCONTEXT_OPERATOR_DEFAULT, "Delete Keyframes"),
                       ICON_NONE,
                       "ANIM_OT_keyframe_delete_button",
                       "all",
                       1);
        uiItemBooleanO(layout,
                       CTX_IFACE_(BLT_I18NCONTEXT_OPERATOR_DEFAULT, "Delete Single Keyframe"),
                       ICON_NONE,
                       "ANIM_OT_keyframe_delete_button",
                       "all",
                       0);
      }
      else {
        uiItemBooleanO(layout,
                       CTX_IFACE_(BLT_I18NCONTEXT_OPERATOR_DEFAULT, "Replace Keyframe"),
                       ICON_KEY_HLT,
                       "ANIM_OT_keyframe_insert_button",
                       "all",
                       1);
        uiItemBooleanO(layout,
                       CTX_IFACE_(BLT_I18NCONTEXT_OPERATOR_DEFAULT, "Delete Keyframe"),
                       ICON_NONE,
                       "ANIM_OT_keyframe_delete_button",
                       "all",
                       1);
      }

      /* keyframe settings */
      uiItemS(layout);
    }
    else if (but->flag & UI_BUT_DRIVEN) {
      /* pass */
    }
    else if (is_anim) {
      if (is_array_component) {
        uiItemBooleanO(layout,
                       CTX_IFACE_(BLT_I18NCONTEXT_OPERATOR_DEFAULT, "Insert Keyframes"),
                       ICON_KEY_HLT,
                       "ANIM_OT_keyframe_insert_button",
                       "all",
                       1);
        uiItemBooleanO(layout,
                       CTX_IFACE_(BLT_I18NCONTEXT_OPERATOR_DEFAULT, "Insert Single Keyframe"),
                       ICON_NONE,
                       "ANIM_OT_keyframe_insert_button",
                       "all",
                       0);
      }
      else {
        uiItemBooleanO(layout,
                       CTX_IFACE_(BLT_I18NCONTEXT_OPERATOR_DEFAULT, "Insert Keyframe"),
                       ICON_KEY_HLT,
                       "ANIM_OT_keyframe_insert_button",
                       "all",
                       1);
      }
    }

    if ((but->flag & UI_BUT_ANIMATED) && (but->rnapoin.type != &RNA_NlaStrip)) {
      if (is_array_component) {
        uiItemBooleanO(layout,
                       CTX_IFACE_(BLT_I18NCONTEXT_OPERATOR_DEFAULT, "Clear Keyframes"),
                       ICON_KEY_DEHLT,
                       "ANIM_OT_keyframe_clear_button",
                       "all",
                       1);
        uiItemBooleanO(layout,
                       CTX_IFACE_(BLT_I18NCONTEXT_OPERATOR_DEFAULT, "Clear Single Keyframes"),
                       ICON_NONE,
                       "ANIM_OT_keyframe_clear_button",
                       "all",
                       0);
      }
      else {
        uiItemBooleanO(layout,
                       CTX_IFACE_(BLT_I18NCONTEXT_OPERATOR_DEFAULT, "Clear Keyframes"),
                       ICON_KEY_DEHLT,
                       "ANIM_OT_keyframe_clear_button",
                       "all",
                       1);
      }
    }

    /* Drivers */
    if (but->flag & UI_BUT_DRIVEN) {
      uiItemS(layout);

      if (is_array_component) {
        uiItemBooleanO(layout,
                       CTX_IFACE_(BLT_I18NCONTEXT_OPERATOR_DEFAULT, "Delete Drivers"),
                       ICON_X,
                       "ANIM_OT_driver_button_remove",
                       "all",
                       1);
        uiItemBooleanO(layout,
                       CTX_IFACE_(BLT_I18NCONTEXT_OPERATOR_DEFAULT, "Delete Single Driver"),
                       ICON_NONE,
                       "ANIM_OT_driver_button_remove",
                       "all",
                       0);
      }
      else {
        uiItemBooleanO(layout,
                       CTX_IFACE_(BLT_I18NCONTEXT_OPERATOR_DEFAULT, "Delete Driver"),
                       ICON_X,
                       "ANIM_OT_driver_button_remove",
                       "all",
                       1);
      }

      uiItemO(layout,
              CTX_IFACE_(BLT_I18NCONTEXT_OPERATOR_DEFAULT, "Copy Driver"),
              ICON_NONE,
              "ANIM_OT_copy_driver_button");
      if (ANIM_driver_can_paste()) {
        uiItemO(layout,
                CTX_IFACE_(BLT_I18NCONTEXT_OPERATOR_DEFAULT, "Paste Driver"),
                ICON_NONE,
                "ANIM_OT_paste_driver_button");
      }

      uiItemO(layout,
              CTX_IFACE_(BLT_I18NCONTEXT_OPERATOR_DEFAULT, "Edit Driver"),
              ICON_DRIVER,
              "ANIM_OT_driver_button_edit");

      uiItemO(layout,
              CTX_IFACE_(BLT_I18NCONTEXT_OPERATOR_DEFAULT, "Open Drivers Editor"),
              ICON_NONE,
              "SCREEN_OT_drivers_editor_show");
    }
    else if (but->flag & (UI_BUT_ANIMATED_KEY | UI_BUT_ANIMATED)) {
      /* pass */
    }
    else if (is_anim) {
      uiItemS(layout);

      uiItemO(layout,
              CTX_IFACE_(BLT_I18NCONTEXT_OPERATOR_DEFAULT, "Add Driver"),
              ICON_DRIVER,
              "ANIM_OT_driver_button_add");

      if (ANIM_driver_can_paste()) {
        uiItemO(layout,
                CTX_IFACE_(BLT_I18NCONTEXT_OPERATOR_DEFAULT, "Paste Driver"),
                ICON_NONE,
                "ANIM_OT_paste_driver_button");
      }

      uiItemO(layout,
              CTX_IFACE_(BLT_I18NCONTEXT_OPERATOR_DEFAULT, "Open Drivers Editor"),
              ICON_NONE,
              "SCREEN_OT_drivers_editor_show");
    }

    /* Keying Sets */
    /* TODO: check on modifyability of Keying Set when doing this */
    if (is_anim) {
      uiItemS(layout);

      if (is_array_component) {
        uiItemBooleanO(layout,
                       CTX_IFACE_(BLT_I18NCONTEXT_OPERATOR_DEFAULT, "Add All to Keying Set"),
                       ICON_KEYINGSET,
                       "ANIM_OT_keyingset_button_add",
                       "all",
                       1);
        uiItemBooleanO(layout,
                       CTX_IFACE_(BLT_I18NCONTEXT_OPERATOR_DEFAULT, "Add Single to Keying Set"),
                       ICON_NONE,
                       "ANIM_OT_keyingset_button_add",
                       "all",
                       0);
        uiItemO(layout,
                CTX_IFACE_(BLT_I18NCONTEXT_OPERATOR_DEFAULT, "Remove from Keying Set"),
                ICON_NONE,
                "ANIM_OT_keyingset_button_remove");
      }
      else {
        uiItemBooleanO(layout,
                       CTX_IFACE_(BLT_I18NCONTEXT_OPERATOR_DEFAULT, "Add to Keying Set"),
                       ICON_KEYINGSET,
                       "ANIM_OT_keyingset_button_add",
                       "all",
                       1);
        uiItemO(layout,
                CTX_IFACE_(BLT_I18NCONTEXT_OPERATOR_DEFAULT, "Remove from Keying Set"),
                ICON_NONE,
                "ANIM_OT_keyingset_button_remove");
      }
    }

    if (is_overridable) {
      wmOperatorType *ot;
      PointerRNA op_ptr;
      /* Override Operators */
      uiItemS(layout);

      if (but->flag & UI_BUT_OVERRIDEN) {
        if (is_array_component) {
#if 0 /* Disabled for now. */
          ot = WM_operatortype_find("UI_OT_override_type_set_button", false);
          uiItemFullO_ptr(
              layout, ot, "Overrides Type", ICON_NONE, NULL, WM_OP_INVOKE_DEFAULT, 0, &op_ptr);
          RNA_boolean_set(&op_ptr, "all", true);
          uiItemFullO_ptr(layout,
                          ot,
                          "Single Override Type",
                          ICON_NONE,
                          NULL,
                          WM_OP_INVOKE_DEFAULT,
                          0,
                          &op_ptr);
          RNA_boolean_set(&op_ptr, "all", false);
#endif
          uiItemBooleanO(layout,
                         CTX_IFACE_(BLT_I18NCONTEXT_OPERATOR_DEFAULT, "Remove Overrides"),
                         ICON_X,
                         "UI_OT_override_remove_button",
                         "all",
                         true);
          uiItemBooleanO(layout,
                         CTX_IFACE_(BLT_I18NCONTEXT_OPERATOR_DEFAULT, "Remove Single Override"),
                         ICON_X,
                         "UI_OT_override_remove_button",
                         "all",
                         false);
        }
        else {
#if 0 /* Disabled for now. */
          uiItemFullO(layout,
                      "UI_OT_override_type_set_button",
                      "Override Type",
                      ICON_NONE,
                      NULL,
                      WM_OP_INVOKE_DEFAULT,
                      0,
                      &op_ptr);
          RNA_boolean_set(&op_ptr, "all", false);
#endif
          uiItemBooleanO(layout,
                         CTX_IFACE_(BLT_I18NCONTEXT_OPERATOR_DEFAULT, "Remove Override"),
                         ICON_X,
                         "UI_OT_override_remove_button",
                         "all",
                         true);
        }
      }
      else {
        if (is_array_component) {
          ot = WM_operatortype_find("UI_OT_override_type_set_button", false);
          uiItemFullO_ptr(
              layout, ot, "Define Overrides", ICON_NONE, NULL, WM_OP_INVOKE_DEFAULT, 0, &op_ptr);
          RNA_boolean_set(&op_ptr, "all", true);
          uiItemFullO_ptr(layout,
                          ot,
                          "Define Single Override",
                          ICON_NONE,
                          NULL,
                          WM_OP_INVOKE_DEFAULT,
                          0,
                          &op_ptr);
          RNA_boolean_set(&op_ptr, "all", false);
        }
        else {
          uiItemFullO(layout,
                      "UI_OT_override_type_set_button",
                      "Define Override",
                      ICON_NONE,
                      NULL,
                      WM_OP_INVOKE_DEFAULT,
                      0,
                      &op_ptr);
          RNA_boolean_set(&op_ptr, "all", false);
        }
      }
    }

    uiItemS(layout);

    /* Property Operators */

    /* Copy Property Value
     * Paste Property Value */

    if (is_array_component) {
      uiItemBooleanO(layout,
                     CTX_IFACE_(BLT_I18NCONTEXT_OPERATOR_DEFAULT, "Reset All to Default Values"),
                     ICON_LOOP_BACK,
                     "UI_OT_reset_default_button",
                     "all",
                     1);
      uiItemBooleanO(layout,
                     CTX_IFACE_(BLT_I18NCONTEXT_OPERATOR_DEFAULT, "Reset Single to Default Value"),
                     ICON_NONE,
                     "UI_OT_reset_default_button",
                     "all",
                     0);
    }
    else {
      uiItemBooleanO(layout,
                     CTX_IFACE_(BLT_I18NCONTEXT_OPERATOR_DEFAULT, "Reset to Default Value"),
                     ICON_LOOP_BACK,
                     "UI_OT_reset_default_button",
                     "all",
                     1);
    }
    if (is_editable /*&& is_idprop*/ && is_set) {
      uiItemO(layout,
              CTX_IFACE_(BLT_I18NCONTEXT_OPERATOR_DEFAULT, "Unset"),
              ICON_NONE,
              "UI_OT_unset_property_button");
    }

    if (is_idprop && !is_array_component && ELEM(type, PROP_INT, PROP_FLOAT)) {
      uiItemO(layout,
              CTX_IFACE_(BLT_I18NCONTEXT_OPERATOR_DEFAULT, "Assign Value as Default"),
              ICON_NONE,
              "UI_OT_assign_default_button");

      uiItemS(layout);
    }

    if (is_array_component) {
      uiItemBooleanO(layout,
                     CTX_IFACE_(BLT_I18NCONTEXT_OPERATOR_DEFAULT, "Copy All To Selected"),
                     ICON_NONE,
                     "UI_OT_copy_to_selected_button",
                     "all",
                     true);
      uiItemBooleanO(layout,
                     CTX_IFACE_(BLT_I18NCONTEXT_OPERATOR_DEFAULT, "Copy Single To Selected"),
                     ICON_NONE,
                     "UI_OT_copy_to_selected_button",
                     "all",
                     false);
    }
    else {
      uiItemBooleanO(layout,
                     CTX_IFACE_(BLT_I18NCONTEXT_OPERATOR_DEFAULT, "Copy To Selected"),
                     ICON_NONE,
                     "UI_OT_copy_to_selected_button",
                     "all",
                     true);
    }

    uiItemO(layout,
            CTX_IFACE_(BLT_I18NCONTEXT_OPERATOR_DEFAULT, "Copy Data Path"),
            ICON_NONE,
            "UI_OT_copy_data_path_button");

    uiItemS(layout);

    if (type == PROP_STRING && ELEM(subtype, PROP_FILEPATH, PROP_DIRPATH)) {
      ui_but_menu_add_path_operators(layout, ptr, prop);
      uiItemS(layout);
    }
  }

  /* Pointer properties and string properties with
   * prop_search support jumping to target object/bone. */
  if (but->rnapoin.data && but->rnaprop) {
    const PropertyType prop_type = RNA_property_type(but->rnaprop);
    if (((prop_type == PROP_POINTER) ||
         (prop_type == PROP_STRING && but->type == UI_BTYPE_SEARCH_MENU &&
          but->search_func == ui_rna_collection_search_cb)) &&
        ui_jump_to_target_button_poll(C)) {
      uiItemO(layout,
              CTX_IFACE_(BLT_I18NCONTEXT_OPERATOR_DEFAULT, "Jump To Target"),
              ICON_NONE,
              "UI_OT_jump_to_target_button");
      uiItemS(layout);
    }
  }

  /* Favorites Menu */
  if (ui_but_is_user_menu_compatible(C, but)) {
    uiBlock *block = uiLayoutGetBlock(layout);
    const int w = uiLayoutGetWidth(layout);
    uiBut *but2;
    bool item_found = false;

    uint um_array_len;
    bUserMenu **um_array = ED_screen_user_menus_find(C, &um_array_len);
    for (int um_index = 0; um_index < um_array_len; um_index++) {
      bUserMenu *um = um_array[um_index];
      if (um == NULL) {
        continue;
      }
      bUserMenuItem *umi = ui_but_user_menu_find(C, but, um);
      if (umi != NULL) {
        but2 = uiDefIconTextBut(
            block,
            UI_BTYPE_BUT,
            0,
            ICON_MENU_PANEL,
            CTX_IFACE_(BLT_I18NCONTEXT_OPERATOR_DEFAULT, "Remove from Quick Favorites"),
            0,
            0,
            w,
            UI_UNIT_Y,
            NULL,
            0,
            0,
            0,
            0,
            "");
        UI_but_func_set(but2, popup_user_menu_remove_func, um, umi);
        item_found = true;
      }
    }
    if (um_array) {
      MEM_freeN(um_array);
    }

    if (!item_found) {
      but2 = uiDefIconTextBut(
          block,
          UI_BTYPE_BUT,
          0,
          ICON_MENU_PANEL,
          CTX_IFACE_(BLT_I18NCONTEXT_OPERATOR_DEFAULT, "Add to Quick Favorites"),
          0,
          0,
          w,
          UI_UNIT_Y,
          NULL,
          0,
          0,
          0,
          0,
          "Add to a user defined context menu (stored in the user preferences)");
      UI_but_func_set(but2, popup_user_menu_add_or_replace_func, but, NULL);
    }

    uiItemS(layout);
  }

  /* Operator buttons */
  if (but->optype) {
    uiBlock *block = uiLayoutGetBlock(layout);
    uiBut *but2;
    IDProperty *prop = (but->opptr) ? but->opptr->data : NULL;
    int w = uiLayoutGetWidth(layout);
    wmKeyMap *km;
    /* We want to know if this op has a shortcut, be it hotkey or not. */
    wmKeyMapItem *kmi = WM_key_event_operator(
        C, but->optype->idname, but->opcontext, prop, EVT_TYPE_MASK_ALL, 0, &km);

    /* We do have a shortcut, but only keyboard ones are editable that way... */
    if (kmi) {
      if (ISKEYBOARD(kmi->type)) {
#if 0 /* would rather use a block but, but gets weirdly positioned... */
        uiDefBlockBut(block,
                      menu_change_shortcut,
                      but,
                      "Change Shortcut",
                      0,
                      0,
                      uiLayoutGetWidth(layout),
                      UI_UNIT_Y,
                      "");
#endif

<<<<<<< HEAD
				but2 = uiDefIconTextBut(
				        block, UI_BTYPE_BUT, 0, ICON_HAND,
				        CTX_IFACE_(BLT_I18NCONTEXT_OPERATOR_DEFAULT, "Change Shortcut"),
				        0, 0, w, UI_UNIT_Y, NULL, 0, 0, 0, 0, "");
				UI_but_func_set(but2, popup_change_shortcut_func, but, NULL);

				but2 = uiDefIconTextBut(
				        block, UI_BTYPE_BUT, 0, ICON_BLANK1,
				        CTX_IFACE_(BLT_I18NCONTEXT_OPERATOR_DEFAULT, "Remove Shortcut"),
				        0, 0, w, UI_UNIT_Y, NULL, 0, 0, 0, 0, "");
				UI_but_func_set(but2, remove_shortcut_func, but, NULL);
			}
			else {
				but2 = uiDefIconTextBut(
				        block, UI_BTYPE_BUT, 0, ICON_HAND, IFACE_("Non-Keyboard Shortcut"),
				        0, 0, w, UI_UNIT_Y, NULL, 0, 0, 0, 0,
				        TIP_("Only keyboard shortcuts can be edited that way, "
				             "please use User Preferences otherwise"));
				UI_but_flag_enable(but2, UI_BUT_DISABLED);
			}
		}
		/* only show 'assign' if there's a suitable key map for it to go in */
		else if (WM_keymap_guess_opname(C, but->optype->idname)) {
			but2 = uiDefIconTextBut(
			        block, UI_BTYPE_BUT, 0, ICON_HAND,
			        CTX_IFACE_(BLT_I18NCONTEXT_OPERATOR_DEFAULT, "Assign Shortcut"),
			        0, 0, w, UI_UNIT_Y, NULL, 0, 0, 0, 0, "");
			UI_but_func_set(but2, popup_add_shortcut_func, but, NULL);
		}

		/* Set the operator pointer for python access */
		uiLayoutSetContextFromBut(layout, but);

		uiItemS(layout);
	}

	{   /* Docs */
		char buf[512];

		if (UI_but_online_manual_id(but, buf, sizeof(buf))) {
			PointerRNA ptr_props;
			//uiItemO(layout, CTX_IFACE_(BLT_I18NCONTEXT_OPERATOR_DEFAULT, "Online Manual"), /*bfa - turned off the menu item online manual*/
			//        ICON_URL, "WM_OT_doc_view_manual_ui_context");

			if (U.flag & USER_DEVELOPER_UI) {
				uiItemFullO(
				        layout, "WM_OT_doc_view",
				        CTX_IFACE_(BLT_I18NCONTEXT_OPERATOR_DEFAULT, "Online Python Reference"),
				        ICON_NONE, NULL, WM_OP_EXEC_DEFAULT, 0, &ptr_props);
				RNA_string_set(&ptr_props, "doc_id", buf);
			}

			/* XXX inactive option, not for public! */
=======
        but2 = uiDefIconTextBut(block,
                                UI_BTYPE_BUT,
                                0,
                                ICON_HAND,
                                CTX_IFACE_(BLT_I18NCONTEXT_OPERATOR_DEFAULT, "Change Shortcut"),
                                0,
                                0,
                                w,
                                UI_UNIT_Y,
                                NULL,
                                0,
                                0,
                                0,
                                0,
                                "");
        UI_but_func_set(but2, popup_change_shortcut_func, but, NULL);

        but2 = uiDefIconTextBut(block,
                                UI_BTYPE_BUT,
                                0,
                                ICON_BLANK1,
                                CTX_IFACE_(BLT_I18NCONTEXT_OPERATOR_DEFAULT, "Remove Shortcut"),
                                0,
                                0,
                                w,
                                UI_UNIT_Y,
                                NULL,
                                0,
                                0,
                                0,
                                0,
                                "");
        UI_but_func_set(but2, remove_shortcut_func, but, NULL);
      }
      else {
        but2 = uiDefIconTextBut(block,
                                UI_BTYPE_BUT,
                                0,
                                ICON_HAND,
                                IFACE_("Non-Keyboard Shortcut"),
                                0,
                                0,
                                w,
                                UI_UNIT_Y,
                                NULL,
                                0,
                                0,
                                0,
                                0,
                                TIP_("Only keyboard shortcuts can be edited that way, "
                                     "please use User Preferences otherwise"));
        UI_but_flag_enable(but2, UI_BUT_DISABLED);
      }
    }
    /* only show 'assign' if there's a suitable key map for it to go in */
    else if (WM_keymap_guess_opname(C, but->optype->idname)) {
      but2 = uiDefIconTextBut(block,
                              UI_BTYPE_BUT,
                              0,
                              ICON_HAND,
                              CTX_IFACE_(BLT_I18NCONTEXT_OPERATOR_DEFAULT, "Assign Shortcut"),
                              0,
                              0,
                              w,
                              UI_UNIT_Y,
                              NULL,
                              0,
                              0,
                              0,
                              0,
                              "");
      UI_but_func_set(but2, popup_add_shortcut_func, but, NULL);
    }

    /* Set the operator pointer for python access */
    uiLayoutSetContextFromBut(layout, but);

    uiItemS(layout);
  }

  { /* Docs */
    char buf[512];

    if (UI_but_online_manual_id(but, buf, sizeof(buf))) {
      PointerRNA ptr_props;
      uiItemO(layout,
              CTX_IFACE_(BLT_I18NCONTEXT_OPERATOR_DEFAULT, "Online Manual"),
              ICON_URL,
              "WM_OT_doc_view_manual_ui_context");

      if (U.flag & USER_DEVELOPER_UI) {
        uiItemFullO(layout,
                    "WM_OT_doc_view",
                    CTX_IFACE_(BLT_I18NCONTEXT_OPERATOR_DEFAULT, "Online Python Reference"),
                    ICON_NONE,
                    NULL,
                    WM_OP_EXEC_DEFAULT,
                    0,
                    &ptr_props);
        RNA_string_set(&ptr_props, "doc_id", buf);
      }

      /* XXX inactive option, not for public! */
>>>>>>> 3ea04e77
#if 0
      uiItemFullO(layout,
                  "WM_OT_doc_edit",
                  "Submit Description",
                  ICON_NONE,
                  NULL,
                  WM_OP_INVOKE_DEFAULT,
                  0,
                  &ptr_props);
      RNA_string_set(&ptr_props, "doc_id", buf);
      RNA_string_set(&ptr_props, "doc_new", RNA_property_description(but->rnaprop));
#endif
    }
  }

  if (but->optype && U.flag & USER_DEVELOPER_UI) {
    uiItemO(layout, NULL, ICON_NONE, "UI_OT_copy_python_command_button");
  }

  /* perhaps we should move this into (G.debug & G_DEBUG) - campbell */
  if (U.flag & USER_DEVELOPER_UI) {
    if (ui_block_is_menu(but->block) == false) {
      uiItemFullO(
          layout, "UI_OT_editsource", NULL, ICON_NONE, NULL, WM_OP_INVOKE_DEFAULT, 0, NULL);
    }
  }

  if (BKE_addon_find(&U.addons, "ui_translate")) {
    uiItemFullO(layout,
                "UI_OT_edittranslation_init",
                NULL,
                ICON_NONE,
                NULL,
                WM_OP_INVOKE_DEFAULT,
                0,
                NULL);
  }

  /* Show header tools for header buttons. */
  if (ui_block_is_popup_any(but->block) == false) {
    const ARegion *ar = CTX_wm_region(C);

    if (!ar) {
      /* skip */
    }
    else if (ELEM(ar->regiontype, RGN_TYPE_HEADER, RGN_TYPE_TOOL_HEADER)) {
      uiItemMenuF(layout, IFACE_("Header"), ICON_NONE, ED_screens_header_tools_menu_create, NULL);
    }
    else if (ar->regiontype == RGN_TYPE_NAV_BAR) {
      uiItemMenuF(layout,
                  IFACE_("Navigation Bar"),
                  ICON_NONE,
                  ED_screens_navigation_bar_tools_menu_create,
                  NULL);
    }
    else if (ar->regiontype == RGN_TYPE_FOOTER) {
      uiItemMenuF(layout, IFACE_("Footer"), ICON_NONE, ED_screens_footer_tools_menu_create, NULL);
    }
  }

  MenuType *mt = WM_menutype_find("WM_MT_button_context", true);
  if (mt) {
    UI_menutype_draw(C, mt, uiLayoutColumn(layout, false));
  }

  return UI_popup_menu_end_or_cancel(C, pup);
}

/** \} */

/* -------------------------------------------------------------------- */
/** \name Panel Context Menu
 * \{ */

/**
 * menu to show when right clicking on the panel header
 */
void ui_popup_context_menu_for_panel(bContext *C, ARegion *ar, Panel *pa)
{
  bScreen *sc = CTX_wm_screen(C);
  const bool has_panel_category = UI_panel_category_is_visible(ar);
  const bool any_item_visible = has_panel_category;
  PointerRNA ptr;
  uiPopupMenu *pup;
  uiLayout *layout;

  if (!any_item_visible) {
    return;
  }

  RNA_pointer_create(&sc->id, &RNA_Panel, pa, &ptr);

  pup = UI_popup_menu_begin(C, IFACE_("Panel"), ICON_NONE);
  layout = UI_popup_menu_layout(pup);

  if (has_panel_category) {
    char tmpstr[80];
    BLI_snprintf(tmpstr,
                 sizeof(tmpstr),
                 "%s" UI_SEP_CHAR_S "%s",
                 IFACE_("Pin"),
                 IFACE_("Shift+Left Mouse"));
    uiItemR(layout, &ptr, "use_pin", 0, tmpstr, ICON_NONE);

    /* evil, force shortcut flag */
    {
      uiBlock *block = uiLayoutGetBlock(layout);
      uiBut *but = block->buttons.last;
      but->flag |= UI_BUT_HAS_SEP_CHAR;
    }
  }
  UI_popup_menu_end(C, pup);
}

/** \} */<|MERGE_RESOLUTION|>--- conflicted
+++ resolved
@@ -916,61 +916,6 @@
                       "");
 #endif
 
-<<<<<<< HEAD
-				but2 = uiDefIconTextBut(
-				        block, UI_BTYPE_BUT, 0, ICON_HAND,
-				        CTX_IFACE_(BLT_I18NCONTEXT_OPERATOR_DEFAULT, "Change Shortcut"),
-				        0, 0, w, UI_UNIT_Y, NULL, 0, 0, 0, 0, "");
-				UI_but_func_set(but2, popup_change_shortcut_func, but, NULL);
-
-				but2 = uiDefIconTextBut(
-				        block, UI_BTYPE_BUT, 0, ICON_BLANK1,
-				        CTX_IFACE_(BLT_I18NCONTEXT_OPERATOR_DEFAULT, "Remove Shortcut"),
-				        0, 0, w, UI_UNIT_Y, NULL, 0, 0, 0, 0, "");
-				UI_but_func_set(but2, remove_shortcut_func, but, NULL);
-			}
-			else {
-				but2 = uiDefIconTextBut(
-				        block, UI_BTYPE_BUT, 0, ICON_HAND, IFACE_("Non-Keyboard Shortcut"),
-				        0, 0, w, UI_UNIT_Y, NULL, 0, 0, 0, 0,
-				        TIP_("Only keyboard shortcuts can be edited that way, "
-				             "please use User Preferences otherwise"));
-				UI_but_flag_enable(but2, UI_BUT_DISABLED);
-			}
-		}
-		/* only show 'assign' if there's a suitable key map for it to go in */
-		else if (WM_keymap_guess_opname(C, but->optype->idname)) {
-			but2 = uiDefIconTextBut(
-			        block, UI_BTYPE_BUT, 0, ICON_HAND,
-			        CTX_IFACE_(BLT_I18NCONTEXT_OPERATOR_DEFAULT, "Assign Shortcut"),
-			        0, 0, w, UI_UNIT_Y, NULL, 0, 0, 0, 0, "");
-			UI_but_func_set(but2, popup_add_shortcut_func, but, NULL);
-		}
-
-		/* Set the operator pointer for python access */
-		uiLayoutSetContextFromBut(layout, but);
-
-		uiItemS(layout);
-	}
-
-	{   /* Docs */
-		char buf[512];
-
-		if (UI_but_online_manual_id(but, buf, sizeof(buf))) {
-			PointerRNA ptr_props;
-			//uiItemO(layout, CTX_IFACE_(BLT_I18NCONTEXT_OPERATOR_DEFAULT, "Online Manual"), /*bfa - turned off the menu item online manual*/
-			//        ICON_URL, "WM_OT_doc_view_manual_ui_context");
-
-			if (U.flag & USER_DEVELOPER_UI) {
-				uiItemFullO(
-				        layout, "WM_OT_doc_view",
-				        CTX_IFACE_(BLT_I18NCONTEXT_OPERATOR_DEFAULT, "Online Python Reference"),
-				        ICON_NONE, NULL, WM_OP_EXEC_DEFAULT, 0, &ptr_props);
-				RNA_string_set(&ptr_props, "doc_id", buf);
-			}
-
-			/* XXX inactive option, not for public! */
-=======
         but2 = uiDefIconTextBut(block,
                                 UI_BTYPE_BUT,
                                 0,
@@ -1056,10 +1001,8 @@
 
     if (UI_but_online_manual_id(but, buf, sizeof(buf))) {
       PointerRNA ptr_props;
-      uiItemO(layout,
-              CTX_IFACE_(BLT_I18NCONTEXT_OPERATOR_DEFAULT, "Online Manual"),
-              ICON_URL,
-              "WM_OT_doc_view_manual_ui_context");
+      //uiItemO(layout, CTX_IFACE_(BLT_I18NCONTEXT_OPERATOR_DEFAULT, "Online Manual"), /*bfa - turned off the menu item online manual*/
+      //        ICON_URL, "WM_OT_doc_view_manual_ui_context");
 
       if (U.flag & USER_DEVELOPER_UI) {
         uiItemFullO(layout,
@@ -1074,7 +1017,6 @@
       }
 
       /* XXX inactive option, not for public! */
->>>>>>> 3ea04e77
 #if 0
       uiItemFullO(layout,
                   "WM_OT_doc_edit",
