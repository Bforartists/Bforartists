--- conflicted
+++ resolved
@@ -891,16 +891,7 @@
                      "all",
                      1);
     }
-<<<<<<< HEAD
-    if (is_editable /*&& is_idprop*/ && is_set) {
-      uiItemO(layout,
-              CTX_IFACE_(BLT_I18NCONTEXT_OPERATOR_DEFAULT, "Unset"),
-              ICON_RESET,
-              "UI_OT_unset_property_button");
-    }
-=======
->>>>>>> e6482862
-
+ 
     if (is_idprop && !is_array && ELEM(type, PROP_INT, PROP_FLOAT)) {
       uiItemO(layout,
               CTX_IFACE_(BLT_I18NCONTEXT_OPERATOR_DEFAULT, "Assign Value as Default"),
