--- conflicted
+++ resolved
@@ -162,21 +162,17 @@
 				case SPACE_CLIP:
 					ts = &btheme->tclip;
 					break;
-<<<<<<< HEAD
-				case SPACE_TOOLBAR:
-=======
 				case SPACE_TOPBAR:
 					ts = &btheme->ttopbar;
 					break;
 				case SPACE_STATUSBAR:
 					ts = &btheme->tstatusbar;
 					break;
+				case SPACE_TOOLBAR:
+					ts = &btheme->tv3d;
+					break;
 				default:
->>>>>>> f2c69eec
 					ts = &btheme->tv3d;
-					break;
-				default:
-					ts = &btheme->tv3d; // hacky workaround so that we don' thave to implement the theming. It uses the colors from 3d view now.
 					break;
 			}
 
