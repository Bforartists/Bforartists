/*
 * This program is free software; you can redistribute it and/or
 * modify it under the terms of the GNU General Public License
 * as published by the Free Software Foundation; either version 2
 * of the License, or (at your option) any later version.
 *
 * This program is distributed in the hope that it will be useful,
 * but WITHOUT ANY WARRANTY; without even the implied warranty of
 * MERCHANTABILITY or FITNESS FOR A PARTICULAR PURPOSE.  See the
 * GNU General Public License for more details.
 *
 * You should have received a copy of the GNU General Public License
 * along with this program; if not, write to the Free Software Foundation,
 * Inc., 51 Franklin Street, Fifth Floor, Boston, MA 02110-1301, USA.
 *
 * The Original Code is Copyright (C) 2001-2002 by NaN Holding BV.
 * All rights reserved.
 */

/** \file
 * \ingroup edinterface
 */

#include <math.h>
#include <stdlib.h>
#include <string.h>

#include "MEM_guardedalloc.h"

#include "DNA_screen_types.h"
#include "DNA_space_types.h"
#include "DNA_userdef_types.h"

#include "BLI_blenlib.h"
#include "BLI_utildefines.h"
#include "BLI_math.h"

#include "BKE_addon.h"
#include "BKE_appdir.h"
#include "BKE_main.h"
#include "BKE_mesh_runtime.h"

#include "BLO_readfile.h" /* for UserDef version patching. */

#include "BLF_api.h"

#include "ED_screen.h"

#include "UI_interface.h"
#include "UI_interface_icons.h"

#include "interface_intern.h"
#include "GPU_framebuffer.h"

/* global for themes */
typedef void (*VectorDrawFunc)(int x, int y, int w, int h, float alpha);

/* be sure to keep 'bThemeState' in sync */
static struct bThemeState g_theme_state = {
    NULL,
    SPACE_VIEW3D,
    RGN_TYPE_WINDOW,
};

#define theme_active g_theme_state.theme
#define theme_spacetype g_theme_state.spacetype
#define theme_regionid g_theme_state.regionid

void ui_resources_init(void)
{
  UI_icons_init();
}

void ui_resources_free(void)
{
  UI_icons_free();
}

/* ******************************************************** */
/*    THEMES */
/* ******************************************************** */

const uchar *UI_ThemeGetColorPtr(bTheme *btheme, int spacetype, int colorid)
{
<<<<<<< HEAD
	ThemeSpace *ts = NULL;
	static char error[4] = {240, 0, 240, 255};
	static char alert[4] = {240, 60, 60, 255};
	static char headerdesel[4] = {0, 0, 0, 255};
	static char back[4] = {0, 0, 0, 255};
	static char setting = 0;
	const char *cp = error;

	/* ensure we're not getting a color after running BKE_blender_userdef_free */
	BLI_assert(BLI_findindex(&U.themes, theme_active) != -1);
	BLI_assert(colorid != TH_UNDEFINED);

	if (btheme) {

		/* first check for ui buttons theme */
		if (colorid < TH_THEMEUI) {

			switch (colorid) {

				case TH_REDALERT:
					cp = alert; break;
			}
		}
		else {

			switch (spacetype) {
				case SPACE_PROPERTIES:
					ts = &btheme->space_properties;
					break;
				case SPACE_VIEW3D:
					ts = &btheme->space_view3d;
					break;
				case SPACE_GRAPH:
					ts = &btheme->space_graph;
					break;
				case SPACE_FILE:
					ts = &btheme->space_file;
					break;
				case SPACE_NLA:
					ts = &btheme->space_nla;
					break;
				case SPACE_ACTION:
					ts = &btheme->space_action;
					break;
				case SPACE_SEQ:
					ts = &btheme->space_sequencer;
					break;
				case SPACE_IMAGE:
					ts = &btheme->space_image;
					break;
				case SPACE_TEXT:
					ts = &btheme->space_text;
					break;
				case SPACE_OUTLINER:
					ts = &btheme->space_outliner;
					break;
				case SPACE_INFO:
					ts = &btheme->space_info;
					break;
				case SPACE_USERPREF:
					ts = &btheme->space_preferences;
					break;
				case SPACE_CONSOLE:
					ts = &btheme->space_console;
					break;
				case SPACE_NODE:
					ts = &btheme->space_node;
					break;
				case SPACE_CLIP:
					ts = &btheme->space_clip;
					break;
				case SPACE_TOPBAR:
					ts = &btheme->space_topbar;
					break;
				case SPACE_STATUSBAR:
					ts = &btheme->space_statusbar;
					break;
				case SPACE_TOOLBAR:
					ts = &btheme->space_view3d;
					break;
				default:
					ts = &btheme->space_view3d;
					break;
			}

			switch (colorid) {
				case TH_BACK:
					if (ELEM(theme_regionid, RGN_TYPE_WINDOW, RGN_TYPE_PREVIEW)) {
						cp = ts->back;
					}
					else if (theme_regionid == RGN_TYPE_CHANNELS) {
						cp = ts->list;
					}
					else if (ELEM(theme_regionid, RGN_TYPE_HEADER, RGN_TYPE_FOOTER)) {
						cp = ts->header;
					}
					else if (theme_regionid == RGN_TYPE_NAV_BAR) {
						cp = ts->navigation_bar;
					}
					else if (theme_regionid == RGN_TYPE_EXECUTE) {
						cp = ts->execution_buts;
					}
					else {
						cp = ts->button;
					}

					copy_v4_v4_char(back, cp);
					if (!ED_region_is_overlap(spacetype, theme_regionid)) {
						back[3] = 255;
					}
					cp = back;
					break;
				case TH_BACK_GRAD:
					cp = ts->back_grad;
					break;

				case TH_SHOW_BACK_GRAD:
					cp = &setting;
					setting = ts->show_back_grad;
					break;
				case TH_TEXT:
					if (theme_regionid == RGN_TYPE_WINDOW) {
						cp = ts->text;
					}
					else if (theme_regionid == RGN_TYPE_CHANNELS) {
						cp = ts->list_text;
					}
					else if (ELEM(theme_regionid, RGN_TYPE_HEADER, RGN_TYPE_FOOTER)) {
						cp = ts->header_text;
					}
					else {
						cp = ts->button_text;
					}
					break;
				case TH_TEXT_HI:
					if (theme_regionid == RGN_TYPE_WINDOW) {
						cp = ts->text_hi;
					}
					else if (theme_regionid == RGN_TYPE_CHANNELS) {
						cp = ts->list_text_hi;
					}
					else if (ELEM(theme_regionid, RGN_TYPE_HEADER, RGN_TYPE_FOOTER)) {
						cp = ts->header_text_hi;
					}
					else {
						cp = ts->button_text_hi;
					}
					break;
				case TH_TITLE:
					if (theme_regionid == RGN_TYPE_WINDOW) {
						cp = ts->title;
					}
					else if (theme_regionid == RGN_TYPE_CHANNELS) {
						cp = ts->list_title;
					}
					else if (ELEM(theme_regionid, RGN_TYPE_HEADER, RGN_TYPE_FOOTER)) {
						cp = ts->header_title;
					}
					else {
						cp = ts->button_title;
					}
					break;

				case TH_HEADER:
					cp = ts->header; break;
				case TH_HEADERDESEL:
					/* we calculate a dynamic builtin header deselect color,
					 * also for pulldowns... */
					cp = ts->header;
					headerdesel[0] = cp[0] > 10 ? cp[0] - 10 : 0;
					headerdesel[1] = cp[1] > 10 ? cp[1] - 10 : 0;
					headerdesel[2] = cp[2] > 10 ? cp[2] - 10 : 0;
					headerdesel[3] = cp[3];
					cp = headerdesel;
					break;
				case TH_HEADER_TEXT:
					cp = ts->header_text; break;
				case TH_HEADER_TEXT_HI:
					cp = ts->header_text_hi; break;

				case TH_PANEL_HEADER:
					cp = ts->panelcolors.header; break;
				case TH_PANEL_BACK:
					cp = ts->panelcolors.back; break;
				case TH_PANEL_SUB_BACK:
					cp = ts->panelcolors.sub_back; break;

				case TH_BUTBACK:
					cp = ts->button; break;
				case TH_BUTBACK_TEXT:
					cp = ts->button_text; break;
				case TH_BUTBACK_TEXT_HI:
					cp = ts->button_text_hi; break;

				case TH_TAB_ACTIVE:
					cp = ts->tab_active; break;
				case TH_TAB_INACTIVE:
					cp = ts->tab_inactive; break;
				case TH_TAB_BACK:
					cp = ts->tab_back; break;
				case TH_TAB_OUTLINE:
					cp = ts->tab_outline; break;

				case TH_SHADE1:
					cp = ts->shade1; break;
				case TH_SHADE2:
					cp = ts->shade2; break;
				case TH_HILITE:
					cp = ts->hilite; break;

				case TH_GRID:
					cp = ts->grid; break;
				case TH_VIEW_OVERLAY:
					cp = ts->view_overlay; break;
				case TH_WIRE:
					cp = ts->wire; break;
				case TH_WIRE_INNER:
					cp = ts->syntaxr; break;
				case TH_WIRE_EDIT:
					cp = ts->wire_edit; break;
				case TH_LIGHT:
					cp = ts->lamp; break;
				case TH_SPEAKER:
					cp = ts->speaker; break;
				case TH_CAMERA:
					cp = ts->camera; break;
				case TH_EMPTY:
					cp = ts->empty; break;
				case TH_SELECT:
					cp = ts->select; break;
				case TH_ACTIVE:
					cp = ts->active; break;
				case TH_GROUP:
					cp = ts->group; break;
				case TH_GROUP_ACTIVE:
					cp = ts->group_active; break;
				case TH_TRANSFORM:
					cp = ts->transform; break;
				case TH_VERTEX:
					cp = ts->vertex; break;
				case TH_VERTEX_SELECT:
					cp = ts->vertex_select; break;
				case TH_VERTEX_BEVEL:
					cp = ts->vertex_bevel; break;
				case TH_VERTEX_UNREFERENCED:
					cp = ts->vertex_unreferenced; break;
				case TH_VERTEX_SIZE:
					cp = &ts->vertex_size; break;
				case TH_OUTLINE_WIDTH:
					cp = &ts->outline_width; break;
				case TH_EDGE:
					cp = ts->edge; break;
				case TH_EDGE_SELECT:
					cp = ts->edge_select; break;
				case TH_EDGE_SEAM:
					cp = ts->edge_seam; break;
				case TH_EDGE_SHARP:
					cp = ts->edge_sharp; break;
				case TH_EDGE_CREASE:
					cp = ts->edge_crease; break;
				case TH_EDGE_BEVEL:
					cp = ts->edge_bevel; break;
				case TH_EDITMESH_ACTIVE:
					cp = ts->editmesh_active; break;
				case TH_EDGE_FACESEL:
					cp = ts->edge_facesel; break;
				case TH_FACE:
					cp = ts->face; break;
				case TH_FACE_SELECT:
					cp = ts->face_select; break;
				case TH_FACE_DOT:
					cp = ts->face_dot; break;
				case TH_FACEDOT_SIZE:
					cp = &ts->facedot_size; break;
				case TH_DRAWEXTRA_EDGELEN:
					cp = ts->extra_edge_len; break;
				case TH_DRAWEXTRA_EDGEANG:
					cp = ts->extra_edge_angle; break;
				case TH_DRAWEXTRA_FACEAREA:
					cp = ts->extra_face_area; break;
				case TH_DRAWEXTRA_FACEANG:
					cp = ts->extra_face_angle; break;
				case TH_NORMAL:
					cp = ts->normal; break;
				case TH_VNORMAL:
					cp = ts->vertex_normal; break;
				case TH_LNORMAL:
					cp = ts->loop_normal; break;
				case TH_BONE_SOLID:
					cp = ts->bone_solid; break;
				case TH_BONE_POSE:
					cp = ts->bone_pose; break;
				case TH_BONE_POSE_ACTIVE:
					cp = ts->bone_pose_active; break;
				case TH_STRIP:
					cp = ts->strip; break;
				case TH_STRIP_SELECT:
					cp = ts->strip_select; break;
				case TH_KEYTYPE_KEYFRAME:
					cp = ts->keytype_keyframe; break;
				case TH_KEYTYPE_KEYFRAME_SELECT:
					cp = ts->keytype_keyframe_select; break;
				case TH_KEYTYPE_EXTREME:
					cp = ts->keytype_extreme; break;
				case TH_KEYTYPE_EXTREME_SELECT:
					cp = ts->keytype_extreme_select; break;
				case TH_KEYTYPE_BREAKDOWN:
					cp = ts->keytype_breakdown; break;
				case TH_KEYTYPE_BREAKDOWN_SELECT:
					cp = ts->keytype_breakdown_select; break;
				case TH_KEYTYPE_JITTER:
					cp = ts->keytype_jitter; break;
				case TH_KEYTYPE_JITTER_SELECT:
					cp = ts->keytype_jitter_select; break;
				case TH_KEYTYPE_MOVEHOLD:
					cp = ts->keytype_movehold; break;
				case TH_KEYTYPE_MOVEHOLD_SELECT:
					cp = ts->keytype_movehold_select; break;
				case TH_KEYBORDER:
					cp = ts->keyborder; break;
				case TH_KEYBORDER_SELECT:
					cp = ts->keyborder_select; break;
				case TH_CFRAME:
					cp = ts->cframe; break;
				case TH_TIME_KEYFRAME:
					cp = ts->time_keyframe; break;
				case TH_TIME_GP_KEYFRAME:
					cp = ts->time_gp_keyframe; break;
				case TH_NURB_ULINE:
					cp = ts->nurb_uline; break;
				case TH_NURB_VLINE:
					cp = ts->nurb_vline; break;
				case TH_NURB_SEL_ULINE:
					cp = ts->nurb_sel_uline; break;
				case TH_NURB_SEL_VLINE:
					cp = ts->nurb_sel_vline; break;
				case TH_ACTIVE_SPLINE:
					cp = ts->act_spline; break;
				case TH_ACTIVE_VERT:
					cp = ts->lastsel_point; break;
				case TH_HANDLE_FREE:
					cp = ts->handle_free; break;
				case TH_HANDLE_AUTO:
					cp = ts->handle_auto; break;
				case TH_HANDLE_AUTOCLAMP:
					cp = ts->handle_auto_clamped; break;
				case TH_HANDLE_VECT:
					cp = ts->handle_vect; break;
				case TH_HANDLE_ALIGN:
					cp = ts->handle_align; break;
				case TH_HANDLE_SEL_FREE:
					cp = ts->handle_sel_free; break;
				case TH_HANDLE_SEL_AUTO:
					cp = ts->handle_sel_auto; break;
				case TH_HANDLE_SEL_AUTOCLAMP:
					cp = ts->handle_sel_auto_clamped; break;
				case TH_HANDLE_SEL_VECT:
					cp = ts->handle_sel_vect; break;
				case TH_HANDLE_SEL_ALIGN:
					cp = ts->handle_sel_align; break;
				case TH_FREESTYLE_EDGE_MARK:
					cp = ts->freestyle_edge_mark; break;
				case TH_FREESTYLE_FACE_MARK:
					cp = ts->freestyle_face_mark; break;

				case TH_SYNTAX_B:
					cp = ts->syntaxb; break;
				case TH_SYNTAX_V:
					cp = ts->syntaxv; break;
				case TH_SYNTAX_C:
					cp = ts->syntaxc; break;
				case TH_SYNTAX_L:
					cp = ts->syntaxl; break;
				case TH_SYNTAX_D:
					cp = ts->syntaxd; break;
				case TH_SYNTAX_R:
					cp = ts->syntaxr; break;
				case TH_SYNTAX_N:
					cp = ts->syntaxn; break;
				case TH_SYNTAX_S:
					cp = ts->syntaxs; break;

				case TH_NODE:
					cp = ts->syntaxl; break;
				case TH_NODE_INPUT:
					cp = ts->syntaxn; break;
				case TH_NODE_OUTPUT:
					cp = ts->nodeclass_output; break;
				case TH_NODE_COLOR:
					cp = ts->syntaxb; break;
				case TH_NODE_FILTER:
					cp = ts->nodeclass_filter; break;
				case TH_NODE_VECTOR:
					cp = ts->nodeclass_vector; break;
				case TH_NODE_TEXTURE:
					cp = ts->nodeclass_texture; break;
				case TH_NODE_PATTERN:
					cp = ts->nodeclass_pattern; break;
				case TH_NODE_SCRIPT:
					cp = ts->nodeclass_script; break;
				case TH_NODE_LAYOUT:
					cp = ts->nodeclass_layout; break;
				case TH_NODE_SHADER:
					cp = ts->nodeclass_shader; break;
				case TH_NODE_CONVERTOR:
					cp = ts->syntaxv; break;
				case TH_NODE_GROUP:
					cp = ts->syntaxc; break;
				case TH_NODE_INTERFACE:
					cp = ts->console_output; break;
				case TH_NODE_FRAME:
					cp = ts->movie; break;
				case TH_NODE_MATTE:
					cp = ts->syntaxs; break;
				case TH_NODE_DISTORT:
					cp = ts->syntaxd; break;
				case TH_NODE_CURVING:
					cp = &ts->noodle_curving; break;

				case TH_SEQ_MOVIE:
					cp = ts->movie; break;
				case TH_SEQ_MOVIECLIP:
					cp = ts->movieclip; break;
				case TH_SEQ_MASK:
					cp = ts->mask; break;
				case TH_SEQ_IMAGE:
					cp = ts->image; break;
				case TH_SEQ_SCENE:
					cp = ts->scene; break;
				case TH_SEQ_AUDIO:
					cp = ts->audio; break;
				case TH_SEQ_EFFECT:
					cp = ts->effect; break;
				case TH_SEQ_TRANSITION:
					cp = ts->transition; break;
				case TH_SEQ_META:
					cp = ts->meta; break;
				case TH_SEQ_TEXT:
					cp = ts->text_strip; break;
				case TH_SEQ_PREVIEW:
					cp = ts->preview_back; break;

				case TH_CONSOLE_OUTPUT:
					cp = ts->console_output; break;
				case TH_CONSOLE_INPUT:
					cp = ts->console_input; break;
				case TH_CONSOLE_INFO:
					cp = ts->console_info; break;
				case TH_CONSOLE_ERROR:
					cp = ts->console_error; break;
				case TH_CONSOLE_CURSOR:
					cp = ts->console_cursor; break;
				case TH_CONSOLE_SELECT:
					cp = ts->console_select; break;

				case TH_HANDLE_VERTEX:
					cp = ts->handle_vertex;
					break;
				case TH_HANDLE_VERTEX_SELECT:
					cp = ts->handle_vertex_select;
					break;
				case TH_HANDLE_VERTEX_SIZE:
					cp = &ts->handle_vertex_size;
					break;

				case TH_GP_VERTEX:
					cp = ts->gp_vertex;
					break;
				case TH_GP_VERTEX_SELECT:
					cp = ts->gp_vertex_select;
					break;
				case TH_GP_VERTEX_SIZE:
					cp = &ts->gp_vertex_size;
					break;

				case TH_DOPESHEET_CHANNELOB:
					cp = ts->ds_channel;
					break;
				case TH_DOPESHEET_CHANNELSUBOB:
					cp = ts->ds_subchannel;
					break;
				case TH_DOPESHEET_IPOLINE:
					cp = ts->ds_ipoline;
					break;

				case TH_PREVIEW_BACK:
					cp = ts->preview_back;
					break;

				case TH_STITCH_PREVIEW_FACE:
					cp = ts->preview_stitch_face;
					break;

				case TH_STITCH_PREVIEW_EDGE:
					cp = ts->preview_stitch_edge;
					break;

				case TH_STITCH_PREVIEW_VERT:
					cp = ts->preview_stitch_vert;
					break;

				case TH_STITCH_PREVIEW_STITCHABLE:
					cp = ts->preview_stitch_stitchable;
					break;

				case TH_STITCH_PREVIEW_UNSTITCHABLE:
					cp = ts->preview_stitch_unstitchable;
					break;
				case TH_STITCH_PREVIEW_ACTIVE:
					cp = ts->preview_stitch_active;
					break;

				case TH_PAINT_CURVE_HANDLE:
					cp = ts->paint_curve_handle;
					break;
				case TH_PAINT_CURVE_PIVOT:
					cp = ts->paint_curve_pivot;
					break;

				case TH_METADATA_BG:
					cp = ts->metadatabg;
					break;
				case TH_METADATA_TEXT:
					cp = ts->metadatatext;
					break;

				case TH_UV_OTHERS:
					cp = ts->uv_others;
					break;
				case TH_UV_SHADOW:
					cp = ts->uv_shadow;
					break;

				case TH_MARKER_OUTLINE:
					cp = ts->marker_outline; break;
				case TH_MARKER:
					cp = ts->marker; break;
				case TH_ACT_MARKER:
					cp = ts->act_marker; break;
				case TH_SEL_MARKER:
					cp = ts->sel_marker; break;
				case TH_BUNDLE_SOLID:
					cp = ts->bundle_solid; break;
				case TH_DIS_MARKER:
					cp = ts->dis_marker; break;
				case TH_PATH_BEFORE:
					cp = ts->path_before; break;
				case TH_PATH_AFTER:
					cp = ts->path_after; break;
				case TH_CAMERA_PATH:
					cp = ts->camera_path; break;
				case TH_LOCK_MARKER:
					cp = ts->lock_marker; break;

				case TH_MATCH:
					cp = ts->match;
					break;

				case TH_SELECT_HIGHLIGHT:
					cp = ts->selected_highlight;
					break;

				case TH_SKIN_ROOT:
					cp = ts->skin_root;
					break;

				case TH_ANIM_ACTIVE:
					cp = ts->anim_active;
					break;
				case TH_ANIM_INACTIVE:
					cp = ts->anim_non_active;
					break;
				case TH_ANIM_PREVIEW_RANGE:
					cp = ts->anim_preview_range;
					break;

				case TH_NLA_TWEAK:
					cp = ts->nla_tweaking;
					break;
				case TH_NLA_TWEAK_DUPLI:
					cp = ts->nla_tweakdupli;
					break;

				case TH_NLA_TRANSITION:
					cp = ts->nla_transition;
					break;
				case TH_NLA_TRANSITION_SEL:
					cp = ts->nla_transition_sel;
					break;
				case TH_NLA_META:
					cp = ts->nla_meta;
					break;
				case TH_NLA_META_SEL:
					cp = ts->nla_meta_sel;
					break;
				case TH_NLA_SOUND:
					cp = ts->nla_sound;
					break;
				case TH_NLA_SOUND_SEL:
					cp = ts->nla_sound_sel;
					break;

				case TH_WIDGET_EMBOSS:
					cp = btheme->tui.widget_emboss; break;

				case TH_EDITOR_OUTLINE:
					cp = btheme->tui.editor_outline;
					break;
				case TH_AXIS_X:
					cp = btheme->tui.xaxis; break;
				case TH_AXIS_Y:
					cp = btheme->tui.yaxis; break;
				case TH_AXIS_Z:
					cp = btheme->tui.zaxis; break;

				case TH_GIZMO_HI:
					cp = btheme->tui.gizmo_hi; break;
				case TH_GIZMO_PRIMARY:
					cp = btheme->tui.gizmo_primary; break;
				case TH_GIZMO_SECONDARY:
					cp = btheme->tui.gizmo_secondary; break;
				case TH_GIZMO_A:
					cp = btheme->tui.gizmo_a; break;
				case TH_GIZMO_B:
					cp = btheme->tui.gizmo_b; break;

				case TH_ICON_COLLECTION:
					cp = btheme->tui.icon_collection; break;
				case TH_ICON_OBJECT:
					cp = btheme->tui.icon_object; break;
				case TH_ICON_OBJECT_DATA:
					cp = btheme->tui.icon_object_data; break;
				case TH_ICON_MODIFIER:
					cp = btheme->tui.icon_modifier; break;
				case TH_ICON_SHADING:
					cp = btheme->tui.icon_shading; break;

				case TH_INFO_SELECTED:
					cp = ts->info_selected;
					break;
				case TH_INFO_SELECTED_TEXT:
					cp = ts->info_selected_text;
					break;
				case TH_INFO_ERROR:
					cp = ts->info_error;
					break;
				case TH_INFO_ERROR_TEXT:
					cp = ts->info_error_text;
					break;
				case TH_INFO_WARNING:
					cp = ts->info_warning;
					break;
				case TH_INFO_WARNING_TEXT:
					cp = ts->info_warning_text;
					break;
				case TH_INFO_INFO:
					cp = ts->info_info;
					break;
				case TH_INFO_INFO_TEXT:
					cp = ts->info_info_text;
					break;
				case TH_INFO_DEBUG:
					cp = ts->info_debug;
					break;
				case TH_INFO_DEBUG_TEXT:
					cp = ts->info_debug_text;
					break;
				case TH_V3D_CLIPPING_BORDER:
					cp = ts->clipping_border_3d;
					break;
			}
		}
	}

	return (const uchar *)cp;
=======
  ThemeSpace *ts = NULL;
  static char error[4] = {240, 0, 240, 255};
  static char alert[4] = {240, 60, 60, 255};
  static char headerdesel[4] = {0, 0, 0, 255};
  static char back[4] = {0, 0, 0, 255};
  static char setting = 0;
  const char *cp = error;

  /* ensure we're not getting a color after running BKE_blender_userdef_free */
  BLI_assert(BLI_findindex(&U.themes, theme_active) != -1);
  BLI_assert(colorid != TH_UNDEFINED);

  if (btheme) {

    /* first check for ui buttons theme */
    if (colorid < TH_THEMEUI) {

      switch (colorid) {

        case TH_REDALERT:
          cp = alert;
          break;
      }
    }
    else {

      switch (spacetype) {
        case SPACE_PROPERTIES:
          ts = &btheme->space_properties;
          break;
        case SPACE_VIEW3D:
          ts = &btheme->space_view3d;
          break;
        case SPACE_GRAPH:
          ts = &btheme->space_graph;
          break;
        case SPACE_FILE:
          ts = &btheme->space_file;
          break;
        case SPACE_NLA:
          ts = &btheme->space_nla;
          break;
        case SPACE_ACTION:
          ts = &btheme->space_action;
          break;
        case SPACE_SEQ:
          ts = &btheme->space_sequencer;
          break;
        case SPACE_IMAGE:
          ts = &btheme->space_image;
          break;
        case SPACE_TEXT:
          ts = &btheme->space_text;
          break;
        case SPACE_OUTLINER:
          ts = &btheme->space_outliner;
          break;
        case SPACE_INFO:
          ts = &btheme->space_info;
          break;
        case SPACE_USERPREF:
          ts = &btheme->space_preferences;
          break;
        case SPACE_CONSOLE:
          ts = &btheme->space_console;
          break;
        case SPACE_NODE:
          ts = &btheme->space_node;
          break;
        case SPACE_CLIP:
          ts = &btheme->space_clip;
          break;
        case SPACE_TOPBAR:
          ts = &btheme->space_topbar;
          break;
        case SPACE_STATUSBAR:
          ts = &btheme->space_statusbar;
          break;
        default:
          ts = &btheme->space_view3d;
          break;
      }

      switch (colorid) {
        case TH_BACK:
          if (ELEM(theme_regionid, RGN_TYPE_WINDOW, RGN_TYPE_PREVIEW)) {
            cp = ts->back;
          }
          else if (theme_regionid == RGN_TYPE_CHANNELS) {
            cp = ts->list;
          }
          else if (ELEM(theme_regionid, RGN_TYPE_HEADER, RGN_TYPE_FOOTER)) {
            cp = ts->header;
          }
          else if (theme_regionid == RGN_TYPE_NAV_BAR) {
            cp = ts->navigation_bar;
          }
          else if (theme_regionid == RGN_TYPE_EXECUTE) {
            cp = ts->execution_buts;
          }
          else {
            cp = ts->button;
          }

          copy_v4_v4_char(back, cp);
          if (!ED_region_is_overlap(spacetype, theme_regionid)) {
            back[3] = 255;
          }
          cp = back;
          break;
        case TH_BACK_GRAD:
          cp = ts->back_grad;
          break;

        case TH_SHOW_BACK_GRAD:
          cp = &setting;
          setting = ts->show_back_grad;
          break;
        case TH_TEXT:
          if (theme_regionid == RGN_TYPE_WINDOW) {
            cp = ts->text;
          }
          else if (theme_regionid == RGN_TYPE_CHANNELS) {
            cp = ts->list_text;
          }
          else if (ELEM(theme_regionid, RGN_TYPE_HEADER, RGN_TYPE_FOOTER)) {
            cp = ts->header_text;
          }
          else {
            cp = ts->button_text;
          }
          break;
        case TH_TEXT_HI:
          if (theme_regionid == RGN_TYPE_WINDOW) {
            cp = ts->text_hi;
          }
          else if (theme_regionid == RGN_TYPE_CHANNELS) {
            cp = ts->list_text_hi;
          }
          else if (ELEM(theme_regionid, RGN_TYPE_HEADER, RGN_TYPE_FOOTER)) {
            cp = ts->header_text_hi;
          }
          else {
            cp = ts->button_text_hi;
          }
          break;
        case TH_TITLE:
          if (theme_regionid == RGN_TYPE_WINDOW) {
            cp = ts->title;
          }
          else if (theme_regionid == RGN_TYPE_CHANNELS) {
            cp = ts->list_title;
          }
          else if (ELEM(theme_regionid, RGN_TYPE_HEADER, RGN_TYPE_FOOTER)) {
            cp = ts->header_title;
          }
          else {
            cp = ts->button_title;
          }
          break;

        case TH_HEADER:
          cp = ts->header;
          break;
        case TH_HEADERDESEL:
          /* we calculate a dynamic builtin header deselect color,
           * also for pulldowns... */
          cp = ts->header;
          headerdesel[0] = cp[0] > 10 ? cp[0] - 10 : 0;
          headerdesel[1] = cp[1] > 10 ? cp[1] - 10 : 0;
          headerdesel[2] = cp[2] > 10 ? cp[2] - 10 : 0;
          headerdesel[3] = cp[3];
          cp = headerdesel;
          break;
        case TH_HEADER_TEXT:
          cp = ts->header_text;
          break;
        case TH_HEADER_TEXT_HI:
          cp = ts->header_text_hi;
          break;

        case TH_PANEL_HEADER:
          cp = ts->panelcolors.header;
          break;
        case TH_PANEL_BACK:
          cp = ts->panelcolors.back;
          break;
        case TH_PANEL_SUB_BACK:
          cp = ts->panelcolors.sub_back;
          break;

        case TH_BUTBACK:
          cp = ts->button;
          break;
        case TH_BUTBACK_TEXT:
          cp = ts->button_text;
          break;
        case TH_BUTBACK_TEXT_HI:
          cp = ts->button_text_hi;
          break;

        case TH_TAB_ACTIVE:
          cp = ts->tab_active;
          break;
        case TH_TAB_INACTIVE:
          cp = ts->tab_inactive;
          break;
        case TH_TAB_BACK:
          cp = ts->tab_back;
          break;
        case TH_TAB_OUTLINE:
          cp = ts->tab_outline;
          break;

        case TH_SHADE1:
          cp = ts->shade1;
          break;
        case TH_SHADE2:
          cp = ts->shade2;
          break;
        case TH_HILITE:
          cp = ts->hilite;
          break;

        case TH_GRID:
          cp = ts->grid;
          break;
        case TH_VIEW_OVERLAY:
          cp = ts->view_overlay;
          break;
        case TH_WIRE:
          cp = ts->wire;
          break;
        case TH_WIRE_INNER:
          cp = ts->syntaxr;
          break;
        case TH_WIRE_EDIT:
          cp = ts->wire_edit;
          break;
        case TH_LIGHT:
          cp = ts->lamp;
          break;
        case TH_SPEAKER:
          cp = ts->speaker;
          break;
        case TH_CAMERA:
          cp = ts->camera;
          break;
        case TH_EMPTY:
          cp = ts->empty;
          break;
        case TH_SELECT:
          cp = ts->select;
          break;
        case TH_ACTIVE:
          cp = ts->active;
          break;
        case TH_GROUP:
          cp = ts->group;
          break;
        case TH_GROUP_ACTIVE:
          cp = ts->group_active;
          break;
        case TH_TRANSFORM:
          cp = ts->transform;
          break;
        case TH_VERTEX:
          cp = ts->vertex;
          break;
        case TH_VERTEX_SELECT:
          cp = ts->vertex_select;
          break;
        case TH_VERTEX_BEVEL:
          cp = ts->vertex_bevel;
          break;
        case TH_VERTEX_UNREFERENCED:
          cp = ts->vertex_unreferenced;
          break;
        case TH_VERTEX_SIZE:
          cp = &ts->vertex_size;
          break;
        case TH_OUTLINE_WIDTH:
          cp = &ts->outline_width;
          break;
        case TH_EDGE:
          cp = ts->edge;
          break;
        case TH_EDGE_SELECT:
          cp = ts->edge_select;
          break;
        case TH_EDGE_SEAM:
          cp = ts->edge_seam;
          break;
        case TH_EDGE_SHARP:
          cp = ts->edge_sharp;
          break;
        case TH_EDGE_CREASE:
          cp = ts->edge_crease;
          break;
        case TH_EDGE_BEVEL:
          cp = ts->edge_bevel;
          break;
        case TH_EDITMESH_ACTIVE:
          cp = ts->editmesh_active;
          break;
        case TH_EDGE_FACESEL:
          cp = ts->edge_facesel;
          break;
        case TH_FACE:
          cp = ts->face;
          break;
        case TH_FACE_SELECT:
          cp = ts->face_select;
          break;
        case TH_FACE_DOT:
          cp = ts->face_dot;
          break;
        case TH_FACEDOT_SIZE:
          cp = &ts->facedot_size;
          break;
        case TH_DRAWEXTRA_EDGELEN:
          cp = ts->extra_edge_len;
          break;
        case TH_DRAWEXTRA_EDGEANG:
          cp = ts->extra_edge_angle;
          break;
        case TH_DRAWEXTRA_FACEAREA:
          cp = ts->extra_face_area;
          break;
        case TH_DRAWEXTRA_FACEANG:
          cp = ts->extra_face_angle;
          break;
        case TH_NORMAL:
          cp = ts->normal;
          break;
        case TH_VNORMAL:
          cp = ts->vertex_normal;
          break;
        case TH_LNORMAL:
          cp = ts->loop_normal;
          break;
        case TH_BONE_SOLID:
          cp = ts->bone_solid;
          break;
        case TH_BONE_POSE:
          cp = ts->bone_pose;
          break;
        case TH_BONE_POSE_ACTIVE:
          cp = ts->bone_pose_active;
          break;
        case TH_STRIP:
          cp = ts->strip;
          break;
        case TH_STRIP_SELECT:
          cp = ts->strip_select;
          break;
        case TH_KEYTYPE_KEYFRAME:
          cp = ts->keytype_keyframe;
          break;
        case TH_KEYTYPE_KEYFRAME_SELECT:
          cp = ts->keytype_keyframe_select;
          break;
        case TH_KEYTYPE_EXTREME:
          cp = ts->keytype_extreme;
          break;
        case TH_KEYTYPE_EXTREME_SELECT:
          cp = ts->keytype_extreme_select;
          break;
        case TH_KEYTYPE_BREAKDOWN:
          cp = ts->keytype_breakdown;
          break;
        case TH_KEYTYPE_BREAKDOWN_SELECT:
          cp = ts->keytype_breakdown_select;
          break;
        case TH_KEYTYPE_JITTER:
          cp = ts->keytype_jitter;
          break;
        case TH_KEYTYPE_JITTER_SELECT:
          cp = ts->keytype_jitter_select;
          break;
        case TH_KEYTYPE_MOVEHOLD:
          cp = ts->keytype_movehold;
          break;
        case TH_KEYTYPE_MOVEHOLD_SELECT:
          cp = ts->keytype_movehold_select;
          break;
        case TH_KEYBORDER:
          cp = ts->keyborder;
          break;
        case TH_KEYBORDER_SELECT:
          cp = ts->keyborder_select;
          break;
        case TH_CFRAME:
          cp = ts->cframe;
          break;
        case TH_TIME_KEYFRAME:
          cp = ts->time_keyframe;
          break;
        case TH_TIME_GP_KEYFRAME:
          cp = ts->time_gp_keyframe;
          break;
        case TH_NURB_ULINE:
          cp = ts->nurb_uline;
          break;
        case TH_NURB_VLINE:
          cp = ts->nurb_vline;
          break;
        case TH_NURB_SEL_ULINE:
          cp = ts->nurb_sel_uline;
          break;
        case TH_NURB_SEL_VLINE:
          cp = ts->nurb_sel_vline;
          break;
        case TH_ACTIVE_SPLINE:
          cp = ts->act_spline;
          break;
        case TH_ACTIVE_VERT:
          cp = ts->lastsel_point;
          break;
        case TH_HANDLE_FREE:
          cp = ts->handle_free;
          break;
        case TH_HANDLE_AUTO:
          cp = ts->handle_auto;
          break;
        case TH_HANDLE_AUTOCLAMP:
          cp = ts->handle_auto_clamped;
          break;
        case TH_HANDLE_VECT:
          cp = ts->handle_vect;
          break;
        case TH_HANDLE_ALIGN:
          cp = ts->handle_align;
          break;
        case TH_HANDLE_SEL_FREE:
          cp = ts->handle_sel_free;
          break;
        case TH_HANDLE_SEL_AUTO:
          cp = ts->handle_sel_auto;
          break;
        case TH_HANDLE_SEL_AUTOCLAMP:
          cp = ts->handle_sel_auto_clamped;
          break;
        case TH_HANDLE_SEL_VECT:
          cp = ts->handle_sel_vect;
          break;
        case TH_HANDLE_SEL_ALIGN:
          cp = ts->handle_sel_align;
          break;
        case TH_FREESTYLE_EDGE_MARK:
          cp = ts->freestyle_edge_mark;
          break;
        case TH_FREESTYLE_FACE_MARK:
          cp = ts->freestyle_face_mark;
          break;

        case TH_SYNTAX_B:
          cp = ts->syntaxb;
          break;
        case TH_SYNTAX_V:
          cp = ts->syntaxv;
          break;
        case TH_SYNTAX_C:
          cp = ts->syntaxc;
          break;
        case TH_SYNTAX_L:
          cp = ts->syntaxl;
          break;
        case TH_SYNTAX_D:
          cp = ts->syntaxd;
          break;
        case TH_SYNTAX_R:
          cp = ts->syntaxr;
          break;
        case TH_SYNTAX_N:
          cp = ts->syntaxn;
          break;
        case TH_SYNTAX_S:
          cp = ts->syntaxs;
          break;

        case TH_NODE:
          cp = ts->syntaxl;
          break;
        case TH_NODE_INPUT:
          cp = ts->syntaxn;
          break;
        case TH_NODE_OUTPUT:
          cp = ts->nodeclass_output;
          break;
        case TH_NODE_COLOR:
          cp = ts->syntaxb;
          break;
        case TH_NODE_FILTER:
          cp = ts->nodeclass_filter;
          break;
        case TH_NODE_VECTOR:
          cp = ts->nodeclass_vector;
          break;
        case TH_NODE_TEXTURE:
          cp = ts->nodeclass_texture;
          break;
        case TH_NODE_PATTERN:
          cp = ts->nodeclass_pattern;
          break;
        case TH_NODE_SCRIPT:
          cp = ts->nodeclass_script;
          break;
        case TH_NODE_LAYOUT:
          cp = ts->nodeclass_layout;
          break;
        case TH_NODE_SHADER:
          cp = ts->nodeclass_shader;
          break;
        case TH_NODE_CONVERTOR:
          cp = ts->syntaxv;
          break;
        case TH_NODE_GROUP:
          cp = ts->syntaxc;
          break;
        case TH_NODE_INTERFACE:
          cp = ts->console_output;
          break;
        case TH_NODE_FRAME:
          cp = ts->movie;
          break;
        case TH_NODE_MATTE:
          cp = ts->syntaxs;
          break;
        case TH_NODE_DISTORT:
          cp = ts->syntaxd;
          break;
        case TH_NODE_CURVING:
          cp = &ts->noodle_curving;
          break;

        case TH_SEQ_MOVIE:
          cp = ts->movie;
          break;
        case TH_SEQ_MOVIECLIP:
          cp = ts->movieclip;
          break;
        case TH_SEQ_MASK:
          cp = ts->mask;
          break;
        case TH_SEQ_IMAGE:
          cp = ts->image;
          break;
        case TH_SEQ_SCENE:
          cp = ts->scene;
          break;
        case TH_SEQ_AUDIO:
          cp = ts->audio;
          break;
        case TH_SEQ_EFFECT:
          cp = ts->effect;
          break;
        case TH_SEQ_TRANSITION:
          cp = ts->transition;
          break;
        case TH_SEQ_META:
          cp = ts->meta;
          break;
        case TH_SEQ_TEXT:
          cp = ts->text_strip;
          break;
        case TH_SEQ_PREVIEW:
          cp = ts->preview_back;
          break;

        case TH_CONSOLE_OUTPUT:
          cp = ts->console_output;
          break;
        case TH_CONSOLE_INPUT:
          cp = ts->console_input;
          break;
        case TH_CONSOLE_INFO:
          cp = ts->console_info;
          break;
        case TH_CONSOLE_ERROR:
          cp = ts->console_error;
          break;
        case TH_CONSOLE_CURSOR:
          cp = ts->console_cursor;
          break;
        case TH_CONSOLE_SELECT:
          cp = ts->console_select;
          break;

        case TH_HANDLE_VERTEX:
          cp = ts->handle_vertex;
          break;
        case TH_HANDLE_VERTEX_SELECT:
          cp = ts->handle_vertex_select;
          break;
        case TH_HANDLE_VERTEX_SIZE:
          cp = &ts->handle_vertex_size;
          break;

        case TH_GP_VERTEX:
          cp = ts->gp_vertex;
          break;
        case TH_GP_VERTEX_SELECT:
          cp = ts->gp_vertex_select;
          break;
        case TH_GP_VERTEX_SIZE:
          cp = &ts->gp_vertex_size;
          break;

        case TH_DOPESHEET_CHANNELOB:
          cp = ts->ds_channel;
          break;
        case TH_DOPESHEET_CHANNELSUBOB:
          cp = ts->ds_subchannel;
          break;
        case TH_DOPESHEET_IPOLINE:
          cp = ts->ds_ipoline;
          break;

        case TH_PREVIEW_BACK:
          cp = ts->preview_back;
          break;

        case TH_STITCH_PREVIEW_FACE:
          cp = ts->preview_stitch_face;
          break;

        case TH_STITCH_PREVIEW_EDGE:
          cp = ts->preview_stitch_edge;
          break;

        case TH_STITCH_PREVIEW_VERT:
          cp = ts->preview_stitch_vert;
          break;

        case TH_STITCH_PREVIEW_STITCHABLE:
          cp = ts->preview_stitch_stitchable;
          break;

        case TH_STITCH_PREVIEW_UNSTITCHABLE:
          cp = ts->preview_stitch_unstitchable;
          break;
        case TH_STITCH_PREVIEW_ACTIVE:
          cp = ts->preview_stitch_active;
          break;

        case TH_PAINT_CURVE_HANDLE:
          cp = ts->paint_curve_handle;
          break;
        case TH_PAINT_CURVE_PIVOT:
          cp = ts->paint_curve_pivot;
          break;

        case TH_METADATA_BG:
          cp = ts->metadatabg;
          break;
        case TH_METADATA_TEXT:
          cp = ts->metadatatext;
          break;

        case TH_UV_OTHERS:
          cp = ts->uv_others;
          break;
        case TH_UV_SHADOW:
          cp = ts->uv_shadow;
          break;

        case TH_MARKER_OUTLINE:
          cp = ts->marker_outline;
          break;
        case TH_MARKER:
          cp = ts->marker;
          break;
        case TH_ACT_MARKER:
          cp = ts->act_marker;
          break;
        case TH_SEL_MARKER:
          cp = ts->sel_marker;
          break;
        case TH_BUNDLE_SOLID:
          cp = ts->bundle_solid;
          break;
        case TH_DIS_MARKER:
          cp = ts->dis_marker;
          break;
        case TH_PATH_BEFORE:
          cp = ts->path_before;
          break;
        case TH_PATH_AFTER:
          cp = ts->path_after;
          break;
        case TH_CAMERA_PATH:
          cp = ts->camera_path;
          break;
        case TH_LOCK_MARKER:
          cp = ts->lock_marker;
          break;

        case TH_MATCH:
          cp = ts->match;
          break;

        case TH_SELECT_HIGHLIGHT:
          cp = ts->selected_highlight;
          break;

        case TH_SKIN_ROOT:
          cp = ts->skin_root;
          break;

        case TH_ANIM_ACTIVE:
          cp = ts->anim_active;
          break;
        case TH_ANIM_INACTIVE:
          cp = ts->anim_non_active;
          break;
        case TH_ANIM_PREVIEW_RANGE:
          cp = ts->anim_preview_range;
          break;

        case TH_NLA_TWEAK:
          cp = ts->nla_tweaking;
          break;
        case TH_NLA_TWEAK_DUPLI:
          cp = ts->nla_tweakdupli;
          break;

        case TH_NLA_TRANSITION:
          cp = ts->nla_transition;
          break;
        case TH_NLA_TRANSITION_SEL:
          cp = ts->nla_transition_sel;
          break;
        case TH_NLA_META:
          cp = ts->nla_meta;
          break;
        case TH_NLA_META_SEL:
          cp = ts->nla_meta_sel;
          break;
        case TH_NLA_SOUND:
          cp = ts->nla_sound;
          break;
        case TH_NLA_SOUND_SEL:
          cp = ts->nla_sound_sel;
          break;

        case TH_WIDGET_EMBOSS:
          cp = btheme->tui.widget_emboss;
          break;

        case TH_EDITOR_OUTLINE:
          cp = btheme->tui.editor_outline;
          break;
        case TH_AXIS_X:
          cp = btheme->tui.xaxis;
          break;
        case TH_AXIS_Y:
          cp = btheme->tui.yaxis;
          break;
        case TH_AXIS_Z:
          cp = btheme->tui.zaxis;
          break;

        case TH_GIZMO_HI:
          cp = btheme->tui.gizmo_hi;
          break;
        case TH_GIZMO_PRIMARY:
          cp = btheme->tui.gizmo_primary;
          break;
        case TH_GIZMO_SECONDARY:
          cp = btheme->tui.gizmo_secondary;
          break;
        case TH_GIZMO_A:
          cp = btheme->tui.gizmo_a;
          break;
        case TH_GIZMO_B:
          cp = btheme->tui.gizmo_b;
          break;

        case TH_ICON_COLLECTION:
          cp = btheme->tui.icon_collection;
          break;
        case TH_ICON_OBJECT:
          cp = btheme->tui.icon_object;
          break;
        case TH_ICON_OBJECT_DATA:
          cp = btheme->tui.icon_object_data;
          break;
        case TH_ICON_MODIFIER:
          cp = btheme->tui.icon_modifier;
          break;
        case TH_ICON_SHADING:
          cp = btheme->tui.icon_shading;
          break;

        case TH_INFO_SELECTED:
          cp = ts->info_selected;
          break;
        case TH_INFO_SELECTED_TEXT:
          cp = ts->info_selected_text;
          break;
        case TH_INFO_ERROR:
          cp = ts->info_error;
          break;
        case TH_INFO_ERROR_TEXT:
          cp = ts->info_error_text;
          break;
        case TH_INFO_WARNING:
          cp = ts->info_warning;
          break;
        case TH_INFO_WARNING_TEXT:
          cp = ts->info_warning_text;
          break;
        case TH_INFO_INFO:
          cp = ts->info_info;
          break;
        case TH_INFO_INFO_TEXT:
          cp = ts->info_info_text;
          break;
        case TH_INFO_DEBUG:
          cp = ts->info_debug;
          break;
        case TH_INFO_DEBUG_TEXT:
          cp = ts->info_debug_text;
          break;
        case TH_V3D_CLIPPING_BORDER:
          cp = ts->clipping_border_3d;
          break;
      }
    }
  }

  return (const uchar *)cp;
>>>>>>> c03ac674
}

/**
 * initialize default theme
 * \note: when you add new colors, created & saved themes need initialized
 * use function below, init_userdef_do_versions()
 */
void UI_theme_init_default(void)
{
  /* we search for the theme with name Default */
  bTheme *btheme = BLI_findstring(&U.themes, "Default", offsetof(bTheme, name));
  if (btheme == NULL) {
    btheme = MEM_callocN(sizeof(bTheme), __func__);
    BLI_addtail(&U.themes, btheme);
  }

  UI_SetTheme(0, 0); /* make sure the global used in this file is set */

  const int active_theme_area = btheme->active_theme_area;
  memcpy(btheme, &U_theme_default, sizeof(*btheme));
  btheme->active_theme_area = active_theme_area;
}

void UI_style_init_default(void)
{
  BLI_freelistN(&U.uistyles);
  /* gets automatically re-allocated */
  uiStyleInit();
}

void UI_SetTheme(int spacetype, int regionid)
{
  if (spacetype) {
    /* later on, a local theme can be found too */
    theme_active = U.themes.first;
    theme_spacetype = spacetype;
    theme_regionid = regionid;
  }
  else if (regionid) {
    /* popups */
    theme_active = U.themes.first;
    theme_spacetype = SPACE_PROPERTIES;
    theme_regionid = regionid;
  }
  else {
    /* for safety, when theme was deleted */
    theme_active = U.themes.first;
    theme_spacetype = SPACE_VIEW3D;
    theme_regionid = RGN_TYPE_WINDOW;
  }
}

bTheme *UI_GetTheme(void)
{
  return U.themes.first;
}

/**
 * for the rare case we need to temp swap in a different theme (offscreen render)
 */
void UI_Theme_Store(struct bThemeState *theme_state)
{
  *theme_state = g_theme_state;
}
void UI_Theme_Restore(struct bThemeState *theme_state)
{
  g_theme_state = *theme_state;
}

void UI_GetThemeColorShadeAlpha4ubv(int colorid, int coloffset, int alphaoffset, uchar col[4])
{
  int r, g, b, a;
  const uchar *cp;

  cp = UI_ThemeGetColorPtr(theme_active, theme_spacetype, colorid);
  r = coloffset + (int)cp[0];
  CLAMP(r, 0, 255);
  g = coloffset + (int)cp[1];
  CLAMP(g, 0, 255);
  b = coloffset + (int)cp[2];
  CLAMP(b, 0, 255);
  a = alphaoffset + (int)cp[3];
  CLAMP(a, 0, 255);

  col[0] = r;
  col[1] = g;
  col[2] = b;
  col[3] = a;
}

void UI_GetThemeColorBlend3ubv(int colorid1, int colorid2, float fac, uchar col[3])
{
  const uchar *cp1, *cp2;

  cp1 = UI_ThemeGetColorPtr(theme_active, theme_spacetype, colorid1);
  cp2 = UI_ThemeGetColorPtr(theme_active, theme_spacetype, colorid2);

  CLAMP(fac, 0.0f, 1.0f);
  col[0] = floorf((1.0f - fac) * cp1[0] + fac * cp2[0]);
  col[1] = floorf((1.0f - fac) * cp1[1] + fac * cp2[1]);
  col[2] = floorf((1.0f - fac) * cp1[2] + fac * cp2[2]);
}

void UI_GetThemeColorBlend3f(int colorid1, int colorid2, float fac, float r_col[3])
{
  const uchar *cp1, *cp2;

  cp1 = UI_ThemeGetColorPtr(theme_active, theme_spacetype, colorid1);
  cp2 = UI_ThemeGetColorPtr(theme_active, theme_spacetype, colorid2);

  CLAMP(fac, 0.0f, 1.0f);
  r_col[0] = ((1.0f - fac) * cp1[0] + fac * cp2[0]) / 255.0f;
  r_col[1] = ((1.0f - fac) * cp1[1] + fac * cp2[1]) / 255.0f;
  r_col[2] = ((1.0f - fac) * cp1[2] + fac * cp2[2]) / 255.0f;
}

void UI_GetThemeColorBlend4f(int colorid1, int colorid2, float fac, float r_col[4])
{
  const uchar *cp1, *cp2;

  cp1 = UI_ThemeGetColorPtr(theme_active, theme_spacetype, colorid1);
  cp2 = UI_ThemeGetColorPtr(theme_active, theme_spacetype, colorid2);

  CLAMP(fac, 0.0f, 1.0f);
  r_col[0] = ((1.0f - fac) * cp1[0] + fac * cp2[0]) / 255.0f;
  r_col[1] = ((1.0f - fac) * cp1[1] + fac * cp2[1]) / 255.0f;
  r_col[2] = ((1.0f - fac) * cp1[2] + fac * cp2[2]) / 255.0f;
  r_col[3] = ((1.0f - fac) * cp1[3] + fac * cp2[3]) / 255.0f;
}

void UI_FontThemeColor(int fontid, int colorid)
{
  uchar color[4];
  UI_GetThemeColor4ubv(colorid, color);
  BLF_color4ubv(fontid, color);
}

/* get individual values, not scaled */
float UI_GetThemeValuef(int colorid)
{
  const uchar *cp;

  cp = UI_ThemeGetColorPtr(theme_active, theme_spacetype, colorid);
  return ((float)cp[0]);
}

/* get individual values, not scaled */
int UI_GetThemeValue(int colorid)
{
  const uchar *cp;

  cp = UI_ThemeGetColorPtr(theme_active, theme_spacetype, colorid);
  return ((int)cp[0]);
}

/* versions of the function above, which take a space-type */
float UI_GetThemeValueTypef(int colorid, int spacetype)
{
  const uchar *cp;

  cp = UI_ThemeGetColorPtr(theme_active, spacetype, colorid);
  return ((float)cp[0]);
}

int UI_GetThemeValueType(int colorid, int spacetype)
{
  const uchar *cp;

  cp = UI_ThemeGetColorPtr(theme_active, spacetype, colorid);
  return ((int)cp[0]);
}

/* get the color, range 0.0-1.0 */
void UI_GetThemeColor3fv(int colorid, float col[3])
{
  const uchar *cp;

  cp = UI_ThemeGetColorPtr(theme_active, theme_spacetype, colorid);
  col[0] = ((float)cp[0]) / 255.0f;
  col[1] = ((float)cp[1]) / 255.0f;
  col[2] = ((float)cp[2]) / 255.0f;
}

void UI_GetThemeColor4fv(int colorid, float col[4])
{
  const uchar *cp;

  cp = UI_ThemeGetColorPtr(theme_active, theme_spacetype, colorid);
  col[0] = ((float)cp[0]) / 255.0f;
  col[1] = ((float)cp[1]) / 255.0f;
  col[2] = ((float)cp[2]) / 255.0f;
  col[3] = ((float)cp[3]) / 255.0f;
}

void UI_GetThemeColorType4fv(int colorid, int spacetype, float col[4])
{
  const unsigned char *cp;

  cp = UI_ThemeGetColorPtr(theme_active, spacetype, colorid);
  col[0] = ((float)cp[0]) / 255.0f;
  col[1] = ((float)cp[1]) / 255.0f;
  col[2] = ((float)cp[2]) / 255.0f;
  col[3] = ((float)cp[3]) / 255.0f;
}

/* get the color, range 0.0-1.0, complete with shading offset */
void UI_GetThemeColorShade3fv(int colorid, int offset, float col[3])
{
  int r, g, b;
  const uchar *cp;

  cp = UI_ThemeGetColorPtr(theme_active, theme_spacetype, colorid);

  r = offset + (int)cp[0];
  CLAMP(r, 0, 255);
  g = offset + (int)cp[1];
  CLAMP(g, 0, 255);
  b = offset + (int)cp[2];
  CLAMP(b, 0, 255);

  col[0] = ((float)r) / 255.0f;
  col[1] = ((float)g) / 255.0f;
  col[2] = ((float)b) / 255.0f;
}

void UI_GetThemeColorShade3ubv(int colorid, int offset, uchar col[3])
{
  int r, g, b;
  const uchar *cp;

  cp = UI_ThemeGetColorPtr(theme_active, theme_spacetype, colorid);

  r = offset + (int)cp[0];
  CLAMP(r, 0, 255);
  g = offset + (int)cp[1];
  CLAMP(g, 0, 255);
  b = offset + (int)cp[2];
  CLAMP(b, 0, 255);

  col[0] = r;
  col[1] = g;
  col[2] = b;
}

void UI_GetThemeColorBlendShade3ubv(
    int colorid1, int colorid2, float fac, int offset, uchar col[3])
{
  const uchar *cp1, *cp2;

  cp1 = UI_ThemeGetColorPtr(theme_active, theme_spacetype, colorid1);
  cp2 = UI_ThemeGetColorPtr(theme_active, theme_spacetype, colorid2);

  CLAMP(fac, 0.0f, 1.0f);

  float blend[3];
  blend[0] = offset + floorf((1.0f - fac) * cp1[0] + fac * cp2[0]);
  blend[1] = offset + floorf((1.0f - fac) * cp1[1] + fac * cp2[1]);
  blend[2] = offset + floorf((1.0f - fac) * cp1[2] + fac * cp2[2]);

  unit_float_to_uchar_clamp_v3(col, blend);
}

void UI_GetThemeColorShade4ubv(int colorid, int offset, uchar col[4])
{
  int r, g, b;
  const uchar *cp;

  cp = UI_ThemeGetColorPtr(theme_active, theme_spacetype, colorid);
  r = offset + (int)cp[0];
  CLAMP(r, 0, 255);
  g = offset + (int)cp[1];
  CLAMP(g, 0, 255);
  b = offset + (int)cp[2];
  CLAMP(b, 0, 255);

  col[0] = r;
  col[1] = g;
  col[2] = b;
  col[3] = cp[3];
}

void UI_GetThemeColorShadeAlpha4fv(int colorid, int coloffset, int alphaoffset, float col[4])
{
  int r, g, b, a;
  const uchar *cp;

  cp = UI_ThemeGetColorPtr(theme_active, theme_spacetype, colorid);

  r = coloffset + (int)cp[0];
  CLAMP(r, 0, 255);
  g = coloffset + (int)cp[1];
  CLAMP(g, 0, 255);
  b = coloffset + (int)cp[2];
  CLAMP(b, 0, 255);
  a = alphaoffset + (int)cp[3];
  CLAMP(b, 0, 255);

  col[0] = ((float)r) / 255.0f;
  col[1] = ((float)g) / 255.0f;
  col[2] = ((float)b) / 255.0f;
  col[3] = ((float)a) / 255.0f;
}

void UI_GetThemeColorBlendShade3fv(int colorid1, int colorid2, float fac, int offset, float col[3])
{
  int r, g, b;
  const uchar *cp1, *cp2;

  cp1 = UI_ThemeGetColorPtr(theme_active, theme_spacetype, colorid1);
  cp2 = UI_ThemeGetColorPtr(theme_active, theme_spacetype, colorid2);

  CLAMP(fac, 0.0f, 1.0f);

  r = offset + floorf((1.0f - fac) * cp1[0] + fac * cp2[0]);
  CLAMP(r, 0, 255);
  g = offset + floorf((1.0f - fac) * cp1[1] + fac * cp2[1]);
  CLAMP(g, 0, 255);
  b = offset + floorf((1.0f - fac) * cp1[2] + fac * cp2[2]);
  CLAMP(b, 0, 255);

  col[0] = ((float)r) / 255.0f;
  col[1] = ((float)g) / 255.0f;
  col[2] = ((float)b) / 255.0f;
}

void UI_GetThemeColorBlendShade4fv(int colorid1, int colorid2, float fac, int offset, float col[4])
{
  int r, g, b, a;
  const uchar *cp1, *cp2;

  cp1 = UI_ThemeGetColorPtr(theme_active, theme_spacetype, colorid1);
  cp2 = UI_ThemeGetColorPtr(theme_active, theme_spacetype, colorid2);

  CLAMP(fac, 0.0f, 1.0f);

  r = offset + floorf((1.0f - fac) * cp1[0] + fac * cp2[0]);
  CLAMP(r, 0, 255);
  g = offset + floorf((1.0f - fac) * cp1[1] + fac * cp2[1]);
  CLAMP(g, 0, 255);
  b = offset + floorf((1.0f - fac) * cp1[2] + fac * cp2[2]);
  CLAMP(b, 0, 255);
  a = offset + floorf((1.0f - fac) * cp1[3] + fac * cp2[3]);
  CLAMP(a, 0, 255);

  col[0] = ((float)r) / 255.0f;
  col[1] = ((float)g) / 255.0f;
  col[2] = ((float)b) / 255.0f;
  col[3] = ((float)a) / 255.0f;
}

/* get the color, in char pointer */
void UI_GetThemeColor3ubv(int colorid, uchar col[3])
{
  const uchar *cp;

  cp = UI_ThemeGetColorPtr(theme_active, theme_spacetype, colorid);
  col[0] = cp[0];
  col[1] = cp[1];
  col[2] = cp[2];
}

/* get the color, range 0.0-1.0, complete with shading offset */
void UI_GetThemeColorShade4fv(int colorid, int offset, float col[4])
{
  int r, g, b, a;
  const uchar *cp;

  cp = UI_ThemeGetColorPtr(theme_active, theme_spacetype, colorid);

  r = offset + (int)cp[0];
  CLAMP(r, 0, 255);
  g = offset + (int)cp[1];
  CLAMP(g, 0, 255);
  b = offset + (int)cp[2];
  CLAMP(b, 0, 255);

  a = (int)cp[3]; /* no shading offset... */
  CLAMP(a, 0, 255);

  col[0] = ((float)r) / 255.0f;
  col[1] = ((float)g) / 255.0f;
  col[2] = ((float)b) / 255.0f;
  col[3] = ((float)a) / 255.0f;
}

/* get the color, in char pointer */
void UI_GetThemeColor4ubv(int colorid, uchar col[4])
{
  const uchar *cp;

  cp = UI_ThemeGetColorPtr(theme_active, theme_spacetype, colorid);
  col[0] = cp[0];
  col[1] = cp[1];
  col[2] = cp[2];
  col[3] = cp[3];
}

void UI_GetThemeColorType3fv(int colorid, int spacetype, float col[3])
{
  const uchar *cp;

  cp = UI_ThemeGetColorPtr(theme_active, spacetype, colorid);
  col[0] = ((float)cp[0]) / 255.0f;
  col[1] = ((float)cp[1]) / 255.0f;
  col[2] = ((float)cp[2]) / 255.0f;
}

void UI_GetThemeColorType3ubv(int colorid, int spacetype, uchar col[3])
{
  const uchar *cp;

  cp = UI_ThemeGetColorPtr(theme_active, spacetype, colorid);
  col[0] = cp[0];
  col[1] = cp[1];
  col[2] = cp[2];
}

void UI_GetThemeColorType4ubv(int colorid, int spacetype, uchar col[4])
{
  const uchar *cp;

  cp = UI_ThemeGetColorPtr(theme_active, spacetype, colorid);
  col[0] = cp[0];
  col[1] = cp[1];
  col[2] = cp[2];
  col[3] = cp[3];
}

bool UI_GetIconThemeColor4fv(int colorid, float col[4])
{
  if (colorid == 0) {
    return false;
  }

  /* Only colored icons in outliner and popups, overall UI is intended
   * to stay monochrome and out of the way except a few places where it
   * is important to communicate different data types. */
  if (!((theme_spacetype == SPACE_OUTLINER) || (theme_regionid == RGN_TYPE_TEMPORARY))) {
    return false;
  }

  const uchar *cp;
  cp = UI_ThemeGetColorPtr(theme_active, theme_spacetype, colorid);
  col[0] = ((float)cp[0]) / 255.0f;
  col[1] = ((float)cp[1]) / 255.0f;
  col[2] = ((float)cp[2]) / 255.0f;
  col[3] = ((float)cp[3]) / 255.0f;

  return true;
}

void UI_GetColorPtrShade3ubv(const uchar cp[3], uchar col[3], int offset)
{
  int r, g, b;

  r = offset + (int)cp[0];
  g = offset + (int)cp[1];
  b = offset + (int)cp[2];

  CLAMP(r, 0, 255);
  CLAMP(g, 0, 255);
  CLAMP(b, 0, 255);

  col[0] = r;
  col[1] = g;
  col[2] = b;
}

/* get a 3 byte color, blended and shaded between two other char color pointers */
void UI_GetColorPtrBlendShade3ubv(
    const uchar cp1[3], const uchar cp2[3], uchar col[3], float fac, int offset)
{
  int r, g, b;

  CLAMP(fac, 0.0f, 1.0f);
  r = offset + floor((1.0f - fac) * cp1[0] + fac * cp2[0]);
  g = offset + floor((1.0f - fac) * cp1[1] + fac * cp2[1]);
  b = offset + floor((1.0f - fac) * cp1[2] + fac * cp2[2]);

  CLAMP(r, 0, 255);
  CLAMP(g, 0, 255);
  CLAMP(b, 0, 255);

  col[0] = r;
  col[1] = g;
  col[2] = b;
}

void UI_ThemeClearColor(int colorid)
{
  float col[3];

  UI_GetThemeColor3fv(colorid, col);
  GPU_clear_color(col[0], col[1], col[2], 0.0f);
}

void UI_ThemeClearColorAlpha(int colorid, float alpha)
{
  float col[3];
  UI_GetThemeColor3fv(colorid, col);
  GPU_clear_color(col[0], col[1], col[2], alpha);
}

int UI_ThemeMenuShadowWidth(void)
{
  bTheme *btheme = UI_GetTheme();
  return (int)(btheme->tui.menu_shadow_width * UI_DPI_FAC);
}

void UI_make_axis_color(const uchar src_col[3], uchar dst_col[3], const char axis)
{
  uchar col[3];

  switch (axis) {
    case 'X':
      UI_GetThemeColor3ubv(TH_AXIS_X, col);
      UI_GetColorPtrBlendShade3ubv(src_col, col, dst_col, 0.5f, -10);
      break;
    case 'Y':
      UI_GetThemeColor3ubv(TH_AXIS_Y, col);
      UI_GetColorPtrBlendShade3ubv(src_col, col, dst_col, 0.5f, -10);
      break;
    case 'Z':
      UI_GetThemeColor3ubv(TH_AXIS_Z, col);
      UI_GetColorPtrBlendShade3ubv(src_col, col, dst_col, 0.5f, -10);
      break;
    default:
      BLI_assert(0);
      break;
  }
}

/* patching UserDef struct and Themes */
void init_userdef_do_versions(Main *bmain)
{
  BLO_version_defaults_userpref_blend(bmain, &U);

  if (STREQ(U.tempdir, "/")) {
    BKE_tempdir_system_init(U.tempdir);
  }

  /* Not versioning, just avoid errors. */
#ifndef WITH_CYCLES
  BKE_addon_remove_safe(&U.addons, "cycles");
#endif
}<|MERGE_RESOLUTION|>--- conflicted
+++ resolved
@@ -82,683 +82,6 @@
 
 const uchar *UI_ThemeGetColorPtr(bTheme *btheme, int spacetype, int colorid)
 {
-<<<<<<< HEAD
-	ThemeSpace *ts = NULL;
-	static char error[4] = {240, 0, 240, 255};
-	static char alert[4] = {240, 60, 60, 255};
-	static char headerdesel[4] = {0, 0, 0, 255};
-	static char back[4] = {0, 0, 0, 255};
-	static char setting = 0;
-	const char *cp = error;
-
-	/* ensure we're not getting a color after running BKE_blender_userdef_free */
-	BLI_assert(BLI_findindex(&U.themes, theme_active) != -1);
-	BLI_assert(colorid != TH_UNDEFINED);
-
-	if (btheme) {
-
-		/* first check for ui buttons theme */
-		if (colorid < TH_THEMEUI) {
-
-			switch (colorid) {
-
-				case TH_REDALERT:
-					cp = alert; break;
-			}
-		}
-		else {
-
-			switch (spacetype) {
-				case SPACE_PROPERTIES:
-					ts = &btheme->space_properties;
-					break;
-				case SPACE_VIEW3D:
-					ts = &btheme->space_view3d;
-					break;
-				case SPACE_GRAPH:
-					ts = &btheme->space_graph;
-					break;
-				case SPACE_FILE:
-					ts = &btheme->space_file;
-					break;
-				case SPACE_NLA:
-					ts = &btheme->space_nla;
-					break;
-				case SPACE_ACTION:
-					ts = &btheme->space_action;
-					break;
-				case SPACE_SEQ:
-					ts = &btheme->space_sequencer;
-					break;
-				case SPACE_IMAGE:
-					ts = &btheme->space_image;
-					break;
-				case SPACE_TEXT:
-					ts = &btheme->space_text;
-					break;
-				case SPACE_OUTLINER:
-					ts = &btheme->space_outliner;
-					break;
-				case SPACE_INFO:
-					ts = &btheme->space_info;
-					break;
-				case SPACE_USERPREF:
-					ts = &btheme->space_preferences;
-					break;
-				case SPACE_CONSOLE:
-					ts = &btheme->space_console;
-					break;
-				case SPACE_NODE:
-					ts = &btheme->space_node;
-					break;
-				case SPACE_CLIP:
-					ts = &btheme->space_clip;
-					break;
-				case SPACE_TOPBAR:
-					ts = &btheme->space_topbar;
-					break;
-				case SPACE_STATUSBAR:
-					ts = &btheme->space_statusbar;
-					break;
-				case SPACE_TOOLBAR:
-					ts = &btheme->space_view3d;
-					break;
-				default:
-					ts = &btheme->space_view3d;
-					break;
-			}
-
-			switch (colorid) {
-				case TH_BACK:
-					if (ELEM(theme_regionid, RGN_TYPE_WINDOW, RGN_TYPE_PREVIEW)) {
-						cp = ts->back;
-					}
-					else if (theme_regionid == RGN_TYPE_CHANNELS) {
-						cp = ts->list;
-					}
-					else if (ELEM(theme_regionid, RGN_TYPE_HEADER, RGN_TYPE_FOOTER)) {
-						cp = ts->header;
-					}
-					else if (theme_regionid == RGN_TYPE_NAV_BAR) {
-						cp = ts->navigation_bar;
-					}
-					else if (theme_regionid == RGN_TYPE_EXECUTE) {
-						cp = ts->execution_buts;
-					}
-					else {
-						cp = ts->button;
-					}
-
-					copy_v4_v4_char(back, cp);
-					if (!ED_region_is_overlap(spacetype, theme_regionid)) {
-						back[3] = 255;
-					}
-					cp = back;
-					break;
-				case TH_BACK_GRAD:
-					cp = ts->back_grad;
-					break;
-
-				case TH_SHOW_BACK_GRAD:
-					cp = &setting;
-					setting = ts->show_back_grad;
-					break;
-				case TH_TEXT:
-					if (theme_regionid == RGN_TYPE_WINDOW) {
-						cp = ts->text;
-					}
-					else if (theme_regionid == RGN_TYPE_CHANNELS) {
-						cp = ts->list_text;
-					}
-					else if (ELEM(theme_regionid, RGN_TYPE_HEADER, RGN_TYPE_FOOTER)) {
-						cp = ts->header_text;
-					}
-					else {
-						cp = ts->button_text;
-					}
-					break;
-				case TH_TEXT_HI:
-					if (theme_regionid == RGN_TYPE_WINDOW) {
-						cp = ts->text_hi;
-					}
-					else if (theme_regionid == RGN_TYPE_CHANNELS) {
-						cp = ts->list_text_hi;
-					}
-					else if (ELEM(theme_regionid, RGN_TYPE_HEADER, RGN_TYPE_FOOTER)) {
-						cp = ts->header_text_hi;
-					}
-					else {
-						cp = ts->button_text_hi;
-					}
-					break;
-				case TH_TITLE:
-					if (theme_regionid == RGN_TYPE_WINDOW) {
-						cp = ts->title;
-					}
-					else if (theme_regionid == RGN_TYPE_CHANNELS) {
-						cp = ts->list_title;
-					}
-					else if (ELEM(theme_regionid, RGN_TYPE_HEADER, RGN_TYPE_FOOTER)) {
-						cp = ts->header_title;
-					}
-					else {
-						cp = ts->button_title;
-					}
-					break;
-
-				case TH_HEADER:
-					cp = ts->header; break;
-				case TH_HEADERDESEL:
-					/* we calculate a dynamic builtin header deselect color,
-					 * also for pulldowns... */
-					cp = ts->header;
-					headerdesel[0] = cp[0] > 10 ? cp[0] - 10 : 0;
-					headerdesel[1] = cp[1] > 10 ? cp[1] - 10 : 0;
-					headerdesel[2] = cp[2] > 10 ? cp[2] - 10 : 0;
-					headerdesel[3] = cp[3];
-					cp = headerdesel;
-					break;
-				case TH_HEADER_TEXT:
-					cp = ts->header_text; break;
-				case TH_HEADER_TEXT_HI:
-					cp = ts->header_text_hi; break;
-
-				case TH_PANEL_HEADER:
-					cp = ts->panelcolors.header; break;
-				case TH_PANEL_BACK:
-					cp = ts->panelcolors.back; break;
-				case TH_PANEL_SUB_BACK:
-					cp = ts->panelcolors.sub_back; break;
-
-				case TH_BUTBACK:
-					cp = ts->button; break;
-				case TH_BUTBACK_TEXT:
-					cp = ts->button_text; break;
-				case TH_BUTBACK_TEXT_HI:
-					cp = ts->button_text_hi; break;
-
-				case TH_TAB_ACTIVE:
-					cp = ts->tab_active; break;
-				case TH_TAB_INACTIVE:
-					cp = ts->tab_inactive; break;
-				case TH_TAB_BACK:
-					cp = ts->tab_back; break;
-				case TH_TAB_OUTLINE:
-					cp = ts->tab_outline; break;
-
-				case TH_SHADE1:
-					cp = ts->shade1; break;
-				case TH_SHADE2:
-					cp = ts->shade2; break;
-				case TH_HILITE:
-					cp = ts->hilite; break;
-
-				case TH_GRID:
-					cp = ts->grid; break;
-				case TH_VIEW_OVERLAY:
-					cp = ts->view_overlay; break;
-				case TH_WIRE:
-					cp = ts->wire; break;
-				case TH_WIRE_INNER:
-					cp = ts->syntaxr; break;
-				case TH_WIRE_EDIT:
-					cp = ts->wire_edit; break;
-				case TH_LIGHT:
-					cp = ts->lamp; break;
-				case TH_SPEAKER:
-					cp = ts->speaker; break;
-				case TH_CAMERA:
-					cp = ts->camera; break;
-				case TH_EMPTY:
-					cp = ts->empty; break;
-				case TH_SELECT:
-					cp = ts->select; break;
-				case TH_ACTIVE:
-					cp = ts->active; break;
-				case TH_GROUP:
-					cp = ts->group; break;
-				case TH_GROUP_ACTIVE:
-					cp = ts->group_active; break;
-				case TH_TRANSFORM:
-					cp = ts->transform; break;
-				case TH_VERTEX:
-					cp = ts->vertex; break;
-				case TH_VERTEX_SELECT:
-					cp = ts->vertex_select; break;
-				case TH_VERTEX_BEVEL:
-					cp = ts->vertex_bevel; break;
-				case TH_VERTEX_UNREFERENCED:
-					cp = ts->vertex_unreferenced; break;
-				case TH_VERTEX_SIZE:
-					cp = &ts->vertex_size; break;
-				case TH_OUTLINE_WIDTH:
-					cp = &ts->outline_width; break;
-				case TH_EDGE:
-					cp = ts->edge; break;
-				case TH_EDGE_SELECT:
-					cp = ts->edge_select; break;
-				case TH_EDGE_SEAM:
-					cp = ts->edge_seam; break;
-				case TH_EDGE_SHARP:
-					cp = ts->edge_sharp; break;
-				case TH_EDGE_CREASE:
-					cp = ts->edge_crease; break;
-				case TH_EDGE_BEVEL:
-					cp = ts->edge_bevel; break;
-				case TH_EDITMESH_ACTIVE:
-					cp = ts->editmesh_active; break;
-				case TH_EDGE_FACESEL:
-					cp = ts->edge_facesel; break;
-				case TH_FACE:
-					cp = ts->face; break;
-				case TH_FACE_SELECT:
-					cp = ts->face_select; break;
-				case TH_FACE_DOT:
-					cp = ts->face_dot; break;
-				case TH_FACEDOT_SIZE:
-					cp = &ts->facedot_size; break;
-				case TH_DRAWEXTRA_EDGELEN:
-					cp = ts->extra_edge_len; break;
-				case TH_DRAWEXTRA_EDGEANG:
-					cp = ts->extra_edge_angle; break;
-				case TH_DRAWEXTRA_FACEAREA:
-					cp = ts->extra_face_area; break;
-				case TH_DRAWEXTRA_FACEANG:
-					cp = ts->extra_face_angle; break;
-				case TH_NORMAL:
-					cp = ts->normal; break;
-				case TH_VNORMAL:
-					cp = ts->vertex_normal; break;
-				case TH_LNORMAL:
-					cp = ts->loop_normal; break;
-				case TH_BONE_SOLID:
-					cp = ts->bone_solid; break;
-				case TH_BONE_POSE:
-					cp = ts->bone_pose; break;
-				case TH_BONE_POSE_ACTIVE:
-					cp = ts->bone_pose_active; break;
-				case TH_STRIP:
-					cp = ts->strip; break;
-				case TH_STRIP_SELECT:
-					cp = ts->strip_select; break;
-				case TH_KEYTYPE_KEYFRAME:
-					cp = ts->keytype_keyframe; break;
-				case TH_KEYTYPE_KEYFRAME_SELECT:
-					cp = ts->keytype_keyframe_select; break;
-				case TH_KEYTYPE_EXTREME:
-					cp = ts->keytype_extreme; break;
-				case TH_KEYTYPE_EXTREME_SELECT:
-					cp = ts->keytype_extreme_select; break;
-				case TH_KEYTYPE_BREAKDOWN:
-					cp = ts->keytype_breakdown; break;
-				case TH_KEYTYPE_BREAKDOWN_SELECT:
-					cp = ts->keytype_breakdown_select; break;
-				case TH_KEYTYPE_JITTER:
-					cp = ts->keytype_jitter; break;
-				case TH_KEYTYPE_JITTER_SELECT:
-					cp = ts->keytype_jitter_select; break;
-				case TH_KEYTYPE_MOVEHOLD:
-					cp = ts->keytype_movehold; break;
-				case TH_KEYTYPE_MOVEHOLD_SELECT:
-					cp = ts->keytype_movehold_select; break;
-				case TH_KEYBORDER:
-					cp = ts->keyborder; break;
-				case TH_KEYBORDER_SELECT:
-					cp = ts->keyborder_select; break;
-				case TH_CFRAME:
-					cp = ts->cframe; break;
-				case TH_TIME_KEYFRAME:
-					cp = ts->time_keyframe; break;
-				case TH_TIME_GP_KEYFRAME:
-					cp = ts->time_gp_keyframe; break;
-				case TH_NURB_ULINE:
-					cp = ts->nurb_uline; break;
-				case TH_NURB_VLINE:
-					cp = ts->nurb_vline; break;
-				case TH_NURB_SEL_ULINE:
-					cp = ts->nurb_sel_uline; break;
-				case TH_NURB_SEL_VLINE:
-					cp = ts->nurb_sel_vline; break;
-				case TH_ACTIVE_SPLINE:
-					cp = ts->act_spline; break;
-				case TH_ACTIVE_VERT:
-					cp = ts->lastsel_point; break;
-				case TH_HANDLE_FREE:
-					cp = ts->handle_free; break;
-				case TH_HANDLE_AUTO:
-					cp = ts->handle_auto; break;
-				case TH_HANDLE_AUTOCLAMP:
-					cp = ts->handle_auto_clamped; break;
-				case TH_HANDLE_VECT:
-					cp = ts->handle_vect; break;
-				case TH_HANDLE_ALIGN:
-					cp = ts->handle_align; break;
-				case TH_HANDLE_SEL_FREE:
-					cp = ts->handle_sel_free; break;
-				case TH_HANDLE_SEL_AUTO:
-					cp = ts->handle_sel_auto; break;
-				case TH_HANDLE_SEL_AUTOCLAMP:
-					cp = ts->handle_sel_auto_clamped; break;
-				case TH_HANDLE_SEL_VECT:
-					cp = ts->handle_sel_vect; break;
-				case TH_HANDLE_SEL_ALIGN:
-					cp = ts->handle_sel_align; break;
-				case TH_FREESTYLE_EDGE_MARK:
-					cp = ts->freestyle_edge_mark; break;
-				case TH_FREESTYLE_FACE_MARK:
-					cp = ts->freestyle_face_mark; break;
-
-				case TH_SYNTAX_B:
-					cp = ts->syntaxb; break;
-				case TH_SYNTAX_V:
-					cp = ts->syntaxv; break;
-				case TH_SYNTAX_C:
-					cp = ts->syntaxc; break;
-				case TH_SYNTAX_L:
-					cp = ts->syntaxl; break;
-				case TH_SYNTAX_D:
-					cp = ts->syntaxd; break;
-				case TH_SYNTAX_R:
-					cp = ts->syntaxr; break;
-				case TH_SYNTAX_N:
-					cp = ts->syntaxn; break;
-				case TH_SYNTAX_S:
-					cp = ts->syntaxs; break;
-
-				case TH_NODE:
-					cp = ts->syntaxl; break;
-				case TH_NODE_INPUT:
-					cp = ts->syntaxn; break;
-				case TH_NODE_OUTPUT:
-					cp = ts->nodeclass_output; break;
-				case TH_NODE_COLOR:
-					cp = ts->syntaxb; break;
-				case TH_NODE_FILTER:
-					cp = ts->nodeclass_filter; break;
-				case TH_NODE_VECTOR:
-					cp = ts->nodeclass_vector; break;
-				case TH_NODE_TEXTURE:
-					cp = ts->nodeclass_texture; break;
-				case TH_NODE_PATTERN:
-					cp = ts->nodeclass_pattern; break;
-				case TH_NODE_SCRIPT:
-					cp = ts->nodeclass_script; break;
-				case TH_NODE_LAYOUT:
-					cp = ts->nodeclass_layout; break;
-				case TH_NODE_SHADER:
-					cp = ts->nodeclass_shader; break;
-				case TH_NODE_CONVERTOR:
-					cp = ts->syntaxv; break;
-				case TH_NODE_GROUP:
-					cp = ts->syntaxc; break;
-				case TH_NODE_INTERFACE:
-					cp = ts->console_output; break;
-				case TH_NODE_FRAME:
-					cp = ts->movie; break;
-				case TH_NODE_MATTE:
-					cp = ts->syntaxs; break;
-				case TH_NODE_DISTORT:
-					cp = ts->syntaxd; break;
-				case TH_NODE_CURVING:
-					cp = &ts->noodle_curving; break;
-
-				case TH_SEQ_MOVIE:
-					cp = ts->movie; break;
-				case TH_SEQ_MOVIECLIP:
-					cp = ts->movieclip; break;
-				case TH_SEQ_MASK:
-					cp = ts->mask; break;
-				case TH_SEQ_IMAGE:
-					cp = ts->image; break;
-				case TH_SEQ_SCENE:
-					cp = ts->scene; break;
-				case TH_SEQ_AUDIO:
-					cp = ts->audio; break;
-				case TH_SEQ_EFFECT:
-					cp = ts->effect; break;
-				case TH_SEQ_TRANSITION:
-					cp = ts->transition; break;
-				case TH_SEQ_META:
-					cp = ts->meta; break;
-				case TH_SEQ_TEXT:
-					cp = ts->text_strip; break;
-				case TH_SEQ_PREVIEW:
-					cp = ts->preview_back; break;
-
-				case TH_CONSOLE_OUTPUT:
-					cp = ts->console_output; break;
-				case TH_CONSOLE_INPUT:
-					cp = ts->console_input; break;
-				case TH_CONSOLE_INFO:
-					cp = ts->console_info; break;
-				case TH_CONSOLE_ERROR:
-					cp = ts->console_error; break;
-				case TH_CONSOLE_CURSOR:
-					cp = ts->console_cursor; break;
-				case TH_CONSOLE_SELECT:
-					cp = ts->console_select; break;
-
-				case TH_HANDLE_VERTEX:
-					cp = ts->handle_vertex;
-					break;
-				case TH_HANDLE_VERTEX_SELECT:
-					cp = ts->handle_vertex_select;
-					break;
-				case TH_HANDLE_VERTEX_SIZE:
-					cp = &ts->handle_vertex_size;
-					break;
-
-				case TH_GP_VERTEX:
-					cp = ts->gp_vertex;
-					break;
-				case TH_GP_VERTEX_SELECT:
-					cp = ts->gp_vertex_select;
-					break;
-				case TH_GP_VERTEX_SIZE:
-					cp = &ts->gp_vertex_size;
-					break;
-
-				case TH_DOPESHEET_CHANNELOB:
-					cp = ts->ds_channel;
-					break;
-				case TH_DOPESHEET_CHANNELSUBOB:
-					cp = ts->ds_subchannel;
-					break;
-				case TH_DOPESHEET_IPOLINE:
-					cp = ts->ds_ipoline;
-					break;
-
-				case TH_PREVIEW_BACK:
-					cp = ts->preview_back;
-					break;
-
-				case TH_STITCH_PREVIEW_FACE:
-					cp = ts->preview_stitch_face;
-					break;
-
-				case TH_STITCH_PREVIEW_EDGE:
-					cp = ts->preview_stitch_edge;
-					break;
-
-				case TH_STITCH_PREVIEW_VERT:
-					cp = ts->preview_stitch_vert;
-					break;
-
-				case TH_STITCH_PREVIEW_STITCHABLE:
-					cp = ts->preview_stitch_stitchable;
-					break;
-
-				case TH_STITCH_PREVIEW_UNSTITCHABLE:
-					cp = ts->preview_stitch_unstitchable;
-					break;
-				case TH_STITCH_PREVIEW_ACTIVE:
-					cp = ts->preview_stitch_active;
-					break;
-
-				case TH_PAINT_CURVE_HANDLE:
-					cp = ts->paint_curve_handle;
-					break;
-				case TH_PAINT_CURVE_PIVOT:
-					cp = ts->paint_curve_pivot;
-					break;
-
-				case TH_METADATA_BG:
-					cp = ts->metadatabg;
-					break;
-				case TH_METADATA_TEXT:
-					cp = ts->metadatatext;
-					break;
-
-				case TH_UV_OTHERS:
-					cp = ts->uv_others;
-					break;
-				case TH_UV_SHADOW:
-					cp = ts->uv_shadow;
-					break;
-
-				case TH_MARKER_OUTLINE:
-					cp = ts->marker_outline; break;
-				case TH_MARKER:
-					cp = ts->marker; break;
-				case TH_ACT_MARKER:
-					cp = ts->act_marker; break;
-				case TH_SEL_MARKER:
-					cp = ts->sel_marker; break;
-				case TH_BUNDLE_SOLID:
-					cp = ts->bundle_solid; break;
-				case TH_DIS_MARKER:
-					cp = ts->dis_marker; break;
-				case TH_PATH_BEFORE:
-					cp = ts->path_before; break;
-				case TH_PATH_AFTER:
-					cp = ts->path_after; break;
-				case TH_CAMERA_PATH:
-					cp = ts->camera_path; break;
-				case TH_LOCK_MARKER:
-					cp = ts->lock_marker; break;
-
-				case TH_MATCH:
-					cp = ts->match;
-					break;
-
-				case TH_SELECT_HIGHLIGHT:
-					cp = ts->selected_highlight;
-					break;
-
-				case TH_SKIN_ROOT:
-					cp = ts->skin_root;
-					break;
-
-				case TH_ANIM_ACTIVE:
-					cp = ts->anim_active;
-					break;
-				case TH_ANIM_INACTIVE:
-					cp = ts->anim_non_active;
-					break;
-				case TH_ANIM_PREVIEW_RANGE:
-					cp = ts->anim_preview_range;
-					break;
-
-				case TH_NLA_TWEAK:
-					cp = ts->nla_tweaking;
-					break;
-				case TH_NLA_TWEAK_DUPLI:
-					cp = ts->nla_tweakdupli;
-					break;
-
-				case TH_NLA_TRANSITION:
-					cp = ts->nla_transition;
-					break;
-				case TH_NLA_TRANSITION_SEL:
-					cp = ts->nla_transition_sel;
-					break;
-				case TH_NLA_META:
-					cp = ts->nla_meta;
-					break;
-				case TH_NLA_META_SEL:
-					cp = ts->nla_meta_sel;
-					break;
-				case TH_NLA_SOUND:
-					cp = ts->nla_sound;
-					break;
-				case TH_NLA_SOUND_SEL:
-					cp = ts->nla_sound_sel;
-					break;
-
-				case TH_WIDGET_EMBOSS:
-					cp = btheme->tui.widget_emboss; break;
-
-				case TH_EDITOR_OUTLINE:
-					cp = btheme->tui.editor_outline;
-					break;
-				case TH_AXIS_X:
-					cp = btheme->tui.xaxis; break;
-				case TH_AXIS_Y:
-					cp = btheme->tui.yaxis; break;
-				case TH_AXIS_Z:
-					cp = btheme->tui.zaxis; break;
-
-				case TH_GIZMO_HI:
-					cp = btheme->tui.gizmo_hi; break;
-				case TH_GIZMO_PRIMARY:
-					cp = btheme->tui.gizmo_primary; break;
-				case TH_GIZMO_SECONDARY:
-					cp = btheme->tui.gizmo_secondary; break;
-				case TH_GIZMO_A:
-					cp = btheme->tui.gizmo_a; break;
-				case TH_GIZMO_B:
-					cp = btheme->tui.gizmo_b; break;
-
-				case TH_ICON_COLLECTION:
-					cp = btheme->tui.icon_collection; break;
-				case TH_ICON_OBJECT:
-					cp = btheme->tui.icon_object; break;
-				case TH_ICON_OBJECT_DATA:
-					cp = btheme->tui.icon_object_data; break;
-				case TH_ICON_MODIFIER:
-					cp = btheme->tui.icon_modifier; break;
-				case TH_ICON_SHADING:
-					cp = btheme->tui.icon_shading; break;
-
-				case TH_INFO_SELECTED:
-					cp = ts->info_selected;
-					break;
-				case TH_INFO_SELECTED_TEXT:
-					cp = ts->info_selected_text;
-					break;
-				case TH_INFO_ERROR:
-					cp = ts->info_error;
-					break;
-				case TH_INFO_ERROR_TEXT:
-					cp = ts->info_error_text;
-					break;
-				case TH_INFO_WARNING:
-					cp = ts->info_warning;
-					break;
-				case TH_INFO_WARNING_TEXT:
-					cp = ts->info_warning_text;
-					break;
-				case TH_INFO_INFO:
-					cp = ts->info_info;
-					break;
-				case TH_INFO_INFO_TEXT:
-					cp = ts->info_info_text;
-					break;
-				case TH_INFO_DEBUG:
-					cp = ts->info_debug;
-					break;
-				case TH_INFO_DEBUG_TEXT:
-					cp = ts->info_debug_text;
-					break;
-				case TH_V3D_CLIPPING_BORDER:
-					cp = ts->clipping_border_3d;
-					break;
-			}
-		}
-	}
-
-	return (const uchar *)cp;
-=======
   ThemeSpace *ts = NULL;
   static char error[4] = {240, 0, 240, 255};
   static char alert[4] = {240, 60, 60, 255};
@@ -836,6 +159,9 @@
           break;
         case SPACE_STATUSBAR:
           ts = &btheme->space_statusbar;
+          break;
+        case SPACE_TOOLBAR:
+          ts = &btheme->space_view3d;
           break;
         default:
           ts = &btheme->space_view3d;
@@ -1592,7 +918,6 @@
   }
 
   return (const uchar *)cp;
->>>>>>> c03ac674
 }
 
 /**
