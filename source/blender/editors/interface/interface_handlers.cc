/* SPDX-FileCopyrightText: 2008 Blender Authors
 *
 * SPDX-License-Identifier: GPL-2.0-or-later */

/** \file
 * \ingroup edinterface
 */

#include <cctype>
#include <cfloat>
#include <climits>
#include <cmath>
#include <cstdlib>
#include <cstring>

#include "MEM_guardedalloc.h"

#include "DNA_brush_types.h"
#include "DNA_curveprofile_types.h"
#include "DNA_scene_types.h"
#include "DNA_screen_types.h"

#include "BLI_array.hh"
#include "BLI_array_utils.h"
#include "BLI_linklist.h"
#include "BLI_listbase.h"
#include "BLI_math_geom.h"
#include "BLI_rect.h"
#include "BLI_sort_utils.h"
#include "BLI_string.h"
#include "BLI_string_cursor_utf8.h"
#include "BLI_string_utf8.h"
#include "BLI_time.h"
#include "BLI_utildefines.h"

#include "BKE_animsys.h"
#include "BKE_blender_undo.hh"
#include "BKE_brush.hh"
#include "BKE_colorband.hh"
#include "BKE_colortools.hh"
#include "BKE_context.hh"
#include "BKE_curveprofile.h"
#include "BKE_movieclip.h"
#include "BKE_paint.hh"
#include "BKE_report.hh"
#include "BKE_screen.hh"
#include "BKE_tracking.h"
#include "BKE_unit.hh"

#include "GHOST_C-api.h"

#include "IMB_colormanagement.hh"

#include "ED_screen.hh"
#include "ED_undo.hh"

#include "UI_interface.hh"
#include "UI_string_search.hh"

#include "BLF_api.hh"

#include "interface_intern.hh"

#include "RNA_access.hh"
#include "RNA_prototypes.h"

#include "WM_api.hh"
#include "WM_types.hh"
#include "wm_event_system.hh"

#ifdef WITH_INPUT_IME
<<<<<<< HEAD
#  include "BLT_lang.hh"
#  include "BLT_translation.hh"
=======
>>>>>>> 6d33f76a
#  include "wm_window.hh"
#endif

/* -------------------------------------------------------------------- */
/** \name Feature Defines
 *
 * These defines allow developers to locally toggle functionality which
 * may be useful for testing (especially conflicts in dragging).
 * Ideally the code would be refactored to support this functionality in a less fragile way.
 * Until then keep these defines.
 * \{ */

/** Place the mouse at the scaled down location when un-grabbing. */
#define USE_CONT_MOUSE_CORRECT
/** Support dragging toggle buttons. */
#define USE_DRAG_TOGGLE

/** Support dragging multiple number buttons at once. */
#define USE_DRAG_MULTINUM

/** Allow dragging/editing all other selected items at once. */
#define USE_ALLSELECT

/**
 * Check to avoid very small mouse-moves from jumping away from keyboard navigation,
 * while larger mouse motion will override keyboard input, see: #34936.
 */
#define USE_KEYNAV_LIMIT

/** Support dragging popups by their header. */
#define USE_DRAG_POPUP

/** \} */

/* -------------------------------------------------------------------- */
/** \name Local Defines
 * \{ */

/**
 * The buffer side used for password strings, where the password is stored internally,
 * but not displayed.
 */
#define UI_MAX_PASSWORD_STR 128

/**
 * This is a lower limit on the soft minimum of the range.
 * Usually the derived lower limit from the visible precision is higher,
 * so this number is the backup minimum.
 *
 * Logarithmic scale does not work with a minimum value of zero,
 * but we want to support it anyway. It is set to 0.5e... for
 * correct rounding since when the tweaked value is lower than
 * the log minimum (lower limit), it will snap to 0.
 */
#define UI_PROP_SCALE_LOG_MIN 0.5e-8f
/**
 * This constant defines an offset for the precision change in
 * snap rounding, when going to higher values. It is set to
 * `0.5 - log10(3) = 0.03` to make the switch at `0.3` values.
 */
#define UI_PROP_SCALE_LOG_SNAP_OFFSET 0.03f

/**
 * When #USER_CONTINUOUS_MOUSE is disabled or tablet input is used,
 * Use this as a maximum soft range for mapping cursor motion to the value.
 * Otherwise min/max of #FLT_MAX, #INT_MAX cause small adjustments to jump to large numbers.
 *
 * This is needed for values such as location & dimensions which don't have a meaningful min/max,
 * Instead of mapping cursor motion to the min/max, map the motion to the click-step.
 *
 * This value is multiplied by the click step to calculate a range to clamp the soft-range by.
 * See: #68130
 */
#define UI_DRAG_MAP_SOFT_RANGE_PIXEL_MAX 1000

/** \} */

/* -------------------------------------------------------------------- */
/** \name Local Prototypes
 * \{ */

struct uiBlockInteraction_Handle;

static int ui_do_but_EXIT(bContext *C, uiBut *but, uiHandleButtonData *data, const wmEvent *event);
static bool ui_but_find_select_in_enum__cmp(const uiBut *but_a, const uiBut *but_b);
static void ui_textedit_string_set(uiBut *but, uiHandleButtonData *data, const char *str);
static void button_tooltip_timer_reset(bContext *C, uiBut *but);

static void ui_block_interaction_begin_ensure(bContext *C,
                                              uiBlock *block,
                                              uiHandleButtonData *data,
                                              const bool is_click);
static uiBlockInteraction_Handle *ui_block_interaction_begin(bContext *C,
                                                             uiBlock *block,
                                                             const bool is_click);
static void ui_block_interaction_end(bContext *C,
                                     uiBlockInteraction_CallbackData *callbacks,
                                     uiBlockInteraction_Handle *interaction);
static void ui_block_interaction_update(bContext *C,
                                        uiBlockInteraction_CallbackData *callbacks,
                                        uiBlockInteraction_Handle *interaction);

#ifdef USE_KEYNAV_LIMIT
static void ui_mouse_motion_keynav_init(uiKeyNavLock *keynav, const wmEvent *event);
static bool ui_mouse_motion_keynav_test(uiKeyNavLock *keynav, const wmEvent *event);
#endif

/** \} */

/* -------------------------------------------------------------------- */
/** \name Structs & Defines
 * \{ */

#define BUTTON_FLASH_DELAY 0.020
#define MENU_SCROLL_INTERVAL 0.1
#define PIE_MENU_INTERVAL 0.01
#define BUTTON_AUTO_OPEN_THRESH 0.2
#define BUTTON_MOUSE_TOWARDS_THRESH 1.0
/** Pixels to move the cursor to get out of keyboard navigation. */
#define BUTTON_KEYNAV_PX_LIMIT 8

/** Margin around the menu, use to check if we're moving towards this rectangle (in pixels). */
#define MENU_TOWARDS_MARGIN 20
/** Tolerance for closing menus (in pixels). */
#define MENU_TOWARDS_WIGGLE_ROOM 64
/** Drag-lock distance threshold (in pixels). */
#define BUTTON_DRAGLOCK_THRESH 3

enum uiButtonActivateType {
  BUTTON_ACTIVATE_OVER,
  BUTTON_ACTIVATE,
  BUTTON_ACTIVATE_APPLY,
  BUTTON_ACTIVATE_TEXT_EDITING,
  BUTTON_ACTIVATE_OPEN,
};

enum uiHandleButtonState {
  BUTTON_STATE_INIT,
  BUTTON_STATE_HIGHLIGHT,
  BUTTON_STATE_WAIT_FLASH,
  BUTTON_STATE_WAIT_RELEASE,
  BUTTON_STATE_WAIT_KEY_EVENT,
  BUTTON_STATE_NUM_EDITING,
  BUTTON_STATE_TEXT_EDITING,
  BUTTON_STATE_TEXT_SELECTING,
  BUTTON_STATE_MENU_OPEN,
  BUTTON_STATE_WAIT_DRAG,
  BUTTON_STATE_EXIT,
};

enum uiMenuScrollType {
  MENU_SCROLL_UP,
  MENU_SCROLL_DOWN,
  MENU_SCROLL_TOP,
  MENU_SCROLL_BOTTOM,
};

struct uiBlockInteraction_Handle {
  uiBlockInteraction_Params params;
  void *user_data;
  /**
   * This is shared between #uiHandleButtonData and #uiAfterFunc,
   * the last user runs the end callback and frees the data.
   *
   * This is needed as the order of freeing changes depending on
   * accepting/canceling the operation.
   */
  int user_count;
};

#ifdef USE_ALLSELECT

/* Unfortunately there's no good way handle more generally:
 * (propagate single clicks on layer buttons to other objects) */
#  define USE_ALLSELECT_LAYER_HACK

struct uiSelectContextElem {
  PointerRNA ptr;
  union {
    bool val_b;
    int val_i;
    float val_f;
  };
};

struct uiSelectContextStore {
  uiSelectContextElem *elems;
  int elems_len;
  bool do_free;
  bool is_enabled;
  /* When set, simply copy values (don't apply difference).
   * Rules are:
   * - dragging numbers uses delta.
   * - typing in values will assign to all. */
  bool is_copy;
};

static bool ui_selectcontext_begin(bContext *C, uiBut *but, uiSelectContextStore *selctx_data);
static void ui_selectcontext_end(uiBut *but, uiSelectContextStore *selctx_data);
static void ui_selectcontext_apply(bContext *C,
                                   uiBut *but,
                                   uiSelectContextStore *selctx_data,
                                   const double value,
                                   const double value_orig);

/**
 * Ideally we would only respond to events which are expected to be used for multi button editing
 * (additionally checking if this is a mouse[wheel] or return-key event to avoid the ALT conflict
 * with button array pasting, see #108096, but unfortunately wheel events are not part of
 * `win->eventstate` with modifiers held down. Instead, the conflict is avoided by specifically
 * filtering out CTRL ALT V in #ui_apply_but(). */
#  define IS_ALLSELECT_EVENT(event) (((event)->modifier & KM_ALT) != 0)

/** just show a tinted color so users know its activated */
#  define UI_BUT_IS_SELECT_CONTEXT UI_BUT_NODE_ACTIVE

#endif /* USE_ALLSELECT */

#ifdef USE_DRAG_MULTINUM

/**
 * how far to drag before we check for gesture direction (in pixels),
 * NOTE: half the height of a button is about right... */
#  define DRAG_MULTINUM_THRESHOLD_DRAG_X (UI_UNIT_Y / 4)

/**
 * How far to drag horizontally
 * before we stop checking which buttons the gesture spans (in pixels),
 * locking down the buttons so we can drag freely without worrying about vertical movement.
 */
#  define DRAG_MULTINUM_THRESHOLD_DRAG_Y (UI_UNIT_Y / 4)

/**
 * How strict to be when detecting a vertical gesture:
 * [0.5 == sloppy], [0.9 == strict], (unsigned dot-product).
 *
 * \note We should be quite strict here,
 * since doing a vertical gesture by accident should be avoided,
 * however with some care a user should be able to do a vertical movement without _missing_.
 */
#  define DRAG_MULTINUM_THRESHOLD_VERTICAL (0.75f)

/* a simple version of uiHandleButtonData when accessing multiple buttons */
struct uiButMultiState {
  double origvalue;
  uiBut *but;

#  ifdef USE_ALLSELECT
  uiSelectContextStore select_others;
#  endif
};

struct uiHandleButtonMulti {
  enum {
    /** gesture direction unknown, wait until mouse has moved enough... */
    INIT_UNSET = 0,
    /** vertical gesture detected, flag buttons interactively (UI_BUT_DRAG_MULTI) */
    INIT_SETUP,
    /** flag buttons finished, apply horizontal motion to active and flagged */
    INIT_ENABLE,
    /** vertical gesture _not_ detected, take no further action */
    INIT_DISABLE,
  } init;

  bool has_mbuts; /* any buttons flagged UI_BUT_DRAG_MULTI */
  LinkNode *mbuts;
  uiButStore *bs_mbuts;

  bool is_proportional;

  /* In some cases we directly apply the changes to multiple buttons,
   * so we don't want to do it twice. */
  bool skip;

  /* before activating, we need to check gesture direction accumulate signed cursor movement
   * here so we can tell if this is a vertical motion or not. */
  float drag_dir[2];

  /* values copied direct from event->xy
   * used to detect buttons between the current and initial mouse position */
  int drag_start[2];

  /* store x location once INIT_SETUP is set,
   * moving outside this sets INIT_ENABLE */
  int drag_lock_x;
};

#endif /* USE_DRAG_MULTINUM */

struct uiHandleButtonData {
  wmWindowManager *wm;
  wmWindow *window;
  ScrArea *area;
  ARegion *region;

  bool interactive;

  /* overall state */
  uiHandleButtonState state;
  int retval;
  /* booleans (could be made into flags) */
  bool cancel, escapecancel;
  bool applied, applied_interactive;
  /* Button is being applied through an extra icon. */
  bool apply_through_extra_icon;
  bool changed_cursor;
  wmTimer *flashtimer;

  /* edited value */
  /* use 'ui_textedit_string_set' to assign new strings */
  char *str;
  char *origstr;
  double value, origvalue, startvalue;
  float vec[3], origvec[3];
  ColorBand *coba;

  /* True when alt is held and the preference for displaying tooltips should be ignored. */
  bool tooltip_force;
  /**
   * Behave as if #UI_BUT_DISABLED is set (without drawing grayed out).
   * Needed so non-interactive labels can be activated for the purpose of showing tool-tips,
   * without them blocking interaction with nodes, see: #97386.
   */
  bool disable_force;

  /* auto open */
  bool used_mouse;
  wmTimer *autoopentimer;

  /* auto open (hold) */
  wmTimer *hold_action_timer;

  /* text selection/editing */
  /* size of 'str' (including terminator) */
  int str_maxncpy;
  /* Button text selection:
   * extension direction, selextend, inside ui_do_but_TEX */
  int sel_pos_init;
  /* Allow reallocating str/editstr and using 'maxlen' to track alloc size (maxlen + 1) */
  bool is_str_dynamic;

  /* number editing / dragging */
  /* coords are Window/uiBlock relative (depends on the button) */
  int draglastx, draglasty;
  int dragstartx, dragstarty;
  bool dragchange, draglock;
  int dragsel;
  float dragf, dragfstart;
  CBData *dragcbd;

  /** Soft min/max with #UI_DRAG_MAP_SOFT_RANGE_PIXEL_MAX applied. */
  float drag_map_soft_min;
  float drag_map_soft_max;

#ifdef USE_CONT_MOUSE_CORRECT
  /* when ungrabbing buttons which are #ui_but_is_cursor_warp(),
   * we may want to position them.
   * FLT_MAX signifies do-nothing, use #ui_block_to_window_fl()
   * to get this into a usable space. */
  float ungrab_mval[2];
#endif

  /* Menu open, see: #UI_screen_free_active_but_highlight. */
  uiPopupBlockHandle *menu;

  /* Search box see: #UI_screen_free_active_but_highlight. */
  ARegion *searchbox;
#ifdef USE_KEYNAV_LIMIT
  uiKeyNavLock searchbox_keynav_state;
#endif

#ifdef USE_DRAG_MULTINUM
  /* Multi-buttons will be updated in unison with the active button. */
  uiHandleButtonMulti multi_data;
#endif

#ifdef USE_ALLSELECT
  uiSelectContextStore select_others;
#endif

  uiBlockInteraction_Handle *custom_interaction_handle;

  /* Text field undo. */
  uiUndoStack_Text *undo_stack_text;

  /* post activate */
  uiButtonActivateType posttype;
  uiBut *postbut;
};

struct uiAfterFunc {
  uiAfterFunc *next, *prev;

  uiButHandleFunc func;
  void *func_arg1;
  void *func_arg2;
  /** C++ version of #func above, without need for void pointer arguments. */
  std::function<void(bContext &)> apply_func;

  uiButHandleNFunc funcN;
  void *func_argN;

  uiButHandleRenameFunc rename_func;
  void *rename_arg1;
  void *rename_orig;

  uiBlockHandleFunc handle_func;
  void *handle_func_arg;
  int retval;

  uiMenuHandleFunc butm_func;
  void *butm_func_arg;
  int a2;

  wmOperator *popup_op;
  wmOperatorType *optype;
  wmOperatorCallContext opcontext;
  PointerRNA *opptr;

  PointerRNA rnapoin;
  PropertyRNA *rnaprop;

  void *search_arg;
  uiFreeArgFunc search_arg_free_fn;

  uiBlockInteraction_CallbackData custom_interaction_callbacks;
  uiBlockInteraction_Handle *custom_interaction_handle;

  std::optional<bContextStore> context;

  char undostr[BKE_UNDO_STR_MAX];
  std::string drawstr;
};

static void button_activate_init(bContext *C,
                                 ARegion *region,
                                 uiBut *but,
                                 uiButtonActivateType type);
static void button_activate_state(bContext *C, uiBut *but, uiHandleButtonState state);
static void button_activate_exit(
    bContext *C, uiBut *but, uiHandleButtonData *data, const bool mousemove, const bool onfree);
static int ui_handler_region_menu(bContext *C, const wmEvent *event, void *userdata);
static void ui_handle_button_activate(bContext *C,
                                      ARegion *region,
                                      uiBut *but,
                                      uiButtonActivateType type);
static bool ui_do_but_extra_operator_icon(bContext *C,
                                          uiBut *but,
                                          uiHandleButtonData *data,
                                          const wmEvent *event);
static void ui_do_but_extra_operator_icons_mousemove(uiBut *but,
                                                     uiHandleButtonData *data,
                                                     const wmEvent *event);
static void ui_numedit_begin_set_values(uiBut *but, uiHandleButtonData *data);

#ifdef USE_DRAG_MULTINUM
static void ui_multibut_restore(bContext *C, uiHandleButtonData *data, uiBlock *block);
static uiButMultiState *ui_multibut_lookup(uiHandleButtonData *data, const uiBut *but);
#endif

/* buttons clipboard */
static ColorBand but_copypaste_coba = {0};
static CurveMapping but_copypaste_curve = {0};
static bool but_copypaste_curve_alive = false;
static CurveProfile but_copypaste_profile = {0};
static bool but_copypaste_profile_alive = false;

/** \} */

/* -------------------------------------------------------------------- */
/** \name UI Queries
 * \{ */

bool ui_but_is_editing(const uiBut *but)
{
  const uiHandleButtonData *data = but->active;
  return (data && ELEM(data->state, BUTTON_STATE_TEXT_EDITING, BUTTON_STATE_NUM_EDITING));
}

void ui_pan_to_scroll(const wmEvent *event, int *type, int *val)
{
  static int lastdy = 0;
  const int dy = WM_event_absolute_delta_y(event);

  /* This event should be originally from event->type,
   * converting wrong event into wheel is bad, see #33803. */
  BLI_assert(*type == MOUSEPAN);

  /* sign differs, reset */
  if ((dy > 0 && lastdy < 0) || (dy < 0 && lastdy > 0)) {
    lastdy = dy;
  }
  else {
    lastdy += dy;

    if (abs(lastdy) > int(UI_UNIT_Y)) {
      *val = KM_PRESS;

      if (dy > 0) {
        *type = WHEELUPMOUSE;
      }
      else {
        *type = WHEELDOWNMOUSE;
      }

      lastdy = 0;
    }
  }
}

static bool ui_but_find_select_in_enum__cmp(const uiBut *but_a, const uiBut *but_b)
{
  return ((but_a->type == but_b->type) && (but_a->alignnr == but_b->alignnr) &&
          (but_a->poin == but_b->poin) && (but_a->rnapoin.type == but_b->rnapoin.type) &&
          (but_a->rnaprop == but_b->rnaprop));
}

uiBut *ui_but_find_select_in_enum(uiBut *but, int direction)
{
  uiBut *but_iter = but;
  uiBut *but_found = nullptr;
  BLI_assert(ELEM(direction, -1, 1));

  while ((but_iter->prev) && ui_but_find_select_in_enum__cmp(but_iter->prev, but)) {
    but_iter = but_iter->prev;
  }

  while (but_iter && ui_but_find_select_in_enum__cmp(but_iter, but)) {
    if (but_iter->flag & UI_SELECT) {
      but_found = but_iter;
      if (direction == 1) {
        break;
      }
    }
    but_iter = but_iter->next;
  }

  return but_found;
}

static float ui_mouse_scale_warp_factor(const bool shift)
{
  return shift ? 0.05f : 1.0f;
}

static void ui_mouse_scale_warp(uiHandleButtonData *data,
                                const float mx,
                                const float my,
                                float *r_mx,
                                float *r_my,
                                const bool shift)
{
  const float fac = ui_mouse_scale_warp_factor(shift);

  /* slow down the mouse, this is fairly picky */
  *r_mx = (data->dragstartx * (1.0f - fac) + mx * fac);
  *r_my = (data->dragstarty * (1.0f - fac) + my * fac);
}

/** \} */

/* -------------------------------------------------------------------- */
/** \name UI Utilities
 * \{ */

/**
 * Ignore mouse movements within some horizontal pixel threshold before starting to drag
 */
static bool ui_but_dragedit_update_mval(uiHandleButtonData *data, int mx)
{
  if (mx == data->draglastx) {
    return false;
  }

  if (data->draglock) {
    if (abs(mx - data->dragstartx) <= BUTTON_DRAGLOCK_THRESH) {
      return false;
    }
#ifdef USE_DRAG_MULTINUM
    if (ELEM(data->multi_data.init,
             uiHandleButtonMulti::INIT_UNSET,
             uiHandleButtonMulti::INIT_SETUP))
    {
      return false;
    }
#endif
    data->draglock = false;
    data->dragstartx = mx; /* ignore mouse movement within drag-lock */
  }

  return true;
}

static bool ui_rna_is_userdef(PointerRNA *ptr, PropertyRNA *prop)
{
  /* Not very elegant, but ensures preference changes force re-save. */

  if (!prop) {
    return false;
  }
  if (RNA_property_flag(prop) & PROP_NO_DEG_UPDATE) {
    return false;
  }

  StructRNA *base = RNA_struct_base(ptr->type);
  if (base == nullptr) {
    base = ptr->type;
  }
  return ELEM(base,
              &RNA_AddonPreferences,
              &RNA_KeyConfigPreferences,
              &RNA_KeyMapItem,
              &RNA_UserAssetLibrary);
}

bool UI_but_is_userdef(const uiBut *but)
{
  /* This is read-only, RNA API isn't using const when it could. */
  return ui_rna_is_userdef((PointerRNA *)&but->rnapoin, but->rnaprop);
}

static void ui_rna_update_preferences_dirty(PointerRNA *ptr, PropertyRNA *prop)
{
  if (ui_rna_is_userdef(ptr, prop)) {
    U.runtime.is_dirty = true;
    WM_main_add_notifier(NC_WINDOW, nullptr);
  }
}

static void ui_but_update_preferences_dirty(uiBut *but)
{
  ui_rna_update_preferences_dirty(&but->rnapoin, but->rnaprop);
}

static void ui_afterfunc_update_preferences_dirty(uiAfterFunc *after)
{
  ui_rna_update_preferences_dirty(&after->rnapoin, after->rnaprop);
}

/** \} */

/* -------------------------------------------------------------------- */
/** \name Button Snap Values
 * \{ */

enum eSnapType {
  SNAP_OFF = 0,
  SNAP_ON,
  SNAP_ON_SMALL,
};

static enum eSnapType ui_event_to_snap(const wmEvent *event)
{
  return (event->modifier & KM_CTRL) ? (event->modifier & KM_SHIFT) ? SNAP_ON_SMALL : SNAP_ON :
                                       SNAP_OFF;
}

static bool ui_event_is_snap(const wmEvent *event)
{
  return (ELEM(event->type, EVT_LEFTCTRLKEY, EVT_RIGHTCTRLKEY) ||
          ELEM(event->type, EVT_LEFTSHIFTKEY, EVT_RIGHTSHIFTKEY));
}

static void ui_color_snap_hue(const enum eSnapType snap, float *r_hue)
{
  const float snap_increment = (snap == SNAP_ON_SMALL) ? 24 : 12;
  BLI_assert(snap != SNAP_OFF);
  *r_hue = roundf((*r_hue) * snap_increment) / snap_increment;
}

/** \} */

/* -------------------------------------------------------------------- */
/** \name Button Apply/Revert
 * \{ */

static ListBase UIAfterFuncs = {nullptr, nullptr};

static uiAfterFunc *ui_afterfunc_new()
{
  uiAfterFunc *after = MEM_new<uiAfterFunc>(__func__);
  /* Safety asserts to check if members were 0 initialized properly. */
  BLI_assert(after->next == nullptr && after->prev == nullptr);
  BLI_assert(after->undostr[0] == '\0');

  BLI_addtail(&UIAfterFuncs, after);

  return after;
}

/**
 * For executing operators after the button is pressed.
 * (some non operator buttons need to trigger operators), see: #37795.
 *
 * \param context_but: A button from which to get the context from (`uiBut.context`) for the
 *                     operator execution.
 *
 * \note Ownership over \a properties is moved here. The #uiAfterFunc owns it now.
 * \note Can only call while handling buttons.
 */
static void ui_handle_afterfunc_add_operator_ex(wmOperatorType *ot,
                                                PointerRNA **properties,
                                                wmOperatorCallContext opcontext,
                                                const uiBut *context_but)
{
  uiAfterFunc *after = ui_afterfunc_new();

  after->optype = ot;
  after->opcontext = opcontext;
  if (properties) {
    after->opptr = *properties;
    *properties = nullptr;
  }

  if (context_but && context_but->context) {
    after->context = *context_but->context;
  }

  if (context_but) {
    after->drawstr = ui_but_drawstr_without_sep_char(context_but);
  }
}

void ui_handle_afterfunc_add_operator(wmOperatorType *ot, wmOperatorCallContext opcontext)
{
  ui_handle_afterfunc_add_operator_ex(ot, nullptr, opcontext, nullptr);
}

static void popup_check(bContext *C, wmOperator *op)
{
  if (op && op->type->check) {
    op->type->check(C, op);
  }
}

/**
 * Check if a #uiAfterFunc is needed for this button.
 */
static bool ui_afterfunc_check(const uiBlock *block, const uiBut *but)
{
  return (but->func || but->apply_func || but->funcN || but->rename_func || but->optype ||
          but->rnaprop || block->handle_func ||
          (but->type == UI_BTYPE_BUT_MENU && block->butm_func) ||
          (block->handle && block->handle->popup_op));
}

/**
 * These functions are postponed and only executed after all other
 * handling is done, i.e. menus are closed, in order to avoid conflicts
 * with these functions removing the buttons we are working with.
 */
static void ui_apply_but_func(bContext *C, uiBut *but)
{
  uiBlock *block = but->block;
  if (!ui_afterfunc_check(block, but)) {
    return;
  }

  uiAfterFunc *after = ui_afterfunc_new();

  if (but->func && ELEM(but, but->func_arg1, but->func_arg2)) {
    /* exception, this will crash due to removed button otherwise */
    but->func(C, but->func_arg1, but->func_arg2);
  }
  else {
    after->func = but->func;
  }

  after->func_arg1 = but->func_arg1;
  after->func_arg2 = but->func_arg2;

  after->apply_func = but->apply_func;

  after->funcN = but->funcN;
  after->func_argN = (but->func_argN) ? MEM_dupallocN(but->func_argN) : nullptr;

  after->rename_func = but->rename_func;
  after->rename_arg1 = but->rename_arg1;
  after->rename_orig = but->rename_orig; /* needs free! */

  after->handle_func = block->handle_func;
  after->handle_func_arg = block->handle_func_arg;
  after->retval = but->retval;

  if (but->type == UI_BTYPE_BUT_MENU) {
    after->butm_func = block->butm_func;
    after->butm_func_arg = block->butm_func_arg;
    after->a2 = but->a2;
  }

  if (block->handle) {
    after->popup_op = block->handle->popup_op;
  }

  after->optype = but->optype;
  after->opcontext = but->opcontext;
  after->opptr = but->opptr;

  after->rnapoin = but->rnapoin;
  after->rnaprop = but->rnaprop;

  if (but->type == UI_BTYPE_SEARCH_MENU) {
    uiButSearch *search_but = (uiButSearch *)but;
    after->search_arg_free_fn = search_but->arg_free_fn;
    after->search_arg = search_but->arg;
    search_but->arg_free_fn = nullptr;
    search_but->arg = nullptr;
  }

  if (but->active != nullptr) {
    uiHandleButtonData *data = but->active;
    if (data->custom_interaction_handle != nullptr) {
      after->custom_interaction_callbacks = block->custom_interaction_callbacks;
      after->custom_interaction_handle = data->custom_interaction_handle;

      /* Ensure this callback runs once and last. */
      uiAfterFunc *after_prev = after->prev;
      if (after_prev && (after_prev->custom_interaction_handle == data->custom_interaction_handle))
      {
        after_prev->custom_interaction_handle = nullptr;
        memset(&after_prev->custom_interaction_callbacks,
               0x0,
               sizeof(after_prev->custom_interaction_callbacks));
      }
      else {
        after->custom_interaction_handle->user_count++;
      }
    }
  }

  if (but->context) {
    after->context = *but->context;
  }

  after->drawstr = ui_but_drawstr_without_sep_char(but);

  but->optype = nullptr;
  but->opcontext = wmOperatorCallContext(0);
  but->opptr = nullptr;
}

/* typically call ui_apply_but_undo(), ui_apply_but_autokey() */
static void ui_apply_but_undo(uiBut *but)
{
  if (!(but->flag & UI_BUT_UNDO)) {
    return;
  }

  const char *str = nullptr;
  size_t str_len_clip = SIZE_MAX - 1;
  bool skip_undo = false;

  /* define which string to use for undo */
  if (but->type == UI_BTYPE_MENU) {
    str = but->drawstr.empty() ? nullptr : but->drawstr.c_str();
    str_len_clip = ui_but_drawstr_len_without_sep_char(but);
  }
  else if (!but->drawstr.empty()) {
    str = but->drawstr.c_str();
    str_len_clip = ui_but_drawstr_len_without_sep_char(but);
  }
  else {
    str = but->tip;
    str_len_clip = ui_but_tip_len_only_first_line(but);
  }

  /* fallback, else we don't get an undo! */
  if (str == nullptr || str[0] == '\0' || str_len_clip == 0) {
    str = "Unknown Action";
    str_len_clip = strlen(str);
  }

  /* Optionally override undo when undo system doesn't support storing properties. */
  if (but->rnapoin.owner_id) {
    /* Exception for renaming ID data, we always need undo pushes in this case,
     * because undo systems track data by their ID, see: #67002. */
    /* Exception for active shape-key, since changing this in edit-mode updates
     * the shape key from object mode data. */
    if (ELEM(but->rnaprop, &rna_ID_name, &rna_Object_active_shape_key_index)) {
      /* pass */
    }
    else {
      ID *id = but->rnapoin.owner_id;
      if (!ED_undo_is_legacy_compatible_for_property(static_cast<bContext *>(but->block->evil_C),
                                                     id))
      {
        skip_undo = true;
      }
    }
  }

  if (skip_undo == false) {
    /* XXX: disable all undo pushes from UI changes from sculpt mode as they cause memfile undo
     * steps to be written which cause lag: #71434. */
    if (BKE_paintmode_get_active_from_context(static_cast<bContext *>(but->block->evil_C)) ==
        PaintMode::Sculpt)
    {
      skip_undo = true;
    }
  }

  if (skip_undo) {
    str = "";
  }

  /* Delayed, after all other functions run, popups are closed, etc. */
  uiAfterFunc *after = ui_afterfunc_new();
  BLI_strncpy(after->undostr, str, min_zz(str_len_clip + 1, sizeof(after->undostr)));
}

static void ui_apply_but_autokey(bContext *C, uiBut *but)
{
  Scene *scene = CTX_data_scene(C);

  /* try autokey */
  ui_but_anim_autokey(C, but, scene, scene->r.cfra);

  if (!but->rnaprop) {
    return;
  }

  if (RNA_property_subtype(but->rnaprop) == PROP_PASSWORD) {
    return;
  }

  /* make a little report about what we've done! */
  std::optional<const std::string> str = WM_prop_pystring_assign(
      C, &but->rnapoin, but->rnaprop, but->rnaindex);
  if (!str.has_value()) {
    return;
  }
  BKE_report(CTX_wm_reports(C), RPT_PROPERTY, str.value().c_str());
  WM_event_add_notifier(C, NC_SPACE | ND_SPACE_INFO_REPORT, nullptr);
}

static void ui_apply_but_funcs_after(bContext *C)
{
  /* Copy to avoid recursive calls. */
  ListBase funcs = UIAfterFuncs;
  BLI_listbase_clear(&UIAfterFuncs);

  LISTBASE_FOREACH_MUTABLE (uiAfterFunc *, afterf, &funcs) {
    uiAfterFunc after = *afterf; /* Copy to avoid memory leak on exit(). */
    BLI_remlink(&funcs, afterf);
    MEM_delete(afterf);

    if (after.context) {
      CTX_store_set(C, &after.context.value());
    }

    if (after.popup_op) {
      popup_check(C, after.popup_op);
    }

    PointerRNA opptr;
    if (after.opptr) {
      /* free in advance to avoid leak on exit */
      opptr = *after.opptr;
      MEM_freeN(after.opptr);
    }

    if (after.optype) {
      WM_operator_name_call_ptr_with_depends_on_cursor(C,
                                                       after.optype,
                                                       after.opcontext,
                                                       (after.opptr) ? &opptr : nullptr,
                                                       nullptr,
                                                       after.drawstr.c_str());
    }

    if (after.opptr) {
      WM_operator_properties_free(&opptr);
    }

    if (after.rnapoin.data) {
      RNA_property_update(C, &after.rnapoin, after.rnaprop);
    }

    if (after.context) {
      CTX_store_set(C, nullptr);
    }

    if (after.func) {
      after.func(C, after.func_arg1, after.func_arg2);
    }
    if (after.apply_func) {
      after.apply_func(*C);
    }
    if (after.funcN) {
      after.funcN(C, after.func_argN, after.func_arg2);
    }
    if (after.func_argN) {
      MEM_freeN(after.func_argN);
    }

    if (after.handle_func) {
      after.handle_func(C, after.handle_func_arg, after.retval);
    }
    if (after.butm_func) {
      after.butm_func(C, after.butm_func_arg, after.a2);
    }

    if (after.rename_func) {
      after.rename_func(C, after.rename_arg1, static_cast<char *>(after.rename_orig));
    }
    if (after.rename_orig) {
      MEM_freeN(after.rename_orig);
    }

    if (after.search_arg_free_fn) {
      after.search_arg_free_fn(after.search_arg);
    }

    if (after.custom_interaction_handle != nullptr) {
      after.custom_interaction_handle->user_count--;
      BLI_assert(after.custom_interaction_handle->user_count >= 0);
      if (after.custom_interaction_handle->user_count == 0) {
        ui_block_interaction_update(
            C, &after.custom_interaction_callbacks, after.custom_interaction_handle);
        ui_block_interaction_end(
            C, &after.custom_interaction_callbacks, after.custom_interaction_handle);
      }
      after.custom_interaction_handle = nullptr;
    }

    ui_afterfunc_update_preferences_dirty(&after);

    if (after.undostr[0]) {
      ED_undo_push(C, after.undostr);
    }
  }
}

static void ui_apply_but_BUT(bContext *C, uiBut *but, uiHandleButtonData *data)
{
  ui_apply_but_func(C, but);

  data->retval = but->retval;
  data->applied = true;
}

static void ui_apply_but_BUTM(bContext *C, uiBut *but, uiHandleButtonData *data)
{
  ui_but_value_set(but, but->hardmin);
  ui_apply_but_func(C, but);

  data->retval = but->retval;
  data->applied = true;
}

static void ui_apply_but_BLOCK(bContext *C, uiBut *but, uiHandleButtonData *data)
{
  if (but->type == UI_BTYPE_MENU) {
    ui_but_value_set(but, data->value);
  }

  ui_but_update_edited(but);
  ui_apply_but_func(C, but);
  data->retval = but->retval;
  data->applied = true;
}

static void ui_apply_but_TOG(bContext *C, uiBut *but, uiHandleButtonData *data)
{
  const double value = ui_but_value_get(but);
  int value_toggle;
  if (but->bit) {
    value_toggle = UI_BITBUT_VALUE_TOGGLED(int(value), but->bitnr);
  }
  else {
    value_toggle = (value == 0.0);
  }

  ui_but_value_set(but, double(value_toggle));
  if (ELEM(but->type, UI_BTYPE_ICON_TOGGLE, UI_BTYPE_ICON_TOGGLE_N)) {
    ui_but_update_edited(but);
  }

  ui_apply_but_func(C, but);

  data->retval = but->retval;
  data->applied = true;
}

static void ui_apply_but_ROW(bContext *C, uiBlock *block, uiBut *but, uiHandleButtonData *data)
{
  ui_but_value_set(but, but->hardmax);

  ui_apply_but_func(C, but);

  /* states of other row buttons */
  LISTBASE_FOREACH (uiBut *, bt, &block->buttons) {
    if (bt != but && bt->poin == but->poin && ELEM(bt->type, UI_BTYPE_ROW, UI_BTYPE_LISTROW)) {
      ui_but_update_edited(bt);
    }
  }

  data->retval = but->retval;
  data->applied = true;
}

static void ui_apply_but_VIEW_ITEM(bContext *C,
                                   uiBlock *block,
                                   uiBut *but,
                                   uiHandleButtonData *data)
{
  if (data->apply_through_extra_icon) {
    /* Don't apply this, it would cause unintended tree-row toggling when clicking on extra icons.
     */
    return;
  }
  ui_apply_but_ROW(C, block, but, data);
}

/**
 * \note Ownership of \a properties is moved here. The #uiAfterFunc owns it now.
 *
 * \param context_but: The button to use context from when calling or polling the operator.
 *
 * \returns true if the operator was executed, otherwise false.
 */
static bool ui_list_invoke_item_operator(bContext *C,
                                         const uiBut *context_but,
                                         wmOperatorType *ot,
                                         PointerRNA **properties)
{
  if (!ui_but_context_poll_operator(C, ot, context_but)) {
    return false;
  }

  /* Allow the context to be set from the hovered button, so the list item draw callback can set
   * context for the operators. */
  ui_handle_afterfunc_add_operator_ex(ot, properties, WM_OP_INVOKE_DEFAULT, context_but);
  return true;
}

static void ui_apply_but_LISTROW(bContext *C, uiBlock *block, uiBut *but, uiHandleButtonData *data)
{
  uiBut *listbox = ui_list_find_from_row(data->region, but);
  if (listbox) {
    uiList *list = static_cast<uiList *>(listbox->custom_data);
    if (list && list->dyn_data->custom_activate_optype) {
      ui_list_invoke_item_operator(
          C, but, list->dyn_data->custom_activate_optype, &list->dyn_data->custom_activate_opptr);
    }
  }

  ui_apply_but_ROW(C, block, but, data);
}

static void ui_apply_but_TEX(bContext *C, uiBut *but, uiHandleButtonData *data)
{
  if (!data->str) {
    return;
  }

  ui_but_string_set(C, but, data->str);
  ui_but_update_edited(but);

  /* give butfunc a copy of the original text too.
   * feature used for bone renaming, channels, etc.
   * afterfunc frees rename_orig */
  if (data->origstr && (but->flag & UI_BUT_TEXTEDIT_UPDATE)) {
    /* In this case, we need to keep origstr available,
     * to restore real org string in case we cancel after having typed something already. */
    but->rename_orig = BLI_strdup(data->origstr);
  }
  /* only if there are afterfuncs, otherwise 'renam_orig' isn't freed */
  else if (ui_afterfunc_check(but->block, but)) {
    but->rename_orig = data->origstr;
    data->origstr = nullptr;
  }

  void *orig_arg2 = but->func_arg2;

  /* If arg2 isn't in use already, pass the active search item through it. */
  if ((but->func_arg2 == nullptr) && (but->type == UI_BTYPE_SEARCH_MENU)) {
    uiButSearch *search_but = (uiButSearch *)but;
    but->func_arg2 = search_but->item_active;
    if ((U.flag & USER_FLAG_RECENT_SEARCHES_DISABLE) == 0) {
      blender::ui::string_search::add_recent_search(search_but->item_active_str);
    }
  }

  ui_apply_but_func(C, but);

  but->func_arg2 = orig_arg2;

  data->retval = but->retval;
  data->applied = true;
}

static void ui_apply_but_TAB(bContext *C, uiBut *but, uiHandleButtonData *data)
{
  if (data->str) {
    ui_but_string_set(C, but, data->str);
    ui_but_update_edited(but);
  }
  else {
    ui_but_value_set(but, but->hardmax);
    ui_apply_but_func(C, but);
  }

  data->retval = but->retval;
  data->applied = true;
}

static void ui_apply_but_NUM(bContext *C, uiBut *but, uiHandleButtonData *data)
{
  if (data->str) {
    /* This is intended to avoid unnecessary updates when the value stays the same, however there
     * are issues with the current implementation. It does not work with multi-button editing
     * (#89996) or operator popups where a number button requires an update even if the value is
     * unchanged (#89996).
     *
     * Trying to detect changes at this level is not reliable. Instead it could be done at the
     * level of RNA update/set, skipping RNA update if RNA set did not change anything, instead
     * of skipping all button updates. */
#if 0
    double value;
    /* Check if the string value is a number and cancel if it's equal to the startvalue. */
    if (ui_but_string_eval_number(C, but, data->str, &value) && (value == data->startvalue)) {
      data->cancel = true;
      return;
    }
#endif

    if (ui_but_string_set(C, but, data->str)) {
      data->value = ui_but_value_get(but);
    }
    else {
      data->cancel = true;
      return;
    }
  }
  else {
    ui_but_value_set(but, data->value);
  }

  ui_but_update_edited(but);
  ui_apply_but_func(C, but);

  data->retval = but->retval;
  data->applied = true;
}

static void ui_apply_but_VEC(bContext *C, uiBut *but, uiHandleButtonData *data)
{
  ui_but_v3_set(but, data->vec);
  ui_but_update_edited(but);
  ui_apply_but_func(C, but);

  data->retval = but->retval;
  data->applied = true;
}

static void ui_apply_but_COLORBAND(bContext *C, uiBut *but, uiHandleButtonData *data)
{
  ui_apply_but_func(C, but);
  data->retval = but->retval;
  data->applied = true;
}

static void ui_apply_but_CURVE(bContext *C, uiBut *but, uiHandleButtonData *data)
{
  ui_apply_but_func(C, but);
  data->retval = but->retval;
  data->applied = true;
}

static void ui_apply_but_CURVEPROFILE(bContext *C, uiBut *but, uiHandleButtonData *data)
{
  ui_apply_but_func(C, but);
  data->retval = but->retval;
  data->applied = true;
}

/** \} */

/* -------------------------------------------------------------------- */
/** \name Button Drag Multi-Number
 * \{ */

#ifdef USE_DRAG_MULTINUM

/* small multi-but api */
static void ui_multibut_add(uiHandleButtonData *data, uiBut *but)
{
  BLI_assert(but->flag & UI_BUT_DRAG_MULTI);
  BLI_assert(data->multi_data.has_mbuts);

  uiButMultiState *mbut_state = MEM_cnew<uiButMultiState>(__func__);
  mbut_state->but = but;
  mbut_state->origvalue = ui_but_value_get(but);
#  ifdef USE_ALLSELECT
  mbut_state->select_others.is_copy = data->select_others.is_copy;
#  endif

  BLI_linklist_prepend(&data->multi_data.mbuts, mbut_state);

  UI_butstore_register(data->multi_data.bs_mbuts, &mbut_state->but);
}

static uiButMultiState *ui_multibut_lookup(uiHandleButtonData *data, const uiBut *but)
{
  for (LinkNode *l = data->multi_data.mbuts; l; l = l->next) {
    uiButMultiState *mbut_state = static_cast<uiButMultiState *>(l->link);

    if (mbut_state->but == but) {
      return mbut_state;
    }
  }

  return nullptr;
}

static void ui_multibut_restore(bContext *C, uiHandleButtonData *data, uiBlock *block)
{
  LISTBASE_FOREACH (uiBut *, but, &block->buttons) {
    if (but->flag & UI_BUT_DRAG_MULTI) {
      uiButMultiState *mbut_state = ui_multibut_lookup(data, but);
      if (mbut_state) {
        ui_but_value_set(but, mbut_state->origvalue);

#  ifdef USE_ALLSELECT
        if (mbut_state->select_others.elems_len > 0) {
          ui_selectcontext_apply(
              C, but, &mbut_state->select_others, mbut_state->origvalue, mbut_state->origvalue);
        }
#  else
        UNUSED_VARS(C);
#  endif
      }
    }
  }
}

static void ui_multibut_free(uiHandleButtonData *data, uiBlock *block)
{
#  ifdef USE_ALLSELECT
  if (data->multi_data.mbuts) {
    LinkNode *list = data->multi_data.mbuts;
    while (list) {
      LinkNode *next = list->next;
      uiButMultiState *mbut_state = static_cast<uiButMultiState *>(list->link);

      if (mbut_state->select_others.elems) {
        MEM_freeN(mbut_state->select_others.elems);
      }

      MEM_freeN(list->link);
      MEM_freeN(list);
      list = next;
    }
  }
#  else
  BLI_linklist_freeN(data->multi_data.mbuts);
#  endif

  data->multi_data.mbuts = nullptr;

  if (data->multi_data.bs_mbuts) {
    UI_butstore_free(block, data->multi_data.bs_mbuts);
    data->multi_data.bs_mbuts = nullptr;
  }
}

static bool ui_multibut_states_tag(uiBut *but_active,
                                   uiHandleButtonData *data,
                                   const wmEvent *event)
{
  float seg[2][2];
  bool changed = false;

  seg[0][0] = data->multi_data.drag_start[0];
  seg[0][1] = data->multi_data.drag_start[1];

  seg[1][0] = event->xy[0];
  seg[1][1] = event->xy[1];

  BLI_assert(data->multi_data.init == uiHandleButtonMulti::INIT_SETUP);

  ui_window_to_block_fl(data->region, but_active->block, &seg[0][0], &seg[0][1]);
  ui_window_to_block_fl(data->region, but_active->block, &seg[1][0], &seg[1][1]);

  data->multi_data.has_mbuts = false;

  /* follow ui_but_find_mouse_over_ex logic */
  LISTBASE_FOREACH (uiBut *, but, &but_active->block->buttons) {
    bool drag_prev = false;
    bool drag_curr = false;

    /* re-set each time */
    if (but->flag & UI_BUT_DRAG_MULTI) {
      but->flag &= ~UI_BUT_DRAG_MULTI;
      drag_prev = true;
    }

    if (ui_but_is_interactive(but, false)) {

      /* drag checks */
      if (but_active != but) {
        if (ui_but_is_compatible(but_active, but)) {

          BLI_assert(but->active == nullptr);

          /* finally check for overlap */
          if (BLI_rctf_isect_segment(&but->rect, seg[0], seg[1])) {

            but->flag |= UI_BUT_DRAG_MULTI;
            data->multi_data.has_mbuts = true;
            drag_curr = true;
          }
        }
      }
    }

    changed |= (drag_prev != drag_curr);
  }

  return changed;
}

static void ui_multibut_states_create(uiBut *but_active, uiHandleButtonData *data)
{
  BLI_assert(data->multi_data.init == uiHandleButtonMulti::INIT_SETUP);
  BLI_assert(data->multi_data.has_mbuts);

  data->multi_data.bs_mbuts = UI_butstore_create(but_active->block);

  LISTBASE_FOREACH (uiBut *, but, &but_active->block->buttons) {
    if (but->flag & UI_BUT_DRAG_MULTI) {
      ui_multibut_add(data, but);
    }
  }

  /* Edit buttons proportionally to each other.
   * NOTE: if we mix buttons which are proportional and others which are not,
   * this may work a bit strangely. */
  if ((but_active->rnaprop && (RNA_property_flag(but_active->rnaprop) & PROP_PROPORTIONAL)) ||
      ELEM(but_active->unit_type, RNA_SUBTYPE_UNIT_VALUE(PROP_UNIT_LENGTH)))
  {
    if (data->origvalue != 0.0) {
      data->multi_data.is_proportional = true;
    }
  }
}

static void ui_multibut_states_apply(bContext *C, uiHandleButtonData *data, uiBlock *block)
{
  ARegion *region = data->region;
  const double value_delta = data->value - data->origvalue;
  const double value_scale = data->multi_data.is_proportional ? (data->value / data->origvalue) :
                                                                0.0;

  BLI_assert(data->multi_data.init == uiHandleButtonMulti::INIT_ENABLE);
  BLI_assert(data->multi_data.skip == false);

  LISTBASE_FOREACH (uiBut *, but, &block->buttons) {
    if (!(but->flag & UI_BUT_DRAG_MULTI)) {
      continue;
    }

    uiButMultiState *mbut_state = ui_multibut_lookup(data, but);

    if (mbut_state == nullptr) {
      /* Highly unlikely. */
      printf("%s: Can't find button\n", __func__);
      /* While this avoids crashing, multi-button dragging will fail,
       * which is still a bug from the user perspective. See #83651. */
      continue;
    }

    void *active_back;
    ui_but_execute_begin(C, region, but, &active_back);

#  ifdef USE_ALLSELECT
    if (data->select_others.is_enabled) {
      /* init once! */
      if (mbut_state->select_others.elems_len == 0) {
        ui_selectcontext_begin(C, but, &mbut_state->select_others);
      }
      if (mbut_state->select_others.elems_len == 0) {
        mbut_state->select_others.elems_len = -1;
      }
    }

    /* Needed so we apply the right deltas. */
    but->active->origvalue = mbut_state->origvalue;
    but->active->select_others = mbut_state->select_others;
    but->active->select_others.do_free = false;
#  endif

    BLI_assert(active_back == nullptr);
    /* No need to check 'data->state' here. */
    if (data->str) {
      /* Entering text (set all). */
      but->active->value = data->value;
      ui_but_string_set(C, but, data->str);
    }
    else {
      /* Dragging (use delta). */
      if (data->multi_data.is_proportional) {
        but->active->value = mbut_state->origvalue * value_scale;
      }
      else {
        but->active->value = mbut_state->origvalue + value_delta;
      }

      /* Clamp based on soft limits, see #40154. */
      CLAMP(but->active->value, double(but->softmin), double(but->softmax));
    }

    ui_but_execute_end(C, region, but, active_back);
  }
}

#endif /* USE_DRAG_MULTINUM */

/** \} */

/* -------------------------------------------------------------------- */
/** \name Button Drag Toggle
 * \{ */

#ifdef USE_DRAG_TOGGLE

/* Helpers that wrap boolean functions, to support different kinds of buttons. */

static bool ui_drag_toggle_but_is_supported(const uiBut *but)
{
  if (but->flag & UI_BUT_DISABLED) {
    return false;
  }
  if (ui_but_is_bool(but)) {
    return true;
  }
  if (UI_but_is_decorator(but)) {
    return ELEM(but->icon,
                ICON_DECORATE,
                ICON_DECORATE_KEYFRAME,
                ICON_DECORATE_ANIMATE,
                ICON_DECORATE_OVERRIDE);
  }
  return false;
}

/* Button pushed state to compare if other buttons match. Can be more
 * then just true or false for toggle buttons with more than 2 states. */
static int ui_drag_toggle_but_pushed_state(uiBut *but)
{
  if (but->rnapoin.data == nullptr && but->poin == nullptr && but->icon) {
    /* Assume icon identifies a unique state, for buttons that
     * work through functions callbacks and don't have an boolean
     * value that indicates the state. */
    return but->icon + but->iconadd;
  }
  if (ui_but_is_bool(but)) {
    return ui_but_is_pushed(but);
  }
  return 0;
}

struct uiDragToggleHandle {
  /* init */
  int pushed_state;
  float but_cent_start[2];

  bool is_xy_lock_init;
  bool xy_lock[2];

  int xy_init[2];
  int xy_last[2];
};

static bool ui_drag_toggle_set_xy_xy(
    bContext *C, ARegion *region, const int pushed_state, const int xy_src[2], const int xy_dst[2])
{
  /* popups such as layers won't re-evaluate on redraw */
  const bool do_check = (region->regiontype == RGN_TYPE_TEMPORARY);
  bool changed = false;

  LISTBASE_FOREACH (uiBlock *, block, &region->uiblocks) {
    float xy_a_block[2] = {float(xy_src[0]), float(xy_src[1])};
    float xy_b_block[2] = {float(xy_dst[0]), float(xy_dst[1])};

    ui_window_to_block_fl(region, block, &xy_a_block[0], &xy_a_block[1]);
    ui_window_to_block_fl(region, block, &xy_b_block[0], &xy_b_block[1]);

    LISTBASE_FOREACH (uiBut *, but, &block->buttons) {
      /* NOTE: ctrl is always true here because (at least for now)
       * we always want to consider text control in this case, even when not embossed. */

      if (!ui_but_is_interactive(but, true)) {
        continue;
      }
      if (!BLI_rctf_isect_segment(&but->rect, xy_a_block, xy_b_block)) {
        continue;
      }
      if (!ui_drag_toggle_but_is_supported(but)) {
        continue;
      }
      /* is it pressed? */
      const int pushed_state_but = ui_drag_toggle_but_pushed_state(but);
      if (pushed_state_but == pushed_state) {
        continue;
      }

      /* execute the button */
      UI_but_execute(C, region, but);
      if (do_check) {
        ui_but_update_edited(but);
      }
      if (U.runtime.is_dirty == false) {
        ui_but_update_preferences_dirty(but);
      }
      changed = true;
    }
  }

  if (changed) {
    /* apply now, not on release (or if handlers are canceled for whatever reason) */
    ui_apply_but_funcs_after(C);
  }

  return changed;
}

static void ui_drag_toggle_set(bContext *C, uiDragToggleHandle *drag_info, const int xy_input[2])
{
  ARegion *region = CTX_wm_region(C);
  bool do_draw = false;

  /**
   * Initialize Locking:
   *
   * Check if we need to initialize the lock axis by finding if the first
   * button we mouse over is X or Y aligned, then lock the mouse to that axis after.
   */
  if (drag_info->is_xy_lock_init == false) {
    /* first store the buttons original coords */
    uiBut *but = ui_but_find_mouse_over_ex(region, xy_input, true, false, nullptr, nullptr);

    if (but) {
      if (but->flag & UI_BUT_DRAG_LOCK) {
        const float but_cent_new[2] = {
            BLI_rctf_cent_x(&but->rect),
            BLI_rctf_cent_y(&but->rect),
        };

        /* check if this is a different button,
         * chances are high the button won't move about :) */
        if (len_manhattan_v2v2(drag_info->but_cent_start, but_cent_new) > 1.0f) {
          if (fabsf(drag_info->but_cent_start[0] - but_cent_new[0]) <
              fabsf(drag_info->but_cent_start[1] - but_cent_new[1]))
          {
            drag_info->xy_lock[0] = true;
          }
          else {
            drag_info->xy_lock[1] = true;
          }
          drag_info->is_xy_lock_init = true;
        }
      }
      else {
        drag_info->is_xy_lock_init = true;
      }
    }
  }
  /* done with axis locking */

  int xy[2];
  xy[0] = (drag_info->xy_lock[0] == false) ? xy_input[0] : drag_info->xy_last[0];
  xy[1] = (drag_info->xy_lock[1] == false) ? xy_input[1] : drag_info->xy_last[1];

  /* touch all buttons between last mouse coord and this one */
  do_draw = ui_drag_toggle_set_xy_xy(C, region, drag_info->pushed_state, drag_info->xy_last, xy);

  if (do_draw) {
    ED_region_tag_redraw(region);
  }

  copy_v2_v2_int(drag_info->xy_last, xy);
}

static void ui_handler_region_drag_toggle_remove(bContext * /*C*/, void *userdata)
{
  uiDragToggleHandle *drag_info = static_cast<uiDragToggleHandle *>(userdata);
  MEM_freeN(drag_info);
}

static int ui_handler_region_drag_toggle(bContext *C, const wmEvent *event, void *userdata)
{
  uiDragToggleHandle *drag_info = static_cast<uiDragToggleHandle *>(userdata);
  bool done = false;

  switch (event->type) {
    case LEFTMOUSE: {
      if (event->val == KM_RELEASE) {
        done = true;
      }
      break;
    }
    case MOUSEMOVE: {
      ui_drag_toggle_set(C, drag_info, event->xy);
      break;
    }
  }

  if (done) {
    wmWindow *win = CTX_wm_window(C);
    const ARegion *region = CTX_wm_region(C);
    uiBut *but = ui_but_find_mouse_over_ex(
        region, drag_info->xy_init, true, false, nullptr, nullptr);

    if (but) {
      ui_apply_but_undo(but);
    }

    WM_event_remove_ui_handler(&win->modalhandlers,
                               ui_handler_region_drag_toggle,
                               ui_handler_region_drag_toggle_remove,
                               drag_info,
                               false);
    ui_handler_region_drag_toggle_remove(C, drag_info);

    WM_event_add_mousemove(win);
    return WM_UI_HANDLER_BREAK;
  }
  return WM_UI_HANDLER_CONTINUE;
}

static bool ui_but_is_drag_toggle(const uiBut *but)
{
  return ((ui_drag_toggle_but_is_supported(but) == true) &&
          /* Menu check is important so the button dragged over isn't removed instantly. */
          (ui_block_is_menu(but->block) == false));
}

#endif /* USE_DRAG_TOGGLE */

#ifdef USE_ALLSELECT

static bool ui_selectcontext_begin(bContext *C, uiBut *but, uiSelectContextStore *selctx_data)
{
  PointerRNA lptr;
  PropertyRNA *lprop;
  bool success = false;

  ListBase lb = {nullptr};

  PointerRNA ptr = but->rnapoin;
  PropertyRNA *prop = but->rnaprop;
  const int index = but->rnaindex;

  /* for now don't support whole colors */
  if (index == -1) {
    return false;
  }

  /* if there is a valid property that is editable... */
  if (ptr.data && prop) {
    bool use_path_from_id;

    /* some facts we want to know */
    const bool is_array = RNA_property_array_check(prop);
    const int rna_type = RNA_property_type(prop);

    std::optional<std::string> path;
    if (UI_context_copy_to_selected_list(C, &ptr, prop, &lb, &use_path_from_id, &path) &&
        !BLI_listbase_is_empty(&lb))
    {
      selctx_data->elems_len = BLI_listbase_count(&lb);
      selctx_data->elems = static_cast<uiSelectContextElem *>(
          MEM_mallocN(sizeof(uiSelectContextElem) * selctx_data->elems_len, __func__));
      int i;
      LISTBASE_FOREACH_INDEX (CollectionPointerLink *, link, &lb, i) {
        if (i >= selctx_data->elems_len) {
          break;
        }

        if (!UI_context_copy_to_selected_check(&ptr,
                                               &link->ptr,
                                               prop,
                                               path.has_value() ? path->c_str() : nullptr,
                                               use_path_from_id,
                                               &lptr,
                                               &lprop))
        {
          selctx_data->elems_len -= 1;
          i -= 1;
          continue;
        }

        uiSelectContextElem *other = &selctx_data->elems[i];
        other->ptr = lptr;
        if (is_array) {
          if (rna_type == PROP_FLOAT) {
            other->val_f = RNA_property_float_get_index(&lptr, lprop, index);
          }
          else if (rna_type == PROP_INT) {
            other->val_i = RNA_property_int_get_index(&lptr, lprop, index);
          }
          /* ignored for now */
#  if 0
          else if (rna_type == PROP_BOOLEAN) {
            other->val_b = RNA_property_boolean_get_index(&lptr, lprop, index);
          }
#  endif
        }
        else {
          if (rna_type == PROP_FLOAT) {
            other->val_f = RNA_property_float_get(&lptr, lprop);
          }
          else if (rna_type == PROP_INT) {
            other->val_i = RNA_property_int_get(&lptr, lprop);
          }
          /* ignored for now */
#  if 0
          else if (rna_type == PROP_BOOLEAN) {
            other->val_b = RNA_property_boolean_get(&lptr, lprop);
          }
          else if (rna_type == PROP_ENUM) {
            other->val_i = RNA_property_enum_get(&lptr, lprop);
          }
#  endif
        }
      }
      success = (selctx_data->elems_len != 0);
    }
  }

  if (selctx_data->elems_len == 0) {
    MEM_SAFE_FREE(selctx_data->elems);
  }

  BLI_freelistN(&lb);

  /* caller can clear */
  selctx_data->do_free = true;

  if (success) {
    but->flag |= UI_BUT_IS_SELECT_CONTEXT;
  }

  return success;
}

static void ui_selectcontext_end(uiBut *but, uiSelectContextStore *selctx_data)
{
  if (selctx_data->do_free) {
    if (selctx_data->elems) {
      MEM_freeN(selctx_data->elems);
    }
  }

  but->flag &= ~UI_BUT_IS_SELECT_CONTEXT;
}

static void ui_selectcontext_apply(bContext *C,
                                   uiBut *but,
                                   uiSelectContextStore *selctx_data,
                                   const double value,
                                   const double value_orig)
{
  if (selctx_data->elems) {
    PropertyRNA *prop = but->rnaprop;
    PropertyRNA *lprop = but->rnaprop;
    const int index = but->rnaindex;
    const bool use_delta = (selctx_data->is_copy == false);

    union {
      bool b;
      int i;
      float f;
      char *str;
      PointerRNA p;
    } delta, min, max;

    const bool is_array = RNA_property_array_check(prop);
    const int rna_type = RNA_property_type(prop);

    if (rna_type == PROP_FLOAT) {
      delta.f = use_delta ? (value - value_orig) : value;
      RNA_property_float_range(&but->rnapoin, prop, &min.f, &max.f);
    }
    else if (rna_type == PROP_INT) {
      delta.i = use_delta ? (int(value) - int(value_orig)) : int(value);
      RNA_property_int_range(&but->rnapoin, prop, &min.i, &max.i);
    }
    else if (rna_type == PROP_ENUM) {
      /* Not a delta in fact. */
      delta.i = RNA_property_enum_get(&but->rnapoin, prop);
    }
    else if (rna_type == PROP_BOOLEAN) {
      if (is_array) {
        /* Not a delta in fact. */
        delta.b = RNA_property_boolean_get_index(&but->rnapoin, prop, index);
      }
      else {
        /* Not a delta in fact. */
        delta.b = RNA_property_boolean_get(&but->rnapoin, prop);
      }
    }
    else if (rna_type == PROP_POINTER) {
      /* Not a delta in fact. */
      delta.p = RNA_property_pointer_get(&but->rnapoin, prop);
    }
    else if (rna_type == PROP_STRING) {
      /* Not a delta in fact. */
      delta.str = RNA_property_string_get_alloc(&but->rnapoin, prop, nullptr, 0, nullptr);
    }

#  ifdef USE_ALLSELECT_LAYER_HACK
    /* make up for not having 'handle_layer_buttons' */
    {
      const PropertySubType subtype = RNA_property_subtype(prop);

      if ((rna_type == PROP_BOOLEAN) && ELEM(subtype, PROP_LAYER, PROP_LAYER_MEMBER) && is_array &&
          /* could check for 'handle_layer_buttons' */
          but->func)
      {
        wmWindow *win = CTX_wm_window(C);
        if ((win->eventstate->modifier & KM_SHIFT) == 0) {
          const int len = RNA_property_array_length(&but->rnapoin, prop);
          bool *tmparray = static_cast<bool *>(MEM_callocN(sizeof(bool) * len, __func__));

          tmparray[index] = true;

          for (int i = 0; i < selctx_data->elems_len; i++) {
            uiSelectContextElem *other = &selctx_data->elems[i];
            PointerRNA lptr = other->ptr;
            RNA_property_boolean_set_array(&lptr, lprop, tmparray);
            RNA_property_update(C, &lptr, lprop);
          }

          MEM_freeN(tmparray);

          return;
        }
      }
    }
#  endif

    for (int i = 0; i < selctx_data->elems_len; i++) {
      uiSelectContextElem *other = &selctx_data->elems[i];
      PointerRNA lptr = other->ptr;

      if (rna_type == PROP_FLOAT) {
        float other_value = use_delta ? (other->val_f + delta.f) : delta.f;
        CLAMP(other_value, min.f, max.f);
        if (is_array) {
          RNA_property_float_set_index(&lptr, lprop, index, other_value);
        }
        else {
          RNA_property_float_set(&lptr, lprop, other_value);
        }
      }
      else if (rna_type == PROP_INT) {
        int other_value = use_delta ? (other->val_i + delta.i) : delta.i;
        CLAMP(other_value, min.i, max.i);
        if (is_array) {
          RNA_property_int_set_index(&lptr, lprop, index, other_value);
        }
        else {
          RNA_property_int_set(&lptr, lprop, other_value);
        }
      }
      else if (rna_type == PROP_BOOLEAN) {
        const bool other_value = delta.b;
        if (is_array) {
          RNA_property_boolean_set_index(&lptr, lprop, index, other_value);
        }
        else {
          RNA_property_boolean_set(&lptr, lprop, delta.b);
        }
      }
      else if (rna_type == PROP_ENUM) {
        const int other_value = delta.i;
        BLI_assert(!is_array);
        RNA_property_enum_set(&lptr, lprop, other_value);
      }
      else if (rna_type == PROP_POINTER) {
        const PointerRNA other_value = delta.p;
        RNA_property_pointer_set(&lptr, lprop, other_value, nullptr);
      }
      else if (rna_type == PROP_STRING) {
        const char *other_value = delta.str;
        RNA_property_string_set(&lptr, lprop, other_value);
      }

      RNA_property_update(C, &lptr, prop);
    }
    if (rna_type == PROP_STRING) {
      MEM_freeN(delta.str);
    }
  }
}

#endif /* USE_ALLSELECT */

/** \} */

/* -------------------------------------------------------------------- */
/** \name Button Drag
 * \{ */

static bool ui_but_drag_init(bContext *C,
                             uiBut *but,
                             uiHandleButtonData *data,
                             const wmEvent *event)
{
  /* prevent other WM gestures to start while we try to drag */
  WM_gestures_remove(CTX_wm_window(C));

  /* Clamp the maximum to half the UI unit size so a high user preference
   * doesn't require the user to drag more than half the default button height. */
  const int drag_threshold = min_ii(
      WM_event_drag_threshold(event),
      int((UI_UNIT_Y / 2) * ui_block_to_window_scale(data->region, but->block)));

  if (abs(data->dragstartx - event->xy[0]) + abs(data->dragstarty - event->xy[1]) > drag_threshold)
  {
    button_activate_state(C, but, BUTTON_STATE_EXIT);
    data->cancel = true;
#ifdef USE_DRAG_TOGGLE
    if (ui_drag_toggle_but_is_supported(but)) {
      uiDragToggleHandle *drag_info = MEM_cnew<uiDragToggleHandle>(__func__);
      ARegion *region_prev;

      /* call here because regular mouse-up event won't run,
       * typically 'button_activate_exit()' handles this */
      ui_apply_but_autokey(C, but);

      drag_info->pushed_state = ui_drag_toggle_but_pushed_state(but);
      drag_info->but_cent_start[0] = BLI_rctf_cent_x(&but->rect);
      drag_info->but_cent_start[1] = BLI_rctf_cent_y(&but->rect);
      copy_v2_v2_int(drag_info->xy_init, event->xy);
      copy_v2_v2_int(drag_info->xy_last, event->xy);

      /* needed for toggle drag on popups */
      region_prev = CTX_wm_region(C);
      CTX_wm_region_set(C, data->region);

      WM_event_add_ui_handler(C,
                              &data->window->modalhandlers,
                              ui_handler_region_drag_toggle,
                              ui_handler_region_drag_toggle_remove,
                              drag_info,
                              WM_HANDLER_BLOCKING);

      CTX_wm_region_set(C, region_prev);

      /* Initialize alignment for single row/column regions,
       * otherwise we use the relative position of the first other button dragged over. */
      if (ELEM(data->region->regiontype,
               RGN_TYPE_NAV_BAR,
               RGN_TYPE_HEADER,
               RGN_TYPE_TOOL_HEADER,
               RGN_TYPE_FOOTER,
               RGN_TYPE_ASSET_SHELF_HEADER))
      {
        const int region_alignment = RGN_ALIGN_ENUM_FROM_MASK(data->region->alignment);
        int lock_axis = -1;

        if (ELEM(region_alignment, RGN_ALIGN_LEFT, RGN_ALIGN_RIGHT)) {
          lock_axis = 0;
        }
        else if (ELEM(region_alignment, RGN_ALIGN_TOP, RGN_ALIGN_BOTTOM)) {
          lock_axis = 1;
        }
        if (lock_axis != -1) {
          drag_info->xy_lock[lock_axis] = true;
          drag_info->is_xy_lock_init = true;
        }
      }
    }
    else
#endif
        if (but->type == UI_BTYPE_COLOR)
    {
      bool valid = false;
      uiDragColorHandle *drag_info = MEM_cnew<uiDragColorHandle>(__func__);

      /* TODO: support more button pointer types. */
      if (but->rnaprop && RNA_property_subtype(but->rnaprop) == PROP_COLOR_GAMMA) {
        ui_but_v3_get(but, drag_info->color);
        drag_info->gamma_corrected = true;
        valid = true;
      }
      else if (but->rnaprop && RNA_property_subtype(but->rnaprop) == PROP_COLOR) {
        ui_but_v3_get(but, drag_info->color);
        drag_info->gamma_corrected = false;
        valid = true;
      }
      else if (ELEM(but->pointype, UI_BUT_POIN_FLOAT, UI_BUT_POIN_CHAR)) {
        ui_but_v3_get(but, drag_info->color);
        copy_v3_v3(drag_info->color, (float *)but->poin);
        valid = true;
      }

      if (valid) {
        WM_event_start_drag(C, ICON_COLOR, WM_DRAG_COLOR, drag_info, WM_DRAG_FREE_DATA);
      }
      else {
        MEM_freeN(drag_info);
        return false;
      }
    }
    else if (but->type == UI_BTYPE_VIEW_ITEM) {
      const uiButViewItem *view_item_but = (uiButViewItem *)but;
      if (view_item_but->view_item) {
        return UI_view_item_drag_start(C, view_item_but->view_item);
      }
    }
    else {
      ui_but_drag_start(C, but);
    }
    return true;
  }

  return false;
}

/** \} */

/* -------------------------------------------------------------------- */
/** \name Button Apply
 * \{ */

static void ui_apply_but_IMAGE(bContext *C, uiBut *but, uiHandleButtonData *data)
{
  ui_apply_but_func(C, but);
  data->retval = but->retval;
  data->applied = true;
}

static void ui_apply_but_HISTOGRAM(bContext *C, uiBut *but, uiHandleButtonData *data)
{
  ui_apply_but_func(C, but);
  data->retval = but->retval;
  data->applied = true;
}

static void ui_apply_but_WAVEFORM(bContext *C, uiBut *but, uiHandleButtonData *data)
{
  ui_apply_but_func(C, but);
  data->retval = but->retval;
  data->applied = true;
}

static void ui_apply_but_TRACKPREVIEW(bContext *C, uiBut *but, uiHandleButtonData *data)
{
  ui_apply_but_func(C, but);
  data->retval = but->retval;
  data->applied = true;
}

static void ui_apply_but(
    bContext *C, uiBlock *block, uiBut *but, uiHandleButtonData *data, const bool interactive)
{
  const eButType but_type = but->type; /* Store as const to quiet maybe uninitialized warning. */

  data->retval = 0;

  /* if we cancel and have not applied yet, there is nothing to do,
   * otherwise we have to restore the original value again */
  if (data->cancel) {
    if (!data->applied) {
      return;
    }

    if (data->str) {
      MEM_freeN(data->str);
    }
    data->str = data->origstr;
    data->origstr = nullptr;
    data->value = data->origvalue;
    copy_v3_v3(data->vec, data->origvec);
    /* postpone clearing origdata */
  }
  else {
    /* We avoid applying interactive edits a second time
     * at the end with the #uiHandleButtonData.applied_interactive flag. */
    if (interactive) {
      data->applied_interactive = true;
    }
    else if (data->applied_interactive) {
      return;
    }

#ifdef USE_ALLSELECT
#  ifdef USE_DRAG_MULTINUM
    if (but->flag & UI_BUT_DRAG_MULTI) {
      /* pass */
    }
    else
#  endif
        if (data->select_others.elems_len == 0)
    {
      wmWindow *win = CTX_wm_window(C);
      wmEvent *event = win->eventstate;
      /* May have been enabled before activating, don't do for array pasting. */
      if (data->select_others.is_enabled || IS_ALLSELECT_EVENT(event)) {
        /* See comment for #IS_ALLSELECT_EVENT why this needs to be filtered here. */
        const bool is_array_paste = (event->val == KM_PRESS) &&
                                    (event->modifier & (KM_CTRL | KM_OSKEY)) &&
                                    (event->modifier & KM_SHIFT) == 0 && (event->type == EVT_VKEY);
        if (!is_array_paste) {
          ui_selectcontext_begin(C, but, &data->select_others);
          data->select_others.is_enabled = true;
        }
      }
    }
    if (data->select_others.elems_len == 0) {
      /* Don't check again. */
      data->select_others.elems_len = -1;
    }
#endif
  }

  /* ensures we are writing actual values */
  char *editstr = but->editstr;
  double *editval = but->editval;
  float *editvec = but->editvec;
  ColorBand *editcoba;
  CurveMapping *editcumap;
  CurveProfile *editprofile;
  if (but_type == UI_BTYPE_COLORBAND) {
    uiButColorBand *but_coba = (uiButColorBand *)but;
    editcoba = but_coba->edit_coba;
  }
  else if (but_type == UI_BTYPE_CURVE) {
    uiButCurveMapping *but_cumap = (uiButCurveMapping *)but;
    editcumap = but_cumap->edit_cumap;
  }
  else if (but_type == UI_BTYPE_CURVEPROFILE) {
    uiButCurveProfile *but_profile = (uiButCurveProfile *)but;
    editprofile = but_profile->edit_profile;
  }
  but->editstr = nullptr;
  but->editval = nullptr;
  but->editvec = nullptr;
  if (but_type == UI_BTYPE_COLORBAND) {
    uiButColorBand *but_coba = (uiButColorBand *)but;
    but_coba->edit_coba = nullptr;
  }
  else if (but_type == UI_BTYPE_CURVE) {
    uiButCurveMapping *but_cumap = (uiButCurveMapping *)but;
    but_cumap->edit_cumap = nullptr;
  }
  else if (but_type == UI_BTYPE_CURVEPROFILE) {
    uiButCurveProfile *but_profile = (uiButCurveProfile *)but;
    but_profile->edit_profile = nullptr;
  }

  /* handle different types */
  switch (but_type) {
    case UI_BTYPE_BUT:
    case UI_BTYPE_DECORATOR:
      ui_apply_but_BUT(C, but, data);
      break;
    case UI_BTYPE_TEXT:
    case UI_BTYPE_SEARCH_MENU:
      ui_apply_but_TEX(C, but, data);
      break;
    case UI_BTYPE_BUT_TOGGLE:
    case UI_BTYPE_TOGGLE:
    case UI_BTYPE_TOGGLE_N:
    case UI_BTYPE_ICON_TOGGLE:
    case UI_BTYPE_ICON_TOGGLE_N:
    case UI_BTYPE_CHECKBOX:
    case UI_BTYPE_CHECKBOX_N:
      ui_apply_but_TOG(C, but, data);
      break;
    case UI_BTYPE_ROW:
      ui_apply_but_ROW(C, block, but, data);
      break;
    case UI_BTYPE_VIEW_ITEM:
      ui_apply_but_VIEW_ITEM(C, block, but, data);
      break;
    case UI_BTYPE_LISTROW:
      ui_apply_but_LISTROW(C, block, but, data);
      break;
    case UI_BTYPE_TAB:
      ui_apply_but_TAB(C, but, data);
      break;
    case UI_BTYPE_SCROLL:
    case UI_BTYPE_GRIP:
    case UI_BTYPE_NUM:
    case UI_BTYPE_NUM_SLIDER:
      ui_apply_but_NUM(C, but, data);
      break;
    case UI_BTYPE_MENU:
    case UI_BTYPE_BLOCK:
    case UI_BTYPE_PULLDOWN:
      ui_apply_but_BLOCK(C, but, data);
      break;
    case UI_BTYPE_COLOR:
      if (data->cancel) {
        ui_apply_but_VEC(C, but, data);
      }
      else {
        ui_apply_but_BLOCK(C, but, data);
      }
      break;
    case UI_BTYPE_BUT_MENU:
      ui_apply_but_BUTM(C, but, data);
      break;
    case UI_BTYPE_UNITVEC:
    case UI_BTYPE_HSVCUBE:
    case UI_BTYPE_HSVCIRCLE:
      ui_apply_but_VEC(C, but, data);
      break;
    case UI_BTYPE_COLORBAND:
      ui_apply_but_COLORBAND(C, but, data);
      break;
    case UI_BTYPE_CURVE:
      ui_apply_but_CURVE(C, but, data);
      break;
    case UI_BTYPE_CURVEPROFILE:
      ui_apply_but_CURVEPROFILE(C, but, data);
      break;
    case UI_BTYPE_KEY_EVENT:
    case UI_BTYPE_HOTKEY_EVENT:
      ui_apply_but_BUT(C, but, data);
      break;
    case UI_BTYPE_IMAGE:
      ui_apply_but_IMAGE(C, but, data);
      break;
    case UI_BTYPE_HISTOGRAM:
      ui_apply_but_HISTOGRAM(C, but, data);
      break;
    case UI_BTYPE_WAVEFORM:
      ui_apply_but_WAVEFORM(C, but, data);
      break;
    case UI_BTYPE_TRACK_PREVIEW:
      ui_apply_but_TRACKPREVIEW(C, but, data);
      break;
    default:
      break;
  }

#ifdef USE_DRAG_MULTINUM
  if (data->multi_data.has_mbuts) {
    if ((data->multi_data.init == uiHandleButtonMulti::INIT_ENABLE) &&
        (data->multi_data.skip == false))
    {
      if (data->cancel) {
        ui_multibut_restore(C, data, block);
      }
      else {
        ui_multibut_states_apply(C, data, block);
      }
    }
  }
#endif

#ifdef USE_ALLSELECT
  ui_selectcontext_apply(C, but, &data->select_others, data->value, data->origvalue);
#endif

  if (data->cancel) {
    data->origvalue = 0.0;
    zero_v3(data->origvec);
  }

  but->editstr = editstr;
  but->editval = editval;
  but->editvec = editvec;
  if (but_type == UI_BTYPE_COLORBAND) {
    uiButColorBand *but_coba = (uiButColorBand *)but;
    but_coba->edit_coba = editcoba;
  }
  else if (but_type == UI_BTYPE_CURVE) {
    uiButCurveMapping *but_cumap = (uiButCurveMapping *)but;
    but_cumap->edit_cumap = editcumap;
  }
  else if (but_type == UI_BTYPE_CURVEPROFILE) {
    uiButCurveProfile *but_profile = (uiButCurveProfile *)but;
    but_profile->edit_profile = editprofile;
  }

  if (data->custom_interaction_handle != nullptr) {
    ui_block_interaction_update(
        C, &block->custom_interaction_callbacks, data->custom_interaction_handle);
  }
}

/** \} */

/* -------------------------------------------------------------------- */
/** \name Button Copy & Paste
 * \{ */

static void ui_but_get_pasted_text_from_clipboard(const bool ensure_utf8,
                                                  char **r_buf_paste,
                                                  int *r_buf_len)
{
  /* get only first line even if the clipboard contains multiple lines */
  int length;
  char *text = WM_clipboard_text_get_firstline(false, ensure_utf8, &length);

  if (text) {
    *r_buf_paste = text;
    *r_buf_len = length;
  }
  else {
    *r_buf_paste = static_cast<char *>(MEM_callocN(sizeof(char), __func__));
    *r_buf_len = 0;
  }
}

static int get_but_property_array_length(uiBut *but)
{
  return RNA_property_array_length(&but->rnapoin, but->rnaprop);
}

static void ui_but_set_float_array(
    bContext *C, uiBut *but, uiHandleButtonData *data, const float *values, const int values_len)
{
  button_activate_state(C, but, BUTTON_STATE_NUM_EDITING);

  for (int i = 0; i < values_len; i++) {
    RNA_property_float_set_index(&but->rnapoin, but->rnaprop, i, values[i]);
  }
  if (data) {
    if (but->type == UI_BTYPE_UNITVEC) {
      BLI_assert(values_len == 3);
      copy_v3_v3(data->vec, values);
    }
    else {
      data->value = values[but->rnaindex];
    }
  }

  button_activate_state(C, but, BUTTON_STATE_EXIT);
}

static void float_array_to_string(const float *values,
                                  const int values_len,
                                  char *output,
                                  int output_maxncpy)
{
  const int values_end = values_len - 1;
  int ofs = 0;
  output[ofs++] = '[';
  for (int i = 0; i < values_len; i++) {
    ofs += BLI_snprintf_rlen(
        output + ofs, output_maxncpy - ofs, (i != values_end) ? "%f, " : "%f]", values[i]);
  }
}

static void ui_but_copy_numeric_array(uiBut *but, char *output, int output_maxncpy)
{
  const int values_len = get_but_property_array_length(but);
  blender::Array<float, 16> values(values_len);
  RNA_property_float_get_array(&but->rnapoin, but->rnaprop, values.data());
  float_array_to_string(values.data(), values_len, output, output_maxncpy);
}

static bool parse_float_array(char *text, float *values, int values_len_expected)
{
  /* can parse max 4 floats for now */
  BLI_assert(0 <= values_len_expected && values_len_expected <= 4);

  float v[5];
  const int values_len_actual = sscanf(
      text, "[%f, %f, %f, %f, %f]", &v[0], &v[1], &v[2], &v[3], &v[4]);

  if (values_len_actual == values_len_expected) {
    memcpy(values, v, sizeof(float) * values_len_expected);
    return true;
  }
  return false;
}

static void ui_but_paste_numeric_array(bContext *C,
                                       uiBut *but,
                                       uiHandleButtonData *data,
                                       char *buf_paste)
{
  const int values_len = get_but_property_array_length(but);
  if (values_len > 4) {
    /* not supported for now */
    return;
  }

  blender::Array<float, 16> values(values_len);

  if (parse_float_array(buf_paste, values.data(), values_len)) {
    ui_but_set_float_array(C, but, data, values.data(), values_len);
  }
  else {
    WM_report(RPT_ERROR, "Expected an array of numbers: [n, n, ...]");
  }
}

static void ui_but_copy_numeric_value(uiBut *but, char *output, int output_maxncpy)
{
  /* Get many decimal places, then strip trailing zeros.
   * NOTE: too high values start to give strange results. */
  ui_but_string_get_ex(but, output, output_maxncpy, UI_PRECISION_FLOAT_MAX, false, nullptr);
  BLI_str_rstrip_float_zero(output, '\0');
}

static void ui_but_paste_numeric_value(bContext *C,
                                       uiBut *but,
                                       uiHandleButtonData *data,
                                       char *buf_paste)
{
  double value;
  if (ui_but_string_eval_number(C, but, buf_paste, &value)) {
    button_activate_state(C, but, BUTTON_STATE_NUM_EDITING);
    data->value = value;
    ui_but_string_set(C, but, buf_paste);
    button_activate_state(C, but, BUTTON_STATE_EXIT);
  }
  else {
    WM_report(RPT_ERROR, "Expected a number");
  }
}

static void ui_but_paste_normalized_vector(bContext *C,
                                           uiBut *but,
                                           uiHandleButtonData *data,
                                           char *buf_paste)
{
  float xyz[3];
  if (parse_float_array(buf_paste, xyz, 3)) {
    if (normalize_v3(xyz) == 0.0f) {
      /* better set Z up then have a zero vector */
      xyz[2] = 1.0;
    }
    ui_but_set_float_array(C, but, data, xyz, 3);
  }
  else {
    WM_report(RPT_ERROR, "Paste expected 3 numbers, formatted: '[n, n, n]'");
  }
}

static void ui_but_copy_color(uiBut *but, char *output, int output_maxncpy)
{
  float rgba[4];

  if (but->rnaprop && get_but_property_array_length(but) == 4) {
    rgba[3] = RNA_property_float_get_index(&but->rnapoin, but->rnaprop, 3);
  }
  else {
    rgba[3] = 1.0f;
  }

  ui_but_v3_get(but, rgba);

  /* convert to linear color to do compatible copy between gamma and non-gamma */
  if (but->rnaprop && RNA_property_subtype(but->rnaprop) == PROP_COLOR_GAMMA) {
    srgb_to_linearrgb_v3_v3(rgba, rgba);
  }

  float_array_to_string(rgba, 4, output, output_maxncpy);
}

static void ui_but_paste_color(bContext *C, uiBut *but, char *buf_paste)
{
  float rgba[4];
  if (parse_float_array(buf_paste, rgba, 4)) {
    if (but->rnaprop) {
      /* Assume linear colors in buffer. */
      if (RNA_property_subtype(but->rnaprop) == PROP_COLOR_GAMMA) {
        linearrgb_to_srgb_v3_v3(rgba, rgba);
      }

      /* Some color properties are RGB, not RGBA. */
      const int array_len = get_but_property_array_length(but);
      BLI_assert(ELEM(array_len, 3, 4));
      ui_but_set_float_array(C, but, nullptr, rgba, array_len);
    }
  }
  else {
    WM_report(RPT_ERROR, "Paste expected 4 numbers, formatted: '[n, n, n, n]'");
  }
}

static void ui_but_copy_text(uiBut *but, char *output, int output_maxncpy)
{
  ui_but_string_get(but, output, output_maxncpy);
}

static void ui_but_paste_text(bContext *C, uiBut *but, uiHandleButtonData *data, char *buf_paste)
{
  BLI_assert(but->active == data);
  UNUSED_VARS_NDEBUG(data);
  ui_but_set_string_interactive(C, but, buf_paste);
}

static void ui_but_copy_colorband(uiBut *but)
{
  if (but->poin != nullptr) {
    memcpy(&but_copypaste_coba, but->poin, sizeof(ColorBand));
  }
}

static void ui_but_paste_colorband(bContext *C, uiBut *but, uiHandleButtonData *data)
{
  if (but_copypaste_coba.tot != 0) {
    if (!but->poin) {
      but->poin = reinterpret_cast<char *>(MEM_cnew<ColorBand>(__func__));
    }

    button_activate_state(C, but, BUTTON_STATE_NUM_EDITING);
    memcpy(data->coba, &but_copypaste_coba, sizeof(ColorBand));
    button_activate_state(C, but, BUTTON_STATE_EXIT);
  }
}

static void ui_but_copy_curvemapping(uiBut *but)
{
  if (but->poin != nullptr) {
    but_copypaste_curve_alive = true;
    BKE_curvemapping_free_data(&but_copypaste_curve);
    BKE_curvemapping_copy_data(&but_copypaste_curve, (CurveMapping *)but->poin);
  }
}

static void ui_but_paste_curvemapping(bContext *C, uiBut *but)
{
  if (but_copypaste_curve_alive) {
    if (!but->poin) {
      but->poin = reinterpret_cast<char *>(MEM_cnew<CurveMapping>(__func__));
    }

    button_activate_state(C, but, BUTTON_STATE_NUM_EDITING);
    BKE_curvemapping_free_data((CurveMapping *)but->poin);
    BKE_curvemapping_copy_data((CurveMapping *)but->poin, &but_copypaste_curve);
    button_activate_state(C, but, BUTTON_STATE_EXIT);
  }
}

static void ui_but_copy_CurveProfile(uiBut *but)
{
  if (but->poin != nullptr) {
    but_copypaste_profile_alive = true;
    BKE_curveprofile_free_data(&but_copypaste_profile);
    BKE_curveprofile_copy_data(&but_copypaste_profile, (CurveProfile *)but->poin);
  }
}

static void ui_but_paste_CurveProfile(bContext *C, uiBut *but)
{
  if (but_copypaste_profile_alive) {
    if (!but->poin) {
      but->poin = reinterpret_cast<char *>(MEM_cnew<CurveProfile>(__func__));
    }

    button_activate_state(C, but, BUTTON_STATE_NUM_EDITING);
    BKE_curveprofile_free_data((CurveProfile *)but->poin);
    BKE_curveprofile_copy_data((CurveProfile *)but->poin, &but_copypaste_profile);
    button_activate_state(C, but, BUTTON_STATE_EXIT);
  }
}

static void ui_but_copy_operator(bContext *C, uiBut *but, char *output, int output_maxncpy)
{
  PointerRNA *opptr = UI_but_operator_ptr_ensure(but);

  std::string str = WM_operator_pystring_ex(C, nullptr, false, true, but->optype, opptr);
  BLI_strncpy(output, str.c_str(), output_maxncpy);
}

static bool ui_but_copy_menu(uiBut *but, char *output, int output_maxncpy)
{
  MenuType *mt = UI_but_menutype_get(but);
  if (mt) {
    BLI_snprintf(output, output_maxncpy, "bpy.ops.wm.call_menu(name=\"%s\")", mt->idname);
    return true;
  }
  return false;
}

static bool ui_but_copy_popover(uiBut *but, char *output, int output_maxncpy)
{
  PanelType *pt = UI_but_paneltype_get(but);
  if (pt) {
    BLI_snprintf(output, output_maxncpy, "bpy.ops.wm.call_panel(name=\"%s\")", pt->idname);
    return true;
  }
  return false;
}

static void ui_but_copy(bContext *C, uiBut *but, const bool copy_array)
{
  if (ui_but_contains_password(but)) {
    return;
  }

  /* Arbitrary large value (allow for paths: 'PATH_MAX') */
  char buf[4096] = {0};
  const int buf_maxncpy = sizeof(buf);

  /* Left false for copying internal data (color-band for eg). */
  bool is_buf_set = false;

  const bool has_required_data = !(but->poin == nullptr && but->rnapoin.data == nullptr);

  switch (but->type) {
    case UI_BTYPE_NUM:
    case UI_BTYPE_NUM_SLIDER:
      if (!has_required_data) {
        break;
      }
      if (copy_array && ui_but_has_array_value(but)) {
        ui_but_copy_numeric_array(but, buf, buf_maxncpy);
      }
      else {
        ui_but_copy_numeric_value(but, buf, buf_maxncpy);
      }
      is_buf_set = true;
      break;

    case UI_BTYPE_UNITVEC:
      if (!has_required_data) {
        break;
      }
      ui_but_copy_numeric_array(but, buf, buf_maxncpy);
      is_buf_set = true;
      break;

    case UI_BTYPE_COLOR:
      if (!has_required_data) {
        break;
      }
      ui_but_copy_color(but, buf, buf_maxncpy);
      is_buf_set = true;
      break;

    case UI_BTYPE_TEXT:
    case UI_BTYPE_SEARCH_MENU:
      if (!has_required_data) {
        break;
      }
      ui_but_copy_text(but, buf, buf_maxncpy);
      is_buf_set = true;
      break;

    case UI_BTYPE_COLORBAND:
      ui_but_copy_colorband(but);
      break;

    case UI_BTYPE_CURVE:
      ui_but_copy_curvemapping(but);
      break;

    case UI_BTYPE_CURVEPROFILE:
      ui_but_copy_CurveProfile(but);
      break;

    case UI_BTYPE_BUT:
      if (!but->optype) {
        break;
      }
      ui_but_copy_operator(C, but, buf, buf_maxncpy);
      is_buf_set = true;
      break;

    case UI_BTYPE_MENU:
    case UI_BTYPE_PULLDOWN:
      if (ui_but_copy_menu(but, buf, buf_maxncpy)) {
        is_buf_set = true;
      }
      break;
    case UI_BTYPE_POPOVER:
      if (ui_but_copy_popover(but, buf, buf_maxncpy)) {
        is_buf_set = true;
      }
      break;

    default:
      break;
  }

  if (is_buf_set) {
    WM_clipboard_text_set(buf, false);
  }
}

static void ui_but_paste(bContext *C, uiBut *but, uiHandleButtonData *data, const bool paste_array)
{
  BLI_assert((but->flag & UI_BUT_DISABLED) == 0); /* caller should check */

  int buf_paste_len = 0;
  char *buf_paste;
  ui_but_get_pasted_text_from_clipboard(UI_but_is_utf8(but), &buf_paste, &buf_paste_len);

  const bool has_required_data = !(but->poin == nullptr && but->rnapoin.data == nullptr);

  switch (but->type) {
    case UI_BTYPE_NUM:
    case UI_BTYPE_NUM_SLIDER:
      if (!has_required_data) {
        break;
      }
      if (paste_array && ui_but_has_array_value(but)) {
        ui_but_paste_numeric_array(C, but, data, buf_paste);
      }
      else {
        ui_but_paste_numeric_value(C, but, data, buf_paste);
      }
      break;

    case UI_BTYPE_UNITVEC:
      if (!has_required_data) {
        break;
      }
      ui_but_paste_normalized_vector(C, but, data, buf_paste);
      break;

    case UI_BTYPE_COLOR:
      if (!has_required_data) {
        break;
      }
      ui_but_paste_color(C, but, buf_paste);
      break;

    case UI_BTYPE_TEXT:
    case UI_BTYPE_SEARCH_MENU:
      if (!has_required_data) {
        break;
      }
      ui_but_paste_text(C, but, data, buf_paste);
      break;

    case UI_BTYPE_COLORBAND:
      ui_but_paste_colorband(C, but, data);
      break;

    case UI_BTYPE_CURVE:
      ui_but_paste_curvemapping(C, but);
      break;

    case UI_BTYPE_CURVEPROFILE:
      ui_but_paste_CurveProfile(C, but);
      break;

    default:
      break;
  }

  MEM_freeN((void *)buf_paste);
}

void ui_but_clipboard_free()
{
  BKE_curvemapping_free_data(&but_copypaste_curve);
  BKE_curveprofile_free_data(&but_copypaste_profile);
}

/** \} */

/* -------------------------------------------------------------------- */
/** \name Button Text Password
 *
 * Functions to convert password strings that should not be displayed
 * to asterisk representation (e.g. 'mysecretpasswd' -> '*************')
 *
 * It converts every UTF-8 character to an asterisk, and also remaps
 * the cursor position and selection start/end.
 *
 * \note remapping is used, because password could contain UTF-8 characters.
 *
 * \{ */

static int ui_text_position_from_hidden(uiBut *but, int pos)
{
  const char *butstr = (but->editstr) ? but->editstr : but->drawstr.c_str();
  const char *strpos = butstr;
  const char *str_end = butstr + strlen(butstr);
  for (int i = 0; i < pos; i++) {
    strpos = BLI_str_find_next_char_utf8(strpos, str_end);
  }

  return (strpos - butstr);
}

static int ui_text_position_to_hidden(uiBut *but, int pos)
{
  const char *butstr = (but->editstr) ? but->editstr : but->drawstr.c_str();
  return BLI_strnlen_utf8(butstr, pos);
}

void ui_but_text_password_hide(char password_str[UI_MAX_PASSWORD_STR],
                               uiBut *but,
                               const bool restore)
{
  if (!(but->rnaprop && RNA_property_subtype(but->rnaprop) == PROP_PASSWORD)) {
    return;
  }

  char *butstr = (but->editstr) ? but->editstr : but->drawstr.data();

  if (restore) {
    /* restore original string */
    BLI_strncpy(butstr, password_str, UI_MAX_PASSWORD_STR);

    /* remap cursor positions */
    if (but->pos >= 0) {
      but->pos = ui_text_position_from_hidden(but, but->pos);
      but->selsta = ui_text_position_from_hidden(but, but->selsta);
      but->selend = ui_text_position_from_hidden(but, but->selend);
    }
  }
  else {
    /* convert text to hidden text using asterisks (e.g. pass -> ****) */
    const size_t len = BLI_strlen_utf8(butstr);

    /* remap cursor positions */
    if (but->pos >= 0) {
      but->pos = ui_text_position_to_hidden(but, but->pos);
      but->selsta = ui_text_position_to_hidden(but, but->selsta);
      but->selend = ui_text_position_to_hidden(but, but->selend);
    }

    /* save original string */
    BLI_strncpy(password_str, butstr, UI_MAX_PASSWORD_STR);
    memset(butstr, '*', len);
    butstr[len] = '\0';
  }
}

/** \} */

/* -------------------------------------------------------------------- */
/** \name Button Text Selection/Editing
 * \{ */

void ui_but_set_string_interactive(bContext *C, uiBut *but, const char *value)
{
  /* Caller should check. */
  BLI_assert((but->flag & UI_BUT_DISABLED) == 0);

  button_activate_state(C, but, BUTTON_STATE_TEXT_EDITING);
  ui_textedit_string_set(but, but->active, value);

  if (but->type == UI_BTYPE_SEARCH_MENU && but->active) {
    but->changed = true;
    ui_searchbox_update(C, but->active->searchbox, but, true);
  }

  button_activate_state(C, but, BUTTON_STATE_EXIT);
}

void ui_but_active_string_clear_and_exit(bContext *C, uiBut *but)
{
  if (!but->active) {
    return;
  }

  /* most likely nullptr, but let's check, and give it temp zero string */
  if (!but->active->str) {
    but->active->str = static_cast<char *>(MEM_callocN(1, "temp str"));
  }
  but->active->str[0] = 0;

  ui_apply_but_TEX(C, but, but->active);
  button_activate_state(C, but, BUTTON_STATE_EXIT);
}

static void ui_textedit_string_ensure_max_length(uiBut *but,
                                                 uiHandleButtonData *data,
                                                 int str_maxncpy)
{
  BLI_assert(data->is_str_dynamic);
  BLI_assert(data->str == but->editstr);

  if (str_maxncpy > data->str_maxncpy) {
    data->str = but->editstr = static_cast<char *>(
        MEM_reallocN(data->str, sizeof(char) * str_maxncpy));
    data->str_maxncpy = str_maxncpy;
  }
}

static void ui_textedit_string_set(uiBut *but, uiHandleButtonData *data, const char *str)
{
  if (data->is_str_dynamic) {
    ui_textedit_string_ensure_max_length(but, data, strlen(str) + 1);
  }

  if (UI_but_is_utf8(but)) {
    BLI_strncpy_utf8(data->str, str, data->str_maxncpy);
  }
  else {
    BLI_strncpy(data->str, str, data->str_maxncpy);
  }
}

static bool ui_textedit_delete_selection(uiBut *but, uiHandleButtonData *data)
{
  char *str = data->str;
  const int len = strlen(str);
  bool changed = false;
  if (but->selsta != but->selend && len) {
    memmove(str + but->selsta, str + but->selend, (len - but->selend) + 1);
    changed = true;
  }

  but->pos = but->selend = but->selsta;
  return changed;
}

/**
 * \param x: Screen space cursor location - #wmEvent.x
 *
 * \note `but->block->aspect` is used here, so drawing button style is getting scaled too.
 */
static void ui_textedit_set_cursor_pos(uiBut *but, uiHandleButtonData *data, const float x)
{
  /* XXX pass on as arg. */
  uiFontStyle fstyle = UI_style_get()->widget;
  const float aspect = but->block->aspect;

  float startx = but->rect.xmin;
  float starty_dummy = 0.0f;
  char password_str[UI_MAX_PASSWORD_STR];
  /* treat 'str_last' as null terminator for str, no need to modify in-place */
  const char *str = but->editstr, *str_last;

  ui_block_to_window_fl(data->region, but->block, &startx, &starty_dummy);

  ui_fontscale(&fstyle.points, aspect);

  UI_fontstyle_set(&fstyle);

  ui_but_text_password_hide(password_str, but, false);

  if (ELEM(but->type, UI_BTYPE_TEXT, UI_BTYPE_SEARCH_MENU)) {
    if (but->flag & UI_HAS_ICON) {
      startx += UI_ICON_SIZE / aspect;
    }
  }
  startx += (UI_TEXT_MARGIN_X * U.widget_unit - U.pixelsize) / aspect;

  /* mouse dragged outside the widget to the left */
  if (x < startx) {
    int i = but->ofs;

    str_last = &str[but->ofs];

    while (i > 0) {
      if (BLI_str_cursor_step_prev_utf8(str, but->ofs, &i)) {
        /* 0.25 == scale factor for less sensitivity */
        if (BLF_width(fstyle.uifont_id, str + i, (str_last - str) - i) > (startx - x) * 0.25f) {
          break;
        }
      }
      else {
        break; /* unlikely but possible */
      }
    }
    but->ofs = i;
    but->pos = but->ofs;
  }
  /* mouse inside the widget, mouse coords mapped in widget space */
  else {
    but->pos = but->ofs + BLF_str_offset_from_cursor_position(
                              fstyle.uifont_id, str + but->ofs, INT_MAX, int(x - startx));
  }

  ui_but_text_password_hide(password_str, but, true);
}

static void ui_textedit_set_cursor_select(uiBut *but, uiHandleButtonData *data, const float x)
{
  ui_textedit_set_cursor_pos(but, data, x);

  but->selsta = but->pos;
  but->selend = data->sel_pos_init;
  if (but->selend < but->selsta) {
    std::swap(but->selsta, but->selend);
  }

  ui_but_update(but);
}

/**
 * This is used for both utf8 and ascii
 *
 * For unicode buttons, \a buf is treated as unicode.
 */
static bool ui_textedit_insert_buf(uiBut *but,
                                   uiHandleButtonData *data,
                                   const char *buf,
                                   int buf_len)
{
  int len = strlen(data->str);
  const int str_maxncpy_new = len - (but->selend - but->selsta) + 1;
  bool changed = false;

  if (data->is_str_dynamic) {
    ui_textedit_string_ensure_max_length(but, data, str_maxncpy_new + buf_len);
  }

  if (str_maxncpy_new <= data->str_maxncpy) {
    char *str = data->str;
    size_t step = buf_len;

    /* type over the current selection */
    if ((but->selend - but->selsta) > 0) {
      changed = ui_textedit_delete_selection(but, data);
      len = strlen(str);
    }

    if ((len + step >= data->str_maxncpy) && (data->str_maxncpy - (len + 1) > 0)) {
      if (UI_but_is_utf8(but)) {
        /* Shorten 'step' to a utf8 aligned size that fits. */
        BLI_strnlen_utf8_ex(buf, data->str_maxncpy - (len + 1), &step);
      }
      else {
        step = data->str_maxncpy - (len + 1);
      }
    }

    if (step && (len + step < data->str_maxncpy)) {
      memmove(&str[but->pos + step], &str[but->pos], (len + 1) - but->pos);
      memcpy(&str[but->pos], buf, step * sizeof(char));
      but->pos += step;
      changed = true;
    }
  }

  return changed;
}

#ifdef WITH_INPUT_IME
static bool ui_textedit_insert_ascii(uiBut *but, uiHandleButtonData *data, const char ascii)
{
  BLI_assert(isascii(ascii));
  const char buf[2] = {ascii, '\0'};
  return ui_textedit_insert_buf(but, data, buf, sizeof(buf) - 1);
}
#endif

static void ui_textedit_move(uiBut *but,
                             uiHandleButtonData *data,
                             eStrCursorJumpDirection direction,
                             const bool select,
                             eStrCursorJumpType jump)
{
  const char *str = data->str;
  const int len = strlen(str);
  const int pos_prev = but->pos;
  const bool has_sel = (but->selend - but->selsta) > 0;

  ui_but_update(but);

  /* special case, quit selection and set cursor */
  if (has_sel && !select) {
    if (jump == STRCUR_JUMP_ALL) {
      but->selsta = but->selend = but->pos = direction ? len : 0;
    }
    else {
      if (direction) {
        but->selsta = but->pos = but->selend;
      }
      else {
        but->pos = but->selend = but->selsta;
      }
    }
    data->sel_pos_init = but->pos;
  }
  else {
    int pos_i = but->pos;
    BLI_str_cursor_step_utf8(str, len, &pos_i, direction, jump, true);
    but->pos = pos_i;

    if (select) {
      if (has_sel == false) {
        /* Holding shift but with no previous selection. */
        but->selsta = but->pos;
        but->selend = pos_prev;
      }
      else if (but->selsta == pos_prev) {
        /* Previous selection, extending start position. */
        but->selsta = but->pos;
      }
      else {
        /* Previous selection, extending end position. */
        but->selend = but->pos;
      }
    }
    if (but->selend < but->selsta) {
      std::swap(but->selsta, but->selend);
    }
  }
}

static bool ui_textedit_delete(uiBut *but,
                               uiHandleButtonData *data,
                               eStrCursorJumpDirection direction,
                               eStrCursorJumpType jump)
{
  char *str = data->str;
  const int len = strlen(str);

  bool changed = false;

  if (jump == STRCUR_JUMP_ALL) {
    if (len) {
      changed = true;
    }
    str[0] = '\0';
    but->pos = 0;
  }
  else if (direction) { /* delete */
    if ((but->selend - but->selsta) > 0) {
      changed = ui_textedit_delete_selection(but, data);
    }
    else if (but->pos >= 0 && but->pos < len) {
      int pos = but->pos;
      int step;
      BLI_str_cursor_step_utf8(str, len, &pos, direction, jump, true);
      step = pos - but->pos;
      memmove(&str[but->pos], &str[but->pos + step], (len + 1) - (but->pos + step));
      changed = true;
    }
  }
  else { /* backspace */
    if (len != 0) {
      if ((but->selend - but->selsta) > 0) {
        changed = ui_textedit_delete_selection(but, data);
      }
      else if (but->pos > 0) {
        int pos = but->pos;
        int step;

        BLI_str_cursor_step_utf8(str, len, &pos, direction, jump, true);
        step = but->pos - pos;
        memmove(&str[but->pos - step], &str[but->pos], (len + 1) - but->pos);
        but->pos -= step;
        changed = true;
      }
    }
  }

  return changed;
}

static int ui_textedit_autocomplete(bContext *C, uiBut *but, uiHandleButtonData *data)
{
  char *str = data->str;

  int changed;
  if (data->searchbox) {
    changed = ui_searchbox_autocomplete(C, data->searchbox, but, data->str);
  }
  else {
    changed = but->autocomplete_func(C, str, but->autofunc_arg);
  }

  but->pos = strlen(str);
  but->selsta = but->selend = but->pos;

  return changed;
}

/* mode for ui_textedit_copypaste() */
enum {
  UI_TEXTEDIT_PASTE = 1,
  UI_TEXTEDIT_COPY,
  UI_TEXTEDIT_CUT,
};

static bool ui_textedit_copypaste(uiBut *but, uiHandleButtonData *data, const int mode)
{
  bool changed = false;

  /* paste */
  if (mode == UI_TEXTEDIT_PASTE) {
    /* extract the first line from the clipboard */
    int buf_len;
    char *pbuf = WM_clipboard_text_get_firstline(false, UI_but_is_utf8(but), &buf_len);

    if (pbuf) {
      ui_textedit_insert_buf(but, data, pbuf, buf_len);

      changed = true;

      MEM_freeN(pbuf);
    }
  }
  /* cut & copy */
  else if (ELEM(mode, UI_TEXTEDIT_COPY, UI_TEXTEDIT_CUT)) {
    /* copy the contents to the copypaste buffer */
    const int sellen = but->selend - but->selsta;
    char *buf = static_cast<char *>(
        MEM_mallocN(sizeof(char) * (sellen + 1), "ui_textedit_copypaste"));

    memcpy(buf, data->str + but->selsta, sellen);
    buf[sellen] = '\0';

    WM_clipboard_text_set(buf, false);
    MEM_freeN(buf);

    /* for cut only, delete the selection afterwards */
    if (mode == UI_TEXTEDIT_CUT) {
      if ((but->selend - but->selsta) > 0) {
        changed = ui_textedit_delete_selection(but, data);
      }
    }
  }

  return changed;
}

#ifdef WITH_INPUT_IME
/* Enable IME, and setup #uiBut IME data. */
static void ui_textedit_ime_begin(wmWindow *win, uiBut * /*but*/)
{
  /* XXX Is this really needed? */
  int x, y;

  BLI_assert(win->ime_data == nullptr);

  /* enable IME and position to cursor, it's a trick */
  x = win->eventstate->xy[0];
  /* flip y and move down a bit, prevent the IME panel cover the edit button */
  y = win->eventstate->xy[1] - 12;

  wm_window_IME_begin(win, x, y, 0, 0, true);
}

/* Disable IME, and clear #uiBut IME data. */
static void ui_textedit_ime_end(wmWindow *win, uiBut * /*but*/)
{
  wm_window_IME_end(win);
}

void ui_but_ime_reposition(uiBut *but, int x, int y, bool complete)
{
  BLI_assert(but->active);

  ui_region_to_window(but->active->region, &x, &y);
  wm_window_IME_begin(but->active->window, x, y - 4, 0, 0, complete);
}

const wmIMEData *ui_but_ime_data_get(uiBut *but)
{
  if (but->active && but->active->window) {
    return but->active->window->ime_data;
  }
  else {
    return nullptr;
  }
}
#endif /* WITH_INPUT_IME */

static void ui_textedit_begin(bContext *C, uiBut *but, uiHandleButtonData *data)
{
  wmWindow *win = data->window;
  const bool is_num_but = ELEM(but->type, UI_BTYPE_NUM, UI_BTYPE_NUM_SLIDER);
  bool no_zero_strip = false;

  MEM_SAFE_FREE(data->str);

#ifdef USE_DRAG_MULTINUM
  /* this can happen from multi-drag */
  if (data->applied_interactive) {
    /* remove any small changes so canceling edit doesn't restore invalid value: #40538 */
    data->cancel = true;
    ui_apply_but(C, but->block, but, data, true);
    data->cancel = false;

    data->applied_interactive = false;
  }
#endif

#ifdef USE_ALLSELECT
  if (is_num_but) {
    if (IS_ALLSELECT_EVENT(win->eventstate)) {
      data->select_others.is_enabled = true;
      data->select_others.is_copy = true;
    }
  }
#endif

  /* retrieve string */
  data->str_maxncpy = ui_but_string_get_maxncpy(but);
  if (data->str_maxncpy != 0) {
    data->str = static_cast<char *>(MEM_callocN(sizeof(char) * data->str_maxncpy, "textedit str"));
    /* We do not want to truncate precision to default here, it's nice to show value,
     * not to edit it - way too much precision is lost then. */
    ui_but_string_get_ex(
        but, data->str, data->str_maxncpy, UI_PRECISION_FLOAT_MAX, true, &no_zero_strip);
  }
  else {
    data->is_str_dynamic = true;
    data->str = ui_but_string_get_dynamic(but, &data->str_maxncpy);
  }

  if (ui_but_is_float(but) && !ui_but_is_unit(but) &&
      !ui_but_anim_expression_get(but, nullptr, 0) && !no_zero_strip)
  {
    BLI_str_rstrip_float_zero(data->str, '\0');
  }

  if (is_num_but) {
    BLI_assert(data->is_str_dynamic == false);
    ui_but_convert_to_unit_alt_name(but, data->str, data->str_maxncpy);

    ui_numedit_begin_set_values(but, data);
  }

  /* won't change from now on */
  const int len = strlen(data->str);

  data->origstr = BLI_strdupn(data->str, len);
  data->sel_pos_init = 0;

  /* set cursor pos to the end of the text */
  but->editstr = data->str;
  but->pos = len;
  if (bool(but->flag2 & UI_BUT2_ACTIVATE_ON_INIT_NO_SELECT)) {
    but->selsta = len;
  }
  else {
    but->selsta = 0;
  }
  but->selend = len;

  /* Initialize undo history tracking. */
  data->undo_stack_text = ui_textedit_undo_stack_create();
  ui_textedit_undo_push(data->undo_stack_text, but->editstr, but->pos);

  /* optional searchbox */
  if (but->type == UI_BTYPE_SEARCH_MENU) {
    uiButSearch *search_but = (uiButSearch *)but;

    data->searchbox = search_but->popup_create_fn(C, data->region, search_but);
    ui_searchbox_update(C, data->searchbox, but, true); /* true = reset */
  }

  /* reset alert flag (avoid confusion, will refresh on exit) */
  but->flag &= ~UI_BUT_REDALERT;

  ui_but_update(but);

  /* Make sure the edited button is in view. */
  if (data->searchbox) {
    /* Popup blocks don't support moving after creation, so don't change the view for them. */
  }
  else if (UI_block_layout_needs_resolving(but->block)) {
    /* Layout isn't resolved yet (may happen when activating while drawing through
     * #UI_but_active_only()), so can't move it into view yet. This causes
     * #ui_but_update_view_for_active() to run after the layout is resolved. */
    but->changed = true;
  }
  else if ((but->block->flag & UI_BLOCK_CLIP_EVENTS) == 0) {
    /* Blocks with UI_BLOCK_CLIP_EVENTS are overlapping their region, so scrolling
     * that region to ensure it is in view can't work and causes issues. #97530 */
    UI_but_ensure_in_view(C, data->region, but);
  }

  WM_cursor_modal_set(win, WM_CURSOR_TEXT_EDIT);

  /* Temporarily turn off window auto-focus on platforms that support it. */
  GHOST_SetAutoFocus(false);

#ifdef WITH_INPUT_IME
  if (!is_num_but) {
    ui_textedit_ime_begin(win, but);
  }
#endif
}

static void ui_textedit_end(bContext *C, uiBut *but, uiHandleButtonData *data)
{
  wmWindow *win = data->window;

  if (but) {
    if (UI_but_is_utf8(but)) {
      const int strip = BLI_str_utf8_invalid_strip(but->editstr, strlen(but->editstr));
      /* Strip non-UTF8 characters unless buttons support this.
       * This should never happen as all text input should be valid UTF8,
       * there is a small chance existing data contains invalid sequences.
       * This could check could be made into an assertion if `but->editstr`
       * is valid UTF8 when #ui_textedit_begin assigns the string. */
      if (strip) {
        printf("%s: invalid utf8 - stripped chars %d\n", __func__, strip);
      }
    }

    if (data->searchbox) {
      if (data->cancel == false) {
        BLI_assert(but->type == UI_BTYPE_SEARCH_MENU);
        uiButSearch *but_search = (uiButSearch *)but;

        if ((ui_searchbox_apply(but, data->searchbox) == false) &&
            (ui_searchbox_find_index(data->searchbox, but->editstr) == -1) &&
            !but_search->results_are_suggestions)
        {

          if (but->flag & UI_BUT_VALUE_CLEAR) {
            /* It is valid for _VALUE_CLEAR flavor to have no active element
             * (it's a valid way to unlink). */
            but->editstr[0] = '\0';
          }
          data->cancel = true;

          /* ensure menu (popup) too is closed! */
          data->escapecancel = true;

          WM_reportf(RPT_ERROR, "Failed to find '%s'", but->editstr);
          WM_report_banner_show(CTX_wm_manager(C), win);
        }
      }

      ui_searchbox_free(C, data->searchbox);
      data->searchbox = nullptr;
    }

    but->editstr = nullptr;
    but->pos = -1;
  }

  WM_cursor_modal_restore(win);

  /* Turn back on the auto-focusing of windows. */
  GHOST_SetAutoFocus(true);

  /* Free text undo history text blocks. */
  ui_textedit_undo_stack_destroy(data->undo_stack_text);
  data->undo_stack_text = nullptr;

#ifdef WITH_INPUT_IME
  /* See #wm_window_IME_end code-comments for details. */
#  if defined(WIN32) || defined(__APPLE__)
  if (win->ime_data)
#  endif
  {
    ui_textedit_ime_end(win, but);
  }
#endif
}

static void ui_textedit_next_but(uiBlock *block, uiBut *actbut, uiHandleButtonData *data)
{
  /* Label and round-box can overlap real buttons (backdrops...). */
  if (ELEM(actbut->type,
           UI_BTYPE_LABEL,
           UI_BTYPE_SEPR,
           UI_BTYPE_SEPR_LINE,
           UI_BTYPE_ROUNDBOX,
           UI_BTYPE_LISTBOX))
  {
    return;
  }

  for (uiBut *but = actbut->next; but; but = but->next) {
    if (ui_but_is_editable_as_text(but)) {
      if (!(but->flag & UI_BUT_DISABLED)) {
        data->postbut = but;
        data->posttype = BUTTON_ACTIVATE_TEXT_EDITING;
        return;
      }
    }
  }
  for (uiBut *but = static_cast<uiBut *>(block->buttons.first); but != actbut; but = but->next) {
    if (ui_but_is_editable_as_text(but)) {
      if (!(but->flag & UI_BUT_DISABLED)) {
        data->postbut = but;
        data->posttype = BUTTON_ACTIVATE_TEXT_EDITING;
        return;
      }
    }
  }
}

static void ui_textedit_prev_but(uiBlock *block, uiBut *actbut, uiHandleButtonData *data)
{
  /* Label and round-box can overlap real buttons (backdrops...). */
  if (ELEM(actbut->type,
           UI_BTYPE_LABEL,
           UI_BTYPE_SEPR,
           UI_BTYPE_SEPR_LINE,
           UI_BTYPE_ROUNDBOX,
           UI_BTYPE_LISTBOX))
  {
    return;
  }

  for (uiBut *but = actbut->prev; but; but = but->prev) {
    if (ui_but_is_editable_as_text(but)) {
      if (!(but->flag & UI_BUT_DISABLED)) {
        data->postbut = but;
        data->posttype = BUTTON_ACTIVATE_TEXT_EDITING;
        return;
      }
    }
  }
  for (uiBut *but = static_cast<uiBut *>(block->buttons.last); but != actbut; but = but->prev) {
    if (ui_but_is_editable_as_text(but)) {
      if (!(but->flag & UI_BUT_DISABLED)) {
        data->postbut = but;
        data->posttype = BUTTON_ACTIVATE_TEXT_EDITING;
        return;
      }
    }
  }
}

/**
 * Return the jump type used for cursor motion & back-space/delete actions.
 */
static eStrCursorJumpType ui_textedit_jump_type_from_event(const wmEvent *event)
{
/* TODO: Do not enable these Apple-specific modifiers until we also support them in
 * text objects, console, and text editor to keep everything consistent - Harley. */
#if defined(__APPLE__) && 0
  if (event->modifier & KM_OSKEY) {
    return STRCUR_JUMP_ALL;
  }
  if (event->modifier & KM_ALT) {
    return STRCUR_JUMP_DELIM;
  }
#else
  if (event->modifier & KM_CTRL) {
    return STRCUR_JUMP_DELIM;
  }
#endif
  return STRCUR_JUMP_NONE;
}

static void ui_do_but_textedit(
    bContext *C, uiBlock *block, uiBut *but, uiHandleButtonData *data, const wmEvent *event)
{
  int retval = WM_UI_HANDLER_CONTINUE;
  bool changed = false, inbox = false, update = false, skip_undo_push = false;

#ifdef WITH_INPUT_IME
  wmWindow *win = CTX_wm_window(C);
  const wmIMEData *ime_data = win->ime_data;
  const bool is_ime_composing = ime_data && win->ime_data_is_composing;
#else
  const bool is_ime_composing = false;
#endif

  switch (event->type) {
    case MOUSEMOVE:
    case MOUSEPAN:
      if (data->searchbox) {
#ifdef USE_KEYNAV_LIMIT
        if ((event->type == MOUSEMOVE) &&
            ui_mouse_motion_keynav_test(&data->searchbox_keynav_state, event))
        {
          /* pass */
        }
        else {
          ui_searchbox_event(C, data->searchbox, but, data->region, event);
        }
#else
        ui_searchbox_event(C, data->searchbox, but, data->region, event);
#endif
      }
      ui_do_but_extra_operator_icons_mousemove(but, data, event);

      break;
    case RIGHTMOUSE:
    case EVT_ESCKEY:
      if (event->val == KM_PRESS) {
        /* Support search context menu. */
        if (event->type == RIGHTMOUSE) {
          if (data->searchbox) {
            if (ui_searchbox_event(C, data->searchbox, but, data->region, event)) {
              /* Only break if the event was handled. */
              break;
            }
          }
        }

#ifdef WITH_INPUT_IME
        /* skips button handling since it is not wanted */
        if (is_ime_composing) {
          break;
        }
#endif
        data->cancel = true;
        data->escapecancel = true;
        button_activate_state(C, but, BUTTON_STATE_EXIT);
        retval = WM_UI_HANDLER_BREAK;
      }
      break;
    case LEFTMOUSE: {
      /* Allow clicks on extra icons while editing. */
      if (ui_do_but_extra_operator_icon(C, but, data, event)) {
        break;
      }

      const bool had_selection = but->selsta != but->selend;

      /* exit on LMB only on RELEASE for searchbox, to mimic other popups,
       * and allow multiple menu levels */
      if (data->searchbox) {
        inbox = ui_searchbox_inside(data->searchbox, event->xy);
      }

      bool is_press_in_button = false;
      if (ELEM(event->val, KM_PRESS, KM_DBL_CLICK)) {
        float mx = event->xy[0];
        float my = event->xy[1];
        ui_window_to_block_fl(data->region, block, &mx, &my);

        if (ui_but_contains_pt(but, mx, my)) {
          is_press_in_button = true;
        }
      }

      /* for double click: we do a press again for when you first click on button
       * (selects all text, no cursor pos) */
      if (ELEM(event->val, KM_PRESS, KM_DBL_CLICK)) {
        if (is_press_in_button) {
          ui_textedit_set_cursor_pos(but, data, event->xy[0]);
          but->selsta = but->selend = but->pos;
          data->sel_pos_init = but->pos;

          button_activate_state(C, but, BUTTON_STATE_TEXT_SELECTING);
          retval = WM_UI_HANDLER_BREAK;
        }
        else if (inbox == false) {
          /* if searchbox, click outside will cancel */
          if (data->searchbox) {
            data->cancel = data->escapecancel = true;
          }
          button_activate_state(C, but, BUTTON_STATE_EXIT);
          retval = WM_UI_HANDLER_BREAK;
        }
      }

      /* only select a word in button if there was no selection before */
      if (event->val == KM_DBL_CLICK && had_selection == false) {
        if (is_press_in_button) {
          const int str_len = strlen(data->str);
          /* This may not be necessary, additional check to ensure `pos` is never out of range,
           * since negative values aren't acceptable, see: #113154. */
          CLAMP(but->pos, 0, str_len);

          int selsta, selend;
          BLI_str_cursor_step_bounds_utf8(data->str, str_len, but->pos, &selsta, &selend);
          but->pos = short(selend);
          but->selsta = short(selsta);
          but->selend = short(selend);
          /* Anchor selection to the left side unless the last word. */
          data->sel_pos_init = ((selend == str_len) && (selsta != 0)) ? selend : selsta;
          retval = WM_UI_HANDLER_BREAK;
          changed = true;
        }
      }
      else if (inbox) {
        /* if we allow activation on key press,
         * it gives problems launching operators #35713. */
        if (event->val == KM_RELEASE) {
          button_activate_state(C, but, BUTTON_STATE_EXIT);
          retval = WM_UI_HANDLER_BREAK;
        }
      }
      break;
    }
  }

  if (event->val == KM_PRESS && !is_ime_composing) {
    switch (event->type) {
      case EVT_VKEY:
      case EVT_XKEY:
      case EVT_CKEY:
#if defined(__APPLE__)
        if (ELEM(event->modifier, KM_OSKEY, KM_CTRL))
#else
        if (event->modifier == KM_CTRL)
#endif
        {
          if (event->type == EVT_VKEY) {
            changed = ui_textedit_copypaste(but, data, UI_TEXTEDIT_PASTE);
          }
          else if (event->type == EVT_CKEY) {
            changed = ui_textedit_copypaste(but, data, UI_TEXTEDIT_COPY);
          }
          else if (event->type == EVT_XKEY) {
            changed = ui_textedit_copypaste(but, data, UI_TEXTEDIT_CUT);
          }

          retval = WM_UI_HANDLER_BREAK;
        }
        break;
      case EVT_RIGHTARROWKEY:
      case EVT_LEFTARROWKEY: {
        const eStrCursorJumpDirection direction = (event->type == EVT_RIGHTARROWKEY) ?
                                                      STRCUR_DIR_NEXT :
                                                      STRCUR_DIR_PREV;
        const eStrCursorJumpType jump = ui_textedit_jump_type_from_event(event);
        ui_textedit_move(but, data, direction, event->modifier & KM_SHIFT, jump);
        retval = WM_UI_HANDLER_BREAK;
        break;
      }
      case WHEELDOWNMOUSE:
      case EVT_DOWNARROWKEY:
        if (data->searchbox) {
#ifdef USE_KEYNAV_LIMIT
          ui_mouse_motion_keynav_init(&data->searchbox_keynav_state, event);
#endif
          ui_searchbox_event(C, data->searchbox, but, data->region, event);
          break;
        }
        if (event->type == WHEELDOWNMOUSE) {
          break;
        }
        ATTR_FALLTHROUGH;
      case EVT_ENDKEY:
        ui_textedit_move(but, data, STRCUR_DIR_NEXT, event->modifier & KM_SHIFT, STRCUR_JUMP_ALL);
        retval = WM_UI_HANDLER_BREAK;
        break;
      case WHEELUPMOUSE:
      case EVT_UPARROWKEY:
        if (data->searchbox) {
#ifdef USE_KEYNAV_LIMIT
          ui_mouse_motion_keynav_init(&data->searchbox_keynav_state, event);
#endif
          ui_searchbox_event(C, data->searchbox, but, data->region, event);
          break;
        }
        if (event->type == WHEELUPMOUSE) {
          break;
        }
        ATTR_FALLTHROUGH;
      case EVT_HOMEKEY:
        ui_textedit_move(but, data, STRCUR_DIR_PREV, event->modifier & KM_SHIFT, STRCUR_JUMP_ALL);
        retval = WM_UI_HANDLER_BREAK;
        break;
      case EVT_PADENTER:
      case EVT_RETKEY:
        button_activate_state(C, but, BUTTON_STATE_EXIT);
        retval = WM_UI_HANDLER_BREAK;
        break;
      case EVT_DELKEY:
      case EVT_BACKSPACEKEY: {
        const eStrCursorJumpDirection direction = (event->type == EVT_DELKEY) ? STRCUR_DIR_NEXT :
                                                                                STRCUR_DIR_PREV;
        const eStrCursorJumpType jump = ui_textedit_jump_type_from_event(event);
        changed = ui_textedit_delete(but, data, direction, jump);
        retval = WM_UI_HANDLER_BREAK;
        break;
      }

      case EVT_AKEY:

        /* Ctrl-A: Select all. */
#if defined(__APPLE__)
        /* OSX uses Command-A system-wide, so add it. */
        if (ELEM(event->modifier, KM_OSKEY, KM_CTRL))
#else
        if (event->modifier == KM_CTRL)
#endif
        {
          ui_textedit_move(but, data, STRCUR_DIR_PREV, false, STRCUR_JUMP_ALL);
          ui_textedit_move(but, data, STRCUR_DIR_NEXT, true, STRCUR_JUMP_ALL);
          retval = WM_UI_HANDLER_BREAK;
        }
        break;

      case EVT_TABKEY:
        /* There is a key conflict here, we can't tab with auto-complete. */
        if (but->autocomplete_func || data->searchbox) {
          const int autocomplete = ui_textedit_autocomplete(C, but, data);
          changed = autocomplete != AUTOCOMPLETE_NO_MATCH;

          if (autocomplete == AUTOCOMPLETE_FULL_MATCH) {
            button_activate_state(C, but, BUTTON_STATE_EXIT);
          }
        }
        else if ((event->modifier & (KM_CTRL | KM_ALT | KM_OSKEY)) == 0) {
          /* Use standard keys for cycling through buttons Tab, Shift-Tab to reverse. */
          if (event->modifier & KM_SHIFT) {
            ui_textedit_prev_but(block, but, data);
          }
          else {
            ui_textedit_next_but(block, but, data);
          }
          button_activate_state(C, but, BUTTON_STATE_EXIT);
        }
        retval = WM_UI_HANDLER_BREAK;
        break;
      case EVT_ZKEY: {
        /* Ctrl-Z or Ctrl-Shift-Z: Undo/Redo (allowing for OS-Key on Apple). */

        const bool is_redo = (event->modifier & KM_SHIFT);
        if (
#if defined(__APPLE__)
            ((event->modifier & KM_OSKEY) && ((event->modifier & (KM_ALT | KM_CTRL)) == 0)) ||
#endif
            ((event->modifier & KM_CTRL) && ((event->modifier & (KM_ALT | KM_OSKEY)) == 0)))
        {
          int undo_pos;
          const char *undo_str = ui_textedit_undo(
              data->undo_stack_text, is_redo ? 1 : -1, &undo_pos);
          if (undo_str != nullptr) {
            ui_textedit_string_set(but, data, undo_str);

            /* Set the cursor & clear selection. */
            but->pos = undo_pos;
            but->selsta = but->pos;
            but->selend = but->pos;
            changed = true;
          }
          retval = WM_UI_HANDLER_BREAK;
          skip_undo_push = true;
        }
        break;
      }
    }

    if ((event->utf8_buf[0]) && (retval == WM_UI_HANDLER_CONTINUE)
#ifdef WITH_INPUT_IME
        && !is_ime_composing && !WM_event_is_ime_switch(event)
#endif
    )
    {
      char utf8_buf_override[2] = {'\0', '\0'};
      const char *utf8_buf = event->utf8_buf;

      /* Exception that's useful for number buttons, some keyboard
       * numpads have a comma instead of a period. */
      if (ELEM(but->type, UI_BTYPE_NUM, UI_BTYPE_NUM_SLIDER)) { /* Could use `data->min`. */
        if ((event->type == EVT_PADPERIOD) && (utf8_buf[0] == ',')) {
          utf8_buf_override[0] = '.';
          utf8_buf = utf8_buf_override;
        }
      }

      if (utf8_buf[0]) {
        const int utf8_buf_len = BLI_str_utf8_size_or_error(utf8_buf);
        BLI_assert(utf8_buf_len != -1);
        changed = ui_textedit_insert_buf(but, data, utf8_buf, utf8_buf_len);
      }

      retval = WM_UI_HANDLER_BREAK;
    }
    /* textbutton with this flag: do live update (e.g. for search buttons) */
    if (but->flag & UI_BUT_TEXTEDIT_UPDATE) {
      update = true;
    }
  }

#ifdef WITH_INPUT_IME
  if (event->type == WM_IME_COMPOSITE_START) {
    changed = true;
    if (but->selend > but->selsta) {
      ui_textedit_delete_selection(but, data);
    }
  }
  else if (event->type == WM_IME_COMPOSITE_EVENT) {
    changed = true;
    if (ime_data->result_len) {
      if (ELEM(but->type, UI_BTYPE_NUM, UI_BTYPE_NUM_SLIDER) &&
          STREQ(ime_data->str_result, "\xE3\x80\x82"))
      {
        /* Convert Ideographic Full Stop (U+3002) to decimal point when entering numbers. */
        ui_textedit_insert_ascii(but, data, '.');
      }
      else {
        ui_textedit_insert_buf(but, data, ime_data->str_result, ime_data->result_len);
      }
    }
  }
  else if (event->type == WM_IME_COMPOSITE_END) {
    changed = true;
  }
#endif

  if (changed) {
    /* The undo stack may be nullptr if an event exits editing. */
    if ((skip_undo_push == false) && (data->undo_stack_text != nullptr)) {
      ui_textedit_undo_push(data->undo_stack_text, data->str, but->pos);
    }

    /* only do live update when but flag request it (UI_BUT_TEXTEDIT_UPDATE). */
    if (update && data->interactive) {
      ui_apply_but(C, block, but, data, true);
    }
    else {
      ui_but_update_edited(but);
    }
    but->changed = true;

    if (data->searchbox) {
      ui_searchbox_update(C, data->searchbox, but, true); /* true = reset */
    }
  }

  if (changed || (retval == WM_UI_HANDLER_BREAK)) {
    ED_region_tag_redraw(data->region);
  }
}

static void ui_do_but_textedit_select(
    bContext *C, uiBlock *block, uiBut *but, uiHandleButtonData *data, const wmEvent *event)
{
  int retval = WM_UI_HANDLER_CONTINUE;

  switch (event->type) {
    case MOUSEMOVE: {
      int mx = event->xy[0];
      int my = event->xy[1];
      ui_window_to_block(data->region, block, &mx, &my);

      ui_textedit_set_cursor_select(but, data, event->xy[0]);
      retval = WM_UI_HANDLER_BREAK;
      break;
    }
    case LEFTMOUSE:
      if (event->val == KM_RELEASE) {
        button_activate_state(C, but, BUTTON_STATE_TEXT_EDITING);
      }
      retval = WM_UI_HANDLER_BREAK;
      break;
  }

  if (retval == WM_UI_HANDLER_BREAK) {
    ui_but_update(but);
    ED_region_tag_redraw(data->region);
  }
}

/** \} */

/* -------------------------------------------------------------------- */
/** \name Button Number Editing (various types)
 * \{ */

static void ui_numedit_begin_set_values(uiBut *but, uiHandleButtonData *data)
{
  data->startvalue = ui_but_value_get(but);
  data->origvalue = data->startvalue;
  data->value = data->origvalue;
}

static void ui_numedit_begin(uiBut *but, uiHandleButtonData *data)
{
  if (but->type == UI_BTYPE_CURVE) {
    uiButCurveMapping *but_cumap = (uiButCurveMapping *)but;
    but_cumap->edit_cumap = (CurveMapping *)but->poin;
  }
  else if (but->type == UI_BTYPE_CURVEPROFILE) {
    uiButCurveProfile *but_profile = (uiButCurveProfile *)but;
    but_profile->edit_profile = (CurveProfile *)but->poin;
  }
  else if (but->type == UI_BTYPE_COLORBAND) {
    uiButColorBand *but_coba = (uiButColorBand *)but;
    data->coba = (ColorBand *)but->poin;
    but_coba->edit_coba = data->coba;
  }
  else if (ELEM(but->type, UI_BTYPE_UNITVEC, UI_BTYPE_HSVCUBE, UI_BTYPE_HSVCIRCLE, UI_BTYPE_COLOR))
  {
    ui_but_v3_get(but, data->origvec);
    copy_v3_v3(data->vec, data->origvec);
    but->editvec = data->vec;
  }
  else {
    ui_numedit_begin_set_values(but, data);
    but->editval = &data->value;

    float softmin = but->softmin;
    float softmax = but->softmax;
    float softrange = softmax - softmin;
    const PropertyScaleType scale_type = ui_but_scale_type(but);

    float log_min = (scale_type == PROP_SCALE_LOG) ? max_ff(softmin, UI_PROP_SCALE_LOG_MIN) : 0.0f;

    if ((but->type == UI_BTYPE_NUM) && (ui_but_is_cursor_warp(but) == false)) {
      uiButNumber *number_but = (uiButNumber *)but;

      if (scale_type == PROP_SCALE_LOG) {
        log_min = max_ff(log_min, powf(10, -number_but->precision) * 0.5f);
      }
      /* Use a minimum so we have a predictable range,
       * otherwise some float buttons get a large range. */
      const float value_step_float_min = 0.1f;
      const bool is_float = ui_but_is_float(but);
      const double value_step = is_float ?
                                    double(number_but->step_size * UI_PRECISION_FLOAT_SCALE) :
                                    int(number_but->step_size);
      const float drag_map_softrange_max = UI_DRAG_MAP_SOFT_RANGE_PIXEL_MAX * UI_SCALE_FAC;
      const float softrange_max = min_ff(
          softrange,
          2 * (is_float ? min_ff(value_step, value_step_float_min) *
                              (drag_map_softrange_max / value_step_float_min) :
                          drag_map_softrange_max));

      if (softrange > softrange_max) {
        /* Center around the value, keeping in the real soft min/max range. */
        softmin = data->origvalue - (softrange_max / 2);
        softmax = data->origvalue + (softrange_max / 2);
        if (!isfinite(softmin)) {
          softmin = (data->origvalue > 0.0f ? FLT_MAX : -FLT_MAX);
        }
        if (!isfinite(softmax)) {
          softmax = (data->origvalue > 0.0f ? FLT_MAX : -FLT_MAX);
        }

        if (softmin < but->softmin) {
          softmin = but->softmin;
          softmax = softmin + softrange_max;
        }
        else if (softmax > but->softmax) {
          softmax = but->softmax;
          softmin = softmax - softrange_max;
        }

        /* Can happen at extreme values. */
        if (UNLIKELY(softmin == softmax)) {
          if (data->origvalue > 0.0) {
            softmin = nextafterf(softmin, -FLT_MAX);
          }
          else {
            softmax = nextafterf(softmax, FLT_MAX);
          }
        }

        softrange = softmax - softmin;
      }
    }

    if (softrange == 0.0f) {
      data->dragfstart = 0.0f;
    }
    else {
      switch (scale_type) {
        case PROP_SCALE_LINEAR: {
          data->dragfstart = (float(data->value) - softmin) / softrange;
          break;
        }
        case PROP_SCALE_LOG: {
          BLI_assert(log_min != 0.0f);
          const float base = softmax / log_min;
          data->dragfstart = logf(float(data->value) / log_min) / logf(base);
          break;
        }
        case PROP_SCALE_CUBIC: {
          const float cubic_min = cube_f(softmin);
          const float cubic_max = cube_f(softmax);
          const float cubic_range = cubic_max - cubic_min;
          const float f = (float(data->value) - softmin) * cubic_range / softrange + cubic_min;
          data->dragfstart = (cbrtf(f) - softmin) / softrange;
          break;
        }
      }
    }
    data->dragf = data->dragfstart;

    data->drag_map_soft_min = softmin;
    data->drag_map_soft_max = softmax;
  }

  data->dragchange = false;
  data->draglock = true;
}

static void ui_numedit_end(uiBut *but, uiHandleButtonData *data)
{
  but->editval = nullptr;
  but->editvec = nullptr;
  if (but->type == UI_BTYPE_COLORBAND) {
    uiButColorBand *but_coba = (uiButColorBand *)but;
    but_coba->edit_coba = nullptr;
  }
  else if (but->type == UI_BTYPE_CURVE) {
    uiButCurveMapping *but_cumap = (uiButCurveMapping *)but;
    but_cumap->edit_cumap = nullptr;
  }
  else if (but->type == UI_BTYPE_CURVEPROFILE) {
    uiButCurveProfile *but_profile = (uiButCurveProfile *)but;
    but_profile->edit_profile = nullptr;
  }
  data->dragstartx = 0;
  data->draglastx = 0;
  data->dragchange = false;
  data->dragcbd = nullptr;
  data->dragsel = 0;
}

static void ui_numedit_apply(bContext *C, uiBlock *block, uiBut *but, uiHandleButtonData *data)
{
  if (data->interactive) {
    ui_apply_but(C, block, but, data, true);
  }
  else {
    ui_but_update(but);
  }

  ED_region_tag_redraw(data->region);
}

static void ui_but_extra_operator_icon_apply(bContext *C, uiBut *but, uiButExtraOpIcon *op_icon)
{
  but->active->apply_through_extra_icon = true;

  if (but->active->interactive) {
    ui_apply_but(C, but->block, but, but->active, true);
  }
  button_activate_state(C, but, BUTTON_STATE_EXIT);
  WM_operator_name_call_ptr_with_depends_on_cursor(C,
                                                   op_icon->optype_params->optype,
                                                   op_icon->optype_params->opcontext,
                                                   op_icon->optype_params->opptr,
                                                   nullptr,
                                                   nullptr);

  /* Force recreation of extra operator icons (pseudo update). */
  ui_but_extra_operator_icons_free(but);

  WM_event_add_mousemove(CTX_wm_window(C));
}

/** \} */

/* -------------------------------------------------------------------- */
/** \name Menu/Popup Begin/End (various popup types)
 * \{ */

static void ui_block_open_begin(bContext *C, uiBut *but, uiHandleButtonData *data)
{
  uiBlockCreateFunc func = nullptr;
  uiBlockHandleCreateFunc handlefunc = nullptr;
  uiMenuCreateFunc menufunc = nullptr;
  uiMenuCreateFunc popoverfunc = nullptr;
  PanelType *popover_panel_type = nullptr;
  void *arg = nullptr;

  switch (but->type) {
    case UI_BTYPE_BLOCK:
    case UI_BTYPE_PULLDOWN:
      if (but->menu_create_func) {
        menufunc = but->menu_create_func;
        arg = but->poin;
      }
      else {
        func = but->block_create_func;
        arg = but->poin ? but->poin : but->func_argN;
      }
      break;
    case UI_BTYPE_MENU:
      BLI_assert(but->menu_create_func);
      if (ui_but_menu_draw_as_popover(but)) {
        popoverfunc = but->menu_create_func;
        const char *idname = static_cast<const char *>(but->func_argN);
        popover_panel_type = WM_paneltype_find(idname, false);
      }
      else {
        menufunc = but->menu_create_func;
        arg = but->poin;
      }
      break;
    case UI_BTYPE_POPOVER:
      BLI_assert(but->menu_create_func);
      popoverfunc = but->menu_create_func;
      popover_panel_type = reinterpret_cast<PanelType *>(but->poin);
      break;
    case UI_BTYPE_COLOR:
      ui_but_v3_get(but, data->origvec);
      copy_v3_v3(data->vec, data->origvec);
      but->editvec = data->vec;

      if (ui_but_menu_draw_as_popover(but)) {
        popoverfunc = but->menu_create_func;
        const char *idname = static_cast<const char *>(but->func_argN);
        popover_panel_type = WM_paneltype_find(idname, false);
      }
      else {
        handlefunc = ui_block_func_COLOR;
      }
      arg = but;
      break;

      /* quiet warnings for unhandled types */
    default:
      break;
  }

  if (func || handlefunc) {
    data->menu = ui_popup_block_create(C, data->region, but, func, handlefunc, arg, nullptr);
    if (but->block->handle) {
      data->menu->popup = but->block->handle->popup;
    }
  }
  else if (menufunc) {
    data->menu = ui_popup_menu_create(C, data->region, but, menufunc, arg);
    if (MenuType *mt = UI_but_menutype_get(but)) {
      STRNCPY(data->menu->menu_idname, mt->idname);
    }
    if (but->block->handle) {
      data->menu->popup = but->block->handle->popup;
    }
  }
  else if (popoverfunc) {
    data->menu = ui_popover_panel_create(C, data->region, but, popoverfunc, popover_panel_type);
    if (but->block->handle) {
      data->menu->popup = but->block->handle->popup;
    }
  }

#ifdef USE_ALLSELECT
  {
    if (IS_ALLSELECT_EVENT(data->window->eventstate)) {
      data->select_others.is_enabled = true;
    }
  }
#endif

  /* this makes adjacent blocks auto open from now on */
  // if (but->block->auto_open == 0) {
  //  but->block->auto_open = 1;
  //}
}

static void ui_block_open_end(bContext *C, uiBut *but, uiHandleButtonData *data)
{
  if (but) {
    but->editval = nullptr;
    but->editvec = nullptr;

    but->block->auto_open_last = BLI_time_now_seconds();
  }

  if (data->menu) {
    ui_popup_block_free(C, data->menu);
    data->menu = nullptr;
  }
}

int ui_but_menu_direction(uiBut *but)
{
  uiHandleButtonData *data = but->active;

  if (data && data->menu) {
    return data->menu->direction;
  }

  return 0;
}

/**
 * Hack for #uiList #UI_BTYPE_LISTROW buttons to "give" events to overlaying #UI_BTYPE_TEXT
 * buttons (Ctrl-Click rename feature & co).
 */
static uiBut *ui_but_list_row_text_activate(bContext *C,
                                            uiBut *but,
                                            uiHandleButtonData *data,
                                            const wmEvent *event,
                                            uiButtonActivateType activate_type)
{
  ARegion *region = data->region;
  uiBut *labelbut = ui_but_find_mouse_over_ex(region, event->xy, true, false, nullptr, nullptr);

  if (labelbut && labelbut->type == UI_BTYPE_TEXT && !(labelbut->flag & UI_BUT_DISABLED)) {
    /* exit listrow */
    data->cancel = true;
    button_activate_exit(C, but, data, false, false);

    /* Activate the text button. */
    button_activate_init(C, region, labelbut, activate_type);

    return labelbut;
  }
  return nullptr;
}

/** \} */

/* -------------------------------------------------------------------- */
/** \name Events for Various Button Types
 * \{ */

static uiButExtraOpIcon *ui_but_extra_operator_icon_mouse_over_get(uiBut *but,
                                                                   ARegion *region,
                                                                   const wmEvent *event)
{
  if (BLI_listbase_is_empty(&but->extra_op_icons)) {
    return nullptr;
  }

  int x = event->xy[0], y = event->xy[1];
  ui_window_to_block(region, but->block, &x, &y);
  if (!BLI_rctf_isect_pt(&but->rect, x, y)) {
    return nullptr;
  }

  const float icon_size = 0.8f * BLI_rctf_size_y(&but->rect); /* ICON_SIZE_FROM_BUTRECT */
  float xmax = but->rect.xmax;
  /* Same as in 'widget_draw_extra_icons', icon padding from the right edge. */
  xmax -= 0.2 * icon_size;

  /* Handle the padding space from the right edge as the last button. */
  if (x > xmax) {
    return static_cast<uiButExtraOpIcon *>(but->extra_op_icons.last);
  }

  /* Inverse order, from right to left. */
  LISTBASE_FOREACH_BACKWARD (uiButExtraOpIcon *, op_icon, &but->extra_op_icons) {
    if ((x > (xmax - icon_size)) && x <= xmax) {
      return op_icon;
    }
    xmax -= icon_size;
  }

  return nullptr;
}

static bool ui_do_but_extra_operator_icon(bContext *C,
                                          uiBut *but,
                                          uiHandleButtonData *data,
                                          const wmEvent *event)
{
  uiButExtraOpIcon *op_icon = ui_but_extra_operator_icon_mouse_over_get(but, data->region, event);

  if (!op_icon) {
    return false;
  }

  /* Only act on release, avoids some glitches. */
  if (event->val != KM_RELEASE) {
    /* Still swallow events on the icon. */
    return true;
  }

  ED_region_tag_redraw(data->region);
  button_tooltip_timer_reset(C, but);

  ui_but_extra_operator_icon_apply(C, but, op_icon);
  /* NOTE: 'but', 'data' may now be freed, don't access. */

  return true;
}

static void ui_do_but_extra_operator_icons_mousemove(uiBut *but,
                                                     uiHandleButtonData *data,
                                                     const wmEvent *event)
{
  uiButExtraOpIcon *old_highlighted = nullptr;

  /* Unset highlighting of all first. */
  LISTBASE_FOREACH (uiButExtraOpIcon *, op_icon, &but->extra_op_icons) {
    if (op_icon->highlighted) {
      old_highlighted = op_icon;
    }
    op_icon->highlighted = false;
  }

  uiButExtraOpIcon *hovered = ui_but_extra_operator_icon_mouse_over_get(but, data->region, event);

  if (hovered) {
    hovered->highlighted = true;
  }

  if (old_highlighted != hovered) {
    ED_region_tag_redraw_no_rebuild(data->region);
  }
}

#ifdef USE_DRAG_TOGGLE
/* Shared by any button that supports drag-toggle. */
static bool ui_do_but_ANY_drag_toggle(
    bContext *C, uiBut *but, uiHandleButtonData *data, const wmEvent *event, int *r_retval)
{
  if (data->state == BUTTON_STATE_HIGHLIGHT) {
    if (event->type == LEFTMOUSE && event->val == KM_PRESS && ui_but_is_drag_toggle(but)) {
      ui_apply_but(C, but->block, but, data, true);
      button_activate_state(C, but, BUTTON_STATE_WAIT_DRAG);
      data->dragstartx = event->xy[0];
      data->dragstarty = event->xy[1];
      *r_retval = WM_UI_HANDLER_BREAK;
      return true;
    }
  }
  else if (data->state == BUTTON_STATE_WAIT_DRAG) {
    /* NOTE: the 'BUTTON_STATE_WAIT_DRAG' part of 'ui_do_but_EXIT' could be refactored into
     * its own function */
    data->applied = false;
    *r_retval = ui_do_but_EXIT(C, but, data, event);
    return true;
  }
  return false;
}
#endif /* USE_DRAG_TOGGLE */

static int ui_do_but_BUT(bContext *C, uiBut *but, uiHandleButtonData *data, const wmEvent *event)
{
#ifdef USE_DRAG_TOGGLE
  {
    int retval;
    if (ui_do_but_ANY_drag_toggle(C, but, data, event, &retval)) {
      return retval;
    }
  }
#endif

  if (data->state == BUTTON_STATE_HIGHLIGHT) {
    if (event->type == LEFTMOUSE && event->val == KM_PRESS) {
      button_activate_state(C, but, BUTTON_STATE_WAIT_RELEASE);
      return WM_UI_HANDLER_BREAK;
    }
    if (event->type == LEFTMOUSE && event->val == KM_RELEASE && but->block->handle) {
      /* regular buttons will be 'UI_SELECT', menu items 'UI_HOVER' */
      if (!(but->flag & (UI_SELECT | UI_HOVER))) {
        data->cancel = true;
      }
      button_activate_state(C, but, BUTTON_STATE_EXIT);
      return WM_UI_HANDLER_BREAK;
    }
    if (ELEM(event->type, EVT_PADENTER, EVT_RETKEY) && event->val == KM_PRESS) {
      button_activate_state(C, but, BUTTON_STATE_WAIT_FLASH);
      return WM_UI_HANDLER_BREAK;
    }
  }
  else if (data->state == BUTTON_STATE_WAIT_RELEASE) {
    if (event->type == LEFTMOUSE && event->val == KM_RELEASE) {
      if (!(but->flag & UI_SELECT)) {
        data->cancel = true;
      }
      button_activate_state(C, but, BUTTON_STATE_EXIT);
      return WM_UI_HANDLER_BREAK;
    }
  }

  return WM_UI_HANDLER_CONTINUE;
}

static int ui_do_but_HOTKEYEVT(bContext *C,
                               uiBut *but,
                               uiHandleButtonData *data,
                               const wmEvent *event)
{
  uiButHotkeyEvent *hotkey_but = (uiButHotkeyEvent *)but;
  BLI_assert(but->type == UI_BTYPE_HOTKEY_EVENT);

  if (data->state == BUTTON_STATE_HIGHLIGHT) {
    if (ELEM(event->type, LEFTMOUSE, EVT_PADENTER, EVT_RETKEY, EVT_BUT_OPEN) &&
        (event->val == KM_PRESS))
    {
      but->drawstr.clear();
      hotkey_but->modifier_key = 0;
      button_activate_state(C, but, BUTTON_STATE_WAIT_KEY_EVENT);
      return WM_UI_HANDLER_BREAK;
    }
  }
  else if (data->state == BUTTON_STATE_WAIT_KEY_EVENT) {
    if (ISMOUSE_MOTION(event->type)) {
      return WM_UI_HANDLER_CONTINUE;
    }
    if (event->type == EVT_UNKNOWNKEY) {
      WM_report(RPT_WARNING, "Unsupported key: Unknown");
      return WM_UI_HANDLER_CONTINUE;
    }
    if (event->type == EVT_CAPSLOCKKEY) {
      WM_report(RPT_WARNING, "Unsupported key: CapsLock");
      return WM_UI_HANDLER_CONTINUE;
    }

    if (event->type == LEFTMOUSE && event->val == KM_PRESS) {
      /* only cancel if click outside the button */
      if (ui_but_contains_point_px(but, but->active->region, event->xy) == false) {
        data->cancel = true;
        /* Close the containing popup (if any). */
        data->escapecancel = true;
        button_activate_state(C, but, BUTTON_STATE_EXIT);
        return WM_UI_HANDLER_BREAK;
      }
    }

    /* always set */
    hotkey_but->modifier_key = event->modifier;

    ui_but_update(but);
    ED_region_tag_redraw(data->region);

    if (event->val == KM_PRESS) {
      if (ISHOTKEY(event->type) && (event->type != EVT_ESCKEY)) {
        if (WM_key_event_string(event->type, false)[0]) {
          ui_but_value_set(but, event->type);
        }
        else {
          data->cancel = true;
        }

        button_activate_state(C, but, BUTTON_STATE_EXIT);
        return WM_UI_HANDLER_BREAK;
      }
      if (event->type == EVT_ESCKEY) {
        if (event->val == KM_PRESS) {
          data->cancel = true;
          data->escapecancel = true;
          button_activate_state(C, but, BUTTON_STATE_EXIT);
        }
      }
    }
  }

  return WM_UI_HANDLER_CONTINUE;
}

static int ui_do_but_KEYEVT(bContext *C,
                            uiBut *but,
                            uiHandleButtonData *data,
                            const wmEvent *event)
{
  if (data->state == BUTTON_STATE_HIGHLIGHT) {
    if (ELEM(event->type, LEFTMOUSE, EVT_PADENTER, EVT_RETKEY) && event->val == KM_PRESS) {
      button_activate_state(C, but, BUTTON_STATE_WAIT_KEY_EVENT);
      return WM_UI_HANDLER_BREAK;
    }
  }
  else if (data->state == BUTTON_STATE_WAIT_KEY_EVENT) {
    if (ISMOUSE_MOTION(event->type)) {
      return WM_UI_HANDLER_CONTINUE;
    }

    if (event->val == KM_PRESS) {
      if (WM_key_event_string(event->type, false)[0]) {
        ui_but_value_set(but, event->type);
      }
      else {
        data->cancel = true;
      }

      button_activate_state(C, but, BUTTON_STATE_EXIT);
    }
  }

  return WM_UI_HANDLER_CONTINUE;
}

static int ui_do_but_TAB(
    bContext *C, uiBlock *block, uiBut *but, uiHandleButtonData *data, const wmEvent *event)
{
  const bool is_property = (but->rnaprop != nullptr);

#ifdef USE_DRAG_TOGGLE
  if (is_property) {
    int retval;
    if (ui_do_but_ANY_drag_toggle(C, but, data, event, &retval)) {
      return retval;
    }
  }
#endif

  if (data->state == BUTTON_STATE_HIGHLIGHT) {
    const int rna_type = but->rnaprop ? RNA_property_type(but->rnaprop) : 0;

    if (is_property && ELEM(rna_type, PROP_POINTER, PROP_STRING) &&
        (but->custom_data != nullptr) && (event->type == LEFTMOUSE) &&
        ((event->val == KM_DBL_CLICK) || (event->modifier & KM_CTRL)))
    {
      button_activate_state(C, but, BUTTON_STATE_TEXT_EDITING);
      return WM_UI_HANDLER_BREAK;
    }
    if (ELEM(event->type, LEFTMOUSE, EVT_PADENTER, EVT_RETKEY)) {
      const int event_val = (is_property) ? KM_PRESS : KM_CLICK;
      if (event->val == event_val) {
        button_activate_state(C, but, BUTTON_STATE_EXIT);
        return WM_UI_HANDLER_BREAK;
      }
    }
  }
  else if (data->state == BUTTON_STATE_TEXT_EDITING) {
    ui_do_but_textedit(C, block, but, data, event);
    return WM_UI_HANDLER_BREAK;
  }
  else if (data->state == BUTTON_STATE_TEXT_SELECTING) {
    ui_do_but_textedit_select(C, block, but, data, event);
    return WM_UI_HANDLER_BREAK;
  }

  return WM_UI_HANDLER_CONTINUE;
}

static int ui_do_but_TEX(
    bContext *C, uiBlock *block, uiBut *but, uiHandleButtonData *data, const wmEvent *event)
{
  if (data->state == BUTTON_STATE_HIGHLIGHT) {
    if (ELEM(event->type, LEFTMOUSE, EVT_BUT_OPEN, EVT_PADENTER, EVT_RETKEY) &&
        event->val == KM_PRESS)
    {
      if (ELEM(event->type, EVT_PADENTER, EVT_RETKEY) && !UI_but_is_utf8(but)) {
        /* Pass, allow file-selector, enter to execute. */
      }
      else if (ELEM(but->emboss, UI_EMBOSS_NONE, UI_EMBOSS_NONE_OR_STATUS) &&
               ((event->modifier & KM_CTRL) == 0))
      {
        /* Pass. */
      }
      else {
        if (!ui_but_extra_operator_icon_mouse_over_get(but, data->region, event)) {
          button_activate_state(C, but, BUTTON_STATE_TEXT_EDITING);
        }
        return WM_UI_HANDLER_BREAK;
      }
    }
  }
  else if (data->state == BUTTON_STATE_TEXT_EDITING) {
    ui_do_but_textedit(C, block, but, data, event);
    return WM_UI_HANDLER_BREAK;
  }
  else if (data->state == BUTTON_STATE_TEXT_SELECTING) {
    ui_do_but_textedit_select(C, block, but, data, event);
    return WM_UI_HANDLER_BREAK;
  }

  return WM_UI_HANDLER_CONTINUE;
}

static int ui_do_but_SEARCH_UNLINK(
    bContext *C, uiBlock *block, uiBut *but, uiHandleButtonData *data, const wmEvent *event)
{
  /* unlink icon is on right */
  if (ELEM(event->type, LEFTMOUSE, EVT_BUT_OPEN, EVT_PADENTER, EVT_RETKEY)) {
    /* doing this on KM_PRESS calls eyedropper after clicking unlink icon */
    if ((event->val == KM_RELEASE) && ui_do_but_extra_operator_icon(C, but, data, event)) {
      return WM_UI_HANDLER_BREAK;
    }
  }
  return ui_do_but_TEX(C, block, but, data, event);
}

static int ui_do_but_TOG(bContext *C, uiBut *but, uiHandleButtonData *data, const wmEvent *event)
{
#ifdef USE_DRAG_TOGGLE
  {
    int retval;
    if (ui_do_but_ANY_drag_toggle(C, but, data, event, &retval)) {
      return retval;
    }
  }
#endif

  if (data->state == BUTTON_STATE_HIGHLIGHT) {
    bool do_activate = false;
    if (ELEM(event->type, EVT_PADENTER, EVT_RETKEY)) {
      if (event->val == KM_PRESS) {
        do_activate = true;
      }
    }
    else if (event->type == LEFTMOUSE) {
      if (ui_block_is_menu(but->block)) {
        /* Behave like other menu items. */
        do_activate = (event->val == KM_RELEASE);
      }
      else if (!ui_do_but_extra_operator_icon(C, but, data, event)) {
        /* Also use double-clicks to prevent fast clicks to leak to other handlers (#76481). */
        do_activate = ELEM(event->val, KM_PRESS, KM_DBL_CLICK);
      }
    }

    if (do_activate) {
      button_activate_state(C, but, BUTTON_STATE_EXIT);
      return WM_UI_HANDLER_BREAK;
    }
    if (ELEM(event->type, MOUSEPAN, WHEELDOWNMOUSE, WHEELUPMOUSE) && (event->modifier & KM_CTRL)) {
      /* Support Ctrl-Wheel to cycle values on expanded enum rows. */
      if (but->type == UI_BTYPE_ROW) {
        int type = event->type;
        int val = event->val;

        /* Convert pan to scroll-wheel. */
        if (type == MOUSEPAN) {
          ui_pan_to_scroll(event, &type, &val);

          if (type == MOUSEPAN) {
            return WM_UI_HANDLER_BREAK;
          }
        }

        const int direction = (type == WHEELDOWNMOUSE) ? -1 : 1;
        uiBut *but_select = ui_but_find_select_in_enum(but, direction);
        if (but_select) {
          uiBut *but_other = (direction == -1) ? but_select->next : but_select->prev;
          if (but_other && ui_but_find_select_in_enum__cmp(but, but_other)) {
            ARegion *region = data->region;

            data->cancel = true;
            button_activate_exit(C, but, data, false, false);

            /* Activate the text button. */
            button_activate_init(C, region, but_other, BUTTON_ACTIVATE_OVER);
            data = but_other->active;
            if (data) {
              ui_apply_but(C, but->block, but_other, but_other->active, true);
              button_activate_exit(C, but_other, data, false, false);

              /* restore active button */
              button_activate_init(C, region, but, BUTTON_ACTIVATE_OVER);
            }
            else {
              /* shouldn't happen */
              BLI_assert(0);
            }
          }
        }
        return WM_UI_HANDLER_BREAK;
      }
    }
  }
  return WM_UI_HANDLER_CONTINUE;
}

static int ui_do_but_VIEW_ITEM(bContext *C,
                               uiBut *but,
                               uiHandleButtonData *data,
                               const wmEvent *event)
{
  uiButViewItem *view_item_but = (uiButViewItem *)but;
  BLI_assert(view_item_but->type == UI_BTYPE_VIEW_ITEM);

  if (data->state == BUTTON_STATE_HIGHLIGHT) {
    if (event->type == LEFTMOUSE) {
      switch (event->val) {
        case KM_PRESS:
          /* Extra icons have priority, don't mess with them. */
          if (ui_but_extra_operator_icon_mouse_over_get(but, data->region, event)) {
            return WM_UI_HANDLER_BREAK;
          }

          if (UI_view_item_supports_drag(view_item_but->view_item)) {
            button_activate_state(C, but, BUTTON_STATE_WAIT_DRAG);
            data->dragstartx = event->xy[0];
            data->dragstarty = event->xy[1];
          }
          else {
            button_activate_state(C, but, BUTTON_STATE_EXIT);
          }

          return WM_UI_HANDLER_CONTINUE;
        case KM_DBL_CLICK:
          data->cancel = true;
          UI_view_item_begin_rename(view_item_but->view_item);
          ED_region_tag_redraw(CTX_wm_region(C));
          return WM_UI_HANDLER_BREAK;
      }
    }
  }
  else if (data->state == BUTTON_STATE_WAIT_DRAG) {
    /* Let "default" button handling take care of the drag logic. */
    return ui_do_but_EXIT(C, but, data, event);
  }

  return WM_UI_HANDLER_CONTINUE;
}

static int ui_do_but_EXIT(bContext *C, uiBut *but, uiHandleButtonData *data, const wmEvent *event)
{
  if (data->state == BUTTON_STATE_HIGHLIGHT) {

    /* First handle click on icon-drag type button. */
    if ((event->type == LEFTMOUSE) && (event->val == KM_PRESS) && ui_but_drag_is_draggable(but)) {
      if (ui_but_contains_point_px_icon(but, data->region, event)) {

        /* tell the button to wait and keep checking further events to
         * see if it should start dragging */
        button_activate_state(C, but, BUTTON_STATE_WAIT_DRAG);
        data->dragstartx = event->xy[0];
        data->dragstarty = event->xy[1];
        return WM_UI_HANDLER_CONTINUE;
      }
    }
#ifdef USE_DRAG_TOGGLE
    if ((event->type == LEFTMOUSE) && (event->val == KM_PRESS) && ui_but_is_drag_toggle(but)) {
      button_activate_state(C, but, BUTTON_STATE_WAIT_DRAG);
      data->dragstartx = event->xy[0];
      data->dragstarty = event->xy[1];
      return WM_UI_HANDLER_CONTINUE;
    }
#endif

    if (ELEM(event->type, LEFTMOUSE, EVT_PADENTER, EVT_RETKEY) && event->val == KM_PRESS) {
      int ret = WM_UI_HANDLER_BREAK;
      /* XXX: (a bit ugly) Special case handling for file-browser drag buttons (icon and filename
       * label). */
      if (ui_but_drag_is_draggable(but) && ui_but_contains_point_px_icon(but, data->region, event))
      {
        ret = WM_UI_HANDLER_CONTINUE;
      }
      /* Same special case handling for UI lists. Return CONTINUE so that a tweak or CLICK event
       * will be sent for the list to work with. */
      const uiBut *listbox = ui_list_find_mouse_over(data->region, event);
      if (listbox) {
        const uiList *ui_list = static_cast<const uiList *>(listbox->custom_data);
        if (ui_list && ui_list->dyn_data->custom_drag_optype) {
          ret = WM_UI_HANDLER_CONTINUE;
        }
      }
      const uiBut *view_but = ui_view_item_find_mouse_over(data->region, event->xy);
      if (view_but) {
        ret = WM_UI_HANDLER_CONTINUE;
      }
      button_activate_state(C, but, BUTTON_STATE_EXIT);
      return ret;
    }
  }
  else if (data->state == BUTTON_STATE_WAIT_DRAG) {

    /* this function also ends state */
    if (ui_but_drag_init(C, but, data, event)) {
      return WM_UI_HANDLER_BREAK;
    }

    /* If the mouse has been pressed and released, getting to
     * this point without triggering a drag, then clear the
     * drag state for this button and continue to pass on the event */
    if (event->type == LEFTMOUSE && event->val == KM_RELEASE) {
      button_activate_state(C, but, BUTTON_STATE_EXIT);
      return WM_UI_HANDLER_CONTINUE;
    }

    /* while waiting for a drag to be triggered, always block
     * other events from getting handled */
    return WM_UI_HANDLER_BREAK;
  }

  return WM_UI_HANDLER_CONTINUE;
}

/* var names match ui_numedit_but_NUM */
static float ui_numedit_apply_snapf(
    uiBut *but, float tempf, float softmin, float softmax, const enum eSnapType snap)
{
  if (tempf == softmin || tempf == softmax || snap == SNAP_OFF) {
    /* pass */
  }
  else {
    const PropertyScaleType scale_type = ui_but_scale_type(but);
    float softrange = softmax - softmin;
    float fac = 1.0f;

    if (ui_but_is_unit(but)) {
      UnitSettings *unit = but->block->unit;
      const int unit_type = RNA_SUBTYPE_UNIT_VALUE(UI_but_unit_type_get(but));

      if (BKE_unit_is_valid(unit->system, unit_type)) {
        fac = float(BKE_unit_base_scalar(unit->system, unit_type));
        if (ELEM(unit_type, B_UNIT_LENGTH, B_UNIT_AREA, B_UNIT_VOLUME)) {
          fac /= unit->scale_length;
        }
      }
    }

    if (fac != 1.0f) {
      /* snap in unit-space */
      tempf /= fac;
      // softmin /= fac; /* UNUSED */
      // softmax /= fac; /* UNUSED */
      softrange /= fac;
    }

    /* workaround, too high snapping values */
    /* snapping by 10's for float buttons is quite annoying (location, scale...),
     * but allow for rotations */
    if (softrange >= 21.0f) {
      UnitSettings *unit = but->block->unit;
      const int unit_type = UI_but_unit_type_get(but);
      if ((unit_type == PROP_UNIT_ROTATION) && (unit->system_rotation != USER_UNIT_ROT_RADIANS)) {
        /* Pass (degrees). */
      }
      else {
        softrange = 20.0f;
      }
    }

    BLI_assert(ELEM(snap, SNAP_ON, SNAP_ON_SMALL));
    switch (scale_type) {
      case PROP_SCALE_LINEAR:
      case PROP_SCALE_CUBIC: {
        const float snap_fac = (snap == SNAP_ON_SMALL ? 0.1f : 1.0f);
        if (softrange < 2.10f) {
          tempf = roundf(tempf * 10.0f / snap_fac) * 0.1f * snap_fac;
        }
        else if (softrange < 21.0f) {
          tempf = roundf(tempf / snap_fac) * snap_fac;
        }
        else {
          tempf = roundf(tempf * 0.1f / snap_fac) * 10.0f * snap_fac;
        }
        break;
      }
      case PROP_SCALE_LOG: {
        const float snap_fac = powf(10.0f,
                                    roundf(log10f(tempf) + UI_PROP_SCALE_LOG_SNAP_OFFSET) -
                                        (snap == SNAP_ON_SMALL ? 2.0f : 1.0f));
        tempf = roundf(tempf / snap_fac) * snap_fac;
        break;
      }
    }

    if (fac != 1.0f) {
      tempf *= fac;
    }
  }

  return tempf;
}

static float ui_numedit_apply_snap(int temp,
                                   float softmin,
                                   float softmax,
                                   const enum eSnapType snap)
{
  if (ELEM(temp, softmin, softmax)) {
    return temp;
  }

  switch (snap) {
    case SNAP_OFF:
      break;
    case SNAP_ON:
      temp = 10 * (temp / 10);
      break;
    case SNAP_ON_SMALL:
      temp = 100 * (temp / 100);
      break;
  }

  return temp;
}

static bool ui_numedit_but_NUM(uiButNumber *but,
                               uiHandleButtonData *data,
                               int mx,
                               const bool is_motion,
                               const enum eSnapType snap,
                               float fac)
{
  float deler, tempf;
  int lvalue, temp;
  bool changed = false;
  const bool is_float = ui_but_is_float(but);
  const PropertyScaleType scale_type = ui_but_scale_type(but);

  /* prevent unwanted drag adjustments, test motion so modifier keys refresh. */
  if ((is_motion || data->draglock) && (ui_but_dragedit_update_mval(data, mx) == false)) {
    return changed;
  }

  ui_block_interaction_begin_ensure(
      static_cast<bContext *>(but->block->evil_C), but->block, data, false);

  if (ui_but_is_cursor_warp(but)) {
    const float softmin = but->softmin;
    const float softmax = but->softmax;
    const float softrange = softmax - softmin;

    const float log_min = (scale_type == PROP_SCALE_LOG) ?
                              max_ff(max_ff(softmin, UI_PROP_SCALE_LOG_MIN),
                                     powf(10, -but->precision) * 0.5f) :
                              0;

    /* Mouse location isn't screen clamped to the screen so use a linear mapping
     * 2px == 1-int, or 1px == 1-ClickStep */
    if (is_float) {
      fac *= 0.01f * but->step_size;
      switch (scale_type) {
        case PROP_SCALE_LINEAR: {
          tempf = float(data->startvalue) + float(mx - data->dragstartx) * fac;
          break;
        }
        case PROP_SCALE_LOG: {
          const float startvalue = max_ff(float(data->startvalue), log_min);
          tempf = expf(float(mx - data->dragstartx) * fac) * startvalue;
          if (tempf <= log_min) {
            tempf = 0.0f;
          }
          break;
        }
        case PROP_SCALE_CUBIC: {
          tempf = cbrtf(float(data->startvalue)) + float(mx - data->dragstartx) * fac;
          tempf *= tempf * tempf;
          break;
        }
      }

      tempf = ui_numedit_apply_snapf(but, tempf, softmin, softmax, snap);

#if 1 /* fake moving the click start, nicer for dragging back after passing the limit */
      switch (scale_type) {
        case PROP_SCALE_LINEAR: {
          if (tempf < softmin) {
            data->dragstartx -= (softmin - tempf) / fac;
            tempf = softmin;
          }
          else if (tempf > softmax) {
            data->dragstartx -= (softmax - tempf) / fac;
            tempf = softmax;
          }
          break;
        }
        case PROP_SCALE_LOG: {
          const float startvalue = max_ff(float(data->startvalue), log_min);
          if (tempf < log_min) {
            data->dragstartx -= logf(log_min / startvalue) / fac - float(mx - data->dragstartx);
            tempf = softmin;
          }
          else if (tempf > softmax) {
            data->dragstartx -= logf(softmax / startvalue) / fac - float(mx - data->dragstartx);
            tempf = softmax;
          }
          break;
        }
        case PROP_SCALE_CUBIC: {
          if (tempf < softmin) {
            data->dragstartx = mx - int((cbrtf(softmin) - cbrtf(float(data->startvalue))) / fac);
            tempf = softmin;
          }
          else if (tempf > softmax) {
            data->dragstartx = mx - int((cbrtf(softmax) - cbrtf(float(data->startvalue))) / fac);
            tempf = softmax;
          }
          break;
        }
      }
#else
      CLAMP(tempf, softmin, softmax);
#endif

      if (tempf != float(data->value)) {
        data->dragchange = true;
        data->value = tempf;
        changed = true;
      }
    }
    else {
      if (softrange > 256) {
        fac = 1.0;
      } /* 1px == 1 */
      else if (softrange > 32) {
        fac = 1.0 / 2.0;
      } /* 2px == 1 */
      else {
        fac = 1.0 / 16.0;
      } /* 16px == 1? */

      temp = data->startvalue + ((double(mx) - data->dragstartx) * double(fac));
      temp = ui_numedit_apply_snap(temp, softmin, softmax, snap);

#if 1 /* fake moving the click start, nicer for dragging back after passing the limit */
      if (temp < softmin) {
        data->dragstartx -= (softmin - temp) / fac;
        temp = softmin;
      }
      else if (temp > softmax) {
        data->dragstartx += (temp - softmax) / fac;
        temp = softmax;
      }
#else
      CLAMP(temp, softmin, softmax);
#endif

      if (temp != data->value) {
        data->dragchange = true;
        data->value = temp;
        changed = true;
      }
    }

    data->draglastx = mx;
  }
  else {
    /* Use 'but->softmin', 'but->softmax' when clamping values. */
    const float softmin = data->drag_map_soft_min;
    const float softmax = data->drag_map_soft_max;
    const float softrange = softmax - softmin;

    float non_linear_range_limit;
    float non_linear_pixel_map;
    float non_linear_scale;

    /* Use a non-linear mapping of the mouse drag especially for large floats
     * (normal behavior) */
    deler = 500;
    if (is_float) {
      /* not needed for smaller float buttons */
      non_linear_range_limit = 11.0f;
      non_linear_pixel_map = 500.0f;
    }
    else {
      /* only scale large int buttons */
      non_linear_range_limit = 129.0f;
      /* Larger for ints, we don't need to fine tune them. */
      non_linear_pixel_map = 250.0f;

      /* prevent large ranges from getting too out of control */
      if (softrange > 600) {
        deler = powf(softrange, 0.75f);
      }
      else if (softrange < 25) {
        deler = 50.0;
      }
      else if (softrange < 100) {
        deler = 100.0;
      }
    }
    deler /= fac;

    if (softrange > non_linear_range_limit) {
      non_linear_scale = float(abs(mx - data->dragstartx)) / non_linear_pixel_map;
    }
    else {
      non_linear_scale = 1.0f;
    }

    if (is_float == false) {
      /* at minimum, moving cursor 2 pixels should change an int button. */
      CLAMP_MIN(non_linear_scale, 0.5f * UI_SCALE_FAC);
    }

    data->dragf += (float(mx - data->draglastx) / deler) * non_linear_scale;

    if (but->softmin == softmin) {
      CLAMP_MIN(data->dragf, 0.0f);
    }
    if (but->softmax == softmax) {
      CLAMP_MAX(data->dragf, 1.0f);
    }

    data->draglastx = mx;

    switch (scale_type) {
      case PROP_SCALE_LINEAR: {
        tempf = (softmin + data->dragf * softrange);
        break;
      }
      case PROP_SCALE_LOG: {
        const float log_min = max_ff(max_ff(softmin, UI_PROP_SCALE_LOG_MIN),
                                     powf(10.0f, -but->precision) * 0.5f);
        const float base = softmax / log_min;
        tempf = powf(base, data->dragf) * log_min;
        if (tempf <= log_min) {
          tempf = 0.0f;
        }
        break;
      }
      case PROP_SCALE_CUBIC: {
        tempf = (softmin + data->dragf * softrange);
        tempf *= tempf * tempf;
        float cubic_min = softmin * softmin * softmin;
        float cubic_max = softmax * softmax * softmax;
        tempf = (tempf - cubic_min) / (cubic_max - cubic_min) * softrange + softmin;
        break;
      }
    }

    if (!is_float) {
      temp = round_fl_to_int(tempf);

      temp = ui_numedit_apply_snap(temp, but->softmin, but->softmax, snap);

      CLAMP(temp, but->softmin, but->softmax);
      lvalue = int(data->value);

      if (temp != lvalue) {
        data->dragchange = true;
        data->value = double(temp);
        changed = true;
      }
    }
    else {
      temp = 0;
      tempf = ui_numedit_apply_snapf(but, tempf, but->softmin, but->softmax, snap);

      CLAMP(tempf, but->softmin, but->softmax);

      if (tempf != float(data->value)) {
        data->dragchange = true;
        data->value = tempf;
        changed = true;
      }
    }
  }

  return changed;
}

static void ui_numedit_set_active(uiBut *but)
{
  const int oldflag = but->drawflag;
  but->drawflag &= ~(UI_BUT_HOVER_LEFT | UI_BUT_HOVER_RIGHT);

  uiHandleButtonData *data = but->active;
  if (!data) {
    return;
  }

  /* Ignore once we start dragging. */
  if (data->dragchange == false) {
    const float handle_width = min_ff(BLI_rctf_size_x(&but->rect) / 3,
                                      BLI_rctf_size_y(&but->rect) * 0.7f);
    /* we can click on the side arrows to increment/decrement,
     * or click inside to edit the value directly */
    int mx = data->window->eventstate->xy[0];
    int my = data->window->eventstate->xy[1];
    ui_window_to_block(data->region, but->block, &mx, &my);

    if (mx < (but->rect.xmin + handle_width)) {
      but->drawflag |= UI_BUT_HOVER_LEFT;
    }
    else if (mx > (but->rect.xmax - handle_width)) {
      but->drawflag |= UI_BUT_HOVER_RIGHT;
    }
  }

  /* Don't change the cursor once pressed. */
  if ((but->flag & UI_SELECT) == 0) {
    if ((but->drawflag & UI_BUT_HOVER_LEFT) || (but->drawflag & UI_BUT_HOVER_RIGHT)) {
      if (data->changed_cursor) {
        WM_cursor_modal_restore(data->window);
        data->changed_cursor = false;
      }
    }
    else {
      if (data->changed_cursor == false) {
        WM_cursor_modal_set(data->window, WM_CURSOR_X_MOVE);
        data->changed_cursor = true;
      }
    }
  }

  if (but->drawflag != oldflag) {
    ED_region_tag_redraw(data->region);
  }
}

static int ui_do_but_NUM(
    bContext *C, uiBlock *block, uiBut *but, uiHandleButtonData *data, const wmEvent *event)
{
  uiButNumber *number_but = (uiButNumber *)but;
  int click = 0;
  int retval = WM_UI_HANDLER_CONTINUE;

  /* mouse location scaled to fit the UI */
  int mx = event->xy[0];
  int my = event->xy[1];
  /* mouse location kept at screen pixel coords */
  const int screen_mx = event->xy[0];

  BLI_assert(but->type == UI_BTYPE_NUM);

  ui_window_to_block(data->region, block, &mx, &my);
  ui_numedit_set_active(but);

  if (data->state == BUTTON_STATE_HIGHLIGHT) {
    int type = event->type, val = event->val;

    if (type == MOUSEPAN) {
      ui_pan_to_scroll(event, &type, &val);
    }

    /* XXX hardcoded keymap check.... */
    if (type == MOUSEPAN && (event->modifier & KM_CTRL)) {
      /* allow accumulating values, otherwise scrolling gets preference */
      retval = WM_UI_HANDLER_BREAK;
    }
    else if (type == WHEELDOWNMOUSE && (event->modifier & KM_CTRL)) {
      mx = but->rect.xmin;
      but->drawflag &= ~UI_BUT_HOVER_RIGHT;
      but->drawflag |= UI_BUT_HOVER_LEFT;
      click = 1;
    }
    else if ((type == WHEELUPMOUSE) && (event->modifier & KM_CTRL)) {
      mx = but->rect.xmax;
      but->drawflag &= ~UI_BUT_HOVER_LEFT;
      but->drawflag |= UI_BUT_HOVER_RIGHT;
      click = 1;
    }
    else if (event->val == KM_PRESS) {
      if (ELEM(event->type, LEFTMOUSE, EVT_PADENTER, EVT_RETKEY) && (event->modifier & KM_CTRL)) {
        button_activate_state(C, but, BUTTON_STATE_TEXT_EDITING);
        retval = WM_UI_HANDLER_BREAK;
      }
      else if (event->type == LEFTMOUSE) {
        data->dragstartx = data->draglastx = ui_but_is_cursor_warp(but) ? screen_mx : mx;
        button_activate_state(C, but, BUTTON_STATE_NUM_EDITING);
        retval = WM_UI_HANDLER_BREAK;
      }
      else if (ELEM(event->type, EVT_PADENTER, EVT_RETKEY) && event->val == KM_PRESS) {
        click = 1;
      }
      else if (event->type == EVT_MINUSKEY && event->val == KM_PRESS) {
        button_activate_state(C, but, BUTTON_STATE_NUM_EDITING);
        data->value = -data->value;
        button_activate_state(C, but, BUTTON_STATE_EXIT);
        retval = WM_UI_HANDLER_BREAK;
      }

#ifdef USE_DRAG_MULTINUM
      copy_v2_v2_int(data->multi_data.drag_start, event->xy);
#endif
    }
  }
  else if (data->state == BUTTON_STATE_NUM_EDITING) {
    if (ELEM(event->type, EVT_ESCKEY, RIGHTMOUSE)) {
      if (event->val == KM_PRESS) {
        data->cancel = true;
        data->escapecancel = true;
        button_activate_state(C, but, BUTTON_STATE_EXIT);
      }
    }
    else if (event->type == LEFTMOUSE && event->val == KM_RELEASE) {
      if (data->dragchange) {
#ifdef USE_DRAG_MULTINUM
        /* If we started multi-button but didn't drag, then edit. */
        if (data->multi_data.init == uiHandleButtonMulti::INIT_SETUP) {
          click = 1;
        }
        else
#endif
        {
          button_activate_state(C, but, BUTTON_STATE_EXIT);
        }
      }
      else {
        click = 1;
      }
    }
    else if ((event->type == MOUSEMOVE) || ui_event_is_snap(event)) {
      const bool is_motion = (event->type == MOUSEMOVE);
      const enum eSnapType snap = ui_event_to_snap(event);
      float fac;

#ifdef USE_DRAG_MULTINUM
      data->multi_data.drag_dir[0] += abs(data->draglastx - mx);
      data->multi_data.drag_dir[1] += abs(data->draglasty - my);
#endif

      fac = 1.0f;
      if (event->modifier & KM_SHIFT) {
        fac /= 10.0f;
      }

      if (ui_numedit_but_NUM(number_but,
                             data,
                             (ui_but_is_cursor_warp(but) ? screen_mx : mx),
                             is_motion,
                             snap,
                             fac))
      {
        ui_numedit_apply(C, block, but, data);
      }
#ifdef USE_DRAG_MULTINUM
      else if (data->multi_data.has_mbuts) {
        if (data->multi_data.init == uiHandleButtonMulti::INIT_ENABLE) {
          ui_multibut_states_apply(C, data, block);
        }
      }
#endif
    }
    retval = WM_UI_HANDLER_BREAK;
  }
  else if (data->state == BUTTON_STATE_TEXT_EDITING) {
    ui_do_but_textedit(C, block, but, data, event);
    retval = WM_UI_HANDLER_BREAK;
  }
  else if (data->state == BUTTON_STATE_TEXT_SELECTING) {
    ui_do_but_textedit_select(C, block, but, data, event);
    retval = WM_UI_HANDLER_BREAK;
  }

  if (click) {
    /* we can click on the side arrows to increment/decrement,
     * or click inside to edit the value directly */

    if (!ui_but_is_float(but)) {
      /* Integer Value. */
      if (but->drawflag & (UI_BUT_HOVER_LEFT | UI_BUT_HOVER_RIGHT)) {
        button_activate_state(C, but, BUTTON_STATE_NUM_EDITING);

        const int value_step = int(number_but->step_size);
        BLI_assert(value_step > 0);
        const int softmin = round_fl_to_int_clamp(but->softmin);
        const int softmax = round_fl_to_int_clamp(but->softmax);
        const double value_test = (but->drawflag & UI_BUT_HOVER_LEFT) ?
                                      double(max_ii(softmin, int(data->value) - value_step)) :
                                      double(min_ii(softmax, int(data->value) + value_step));
        if (value_test != data->value) {
          data->value = double(value_test);
        }
        else {
          data->cancel = true;
        }
        button_activate_state(C, but, BUTTON_STATE_EXIT);
      }
      else {
        button_activate_state(C, but, BUTTON_STATE_TEXT_EDITING);
      }
    }
    else {
      /* Float Value. */
      if (but->drawflag & (UI_BUT_HOVER_LEFT | UI_BUT_HOVER_RIGHT)) {
        const PropertyScaleType scale_type = ui_but_scale_type(but);

        button_activate_state(C, but, BUTTON_STATE_NUM_EDITING);

        double value_step;
        if (scale_type == PROP_SCALE_LOG) {
          double precision = (roundf(log10f(data->value) + UI_PROP_SCALE_LOG_SNAP_OFFSET) - 1.0f) +
                             log10f(number_but->step_size);
          /* Non-finite when `data->value` is zero. */
          if (UNLIKELY(!isfinite(precision))) {
            precision = -FLT_MAX; /* Ignore this value. */
          }
          value_step = powf(10.0f, max_ff(precision, -number_but->precision));
        }
        else {
          value_step = double(number_but->step_size * UI_PRECISION_FLOAT_SCALE);
        }
        BLI_assert(value_step > 0.0f);
        const double value_test =
            (but->drawflag & UI_BUT_HOVER_LEFT) ?
                double(max_ff(but->softmin, float(data->value - value_step))) :
                double(min_ff(but->softmax, float(data->value + value_step)));
        if (value_test != data->value) {
          data->value = value_test;
        }
        else {
          data->cancel = true;
        }
        button_activate_state(C, but, BUTTON_STATE_EXIT);
      }
      else {
        button_activate_state(C, but, BUTTON_STATE_TEXT_EDITING);
      }
    }

    retval = WM_UI_HANDLER_BREAK;
  }

  data->draglastx = mx;
  data->draglasty = my;

  return retval;
}

static bool ui_numedit_but_SLI(uiBut *but,
                               uiHandleButtonData *data,
                               int mx,
                               const bool is_horizontal,
                               const bool is_motion,
                               const bool snap,
                               const bool shift)
{
  uiButNumberSlider *slider_but = reinterpret_cast<uiButNumberSlider *>(but);
  float cursor_x_range, f, tempf, softmin, softmax, softrange;
  int temp, lvalue;
  bool changed = false;
  float mx_fl, my_fl;

  /* prevent unwanted drag adjustments, test motion so modifier keys refresh. */
  if ((but->type != UI_BTYPE_SCROLL) && (is_motion || data->draglock) &&
      (ui_but_dragedit_update_mval(data, mx) == false))
  {
    return changed;
  }

  ui_block_interaction_begin_ensure(
      static_cast<bContext *>(but->block->evil_C), but->block, data, false);

  const PropertyScaleType scale_type = ui_but_scale_type(but);

  softmin = but->softmin;
  softmax = but->softmax;
  softrange = softmax - softmin;

  /* yes, 'mx' as both x/y is intentional */
  ui_mouse_scale_warp(data, mx, mx, &mx_fl, &my_fl, shift);

  if (but->type == UI_BTYPE_NUM_SLIDER) {
    cursor_x_range = BLI_rctf_size_x(&but->rect);
  }
  else if (but->type == UI_BTYPE_SCROLL) {
    const float size = (is_horizontal) ? BLI_rctf_size_x(&but->rect) :
                                         -BLI_rctf_size_y(&but->rect);
    cursor_x_range = size * (but->softmax - but->softmin) /
                     (but->softmax - but->softmin + slider_but->step_size);
  }
  else {
    const float ofs = (BLI_rctf_size_y(&but->rect) / 2.0f);
    cursor_x_range = (BLI_rctf_size_x(&but->rect) - ofs);
  }

  f = (mx_fl - data->dragstartx) / cursor_x_range + data->dragfstart;
  CLAMP(f, 0.0f, 1.0f);

  /* deal with mouse correction */
#ifdef USE_CONT_MOUSE_CORRECT
  if (ui_but_is_cursor_warp(but)) {
    /* OK but can go outside bounds */
    if (is_horizontal) {
      data->ungrab_mval[0] = but->rect.xmin + (f * cursor_x_range);
      data->ungrab_mval[1] = BLI_rctf_cent_y(&but->rect);
    }
    else {
      data->ungrab_mval[1] = but->rect.ymin + (f * cursor_x_range);
      data->ungrab_mval[0] = BLI_rctf_cent_x(&but->rect);
    }
    BLI_rctf_clamp_pt_v(&but->rect, data->ungrab_mval);
  }
#endif
  /* done correcting mouse */

  switch (scale_type) {
    case PROP_SCALE_LINEAR: {
      tempf = softmin + f * softrange;
      break;
    }
    case PROP_SCALE_LOG: {
      tempf = powf(softmax / softmin, f) * softmin;
      break;
    }
    case PROP_SCALE_CUBIC: {
      const float cubicmin = cube_f(softmin);
      const float cubicmax = cube_f(softmax);
      const float cubicrange = cubicmax - cubicmin;
      tempf = cube_f(softmin + f * softrange);
      tempf = (tempf - cubicmin) / cubicrange * softrange + softmin;
      break;
    }
  }
  temp = round_fl_to_int(tempf);

  if (snap) {
    if (ELEM(tempf, softmin, softmax)) {
      /* pass */
    }
    else if (ui_but_is_float(but)) {

      if (shift) {
        if (ELEM(tempf, softmin, softmax)) {
        }
        else if (softrange < 2.10f) {
          tempf = roundf(tempf * 100.0f) * 0.01f;
        }
        else if (softrange < 21.0f) {
          tempf = roundf(tempf * 10.0f) * 0.1f;
        }
        else {
          tempf = roundf(tempf);
        }
      }
      else {
        if (softrange < 2.10f) {
          tempf = roundf(tempf * 10.0f) * 0.1f;
        }
        else if (softrange < 21.0f) {
          tempf = roundf(tempf);
        }
        else {
          tempf = roundf(tempf * 0.1f) * 10.0f;
        }
      }
    }
    else {
      temp = 10 * (temp / 10);
      tempf = temp;
    }
  }

  if (!ui_but_is_float(but)) {
    lvalue = round(data->value);

    CLAMP(temp, softmin, softmax);

    if (temp != lvalue) {
      data->value = temp;
      data->dragchange = true;
      changed = true;
    }
  }
  else {
    CLAMP(tempf, softmin, softmax);

    if (tempf != float(data->value)) {
      data->value = tempf;
      data->dragchange = true;
      changed = true;
    }
  }

  return changed;
}

static int ui_do_but_SLI(
    bContext *C, uiBlock *block, uiBut *but, uiHandleButtonData *data, const wmEvent *event)
{
  int click = 0;
  int retval = WM_UI_HANDLER_CONTINUE;

  int mx = event->xy[0];
  int my = event->xy[1];
  ui_window_to_block(data->region, block, &mx, &my);

  if (data->state == BUTTON_STATE_HIGHLIGHT) {
    int type = event->type, val = event->val;

    if (type == MOUSEPAN) {
      ui_pan_to_scroll(event, &type, &val);
    }

    /* XXX hardcoded keymap check.... */
    if ((type == MOUSEPAN) && (event->modifier & KM_CTRL)) {
      /* allow accumulating values, otherwise scrolling gets preference */
      retval = WM_UI_HANDLER_BREAK;
    }
    else if ((type == WHEELDOWNMOUSE) && (event->modifier & KM_CTRL)) {
      mx = but->rect.xmin;
      click = 2;
    }
    else if ((type == WHEELUPMOUSE) && (event->modifier & KM_CTRL)) {
      mx = but->rect.xmax;
      click = 2;
    }
    else if (event->val == KM_PRESS) {
      if (ELEM(event->type, LEFTMOUSE, EVT_PADENTER, EVT_RETKEY) && (event->modifier & KM_CTRL)) {
        button_activate_state(C, but, BUTTON_STATE_TEXT_EDITING);
        retval = WM_UI_HANDLER_BREAK;
      }
#ifndef USE_ALLSELECT
      /* alt-click on sides to get "arrows" like in UI_BTYPE_NUM buttons,
       * and match wheel usage above */
      else if ((event->type == LEFTMOUSE) && (event->modifier & KM_ALT)) {
        int halfpos = BLI_rctf_cent_x(&but->rect);
        click = 2;
        if (mx < halfpos) {
          mx = but->rect.xmin;
        }
        else {
          mx = but->rect.xmax;
        }
      }
#endif
      else if (event->type == LEFTMOUSE) {
        data->dragstartx = mx;
        data->draglastx = mx;
        button_activate_state(C, but, BUTTON_STATE_NUM_EDITING);
        retval = WM_UI_HANDLER_BREAK;
      }
      else if (ELEM(event->type, EVT_PADENTER, EVT_RETKEY) && event->val == KM_PRESS) {
        click = 1;
      }
      else if (event->type == EVT_MINUSKEY && event->val == KM_PRESS) {
        button_activate_state(C, but, BUTTON_STATE_NUM_EDITING);
        data->value = -data->value;
        button_activate_state(C, but, BUTTON_STATE_EXIT);
        retval = WM_UI_HANDLER_BREAK;
      }
    }
#ifdef USE_DRAG_MULTINUM
    copy_v2_v2_int(data->multi_data.drag_start, event->xy);
#endif
  }
  else if (data->state == BUTTON_STATE_NUM_EDITING) {
    if (ELEM(event->type, EVT_ESCKEY, RIGHTMOUSE)) {
      if (event->val == KM_PRESS) {
        data->cancel = true;
        data->escapecancel = true;
        button_activate_state(C, but, BUTTON_STATE_EXIT);
      }
    }
    else if (event->type == LEFTMOUSE && event->val == KM_RELEASE) {
      if (data->dragchange) {
#ifdef USE_DRAG_MULTINUM
        /* If we started multi-button but didn't drag, then edit. */
        if (data->multi_data.init == uiHandleButtonMulti::INIT_SETUP) {
          click = 1;
        }
        else
#endif
        {
          button_activate_state(C, but, BUTTON_STATE_EXIT);
        }
      }
      else {
#ifdef USE_CONT_MOUSE_CORRECT
        /* reset! */
        copy_v2_fl(data->ungrab_mval, FLT_MAX);
#endif
        click = 1;
      }
    }
    else if ((event->type == MOUSEMOVE) || ui_event_is_snap(event)) {
      const bool is_motion = (event->type == MOUSEMOVE);
#ifdef USE_DRAG_MULTINUM
      data->multi_data.drag_dir[0] += abs(data->draglastx - mx);
      data->multi_data.drag_dir[1] += abs(data->draglasty - my);
#endif
      if (ui_numedit_but_SLI(but,
                             data,
                             mx,
                             true,
                             is_motion,
                             event->modifier & KM_CTRL,
                             event->modifier & KM_SHIFT))
      {
        ui_numedit_apply(C, block, but, data);
      }

#ifdef USE_DRAG_MULTINUM
      else if (data->multi_data.has_mbuts) {
        if (data->multi_data.init == uiHandleButtonMulti::INIT_ENABLE) {
          ui_multibut_states_apply(C, data, block);
        }
      }
#endif
    }
    retval = WM_UI_HANDLER_BREAK;
  }
  else if (data->state == BUTTON_STATE_TEXT_EDITING) {
    ui_do_but_textedit(C, block, but, data, event);
    retval = WM_UI_HANDLER_BREAK;
  }
  else if (data->state == BUTTON_STATE_TEXT_SELECTING) {
    ui_do_but_textedit_select(C, block, but, data, event);
    retval = WM_UI_HANDLER_BREAK;
  }

  if (click) {
    if (click == 2) {
      const PropertyScaleType scale_type = ui_but_scale_type(but);

      /* nudge slider to the left or right */
      float f, tempf, softmin, softmax, softrange;
      int temp;

      button_activate_state(C, but, BUTTON_STATE_NUM_EDITING);

      softmin = but->softmin;
      softmax = but->softmax;
      softrange = softmax - softmin;

      tempf = data->value;
      temp = int(data->value);

#if 0
      if (but->type == SLI) {
        /* same as below */
        f = float(mx - but->rect.xmin) / (BLI_rctf_size_x(&but->rect));
      }
      else
#endif
      {
        f = float(mx - but->rect.xmin) / BLI_rctf_size_x(&but->rect);
      }

      if (scale_type == PROP_SCALE_LOG) {
        f = powf(softmax / softmin, f) * softmin;
      }
      else {
        f = softmin + f * softrange;
      }

      if (!ui_but_is_float(but)) {
        int value_step = 1;
        if (f < temp) {
          temp -= value_step;
        }
        else {
          temp += value_step;
        }

        if (temp >= softmin && temp <= softmax) {
          data->value = temp;
        }
        else {
          data->cancel = true;
        }
      }
      else {
        if (tempf >= softmin && tempf <= softmax) {
          float value_step;
          if (scale_type == PROP_SCALE_LOG) {
            value_step = powf(10.0f, roundf(log10f(tempf) + UI_PROP_SCALE_LOG_SNAP_OFFSET) - 1.0f);
          }
          else {
            value_step = 0.01f;
          }

          if (f < tempf) {
            tempf -= value_step;
          }
          else {
            tempf += value_step;
          }

          CLAMP(tempf, softmin, softmax);
          data->value = tempf;
        }
        else {
          data->cancel = true;
        }
      }

      button_activate_state(C, but, BUTTON_STATE_EXIT);
      retval = WM_UI_HANDLER_BREAK;
    }
    else {
      /* edit the value directly */
      button_activate_state(C, but, BUTTON_STATE_TEXT_EDITING);
      retval = WM_UI_HANDLER_BREAK;
    }
  }

  data->draglastx = mx;
  data->draglasty = my;

  return retval;
}

static int ui_do_but_SCROLL(
    bContext *C, uiBlock *block, uiBut *but, uiHandleButtonData *data, const wmEvent *event)
{
  int retval = WM_UI_HANDLER_CONTINUE;
  const bool horizontal = (BLI_rctf_size_x(&but->rect) > BLI_rctf_size_y(&but->rect));

  int mx = event->xy[0];
  int my = event->xy[1];
  ui_window_to_block(data->region, block, &mx, &my);

  if (data->state == BUTTON_STATE_HIGHLIGHT) {
    if (event->val == KM_PRESS) {
      if (event->type == LEFTMOUSE) {
        if (horizontal) {
          data->dragstartx = mx;
          data->draglastx = mx;
        }
        else {
          data->dragstartx = my;
          data->draglastx = my;
        }
        button_activate_state(C, but, BUTTON_STATE_NUM_EDITING);
        retval = WM_UI_HANDLER_BREAK;
      }
    }
  }
  else if (data->state == BUTTON_STATE_NUM_EDITING) {
    if (event->type == EVT_ESCKEY) {
      if (event->val == KM_PRESS) {
        data->cancel = true;
        data->escapecancel = true;
        button_activate_state(C, but, BUTTON_STATE_EXIT);
      }
    }
    else if (event->type == LEFTMOUSE && event->val == KM_RELEASE) {
      button_activate_state(C, but, BUTTON_STATE_EXIT);
    }
    else if (event->type == MOUSEMOVE) {
      const bool is_motion = (event->type == MOUSEMOVE);
      if (ui_numedit_but_SLI(
              but, data, (horizontal) ? mx : my, horizontal, is_motion, false, false))
      {
        /* Scroll-bars in popups need UI layout refresh to update the right items to show. */
        if (ui_block_is_popup_any(but->block)) {
          ED_region_tag_refresh_ui(data->region);
        }
        ui_numedit_apply(C, block, but, data);
      }
    }

    retval = WM_UI_HANDLER_BREAK;
  }

  return retval;
}

static int ui_do_but_GRIP(
    bContext *C, uiBlock *block, uiBut *but, uiHandleButtonData *data, const wmEvent *event)
{
  int retval = WM_UI_HANDLER_CONTINUE;
  const bool horizontal = (BLI_rctf_size_x(&but->rect) < BLI_rctf_size_y(&but->rect));

  /* NOTE: Having to store org point in window space and recompute it to block "space" each time
   *       is not ideal, but this is a way to hack around behavior of ui_window_to_block(), which
   *       returns different results when the block is inside a panel or not...
   *       See #37739.
   */

  int mx = event->xy[0];
  int my = event->xy[1];
  ui_window_to_block(data->region, block, &mx, &my);

  if (data->state == BUTTON_STATE_HIGHLIGHT) {
    if (event->val == KM_PRESS) {
      if (event->type == LEFTMOUSE) {
        data->dragstartx = event->xy[0];
        data->dragstarty = event->xy[1];
        button_activate_state(C, but, BUTTON_STATE_NUM_EDITING);
        retval = WM_UI_HANDLER_BREAK;
      }
    }
  }
  else if (data->state == BUTTON_STATE_NUM_EDITING) {
    if (event->type == EVT_ESCKEY) {
      if (event->val == KM_PRESS) {
        data->cancel = true;
        data->escapecancel = true;
        button_activate_state(C, but, BUTTON_STATE_EXIT);
      }
    }
    else if (event->type == LEFTMOUSE && event->val == KM_RELEASE) {
      button_activate_state(C, but, BUTTON_STATE_EXIT);
    }
    else if (event->type == MOUSEMOVE) {
      int dragstartx = data->dragstartx;
      int dragstarty = data->dragstarty;
      ui_window_to_block(data->region, block, &dragstartx, &dragstarty);
      data->value = data->origvalue + (horizontal ? mx - dragstartx : dragstarty - my);
      ui_numedit_apply(C, block, but, data);
    }

    retval = WM_UI_HANDLER_BREAK;
  }

  return retval;
}

static int ui_do_but_LISTROW(bContext *C,
                             uiBut *but,
                             uiHandleButtonData *data,
                             const wmEvent *event)
{
  if (data->state == BUTTON_STATE_HIGHLIGHT) {
    /* hack to pass on ctrl+click and double click to overlapping text
     * editing field for editing list item names
     */
    if ((ELEM(event->type, LEFTMOUSE, EVT_PADENTER, EVT_RETKEY) && (event->val == KM_PRESS) &&
         (event->modifier & KM_CTRL)) ||
        (event->type == LEFTMOUSE && event->val == KM_DBL_CLICK))
    {
      uiBut *labelbut = ui_but_list_row_text_activate(
          C, but, data, event, BUTTON_ACTIVATE_TEXT_EDITING);
      if (labelbut) {
        /* Nothing else to do. */
        return WM_UI_HANDLER_BREAK;
      }
    }
  }

  return ui_do_but_EXIT(C, but, data, event);
}

static int ui_do_but_BLOCK(bContext *C, uiBut *but, uiHandleButtonData *data, const wmEvent *event)
{
  if (data->state == BUTTON_STATE_HIGHLIGHT) {

    /* First handle click on icon-drag type button. */
    if (event->type == LEFTMOUSE && ui_but_drag_is_draggable(but) && event->val == KM_PRESS) {
      if (ui_but_contains_point_px_icon(but, data->region, event)) {
        button_activate_state(C, but, BUTTON_STATE_WAIT_DRAG);
        data->dragstartx = event->xy[0];
        data->dragstarty = event->xy[1];
        return WM_UI_HANDLER_BREAK;
      }
    }
#ifdef USE_DRAG_TOGGLE
    if (event->type == LEFTMOUSE && event->val == KM_PRESS && ui_but_is_drag_toggle(but)) {
      button_activate_state(C, but, BUTTON_STATE_WAIT_DRAG);
      data->dragstartx = event->xy[0];
      data->dragstarty = event->xy[1];
      return WM_UI_HANDLER_BREAK;
    }
#endif
    /* regular open menu */
    if (ELEM(event->type, LEFTMOUSE, EVT_PADENTER, EVT_RETKEY) && event->val == KM_PRESS) {
      button_activate_state(C, but, BUTTON_STATE_MENU_OPEN);
      return WM_UI_HANDLER_BREAK;
    }
    if (ui_but_supports_cycling(but)) {
      if (ELEM(event->type, MOUSEPAN, WHEELDOWNMOUSE, WHEELUPMOUSE) && (event->modifier & KM_CTRL))
      {
        int type = event->type;
        int val = event->val;

        /* Convert pan to scroll-wheel. */
        if (type == MOUSEPAN) {
          ui_pan_to_scroll(event, &type, &val);

          if (type == MOUSEPAN) {
            return WM_UI_HANDLER_BREAK;
          }
        }

        const int direction = (type == WHEELDOWNMOUSE) ? 1 : -1;

        data->value = ui_but_menu_step(but, direction);

        button_activate_state(C, but, BUTTON_STATE_EXIT);
        ui_apply_but(C, but->block, but, data, true);

        /* Button's state need to be changed to EXIT so moving mouse away from this mouse
         * wouldn't lead to cancel changes made to this button, but changing state to EXIT also
         * makes no button active for a while which leads to triggering operator when doing fast
         * scrolling mouse wheel. using post activate stuff from button allows to make button be
         * active again after checking for all that mouse leave and cancel stuff, so quick
         * scroll wouldn't be an issue anymore. Same goes for scrolling wheel in another
         * direction below (sergey).
         */
        data->postbut = but;
        data->posttype = BUTTON_ACTIVATE_OVER;

        /* without this, a new interface that draws as result of the menu change
         * won't register that the mouse is over it, eg:
         * Alt+MouseWheel over the render slots, without this,
         * the slot menu fails to switch a second time.
         *
         * The active state of the button could be maintained some other way
         * and remove this mouse-move event.
         */
        WM_event_add_mousemove(data->window);

        return WM_UI_HANDLER_BREAK;
      }
    }
  }
  else if (data->state == BUTTON_STATE_WAIT_DRAG) {

    /* this function also ends state */
    if (ui_but_drag_init(C, but, data, event)) {
      return WM_UI_HANDLER_BREAK;
    }

    /* outside icon quit, not needed if drag activated */
    if (0 == ui_but_contains_point_px_icon(but, data->region, event)) {
      button_activate_state(C, but, BUTTON_STATE_EXIT);
      data->cancel = true;
      return WM_UI_HANDLER_BREAK;
    }

    if (event->type == LEFTMOUSE && event->val == KM_RELEASE) {
      button_activate_state(C, but, BUTTON_STATE_MENU_OPEN);
      return WM_UI_HANDLER_BREAK;
    }
  }

  return WM_UI_HANDLER_CONTINUE;
}

static bool ui_numedit_but_UNITVEC(
    uiBut *but, uiHandleButtonData *data, int mx, int my, const enum eSnapType snap)
{
  float mrad;
  bool changed = true;

  /* button is presumed square */
  /* if mouse moves outside of sphere, it does negative normal */

  /* note that both data->vec and data->origvec should be normalized
   * else we'll get a harmless but annoying jump when first clicking */

  float *fp = data->origvec;
  const float rad = BLI_rctf_size_x(&but->rect);
  const float radsq = rad * rad;

  int mdx, mdy;
  if (fp[2] > 0.0f) {
    mdx = (rad * fp[0]);
    mdy = (rad * fp[1]);
  }
  else if (fp[2] > -1.0f) {
    mrad = rad / sqrtf(fp[0] * fp[0] + fp[1] * fp[1]);

    mdx = 2.0f * mrad * fp[0] - (rad * fp[0]);
    mdy = 2.0f * mrad * fp[1] - (rad * fp[1]);
  }
  else {
    mdx = mdy = 0;
  }

  float dx = float(mx + mdx - data->dragstartx);
  float dy = float(my + mdy - data->dragstarty);

  fp = data->vec;
  mrad = dx * dx + dy * dy;
  if (mrad < radsq) { /* inner circle */
    fp[0] = dx;
    fp[1] = dy;
    fp[2] = sqrtf(radsq - dx * dx - dy * dy);
  }
  else { /* outer circle */

    mrad = rad / sqrtf(mrad); /* veclen */

    dx *= (2.0f * mrad - 1.0f);
    dy *= (2.0f * mrad - 1.0f);

    mrad = dx * dx + dy * dy;
    if (mrad < radsq) {
      fp[0] = dx;
      fp[1] = dy;
      fp[2] = -sqrtf(radsq - dx * dx - dy * dy);
    }
  }
  normalize_v3(fp);

  if (snap != SNAP_OFF) {
    const int snap_steps = (snap == SNAP_ON) ? 4 : 12; /* 45 or 15 degree increments */
    const float snap_steps_angle = M_PI / snap_steps;
    float angle, angle_snap;

    /* round each axis of 'fp' to the next increment
     * do this in "angle" space - this gives increments of same size */
    for (int i = 0; i < 3; i++) {
      angle = asinf(fp[i]);
      angle_snap = roundf(angle / snap_steps_angle) * snap_steps_angle;
      fp[i] = sinf(angle_snap);
    }
    normalize_v3(fp);
    changed = !compare_v3v3(fp, data->origvec, FLT_EPSILON);
  }

  data->draglastx = mx;
  data->draglasty = my;

  return changed;
}

static void ui_palette_set_active(uiButColor *color_but)
{
  if (color_but->is_pallete_color) {
    Palette *palette = (Palette *)color_but->rnapoin.owner_id;
    PaletteColor *color = static_cast<PaletteColor *>(color_but->rnapoin.data);
    palette->active_color = BLI_findindex(&palette->colors, color);
  }
}

static int ui_do_but_COLOR(bContext *C, uiBut *but, uiHandleButtonData *data, const wmEvent *event)
{
  BLI_assert(but->type == UI_BTYPE_COLOR);
  uiButColor *color_but = (uiButColor *)but;

  if (data->state == BUTTON_STATE_HIGHLIGHT) {
    /* First handle click on icon-drag type button. */
    if (event->type == LEFTMOUSE && ui_but_drag_is_draggable(but) && event->val == KM_PRESS) {
      ui_palette_set_active(color_but);
      if (ui_but_contains_point_px_icon(but, data->region, event)) {
        button_activate_state(C, but, BUTTON_STATE_WAIT_DRAG);
        data->dragstartx = event->xy[0];
        data->dragstarty = event->xy[1];
        return WM_UI_HANDLER_BREAK;
      }
    }
#ifdef USE_DRAG_TOGGLE
    if (event->type == LEFTMOUSE && event->val == KM_PRESS) {
      ui_palette_set_active(color_but);
      button_activate_state(C, but, BUTTON_STATE_WAIT_DRAG);
      data->dragstartx = event->xy[0];
      data->dragstarty = event->xy[1];
      return WM_UI_HANDLER_BREAK;
    }
#endif
    /* regular open menu */
    if (ELEM(event->type, LEFTMOUSE, EVT_PADENTER, EVT_RETKEY) && event->val == KM_PRESS) {
      ui_palette_set_active(color_but);
      button_activate_state(C, but, BUTTON_STATE_MENU_OPEN);
      return WM_UI_HANDLER_BREAK;
    }
    if (ELEM(event->type, MOUSEPAN, WHEELDOWNMOUSE, WHEELUPMOUSE) && (event->modifier & KM_CTRL)) {
      ColorPicker *cpicker = static_cast<ColorPicker *>(but->custom_data);
      float hsv_static[3] = {0.0f};
      float *hsv = cpicker ? cpicker->hsv_perceptual : hsv_static;
      float col[3];

      ui_but_v3_get(but, col);
      rgb_to_hsv_compat_v(col, hsv);

      if (event->type == WHEELDOWNMOUSE) {
        hsv[2] = clamp_f(hsv[2] - 0.05f, 0.0f, 1.0f);
      }
      else if (event->type == WHEELUPMOUSE) {
        hsv[2] = clamp_f(hsv[2] + 0.05f, 0.0f, 1.0f);
      }
      else {
        const float fac = 0.005 * (event->xy[1] - event->prev_xy[1]);
        hsv[2] = clamp_f(hsv[2] + fac, 0.0f, 1.0f);
      }

      hsv_to_rgb_v(hsv, data->vec);
      ui_but_v3_set(but, data->vec);

      button_activate_state(C, but, BUTTON_STATE_EXIT);
      ui_apply_but(C, but->block, but, data, true);
      return WM_UI_HANDLER_BREAK;
    }
    if (color_but->is_pallete_color && (event->type == EVT_DELKEY) && (event->val == KM_PRESS)) {
      Palette *palette = (Palette *)but->rnapoin.owner_id;
      PaletteColor *color = static_cast<PaletteColor *>(but->rnapoin.data);

      BKE_palette_color_remove(palette, color);

      button_activate_state(C, but, BUTTON_STATE_EXIT);

      /* this is risky. it works OK for now,
       * but if it gives trouble we should delay execution */
      but->rnapoin = PointerRNA_NULL;
      but->rnaprop = nullptr;

      return WM_UI_HANDLER_BREAK;
    }
  }
  else if (data->state == BUTTON_STATE_WAIT_DRAG) {

    /* this function also ends state */
    if (ui_but_drag_init(C, but, data, event)) {
      return WM_UI_HANDLER_BREAK;
    }

    /* outside icon quit, not needed if drag activated */
    if (0 == ui_but_contains_point_px_icon(but, data->region, event)) {
      button_activate_state(C, but, BUTTON_STATE_EXIT);
      data->cancel = true;
      return WM_UI_HANDLER_BREAK;
    }

    if (event->type == LEFTMOUSE && event->val == KM_RELEASE) {
      if (color_but->is_pallete_color) {
        if ((event->modifier & KM_CTRL) == 0) {
          float color[3];
          Paint *paint = BKE_paint_get_active_from_context(C);
          if (paint != nullptr) {
            Brush *brush = BKE_paint_brush(paint);

            if (brush->flag & BRUSH_USE_GRADIENT) {
              float *target = &brush->gradient->data[brush->gradient->cur].r;

              if (but->rnaprop && RNA_property_subtype(but->rnaprop) == PROP_COLOR_GAMMA) {
                RNA_property_float_get_array(&but->rnapoin, but->rnaprop, target);
                IMB_colormanagement_srgb_to_scene_linear_v3(target, target);
              }
              else if (but->rnaprop && RNA_property_subtype(but->rnaprop) == PROP_COLOR) {
                RNA_property_float_get_array(&but->rnapoin, but->rnaprop, target);
              }
            }
            else {
              Scene *scene = CTX_data_scene(C);
              bool updated = false;

              if (but->rnaprop && RNA_property_subtype(but->rnaprop) == PROP_COLOR_GAMMA) {
                RNA_property_float_get_array(&but->rnapoin, but->rnaprop, color);
                BKE_brush_color_set(scene, brush, color);
                updated = true;
              }
              else if (but->rnaprop && RNA_property_subtype(but->rnaprop) == PROP_COLOR) {
                RNA_property_float_get_array(&but->rnapoin, but->rnaprop, color);
                IMB_colormanagement_scene_linear_to_srgb_v3(color, color);
                BKE_brush_color_set(scene, brush, color);
                updated = true;
              }

              if (updated) {
                PropertyRNA *brush_color_prop;

                PointerRNA brush_ptr = RNA_id_pointer_create(&brush->id);
                brush_color_prop = RNA_struct_find_property(&brush_ptr, "color");
                RNA_property_update(C, &brush_ptr, brush_color_prop);
              }
            }
          }

          button_activate_state(C, but, BUTTON_STATE_EXIT);
        }
        else {
          button_activate_state(C, but, BUTTON_STATE_MENU_OPEN);
        }
      }
      else {
        button_activate_state(C, but, BUTTON_STATE_MENU_OPEN);
      }
      return WM_UI_HANDLER_BREAK;
    }
  }

  return WM_UI_HANDLER_CONTINUE;
}

static int ui_do_but_UNITVEC(
    bContext *C, uiBlock *block, uiBut *but, uiHandleButtonData *data, const wmEvent *event)
{
  int mx = event->xy[0];
  int my = event->xy[1];
  ui_window_to_block(data->region, block, &mx, &my);

  if (data->state == BUTTON_STATE_HIGHLIGHT) {
    if (event->type == LEFTMOUSE && event->val == KM_PRESS) {
      const enum eSnapType snap = ui_event_to_snap(event);
      data->dragstartx = mx;
      data->dragstarty = my;
      data->draglastx = mx;
      data->draglasty = my;
      button_activate_state(C, but, BUTTON_STATE_NUM_EDITING);

      /* also do drag the first time */
      if (ui_numedit_but_UNITVEC(but, data, mx, my, snap)) {
        ui_numedit_apply(C, block, but, data);
      }

      return WM_UI_HANDLER_BREAK;
    }
  }
  else if (data->state == BUTTON_STATE_NUM_EDITING) {
    if ((event->type == MOUSEMOVE) || ui_event_is_snap(event)) {
      if (mx != data->draglastx || my != data->draglasty || event->type != MOUSEMOVE) {
        const enum eSnapType snap = ui_event_to_snap(event);
        if (ui_numedit_but_UNITVEC(but, data, mx, my, snap)) {
          ui_numedit_apply(C, block, but, data);
        }
      }
    }
    else if (ELEM(event->type, EVT_ESCKEY, RIGHTMOUSE)) {
      if (event->val == KM_PRESS) {
        data->cancel = true;
        data->escapecancel = true;
        button_activate_state(C, but, BUTTON_STATE_EXIT);
      }
    }
    else if (event->type == LEFTMOUSE && event->val == KM_RELEASE) {
      button_activate_state(C, but, BUTTON_STATE_EXIT);
    }

    return WM_UI_HANDLER_BREAK;
  }

  return WM_UI_HANDLER_CONTINUE;
}

/* scales a vector so no axis exceeds max
 * (could become BLI_math func) */
static void clamp_axis_max_v3(float v[3], const float max)
{
  const float v_max = max_fff(v[0], v[1], v[2]);
  if (v_max > max) {
    mul_v3_fl(v, max / v_max);
    if (v[0] > max) {
      v[0] = max;
    }
    if (v[1] > max) {
      v[1] = max;
    }
    if (v[2] > max) {
      v[2] = max;
    }
  }
}

static void ui_rgb_to_color_picker_HSVCUBE_compat_v(const uiButHSVCube *hsv_but,
                                                    const float rgb[3],
                                                    float hsv[3])
{
  if (hsv_but->gradient_type == UI_GRAD_L_ALT) {
    rgb_to_hsl_compat_v(rgb, hsv);
  }
  else {
    rgb_to_hsv_compat_v(rgb, hsv);
  }
}

static void ui_rgb_to_color_picker_HSVCUBE_v(const uiButHSVCube *hsv_but,
                                             const float rgb[3],
                                             float hsv[3])
{
  if (hsv_but->gradient_type == UI_GRAD_L_ALT) {
    rgb_to_hsl_v(rgb, hsv);
  }
  else {
    rgb_to_hsv_v(rgb, hsv);
  }
}

static void ui_color_picker_to_rgb_HSVCUBE_v(const uiButHSVCube *hsv_but,
                                             const float hsv[3],
                                             float rgb[3])
{
  if (hsv_but->gradient_type == UI_GRAD_L_ALT) {
    hsl_to_rgb_v(hsv, rgb);
  }
  else {
    hsv_to_rgb_v(hsv, rgb);
  }
}

static bool ui_numedit_but_HSVCUBE(uiBut *but,
                                   uiHandleButtonData *data,
                                   int mx,
                                   int my,
                                   const enum eSnapType snap,
                                   const bool shift)
{
  const uiButHSVCube *hsv_but = (uiButHSVCube *)but;
  ColorPicker *cpicker = static_cast<ColorPicker *>(but->custom_data);
  float *hsv = cpicker->hsv_perceptual;
  float rgb[3];
  float x, y;
  float mx_fl, my_fl;
  const bool changed = true;

  ui_mouse_scale_warp(data, mx, my, &mx_fl, &my_fl, shift);

#ifdef USE_CONT_MOUSE_CORRECT
  if (ui_but_is_cursor_warp(but)) {
    /* OK but can go outside bounds */
    data->ungrab_mval[0] = mx_fl;
    data->ungrab_mval[1] = my_fl;
    BLI_rctf_clamp_pt_v(&but->rect, data->ungrab_mval);
  }
#endif

  ui_but_v3_get(but, rgb);
  ui_scene_linear_to_perceptual_space(but, rgb);

  ui_rgb_to_color_picker_HSVCUBE_compat_v(hsv_but, rgb, hsv);

  /* only apply the delta motion, not absolute */
  if (shift) {
    rcti rect_i;
    float xpos, ypos, hsvo[3];

    BLI_rcti_rctf_copy(&rect_i, &but->rect);

    /* calculate original hsv again */
    copy_v3_v3(rgb, data->origvec);
    ui_scene_linear_to_perceptual_space(but, rgb);

    copy_v3_v3(hsvo, hsv);

    ui_rgb_to_color_picker_HSVCUBE_compat_v(hsv_but, rgb, hsvo);

    /* and original position */
    ui_hsvcube_pos_from_vals(hsv_but, &rect_i, hsvo, &xpos, &ypos);

    mx_fl = xpos - (data->dragstartx - mx_fl);
    my_fl = ypos - (data->dragstarty - my_fl);
  }

  /* relative position within box */
  x = (float(mx_fl) - but->rect.xmin) / BLI_rctf_size_x(&but->rect);
  y = (float(my_fl) - but->rect.ymin) / BLI_rctf_size_y(&but->rect);
  CLAMP(x, 0.0f, 1.0f);
  CLAMP(y, 0.0f, 1.0f);

  switch (hsv_but->gradient_type) {
    case UI_GRAD_SV:
      hsv[1] = x;
      hsv[2] = y;
      break;
    case UI_GRAD_HV:
      hsv[0] = x;
      hsv[2] = y;
      break;
    case UI_GRAD_HS:
      hsv[0] = x;
      hsv[1] = y;
      break;
    case UI_GRAD_H:
      hsv[0] = x;
      break;
    case UI_GRAD_S:
      hsv[1] = x;
      break;
    case UI_GRAD_V:
      hsv[2] = x;
      break;
    case UI_GRAD_L_ALT:
      hsv[2] = y;
      break;
    case UI_GRAD_V_ALT: {
      /* vertical 'value' strip */
      const float min = but->softmin, max = but->softmax;
      /* exception only for value strip - use the range set in but->min/max */
      hsv[2] = y * (max - min) + min;
      break;
    }
    default:
      BLI_assert(0);
      break;
  }

  if (snap != SNAP_OFF) {
    if (ELEM(hsv_but->gradient_type, UI_GRAD_HV, UI_GRAD_HS, UI_GRAD_H)) {
      ui_color_snap_hue(snap, &hsv[0]);
    }
  }

  ui_color_picker_to_rgb_HSVCUBE_v(hsv_but, hsv, rgb);
  ui_perceptual_to_scene_linear_space(but, rgb);

  /* clamp because with color conversion we can exceed range #34295. */
  if (hsv_but->gradient_type == UI_GRAD_V_ALT) {
    clamp_axis_max_v3(rgb, but->softmax);
  }

  copy_v3_v3(data->vec, rgb);

  data->draglastx = mx;
  data->draglasty = my;

  return changed;
}

#ifdef WITH_INPUT_NDOF
static void ui_ndofedit_but_HSVCUBE(uiButHSVCube *hsv_but,
                                    uiHandleButtonData *data,
                                    const wmNDOFMotionData *ndof,
                                    const enum eSnapType snap,
                                    const bool shift)
{
  ColorPicker *cpicker = static_cast<ColorPicker *>(hsv_but->custom_data);
  float *hsv = cpicker->hsv_perceptual;
  const float hsv_v_max = max_ff(hsv[2], hsv_but->softmax);
  float rgb[3];
  const float sensitivity = (shift ? 0.15f : 0.3f) * ndof->dt;

  ui_but_v3_get(hsv_but, rgb);
  ui_scene_linear_to_perceptual_space(hsv_but, rgb);
  ui_rgb_to_color_picker_HSVCUBE_compat_v(hsv_but, rgb, hsv);

  switch (hsv_but->gradient_type) {
    case UI_GRAD_SV:
      hsv[1] += ndof->rvec[2] * sensitivity;
      hsv[2] += ndof->rvec[0] * sensitivity;
      break;
    case UI_GRAD_HV:
      hsv[0] += ndof->rvec[2] * sensitivity;
      hsv[2] += ndof->rvec[0] * sensitivity;
      break;
    case UI_GRAD_HS:
      hsv[0] += ndof->rvec[2] * sensitivity;
      hsv[1] += ndof->rvec[0] * sensitivity;
      break;
    case UI_GRAD_H:
      hsv[0] += ndof->rvec[2] * sensitivity;
      break;
    case UI_GRAD_S:
      hsv[1] += ndof->rvec[2] * sensitivity;
      break;
    case UI_GRAD_V:
      hsv[2] += ndof->rvec[2] * sensitivity;
      break;
    case UI_GRAD_V_ALT:
    case UI_GRAD_L_ALT:
      /* vertical 'value' strip */

      /* exception only for value strip - use the range set in but->min/max */
      hsv[2] += ndof->rvec[0] * sensitivity;

      CLAMP(hsv[2], hsv_but->softmin, hsv_but->softmax);
      break;
    default:
      BLI_assert_msg(0, "invalid hsv type");
      break;
  }

  if (snap != SNAP_OFF) {
    if (ELEM(hsv_but->gradient_type, UI_GRAD_HV, UI_GRAD_HS, UI_GRAD_H)) {
      ui_color_snap_hue(snap, &hsv[0]);
    }
  }

  /* ndof specific: the changes above aren't clamping */
  hsv_clamp_v(hsv, hsv_v_max);

  ui_color_picker_to_rgb_HSVCUBE_v(hsv_but, hsv, rgb);
  ui_perceptual_to_scene_linear_space(hsv_but, rgb);

  copy_v3_v3(data->vec, rgb);
  ui_but_v3_set(hsv_but, data->vec);
}
#endif /* WITH_INPUT_NDOF */

static int ui_do_but_HSVCUBE(
    bContext *C, uiBlock *block, uiBut *but, uiHandleButtonData *data, const wmEvent *event)
{
  uiButHSVCube *hsv_but = (uiButHSVCube *)but;
  int mx = event->xy[0];
  int my = event->xy[1];
  ui_window_to_block(data->region, block, &mx, &my);

  if (data->state == BUTTON_STATE_HIGHLIGHT) {
    if (event->type == LEFTMOUSE && event->val == KM_PRESS) {
      const enum eSnapType snap = ui_event_to_snap(event);

      data->dragstartx = mx;
      data->dragstarty = my;
      data->draglastx = mx;
      data->draglasty = my;
      button_activate_state(C, but, BUTTON_STATE_NUM_EDITING);

      /* also do drag the first time */
      if (ui_numedit_but_HSVCUBE(but, data, mx, my, snap, event->modifier & KM_SHIFT)) {
        ui_numedit_apply(C, block, but, data);
      }

      return WM_UI_HANDLER_BREAK;
    }
#ifdef WITH_INPUT_NDOF
    if (event->type == NDOF_MOTION) {
      const wmNDOFMotionData *ndof = static_cast<const wmNDOFMotionData *>(event->customdata);
      const enum eSnapType snap = ui_event_to_snap(event);

      ui_ndofedit_but_HSVCUBE(hsv_but, data, ndof, snap, event->modifier & KM_SHIFT);

      button_activate_state(C, but, BUTTON_STATE_EXIT);
      ui_apply_but(C, but->block, but, data, true);

      return WM_UI_HANDLER_BREAK;
    }
#endif /* WITH_INPUT_NDOF */
    /* XXX hardcoded keymap check.... */
    if (event->type == EVT_BACKSPACEKEY && event->val == KM_PRESS) {
      if (ELEM(hsv_but->gradient_type, UI_GRAD_V_ALT, UI_GRAD_L_ALT)) {
        int len;

        /* reset only value */

        len = RNA_property_array_length(&but->rnapoin, but->rnaprop);
        if (ELEM(len, 3, 4)) {
          float rgb[3], def_hsv[3];
          float def[4];
          ColorPicker *cpicker = static_cast<ColorPicker *>(but->custom_data);
          float *hsv = cpicker->hsv_perceptual;

          RNA_property_float_get_default_array(&but->rnapoin, but->rnaprop, def);
          ui_rgb_to_color_picker_HSVCUBE_v(hsv_but, def, def_hsv);

          ui_but_v3_get(but, rgb);
          ui_rgb_to_color_picker_HSVCUBE_compat_v(hsv_but, rgb, hsv);

          def_hsv[0] = hsv[0];
          def_hsv[1] = hsv[1];

          ui_color_picker_to_rgb_HSVCUBE_v(hsv_but, def_hsv, rgb);
          ui_but_v3_set(but, rgb);

          RNA_property_update(C, &but->rnapoin, but->rnaprop);
          return WM_UI_HANDLER_BREAK;
        }
      }
    }
  }
  else if (data->state == BUTTON_STATE_NUM_EDITING) {
    if (ELEM(event->type, EVT_ESCKEY, RIGHTMOUSE)) {
      if (event->val == KM_PRESS) {
        data->cancel = true;
        data->escapecancel = true;
        button_activate_state(C, but, BUTTON_STATE_EXIT);
      }
    }
    else if ((event->type == MOUSEMOVE) || ui_event_is_snap(event)) {
      if (mx != data->draglastx || my != data->draglasty || event->type != MOUSEMOVE) {
        const enum eSnapType snap = ui_event_to_snap(event);

        if (ui_numedit_but_HSVCUBE(but, data, mx, my, snap, event->modifier & KM_SHIFT)) {
          ui_numedit_apply(C, block, but, data);
        }
      }
    }
    else if (event->type == LEFTMOUSE && event->val == KM_RELEASE) {
      button_activate_state(C, but, BUTTON_STATE_EXIT);
    }

    return WM_UI_HANDLER_BREAK;
  }

  return WM_UI_HANDLER_CONTINUE;
}

static bool ui_numedit_but_HSVCIRCLE(uiBut *but,
                                     uiHandleButtonData *data,
                                     float mx,
                                     float my,
                                     const enum eSnapType snap,
                                     const bool shift)
{
  const bool changed = true;
  ColorPicker *cpicker = static_cast<ColorPicker *>(but->custom_data);
  float *hsv = cpicker->hsv_perceptual;

  float mx_fl, my_fl;
  ui_mouse_scale_warp(data, mx, my, &mx_fl, &my_fl, shift);

#ifdef USE_CONT_MOUSE_CORRECT
  if (ui_but_is_cursor_warp(but)) {
    /* OK but can go outside bounds */
    data->ungrab_mval[0] = mx_fl;
    data->ungrab_mval[1] = my_fl;
    { /* clamp */
      const float radius = min_ff(BLI_rctf_size_x(&but->rect), BLI_rctf_size_y(&but->rect)) / 2.0f;
      const float cent[2] = {BLI_rctf_cent_x(&but->rect), BLI_rctf_cent_y(&but->rect)};
      const float len = len_v2v2(cent, data->ungrab_mval);
      if (len > radius) {
        dist_ensure_v2_v2fl(data->ungrab_mval, cent, radius);
      }
    }
  }
#endif

  rcti rect;
  BLI_rcti_rctf_copy(&rect, &but->rect);

  float rgb[3];
  ui_but_v3_get(but, rgb);
  ui_scene_linear_to_perceptual_space(but, rgb);
  ui_color_picker_rgb_to_hsv_compat(rgb, hsv);

  /* exception, when using color wheel in 'locked' value state:
   * allow choosing a hue for black values, by giving a tiny increment */
  if (cpicker->use_color_lock) {
    if (U.color_picker_type == USER_CP_CIRCLE_HSV) { /* lock */
      if (hsv[2] == 0.0f) {
        hsv[2] = 0.0001f;
      }
    }
    else {
      if (hsv[2] == 0.0f) {
        hsv[2] = 0.0001f;
      }
      if (hsv[2] >= 0.9999f) {
        hsv[2] = 0.9999f;
      }
    }
  }

  /* only apply the delta motion, not absolute */
  if (shift) {
    float xpos, ypos, hsvo[3], rgbo[3];

    /* calculate original hsv again */
    copy_v3_v3(hsvo, hsv);
    copy_v3_v3(rgbo, data->origvec);
    ui_scene_linear_to_perceptual_space(but, rgbo);
    ui_color_picker_rgb_to_hsv_compat(rgbo, hsvo);

    /* and original position */
    ui_hsvcircle_pos_from_vals(cpicker, &rect, hsvo, &xpos, &ypos);

    mx_fl = xpos - (data->dragstartx - mx_fl);
    my_fl = ypos - (data->dragstarty - my_fl);
  }

  ui_hsvcircle_vals_from_pos(&rect, mx_fl, my_fl, hsv, hsv + 1);

  if ((cpicker->use_color_cubic) && (U.color_picker_type == USER_CP_CIRCLE_HSV)) {
    hsv[1] = 1.0f - sqrt3f(1.0f - hsv[1]);
  }

  if (snap != SNAP_OFF) {
    ui_color_snap_hue(snap, &hsv[0]);
  }

  ui_color_picker_hsv_to_rgb(hsv, rgb);

  if (cpicker->use_luminosity_lock) {
    if (!is_zero_v3(rgb)) {
      normalize_v3_length(rgb, cpicker->luminosity_lock_value);
    }
  }

  ui_perceptual_to_scene_linear_space(but, rgb);
  ui_but_v3_set(but, rgb);

  data->draglastx = mx;
  data->draglasty = my;

  return changed;
}

#ifdef WITH_INPUT_NDOF
static void ui_ndofedit_but_HSVCIRCLE(uiBut *but,
                                      uiHandleButtonData *data,
                                      const wmNDOFMotionData *ndof,
                                      const enum eSnapType snap,
                                      const bool shift)
{
  ColorPicker *cpicker = static_cast<ColorPicker *>(but->custom_data);
  float *hsv = cpicker->hsv_perceptual;
  float rgb[3];
  float phi, r, v[2];
  const float sensitivity = (shift ? 0.06f : 0.3f) * ndof->dt;

  ui_but_v3_get(but, rgb);
  ui_scene_linear_to_perceptual_space(but, rgb);
  ui_color_picker_rgb_to_hsv_compat(rgb, hsv);

  /* Convert current color on hue/sat disc to circular coordinates phi, r */
  phi = fmodf(hsv[0] + 0.25f, 1.0f) * -2.0f * float(M_PI);
  r = hsv[1];
  // const float sqr = r > 0.0f ? sqrtf(r) : 1; /* UNUSED */

  /* Convert to 2d vectors */
  v[0] = r * cosf(phi);
  v[1] = r * sinf(phi);

  /* Use ndof device y and x rotation to move the vector in 2d space */
  v[0] += ndof->rvec[2] * sensitivity;
  v[1] += ndof->rvec[0] * sensitivity;

  /* convert back to polar coords on circle */
  phi = atan2f(v[0], v[1]) / (2.0f * float(M_PI)) + 0.5f;

  /* use ndof Y rotation to additionally rotate hue */
  phi += ndof->rvec[1] * sensitivity * 0.5f;
  r = len_v2(v);

  /* convert back to hsv values, in range [0,1] */
  hsv[0] = phi;
  hsv[1] = r;

  /* exception, when using color wheel in 'locked' value state:
   * allow choosing a hue for black values, by giving a tiny increment */
  if (cpicker->use_color_lock) {
    if (U.color_picker_type == USER_CP_CIRCLE_HSV) { /* lock */
      if (hsv[2] == 0.0f) {
        hsv[2] = 0.0001f;
      }
    }
    else {
      if (hsv[2] == 0.0f) {
        hsv[2] = 0.0001f;
      }
      if (hsv[2] == 1.0f) {
        hsv[2] = 0.9999f;
      }
    }
  }

  if (snap != SNAP_OFF) {
    ui_color_snap_hue(snap, &hsv[0]);
  }

  hsv_clamp_v(hsv, FLT_MAX);

  ui_color_picker_hsv_to_rgb(hsv, data->vec);

  if (cpicker->use_luminosity_lock) {
    if (!is_zero_v3(data->vec)) {
      normalize_v3_length(data->vec, cpicker->luminosity_lock_value);
    }
  }

  ui_perceptual_to_scene_linear_space(but, data->vec);
  ui_but_v3_set(but, data->vec);
}
#endif /* WITH_INPUT_NDOF */

static int ui_do_but_HSVCIRCLE(
    bContext *C, uiBlock *block, uiBut *but, uiHandleButtonData *data, const wmEvent *event)
{
  ColorPicker *cpicker = static_cast<ColorPicker *>(but->custom_data);
  float *hsv = cpicker->hsv_perceptual;
  int mx = event->xy[0];
  int my = event->xy[1];
  ui_window_to_block(data->region, block, &mx, &my);

  if (data->state == BUTTON_STATE_HIGHLIGHT) {
    if (event->type == LEFTMOUSE && event->val == KM_PRESS) {
      const enum eSnapType snap = ui_event_to_snap(event);
      data->dragstartx = mx;
      data->dragstarty = my;
      data->draglastx = mx;
      data->draglasty = my;
      button_activate_state(C, but, BUTTON_STATE_NUM_EDITING);

      /* also do drag the first time */
      if (ui_numedit_but_HSVCIRCLE(but, data, mx, my, snap, event->modifier & KM_SHIFT)) {
        ui_numedit_apply(C, block, but, data);
      }

      return WM_UI_HANDLER_BREAK;
    }
#ifdef WITH_INPUT_NDOF
    if (event->type == NDOF_MOTION) {
      const enum eSnapType snap = ui_event_to_snap(event);
      const wmNDOFMotionData *ndof = static_cast<const wmNDOFMotionData *>(event->customdata);

      ui_ndofedit_but_HSVCIRCLE(but, data, ndof, snap, event->modifier & KM_SHIFT);

      button_activate_state(C, but, BUTTON_STATE_EXIT);
      ui_apply_but(C, but->block, but, data, true);

      return WM_UI_HANDLER_BREAK;
    }
#endif /* WITH_INPUT_NDOF */
    /* XXX hardcoded keymap check.... */
    if (event->type == EVT_BACKSPACEKEY && event->val == KM_PRESS) {
      int len;

      /* reset only saturation */

      len = RNA_property_array_length(&but->rnapoin, but->rnaprop);
      if (len >= 3) {
        float rgb[3], def_hsv[3];
        float *def = static_cast<float *>(MEM_callocN(sizeof(float) * len, __func__));

        RNA_property_float_get_default_array(&but->rnapoin, but->rnaprop, def);
        ui_color_picker_hsv_to_rgb(def, def_hsv);

        ui_but_v3_get(but, rgb);
        ui_color_picker_rgb_to_hsv_compat(rgb, hsv);

        def_hsv[0] = hsv[0];
        def_hsv[2] = hsv[2];

        hsv_to_rgb_v(def_hsv, rgb);
        ui_but_v3_set(but, rgb);

        RNA_property_update(C, &but->rnapoin, but->rnaprop);

        MEM_freeN(def);
      }
      return WM_UI_HANDLER_BREAK;
    }
  }
  else if (data->state == BUTTON_STATE_NUM_EDITING) {
    if (ELEM(event->type, EVT_ESCKEY, RIGHTMOUSE)) {
      if (event->val == KM_PRESS) {
        data->cancel = true;
        data->escapecancel = true;
        button_activate_state(C, but, BUTTON_STATE_EXIT);
      }
    }
    /* XXX hardcoded keymap check.... */
    else if (event->type == WHEELDOWNMOUSE) {
      hsv[2] = clamp_f(hsv[2] - 0.05f, 0.0f, 1.0f);
      ui_but_hsv_set(but); /* converts to rgb */
      ui_numedit_apply(C, block, but, data);
    }
    else if (event->type == WHEELUPMOUSE) {
      hsv[2] = clamp_f(hsv[2] + 0.05f, 0.0f, 1.0f);
      ui_but_hsv_set(but); /* converts to rgb */
      ui_numedit_apply(C, block, but, data);
    }
    else if ((event->type == MOUSEMOVE) || ui_event_is_snap(event)) {
      if (mx != data->draglastx || my != data->draglasty || event->type != MOUSEMOVE) {
        const enum eSnapType snap = ui_event_to_snap(event);

        if (ui_numedit_but_HSVCIRCLE(but, data, mx, my, snap, event->modifier & KM_SHIFT)) {
          ui_numedit_apply(C, block, but, data);
        }
      }
    }
    else if (event->type == LEFTMOUSE && event->val == KM_RELEASE) {
      button_activate_state(C, but, BUTTON_STATE_EXIT);
    }
    return WM_UI_HANDLER_BREAK;
  }

  return WM_UI_HANDLER_CONTINUE;
}

static bool ui_numedit_but_COLORBAND(uiBut *but, uiHandleButtonData *data, int mx)
{
  bool changed = false;

  if (data->draglastx == mx) {
    return changed;
  }

  if (data->coba->tot == 0) {
    return changed;
  }

  const float dx = float(mx - data->draglastx) / BLI_rctf_size_x(&but->rect);
  data->dragcbd->pos += dx;
  CLAMP(data->dragcbd->pos, 0.0f, 1.0f);

  BKE_colorband_update_sort(data->coba);
  data->dragcbd = data->coba->data + data->coba->cur; /* because qsort */

  data->draglastx = mx;
  changed = true;

  return changed;
}

static int ui_do_but_COLORBAND(
    bContext *C, uiBlock *block, uiBut *but, uiHandleButtonData *data, const wmEvent *event)
{
  int mx = event->xy[0];
  int my = event->xy[1];
  ui_window_to_block(data->region, block, &mx, &my);

  if (data->state == BUTTON_STATE_HIGHLIGHT) {
    if (event->type == LEFTMOUSE && event->val == KM_PRESS) {
      ColorBand *coba = (ColorBand *)but->poin;

      if (event->modifier & KM_CTRL) {
        /* insert new key on mouse location */
        const float pos = float(mx - but->rect.xmin) / BLI_rctf_size_x(&but->rect);
        BKE_colorband_element_add(coba, pos);
        button_activate_state(C, but, BUTTON_STATE_EXIT);
      }
      else {
        CBData *cbd;
        /* ignore zoom-level for mindist */
        int mindist = (50 * UI_SCALE_FAC) * block->aspect;
        int xco;
        data->dragstartx = mx;
        data->dragstarty = my;
        data->draglastx = mx;
        data->draglasty = my;

        /* activate new key when mouse is close */
        int a;
        for (a = 0, cbd = coba->data; a < coba->tot; a++, cbd++) {
          xco = but->rect.xmin + (cbd->pos * BLI_rctf_size_x(&but->rect));
          xco = abs(xco - mx);
          if (a == coba->cur) {
            /* Selected one disadvantage. */
            xco += 5;
          }
          if (xco < mindist) {
            coba->cur = a;
            mindist = xco;
          }
        }

        data->dragcbd = coba->data + coba->cur;
        data->dragfstart = data->dragcbd->pos;
        button_activate_state(C, but, BUTTON_STATE_NUM_EDITING);
      }

      return WM_UI_HANDLER_BREAK;
    }
  }
  else if (data->state == BUTTON_STATE_NUM_EDITING) {
    if (event->type == MOUSEMOVE) {
      if (mx != data->draglastx || my != data->draglasty) {
        if (ui_numedit_but_COLORBAND(but, data, mx)) {
          ui_numedit_apply(C, block, but, data);
        }
      }
    }
    else if (event->type == LEFTMOUSE && event->val == KM_RELEASE) {
      button_activate_state(C, but, BUTTON_STATE_EXIT);
    }
    else if (ELEM(event->type, EVT_ESCKEY, RIGHTMOUSE)) {
      if (event->val == KM_PRESS) {
        data->dragcbd->pos = data->dragfstart;
        BKE_colorband_update_sort(data->coba);
        data->cancel = true;
        data->escapecancel = true;
        button_activate_state(C, but, BUTTON_STATE_EXIT);
      }
    }
    return WM_UI_HANDLER_BREAK;
  }

  return WM_UI_HANDLER_CONTINUE;
}

static bool ui_numedit_but_CURVE(uiBlock *block,
                                 uiBut *but,
                                 uiHandleButtonData *data,
                                 int evtx,
                                 int evty,
                                 bool snap,
                                 const bool shift)
{
  CurveMapping *cumap = (CurveMapping *)but->poin;
  CurveMap *cuma = cumap->cm + cumap->cur;
  CurveMapPoint *cmp = cuma->curve;
  bool changed = false;

  /* evtx evty and drag coords are absolute mouse-coords,
   * prevents errors when editing when layout changes. */
  int mx = evtx;
  int my = evty;
  ui_window_to_block(data->region, block, &mx, &my);
  int dragx = data->draglastx;
  int dragy = data->draglasty;
  ui_window_to_block(data->region, block, &dragx, &dragy);

  const float zoomx = BLI_rctf_size_x(&but->rect) / BLI_rctf_size_x(&cumap->curr);
  const float zoomy = BLI_rctf_size_y(&but->rect) / BLI_rctf_size_y(&cumap->curr);

  if (snap) {
    float d[2];

    d[0] = mx - data->dragstartx;
    d[1] = my - data->dragstarty;

    if (len_squared_v2(d) < (3.0f * 3.0f)) {
      snap = false;
    }
  }

  float fx = (mx - dragx) / zoomx;
  float fy = (my - dragy) / zoomy;

  if (data->dragsel != -1) {
    CurveMapPoint *cmp_last = nullptr;
    const float mval_factor = ui_mouse_scale_warp_factor(shift);
    bool moved_point = false; /* for ctrl grid, can't use orig coords because of sorting */

    fx *= mval_factor;
    fy *= mval_factor;

    for (int a = 0; a < cuma->totpoint; a++) {
      if (cmp[a].flag & CUMA_SELECT) {
        const float origx = cmp[a].x, origy = cmp[a].y;
        cmp[a].x += fx;
        cmp[a].y += fy;
        if (snap) {
          cmp[a].x = 0.125f * roundf(8.0f * cmp[a].x);
          cmp[a].y = 0.125f * roundf(8.0f * cmp[a].y);
        }
        if (cmp[a].x != origx || cmp[a].y != origy) {
          moved_point = true;
        }

        cmp_last = &cmp[a];
      }
    }

    BKE_curvemapping_changed(cumap, false);

    if (moved_point) {
      data->draglastx = evtx;
      data->draglasty = evty;
      changed = true;

#ifdef USE_CONT_MOUSE_CORRECT
      /* NOTE: using 'cmp_last' is weak since there may be multiple points selected,
       * but in practice this isn't really an issue */
      if (ui_but_is_cursor_warp(but)) {
        /* OK but can go outside bounds */
        data->ungrab_mval[0] = but->rect.xmin + ((cmp_last->x - cumap->curr.xmin) * zoomx);
        data->ungrab_mval[1] = but->rect.ymin + ((cmp_last->y - cumap->curr.ymin) * zoomy);
        BLI_rctf_clamp_pt_v(&but->rect, data->ungrab_mval);
      }
#endif
    }

    data->dragchange = true; /* mark for selection */
  }
  else {
    /* clamp for clip */
    if (cumap->flag & CUMA_DO_CLIP) {
      if (cumap->curr.xmin - fx < cumap->clipr.xmin) {
        fx = cumap->curr.xmin - cumap->clipr.xmin;
      }
      else if (cumap->curr.xmax - fx > cumap->clipr.xmax) {
        fx = cumap->curr.xmax - cumap->clipr.xmax;
      }
      if (cumap->curr.ymin - fy < cumap->clipr.ymin) {
        fy = cumap->curr.ymin - cumap->clipr.ymin;
      }
      else if (cumap->curr.ymax - fy > cumap->clipr.ymax) {
        fy = cumap->curr.ymax - cumap->clipr.ymax;
      }
    }

    cumap->curr.xmin -= fx;
    cumap->curr.ymin -= fy;
    cumap->curr.xmax -= fx;
    cumap->curr.ymax -= fy;

    data->draglastx = evtx;
    data->draglasty = evty;

    changed = true;
  }

  return changed;
}

static int ui_do_but_CURVE(
    bContext *C, uiBlock *block, uiBut *but, uiHandleButtonData *data, const wmEvent *event)
{
  bool changed = false;
  Scene *scene = CTX_data_scene(C);
  ViewLayer *view_layer = CTX_data_view_layer(C);

  int mx = event->xy[0];
  int my = event->xy[1];
  ui_window_to_block(data->region, block, &mx, &my);

  if (data->state == BUTTON_STATE_HIGHLIGHT) {
    if (event->type == LEFTMOUSE && event->val == KM_PRESS) {
      CurveMapping *cumap = (CurveMapping *)but->poin;
      CurveMap *cuma = cumap->cm + cumap->cur;
      const float m_xy[2] = {float(mx), float(my)};
      float dist_min_sq = square_f(UI_SCALE_FAC * 14.0f); /* 14 pixels radius */
      int sel = -1;

      if (event->modifier & KM_CTRL) {
        float f_xy[2];
        BLI_rctf_transform_pt_v(&cumap->curr, &but->rect, f_xy, m_xy);

        BKE_curvemap_insert(cuma, f_xy[0], f_xy[1]);
        BKE_curvemapping_changed(cumap, false);
        changed = true;
      }

      /* check for selecting of a point */
      CurveMapPoint *cmp = cuma->curve; /* ctrl adds point, new malloc */
      for (int a = 0; a < cuma->totpoint; a++) {
        float f_xy[2];
        BLI_rctf_transform_pt_v(&but->rect, &cumap->curr, f_xy, &cmp[a].x);
        const float dist_sq = len_squared_v2v2(m_xy, f_xy);
        if (dist_sq < dist_min_sq) {
          sel = a;
          dist_min_sq = dist_sq;
        }
      }

      if (sel == -1) {
        float f_xy[2], f_xy_prev[2];

        /* if the click didn't select anything, check if it's clicked on the
         * curve itself, and if so, add a point */
        cmp = cuma->table;

        BLI_rctf_transform_pt_v(&but->rect, &cumap->curr, f_xy, &cmp[0].x);

        /* with 160px height 8px should translate to the old 0.05 coefficient at no zoom */
        dist_min_sq = square_f(UI_SCALE_FAC * 8.0f);

        /* loop through the curve segment table and find what's near the mouse. */
        for (int i = 1; i <= CM_TABLE; i++) {
          copy_v2_v2(f_xy_prev, f_xy);
          BLI_rctf_transform_pt_v(&but->rect, &cumap->curr, f_xy, &cmp[i].x);

          if (dist_squared_to_line_segment_v2(m_xy, f_xy_prev, f_xy) < dist_min_sq) {
            BLI_rctf_transform_pt_v(&cumap->curr, &but->rect, f_xy, m_xy);

            BKE_curvemap_insert(cuma, f_xy[0], f_xy[1]);
            BKE_curvemapping_changed(cumap, false);

            changed = true;

            /* reset cmp back to the curve points again,
             * rather than drawing segments */
            cmp = cuma->curve;

            /* find newly added point and make it 'sel' */
            for (int a = 0; a < cuma->totpoint; a++) {
              if (cmp[a].x == f_xy[0]) {
                sel = a;
              }
            }
            break;
          }
        }
      }

      if (sel != -1) {
        /* ok, we move a point */
        /* deselect all if this one is deselect. except if we hold shift */
        if ((event->modifier & KM_SHIFT) == 0) {
          for (int a = 0; a < cuma->totpoint; a++) {
            cmp[a].flag &= ~CUMA_SELECT;
          }
          cmp[sel].flag |= CUMA_SELECT;
        }
        else {
          cmp[sel].flag ^= CUMA_SELECT;
        }
      }
      else {
        /* move the view */
        data->cancel = true;
      }

      data->dragsel = sel;

      data->dragstartx = event->xy[0];
      data->dragstarty = event->xy[1];
      data->draglastx = event->xy[0];
      data->draglasty = event->xy[1];

      button_activate_state(C, but, BUTTON_STATE_NUM_EDITING);
      return WM_UI_HANDLER_BREAK;
    }
  }
  else if (data->state == BUTTON_STATE_NUM_EDITING) {
    if (event->type == MOUSEMOVE) {
      if (event->xy[0] != data->draglastx || event->xy[1] != data->draglasty) {

        if (ui_numedit_but_CURVE(block,
                                 but,
                                 data,
                                 event->xy[0],
                                 event->xy[1],
                                 event->modifier & KM_CTRL,
                                 event->modifier & KM_SHIFT))
        {
          ui_numedit_apply(C, block, but, data);
        }
      }
    }
    else if (event->type == LEFTMOUSE && event->val == KM_RELEASE) {
      if (data->dragsel != -1) {
        CurveMapping *cumap = (CurveMapping *)but->poin;
        CurveMap *cuma = cumap->cm + cumap->cur;
        CurveMapPoint *cmp = cuma->curve;

        if (data->dragchange == false) {
          /* deselect all, select one */
          if ((event->modifier & KM_SHIFT) == 0) {
            for (int a = 0; a < cuma->totpoint; a++) {
              cmp[a].flag &= ~CUMA_SELECT;
            }
            cmp[data->dragsel].flag |= CUMA_SELECT;
          }
        }
        else {
          BKE_curvemapping_changed(cumap, true); /* remove doubles */
          BKE_paint_invalidate_cursor_overlay(scene, view_layer, cumap);
        }
      }

      button_activate_state(C, but, BUTTON_STATE_EXIT);
    }

    return WM_UI_HANDLER_BREAK;
  }

  /* UNUSED but keep for now */
  (void)changed;

  return WM_UI_HANDLER_CONTINUE;
}

/* Same as ui_numedit_but_CURVE with some smaller changes. */
static bool ui_numedit_but_CURVEPROFILE(uiBlock *block,
                                        uiBut *but,
                                        uiHandleButtonData *data,
                                        int evtx,
                                        int evty,
                                        bool snap,
                                        const bool shift)
{
  CurveProfile *profile = (CurveProfile *)but->poin;
  CurveProfilePoint *pts = profile->path;
  bool changed = false;

  /* evtx evty and drag coords are absolute mouse-coords,
   * prevents errors when editing when layout changes. */
  int mx = evtx;
  int my = evty;
  ui_window_to_block(data->region, block, &mx, &my);
  int dragx = data->draglastx;
  int dragy = data->draglasty;
  ui_window_to_block(data->region, block, &dragx, &dragy);

  const float zoomx = BLI_rctf_size_x(&but->rect) / BLI_rctf_size_x(&profile->view_rect);
  const float zoomy = BLI_rctf_size_y(&but->rect) / BLI_rctf_size_y(&profile->view_rect);

  if (snap) {
    const float d[2] = {float(mx - data->dragstartx), float(data->dragstarty)};
    if (len_squared_v2(d) < (9.0f * UI_SCALE_FAC)) {
      snap = false;
    }
  }

  float fx = (mx - dragx) / zoomx;
  float fy = (my - dragy) / zoomy;

  if (data->dragsel != -1) {
    float last_x, last_y;
    const float mval_factor = ui_mouse_scale_warp_factor(shift);
    bool moved_point = false; /* for ctrl grid, can't use orig coords because of sorting */

    fx *= mval_factor;
    fy *= mval_factor;

    /* Move all selected points. */
    const float delta[2] = {fx, fy};
    for (int a = 0; a < profile->path_len; a++) {
      /* Don't move the last and first control points. */
      if (pts[a].flag & PROF_SELECT) {
        moved_point |= BKE_curveprofile_move_point(profile, &pts[a], snap, delta);
        last_x = pts[a].x;
        last_y = pts[a].y;
      }
      else {
        /* Move handles when they're selected but the control point isn't. */
        if (ELEM(pts[a].h2, HD_FREE, HD_ALIGN) && pts[a].flag == PROF_H1_SELECT) {
          moved_point |= BKE_curveprofile_move_handle(&pts[a], true, snap, delta);
          last_x = pts[a].h1_loc[0];
          last_y = pts[a].h1_loc[1];
        }
        if (ELEM(pts[a].h2, HD_FREE, HD_ALIGN) && pts[a].flag == PROF_H2_SELECT) {
          moved_point |= BKE_curveprofile_move_handle(&pts[a], false, snap, delta);
          last_x = pts[a].h2_loc[0];
          last_y = pts[a].h2_loc[1];
        }
      }
    }

    BKE_curveprofile_update(profile, PROF_UPDATE_NONE);

    if (moved_point) {
      data->draglastx = evtx;
      data->draglasty = evty;
      changed = true;
#ifdef USE_CONT_MOUSE_CORRECT
      /* NOTE: using 'cmp_last' is weak since there may be multiple points selected,
       * but in practice this isn't really an issue */
      if (ui_but_is_cursor_warp(but)) {
        /* OK but can go outside bounds */
        data->ungrab_mval[0] = but->rect.xmin + ((last_x - profile->view_rect.xmin) * zoomx);
        data->ungrab_mval[1] = but->rect.ymin + ((last_y - profile->view_rect.ymin) * zoomy);
        BLI_rctf_clamp_pt_v(&but->rect, data->ungrab_mval);
      }
#endif
    }
    data->dragchange = true; /* mark for selection */
  }
  else {
    /* Clamp the view rect when clipping is on. */
    if (profile->flag & PROF_USE_CLIP) {
      if (profile->view_rect.xmin - fx < profile->clip_rect.xmin) {
        fx = profile->view_rect.xmin - profile->clip_rect.xmin;
      }
      else if (profile->view_rect.xmax - fx > profile->clip_rect.xmax) {
        fx = profile->view_rect.xmax - profile->clip_rect.xmax;
      }
      if (profile->view_rect.ymin - fy < profile->clip_rect.ymin) {
        fy = profile->view_rect.ymin - profile->clip_rect.ymin;
      }
      else if (profile->view_rect.ymax - fy > profile->clip_rect.ymax) {
        fy = profile->view_rect.ymax - profile->clip_rect.ymax;
      }
    }

    profile->view_rect.xmin -= fx;
    profile->view_rect.ymin -= fy;
    profile->view_rect.xmax -= fx;
    profile->view_rect.ymax -= fy;

    data->draglastx = evtx;
    data->draglasty = evty;

    changed = true;
  }

  return changed;
}

/**
 * Helper for #ui_do_but_CURVEPROFILE. Used to tell whether to select a control point's handles.
 */
static bool point_draw_handles(CurveProfilePoint *point)
{
  return (point->flag & PROF_SELECT &&
          (ELEM(point->h1, HD_FREE, HD_ALIGN) || ELEM(point->h2, HD_FREE, HD_ALIGN))) ||
         ELEM(point->flag, PROF_H1_SELECT, PROF_H2_SELECT);
}

/**
 * Interaction for curve profile widget.
 * \note Uses hardcoded keys rather than the keymap.
 */
static int ui_do_but_CURVEPROFILE(
    bContext *C, uiBlock *block, uiBut *but, uiHandleButtonData *data, const wmEvent *event)
{
  CurveProfile *profile = (CurveProfile *)but->poin;
  int mx = event->xy[0];
  int my = event->xy[1];

  ui_window_to_block(data->region, block, &mx, &my);

  /* Move selected control points. */
  if (event->type == EVT_GKEY && event->val == KM_RELEASE) {
    data->dragstartx = mx;
    data->dragstarty = my;
    data->draglastx = mx;
    data->draglasty = my;
    button_activate_state(C, but, BUTTON_STATE_NUM_EDITING);
    return WM_UI_HANDLER_BREAK;
  }

  /* Delete selected control points. */
  if (event->type == EVT_XKEY && event->val == KM_RELEASE) {
    BKE_curveprofile_remove_by_flag(profile, PROF_SELECT);
    BKE_curveprofile_update(profile, PROF_UPDATE_NONE);
    button_activate_state(C, but, BUTTON_STATE_EXIT);
    return WM_UI_HANDLER_BREAK;
  }

  /* Selecting, adding, and starting point movements. */
  if (data->state == BUTTON_STATE_HIGHLIGHT) {
    if (event->type == LEFTMOUSE && event->val == KM_PRESS) {
      const float m_xy[2] = {float(mx), float(my)};

      if (event->modifier & KM_CTRL) {
        float f_xy[2];
        BLI_rctf_transform_pt_v(&profile->view_rect, &but->rect, f_xy, m_xy);

        BKE_curveprofile_insert(profile, f_xy[0], f_xy[1]);
        BKE_curveprofile_update(profile, PROF_UPDATE_CLIP);
      }

      /* Check for selecting of a point by finding closest point in radius. */
      CurveProfilePoint *pts = profile->path;
      /* 14 pixels radius for selecting points. */
      float dist_min_sq = square_f(UI_SCALE_FAC * 14.0f);
      int i_selected = -1;
      short selection_type = 0; /* For handle selection. */
      for (int i = 0; i < profile->path_len; i++) {
        float f_xy[2];
        BLI_rctf_transform_pt_v(&but->rect, &profile->view_rect, f_xy, &pts[i].x);
        float dist_sq = len_squared_v2v2(m_xy, f_xy);
        if (dist_sq < dist_min_sq) {
          i_selected = i;
          selection_type = PROF_SELECT;
          dist_min_sq = dist_sq;
        }

        /* Also select handles if the point is selected and it has the right handle type. */
        if (point_draw_handles(&pts[i])) {
          if (ELEM(profile->path[i].h1, HD_FREE, HD_ALIGN)) {
            BLI_rctf_transform_pt_v(&but->rect, &profile->view_rect, f_xy, pts[i].h1_loc);
            dist_sq = len_squared_v2v2(m_xy, f_xy);
            if (dist_sq < dist_min_sq) {
              i_selected = i;
              selection_type = PROF_H1_SELECT;
              dist_min_sq = dist_sq;
            }
          }
          if (ELEM(profile->path[i].h2, HD_FREE, HD_ALIGN)) {
            BLI_rctf_transform_pt_v(&but->rect, &profile->view_rect, f_xy, pts[i].h2_loc);
            dist_sq = len_squared_v2v2(m_xy, f_xy);
            if (dist_sq < dist_min_sq) {
              i_selected = i;
              selection_type = PROF_H2_SELECT;
              dist_min_sq = dist_sq;
            }
          }
        }
      }

      /* Add a point if the click was close to the path but not a control point or handle. */
      if (i_selected == -1) {
        float f_xy[2], f_xy_prev[2];
        CurveProfilePoint *table = profile->table;
        BLI_rctf_transform_pt_v(&but->rect, &profile->view_rect, f_xy, &table[0].x);

        dist_min_sq = square_f(UI_SCALE_FAC * 8.0f); /* 8 pixel radius from each table point. */

        /* Loop through the path's high resolution table and find what's near the click. */
        for (int i = 1; i <= BKE_curveprofile_table_size(profile); i++) {
          copy_v2_v2(f_xy_prev, f_xy);
          BLI_rctf_transform_pt_v(&but->rect, &profile->view_rect, f_xy, &table[i].x);

          if (dist_squared_to_line_segment_v2(m_xy, f_xy_prev, f_xy) < dist_min_sq) {
            BLI_rctf_transform_pt_v(&profile->view_rect, &but->rect, f_xy, m_xy);

            CurveProfilePoint *new_pt = BKE_curveprofile_insert(profile, f_xy[0], f_xy[1]);
            BKE_curveprofile_update(profile, PROF_UPDATE_CLIP);

            /* Get the index of the newly added point. */
            i_selected = int(new_pt - profile->path);
            BLI_assert(i_selected >= 0 && i_selected <= profile->path_len);
            selection_type = PROF_SELECT;
            break;
          }
        }
      }

      /* Change the flag for the point(s) if one was selected or added. */
      if (i_selected != -1) {
        /* Deselect all if this one is deselected, except if we hold shift. */
        if (event->modifier & KM_SHIFT) {
          pts[i_selected].flag ^= selection_type;
        }
        else {
          for (int i = 0; i < profile->path_len; i++) {
            // pts[i].flag &= ~(PROF_SELECT | PROF_H1_SELECT | PROF_H2_SELECT);
            profile->path[i].flag &= ~(PROF_SELECT | PROF_H1_SELECT | PROF_H2_SELECT);
          }
          profile->path[i_selected].flag |= selection_type;
        }
      }
      else {
        /* Move the view. */
        data->cancel = true;
      }

      data->dragsel = i_selected;

      data->dragstartx = mx;
      data->dragstarty = my;
      data->draglastx = mx;
      data->draglasty = my;

      button_activate_state(C, but, BUTTON_STATE_NUM_EDITING);
      return WM_UI_HANDLER_BREAK;
    }
  }
  else if (data->state == BUTTON_STATE_NUM_EDITING) { /* Do control point movement. */
    if (event->type == MOUSEMOVE) {
      if (mx != data->draglastx || my != data->draglasty) {
        if (ui_numedit_but_CURVEPROFILE(
                block, but, data, mx, my, event->modifier & KM_CTRL, event->modifier & KM_SHIFT))
        {
          ui_numedit_apply(C, block, but, data);
        }
      }
    }
    else if (event->type == LEFTMOUSE && event->val == KM_RELEASE) {
      /* Finish move. */
      if (data->dragsel != -1) {

        if (data->dragchange == false) {
          /* Deselect all, select one. */
        }
        else {
          /* Remove doubles, clip after move. */
          BKE_curveprofile_update(profile, PROF_UPDATE_REMOVE_DOUBLES | PROF_UPDATE_CLIP);
        }
      }
      button_activate_state(C, but, BUTTON_STATE_EXIT);
    }
    return WM_UI_HANDLER_BREAK;
  }

  return WM_UI_HANDLER_CONTINUE;
}

static bool ui_numedit_but_HISTOGRAM(uiBut *but, uiHandleButtonData *data, int mx, int my)
{
  Histogram *hist = (Histogram *)but->poin;
  const bool changed = true;
  const float dy = my - data->draglasty;

  /* scale histogram values (dy / 10 for better control) */
  const float yfac = min_ff(pow2f(hist->ymax), 1.0f) * 0.5f;
  hist->ymax += (dy * 0.1f) * yfac;

  /* 0.1 allows us to see HDR colors up to 10 */
  CLAMP(hist->ymax, 0.1f, 100.0f);

  data->draglastx = mx;
  data->draglasty = my;

  return changed;
}

static int ui_do_but_HISTOGRAM(
    bContext *C, uiBlock *block, uiBut *but, uiHandleButtonData *data, const wmEvent *event)
{
  int mx = event->xy[0];
  int my = event->xy[1];
  ui_window_to_block(data->region, block, &mx, &my);

  if (data->state == BUTTON_STATE_HIGHLIGHT) {
    if (event->type == LEFTMOUSE && event->val == KM_PRESS) {
      data->dragstartx = mx;
      data->dragstarty = my;
      data->draglastx = mx;
      data->draglasty = my;
      button_activate_state(C, but, BUTTON_STATE_NUM_EDITING);

      /* also do drag the first time */
      if (ui_numedit_but_HISTOGRAM(but, data, mx, my)) {
        ui_numedit_apply(C, block, but, data);
      }

      return WM_UI_HANDLER_BREAK;
    }
    /* XXX hardcoded keymap check.... */
    if (event->type == EVT_BACKSPACEKEY && event->val == KM_PRESS) {
      Histogram *hist = (Histogram *)but->poin;
      hist->ymax = 1.0f;

      button_activate_state(C, but, BUTTON_STATE_EXIT);
      return WM_UI_HANDLER_BREAK;
    }
  }
  else if (data->state == BUTTON_STATE_NUM_EDITING) {
    if (event->type == EVT_ESCKEY) {
      if (event->val == KM_PRESS) {
        data->cancel = true;
        data->escapecancel = true;
        button_activate_state(C, but, BUTTON_STATE_EXIT);
      }
    }
    else if (event->type == MOUSEMOVE) {
      if (mx != data->draglastx || my != data->draglasty) {
        if (ui_numedit_but_HISTOGRAM(but, data, mx, my)) {
          ui_numedit_apply(C, block, but, data);
        }
      }
    }
    else if (event->type == LEFTMOUSE && event->val == KM_RELEASE) {
      button_activate_state(C, but, BUTTON_STATE_EXIT);
    }
    return WM_UI_HANDLER_BREAK;
  }

  return WM_UI_HANDLER_CONTINUE;
}

static bool ui_numedit_but_WAVEFORM(uiBut *but, uiHandleButtonData *data, int mx, int my)
{
  Scopes *scopes = (Scopes *)but->poin;
  const bool changed = true;

  const float dy = my - data->draglasty;

  /* scale waveform values */
  scopes->wavefrm_yfac += dy / 200.0f;

  CLAMP(scopes->wavefrm_yfac, 0.5f, 2.0f);

  data->draglastx = mx;
  data->draglasty = my;

  return changed;
}

static int ui_do_but_WAVEFORM(
    bContext *C, uiBlock *block, uiBut *but, uiHandleButtonData *data, const wmEvent *event)
{
  int mx = event->xy[0];
  int my = event->xy[1];
  ui_window_to_block(data->region, block, &mx, &my);

  if (data->state == BUTTON_STATE_HIGHLIGHT) {
    if (event->type == LEFTMOUSE && event->val == KM_PRESS) {
      data->dragstartx = mx;
      data->dragstarty = my;
      data->draglastx = mx;
      data->draglasty = my;
      button_activate_state(C, but, BUTTON_STATE_NUM_EDITING);

      /* also do drag the first time */
      if (ui_numedit_but_WAVEFORM(but, data, mx, my)) {
        ui_numedit_apply(C, block, but, data);
      }

      return WM_UI_HANDLER_BREAK;
    }
    /* XXX hardcoded keymap check.... */
    if (event->type == EVT_BACKSPACEKEY && event->val == KM_PRESS) {
      Scopes *scopes = (Scopes *)but->poin;
      scopes->wavefrm_yfac = 1.0f;

      button_activate_state(C, but, BUTTON_STATE_EXIT);
      return WM_UI_HANDLER_BREAK;
    }
  }
  else if (data->state == BUTTON_STATE_NUM_EDITING) {
    if (event->type == EVT_ESCKEY) {
      if (event->val == KM_PRESS) {
        data->cancel = true;
        data->escapecancel = true;
        button_activate_state(C, but, BUTTON_STATE_EXIT);
      }
    }
    else if (event->type == MOUSEMOVE) {
      if (mx != data->draglastx || my != data->draglasty) {
        if (ui_numedit_but_WAVEFORM(but, data, mx, my)) {
          ui_numedit_apply(C, block, but, data);
        }
      }
    }
    else if (event->type == LEFTMOUSE && event->val == KM_RELEASE) {
      button_activate_state(C, but, BUTTON_STATE_EXIT);
    }
    return WM_UI_HANDLER_BREAK;
  }

  return WM_UI_HANDLER_CONTINUE;
}

static bool ui_numedit_but_TRACKPREVIEW(
    bContext *C, uiBut *but, uiHandleButtonData *data, int mx, int my, const bool shift)
{
  MovieClipScopes *scopes = (MovieClipScopes *)but->poin;
  const bool changed = true;

  float dx = mx - data->draglastx;
  float dy = my - data->draglasty;

  if (shift) {
    dx /= 5.0f;
    dy /= 5.0f;
  }

  if (!scopes->track_locked) {
    const MovieClip *clip = CTX_data_edit_movieclip(C);
    const int clip_framenr = BKE_movieclip_remap_scene_to_clip_frame(clip, scopes->scene_framenr);
    if (scopes->marker->framenr != clip_framenr) {
      scopes->marker = BKE_tracking_marker_ensure(scopes->track, clip_framenr);
    }

    scopes->marker->flag &= ~(MARKER_DISABLED | MARKER_TRACKED);
    scopes->marker->pos[0] += -dx * scopes->slide_scale[0] / BLI_rctf_size_x(&but->block->rect);
    scopes->marker->pos[1] += -dy * scopes->slide_scale[1] / BLI_rctf_size_y(&but->block->rect);

    WM_event_add_notifier(C, NC_MOVIECLIP | NA_EDITED, nullptr);
  }

  scopes->ok = 0;

  data->draglastx = mx;
  data->draglasty = my;

  return changed;
}

static int ui_do_but_TRACKPREVIEW(
    bContext *C, uiBlock *block, uiBut *but, uiHandleButtonData *data, const wmEvent *event)
{
  int mx = event->xy[0];
  int my = event->xy[1];
  ui_window_to_block(data->region, block, &mx, &my);

  if (data->state == BUTTON_STATE_HIGHLIGHT) {
    if (event->type == LEFTMOUSE && event->val == KM_PRESS) {
      data->dragstartx = mx;
      data->dragstarty = my;
      data->draglastx = mx;
      data->draglasty = my;
      button_activate_state(C, but, BUTTON_STATE_NUM_EDITING);

      /* also do drag the first time */
      if (ui_numedit_but_TRACKPREVIEW(C, but, data, mx, my, event->modifier & KM_SHIFT)) {
        ui_numedit_apply(C, block, but, data);
      }

      return WM_UI_HANDLER_BREAK;
    }
  }
  else if (data->state == BUTTON_STATE_NUM_EDITING) {
    if (event->type == EVT_ESCKEY) {
      if (event->val == KM_PRESS) {
        data->cancel = true;
        data->escapecancel = true;
        button_activate_state(C, but, BUTTON_STATE_EXIT);
      }
    }
    else if (event->type == MOUSEMOVE) {
      if (mx != data->draglastx || my != data->draglasty) {
        if (ui_numedit_but_TRACKPREVIEW(C, but, data, mx, my, event->modifier & KM_SHIFT)) {
          ui_numedit_apply(C, block, but, data);
        }
      }
    }
    else if (event->type == LEFTMOUSE && event->val == KM_RELEASE) {
      button_activate_state(C, but, BUTTON_STATE_EXIT);
    }
    return WM_UI_HANDLER_BREAK;
  }

  return WM_UI_HANDLER_CONTINUE;
}

static int ui_do_button(bContext *C, uiBlock *block, uiBut *but, const wmEvent *event)
{
  uiHandleButtonData *data = but->active;
  int retval = WM_UI_HANDLER_CONTINUE;

  const bool is_disabled = but->flag & UI_BUT_DISABLED || data->disable_force;

  /* if but->pointype is set, but->poin should be too */
  BLI_assert(!but->pointype || but->poin);

  /* Only hard-coded stuff here, button interactions with configurable
   * keymaps are handled using operators (see #ED_keymap_ui). */

  if (data->state == BUTTON_STATE_HIGHLIGHT) {

    /* handle copy and paste */
    bool is_press_ctrl_but_no_shift = (event->val == KM_PRESS) &&
                                      (event->modifier & (KM_CTRL | KM_OSKEY)) &&
                                      (event->modifier & KM_SHIFT) == 0;
    const bool do_copy = event->type == EVT_CKEY && is_press_ctrl_but_no_shift;
    const bool do_paste = event->type == EVT_VKEY && is_press_ctrl_but_no_shift;

    /* Specific handling for list-rows, we try to find their overlapping text button. */
    if ((do_copy || do_paste) && but->type == UI_BTYPE_LISTROW) {
      uiBut *labelbut = ui_but_list_row_text_activate(C, but, data, event, BUTTON_ACTIVATE_OVER);
      if (labelbut) {
        but = labelbut;
        data = but->active;
      }
    }

    /* do copy first, because it is the only allowed operator when disabled */
    if (do_copy) {
      ui_but_copy(C, but, event->modifier & KM_ALT);
      return WM_UI_HANDLER_BREAK;
    }

    /* handle menu */

    if ((event->type == RIGHTMOUSE) &&
        (event->modifier & (KM_SHIFT | KM_CTRL | KM_ALT | KM_OSKEY)) == 0 &&
        (event->val == KM_PRESS))
    {
      /* For some button types that are typically representing entire sets of data, right-clicking
       * to spawn the context menu should also activate the item. This makes it clear which item
       * will be operated on.
       * Apply the button immediately, so context menu polls get the right active item. */
      uiBut *clicked_view_item_but = but->type == UI_BTYPE_VIEW_ITEM ?
                                         but :
                                         ui_view_item_find_mouse_over(data->region, event->xy);
      if (clicked_view_item_but) {
        UI_but_execute(C, data->region, clicked_view_item_but);
      }

      /* RMB has two options now */
      if (ui_popup_context_menu_for_button(C, but, event)) {
        return WM_UI_HANDLER_BREAK;
      }
    }

    if (is_disabled) {
      return WM_UI_HANDLER_CONTINUE;
    }

#ifdef WITH_INPUT_NDOF
    /* 2D view navigation conflicts with using NDOF to adjust colors,
     * especially in the node-editor, see: #105224. */
    if (event->type == NDOF_MOTION) {
      if (data->region->type->keymapflag & ED_KEYMAP_VIEW2D) {
        return WM_UI_HANDLER_CONTINUE;
      }
    }
#endif /* WITH_INPUT_NDOF */

    if (do_paste) {
      ui_but_paste(C, but, data, event->modifier & KM_ALT);
      return WM_UI_HANDLER_BREAK;
    }

    if ((data->state == BUTTON_STATE_HIGHLIGHT) &&
        ELEM(event->type, LEFTMOUSE, EVT_BUT_OPEN, EVT_PADENTER, EVT_RETKEY) &&
        (event->val == KM_RELEASE) &&
        /* Only returns true if the event was handled. */
        ui_do_but_extra_operator_icon(C, but, data, event))
    {
      return WM_UI_HANDLER_BREAK;
    }
  }

  if (but->flag & UI_BUT_DISABLED) {
    /* It's important to continue here instead of breaking since breaking causes the event to be
     * considered "handled", preventing further click/drag events from being generated.
     *
     * An example of where this is needed is dragging node-sockets, where dragging a node-socket
     * could exit the button before the drag threshold was reached, disable the button then break
     * handling of the #MOUSEMOVE event preventing the socket being dragged entirely, see: #96255.
     *
     * Region level event handling is responsible for preventing events being passed
     * through to parts of the UI that are logically behind this button, see: #92364. */
    return WM_UI_HANDLER_CONTINUE;
  }

  switch (but->type) {
    case UI_BTYPE_BUT:
    case UI_BTYPE_DECORATOR:
      retval = ui_do_but_BUT(C, but, data, event);
      break;
    case UI_BTYPE_KEY_EVENT:
      retval = ui_do_but_KEYEVT(C, but, data, event);
      break;
    case UI_BTYPE_HOTKEY_EVENT:
      retval = ui_do_but_HOTKEYEVT(C, but, data, event);
      break;
    case UI_BTYPE_TAB:
      retval = ui_do_but_TAB(C, block, but, data, event);
      break;
    case UI_BTYPE_BUT_TOGGLE:
    case UI_BTYPE_TOGGLE:
    case UI_BTYPE_ICON_TOGGLE:
    case UI_BTYPE_ICON_TOGGLE_N:
    case UI_BTYPE_TOGGLE_N:
    case UI_BTYPE_CHECKBOX:
    case UI_BTYPE_CHECKBOX_N:
    case UI_BTYPE_ROW:
      retval = ui_do_but_TOG(C, but, data, event);
      break;
    case UI_BTYPE_VIEW_ITEM:
      retval = ui_do_but_VIEW_ITEM(C, but, data, event);
      break;
    case UI_BTYPE_SCROLL:
      retval = ui_do_but_SCROLL(C, block, but, data, event);
      break;
    case UI_BTYPE_GRIP:
      retval = ui_do_but_GRIP(C, block, but, data, event);
      break;
    case UI_BTYPE_NUM:
      retval = ui_do_but_NUM(C, block, but, data, event);
      break;
    case UI_BTYPE_NUM_SLIDER:
      retval = ui_do_but_SLI(C, block, but, data, event);
      break;
    case UI_BTYPE_LISTBOX:
      /* Nothing to do! */
      break;
    case UI_BTYPE_LISTROW:
      retval = ui_do_but_LISTROW(C, but, data, event);
      break;
    case UI_BTYPE_ROUNDBOX:
    case UI_BTYPE_LABEL:
    case UI_BTYPE_IMAGE:
    case UI_BTYPE_PROGRESS:
    case UI_BTYPE_NODE_SOCKET:
    case UI_BTYPE_PREVIEW_TILE:
      retval = ui_do_but_EXIT(C, but, data, event);
      break;
    case UI_BTYPE_HISTOGRAM:
      retval = ui_do_but_HISTOGRAM(C, block, but, data, event);
      break;
    case UI_BTYPE_WAVEFORM:
      retval = ui_do_but_WAVEFORM(C, block, but, data, event);
      break;
    case UI_BTYPE_VECTORSCOPE:
      /* Nothing to do! */
      break;
    case UI_BTYPE_TEXT:
    case UI_BTYPE_SEARCH_MENU:
      if ((but->type == UI_BTYPE_SEARCH_MENU) && (but->flag & UI_BUT_VALUE_CLEAR)) {
        retval = ui_do_but_SEARCH_UNLINK(C, block, but, data, event);
        if (retval & WM_UI_HANDLER_BREAK) {
          break;
        }
      }
      retval = ui_do_but_TEX(C, block, but, data, event);
      break;
    case UI_BTYPE_MENU:
    case UI_BTYPE_POPOVER:
    case UI_BTYPE_BLOCK:
    case UI_BTYPE_PULLDOWN:
      retval = ui_do_but_BLOCK(C, but, data, event);
      break;
    case UI_BTYPE_BUT_MENU:
      retval = ui_do_but_BUT(C, but, data, event);
      break;
    case UI_BTYPE_COLOR:
      retval = ui_do_but_COLOR(C, but, data, event);
      break;
    case UI_BTYPE_UNITVEC:
      retval = ui_do_but_UNITVEC(C, block, but, data, event);
      break;
    case UI_BTYPE_COLORBAND:
      retval = ui_do_but_COLORBAND(C, block, but, data, event);
      break;
    case UI_BTYPE_CURVE:
      retval = ui_do_but_CURVE(C, block, but, data, event);
      break;
    case UI_BTYPE_CURVEPROFILE:
      retval = ui_do_but_CURVEPROFILE(C, block, but, data, event);
      break;
    case UI_BTYPE_HSVCUBE:
      retval = ui_do_but_HSVCUBE(C, block, but, data, event);
      break;
    case UI_BTYPE_HSVCIRCLE:
      retval = ui_do_but_HSVCIRCLE(C, block, but, data, event);
      break;
    case UI_BTYPE_TRACK_PREVIEW:
      retval = ui_do_but_TRACKPREVIEW(C, block, but, data, event);
      break;

      /* quiet warnings for unhandled types */
    case UI_BTYPE_SEPR:
    case UI_BTYPE_SEPR_LINE:
    case UI_BTYPE_SEPR_SPACER:
    case UI_BTYPE_EXTRA:
      break;
  }

#ifdef USE_DRAG_MULTINUM
  data = but->active;
  if (data) {
    if (ISMOUSE_MOTION(event->type) ||
        /* if we started dragging, progress on any event */
        (data->multi_data.init == uiHandleButtonMulti::INIT_SETUP))
    {
      if (ELEM(but->type, UI_BTYPE_NUM, UI_BTYPE_NUM_SLIDER) &&
          ELEM(data->state, BUTTON_STATE_TEXT_EDITING, BUTTON_STATE_NUM_EDITING))
      {
        /* initialize! */
        if (data->multi_data.init == uiHandleButtonMulti::INIT_UNSET) {
          /* --> (uiHandleButtonMulti::INIT_SETUP | uiHandleButtonMulti::INIT_DISABLE) */

          const float margin_y = DRAG_MULTINUM_THRESHOLD_DRAG_Y / sqrtf(block->aspect);

          /* check if we have a vertical gesture */
          if (len_squared_v2(data->multi_data.drag_dir) > (margin_y * margin_y)) {
            const float dir_nor_y[2] = {0.0, 1.0f};
            float dir_nor_drag[2];

            normalize_v2_v2(dir_nor_drag, data->multi_data.drag_dir);

            if (fabsf(dot_v2v2(dir_nor_drag, dir_nor_y)) > DRAG_MULTINUM_THRESHOLD_VERTICAL) {
              data->multi_data.init = uiHandleButtonMulti::INIT_SETUP;
              data->multi_data.drag_lock_x = event->xy[0];
            }
            else {
              data->multi_data.init = uiHandleButtonMulti::INIT_DISABLE;
            }
          }
        }
        else if (data->multi_data.init == uiHandleButtonMulti::INIT_SETUP) {
          /* --> (uiHandleButtonMulti::INIT_ENABLE) */
          const float margin_x = DRAG_MULTINUM_THRESHOLD_DRAG_X / sqrtf(block->aspect);
          /* Check if we're don't setting buttons. */
          if ((data->str &&
               ELEM(data->state, BUTTON_STATE_TEXT_EDITING, BUTTON_STATE_NUM_EDITING)) ||
              ((abs(data->multi_data.drag_lock_x - event->xy[0]) > margin_x) &&
               /* Just to be sure, check we're dragging more horizontally then vertically. */
               abs(event->prev_xy[0] - event->xy[0]) > abs(event->prev_xy[1] - event->xy[1])))
          {
            if (data->multi_data.has_mbuts) {
              ui_multibut_states_create(but, data);
              data->multi_data.init = uiHandleButtonMulti::INIT_ENABLE;
            }
            else {
              data->multi_data.init = uiHandleButtonMulti::INIT_DISABLE;
            }
          }
        }

        if (data->multi_data.init == uiHandleButtonMulti::INIT_SETUP) {
          if (ui_multibut_states_tag(but, data, event)) {
            ED_region_tag_redraw(data->region);
          }
        }
      }
    }
  }
#endif /* USE_DRAG_MULTINUM */

  return retval;
}

/** \} */

/* -------------------------------------------------------------------- */
/** \name Button Tool Tip
 * \{ */

static void ui_blocks_set_tooltips(ARegion *region, const bool enable)
{
  if (!region) {
    return;
  }

  /* We disabled buttons when they were already shown, and re-enable them on mouse move. */
  LISTBASE_FOREACH (uiBlock *, block, &region->uiblocks) {
    block->tooltipdisabled = !enable;
  }
}

void UI_but_tooltip_refresh(bContext *C, uiBut *but)
{
  uiHandleButtonData *data = but->active;
  if (data) {
    bScreen *screen = WM_window_get_active_screen(data->window);
    if (screen->tool_tip && screen->tool_tip->region) {
      WM_tooltip_refresh(C, data->window);
    }
  }
}

void UI_but_tooltip_timer_remove(bContext *C, uiBut *but)
{
  uiHandleButtonData *data = but->active;
  if (data) {
    if (data->autoopentimer) {
      WM_event_timer_remove(data->wm, data->window, data->autoopentimer);
      data->autoopentimer = nullptr;
    }

    if (data->window) {
      WM_tooltip_clear(C, data->window);
    }
  }
}

static ARegion *ui_but_tooltip_init(
    bContext *C, ARegion *region, int *pass, double *r_pass_delay, bool *r_exit_on_event)
{
  bool is_label = false;
  if (*pass == 1) {
    is_label = true;
    (*pass)--;
    (*r_pass_delay) = UI_TOOLTIP_DELAY - UI_TOOLTIP_DELAY_LABEL;
  }

  uiBut *but = UI_region_active_but_get(region);
  *r_exit_on_event = false;
  if (but) {
    const wmWindow *win = CTX_wm_window(C);
    uiButExtraOpIcon *extra_icon = ui_but_extra_operator_icon_mouse_over_get(
        but, but->active ? but->active->region : region, win->eventstate);

    return UI_tooltip_create_from_button_or_extra_icon(C, region, but, extra_icon, is_label);
  }
  return nullptr;
}

static void button_tooltip_timer_reset(bContext *C, uiBut *but)
{
  wmWindowManager *wm = CTX_wm_manager(C);
  uiHandleButtonData *data = but->active;

  WM_tooltip_timer_clear(C, data->window);

  if ((U.flag & USER_TOOLTIPS) || (data->tooltip_force)) {
    if (!but->block->tooltipdisabled) {
      if (!wm->drags.first) {
        const bool is_label = UI_but_has_tooltip_label(but);
        const double delay = is_label ? UI_TOOLTIP_DELAY_LABEL : UI_TOOLTIP_DELAY;
        WM_tooltip_timer_init_ex(
            C, data->window, data->area, data->region, ui_but_tooltip_init, delay);
        if (is_label) {
          bScreen *screen = WM_window_get_active_screen(data->window);
          if (screen->tool_tip) {
            screen->tool_tip->pass = 1;
          }
        }
      }
    }
  }
}

/** \} */

/* -------------------------------------------------------------------- */
/** \name Button State Handling
 * \{ */

static bool button_modal_state(uiHandleButtonState state)
{
  return ELEM(state,
              BUTTON_STATE_WAIT_RELEASE,
              BUTTON_STATE_WAIT_KEY_EVENT,
              BUTTON_STATE_NUM_EDITING,
              BUTTON_STATE_TEXT_EDITING,
              BUTTON_STATE_TEXT_SELECTING,
              BUTTON_STATE_MENU_OPEN);
}

static void button_activate_state(bContext *C, uiBut *but, uiHandleButtonState state)
{
  uiHandleButtonData *data = but->active;
  if (data->state == state) {
    return;
  }

  /* Highlight has timers for tool-tips and auto open. */
  if (state == BUTTON_STATE_HIGHLIGHT) {
    but->flag &= ~UI_SELECT;

    button_tooltip_timer_reset(C, but);

    /* Automatic open pull-down block timer. */
    if (ELEM(but->type, UI_BTYPE_BLOCK, UI_BTYPE_PULLDOWN, UI_BTYPE_POPOVER) ||
        /* Menu button types may draw as popovers, check for this case
         * ignoring other kinds of menus (mainly enums). (see #66538). */
        ((but->type == UI_BTYPE_MENU) &&
         (UI_but_paneltype_get(but) || ui_but_menu_draw_as_popover(but))))
    {
      if (data->used_mouse && !data->autoopentimer) {
        int time;

        if (but->block->auto_open == true) { /* test for toolbox */
          time = 1;
        }
        else if ((but->block->flag & UI_BLOCK_LOOP && but->type != UI_BTYPE_BLOCK) ||
                 (but->block->auto_open == true))
        {
          time = 5 * U.menuthreshold2;
        }
        else if (U.uiflag & USER_MENUOPENAUTO) {
          time = 5 * U.menuthreshold1;
        }
        else {
          time = -1; /* do nothing */
        }

        if (time >= 0) {
          data->autoopentimer = WM_event_timer_add(
              data->wm, data->window, TIMER, 0.02 * double(time));
        }
      }
    }
  }
  else {
    but->flag |= UI_SELECT;
    UI_but_tooltip_timer_remove(C, but);
  }

  /* text editing */
  if (state == BUTTON_STATE_TEXT_EDITING && data->state != BUTTON_STATE_TEXT_SELECTING) {
    ui_textedit_begin(C, but, data);
  }
  else if (data->state == BUTTON_STATE_TEXT_EDITING && state != BUTTON_STATE_TEXT_SELECTING) {
    ui_textedit_end(C, but, data);
  }
  else if (data->state == BUTTON_STATE_TEXT_SELECTING && state != BUTTON_STATE_TEXT_EDITING) {
    ui_textedit_end(C, but, data);
  }

  /* number editing */
  if (state == BUTTON_STATE_NUM_EDITING) {
    if (ui_but_is_cursor_warp(but)) {
      if (ELEM(but->type, UI_BTYPE_HSVCIRCLE, UI_BTYPE_HSVCUBE)) {
        rctf rectf;
        ui_block_to_window_rctf(data->region, but->block, &rectf, &but->rect);
        rcti bounds;
        BLI_rcti_rctf_copy(&bounds, &rectf);
        WM_cursor_grab_enable(CTX_wm_window(C), WM_CURSOR_WRAP_XY, &bounds, true);
      }
      else {
        WM_cursor_grab_enable(CTX_wm_window(C), WM_CURSOR_WRAP_XY, nullptr, true);
      }
    }
    ui_numedit_begin(but, data);
  }
  else if (data->state == BUTTON_STATE_NUM_EDITING) {
    ui_numedit_end(but, data);

    if (but->flag & UI_BUT_DRIVEN) {
      /* Only warn when editing stepping/dragging the value.
       * No warnings should show for editing driver expressions though!
       */
      if (state != BUTTON_STATE_TEXT_EDITING) {
        WM_report(RPT_INFO,
                  "Can't edit driven number value, see driver editor for the driver setup");
      }
    }

    if (ui_but_is_cursor_warp(but)) {

#ifdef USE_CONT_MOUSE_CORRECT
      /* stereo3d has issues with changing cursor location so rather avoid */
      if (data->ungrab_mval[0] != FLT_MAX && !WM_stereo3d_enabled(data->window, false)) {
        int mouse_ungrab_xy[2];
        ui_block_to_window_fl(
            data->region, but->block, &data->ungrab_mval[0], &data->ungrab_mval[1]);
        mouse_ungrab_xy[0] = data->ungrab_mval[0];
        mouse_ungrab_xy[1] = data->ungrab_mval[1];

        WM_cursor_grab_disable(data->window, mouse_ungrab_xy);
      }
      else {
        WM_cursor_grab_disable(data->window, nullptr);
      }
#else
      WM_cursor_grab_disable(data->window, nullptr);
#endif
    }
  }
  /* menu open */
  if (state == BUTTON_STATE_MENU_OPEN) {
    ui_block_open_begin(C, but, data);
  }
  else if (data->state == BUTTON_STATE_MENU_OPEN) {
    ui_block_open_end(C, but, data);
  }

  /* add a short delay before exiting, to ensure there is some feedback */
  if (state == BUTTON_STATE_WAIT_FLASH) {
    data->flashtimer = WM_event_timer_add(data->wm, data->window, TIMER, BUTTON_FLASH_DELAY);
  }
  else if (data->flashtimer) {
    WM_event_timer_remove(data->wm, data->window, data->flashtimer);
    data->flashtimer = nullptr;
  }

  /* add hold timer if it's used */
  if (state == BUTTON_STATE_WAIT_RELEASE && (but->hold_func != nullptr)) {
    data->hold_action_timer = WM_event_timer_add(
        data->wm, data->window, TIMER, BUTTON_AUTO_OPEN_THRESH);
  }
  else if (data->hold_action_timer) {
    WM_event_timer_remove(data->wm, data->window, data->hold_action_timer);
    data->hold_action_timer = nullptr;
  }

  /* Add a blocking ui handler at the window handler for blocking, modal states
   * but not for popups, because we already have a window level handler. */
  if (!(but->block->handle && but->block->handle->popup)) {
    if (button_modal_state(state)) {
      if (!button_modal_state(data->state)) {
        WM_event_add_ui_handler(C,
                                &data->window->modalhandlers,
                                ui_handler_region_menu,
                                nullptr,
                                data,
                                eWM_EventHandlerFlag(0));
      }
    }
    else {
      if (button_modal_state(data->state)) {
        /* true = postpone free */
        WM_event_remove_ui_handler(
            &data->window->modalhandlers, ui_handler_region_menu, nullptr, data, true);
      }
    }
  }

  /* Wait for mouse-move to enable drag. */
  if (state == BUTTON_STATE_WAIT_DRAG) {
    but->flag &= ~UI_SELECT;
  }

  if (state == BUTTON_STATE_TEXT_EDITING) {
    ui_block_interaction_begin_ensure(C, but->block, data, true);
  }
  else if (state == BUTTON_STATE_EXIT) {
    if (data->state == BUTTON_STATE_NUM_EDITING) {
      /* This happens on pasting values for example. */
      ui_block_interaction_begin_ensure(C, but->block, data, true);
    }
  }

  data->state = state;

  if (state != BUTTON_STATE_EXIT) {
    /* When objects for eg. are removed, running ui_but_update() can access
     * the removed data - so disable update on exit. Also in case of
     * highlight when not in a popup menu, we remove because data used in
     * button below popup might have been removed by action of popup. Needs
     * a more reliable solution... */
    if (state != BUTTON_STATE_HIGHLIGHT || (but->block->flag & UI_BLOCK_LOOP)) {
      ui_but_update(but);
    }
  }

  /* redraw */
  ED_region_tag_redraw_no_rebuild(data->region);
}

static void button_activate_init(bContext *C,
                                 ARegion *region,
                                 uiBut *but,
                                 uiButtonActivateType type)
{
  /* Only ever one active button! */
  BLI_assert(ui_region_find_active_but(region) == nullptr);

  /* setup struct */
  uiHandleButtonData *data = MEM_cnew<uiHandleButtonData>(__func__);
  data->wm = CTX_wm_manager(C);
  data->window = CTX_wm_window(C);
  data->area = CTX_wm_area(C);
  BLI_assert(region != nullptr);
  data->region = region;

#ifdef USE_CONT_MOUSE_CORRECT
  copy_v2_fl(data->ungrab_mval, FLT_MAX);
#endif

  if (ELEM(but->type, UI_BTYPE_CURVE, UI_BTYPE_CURVEPROFILE, UI_BTYPE_SEARCH_MENU)) {
    /* XXX curve is temp */
  }
  else {
    if ((but->flag & UI_BUT_UPDATE_DELAY) == 0) {
      data->interactive = true;
    }
  }

  data->state = BUTTON_STATE_INIT;

  /* Activate button. Sets the hover flag to enable button highlights, usually the button is
   * initially activated because it's hovered. */
  but->flag |= UI_HOVER;
  but->active = data;

  /* we disable auto_open in the block after a threshold, because we still
   * want to allow auto opening adjacent menus even if no button is activated
   * in between going over to the other button, but only for a short while */
  if (type == BUTTON_ACTIVATE_OVER && but->block->auto_open == true) {
    if (but->block->auto_open_last + BUTTON_AUTO_OPEN_THRESH < BLI_time_now_seconds()) {
      but->block->auto_open = false;
    }
  }

  if (type == BUTTON_ACTIVATE_OVER) {
    data->used_mouse = true;
  }
  button_activate_state(C, but, BUTTON_STATE_HIGHLIGHT);

  if (type == BUTTON_ACTIVATE_OPEN) {
    button_activate_state(C, but, BUTTON_STATE_MENU_OPEN);

    /* activate first button in submenu */
    if (data->menu && data->menu->region) {
      ARegion *subar = data->menu->region;
      uiBlock *subblock = static_cast<uiBlock *>(subar->uiblocks.first);
      uiBut *subbut;

      if (subblock) {
        subbut = ui_but_first(subblock);

        if (subbut) {
          ui_handle_button_activate(C, subar, subbut, BUTTON_ACTIVATE);
        }
      }
    }
  }
  else if (type == BUTTON_ACTIVATE_TEXT_EDITING) {
    button_activate_state(C, but, BUTTON_STATE_TEXT_EDITING);
  }
  else if (type == BUTTON_ACTIVATE_APPLY) {
    button_activate_state(C, but, BUTTON_STATE_WAIT_FLASH);
  }

  if (but->type == UI_BTYPE_GRIP) {
    const bool horizontal = (BLI_rctf_size_x(&but->rect) < BLI_rctf_size_y(&but->rect));
    WM_cursor_modal_set(data->window, horizontal ? WM_CURSOR_X_MOVE : WM_CURSOR_Y_MOVE);
  }
  else if (but->type == UI_BTYPE_NUM) {
    ui_numedit_set_active(but);
  }

  if (UI_but_has_tooltip_label(but)) {
    /* Show a label for this button. */
    bScreen *screen = WM_window_get_active_screen(data->window);
    if ((BLI_time_now_seconds() - WM_tooltip_time_closed()) < 0.1) {
      WM_tooltip_immediate_init(C, CTX_wm_window(C), data->area, region, ui_but_tooltip_init);
      if (screen->tool_tip) {
        screen->tool_tip->pass = 1;
      }
    }
  }
}

static void button_activate_exit(
    bContext *C, uiBut *but, uiHandleButtonData *data, const bool mousemove, const bool onfree)
{
  wmWindow *win = data->window;
  uiBlock *block = but->block;

  if (but->type == UI_BTYPE_GRIP) {
    WM_cursor_modal_restore(win);
  }

  /* ensure we are in the exit state */
  if (data->state != BUTTON_STATE_EXIT) {
    button_activate_state(C, but, BUTTON_STATE_EXIT);
  }

  /* apply the button action or value */
  if (!onfree) {
    ui_apply_but(C, block, but, data, false);
  }

#ifdef USE_DRAG_MULTINUM
  if (data->multi_data.has_mbuts) {
    LISTBASE_FOREACH (uiBut *, bt, &block->buttons) {
      if (bt->flag & UI_BUT_DRAG_MULTI) {
        bt->flag &= ~UI_BUT_DRAG_MULTI;

        if (!data->cancel) {
          ui_apply_but_autokey(C, bt);
        }
      }
    }

    ui_multibut_free(data, block);
  }
#endif

  /* if this button is in a menu, this will set the button return
   * value to the button value and the menu return value to ok, the
   * menu return value will be picked up and the menu will close */
  if (block->handle && !(block->flag & UI_BLOCK_KEEP_OPEN)) {
    if (!data->cancel || data->escapecancel) {
      uiPopupBlockHandle *menu;

      menu = block->handle;
      menu->butretval = data->retval;
      menu->menuretval = (data->cancel) ? UI_RETURN_CANCEL : UI_RETURN_OK;
    }
  }

  if (!onfree && !data->cancel) {
    /* autokey & undo push */
    ui_apply_but_undo(but);
    ui_apply_but_autokey(C, but);

#ifdef USE_ALLSELECT
    {
      /* only RNA from this button is used */
      uiBut but_temp = *but;
      uiSelectContextStore *selctx_data = &data->select_others;
      for (int i = 0; i < selctx_data->elems_len; i++) {
        uiSelectContextElem *other = &selctx_data->elems[i];
        but_temp.rnapoin = other->ptr;
        ui_apply_but_autokey(C, &but_temp);
      }
    }
#endif

    /* popup menu memory */
    if (block->flag & UI_BLOCK_POPUP_MEMORY) {
      ui_popup_menu_memory_set(block, but);
    }

    if (U.runtime.is_dirty == false) {
      ui_but_update_preferences_dirty(but);
    }
  }

  /* Disable tool-tips until mouse-move + last active flag. */
  LISTBASE_FOREACH (uiBlock *, block_iter, &data->region->uiblocks) {
    LISTBASE_FOREACH (uiBut *, bt, &block_iter->buttons) {
      bt->flag &= ~UI_BUT_LAST_ACTIVE;
    }

    block_iter->tooltipdisabled = true;
  }

  ui_blocks_set_tooltips(data->region, false);

  /* clean up */
  if (data->str) {
    MEM_freeN(data->str);
  }
  if (data->origstr) {
    MEM_freeN(data->origstr);
  }

#ifdef USE_ALLSELECT
  ui_selectcontext_end(but, &data->select_others);
#endif

  if (data->changed_cursor) {
    WM_cursor_modal_restore(data->window);
  }

  /* redraw and refresh (for popups) */
  ED_region_tag_redraw_no_rebuild(data->region);
  ED_region_tag_refresh_ui(data->region);

  if ((but->flag & UI_BUT_DRAG_MULTI) == 0) {
    if (data->custom_interaction_handle != nullptr) {
      /* Should only set when the button is modal. */
      BLI_assert(but->active != nullptr);
      data->custom_interaction_handle->user_count--;

      BLI_assert(data->custom_interaction_handle->user_count >= 0);
      if (data->custom_interaction_handle->user_count == 0) {
        ui_block_interaction_end(
            C, &but->block->custom_interaction_callbacks, data->custom_interaction_handle);
      }
      data->custom_interaction_handle = nullptr;
    }
  }

  /* clean up button */
  MEM_SAFE_FREE(but->active);

  but->flag &= ~(UI_HOVER | UI_SELECT);
  but->flag |= UI_BUT_LAST_ACTIVE;
  if (!onfree) {
    ui_but_update(but);
  }

  /* Adds empty mouse-move in queue for re-initialize handler, in case mouse is
   * still over a button. We cannot just check for this ourselves because
   * at this point the mouse may be over a button in another region. */
  if (mousemove) {
    WM_event_add_mousemove(CTX_wm_window(C));
  }
}

void ui_but_active_free(const bContext *C, uiBut *but)
{
  /* this gets called when the button somehow disappears while it is still
   * active, this is bad for user interaction, but we need to handle this
   * case cleanly anyway in case it happens */
  if (but->active) {
    uiHandleButtonData *data = but->active;
    data->cancel = true;
    button_activate_exit((bContext *)C, but, data, false, true);
  }
}

/* returns the active button with an optional checking function */
static uiBut *ui_context_button_active(const ARegion *region, bool (*but_check_cb)(const uiBut *))
{
  uiBut *but_found = nullptr;

  while (region) {
    /* Follow this exact priority (from highest to lowest priority):
     * 1) Active-override button (#UI_BUT_ACTIVE_OVERRIDE).
     * 2) The real active button.
     * 3) The previously active button (#UI_BUT_LAST_ACTIVE).
     */
    uiBut *active_but_override = nullptr;
    uiBut *active_but_real = nullptr;
    uiBut *active_but_last = nullptr;

    /* find active button */
    LISTBASE_FOREACH (uiBlock *, block, &region->uiblocks) {
      LISTBASE_FOREACH (uiBut *, but, &block->buttons) {
        if (but->flag & UI_BUT_ACTIVE_OVERRIDE) {
          active_but_override = but;
        }
        if (but->active) {
          active_but_real = but;
        }
        if (but->flag & UI_BUT_LAST_ACTIVE) {
          active_but_last = but;
        }
      }
    }

    uiBut *activebut = active_but_override;
    if (!activebut) {
      activebut = active_but_real;
    }
    if (!activebut) {
      activebut = active_but_last;
    }

    if (activebut && (but_check_cb == nullptr || but_check_cb(activebut))) {
      uiHandleButtonData *data = activebut->active;

      but_found = activebut;

      /* Recurse into opened menu, like color-picker case. */
      if (data && data->menu && (region != data->menu->region)) {
        region = data->menu->region;
      }
      else {
        return but_found;
      }
    }
    else {
      /* no active button */
      return but_found;
    }
  }

  return but_found;
}

uiBut *UI_context_active_but_get(const bContext *C)
{
  return ui_context_button_active(CTX_wm_region(C), nullptr);
}

uiBut *UI_context_active_but_get_respect_menu(const bContext *C)
{
  ARegion *region_menu = CTX_wm_menu(C);
  return ui_context_button_active(region_menu ? region_menu : CTX_wm_region(C), nullptr);
}

uiBut *UI_region_active_but_get(const ARegion *region)
{
  return ui_context_button_active(region, nullptr);
}

uiBut *UI_region_but_find_rect_over(const ARegion *region, const rcti *rect_px)
{
  return ui_but_find_rect_over(region, rect_px);
}

uiBlock *UI_region_block_find_mouse_over(const ARegion *region, const int xy[2], bool only_clip)
{
  return ui_block_find_mouse_over_ex(region, xy, only_clip);
}

uiBut *UI_region_active_but_prop_get(const ARegion *region,
                                     PointerRNA *r_ptr,
                                     PropertyRNA **r_prop,
                                     int *r_index)
{
  uiBut *activebut = UI_region_active_but_get(region);

  if (activebut && activebut->rnapoin.data) {
    *r_ptr = activebut->rnapoin;
    *r_prop = activebut->rnaprop;
    *r_index = activebut->rnaindex;
  }
  else {
    memset(r_ptr, 0, sizeof(*r_ptr));
    *r_prop = nullptr;
    *r_index = 0;
  }

  return activebut;
}

uiBut *UI_context_active_but_prop_get(const bContext *C,
                                      PointerRNA *r_ptr,
                                      PropertyRNA **r_prop,
                                      int *r_index)
{
  ARegion *region_menu = CTX_wm_menu(C);
  return UI_region_active_but_prop_get(
      region_menu ? region_menu : CTX_wm_region(C), r_ptr, r_prop, r_index);
}

void UI_context_active_but_prop_handle(bContext *C, const bool handle_undo)
{
  uiBut *activebut = UI_context_active_but_get_respect_menu(C);
  if (activebut) {
    /* TODO(@ideasman42): look into a better way to handle the button change
     * currently this is mainly so reset defaults works for the
     * operator redo panel. */
    uiBlock *block = activebut->block;
    if (block->handle_func) {
      block->handle_func(C, block->handle_func_arg, activebut->retval);
    }
    if (handle_undo) {
      /* Update the button so the undo text uses the correct value. */
      ui_but_update(activebut);
      ui_apply_but_undo(activebut);
    }
  }
}

void UI_context_active_but_clear(bContext *C, wmWindow *win, ARegion *region)
{
  wm_event_handler_ui_cancel_ex(C, win, region, false);
}

wmOperator *UI_context_active_operator_get(const bContext *C)
{
  ARegion *region_ctx = CTX_wm_region(C);

  /* background mode */
  if (region_ctx == nullptr) {
    return nullptr;
  }

  /* scan active regions ui */
  LISTBASE_FOREACH (uiBlock *, block, &region_ctx->uiblocks) {
    if (block->ui_operator) {
      return block->ui_operator;
    }
  }

  /* scan popups */
  {
    bScreen *screen = CTX_wm_screen(C);

    LISTBASE_FOREACH (ARegion *, region, &screen->regionbase) {
      if (region == region_ctx) {
        continue;
      }
      LISTBASE_FOREACH (uiBlock *, block, &region->uiblocks) {
        if (block->ui_operator) {
          return block->ui_operator;
        }
      }
    }
  }

  return nullptr;
}

ARegion *UI_region_searchbox_region_get(const ARegion *button_region)
{
  uiBut *but = UI_region_active_but_get(button_region);
  return (but != nullptr) ? but->active->searchbox : nullptr;
}

void UI_context_update_anim_flag(const bContext *C)
{
  Scene *scene = CTX_data_scene(C);
  ARegion *region = CTX_wm_region(C);
  Depsgraph *depsgraph = CTX_data_depsgraph_pointer(C);
  const AnimationEvalContext anim_eval_context = BKE_animsys_eval_context_construct(
      depsgraph, (scene) ? scene->r.cfra : 0.0f);

  while (region) {
    /* find active button */
    uiBut *activebut = nullptr;

    LISTBASE_FOREACH (uiBlock *, block, &region->uiblocks) {
      LISTBASE_FOREACH (uiBut *, but, &block->buttons) {
        ui_but_anim_flag(but, &anim_eval_context);
        ui_but_override_flag(CTX_data_main(C), but);
        if (UI_but_is_decorator(but)) {
          ui_but_anim_decorate_update_from_flag((uiButDecorator *)but);
        }

        ED_region_tag_redraw(region);

        if (but->active) {
          activebut = but;
        }
        else if (!activebut && (but->flag & UI_BUT_LAST_ACTIVE)) {
          activebut = but;
        }
      }
    }

    if (activebut) {
      /* Always recurse into opened menu, so all buttons update (like color-picker). */
      uiHandleButtonData *data = activebut->active;
      if (data && data->menu) {
        region = data->menu->region;
      }
      else {
        return;
      }
    }
    else {
      /* no active button */
      return;
    }
  }
}

void ui_but_update_view_for_active(const bContext *C, const uiBlock *block)
{
  uiBut *active_but = ui_block_active_but_get(block);
  if (!active_but || !active_but->active || !active_but->changed || active_but->block != block) {
    return;
  }
  /* If there is a search popup attached to the button, don't change the view. The popups don't
   * support updating the position to the button position nicely. */
  uiHandleButtonData *data = active_but->active;
  if (data->searchbox) {
    return;
  }

  UI_but_ensure_in_view(C, active_but->active->region, active_but);
}

/** \} */

/* -------------------------------------------------------------------- */
/** \name Button Activation Handling
 * \{ */

static uiBut *ui_but_find_open_event(ARegion *region, const wmEvent *event)
{
  LISTBASE_FOREACH (uiBlock *, block, &region->uiblocks) {
    LISTBASE_FOREACH (uiBut *, but, &block->buttons) {
      if (but == event->customdata) {
        return but;
      }
    }
  }
  return nullptr;
}

static int ui_handle_button_over(bContext *C, const wmEvent *event, ARegion *region)
{
  if (event->type == MOUSEMOVE) {
    const bool labeledit = event->modifier & KM_CTRL;
    /* Allow buttons to be activated to show the tool-tip,
     * then force-disable them if they're not considered interactive
     * so they don't swallow events but can still display tips. */
    const bool for_tooltip = true;
    uiBut *but = ui_but_find_mouse_over_ex(
        region, event->xy, labeledit, for_tooltip, nullptr, nullptr);
    if (but) {
      button_activate_init(C, region, but, BUTTON_ACTIVATE_OVER);

      if ((event->modifier & KM_ALT) && but->active) {
        /* Display tool-tips if holding Alt on mouse-over when tool-tips are disabled in the
         * preferences. */
        but->active->tooltip_force = true;
      }

      if (but->active && !ui_but_is_interactive(but, labeledit)) {
        but->active->disable_force = true;
      }
    }
  }
  else if (event->type == EVT_BUT_OPEN) {
    uiBut *but = ui_but_find_open_event(region, event);
    if (but) {
      button_activate_init(C, region, but, BUTTON_ACTIVATE_OVER);
      ui_do_button(C, but->block, but, event);
    }
  }

  return WM_UI_HANDLER_CONTINUE;
}

void ui_but_activate_event(bContext *C, ARegion *region, uiBut *but)
{
  wmWindow *win = CTX_wm_window(C);

  button_activate_init(C, region, but, BUTTON_ACTIVATE_OVER);

  wmEvent event;
  wm_event_init_from_window(win, &event);
  event.type = EVT_BUT_OPEN;
  event.val = KM_PRESS;
  event.flag = eWM_EventFlag(0);
  event.customdata = but;
  event.customdata_free = false;

  ui_do_button(C, but->block, but, &event);
}

void ui_but_activate_over(bContext *C, ARegion *region, uiBut *but)
{
  button_activate_init(C, region, but, BUTTON_ACTIVATE_OVER);
}

void ui_but_execute_begin(bContext * /*C*/, ARegion *region, uiBut *but, void **active_back)
{
  BLI_assert(region != nullptr);
  BLI_assert(BLI_findindex(&region->uiblocks, but->block) != -1);
  /* NOTE: ideally we would not have to change 'but->active' however
   * some functions we call don't use data (as they should be doing) */
  uiHandleButtonData *data;
  *active_back = but->active;
  data = MEM_cnew<uiHandleButtonData>(__func__);
  but->active = data;
  BLI_assert(region != nullptr);
  data->region = region;
}

void ui_but_execute_end(bContext *C, ARegion * /*region*/, uiBut *but, void *active_back)
{
  ui_apply_but(C, but->block, but, but->active, true);

  if ((but->flag & UI_BUT_DRAG_MULTI) == 0) {
    ui_apply_but_autokey(C, but);
  }
  /* use onfree event so undo is handled by caller and apply is already done above */
  button_activate_exit((bContext *)C, but, but->active, false, true);
  but->active = static_cast<uiHandleButtonData *>(active_back);
}

static void ui_handle_button_activate(bContext *C,
                                      ARegion *region,
                                      uiBut *but,
                                      uiButtonActivateType type)
{
  uiBut *oldbut = ui_region_find_active_but(region);
  if (oldbut) {
    uiHandleButtonData *data = oldbut->active;
    data->cancel = true;
    button_activate_exit(C, oldbut, data, false, false);
  }

  button_activate_init(C, region, but, type);
}

/**
 * Use for key accelerator or default key to activate the button even if its not active.
 */
static bool ui_handle_button_activate_by_type(bContext *C, ARegion *region, uiBut *but)
{
  if (ELEM(but->type, UI_BTYPE_BUT_MENU, UI_BTYPE_ROW)) {
    /* mainly for operator buttons */
    ui_handle_button_activate(C, region, but, BUTTON_ACTIVATE_APPLY);
  }
  else if (ELEM(but->type, UI_BTYPE_BLOCK, UI_BTYPE_PULLDOWN)) {
    /* open sub-menus (like right arrow key) */
    ui_handle_button_activate(C, region, but, BUTTON_ACTIVATE_OPEN);
  }
  else if (but->type == UI_BTYPE_MENU) {
    /* activate menu items */
    ui_handle_button_activate(C, region, but, BUTTON_ACTIVATE);
  }
  else {
#ifndef NDEBUG
    printf("%s: error, unhandled type: %d\n", __func__, but->type);
#endif
    return false;
  }
  return true;
}

/** \} */

/* -------------------------------------------------------------------- */
/** \name Handle Events for Activated Buttons
 * \{ */

static bool ui_button_value_default(uiBut *but, double *r_value)
{
  if (but->rnaprop != nullptr && ui_but_is_rna_valid(but)) {
    const int type = RNA_property_type(but->rnaprop);
    if (ELEM(type, PROP_FLOAT, PROP_INT)) {
      double default_value;
      switch (type) {
        case PROP_INT:
          if (RNA_property_array_check(but->rnaprop)) {
            default_value = double(
                RNA_property_int_get_default_index(&but->rnapoin, but->rnaprop, but->rnaindex));
          }
          else {
            default_value = double(RNA_property_int_get_default(&but->rnapoin, but->rnaprop));
          }
          break;
        case PROP_FLOAT:
          if (RNA_property_array_check(but->rnaprop)) {
            default_value = double(
                RNA_property_float_get_default_index(&but->rnapoin, but->rnaprop, but->rnaindex));
          }
          else {
            default_value = double(RNA_property_float_get_default(&but->rnapoin, but->rnaprop));
          }
          break;
      }
      *r_value = default_value;
      return true;
    }
  }
  return false;
}

static int ui_handle_button_event(bContext *C, const wmEvent *event, uiBut *but)
{
  uiHandleButtonData *data = but->active;
  const uiHandleButtonState state_orig = data->state;

  uiBlock *block = but->block;
  ARegion *region = data->region;

  int retval = WM_UI_HANDLER_CONTINUE;

  if (data->state == BUTTON_STATE_HIGHLIGHT) {
    switch (event->type) {
      case WINDEACTIVATE:
      case EVT_BUT_CANCEL:
        data->cancel = true;
        button_activate_state(C, but, BUTTON_STATE_EXIT);
        break;
#ifdef USE_UI_POPOVER_ONCE
      case LEFTMOUSE: {
        if (event->val == KM_RELEASE) {
          if (block->flag & UI_BLOCK_POPOVER_ONCE) {
            if (!(but->flag & UI_BUT_DISABLED)) {
              if (ui_but_is_popover_once_compat(but)) {
                data->cancel = false;
                button_activate_state(C, but, BUTTON_STATE_EXIT);
                retval = WM_UI_HANDLER_BREAK;
                /* Cancel because this `but` handles all events and we don't want
                 * the parent button's update function to do anything.
                 *
                 * Causes issues with buttons defined by #uiItemFullR_with_popover. */
                block->handle->menuretval = UI_RETURN_CANCEL;
              }
              else if (ui_but_is_editable_as_text(but)) {
                ui_handle_button_activate(C, region, but, BUTTON_ACTIVATE_TEXT_EDITING);
                retval = WM_UI_HANDLER_BREAK;
              }
            }
          }
        }
        break;
      }
#endif
      case MOUSEMOVE: {
        uiBut *but_other = ui_but_find_mouse_over(region, event);
        bool exit = false;

        /* always deactivate button for pie menus,
         * else moving to blank space will leave activated */
        if ((!ui_block_is_menu(block) || ui_block_is_pie_menu(block)) &&
            !ui_but_contains_point_px(but, region, event->xy))
        {
          exit = true;
        }
        else if (but_other && ui_but_is_editable(but_other) && (but_other != but)) {
          exit = true;
        }

        if (exit) {
          data->cancel = true;
          button_activate_state(C, but, BUTTON_STATE_EXIT);
        }
        else if (event->xy[0] != event->prev_xy[0] || event->xy[1] != event->prev_xy[1]) {
          /* Re-enable tool-tip on mouse move. */
          ui_blocks_set_tooltips(region, true);
          button_tooltip_timer_reset(C, but);
        }

        /* Update extra icons states. */
        ui_do_but_extra_operator_icons_mousemove(but, data, event);

        break;
      }
      case TIMER: {
        /* Handle menu auto open timer. */
        if (event->customdata == data->autoopentimer) {
          WM_event_timer_remove(data->wm, data->window, data->autoopentimer);
          data->autoopentimer = nullptr;

          if (ui_but_contains_point_px(but, region, event->xy) || but->active) {
            button_activate_state(C, but, BUTTON_STATE_MENU_OPEN);
          }
        }

        break;
      }
      /* XXX hardcoded keymap check... but anyway,
       * while view changes, tool-tips should be removed */
      case WHEELUPMOUSE:
      case WHEELDOWNMOUSE:
      case MIDDLEMOUSE:
      case MOUSEPAN:
        UI_but_tooltip_timer_remove(C, but);
        ATTR_FALLTHROUGH;
      default:
        break;
    }

    /* handle button type specific events */
    retval = ui_do_button(C, block, but, event);
  }
  else if (data->state == BUTTON_STATE_WAIT_RELEASE) {
    switch (event->type) {
      case WINDEACTIVATE:
        data->cancel = true;
        button_activate_state(C, but, BUTTON_STATE_EXIT);
        break;

      case TIMER: {
        if (event->customdata == data->hold_action_timer) {
          if (true) {
            data->cancel = true;
            button_activate_state(C, but, BUTTON_STATE_EXIT);
          }
          else {
            /* Do this so we can still mouse-up, closing the menu and running the button.
             * This is nice to support but there are times when the button gets left pressed.
             * Keep disabled for now. */
            WM_event_timer_remove(data->wm, data->window, data->hold_action_timer);
            data->hold_action_timer = nullptr;
          }
          retval = WM_UI_HANDLER_CONTINUE;
          but->hold_func(C, data->region, but);
        }
        break;
      }
      case MOUSEMOVE: {
        /* deselect the button when moving the mouse away */
        /* also de-activate for buttons that only show highlights */
        if (ui_but_contains_point_px(but, region, event->xy)) {

          /* Drag on a hold button (used in the toolbar) now opens it immediately. */
          if (data->hold_action_timer) {
            if (but->flag & UI_SELECT) {
              if (len_manhattan_v2v2_int(event->xy, event->prev_xy) <=
                  WM_EVENT_CURSOR_MOTION_THRESHOLD)
              {
                /* pass */
              }
              else {
                WM_event_timer_remove(data->wm, data->window, data->hold_action_timer);
                data->hold_action_timer = WM_event_timer_add(data->wm, data->window, TIMER, 0.0f);
              }
            }
          }

          if (!(but->flag & UI_SELECT)) {
            but->flag |= (UI_SELECT | UI_HOVER);
            data->cancel = false;
            ED_region_tag_redraw_no_rebuild(data->region);
          }
        }
        else {
          if (but->flag & UI_SELECT) {
            but->flag &= ~(UI_SELECT | UI_HOVER);
            data->cancel = true;
            ED_region_tag_redraw_no_rebuild(data->region);
          }
        }
        break;
      }
      default:
        /* otherwise catch mouse release event */
        ui_do_button(C, block, but, event);
        break;
    }

    retval = WM_UI_HANDLER_BREAK;
  }
  else if (data->state == BUTTON_STATE_WAIT_FLASH) {
    switch (event->type) {
      case TIMER: {
        if (event->customdata == data->flashtimer) {
          button_activate_state(C, but, BUTTON_STATE_EXIT);
        }
        break;
      }
    }

    retval = WM_UI_HANDLER_CONTINUE;
  }
  else if (data->state == BUTTON_STATE_MENU_OPEN) {
    /* check for exit because of mouse-over another button */
    switch (event->type) {
      case MOUSEMOVE: {
        uiBut *bt;

        if (data->menu && data->menu->region) {
          if (ui_region_contains_point_px(data->menu->region, event->xy)) {
            break;
          }
        }

        bt = ui_but_find_mouse_over(region, event);

        if (bt && bt->active != data) {
          if (but->type != UI_BTYPE_COLOR) { /* exception */
            data->cancel = true;
          }
          button_activate_state(C, but, BUTTON_STATE_EXIT);
        }
        break;
      }
      case RIGHTMOUSE: {
        if (event->val == KM_PRESS) {
          uiBut *bt = ui_but_find_mouse_over(region, event);
          if (bt && bt->active == data) {
            button_activate_state(C, bt, BUTTON_STATE_HIGHLIGHT);
          }
        }
        break;
      }
    }

    ui_do_button(C, block, but, event);
    retval = WM_UI_HANDLER_CONTINUE;
  }
  else {
    retval = ui_do_button(C, block, but, event);
    // retval = WM_UI_HANDLER_BREAK; XXX why ?
  }

  /* may have been re-allocated above (eyedropper for eg) */
  data = but->active;
  if (data && data->state == BUTTON_STATE_EXIT) {
    uiBut *post_but = data->postbut;
    const uiButtonActivateType post_type = data->posttype;

    /* Reset the button value when empty text is typed. */
    if ((data->cancel == false) && (data->str != nullptr) && (data->str[0] == '\0') &&
        (but->rnaprop && ELEM(RNA_property_type(but->rnaprop), PROP_FLOAT, PROP_INT)))
    {
      MEM_SAFE_FREE(data->str);
      ui_button_value_default(but, &data->value);

#ifdef USE_DRAG_MULTINUM
      if (data->multi_data.mbuts) {
        for (LinkNode *l = data->multi_data.mbuts; l; l = l->next) {
          uiButMultiState *state = static_cast<uiButMultiState *>(l->link);
          uiBut *but_iter = state->but;
          double default_value;

          if (ui_button_value_default(but_iter, &default_value)) {
            ui_but_value_set(but_iter, default_value);
          }
        }
      }
      data->multi_data.skip = true;
#endif
    }

    button_activate_exit(C, but, data, (post_but == nullptr), false);

    /* for jumping to the next button with tab while text editing */
    if (post_but) {
      /* The post_but still has previous ranges (without the changes in active button considered),
       * needs refreshing the ranges. */
      ui_but_range_set_soft(post_but);
      ui_but_range_set_hard(post_but);

      button_activate_init(C, region, post_but, post_type);
    }
    else if (!((event->type == EVT_BUT_CANCEL) && (event->val == 1))) {
      /* XXX issue is because WM_event_add_mousemove(wm) is a bad hack and not reliable,
       * if that gets coded better this bypass can go away too.
       *
       * This is needed to make sure if a button was active,
       * it stays active while the mouse is over it.
       * This avoids adding mouse-moves, see: #33466. */
      if (ELEM(state_orig, BUTTON_STATE_INIT, BUTTON_STATE_HIGHLIGHT, BUTTON_STATE_WAIT_DRAG)) {
        if (ui_but_find_mouse_over(region, event) == but) {
          button_activate_init(C, region, but, BUTTON_ACTIVATE_OVER);
        }
      }
    }
  }

  return retval;
}

/**
 * Activate the underlying list-row button, so the row is highlighted.
 * Early exits if \a activate_dragging is true, but the custom drag operator fails to execute.
 * Gives the wanted behavior where the item is activated on a click-drag event when the custom drag
 * operator is executed.
 */
static int ui_list_activate_hovered_row(bContext *C,
                                        ARegion *region,
                                        const uiList *ui_list,
                                        const wmEvent *event,
                                        bool activate_dragging)
{
  const bool do_drag = activate_dragging && ui_list->dyn_data->custom_drag_optype;

  if (do_drag) {
    const uiBut *hovered_but = ui_but_find_mouse_over(region, event);
    if (!ui_list_invoke_item_operator(C,
                                      hovered_but,
                                      ui_list->dyn_data->custom_drag_optype,
                                      &ui_list->dyn_data->custom_drag_opptr))
    {
      return WM_UI_HANDLER_CONTINUE;
    }
  }

  int mouse_xy[2];
  WM_event_drag_start_xy(event, mouse_xy);

  uiBut *listrow = ui_list_row_find_mouse_over(region, mouse_xy);
  if (listrow) {
    wmOperatorType *custom_activate_optype = ui_list->dyn_data->custom_activate_optype;

    /* Hacky: Ensure the custom activate operator is not called when the custom drag operator
     * was. Only one should run! */
    if (activate_dragging && do_drag) {
      ((uiList *)ui_list)->dyn_data->custom_activate_optype = nullptr;
    }

    /* Simulate click on listrow button itself (which may be overlapped by another button). Also
     * calls the custom activate operator (#uiListDyn::custom_activate_optype). */
    UI_but_execute(C, region, listrow);

    ((uiList *)ui_list)->dyn_data->custom_activate_optype = custom_activate_optype;
  }

  return WM_UI_HANDLER_BREAK;
}

static bool ui_list_is_hovering_draggable_but(bContext *C,
                                              const uiList *list,
                                              const ARegion *region,
                                              const wmEvent *event)
{
  /* On a tweak event, uses the coordinates from where tweaking was started. */
  int mouse_xy[2];
  WM_event_drag_start_xy(event, mouse_xy);

  const uiBut *hovered_but = ui_but_find_mouse_over_ex(
      region, mouse_xy, false, false, nullptr, nullptr);

  if (list->dyn_data->custom_drag_optype) {
    if (ui_but_context_poll_operator(C, list->dyn_data->custom_drag_optype, hovered_but)) {
      return true;
    }
  }

  return (hovered_but && ui_but_drag_is_draggable(hovered_but));
}

static int ui_list_handle_click_drag(bContext *C,
                                     const uiList *ui_list,
                                     ARegion *region,
                                     const wmEvent *event)
{
  if (event->type != LEFTMOUSE) {
    return WM_UI_HANDLER_CONTINUE;
  }

  int retval = WM_UI_HANDLER_CONTINUE;

  const bool is_draggable = ui_list_is_hovering_draggable_but(C, ui_list, region, event);
  bool activate = false;
  bool activate_dragging = false;

  if (event->val == KM_CLICK_DRAG) {
    if (is_draggable) {
      activate_dragging = true;
      activate = true;
    }
  }
  /* #KM_CLICK is only sent after an uncaught release event, so the foreground button gets all
   * regular events (including mouse presses to start dragging) and this part only kicks in if it
   * hasn't handled the release event. Note that if there's no overlaid button, the row selects
   * on the press event already via regular #UI_BTYPE_LISTROW handling. */
  else if (event->val == KM_CLICK) {
    activate = true;
  }

  if (activate) {
    retval = ui_list_activate_hovered_row(C, region, ui_list, event, activate_dragging);
  }

  return retval;
}

static void ui_list_activate_row_from_index(
    bContext *C, ARegion *region, uiBut *listbox, uiList *ui_list, int index)
{
  uiBut *new_active_row = ui_list_row_find_index(region, index, listbox);
  if (new_active_row) {
    /* Preferred way to update the active item, also calls the custom activate operator
     * (#uiListDyn::custom_activate_optype). */
    UI_but_execute(C, region, new_active_row);
  }
  else {
    /* A bit ugly, set the active index in RNA directly. That's because a button that's
     * scrolled away in the list box isn't created at all.
     * The custom activate operator (#uiListDyn::custom_activate_optype) is not called in this case
     * (which may need the row button context). */
    RNA_property_int_set(&listbox->rnapoin, listbox->rnaprop, index);
    RNA_property_update(C, &listbox->rnapoin, listbox->rnaprop);
    ui_apply_but_undo(listbox);
  }

  ui_list->flag |= UILST_SCROLL_TO_ACTIVE_ITEM;
}

static int ui_list_get_increment(const uiList *ui_list, const int type, const int columns)
{
  int increment = 0;

  /* Handle column offsets for grid layouts. */
  if (ELEM(type, EVT_UPARROWKEY, EVT_DOWNARROWKEY) &&
      ELEM(ui_list->layout_type, UILST_LAYOUT_GRID, UILST_LAYOUT_BIG_PREVIEW_GRID))
  {
    increment = (type == EVT_UPARROWKEY) ? -columns : columns;
  }
  else {
    /* Left or right in grid layouts or any direction in single column layouts increments by 1. */
    increment = ELEM(type, EVT_UPARROWKEY, EVT_LEFTARROWKEY, WHEELUPMOUSE) ? -1 : 1;
  }

  if ((ui_list->filter_sort_flag & UILST_FLT_SORT_REVERSE) != 0) {
    increment *= -1;
  }

  return increment;
}

static int ui_handle_list_event(bContext *C, const wmEvent *event, ARegion *region, uiBut *listbox)
{
  int retval = WM_UI_HANDLER_CONTINUE;
  int type = event->type, val = event->val;
  int scroll_dir = 1;
  bool redraw = false;

  uiList *ui_list = static_cast<uiList *>(listbox->custom_data);
  if (!ui_list || !ui_list->dyn_data) {
    return retval;
  }
  uiListDyn *dyn_data = ui_list->dyn_data;

  int mx = event->xy[0];
  int my = event->xy[1];
  ui_window_to_block(region, listbox->block, &mx, &my);

  /* Convert pan to scroll-wheel. */
  if (type == MOUSEPAN) {
    ui_pan_to_scroll(event, &type, &val);

    /* 'ui_pan_to_scroll' gives the absolute direction. */
    if (event->flag & WM_EVENT_SCROLL_INVERT) {
      scroll_dir = -1;
    }

    /* If type still is mouse-pan, we call it handled, since delta-y accumulate. */
    /* also see `wm_event_system.cc` do_wheel_ui hack. */
    if (type == MOUSEPAN) {
      retval = WM_UI_HANDLER_BREAK;
    }
  }

  if (event->type == LEFTMOUSE) {
    retval = ui_list_handle_click_drag(C, ui_list, region, event);
  }
  else if (val == KM_PRESS) {
    if ((ELEM(type, EVT_UPARROWKEY, EVT_DOWNARROWKEY, EVT_LEFTARROWKEY, EVT_RIGHTARROWKEY) &&
         (event->modifier & (KM_SHIFT | KM_CTRL | KM_ALT | KM_OSKEY)) == 0) ||
        (ELEM(type, WHEELUPMOUSE, WHEELDOWNMOUSE) && (event->modifier & KM_CTRL) &&
         (event->modifier & (KM_SHIFT | KM_ALT | KM_OSKEY)) == 0))
    {
      const int value_orig = RNA_property_int_get(&listbox->rnapoin, listbox->rnaprop);
      int value, min, max;

      value = value_orig;
      const int inc = ui_list_get_increment(ui_list, type, dyn_data->columns);

      if (dyn_data->items_filter_neworder || dyn_data->items_filter_flags) {
        /* If we have a display order different from
         * collection order, we have some work! */
        int *org_order = static_cast<int *>(
            MEM_mallocN(dyn_data->items_shown * sizeof(int), __func__));
        const int *new_order = dyn_data->items_filter_neworder;
        int org_idx = -1, len = dyn_data->items_len;
        int current_idx = -1;
        const int filter_exclude = ui_list->filter_flag & UILST_FLT_EXCLUDE;

        for (int i = 0; i < len; i++) {
          if (!dyn_data->items_filter_flags ||
              ((dyn_data->items_filter_flags[i] & UILST_FLT_ITEM) ^ filter_exclude))
          {
            org_order[new_order ? new_order[++org_idx] : ++org_idx] = i;
            if (i == value) {
              current_idx = new_order ? new_order[org_idx] : org_idx;
            }
          }
          else if (i == value && org_idx >= 0) {
            current_idx = -(new_order ? new_order[org_idx] : org_idx) - 1;
          }
        }
        /* Now, org_order maps displayed indices to real indices,
         * and current_idx either contains the displayed index of active value (positive),
         *                 or its more-nearest one (negated).
         */
        if (current_idx < 0) {
          current_idx = (current_idx * -1) + (inc < 0 ? inc : inc - 1);
        }
        else {
          current_idx += inc;
        }
        CLAMP(current_idx, 0, dyn_data->items_shown - 1);
        value = org_order[current_idx];
        MEM_freeN(org_order);
      }
      else {
        value += inc;
      }

      CLAMP(value, 0, dyn_data->items_len - 1);

      RNA_property_int_range(&listbox->rnapoin, listbox->rnaprop, &min, &max);
      CLAMP(value, min, max);

      if (value != value_orig) {
        ui_list_activate_row_from_index(C, region, listbox, ui_list, value);
        redraw = true;
      }
      retval = WM_UI_HANDLER_BREAK;
    }
    else if (ELEM(type, WHEELUPMOUSE, WHEELDOWNMOUSE) && (event->modifier & KM_SHIFT)) {
      /* We now have proper grip, but keep this anyway! */
      if (ui_list->list_grip < (dyn_data->visual_height_min - UI_LIST_AUTO_SIZE_THRESHOLD)) {
        ui_list->list_grip = dyn_data->visual_height;
      }
      ui_list->list_grip += (type == WHEELUPMOUSE) ? -1 : 1;

      ui_list->flag |= UILST_SCROLL_TO_ACTIVE_ITEM;

      redraw = true;
      retval = WM_UI_HANDLER_BREAK;
    }
    else if (ELEM(type, WHEELUPMOUSE, WHEELDOWNMOUSE)) {
      if (dyn_data->height > dyn_data->visual_height) {
        /* list template will clamp */
        ui_list->list_scroll += scroll_dir * ((type == WHEELUPMOUSE) ? -1 : 1);

        redraw = true;
        retval = WM_UI_HANDLER_BREAK;
      }
    }
  }

  if (redraw) {
    ED_region_tag_redraw(region);
    ED_region_tag_refresh_ui(region);
  }

  return retval;
}

/* Handle mouse hover for Views and UiList rows. */
static int ui_handle_viewlist_items_hover(const wmEvent *event, const ARegion *region)
{
  bool has_item = false;
  LISTBASE_FOREACH (uiBlock *, block, &region->uiblocks) {
    LISTBASE_FOREACH (uiBut *, but, &block->buttons) {
      if (ELEM(but->type, UI_BTYPE_VIEW_ITEM, UI_BTYPE_LISTROW)) {
        but->flag &= ~UI_HOVER;
        has_item = true;
      }
    }
  }

  if (!has_item) {
    /* Avoid unnecessary lookup. */
    return WM_UI_HANDLER_CONTINUE;
  }

  /* Always highlight the hovered view item, even if the mouse hovers another button inside. */
  uiBut *hovered_row_but = ui_view_item_find_mouse_over(region, event->xy);
  if (!hovered_row_but) {
    hovered_row_but = ui_list_row_find_mouse_over(region, event->xy);
  }
  if (hovered_row_but) {
    hovered_row_but->flag |= UI_HOVER;
  }

  return WM_UI_HANDLER_CONTINUE;
}

static int ui_handle_view_item_event(bContext *C,
                                     const wmEvent *event,
                                     uiBut *active_but,
                                     ARegion *region)
{
  if ((event->type == LEFTMOUSE) && (event->val == KM_PRESS)) {
    /* Only bother finding the active view item button if the active button isn't already a view
     * item. */
    uiBut *view_but = (active_but && active_but->type == UI_BTYPE_VIEW_ITEM) ?
                          active_but :
                          ui_view_item_find_mouse_over(region, event->xy);
    /* Will free active button if there already is one. */
    if (view_but) {
      UI_but_execute(C, region, view_but);
    }
  }

  return WM_UI_HANDLER_CONTINUE;
}

static void ui_handle_button_return_submenu(bContext *C, const wmEvent *event, uiBut *but)
{
  uiHandleButtonData *data = but->active;
  uiPopupBlockHandle *menu = data->menu;

  /* copy over return values from the closing menu */
  if ((menu->menuretval & UI_RETURN_OK) || (menu->menuretval & UI_RETURN_UPDATE)) {
    if (but->type == UI_BTYPE_COLOR) {
      copy_v3_v3(data->vec, menu->retvec);
    }
    else if (but->type == UI_BTYPE_MENU) {
      data->value = menu->retvalue;
    }
  }

  if (menu->menuretval & UI_RETURN_UPDATE) {
    if (data->interactive) {
      ui_apply_but(C, but->block, but, data, true);
    }
    else {
      ui_but_update(but);
    }

    menu->menuretval = 0;
  }

  /* now change button state or exit, which will close the submenu */
  if ((menu->menuretval & UI_RETURN_OK) || (menu->menuretval & UI_RETURN_CANCEL)) {
    if (menu->menuretval != UI_RETURN_OK) {
      data->cancel = true;
    }

    button_activate_exit(C, but, data, true, false);
  }
  else if (menu->menuretval & UI_RETURN_OUT) {
    if (event->type == MOUSEMOVE && ui_but_contains_point_px(but, data->region, event->xy)) {
      button_activate_state(C, but, BUTTON_STATE_HIGHLIGHT);
    }
    else {
      if (ISKEYBOARD(event->type)) {
        /* keyboard menu hierarchy navigation, going back to previous level */
        but->active->used_mouse = false;
        button_activate_state(C, but, BUTTON_STATE_HIGHLIGHT);
      }
      else {
        data->cancel = true;
        button_activate_exit(C, but, data, true, false);
      }
    }
  }
}

/** \} */

/* -------------------------------------------------------------------- */
/** \name Menu Towards (mouse motion logic)
 * \{ */

/**
 * Function used to prevent losing the open menu when using nested pull-downs,
 * when moving mouse towards the pull-down menu over other buttons that could
 * steal the highlight from the current button, only checks:
 *
 * - while mouse moves in triangular area defined old mouse position and
 *   left/right side of new menu.
 * - only for 1 second.
 */

static void ui_mouse_motion_towards_init_ex(uiPopupBlockHandle *menu,
                                            const int xy[2],
                                            const bool force)
{
  BLI_assert(((uiBlock *)menu->region->uiblocks.first)->flag &
             (UI_BLOCK_MOVEMOUSE_QUIT | UI_BLOCK_POPOVER));

  if (!menu->dotowards || force) {
    menu->dotowards = true;
    menu->towards_xy[0] = xy[0];
    menu->towards_xy[1] = xy[1];

    if (force) {
      menu->towardstime = DBL_MAX; /* unlimited time */
    }
    else {
      menu->towardstime = BLI_time_now_seconds();
    }
  }
}

static void ui_mouse_motion_towards_init(uiPopupBlockHandle *menu, const int xy[2])
{
  ui_mouse_motion_towards_init_ex(menu, xy, false);
}

static void ui_mouse_motion_towards_reinit(uiPopupBlockHandle *menu, const int xy[2])
{
  ui_mouse_motion_towards_init_ex(menu, xy, true);
}

static bool ui_mouse_motion_towards_check(uiBlock *block,
                                          uiPopupBlockHandle *menu,
                                          const int xy[2],
                                          const bool use_wiggle_room)
{
  BLI_assert(block->flag & (UI_BLOCK_MOVEMOUSE_QUIT | UI_BLOCK_POPOVER));

  /* annoying fix for #36269, this is a bit odd but in fact works quite well
   * don't mouse-out of a menu if another menu has been created after it.
   * if this causes problems we could remove it and check on a different fix - campbell */
  if (menu->region->next) {
    /* am I the last menu (test) */
    ARegion *region = menu->region->next;
    do {
      uiBlock *block_iter = static_cast<uiBlock *>(region->uiblocks.first);
      if (block_iter && ui_block_is_menu(block_iter)) {
        return true;
      }
    } while ((region = region->next));
  }
  /* annoying fix end! */

  if (!menu->dotowards) {
    return false;
  }

  float oldp[2] = {menu->towards_xy[0], menu->towards_xy[1]};
  const float newp[2] = {float(xy[0]), float(xy[1])};
  if (len_squared_v2v2(oldp, newp) < (4.0f * 4.0f)) {
    return menu->dotowards;
  }

  /* verify that we are moving towards one of the edges of the
   * menu block, in other words, in the triangle formed by the
   * initial mouse location and two edge points. */
  rctf rect_px;
  ui_block_to_window_rctf(menu->region, block, &rect_px, &block->rect);

  const float margin = MENU_TOWARDS_MARGIN;

  const float p1[2] = {rect_px.xmin - margin, rect_px.ymin - margin};
  const float p2[2] = {rect_px.xmax + margin, rect_px.ymin - margin};
  const float p3[2] = {rect_px.xmax + margin, rect_px.ymax + margin};
  const float p4[2] = {rect_px.xmin - margin, rect_px.ymax + margin};

  /* allow for some wiggle room, if the user moves a few pixels away,
   * don't immediately quit (only for top level menus) */
  if (use_wiggle_room) {
    const float cent[2] = {BLI_rctf_cent_x(&rect_px), BLI_rctf_cent_y(&rect_px)};
    float delta[2];

    sub_v2_v2v2(delta, oldp, cent);
    normalize_v2_length(delta, MENU_TOWARDS_WIGGLE_ROOM);
    add_v2_v2(oldp, delta);
  }

  bool closer = (isect_point_tri_v2(newp, oldp, p1, p2) ||
                 isect_point_tri_v2(newp, oldp, p2, p3) ||
                 isect_point_tri_v2(newp, oldp, p3, p4) || isect_point_tri_v2(newp, oldp, p4, p1));

  if (!closer) {
    menu->dotowards = false;
  }

  /* 1 second timer */
  if (BLI_time_now_seconds() - menu->towardstime > BUTTON_MOUSE_TOWARDS_THRESH) {
    menu->dotowards = false;
  }

  return menu->dotowards;
}

#ifdef USE_KEYNAV_LIMIT
static void ui_mouse_motion_keynav_init(uiKeyNavLock *keynav, const wmEvent *event)
{
  keynav->is_keynav = true;
  copy_v2_v2_int(keynav->event_xy, event->xy);
}
/**
 * Return true if key-input isn't blocking mouse-motion,
 * or if the mouse-motion is enough to disable key-input.
 */
static bool ui_mouse_motion_keynav_test(uiKeyNavLock *keynav, const wmEvent *event)
{
  if (keynav->is_keynav &&
      (len_manhattan_v2v2_int(keynav->event_xy, event->xy) > BUTTON_KEYNAV_PX_LIMIT))
  {
    keynav->is_keynav = false;
  }

  return keynav->is_keynav;
}
#endif /* USE_KEYNAV_LIMIT */

/** \} */

/* -------------------------------------------------------------------- */
/** \name Menu Scroll
 * \{ */

static char ui_menu_scroll_test(uiBlock *block, int my)
{
  if (block->flag & (UI_BLOCK_CLIPTOP | UI_BLOCK_CLIPBOTTOM)) {
    if (block->flag & UI_BLOCK_CLIPTOP) {
      if (my > block->rect.ymax - UI_MENU_SCROLL_MOUSE) {
        return 't';
      }
    }
    if (block->flag & UI_BLOCK_CLIPBOTTOM) {
      if (my < block->rect.ymin + UI_MENU_SCROLL_MOUSE) {
        return 'b';
      }
    }
  }
  return 0;
}

static void ui_menu_scroll_apply_offset_y(ARegion *region, uiBlock *block, float dy)
{
  BLI_assert(dy != 0.0f);

  const int scroll_pad = ui_block_is_menu(block) ? UI_MENU_SCROLL_PAD : UI_UNIT_Y * 0.5f;

  if (dy < 0.0f) {
    /* Stop at top item, extra 0.5 UI_UNIT_Y makes it snap nicer. */
    float ymax = -FLT_MAX;
    LISTBASE_FOREACH (uiBut *, bt, &block->buttons) {
      ymax = max_ff(ymax, bt->rect.ymax);
    }
    if (ymax + dy - UI_UNIT_Y * 0.5f < block->rect.ymax - scroll_pad) {
      dy = block->rect.ymax - ymax - scroll_pad;
    }
  }
  else {
    /* Stop at bottom item, extra 0.5 UI_UNIT_Y makes it snap nicer. */
    float ymin = FLT_MAX;
    LISTBASE_FOREACH (uiBut *, bt, &block->buttons) {
      ymin = min_ff(ymin, bt->rect.ymin);
    }
    if (ymin + dy + UI_UNIT_Y * 0.5f > block->rect.ymin + scroll_pad) {
      dy = block->rect.ymin - ymin + scroll_pad;
    }
  }

  /* remember scroll offset for refreshes */
  block->handle->scrolloffset += dy;

  /* apply scroll offset */
  LISTBASE_FOREACH (uiBut *, bt, &block->buttons) {
    bt->rect.ymin += dy;
    bt->rect.ymax += dy;
  }

  /* set flags again */
  ui_popup_block_scrolltest(block);

  ED_region_tag_redraw(region);
}

/** Scroll to activated button. */
static bool ui_menu_scroll_to_but(ARegion *region, uiBlock *block, uiBut *but_target)
{
  float dy = 0.0;
  if (block->flag & UI_BLOCK_CLIPTOP) {
    if (but_target->rect.ymax > block->rect.ymax - UI_MENU_SCROLL_ARROW) {
      dy = block->rect.ymax - but_target->rect.ymax - UI_MENU_SCROLL_ARROW;
    }
  }
  if (block->flag & UI_BLOCK_CLIPBOTTOM) {
    if (but_target->rect.ymin < block->rect.ymin + UI_MENU_SCROLL_ARROW) {
      dy = block->rect.ymin - but_target->rect.ymin + UI_MENU_SCROLL_ARROW;
    }
  }
  if (dy != 0.0f) {
    ui_menu_scroll_apply_offset_y(region, block, dy);
    return true;
  }
  return false;
}

/** Scroll to y location (in block space, see #ui_window_to_block). */
static bool ui_menu_scroll_to_y(ARegion *region, uiBlock *block, int y)
{
  const char test = ui_menu_scroll_test(block, y);
  float dy = 0.0f;
  if (test == 't') {
    dy = -UI_UNIT_Y; /* scroll to the top */
  }
  else if (test == 'b') {
    dy = UI_UNIT_Y; /* scroll to the bottom */
  }
  if (dy != 0.0f) {
    ui_menu_scroll_apply_offset_y(region, block, dy);
    return true;
  }
  return false;
}

static bool ui_menu_scroll_step(ARegion *region, uiBlock *block, const int scroll_dir)
{
  int my;
  if (scroll_dir == 1) {
    if ((block->flag & UI_BLOCK_CLIPTOP) == 0) {
      return false;
    }
    my = block->rect.ymax + UI_UNIT_Y;
  }
  else if (scroll_dir == -1) {
    if ((block->flag & UI_BLOCK_CLIPBOTTOM) == 0) {
      return false;
    }
    my = block->rect.ymin - UI_UNIT_Y;
  }
  else {
    BLI_assert(0);
    return false;
  }

  return ui_menu_scroll_to_y(region, block, my);
}

/** \} */

/* -------------------------------------------------------------------- */
/** \name Menu Event Handling
 * \{ */

static void ui_region_auto_open_clear(ARegion *region)
{
  LISTBASE_FOREACH (uiBlock *, block, &region->uiblocks) {
    block->auto_open = false;
  }
}

/**
 * Special function to handle nested menus.
 * let the parent menu get the event.
 *
 * This allows a menu to be open,
 * but send key events to the parent if there's no active buttons.
 *
 * Without this keyboard navigation from menus won't work.
 */
static bool ui_menu_pass_event_to_parent_if_nonactive(uiPopupBlockHandle *menu,
                                                      const uiBut *but,
                                                      const int level,
                                                      const bool is_parent_menu,
                                                      const int retval)
{
  /* NOTE(@ideasman42): For `menu->popup` (not a nested tree of menus), don't pass events parents.
   * This is needed because enum popups (for example) aren't created with an active button.
   * Otherwise opening a popup & pressing the accelerator key would fail, see: #107838. */
  if ((level != 0) && (but == nullptr) && (is_parent_menu || menu->popup == false)) {
    menu->menuretval = UI_RETURN_OUT | UI_RETURN_OUT_PARENT;
    (void)retval; /* so release builds with strict flags are happy as well */
    BLI_assert(retval == WM_UI_HANDLER_CONTINUE);
    return true;
  }
  return false;
}

static int ui_handle_menu_button(bContext *C, const wmEvent *event, uiPopupBlockHandle *menu)
{
  ARegion *region = menu->region;
  uiBut *but = ui_region_find_active_but(region);

  if (but) {
    /* Its possible there is an active menu item NOT under the mouse,
     * in this case ignore mouse clicks outside the button (but Enter etc is accepted) */
    if (event->val == KM_RELEASE) {
      /* pass, needed so we can exit active menu-items when click-dragging out of them */
    }
    else if (but->type == UI_BTYPE_SEARCH_MENU) {
      /* Pass, needed so search popup can have RMB context menu.
       * This may be useful for other interactions which happen in the search popup
       * without being directly over the search button. */
    }
    else if (!ui_block_is_menu(but->block) || ui_block_is_pie_menu(but->block)) {
      /* pass, skip for dialogs */
    }
    else if (!ui_region_contains_point_px(but->active->region, event->xy)) {
      /* Pass, needed to click-exit outside of non-floating menus. */
      ui_region_auto_open_clear(but->active->region);
    }
    else if (ISMOUSE_BUTTON(event->type)) {
      if (!ui_but_contains_point_px(but, but->active->region, event->xy)) {
        but = nullptr;
      }
    }
  }

  int retval;
  if (but) {
    ScrArea *ctx_area = CTX_wm_area(C);
    ARegion *ctx_region = CTX_wm_region(C);

    if (menu->ctx_area) {
      CTX_wm_area_set(C, menu->ctx_area);
    }
    if (menu->ctx_region) {
      CTX_wm_region_set(C, menu->ctx_region);
    }

    retval = ui_handle_button_event(C, event, but);

    if (menu->ctx_area) {
      CTX_wm_area_set(C, ctx_area);
    }
    if (menu->ctx_region) {
      CTX_wm_region_set(C, ctx_region);
    }
  }
  else {
    retval = ui_handle_button_over(C, event, region);
  }

  return retval;
}

float ui_block_calc_pie_segment(uiBlock *block, const float event_xy[2])
{
  float seg1[2];

  if (block->pie_data.flags & UI_PIE_INITIAL_DIRECTION) {
    copy_v2_v2(seg1, block->pie_data.pie_center_init);
  }
  else {
    copy_v2_v2(seg1, block->pie_data.pie_center_spawned);
  }

  float seg2[2];
  sub_v2_v2v2(seg2, event_xy, seg1);

  const float len = normalize_v2_v2(block->pie_data.pie_dir, seg2);

  if (len < U.pie_menu_threshold * UI_SCALE_FAC) {
    block->pie_data.flags |= UI_PIE_INVALID_DIR;
  }
  else {
    block->pie_data.flags &= ~UI_PIE_INVALID_DIR;
  }

  return len;
}

static int ui_handle_menu_letter_press_search(uiPopupBlockHandle *menu, const wmEvent *event)
{
  /* Start menu search if the menu has a name. */
  if (menu->menu_idname[0]) {
    uiAfterFunc *after = ui_afterfunc_new();
    wmOperatorType *ot = WM_operatortype_find("WM_OT_search_single_menu", false);
    after->optype = ot;
    after->opcontext = WM_OP_INVOKE_DEFAULT;
    after->opptr = MEM_cnew<PointerRNA>(__func__);
    WM_operator_properties_create_ptr(after->opptr, ot);
    RNA_string_set(after->opptr, "menu_idname", menu->menu_idname);
    if (event->type != EVT_SPACEKEY) {
      /* Forward all keys except space-bar to the search. */
      const int num_bytes = BLI_str_utf8_size_or_error(event->utf8_buf);
      if (num_bytes != -1) {
        char buf[sizeof(event->utf8_buf) + 1];
        memcpy(buf, event->utf8_buf, num_bytes);
        buf[num_bytes] = '\0';
        RNA_string_set(after->opptr, "initial_query", buf);
      }
    }
    menu->menuretval = UI_RETURN_OK;
    return WM_UI_HANDLER_BREAK;
  }
  return WM_UI_HANDLER_CONTINUE;
}

static int ui_handle_menu_event(bContext *C,
                                const wmEvent *event,
                                uiPopupBlockHandle *menu,
                                int level,
                                const bool is_parent_inside,
                                const bool is_parent_menu,
                                const bool is_floating)
{
  uiBut *but;
  ARegion *region = menu->region;
  uiBlock *block = static_cast<uiBlock *>(region->uiblocks.first);

  int retval = WM_UI_HANDLER_CONTINUE;

  int mx = event->xy[0];
  int my = event->xy[1];
  ui_window_to_block(region, block, &mx, &my);

  /* check if mouse is inside block */
  const bool inside = BLI_rctf_isect_pt(&block->rect, mx, my);
  /* check for title dragging */
  const bool inside_title = inside && ((my + (UI_UNIT_Y * 1.5f)) > block->rect.ymax);

  /* if there's an active modal button, don't check events or outside, except for search menu */
  but = ui_region_find_active_but(region);

#ifdef USE_DRAG_POPUP
  if (menu->is_grab) {
    if (event->type == LEFTMOUSE) {
      menu->is_grab = false;
      retval = WM_UI_HANDLER_BREAK;
    }
    else {
      if (event->type == MOUSEMOVE) {
        int mdiff[2];

        sub_v2_v2v2_int(mdiff, event->xy, menu->grab_xy_prev);
        copy_v2_v2_int(menu->grab_xy_prev, event->xy);

        add_v2_v2v2_int(menu->popup_create_vars.event_xy, menu->popup_create_vars.event_xy, mdiff);

        ui_popup_translate(region, mdiff);
      }

      return retval;
    }
  }
#endif

  if (but && button_modal_state(but->active->state)) {
    if (block->flag & (UI_BLOCK_MOVEMOUSE_QUIT | UI_BLOCK_POPOVER)) {
      /* if a button is activated modal, always reset the start mouse
       * position of the towards mechanism to avoid losing focus,
       * and don't handle events */
      ui_mouse_motion_towards_reinit(menu, event->xy);
    }
  }
  else if (event->type == TIMER) {
    if (event->customdata == menu->scrolltimer) {
      ui_menu_scroll_to_y(region, block, my);
    }
  }
  else {
    /* for ui_mouse_motion_towards_block */
    if (event->type == MOUSEMOVE) {
      if (block->flag & (UI_BLOCK_MOVEMOUSE_QUIT | UI_BLOCK_POPOVER)) {
        ui_mouse_motion_towards_init(menu, event->xy);
      }

      /* add menu scroll timer, if needed */
      if (ui_menu_scroll_test(block, my)) {
        if (menu->scrolltimer == nullptr) {
          menu->scrolltimer = WM_event_timer_add(
              CTX_wm_manager(C), CTX_wm_window(C), TIMER, MENU_SCROLL_INTERVAL);
        }
      }
    }

    /* first block own event func */
    if (block->block_event_func && block->block_event_func(C, block, event)) {
      /* pass */
    } /* events not for active search menu button */
    else {
      int act = 0;

      switch (event->type) {

        /* Closing sub-levels of pull-downs.
         *
         * The actual event is handled by the button under the cursor.
         * This is done so we can right click on menu items even when they have sub-menus open.
         */
        case RIGHTMOUSE:
          if (inside == false) {
            if (event->val == KM_PRESS && (block->flag & UI_BLOCK_LOOP)) {
              if (block->saferct.first) {
                /* Currently right clicking on a top level pull-down (typically in the header)
                 * just closes the menu and doesn't support immediately handling the RMB event.
                 *
                 * To support we would need UI_RETURN_OUT_PARENT to be handled by
                 * top-level buttons, not just menus. Note that this isn't very important
                 * since it's easy to manually close these menus by clicking on them. */
                menu->menuretval = (level > 0 && is_parent_inside) ? UI_RETURN_OUT_PARENT :
                                                                     UI_RETURN_OUT;
              }
            }
            retval = WM_UI_HANDLER_BREAK;
          }
          break;

        /* Closing sub-levels of pull-downs. */
        case EVT_LEFTARROWKEY:
          if (event->val == KM_PRESS && (block->flag & UI_BLOCK_LOOP)) {
            if (block->saferct.first) {
              menu->menuretval = UI_RETURN_OUT;
            }
          }

          retval = WM_UI_HANDLER_BREAK;
          break;

        /* Opening sub-levels of pull-downs. */
        case EVT_RIGHTARROWKEY:
          if (event->val == KM_PRESS && (block->flag & UI_BLOCK_LOOP)) {

            if (ui_menu_pass_event_to_parent_if_nonactive(
                    menu, but, level, is_parent_menu, retval))
            {
              break;
            }

            but = ui_region_find_active_but(region);

            if (!but) {
              /* no item active, we make first active */
              if (block->direction & UI_DIR_UP) {
                but = ui_but_last(block);
              }
              else {
                but = ui_but_first(block);
              }
            }

            if (but && ELEM(but->type, UI_BTYPE_BLOCK, UI_BTYPE_PULLDOWN)) {
              ui_handle_button_activate(C, region, but, BUTTON_ACTIVATE_OPEN);
            }
          }

          retval = WM_UI_HANDLER_BREAK;
          break;

        /* Smooth scrolling for popovers. */
        case MOUSEPAN: {
          if (event->modifier & (KM_SHIFT | KM_CTRL | KM_ALT | KM_OSKEY)) {
            /* pass */
          }
          else if (!ui_block_is_menu(block)) {
            if (block->flag & (UI_BLOCK_CLIPTOP | UI_BLOCK_CLIPBOTTOM)) {
              const float dy = event->xy[1] - event->prev_xy[1];
              if (dy != 0.0f) {
                ui_menu_scroll_apply_offset_y(region, block, dy);

                if (but) {
                  but->active->cancel = true;
                  button_activate_exit(C, but, but->active, false, false);
                }
                WM_event_add_mousemove(CTX_wm_window(C));
              }
            }
            break;
          }
          ATTR_FALLTHROUGH;
        }
        case WHEELUPMOUSE:
        case WHEELDOWNMOUSE: {
          if (event->modifier & (KM_SHIFT | KM_CTRL | KM_ALT | KM_OSKEY)) {
            /* pass */
          }
          else if (!ui_block_is_menu(block)) {
            const int scroll_dir = (event->type == WHEELUPMOUSE) ? 1 : -1;
            if (ui_menu_scroll_step(region, block, scroll_dir)) {
              if (but) {
                but->active->cancel = true;
                button_activate_exit(C, but, but->active, false, false);
              }
              WM_event_add_mousemove(CTX_wm_window(C));
            }
            break;
          }
          ATTR_FALLTHROUGH;
        }
        case EVT_UPARROWKEY:
        case EVT_DOWNARROWKEY:
        case EVT_PAGEUPKEY:
        case EVT_PAGEDOWNKEY:
        case EVT_HOMEKEY:
        case EVT_ENDKEY:
          /* Arrow-keys: only handle for block_loop blocks. */
          if (event->modifier & (KM_SHIFT | KM_CTRL | KM_ALT | KM_OSKEY)) {
            /* pass */
          }
          else if (inside || (block->flag & UI_BLOCK_LOOP)) {
            int type = event->type;
            int val = event->val;

            /* Convert pan to scroll-wheel. */
            if (type == MOUSEPAN) {
              ui_pan_to_scroll(event, &type, &val);
            }

            if (val == KM_PRESS) {
              /* Determine scroll operation. */
              uiMenuScrollType scrolltype;

              if (ELEM(type, EVT_PAGEUPKEY, EVT_HOMEKEY)) {
                scrolltype = MENU_SCROLL_TOP;
              }
              else if (ELEM(type, EVT_PAGEDOWNKEY, EVT_ENDKEY)) {
                scrolltype = MENU_SCROLL_BOTTOM;
              }
              else if (ELEM(type, EVT_UPARROWKEY, WHEELUPMOUSE)) {
                scrolltype = MENU_SCROLL_UP;
              }
              else {
                scrolltype = MENU_SCROLL_DOWN;
              }

              if (ui_menu_pass_event_to_parent_if_nonactive(
                      menu, but, level, is_parent_menu, retval))
              {
                break;
              }

#ifdef USE_KEYNAV_LIMIT
              ui_mouse_motion_keynav_init(&menu->keynav_state, event);
#endif

              but = ui_region_find_active_but(region);
              if (but) {
                /* Apply scroll operation. */
                if (scrolltype == MENU_SCROLL_DOWN) {
                  but = ui_but_next(but);
                }
                else if (scrolltype == MENU_SCROLL_UP) {
                  but = ui_but_prev(but);
                }
                else if (scrolltype == MENU_SCROLL_TOP) {
                  but = ui_but_first(block);
                }
                else if (scrolltype == MENU_SCROLL_BOTTOM) {
                  but = ui_but_last(block);
                }
              }

              if (!but) {
                /* Wrap button or no active button. */
                uiBut *but_wrap = nullptr;
                if (ELEM(scrolltype, MENU_SCROLL_UP, MENU_SCROLL_BOTTOM)) {
                  but_wrap = ui_but_last(block);
                }
                else if (ELEM(scrolltype, MENU_SCROLL_DOWN, MENU_SCROLL_TOP)) {
                  but_wrap = ui_but_first(block);
                }
                if (but_wrap) {
                  but = but_wrap;
                }
              }

              if (but) {
                ui_handle_button_activate(C, region, but, BUTTON_ACTIVATE);
                ui_menu_scroll_to_but(region, block, but);
              }
            }

            retval = WM_UI_HANDLER_BREAK;
          }

          break;

        case EVT_ONEKEY:
        case EVT_PAD1:
          act = 1;
          ATTR_FALLTHROUGH;
        case EVT_TWOKEY:
        case EVT_PAD2:
          if (act == 0) {
            act = 2;
          }
          ATTR_FALLTHROUGH;
        case EVT_THREEKEY:
        case EVT_PAD3:
          if (act == 0) {
            act = 3;
          }
          ATTR_FALLTHROUGH;
        case EVT_FOURKEY:
        case EVT_PAD4:
          if (act == 0) {
            act = 4;
          }
          ATTR_FALLTHROUGH;
        case EVT_FIVEKEY:
        case EVT_PAD5:
          if (act == 0) {
            act = 5;
          }
          ATTR_FALLTHROUGH;
        case EVT_SIXKEY:
        case EVT_PAD6:
          if (act == 0) {
            act = 6;
          }
          ATTR_FALLTHROUGH;
        case EVT_SEVENKEY:
        case EVT_PAD7:
          if (act == 0) {
            act = 7;
          }
          ATTR_FALLTHROUGH;
        case EVT_EIGHTKEY:
        case EVT_PAD8:
          if (act == 0) {
            act = 8;
          }
          ATTR_FALLTHROUGH;
        case EVT_NINEKEY:
        case EVT_PAD9:
          if (act == 0) {
            act = 9;
          }
          ATTR_FALLTHROUGH;
        case EVT_ZEROKEY:
        case EVT_PAD0:
          if (act == 0) {
            act = 10;
          }

          if ((block->flag & UI_BLOCK_NUMSELECT) && event->val == KM_PRESS) {
            int count;

            if (ui_menu_pass_event_to_parent_if_nonactive(
                    menu, but, level, is_parent_menu, retval))
            {
              break;
            }

            /* Only respond to explicit press to avoid the event that opened the menu
             * activating an item when the key is held. */
            if (event->flag & WM_EVENT_IS_REPEAT) {
              break;
            }

            if (event->modifier & KM_ALT) {
              act += 10;
            }

            count = 0;
            for (but = static_cast<uiBut *>(block->buttons.first); but; but = but->next) {
              bool doit = false;

              if (!ELEM(but->type,
                        UI_BTYPE_LABEL,
                        UI_BTYPE_SEPR,
                        UI_BTYPE_SEPR_LINE,
                        UI_BTYPE_IMAGE))
              {
                count++;
              }

              /* exception for rna layer buts */
              if (but->rnapoin.data && but->rnaprop &&
                  ELEM(RNA_property_subtype(but->rnaprop), PROP_LAYER, PROP_LAYER_MEMBER))
              {
                if (but->rnaindex == act - 1) {
                  doit = true;
                }
              }
              else if (ELEM(but->type,
                            UI_BTYPE_BUT,
                            UI_BTYPE_BUT_MENU,
                            UI_BTYPE_MENU,
                            UI_BTYPE_BLOCK,
                            UI_BTYPE_PULLDOWN) &&
                       count == act)
              {
                doit = true;
              }

              if (!(but->flag & UI_BUT_DISABLED) && doit) {
                /* activate buttons but open menu's */
                uiButtonActivateType activate;
                if (but->type == UI_BTYPE_PULLDOWN) {
                  activate = BUTTON_ACTIVATE_OPEN;
                }
                else {
                  activate = BUTTON_ACTIVATE_APPLY;
                }

                ui_handle_button_activate(C, region, but, activate);
                break;
              }
            }

            retval = WM_UI_HANDLER_BREAK;
          }
          break;

        /* Handle keystrokes on menu items */
        case EVT_AKEY:
        case EVT_BKEY:
        case EVT_CKEY:
        case EVT_DKEY:
        case EVT_EKEY:
        case EVT_FKEY:
        case EVT_GKEY:
        case EVT_HKEY:
        case EVT_IKEY:
        case EVT_JKEY:
        case EVT_KKEY:
        case EVT_LKEY:
        case EVT_MKEY:
        case EVT_NKEY:
        case EVT_OKEY:
        case EVT_PKEY:
        case EVT_QKEY:
        case EVT_RKEY:
        case EVT_SKEY:
        case EVT_TKEY:
        case EVT_UKEY:
        case EVT_VKEY:
        case EVT_WKEY:
        case EVT_XKEY:
        case EVT_YKEY:
        case EVT_ZKEY:
        case EVT_SPACEKEY: {
          if (ELEM(event->val, KM_PRESS, KM_DBL_CLICK) &&
              ((event->modifier & (KM_SHIFT | KM_CTRL | KM_OSKEY)) == 0) &&
              /* Only respond to explicit press to avoid the event that opened the menu
               * activating an item when the key is held. */
              (event->flag & WM_EVENT_IS_REPEAT) == 0)
          {

            /* Menu search if space-bar or #MenuTypeFlag::SearchOnKeyPress. */
            MenuType *mt = WM_menutype_find(menu->menu_idname, true);
            if ((mt && bool(mt->flag & MenuTypeFlag::SearchOnKeyPress)) ||
                event->type == EVT_SPACEKEY)
            {
              if ((level != 0) && (but == nullptr || !menu->menu_idname[0])) {
                /* Search parent if the child is open but not activated or not searchable. */
                menu->menuretval = UI_RETURN_OUT | UI_RETURN_OUT_PARENT;
              }
              else {
                retval = ui_handle_menu_letter_press_search(menu, event);
              }
              break;
            }

            if (ui_menu_pass_event_to_parent_if_nonactive(
                    menu, but, level, is_parent_menu, retval))
            {
              break;
            }

            /* Accelerator keys that allow "pressing" a menu entry by pressing a single key. */
            LISTBASE_FOREACH (uiBut *, but, &block->buttons) {
              if (!(but->flag & UI_BUT_DISABLED) && but->menu_key == event->type) {
                if (but->type == UI_BTYPE_BUT) {
                  UI_but_execute(C, region, but);
                }
                else {
                  ui_handle_button_activate_by_type(C, region, but);
                }
                return WM_UI_HANDLER_BREAK;
              }
            }
          }
        }
      }
    }

    /* here we check return conditions for menus */
    if (block->flag & UI_BLOCK_LOOP) {
      /* If we click outside the block, verify if we clicked on the
       * button that opened us, otherwise we need to close,
       *
       * note that there is an exception for root level menus and
       * popups which you can click again to close.
       *
       * Events handled above may have already set the return value,
       * don't overwrite them, see: #61015.
       */
      if ((inside == false) && (menu->menuretval == 0)) {
        uiSafetyRct *saferct = static_cast<uiSafetyRct *>(block->saferct.first);

        if (ELEM(event->type, LEFTMOUSE, MIDDLEMOUSE, RIGHTMOUSE)) {
          if (ELEM(event->val, KM_PRESS, KM_DBL_CLICK)) {
            if ((is_parent_menu == false) && (U.uiflag & USER_MENUOPENAUTO) == 0) {
              /* for root menus, allow clicking to close */
              if (block->flag & UI_BLOCK_OUT_1) {
                menu->menuretval = UI_RETURN_OK;
              }
              else {
                menu->menuretval = UI_RETURN_OUT;
              }
            }
            else if (saferct && !BLI_rctf_isect_pt(
                                    &saferct->parent, float(event->xy[0]), float(event->xy[1])))
            {
              if (block->flag & UI_BLOCK_OUT_1) {
                menu->menuretval = UI_RETURN_OK;
              }
              else {
                menu->menuretval = UI_RETURN_OUT;
              }
            }
          }
          else if (ELEM(event->val, KM_RELEASE, KM_CLICK)) {
            /* For buttons that use a hold function,
             * exit when mouse-up outside the menu. */
            if (block->flag & UI_BLOCK_POPUP_HOLD) {
              /* NOTE: we could check the cursor is over the parent button. */
              menu->menuretval = UI_RETURN_CANCEL;
              retval = WM_UI_HANDLER_CONTINUE;
            }
          }
        }
      }

      if (menu->menuretval) {
        /* pass */
      }
#ifdef USE_KEYNAV_LIMIT
      else if ((event->type == MOUSEMOVE) &&
               ui_mouse_motion_keynav_test(&menu->keynav_state, event))
      {
        /* Don't handle the mouse-move if we're using key-navigation. */
        retval = WM_UI_HANDLER_BREAK;
      }
#endif
      else if (event->type == EVT_ESCKEY && event->val == KM_PRESS) {
        /* Escape cancels this and all preceding menus. */
        menu->menuretval = UI_RETURN_CANCEL;
      }
      else if (ELEM(event->type, EVT_RETKEY, EVT_PADENTER) && event->val == KM_PRESS) {
        uiBut *but_default = ui_region_find_first_but_test_flag(
            region, UI_BUT_ACTIVE_DEFAULT, UI_HIDDEN);
        if ((but_default != nullptr) && (but_default->active == nullptr)) {
          if (but_default->type == UI_BTYPE_BUT) {
            UI_but_execute(C, region, but_default);
          }
          else {
            ui_handle_button_activate_by_type(C, region, but_default);
          }
        }
        else {
          uiBut *but_active = ui_region_find_active_but(region);

          /* enter will always close this block, we let the event
           * get handled by the button if it is activated, otherwise we cancel */
          if (but_active == nullptr) {
            menu->menuretval = UI_RETURN_CANCEL | UI_RETURN_POPUP_OK;
          }
        }
      }
#ifdef USE_DRAG_POPUP
      else if ((event->type == LEFTMOUSE) && (event->val == KM_PRESS) &&
               (inside && is_floating && inside_title))
      {
        if (!but || !ui_but_contains_point_px(but, region, event->xy)) {
          if (but) {
            UI_but_tooltip_timer_remove(C, but);
          }

          menu->is_grab = true;
          copy_v2_v2_int(menu->grab_xy_prev, event->xy);
          retval = WM_UI_HANDLER_BREAK;
        }
      }
#endif
      else {

        /* check mouse moving outside of the menu */
        if (inside == false && (block->flag & (UI_BLOCK_MOVEMOUSE_QUIT | UI_BLOCK_POPOVER))) {
          uiSafetyRct *saferct;

          ui_mouse_motion_towards_check(block, menu, event->xy, is_parent_inside == false);

          /* Check for all parent rects, enables arrow-keys to be used. */
          for (saferct = static_cast<uiSafetyRct *>(block->saferct.first); saferct;
               saferct = saferct->next)
          {
            /* for mouse move we only check our own rect, for other
             * events we check all preceding block rects too to make
             * arrow keys navigation work */
            if (event->type != MOUSEMOVE ||
                saferct == static_cast<uiSafetyRct *>(block->saferct.first))
            {
              if (BLI_rctf_isect_pt(&saferct->parent, float(event->xy[0]), float(event->xy[1]))) {
                break;
              }
              if (BLI_rctf_isect_pt(&saferct->safety, float(event->xy[0]), float(event->xy[1]))) {
                break;
              }
            }
          }

          /* strict check, and include the parent rect */
          if (!menu->dotowards && !saferct) {
            if (block->flag & UI_BLOCK_OUT_1) {
              menu->menuretval = UI_RETURN_OK;
            }
            else {
              menu->menuretval = UI_RETURN_OUT;
            }
          }
          else if (menu->dotowards && event->type == MOUSEMOVE) {
            retval = WM_UI_HANDLER_BREAK;
          }
        }
      }

      /* end switch */
    }
  }

  /* if we are didn't handle the event yet, lets pass it on to
   * buttons inside this region. disabled inside check .. not sure
   * anymore why it was there? but it meant enter didn't work
   * for example when mouse was not over submenu */
  if ((event->type == TIMER) ||
      (/* inside && */ (!menu->menuretval || (menu->menuretval & UI_RETURN_UPDATE)) &&
       retval == WM_UI_HANDLER_CONTINUE))
  {
    retval = ui_handle_menu_button(C, event, menu);
  }

#ifdef USE_UI_POPOVER_ONCE
  if (block->flag & UI_BLOCK_POPOVER_ONCE) {
    if ((event->type == LEFTMOUSE) && (event->val == KM_RELEASE)) {
      UI_popover_once_clear(static_cast<uiPopover *>(menu->popup_create_vars.arg));
      block->flag &= ~UI_BLOCK_POPOVER_ONCE;
    }
  }
#endif

  /* Don't handle double click events, re-handle as regular press/release. */
  if (retval == WM_UI_HANDLER_CONTINUE && event->val == KM_DBL_CLICK) {
    return retval;
  }

  /* if we set a menu return value, ensure we continue passing this on to
   * lower menus and buttons, so always set continue then, and if we are
   * inside the region otherwise, ensure we swallow the event */
  if (menu->menuretval) {
    return WM_UI_HANDLER_CONTINUE;
  }
  if (inside) {
    return WM_UI_HANDLER_BREAK;
  }
  return retval;
}

static int ui_handle_menu_return_submenu(bContext *C,
                                         const wmEvent *event,
                                         uiPopupBlockHandle *menu)
{
  ARegion *region = menu->region;
  uiBlock *block = static_cast<uiBlock *>(region->uiblocks.first);

  uiBut *but = ui_region_find_active_but(region);

  BLI_assert(but);

  uiHandleButtonData *data = but->active;
  uiPopupBlockHandle *submenu = data->menu;

  if (submenu->menuretval) {
    bool update;

    /* first decide if we want to close our own menu cascading, if
     * so pass on the sub menu return value to our own menu handle */
    if ((submenu->menuretval & UI_RETURN_OK) || (submenu->menuretval & UI_RETURN_CANCEL)) {
      if (!(block->flag & UI_BLOCK_KEEP_OPEN)) {
        menu->menuretval = submenu->menuretval;
        menu->butretval = data->retval;
      }
    }

    update = (submenu->menuretval & UI_RETURN_UPDATE) != 0;

    /* now let activated button in this menu exit, which
     * will actually close the submenu too */
    ui_handle_button_return_submenu(C, event, but);

    if (update) {
      submenu->menuretval = 0;
    }
  }

  if (block->flag & (UI_BLOCK_MOVEMOUSE_QUIT | UI_BLOCK_POPOVER)) {
    /* for cases where close does not cascade, allow the user to
     * move the mouse back towards the menu without closing */
    ui_mouse_motion_towards_reinit(menu, event->xy);
  }

  if (menu->menuretval) {
    return WM_UI_HANDLER_CONTINUE;
  }
  return WM_UI_HANDLER_BREAK;
}

static bool ui_but_pie_menu_supported_apply(uiBut *but)
{
  return !ELEM(but->type, UI_BTYPE_NUM_SLIDER, UI_BTYPE_NUM);
}

static int ui_but_pie_menu_apply(bContext *C,
                                 uiPopupBlockHandle *menu,
                                 uiBut *but,
                                 bool force_close)
{
  const int retval = WM_UI_HANDLER_BREAK;

  if (but && ui_but_pie_menu_supported_apply(but)) {
    if (but->type == UI_BTYPE_MENU) {
      /* forcing the pie menu to close will not handle menus */
      if (!force_close) {
        uiBut *active_but = ui_region_find_active_but(menu->region);

        if (active_but) {
          button_activate_exit(C, active_but, active_but->active, false, false);
        }

        button_activate_init(C, menu->region, but, BUTTON_ACTIVATE_OPEN);
        return retval;
      }
      menu->menuretval = UI_RETURN_CANCEL;
    }
    else {
      button_activate_exit((bContext *)C, but, but->active, false, false);

      menu->menuretval = UI_RETURN_OK;
    }
  }
  else {
    menu->menuretval = UI_RETURN_CANCEL;

    ED_region_tag_redraw(menu->region);
  }

  return retval;
}

static uiBut *ui_block_pie_dir_activate(uiBlock *block, const wmEvent *event, RadialDirection dir)
{
  if ((block->flag & UI_BLOCK_NUMSELECT) && event->val == KM_PRESS) {
    LISTBASE_FOREACH (uiBut *, but, &block->buttons) {
      if (but->pie_dir == dir && !ELEM(but->type, UI_BTYPE_SEPR, UI_BTYPE_SEPR_LINE)) {
        return but;
      }
    }
  }

  return nullptr;
}

static int ui_but_pie_button_activate(bContext *C, uiBut *but, uiPopupBlockHandle *menu)
{
  if (but == nullptr) {
    return WM_UI_HANDLER_BREAK;
  }

  uiBut *active_but = ui_region_find_active_but(menu->region);

  if (active_but) {
    button_activate_exit(C, active_but, active_but->active, false, false);
  }

  button_activate_init(C, menu->region, but, BUTTON_ACTIVATE_OVER);
  return ui_but_pie_menu_apply(C, menu, but, false);
}

static int ui_pie_handler(bContext *C, const wmEvent *event, uiPopupBlockHandle *menu)
{
  /* we block all events, this is modal interaction,
   * except for drop events which is described below */
  int retval = WM_UI_HANDLER_BREAK;

  if (event->type == EVT_DROP) {
    /* may want to leave this here for later if we support pie ovens */

    retval = WM_UI_HANDLER_CONTINUE;
  }

  ARegion *region = menu->region;
  uiBlock *block = static_cast<uiBlock *>(region->uiblocks.first);

  const bool is_click_style = (block->pie_data.flags & UI_PIE_CLICK_STYLE);

  /* if there's an active modal button, don't check events or outside, except for search menu */
  uiBut *but_active = ui_region_find_active_but(region);

  if (menu->scrolltimer == nullptr) {
    menu->scrolltimer = WM_event_timer_add(
        CTX_wm_manager(C), CTX_wm_window(C), TIMER, PIE_MENU_INTERVAL);
    menu->scrolltimer->time_duration = 0.0;
  }

  const double duration = menu->scrolltimer->time_duration;

  float event_xy[2] = {float(event->xy[0]), float(event->xy[1])};

  ui_window_to_block_fl(region, block, &event_xy[0], &event_xy[1]);

  /* Distance from initial point. */
  const float dist = ui_block_calc_pie_segment(block, event_xy);

  if (but_active && button_modal_state(but_active->active->state)) {
    retval = ui_handle_menu_button(C, event, menu);
  }
  else {
    if (event->type == TIMER) {
      if (event->customdata == menu->scrolltimer) {
        /* deactivate initial direction after a while */
        if (duration > 0.01 * U.pie_initial_timeout) {
          block->pie_data.flags &= ~UI_PIE_INITIAL_DIRECTION;
        }

        /* handle animation */
        if (!(block->pie_data.flags & UI_PIE_ANIMATION_FINISHED)) {
          const double final_time = 0.01 * U.pie_animation_timeout;
          float fac = duration / final_time;
          const float pie_radius = U.pie_menu_radius * UI_SCALE_FAC;

          if (fac > 1.0f) {
            fac = 1.0f;
            block->pie_data.flags |= UI_PIE_ANIMATION_FINISHED;
          }

          LISTBASE_FOREACH (uiBut *, but, &block->buttons) {
            if (but->pie_dir != UI_RADIAL_NONE) {
              float vec[2];
              float center[2];

              ui_but_pie_dir(but->pie_dir, vec);

              center[0] = (vec[0] > 0.01f) ? 0.5f : ((vec[0] < -0.01f) ? -0.5f : 0.0f);
              center[1] = (vec[1] > 0.99f) ? 0.5f : ((vec[1] < -0.99f) ? -0.5f : 0.0f);

              center[0] *= BLI_rctf_size_x(&but->rect);
              center[1] *= BLI_rctf_size_y(&but->rect);

              mul_v2_fl(vec, pie_radius);
              add_v2_v2(vec, center);
              mul_v2_fl(vec, fac);
              add_v2_v2(vec, block->pie_data.pie_center_spawned);

              BLI_rctf_recenter(&but->rect, vec[0], vec[1]);
            }
          }
          block->pie_data.alphafac = fac;

          ED_region_tag_redraw(region);
        }
      }

      /* Check pie velocity here if gesture has ended. */
      if (block->pie_data.flags & UI_PIE_GESTURE_END_WAIT) {
        float len_sq = 10;

        /* use a time threshold to ensure we leave time to the mouse to move */
        if (duration - block->pie_data.duration_gesture > 0.02) {
          len_sq = len_squared_v2v2(event_xy, block->pie_data.last_pos);
          copy_v2_v2(block->pie_data.last_pos, event_xy);
          block->pie_data.duration_gesture = duration;
        }

        if (len_sq < 1.0f) {
          uiBut *but = ui_region_find_active_but(menu->region);

          if (but) {
            return ui_but_pie_menu_apply(C, menu, but, true);
          }
        }
      }
    }

    if (event->type == block->pie_data.event_type && !is_click_style) {
      if (event->val != KM_RELEASE) {
        ui_handle_menu_button(C, event, menu);

        if (len_squared_v2v2(event_xy, block->pie_data.pie_center_init) > PIE_CLICK_THRESHOLD_SQ) {
          block->pie_data.flags |= UI_PIE_DRAG_STYLE;
        }
        /* why redraw here? It's simple, we are getting many double click events here.
         * Those operate like mouse move events almost */
        ED_region_tag_redraw(region);
      }
      else {
        if ((duration < 0.01 * U.pie_tap_timeout) && !(block->pie_data.flags & UI_PIE_DRAG_STYLE))
        {
          block->pie_data.flags |= UI_PIE_CLICK_STYLE;
        }
        else {
          uiBut *but = ui_region_find_active_but(menu->region);

          if (but && (U.pie_menu_confirm > 0) &&
              (dist >= UI_SCALE_FAC * (U.pie_menu_threshold + U.pie_menu_confirm)))
          {
            return ui_but_pie_menu_apply(C, menu, but, true);
          }

          retval = ui_but_pie_menu_apply(C, menu, but, true);
        }
      }
    }
    else {
      /* direction from numpad */
      RadialDirection num_dir = UI_RADIAL_NONE;

      switch (event->type) {
        case MOUSEMOVE:
          if (!is_click_style) {
            const float len_sq = len_squared_v2v2(event_xy, block->pie_data.pie_center_init);

            /* here we use the initial position explicitly */
            if (len_sq > PIE_CLICK_THRESHOLD_SQ) {
              block->pie_data.flags |= UI_PIE_DRAG_STYLE;
            }

            /* here instead, we use the offset location to account for the initial
             * direction timeout */
            if ((U.pie_menu_confirm > 0) &&
                (dist >= UI_SCALE_FAC * (U.pie_menu_threshold + U.pie_menu_confirm)))
            {
              block->pie_data.flags |= UI_PIE_GESTURE_END_WAIT;
              copy_v2_v2(block->pie_data.last_pos, event_xy);
              block->pie_data.duration_gesture = duration;
            }
          }

          ui_handle_menu_button(C, event, menu);

          /* mouse move should always refresh the area for pie menus */
          ED_region_tag_redraw(region);
          break;

        case LEFTMOUSE:
          if (is_click_style) {
            if (block->pie_data.flags & UI_PIE_INVALID_DIR) {
              menu->menuretval = UI_RETURN_CANCEL;
            }
            else {
              retval = ui_handle_menu_button(C, event, menu);
            }
          }
          break;

        case EVT_ESCKEY:
        case RIGHTMOUSE:
          menu->menuretval = UI_RETURN_CANCEL;
          break;

        case EVT_AKEY:
        case EVT_BKEY:
        case EVT_CKEY:
        case EVT_DKEY:
        case EVT_EKEY:
        case EVT_FKEY:
        case EVT_GKEY:
        case EVT_HKEY:
        case EVT_IKEY:
        case EVT_JKEY:
        case EVT_KKEY:
        case EVT_LKEY:
        case EVT_MKEY:
        case EVT_NKEY:
        case EVT_OKEY:
        case EVT_PKEY:
        case EVT_QKEY:
        case EVT_RKEY:
        case EVT_SKEY:
        case EVT_TKEY:
        case EVT_UKEY:
        case EVT_VKEY:
        case EVT_WKEY:
        case EVT_XKEY:
        case EVT_YKEY:
        case EVT_ZKEY: {
          if (ELEM(event->val, KM_PRESS, KM_DBL_CLICK) &&
              ((event->modifier & (KM_SHIFT | KM_CTRL | KM_OSKEY)) == 0))
          {
            LISTBASE_FOREACH (uiBut *, but, &block->buttons) {
              if (but->menu_key == event->type) {
                ui_but_pie_button_activate(C, but, menu);
              }
            }
          }
          break;
        }

#define CASE_NUM_TO_DIR(n, d) \
  case (EVT_ZEROKEY + n): \
  case (EVT_PAD0 + n): { \
    if (num_dir == UI_RADIAL_NONE) { \
      num_dir = d; \
    } \
  } \
    (void)0

          CASE_NUM_TO_DIR(1, UI_RADIAL_SW);
          ATTR_FALLTHROUGH;
          CASE_NUM_TO_DIR(2, UI_RADIAL_S);
          ATTR_FALLTHROUGH;
          CASE_NUM_TO_DIR(3, UI_RADIAL_SE);
          ATTR_FALLTHROUGH;
          CASE_NUM_TO_DIR(4, UI_RADIAL_W);
          ATTR_FALLTHROUGH;
          CASE_NUM_TO_DIR(6, UI_RADIAL_E);
          ATTR_FALLTHROUGH;
          CASE_NUM_TO_DIR(7, UI_RADIAL_NW);
          ATTR_FALLTHROUGH;
          CASE_NUM_TO_DIR(8, UI_RADIAL_N);
          ATTR_FALLTHROUGH;
          CASE_NUM_TO_DIR(9, UI_RADIAL_NE);
          {
            uiBut *but = ui_block_pie_dir_activate(block, event, num_dir);
            retval = ui_but_pie_button_activate(C, but, menu);
            break;
          }
#undef CASE_NUM_TO_DIR
        default:
          retval = ui_handle_menu_button(C, event, menu);
          break;
      }
    }
  }

  return retval;
}

static int ui_handle_menus_recursive(bContext *C,
                                     const wmEvent *event,
                                     uiPopupBlockHandle *menu,
                                     int level,
                                     const bool is_parent_inside,
                                     const bool is_parent_menu,
                                     const bool is_floating)
{
  int retval = WM_UI_HANDLER_CONTINUE;
  bool do_towards_reinit = false;

  /* check if we have a submenu, and handle events for it first */
  uiBut *but = ui_region_find_active_but(menu->region);
  uiHandleButtonData *data = (but) ? but->active : nullptr;
  uiPopupBlockHandle *submenu = (data) ? data->menu : nullptr;

  if (submenu) {
    uiBlock *block = static_cast<uiBlock *>(menu->region->uiblocks.first);
    const bool is_menu = ui_block_is_menu(block);
    bool inside = false;
    /* root pie menus accept the key that spawned
     * them as double click to improve responsiveness */
    const bool do_recursion = (!(block->flag & UI_BLOCK_RADIAL) ||
                               event->type != block->pie_data.event_type);

    if (do_recursion) {
      if (is_parent_inside == false) {
        int mx = event->xy[0];
        int my = event->xy[1];
        ui_window_to_block(menu->region, block, &mx, &my);
        inside = BLI_rctf_isect_pt(&block->rect, mx, my);
      }

      retval = ui_handle_menus_recursive(
          C, event, submenu, level + 1, is_parent_inside || inside, is_menu, false);
    }
  }

  /* now handle events for our own menu */
  if (retval == WM_UI_HANDLER_CONTINUE || event->type == TIMER) {
    const bool do_but_search = (but && (but->type == UI_BTYPE_SEARCH_MENU));
    if (submenu && submenu->menuretval) {
      const bool do_ret_out_parent = (submenu->menuretval & UI_RETURN_OUT_PARENT) != 0;
      retval = ui_handle_menu_return_submenu(C, event, menu);
      submenu = nullptr; /* hint not to use this, it may be freed by call above */
      (void)submenu;
      /* we may want to quit the submenu and handle the even in this menu,
       * if its important to use it, check 'data->menu' first */
      if (((retval == WM_UI_HANDLER_BREAK) && do_ret_out_parent) == false) {
        /* skip applying the event */
        return retval;
      }
    }

    if (do_but_search) {
      uiBlock *block = static_cast<uiBlock *>(menu->region->uiblocks.first);

      retval = ui_handle_menu_button(C, event, menu);

      if (block->flag & (UI_BLOCK_MOVEMOUSE_QUIT | UI_BLOCK_POPOVER)) {
        /* when there is a active search button and we close it,
         * we need to reinit the mouse coords #35346. */
        if (ui_region_find_active_but(menu->region) != but) {
          do_towards_reinit = true;
        }
      }
    }
    else {
      uiBlock *block = static_cast<uiBlock *>(menu->region->uiblocks.first);
      uiBut *listbox = ui_list_find_mouse_over(menu->region, event);

      if (block->flag & UI_BLOCK_RADIAL) {
        retval = ui_pie_handler(C, event, menu);
      }
      else if (event->type == LEFTMOUSE || event->val != KM_DBL_CLICK) {
        bool handled = false;

        if (listbox) {
          const int retval_test = ui_handle_list_event(C, event, menu->region, listbox);
          if (retval_test != WM_UI_HANDLER_CONTINUE) {
            retval = retval_test;
            handled = true;
          }
        }

        if (handled == false) {
          retval = ui_handle_menu_event(
              C, event, menu, level, is_parent_inside, is_parent_menu, is_floating);
        }
      }
    }
  }

  if (!menu->retvalue) {
    ui_handle_viewlist_items_hover(event, menu->region);
  }

  if (do_towards_reinit) {
    ui_mouse_motion_towards_reinit(menu, event->xy);
  }

  return retval;
}

void UI_popup_menu_retval_set(const uiBlock *block, const int retval, const bool enable)
{
  uiPopupBlockHandle *menu = block->handle;
  if (menu) {
    menu->menuretval = enable ? (menu->menuretval | retval) : (menu->menuretval & retval);
  }
}

/** \} */

/* -------------------------------------------------------------------- */
/** \name UI Event Handlers
 * \{ */

static int ui_region_handler(bContext *C, const wmEvent *event, void * /*userdata*/)
{
  /* here we handle buttons at the region level, non-modal */
  ARegion *region = CTX_wm_region(C);
  int retval = WM_UI_HANDLER_CONTINUE;

  if (region == nullptr || BLI_listbase_is_empty(&region->uiblocks)) {
    return retval;
  }

  /* either handle events for already activated button or try to activate */
  uiBut *but = ui_region_find_active_but(region);
  uiBut *listbox = ui_list_find_mouse_over(region, event);

  retval = ui_handler_panel_region(C, event, region, listbox ? listbox : but);

  if (retval == WM_UI_HANDLER_CONTINUE && listbox) {
    retval = ui_handle_list_event(C, event, region, listbox);

    /* interactions with the listbox should disable tips */
    if (retval == WM_UI_HANDLER_BREAK) {
      if (but) {
        UI_but_tooltip_timer_remove(C, but);
      }
    }
  }

  if (retval == WM_UI_HANDLER_CONTINUE) {
    if (but) {
      retval = ui_handle_button_event(C, event, but);
    }
    else {
      retval = ui_handle_button_over(C, event, region);
    }
  }

  /* Re-enable tool-tips. */
  if (event->type == MOUSEMOVE &&
      (event->xy[0] != event->prev_xy[0] || event->xy[1] != event->prev_xy[1]))
  {
    ui_blocks_set_tooltips(region, true);
  }

  /* Always do this, to reliably update view and UI-list item highlighting, even if
   * the mouse hovers a button nested in the item (it's an overlapping layout). */
  ui_handle_viewlist_items_hover(event, region);
  if (retval == WM_UI_HANDLER_CONTINUE) {
    retval = ui_handle_view_item_event(C, event, but, region);
  }

  /* delayed apply callbacks */
  ui_apply_but_funcs_after(C);

  return retval;
}

static void ui_region_handler_remove(bContext *C, void * /*userdata*/)
{
  ARegion *region = CTX_wm_region(C);
  if (region == nullptr) {
    return;
  }

  UI_blocklist_free(C, region);
  bScreen *screen = CTX_wm_screen(C);
  if (screen == nullptr) {
    return;
  }

  /* delayed apply callbacks, but not for screen level regions, those
   * we rather do at the very end after closing them all, which will
   * be done in ui_region_handler/window */
  if (BLI_findindex(&screen->regionbase, region) == -1) {
    ui_apply_but_funcs_after(C);
  }
}

/* handle buttons at the window level, modal, for example while
 * number sliding, text editing, or when a menu block is open */
static int ui_handler_region_menu(bContext *C, const wmEvent *event, void * /*userdata*/)
{
  ARegion *menu_region = CTX_wm_menu(C);
  ARegion *region = menu_region ? menu_region : CTX_wm_region(C);
  int retval = WM_UI_HANDLER_CONTINUE;

  uiBut *but = ui_region_find_active_but(region);

  if (but) {
    bScreen *screen = CTX_wm_screen(C);
    uiBut *but_other;

    /* handle activated button events */
    uiHandleButtonData *data = but->active;

    if ((data->state == BUTTON_STATE_MENU_OPEN) &&
        /* Make sure this popup isn't dragging a button.
         * can happen with popovers (see #67882). */
        (ui_region_find_active_but(data->menu->region) == nullptr) &&
        /* make sure mouse isn't inside another menu (see #43247) */
        (ui_screen_region_find_mouse_over(screen, event) == nullptr) &&
        ELEM(but->type, UI_BTYPE_PULLDOWN, UI_BTYPE_POPOVER, UI_BTYPE_MENU) &&
        (but_other = ui_but_find_mouse_over(region, event)) && (but != but_other) &&
        ELEM(but_other->type, UI_BTYPE_PULLDOWN, UI_BTYPE_POPOVER, UI_BTYPE_MENU) &&
        /* Hover-opening menu's doesn't work well for buttons over one another
         * along the same axis the menu is opening on (see #71719). */
        (((data->menu->direction & (UI_DIR_LEFT | UI_DIR_RIGHT)) &&
          BLI_rctf_isect_rect_x(&but->rect, &but_other->rect, nullptr)) ||
         ((data->menu->direction & (UI_DIR_DOWN | UI_DIR_UP)) &&
          BLI_rctf_isect_rect_y(&but->rect, &but_other->rect, nullptr))))
    {
      /* if mouse moves to a different root-level menu button,
       * open it to replace the current menu */
      if ((but_other->flag & UI_BUT_DISABLED) == 0) {
        ui_handle_button_activate(C, region, but_other, BUTTON_ACTIVATE_OVER);
        button_activate_state(C, but_other, BUTTON_STATE_MENU_OPEN);
        retval = WM_UI_HANDLER_BREAK;
      }
    }
    else if (data->state == BUTTON_STATE_MENU_OPEN) {
      /* handle events for menus and their buttons recursively,
       * this will handle events from the top to the bottom menu */
      if (data->menu) {
        retval = ui_handle_menus_recursive(C, event, data->menu, 0, false, false, false);
      }

      /* handle events for the activated button */
      if ((data->menu && (retval == WM_UI_HANDLER_CONTINUE)) || (event->type == TIMER)) {
        if (data->menu && data->menu->menuretval) {
          ui_handle_button_return_submenu(C, event, but);
          retval = WM_UI_HANDLER_BREAK;
        }
        else {
          retval = ui_handle_button_event(C, event, but);
        }
      }
    }
    else {
      /* handle events for the activated button */
      retval = ui_handle_button_event(C, event, but);
    }
  }

  /* Re-enable tool-tips. */
  if (event->type == MOUSEMOVE &&
      (event->xy[0] != event->prev_xy[0] || event->xy[1] != event->prev_xy[1]))
  {
    ui_blocks_set_tooltips(region, true);
  }

  if (but && but->active && but->active->menu) {
    /* Set correct context menu-region. The handling button above breaks if we set the region
     * first, so only set it for executing the after-funcs. */
    CTX_wm_menu_set(C, but->active->menu->region);
  }

  /* delayed apply callbacks */
  ui_apply_but_funcs_after(C);

  /* Reset to previous context region. */
  CTX_wm_menu_set(C, menu_region);

  /* Don't handle double-click events,
   * these will be converted into regular clicks which we handle. */
  if (retval == WM_UI_HANDLER_CONTINUE) {
    if (event->val == KM_DBL_CLICK) {
      return WM_UI_HANDLER_CONTINUE;
    }
  }

  /* we block all events, this is modal interaction */
  return WM_UI_HANDLER_BREAK;
}

/* two types of popups, one with operator + enum, other with regular callbacks */
static int ui_popup_handler(bContext *C, const wmEvent *event, void *userdata)
{
  uiPopupBlockHandle *menu = static_cast<uiPopupBlockHandle *>(userdata);
  /* we block all events, this is modal interaction,
   * except for drop events which is described below */
  int retval = WM_UI_HANDLER_BREAK;
  bool reset_pie = false;

  ARegion *menu_region = CTX_wm_menu(C);
  CTX_wm_menu_set(C, menu->region);

  if (event->type == EVT_DROP || event->val == KM_DBL_CLICK) {
    /* EVT_DROP:
     *   If we're handling drop event we'll want it to be handled by popup callee as well,
     *   so it'll be possible to perform such operations as opening .blend files by dropping
     *   them into blender, even if there's opened popup like splash screen (sergey).
     * KM_DBL_CLICK:
     *   Continue in case of double click so wm_handlers_do calls handler again with KM_PRESS
     *   event. This is needed to ensure correct button handling for fast clicking (#47532).
     */

    retval = WM_UI_HANDLER_CONTINUE;
  }

  ui_handle_menus_recursive(C, event, menu, 0, false, false, true);

  /* free if done, does not free handle itself */
  if (menu->menuretval) {
    wmWindow *win = CTX_wm_window(C);
    /* copy values, we have to free first (closes region) */
    const uiPopupBlockHandle temp = *menu;
    uiBlock *block = static_cast<uiBlock *>(menu->region->uiblocks.first);

    /* set last pie event to allow chained pie spawning */
    if (block->flag & UI_BLOCK_RADIAL) {
      win->pie_event_type_last = block->pie_data.event_type;
      reset_pie = true;
    }

    ui_popup_block_free(C, menu);
    UI_popup_handlers_remove(&win->modalhandlers, menu);
    CTX_wm_menu_set(C, nullptr);

#ifdef USE_DRAG_TOGGLE
    {
      WM_event_free_ui_handler_all(C,
                                   &win->modalhandlers,
                                   ui_handler_region_drag_toggle,
                                   ui_handler_region_drag_toggle_remove);
    }
#endif

    if ((temp.menuretval & UI_RETURN_OK) || (temp.menuretval & UI_RETURN_POPUP_OK)) {
      if (temp.popup_func) {
        temp.popup_func(C, temp.popup_arg, temp.retvalue);
      }
    }
    else if (temp.cancel_func) {
      temp.cancel_func(C, temp.popup_arg);
    }

    WM_event_add_mousemove(win);
  }
  else {
    /* Re-enable tool-tips */
    if (event->type == MOUSEMOVE &&
        (event->xy[0] != event->prev_xy[0] || event->xy[1] != event->prev_xy[1]))
    {
      ui_blocks_set_tooltips(menu->region, true);
    }
  }

  /* delayed apply callbacks */
  ui_apply_but_funcs_after(C);

  if (reset_pie) {
    /* Reacquire window in case pie invalidates it somehow. */
    wmWindow *win = CTX_wm_window(C);

    if (win) {
      win->pie_event_type_last = EVENT_NONE;
    }
  }

  CTX_wm_region_set(C, menu_region);

  return retval;
}

static void ui_popup_handler_remove(bContext *C, void *userdata)
{
  uiPopupBlockHandle *menu = static_cast<uiPopupBlockHandle *>(userdata);

  /* More correct would be to expect UI_RETURN_CANCEL here, but not wanting to
   * cancel when removing handlers because of file exit is a rare exception.
   * So instead of setting cancel flag for all menus before removing handlers,
   * just explicitly flag menu with UI_RETURN_OK to avoid canceling it. */
  if ((menu->menuretval & UI_RETURN_OK) == 0 && menu->cancel_func) {
    menu->cancel_func(C, menu->popup_arg);
  }

  /* free menu block if window is closed for some reason */
  ui_popup_block_free(C, menu);

  /* delayed apply callbacks */
  ui_apply_but_funcs_after(C);
}

void UI_region_handlers_add(ListBase *handlers)
{
  WM_event_remove_ui_handler(
      handlers, ui_region_handler, ui_region_handler_remove, nullptr, false);
  WM_event_add_ui_handler(nullptr,
                          handlers,
                          ui_region_handler,
                          ui_region_handler_remove,
                          nullptr,
                          eWM_EventHandlerFlag(0));
}

void UI_popup_handlers_add(bContext *C,
                           ListBase *handlers,
                           uiPopupBlockHandle *popup,
                           const char flag)
{
  WM_event_add_ui_handler(
      C, handlers, ui_popup_handler, ui_popup_handler_remove, popup, eWM_EventHandlerFlag(flag));
}

void UI_popup_handlers_remove(ListBase *handlers, uiPopupBlockHandle *popup)
{
  LISTBASE_FOREACH (wmEventHandler *, handler_base, handlers) {
    if (handler_base->type == WM_HANDLER_TYPE_UI) {
      wmEventHandler_UI *handler = (wmEventHandler_UI *)handler_base;

      if (handler->handle_fn == ui_popup_handler &&
          handler->remove_fn == ui_popup_handler_remove && handler->user_data == popup)
      {
        /* tag refresh parent popup */
        wmEventHandler_UI *handler_next = (wmEventHandler_UI *)handler->head.next;
        if (handler_next && handler_next->head.type == WM_HANDLER_TYPE_UI &&
            handler_next->handle_fn == ui_popup_handler &&
            handler_next->remove_fn == ui_popup_handler_remove)
        {
          uiPopupBlockHandle *parent_popup = static_cast<uiPopupBlockHandle *>(
              handler_next->user_data);
          ED_region_tag_refresh_ui(parent_popup->region);
        }
        break;
      }
    }
  }

  WM_event_remove_ui_handler(handlers, ui_popup_handler, ui_popup_handler_remove, popup, false);
}

void UI_popup_handlers_remove_all(bContext *C, ListBase *handlers)
{
  WM_event_free_ui_handler_all(C, handlers, ui_popup_handler, ui_popup_handler_remove);
}

bool UI_textbutton_activate_rna(const bContext *C,
                                ARegion *region,
                                const void *rna_poin_data,
                                const char *rna_prop_id)
{
  uiBlock *block_text = nullptr;
  uiBut *but_text = nullptr;

  LISTBASE_FOREACH (uiBlock *, block, &region->uiblocks) {
    LISTBASE_FOREACH (uiBut *, but, &block->buttons) {
      if (but->type == UI_BTYPE_TEXT) {
        if (but->rnaprop && but->rnapoin.data == rna_poin_data) {
          if (STREQ(RNA_property_identifier(but->rnaprop), rna_prop_id)) {
            block_text = block;
            but_text = but;
            break;
          }
        }
      }
    }
    if (but_text) {
      break;
    }
  }

  if (but_text) {
    ARegion *region_ctx = CTX_wm_region(C);

    /* Temporary context override for activating the button. */
    CTX_wm_region_set(const_cast<bContext *>(C), region);
    UI_but_active_only(C, region, block_text, but_text);
    CTX_wm_region_set(const_cast<bContext *>(C), region_ctx);
    return true;
  }
  return false;
}

bool UI_textbutton_activate_but(const bContext *C, uiBut *actbut)
{
  ARegion *region = CTX_wm_region(C);
  uiBlock *block_text = nullptr;
  uiBut *but_text = nullptr;

  LISTBASE_FOREACH (uiBlock *, block, &region->uiblocks) {
    LISTBASE_FOREACH (uiBut *, but, &block->buttons) {
      if (but == actbut && but->type == UI_BTYPE_TEXT) {
        block_text = block;
        but_text = but;
        break;
      }
    }

    if (but_text) {
      break;
    }
  }

  if (but_text) {
    UI_but_active_only(C, region, block_text, but_text);
    return true;
  }
  return false;
}

/** \} */

/* -------------------------------------------------------------------- */
/** \name Public Utilities
 * \{ */

void UI_region_free_active_but_all(bContext *C, ARegion *region)
{
  LISTBASE_FOREACH (uiBlock *, block, &region->uiblocks) {
    LISTBASE_FOREACH (uiBut *, but, &block->buttons) {
      if (but->active == nullptr) {
        continue;
      }
      ui_but_active_free(C, but);
    }
  }
}

void UI_screen_free_active_but_highlight(const bContext *C, bScreen *screen)
{
  wmWindow *win = CTX_wm_window(C);

  ED_screen_areas_iter (win, screen, area) {
    LISTBASE_FOREACH (ARegion *, region, &area->regionbase) {
      uiBut *but = ui_region_find_active_but(region);
      if (but) {
        uiHandleButtonData *data = but->active;

        if (data->menu == nullptr && data->searchbox == nullptr) {
          if (data->state == BUTTON_STATE_HIGHLIGHT) {
            ui_but_active_free(C, but);
          }
        }
      }
    }
  }
}

uiBut *UI_but_active_drop_name_button(const bContext *C)
{
  ARegion *region = CTX_wm_region(C);
  uiBut *but = ui_region_find_active_but(region);

  if (but) {
    if (ELEM(but->type, UI_BTYPE_TEXT, UI_BTYPE_SEARCH_MENU)) {
      return but;
    }
  }

  return nullptr;
}

bool UI_but_active_drop_name(const bContext *C)
{
  return UI_but_active_drop_name_button(C) != nullptr;
}

bool UI_but_active_drop_color(bContext *C)
{
  ARegion *region = CTX_wm_region(C);

  if (region) {
    uiBut *but = ui_region_find_active_but(region);

    if (but && but->type == UI_BTYPE_COLOR) {
      return true;
    }
  }

  return false;
}

/** \} */

/* -------------------------------------------------------------------- */
/** \name UI Block Interaction API
 * \{ */

void UI_block_interaction_set(uiBlock *block, uiBlockInteraction_CallbackData *callbacks)
{
  block->custom_interaction_callbacks = *callbacks;
}

static uiBlockInteraction_Handle *ui_block_interaction_begin(bContext *C,
                                                             uiBlock *block,
                                                             const bool is_click)
{
  BLI_assert(block->custom_interaction_callbacks.begin_fn != nullptr);
  uiBlockInteraction_Handle *interaction = MEM_cnew<uiBlockInteraction_Handle>(__func__);

  int unique_retval_ids_len = 0;
  LISTBASE_FOREACH (uiBut *, but, &block->buttons) {
    if (but->active || (but->flag & UI_BUT_DRAG_MULTI)) {
      unique_retval_ids_len++;
    }
  }

  int *unique_retval_ids = static_cast<int *>(
      MEM_mallocN(sizeof(*unique_retval_ids) * unique_retval_ids_len, __func__));
  unique_retval_ids_len = 0;
  LISTBASE_FOREACH (uiBut *, but, &block->buttons) {
    if (but->active || (but->flag & UI_BUT_DRAG_MULTI)) {
      unique_retval_ids[unique_retval_ids_len++] = but->retval;
    }
  }

  if (unique_retval_ids_len > 1) {
    qsort(unique_retval_ids, unique_retval_ids_len, sizeof(int), BLI_sortutil_cmp_int);
    unique_retval_ids_len = BLI_array_deduplicate_ordered(unique_retval_ids,
                                                          unique_retval_ids_len);
    unique_retval_ids = static_cast<int *>(
        MEM_reallocN(unique_retval_ids, sizeof(*unique_retval_ids) * unique_retval_ids_len));
  }

  interaction->params.is_click = is_click;
  interaction->params.unique_retval_ids = unique_retval_ids;
  interaction->params.unique_retval_ids_len = unique_retval_ids_len;

  interaction->user_data = block->custom_interaction_callbacks.begin_fn(
      C, &interaction->params, block->custom_interaction_callbacks.arg1);
  return interaction;
}

static void ui_block_interaction_end(bContext *C,
                                     uiBlockInteraction_CallbackData *callbacks,
                                     uiBlockInteraction_Handle *interaction)
{
  BLI_assert(callbacks->end_fn != nullptr);
  callbacks->end_fn(C, &interaction->params, callbacks->arg1, interaction->user_data);
  MEM_freeN(interaction->params.unique_retval_ids);
  MEM_freeN(interaction);
}

static void ui_block_interaction_update(bContext *C,
                                        uiBlockInteraction_CallbackData *callbacks,
                                        uiBlockInteraction_Handle *interaction)
{
  BLI_assert(callbacks->update_fn != nullptr);
  callbacks->update_fn(C, &interaction->params, callbacks->arg1, interaction->user_data);
}

/**
 * \note #ui_block_interaction_begin cannot be called when setting the button state
 * (e.g. #BUTTON_STATE_NUM_EDITING) for the following reasons.
 *
 * - Other buttons may still be activated using #UI_BUT_DRAG_MULTI
 *   which is necessary before gathering all the #uiBut.retval values to initialize
 *   #uiBlockInteraction_Params.unique_retval_ids.
 * - When clicking on a number button it's not known if the event is a click or a drag.
 *
 * Instead, it must be called immediately before the drag action begins.
 */
static void ui_block_interaction_begin_ensure(bContext *C,
                                              uiBlock *block,
                                              uiHandleButtonData *data,
                                              const bool is_click)
{
  if (data->custom_interaction_handle) {
    return;
  }
  if (block->custom_interaction_callbacks.begin_fn == nullptr) {
    return;
  }

  uiBlockInteraction_Handle *interaction = ui_block_interaction_begin(C, block, is_click);
  interaction->user_count = 1;
  data->custom_interaction_handle = interaction;
}

/** \} */<|MERGE_RESOLUTION|>--- conflicted
+++ resolved
@@ -69,11 +69,6 @@
 #include "wm_event_system.hh"
 
 #ifdef WITH_INPUT_IME
-<<<<<<< HEAD
-#  include "BLT_lang.hh"
-#  include "BLT_translation.hh"
-=======
->>>>>>> 6d33f76a
 #  include "wm_window.hh"
 #endif
 
