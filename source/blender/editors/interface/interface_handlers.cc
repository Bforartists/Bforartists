/* SPDX-FileCopyrightText: 2008 Blender Authors
 *
 * SPDX-License-Identifier: GPL-2.0-or-later */

/** \file
 * \ingroup edinterface
 */

#include <cctype>
#include <cfloat>
#include <climits>
#include <cmath>
#include <cstdlib>
#include <cstring>

#include "MEM_guardedalloc.h"

#include "DNA_brush_types.h"
#include "DNA_curveprofile_types.h"
#include "DNA_scene_types.h"
#include "DNA_screen_types.h"

#include "BLI_array.hh"
#include "BLI_array_utils.h"
#include "BLI_linklist.h"
#include "BLI_listbase.h"
#include "BLI_math_geom.h"
#include "BLI_rect.h"
#include "BLI_sort_utils.h"
#include "BLI_string.h"
#include "BLI_string_cursor_utf8.h"
#include "BLI_string_utf8.h"
#include "BLI_utildefines.h"

#include "PIL_time.h"

#include "BKE_animsys.h"
#include "BKE_blender_undo.h"
#include "BKE_brush.hh"
#include "BKE_colorband.h"
#include "BKE_colortools.h"
#include "BKE_context.h"
#include "BKE_curveprofile.h"
#include "BKE_movieclip.h"
#include "BKE_paint.hh"
#include "BKE_report.h"
#include "BKE_screen.hh"
#include "BKE_tracking.h"
#include "BKE_unit.h"

#include "GHOST_C-api.h"

#include "IMB_colormanagement.h"

#include "ED_screen.hh"
#include "ED_undo.hh"

#include "UI_interface.hh"
#include "UI_string_search.hh"
#include "UI_view2d.hh"

#include "BLF_api.h"

#include "interface_intern.hh"

#include "RNA_access.hh"
#include "RNA_prototypes.h"

#include "WM_api.hh"
#include "WM_types.hh"
#include "wm_event_system.h"

#ifdef WITH_INPUT_IME
#  include "BLT_lang.h"
#  include "BLT_translation.h"
#  include "wm_window.hh"
#endif

/* -------------------------------------------------------------------- */
/** \name Feature Defines
 *
 * These defines allow developers to locally toggle functionality which
 * may be useful for testing (especially conflicts in dragging).
 * Ideally the code would be refactored to support this functionality in a less fragile way.
 * Until then keep these defines.
 * \{ */

/** Place the mouse at the scaled down location when un-grabbing. */
#define USE_CONT_MOUSE_CORRECT
/** Support dragging toggle buttons. */
#define USE_DRAG_TOGGLE

/** Support dragging multiple number buttons at once. */
#define USE_DRAG_MULTINUM

/** Allow dragging/editing all other selected items at once. */
#define USE_ALLSELECT

/**
 * Check to avoid very small mouse-moves from jumping away from keyboard navigation,
 * while larger mouse motion will override keyboard input, see: #34936.
 */
#define USE_KEYNAV_LIMIT

/** Support dragging popups by their header. */
#define USE_DRAG_POPUP

/** \} */

/* -------------------------------------------------------------------- */
/** \name Local Defines
 * \{ */

/**
 * The buffer side used for password strings, where the password is stored internally,
 * but not displayed.
 */
#define UI_MAX_PASSWORD_STR 128

/**
 * This is a lower limit on the soft minimum of the range.
 * Usually the derived lower limit from the visible precision is higher,
 * so this number is the backup minimum.
 *
 * Logarithmic scale does not work with a minimum value of zero,
 * but we want to support it anyway. It is set to 0.5e... for
 * correct rounding since when the tweaked value is lower than
 * the log minimum (lower limit), it will snap to 0.
 */
#define UI_PROP_SCALE_LOG_MIN 0.5e-8f
/**
 * This constant defines an offset for the precision change in
 * snap rounding, when going to higher values. It is set to
 * `0.5 - log10(3) = 0.03` to make the switch at `0.3` values.
 */
#define UI_PROP_SCALE_LOG_SNAP_OFFSET 0.03f

/**
 * When #USER_CONTINUOUS_MOUSE is disabled or tablet input is used,
 * Use this as a maximum soft range for mapping cursor motion to the value.
 * Otherwise min/max of #FLT_MAX, #INT_MAX cause small adjustments to jump to large numbers.
 *
 * This is needed for values such as location & dimensions which don't have a meaningful min/max,
 * Instead of mapping cursor motion to the min/max, map the motion to the click-step.
 *
 * This value is multiplied by the click step to calculate a range to clamp the soft-range by.
 * See: #68130
 */
#define UI_DRAG_MAP_SOFT_RANGE_PIXEL_MAX 1000

/** \} */

/* -------------------------------------------------------------------- */
/** \name Local Prototypes
 * \{ */

struct uiBlockInteraction_Handle;

static int ui_do_but_EXIT(bContext *C, uiBut *but, uiHandleButtonData *data, const wmEvent *event);
static bool ui_but_find_select_in_enum__cmp(const uiBut *but_a, const uiBut *but_b);
static void ui_textedit_string_set(uiBut *but, uiHandleButtonData *data, const char *str);
static void button_tooltip_timer_reset(bContext *C, uiBut *but);

static void ui_block_interaction_begin_ensure(bContext *C,
                                              uiBlock *block,
                                              uiHandleButtonData *data,
                                              const bool is_click);
static uiBlockInteraction_Handle *ui_block_interaction_begin(bContext *C,
                                                             uiBlock *block,
                                                             const bool is_click);
static void ui_block_interaction_end(bContext *C,
                                     uiBlockInteraction_CallbackData *callbacks,
                                     uiBlockInteraction_Handle *interaction);
static void ui_block_interaction_update(bContext *C,
                                        uiBlockInteraction_CallbackData *callbacks,
                                        uiBlockInteraction_Handle *interaction);

#ifdef USE_KEYNAV_LIMIT
static void ui_mouse_motion_keynav_init(uiKeyNavLock *keynav, const wmEvent *event);
static bool ui_mouse_motion_keynav_test(uiKeyNavLock *keynav, const wmEvent *event);
#endif

/** \} */

/* -------------------------------------------------------------------- */
/** \name Structs & Defines
 * \{ */

#define BUTTON_FLASH_DELAY 0.020
#define MENU_SCROLL_INTERVAL 0.1
#define PIE_MENU_INTERVAL 0.01
#define BUTTON_AUTO_OPEN_THRESH 0.2
#define BUTTON_MOUSE_TOWARDS_THRESH 1.0
/** Pixels to move the cursor to get out of keyboard navigation. */
#define BUTTON_KEYNAV_PX_LIMIT 8

/** Margin around the menu, use to check if we're moving towards this rectangle (in pixels). */
#define MENU_TOWARDS_MARGIN 20
/** Tolerance for closing menus (in pixels). */
#define MENU_TOWARDS_WIGGLE_ROOM 64
/** Drag-lock distance threshold (in pixels). */
#define BUTTON_DRAGLOCK_THRESH 3

enum uiButtonActivateType {
  BUTTON_ACTIVATE_OVER,
  BUTTON_ACTIVATE,
  BUTTON_ACTIVATE_APPLY,
  BUTTON_ACTIVATE_TEXT_EDITING,
  BUTTON_ACTIVATE_OPEN,
};

enum uiHandleButtonState {
  BUTTON_STATE_INIT,
  BUTTON_STATE_HIGHLIGHT,
  BUTTON_STATE_WAIT_FLASH,
  BUTTON_STATE_WAIT_RELEASE,
  BUTTON_STATE_WAIT_KEY_EVENT,
  BUTTON_STATE_NUM_EDITING,
  BUTTON_STATE_TEXT_EDITING,
  BUTTON_STATE_TEXT_SELECTING,
  BUTTON_STATE_MENU_OPEN,
  BUTTON_STATE_WAIT_DRAG,
  BUTTON_STATE_EXIT,
};

enum uiMenuScrollType {
  MENU_SCROLL_UP,
  MENU_SCROLL_DOWN,
  MENU_SCROLL_TOP,
  MENU_SCROLL_BOTTOM,
};

struct uiBlockInteraction_Handle {
  uiBlockInteraction_Params params;
  void *user_data;
  /**
   * This is shared between #uiHandleButtonData and #uiAfterFunc,
   * the last user runs the end callback and frees the data.
   *
   * This is needed as the order of freeing changes depending on
   * accepting/canceling the operation.
   */
  int user_count;
};

#ifdef USE_ALLSELECT

/* Unfortunately there's no good way handle more generally:
 * (propagate single clicks on layer buttons to other objects) */
#  define USE_ALLSELECT_LAYER_HACK

struct uiSelectContextElem {
  PointerRNA ptr;
  union {
    bool val_b;
    int val_i;
    float val_f;
  };
};

struct uiSelectContextStore {
  uiSelectContextElem *elems;
  int elems_len;
  bool do_free;
  bool is_enabled;
  /* When set, simply copy values (don't apply difference).
   * Rules are:
   * - dragging numbers uses delta.
   * - typing in values will assign to all. */
  bool is_copy;
};

static bool ui_selectcontext_begin(bContext *C, uiBut *but, uiSelectContextStore *selctx_data);
static void ui_selectcontext_end(uiBut *but, uiSelectContextStore *selctx_data);
static void ui_selectcontext_apply(bContext *C,
                                   uiBut *but,
                                   uiSelectContextStore *selctx_data,
                                   const double value,
                                   const double value_orig);

/**
 * Ideally we would only respond to events which are expected to be used for multi button editing
 * (additionally checking if this is a mouse[wheel] or return-key event to avoid the ALT conflict
 * with button array pasting, see #108096, but unfortunately wheel events are not part of
 * `win->eventstate` with modifiers held down. Instead, the conflict is avoided by specifically
 * filtering out CTRL ALT V in #ui_apply_but(). */
#  define IS_ALLSELECT_EVENT(event) (((event)->modifier & KM_ALT) != 0)

/** just show a tinted color so users know its activated */
#  define UI_BUT_IS_SELECT_CONTEXT UI_BUT_NODE_ACTIVE

#endif /* USE_ALLSELECT */

#ifdef USE_DRAG_MULTINUM

/**
 * how far to drag before we check for gesture direction (in pixels),
 * NOTE: half the height of a button is about right... */
#  define DRAG_MULTINUM_THRESHOLD_DRAG_X (UI_UNIT_Y / 4)

/**
 * How far to drag horizontally
 * before we stop checking which buttons the gesture spans (in pixels),
 * locking down the buttons so we can drag freely without worrying about vertical movement.
 */
#  define DRAG_MULTINUM_THRESHOLD_DRAG_Y (UI_UNIT_Y / 4)

/**
 * How strict to be when detecting a vertical gesture:
 * [0.5 == sloppy], [0.9 == strict], (unsigned dot-product).
 *
 * \note We should be quite strict here,
 * since doing a vertical gesture by accident should be avoided,
 * however with some care a user should be able to do a vertical movement without _missing_.
 */
#  define DRAG_MULTINUM_THRESHOLD_VERTICAL (0.75f)

/* a simple version of uiHandleButtonData when accessing multiple buttons */
struct uiButMultiState {
  double origvalue;
  uiBut *but;

#  ifdef USE_ALLSELECT
  uiSelectContextStore select_others;
#  endif
};

struct uiHandleButtonMulti {
  enum {
    /** gesture direction unknown, wait until mouse has moved enough... */
    INIT_UNSET = 0,
    /** vertical gesture detected, flag buttons interactively (UI_BUT_DRAG_MULTI) */
    INIT_SETUP,
    /** flag buttons finished, apply horizontal motion to active and flagged */
    INIT_ENABLE,
    /** vertical gesture _not_ detected, take no further action */
    INIT_DISABLE,
  } init;

  bool has_mbuts; /* any buttons flagged UI_BUT_DRAG_MULTI */
  LinkNode *mbuts;
  uiButStore *bs_mbuts;

  bool is_proportional;

  /* In some cases we directly apply the changes to multiple buttons,
   * so we don't want to do it twice. */
  bool skip;

  /* before activating, we need to check gesture direction accumulate signed cursor movement
   * here so we can tell if this is a vertical motion or not. */
  float drag_dir[2];

  /* values copied direct from event->xy
   * used to detect buttons between the current and initial mouse position */
  int drag_start[2];

  /* store x location once INIT_SETUP is set,
   * moving outside this sets INIT_ENABLE */
  int drag_lock_x;
};

#endif /* USE_DRAG_MULTINUM */

struct uiHandleButtonData {
  wmWindowManager *wm;
  wmWindow *window;
  ScrArea *area;
  ARegion *region;

  bool interactive;

  /* overall state */
  uiHandleButtonState state;
  int retval;
  /* booleans (could be made into flags) */
  bool cancel, escapecancel;
  bool applied, applied_interactive;
  /* Button is being applied through an extra icon. */
  bool apply_through_extra_icon;
  bool changed_cursor;
  wmTimer *flashtimer;

  /* edited value */
  /* use 'ui_textedit_string_set' to assign new strings */
  char *str;
  char *origstr;
  double value, origvalue, startvalue;
  float vec[3], origvec[3];
  ColorBand *coba;

  /* True when alt is held and the preference for displaying tooltips should be ignored. */
  bool tooltip_force;
  /**
   * Behave as if #UI_BUT_DISABLED is set (without drawing grayed out).
   * Needed so non-interactive labels can be activated for the purpose of showing tool-tips,
   * without them blocking interaction with nodes, see: #97386.
   */
  bool disable_force;

  /* auto open */
  bool used_mouse;
  wmTimer *autoopentimer;

  /* auto open (hold) */
  wmTimer *hold_action_timer;

  /* text selection/editing */
  /* size of 'str' (including terminator) */
  int str_maxncpy;
  /* Button text selection:
   * extension direction, selextend, inside ui_do_but_TEX */
  int sel_pos_init;
  /* Allow reallocating str/editstr and using 'maxlen' to track alloc size (maxlen + 1) */
  bool is_str_dynamic;

  /* number editing / dragging */
  /* coords are Window/uiBlock relative (depends on the button) */
  int draglastx, draglasty;
  int dragstartx, dragstarty;
  int draglastvalue;
  int dragstartvalue;
  bool dragchange, draglock;
  int dragsel;
  float dragf, dragfstart;
  CBData *dragcbd;

  /** Soft min/max with #UI_DRAG_MAP_SOFT_RANGE_PIXEL_MAX applied. */
  float drag_map_soft_min;
  float drag_map_soft_max;

#ifdef USE_CONT_MOUSE_CORRECT
  /* when ungrabbing buttons which are #ui_but_is_cursor_warp(),
   * we may want to position them.
   * FLT_MAX signifies do-nothing, use #ui_block_to_window_fl()
   * to get this into a usable space. */
  float ungrab_mval[2];
#endif

  /* Menu open, see: #UI_screen_free_active_but_highlight. */
  uiPopupBlockHandle *menu;
  int menuretval;

  /* Search box see: #UI_screen_free_active_but_highlight. */
  ARegion *searchbox;
#ifdef USE_KEYNAV_LIMIT
  uiKeyNavLock searchbox_keynav_state;
#endif

#ifdef USE_DRAG_MULTINUM
  /* Multi-buttons will be updated in unison with the active button. */
  uiHandleButtonMulti multi_data;
#endif

#ifdef USE_ALLSELECT
  uiSelectContextStore select_others;
#endif

  uiBlockInteraction_Handle *custom_interaction_handle;

  /* Text field undo. */
  uiUndoStack_Text *undo_stack_text;

  /* post activate */
  uiButtonActivateType posttype;
  uiBut *postbut;
};

struct uiAfterFunc {
  uiAfterFunc *next, *prev;

  uiButHandleFunc func;
  void *func_arg1;
  void *func_arg2;
  /** C++ version of #func above, without need for void pointer arguments. */
  std::function<void(bContext &)> apply_func;

  uiButHandleNFunc funcN;
  void *func_argN;

  uiButHandleRenameFunc rename_func;
  void *rename_arg1;
  void *rename_orig;

  uiBlockHandleFunc handle_func;
  void *handle_func_arg;
  int retval;

  uiMenuHandleFunc butm_func;
  void *butm_func_arg;
  int a2;

  wmOperator *popup_op;
  wmOperatorType *optype;
  wmOperatorCallContext opcontext;
  PointerRNA *opptr;

  PointerRNA rnapoin;
  PropertyRNA *rnaprop;

  void *search_arg;
  uiFreeArgFunc search_arg_free_fn;

  uiBlockInteraction_CallbackData custom_interaction_callbacks;
  uiBlockInteraction_Handle *custom_interaction_handle;

  std::optional<bContextStore> context;

  char undostr[BKE_UNDO_STR_MAX];
  char drawstr[UI_MAX_DRAW_STR];
};

static void button_activate_init(bContext *C,
                                 ARegion *region,
                                 uiBut *but,
                                 uiButtonActivateType type);
static void button_activate_state(bContext *C, uiBut *but, uiHandleButtonState state);
static void button_activate_exit(
    bContext *C, uiBut *but, uiHandleButtonData *data, const bool mousemove, const bool onfree);
static int ui_handler_region_menu(bContext *C, const wmEvent *event, void *userdata);
static void ui_handle_button_activate(bContext *C,
                                      ARegion *region,
                                      uiBut *but,
                                      uiButtonActivateType type);
static bool ui_do_but_extra_operator_icon(bContext *C,
                                          uiBut *but,
                                          uiHandleButtonData *data,
                                          const wmEvent *event);
static void ui_do_but_extra_operator_icons_mousemove(uiBut *but,
                                                     uiHandleButtonData *data,
                                                     const wmEvent *event);
static void ui_numedit_begin_set_values(uiBut *but, uiHandleButtonData *data);

#ifdef USE_DRAG_MULTINUM
static void ui_multibut_restore(bContext *C, uiHandleButtonData *data, uiBlock *block);
static uiButMultiState *ui_multibut_lookup(uiHandleButtonData *data, const uiBut *but);
#endif

/* buttons clipboard */
static ColorBand but_copypaste_coba = {0};
static CurveMapping but_copypaste_curve = {0};
static bool but_copypaste_curve_alive = false;
static CurveProfile but_copypaste_profile = {0};
static bool but_copypaste_profile_alive = false;

/** \} */

/* -------------------------------------------------------------------- */
/** \name UI Queries
 * \{ */

bool ui_but_is_editing(const uiBut *but)
{
  const uiHandleButtonData *data = but->active;
  return (data && ELEM(data->state, BUTTON_STATE_TEXT_EDITING, BUTTON_STATE_NUM_EDITING));
}

void ui_pan_to_scroll(const wmEvent *event, int *type, int *val)
{
  static int lastdy = 0;
  const int dy = WM_event_absolute_delta_y(event);

  /* This event should be originally from event->type,
   * converting wrong event into wheel is bad, see #33803. */
  BLI_assert(*type == MOUSEPAN);

  /* sign differs, reset */
  if ((dy > 0 && lastdy < 0) || (dy < 0 && lastdy > 0)) {
    lastdy = dy;
  }
  else {
    lastdy += dy;

    if (abs(lastdy) > int(UI_UNIT_Y)) {
      *val = KM_PRESS;

      if (dy > 0) {
        *type = WHEELUPMOUSE;
      }
      else {
        *type = WHEELDOWNMOUSE;
      }

      lastdy = 0;
    }
  }
}

static bool ui_but_find_select_in_enum__cmp(const uiBut *but_a, const uiBut *but_b)
{
  return ((but_a->type == but_b->type) && (but_a->alignnr == but_b->alignnr) &&
          (but_a->poin == but_b->poin) && (but_a->rnapoin.type == but_b->rnapoin.type) &&
          (but_a->rnaprop == but_b->rnaprop));
}

uiBut *ui_but_find_select_in_enum(uiBut *but, int direction)
{
  uiBut *but_iter = but;
  uiBut *but_found = nullptr;
  BLI_assert(ELEM(direction, -1, 1));

  while ((but_iter->prev) && ui_but_find_select_in_enum__cmp(but_iter->prev, but)) {
    but_iter = but_iter->prev;
  }

  while (but_iter && ui_but_find_select_in_enum__cmp(but_iter, but)) {
    if (but_iter->flag & UI_SELECT) {
      but_found = but_iter;
      if (direction == 1) {
        break;
      }
    }
    but_iter = but_iter->next;
  }

  return but_found;
}

static float ui_mouse_scale_warp_factor(const bool shift)
{
  return shift ? 0.05f : 1.0f;
}

static void ui_mouse_scale_warp(uiHandleButtonData *data,
                                const float mx,
                                const float my,
                                float *r_mx,
                                float *r_my,
                                const bool shift)
{
  const float fac = ui_mouse_scale_warp_factor(shift);

  /* slow down the mouse, this is fairly picky */
  *r_mx = (data->dragstartx * (1.0f - fac) + mx * fac);
  *r_my = (data->dragstarty * (1.0f - fac) + my * fac);
}

/** \} */

/* -------------------------------------------------------------------- */
/** \name UI Utilities
 * \{ */

/**
 * Ignore mouse movements within some horizontal pixel threshold before starting to drag
 */
static bool ui_but_dragedit_update_mval(uiHandleButtonData *data, int mx)
{
  if (mx == data->draglastx) {
    return false;
  }

  if (data->draglock) {
    if (abs(mx - data->dragstartx) <= BUTTON_DRAGLOCK_THRESH) {
      return false;
    }
#ifdef USE_DRAG_MULTINUM
    if (ELEM(data->multi_data.init,
             uiHandleButtonMulti::INIT_UNSET,
             uiHandleButtonMulti::INIT_SETUP)) {
      return false;
    }
#endif
    data->draglock = false;
    data->dragstartx = mx; /* ignore mouse movement within drag-lock */
  }

  return true;
}

static bool ui_rna_is_userdef(PointerRNA *ptr, PropertyRNA *prop)
{
  /* Not very elegant, but ensures preference changes force re-save. */

  if (!prop) {
    return false;
  }
  if (RNA_property_flag(prop) & PROP_NO_DEG_UPDATE) {
    return false;
  }

  StructRNA *base = RNA_struct_base(ptr->type);
  if (base == nullptr) {
    base = ptr->type;
  }
  return ELEM(base,
              &RNA_AddonPreferences,
              &RNA_KeyConfigPreferences,
              &RNA_KeyMapItem,
              &RNA_UserAssetLibrary);
}

bool UI_but_is_userdef(const uiBut *but)
{
  /* This is read-only, RNA API isn't using const when it could. */
  return ui_rna_is_userdef((PointerRNA *)&but->rnapoin, but->rnaprop);
}

static void ui_rna_update_preferences_dirty(PointerRNA *ptr, PropertyRNA *prop)
{
  if (ui_rna_is_userdef(ptr, prop)) {
    U.runtime.is_dirty = true;
    WM_main_add_notifier(NC_WINDOW, nullptr);
  }
}

static void ui_but_update_preferences_dirty(uiBut *but)
{
  ui_rna_update_preferences_dirty(&but->rnapoin, but->rnaprop);
}

static void ui_afterfunc_update_preferences_dirty(uiAfterFunc *after)
{
  ui_rna_update_preferences_dirty(&after->rnapoin, after->rnaprop);
}

/** \} */

/* -------------------------------------------------------------------- */
/** \name Button Snap Values
 * \{ */

enum eSnapType {
  SNAP_OFF = 0,
  SNAP_ON,
  SNAP_ON_SMALL,
};

static enum eSnapType ui_event_to_snap(const wmEvent *event)
{
  return (event->modifier & KM_CTRL) ? (event->modifier & KM_SHIFT) ? SNAP_ON_SMALL : SNAP_ON :
                                       SNAP_OFF;
}

static bool ui_event_is_snap(const wmEvent *event)
{
  return (ELEM(event->type, EVT_LEFTCTRLKEY, EVT_RIGHTCTRLKEY) ||
          ELEM(event->type, EVT_LEFTSHIFTKEY, EVT_RIGHTSHIFTKEY));
}

static void ui_color_snap_hue(const enum eSnapType snap, float *r_hue)
{
  const float snap_increment = (snap == SNAP_ON_SMALL) ? 24 : 12;
  BLI_assert(snap != SNAP_OFF);
  *r_hue = roundf((*r_hue) * snap_increment) / snap_increment;
}

/** \} */

/* -------------------------------------------------------------------- */
/** \name Button Apply/Revert
 * \{ */

static ListBase UIAfterFuncs = {nullptr, nullptr};

static uiAfterFunc *ui_afterfunc_new()
{
  uiAfterFunc *after = MEM_new<uiAfterFunc>(__func__);
  /* Safety asserts to check if members were 0 initialized properly. */
  BLI_assert(after->next == nullptr && after->prev == nullptr);
  BLI_assert(after->undostr[0] == '\0');

  BLI_addtail(&UIAfterFuncs, after);

  return after;
}

/**
 * For executing operators after the button is pressed.
 * (some non operator buttons need to trigger operators), see: #37795.
 *
 * \param context_but: A button from which to get the context from (`uiBut.context`) for the
 *                     operator execution.
 *
 * \note Ownership over \a properties is moved here. The #uiAfterFunc owns it now.
 * \note Can only call while handling buttons.
 */
static void ui_handle_afterfunc_add_operator_ex(wmOperatorType *ot,
                                                PointerRNA **properties,
                                                wmOperatorCallContext opcontext,
                                                const uiBut *context_but)
{
  uiAfterFunc *after = ui_afterfunc_new();

  after->optype = ot;
  after->opcontext = opcontext;
  if (properties) {
    after->opptr = *properties;
    *properties = nullptr;
  }

  if (context_but && context_but->context) {
    after->context = *context_but->context;
  }

  if (context_but) {
    ui_but_drawstr_without_sep_char(context_but, after->drawstr, sizeof(after->drawstr));
  }
}

void ui_handle_afterfunc_add_operator(wmOperatorType *ot, wmOperatorCallContext opcontext)
{
  ui_handle_afterfunc_add_operator_ex(ot, nullptr, opcontext, nullptr);
}

static void popup_check(bContext *C, wmOperator *op)
{
  if (op && op->type->check) {
    op->type->check(C, op);
  }
}

/**
 * Check if a #uiAfterFunc is needed for this button.
 */
static bool ui_afterfunc_check(const uiBlock *block, const uiBut *but)
{
  return (but->func || but->apply_func || but->funcN || but->rename_func || but->optype ||
          but->rnaprop || block->handle_func ||
          (but->type == UI_BTYPE_BUT_MENU && block->butm_func) ||
          (block->handle && block->handle->popup_op));
}

/**
 * These functions are postponed and only executed after all other
 * handling is done, i.e. menus are closed, in order to avoid conflicts
 * with these functions removing the buttons we are working with.
 */
static void ui_apply_but_func(bContext *C, uiBut *but)
{
  uiBlock *block = but->block;
  if (!ui_afterfunc_check(block, but)) {
    return;
  }

  uiAfterFunc *after = ui_afterfunc_new();

  if (but->func && ELEM(but, but->func_arg1, but->func_arg2)) {
    /* exception, this will crash due to removed button otherwise */
    but->func(C, but->func_arg1, but->func_arg2);
  }
  else {
    after->func = but->func;
  }

  after->func_arg1 = but->func_arg1;
  after->func_arg2 = but->func_arg2;

  after->apply_func = but->apply_func;

  after->funcN = but->funcN;
  after->func_argN = (but->func_argN) ? MEM_dupallocN(but->func_argN) : nullptr;

  after->rename_func = but->rename_func;
  after->rename_arg1 = but->rename_arg1;
  after->rename_orig = but->rename_orig; /* needs free! */

  after->handle_func = block->handle_func;
  after->handle_func_arg = block->handle_func_arg;
  after->retval = but->retval;

  if (but->type == UI_BTYPE_BUT_MENU) {
    after->butm_func = block->butm_func;
    after->butm_func_arg = block->butm_func_arg;
    after->a2 = but->a2;
  }

  if (block->handle) {
    after->popup_op = block->handle->popup_op;
  }

  after->optype = but->optype;
  after->opcontext = but->opcontext;
  after->opptr = but->opptr;

  after->rnapoin = but->rnapoin;
  after->rnaprop = but->rnaprop;

  if (but->type == UI_BTYPE_SEARCH_MENU) {
    uiButSearch *search_but = (uiButSearch *)but;
    after->search_arg_free_fn = search_but->arg_free_fn;
    after->search_arg = search_but->arg;
    search_but->arg_free_fn = nullptr;
    search_but->arg = nullptr;
  }

  if (but->active != nullptr) {
    uiHandleButtonData *data = but->active;
    if (data->custom_interaction_handle != nullptr) {
      after->custom_interaction_callbacks = block->custom_interaction_callbacks;
      after->custom_interaction_handle = data->custom_interaction_handle;

      /* Ensure this callback runs once and last. */
      uiAfterFunc *after_prev = after->prev;
      if (after_prev && (after_prev->custom_interaction_handle == data->custom_interaction_handle))
      {
        after_prev->custom_interaction_handle = nullptr;
        memset(&after_prev->custom_interaction_callbacks,
               0x0,
               sizeof(after_prev->custom_interaction_callbacks));
      }
      else {
        after->custom_interaction_handle->user_count++;
      }
    }
  }

  if (but->context) {
    after->context = *but->context;
  }

  ui_but_drawstr_without_sep_char(but, after->drawstr, sizeof(after->drawstr));

  but->optype = nullptr;
  but->opcontext = wmOperatorCallContext(0);
  but->opptr = nullptr;
}

/* typically call ui_apply_but_undo(), ui_apply_but_autokey() */
static void ui_apply_but_undo(uiBut *but)
{
  if (!(but->flag & UI_BUT_UNDO)) {
    return;
  }

  const char *str = nullptr;
  size_t str_len_clip = SIZE_MAX - 1;
  bool skip_undo = false;

  /* define which string to use for undo */
  if (but->type == UI_BTYPE_MENU) {
    str = but->drawstr;
    str_len_clip = ui_but_drawstr_len_without_sep_char(but);
  }
  else if (but->drawstr[0]) {
    str = but->drawstr;
    str_len_clip = ui_but_drawstr_len_without_sep_char(but);
  }
  else {
    str = but->tip;
    str_len_clip = ui_but_tip_len_only_first_line(but);
  }

  /* fallback, else we don't get an undo! */
  if (str == nullptr || str[0] == '\0' || str_len_clip == 0) {
    str = "Unknown Action";
    str_len_clip = strlen(str);
  }

  /* Optionally override undo when undo system doesn't support storing properties. */
  if (but->rnapoin.owner_id) {
    /* Exception for renaming ID data, we always need undo pushes in this case,
     * because undo systems track data by their ID, see: #67002. */
    /* Exception for active shape-key, since changing this in edit-mode updates
     * the shape key from object mode data. */
    if (ELEM(but->rnaprop, &rna_ID_name, &rna_Object_active_shape_key_index)) {
      /* pass */
    }
    else {
      ID *id = but->rnapoin.owner_id;
      if (!ED_undo_is_legacy_compatible_for_property(static_cast<bContext *>(but->block->evil_C),
                                                     id)) {
        skip_undo = true;
      }
    }
  }

  if (skip_undo == false) {
    /* XXX: disable all undo pushes from UI changes from sculpt mode as they cause memfile undo
     * steps to be written which cause lag: #71434. */
    if (BKE_paintmode_get_active_from_context(static_cast<bContext *>(but->block->evil_C)) ==
        PAINT_MODE_SCULPT)
    {
      skip_undo = true;
    }
  }

  if (skip_undo) {
    str = "";
  }

  /* Delayed, after all other functions run, popups are closed, etc. */
  uiAfterFunc *after = ui_afterfunc_new();
  BLI_strncpy(after->undostr, str, min_zz(str_len_clip + 1, sizeof(after->undostr)));
}

static void ui_apply_but_autokey(bContext *C, uiBut *but)
{
  Scene *scene = CTX_data_scene(C);

  /* try autokey */
  ui_but_anim_autokey(C, but, scene, scene->r.cfra);

  if (!but->rnaprop) {
    return;
  }

  if (RNA_property_subtype(but->rnaprop) == PROP_PASSWORD) {
    return;
  }

  /* make a little report about what we've done! */
  char *buf = WM_prop_pystring_assign(C, &but->rnapoin, but->rnaprop, but->rnaindex);
  if (buf) {
    BKE_report(CTX_wm_reports(C), RPT_PROPERTY, buf);
    MEM_freeN(buf);

    WM_event_add_notifier(C, NC_SPACE | ND_SPACE_INFO_REPORT, nullptr);
  }
}

static void ui_apply_but_funcs_after(bContext *C)
{
  /* Copy to avoid recursive calls. */
  ListBase funcs = UIAfterFuncs;
  BLI_listbase_clear(&UIAfterFuncs);

  LISTBASE_FOREACH_MUTABLE (uiAfterFunc *, afterf, &funcs) {
    uiAfterFunc after = *afterf; /* Copy to avoid memory leak on exit(). */
    BLI_remlink(&funcs, afterf);
    MEM_delete(afterf);

    if (after.context) {
      CTX_store_set(C, &after.context.value());
    }

    if (after.popup_op) {
      popup_check(C, after.popup_op);
    }

    PointerRNA opptr;
    if (after.opptr) {
      /* free in advance to avoid leak on exit */
      opptr = *after.opptr;
      MEM_freeN(after.opptr);
    }

    if (after.optype) {
      WM_operator_name_call_ptr_with_depends_on_cursor(C,
                                                       after.optype,
                                                       after.opcontext,
                                                       (after.opptr) ? &opptr : nullptr,
                                                       nullptr,
                                                       after.drawstr);
    }

    if (after.opptr) {
      WM_operator_properties_free(&opptr);
    }

    if (after.rnapoin.data) {
      RNA_property_update(C, &after.rnapoin, after.rnaprop);
    }

    if (after.context) {
      CTX_store_set(C, nullptr);
    }

    if (after.func) {
      after.func(C, after.func_arg1, after.func_arg2);
    }
    if (after.apply_func) {
      after.apply_func(*C);
    }
    if (after.funcN) {
      after.funcN(C, after.func_argN, after.func_arg2);
    }
    if (after.func_argN) {
      MEM_freeN(after.func_argN);
    }

    if (after.handle_func) {
      after.handle_func(C, after.handle_func_arg, after.retval);
    }
    if (after.butm_func) {
      after.butm_func(C, after.butm_func_arg, after.a2);
    }

    if (after.rename_func) {
      after.rename_func(C, after.rename_arg1, static_cast<char *>(after.rename_orig));
    }
    if (after.rename_orig) {
      MEM_freeN(after.rename_orig);
    }

    if (after.search_arg_free_fn) {
      after.search_arg_free_fn(after.search_arg);
    }

    if (after.custom_interaction_handle != nullptr) {
      after.custom_interaction_handle->user_count--;
      BLI_assert(after.custom_interaction_handle->user_count >= 0);
      if (after.custom_interaction_handle->user_count == 0) {
        ui_block_interaction_update(
            C, &after.custom_interaction_callbacks, after.custom_interaction_handle);
        ui_block_interaction_end(
            C, &after.custom_interaction_callbacks, after.custom_interaction_handle);
      }
      after.custom_interaction_handle = nullptr;
    }

    ui_afterfunc_update_preferences_dirty(&after);

    if (after.undostr[0]) {
      ED_undo_push(C, after.undostr);
    }
  }
}

static void ui_apply_but_BUT(bContext *C, uiBut *but, uiHandleButtonData *data)
{
  ui_apply_but_func(C, but);

  data->retval = but->retval;
  data->applied = true;
}

static void ui_apply_but_BUTM(bContext *C, uiBut *but, uiHandleButtonData *data)
{
  ui_but_value_set(but, but->hardmin);
  ui_apply_but_func(C, but);

  data->retval = but->retval;
  data->applied = true;
}

static void ui_apply_but_BLOCK(bContext *C, uiBut *but, uiHandleButtonData *data)
{
  if (but->type == UI_BTYPE_MENU) {
    ui_but_value_set(but, data->value);
  }

  ui_but_update_edited(but);
  ui_apply_but_func(C, but);
  data->retval = but->retval;
  data->applied = true;
}

static void ui_apply_but_TOG(bContext *C, uiBut *but, uiHandleButtonData *data)
{
  const double value = ui_but_value_get(but);
  int value_toggle;
  if (but->bit) {
    value_toggle = UI_BITBUT_VALUE_TOGGLED(int(value), but->bitnr);
  }
  else {
    value_toggle = (value == 0.0);
  }

  ui_but_value_set(but, double(value_toggle));
  if (ELEM(but->type, UI_BTYPE_ICON_TOGGLE, UI_BTYPE_ICON_TOGGLE_N)) {
    ui_but_update_edited(but);
  }

  ui_apply_but_func(C, but);

  data->retval = but->retval;
  data->applied = true;
}

static void ui_apply_but_ROW(bContext *C, uiBlock *block, uiBut *but, uiHandleButtonData *data)
{
  ui_but_value_set(but, but->hardmax);

  ui_apply_but_func(C, but);

  /* states of other row buttons */
  LISTBASE_FOREACH (uiBut *, bt, &block->buttons) {
    if (bt != but && bt->poin == but->poin && ELEM(bt->type, UI_BTYPE_ROW, UI_BTYPE_LISTROW)) {
      ui_but_update_edited(bt);
    }
  }

  data->retval = but->retval;
  data->applied = true;
}

static void ui_apply_but_VIEW_ITEM(bContext *C,
                                   uiBlock *block,
                                   uiBut *but,
                                   uiHandleButtonData *data)
{
  if (data->apply_through_extra_icon) {
    /* Don't apply this, it would cause unintended tree-row toggling when clicking on extra icons.
     */
    return;
  }
  ui_apply_but_ROW(C, block, but, data);
}

/**
 * \note Ownership of \a properties is moved here. The #uiAfterFunc owns it now.
 *
 * \param context_but: The button to use context from when calling or polling the operator.
 *
 * \returns true if the operator was executed, otherwise false.
 */
static bool ui_list_invoke_item_operator(bContext *C,
                                         const uiBut *context_but,
                                         wmOperatorType *ot,
                                         PointerRNA **properties)
{
  if (!ui_but_context_poll_operator(C, ot, context_but)) {
    return false;
  }

  /* Allow the context to be set from the hovered button, so the list item draw callback can set
   * context for the operators. */
  ui_handle_afterfunc_add_operator_ex(ot, properties, WM_OP_INVOKE_DEFAULT, context_but);
  return true;
}

static void ui_apply_but_LISTROW(bContext *C, uiBlock *block, uiBut *but, uiHandleButtonData *data)
{
  uiBut *listbox = ui_list_find_from_row(data->region, but);
  if (listbox) {
    uiList *list = static_cast<uiList *>(listbox->custom_data);
    if (list && list->dyn_data->custom_activate_optype) {
      ui_list_invoke_item_operator(
          C, but, list->dyn_data->custom_activate_optype, &list->dyn_data->custom_activate_opptr);
    }
  }

  ui_apply_but_ROW(C, block, but, data);
}

static void ui_apply_but_TEX(bContext *C, uiBut *but, uiHandleButtonData *data)
{
  if (!data->str) {
    return;
  }

  ui_but_string_set(C, but, data->str);
  ui_but_update_edited(but);

  /* give butfunc a copy of the original text too.
   * feature used for bone renaming, channels, etc.
   * afterfunc frees rename_orig */
  if (data->origstr && (but->flag & UI_BUT_TEXTEDIT_UPDATE)) {
    /* In this case, we need to keep origstr available,
     * to restore real org string in case we cancel after having typed something already. */
    but->rename_orig = BLI_strdup(data->origstr);
  }
  /* only if there are afterfuncs, otherwise 'renam_orig' isn't freed */
  else if (ui_afterfunc_check(but->block, but)) {
    but->rename_orig = data->origstr;
    data->origstr = nullptr;
  }

  void *orig_arg2 = but->func_arg2;

  /* If arg2 isn't in use already, pass the active search item through it. */
  if ((but->func_arg2 == nullptr) && (but->type == UI_BTYPE_SEARCH_MENU)) {
    uiButSearch *search_but = (uiButSearch *)but;
    but->func_arg2 = search_but->item_active;
    if ((U.flag & USER_FLAG_RECENT_SEARCHES_DISABLE) == 0) {
      blender::ui::string_search::add_recent_search(search_but->item_active_str);
    }
  }

  ui_apply_but_func(C, but);

  but->func_arg2 = orig_arg2;

  data->retval = but->retval;
  data->applied = true;
}

static void ui_apply_but_TAB(bContext *C, uiBut *but, uiHandleButtonData *data)
{
  if (data->str) {
    ui_but_string_set(C, but, data->str);
    ui_but_update_edited(but);
  }
  else {
    ui_but_value_set(but, but->hardmax);
    ui_apply_but_func(C, but);
  }

  data->retval = but->retval;
  data->applied = true;
}

static void ui_apply_but_NUM(bContext *C, uiBut *but, uiHandleButtonData *data)
{
  if (data->str) {
    /* This is intended to avoid unnecessary updates when the value stays the same, however there
     * are issues with the current implementation. It does not work with multi-button editing
     * (#89996) or operator popups where a number button requires an update even if the value is
     * unchanged (#89996).
     *
     * Trying to detect changes at this level is not reliable. Instead it could be done at the
     * level of RNA update/set, skipping RNA update if RNA set did not change anything, instead
     * of skipping all button updates. */
#if 0
    double value;
    /* Check if the string value is a number and cancel if it's equal to the startvalue. */
    if (ui_but_string_eval_number(C, but, data->str, &value) && (value == data->startvalue)) {
      data->cancel = true;
      return;
    }
#endif

    if (ui_but_string_set(C, but, data->str)) {
      data->value = ui_but_value_get(but);
    }
    else {
      data->cancel = true;
      return;
    }
  }
  else {
    ui_but_value_set(but, data->value);
  }

  ui_but_update_edited(but);
  ui_apply_but_func(C, but);

  data->retval = but->retval;
  data->applied = true;
}

static void ui_apply_but_VEC(bContext *C, uiBut *but, uiHandleButtonData *data)
{
  ui_but_v3_set(but, data->vec);
  ui_but_update_edited(but);
  ui_apply_but_func(C, but);

  data->retval = but->retval;
  data->applied = true;
}

static void ui_apply_but_COLORBAND(bContext *C, uiBut *but, uiHandleButtonData *data)
{
  ui_apply_but_func(C, but);
  data->retval = but->retval;
  data->applied = true;
}

static void ui_apply_but_CURVE(bContext *C, uiBut *but, uiHandleButtonData *data)
{
  ui_apply_but_func(C, but);
  data->retval = but->retval;
  data->applied = true;
}

static void ui_apply_but_CURVEPROFILE(bContext *C, uiBut *but, uiHandleButtonData *data)
{
  ui_apply_but_func(C, but);
  data->retval = but->retval;
  data->applied = true;
}

/** \} */

/* -------------------------------------------------------------------- */
/** \name Button Drag Multi-Number
 * \{ */

#ifdef USE_DRAG_MULTINUM

/* small multi-but api */
static void ui_multibut_add(uiHandleButtonData *data, uiBut *but)
{
  BLI_assert(but->flag & UI_BUT_DRAG_MULTI);
  BLI_assert(data->multi_data.has_mbuts);

  uiButMultiState *mbut_state = MEM_cnew<uiButMultiState>(__func__);
  mbut_state->but = but;
  mbut_state->origvalue = ui_but_value_get(but);
#  ifdef USE_ALLSELECT
  mbut_state->select_others.is_copy = data->select_others.is_copy;
#  endif

  BLI_linklist_prepend(&data->multi_data.mbuts, mbut_state);

  UI_butstore_register(data->multi_data.bs_mbuts, &mbut_state->but);
}

static uiButMultiState *ui_multibut_lookup(uiHandleButtonData *data, const uiBut *but)
{
  for (LinkNode *l = data->multi_data.mbuts; l; l = l->next) {
    uiButMultiState *mbut_state = static_cast<uiButMultiState *>(l->link);

    if (mbut_state->but == but) {
      return mbut_state;
    }
  }

  return nullptr;
}

static void ui_multibut_restore(bContext *C, uiHandleButtonData *data, uiBlock *block)
{
  LISTBASE_FOREACH (uiBut *, but, &block->buttons) {
    if (but->flag & UI_BUT_DRAG_MULTI) {
      uiButMultiState *mbut_state = ui_multibut_lookup(data, but);
      if (mbut_state) {
        ui_but_value_set(but, mbut_state->origvalue);

#  ifdef USE_ALLSELECT
        if (mbut_state->select_others.elems_len > 0) {
          ui_selectcontext_apply(
              C, but, &mbut_state->select_others, mbut_state->origvalue, mbut_state->origvalue);
        }
#  else
        UNUSED_VARS(C);
#  endif
      }
    }
  }
}

static void ui_multibut_free(uiHandleButtonData *data, uiBlock *block)
{
#  ifdef USE_ALLSELECT
  if (data->multi_data.mbuts) {
    LinkNode *list = data->multi_data.mbuts;
    while (list) {
      LinkNode *next = list->next;
      uiButMultiState *mbut_state = static_cast<uiButMultiState *>(list->link);

      if (mbut_state->select_others.elems) {
        MEM_freeN(mbut_state->select_others.elems);
      }

      MEM_freeN(list->link);
      MEM_freeN(list);
      list = next;
    }
  }
#  else
  BLI_linklist_freeN(data->multi_data.mbuts);
#  endif

  data->multi_data.mbuts = nullptr;

  if (data->multi_data.bs_mbuts) {
    UI_butstore_free(block, data->multi_data.bs_mbuts);
    data->multi_data.bs_mbuts = nullptr;
  }
}

static bool ui_multibut_states_tag(uiBut *but_active,
                                   uiHandleButtonData *data,
                                   const wmEvent *event)
{
  float seg[2][2];
  bool changed = false;

  seg[0][0] = data->multi_data.drag_start[0];
  seg[0][1] = data->multi_data.drag_start[1];

  seg[1][0] = event->xy[0];
  seg[1][1] = event->xy[1];

  BLI_assert(data->multi_data.init == uiHandleButtonMulti::INIT_SETUP);

  ui_window_to_block_fl(data->region, but_active->block, &seg[0][0], &seg[0][1]);
  ui_window_to_block_fl(data->region, but_active->block, &seg[1][0], &seg[1][1]);

  data->multi_data.has_mbuts = false;

  /* follow ui_but_find_mouse_over_ex logic */
  LISTBASE_FOREACH (uiBut *, but, &but_active->block->buttons) {
    bool drag_prev = false;
    bool drag_curr = false;

    /* re-set each time */
    if (but->flag & UI_BUT_DRAG_MULTI) {
      but->flag &= ~UI_BUT_DRAG_MULTI;
      drag_prev = true;
    }

    if (ui_but_is_interactive(but, false)) {

      /* drag checks */
      if (but_active != but) {
        if (ui_but_is_compatible(but_active, but)) {

          BLI_assert(but->active == nullptr);

          /* finally check for overlap */
          if (BLI_rctf_isect_segment(&but->rect, seg[0], seg[1])) {

            but->flag |= UI_BUT_DRAG_MULTI;
            data->multi_data.has_mbuts = true;
            drag_curr = true;
          }
        }
      }
    }

    changed |= (drag_prev != drag_curr);
  }

  return changed;
}

static void ui_multibut_states_create(uiBut *but_active, uiHandleButtonData *data)
{
  BLI_assert(data->multi_data.init == uiHandleButtonMulti::INIT_SETUP);
  BLI_assert(data->multi_data.has_mbuts);

  data->multi_data.bs_mbuts = UI_butstore_create(but_active->block);

  LISTBASE_FOREACH (uiBut *, but, &but_active->block->buttons) {
    if (but->flag & UI_BUT_DRAG_MULTI) {
      ui_multibut_add(data, but);
    }
  }

  /* Edit buttons proportionally to each other.
   * NOTE: if we mix buttons which are proportional and others which are not,
   * this may work a bit strangely. */
  if ((but_active->rnaprop && (RNA_property_flag(but_active->rnaprop) & PROP_PROPORTIONAL)) ||
      ELEM(but_active->unit_type, RNA_SUBTYPE_UNIT_VALUE(PROP_UNIT_LENGTH)))
  {
    if (data->origvalue != 0.0) {
      data->multi_data.is_proportional = true;
    }
  }
}

static void ui_multibut_states_apply(bContext *C, uiHandleButtonData *data, uiBlock *block)
{
  ARegion *region = data->region;
  const double value_delta = data->value - data->origvalue;
  const double value_scale = data->multi_data.is_proportional ? (data->value / data->origvalue) :
                                                                0.0;

  BLI_assert(data->multi_data.init == uiHandleButtonMulti::INIT_ENABLE);
  BLI_assert(data->multi_data.skip == false);

  LISTBASE_FOREACH (uiBut *, but, &block->buttons) {
    if (!(but->flag & UI_BUT_DRAG_MULTI)) {
      continue;
    }

    uiButMultiState *mbut_state = ui_multibut_lookup(data, but);

    if (mbut_state == nullptr) {
      /* Highly unlikely. */
      printf("%s: Can't find button\n", __func__);
      /* While this avoids crashing, multi-button dragging will fail,
       * which is still a bug from the user perspective. See #83651. */
      continue;
    }

    void *active_back;
    ui_but_execute_begin(C, region, but, &active_back);

#  ifdef USE_ALLSELECT
    if (data->select_others.is_enabled) {
      /* init once! */
      if (mbut_state->select_others.elems_len == 0) {
        ui_selectcontext_begin(C, but, &mbut_state->select_others);
      }
      if (mbut_state->select_others.elems_len == 0) {
        mbut_state->select_others.elems_len = -1;
      }
    }

    /* Needed so we apply the right deltas. */
    but->active->origvalue = mbut_state->origvalue;
    but->active->select_others = mbut_state->select_others;
    but->active->select_others.do_free = false;
#  endif

    BLI_assert(active_back == nullptr);
    /* No need to check 'data->state' here. */
    if (data->str) {
      /* Entering text (set all). */
      but->active->value = data->value;
      ui_but_string_set(C, but, data->str);
    }
    else {
      /* Dragging (use delta). */
      if (data->multi_data.is_proportional) {
        but->active->value = mbut_state->origvalue * value_scale;
      }
      else {
        but->active->value = mbut_state->origvalue + value_delta;
      }

      /* Clamp based on soft limits, see #40154. */
      CLAMP(but->active->value, double(but->softmin), double(but->softmax));
    }

    ui_but_execute_end(C, region, but, active_back);
  }
}

#endif /* USE_DRAG_MULTINUM */

/** \} */

/* -------------------------------------------------------------------- */
/** \name Button Drag Toggle
 * \{ */

#ifdef USE_DRAG_TOGGLE

/* Helpers that wrap boolean functions, to support different kinds of buttons. */

static bool ui_drag_toggle_but_is_supported(const uiBut *but)
{
  if (but->flag & UI_BUT_DISABLED) {
    return false;
  }
  if (ui_but_is_bool(but)) {
    return true;
  }
  if (UI_but_is_decorator(but)) {
    return ELEM(but->icon,
                ICON_DECORATE,
                ICON_DECORATE_KEYFRAME,
                ICON_DECORATE_ANIMATE,
                ICON_DECORATE_OVERRIDE);
  }
  return false;
}

/* Button pushed state to compare if other buttons match. Can be more
 * then just true or false for toggle buttons with more than 2 states. */
static int ui_drag_toggle_but_pushed_state(uiBut *but)
{
  if (but->rnapoin.data == nullptr && but->poin == nullptr && but->icon) {
    /* Assume icon identifies a unique state, for buttons that
     * work through functions callbacks and don't have an boolean
     * value that indicates the state. */
    return but->icon + but->iconadd;
  }
  if (ui_but_is_bool(but)) {
    return ui_but_is_pushed(but);
  }
  return 0;
}

struct uiDragToggleHandle {
  /* init */
  int pushed_state;
  float but_cent_start[2];

  bool is_xy_lock_init;
  bool xy_lock[2];

  int xy_init[2];
  int xy_last[2];
};

static bool ui_drag_toggle_set_xy_xy(
    bContext *C, ARegion *region, const int pushed_state, const int xy_src[2], const int xy_dst[2])
{
  /* popups such as layers won't re-evaluate on redraw */
  const bool do_check = (region->regiontype == RGN_TYPE_TEMPORARY);
  bool changed = false;

  LISTBASE_FOREACH (uiBlock *, block, &region->uiblocks) {
    float xy_a_block[2] = {float(xy_src[0]), float(xy_src[1])};
    float xy_b_block[2] = {float(xy_dst[0]), float(xy_dst[1])};

    ui_window_to_block_fl(region, block, &xy_a_block[0], &xy_a_block[1]);
    ui_window_to_block_fl(region, block, &xy_b_block[0], &xy_b_block[1]);

    LISTBASE_FOREACH (uiBut *, but, &block->buttons) {
      /* NOTE: ctrl is always true here because (at least for now)
       * we always want to consider text control in this case, even when not embossed. */

      if (!ui_but_is_interactive(but, true)) {
        continue;
      }
      if (!BLI_rctf_isect_segment(&but->rect, xy_a_block, xy_b_block)) {
        continue;
      }
      if (!ui_drag_toggle_but_is_supported(but)) {
        continue;
      }
      /* is it pressed? */
      const int pushed_state_but = ui_drag_toggle_but_pushed_state(but);
      if (pushed_state_but == pushed_state) {
        continue;
      }

      /* execute the button */
      UI_but_execute(C, region, but);
      if (do_check) {
        ui_but_update_edited(but);
      }
      if (U.runtime.is_dirty == false) {
        ui_but_update_preferences_dirty(but);
      }
      changed = true;
    }
  }

  if (changed) {
    /* apply now, not on release (or if handlers are canceled for whatever reason) */
    ui_apply_but_funcs_after(C);
  }

  return changed;
}

static void ui_drag_toggle_set(bContext *C, uiDragToggleHandle *drag_info, const int xy_input[2])
{
  ARegion *region = CTX_wm_region(C);
  bool do_draw = false;

  /**
   * Initialize Locking:
   *
   * Check if we need to initialize the lock axis by finding if the first
   * button we mouse over is X or Y aligned, then lock the mouse to that axis after.
   */
  if (drag_info->is_xy_lock_init == false) {
    /* first store the buttons original coords */
    uiBut *but = ui_but_find_mouse_over_ex(region, xy_input, true, false, nullptr, nullptr);

    if (but) {
      if (but->flag & UI_BUT_DRAG_LOCK) {
        const float but_cent_new[2] = {
            BLI_rctf_cent_x(&but->rect),
            BLI_rctf_cent_y(&but->rect),
        };

        /* check if this is a different button,
         * chances are high the button won't move about :) */
        if (len_manhattan_v2v2(drag_info->but_cent_start, but_cent_new) > 1.0f) {
          if (fabsf(drag_info->but_cent_start[0] - but_cent_new[0]) <
              fabsf(drag_info->but_cent_start[1] - but_cent_new[1]))
          {
            drag_info->xy_lock[0] = true;
          }
          else {
            drag_info->xy_lock[1] = true;
          }
          drag_info->is_xy_lock_init = true;
        }
      }
      else {
        drag_info->is_xy_lock_init = true;
      }
    }
  }
  /* done with axis locking */

  int xy[2];
  xy[0] = (drag_info->xy_lock[0] == false) ? xy_input[0] : drag_info->xy_last[0];
  xy[1] = (drag_info->xy_lock[1] == false) ? xy_input[1] : drag_info->xy_last[1];

  /* touch all buttons between last mouse coord and this one */
  do_draw = ui_drag_toggle_set_xy_xy(C, region, drag_info->pushed_state, drag_info->xy_last, xy);

  if (do_draw) {
    ED_region_tag_redraw(region);
  }

  copy_v2_v2_int(drag_info->xy_last, xy);
}

static void ui_handler_region_drag_toggle_remove(bContext * /*C*/, void *userdata)
{
  uiDragToggleHandle *drag_info = static_cast<uiDragToggleHandle *>(userdata);
  MEM_freeN(drag_info);
}

static int ui_handler_region_drag_toggle(bContext *C, const wmEvent *event, void *userdata)
{
  uiDragToggleHandle *drag_info = static_cast<uiDragToggleHandle *>(userdata);
  bool done = false;

  switch (event->type) {
    case LEFTMOUSE: {
      if (event->val == KM_RELEASE) {
        done = true;
      }
      break;
    }
    case MOUSEMOVE: {
      ui_drag_toggle_set(C, drag_info, event->xy);
      break;
    }
  }

  if (done) {
    wmWindow *win = CTX_wm_window(C);
    const ARegion *region = CTX_wm_region(C);
    uiBut *but = ui_but_find_mouse_over_ex(
        region, drag_info->xy_init, true, false, nullptr, nullptr);

    if (but) {
      ui_apply_but_undo(but);
    }

    WM_event_remove_ui_handler(&win->modalhandlers,
                               ui_handler_region_drag_toggle,
                               ui_handler_region_drag_toggle_remove,
                               drag_info,
                               false);
    ui_handler_region_drag_toggle_remove(C, drag_info);

    WM_event_add_mousemove(win);
    return WM_UI_HANDLER_BREAK;
  }
  return WM_UI_HANDLER_CONTINUE;
}

static bool ui_but_is_drag_toggle(const uiBut *but)
{
  return ((ui_drag_toggle_but_is_supported(but) == true) &&
          /* Menu check is important so the button dragged over isn't removed instantly. */
          (ui_block_is_menu(but->block) == false));
}

#endif /* USE_DRAG_TOGGLE */

#ifdef USE_ALLSELECT

static bool ui_selectcontext_begin(bContext *C, uiBut *but, uiSelectContextStore *selctx_data)
{
  PointerRNA lptr;
  PropertyRNA *lprop;
  bool success = false;

  char *path = nullptr;
  ListBase lb = {nullptr};

  PointerRNA ptr = but->rnapoin;
  PropertyRNA *prop = but->rnaprop;
  const int index = but->rnaindex;

  /* for now don't support whole colors */
  if (index == -1) {
    return false;
  }

  /* if there is a valid property that is editable... */
  if (ptr.data && prop) {
    bool use_path_from_id;

    /* some facts we want to know */
    const bool is_array = RNA_property_array_check(prop);
    const int rna_type = RNA_property_type(prop);

    if (UI_context_copy_to_selected_list(C, &ptr, prop, &lb, &use_path_from_id, &path) &&
        !BLI_listbase_is_empty(&lb))
    {
      selctx_data->elems_len = BLI_listbase_count(&lb);
      selctx_data->elems = static_cast<uiSelectContextElem *>(
          MEM_mallocN(sizeof(uiSelectContextElem) * selctx_data->elems_len, __func__));
      int i;
      LISTBASE_FOREACH_INDEX (CollectionPointerLink *, link, &lb, i) {
        if (i >= selctx_data->elems_len) {
          break;
        }

        if (!UI_context_copy_to_selected_check(
                &ptr, &link->ptr, prop, path, use_path_from_id, &lptr, &lprop))
        {
          selctx_data->elems_len -= 1;
          i -= 1;
          continue;
        }

        uiSelectContextElem *other = &selctx_data->elems[i];
        other->ptr = lptr;
        if (is_array) {
          if (rna_type == PROP_FLOAT) {
            other->val_f = RNA_property_float_get_index(&lptr, lprop, index);
          }
          else if (rna_type == PROP_INT) {
            other->val_i = RNA_property_int_get_index(&lptr, lprop, index);
          }
          /* ignored for now */
#  if 0
          else if (rna_type == PROP_BOOLEAN) {
            other->val_b = RNA_property_boolean_get_index(&lptr, lprop, index);
          }
#  endif
        }
        else {
          if (rna_type == PROP_FLOAT) {
            other->val_f = RNA_property_float_get(&lptr, lprop);
          }
          else if (rna_type == PROP_INT) {
            other->val_i = RNA_property_int_get(&lptr, lprop);
          }
          /* ignored for now */
#  if 0
          else if (rna_type == PROP_BOOLEAN) {
            other->val_b = RNA_property_boolean_get(&lptr, lprop);
          }
          else if (rna_type == PROP_ENUM) {
            other->val_i = RNA_property_enum_get(&lptr, lprop);
          }
#  endif
        }
      }
      success = (selctx_data->elems_len != 0);
    }
  }

  if (selctx_data->elems_len == 0) {
    MEM_SAFE_FREE(selctx_data->elems);
  }

  MEM_SAFE_FREE(path);
  BLI_freelistN(&lb);

  /* caller can clear */
  selctx_data->do_free = true;

  if (success) {
    but->flag |= UI_BUT_IS_SELECT_CONTEXT;
  }

  return success;
}

static void ui_selectcontext_end(uiBut *but, uiSelectContextStore *selctx_data)
{
  if (selctx_data->do_free) {
    if (selctx_data->elems) {
      MEM_freeN(selctx_data->elems);
    }
  }

  but->flag &= ~UI_BUT_IS_SELECT_CONTEXT;
}

static void ui_selectcontext_apply(bContext *C,
                                   uiBut *but,
                                   uiSelectContextStore *selctx_data,
                                   const double value,
                                   const double value_orig)
{
  if (selctx_data->elems) {
    PropertyRNA *prop = but->rnaprop;
    PropertyRNA *lprop = but->rnaprop;
    const int index = but->rnaindex;
    const bool use_delta = (selctx_data->is_copy == false);

    union {
      bool b;
      int i;
      float f;
      char *str;
      PointerRNA p;
    } delta, min, max;

    const bool is_array = RNA_property_array_check(prop);
    const int rna_type = RNA_property_type(prop);

    if (rna_type == PROP_FLOAT) {
      delta.f = use_delta ? (value - value_orig) : value;
      RNA_property_float_range(&but->rnapoin, prop, &min.f, &max.f);
    }
    else if (rna_type == PROP_INT) {
      delta.i = use_delta ? (int(value) - int(value_orig)) : int(value);
      RNA_property_int_range(&but->rnapoin, prop, &min.i, &max.i);
    }
    else if (rna_type == PROP_ENUM) {
      /* Not a delta in fact. */
      delta.i = RNA_property_enum_get(&but->rnapoin, prop);
    }
    else if (rna_type == PROP_BOOLEAN) {
      if (is_array) {
        /* Not a delta in fact. */
        delta.b = RNA_property_boolean_get_index(&but->rnapoin, prop, index);
      }
      else {
        /* Not a delta in fact. */
        delta.b = RNA_property_boolean_get(&but->rnapoin, prop);
      }
    }
    else if (rna_type == PROP_POINTER) {
      /* Not a delta in fact. */
      delta.p = RNA_property_pointer_get(&but->rnapoin, prop);
    }
    else if (rna_type == PROP_STRING) {
      /* Not a delta in fact. */
      delta.str = RNA_property_string_get_alloc(&but->rnapoin, prop, nullptr, 0, nullptr);
    }

#  ifdef USE_ALLSELECT_LAYER_HACK
    /* make up for not having 'handle_layer_buttons' */
    {
      const PropertySubType subtype = RNA_property_subtype(prop);

      if ((rna_type == PROP_BOOLEAN) && ELEM(subtype, PROP_LAYER, PROP_LAYER_MEMBER) && is_array &&
          /* could check for 'handle_layer_buttons' */
          but->func)
      {
        wmWindow *win = CTX_wm_window(C);
        if ((win->eventstate->modifier & KM_SHIFT) == 0) {
          const int len = RNA_property_array_length(&but->rnapoin, prop);
          bool *tmparray = static_cast<bool *>(MEM_callocN(sizeof(bool) * len, __func__));

          tmparray[index] = true;

          for (int i = 0; i < selctx_data->elems_len; i++) {
            uiSelectContextElem *other = &selctx_data->elems[i];
            PointerRNA lptr = other->ptr;
            RNA_property_boolean_set_array(&lptr, lprop, tmparray);
            RNA_property_update(C, &lptr, lprop);
          }

          MEM_freeN(tmparray);

          return;
        }
      }
    }
#  endif

    for (int i = 0; i < selctx_data->elems_len; i++) {
      uiSelectContextElem *other = &selctx_data->elems[i];
      PointerRNA lptr = other->ptr;

      if (rna_type == PROP_FLOAT) {
        float other_value = use_delta ? (other->val_f + delta.f) : delta.f;
        CLAMP(other_value, min.f, max.f);
        if (is_array) {
          RNA_property_float_set_index(&lptr, lprop, index, other_value);
        }
        else {
          RNA_property_float_set(&lptr, lprop, other_value);
        }
      }
      else if (rna_type == PROP_INT) {
        int other_value = use_delta ? (other->val_i + delta.i) : delta.i;
        CLAMP(other_value, min.i, max.i);
        if (is_array) {
          RNA_property_int_set_index(&lptr, lprop, index, other_value);
        }
        else {
          RNA_property_int_set(&lptr, lprop, other_value);
        }
      }
      else if (rna_type == PROP_BOOLEAN) {
        const bool other_value = delta.b;
        if (is_array) {
          RNA_property_boolean_set_index(&lptr, lprop, index, other_value);
        }
        else {
          RNA_property_boolean_set(&lptr, lprop, delta.b);
        }
      }
      else if (rna_type == PROP_ENUM) {
        const int other_value = delta.i;
        BLI_assert(!is_array);
        RNA_property_enum_set(&lptr, lprop, other_value);
      }
      else if (rna_type == PROP_POINTER) {
        const PointerRNA other_value = delta.p;
        RNA_property_pointer_set(&lptr, lprop, other_value, nullptr);
      }
      else if (rna_type == PROP_STRING) {
        const char *other_value = delta.str;
        RNA_property_string_set(&lptr, lprop, other_value);
      }

      RNA_property_update(C, &lptr, prop);
    }
    if (rna_type == PROP_STRING) {
      MEM_freeN(delta.str);
    }
  }
}

#endif /* USE_ALLSELECT */

/** \} */

/* -------------------------------------------------------------------- */
/** \name Button Drag
 * \{ */

static bool ui_but_drag_init(bContext *C,
                             uiBut *but,
                             uiHandleButtonData *data,
                             const wmEvent *event)
{
  /* prevent other WM gestures to start while we try to drag */
  WM_gestures_remove(CTX_wm_window(C));

  /* Clamp the maximum to half the UI unit size so a high user preference
   * doesn't require the user to drag more than half the default button height. */
  const int drag_threshold = min_ii(
      WM_event_drag_threshold(event),
      int((UI_UNIT_Y / 2) * ui_block_to_window_scale(data->region, but->block)));

  if (abs(data->dragstartx - event->xy[0]) + abs(data->dragstarty - event->xy[1]) > drag_threshold)
  {
    button_activate_state(C, but, BUTTON_STATE_EXIT);
    data->cancel = true;
#ifdef USE_DRAG_TOGGLE
    if (ui_drag_toggle_but_is_supported(but)) {
      uiDragToggleHandle *drag_info = MEM_cnew<uiDragToggleHandle>(__func__);
      ARegion *region_prev;

      /* call here because regular mouse-up event won't run,
       * typically 'button_activate_exit()' handles this */
      ui_apply_but_autokey(C, but);

      drag_info->pushed_state = ui_drag_toggle_but_pushed_state(but);
      drag_info->but_cent_start[0] = BLI_rctf_cent_x(&but->rect);
      drag_info->but_cent_start[1] = BLI_rctf_cent_y(&but->rect);
      copy_v2_v2_int(drag_info->xy_init, event->xy);
      copy_v2_v2_int(drag_info->xy_last, event->xy);

      /* needed for toggle drag on popups */
      region_prev = CTX_wm_region(C);
      CTX_wm_region_set(C, data->region);

      WM_event_add_ui_handler(C,
                              &data->window->modalhandlers,
                              ui_handler_region_drag_toggle,
                              ui_handler_region_drag_toggle_remove,
                              drag_info,
                              WM_HANDLER_BLOCKING);

      CTX_wm_region_set(C, region_prev);

      /* Initialize alignment for single row/column regions,
       * otherwise we use the relative position of the first other button dragged over. */
      if (ELEM(data->region->regiontype,
               RGN_TYPE_NAV_BAR,
               RGN_TYPE_HEADER,
               RGN_TYPE_TOOL_HEADER,
               RGN_TYPE_FOOTER,
               RGN_TYPE_ASSET_SHELF_HEADER))
      {
        const int region_alignment = RGN_ALIGN_ENUM_FROM_MASK(data->region->alignment);
        int lock_axis = -1;

        if (ELEM(region_alignment, RGN_ALIGN_LEFT, RGN_ALIGN_RIGHT)) {
          lock_axis = 0;
        }
        else if (ELEM(region_alignment, RGN_ALIGN_TOP, RGN_ALIGN_BOTTOM)) {
          lock_axis = 1;
        }
        if (lock_axis != -1) {
          drag_info->xy_lock[lock_axis] = true;
          drag_info->is_xy_lock_init = true;
        }
      }
    }
    else
#endif
        if (but->type == UI_BTYPE_COLOR)
    {
      bool valid = false;
      uiDragColorHandle *drag_info = MEM_cnew<uiDragColorHandle>(__func__);

      /* TODO: support more button pointer types. */
      if (but->rnaprop && RNA_property_subtype(but->rnaprop) == PROP_COLOR_GAMMA) {
        ui_but_v3_get(but, drag_info->color);
        drag_info->gamma_corrected = true;
        valid = true;
      }
      else if (but->rnaprop && RNA_property_subtype(but->rnaprop) == PROP_COLOR) {
        ui_but_v3_get(but, drag_info->color);
        drag_info->gamma_corrected = false;
        valid = true;
      }
      else if (ELEM(but->pointype, UI_BUT_POIN_FLOAT, UI_BUT_POIN_CHAR)) {
        ui_but_v3_get(but, drag_info->color);
        copy_v3_v3(drag_info->color, (float *)but->poin);
        valid = true;
      }

      if (valid) {
        WM_event_start_drag(C, ICON_COLOR, WM_DRAG_COLOR, drag_info, 0.0, WM_DRAG_FREE_DATA);
      }
      else {
        MEM_freeN(drag_info);
        return false;
      }
    }
    else if (but->type == UI_BTYPE_VIEW_ITEM) {
      const uiButViewItem *view_item_but = (uiButViewItem *)but;
      if (view_item_but->view_item) {
        return UI_view_item_drag_start(C, view_item_but->view_item);
      }
    }
    else {
      ui_but_drag_start(C, but);
    }
    return true;
  }

  return false;
}

/** \} */

/* -------------------------------------------------------------------- */
/** \name Button Apply
 * \{ */

static void ui_apply_but_IMAGE(bContext *C, uiBut *but, uiHandleButtonData *data)
{
  ui_apply_but_func(C, but);
  data->retval = but->retval;
  data->applied = true;
}

static void ui_apply_but_HISTOGRAM(bContext *C, uiBut *but, uiHandleButtonData *data)
{
  ui_apply_but_func(C, but);
  data->retval = but->retval;
  data->applied = true;
}

static void ui_apply_but_WAVEFORM(bContext *C, uiBut *but, uiHandleButtonData *data)
{
  ui_apply_but_func(C, but);
  data->retval = but->retval;
  data->applied = true;
}

static void ui_apply_but_TRACKPREVIEW(bContext *C, uiBut *but, uiHandleButtonData *data)
{
  ui_apply_but_func(C, but);
  data->retval = but->retval;
  data->applied = true;
}

static void ui_apply_but(
    bContext *C, uiBlock *block, uiBut *but, uiHandleButtonData *data, const bool interactive)
{
  const eButType but_type = but->type; /* Store as const to quiet maybe uninitialized warning. */

  data->retval = 0;

  /* if we cancel and have not applied yet, there is nothing to do,
   * otherwise we have to restore the original value again */
  if (data->cancel) {
    if (!data->applied) {
      return;
    }

    if (data->str) {
      MEM_freeN(data->str);
    }
    data->str = data->origstr;
    data->origstr = nullptr;
    data->value = data->origvalue;
    copy_v3_v3(data->vec, data->origvec);
    /* postpone clearing origdata */
  }
  else {
    /* We avoid applying interactive edits a second time
     * at the end with the #uiHandleButtonData.applied_interactive flag. */
    if (interactive) {
      data->applied_interactive = true;
    }
    else if (data->applied_interactive) {
      return;
    }

#ifdef USE_ALLSELECT
#  ifdef USE_DRAG_MULTINUM
    if (but->flag & UI_BUT_DRAG_MULTI) {
      /* pass */
    }
    else
#  endif
        if (data->select_others.elems_len == 0)
    {
      wmWindow *win = CTX_wm_window(C);
      wmEvent *event = win->eventstate;
      /* May have been enabled before activating, don't do for array pasting. */
      if (data->select_others.is_enabled || IS_ALLSELECT_EVENT(event)) {
        /* See comment for #IS_ALLSELECT_EVENT why this needs to be filtered here. */
        const bool is_array_paste = (event->val == KM_PRESS) &&
                                    (event->modifier & (KM_CTRL | KM_OSKEY)) &&
                                    (event->modifier & KM_SHIFT) == 0 && (event->type == EVT_VKEY);
        if (!is_array_paste) {
          ui_selectcontext_begin(C, but, &data->select_others);
          data->select_others.is_enabled = true;
        }
      }
    }
    if (data->select_others.elems_len == 0) {
      /* Don't check again. */
      data->select_others.elems_len = -1;
    }
#endif
  }

  /* ensures we are writing actual values */
  char *editstr = but->editstr;
  double *editval = but->editval;
  float *editvec = but->editvec;
  ColorBand *editcoba;
  CurveMapping *editcumap;
  CurveProfile *editprofile;
  if (but_type == UI_BTYPE_COLORBAND) {
    uiButColorBand *but_coba = (uiButColorBand *)but;
    editcoba = but_coba->edit_coba;
  }
  else if (but_type == UI_BTYPE_CURVE) {
    uiButCurveMapping *but_cumap = (uiButCurveMapping *)but;
    editcumap = but_cumap->edit_cumap;
  }
  else if (but_type == UI_BTYPE_CURVEPROFILE) {
    uiButCurveProfile *but_profile = (uiButCurveProfile *)but;
    editprofile = but_profile->edit_profile;
  }
  but->editstr = nullptr;
  but->editval = nullptr;
  but->editvec = nullptr;
  if (but_type == UI_BTYPE_COLORBAND) {
    uiButColorBand *but_coba = (uiButColorBand *)but;
    but_coba->edit_coba = nullptr;
  }
  else if (but_type == UI_BTYPE_CURVE) {
    uiButCurveMapping *but_cumap = (uiButCurveMapping *)but;
    but_cumap->edit_cumap = nullptr;
  }
  else if (but_type == UI_BTYPE_CURVEPROFILE) {
    uiButCurveProfile *but_profile = (uiButCurveProfile *)but;
    but_profile->edit_profile = nullptr;
  }

  /* handle different types */
  switch (but_type) {
    case UI_BTYPE_BUT:
    case UI_BTYPE_DECORATOR:
      ui_apply_but_BUT(C, but, data);
      break;
    case UI_BTYPE_TEXT:
    case UI_BTYPE_SEARCH_MENU:
      ui_apply_but_TEX(C, but, data);
      break;
    case UI_BTYPE_BUT_TOGGLE:
    case UI_BTYPE_TOGGLE:
    case UI_BTYPE_TOGGLE_N:
    case UI_BTYPE_ICON_TOGGLE:
    case UI_BTYPE_ICON_TOGGLE_N:
    case UI_BTYPE_CHECKBOX:
    case UI_BTYPE_CHECKBOX_N:
      ui_apply_but_TOG(C, but, data);
      break;
    case UI_BTYPE_ROW:
      ui_apply_but_ROW(C, block, but, data);
      break;
    case UI_BTYPE_VIEW_ITEM:
      ui_apply_but_VIEW_ITEM(C, block, but, data);
      break;
    case UI_BTYPE_LISTROW:
      ui_apply_but_LISTROW(C, block, but, data);
      break;
    case UI_BTYPE_TAB:
      ui_apply_but_TAB(C, but, data);
      break;
    case UI_BTYPE_SCROLL:
    case UI_BTYPE_GRIP:
    case UI_BTYPE_NUM:
    case UI_BTYPE_NUM_SLIDER:
      ui_apply_but_NUM(C, but, data);
      break;
    case UI_BTYPE_MENU:
    case UI_BTYPE_BLOCK:
    case UI_BTYPE_PULLDOWN:
      ui_apply_but_BLOCK(C, but, data);
      break;
    case UI_BTYPE_COLOR:
      if (data->cancel) {
        ui_apply_but_VEC(C, but, data);
      }
      else {
        ui_apply_but_BLOCK(C, but, data);
      }
      break;
    case UI_BTYPE_BUT_MENU:
      ui_apply_but_BUTM(C, but, data);
      break;
    case UI_BTYPE_UNITVEC:
    case UI_BTYPE_HSVCUBE:
    case UI_BTYPE_HSVCIRCLE:
      ui_apply_but_VEC(C, but, data);
      break;
    case UI_BTYPE_COLORBAND:
      ui_apply_but_COLORBAND(C, but, data);
      break;
    case UI_BTYPE_CURVE:
      ui_apply_but_CURVE(C, but, data);
      break;
    case UI_BTYPE_CURVEPROFILE:
      ui_apply_but_CURVEPROFILE(C, but, data);
      break;
    case UI_BTYPE_KEY_EVENT:
    case UI_BTYPE_HOTKEY_EVENT:
      ui_apply_but_BUT(C, but, data);
      break;
    case UI_BTYPE_IMAGE:
      ui_apply_but_IMAGE(C, but, data);
      break;
    case UI_BTYPE_HISTOGRAM:
      ui_apply_but_HISTOGRAM(C, but, data);
      break;
    case UI_BTYPE_WAVEFORM:
      ui_apply_but_WAVEFORM(C, but, data);
      break;
    case UI_BTYPE_TRACK_PREVIEW:
      ui_apply_but_TRACKPREVIEW(C, but, data);
      break;
    default:
      break;
  }

#ifdef USE_DRAG_MULTINUM
  if (data->multi_data.has_mbuts) {
    if ((data->multi_data.init == uiHandleButtonMulti::INIT_ENABLE) &&
        (data->multi_data.skip == false))
    {
      if (data->cancel) {
        ui_multibut_restore(C, data, block);
      }
      else {
        ui_multibut_states_apply(C, data, block);
      }
    }
  }
#endif

#ifdef USE_ALLSELECT
  ui_selectcontext_apply(C, but, &data->select_others, data->value, data->origvalue);
#endif

  if (data->cancel) {
    data->origvalue = 0.0;
    zero_v3(data->origvec);
  }

  but->editstr = editstr;
  but->editval = editval;
  but->editvec = editvec;
  if (but_type == UI_BTYPE_COLORBAND) {
    uiButColorBand *but_coba = (uiButColorBand *)but;
    but_coba->edit_coba = editcoba;
  }
  else if (but_type == UI_BTYPE_CURVE) {
    uiButCurveMapping *but_cumap = (uiButCurveMapping *)but;
    but_cumap->edit_cumap = editcumap;
  }
  else if (but_type == UI_BTYPE_CURVEPROFILE) {
    uiButCurveProfile *but_profile = (uiButCurveProfile *)but;
    but_profile->edit_profile = editprofile;
  }

  if (data->custom_interaction_handle != nullptr) {
    ui_block_interaction_update(
        C, &block->custom_interaction_callbacks, data->custom_interaction_handle);
  }
}

/** \} */

/* -------------------------------------------------------------------- */
/** \name Button Copy & Paste
 * \{ */

static void ui_but_get_pasted_text_from_clipboard(const bool ensure_utf8,
                                                  char **r_buf_paste,
                                                  int *r_buf_len)
{
  /* get only first line even if the clipboard contains multiple lines */
  int length;
  char *text = WM_clipboard_text_get_firstline(false, ensure_utf8, &length);

  if (text) {
    *r_buf_paste = text;
    *r_buf_len = length;
  }
  else {
    *r_buf_paste = static_cast<char *>(MEM_callocN(sizeof(char), __func__));
    *r_buf_len = 0;
  }
}

static int get_but_property_array_length(uiBut *but)
{
  return RNA_property_array_length(&but->rnapoin, but->rnaprop);
}

static void ui_but_set_float_array(
    bContext *C, uiBut *but, uiHandleButtonData *data, const float *values, const int values_len)
{
  button_activate_state(C, but, BUTTON_STATE_NUM_EDITING);

  for (int i = 0; i < values_len; i++) {
    RNA_property_float_set_index(&but->rnapoin, but->rnaprop, i, values[i]);
  }
  if (data) {
    if (but->type == UI_BTYPE_UNITVEC) {
      BLI_assert(values_len == 3);
      copy_v3_v3(data->vec, values);
    }
    else {
      data->value = values[but->rnaindex];
    }
  }

  button_activate_state(C, but, BUTTON_STATE_EXIT);
}

static void float_array_to_string(const float *values,
                                  const int values_len,
                                  char *output,
                                  int output_maxncpy)
{
  const int values_end = values_len - 1;
  int ofs = 0;
  output[ofs++] = '[';
  for (int i = 0; i < values_len; i++) {
    ofs += BLI_snprintf_rlen(
        output + ofs, output_maxncpy - ofs, (i != values_end) ? "%f, " : "%f]", values[i]);
  }
}

static void ui_but_copy_numeric_array(uiBut *but, char *output, int output_maxncpy)
{
  const int values_len = get_but_property_array_length(but);
  blender::Array<float, 16> values(values_len);
  RNA_property_float_get_array(&but->rnapoin, but->rnaprop, values.data());
  float_array_to_string(values.data(), values_len, output, output_maxncpy);
}

static bool parse_float_array(char *text, float *values, int values_len_expected)
{
  /* can parse max 4 floats for now */
  BLI_assert(0 <= values_len_expected && values_len_expected <= 4);

  float v[5];
  const int values_len_actual = sscanf(
      text, "[%f, %f, %f, %f, %f]", &v[0], &v[1], &v[2], &v[3], &v[4]);

  if (values_len_actual == values_len_expected) {
    memcpy(values, v, sizeof(float) * values_len_expected);
    return true;
  }
  return false;
}

static void ui_but_paste_numeric_array(bContext *C,
                                       uiBut *but,
                                       uiHandleButtonData *data,
                                       char *buf_paste)
{
  const int values_len = get_but_property_array_length(but);
  if (values_len > 4) {
    /* not supported for now */
    return;
  }

  blender::Array<float, 16> values(values_len);

  if (parse_float_array(buf_paste, values.data(), values_len)) {
    ui_but_set_float_array(C, but, data, values.data(), values_len);
  }
  else {
    WM_report(RPT_ERROR, "Expected an array of numbers: [n, n, ...]");
  }
}

static void ui_but_copy_numeric_value(uiBut *but, char *output, int output_maxncpy)
{
  /* Get many decimal places, then strip trailing zeros.
   * NOTE: too high values start to give strange results. */
  ui_but_string_get_ex(but, output, output_maxncpy, UI_PRECISION_FLOAT_MAX, false, nullptr);
  BLI_str_rstrip_float_zero(output, '\0');
}

static void ui_but_paste_numeric_value(bContext *C,
                                       uiBut *but,
                                       uiHandleButtonData *data,
                                       char *buf_paste)
{
  double value;
  if (ui_but_string_eval_number(C, but, buf_paste, &value)) {
    button_activate_state(C, but, BUTTON_STATE_NUM_EDITING);
    data->value = value;
    ui_but_string_set(C, but, buf_paste);
    button_activate_state(C, but, BUTTON_STATE_EXIT);
  }
  else {
    WM_report(RPT_ERROR, "Expected a number");
  }
}

static void ui_but_paste_normalized_vector(bContext *C,
                                           uiBut *but,
                                           uiHandleButtonData *data,
                                           char *buf_paste)
{
  float xyz[3];
  if (parse_float_array(buf_paste, xyz, 3)) {
    if (normalize_v3(xyz) == 0.0f) {
      /* better set Z up then have a zero vector */
      xyz[2] = 1.0;
    }
    ui_but_set_float_array(C, but, data, xyz, 3);
  }
  else {
    WM_report(RPT_ERROR, "Paste expected 3 numbers, formatted: '[n, n, n]'");
  }
}

static void ui_but_copy_color(uiBut *but, char *output, int output_maxncpy)
{
  float rgba[4];

  if (but->rnaprop && get_but_property_array_length(but) == 4) {
    rgba[3] = RNA_property_float_get_index(&but->rnapoin, but->rnaprop, 3);
  }
  else {
    rgba[3] = 1.0f;
  }

  ui_but_v3_get(but, rgba);

  /* convert to linear color to do compatible copy between gamma and non-gamma */
  if (but->rnaprop && RNA_property_subtype(but->rnaprop) == PROP_COLOR_GAMMA) {
    srgb_to_linearrgb_v3_v3(rgba, rgba);
  }

  float_array_to_string(rgba, 4, output, output_maxncpy);
}

static void ui_but_paste_color(bContext *C, uiBut *but, char *buf_paste)
{
  float rgba[4];
  if (parse_float_array(buf_paste, rgba, 4)) {
    if (but->rnaprop) {
      /* Assume linear colors in buffer. */
      if (RNA_property_subtype(but->rnaprop) == PROP_COLOR_GAMMA) {
        linearrgb_to_srgb_v3_v3(rgba, rgba);
      }

      /* Some color properties are RGB, not RGBA. */
      const int array_len = get_but_property_array_length(but);
      BLI_assert(ELEM(array_len, 3, 4));
      ui_but_set_float_array(C, but, nullptr, rgba, array_len);
    }
  }
  else {
    WM_report(RPT_ERROR, "Paste expected 4 numbers, formatted: '[n, n, n, n]'");
  }
}

static void ui_but_copy_text(uiBut *but, char *output, int output_maxncpy)
{
  ui_but_string_get(but, output, output_maxncpy);
}

static void ui_but_paste_text(bContext *C, uiBut *but, uiHandleButtonData *data, char *buf_paste)
{
  BLI_assert(but->active == data);
  UNUSED_VARS_NDEBUG(data);
  ui_but_set_string_interactive(C, but, buf_paste);
}

static void ui_but_copy_colorband(uiBut *but)
{
  if (but->poin != nullptr) {
    memcpy(&but_copypaste_coba, but->poin, sizeof(ColorBand));
  }
}

static void ui_but_paste_colorband(bContext *C, uiBut *but, uiHandleButtonData *data)
{
  if (but_copypaste_coba.tot != 0) {
    if (!but->poin) {
      but->poin = reinterpret_cast<char *>(MEM_cnew<ColorBand>(__func__));
    }

    button_activate_state(C, but, BUTTON_STATE_NUM_EDITING);
    memcpy(data->coba, &but_copypaste_coba, sizeof(ColorBand));
    button_activate_state(C, but, BUTTON_STATE_EXIT);
  }
}

static void ui_but_copy_curvemapping(uiBut *but)
{
  if (but->poin != nullptr) {
    but_copypaste_curve_alive = true;
    BKE_curvemapping_free_data(&but_copypaste_curve);
    BKE_curvemapping_copy_data(&but_copypaste_curve, (CurveMapping *)but->poin);
  }
}

static void ui_but_paste_curvemapping(bContext *C, uiBut *but)
{
  if (but_copypaste_curve_alive) {
    if (!but->poin) {
      but->poin = reinterpret_cast<char *>(MEM_cnew<CurveMapping>(__func__));
    }

    button_activate_state(C, but, BUTTON_STATE_NUM_EDITING);
    BKE_curvemapping_free_data((CurveMapping *)but->poin);
    BKE_curvemapping_copy_data((CurveMapping *)but->poin, &but_copypaste_curve);
    button_activate_state(C, but, BUTTON_STATE_EXIT);
  }
}

static void ui_but_copy_CurveProfile(uiBut *but)
{
  if (but->poin != nullptr) {
    but_copypaste_profile_alive = true;
    BKE_curveprofile_free_data(&but_copypaste_profile);
    BKE_curveprofile_copy_data(&but_copypaste_profile, (CurveProfile *)but->poin);
  }
}

static void ui_but_paste_CurveProfile(bContext *C, uiBut *but)
{
  if (but_copypaste_profile_alive) {
    if (!but->poin) {
      but->poin = reinterpret_cast<char *>(MEM_cnew<CurveProfile>(__func__));
    }

    button_activate_state(C, but, BUTTON_STATE_NUM_EDITING);
    BKE_curveprofile_free_data((CurveProfile *)but->poin);
    BKE_curveprofile_copy_data((CurveProfile *)but->poin, &but_copypaste_profile);
    button_activate_state(C, but, BUTTON_STATE_EXIT);
  }
}

static void ui_but_copy_operator(bContext *C, uiBut *but, char *output, int output_maxncpy)
{
  PointerRNA *opptr = UI_but_operator_ptr_get(but);

  char *str;
  str = WM_operator_pystring_ex(C, nullptr, false, true, but->optype, opptr);
  BLI_strncpy(output, str, output_maxncpy);
  MEM_freeN(str);
}

static bool ui_but_copy_menu(uiBut *but, char *output, int output_maxncpy)
{
  MenuType *mt = UI_but_menutype_get(but);
  if (mt) {
    BLI_snprintf(output, output_maxncpy, "bpy.ops.wm.call_menu(name=\"%s\")", mt->idname);
    return true;
  }
  return false;
}

static bool ui_but_copy_popover(uiBut *but, char *output, int output_maxncpy)
{
  PanelType *pt = UI_but_paneltype_get(but);
  if (pt) {
    BLI_snprintf(output, output_maxncpy, "bpy.ops.wm.call_panel(name=\"%s\")", pt->idname);
    return true;
  }
  return false;
}

static void ui_but_copy(bContext *C, uiBut *but, const bool copy_array)
{
  if (ui_but_contains_password(but)) {
    return;
  }

  /* Arbitrary large value (allow for paths: 'PATH_MAX') */
  char buf[4096] = {0};
  const int buf_maxncpy = sizeof(buf);

  /* Left false for copying internal data (color-band for eg). */
  bool is_buf_set = false;

  const bool has_required_data = !(but->poin == nullptr && but->rnapoin.data == nullptr);

  switch (but->type) {
    case UI_BTYPE_NUM:
    case UI_BTYPE_NUM_SLIDER:
      if (!has_required_data) {
        break;
      }
      if (copy_array && ui_but_has_array_value(but)) {
        ui_but_copy_numeric_array(but, buf, buf_maxncpy);
      }
      else {
        ui_but_copy_numeric_value(but, buf, buf_maxncpy);
      }
      is_buf_set = true;
      break;

    case UI_BTYPE_UNITVEC:
      if (!has_required_data) {
        break;
      }
      ui_but_copy_numeric_array(but, buf, buf_maxncpy);
      is_buf_set = true;
      break;

    case UI_BTYPE_COLOR:
      if (!has_required_data) {
        break;
      }
      ui_but_copy_color(but, buf, buf_maxncpy);
      is_buf_set = true;
      break;

    case UI_BTYPE_TEXT:
    case UI_BTYPE_SEARCH_MENU:
      if (!has_required_data) {
        break;
      }
      ui_but_copy_text(but, buf, buf_maxncpy);
      is_buf_set = true;
      break;

    case UI_BTYPE_COLORBAND:
      ui_but_copy_colorband(but);
      break;

    case UI_BTYPE_CURVE:
      ui_but_copy_curvemapping(but);
      break;

    case UI_BTYPE_CURVEPROFILE:
      ui_but_copy_CurveProfile(but);
      break;

    case UI_BTYPE_BUT:
      if (!but->optype) {
        break;
      }
      ui_but_copy_operator(C, but, buf, buf_maxncpy);
      is_buf_set = true;
      break;

    case UI_BTYPE_MENU:
    case UI_BTYPE_PULLDOWN:
      if (ui_but_copy_menu(but, buf, buf_maxncpy)) {
        is_buf_set = true;
      }
      break;
    case UI_BTYPE_POPOVER:
      if (ui_but_copy_popover(but, buf, buf_maxncpy)) {
        is_buf_set = true;
      }
      break;

    default:
      break;
  }

  if (is_buf_set) {
    WM_clipboard_text_set(buf, false);
  }
}

static void ui_but_paste(bContext *C, uiBut *but, uiHandleButtonData *data, const bool paste_array)
{
  BLI_assert((but->flag & UI_BUT_DISABLED) == 0); /* caller should check */

  int buf_paste_len = 0;
  char *buf_paste;
  ui_but_get_pasted_text_from_clipboard(UI_but_is_utf8(but), &buf_paste, &buf_paste_len);

  const bool has_required_data = !(but->poin == nullptr && but->rnapoin.data == nullptr);

  switch (but->type) {
    case UI_BTYPE_NUM:
    case UI_BTYPE_NUM_SLIDER:
      if (!has_required_data) {
        break;
      }
      if (paste_array && ui_but_has_array_value(but)) {
        ui_but_paste_numeric_array(C, but, data, buf_paste);
      }
      else {
        ui_but_paste_numeric_value(C, but, data, buf_paste);
      }
      break;

    case UI_BTYPE_UNITVEC:
      if (!has_required_data) {
        break;
      }
      ui_but_paste_normalized_vector(C, but, data, buf_paste);
      break;

    case UI_BTYPE_COLOR:
      if (!has_required_data) {
        break;
      }
      ui_but_paste_color(C, but, buf_paste);
      break;

    case UI_BTYPE_TEXT:
    case UI_BTYPE_SEARCH_MENU:
      if (!has_required_data) {
        break;
      }
      ui_but_paste_text(C, but, data, buf_paste);
      break;

    case UI_BTYPE_COLORBAND:
      ui_but_paste_colorband(C, but, data);
      break;

    case UI_BTYPE_CURVE:
      ui_but_paste_curvemapping(C, but);
      break;

    case UI_BTYPE_CURVEPROFILE:
      ui_but_paste_CurveProfile(C, but);
      break;

    default:
      break;
  }

  MEM_freeN((void *)buf_paste);
}

void ui_but_clipboard_free()
{
  BKE_curvemapping_free_data(&but_copypaste_curve);
  BKE_curveprofile_free_data(&but_copypaste_profile);
}

/** \} */

/* -------------------------------------------------------------------- */
/** \name Button Text Password
 *
 * Functions to convert password strings that should not be displayed
 * to asterisk representation (e.g. 'mysecretpasswd' -> '*************')
 *
 * It converts every UTF-8 character to an asterisk, and also remaps
 * the cursor position and selection start/end.
 *
 * \note remapping is used, because password could contain UTF-8 characters.
 *
 * \{ */

static int ui_text_position_from_hidden(uiBut *but, int pos)
{
  const char *butstr = (but->editstr) ? but->editstr : but->drawstr;
  const char *strpos = butstr;
  const char *str_end = butstr + strlen(butstr);
  for (int i = 0; i < pos; i++) {
    strpos = BLI_str_find_next_char_utf8(strpos, str_end);
  }

  return (strpos - butstr);
}

static int ui_text_position_to_hidden(uiBut *but, int pos)
{
  const char *butstr = (but->editstr) ? but->editstr : but->drawstr;
  return BLI_strnlen_utf8(butstr, pos);
}

void ui_but_text_password_hide(char password_str[UI_MAX_PASSWORD_STR],
                               uiBut *but,
                               const bool restore)
{
  if (!(but->rnaprop && RNA_property_subtype(but->rnaprop) == PROP_PASSWORD)) {
    return;
  }

  char *butstr = (but->editstr) ? but->editstr : but->drawstr;

  if (restore) {
    /* restore original string */
    BLI_strncpy(butstr, password_str, UI_MAX_PASSWORD_STR);

    /* remap cursor positions */
    if (but->pos >= 0) {
      but->pos = ui_text_position_from_hidden(but, but->pos);
      but->selsta = ui_text_position_from_hidden(but, but->selsta);
      but->selend = ui_text_position_from_hidden(but, but->selend);
    }
  }
  else {
    /* convert text to hidden text using asterisks (e.g. pass -> ****) */
    const size_t len = BLI_strlen_utf8(butstr);

    /* remap cursor positions */
    if (but->pos >= 0) {
      but->pos = ui_text_position_to_hidden(but, but->pos);
      but->selsta = ui_text_position_to_hidden(but, but->selsta);
      but->selend = ui_text_position_to_hidden(but, but->selend);
    }

    /* save original string */
    BLI_strncpy(password_str, butstr, UI_MAX_PASSWORD_STR);
    memset(butstr, '*', len);
    butstr[len] = '\0';
  }
}

/** \} */

/* -------------------------------------------------------------------- */
/** \name Button Text Selection/Editing
 * \{ */

void ui_but_set_string_interactive(bContext *C, uiBut *but, const char *value)
{
  /* Caller should check. */
  BLI_assert((but->flag & UI_BUT_DISABLED) == 0);

  button_activate_state(C, but, BUTTON_STATE_TEXT_EDITING);
  ui_textedit_string_set(but, but->active, value);

  if (but->type == UI_BTYPE_SEARCH_MENU && but->active) {
    but->changed = true;
    ui_searchbox_update(C, but->active->searchbox, but, true);
  }

  button_activate_state(C, but, BUTTON_STATE_EXIT);
}

void ui_but_active_string_clear_and_exit(bContext *C, uiBut *but)
{
  if (!but->active) {
    return;
  }

  /* most likely nullptr, but let's check, and give it temp zero string */
  if (!but->active->str) {
    but->active->str = static_cast<char *>(MEM_callocN(1, "temp str"));
  }
  but->active->str[0] = 0;

  ui_apply_but_TEX(C, but, but->active);
  button_activate_state(C, but, BUTTON_STATE_EXIT);
}

static void ui_textedit_string_ensure_max_length(uiBut *but,
                                                 uiHandleButtonData *data,
                                                 int str_maxncpy)
{
  BLI_assert(data->is_str_dynamic);
  BLI_assert(data->str == but->editstr);

  if (str_maxncpy > data->str_maxncpy) {
    data->str = but->editstr = static_cast<char *>(
        MEM_reallocN(data->str, sizeof(char) * str_maxncpy));
    data->str_maxncpy = str_maxncpy;
  }
}

static void ui_textedit_string_set(uiBut *but, uiHandleButtonData *data, const char *str)
{
  if (data->is_str_dynamic) {
    ui_textedit_string_ensure_max_length(but, data, strlen(str) + 1);
  }

  if (UI_but_is_utf8(but)) {
    BLI_strncpy_utf8(data->str, str, data->str_maxncpy);
  }
  else {
    BLI_strncpy(data->str, str, data->str_maxncpy);
  }
}

static bool ui_textedit_delete_selection(uiBut *but, uiHandleButtonData *data)
{
  char *str = data->str;
  const int len = strlen(str);
  bool changed = false;
  if (but->selsta != but->selend && len) {
    memmove(str + but->selsta, str + but->selend, (len - but->selend) + 1);
    changed = true;
  }

  but->pos = but->selend = but->selsta;
  return changed;
}

/**
 * \param x: Screen space cursor location - #wmEvent.x
 *
 * \note `but->block->aspect` is used here, so drawing button style is getting scaled too.
 */
static void ui_textedit_set_cursor_pos(uiBut *but, uiHandleButtonData *data, const float x)
{
  /* XXX pass on as arg. */
  uiFontStyle fstyle = UI_style_get()->widget;
  const float aspect = but->block->aspect;

  float startx = but->rect.xmin;
  float starty_dummy = 0.0f;
  char password_str[UI_MAX_PASSWORD_STR];
  /* treat 'str_last' as null terminator for str, no need to modify in-place */
  const char *str = but->editstr, *str_last;

  ui_block_to_window_fl(data->region, but->block, &startx, &starty_dummy);

  ui_fontscale(&fstyle.points, aspect);

  UI_fontstyle_set(&fstyle);

  ui_but_text_password_hide(password_str, but, false);

  if (ELEM(but->type, UI_BTYPE_TEXT, UI_BTYPE_SEARCH_MENU)) {
    if (but->flag & UI_HAS_ICON) {
      startx += UI_ICON_SIZE / aspect;
    }
  }
  startx += (UI_TEXT_MARGIN_X * U.widget_unit - U.pixelsize) / aspect;

  /* mouse dragged outside the widget to the left */
  if (x < startx) {
    int i = but->ofs;

    str_last = &str[but->ofs];

    while (i > 0) {
      if (BLI_str_cursor_step_prev_utf8(str, but->ofs, &i)) {
        /* 0.25 == scale factor for less sensitivity */
        if (BLF_width(fstyle.uifont_id, str + i, (str_last - str) - i) > (startx - x) * 0.25f) {
          break;
        }
      }
      else {
        break; /* unlikely but possible */
      }
    }
    but->ofs = i;
    but->pos = but->ofs;
  }
  /* mouse inside the widget, mouse coords mapped in widget space */
  else {
    but->pos = but->ofs + BLF_str_offset_from_cursor_position(
                              fstyle.uifont_id, str + but->ofs, INT_MAX, int(x - startx));
  }

  ui_but_text_password_hide(password_str, but, true);
}

static void ui_textedit_set_cursor_select(uiBut *but, uiHandleButtonData *data, const float x)
{
  ui_textedit_set_cursor_pos(but, data, x);

  but->selsta = but->pos;
  but->selend = data->sel_pos_init;
  if (but->selend < but->selsta) {
    std::swap(but->selsta, but->selend);
  }

  ui_but_update(but);
}

/**
 * This is used for both utf8 and ascii
 *
 * For unicode buttons, \a buf is treated as unicode.
 */
static bool ui_textedit_insert_buf(uiBut *but,
                                   uiHandleButtonData *data,
                                   const char *buf,
                                   int buf_len)
{
  int len = strlen(data->str);
  const int str_maxncpy_new = len - (but->selend - but->selsta) + 1;
  bool changed = false;

  if (data->is_str_dynamic) {
    ui_textedit_string_ensure_max_length(but, data, str_maxncpy_new + buf_len);
  }

  if (str_maxncpy_new <= data->str_maxncpy) {
    char *str = data->str;
    size_t step = buf_len;

    /* type over the current selection */
    if ((but->selend - but->selsta) > 0) {
      changed = ui_textedit_delete_selection(but, data);
      len = strlen(str);
    }

    if ((len + step >= data->str_maxncpy) && (data->str_maxncpy - (len + 1) > 0)) {
      if (UI_but_is_utf8(but)) {
        /* Shorten 'step' to a utf8 aligned size that fits. */
        BLI_strnlen_utf8_ex(buf, data->str_maxncpy - (len + 1), &step);
      }
      else {
        step = data->str_maxncpy - (len + 1);
      }
    }

    if (step && (len + step < data->str_maxncpy)) {
      memmove(&str[but->pos + step], &str[but->pos], (len + 1) - but->pos);
      memcpy(&str[but->pos], buf, step * sizeof(char));
      but->pos += step;
      changed = true;
    }
  }

  return changed;
}

#ifdef WITH_INPUT_IME
static bool ui_textedit_insert_ascii(uiBut *but, uiHandleButtonData *data, const char ascii)
{
  BLI_assert(isascii(ascii));
  const char buf[2] = {ascii, '\0'};
  return ui_textedit_insert_buf(but, data, buf, sizeof(buf) - 1);
}
#endif

static void ui_textedit_move(uiBut *but,
                             uiHandleButtonData *data,
                             eStrCursorJumpDirection direction,
                             const bool select,
                             eStrCursorJumpType jump)
{
  const char *str = data->str;
  const int len = strlen(str);
  const int pos_prev = but->pos;
  const bool has_sel = (but->selend - but->selsta) > 0;

  ui_but_update(but);

  /* special case, quit selection and set cursor */
  if (has_sel && !select) {
    if (jump == STRCUR_JUMP_ALL) {
      but->selsta = but->selend = but->pos = direction ? len : 0;
    }
    else {
      if (direction) {
        but->selsta = but->pos = but->selend;
      }
      else {
        but->pos = but->selend = but->selsta;
      }
    }
    data->sel_pos_init = but->pos;
  }
  else {
    int pos_i = but->pos;
    BLI_str_cursor_step_utf8(str, len, &pos_i, direction, jump, true);
    but->pos = pos_i;

    if (select) {
      if (has_sel == false) {
        /* Holding shift but with no previous selection. */
        but->selsta = but->pos;
        but->selend = pos_prev;
      }
      else if (but->selsta == pos_prev) {
        /* Previous selection, extending start position. */
        but->selsta = but->pos;
      }
      else {
        /* Previous selection, extending end position. */
        but->selend = but->pos;
      }
    }
    if (but->selend < but->selsta) {
      std::swap(but->selsta, but->selend);
    }
  }
}

static bool ui_textedit_delete(uiBut *but,
                               uiHandleButtonData *data,
                               eStrCursorJumpDirection direction,
                               eStrCursorJumpType jump)
{
  char *str = data->str;
  const int len = strlen(str);

  bool changed = false;

  if (jump == STRCUR_JUMP_ALL) {
    if (len) {
      changed = true;
    }
    str[0] = '\0';
    but->pos = 0;
  }
  else if (direction) { /* delete */
    if ((but->selend - but->selsta) > 0) {
      changed = ui_textedit_delete_selection(but, data);
    }
    else if (but->pos >= 0 && but->pos < len) {
      int pos = but->pos;
      int step;
      BLI_str_cursor_step_utf8(str, len, &pos, direction, jump, true);
      step = pos - but->pos;
      memmove(&str[but->pos], &str[but->pos + step], (len + 1) - (but->pos + step));
      changed = true;
    }
  }
  else { /* backspace */
    if (len != 0) {
      if ((but->selend - but->selsta) > 0) {
        changed = ui_textedit_delete_selection(but, data);
      }
      else if (but->pos > 0) {
        int pos = but->pos;
        int step;

        BLI_str_cursor_step_utf8(str, len, &pos, direction, jump, true);
        step = but->pos - pos;
        memmove(&str[but->pos - step], &str[but->pos], (len + 1) - but->pos);
        but->pos -= step;
        changed = true;
      }
    }
  }

  return changed;
}

static int ui_textedit_autocomplete(bContext *C, uiBut *but, uiHandleButtonData *data)
{
  char *str = data->str;

  int changed;
  if (data->searchbox) {
    changed = ui_searchbox_autocomplete(C, data->searchbox, but, data->str);
  }
  else {
    changed = but->autocomplete_func(C, str, but->autofunc_arg);
  }

  but->pos = strlen(str);
  but->selsta = but->selend = but->pos;

  return changed;
}

/* mode for ui_textedit_copypaste() */
enum {
  UI_TEXTEDIT_PASTE = 1,
  UI_TEXTEDIT_COPY,
  UI_TEXTEDIT_CUT,
};

static bool ui_textedit_copypaste(uiBut *but, uiHandleButtonData *data, const int mode)
{
  bool changed = false;

  /* paste */
  if (mode == UI_TEXTEDIT_PASTE) {
    /* extract the first line from the clipboard */
    int buf_len;
    char *pbuf = WM_clipboard_text_get_firstline(false, UI_but_is_utf8(but), &buf_len);

    if (pbuf) {
      ui_textedit_insert_buf(but, data, pbuf, buf_len);

      changed = true;

      MEM_freeN(pbuf);
    }
  }
  /* cut & copy */
  else if (ELEM(mode, UI_TEXTEDIT_COPY, UI_TEXTEDIT_CUT)) {
    /* copy the contents to the copypaste buffer */
    const int sellen = but->selend - but->selsta;
    char *buf = static_cast<char *>(
        MEM_mallocN(sizeof(char) * (sellen + 1), "ui_textedit_copypaste"));

    memcpy(buf, data->str + but->selsta, sellen);
    buf[sellen] = '\0';

    WM_clipboard_text_set(buf, false);
    MEM_freeN(buf);

    /* for cut only, delete the selection afterwards */
    if (mode == UI_TEXTEDIT_CUT) {
      if ((but->selend - but->selsta) > 0) {
        changed = ui_textedit_delete_selection(but, data);
      }
    }
  }

  return changed;
}

#ifdef WITH_INPUT_IME
/* Enable IME, and setup #uiBut IME data. */
static void ui_textedit_ime_begin(wmWindow *win, uiBut * /*but*/)
{
  /* XXX Is this really needed? */
  int x, y;

  BLI_assert(win->ime_data == nullptr);

  /* enable IME and position to cursor, it's a trick */
  x = win->eventstate->xy[0];
  /* flip y and move down a bit, prevent the IME panel cover the edit button */
  y = win->eventstate->xy[1] - 12;

  wm_window_IME_begin(win, x, y, 0, 0, true);
}

/* Disable IME, and clear #uiBut IME data. */
static void ui_textedit_ime_end(wmWindow *win, uiBut * /*but*/)
{
  wm_window_IME_end(win);
}

void ui_but_ime_reposition(uiBut *but, int x, int y, bool complete)
{
  BLI_assert(but->active);

  ui_region_to_window(but->active->region, &x, &y);
  wm_window_IME_begin(but->active->window, x, y - 4, 0, 0, complete);
}

const wmIMEData *ui_but_ime_data_get(uiBut *but)
{
  if (but->active && but->active->window) {
    return but->active->window->ime_data;
  }
  else {
    return nullptr;
  }
}
#endif /* WITH_INPUT_IME */

static void ui_textedit_begin(bContext *C, uiBut *but, uiHandleButtonData *data)
{
  wmWindow *win = data->window;
  const bool is_num_but = ELEM(but->type, UI_BTYPE_NUM, UI_BTYPE_NUM_SLIDER);
  bool no_zero_strip = false;

  MEM_SAFE_FREE(data->str);

#ifdef USE_DRAG_MULTINUM
  /* this can happen from multi-drag */
  if (data->applied_interactive) {
    /* remove any small changes so canceling edit doesn't restore invalid value: #40538 */
    data->cancel = true;
    ui_apply_but(C, but->block, but, data, true);
    data->cancel = false;

    data->applied_interactive = false;
  }
#endif

#ifdef USE_ALLSELECT
  if (is_num_but) {
    if (IS_ALLSELECT_EVENT(win->eventstate)) {
      data->select_others.is_enabled = true;
      data->select_others.is_copy = true;
    }
  }
#endif

  /* retrieve string */
  data->str_maxncpy = ui_but_string_get_maxncpy(but);
  if (data->str_maxncpy != 0) {
    data->str = static_cast<char *>(MEM_callocN(sizeof(char) * data->str_maxncpy, "textedit str"));
    /* We do not want to truncate precision to default here, it's nice to show value,
     * not to edit it - way too much precision is lost then. */
    ui_but_string_get_ex(
        but, data->str, data->str_maxncpy, UI_PRECISION_FLOAT_MAX, true, &no_zero_strip);
  }
  else {
    data->is_str_dynamic = true;
    data->str = ui_but_string_get_dynamic(but, &data->str_maxncpy);
  }

  if (ui_but_is_float(but) && !ui_but_is_unit(but) &&
      !ui_but_anim_expression_get(but, nullptr, 0) && !no_zero_strip)
  {
    BLI_str_rstrip_float_zero(data->str, '\0');
  }

  if (is_num_but) {
    BLI_assert(data->is_str_dynamic == false);
    ui_but_convert_to_unit_alt_name(but, data->str, data->str_maxncpy);

    ui_numedit_begin_set_values(but, data);
  }

  /* won't change from now on */
  const int len = strlen(data->str);

  data->origstr = BLI_strdupn(data->str, len);
  data->sel_pos_init = 0;

  /* set cursor pos to the end of the text */
  but->editstr = data->str;
  but->pos = len;
  if (bool(but->flag2 & UI_BUT2_ACTIVATE_ON_INIT_NO_SELECT)) {
    but->selsta = len;
  }
  else {
    but->selsta = 0;
  }
  but->selend = len;

  /* Initialize undo history tracking. */
  data->undo_stack_text = ui_textedit_undo_stack_create();
  ui_textedit_undo_push(data->undo_stack_text, but->editstr, but->pos);

  /* optional searchbox */
  if (but->type == UI_BTYPE_SEARCH_MENU) {
    uiButSearch *search_but = (uiButSearch *)but;

    data->searchbox = search_but->popup_create_fn(C, data->region, search_but);
    ui_searchbox_update(C, data->searchbox, but, true); /* true = reset */
  }

  /* reset alert flag (avoid confusion, will refresh on exit) */
  but->flag &= ~UI_BUT_REDALERT;

  ui_but_update(but);

  /* Make sure the edited button is in view. */
  if (data->searchbox) {
    /* Popup blocks don't support moving after creation, so don't change the view for them. */
  }
  else if (UI_block_layout_needs_resolving(but->block)) {
    /* Layout isn't resolved yet (may happen when activating while drawing through
     * #UI_but_active_only()), so can't move it into view yet. This causes
     * #ui_but_update_view_for_active() to run after the layout is resolved. */
    but->changed = true;
  }
  else if ((but->block->flag & UI_BLOCK_CLIP_EVENTS) == 0) {
    /* Blocks with UI_BLOCK_CLIP_EVENTS are overlapping their region, so scrolling
     * that region to ensure it is in view can't work and causes issues. #97530 */
    UI_but_ensure_in_view(C, data->region, but);
  }

  WM_cursor_modal_set(win, WM_CURSOR_TEXT_EDIT);

  /* Temporarily turn off window auto-focus on platforms that support it. */
  GHOST_SetAutoFocus(false);

#ifdef WITH_INPUT_IME
  if (!is_num_but) {
    ui_textedit_ime_begin(win, but);
  }
#endif
}

static void ui_textedit_end(bContext *C, uiBut *but, uiHandleButtonData *data)
{
  wmWindow *win = data->window;

  if (but) {
    if (UI_but_is_utf8(but)) {
      const int strip = BLI_str_utf8_invalid_strip(but->editstr, strlen(but->editstr));
      /* Strip non-UTF8 characters unless buttons support this.
       * This should never happen as all text input should be valid UTF8,
       * there is a small chance existing data contains invalid sequences.
       * This could check could be made into an assertion if `but->editstr`
       * is valid UTF8 when #ui_textedit_begin assigns the string. */
      if (strip) {
        printf("%s: invalid utf8 - stripped chars %d\n", __func__, strip);
      }
    }

    if (data->searchbox) {
      if (data->cancel == false) {
        BLI_assert(but->type == UI_BTYPE_SEARCH_MENU);
        uiButSearch *but_search = (uiButSearch *)but;

        if ((ui_searchbox_apply(but, data->searchbox) == false) &&
            (ui_searchbox_find_index(data->searchbox, but->editstr) == -1) &&
            !but_search->results_are_suggestions)
        {

          if (but->flag & UI_BUT_VALUE_CLEAR) {
            /* It is valid for _VALUE_CLEAR flavor to have no active element
             * (it's a valid way to unlink). */
            but->editstr[0] = '\0';
          }
          data->cancel = true;

          /* ensure menu (popup) too is closed! */
          data->escapecancel = true;

          WM_reportf(RPT_ERROR, "Failed to find '%s'", but->editstr);
          WM_report_banner_show(CTX_wm_manager(C), win);
        }
      }

      ui_searchbox_free(C, data->searchbox);
      data->searchbox = nullptr;
    }

    but->editstr = nullptr;
    but->pos = -1;
  }

  WM_cursor_modal_restore(win);

  /* Turn back on the auto-focusing of windows. */
  GHOST_SetAutoFocus(true);

  /* Free text undo history text blocks. */
  ui_textedit_undo_stack_destroy(data->undo_stack_text);
  data->undo_stack_text = nullptr;

#ifdef WITH_INPUT_IME
  if (win->ime_data) {
    ui_textedit_ime_end(win, but);
  }
#endif
}

static void ui_textedit_next_but(uiBlock *block, uiBut *actbut, uiHandleButtonData *data)
{
  /* Label and round-box can overlap real buttons (backdrops...). */
  if (ELEM(actbut->type,
           UI_BTYPE_LABEL,
           UI_BTYPE_SEPR,
           UI_BTYPE_SEPR_LINE,
           UI_BTYPE_ROUNDBOX,
           UI_BTYPE_LISTBOX))
  {
    return;
  }

  for (uiBut *but = actbut->next; but; but = but->next) {
    if (ui_but_is_editable_as_text(but)) {
      if (!(but->flag & UI_BUT_DISABLED)) {
        data->postbut = but;
        data->posttype = BUTTON_ACTIVATE_TEXT_EDITING;
        return;
      }
    }
  }
  for (uiBut *but = static_cast<uiBut *>(block->buttons.first); but != actbut; but = but->next) {
    if (ui_but_is_editable_as_text(but)) {
      if (!(but->flag & UI_BUT_DISABLED)) {
        data->postbut = but;
        data->posttype = BUTTON_ACTIVATE_TEXT_EDITING;
        return;
      }
    }
  }
}

static void ui_textedit_prev_but(uiBlock *block, uiBut *actbut, uiHandleButtonData *data)
{
  /* Label and round-box can overlap real buttons (backdrops...). */
  if (ELEM(actbut->type,
           UI_BTYPE_LABEL,
           UI_BTYPE_SEPR,
           UI_BTYPE_SEPR_LINE,
           UI_BTYPE_ROUNDBOX,
           UI_BTYPE_LISTBOX))
  {
    return;
  }

  for (uiBut *but = actbut->prev; but; but = but->prev) {
    if (ui_but_is_editable_as_text(but)) {
      if (!(but->flag & UI_BUT_DISABLED)) {
        data->postbut = but;
        data->posttype = BUTTON_ACTIVATE_TEXT_EDITING;
        return;
      }
    }
  }
  for (uiBut *but = static_cast<uiBut *>(block->buttons.last); but != actbut; but = but->prev) {
    if (ui_but_is_editable_as_text(but)) {
      if (!(but->flag & UI_BUT_DISABLED)) {
        data->postbut = but;
        data->posttype = BUTTON_ACTIVATE_TEXT_EDITING;
        return;
      }
    }
  }
}

/**
 * Return the jump type used for cursor motion & back-space/delete actions.
 */
static eStrCursorJumpType ui_textedit_jump_type_from_event(const wmEvent *event)
{
/* TODO: Do not enable these Apple-specific modifiers until we also support them in
 * text objects, console, and text editor to keep everything consistent - Harley. */
#if defined(__APPLE__) && 0
  if (event->modifier & KM_OSKEY) {
    return STRCUR_JUMP_ALL;
  }
  if (event->modifier & KM_ALT) {
    return STRCUR_JUMP_DELIM;
  }
#else
  if (event->modifier & KM_CTRL) {
    return STRCUR_JUMP_DELIM;
  }
#endif
  return STRCUR_JUMP_NONE;
}

static void ui_do_but_textedit(
    bContext *C, uiBlock *block, uiBut *but, uiHandleButtonData *data, const wmEvent *event)
{
  int retval = WM_UI_HANDLER_CONTINUE;
  bool changed = false, inbox = false, update = false, skip_undo_push = false;

#ifdef WITH_INPUT_IME
  wmWindow *win = CTX_wm_window(C);
  const wmIMEData *ime_data = win->ime_data;
  const bool is_ime_composing = ime_data && win->ime_data_is_composing;
#else
  const bool is_ime_composing = false;
#endif

  switch (event->type) {
    case MOUSEMOVE:
    case MOUSEPAN:
      if (data->searchbox) {
#ifdef USE_KEYNAV_LIMIT
        if ((event->type == MOUSEMOVE) &&
            ui_mouse_motion_keynav_test(&data->searchbox_keynav_state, event))
        {
          /* pass */
        }
        else {
          ui_searchbox_event(C, data->searchbox, but, data->region, event);
        }
#else
        ui_searchbox_event(C, data->searchbox, but, data->region, event);
#endif
      }
      ui_do_but_extra_operator_icons_mousemove(but, data, event);

      break;
    case RIGHTMOUSE:
    case EVT_ESCKEY:
      if (event->val == KM_PRESS) {
        /* Support search context menu. */
        if (event->type == RIGHTMOUSE) {
          if (data->searchbox) {
            if (ui_searchbox_event(C, data->searchbox, but, data->region, event)) {
              /* Only break if the event was handled. */
              break;
            }
          }
        }

#ifdef WITH_INPUT_IME
        /* skips button handling since it is not wanted */
        if (is_ime_composing) {
          break;
        }
#endif
        data->cancel = true;
        data->escapecancel = true;
        button_activate_state(C, but, BUTTON_STATE_EXIT);
        retval = WM_UI_HANDLER_BREAK;
      }
      break;
    case LEFTMOUSE: {
      /* Allow clicks on extra icons while editing. */
      if (ui_do_but_extra_operator_icon(C, but, data, event)) {
        break;
      }

      const bool had_selection = but->selsta != but->selend;

      /* exit on LMB only on RELEASE for searchbox, to mimic other popups,
       * and allow multiple menu levels */
      if (data->searchbox) {
        inbox = ui_searchbox_inside(data->searchbox, event->xy);
      }

      bool is_press_in_button = false;
      if (ELEM(event->val, KM_PRESS, KM_DBL_CLICK)) {
        float mx = event->xy[0];
        float my = event->xy[1];
        ui_window_to_block_fl(data->region, block, &mx, &my);

        if (ui_but_contains_pt(but, mx, my)) {
          is_press_in_button = true;
        }
      }

      /* for double click: we do a press again for when you first click on button
       * (selects all text, no cursor pos) */
      if (ELEM(event->val, KM_PRESS, KM_DBL_CLICK)) {
        if (is_press_in_button) {
          ui_textedit_set_cursor_pos(but, data, event->xy[0]);
          but->selsta = but->selend = but->pos;
          data->sel_pos_init = but->pos;

          button_activate_state(C, but, BUTTON_STATE_TEXT_SELECTING);
          retval = WM_UI_HANDLER_BREAK;
        }
        else if (inbox == false) {
          /* if searchbox, click outside will cancel */
          if (data->searchbox) {
            data->cancel = data->escapecancel = true;
          }
          button_activate_state(C, but, BUTTON_STATE_EXIT);
          retval = WM_UI_HANDLER_BREAK;
        }
      }

      /* only select a word in button if there was no selection before */
      if (event->val == KM_DBL_CLICK && had_selection == false) {
        if (is_press_in_button) {
          const int str_len = strlen(data->str);
          /* This may not be necessary, additional check to ensure `pos` is never out of range,
           * since negative values aren't acceptable, see: #113154. */
          CLAMP(but->pos, 0, str_len);

          int selsta, selend;
          BLI_str_cursor_step_bounds_utf8(data->str, str_len, but->pos, &selsta, &selend);
          but->pos = short(selend);
          but->selsta = short(selsta);
          but->selend = short(selend);
          /* Anchor selection to the left side unless the last word. */
          data->sel_pos_init = ((selend == str_len) && (selsta != 0)) ? selend : selsta;
          retval = WM_UI_HANDLER_BREAK;
          changed = true;
        }
      }
      else if (inbox) {
        /* if we allow activation on key press,
         * it gives problems launching operators #35713. */
        if (event->val == KM_RELEASE) {
          button_activate_state(C, but, BUTTON_STATE_EXIT);
          retval = WM_UI_HANDLER_BREAK;
        }
      }
      break;
    }
  }

  if (event->val == KM_PRESS && !is_ime_composing) {
    switch (event->type) {
      case EVT_VKEY:
      case EVT_XKEY:
      case EVT_CKEY:
#if defined(__APPLE__)
        if (ELEM(event->modifier, KM_OSKEY, KM_CTRL))
#else
        if (event->modifier == KM_CTRL)
#endif
        {
          if (event->type == EVT_VKEY) {
            changed = ui_textedit_copypaste(but, data, UI_TEXTEDIT_PASTE);
          }
          else if (event->type == EVT_CKEY) {
            changed = ui_textedit_copypaste(but, data, UI_TEXTEDIT_COPY);
          }
          else if (event->type == EVT_XKEY) {
            changed = ui_textedit_copypaste(but, data, UI_TEXTEDIT_CUT);
          }

          retval = WM_UI_HANDLER_BREAK;
        }
        break;
      case EVT_RIGHTARROWKEY:
      case EVT_LEFTARROWKEY: {
        const eStrCursorJumpDirection direction = (event->type == EVT_RIGHTARROWKEY) ?
                                                      STRCUR_DIR_NEXT :
                                                      STRCUR_DIR_PREV;
        const eStrCursorJumpType jump = ui_textedit_jump_type_from_event(event);
        ui_textedit_move(but, data, direction, event->modifier & KM_SHIFT, jump);
        retval = WM_UI_HANDLER_BREAK;
        break;
      }
      case WHEELDOWNMOUSE:
      case EVT_DOWNARROWKEY:
        if (data->searchbox) {
#ifdef USE_KEYNAV_LIMIT
          ui_mouse_motion_keynav_init(&data->searchbox_keynav_state, event);
#endif
          ui_searchbox_event(C, data->searchbox, but, data->region, event);
          break;
        }
        if (event->type == WHEELDOWNMOUSE) {
          break;
        }
        ATTR_FALLTHROUGH;
      case EVT_ENDKEY:
        ui_textedit_move(but, data, STRCUR_DIR_NEXT, event->modifier & KM_SHIFT, STRCUR_JUMP_ALL);
        retval = WM_UI_HANDLER_BREAK;
        break;
      case WHEELUPMOUSE:
      case EVT_UPARROWKEY:
        if (data->searchbox) {
#ifdef USE_KEYNAV_LIMIT
          ui_mouse_motion_keynav_init(&data->searchbox_keynav_state, event);
#endif
          ui_searchbox_event(C, data->searchbox, but, data->region, event);
          break;
        }
        if (event->type == WHEELUPMOUSE) {
          break;
        }
        ATTR_FALLTHROUGH;
      case EVT_HOMEKEY:
        ui_textedit_move(but, data, STRCUR_DIR_PREV, event->modifier & KM_SHIFT, STRCUR_JUMP_ALL);
        retval = WM_UI_HANDLER_BREAK;
        break;
      case EVT_PADENTER:
      case EVT_RETKEY:
        button_activate_state(C, but, BUTTON_STATE_EXIT);
        retval = WM_UI_HANDLER_BREAK;
        break;
      case EVT_DELKEY:
      case EVT_BACKSPACEKEY: {
        const eStrCursorJumpDirection direction = (event->type == EVT_DELKEY) ? STRCUR_DIR_NEXT :
                                                                                STRCUR_DIR_PREV;
        const eStrCursorJumpType jump = ui_textedit_jump_type_from_event(event);
        changed = ui_textedit_delete(but, data, direction, jump);
        retval = WM_UI_HANDLER_BREAK;
        break;
      }

      case EVT_AKEY:

        /* Ctrl-A: Select all. */
#if defined(__APPLE__)
        /* OSX uses Command-A system-wide, so add it. */
        if (ELEM(event->modifier, KM_OSKEY, KM_CTRL))
#else
        if (event->modifier == KM_CTRL)
#endif
        {
          ui_textedit_move(but, data, STRCUR_DIR_PREV, false, STRCUR_JUMP_ALL);
          ui_textedit_move(but, data, STRCUR_DIR_NEXT, true, STRCUR_JUMP_ALL);
          retval = WM_UI_HANDLER_BREAK;
        }
        break;

      case EVT_TABKEY:
        /* There is a key conflict here, we can't tab with auto-complete. */
        if (but->autocomplete_func || data->searchbox) {
          const int autocomplete = ui_textedit_autocomplete(C, but, data);
          changed = autocomplete != AUTOCOMPLETE_NO_MATCH;

          if (autocomplete == AUTOCOMPLETE_FULL_MATCH) {
            button_activate_state(C, but, BUTTON_STATE_EXIT);
          }
        }
        else if ((event->modifier & (KM_CTRL | KM_ALT | KM_OSKEY)) == 0) {
          /* Use standard keys for cycling through buttons Tab, Shift-Tab to reverse. */
          if (event->modifier & KM_SHIFT) {
            ui_textedit_prev_but(block, but, data);
          }
          else {
            ui_textedit_next_but(block, but, data);
          }
          button_activate_state(C, but, BUTTON_STATE_EXIT);
        }
        retval = WM_UI_HANDLER_BREAK;
        break;
      case EVT_ZKEY: {
        /* Ctrl-Z or Ctrl-Shift-Z: Undo/Redo (allowing for OS-Key on Apple). */

        const bool is_redo = (event->modifier & KM_SHIFT);
        if (
#if defined(__APPLE__)
            ((event->modifier & KM_OSKEY) && ((event->modifier & (KM_ALT | KM_CTRL)) == 0)) ||
#endif
            ((event->modifier & KM_CTRL) && ((event->modifier & (KM_ALT | KM_OSKEY)) == 0)))
        {
          int undo_pos;
          const char *undo_str = ui_textedit_undo(
              data->undo_stack_text, is_redo ? 1 : -1, &undo_pos);
          if (undo_str != nullptr) {
            ui_textedit_string_set(but, data, undo_str);

            /* Set the cursor & clear selection. */
            but->pos = undo_pos;
            but->selsta = but->pos;
            but->selend = but->pos;
            changed = true;
          }
          retval = WM_UI_HANDLER_BREAK;
          skip_undo_push = true;
        }
        break;
      }
    }

    if ((event->utf8_buf[0]) && (retval == WM_UI_HANDLER_CONTINUE)
#ifdef WITH_INPUT_IME
        && !is_ime_composing && !WM_event_is_ime_switch(event)
#endif
    )
    {
      char utf8_buf_override[2] = {'\0', '\0'};
      const char *utf8_buf = event->utf8_buf;

      /* Exception that's useful for number buttons, some keyboard
       * numpads have a comma instead of a period. */
      if (ELEM(but->type, UI_BTYPE_NUM, UI_BTYPE_NUM_SLIDER)) { /* Could use `data->min`. */
        if ((event->type == EVT_PADPERIOD) && (utf8_buf[0] == ',')) {
          utf8_buf_override[0] = '.';
          utf8_buf = utf8_buf_override;
        }
      }

      if (utf8_buf[0]) {
        const int utf8_buf_len = BLI_str_utf8_size_or_error(utf8_buf);
        BLI_assert(utf8_buf_len != -1);
        changed = ui_textedit_insert_buf(but, data, utf8_buf, utf8_buf_len);
      }

      retval = WM_UI_HANDLER_BREAK;
    }
    /* textbutton with this flag: do live update (e.g. for search buttons) */
    if (but->flag & UI_BUT_TEXTEDIT_UPDATE) {
      update = true;
    }
  }

#ifdef WITH_INPUT_IME
  if (ELEM(event->type, WM_IME_COMPOSITE_START, WM_IME_COMPOSITE_EVENT)) {
    changed = true;

    if (event->type == WM_IME_COMPOSITE_START && but->selend > but->selsta) {
      ui_textedit_delete_selection(but, data);
    }
    if (event->type == WM_IME_COMPOSITE_EVENT && ime_data->result_len) {
      if (ELEM(but->type, UI_BTYPE_NUM, UI_BTYPE_NUM_SLIDER) &&
          STREQ(ime_data->str_result, "\xE3\x80\x82"))
      {
        /* Convert Ideographic Full Stop (U+3002) to decimal point when entering numbers. */
        ui_textedit_insert_ascii(but, data, '.');
      }
      else {
        ui_textedit_insert_buf(but, data, ime_data->str_result, ime_data->result_len);
      }
    }
  }
  else if (event->type == WM_IME_COMPOSITE_END) {
    changed = true;
  }
#endif

  if (changed) {
    /* The undo stack may be nullptr if an event exits editing. */
    if ((skip_undo_push == false) && (data->undo_stack_text != nullptr)) {
      ui_textedit_undo_push(data->undo_stack_text, data->str, but->pos);
    }

    /* only do live update when but flag request it (UI_BUT_TEXTEDIT_UPDATE). */
    if (update && data->interactive) {
      ui_apply_but(C, block, but, data, true);
    }
    else {
      ui_but_update_edited(but);
    }
    but->changed = true;

    if (data->searchbox) {
      ui_searchbox_update(C, data->searchbox, but, true); /* true = reset */
    }
  }

  if (changed || (retval == WM_UI_HANDLER_BREAK)) {
    ED_region_tag_redraw(data->region);
  }
}

static void ui_do_but_textedit_select(
    bContext *C, uiBlock *block, uiBut *but, uiHandleButtonData *data, const wmEvent *event)
{
  int retval = WM_UI_HANDLER_CONTINUE;

  switch (event->type) {
    case MOUSEMOVE: {
      int mx = event->xy[0];
      int my = event->xy[1];
      ui_window_to_block(data->region, block, &mx, &my);

      ui_textedit_set_cursor_select(but, data, event->xy[0]);
      retval = WM_UI_HANDLER_BREAK;
      break;
    }
    case LEFTMOUSE:
      if (event->val == KM_RELEASE) {
        button_activate_state(C, but, BUTTON_STATE_TEXT_EDITING);
      }
      retval = WM_UI_HANDLER_BREAK;
      break;
  }

  if (retval == WM_UI_HANDLER_BREAK) {
    ui_but_update(but);
    ED_region_tag_redraw(data->region);
  }
}

/** \} */

/* -------------------------------------------------------------------- */
/** \name Button Number Editing (various types)
 * \{ */

static void ui_numedit_begin_set_values(uiBut *but, uiHandleButtonData *data)
{
  data->startvalue = ui_but_value_get(but);
  data->origvalue = data->startvalue;
  data->value = data->origvalue;
}

static void ui_numedit_begin(uiBut *but, uiHandleButtonData *data)
{
  if (but->type == UI_BTYPE_CURVE) {
    uiButCurveMapping *but_cumap = (uiButCurveMapping *)but;
    but_cumap->edit_cumap = (CurveMapping *)but->poin;
  }
  else if (but->type == UI_BTYPE_CURVEPROFILE) {
    uiButCurveProfile *but_profile = (uiButCurveProfile *)but;
    but_profile->edit_profile = (CurveProfile *)but->poin;
  }
  else if (but->type == UI_BTYPE_COLORBAND) {
    uiButColorBand *but_coba = (uiButColorBand *)but;
    data->coba = (ColorBand *)but->poin;
    but_coba->edit_coba = data->coba;
  }
  else if (ELEM(but->type, UI_BTYPE_UNITVEC, UI_BTYPE_HSVCUBE, UI_BTYPE_HSVCIRCLE, UI_BTYPE_COLOR))
  {
    ui_but_v3_get(but, data->origvec);
    copy_v3_v3(data->vec, data->origvec);
    but->editvec = data->vec;
  }
  else {
    ui_numedit_begin_set_values(but, data);
    but->editval = &data->value;

    float softmin = but->softmin;
    float softmax = but->softmax;
    float softrange = softmax - softmin;
    const PropertyScaleType scale_type = ui_but_scale_type(but);

    float log_min = (scale_type == PROP_SCALE_LOG) ? max_ff(softmin, UI_PROP_SCALE_LOG_MIN) : 0.0f;

    if ((but->type == UI_BTYPE_NUM) && (ui_but_is_cursor_warp(but) == false)) {
      uiButNumber *number_but = (uiButNumber *)but;

      if (scale_type == PROP_SCALE_LOG) {
        log_min = max_ff(log_min, powf(10, -number_but->precision) * 0.5f);
      }
      /* Use a minimum so we have a predictable range,
       * otherwise some float buttons get a large range. */
      const float value_step_float_min = 0.1f;
      const bool is_float = ui_but_is_float(but);
      const double value_step = is_float ?
                                    double(number_but->step_size * UI_PRECISION_FLOAT_SCALE) :
                                    int(number_but->step_size);
      const float drag_map_softrange_max = UI_DRAG_MAP_SOFT_RANGE_PIXEL_MAX * UI_SCALE_FAC;
      const float softrange_max = min_ff(
          softrange,
          2 * (is_float ? min_ff(value_step, value_step_float_min) *
                              (drag_map_softrange_max / value_step_float_min) :
                          drag_map_softrange_max));

      if (softrange > softrange_max) {
        /* Center around the value, keeping in the real soft min/max range. */
        softmin = data->origvalue - (softrange_max / 2);
        softmax = data->origvalue + (softrange_max / 2);
        if (!isfinite(softmin)) {
          softmin = (data->origvalue > 0.0f ? FLT_MAX : -FLT_MAX);
        }
        if (!isfinite(softmax)) {
          softmax = (data->origvalue > 0.0f ? FLT_MAX : -FLT_MAX);
        }

        if (softmin < but->softmin) {
          softmin = but->softmin;
          softmax = softmin + softrange_max;
        }
        else if (softmax > but->softmax) {
          softmax = but->softmax;
          softmin = softmax - softrange_max;
        }

        /* Can happen at extreme values. */
        if (UNLIKELY(softmin == softmax)) {
          if (data->origvalue > 0.0) {
            softmin = nextafterf(softmin, -FLT_MAX);
          }
          else {
            softmax = nextafterf(softmax, FLT_MAX);
          }
        }

        softrange = softmax - softmin;
      }
    }

    if (softrange == 0.0f) {
      data->dragfstart = 0.0f;
    }
    else {
      switch (scale_type) {
        case PROP_SCALE_LINEAR: {
          data->dragfstart = (float(data->value) - softmin) / softrange;
          break;
        }
        case PROP_SCALE_LOG: {
          BLI_assert(log_min != 0.0f);
          const float base = softmax / log_min;
          data->dragfstart = logf(float(data->value) / log_min) / logf(base);
          break;
        }
        case PROP_SCALE_CUBIC: {
          const float cubic_min = cube_f(softmin);
          const float cubic_max = cube_f(softmax);
          const float cubic_range = cubic_max - cubic_min;
          const float f = (float(data->value) - softmin) * cubic_range / softrange + cubic_min;
          data->dragfstart = (cbrtf(f) - softmin) / softrange;
          break;
        }
      }
    }
    data->dragf = data->dragfstart;

    data->drag_map_soft_min = softmin;
    data->drag_map_soft_max = softmax;
  }

  data->dragchange = false;
  data->draglock = true;
}

static void ui_numedit_end(uiBut *but, uiHandleButtonData *data)
{
  but->editval = nullptr;
  but->editvec = nullptr;
  if (but->type == UI_BTYPE_COLORBAND) {
    uiButColorBand *but_coba = (uiButColorBand *)but;
    but_coba->edit_coba = nullptr;
  }
  else if (but->type == UI_BTYPE_CURVE) {
    uiButCurveMapping *but_cumap = (uiButCurveMapping *)but;
    but_cumap->edit_cumap = nullptr;
  }
  else if (but->type == UI_BTYPE_CURVEPROFILE) {
    uiButCurveProfile *but_profile = (uiButCurveProfile *)but;
    but_profile->edit_profile = nullptr;
  }
  data->dragstartx = 0;
  data->draglastx = 0;
  data->dragchange = false;
  data->dragcbd = nullptr;
  data->dragsel = 0;
}

static void ui_numedit_apply(bContext *C, uiBlock *block, uiBut *but, uiHandleButtonData *data)
{
  if (data->interactive) {
    ui_apply_but(C, block, but, data, true);
  }
  else {
    ui_but_update(but);
  }

  ED_region_tag_redraw(data->region);
}

static void ui_but_extra_operator_icon_apply(bContext *C, uiBut *but, uiButExtraOpIcon *op_icon)
{
  but->active->apply_through_extra_icon = true;

  if (but->active->interactive) {
    ui_apply_but(C, but->block, but, but->active, true);
  }
  button_activate_state(C, but, BUTTON_STATE_EXIT);
  WM_operator_name_call_ptr_with_depends_on_cursor(C,
                                                   op_icon->optype_params->optype,
                                                   op_icon->optype_params->opcontext,
                                                   op_icon->optype_params->opptr,
                                                   nullptr,
                                                   nullptr);

  /* Force recreation of extra operator icons (pseudo update). */
  ui_but_extra_operator_icons_free(but);

  WM_event_add_mousemove(CTX_wm_window(C));
}

/** \} */

/* -------------------------------------------------------------------- */
/** \name Menu/Popup Begin/End (various popup types)
 * \{ */

static void ui_block_open_begin(bContext *C, uiBut *but, uiHandleButtonData *data)
{
  uiBlockCreateFunc func = nullptr;
  uiBlockHandleCreateFunc handlefunc = nullptr;
  uiMenuCreateFunc menufunc = nullptr;
  uiMenuCreateFunc popoverfunc = nullptr;
  void *arg = nullptr;

  switch (but->type) {
    case UI_BTYPE_BLOCK:
    case UI_BTYPE_PULLDOWN:
      if (but->menu_create_func) {
        menufunc = but->menu_create_func;
        arg = but->poin;
      }
      else {
        func = but->block_create_func;
        arg = but->poin ? but->poin : but->func_argN;
      }
      break;
    case UI_BTYPE_MENU:
    case UI_BTYPE_POPOVER:
      BLI_assert(but->menu_create_func);
      if ((but->type == UI_BTYPE_POPOVER) || ui_but_menu_draw_as_popover(but)) {
        popoverfunc = but->menu_create_func;
      }
      else {
        menufunc = but->menu_create_func;
      }
      arg = but->poin;
      break;
    case UI_BTYPE_COLOR:
      ui_but_v3_get(but, data->origvec);
      copy_v3_v3(data->vec, data->origvec);
      but->editvec = data->vec;

      if (ui_but_menu_draw_as_popover(but)) {
        popoverfunc = but->menu_create_func;
      }
      else {
        handlefunc = ui_block_func_COLOR;
      }
      arg = but;
      break;

      /* quiet warnings for unhandled types */
    default:
      break;
  }

  if (func || handlefunc) {
    data->menu = ui_popup_block_create(C, data->region, but, func, handlefunc, arg, nullptr);
    if (but->block->handle) {
      data->menu->popup = but->block->handle->popup;
    }
  }
  else if (menufunc) {
    data->menu = ui_popup_menu_create(C, data->region, but, menufunc, arg);
    if (MenuType *mt = UI_but_menutype_get(but)) {
      STRNCPY(data->menu->menu_idname, mt->idname);
    }
    if (but->block->handle) {
      data->menu->popup = but->block->handle->popup;
    }
  }
  else if (popoverfunc) {
    data->menu = ui_popover_panel_create(C, data->region, but, popoverfunc, arg);
    if (but->block->handle) {
      data->menu->popup = but->block->handle->popup;
    }
  }

#ifdef USE_ALLSELECT
  {
    if (IS_ALLSELECT_EVENT(data->window->eventstate)) {
      data->select_others.is_enabled = true;
    }
  }
#endif

  /* this makes adjacent blocks auto open from now on */
  // if (but->block->auto_open == 0) {
  //  but->block->auto_open = 1;
  //}
}

static void ui_block_open_end(bContext *C, uiBut *but, uiHandleButtonData *data)
{
  if (but) {
    but->editval = nullptr;
    but->editvec = nullptr;

    but->block->auto_open_last = PIL_check_seconds_timer();
  }

  if (data->menu) {
    ui_popup_block_free(C, data->menu);
    data->menu = nullptr;
  }
}

int ui_but_menu_direction(uiBut *but)
{
  uiHandleButtonData *data = but->active;

  if (data && data->menu) {
    return data->menu->direction;
  }

  return 0;
}

/**
 * Hack for #uiList #UI_BTYPE_LISTROW buttons to "give" events to overlaying #UI_BTYPE_TEXT
 * buttons (Ctrl-Click rename feature & co).
 */
static uiBut *ui_but_list_row_text_activate(bContext *C,
                                            uiBut *but,
                                            uiHandleButtonData *data,
                                            const wmEvent *event,
                                            uiButtonActivateType activate_type)
{
  ARegion *region = CTX_wm_region(C);
  uiBut *labelbut = ui_but_find_mouse_over_ex(region, event->xy, true, false, nullptr, nullptr);

  if (labelbut && labelbut->type == UI_BTYPE_TEXT && !(labelbut->flag & UI_BUT_DISABLED)) {
    /* exit listrow */
    data->cancel = true;
    button_activate_exit(C, but, data, false, false);

    /* Activate the text button. */
    button_activate_init(C, region, labelbut, activate_type);

    return labelbut;
  }
  return nullptr;
}

/** \} */

/* -------------------------------------------------------------------- */
/** \name Events for Various Button Types
 * \{ */

static uiButExtraOpIcon *ui_but_extra_operator_icon_mouse_over_get(uiBut *but,
                                                                   ARegion *region,
                                                                   const wmEvent *event)
{
  if (BLI_listbase_is_empty(&but->extra_op_icons)) {
    return nullptr;
  }

  int x = event->xy[0], y = event->xy[1];
  ui_window_to_block(region, but->block, &x, &y);
  if (!BLI_rctf_isect_pt(&but->rect, x, y)) {
    return nullptr;
  }

  const float icon_size = 0.8f * BLI_rctf_size_y(&but->rect); /* ICON_SIZE_FROM_BUTRECT */
  float xmax = but->rect.xmax;
  /* Same as in 'widget_draw_extra_icons', icon padding from the right edge. */
  xmax -= 0.2 * icon_size;

  /* Handle the padding space from the right edge as the last button. */
  if (x > xmax) {
    return static_cast<uiButExtraOpIcon *>(but->extra_op_icons.last);
  }

  /* Inverse order, from right to left. */
  LISTBASE_FOREACH_BACKWARD (uiButExtraOpIcon *, op_icon, &but->extra_op_icons) {
    if ((x > (xmax - icon_size)) && x <= xmax) {
      return op_icon;
    }
    xmax -= icon_size;
  }

  return nullptr;
}

static bool ui_do_but_extra_operator_icon(bContext *C,
                                          uiBut *but,
                                          uiHandleButtonData *data,
                                          const wmEvent *event)
{
  uiButExtraOpIcon *op_icon = ui_but_extra_operator_icon_mouse_over_get(but, data->region, event);

  if (!op_icon) {
    return false;
  }

  /* Only act on release, avoids some glitches. */
  if (event->val != KM_RELEASE) {
    /* Still swallow events on the icon. */
    return true;
  }

  ED_region_tag_redraw(data->region);
  button_tooltip_timer_reset(C, but);

  ui_but_extra_operator_icon_apply(C, but, op_icon);
  /* NOTE: 'but', 'data' may now be freed, don't access. */

  return true;
}

static void ui_do_but_extra_operator_icons_mousemove(uiBut *but,
                                                     uiHandleButtonData *data,
                                                     const wmEvent *event)
{
  uiButExtraOpIcon *old_highlighted = nullptr;

  /* Unset highlighting of all first. */
  LISTBASE_FOREACH (uiButExtraOpIcon *, op_icon, &but->extra_op_icons) {
    if (op_icon->highlighted) {
      old_highlighted = op_icon;
    }
    op_icon->highlighted = false;
  }

  uiButExtraOpIcon *hovered = ui_but_extra_operator_icon_mouse_over_get(but, data->region, event);

  if (hovered) {
    hovered->highlighted = true;
  }

  if (old_highlighted != hovered) {
    ED_region_tag_redraw_no_rebuild(data->region);
  }
}

#ifdef USE_DRAG_TOGGLE
/* Shared by any button that supports drag-toggle. */
static bool ui_do_but_ANY_drag_toggle(
    bContext *C, uiBut *but, uiHandleButtonData *data, const wmEvent *event, int *r_retval)
{
  if (data->state == BUTTON_STATE_HIGHLIGHT) {
    if (event->type == LEFTMOUSE && event->val == KM_PRESS && ui_but_is_drag_toggle(but)) {
      ui_apply_but(C, but->block, but, data, true);
      button_activate_state(C, but, BUTTON_STATE_WAIT_DRAG);
      data->dragstartx = event->xy[0];
      data->dragstarty = event->xy[1];
      *r_retval = WM_UI_HANDLER_BREAK;
      return true;
    }
  }
  else if (data->state == BUTTON_STATE_WAIT_DRAG) {
    /* NOTE: the 'BUTTON_STATE_WAIT_DRAG' part of 'ui_do_but_EXIT' could be refactored into
     * its own function */
    data->applied = false;
    *r_retval = ui_do_but_EXIT(C, but, data, event);
    return true;
  }
  return false;
}
#endif /* USE_DRAG_TOGGLE */

static int ui_do_but_BUT(bContext *C, uiBut *but, uiHandleButtonData *data, const wmEvent *event)
{
#ifdef USE_DRAG_TOGGLE
  {
    int retval;
    if (ui_do_but_ANY_drag_toggle(C, but, data, event, &retval)) {
      return retval;
    }
  }
#endif

  if (data->state == BUTTON_STATE_HIGHLIGHT) {
    if (event->type == LEFTMOUSE && event->val == KM_PRESS) {
      button_activate_state(C, but, BUTTON_STATE_WAIT_RELEASE);
      return WM_UI_HANDLER_BREAK;
    }
    if (event->type == LEFTMOUSE && event->val == KM_RELEASE && but->block->handle) {
      /* regular buttons will be 'UI_SELECT', menu items 'UI_ACTIVE' */
      if (!(but->flag & (UI_SELECT | UI_ACTIVE))) {
        data->cancel = true;
      }
      button_activate_state(C, but, BUTTON_STATE_EXIT);
      return WM_UI_HANDLER_BREAK;
    }
    if (ELEM(event->type, EVT_PADENTER, EVT_RETKEY) && event->val == KM_PRESS) {
      button_activate_state(C, but, BUTTON_STATE_WAIT_FLASH);
      return WM_UI_HANDLER_BREAK;
    }
  }
  else if (data->state == BUTTON_STATE_WAIT_RELEASE) {
    if (event->type == LEFTMOUSE && event->val == KM_RELEASE) {
      if (!(but->flag & UI_SELECT)) {
        data->cancel = true;
      }
      button_activate_state(C, but, BUTTON_STATE_EXIT);
      return WM_UI_HANDLER_BREAK;
    }
  }

  return WM_UI_HANDLER_CONTINUE;
}

static int ui_do_but_HOTKEYEVT(bContext *C,
                               uiBut *but,
                               uiHandleButtonData *data,
                               const wmEvent *event)
{
  uiButHotkeyEvent *hotkey_but = (uiButHotkeyEvent *)but;
  BLI_assert(but->type == UI_BTYPE_HOTKEY_EVENT);

  if (data->state == BUTTON_STATE_HIGHLIGHT) {
    if (ELEM(event->type, LEFTMOUSE, EVT_PADENTER, EVT_RETKEY, EVT_BUT_OPEN) &&
        (event->val == KM_PRESS))
    {
      but->drawstr[0] = 0;
      hotkey_but->modifier_key = 0;
      button_activate_state(C, but, BUTTON_STATE_WAIT_KEY_EVENT);
      return WM_UI_HANDLER_BREAK;
    }
  }
  else if (data->state == BUTTON_STATE_WAIT_KEY_EVENT) {
    if (ISMOUSE_MOTION(event->type)) {
      return WM_UI_HANDLER_CONTINUE;
    }
    if (event->type == EVT_UNKNOWNKEY) {
      WM_report(RPT_WARNING, "Unsupported key: Unknown");
      return WM_UI_HANDLER_CONTINUE;
    }
    if (event->type == EVT_CAPSLOCKKEY) {
      WM_report(RPT_WARNING, "Unsupported key: CapsLock");
      return WM_UI_HANDLER_CONTINUE;
    }

    if (event->type == LEFTMOUSE && event->val == KM_PRESS) {
      /* only cancel if click outside the button */
      if (ui_but_contains_point_px(but, but->active->region, event->xy) == false) {
        data->cancel = true;
        /* Close the containing popup (if any). */
        data->escapecancel = true;
        button_activate_state(C, but, BUTTON_STATE_EXIT);
        return WM_UI_HANDLER_BREAK;
      }
    }

    /* always set */
    hotkey_but->modifier_key = event->modifier;

    ui_but_update(but);
    ED_region_tag_redraw(data->region);

    if (event->val == KM_PRESS) {
      if (ISHOTKEY(event->type) && (event->type != EVT_ESCKEY)) {
        if (WM_key_event_string(event->type, false)[0]) {
          ui_but_value_set(but, event->type);
        }
        else {
          data->cancel = true;
        }

        button_activate_state(C, but, BUTTON_STATE_EXIT);
        return WM_UI_HANDLER_BREAK;
      }
      if (event->type == EVT_ESCKEY) {
        if (event->val == KM_PRESS) {
          data->cancel = true;
          data->escapecancel = true;
          button_activate_state(C, but, BUTTON_STATE_EXIT);
        }
      }
    }
  }

  return WM_UI_HANDLER_CONTINUE;
}

static int ui_do_but_KEYEVT(bContext *C,
                            uiBut *but,
                            uiHandleButtonData *data,
                            const wmEvent *event)
{
  if (data->state == BUTTON_STATE_HIGHLIGHT) {
    if (ELEM(event->type, LEFTMOUSE, EVT_PADENTER, EVT_RETKEY) && event->val == KM_PRESS) {
      button_activate_state(C, but, BUTTON_STATE_WAIT_KEY_EVENT);
      return WM_UI_HANDLER_BREAK;
    }
  }
  else if (data->state == BUTTON_STATE_WAIT_KEY_EVENT) {
    if (ISMOUSE_MOTION(event->type)) {
      return WM_UI_HANDLER_CONTINUE;
    }

    if (event->val == KM_PRESS) {
      if (WM_key_event_string(event->type, false)[0]) {
        ui_but_value_set(but, event->type);
      }
      else {
        data->cancel = true;
      }

      button_activate_state(C, but, BUTTON_STATE_EXIT);
    }
  }

  return WM_UI_HANDLER_CONTINUE;
}

static int ui_do_but_TAB(
    bContext *C, uiBlock *block, uiBut *but, uiHandleButtonData *data, const wmEvent *event)
{
  const bool is_property = (but->rnaprop != nullptr);

#ifdef USE_DRAG_TOGGLE
  if (is_property) {
    int retval;
    if (ui_do_but_ANY_drag_toggle(C, but, data, event, &retval)) {
      return retval;
    }
  }
#endif

  if (data->state == BUTTON_STATE_HIGHLIGHT) {
    const int rna_type = but->rnaprop ? RNA_property_type(but->rnaprop) : 0;

    if (is_property && ELEM(rna_type, PROP_POINTER, PROP_STRING) &&
        (but->custom_data != nullptr) && (event->type == LEFTMOUSE) &&
        ((event->val == KM_DBL_CLICK) || (event->modifier & KM_CTRL)))
    {
      button_activate_state(C, but, BUTTON_STATE_TEXT_EDITING);
      return WM_UI_HANDLER_BREAK;
    }
    if (ELEM(event->type, LEFTMOUSE, EVT_PADENTER, EVT_RETKEY)) {
      const int event_val = (is_property) ? KM_PRESS : KM_CLICK;
      if (event->val == event_val) {
        button_activate_state(C, but, BUTTON_STATE_EXIT);
        return WM_UI_HANDLER_BREAK;
      }
    }
  }
  else if (data->state == BUTTON_STATE_TEXT_EDITING) {
    ui_do_but_textedit(C, block, but, data, event);
    return WM_UI_HANDLER_BREAK;
  }
  else if (data->state == BUTTON_STATE_TEXT_SELECTING) {
    ui_do_but_textedit_select(C, block, but, data, event);
    return WM_UI_HANDLER_BREAK;
  }

  return WM_UI_HANDLER_CONTINUE;
}

static int ui_do_but_TEX(
    bContext *C, uiBlock *block, uiBut *but, uiHandleButtonData *data, const wmEvent *event)
{
  if (data->state == BUTTON_STATE_HIGHLIGHT) {
    if (ELEM(event->type, LEFTMOUSE, EVT_BUT_OPEN, EVT_PADENTER, EVT_RETKEY) &&
        event->val == KM_PRESS) {
      if (ELEM(event->type, EVT_PADENTER, EVT_RETKEY) && !UI_but_is_utf8(but)) {
        /* Pass, allow file-selector, enter to execute. */
      }
      else if (ELEM(but->emboss, UI_EMBOSS_NONE, UI_EMBOSS_NONE_OR_STATUS) &&
               ((event->modifier & KM_CTRL) == 0))
      {
        /* Pass. */
      }
      else {
        if (!ui_but_extra_operator_icon_mouse_over_get(but, data->region, event)) {
          button_activate_state(C, but, BUTTON_STATE_TEXT_EDITING);
        }
        return WM_UI_HANDLER_BREAK;
      }
    }
  }
  else if (data->state == BUTTON_STATE_TEXT_EDITING) {
    ui_do_but_textedit(C, block, but, data, event);
    return WM_UI_HANDLER_BREAK;
  }
  else if (data->state == BUTTON_STATE_TEXT_SELECTING) {
    ui_do_but_textedit_select(C, block, but, data, event);
    return WM_UI_HANDLER_BREAK;
  }

  return WM_UI_HANDLER_CONTINUE;
}

static int ui_do_but_SEARCH_UNLINK(
    bContext *C, uiBlock *block, uiBut *but, uiHandleButtonData *data, const wmEvent *event)
{
  /* unlink icon is on right */
  if (ELEM(event->type, LEFTMOUSE, EVT_BUT_OPEN, EVT_PADENTER, EVT_RETKEY)) {
    /* doing this on KM_PRESS calls eyedropper after clicking unlink icon */
    if ((event->val == KM_RELEASE) && ui_do_but_extra_operator_icon(C, but, data, event)) {
      return WM_UI_HANDLER_BREAK;
    }
  }
  return ui_do_but_TEX(C, block, but, data, event);
}

static int ui_do_but_TOG(bContext *C, uiBut *but, uiHandleButtonData *data, const wmEvent *event)
{
#ifdef USE_DRAG_TOGGLE
  {
    int retval;
    if (ui_do_but_ANY_drag_toggle(C, but, data, event, &retval)) {
      return retval;
    }
  }
#endif

  if (data->state == BUTTON_STATE_HIGHLIGHT) {
    bool do_activate = false;
    if (ELEM(event->type, EVT_PADENTER, EVT_RETKEY)) {
      if (event->val == KM_PRESS) {
        do_activate = true;
      }
    }
    else if (event->type == LEFTMOUSE) {
      if (ui_block_is_menu(but->block)) {
        /* Behave like other menu items. */
        do_activate = (event->val == KM_RELEASE);
      }
      else if (!ui_do_but_extra_operator_icon(C, but, data, event)) {
        /* Also use double-clicks to prevent fast clicks to leak to other handlers (#76481). */
        do_activate = ELEM(event->val, KM_PRESS, KM_DBL_CLICK);
      }
    }

    if (do_activate) {
      button_activate_state(C, but, BUTTON_STATE_EXIT);
      return WM_UI_HANDLER_BREAK;
    }
    if (ELEM(event->type, MOUSEPAN, WHEELDOWNMOUSE, WHEELUPMOUSE) && (event->modifier & KM_CTRL)) {
      /* Support Ctrl-Wheel to cycle values on expanded enum rows. */
      if (but->type == UI_BTYPE_ROW) {
        int type = event->type;
        int val = event->val;

        /* Convert pan to scroll-wheel. */
        if (type == MOUSEPAN) {
          ui_pan_to_scroll(event, &type, &val);

          if (type == MOUSEPAN) {
            return WM_UI_HANDLER_BREAK;
          }
        }

        const int direction = (type == WHEELDOWNMOUSE) ? -1 : 1;
        uiBut *but_select = ui_but_find_select_in_enum(but, direction);
        if (but_select) {
          uiBut *but_other = (direction == -1) ? but_select->next : but_select->prev;
          if (but_other && ui_but_find_select_in_enum__cmp(but, but_other)) {
            ARegion *region = data->region;

            data->cancel = true;
            button_activate_exit(C, but, data, false, false);

            /* Activate the text button. */
            button_activate_init(C, region, but_other, BUTTON_ACTIVATE_OVER);
            data = but_other->active;
            if (data) {
              ui_apply_but(C, but->block, but_other, but_other->active, true);
              button_activate_exit(C, but_other, data, false, false);

              /* restore active button */
              button_activate_init(C, region, but, BUTTON_ACTIVATE_OVER);
            }
            else {
              /* shouldn't happen */
              BLI_assert(0);
            }
          }
        }
        return WM_UI_HANDLER_BREAK;
      }
    }
  }
  return WM_UI_HANDLER_CONTINUE;
}

static int ui_do_but_VIEW_ITEM(bContext *C,
                               uiBut *but,
                               uiHandleButtonData *data,
                               const wmEvent *event)
{
  uiButViewItem *view_item_but = (uiButViewItem *)but;
  BLI_assert(view_item_but->type == UI_BTYPE_VIEW_ITEM);

  if (data->state == BUTTON_STATE_HIGHLIGHT) {
    if (event->type == LEFTMOUSE) {
      switch (event->val) {
        case KM_PRESS:
          /* Extra icons have priority, don't mess with them. */
          if (ui_but_extra_operator_icon_mouse_over_get(but, data->region, event)) {
            return WM_UI_HANDLER_BREAK;
          }

          if (UI_view_item_supports_drag(view_item_but->view_item)) {
            button_activate_state(C, but, BUTTON_STATE_WAIT_DRAG);
            data->dragstartx = event->xy[0];
            data->dragstarty = event->xy[1];
          }
          else {
            button_activate_state(C, but, BUTTON_STATE_EXIT);
          }

          return WM_UI_HANDLER_CONTINUE;
        case KM_DBL_CLICK:
          data->cancel = true;
          UI_view_item_begin_rename(view_item_but->view_item);
          ED_region_tag_redraw(CTX_wm_region(C));
          return WM_UI_HANDLER_BREAK;
      }
    }
  }
  else if (data->state == BUTTON_STATE_WAIT_DRAG) {
    /* Let "default" button handling take care of the drag logic. */
    return ui_do_but_EXIT(C, but, data, event);
  }

  return WM_UI_HANDLER_CONTINUE;
}

static int ui_do_but_EXIT(bContext *C, uiBut *but, uiHandleButtonData *data, const wmEvent *event)
{
  if (data->state == BUTTON_STATE_HIGHLIGHT) {

    /* First handle click on icon-drag type button. */
    if ((event->type == LEFTMOUSE) && (event->val == KM_PRESS) && ui_but_drag_is_draggable(but)) {
      if (ui_but_contains_point_px_icon(but, data->region, event)) {

        /* tell the button to wait and keep checking further events to
         * see if it should start dragging */
        button_activate_state(C, but, BUTTON_STATE_WAIT_DRAG);
        data->dragstartx = event->xy[0];
        data->dragstarty = event->xy[1];
        return WM_UI_HANDLER_CONTINUE;
      }
    }
#ifdef USE_DRAG_TOGGLE
    if ((event->type == LEFTMOUSE) && (event->val == KM_PRESS) && ui_but_is_drag_toggle(but)) {
      button_activate_state(C, but, BUTTON_STATE_WAIT_DRAG);
      data->dragstartx = event->xy[0];
      data->dragstarty = event->xy[1];
      return WM_UI_HANDLER_CONTINUE;
    }
#endif

    if (ELEM(event->type, LEFTMOUSE, EVT_PADENTER, EVT_RETKEY) && event->val == KM_PRESS) {
      int ret = WM_UI_HANDLER_BREAK;
      /* XXX: (a bit ugly) Special case handling for file-browser drag buttons (icon and filename
       * label). */
      if (ui_but_drag_is_draggable(but) && ui_but_contains_point_px_icon(but, data->region, event))
      {
        ret = WM_UI_HANDLER_CONTINUE;
      }
      /* Same special case handling for UI lists. Return CONTINUE so that a tweak or CLICK event
       * will be sent for the list to work with. */
      const uiBut *listbox = ui_list_find_mouse_over(data->region, event);
      if (listbox) {
        const uiList *ui_list = static_cast<const uiList *>(listbox->custom_data);
        if (ui_list && ui_list->dyn_data->custom_drag_optype) {
          ret = WM_UI_HANDLER_CONTINUE;
        }
      }
      const uiBut *view_but = ui_view_item_find_mouse_over(data->region, event->xy);
      if (view_but) {
        ret = WM_UI_HANDLER_CONTINUE;
      }
      button_activate_state(C, but, BUTTON_STATE_EXIT);
      return ret;
    }
  }
  else if (data->state == BUTTON_STATE_WAIT_DRAG) {

    /* this function also ends state */
    if (ui_but_drag_init(C, but, data, event)) {
      return WM_UI_HANDLER_BREAK;
    }

    /* If the mouse has been pressed and released, getting to
     * this point without triggering a drag, then clear the
     * drag state for this button and continue to pass on the event */
    if (event->type == LEFTMOUSE && event->val == KM_RELEASE) {
      button_activate_state(C, but, BUTTON_STATE_EXIT);
      return WM_UI_HANDLER_CONTINUE;
    }

    /* while waiting for a drag to be triggered, always block
     * other events from getting handled */
    return WM_UI_HANDLER_BREAK;
  }

  return WM_UI_HANDLER_CONTINUE;
}

/* var names match ui_numedit_but_NUM */
static float ui_numedit_apply_snapf(
    uiBut *but, float tempf, float softmin, float softmax, const enum eSnapType snap)
{
  if (tempf == softmin || tempf == softmax || snap == SNAP_OFF) {
    /* pass */
  }
  else {
    const PropertyScaleType scale_type = ui_but_scale_type(but);
    float softrange = softmax - softmin;
    float fac = 1.0f;

    if (ui_but_is_unit(but)) {
      UnitSettings *unit = but->block->unit;
      const int unit_type = RNA_SUBTYPE_UNIT_VALUE(UI_but_unit_type_get(but));

      if (BKE_unit_is_valid(unit->system, unit_type)) {
        fac = float(BKE_unit_base_scalar(unit->system, unit_type));
        if (ELEM(unit_type, B_UNIT_LENGTH, B_UNIT_AREA, B_UNIT_VOLUME)) {
          fac /= unit->scale_length;
        }
      }
    }

    if (fac != 1.0f) {
      /* snap in unit-space */
      tempf /= fac;
      // softmin /= fac; /* UNUSED */
      // softmax /= fac; /* UNUSED */
      softrange /= fac;
    }

    /* workaround, too high snapping values */
    /* snapping by 10's for float buttons is quite annoying (location, scale...),
     * but allow for rotations */
    if (softrange >= 21.0f) {
      UnitSettings *unit = but->block->unit;
      const int unit_type = UI_but_unit_type_get(but);
      if ((unit_type == PROP_UNIT_ROTATION) && (unit->system_rotation != USER_UNIT_ROT_RADIANS)) {
        /* Pass (degrees). */
      }
      else {
        softrange = 20.0f;
      }
    }

    BLI_assert(ELEM(snap, SNAP_ON, SNAP_ON_SMALL));
    switch (scale_type) {
      case PROP_SCALE_LINEAR:
      case PROP_SCALE_CUBIC: {
        const float snap_fac = (snap == SNAP_ON_SMALL ? 0.1f : 1.0f);
        if (softrange < 2.10f) {
          tempf = roundf(tempf * 10.0f / snap_fac) * 0.1f * snap_fac;
        }
        else if (softrange < 21.0f) {
          tempf = roundf(tempf / snap_fac) * snap_fac;
        }
        else {
          tempf = roundf(tempf * 0.1f / snap_fac) * 10.0f * snap_fac;
        }
        break;
      }
      case PROP_SCALE_LOG: {
        const float snap_fac = powf(10.0f,
                                    roundf(log10f(tempf) + UI_PROP_SCALE_LOG_SNAP_OFFSET) -
                                        (snap == SNAP_ON_SMALL ? 2.0f : 1.0f));
        tempf = roundf(tempf / snap_fac) * snap_fac;
        break;
      }
    }

    if (fac != 1.0f) {
      tempf *= fac;
    }
  }

  return tempf;
}

static float ui_numedit_apply_snap(int temp,
                                   float softmin,
                                   float softmax,
                                   const enum eSnapType snap)
{
  if (ELEM(temp, softmin, softmax)) {
    return temp;
  }

  switch (snap) {
    case SNAP_OFF:
      break;
    case SNAP_ON:
      temp = 10 * (temp / 10);
      break;
    case SNAP_ON_SMALL:
      temp = 100 * (temp / 100);
      break;
  }

  return temp;
}

static bool ui_numedit_but_NUM(uiButNumber *but,
                               uiHandleButtonData *data,
                               int mx,
                               const bool is_motion,
                               const enum eSnapType snap,
                               float fac)
{
  float deler, tempf;
  int lvalue, temp;
  bool changed = false;
  const bool is_float = ui_but_is_float(but);
  const PropertyScaleType scale_type = ui_but_scale_type(but);

  /* prevent unwanted drag adjustments, test motion so modifier keys refresh. */
  if ((is_motion || data->draglock) && (ui_but_dragedit_update_mval(data, mx) == false)) {
    return changed;
  }

  ui_block_interaction_begin_ensure(
      static_cast<bContext *>(but->block->evil_C), but->block, data, false);

  if (ui_but_is_cursor_warp(but)) {
    const float softmin = but->softmin;
    const float softmax = but->softmax;
    const float softrange = softmax - softmin;

    const float log_min = (scale_type == PROP_SCALE_LOG) ?
                              max_ff(max_ff(softmin, UI_PROP_SCALE_LOG_MIN),
                                     powf(10, -but->precision) * 0.5f) :
                              0;

    /* Mouse location isn't screen clamped to the screen so use a linear mapping
     * 2px == 1-int, or 1px == 1-ClickStep */
    if (is_float) {
      fac *= 0.01f * but->step_size;
      switch (scale_type) {
        case PROP_SCALE_LINEAR: {
          tempf = float(data->startvalue) + float(mx - data->dragstartx) * fac;
          break;
        }
        case PROP_SCALE_LOG: {
          const float startvalue = max_ff(float(data->startvalue), log_min);
          tempf = expf(float(mx - data->dragstartx) * fac) * startvalue;
          if (tempf <= log_min) {
            tempf = 0.0f;
          }
          break;
        }
        case PROP_SCALE_CUBIC: {
          tempf = cbrtf(float(data->startvalue)) + float(mx - data->dragstartx) * fac;
          tempf *= tempf * tempf;
          break;
        }
      }

      tempf = ui_numedit_apply_snapf(but, tempf, softmin, softmax, snap);

#if 1 /* fake moving the click start, nicer for dragging back after passing the limit */
      switch (scale_type) {
        case PROP_SCALE_LINEAR: {
          if (tempf < softmin) {
            data->dragstartx -= (softmin - tempf) / fac;
            tempf = softmin;
          }
          else if (tempf > softmax) {
            data->dragstartx -= (softmax - tempf) / fac;
            tempf = softmax;
          }
          break;
        }
        case PROP_SCALE_LOG: {
          const float startvalue = max_ff(float(data->startvalue), log_min);
          if (tempf < log_min) {
            data->dragstartx -= logf(log_min / startvalue) / fac - float(mx - data->dragstartx);
            tempf = softmin;
          }
          else if (tempf > softmax) {
            data->dragstartx -= logf(softmax / startvalue) / fac - float(mx - data->dragstartx);
            tempf = softmax;
          }
          break;
        }
        case PROP_SCALE_CUBIC: {
          if (tempf < softmin) {
            data->dragstartx = mx - int((cbrtf(softmin) - cbrtf(float(data->startvalue))) / fac);
            tempf = softmin;
          }
          else if (tempf > softmax) {
            data->dragstartx = mx - int((cbrtf(softmax) - cbrtf(float(data->startvalue))) / fac);
            tempf = softmax;
          }
          break;
        }
      }
#else
      CLAMP(tempf, softmin, softmax);
#endif

      if (tempf != float(data->value)) {
        data->dragchange = true;
        data->value = tempf;
        changed = true;
      }
    }
    else {
      if (softrange > 256) {
        fac = 1.0;
      } /* 1px == 1 */
      else if (softrange > 32) {
        fac = 1.0 / 2.0;
      } /* 2px == 1 */
      else {
        fac = 1.0 / 16.0;
      } /* 16px == 1? */

      temp = data->startvalue + ((double(mx) - data->dragstartx) * double(fac));
      temp = ui_numedit_apply_snap(temp, softmin, softmax, snap);

#if 1 /* fake moving the click start, nicer for dragging back after passing the limit */
      if (temp < softmin) {
        data->dragstartx -= (softmin - temp) / fac;
        temp = softmin;
      }
      else if (temp > softmax) {
        data->dragstartx += (temp - softmax) / fac;
        temp = softmax;
      }
#else
      CLAMP(temp, softmin, softmax);
#endif

      if (temp != data->value) {
        data->dragchange = true;
        data->value = temp;
        changed = true;
      }
    }

    data->draglastx = mx;
  }
  else {
    /* Use 'but->softmin', 'but->softmax' when clamping values. */
    const float softmin = data->drag_map_soft_min;
    const float softmax = data->drag_map_soft_max;
    const float softrange = softmax - softmin;

    float non_linear_range_limit;
    float non_linear_pixel_map;
    float non_linear_scale;

    /* Use a non-linear mapping of the mouse drag especially for large floats
     * (normal behavior) */
    deler = 500;
    if (is_float) {
      /* not needed for smaller float buttons */
      non_linear_range_limit = 11.0f;
      non_linear_pixel_map = 500.0f;
    }
    else {
      /* only scale large int buttons */
      non_linear_range_limit = 129.0f;
      /* Larger for ints, we don't need to fine tune them. */
      non_linear_pixel_map = 250.0f;

      /* prevent large ranges from getting too out of control */
      if (softrange > 600) {
        deler = powf(softrange, 0.75f);
      }
      else if (softrange < 25) {
        deler = 50.0;
      }
      else if (softrange < 100) {
        deler = 100.0;
      }
    }
    deler /= fac;

    if (softrange > non_linear_range_limit) {
      non_linear_scale = float(abs(mx - data->dragstartx)) / non_linear_pixel_map;
    }
    else {
      non_linear_scale = 1.0f;
    }

    if (is_float == false) {
      /* at minimum, moving cursor 2 pixels should change an int button. */
      CLAMP_MIN(non_linear_scale, 0.5f * UI_SCALE_FAC);
    }

    data->dragf += (float(mx - data->draglastx) / deler) * non_linear_scale;

    if (but->softmin == softmin) {
      CLAMP_MIN(data->dragf, 0.0f);
    }
    if (but->softmax == softmax) {
      CLAMP_MAX(data->dragf, 1.0f);
    }

    data->draglastx = mx;

    switch (scale_type) {
      case PROP_SCALE_LINEAR: {
        tempf = (softmin + data->dragf * softrange);
        break;
      }
      case PROP_SCALE_LOG: {
        const float log_min = max_ff(max_ff(softmin, UI_PROP_SCALE_LOG_MIN),
                                     powf(10.0f, -but->precision) * 0.5f);
        const float base = softmax / log_min;
        tempf = powf(base, data->dragf) * log_min;
        if (tempf <= log_min) {
          tempf = 0.0f;
        }
        break;
      }
      case PROP_SCALE_CUBIC: {
        tempf = (softmin + data->dragf * softrange);
        tempf *= tempf * tempf;
        float cubic_min = softmin * softmin * softmin;
        float cubic_max = softmax * softmax * softmax;
        tempf = (tempf - cubic_min) / (cubic_max - cubic_min) * softrange + softmin;
        break;
      }
    }

    if (!is_float) {
      temp = round_fl_to_int(tempf);

      temp = ui_numedit_apply_snap(temp, but->softmin, but->softmax, snap);

      CLAMP(temp, but->softmin, but->softmax);
      lvalue = int(data->value);

      if (temp != lvalue) {
        data->dragchange = true;
        data->value = double(temp);
        changed = true;
      }
    }
    else {
      temp = 0;
      tempf = ui_numedit_apply_snapf(but, tempf, but->softmin, but->softmax, snap);

      CLAMP(tempf, but->softmin, but->softmax);

      if (tempf != float(data->value)) {
        data->dragchange = true;
        data->value = tempf;
        changed = true;
      }
    }
  }

  return changed;
}

static void ui_numedit_set_active(uiBut *but)
{
  const int oldflag = but->drawflag;
  but->drawflag &= ~(UI_BUT_ACTIVE_LEFT | UI_BUT_ACTIVE_RIGHT);

  uiHandleButtonData *data = but->active;
  if (!data) {
    return;
  }

  /* Ignore once we start dragging. */
  if (data->dragchange == false) {
    const float handle_width = min_ff(BLI_rctf_size_x(&but->rect) / 3,
                                      BLI_rctf_size_y(&but->rect) * 0.7f);
    /* we can click on the side arrows to increment/decrement,
     * or click inside to edit the value directly */
    int mx = data->window->eventstate->xy[0];
    int my = data->window->eventstate->xy[1];
    ui_window_to_block(data->region, but->block, &mx, &my);

    if (mx < (but->rect.xmin + handle_width)) {
      but->drawflag |= UI_BUT_ACTIVE_LEFT;
    }
    else if (mx > (but->rect.xmax - handle_width)) {
      but->drawflag |= UI_BUT_ACTIVE_RIGHT;
    }
  }

  /* Don't change the cursor once pressed. */
  if ((but->flag & UI_SELECT) == 0) {
    if ((but->drawflag & UI_BUT_ACTIVE_LEFT) || (but->drawflag & UI_BUT_ACTIVE_RIGHT)) {
      if (data->changed_cursor) {
        WM_cursor_modal_restore(data->window);
        data->changed_cursor = false;
      }
    }
    else {
      if (data->changed_cursor == false) {
        WM_cursor_modal_set(data->window, WM_CURSOR_X_MOVE);
        data->changed_cursor = true;
      }
    }
  }

  if (but->drawflag != oldflag) {
    ED_region_tag_redraw(data->region);
  }
}

static int ui_do_but_NUM(
    bContext *C, uiBlock *block, uiBut *but, uiHandleButtonData *data, const wmEvent *event)
{
  uiButNumber *number_but = (uiButNumber *)but;
  int click = 0;
  int retval = WM_UI_HANDLER_CONTINUE;

  /* mouse location scaled to fit the UI */
  int mx = event->xy[0];
  int my = event->xy[1];
  /* mouse location kept at screen pixel coords */
  const int screen_mx = event->xy[0];

  BLI_assert(but->type == UI_BTYPE_NUM);

  ui_window_to_block(data->region, block, &mx, &my);
  ui_numedit_set_active(but);

  if (data->state == BUTTON_STATE_HIGHLIGHT) {
    int type = event->type, val = event->val;

    if (type == MOUSEPAN) {
      ui_pan_to_scroll(event, &type, &val);
    }

    /* XXX hardcoded keymap check.... */
    if (type == MOUSEPAN && (event->modifier & KM_CTRL)) {
      /* allow accumulating values, otherwise scrolling gets preference */
      retval = WM_UI_HANDLER_BREAK;
    }
    else if (type == WHEELDOWNMOUSE && (event->modifier & KM_CTRL)) {
      mx = but->rect.xmin;
      but->drawflag &= ~UI_BUT_ACTIVE_RIGHT;
      but->drawflag |= UI_BUT_ACTIVE_LEFT;
      click = 1;
    }
    else if ((type == WHEELUPMOUSE) && (event->modifier & KM_CTRL)) {
      mx = but->rect.xmax;
      but->drawflag &= ~UI_BUT_ACTIVE_LEFT;
      but->drawflag |= UI_BUT_ACTIVE_RIGHT;
      click = 1;
    }
    else if (event->val == KM_PRESS) {
      if (ELEM(event->type, LEFTMOUSE, EVT_PADENTER, EVT_RETKEY) && (event->modifier & KM_CTRL)) {
        button_activate_state(C, but, BUTTON_STATE_TEXT_EDITING);
        retval = WM_UI_HANDLER_BREAK;
      }
      else if (event->type == LEFTMOUSE) {
        data->dragstartx = data->draglastx = ui_but_is_cursor_warp(but) ? screen_mx : mx;
        button_activate_state(C, but, BUTTON_STATE_NUM_EDITING);
        retval = WM_UI_HANDLER_BREAK;
      }
      else if (ELEM(event->type, EVT_PADENTER, EVT_RETKEY) && event->val == KM_PRESS) {
        click = 1;
      }
      else if (event->type == EVT_MINUSKEY && event->val == KM_PRESS) {
        button_activate_state(C, but, BUTTON_STATE_NUM_EDITING);
        data->value = -data->value;
        button_activate_state(C, but, BUTTON_STATE_EXIT);
        retval = WM_UI_HANDLER_BREAK;
      }

#ifdef USE_DRAG_MULTINUM
      copy_v2_v2_int(data->multi_data.drag_start, event->xy);
#endif
    }
  }
  else if (data->state == BUTTON_STATE_NUM_EDITING) {
    if (ELEM(event->type, EVT_ESCKEY, RIGHTMOUSE)) {
      if (event->val == KM_PRESS) {
        data->cancel = true;
        data->escapecancel = true;
        button_activate_state(C, but, BUTTON_STATE_EXIT);
      }
    }
    else if (event->type == LEFTMOUSE && event->val == KM_RELEASE) {
      if (data->dragchange) {
#ifdef USE_DRAG_MULTINUM
        /* If we started multi-button but didn't drag, then edit. */
        if (data->multi_data.init == uiHandleButtonMulti::INIT_SETUP) {
          click = 1;
        }
        else
#endif
        {
          button_activate_state(C, but, BUTTON_STATE_EXIT);
        }
      }
      else {
        click = 1;
      }
    }
    else if ((event->type == MOUSEMOVE) || ui_event_is_snap(event)) {
      const bool is_motion = (event->type == MOUSEMOVE);
      const enum eSnapType snap = ui_event_to_snap(event);
      float fac;

#ifdef USE_DRAG_MULTINUM
      data->multi_data.drag_dir[0] += abs(data->draglastx - mx);
      data->multi_data.drag_dir[1] += abs(data->draglasty - my);
#endif

      fac = 1.0f;
      if (event->modifier & KM_SHIFT) {
        fac /= 10.0f;
      }

      if (ui_numedit_but_NUM(number_but,
                             data,
                             (ui_but_is_cursor_warp(but) ? screen_mx : mx),
                             is_motion,
                             snap,
                             fac))
      {
        ui_numedit_apply(C, block, but, data);
      }
#ifdef USE_DRAG_MULTINUM
      else if (data->multi_data.has_mbuts) {
        if (data->multi_data.init == uiHandleButtonMulti::INIT_ENABLE) {
          ui_multibut_states_apply(C, data, block);
        }
      }
#endif
    }
    retval = WM_UI_HANDLER_BREAK;
  }
  else if (data->state == BUTTON_STATE_TEXT_EDITING) {
    ui_do_but_textedit(C, block, but, data, event);
    retval = WM_UI_HANDLER_BREAK;
  }
  else if (data->state == BUTTON_STATE_TEXT_SELECTING) {
    ui_do_but_textedit_select(C, block, but, data, event);
    retval = WM_UI_HANDLER_BREAK;
  }

  if (click) {
    /* we can click on the side arrows to increment/decrement,
     * or click inside to edit the value directly */

    if (!ui_but_is_float(but)) {
      /* Integer Value. */
      if (but->drawflag & (UI_BUT_ACTIVE_LEFT | UI_BUT_ACTIVE_RIGHT)) {
        button_activate_state(C, but, BUTTON_STATE_NUM_EDITING);

        const int value_step = int(number_but->step_size);
        BLI_assert(value_step > 0);
        const int softmin = round_fl_to_int_clamp(but->softmin);
        const int softmax = round_fl_to_int_clamp(but->softmax);
        const double value_test = (but->drawflag & UI_BUT_ACTIVE_LEFT) ?
                                      double(max_ii(softmin, int(data->value) - value_step)) :
                                      double(min_ii(softmax, int(data->value) + value_step));
        if (value_test != data->value) {
          data->value = double(value_test);
        }
        else {
          data->cancel = true;
        }
        button_activate_state(C, but, BUTTON_STATE_EXIT);
      }
      else {
        button_activate_state(C, but, BUTTON_STATE_TEXT_EDITING);
      }
    }
    else {
      /* Float Value. */
      if (but->drawflag & (UI_BUT_ACTIVE_LEFT | UI_BUT_ACTIVE_RIGHT)) {
        const PropertyScaleType scale_type = ui_but_scale_type(but);

        button_activate_state(C, but, BUTTON_STATE_NUM_EDITING);

        double value_step;
        if (scale_type == PROP_SCALE_LOG) {
          double precision = (roundf(log10f(data->value) + UI_PROP_SCALE_LOG_SNAP_OFFSET) - 1.0f) +
                             log10f(number_but->step_size);
          /* Non-finite when `data->value` is zero. */
          if (UNLIKELY(!isfinite(precision))) {
            precision = -FLT_MAX; /* Ignore this value. */
          }
          value_step = powf(10.0f, max_ff(precision, -number_but->precision));
        }
        else {
          value_step = double(number_but->step_size * UI_PRECISION_FLOAT_SCALE);
        }
        BLI_assert(value_step > 0.0f);
        const double value_test =
            (but->drawflag & UI_BUT_ACTIVE_LEFT) ?
                double(max_ff(but->softmin, float(data->value - value_step))) :
                double(min_ff(but->softmax, float(data->value + value_step)));
        if (value_test != data->value) {
          data->value = value_test;
        }
        else {
          data->cancel = true;
        }
        button_activate_state(C, but, BUTTON_STATE_EXIT);
      }
      else {
        button_activate_state(C, but, BUTTON_STATE_TEXT_EDITING);
      }
    }

    retval = WM_UI_HANDLER_BREAK;
  }

  data->draglastx = mx;
  data->draglasty = my;

  return retval;
}

static bool ui_numedit_but_SLI(uiBut *but,
                               uiHandleButtonData *data,
                               int mx,
                               const bool is_horizontal,
                               const bool is_motion,
                               const bool snap,
                               const bool shift)
{
  float cursor_x_range, f, tempf, softmin, softmax, softrange;
  int temp, lvalue;
  bool changed = false;
  float mx_fl, my_fl;

  /* prevent unwanted drag adjustments, test motion so modifier keys refresh. */
  if ((but->type != UI_BTYPE_SCROLL) && (is_motion || data->draglock) &&
      (ui_but_dragedit_update_mval(data, mx) == false))
  {
    return changed;
  }

  ui_block_interaction_begin_ensure(
      static_cast<bContext *>(but->block->evil_C), but->block, data, false);

  const PropertyScaleType scale_type = ui_but_scale_type(but);

  softmin = but->softmin;
  softmax = but->softmax;
  softrange = softmax - softmin;

  /* yes, 'mx' as both x/y is intentional */
  ui_mouse_scale_warp(data, mx, mx, &mx_fl, &my_fl, shift);

  if (but->type == UI_BTYPE_NUM_SLIDER) {
    cursor_x_range = BLI_rctf_size_x(&but->rect);
  }
  else if (but->type == UI_BTYPE_SCROLL) {
    const float size = (is_horizontal) ? BLI_rctf_size_x(&but->rect) :
                                         -BLI_rctf_size_y(&but->rect);
    cursor_x_range = size * (but->softmax - but->softmin) /
                     (but->softmax - but->softmin + but->a1);
  }
  else {
    const float ofs = (BLI_rctf_size_y(&but->rect) / 2.0f);
    cursor_x_range = (BLI_rctf_size_x(&but->rect) - ofs);
  }

  f = (mx_fl - data->dragstartx) / cursor_x_range + data->dragfstart;
  CLAMP(f, 0.0f, 1.0f);

  /* deal with mouse correction */
#ifdef USE_CONT_MOUSE_CORRECT
  if (ui_but_is_cursor_warp(but)) {
    /* OK but can go outside bounds */
    if (is_horizontal) {
      data->ungrab_mval[0] = but->rect.xmin + (f * cursor_x_range);
      data->ungrab_mval[1] = BLI_rctf_cent_y(&but->rect);
    }
    else {
      data->ungrab_mval[1] = but->rect.ymin + (f * cursor_x_range);
      data->ungrab_mval[0] = BLI_rctf_cent_x(&but->rect);
    }
    BLI_rctf_clamp_pt_v(&but->rect, data->ungrab_mval);
  }
#endif
  /* done correcting mouse */

  switch (scale_type) {
    case PROP_SCALE_LINEAR: {
      tempf = softmin + f * softrange;
      break;
    }
    case PROP_SCALE_LOG: {
      tempf = powf(softmax / softmin, f) * softmin;
      break;
    }
    case PROP_SCALE_CUBIC: {
      const float cubicmin = cube_f(softmin);
      const float cubicmax = cube_f(softmax);
      const float cubicrange = cubicmax - cubicmin;
      tempf = cube_f(softmin + f * softrange);
      tempf = (tempf - cubicmin) / cubicrange * softrange + softmin;
      break;
    }
  }
  temp = round_fl_to_int(tempf);

  if (snap) {
    if (ELEM(tempf, softmin, softmax)) {
      /* pass */
    }
    else if (ui_but_is_float(but)) {

      if (shift) {
        if (ELEM(tempf, softmin, softmax)) {
        }
        else if (softrange < 2.10f) {
          tempf = roundf(tempf * 100.0f) * 0.01f;
        }
        else if (softrange < 21.0f) {
          tempf = roundf(tempf * 10.0f) * 0.1f;
        }
        else {
          tempf = roundf(tempf);
        }
      }
      else {
        if (softrange < 2.10f) {
          tempf = roundf(tempf * 10.0f) * 0.1f;
        }
        else if (softrange < 21.0f) {
          tempf = roundf(tempf);
        }
        else {
          tempf = roundf(tempf * 0.1f) * 10.0f;
        }
      }
    }
    else {
      temp = 10 * (temp / 10);
      tempf = temp;
    }
  }

  if (!ui_but_is_float(but)) {
    lvalue = round(data->value);

    CLAMP(temp, softmin, softmax);

    if (temp != lvalue) {
      data->value = temp;
      data->dragchange = true;
      changed = true;
    }
  }
  else {
    CLAMP(tempf, softmin, softmax);

    if (tempf != float(data->value)) {
      data->value = tempf;
      data->dragchange = true;
      changed = true;
    }
  }

  return changed;
}

static int ui_do_but_SLI(
    bContext *C, uiBlock *block, uiBut *but, uiHandleButtonData *data, const wmEvent *event)
{
  int click = 0;
  int retval = WM_UI_HANDLER_CONTINUE;

  int mx = event->xy[0];
  int my = event->xy[1];
  ui_window_to_block(data->region, block, &mx, &my);

  if (data->state == BUTTON_STATE_HIGHLIGHT) {
    int type = event->type, val = event->val;

    if (type == MOUSEPAN) {
      ui_pan_to_scroll(event, &type, &val);
    }

    /* XXX hardcoded keymap check.... */
    if ((type == MOUSEPAN) && (event->modifier & KM_CTRL)) {
      /* allow accumulating values, otherwise scrolling gets preference */
      retval = WM_UI_HANDLER_BREAK;
    }
    else if ((type == WHEELDOWNMOUSE) && (event->modifier & KM_CTRL)) {
      mx = but->rect.xmin;
      click = 2;
    }
    else if ((type == WHEELUPMOUSE) && (event->modifier & KM_CTRL)) {
      mx = but->rect.xmax;
      click = 2;
    }
    else if (event->val == KM_PRESS) {
      if (ELEM(event->type, LEFTMOUSE, EVT_PADENTER, EVT_RETKEY) && (event->modifier & KM_CTRL)) {
        button_activate_state(C, but, BUTTON_STATE_TEXT_EDITING);
        retval = WM_UI_HANDLER_BREAK;
      }
#ifndef USE_ALLSELECT
      /* alt-click on sides to get "arrows" like in UI_BTYPE_NUM buttons,
       * and match wheel usage above */
      else if ((event->type == LEFTMOUSE) && (event->modifier & KM_ALT)) {
        int halfpos = BLI_rctf_cent_x(&but->rect);
        click = 2;
        if (mx < halfpos) {
          mx = but->rect.xmin;
        }
        else {
          mx = but->rect.xmax;
        }
      }
#endif
      else if (event->type == LEFTMOUSE) {
        data->dragstartx = mx;
        data->draglastx = mx;
        button_activate_state(C, but, BUTTON_STATE_NUM_EDITING);
        retval = WM_UI_HANDLER_BREAK;
      }
      else if (ELEM(event->type, EVT_PADENTER, EVT_RETKEY) && event->val == KM_PRESS) {
        click = 1;
      }
      else if (event->type == EVT_MINUSKEY && event->val == KM_PRESS) {
        button_activate_state(C, but, BUTTON_STATE_NUM_EDITING);
        data->value = -data->value;
        button_activate_state(C, but, BUTTON_STATE_EXIT);
        retval = WM_UI_HANDLER_BREAK;
      }
    }
#ifdef USE_DRAG_MULTINUM
    copy_v2_v2_int(data->multi_data.drag_start, event->xy);
#endif
  }
  else if (data->state == BUTTON_STATE_NUM_EDITING) {
    if (ELEM(event->type, EVT_ESCKEY, RIGHTMOUSE)) {
      if (event->val == KM_PRESS) {
        data->cancel = true;
        data->escapecancel = true;
        button_activate_state(C, but, BUTTON_STATE_EXIT);
      }
    }
    else if (event->type == LEFTMOUSE && event->val == KM_RELEASE) {
      if (data->dragchange) {
#ifdef USE_DRAG_MULTINUM
        /* If we started multi-button but didn't drag, then edit. */
        if (data->multi_data.init == uiHandleButtonMulti::INIT_SETUP) {
          click = 1;
        }
        else
#endif
        {
          button_activate_state(C, but, BUTTON_STATE_EXIT);
        }
      }
      else {
#ifdef USE_CONT_MOUSE_CORRECT
        /* reset! */
        copy_v2_fl(data->ungrab_mval, FLT_MAX);
#endif
        click = 1;
      }
    }
    else if ((event->type == MOUSEMOVE) || ui_event_is_snap(event)) {
      const bool is_motion = (event->type == MOUSEMOVE);
#ifdef USE_DRAG_MULTINUM
      data->multi_data.drag_dir[0] += abs(data->draglastx - mx);
      data->multi_data.drag_dir[1] += abs(data->draglasty - my);
#endif
      if (ui_numedit_but_SLI(but,
                             data,
                             mx,
                             true,
                             is_motion,
                             event->modifier & KM_CTRL,
                             event->modifier & KM_SHIFT))
      {
        ui_numedit_apply(C, block, but, data);
      }

#ifdef USE_DRAG_MULTINUM
      else if (data->multi_data.has_mbuts) {
        if (data->multi_data.init == uiHandleButtonMulti::INIT_ENABLE) {
          ui_multibut_states_apply(C, data, block);
        }
      }
#endif
    }
    retval = WM_UI_HANDLER_BREAK;
  }
  else if (data->state == BUTTON_STATE_TEXT_EDITING) {
    ui_do_but_textedit(C, block, but, data, event);
    retval = WM_UI_HANDLER_BREAK;
  }
  else if (data->state == BUTTON_STATE_TEXT_SELECTING) {
    ui_do_but_textedit_select(C, block, but, data, event);
    retval = WM_UI_HANDLER_BREAK;
  }

  if (click) {
    if (click == 2) {
      const PropertyScaleType scale_type = ui_but_scale_type(but);

      /* nudge slider to the left or right */
      float f, tempf, softmin, softmax, softrange;
      int temp;

      button_activate_state(C, but, BUTTON_STATE_NUM_EDITING);

      softmin = but->softmin;
      softmax = but->softmax;
      softrange = softmax - softmin;

      tempf = data->value;
      temp = int(data->value);

#if 0
      if (but->type == SLI) {
        /* same as below */
        f = float(mx - but->rect.xmin) / (BLI_rctf_size_x(&but->rect));
      }
      else
#endif
      {
        f = float(mx - but->rect.xmin) / BLI_rctf_size_x(&but->rect);
      }

      if (scale_type == PROP_SCALE_LOG) {
        f = powf(softmax / softmin, f) * softmin;
      }
      else {
        f = softmin + f * softrange;
      }

      if (!ui_but_is_float(but)) {
        int value_step = 1;
        if (f < temp) {
          temp -= value_step;
        }
        else {
          temp += value_step;
        }

        if (temp >= softmin && temp <= softmax) {
          data->value = temp;
        }
        else {
          data->cancel = true;
        }
      }
      else {
        if (tempf >= softmin && tempf <= softmax) {
          float value_step;
          if (scale_type == PROP_SCALE_LOG) {
            value_step = powf(10.0f, roundf(log10f(tempf) + UI_PROP_SCALE_LOG_SNAP_OFFSET) - 1.0f);
          }
          else {
            value_step = 0.01f;
          }

          if (f < tempf) {
            tempf -= value_step;
          }
          else {
            tempf += value_step;
          }

          CLAMP(tempf, softmin, softmax);
          data->value = tempf;
        }
        else {
          data->cancel = true;
        }
      }

      button_activate_state(C, but, BUTTON_STATE_EXIT);
      retval = WM_UI_HANDLER_BREAK;
    }
    else {
      /* edit the value directly */
      button_activate_state(C, but, BUTTON_STATE_TEXT_EDITING);
      retval = WM_UI_HANDLER_BREAK;
    }
  }

  data->draglastx = mx;
  data->draglasty = my;

  return retval;
}

static int ui_do_but_SCROLL(
    bContext *C, uiBlock *block, uiBut *but, uiHandleButtonData *data, const wmEvent *event)
{
  int retval = WM_UI_HANDLER_CONTINUE;
  const bool horizontal = (BLI_rctf_size_x(&but->rect) > BLI_rctf_size_y(&but->rect));

  int mx = event->xy[0];
  int my = event->xy[1];
  ui_window_to_block(data->region, block, &mx, &my);

  if (data->state == BUTTON_STATE_HIGHLIGHT) {
    if (event->val == KM_PRESS) {
      if (event->type == LEFTMOUSE) {
        if (horizontal) {
          data->dragstartx = mx;
          data->draglastx = mx;
        }
        else {
          data->dragstartx = my;
          data->draglastx = my;
        }
        button_activate_state(C, but, BUTTON_STATE_NUM_EDITING);
        retval = WM_UI_HANDLER_BREAK;
      }
    }
  }
  else if (data->state == BUTTON_STATE_NUM_EDITING) {
    if (event->type == EVT_ESCKEY) {
      if (event->val == KM_PRESS) {
        data->cancel = true;
        data->escapecancel = true;
        button_activate_state(C, but, BUTTON_STATE_EXIT);
      }
    }
    else if (event->type == LEFTMOUSE && event->val == KM_RELEASE) {
      button_activate_state(C, but, BUTTON_STATE_EXIT);
    }
    else if (event->type == MOUSEMOVE) {
      const bool is_motion = (event->type == MOUSEMOVE);
      if (ui_numedit_but_SLI(
              but, data, (horizontal) ? mx : my, horizontal, is_motion, false, false)) {
        ui_numedit_apply(C, block, but, data);
      }
    }

    retval = WM_UI_HANDLER_BREAK;
  }

  return retval;
}

static int ui_do_but_GRIP(
    bContext *C, uiBlock *block, uiBut *but, uiHandleButtonData *data, const wmEvent *event)
{
  int retval = WM_UI_HANDLER_CONTINUE;
  const bool horizontal = (BLI_rctf_size_x(&but->rect) < BLI_rctf_size_y(&but->rect));

  /* NOTE: Having to store org point in window space and recompute it to block "space" each time
   *       is not ideal, but this is a way to hack around behavior of ui_window_to_block(), which
   *       returns different results when the block is inside a panel or not...
   *       See #37739.
   */

  int mx = event->xy[0];
  int my = event->xy[1];
  ui_window_to_block(data->region, block, &mx, &my);

  if (data->state == BUTTON_STATE_HIGHLIGHT) {
    if (event->val == KM_PRESS) {
      if (event->type == LEFTMOUSE) {
        data->dragstartx = event->xy[0];
        data->dragstarty = event->xy[1];
        button_activate_state(C, but, BUTTON_STATE_NUM_EDITING);
        retval = WM_UI_HANDLER_BREAK;
      }
    }
  }
  else if (data->state == BUTTON_STATE_NUM_EDITING) {
    if (event->type == EVT_ESCKEY) {
      if (event->val == KM_PRESS) {
        data->cancel = true;
        data->escapecancel = true;
        button_activate_state(C, but, BUTTON_STATE_EXIT);
      }
    }
    else if (event->type == LEFTMOUSE && event->val == KM_RELEASE) {
      button_activate_state(C, but, BUTTON_STATE_EXIT);
    }
    else if (event->type == MOUSEMOVE) {
      int dragstartx = data->dragstartx;
      int dragstarty = data->dragstarty;
      ui_window_to_block(data->region, block, &dragstartx, &dragstarty);
      data->value = data->origvalue + (horizontal ? mx - dragstartx : dragstarty - my);
      ui_numedit_apply(C, block, but, data);
    }

    retval = WM_UI_HANDLER_BREAK;
  }

  return retval;
}

static int ui_do_but_LISTROW(bContext *C,
                             uiBut *but,
                             uiHandleButtonData *data,
                             const wmEvent *event)
{
  if (data->state == BUTTON_STATE_HIGHLIGHT) {
    /* hack to pass on ctrl+click and double click to overlapping text
     * editing field for editing list item names
     */
    if ((ELEM(event->type, LEFTMOUSE, EVT_PADENTER, EVT_RETKEY) && (event->val == KM_PRESS) &&
         (event->modifier & KM_CTRL)) ||
        (event->type == LEFTMOUSE && event->val == KM_DBL_CLICK))
    {
      uiBut *labelbut = ui_but_list_row_text_activate(
          C, but, data, event, BUTTON_ACTIVATE_TEXT_EDITING);
      if (labelbut) {
        /* Nothing else to do. */
        return WM_UI_HANDLER_BREAK;
      }
    }
  }

  return ui_do_but_EXIT(C, but, data, event);
}

static int ui_do_but_BLOCK(bContext *C, uiBut *but, uiHandleButtonData *data, const wmEvent *event)
{
  if (data->state == BUTTON_STATE_HIGHLIGHT) {

    /* First handle click on icon-drag type button. */
    if (event->type == LEFTMOUSE && ui_but_drag_is_draggable(but) && event->val == KM_PRESS) {
      if (ui_but_contains_point_px_icon(but, data->region, event)) {
        button_activate_state(C, but, BUTTON_STATE_WAIT_DRAG);
        data->dragstartx = event->xy[0];
        data->dragstarty = event->xy[1];
        return WM_UI_HANDLER_BREAK;
      }
    }
#ifdef USE_DRAG_TOGGLE
    if (event->type == LEFTMOUSE && event->val == KM_PRESS && ui_but_is_drag_toggle(but)) {
      button_activate_state(C, but, BUTTON_STATE_WAIT_DRAG);
      data->dragstartx = event->xy[0];
      data->dragstarty = event->xy[1];
      return WM_UI_HANDLER_BREAK;
    }
#endif
    /* regular open menu */
    if (ELEM(event->type, LEFTMOUSE, EVT_PADENTER, EVT_RETKEY) && event->val == KM_PRESS) {
      button_activate_state(C, but, BUTTON_STATE_MENU_OPEN);
      return WM_UI_HANDLER_BREAK;
    }
    if (ui_but_supports_cycling(but)) {
      if (ELEM(event->type, MOUSEPAN, WHEELDOWNMOUSE, WHEELUPMOUSE) && (event->modifier & KM_CTRL))
      {
        int type = event->type;
        int val = event->val;

        /* Convert pan to scroll-wheel. */
        if (type == MOUSEPAN) {
          ui_pan_to_scroll(event, &type, &val);

          if (type == MOUSEPAN) {
            return WM_UI_HANDLER_BREAK;
          }
        }

        const int direction = (type == WHEELDOWNMOUSE) ? 1 : -1;

        data->value = ui_but_menu_step(but, direction);

        button_activate_state(C, but, BUTTON_STATE_EXIT);
        ui_apply_but(C, but->block, but, data, true);

        /* Button's state need to be changed to EXIT so moving mouse away from this mouse
         * wouldn't lead to cancel changes made to this button, but changing state to EXIT also
         * makes no button active for a while which leads to triggering operator when doing fast
         * scrolling mouse wheel. using post activate stuff from button allows to make button be
         * active again after checking for all that mouse leave and cancel stuff, so quick
         * scroll wouldn't be an issue anymore. Same goes for scrolling wheel in another
         * direction below (sergey).
         */
        data->postbut = but;
        data->posttype = BUTTON_ACTIVATE_OVER;

        /* without this, a new interface that draws as result of the menu change
         * won't register that the mouse is over it, eg:
         * Alt+MouseWheel over the render slots, without this,
         * the slot menu fails to switch a second time.
         *
         * The active state of the button could be maintained some other way
         * and remove this mouse-move event.
         */
        WM_event_add_mousemove(data->window);

        return WM_UI_HANDLER_BREAK;
      }
    }
  }
  else if (data->state == BUTTON_STATE_WAIT_DRAG) {

    /* this function also ends state */
    if (ui_but_drag_init(C, but, data, event)) {
      return WM_UI_HANDLER_BREAK;
    }

    /* outside icon quit, not needed if drag activated */
    if (0 == ui_but_contains_point_px_icon(but, data->region, event)) {
      button_activate_state(C, but, BUTTON_STATE_EXIT);
      data->cancel = true;
      return WM_UI_HANDLER_BREAK;
    }

    if (event->type == LEFTMOUSE && event->val == KM_RELEASE) {
      button_activate_state(C, but, BUTTON_STATE_MENU_OPEN);
      return WM_UI_HANDLER_BREAK;
    }
  }

  return WM_UI_HANDLER_CONTINUE;
}

static bool ui_numedit_but_UNITVEC(
    uiBut *but, uiHandleButtonData *data, int mx, int my, const enum eSnapType snap)
{
  float mrad;
  bool changed = true;

  /* button is presumed square */
  /* if mouse moves outside of sphere, it does negative normal */

  /* note that both data->vec and data->origvec should be normalized
   * else we'll get a harmless but annoying jump when first clicking */

  float *fp = data->origvec;
  const float rad = BLI_rctf_size_x(&but->rect);
  const float radsq = rad * rad;

  int mdx, mdy;
  if (fp[2] > 0.0f) {
    mdx = (rad * fp[0]);
    mdy = (rad * fp[1]);
  }
  else if (fp[2] > -1.0f) {
    mrad = rad / sqrtf(fp[0] * fp[0] + fp[1] * fp[1]);

    mdx = 2.0f * mrad * fp[0] - (rad * fp[0]);
    mdy = 2.0f * mrad * fp[1] - (rad * fp[1]);
  }
  else {
    mdx = mdy = 0;
  }

  float dx = float(mx + mdx - data->dragstartx);
  float dy = float(my + mdy - data->dragstarty);

  fp = data->vec;
  mrad = dx * dx + dy * dy;
  if (mrad < radsq) { /* inner circle */
    fp[0] = dx;
    fp[1] = dy;
    fp[2] = sqrtf(radsq - dx * dx - dy * dy);
  }
  else { /* outer circle */

    mrad = rad / sqrtf(mrad); /* veclen */

    dx *= (2.0f * mrad - 1.0f);
    dy *= (2.0f * mrad - 1.0f);

    mrad = dx * dx + dy * dy;
    if (mrad < radsq) {
      fp[0] = dx;
      fp[1] = dy;
      fp[2] = -sqrtf(radsq - dx * dx - dy * dy);
    }
  }
  normalize_v3(fp);

  if (snap != SNAP_OFF) {
    const int snap_steps = (snap == SNAP_ON) ? 4 : 12; /* 45 or 15 degree increments */
    const float snap_steps_angle = M_PI / snap_steps;
    float angle, angle_snap;

    /* round each axis of 'fp' to the next increment
     * do this in "angle" space - this gives increments of same size */
    for (int i = 0; i < 3; i++) {
      angle = asinf(fp[i]);
      angle_snap = roundf(angle / snap_steps_angle) * snap_steps_angle;
      fp[i] = sinf(angle_snap);
    }
    normalize_v3(fp);
    changed = !compare_v3v3(fp, data->origvec, FLT_EPSILON);
  }

  data->draglastx = mx;
  data->draglasty = my;

  return changed;
}

static void ui_palette_set_active(uiButColor *color_but)
{
  if (color_but->is_pallete_color) {
    Palette *palette = (Palette *)color_but->rnapoin.owner_id;
    PaletteColor *color = static_cast<PaletteColor *>(color_but->rnapoin.data);
    palette->active_color = BLI_findindex(&palette->colors, color);
  }
}

static int ui_do_but_COLOR(bContext *C, uiBut *but, uiHandleButtonData *data, const wmEvent *event)
{
  BLI_assert(but->type == UI_BTYPE_COLOR);
  uiButColor *color_but = (uiButColor *)but;

  if (data->state == BUTTON_STATE_HIGHLIGHT) {
    /* First handle click on icon-drag type button. */
    if (event->type == LEFTMOUSE && ui_but_drag_is_draggable(but) && event->val == KM_PRESS) {
      ui_palette_set_active(color_but);
      if (ui_but_contains_point_px_icon(but, data->region, event)) {
        button_activate_state(C, but, BUTTON_STATE_WAIT_DRAG);
        data->dragstartx = event->xy[0];
        data->dragstarty = event->xy[1];
        return WM_UI_HANDLER_BREAK;
      }
    }
#ifdef USE_DRAG_TOGGLE
    if (event->type == LEFTMOUSE && event->val == KM_PRESS) {
      ui_palette_set_active(color_but);
      button_activate_state(C, but, BUTTON_STATE_WAIT_DRAG);
      data->dragstartx = event->xy[0];
      data->dragstarty = event->xy[1];
      return WM_UI_HANDLER_BREAK;
    }
#endif
    /* regular open menu */
    if (ELEM(event->type, LEFTMOUSE, EVT_PADENTER, EVT_RETKEY) && event->val == KM_PRESS) {
      ui_palette_set_active(color_but);
      button_activate_state(C, but, BUTTON_STATE_MENU_OPEN);
      return WM_UI_HANDLER_BREAK;
    }
    if (ELEM(event->type, MOUSEPAN, WHEELDOWNMOUSE, WHEELUPMOUSE) && (event->modifier & KM_CTRL)) {
      ColorPicker *cpicker = static_cast<ColorPicker *>(but->custom_data);
      float hsv_static[3] = {0.0f};
      float *hsv = cpicker ? cpicker->hsv_perceptual : hsv_static;
      float col[3];

      ui_but_v3_get(but, col);
      rgb_to_hsv_compat_v(col, hsv);

      if (event->type == WHEELDOWNMOUSE) {
        hsv[2] = clamp_f(hsv[2] - 0.05f, 0.0f, 1.0f);
      }
      else if (event->type == WHEELUPMOUSE) {
        hsv[2] = clamp_f(hsv[2] + 0.05f, 0.0f, 1.0f);
      }
      else {
        const float fac = 0.005 * (event->xy[1] - event->prev_xy[1]);
        hsv[2] = clamp_f(hsv[2] + fac, 0.0f, 1.0f);
      }

      hsv_to_rgb_v(hsv, data->vec);
      ui_but_v3_set(but, data->vec);

      button_activate_state(C, but, BUTTON_STATE_EXIT);
      ui_apply_but(C, but->block, but, data, true);
      return WM_UI_HANDLER_BREAK;
    }
    if (color_but->is_pallete_color && (event->type == EVT_DELKEY) && (event->val == KM_PRESS)) {
      Palette *palette = (Palette *)but->rnapoin.owner_id;
      PaletteColor *color = static_cast<PaletteColor *>(but->rnapoin.data);

      BKE_palette_color_remove(palette, color);

      button_activate_state(C, but, BUTTON_STATE_EXIT);

      /* this is risky. it works OK for now,
       * but if it gives trouble we should delay execution */
      but->rnapoin = PointerRNA_NULL;
      but->rnaprop = nullptr;

      return WM_UI_HANDLER_BREAK;
    }
  }
  else if (data->state == BUTTON_STATE_WAIT_DRAG) {

    /* this function also ends state */
    if (ui_but_drag_init(C, but, data, event)) {
      return WM_UI_HANDLER_BREAK;
    }

    /* outside icon quit, not needed if drag activated */
    if (0 == ui_but_contains_point_px_icon(but, data->region, event)) {
      button_activate_state(C, but, BUTTON_STATE_EXIT);
      data->cancel = true;
      return WM_UI_HANDLER_BREAK;
    }

    if (event->type == LEFTMOUSE && event->val == KM_RELEASE) {
      if (color_but->is_pallete_color) {
        if ((event->modifier & KM_CTRL) == 0) {
          float color[3];
          Paint *paint = BKE_paint_get_active_from_context(C);
          Brush *brush = BKE_paint_brush(paint);

          if (brush->flag & BRUSH_USE_GRADIENT) {
            float *target = &brush->gradient->data[brush->gradient->cur].r;

            if (but->rnaprop && RNA_property_subtype(but->rnaprop) == PROP_COLOR_GAMMA) {
              RNA_property_float_get_array(&but->rnapoin, but->rnaprop, target);
              IMB_colormanagement_srgb_to_scene_linear_v3(target, target);
            }
            else if (but->rnaprop && RNA_property_subtype(but->rnaprop) == PROP_COLOR) {
              RNA_property_float_get_array(&but->rnapoin, but->rnaprop, target);
            }
          }
          else {
            Scene *scene = CTX_data_scene(C);
            bool updated = false;

            if (but->rnaprop && RNA_property_subtype(but->rnaprop) == PROP_COLOR_GAMMA) {
              RNA_property_float_get_array(&but->rnapoin, but->rnaprop, color);
              BKE_brush_color_set(scene, brush, color);
              updated = true;
            }
            else if (but->rnaprop && RNA_property_subtype(but->rnaprop) == PROP_COLOR) {
              RNA_property_float_get_array(&but->rnapoin, but->rnaprop, color);
              IMB_colormanagement_scene_linear_to_srgb_v3(color, color);
              BKE_brush_color_set(scene, brush, color);
              updated = true;
            }

            if (updated) {
              PropertyRNA *brush_color_prop;

              PointerRNA brush_ptr = RNA_id_pointer_create(&brush->id);
              brush_color_prop = RNA_struct_find_property(&brush_ptr, "color");
              RNA_property_update(C, &brush_ptr, brush_color_prop);
            }
          }

          button_activate_state(C, but, BUTTON_STATE_EXIT);
        }
        else {
          button_activate_state(C, but, BUTTON_STATE_MENU_OPEN);
        }
      }
      else {
        button_activate_state(C, but, BUTTON_STATE_MENU_OPEN);
      }
      return WM_UI_HANDLER_BREAK;
    }
  }

  return WM_UI_HANDLER_CONTINUE;
}

static int ui_do_but_UNITVEC(
    bContext *C, uiBlock *block, uiBut *but, uiHandleButtonData *data, const wmEvent *event)
{
  int mx = event->xy[0];
  int my = event->xy[1];
  ui_window_to_block(data->region, block, &mx, &my);

  if (data->state == BUTTON_STATE_HIGHLIGHT) {
    if (event->type == LEFTMOUSE && event->val == KM_PRESS) {
      const enum eSnapType snap = ui_event_to_snap(event);
      data->dragstartx = mx;
      data->dragstarty = my;
      data->draglastx = mx;
      data->draglasty = my;
      button_activate_state(C, but, BUTTON_STATE_NUM_EDITING);

      /* also do drag the first time */
      if (ui_numedit_but_UNITVEC(but, data, mx, my, snap)) {
        ui_numedit_apply(C, block, but, data);
      }

      return WM_UI_HANDLER_BREAK;
    }
  }
  else if (data->state == BUTTON_STATE_NUM_EDITING) {
    if ((event->type == MOUSEMOVE) || ui_event_is_snap(event)) {
      if (mx != data->draglastx || my != data->draglasty || event->type != MOUSEMOVE) {
        const enum eSnapType snap = ui_event_to_snap(event);
        if (ui_numedit_but_UNITVEC(but, data, mx, my, snap)) {
          ui_numedit_apply(C, block, but, data);
        }
      }
    }
    else if (ELEM(event->type, EVT_ESCKEY, RIGHTMOUSE)) {
      if (event->val == KM_PRESS) {
        data->cancel = true;
        data->escapecancel = true;
        button_activate_state(C, but, BUTTON_STATE_EXIT);
      }
    }
    else if (event->type == LEFTMOUSE && event->val == KM_RELEASE) {
      button_activate_state(C, but, BUTTON_STATE_EXIT);
    }

    return WM_UI_HANDLER_BREAK;
  }

  return WM_UI_HANDLER_CONTINUE;
}

/* scales a vector so no axis exceeds max
 * (could become BLI_math func) */
static void clamp_axis_max_v3(float v[3], const float max)
{
  const float v_max = max_fff(v[0], v[1], v[2]);
  if (v_max > max) {
    mul_v3_fl(v, max / v_max);
    if (v[0] > max) {
      v[0] = max;
    }
    if (v[1] > max) {
      v[1] = max;
    }
    if (v[2] > max) {
      v[2] = max;
    }
  }
}

static void ui_rgb_to_color_picker_HSVCUBE_compat_v(const uiButHSVCube *hsv_but,
                                                    const float rgb[3],
                                                    float hsv[3])
{
  if (hsv_but->gradient_type == UI_GRAD_L_ALT) {
    rgb_to_hsl_compat_v(rgb, hsv);
  }
  else {
    rgb_to_hsv_compat_v(rgb, hsv);
  }
}

static void ui_rgb_to_color_picker_HSVCUBE_v(const uiButHSVCube *hsv_but,
                                             const float rgb[3],
                                             float hsv[3])
{
  if (hsv_but->gradient_type == UI_GRAD_L_ALT) {
    rgb_to_hsl_v(rgb, hsv);
  }
  else {
    rgb_to_hsv_v(rgb, hsv);
  }
}

static void ui_color_picker_to_rgb_HSVCUBE_v(const uiButHSVCube *hsv_but,
                                             const float hsv[3],
                                             float rgb[3])
{
  if (hsv_but->gradient_type == UI_GRAD_L_ALT) {
    hsl_to_rgb_v(hsv, rgb);
  }
  else {
    hsv_to_rgb_v(hsv, rgb);
  }
}

static bool ui_numedit_but_HSVCUBE(uiBut *but,
                                   uiHandleButtonData *data,
                                   int mx,
                                   int my,
                                   const enum eSnapType snap,
                                   const bool shift)
{
  const uiButHSVCube *hsv_but = (uiButHSVCube *)but;
  ColorPicker *cpicker = static_cast<ColorPicker *>(but->custom_data);
  float *hsv = cpicker->hsv_perceptual;
  float rgb[3];
  float x, y;
  float mx_fl, my_fl;
  const bool changed = true;

  ui_mouse_scale_warp(data, mx, my, &mx_fl, &my_fl, shift);

#ifdef USE_CONT_MOUSE_CORRECT
  if (ui_but_is_cursor_warp(but)) {
    /* OK but can go outside bounds */
    data->ungrab_mval[0] = mx_fl;
    data->ungrab_mval[1] = my_fl;
    BLI_rctf_clamp_pt_v(&but->rect, data->ungrab_mval);
  }
#endif

  ui_but_v3_get(but, rgb);
  ui_scene_linear_to_perceptual_space(but, rgb);

  ui_rgb_to_color_picker_HSVCUBE_compat_v(hsv_but, rgb, hsv);

  /* only apply the delta motion, not absolute */
  if (shift) {
    rcti rect_i;
    float xpos, ypos, hsvo[3];

    BLI_rcti_rctf_copy(&rect_i, &but->rect);

    /* calculate original hsv again */
    copy_v3_v3(rgb, data->origvec);
    ui_scene_linear_to_perceptual_space(but, rgb);

    copy_v3_v3(hsvo, hsv);

    ui_rgb_to_color_picker_HSVCUBE_compat_v(hsv_but, rgb, hsvo);

    /* and original position */
    ui_hsvcube_pos_from_vals(hsv_but, &rect_i, hsvo, &xpos, &ypos);

    mx_fl = xpos - (data->dragstartx - mx_fl);
    my_fl = ypos - (data->dragstarty - my_fl);
  }

  /* relative position within box */
  x = (float(mx_fl) - but->rect.xmin) / BLI_rctf_size_x(&but->rect);
  y = (float(my_fl) - but->rect.ymin) / BLI_rctf_size_y(&but->rect);
  CLAMP(x, 0.0f, 1.0f);
  CLAMP(y, 0.0f, 1.0f);

  switch (hsv_but->gradient_type) {
    case UI_GRAD_SV:
      hsv[1] = x;
      hsv[2] = y;
      break;
    case UI_GRAD_HV:
      hsv[0] = x;
      hsv[2] = y;
      break;
    case UI_GRAD_HS:
      hsv[0] = x;
      hsv[1] = y;
      break;
    case UI_GRAD_H:
      hsv[0] = x;
      break;
    case UI_GRAD_S:
      hsv[1] = x;
      break;
    case UI_GRAD_V:
      hsv[2] = x;
      break;
    case UI_GRAD_L_ALT:
      hsv[2] = y;
      break;
    case UI_GRAD_V_ALT: {
      /* vertical 'value' strip */
      const float min = but->softmin, max = but->softmax;
      /* exception only for value strip - use the range set in but->min/max */
      hsv[2] = y * (max - min) + min;
      break;
    }
    default:
      BLI_assert(0);
      break;
  }

  if (snap != SNAP_OFF) {
    if (ELEM(hsv_but->gradient_type, UI_GRAD_HV, UI_GRAD_HS, UI_GRAD_H)) {
      ui_color_snap_hue(snap, &hsv[0]);
    }
  }

  ui_color_picker_to_rgb_HSVCUBE_v(hsv_but, hsv, rgb);
  ui_perceptual_to_scene_linear_space(but, rgb);

  /* clamp because with color conversion we can exceed range #34295. */
  if (hsv_but->gradient_type == UI_GRAD_V_ALT) {
    clamp_axis_max_v3(rgb, but->softmax);
  }

  copy_v3_v3(data->vec, rgb);

  data->draglastx = mx;
  data->draglasty = my;

  return changed;
}

#ifdef WITH_INPUT_NDOF
static void ui_ndofedit_but_HSVCUBE(uiButHSVCube *hsv_but,
                                    uiHandleButtonData *data,
                                    const wmNDOFMotionData *ndof,
                                    const enum eSnapType snap,
                                    const bool shift)
{
  ColorPicker *cpicker = static_cast<ColorPicker *>(hsv_but->custom_data);
  float *hsv = cpicker->hsv_perceptual;
  const float hsv_v_max = max_ff(hsv[2], hsv_but->softmax);
  float rgb[3];
  const float sensitivity = (shift ? 0.15f : 0.3f) * ndof->dt;

  ui_but_v3_get(hsv_but, rgb);
  ui_scene_linear_to_perceptual_space(hsv_but, rgb);
  ui_rgb_to_color_picker_HSVCUBE_compat_v(hsv_but, rgb, hsv);

  switch (hsv_but->gradient_type) {
    case UI_GRAD_SV:
      hsv[1] += ndof->rvec[2] * sensitivity;
      hsv[2] += ndof->rvec[0] * sensitivity;
      break;
    case UI_GRAD_HV:
      hsv[0] += ndof->rvec[2] * sensitivity;
      hsv[2] += ndof->rvec[0] * sensitivity;
      break;
    case UI_GRAD_HS:
      hsv[0] += ndof->rvec[2] * sensitivity;
      hsv[1] += ndof->rvec[0] * sensitivity;
      break;
    case UI_GRAD_H:
      hsv[0] += ndof->rvec[2] * sensitivity;
      break;
    case UI_GRAD_S:
      hsv[1] += ndof->rvec[2] * sensitivity;
      break;
    case UI_GRAD_V:
      hsv[2] += ndof->rvec[2] * sensitivity;
      break;
    case UI_GRAD_V_ALT:
    case UI_GRAD_L_ALT:
      /* vertical 'value' strip */

      /* exception only for value strip - use the range set in but->min/max */
      hsv[2] += ndof->rvec[0] * sensitivity;

      CLAMP(hsv[2], hsv_but->softmin, hsv_but->softmax);
      break;
    default:
      BLI_assert_msg(0, "invalid hsv type");
      break;
  }

  if (snap != SNAP_OFF) {
    if (ELEM(hsv_but->gradient_type, UI_GRAD_HV, UI_GRAD_HS, UI_GRAD_H)) {
      ui_color_snap_hue(snap, &hsv[0]);
    }
  }

  /* ndof specific: the changes above aren't clamping */
  hsv_clamp_v(hsv, hsv_v_max);

  ui_color_picker_to_rgb_HSVCUBE_v(hsv_but, hsv, rgb);
  ui_perceptual_to_scene_linear_space(hsv_but, rgb);

  copy_v3_v3(data->vec, rgb);
  ui_but_v3_set(hsv_but, data->vec);
}
#endif /* WITH_INPUT_NDOF */

static int ui_do_but_HSVCUBE(
    bContext *C, uiBlock *block, uiBut *but, uiHandleButtonData *data, const wmEvent *event)
{
  uiButHSVCube *hsv_but = (uiButHSVCube *)but;
  int mx = event->xy[0];
  int my = event->xy[1];
  ui_window_to_block(data->region, block, &mx, &my);

  if (data->state == BUTTON_STATE_HIGHLIGHT) {
    if (event->type == LEFTMOUSE && event->val == KM_PRESS) {
      const enum eSnapType snap = ui_event_to_snap(event);

      data->dragstartx = mx;
      data->dragstarty = my;
      data->draglastx = mx;
      data->draglasty = my;
      button_activate_state(C, but, BUTTON_STATE_NUM_EDITING);

      /* also do drag the first time */
      if (ui_numedit_but_HSVCUBE(but, data, mx, my, snap, event->modifier & KM_SHIFT)) {
        ui_numedit_apply(C, block, but, data);
      }

      return WM_UI_HANDLER_BREAK;
    }
#ifdef WITH_INPUT_NDOF
    if (event->type == NDOF_MOTION) {
      const wmNDOFMotionData *ndof = static_cast<const wmNDOFMotionData *>(event->customdata);
      const enum eSnapType snap = ui_event_to_snap(event);

      ui_ndofedit_but_HSVCUBE(hsv_but, data, ndof, snap, event->modifier & KM_SHIFT);

      button_activate_state(C, but, BUTTON_STATE_EXIT);
      ui_apply_but(C, but->block, but, data, true);

      return WM_UI_HANDLER_BREAK;
    }
#endif /* WITH_INPUT_NDOF */
    /* XXX hardcoded keymap check.... */
    if (event->type == EVT_BACKSPACEKEY && event->val == KM_PRESS) {
      if (ELEM(hsv_but->gradient_type, UI_GRAD_V_ALT, UI_GRAD_L_ALT)) {
        int len;

        /* reset only value */

        len = RNA_property_array_length(&but->rnapoin, but->rnaprop);
        if (ELEM(len, 3, 4)) {
          float rgb[3], def_hsv[3];
          float def[4];
          ColorPicker *cpicker = static_cast<ColorPicker *>(but->custom_data);
          float *hsv = cpicker->hsv_perceptual;

          RNA_property_float_get_default_array(&but->rnapoin, but->rnaprop, def);
          ui_rgb_to_color_picker_HSVCUBE_v(hsv_but, def, def_hsv);

          ui_but_v3_get(but, rgb);
          ui_rgb_to_color_picker_HSVCUBE_compat_v(hsv_but, rgb, hsv);

          def_hsv[0] = hsv[0];
          def_hsv[1] = hsv[1];

          ui_color_picker_to_rgb_HSVCUBE_v(hsv_but, def_hsv, rgb);
          ui_but_v3_set(but, rgb);

          RNA_property_update(C, &but->rnapoin, but->rnaprop);
          return WM_UI_HANDLER_BREAK;
        }
      }
    }
  }
  else if (data->state == BUTTON_STATE_NUM_EDITING) {
    if (ELEM(event->type, EVT_ESCKEY, RIGHTMOUSE)) {
      if (event->val == KM_PRESS) {
        data->cancel = true;
        data->escapecancel = true;
        button_activate_state(C, but, BUTTON_STATE_EXIT);
      }
    }
    else if ((event->type == MOUSEMOVE) || ui_event_is_snap(event)) {
      if (mx != data->draglastx || my != data->draglasty || event->type != MOUSEMOVE) {
        const enum eSnapType snap = ui_event_to_snap(event);

        if (ui_numedit_but_HSVCUBE(but, data, mx, my, snap, event->modifier & KM_SHIFT)) {
          ui_numedit_apply(C, block, but, data);
        }
      }
    }
    else if (event->type == LEFTMOUSE && event->val == KM_RELEASE) {
      button_activate_state(C, but, BUTTON_STATE_EXIT);
    }

    return WM_UI_HANDLER_BREAK;
  }

  return WM_UI_HANDLER_CONTINUE;
}

static bool ui_numedit_but_HSVCIRCLE(uiBut *but,
                                     uiHandleButtonData *data,
                                     float mx,
                                     float my,
                                     const enum eSnapType snap,
                                     const bool shift)
{
  const bool changed = true;
  ColorPicker *cpicker = static_cast<ColorPicker *>(but->custom_data);
  float *hsv = cpicker->hsv_perceptual;

  float mx_fl, my_fl;
  ui_mouse_scale_warp(data, mx, my, &mx_fl, &my_fl, shift);

#ifdef USE_CONT_MOUSE_CORRECT
  if (ui_but_is_cursor_warp(but)) {
    /* OK but can go outside bounds */
    data->ungrab_mval[0] = mx_fl;
    data->ungrab_mval[1] = my_fl;
    { /* clamp */
      const float radius = min_ff(BLI_rctf_size_x(&but->rect), BLI_rctf_size_y(&but->rect)) / 2.0f;
      const float cent[2] = {BLI_rctf_cent_x(&but->rect), BLI_rctf_cent_y(&but->rect)};
      const float len = len_v2v2(cent, data->ungrab_mval);
      if (len > radius) {
        dist_ensure_v2_v2fl(data->ungrab_mval, cent, radius);
      }
    }
  }
#endif

  rcti rect;
  BLI_rcti_rctf_copy(&rect, &but->rect);

  float rgb[3];
  ui_but_v3_get(but, rgb);
  ui_scene_linear_to_perceptual_space(but, rgb);
  ui_color_picker_rgb_to_hsv_compat(rgb, hsv);

  /* exception, when using color wheel in 'locked' value state:
   * allow choosing a hue for black values, by giving a tiny increment */
  if (cpicker->use_color_lock) {
    if (U.color_picker_type == USER_CP_CIRCLE_HSV) { /* lock */
      if (hsv[2] == 0.0f) {
        hsv[2] = 0.0001f;
      }
    }
    else {
      if (hsv[2] == 0.0f) {
        hsv[2] = 0.0001f;
      }
      if (hsv[2] >= 0.9999f) {
        hsv[2] = 0.9999f;
      }
    }
  }

  /* only apply the delta motion, not absolute */
  if (shift) {
    float xpos, ypos, hsvo[3], rgbo[3];

    /* calculate original hsv again */
    copy_v3_v3(hsvo, hsv);
    copy_v3_v3(rgbo, data->origvec);
    ui_scene_linear_to_perceptual_space(but, rgbo);
    ui_color_picker_rgb_to_hsv_compat(rgbo, hsvo);

    /* and original position */
    ui_hsvcircle_pos_from_vals(cpicker, &rect, hsvo, &xpos, &ypos);

    mx_fl = xpos - (data->dragstartx - mx_fl);
    my_fl = ypos - (data->dragstarty - my_fl);
  }

  ui_hsvcircle_vals_from_pos(&rect, mx_fl, my_fl, hsv, hsv + 1);

  if ((cpicker->use_color_cubic) && (U.color_picker_type == USER_CP_CIRCLE_HSV)) {
    hsv[1] = 1.0f - sqrt3f(1.0f - hsv[1]);
  }

  if (snap != SNAP_OFF) {
    ui_color_snap_hue(snap, &hsv[0]);
  }

  ui_color_picker_hsv_to_rgb(hsv, rgb);

  if (cpicker->use_luminosity_lock) {
    if (!is_zero_v3(rgb)) {
      normalize_v3_length(rgb, cpicker->luminosity_lock_value);
    }
  }

  ui_perceptual_to_scene_linear_space(but, rgb);
  ui_but_v3_set(but, rgb);

  data->draglastx = mx;
  data->draglasty = my;

  return changed;
}

#ifdef WITH_INPUT_NDOF
static void ui_ndofedit_but_HSVCIRCLE(uiBut *but,
                                      uiHandleButtonData *data,
                                      const wmNDOFMotionData *ndof,
                                      const enum eSnapType snap,
                                      const bool shift)
{
  ColorPicker *cpicker = static_cast<ColorPicker *>(but->custom_data);
  float *hsv = cpicker->hsv_perceptual;
  float rgb[3];
  float phi, r, v[2];
  const float sensitivity = (shift ? 0.06f : 0.3f) * ndof->dt;

  ui_but_v3_get(but, rgb);
  ui_scene_linear_to_perceptual_space(but, rgb);
  ui_color_picker_rgb_to_hsv_compat(rgb, hsv);

  /* Convert current color on hue/sat disc to circular coordinates phi, r */
  phi = fmodf(hsv[0] + 0.25f, 1.0f) * -2.0f * float(M_PI);
  r = hsv[1];
  // const float sqr = r > 0.0f ? sqrtf(r) : 1; /* UNUSED */

  /* Convert to 2d vectors */
  v[0] = r * cosf(phi);
  v[1] = r * sinf(phi);

  /* Use ndof device y and x rotation to move the vector in 2d space */
  v[0] += ndof->rvec[2] * sensitivity;
  v[1] += ndof->rvec[0] * sensitivity;

  /* convert back to polar coords on circle */
  phi = atan2f(v[0], v[1]) / (2.0f * float(M_PI)) + 0.5f;

  /* use ndof Y rotation to additionally rotate hue */
  phi += ndof->rvec[1] * sensitivity * 0.5f;
  r = len_v2(v);

  /* convert back to hsv values, in range [0,1] */
  hsv[0] = phi;
  hsv[1] = r;

  /* exception, when using color wheel in 'locked' value state:
   * allow choosing a hue for black values, by giving a tiny increment */
  if (cpicker->use_color_lock) {
    if (U.color_picker_type == USER_CP_CIRCLE_HSV) { /* lock */
      if (hsv[2] == 0.0f) {
        hsv[2] = 0.0001f;
      }
    }
    else {
      if (hsv[2] == 0.0f) {
        hsv[2] = 0.0001f;
      }
      if (hsv[2] == 1.0f) {
        hsv[2] = 0.9999f;
      }
    }
  }

  if (snap != SNAP_OFF) {
    ui_color_snap_hue(snap, &hsv[0]);
  }

  hsv_clamp_v(hsv, FLT_MAX);

  ui_color_picker_hsv_to_rgb(hsv, data->vec);

  if (cpicker->use_luminosity_lock) {
    if (!is_zero_v3(data->vec)) {
      normalize_v3_length(data->vec, cpicker->luminosity_lock_value);
    }
  }

  ui_perceptual_to_scene_linear_space(but, data->vec);
  ui_but_v3_set(but, data->vec);
}
#endif /* WITH_INPUT_NDOF */

static int ui_do_but_HSVCIRCLE(
    bContext *C, uiBlock *block, uiBut *but, uiHandleButtonData *data, const wmEvent *event)
{
  ColorPicker *cpicker = static_cast<ColorPicker *>(but->custom_data);
  float *hsv = cpicker->hsv_perceptual;
  int mx = event->xy[0];
  int my = event->xy[1];
  ui_window_to_block(data->region, block, &mx, &my);

  if (data->state == BUTTON_STATE_HIGHLIGHT) {
    if (event->type == LEFTMOUSE && event->val == KM_PRESS) {
      const enum eSnapType snap = ui_event_to_snap(event);
      data->dragstartx = mx;
      data->dragstarty = my;
      data->draglastx = mx;
      data->draglasty = my;
      button_activate_state(C, but, BUTTON_STATE_NUM_EDITING);

      /* also do drag the first time */
      if (ui_numedit_but_HSVCIRCLE(but, data, mx, my, snap, event->modifier & KM_SHIFT)) {
        ui_numedit_apply(C, block, but, data);
      }

      return WM_UI_HANDLER_BREAK;
    }
#ifdef WITH_INPUT_NDOF
    if (event->type == NDOF_MOTION) {
      const enum eSnapType snap = ui_event_to_snap(event);
      const wmNDOFMotionData *ndof = static_cast<const wmNDOFMotionData *>(event->customdata);

      ui_ndofedit_but_HSVCIRCLE(but, data, ndof, snap, event->modifier & KM_SHIFT);

      button_activate_state(C, but, BUTTON_STATE_EXIT);
      ui_apply_but(C, but->block, but, data, true);

      return WM_UI_HANDLER_BREAK;
    }
#endif /* WITH_INPUT_NDOF */
    /* XXX hardcoded keymap check.... */
    if (event->type == EVT_BACKSPACEKEY && event->val == KM_PRESS) {
      int len;

      /* reset only saturation */

      len = RNA_property_array_length(&but->rnapoin, but->rnaprop);
      if (len >= 3) {
        float rgb[3], def_hsv[3];
        float *def = static_cast<float *>(MEM_callocN(sizeof(float) * len, __func__));

        RNA_property_float_get_default_array(&but->rnapoin, but->rnaprop, def);
        ui_color_picker_hsv_to_rgb(def, def_hsv);

        ui_but_v3_get(but, rgb);
        ui_color_picker_rgb_to_hsv_compat(rgb, hsv);

        def_hsv[0] = hsv[0];
        def_hsv[2] = hsv[2];

        hsv_to_rgb_v(def_hsv, rgb);
        ui_but_v3_set(but, rgb);

        RNA_property_update(C, &but->rnapoin, but->rnaprop);

        MEM_freeN(def);
      }
      return WM_UI_HANDLER_BREAK;
    }
  }
  else if (data->state == BUTTON_STATE_NUM_EDITING) {
    if (ELEM(event->type, EVT_ESCKEY, RIGHTMOUSE)) {
      if (event->val == KM_PRESS) {
        data->cancel = true;
        data->escapecancel = true;
        button_activate_state(C, but, BUTTON_STATE_EXIT);
      }
    }
    /* XXX hardcoded keymap check.... */
    else if (event->type == WHEELDOWNMOUSE) {
      hsv[2] = clamp_f(hsv[2] - 0.05f, 0.0f, 1.0f);
      ui_but_hsv_set(but); /* converts to rgb */
      ui_numedit_apply(C, block, but, data);
    }
    else if (event->type == WHEELUPMOUSE) {
      hsv[2] = clamp_f(hsv[2] + 0.05f, 0.0f, 1.0f);
      ui_but_hsv_set(but); /* converts to rgb */
      ui_numedit_apply(C, block, but, data);
    }
    else if ((event->type == MOUSEMOVE) || ui_event_is_snap(event)) {
      if (mx != data->draglastx || my != data->draglasty || event->type != MOUSEMOVE) {
        const enum eSnapType snap = ui_event_to_snap(event);

        if (ui_numedit_but_HSVCIRCLE(but, data, mx, my, snap, event->modifier & KM_SHIFT)) {
          ui_numedit_apply(C, block, but, data);
        }
      }
    }
    else if (event->type == LEFTMOUSE && event->val == KM_RELEASE) {
      button_activate_state(C, but, BUTTON_STATE_EXIT);
    }
    return WM_UI_HANDLER_BREAK;
  }

  return WM_UI_HANDLER_CONTINUE;
}

static bool ui_numedit_but_COLORBAND(uiBut *but, uiHandleButtonData *data, int mx)
{
  bool changed = false;

  if (data->draglastx == mx) {
    return changed;
  }

  if (data->coba->tot == 0) {
    return changed;
  }

  const float dx = float(mx - data->draglastx) / BLI_rctf_size_x(&but->rect);
  data->dragcbd->pos += dx;
  CLAMP(data->dragcbd->pos, 0.0f, 1.0f);

  BKE_colorband_update_sort(data->coba);
  data->dragcbd = data->coba->data + data->coba->cur; /* because qsort */

  data->draglastx = mx;
  changed = true;

  return changed;
}

static int ui_do_but_COLORBAND(
    bContext *C, uiBlock *block, uiBut *but, uiHandleButtonData *data, const wmEvent *event)
{
  int mx = event->xy[0];
  int my = event->xy[1];
  ui_window_to_block(data->region, block, &mx, &my);

  if (data->state == BUTTON_STATE_HIGHLIGHT) {
    if (event->type == LEFTMOUSE && event->val == KM_PRESS) {
      ColorBand *coba = (ColorBand *)but->poin;

      if (event->modifier & KM_CTRL) {
        /* insert new key on mouse location */
        const float pos = float(mx - but->rect.xmin) / BLI_rctf_size_x(&but->rect);
        BKE_colorband_element_add(coba, pos);
        button_activate_state(C, but, BUTTON_STATE_EXIT);
      }
      else {
        CBData *cbd;
        /* ignore zoom-level for mindist */
        int mindist = (50 * UI_SCALE_FAC) * block->aspect;
        int xco;
        data->dragstartx = mx;
        data->dragstarty = my;
        data->draglastx = mx;
        data->draglasty = my;

        /* activate new key when mouse is close */
        int a;
        for (a = 0, cbd = coba->data; a < coba->tot; a++, cbd++) {
          xco = but->rect.xmin + (cbd->pos * BLI_rctf_size_x(&but->rect));
          xco = abs(xco - mx);
          if (a == coba->cur) {
            /* Selected one disadvantage. */
            xco += 5;
          }
          if (xco < mindist) {
            coba->cur = a;
            mindist = xco;
          }
        }

        data->dragcbd = coba->data + coba->cur;
        data->dragfstart = data->dragcbd->pos;
        button_activate_state(C, but, BUTTON_STATE_NUM_EDITING);
      }

      return WM_UI_HANDLER_BREAK;
    }
  }
  else if (data->state == BUTTON_STATE_NUM_EDITING) {
    if (event->type == MOUSEMOVE) {
      if (mx != data->draglastx || my != data->draglasty) {
        if (ui_numedit_but_COLORBAND(but, data, mx)) {
          ui_numedit_apply(C, block, but, data);
        }
      }
    }
    else if (event->type == LEFTMOUSE && event->val == KM_RELEASE) {
      button_activate_state(C, but, BUTTON_STATE_EXIT);
    }
    else if (ELEM(event->type, EVT_ESCKEY, RIGHTMOUSE)) {
      if (event->val == KM_PRESS) {
        data->dragcbd->pos = data->dragfstart;
        BKE_colorband_update_sort(data->coba);
        data->cancel = true;
        data->escapecancel = true;
        button_activate_state(C, but, BUTTON_STATE_EXIT);
      }
    }
    return WM_UI_HANDLER_BREAK;
  }

  return WM_UI_HANDLER_CONTINUE;
}

static bool ui_numedit_but_CURVE(uiBlock *block,
                                 uiBut *but,
                                 uiHandleButtonData *data,
                                 int evtx,
                                 int evty,
                                 bool snap,
                                 const bool shift)
{
  CurveMapping *cumap = (CurveMapping *)but->poin;
  CurveMap *cuma = cumap->cm + cumap->cur;
  CurveMapPoint *cmp = cuma->curve;
  bool changed = false;

  /* evtx evty and drag coords are absolute mouse-coords,
   * prevents errors when editing when layout changes. */
  int mx = evtx;
  int my = evty;
  ui_window_to_block(data->region, block, &mx, &my);
  int dragx = data->draglastx;
  int dragy = data->draglasty;
  ui_window_to_block(data->region, block, &dragx, &dragy);

  const float zoomx = BLI_rctf_size_x(&but->rect) / BLI_rctf_size_x(&cumap->curr);
  const float zoomy = BLI_rctf_size_y(&but->rect) / BLI_rctf_size_y(&cumap->curr);

  if (snap) {
    float d[2];

    d[0] = mx - data->dragstartx;
    d[1] = my - data->dragstarty;

    if (len_squared_v2(d) < (3.0f * 3.0f)) {
      snap = false;
    }
  }

  float fx = (mx - dragx) / zoomx;
  float fy = (my - dragy) / zoomy;

  if (data->dragsel != -1) {
    CurveMapPoint *cmp_last = nullptr;
    const float mval_factor = ui_mouse_scale_warp_factor(shift);
    bool moved_point = false; /* for ctrl grid, can't use orig coords because of sorting */

    fx *= mval_factor;
    fy *= mval_factor;

    for (int a = 0; a < cuma->totpoint; a++) {
      if (cmp[a].flag & CUMA_SELECT) {
        const float origx = cmp[a].x, origy = cmp[a].y;
        cmp[a].x += fx;
        cmp[a].y += fy;
        if (snap) {
          cmp[a].x = 0.125f * roundf(8.0f * cmp[a].x);
          cmp[a].y = 0.125f * roundf(8.0f * cmp[a].y);
        }
        if (cmp[a].x != origx || cmp[a].y != origy) {
          moved_point = true;
        }

        cmp_last = &cmp[a];
      }
    }

    BKE_curvemapping_changed(cumap, false);

    if (moved_point) {
      data->draglastx = evtx;
      data->draglasty = evty;
      changed = true;

#ifdef USE_CONT_MOUSE_CORRECT
      /* NOTE: using 'cmp_last' is weak since there may be multiple points selected,
       * but in practice this isn't really an issue */
      if (ui_but_is_cursor_warp(but)) {
        /* OK but can go outside bounds */
        data->ungrab_mval[0] = but->rect.xmin + ((cmp_last->x - cumap->curr.xmin) * zoomx);
        data->ungrab_mval[1] = but->rect.ymin + ((cmp_last->y - cumap->curr.ymin) * zoomy);
        BLI_rctf_clamp_pt_v(&but->rect, data->ungrab_mval);
      }
#endif
    }

    data->dragchange = true; /* mark for selection */
  }
  else {
    /* clamp for clip */
    if (cumap->flag & CUMA_DO_CLIP) {
      if (cumap->curr.xmin - fx < cumap->clipr.xmin) {
        fx = cumap->curr.xmin - cumap->clipr.xmin;
      }
      else if (cumap->curr.xmax - fx > cumap->clipr.xmax) {
        fx = cumap->curr.xmax - cumap->clipr.xmax;
      }
      if (cumap->curr.ymin - fy < cumap->clipr.ymin) {
        fy = cumap->curr.ymin - cumap->clipr.ymin;
      }
      else if (cumap->curr.ymax - fy > cumap->clipr.ymax) {
        fy = cumap->curr.ymax - cumap->clipr.ymax;
      }
    }

    cumap->curr.xmin -= fx;
    cumap->curr.ymin -= fy;
    cumap->curr.xmax -= fx;
    cumap->curr.ymax -= fy;

    data->draglastx = evtx;
    data->draglasty = evty;

    changed = true;
  }

  return changed;
}

static int ui_do_but_CURVE(
    bContext *C, uiBlock *block, uiBut *but, uiHandleButtonData *data, const wmEvent *event)
{
  bool changed = false;
  Scene *scene = CTX_data_scene(C);
  ViewLayer *view_layer = CTX_data_view_layer(C);

  int mx = event->xy[0];
  int my = event->xy[1];
  ui_window_to_block(data->region, block, &mx, &my);

  if (data->state == BUTTON_STATE_HIGHLIGHT) {
    if (event->type == LEFTMOUSE && event->val == KM_PRESS) {
      CurveMapping *cumap = (CurveMapping *)but->poin;
      CurveMap *cuma = cumap->cm + cumap->cur;
      const float m_xy[2] = {float(mx), float(my)};
      float dist_min_sq = square_f(UI_SCALE_FAC * 14.0f); /* 14 pixels radius */
      int sel = -1;

      if (event->modifier & KM_CTRL) {
        float f_xy[2];
        BLI_rctf_transform_pt_v(&cumap->curr, &but->rect, f_xy, m_xy);

        BKE_curvemap_insert(cuma, f_xy[0], f_xy[1]);
        BKE_curvemapping_changed(cumap, false);
        changed = true;
      }

      /* check for selecting of a point */
      CurveMapPoint *cmp = cuma->curve; /* ctrl adds point, new malloc */
      for (int a = 0; a < cuma->totpoint; a++) {
        float f_xy[2];
        BLI_rctf_transform_pt_v(&but->rect, &cumap->curr, f_xy, &cmp[a].x);
        const float dist_sq = len_squared_v2v2(m_xy, f_xy);
        if (dist_sq < dist_min_sq) {
          sel = a;
          dist_min_sq = dist_sq;
        }
      }

      if (sel == -1) {
        float f_xy[2], f_xy_prev[2];

        /* if the click didn't select anything, check if it's clicked on the
         * curve itself, and if so, add a point */
        cmp = cuma->table;

        BLI_rctf_transform_pt_v(&but->rect, &cumap->curr, f_xy, &cmp[0].x);

        /* with 160px height 8px should translate to the old 0.05 coefficient at no zoom */
        dist_min_sq = square_f(UI_SCALE_FAC * 8.0f);

        /* loop through the curve segment table and find what's near the mouse. */
        for (int i = 1; i <= CM_TABLE; i++) {
          copy_v2_v2(f_xy_prev, f_xy);
          BLI_rctf_transform_pt_v(&but->rect, &cumap->curr, f_xy, &cmp[i].x);

          if (dist_squared_to_line_segment_v2(m_xy, f_xy_prev, f_xy) < dist_min_sq) {
            BLI_rctf_transform_pt_v(&cumap->curr, &but->rect, f_xy, m_xy);

            BKE_curvemap_insert(cuma, f_xy[0], f_xy[1]);
            BKE_curvemapping_changed(cumap, false);

            changed = true;

            /* reset cmp back to the curve points again,
             * rather than drawing segments */
            cmp = cuma->curve;

            /* find newly added point and make it 'sel' */
            for (int a = 0; a < cuma->totpoint; a++) {
              if (cmp[a].x == f_xy[0]) {
                sel = a;
              }
            }
            break;
          }
        }
      }

      if (sel != -1) {
        /* ok, we move a point */
        /* deselect all if this one is deselect. except if we hold shift */
        if ((event->modifier & KM_SHIFT) == 0) {
          for (int a = 0; a < cuma->totpoint; a++) {
            cmp[a].flag &= ~CUMA_SELECT;
          }
          cmp[sel].flag |= CUMA_SELECT;
        }
        else {
          cmp[sel].flag ^= CUMA_SELECT;
        }
      }
      else {
        /* move the view */
        data->cancel = true;
      }

      data->dragsel = sel;

      data->dragstartx = event->xy[0];
      data->dragstarty = event->xy[1];
      data->draglastx = event->xy[0];
      data->draglasty = event->xy[1];

      button_activate_state(C, but, BUTTON_STATE_NUM_EDITING);
      return WM_UI_HANDLER_BREAK;
    }
  }
  else if (data->state == BUTTON_STATE_NUM_EDITING) {
    if (event->type == MOUSEMOVE) {
      if (event->xy[0] != data->draglastx || event->xy[1] != data->draglasty) {

        if (ui_numedit_but_CURVE(block,
                                 but,
                                 data,
                                 event->xy[0],
                                 event->xy[1],
                                 event->modifier & KM_CTRL,
                                 event->modifier & KM_SHIFT))
        {
          ui_numedit_apply(C, block, but, data);
        }
      }
    }
    else if (event->type == LEFTMOUSE && event->val == KM_RELEASE) {
      if (data->dragsel != -1) {
        CurveMapping *cumap = (CurveMapping *)but->poin;
        CurveMap *cuma = cumap->cm + cumap->cur;
        CurveMapPoint *cmp = cuma->curve;

        if (data->dragchange == false) {
          /* deselect all, select one */
          if ((event->modifier & KM_SHIFT) == 0) {
            for (int a = 0; a < cuma->totpoint; a++) {
              cmp[a].flag &= ~CUMA_SELECT;
            }
            cmp[data->dragsel].flag |= CUMA_SELECT;
          }
        }
        else {
          BKE_curvemapping_changed(cumap, true); /* remove doubles */
          BKE_paint_invalidate_cursor_overlay(scene, view_layer, cumap);
        }
      }

      button_activate_state(C, but, BUTTON_STATE_EXIT);
    }

    return WM_UI_HANDLER_BREAK;
  }

  /* UNUSED but keep for now */
  (void)changed;

  return WM_UI_HANDLER_CONTINUE;
}

/* Same as ui_numedit_but_CURVE with some smaller changes. */
static bool ui_numedit_but_CURVEPROFILE(uiBlock *block,
                                        uiBut *but,
                                        uiHandleButtonData *data,
                                        int evtx,
                                        int evty,
                                        bool snap,
                                        const bool shift)
{
  CurveProfile *profile = (CurveProfile *)but->poin;
  CurveProfilePoint *pts = profile->path;
  bool changed = false;

  /* evtx evty and drag coords are absolute mouse-coords,
   * prevents errors when editing when layout changes. */
  int mx = evtx;
  int my = evty;
  ui_window_to_block(data->region, block, &mx, &my);
  int dragx = data->draglastx;
  int dragy = data->draglasty;
  ui_window_to_block(data->region, block, &dragx, &dragy);

  const float zoomx = BLI_rctf_size_x(&but->rect) / BLI_rctf_size_x(&profile->view_rect);
  const float zoomy = BLI_rctf_size_y(&but->rect) / BLI_rctf_size_y(&profile->view_rect);

  if (snap) {
    const float d[2] = {float(mx - data->dragstartx), float(data->dragstarty)};
    if (len_squared_v2(d) < (9.0f * UI_SCALE_FAC)) {
      snap = false;
    }
  }

  float fx = (mx - dragx) / zoomx;
  float fy = (my - dragy) / zoomy;

  if (data->dragsel != -1) {
    float last_x, last_y;
    const float mval_factor = ui_mouse_scale_warp_factor(shift);
    bool moved_point = false; /* for ctrl grid, can't use orig coords because of sorting */

    fx *= mval_factor;
    fy *= mval_factor;

    /* Move all selected points. */
    const float delta[2] = {fx, fy};
    for (int a = 0; a < profile->path_len; a++) {
      /* Don't move the last and first control points. */
      if (pts[a].flag & PROF_SELECT) {
        moved_point |= BKE_curveprofile_move_point(profile, &pts[a], snap, delta);
        last_x = pts[a].x;
        last_y = pts[a].y;
      }
      else {
        /* Move handles when they're selected but the control point isn't. */
        if (ELEM(pts[a].h2, HD_FREE, HD_ALIGN) && pts[a].flag == PROF_H1_SELECT) {
          moved_point |= BKE_curveprofile_move_handle(&pts[a], true, snap, delta);
          last_x = pts[a].h1_loc[0];
          last_y = pts[a].h1_loc[1];
        }
        if (ELEM(pts[a].h2, HD_FREE, HD_ALIGN) && pts[a].flag == PROF_H2_SELECT) {
          moved_point |= BKE_curveprofile_move_handle(&pts[a], false, snap, delta);
          last_x = pts[a].h2_loc[0];
          last_y = pts[a].h2_loc[1];
        }
      }
    }

    BKE_curveprofile_update(profile, PROF_UPDATE_NONE);

    if (moved_point) {
      data->draglastx = evtx;
      data->draglasty = evty;
      changed = true;
#ifdef USE_CONT_MOUSE_CORRECT
      /* NOTE: using 'cmp_last' is weak since there may be multiple points selected,
       * but in practice this isn't really an issue */
      if (ui_but_is_cursor_warp(but)) {
        /* OK but can go outside bounds */
        data->ungrab_mval[0] = but->rect.xmin + ((last_x - profile->view_rect.xmin) * zoomx);
        data->ungrab_mval[1] = but->rect.ymin + ((last_y - profile->view_rect.ymin) * zoomy);
        BLI_rctf_clamp_pt_v(&but->rect, data->ungrab_mval);
      }
#endif
    }
    data->dragchange = true; /* mark for selection */
  }
  else {
    /* Clamp the view rect when clipping is on. */
    if (profile->flag & PROF_USE_CLIP) {
      if (profile->view_rect.xmin - fx < profile->clip_rect.xmin) {
        fx = profile->view_rect.xmin - profile->clip_rect.xmin;
      }
      else if (profile->view_rect.xmax - fx > profile->clip_rect.xmax) {
        fx = profile->view_rect.xmax - profile->clip_rect.xmax;
      }
      if (profile->view_rect.ymin - fy < profile->clip_rect.ymin) {
        fy = profile->view_rect.ymin - profile->clip_rect.ymin;
      }
      else if (profile->view_rect.ymax - fy > profile->clip_rect.ymax) {
        fy = profile->view_rect.ymax - profile->clip_rect.ymax;
      }
    }

    profile->view_rect.xmin -= fx;
    profile->view_rect.ymin -= fy;
    profile->view_rect.xmax -= fx;
    profile->view_rect.ymax -= fy;

    data->draglastx = evtx;
    data->draglasty = evty;

    changed = true;
  }

  return changed;
}

/**
 * Helper for #ui_do_but_CURVEPROFILE. Used to tell whether to select a control point's handles.
 */
static bool point_draw_handles(CurveProfilePoint *point)
{
  return (point->flag & PROF_SELECT &&
          (ELEM(point->h1, HD_FREE, HD_ALIGN) || ELEM(point->h2, HD_FREE, HD_ALIGN))) ||
         ELEM(point->flag, PROF_H1_SELECT, PROF_H2_SELECT);
}

/**
 * Interaction for curve profile widget.
 * \note Uses hardcoded keys rather than the keymap.
 */
static int ui_do_but_CURVEPROFILE(
    bContext *C, uiBlock *block, uiBut *but, uiHandleButtonData *data, const wmEvent *event)
{
  CurveProfile *profile = (CurveProfile *)but->poin;
  int mx = event->xy[0];
  int my = event->xy[1];

  ui_window_to_block(data->region, block, &mx, &my);

  /* Move selected control points. */
  if (event->type == EVT_GKEY && event->val == KM_RELEASE) {
    data->dragstartx = mx;
    data->dragstarty = my;
    data->draglastx = mx;
    data->draglasty = my;
    button_activate_state(C, but, BUTTON_STATE_NUM_EDITING);
    return WM_UI_HANDLER_BREAK;
  }

  /* Delete selected control points. */
  if (event->type == EVT_XKEY && event->val == KM_RELEASE) {
    BKE_curveprofile_remove_by_flag(profile, PROF_SELECT);
    BKE_curveprofile_update(profile, PROF_UPDATE_NONE);
    button_activate_state(C, but, BUTTON_STATE_EXIT);
    return WM_UI_HANDLER_BREAK;
  }

  /* Selecting, adding, and starting point movements. */
  if (data->state == BUTTON_STATE_HIGHLIGHT) {
    if (event->type == LEFTMOUSE && event->val == KM_PRESS) {
      const float m_xy[2] = {float(mx), float(my)};

      if (event->modifier & KM_CTRL) {
        float f_xy[2];
        BLI_rctf_transform_pt_v(&profile->view_rect, &but->rect, f_xy, m_xy);

        BKE_curveprofile_insert(profile, f_xy[0], f_xy[1]);
        BKE_curveprofile_update(profile, PROF_UPDATE_CLIP);
      }

      /* Check for selecting of a point by finding closest point in radius. */
      CurveProfilePoint *pts = profile->path;
      /* 14 pixels radius for selecting points. */
      float dist_min_sq = square_f(UI_SCALE_FAC * 14.0f);
      int i_selected = -1;
      short selection_type = 0; /* For handle selection. */
      for (int i = 0; i < profile->path_len; i++) {
        float f_xy[2];
        BLI_rctf_transform_pt_v(&but->rect, &profile->view_rect, f_xy, &pts[i].x);
        float dist_sq = len_squared_v2v2(m_xy, f_xy);
        if (dist_sq < dist_min_sq) {
          i_selected = i;
          selection_type = PROF_SELECT;
          dist_min_sq = dist_sq;
        }

        /* Also select handles if the point is selected and it has the right handle type. */
        if (point_draw_handles(&pts[i])) {
          if (ELEM(profile->path[i].h1, HD_FREE, HD_ALIGN)) {
            BLI_rctf_transform_pt_v(&but->rect, &profile->view_rect, f_xy, pts[i].h1_loc);
            dist_sq = len_squared_v2v2(m_xy, f_xy);
            if (dist_sq < dist_min_sq) {
              i_selected = i;
              selection_type = PROF_H1_SELECT;
              dist_min_sq = dist_sq;
            }
          }
          if (ELEM(profile->path[i].h2, HD_FREE, HD_ALIGN)) {
            BLI_rctf_transform_pt_v(&but->rect, &profile->view_rect, f_xy, pts[i].h2_loc);
            dist_sq = len_squared_v2v2(m_xy, f_xy);
            if (dist_sq < dist_min_sq) {
              i_selected = i;
              selection_type = PROF_H2_SELECT;
              dist_min_sq = dist_sq;
            }
          }
        }
      }

      /* Add a point if the click was close to the path but not a control point or handle. */
      if (i_selected == -1) {
        float f_xy[2], f_xy_prev[2];
        CurveProfilePoint *table = profile->table;
        BLI_rctf_transform_pt_v(&but->rect, &profile->view_rect, f_xy, &table[0].x);

        dist_min_sq = square_f(UI_SCALE_FAC * 8.0f); /* 8 pixel radius from each table point. */

        /* Loop through the path's high resolution table and find what's near the click. */
        for (int i = 1; i <= BKE_curveprofile_table_size(profile); i++) {
          copy_v2_v2(f_xy_prev, f_xy);
          BLI_rctf_transform_pt_v(&but->rect, &profile->view_rect, f_xy, &table[i].x);

          if (dist_squared_to_line_segment_v2(m_xy, f_xy_prev, f_xy) < dist_min_sq) {
            BLI_rctf_transform_pt_v(&profile->view_rect, &but->rect, f_xy, m_xy);

            CurveProfilePoint *new_pt = BKE_curveprofile_insert(profile, f_xy[0], f_xy[1]);
            BKE_curveprofile_update(profile, PROF_UPDATE_CLIP);

            /* Get the index of the newly added point. */
            i_selected = int(new_pt - profile->path);
            BLI_assert(i_selected >= 0 && i_selected <= profile->path_len);
            selection_type = PROF_SELECT;
            break;
          }
        }
      }

      /* Change the flag for the point(s) if one was selected or added. */
      if (i_selected != -1) {
        /* Deselect all if this one is deselected, except if we hold shift. */
        if (event->modifier & KM_SHIFT) {
          pts[i_selected].flag ^= selection_type;
        }
        else {
          for (int i = 0; i < profile->path_len; i++) {
            // pts[i].flag &= ~(PROF_SELECT | PROF_H1_SELECT | PROF_H2_SELECT);
            profile->path[i].flag &= ~(PROF_SELECT | PROF_H1_SELECT | PROF_H2_SELECT);
          }
          profile->path[i_selected].flag |= selection_type;
        }
      }
      else {
        /* Move the view. */
        data->cancel = true;
      }

      data->dragsel = i_selected;

      data->dragstartx = mx;
      data->dragstarty = my;
      data->draglastx = mx;
      data->draglasty = my;

      button_activate_state(C, but, BUTTON_STATE_NUM_EDITING);
      return WM_UI_HANDLER_BREAK;
    }
  }
  else if (data->state == BUTTON_STATE_NUM_EDITING) { /* Do control point movement. */
    if (event->type == MOUSEMOVE) {
      if (mx != data->draglastx || my != data->draglasty) {
        if (ui_numedit_but_CURVEPROFILE(
                block, but, data, mx, my, event->modifier & KM_CTRL, event->modifier & KM_SHIFT))
        {
          ui_numedit_apply(C, block, but, data);
        }
      }
    }
    else if (event->type == LEFTMOUSE && event->val == KM_RELEASE) {
      /* Finish move. */
      if (data->dragsel != -1) {

        if (data->dragchange == false) {
          /* Deselect all, select one. */
        }
        else {
          /* Remove doubles, clip after move. */
          BKE_curveprofile_update(profile, PROF_UPDATE_REMOVE_DOUBLES | PROF_UPDATE_CLIP);
        }
      }
      button_activate_state(C, but, BUTTON_STATE_EXIT);
    }
    return WM_UI_HANDLER_BREAK;
  }

  return WM_UI_HANDLER_CONTINUE;
}

static bool ui_numedit_but_HISTOGRAM(uiBut *but, uiHandleButtonData *data, int mx, int my)
{
  Histogram *hist = (Histogram *)but->poin;
  const bool changed = true;
  const float dy = my - data->draglasty;

  /* scale histogram values (dy / 10 for better control) */
  const float yfac = min_ff(pow2f(hist->ymax), 1.0f) * 0.5f;
  hist->ymax += (dy * 0.1f) * yfac;

  /* 0.1 allows us to see HDR colors up to 10 */
  CLAMP(hist->ymax, 0.1f, 100.0f);

  data->draglastx = mx;
  data->draglasty = my;

  return changed;
}

static int ui_do_but_HISTOGRAM(
    bContext *C, uiBlock *block, uiBut *but, uiHandleButtonData *data, const wmEvent *event)
{
  int mx = event->xy[0];
  int my = event->xy[1];
  ui_window_to_block(data->region, block, &mx, &my);

  if (data->state == BUTTON_STATE_HIGHLIGHT) {
    if (event->type == LEFTMOUSE && event->val == KM_PRESS) {
      data->dragstartx = mx;
      data->dragstarty = my;
      data->draglastx = mx;
      data->draglasty = my;
      button_activate_state(C, but, BUTTON_STATE_NUM_EDITING);

      /* also do drag the first time */
      if (ui_numedit_but_HISTOGRAM(but, data, mx, my)) {
        ui_numedit_apply(C, block, but, data);
      }

      return WM_UI_HANDLER_BREAK;
    }
    /* XXX hardcoded keymap check.... */
    if (event->type == EVT_BACKSPACEKEY && event->val == KM_PRESS) {
      Histogram *hist = (Histogram *)but->poin;
      hist->ymax = 1.0f;

      button_activate_state(C, but, BUTTON_STATE_EXIT);
      return WM_UI_HANDLER_BREAK;
    }
  }
  else if (data->state == BUTTON_STATE_NUM_EDITING) {
    if (event->type == EVT_ESCKEY) {
      if (event->val == KM_PRESS) {
        data->cancel = true;
        data->escapecancel = true;
        button_activate_state(C, but, BUTTON_STATE_EXIT);
      }
    }
    else if (event->type == MOUSEMOVE) {
      if (mx != data->draglastx || my != data->draglasty) {
        if (ui_numedit_but_HISTOGRAM(but, data, mx, my)) {
          ui_numedit_apply(C, block, but, data);
        }
      }
    }
    else if (event->type == LEFTMOUSE && event->val == KM_RELEASE) {
      button_activate_state(C, but, BUTTON_STATE_EXIT);
    }
    return WM_UI_HANDLER_BREAK;
  }

  return WM_UI_HANDLER_CONTINUE;
}

static bool ui_numedit_but_WAVEFORM(uiBut *but, uiHandleButtonData *data, int mx, int my)
{
  Scopes *scopes = (Scopes *)but->poin;
  const bool changed = true;

  const float dy = my - data->draglasty;

  /* scale waveform values */
  scopes->wavefrm_yfac += dy / 200.0f;

  CLAMP(scopes->wavefrm_yfac, 0.5f, 2.0f);

  data->draglastx = mx;
  data->draglasty = my;

  return changed;
}

static int ui_do_but_WAVEFORM(
    bContext *C, uiBlock *block, uiBut *but, uiHandleButtonData *data, const wmEvent *event)
{
  int mx = event->xy[0];
  int my = event->xy[1];
  ui_window_to_block(data->region, block, &mx, &my);

  if (data->state == BUTTON_STATE_HIGHLIGHT) {
    if (event->type == LEFTMOUSE && event->val == KM_PRESS) {
      data->dragstartx = mx;
      data->dragstarty = my;
      data->draglastx = mx;
      data->draglasty = my;
      button_activate_state(C, but, BUTTON_STATE_NUM_EDITING);

      /* also do drag the first time */
      if (ui_numedit_but_WAVEFORM(but, data, mx, my)) {
        ui_numedit_apply(C, block, but, data);
      }

      return WM_UI_HANDLER_BREAK;
    }
    /* XXX hardcoded keymap check.... */
    if (event->type == EVT_BACKSPACEKEY && event->val == KM_PRESS) {
      Scopes *scopes = (Scopes *)but->poin;
      scopes->wavefrm_yfac = 1.0f;

      button_activate_state(C, but, BUTTON_STATE_EXIT);
      return WM_UI_HANDLER_BREAK;
    }
  }
  else if (data->state == BUTTON_STATE_NUM_EDITING) {
    if (event->type == EVT_ESCKEY) {
      if (event->val == KM_PRESS) {
        data->cancel = true;
        data->escapecancel = true;
        button_activate_state(C, but, BUTTON_STATE_EXIT);
      }
    }
    else if (event->type == MOUSEMOVE) {
      if (mx != data->draglastx || my != data->draglasty) {
        if (ui_numedit_but_WAVEFORM(but, data, mx, my)) {
          ui_numedit_apply(C, block, but, data);
        }
      }
    }
    else if (event->type == LEFTMOUSE && event->val == KM_RELEASE) {
      button_activate_state(C, but, BUTTON_STATE_EXIT);
    }
    return WM_UI_HANDLER_BREAK;
  }

  return WM_UI_HANDLER_CONTINUE;
}

static bool ui_numedit_but_TRACKPREVIEW(
    bContext *C, uiBut *but, uiHandleButtonData *data, int mx, int my, const bool shift)
{
  MovieClipScopes *scopes = (MovieClipScopes *)but->poin;
  const bool changed = true;

  float dx = mx - data->draglastx;
  float dy = my - data->draglasty;

  if (shift) {
    dx /= 5.0f;
    dy /= 5.0f;
  }

  if (!scopes->track_locked) {
    const MovieClip *clip = CTX_data_edit_movieclip(C);
    const int clip_framenr = BKE_movieclip_remap_scene_to_clip_frame(clip, scopes->scene_framenr);
    if (scopes->marker->framenr != clip_framenr) {
      scopes->marker = BKE_tracking_marker_ensure(scopes->track, clip_framenr);
    }

    scopes->marker->flag &= ~(MARKER_DISABLED | MARKER_TRACKED);
    scopes->marker->pos[0] += -dx * scopes->slide_scale[0] / BLI_rctf_size_x(&but->block->rect);
    scopes->marker->pos[1] += -dy * scopes->slide_scale[1] / BLI_rctf_size_y(&but->block->rect);

    WM_event_add_notifier(C, NC_MOVIECLIP | NA_EDITED, nullptr);
  }

  scopes->ok = 0;

  data->draglastx = mx;
  data->draglasty = my;

  return changed;
}

static int ui_do_but_TRACKPREVIEW(
    bContext *C, uiBlock *block, uiBut *but, uiHandleButtonData *data, const wmEvent *event)
{
  int mx = event->xy[0];
  int my = event->xy[1];
  ui_window_to_block(data->region, block, &mx, &my);

  if (data->state == BUTTON_STATE_HIGHLIGHT) {
    if (event->type == LEFTMOUSE && event->val == KM_PRESS) {
      data->dragstartx = mx;
      data->dragstarty = my;
      data->draglastx = mx;
      data->draglasty = my;
      button_activate_state(C, but, BUTTON_STATE_NUM_EDITING);

      /* also do drag the first time */
      if (ui_numedit_but_TRACKPREVIEW(C, but, data, mx, my, event->modifier & KM_SHIFT)) {
        ui_numedit_apply(C, block, but, data);
      }

      return WM_UI_HANDLER_BREAK;
    }
  }
  else if (data->state == BUTTON_STATE_NUM_EDITING) {
    if (event->type == EVT_ESCKEY) {
      if (event->val == KM_PRESS) {
        data->cancel = true;
        data->escapecancel = true;
        button_activate_state(C, but, BUTTON_STATE_EXIT);
      }
    }
    else if (event->type == MOUSEMOVE) {
      if (mx != data->draglastx || my != data->draglasty) {
        if (ui_numedit_but_TRACKPREVIEW(C, but, data, mx, my, event->modifier & KM_SHIFT)) {
          ui_numedit_apply(C, block, but, data);
        }
      }
    }
    else if (event->type == LEFTMOUSE && event->val == KM_RELEASE) {
      button_activate_state(C, but, BUTTON_STATE_EXIT);
    }
    return WM_UI_HANDLER_BREAK;
  }

  return WM_UI_HANDLER_CONTINUE;
}

static int ui_do_button(bContext *C, uiBlock *block, uiBut *but, const wmEvent *event)
{
  uiHandleButtonData *data = but->active;
  int retval = WM_UI_HANDLER_CONTINUE;

  const bool is_disabled = but->flag & UI_BUT_DISABLED || data->disable_force;

  /* if but->pointype is set, but->poin should be too */
  BLI_assert(!but->pointype || but->poin);

  /* Only hard-coded stuff here, button interactions with configurable
   * keymaps are handled using operators (see #ED_keymap_ui). */

  if (data->state == BUTTON_STATE_HIGHLIGHT) {

    /* handle copy and paste */
    bool is_press_ctrl_but_no_shift = (event->val == KM_PRESS) &&
                                      (event->modifier & (KM_CTRL | KM_OSKEY)) &&
                                      (event->modifier & KM_SHIFT) == 0;
    const bool do_copy = event->type == EVT_CKEY && is_press_ctrl_but_no_shift;
    const bool do_paste = event->type == EVT_VKEY && is_press_ctrl_but_no_shift;

    /* Specific handling for list-rows, we try to find their overlapping text button. */
    if ((do_copy || do_paste) && but->type == UI_BTYPE_LISTROW) {
      uiBut *labelbut = ui_but_list_row_text_activate(C, but, data, event, BUTTON_ACTIVATE_OVER);
      if (labelbut) {
        but = labelbut;
        data = but->active;
      }
    }

    /* do copy first, because it is the only allowed operator when disabled */
    if (do_copy) {
      ui_but_copy(C, but, event->modifier & KM_ALT);
      return WM_UI_HANDLER_BREAK;
    }

    /* handle menu */

    if ((event->type == RIGHTMOUSE) &&
        (event->modifier & (KM_SHIFT | KM_CTRL | KM_ALT | KM_OSKEY)) == 0 &&
        (event->val == KM_PRESS))
    {
      ARegion *region = CTX_wm_region(C);
      /* For some button types that are typically representing entire sets of data, right-clicking
       * to spawn the context menu should also activate the item. This makes it clear which item
       * will be operated on.
       * Apply the button immediately, so context menu polls get the right active item. */
      uiBut *clicked_view_item_but = but->type == UI_BTYPE_VIEW_ITEM ?
                                         but :
                                         ui_view_item_find_mouse_over(region, event->xy);
      if (clicked_view_item_but) {
        UI_but_execute(C, region, clicked_view_item_but);
      }

      /* RMB has two options now */
      if (ui_popup_context_menu_for_button(C, but, event)) {
        return WM_UI_HANDLER_BREAK;
      }
    }

    if (is_disabled) {
      return WM_UI_HANDLER_CONTINUE;
    }

#ifdef WITH_INPUT_NDOF
    /* 2D view navigation conflicts with using NDOF to adjust colors,
     * especially in the node-editor, see: #105224. */
    if (event->type == NDOF_MOTION) {
      if (data->region->type->keymapflag & ED_KEYMAP_VIEW2D) {
        return WM_UI_HANDLER_CONTINUE;
      }
    }
#endif /* WITH_INPUT_NDOF */

    if (do_paste) {
      ui_but_paste(C, but, data, event->modifier & KM_ALT);
      return WM_UI_HANDLER_BREAK;
    }

    if ((data->state == BUTTON_STATE_HIGHLIGHT) &&
        ELEM(event->type, LEFTMOUSE, EVT_BUT_OPEN, EVT_PADENTER, EVT_RETKEY) &&
        (event->val == KM_RELEASE) &&
        /* Only returns true if the event was handled. */
        ui_do_but_extra_operator_icon(C, but, data, event))
    {
      return WM_UI_HANDLER_BREAK;
    }
  }

  if (but->flag & UI_BUT_DISABLED) {
    /* It's important to continue here instead of breaking since breaking causes the event to be
     * considered "handled", preventing further click/drag events from being generated.
     *
     * An example of where this is needed is dragging node-sockets, where dragging a node-socket
     * could exit the button before the drag threshold was reached, disable the button then break
     * handling of the #MOUSEMOVE event preventing the socket being dragged entirely, see: #96255.
     *
     * Region level event handling is responsible for preventing events being passed
     * through to parts of the UI that are logically behind this button, see: #92364. */
    return WM_UI_HANDLER_CONTINUE;
  }

  switch (but->type) {
    case UI_BTYPE_BUT:
    case UI_BTYPE_DECORATOR:
      retval = ui_do_but_BUT(C, but, data, event);
      break;
    case UI_BTYPE_KEY_EVENT:
      retval = ui_do_but_KEYEVT(C, but, data, event);
      break;
    case UI_BTYPE_HOTKEY_EVENT:
      retval = ui_do_but_HOTKEYEVT(C, but, data, event);
      break;
    case UI_BTYPE_TAB:
      retval = ui_do_but_TAB(C, block, but, data, event);
      break;
    case UI_BTYPE_BUT_TOGGLE:
    case UI_BTYPE_TOGGLE:
    case UI_BTYPE_ICON_TOGGLE:
    case UI_BTYPE_ICON_TOGGLE_N:
    case UI_BTYPE_TOGGLE_N:
    case UI_BTYPE_CHECKBOX:
    case UI_BTYPE_CHECKBOX_N:
    case UI_BTYPE_ROW:
      retval = ui_do_but_TOG(C, but, data, event);
      break;
    case UI_BTYPE_VIEW_ITEM:
      retval = ui_do_but_VIEW_ITEM(C, but, data, event);
      break;
    case UI_BTYPE_SCROLL:
      retval = ui_do_but_SCROLL(C, block, but, data, event);
      break;
    case UI_BTYPE_GRIP:
      retval = ui_do_but_GRIP(C, block, but, data, event);
      break;
    case UI_BTYPE_NUM:
      retval = ui_do_but_NUM(C, block, but, data, event);
      break;
    case UI_BTYPE_NUM_SLIDER:
      retval = ui_do_but_SLI(C, block, but, data, event);
      break;
    case UI_BTYPE_LISTBOX:
      /* Nothing to do! */
      break;
    case UI_BTYPE_LISTROW:
      retval = ui_do_but_LISTROW(C, but, data, event);
      break;
    case UI_BTYPE_ROUNDBOX:
    case UI_BTYPE_LABEL:
    case UI_BTYPE_IMAGE:
    case UI_BTYPE_PROGRESS:
    case UI_BTYPE_NODE_SOCKET:
    case UI_BTYPE_PREVIEW_TILE:
      retval = ui_do_but_EXIT(C, but, data, event);
      break;
    case UI_BTYPE_HISTOGRAM:
      retval = ui_do_but_HISTOGRAM(C, block, but, data, event);
      break;
    case UI_BTYPE_WAVEFORM:
      retval = ui_do_but_WAVEFORM(C, block, but, data, event);
      break;
    case UI_BTYPE_VECTORSCOPE:
      /* Nothing to do! */
      break;
    case UI_BTYPE_TEXT:
    case UI_BTYPE_SEARCH_MENU:
      if ((but->type == UI_BTYPE_SEARCH_MENU) && (but->flag & UI_BUT_VALUE_CLEAR)) {
        retval = ui_do_but_SEARCH_UNLINK(C, block, but, data, event);
        if (retval & WM_UI_HANDLER_BREAK) {
          break;
        }
      }
      retval = ui_do_but_TEX(C, block, but, data, event);
      break;
    case UI_BTYPE_MENU:
    case UI_BTYPE_POPOVER:
    case UI_BTYPE_BLOCK:
    case UI_BTYPE_PULLDOWN:
      retval = ui_do_but_BLOCK(C, but, data, event);
      break;
    case UI_BTYPE_BUT_MENU:
      retval = ui_do_but_BUT(C, but, data, event);
      break;
    case UI_BTYPE_COLOR:
      retval = ui_do_but_COLOR(C, but, data, event);
      break;
    case UI_BTYPE_UNITVEC:
      retval = ui_do_but_UNITVEC(C, block, but, data, event);
      break;
    case UI_BTYPE_COLORBAND:
      retval = ui_do_but_COLORBAND(C, block, but, data, event);
      break;
    case UI_BTYPE_CURVE:
      retval = ui_do_but_CURVE(C, block, but, data, event);
      break;
    case UI_BTYPE_CURVEPROFILE:
      retval = ui_do_but_CURVEPROFILE(C, block, but, data, event);
      break;
    case UI_BTYPE_HSVCUBE:
      retval = ui_do_but_HSVCUBE(C, block, but, data, event);
      break;
    case UI_BTYPE_HSVCIRCLE:
      retval = ui_do_but_HSVCIRCLE(C, block, but, data, event);
      break;
    case UI_BTYPE_TRACK_PREVIEW:
      retval = ui_do_but_TRACKPREVIEW(C, block, but, data, event);
      break;

      /* quiet warnings for unhandled types */
    case UI_BTYPE_SEPR:
    case UI_BTYPE_SEPR_LINE:
    case UI_BTYPE_SEPR_SPACER:
    case UI_BTYPE_EXTRA:
      break;
  }

#ifdef USE_DRAG_MULTINUM
  data = but->active;
  if (data) {
    if (ISMOUSE_MOTION(event->type) ||
        /* if we started dragging, progress on any event */
        (data->multi_data.init == uiHandleButtonMulti::INIT_SETUP))
    {
      if (ELEM(but->type, UI_BTYPE_NUM, UI_BTYPE_NUM_SLIDER) &&
          ELEM(data->state, BUTTON_STATE_TEXT_EDITING, BUTTON_STATE_NUM_EDITING))
      {
        /* initialize! */
        if (data->multi_data.init == uiHandleButtonMulti::INIT_UNSET) {
          /* --> (uiHandleButtonMulti::INIT_SETUP | uiHandleButtonMulti::INIT_DISABLE) */

          const float margin_y = DRAG_MULTINUM_THRESHOLD_DRAG_Y / sqrtf(block->aspect);

          /* check if we have a vertical gesture */
          if (len_squared_v2(data->multi_data.drag_dir) > (margin_y * margin_y)) {
            const float dir_nor_y[2] = {0.0, 1.0f};
            float dir_nor_drag[2];

            normalize_v2_v2(dir_nor_drag, data->multi_data.drag_dir);

            if (fabsf(dot_v2v2(dir_nor_drag, dir_nor_y)) > DRAG_MULTINUM_THRESHOLD_VERTICAL) {
              data->multi_data.init = uiHandleButtonMulti::INIT_SETUP;
              data->multi_data.drag_lock_x = event->xy[0];
            }
            else {
              data->multi_data.init = uiHandleButtonMulti::INIT_DISABLE;
            }
          }
        }
        else if (data->multi_data.init == uiHandleButtonMulti::INIT_SETUP) {
          /* --> (uiHandleButtonMulti::INIT_ENABLE) */
          const float margin_x = DRAG_MULTINUM_THRESHOLD_DRAG_X / sqrtf(block->aspect);
          /* Check if we're don't setting buttons. */
          if ((data->str &&
               ELEM(data->state, BUTTON_STATE_TEXT_EDITING, BUTTON_STATE_NUM_EDITING)) ||
              ((abs(data->multi_data.drag_lock_x - event->xy[0]) > margin_x) &&
               /* Just to be sure, check we're dragging more horizontally then vertically. */
               abs(event->prev_xy[0] - event->xy[0]) > abs(event->prev_xy[1] - event->xy[1])))
          {
            if (data->multi_data.has_mbuts) {
              ui_multibut_states_create(but, data);
              data->multi_data.init = uiHandleButtonMulti::INIT_ENABLE;
            }
            else {
              data->multi_data.init = uiHandleButtonMulti::INIT_DISABLE;
            }
          }
        }

        if (data->multi_data.init == uiHandleButtonMulti::INIT_SETUP) {
          if (ui_multibut_states_tag(but, data, event)) {
            ED_region_tag_redraw(data->region);
          }
        }
      }
    }
  }
#endif /* USE_DRAG_MULTINUM */

  return retval;
}

/** \} */

/* -------------------------------------------------------------------- */
/** \name Button Tool Tip
 * \{ */

static void ui_blocks_set_tooltips(ARegion *region, const bool enable)
{
  if (!region) {
    return;
  }

  /* We disabled buttons when they were already shown, and re-enable them on mouse move. */
  LISTBASE_FOREACH (uiBlock *, block, &region->uiblocks) {
    block->tooltipdisabled = !enable;
  }
}

void UI_but_tooltip_refresh(bContext *C, uiBut *but)
{
  uiHandleButtonData *data = but->active;
  if (data) {
    bScreen *screen = WM_window_get_active_screen(data->window);
    if (screen->tool_tip && screen->tool_tip->region) {
      WM_tooltip_refresh(C, data->window);
    }
  }
}

void UI_but_tooltip_timer_remove(bContext *C, uiBut *but)
{
  uiHandleButtonData *data = but->active;
  if (data) {
    if (data->autoopentimer) {
      WM_event_timer_remove(data->wm, data->window, data->autoopentimer);
      data->autoopentimer = nullptr;
    }

    if (data->window) {
      WM_tooltip_clear(C, data->window);
    }
  }
}

static ARegion *ui_but_tooltip_init(
    bContext *C, ARegion *region, int *pass, double *r_pass_delay, bool *r_exit_on_event)
{
  bool is_label = false;
  if (*pass == 1) {
    is_label = true;
    (*pass)--;
    (*r_pass_delay) = UI_TOOLTIP_DELAY - UI_TOOLTIP_DELAY_LABEL;
  }

  uiBut *but = UI_region_active_but_get(region);
  *r_exit_on_event = false;
  if (but) {
    const wmWindow *win = CTX_wm_window(C);
    uiButExtraOpIcon *extra_icon = ui_but_extra_operator_icon_mouse_over_get(
        but, but->active ? but->active->region : region, win->eventstate);

    return UI_tooltip_create_from_button_or_extra_icon(C, region, but, extra_icon, is_label);
  }
  return nullptr;
}

static void button_tooltip_timer_reset(bContext *C, uiBut *but)
{
  wmWindowManager *wm = CTX_wm_manager(C);
  uiHandleButtonData *data = but->active;

  WM_tooltip_timer_clear(C, data->window);

  if ((U.flag & USER_TOOLTIPS) || (data->tooltip_force)) {
    if (!but->block->tooltipdisabled) {
      if (!wm->drags.first) {
        const bool is_label = UI_but_has_tooltip_label(but);
        const double delay = is_label ? UI_TOOLTIP_DELAY_LABEL : UI_TOOLTIP_DELAY;
        WM_tooltip_timer_init_ex(
            C, data->window, data->area, data->region, ui_but_tooltip_init, delay);
        if (is_label) {
          bScreen *screen = WM_window_get_active_screen(data->window);
          if (screen->tool_tip) {
            screen->tool_tip->pass = 1;
          }
        }
      }
    }
  }
}

/** \} */

/* -------------------------------------------------------------------- */
/** \name Button State Handling
 * \{ */

static bool button_modal_state(uiHandleButtonState state)
{
  return ELEM(state,
              BUTTON_STATE_WAIT_RELEASE,
              BUTTON_STATE_WAIT_KEY_EVENT,
              BUTTON_STATE_NUM_EDITING,
              BUTTON_STATE_TEXT_EDITING,
              BUTTON_STATE_TEXT_SELECTING,
              BUTTON_STATE_MENU_OPEN);
}

static void button_activate_state(bContext *C, uiBut *but, uiHandleButtonState state)
{
  uiHandleButtonData *data = but->active;
  if (data->state == state) {
    return;
  }

  /* Highlight has timers for tool-tips and auto open. */
  if (state == BUTTON_STATE_HIGHLIGHT) {
    but->flag &= ~UI_SELECT;

    button_tooltip_timer_reset(C, but);

    /* Automatic open pull-down block timer. */
    if (ELEM(but->type, UI_BTYPE_BLOCK, UI_BTYPE_PULLDOWN, UI_BTYPE_POPOVER) ||
        /* Menu button types may draw as popovers, check for this case
         * ignoring other kinds of menus (mainly enums). (see #66538). */
        ((but->type == UI_BTYPE_MENU) &&
         (UI_but_paneltype_get(but) || ui_but_menu_draw_as_popover(but))))
    {
      if (data->used_mouse && !data->autoopentimer) {
        int time;

        if (but->block->auto_open == true) { /* test for toolbox */
          time = 1;
        }
        else if ((but->block->flag & UI_BLOCK_LOOP && but->type != UI_BTYPE_BLOCK) ||
                 (but->block->auto_open == true))
        {
          time = 5 * U.menuthreshold2;
        }
        else if (U.uiflag & USER_MENUOPENAUTO) {
          time = 5 * U.menuthreshold1;
        }
        else {
          time = -1; /* do nothing */
        }

        if (time >= 0) {
          data->autoopentimer = WM_event_timer_add(
              data->wm, data->window, TIMER, 0.02 * double(time));
        }
      }
    }
  }
  else {
    but->flag |= UI_SELECT;
    UI_but_tooltip_timer_remove(C, but);
  }

  /* text editing */
  if (state == BUTTON_STATE_TEXT_EDITING && data->state != BUTTON_STATE_TEXT_SELECTING) {
    ui_textedit_begin(C, but, data);
  }
  else if (data->state == BUTTON_STATE_TEXT_EDITING && state != BUTTON_STATE_TEXT_SELECTING) {
    ui_textedit_end(C, but, data);
  }
  else if (data->state == BUTTON_STATE_TEXT_SELECTING && state != BUTTON_STATE_TEXT_EDITING) {
    ui_textedit_end(C, but, data);
  }

  /* number editing */
  if (state == BUTTON_STATE_NUM_EDITING) {
    if (ui_but_is_cursor_warp(but)) {
      if (ELEM(but->type, UI_BTYPE_HSVCIRCLE, UI_BTYPE_HSVCUBE)) {
        rctf rectf;
        ui_block_to_window_rctf(data->region, but->block, &rectf, &but->rect);
        rcti bounds;
        BLI_rcti_rctf_copy(&bounds, &rectf);
        WM_cursor_grab_enable(CTX_wm_window(C), WM_CURSOR_WRAP_XY, &bounds, true);
      }
      else {
        WM_cursor_grab_enable(CTX_wm_window(C), WM_CURSOR_WRAP_XY, nullptr, true);
      }
    }
    ui_numedit_begin(but, data);
  }
  else if (data->state == BUTTON_STATE_NUM_EDITING) {
    ui_numedit_end(but, data);

    if (but->flag & UI_BUT_DRIVEN) {
      /* Only warn when editing stepping/dragging the value.
       * No warnings should show for editing driver expressions though!
       */
      if (state != BUTTON_STATE_TEXT_EDITING) {
        WM_report(RPT_INFO,
                  "Can't edit driven number value, see driver editor for the driver setup");
      }
    }

    if (ui_but_is_cursor_warp(but)) {

#ifdef USE_CONT_MOUSE_CORRECT
      /* stereo3d has issues with changing cursor location so rather avoid */
      if (data->ungrab_mval[0] != FLT_MAX && !WM_stereo3d_enabled(data->window, false)) {
        int mouse_ungrab_xy[2];
        ui_block_to_window_fl(
            data->region, but->block, &data->ungrab_mval[0], &data->ungrab_mval[1]);
        mouse_ungrab_xy[0] = data->ungrab_mval[0];
        mouse_ungrab_xy[1] = data->ungrab_mval[1];

        WM_cursor_grab_disable(data->window, mouse_ungrab_xy);
      }
      else {
        WM_cursor_grab_disable(data->window, nullptr);
      }
#else
      WM_cursor_grab_disable(data->window, nullptr);
#endif
    }
  }
  /* menu open */
  if (state == BUTTON_STATE_MENU_OPEN) {
    ui_block_open_begin(C, but, data);
  }
  else if (data->state == BUTTON_STATE_MENU_OPEN) {
    ui_block_open_end(C, but, data);
  }

  /* add a short delay before exiting, to ensure there is some feedback */
  if (state == BUTTON_STATE_WAIT_FLASH) {
    data->flashtimer = WM_event_timer_add(data->wm, data->window, TIMER, BUTTON_FLASH_DELAY);
  }
  else if (data->flashtimer) {
    WM_event_timer_remove(data->wm, data->window, data->flashtimer);
    data->flashtimer = nullptr;
  }

  /* add hold timer if it's used */
  if (state == BUTTON_STATE_WAIT_RELEASE && (but->hold_func != nullptr)) {
    data->hold_action_timer = WM_event_timer_add(
        data->wm, data->window, TIMER, BUTTON_AUTO_OPEN_THRESH);
  }
  else if (data->hold_action_timer) {
    WM_event_timer_remove(data->wm, data->window, data->hold_action_timer);
    data->hold_action_timer = nullptr;
  }

  /* Add a blocking ui handler at the window handler for blocking, modal states
   * but not for popups, because we already have a window level handler. */
  if (!(but->block->handle && but->block->handle->popup)) {
    if (button_modal_state(state)) {
      if (!button_modal_state(data->state)) {
        WM_event_add_ui_handler(C,
                                &data->window->modalhandlers,
                                ui_handler_region_menu,
                                nullptr,
                                data,
                                eWM_EventHandlerFlag(0));
      }
    }
    else {
      if (button_modal_state(data->state)) {
        /* true = postpone free */
        WM_event_remove_ui_handler(
            &data->window->modalhandlers, ui_handler_region_menu, nullptr, data, true);
      }
    }
  }

  /* Wait for mouse-move to enable drag. */
  if (state == BUTTON_STATE_WAIT_DRAG) {
    but->flag &= ~UI_SELECT;
  }

  if (state == BUTTON_STATE_TEXT_EDITING) {
    ui_block_interaction_begin_ensure(C, but->block, data, true);
  }
  else if (state == BUTTON_STATE_EXIT) {
    if (data->state == BUTTON_STATE_NUM_EDITING) {
      /* This happens on pasting values for example. */
      ui_block_interaction_begin_ensure(C, but->block, data, true);
    }
  }

  data->state = state;

  if (state != BUTTON_STATE_EXIT) {
    /* When objects for eg. are removed, running ui_but_update() can access
     * the removed data - so disable update on exit. Also in case of
     * highlight when not in a popup menu, we remove because data used in
     * button below popup might have been removed by action of popup. Needs
     * a more reliable solution... */
    if (state != BUTTON_STATE_HIGHLIGHT || (but->block->flag & UI_BLOCK_LOOP)) {
      ui_but_update(but);
    }
  }

  /* redraw */
  ED_region_tag_redraw_no_rebuild(data->region);
}

static void button_activate_init(bContext *C,
                                 ARegion *region,
                                 uiBut *but,
                                 uiButtonActivateType type)
{
  /* Only ever one active button! */
  BLI_assert(ui_region_find_active_but(region) == nullptr);

  /* setup struct */
  uiHandleButtonData *data = MEM_cnew<uiHandleButtonData>(__func__);
  data->wm = CTX_wm_manager(C);
  data->window = CTX_wm_window(C);
  data->area = CTX_wm_area(C);
  BLI_assert(region != nullptr);
  data->region = region;

#ifdef USE_CONT_MOUSE_CORRECT
  copy_v2_fl(data->ungrab_mval, FLT_MAX);
#endif

  if (ELEM(but->type, UI_BTYPE_CURVE, UI_BTYPE_CURVEPROFILE, UI_BTYPE_SEARCH_MENU)) {
    /* XXX curve is temp */
  }
  else {
    if ((but->flag & UI_BUT_UPDATE_DELAY) == 0) {
      data->interactive = true;
    }
  }

  data->state = BUTTON_STATE_INIT;

  /* activate button */
  but->flag |= UI_ACTIVE;

  but->active = data;

  /* we disable auto_open in the block after a threshold, because we still
   * want to allow auto opening adjacent menus even if no button is activated
   * in between going over to the other button, but only for a short while */
  if (type == BUTTON_ACTIVATE_OVER && but->block->auto_open == true) {
    if (but->block->auto_open_last + BUTTON_AUTO_OPEN_THRESH < PIL_check_seconds_timer()) {
      but->block->auto_open = false;
    }
  }

  if (type == BUTTON_ACTIVATE_OVER) {
    data->used_mouse = true;
  }
  button_activate_state(C, but, BUTTON_STATE_HIGHLIGHT);

  if (type == BUTTON_ACTIVATE_OPEN) {
    button_activate_state(C, but, BUTTON_STATE_MENU_OPEN);

    /* activate first button in submenu */
    if (data->menu && data->menu->region) {
      ARegion *subar = data->menu->region;
      uiBlock *subblock = static_cast<uiBlock *>(subar->uiblocks.first);
      uiBut *subbut;

      if (subblock) {
        subbut = ui_but_first(subblock);

        if (subbut) {
          ui_handle_button_activate(C, subar, subbut, BUTTON_ACTIVATE);
        }
      }
    }
  }
  else if (type == BUTTON_ACTIVATE_TEXT_EDITING) {
    button_activate_state(C, but, BUTTON_STATE_TEXT_EDITING);
  }
  else if (type == BUTTON_ACTIVATE_APPLY) {
    button_activate_state(C, but, BUTTON_STATE_WAIT_FLASH);
  }

  if (but->type == UI_BTYPE_GRIP) {
    const bool horizontal = (BLI_rctf_size_x(&but->rect) < BLI_rctf_size_y(&but->rect));
    WM_cursor_modal_set(data->window, horizontal ? WM_CURSOR_X_MOVE : WM_CURSOR_Y_MOVE);
  }
  else if (but->type == UI_BTYPE_NUM) {
    ui_numedit_set_active(but);
  }

  if (UI_but_has_tooltip_label(but)) {
    /* Show a label for this button. */
    bScreen *screen = WM_window_get_active_screen(data->window);
    if ((PIL_check_seconds_timer() - WM_tooltip_time_closed()) < 0.1) {
      WM_tooltip_immediate_init(C, CTX_wm_window(C), data->area, region, ui_but_tooltip_init);
      if (screen->tool_tip) {
        screen->tool_tip->pass = 1;
      }
    }
  }
}

static void button_activate_exit(
    bContext *C, uiBut *but, uiHandleButtonData *data, const bool mousemove, const bool onfree)
{
  wmWindow *win = data->window;
  uiBlock *block = but->block;

  if (but->type == UI_BTYPE_GRIP) {
    WM_cursor_modal_restore(win);
  }

  /* ensure we are in the exit state */
  if (data->state != BUTTON_STATE_EXIT) {
    button_activate_state(C, but, BUTTON_STATE_EXIT);
  }

  /* apply the button action or value */
  if (!onfree) {
    ui_apply_but(C, block, but, data, false);
  }

#ifdef USE_DRAG_MULTINUM
  if (data->multi_data.has_mbuts) {
    LISTBASE_FOREACH (uiBut *, bt, &block->buttons) {
      if (bt->flag & UI_BUT_DRAG_MULTI) {
        bt->flag &= ~UI_BUT_DRAG_MULTI;

        if (!data->cancel) {
          ui_apply_but_autokey(C, bt);
        }
      }
    }

    ui_multibut_free(data, block);
  }
#endif

  /* if this button is in a menu, this will set the button return
   * value to the button value and the menu return value to ok, the
   * menu return value will be picked up and the menu will close */
  if (block->handle && !(block->flag & UI_BLOCK_KEEP_OPEN)) {
    if (!data->cancel || data->escapecancel) {
      uiPopupBlockHandle *menu;

      menu = block->handle;
      menu->butretval = data->retval;
      menu->menuretval = (data->cancel) ? UI_RETURN_CANCEL : UI_RETURN_OK;
    }
  }

  if (!onfree && !data->cancel) {
    /* autokey & undo push */
    ui_apply_but_undo(but);
    ui_apply_but_autokey(C, but);

#ifdef USE_ALLSELECT
    {
      /* only RNA from this button is used */
      uiBut but_temp = *but;
      uiSelectContextStore *selctx_data = &data->select_others;
      for (int i = 0; i < selctx_data->elems_len; i++) {
        uiSelectContextElem *other = &selctx_data->elems[i];
        but_temp.rnapoin = other->ptr;
        ui_apply_but_autokey(C, &but_temp);
      }
    }
#endif

    /* popup menu memory */
    if (block->flag & UI_BLOCK_POPUP_MEMORY) {
      ui_popup_menu_memory_set(block, but);
    }

    if (U.runtime.is_dirty == false) {
      ui_but_update_preferences_dirty(but);
    }
  }

  /* Disable tool-tips until mouse-move + last active flag. */
  LISTBASE_FOREACH (uiBlock *, block_iter, &data->region->uiblocks) {
    LISTBASE_FOREACH (uiBut *, bt, &block_iter->buttons) {
      bt->flag &= ~UI_BUT_LAST_ACTIVE;
    }

    block_iter->tooltipdisabled = true;
  }

  ui_blocks_set_tooltips(data->region, false);

  /* clean up */
  if (data->str) {
    MEM_freeN(data->str);
  }
  if (data->origstr) {
    MEM_freeN(data->origstr);
  }

#ifdef USE_ALLSELECT
  ui_selectcontext_end(but, &data->select_others);
#endif

  if (data->changed_cursor) {
    WM_cursor_modal_restore(data->window);
  }

  /* redraw and refresh (for popups) */
  ED_region_tag_redraw_no_rebuild(data->region);
  ED_region_tag_refresh_ui(data->region);

  if ((but->flag & UI_BUT_DRAG_MULTI) == 0) {
    if (data->custom_interaction_handle != nullptr) {
      /* Should only set when the button is modal. */
      BLI_assert(but->active != nullptr);
      data->custom_interaction_handle->user_count--;

      BLI_assert(data->custom_interaction_handle->user_count >= 0);
      if (data->custom_interaction_handle->user_count == 0) {
        ui_block_interaction_end(
            C, &but->block->custom_interaction_callbacks, data->custom_interaction_handle);
      }
      data->custom_interaction_handle = nullptr;
    }
  }

  /* clean up button */
  MEM_SAFE_FREE(but->active);

  but->flag &= ~(UI_ACTIVE | UI_SELECT);
  but->flag |= UI_BUT_LAST_ACTIVE;
  if (!onfree) {
    ui_but_update(but);
  }

  /* Adds empty mouse-move in queue for re-initialize handler, in case mouse is
   * still over a button. We cannot just check for this ourselves because
   * at this point the mouse may be over a button in another region. */
  if (mousemove) {
    WM_event_add_mousemove(CTX_wm_window(C));
  }
}

void ui_but_active_free(const bContext *C, uiBut *but)
{
  /* this gets called when the button somehow disappears while it is still
   * active, this is bad for user interaction, but we need to handle this
   * case cleanly anyway in case it happens */
  if (but->active) {
    uiHandleButtonData *data = but->active;
    data->cancel = true;
    button_activate_exit((bContext *)C, but, data, false, true);
  }
}

/* returns the active button with an optional checking function */
static uiBut *ui_context_button_active(const ARegion *region, bool (*but_check_cb)(const uiBut *))
{
  uiBut *but_found = nullptr;

  while (region) {
    /* Follow this exact priority (from highest to lowest priority):
     * 1) Active-override button (#UI_BUT_ACTIVE_OVERRIDE).
     * 2) The real active button.
     * 3) The previously active button (#UI_BUT_LAST_ACTIVE).
     */
    uiBut *active_but_override = nullptr;
    uiBut *active_but_real = nullptr;
    uiBut *active_but_last = nullptr;

    /* find active button */
    LISTBASE_FOREACH (uiBlock *, block, &region->uiblocks) {
      LISTBASE_FOREACH (uiBut *, but, &block->buttons) {
        if (but->flag & UI_BUT_ACTIVE_OVERRIDE) {
          active_but_override = but;
        }
        if (but->active) {
          active_but_real = but;
        }
        if (but->flag & UI_BUT_LAST_ACTIVE) {
          active_but_last = but;
        }
      }
    }

    uiBut *activebut = active_but_override;
    if (!activebut) {
      activebut = active_but_real;
    }
    if (!activebut) {
      activebut = active_but_last;
    }

    if (activebut && (but_check_cb == nullptr || but_check_cb(activebut))) {
      uiHandleButtonData *data = activebut->active;

      but_found = activebut;

      /* Recurse into opened menu, like color-picker case. */
      if (data && data->menu && (region != data->menu->region)) {
        region = data->menu->region;
      }
      else {
        return but_found;
      }
    }
    else {
      /* no active button */
      return but_found;
    }
  }

  return but_found;
}

uiBut *UI_context_active_but_get(const bContext *C)
{
  return ui_context_button_active(CTX_wm_region(C), nullptr);
}

uiBut *UI_context_active_but_get_respect_menu(const bContext *C)
{
  ARegion *region_menu = CTX_wm_menu(C);
  return ui_context_button_active(region_menu ? region_menu : CTX_wm_region(C), nullptr);
}

uiBut *UI_region_active_but_get(const ARegion *region)
{
  return ui_context_button_active(region, nullptr);
}

uiBut *UI_region_but_find_rect_over(const ARegion *region, const rcti *rect_px)
{
  return ui_but_find_rect_over(region, rect_px);
}

uiBlock *UI_region_block_find_mouse_over(const ARegion *region, const int xy[2], bool only_clip)
{
  return ui_block_find_mouse_over_ex(region, xy, only_clip);
}

uiBut *UI_region_active_but_prop_get(const ARegion *region,
                                     PointerRNA *r_ptr,
                                     PropertyRNA **r_prop,
                                     int *r_index)
{
  uiBut *activebut = UI_region_active_but_get(region);

  if (activebut && activebut->rnapoin.data) {
    *r_ptr = activebut->rnapoin;
    *r_prop = activebut->rnaprop;
    *r_index = activebut->rnaindex;
  }
  else {
    memset(r_ptr, 0, sizeof(*r_ptr));
    *r_prop = nullptr;
    *r_index = 0;
  }

  return activebut;
}

uiBut *UI_context_active_but_prop_get(const bContext *C,
                                      PointerRNA *r_ptr,
                                      PropertyRNA **r_prop,
                                      int *r_index)
{
  ARegion *region_menu = CTX_wm_menu(C);
  return UI_region_active_but_prop_get(
      region_menu ? region_menu : CTX_wm_region(C), r_ptr, r_prop, r_index);
}

void UI_context_active_but_prop_handle(bContext *C, const bool handle_undo)
{
  uiBut *activebut = UI_context_active_but_get_respect_menu(C);
  if (activebut) {
    /* TODO(@ideasman42): look into a better way to handle the button change
     * currently this is mainly so reset defaults works for the
     * operator redo panel. */
    uiBlock *block = activebut->block;
    if (block->handle_func) {
      block->handle_func(C, block->handle_func_arg, activebut->retval);
    }
    if (handle_undo) {
      /* Update the button so the undo text uses the correct value. */
      ui_but_update(activebut);
      ui_apply_but_undo(activebut);
    }
  }
}

void UI_context_active_but_clear(bContext *C, wmWindow *win, ARegion *region)
{
  wm_event_handler_ui_cancel_ex(C, win, region, false);
}

wmOperator *UI_context_active_operator_get(const bContext *C)
{
  ARegion *region_ctx = CTX_wm_region(C);

  /* background mode */
  if (region_ctx == nullptr) {
    return nullptr;
  }

  /* scan active regions ui */
  LISTBASE_FOREACH (uiBlock *, block, &region_ctx->uiblocks) {
    if (block->ui_operator) {
      return block->ui_operator;
    }
  }

  /* scan popups */
  {
    bScreen *screen = CTX_wm_screen(C);

    LISTBASE_FOREACH (ARegion *, region, &screen->regionbase) {
      if (region == region_ctx) {
        continue;
      }
      LISTBASE_FOREACH (uiBlock *, block, &region->uiblocks) {
        if (block->ui_operator) {
          return block->ui_operator;
        }
      }
    }
  }

  return nullptr;
}

ARegion *UI_region_searchbox_region_get(const ARegion *button_region)
{
  uiBut *but = UI_region_active_but_get(button_region);
  return (but != nullptr) ? but->active->searchbox : nullptr;
}

void UI_context_update_anim_flag(const bContext *C)
{
  Scene *scene = CTX_data_scene(C);
  ARegion *region = CTX_wm_region(C);
  Depsgraph *depsgraph = CTX_data_depsgraph_pointer(C);
  const AnimationEvalContext anim_eval_context = BKE_animsys_eval_context_construct(
      depsgraph, (scene) ? scene->r.cfra : 0.0f);

  while (region) {
    /* find active button */
    uiBut *activebut = nullptr;

    LISTBASE_FOREACH (uiBlock *, block, &region->uiblocks) {
      LISTBASE_FOREACH (uiBut *, but, &block->buttons) {
        ui_but_anim_flag(but, &anim_eval_context);
        ui_but_override_flag(CTX_data_main(C), but);
        if (UI_but_is_decorator(but)) {
          ui_but_anim_decorate_update_from_flag((uiButDecorator *)but);
        }

        ED_region_tag_redraw(region);

        if (but->active) {
          activebut = but;
        }
        else if (!activebut && (but->flag & UI_BUT_LAST_ACTIVE)) {
          activebut = but;
        }
      }
    }

    if (activebut) {
      /* Always recurse into opened menu, so all buttons update (like color-picker). */
      uiHandleButtonData *data = activebut->active;
      if (data && data->menu) {
        region = data->menu->region;
      }
      else {
        return;
      }
    }
    else {
      /* no active button */
      return;
    }
  }
}

void ui_but_update_view_for_active(const bContext *C, const uiBlock *block)
{
  uiBut *active_but = ui_block_active_but_get(block);
  if (!active_but || !active_but->active || !active_but->changed || active_but->block != block) {
    return;
  }
  /* If there is a search popup attached to the button, don't change the view. The popups don't
   * support updating the position to the button position nicely. */
  uiHandleButtonData *data = active_but->active;
  if (data->searchbox) {
    return;
  }

  UI_but_ensure_in_view(C, active_but->active->region, active_but);
}

/** \} */

/* -------------------------------------------------------------------- */
/** \name Button Activation Handling
 * \{ */

static uiBut *ui_but_find_open_event(ARegion *region, const wmEvent *event)
{
  LISTBASE_FOREACH (uiBlock *, block, &region->uiblocks) {
    LISTBASE_FOREACH (uiBut *, but, &block->buttons) {
      if (but == event->customdata) {
        return but;
      }
    }
  }
  return nullptr;
}

static int ui_handle_button_over(bContext *C, const wmEvent *event, ARegion *region)
{
  if (event->type == MOUSEMOVE) {
    const bool labeledit = event->modifier & KM_CTRL;
    /* Allow buttons to be activated to show the tool-tip,
     * then force-disable them if they're not considered interactive
     * so they don't swallow events but can still display tips. */
    const bool for_tooltip = true;
    uiBut *but = ui_but_find_mouse_over_ex(
        region, event->xy, labeledit, for_tooltip, nullptr, nullptr);
    if (but) {
      button_activate_init(C, region, but, BUTTON_ACTIVATE_OVER);

      if ((event->modifier & KM_ALT) && but->active) {
        /* Display tool-tips if holding Alt on mouse-over when tool-tips are disabled in the
         * preferences. */
        but->active->tooltip_force = true;
      }

      if (but->active && !ui_but_is_interactive(but, labeledit)) {
        but->active->disable_force = true;
      }
    }
  }
  else if (event->type == EVT_BUT_OPEN) {
    uiBut *but = ui_but_find_open_event(region, event);
    if (but) {
      button_activate_init(C, region, but, BUTTON_ACTIVATE_OVER);
      ui_do_button(C, but->block, but, event);
    }
  }

  return WM_UI_HANDLER_CONTINUE;
}

void ui_but_activate_event(bContext *C, ARegion *region, uiBut *but)
{
  wmWindow *win = CTX_wm_window(C);

  button_activate_init(C, region, but, BUTTON_ACTIVATE_OVER);

  wmEvent event;
  wm_event_init_from_window(win, &event);
  event.type = EVT_BUT_OPEN;
  event.val = KM_PRESS;
  event.flag = eWM_EventFlag(0);
  event.customdata = but;
  event.customdata_free = false;

  ui_do_button(C, but->block, but, &event);
}

void ui_but_activate_over(bContext *C, ARegion *region, uiBut *but)
{
  button_activate_init(C, region, but, BUTTON_ACTIVATE_OVER);
}

void ui_but_execute_begin(bContext * /*C*/, ARegion *region, uiBut *but, void **active_back)
{
  BLI_assert(region != nullptr);
  BLI_assert(BLI_findindex(&region->uiblocks, but->block) != -1);
  /* NOTE: ideally we would not have to change 'but->active' however
   * some functions we call don't use data (as they should be doing) */
  uiHandleButtonData *data;
  *active_back = but->active;
  data = MEM_cnew<uiHandleButtonData>(__func__);
  but->active = data;
  BLI_assert(region != nullptr);
  data->region = region;
}

void ui_but_execute_end(bContext *C, ARegion * /*region*/, uiBut *but, void *active_back)
{
  ui_apply_but(C, but->block, but, but->active, true);

  if ((but->flag & UI_BUT_DRAG_MULTI) == 0) {
    ui_apply_but_autokey(C, but);
  }
  /* use onfree event so undo is handled by caller and apply is already done above */
  button_activate_exit((bContext *)C, but, but->active, false, true);
  but->active = static_cast<uiHandleButtonData *>(active_back);
}

static void ui_handle_button_activate(bContext *C,
                                      ARegion *region,
                                      uiBut *but,
                                      uiButtonActivateType type)
{
  uiBut *oldbut = ui_region_find_active_but(region);
  if (oldbut) {
    uiHandleButtonData *data = oldbut->active;
    data->cancel = true;
    button_activate_exit(C, oldbut, data, false, false);
  }

  button_activate_init(C, region, but, type);
}

/**
 * Use for key accelerator or default key to activate the button even if its not active.
 */
static bool ui_handle_button_activate_by_type(bContext *C, ARegion *region, uiBut *but)
{
  if (ELEM(but->type, UI_BTYPE_BUT_MENU, UI_BTYPE_ROW)) {
    /* mainly for operator buttons */
    ui_handle_button_activate(C, region, but, BUTTON_ACTIVATE_APPLY);
  }
  else if (ELEM(but->type, UI_BTYPE_BLOCK, UI_BTYPE_PULLDOWN)) {
    /* open sub-menus (like right arrow key) */
    ui_handle_button_activate(C, region, but, BUTTON_ACTIVATE_OPEN);
  }
  else if (but->type == UI_BTYPE_MENU) {
    /* activate menu items */
    ui_handle_button_activate(C, region, but, BUTTON_ACTIVATE);
  }
  else {
#ifdef DEBUG
    printf("%s: error, unhandled type: %d\n", __func__, but->type);
#endif
    return false;
  }
  return true;
}

/** \} */

/* -------------------------------------------------------------------- */
/** \name Handle Events for Activated Buttons
 * \{ */

static bool ui_button_value_default(uiBut *but, double *r_value)
{
  if (but->rnaprop != nullptr && ui_but_is_rna_valid(but)) {
    const int type = RNA_property_type(but->rnaprop);
    if (ELEM(type, PROP_FLOAT, PROP_INT)) {
      double default_value;
      switch (type) {
        case PROP_INT:
          if (RNA_property_array_check(but->rnaprop)) {
            default_value = double(
                RNA_property_int_get_default_index(&but->rnapoin, but->rnaprop, but->rnaindex));
          }
          else {
            default_value = double(RNA_property_int_get_default(&but->rnapoin, but->rnaprop));
          }
          break;
        case PROP_FLOAT:
          if (RNA_property_array_check(but->rnaprop)) {
            default_value = double(
                RNA_property_float_get_default_index(&but->rnapoin, but->rnaprop, but->rnaindex));
          }
          else {
            default_value = double(RNA_property_float_get_default(&but->rnapoin, but->rnaprop));
          }
          break;
      }
      *r_value = default_value;
      return true;
    }
  }
  return false;
}

static int ui_handle_button_event(bContext *C, const wmEvent *event, uiBut *but)
{
  uiHandleButtonData *data = but->active;
  const uiHandleButtonState state_orig = data->state;

  uiBlock *block = but->block;
  ARegion *region = data->region;

  int retval = WM_UI_HANDLER_CONTINUE;

  if (data->state == BUTTON_STATE_HIGHLIGHT) {
    switch (event->type) {
      case WINDEACTIVATE:
      case EVT_BUT_CANCEL:
        data->cancel = true;
        button_activate_state(C, but, BUTTON_STATE_EXIT);
        break;
#ifdef USE_UI_POPOVER_ONCE
      case LEFTMOUSE: {
        if (event->val == KM_RELEASE) {
          if (block->flag & UI_BLOCK_POPOVER_ONCE) {
            if (!(but->flag & UI_BUT_DISABLED)) {
              if (ui_but_is_popover_once_compat(but)) {
                data->cancel = false;
                button_activate_state(C, but, BUTTON_STATE_EXIT);
                retval = WM_UI_HANDLER_BREAK;
                /* Cancel because this `but` handles all events and we don't want
                 * the parent button's update function to do anything.
                 *
                 * Causes issues with buttons defined by #uiItemFullR_with_popover. */
                block->handle->menuretval = UI_RETURN_CANCEL;
              }
              else if (ui_but_is_editable_as_text(but)) {
                ui_handle_button_activate(C, region, but, BUTTON_ACTIVATE_TEXT_EDITING);
                retval = WM_UI_HANDLER_BREAK;
              }
            }
          }
        }
        break;
      }
#endif
      case MOUSEMOVE: {
        uiBut *but_other = ui_but_find_mouse_over(region, event);
        bool exit = false;

        /* always deactivate button for pie menus,
         * else moving to blank space will leave activated */
        if ((!ui_block_is_menu(block) || ui_block_is_pie_menu(block)) &&
            !ui_but_contains_point_px(but, region, event->xy))
        {
          exit = true;
        }
        else if (but_other && ui_but_is_editable(but_other) && (but_other != but)) {
          exit = true;
        }

        if (exit) {
          data->cancel = true;
          button_activate_state(C, but, BUTTON_STATE_EXIT);
        }
        else if (event->xy[0] != event->prev_xy[0] || event->xy[1] != event->prev_xy[1]) {
          /* Re-enable tool-tip on mouse move. */
          ui_blocks_set_tooltips(region, true);
          button_tooltip_timer_reset(C, but);
        }

        /* Update extra icons states. */
        ui_do_but_extra_operator_icons_mousemove(but, data, event);

        break;
      }
      case TIMER: {
        /* Handle menu auto open timer. */
        if (event->customdata == data->autoopentimer) {
          WM_event_timer_remove(data->wm, data->window, data->autoopentimer);
          data->autoopentimer = nullptr;

          if (ui_but_contains_point_px(but, region, event->xy) || but->active) {
            button_activate_state(C, but, BUTTON_STATE_MENU_OPEN);
          }
        }

        break;
      }
      /* XXX hardcoded keymap check... but anyway,
       * while view changes, tool-tips should be removed */
      case WHEELUPMOUSE:
      case WHEELDOWNMOUSE:
      case MIDDLEMOUSE:
      case MOUSEPAN:
        UI_but_tooltip_timer_remove(C, but);
        ATTR_FALLTHROUGH;
      default:
        break;
    }

    /* handle button type specific events */
    retval = ui_do_button(C, block, but, event);
  }
  else if (data->state == BUTTON_STATE_WAIT_RELEASE) {
    switch (event->type) {
      case WINDEACTIVATE:
        data->cancel = true;
        button_activate_state(C, but, BUTTON_STATE_EXIT);
        break;

      case TIMER: {
        if (event->customdata == data->hold_action_timer) {
          if (true) {
            data->cancel = true;
            button_activate_state(C, but, BUTTON_STATE_EXIT);
          }
          else {
            /* Do this so we can still mouse-up, closing the menu and running the button.
             * This is nice to support but there are times when the button gets left pressed.
             * Keep disabled for now. */
            WM_event_timer_remove(data->wm, data->window, data->hold_action_timer);
            data->hold_action_timer = nullptr;
          }
          retval = WM_UI_HANDLER_CONTINUE;
          but->hold_func(C, data->region, but);
        }
        break;
      }
      case MOUSEMOVE: {
        /* deselect the button when moving the mouse away */
        /* also de-activate for buttons that only show highlights */
        if (ui_but_contains_point_px(but, region, event->xy)) {

          /* Drag on a hold button (used in the toolbar) now opens it immediately. */
          if (data->hold_action_timer) {
            if (but->flag & UI_SELECT) {
              if (len_manhattan_v2v2_int(event->xy, event->prev_xy) <=
                  WM_EVENT_CURSOR_MOTION_THRESHOLD) {
                /* pass */
              }
              else {
                WM_event_timer_remove(data->wm, data->window, data->hold_action_timer);
                data->hold_action_timer = WM_event_timer_add(data->wm, data->window, TIMER, 0.0f);
              }
            }
          }

          if (!(but->flag & UI_SELECT)) {
            but->flag |= (UI_SELECT | UI_ACTIVE);
            data->cancel = false;
            ED_region_tag_redraw_no_rebuild(data->region);
          }
        }
        else {
          if (but->flag & UI_SELECT) {
            but->flag &= ~(UI_SELECT | UI_ACTIVE);
            data->cancel = true;
            ED_region_tag_redraw_no_rebuild(data->region);
          }
        }
        break;
      }
      default:
        /* otherwise catch mouse release event */
        ui_do_button(C, block, but, event);
        break;
    }

    retval = WM_UI_HANDLER_BREAK;
  }
  else if (data->state == BUTTON_STATE_WAIT_FLASH) {
    switch (event->type) {
      case TIMER: {
        if (event->customdata == data->flashtimer) {
          button_activate_state(C, but, BUTTON_STATE_EXIT);
        }
        break;
      }
    }

    retval = WM_UI_HANDLER_CONTINUE;
  }
  else if (data->state == BUTTON_STATE_MENU_OPEN) {
    /* check for exit because of mouse-over another button */
    switch (event->type) {
      case MOUSEMOVE: {
        uiBut *bt;

        if (data->menu && data->menu->region) {
          if (ui_region_contains_point_px(data->menu->region, event->xy)) {
            break;
          }
        }

        bt = ui_but_find_mouse_over(region, event);

        if (bt && bt->active != data) {
          if (but->type != UI_BTYPE_COLOR) { /* exception */
            data->cancel = true;
          }
          button_activate_state(C, but, BUTTON_STATE_EXIT);
        }
        break;
      }
      case RIGHTMOUSE: {
        if (event->val == KM_PRESS) {
          uiBut *bt = ui_but_find_mouse_over(region, event);
          if (bt && bt->active == data) {
            button_activate_state(C, bt, BUTTON_STATE_HIGHLIGHT);
          }
        }
        break;
      }
    }

    ui_do_button(C, block, but, event);
    retval = WM_UI_HANDLER_CONTINUE;
  }
  else {
    retval = ui_do_button(C, block, but, event);
    // retval = WM_UI_HANDLER_BREAK; XXX why ?
  }

  /* may have been re-allocated above (eyedropper for eg) */
  data = but->active;
  if (data && data->state == BUTTON_STATE_EXIT) {
    uiBut *post_but = data->postbut;
    const uiButtonActivateType post_type = data->posttype;

    /* Reset the button value when empty text is typed. */
    if ((data->cancel == false) && (data->str != nullptr) && (data->str[0] == '\0') &&
        (but->rnaprop && ELEM(RNA_property_type(but->rnaprop), PROP_FLOAT, PROP_INT)))
    {
      MEM_SAFE_FREE(data->str);
      ui_button_value_default(but, &data->value);

#ifdef USE_DRAG_MULTINUM
      if (data->multi_data.mbuts) {
        for (LinkNode *l = data->multi_data.mbuts; l; l = l->next) {
          uiButMultiState *state = static_cast<uiButMultiState *>(l->link);
          uiBut *but_iter = state->but;
          double default_value;

          if (ui_button_value_default(but_iter, &default_value)) {
            ui_but_value_set(but_iter, default_value);
          }
        }
      }
      data->multi_data.skip = true;
#endif
    }

    button_activate_exit(C, but, data, (post_but == nullptr), false);

    /* for jumping to the next button with tab while text editing */
    if (post_but) {
      /* The post_but still has previous ranges (without the changes in active button considered),
       * needs refreshing the ranges. */
      ui_but_range_set_soft(post_but);
      ui_but_range_set_hard(post_but);

      button_activate_init(C, region, post_but, post_type);
    }
    else if (!((event->type == EVT_BUT_CANCEL) && (event->val == 1))) {
      /* XXX issue is because WM_event_add_mousemove(wm) is a bad hack and not reliable,
       * if that gets coded better this bypass can go away too.
       *
       * This is needed to make sure if a button was active,
       * it stays active while the mouse is over it.
       * This avoids adding mouse-moves, see: #33466. */
      if (ELEM(state_orig, BUTTON_STATE_INIT, BUTTON_STATE_HIGHLIGHT, BUTTON_STATE_WAIT_DRAG)) {
        if (ui_but_find_mouse_over(region, event) == but) {
          button_activate_init(C, region, but, BUTTON_ACTIVATE_OVER);
        }
      }
    }
  }

  return retval;
}

/**
 * Activate the underlying list-row button, so the row is highlighted.
 * Early exits if \a activate_dragging is true, but the custom drag operator fails to execute.
 * Gives the wanted behavior where the item is activated on a click-drag event when the custom drag
 * operator is executed.
 */
static int ui_list_activate_hovered_row(bContext *C,
                                        ARegion *region,
                                        const uiList *ui_list,
                                        const wmEvent *event,
                                        bool activate_dragging)
{
  const bool do_drag = activate_dragging && ui_list->dyn_data->custom_drag_optype;

  if (do_drag) {
    const uiBut *hovered_but = ui_but_find_mouse_over(region, event);
    if (!ui_list_invoke_item_operator(C,
                                      hovered_but,
                                      ui_list->dyn_data->custom_drag_optype,
                                      &ui_list->dyn_data->custom_drag_opptr))
    {
      return WM_UI_HANDLER_CONTINUE;
    }
  }

  int mouse_xy[2];
  WM_event_drag_start_xy(event, mouse_xy);

  uiBut *listrow = ui_list_row_find_mouse_over(region, mouse_xy);
  if (listrow) {
    wmOperatorType *custom_activate_optype = ui_list->dyn_data->custom_activate_optype;

    /* Hacky: Ensure the custom activate operator is not called when the custom drag operator
     * was. Only one should run! */
    if (activate_dragging && do_drag) {
      ((uiList *)ui_list)->dyn_data->custom_activate_optype = nullptr;
    }

    /* Simulate click on listrow button itself (which may be overlapped by another button). Also
     * calls the custom activate operator (#uiListDyn::custom_activate_optype). */
    UI_but_execute(C, region, listrow);

    ((uiList *)ui_list)->dyn_data->custom_activate_optype = custom_activate_optype;
  }

  return WM_UI_HANDLER_BREAK;
}

static bool ui_list_is_hovering_draggable_but(bContext *C,
                                              const uiList *list,
                                              const ARegion *region,
                                              const wmEvent *event)
{
  /* On a tweak event, uses the coordinates from where tweaking was started. */
  int mouse_xy[2];
  WM_event_drag_start_xy(event, mouse_xy);

  const uiBut *hovered_but = ui_but_find_mouse_over_ex(
      region, mouse_xy, false, false, nullptr, nullptr);

  if (list->dyn_data->custom_drag_optype) {
    if (ui_but_context_poll_operator(C, list->dyn_data->custom_drag_optype, hovered_but)) {
      return true;
    }
  }

  return (hovered_but && ui_but_drag_is_draggable(hovered_but));
}

static int ui_list_handle_click_drag(bContext *C,
                                     const uiList *ui_list,
                                     ARegion *region,
                                     const wmEvent *event)
{
  if (event->type != LEFTMOUSE) {
    return WM_UI_HANDLER_CONTINUE;
  }

  int retval = WM_UI_HANDLER_CONTINUE;

  const bool is_draggable = ui_list_is_hovering_draggable_but(C, ui_list, region, event);
  bool activate = false;
  bool activate_dragging = false;

  if (event->val == KM_CLICK_DRAG) {
    if (is_draggable) {
      activate_dragging = true;
      activate = true;
    }
  }
  /* #KM_CLICK is only sent after an uncaught release event, so the foreground button gets all
   * regular events (including mouse presses to start dragging) and this part only kicks in if it
   * hasn't handled the release event. Note that if there's no overlaid button, the row selects
   * on the press event already via regular #UI_BTYPE_LISTROW handling. */
  else if (event->val == KM_CLICK) {
    activate = true;
  }

  if (activate) {
    retval = ui_list_activate_hovered_row(C, region, ui_list, event, activate_dragging);
  }

  return retval;
}

static void ui_list_activate_row_from_index(
    bContext *C, ARegion *region, uiBut *listbox, uiList *ui_list, int index)
{
  uiBut *new_active_row = ui_list_row_find_index(region, index, listbox);
  if (new_active_row) {
    /* Preferred way to update the active item, also calls the custom activate operator
     * (#uiListDyn::custom_activate_optype). */
    UI_but_execute(C, region, new_active_row);
  }
  else {
    /* A bit ugly, set the active index in RNA directly. That's because a button that's
     * scrolled away in the list box isn't created at all.
     * The custom activate operator (#uiListDyn::custom_activate_optype) is not called in this case
     * (which may need the row button context). */
    RNA_property_int_set(&listbox->rnapoin, listbox->rnaprop, index);
    RNA_property_update(C, &listbox->rnapoin, listbox->rnaprop);
    ui_apply_but_undo(listbox);
  }

  ui_list->flag |= UILST_SCROLL_TO_ACTIVE_ITEM;
}

static int ui_list_get_increment(const uiList *ui_list, const int type, const int columns)
{
  int increment = 0;

  /* Handle column offsets for grid layouts. */
  if (ELEM(type, EVT_UPARROWKEY, EVT_DOWNARROWKEY) &&
      ELEM(ui_list->layout_type, UILST_LAYOUT_GRID, UILST_LAYOUT_BIG_PREVIEW_GRID))
  {
    increment = (type == EVT_UPARROWKEY) ? -columns : columns;
  }
  else {
    /* Left or right in grid layouts or any direction in single column layouts increments by 1. */
    increment = ELEM(type, EVT_UPARROWKEY, EVT_LEFTARROWKEY, WHEELUPMOUSE) ? -1 : 1;
  }

  if ((ui_list->filter_sort_flag & UILST_FLT_SORT_REVERSE) != 0) {
    increment *= -1;
  }

  return increment;
}

static int ui_handle_list_event(bContext *C, const wmEvent *event, ARegion *region, uiBut *listbox)
{
  int retval = WM_UI_HANDLER_CONTINUE;
  int type = event->type, val = event->val;
  int scroll_dir = 1;
  bool redraw = false;

  uiList *ui_list = static_cast<uiList *>(listbox->custom_data);
  if (!ui_list || !ui_list->dyn_data) {
    return retval;
  }
  uiListDyn *dyn_data = ui_list->dyn_data;

  int mx = event->xy[0];
  int my = event->xy[1];
  ui_window_to_block(region, listbox->block, &mx, &my);

  /* Convert pan to scroll-wheel. */
  if (type == MOUSEPAN) {
    ui_pan_to_scroll(event, &type, &val);

    /* 'ui_pan_to_scroll' gives the absolute direction. */
    if (event->flag & WM_EVENT_SCROLL_INVERT) {
      scroll_dir = -1;
    }

    /* If type still is mouse-pan, we call it handled, since delta-y accumulate. */
    /* also see `wm_event_system.cc` do_wheel_ui hack. */
    if (type == MOUSEPAN) {
      retval = WM_UI_HANDLER_BREAK;
    }
  }

  if (event->type == LEFTMOUSE) {
    retval = ui_list_handle_click_drag(C, ui_list, region, event);
  }
  else if (val == KM_PRESS) {
    if ((ELEM(type, EVT_UPARROWKEY, EVT_DOWNARROWKEY, EVT_LEFTARROWKEY, EVT_RIGHTARROWKEY) &&
         (event->modifier & (KM_SHIFT | KM_CTRL | KM_ALT | KM_OSKEY)) == 0) ||
        (ELEM(type, WHEELUPMOUSE, WHEELDOWNMOUSE) && (event->modifier & KM_CTRL) &&
         (event->modifier & (KM_SHIFT | KM_ALT | KM_OSKEY)) == 0))
    {
      const int value_orig = RNA_property_int_get(&listbox->rnapoin, listbox->rnaprop);
      int value, min, max;

      value = value_orig;
      const int inc = ui_list_get_increment(ui_list, type, dyn_data->columns);

      if (dyn_data->items_filter_neworder || dyn_data->items_filter_flags) {
        /* If we have a display order different from
         * collection order, we have some work! */
        int *org_order = static_cast<int *>(
            MEM_mallocN(dyn_data->items_shown * sizeof(int), __func__));
        const int *new_order = dyn_data->items_filter_neworder;
        int org_idx = -1, len = dyn_data->items_len;
        int current_idx = -1;
        const int filter_exclude = ui_list->filter_flag & UILST_FLT_EXCLUDE;

        for (int i = 0; i < len; i++) {
          if (!dyn_data->items_filter_flags ||
              ((dyn_data->items_filter_flags[i] & UILST_FLT_ITEM) ^ filter_exclude))
          {
            org_order[new_order ? new_order[++org_idx] : ++org_idx] = i;
            if (i == value) {
              current_idx = new_order ? new_order[org_idx] : org_idx;
            }
          }
          else if (i == value && org_idx >= 0) {
            current_idx = -(new_order ? new_order[org_idx] : org_idx) - 1;
          }
        }
        /* Now, org_order maps displayed indices to real indices,
         * and current_idx either contains the displayed index of active value (positive),
         *                 or its more-nearest one (negated).
         */
        if (current_idx < 0) {
          current_idx = (current_idx * -1) + (inc < 0 ? inc : inc - 1);
        }
        else {
          current_idx += inc;
        }
        CLAMP(current_idx, 0, dyn_data->items_shown - 1);
        value = org_order[current_idx];
        MEM_freeN(org_order);
      }
      else {
        value += inc;
      }

      CLAMP(value, 0, dyn_data->items_len - 1);

      RNA_property_int_range(&listbox->rnapoin, listbox->rnaprop, &min, &max);
      CLAMP(value, min, max);

      if (value != value_orig) {
        ui_list_activate_row_from_index(C, region, listbox, ui_list, value);
        redraw = true;
      }
      retval = WM_UI_HANDLER_BREAK;
    }
    else if (ELEM(type, WHEELUPMOUSE, WHEELDOWNMOUSE) && (event->modifier & KM_SHIFT)) {
      /* We now have proper grip, but keep this anyway! */
      if (ui_list->list_grip < (dyn_data->visual_height_min - UI_LIST_AUTO_SIZE_THRESHOLD)) {
        ui_list->list_grip = dyn_data->visual_height;
      }
      ui_list->list_grip += (type == WHEELUPMOUSE) ? -1 : 1;

      ui_list->flag |= UILST_SCROLL_TO_ACTIVE_ITEM;

      redraw = true;
      retval = WM_UI_HANDLER_BREAK;
    }
    else if (ELEM(type, WHEELUPMOUSE, WHEELDOWNMOUSE)) {
      if (dyn_data->height > dyn_data->visual_height) {
        /* list template will clamp */
        ui_list->list_scroll += scroll_dir * ((type == WHEELUPMOUSE) ? -1 : 1);

        redraw = true;
        retval = WM_UI_HANDLER_BREAK;
      }
    }
  }

  if (redraw) {
    ED_region_tag_redraw(region);
    ED_region_tag_refresh_ui(region);
  }

  return retval;
}

/* Handle mouse hover for Views and UiList rows. */
static int ui_handle_viewlist_items_hover(const wmEvent *event, const ARegion *region)
{
  bool has_item = false;
  LISTBASE_FOREACH (uiBlock *, block, &region->uiblocks) {
    LISTBASE_FOREACH (uiBut *, but, &block->buttons) {
      if (ELEM(but->type, UI_BTYPE_VIEW_ITEM, UI_BTYPE_LISTROW)) {
        but->flag &= ~UI_ACTIVE;
        has_item = true;
      }
    }
  }

  if (!has_item) {
    /* Avoid unnecessary lookup. */
    return WM_UI_HANDLER_CONTINUE;
  }

  /* Always highlight the hovered view item, even if the mouse hovers another button inside. */
  uiBut *hovered_row_but = ui_view_item_find_mouse_over(region, event->xy);
  if (!hovered_row_but) {
    hovered_row_but = ui_list_row_find_mouse_over(region, event->xy);
  }
  if (hovered_row_but) {
    hovered_row_but->flag |= UI_ACTIVE;
  }

  return WM_UI_HANDLER_CONTINUE;
}

static int ui_handle_view_item_event(bContext *C,
                                     const wmEvent *event,
                                     uiBut *active_but,
                                     ARegion *region)
{
  if (event->type == LEFTMOUSE) {
    /* Only bother finding the active view item button if the active button isn't already a view
     * item. */
    uiBut *view_but = (active_but && active_but->type == UI_BTYPE_VIEW_ITEM) ?
                          active_but :
                          ui_view_item_find_mouse_over(region, event->xy);
    /* Will free active button if there already is one. */
    if (view_but) {
      ui_handle_button_activate(C, region, view_but, BUTTON_ACTIVATE_OVER);
      return ui_do_button(C, view_but->block, view_but, event);
    }
  }

  return WM_UI_HANDLER_CONTINUE;
}

static void ui_handle_button_return_submenu(bContext *C, const wmEvent *event, uiBut *but)
{
  uiHandleButtonData *data = but->active;
  uiPopupBlockHandle *menu = data->menu;

  /* copy over return values from the closing menu */
  if ((menu->menuretval & UI_RETURN_OK) || (menu->menuretval & UI_RETURN_UPDATE)) {
    if (but->type == UI_BTYPE_COLOR) {
      copy_v3_v3(data->vec, menu->retvec);
    }
    else if (but->type == UI_BTYPE_MENU) {
      data->value = menu->retvalue;
    }
  }

  if (menu->menuretval & UI_RETURN_UPDATE) {
    if (data->interactive) {
      ui_apply_but(C, but->block, but, data, true);
    }
    else {
      ui_but_update(but);
    }

    menu->menuretval = 0;
  }

  /* now change button state or exit, which will close the submenu */
  if ((menu->menuretval & UI_RETURN_OK) || (menu->menuretval & UI_RETURN_CANCEL)) {
    if (menu->menuretval != UI_RETURN_OK) {
      data->cancel = true;
    }

    button_activate_exit(C, but, data, true, false);
  }
  else if (menu->menuretval & UI_RETURN_OUT) {
    if (event->type == MOUSEMOVE && ui_but_contains_point_px(but, data->region, event->xy)) {
      button_activate_state(C, but, BUTTON_STATE_HIGHLIGHT);
    }
    else {
      if (ISKEYBOARD(event->type)) {
        /* keyboard menu hierarchy navigation, going back to previous level */
        but->active->used_mouse = false;
        button_activate_state(C, but, BUTTON_STATE_HIGHLIGHT);
      }
      else {
        data->cancel = true;
        button_activate_exit(C, but, data, true, false);
      }
    }
  }
}

/** \} */

/* -------------------------------------------------------------------- */
/** \name Menu Towards (mouse motion logic)
 * \{ */

/**
 * Function used to prevent losing the open menu when using nested pull-downs,
 * when moving mouse towards the pull-down menu over other buttons that could
 * steal the highlight from the current button, only checks:
 *
 * - while mouse moves in triangular area defined old mouse position and
 *   left/right side of new menu.
 * - only for 1 second.
 */

static void ui_mouse_motion_towards_init_ex(uiPopupBlockHandle *menu,
                                            const int xy[2],
                                            const bool force)
{
  BLI_assert(((uiBlock *)menu->region->uiblocks.first)->flag &
             (UI_BLOCK_MOVEMOUSE_QUIT | UI_BLOCK_POPOVER));

  if (!menu->dotowards || force) {
    menu->dotowards = true;
    menu->towards_xy[0] = xy[0];
    menu->towards_xy[1] = xy[1];

    if (force) {
      menu->towardstime = DBL_MAX; /* unlimited time */
    }
    else {
      menu->towardstime = PIL_check_seconds_timer();
    }
  }
}

static void ui_mouse_motion_towards_init(uiPopupBlockHandle *menu, const int xy[2])
{
  ui_mouse_motion_towards_init_ex(menu, xy, false);
}

static void ui_mouse_motion_towards_reinit(uiPopupBlockHandle *menu, const int xy[2])
{
  ui_mouse_motion_towards_init_ex(menu, xy, true);
}

static bool ui_mouse_motion_towards_check(uiBlock *block,
                                          uiPopupBlockHandle *menu,
                                          const int xy[2],
                                          const bool use_wiggle_room)
{
  BLI_assert(block->flag & (UI_BLOCK_MOVEMOUSE_QUIT | UI_BLOCK_POPOVER));

  /* annoying fix for #36269, this is a bit odd but in fact works quite well
   * don't mouse-out of a menu if another menu has been created after it.
   * if this causes problems we could remove it and check on a different fix - campbell */
  if (menu->region->next) {
    /* am I the last menu (test) */
    ARegion *region = menu->region->next;
    do {
      uiBlock *block_iter = static_cast<uiBlock *>(region->uiblocks.first);
      if (block_iter && ui_block_is_menu(block_iter)) {
        return true;
      }
    } while ((region = region->next));
  }
  /* annoying fix end! */

  if (!menu->dotowards) {
    return false;
  }

  float oldp[2] = {menu->towards_xy[0], menu->towards_xy[1]};
  const float newp[2] = {float(xy[0]), float(xy[1])};
  if (len_squared_v2v2(oldp, newp) < (4.0f * 4.0f)) {
    return menu->dotowards;
  }

  /* verify that we are moving towards one of the edges of the
   * menu block, in other words, in the triangle formed by the
   * initial mouse location and two edge points. */
  rctf rect_px;
  ui_block_to_window_rctf(menu->region, block, &rect_px, &block->rect);

  const float margin = MENU_TOWARDS_MARGIN;

  const float p1[2] = {rect_px.xmin - margin, rect_px.ymin - margin};
  const float p2[2] = {rect_px.xmax + margin, rect_px.ymin - margin};
  const float p3[2] = {rect_px.xmax + margin, rect_px.ymax + margin};
  const float p4[2] = {rect_px.xmin - margin, rect_px.ymax + margin};

  /* allow for some wiggle room, if the user moves a few pixels away,
   * don't immediately quit (only for top level menus) */
  if (use_wiggle_room) {
    const float cent[2] = {BLI_rctf_cent_x(&rect_px), BLI_rctf_cent_y(&rect_px)};
    float delta[2];

    sub_v2_v2v2(delta, oldp, cent);
    normalize_v2_length(delta, MENU_TOWARDS_WIGGLE_ROOM);
    add_v2_v2(oldp, delta);
  }

  bool closer = (isect_point_tri_v2(newp, oldp, p1, p2) ||
                 isect_point_tri_v2(newp, oldp, p2, p3) ||
                 isect_point_tri_v2(newp, oldp, p3, p4) || isect_point_tri_v2(newp, oldp, p4, p1));

  if (!closer) {
    menu->dotowards = false;
  }

  /* 1 second timer */
  if (PIL_check_seconds_timer() - menu->towardstime > BUTTON_MOUSE_TOWARDS_THRESH) {
    menu->dotowards = false;
  }

  return menu->dotowards;
}

#ifdef USE_KEYNAV_LIMIT
static void ui_mouse_motion_keynav_init(uiKeyNavLock *keynav, const wmEvent *event)
{
  keynav->is_keynav = true;
  copy_v2_v2_int(keynav->event_xy, event->xy);
}
/**
 * Return true if key-input isn't blocking mouse-motion,
 * or if the mouse-motion is enough to disable key-input.
 */
static bool ui_mouse_motion_keynav_test(uiKeyNavLock *keynav, const wmEvent *event)
{
  if (keynav->is_keynav &&
      (len_manhattan_v2v2_int(keynav->event_xy, event->xy) > BUTTON_KEYNAV_PX_LIMIT))
  {
    keynav->is_keynav = false;
  }

  return keynav->is_keynav;
}
#endif /* USE_KEYNAV_LIMIT */

/** \} */

/* -------------------------------------------------------------------- */
/** \name Menu Scroll
 * \{ */

static char ui_menu_scroll_test(uiBlock *block, int my)
{
  if (block->flag & (UI_BLOCK_CLIPTOP | UI_BLOCK_CLIPBOTTOM)) {
    if (block->flag & UI_BLOCK_CLIPTOP) {
      if (my > block->rect.ymax - UI_MENU_SCROLL_MOUSE) {
        return 't';
      }
    }
    if (block->flag & UI_BLOCK_CLIPBOTTOM) {
      if (my < block->rect.ymin + UI_MENU_SCROLL_MOUSE) {
        return 'b';
      }
    }
  }
  return 0;
}

static void ui_menu_scroll_apply_offset_y(ARegion *region, uiBlock *block, float dy)
{
  BLI_assert(dy != 0.0f);

  const int scroll_pad = ui_block_is_menu(block) ? UI_MENU_SCROLL_PAD : UI_UNIT_Y * 0.5f;

  if (dy < 0.0f) {
    /* Stop at top item, extra 0.5 UI_UNIT_Y makes it snap nicer. */
    float ymax = -FLT_MAX;
    LISTBASE_FOREACH (uiBut *, bt, &block->buttons) {
      ymax = max_ff(ymax, bt->rect.ymax);
    }
    if (ymax + dy - UI_UNIT_Y * 0.5f < block->rect.ymax - scroll_pad) {
      dy = block->rect.ymax - ymax - scroll_pad;
    }
  }
  else {
    /* Stop at bottom item, extra 0.5 UI_UNIT_Y makes it snap nicer. */
    float ymin = FLT_MAX;
    LISTBASE_FOREACH (uiBut *, bt, &block->buttons) {
      ymin = min_ff(ymin, bt->rect.ymin);
    }
    if (ymin + dy + UI_UNIT_Y * 0.5f > block->rect.ymin + scroll_pad) {
      dy = block->rect.ymin - ymin + scroll_pad;
    }
  }

  /* remember scroll offset for refreshes */
  block->handle->scrolloffset += dy;

  /* apply scroll offset */
  LISTBASE_FOREACH (uiBut *, bt, &block->buttons) {
    bt->rect.ymin += dy;
    bt->rect.ymax += dy;
  }

  /* set flags again */
  ui_popup_block_scrolltest(block);

  ED_region_tag_redraw(region);
}

/** Scroll to activated button. */
static bool ui_menu_scroll_to_but(ARegion *region, uiBlock *block, uiBut *but_target)
{
  float dy = 0.0;
  if (block->flag & UI_BLOCK_CLIPTOP) {
    if (but_target->rect.ymax > block->rect.ymax - UI_MENU_SCROLL_ARROW) {
      dy = block->rect.ymax - but_target->rect.ymax - UI_MENU_SCROLL_ARROW;
    }
  }
  if (block->flag & UI_BLOCK_CLIPBOTTOM) {
    if (but_target->rect.ymin < block->rect.ymin + UI_MENU_SCROLL_ARROW) {
      dy = block->rect.ymin - but_target->rect.ymin + UI_MENU_SCROLL_ARROW;
    }
  }
  if (dy != 0.0f) {
    ui_menu_scroll_apply_offset_y(region, block, dy);
    return true;
  }
  return false;
}

/** Scroll to y location (in block space, see #ui_window_to_block). */
static bool ui_menu_scroll_to_y(ARegion *region, uiBlock *block, int y)
{
  const char test = ui_menu_scroll_test(block, y);
  float dy = 0.0f;
  if (test == 't') {
    dy = -UI_UNIT_Y; /* scroll to the top */
  }
  else if (test == 'b') {
    dy = UI_UNIT_Y; /* scroll to the bottom */
  }
  if (dy != 0.0f) {
    ui_menu_scroll_apply_offset_y(region, block, dy);
    return true;
  }
  return false;
}

static bool ui_menu_scroll_step(ARegion *region, uiBlock *block, const int scroll_dir)
{
  int my;
  if (scroll_dir == 1) {
    if ((block->flag & UI_BLOCK_CLIPTOP) == 0) {
      return false;
    }
    my = block->rect.ymax + UI_UNIT_Y;
  }
  else if (scroll_dir == -1) {
    if ((block->flag & UI_BLOCK_CLIPBOTTOM) == 0) {
      return false;
    }
    my = block->rect.ymin - UI_UNIT_Y;
  }
  else {
    BLI_assert(0);
    return false;
  }

  return ui_menu_scroll_to_y(region, block, my);
}

/** \} */

/* -------------------------------------------------------------------- */
/** \name Menu Event Handling
 * \{ */

static void ui_region_auto_open_clear(ARegion *region)
{
  LISTBASE_FOREACH (uiBlock *, block, &region->uiblocks) {
    block->auto_open = false;
  }
}

/**
 * Special function to handle nested menus.
 * let the parent menu get the event.
 *
 * This allows a menu to be open,
 * but send key events to the parent if there's no active buttons.
 *
 * Without this keyboard navigation from menus won't work.
 */
static bool ui_menu_pass_event_to_parent_if_nonactive(uiPopupBlockHandle *menu,
                                                      const uiBut *but,
                                                      const int level,
                                                      const bool is_parent_menu,
                                                      const int retval)
{
  /* NOTE(@ideasman42): For `menu->popup` (not a nested tree of menus), don't pass events parents.
   * This is needed because enum popups (for example) aren't created with an active button.
   * Otherwise opening a popup & pressing the accelerator key would fail, see: #107838. */
  if ((level != 0) && (but == nullptr) && (is_parent_menu || menu->popup == false)) {
    menu->menuretval = UI_RETURN_OUT | UI_RETURN_OUT_PARENT;
    (void)retval; /* so release builds with strict flags are happy as well */
    BLI_assert(retval == WM_UI_HANDLER_CONTINUE);
    return true;
  }
  return false;
}

static int ui_handle_menu_button(bContext *C, const wmEvent *event, uiPopupBlockHandle *menu)
{
  ARegion *region = menu->region;
  uiBut *but = ui_region_find_active_but(region);

  if (but) {
    /* Its possible there is an active menu item NOT under the mouse,
     * in this case ignore mouse clicks outside the button (but Enter etc is accepted) */
    if (event->val == KM_RELEASE) {
      /* pass, needed so we can exit active menu-items when click-dragging out of them */
    }
    else if (but->type == UI_BTYPE_SEARCH_MENU) {
      /* Pass, needed so search popup can have RMB context menu.
       * This may be useful for other interactions which happen in the search popup
       * without being directly over the search button. */
    }
    else if (!ui_block_is_menu(but->block) || ui_block_is_pie_menu(but->block)) {
      /* pass, skip for dialogs */
    }
    else if (!ui_region_contains_point_px(but->active->region, event->xy)) {
      /* Pass, needed to click-exit outside of non-floating menus. */
      ui_region_auto_open_clear(but->active->region);
    }
    else if (ISMOUSE_BUTTON(event->type)) {
      if (!ui_but_contains_point_px(but, but->active->region, event->xy)) {
        but = nullptr;
      }
    }
  }

  int retval;
  if (but) {
    ScrArea *ctx_area = CTX_wm_area(C);
    ARegion *ctx_region = CTX_wm_region(C);

    if (menu->ctx_area) {
      CTX_wm_area_set(C, menu->ctx_area);
    }
    if (menu->ctx_region) {
      CTX_wm_region_set(C, menu->ctx_region);
    }

    retval = ui_handle_button_event(C, event, but);

    if (menu->ctx_area) {
      CTX_wm_area_set(C, ctx_area);
    }
    if (menu->ctx_region) {
      CTX_wm_region_set(C, ctx_region);
    }
  }
  else {
    retval = ui_handle_button_over(C, event, region);
  }

  return retval;
}

float ui_block_calc_pie_segment(uiBlock *block, const float event_xy[2])
{
  float seg1[2];

  if (block->pie_data.flags & UI_PIE_INITIAL_DIRECTION) {
    copy_v2_v2(seg1, block->pie_data.pie_center_init);
  }
  else {
    copy_v2_v2(seg1, block->pie_data.pie_center_spawned);
  }

  float seg2[2];
  sub_v2_v2v2(seg2, event_xy, seg1);

  const float len = normalize_v2_v2(block->pie_data.pie_dir, seg2);

  if (len < U.pie_menu_threshold * UI_SCALE_FAC) {
    block->pie_data.flags |= UI_PIE_INVALID_DIR;
  }
  else {
    block->pie_data.flags &= ~UI_PIE_INVALID_DIR;
  }

  return len;
}

static int ui_handle_menu_letter_press_search(uiPopupBlockHandle *menu, const wmEvent *event)
{
  /* Start menu search if the menu has a name. */
  if (menu->menu_idname[0]) {
    uiAfterFunc *after = ui_afterfunc_new();
    wmOperatorType *ot = WM_operatortype_find("WM_OT_search_single_menu", false);
    after->optype = ot;
    after->opcontext = WM_OP_INVOKE_DEFAULT;
    after->opptr = MEM_cnew<PointerRNA>(__func__);
    WM_operator_properties_create_ptr(after->opptr, ot);
    RNA_string_set(after->opptr, "menu_idname", menu->menu_idname);
    if (event->type != EVT_SPACEKEY) {
      /* Forward all keys except spacebar to the search. */
      const int num_bytes = BLI_str_utf8_size_or_error(event->utf8_buf);
      if (num_bytes != -1) {
        char buf[sizeof(event->utf8_buf) + 1];
        memcpy(buf, event->utf8_buf, num_bytes);
        buf[num_bytes] = '\0';
        RNA_string_set(after->opptr, "initial_query", buf);
      }
    }
    menu->menuretval = UI_RETURN_OK;
    return WM_UI_HANDLER_BREAK;
  }
  return WM_UI_HANDLER_CONTINUE;
}

static int ui_handle_menu_event(bContext *C,
                                const wmEvent *event,
                                uiPopupBlockHandle *menu,
                                int level,
                                const bool is_parent_inside,
                                const bool is_parent_menu,
                                const bool is_floating)
{
  uiBut *but;
  ARegion *region = menu->region;
  uiBlock *block = static_cast<uiBlock *>(region->uiblocks.first);

  int retval = WM_UI_HANDLER_CONTINUE;

  int mx = event->xy[0];
  int my = event->xy[1];
  ui_window_to_block(region, block, &mx, &my);

  /* check if mouse is inside block */
  const bool inside = BLI_rctf_isect_pt(&block->rect, mx, my);
  /* check for title dragging */
  const bool inside_title = inside && ((my + (UI_UNIT_Y * 1.5f)) > block->rect.ymax);

  /* if there's an active modal button, don't check events or outside, except for search menu */
  but = ui_region_find_active_but(region);

#ifdef USE_DRAG_POPUP
  if (menu->is_grab) {
    if (event->type == LEFTMOUSE) {
      menu->is_grab = false;
      retval = WM_UI_HANDLER_BREAK;
    }
    else {
      if (event->type == MOUSEMOVE) {
        int mdiff[2];

        sub_v2_v2v2_int(mdiff, event->xy, menu->grab_xy_prev);
        copy_v2_v2_int(menu->grab_xy_prev, event->xy);

        add_v2_v2v2_int(menu->popup_create_vars.event_xy, menu->popup_create_vars.event_xy, mdiff);

        ui_popup_translate(region, mdiff);
      }

      return retval;
    }
  }
#endif

  if (but && button_modal_state(but->active->state)) {
    if (block->flag & (UI_BLOCK_MOVEMOUSE_QUIT | UI_BLOCK_POPOVER)) {
      /* if a button is activated modal, always reset the start mouse
       * position of the towards mechanism to avoid losing focus,
       * and don't handle events */
      ui_mouse_motion_towards_reinit(menu, event->xy);
    }
  }
  else if (event->type == TIMER) {
    if (event->customdata == menu->scrolltimer) {
      ui_menu_scroll_to_y(region, block, my);
    }
  }
  else {
    /* for ui_mouse_motion_towards_block */
    if (event->type == MOUSEMOVE) {
      if (block->flag & (UI_BLOCK_MOVEMOUSE_QUIT | UI_BLOCK_POPOVER)) {
        ui_mouse_motion_towards_init(menu, event->xy);
      }

      /* add menu scroll timer, if needed */
      if (ui_menu_scroll_test(block, my)) {
        if (menu->scrolltimer == nullptr) {
          menu->scrolltimer = WM_event_timer_add(
              CTX_wm_manager(C), CTX_wm_window(C), TIMER, MENU_SCROLL_INTERVAL);
        }
      }
    }

    /* first block own event func */
    if (block->block_event_func && block->block_event_func(C, block, event)) {
      /* pass */
    } /* events not for active search menu button */
    else {
      int act = 0;

      switch (event->type) {

        /* Closing sub-levels of pull-downs.
         *
         * The actual event is handled by the button under the cursor.
         * This is done so we can right click on menu items even when they have sub-menus open.
         */
        case RIGHTMOUSE:
          if (inside == false) {
            if (event->val == KM_PRESS && (block->flag & UI_BLOCK_LOOP)) {
              if (block->saferct.first) {
                /* Currently right clicking on a top level pull-down (typically in the header)
                 * just closes the menu and doesn't support immediately handling the RMB event.
                 *
                 * To support we would need UI_RETURN_OUT_PARENT to be handled by
                 * top-level buttons, not just menus. Note that this isn't very important
                 * since it's easy to manually close these menus by clicking on them. */
                menu->menuretval = (level > 0 && is_parent_inside) ? UI_RETURN_OUT_PARENT :
                                                                     UI_RETURN_OUT;
              }
            }
            retval = WM_UI_HANDLER_BREAK;
          }
          break;

        /* Closing sub-levels of pull-downs. */
        case EVT_LEFTARROWKEY:
          if (event->val == KM_PRESS && (block->flag & UI_BLOCK_LOOP)) {
            if (block->saferct.first) {
              menu->menuretval = UI_RETURN_OUT;
            }
          }

          retval = WM_UI_HANDLER_BREAK;
          break;

        /* Opening sub-levels of pull-downs. */
        case EVT_RIGHTARROWKEY:
          if (event->val == KM_PRESS && (block->flag & UI_BLOCK_LOOP)) {

            if (ui_menu_pass_event_to_parent_if_nonactive(
                    menu, but, level, is_parent_menu, retval)) {
              break;
            }

            but = ui_region_find_active_but(region);

            if (!but) {
              /* no item active, we make first active */
              if (block->direction & UI_DIR_UP) {
                but = ui_but_last(block);
              }
              else {
                but = ui_but_first(block);
              }
            }

            if (but && ELEM(but->type, UI_BTYPE_BLOCK, UI_BTYPE_PULLDOWN)) {
              ui_handle_button_activate(C, region, but, BUTTON_ACTIVATE_OPEN);
            }
          }

          retval = WM_UI_HANDLER_BREAK;
          break;

        /* Smooth scrolling for popovers. */
        case MOUSEPAN: {
          if (event->modifier & (KM_SHIFT | KM_CTRL | KM_ALT | KM_OSKEY)) {
            /* pass */
          }
          else if (!ui_block_is_menu(block)) {
            if (block->flag & (UI_BLOCK_CLIPTOP | UI_BLOCK_CLIPBOTTOM)) {
              const float dy = event->xy[1] - event->prev_xy[1];
              if (dy != 0.0f) {
                ui_menu_scroll_apply_offset_y(region, block, dy);

                if (but) {
                  but->active->cancel = true;
                  button_activate_exit(C, but, but->active, false, false);
                }
                WM_event_add_mousemove(CTX_wm_window(C));
              }
            }
            break;
          }
          ATTR_FALLTHROUGH;
        }
        case WHEELUPMOUSE:
        case WHEELDOWNMOUSE: {
          if (event->modifier & (KM_SHIFT | KM_CTRL | KM_ALT | KM_OSKEY)) {
            /* pass */
          }
          else if (!ui_block_is_menu(block)) {
            const int scroll_dir = (event->type == WHEELUPMOUSE) ? 1 : -1;
            if (ui_menu_scroll_step(region, block, scroll_dir)) {
              if (but) {
                but->active->cancel = true;
                button_activate_exit(C, but, but->active, false, false);
              }
              WM_event_add_mousemove(CTX_wm_window(C));
            }
            break;
          }
          ATTR_FALLTHROUGH;
        }
        case EVT_UPARROWKEY:
        case EVT_DOWNARROWKEY:
        case EVT_PAGEUPKEY:
        case EVT_PAGEDOWNKEY:
        case EVT_HOMEKEY:
        case EVT_ENDKEY:
          /* Arrow-keys: only handle for block_loop blocks. */
          if (event->modifier & (KM_SHIFT | KM_CTRL | KM_ALT | KM_OSKEY)) {
            /* pass */
          }
          else if (inside || (block->flag & UI_BLOCK_LOOP)) {
            int type = event->type;
            int val = event->val;

            /* Convert pan to scroll-wheel. */
            if (type == MOUSEPAN) {
              ui_pan_to_scroll(event, &type, &val);
            }

            if (val == KM_PRESS) {
              /* Determine scroll operation. */
              uiMenuScrollType scrolltype;

              if (ELEM(type, EVT_PAGEUPKEY, EVT_HOMEKEY)) {
                scrolltype = MENU_SCROLL_TOP;
              }
              else if (ELEM(type, EVT_PAGEDOWNKEY, EVT_ENDKEY)) {
                scrolltype = MENU_SCROLL_BOTTOM;
              }
              else if (ELEM(type, EVT_UPARROWKEY, WHEELUPMOUSE)) {
                scrolltype = MENU_SCROLL_UP;
              }
              else {
                scrolltype = MENU_SCROLL_DOWN;
              }

              if (ui_menu_pass_event_to_parent_if_nonactive(
                      menu, but, level, is_parent_menu, retval)) {
                break;
              }

#ifdef USE_KEYNAV_LIMIT
              ui_mouse_motion_keynav_init(&menu->keynav_state, event);
#endif

              but = ui_region_find_active_but(region);
              if (but) {
                /* Apply scroll operation. */
                if (scrolltype == MENU_SCROLL_DOWN) {
                  but = ui_but_next(but);
                }
                else if (scrolltype == MENU_SCROLL_UP) {
                  but = ui_but_prev(but);
                }
                else if (scrolltype == MENU_SCROLL_TOP) {
                  but = ui_but_first(block);
                }
                else if (scrolltype == MENU_SCROLL_BOTTOM) {
                  but = ui_but_last(block);
                }
              }

              if (!but) {
                /* Wrap button or no active button. */
                uiBut *but_wrap = nullptr;
                if (ELEM(scrolltype, MENU_SCROLL_UP, MENU_SCROLL_BOTTOM)) {
                  but_wrap = ui_but_last(block);
                }
                else if (ELEM(scrolltype, MENU_SCROLL_DOWN, MENU_SCROLL_TOP)) {
                  but_wrap = ui_but_first(block);
                }
                if (but_wrap) {
                  but = but_wrap;
                }
              }

              if (but) {
                ui_handle_button_activate(C, region, but, BUTTON_ACTIVATE);
                ui_menu_scroll_to_but(region, block, but);
              }
            }

            retval = WM_UI_HANDLER_BREAK;
          }

          break;

        case EVT_ONEKEY:
        case EVT_PAD1:
          act = 1;
          ATTR_FALLTHROUGH;
        case EVT_TWOKEY:
        case EVT_PAD2:
          if (act == 0) {
            act = 2;
          }
          ATTR_FALLTHROUGH;
        case EVT_THREEKEY:
        case EVT_PAD3:
          if (act == 0) {
            act = 3;
          }
          ATTR_FALLTHROUGH;
        case EVT_FOURKEY:
        case EVT_PAD4:
          if (act == 0) {
            act = 4;
          }
          ATTR_FALLTHROUGH;
        case EVT_FIVEKEY:
        case EVT_PAD5:
          if (act == 0) {
            act = 5;
          }
          ATTR_FALLTHROUGH;
        case EVT_SIXKEY:
        case EVT_PAD6:
          if (act == 0) {
            act = 6;
          }
          ATTR_FALLTHROUGH;
        case EVT_SEVENKEY:
        case EVT_PAD7:
          if (act == 0) {
            act = 7;
          }
          ATTR_FALLTHROUGH;
        case EVT_EIGHTKEY:
        case EVT_PAD8:
          if (act == 0) {
            act = 8;
          }
          ATTR_FALLTHROUGH;
        case EVT_NINEKEY:
        case EVT_PAD9:
          if (act == 0) {
            act = 9;
          }
          ATTR_FALLTHROUGH;
        case EVT_ZEROKEY:
        case EVT_PAD0:
          if (act == 0) {
            act = 10;
          }

          if ((block->flag & UI_BLOCK_NUMSELECT) && event->val == KM_PRESS) {
            int count;

            if (ui_menu_pass_event_to_parent_if_nonactive(
                    menu, but, level, is_parent_menu, retval)) {
              break;
            }

            /* Only respond to explicit press to avoid the event that opened the menu
             * activating an item when the key is held. */
            if (event->flag & WM_EVENT_IS_REPEAT) {
              break;
            }

            if (event->modifier & KM_ALT) {
              act += 10;
            }

            count = 0;
            for (but = static_cast<uiBut *>(block->buttons.first); but; but = but->next) {
              bool doit = false;

              if (!ELEM(but->type,
                        UI_BTYPE_LABEL,
                        UI_BTYPE_SEPR,
                        UI_BTYPE_SEPR_LINE,
                        UI_BTYPE_IMAGE)) {
                count++;
              }

              /* exception for rna layer buts */
              if (but->rnapoin.data && but->rnaprop &&
                  ELEM(RNA_property_subtype(but->rnaprop), PROP_LAYER, PROP_LAYER_MEMBER))
              {
                if (but->rnaindex == act - 1) {
                  doit = true;
                }
              }
              else if (ELEM(but->type,
                            UI_BTYPE_BUT,
                            UI_BTYPE_BUT_MENU,
                            UI_BTYPE_MENU,
                            UI_BTYPE_BLOCK,
                            UI_BTYPE_PULLDOWN) &&
                       count == act)
              {
                doit = true;
              }

              if (!(but->flag & UI_BUT_DISABLED) && doit) {
                /* activate buttons but open menu's */
                uiButtonActivateType activate;
                if (but->type == UI_BTYPE_PULLDOWN) {
                  activate = BUTTON_ACTIVATE_OPEN;
                }
                else {
                  activate = BUTTON_ACTIVATE_APPLY;
                }

                ui_handle_button_activate(C, region, but, activate);
                break;
              }
            }

            retval = WM_UI_HANDLER_BREAK;
          }
          break;

        /* Handle keystrokes on menu items */
        case EVT_AKEY:
        case EVT_BKEY:
        case EVT_CKEY:
        case EVT_DKEY:
        case EVT_EKEY:
        case EVT_FKEY:
        case EVT_GKEY:
        case EVT_HKEY:
        case EVT_IKEY:
        case EVT_JKEY:
        case EVT_KKEY:
        case EVT_LKEY:
        case EVT_MKEY:
        case EVT_NKEY:
        case EVT_OKEY:
        case EVT_PKEY:
        case EVT_QKEY:
        case EVT_RKEY:
        case EVT_SKEY:
        case EVT_TKEY:
        case EVT_UKEY:
        case EVT_VKEY:
        case EVT_WKEY:
        case EVT_XKEY:
        case EVT_YKEY:
        case EVT_ZKEY:
        case EVT_SPACEKEY: {
            if (ELEM(event->val, KM_PRESS, KM_DBL_CLICK) &&
              ((event->modifier & (KM_SHIFT | KM_CTRL | KM_OSKEY)) == 0) &&
              /* Only respond to explicit press to avoid the event that opened the menu
               * activating an item when the key is held. */
              (event->flag & WM_EVENT_IS_REPEAT) == 0)
          {

            /* Menu search if spacebar or SearchOnKeyPress. */
            MenuType *mt = WM_menutype_find(menu->menu_idname, false);
            if ((mt && bool(mt->flag & MenuTypeFlag::SearchOnKeyPress)) ||
                event->type == EVT_SPACEKEY)
            {
              if ((level != 0) && (but == nullptr || !menu->menu_idname[0])) {
                /* Search parent if the child is open but not activated or not searchable. */
                menu->menuretval = UI_RETURN_OUT | UI_RETURN_OUT_PARENT;
              }
              else {
                retval = ui_handle_menu_letter_press_search(menu, event);
              }
              break;
            }

            if (ui_menu_pass_event_to_parent_if_nonactive(
                    menu, but, level, is_parent_menu, retval))
            {
              break;
            }

            /* Accelerator keys that allow "pressing" a menu entry by pressing a single key. */
            LISTBASE_FOREACH (uiBut *, but, &block->buttons) {
              if (!(but->flag & UI_BUT_DISABLED) && but->menu_key == event->type) {
                if (but->type == UI_BTYPE_BUT) {
                  UI_but_execute(C, region, but);
                }
                else {
                  ui_handle_button_activate_by_type(C, region, but);
                }
                return WM_UI_HANDLER_BREAK;
              }
            }
<<<<<<< HEAD
            retval = WM_UI_HANDLER_BREAK;
          }
          break;
        }
        case EVT_SPACEKEY: {
          /* Press space-bar to start menu search. */
          if ((level != 0) && (but == nullptr || !menu->menu_idname[0])) {
            /* Search parent if the child is open but not activated or not searchable. */
            menu->menuretval = UI_RETURN_OUT | UI_RETURN_OUT_PARENT;
          }
          else {
            retval = ui_handle_menu_letter_press(menu);
=======
>>>>>>> 8bae8bf8
          }
        }
      }
    }

    /* here we check return conditions for menus */
    if (block->flag & UI_BLOCK_LOOP) {
      /* If we click outside the block, verify if we clicked on the
       * button that opened us, otherwise we need to close,
       *
       * note that there is an exception for root level menus and
       * popups which you can click again to close.
       *
       * Events handled above may have already set the return value,
       * don't overwrite them, see: #61015.
       */
      if ((inside == false) && (menu->menuretval == 0)) {
        uiSafetyRct *saferct = static_cast<uiSafetyRct *>(block->saferct.first);

        if (ELEM(event->type, LEFTMOUSE, MIDDLEMOUSE, RIGHTMOUSE)) {
          if (ELEM(event->val, KM_PRESS, KM_DBL_CLICK)) {
            if ((is_parent_menu == false) && (U.uiflag & USER_MENUOPENAUTO) == 0) {
              /* for root menus, allow clicking to close */
              if (block->flag & UI_BLOCK_OUT_1) {
                menu->menuretval = UI_RETURN_OK;
              }
              else {
                menu->menuretval = UI_RETURN_OUT;
              }
            }
            else if (saferct && !BLI_rctf_isect_pt(
                                    &saferct->parent, float(event->xy[0]), float(event->xy[1]))) {
              if (block->flag & UI_BLOCK_OUT_1) {
                menu->menuretval = UI_RETURN_OK;
              }
              else {
                menu->menuretval = UI_RETURN_OUT;
              }
            }
          }
          else if (ELEM(event->val, KM_RELEASE, KM_CLICK)) {
            /* For buttons that use a hold function,
             * exit when mouse-up outside the menu. */
            if (block->flag & UI_BLOCK_POPUP_HOLD) {
              /* NOTE: we could check the cursor is over the parent button. */
              menu->menuretval = UI_RETURN_CANCEL;
              retval = WM_UI_HANDLER_CONTINUE;
            }
          }
        }
      }

      if (menu->menuretval) {
        /* pass */
      }
#ifdef USE_KEYNAV_LIMIT
      else if ((event->type == MOUSEMOVE) &&
               ui_mouse_motion_keynav_test(&menu->keynav_state, event)) {
        /* Don't handle the mouse-move if we're using key-navigation. */
        retval = WM_UI_HANDLER_BREAK;
      }
#endif
      else if (event->type == EVT_ESCKEY && event->val == KM_PRESS) {
        /* Escape cancels this and all preceding menus. */
        menu->menuretval = UI_RETURN_CANCEL;
      }
      else if (ELEM(event->type, EVT_RETKEY, EVT_PADENTER) && event->val == KM_PRESS) {
        uiBut *but_default = ui_region_find_first_but_test_flag(
            region, UI_BUT_ACTIVE_DEFAULT, UI_HIDDEN);
        if ((but_default != nullptr) && (but_default->active == nullptr)) {
          if (but_default->type == UI_BTYPE_BUT) {
            UI_but_execute(C, region, but_default);
          }
          else {
            ui_handle_button_activate_by_type(C, region, but_default);
          }
        }
        else {
          uiBut *but_active = ui_region_find_active_but(region);

          /* enter will always close this block, we let the event
           * get handled by the button if it is activated, otherwise we cancel */
          if (but_active == nullptr) {
            menu->menuretval = UI_RETURN_CANCEL | UI_RETURN_POPUP_OK;
          }
        }
      }
#ifdef USE_DRAG_POPUP
      else if ((event->type == LEFTMOUSE) && (event->val == KM_PRESS) &&
               (inside && is_floating && inside_title))
      {
        if (!but || !ui_but_contains_point_px(but, region, event->xy)) {
          if (but) {
            UI_but_tooltip_timer_remove(C, but);
          }

          menu->is_grab = true;
          copy_v2_v2_int(menu->grab_xy_prev, event->xy);
          retval = WM_UI_HANDLER_BREAK;
        }
      }
#endif
      else {

        /* check mouse moving outside of the menu */
        if (inside == false && (block->flag & (UI_BLOCK_MOVEMOUSE_QUIT | UI_BLOCK_POPOVER))) {
          uiSafetyRct *saferct;

          ui_mouse_motion_towards_check(block, menu, event->xy, is_parent_inside == false);

          /* Check for all parent rects, enables arrow-keys to be used. */
          for (saferct = static_cast<uiSafetyRct *>(block->saferct.first); saferct;
               saferct = saferct->next) {
            /* for mouse move we only check our own rect, for other
             * events we check all preceding block rects too to make
             * arrow keys navigation work */
            if (event->type != MOUSEMOVE ||
                saferct == static_cast<uiSafetyRct *>(block->saferct.first)) {
              if (BLI_rctf_isect_pt(&saferct->parent, float(event->xy[0]), float(event->xy[1]))) {
                break;
              }
              if (BLI_rctf_isect_pt(&saferct->safety, float(event->xy[0]), float(event->xy[1]))) {
                break;
              }
            }
          }

          /* strict check, and include the parent rect */
          if (!menu->dotowards && !saferct) {
            if (block->flag & UI_BLOCK_OUT_1) {
              menu->menuretval = UI_RETURN_OK;
            }
            else {
              menu->menuretval = UI_RETURN_OUT;
            }
          }
          else if (menu->dotowards && event->type == MOUSEMOVE) {
            retval = WM_UI_HANDLER_BREAK;
          }
        }
      }

      /* end switch */
    }
  }

  /* if we are didn't handle the event yet, lets pass it on to
   * buttons inside this region. disabled inside check .. not sure
   * anymore why it was there? but it meant enter didn't work
   * for example when mouse was not over submenu */
  if ((event->type == TIMER) ||
      (/* inside && */ (!menu->menuretval || (menu->menuretval & UI_RETURN_UPDATE)) &&
       retval == WM_UI_HANDLER_CONTINUE))
  {
    retval = ui_handle_menu_button(C, event, menu);
  }

#ifdef USE_UI_POPOVER_ONCE
  if (block->flag & UI_BLOCK_POPOVER_ONCE) {
    if ((event->type == LEFTMOUSE) && (event->val == KM_RELEASE)) {
      UI_popover_once_clear(static_cast<uiPopover *>(menu->popup_create_vars.arg));
      block->flag &= ~UI_BLOCK_POPOVER_ONCE;
    }
  }
#endif

  /* Don't handle double click events, re-handle as regular press/release. */
  if (retval == WM_UI_HANDLER_CONTINUE && event->val == KM_DBL_CLICK) {
    return retval;
  }

  /* if we set a menu return value, ensure we continue passing this on to
   * lower menus and buttons, so always set continue then, and if we are
   * inside the region otherwise, ensure we swallow the event */
  if (menu->menuretval) {
    return WM_UI_HANDLER_CONTINUE;
  }
  if (inside) {
    return WM_UI_HANDLER_BREAK;
  }
  return retval;
}

static int ui_handle_menu_return_submenu(bContext *C,
                                         const wmEvent *event,
                                         uiPopupBlockHandle *menu)
{
  ARegion *region = menu->region;
  uiBlock *block = static_cast<uiBlock *>(region->uiblocks.first);

  uiBut *but = ui_region_find_active_but(region);

  BLI_assert(but);

  uiHandleButtonData *data = but->active;
  uiPopupBlockHandle *submenu = data->menu;

  if (submenu->menuretval) {
    bool update;

    /* first decide if we want to close our own menu cascading, if
     * so pass on the sub menu return value to our own menu handle */
    if ((submenu->menuretval & UI_RETURN_OK) || (submenu->menuretval & UI_RETURN_CANCEL)) {
      if (!(block->flag & UI_BLOCK_KEEP_OPEN)) {
        menu->menuretval = submenu->menuretval;
        menu->butretval = data->retval;
      }
    }

    update = (submenu->menuretval & UI_RETURN_UPDATE) != 0;

    /* now let activated button in this menu exit, which
     * will actually close the submenu too */
    ui_handle_button_return_submenu(C, event, but);

    if (update) {
      submenu->menuretval = 0;
    }
  }

  if (block->flag & (UI_BLOCK_MOVEMOUSE_QUIT | UI_BLOCK_POPOVER)) {
    /* for cases where close does not cascade, allow the user to
     * move the mouse back towards the menu without closing */
    ui_mouse_motion_towards_reinit(menu, event->xy);
  }

  if (menu->menuretval) {
    return WM_UI_HANDLER_CONTINUE;
  }
  return WM_UI_HANDLER_BREAK;
}

static bool ui_but_pie_menu_supported_apply(uiBut *but)
{
  return !ELEM(but->type, UI_BTYPE_NUM_SLIDER, UI_BTYPE_NUM);
}

static int ui_but_pie_menu_apply(bContext *C,
                                 uiPopupBlockHandle *menu,
                                 uiBut *but,
                                 bool force_close)
{
  const int retval = WM_UI_HANDLER_BREAK;

  if (but && ui_but_pie_menu_supported_apply(but)) {
    if (but->type == UI_BTYPE_MENU) {
      /* forcing the pie menu to close will not handle menus */
      if (!force_close) {
        uiBut *active_but = ui_region_find_active_but(menu->region);

        if (active_but) {
          button_activate_exit(C, active_but, active_but->active, false, false);
        }

        button_activate_init(C, menu->region, but, BUTTON_ACTIVATE_OPEN);
        return retval;
      }
      menu->menuretval = UI_RETURN_CANCEL;
    }
    else {
      button_activate_exit((bContext *)C, but, but->active, false, false);

      menu->menuretval = UI_RETURN_OK;
    }
  }
  else {
    menu->menuretval = UI_RETURN_CANCEL;

    ED_region_tag_redraw(menu->region);
  }

  return retval;
}

static uiBut *ui_block_pie_dir_activate(uiBlock *block, const wmEvent *event, RadialDirection dir)
{
  if ((block->flag & UI_BLOCK_NUMSELECT) && event->val == KM_PRESS) {
    LISTBASE_FOREACH (uiBut *, but, &block->buttons) {
      if (but->pie_dir == dir && !ELEM(but->type, UI_BTYPE_SEPR, UI_BTYPE_SEPR_LINE)) {
        return but;
      }
    }
  }

  return nullptr;
}

static int ui_but_pie_button_activate(bContext *C, uiBut *but, uiPopupBlockHandle *menu)
{
  if (but == nullptr) {
    return WM_UI_HANDLER_BREAK;
  }

  uiBut *active_but = ui_region_find_active_but(menu->region);

  if (active_but) {
    button_activate_exit(C, active_but, active_but->active, false, false);
  }

  button_activate_init(C, menu->region, but, BUTTON_ACTIVATE_OVER);
  return ui_but_pie_menu_apply(C, menu, but, false);
}

static int ui_pie_handler(bContext *C, const wmEvent *event, uiPopupBlockHandle *menu)
{
  /* we block all events, this is modal interaction,
   * except for drop events which is described below */
  int retval = WM_UI_HANDLER_BREAK;

  if (event->type == EVT_DROP) {
    /* may want to leave this here for later if we support pie ovens */

    retval = WM_UI_HANDLER_CONTINUE;
  }

  ARegion *region = menu->region;
  uiBlock *block = static_cast<uiBlock *>(region->uiblocks.first);

  const bool is_click_style = (block->pie_data.flags & UI_PIE_CLICK_STYLE);

  /* if there's an active modal button, don't check events or outside, except for search menu */
  uiBut *but_active = ui_region_find_active_but(region);

  if (menu->scrolltimer == nullptr) {
    menu->scrolltimer = WM_event_timer_add(
        CTX_wm_manager(C), CTX_wm_window(C), TIMER, PIE_MENU_INTERVAL);
    menu->scrolltimer->time_duration = 0.0;
  }

  const double duration = menu->scrolltimer->time_duration;

  float event_xy[2] = {float(event->xy[0]), float(event->xy[1])};

  ui_window_to_block_fl(region, block, &event_xy[0], &event_xy[1]);

  /* Distance from initial point. */
  const float dist = ui_block_calc_pie_segment(block, event_xy);

  if (but_active && button_modal_state(but_active->active->state)) {
    retval = ui_handle_menu_button(C, event, menu);
  }
  else {
    if (event->type == TIMER) {
      if (event->customdata == menu->scrolltimer) {
        /* deactivate initial direction after a while */
        if (duration > 0.01 * U.pie_initial_timeout) {
          block->pie_data.flags &= ~UI_PIE_INITIAL_DIRECTION;
        }

        /* handle animation */
        if (!(block->pie_data.flags & UI_PIE_ANIMATION_FINISHED)) {
          const double final_time = 0.01 * U.pie_animation_timeout;
          float fac = duration / final_time;
          const float pie_radius = U.pie_menu_radius * UI_SCALE_FAC;

          if (fac > 1.0f) {
            fac = 1.0f;
            block->pie_data.flags |= UI_PIE_ANIMATION_FINISHED;
          }

          LISTBASE_FOREACH (uiBut *, but, &block->buttons) {
            if (but->pie_dir != UI_RADIAL_NONE) {
              float vec[2];
              float center[2];

              ui_but_pie_dir(but->pie_dir, vec);

              center[0] = (vec[0] > 0.01f) ? 0.5f : ((vec[0] < -0.01f) ? -0.5f : 0.0f);
              center[1] = (vec[1] > 0.99f) ? 0.5f : ((vec[1] < -0.99f) ? -0.5f : 0.0f);

              center[0] *= BLI_rctf_size_x(&but->rect);
              center[1] *= BLI_rctf_size_y(&but->rect);

              mul_v2_fl(vec, pie_radius);
              add_v2_v2(vec, center);
              mul_v2_fl(vec, fac);
              add_v2_v2(vec, block->pie_data.pie_center_spawned);

              BLI_rctf_recenter(&but->rect, vec[0], vec[1]);
            }
          }
          block->pie_data.alphafac = fac;

          ED_region_tag_redraw(region);
        }
      }

      /* Check pie velocity here if gesture has ended. */
      if (block->pie_data.flags & UI_PIE_GESTURE_END_WAIT) {
        float len_sq = 10;

        /* use a time threshold to ensure we leave time to the mouse to move */
        if (duration - block->pie_data.duration_gesture > 0.02) {
          len_sq = len_squared_v2v2(event_xy, block->pie_data.last_pos);
          copy_v2_v2(block->pie_data.last_pos, event_xy);
          block->pie_data.duration_gesture = duration;
        }

        if (len_sq < 1.0f) {
          uiBut *but = ui_region_find_active_but(menu->region);

          if (but) {
            return ui_but_pie_menu_apply(C, menu, but, true);
          }
        }
      }
    }

    if (event->type == block->pie_data.event_type && !is_click_style) {
      if (event->val != KM_RELEASE) {
        ui_handle_menu_button(C, event, menu);

        if (len_squared_v2v2(event_xy, block->pie_data.pie_center_init) > PIE_CLICK_THRESHOLD_SQ) {
          block->pie_data.flags |= UI_PIE_DRAG_STYLE;
        }
        /* why redraw here? It's simple, we are getting many double click events here.
         * Those operate like mouse move events almost */
        ED_region_tag_redraw(region);
      }
      else {
        if ((duration < 0.01 * U.pie_tap_timeout) && !(block->pie_data.flags & UI_PIE_DRAG_STYLE))
        {
          block->pie_data.flags |= UI_PIE_CLICK_STYLE;
        }
        else {
          uiBut *but = ui_region_find_active_but(menu->region);

          if (but && (U.pie_menu_confirm > 0) &&
              (dist >= UI_SCALE_FAC * (U.pie_menu_threshold + U.pie_menu_confirm)))
          {
            return ui_but_pie_menu_apply(C, menu, but, true);
          }

          retval = ui_but_pie_menu_apply(C, menu, but, true);
        }
      }
    }
    else {
      /* direction from numpad */
      RadialDirection num_dir = UI_RADIAL_NONE;

      switch (event->type) {
        case MOUSEMOVE:
          if (!is_click_style) {
            const float len_sq = len_squared_v2v2(event_xy, block->pie_data.pie_center_init);

            /* here we use the initial position explicitly */
            if (len_sq > PIE_CLICK_THRESHOLD_SQ) {
              block->pie_data.flags |= UI_PIE_DRAG_STYLE;
            }

            /* here instead, we use the offset location to account for the initial
             * direction timeout */
            if ((U.pie_menu_confirm > 0) &&
                (dist >= UI_SCALE_FAC * (U.pie_menu_threshold + U.pie_menu_confirm)))
            {
              block->pie_data.flags |= UI_PIE_GESTURE_END_WAIT;
              copy_v2_v2(block->pie_data.last_pos, event_xy);
              block->pie_data.duration_gesture = duration;
            }
          }

          ui_handle_menu_button(C, event, menu);

          /* mouse move should always refresh the area for pie menus */
          ED_region_tag_redraw(region);
          break;

        case LEFTMOUSE:
          if (is_click_style) {
            if (block->pie_data.flags & UI_PIE_INVALID_DIR) {
              menu->menuretval = UI_RETURN_CANCEL;
            }
            else {
              retval = ui_handle_menu_button(C, event, menu);
            }
          }
          break;

        case EVT_ESCKEY:
        case RIGHTMOUSE:
          menu->menuretval = UI_RETURN_CANCEL;
          break;

        case EVT_AKEY:
        case EVT_BKEY:
        case EVT_CKEY:
        case EVT_DKEY:
        case EVT_EKEY:
        case EVT_FKEY:
        case EVT_GKEY:
        case EVT_HKEY:
        case EVT_IKEY:
        case EVT_JKEY:
        case EVT_KKEY:
        case EVT_LKEY:
        case EVT_MKEY:
        case EVT_NKEY:
        case EVT_OKEY:
        case EVT_PKEY:
        case EVT_QKEY:
        case EVT_RKEY:
        case EVT_SKEY:
        case EVT_TKEY:
        case EVT_UKEY:
        case EVT_VKEY:
        case EVT_WKEY:
        case EVT_XKEY:
        case EVT_YKEY:
        case EVT_ZKEY: {
          if (ELEM(event->val, KM_PRESS, KM_DBL_CLICK) &&
              ((event->modifier & (KM_SHIFT | KM_CTRL | KM_OSKEY)) == 0))
          {
            LISTBASE_FOREACH (uiBut *, but, &block->buttons) {
              if (but->menu_key == event->type) {
                ui_but_pie_button_activate(C, but, menu);
              }
            }
          }
          break;
        }

#define CASE_NUM_TO_DIR(n, d) \
  case (EVT_ZEROKEY + n): \
  case (EVT_PAD0 + n): { \
    if (num_dir == UI_RADIAL_NONE) { \
      num_dir = d; \
    } \
  } \
    (void)0

          CASE_NUM_TO_DIR(1, UI_RADIAL_SW);
          ATTR_FALLTHROUGH;
          CASE_NUM_TO_DIR(2, UI_RADIAL_S);
          ATTR_FALLTHROUGH;
          CASE_NUM_TO_DIR(3, UI_RADIAL_SE);
          ATTR_FALLTHROUGH;
          CASE_NUM_TO_DIR(4, UI_RADIAL_W);
          ATTR_FALLTHROUGH;
          CASE_NUM_TO_DIR(6, UI_RADIAL_E);
          ATTR_FALLTHROUGH;
          CASE_NUM_TO_DIR(7, UI_RADIAL_NW);
          ATTR_FALLTHROUGH;
          CASE_NUM_TO_DIR(8, UI_RADIAL_N);
          ATTR_FALLTHROUGH;
          CASE_NUM_TO_DIR(9, UI_RADIAL_NE);
          {
            uiBut *but = ui_block_pie_dir_activate(block, event, num_dir);
            retval = ui_but_pie_button_activate(C, but, menu);
            break;
          }
#undef CASE_NUM_TO_DIR
        default:
          retval = ui_handle_menu_button(C, event, menu);
          break;
      }
    }
  }

  return retval;
}

static int ui_handle_menus_recursive(bContext *C,
                                     const wmEvent *event,
                                     uiPopupBlockHandle *menu,
                                     int level,
                                     const bool is_parent_inside,
                                     const bool is_parent_menu,
                                     const bool is_floating)
{
  int retval = WM_UI_HANDLER_CONTINUE;
  bool do_towards_reinit = false;

  /* check if we have a submenu, and handle events for it first */
  uiBut *but = ui_region_find_active_but(menu->region);
  uiHandleButtonData *data = (but) ? but->active : nullptr;
  uiPopupBlockHandle *submenu = (data) ? data->menu : nullptr;

  if (submenu) {
    uiBlock *block = static_cast<uiBlock *>(menu->region->uiblocks.first);
    const bool is_menu = ui_block_is_menu(block);
    bool inside = false;
    /* root pie menus accept the key that spawned
     * them as double click to improve responsiveness */
    const bool do_recursion = (!(block->flag & UI_BLOCK_RADIAL) ||
                               event->type != block->pie_data.event_type);

    if (do_recursion) {
      if (is_parent_inside == false) {
        int mx = event->xy[0];
        int my = event->xy[1];
        ui_window_to_block(menu->region, block, &mx, &my);
        inside = BLI_rctf_isect_pt(&block->rect, mx, my);
      }

      retval = ui_handle_menus_recursive(
          C, event, submenu, level + 1, is_parent_inside || inside, is_menu, false);
    }
  }

  /* now handle events for our own menu */
  if (retval == WM_UI_HANDLER_CONTINUE || event->type == TIMER) {
    const bool do_but_search = (but && (but->type == UI_BTYPE_SEARCH_MENU));
    if (submenu && submenu->menuretval) {
      const bool do_ret_out_parent = (submenu->menuretval & UI_RETURN_OUT_PARENT) != 0;
      retval = ui_handle_menu_return_submenu(C, event, menu);
      submenu = nullptr; /* hint not to use this, it may be freed by call above */
      (void)submenu;
      /* we may want to quit the submenu and handle the even in this menu,
       * if its important to use it, check 'data->menu' first */
      if (((retval == WM_UI_HANDLER_BREAK) && do_ret_out_parent) == false) {
        /* skip applying the event */
        return retval;
      }
    }

    if (do_but_search) {
      uiBlock *block = static_cast<uiBlock *>(menu->region->uiblocks.first);

      retval = ui_handle_menu_button(C, event, menu);

      if (block->flag & (UI_BLOCK_MOVEMOUSE_QUIT | UI_BLOCK_POPOVER)) {
        /* when there is a active search button and we close it,
         * we need to reinit the mouse coords #35346. */
        if (ui_region_find_active_but(menu->region) != but) {
          do_towards_reinit = true;
        }
      }
    }
    else {
      uiBlock *block = static_cast<uiBlock *>(menu->region->uiblocks.first);
      uiBut *listbox = ui_list_find_mouse_over(menu->region, event);

      if (block->flag & UI_BLOCK_RADIAL) {
        retval = ui_pie_handler(C, event, menu);
      }
      else if (event->type == LEFTMOUSE || event->val != KM_DBL_CLICK) {
        bool handled = false;

        if (listbox) {
          const int retval_test = ui_handle_list_event(C, event, menu->region, listbox);
          if (retval_test != WM_UI_HANDLER_CONTINUE) {
            retval = retval_test;
            handled = true;
          }
        }

        if (handled == false) {
          retval = ui_handle_menu_event(
              C, event, menu, level, is_parent_inside, is_parent_menu, is_floating);
        }
      }
    }
  }

  if (!menu->retvalue) {
    ui_handle_viewlist_items_hover(event, menu->region);
  }

  if (do_towards_reinit) {
    ui_mouse_motion_towards_reinit(menu, event->xy);
  }

  return retval;
}

void UI_popup_menu_retval_set(const uiBlock *block, const int retval, const bool enable)
{
  uiPopupBlockHandle *menu = block->handle;
  if (menu) {
    menu->menuretval = enable ? (menu->menuretval | retval) : (menu->menuretval & retval);
  }
}

/** \} */

/* -------------------------------------------------------------------- */
/** \name UI Event Handlers
 * \{ */

static int ui_region_handler(bContext *C, const wmEvent *event, void * /*userdata*/)
{
  /* here we handle buttons at the region level, non-modal */
  ARegion *region = CTX_wm_region(C);
  int retval = WM_UI_HANDLER_CONTINUE;

  if (region == nullptr || BLI_listbase_is_empty(&region->uiblocks)) {
    return retval;
  }

  /* either handle events for already activated button or try to activate */
  uiBut *but = ui_region_find_active_but(region);
  uiBut *listbox = ui_list_find_mouse_over(region, event);

  retval = ui_handler_panel_region(C, event, region, listbox ? listbox : but);

  if (retval == WM_UI_HANDLER_CONTINUE && listbox) {
    retval = ui_handle_list_event(C, event, region, listbox);

    /* interactions with the listbox should disable tips */
    if (retval == WM_UI_HANDLER_BREAK) {
      if (but) {
        UI_but_tooltip_timer_remove(C, but);
      }
    }
  }

  if (retval == WM_UI_HANDLER_CONTINUE) {
    if (but) {
      retval = ui_handle_button_event(C, event, but);
    }
    else {
      retval = ui_handle_button_over(C, event, region);
    }
  }

  /* Re-enable tool-tips. */
  if (event->type == MOUSEMOVE &&
      (event->xy[0] != event->prev_xy[0] || event->xy[1] != event->prev_xy[1]))
  {
    ui_blocks_set_tooltips(region, true);
  }

  /* Always do this, to reliably update view and UI-list item highlighting, even if
   * the mouse hovers a button nested in the item (it's an overlapping layout). */
  ui_handle_viewlist_items_hover(event, region);
  if (retval == WM_UI_HANDLER_CONTINUE) {
    retval = ui_handle_view_item_event(C, event, but, region);
  }

  /* delayed apply callbacks */
  ui_apply_but_funcs_after(C);

  return retval;
}

static void ui_region_handler_remove(bContext *C, void * /*userdata*/)
{
  ARegion *region = CTX_wm_region(C);
  if (region == nullptr) {
    return;
  }

  UI_blocklist_free(C, region);
  bScreen *screen = CTX_wm_screen(C);
  if (screen == nullptr) {
    return;
  }

  /* delayed apply callbacks, but not for screen level regions, those
   * we rather do at the very end after closing them all, which will
   * be done in ui_region_handler/window */
  if (BLI_findindex(&screen->regionbase, region) == -1) {
    ui_apply_but_funcs_after(C);
  }
}

/* handle buttons at the window level, modal, for example while
 * number sliding, text editing, or when a menu block is open */
static int ui_handler_region_menu(bContext *C, const wmEvent *event, void * /*userdata*/)
{
  ARegion *menu_region = CTX_wm_menu(C);
  ARegion *region = menu_region ? menu_region : CTX_wm_region(C);
  int retval = WM_UI_HANDLER_CONTINUE;

  uiBut *but = ui_region_find_active_but(region);

  if (but) {
    bScreen *screen = CTX_wm_screen(C);
    uiBut *but_other;

    /* handle activated button events */
    uiHandleButtonData *data = but->active;

    if ((data->state == BUTTON_STATE_MENU_OPEN) &&
        /* Make sure this popup isn't dragging a button.
         * can happen with popovers (see #67882). */
        (ui_region_find_active_but(data->menu->region) == nullptr) &&
        /* make sure mouse isn't inside another menu (see #43247) */
        (ui_screen_region_find_mouse_over(screen, event) == nullptr) &&
        ELEM(but->type, UI_BTYPE_PULLDOWN, UI_BTYPE_POPOVER, UI_BTYPE_MENU) &&
        (but_other = ui_but_find_mouse_over(region, event)) && (but != but_other) &&
        ELEM(but_other->type, UI_BTYPE_PULLDOWN, UI_BTYPE_POPOVER, UI_BTYPE_MENU) &&
        /* Hover-opening menu's doesn't work well for buttons over one another
         * along the same axis the menu is opening on (see #71719). */
        (((data->menu->direction & (UI_DIR_LEFT | UI_DIR_RIGHT)) &&
          BLI_rctf_isect_rect_x(&but->rect, &but_other->rect, nullptr)) ||
         ((data->menu->direction & (UI_DIR_DOWN | UI_DIR_UP)) &&
          BLI_rctf_isect_rect_y(&but->rect, &but_other->rect, nullptr))))
    {
      /* if mouse moves to a different root-level menu button,
       * open it to replace the current menu */
      if ((but_other->flag & UI_BUT_DISABLED) == 0) {
        ui_handle_button_activate(C, region, but_other, BUTTON_ACTIVATE_OVER);
        button_activate_state(C, but_other, BUTTON_STATE_MENU_OPEN);
        retval = WM_UI_HANDLER_BREAK;
      }
    }
    else if (data->state == BUTTON_STATE_MENU_OPEN) {
      /* handle events for menus and their buttons recursively,
       * this will handle events from the top to the bottom menu */
      if (data->menu) {
        retval = ui_handle_menus_recursive(C, event, data->menu, 0, false, false, false);
      }

      /* handle events for the activated button */
      if ((data->menu && (retval == WM_UI_HANDLER_CONTINUE)) || (event->type == TIMER)) {
        if (data->menu && data->menu->menuretval) {
          ui_handle_button_return_submenu(C, event, but);
          retval = WM_UI_HANDLER_BREAK;
        }
        else {
          retval = ui_handle_button_event(C, event, but);
        }
      }
    }
    else {
      /* handle events for the activated button */
      retval = ui_handle_button_event(C, event, but);
    }
  }

  /* Re-enable tool-tips. */
  if (event->type == MOUSEMOVE &&
      (event->xy[0] != event->prev_xy[0] || event->xy[1] != event->prev_xy[1]))
  {
    ui_blocks_set_tooltips(region, true);
  }

  if (but && but->active && but->active->menu) {
    /* Set correct context menu-region. The handling button above breaks if we set the region
     * first, so only set it for executing the after-funcs. */
    CTX_wm_menu_set(C, but->active->menu->region);
  }

  /* delayed apply callbacks */
  ui_apply_but_funcs_after(C);

  /* Reset to previous context region. */
  CTX_wm_menu_set(C, menu_region);

  /* Don't handle double-click events,
   * these will be converted into regular clicks which we handle. */
  if (retval == WM_UI_HANDLER_CONTINUE) {
    if (event->val == KM_DBL_CLICK) {
      return WM_UI_HANDLER_CONTINUE;
    }
  }

  /* we block all events, this is modal interaction */
  return WM_UI_HANDLER_BREAK;
}

/* two types of popups, one with operator + enum, other with regular callbacks */
static int ui_popup_handler(bContext *C, const wmEvent *event, void *userdata)
{
  uiPopupBlockHandle *menu = static_cast<uiPopupBlockHandle *>(userdata);
  /* we block all events, this is modal interaction,
   * except for drop events which is described below */
  int retval = WM_UI_HANDLER_BREAK;
  bool reset_pie = false;

  ARegion *menu_region = CTX_wm_menu(C);
  CTX_wm_menu_set(C, menu->region);

  if (event->type == EVT_DROP || event->val == KM_DBL_CLICK) {
    /* EVT_DROP:
     *   If we're handling drop event we'll want it to be handled by popup callee as well,
     *   so it'll be possible to perform such operations as opening .blend files by dropping
     *   them into blender, even if there's opened popup like splash screen (sergey).
     * KM_DBL_CLICK:
     *   Continue in case of double click so wm_handlers_do calls handler again with KM_PRESS
     *   event. This is needed to ensure correct button handling for fast clicking (#47532).
     */

    retval = WM_UI_HANDLER_CONTINUE;
  }

  ui_handle_menus_recursive(C, event, menu, 0, false, false, true);

  /* free if done, does not free handle itself */
  if (menu->menuretval) {
    wmWindow *win = CTX_wm_window(C);
    /* copy values, we have to free first (closes region) */
    const uiPopupBlockHandle temp = *menu;
    uiBlock *block = static_cast<uiBlock *>(menu->region->uiblocks.first);

    /* set last pie event to allow chained pie spawning */
    if (block->flag & UI_BLOCK_RADIAL) {
      win->pie_event_type_last = block->pie_data.event_type;
      reset_pie = true;
    }

    ui_popup_block_free(C, menu);
    UI_popup_handlers_remove(&win->modalhandlers, menu);
    CTX_wm_menu_set(C, nullptr);

#ifdef USE_DRAG_TOGGLE
    {
      WM_event_free_ui_handler_all(C,
                                   &win->modalhandlers,
                                   ui_handler_region_drag_toggle,
                                   ui_handler_region_drag_toggle_remove);
    }
#endif

    if ((temp.menuretval & UI_RETURN_OK) || (temp.menuretval & UI_RETURN_POPUP_OK)) {
      if (temp.popup_func) {
        temp.popup_func(C, temp.popup_arg, temp.retvalue);
      }
    }
    else if (temp.cancel_func) {
      temp.cancel_func(C, temp.popup_arg);
    }

    WM_event_add_mousemove(win);
  }
  else {
    /* Re-enable tool-tips */
    if (event->type == MOUSEMOVE &&
        (event->xy[0] != event->prev_xy[0] || event->xy[1] != event->prev_xy[1]))
    {
      ui_blocks_set_tooltips(menu->region, true);
    }
  }

  /* delayed apply callbacks */
  ui_apply_but_funcs_after(C);

  if (reset_pie) {
    /* Reacquire window in case pie invalidates it somehow. */
    wmWindow *win = CTX_wm_window(C);

    if (win) {
      win->pie_event_type_last = EVENT_NONE;
    }
  }

  CTX_wm_region_set(C, menu_region);

  return retval;
}

static void ui_popup_handler_remove(bContext *C, void *userdata)
{
  uiPopupBlockHandle *menu = static_cast<uiPopupBlockHandle *>(userdata);

  /* More correct would be to expect UI_RETURN_CANCEL here, but not wanting to
   * cancel when removing handlers because of file exit is a rare exception.
   * So instead of setting cancel flag for all menus before removing handlers,
   * just explicitly flag menu with UI_RETURN_OK to avoid canceling it. */
  if ((menu->menuretval & UI_RETURN_OK) == 0 && menu->cancel_func) {
    menu->cancel_func(C, menu->popup_arg);
  }

  /* free menu block if window is closed for some reason */
  ui_popup_block_free(C, menu);

  /* delayed apply callbacks */
  ui_apply_but_funcs_after(C);
}

void UI_region_handlers_add(ListBase *handlers)
{
  WM_event_remove_ui_handler(
      handlers, ui_region_handler, ui_region_handler_remove, nullptr, false);
  WM_event_add_ui_handler(nullptr,
                          handlers,
                          ui_region_handler,
                          ui_region_handler_remove,
                          nullptr,
                          eWM_EventHandlerFlag(0));
}

void UI_popup_handlers_add(bContext *C,
                           ListBase *handlers,
                           uiPopupBlockHandle *popup,
                           const char flag)
{
  WM_event_add_ui_handler(
      C, handlers, ui_popup_handler, ui_popup_handler_remove, popup, eWM_EventHandlerFlag(flag));
}

void UI_popup_handlers_remove(ListBase *handlers, uiPopupBlockHandle *popup)
{
  LISTBASE_FOREACH (wmEventHandler *, handler_base, handlers) {
    if (handler_base->type == WM_HANDLER_TYPE_UI) {
      wmEventHandler_UI *handler = (wmEventHandler_UI *)handler_base;

      if (handler->handle_fn == ui_popup_handler &&
          handler->remove_fn == ui_popup_handler_remove && handler->user_data == popup)
      {
        /* tag refresh parent popup */
        wmEventHandler_UI *handler_next = (wmEventHandler_UI *)handler->head.next;
        if (handler_next && handler_next->head.type == WM_HANDLER_TYPE_UI &&
            handler_next->handle_fn == ui_popup_handler &&
            handler_next->remove_fn == ui_popup_handler_remove)
        {
          uiPopupBlockHandle *parent_popup = static_cast<uiPopupBlockHandle *>(
              handler_next->user_data);
          ED_region_tag_refresh_ui(parent_popup->region);
        }
        break;
      }
    }
  }

  WM_event_remove_ui_handler(handlers, ui_popup_handler, ui_popup_handler_remove, popup, false);
}

void UI_popup_handlers_remove_all(bContext *C, ListBase *handlers)
{
  WM_event_free_ui_handler_all(C, handlers, ui_popup_handler, ui_popup_handler_remove);
}

bool UI_textbutton_activate_rna(const bContext *C,
                                ARegion *region,
                                const void *rna_poin_data,
                                const char *rna_prop_id)
{
  uiBlock *block_text = nullptr;
  uiBut *but_text = nullptr;

  LISTBASE_FOREACH (uiBlock *, block, &region->uiblocks) {
    LISTBASE_FOREACH (uiBut *, but, &block->buttons) {
      if (but->type == UI_BTYPE_TEXT) {
        if (but->rnaprop && but->rnapoin.data == rna_poin_data) {
          if (STREQ(RNA_property_identifier(but->rnaprop), rna_prop_id)) {
            block_text = block;
            but_text = but;
            break;
          }
        }
      }
    }
    if (but_text) {
      break;
    }
  }

  if (but_text) {
    ARegion *region_ctx = CTX_wm_region(C);

    /* Temporary context override for activating the button. */
    CTX_wm_region_set(const_cast<bContext *>(C), region);
    UI_but_active_only(C, region, block_text, but_text);
    CTX_wm_region_set(const_cast<bContext *>(C), region_ctx);
    return true;
  }
  return false;
}

bool UI_textbutton_activate_but(const bContext *C, uiBut *actbut)
{
  ARegion *region = CTX_wm_region(C);
  uiBlock *block_text = nullptr;
  uiBut *but_text = nullptr;

  LISTBASE_FOREACH (uiBlock *, block, &region->uiblocks) {
    LISTBASE_FOREACH (uiBut *, but, &block->buttons) {
      if (but == actbut && but->type == UI_BTYPE_TEXT) {
        block_text = block;
        but_text = but;
        break;
      }
    }

    if (but_text) {
      break;
    }
  }

  if (but_text) {
    UI_but_active_only(C, region, block_text, but_text);
    return true;
  }
  return false;
}

/** \} */

/* -------------------------------------------------------------------- */
/** \name Public Utilities
 * \{ */

void UI_region_free_active_but_all(bContext *C, ARegion *region)
{
  LISTBASE_FOREACH (uiBlock *, block, &region->uiblocks) {
    LISTBASE_FOREACH (uiBut *, but, &block->buttons) {
      if (but->active == nullptr) {
        continue;
      }
      ui_but_active_free(C, but);
    }
  }
}

void UI_screen_free_active_but_highlight(const bContext *C, bScreen *screen)
{
  wmWindow *win = CTX_wm_window(C);

  ED_screen_areas_iter (win, screen, area) {
    LISTBASE_FOREACH (ARegion *, region, &area->regionbase) {
      uiBut *but = ui_region_find_active_but(region);
      if (but) {
        uiHandleButtonData *data = but->active;

        if (data->menu == nullptr && data->searchbox == nullptr) {
          if (data->state == BUTTON_STATE_HIGHLIGHT) {
            ui_but_active_free(C, but);
          }
        }
      }
    }
  }
}

uiBut *UI_but_active_drop_name_button(const bContext *C)
{
  ARegion *region = CTX_wm_region(C);
  uiBut *but = ui_region_find_active_but(region);

  if (but) {
    if (ELEM(but->type, UI_BTYPE_TEXT, UI_BTYPE_SEARCH_MENU)) {
      return but;
    }
  }

  return nullptr;
}

bool UI_but_active_drop_name(const bContext *C)
{
  return UI_but_active_drop_name_button(C) != nullptr;
}

bool UI_but_active_drop_color(bContext *C)
{
  ARegion *region = CTX_wm_region(C);

  if (region) {
    uiBut *but = ui_region_find_active_but(region);

    if (but && but->type == UI_BTYPE_COLOR) {
      return true;
    }
  }

  return false;
}

/** \} */

/* -------------------------------------------------------------------- */
/** \name UI Block Interaction API
 * \{ */

void UI_block_interaction_set(uiBlock *block, uiBlockInteraction_CallbackData *callbacks)
{
  block->custom_interaction_callbacks = *callbacks;
}

static uiBlockInteraction_Handle *ui_block_interaction_begin(bContext *C,
                                                             uiBlock *block,
                                                             const bool is_click)
{
  BLI_assert(block->custom_interaction_callbacks.begin_fn != nullptr);
  uiBlockInteraction_Handle *interaction = MEM_cnew<uiBlockInteraction_Handle>(__func__);

  int unique_retval_ids_len = 0;
  LISTBASE_FOREACH (uiBut *, but, &block->buttons) {
    if (but->active || (but->flag & UI_BUT_DRAG_MULTI)) {
      unique_retval_ids_len++;
    }
  }

  int *unique_retval_ids = static_cast<int *>(
      MEM_mallocN(sizeof(*unique_retval_ids) * unique_retval_ids_len, __func__));
  unique_retval_ids_len = 0;
  LISTBASE_FOREACH (uiBut *, but, &block->buttons) {
    if (but->active || (but->flag & UI_BUT_DRAG_MULTI)) {
      unique_retval_ids[unique_retval_ids_len++] = but->retval;
    }
  }

  if (unique_retval_ids_len > 1) {
    qsort(unique_retval_ids, unique_retval_ids_len, sizeof(int), BLI_sortutil_cmp_int);
    unique_retval_ids_len = BLI_array_deduplicate_ordered(unique_retval_ids,
                                                          unique_retval_ids_len);
    unique_retval_ids = static_cast<int *>(
        MEM_reallocN(unique_retval_ids, sizeof(*unique_retval_ids) * unique_retval_ids_len));
  }

  interaction->params.is_click = is_click;
  interaction->params.unique_retval_ids = unique_retval_ids;
  interaction->params.unique_retval_ids_len = unique_retval_ids_len;

  interaction->user_data = block->custom_interaction_callbacks.begin_fn(
      C, &interaction->params, block->custom_interaction_callbacks.arg1);
  return interaction;
}

static void ui_block_interaction_end(bContext *C,
                                     uiBlockInteraction_CallbackData *callbacks,
                                     uiBlockInteraction_Handle *interaction)
{
  BLI_assert(callbacks->end_fn != nullptr);
  callbacks->end_fn(C, &interaction->params, callbacks->arg1, interaction->user_data);
  MEM_freeN(interaction->params.unique_retval_ids);
  MEM_freeN(interaction);
}

static void ui_block_interaction_update(bContext *C,
                                        uiBlockInteraction_CallbackData *callbacks,
                                        uiBlockInteraction_Handle *interaction)
{
  BLI_assert(callbacks->update_fn != nullptr);
  callbacks->update_fn(C, &interaction->params, callbacks->arg1, interaction->user_data);
}

/**
 * \note #ui_block_interaction_begin cannot be called when setting the button state
 * (e.g. #BUTTON_STATE_NUM_EDITING) for the following reasons.
 *
 * - Other buttons may still be activated using #UI_BUT_DRAG_MULTI
 *   which is necessary before gathering all the #uiBut.retval values to initialize
 *   #uiBlockInteraction_Params.unique_retval_ids.
 * - When clicking on a number button it's not known if the event is a click or a drag.
 *
 * Instead, it must be called immediately before the drag action begins.
 */
static void ui_block_interaction_begin_ensure(bContext *C,
                                              uiBlock *block,
                                              uiHandleButtonData *data,
                                              const bool is_click)
{
  if (data->custom_interaction_handle) {
    return;
  }
  if (block->custom_interaction_callbacks.begin_fn == nullptr) {
    return;
  }

  uiBlockInteraction_Handle *interaction = ui_block_interaction_begin(C, block, is_click);
  interaction->user_count = 1;
  data->custom_interaction_handle = interaction;
}

/** \} */<|MERGE_RESOLUTION|>--- conflicted
+++ resolved
@@ -10811,21 +10811,6 @@
                 return WM_UI_HANDLER_BREAK;
               }
             }
-<<<<<<< HEAD
-            retval = WM_UI_HANDLER_BREAK;
-          }
-          break;
-        }
-        case EVT_SPACEKEY: {
-          /* Press space-bar to start menu search. */
-          if ((level != 0) && (but == nullptr || !menu->menu_idname[0])) {
-            /* Search parent if the child is open but not activated or not searchable. */
-            menu->menuretval = UI_RETURN_OUT | UI_RETURN_OUT_PARENT;
-          }
-          else {
-            retval = ui_handle_menu_letter_press(menu);
-=======
->>>>>>> 8bae8bf8
           }
         }
       }
