/* SPDX-FileCopyrightText: 2008 Blender Authors
 *
 * SPDX-License-Identifier: GPL-2.0-or-later */

/** \file
 * \ingroup edinterface
 */

#include <algorithm>
#include <cctype>
#include <cfloat>
#include <cmath>
#include <cstdlib>
#include <cstring>
#include <variant>

#include "MEM_guardedalloc.h"

#include "DNA_brush_types.h"
#include "DNA_curveprofile_types.h"
#include "DNA_scene_types.h"
#include "DNA_screen_types.h"

#include "BLI_array.hh"
#include "BLI_array_utils.h"
#include "BLI_linklist.h"
#include "BLI_listbase.h"
#include "BLI_math_geom.h"
#include "BLI_rect.h"
#include "BLI_sort_utils.h"
#include "BLI_string.h"
#include "BLI_string_cursor_utf8.h"
#include "BLI_string_utf8.h"
#include "BLI_time.h"
#include "BLI_utildefines.h"

#include "BKE_animsys.h"
#include "BKE_blender_undo.hh"
#include "BKE_brush.hh"
#include "BKE_colorband.hh"
#include "BKE_colortools.hh"
#include "BKE_context.hh"
#include "BKE_curveprofile.h"
#include "BKE_movieclip.h"
#include "BKE_paint.hh"
#include "BKE_paint_types.hh"
#include "BKE_report.hh"
#include "BKE_scene.hh"
#include "BKE_screen.hh"
#include "BKE_tracking.h"
#include "BKE_unit.hh"

#include "BLT_translation.hh"

#include "GHOST_C-api.h"

#include "IMB_colormanagement.hh"

#include "ED_screen.hh"
#include "ED_undo.hh"

#include "UI_abstract_view.hh"
#include "UI_interface.hh"
#include "UI_interface_c.hh"
#include "UI_string_search.hh"

#include "BLF_api.hh"

#include "interface_intern.hh"

#include "RNA_access.hh"
#include "RNA_prototypes.hh"

#include "CLG_log.h"

#include "WM_api.hh"
#include "WM_types.hh"
#include "wm_event_system.hh"

#ifdef WITH_INPUT_IME
#  include "wm_window.hh"
#endif

using blender::StringRef;

static CLG_LogRef LOG = {"ui.handler"};

/* -------------------------------------------------------------------- */
/** \name Feature Defines
 *
 * These defines allow developers to locally toggle functionality which
 * may be useful for testing (especially conflicts in dragging).
 * Ideally the code would be refactored to support this functionality in a less fragile way.
 * Until then keep these defines.
 * \{ */

/** Place the mouse at the scaled down location when un-grabbing. */
#define USE_CONT_MOUSE_CORRECT
/** Support dragging toggle buttons. */
#define USE_DRAG_TOGGLE

/** Support dragging multiple number buttons at once. */
#define USE_DRAG_MULTINUM

/** Allow dragging/editing all other selected items at once. */
#define USE_ALLSELECT

/**
 * Check to avoid very small mouse-moves from jumping away from keyboard navigation,
 * while larger mouse motion will override keyboard input, see: #34936.
 */
#define USE_KEYNAV_LIMIT

/** Support dragging popups by their header. */
#define USE_DRAG_POPUP

/** \} */

/* -------------------------------------------------------------------- */
/** \name Local Defines
 * \{ */

/**
 * The buffer side used for password strings, where the password is stored internally,
 * but not displayed.
 */
#define UI_MAX_PASSWORD_STR 128

/**
 * This is a lower limit on the soft minimum of the range.
 * Usually the derived lower limit from the visible precision is higher,
 * so this number is the backup minimum.
 *
 * Logarithmic scale does not work with a minimum value of zero,
 * but we want to support it anyway. It is set to 0.5e... for
 * correct rounding since when the tweaked value is lower than
 * the log minimum (lower limit), it will snap to 0.
 */
#define UI_PROP_SCALE_LOG_MIN 0.5e-8f
/**
 * This constant defines an offset for the precision change in
 * snap rounding, when going to higher values. It is set to
 * `0.5 - log10(3) = 0.03` to make the switch at `0.3` values.
 */
#define UI_PROP_SCALE_LOG_SNAP_OFFSET 0.03f

/**
 * When #USER_CONTINUOUS_MOUSE is disabled or tablet input is used,
 * Use this as a maximum soft range for mapping cursor motion to the value.
 * Otherwise min/max of #FLT_MAX, #INT_MAX cause small adjustments to jump to large numbers.
 *
 * This is needed for values such as location & dimensions which don't have a meaningful min/max,
 * Instead of mapping cursor motion to the min/max, map the motion to the click-step.
 *
 * This value is multiplied by the click step to calculate a range to clamp the soft-range by.
 * See: #68130
 */
#define UI_DRAG_MAP_SOFT_RANGE_PIXEL_MAX 1000

/** \} */

/* -------------------------------------------------------------------- */
/** \name Local Prototypes
 * \{ */

struct uiBlockInteraction_Handle;
struct uiTextEdit;

static int ui_do_but_EXIT(bContext *C, uiBut *but, uiHandleButtonData *data, const wmEvent *event);
static bool ui_but_find_select_in_enum__cmp(const uiBut *but_a, const uiBut *but_b);
static void ui_textedit_string_set(uiBut *but, uiTextEdit &text_edit, const char *str);
static void button_tooltip_timer_reset(bContext *C, uiBut *but);

static void ui_block_interaction_begin_ensure(bContext *C,
                                              uiBlock *block,
                                              uiHandleButtonData *data,
                                              const bool is_click);
static uiBlockInteraction_Handle *ui_block_interaction_begin(bContext *C,
                                                             uiBlock *block,
                                                             const bool is_click);
static void ui_block_interaction_end(bContext *C,
                                     uiBlockInteraction_CallbackData *callbacks,
                                     uiBlockInteraction_Handle *interaction);
static void ui_block_interaction_update(bContext *C,
                                        uiBlockInteraction_CallbackData *callbacks,
                                        uiBlockInteraction_Handle *interaction);

#ifdef USE_KEYNAV_LIMIT
static void ui_mouse_motion_keynav_init(uiKeyNavLock *keynav, const wmEvent *event);
static bool ui_mouse_motion_keynav_test(uiKeyNavLock *keynav, const wmEvent *event);
#endif

static void with_but_active_as_semi_modal(bContext *C,
                                          ARegion *region,
                                          uiBut *but,
                                          blender::FunctionRef<void()> fn);
static int ui_handle_region_semi_modal_buttons(bContext *C, const wmEvent *event, ARegion *region);

/** \} */

/* -------------------------------------------------------------------- */
/** \name Structs & Defines
 * \{ */

#define BUTTON_FLASH_DELAY 0.020
#define MENU_SCROLL_INTERVAL 0.1
#define PIE_MENU_INTERVAL 0.01
#define BUTTON_AUTO_OPEN_THRESH 0.2
#define BUTTON_MOUSE_TOWARDS_THRESH 1.0
/** Pixels to move the cursor to get out of keyboard navigation. */
#define BUTTON_KEYNAV_PX_LIMIT 8

/** Margin around the menu, use to check if we're moving towards this rectangle (in pixels). */
#define MENU_TOWARDS_MARGIN 20
/** Tolerance for closing menus (in pixels). */
#define MENU_TOWARDS_WIGGLE_ROOM 64

enum uiButtonActivateType {
  BUTTON_ACTIVATE_OVER,
  BUTTON_ACTIVATE,
  BUTTON_ACTIVATE_APPLY,
  BUTTON_ACTIVATE_TEXT_EDITING,
  BUTTON_ACTIVATE_OPEN,
};

enum uiHandleButtonState {
  BUTTON_STATE_INIT,
  BUTTON_STATE_HIGHLIGHT,
  BUTTON_STATE_WAIT_FLASH,
  BUTTON_STATE_WAIT_RELEASE,
  BUTTON_STATE_WAIT_KEY_EVENT,
  BUTTON_STATE_NUM_EDITING,
  BUTTON_STATE_TEXT_EDITING,
  BUTTON_STATE_TEXT_SELECTING,
  BUTTON_STATE_MENU_OPEN,
  BUTTON_STATE_WAIT_DRAG,
  BUTTON_STATE_EXIT,
};

enum uiMenuScrollType {
  MENU_SCROLL_UP,
  MENU_SCROLL_DOWN,
  MENU_SCROLL_TOP,
  MENU_SCROLL_BOTTOM,
};

struct uiBlockInteraction_Handle {
  uiBlockInteraction_Params params;
  void *user_data;
  /**
   * This is shared between #uiHandleButtonData and #uiAfterFunc,
   * the last user runs the end callback and frees the data.
   *
   * This is needed as the order of freeing changes depending on
   * accepting/canceling the operation.
   */
  int user_count;
};

#ifdef USE_ALLSELECT

/* Unfortunately there's no good way handle more generally:
 * (propagate single clicks on layer buttons to other objects) */
#  define USE_ALLSELECT_LAYER_HACK

struct uiSelectContextElem {
  PointerRNA ptr;
  union {
    bool val_b;
    int val_i;
    float val_f;
  };
};

struct uiSelectContextStore {
  blender::Vector<uiSelectContextElem> elems;
  bool do_free = false;
  bool is_enabled = false;
  /* When set, simply copy values (don't apply difference).
   * Rules are:
   * - dragging numbers uses delta.
   * - typing in values will assign to all. */
  bool is_copy = false;
};

static bool ui_selectcontext_begin(bContext *C, uiBut *but, uiSelectContextStore *selctx_data);
static void ui_selectcontext_end(uiBut *but, uiSelectContextStore *selctx_data);
static void ui_selectcontext_apply(bContext *C,
                                   uiBut *but,
                                   uiSelectContextStore *selctx_data,
                                   const double value,
                                   const double value_orig);

/**
 * Ideally we would only respond to events which are expected to be used for multi button editing
 * (additionally checking if this is a mouse[wheel] or return-key event to avoid the ALT conflict
 * with button array pasting, see #108096, but unfortunately wheel events are not part of
 * `win->eventstate` with modifiers held down. Instead, the conflict is avoided by specifically
 * filtering out CTRL ALT V in #ui_apply_but(). */
#  define IS_ALLSELECT_EVENT(event) (((event)->modifier & KM_ALT) != 0)

/** just show a tinted color so users know its activated */
#  define UI_BUT_IS_SELECT_CONTEXT UI_BUT_NODE_ACTIVE

#endif /* USE_ALLSELECT */

#ifdef USE_DRAG_MULTINUM

/**
 * how far to drag before we check for gesture direction (in pixels),
 * NOTE: half the height of a button is about right... */
#  define DRAG_MULTINUM_THRESHOLD_DRAG_X (UI_UNIT_Y / 4)

/**
 * How far to drag horizontally
 * before we stop checking which buttons the gesture spans (in pixels),
 * locking down the buttons so we can drag freely without worrying about vertical movement.
 */
#  define DRAG_MULTINUM_THRESHOLD_DRAG_Y (UI_UNIT_Y / 4)

/**
 * How strict to be when detecting a vertical gesture:
 * [0.5 == sloppy], [0.9 == strict], (unsigned dot-product).
 *
 * \note We should be quite strict here,
 * since doing a vertical gesture by accident should be avoided,
 * however with some care a user should be able to do a vertical movement without _missing_.
 */
#  define DRAG_MULTINUM_THRESHOLD_VERTICAL (0.75f)

/* a simple version of uiHandleButtonData when accessing multiple buttons */
struct uiButMultiState {
  double origvalue = 0.0f;
  uiBut *but = nullptr;

#  ifdef USE_ALLSELECT
  uiSelectContextStore select_others;
#  endif
};

struct uiHandleButtonMulti {
  enum {
    /** gesture direction unknown, wait until mouse has moved enough... */
    INIT_UNSET = 0,
    /** vertical gesture detected, flag buttons interactively (UI_BUT_DRAG_MULTI) */
    INIT_SETUP,
    /** flag buttons finished, apply horizontal motion to active and flagged */
    INIT_ENABLE,
    /** vertical gesture _not_ detected, take no further action */
    INIT_DISABLE,
  } init;

  bool has_mbuts = false; /* any buttons flagged UI_BUT_DRAG_MULTI */
  LinkNode *mbuts = nullptr;
  uiButStore *bs_mbuts = nullptr;

  bool is_proportional = false;

  /* In some cases we directly apply the changes to multiple buttons,
   * so we don't want to do it twice. */
  bool skip = false;

  /* before activating, we need to check gesture direction accumulate signed cursor movement
   * here so we can tell if this is a vertical motion or not. */
  float drag_dir[2] = {0.0f, 0.0f};

  /* values copied direct from event->xy
   * used to detect buttons between the current and initial mouse position */
  int drag_start[2] = {0, 0};

  /* store x location once INIT_SETUP is set,
   * moving outside this sets INIT_ENABLE */
  int drag_lock_x = 0;
};

#endif /* USE_DRAG_MULTINUM */

/**
 * Data for editing the value of the button as text.
 */
struct uiTextEdit {
  /** The currently displayed/edited string, use 'ui_textedit_string_set' to assign new strings. */
  char *edit_string = nullptr;
  /* Maximum string size the button accepts, and as such the maximum size for #edit_string
   * (including terminator). */
  int max_string_size = 0;
  /* Allow reallocating #edit_string and using #max_string_size to track alloc size (maxlen + 1) */
  bool is_str_dynamic = false;
  char *original_string = nullptr;

  /* Button text selection:
   * extension direction, selextend, inside ui_do_but_TEX */
  int sel_pos_init = 0;

  /* Text field undo. */
  uiUndoStack_Text *undo_stack_text = nullptr;
};

struct uiHandleButtonData {
  wmWindowManager *wm = nullptr;
  wmWindow *window = nullptr;
  ScrArea *area = nullptr;
  ARegion *region = nullptr;

  bool interactive = false;

  /* overall state */
  uiHandleButtonState state = {};
  int retval = 0;
  /* booleans (could be made into flags) */
  bool cancel = false;
  bool escapecancel = false;
  bool applied = false;
  bool applied_interactive = false;
  /* Button is being applied through an extra icon. */
  bool apply_through_extra_icon = false;
  bool changed_cursor = false;
  wmTimer *flashtimer = nullptr;

  uiTextEdit text_edit;

  double value = 0.0f;
  double origvalue = 0.0f;
  double startvalue = 0.0f;
  float vec[3], origvec[3];
  ColorBand *coba = nullptr;

  /* True when alt is held and the preference for displaying tooltips should be ignored. */
  bool tooltip_force = false;
  /**
   * Behave as if #UI_BUT_DISABLED is set (without drawing grayed out).
   * Needed so non-interactive labels can be activated for the purpose of showing tool-tips,
   * without them blocking interaction with nodes, see: #97386.
   */
  bool disable_force = false;

  /**
   * Semi-modal buttons: Instead of capturing all events, pass on events that aren't relevant to
   * own handling. This way a text button (e.g. a search/filter field) can stay active while the
   * remaining UI stays interactive. Only few button types support this well currently.
   */
  bool is_semi_modal = false;

  /* auto open */
  bool used_mouse = false;
  wmTimer *autoopentimer = nullptr;

  /* auto open (hold) */
  wmTimer *hold_action_timer = nullptr;

  /* number editing / dragging */
  /* coords are Window/uiBlock relative (depends on the button) */
  int draglastx = 0;
  int draglasty = 0;
  int dragstartx = 0;
  int dragstarty = 0;
  bool dragchange = false;
  bool draglock = false;
  int dragsel = 0;
  float dragf = 0.0f;
  float dragfstart = 0.0f;
  CBData *dragcbd = nullptr;

  /** Soft min/max with #UI_DRAG_MAP_SOFT_RANGE_PIXEL_MAX applied. */
  float drag_map_soft_min = 0.0f;
  float drag_map_soft_max = 0.0f;

#ifdef USE_CONT_MOUSE_CORRECT
  /* when ungrabbing buttons which are #ui_but_is_cursor_warp(),
   * we may want to position them.
   * FLT_MAX signifies do-nothing, use #ui_block_to_window_fl()
   * to get this into a usable space. */
  float ungrab_mval[2];
#endif

  /* Menu open, see: #UI_screen_free_active_but_highlight. */
  uiPopupBlockHandle *menu = nullptr;

  /* Search box see: #UI_screen_free_active_but_highlight. */
  ARegion *searchbox = nullptr;
#ifdef USE_KEYNAV_LIMIT
  uiKeyNavLock searchbox_keynav_state;
#endif

#ifdef USE_DRAG_MULTINUM
  /* Multi-buttons will be updated in unison with the active button. */
  uiHandleButtonMulti multi_data;
#endif

#ifdef USE_ALLSELECT
  uiSelectContextStore select_others;
#endif

  uiBlockInteraction_Handle *custom_interaction_handle = nullptr;

  /* post activate */
  uiButtonActivateType posttype = {};
  uiBut *postbut = nullptr;
};

struct uiAfterFunc {
  uiAfterFunc *next, *prev;

  uiButHandleFunc func;
  void *func_arg1;
  void *func_arg2;
  /** C++ version of #func above, without need for void pointer arguments. */
  std::function<void(bContext &)> apply_func;

  uiButHandleNFunc funcN;
  void *func_argN;
  uiButArgNFree func_argN_free_fn;
  /* uiButArgNCopy func_argN_copy_fn is not needed currently. */

  uiButHandleRenameFunc rename_func;
  void *rename_arg1;
  void *rename_orig;

  std::function<void(std::string &new_name)> rename_full_func = nullptr;
  std::string rename_full_new;

  uiBlockHandleFunc handle_func;
  void *handle_func_arg;
  int retval;

  wmOperator *popup_op;
  wmOperatorType *optype;
  blender::wm::OpCallContext opcontext;
  PointerRNA *opptr;

  PointerRNA rnapoin;
  PropertyRNA *rnaprop;

  void *search_arg;
  uiFreeArgFunc search_arg_free_fn;

  uiBlockInteraction_CallbackData custom_interaction_callbacks;
  uiBlockInteraction_Handle *custom_interaction_handle;

  std::optional<bContextStore> context;

  char undostr[BKE_UNDO_STR_MAX];
  std::string drawstr;
};

static void button_activate_init(bContext *C,
                                 ARegion *region,
                                 uiBut *but,
                                 uiButtonActivateType type);
static void button_activate_state(bContext *C, uiBut *but, uiHandleButtonState state);
static void button_activate_exit(
    bContext *C, uiBut *but, uiHandleButtonData *data, const bool mousemove, const bool onfree);
static int ui_handler_region_menu(bContext *C, const wmEvent *event, void *userdata);
static void ui_handle_button_activate(bContext *C,
                                      ARegion *region,
                                      uiBut *but,
                                      uiButtonActivateType type);
static bool ui_do_but_extra_operator_icon(bContext *C,
                                          uiBut *but,
                                          uiHandleButtonData *data,
                                          const wmEvent *event);
static void ui_do_but_extra_operator_icons_mousemove(uiBut *but,
                                                     uiHandleButtonData *data,
                                                     const wmEvent *event);
static void ui_numedit_begin_set_values(uiBut *but, uiHandleButtonData *data);

#ifdef USE_DRAG_MULTINUM
static void ui_multibut_restore(bContext *C, uiHandleButtonData *data, uiBlock *block);
static uiButMultiState *ui_multibut_lookup(uiHandleButtonData *data, const uiBut *but);
#endif

/* buttons clipboard */
static ColorBand but_copypaste_coba = {};
static CurveMapping but_copypaste_curve = {};
static bool but_copypaste_curve_alive = false;
static CurveProfile but_copypaste_profile = {};
static bool but_copypaste_profile_alive = false;

/** \} */

/* -------------------------------------------------------------------- */
/** \name Struct allocation & freeing
 * \{ */

void ui_but_handle_data_free(uiHandleButtonData **data)
{
  MEM_delete(*data);
  *data = nullptr;
}

/** \} */

/* -------------------------------------------------------------------- */
/** \name UI Queries
 * \{ */

bool ui_but_is_editing(const uiBut *but)
{
  const uiHandleButtonData *data = but->active;
  return (data && ELEM(data->state, BUTTON_STATE_TEXT_EDITING, BUTTON_STATE_NUM_EDITING));
}

void ui_pan_to_scroll(const wmEvent *event, int *type, int *val)
{
  static int lastdy = 0;
  const int dy = WM_event_absolute_delta_y(event);

  /* This event should be originally from event->type,
   * converting wrong event into wheel is bad, see #33803. */
  BLI_assert(*type == MOUSEPAN);

  /* sign differs, reset */
  if ((dy > 0 && lastdy < 0) || (dy < 0 && lastdy > 0)) {
    lastdy = dy;
  }
  else {
    lastdy += dy;

    if (abs(lastdy) > int(UI_UNIT_Y)) {
      *val = KM_PRESS;

      if (dy > 0) {
        *type = WHEELUPMOUSE;
      }
      else {
        *type = WHEELDOWNMOUSE;
      }

      lastdy = 0;
    }
  }
}

static bool ui_but_find_select_in_enum__cmp(const uiBut *but_a, const uiBut *but_b)
{
  return ((but_a->type == but_b->type) && (but_a->alignnr == but_b->alignnr) &&
          (but_a->poin == but_b->poin) && (but_a->rnapoin.type == but_b->rnapoin.type) &&
          (but_a->rnaprop == but_b->rnaprop));
}

uiBut *ui_but_find_select_in_enum(uiBut *but, int direction)
{
  uiBlock *block = but->block;
  int i = block->but_index(but);
  uiBut *but_found = nullptr;
  BLI_assert(ELEM(direction, -1, 1));

  while (i > 0 && ui_but_find_select_in_enum__cmp(block->buttons[i - 1].get(), but)) {
    i--;
  }

  while (i < block->buttons.size() &&
         ui_but_find_select_in_enum__cmp(block->buttons[i].get(), but))
  {
    if (block->buttons[i]->flag & UI_SELECT) {
      but_found = block->buttons[i].get();
      if (direction == 1) {
        break;
      }
    }
    i++;
  }

  return but_found;
}

static float ui_mouse_scale_warp_factor(const bool shift)
{
  return shift ? 0.05f : 1.0f;
}

static void ui_mouse_scale_warp(uiHandleButtonData *data,
                                const float mx,
                                const float my,
                                float *r_mx,
                                float *r_my,
                                const bool shift)
{
  const float fac = ui_mouse_scale_warp_factor(shift);

  /* slow down the mouse, this is fairly picky */
  *r_mx = (data->dragstartx * (1.0f - fac) + mx * fac);
  *r_my = (data->dragstarty * (1.0f - fac) + my * fac);
}

/** \} */

/* -------------------------------------------------------------------- */
/** \name UI Utilities
 * \{ */

#ifdef USE_DRAG_MULTINUM
static bool ui_multibut_drag_wait(const uiHandleButtonMulti &multi_data)
{
  const bool initializing = ELEM(
      multi_data.init, uiHandleButtonMulti::INIT_UNSET, uiHandleButtonMulti::INIT_SETUP);
  const bool vertical_dragging = abs(multi_data.drag_dir[1]) > abs(multi_data.drag_dir[0]);

  /* Continue waiting if we are dragging vertically but have not yet detected gesture. */
  return (initializing && vertical_dragging);
}
#endif /* USE_DRAG_MULTINUM */

/**
 * Ignore mouse movements within some horizontal pixel threshold before starting to drag
 */
static bool ui_but_dragedit_update_mval(uiHandleButtonData *data,
                                        int mx,
                                        blender::FunctionRef<int()> drag_threshold_fn)
{
  if (mx == data->draglastx) {
    return false;
  }

  if (data->draglock) {
    const int threshold = drag_threshold_fn();
    if (abs(mx - data->dragstartx) < threshold) {
      return false;
    }
#ifdef USE_DRAG_MULTINUM
    /* Continue to wait for multibut drag initialization if dragging vertically. */
    if (ui_multibut_drag_wait(data->multi_data)) {
      return false;
    }
#endif
    data->draglock = false;
    data->dragstartx = mx; /* ignore mouse movement within drag-lock */
  }

  return true;
}

static bool ui_rna_is_userdef(PointerRNA *ptr, PropertyRNA *prop)
{
  /* Not very elegant, but ensures preference changes force re-save. */

  if (!prop) {
    return false;
  }
  if (RNA_property_flag(prop) & PROP_NO_DEG_UPDATE) {
    return false;
  }

  StructRNA *base = RNA_struct_base(ptr->type);
  if (base == nullptr) {
    base = ptr->type;
  }

  bool is_userdef = false;
  if (ELEM(base,
           &RNA_AddonPreferences,
           &RNA_KeyConfigPreferences,
           &RNA_KeyMapItem,
           &RNA_UserAssetLibrary))
  {
    is_userdef = true;
  }
  else if (ptr->owner_id) {
    switch (GS(ptr->owner_id->name)) {
      case ID_WM: {
        for (const AncestorPointerRNA &ancestor : ptr->ancestors) {
          if (RNA_struct_is_a(ancestor.type, &RNA_KeyConfigPreferences)) {
            is_userdef = true;
            break;
          }
        }
        break;
      }
      default: {
        break;
      }
    }
  }
  else if (ptr->owner_id == nullptr) {
    for (const AncestorPointerRNA &ancestor : ptr->ancestors) {
      if (RNA_struct_is_a(ancestor.type, &RNA_AddonPreferences)) {
        is_userdef = true;
        break;
      }
    }
  }

  return is_userdef;
}

bool UI_but_is_userdef(const uiBut *but)
{
  /* This is read-only, RNA API isn't using const when it could. */
  return ui_rna_is_userdef((PointerRNA *)&but->rnapoin, but->rnaprop);
}

static void ui_rna_update_preferences_dirty(PointerRNA *ptr, PropertyRNA *prop)
{
  if (ui_rna_is_userdef(ptr, prop)) {
    U.runtime.is_dirty = true;
    WM_main_add_notifier(NC_WINDOW, nullptr);
  }
}

static void ui_but_update_preferences_dirty(uiBut *but)
{
  ui_rna_update_preferences_dirty(&but->rnapoin, but->rnaprop);
}

static void ui_afterfunc_update_preferences_dirty(uiAfterFunc *after)
{
  ui_rna_update_preferences_dirty(&after->rnapoin, after->rnaprop);
}

/** \} */

/* -------------------------------------------------------------------- */
/** \name Button Snap Values
 * \{ */

enum eSnapType {
  SNAP_OFF = 0,
  SNAP_ON,
  SNAP_ON_SMALL,
};

static enum eSnapType ui_event_to_snap(const wmEvent *event)
{
  return (event->modifier & KM_CTRL) ? (event->modifier & KM_SHIFT) ? SNAP_ON_SMALL : SNAP_ON :
                                       SNAP_OFF;
}

static bool ui_event_is_snap(const wmEvent *event)
{
  return (ELEM(event->type, EVT_LEFTCTRLKEY, EVT_RIGHTCTRLKEY) ||
          ELEM(event->type, EVT_LEFTSHIFTKEY, EVT_RIGHTSHIFTKEY));
}

static void ui_color_snap_hue(const enum eSnapType snap, float *r_hue)
{
  const float snap_increment = (snap == SNAP_ON_SMALL) ? 24 : 12;
  BLI_assert(snap != SNAP_OFF);
  *r_hue = roundf((*r_hue) * snap_increment) / snap_increment;
}

/** \} */

/* -------------------------------------------------------------------- */
/** \name Button Apply/Revert
 * \{ */

static ListBase UIAfterFuncs = {nullptr, nullptr};

static uiAfterFunc *ui_afterfunc_new()
{
  uiAfterFunc *after = MEM_new<uiAfterFunc>(__func__);
  /* Safety asserts to check if members were 0 initialized properly. */
  BLI_assert(after->next == nullptr && after->prev == nullptr);
  BLI_assert(after->undostr[0] == '\0');

  BLI_addtail(&UIAfterFuncs, after);

  return after;
}

/**
 * For executing operators after the button is pressed.
 * (some non operator buttons need to trigger operators), see: #37795.
 *
 * \param context_but: A button from which to get the context from (`uiBut.context`) for the
 *                     operator execution.
 *
 * \note Ownership over \a properties is moved here. The #uiAfterFunc owns it now.
 * \note Can only call while handling buttons.
 */
static void ui_handle_afterfunc_add_operator_ex(wmOperatorType *ot,
                                                PointerRNA **properties,
                                                blender::wm::OpCallContext opcontext,
                                                const uiBut *context_but)
{
  uiAfterFunc *after = ui_afterfunc_new();

  after->optype = ot;
  after->opcontext = opcontext;
  if (properties) {
    after->opptr = *properties;
    *properties = nullptr;
  }

  if (context_but && context_but->context) {
    after->context = *context_but->context;
  }

  if (context_but) {
    after->drawstr = ui_but_drawstr_without_sep_char(context_but);
  }
}

void ui_handle_afterfunc_add_operator(wmOperatorType *ot, blender::wm::OpCallContext opcontext)
{
  ui_handle_afterfunc_add_operator_ex(ot, nullptr, opcontext, nullptr);
}

static void popup_check(bContext *C, wmOperator *op)
{
  if (op && op->type->check) {
    op->type->check(C, op);
  }
}

/**
 * Check if a #uiAfterFunc is needed for this button.
 */
static bool ui_afterfunc_check(const uiBlock *block, const uiBut *but)
{
  return (but->func || but->apply_func || but->funcN || but->rename_func ||
          but->rename_full_func || but->optype || but->rnaprop || block->handle_func ||
          (block->handle && block->handle->popup_op));
}

/**
 * These functions are postponed and only executed after all other
 * handling is done, i.e. menus are closed, in order to avoid conflicts
 * with these functions removing the buttons we are working with.
 */
static void ui_apply_but_func(bContext *C, uiBut *but)
{
  uiBlock *block = but->block;
  if (!ui_afterfunc_check(block, but)) {
    return;
  }

  uiAfterFunc *after = ui_afterfunc_new();

  if (but->func && ELEM(but, but->func_arg1, but->func_arg2)) {
    /* exception, this will crash due to removed button otherwise */
    but->func(C, but->func_arg1, but->func_arg2);
  }
  else {
    after->func = but->func;
  }

  after->func_arg1 = but->func_arg1;
  after->func_arg2 = but->func_arg2;

  after->apply_func = but->apply_func;

  after->funcN = but->funcN;
  after->func_argN = (but->func_argN) ? but->func_argN_copy_fn(but->func_argN) : nullptr;
  after->func_argN_free_fn = but->func_argN_free_fn;
  /* but->func_argN_copy_fn is not needed for #uiAfterFunc. */

  after->rename_func = but->rename_func;
  after->rename_arg1 = but->rename_arg1;
  after->rename_orig = but->rename_orig; /* needs free! */

  after->rename_full_func = but->rename_full_func;
  after->rename_full_new = std::move(but->rename_full_new);
  but->rename_full_new = "";

  after->handle_func = block->handle_func;
  after->handle_func_arg = block->handle_func_arg;
  after->retval = but->retval;

  if (block->handle) {
    after->popup_op = block->handle->popup_op;
  }

  if (!but->operator_never_call) {
    after->optype = but->optype;
    after->opcontext = but->opcontext;
    after->opptr = but->opptr;

    but->optype = nullptr;
    but->opcontext = blender::wm::OpCallContext(0);
    but->opptr = nullptr;
  }

  after->rnapoin = but->rnapoin;
  after->rnaprop = but->rnaprop;

  if (but->type == ButType::SearchMenu) {
    uiButSearch *search_but = (uiButSearch *)but;
    after->search_arg_free_fn = search_but->arg_free_fn;
    after->search_arg = search_but->arg;
    search_but->arg_free_fn = nullptr;
    search_but->arg = nullptr;
  }

  if (but->active != nullptr) {
    uiHandleButtonData *data = but->active;
    if (data->custom_interaction_handle != nullptr) {
      after->custom_interaction_callbacks = block->custom_interaction_callbacks;
      after->custom_interaction_handle = data->custom_interaction_handle;

      /* Ensure this callback runs once and last. */
      uiAfterFunc *after_prev = after->prev;
      if (after_prev && (after_prev->custom_interaction_handle == data->custom_interaction_handle))
      {
        after_prev->custom_interaction_handle = nullptr;
        memset(&after_prev->custom_interaction_callbacks,
               0x0,
               sizeof(after_prev->custom_interaction_callbacks));
      }
      else {
        after->custom_interaction_handle->user_count++;
      }
    }
  }

  if (but->context) {
    after->context = *but->context;
  }

  after->drawstr = ui_but_drawstr_without_sep_char(but);
}

/* typically call ui_apply_but_undo(), ui_apply_but_autokey() */
static void ui_apply_but_undo(uiBut *but)
{
  if (!(but->flag & UI_BUT_UNDO)) {
    return;
  }

  /* Skip undo push for buttons in redo panel, see: #134505. */
  const ARegion *region = CTX_wm_region(static_cast<bContext *>(but->block->evil_C));
  if (region->regiontype == RGN_TYPE_HUD) {
    return;
  }

  std::optional<StringRef> str;
  size_t str_len_clip = SIZE_MAX - 1;
  bool skip_undo = false;

  /* define which string to use for undo */
  if (but->type == ButType::Menu) {
    if (!but->drawstr.empty()) {
      str = but->drawstr;
    }
    str_len_clip = ui_but_drawstr_len_without_sep_char(but);
  }
  else if (!but->drawstr.empty()) {
    str = but->drawstr;
    str_len_clip = ui_but_drawstr_len_without_sep_char(but);
  }
  else {
    str = but->tip;
    str_len_clip = ui_but_tip_len_only_first_line(but);
  }

  /* fallback, else we don't get an undo! */
  if (!str || str->is_empty() || str_len_clip == 0) {
    str = "Unknown Action";
    str_len_clip = str->size();
  }

  /* Optionally override undo when undo system doesn't support storing properties. */
  if (but->rnapoin.owner_id) {
    /* Exception for renaming ID data, we always need undo pushes in this case,
     * because undo systems track data by their ID, see: #67002. */
    /* Exception for active shape-key, since changing this in edit-mode updates
     * the shape key from object mode data. */
    if (ELEM(but->rnaprop, &rna_ID_name, &rna_Object_active_shape_key_index)) {
      /* pass */
    }
    else {
      ID *id = but->rnapoin.owner_id;
      if (!ED_undo_is_legacy_compatible_for_property(
              static_cast<bContext *>(but->block->evil_C), id, but->rnapoin))
      {
        skip_undo = true;
      }
    }
  }

  if (skip_undo == false) {
    /* XXX: disable all undo pushes from UI changes from sculpt mode as they cause memfile undo
     * steps to be written which cause lag: #71434. */
    if (BKE_paintmode_get_active_from_context(static_cast<bContext *>(but->block->evil_C)) ==
        PaintMode::Sculpt)
    {
      skip_undo = true;
    }
  }

  if (skip_undo) {
    str = "";
  }

  /* Delayed, after all other functions run, popups are closed, etc. */
  uiAfterFunc *after = ui_afterfunc_new();
  str->copy_utf8_truncated(after->undostr, min_zz(str_len_clip + 1, sizeof(after->undostr)));
}

static void ui_apply_but_autokey(bContext *C, uiBut *but)
{
  Scene *scene = CTX_data_scene(C);

  /* try autokey */
  ui_but_anim_autokey(C, but, scene, BKE_scene_frame_get(scene));

  if (!but->rnaprop) {
    return;
  }

  if (RNA_property_subtype(but->rnaprop) == PROP_PASSWORD) {
    return;
  }

  /* make a little report about what we've done! */
  std::optional<const std::string> str = WM_prop_pystring_assign(
      C, &but->rnapoin, but->rnaprop, but->rnaindex);
  if (!str.has_value()) {
    return;
  }
  BKE_report(CTX_wm_reports(C), RPT_PROPERTY, str.value().c_str());
  WM_event_add_notifier(C, NC_SPACE | ND_SPACE_INFO_REPORT, nullptr);
}

static void ui_apply_but_funcs_after(bContext *C)
{
  /* Copy to avoid recursive calls. */
  ListBase funcs = UIAfterFuncs;
  BLI_listbase_clear(&UIAfterFuncs);

  LISTBASE_FOREACH_MUTABLE (uiAfterFunc *, afterf, &funcs) {
    uiAfterFunc after = *afterf; /* Copy to avoid memory leak on exit(). */
    BLI_remlink(&funcs, afterf);
    MEM_delete(afterf);

    if (after.context) {
      CTX_store_set(C, &after.context.value());
    }

    if (after.popup_op) {
      popup_check(C, after.popup_op);
    }

    PointerRNA opptr;
    if (after.opptr) {
      /* free in advance to avoid leak on exit */
      opptr = *after.opptr;
      MEM_delete(after.opptr);
    }

    if (after.optype) {
      WM_operator_name_call_ptr_with_depends_on_cursor(C,
                                                       after.optype,
                                                       after.opcontext,
                                                       (after.opptr) ? &opptr : nullptr,
                                                       nullptr,
                                                       after.drawstr);
    }

    if (after.opptr) {
      WM_operator_properties_free(&opptr);
    }

    if (after.rnapoin.data) {
      RNA_property_update(C, &after.rnapoin, after.rnaprop);
    }

    if (after.context) {
      CTX_store_set(C, nullptr);
    }

    if (after.rename_full_func) {
      BLI_assert(!after.rename_func);
      after.rename_full_func(after.rename_full_new);
    }

    if (after.func) {
      after.func(C, after.func_arg1, after.func_arg2);
    }
    if (after.apply_func) {
      after.apply_func(*C);
    }
    if (after.funcN) {
      after.funcN(C, after.func_argN, after.func_arg2);
    }
    if (after.func_argN) {
      after.func_argN_free_fn(after.func_argN);
    }

    if (after.handle_func) {
      after.handle_func(C, after.handle_func_arg, after.retval);
    }

    if (after.rename_func) {
      after.rename_func(C, after.rename_arg1, static_cast<char *>(after.rename_orig));
    }
    if (after.rename_orig) {
      MEM_freeN(after.rename_orig);
    }

    if (after.search_arg_free_fn) {
      after.search_arg_free_fn(after.search_arg);
    }

    if (after.custom_interaction_handle != nullptr) {
      after.custom_interaction_handle->user_count--;
      BLI_assert(after.custom_interaction_handle->user_count >= 0);
      if (after.custom_interaction_handle->user_count == 0) {
        ui_block_interaction_update(
            C, &after.custom_interaction_callbacks, after.custom_interaction_handle);
        ui_block_interaction_end(
            C, &after.custom_interaction_callbacks, after.custom_interaction_handle);
      }
      after.custom_interaction_handle = nullptr;
    }

    ui_afterfunc_update_preferences_dirty(&after);

    if (after.undostr[0]) {
      /* Remove "Adjust Last Operation" HUD. Using it would revert this undo push which isn't
       * obvious, see #78171. */
      WM_operator_stack_clear(CTX_wm_manager(C));
      ED_undo_push(C, after.undostr);
    }
  }
}

static void ui_apply_but_BUT(bContext *C, uiBut *but, uiHandleButtonData *data)
{
  ui_apply_but_func(C, but);

  data->retval = but->retval;
  data->applied = true;
}

static void ui_apply_but_BUTM(bContext *C, uiBut *but, uiHandleButtonData *data)
{
  ui_but_value_set(but, but->hardmin);
  ui_apply_but_func(C, but);

  data->retval = but->retval;
  data->applied = true;
}

static void ui_apply_but_BLOCK(bContext *C, uiBut *but, uiHandleButtonData *data)
{
  if (but->type == ButType::Menu) {
    ui_but_value_set(but, data->value);
  }

  ui_but_update_edited(but);
  ui_apply_but_func(C, but);
  data->retval = but->retval;
  data->applied = true;
}

static void ui_apply_but_TOG(bContext *C, uiBut *but, uiHandleButtonData *data)
{
  const double value = ui_but_value_get(but);
  int value_toggle;
  if (but->bit) {
    value_toggle = UI_BITBUT_VALUE_TOGGLED(int(value), but->bitnr);
  }
  else {
    value_toggle = (value == 0.0);
  }

  ui_but_value_set(but, double(value_toggle));
  if (ELEM(but->type, ButType::IconToggle, ButType::IconToggleN)) {
    ui_but_update_edited(but);
  }

  ui_apply_but_func(C, but);

  data->retval = but->retval;
  data->applied = true;
}

static void ui_apply_but_ROW(bContext *C, uiBlock *block, uiBut *but, uiHandleButtonData *data)
{
  ui_but_value_set(but, but->hardmax);

  ui_apply_but_func(C, but);

  /* states of other row buttons */
  for (const std::unique_ptr<uiBut> &bt : block->buttons) {
    if (bt.get() != but && bt->poin == but->poin && ELEM(bt->type, ButType::Row, ButType::ListRow))
    {
      ui_but_update_edited(bt.get());
    }
  }

  data->retval = but->retval;
  data->applied = true;
}

static void ui_apply_but_VIEW_ITEM(bContext *C,
                                   uiBlock *block,
                                   uiBut *but,
                                   uiHandleButtonData *data)
{
  if (data->apply_through_extra_icon) {
    /* Don't apply this, it would cause unintended tree-row toggling when clicking on extra icons.
     */
    return;
  }
  ui_apply_but_ROW(C, block, but, data);
}

static void ui_apply_but_TEX(bContext *C, uiBut *but, uiHandleButtonData *data)
{
  if (!data->text_edit.edit_string) {
    return;
  }

  ui_but_string_set(C, but, data->text_edit.edit_string);
  ui_but_update_edited(but);

  /* give butfunc a copy of the original text too.
   * feature used for bone renaming, channels, etc.
   * afterfunc frees rename_orig */
  if (data->text_edit.original_string && (but->flag & UI_BUT_TEXTEDIT_UPDATE)) {
    /* In this case, we need to keep `original_string` available,
     * to restore real org string in case we cancel after having typed something already. */
    but->rename_orig = BLI_strdup(data->text_edit.original_string);
  }
  /* only if there are afterfuncs, otherwise 'renam_orig' isn't freed */
  else if (ui_afterfunc_check(but->block, but)) {
    but->rename_orig = data->text_edit.original_string;
    data->text_edit.original_string = nullptr;
  }

  void *orig_arg2 = but->func_arg2;

  /* If arg2 isn't in use already, pass the active search item through it. */
  if ((but->func_arg2 == nullptr) && (but->type == ButType::SearchMenu)) {
    uiButSearch *search_but = (uiButSearch *)but;
    but->func_arg2 = search_but->item_active;
    if ((U.flag & USER_FLAG_RECENT_SEARCHES_DISABLE) == 0) {
      blender::ui::string_search::add_recent_search(search_but->item_active_str);
    }
  }

  ui_apply_but_func(C, but);

  but->func_arg2 = orig_arg2;

  data->retval = but->retval;
  data->applied = true;
}

static void ui_apply_but_TAB(bContext *C, uiBut *but, uiHandleButtonData *data)
{
  if (data->text_edit.edit_string) {
    ui_but_string_set(C, but, data->text_edit.edit_string);
    ui_but_update_edited(but);
  }
  else {
    ui_but_value_set(but, but->hardmax);
    ui_apply_but_func(C, but);
  }

  data->retval = but->retval;
  data->applied = true;
}

static void ui_apply_but_NUM(bContext *C, uiBut *but, uiHandleButtonData *data)
{
  if (data->text_edit.edit_string) {
    /* This is intended to avoid unnecessary updates when the value stays the same, however there
     * are issues with the current implementation. It does not work with multi-button editing
     * (#89996) or operator popups where a number button requires an update even if the value is
     * unchanged (#89996).
     *
     * Trying to detect changes at this level is not reliable. Instead it could be done at the
     * level of RNA update/set, skipping RNA update if RNA set did not change anything, instead
     * of skipping all button updates. */
#if 0
    double value;
    /* Check if the string value is a number and cancel if it's equal to the startvalue. */
    if (ui_but_string_eval_number(C, but, data->str, &value) && (value == data->startvalue)) {
      data->cancel = true;
      return;
    }
#endif

    if (ui_but_string_set(C, but, data->text_edit.edit_string)) {
      data->value = ui_but_value_get(but);
    }
    else {
      data->cancel = true;
      return;
    }
  }
  else {
    ui_but_value_set(but, data->value);
  }

  ui_but_update_edited(but);
  ui_apply_but_func(C, but);

  data->retval = but->retval;
  data->applied = true;
}

static void ui_apply_but_VEC(bContext *C, uiBut *but, uiHandleButtonData *data)
{
  ui_but_v3_set(but, data->vec);
  ui_but_update_edited(but);
  ui_apply_but_func(C, but);

  data->retval = but->retval;
  data->applied = true;
}

static void ui_apply_but_COLORBAND(bContext *C, uiBut *but, uiHandleButtonData *data)
{
  ui_apply_but_func(C, but);
  data->retval = but->retval;
  data->applied = true;
}

static void ui_apply_but_CURVE(bContext *C, uiBut *but, uiHandleButtonData *data)
{
  ui_apply_but_func(C, but);
  data->retval = but->retval;
  data->applied = true;
}

static void ui_apply_but_CURVEPROFILE(bContext *C, uiBut *but, uiHandleButtonData *data)
{
  ui_apply_but_func(C, but);
  data->retval = but->retval;
  data->applied = true;
}

/** \} */

/* -------------------------------------------------------------------- */
/** \name Button Drag Multi-Number
 * \{ */

#ifdef USE_DRAG_MULTINUM

/* Small multi-but API. */
static void ui_multibut_add(uiHandleButtonData *data, uiBut *but)
{
  BLI_assert(but->flag & UI_BUT_DRAG_MULTI);
  BLI_assert(data->multi_data.has_mbuts);

  uiButMultiState *mbut_state = MEM_new<uiButMultiState>(__func__);
  mbut_state->but = but;
  mbut_state->origvalue = ui_but_value_get(but);
#  ifdef USE_ALLSELECT
  mbut_state->select_others.is_copy = data->select_others.is_copy;
#  endif

  BLI_linklist_prepend(&data->multi_data.mbuts, mbut_state);

  UI_butstore_register(data->multi_data.bs_mbuts, &mbut_state->but);
}

static uiButMultiState *ui_multibut_lookup(uiHandleButtonData *data, const uiBut *but)
{
  for (LinkNode *l = data->multi_data.mbuts; l; l = l->next) {
    uiButMultiState *mbut_state = static_cast<uiButMultiState *>(l->link);

    if (mbut_state->but == but) {
      return mbut_state;
    }
  }

  return nullptr;
}

static void ui_multibut_restore(bContext *C, uiHandleButtonData *data, uiBlock *block)
{
  for (const std::unique_ptr<uiBut> &but : block->buttons) {
    if (but->flag & UI_BUT_DRAG_MULTI) {
      uiButMultiState *mbut_state = ui_multibut_lookup(data, but.get());
      if (mbut_state) {
        ui_but_value_set(but.get(), mbut_state->origvalue);

#  ifdef USE_ALLSELECT
        if (!mbut_state->select_others.elems.is_empty()) {
          ui_selectcontext_apply(C,
                                 but.get(),
                                 &mbut_state->select_others,
                                 mbut_state->origvalue,
                                 mbut_state->origvalue);
        }
#  else
        UNUSED_VARS(C);
#  endif
      }
    }
  }
}

static void ui_multibut_free(uiHandleButtonData *data, uiBlock *block)
{
#  ifdef USE_ALLSELECT
  if (data->multi_data.mbuts) {
    LinkNode *list = data->multi_data.mbuts;
    while (list) {
      LinkNode *next = list->next;
      uiButMultiState *mbut_state = static_cast<uiButMultiState *>(list->link);
      MEM_delete(mbut_state);
      MEM_freeN(list);
      list = next;
    }
  }
#  else
  BLI_linklist_freeN(data->multi_data.mbuts);
#  endif

  data->multi_data.mbuts = nullptr;

  if (data->multi_data.bs_mbuts) {
    UI_butstore_free(block, data->multi_data.bs_mbuts);
    data->multi_data.bs_mbuts = nullptr;
  }
}

static bool ui_multibut_states_tag(uiBut *but_active,
                                   uiHandleButtonData *data,
                                   const wmEvent *event)
{
  float seg[2][2];
  bool changed = false;

  seg[0][0] = data->multi_data.drag_start[0];
  seg[0][1] = data->multi_data.drag_start[1];

  seg[1][0] = event->xy[0];
  seg[1][1] = event->xy[1];

  BLI_assert(data->multi_data.init == uiHandleButtonMulti::INIT_SETUP);

  ui_window_to_block_fl(data->region, but_active->block, &seg[0][0], &seg[0][1]);
  ui_window_to_block_fl(data->region, but_active->block, &seg[1][0], &seg[1][1]);

  data->multi_data.has_mbuts = false;

  /* follow ui_but_find_mouse_over_ex logic */
  for (const std::unique_ptr<uiBut> &but : but_active->block->buttons) {
    bool drag_prev = false;
    bool drag_curr = false;

    /* re-set each time */
    if (but->flag & UI_BUT_DRAG_MULTI) {
      but->flag &= ~UI_BUT_DRAG_MULTI;
      drag_prev = true;
    }

    if (ui_but_is_interactive(but.get(), false)) {

      /* drag checks */
      if (but_active != but.get()) {
        if (ui_but_is_compatible(but_active, but.get())) {

          BLI_assert(but->active == nullptr);

          /* finally check for overlap */
          if (BLI_rctf_isect_segment(&but->rect, seg[0], seg[1])) {

            but->flag |= UI_BUT_DRAG_MULTI;
            data->multi_data.has_mbuts = true;
            drag_curr = true;
          }
        }
      }
    }

    changed |= (drag_prev != drag_curr);
  }

  return changed;
}

static void ui_multibut_states_create(uiBut *but_active, uiHandleButtonData *data)
{
  BLI_assert(data->multi_data.init == uiHandleButtonMulti::INIT_SETUP);
  BLI_assert(data->multi_data.has_mbuts);

  data->multi_data.bs_mbuts = UI_butstore_create(but_active->block);

  for (const std::unique_ptr<uiBut> &but : but_active->block->buttons) {
    if (but->flag & UI_BUT_DRAG_MULTI) {
      ui_multibut_add(data, but.get());
    }
  }

  /* Edit buttons proportionally to each other.
   * NOTE: if we mix buttons which are proportional and others which are not,
   * this may work a bit strangely. */
  if ((but_active->rnaprop && (RNA_property_flag(but_active->rnaprop) & PROP_PROPORTIONAL)) ||
      ELEM(but_active->unit_type, RNA_SUBTYPE_UNIT_VALUE(PROP_UNIT_LENGTH)))
  {
    if (data->origvalue != 0.0) {
      data->multi_data.is_proportional = true;
    }
  }
}

static void ui_multibut_states_apply(bContext *C, uiHandleButtonData *data, uiBlock *block)
{
  ARegion *region = data->region;
  const double value_delta = data->value - data->origvalue;
  const double value_scale = data->multi_data.is_proportional ? (data->value / data->origvalue) :
                                                                0.0;

  BLI_assert(data->multi_data.init == uiHandleButtonMulti::INIT_ENABLE);
  BLI_assert(data->multi_data.skip == false);

  for (const std::unique_ptr<uiBut> &but : block->buttons) {
    if (!(but->flag & UI_BUT_DRAG_MULTI)) {
      continue;
    }

    uiButMultiState *mbut_state = ui_multibut_lookup(data, but.get());

    if (mbut_state == nullptr) {
      /* Highly unlikely. */
      CLOG_WARN(&LOG, "%s: Can't find button", __func__);
      /* While this avoids crashing, multi-button dragging will fail,
       * which is still a bug from the user perspective. See #83651. */
      continue;
    }

    void *active_back;
    ui_but_execute_begin(C, region, but.get(), &active_back);

#  ifdef USE_ALLSELECT
    if (data->select_others.is_enabled) {
      /* init once! */
      if (mbut_state->select_others.elems.is_empty()) {
        ui_selectcontext_begin(C, but.get(), &mbut_state->select_others);
      }
      if (mbut_state->select_others.elems.is_empty()) {
        mbut_state->select_others.elems.clear();
      }
    }

    /* Needed so we apply the right deltas. */
    but->active->origvalue = mbut_state->origvalue;
    but->active->select_others = mbut_state->select_others;
    but->active->select_others.do_free = false;
#  endif

    BLI_assert(active_back == nullptr);
    /* No need to check 'data->state' here. */
    if (data->text_edit.edit_string) {
      /* Entering text (set all). */
      but->active->value = data->value;
      ui_but_string_set(C, but.get(), data->text_edit.edit_string);
    }
    else {
      /* Dragging (use delta). */
      if (data->multi_data.is_proportional) {
        but->active->value = mbut_state->origvalue * value_scale;
      }
      else {
        but->active->value = mbut_state->origvalue + value_delta;
      }

      /* Clamp based on soft limits, see #40154. */
      CLAMP(but->active->value, double(but->softmin), double(but->softmax));
    }

    ui_but_execute_end(C, region, but.get(), active_back);
  }
}

#endif /* USE_DRAG_MULTINUM */

/** \} */

/* -------------------------------------------------------------------- */
/** \name Button Drag Toggle
 * \{ */

#ifdef USE_DRAG_TOGGLE

/* Helpers that wrap boolean functions, to support different kinds of buttons. */

static bool ui_drag_toggle_but_is_supported(const uiBut *but)
{
  if (but->flag & UI_BUT_DISABLED) {
    return false;
  }
  if (ui_but_is_bool(but)) {
    return true;
  }
  if (UI_but_is_decorator(but)) {
    const uiButDecorator *but_decorate = static_cast<const uiButDecorator *>(but);
    return but_decorate->toggle_keyframe_on_click;
  }
  return false;
}

/* Button pushed state to compare if other buttons match. Can be more
 * then just true or false for toggle buttons with more than 2 states. */
static int ui_drag_toggle_but_pushed_state(uiBut *but)
{
  if (but->rnapoin.data == nullptr && but->poin == nullptr && but->icon) {
    /* Assume icon identifies a unique state, for buttons that
     * work through functions callbacks and don't have an boolean
     * value that indicates the state. */
    return but->icon + but->iconadd;
  }
  if (ui_but_is_bool(but)) {
    return ui_but_is_pushed(but);
  }
  return 0;
}

struct uiDragToggleHandle {
  /* init */
  int pushed_state;
  float but_cent_start[2];

  bool is_xy_lock_init;
  bool xy_lock[2];

  int xy_init[2];
  int xy_last[2];
};

static bool ui_drag_toggle_set_xy_xy(
    bContext *C, ARegion *region, const int pushed_state, const int xy_src[2], const int xy_dst[2])
{
  /* popups such as layers won't re-evaluate on redraw */
  const bool do_check = (region->regiontype == RGN_TYPE_TEMPORARY);
  bool changed = false;

  LISTBASE_FOREACH (uiBlock *, block, &region->runtime->uiblocks) {
    float xy_a_block[2] = {float(xy_src[0]), float(xy_src[1])};
    float xy_b_block[2] = {float(xy_dst[0]), float(xy_dst[1])};

    ui_window_to_block_fl(region, block, &xy_a_block[0], &xy_a_block[1]);
    ui_window_to_block_fl(region, block, &xy_b_block[0], &xy_b_block[1]);

    for (const std::unique_ptr<uiBut> &but : block->buttons) {
      /* NOTE: ctrl is always true here because (at least for now)
       * we always want to consider text control in this case, even when not embossed. */

      if (!ui_but_is_interactive(but.get(), true)) {
        continue;
      }
      if (!BLI_rctf_isect_segment(&but->rect, xy_a_block, xy_b_block)) {
        continue;
      }
      if (!ui_drag_toggle_but_is_supported(but.get())) {
        continue;
      }
      /* is it pressed? */
      const int pushed_state_but = ui_drag_toggle_but_pushed_state(but.get());
      if (pushed_state_but == pushed_state) {
        continue;
      }

      /* execute the button */
      UI_but_execute(C, region, but.get());
      if (do_check) {
        ui_but_update_edited(but.get());
      }
      if (U.runtime.is_dirty == false) {
        ui_but_update_preferences_dirty(but.get());
      }
      changed = true;
    }
  }

  if (changed) {
    /* apply now, not on release (or if handlers are canceled for whatever reason) */
    ui_apply_but_funcs_after(C);
  }

  return changed;
}

static void ui_drag_toggle_set(bContext *C, uiDragToggleHandle *drag_info, const int xy_input[2])
{
  ARegion *region = CTX_wm_region(C);
  bool do_draw = false;

  /**
   * Initialize Locking:
   *
   * Check if we need to initialize the lock axis by finding if the first
   * button we mouse over is X or Y aligned, then lock the mouse to that axis after.
   */
  if (drag_info->is_xy_lock_init == false) {
    /* first store the buttons original coords */
    uiBut *but = ui_but_find_mouse_over_ex(region, xy_input, true, false, nullptr, nullptr);

    if (but) {
      if (but->flag & UI_BUT_DRAG_LOCK) {
        const float but_cent_new[2] = {
            BLI_rctf_cent_x(&but->rect),
            BLI_rctf_cent_y(&but->rect),
        };

        /* check if this is a different button,
         * chances are high the button won't move about :) */
        if (len_manhattan_v2v2(drag_info->but_cent_start, but_cent_new) > 1.0f) {
          if (fabsf(drag_info->but_cent_start[0] - but_cent_new[0]) <
              fabsf(drag_info->but_cent_start[1] - but_cent_new[1]))
          {
            drag_info->xy_lock[0] = true;
          }
          else {
            drag_info->xy_lock[1] = true;
          }
          drag_info->is_xy_lock_init = true;
        }
      }
      else {
        drag_info->is_xy_lock_init = true;
      }
    }
  }
  /* done with axis locking */

  int xy[2];
  xy[0] = (drag_info->xy_lock[0] == false) ? xy_input[0] : drag_info->xy_last[0];
  xy[1] = (drag_info->xy_lock[1] == false) ? xy_input[1] : drag_info->xy_last[1];

  /* touch all buttons between last mouse coord and this one */
  do_draw = ui_drag_toggle_set_xy_xy(C, region, drag_info->pushed_state, drag_info->xy_last, xy);

  if (do_draw) {
    ED_region_tag_redraw(region);
  }

  copy_v2_v2_int(drag_info->xy_last, xy);
}

static void ui_handler_region_drag_toggle_remove(bContext * /*C*/, void *userdata)
{
  uiDragToggleHandle *drag_info = static_cast<uiDragToggleHandle *>(userdata);
  MEM_freeN(drag_info);
}

static int ui_handler_region_drag_toggle(bContext *C, const wmEvent *event, void *userdata)
{
  uiDragToggleHandle *drag_info = static_cast<uiDragToggleHandle *>(userdata);
  bool done = false;

  switch (event->type) {
    case LEFTMOUSE: {
      if (event->val == KM_RELEASE) {
        done = true;
      }
      break;
    }
    case MOUSEMOVE: {
      ui_drag_toggle_set(C, drag_info, event->xy);
      break;
    }
    default: {
      break;
    }
  }

  if (done) {
    wmWindow *win = CTX_wm_window(C);
    const ARegion *region = CTX_wm_region(C);
    uiBut *but = ui_but_find_mouse_over_ex(
        region, drag_info->xy_init, true, false, nullptr, nullptr);

    if (but) {
      ui_apply_but_undo(but);
    }

    WM_event_remove_ui_handler(&win->modalhandlers,
                               ui_handler_region_drag_toggle,
                               ui_handler_region_drag_toggle_remove,
                               drag_info,
                               false);
    ui_handler_region_drag_toggle_remove(C, drag_info);

    WM_event_add_mousemove(win);
    return WM_UI_HANDLER_BREAK;
  }
  return WM_UI_HANDLER_CONTINUE;
}

static bool ui_but_is_drag_toggle(const uiBut *but)
{
  return ((ui_drag_toggle_but_is_supported(but) == true) &&
          /* Menu check is important so the button dragged over isn't removed instantly. */
          (ui_block_is_menu(but->block) == false));
}

#endif /* USE_DRAG_TOGGLE */

#ifdef USE_ALLSELECT

static bool ui_selectcontext_begin(bContext *C, uiBut *but, uiSelectContextStore *selctx_data)
{
  PointerRNA lptr;
  PropertyRNA *lprop;
  bool success = false;

  blender::Vector<PointerRNA> lb;

  PointerRNA ptr = but->rnapoin;
  PropertyRNA *prop = but->rnaprop;
  const int index = but->rnaindex;

  /* for now don't support whole colors */
  if (index == -1) {
    return false;
  }

  /* if there is a valid property that is editable... */
  if (ptr.data && prop) {
    bool use_path_from_id;

    /* some facts we want to know */
    const bool is_array = RNA_property_array_check(prop);
    const int rna_type = RNA_property_type(prop);

    std::optional<std::string> path;
    if (UI_context_copy_to_selected_list(C, &ptr, prop, &lb, &use_path_from_id, &path) &&
        !lb.is_empty())
    {
      selctx_data->elems.resize(lb.size());

      int i;
      PointerRNA *link;
      for (i = 0, link = lb.data(); i < selctx_data->elems.size(); i++, link++) {
        if (!UI_context_copy_to_selected_check(&ptr,
                                               link,
                                               prop,
                                               path.has_value() ? path->c_str() : nullptr,
                                               use_path_from_id,
                                               &lptr,
                                               &lprop))
        {
          selctx_data->elems.pop_last();
          i -= 1;
          continue;
        }

        uiSelectContextElem *other = &selctx_data->elems[i];
        other->ptr = lptr;
        if (is_array) {
          if (rna_type == PROP_FLOAT) {
            other->val_f = RNA_property_float_get_index(&lptr, lprop, index);
          }
          else if (rna_type == PROP_INT) {
            other->val_i = RNA_property_int_get_index(&lptr, lprop, index);
          }
          /* ignored for now */
#  if 0
          else if (rna_type == PROP_BOOLEAN) {
            other->val_b = RNA_property_boolean_get_index(&lptr, lprop, index);
          }
#  endif
        }
        else {
          if (rna_type == PROP_FLOAT) {
            other->val_f = RNA_property_float_get(&lptr, lprop);
          }
          else if (rna_type == PROP_INT) {
            other->val_i = RNA_property_int_get(&lptr, lprop);
          }
          /* ignored for now */
#  if 0
          else if (rna_type == PROP_BOOLEAN) {
            other->val_b = RNA_property_boolean_get(&lptr, lprop);
          }
          else if (rna_type == PROP_ENUM) {
            other->val_i = RNA_property_enum_get(&lptr, lprop);
          }
#  endif
        }
      }
      success = !selctx_data->elems.is_empty();
    }
  }

  /* caller can clear */
  selctx_data->do_free = true;

  if (success) {
    but->flag |= UI_BUT_IS_SELECT_CONTEXT;
  }

  return success;
}

static void ui_selectcontext_end(uiBut *but, uiSelectContextStore *selctx_data)
{
  if (selctx_data->do_free) {
    selctx_data->elems.clear();
  }

  but->flag &= ~UI_BUT_IS_SELECT_CONTEXT;
}

static void ui_selectcontext_apply(bContext *C,
                                   uiBut *but,
                                   uiSelectContextStore *selctx_data,
                                   const double value,
                                   const double value_orig)
{
  if (!selctx_data->elems.is_empty()) {
    PropertyRNA *prop = but->rnaprop;
    PropertyRNA *lprop = but->rnaprop;
    const int index = but->rnaindex;
    const bool use_delta = (selctx_data->is_copy == false);

    std::variant<bool, int, float, std::string, PointerRNA> delta, min, max;

    const bool is_array = RNA_property_array_check(prop);
    const int rna_type = RNA_property_type(prop);

    if (rna_type == PROP_FLOAT) {
      delta.emplace<float>(use_delta ? (value - value_orig) : value);
      float min_v, max_v;
      RNA_property_float_range(&but->rnapoin, prop, &min_v, &max_v);
      min.emplace<float>(min_v);
      max.emplace<float>(max_v);
    }
    else if (rna_type == PROP_INT) {
      delta.emplace<int>(int(use_delta ? (value - value_orig) : value));
      int min_v, max_v;
      RNA_property_int_range(&but->rnapoin, prop, &min_v, &max_v);
      min.emplace<int>(min_v);
      max.emplace<int>(max_v);
    }
    else if (rna_type == PROP_ENUM) {
      /* Not a delta in fact. */
      delta.emplace<int>(RNA_property_enum_get(&but->rnapoin, prop));
    }
    else if (rna_type == PROP_BOOLEAN) {
      if (is_array) {
        /* Not a delta in fact. */
        delta.emplace<bool>(RNA_property_boolean_get_index(&but->rnapoin, prop, index));
      }
      else {
        /* Not a delta in fact. */
        delta.emplace<bool>(RNA_property_boolean_get(&but->rnapoin, prop));
      }
    }
    else if (rna_type == PROP_POINTER) {
      /* Not a delta in fact. */
      delta.emplace<PointerRNA>(RNA_property_pointer_get(&but->rnapoin, prop));
    }
    else if (rna_type == PROP_STRING) {
      /* Not a delta in fact. */
      delta.emplace<std::string>(RNA_property_string_get(&but->rnapoin, prop));
    }

#  ifdef USE_ALLSELECT_LAYER_HACK
    /* make up for not having 'handle_layer_buttons' */
    {
      const PropertySubType subtype = RNA_property_subtype(prop);

      if ((rna_type == PROP_BOOLEAN) && ELEM(subtype, PROP_LAYER, PROP_LAYER_MEMBER) && is_array &&
          /* could check for 'handle_layer_buttons' */
          but->func)
      {
        wmWindow *win = CTX_wm_window(C);
        if ((win->eventstate->modifier & KM_SHIFT) == 0) {
          const int len = RNA_property_array_length(&but->rnapoin, prop);
          bool *tmparray = MEM_calloc_arrayN<bool>(len, __func__);

          tmparray[index] = true;

          for (uiSelectContextElem &other : selctx_data->elems) {
            PointerRNA lptr = other.ptr;
            RNA_property_boolean_set_array(&lptr, lprop, tmparray);
            RNA_property_update(C, &lptr, lprop);
          }

          MEM_freeN(tmparray);

          return;
        }
      }
    }
#  endif

    for (uiSelectContextElem &other : selctx_data->elems) {
      PointerRNA lptr = other.ptr;

      if (rna_type == PROP_FLOAT) {
        float other_value = std::get<float>(delta) + (use_delta ? other.val_f : 0.0f);
        CLAMP(other_value, std::get<float>(min), std::get<float>(max));
        if (is_array) {
          RNA_property_float_set_index(&lptr, lprop, index, other_value);
        }
        else {
          RNA_property_float_set(&lptr, lprop, other_value);
        }
      }
      else if (rna_type == PROP_INT) {
        int other_value = std::get<int>(delta) + (use_delta ? other.val_i : 0);
        CLAMP(other_value, std::get<int>(min), std::get<int>(max));
        if (is_array) {
          RNA_property_int_set_index(&lptr, lprop, index, other_value);
        }
        else {
          RNA_property_int_set(&lptr, lprop, other_value);
        }
      }
      else if (rna_type == PROP_BOOLEAN) {
        const bool other_value = std::get<bool>(delta);
        if (is_array) {
          RNA_property_boolean_set_index(&lptr, lprop, index, other_value);
        }
        else {
          RNA_property_boolean_set(&lptr, lprop, other_value);
        }
      }
      else if (rna_type == PROP_ENUM) {
        const int other_value = std::get<int>(delta);
        BLI_assert(!is_array);
        RNA_property_enum_set(&lptr, lprop, other_value);
      }
      else if (rna_type == PROP_POINTER) {
        const PointerRNA &other_value = std::get<PointerRNA>(delta);
        RNA_property_pointer_set(&lptr, lprop, other_value, nullptr);
      }
      else if (rna_type == PROP_STRING) {
        const std::string &other_value = std::get<std::string>(delta);
        RNA_property_string_set(&lptr, lprop, other_value.c_str());
      }

      RNA_property_update(C, &lptr, prop);
    }
  }
}

#endif /* USE_ALLSELECT */

/** \} */

/* -------------------------------------------------------------------- */
/** \name Button Drag
 * \{ */

static bool ui_but_drag_init(bContext *C,
                             uiBut *but,
                             uiHandleButtonData *data,
                             const wmEvent *event)
{
  /* prevent other WM gestures to start while we try to drag */
  WM_gestures_remove(CTX_wm_window(C));

  /* Clamp the maximum to half the UI unit size so a high user preference
   * doesn't require the user to drag more than half the default button height. */
  const int drag_threshold = min_ii(
      WM_event_drag_threshold(event),
      int((UI_UNIT_Y / 2) * ui_block_to_window_scale(data->region, but->block)));

  if (abs(data->dragstartx - event->xy[0]) + abs(data->dragstarty - event->xy[1]) > drag_threshold)
  {
    button_activate_state(C, but, BUTTON_STATE_EXIT);
    data->cancel = true;
#ifdef USE_DRAG_TOGGLE
    if (ui_drag_toggle_but_is_supported(but)) {
      uiDragToggleHandle *drag_info = MEM_callocN<uiDragToggleHandle>(__func__);
      ARegion *region_prev;

      /* call here because regular mouse-up event won't run,
       * typically 'button_activate_exit()' handles this */
      ui_apply_but_autokey(C, but);

      drag_info->pushed_state = ui_drag_toggle_but_pushed_state(but);
      drag_info->but_cent_start[0] = BLI_rctf_cent_x(&but->rect);
      drag_info->but_cent_start[1] = BLI_rctf_cent_y(&but->rect);
      copy_v2_v2_int(drag_info->xy_init, event->xy);
      copy_v2_v2_int(drag_info->xy_last, event->xy);

      /* needed for toggle drag on popups */
      region_prev = CTX_wm_region(C);
      CTX_wm_region_set(C, data->region);

      WM_event_add_ui_handler(C,
                              &data->window->modalhandlers,
                              ui_handler_region_drag_toggle,
                              ui_handler_region_drag_toggle_remove,
                              drag_info,
                              WM_HANDLER_BLOCKING);

      CTX_wm_region_set(C, region_prev);

      /* Initialize alignment for single row/column regions,
       * otherwise we use the relative position of the first other button dragged over. */
      if (ELEM(data->region->regiontype,
               RGN_TYPE_NAV_BAR,
               RGN_TYPE_HEADER,
               RGN_TYPE_TOOL_HEADER,
               RGN_TYPE_FOOTER,
               RGN_TYPE_ASSET_SHELF_HEADER))
      {
        const int region_alignment = RGN_ALIGN_ENUM_FROM_MASK(data->region->alignment);
        int lock_axis = -1;

        if (ELEM(region_alignment, RGN_ALIGN_LEFT, RGN_ALIGN_RIGHT)) {
          lock_axis = 0;
        }
        else if (ELEM(region_alignment, RGN_ALIGN_TOP, RGN_ALIGN_BOTTOM)) {
          lock_axis = 1;
        }
        if (lock_axis != -1) {
          drag_info->xy_lock[lock_axis] = true;
          drag_info->is_xy_lock_init = true;
        }
      }
    }
    else
#endif
        if (but->type == ButType::Color)
    {
      bool valid = false;
      uiDragColorHandle *drag_info = MEM_callocN<uiDragColorHandle>(__func__);

      drag_info->has_alpha = ui_but_color_has_alpha(but);

      /* TODO: support more button pointer types. */
      if (but->rnaprop && RNA_property_subtype(but->rnaprop) == PROP_COLOR_GAMMA) {
        ui_but_v4_get(but, drag_info->color);
        drag_info->gamma_corrected = true;
        valid = true;
      }
      else if (but->rnaprop && RNA_property_subtype(but->rnaprop) == PROP_COLOR) {
        ui_but_v4_get(but, drag_info->color);
        drag_info->gamma_corrected = false;
        valid = true;
      }
      else if (ELEM(but->pointype, ButPointerType::Float, ButPointerType::Char)) {
        ui_but_v4_get(but, drag_info->color);
        copy_v4_v4(drag_info->color, (float *)but->poin);
        drag_info->gamma_corrected = false;
        valid = true;
      }

      if (valid) {
        WM_event_start_drag(C, ICON_COLOR, WM_DRAG_COLOR, drag_info, WM_DRAG_FREE_DATA);
      }
      else {
        MEM_freeN(drag_info);
        return false;
      }
    }
    else if (but->type == ButType::ViewItem) {
      const uiButViewItem *view_item_but = (uiButViewItem *)but;
      if (view_item_but->view_item) {
        return UI_view_item_drag_start(*C, *view_item_but->view_item);
      }
    }
    else {
      ui_but_drag_start(C, but);
    }
    return true;
  }

  return false;
}

/** \} */

/* -------------------------------------------------------------------- */
/** \name Button Apply
 * \{ */

static void ui_apply_but_IMAGE(bContext *C, uiBut *but, uiHandleButtonData *data)
{
  ui_apply_but_func(C, but);
  data->retval = but->retval;
  data->applied = true;
}

static void ui_apply_but_HISTOGRAM(bContext *C, uiBut *but, uiHandleButtonData *data)
{
  ui_apply_but_func(C, but);
  data->retval = but->retval;
  data->applied = true;
}

static void ui_apply_but_WAVEFORM(bContext *C, uiBut *but, uiHandleButtonData *data)
{
  ui_apply_but_func(C, but);
  data->retval = but->retval;
  data->applied = true;
}

static void ui_apply_but_TRACKPREVIEW(bContext *C, uiBut *but, uiHandleButtonData *data)
{
  ui_apply_but_func(C, but);
  data->retval = but->retval;
  data->applied = true;
}

static void ui_apply_but(
    bContext *C, uiBlock *block, uiBut *but, uiHandleButtonData *data, const bool interactive)
{
  const ButType but_type = but->type; /* Store as const to quiet maybe uninitialized warning. */

  data->retval = 0;

  /* if we cancel and have not applied yet, there is nothing to do,
   * otherwise we have to restore the original value again */
  if (data->cancel) {
    if (!data->applied) {
      return;
    }

    if (data->text_edit.edit_string) {
      MEM_freeN(data->text_edit.edit_string);
    }
    data->text_edit.edit_string = data->text_edit.original_string;
    data->text_edit.original_string = nullptr;
    data->value = data->origvalue;
    copy_v3_v3(data->vec, data->origvec);
    /* postpone clearing origdata */
  }
  else {
    /* We avoid applying interactive edits a second time
     * at the end with the #uiHandleButtonData.applied_interactive flag. */
    if (interactive) {
      data->applied_interactive = true;
    }
    else if (data->applied_interactive) {
      return;
    }

#ifdef USE_ALLSELECT
#  ifdef USE_DRAG_MULTINUM
    if (but->flag & UI_BUT_DRAG_MULTI) {
      /* pass */
    }
    else
#  endif
        if (data->select_others.elems.is_empty())
    {
      wmWindow *win = CTX_wm_window(C);
      const wmEvent *event = win->eventstate;
      /* May have been enabled before activating, don't do for array pasting. */
      if (data->select_others.is_enabled || IS_ALLSELECT_EVENT(event)) {
        /* See comment for #IS_ALLSELECT_EVENT why this needs to be filtered here. */
        const bool is_array_paste = (event->val == KM_PRESS) &&
                                    (event->modifier & (KM_CTRL | KM_OSKEY)) &&
                                    (event->modifier & KM_SHIFT) == 0 && (event->type == EVT_VKEY);
        if (!is_array_paste) {
          ui_selectcontext_begin(C, but, &data->select_others);
          data->select_others.is_enabled = true;
        }
      }
    }
    if (data->select_others.elems.is_empty()) {
      /* Don't check again. */
      data->select_others.elems.clear();
    }
#endif
  }

  /* ensures we are writing actual values */
  char *editstr = but->editstr;
  double *editval = but->editval;
  float *editvec = but->editvec;
  ColorBand *editcoba;
  CurveMapping *editcumap;
  CurveProfile *editprofile;
  if (but_type == ButType::ColorBand) {
    uiButColorBand *but_coba = (uiButColorBand *)but;
    editcoba = but_coba->edit_coba;
  }
  else if (but_type == ButType::Curve) {
    uiButCurveMapping *but_cumap = (uiButCurveMapping *)but;
    editcumap = but_cumap->edit_cumap;
  }
  else if (but_type == ButType::CurveProfile) {
    uiButCurveProfile *but_profile = (uiButCurveProfile *)but;
    editprofile = but_profile->edit_profile;
  }
  but->editstr = nullptr;
  but->editval = nullptr;
  but->editvec = nullptr;
  if (but_type == ButType::ColorBand) {
    uiButColorBand *but_coba = (uiButColorBand *)but;
    but_coba->edit_coba = nullptr;
  }
  else if (but_type == ButType::Curve) {
    uiButCurveMapping *but_cumap = (uiButCurveMapping *)but;
    but_cumap->edit_cumap = nullptr;
  }
  else if (but_type == ButType::CurveProfile) {
    uiButCurveProfile *but_profile = (uiButCurveProfile *)but;
    but_profile->edit_profile = nullptr;
  }

  /* handle different types */
  switch (but_type) {
    case ButType::But:
    case ButType::Decorator:
    case ButType::PreviewTile:
      ui_apply_but_BUT(C, but, data);
      break;
    case ButType::Text:
    case ButType::SearchMenu:
      ui_apply_but_TEX(C, but, data);
      break;
    case ButType::ButToggle:
    case ButType::Toggle:
    case ButType::ToggleN:
    case ButType::IconToggle:
    case ButType::IconToggleN:
    case ButType::Checkbox:
    case ButType::CheckboxN:
      ui_apply_but_TOG(C, but, data);
      break;
    case ButType::ListRow:
    case ButType::Row:
      ui_apply_but_ROW(C, block, but, data);
      break;
    case ButType::ViewItem:
      ui_apply_but_VIEW_ITEM(C, block, but, data);
      break;
    case ButType::Tab:
      ui_apply_but_TAB(C, but, data);
      break;
    case ButType::Scroll:
    case ButType::Grip:
    case ButType::Num:
    case ButType::NumSlider:
      ui_apply_but_NUM(C, but, data);
      break;
    case ButType::Menu:
    case ButType::Block:
    case ButType::Pulldown:
      ui_apply_but_BLOCK(C, but, data);
      break;
    case ButType::Color:
      if (data->cancel) {
        ui_apply_but_VEC(C, but, data);
      }
      else {
        ui_apply_but_BLOCK(C, but, data);
      }
      break;
    case ButType::ButMenu:
      ui_apply_but_BUTM(C, but, data);
      break;
    case ButType::Unitvec:
    case ButType::HsvCube:
    case ButType::HsvCircle:
      ui_apply_but_VEC(C, but, data);
      break;
    case ButType::ColorBand:
      ui_apply_but_COLORBAND(C, but, data);
      break;
    case ButType::Curve:
      ui_apply_but_CURVE(C, but, data);
      break;
    case ButType::CurveProfile:
      ui_apply_but_CURVEPROFILE(C, but, data);
      break;
    case ButType::KeyEvent:
    case ButType::HotkeyEvent:
      ui_apply_but_BUT(C, but, data);
      break;
    case ButType::Image:
      ui_apply_but_IMAGE(C, but, data);
      break;
    case ButType::Histogram:
      ui_apply_but_HISTOGRAM(C, but, data);
      break;
    case ButType::Waveform:
      ui_apply_but_WAVEFORM(C, but, data);
      break;
    case ButType::TrackPreview:
      ui_apply_but_TRACKPREVIEW(C, but, data);
      break;
    default:
      break;
  }

#ifdef USE_DRAG_MULTINUM
  if (data->multi_data.has_mbuts) {
    if ((data->multi_data.init == uiHandleButtonMulti::INIT_ENABLE) &&
        (data->multi_data.skip == false))
    {
      if (data->cancel) {
        ui_multibut_restore(C, data, block);
      }
      else {
        ui_multibut_states_apply(C, data, block);
      }
    }
  }
#endif

#ifdef USE_ALLSELECT
  ui_selectcontext_apply(C, but, &data->select_others, data->value, data->origvalue);
#endif

  if (data->cancel) {
    data->origvalue = 0.0;
    zero_v3(data->origvec);
  }

  but->editstr = editstr;
  but->editval = editval;
  but->editvec = editvec;
  if (but_type == ButType::ColorBand) {
    uiButColorBand *but_coba = (uiButColorBand *)but;
    but_coba->edit_coba = editcoba;
  }
  else if (but_type == ButType::Curve) {
    uiButCurveMapping *but_cumap = (uiButCurveMapping *)but;
    but_cumap->edit_cumap = editcumap;
  }
  else if (but_type == ButType::CurveProfile) {
    uiButCurveProfile *but_profile = (uiButCurveProfile *)but;
    but_profile->edit_profile = editprofile;
  }

  if (data->custom_interaction_handle != nullptr) {
    ui_block_interaction_update(
        C, &block->custom_interaction_callbacks, data->custom_interaction_handle);
  }
}

/** \} */

/* -------------------------------------------------------------------- */
/** \name Button Copy & Paste
 * \{ */

static void ui_but_get_pasted_text_from_clipboard(const bool ensure_utf8,
                                                  char **r_buf_paste,
                                                  int *r_buf_len)
{
  /* get only first line even if the clipboard contains multiple lines */
  int length;
  char *text = WM_clipboard_text_get_firstline(false, ensure_utf8, &length);

  if (text) {
    *r_buf_paste = text;
    *r_buf_len = length;
  }
  else {
    *r_buf_paste = MEM_callocN<char>(__func__);
    *r_buf_len = 0;
  }
}

static int get_but_property_array_length(uiBut *but)
{
  return RNA_property_array_length(&but->rnapoin, but->rnaprop);
}

static void ui_but_set_float_array(
    bContext *C, uiBut *but, uiHandleButtonData *data, const float *values, const int values_len)
{
  button_activate_state(C, but, BUTTON_STATE_NUM_EDITING);

  RNA_property_float_set_array_at_most(&but->rnapoin, but->rnaprop, values, values_len);
  if (data) {
    if (but->type == ButType::Unitvec) {
      BLI_assert(values_len == 3);
      copy_v3_v3(data->vec, values);
    }
    else {
      data->value = values[but->rnaindex];
    }
  }

  button_activate_state(C, but, BUTTON_STATE_EXIT);
}

static void float_array_to_string(const float *values,
                                  const int values_len,
                                  char *output,
                                  int output_maxncpy)
{
  const int values_end = values_len - 1;
  int ofs = 0;
  output[ofs++] = '[';
  for (int i = 0; i < values_len; i++) {
    ofs += BLI_snprintf_utf8_rlen(
        output + ofs, output_maxncpy - ofs, (i != values_end) ? "%f, " : "%f]", values[i]);
  }
}

static void ui_but_copy_numeric_array(uiBut *but, char *output, int output_maxncpy)
{
  const int values_len = get_but_property_array_length(but);
  blender::Array<float, 16> values(values_len);
  RNA_property_float_get_array(&but->rnapoin, but->rnaprop, values.data());
  float_array_to_string(values.data(), values_len, output, output_maxncpy);
}

static bool parse_float_array(char *text, float *values, int values_len_expected)
{
  /* can parse max 4 floats for now */
  BLI_assert(0 <= values_len_expected && values_len_expected <= 4);

  float v[5];
  const int values_len_actual = sscanf(
      text, "[%f, %f, %f, %f, %f]", &v[0], &v[1], &v[2], &v[3], &v[4]);

  if (values_len_actual == values_len_expected) {
    memcpy(values, v, sizeof(float) * values_len_expected);
    return true;
  }
  return false;
}

static void ui_but_paste_numeric_array(bContext *C,
                                       uiBut *but,
                                       uiHandleButtonData *data,
                                       char *buf_paste)
{
  const int values_len = get_but_property_array_length(but);
  if (values_len > 4) {
    /* not supported for now */
    return;
  }

  blender::Array<float, 16> values(values_len);

  if (parse_float_array(buf_paste, values.data(), values_len)) {
    ui_but_set_float_array(C, but, data, values.data(), values_len);
  }
  else {
    WM_global_report(RPT_ERROR, "Expected an array of numbers: [n, n, ...]");
  }
}

static void ui_but_copy_numeric_value(uiBut *but, char *output, int output_maxncpy)
{
  /* Get many decimal places, then strip trailing zeros.
   * NOTE: too high values start to give strange results. */
  ui_but_string_get_ex(but, output, output_maxncpy, UI_PRECISION_FLOAT_MAX, false, nullptr);
  BLI_str_rstrip_float_zero(output, '\0');
}

static void ui_but_paste_numeric_value(bContext *C,
                                       uiBut *but,
                                       uiHandleButtonData *data,
                                       char *buf_paste)
{
  double value;
  if (ui_but_string_eval_number(C, but, buf_paste, &value)) {
    button_activate_state(C, but, BUTTON_STATE_NUM_EDITING);
    data->value = value;
    ui_but_string_set(C, but, buf_paste);
    button_activate_state(C, but, BUTTON_STATE_EXIT);
  }
  else {
    WM_global_report(RPT_ERROR, "Expected a number");
  }
}

static void ui_but_paste_normalized_vector(bContext *C,
                                           uiBut *but,
                                           uiHandleButtonData *data,
                                           char *buf_paste)
{
  float xyz[3];
  if (parse_float_array(buf_paste, xyz, 3)) {
    if (normalize_v3(xyz) == 0.0f) {
      /* better set Z up then have a zero vector */
      xyz[2] = 1.0;
    }
    ui_but_set_float_array(C, but, data, xyz, 3);
  }
  else {
    WM_global_report(RPT_ERROR, "Paste expected 3 numbers, formatted: '[n, n, n]'");
  }
}

static void ui_but_copy_color(uiBut *but, char *output, int output_maxncpy)
{
  float rgba[4];

  if (but->rnaprop && get_but_property_array_length(but) >= 4) {
    rgba[3] = RNA_property_float_get_index(&but->rnapoin, but->rnaprop, 3);
  }
  else {
    rgba[3] = 1.0f;
  }

  ui_but_v3_get(but, rgba);

  /* convert to linear color to do compatible copy between gamma and non-gamma */
  if (but->rnaprop && RNA_property_subtype(but->rnaprop) == PROP_COLOR_GAMMA) {
    srgb_to_linearrgb_v3_v3(rgba, rgba);
  }

  float_array_to_string(rgba, 4, output, output_maxncpy);
}

static void ui_but_paste_color(bContext *C, uiBut *but, char *buf_paste)
{
  float rgba[4];
  if (parse_float_array(buf_paste, rgba, 4)) {
    if (but->rnaprop) {
      /* Assume linear colors in buffer. */
      if (RNA_property_subtype(but->rnaprop) == PROP_COLOR_GAMMA) {
        linearrgb_to_srgb_v3_v3(rgba, rgba);
      }

      /* Some color properties are RGB, not RGBA. */
      const int array_len = get_but_property_array_length(but);
      ui_but_set_float_array(C, but, nullptr, rgba, std::min(array_len, int(ARRAY_SIZE(rgba))));
    }
  }
  else {
    WM_global_report(RPT_ERROR, "Paste expected 4 numbers, formatted: '[n, n, n, n]'");
  }
}

static void ui_but_copy_text(uiBut *but, char *output, int output_maxncpy)
{
  ui_but_string_get(but, output, output_maxncpy);
}

static void ui_but_paste_text(bContext *C, uiBut *but, uiHandleButtonData *data, char *buf_paste)
{
  BLI_assert(but->active == data);
  UNUSED_VARS_NDEBUG(data);
  ui_but_set_string_interactive(C, but, buf_paste);
}

static void ui_but_copy_colorband(uiBut *but)
{
  if (but->poin != nullptr) {
    memcpy(&but_copypaste_coba, but->poin, sizeof(ColorBand));
  }
}

static void ui_but_paste_colorband(bContext *C, uiBut *but, uiHandleButtonData *data)
{
  if (but_copypaste_coba.tot != 0 && but->poin != nullptr) {
    button_activate_state(C, but, BUTTON_STATE_NUM_EDITING);
    memcpy(data->coba, &but_copypaste_coba, sizeof(ColorBand));
    button_activate_state(C, but, BUTTON_STATE_EXIT);
  }
}

static void ui_but_copy_curvemapping(uiBut *but)
{
  if (but->poin != nullptr) {
    but_copypaste_curve_alive = true;
    BKE_curvemapping_free_data(&but_copypaste_curve);
    BKE_curvemapping_copy_data(&but_copypaste_curve, (CurveMapping *)but->poin);
  }
}

static void ui_but_paste_curvemapping(bContext *C, uiBut *but)
{
  if (but_copypaste_curve_alive && but->poin != nullptr) {
    button_activate_state(C, but, BUTTON_STATE_NUM_EDITING);
    BKE_curvemapping_free_data((CurveMapping *)but->poin);
    BKE_curvemapping_copy_data((CurveMapping *)but->poin, &but_copypaste_curve);
    button_activate_state(C, but, BUTTON_STATE_EXIT);
  }
}

static void ui_but_copy_CurveProfile(uiBut *but)
{
  if (but->poin != nullptr) {
    but_copypaste_profile_alive = true;
    BKE_curveprofile_free_data(&but_copypaste_profile);
    BKE_curveprofile_copy_data(&but_copypaste_profile, (CurveProfile *)but->poin);
  }
}

static void ui_but_paste_CurveProfile(bContext *C, uiBut *but)
{
  if (but_copypaste_profile_alive && but->poin != nullptr) {
    button_activate_state(C, but, BUTTON_STATE_NUM_EDITING);
    BKE_curveprofile_free_data((CurveProfile *)but->poin);
    BKE_curveprofile_copy_data((CurveProfile *)but->poin, &but_copypaste_profile);
    button_activate_state(C, but, BUTTON_STATE_EXIT);
  }
}

static void ui_but_copy_operator(bContext *C, uiBut *but, char *output, int output_maxncpy)
{
  PointerRNA *opptr = UI_but_operator_ptr_ensure(but);

  std::string str = WM_operator_pystring_ex(C, nullptr, false, true, but->optype, opptr);
  BLI_strncpy_utf8(output, str.c_str(), output_maxncpy);
}

static bool ui_but_copy_menu(uiBut *but, char *output, int output_maxncpy)
{
  MenuType *mt = UI_but_menutype_get(but);
  if (mt) {
    BLI_snprintf_utf8(output, output_maxncpy, "bpy.ops.wm.call_menu(name=\"%s\")", mt->idname);
    return true;
  }
  return false;
}

static bool ui_but_copy_popover(uiBut *but, char *output, int output_maxncpy)
{
  PanelType *pt = UI_but_paneltype_get(but);
  if (pt) {
    BLI_snprintf_utf8(output, output_maxncpy, "bpy.ops.wm.call_panel(name=\"%s\")", pt->idname);
    return true;
  }
  return false;
}

/** Returns true if any data was copied. */
static bool ui_but_copy(bContext *C, uiBut *but, const bool copy_array)
{
  if (ui_but_contains_password(but)) {
    return false;
  }

  /* Arbitrary large value (allow for paths: 'PATH_MAX') */
  char buf[4096] = {0};
  const int buf_maxncpy = sizeof(buf);

  /* Left false for copying internal data (color-band for eg). */
  bool is_buf_set = false;

  const bool has_required_data = !(but->poin == nullptr && but->rnapoin.data == nullptr);

  switch (but->type) {
    case ButType::Num:
    case ButType::NumSlider:
      if (!has_required_data) {
        break;
      }
      if (copy_array && ui_but_has_array_value(but)) {
        ui_but_copy_numeric_array(but, buf, buf_maxncpy);
      }
      else {
        ui_but_copy_numeric_value(but, buf, buf_maxncpy);
      }
      is_buf_set = true;
      break;

    case ButType::Unitvec:
      if (!has_required_data) {
        break;
      }
      ui_but_copy_numeric_array(but, buf, buf_maxncpy);
      is_buf_set = true;
      break;

    case ButType::Color:
      if (!has_required_data) {
        break;
      }
      ui_but_copy_color(but, buf, buf_maxncpy);
      is_buf_set = true;
      break;

    case ButType::Text:
    case ButType::SearchMenu:
      if (!has_required_data) {
        break;
      }
      ui_but_copy_text(but, buf, buf_maxncpy);
      is_buf_set = true;
      break;

    case ButType::ColorBand:
      ui_but_copy_colorband(but);
      break;

    case ButType::Curve:
      ui_but_copy_curvemapping(but);
      break;

    case ButType::CurveProfile:
      ui_but_copy_CurveProfile(but);
      break;

    case ButType::But:
      if (!but->optype) {
        break;
      }
      ui_but_copy_operator(C, but, buf, buf_maxncpy);
      is_buf_set = true;
      break;

    case ButType::Menu:
    case ButType::Pulldown:
      if (ui_but_copy_menu(but, buf, buf_maxncpy)) {
        is_buf_set = true;
      }
      break;
    case ButType::Popover:
      if (ui_but_copy_popover(but, buf, buf_maxncpy)) {
        is_buf_set = true;
      }
      break;

    default:
      break;
  }

  if (is_buf_set) {
    WM_clipboard_text_set(buf, false);
  }
  return is_buf_set;
}

static void ui_but_paste(bContext *C, uiBut *but, uiHandleButtonData *data, const bool paste_array)
{
  BLI_assert((but->flag & UI_BUT_DISABLED) == 0); /* caller should check */

  int buf_paste_len = 0;
  char *buf_paste;
  ui_but_get_pasted_text_from_clipboard(UI_but_is_utf8(but), &buf_paste, &buf_paste_len);

  const bool has_required_data = !(but->poin == nullptr && but->rnapoin.data == nullptr);

  switch (but->type) {
    case ButType::Num:
    case ButType::NumSlider:
      if (!has_required_data) {
        break;
      }
      if (paste_array && ui_but_has_array_value(but)) {
        ui_but_paste_numeric_array(C, but, data, buf_paste);
      }
      else {
        ui_but_paste_numeric_value(C, but, data, buf_paste);
      }
      break;

    case ButType::Unitvec:
      if (!has_required_data) {
        break;
      }
      ui_but_paste_normalized_vector(C, but, data, buf_paste);
      break;

    case ButType::Color:
      if (!has_required_data) {
        break;
      }
      ui_but_paste_color(C, but, buf_paste);
      break;

    case ButType::Text:
    case ButType::SearchMenu:
      if (!has_required_data) {
        break;
      }
      ui_but_paste_text(C, but, data, buf_paste);
      break;

    case ButType::ColorBand:
      ui_but_paste_colorband(C, but, data);
      break;

    case ButType::Curve:
      ui_but_paste_curvemapping(C, but);
      break;

    case ButType::CurveProfile:
      ui_but_paste_CurveProfile(C, but);
      break;

    default:
      break;
  }

  MEM_freeN(buf_paste);
}

void ui_but_clipboard_free()
{
  BKE_curvemapping_free_data(&but_copypaste_curve);
  BKE_curveprofile_free_data(&but_copypaste_profile);
}

/** \} */

/* -------------------------------------------------------------------- */
/** \name Button Text Password
 *
 * Functions to convert password strings that should not be displayed
 * to asterisk representation (e.g. `mysecretpasswd` -> `*************`)
 *
 * It converts every UTF8 character to an asterisk, and also remaps
 * the cursor position and selection start/end.
 *
 * \note remapping is used, because password could contain UTF8 characters.
 *
 * \{ */

static int ui_text_position_from_hidden(uiBut *but, int pos)
{
  const char *butstr = (but->editstr) ? but->editstr : but->drawstr.c_str();
  const char *strpos = butstr;
  const char *str_end = butstr + strlen(butstr);
  for (int i = 0; i < pos; i++) {
    strpos = BLI_str_find_next_char_utf8(strpos, str_end);
  }

  return (strpos - butstr);
}

static int ui_text_position_to_hidden(uiBut *but, int pos)
{
  const char *butstr = (but->editstr) ? but->editstr : but->drawstr.c_str();
  return BLI_strnlen_utf8(butstr, pos);
}

void ui_but_text_password_hide(char password_str[UI_MAX_PASSWORD_STR],
                               uiBut *but,
                               const bool restore)
{
  if (!(but->rnaprop && RNA_property_subtype(but->rnaprop) == PROP_PASSWORD)) {
    return;
  }

  char *butstr = (but->editstr) ? but->editstr : but->drawstr.data();

  if (restore) {
    /* restore original string */
    BLI_strncpy(butstr, password_str, UI_MAX_PASSWORD_STR);

    /* remap cursor positions */
    if (but->pos >= 0) {
      but->pos = ui_text_position_from_hidden(but, but->pos);
      but->selsta = ui_text_position_from_hidden(but, but->selsta);
      but->selend = ui_text_position_from_hidden(but, but->selend);
    }
  }
  else {
    /* convert text to hidden text using asterisks (e.g. pass -> ****) */
    const size_t len = BLI_strlen_utf8(butstr);

    /* remap cursor positions */
    if (but->pos >= 0) {
      but->pos = ui_text_position_to_hidden(but, but->pos);
      but->selsta = ui_text_position_to_hidden(but, but->selsta);
      but->selend = ui_text_position_to_hidden(but, but->selend);
    }

    /* save original string */
    BLI_strncpy(password_str, butstr, UI_MAX_PASSWORD_STR);
    memset(butstr, '*', len);
    butstr[len] = '\0';
  }
}

/** \} */

/* -------------------------------------------------------------------- */
/** \name Button Text Selection/Editing
 * \{ */

void ui_but_set_string_interactive(bContext *C, uiBut *but, const char *value)
{
  /* Caller should check. */
  BLI_assert((but->flag & UI_BUT_DISABLED) == 0);

  button_activate_state(C, but, BUTTON_STATE_TEXT_EDITING);
  ui_textedit_string_set(but, but->active->text_edit, value);

  if (but->type == ButType::SearchMenu && but->active) {
    but->changed = true;
    ui_searchbox_update(C, but->active->searchbox, but, true);
  }

  button_activate_state(C, but, BUTTON_STATE_EXIT);
}

void ui_but_active_string_clear_and_exit(bContext *C, uiBut *but)
{
  if (!but->active) {
    return;
  }

  /* most likely nullptr, but let's check, and give it temp zero string */
  if (!but->active->text_edit.edit_string) {
    but->active->text_edit.edit_string = MEM_calloc_arrayN<char>(1, "temp str");
  }
  but->active->text_edit.edit_string[0] = 0;

  ui_apply_but_TEX(C, but, but->active);
  button_activate_state(C, but, BUTTON_STATE_EXIT);
}

static void ui_textedit_string_ensure_max_length(uiBut *but,
                                                 uiTextEdit &text_edit,
                                                 int str_maxncpy)
{
  BLI_assert(text_edit.is_str_dynamic);
  BLI_assert(text_edit.edit_string == but->editstr);

  if (str_maxncpy > text_edit.max_string_size) {
    text_edit.edit_string = but->editstr = static_cast<char *>(
        MEM_reallocN(text_edit.edit_string, sizeof(char) * str_maxncpy));
    text_edit.max_string_size = str_maxncpy;
  }
}

static void ui_textedit_string_set(uiBut *but, uiTextEdit &text_edit, const char *str)
{
  if (text_edit.is_str_dynamic) {
    ui_textedit_string_ensure_max_length(but, text_edit, strlen(str) + 1);
  }

  if (UI_but_is_utf8(but)) {
    BLI_strncpy_utf8(text_edit.edit_string, str, text_edit.max_string_size);
  }
  else {
    BLI_strncpy(text_edit.edit_string, str, text_edit.max_string_size);
  }
}

static bool ui_textedit_delete_selection(uiBut *but, uiTextEdit &text_edit)
{
  char *str = text_edit.edit_string;
  const int len = strlen(str);
  bool changed = false;
  if (but->selsta != but->selend && len) {
    memmove(str + but->selsta, str + but->selend, (len - but->selend) + 1);
    changed = true;
  }

  if (but->ofs > but->selsta) {
    /* Decrease the offset by the amount of the selection that is hidden. Without
     * this adjustment, pasting text that doesn't fit in the text field would leave
     * the pasted text scrolled out of the view (to the left), see: #134491. */
    but->ofs -= (but->ofs - but->selsta);
  }

  but->pos = but->selend = but->selsta;
  return changed;
}

/**
 * \param x: Screen space cursor location - #wmEvent.x
 *
 * \note `but->block->aspect` is used here, so drawing button style is getting scaled too.
 */
static void ui_textedit_set_cursor_pos(uiBut *but, const ARegion *region, const float x)
{
  /* XXX pass on as arg. */
  uiFontStyle fstyle = UI_style_get()->widget;
  const float aspect = but->block->aspect;

  float startx = but->rect.xmin;
  float starty_dummy = 0.0f;
  char password_str[UI_MAX_PASSWORD_STR];
  /* treat 'str_last' as null terminator for str, no need to modify in-place */
  const char *str = but->editstr, *str_last;

  ui_block_to_window_fl(region, but->block, &startx, &starty_dummy);

  ui_fontscale(&fstyle.points, aspect);

  UI_fontstyle_set(&fstyle);

  ui_but_text_password_hide(password_str, but, false);

  if (ELEM(but->type, ButType::Text, ButType::SearchMenu)) {
    if (but->flag & UI_HAS_ICON) {
      startx += UI_ICON_SIZE / aspect;
    }
  }
  startx -= U.pixelsize / aspect;
  if (!(but->drawflag & UI_BUT_NO_TEXT_PADDING)) {
    startx += UI_TEXT_MARGIN_X * U.widget_unit / aspect;
  }

  /* mouse dragged outside the widget to the left */
  if (x < startx) {
    int i = but->ofs;

    str_last = &str[but->ofs];

    while (i > 0) {
      if (BLI_str_cursor_step_prev_utf8(str, but->ofs, &i)) {
        /* 0.25 == scale factor for less sensitivity */
        if (BLF_width(fstyle.uifont_id, str + i, (str_last - str) - i) > (startx - x) * 0.25f) {
          break;
        }
      }
      else {
        break; /* unlikely but possible */
      }
    }
    but->ofs = i;
    but->pos = but->ofs;
  }
  /* mouse inside the widget, mouse coords mapped in widget space */
  else {
    but->pos = but->ofs +
               BLF_str_offset_from_cursor_position(
                   fstyle.uifont_id, str + but->ofs, strlen(str + but->ofs), int(x - startx));
  }

  ui_but_text_password_hide(password_str, but, true);
}

static void ui_textedit_set_cursor_select(uiBut *but, uiHandleButtonData *data, const float x)
{
  ui_textedit_set_cursor_pos(but, data->region, x);

  but->selsta = but->pos;
  but->selend = data->text_edit.sel_pos_init;
  if (but->selend < but->selsta) {
    std::swap(but->selsta, but->selend);
  }

  ui_but_update(but);
}

/**
 * This is used for both UTF8 and ASCII.
 *
 * For unicode buttons, \a buf is treated as unicode.
 */
static bool ui_textedit_insert_buf(uiBut *but, uiTextEdit &text_edit, const char *buf, int buf_len)
{
  int len = strlen(text_edit.edit_string);
  const int str_maxncpy_new = len - (but->selend - but->selsta) + 1;
  bool changed = false;

  if (text_edit.is_str_dynamic) {
    ui_textedit_string_ensure_max_length(but, text_edit, str_maxncpy_new + buf_len);
  }

  if (str_maxncpy_new <= text_edit.max_string_size) {
    char *str = text_edit.edit_string;
    size_t step = buf_len;

    /* type over the current selection */
    if ((but->selend - but->selsta) > 0) {
      changed = ui_textedit_delete_selection(but, text_edit);
      len = strlen(str);
    }

    if ((len + step >= text_edit.max_string_size) && (text_edit.max_string_size - (len + 1) > 0)) {
      if (UI_but_is_utf8(but)) {
        /* Shorten 'step' to a UTF8 aligned size that fits. */
        BLI_strnlen_utf8_ex(buf, text_edit.max_string_size - (len + 1), &step);
      }
      else {
        step = text_edit.max_string_size - (len + 1);
      }
    }

    if (step && (len + step < text_edit.max_string_size)) {
      memmove(&str[but->pos + step], &str[but->pos], (len + 1) - but->pos);
      memcpy(&str[but->pos], buf, step * sizeof(char));
      but->pos += step;
      changed = true;
    }
  }

  return changed;
}

#ifdef WITH_INPUT_IME
static bool ui_textedit_insert_ascii(uiBut *but, uiHandleButtonData *data, const char ascii)
{
  BLI_assert(isascii(ascii));
  const char buf[2] = {ascii, '\0'};
  return ui_textedit_insert_buf(but, data->text_edit, buf, sizeof(buf) - 1);
}
#endif

static void ui_textedit_move(uiBut *but,
                             uiTextEdit &text_edit,
                             eStrCursorJumpDirection direction,
                             const bool select,
                             eStrCursorJumpType jump)
{
  const char *str = text_edit.edit_string;
  const int len = strlen(str);
  const int pos_prev = but->pos;
  const bool has_sel = (but->selend - but->selsta) > 0;

  ui_but_update(but);

  /* special case, quit selection and set cursor */
  if (has_sel && !select) {
    if (jump == STRCUR_JUMP_ALL) {
      but->selsta = but->selend = but->pos = direction ? len : 0;
    }
    else {
      if (direction) {
        but->selsta = but->pos = but->selend;
      }
      else {
        but->pos = but->selend = but->selsta;
      }
    }
    text_edit.sel_pos_init = but->pos;
  }
  else {
    int pos_i = but->pos;
    BLI_str_cursor_step_utf8(str, len, &pos_i, direction, jump, true);
    but->pos = pos_i;

    if (select) {
      if (has_sel == false) {
        /* Holding shift but with no previous selection. */
        but->selsta = but->pos;
        but->selend = pos_prev;
      }
      else if (but->selsta == pos_prev) {
        /* Previous selection, extending start position. */
        but->selsta = but->pos;
      }
      else {
        /* Previous selection, extending end position. */
        but->selend = but->pos;
      }
    }
    if (but->selend < but->selsta) {
      std::swap(but->selsta, but->selend);
    }
  }
}

static bool ui_textedit_delete(uiBut *but,
                               uiTextEdit &text_edit,
                               eStrCursorJumpDirection direction,
                               eStrCursorJumpType jump)
{
  char *str = text_edit.edit_string;
  const int len = strlen(str);

  bool changed = false;

  if (jump == STRCUR_JUMP_ALL) {
    if (len) {
      changed = true;
    }
    str[0] = '\0';
    but->pos = 0;
  }
  else if (direction) { /* delete */
    if ((but->selend - but->selsta) > 0) {
      changed = ui_textedit_delete_selection(but, text_edit);
    }
    else if (but->pos >= 0 && but->pos < len) {
      int pos = but->pos;
      int step;
      BLI_str_cursor_step_utf8(str, len, &pos, direction, jump, true);
      step = pos - but->pos;
      memmove(&str[but->pos], &str[but->pos + step], (len + 1) - (but->pos + step));
      changed = true;
    }
  }
  else { /* backspace */
    if (len != 0) {
      if ((but->selend - but->selsta) > 0) {
        changed = ui_textedit_delete_selection(but, text_edit);
      }
      else if (but->pos > 0) {
        int pos = but->pos;
        int step;

        BLI_str_cursor_step_utf8(str, len, &pos, direction, jump, true);
        step = but->pos - pos;
        memmove(&str[but->pos - step], &str[but->pos], (len + 1) - but->pos);
        but->pos -= step;
        changed = true;
      }
    }
  }

  return changed;
}

static int ui_textedit_autocomplete(bContext *C, uiBut *but, uiHandleButtonData *data)
{
  char *str = data->text_edit.edit_string;

  int changed;
  if (data->searchbox) {
    changed = ui_searchbox_autocomplete(C, data->searchbox, but, data->text_edit.edit_string);
  }
  else {
    changed = but->autocomplete_func(C, str, but->autofunc_arg);
  }

  but->pos = strlen(str);
  but->selsta = but->selend = but->pos;

  return changed;
}

/* mode for ui_textedit_copypaste() */
enum {
  UI_TEXTEDIT_PASTE = 1,
  UI_TEXTEDIT_COPY,
  UI_TEXTEDIT_CUT,
};

static bool ui_textedit_copypaste(uiBut *but, uiTextEdit &text_edit, const int mode)
{
  bool changed = false;

  /* paste */
  if (mode == UI_TEXTEDIT_PASTE) {
    /* extract the first line from the clipboard */
    int buf_len;
    char *pbuf = WM_clipboard_text_get_firstline(false, UI_but_is_utf8(but), &buf_len);

    if (pbuf) {
      ui_textedit_insert_buf(but, text_edit, pbuf, buf_len);

      changed = true;

      MEM_freeN(pbuf);
    }
  }
  /* cut & copy */
  else if (ELEM(mode, UI_TEXTEDIT_COPY, UI_TEXTEDIT_CUT)) {
    /* copy the contents to the copypaste buffer */
    const int sellen = but->selend - but->selsta;
    char *buf = MEM_malloc_arrayN<char>((sellen + 1), "ui_textedit_copypaste");

    memcpy(buf, text_edit.edit_string + but->selsta, sellen);
    buf[sellen] = '\0';

    WM_clipboard_text_set(buf, false);
    MEM_freeN(buf);

    /* for cut only, delete the selection afterwards */
    if (mode == UI_TEXTEDIT_CUT) {
      if ((but->selend - but->selsta) > 0) {
        changed = ui_textedit_delete_selection(but, text_edit);
      }
    }
  }

  return changed;
}

#ifdef WITH_INPUT_IME
/* Enable IME, and setup #uiBut IME data. */
static void ui_textedit_ime_begin(wmWindow *win, uiBut * /*but*/)
{
  /* XXX Is this really needed? */
  int x, y;

  BLI_assert(win->runtime->ime_data == nullptr);

  /* enable IME and position to cursor, it's a trick */
  x = win->eventstate->xy[0];
  /* flip y and move down a bit, prevent the IME panel cover the edit button */
  y = win->eventstate->xy[1] - 12;

  wm_window_IME_begin(win, x, y, 0, 0, true);
}

/* Disable IME, and clear #uiBut IME data. */
static void ui_textedit_ime_end(wmWindow *win, uiBut * /*but*/)
{
  wm_window_IME_end(win);
}

void ui_but_ime_reposition(uiBut *but, int x, int y, bool complete)
{
  BLI_assert(but->active || but->semi_modal_state);
  uiHandleButtonData *data = but->semi_modal_state ? but->semi_modal_state : but->active;

  ui_region_to_window(data->region, &x, &y);
  wm_window_IME_begin(data->window, x, y - 4, 0, 0, complete);
}

const wmIMEData *ui_but_ime_data_get(uiBut *but)
{
  uiHandleButtonData *data = but->semi_modal_state ? but->semi_modal_state : but->active;

  if (data && data->window && data->window->runtime->ime_data_is_composing) {
    return data->window->runtime->ime_data;
  }
  return nullptr;
}
#endif /* WITH_INPUT_IME */

static void ui_textedit_begin(bContext *C, uiBut *but, uiHandleButtonData *data)
{
  uiTextEdit &text_edit = data->text_edit;
  wmWindow *win = data->window;
  const bool is_num_but = ELEM(but->type, ButType::Num, ButType::NumSlider);
  bool no_zero_strip = false;

  MEM_SAFE_FREE(text_edit.edit_string);

  WorkspaceStatus status(C);

#if defined(__APPLE__)
  const int ctrl_icon = ICON_KEY_COMMAND;
#else
  const int ctrl_icon = ICON_EVENT_CTRL;
#endif

  status.item(IFACE_("Confirm"), ICON_EVENT_RETURN);
  status.item(IFACE_("Cancel"), ICON_EVENT_ESC);

  if (!is_num_but) {
    status.item(IFACE_("Select All"), ctrl_icon, ICON_EVENT_A);
    status.item(IFACE_("Copy"), ctrl_icon, ICON_EVENT_C);
    status.item(IFACE_("Paste"), ctrl_icon, ICON_EVENT_V);
  }

  if (but->autocomplete_func || data->searchbox) {
    status.item(IFACE_("Autocomplete"), ICON_EVENT_TAB);
  }

#ifdef USE_DRAG_MULTINUM
  /* this can happen from multi-drag */
  if (data->applied_interactive) {
    /* remove any small changes so canceling edit doesn't restore invalid value: #40538 */
    data->cancel = true;
    ui_apply_but(C, but->block, but, data, true);
    data->cancel = false;

    data->applied_interactive = false;
  }
#endif

#ifdef USE_ALLSELECT
  if (is_num_but) {
    if (IS_ALLSELECT_EVENT(win->eventstate)) {
      data->select_others.is_enabled = true;
      data->select_others.is_copy = true;
    }
  }
#endif

  /* retrieve string */
  text_edit.max_string_size = ui_but_string_get_maxncpy(but);
  if (text_edit.max_string_size != 0) {
    text_edit.edit_string = MEM_calloc_arrayN<char>(text_edit.max_string_size, "textedit str");
    /* We do not want to truncate precision to default here, it's nice to show value,
     * not to edit it - way too much precision is lost then. */
    ui_but_string_get_ex(but,
                         text_edit.edit_string,
                         text_edit.max_string_size,
                         UI_PRECISION_FLOAT_MAX,
                         true,
                         &no_zero_strip);
  }
  else {
    text_edit.is_str_dynamic = true;
    text_edit.edit_string = ui_but_string_get_dynamic(but, &text_edit.max_string_size);
  }

  if (ui_but_is_float(but) && !ui_but_is_unit(but) &&
      !ui_but_anim_expression_get(but, nullptr, 0) && !no_zero_strip)
  {
    BLI_str_rstrip_float_zero(text_edit.edit_string, '\0');
  }

  if (is_num_but) {
    BLI_assert(text_edit.is_str_dynamic == false);
    ui_but_convert_to_unit_alt_name(but, text_edit.edit_string, text_edit.max_string_size);

    ui_numedit_begin_set_values(but, data);
  }

  /* won't change from now on */
  const int len = strlen(text_edit.edit_string);

  text_edit.original_string = BLI_strdupn(text_edit.edit_string, len);
  text_edit.sel_pos_init = 0;

  /* set cursor pos to the end of the text */
  but->editstr = text_edit.edit_string;
  but->pos = len;
  if (bool(but->flag2 & UI_BUT2_ACTIVATE_ON_INIT_NO_SELECT)) {
    but->selsta = len;
  }
  else {
    but->selsta = 0;
  }
  but->selend = len;

  /* Initialize undo history tracking. */
  text_edit.undo_stack_text = ui_textedit_undo_stack_create();
  ui_textedit_undo_push(text_edit.undo_stack_text, but->editstr, but->pos);

  /* optional searchbox */
  if (but->type == ButType::SearchMenu) {
    uiButSearch *search_but = (uiButSearch *)but;

    data->searchbox = search_but->popup_create_fn(C, data->region, search_but);
    ui_searchbox_update(C, data->searchbox, but, true); /* true = reset */
  }

  /* reset alert flag (avoid confusion, will refresh on exit) */
  but->flag &= ~UI_BUT_REDALERT;

  ui_but_update(but);

  /* Make sure the edited button is in view. */
  if (data->searchbox) {
    /* Popup blocks don't support moving after creation, so don't change the view for them. */
  }
  else if (blender::ui::block_layout_needs_resolving(but->block)) {
    /* Layout isn't resolved yet (may happen when activating while drawing through
     * #UI_but_active_only()), so can't move it into view yet. This causes
     * #ui_but_update_view_for_active() to run after the layout is resolved. */
    but->changed = true;
  }
  else if ((but->block->flag & UI_BLOCK_CLIP_EVENTS) == 0) {
    /* Blocks with UI_BLOCK_CLIP_EVENTS are overlapping their region, so scrolling
     * that region to ensure it is in view can't work and causes issues. #97530 */
    UI_but_ensure_in_view(C, data->region, but);
  }

  WM_cursor_modal_set(win, WM_CURSOR_TEXT_EDIT);

  /* Temporarily turn off window auto-focus on platforms that support it. */
  GHOST_SetAutoFocus(false);

#ifdef WITH_INPUT_IME
  if (!is_num_but) {
    ui_textedit_ime_begin(win, but);
  }
#endif
}

static void ui_textedit_end(bContext *C, uiBut *but, uiHandleButtonData *data)
{
  uiTextEdit &text_edit = data->text_edit;
  wmWindow *win = data->window;

  ED_workspace_status_text(C, nullptr);

  if (but) {
    if (UI_but_is_utf8(but)) {
      const int strip = BLI_str_utf8_invalid_strip(but->editstr, strlen(but->editstr));
      /* Strip non-UTF8 characters unless buttons support this.
       * This should never happen as all text input should be valid UTF8,
       * there is a small chance existing data contains invalid sequences.
       * This could check could be made into an assertion if `but->editstr`
       * is valid UTF8 when #ui_textedit_begin assigns the string. */
      if (strip) {
        CLOG_INFO_NOCHECK(&LOG, "%s: invalid utf8 - stripped chars %d", __func__, strip);
      }
    }

    if (data->searchbox) {
      if (data->cancel == false) {
        BLI_assert(but->type == ButType::SearchMenu);
        uiButSearch *but_search = (uiButSearch *)but;

        if ((ui_searchbox_apply(but, data->searchbox) == false) &&
            (ui_searchbox_find_index(data->searchbox, but->editstr) == -1) &&
            !but_search->results_are_suggestions)
        {

          if (but->flag & UI_BUT_VALUE_CLEAR) {
            /* It is valid for _VALUE_CLEAR flavor to have no active element
             * (it's a valid way to unlink). */
            but->editstr[0] = '\0';
          }
          data->cancel = true;

          /* ensure menu (popup) too is closed! */
          data->escapecancel = true;

          WM_global_reportf(RPT_ERROR, "Failed to find '%s'", but->editstr);
          WM_report_banner_show(CTX_wm_manager(C), win);
        }
      }

      ui_searchbox_free(C, data->searchbox);
      data->searchbox = nullptr;
    }

    but->editstr = nullptr;
    but->pos = -1;
  }

  WM_cursor_modal_restore(win);

  /* Turn back on the auto-focusing of windows. */
  GHOST_SetAutoFocus(true);

  /* Free text undo history text blocks. */
  ui_textedit_undo_stack_destroy(text_edit.undo_stack_text);
  text_edit.undo_stack_text = nullptr;

#ifdef WITH_INPUT_IME
  /* See #wm_window_IME_end code-comments for details. */
#  if defined(WIN32) || defined(__APPLE__)
  if (win->runtime->ime_data)
#  endif
  {
    ui_textedit_ime_end(win, but);
  }
#endif
}

static void ui_textedit_next_but(uiBlock *block, uiBut *actbut, uiHandleButtonData *data)
{
  /* Label and round-box can overlap real buttons (backdrops...). */
  if (ELEM(actbut->type,
           ButType::Label,
           ButType::Sepr,
           ButType::SeprLine,
           ButType::Roundbox,
           ButType::ListBox))
  {
    return;
  }

  for (int64_t i = block->but_index(actbut) + 1; i < block->buttons.size(); i++) {
    uiBut *but = block->buttons[i].get();
    if (ui_but_is_editable_as_text(but)) {
      if (!(but->flag & (UI_BUT_DISABLED | UI_HIDDEN))) {
        data->postbut = but;
        data->posttype = BUTTON_ACTIVATE_TEXT_EDITING;
        return;
      }
    }
  }
  for (const std::unique_ptr<uiBut> &but : block->buttons) {
    if (but.get() == actbut) {
      break;
    }
    if (ui_but_is_editable_as_text(but.get())) {
      if (!(but->flag & (UI_BUT_DISABLED | UI_HIDDEN))) {
        data->postbut = but.get();
        data->posttype = BUTTON_ACTIVATE_TEXT_EDITING;
        return;
      }
    }
  }
}

static void ui_textedit_prev_but(uiBlock *block, uiBut *actbut, uiHandleButtonData *data)
{
  /* Label and round-box can overlap real buttons (backdrops...). */
  if (ELEM(actbut->type,
           ButType::Label,
           ButType::Sepr,
           ButType::SeprLine,
           ButType::Roundbox,
           ButType::ListBox))
  {
    return;
  }

  for (int i = block->but_index(actbut) - 1; i >= 0; i--) {
    uiBut *but = block->buttons[i].get();
    if (ui_but_is_editable_as_text(but)) {
      if (!(but->flag & (UI_BUT_DISABLED | UI_HIDDEN))) {
        data->postbut = but;
        data->posttype = BUTTON_ACTIVATE_TEXT_EDITING;
        return;
      }
    }
  }
  for (int i = block->buttons.size() - 1; i >= 0; i--) {
    uiBut *but = block->buttons[i].get();
    if (but == actbut) {
      break;
    }
    if (ui_but_is_editable_as_text(but)) {
      if (!(but->flag & (UI_BUT_DISABLED | UI_HIDDEN))) {
        data->postbut = but;
        data->posttype = BUTTON_ACTIVATE_TEXT_EDITING;
        return;
      }
    }
  }
}

/**
 * Return the jump type used for cursor motion & back-space/delete actions.
 */
static eStrCursorJumpType ui_textedit_jump_type_from_event(const wmEvent *event)
{
#if defined(__APPLE__)
  if (event->modifier & KM_OSKEY) {
    return STRCUR_JUMP_ALL;
  }
  if (event->modifier & KM_ALT) {
    return STRCUR_JUMP_DELIM;
  }
#else
  if (event->modifier & KM_CTRL) {
    return STRCUR_JUMP_DELIM;
  }
#endif
  return STRCUR_JUMP_NONE;
}

static int ui_do_but_textedit(
    bContext *C, uiBlock *block, uiBut *but, uiHandleButtonData *data, const wmEvent *event)
{
  uiTextEdit &text_edit = data->text_edit;
  int retval = WM_UI_HANDLER_CONTINUE;
  bool changed = false, inbox = false, update = false, skip_undo_push = false;

#ifdef WITH_INPUT_IME
  wmWindow *win = CTX_wm_window(C);
  const wmIMEData *ime_data = win->runtime->ime_data;
  const bool is_ime_composing = ime_data && win->runtime->ime_data_is_composing;
#else
  const bool is_ime_composing = false;
#endif

  switch (event->type) {
    case MOUSEMOVE:
    case MOUSEPAN:
      if (data->searchbox) {
#ifdef USE_KEYNAV_LIMIT
        if ((event->type == MOUSEMOVE) &&
            ui_mouse_motion_keynav_test(&data->searchbox_keynav_state, event))
        {
          /* pass */
        }
        else {
          ui_searchbox_event(C, data->searchbox, but, data->region, event);
        }
#else
        ui_searchbox_event(C, data->searchbox, but, data->region, event);
#endif
      }
      ui_do_but_extra_operator_icons_mousemove(but, data, event);

      break;
    case RIGHTMOUSE:
    case EVT_ESCKEY:
      /* Don't consume cancel events (would usually end text editing), let menu code handle it. */
      if (data->is_semi_modal) {
        break;
      }
      if (event->val == KM_PRESS) {
        /* Support search context menu. */
        if (event->type == RIGHTMOUSE) {
          if (data->searchbox) {
            if (ui_searchbox_event(C, data->searchbox, but, data->region, event)) {
              /* Only break if the event was handled. */
              break;
            }
          }
        }

#ifdef WITH_INPUT_IME
        /* skips button handling since it is not wanted */
        if (is_ime_composing) {
          break;
        }
#endif
        data->cancel = true;
        data->escapecancel = true;
        button_activate_state(C, but, BUTTON_STATE_EXIT);
        retval = WM_UI_HANDLER_BREAK;
      }
      break;
    case LEFTMOUSE: {
      /* Allow clicks on extra icons while editing. */
      if (ui_do_but_extra_operator_icon(C, but, data, event)) {
        break;
      }

      const bool had_selection = but->selsta != but->selend;

      /* exit on LMB only on RELEASE for searchbox, to mimic other popups,
       * and allow multiple menu levels */
      if (data->searchbox) {
        inbox = ui_searchbox_inside(data->searchbox, event->xy);
      }

      bool is_press_in_button = false;
      if (ELEM(event->val, KM_PRESS, KM_DBL_CLICK)) {
        float mx = event->xy[0];
        float my = event->xy[1];
        ui_window_to_block_fl(data->region, block, &mx, &my);

        if (ui_but_contains_pt(but, mx, my)) {
          is_press_in_button = true;
        }
      }

      /* for double click: we do a press again for when you first click on button
       * (selects all text, no cursor pos) */
      if (ELEM(event->val, KM_PRESS, KM_DBL_CLICK)) {
        if (is_press_in_button) {
          ui_textedit_set_cursor_pos(but, data->region, event->xy[0]);
          but->selsta = but->selend = but->pos;
          text_edit.sel_pos_init = but->pos;

          button_activate_state(C, but, BUTTON_STATE_TEXT_SELECTING);
          retval = WM_UI_HANDLER_BREAK;
        }
        else if (inbox == false && !data->is_semi_modal) {
          /* if searchbox, click outside will cancel */
          if (data->searchbox) {
            data->cancel = data->escapecancel = true;
          }
          button_activate_state(C, but, BUTTON_STATE_EXIT);
          retval = WM_UI_HANDLER_BREAK;
        }
      }

      /* only select a word in button if there was no selection before */
      if (event->val == KM_DBL_CLICK && had_selection == false) {
        if (is_press_in_button) {
          const int str_len = strlen(text_edit.edit_string);
          /* This may not be necessary, additional check to ensure `pos` is never out of range,
           * since negative values aren't acceptable, see: #113154. */
          CLAMP(but->pos, 0, str_len);

          int selsta, selend;
          BLI_str_cursor_step_bounds_utf8(
              text_edit.edit_string, str_len, but->pos, &selsta, &selend);
          but->pos = short(selend);
          but->selsta = short(selsta);
          but->selend = short(selend);
          /* Anchor selection to the left side unless the last word. */
          text_edit.sel_pos_init = ((selend == str_len) && (selsta != 0)) ? selend : selsta;
          retval = WM_UI_HANDLER_BREAK;
          changed = true;
        }
      }
      else if (inbox && !data->is_semi_modal) {
        /* if we allow activation on key press,
         * it gives problems launching operators #35713. */
        if (event->val == KM_RELEASE) {
          button_activate_state(C, but, BUTTON_STATE_EXIT);
          retval = WM_UI_HANDLER_BREAK;
        }
      }
      break;
    }
    default: {
      break;
    }
  }

  if (event->val == KM_PRESS && !is_ime_composing) {
    switch (event->type) {
      case EVT_VKEY:
      case EVT_XKEY:
      case EVT_CKEY:
#if defined(__APPLE__)
        if (ELEM(event->modifier, KM_OSKEY, KM_CTRL))
#else
        if (event->modifier == KM_CTRL)
#endif
        {
          if (event->type == EVT_VKEY) {
            changed = ui_textedit_copypaste(but, text_edit, UI_TEXTEDIT_PASTE);
          }
          else if (event->type == EVT_CKEY) {
            changed = ui_textedit_copypaste(but, text_edit, UI_TEXTEDIT_COPY);
          }
          else if (event->type == EVT_XKEY) {
            changed = ui_textedit_copypaste(but, text_edit, UI_TEXTEDIT_CUT);
          }

          retval = WM_UI_HANDLER_BREAK;
        }
        break;
      case EVT_RIGHTARROWKEY:
      case EVT_LEFTARROWKEY: {
        const eStrCursorJumpDirection direction = (event->type == EVT_RIGHTARROWKEY) ?
                                                      STRCUR_DIR_NEXT :
                                                      STRCUR_DIR_PREV;
        const eStrCursorJumpType jump = ui_textedit_jump_type_from_event(event);
        ui_textedit_move(but, text_edit, direction, event->modifier & KM_SHIFT, jump);
        retval = WM_UI_HANDLER_BREAK;
        break;
      }
      case WHEELDOWNMOUSE:
      case EVT_DOWNARROWKEY:
        if (data->searchbox) {
#ifdef USE_KEYNAV_LIMIT
          ui_mouse_motion_keynav_init(&data->searchbox_keynav_state, event);
#endif
          ui_searchbox_event(C, data->searchbox, but, data->region, event);
          break;
        }
        if (event->type == WHEELDOWNMOUSE) {
          break;
        }
        ATTR_FALLTHROUGH;
      case EVT_ENDKEY:
        ui_textedit_move(
            but, text_edit, STRCUR_DIR_NEXT, event->modifier & KM_SHIFT, STRCUR_JUMP_ALL);
        retval = WM_UI_HANDLER_BREAK;
        break;
      case WHEELUPMOUSE:
      case EVT_UPARROWKEY:
        if (data->searchbox) {
#ifdef USE_KEYNAV_LIMIT
          ui_mouse_motion_keynav_init(&data->searchbox_keynav_state, event);
#endif
          ui_searchbox_event(C, data->searchbox, but, data->region, event);
          break;
        }
        if (event->type == WHEELUPMOUSE) {
          break;
        }
        ATTR_FALLTHROUGH;
      case EVT_HOMEKEY:
        ui_textedit_move(
            but, text_edit, STRCUR_DIR_PREV, event->modifier & KM_SHIFT, STRCUR_JUMP_ALL);
        retval = WM_UI_HANDLER_BREAK;
        break;
      case EVT_PADENTER:
      case EVT_RETKEY:
        button_activate_state(C, but, BUTTON_STATE_EXIT);
        retval = WM_UI_HANDLER_BREAK;
        break;
      case EVT_DELKEY:
      case EVT_BACKSPACEKEY: {
        const eStrCursorJumpDirection direction = (event->type == EVT_DELKEY) ? STRCUR_DIR_NEXT :
                                                                                STRCUR_DIR_PREV;
        const eStrCursorJumpType jump = ui_textedit_jump_type_from_event(event);
        changed = ui_textedit_delete(but, text_edit, direction, jump);
        retval = WM_UI_HANDLER_BREAK;
        break;
      }

      case EVT_AKEY:

        /* Ctrl-A: Select all. */
#if defined(__APPLE__)
        /* OSX uses Command-A system-wide, so add it. */
        if (ELEM(event->modifier, KM_OSKEY, KM_CTRL))
#else
        if (event->modifier == KM_CTRL)
#endif
        {
          ui_textedit_move(but, text_edit, STRCUR_DIR_PREV, false, STRCUR_JUMP_ALL);
          ui_textedit_move(but, text_edit, STRCUR_DIR_NEXT, true, STRCUR_JUMP_ALL);
          retval = WM_UI_HANDLER_BREAK;
        }
        break;

      case EVT_TABKEY:
        /* There is a key conflict here, we can't tab with auto-complete. */
        if (but->autocomplete_func || data->searchbox) {
          const int autocomplete = ui_textedit_autocomplete(C, but, data);
          changed = autocomplete != AUTOCOMPLETE_NO_MATCH;

          if (autocomplete == AUTOCOMPLETE_FULL_MATCH) {
            button_activate_state(C, but, BUTTON_STATE_EXIT);
          }
        }
        else if ((event->modifier & ~KM_SHIFT) == 0) {
          /* Use standard keys for cycling through buttons Tab, Shift-Tab to reverse. */
          if (event->modifier & KM_SHIFT) {
            ui_textedit_prev_but(block, but, data);
          }
          else {
            ui_textedit_next_but(block, but, data);
          }
          button_activate_state(C, but, BUTTON_STATE_EXIT);
        }
        retval = WM_UI_HANDLER_BREAK;
        break;
      case EVT_ZKEY: {
        /* Ctrl-Z or Ctrl-Shift-Z: Undo/Redo (allowing for OS-Key on Apple). */

        const bool is_redo = (event->modifier & KM_SHIFT);
        if (
#if defined(__APPLE__)
            ((event->modifier & KM_OSKEY) && ((event->modifier & (KM_ALT | KM_CTRL)) == 0)) ||
#endif
            ((event->modifier & KM_CTRL) && ((event->modifier & (KM_ALT | KM_OSKEY)) == 0)))
        {
          int undo_pos;
          const char *undo_str = ui_textedit_undo(
              text_edit.undo_stack_text, is_redo ? 1 : -1, &undo_pos);
          if (undo_str != nullptr) {
            ui_textedit_string_set(but, text_edit, undo_str);

            /* Set the cursor & clear selection. */
            but->pos = undo_pos;
            but->selsta = but->pos;
            but->selend = but->pos;
            changed = true;
          }
          retval = WM_UI_HANDLER_BREAK;
          skip_undo_push = true;
        }
        break;
      }
      default: {
        break;
      }
    }

    if ((event->utf8_buf[0]) && (retval == WM_UI_HANDLER_CONTINUE)
#ifdef WITH_INPUT_IME
        && !is_ime_composing && !WM_event_is_ime_switch(event)
#endif
    )
    {
      char utf8_buf_override[2] = {'\0', '\0'};
      const char *utf8_buf = event->utf8_buf;

      /* Exception that's useful for number buttons, some keyboard
       * numpads have a comma instead of a period. */
      if (ELEM(but->type, ButType::Num, ButType::NumSlider)) { /* Could use `data->min`. */
        if ((event->type == EVT_PADPERIOD) && (utf8_buf[0] == ',')) {
          utf8_buf_override[0] = '.';
          utf8_buf = utf8_buf_override;
        }
      }

      if (utf8_buf[0]) {
        const int utf8_buf_len = BLI_str_utf8_size_or_error(utf8_buf);
        BLI_assert(utf8_buf_len != -1);
        changed = ui_textedit_insert_buf(but, text_edit, utf8_buf, utf8_buf_len);
      }

      retval = WM_UI_HANDLER_BREAK;
    }
    /* textbutton with this flag: do live update (e.g. for search buttons) */
    if (but->flag & UI_BUT_TEXTEDIT_UPDATE) {
      update = true;
    }
  }

#ifdef WITH_INPUT_IME
  if (event->type == WM_IME_COMPOSITE_START) {
    changed = true;
    if (but->selend > but->selsta) {
      ui_textedit_delete_selection(but, text_edit);
    }
  }
  else if (event->type == WM_IME_COMPOSITE_EVENT) {
    changed = true;
    if (ime_data->result.size()) {
      if (ELEM(but->type, ButType::Num, ButType::NumSlider) &&
          STREQ(ime_data->result.c_str(), "\xE3\x80\x82"))
      {
        /* Convert Ideographic Full Stop (U+3002) to decimal point when entering numbers. */
        ui_textedit_insert_ascii(but, data, '.');
      }
      else {
        ui_textedit_insert_buf(but, text_edit, ime_data->result.c_str(), ime_data->result.size());
      }
    }
  }
  else if (event->type == WM_IME_COMPOSITE_END) {
    changed = true;
  }
#endif

  if (changed) {
    /* The undo stack may be nullptr if an event exits editing. */
    if ((skip_undo_push == false) && (text_edit.undo_stack_text != nullptr)) {
      ui_textedit_undo_push(text_edit.undo_stack_text, text_edit.edit_string, but->pos);
    }

    /* only do live update when but flag request it (UI_BUT_TEXTEDIT_UPDATE). */
    if (update && data->interactive) {
      ui_apply_but(C, block, but, data, true);
    }
    else {
      ui_but_update_edited(but);
    }
    but->changed = true;

    if (data->searchbox) {
      ui_searchbox_update(C, data->searchbox, but, true); /* true = reset */
    }
  }

  if (changed || (retval == WM_UI_HANDLER_BREAK)) {
    ED_region_tag_redraw(data->region);
    if (!data->searchbox) {
      /* In case of popup regions, tag for popup refreshing too (contents may have changed). Not
       * done for search-boxes, since they have their own update handling. */
      ED_region_tag_refresh_ui(data->region);
    }
  }

  /* Swallow all events unless semi-modal handling is requested. */
  return data->is_semi_modal ? retval : WM_UI_HANDLER_BREAK;
}

static int ui_do_but_textedit_select(
    bContext *C, uiBlock *block, uiBut *but, uiHandleButtonData *data, const wmEvent *event)
{
  int retval = WM_UI_HANDLER_CONTINUE;

  switch (event->type) {
    case MOUSEMOVE: {
      int mx = event->xy[0];
      int my = event->xy[1];
      ui_window_to_block(data->region, block, &mx, &my);

      ui_textedit_set_cursor_select(but, data, event->xy[0]);
      retval = WM_UI_HANDLER_BREAK;
      break;
    }
    case LEFTMOUSE:
      if (event->val == KM_RELEASE) {
        button_activate_state(C, but, BUTTON_STATE_TEXT_EDITING);
      }
      retval = WM_UI_HANDLER_BREAK;
      break;
    default: {
      break;
    }
  }

  if (retval == WM_UI_HANDLER_BREAK) {
    ui_but_update(but);
    ED_region_tag_redraw(data->region);
  }

  return retval;
}

/** \} */

/* -------------------------------------------------------------------- */
/** \name Button Number Editing (various types)
 * \{ */

static void ui_numedit_begin_set_values(uiBut *but, uiHandleButtonData *data)
{
  data->startvalue = ui_but_value_get(but);
  data->origvalue = data->startvalue;
  data->value = data->origvalue;
}

static void ui_numedit_begin(uiBut *but, uiHandleButtonData *data)
{
  if (but->type == ButType::Curve) {
    uiButCurveMapping *but_cumap = (uiButCurveMapping *)but;
    but_cumap->edit_cumap = (CurveMapping *)but->poin;
  }
  else if (but->type == ButType::CurveProfile) {
    uiButCurveProfile *but_profile = (uiButCurveProfile *)but;
    but_profile->edit_profile = (CurveProfile *)but->poin;
  }
  else if (but->type == ButType::ColorBand) {
    uiButColorBand *but_coba = (uiButColorBand *)but;
    data->coba = (ColorBand *)but->poin;
    but_coba->edit_coba = data->coba;
  }
  else if (ELEM(but->type, ButType::Unitvec, ButType::HsvCube, ButType::HsvCircle, ButType::Color))
  {
    ui_but_v3_get(but, data->origvec);
    copy_v3_v3(data->vec, data->origvec);
    but->editvec = data->vec;
  }
  else {
    ui_numedit_begin_set_values(but, data);
    but->editval = &data->value;

    float softmin = but->softmin;
    float softmax = but->softmax;
    float softrange = softmax - softmin;
    const PropertyScaleType scale_type = ui_but_scale_type(but);

    float log_min = (scale_type == PROP_SCALE_LOG) ? max_ff(softmin, UI_PROP_SCALE_LOG_MIN) : 0.0f;

    if ((but->type == ButType::Num) && (ui_but_is_cursor_warp(but) == false)) {
      uiButNumber *number_but = (uiButNumber *)but;

      if (scale_type == PROP_SCALE_LOG) {
        log_min = max_ff(log_min, powf(10, -number_but->precision) * 0.5f);
      }
      /* Use a minimum so we have a predictable range,
       * otherwise some float buttons get a large range. */
      const float value_step_float_min = 0.1f;
      const bool is_float = ui_but_is_float(but);
      const double value_step = is_float ?
                                    double(number_but->step_size * UI_PRECISION_FLOAT_SCALE) :
                                    int(number_but->step_size);
      const float drag_map_softrange_max = UI_DRAG_MAP_SOFT_RANGE_PIXEL_MAX * UI_SCALE_FAC;
      const float softrange_max = min_ff(
          softrange,
          2 * (is_float ? min_ff(value_step, value_step_float_min) *
                              (drag_map_softrange_max / value_step_float_min) :
                          drag_map_softrange_max));

      if (softrange > softrange_max) {
        /* Center around the value, keeping in the real soft min/max range. */
        softmin = data->origvalue - (softrange_max / 2);
        softmax = data->origvalue + (softrange_max / 2);
        if (!isfinite(softmin)) {
          softmin = (data->origvalue > 0.0f ? FLT_MAX : -FLT_MAX);
        }
        if (!isfinite(softmax)) {
          softmax = (data->origvalue > 0.0f ? FLT_MAX : -FLT_MAX);
        }

        if (softmin < but->softmin) {
          softmin = but->softmin;
          softmax = softmin + softrange_max;
        }
        else if (softmax > but->softmax) {
          softmax = but->softmax;
          softmin = softmax - softrange_max;
        }

        /* Can happen at extreme values. */
        if (UNLIKELY(softmin == softmax)) {
          if (data->origvalue > 0.0) {
            softmin = nextafterf(softmin, -FLT_MAX);
          }
          else {
            softmax = nextafterf(softmax, FLT_MAX);
          }
        }

        softrange = softmax - softmin;
      }
    }

    if (softrange == 0.0f) {
      data->dragfstart = 0.0f;
    }
    else {
      switch (scale_type) {
        case PROP_SCALE_LINEAR: {
          data->dragfstart = (float(data->value) - softmin) / softrange;
          break;
        }
        case PROP_SCALE_LOG: {
          BLI_assert(log_min != 0.0f);
          const float base = softmax / log_min;
          data->dragfstart = logf(float(data->value) / log_min) / logf(base);
          break;
        }
        case PROP_SCALE_CUBIC: {
          const float cubic_min = cube_f(softmin);
          const float cubic_max = cube_f(softmax);
          const float cubic_range = cubic_max - cubic_min;
          const float f = (float(data->value) - softmin) * cubic_range / softrange + cubic_min;
          data->dragfstart = (cbrtf(f) - softmin) / softrange;
          break;
        }
      }
    }
    data->dragf = data->dragfstart;

    data->drag_map_soft_min = softmin;
    data->drag_map_soft_max = softmax;
  }

  data->dragchange = false;
  data->draglock = true;
}

static void ui_numedit_end(uiBut *but, uiHandleButtonData *data)
{
  but->editval = nullptr;
  but->editvec = nullptr;
  if (but->type == ButType::ColorBand) {
    uiButColorBand *but_coba = (uiButColorBand *)but;
    but_coba->edit_coba = nullptr;
  }
  else if (but->type == ButType::Curve) {
    uiButCurveMapping *but_cumap = (uiButCurveMapping *)but;
    but_cumap->edit_cumap = nullptr;
  }
  else if (but->type == ButType::CurveProfile) {
    uiButCurveProfile *but_profile = (uiButCurveProfile *)but;
    but_profile->edit_profile = nullptr;
  }
  data->dragstartx = 0;
  data->draglastx = 0;
  data->dragchange = false;
  data->dragcbd = nullptr;
  data->dragsel = 0;
}

static void ui_numedit_apply(bContext *C, uiBlock *block, uiBut *but, uiHandleButtonData *data)
{
  if (data->interactive) {
    ui_apply_but(C, block, but, data, true);
  }
  else {
    ui_but_update(but);
  }

  ED_region_tag_redraw(data->region);
}

static void ui_but_extra_operator_icon_apply(bContext *C, uiBut *but, uiButExtraOpIcon *op_icon)
{
  but->active->apply_through_extra_icon = true;

  if (but->active->interactive) {
    ui_apply_but(C, but->block, but, but->active, true);
  }
  button_activate_state(C, but, BUTTON_STATE_EXIT);
  WM_operator_name_call_ptr_with_depends_on_cursor(C,
                                                   op_icon->optype_params->optype,
                                                   op_icon->optype_params->opcontext,
                                                   op_icon->optype_params->opptr,
                                                   nullptr,
                                                   "");

  /* Force recreation of extra operator icons (pseudo update). */
  ui_but_extra_operator_icons_free(but);

  WM_event_add_mousemove(CTX_wm_window(C));
}

/** \} */

/* -------------------------------------------------------------------- */
/** \name Menu/Popup Begin/End (various popup types)
 * \{ */

static void ui_block_open_begin(bContext *C, uiBut *but, uiHandleButtonData *data)
{
  uiBlockCreateFunc func = nullptr;
  uiBlockHandleCreateFunc handlefunc = nullptr;
  uiMenuCreateFunc menufunc = nullptr;
  uiMenuCreateFunc popoverfunc = nullptr;
  /* The checks for the panel type being null are for exceptional cases where script
   * authors intentionally unregister built-in panels for example.
   * While this should only ever happen rarely, it shouldn't crash, see #144716. */
  PanelType *popover_panel_type = nullptr;
  void *arg = nullptr;

  if (but->type != ButType::Pulldown) {
    /* Clear the status bar. */
    WorkspaceStatus status(C);
    status.item(" ", ICON_NONE);
  }

  switch (but->type) {
    case ButType::Block:
    case ButType::Pulldown:
      if (but->menu_create_func) {
        menufunc = but->menu_create_func;
        arg = but->poin;
      }
      else {
        func = but->block_create_func;
        arg = but->poin ? but->poin : but->func_argN;
      }
      break;
    case ButType::Menu:
      BLI_assert(but->menu_create_func);
      if (ui_but_menu_draw_as_popover(but)) {
        const char *idname = static_cast<const char *>(but->func_argN);
        popover_panel_type = WM_paneltype_find(idname, false);
      }

      if (popover_panel_type) {
        popoverfunc = but->menu_create_func;
      }
      else {
        menufunc = but->menu_create_func;
        arg = but->poin;
      }
      break;
    case ButType::Popover:
      BLI_assert(but->menu_create_func);
      popoverfunc = but->menu_create_func;
      popover_panel_type = reinterpret_cast<PanelType *>(but->poin);
      break;
    case ButType::Color:
      ui_but_v3_get(but, data->origvec);
      copy_v3_v3(data->vec, data->origvec);
      but->editvec = data->vec;

      if (ui_but_menu_draw_as_popover(but)) {
        const char *idname = static_cast<const char *>(but->func_argN);
        popover_panel_type = WM_paneltype_find(idname, false);
      }

      if (popover_panel_type) {
        popoverfunc = but->menu_create_func;
      }
      else {
        handlefunc = ui_block_func_COLOR;
      }
      arg = but;
      break;

      /* quiet warnings for unhandled types */
    default:
      break;
  }

  if (func || handlefunc) {
    data->menu = ui_popup_block_create(
        C, data->region, but, func, handlefunc, arg, nullptr, false);
    if (but->block->handle) {
      data->menu->popup = but->block->handle->popup;
    }
  }
  else if (menufunc) {
    data->menu = ui_popup_menu_create(C, data->region, but, menufunc, arg);
    if (MenuType *mt = UI_but_menutype_get(but)) {
      STRNCPY_UTF8(data->menu->menu_idname, mt->idname);
    }
    if (but->block->handle) {
      data->menu->popup = but->block->handle->popup;
    }
  }
  else if (popoverfunc) {
    data->menu = ui_popover_panel_create(C, data->region, but, popoverfunc, popover_panel_type);
    if (but->block->handle) {
      data->menu->popup = but->block->handle->popup;
    }
  }

#ifdef USE_ALLSELECT
  {
    if (IS_ALLSELECT_EVENT(data->window->eventstate)) {
      data->select_others.is_enabled = true;
    }
  }
#endif

  /* Force new region handler to run, in case that needs to activate some state (e.g. to handle
   * #UI_BUT2_FORCE_SEMI_MODAL_ACTIVE). */
  WM_event_add_mousemove(data->window);

  /* this makes adjacent blocks auto open from now on */
  // if (but->block->auto_open == 0) {
  //  but->block->auto_open = 1;
  //}
}

static void ui_block_open_end(bContext *C, uiBut *but, uiHandleButtonData *data)
{
  if (but) {
    but->editval = nullptr;
    but->editvec = nullptr;

    but->block->auto_open_last = BLI_time_now_seconds();
  }

  ED_workspace_status_text(C, nullptr);

  if (data->menu) {
    ui_popup_block_free(C, data->menu);
    data->menu = nullptr;
  }
}

int ui_but_menu_direction(uiBut *but)
{
  uiHandleButtonData *data = but->active;

  if (data && data->menu) {
    return data->menu->direction;
  }

  return 0;
}

/**
 * Hack for #uiList #ButType::ListRow buttons to "give" events to overlaying #ButType::Text
 * buttons (Ctrl-Click rename feature & co).
 */
static uiBut *ui_but_list_row_text_activate(bContext *C,
                                            uiBut *but,
                                            uiHandleButtonData *data,
                                            const wmEvent *event,
                                            uiButtonActivateType activate_type)
{
  ARegion *region = data->region;
  uiBut *labelbut = ui_but_find_mouse_over_ex(region, event->xy, true, false, nullptr, nullptr);

  if (labelbut && labelbut->type == ButType::Text && !(labelbut->flag & UI_BUT_DISABLED)) {
    /* Exit list-row. */
    data->cancel = true;
    button_activate_exit(C, but, data, false, false);

    /* Activate the text button. */
    button_activate_init(C, region, labelbut, activate_type);

    return labelbut;
  }
  return nullptr;
}

/** \} */

/* -------------------------------------------------------------------- */
/** \name Events for Various Button Types
 * \{ */

static uiButExtraOpIcon *ui_but_extra_operator_icon_mouse_over_get(uiBut *but,
                                                                   ARegion *region,
                                                                   const wmEvent *event)
{
  if (BLI_listbase_is_empty(&but->extra_op_icons)) {
    return nullptr;
  }

  int x = event->xy[0], y = event->xy[1];
  ui_window_to_block(region, but->block, &x, &y);
  if (!BLI_rctf_isect_pt(&but->rect, x, y)) {
    return nullptr;
  }

  const float icon_size = 0.8f * BLI_rctf_size_y(&but->rect); /* ICON_SIZE_FROM_BUTRECT */
  float xmax = but->rect.xmax;
  /* Same as in 'widget_draw_extra_icons', icon padding from the right edge. */
  xmax -= 0.2 * icon_size;

  /* Handle the padding space from the right edge as the last button. */
  if (x > xmax) {
    return static_cast<uiButExtraOpIcon *>(but->extra_op_icons.last);
  }

  /* Inverse order, from right to left. */
  LISTBASE_FOREACH_BACKWARD (uiButExtraOpIcon *, op_icon, &but->extra_op_icons) {
    if ((x > (xmax - icon_size)) && x <= xmax) {
      return op_icon;
    }
    xmax -= icon_size;
  }

  return nullptr;
}

static bool ui_do_but_extra_operator_icon(bContext *C,
                                          uiBut *but,
                                          uiHandleButtonData *data,
                                          const wmEvent *event)
{
  uiButExtraOpIcon *op_icon = ui_but_extra_operator_icon_mouse_over_get(but, data->region, event);

  if (!op_icon) {
    return false;
  }

  /* Only act on release, avoids some glitches. */
  if (event->val != KM_RELEASE) {
    /* Still swallow events on the icon. */
    return true;
  }

  ED_region_tag_redraw(data->region);
  button_tooltip_timer_reset(C, but);

  ui_but_extra_operator_icon_apply(C, but, op_icon);
  /* NOTE: 'but', 'data' may now be freed, don't access. */

  return true;
}

static void ui_do_but_extra_operator_icons_mousemove(uiBut *but,
                                                     uiHandleButtonData *data,
                                                     const wmEvent *event)
{
  uiButExtraOpIcon *old_highlighted = nullptr;

  /* Unset highlighting of all first. */
  LISTBASE_FOREACH (uiButExtraOpIcon *, op_icon, &but->extra_op_icons) {
    if (op_icon->highlighted) {
      old_highlighted = op_icon;
    }
    op_icon->highlighted = false;
  }

  uiButExtraOpIcon *hovered = ui_but_extra_operator_icon_mouse_over_get(but, data->region, event);

  if (hovered) {
    hovered->highlighted = true;
  }

  if (old_highlighted != hovered) {
    ED_region_tag_redraw_no_rebuild(data->region);
  }
}

#ifdef USE_DRAG_TOGGLE
/* Shared by any button that supports drag-toggle. */
static bool ui_do_but_ANY_drag_toggle(
    bContext *C, uiBut *but, uiHandleButtonData *data, const wmEvent *event, int *r_retval)
{
  if (data->state == BUTTON_STATE_HIGHLIGHT) {
    if (event->type == LEFTMOUSE && event->val == KM_PRESS && ui_but_is_drag_toggle(but)) {
      ui_apply_but(C, but->block, but, data, true);
      button_activate_state(C, but, BUTTON_STATE_WAIT_DRAG);
      data->dragstartx = event->xy[0];
      data->dragstarty = event->xy[1];
      *r_retval = WM_UI_HANDLER_BREAK;
      return true;
    }
  }
  else if (data->state == BUTTON_STATE_WAIT_DRAG) {
    /* NOTE: the 'BUTTON_STATE_WAIT_DRAG' part of 'ui_do_but_EXIT' could be refactored into
     * its own function */
    data->applied = false;
    *r_retval = ui_do_but_EXIT(C, but, data, event);
    return true;
  }
  return false;
}
#endif /* USE_DRAG_TOGGLE */

static int ui_do_but_BUT(bContext *C, uiBut *but, uiHandleButtonData *data, const wmEvent *event)
{
#ifdef USE_DRAG_TOGGLE
  {
    int retval;
    if (ui_do_but_ANY_drag_toggle(C, but, data, event, &retval)) {
      return retval;
    }
  }
#endif

  if (data->state == BUTTON_STATE_HIGHLIGHT) {
    if (event->type == LEFTMOUSE && event->val == KM_PRESS) {
      button_activate_state(C, but, BUTTON_STATE_WAIT_RELEASE);
      return WM_UI_HANDLER_BREAK;
    }
    if (event->type == LEFTMOUSE && event->val == KM_RELEASE && but->block->handle) {
      /* regular buttons will be 'UI_SELECT', menu items 'UI_HOVER' */
      if (!(but->flag & (UI_SELECT | UI_HOVER))) {
        data->cancel = true;
      }
      button_activate_state(C, but, BUTTON_STATE_EXIT);
      return WM_UI_HANDLER_BREAK;
    }
    if (ELEM(event->type, EVT_PADENTER, EVT_RETKEY) && event->val == KM_PRESS) {
      button_activate_state(C, but, BUTTON_STATE_WAIT_FLASH);
      return WM_UI_HANDLER_BREAK;
    }
  }
  else if (data->state == BUTTON_STATE_WAIT_RELEASE) {
    if (event->type == LEFTMOUSE && event->val == KM_RELEASE) {
      if (!(but->flag & UI_SELECT)) {
        data->cancel = true;
      }
      button_activate_state(C, but, BUTTON_STATE_EXIT);
      return WM_UI_HANDLER_BREAK;
    }
  }

  return WM_UI_HANDLER_CONTINUE;
}

static int ui_do_but_HOTKEYEVT(bContext *C,
                               uiBut *but,
                               uiHandleButtonData *data,
                               const wmEvent *event)
{
  uiButHotkeyEvent *hotkey_but = (uiButHotkeyEvent *)but;
  BLI_assert(but->type == ButType::HotkeyEvent);

  if (data->state == BUTTON_STATE_HIGHLIGHT) {
    if (ELEM(event->type, LEFTMOUSE, EVT_PADENTER, EVT_RETKEY, EVT_BUT_OPEN) &&
        (event->val == KM_PRESS))
    {
      but->drawstr.clear();
      hotkey_but->modifier_key = wmEventModifierFlag(0);
      button_activate_state(C, but, BUTTON_STATE_WAIT_KEY_EVENT);
      return WM_UI_HANDLER_BREAK;
    }
  }
  else if (data->state == BUTTON_STATE_WAIT_KEY_EVENT) {
    if (ISMOUSE_MOTION(event->type)) {
      return WM_UI_HANDLER_CONTINUE;
    }
    if (event->type == EVT_UNKNOWNKEY) {
      WM_global_report(RPT_WARNING, "Unsupported key: Unknown");
      return WM_UI_HANDLER_CONTINUE;
    }
    if (event->type == EVT_CAPSLOCKKEY) {
      WM_global_report(RPT_WARNING, "Unsupported key: CapsLock");
      return WM_UI_HANDLER_CONTINUE;
    }

    if (event->type == LEFTMOUSE && event->val == KM_PRESS) {
      /* only cancel if click outside the button */
      if (ui_but_contains_point_px(but, but->active->region, event->xy) == false) {
        data->cancel = true;
        /* Close the containing popup (if any). */
        data->escapecancel = true;
        button_activate_state(C, but, BUTTON_STATE_EXIT);
        return WM_UI_HANDLER_BREAK;
      }
    }

    /* always set */
    hotkey_but->modifier_key = event->modifier;

    ui_but_update(but);
    ED_region_tag_redraw(data->region);

    if (event->val == KM_PRESS) {
      if (ISHOTKEY(event->type) && (event->type != EVT_ESCKEY)) {
        if (WM_key_event_string(event->type, false)[0]) {
          ui_but_value_set(but, event->type);
        }
        else {
          data->cancel = true;
        }

        button_activate_state(C, but, BUTTON_STATE_EXIT);
        return WM_UI_HANDLER_BREAK;
      }
      if (event->type == EVT_ESCKEY) {
        if (event->val == KM_PRESS) {
          data->cancel = true;
          data->escapecancel = true;
          button_activate_state(C, but, BUTTON_STATE_EXIT);
        }
      }
    }
  }

  return WM_UI_HANDLER_CONTINUE;
}

static int ui_do_but_KEYEVT(bContext *C,
                            uiBut *but,
                            uiHandleButtonData *data,
                            const wmEvent *event)
{
  if (data->state == BUTTON_STATE_HIGHLIGHT) {
    if (ELEM(event->type, LEFTMOUSE, EVT_PADENTER, EVT_RETKEY) && event->val == KM_PRESS) {
      button_activate_state(C, but, BUTTON_STATE_WAIT_KEY_EVENT);
      return WM_UI_HANDLER_BREAK;
    }
  }
  else if (data->state == BUTTON_STATE_WAIT_KEY_EVENT) {
    if (ISMOUSE_MOTION(event->type)) {
      return WM_UI_HANDLER_CONTINUE;
    }

    if (event->val == KM_PRESS) {
      if (WM_key_event_string(event->type, false)[0]) {
        ui_but_value_set(but, event->type);
      }
      else {
        data->cancel = true;
      }

      button_activate_state(C, but, BUTTON_STATE_EXIT);
    }
  }

  return WM_UI_HANDLER_CONTINUE;
}

static int ui_do_but_TAB(
    bContext *C, uiBlock *block, uiBut *but, uiHandleButtonData *data, const wmEvent *event)
{
  const bool is_property = (but->rnaprop != nullptr);

#ifdef USE_DRAG_TOGGLE
  if (is_property) {
    int retval;
    if (ui_do_but_ANY_drag_toggle(C, but, data, event, &retval)) {
      return retval;
    }
  }
#endif

  if (data->state == BUTTON_STATE_HIGHLIGHT) {
    const int rna_type = but->rnaprop ? RNA_property_type(but->rnaprop) : 0;

    if (is_property && ELEM(rna_type, PROP_POINTER, PROP_STRING) &&
        (but->custom_data != nullptr) && (event->type == LEFTMOUSE) &&
        ((event->val == KM_DBL_CLICK) || (event->modifier & KM_CTRL)))
    {
      button_activate_state(C, but, BUTTON_STATE_TEXT_EDITING);
      return WM_UI_HANDLER_BREAK;
    }
    if (ELEM(event->type, LEFTMOUSE, EVT_PADENTER, EVT_RETKEY)) {
      const int event_val = (is_property) ? KM_PRESS : KM_CLICK;
      if (event->val == event_val) {
        button_activate_state(C, but, BUTTON_STATE_EXIT);
        return WM_UI_HANDLER_BREAK;
      }
    }
  }
  else if (data->state == BUTTON_STATE_TEXT_EDITING) {
    ui_do_but_textedit(C, block, but, data, event);
    return WM_UI_HANDLER_BREAK;
  }
  else if (data->state == BUTTON_STATE_TEXT_SELECTING) {
    ui_do_but_textedit_select(C, block, but, data, event);
    return WM_UI_HANDLER_BREAK;
  }

  return WM_UI_HANDLER_CONTINUE;
}

/**
 * Increment or decrement an integer value within
 * the text of a button while hovering over it.
 */
static int ui_do_but_text_value_cycle(bContext *C,
                                      uiBut *but,
                                      uiHandleButtonData *data,
                                      const int inc_value)
{
  /* The allocated string only increases in length by 1,
   * only support incrementing by one. */
  BLI_assert(ELEM(inc_value, -1, 1));

  if (data->state != BUTTON_STATE_HIGHLIGHT) {
    /* This function assumes the mouse is only hovering over the input. */
    return WM_UI_HANDLER_CONTINUE;
  }

  /* Retrieve the string. */
  char *but_string;
  int str_maxncpy = ui_but_string_get_maxncpy(but);
  bool no_zero_strip = false;
  if (str_maxncpy != 0) {
    but_string = MEM_calloc_arrayN<char>(str_maxncpy, __func__);
    ui_but_string_get_ex(
        but, but_string, str_maxncpy, UI_PRECISION_FLOAT_MAX, true, &no_zero_strip);
  }
  else {
    but_string = ui_but_string_get_dynamic(but, &str_maxncpy);
  }

  if (but_string[0] == '\0') {
    /* Don't append a number to an empty string. */
    MEM_freeN(but_string);
    return WM_UI_HANDLER_CONTINUE;
  }

  /* More space needed for an added digit. */
  str_maxncpy += 1;
  char *head = MEM_calloc_arrayN<char>(str_maxncpy, __func__);
  char *tail = MEM_calloc_arrayN<char>(str_maxncpy, __func__);
  ushort digits;

  /* Decode the string, parsing head, digits, tail. */
  int num = BLI_path_sequence_decode(but_string, head, str_maxncpy, tail, str_maxncpy, &digits);
  MEM_freeN(but_string);
  if (num == 0 && digits == 0) {
    BLI_str_rstrip_digits(head);
  }

  /* Increase or decrease the value. */
  num += inc_value;

  /* Encode the new string with the changed value. */
  char *string = MEM_calloc_arrayN<char>(str_maxncpy, __func__);
  BLI_path_sequence_encode(string, str_maxncpy, head, tail, digits, num);

  /* Save this new string to the button. */
  ui_but_set_string_interactive(C, but, string);

  /* Free the strings. */
  MEM_freeN(string);
  MEM_freeN(head);
  MEM_freeN(tail);

  return WM_UI_HANDLER_BREAK;
}

static int ui_do_but_TEX(
    bContext *C, uiBlock *block, uiBut *but, uiHandleButtonData *data, const wmEvent *event)
{
  if (data->state == BUTTON_STATE_HIGHLIGHT) {
    if (ELEM(event->type, LEFTMOUSE, EVT_BUT_OPEN, EVT_PADENTER, EVT_RETKEY) &&
        event->val == KM_PRESS)
    {
      if (ELEM(event->type, EVT_PADENTER, EVT_RETKEY) && !UI_but_is_utf8(but)) {
        /* Pass, allow file-selector, enter to execute. */
      }
      else if (ELEM(but->emboss,
                    blender::ui::EmbossType::None,
                    blender::ui::EmbossType::NoneOrStatus) &&
               (event->modifier != KM_CTRL))
      {
        /* Pass. */
      }
      else {
        if (!ui_but_extra_operator_icon_mouse_over_get(but, data->region, event)) {
          button_activate_state(C, but, BUTTON_STATE_TEXT_EDITING);
        }
        return WM_UI_HANDLER_BREAK;
      }
    }
    else if (ELEM(event->type, WHEELUPMOUSE, WHEELDOWNMOUSE) && (event->modifier & KM_CTRL)) {
      const int inc_value = (event->type == WHEELUPMOUSE) ? 1 : -1;
      return ui_do_but_text_value_cycle(C, but, data, inc_value);
    }
  }
  else if (data->state == BUTTON_STATE_TEXT_EDITING) {
    return ui_do_but_textedit(C, block, but, data, event);
  }
  else if (data->state == BUTTON_STATE_TEXT_SELECTING) {
    return ui_do_but_textedit_select(C, block, but, data, event);
  }

  return WM_UI_HANDLER_CONTINUE;
}

static int ui_do_but_SEARCH_UNLINK(
    bContext *C, uiBlock *block, uiBut *but, uiHandleButtonData *data, const wmEvent *event)
{
  /* unlink icon is on right */
  if (ELEM(event->type, LEFTMOUSE, EVT_BUT_OPEN, EVT_PADENTER, EVT_RETKEY)) {
    /* doing this on KM_PRESS calls eyedropper after clicking unlink icon */
    if ((event->val == KM_RELEASE) && ui_do_but_extra_operator_icon(C, but, data, event)) {
      return WM_UI_HANDLER_BREAK;
    }
  }
  return ui_do_but_TEX(C, block, but, data, event);
}

static int ui_do_but_TOG(bContext *C, uiBut *but, uiHandleButtonData *data, const wmEvent *event)
{
#ifdef USE_DRAG_TOGGLE
  {
    int retval;
    if (ui_do_but_ANY_drag_toggle(C, but, data, event, &retval)) {
      return retval;
    }
  }
#endif

  if (data->state == BUTTON_STATE_HIGHLIGHT) {
    bool do_activate = false;
    if (ELEM(event->type, EVT_PADENTER, EVT_RETKEY)) {
      if (event->val == KM_PRESS) {
        do_activate = true;
      }
    }
    else if (event->type == LEFTMOUSE) {
      if (ui_block_is_menu(but->block)) {
        /* Behave like other menu items. */
        do_activate = (event->val == KM_RELEASE);
      }
      else if (!ui_do_but_extra_operator_icon(C, but, data, event)) {
        /* Also use double-clicks to prevent fast clicks to leak to other handlers (#76481). */
        do_activate = ELEM(event->val, KM_PRESS, KM_DBL_CLICK);
      }
    }

    if (do_activate) {
      button_activate_state(C, but, BUTTON_STATE_EXIT);
      return WM_UI_HANDLER_BREAK;
    }
    if (ELEM(event->type, MOUSEPAN, WHEELDOWNMOUSE, WHEELUPMOUSE) && (event->modifier & KM_CTRL)) {
      if (ELEM(but->type,
               ButType::Toggle,
               ButType::ToggleN,
               ButType::IconToggle,
               ButType::IconToggleN,
               ButType::ButToggle,
               ButType::Checkbox,
               ButType::CheckboxN))
      {
        /* Support Ctrl-Wheel to cycle toggles and check-boxes. */
        button_activate_state(C, but, BUTTON_STATE_EXIT);
        return WM_UI_HANDLER_BREAK;
      }
      else if (but->type == ButType::Row) {
        /* Support Ctrl-Wheel to cycle values on expanded enum rows. */
        int type = event->type;
        int val = event->val;

        /* Convert pan to scroll-wheel. */
        if (type == MOUSEPAN) {
          ui_pan_to_scroll(event, &type, &val);

          if (type == MOUSEPAN) {
            return WM_UI_HANDLER_BREAK;
          }
        }

        const int direction = (type == WHEELDOWNMOUSE) ? -1 : 1;
        uiBut *but_select = ui_but_find_select_in_enum(but, direction);
        if (but_select) {
          uiBut *but_other = (direction == -1) ? but_select->block->next_but(but_select) :
                                                 but_select->block->prev_but(but_select);
          if (but_other && ui_but_find_select_in_enum__cmp(but, but_other)) {
            ARegion *region = data->region;

            data->cancel = true;
            button_activate_exit(C, but, data, false, false);

            /* Activate the text button. */
            button_activate_init(C, region, but_other, BUTTON_ACTIVATE_OVER);
            data = but_other->active;
            if (data) {
              ui_apply_but(C, but->block, but_other, but_other->active, true);
              button_activate_exit(C, but_other, data, false, false);

              /* restore active button */
              button_activate_init(C, region, but, BUTTON_ACTIVATE_OVER);
            }
            else {
              /* shouldn't happen */
              BLI_assert(0);
            }
          }
        }
        return WM_UI_HANDLER_BREAK;
      }
    }
  }
  return WM_UI_HANDLER_CONTINUE;
}

/**
 * \param close_popup: In most cases activating the view item should close the popup it is in
 *                     (unless #AbstractView::keep_open() was called when building the view), if
 *                     any. But this should only be done when activating the view item directly,
 *                     things like clicking nested buttons or calling the context menu should keep
 *                     the popup open for further interaction.
 */
static void force_activate_view_item_but(bContext *C,
                                         ARegion *region,
                                         uiButViewItem *but,
                                         const bool close_popup = true)
{

  /* For popups. Other abstract view instances correctly calls the select operator, see:
   * #141235. */
  if (but->context) {
    CTX_store_set(C, but->context);
  }
  but->view_item->activate(*C);
  CTX_store_set(C, nullptr);

  ED_region_tag_redraw_no_rebuild(region);
  ED_region_tag_refresh_ui(region);

  if (close_popup && !UI_view_item_popup_keep_open(*but->view_item)) {
    UI_popup_menu_close_from_but(but);
  }
}

static int ui_do_but_VIEW_ITEM(bContext *C,
                               uiBut *but,
                               uiHandleButtonData *data,
                               const wmEvent *event)
{
  uiButViewItem *view_item_but = (uiButViewItem *)but;
  BLI_assert(view_item_but->type == ButType::ViewItem);

  if (data->state == BUTTON_STATE_HIGHLIGHT) {
    if (event->type == LEFTMOUSE) {
      switch (event->val) {
        case KM_PRESS:
          /* Extra icons have priority, don't mess with them. */
          if (ui_but_extra_operator_icon_mouse_over_get(but, data->region, event)) {
            return WM_UI_HANDLER_BREAK;
          }

          if (ui_block_is_popup_any(but->block)) {
            /* TODO(!147047): This should be handled in selection operator. */
            force_activate_view_item_but(C, data->region, view_item_but, false);
            return WM_UI_HANDLER_BREAK;
          }

          if (UI_view_item_supports_drag(*view_item_but->view_item)) {
            button_activate_state(C, but, BUTTON_STATE_WAIT_DRAG);
            data->dragstartx = event->xy[0];
            data->dragstarty = event->xy[1];
          }

          /* Always continue for drag and drop handling. Also for cases where keymap items are
           * registered to add custom activate or drag operators (the pose library does this for
           * example). */
          return WM_UI_HANDLER_CONTINUE;
        case KM_DBL_CLICK:
          if (UI_view_item_can_rename(*view_item_but->view_item)) {
            data->cancel = true;
            UI_view_item_begin_rename(*view_item_but->view_item);
            ED_region_tag_redraw(data->region);
            ED_region_tag_refresh_ui(data->region);
            return WM_UI_HANDLER_BREAK;
          }
          return WM_UI_HANDLER_CONTINUE;
      }
    }
  }
  else if (data->state == BUTTON_STATE_WAIT_DRAG) {
    /* Let "default" button handling take care of the drag logic. */
    return ui_do_but_EXIT(C, but, data, event);
  }

  return WM_UI_HANDLER_CONTINUE;
}

static int ui_do_but_EXIT(bContext *C, uiBut *but, uiHandleButtonData *data, const wmEvent *event)
{
  if (data->state == BUTTON_STATE_HIGHLIGHT) {

    /* First handle click on icon-drag type button. */
    if ((event->type == LEFTMOUSE) && (event->val == KM_PRESS) && ui_but_drag_is_draggable(but)) {
      if (ui_but_contains_point_px_icon(but, data->region, event)) {

        /* tell the button to wait and keep checking further events to
         * see if it should start dragging */
        button_activate_state(C, but, BUTTON_STATE_WAIT_DRAG);
        data->dragstartx = event->xy[0];
        data->dragstarty = event->xy[1];
        return WM_UI_HANDLER_CONTINUE;
      }
    }
#ifdef USE_DRAG_TOGGLE
    if ((event->type == LEFTMOUSE) && (event->val == KM_PRESS) && ui_but_is_drag_toggle(but)) {
      button_activate_state(C, but, BUTTON_STATE_WAIT_DRAG);
      data->dragstartx = event->xy[0];
      data->dragstarty = event->xy[1];
      return WM_UI_HANDLER_CONTINUE;
    }
#endif

    if (ELEM(event->type, LEFTMOUSE, EVT_PADENTER, EVT_RETKEY) && event->val == KM_PRESS) {
      int ret = WM_UI_HANDLER_BREAK;
      /* XXX: (a bit ugly) Special case handling for file-browser drag buttons (icon and filename
       * label). */
      if (ui_but_drag_is_draggable(but) && ui_but_contains_point_px_icon(but, data->region, event))
      {
        ret = WM_UI_HANDLER_CONTINUE;
      }
      const uiBut *view_but = ui_view_item_find_mouse_over(data->region, event->xy);
      if (view_but) {
        ret = WM_UI_HANDLER_CONTINUE;
      }
      button_activate_state(C, but, BUTTON_STATE_EXIT);
      return ret;
    }
  }
  else if (data->state == BUTTON_STATE_WAIT_DRAG) {

    /* this function also ends state */
    if (ui_but_drag_init(C, but, data, event)) {
      return WM_UI_HANDLER_BREAK;
    }

    /* If the mouse has been pressed and released, getting to
     * this point without triggering a drag, then clear the
     * drag state for this button and continue to pass on the event */
    if (event->type == LEFTMOUSE && event->val == KM_RELEASE) {
      button_activate_state(C, but, BUTTON_STATE_EXIT);
      return WM_UI_HANDLER_CONTINUE;
    }

    /* while waiting for a drag to be triggered, always block
     * other events from getting handled */
    return WM_UI_HANDLER_BREAK;
  }

  return WM_UI_HANDLER_CONTINUE;
}

/* var names match ui_numedit_but_NUM */
static float ui_numedit_apply_snapf(
    uiBut *but, float tempf, float softmin, float softmax, const enum eSnapType snap)
{
  if (tempf == softmin || tempf == softmax || snap == SNAP_OFF) {
    /* pass */
  }
  else {
    const PropertyScaleType scale_type = ui_but_scale_type(but);
    float softrange = softmax - softmin;
    float fac = 1.0f;

    if (ui_but_is_unit(but)) {
      const UnitSettings *unit = but->block->unit;
      const int unit_type = RNA_SUBTYPE_UNIT_VALUE(UI_but_unit_type_get(but));

      if (BKE_unit_is_valid(unit->system, unit_type)) {
        fac = float(BKE_unit_base_scalar(unit->system, unit_type));
        if (ELEM(unit_type, B_UNIT_LENGTH, B_UNIT_AREA, B_UNIT_VOLUME)) {
          fac /= unit->scale_length;
        }
      }
    }

    if (fac != 1.0f) {
      /* snap in unit-space */
      tempf /= fac;
      // softmin /= fac; /* UNUSED */
      // softmax /= fac; /* UNUSED */
      softrange /= fac;
    }

    /* workaround, too high snapping values */
    /* snapping by 10's for float buttons is quite annoying (location, scale...),
     * but allow for rotations */
    if (softrange >= 21.0f) {
      const UnitSettings *unit = but->block->unit;
      const int unit_type = UI_but_unit_type_get(but);
      if ((unit_type == PROP_UNIT_ROTATION) && (unit->system_rotation != USER_UNIT_ROT_RADIANS)) {
        /* Pass (degrees). */
      }
      else {
        softrange = 20.0f;
      }
    }

    BLI_assert(ELEM(snap, SNAP_ON, SNAP_ON_SMALL));
    switch (scale_type) {
      case PROP_SCALE_LINEAR:
      case PROP_SCALE_CUBIC: {
        const float snap_fac = (snap == SNAP_ON_SMALL ? 0.1f : 1.0f);
        if (softrange < 2.10f) {
          tempf = roundf(tempf * 10.0f / snap_fac) * 0.1f * snap_fac;
        }
        else if (softrange < 21.0f) {
          tempf = roundf(tempf / snap_fac) * snap_fac;
        }
        else {
          tempf = roundf(tempf * 0.1f / snap_fac) * 10.0f * snap_fac;
        }
        break;
      }
      case PROP_SCALE_LOG: {
        const float snap_fac = powf(10.0f,
                                    roundf(log10f(tempf) + UI_PROP_SCALE_LOG_SNAP_OFFSET) -
                                        (snap == SNAP_ON_SMALL ? 2.0f : 1.0f));
        tempf = roundf(tempf / snap_fac) * snap_fac;
        break;
      }
    }

    if (fac != 1.0f) {
      tempf *= fac;
    }
  }

  return tempf;
}

static float ui_numedit_apply_snap(int temp,
                                   float softmin,
                                   float softmax,
                                   const enum eSnapType snap)
{
  if (ELEM(temp, softmin, softmax)) {
    return temp;
  }

  switch (snap) {
    case SNAP_OFF:
      break;
    case SNAP_ON:
      temp = 10 * (temp / 10);
      break;
    case SNAP_ON_SMALL:
      temp = 100 * (temp / 100);
      break;
  }

  return temp;
}

static bool ui_numedit_but_NUM(uiButNumber *but,
                               uiHandleButtonData *data,
                               int mx,
                               blender::FunctionRef<int()> drag_threshold_fn,
                               const bool is_motion,
                               const enum eSnapType snap,
                               float fac)
{
  float deler, tempf;
  int lvalue, temp;
  bool changed = false;
  const bool is_float = ui_but_is_float(but);
  const PropertyScaleType scale_type = ui_but_scale_type(but);

  /* prevent unwanted drag adjustments, test motion so modifier keys refresh. */
  if ((is_motion || data->draglock) &&
      (ui_but_dragedit_update_mval(data, mx, drag_threshold_fn) == false))
  {
    return changed;
  }

  ui_block_interaction_begin_ensure(
      static_cast<bContext *>(but->block->evil_C), but->block, data, false);

  if (ui_but_is_cursor_warp(but)) {
    const float softmin = but->softmin;
    const float softmax = but->softmax;
    const float softrange = softmax - softmin;

    const float log_min = (scale_type == PROP_SCALE_LOG) ?
                              max_ff(max_ff(softmin, UI_PROP_SCALE_LOG_MIN),
                                     powf(10, -but->precision) * 0.5f) :
                              0;

    /* Mouse location isn't screen clamped to the screen so use a linear mapping
     * 2px == 1-int, or 1px == 1-ClickStep */
    if (is_float) {
      fac *= 0.01f * but->step_size;
      switch (scale_type) {
        case PROP_SCALE_LINEAR: {
          tempf = float(data->startvalue) + float(mx - data->dragstartx) * fac;
          break;
        }
        case PROP_SCALE_LOG: {
          const float startvalue = max_ff(float(data->startvalue), log_min);
          tempf = expf(float(mx - data->dragstartx) * fac) * startvalue;
          if (tempf <= log_min) {
            tempf = 0.0f;
          }
          break;
        }
        case PROP_SCALE_CUBIC: {
          tempf = cbrtf(float(data->startvalue)) + float(mx - data->dragstartx) * fac;
          tempf *= tempf * tempf;
          break;
        }
      }

      tempf = ui_numedit_apply_snapf(but, tempf, softmin, softmax, snap);

#if 1 /* fake moving the click start, nicer for dragging back after passing the limit */
      switch (scale_type) {
        case PROP_SCALE_LINEAR: {
          if (tempf < softmin) {
            data->dragstartx -= (softmin - tempf) / fac;
            tempf = softmin;
          }
          else if (tempf > softmax) {
            data->dragstartx -= (softmax - tempf) / fac;
            tempf = softmax;
          }
          break;
        }
        case PROP_SCALE_LOG: {
          const float startvalue = max_ff(float(data->startvalue), log_min);
          if (tempf < log_min) {
            data->dragstartx -= logf(log_min / startvalue) / fac - float(mx - data->dragstartx);
            tempf = softmin;
          }
          else if (tempf > softmax) {
            data->dragstartx -= logf(softmax / startvalue) / fac - float(mx - data->dragstartx);
            tempf = softmax;
          }
          break;
        }
        case PROP_SCALE_CUBIC: {
          if (tempf < softmin) {
            data->dragstartx = mx - int((cbrtf(softmin) - cbrtf(float(data->startvalue))) / fac);
            tempf = softmin;
          }
          else if (tempf > softmax) {
            data->dragstartx = mx - int((cbrtf(softmax) - cbrtf(float(data->startvalue))) / fac);
            tempf = softmax;
          }
          break;
        }
      }
#else
      CLAMP(tempf, softmin, softmax);
#endif

      if (tempf != float(data->value)) {
        data->dragchange = true;
        data->value = tempf;
        changed = true;
      }
    }
    else {
      if (softrange > 256) {
        fac = 1.0;
      } /* 1px == 1 */
      else if (softrange > 32) {
        fac = 1.0 / 2.0;
      } /* 2px == 1 */
      else {
        fac = 1.0 / 16.0;
      } /* 16px == 1? */

      temp = data->startvalue + ((double(mx) - data->dragstartx) * double(fac));
      temp = ui_numedit_apply_snap(temp, softmin, softmax, snap);

#if 1 /* fake moving the click start, nicer for dragging back after passing the limit */
      if (temp < softmin) {
        data->dragstartx -= (softmin - temp) / fac;
        temp = softmin;
      }
      else if (temp > softmax) {
        data->dragstartx += (temp - softmax) / fac;
        temp = softmax;
      }
#else
      CLAMP(temp, softmin, softmax);
#endif

      if (temp != data->value) {
        data->dragchange = true;
        data->value = temp;
        changed = true;
      }
    }

    data->draglastx = mx;
  }
  else {
    /* Use 'but->softmin', 'but->softmax' when clamping values. */
    const float softmin = data->drag_map_soft_min;
    const float softmax = data->drag_map_soft_max;
    const float softrange = softmax - softmin;

    float non_linear_range_limit;
    float non_linear_pixel_map;
    float non_linear_scale;

    /* Use a non-linear mapping of the mouse drag especially for large floats
     * (normal behavior) */
    deler = 500;
    if (is_float) {
      /* not needed for smaller float buttons */
      non_linear_range_limit = 11.0f;
      non_linear_pixel_map = 500.0f;
    }
    else {
      /* only scale large int buttons */
      non_linear_range_limit = 129.0f;
      /* Larger for ints, we don't need to fine tune them. */
      non_linear_pixel_map = 250.0f;

      /* prevent large ranges from getting too out of control */
      if (softrange > 600) {
        deler = powf(softrange, 0.75f);
      }
      else if (softrange < 25) {
        deler = 50.0;
      }
      else if (softrange < 100) {
        deler = 100.0;
      }
    }
    deler /= fac;

    if (softrange > non_linear_range_limit) {
      non_linear_scale = float(abs(mx - data->dragstartx)) / non_linear_pixel_map;
    }
    else {
      non_linear_scale = 1.0f;
    }

    if (is_float == false) {
      /* at minimum, moving cursor 2 pixels should change an int button. */
      CLAMP_MIN(non_linear_scale, 0.5f * UI_SCALE_FAC);
    }

    data->dragf += (float(mx - data->draglastx) / deler) * non_linear_scale;

    if (but->softmin == softmin) {
      CLAMP_MIN(data->dragf, 0.0f);
    }
    if (but->softmax == softmax) {
      CLAMP_MAX(data->dragf, 1.0f);
    }

    data->draglastx = mx;

    switch (scale_type) {
      case PROP_SCALE_LINEAR: {
        tempf = (softmin + data->dragf * softrange);
        break;
      }
      case PROP_SCALE_LOG: {
        const float log_min = max_ff(max_ff(softmin, UI_PROP_SCALE_LOG_MIN),
                                     powf(10.0f, -but->precision) * 0.5f);
        const float base = softmax / log_min;
        tempf = powf(base, data->dragf) * log_min;
        if (tempf <= log_min) {
          tempf = 0.0f;
        }
        break;
      }
      case PROP_SCALE_CUBIC: {
        tempf = (softmin + data->dragf * softrange);
        tempf *= tempf * tempf;
        float cubic_min = softmin * softmin * softmin;
        float cubic_max = softmax * softmax * softmax;
        tempf = (tempf - cubic_min) / (cubic_max - cubic_min) * softrange + softmin;
        break;
      }
    }

    if (!is_float) {
      temp = round_fl_to_int(tempf);

      temp = ui_numedit_apply_snap(temp, but->softmin, but->softmax, snap);

      CLAMP(temp, but->softmin, but->softmax);
      lvalue = int(data->value);

      if (temp != lvalue) {
        data->dragchange = true;
        data->value = double(temp);
        changed = true;
      }
    }
    else {
      temp = 0;
      tempf = ui_numedit_apply_snapf(but, tempf, but->softmin, but->softmax, snap);

      CLAMP(tempf, but->softmin, but->softmax);

      if (tempf != float(data->value)) {
        data->dragchange = true;
        data->value = tempf;
        changed = true;
      }
    }
  }

  return changed;
}

static void ui_numedit_set_active(uiBut *but)
{
  const int oldflag = but->drawflag;
  but->drawflag &= ~(UI_BUT_HOVER_LEFT | UI_BUT_HOVER_RIGHT);

  uiHandleButtonData *data = but->active;
  if (!data) {
    return;
  }

  /* Ignore once we start dragging. */
  if (data->dragchange == false) {
    const float handle_width = min_ff(BLI_rctf_size_x(&but->rect) / 3,
                                      BLI_rctf_size_y(&but->rect) * 0.7f);
    /* we can click on the side arrows to increment/decrement,
     * or click inside to edit the value directly */
    int mx = data->window->eventstate->xy[0];
    int my = data->window->eventstate->xy[1];
    ui_window_to_block(data->region, but->block, &mx, &my);

    if (mx < (but->rect.xmin + handle_width)) {
      but->drawflag |= UI_BUT_HOVER_LEFT;
    }
    else if (mx > (but->rect.xmax - handle_width)) {
      but->drawflag |= UI_BUT_HOVER_RIGHT;
    }
  }

  /* Don't change the cursor once pressed. */
  if ((but->flag & UI_SELECT) == 0) {
    if ((but->drawflag & UI_BUT_HOVER_LEFT) || (but->drawflag & UI_BUT_HOVER_RIGHT)) {
      if (data->changed_cursor) {
        WM_cursor_modal_restore(data->window);
        data->changed_cursor = false;
      }
    }
    else {
      if (data->changed_cursor == false) {
        WM_cursor_modal_set(data->window, WM_CURSOR_X_MOVE);
        data->changed_cursor = true;
      }
    }
  }

  if (but->drawflag != oldflag) {
    ED_region_tag_redraw(data->region);
  }
}

static int ui_do_but_NUM(
    bContext *C, uiBlock *block, uiBut *but, uiHandleButtonData *data, const wmEvent *event)
{
  uiButNumber *number_but = (uiButNumber *)but;
  int click = 0;
  int retval = WM_UI_HANDLER_CONTINUE;

  /* mouse location scaled to fit the UI */
  int mx = event->xy[0];
  int my = event->xy[1];
  /* mouse location kept at screen pixel coords */
  const int screen_mx = event->xy[0];

  /* Defer evaluation as it's rarely needed. */
  auto drag_threshold_fn = [event]() -> int { return WM_event_drag_threshold(event); };

  BLI_assert(but->type == ButType::Num);

  ui_window_to_block(data->region, block, &mx, &my);
  ui_numedit_set_active(but);

  if (data->state == BUTTON_STATE_HIGHLIGHT) {
    int type = event->type, val = event->val;

    if (type == MOUSEPAN) {
      ui_pan_to_scroll(event, &type, &val);
    }

    /* XXX hardcoded keymap check.... */
    if (type == MOUSEPAN && (event->modifier & KM_CTRL)) {
      /* allow accumulating values, otherwise scrolling gets preference */
      retval = WM_UI_HANDLER_BREAK;
    }
    else if (type == WHEELDOWNMOUSE && (event->modifier & KM_CTRL)) {
      mx = but->rect.xmin;
      but->drawflag &= ~UI_BUT_HOVER_RIGHT;
      but->drawflag |= UI_BUT_HOVER_LEFT;
      click = 1;
    }
    else if ((type == WHEELUPMOUSE) && (event->modifier & KM_CTRL)) {
      mx = but->rect.xmax;
      but->drawflag &= ~UI_BUT_HOVER_LEFT;
      but->drawflag |= UI_BUT_HOVER_RIGHT;
      click = 1;
    }
    else if (event->val == KM_PRESS) {
      if (ELEM(event->type, LEFTMOUSE, EVT_PADENTER, EVT_RETKEY) && (event->modifier & KM_CTRL)) {
        button_activate_state(C, but, BUTTON_STATE_TEXT_EDITING);
        retval = WM_UI_HANDLER_BREAK;
      }
      else if (event->type == LEFTMOUSE) {
        data->dragstartx = data->draglastx = ui_but_is_cursor_warp(but) ? screen_mx : mx;
        button_activate_state(C, but, BUTTON_STATE_NUM_EDITING);
        retval = WM_UI_HANDLER_BREAK;
      }
      else if (ELEM(event->type, EVT_PADENTER, EVT_RETKEY) && event->val == KM_PRESS) {
        click = 1;
      }
      else if (event->type == EVT_BUT_OPEN) {
        /* Handle UI_but_focus_on_enter_event. */
        button_activate_state(C, but, BUTTON_STATE_TEXT_EDITING);
        retval = WM_UI_HANDLER_BREAK;
      }
      else if (event->type == EVT_MINUSKEY && event->val == KM_PRESS) {
        button_activate_state(C, but, BUTTON_STATE_NUM_EDITING);
        data->value = -data->value;
        button_activate_state(C, but, BUTTON_STATE_EXIT);
        retval = WM_UI_HANDLER_BREAK;
      }

#ifdef USE_DRAG_MULTINUM
      copy_v2_v2_int(data->multi_data.drag_start, event->xy);
#endif
    }
  }
  else if (data->state == BUTTON_STATE_NUM_EDITING) {
    if (ELEM(event->type, EVT_ESCKEY, RIGHTMOUSE)) {
      if (event->val == KM_PRESS) {
        data->cancel = true;
        data->escapecancel = true;
        button_activate_state(C, but, BUTTON_STATE_EXIT);
      }
    }
    else if (event->type == LEFTMOUSE && event->val == KM_RELEASE) {
      if (data->dragchange) {
#ifdef USE_DRAG_MULTINUM
        /* If we started multi-button but didn't drag, then edit. */
        if (data->multi_data.init == uiHandleButtonMulti::INIT_SETUP) {
          click = 1;
        }
        else
#endif
        {
          button_activate_state(C, but, BUTTON_STATE_EXIT);
        }
      }
      else {
        click = 1;
      }
    }
    else if ((event->type == MOUSEMOVE) || ui_event_is_snap(event)) {
      const bool is_motion = (event->type == MOUSEMOVE);
      const enum eSnapType snap = ui_event_to_snap(event);
      float fac;

#ifdef USE_DRAG_MULTINUM
      data->multi_data.drag_dir[0] += abs(data->draglastx - mx);
      data->multi_data.drag_dir[1] += abs(data->draglasty - my);
#endif

      fac = 1.0f;
      if (event->modifier & KM_SHIFT) {
        fac /= 10.0f;
      }

      if (ui_numedit_but_NUM(number_but,
                             data,
                             (ui_but_is_cursor_warp(but) ? screen_mx : mx),
                             drag_threshold_fn,
                             is_motion,
                             snap,
                             fac))
      {
        ui_numedit_apply(C, block, but, data);
      }
#ifdef USE_DRAG_MULTINUM
      else if (data->multi_data.has_mbuts) {
        if (data->multi_data.init == uiHandleButtonMulti::INIT_ENABLE) {
          ui_multibut_states_apply(C, data, block);
        }
      }
#endif
    }
    retval = WM_UI_HANDLER_BREAK;
  }
  else if (data->state == BUTTON_STATE_TEXT_EDITING) {
    ui_do_but_textedit(C, block, but, data, event);
    retval = WM_UI_HANDLER_BREAK;
  }
  else if (data->state == BUTTON_STATE_TEXT_SELECTING) {
    ui_do_but_textedit_select(C, block, but, data, event);
    retval = WM_UI_HANDLER_BREAK;
  }

  if (click) {
    /* we can click on the side arrows to increment/decrement,
     * or click inside to edit the value directly */

    if (!ui_but_is_float(but)) {
      /* Integer Value. */
      if (but->drawflag & (UI_BUT_HOVER_LEFT | UI_BUT_HOVER_RIGHT)) {
        button_activate_state(C, but, BUTTON_STATE_NUM_EDITING);

        const int value_step = int(number_but->step_size);
        BLI_assert(value_step > 0);
        const int softmin = round_fl_to_int_clamp(but->softmin);
        const int softmax = round_fl_to_int_clamp(but->softmax);
        const double value_test = (but->drawflag & UI_BUT_HOVER_LEFT) ?
                                      double(max_ii(softmin, int(data->value) - value_step)) :
                                      double(min_ii(softmax, int(data->value) + value_step));
        if (value_test != data->value) {
          data->value = double(value_test);
        }
        else {
          data->cancel = true;
        }
        button_activate_state(C, but, BUTTON_STATE_EXIT);
      }
      else {
        button_activate_state(C, but, BUTTON_STATE_TEXT_EDITING);
      }
    }
    else {
      /* Float Value. */
      if (but->drawflag & (UI_BUT_HOVER_LEFT | UI_BUT_HOVER_RIGHT)) {
        const PropertyScaleType scale_type = ui_but_scale_type(but);

        button_activate_state(C, but, BUTTON_STATE_NUM_EDITING);

        double value_step;
        if (scale_type == PROP_SCALE_LOG) {
          double precision = (roundf(log10f(data->value) + UI_PROP_SCALE_LOG_SNAP_OFFSET) - 1.0f) +
                             log10f(number_but->step_size);
          /* Non-finite when `data->value` is zero. */
          if (UNLIKELY(!isfinite(precision))) {
            precision = -FLT_MAX; /* Ignore this value. */
          }
          value_step = powf(10.0f, max_ff(precision, -number_but->precision));
        }
        else {
          value_step = double(number_but->step_size * UI_PRECISION_FLOAT_SCALE);
        }
        BLI_assert(value_step > 0.0f);
        const double value_test =
            (but->drawflag & UI_BUT_HOVER_LEFT) ?
                double(max_ff(but->softmin, float(data->value - value_step))) :
                double(min_ff(but->softmax, float(data->value + value_step)));
        if (value_test != data->value) {
          data->value = value_test;
        }
        else {
          data->cancel = true;
        }
        button_activate_state(C, but, BUTTON_STATE_EXIT);
      }
      else {
        button_activate_state(C, but, BUTTON_STATE_TEXT_EDITING);
      }
    }

    retval = WM_UI_HANDLER_BREAK;
  }

  data->draglastx = mx;
  data->draglasty = my;

  return retval;
}

static bool ui_numedit_but_SLI(uiBut *but,
                               uiHandleButtonData *data,
                               int mx,
                               blender::FunctionRef<int()> drag_threshold_fn,
                               const bool is_horizontal,
                               const bool is_motion,
                               const bool snap,
                               const bool shift)
{
  float cursor_x_range, f, tempf, softmin, softmax, softrange;
  int temp, lvalue;
  bool changed = false;
  float mx_fl, my_fl;

  /* prevent unwanted drag adjustments, test motion so modifier keys refresh. */
  if ((but->type != ButType::Scroll) && (is_motion || data->draglock) &&
      (ui_but_dragedit_update_mval(data, mx, drag_threshold_fn) == false))
  {
    return changed;
  }

  ui_block_interaction_begin_ensure(
      static_cast<bContext *>(but->block->evil_C), but->block, data, false);

  const PropertyScaleType scale_type = ui_but_scale_type(but);

  softmin = but->softmin;
  softmax = but->softmax;
  softrange = softmax - softmin;

  /* yes, 'mx' as both x/y is intentional */
  ui_mouse_scale_warp(data, mx, mx, &mx_fl, &my_fl, shift);

  if (but->type == ButType::NumSlider) {
    cursor_x_range = BLI_rctf_size_x(&but->rect);
  }
  else if (but->type == ButType::Scroll) {
    uiButScrollBar *scroll_but = reinterpret_cast<uiButScrollBar *>(but);
    const float size = (is_horizontal) ? BLI_rctf_size_x(&but->rect) :
                                         -BLI_rctf_size_y(&but->rect);
    cursor_x_range = size * (but->softmax - but->softmin) /
                     (but->softmax - but->softmin + scroll_but->visual_height);
  }
  else {
    const float ofs = (BLI_rctf_size_y(&but->rect) / 2.0f);
    cursor_x_range = (BLI_rctf_size_x(&but->rect) - ofs);
  }

  f = (mx_fl - data->dragstartx) / cursor_x_range + data->dragfstart;
  CLAMP(f, 0.0f, 1.0f);

  /* deal with mouse correction */
#ifdef USE_CONT_MOUSE_CORRECT
  if (ui_but_is_cursor_warp(but)) {
    /* OK but can go outside bounds */
    if (is_horizontal) {
      data->ungrab_mval[0] = but->rect.xmin + (f * cursor_x_range);
      data->ungrab_mval[1] = BLI_rctf_cent_y(&but->rect);
    }
    else {
      data->ungrab_mval[1] = but->rect.ymin + (f * cursor_x_range);
      data->ungrab_mval[0] = BLI_rctf_cent_x(&but->rect);
    }
    BLI_rctf_clamp_pt_v(&but->rect, data->ungrab_mval);
  }
#endif
  /* done correcting mouse */

  switch (scale_type) {
    case PROP_SCALE_LINEAR: {
      tempf = softmin + f * softrange;
      break;
    }
    case PROP_SCALE_LOG: {
      tempf = powf(softmax / softmin, f) * softmin;
      break;
    }
    case PROP_SCALE_CUBIC: {
      const float cubicmin = cube_f(softmin);
      const float cubicmax = cube_f(softmax);
      const float cubicrange = cubicmax - cubicmin;
      tempf = cube_f(softmin + f * softrange);
      tempf = (tempf - cubicmin) / cubicrange * softrange + softmin;
      break;
    }
  }
  temp = round_fl_to_int(tempf);

  if (snap) {
    if (ELEM(tempf, softmin, softmax)) {
      /* pass */
    }
    else if (ui_but_is_float(but)) {

      if (shift) {
        if (ELEM(tempf, softmin, softmax)) {
        }
        else if (softrange < 2.10f) {
          tempf = roundf(tempf * 100.0f) * 0.01f;
        }
        else if (softrange < 21.0f) {
          tempf = roundf(tempf * 10.0f) * 0.1f;
        }
        else {
          tempf = roundf(tempf);
        }
      }
      else {
        if (softrange < 2.10f) {
          tempf = roundf(tempf * 10.0f) * 0.1f;
        }
        else if (softrange < 21.0f) {
          tempf = roundf(tempf);
        }
        else {
          tempf = roundf(tempf * 0.1f) * 10.0f;
        }
      }
    }
    else {
      temp = 10 * (temp / 10);
      tempf = temp;
    }
  }

  if (!ui_but_is_float(but)) {
    lvalue = round(data->value);

    CLAMP(temp, softmin, softmax);

    if (temp != lvalue) {
      data->value = temp;
      data->dragchange = true;
      changed = true;
    }
  }
  else {
    CLAMP(tempf, softmin, softmax);

    if (tempf != float(data->value)) {
      data->value = tempf;
      data->dragchange = true;
      changed = true;
    }
  }

  return changed;
}

static int ui_do_but_SLI(
    bContext *C, uiBlock *block, uiBut *but, uiHandleButtonData *data, const wmEvent *event)
{
  int click = 0;
  int retval = WM_UI_HANDLER_CONTINUE;

  int mx = event->xy[0];
  int my = event->xy[1];
  ui_window_to_block(data->region, block, &mx, &my);

  /* Defer evaluation as it's rarely needed. */
  auto drag_threshold_fn = [event]() -> int { return WM_event_drag_threshold(event); };

  if (data->state == BUTTON_STATE_HIGHLIGHT) {
    int type = event->type, val = event->val;

    if (type == MOUSEPAN) {
      ui_pan_to_scroll(event, &type, &val);
    }

    /* XXX hardcoded keymap check.... */
    if ((type == MOUSEPAN) && (event->modifier & KM_CTRL)) {
      /* allow accumulating values, otherwise scrolling gets preference */
      retval = WM_UI_HANDLER_BREAK;
    }
    else if ((type == WHEELDOWNMOUSE) && (event->modifier & KM_CTRL)) {
      mx = but->rect.xmin;
      click = 2;
    }
    else if ((type == WHEELUPMOUSE) && (event->modifier & KM_CTRL)) {
      mx = but->rect.xmax;
      click = 2;
    }
    else if (event->val == KM_PRESS) {
      if (ELEM(event->type, LEFTMOUSE, EVT_PADENTER, EVT_RETKEY) && (event->modifier & KM_CTRL)) {
        button_activate_state(C, but, BUTTON_STATE_TEXT_EDITING);
        retval = WM_UI_HANDLER_BREAK;
      }
#ifndef USE_ALLSELECT
      /* alt-click on sides to get "arrows" like in ButType::Num buttons,
       * and match wheel usage above */
      else if ((event->type == LEFTMOUSE) && (event->modifier & KM_ALT)) {
        int halfpos = BLI_rctf_cent_x(&but->rect);
        click = 2;
        if (mx < halfpos) {
          mx = but->rect.xmin;
        }
        else {
          mx = but->rect.xmax;
        }
      }
#endif
      else if (event->type == LEFTMOUSE) {
        data->dragstartx = mx;
        data->draglastx = mx;
        button_activate_state(C, but, BUTTON_STATE_NUM_EDITING);
        retval = WM_UI_HANDLER_BREAK;
      }
      else if (ELEM(event->type, EVT_PADENTER, EVT_RETKEY) && event->val == KM_PRESS) {
        click = 1;
      }
      else if (event->type == EVT_MINUSKEY && event->val == KM_PRESS) {
        button_activate_state(C, but, BUTTON_STATE_NUM_EDITING);
        data->value = -data->value;
        button_activate_state(C, but, BUTTON_STATE_EXIT);
        retval = WM_UI_HANDLER_BREAK;
      }
    }
#ifdef USE_DRAG_MULTINUM
    copy_v2_v2_int(data->multi_data.drag_start, event->xy);
#endif
  }
  else if (data->state == BUTTON_STATE_NUM_EDITING) {
    if (ELEM(event->type, EVT_ESCKEY, RIGHTMOUSE)) {
      if (event->val == KM_PRESS) {
        data->cancel = true;
        data->escapecancel = true;
        button_activate_state(C, but, BUTTON_STATE_EXIT);
      }
    }
    else if (event->type == LEFTMOUSE && event->val == KM_RELEASE) {
      if (data->dragchange) {
#ifdef USE_DRAG_MULTINUM
        /* If we started multi-button but didn't drag, then edit. */
        if (data->multi_data.init == uiHandleButtonMulti::INIT_SETUP) {
          click = 1;
        }
        else
#endif
        {
          button_activate_state(C, but, BUTTON_STATE_EXIT);
        }
      }
      else {
#ifdef USE_CONT_MOUSE_CORRECT
        /* reset! */
        copy_v2_fl(data->ungrab_mval, FLT_MAX);
#endif
        click = 1;
      }
    }
    else if ((event->type == MOUSEMOVE) || ui_event_is_snap(event)) {
      const bool is_motion = (event->type == MOUSEMOVE);
#ifdef USE_DRAG_MULTINUM
      data->multi_data.drag_dir[0] += abs(data->draglastx - mx);
      data->multi_data.drag_dir[1] += abs(data->draglasty - my);
#endif
      if (ui_numedit_but_SLI(but,
                             data,
                             mx,
                             drag_threshold_fn,
                             true,
                             is_motion,
                             event->modifier & KM_CTRL,
                             event->modifier & KM_SHIFT))
      {
        ui_numedit_apply(C, block, but, data);
      }

#ifdef USE_DRAG_MULTINUM
      else if (data->multi_data.has_mbuts) {
        if (data->multi_data.init == uiHandleButtonMulti::INIT_ENABLE) {
          ui_multibut_states_apply(C, data, block);
        }
      }
#endif
    }
    retval = WM_UI_HANDLER_BREAK;
  }
  else if (data->state == BUTTON_STATE_TEXT_EDITING) {
    ui_do_but_textedit(C, block, but, data, event);
    retval = WM_UI_HANDLER_BREAK;
  }
  else if (data->state == BUTTON_STATE_TEXT_SELECTING) {
    ui_do_but_textedit_select(C, block, but, data, event);
    retval = WM_UI_HANDLER_BREAK;
  }

  if (click) {
    if (click == 2) {
      const PropertyScaleType scale_type = ui_but_scale_type(but);

      /* nudge slider to the left or right */
      float f, tempf, softmin, softmax, softrange;
      int temp;

      button_activate_state(C, but, BUTTON_STATE_NUM_EDITING);

      softmin = but->softmin;
      softmax = but->softmax;
      softrange = softmax - softmin;

      tempf = data->value;
      temp = int(data->value);

#if 0
      if (but->type == SLI) {
        /* same as below */
        f = float(mx - but->rect.xmin) / (BLI_rctf_size_x(&but->rect));
      }
      else
#endif
      {
        f = float(mx - but->rect.xmin) / BLI_rctf_size_x(&but->rect);
      }

      if (scale_type == PROP_SCALE_LOG) {
        f = powf(softmax / softmin, f) * softmin;
      }
      else {
        f = softmin + f * softrange;
      }

      if (!ui_but_is_float(but)) {
        int value_step = 1;
        if (f < temp) {
          temp -= value_step;
        }
        else {
          temp += value_step;
        }

        if (temp >= softmin && temp <= softmax) {
          data->value = temp;
        }
        else {
          data->cancel = true;
        }
      }
      else {
        if (tempf >= softmin && tempf <= softmax) {
          float value_step;
          if (scale_type == PROP_SCALE_LOG) {
            value_step = powf(10.0f, roundf(log10f(tempf) + UI_PROP_SCALE_LOG_SNAP_OFFSET) - 1.0f);
          }
          else {
            value_step = 0.01f;
          }

          if (f < tempf) {
            tempf -= value_step;
          }
          else {
            tempf += value_step;
          }

          CLAMP(tempf, softmin, softmax);
          data->value = tempf;
        }
        else {
          data->cancel = true;
        }
      }

      button_activate_state(C, but, BUTTON_STATE_EXIT);
      retval = WM_UI_HANDLER_BREAK;
    }
    else {
      /* edit the value directly */
      button_activate_state(C, but, BUTTON_STATE_TEXT_EDITING);
      retval = WM_UI_HANDLER_BREAK;
    }
  }

  data->draglastx = mx;
  data->draglasty = my;

  return retval;
}

static int ui_do_but_SCROLL(
    bContext *C, uiBlock *block, uiBut *but, uiHandleButtonData *data, const wmEvent *event)
{
  int retval = WM_UI_HANDLER_CONTINUE;
  const bool horizontal = (BLI_rctf_size_x(&but->rect) > BLI_rctf_size_y(&but->rect));

  int mx = event->xy[0];
  int my = event->xy[1];
  ui_window_to_block(data->region, block, &mx, &my);

  /* Defer evaluation as it's rarely needed. */
  auto drag_threshold_fn = [event]() -> int { return WM_event_drag_threshold(event); };

  if (data->state == BUTTON_STATE_HIGHLIGHT) {
    if (event->val == KM_PRESS) {
      if (event->type == LEFTMOUSE) {
        if (horizontal) {
          data->dragstartx = mx;
          data->draglastx = mx;
        }
        else {
          data->dragstartx = my;
          data->draglastx = my;
        }
        button_activate_state(C, but, BUTTON_STATE_NUM_EDITING);
        retval = WM_UI_HANDLER_BREAK;
      }
    }
  }
  else if (data->state == BUTTON_STATE_NUM_EDITING) {
    if (event->type == EVT_ESCKEY) {
      if (event->val == KM_PRESS) {
        data->cancel = true;
        data->escapecancel = true;
        button_activate_state(C, but, BUTTON_STATE_EXIT);
      }
    }
    else if (event->type == LEFTMOUSE && event->val == KM_RELEASE) {
      button_activate_state(C, but, BUTTON_STATE_EXIT);
    }
    else if (event->type == MOUSEMOVE) {
      const bool is_motion = true;
      if (ui_numedit_but_SLI(but,
                             data,
                             (horizontal) ? mx : my,
                             drag_threshold_fn,
                             horizontal,
                             is_motion,
                             false,
                             false))
      {
        /* Scroll-bars in popups need UI layout refresh to update the right items to show. */
        if (ui_block_is_popup_any(but->block)) {
          ED_region_tag_refresh_ui(data->region);
        }
        ui_numedit_apply(C, block, but, data);
      }
    }

    retval = WM_UI_HANDLER_BREAK;
  }

  return retval;
}

static int ui_do_but_GRIP(
    bContext *C, uiBlock *block, uiBut *but, uiHandleButtonData *data, const wmEvent *event)
{
  int retval = WM_UI_HANDLER_CONTINUE;
  const bool horizontal = (BLI_rctf_size_x(&but->rect) < BLI_rctf_size_y(&but->rect));

  /* NOTE: Having to store org point in window space and recompute it to block "space" each time
   *       is not ideal, but this is a way to hack around behavior of ui_window_to_block(), which
   *       returns different results when the block is inside a panel or not...
   *       See #37739.
   */

  int mx = event->xy[0];
  int my = event->xy[1];
  ui_window_to_block(data->region, block, &mx, &my);

  if (data->state == BUTTON_STATE_HIGHLIGHT) {
    if (event->val == KM_PRESS) {
      if (event->type == LEFTMOUSE) {
        data->dragstartx = event->xy[0];
        data->dragstarty = event->xy[1];
        button_activate_state(C, but, BUTTON_STATE_NUM_EDITING);
        retval = WM_UI_HANDLER_BREAK;
      }
    }
  }
  else if (data->state == BUTTON_STATE_NUM_EDITING) {
    if (event->type == EVT_ESCKEY) {
      if (event->val == KM_PRESS) {
        data->cancel = true;
        data->escapecancel = true;
        button_activate_state(C, but, BUTTON_STATE_EXIT);
      }
    }
    else if (event->type == LEFTMOUSE && event->val == KM_RELEASE) {
      button_activate_state(C, but, BUTTON_STATE_EXIT);
    }
    else if (event->type == MOUSEMOVE) {
      int dragstartx = data->dragstartx;
      int dragstarty = data->dragstarty;
      ui_window_to_block(data->region, block, &dragstartx, &dragstarty);
      data->value = data->origvalue + (horizontal ? mx - dragstartx : dragstarty - my);
      ui_numedit_apply(C, block, but, data);
    }

    retval = WM_UI_HANDLER_BREAK;
  }

  return retval;
}

static int ui_do_but_LISTROW(bContext *C,
                             uiBut *but,
                             uiHandleButtonData *data,
                             const wmEvent *event)
{
  if (data->state == BUTTON_STATE_HIGHLIGHT) {
    /* hack to pass on ctrl+click and double click to overlapping text
     * editing field for editing list item names
     */
    if ((ELEM(event->type, LEFTMOUSE, EVT_PADENTER, EVT_RETKEY) && (event->val == KM_PRESS) &&
         (event->modifier & KM_CTRL)) ||
        (event->type == LEFTMOUSE && event->val == KM_DBL_CLICK))
    {
      uiBut *labelbut = ui_but_list_row_text_activate(
          C, but, data, event, BUTTON_ACTIVATE_TEXT_EDITING);
      if (labelbut) {
        /* Nothing else to do. */
        return WM_UI_HANDLER_BREAK;
      }
    }
  }

  return ui_do_but_EXIT(C, but, data, event);
}

static int ui_do_but_BLOCK(bContext *C, uiBut *but, uiHandleButtonData *data, const wmEvent *event)
{
  if (data->state == BUTTON_STATE_HIGHLIGHT) {

    /* First handle click on icon-drag type button. */
    if (event->type == LEFTMOUSE && ui_but_drag_is_draggable(but) && event->val == KM_PRESS) {
      if (ui_but_contains_point_px_icon(but, data->region, event)) {
        button_activate_state(C, but, BUTTON_STATE_WAIT_DRAG);
        data->dragstartx = event->xy[0];
        data->dragstarty = event->xy[1];
        return WM_UI_HANDLER_BREAK;
      }
    }
#ifdef USE_DRAG_TOGGLE
    if (event->type == LEFTMOUSE && event->val == KM_PRESS && ui_but_is_drag_toggle(but)) {
      button_activate_state(C, but, BUTTON_STATE_WAIT_DRAG);
      data->dragstartx = event->xy[0];
      data->dragstarty = event->xy[1];
      return WM_UI_HANDLER_BREAK;
    }
#endif
    /* regular open menu */
    if (ELEM(event->type, LEFTMOUSE, EVT_PADENTER, EVT_RETKEY) && event->val == KM_PRESS) {
      button_activate_state(C, but, BUTTON_STATE_MENU_OPEN);
      return WM_UI_HANDLER_BREAK;
    }
    if (ui_but_supports_cycling(but)) {
      if (ELEM(event->type, MOUSEPAN, WHEELDOWNMOUSE, WHEELUPMOUSE) && (event->modifier & KM_CTRL))
      {
        int type = event->type;
        int val = event->val;

        /* Convert pan to scroll-wheel. */
        if (type == MOUSEPAN) {
          ui_pan_to_scroll(event, &type, &val);

          if (type == MOUSEPAN) {
            return WM_UI_HANDLER_BREAK;
          }
        }

        const int direction = (type == WHEELDOWNMOUSE) ? 1 : -1;

        data->value = ui_but_menu_step(but, direction);

        button_activate_state(C, but, BUTTON_STATE_EXIT);
        ui_apply_but(C, but->block, but, data, true);

        /* Button's state need to be changed to EXIT so moving mouse away from this mouse
         * wouldn't lead to cancel changes made to this button, but changing state to EXIT also
         * makes no button active for a while which leads to triggering operator when doing fast
         * scrolling mouse wheel. using post activate stuff from button allows to make button be
         * active again after checking for all that mouse leave and cancel stuff, so quick
         * scroll wouldn't be an issue anymore. Same goes for scrolling wheel in another
         * direction below (sergey).
         */
        data->postbut = but;
        data->posttype = BUTTON_ACTIVATE_OVER;

        /* without this, a new interface that draws as result of the menu change
         * won't register that the mouse is over it, eg:
         * Alt+MouseWheel over the render slots, without this,
         * the slot menu fails to switch a second time.
         *
         * The active state of the button could be maintained some other way
         * and remove this mouse-move event.
         */
        WM_event_add_mousemove(data->window);

        return WM_UI_HANDLER_BREAK;
      }
    }
  }
  else if (data->state == BUTTON_STATE_WAIT_DRAG) {

    /* this function also ends state */
    if (ui_but_drag_init(C, but, data, event)) {
      return WM_UI_HANDLER_BREAK;
    }

    /* outside icon quit, not needed if drag activated */
    if (0 == ui_but_contains_point_px_icon(but, data->region, event)) {
      button_activate_state(C, but, BUTTON_STATE_EXIT);
      data->cancel = true;
      return WM_UI_HANDLER_BREAK;
    }

    if (event->type == LEFTMOUSE && event->val == KM_RELEASE) {
      button_activate_state(C, but, BUTTON_STATE_MENU_OPEN);
      return WM_UI_HANDLER_BREAK;
    }
  }

  return WM_UI_HANDLER_CONTINUE;
}

static bool ui_numedit_but_UNITVEC(
    uiBut *but, uiHandleButtonData *data, int mx, int my, const enum eSnapType snap)
{
  float mrad;
  bool changed = true;

  /* button is presumed square */
  /* if mouse moves outside of sphere, it does negative normal */

  /* note that both data->vec and data->origvec should be normalized
   * else we'll get a harmless but annoying jump when first clicking */

  float *fp = data->origvec;
  const float rad = BLI_rctf_size_x(&but->rect);
  const float radsq = rad * rad;

  int mdx, mdy;
  if (fp[2] > 0.0f) {
    mdx = (rad * fp[0]);
    mdy = (rad * fp[1]);
  }
  else if (fp[2] > -1.0f) {
    mrad = rad / sqrtf(fp[0] * fp[0] + fp[1] * fp[1]);

    mdx = 2.0f * mrad * fp[0] - (rad * fp[0]);
    mdy = 2.0f * mrad * fp[1] - (rad * fp[1]);
  }
  else {
    mdx = mdy = 0;
  }

  float dx = float(mx + mdx - data->dragstartx);
  float dy = float(my + mdy - data->dragstarty);

  fp = data->vec;
  mrad = dx * dx + dy * dy;
  if (mrad < radsq) { /* inner circle */
    fp[0] = dx;
    fp[1] = dy;
    fp[2] = sqrtf(radsq - dx * dx - dy * dy);
  }
  else { /* outer circle */

    mrad = rad / sqrtf(mrad); /* veclen */

    dx *= (2.0f * mrad - 1.0f);
    dy *= (2.0f * mrad - 1.0f);

    mrad = dx * dx + dy * dy;
    if (mrad < radsq) {
      fp[0] = dx;
      fp[1] = dy;
      fp[2] = -sqrtf(radsq - dx * dx - dy * dy);
    }
  }
  normalize_v3(fp);

  if (snap != SNAP_OFF) {
    const int snap_steps = (snap == SNAP_ON) ? 4 : 12; /* 45 or 15 degree increments */
    const float snap_steps_angle = M_PI / snap_steps;
    float angle, angle_snap;

    /* round each axis of 'fp' to the next increment
     * do this in "angle" space - this gives increments of same size */
    for (int i = 0; i < 3; i++) {
      angle = asinf(fp[i]);
      angle_snap = roundf(angle / snap_steps_angle) * snap_steps_angle;
      fp[i] = sinf(angle_snap);
    }
    normalize_v3(fp);
    changed = !compare_v3v3(fp, data->origvec, FLT_EPSILON);
  }

  data->draglastx = mx;
  data->draglasty = my;

  return changed;
}

static void ui_palette_set_active(uiButColor *color_but)
{
  if (color_but->is_pallete_color) {
    Palette *palette = (Palette *)color_but->rnapoin.owner_id;
    const PaletteColor *color = static_cast<const PaletteColor *>(color_but->rnapoin.data);
    palette->active_color = BLI_findindex(&palette->colors, color);
  }
}

static int ui_do_but_COLOR(bContext *C, uiBut *but, uiHandleButtonData *data, const wmEvent *event)
{
  BLI_assert(but->type == ButType::Color);
  uiButColor *color_but = (uiButColor *)but;

  if (data->state == BUTTON_STATE_HIGHLIGHT) {
    /* First handle click on icon-drag type button. */
    if (event->type == LEFTMOUSE && ui_but_drag_is_draggable(but) && event->val == KM_PRESS) {
      ui_palette_set_active(color_but);
      if (ui_but_contains_point_px_icon(but, data->region, event)) {
        button_activate_state(C, but, BUTTON_STATE_WAIT_DRAG);
        data->dragstartx = event->xy[0];
        data->dragstarty = event->xy[1];
        return WM_UI_HANDLER_BREAK;
      }
    }
#ifdef USE_DRAG_TOGGLE
    if (event->type == LEFTMOUSE && event->val == KM_PRESS) {
      ui_palette_set_active(color_but);
      button_activate_state(C, but, BUTTON_STATE_WAIT_DRAG);
      data->dragstartx = event->xy[0];
      data->dragstarty = event->xy[1];
      return WM_UI_HANDLER_BREAK;
    }
#endif
    /* regular open menu */
    if (ELEM(event->type, LEFTMOUSE, EVT_PADENTER, EVT_RETKEY) && event->val == KM_PRESS) {
      ui_palette_set_active(color_but);
      button_activate_state(C, but, BUTTON_STATE_MENU_OPEN);
      return WM_UI_HANDLER_BREAK;
    }
    if (ELEM(event->type, MOUSEPAN, WHEELDOWNMOUSE, WHEELUPMOUSE) && (event->modifier & KM_CTRL)) {
      ColorPicker *cpicker = static_cast<ColorPicker *>(but->custom_data);
      float hsv_static[3] = {0.0f};
      float *hsv = cpicker ? cpicker->hsv_perceptual : hsv_static;
      float col[3];

      ui_but_v3_get(but, col);
      rgb_to_hsv_compat_v(col, hsv);

      if (event->type == WHEELDOWNMOUSE) {
        hsv[2] = clamp_f(hsv[2] - 0.05f, 0.0f, 1.0f);
      }
      else if (event->type == WHEELUPMOUSE) {
        hsv[2] = clamp_f(hsv[2] + 0.05f, 0.0f, 1.0f);
      }
      else {
        const float fac = 0.005 * (event->xy[1] - event->prev_xy[1]);
        hsv[2] = clamp_f(hsv[2] + fac, 0.0f, 1.0f);
      }

      hsv_to_rgb_v(hsv, data->vec);
      ui_but_v3_set(but, data->vec);

      button_activate_state(C, but, BUTTON_STATE_EXIT);
      ui_apply_but(C, but->block, but, data, true);
      return WM_UI_HANDLER_BREAK;
    }
    if (color_but->is_pallete_color && (event->type == EVT_DELKEY) && (event->val == KM_PRESS)) {
      Palette *palette = (Palette *)but->rnapoin.owner_id;
      PaletteColor *color = static_cast<PaletteColor *>(but->rnapoin.data);

      BKE_palette_color_remove(palette, color);

      button_activate_state(C, but, BUTTON_STATE_EXIT);

      /* this is risky. it works OK for now,
       * but if it gives trouble we should delay execution */
      but->rnapoin = PointerRNA_NULL;
      but->rnaprop = nullptr;

      return WM_UI_HANDLER_BREAK;
    }
  }
  else if (data->state == BUTTON_STATE_WAIT_DRAG) {

    /* this function also ends state */
    if (ui_but_drag_init(C, but, data, event)) {
      return WM_UI_HANDLER_BREAK;
    }

    /* outside icon quit, not needed if drag activated */
    if (0 == ui_but_contains_point_px_icon(but, data->region, event)) {
      button_activate_state(C, but, BUTTON_STATE_EXIT);
      data->cancel = true;
      return WM_UI_HANDLER_BREAK;
    }

    if (event->type == LEFTMOUSE && event->val == KM_RELEASE) {
      if (color_but->is_pallete_color) {
        if ((event->modifier & KM_CTRL) == 0) {
          float color[3];
          Paint *paint = BKE_paint_get_active_from_context(C);
          if (paint != nullptr) {
            Brush *brush = BKE_paint_brush(paint);

            if (brush == nullptr) {
              /* Pass. */
            }
            else if (brush->flag & BRUSH_USE_GRADIENT) {
              float *target = &brush->gradient->data[brush->gradient->cur].r;

              if (but->rnaprop && RNA_property_subtype(but->rnaprop) == PROP_COLOR_GAMMA) {
                RNA_property_float_get_array_at_most(&but->rnapoin, but->rnaprop, target, 3);
                IMB_colormanagement_srgb_to_scene_linear_v3(target, target);
              }
              else if (but->rnaprop && RNA_property_subtype(but->rnaprop) == PROP_COLOR) {
                RNA_property_float_get_array_at_most(&but->rnapoin, but->rnaprop, target, 3);
              }
              BKE_brush_tag_unsaved_changes(brush);
            }
            else {
              bool updated = false;

              if (but->rnaprop && RNA_property_subtype(but->rnaprop) == PROP_COLOR_GAMMA) {
                RNA_property_float_get_array_at_most(
                    &but->rnapoin, but->rnaprop, color, ARRAY_SIZE(color));
                IMB_colormanagement_srgb_to_scene_linear_v3(color, color);
                BKE_brush_color_set(paint, brush, color);
                updated = true;
              }
              else if (but->rnaprop && RNA_property_subtype(but->rnaprop) == PROP_COLOR) {
                RNA_property_float_get_array_at_most(
                    &but->rnapoin, but->rnaprop, color, ARRAY_SIZE(color));
                BKE_brush_color_set(paint, brush, color);
                updated = true;
              }

              if (updated) {
                PropertyRNA *brush_color_prop;

                PointerRNA brush_ptr = RNA_id_pointer_create(&brush->id);
                brush_color_prop = RNA_struct_find_property(&brush_ptr, "color");
                RNA_property_update(C, &brush_ptr, brush_color_prop);
              }
            }
          }

          button_activate_state(C, but, BUTTON_STATE_EXIT);
        }
        else {
          button_activate_state(C, but, BUTTON_STATE_MENU_OPEN);
        }
      }
      else {
        button_activate_state(C, but, BUTTON_STATE_MENU_OPEN);
      }
      return WM_UI_HANDLER_BREAK;
    }
  }

  return WM_UI_HANDLER_CONTINUE;
}

static int ui_do_but_UNITVEC(
    bContext *C, uiBlock *block, uiBut *but, uiHandleButtonData *data, const wmEvent *event)
{
  int mx = event->xy[0];
  int my = event->xy[1];
  ui_window_to_block(data->region, block, &mx, &my);

  if (data->state == BUTTON_STATE_HIGHLIGHT) {
    if (event->type == LEFTMOUSE && event->val == KM_PRESS) {
      const enum eSnapType snap = ui_event_to_snap(event);
      data->dragstartx = mx;
      data->dragstarty = my;
      data->draglastx = mx;
      data->draglasty = my;
      button_activate_state(C, but, BUTTON_STATE_NUM_EDITING);

      /* also do drag the first time */
      if (ui_numedit_but_UNITVEC(but, data, mx, my, snap)) {
        ui_numedit_apply(C, block, but, data);
      }

      return WM_UI_HANDLER_BREAK;
    }
  }
  else if (data->state == BUTTON_STATE_NUM_EDITING) {
    if ((event->type == MOUSEMOVE) || ui_event_is_snap(event)) {
      if (mx != data->draglastx || my != data->draglasty || event->type != MOUSEMOVE) {
        const enum eSnapType snap = ui_event_to_snap(event);
        if (ui_numedit_but_UNITVEC(but, data, mx, my, snap)) {
          ui_numedit_apply(C, block, but, data);
        }
      }
    }
    else if (ELEM(event->type, EVT_ESCKEY, RIGHTMOUSE)) {
      if (event->val == KM_PRESS) {
        data->cancel = true;
        data->escapecancel = true;
        button_activate_state(C, but, BUTTON_STATE_EXIT);
      }
    }
    else if (event->type == LEFTMOUSE && event->val == KM_RELEASE) {
      button_activate_state(C, but, BUTTON_STATE_EXIT);
    }

    return WM_UI_HANDLER_BREAK;
  }

  return WM_UI_HANDLER_CONTINUE;
}

/* scales a vector so no axis exceeds max
 * (could become BLI_math func) */
static void clamp_axis_max_v3(float v[3], const float max)
{
  const float v_max = max_fff(v[0], v[1], v[2]);
  if (v_max > max) {
    mul_v3_fl(v, max / v_max);
    v[0] = std::min(v[0], max);
    v[1] = std::min(v[1], max);
    v[2] = std::min(v[2], max);
  }
}

static void ui_rgb_to_color_picker_HSVCUBE_compat_v(const uiButHSVCube *hsv_but,
                                                    const float rgb[3],
                                                    float hsv[3])
{
  if (hsv_but->gradient_type == UI_GRAD_L_ALT) {
    rgb_to_hsl_compat_v(rgb, hsv);
  }
  else {
    rgb_to_hsv_compat_v(rgb, hsv);
  }
}

static void ui_rgb_to_color_picker_HSVCUBE_v(const uiButHSVCube *hsv_but,
                                             const float rgb[3],
                                             float hsv[3])
{
  if (hsv_but->gradient_type == UI_GRAD_L_ALT) {
    rgb_to_hsl_v(rgb, hsv);
  }
  else {
    rgb_to_hsv_v(rgb, hsv);
  }
}

static void ui_color_picker_to_rgb_HSVCUBE_v(const uiButHSVCube *hsv_but,
                                             const float hsv[3],
                                             float rgb[3])
{
  if (hsv_but->gradient_type == UI_GRAD_L_ALT) {
    hsl_to_rgb_v(hsv, rgb);
  }
  else {
    hsv_to_rgb_v(hsv, rgb);
  }
}

static bool ui_numedit_but_HSVCUBE(uiBut *but,
                                   uiHandleButtonData *data,
                                   int mx,
                                   int my,
                                   const enum eSnapType snap,
                                   const bool shift)
{
  const uiButHSVCube *hsv_but = (uiButHSVCube *)but;
  ColorPicker *cpicker = static_cast<ColorPicker *>(but->custom_data);
  float *hsv = cpicker->hsv_perceptual;
  float rgb[3];
  float x, y;
  float mx_fl, my_fl;
  const bool changed = true;

  ui_mouse_scale_warp(data, mx, my, &mx_fl, &my_fl, shift);

#ifdef USE_CONT_MOUSE_CORRECT
  if (ui_but_is_cursor_warp(but)) {
    /* OK but can go outside bounds */
    data->ungrab_mval[0] = mx_fl;
    data->ungrab_mval[1] = my_fl;
    BLI_rctf_clamp_pt_v(&but->rect, data->ungrab_mval);
  }
#endif

  ui_but_v3_get(but, rgb);
  ui_scene_linear_to_perceptual_space(but, rgb);

  ui_rgb_to_color_picker_HSVCUBE_compat_v(hsv_but, rgb, hsv);

  /* only apply the delta motion, not absolute */
  if (shift) {
    rcti rect_i;
    float xpos, ypos, hsvo[3];

    BLI_rcti_rctf_copy(&rect_i, &but->rect);

    /* calculate original hsv again */
    copy_v3_v3(rgb, data->origvec);
    ui_scene_linear_to_perceptual_space(but, rgb);

    copy_v3_v3(hsvo, hsv);

    ui_rgb_to_color_picker_HSVCUBE_compat_v(hsv_but, rgb, hsvo);

    /* and original position */
    ui_hsvcube_pos_from_vals(hsv_but, &rect_i, hsvo, &xpos, &ypos);

    mx_fl = xpos - (data->dragstartx - mx_fl);
    my_fl = ypos - (data->dragstarty - my_fl);
  }

  /* relative position within box */
  x = (mx_fl - but->rect.xmin) / BLI_rctf_size_x(&but->rect);
  y = (my_fl - but->rect.ymin) / BLI_rctf_size_y(&but->rect);
  CLAMP(x, 0.0f, 1.0f);
  CLAMP(y, 0.0f, 1.0f);

  switch (hsv_but->gradient_type) {
    case UI_GRAD_SV:
      hsv[1] = x;
      hsv[2] = y;
      break;
    case UI_GRAD_HV:
      hsv[0] = x;
      hsv[2] = y;
      break;
    case UI_GRAD_HS:
      hsv[0] = x;
      hsv[1] = y;
      break;
    case UI_GRAD_H:
      hsv[0] = x;
      break;
    case UI_GRAD_S:
      hsv[1] = x;
      break;
    case UI_GRAD_V:
      hsv[2] = x;
      break;
    case UI_GRAD_L_ALT:
      hsv[2] = y;
      break;
    case UI_GRAD_V_ALT: {
      /* vertical 'value' strip */
      const float min = but->softmin, max = but->softmax;
      /* exception only for value strip - use the range set in but->min/max */
      hsv[2] = y * (max - min) + min;
      break;
    }
    default:
      BLI_assert(0);
      break;
  }

  if (snap != SNAP_OFF) {
    if (ELEM(hsv_but->gradient_type, UI_GRAD_HV, UI_GRAD_HS, UI_GRAD_H)) {
      ui_color_snap_hue(snap, &hsv[0]);
    }
  }

  ui_color_picker_to_rgb_HSVCUBE_v(hsv_but, hsv, rgb);
  ui_perceptual_to_scene_linear_space(but, rgb);

  /* clamp because with color conversion we can exceed range #34295. */
  if (hsv_but->gradient_type == UI_GRAD_V_ALT) {
    clamp_axis_max_v3(rgb, but->softmax);
  }

  copy_v3_v3(data->vec, rgb);

  data->draglastx = mx;
  data->draglasty = my;

  return changed;
}

#ifdef WITH_INPUT_NDOF
static void ui_ndofedit_but_HSVCUBE(uiButHSVCube *hsv_but,
                                    uiHandleButtonData *data,
                                    const wmNDOFMotionData &ndof,
                                    const enum eSnapType snap,
                                    const bool shift)
{
  ColorPicker *cpicker = static_cast<ColorPicker *>(hsv_but->custom_data);
  float *hsv = cpicker->hsv_perceptual;
  const float hsv_v_max = max_ff(hsv[2], hsv_but->softmax);
  float rgb[3];
  const float sensitivity = (shift ? 0.15f : 0.3f) * ndof.time_delta;

  ui_but_v3_get(hsv_but, rgb);
  ui_scene_linear_to_perceptual_space(hsv_but, rgb);
  ui_rgb_to_color_picker_HSVCUBE_compat_v(hsv_but, rgb, hsv);

  switch (hsv_but->gradient_type) {
    case UI_GRAD_SV:
      hsv[1] += ndof.rvec[2] * sensitivity;
      hsv[2] += ndof.rvec[0] * sensitivity;
      break;
    case UI_GRAD_HV:
      hsv[0] += ndof.rvec[2] * sensitivity;
      hsv[2] += ndof.rvec[0] * sensitivity;
      break;
    case UI_GRAD_HS:
      hsv[0] += ndof.rvec[2] * sensitivity;
      hsv[1] += ndof.rvec[0] * sensitivity;
      break;
    case UI_GRAD_H:
      hsv[0] += ndof.rvec[2] * sensitivity;
      break;
    case UI_GRAD_S:
      hsv[1] += ndof.rvec[2] * sensitivity;
      break;
    case UI_GRAD_V:
      hsv[2] += ndof.rvec[2] * sensitivity;
      break;
    case UI_GRAD_V_ALT:
    case UI_GRAD_L_ALT:
      /* vertical 'value' strip */

      /* exception only for value strip - use the range set in but->min/max */
      hsv[2] += ndof.rvec[0] * sensitivity;

      CLAMP(hsv[2], hsv_but->softmin, hsv_but->softmax);
      break;
    default:
      BLI_assert_msg(0, "invalid hsv type");
      break;
  }

  if (snap != SNAP_OFF) {
    if (ELEM(hsv_but->gradient_type, UI_GRAD_HV, UI_GRAD_HS, UI_GRAD_H)) {
      ui_color_snap_hue(snap, &hsv[0]);
    }
  }

  /* ndof specific: the changes above aren't clamping */
  hsv_clamp_v(hsv, hsv_v_max);

  ui_color_picker_to_rgb_HSVCUBE_v(hsv_but, hsv, rgb);
  ui_perceptual_to_scene_linear_space(hsv_but, rgb);

  copy_v3_v3(data->vec, rgb);
  ui_but_v3_set(hsv_but, data->vec);
}
#endif /* WITH_INPUT_NDOF */

static int ui_do_but_HSVCUBE(
    bContext *C, uiBlock *block, uiBut *but, uiHandleButtonData *data, const wmEvent *event)
{
  uiButHSVCube *hsv_but = (uiButHSVCube *)but;
  int mx = event->xy[0];
  int my = event->xy[1];
  ui_window_to_block(data->region, block, &mx, &my);

  if (data->state == BUTTON_STATE_HIGHLIGHT) {
    if (event->type == LEFTMOUSE && event->val == KM_PRESS) {
      const enum eSnapType snap = ui_event_to_snap(event);

      data->dragstartx = mx;
      data->dragstarty = my;
      data->draglastx = mx;
      data->draglasty = my;
      button_activate_state(C, but, BUTTON_STATE_NUM_EDITING);

      /* also do drag the first time */
      if (ui_numedit_but_HSVCUBE(but, data, mx, my, snap, event->modifier & KM_SHIFT)) {
        ui_numedit_apply(C, block, but, data);
      }

      return WM_UI_HANDLER_BREAK;
    }
#ifdef WITH_INPUT_NDOF
    if (event->type == NDOF_MOTION) {
      const wmNDOFMotionData &ndof = *static_cast<const wmNDOFMotionData *>(event->customdata);
      const enum eSnapType snap = ui_event_to_snap(event);

      ui_ndofedit_but_HSVCUBE(hsv_but, data, ndof, snap, event->modifier & KM_SHIFT);

      button_activate_state(C, but, BUTTON_STATE_EXIT);
      ui_apply_but(C, but->block, but, data, true);

      return WM_UI_HANDLER_BREAK;
    }
#endif /* WITH_INPUT_NDOF */
    /* XXX hardcoded keymap check.... */
    if (event->type == EVT_BACKSPACEKEY && event->val == KM_PRESS) {
      if (ELEM(hsv_but->gradient_type, UI_GRAD_V_ALT, UI_GRAD_L_ALT)) {
        int len;

        /* reset only value */

        len = RNA_property_array_length(&but->rnapoin, but->rnaprop);
        if (ELEM(len, 3, 4)) {
          float rgb[3], def_hsv[3];
          float def[4];
          ColorPicker *cpicker = static_cast<ColorPicker *>(but->custom_data);
          float *hsv = cpicker->hsv_perceptual;

          RNA_property_float_get_default_array(&but->rnapoin, but->rnaprop, def);
          ui_rgb_to_color_picker_HSVCUBE_v(hsv_but, def, def_hsv);

          ui_but_v3_get(but, rgb);
          ui_rgb_to_color_picker_HSVCUBE_compat_v(hsv_but, rgb, hsv);

          def_hsv[0] = hsv[0];
          def_hsv[1] = hsv[1];

          ui_color_picker_to_rgb_HSVCUBE_v(hsv_but, def_hsv, rgb);
          ui_but_v3_set(but, rgb);
          ui_apply_but_func(C, but);

          RNA_property_update(C, &but->rnapoin, but->rnaprop);
          return WM_UI_HANDLER_BREAK;
        }
      }
    }
  }
  else if (data->state == BUTTON_STATE_NUM_EDITING) {
    if (ELEM(event->type, EVT_ESCKEY, RIGHTMOUSE)) {
      if (event->val == KM_PRESS) {
        data->cancel = true;
        data->escapecancel = true;
        button_activate_state(C, but, BUTTON_STATE_EXIT);
      }
    }
    else if ((event->type == MOUSEMOVE) || ui_event_is_snap(event)) {
      if (mx != data->draglastx || my != data->draglasty || event->type != MOUSEMOVE) {
        const enum eSnapType snap = ui_event_to_snap(event);

        if (ui_numedit_but_HSVCUBE(but, data, mx, my, snap, event->modifier & KM_SHIFT)) {
          ui_numedit_apply(C, block, but, data);
        }
      }
    }
    else if (event->type == LEFTMOUSE && event->val == KM_RELEASE) {
      button_activate_state(C, but, BUTTON_STATE_EXIT);
    }

    return WM_UI_HANDLER_BREAK;
  }

  return WM_UI_HANDLER_CONTINUE;
}

static bool ui_numedit_but_HSVCIRCLE(uiBut *but,
                                     uiHandleButtonData *data,
                                     float mx,
                                     float my,
                                     const enum eSnapType snap,
                                     const bool shift)
{
  const bool changed = true;
  ColorPicker *cpicker = static_cast<ColorPicker *>(but->custom_data);
  float *hsv = cpicker->hsv_perceptual;

  float mx_fl, my_fl;
  ui_mouse_scale_warp(data, mx, my, &mx_fl, &my_fl, shift);

#ifdef USE_CONT_MOUSE_CORRECT
  if (ui_but_is_cursor_warp(but)) {
    /* OK but can go outside bounds */
    data->ungrab_mval[0] = mx_fl;
    data->ungrab_mval[1] = my_fl;
    { /* clamp */
      const float radius = min_ff(BLI_rctf_size_x(&but->rect), BLI_rctf_size_y(&but->rect)) / 2.0f;
      const float cent[2] = {BLI_rctf_cent_x(&but->rect), BLI_rctf_cent_y(&but->rect)};
      const float len = len_v2v2(cent, data->ungrab_mval);
      if (len > radius) {
        dist_ensure_v2_v2fl(data->ungrab_mval, cent, radius);
      }
    }
  }
#endif

  rcti rect;
  BLI_rcti_rctf_copy(&rect, &but->rect);

  float rgb[3];
  ui_but_v3_get(but, rgb);
  ui_scene_linear_to_perceptual_space(but, rgb);
  ui_color_picker_rgb_to_hsv_compat(rgb, hsv);

  /* exception, when using color wheel in 'locked' value state:
   * allow choosing a hue for black values, by giving a tiny increment */
  if (cpicker->use_color_lock) {
    if (U.color_picker_type == USER_CP_CIRCLE_HSV) { /* lock */
      if (hsv[2] == 0.0f) {
        hsv[2] = 0.0001f;
      }
    }
    else {
      if (hsv[2] == 0.0f) {
        hsv[2] = 0.0001f;
      }
      hsv[2] = std::min(hsv[2], 0.9999f);
    }
  }

  /* only apply the delta motion, not absolute */
  if (shift) {
    float xpos, ypos, hsvo[3], rgbo[3];

    /* calculate original hsv again */
    copy_v3_v3(hsvo, hsv);
    copy_v3_v3(rgbo, data->origvec);
    ui_scene_linear_to_perceptual_space(but, rgbo);
    ui_color_picker_rgb_to_hsv_compat(rgbo, hsvo);

    /* and original position */
    ui_hsvcircle_pos_from_vals(cpicker, &rect, hsvo, &xpos, &ypos);

    mx_fl = xpos - (data->dragstartx - mx_fl);
    my_fl = ypos - (data->dragstarty - my_fl);
  }

  ui_hsvcircle_vals_from_pos(&rect, mx_fl, my_fl, hsv, hsv + 1);

  if ((cpicker->use_color_cubic) && (U.color_picker_type == USER_CP_CIRCLE_HSV)) {
    hsv[1] = 1.0f - sqrt3f(1.0f - hsv[1]);
  }

  if (snap != SNAP_OFF) {
    ui_color_snap_hue(snap, &hsv[0]);
  }

  ui_color_picker_hsv_to_rgb(hsv, rgb);

  if (cpicker->use_luminosity_lock) {
    if (!is_zero_v3(rgb)) {
      normalize_v3_length(rgb, cpicker->luminosity_lock_value);
    }
  }

  ui_perceptual_to_scene_linear_space(but, rgb);
  ui_but_v3_set(but, rgb);

  data->draglastx = mx;
  data->draglasty = my;

  return changed;
}

#ifdef WITH_INPUT_NDOF
static void ui_ndofedit_but_HSVCIRCLE(uiBut *but,
                                      uiHandleButtonData *data,
                                      const wmNDOFMotionData &ndof,
                                      const enum eSnapType snap,
                                      const bool shift)
{
  ColorPicker *cpicker = static_cast<ColorPicker *>(but->custom_data);
  float *hsv = cpicker->hsv_perceptual;
  float rgb[3];
  float phi, r, v[2];
  const float sensitivity = (shift ? 0.06f : 0.3f) * ndof.time_delta;

  ui_but_v3_get(but, rgb);
  ui_scene_linear_to_perceptual_space(but, rgb);
  ui_color_picker_rgb_to_hsv_compat(rgb, hsv);

  /* Convert current color on hue/sat disc to circular coordinates phi, r */
  phi = fmodf(hsv[0] + 0.25f, 1.0f) * -2.0f * float(M_PI);
  r = hsv[1];
  // const float sqr = r > 0.0f ? sqrtf(r) : 1; /* UNUSED */

  /* Convert to 2d vectors */
  v[0] = r * cosf(phi);
  v[1] = r * sinf(phi);

  /* Use ndof device y and x rotation to move the vector in 2d space */
  v[0] += ndof.rvec[2] * sensitivity;
  v[1] += ndof.rvec[0] * sensitivity;

  /* convert back to polar coords on circle */
  phi = atan2f(v[0], v[1]) / (2.0f * float(M_PI)) + 0.5f;

  /* use ndof Y rotation to additionally rotate hue */
  phi += ndof.rvec[1] * sensitivity * 0.5f;
  r = len_v2(v);

  /* convert back to hsv values, in range [0,1] */
  hsv[0] = phi;
  hsv[1] = r;

  /* exception, when using color wheel in 'locked' value state:
   * allow choosing a hue for black values, by giving a tiny increment */
  if (cpicker->use_color_lock) {
    if (U.color_picker_type == USER_CP_CIRCLE_HSV) { /* lock */
      if (hsv[2] == 0.0f) {
        hsv[2] = 0.0001f;
      }
    }
    else {
      if (hsv[2] == 0.0f) {
        hsv[2] = 0.0001f;
      }
      if (hsv[2] == 1.0f) {
        hsv[2] = 0.9999f;
      }
    }
  }

  if (snap != SNAP_OFF) {
    ui_color_snap_hue(snap, &hsv[0]);
  }

  hsv_clamp_v(hsv, FLT_MAX);

  ui_color_picker_hsv_to_rgb(hsv, data->vec);

  if (cpicker->use_luminosity_lock) {
    if (!is_zero_v3(data->vec)) {
      normalize_v3_length(data->vec, cpicker->luminosity_lock_value);
    }
  }

  ui_perceptual_to_scene_linear_space(but, data->vec);
  ui_but_v3_set(but, data->vec);
}
#endif /* WITH_INPUT_NDOF */

static int ui_do_but_HSVCIRCLE(
    bContext *C, uiBlock *block, uiBut *but, uiHandleButtonData *data, const wmEvent *event)
{
  ColorPicker *cpicker = static_cast<ColorPicker *>(but->custom_data);
  float *hsv = cpicker->hsv_perceptual;
  int mx = event->xy[0];
  int my = event->xy[1];
  ui_window_to_block(data->region, block, &mx, &my);

  if (data->state == BUTTON_STATE_HIGHLIGHT) {
    if (event->type == LEFTMOUSE && event->val == KM_PRESS) {
      const enum eSnapType snap = ui_event_to_snap(event);
      data->dragstartx = mx;
      data->dragstarty = my;
      data->draglastx = mx;
      data->draglasty = my;
      button_activate_state(C, but, BUTTON_STATE_NUM_EDITING);

      /* also do drag the first time */
      if (ui_numedit_but_HSVCIRCLE(but, data, mx, my, snap, event->modifier & KM_SHIFT)) {
        ui_numedit_apply(C, block, but, data);
      }

      return WM_UI_HANDLER_BREAK;
    }
#ifdef WITH_INPUT_NDOF
    if (event->type == NDOF_MOTION) {
      const enum eSnapType snap = ui_event_to_snap(event);
      const wmNDOFMotionData &ndof = *static_cast<const wmNDOFMotionData *>(event->customdata);

      ui_ndofedit_but_HSVCIRCLE(but, data, ndof, snap, event->modifier & KM_SHIFT);

      button_activate_state(C, but, BUTTON_STATE_EXIT);
      ui_apply_but(C, but->block, but, data, true);

      return WM_UI_HANDLER_BREAK;
    }
#endif /* WITH_INPUT_NDOF */
    /* XXX hardcoded keymap check.... */
    if (event->type == EVT_BACKSPACEKEY && event->val == KM_PRESS) {
      int len;

      /* reset only saturation */

      len = RNA_property_array_length(&but->rnapoin, but->rnaprop);
      if (len >= 3) {
        float rgb[3], def_hsv[3];
        float *def = MEM_calloc_arrayN<float>(len, __func__);

        RNA_property_float_get_default_array(&but->rnapoin, but->rnaprop, def);
        ui_color_picker_hsv_to_rgb(def, def_hsv);

        ui_but_v3_get(but, rgb);
        ui_color_picker_rgb_to_hsv_compat(rgb, hsv);

        def_hsv[0] = hsv[0];
        def_hsv[2] = hsv[2];

        hsv_to_rgb_v(def_hsv, rgb);
        ui_but_v3_set(but, rgb);
        ui_apply_but_func(C, but);

        RNA_property_update(C, &but->rnapoin, but->rnaprop);

        MEM_freeN(def);
      }
      return WM_UI_HANDLER_BREAK;
    }
  }
  else if (data->state == BUTTON_STATE_NUM_EDITING) {
    if (ELEM(event->type, EVT_ESCKEY, RIGHTMOUSE)) {
      if (event->val == KM_PRESS) {
        data->cancel = true;
        data->escapecancel = true;
        button_activate_state(C, but, BUTTON_STATE_EXIT);
      }
    }
    /* XXX hardcoded keymap check.... */
    else if (event->type == WHEELDOWNMOUSE) {
      hsv[2] = clamp_f(hsv[2] - 0.05f, 0.0f, 1.0f);
      ui_but_hsv_set(but); /* converts to rgb */
      ui_numedit_apply(C, block, but, data);
    }
    else if (event->type == WHEELUPMOUSE) {
      hsv[2] = clamp_f(hsv[2] + 0.05f, 0.0f, 1.0f);
      ui_but_hsv_set(but); /* converts to rgb */
      ui_numedit_apply(C, block, but, data);
    }
    else if ((event->type == MOUSEMOVE) || ui_event_is_snap(event)) {
      if (mx != data->draglastx || my != data->draglasty || event->type != MOUSEMOVE) {
        const enum eSnapType snap = ui_event_to_snap(event);

        if (ui_numedit_but_HSVCIRCLE(but, data, mx, my, snap, event->modifier & KM_SHIFT)) {
          ui_numedit_apply(C, block, but, data);
        }
      }
    }
    else if (event->type == LEFTMOUSE && event->val == KM_RELEASE) {
      button_activate_state(C, but, BUTTON_STATE_EXIT);
    }
    return WM_UI_HANDLER_BREAK;
  }

  return WM_UI_HANDLER_CONTINUE;
}

static bool ui_numedit_but_COLORBAND(uiBut *but, uiHandleButtonData *data, int mx)
{
  bool changed = false;

  if (data->draglastx == mx) {
    return changed;
  }

  if (data->coba->tot == 0) {
    return changed;
  }

  const float dx = float(mx - data->draglastx) / BLI_rctf_size_x(&but->rect);
  data->dragcbd->pos += dx;
  CLAMP(data->dragcbd->pos, 0.0f, 1.0f);

  BKE_colorband_update_sort(data->coba);
  data->dragcbd = data->coba->data + data->coba->cur; /* because qsort */

  data->draglastx = mx;
  changed = true;

  return changed;
}

static int ui_do_but_COLORBAND(
    bContext *C, uiBlock *block, uiBut *but, uiHandleButtonData *data, const wmEvent *event)
{
  int mx = event->xy[0];
  int my = event->xy[1];
  ui_window_to_block(data->region, block, &mx, &my);

  if (data->state == BUTTON_STATE_HIGHLIGHT) {
    if (event->type == LEFTMOUSE && event->val == KM_PRESS) {
      ColorBand *coba = (ColorBand *)but->poin;

      if (event->modifier & KM_CTRL) {
        /* insert new key on mouse location */
        const float pos = float(mx - but->rect.xmin) / BLI_rctf_size_x(&but->rect);
        BKE_colorband_element_add(coba, pos);
        button_activate_state(C, but, BUTTON_STATE_EXIT);
      }
      else {
        CBData *cbd;
        /* ignore zoom-level for mindist */
        int mindist = (50 * UI_SCALE_FAC) * block->aspect;
        int xco;
        data->dragstartx = mx;
        data->dragstarty = my;
        data->draglastx = mx;
        data->draglasty = my;

        /* activate new key when mouse is close */
        int a;
        for (a = 0, cbd = coba->data; a < coba->tot; a++, cbd++) {
          xco = but->rect.xmin + (cbd->pos * BLI_rctf_size_x(&but->rect));
          xco = abs(xco - mx);
          if (a == coba->cur) {
            /* Selected one disadvantage. */
            xco += 5;
          }
          if (xco < mindist) {
            coba->cur = a;
            mindist = xco;
          }
        }

        data->dragcbd = coba->data + coba->cur;
        data->dragfstart = data->dragcbd->pos;
        button_activate_state(C, but, BUTTON_STATE_NUM_EDITING);
      }

      return WM_UI_HANDLER_BREAK;
    }
  }
  else if (data->state == BUTTON_STATE_NUM_EDITING) {
    if (event->type == MOUSEMOVE) {
      if (mx != data->draglastx || my != data->draglasty) {
        if (ui_numedit_but_COLORBAND(but, data, mx)) {
          ui_numedit_apply(C, block, but, data);
        }
      }
    }
    else if (event->type == LEFTMOUSE && event->val == KM_RELEASE) {
      button_activate_state(C, but, BUTTON_STATE_EXIT);
    }
    else if (ELEM(event->type, EVT_ESCKEY, RIGHTMOUSE)) {
      if (event->val == KM_PRESS) {
        data->dragcbd->pos = data->dragfstart;
        BKE_colorband_update_sort(data->coba);
        data->cancel = true;
        data->escapecancel = true;
        button_activate_state(C, but, BUTTON_STATE_EXIT);
      }
    }
    return WM_UI_HANDLER_BREAK;
  }

  return WM_UI_HANDLER_CONTINUE;
}

static bool ui_numedit_but_CURVE(uiBlock *block,
                                 uiBut *but,
                                 uiHandleButtonData *data,
                                 int evtx,
                                 int evty,
                                 bool snap,
                                 const bool shift)
{
  CurveMapping *cumap = (CurveMapping *)but->poin;
  CurveMap *cuma = cumap->cm + cumap->cur;
  CurveMapPoint *cmp = cuma->curve;
  bool changed = false;

  /* evtx evty and drag coords are absolute mouse-coords,
   * prevents errors when editing when layout changes. */
  int mx = evtx;
  int my = evty;
  ui_window_to_block(data->region, block, &mx, &my);
  int dragx = data->draglastx;
  int dragy = data->draglasty;
  ui_window_to_block(data->region, block, &dragx, &dragy);

  const float zoomx = BLI_rctf_size_x(&but->rect) / BLI_rctf_size_x(&cumap->curr);
  const float zoomy = BLI_rctf_size_y(&but->rect) / BLI_rctf_size_y(&cumap->curr);

  if (snap) {
    float d[2];

    d[0] = mx - data->dragstartx;
    d[1] = my - data->dragstarty;

    if (len_squared_v2(d) < (3.0f * 3.0f)) {
      snap = false;
    }
  }

  float fx = (mx - dragx) / zoomx;
  float fy = (my - dragy) / zoomy;

  if (data->dragsel != -1) {
    CurveMapPoint *cmp_last = nullptr;
    const float mval_factor = ui_mouse_scale_warp_factor(shift);
    bool moved_point = false; /* for ctrl grid, can't use orig coords because of sorting */

    fx *= mval_factor;
    fy *= mval_factor;

    for (int a = 0; a < cuma->totpoint; a++) {
      if (cmp[a].flag & CUMA_SELECT) {
        const float origx = cmp[a].x, origy = cmp[a].y;
        cmp[a].x += fx;
        cmp[a].y += fy;
        if (snap) {
          cmp[a].x = 0.125f * roundf(8.0f * cmp[a].x);
          cmp[a].y = 0.125f * roundf(8.0f * cmp[a].y);
        }
        if (cmp[a].x != origx || cmp[a].y != origy) {
          moved_point = true;
        }

        cmp_last = &cmp[a];
      }
    }

    BKE_curvemapping_changed(cumap, false);

    if (moved_point) {
      data->draglastx = evtx;
      data->draglasty = evty;
      changed = true;

#ifdef USE_CONT_MOUSE_CORRECT
      /* NOTE: using 'cmp_last' is weak since there may be multiple points selected,
       * but in practice this isn't really an issue */
      if (ui_but_is_cursor_warp(but)) {
        /* OK but can go outside bounds */
        data->ungrab_mval[0] = but->rect.xmin + ((cmp_last->x - cumap->curr.xmin) * zoomx);
        data->ungrab_mval[1] = but->rect.ymin + ((cmp_last->y - cumap->curr.ymin) * zoomy);
        BLI_rctf_clamp_pt_v(&but->rect, data->ungrab_mval);
      }
#endif
    }

    data->dragchange = true; /* mark for selection */
  }
  else {
    /* clamp for clip */
    if (cumap->flag & CUMA_DO_CLIP) {
      if (cumap->curr.xmin - fx < cumap->clipr.xmin) {
        fx = cumap->curr.xmin - cumap->clipr.xmin;
      }
      else if (cumap->curr.xmax - fx > cumap->clipr.xmax) {
        fx = cumap->curr.xmax - cumap->clipr.xmax;
      }
      if (cumap->curr.ymin - fy < cumap->clipr.ymin) {
        fy = cumap->curr.ymin - cumap->clipr.ymin;
      }
      else if (cumap->curr.ymax - fy > cumap->clipr.ymax) {
        fy = cumap->curr.ymax - cumap->clipr.ymax;
      }
    }

    cumap->curr.xmin -= fx;
    cumap->curr.ymin -= fy;
    cumap->curr.xmax -= fx;
    cumap->curr.ymax -= fy;

    data->draglastx = evtx;
    data->draglasty = evty;

    changed = true;
  }

  return changed;
}

static int ui_do_but_CURVE(
    bContext *C, uiBlock *block, uiBut *but, uiHandleButtonData *data, const wmEvent *event)
{
  bool changed = false;
  Scene *scene = CTX_data_scene(C);
  ViewLayer *view_layer = CTX_data_view_layer(C);

  int mx = event->xy[0];
  int my = event->xy[1];
  ui_window_to_block(data->region, block, &mx, &my);

  if (data->state == BUTTON_STATE_HIGHLIGHT) {
    if (event->type == LEFTMOUSE && event->val == KM_PRESS) {
      CurveMapping *cumap = (CurveMapping *)but->poin;
      CurveMap *cuma = cumap->cm + cumap->cur;
      const float m_xy[2] = {float(mx), float(my)};
      float dist_min_sq = square_f(UI_SCALE_FAC * 14.0f); /* 14 pixels radius */
      int sel = -1;

      if (event->modifier & KM_CTRL) {
        float f_xy[2];
        BLI_rctf_transform_pt_v(&cumap->curr, &but->rect, f_xy, m_xy);

        BKE_curvemap_insert(cuma, f_xy[0], f_xy[1]);
        BKE_curvemapping_changed(cumap, false);
        changed = true;
      }

      /* check for selecting of a point */
      CurveMapPoint *cmp = cuma->curve; /* ctrl adds point, new malloc */
      for (int a = 0; a < cuma->totpoint; a++) {
        float f_xy[2];
        BLI_rctf_transform_pt_v(&but->rect, &cumap->curr, f_xy, &cmp[a].x);
        const float dist_sq = len_squared_v2v2(m_xy, f_xy);
        if (dist_sq < dist_min_sq) {
          sel = a;
          dist_min_sq = dist_sq;
        }
      }

      if (sel == -1) {
        float f_xy[2], f_xy_prev[2];

        /* if the click didn't select anything, check if it's clicked on the
         * curve itself, and if so, add a point */
        cmp = cuma->table;

        BLI_rctf_transform_pt_v(&but->rect, &cumap->curr, f_xy, &cmp[0].x);

        /* with 160px height 8px should translate to the old 0.05 coefficient at no zoom */
        dist_min_sq = square_f(UI_SCALE_FAC * 8.0f);

        /* loop through the curve segment table and find what's near the mouse. */
        for (int i = 1; i <= CM_TABLE; i++) {
          copy_v2_v2(f_xy_prev, f_xy);
          BLI_rctf_transform_pt_v(&but->rect, &cumap->curr, f_xy, &cmp[i].x);

          if (dist_squared_to_line_segment_v2(m_xy, f_xy_prev, f_xy) < dist_min_sq) {
            BLI_rctf_transform_pt_v(&cumap->curr, &but->rect, f_xy, m_xy);

            BKE_curvemap_insert(cuma, f_xy[0], f_xy[1]);
            BKE_curvemapping_changed(cumap, false);

            changed = true;

            /* reset cmp back to the curve points again,
             * rather than drawing segments */
            cmp = cuma->curve;

            /* find newly added point and make it 'sel' */
            for (int a = 0; a < cuma->totpoint; a++) {
              if (cmp[a].x == f_xy[0]) {
                sel = a;
              }
            }
            break;
          }
        }
      }

      if (sel != -1) {
        /* ok, we move a point */
        /* deselect all if this one is deselect. except if we hold shift */
        if ((event->modifier & KM_SHIFT) == 0) {
          for (int a = 0; a < cuma->totpoint; a++) {
            cmp[a].flag &= ~CUMA_SELECT;
          }
          cmp[sel].flag |= CUMA_SELECT;
        }
        else {
          cmp[sel].flag ^= CUMA_SELECT;
        }
      }
      else {
        /* move the view */
        data->cancel = true;
      }

      data->dragsel = sel;

      data->dragstartx = event->xy[0];
      data->dragstarty = event->xy[1];
      data->draglastx = event->xy[0];
      data->draglasty = event->xy[1];

      button_activate_state(C, but, BUTTON_STATE_NUM_EDITING);
      return WM_UI_HANDLER_BREAK;
    }
  }
  else if (data->state == BUTTON_STATE_NUM_EDITING) {
    if (event->type == MOUSEMOVE) {
      if (event->xy[0] != data->draglastx || event->xy[1] != data->draglasty) {

        if (ui_numedit_but_CURVE(block,
                                 but,
                                 data,
                                 event->xy[0],
                                 event->xy[1],
                                 event->modifier & KM_CTRL,
                                 event->modifier & KM_SHIFT))
        {
          ui_numedit_apply(C, block, but, data);
        }
      }
    }
    else if (event->type == LEFTMOUSE && event->val == KM_RELEASE) {
      if (data->dragsel != -1) {
        CurveMapping *cumap = (CurveMapping *)but->poin;
        CurveMap *cuma = cumap->cm + cumap->cur;
        CurveMapPoint *cmp = cuma->curve;

        if (data->dragchange == false) {
          /* deselect all, select one */
          if ((event->modifier & KM_SHIFT) == 0) {
            for (int a = 0; a < cuma->totpoint; a++) {
              cmp[a].flag &= ~CUMA_SELECT;
            }
            cmp[data->dragsel].flag |= CUMA_SELECT;
          }
        }
        else {
          BKE_curvemapping_changed(cumap, true); /* remove doubles */
          BKE_paint_invalidate_cursor_overlay(scene, view_layer, cumap);
        }
      }

      button_activate_state(C, but, BUTTON_STATE_EXIT);
    }

    return WM_UI_HANDLER_BREAK;
  }

  /* UNUSED but keep for now */
  (void)changed;

  return WM_UI_HANDLER_CONTINUE;
}

/* Same as ui_numedit_but_CURVE with some smaller changes. */
static bool ui_numedit_but_CURVEPROFILE(uiBlock *block,
                                        uiBut *but,
                                        uiHandleButtonData *data,
                                        int evtx,
                                        int evty,
                                        bool snap,
                                        const bool shift)
{
  CurveProfile *profile = (CurveProfile *)but->poin;
  CurveProfilePoint *pts = profile->path;
  bool changed = false;

  /* evtx evty and drag coords are absolute mouse-coords,
   * prevents errors when editing when layout changes. */
  int mx = evtx;
  int my = evty;
  ui_window_to_block(data->region, block, &mx, &my);
  int dragx = data->draglastx;
  int dragy = data->draglasty;
  ui_window_to_block(data->region, block, &dragx, &dragy);

  const float zoomx = BLI_rctf_size_x(&but->rect) / BLI_rctf_size_x(&profile->view_rect);
  const float zoomy = BLI_rctf_size_y(&but->rect) / BLI_rctf_size_y(&profile->view_rect);

  if (snap) {
    const float d[2] = {float(mx - data->dragstartx), float(data->dragstarty)};
    if (len_squared_v2(d) < (9.0f * UI_SCALE_FAC)) {
      snap = false;
    }
  }

  float fx = (mx - dragx) / zoomx;
  float fy = (my - dragy) / zoomy;

  if (data->dragsel != -1) {
    float last_x, last_y;
    const float mval_factor = ui_mouse_scale_warp_factor(shift);
    bool moved_point = false; /* for ctrl grid, can't use orig coords because of sorting */

    fx *= mval_factor;
    fy *= mval_factor;

    /* Move all selected points. */
    const float delta[2] = {fx, fy};
    for (int a = 0; a < profile->path_len; a++) {
      /* Don't move the last and first control points. */
      if (pts[a].flag & PROF_SELECT) {
        moved_point |= BKE_curveprofile_move_point(profile, &pts[a], snap, delta);
        last_x = pts[a].x;
        last_y = pts[a].y;
      }
      else {
        /* Move handles when they're selected but the control point isn't. */
        if (ELEM(pts[a].h2, HD_FREE, HD_ALIGN) && pts[a].flag == PROF_H1_SELECT) {
          moved_point |= BKE_curveprofile_move_handle(&pts[a], true, snap, delta);
          last_x = pts[a].h1_loc[0];
          last_y = pts[a].h1_loc[1];
        }
        if (ELEM(pts[a].h2, HD_FREE, HD_ALIGN) && pts[a].flag == PROF_H2_SELECT) {
          moved_point |= BKE_curveprofile_move_handle(&pts[a], false, snap, delta);
          last_x = pts[a].h2_loc[0];
          last_y = pts[a].h2_loc[1];
        }
      }
    }

    BKE_curveprofile_update(profile, PROF_UPDATE_NONE);

    if (moved_point) {
      data->draglastx = evtx;
      data->draglasty = evty;
      changed = true;
#ifdef USE_CONT_MOUSE_CORRECT
      /* NOTE: using 'cmp_last' is weak since there may be multiple points selected,
       * but in practice this isn't really an issue */
      if (ui_but_is_cursor_warp(but)) {
        /* OK but can go outside bounds */
        data->ungrab_mval[0] = but->rect.xmin + ((last_x - profile->view_rect.xmin) * zoomx);
        data->ungrab_mval[1] = but->rect.ymin + ((last_y - profile->view_rect.ymin) * zoomy);
        BLI_rctf_clamp_pt_v(&but->rect, data->ungrab_mval);
      }
#endif
    }
    data->dragchange = true; /* mark for selection */
  }
  else {
    /* Clamp the view rect when clipping is on. */
    if (profile->flag & PROF_USE_CLIP) {
      if (profile->view_rect.xmin - fx < profile->clip_rect.xmin) {
        fx = profile->view_rect.xmin - profile->clip_rect.xmin;
      }
      else if (profile->view_rect.xmax - fx > profile->clip_rect.xmax) {
        fx = profile->view_rect.xmax - profile->clip_rect.xmax;
      }
      if (profile->view_rect.ymin - fy < profile->clip_rect.ymin) {
        fy = profile->view_rect.ymin - profile->clip_rect.ymin;
      }
      else if (profile->view_rect.ymax - fy > profile->clip_rect.ymax) {
        fy = profile->view_rect.ymax - profile->clip_rect.ymax;
      }
    }

    profile->view_rect.xmin -= fx;
    profile->view_rect.ymin -= fy;
    profile->view_rect.xmax -= fx;
    profile->view_rect.ymax -= fy;

    data->draglastx = evtx;
    data->draglasty = evty;

    changed = true;
  }

  return changed;
}

/**
 * Helper for #ui_do_but_CURVEPROFILE. Used to tell whether to select a control point's handles.
 */
static bool point_draw_handles(CurveProfilePoint *point)
{
  return (point->flag & PROF_SELECT &&
          (ELEM(point->h1, HD_FREE, HD_ALIGN) || ELEM(point->h2, HD_FREE, HD_ALIGN))) ||
         ELEM(point->flag, PROF_H1_SELECT, PROF_H2_SELECT);
}

/**
 * Interaction for curve profile widget.
 * \note Uses hardcoded keys rather than the keymap.
 */
static int ui_do_but_CURVEPROFILE(
    bContext *C, uiBlock *block, uiBut *but, uiHandleButtonData *data, const wmEvent *event)
{
  CurveProfile *profile = (CurveProfile *)but->poin;
  int mx = event->xy[0];
  int my = event->xy[1];

  ui_window_to_block(data->region, block, &mx, &my);

  /* Move selected control points. */
  if (event->type == EVT_GKEY && event->val == KM_RELEASE) {
    data->dragstartx = mx;
    data->dragstarty = my;
    data->draglastx = mx;
    data->draglasty = my;
    button_activate_state(C, but, BUTTON_STATE_NUM_EDITING);
    return WM_UI_HANDLER_BREAK;
  }

  /* Delete selected control points. */
  if (event->type == EVT_XKEY && event->val == KM_RELEASE) {
    BKE_curveprofile_remove_by_flag(profile, PROF_SELECT);
    BKE_curveprofile_update(profile, PROF_UPDATE_NONE);
    button_activate_state(C, but, BUTTON_STATE_EXIT);
    return WM_UI_HANDLER_BREAK;
  }

  /* Selecting, adding, and starting point movements. */
  if (data->state == BUTTON_STATE_HIGHLIGHT) {
    if (event->type == LEFTMOUSE && event->val == KM_PRESS) {
      const float m_xy[2] = {float(mx), float(my)};

      if (event->modifier & KM_CTRL) {
        float f_xy[2];
        BLI_rctf_transform_pt_v(&profile->view_rect, &but->rect, f_xy, m_xy);

        BKE_curveprofile_insert(profile, f_xy[0], f_xy[1]);
        BKE_curveprofile_update(profile, PROF_UPDATE_CLIP);
      }

      /* Check for selecting of a point by finding closest point in radius. */
      CurveProfilePoint *pts = profile->path;
      /* 14 pixels radius for selecting points. */
      float dist_min_sq = square_f(UI_SCALE_FAC * 14.0f);
      int i_selected = -1;
      short selection_type = 0; /* For handle selection. */
      for (int i = 0; i < profile->path_len; i++) {
        float f_xy[2];
        BLI_rctf_transform_pt_v(&but->rect, &profile->view_rect, f_xy, &pts[i].x);
        float dist_sq = len_squared_v2v2(m_xy, f_xy);
        if (dist_sq < dist_min_sq) {
          i_selected = i;
          selection_type = PROF_SELECT;
          dist_min_sq = dist_sq;
        }

        /* Also select handles if the point is selected and it has the right handle type. */
        if (point_draw_handles(&pts[i])) {
          if (ELEM(profile->path[i].h1, HD_FREE, HD_ALIGN)) {
            BLI_rctf_transform_pt_v(&but->rect, &profile->view_rect, f_xy, pts[i].h1_loc);
            dist_sq = len_squared_v2v2(m_xy, f_xy);
            if (dist_sq < dist_min_sq) {
              i_selected = i;
              selection_type = PROF_H1_SELECT;
              dist_min_sq = dist_sq;
            }
          }
          if (ELEM(profile->path[i].h2, HD_FREE, HD_ALIGN)) {
            BLI_rctf_transform_pt_v(&but->rect, &profile->view_rect, f_xy, pts[i].h2_loc);
            dist_sq = len_squared_v2v2(m_xy, f_xy);
            if (dist_sq < dist_min_sq) {
              i_selected = i;
              selection_type = PROF_H2_SELECT;
              dist_min_sq = dist_sq;
            }
          }
        }
      }

      /* Add a point if the click was close to the path but not a control point or handle. */
      if (i_selected == -1) {
        float f_xy[2], f_xy_prev[2];
        CurveProfilePoint *table = profile->table;
        BLI_rctf_transform_pt_v(&but->rect, &profile->view_rect, f_xy, &table[0].x);

        dist_min_sq = square_f(UI_SCALE_FAC * 8.0f); /* 8 pixel radius from each table point. */

        /* Loop through the path's high resolution table and find what's near the click. */
        for (int i = 1; i <= BKE_curveprofile_table_size(profile); i++) {
          copy_v2_v2(f_xy_prev, f_xy);
          BLI_rctf_transform_pt_v(&but->rect, &profile->view_rect, f_xy, &table[i].x);

          if (dist_squared_to_line_segment_v2(m_xy, f_xy_prev, f_xy) < dist_min_sq) {
            BLI_rctf_transform_pt_v(&profile->view_rect, &but->rect, f_xy, m_xy);

            CurveProfilePoint *new_pt = BKE_curveprofile_insert(profile, f_xy[0], f_xy[1]);
            BKE_curveprofile_update(profile, PROF_UPDATE_CLIP);

            /* Get the index of the newly added point. */
            i_selected = int(new_pt - profile->path);
            BLI_assert(i_selected >= 0 && i_selected <= profile->path_len);
            selection_type = PROF_SELECT;
            break;
          }
        }
      }

      /* Change the flag for the point(s) if one was selected or added. */
      if (i_selected != -1) {
        /* Deselect all if this one is deselected, except if we hold shift. */
        if (event->modifier & KM_SHIFT) {
          pts[i_selected].flag ^= selection_type;
        }
        else {
          for (int i = 0; i < profile->path_len; i++) {
            // pts[i].flag &= ~(PROF_SELECT | PROF_H1_SELECT | PROF_H2_SELECT);
            profile->path[i].flag &= ~(PROF_SELECT | PROF_H1_SELECT | PROF_H2_SELECT);
          }
          profile->path[i_selected].flag |= selection_type;
        }
      }
      else {
        /* Move the view. */
        data->cancel = true;
      }

      data->dragsel = i_selected;

      data->dragstartx = mx;
      data->dragstarty = my;
      data->draglastx = mx;
      data->draglasty = my;

      button_activate_state(C, but, BUTTON_STATE_NUM_EDITING);
      return WM_UI_HANDLER_BREAK;
    }
  }
  else if (data->state == BUTTON_STATE_NUM_EDITING) { /* Do control point movement. */
    if (event->type == MOUSEMOVE) {
      if (mx != data->draglastx || my != data->draglasty) {
        if (ui_numedit_but_CURVEPROFILE(
                block, but, data, mx, my, event->modifier & KM_CTRL, event->modifier & KM_SHIFT))
        {
          ui_numedit_apply(C, block, but, data);
        }
      }
    }
    else if (event->type == LEFTMOUSE && event->val == KM_RELEASE) {
      /* Finish move. */
      if (data->dragsel != -1) {

        if (data->dragchange == false) {
          /* Deselect all, select one. */
        }
        else {
          /* Remove doubles, clip after move. */
          BKE_curveprofile_update(profile, PROF_UPDATE_REMOVE_DOUBLES | PROF_UPDATE_CLIP);
        }
      }
      button_activate_state(C, but, BUTTON_STATE_EXIT);
    }
    return WM_UI_HANDLER_BREAK;
  }

  return WM_UI_HANDLER_CONTINUE;
}

static bool ui_numedit_but_HISTOGRAM(uiBut *but, uiHandleButtonData *data, int mx, int my)
{
  Histogram *hist = (Histogram *)but->poin;
  const bool changed = true;
  const float dy = my - data->draglasty;

  /* scale histogram values (dy / 10 for better control) */
  const float yfac = min_ff(pow2f(hist->ymax), 1.0f) * 0.5f;
  hist->ymax += (dy * 0.1f) * yfac;

  /* 0.1 allows us to see HDR colors up to 10 */
  CLAMP(hist->ymax, 0.1f, 100.0f);

  data->draglastx = mx;
  data->draglasty = my;

  return changed;
}

static int ui_do_but_HISTOGRAM(
    bContext *C, uiBlock *block, uiBut *but, uiHandleButtonData *data, const wmEvent *event)
{
  int mx = event->xy[0];
  int my = event->xy[1];
  ui_window_to_block(data->region, block, &mx, &my);

  if (data->state == BUTTON_STATE_HIGHLIGHT) {
    if (event->type == LEFTMOUSE && event->val == KM_PRESS) {
      data->dragstartx = mx;
      data->dragstarty = my;
      data->draglastx = mx;
      data->draglasty = my;
      button_activate_state(C, but, BUTTON_STATE_NUM_EDITING);

      /* also do drag the first time */
      if (ui_numedit_but_HISTOGRAM(but, data, mx, my)) {
        ui_numedit_apply(C, block, but, data);
      }

      return WM_UI_HANDLER_BREAK;
    }
    /* XXX hardcoded keymap check.... */
    if (event->type == EVT_BACKSPACEKEY && event->val == KM_PRESS) {
      Histogram *hist = (Histogram *)but->poin;
      hist->ymax = 1.0f;

      button_activate_state(C, but, BUTTON_STATE_EXIT);
      return WM_UI_HANDLER_BREAK;
    }
  }
  else if (data->state == BUTTON_STATE_NUM_EDITING) {
    if (event->type == EVT_ESCKEY) {
      if (event->val == KM_PRESS) {
        data->cancel = true;
        data->escapecancel = true;
        button_activate_state(C, but, BUTTON_STATE_EXIT);
      }
    }
    else if (event->type == MOUSEMOVE) {
      if (mx != data->draglastx || my != data->draglasty) {
        if (ui_numedit_but_HISTOGRAM(but, data, mx, my)) {
          ui_numedit_apply(C, block, but, data);
        }
      }
    }
    else if (event->type == LEFTMOUSE && event->val == KM_RELEASE) {
      button_activate_state(C, but, BUTTON_STATE_EXIT);
    }
    return WM_UI_HANDLER_BREAK;
  }

  return WM_UI_HANDLER_CONTINUE;
}

static bool ui_numedit_but_WAVEFORM(uiBut *but, uiHandleButtonData *data, int mx, int my)
{
  Scopes *scopes = (Scopes *)but->poin;
  const bool changed = true;

  const float dy = my - data->draglasty;

  /* scale waveform values */
  scopes->wavefrm_yfac += dy / 200.0f;

  CLAMP(scopes->wavefrm_yfac, 0.5f, 2.0f);

  data->draglastx = mx;
  data->draglasty = my;

  return changed;
}

static int ui_do_but_WAVEFORM(
    bContext *C, uiBlock *block, uiBut *but, uiHandleButtonData *data, const wmEvent *event)
{
  int mx = event->xy[0];
  int my = event->xy[1];
  ui_window_to_block(data->region, block, &mx, &my);

  if (data->state == BUTTON_STATE_HIGHLIGHT) {
    if (event->type == LEFTMOUSE && event->val == KM_PRESS) {
      data->dragstartx = mx;
      data->dragstarty = my;
      data->draglastx = mx;
      data->draglasty = my;
      button_activate_state(C, but, BUTTON_STATE_NUM_EDITING);

      /* also do drag the first time */
      if (ui_numedit_but_WAVEFORM(but, data, mx, my)) {
        ui_numedit_apply(C, block, but, data);
      }

      return WM_UI_HANDLER_BREAK;
    }
    /* XXX hardcoded keymap check.... */
    if (event->type == EVT_BACKSPACEKEY && event->val == KM_PRESS) {
      Scopes *scopes = (Scopes *)but->poin;
      scopes->wavefrm_yfac = 1.0f;

      button_activate_state(C, but, BUTTON_STATE_EXIT);
      return WM_UI_HANDLER_BREAK;
    }
  }
  else if (data->state == BUTTON_STATE_NUM_EDITING) {
    if (event->type == EVT_ESCKEY) {
      if (event->val == KM_PRESS) {
        data->cancel = true;
        data->escapecancel = true;
        button_activate_state(C, but, BUTTON_STATE_EXIT);
      }
    }
    else if (event->type == MOUSEMOVE) {
      if (mx != data->draglastx || my != data->draglasty) {
        if (ui_numedit_but_WAVEFORM(but, data, mx, my)) {
          ui_numedit_apply(C, block, but, data);
        }
      }
    }
    else if (event->type == LEFTMOUSE && event->val == KM_RELEASE) {
      button_activate_state(C, but, BUTTON_STATE_EXIT);
    }
    return WM_UI_HANDLER_BREAK;
  }

  return WM_UI_HANDLER_CONTINUE;
}

static bool ui_numedit_but_TRACKPREVIEW(
    bContext *C, uiBut *but, uiHandleButtonData *data, int mx, int my, const bool shift)
{
  MovieClipScopes *scopes = (MovieClipScopes *)but->poin;
  const bool changed = true;

  float dx = mx - data->draglastx;
  float dy = my - data->draglasty;

  if (shift) {
    dx /= 5.0f;
    dy /= 5.0f;
  }

  if (!scopes->track_locked) {
    const MovieClip *clip = CTX_data_edit_movieclip(C);
    const int clip_framenr = BKE_movieclip_remap_scene_to_clip_frame(clip, scopes->scene_framenr);
    if (scopes->marker->framenr != clip_framenr) {
      scopes->marker = BKE_tracking_marker_ensure(scopes->track, clip_framenr);
    }

    scopes->marker->flag &= ~(MARKER_DISABLED | MARKER_TRACKED);
    scopes->marker->pos[0] += -dx * scopes->slide_scale[0] / BLI_rctf_size_x(&but->block->rect);
    scopes->marker->pos[1] += -dy * scopes->slide_scale[1] / BLI_rctf_size_y(&but->block->rect);

    WM_event_add_notifier(C, NC_MOVIECLIP | NA_EDITED, nullptr);
  }

  scopes->ok = 0;

  data->draglastx = mx;
  data->draglasty = my;

  return changed;
}

static int ui_do_but_TRACKPREVIEW(
    bContext *C, uiBlock *block, uiBut *but, uiHandleButtonData *data, const wmEvent *event)
{
  int mx = event->xy[0];
  int my = event->xy[1];
  ui_window_to_block(data->region, block, &mx, &my);

  if (data->state == BUTTON_STATE_HIGHLIGHT) {
    if (event->type == LEFTMOUSE && event->val == KM_PRESS) {
      data->dragstartx = mx;
      data->dragstarty = my;
      data->draglastx = mx;
      data->draglasty = my;
      button_activate_state(C, but, BUTTON_STATE_NUM_EDITING);

      /* also do drag the first time */
      if (ui_numedit_but_TRACKPREVIEW(C, but, data, mx, my, event->modifier & KM_SHIFT)) {
        ui_numedit_apply(C, block, but, data);
      }

      return WM_UI_HANDLER_BREAK;
    }
  }
  else if (data->state == BUTTON_STATE_NUM_EDITING) {
    if (event->type == EVT_ESCKEY) {
      if (event->val == KM_PRESS) {
        data->cancel = true;
        data->escapecancel = true;
        button_activate_state(C, but, BUTTON_STATE_EXIT);
      }
    }
    else if (event->type == MOUSEMOVE) {
      if (mx != data->draglastx || my != data->draglasty) {
        if (ui_numedit_but_TRACKPREVIEW(C, but, data, mx, my, event->modifier & KM_SHIFT)) {
          ui_numedit_apply(C, block, but, data);
        }
      }
    }
    else if (event->type == LEFTMOUSE && event->val == KM_RELEASE) {
      button_activate_state(C, but, BUTTON_STATE_EXIT);
    }
    return WM_UI_HANDLER_BREAK;
  }

  return WM_UI_HANDLER_CONTINUE;
}

static int ui_do_button(bContext *C, uiBlock *block, uiBut *but, const wmEvent *event)
{
  uiHandleButtonData *data = but->active;
  int retval = WM_UI_HANDLER_CONTINUE;

  const bool is_disabled = but->flag & UI_BUT_DISABLED || data->disable_force;

  /* If `but->pointype` is set, `but->poin` should be too. */
  BLI_assert(!bool(but->pointype) || but->poin);

  /* Only hard-coded stuff here, button interactions with configurable
   * keymaps are handled using operators (see #ED_keymap_ui). */

  if (data->state == BUTTON_STATE_HIGHLIGHT) {

    /* handle copy and paste */
    bool is_press_ctrl_but_no_shift = (event->val == KM_PRESS) &&
                                      (event->modifier & (KM_CTRL | KM_OSKEY)) &&
                                      (event->modifier & KM_SHIFT) == 0;
    const bool do_copy = event->type == EVT_CKEY && is_press_ctrl_but_no_shift;
    const bool do_paste = event->type == EVT_VKEY && is_press_ctrl_but_no_shift;

    /* Specific handling for list-rows, we try to find their overlapping text button. */
    if ((do_copy || do_paste) && but->type == ButType::ListRow) {
      uiBut *labelbut = ui_but_list_row_text_activate(C, but, data, event, BUTTON_ACTIVATE_OVER);
      if (labelbut) {
        but = labelbut;
        data = but->active;
      }
    }

    /* do copy first, because it is the only allowed operator when disabled */
    if (do_copy) {
      if (ui_but_copy(C, but, event->modifier & KM_ALT)) {
        return WM_UI_HANDLER_BREAK;
      }
    }

    /* handle menu */

    if ((event->type == RIGHTMOUSE) && (event->modifier == 0) && (event->val == KM_PRESS)) {
      /* For some button types that are typically representing entire sets of data,
       * right-clicking to spawn the context menu should also activate the item. This makes it
       * clear which item will be operated on. Apply the button immediately, so context menu
       * polls get the right active item. */
      uiButViewItem *clicked_view_item_but = static_cast<uiButViewItem *>(
          but->type == ButType::ViewItem ? but :
                                           ui_view_item_find_mouse_over(data->region, event->xy));
      if (clicked_view_item_but) {
        clicked_view_item_but->view_item->activate_for_context_menu(*C);
        ED_region_tag_redraw_no_rebuild(data->region);
      }

      /* RMB has two options now */
      if (ui_popup_context_menu_for_button(C, but, event)) {
        WM_cursor_modal_restore(data->window);
        return WM_UI_HANDLER_BREAK;
      }
    }

    if (is_disabled) {
      return WM_UI_HANDLER_CONTINUE;
    }

#ifdef WITH_INPUT_NDOF
    /* 2D view navigation conflicts with using NDOF to adjust colors,
     * especially in the node-editor, see: #105224. */
    if (event->type == NDOF_MOTION) {
      if (data->region->runtime->type->keymapflag & ED_KEYMAP_VIEW2D) {
        return WM_UI_HANDLER_CONTINUE;
      }
    }
#endif /* WITH_INPUT_NDOF */

    if (do_paste) {
      ui_but_paste(C, but, data, event->modifier & KM_ALT);
      return WM_UI_HANDLER_BREAK;
    }

    if ((data->state == BUTTON_STATE_HIGHLIGHT) &&
        ELEM(event->type, LEFTMOUSE, EVT_BUT_OPEN, EVT_PADENTER, EVT_RETKEY) &&
        (event->val == KM_RELEASE) &&
        /* Only returns true if the event was handled. */
        ui_do_but_extra_operator_icon(C, but, data, event))
    {
      return WM_UI_HANDLER_BREAK;
    }
  }

  if (but->flag & UI_BUT_DISABLED) {
    /* It's important to continue here instead of breaking since breaking causes the event to be
     * considered "handled", preventing further click/drag events from being generated.
     *
     * An example of where this is needed is dragging node-sockets, where dragging a node-socket
     * could exit the button before the drag threshold was reached, disable the button then break
     * handling of the #MOUSEMOVE event preventing the socket being dragged entirely, see: #96255.
     *
     * Region level event handling is responsible for preventing events being passed
     * through to parts of the UI that are logically behind this button, see: #92364. */
    return WM_UI_HANDLER_CONTINUE;
  }

  switch (but->type) {
    case ButType::But:
    case ButType::Decorator:
      retval = ui_do_but_BUT(C, but, data, event);
      break;
    case ButType::KeyEvent:
      retval = ui_do_but_KEYEVT(C, but, data, event);
      break;
    case ButType::HotkeyEvent:
      retval = ui_do_but_HOTKEYEVT(C, but, data, event);
      break;
    case ButType::Tab:
      retval = ui_do_but_TAB(C, block, but, data, event);
      break;
    case ButType::ButToggle:
    case ButType::Toggle:
    case ButType::IconToggle:
    case ButType::IconToggleN:
    case ButType::ToggleN:
    case ButType::Checkbox:
    case ButType::CheckboxN:
    case ButType::Row:
      retval = ui_do_but_TOG(C, but, data, event);
      break;
    case ButType::ViewItem:
      retval = ui_do_but_VIEW_ITEM(C, but, data, event);
      break;
    case ButType::Scroll:
      retval = ui_do_but_SCROLL(C, block, but, data, event);
      break;
    case ButType::Grip:
      retval = ui_do_but_GRIP(C, block, but, data, event);
      break;
    case ButType::Num:
      retval = ui_do_but_NUM(C, block, but, data, event);
      break;
    case ButType::NumSlider:
      retval = ui_do_but_SLI(C, block, but, data, event);
      break;
    case ButType::ListBox:
      /* Nothing to do! */
      break;
    case ButType::ListRow:
      retval = ui_do_but_LISTROW(C, but, data, event);
      break;
    case ButType::Roundbox:
    case ButType::Label:
    case ButType::Image:
    case ButType::Progress:
    case ButType::NodeSocket:
    case ButType::PreviewTile:
      retval = ui_do_but_EXIT(C, but, data, event);
      break;
    case ButType::Histogram:
      retval = ui_do_but_HISTOGRAM(C, block, but, data, event);
      break;
    case ButType::Waveform:
      retval = ui_do_but_WAVEFORM(C, block, but, data, event);
      break;
    case ButType::Vectorscope:
      /* Nothing to do! */
      break;
    case ButType::Text:
    case ButType::SearchMenu:
      if ((but->type == ButType::SearchMenu) && (but->flag & UI_BUT_VALUE_CLEAR)) {
        retval = ui_do_but_SEARCH_UNLINK(C, block, but, data, event);
        if (retval & WM_UI_HANDLER_BREAK) {
          break;
        }
      }
      retval = ui_do_but_TEX(C, block, but, data, event);
      break;
    case ButType::Menu:
    case ButType::Popover:
    case ButType::Block:
    case ButType::Pulldown:
      retval = ui_do_but_BLOCK(C, but, data, event);
      break;
    case ButType::ButMenu:
      retval = ui_do_but_BUT(C, but, data, event);
      break;
    case ButType::Color:
      retval = ui_do_but_COLOR(C, but, data, event);
      break;
    case ButType::Unitvec:
      retval = ui_do_but_UNITVEC(C, block, but, data, event);
      break;
    case ButType::ColorBand:
      retval = ui_do_but_COLORBAND(C, block, but, data, event);
      break;
    case ButType::Curve:
      retval = ui_do_but_CURVE(C, block, but, data, event);
      break;
    case ButType::CurveProfile:
      retval = ui_do_but_CURVEPROFILE(C, block, but, data, event);
      break;
    case ButType::HsvCube:
      retval = ui_do_but_HSVCUBE(C, block, but, data, event);
      break;
    case ButType::HsvCircle:
      retval = ui_do_but_HSVCIRCLE(C, block, but, data, event);
      break;
    case ButType::TrackPreview:
      retval = ui_do_but_TRACKPREVIEW(C, block, but, data, event);
      break;

      /* quiet warnings for unhandled types */
    case ButType::Sepr:
    case ButType::SeprLine:
    case ButType::SeprSpacer:
    case ButType::Extra:
      break;
  }

#ifdef USE_DRAG_MULTINUM
  data = but->active;
  if (data) {
    if (ISMOUSE_MOTION(event->type) ||
        /* if we started dragging, progress on any event */
        (data->multi_data.init == uiHandleButtonMulti::INIT_SETUP))
    {
      if (ELEM(but->type, ButType::Num, ButType::NumSlider) &&
          ELEM(data->state, BUTTON_STATE_TEXT_EDITING, BUTTON_STATE_NUM_EDITING))
      {
        /* initialize! */
        if (data->multi_data.init == uiHandleButtonMulti::INIT_UNSET) {
          /* --> (uiHandleButtonMulti::INIT_SETUP | uiHandleButtonMulti::INIT_DISABLE) */

          const float margin_y = DRAG_MULTINUM_THRESHOLD_DRAG_Y / sqrtf(block->aspect);

          /* check if we have a vertical gesture */
          if (len_squared_v2(data->multi_data.drag_dir) > (margin_y * margin_y)) {
            const float dir_nor_y[2] = {0.0, 1.0f};
            float dir_nor_drag[2];

            normalize_v2_v2(dir_nor_drag, data->multi_data.drag_dir);

            if (fabsf(dot_v2v2(dir_nor_drag, dir_nor_y)) > DRAG_MULTINUM_THRESHOLD_VERTICAL) {
              data->multi_data.init = uiHandleButtonMulti::INIT_SETUP;
              data->multi_data.drag_lock_x = event->xy[0];
            }
            else {
              data->multi_data.init = uiHandleButtonMulti::INIT_DISABLE;
            }
          }
        }
        else if (data->multi_data.init == uiHandleButtonMulti::INIT_SETUP) {
          /* --> (uiHandleButtonMulti::INIT_ENABLE) */
          const float margin_x = DRAG_MULTINUM_THRESHOLD_DRAG_X / sqrtf(block->aspect);
          /* Check if we're don't setting buttons. */
          if ((data->text_edit.edit_string &&
               ELEM(data->state, BUTTON_STATE_TEXT_EDITING, BUTTON_STATE_NUM_EDITING)) ||
              ((abs(data->multi_data.drag_lock_x - event->xy[0]) > margin_x) &&
               /* Just to be sure, check we're dragging more horizontally then vertically. */
               abs(event->prev_xy[0] - event->xy[0]) > abs(event->prev_xy[1] - event->xy[1])))
          {
            if (data->multi_data.has_mbuts) {
              ui_multibut_states_create(but, data);
              data->multi_data.init = uiHandleButtonMulti::INIT_ENABLE;
            }
            else {
              data->multi_data.init = uiHandleButtonMulti::INIT_DISABLE;
            }
          }
        }

        if (data->multi_data.init == uiHandleButtonMulti::INIT_SETUP) {
          if (ui_multibut_states_tag(but, data, event)) {
            ED_region_tag_redraw(data->region);
          }
        }
      }
    }
  }
#endif /* USE_DRAG_MULTINUM */

  return retval;
}

/** \} */

/* -------------------------------------------------------------------- */
/** \name Button Tool Tip
 * \{ */

static void ui_blocks_set_tooltips(ARegion *region, const bool enable)
{
  if (!region) {
    return;
  }

  /* We disabled buttons when they were already shown, and re-enable them on mouse move. */
  LISTBASE_FOREACH (uiBlock *, block, &region->runtime->uiblocks) {
    block->tooltipdisabled = !enable;
  }
}

void UI_but_tooltip_refresh(bContext *C, uiBut *but)
{
  uiHandleButtonData *data = but->active;
  if (data) {
    bScreen *screen = WM_window_get_active_screen(data->window);
    if (screen->tool_tip && screen->tool_tip->region) {
      WM_tooltip_refresh(C, data->window);
    }
  }
}

void UI_but_tooltip_timer_remove(bContext *C, uiBut *but)
{
  uiHandleButtonData *data = but->active;
  if (data) {
    if (data->autoopentimer) {
      WM_event_timer_remove(data->wm, data->window, data->autoopentimer);
      data->autoopentimer = nullptr;
    }

    if (data->window) {
      WM_tooltip_clear(C, data->window);
    }
  }
}

static ARegion *ui_but_tooltip_init(
    bContext *C, ARegion *region, int *pass, double *r_pass_delay, bool *r_exit_on_event)
{
  bool is_quick_tip = false;
  if (*pass == 1) {
    is_quick_tip = true;
    (*pass)--;
    (*r_pass_delay) = UI_TOOLTIP_DELAY - UI_TOOLTIP_DELAY_QUICK;
  }

  uiBut *but = UI_region_active_but_get(region);
  *r_exit_on_event = false;
  if (but) {
    const wmWindow *win = CTX_wm_window(C);
    uiButExtraOpIcon *extra_icon = ui_but_extra_operator_icon_mouse_over_get(
        but, but->active ? but->active->region : region, win->eventstate);

    return UI_tooltip_create_from_button_or_extra_icon(C, region, but, extra_icon, is_quick_tip);
  }
  return nullptr;
}

static void button_tooltip_timer_reset(bContext *C, uiBut *but)
{
  wmWindowManager *wm = CTX_wm_manager(C);
  uiHandleButtonData *data = but->active;

  WM_tooltip_timer_clear(C, data->window);

  if ((U.flag & USER_TOOLTIPS) || (data->tooltip_force)) {
    if (!but->block->tooltipdisabled) {
      if (!wm->runtime->drags.first) {
        const bool is_quick_tip = UI_but_has_quick_tooltip(but);
        const double delay = is_quick_tip ? UI_TOOLTIP_DELAY_QUICK : UI_TOOLTIP_DELAY;
        WM_tooltip_timer_init_ex(
            C, data->window, data->area, data->region, ui_but_tooltip_init, delay);
        if (is_quick_tip) {
          bScreen *screen = WM_window_get_active_screen(data->window);
          if (screen->tool_tip) {
            screen->tool_tip->pass = screen->tool_tip->region ? 0 : 1;
          }
        }
      }
    }
  }
}

/** \} */

/* -------------------------------------------------------------------- */
/** \name Button State Handling
 * \{ */

static bool button_modal_state(uiHandleButtonState state)
{
  return ELEM(state,
              BUTTON_STATE_WAIT_RELEASE,
              BUTTON_STATE_WAIT_KEY_EVENT,
              BUTTON_STATE_NUM_EDITING,
              BUTTON_STATE_TEXT_EDITING,
              BUTTON_STATE_TEXT_SELECTING,
              BUTTON_STATE_MENU_OPEN);
}

static void button_activate_state(bContext *C, uiBut *but, uiHandleButtonState state)
{
  uiHandleButtonData *data = but->active;
  if (data->state == state) {
    return;
  }

  /* Highlight has timers for tool-tips and auto open. */
  if (state == BUTTON_STATE_HIGHLIGHT) {
    but->flag &= ~UI_SELECT;

    button_tooltip_timer_reset(C, but);

    /* Automatic open pull-down block timer. */
    if (ELEM(but->type, ButType::Block, ButType::Pulldown, ButType::Popover) ||
        /* Menu button types may draw as popovers, check for this case
         * ignoring other kinds of menus (mainly enums). (see #66538). */
        ((but->type == ButType::Menu) &&
         (UI_but_paneltype_get(but) || ui_but_menu_draw_as_popover(but))))
    {
      if (data->used_mouse && !data->autoopentimer) {
        int time;

        if (but->block->auto_open == true) { /* test for toolbox */
          time = 1;
        }
        else if ((but->block->flag & UI_BLOCK_LOOP && but->type != ButType::Block) ||
                 (but->block->auto_open == true))
        {
          time = 5 * U.menuthreshold2;
        }
        else if (U.uiflag & USER_MENUOPENAUTO) {
          time = 5 * U.menuthreshold1;
        }
        else {
          time = -1; /* do nothing */
        }

        if (time >= 0) {
          data->autoopentimer = WM_event_timer_add(
              data->wm, data->window, TIMER, 0.02 * double(time));
        }
      }
    }
  }
  else {
    but->flag |= UI_SELECT;
    UI_but_tooltip_timer_remove(C, but);
  }

  /* text editing */
  if (state == BUTTON_STATE_TEXT_EDITING && data->state != BUTTON_STATE_TEXT_SELECTING) {
    ui_textedit_begin(C, but, data);
  }
  else if (data->state == BUTTON_STATE_TEXT_EDITING && state != BUTTON_STATE_TEXT_SELECTING) {
    ui_textedit_end(C, but, data);
  }
  else if (data->state == BUTTON_STATE_TEXT_SELECTING && state != BUTTON_STATE_TEXT_EDITING) {
    ui_textedit_end(C, but, data);
  }

  /* number editing */
  if (state == BUTTON_STATE_NUM_EDITING) {
    if (ui_but_is_cursor_warp(but)) {
      if (ELEM(but->type, ButType::HsvCircle, ButType::HsvCube)) {
        rctf rectf;
        ui_block_to_window_rctf(data->region, but->block, &rectf, &but->rect);
        rcti bounds;
        BLI_rcti_rctf_copy(&bounds, &rectf);
        WM_cursor_grab_enable(CTX_wm_window(C), WM_CURSOR_WRAP_XY, &bounds, true);
      }
      else {
        WM_cursor_grab_enable(CTX_wm_window(C), WM_CURSOR_WRAP_XY, nullptr, true);
      }
      WorkspaceStatus status(C);
      status.item(IFACE_("Cancel"), ICON_EVENT_ESC);
#if defined(__APPLE__)
      status.item(IFACE_("Snap"), ICON_KEY_COMMAND);
#else
      status.item(IFACE_("Snap"), ICON_EVENT_CTRL);
#endif
      if (ui_but_is_float(but)) {
        status.item(IFACE_("Precision"), ICON_EVENT_SHIFT);
      }
    }
    ui_numedit_begin(but, data);
  }
  else if (data->state == BUTTON_STATE_NUM_EDITING) {
    ui_numedit_end(but, data);

    if (state != BUTTON_STATE_TEXT_EDITING) {
      ED_workspace_status_text(C, nullptr);
    }

    if (but->flag & UI_BUT_DRIVEN) {
      /* Only warn when editing stepping/dragging the value.
       * No warnings should show for editing driver expressions though!
       */
      if (state != BUTTON_STATE_TEXT_EDITING) {
        WM_global_report(RPT_INFO,
                         "Can't edit driven number value, see driver editor for the driver setup");
      }
    }

    if (ui_but_is_cursor_warp(but)) {

#ifdef USE_CONT_MOUSE_CORRECT
      /* stereo3d has issues with changing cursor location so rather avoid */
      if (data->ungrab_mval[0] != FLT_MAX && !WM_stereo3d_enabled(data->window, false)) {
        int mouse_ungrab_xy[2];
        ui_block_to_window_fl(
            data->region, but->block, &data->ungrab_mval[0], &data->ungrab_mval[1]);
        mouse_ungrab_xy[0] = data->ungrab_mval[0];
        mouse_ungrab_xy[1] = data->ungrab_mval[1];

        WM_cursor_grab_disable(data->window, mouse_ungrab_xy);
      }
      else {
        WM_cursor_grab_disable(data->window, nullptr);
      }
#else
      WM_cursor_grab_disable(data->window, nullptr);
#endif
    }
  }
  /* menu open */
  if (state == BUTTON_STATE_MENU_OPEN) {
    ui_block_open_begin(C, but, data);
  }
  else if (data->state == BUTTON_STATE_MENU_OPEN) {
    ui_block_open_end(C, but, data);
  }

  /* add a short delay before exiting, to ensure there is some feedback */
  if (state == BUTTON_STATE_WAIT_FLASH) {
    data->flashtimer = WM_event_timer_add(data->wm, data->window, TIMER, BUTTON_FLASH_DELAY);
  }
  else if (data->flashtimer) {
    WM_event_timer_remove(data->wm, data->window, data->flashtimer);
    data->flashtimer = nullptr;
  }

  /* add hold timer if it's used */
  if (state == BUTTON_STATE_WAIT_RELEASE && (but->hold_func != nullptr)) {
    data->hold_action_timer = WM_event_timer_add(
        data->wm, data->window, TIMER, BUTTON_AUTO_OPEN_THRESH);
  }
  else if (data->hold_action_timer) {
    WM_event_timer_remove(data->wm, data->window, data->hold_action_timer);
    data->hold_action_timer = nullptr;
  }

  /* Add a blocking ui handler at the window handler for blocking, modal states
   * but not for popups, because we already have a window level handler. */
  if (!(but->block->handle && but->block->handle->popup)) {
    if (button_modal_state(state)) {
      if (!button_modal_state(data->state)) {
        WM_event_add_ui_handler(C,
                                &data->window->modalhandlers,
                                ui_handler_region_menu,
                                nullptr,
                                data,
                                eWM_EventHandlerFlag(0));
      }
    }
    else {
      if (button_modal_state(data->state)) {
        /* true = postpone free */
        WM_event_remove_ui_handler(
            &data->window->modalhandlers, ui_handler_region_menu, nullptr, data, true);
      }
    }
  }

  /* Wait for mouse-move to enable drag. */
  if (state == BUTTON_STATE_WAIT_DRAG) {
    but->flag &= ~UI_SELECT;
  }

  if (state == BUTTON_STATE_TEXT_EDITING) {
    ui_block_interaction_begin_ensure(C, but->block, data, true);
  }
  else if (state == BUTTON_STATE_EXIT) {
    if (data->state == BUTTON_STATE_NUM_EDITING) {
      /* This happens on pasting values for example. */
      ui_block_interaction_begin_ensure(C, but->block, data, true);
    }
  }

  data->state = state;

  if (state != BUTTON_STATE_EXIT) {
    /* When objects for eg. are removed, running ui_but_update() can access
     * the removed data - so disable update on exit. Also in case of
     * highlight when not in a popup menu, we remove because data used in
     * button below popup might have been removed by action of popup. Needs
     * a more reliable solution... */
    if (state != BUTTON_STATE_HIGHLIGHT || (but->block->flag & UI_BLOCK_LOOP)) {
      ui_but_update(but);
    }
  }

  /* redraw */
  ED_region_tag_redraw_no_rebuild(data->region);
}

static void button_activate_init(bContext *C,
                                 ARegion *region,
                                 uiBut *but,
                                 uiButtonActivateType type)
{
  /* Don't activate semi-modal buttons the normal way, they have special activation handling. */
  if (but->semi_modal_state) {
    return;
  }
  /* Only ever one active button! */
  BLI_assert(ui_region_find_active_but(region) == nullptr);

  /* setup struct */
  uiHandleButtonData *data = MEM_new<uiHandleButtonData>(__func__);
  data->wm = CTX_wm_manager(C);
  data->window = CTX_wm_window(C);
  data->area = CTX_wm_area(C);
  BLI_assert(region != nullptr);
  data->region = region;

#ifdef USE_CONT_MOUSE_CORRECT
  copy_v2_fl(data->ungrab_mval, FLT_MAX);
#endif

  if (ELEM(but->type, ButType::Curve, ButType::CurveProfile, ButType::SearchMenu)) {
    /* XXX curve is temp */
  }
  else {
    if ((but->flag & UI_BUT_UPDATE_DELAY) == 0) {
      data->interactive = true;
    }
  }

  data->state = BUTTON_STATE_INIT;

  /* Activate button. Sets the hover flag to enable button highlights, usually the button is
   * initially activated because it's hovered. */
  but->flag |= UI_HOVER;
  but->active = data;

  /* we disable auto_open in the block after a threshold, because we still
   * want to allow auto opening adjacent menus even if no button is activated
   * in between going over to the other button, but only for a short while */
  if (type == BUTTON_ACTIVATE_OVER && but->block->auto_open == true) {
    if (but->block->auto_open_last + BUTTON_AUTO_OPEN_THRESH < BLI_time_now_seconds()) {
      but->block->auto_open = false;
    }
  }

  if (type == BUTTON_ACTIVATE_OVER) {
    data->used_mouse = true;
  }
  button_activate_state(C, but, BUTTON_STATE_HIGHLIGHT);

  if (type == BUTTON_ACTIVATE_OPEN) {
    button_activate_state(C, but, BUTTON_STATE_MENU_OPEN);

    /* activate first button in submenu */
    if (data->menu && data->menu->region) {
      ARegion *subar = data->menu->region;
      uiBlock *subblock = static_cast<uiBlock *>(subar->runtime->uiblocks.first);
      uiBut *subbut;

      if (subblock) {
        subbut = ui_but_first(subblock);

        if (subbut) {
          ui_handle_button_activate(C, subar, subbut, BUTTON_ACTIVATE);
        }
      }
    }
  }
  else if (type == BUTTON_ACTIVATE_TEXT_EDITING) {
    button_activate_state(C, but, BUTTON_STATE_TEXT_EDITING);
  }
  else if (type == BUTTON_ACTIVATE_APPLY) {
    button_activate_state(C, but, BUTTON_STATE_WAIT_FLASH);
  }

  if (but->type == ButType::Grip) {
    const bool horizontal = (BLI_rctf_size_x(&but->rect) < BLI_rctf_size_y(&but->rect));
    WM_cursor_modal_set(data->window, horizontal ? WM_CURSOR_X_MOVE : WM_CURSOR_Y_MOVE);
  }
  else if (but->type == ButType::Num) {
    ui_numedit_set_active(but);
  }

  if (UI_but_has_quick_tooltip(but)) {
    /* Show a label for this button. */
    bScreen *screen = WM_window_get_active_screen(data->window);
    if ((BLI_time_now_seconds() - WM_tooltip_time_closed()) < 0.1) {
      WM_tooltip_immediate_init(C, CTX_wm_window(C), data->area, region, ui_but_tooltip_init);
      if (screen->tool_tip) {
        screen->tool_tip->pass = 1;
      }
    }
  }
}

static void button_activate_exit(
    bContext *C, uiBut *but, uiHandleButtonData *data, const bool mousemove, const bool onfree)
{
  wmWindow *win = data->window;
  uiBlock *block = but->block;

  if (but->type == ButType::Grip) {
    WM_cursor_modal_restore(win);
  }

  /* ensure we are in the exit state */
  if (data->state != BUTTON_STATE_EXIT) {
    button_activate_state(C, but, BUTTON_STATE_EXIT);
  }

  /* apply the button action or value */
  if (!onfree) {
    ui_apply_but(C, block, but, data, false);
  }

#ifdef USE_DRAG_MULTINUM
  if (data->multi_data.has_mbuts) {
    for (const std::unique_ptr<uiBut> &bt : block->buttons) {
      if (bt->flag & UI_BUT_DRAG_MULTI) {
        bt->flag &= ~UI_BUT_DRAG_MULTI;

        if (!data->cancel) {
          ui_apply_but_autokey(C, bt.get());
        }
      }
    }

    ui_multibut_free(data, block);
  }
#endif

  /* if this button is in a menu, this will set the button return
   * value to the button value and the menu return value to ok, the
   * menu return value will be picked up and the menu will close */
  if (block->handle && !(block->flag & UI_BLOCK_KEEP_OPEN)) {
    if (!data->cancel || data->escapecancel) {
      uiPopupBlockHandle *menu;

      menu = block->handle;
      menu->butretval = data->retval;
      menu->menuretval = (data->cancel) ? UI_RETURN_CANCEL : UI_RETURN_OK;
    }
  }

  if (!onfree && !data->cancel) {
    /* autokey & undo push */
    ui_apply_but_undo(but);
    ui_apply_but_autokey(C, but);

#ifdef USE_ALLSELECT
    {
      /* only RNA from this button is used */
      uiBut but_temp = *but;
      uiSelectContextStore *selctx_data = &data->select_others;
      for (uiSelectContextElem &other : selctx_data->elems) {
        but_temp.rnapoin = other.ptr;
        ui_apply_but_autokey(C, &but_temp);
      }
    }
#endif

    /* popup menu memory */
    if (block->flag & UI_BLOCK_POPUP_MEMORY) {
      ui_popup_menu_memory_set(block, but);
    }

    if (U.runtime.is_dirty == false) {
      ui_but_update_preferences_dirty(but);
    }
  }

  /* Disable tool-tips until mouse-move + last active flag. */
  LISTBASE_FOREACH (uiBlock *, block_iter, &data->region->runtime->uiblocks) {
    for (const std::unique_ptr<uiBut> &bt : block_iter->buttons) {
      bt->flag &= ~UI_BUT_LAST_ACTIVE;
    }

    block_iter->tooltipdisabled = true;
  }

  ui_blocks_set_tooltips(data->region, false);

  /* clean up */
  if (data->text_edit.edit_string) {
    MEM_freeN(data->text_edit.edit_string);
  }
  if (data->text_edit.original_string) {
    MEM_freeN(data->text_edit.original_string);
  }

#ifdef USE_ALLSELECT
  ui_selectcontext_end(but, &data->select_others);
#endif

  if (data->changed_cursor) {
    WM_cursor_modal_restore(win);
  }

  /* redraw and refresh (for popups) */
  ED_region_tag_redraw_no_rebuild(data->region);
  ED_region_tag_refresh_ui(data->region);

  if ((but->flag & UI_BUT_DRAG_MULTI) == 0) {
    if (data->custom_interaction_handle != nullptr) {
      /* Should only set when the button is modal. */
      BLI_assert(but->active != nullptr);
      data->custom_interaction_handle->user_count--;

      BLI_assert(data->custom_interaction_handle->user_count >= 0);
      if (data->custom_interaction_handle->user_count == 0) {
        ui_block_interaction_end(
            C, &but->block->custom_interaction_callbacks, data->custom_interaction_handle);
      }
      data->custom_interaction_handle = nullptr;
    }
  }

  BLI_assert(!but->semi_modal_state || but->semi_modal_state == but->active);
  but->semi_modal_state = nullptr;
  /* clean up button */
  ui_but_handle_data_free(&but->active);

  but->flag &= ~(UI_HOVER | UI_SELECT);
  but->flag |= UI_BUT_LAST_ACTIVE;
  if (!onfree) {
    ui_but_update(but);
  }

  /* Adds empty mouse-move in queue for re-initialize handler, in case mouse is
   * still over a button. We cannot just check for this ourselves because
   * at this point the mouse may be over a button in another region. */
  if (mousemove) {
    WM_event_add_mousemove(CTX_wm_window(C));
  }
}

void ui_but_active_free(const bContext *C, uiBut *but)
{
  /* this gets called when the button somehow disappears while it is still
   * active, this is bad for user interaction, but we need to handle this
   * case cleanly anyway in case it happens */
  if (but->active) {
    uiHandleButtonData *data = but->active;
    data->cancel = true;
    button_activate_exit((bContext *)C, but, data, false, true);
  }
}

void ui_but_semi_modal_state_free(const bContext *C, uiBut *but)
{
  if (!but->semi_modal_state) {
    return;
  }
  /* Activate the button (using the semi modal state) and use the normal active button freeing. */
  with_but_active_as_semi_modal(const_cast<bContext *>(C),
                                but->semi_modal_state->region,
                                but,
                                [&]() { ui_but_active_free(C, but); });
}

/* returns the active button with an optional checking function */
static uiBut *ui_context_button_active(const ARegion *region, bool (*but_check_cb)(const uiBut *))
{
  uiBut *but_found = nullptr;

  while (region) {
    /* Follow this exact priority (from highest to lowest priority):
     * 1) Active-override button (#UI_BUT_ACTIVE_OVERRIDE).
     * 2) The real active button.
     * 3) The previously active button (#UI_BUT_LAST_ACTIVE).
     */
    uiBut *active_but_override = nullptr;
    uiBut *active_but_real = nullptr;
    uiBut *active_but_last = nullptr;

    /* find active button */
    LISTBASE_FOREACH (uiBlock *, block, &region->runtime->uiblocks) {
      for (const std::unique_ptr<uiBut> &but : block->buttons) {
        if (but->flag & UI_BUT_ACTIVE_OVERRIDE) {
          active_but_override = but.get();
        }
        if (but->active) {
          active_but_real = but.get();
        }
        if (but->flag & UI_BUT_LAST_ACTIVE) {
          active_but_last = but.get();
        }
      }
    }

    uiBut *activebut = active_but_override;
    if (!activebut) {
      activebut = active_but_real;
    }
    if (!activebut) {
      activebut = active_but_last;
    }

    if (activebut && (but_check_cb == nullptr || but_check_cb(activebut))) {
      uiHandleButtonData *data = activebut->active;

      but_found = activebut;

      /* Recurse into opened menu, like color-picker case. */
      if (data && data->menu && (region != data->menu->region)) {
        region = data->menu->region;
      }
      else {
        return but_found;
      }
    }
    else {
      /* no active button */
      return but_found;
    }
  }

  return but_found;
}

uiBut *UI_context_active_but_get(const bContext *C)
{
  return ui_context_button_active(CTX_wm_region(C), nullptr);
}

uiBut *UI_context_active_but_get_respect_popup(const bContext *C)
{
  ARegion *region_popup = CTX_wm_region_popup(C);
  return ui_context_button_active(region_popup ? region_popup : CTX_wm_region(C), nullptr);
}

uiBut *UI_region_active_but_get(const ARegion *region)
{
  return ui_context_button_active(region, nullptr);
}

uiBut *UI_region_but_find_rect_over(const ARegion *region, const rcti *rect_px)
{
  return ui_but_find_rect_over(region, rect_px);
}

uiBlock *UI_region_block_find_mouse_over(const ARegion *region, const int xy[2], bool only_clip)
{
  return ui_block_find_mouse_over_ex(region, xy, only_clip);
}

uiBut *UI_region_active_but_prop_get(const ARegion *region,
                                     PointerRNA *r_ptr,
                                     PropertyRNA **r_prop,
                                     int *r_index)
{
  uiBut *activebut = UI_region_active_but_get(region);

  if (activebut && activebut->rnapoin.data) {
    *r_ptr = activebut->rnapoin;
    *r_prop = activebut->rnaprop;
    *r_index = activebut->rnaindex;
  }
  else {
    *r_ptr = {};
    *r_prop = nullptr;
    *r_index = 0;
  }

  return activebut;
}

uiBut *UI_context_active_but_prop_get(const bContext *C,
                                      PointerRNA *r_ptr,
                                      PropertyRNA **r_prop,
                                      int *r_index)
{
  ARegion *region_popup = CTX_wm_region_popup(C);
  return UI_region_active_but_prop_get(
      region_popup ? region_popup : CTX_wm_region(C), r_ptr, r_prop, r_index);
}

void UI_context_active_but_prop_handle(bContext *C, const bool handle_undo)
{
  uiBut *activebut = UI_context_active_but_get_respect_popup(C);
  if (activebut) {
    /* TODO(@ideasman42): look into a better way to handle the button change
     * currently this is mainly so reset defaults works for the
     * operator redo panel. */
    uiBlock *block = activebut->block;

    /* There are various functions buttons may run on completion.
     * See #ui_apply_but_funcs_after for reference, we could even call
     * this function however it may have unforeseen consequences,
     * see replies to: !134233. */

    /* This may be needed to validate the value, see: #134101. */
    if (activebut->func) {
      activebut->func(C, activebut->func_arg1, activebut->func_arg2);
    }
    if (block->handle_func) {
      block->handle_func(C, block->handle_func_arg, activebut->retval);
    }
    if (handle_undo) {
      /* Update the button so the undo text uses the correct value. */
      ui_but_update(activebut);
      ui_apply_but_undo(activebut);
    }
  }
}

void UI_context_active_but_clear(bContext *C, wmWindow *win, ARegion *region)
{
  wm_event_handler_ui_cancel_ex(C, win, region, false);
}

wmOperator *UI_context_active_operator_get(const bContext *C)
{
  ARegion *region_ctx = CTX_wm_region(C);

  /* background mode */
  if (region_ctx == nullptr) {
    return nullptr;
  }

  /* scan active regions ui */
  LISTBASE_FOREACH (uiBlock *, block, &region_ctx->runtime->uiblocks) {
    if (block->ui_operator) {
      return block->ui_operator;
    }
  }

  /* scan popups */
  {
    bScreen *screen = CTX_wm_screen(C);

    LISTBASE_FOREACH (ARegion *, region, &screen->regionbase) {
      if (region == region_ctx) {
        continue;
      }
      LISTBASE_FOREACH (uiBlock *, block, &region->runtime->uiblocks) {
        if (block->ui_operator) {
          return block->ui_operator;
        }
      }
    }
  }

  return nullptr;
}

ARegion *UI_region_searchbox_region_get(const ARegion *button_region)
{
  uiBut *but = UI_region_active_but_get(button_region);
  return (but != nullptr) ? but->active->searchbox : nullptr;
}

void UI_context_update_anim_flag(const bContext *C)
{
  Scene *scene = CTX_data_scene(C);
  ARegion *region = CTX_wm_region(C);
  Depsgraph *depsgraph = CTX_data_depsgraph_pointer(C);
  const AnimationEvalContext anim_eval_context = BKE_animsys_eval_context_construct(
      depsgraph, (scene) ? BKE_scene_frame_get(scene) : 0.0f);

  while (region) {
    /* find active button */
    uiBut *activebut = nullptr;

    LISTBASE_FOREACH (uiBlock *, block, &region->runtime->uiblocks) {
      for (const std::unique_ptr<uiBut> &but : block->buttons) {
        ui_but_anim_flag(but.get(), &anim_eval_context);
        ui_but_override_flag(CTX_data_main(C), but.get());
        if (UI_but_is_decorator(but)) {
          ui_but_anim_decorate_update_from_flag((uiButDecorator *)but.get());
        }

        ED_region_tag_redraw(region);

        if (but->active) {
          activebut = but.get();
        }
        else if (!activebut && (but->flag & UI_BUT_LAST_ACTIVE)) {
          activebut = but.get();
        }
      }
    }

    if (activebut) {
      /* Always recurse into opened menu, so all buttons update (like color-picker). */
      uiHandleButtonData *data = activebut->active;
      if (data && data->menu) {
        region = data->menu->region;
      }
      else {
        return;
      }
    }
    else {
      /* no active button */
      return;
    }
  }
}

void ui_but_update_view_for_active(const bContext *C, const uiBlock *block)
{
  uiBut *active_but = ui_block_active_but_get(block);
  if (!active_but || !active_but->active || !active_but->changed || active_but->block != block) {
    return;
  }
  /* If there is a search popup attached to the button, don't change the view. The popups don't
   * support updating the position to the button position nicely. */
  uiHandleButtonData *data = active_but->active;
  if (data->searchbox) {
    return;
  }

  UI_but_ensure_in_view(C, active_but->active->region, active_but);
}

/** \} */

/* -------------------------------------------------------------------- */
/** \name Button Activation Handling
 * \{ */

static uiBut *ui_but_find_open_event(ARegion *region, const wmEvent *event)
{
  LISTBASE_FOREACH (uiBlock *, block, &region->runtime->uiblocks) {
    for (const std::unique_ptr<uiBut> &but : block->buttons) {
      if (but.get() == event->customdata) {
        return but.get();
      }
    }
  }
  return nullptr;
}

static int ui_handle_button_over(bContext *C, const wmEvent *event, ARegion *region)
{
  if (event->type == MOUSEMOVE) {
    const bool labeledit = event->modifier & KM_CTRL;
    /* Allow buttons to be activated to show the tool-tip,
     * then force-disable them if they're not considered interactive
     * so they don't swallow events but can still display tips. */
    const bool for_tooltip = true;
    uiBut *but = ui_but_find_mouse_over_ex(
        region, event->xy, labeledit, for_tooltip, nullptr, nullptr);
    if (but) {
      button_activate_init(C, region, but, BUTTON_ACTIVATE_OVER);

      if ((event->modifier & KM_ALT) && but->active) {
        /* Display tool-tips if holding Alt on mouse-over when tool-tips are disabled in the
         * preferences. */
        but->active->tooltip_force = true;
      }

      if (but->active && !ui_but_is_interactive(but, labeledit)) {
        but->active->disable_force = true;
      }
    }
  }
  else if (event->type == EVT_BUT_OPEN) {
    uiBut *but = ui_but_find_open_event(region, event);
    if (but) {
      button_activate_init(C, region, but, BUTTON_ACTIVATE_OVER);
      ui_do_button(C, but->block, but, event);
    }
  }

  return WM_UI_HANDLER_CONTINUE;
}

void ui_but_activate_event(bContext *C, ARegion *region, uiBut *but)
{
  wmWindow *win = CTX_wm_window(C);

  button_activate_init(C, region, but, BUTTON_ACTIVATE_OVER);

  wmEvent event;
  wm_event_init_from_window(win, &event);
  event.type = EVT_BUT_OPEN;
  event.val = KM_PRESS;
  event.flag = eWM_EventFlag(0);
  event.customdata = but;
  event.customdata_free = false;

  ui_do_button(C, but->block, but, &event);
}

void ui_but_activate_over(bContext *C, ARegion *region, uiBut *but)
{
  button_activate_init(C, region, but, BUTTON_ACTIVATE_OVER);
}

void ui_but_execute_begin(bContext * /*C*/, ARegion *region, uiBut *but, void **active_back)
{
  BLI_assert(region != nullptr);
  BLI_assert(BLI_findindex(&region->runtime->uiblocks, but->block) != -1);
  /* NOTE: ideally we would not have to change 'but->active' however
   * some functions we call don't use data (as they should be doing) */
  uiHandleButtonData *data;
  *active_back = but->active;
  data = MEM_new<uiHandleButtonData>(__func__);
  but->active = data;
  BLI_assert(region != nullptr);
  data->region = region;
}

void ui_but_execute_end(bContext *C, ARegion * /*region*/, uiBut *but, void *active_back)
{
  ui_apply_but(C, but->block, but, but->active, true);

  if ((but->flag & UI_BUT_DRAG_MULTI) == 0) {
    ui_apply_but_autokey(C, but);
  }
  /* use onfree event so undo is handled by caller and apply is already done above */
  button_activate_exit(C, but, but->active, false, true);
  but->active = static_cast<uiHandleButtonData *>(active_back);
}

static void ui_handle_button_activate(bContext *C,
                                      ARegion *region,
                                      uiBut *but,
                                      uiButtonActivateType type)
{
  uiBut *oldbut = ui_region_find_active_but(region);
  if (oldbut) {
    uiHandleButtonData *data = oldbut->active;
    data->cancel = true;
    button_activate_exit(C, oldbut, data, false, false);
  }

  button_activate_init(C, region, but, type);
}

/**
 * Use for key accelerator or default key to activate the button even if its not active.
 */
static bool ui_handle_button_activate_by_type(bContext *C, ARegion *region, uiBut *but)
{
  if (ELEM(but->type, ButType::ButMenu, ButType::Row)) {
    /* mainly for operator buttons */
    ui_handle_button_activate(C, region, but, BUTTON_ACTIVATE_APPLY);
  }
  else if (ELEM(but->type, ButType::Block, ButType::Pulldown)) {
    /* open sub-menus (like right arrow key) */
    ui_handle_button_activate(C, region, but, BUTTON_ACTIVATE_OPEN);
  }
  else if (but->type == ButType::Menu) {
    /* activate menu items */
    ui_handle_button_activate(C, region, but, BUTTON_ACTIVATE);
  }
  else {
#ifndef NDEBUG
    CLOG_WARN(&LOG, "%s: error, unhandled type: %d", __func__, int(but->type));
#endif
    return false;
  }
  return true;
}

/**
 * Calls \a fn with \a but activated for semi-modal handling.
 *
 * Button handling code requires the button to be active, but at the same time only one active
 * button per region is supported. So if there's a different active button already, it needs to be
 * deactivated temporarily (by unsetting its #uiBut.active member and restoring it when done).
 *
 * During the \fn call, the passed \a but will appear to be the active button of the region, i.e.
 * #ui_region_find_active_but() will return \a but.
 */
static void with_but_active_as_semi_modal(bContext *C,
                                          ARegion *region,
                                          uiBut *but,
                                          blender::FunctionRef<void()> fn)
{
  BLI_assert(but->active == nullptr);

  uiBut *prev_active_but = ui_region_find_active_but(region);
  uiHandleButtonData *prev_active_data = prev_active_but ? prev_active_but->active : nullptr;
  if (prev_active_but) {
    prev_active_but->active = nullptr;
  }

  /* Enforce the button to actually be active, using #uiBut.semi_modal_state to store its handling
   * state. */
  if (!but->semi_modal_state) {
    ui_but_activate_event(C, region, but);
    but->semi_modal_state = but->active;
    but->semi_modal_state->is_semi_modal = true;
  }

  /* Activate the button using the previously created/stored semi-modal state. */
  but->active = but->semi_modal_state;
  fn();
  but->active = nullptr;

  if (prev_active_but) {
    prev_active_but->active = prev_active_data;
  }
}

/**
 * Calls \a fn for all buttons that are either already semi-modal active or should be made to be
 * because the #UI_BUT2_FORCE_SEMI_MODAL_ACTIVE flag is set. During the \a fn call, the button will
 * appear to be the active button, i.e. #ui_region_find_active_but() will return this button.
 */
static void foreach_semi_modal_but_as_active(bContext *C,
                                             ARegion *region,
                                             blender::FunctionRef<void(uiBut *semi_modal_but)> fn)
{
  /* Might want to have some way to define which order these should be handled in - if there's
   * every actually a use-case for multiple semi-active buttons at the same time. */

  LISTBASE_FOREACH (uiBlock *, block, &region->runtime->uiblocks) {
    for (const std::unique_ptr<uiBut> &but : block->buttons) {
      if ((but->flag2 & UI_BUT2_FORCE_SEMI_MODAL_ACTIVE) || but->semi_modal_state) {
        with_but_active_as_semi_modal(C, region, but.get(), [&]() { fn(but.get()); });
      }
    }
  }
}

/** \} */

/* -------------------------------------------------------------------- */
/** \name Handle Events for Activated Buttons
 * \{ */

static bool ui_button_value_default(uiBut *but, double *r_value)
{
  if (but->rnaprop != nullptr && ui_but_is_rna_valid(but)) {
    const int type = RNA_property_type(but->rnaprop);
    if (ELEM(type, PROP_FLOAT, PROP_INT)) {
      double default_value;
      switch (type) {
        case PROP_INT:
          if (RNA_property_array_check(but->rnaprop)) {
            default_value = double(
                RNA_property_int_get_default_index(&but->rnapoin, but->rnaprop, but->rnaindex));
          }
          else {
            default_value = double(RNA_property_int_get_default(&but->rnapoin, but->rnaprop));
          }
          break;
        case PROP_FLOAT:
          if (RNA_property_array_check(but->rnaprop)) {
            default_value = double(
                RNA_property_float_get_default_index(&but->rnapoin, but->rnaprop, but->rnaindex));
          }
          else {
            default_value = double(RNA_property_float_get_default(&but->rnapoin, but->rnaprop));
          }
          break;
      }
      *r_value = default_value;
      return true;
    }
  }
  return false;
}

static int ui_handle_button_event(bContext *C, const wmEvent *event, uiBut *but)
{
  uiHandleButtonData *data = but->active;
  const uiHandleButtonState state_orig = data->state;

  uiBlock *block = but->block;
  ARegion *region = data->region;

  int retval = WM_UI_HANDLER_CONTINUE;

  if (data->state == BUTTON_STATE_HIGHLIGHT) {
    switch (event->type) {
      case WINDEACTIVATE:
      case EVT_BUT_CANCEL:
        data->cancel = true;
        button_activate_state(C, but, BUTTON_STATE_EXIT);
        break;
#ifdef USE_UI_POPOVER_ONCE
      case LEFTMOUSE: {
        if (event->val == KM_RELEASE) {
          if (block->flag & UI_BLOCK_POPOVER_ONCE) {
            if (!(but->flag & UI_BUT_DISABLED)) {
              if (ui_but_is_popover_once_compat(but)) {
                data->cancel = false;
                button_activate_state(C, but, BUTTON_STATE_EXIT);
                retval = WM_UI_HANDLER_BREAK;
                /* Cancel because this `but` handles all events and we don't want
                 * the parent button's update function to do anything.
                 *
                 * Causes issues with buttons defined by #uiLayout::prop_with_popover. */
                block->handle->menuretval = UI_RETURN_CANCEL;
              }
              else if (ui_but_is_editable_as_text(but)) {
                ui_handle_button_activate(C, region, but, BUTTON_ACTIVATE_TEXT_EDITING);
                retval = WM_UI_HANDLER_BREAK;
              }
            }
          }
        }
        break;
      }
#endif
      case MOUSEMOVE: {
        uiBut *but_other = UI_but_find_mouse_over(region, event);
        bool exit = false;

        /* always deactivate button for pie menus,
         * else moving to blank space will leave activated */
        if ((!ui_block_is_menu(block) || ui_block_is_pie_menu(block)) &&
            !ui_but_contains_point_px(but, region, event->xy))
        {
          exit = true;
        }
        else if (but_other && ui_but_is_editable(but_other) && (but_other != but)) {
          exit = true;
        }

        if (exit) {
          data->cancel = true;
          button_activate_state(C, but, BUTTON_STATE_EXIT);
        }
        else {
          /* Re-enable tool-tip on mouse move. */
          bool reenable_tooltip = true;
          bScreen *screen = CTX_wm_screen(C);
          if (screen && screen->tool_tip) {
            /* Allow some movement once the tooltip timer has started. */
            const int threshold = WM_event_drag_threshold(event);
            const int movement = len_manhattan_v2v2_int(event->xy, screen->tool_tip->event_xy);
            reenable_tooltip = (movement > threshold);
          }
          if (reenable_tooltip) {
            ui_blocks_set_tooltips(region, true);
            button_tooltip_timer_reset(C, but);
          }
        }

        /* Update extra icons states. */
        ui_do_but_extra_operator_icons_mousemove(but, data, event);

        break;
      }
      case TIMER: {
        /* Handle menu auto open timer. */
        if (event->customdata == data->autoopentimer) {
          WM_event_timer_remove(data->wm, data->window, data->autoopentimer);
          data->autoopentimer = nullptr;

          if (ui_but_contains_point_px(but, region, event->xy) || but->active) {
            button_activate_state(C, but, BUTTON_STATE_MENU_OPEN);
          }
        }

        break;
      }
      /* XXX hardcoded keymap check... but anyway,
       * while view changes, tool-tips should be removed */
      case WHEELUPMOUSE:
      case WHEELDOWNMOUSE:
      case MIDDLEMOUSE:
      case MOUSEPAN:
        UI_but_tooltip_timer_remove(C, but);
        ATTR_FALLTHROUGH;
      default:
        break;
    }

    /* handle button type specific events */
    retval = ui_do_button(C, block, but, event);
  }
  else if (data->state == BUTTON_STATE_WAIT_RELEASE) {
    switch (event->type) {
      case WINDEACTIVATE:
        data->cancel = true;
        button_activate_state(C, but, BUTTON_STATE_EXIT);
        break;

      case TIMER: {
        if (event->customdata == data->hold_action_timer) {
          if (true) {
            data->cancel = true;
            button_activate_state(C, but, BUTTON_STATE_EXIT);
          }
          else {
            /* Do this so we can still mouse-up, closing the menu and running the button.
             * This is nice to support but there are times when the button gets left pressed.
             * Keep disabled for now. */
            WM_event_timer_remove(data->wm, data->window, data->hold_action_timer);
            data->hold_action_timer = nullptr;
          }
          retval = WM_UI_HANDLER_CONTINUE;
          but->hold_func(C, data->region, but);
        }
        break;
      }
      case MOUSEMOVE: {
        /* deselect the button when moving the mouse away */
        /* also de-activate for buttons that only show highlights */
        if (ui_but_contains_point_px(but, region, event->xy)) {

          /* Drag on a hold button (used in the toolbar) now opens it immediately. */
          if (data->hold_action_timer) {
            if (but->flag & UI_SELECT) {
              const int threshold = WM_event_drag_threshold(event);
              const int movement = len_manhattan_v2v2_int(event->xy, event->prev_press_xy);
              if (movement <= threshold) {
                /* pass */
              }
              else {
                WM_event_timer_remove(data->wm, data->window, data->hold_action_timer);
                data->hold_action_timer = WM_event_timer_add(data->wm, data->window, TIMER, 0.0f);
              }
            }
          }

          if (!(but->flag & UI_SELECT)) {
            but->flag |= (UI_SELECT | UI_HOVER);
            data->cancel = false;
            ED_region_tag_redraw_no_rebuild(data->region);
          }
        }
        else {
          if (but->flag & UI_SELECT) {
            but->flag &= ~(UI_SELECT | UI_HOVER);
            data->cancel = true;
            ED_region_tag_redraw_no_rebuild(data->region);
          }
        }
        break;
      }
      default:
        /* otherwise catch mouse release event */
        ui_do_button(C, block, but, event);
        break;
    }

    retval = WM_UI_HANDLER_BREAK;
  }
  else if (data->state == BUTTON_STATE_WAIT_FLASH) {
    switch (event->type) {
      case TIMER: {
        if (event->customdata == data->flashtimer) {
          button_activate_state(C, but, BUTTON_STATE_EXIT);
        }
        break;
      }
      default: {
        break;
      }
    }

    retval = WM_UI_HANDLER_CONTINUE;
  }
  else if (data->state == BUTTON_STATE_MENU_OPEN) {
    /* check for exit because of mouse-over another button */
    switch (event->type) {
      case MOUSEMOVE: {
        uiBut *bt;

        if (data->menu && data->menu->region) {
          if (ui_region_contains_point_px(data->menu->region, event->xy)) {
            break;
          }
        }

        bt = UI_but_find_mouse_over(region, event);

        if (bt && bt->active != data) {
          if (but->type != ButType::Color) { /* exception */
            data->cancel = true;
          }
          button_activate_state(C, but, BUTTON_STATE_EXIT);
        }
        break;
      }
      case RIGHTMOUSE: {
        if (event->val == KM_PRESS) {
          uiBut *bt = UI_but_find_mouse_over(region, event);
          if (bt && bt->active == data) {
            button_activate_state(C, bt, BUTTON_STATE_HIGHLIGHT);
          }
        }
        break;
      }
      default: {
        break;
      }
    }

    ui_do_button(C, block, but, event);
    retval = WM_UI_HANDLER_CONTINUE;
  }
  else {
    retval = ui_do_button(C, block, but, event);
    // retval = WM_UI_HANDLER_BREAK; XXX why ?
  }

  /* may have been re-allocated above (eyedropper for eg) */
  data = but->active;
  if (data && data->state == BUTTON_STATE_EXIT) {
    uiBut *post_but = data->postbut;
    const uiButtonActivateType post_type = data->posttype;

    /* Reset the button value when empty text is typed. */
    if ((data->cancel == false) && (data->text_edit.edit_string != nullptr) &&
        (data->text_edit.edit_string[0] == '\0') &&
        (but->rnaprop && ELEM(RNA_property_type(but->rnaprop), PROP_FLOAT, PROP_INT)))
    {
      MEM_SAFE_FREE(data->text_edit.edit_string);
      ui_button_value_default(but, &data->value);

#ifdef USE_DRAG_MULTINUM
      if (data->multi_data.mbuts) {
        for (LinkNode *l = data->multi_data.mbuts; l; l = l->next) {
          uiButMultiState *state = static_cast<uiButMultiState *>(l->link);
          uiBut *but_iter = state->but;
          double default_value;

          if (ui_button_value_default(but_iter, &default_value)) {
            ui_but_value_set(but_iter, default_value);
          }
        }
      }
      data->multi_data.skip = true;
#endif
    }

    button_activate_exit(C, but, data, (post_but == nullptr), false);

    /* for jumping to the next button with tab while text editing */
    if (post_but) {
      /* The post_but still has previous ranges (without the changes in active button considered),
       * needs refreshing the ranges. */
      ui_but_range_set_soft(post_but);
      ui_but_range_set_hard(post_but);

      button_activate_init(C, region, post_but, post_type);
    }
    else if (!((event->type == EVT_BUT_CANCEL) && (event->val == 1))) {
      /* XXX issue is because WM_event_add_mousemove(wm) is a bad hack and not reliable,
       * if that gets coded better this bypass can go away too.
       *
       * This is needed to make sure if a button was active,
       * it stays active while the mouse is over it.
       * This avoids adding mouse-moves, see: #33466. */
      if (ELEM(state_orig, BUTTON_STATE_INIT, BUTTON_STATE_HIGHLIGHT, BUTTON_STATE_WAIT_DRAG)) {
        if (UI_but_find_mouse_over(region, event) == but) {
          button_activate_init(C, region, but, BUTTON_ACTIVATE_OVER);
        }
      }
    }
  }

  return retval;
}

static int ui_list_get_increment(const uiList *ui_list, const int type, const int columns)
{
  int increment = 0;

  /* Handle column offsets for grid layouts. */
  if (ELEM(type, EVT_UPARROWKEY, EVT_DOWNARROWKEY) &&
      ELEM(ui_list->layout_type, UILST_LAYOUT_BIG_PREVIEW_GRID))
  {
    increment = (type == EVT_UPARROWKEY) ? -columns : columns;
  }
  else {
    /* Left or right in grid layouts or any direction in single column layouts increments by 1. */
    increment = ELEM(type, EVT_UPARROWKEY, EVT_LEFTARROWKEY, WHEELUPMOUSE) ? -1 : 1;
  }

  if ((ui_list->filter_sort_flag & UILST_FLT_SORT_REVERSE) != 0) {
    increment *= -1;
  }

  return increment;
}

static int ui_handle_list_event(bContext *C, const wmEvent *event, ARegion *region, uiBut *listbox)
{
  int retval = WM_UI_HANDLER_CONTINUE;
  int type = event->type, val = event->val;
  int scroll_dir = 1;
  bool redraw = false;

  uiList *ui_list = static_cast<uiList *>(listbox->custom_data);
  if (!ui_list || !ui_list->dyn_data) {
    return retval;
  }
  uiListDyn *dyn_data = ui_list->dyn_data;

  int mx = event->xy[0];
  int my = event->xy[1];
  ui_window_to_block(region, listbox->block, &mx, &my);

  /* Convert pan to scroll-wheel. */
  if (type == MOUSEPAN) {
    ui_pan_to_scroll(event, &type, &val);

    /* 'ui_pan_to_scroll' gives the absolute direction. */
    if (event->flag & WM_EVENT_SCROLL_INVERT) {
      scroll_dir = -1;
    }

    /* If type still is mouse-pan, we call it handled, since delta-y accumulate. */
    /* also see `wm_event_system.cc` do_wheel_ui hack. */
    if (type == MOUSEPAN) {
      retval = WM_UI_HANDLER_BREAK;
    }
  }

  if (val == KM_PRESS) {
    if ((ELEM(type, EVT_UPARROWKEY, EVT_DOWNARROWKEY, EVT_LEFTARROWKEY, EVT_RIGHTARROWKEY) &&
         (event->modifier == 0)) ||
        (ELEM(type, WHEELUPMOUSE, WHEELDOWNMOUSE) && (event->modifier == KM_CTRL)))
    {
      const int value_orig = RNA_property_int_get(&listbox->rnapoin, listbox->rnaprop);
      int value, min, max;

      value = value_orig;
      const int inc = ui_list_get_increment(ui_list, type, dyn_data->columns);

      if (dyn_data->items_filter_neworder || dyn_data->items_filter_flags) {
        /* If we have a display order different from
         * collection order, we have some work! */
        int *org_order = MEM_malloc_arrayN<int>(dyn_data->items_shown, __func__);
        const int *new_order = dyn_data->items_filter_neworder;
        int org_idx = -1, len = dyn_data->items_len;
        int current_idx = -1;

        for (int i = 0; i < len; i++) {
          if (UI_list_item_index_is_filtered_visible(ui_list, i)) {
            org_order[new_order ? new_order[++org_idx] : ++org_idx] = i;
            if (i == value) {
              current_idx = new_order ? new_order[org_idx] : org_idx;
            }
          }
          else if (i == value && org_idx >= 0) {
            current_idx = -(new_order ? new_order[org_idx] : org_idx) - 1;
          }
        }
        /* Now, org_order maps displayed indices to real indices,
         * and current_idx either contains the displayed index of active value (positive),
         *                 or its more-nearest one (negated).
         */
        if (current_idx < 0) {
          current_idx = (current_idx * -1) + (inc < 0 ? inc : inc - 1);
        }
        else {
          current_idx += inc;
        }
        CLAMP(current_idx, 0, dyn_data->items_shown - 1);
        value = org_order[current_idx];
        MEM_freeN(org_order);
      }
      else {
        value += inc;
      }

      CLAMP(value, 0, dyn_data->items_len - 1);

      RNA_property_int_range(&listbox->rnapoin, listbox->rnaprop, &min, &max);
      CLAMP(value, min, max);

      if (value != value_orig) {
        RNA_property_int_set(&listbox->rnapoin, listbox->rnaprop, value);
        RNA_property_update(C, &listbox->rnapoin, listbox->rnaprop);

        ui_apply_but_undo(listbox);

        ui_list->flag |= UILST_SCROLL_TO_ACTIVE_ITEM;
        redraw = true;
      }
      retval = WM_UI_HANDLER_BREAK;
    }
    else if (ELEM(type, WHEELUPMOUSE, WHEELDOWNMOUSE) && (event->modifier & KM_SHIFT)) {
      /* We now have proper grip, but keep this anyway! */
      if (ui_list->list_grip < (dyn_data->visual_height_min - UI_LIST_AUTO_SIZE_THRESHOLD)) {
        ui_list->list_grip = dyn_data->visual_height;
      }
      ui_list->list_grip += (type == WHEELUPMOUSE) ? -1 : 1;

      ui_list->flag |= UILST_SCROLL_TO_ACTIVE_ITEM;

      redraw = true;
      retval = WM_UI_HANDLER_BREAK;
    }
    else if (ELEM(type, WHEELUPMOUSE, WHEELDOWNMOUSE)) {
      if (dyn_data->height > dyn_data->visual_height) {
        /* list template will clamp */
        ui_list->list_scroll += scroll_dir * ((type == WHEELUPMOUSE) ? -1 : 1);

        redraw = true;
        retval = WM_UI_HANDLER_BREAK;
      }
    }
  }

  if (redraw) {
    ED_region_tag_redraw(region);
    ED_region_tag_refresh_ui(region);
  }

  return retval;
}

/* Handle mouse hover for Views and UiList rows. */
static int ui_handle_viewlist_items_hover(const wmEvent *event, ARegion *region)
{
  const bool has_list = !BLI_listbase_is_empty(&region->ui_lists);
  const bool has_view = [&]() {
    LISTBASE_FOREACH (uiBlock *, block, &region->runtime->uiblocks) {
      if (!BLI_listbase_is_empty(&block->views)) {
        return true;
      }
    }
    return false;
  }();

  if (!has_view && !has_list) {
    /* Avoid unnecessary lookup. */
    return WM_UI_HANDLER_CONTINUE;
  }

  /* Always highlight the hovered view item, even if the mouse hovers another button inside. */
  uiBut *highlight_row_but = [&]() -> uiBut * {
    if (uiBut *but = ui_view_item_find_search_highlight(region)) {
      return but;
    }
    if (uiBut *but = ui_view_item_find_mouse_over(region, event->xy)) {
      return but;
    }
    if (uiBut *but = ui_list_row_find_mouse_over(region, event->xy)) {
      return but;
    }
    return nullptr;
  }();

  bool changed = false;

  if (highlight_row_but && !(highlight_row_but->flag & UI_HOVER)) {
    highlight_row_but->flag |= UI_HOVER;
    changed = true;
  }

  LISTBASE_FOREACH (uiBlock *, block, &region->runtime->uiblocks) {
    for (const std::unique_ptr<uiBut> &but : block->buttons) {
      if (but.get() == highlight_row_but) {
        continue;
      }
      if (!ELEM(but->type, ButType::ViewItem, ButType::ListRow)) {
        continue;
      }

      if (but->flag & UI_HOVER) {
        but->flag &= ~UI_HOVER;
        changed = true;
      }
    }
  }

  if (changed) {
    ED_region_tag_redraw_no_rebuild(region);
  }

  return WM_UI_HANDLER_CONTINUE;
}

static int ui_handle_view_item_event(bContext *C,
                                     const wmEvent *event,
                                     uiBut *active_but,
                                     ARegion *region)
{
  switch (event->type) {
    case MOUSEMOVE:
      if (event->xy[0] != event->prev_xy[0] || event->xy[1] != event->prev_xy[1]) {
        UI_region_views_clear_search_highlight(region);
      }
      break;
    case LEFTMOUSE:
      if (event->modifier == 0) {
        /* Only bother finding the active view item button if the active button isn't already a
         * view item. */
        uiButViewItem *view_but = static_cast<uiButViewItem *>(
            (active_but && active_but->type == ButType::ViewItem) ?
                active_but :
                ui_view_item_find_mouse_over(region, event->xy));

        if (view_but) {
          if (UI_view_item_supports_drag(*view_but->view_item)) {
            if (event->val != KM_CLICK) {
              break;
            }
          }
          else if (event->val != KM_PRESS) {
            break;
          }

          /* Will free active button if there already is one. */
          /* Close the popup when clicking on the view item directly, not any overlapped button. */
          const bool close_popup = view_but == active_but;
          force_activate_view_item_but(C, region, view_but, close_popup);
        }
      }
      break;
    case EVT_RETKEY:
    case EVT_PADENTER:
      if (event->val == KM_PRESS) {
        if (uiButViewItem *search_highlight_but = static_cast<uiButViewItem *>(
                ui_view_item_find_search_highlight(region)))
        {
          force_activate_view_item_but(C, region, search_highlight_but);
          return WM_UI_HANDLER_BREAK;
        }
      }
      break;
    default:
      break;
  }

  return WM_UI_HANDLER_CONTINUE;
}

static void ui_handle_button_return_submenu(bContext *C, const wmEvent *event, uiBut *but)
{
  uiHandleButtonData *data = but->active;
  uiPopupBlockHandle *menu = data->menu;

  /* copy over return values from the closing menu */
  if ((menu->menuretval & UI_RETURN_OK) || (menu->menuretval & UI_RETURN_UPDATE)) {
    if (but->type == ButType::Color) {
      copy_v3_v3(data->vec, menu->retvec);
    }
    else if (but->type == ButType::Menu) {
      data->value = menu->retvalue;
    }
  }

  if (menu->menuretval & UI_RETURN_UPDATE) {
    if (data->interactive) {
      ui_apply_but(C, but->block, but, data, true);
    }
    else {
      ui_but_update(but);
    }

    menu->menuretval = 0;
  }

  /* now change button state or exit, which will close the submenu */
  if ((menu->menuretval & UI_RETURN_OK) || (menu->menuretval & UI_RETURN_CANCEL)) {
    if (menu->menuretval != UI_RETURN_OK) {
      data->cancel = true;
    }

    button_activate_exit(C, but, data, true, false);
  }
  else if (menu->menuretval & UI_RETURN_OUT) {
    if (event->type == MOUSEMOVE && ui_but_contains_point_px(but, data->region, event->xy)) {
      button_activate_state(C, but, BUTTON_STATE_HIGHLIGHT);
    }
    else {
      if (ISKEYBOARD(event->type)) {
        /* keyboard menu hierarchy navigation, going back to previous level */
        but->active->used_mouse = false;
        button_activate_state(C, but, BUTTON_STATE_HIGHLIGHT);
      }
      else {
        data->cancel = true;
        button_activate_exit(C, but, data, true, false);
      }
    }
  }
}

/** \} */

/* -------------------------------------------------------------------- */
/** \name Menu Towards (mouse motion logic)
 * \{ */

/**
 * Function used to prevent losing the open menu when using nested pull-downs,
 * when moving mouse towards the pull-down menu over other buttons that could
 * steal the highlight from the current button, only checks:
 *
 * - while mouse moves in triangular area defined old mouse position and
 *   left/right side of new menu.
 * - only for 1 second.
 */

static void ui_mouse_motion_towards_init_ex(uiPopupBlockHandle *menu,
                                            const int xy[2],
                                            const bool force)
{
  BLI_assert(((uiBlock *)menu->region->runtime->uiblocks.first)->flag &
             (UI_BLOCK_MOVEMOUSE_QUIT | UI_BLOCK_POPOVER));

  if (!menu->dotowards || force) {
    menu->dotowards = true;
    menu->towards_xy[0] = xy[0];
    menu->towards_xy[1] = xy[1];

    if (force) {
      menu->towardstime = DBL_MAX; /* unlimited time */
    }
    else {
      menu->towardstime = BLI_time_now_seconds();
    }
  }
}

static void ui_mouse_motion_towards_init(uiPopupBlockHandle *menu, const int xy[2])
{
  ui_mouse_motion_towards_init_ex(menu, xy, false);
}

static void ui_mouse_motion_towards_reinit(uiPopupBlockHandle *menu, const int xy[2])
{
  ui_mouse_motion_towards_init_ex(menu, xy, true);
}

static bool ui_mouse_motion_towards_check(uiBlock *block,
                                          uiPopupBlockHandle *menu,
                                          const int xy[2],
                                          const bool use_wiggle_room)
{
  BLI_assert(block->flag & (UI_BLOCK_MOVEMOUSE_QUIT | UI_BLOCK_POPOVER));

  /* annoying fix for #36269, this is a bit odd but in fact works quite well
   * don't mouse-out of a menu if another menu has been created after it.
   * if this causes problems we could remove it and check on a different fix - campbell */
  if (menu->region->next) {
    /* Test if this is the last menu. */
    ARegion *region = menu->region->next;
    do {
      uiBlock *block_iter = static_cast<uiBlock *>(region->runtime->uiblocks.first);
      if (block_iter && ui_block_is_menu(block_iter)) {
        return true;
      }
    } while ((region = region->next));
  }
  /* annoying fix end! */

  if (!menu->dotowards) {
    return false;
  }

  float oldp[2] = {menu->towards_xy[0], menu->towards_xy[1]};
  const float newp[2] = {float(xy[0]), float(xy[1])};
  if (len_squared_v2v2(oldp, newp) < (4.0f * 4.0f)) {
    return menu->dotowards;
  }

  /* verify that we are moving towards one of the edges of the
   * menu block, in other words, in the triangle formed by the
   * initial mouse location and two edge points. */
  rctf rect_px;
  ui_block_to_window_rctf(menu->region, block, &rect_px, &block->rect);

  const float margin = MENU_TOWARDS_MARGIN;

  const float p1[2] = {rect_px.xmin - margin, rect_px.ymin - margin};
  const float p2[2] = {rect_px.xmax + margin, rect_px.ymin - margin};
  const float p3[2] = {rect_px.xmax + margin, rect_px.ymax + margin};
  const float p4[2] = {rect_px.xmin - margin, rect_px.ymax + margin};

  /* allow for some wiggle room, if the user moves a few pixels away,
   * don't immediately quit (only for top level menus) */
  if (use_wiggle_room) {
    const float cent[2] = {BLI_rctf_cent_x(&rect_px), BLI_rctf_cent_y(&rect_px)};
    float delta[2];

    sub_v2_v2v2(delta, oldp, cent);
    normalize_v2_length(delta, MENU_TOWARDS_WIGGLE_ROOM);
    add_v2_v2(oldp, delta);
  }

  bool closer = (isect_point_tri_v2(newp, oldp, p1, p2) ||
                 isect_point_tri_v2(newp, oldp, p2, p3) ||
                 isect_point_tri_v2(newp, oldp, p3, p4) || isect_point_tri_v2(newp, oldp, p4, p1));

  if (!closer) {
    menu->dotowards = false;
  }

  /* 1 second timer */
  if (BLI_time_now_seconds() - menu->towardstime > BUTTON_MOUSE_TOWARDS_THRESH) {
    menu->dotowards = false;
  }

  return menu->dotowards;
}

#ifdef USE_KEYNAV_LIMIT
static void ui_mouse_motion_keynav_init(uiKeyNavLock *keynav, const wmEvent *event)
{
  keynav->is_keynav = true;
  copy_v2_v2_int(keynav->event_xy, event->xy);
}
/**
 * Return true if key-input isn't blocking mouse-motion,
 * or if the mouse-motion is enough to disable key-input.
 */
static bool ui_mouse_motion_keynav_test(uiKeyNavLock *keynav, const wmEvent *event)
{
  if (keynav->is_keynav &&
      (len_manhattan_v2v2_int(keynav->event_xy, event->xy) > BUTTON_KEYNAV_PX_LIMIT))
  {
    keynav->is_keynav = false;
  }

  return keynav->is_keynav;
}
#endif /* USE_KEYNAV_LIMIT */

/** \} */

/* -------------------------------------------------------------------- */
/** \name Menu Scroll
 * \{ */

static char ui_menu_scroll_test(uiBlock *block, int my)
{
  if (block->flag & (UI_BLOCK_CLIPTOP | UI_BLOCK_CLIPBOTTOM)) {
    if (block->flag & UI_BLOCK_CLIPTOP) {
      if (my > block->rect.ymax - UI_MENU_SCROLL_MOUSE) {
        return 't';
      }
    }
    if (block->flag & UI_BLOCK_CLIPBOTTOM) {
      if (my < block->rect.ymin + UI_MENU_SCROLL_MOUSE) {
        return 'b';
      }
    }
  }
  return 0;
}

static void ui_menu_scroll_apply_offset_y(ARegion *region, uiBlock *block, float dy)
{
  BLI_assert(dy != 0.0f);

  const int scroll_pad = ui_block_is_menu(block) ? UI_MENU_SCROLL_PAD : UI_UNIT_Y * 0.5f;

  if (dy < 0.0f) {
    /* Stop at top item, extra 0.5 UI_UNIT_Y makes it snap nicer. */
    float ymax = -FLT_MAX;
    for (const std::unique_ptr<uiBut> &bt : block->buttons) {
      ymax = max_ff(ymax, bt->rect.ymax);
    }
    if (ymax + dy - UI_UNIT_Y * 0.5f < block->rect.ymax - scroll_pad) {
      dy = block->rect.ymax - ymax - scroll_pad;
    }
  }
  else {
    /* Stop at bottom item, extra 0.5 UI_UNIT_Y makes it snap nicer. */
    float ymin = FLT_MAX;
    for (const std::unique_ptr<uiBut> &bt : block->buttons) {
      ymin = min_ff(ymin, bt->rect.ymin);
    }
    if (ymin + dy + UI_UNIT_Y * 0.5f > block->rect.ymin + scroll_pad) {
      dy = block->rect.ymin - ymin + scroll_pad;
    }
  }

  /* remember scroll offset for refreshes */
  block->handle->scrolloffset += dy;
  /* Apply popup scroll delta to layout panels too. */
  ui_layout_panel_popup_scroll_apply(block->panel, dy);

  /* apply scroll offset */
  for (const std::unique_ptr<uiBut> &bt : block->buttons) {
    bt->rect.ymin += dy;
    bt->rect.ymax += dy;
  }

  /* set flags again */
  ui_popup_block_scrolltest(block);

  ED_region_tag_redraw(region);
}

/** Scroll to activated button. */
static bool ui_menu_scroll_to_but(ARegion *region, uiBlock *block, uiBut *but_target)
{
  float dy = 0.0;
  if (block->flag & UI_BLOCK_CLIPTOP) {
    if (but_target->rect.ymax > block->rect.ymax - UI_MENU_SCROLL_ARROW) {
      dy = block->rect.ymax - but_target->rect.ymax - UI_MENU_SCROLL_ARROW;
    }
  }
  if (block->flag & UI_BLOCK_CLIPBOTTOM) {
    if (but_target->rect.ymin < block->rect.ymin + UI_MENU_SCROLL_ARROW) {
      dy = block->rect.ymin - but_target->rect.ymin + UI_MENU_SCROLL_ARROW;
    }
  }
  if (dy != 0.0f) {
    ui_menu_scroll_apply_offset_y(region, block, dy);
    return true;
  }
  return false;
}

/** Scroll to y location (in block space, see #ui_window_to_block). */
static bool ui_menu_scroll_to_y(ARegion *region, uiBlock *block, int y)
{
  const char test = ui_menu_scroll_test(block, y);
  float dy = 0.0f;
  if (test == 't') {
    dy = -UI_UNIT_Y; /* scroll to the top */
  }
  else if (test == 'b') {
    dy = UI_UNIT_Y; /* scroll to the bottom */
  }
  if (dy != 0.0f) {
    ui_menu_scroll_apply_offset_y(region, block, dy);
    return true;
  }
  return false;
}

static bool ui_menu_scroll_step(ARegion *region, uiBlock *block, const int scroll_dir)
{
  int my;
  if (scroll_dir == 1) {
    if ((block->flag & UI_BLOCK_CLIPTOP) == 0) {
      return false;
    }
    my = block->rect.ymax + UI_UNIT_Y;
  }
  else if (scroll_dir == -1) {
    if ((block->flag & UI_BLOCK_CLIPBOTTOM) == 0) {
      return false;
    }
    my = block->rect.ymin - UI_UNIT_Y;
  }
  else {
    BLI_assert(0);
    return false;
  }

  return ui_menu_scroll_to_y(region, block, my);
}

/** \} */

/* -------------------------------------------------------------------- */
/** \name Menu Event Handling
 * \{ */

static void ui_region_auto_open_clear(ARegion *region)
{
  LISTBASE_FOREACH (uiBlock *, block, &region->runtime->uiblocks) {
    block->auto_open = false;
  }
}

/**
 * Special function to handle nested menus.
 * let the parent menu get the event.
 *
 * This allows a menu to be open,
 * but send key events to the parent if there's no active buttons.
 *
 * Without this keyboard navigation from menus won't work.
 */
static bool ui_menu_pass_event_to_parent_if_nonactive(uiPopupBlockHandle *menu,
                                                      const uiBut *but,
                                                      const int level,
                                                      const bool is_parent_menu,
                                                      const int retval)
{
  /* NOTE(@ideasman42): For `menu->popup` (not a nested tree of menus), don't pass events parents.
   * This is needed because enum popups (for example) aren't created with an active button.
   * Otherwise opening a popup & pressing the accelerator key would fail, see: #107838. */
  if ((level != 0) && (but == nullptr) && (is_parent_menu || menu->popup == false)) {
    menu->menuretval = UI_RETURN_OUT | UI_RETURN_OUT_PARENT;
    (void)retval; /* so release builds with strict flags are happy as well */
    BLI_assert(retval == WM_UI_HANDLER_CONTINUE);
    return true;
  }
  return false;
}

static int ui_handle_menu_button(bContext *C, const wmEvent *event, uiPopupBlockHandle *menu)
{
  ARegion *region = menu->region;
  uiBut *but = ui_region_find_active_but(region);

  if (but) {
    /* Its possible there is an active menu item NOT under the mouse,
     * in this case ignore mouse clicks outside the button (but Enter etc is accepted) */
    if (event->val == KM_RELEASE) {
      /* pass, needed so we can exit active menu-items when click-dragging out of them */
    }
    else if (but->type == ButType::SearchMenu) {
      /* Pass, needed so search popup can have RMB context menu.
       * This may be useful for other interactions which happen in the search popup
       * without being directly over the search button. */
    }
    else if (!ui_block_is_menu(but->block) || ui_block_is_pie_menu(but->block)) {
      /* pass, skip for dialogs */
    }
    else if (!ui_region_contains_point_px(but->active->region, event->xy)) {
      /* Pass, needed to click-exit outside of non-floating menus. */
      ui_region_auto_open_clear(but->active->region);
    }
    else if (ISMOUSE_BUTTON(event->type)) {
      if (!ui_but_contains_point_px(but, but->active->region, event->xy)) {
        but = nullptr;
      }
    }
  }

  int retval;
  if (but) {
    ScrArea *ctx_area = CTX_wm_area(C);
    ARegion *ctx_region = CTX_wm_region(C);

    if (menu->ctx_area) {
      CTX_wm_area_set(C, menu->ctx_area);
    }
    if (menu->ctx_region) {
      CTX_wm_region_set(C, menu->ctx_region);
    }

    retval = ui_handle_button_event(C, event, but);

    if (menu->ctx_area) {
      CTX_wm_area_set(C, ctx_area);
    }
    if (menu->ctx_region) {
      CTX_wm_region_set(C, ctx_region);
    }
  }
  else {
    retval = ui_handle_button_over(C, event, region);
  }

  return retval;
}

float ui_block_calc_pie_segment(uiBlock *block, const float event_xy[2])
{
  float seg1[2];

  if (block->pie_data.flags & UI_PIE_INITIAL_DIRECTION) {
    copy_v2_v2(seg1, block->pie_data.pie_center_init);
  }
  else {
    copy_v2_v2(seg1, block->pie_data.pie_center_spawned);
  }

  float seg2[2];
  sub_v2_v2v2(seg2, event_xy, seg1);

  const float len = normalize_v2_v2(block->pie_data.pie_dir, seg2);

  if (len < U.pie_menu_threshold * UI_SCALE_FAC) {
    block->pie_data.flags |= UI_PIE_INVALID_DIR;
  }
  else {
    block->pie_data.flags &= ~UI_PIE_INVALID_DIR;
  }

  return len;
}

static int ui_handle_menu_letter_press_search(uiPopupBlockHandle *menu, const wmEvent *event)
{
  /* Start menu search if the menu has a name. */
  if (menu->menu_idname[0]) {
    uiAfterFunc *after = ui_afterfunc_new();
    wmOperatorType *ot = WM_operatortype_find("WM_OT_search_single_menu", false);
    after->optype = ot;
    after->opcontext = blender::wm::OpCallContext::InvokeDefault;
    after->opptr = MEM_new<PointerRNA>(__func__);
    WM_operator_properties_create_ptr(after->opptr, ot);
    RNA_string_set(after->opptr, "menu_idname", menu->menu_idname);
    if (event->type != EVT_SPACEKEY) {
      /* Forward all keys except space-bar to the search. */
      const int num_bytes = BLI_str_utf8_size_or_error(event->utf8_buf);
      if (num_bytes != -1) {
        char buf[sizeof(event->utf8_buf) + 1];
        memcpy(buf, event->utf8_buf, num_bytes);
        buf[num_bytes] = '\0';
        RNA_string_set(after->opptr, "initial_query", buf);
      }
    }
    menu->menuretval = UI_RETURN_OK;
    return WM_UI_HANDLER_BREAK;
  }
  return WM_UI_HANDLER_CONTINUE;
}

static int ui_handle_menu_event(bContext *C,
                                const wmEvent *event,
                                uiPopupBlockHandle *menu,
                                int level,
                                const bool is_parent_inside,
                                const bool is_parent_menu,
                                const bool is_floating)
{
  uiBut *but;
  ARegion *region = menu->region;
  uiBlock *block = static_cast<uiBlock *>(region->runtime->uiblocks.first);

  int retval = WM_UI_HANDLER_CONTINUE;

  int mx = event->xy[0];
  int my = event->xy[1];
  ui_window_to_block(region, block, &mx, &my);

  /* check if mouse is inside block */
  const bool inside = BLI_rctf_isect_pt(&block->rect, mx, my);
  /* check for title dragging */
  const bool inside_title = inside && ((my + (UI_UNIT_Y * 1.4f)) > block->rect.ymax);

  /* if there's an active modal button, don't check events or outside, except for search menu */
  but = ui_region_find_active_but(region);

#ifdef USE_DRAG_POPUP

#  if defined(__APPLE__)
  constexpr int PopupTitleHoverCursor = WM_CURSOR_HAND;
  constexpr int PopupTitleDragCursor = WM_CURSOR_HAND_CLOSED;
#  else
  constexpr int PopupTitleHoverCursor = WM_CURSOR_MOVE;
  constexpr int PopupTitleDragCursor = WM_CURSOR_MOVE;
#  endif

  wmWindow *win = CTX_wm_window(C);

  if (!menu->is_grab && is_floating) {
    if (inside_title && (!but || but->type == ButType::Image)) {
      if (event->type == LEFTMOUSE && event->val == KM_PRESS) {
        /* Initial press before starting to drag. */
        WM_cursor_set(win, PopupTitleDragCursor);
      }
      else if (event->type == MOUSEMOVE && !win->modalcursor) {
        /* Hover over draggable area. */
        WM_cursor_set(win, PopupTitleHoverCursor);
      }
    }
    else if (win->cursor == PopupTitleHoverCursor) {
      WM_cursor_set(win, WM_CURSOR_DEFAULT);
    }
  }

  if (menu->is_grab) {
    if (event->type == LEFTMOUSE) {
      menu->is_grab = false;
      WM_cursor_set(win, WM_CURSOR_DEFAULT);
      retval = WM_UI_HANDLER_BREAK;
    }
    else {
      if (event->type == MOUSEMOVE) {
        WM_cursor_set(win, PopupTitleDragCursor);
        blender::int2 mdiff = blender::int2(event->xy) - blender::int2(menu->grab_xy_prev);

        copy_v2_v2_int(menu->grab_xy_prev, event->xy);

        menu->popup_create_vars.event_xy += mdiff;

        ui_popup_translate(region, mdiff);
      }

      return retval;
    }
  }
#endif

  if (but && button_modal_state(but->active->state)) {
    if (block->flag & (UI_BLOCK_MOVEMOUSE_QUIT | UI_BLOCK_POPOVER)) {
      /* if a button is activated modal, always reset the start mouse
       * position of the towards mechanism to avoid losing focus,
       * and don't handle events */
      ui_mouse_motion_towards_reinit(menu, event->xy);
    }
  }
  else if (event->type == TIMER) {
    if (event->customdata == menu->scrolltimer) {
      ui_menu_scroll_to_y(region, block, my);
    }
  }
  else {
    /* for ui_mouse_motion_towards_block */
    if (event->type == MOUSEMOVE) {
      if (block->flag & (UI_BLOCK_MOVEMOUSE_QUIT | UI_BLOCK_POPOVER)) {
        ui_mouse_motion_towards_init(menu, event->xy);
      }

      /* add menu scroll timer, if needed */
      if (ui_menu_scroll_test(block, my)) {
        if (menu->scrolltimer == nullptr) {
          menu->scrolltimer = WM_event_timer_add(
              CTX_wm_manager(C), CTX_wm_window(C), TIMER, MENU_SCROLL_INTERVAL);
        }
      }
    }

    /* first block own event func */
    if (block->block_event_func && block->block_event_func(C, block, event)) {
      /* pass */
    } /* events not for active search menu button */
    else {
      int act = 0;

      switch (event->type) {

        /* Closing sub-levels of pull-downs.
         *
         * The actual event is handled by the button under the cursor.
         * This is done so we can right click on menu items even when they have sub-menus open.
         */
        case RIGHTMOUSE:
          if (inside == false) {
            if (event->val == KM_PRESS && (block->flag & UI_BLOCK_LOOP)) {
              if (block->saferct.first) {
                /* Currently right clicking on a top level pull-down (typically in the header)
                 * just closes the menu and doesn't support immediately handling the RMB event.
                 *
                 * To support we would need UI_RETURN_OUT_PARENT to be handled by
                 * top-level buttons, not just menus. Note that this isn't very important
                 * since it's easy to manually close these menus by clicking on them. */
                menu->menuretval = (level > 0 && is_parent_inside) ? UI_RETURN_OUT_PARENT :
                                                                     UI_RETURN_OUT;
              }
            }
            retval = WM_UI_HANDLER_BREAK;
          }
          break;

        /* Closing sub-levels of pull-downs. */
        case EVT_LEFTARROWKEY:
          if (event->val == KM_PRESS && (block->flag & UI_BLOCK_LOOP)) {
            if (block->saferct.first) {
              menu->menuretval = UI_RETURN_OUT;
            }
          }

          retval = WM_UI_HANDLER_BREAK;
          break;

        /* Opening sub-levels of pull-downs. */
        case EVT_RIGHTARROWKEY:
          if (event->val == KM_PRESS && (block->flag & UI_BLOCK_LOOP)) {

            if (ui_menu_pass_event_to_parent_if_nonactive(
                    menu, but, level, is_parent_menu, retval))
            {
              break;
            }

            but = ui_region_find_active_but(region);

            if (!but) {
              /* no item active, we make first active */
              if (block->direction & UI_DIR_UP) {
                but = ui_but_last(block);
              }
              else {
                but = ui_but_first(block);
              }
            }

            if (but && ELEM(but->type, ButType::Block, ButType::Pulldown)) {
              ui_handle_button_activate(C, region, but, BUTTON_ACTIVATE_OPEN);
            }
          }

          retval = WM_UI_HANDLER_BREAK;
          break;

        /* Smooth scrolling for popovers. */
        case MOUSEPAN: {
          if (event->modifier) {
            /* pass */
          }
          else if (!ui_block_is_menu(block)) {
            if (block->flag & (UI_BLOCK_CLIPTOP | UI_BLOCK_CLIPBOTTOM)) {
              const float dy = event->xy[1] - event->prev_xy[1];
              if (dy != 0.0f) {
                ui_menu_scroll_apply_offset_y(region, block, dy);

                if (but) {
                  but->active->cancel = true;
                  button_activate_exit(C, but, but->active, false, false);
                }
                WM_event_add_mousemove(CTX_wm_window(C));
              }
            }
            break;
          }
          ATTR_FALLTHROUGH;
        }
        case WHEELUPMOUSE:
        case WHEELDOWNMOUSE: {
          if (event->modifier) {
            /* pass */
          }
          else if (!ui_block_is_menu(block)) {
            const int scroll_dir = (event->type == WHEELUPMOUSE) ? 1 : -1;
            if (ui_menu_scroll_step(region, block, scroll_dir)) {
              if (but) {
                but->active->cancel = true;
                button_activate_exit(C, but, but->active, false, false);
              }
              WM_event_add_mousemove(CTX_wm_window(C));
            }
            break;
          }
          ATTR_FALLTHROUGH;
        }
        case EVT_UPARROWKEY:
        case EVT_DOWNARROWKEY:
        case EVT_PAGEUPKEY:
        case EVT_PAGEDOWNKEY:
        case EVT_HOMEKEY:
        case EVT_ENDKEY:
          /* Arrow-keys: only handle for block_loop blocks. */
          if (event->modifier) {
            /* pass */
          }
          else if (inside || (block->flag & UI_BLOCK_LOOP)) {
            int type = event->type;
            int val = event->val;

            /* Convert pan to scroll-wheel. */
            if (type == MOUSEPAN) {
              ui_pan_to_scroll(event, &type, &val);
            }

            if (val == KM_PRESS) {
              /* Determine scroll operation. */
              uiMenuScrollType scrolltype;

              if (ELEM(type, EVT_PAGEUPKEY, EVT_HOMEKEY)) {
                scrolltype = MENU_SCROLL_TOP;
              }
              else if (ELEM(type, EVT_PAGEDOWNKEY, EVT_ENDKEY)) {
                scrolltype = MENU_SCROLL_BOTTOM;
              }
              else if (ELEM(type, EVT_UPARROWKEY, WHEELUPMOUSE)) {
                scrolltype = MENU_SCROLL_UP;
              }
              else {
                scrolltype = MENU_SCROLL_DOWN;
              }

              if (ui_menu_pass_event_to_parent_if_nonactive(
                      menu, but, level, is_parent_menu, retval))
              {
                break;
              }

#ifdef USE_KEYNAV_LIMIT
              ui_mouse_motion_keynav_init(&menu->keynav_state, event);
#endif

              but = ui_region_find_active_but(region);
              if (but) {
                /* Apply scroll operation. */
                if (scrolltype == MENU_SCROLL_DOWN) {
                  but = ui_but_next(but);
                }
                else if (scrolltype == MENU_SCROLL_UP) {
                  but = ui_but_prev(but);
                }
                else if (scrolltype == MENU_SCROLL_TOP) {
                  but = ui_but_first(block);
                }
                else if (scrolltype == MENU_SCROLL_BOTTOM) {
                  but = ui_but_last(block);
                }
              }

              if (!but) {
                /* Wrap button or no active button. */
                uiBut *but_wrap = nullptr;
                if (ELEM(scrolltype, MENU_SCROLL_UP, MENU_SCROLL_BOTTOM)) {
                  but_wrap = ui_but_last(block);
                }
                else if (ELEM(scrolltype, MENU_SCROLL_DOWN, MENU_SCROLL_TOP)) {
                  but_wrap = ui_but_first(block);
                }
                if (but_wrap) {
                  but = but_wrap;
                }
              }

              if (but) {
                ui_handle_button_activate(C, region, but, BUTTON_ACTIVATE);
                ui_menu_scroll_to_but(region, block, but);
              }
            }

            retval = WM_UI_HANDLER_BREAK;
          }

          break;

        case EVT_ONEKEY:
        case EVT_PAD1:
          act = 1;
          ATTR_FALLTHROUGH;
        case EVT_TWOKEY:
        case EVT_PAD2:
          if (act == 0) {
            act = 2;
          }
          ATTR_FALLTHROUGH;
        case EVT_THREEKEY:
        case EVT_PAD3:
          if (act == 0) {
            act = 3;
          }
          ATTR_FALLTHROUGH;
        case EVT_FOURKEY:
        case EVT_PAD4:
          if (act == 0) {
            act = 4;
          }
          ATTR_FALLTHROUGH;
        case EVT_FIVEKEY:
        case EVT_PAD5:
          if (act == 0) {
            act = 5;
          }
          ATTR_FALLTHROUGH;
        case EVT_SIXKEY:
        case EVT_PAD6:
          if (act == 0) {
            act = 6;
          }
          ATTR_FALLTHROUGH;
        case EVT_SEVENKEY:
        case EVT_PAD7:
          if (act == 0) {
            act = 7;
          }
          ATTR_FALLTHROUGH;
        case EVT_EIGHTKEY:
        case EVT_PAD8:
          if (act == 0) {
            act = 8;
          }
          ATTR_FALLTHROUGH;
        case EVT_NINEKEY:
        case EVT_PAD9:
          if (act == 0) {
            act = 9;
          }
          ATTR_FALLTHROUGH;
        case EVT_ZEROKEY:
        case EVT_PAD0:
          if (act == 0) {
            act = 10;
          }

          if ((block->flag & UI_BLOCK_NUMSELECT) && event->val == KM_PRESS) {
            int count;

            if (ui_menu_pass_event_to_parent_if_nonactive(
                    menu, but, level, is_parent_menu, retval))
            {
              break;
            }

            /* Only respond to explicit press to avoid the event that opened the menu
             * activating an item when the key is held. */
            if (event->flag & WM_EVENT_IS_REPEAT) {
              break;
            }

            if (event->modifier & KM_ALT) {
              act += 10;
            }

            count = 0;
            for (const std::unique_ptr<uiBut> &but : block->buttons) {
              bool doit = false;

              if (!ELEM(
                      but->type, ButType::Label, ButType::Sepr, ButType::SeprLine, ButType::Image))
              {
                count++;
              }

              /* exception for rna layer buts */
              if (but->rnapoin.data && but->rnaprop &&
                  ELEM(RNA_property_subtype(but->rnaprop), PROP_LAYER, PROP_LAYER_MEMBER))
              {
                if (but->rnaindex == act - 1) {
                  doit = true;
                }
              }
              else if (ELEM(but->type,
                            ButType::But,
                            ButType::ButMenu,
                            ButType::Menu,
                            ButType::Block,
                            ButType::Pulldown) &&
                       count == act)
              {
                doit = true;
              }

              if (!(but->flag & UI_BUT_DISABLED) && doit) {
                /* activate buttons but open menu's */
                uiButtonActivateType activate;
                if (but->type == ButType::Pulldown) {
                  activate = BUTTON_ACTIVATE_OPEN;
                }
                else {
                  activate = BUTTON_ACTIVATE_APPLY;
                }

                ui_handle_button_activate(C, region, but.get(), activate);
                break;
              }
            }

            retval = WM_UI_HANDLER_BREAK;
          }
          break;

        /* Handle keystrokes on menu items */
        case EVT_AKEY:
        case EVT_BKEY:
        case EVT_CKEY:
        case EVT_DKEY:
        case EVT_EKEY:
        case EVT_FKEY:
        case EVT_GKEY:
        case EVT_HKEY:
        case EVT_IKEY:
        case EVT_JKEY:
        case EVT_KKEY:
        case EVT_LKEY:
        case EVT_MKEY:
        case EVT_NKEY:
        case EVT_OKEY:
        case EVT_PKEY:
        case EVT_QKEY:
        case EVT_RKEY:
        case EVT_SKEY:
        case EVT_TKEY:
        case EVT_UKEY:
        case EVT_VKEY:
        case EVT_WKEY:
        case EVT_XKEY:
        case EVT_YKEY:
        case EVT_ZKEY:
        case EVT_SPACEKEY: {
          if (ELEM(event->val, KM_PRESS, KM_DBL_CLICK) && ((event->modifier & ~KM_ALT) == 0) &&
              /* Only respond to explicit press to avoid the event that opened the menu
               * activating an item when the key is held. */
              (event->flag & WM_EVENT_IS_REPEAT) == 0)
          {

            /* Menu search if space-bar or #MenuTypeFlag::SearchOnKeyPress. */
            MenuType *mt = WM_menutype_find(menu->menu_idname, true);
<<<<<<< HEAD
            // bfa - gooengine disable_search_on_keypress
            if ((mt && bool(mt->flag & MenuTypeFlag::SearchOnKeyPress) && !bool(U.flag & USER_FLAG_DISABLE_SEARCH_ON_KEYPRESS)) ||
                event->type == EVT_SPACEKEY) 
=======
            if ((mt && flag_is_set(mt->flag, MenuTypeFlag::SearchOnKeyPress)) ||
                event->type == EVT_SPACEKEY)
>>>>>>> 88c2c67a
            {
              if ((level != 0) && (but == nullptr || !menu->menu_idname[0])) {
                /* Search parent if the child is open but not activated or not searchable. */
                menu->menuretval = UI_RETURN_OUT | UI_RETURN_OUT_PARENT;
              }
              else {
                retval = ui_handle_menu_letter_press_search(menu, event);
              }
              break;
            }

            // bfa - disable_search_on_keypress
            if (ui_menu_pass_event_to_parent_if_nonactive(
                    menu, but, level, is_parent_menu, retval) && !bool(U.flag & USER_FLAG_DISABLE_SEARCH_ON_KEYPRESS))
            {
              break;
            }

            /* Accelerator keys that allow "pressing" a menu entry by pressing a single key. */
            for (const std::unique_ptr<uiBut> &but_iter : block->buttons) {
              if (!(but_iter->flag & UI_BUT_DISABLED) && but_iter->menu_key == event->type) {
                if (ELEM(but_iter->type, ButType::But, ButType::IconToggle, ButType::IconToggleN))
                {
                  UI_but_execute(C, region, but_iter.get());
                }
                else {
                  ui_handle_button_activate_by_type(C, region, but_iter.get());
                }
                return WM_UI_HANDLER_BREAK;
              }
            }
          }
          default: {
            break;
          }
        }
      }
    }

    /* here we check return conditions for menus */
    if (block->flag & UI_BLOCK_LOOP) {
      /* If we click outside the block, verify if we clicked on the
       * button that opened us, otherwise we need to close,
       *
       * note that there is an exception for root level menus and
       * popups which you can click again to close.
       *
       * Events handled above may have already set the return value,
       * don't overwrite them, see: #61015.
       */
      if ((inside == false) && (menu->menuretval == 0)) {
        uiSafetyRct *saferct = static_cast<uiSafetyRct *>(block->saferct.first);

        if (event->type == MOUSEMOVE) {
          WM_tooltip_clear(C, win);
        }

        if (ELEM(event->type, LEFTMOUSE, MIDDLEMOUSE, RIGHTMOUSE)) {
          if (ELEM(event->val, KM_PRESS, KM_DBL_CLICK)) {
            if ((is_parent_menu == false) && (U.uiflag & USER_MENUOPENAUTO) == 0) {
              /* for root menus, allow clicking to close */
              if (block->flag & UI_BLOCK_OUT_1) {
                menu->menuretval = UI_RETURN_OK;
              }
              else {
                menu->menuretval = UI_RETURN_OUT;
              }
            }
            else if (saferct && !BLI_rctf_isect_pt(
                                    &saferct->parent, float(event->xy[0]), float(event->xy[1])))
            {
              if (block->flag & UI_BLOCK_OUT_1) {
                menu->menuretval = UI_RETURN_OK;
              }
              else {
                menu->menuretval = (U.flag & USER_MENU_CLOSE_LEAVE) ? UI_RETURN_OUT :
                                                                      UI_RETURN_CANCEL;
              }
            }
          }
          else if (ELEM(event->val, KM_RELEASE, KM_CLICK)) {
            /* For buttons that use a hold function,
             * exit when mouse-up outside the menu. */
            if (block->flag & UI_BLOCK_POPUP_HOLD) {
              /* NOTE: we could check the cursor is over the parent button. */
              menu->menuretval = UI_RETURN_CANCEL;
              retval = WM_UI_HANDLER_CONTINUE;
            }
          }
        }
      }

      if (menu->menuretval) {
        /* pass */
      }
#ifdef USE_KEYNAV_LIMIT
      else if ((event->type == MOUSEMOVE) &&
               ui_mouse_motion_keynav_test(&menu->keynav_state, event))
      {
        /* Don't handle the mouse-move if we're using key-navigation. */
        retval = WM_UI_HANDLER_BREAK;
      }
#endif
      else if (event->type == EVT_ESCKEY && event->val == KM_PRESS) {
        /* Escape cancels this and all preceding menus. */
        menu->menuretval = UI_RETURN_CANCEL;
      }
      else if (ELEM(event->type, EVT_RETKEY, EVT_PADENTER) && event->val == KM_PRESS) {
        uiBut *but_default = ui_region_find_first_but_test_flag(
            region, UI_BUT_ACTIVE_DEFAULT, UI_HIDDEN);
        if ((but_default != nullptr) && (but_default->active == nullptr)) {
          if (but_default->type == ButType::But) {
            UI_but_execute(C, region, but_default);
            retval = WM_UI_HANDLER_BREAK;
          }
          else {
            ui_handle_button_activate_by_type(C, region, but_default);
          }
        }
        else {
          uiBut *but_active = ui_region_find_active_but(region);

          /* enter will always close this block, we let the event
           * get handled by the button if it is activated, otherwise we cancel */
          if (but_active == nullptr) {
            menu->menuretval = UI_RETURN_CANCEL | UI_RETURN_POPUP_OK;
          }
        }
      }
#ifdef USE_DRAG_POPUP
      else if ((event->type == LEFTMOUSE) && (event->val == KM_PRESS) &&
               (inside && is_floating && inside_title))
      {
        if (!but || but->type == ButType::Image ||
            !ui_but_contains_point_px(but, region, event->xy))
        {
          if (but) {
            UI_but_tooltip_timer_remove(C, but);
          }

          menu->is_grab = true;
          copy_v2_v2_int(menu->grab_xy_prev, event->xy);
          retval = WM_UI_HANDLER_BREAK;
        }
      }
#endif
      else {

        /* check mouse moving outside of the menu */
        if (inside == false && (block->flag & (UI_BLOCK_MOVEMOUSE_QUIT | UI_BLOCK_POPOVER))) {
          uiSafetyRct *saferct;

          ui_mouse_motion_towards_check(block, menu, event->xy, is_parent_inside == false);

          /* Check for all parent rects, enables arrow-keys to be used. */
          for (saferct = static_cast<uiSafetyRct *>(block->saferct.first); saferct;
               saferct = saferct->next)
          {
            /* for mouse move we only check our own rect, for other
             * events we check all preceding block rects too to make
             * arrow keys navigation work */
            if (event->type != MOUSEMOVE ||
                saferct == static_cast<uiSafetyRct *>(block->saferct.first))
            {
              if (BLI_rctf_isect_pt(&saferct->parent, float(event->xy[0]), float(event->xy[1]))) {
                break;
              }
              if (BLI_rctf_isect_pt(&saferct->safety, float(event->xy[0]), float(event->xy[1]))) {
                break;
              }
            }
          }

          /* strict check, and include the parent rect */
          if (!menu->dotowards && !saferct && ((U.flag & USER_MENU_CLOSE_LEAVE) || level > 0)) {
            if (block->flag & UI_BLOCK_OUT_1) {
              menu->menuretval = UI_RETURN_OK;
            }
            else {
              menu->menuretval = UI_RETURN_OUT;
            }
          }
          else if (menu->dotowards && event->type == MOUSEMOVE) {
            retval = WM_UI_HANDLER_BREAK;
          }
        }
      }

      /* end switch */
    }
  }

  /* if we are didn't handle the event yet, lets pass it on to
   * buttons inside this region. disabled inside check .. not sure
   * anymore why it was there? but it meant enter didn't work
   * for example when mouse was not over submenu */
  if ((event->type == TIMER) ||
      (/* inside && */ (!menu->menuretval || (menu->menuretval & UI_RETURN_UPDATE)) &&
       retval == WM_UI_HANDLER_CONTINUE))
  {
    retval = ui_handle_menu_button(C, event, menu);
  }

#ifdef USE_UI_POPOVER_ONCE
  if (block->flag & UI_BLOCK_POPOVER_ONCE) {
    if ((event->type == LEFTMOUSE) && (event->val == KM_RELEASE)) {
      UI_popover_once_clear(static_cast<uiPopover *>(menu->popup_create_vars.arg));
      block->flag &= ~UI_BLOCK_POPOVER_ONCE;
    }
  }
#endif

  /* Don't handle double click events, re-handle as regular press/release. */
  if (retval == WM_UI_HANDLER_CONTINUE && event->val == KM_DBL_CLICK) {
    return retval;
  }

  /* if we set a menu return value, ensure we continue passing this on to
   * lower menus and buttons, so always set continue then, and if we are
   * inside the region otherwise, ensure we swallow the event */
  if (menu->menuretval) {
    return WM_UI_HANDLER_CONTINUE;
  }
  if (inside) {
    return WM_UI_HANDLER_BREAK;
  }
  return retval;
}

static int ui_handle_menu_return_submenu(bContext *C,
                                         const wmEvent *event,
                                         uiPopupBlockHandle *menu)
{
  ARegion *region = menu->region;
  uiBlock *block = static_cast<uiBlock *>(region->runtime->uiblocks.first);

  uiBut *but = ui_region_find_active_but(region);

  BLI_assert(but);

  uiHandleButtonData *data = but->active;
  uiPopupBlockHandle *submenu = data->menu;

  if (submenu->menuretval) {
    bool update;

    /* first decide if we want to close our own menu cascading, if
     * so pass on the sub menu return value to our own menu handle */
    if ((submenu->menuretval & UI_RETURN_OK) || (submenu->menuretval & UI_RETURN_CANCEL)) {
      if (!(block->flag & UI_BLOCK_KEEP_OPEN)) {
        menu->menuretval = submenu->menuretval;
        menu->butretval = data->retval;
      }
    }

    update = (submenu->menuretval & UI_RETURN_UPDATE) != 0;

    /* now let activated button in this menu exit, which
     * will actually close the submenu too */
    ui_handle_button_return_submenu(C, event, but);

    if (update) {
      submenu->menuretval = 0;
    }
  }

  if (block->flag & (UI_BLOCK_MOVEMOUSE_QUIT | UI_BLOCK_POPOVER)) {
    /* for cases where close does not cascade, allow the user to
     * move the mouse back towards the menu without closing */
    ui_mouse_motion_towards_reinit(menu, event->xy);
  }

  if (menu->menuretval) {
    return WM_UI_HANDLER_CONTINUE;
  }
  return WM_UI_HANDLER_BREAK;
}

static bool ui_but_pie_menu_supported_apply(uiBut *but)
{
  return !ELEM(but->type, ButType::NumSlider, ButType::Num);
}

static int ui_but_pie_menu_apply(bContext *C,
                                 uiPopupBlockHandle *menu,
                                 uiBut *but,
                                 bool force_close)
{
  const int retval = WM_UI_HANDLER_BREAK;

  if (but && ui_but_pie_menu_supported_apply(but)) {
    if (but->type == ButType::Menu) {
      /* forcing the pie menu to close will not handle menus */
      if (!force_close) {
        uiBut *active_but = ui_region_find_active_but(menu->region);

        if (active_but) {
          button_activate_exit(C, active_but, active_but->active, false, false);
        }

        button_activate_init(C, menu->region, but, BUTTON_ACTIVATE_OPEN);
        return retval;
      }
      menu->menuretval = UI_RETURN_CANCEL;
    }
    else {
      button_activate_exit(C, but, but->active, false, false);

      menu->menuretval = UI_RETURN_OK;
    }
  }
  else {
    menu->menuretval = UI_RETURN_CANCEL;

    ED_region_tag_redraw(menu->region);
  }

  return retval;
}

static uiBut *ui_block_pie_dir_activate(uiBlock *block, const wmEvent *event, RadialDirection dir)
{
  if ((block->flag & UI_BLOCK_NUMSELECT) && event->val == KM_PRESS) {
    for (const std::unique_ptr<uiBut> &but : block->buttons) {
      if (but->pie_dir == dir && !ELEM(but->type, ButType::Sepr, ButType::SeprLine)) {
        return but.get();
      }
    }
  }

  return nullptr;
}

static int ui_but_pie_button_activate(bContext *C, uiBut *but, uiPopupBlockHandle *menu)
{
  if (but == nullptr) {
    return WM_UI_HANDLER_BREAK;
  }

  uiBut *active_but = ui_region_find_active_but(menu->region);

  if (active_but) {
    /* Use onfree to not execute the hovered active_but. */
    button_activate_exit(C, active_but, active_but->active, false, true);
  }

  button_activate_init(C, menu->region, but, BUTTON_ACTIVATE_OVER);
  return ui_but_pie_menu_apply(C, menu, but, false);
}

static int ui_pie_handler(bContext *C, const wmEvent *event, uiPopupBlockHandle *menu)
{
  /* we block all events, this is modal interaction,
   * except for drop events which is described below */
  int retval = WM_UI_HANDLER_BREAK;

  if (event->type == EVT_DROP) {
    /* may want to leave this here for later if we support pie ovens */

    retval = WM_UI_HANDLER_CONTINUE;
  }

  ARegion *region = menu->region;
  uiBlock *block = static_cast<uiBlock *>(region->runtime->uiblocks.first);

  const bool is_click_style = (block->pie_data.flags & UI_PIE_CLICK_STYLE);

  /* if there's an active modal button, don't check events or outside, except for search menu */
  uiBut *but_active = ui_region_find_active_but(region);

  if (menu->scrolltimer == nullptr) {
    menu->scrolltimer = WM_event_timer_add(
        CTX_wm_manager(C), CTX_wm_window(C), TIMER, PIE_MENU_INTERVAL);
    menu->scrolltimer->time_duration = 0.0;
  }

  const double duration = menu->scrolltimer->time_duration;

  float event_xy[2] = {float(event->xy[0]), float(event->xy[1])};

  ui_window_to_block_fl(region, block, &event_xy[0], &event_xy[1]);

  /* Distance from initial point. */
  const float dist = ui_block_calc_pie_segment(block, event_xy);

  if (but_active && button_modal_state(but_active->active->state)) {
    retval = ui_handle_menu_button(C, event, menu);
  }
  else {
    if (event->type == TIMER) {
      if (event->customdata == menu->scrolltimer) {
        /* deactivate initial direction after a while */
        if (duration > 0.01 * U.pie_initial_timeout) {
          block->pie_data.flags &= ~UI_PIE_INITIAL_DIRECTION;
        }

        /* handle animation */
        if (!(block->pie_data.flags & UI_PIE_ANIMATION_FINISHED)) {
          const double final_time = (U.uiflag & USER_REDUCE_MOTION) ?
                                        0.0f :
                                        0.01 * U.pie_animation_timeout;
          float fac = duration / final_time;
          const float pie_radius = U.pie_menu_radius * UI_SCALE_FAC;

          if (fac > 1.0f) {
            fac = 1.0f;
            block->pie_data.flags |= UI_PIE_ANIMATION_FINISHED;
          }

          for (const std::unique_ptr<uiBut> &but : block->buttons) {
            if (but->pie_dir != UI_RADIAL_NONE) {
              float vec[2];
              float center[2];

              ui_but_pie_dir(but->pie_dir, vec);

              center[0] = (vec[0] > 0.01f) ? 0.5f : ((vec[0] < -0.01f) ? -0.5f : 0.0f);
              center[1] = (vec[1] > 0.99f) ? 0.5f : ((vec[1] < -0.99f) ? -0.5f : 0.0f);

              center[0] *= BLI_rctf_size_x(&but->rect);
              center[1] *= BLI_rctf_size_y(&but->rect);

              mul_v2_fl(vec, pie_radius);
              add_v2_v2(vec, center);
              mul_v2_fl(vec, fac);
              add_v2_v2(vec, block->pie_data.pie_center_spawned);

              BLI_rctf_recenter(&but->rect, vec[0], vec[1]);
            }
          }
          block->pie_data.alphafac = fac;

          ED_region_tag_redraw(region);
        }
      }

      /* Check pie velocity here if gesture has ended. */
      if (block->pie_data.flags & UI_PIE_GESTURE_END_WAIT) {
        float len_sq = 10;

        /* use a time threshold to ensure we leave time to the mouse to move */
        if (duration - block->pie_data.duration_gesture > 0.02) {
          len_sq = len_squared_v2v2(event_xy, block->pie_data.last_pos);
          copy_v2_v2(block->pie_data.last_pos, event_xy);
          block->pie_data.duration_gesture = duration;
        }

        if (len_sq < 1.0f) {
          uiBut *but = ui_region_find_active_but(menu->region);

          if (but) {
            return ui_but_pie_menu_apply(C, menu, but, true);
          }
        }
      }
    }

    if (event->type == block->pie_data.event_type && !is_click_style) {
      if (event->val != KM_RELEASE) {
        ui_handle_menu_button(C, event, menu);

        if (len_squared_v2v2(event_xy, block->pie_data.pie_center_init) > PIE_CLICK_THRESHOLD_SQ) {
          block->pie_data.flags |= UI_PIE_DRAG_STYLE;
        }
        /* why redraw here? It's simple, we are getting many double click events here.
         * Those operate like mouse move events almost */
        ED_region_tag_redraw(region);
      }
      else {
        if ((duration < 0.01 * U.pie_tap_timeout) && !(block->pie_data.flags & UI_PIE_DRAG_STYLE))
        {
          block->pie_data.flags |= UI_PIE_CLICK_STYLE;
        }
        else {
          uiBut *but = ui_region_find_active_but(menu->region);

          if (but && (U.pie_menu_confirm > 0) &&
              (dist >= UI_SCALE_FAC * (U.pie_menu_threshold + U.pie_menu_confirm)))
          {
            return ui_but_pie_menu_apply(C, menu, but, true);
          }

          retval = ui_but_pie_menu_apply(C, menu, but, true);
        }
      }
    }
    else {
      /* direction from numpad */
      RadialDirection num_dir = UI_RADIAL_NONE;

      switch (event->type) {
        case MOUSEMOVE:
          if (!is_click_style) {
            const float len_sq = len_squared_v2v2(event_xy, block->pie_data.pie_center_init);

            /* here we use the initial position explicitly */
            if (len_sq > PIE_CLICK_THRESHOLD_SQ) {
              block->pie_data.flags |= UI_PIE_DRAG_STYLE;
            }

            /* here instead, we use the offset location to account for the initial
             * direction timeout */
            if ((U.pie_menu_confirm > 0) &&
                (dist >= UI_SCALE_FAC * (U.pie_menu_threshold + U.pie_menu_confirm)))
            {
              block->pie_data.flags |= UI_PIE_GESTURE_END_WAIT;
              copy_v2_v2(block->pie_data.last_pos, event_xy);
              block->pie_data.duration_gesture = duration;
            }
          }

          ui_handle_menu_button(C, event, menu);

          /* mouse move should always refresh the area for pie menus */
          ED_region_tag_redraw(region);
          break;

        case LEFTMOUSE:
          if (is_click_style) {
            if (block->pie_data.flags & UI_PIE_INVALID_DIR) {
              menu->menuretval = UI_RETURN_CANCEL;
            }
            else {
              retval = ui_handle_menu_button(C, event, menu);
            }
          }
          break;

        case WINDEACTIVATE: {
          /* Prevent waiting for the pie key release if it was released outside of focus. */
          wmWindow *win = CTX_wm_window(C);
          if (win) {
            win->pie_event_type_lock = EVENT_NONE;
          }
          menu->menuretval = UI_RETURN_CANCEL;
          break;
        }

        case EVT_ESCKEY:
        case RIGHTMOUSE:
          menu->menuretval = UI_RETURN_CANCEL;
          break;

        case EVT_AKEY:
        case EVT_BKEY:
        case EVT_CKEY:
        case EVT_DKEY:
        case EVT_EKEY:
        case EVT_FKEY:
        case EVT_GKEY:
        case EVT_HKEY:
        case EVT_IKEY:
        case EVT_JKEY:
        case EVT_KKEY:
        case EVT_LKEY:
        case EVT_MKEY:
        case EVT_NKEY:
        case EVT_OKEY:
        case EVT_PKEY:
        case EVT_QKEY:
        case EVT_RKEY:
        case EVT_SKEY:
        case EVT_TKEY:
        case EVT_UKEY:
        case EVT_VKEY:
        case EVT_WKEY:
        case EVT_XKEY:
        case EVT_YKEY:
        case EVT_ZKEY: {
          if (ELEM(event->val, KM_PRESS, KM_DBL_CLICK) && ((event->modifier & ~KM_ALT) == 0)) {
            for (const std::unique_ptr<uiBut> &but : block->buttons) {
              if (but->menu_key == event->type) {
                ui_but_pie_button_activate(C, but.get(), menu);
              }
            }
          }
          break;
        }

#define CASE_NUM_TO_DIR(n, d) \
  case (EVT_ZEROKEY + n): \
  case (EVT_PAD0 + n): { \
    if (num_dir == UI_RADIAL_NONE) { \
      num_dir = d; \
    } \
  } \
    (void)0

          CASE_NUM_TO_DIR(1, UI_RADIAL_SW);
          ATTR_FALLTHROUGH;
          CASE_NUM_TO_DIR(2, UI_RADIAL_S);
          ATTR_FALLTHROUGH;
          CASE_NUM_TO_DIR(3, UI_RADIAL_SE);
          ATTR_FALLTHROUGH;
          CASE_NUM_TO_DIR(4, UI_RADIAL_W);
          ATTR_FALLTHROUGH;
          CASE_NUM_TO_DIR(6, UI_RADIAL_E);
          ATTR_FALLTHROUGH;
          CASE_NUM_TO_DIR(7, UI_RADIAL_NW);
          ATTR_FALLTHROUGH;
          CASE_NUM_TO_DIR(8, UI_RADIAL_N);
          ATTR_FALLTHROUGH;
          CASE_NUM_TO_DIR(9, UI_RADIAL_NE);
          {
            uiBut *but = ui_block_pie_dir_activate(block, event, num_dir);
            retval = ui_but_pie_button_activate(C, but, menu);
            break;
          }
#undef CASE_NUM_TO_DIR
        default:
          retval = ui_handle_menu_button(C, event, menu);
          break;
      }
    }
  }

  return retval;
}

static int ui_handle_menus_recursive(bContext *C,
                                     const wmEvent *event,
                                     uiPopupBlockHandle *menu,
                                     int level,
                                     const bool is_parent_inside,
                                     const bool is_parent_menu,
                                     const bool is_floating)
{
  int retval = WM_UI_HANDLER_CONTINUE;
  bool do_towards_reinit = false;

  /* check if we have a submenu, and handle events for it first */
  uiBut *but = ui_region_find_active_but(menu->region);
  uiHandleButtonData *data = (but) ? but->active : nullptr;
  uiPopupBlockHandle *submenu = (data) ? data->menu : nullptr;

  if (submenu) {
    uiBlock *block = static_cast<uiBlock *>(menu->region->runtime->uiblocks.first);
    const bool is_menu = ui_block_is_menu(block);
    bool inside = false;
    /* root pie menus accept the key that spawned
     * them as double click to improve responsiveness */
    const bool do_recursion = (!(block->flag & UI_BLOCK_PIE_MENU) ||
                               event->type != block->pie_data.event_type);

    if (do_recursion) {
      if (is_parent_inside == false) {
        int mx = event->xy[0];
        int my = event->xy[1];
        ui_window_to_block(menu->region, block, &mx, &my);
        inside = BLI_rctf_isect_pt(&block->rect, mx, my);
      }

      retval = ui_handle_menus_recursive(
          C, event, submenu, level + 1, is_parent_inside || inside, is_menu, false);
    }
  }
  else if (!but && event->val == KM_PRESS && event->type == LEFTMOUSE) {
    LISTBASE_FOREACH (uiBlock *, block, &menu->region->runtime->uiblocks) {
      if (block->panel) {
        int mx = event->xy[0];
        int my = event->xy[1];
        ui_window_to_block(menu->region, block, &mx, &my);
        if (!IN_RANGE(float(mx), block->rect.xmin, block->rect.xmax)) {
          break;
        }
        LayoutPanelHeader *header = ui_layout_panel_header_under_mouse(*block->panel, my);
        if (header) {
          ED_region_tag_redraw(menu->region);
          ED_region_tag_refresh_ui(menu->region);
          ARegion *prev_region_popup = CTX_wm_region_popup(C);
          /* Set the current context popup region so the handler context can access to it. */
          CTX_wm_region_popup_set(C, menu->region);
          ui_panel_drag_collapse_handler_add(C, !ui_layout_panel_toggle_open(C, header));
          /* Restore previous popup region. */
          CTX_wm_region_popup_set(C, prev_region_popup);
          retval = WM_UI_HANDLER_BREAK;
        }
      }
    }
  }

  /* now handle events for our own menu */

  if (retval == WM_UI_HANDLER_CONTINUE) {
    retval = ui_handle_region_semi_modal_buttons(C, event, menu->region);
  }

  if (retval == WM_UI_HANDLER_CONTINUE || event->type == TIMER) {
    const bool do_but_search = (but && (but->type == ButType::SearchMenu));
    if (submenu && submenu->menuretval) {
      const bool do_ret_out_parent = (submenu->menuretval & UI_RETURN_OUT_PARENT) != 0;
      retval = ui_handle_menu_return_submenu(C, event, menu);
      submenu = nullptr; /* hint not to use this, it may be freed by call above */
      (void)submenu;
      /* we may want to quit the submenu and handle the even in this menu,
       * if its important to use it, check 'data->menu' first */
      if (((retval == WM_UI_HANDLER_BREAK) && do_ret_out_parent) == false) {
        /* skip applying the event */
        return retval;
      }
    }

    if (do_but_search) {
      uiBlock *block = static_cast<uiBlock *>(menu->region->runtime->uiblocks.first);

      retval = ui_handle_menu_button(C, event, menu);

      if (block->flag & (UI_BLOCK_MOVEMOUSE_QUIT | UI_BLOCK_POPOVER)) {
        /* when there is a active search button and we close it,
         * we need to reinit the mouse coords #35346. */
        if (ui_region_find_active_but(menu->region) != but) {
          do_towards_reinit = true;
        }
      }
    }
    else {
      uiBlock *block = static_cast<uiBlock *>(menu->region->runtime->uiblocks.first);

      if (block->flag & UI_BLOCK_PIE_MENU) {
        retval = ui_pie_handler(C, event, menu);
      }
      else if (event->type == LEFTMOUSE || event->val != KM_DBL_CLICK) {
        bool handled = false;

        if (uiBut *listbox = ui_list_find_mouse_over(menu->region, event)) {
          const int retval_test = ui_handle_list_event(C, event, menu->region, listbox);
          if (retval_test != WM_UI_HANDLER_CONTINUE) {
            retval = retval_test;
            handled = true;
          }
        }

        if (handled == false) {
          retval = ui_handle_menu_event(
              C, event, menu, level, is_parent_inside, is_parent_menu, is_floating);
        }
      }
    }
  }

  if (!menu->retvalue) {
    ui_handle_viewlist_items_hover(event, menu->region);
  }
  /* Handle mouse clicks on overlapping view item button. */
  ui_handle_view_item_event(C, event, but, menu->region);

  if (do_towards_reinit) {
    ui_mouse_motion_towards_reinit(menu, event->xy);
  }

  return retval;
}

void UI_popup_menu_retval_set(const uiBlock *block, const int retval, const bool enable)
{
  uiPopupBlockHandle *menu = block->handle;
  if (menu) {
    menu->menuretval = enable ? (menu->menuretval | retval) : (menu->menuretval & retval);
  }
}

/** \} */

/* -------------------------------------------------------------------- */
/** \name UI Event Handlers
 * \{ */

static int ui_region_handler(bContext *C, const wmEvent *event, void * /*userdata*/)
{
  /* here we handle buttons at the region level, non-modal */
  ARegion *region = CTX_wm_region(C);
  int retval = WM_UI_HANDLER_CONTINUE;

  if (region == nullptr || BLI_listbase_is_empty(&region->runtime->uiblocks)) {
    return retval;
  }

  /* either handle events for already activated button or try to activate */
  uiBut *but = ui_region_find_active_but(region);
  uiBut *listbox = ui_list_find_mouse_over(region, event);

  retval = ui_handler_panel_region(C, event, region, listbox ? listbox : but);

  if (retval == WM_UI_HANDLER_CONTINUE && listbox) {
    retval = ui_handle_list_event(C, event, region, listbox);

    /* interactions with the listbox should disable tips */
    if (retval == WM_UI_HANDLER_BREAK) {
      if (but) {
        UI_but_tooltip_timer_remove(C, but);
      }
    }
  }

  if (retval == WM_UI_HANDLER_CONTINUE) {
    retval = ui_handle_region_semi_modal_buttons(C, event, region);
  }

  if (retval == WM_UI_HANDLER_CONTINUE) {
    if (but) {
      retval = ui_handle_button_event(C, event, but);
    }
    else {
      retval = ui_handle_button_over(C, event, region);
    }
  }

  /* Re-enable tool-tips. */
  if (event->type == MOUSEMOVE &&
      (event->xy[0] != event->prev_xy[0] || event->xy[1] != event->prev_xy[1]))
  {
    ui_blocks_set_tooltips(region, true);
  }

  /* Always do this, to reliably update view and UI-list item highlighting, even if
   * the mouse hovers a button nested in the item (it's an overlapping layout). */
  ui_handle_viewlist_items_hover(event, region);
  if (retval == WM_UI_HANDLER_CONTINUE) {
    retval = ui_handle_view_item_event(C, event, but, region);
  }

  /* delayed apply callbacks */
  ui_apply_but_funcs_after(C);

  return retval;
}

static void ui_region_handler_remove(bContext *C, void * /*userdata*/)
{
  ARegion *region = CTX_wm_region(C);
  if (region == nullptr) {
    return;
  }

  UI_blocklist_free(C, region);
  bScreen *screen = CTX_wm_screen(C);
  if (screen == nullptr) {
    return;
  }

  /* delayed apply callbacks, but not for screen level regions, those
   * we rather do at the very end after closing them all, which will
   * be done in ui_region_handler/window */
  if (BLI_findindex(&screen->regionbase, region) == -1) {
    ui_apply_but_funcs_after(C);
  }
}

static int ui_handle_region_semi_modal_buttons(bContext *C, const wmEvent *event, ARegion *region)
{
  /* If there's a fully modal button, it has priority. */
  if (const uiBut *active_but = ui_region_find_active_but(region)) {
    BLI_assert(active_but->semi_modal_state == nullptr);
    if (button_modal_state(active_but->active->state)) {
      return WM_UI_HANDLER_CONTINUE;
    }
  }

  int retval = WM_UI_HANDLER_CONTINUE;

  foreach_semi_modal_but_as_active(C, region, [&](uiBut *semi_modal_but) {
    if (retval == WM_UI_HANDLER_CONTINUE) {
      retval = ui_handle_button_event(C, event, semi_modal_but);
    }
  });

  return retval;
}

/* Return true if we should open another menu while one is already open. */
static bool ui_can_activate_other_menu(uiBut *but, uiBut *but_other, const wmEvent *event)
{
  if (but == but_other || but_other->flag & UI_BUT_DISABLED || but_other->menu_no_hover_open) {
    return false;
  }

  if (!ELEM(but_other->type, ButType::Pulldown, ButType::Popover, ButType::Menu)) {
    return false;
  }

  if (!ELEM(but->type, ButType::Pulldown, ButType::Popover, ButType::Menu)) {
    return false;
  }

  uiHandleButtonData *data = but->active;
  if (!(data->menu->direction & (UI_DIR_DOWN | UI_DIR_UP))) {
    return true;
  }

  if (data->menu && data->menu->region &&
      (BLI_rcti_size_x(&data->menu->region->winrct) > (600.0f * UI_SCALE_FAC)))
  {
    /* If the open menu is super wide then don't switch to any neighbors. */
    return false;
  }

  float safety = 4.0f * UI_SCALE_FAC;
  if (!but_other->str.empty()) {
    safety += 4.0f * UI_SCALE_FAC;
  }

  float left, right;
  if (but_other->rect.xmin < but->rect.xmin) {
    /* Right to Left. */
    if (but->rect.xmin - but_other->rect.xmax > (24.0f * UI_SCALE_FAC)) {
      /* If they are far enough part just switch. */
      return true;
    }
    right = but->rect.xmax;
    left = but_other->rect.xmax;
    if (ELEM(but_other->type, ButType::Popover, ButType::Menu)) {
      /* Skip the drop-down arrow on the right of it. */
      safety += 8.0f * UI_SCALE_FAC;
    }
    left -= safety;
  }
  else {
    /* Left to Right. */
    if (but_other->rect.xmin - but->rect.xmax > (24.0f * UI_SCALE_FAC)) {
      /* If they are far enough part just switch. */
      return true;
    }
    left = but->rect.xmin;
    right = but_other->rect.xmin;
    if (but_other->icon && !but_other->str.empty()) {
      /* Skip the icon on the left of it. */
      safety += 16.0f * UI_SCALE_FAC;
    }
    right += safety;
  }

  return (event->mval[0] < int(left) || event->mval[0] > int(right));
}

/* handle buttons at the window level, modal, for example while
 * number sliding, text editing, or when a menu block is open */
static int ui_handler_region_menu(bContext *C, const wmEvent *event, void * /*userdata*/)
{
  ARegion *region_popup = CTX_wm_region_popup(C);
  ARegion *region = region_popup ? region_popup : CTX_wm_region(C);
  int retval = WM_UI_HANDLER_CONTINUE;

  uiBut *but = ui_region_find_active_but(region);

  if (but) {
    bScreen *screen = CTX_wm_screen(C);
    uiBut *but_other;

    /* handle activated button events */
    uiHandleButtonData *data = but->active;

    if ((data->state == BUTTON_STATE_MENU_OPEN) &&
        /* Make sure this popup isn't dragging a button.
         * can happen with popovers (see #67882). */
        (ui_region_find_active_but(data->menu->region) == nullptr) &&
        /* make sure mouse isn't inside another menu (see #43247) */
        (ui_screen_region_find_mouse_over(screen, event) == nullptr) &&
        (but_other = UI_but_find_mouse_over(region, event)) &&
        ui_can_activate_other_menu(but, but_other, event) &&
        /* Hover-opening menu's doesn't work well for buttons over one another
         * along the same axis the menu is opening on (see #71719). */
        (((data->menu->direction & (UI_DIR_LEFT | UI_DIR_RIGHT)) &&
          BLI_rctf_isect_rect_x(&but->rect, &but_other->rect, nullptr)) ||
         ((data->menu->direction & (UI_DIR_DOWN | UI_DIR_UP)) &&
          BLI_rctf_isect_rect_y(&but->rect, &but_other->rect, nullptr))))
    {
      /* if mouse moves to a different root-level menu button,
       * open it to replace the current menu */
      ui_handle_button_activate(C, region, but_other, BUTTON_ACTIVATE_OVER);
      button_activate_state(C, but_other, BUTTON_STATE_MENU_OPEN);
      retval = WM_UI_HANDLER_BREAK;
    }
    else if (data->state == BUTTON_STATE_MENU_OPEN) {
      /* handle events for menus and their buttons recursively,
       * this will handle events from the top to the bottom menu */
      if (data->menu) {
        retval = ui_handle_menus_recursive(C, event, data->menu, 0, false, false, false);
      }

      /* handle events for the activated button */
      if ((data->menu && (retval == WM_UI_HANDLER_CONTINUE)) || (event->type == TIMER)) {
        if (data->menu && data->menu->menuretval) {
          ui_handle_button_return_submenu(C, event, but);
          retval = WM_UI_HANDLER_BREAK;
        }
        else {
          retval = ui_handle_button_event(C, event, but);
        }
      }
    }
    else {
      /* handle events for the activated button */
      retval = ui_handle_button_event(C, event, but);
    }
  }

  /* Re-enable tool-tips. */
  if (event->type == MOUSEMOVE &&
      (event->xy[0] != event->prev_xy[0] || event->xy[1] != event->prev_xy[1]))
  {
    ui_blocks_set_tooltips(region, true);
  }

  if (but && but->active && but->active->menu) {
    /* Set correct context popup-region. The handling button above breaks if we set the region
     * first, so only set it for executing the #uiAfterFunc. */
    CTX_wm_region_popup_set(C, but->active->menu->region);
  }

  /* delayed apply callbacks */
  ui_apply_but_funcs_after(C);

  /* Reset to previous context region. */
  CTX_wm_region_popup_set(C, region_popup);

  /* Don't handle double-click events,
   * these will be converted into regular clicks which we handle. */
  if (retval == WM_UI_HANDLER_CONTINUE) {
    if (event->val == KM_DBL_CLICK) {
      return WM_UI_HANDLER_CONTINUE;
    }
  }

  /* we block all events, this is modal interaction */
  return WM_UI_HANDLER_BREAK;
}

/* two types of popups, one with operator + enum, other with regular callbacks */
static int ui_popup_handler(bContext *C, const wmEvent *event, void *userdata)
{
  uiPopupBlockHandle *menu = static_cast<uiPopupBlockHandle *>(userdata);
  /* we block all events, this is modal interaction,
   * except for drop events which is described below */
  int retval = WM_UI_HANDLER_BREAK;
  bool reset_pie = false;

  ARegion *region_popup = CTX_wm_region_popup(C);
  CTX_wm_region_popup_set(C, menu->region);

  if (event->type == EVT_DROP || event->val == KM_DBL_CLICK) {
    /* EVT_DROP:
     *   If we're handling drop event we'll want it to be handled by popup callee as well,
     *   so it'll be possible to perform such operations as opening .blend files by dropping
     *   them into blender, even if there's opened popup like splash screen (sergey).
     * KM_DBL_CLICK:
     *   Continue in case of double click so wm_handlers_do calls handler again with KM_PRESS
     *   event. This is needed to ensure correct button handling for fast clicking (#47532).
     */

    retval = WM_UI_HANDLER_CONTINUE;
  }

  ui_handle_menus_recursive(C, event, menu, 0, false, false, true);

  /* free if done, does not free handle itself */
  if (menu->menuretval) {
    wmWindow *win = CTX_wm_window(C);
    /* copy values, we have to free first (closes region) */
    const uiPopupBlockHandle temp = *menu;
    uiBlock *block = static_cast<uiBlock *>(menu->region->runtime->uiblocks.first);

    /* set last pie event to allow chained pie spawning */
    if (block->flag & UI_BLOCK_PIE_MENU) {
      win->pie_event_type_last = block->pie_data.event_type;
      reset_pie = true;
    }

    ui_popup_block_free(C, menu);
    UI_popup_handlers_remove(&win->modalhandlers, menu);
    CTX_wm_region_popup_set(C, nullptr);

#ifdef USE_DRAG_TOGGLE
    {
      WM_event_free_ui_handler_all(C,
                                   &win->modalhandlers,
                                   ui_handler_region_drag_toggle,
                                   ui_handler_region_drag_toggle_remove);
    }
#endif

    if ((temp.menuretval & UI_RETURN_OK) || (temp.menuretval & UI_RETURN_POPUP_OK)) {
      if (temp.popup_func) {
        temp.popup_func(C, temp.popup_arg, temp.retvalue);
      }
    }
    else if (temp.cancel_func) {
      temp.cancel_func(C, temp.popup_arg);
    }

    WM_event_add_mousemove(win);
  }
  else {
    /* Re-enable tool-tips */
    if (event->type == MOUSEMOVE &&
        (event->xy[0] != event->prev_xy[0] || event->xy[1] != event->prev_xy[1]))
    {
      ui_blocks_set_tooltips(menu->region, true);
    }
  }

  /* delayed apply callbacks */
  ui_apply_but_funcs_after(C);

  if (reset_pie) {
    /* Reacquire window in case pie invalidates it somehow. */
    wmWindow *win = CTX_wm_window(C);

    if (win) {
      win->pie_event_type_last = EVENT_NONE;
    }
  }

  CTX_wm_region_set(C, region_popup);

  return retval;
}

static void ui_popup_handler_remove(bContext *C, void *userdata)
{
  uiPopupBlockHandle *menu = static_cast<uiPopupBlockHandle *>(userdata);

  /* More correct would be to expect UI_RETURN_CANCEL here, but not wanting to
   * cancel when removing handlers because of file exit is a rare exception.
   * So instead of setting cancel flag for all menus before removing handlers,
   * just explicitly flag menu with UI_RETURN_OK to avoid canceling it. */
  if ((menu->menuretval & UI_RETURN_OK) == 0 && menu->cancel_func) {
    menu->cancel_func(C, menu->popup_arg);
  }

  /* free menu block if window is closed for some reason */
  ui_popup_block_free(C, menu);

  /* delayed apply callbacks */
  ui_apply_but_funcs_after(C);
}

void UI_region_handlers_add(ListBase *handlers)
{
  WM_event_remove_ui_handler(
      handlers, ui_region_handler, ui_region_handler_remove, nullptr, false);
  WM_event_add_ui_handler(nullptr,
                          handlers,
                          ui_region_handler,
                          ui_region_handler_remove,
                          nullptr,
                          eWM_EventHandlerFlag(0));
}

void UI_popup_handlers_add(bContext *C,
                           ListBase *handlers,
                           uiPopupBlockHandle *popup,
                           const char flag)
{
  WM_event_add_ui_handler(
      C, handlers, ui_popup_handler, ui_popup_handler_remove, popup, eWM_EventHandlerFlag(flag));
}

void UI_popup_handlers_remove(ListBase *handlers, uiPopupBlockHandle *popup)
{
  LISTBASE_FOREACH (wmEventHandler *, handler_base, handlers) {
    if (handler_base->type == WM_HANDLER_TYPE_UI) {
      wmEventHandler_UI *handler = (wmEventHandler_UI *)handler_base;

      if (handler->handle_fn == ui_popup_handler &&
          handler->remove_fn == ui_popup_handler_remove && handler->user_data == popup)
      {
        /* tag refresh parent popup */
        wmEventHandler_UI *handler_next = (wmEventHandler_UI *)handler->head.next;
        if (handler_next && handler_next->head.type == WM_HANDLER_TYPE_UI &&
            handler_next->handle_fn == ui_popup_handler &&
            handler_next->remove_fn == ui_popup_handler_remove)
        {
          uiPopupBlockHandle *parent_popup = static_cast<uiPopupBlockHandle *>(
              handler_next->user_data);
          ED_region_tag_refresh_ui(parent_popup->region);
        }
        break;
      }
    }
  }

  WM_event_remove_ui_handler(handlers, ui_popup_handler, ui_popup_handler_remove, popup, false);
}

void UI_popup_handlers_remove_all(bContext *C, ListBase *handlers)
{
  WM_event_free_ui_handler_all(C, handlers, ui_popup_handler, ui_popup_handler_remove);
}

bool UI_textbutton_activate_rna(const bContext *C,
                                ARegion *region,
                                const void *rna_poin_data,
                                const char *rna_prop_id)
{
  uiBlock *block_text = nullptr;
  uiBut *but_text = nullptr;

  LISTBASE_FOREACH (uiBlock *, block, &region->runtime->uiblocks) {
    for (const std::unique_ptr<uiBut> &but : block->buttons) {
      if (but->type == ButType::Text) {
        if (but->rnaprop && but->rnapoin.data == rna_poin_data) {
          if (STREQ(RNA_property_identifier(but->rnaprop), rna_prop_id)) {
            block_text = block;
            but_text = but.get();
            break;
          }
        }
      }
    }
    if (but_text) {
      break;
    }
  }

  if (but_text) {
    ARegion *region_ctx = CTX_wm_region(C);

    /* Temporary context override for activating the button. */
    CTX_wm_region_set(const_cast<bContext *>(C), region);
    UI_but_active_only(C, region, block_text, but_text);
    CTX_wm_region_set(const_cast<bContext *>(C), region_ctx);
    return true;
  }
  return false;
}

bool UI_textbutton_activate_but(const bContext *C, uiBut *actbut)
{
  ARegion *region = CTX_wm_region(C);
  uiBlock *block_text = nullptr;
  uiBut *but_text = nullptr;

  LISTBASE_FOREACH (uiBlock *, block, &region->runtime->uiblocks) {
    for (const std::unique_ptr<uiBut> &but : block->buttons) {
      if (but.get() == actbut && but->type == ButType::Text) {
        block_text = block;
        but_text = but.get();
        break;
      }
    }

    if (but_text) {
      break;
    }
  }

  if (but_text) {
    UI_but_active_only(C, region, block_text, but_text);
    return true;
  }
  return false;
}

/** \} */

/* -------------------------------------------------------------------- */
/** \name Public Utilities
 * \{ */

void UI_region_free_active_but_all(bContext *C, ARegion *region)
{
  LISTBASE_FOREACH (uiBlock *, block, &region->runtime->uiblocks) {
    for (const std::unique_ptr<uiBut> &but : block->buttons) {
      if (but->active == nullptr) {
        continue;
      }
      ui_but_active_free(C, but.get());
    }
  }
}

void UI_screen_free_active_but_highlight(const bContext *C, bScreen *screen)
{
  wmWindow *win = CTX_wm_window(C);

  ED_screen_areas_iter (win, screen, area) {
    LISTBASE_FOREACH (ARegion *, region, &area->regionbase) {
      uiBut *but = ui_region_find_active_but(region);
      if (but) {
        uiHandleButtonData *data = but->active;

        if (data->menu == nullptr && data->searchbox == nullptr) {
          if (data->state == BUTTON_STATE_HIGHLIGHT) {
            ui_but_active_free(C, but);
          }
        }
      }
    }
  }
}

uiBut *UI_but_active_drop_name_button(const bContext *C)
{
  ARegion *region = CTX_wm_region(C);
  uiBut *but = ui_region_find_active_but(region);

  if (but) {
    if (ELEM(but->type, ButType::Text, ButType::SearchMenu)) {
      return but;
    }
  }

  return nullptr;
}

bool UI_but_active_drop_name(const bContext *C)
{
  return UI_but_active_drop_name_button(C) != nullptr;
}

bool UI_but_active_drop_color(bContext *C)
{
  ARegion *region = CTX_wm_region(C);

  if (region) {
    uiBut *but = ui_region_find_active_but(region);

    if (but && but->type == ButType::Color) {
      return true;
    }
  }

  return false;
}

/** \} */

/* -------------------------------------------------------------------- */
/** \name UI Block Interaction API
 * \{ */

void UI_block_interaction_set(uiBlock *block, uiBlockInteraction_CallbackData *callbacks)
{
  block->custom_interaction_callbacks = *callbacks;
}

static uiBlockInteraction_Handle *ui_block_interaction_begin(bContext *C,
                                                             uiBlock *block,
                                                             const bool is_click)
{
  BLI_assert(block->custom_interaction_callbacks.begin_fn != nullptr);
  uiBlockInteraction_Handle *interaction = MEM_callocN<uiBlockInteraction_Handle>(__func__);

  int unique_retval_ids_len = 0;
  for (const std::unique_ptr<uiBut> &but : block->buttons) {
    if (but->active || (but->flag & UI_BUT_DRAG_MULTI)) {
      unique_retval_ids_len++;
    }
  }

  int *unique_retval_ids = MEM_malloc_arrayN<int>(unique_retval_ids_len, __func__);
  unique_retval_ids_len = 0;
  for (const std::unique_ptr<uiBut> &but : block->buttons) {
    if (but->active || (but->flag & UI_BUT_DRAG_MULTI)) {
      unique_retval_ids[unique_retval_ids_len++] = but->retval;
    }
  }

  if (unique_retval_ids_len > 1) {
    qsort(unique_retval_ids, unique_retval_ids_len, sizeof(int), BLI_sortutil_cmp_int);
    unique_retval_ids_len = BLI_array_deduplicate_ordered(unique_retval_ids,
                                                          unique_retval_ids_len);
    unique_retval_ids = static_cast<int *>(
        MEM_reallocN(unique_retval_ids, sizeof(*unique_retval_ids) * unique_retval_ids_len));
  }

  interaction->params.is_click = is_click;
  interaction->params.unique_retval_ids = unique_retval_ids;
  interaction->params.unique_retval_ids_len = unique_retval_ids_len;

  interaction->user_data = block->custom_interaction_callbacks.begin_fn(
      C, &interaction->params, block->custom_interaction_callbacks.arg1);
  return interaction;
}

static void ui_block_interaction_end(bContext *C,
                                     uiBlockInteraction_CallbackData *callbacks,
                                     uiBlockInteraction_Handle *interaction)
{
  BLI_assert(callbacks->end_fn != nullptr);
  callbacks->end_fn(C, &interaction->params, callbacks->arg1, interaction->user_data);
  MEM_freeN(interaction->params.unique_retval_ids);
  MEM_freeN(interaction);
}

static void ui_block_interaction_update(bContext *C,
                                        uiBlockInteraction_CallbackData *callbacks,
                                        uiBlockInteraction_Handle *interaction)
{
  BLI_assert(callbacks->update_fn != nullptr);
  callbacks->update_fn(C, &interaction->params, callbacks->arg1, interaction->user_data);
}

/**
 * \note #ui_block_interaction_begin cannot be called when setting the button state
 * (e.g. #BUTTON_STATE_NUM_EDITING) for the following reasons.
 *
 * - Other buttons may still be activated using #UI_BUT_DRAG_MULTI
 *   which is necessary before gathering all the #uiBut.retval values to initialize
 *   #uiBlockInteraction_Params.unique_retval_ids.
 * - When clicking on a number button it's not known if the event is a click or a drag.
 *
 * Instead, it must be called immediately before the drag action begins.
 */
static void ui_block_interaction_begin_ensure(bContext *C,
                                              uiBlock *block,
                                              uiHandleButtonData *data,
                                              const bool is_click)
{
  if (data->custom_interaction_handle) {
    return;
  }
  if (block->custom_interaction_callbacks.begin_fn == nullptr) {
    return;
  }

  uiBlockInteraction_Handle *interaction = ui_block_interaction_begin(C, block, is_click);
  interaction->user_count = 1;
  data->custom_interaction_handle = interaction;
}

/** \} */<|MERGE_RESOLUTION|>--- conflicted
+++ resolved
@@ -11169,14 +11169,9 @@
 
             /* Menu search if space-bar or #MenuTypeFlag::SearchOnKeyPress. */
             MenuType *mt = WM_menutype_find(menu->menu_idname, true);
-<<<<<<< HEAD
             // bfa - gooengine disable_search_on_keypress
-            if ((mt && bool(mt->flag & MenuTypeFlag::SearchOnKeyPress) && !bool(U.flag & USER_FLAG_DISABLE_SEARCH_ON_KEYPRESS)) ||
+            if ((mt && flag_is_set(mt->flag, MenuTypeFlag::SearchOnKeyPress) && !flag_is_set(U.flag, USER_FLAG_DISABLE_SEARCH_ON_KEYPRESS)) ||
                 event->type == EVT_SPACEKEY) 
-=======
-            if ((mt && flag_is_set(mt->flag, MenuTypeFlag::SearchOnKeyPress)) ||
-                event->type == EVT_SPACEKEY)
->>>>>>> 88c2c67a
             {
               if ((level != 0) && (but == nullptr || !menu->menu_idname[0])) {
                 /* Search parent if the child is open but not activated or not searchable. */
