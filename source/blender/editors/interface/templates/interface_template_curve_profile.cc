--- conflicted
+++ resolved
@@ -86,23 +86,9 @@
   Block *block = block_begin(C, region, __func__, EmbossType::Emboss);
 
   {
-<<<<<<< HEAD
-    uiBut *but = uiDefIconTextBut(block,
-                                  ButType::ButMenu,
-                                  ICON_VIEW_RESET, /* BFA - icon */
-                                  IFACE_("Reset View"),
-                                  0,
-                                  yco -= UI_UNIT_Y,
-                                  0,
-                                  UI_UNIT_Y,
-                                  nullptr,
-                                  "");
-    UI_but_retval_set(but, 1);
-    UI_but_func_set(but, [profile](bContext &C) {
-=======
     Button *but = uiDefIconTextBut(block,
                                    ButtonType::ButMenu,
-                                   ICON_BLANK1,
+                                   ICON_VIEW_RESET, /* BFA - icon */
                                    IFACE_("Reset View"),
                                    0,
                                    yco -= UI_UNIT_Y,
@@ -112,29 +98,14 @@
                                    "");
     button_retval_set(but, 1);
     button_func_set(but, [profile](bContext &C) {
->>>>>>> 1536700a
       BKE_curveprofile_reset_view(profile);
       ED_region_tag_redraw(CTX_wm_region(&C));
     });
   }
   {
-<<<<<<< HEAD
-    uiBut *but = uiDefIconTextBut(block,
-                                  ButType::ButMenu,
-                                  ICON_RESET, /* BFA - icon */
-                                  IFACE_("Reset Curve"),
-                                  0,
-                                  yco -= UI_UNIT_Y,
-                                  0,
-                                  UI_UNIT_Y,
-                                  nullptr,
-                                  "");
-    UI_but_retval_set(but, 1);
-    UI_but_func_set(but, [profile, cb](bContext &C) {
-=======
     Button *but = uiDefIconTextBut(block,
                                    ButtonType::ButMenu,
-                                   ICON_BLANK1,
+                                   ICON_RESET, /* BFA - icon */
                                    IFACE_("Reset Curve"),
                                    0,
                                    yco -= UI_UNIT_Y,
@@ -144,7 +115,6 @@
                                    "");
     button_retval_set(but, 1);
     button_func_set(but, [profile, cb](bContext &C) {
->>>>>>> 1536700a
       BKE_curveprofile_reset(profile);
       BKE_curveprofile_update(profile, PROF_UPDATE_NONE);
       ED_undo_push(&C, "Reset Profile");
