/* SPDX-FileCopyrightText: 2024 Blender Authors
 *
 * SPDX-License-Identifier: GPL-2.0-or-later */

/** \file
 * \ingroup edinterface
 */

#include "BLI_listbase.h"
#include "BLI_math_vector.h"
#include "BLI_string_ref.hh"

#include "BLT_translation.hh"

#include "DNA_brush_types.h"

#include "RNA_access.hh"
#include "RNA_prototypes.hh"

#include "UI_interface.hh"
#include "interface_intern.hh"

using blender::StringRefNull;

#define WHEEL_SIZE (5 * U.widget_unit)

void uiTemplateColorPicker(uiLayout *layout,
                           PointerRNA *ptr,
                           const StringRefNull propname,
                           bool value_slider,
                           bool lock,
                           bool lock_luminosity,
                           bool cubic)
{
  PropertyRNA *prop = RNA_struct_find_property(ptr, propname.c_str());
  uiBlock *block = uiLayoutGetBlock(layout);
  ColorPicker *cpicker = ui_block_colorpicker_create(block);

  if (!prop) {
    RNA_warning("property not found: %s.%s", RNA_struct_identifier(ptr->type), propname.c_str());
    return;
  }

  float softmin, softmax, step, precision;
  RNA_property_float_ui_range(ptr, prop, &softmin, &softmax, &step, &precision);

  uiLayout *col = &layout->column(true);
  uiLayout *row = &col->row(true);

  uiBut *but = nullptr;
  uiButHSVCube *hsv_but;
  switch (U.color_picker_type) {
    case USER_CP_SQUARE_SV:
    case USER_CP_SQUARE_HS:
    case USER_CP_SQUARE_HV:
      hsv_but = (uiButHSVCube *)uiDefButR_prop(block,
                                               UI_BTYPE_HSVCUBE,
                                               0,
                                               "",
                                               0,
                                               0,
                                               WHEEL_SIZE,
                                               WHEEL_SIZE,
                                               ptr,
                                               prop,
                                               -1,
                                               0.0,
                                               0.0,
                                               "");
      switch (U.color_picker_type) {
        case USER_CP_SQUARE_SV:
          hsv_but->gradient_type = UI_GRAD_SV;
          break;
        case USER_CP_SQUARE_HS:
          hsv_but->gradient_type = UI_GRAD_HS;
          break;
        case USER_CP_SQUARE_HV:
          hsv_but->gradient_type = UI_GRAD_HV;
          break;
      }
      but = hsv_but;
      break;

      /* user default */
    case USER_CP_CIRCLE_HSV:
    case USER_CP_CIRCLE_HSL:
    default:
      but = uiDefButR_prop(block,
                           UI_BTYPE_HSVCIRCLE,
                           0,
                           "",
                           0,
                           0,
                           WHEEL_SIZE,
                           WHEEL_SIZE,
                           ptr,
                           prop,
                           -1,
                           0.0,
                           0.0,
                           "");
      break;
  }

  but->custom_data = cpicker;

  cpicker->use_color_lock = lock;
  cpicker->use_color_cubic = cubic;
  cpicker->use_luminosity_lock = lock_luminosity;

  if (lock_luminosity) {
    float color[4]; /* in case of alpha */
    RNA_property_float_get_array(ptr, prop, color);
    cpicker->luminosity_lock_value = len_v3(color);
  }

  if (value_slider) {
    switch (U.color_picker_type) {
      case USER_CP_CIRCLE_HSL:
        uiItemS(row);
        hsv_but = (uiButHSVCube *)uiDefButR_prop(block,
                                                 UI_BTYPE_HSVCUBE,
                                                 0,
                                                 "",
                                                 WHEEL_SIZE + 6,
                                                 0,
                                                 14 * UI_SCALE_FAC,
                                                 WHEEL_SIZE,
                                                 ptr,
                                                 prop,
                                                 -1,
                                                 softmin,
                                                 softmax,
                                                 "");
        hsv_but->gradient_type = UI_GRAD_L_ALT;
        break;
      case USER_CP_SQUARE_SV:
        uiItemS(col);
        hsv_but = (uiButHSVCube *)uiDefButR_prop(block,
                                                 UI_BTYPE_HSVCUBE,
                                                 0,
                                                 "",
                                                 0,
                                                 4,
                                                 WHEEL_SIZE,
                                                 18 * UI_SCALE_FAC,
                                                 ptr,
                                                 prop,
                                                 -1,
                                                 softmin,
                                                 softmax,
                                                 "");
        hsv_but->gradient_type = eButGradientType(UI_GRAD_SV + 3);
        break;
      case USER_CP_SQUARE_HS:
        uiItemS(col);
        hsv_but = (uiButHSVCube *)uiDefButR_prop(block,
                                                 UI_BTYPE_HSVCUBE,
                                                 0,
                                                 "",
                                                 0,
                                                 4,
                                                 WHEEL_SIZE,
                                                 18 * UI_SCALE_FAC,
                                                 ptr,
                                                 prop,
                                                 -1,
                                                 softmin,
                                                 softmax,
                                                 "");
        hsv_but->gradient_type = eButGradientType(UI_GRAD_HS + 3);
        break;
      case USER_CP_SQUARE_HV:
        uiItemS(col);
        hsv_but = (uiButHSVCube *)uiDefButR_prop(block,
                                                 UI_BTYPE_HSVCUBE,
                                                 0,
                                                 "",
                                                 0,
                                                 4,
                                                 WHEEL_SIZE,
                                                 18 * UI_SCALE_FAC,
                                                 ptr,
                                                 prop,
                                                 -1,
                                                 softmin,
                                                 softmax,
                                                 "");
        hsv_but->gradient_type = eButGradientType(UI_GRAD_HV + 3);
        break;

        /* user default */
      case USER_CP_CIRCLE_HSV:
      default:
        uiItemS(row);
        hsv_but = (uiButHSVCube *)uiDefButR_prop(block,
                                                 UI_BTYPE_HSVCUBE,
                                                 0,
                                                 "",
                                                 WHEEL_SIZE + 6,
                                                 0,
                                                 14 * UI_SCALE_FAC,
                                                 WHEEL_SIZE,
                                                 ptr,
                                                 prop,
                                                 -1,
                                                 softmin,
                                                 softmax,
                                                 "");
        hsv_but->gradient_type = UI_GRAD_V_ALT;
        break;
    }

    hsv_but->custom_data = cpicker;
  }
}

static void ui_template_palette_menu(bContext * /*C*/, uiLayout *layout, void * /*but_p*/)
{
  uiLayout *row;

  uiItemL(layout, IFACE_("Sort By:"), ICON_NONE);
<<<<<<< HEAD
  row = uiLayoutRow(layout, false);
  /* BFA START - icons */
  uiItemEnumO_value(row, IFACE_("Hue"), ICON_HUE, "PALETTE_OT_sort", "type", 1);
  row = uiLayoutRow(layout, false);
  uiItemEnumO_value(row, IFACE_("Saturation"), ICON_SATURATION, "PALETTE_OT_sort", "type", 2);
  row = uiLayoutRow(layout, false);
  uiItemEnumO_value(row, IFACE_("Value"), ICON_NODE_VALUE, "PALETTE_OT_sort", "type", 3);
  row = uiLayoutRow(layout, false);
  uiItemEnumO_value(row, IFACE_("Luminance"), ICON_NODE_LUMINANCE, "PALETTE_OT_sort", "type", 4);
  /* BFA END - icons */
=======
  row = &layout->row(false);
  uiItemEnumO_value(row, IFACE_("Hue"), ICON_NONE, "PALETTE_OT_sort", "type", 1);
  row = &layout->row(false);
  uiItemEnumO_value(row, IFACE_("Saturation"), ICON_NONE, "PALETTE_OT_sort", "type", 2);
  row = &layout->row(false);
  uiItemEnumO_value(row, IFACE_("Value"), ICON_NONE, "PALETTE_OT_sort", "type", 3);
  row = &layout->row(false);
  uiItemEnumO_value(row, IFACE_("Luminance"), ICON_NONE, "PALETTE_OT_sort", "type", 4);
>>>>>>> 6ec1e3b8
}

void uiTemplatePalette(uiLayout *layout,
                       PointerRNA *ptr,
                       const StringRefNull propname,
                       bool /*colors*/)
{
  PropertyRNA *prop = RNA_struct_find_property(ptr, propname.c_str());
  uiBut *but = nullptr;

  const int cols_per_row = std::max(uiLayoutGetWidth(layout) / UI_UNIT_X, 1);

  if (!prop) {
    RNA_warning("property not found: %s.%s", RNA_struct_identifier(ptr->type), propname.c_str());
    return;
  }

  const PointerRNA cptr = RNA_property_pointer_get(ptr, prop);
  if (!cptr.data || !RNA_struct_is_a(cptr.type, &RNA_Palette)) {
    return;
  }

  uiBlock *block = uiLayoutGetBlock(layout);

  Palette *palette = static_cast<Palette *>(cptr.data);

  uiLayout *col = &layout->column(true);
  col->row(true);
  uiDefIconButO(block,
                UI_BTYPE_BUT,
                "PALETTE_OT_color_add",
                WM_OP_INVOKE_DEFAULT,
                ICON_ADD,
                0,
                0,
                UI_UNIT_X,
                UI_UNIT_Y,
                std::nullopt);
  uiDefIconButO(block,
                UI_BTYPE_BUT,
                "PALETTE_OT_color_delete",
                WM_OP_INVOKE_DEFAULT,
                ICON_REMOVE,
                0,
                0,
                UI_UNIT_X,
                UI_UNIT_Y,
                std::nullopt);
  if (palette->colors.first != nullptr) {
    but = uiDefIconButO(block,
                        UI_BTYPE_BUT,
                        "PALETTE_OT_color_move",
                        WM_OP_INVOKE_DEFAULT,
                        ICON_TRIA_UP,
                        0,
                        0,
                        UI_UNIT_X,
                        UI_UNIT_Y,
                        std::nullopt);
    UI_but_operator_ptr_ensure(but);
    RNA_enum_set(but->opptr, "type", -1);

    but = uiDefIconButO(block,
                        UI_BTYPE_BUT,
                        "PALETTE_OT_color_move",
                        WM_OP_INVOKE_DEFAULT,
                        ICON_TRIA_DOWN,
                        0,
                        0,
                        UI_UNIT_X,
                        UI_UNIT_Y,
                        std::nullopt);
    UI_but_operator_ptr_ensure(but);
    RNA_enum_set(but->opptr, "type", 1);

    /* Menu. */
    uiDefIconMenuBut(
        block, ui_template_palette_menu, nullptr, ICON_SORTSIZE, 0, 0, UI_UNIT_X, UI_UNIT_Y, "");
  }

  col = &layout->column(true);
  col->row(true);

  int row_cols = 0, col_id = 0;
  LISTBASE_FOREACH (PaletteColor *, color, &palette->colors) {
    if (row_cols >= cols_per_row) {
      col->row(true);
      row_cols = 0;
    }

    PointerRNA color_ptr = RNA_pointer_create_discrete(&palette->id, &RNA_PaletteColor, color);
    uiButColor *color_but = (uiButColor *)uiDefButR(block,
                                                    UI_BTYPE_COLOR,
                                                    0,
                                                    "",
                                                    0,
                                                    0,
                                                    UI_UNIT_X,
                                                    UI_UNIT_Y,
                                                    &color_ptr,
                                                    "color",
                                                    -1,
                                                    0.0,
                                                    1.0,
                                                    "");
    color_but->is_pallete_color = true;
    color_but->palette_color_index = col_id;
    row_cols++;
    col_id++;
  }
}

void uiTemplateCryptoPicker(uiLayout *layout,
                            PointerRNA *ptr,
                            const StringRefNull propname,
                            int icon)
{
  PropertyRNA *prop = RNA_struct_find_property(ptr, propname.c_str());

  if (!prop) {
    RNA_warning("property not found: %s.%s", RNA_struct_identifier(ptr->type), propname.c_str());
    return;
  }

  uiBlock *block = uiLayoutGetBlock(layout);

  uiBut *but = uiDefIconButO(block,
                             UI_BTYPE_BUT,
                             "UI_OT_eyedropper_color",
                             WM_OP_INVOKE_DEFAULT,
                             icon,
                             0,
                             0,
                             UI_UNIT_X,
                             UI_UNIT_Y,
                             RNA_property_ui_description(prop));
  but->rnapoin = *ptr;
  but->rnaprop = prop;
  but->rnaindex = -1;
}<|MERGE_RESOLUTION|>--- conflicted
+++ resolved
@@ -220,27 +220,16 @@
   uiLayout *row;
 
   uiItemL(layout, IFACE_("Sort By:"), ICON_NONE);
-<<<<<<< HEAD
-  row = uiLayoutRow(layout, false);
+  row = &layout->row(false);
   /* BFA START - icons */
   uiItemEnumO_value(row, IFACE_("Hue"), ICON_HUE, "PALETTE_OT_sort", "type", 1);
-  row = uiLayoutRow(layout, false);
+  row = &layout->row(false);
   uiItemEnumO_value(row, IFACE_("Saturation"), ICON_SATURATION, "PALETTE_OT_sort", "type", 2);
-  row = uiLayoutRow(layout, false);
+  row = &layout->row(false);
   uiItemEnumO_value(row, IFACE_("Value"), ICON_NODE_VALUE, "PALETTE_OT_sort", "type", 3);
-  row = uiLayoutRow(layout, false);
+  row = &layout->row(false);
   uiItemEnumO_value(row, IFACE_("Luminance"), ICON_NODE_LUMINANCE, "PALETTE_OT_sort", "type", 4);
   /* BFA END - icons */
-=======
-  row = &layout->row(false);
-  uiItemEnumO_value(row, IFACE_("Hue"), ICON_NONE, "PALETTE_OT_sort", "type", 1);
-  row = &layout->row(false);
-  uiItemEnumO_value(row, IFACE_("Saturation"), ICON_NONE, "PALETTE_OT_sort", "type", 2);
-  row = &layout->row(false);
-  uiItemEnumO_value(row, IFACE_("Value"), ICON_NONE, "PALETTE_OT_sort", "type", 3);
-  row = &layout->row(false);
-  uiItemEnumO_value(row, IFACE_("Luminance"), ICON_NONE, "PALETTE_OT_sort", "type", 4);
->>>>>>> 6ec1e3b8
 }
 
 void uiTemplatePalette(uiLayout *layout,
