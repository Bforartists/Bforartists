--- conflicted
+++ resolved
@@ -203,14 +203,9 @@
 {
 
   layout->label(IFACE_("Sort By:"), ICON_NONE);
-<<<<<<< HEAD
-  row = &layout->row(false);
   /* BFA START - icons */
+  blender::ui::Layout *row = &layout->row(false);
   PointerRNA op_ptr = row->op("PALETTE_OT_sort", IFACE_("Hue"), ICON_HUE);
-=======
-  blender::ui::Layout *row = &layout->row(false);
-  PointerRNA op_ptr = row->op("PALETTE_OT_sort", IFACE_("Hue"), ICON_NONE);
->>>>>>> 85504da2
   RNA_enum_set(&op_ptr, "type", 1);
   row = &layout->row(false);
   op_ptr = row->op("PALETTE_OT_sort", IFACE_("Saturation"), ICON_SATURATION);
