--- conflicted
+++ resolved
@@ -212,14 +212,9 @@
 {
 
   layout->label(IFACE_("Sort By:"), ICON_NONE);
-<<<<<<< HEAD
   /* BFA START - icons */
-  blender::ui::Layout *row = &layout->row(false);
+  Layout *row = &layout->row(false);
   PointerRNA op_ptr = row->op("PALETTE_OT_sort", IFACE_("Hue"), ICON_HUE);
-=======
-  Layout *row = &layout->row(false);
-  PointerRNA op_ptr = row->op("PALETTE_OT_sort", IFACE_("Hue"), ICON_NONE);
->>>>>>> 1536700a
   RNA_enum_set(&op_ptr, "type", 1);
   row = &layout->row(false);
   op_ptr = row->op("PALETTE_OT_sort", IFACE_("Saturation"), ICON_SATURATION);
