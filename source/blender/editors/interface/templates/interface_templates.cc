--- conflicted
+++ resolved
@@ -7185,12 +7185,7 @@
   uiItemR(col, &view_transform_ptr, "gamma", UI_ITEM_NONE, std::nullopt, ICON_NONE);
 
   col = uiLayoutColumn(layout, false);
-<<<<<<< HEAD
-  uiLayoutSetPropSep(col, false); /* bfa - use_property_split = False */
-  uiItemR(col, &view_transform_ptr, "use_curve_mapping", UI_ITEM_NONE, nullptr, ICON_NONE);
-=======
   uiItemR(col, &view_transform_ptr, "use_curve_mapping", UI_ITEM_NONE, std::nullopt, ICON_NONE);
->>>>>>> 9aaeb76c
   if (view_settings->flag & COLORMANAGE_VIEW_USE_CURVES) {
     uiTemplateCurveMapping(
         col, &view_transform_ptr, "curve_mapping", 'c', true, false, false, false);
@@ -7361,26 +7356,18 @@
 
   row = uiLayoutRow(layout, false);
   uiLayoutSetActive(row, is_alembic && engine_supports_procedural);
-<<<<<<< HEAD
   uiLayoutSetPropSep(row, false); /* bfa - use_property_split = False */
-  uiItemR(row, fileptr, "use_render_procedural", UI_ITEM_NONE, nullptr, ICON_NONE);
+  uiItemR(row, fileptr, "use_render_procedural", UI_ITEM_NONE, std::nullopt, ICON_NONE);
   uiItemDecoratorR(row, fileptr, "use_render_procedural", 0); /*bfa - decorator*/
-=======
-  uiItemR(row, fileptr, "use_render_procedural", UI_ITEM_NONE, std::nullopt, ICON_NONE);
->>>>>>> 9aaeb76c
 
   const bool use_render_procedural = RNA_boolean_get(fileptr, "use_render_procedural");
   const bool use_prefetch = RNA_boolean_get(fileptr, "use_prefetch");
 
   row = uiLayoutRow(layout, false);
   uiLayoutSetEnabled(row, use_render_procedural);
-<<<<<<< HEAD
   uiLayoutSetPropSep(row, false); /* bfa - use_property_split = False */
-  uiItemR(row, fileptr, "use_prefetch", UI_ITEM_NONE, nullptr, ICON_NONE);
+  uiItemR(row, fileptr, "use_prefetch", UI_ITEM_NONE, std::nullopt, ICON_NONE);
   uiItemDecoratorR(row, fileptr, "use_prefetch", 0); /*bfa - decorator*/
-=======
-  uiItemR(row, fileptr, "use_prefetch", UI_ITEM_NONE, std::nullopt, ICON_NONE);
->>>>>>> 9aaeb76c
 
   sub = uiLayoutRow(layout, false);
   uiLayoutSetEnabled(sub, use_prefetch && use_render_procedural);
@@ -7399,7 +7386,6 @@
   uiLayout *row, *col; /*bfa, added *col, removed *sub, *subsub*/
 
   row = uiLayoutRow(layout, false);
-<<<<<<< HEAD
 
   /*------------------- bfa - original props */
   // uiItemR(row, fileptr, "is_sequence", UI_ITEM_NONE, nullptr, ICON_NONE);
@@ -7407,22 +7393,9 @@
   col = uiLayoutColumn(layout, true);
   row = uiLayoutRow(col, true);
   uiLayoutSetPropSep(row, false); /* bfa - use_property_split = False */
-  uiItemR(row, fileptr, "is_sequence", UI_ITEM_NONE, nullptr, ICON_NONE);
+  uiItemR(row, fileptr, "is_sequence", UI_ITEM_NONE, std::nullopt, ICON_NONE);
   uiItemDecoratorR(row, fileptr, "is_sequence", 0); /*bfa - decorator*/
   /* ------------ end bfa */
-=======
-  uiItemR(row, fileptr, "is_sequence", UI_ITEM_NONE, std::nullopt, ICON_NONE);
->>>>>>> 9aaeb76c
-
-  /*------------------- bfa - original props */
-  // row = uiLayoutRowWithHeading(layout, true, IFACE_("Override Frame"));
-  // sub = uiLayoutRow(row, true);
-  // uiLayoutSetPropDecorate(sub, false);
-  // uiItemR(sub, fileptr, "override_frame", UI_ITEM_NONE, "", ICON_NONE);
-  // subsub = uiLayoutRow(sub, true);
-  // uiLayoutSetActive(subsub, RNA_boolean_get(fileptr, "override_frame"));
-  // uiItemR(subsub, fileptr, "frame", UI_ITEM_NONE, "", ICON_NONE);
-  // uiItemDecoratorR(row, fileptr, "frame", 0);
 
   // ------------------ bfa new left aligned prop with triangle button to hide the slider
 
