--- conflicted
+++ resolved
@@ -63,7 +63,6 @@
   col->prop(&view_transform_ptr, "exposure", UI_ITEM_NONE, std::nullopt, ICON_NONE);
   col->prop(&view_transform_ptr, "gamma", UI_ITEM_NONE, std::nullopt, ICON_NONE);
 
-<<<<<<< HEAD
   // BFA - Align bool properties left
   col->use_property_split_set(false);
 
@@ -81,13 +80,7 @@
   }
   else {
     row->label("", ICON_DISCLOSURE_TRI_DOWN);  // bfa - icon
-    uiTemplateCurveMapping(
-=======
-  col = &layout->column(false);
-  col->prop(&view_transform_ptr, "use_curve_mapping", UI_ITEM_NONE, std::nullopt, ICON_NONE);
-  if (view_settings->flag & COLORMANAGE_VIEW_USE_CURVES) {
     template_curve_mapping(
->>>>>>> 1536700a
         col, &view_transform_ptr, "curve_mapping", 'c', true, false, false, false, false);
   }
 
