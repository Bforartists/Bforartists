--- conflicted
+++ resolved
@@ -55,17 +55,14 @@
   const eAssetImportMethod import_method = asset->get_import_method().value_or(
       ASSET_IMPORT_APPEND_REUSE);
 
-<<<<<<< HEAD
-  ImBuf *imbuf = asset::list::asset_image_get(asset_handle);
-  UI_but_drag_set_asset(
-      but, asset, import_method, asset::handle_get_preview_icon_id(asset_handle), imbuf, 1.0f, false, false); /* BFA - "false, false" is needed for setting #use_instance and location from UI before executing the drop operator */
-=======
   UI_but_drag_set_asset(but,
                         asset,
                         import_method,
                         asset::handle_get_preview_or_type_icon_id(asset_handle),
-                        asset::handle_get_preview_icon_id(asset_handle));
->>>>>>> 01dc2701
+                        asset::handle_get_preview_icon_id(asset_handle),
+                        false,
+                        false); /* BFA - "false, false" is needed for setting #use_instance and
+                                   location from UI before executing the drop operator */
 }
 
 static void asset_view_draw_item(uiList *ui_list,
