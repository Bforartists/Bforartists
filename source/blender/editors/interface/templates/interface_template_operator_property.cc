--- conflicted
+++ resolved
@@ -443,12 +443,8 @@
 
   uiLayout *col = &row->column(true);
   col->menu("COLLECTION_MT_exporter_add", "", ICON_ADD);
-<<<<<<< HEAD
-  uiItemIntO(col, "", ICON_REMOVE, "COLLECTION_OT_exporter_remove", "index", index);
-=======
   PointerRNA op_ptr = col->op("COLLECTION_OT_exporter_remove", "", ICON_REMOVE);
   RNA_int_set(&op_ptr, "index", index);
->>>>>>> 8b918866
 
   col = &layout->column(true);
   col->op("COLLECTION_OT_export_all", std::nullopt, ICON_EXPORT);
