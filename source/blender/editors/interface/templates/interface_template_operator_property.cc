--- conflicted
+++ resolved
@@ -311,20 +311,10 @@
     bool has_advanced = false;
 #endif
 
-<<<<<<< HEAD
-    UI_block_func_handle_set(block, ED_undo_operator_repeat_cb_evt, op);
-    /* BFA - use UI_BUT_LABEL_ALIGN_SPLIT_COLUMN to align boolean property left */
-    template_operator_property_buts_draw_recursive(C,
-                                                   op,
-                                                   *layout,
-                                                   UI_BUT_LABEL_ALIGN_SPLIT_COLUMN,
-                                                   layout_flags,
-                                                   nullptr /* &has_advanced */);
-=======
     block_func_handle_set(block, ED_undo_operator_repeat_cb_evt, op);
+    /* BFA - use BUT_LABEL_ALIGN_SPLIT_COLUMN to align boolean property left */
     template_operator_property_buts_draw_recursive(
-        C, op, *layout, BUT_LABEL_ALIGN_NONE, layout_flags, nullptr /* &has_advanced */);
->>>>>>> 1536700a
+        C, op, *layout, BUT_LABEL_ALIGN_SPLIT_COLUMN, layout_flags, nullptr /* &has_advanced */);
     /* Warning! this leaves the handle function for any other users of this block. */
 
 #if 0
