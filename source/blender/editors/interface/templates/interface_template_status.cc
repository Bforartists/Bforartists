/* SPDX-FileCopyrightText: 2024 Blender Authors
 *
 * SPDX-License-Identifier: GPL-2.0-or-later */

/** \file
 * \ingroup edinterface
 */

#include <fmt/format.h>

#include "BKE_blender_version.h"
#include "BKE_context.hh"
#include "BKE_global.hh"
#include "BKE_layer.hh"
#include "BKE_main.hh"
#include "BKE_report.hh"
#include "BKE_screen.hh"
#include "BKE_workspace.hh"

#include "BLI_listbase.h"
#include "BLI_math_matrix.h"
#include "BLI_math_vector.h"
#include "BLI_rect.h"
#include "BLI_string.h"

#include "BLF_api.hh"
#include "BLT_translation.hh"

#include "DNA_space_types.h"
#include "DNA_workspace_types.h"

#include "ED_info.hh"
#include "ED_screen_types.hh"

#include "WM_api.hh"

#include "UI_interface.hh"
#include "interface_intern.hh"

/* Maximum width for a Status Bar report */
#define REPORT_BANNER_MAX_WIDTH (800.0f * UI_SCALE_FAC)

void uiTemplateReportsBanner(uiLayout *layout, bContext *C)
{
  ReportList *reports = CTX_wm_reports(C);
  Report *report = BKE_reports_last_displayable(reports);
  const uiStyle *style = UI_style_get();

  uiBut *but;

  /* if the report display has timed out, don't show */
  if (!reports->reporttimer) {
    return;
  }

  ReportTimerInfo *rti = (ReportTimerInfo *)reports->reporttimer->customdata;

  if (!rti || rti->widthfac == 0.0f || !report) {
    return;
  }

  uiLayout *ui_abs = uiLayoutAbsolute(layout, false);
  uiBlock *block = uiLayoutGetBlock(ui_abs);
  eUIEmbossType previous_emboss = UI_block_emboss_get(block);

  uchar report_icon_color[4];
  uchar report_text_color[4];

  UI_GetThemeColorType4ubv(
      UI_icon_colorid_from_report_type(report->type), SPACE_INFO, report_icon_color);
  UI_GetThemeColorType4ubv(
      UI_text_colorid_from_report_type(report->type), SPACE_INFO, report_text_color);
  report_text_color[3] = 255; /* This theme color is RGB only, so have to set alpha here. */

  if (rti->flash_progress <= 1.0) {
    /* Flash report briefly according to progress through fade-out duration. */
    const int brighten_amount = int(32 * (1.0f - rti->flash_progress));
    add_v3_uchar_clamped(report_icon_color, brighten_amount);
  }

  UI_fontstyle_set(&style->widget);
  int width = BLF_width(style->widget.uifont_id, report->message, report->len);
  width = min_ii(width, int(REPORT_BANNER_MAX_WIDTH));
  width = min_ii(int(rti->widthfac * width), width);
  width = max_ii(width, 10 * UI_SCALE_FAC);

  UI_block_align_begin(block);

  /* Background for icon. */
  but = uiDefBut(block,
                 UI_BTYPE_ROUNDBOX,
                 0,
                 "",
                 0,
                 0,
                 UI_UNIT_X + (6 * UI_SCALE_FAC),
                 UI_UNIT_Y,
                 nullptr,
                 0.0f,
                 0.0f,
                 "");
  /* #UI_BTYPE_ROUNDBOX's background color is set in `but->col`. */
  copy_v4_v4_uchar(but->col, report_icon_color);

  /* Background for the rest of the message. */
  but = uiDefBut(block,
                 UI_BTYPE_ROUNDBOX,
                 0,
                 "",
                 UI_UNIT_X + (6 * UI_SCALE_FAC),
                 0,
                 UI_UNIT_X + width,
                 UI_UNIT_Y,
                 nullptr,
                 0.0f,
                 0.0f,
                 "");
  /* Use icon background at low opacity to highlight, but still contrasting with area TH_TEXT. */
  copy_v3_v3_uchar(but->col, report_icon_color);
  but->col[3] = 64;

  UI_block_align_end(block);
  UI_block_emboss_set(block, UI_EMBOSS_NONE);

  /* The report icon itself. */
  but = uiDefIconButO(block,
                      UI_BTYPE_BUT,
                      "SCREEN_OT_info_log_show",
                      WM_OP_INVOKE_REGION_WIN,
                      UI_icon_from_report_type(report->type),
                      (3 * UI_SCALE_FAC),
                      0,
                      UI_UNIT_X,
                      UI_UNIT_Y,
                      TIP_("Click to open the info editor"));
  copy_v4_v4_uchar(but->col, report_text_color);

  /* The report message. */
  but = uiDefButO(block,
                  UI_BTYPE_BUT,
                  "SCREEN_OT_info_log_show",
                  WM_OP_INVOKE_REGION_WIN,
                  report->message,
                  UI_UNIT_X,
                  0,
                  width + UI_UNIT_X,
                  UI_UNIT_Y,
                  TIP_("Show in Info Log"));

  UI_block_emboss_set(block, previous_emboss);
}

static bool uiTemplateInputStatusAzone(uiLayout *layout, const AZone *az, const ARegion *region)
{
  if (az->type == AZONE_AREA) {
    uiItemL(layout, nullptr, ICON_MOUSE_LMB_DRAG);
    uiItemS_ex(layout, -0.2f);
    uiItemL(layout, IFACE_("Split/Dock"), ICON_NONE);
    uiItemS_ex(layout, 0.6f);
    uiItemL(layout, "", ICON_EVENT_SHIFT);
    uiItemS_ex(layout, -0.4f);
    uiItemL(layout, nullptr, ICON_MOUSE_LMB_DRAG);
    uiItemS_ex(layout, -0.2f);
    uiItemL(layout, IFACE_("Duplicate into Window"), ICON_NONE);
    uiItemS_ex(layout, 0.6f);
    uiItemL(layout, "", ICON_EVENT_CTRL);
<<<<<<< HEAD
    uiItemS_ex(layout, 1.0f);
=======
    uiItemS_ex(layout, ui_event_icon_offset(ICON_EVENT_CTRL));
>>>>>>> 42e861c1
    uiItemL(layout, nullptr, ICON_MOUSE_LMB_DRAG);
    uiItemS_ex(layout, -0.2f);
    uiItemL(layout, IFACE_("Swap Areas"), ICON_NONE);
    return true;
  }

  if (az->type == AZONE_REGION) {
    uiItemL(layout, nullptr, ICON_MOUSE_LMB_DRAG);
    uiItemS_ex(layout, -0.2f);
    uiItemL(layout,
            (region->runtime->visible) ? IFACE_("Resize Region") : IFACE_("Show Hidden Region"),
            ICON_NONE);
    return true;
  }

  return false;
}

static bool uiTemplateInputStatusBorder(wmWindow *win, uiLayout *row)
{
  /* On a gap between editors. */
  rcti win_rect;
  const int pad = int((3.0f * UI_SCALE_FAC) + U.pixelsize);
  WM_window_screen_rect_calc(win, &win_rect);
  BLI_rcti_pad(&win_rect, pad * -2, pad);
  if (BLI_rcti_isect_pt_v(&win_rect, win->eventstate->xy)) {
    /* Show options but not along left and right edges. */
    BLI_rcti_pad(&win_rect, 0, pad * -3);
    if (BLI_rcti_isect_pt_v(&win_rect, win->eventstate->xy)) {
      /* No resize at top and bottom. */
      uiItemL(row, nullptr, ICON_MOUSE_LMB_DRAG);
      uiItemS_ex(row, -0.2f);
      uiItemL(row, IFACE_("Resize"), ICON_NONE);
      uiItemS_ex(row, 0.6f);
    }
    uiItemL(row, nullptr, ICON_MOUSE_RMB);
    uiItemS_ex(row, -0.9f);
    uiItemL(row, IFACE_("Options"), ICON_NONE);
    return true;
  }
  return false;
}

static bool uiTemplateInputStatusHeader(ARegion *region, uiLayout *row)
{
  if (region->regiontype != RGN_TYPE_HEADER) {
    return false;
  }
  /* Over a header region. */
  uiItemL(row, nullptr, ICON_MOUSE_MMB_DRAG);
  uiItemS_ex(row, -0.2f);
  uiItemL(row, IFACE_("Pan"), ICON_NONE);
  uiItemS_ex(row, 0.6f);
  uiItemL(row, nullptr, ICON_MOUSE_RMB);
  uiItemS_ex(row, -0.9f);
  uiItemL(row, IFACE_("Options"), ICON_NONE);
  return true;
}

static bool uiTemplateInputStatus3DView(bContext *C, uiLayout *row)
{
  const Object *ob = CTX_data_active_object(C);
  if (!ob) {
    return false;
  }

  if (is_negative_m4(ob->object_to_world().ptr())) {
    uiItemS_ex(row, 1.0f);
    uiItemL(row, "", ICON_ERROR);
    uiItemS_ex(row, -0.2f);
    uiItemL(row, IFACE_("Active object has negative scale"), ICON_NONE);
    uiItemS_ex(row, 0.5f, LayoutSeparatorType::Line);
    uiItemS_ex(row, 0.5f);
    /* Return false to allow other items to be added after. */
    return false;
  }

  if (!(fabsf(ob->scale[0] - ob->scale[1]) < 1e-4f && fabsf(ob->scale[1] - ob->scale[2]) < 1e-4f))
  {
    uiItemS_ex(row, 1.0f);
    uiItemL(row, "", ICON_ERROR);
    uiItemS_ex(row, -0.2f);
    uiItemL(row, IFACE_("Active object has non-uniform scale"), ICON_NONE);
    uiItemS_ex(row, 0.5f, LayoutSeparatorType::Line);
    uiItemS_ex(row, 0.5f);
    /* Return false to allow other items to be added after. */
    return false;
  }

  return false;
}

void uiTemplateInputStatus(uiLayout *layout, bContext *C)
{
  wmWindow *win = CTX_wm_window(C);
  WorkSpace *workspace = CTX_wm_workspace(C);

  /* Workspace status text has priority. */
  if (!workspace->runtime->status.is_empty()) {
    uiLayout *row = uiLayoutRow(layout, true);
    for (const blender::bke::WorkSpaceStatusItem &item : workspace->runtime->status) {
      if (item.space_factor != 0.0f) {
        uiItemS_ex(row, item.space_factor);
      }
      else {
        uiBut *but = uiItemL_ex(row, item.text, item.icon, false, false);
        if (item.inverted) {
          but->drawflag |= UI_BUT_ICON_INVERT;
        }
        const float offset = ui_event_icon_offset(item.icon);
        if (offset != 0.0f) {
          uiItemS_ex(row, offset);
        }
      }
    }
    return;
  }

  if (WM_window_modal_keymap_status_draw(C, win, layout)) {
    return;
  }

  bScreen *screen = CTX_wm_screen(C);
  ARegion *region = screen->active_region;
  uiLayout *row = uiLayoutRow(layout, true);

  if (region == nullptr) {
    /* Check if over an action zone. */
    LISTBASE_FOREACH (ScrArea *, area_iter, &screen->areabase) {
      LISTBASE_FOREACH (AZone *, az, &area_iter->actionzones) {
        if (BLI_rcti_isect_pt_v(&az->rect, win->eventstate->xy)) {
          region = az->region;
          if (uiTemplateInputStatusAzone(row, az, region)) {
            return;
          }
          break;
        }
      }
    }
  }

  ScrArea *area = BKE_screen_find_area_xy(screen, SPACE_TYPE_ANY, win->eventstate->xy);
  if (!area) {
    /* Are we in a global area? */
    LISTBASE_FOREACH (ScrArea *, global_area, &win->global_areas.areabase) {
      if (BLI_rcti_isect_pt_v(&global_area->totrct, win->eventstate->xy)) {
        area = global_area;
        break;
      }
    }
  }

  if (!area) {
    /* Outside of all areas. */
    return;
  }

  if (!region && win && uiTemplateInputStatusBorder(win, row)) {
    /* On a gap between editors. */
    return;
  }

  if (region && uiTemplateInputStatusHeader(region, row)) {
    /* Over a header region. */
    return;
  }

  if (area && area->spacetype == SPACE_VIEW3D && uiTemplateInputStatus3DView(C, row)) {
    /* Specific to 3DView. */
    return;
  }

  if (!area || !region) {
    /* Keymap status only if over a region in an area. */
    return;
  }

  /* Otherwise should cursor keymap status. */
  for (int i = 0; i < 3; i++) {
    uiLayoutSetAlignment(row, UI_LAYOUT_ALIGN_LEFT);

    const char *msg = CTX_IFACE_(BLT_I18NCONTEXT_OPERATOR_DEFAULT,
                                 WM_window_cursor_keymap_status_get(win, i, 0));
    const char *msg_drag = CTX_IFACE_(BLT_I18NCONTEXT_OPERATOR_DEFAULT,
                                      WM_window_cursor_keymap_status_get(win, i, 1));

    if (msg) {
      uiItemL(row, "", (ICON_MOUSE_LMB + i));
      uiItemS_ex(row, -0.9f);
      uiItemL(row, msg, ICON_NONE);
      uiItemS_ex(row, 0.6f);
    }

    if (msg_drag) {
      uiItemL(row, "", (ICON_MOUSE_LMB_DRAG + i));
      uiItemS_ex(row, -0.4f);
      uiItemL(row, msg_drag, ICON_NONE);
      uiItemS_ex(row, 0.6f);
    }
  }
}

static std::string ui_template_status_tooltip(bContext *C,
                                              void * /*argN*/,
                                              const blender::StringRef /*tip*/)
{
  Main *bmain = CTX_data_main(C);
  std::string tooltip_message;

  if (bmain->has_forward_compatibility_issues) {
    char writer_ver_str[12];
    BKE_blender_version_blendfile_string_from_values(
        writer_ver_str, sizeof(writer_ver_str), bmain->versionfile, -1);
    tooltip_message += fmt::format(
        fmt::runtime(RPT_("File saved by newer Blender\n({}), expect loss of data")),
        writer_ver_str);
  }
  if (bmain->is_asset_edit_file) {
    if (!tooltip_message.empty()) {
      tooltip_message += "\n\n";
    }
    tooltip_message += RPT_(
        "This file is managed by the Blender asset system and cannot be overridden");
  }

  return tooltip_message;
}

void uiTemplateStatusInfo(uiLayout *layout, bContext *C)
{
  Main *bmain = CTX_data_main(C);
  Scene *scene = CTX_data_scene(C);
  ViewLayer *view_layer = CTX_data_view_layer(C);
  uiLayout *row = uiLayoutRow(layout, true);

  const char *status_info_txt = ED_info_statusbar_string_ex(
      bmain, scene, view_layer, (U.statusbar_flag & ~STATUSBAR_SHOW_VERSION));
  /* True when the status is populated (delimiters required for following items). */
  bool has_status_info = false;

  if (status_info_txt[0]) {
    uiItemL(row, status_info_txt, ICON_NONE);
    has_status_info = true;
  }

  if (U.statusbar_flag & STATUSBAR_SHOW_EXTENSIONS_UPDATES) {
    wmWindowManager *wm = CTX_wm_manager(C);

    /* Special case, always show an alert for any blocked extensions. */
    if (wm->extensions_blocked > 0) {
      if (has_status_info) {
        uiItemS_ex(row, -0.5f);
        uiItemL(row, "|", ICON_NONE);
        uiItemS_ex(row, -0.5f);
      }
      uiLayoutSetEmboss(row, UI_EMBOSS_NONE);
      /* This operator also works fine for blocked extensions. */
      uiItemO(row, "", ICON_ERROR, "EXTENSIONS_OT_userpref_show_for_update");
      uiBut *but = uiLayoutGetBlock(layout)->buttons.last().get();
      uchar color[4];
      UI_GetThemeColor4ubv(TH_TEXT, color);
      copy_v4_v4_uchar(but->col, color);

      BLI_str_format_integer_unit(but->icon_overlay_text.text, wm->extensions_blocked);
      UI_but_icon_indicator_color_set(but, color);

      uiItemS_ex(row, 1.0f);
      has_status_info = true;
    }

    if ((G.f & G_FLAG_INTERNET_ALLOW) == 0) {
      if (has_status_info) {
        uiItemS_ex(row, -0.5f);
        uiItemL(row, "|", ICON_NONE);
        uiItemS_ex(row, -0.5f);
      }

      if ((G.f & G_FLAG_INTERNET_OVERRIDE_PREF_OFFLINE) != 0) {
        uiItemL(row, "", ICON_INTERNET_OFFLINE);
      }
      else {
        uiLayoutSetEmboss(row, UI_EMBOSS_NONE);
        uiItemO(row, "", ICON_INTERNET_OFFLINE, "EXTENSIONS_OT_userpref_show_online");
        uiBut *but = uiLayoutGetBlock(layout)->buttons.last().get();
        uchar color[4];
        UI_GetThemeColor4ubv(TH_TEXT, color);
        copy_v4_v4_uchar(but->col, color);
      }

      uiItemS_ex(row, 1.0f);
      has_status_info = true;
    }
    else if ((wm->extensions_updates > 0) ||
             (wm->extensions_updates == WM_EXTENSIONS_UPDATE_CHECKING))
    {
      int icon = ICON_INTERNET;
      if (wm->extensions_updates == WM_EXTENSIONS_UPDATE_CHECKING) {
        icon = ICON_UV_SYNC_SELECT;
      }

      if (has_status_info) {
        uiItemS_ex(row, -0.5f);
        uiItemL(row, "|", ICON_NONE);
        uiItemS_ex(row, -0.5f);
      }
      uiLayoutSetEmboss(row, UI_EMBOSS_NONE);
      uiItemO(row, "", icon, "EXTENSIONS_OT_userpref_show_for_update");
      uiBut *but = uiLayoutGetBlock(layout)->buttons.last().get();
      uchar color[4];
      UI_GetThemeColor4ubv(TH_TEXT, color);
      copy_v4_v4_uchar(but->col, color);

      if (wm->extensions_updates > 0) {
        BLI_str_format_integer_unit(but->icon_overlay_text.text, wm->extensions_updates);
        UI_but_icon_indicator_color_set(but, color);
      }

      uiItemS_ex(row, 1.0f);
      has_status_info = true;
    }
  }

  if (!BKE_main_has_issues(bmain)) {
    if (U.statusbar_flag & STATUSBAR_SHOW_VERSION) {
      if (has_status_info) {
        uiItemS_ex(row, -0.5f);
        uiItemL(row, "|", ICON_NONE);
        uiItemS_ex(row, -0.5f);
      }
      const char *status_info_d_txt = ED_info_statusbar_string_ex(
          bmain, scene, view_layer, STATUSBAR_SHOW_VERSION);
      uiItemL(row, status_info_d_txt, ICON_NONE);
    }
    return;
  }

  blender::StringRefNull version_string = ED_info_statusbar_string_ex(
      bmain, scene, view_layer, STATUSBAR_SHOW_VERSION);
  blender::StringRefNull warning_message;

  /* Blender version part is shown as warning area when there are forward compatibility issues with
   * currently loaded .blend file. */
  if (bmain->has_forward_compatibility_issues) {
    warning_message = version_string;
  }
  else {
    /* For other issues, still show the version if enabled. */
    if (U.statusbar_flag & STATUSBAR_SHOW_VERSION) {
      uiItemL(layout, version_string, ICON_NONE);
    }
  }

  const uiStyle *style = UI_style_get();
  uiLayout *ui_abs = uiLayoutAbsolute(layout, false);
  uiBlock *block = uiLayoutGetBlock(ui_abs);
  eUIEmbossType previous_emboss = UI_block_emboss_get(block);

  UI_fontstyle_set(&style->widget);
  const int width = max_ii(
      int(BLF_width(style->widget.uifont_id, warning_message.c_str(), warning_message.size())),
      int(10 * UI_SCALE_FAC));

  UI_block_align_begin(block);

  /* Background for icon. */
  uiBut *but = uiDefBut(block,
                        UI_BTYPE_ROUNDBOX,
                        0,
                        "",
                        0,
                        0,
                        UI_UNIT_X + (6 * UI_SCALE_FAC),
                        UI_UNIT_Y,
                        nullptr,
                        0.0f,
                        0.0f,
                        "");
  /*# UI_BTYPE_ROUNDBOX's background color is set in `but->col`. */
  UI_GetThemeColor4ubv(TH_WARNING, but->col);

  if (!warning_message.is_empty()) {
    /* Background for the rest of the message. */
    but = uiDefBut(block,
                   UI_BTYPE_ROUNDBOX,
                   0,
                   "",
                   UI_UNIT_X + (6 * UI_SCALE_FAC),
                   0,
                   UI_UNIT_X + width,
                   UI_UNIT_Y,
                   nullptr,
                   0.0f,
                   0.0f,
                   "");

    /* Use icon background at low opacity to highlight, but still contrasting with area TH_TEXT. */
    UI_GetThemeColor4ubv(TH_WARNING, but->col);
    but->col[3] = 64;
  }

  UI_block_align_end(block);
  UI_block_emboss_set(block, UI_EMBOSS_NONE);

  /* The warning icon itself. */
  but = uiDefIconBut(block,
                     UI_BTYPE_BUT,
                     0,
                     ICON_ERROR,
                     int(3 * UI_SCALE_FAC),
                     0,
                     UI_UNIT_X,
                     UI_UNIT_Y,
                     nullptr,
                     0.0f,
                     0.0f,
                     std::nullopt);
  UI_but_func_tooltip_set(but, ui_template_status_tooltip, nullptr, nullptr);
  UI_GetThemeColorType4ubv(TH_INFO_WARNING_TEXT, SPACE_INFO, but->col);
  but->col[3] = 255; /* This theme color is RBG only, so have to set alpha here. */

  /* The warning message, if any. */
  if (!warning_message.is_empty()) {
    but = uiDefBut(block,
                   UI_BTYPE_BUT,
                   0,
                   warning_message.c_str(),
                   UI_UNIT_X,
                   0,
                   short(width + UI_UNIT_X),
                   UI_UNIT_Y,
                   nullptr,
                   0.0f,
                   0.0f,
                   std::nullopt);
    UI_but_func_tooltip_set(but, ui_template_status_tooltip, nullptr, nullptr);
  }

  UI_block_emboss_set(block, previous_emboss);
}<|MERGE_RESOLUTION|>--- conflicted
+++ resolved
@@ -164,11 +164,7 @@
     uiItemL(layout, IFACE_("Duplicate into Window"), ICON_NONE);
     uiItemS_ex(layout, 0.6f);
     uiItemL(layout, "", ICON_EVENT_CTRL);
-<<<<<<< HEAD
-    uiItemS_ex(layout, 1.0f);
-=======
     uiItemS_ex(layout, ui_event_icon_offset(ICON_EVENT_CTRL));
->>>>>>> 42e861c1
     uiItemL(layout, nullptr, ICON_MOUSE_LMB_DRAG);
     uiItemS_ex(layout, -0.2f);
     uiItemL(layout, IFACE_("Swap Areas"), ICON_NONE);
