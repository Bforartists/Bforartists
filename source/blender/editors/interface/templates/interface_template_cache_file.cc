/* SPDX-FileCopyrightText: 2024 Blender Authors
 *
 * SPDX-License-Identifier: GPL-2.0-or-later */

/** \file
 * \ingroup edinterface
 */

#include "BLI_listbase.h"
#include "BLI_string.h"
#include "BLI_string_ref.hh"

#include "BKE_context.hh"
#include "BKE_scene.hh"
#include "BKE_screen.hh"

#include "BLT_translation.hh"

#include "DNA_cachefile_types.h"
#include "DNA_space_types.h"

#include "DEG_depsgraph_query.hh"

#include "RE_engine.h"

#include "RNA_access.hh"

#include "UI_interface.hh"
#include "interface_intern.hh"

using blender::StringRefNull;

void uiTemplateCacheFileVelocity(uiLayout *layout, PointerRNA *fileptr)
{
  if (RNA_pointer_is_null(fileptr)) {
    return;
  }

  /* Ensure that the context has a CacheFile as this may not be set inside of modifiers panels. */
  uiLayoutSetContextPointer(layout, "edit_cachefile", fileptr);

  uiItemR(layout, fileptr, "velocity_name", UI_ITEM_NONE, std::nullopt, ICON_NONE);
  uiItemR(layout, fileptr, "velocity_unit", UI_ITEM_NONE, std::nullopt, ICON_NONE);
}

void uiTemplateCacheFileProcedural(uiLayout *layout, const bContext *C, PointerRNA *fileptr)
{
  if (RNA_pointer_is_null(fileptr)) {
    return;
  }

  /* Ensure that the context has a CacheFile as this may not be set inside of modifiers panels. */
  uiLayoutSetContextPointer(layout, "edit_cachefile", fileptr);

  uiLayout *row, *sub;

  /* Only enable render procedural option if the active engine supports it. */
  const RenderEngineType *engine_type = CTX_data_engine_type(C);

  Scene *scene = CTX_data_scene(C);
  const bool engine_supports_procedural = RE_engine_supports_alembic_procedural(engine_type,
                                                                                scene);
  CacheFile *cache_file = static_cast<CacheFile *>(fileptr->data);
  CacheFile *cache_file_eval = DEG_get_evaluated(CTX_data_depsgraph_pointer(C), cache_file);
  bool is_alembic = cache_file_eval->type == CACHEFILE_TYPE_ALEMBIC;

  if (!is_alembic) {
    row = &layout->row(false);
    uiItemL(row, RPT_("Only Alembic Procedurals supported"), ICON_INFO);
  }
  else if (!engine_supports_procedural) {
    row = &layout->row(false);
    /* For Cycles, verify that experimental features are enabled. */
    if (BKE_scene_uses_cycles(scene) && !BKE_scene_uses_cycles_experimental_features(scene)) {
      uiItemL(
          row,
          RPT_(
              "The Cycles Alembic Procedural is only available with the experimental feature set"),
          ICON_INFO);
    }
    else {
      uiItemL(
          row, RPT_("The active render engine does not have an Alembic Procedural"), ICON_INFO);
    }
  }

  row = &layout->row(false);
  uiLayoutSetActive(row, is_alembic && engine_supports_procedural);
  uiLayoutSetPropSep(row, false); /* BFA - use_property_split = False */
  uiItemR(row, fileptr, "use_render_procedural", UI_ITEM_NONE, std::nullopt, ICON_NONE);
  uiItemDecoratorR(row, fileptr, "use_render_procedural", 0); /* BFA - decorator */

  const bool use_render_procedural = RNA_boolean_get(fileptr, "use_render_procedural");
  const bool use_prefetch = RNA_boolean_get(fileptr, "use_prefetch");

  row = &layout->row(false);
  uiLayoutSetEnabled(row, use_render_procedural);
  uiLayoutSetPropSep(row, false); /* BFA - use_property_split = False */
  uiItemR(row, fileptr, "use_prefetch", UI_ITEM_NONE, std::nullopt, ICON_NONE);
  uiItemDecoratorR(row, fileptr, "use_prefetch", 0); /* BFA - decorator */

  sub = &layout->row(false);
  uiLayoutSetEnabled(sub, use_prefetch && use_render_procedural);
  uiItemR(sub, fileptr, "prefetch_cache_size", UI_ITEM_NONE, std::nullopt, ICON_NONE);
}

void uiTemplateCacheFileTimeSettings(uiLayout *layout, PointerRNA *fileptr)
{
  if (RNA_pointer_is_null(fileptr)) {
    return;
  }

  /* Ensure that the context has a CacheFile as this may not be set inside of modifiers panels. */
  uiLayoutSetContextPointer(layout, "edit_cachefile", fileptr);

  uiLayout *row, *col; /* BFA , added *col, removed *sub, *subsub */

<<<<<<< HEAD
  row = uiLayoutRow(layout, false);

  /*------------------- bfa - original props */
  // uiItemR(row, fileptr, "is_sequence", UI_ITEM_NONE, nullptr, ICON_NONE);

  col = uiLayoutColumn(layout, true);
  row = uiLayoutRow(col, true);
  uiLayoutSetPropSep(row, false); /* bfa - use_property_split = False */
=======
  row = &layout->row(false);
>>>>>>> 5847f105
  uiItemR(row, fileptr, "is_sequence", UI_ITEM_NONE, std::nullopt, ICON_NONE);
  uiItemDecoratorR(row, fileptr, "is_sequence", 0); /*bfa - decorator*/
  /* ------------ end bfa */

<<<<<<< HEAD
  // ------------------ bfa new left aligned prop with triangle button to hide the slider

  /* NOTE: split amount here needs to be synced with normal labels */
  uiLayout *split = uiLayoutSplit(layout, 0.385f, true);

  /* FIRST PART ................................................ */
  row = uiLayoutRow(split, false);
  uiLayoutSetPropDecorate(row, false);
  uiLayoutSetPropSep(row, false); /* bfa - use_property_split = False */
  uiItemR(row, fileptr, "override_frame", UI_ITEM_NONE, "Override Frame", ICON_NONE);

  /* SECOND PART ................................................ */
  row = uiLayoutRow(split, false);
  if (RNA_boolean_get(fileptr, "override_frame")) {
    uiItemR(row, fileptr, "frame", UI_ITEM_NONE, "", ICON_NONE);
  }
  else {
    uiItemL(row, TIP_(""), ICON_DISCLOSURE_TRI_RIGHT);
  }

  // ------------------------------- end bfa
=======
  row = &layout->row(true, IFACE_("Override Frame"));
  sub = &row->row(true);
  uiLayoutSetPropDecorate(sub, false);
  uiItemR(sub, fileptr, "override_frame", UI_ITEM_NONE, "", ICON_NONE);
  subsub = &sub->row(true);
  uiLayoutSetActive(subsub, RNA_boolean_get(fileptr, "override_frame"));
  uiItemR(subsub, fileptr, "frame", UI_ITEM_NONE, "", ICON_NONE);
  uiItemDecoratorR(row, fileptr, "frame", 0);
>>>>>>> 5847f105

  row = &layout->row(false);
  uiItemR(row, fileptr, "frame_offset", UI_ITEM_NONE, std::nullopt, ICON_NONE);
  uiLayoutSetActive(row, !RNA_boolean_get(fileptr, "is_sequence"));
}

static void cache_file_layer_item(uiList * /*ui_list*/,
                                  const bContext * /*C*/,
                                  uiLayout *layout,
                                  PointerRNA * /*dataptr*/,
                                  PointerRNA *itemptr,
                                  int /*icon*/,
                                  PointerRNA * /*active_dataptr*/,
                                  const char * /*active_propname*/,
                                  int /*index*/,
                                  int /*flt_flag*/)
{
  uiLayout *row = &layout->row(true);
  uiItemR(row, itemptr, "hide_layer", UI_ITEM_R_NO_BG, "", ICON_NONE);
  uiItemR(row, itemptr, "filepath", UI_ITEM_R_NO_BG, "", ICON_NONE);
}

uiListType *UI_UL_cache_file_layers()
{
  uiListType *list_type = (uiListType *)MEM_callocN(sizeof(*list_type), __func__);

  STRNCPY(list_type->idname, "UI_UL_cache_file_layers");
  list_type->draw_item = cache_file_layer_item;

  return list_type;
}

void uiTemplateCacheFileLayers(uiLayout *layout, const bContext *C, PointerRNA *fileptr)
{
  if (RNA_pointer_is_null(fileptr)) {
    return;
  }

  /* Ensure that the context has a CacheFile as this may not be set inside of modifiers panels. */
  uiLayoutSetContextPointer(layout, "edit_cachefile", fileptr);

  uiLayout *row = &layout->row(false);
  uiLayout *col = &row->column(true);

  uiTemplateList(col,
                 (bContext *)C,
                 "UI_UL_cache_file_layers",
                 "cache_file_layers",
                 fileptr,
                 "layers",
                 fileptr,
                 "active_index",
                 "",
                 1,
                 5,
                 UILST_LAYOUT_DEFAULT,
                 1,
                 UI_TEMPLATE_LIST_FLAG_NONE);

  col = &row->column(true);
  uiItemO(col, "", ICON_ADD, "cachefile.layer_add");
  uiItemO(col, "", ICON_REMOVE, "cachefile.layer_remove");

  CacheFile *file = static_cast<CacheFile *>(fileptr->data);
  if (BLI_listbase_count(&file->layers) > 1) {
    uiItemS_ex(col, 1.0f);
    uiItemO(col, "", ICON_TRIA_UP, "cachefile.layer_move");
    uiItemO(col, "", ICON_TRIA_DOWN, "cachefile.layer_move");
  }
}

bool uiTemplateCacheFilePointer(PointerRNA *ptr,
                                const StringRefNull propname,
                                PointerRNA *r_file_ptr)
{
  PropertyRNA *prop = RNA_struct_find_property(ptr, propname.c_str());

  if (!prop) {
    printf("%s: property not found: %s.%s\n",
           __func__,
           RNA_struct_identifier(ptr->type),
           propname.c_str());
    return false;
  }

  if (RNA_property_type(prop) != PROP_POINTER) {
    printf("%s: expected pointer property for %s.%s\n",
           __func__,
           RNA_struct_identifier(ptr->type),
           propname.c_str());
    return false;
  }

  *r_file_ptr = RNA_property_pointer_get(ptr, prop);
  return true;
}

void uiTemplateCacheFile(uiLayout *layout,
                         const bContext *C,
                         PointerRNA *ptr,
                         const StringRefNull propname)
{
  if (!ptr->data) {
    return;
  }

  PointerRNA fileptr;
  if (!uiTemplateCacheFilePointer(ptr, propname, &fileptr)) {
    return;
  }

  CacheFile *file = static_cast<CacheFile *>(fileptr.data);

  uiLayoutSetContextPointer(layout, "edit_cachefile", &fileptr);

  uiTemplateID(layout, C, ptr, propname, nullptr, "CACHEFILE_OT_open", nullptr);

  if (!file) {
    return;
  }

  SpaceProperties *sbuts = CTX_wm_space_properties(C);

  uiLayout *row, *sub;

  uiLayoutSetPropSep(layout, true);

  row = &layout->row(true);
  uiItemR(row, &fileptr, "filepath", UI_ITEM_NONE, std::nullopt, ICON_NONE);
  sub = &row->row(true);
  uiItemO(sub, "", ICON_FILE_REFRESH, "cachefile.reload");

  if (sbuts->mainb == BCONTEXT_CONSTRAINT) {
    row = &layout->row(false);
    uiItemR(row, &fileptr, "scale", UI_ITEM_NONE, IFACE_("Manual Scale"), ICON_NONE);
  }

  /* TODO: unused for now, so no need to expose. */
#if 0
  row = &layout->row(false);
  uiItemR(row, &fileptr, "forward_axis", UI_ITEM_NONE, IFACE_("Forward Axis"), ICON_NONE);

  row = &layout->row(false);
  uiItemR(row, &fileptr, "up_axis", UI_ITEM_NONE, IFACE_("Up Axis"), ICON_NONE);
#endif
}<|MERGE_RESOLUTION|>--- conflicted
+++ resolved
@@ -113,38 +113,33 @@
   /* Ensure that the context has a CacheFile as this may not be set inside of modifiers panels. */
   uiLayoutSetContextPointer(layout, "edit_cachefile", fileptr);
 
-  uiLayout *row, *col; /* BFA , added *col, removed *sub, *subsub */
-
-<<<<<<< HEAD
-  row = uiLayoutRow(layout, false);
+  uiLayout *row, *col, *sub, *subsub; /* BFA - WIP -  added *col, removed *sub, *subsub */
+
+  row = &layout->row(false);
 
   /*------------------- bfa - original props */
   // uiItemR(row, fileptr, "is_sequence", UI_ITEM_NONE, nullptr, ICON_NONE);
 
-  col = uiLayoutColumn(layout, true);
-  row = uiLayoutRow(col, true);
+  col = &layout->column(true);
+  row = &col->row(true);
   uiLayoutSetPropSep(row, false); /* bfa - use_property_split = False */
-=======
-  row = &layout->row(false);
->>>>>>> 5847f105
   uiItemR(row, fileptr, "is_sequence", UI_ITEM_NONE, std::nullopt, ICON_NONE);
   uiItemDecoratorR(row, fileptr, "is_sequence", 0); /*bfa - decorator*/
   /* ------------ end bfa */
 
-<<<<<<< HEAD
   // ------------------ bfa new left aligned prop with triangle button to hide the slider
 
   /* NOTE: split amount here needs to be synced with normal labels */
   uiLayout *split = uiLayoutSplit(layout, 0.385f, true);
 
   /* FIRST PART ................................................ */
-  row = uiLayoutRow(split, false);
+  row = &split->row(false);
   uiLayoutSetPropDecorate(row, false);
   uiLayoutSetPropSep(row, false); /* bfa - use_property_split = False */
   uiItemR(row, fileptr, "override_frame", UI_ITEM_NONE, "Override Frame", ICON_NONE);
 
   /* SECOND PART ................................................ */
-  row = uiLayoutRow(split, false);
+  row = &split->row(false);
   if (RNA_boolean_get(fileptr, "override_frame")) {
     uiItemR(row, fileptr, "frame", UI_ITEM_NONE, "", ICON_NONE);
   }
@@ -152,17 +147,14 @@
     uiItemL(row, TIP_(""), ICON_DISCLOSURE_TRI_RIGHT);
   }
 
-  // ------------------------------- end bfa
-=======
   row = &layout->row(true, IFACE_("Override Frame"));
-  sub = &row->row(true);
+  sub = &row->row(false);
   uiLayoutSetPropDecorate(sub, false);
   uiItemR(sub, fileptr, "override_frame", UI_ITEM_NONE, "", ICON_NONE);
   subsub = &sub->row(true);
   uiLayoutSetActive(subsub, RNA_boolean_get(fileptr, "override_frame"));
   uiItemR(subsub, fileptr, "frame", UI_ITEM_NONE, "", ICON_NONE);
   uiItemDecoratorR(row, fileptr, "frame", 0);
->>>>>>> 5847f105
 
   row = &layout->row(false);
   uiItemR(row, fileptr, "frame_offset", UI_ITEM_NONE, std::nullopt, ICON_NONE);
