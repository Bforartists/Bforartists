/* SPDX-FileCopyrightText: 2024 Blender Authors
 *
 * SPDX-License-Identifier: GPL-2.0-or-later */

/** \file
 * \ingroup edinterface
 */

#include "BLI_listbase.h"
#include "BLI_string.h"
#include "BLI_string_ref.hh"

#include "BKE_context.hh"
#include "BKE_scene.hh"
#include "BKE_screen.hh"

#include "BLT_translation.hh"

#include "DNA_cachefile_types.h"
#include "DNA_space_types.h"

#include "DEG_depsgraph_query.hh"

#include "RE_engine.h"

#include "RNA_access.hh"

#include "UI_interface.hh"
#include "interface_intern.hh"

using blender::StringRefNull;

void uiTemplateCacheFileVelocity(uiLayout *layout, PointerRNA *fileptr)
{
  if (RNA_pointer_is_null(fileptr)) {
    return;
  }

  /* Ensure that the context has a CacheFile as this may not be set inside of modifiers panels. */
  layout->context_ptr_set("edit_cachefile", fileptr);

  layout->prop(fileptr, "velocity_name", UI_ITEM_NONE, std::nullopt, ICON_NONE);
  layout->prop(fileptr, "velocity_unit", UI_ITEM_NONE, std::nullopt, ICON_NONE);
}

void uiTemplateCacheFileProcedural(uiLayout *layout, const bContext *C, PointerRNA *fileptr)
{
  if (RNA_pointer_is_null(fileptr)) {
    return;
  }

  /* Ensure that the context has a CacheFile as this may not be set inside of modifiers panels. */
  layout->context_ptr_set("edit_cachefile", fileptr);

  uiLayout *row, *sub;

  /* Only enable render procedural option if the active engine supports it. */
  const RenderEngineType *engine_type = CTX_data_engine_type(C);

  Scene *scene = CTX_data_scene(C);
  const bool engine_supports_procedural = RE_engine_supports_alembic_procedural(engine_type,
                                                                                scene);
  CacheFile *cache_file = static_cast<CacheFile *>(fileptr->data);
  CacheFile *cache_file_eval = DEG_get_evaluated(CTX_data_depsgraph_pointer(C), cache_file);
  bool is_alembic = cache_file_eval->type == CACHEFILE_TYPE_ALEMBIC;

  if (!is_alembic) {
    row = &layout->row(false);
    row->label(RPT_("Only Alembic Procedurals supported"), ICON_INFO);
  }
  else if (!engine_supports_procedural) {
    row = &layout->row(false);
    /* For Cycles, verify that experimental features are enabled. */
    if (BKE_scene_uses_cycles(scene) && !BKE_scene_uses_cycles_experimental_features(scene)) {
      row->label(
          RPT_(
              "The Cycles Alembic Procedural is only available with the experimental feature set"),
          ICON_INFO);
    }
    else {
      row->label(RPT_("The active render engine does not have an Alembic Procedural"), ICON_INFO);
    }
  }

  row = &layout->row(false);
  row->active_set(is_alembic && engine_supports_procedural);
  uiLayoutSetPropSep(row, false); /* BFA - use_property_split = False */
  row->prop(fileptr, "use_render_procedural", UI_ITEM_NONE, std::nullopt, ICON_NONE);
  uiItemDecoratorR(row, fileptr, "use_render_procedural", 0); /* BFA - decorator */

  const bool use_render_procedural = RNA_boolean_get(fileptr, "use_render_procedural");
  const bool use_prefetch = RNA_boolean_get(fileptr, "use_prefetch");

  row = &layout->row(false);
<<<<<<< HEAD
  uiLayoutSetEnabled(row, use_render_procedural);
  uiLayoutSetPropSep(row, false); /* BFA - use_property_split = False */
=======
  row->enabled_set(use_render_procedural);
>>>>>>> cdf538e1
  row->prop(fileptr, "use_prefetch", UI_ITEM_NONE, std::nullopt, ICON_NONE);
  uiItemDecoratorR(row, fileptr, "use_prefetch", 0); /* BFA - decorator */

  sub = &layout->row(false);
  sub->enabled_set(use_prefetch && use_render_procedural);
  sub->prop(fileptr, "prefetch_cache_size", UI_ITEM_NONE, std::nullopt, ICON_NONE);
}

void uiTemplateCacheFileTimeSettings(uiLayout *layout, PointerRNA *fileptr)
{
  if (RNA_pointer_is_null(fileptr)) {
    return;
  }

  /* Ensure that the context has a CacheFile as this may not be set inside of modifiers panels. */
  layout->context_ptr_set("edit_cachefile", fileptr);

  uiLayout *row, *col; /* BFA , added *col, removed *sub, *subsub */

  row = &layout->row(false);

  /*------------------- bfa - original props */
    col = &layout->column(true);
  row = &layout->row(true);
  uiLayoutSetPropSep(row, false); /* bfa - use_property_split = False */
  row->prop(fileptr, "is_sequence", UI_ITEM_NONE, std::nullopt, ICON_NONE);
  uiItemDecoratorR(row, fileptr, "is_sequence", 0); /*bfa - decorator*/
  /* ------------ end bfa */

  // ------------------ bfa new left aligned prop with triangle button to hide the slider

  /* NOTE: split amount here needs to be synced with normal labels */
  uiLayout *split = &layout->split(0.385f, true);

  /* FIRST PART ................................................ */
  row = &split->row(false);
  uiLayoutSetPropDecorate(row, false);
  uiLayoutSetPropSep(row, false); /* bfa - use_property_split = False */
  row->prop(fileptr, "override_frame", UI_ITEM_NONE, "Override Frame", ICON_NONE);

  /* SECOND PART ................................................ */
  row = &split->row(false);
  if (RNA_boolean_get(fileptr, "override_frame")) {
    row->prop(fileptr, "frame", UI_ITEM_NONE, "", ICON_NONE);
  }
  else {
    row->label(TIP_(""), ICON_DISCLOSURE_TRI_RIGHT);
  }

  // ------------------------------- end bfa

  row = &layout->row(false);
  row->prop(fileptr, "frame_offset", UI_ITEM_NONE, std::nullopt, ICON_NONE);
  row->active_set(!RNA_boolean_get(fileptr, "is_sequence"));
}

static void cache_file_layer_item(uiList * /*ui_list*/,
                                  const bContext * /*C*/,
                                  uiLayout *layout,
                                  PointerRNA * /*dataptr*/,
                                  PointerRNA *itemptr,
                                  int /*icon*/,
                                  PointerRNA * /*active_dataptr*/,
                                  const char * /*active_propname*/,
                                  int /*index*/,
                                  int /*flt_flag*/)
{
  uiLayout *row = &layout->row(true);
  row->prop(itemptr, "hide_layer", UI_ITEM_R_NO_BG, "", ICON_NONE);
  row->prop(itemptr, "filepath", UI_ITEM_R_NO_BG, "", ICON_NONE);
}

uiListType *UI_UL_cache_file_layers()
{
  uiListType *list_type = (uiListType *)MEM_callocN(sizeof(*list_type), __func__);

  STRNCPY(list_type->idname, "UI_UL_cache_file_layers");
  list_type->draw_item = cache_file_layer_item;

  return list_type;
}

void uiTemplateCacheFileLayers(uiLayout *layout, const bContext *C, PointerRNA *fileptr)
{
  if (RNA_pointer_is_null(fileptr)) {
    return;
  }

  /* Ensure that the context has a CacheFile as this may not be set inside of modifiers panels. */
  layout->context_ptr_set("edit_cachefile", fileptr);

  uiLayout *row = &layout->row(false);
  uiLayout *col = &row->column(true);

  uiTemplateList(col,
                 (bContext *)C,
                 "UI_UL_cache_file_layers",
                 "cache_file_layers",
                 fileptr,
                 "layers",
                 fileptr,
                 "active_index",
                 "",
                 1,
                 5,
                 UILST_LAYOUT_DEFAULT,
                 1,
                 UI_TEMPLATE_LIST_FLAG_NONE);

  col = &row->column(true);
  col->op("cachefile.layer_add", "", ICON_ADD);
  col->op("cachefile.layer_remove", "", ICON_REMOVE);

  CacheFile *file = static_cast<CacheFile *>(fileptr->data);
  if (BLI_listbase_count(&file->layers) > 1) {
    col->separator(1.0f);
    col->op("cachefile.layer_move", "", ICON_TRIA_UP);
    col->op("cachefile.layer_move", "", ICON_TRIA_DOWN);
  }
}

bool uiTemplateCacheFilePointer(PointerRNA *ptr,
                                const StringRefNull propname,
                                PointerRNA *r_file_ptr)
{
  PropertyRNA *prop = RNA_struct_find_property(ptr, propname.c_str());

  if (!prop) {
    printf("%s: property not found: %s.%s\n",
           __func__,
           RNA_struct_identifier(ptr->type),
           propname.c_str());
    return false;
  }

  if (RNA_property_type(prop) != PROP_POINTER) {
    printf("%s: expected pointer property for %s.%s\n",
           __func__,
           RNA_struct_identifier(ptr->type),
           propname.c_str());
    return false;
  }

  *r_file_ptr = RNA_property_pointer_get(ptr, prop);
  return true;
}

void uiTemplateCacheFile(uiLayout *layout,
                         const bContext *C,
                         PointerRNA *ptr,
                         const StringRefNull propname)
{
  if (!ptr->data) {
    return;
  }

  PointerRNA fileptr;
  if (!uiTemplateCacheFilePointer(ptr, propname, &fileptr)) {
    return;
  }

  CacheFile *file = static_cast<CacheFile *>(fileptr.data);

  layout->context_ptr_set("edit_cachefile", &fileptr);

  uiTemplateID(layout, C, ptr, propname, nullptr, "CACHEFILE_OT_open", nullptr);

  if (!file) {
    return;
  }

  SpaceProperties *sbuts = CTX_wm_space_properties(C);

  uiLayout *row, *sub;

  uiLayoutSetPropSep(layout, true);

  row = &layout->row(true);
  row->prop(&fileptr, "filepath", UI_ITEM_NONE, std::nullopt, ICON_NONE);
  sub = &row->row(true);
  sub->op("cachefile.reload", "", ICON_FILE_REFRESH);

  if (sbuts->mainb == BCONTEXT_CONSTRAINT) {
    row = &layout->row(false);
    row->prop(&fileptr, "scale", UI_ITEM_NONE, IFACE_("Manual Scale"), ICON_NONE);
  }

  /* TODO: unused for now, so no need to expose. */
#if 0
  row = &layout->row(false);
  row->prop(&fileptr, "forward_axis", UI_ITEM_NONE, IFACE_("Forward Axis"), ICON_NONE);

  row = &layout->row(false);
  row->prop(&fileptr, "up_axis", UI_ITEM_NONE, IFACE_("Up Axis"), ICON_NONE);
#endif
}<|MERGE_RESOLUTION|>--- conflicted
+++ resolved
@@ -92,12 +92,7 @@
   const bool use_prefetch = RNA_boolean_get(fileptr, "use_prefetch");
 
   row = &layout->row(false);
-<<<<<<< HEAD
-  uiLayoutSetEnabled(row, use_render_procedural);
-  uiLayoutSetPropSep(row, false); /* BFA - use_property_split = False */
-=======
   row->enabled_set(use_render_procedural);
->>>>>>> cdf538e1
   row->prop(fileptr, "use_prefetch", UI_ITEM_NONE, std::nullopt, ICON_NONE);
   uiItemDecoratorR(row, fileptr, "use_prefetch", 0); /* BFA - decorator */
 
