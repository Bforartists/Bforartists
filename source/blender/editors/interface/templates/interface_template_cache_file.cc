/* SPDX-FileCopyrightText: 2024 Blender Authors
 *
 * SPDX-License-Identifier: GPL-2.0-or-later */

/** \file
 * \ingroup edinterface
 */

#include "BLI_listbase.h"
#include "BLI_string.h"
#include "BLI_string_ref.hh"

#include "BKE_context.hh"
#include "BKE_scene.hh"
#include "BKE_screen.hh"

#include "BLT_translation.hh"

#include "DNA_cachefile_types.h"
#include "DNA_space_types.h"

#include "DEG_depsgraph_query.hh"

#include "RE_engine.h"

#include "RNA_access.hh"

#include "UI_interface.hh"
#include "interface_intern.hh"

using blender::StringRefNull;

void uiTemplateCacheFileVelocity(uiLayout *layout, PointerRNA *fileptr)
{
  if (RNA_pointer_is_null(fileptr)) {
    return;
  }

  /* Ensure that the context has a CacheFile as this may not be set inside of modifiers panels. */
  uiLayoutSetContextPointer(layout, "edit_cachefile", fileptr);

  layout->prop(fileptr, "velocity_name", UI_ITEM_NONE, std::nullopt, ICON_NONE);
  layout->prop(fileptr, "velocity_unit", UI_ITEM_NONE, std::nullopt, ICON_NONE);
}

void uiTemplateCacheFileProcedural(uiLayout *layout, const bContext *C, PointerRNA *fileptr)
{
  if (RNA_pointer_is_null(fileptr)) {
    return;
  }

  /* Ensure that the context has a CacheFile as this may not be set inside of modifiers panels. */
  uiLayoutSetContextPointer(layout, "edit_cachefile", fileptr);

  uiLayout *row, *sub;

  /* Only enable render procedural option if the active engine supports it. */
  const RenderEngineType *engine_type = CTX_data_engine_type(C);

  Scene *scene = CTX_data_scene(C);
  const bool engine_supports_procedural = RE_engine_supports_alembic_procedural(engine_type,
                                                                                scene);
  CacheFile *cache_file = static_cast<CacheFile *>(fileptr->data);
  CacheFile *cache_file_eval = DEG_get_evaluated(CTX_data_depsgraph_pointer(C), cache_file);
  bool is_alembic = cache_file_eval->type == CACHEFILE_TYPE_ALEMBIC;

  if (!is_alembic) {
    row = &layout->row(false);
    row->label(RPT_("Only Alembic Procedurals supported"), ICON_INFO);
  }
  else if (!engine_supports_procedural) {
    row = &layout->row(false);
    /* For Cycles, verify that experimental features are enabled. */
    if (BKE_scene_uses_cycles(scene) && !BKE_scene_uses_cycles_experimental_features(scene)) {
      row->label(
          RPT_(
              "The Cycles Alembic Procedural is only available with the experimental feature set"),
          ICON_INFO);
    }
    else {
      row->label(RPT_("The active render engine does not have an Alembic Procedural"), ICON_INFO);
    }
  }

  row = &layout->row(false);
  uiLayoutSetActive(row, is_alembic && engine_supports_procedural);
<<<<<<< HEAD
  uiLayoutSetPropSep(row, false); /* BFA - use_property_split = False */
  uiItemR(row, fileptr, "use_render_procedural", UI_ITEM_NONE, std::nullopt, ICON_NONE);
  uiItemDecoratorR(row, fileptr, "use_render_procedural", 0); /* BFA - decorator */
=======
  row->prop(fileptr, "use_render_procedural", UI_ITEM_NONE, std::nullopt, ICON_NONE);
>>>>>>> feaef865

  const bool use_render_procedural = RNA_boolean_get(fileptr, "use_render_procedural");
  const bool use_prefetch = RNA_boolean_get(fileptr, "use_prefetch");

  row = &layout->row(false);
  uiLayoutSetEnabled(row, use_render_procedural);
<<<<<<< HEAD
  uiLayoutSetPropSep(row, false); /* BFA - use_property_split = False */
  uiItemR(row, fileptr, "use_prefetch", UI_ITEM_NONE, std::nullopt, ICON_NONE);
  uiItemDecoratorR(row, fileptr, "use_prefetch", 0); /* BFA - decorator */
=======
  row->prop(fileptr, "use_prefetch", UI_ITEM_NONE, std::nullopt, ICON_NONE);
>>>>>>> feaef865

  sub = &layout->row(false);
  uiLayoutSetEnabled(sub, use_prefetch && use_render_procedural);
  sub->prop(fileptr, "prefetch_cache_size", UI_ITEM_NONE, std::nullopt, ICON_NONE);
}

void uiTemplateCacheFileTimeSettings(uiLayout *layout, PointerRNA *fileptr)
{
  if (RNA_pointer_is_null(fileptr)) {
    return;
  }

  /* Ensure that the context has a CacheFile as this may not be set inside of modifiers panels. */
  uiLayoutSetContextPointer(layout, "edit_cachefile", fileptr);

  uiLayout *row, *col; /* BFA , added *col, removed *sub, *subsub */

  row = &layout->row(false);
<<<<<<< HEAD

  /*------------------- bfa - original props */
  // uiItemR(row, fileptr, "is_sequence", UI_ITEM_NONE, std::nullopt, ICON_NONE);

  col = &layout->column(true);
  row = &layout->row(true);
  uiLayoutSetPropSep(row, false); /* bfa - use_property_split = False */
  uiItemR(row, fileptr, "is_sequence", UI_ITEM_NONE, std::nullopt, ICON_NONE);
  uiItemDecoratorR(row, fileptr, "is_sequence", 0); /*bfa - decorator*/
  /* ------------ end bfa */

  // ------------------ bfa new left aligned prop with triangle button to hide the slider

  /* NOTE: split amount here needs to be synced with normal labels */
  uiLayout *split = uiLayoutSplit(layout, 0.385f, true);

  /* FIRST PART ................................................ */
  row = &split->row(false);
  uiLayoutSetPropDecorate(row, false);
  uiLayoutSetPropSep(row, false); /* bfa - use_property_split = False */
  uiItemR(row, fileptr, "override_frame", UI_ITEM_NONE, "Override Frame", ICON_NONE);

  /* SECOND PART ................................................ */
  row = &split->row(false);
  if (RNA_boolean_get(fileptr, "override_frame")) {
    uiItemR(row, fileptr, "frame", UI_ITEM_NONE, "", ICON_NONE);
  }
  else {
    uiItemL(row, TIP_(""), ICON_DISCLOSURE_TRI_RIGHT);
  }

  // ------------------------------- end bfa
=======
  row->prop(fileptr, "is_sequence", UI_ITEM_NONE, std::nullopt, ICON_NONE);

  row = &layout->row(true, IFACE_("Override Frame"));
  sub = &row->row(true);
  uiLayoutSetPropDecorate(sub, false);
  sub->prop(fileptr, "override_frame", UI_ITEM_NONE, "", ICON_NONE);
  subsub = &sub->row(true);
  uiLayoutSetActive(subsub, RNA_boolean_get(fileptr, "override_frame"));
  subsub->prop(fileptr, "frame", UI_ITEM_NONE, "", ICON_NONE);
  uiItemDecoratorR(row, fileptr, "frame", 0);
>>>>>>> feaef865

  row = &layout->row(false);
  row->prop(fileptr, "frame_offset", UI_ITEM_NONE, std::nullopt, ICON_NONE);
  uiLayoutSetActive(row, !RNA_boolean_get(fileptr, "is_sequence"));
}

static void cache_file_layer_item(uiList * /*ui_list*/,
                                  const bContext * /*C*/,
                                  uiLayout *layout,
                                  PointerRNA * /*dataptr*/,
                                  PointerRNA *itemptr,
                                  int /*icon*/,
                                  PointerRNA * /*active_dataptr*/,
                                  const char * /*active_propname*/,
                                  int /*index*/,
                                  int /*flt_flag*/)
{
  uiLayout *row = &layout->row(true);
  row->prop(itemptr, "hide_layer", UI_ITEM_R_NO_BG, "", ICON_NONE);
  row->prop(itemptr, "filepath", UI_ITEM_R_NO_BG, "", ICON_NONE);
}

uiListType *UI_UL_cache_file_layers()
{
  uiListType *list_type = (uiListType *)MEM_callocN(sizeof(*list_type), __func__);

  STRNCPY(list_type->idname, "UI_UL_cache_file_layers");
  list_type->draw_item = cache_file_layer_item;

  return list_type;
}

void uiTemplateCacheFileLayers(uiLayout *layout, const bContext *C, PointerRNA *fileptr)
{
  if (RNA_pointer_is_null(fileptr)) {
    return;
  }

  /* Ensure that the context has a CacheFile as this may not be set inside of modifiers panels. */
  uiLayoutSetContextPointer(layout, "edit_cachefile", fileptr);

  uiLayout *row = &layout->row(false);
  uiLayout *col = &row->column(true);

  uiTemplateList(col,
                 (bContext *)C,
                 "UI_UL_cache_file_layers",
                 "cache_file_layers",
                 fileptr,
                 "layers",
                 fileptr,
                 "active_index",
                 "",
                 1,
                 5,
                 UILST_LAYOUT_DEFAULT,
                 1,
                 UI_TEMPLATE_LIST_FLAG_NONE);

  col = &row->column(true);
  uiItemO(col, "", ICON_ADD, "cachefile.layer_add");
  uiItemO(col, "", ICON_REMOVE, "cachefile.layer_remove");

  CacheFile *file = static_cast<CacheFile *>(fileptr->data);
  if (BLI_listbase_count(&file->layers) > 1) {
    uiItemS_ex(col, 1.0f);
    uiItemO(col, "", ICON_TRIA_UP, "cachefile.layer_move");
    uiItemO(col, "", ICON_TRIA_DOWN, "cachefile.layer_move");
  }
}

bool uiTemplateCacheFilePointer(PointerRNA *ptr,
                                const StringRefNull propname,
                                PointerRNA *r_file_ptr)
{
  PropertyRNA *prop = RNA_struct_find_property(ptr, propname.c_str());

  if (!prop) {
    printf("%s: property not found: %s.%s\n",
           __func__,
           RNA_struct_identifier(ptr->type),
           propname.c_str());
    return false;
  }

  if (RNA_property_type(prop) != PROP_POINTER) {
    printf("%s: expected pointer property for %s.%s\n",
           __func__,
           RNA_struct_identifier(ptr->type),
           propname.c_str());
    return false;
  }

  *r_file_ptr = RNA_property_pointer_get(ptr, prop);
  return true;
}

void uiTemplateCacheFile(uiLayout *layout,
                         const bContext *C,
                         PointerRNA *ptr,
                         const StringRefNull propname)
{
  if (!ptr->data) {
    return;
  }

  PointerRNA fileptr;
  if (!uiTemplateCacheFilePointer(ptr, propname, &fileptr)) {
    return;
  }

  CacheFile *file = static_cast<CacheFile *>(fileptr.data);

  uiLayoutSetContextPointer(layout, "edit_cachefile", &fileptr);

  uiTemplateID(layout, C, ptr, propname, nullptr, "CACHEFILE_OT_open", nullptr);

  if (!file) {
    return;
  }

  SpaceProperties *sbuts = CTX_wm_space_properties(C);

  uiLayout *row, *sub;

  uiLayoutSetPropSep(layout, true);

  row = &layout->row(true);
  row->prop(&fileptr, "filepath", UI_ITEM_NONE, std::nullopt, ICON_NONE);
  sub = &row->row(true);
  uiItemO(sub, "", ICON_FILE_REFRESH, "cachefile.reload");

  if (sbuts->mainb == BCONTEXT_CONSTRAINT) {
    row = &layout->row(false);
    row->prop(&fileptr, "scale", UI_ITEM_NONE, IFACE_("Manual Scale"), ICON_NONE);
  }

  /* TODO: unused for now, so no need to expose. */
#if 0
  row = &layout->row(false);
  row->prop(&fileptr, "forward_axis", UI_ITEM_NONE, IFACE_("Forward Axis"), ICON_NONE);

  row = &layout->row(false);
  row->prop(&fileptr, "up_axis", UI_ITEM_NONE, IFACE_("Up Axis"), ICON_NONE);
#endif
}<|MERGE_RESOLUTION|>--- conflicted
+++ resolved
@@ -84,26 +84,18 @@
 
   row = &layout->row(false);
   uiLayoutSetActive(row, is_alembic && engine_supports_procedural);
-<<<<<<< HEAD
   uiLayoutSetPropSep(row, false); /* BFA - use_property_split = False */
-  uiItemR(row, fileptr, "use_render_procedural", UI_ITEM_NONE, std::nullopt, ICON_NONE);
+  row->prop(fileptr, "use_render_procedural", UI_ITEM_NONE, std::nullopt, ICON_NONE);
   uiItemDecoratorR(row, fileptr, "use_render_procedural", 0); /* BFA - decorator */
-=======
-  row->prop(fileptr, "use_render_procedural", UI_ITEM_NONE, std::nullopt, ICON_NONE);
->>>>>>> feaef865
 
   const bool use_render_procedural = RNA_boolean_get(fileptr, "use_render_procedural");
   const bool use_prefetch = RNA_boolean_get(fileptr, "use_prefetch");
 
   row = &layout->row(false);
   uiLayoutSetEnabled(row, use_render_procedural);
-<<<<<<< HEAD
   uiLayoutSetPropSep(row, false); /* BFA - use_property_split = False */
-  uiItemR(row, fileptr, "use_prefetch", UI_ITEM_NONE, std::nullopt, ICON_NONE);
+  row->prop(fileptr, "use_prefetch", UI_ITEM_NONE, std::nullopt, ICON_NONE);
   uiItemDecoratorR(row, fileptr, "use_prefetch", 0); /* BFA - decorator */
-=======
-  row->prop(fileptr, "use_prefetch", UI_ITEM_NONE, std::nullopt, ICON_NONE);
->>>>>>> feaef865
 
   sub = &layout->row(false);
   uiLayoutSetEnabled(sub, use_prefetch && use_render_procedural);
@@ -122,51 +114,36 @@
   uiLayout *row, *col; /* BFA , added *col, removed *sub, *subsub */
 
   row = &layout->row(false);
-<<<<<<< HEAD
 
   /*------------------- bfa - original props */
-  // uiItemR(row, fileptr, "is_sequence", UI_ITEM_NONE, std::nullopt, ICON_NONE);
-
-  col = &layout->column(true);
+    col = &layout->column(true);
   row = &layout->row(true);
   uiLayoutSetPropSep(row, false); /* bfa - use_property_split = False */
-  uiItemR(row, fileptr, "is_sequence", UI_ITEM_NONE, std::nullopt, ICON_NONE);
+  row->prop(fileptr, "is_sequence", UI_ITEM_NONE, std::nullopt, ICON_NONE);
   uiItemDecoratorR(row, fileptr, "is_sequence", 0); /*bfa - decorator*/
   /* ------------ end bfa */
 
   // ------------------ bfa new left aligned prop with triangle button to hide the slider
 
   /* NOTE: split amount here needs to be synced with normal labels */
-  uiLayout *split = uiLayoutSplit(layout, 0.385f, true);
+  uiLayout *split = &layout->split(0.385f, true);
 
   /* FIRST PART ................................................ */
   row = &split->row(false);
   uiLayoutSetPropDecorate(row, false);
   uiLayoutSetPropSep(row, false); /* bfa - use_property_split = False */
-  uiItemR(row, fileptr, "override_frame", UI_ITEM_NONE, "Override Frame", ICON_NONE);
+  row->prop(fileptr, "override_frame", UI_ITEM_NONE, "Override Frame", ICON_NONE);
 
   /* SECOND PART ................................................ */
   row = &split->row(false);
   if (RNA_boolean_get(fileptr, "override_frame")) {
-    uiItemR(row, fileptr, "frame", UI_ITEM_NONE, "", ICON_NONE);
+    row->prop(fileptr, "frame", UI_ITEM_NONE, "", ICON_NONE);
   }
   else {
-    uiItemL(row, TIP_(""), ICON_DISCLOSURE_TRI_RIGHT);
+    row->label(TIP_(""), ICON_DISCLOSURE_TRI_RIGHT);
   }
 
   // ------------------------------- end bfa
-=======
-  row->prop(fileptr, "is_sequence", UI_ITEM_NONE, std::nullopt, ICON_NONE);
-
-  row = &layout->row(true, IFACE_("Override Frame"));
-  sub = &row->row(true);
-  uiLayoutSetPropDecorate(sub, false);
-  sub->prop(fileptr, "override_frame", UI_ITEM_NONE, "", ICON_NONE);
-  subsub = &sub->row(true);
-  uiLayoutSetActive(subsub, RNA_boolean_get(fileptr, "override_frame"));
-  subsub->prop(fileptr, "frame", UI_ITEM_NONE, "", ICON_NONE);
-  uiItemDecoratorR(row, fileptr, "frame", 0);
->>>>>>> feaef865
 
   row = &layout->row(false);
   row->prop(fileptr, "frame_offset", UI_ITEM_NONE, std::nullopt, ICON_NONE);
