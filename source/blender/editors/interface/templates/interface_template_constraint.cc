--- conflicted
+++ resolved
@@ -52,33 +52,19 @@
   uiLayoutSetUnitsX(layout, 4.0f);
 
   /* Apply. */
-<<<<<<< HEAD
-  /* BFA - comment out apply button as we already have the apply button in the header */
-  // uiItemO(layout,
-  //         CTX_IFACE_(BLT_I18NCONTEXT_OPERATOR_DEFAULT, "Apply"),
-  //         ICON_CHECKMARK,
-  //         "CONSTRAINT_OT_apply");
-=======
-  layout->op("CONSTRAINT_OT_apply",
+  /* BFA - comment out apply button as we already have the apply button in the header */  
+  /* layout->op("CONSTRAINT_OT_apply",
              CTX_IFACE_(BLT_I18NCONTEXT_OPERATOR_DEFAULT, "Apply"),
-             ICON_CHECKMARK);
->>>>>>> f0f90228
+             ICON_CHECKMARK);*/
 
   /* Duplicate. */
   layout->op("CONSTRAINT_OT_copy",
              CTX_IFACE_(BLT_I18NCONTEXT_OPERATOR_DEFAULT, "Duplicate"),
              ICON_DUPLICATE);
 
-<<<<<<< HEAD
-  uiItemO(layout,
-          CTX_IFACE_(BLT_I18NCONTEXT_OPERATOR_DEFAULT, "Copy to Selected"),
-          ICON_COPYDOWN, /* BFA - icon added */
-          "CONSTRAINT_OT_copy_to_selected");
-=======
   layout->op("CONSTRAINT_OT_copy_to_selected",
              CTX_IFACE_(BLT_I18NCONTEXT_OPERATOR_DEFAULT, "Copy to Selected"),
-             0);
->>>>>>> f0f90228
+             ICON_COPYDOWN); /* BFA - icon added */
 
   layout->separator();
 
@@ -147,7 +133,7 @@
   row->menu_fn("", ICON_DOWNARROW_HLT, constraint_ops_extra_draw, con);
 
   /* BFA - added apply button */
-  uiItemO(row, "", ICON_CHECKMARK, "CONSTRAINT_OT_apply");
+  row->op("CONSTRAINT_OT_apply", "", ICON_CHECKMARK);
 
   /* Close 'button' - emboss calls here disable drawing of 'button' behind X */
   sub = &row->row(false);
