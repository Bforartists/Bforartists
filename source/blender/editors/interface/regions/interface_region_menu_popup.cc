/* SPDX-FileCopyrightText: 2008 Blender Authors
 *
 * SPDX-License-Identifier: GPL-2.0-or-later */

/** \file
 * \ingroup edinterface
 *
 * PopUp Menu Region
 */

#include <algorithm>
#include <cstdarg>
#include <cstdlib>
#include <cstring>
#include <functional>

#include "MEM_guardedalloc.h"

#include "DNA_userdef_types.h"

#include "BLI_hash.hh"
#include "BLI_listbase.h"
#include "BLI_math_vector.h"
#include "BLI_rect.h"
#include "BLI_string_utf8.h"
#include "BLI_utildefines.h"

#include "BKE_context.hh"
#include "BKE_report.hh"
#include "BKE_screen.hh"

#include "WM_api.hh"
#include "WM_types.hh"

#include "RNA_access.hh"

#include "UI_interface_layout.hh"

#include "BLT_translation.hh"

#include "ED_screen.hh"

#include "interface_intern.hh"
#include "interface_regions_intern.hh"

using blender::StringRef;
using blender::StringRefNull;

/* -------------------------------------------------------------------- */
/** \name Utility Functions
 * \{ */

bool ui_but_menu_step_poll(const uiBut *but)
{
  BLI_assert(but->type == ButType::Menu);

  /* currently only RNA buttons */
  return ((but->menu_step_func != nullptr) ||
          (but->rnaprop && RNA_property_type(but->rnaprop) == PROP_ENUM));
}

int ui_but_menu_step(uiBut *but, int direction)
{
  if (ui_but_menu_step_poll(but)) {
    if (but->menu_step_func) {
      return but->menu_step_func(
          static_cast<bContext *>(but->block->evil_C), direction, but->poin);
    }

    const int curval = RNA_property_enum_get(&but->rnapoin, but->rnaprop);
    return RNA_property_enum_step(static_cast<bContext *>(but->block->evil_C),
                                  &but->rnapoin,
                                  but->rnaprop,
                                  curval,
                                  direction);
  }

  printf("%s: cannot cycle button '%s'\n", __func__, but->str.c_str());
  return 0;
}

/** \} */

/* -------------------------------------------------------------------- */
/** \name Popup Menu Memory
 *
 * Support menu-memory, a feature that positions the cursor
 * over the previously used menu item.
 *
 * \note This is stored for each unique menu title.
 * \{ */

static uint ui_popup_string_hash(const StringRef str, const bool use_sep)
{
  /* sometimes button contains hotkey, sometimes not, strip for proper compare */
  const size_t sep_index = use_sep ? str.find_first_of(UI_SEP_CHAR) : StringRef::not_found;
  const StringRef before_hotkey = sep_index == StringRef::not_found ? str :
                                                                      str.substr(0, sep_index);

  return blender::get_default_hash(before_hotkey);
}

uint ui_popup_menu_hash(const StringRef str)
{
  return blender::get_default_hash(str);
}

/* but == nullptr read, otherwise set */
static uiBut *ui_popup_menu_memory__internal(uiBlock *block, uiBut *but)
{
  static uint mem[256];
  static bool first = true;

  const uint hash = block->puphash;
  const uint hash_mod = hash & 255;

  if (first) {
    /* init */
    memset(mem, -1, sizeof(mem));
    first = false;
  }

  if (but) {
    /* set */
    mem[hash_mod] = ui_popup_string_hash(but->str, but->flag & UI_BUT_HAS_SEP_CHAR);
    return nullptr;
  }

  /* get */
  for (const std::unique_ptr<uiBut> &but_iter : block->buttons) {
    /* Prevent labels (typically headings), from being returned in the case the text
     * happens to matches one of the menu items.
     * Skip separators too as checking them is redundant. */
    if (ELEM(but_iter->type, ButType::Label, ButType::Sepr, ButType::SeprLine)) {
      continue;
    }
    if (mem[hash_mod] == ui_popup_string_hash(but_iter->str, but_iter->flag & UI_BUT_HAS_SEP_CHAR))
    {
      return but_iter.get();
    }
  }

  return nullptr;
}

uiBut *ui_popup_menu_memory_get(uiBlock *block)
{
  return ui_popup_menu_memory__internal(block, nullptr);
}

void ui_popup_menu_memory_set(uiBlock *block, uiBut *but)
{
  ui_popup_menu_memory__internal(block, but);
}

/** \} */

/* -------------------------------------------------------------------- */
/** \name Popup Menu with Callback or String
 * \{ */

struct uiPopupMenu {
  uiBlock *block;
  uiLayout *layout;
  uiBut *but;
  ARegion *butregion;

  /* Menu hash is created from this, to keep a memory of recently opened menus. */
  StringRef title;

  int mx, my;
  bool popup, slideout;

  std::function<void(bContext *C, uiLayout *layout)> menu_func;
};

/**
 * \param title: Optional. If set, it will be used to store recently opened menus so they can be
 *               opened with the mouse over the last chosen entry again.
 */
static void ui_popup_menu_create_block(bContext *C,
                                       uiPopupMenu *pup,
                                       const StringRef title,
                                       const StringRef block_name)
{
  const uiStyle *style = UI_style_get_dpi();

  pup->block = UI_block_begin(C, nullptr, block_name, blender::ui::EmbossType::Pulldown);

  /* A title is only provided when a Menu has a label, this is not always the case, see e.g.
   * `VIEW3D_MT_edit_mesh_context_menu` -- this specifies its own label inside the draw function
   * depending on vertex/edge/face mode. We still want to flag the uiBlock (but only insert into
   * the `puphash` if we have a title provided). Choosing an entry in a menu will still handle
   * `puphash` later (see `button_activate_exit`) though multiple menus without a label might fight
   * for the same storage of the menu memory. Using `idname` instead (or in combination with the
   * label) for the hash could be investigated to solve this. */
  pup->block->flag |= UI_BLOCK_POPUP_MEMORY;
  if (!title.is_empty()) {
    pup->block->puphash = ui_popup_menu_hash(title);
  }
  pup->layout = &blender::ui::block_layout(pup->block,
                                           blender::ui::LayoutDirection::Vertical,
                                           blender::ui::LayoutType::Menu,
                                           0,
                                           0,
                                           200,
                                           0,
                                           UI_MENU_PADDING,
                                           style);

  /* NOTE: this intentionally differs from the menu & sub-menu default because many operators
   * use popups like this to select one of their options -
   * where having invoke doesn't make sense.
   * When the menu was opened from a button, use invoke still for compatibility. This used to be
   * the default and changing now could cause issues. */
  const blender::wm::OpCallContext opcontext = pup->but ?
                                                   blender::wm::OpCallContext::InvokeRegionWin :
                                                   blender::wm::OpCallContext::ExecRegionWin;

  pup->layout->operator_context_set(opcontext);

  if (pup->but) {
    if (pup->but->context) {
      pup->layout->context_copy(pup->but->context);
    }
  }
}

static uiBlock *ui_block_func_POPUP(bContext *C, uiPopupBlockHandle *handle, void *arg_pup)
{
  uiPopupMenu *pup = static_cast<uiPopupMenu *>(arg_pup);

  int minwidth = 0;

  if (!pup->layout) {
    ui_popup_menu_create_block(C, pup, pup->title, __func__);

    if (pup->menu_func) {
      pup->block->handle = handle;
      pup->menu_func(C, pup->layout);
      pup->block->handle = nullptr;
    }

    if (pup->layout->ui_units_x() != 0.0f) {
      /* Use the minimum width from the layout if it's set. */
      minwidth = pup->layout->ui_units_x() * UI_UNIT_X;
    }

    pup->layout = nullptr;
  }

  /* Find block minimum width. */
  if (minwidth) {
    /* Skip. */
  }
  else if (pup->but) {
    /* Minimum width to enforce. */
    if (!pup->but->drawstr.empty()) {
      minwidth = BLI_rctf_size_x(&pup->but->rect);
    }
    else {
      /* For buttons with no text, use the minimum (typically icon only). */
      minwidth = UI_MENU_WIDTH_MIN;
    }
  }
  else {
    minwidth = UI_MENU_WIDTH_MIN;
  }

  /* Find block direction. */
  char direction;
  if (pup->but) {
    if (pup->block->direction != 0) {
      /* allow overriding the direction from menu_func */
      direction = pup->block->direction;
    }
    else {
      direction = UI_DIR_DOWN;
    }
  }
  else {
    direction = UI_DIR_DOWN;
  }

  bool flip = (direction == UI_DIR_DOWN);

  uiBlock *block = pup->block;

  /* in some cases we create the block before the region,
   * so we set it delayed here if necessary */
  if (BLI_findindex(&handle->region->runtime->uiblocks, block) == -1) {
    UI_block_region_set(block, handle->region);
  }

  block->direction = direction;

  blender::ui::block_layout_resolve(block);

  UI_block_flag_enable(block, UI_BLOCK_MOVEMOUSE_QUIT | UI_BLOCK_NUMSELECT);

  if (pup->popup) {
    int offset[2] = {0, 0};

    uiBut *but_activate = nullptr;
    UI_block_flag_enable(block, UI_BLOCK_LOOP);
    UI_block_theme_style_set(block, UI_BLOCK_THEME_STYLE_POPUP);
    UI_block_direction_set(block, direction);

    /* offset the mouse position, possibly based on earlier selection */
    if (!handle->refresh) {
      uiBut *bt;
      if ((block->flag & UI_BLOCK_POPUP_MEMORY) && (bt = ui_popup_menu_memory_get(block))) {
        /* position mouse on last clicked item, at 0.8*width of the
         * button, so it doesn't overlap the text too much, also note
         * the offset is negative because we are inverse moving the
         * block to be under the mouse */
        offset[0] = -(bt->rect.xmin + 0.8f * BLI_rctf_size_x(&bt->rect));
        offset[1] = -(bt->rect.ymin + 0.5f * UI_UNIT_Y);

        if (ui_but_is_editable(bt)) {
          but_activate = bt;
        }
      }
      else {
        /* position mouse at 0.8*width of the button and below the tile
         * on the first item */
        offset[0] = 0;
        for (const std::unique_ptr<uiBut> &but_iter : block->buttons) {
          offset[0] = min_ii(offset[0],
                             -(but_iter->rect.xmin + 0.8f * BLI_rctf_size_x(&but_iter->rect)));
        }

        offset[1] = 2.1 * UI_UNIT_Y;

        for (const std::unique_ptr<uiBut> &but_iter : block->buttons) {
          if (ui_but_is_editable(but_iter.get())) {
            but_activate = but_iter.get();
            break;
          }
        }
      }
      copy_v2_v2_int(handle->prev_bounds_offset, offset);
    }
    else {
      copy_v2_v2_int(offset, handle->prev_bounds_offset);
    }

    /* in rare cases this is needed since moving the popup
     * to be within the window bounds may move it away from the mouse,
     * This ensures we set an item to be active. */
    if (but_activate) {
      ARegion *region = CTX_wm_region(C);
      if (region && region->regiontype == RGN_TYPE_TOOLS && but_activate->block &&
          (but_activate->block->flag & UI_BLOCK_POPUP_HOLD))
      {
        /* In Toolbars, highlight the button with select color. */
        but_activate->flag |= UI_SELECT_DRAW;
      }
      ui_but_activate_over(C, handle->region, but_activate);
    }

    block->minbounds = minwidth;
    UI_block_bounds_set_menu(block, 1, offset);
  }
  else {
    /* for a header menu we set the direction automatic */
    if (!pup->slideout && flip) {
      ARegion *region = CTX_wm_region(C);
      if (region) {
        if (RGN_TYPE_IS_HEADER_ANY(region->regiontype)) {
          if (RGN_ALIGN_ENUM_FROM_MASK(region->alignment) == RGN_ALIGN_BOTTOM) {
            UI_block_direction_set(block, UI_DIR_UP);
          }
        }
      }
    }

    block->minbounds = minwidth;
    UI_block_bounds_set_text(block, 3.0f * UI_UNIT_X);
  }

  /* if menu slides out of other menu, override direction */
  if (pup->slideout) {
    UI_block_direction_set(block, UI_DIR_RIGHT);
  }

  return pup->block;
}

static void ui_block_free_func_POPUP(void *arg_pup)
{
  uiPopupMenu *pup = static_cast<uiPopupMenu *>(arg_pup);
  MEM_delete(pup);
}

static uiPopupBlockHandle *ui_popup_menu_create_impl(
    bContext *C,
    ARegion *butregion,
    uiBut *but,
    const char *title,
    std::function<void(bContext *, uiLayout *)> menu_func,
    const bool can_refresh)
{
  wmWindow *window = CTX_wm_window(C);

  uiPopupMenu *pup = MEM_new<uiPopupMenu>(__func__);
  pup->title = title;
  /* menu is created from a callback */
  pup->menu_func = menu_func;
  if (but) {
    pup->slideout = ui_block_is_menu(but->block);
    pup->but = but;

    if (but->type == ButType::Pulldown) {
      WorkspaceStatus status(C);
      status.item(IFACE_("Search"), ICON_EVENT_SPACEKEY);
    }
  }

  if (!but) {
    /* no button to start from, means we are a popup */
    pup->mx = window->eventstate->xy[0];
    pup->my = window->eventstate->xy[1];
    pup->popup = true;
  }
  uiPopupBlockHandle *handle = ui_popup_block_create(
      C, butregion, but, nullptr, ui_block_func_POPUP, pup, ui_block_free_func_POPUP, can_refresh);

  if (!but) {
    handle->popup = true;

    UI_popup_handlers_add(C, &window->modalhandlers, handle, 0);
    WM_event_add_mousemove(window);
  }

  return handle;
}

uiPopupBlockHandle *ui_popup_menu_create(
    bContext *C, ARegion *butregion, uiBut *but, uiMenuCreateFunc menu_func, void *arg)
{
  return ui_popup_menu_create_impl(
      C,
      butregion,
      but,
      nullptr,
      [menu_func, arg](bContext *C, uiLayout *layout) { menu_func(C, layout, arg); },
      false);
}

/** \} */

/* -------------------------------------------------------------------- */
/** \name Popup Menu API with begin & end
 * \{ */

static void create_title_button(uiLayout *layout, const char *title, int icon)
{
  uiBlock *block = layout->block();
  char titlestr[256];

  if (icon) {
    SNPRINTF_UTF8(titlestr, " %s", title);
    uiDefIconTextBut(block, ButType::Label, 0, icon, titlestr, 0, 0, 200, UI_UNIT_Y, nullptr, "");
  }
  else {
    uiBut *but = uiDefBut(
        block, ButType::Label, 0, title, 0, 0, 200, UI_UNIT_Y, nullptr, 0.0, 0.0, "");
    but->drawflag = UI_BUT_TEXT_LEFT;
  }

  layout->separator();
}

uiPopupMenu *UI_popup_menu_begin_ex(bContext *C,
                                    const char *title,
                                    const char *block_name,
                                    int icon)
{
  uiPopupMenu *pup = MEM_new<uiPopupMenu>(__func__);

  pup->title = title;

  ui_popup_menu_create_block(C, pup, title, block_name);

  /* create in advance so we can let buttons point to retval already */
  pup->block->handle = MEM_new<uiPopupBlockHandle>(__func__);

  if (title[0]) {
    create_title_button(pup->layout, title, icon);
  }

  return pup;
}

uiPopupMenu *UI_popup_menu_begin(bContext *C, const char *title, int icon)
{
  return UI_popup_menu_begin_ex(C, title, __func__, icon);
}

void UI_popup_menu_but_set(uiPopupMenu *pup, ARegion *butregion, uiBut *but)
{
  pup->but = but;
  pup->butregion = butregion;
}

void UI_popup_menu_end(bContext *C, uiPopupMenu *pup)
{
  wmWindow *window = CTX_wm_window(C);

  pup->popup = true;
  pup->mx = window->eventstate->xy[0];
  pup->my = window->eventstate->xy[1];

  uiBut *but = nullptr;
  ARegion *butregion = nullptr;
  if (pup->but) {
    but = pup->but;
    butregion = pup->butregion;
  }

  uiPopupBlockHandle *menu = ui_popup_block_create(
      C, butregion, but, nullptr, ui_block_func_POPUP, pup, nullptr, false);
  menu->popup = true;

  UI_popup_handlers_add(C, &window->modalhandlers, menu, 0);
  WM_event_add_mousemove(window);

  MEM_delete(pup);
}

bool UI_popup_menu_end_or_cancel(bContext *C, uiPopupMenu *pup)
{
  if (!UI_block_is_empty_ex(pup->block, true)) {
    UI_popup_menu_end(C, pup);
    return true;
  }
  blender::ui::block_layout_resolve(pup->block);
  MEM_delete(pup->block->handle);
  UI_block_free(C, pup->block);
  MEM_delete(pup);
  return false;
}

uiLayout *UI_popup_menu_layout(uiPopupMenu *pup)
{
  return pup->layout;
}

/** \} */

/* -------------------------------------------------------------------- */
/** \name Standard Popup Menus
 * \{ */

void UI_popup_menu_reports(bContext *C, ReportList *reports)
{
  uiPopupMenu *pup = nullptr;
  uiLayout *layout;

  if (!CTX_wm_window(C)) {
    return;
  }

  BKE_reports_lock(reports);

  LISTBASE_FOREACH (Report *, report, &reports->list) {
    int icon;
    const char *msg, *msg_next;

    if (report->type < reports->printlevel) {
      continue;
    }

    if (pup == nullptr) {
      char title[UI_MAX_DRAW_STR];
      SNPRINTF_UTF8(title, "%s: %s", RPT_("Report"), report->typestr);
      /* popup_menu stuff does just what we need (but pass meaningful block name) */
      pup = UI_popup_menu_begin_ex(C, title, __func__, ICON_NONE);
      layout = UI_popup_menu_layout(pup);
    }
    else {
      layout->separator();
    }

    /* split each newline into a label */
    msg = report->message;
    icon = UI_icon_from_report_type(report->type);
    do {
      char buf[UI_MAX_DRAW_STR];
      msg_next = strchr(msg, '\n');
      if (msg_next) {
        msg_next++;
        BLI_strncpy_utf8(buf, msg, std::min(sizeof(buf), size_t(msg_next - msg)));
        msg = buf;
      }
      layout->label(msg, icon);
      icon = ICON_NONE;
    } while ((msg = msg_next) && *msg);
  }

  BKE_reports_unlock(reports);

  if (pup) {
    UI_popup_menu_end(C, pup);
  }
}

static void ui_popup_menu_create_from_menutype(bContext *C,
                                               MenuType *mt,
                                               const char *title,
                                               const int icon)
{
  uiPopupBlockHandle *handle = ui_popup_menu_create_impl(
      C,
      nullptr,
      nullptr,
      title,
      [mt, title, icon](bContext *C, uiLayout *layout) -> void {
        if (title && title[0]) {
          create_title_button(layout, title, icon);
        }
        ui_item_menutype_func(C, layout, mt);
      },
      true);

  STRNCPY_UTF8(handle->menu_idname, mt->idname);

  WorkspaceStatus status(C);
<<<<<<< HEAD
  // bfa - gooengine disable_search_on_keypress
  if (bool(mt->flag & MenuTypeFlag::SearchOnKeyPress) && !bool(U.flag & USER_FLAG_DISABLE_SEARCH_ON_KEYPRESS)) {
=======
  if (flag_is_set(mt->flag, MenuTypeFlag::SearchOnKeyPress)) {
>>>>>>> 88c2c67a
    status.range(IFACE_("Search"), ICON_EVENT_A, ICON_EVENT_Z);
  }
  else if (mt->idname[0]) {
    status.item(IFACE_("Search"), ICON_EVENT_SPACEKEY);
  }
}

wmOperatorStatus UI_popup_menu_invoke(bContext *C, const char *idname, ReportList *reports)
{
  MenuType *mt = WM_menutype_find(idname, true);

  if (mt == nullptr) {
    BKE_reportf(reports, RPT_ERROR, "Menu \"%s\" not found", idname);
    return OPERATOR_CANCELLED;
  }

  if (WM_menutype_poll(C, mt) == false) {
    /* cancel but allow event to pass through, just like operators do */
    return (OPERATOR_CANCELLED | OPERATOR_PASS_THROUGH);
  }
  /* For now always recreate menus on redraw that were invoked with this function. Maybe we want to
   * make that optional somehow. */
  const bool allow_refresh = true;

  const char *title = CTX_IFACE_(mt->translation_context, mt->label);
  if (allow_refresh) {
    ui_popup_menu_create_from_menutype(C, mt, title, ICON_NONE);
  }
  else {
    /* If no refresh is needed, create the block directly. */
    uiPopupMenu *pup = UI_popup_menu_begin(C, title, ICON_NONE);
    uiLayout *layout = UI_popup_menu_layout(pup);
    UI_menutype_draw(C, mt, layout);
    UI_popup_menu_end(C, pup);
  }

  return OPERATOR_INTERFACE;
}

/** \} */

/* -------------------------------------------------------------------- */
/** \name Popup Block API
 * \{ */

void UI_popup_block_invoke_ex(
    bContext *C, uiBlockCreateFunc func, void *arg, uiFreeArgFunc arg_free, const bool can_refresh)
{
  wmWindow *window = CTX_wm_window(C);

  uiPopupBlockHandle *handle = ui_popup_block_create(
      C, nullptr, nullptr, func, nullptr, arg, arg_free, can_refresh);
  handle->popup = true;

  /* Clear the status bar. */
  WorkspaceStatus status(C);
  status.item(" ", ICON_NONE);

  UI_popup_handlers_add(C, &window->modalhandlers, handle, 0);
  UI_block_active_only_flagged_buttons(
      C, handle->region, static_cast<uiBlock *>(handle->region->runtime->uiblocks.first));
  WM_event_add_mousemove(window);
}

void UI_popup_block_invoke(bContext *C, uiBlockCreateFunc func, void *arg, uiFreeArgFunc arg_free)
{
  UI_popup_block_invoke_ex(C, func, arg, arg_free, true);
}

void UI_popup_block_ex(bContext *C,
                       uiBlockCreateFunc func,
                       uiBlockHandleFunc popup_func,
                       uiBlockCancelFunc cancel_func,
                       void *arg,
                       wmOperator *op)
{
  wmWindow *window = CTX_wm_window(C);

  uiPopupBlockHandle *handle = ui_popup_block_create(
      C, nullptr, nullptr, func, nullptr, arg, nullptr, true);
  handle->popup = true;
  handle->retvalue = 1;

  handle->popup_op = op;
  handle->popup_arg = arg;
  handle->popup_func = popup_func;
  handle->cancel_func = cancel_func;
  // handle->opcontext = opcontext;

  /* Clear the status bar. */
  WorkspaceStatus status(C);
  status.item(" ", ICON_NONE);

  UI_popup_handlers_add(C, &window->modalhandlers, handle, 0);
  UI_block_active_only_flagged_buttons(
      C, handle->region, static_cast<uiBlock *>(handle->region->runtime->uiblocks.first));
  WM_event_add_mousemove(window);
}

static void popup_block_template_close_cb(bContext *C, void *arg1, void * /*arg2*/)
{
  uiBlock *block = (uiBlock *)arg1;

  uiPopupBlockHandle *handle = block->handle;
  if (handle == nullptr) {
    printf("Error: used outside of a popup!\n");
    return;
  }

  wmWindow *win = CTX_wm_window(C);
  UI_popup_menu_retval_set(block, UI_RETURN_CANCEL, true);

  if (handle->cancel_func) {
    handle->cancel_func(C, handle->popup_arg);
  }

  UI_popup_block_close(C, win, block);
}

bool UI_popup_block_template_confirm_is_supported(const uiBlock *block)
{
  if (block->flag & (UI_BLOCK_KEEP_OPEN | UI_BLOCK_POPOVER)) {
    return true;
  }
  return false;
}

void UI_popup_block_template_confirm(uiBlock *block,
                                     const bool cancel_default,
                                     blender::FunctionRef<uiBut *()> confirm_fn,
                                     blender::FunctionRef<uiBut *()> cancel_fn)
{
#ifdef _WIN32
  const bool windows_layout = true;
#else
  const bool windows_layout = false;
#endif
  blender::FunctionRef<uiBut *()> *button_functions[2];
  if (windows_layout) {
    ARRAY_SET_ITEMS(button_functions, &confirm_fn, &cancel_fn);
  }
  else {
    ARRAY_SET_ITEMS(button_functions, &cancel_fn, &confirm_fn);
  }

  for (int i = 0; i < ARRAY_SIZE(button_functions); i++) {
    blender::FunctionRef<uiBut *()> *but_fn = button_functions[i];
    if (uiBut *but = (*but_fn)()) {
      const bool is_cancel = (but_fn == &cancel_fn);
      if ((block->flag & UI_BLOCK_LOOP) == 0) {
        UI_but_func_set(but, popup_block_template_close_cb, block, nullptr);
      }
      if (is_cancel == cancel_default) {
        /* An active button shouldn't exist, if it does, never set another. */
        if (!UI_block_has_active_default_button(block)) {
          UI_but_flag_enable(but, UI_BUT_ACTIVE_DEFAULT);
        }
      }
    }
  }
}

void UI_popup_block_template_confirm_op(uiLayout *layout,
                                        wmOperatorType *ot,
                                        const std::optional<StringRef> confirm_text_opt,
                                        const std::optional<StringRef> cancel_text_opt,
                                        const int icon,
                                        bool cancel_default,
                                        PointerRNA *r_ptr)
{
  uiBlock *block = layout->block();

  const StringRef confirm_text = confirm_text_opt.value_or(IFACE_("OK"));
  const StringRef cancel_text = cancel_text_opt.value_or(IFACE_("Cancel"));

  /* Use a split so both buttons are the same size. */
  const bool show_confirm = !confirm_text.is_empty();
  const bool show_cancel = !cancel_text.is_empty();
  uiLayout *row = (show_confirm && show_cancel) ? &layout->split(0.5f, false) : layout;

  /* When only one button is shown, make it default. */
  if (!show_confirm) {
    cancel_default = true;
  }

  auto confirm_fn = [&row, &ot, &confirm_text, &icon, &r_ptr, &show_confirm]() -> uiBut * {
    if (!show_confirm) {
      return nullptr;
    }
    uiBlock *block = row->block();
    const uiBut *but_ref = block->last_but();
    *r_ptr = row->op(ot, confirm_text, icon, row->operator_context(), UI_ITEM_NONE);

    if (block->buttons.is_empty() || but_ref == block->buttons.last().get()) {
      return nullptr;
    }
    return block->buttons.last().get();
  };

  auto cancel_fn = [&row, &cancel_text, &show_cancel]() -> uiBut * {
    if (!show_cancel) {
      return nullptr;
    }
    uiBlock *block = row->block();
    uiBut *but = uiDefIconTextBut(block,
                                  ButType::But,
                                  1,
                                  ICON_NONE,
                                  cancel_text,
                                  0,
                                  0,
                                  UI_UNIT_X, /* Ignored, as a split is used. */
                                  UI_UNIT_Y,
                                  nullptr,
                                  "");

    return but;
  };

  UI_popup_block_template_confirm(block, cancel_default, confirm_fn, cancel_fn);
}

#if 0 /* UNUSED */
void uiPupBlockOperator(bContext *C,
                        uiBlockCreateFunc func,
                        wmOperator *op,
                        blender::wm::OpCallContext opcontext)
{
  wmWindow *window = CTX_wm_window(C);

  uiPopupBlockHandle *handle = ui_popup_block_create(C, nullptr, nullptr, func, nullptr, op, nullptr, true);
  handle->popup = 1;
  handle->retvalue = 1;

  handle->popup_arg = op;
  handle->popup_func = operator_cb;
  handle->cancel_func = confirm_cancel_operator;
  handle->opcontext = opcontext;

  UI_popup_handlers_add(C, &window->modalhandlers, handle, 0);
  WM_event_add_mousemove(C);
}
#endif

void UI_popup_block_close(bContext *C, wmWindow *win, uiBlock *block)
{
  /* if loading new .blend while popup is open, window will be nullptr */
  if (block->handle) {
    if (win) {
      const bScreen *screen = WM_window_get_active_screen(win);

      UI_popup_handlers_remove(&win->modalhandlers, block->handle);
      ui_popup_block_free(C, block->handle);

      /* In the case we have nested popups,
       * closing one may need to redraw another, see: #48874 */
      LISTBASE_FOREACH (ARegion *, region, &screen->regionbase) {
        ED_region_tag_refresh_ui(region);
      }
    }
  }

  ED_workspace_status_text(C, nullptr);
}

bool UI_popup_block_name_exists(const bScreen *screen, const blender::StringRef name)
{
  LISTBASE_FOREACH (const ARegion *, region, &screen->regionbase) {
    LISTBASE_FOREACH (const uiBlock *, block, &region->runtime->uiblocks) {
      if (block->name == name) {
        return true;
      }
    }
  }
  return false;
}

void UI_popup_menu_close(const uiBlock *block, const bool is_cancel)
{
  UI_popup_menu_retval_set(block, is_cancel ? UI_RETURN_CANCEL : UI_RETURN_OK, true);
}

void UI_popup_menu_close_from_but(const uiBut *but, const bool is_cancel)
{
  UI_popup_menu_close(but->block, is_cancel);
}

/** \} */<|MERGE_RESOLUTION|>--- conflicted
+++ resolved
@@ -627,12 +627,8 @@
   STRNCPY_UTF8(handle->menu_idname, mt->idname);
 
   WorkspaceStatus status(C);
-<<<<<<< HEAD
   // bfa - gooengine disable_search_on_keypress
-  if (bool(mt->flag & MenuTypeFlag::SearchOnKeyPress) && !bool(U.flag & USER_FLAG_DISABLE_SEARCH_ON_KEYPRESS)) {
-=======
-  if (flag_is_set(mt->flag, MenuTypeFlag::SearchOnKeyPress)) {
->>>>>>> 88c2c67a
+  if (lag_is_set(mt->flag, MenuTypeFlag::SearchOnKeyPress) && !flag_is_set(U.flag, USER_FLAG_DISABLE_SEARCH_ON_KEYPRESS)) {
     status.range(IFACE_("Search"), ICON_EVENT_A, ICON_EVENT_Z);
   }
   else if (mt->idname[0]) {
