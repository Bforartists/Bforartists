/* SPDX-FileCopyrightText: 2008 Blender Authors
 *
 * SPDX-License-Identifier: GPL-2.0-or-later */

/** \file
 * \ingroup edinterface
 *
 * ToolTip Region and Construction
 */

/* TODO(@ideasman42):
 * We may want to have a higher level API that initializes a timer,
 * checks for mouse motion and clears the tool-tip afterwards.
 * We never want multiple tool-tips at once
 * so this could be handled on the window / window-manager level.
 *
 * For now it's not a priority, so leave as-is.
 */

#include <algorithm>
#include <cstdarg>
#include <cstdlib>
#include <cstring>
#include <memory>

#include <fmt/format.h>

#include "AS_essentials_library.hh"

#include "MEM_guardedalloc.h"

#include "DNA_userdef_types.h"

#include "BLI_fileops.h"
#include "BLI_listbase.h"
#include "BLI_math_color.h"
#include "BLI_math_vector.h"
#include "BLI_path_utils.hh"
#include "BLI_rect.h"
#include "BLI_string.h"
#include "BLI_utildefines.h"

#include "BKE_context.hh"
#include "BKE_idtype.hh"
#include "BKE_image.hh"
#include "BKE_library.hh"
#include "BKE_main.hh"
#include "BKE_paint.hh"
#include "BKE_path_templates.hh"
#include "BKE_screen.hh"
#include "BKE_vfont.hh"

#include "BIF_glutil.hh"

#include "DNA_vfont_types.h"

#include "GPU_immediate.hh"
#include "GPU_immediate_util.hh"
#include "GPU_state.hh"

#include "IMB_imbuf.hh"
#include "IMB_imbuf_types.hh"
#include "IMB_thumbs.hh"

#include "MOV_read.hh"

#include "WM_api.hh"
#include "WM_types.hh"

#include "RNA_access.hh"
#include "RNA_path.hh"
#include "RNA_prototypes.hh"

#include "UI_interface.hh"

#include "BLF_api.hh"
#include "BLT_translation.hh"

#ifdef WITH_PYTHON
#  include "BPY_extern_run.hh"
#endif

#include "ED_screen.hh"

#include "interface_intern.hh"
#include "interface_regions_intern.hh"

/* Portions of line height. */
#define UI_TIP_SPACER 0.3f
#define UI_TIP_PADDING_X 1.95f
#define UI_TIP_PADDING_Y 1.28f

#define UI_TIP_MAXWIDTH 600

struct uiTooltipFormat {
  uiTooltipStyle style;
  uiTooltipColorID color_id;
};

struct uiTooltipField {
  std::string text;
  std::string text_suffix;
  struct {
    /** X cursor position at the end of the last line. */
    uint x_pos;
    /** Number of lines, 1 or more with word-wrap. */
    uint lines;
  } geom;
  uiTooltipFormat format;
  std::optional<uiTooltipImage> image;
};

struct uiTooltipData {
  rcti bbox;
  blender::Vector<uiTooltipField> fields;
  uiFontStyle fstyle;
  int wrap_width;
  int toth, lineh;
};

BLI_STATIC_ASSERT(int(UI_TIP_LC_MAX) == int(UI_TIP_LC_ALERT) + 1, "invalid lc-max");

void UI_tooltip_text_field_add(uiTooltipData &data,
                               std::string text,
                               std::string suffix,
                               const uiTooltipStyle style,
                               const uiTooltipColorID color_id,
                               const bool is_pad)
{
  if (is_pad) {
    /* Add a spacer field before this one. */
    UI_tooltip_text_field_add(data, {}, {}, UI_TIP_STYLE_SPACER, UI_TIP_LC_NORMAL, false);
  }

  uiTooltipField field{};
  field.format.style = style;
  field.format.color_id = color_id;
  field.text = std::move(text);
  field.text_suffix = std::move(suffix);
  data.fields.append(std::move(field));
}

void UI_tooltip_image_field_add(uiTooltipData &data, const uiTooltipImage &image_data)
{
  uiTooltipField field{};
  field.format.style = UI_TIP_STYLE_IMAGE;
  field.image = image_data;
  field.image->ibuf = IMB_dupImBuf(image_data.ibuf);
  data.fields.append(std::move(field));
}

/* -------------------------------------------------------------------- */
/** \name ToolTip Callbacks (Draw & Free)
 * \{ */

static void color_blend_f3_f3(float dest[3], const float source[3], const float fac)
{
  if (fac != 0.0f) {
    dest[0] = (1.0f - fac) * dest[0] + (fac * source[0]);
    dest[1] = (1.0f - fac) * dest[1] + (fac * source[1]);
    dest[2] = (1.0f - fac) * dest[2] + (fac * source[2]);
  }
}

static void ui_tooltip_region_draw_cb(const bContext * /*C*/, ARegion *region)
{
  uiTooltipData *data = static_cast<uiTooltipData *>(region->regiondata);
  const float pad_x = data->lineh * UI_TIP_PADDING_X;
  const float pad_y = data->lineh * UI_TIP_PADDING_Y;
  const uiWidgetColors *theme = ui_tooltip_get_theme();
  rcti bbox = data->bbox;
  float tip_colors[UI_TIP_LC_MAX][3];
  uchar drawcol[4] = {0, 0, 0, 255}; /* to store color in while drawing (alpha is always 255) */

  /* The color from the theme. */
  float *main_color = tip_colors[UI_TIP_LC_MAIN];
  float *value_color = tip_colors[UI_TIP_LC_VALUE];
  float *active_color = tip_colors[UI_TIP_LC_ACTIVE];
  float *normal_color = tip_colors[UI_TIP_LC_NORMAL];
  float *python_color = tip_colors[UI_TIP_LC_PYTHON];
  float *alert_color = tip_colors[UI_TIP_LC_ALERT];

  float background_color[3];

  wmOrtho2_region_pixelspace(region);

  /* Draw background. */
  ui_draw_tooltip_background(UI_style_get(), nullptr, &bbox);

  /* set background_color */
  rgb_uchar_to_float(background_color, theme->inner);

  /* `normal_color` is just tooltip text color. */
  rgb_uchar_to_float(main_color, theme->text);
  copy_v3_v3(normal_color, main_color);

  /* `value_color` mixes with some background for less strength. */
  copy_v3_v3(value_color, main_color);
  color_blend_f3_f3(value_color, background_color, 0.2f);

  /* `python_color` mixes with more background to be even dimmer. */
  copy_v3_v3(python_color, main_color);
  color_blend_f3_f3(python_color, background_color, 0.5f);

  /* `active_color` is a light blue, push a bit toward text color. */
  active_color[0] = 0.4f;
  active_color[1] = 0.55f;
  active_color[2] = 0.75f;
  color_blend_f3_f3(active_color, main_color, 0.3f);

  /* `alert_color` is red, push a bit toward text color. */
  UI_GetThemeColor3fv(TH_REDALERT, alert_color);
  color_blend_f3_f3(alert_color, main_color, 0.3f);

  /* Draw text. */

  /* Wrap most text typographically with hard width limit. */
  BLF_wordwrap(data->fstyle.uifont_id,
               data->wrap_width,
               BLFWrapMode(int(BLFWrapMode::Typographical) | int(BLFWrapMode::HardLimit)));

  /* Wrap paths with path-specific wrapping with hard width limit. */
  BLF_wordwrap(blf_mono_font,
               data->wrap_width,
               BLFWrapMode(int(BLFWrapMode::Path) | int(BLFWrapMode::HardLimit)));

  bbox.xmin += 0.5f * pad_x; /* add padding to the text */
  bbox.ymax -= 0.5f * pad_y;
  bbox.ymax -= BLF_descender(data->fstyle.uifont_id);

  for (int i = 0; i < data->fields.size(); i++) {
    const uiTooltipField *field = &data->fields[i];

    bbox.ymin = bbox.ymax - (data->lineh * field->geom.lines);
    if (field->format.style == UI_TIP_STYLE_HEADER) {
      uiFontStyleDraw_Params fs_params{};
      fs_params.align = UI_STYLE_TEXT_LEFT;
      fs_params.word_wrap = true;

      /* Draw header and active data (is done here to be able to change color). */
      rgb_float_to_uchar(drawcol, tip_colors[UI_TIP_LC_MAIN]);
      UI_fontstyle_set(&data->fstyle);
      UI_fontstyle_draw(
          &data->fstyle, &bbox, field->text.c_str(), field->text.size(), drawcol, &fs_params);

      /* Offset to the end of the last line. */
      if (!field->text_suffix.empty()) {
        const float xofs = field->geom.x_pos;
        const float yofs = data->lineh * (field->geom.lines - 1);
        bbox.xmin += xofs;
        bbox.ymax -= yofs;

        rgb_float_to_uchar(drawcol, tip_colors[UI_TIP_LC_ACTIVE]);
        UI_fontstyle_draw(&data->fstyle,
                          &bbox,
                          field->text_suffix.c_str(),
                          field->text_suffix.size(),
                          drawcol,
                          &fs_params);

        /* Undo offset. */
        bbox.xmin -= xofs;
        bbox.ymax += yofs;
      }
    }
    else if (field->format.style == UI_TIP_STYLE_MONO) {
      uiFontStyleDraw_Params fs_params{};
      fs_params.align = UI_STYLE_TEXT_LEFT;
      fs_params.word_wrap = true;
      uiFontStyle fstyle_mono = data->fstyle;
      fstyle_mono.uifont_id = blf_mono_font;

      UI_fontstyle_set(&fstyle_mono);
      /* XXX: needed because we don't have mono in 'U.uifonts'. */
      BLF_size(fstyle_mono.uifont_id, fstyle_mono.points * UI_SCALE_FAC);
      rgb_float_to_uchar(drawcol, tip_colors[int(field->format.color_id)]);
      UI_fontstyle_draw(
          &fstyle_mono, &bbox, field->text.c_str(), field->text.size(), drawcol, &fs_params);
    }
    else if (field->format.style == UI_TIP_STYLE_IMAGE && field->image.has_value()) {

      bbox.ymax -= field->image->height;

      if (field->image->background == uiTooltipImageBackground::Checkerboard_Themed) {
        imm_draw_box_checker_2d(float(bbox.xmin),
                                float(bbox.ymax),
                                float(bbox.xmin + field->image->width),
                                float(bbox.ymax + field->image->height));
      }
      else if (field->image->background == uiTooltipImageBackground::Checkerboard_Fixed) {
        const float checker_dark = UI_ALPHA_CHECKER_DARK / 255.0f;
        const float checker_light = UI_ALPHA_CHECKER_LIGHT / 255.0f;
        const float color1[4] = {checker_dark, checker_dark, checker_dark, 1.0f};
        const float color2[4] = {checker_light, checker_light, checker_light, 1.0f};
        imm_draw_box_checker_2d_ex(float(bbox.xmin + U.pixelsize),
                                   float(bbox.ymax + U.pixelsize),
                                   float(bbox.xmin + field->image->width),
                                   float(bbox.ymax + field->image->height),
                                   color1,
                                   color2,
                                   8);
      }

      GPU_blend((field->image->premultiplied) ? GPU_BLEND_ALPHA_PREMULT : GPU_BLEND_ALPHA);

      IMMDrawPixelsTexState state = immDrawPixelsTexSetup(GPU_SHADER_3D_IMAGE_COLOR);
      immDrawPixelsTexScaledFullSize(&state,
                                     bbox.xmin,
                                     bbox.ymax,
                                     field->image->ibuf->x,
                                     field->image->ibuf->y,
                                     GPU_RGBA8,
                                     true,
                                     field->image->ibuf->byte_buffer.data,
                                     1.0f,
                                     1.0f,
                                     float(field->image->width) / float(field->image->ibuf->x),
                                     float(field->image->height) / float(field->image->ibuf->y),
                                     (field->image->text_color) ? main_color : nullptr);

      if (field->image->border) {
        GPU_blend(GPU_BLEND_ALPHA);
        GPUVertFormat *format = immVertexFormat();
        uint pos = GPU_vertformat_attr_add(format, "pos", GPU_COMP_F32, 2, GPU_FETCH_FLOAT);
        immBindBuiltinProgram(GPU_SHADER_3D_UNIFORM_COLOR);
        float border_color[4] = {1.0f, 1.0f, 1.0f, 0.15f};
        float bgcolor[4];
        UI_GetThemeColor4fv(TH_BACK, bgcolor);
        if (srgb_to_grayscale(bgcolor) > 0.5f) {
          border_color[0] = 0.0f;
          border_color[1] = 0.0f;
          border_color[2] = 0.0f;
        }
        immUniformColor4fv(border_color);
        imm_draw_box_wire_2d(pos,
                             float(bbox.xmin),
                             float(bbox.ymax),
                             float(bbox.xmin + field->image->width),
                             float(bbox.ymax + field->image->height));
        immUnbindProgram();
        GPU_blend(GPU_BLEND_NONE);
      }
    }
    else if (field->format.style == UI_TIP_STYLE_SPACER) {
      bbox.ymax -= data->lineh * UI_TIP_SPACER;
    }
    else {
      BLI_assert(field->format.style == UI_TIP_STYLE_NORMAL);
      uiFontStyleDraw_Params fs_params{};
      fs_params.align = UI_STYLE_TEXT_LEFT;
      fs_params.word_wrap = true;

      /* Draw remaining data. */
      rgb_float_to_uchar(drawcol, tip_colors[int(field->format.color_id)]);
      UI_fontstyle_set(&data->fstyle);
      UI_fontstyle_draw(
          &data->fstyle, &bbox, field->text.c_str(), field->text.size(), drawcol, &fs_params);
    }

    bbox.ymax -= data->lineh * field->geom.lines;
  }

  BLF_disable(data->fstyle.uifont_id, BLF_WORD_WRAP);
  BLF_disable(blf_mono_font, BLF_WORD_WRAP);
}

static void ui_tooltip_region_free_cb(ARegion *region)
{
  /* Put ownership back into a unique pointer. */
  std::unique_ptr<uiTooltipData> data{static_cast<uiTooltipData *>(region->regiondata)};
  for (uiTooltipField &field : data->fields) {
    if (field.image && field.image->ibuf) {
      IMB_freeImBuf(field.image->ibuf);
    }
  }
  region->regiondata = nullptr;
}

/** \} */

/* -------------------------------------------------------------------- */
/** \name ToolTip Creation Utility Functions
 * \{ */

static std::string ui_tooltip_text_python_from_op(bContext *C,
                                                  wmOperatorType *ot,
                                                  PointerRNA *opptr)
{
  std::string str = WM_operator_pystring_ex(C, nullptr, false, false, ot, opptr);

  /* Avoid overly verbose tips (eg, arrays of 20 layers), exact limit is arbitrary. */
  return WM_operator_pystring_abbreviate(std::move(str), 32);
}

/** \} */

/* -------------------------------------------------------------------- */
/** \name ToolTip Creation
 * \{ */

#ifdef WITH_PYTHON

static bool ui_tooltip_data_append_from_keymap(bContext *C, uiTooltipData &data, wmKeyMap *keymap)
{
  const int fields_len_init = data.fields.size();

  LISTBASE_FOREACH (wmKeyMapItem *, kmi, &keymap->items) {
    wmOperatorType *ot = WM_operatortype_find(kmi->idname, true);
    if (!ot) {
      continue;
    }
    /* Tip. */
    UI_tooltip_text_field_add(data,
                              ot->description ? ot->description : ot->name,
                              {},
                              UI_TIP_STYLE_NORMAL,
                              UI_TIP_LC_MAIN,
                              true);

    /* Shortcut. */
    const std::string kmi_str = WM_keymap_item_to_string(kmi, false).value_or("None");
    UI_tooltip_text_field_add(data,
                              fmt::format(fmt::runtime(TIP_("Shortcut: {}")), kmi_str),
                              {},
                              UI_TIP_STYLE_NORMAL,
                              UI_TIP_LC_NORMAL);

    /* Python. */
    if (U.flag & USER_TOOLTIPS_PYTHON) {
      std::string str = ui_tooltip_text_python_from_op(C, ot, kmi->ptr);
      UI_tooltip_text_field_add(data,
                                fmt::format(fmt::runtime(TIP_("Python: {}")), str),
                                {},
                                UI_TIP_STYLE_MONO,
                                UI_TIP_LC_PYTHON);
    }
  }

  return (fields_len_init != data.fields.size());
}

#endif /* WITH_PYTHON */

static bool ui_tooltip_period_needed(blender::StringRef tip)
{
  if (tip.is_empty()) {
    return false;
  }

  /* Already ends with punctuation. */
  if (ELEM(tip.back(), '.', '!', '?')) {
    return false;
  }

  /* Contains a bullet Unicode character. */
  if (tip.find("\xe2\x80\xa2") != blender::StringRef::not_found) {
    return false;
  }

  return true;
}

/**
 * Special tool-system exception.
 */
static std::unique_ptr<uiTooltipData> ui_tooltip_data_from_tool(bContext *C,
                                                                uiBut *but,
                                                                bool is_quick_tip)
{
  if (but->optype == nullptr) {
    return nullptr;
  }
  /* While this should always be set for buttons as they are shown in the UI,
   * the operator search popup can create a button that has no properties, see: #112541. */
  if (but->opptr == nullptr) {
    return nullptr;
  }

  if (!STREQ(but->optype->idname, "WM_OT_tool_set_by_id")) {
    return nullptr;
  }

  /* Needed to get the space-data's type (below). */
  if (CTX_wm_space_data(C) == nullptr) {
    return nullptr;
  }

  char tool_id[MAX_NAME];
  RNA_string_get(but->opptr, "name", tool_id);
  BLI_assert(tool_id[0] != '\0');

  /* When false, we're in a different space type to the tool being set.
   * Needed for setting the fallback tool from the properties space.
   *
   * If we drop the hard coded 3D-view in properties hack, we can remove this check. */
  bool has_valid_context = true;
  const char *has_valid_context_error = IFACE_("Unsupported context");
  {
    ScrArea *area = CTX_wm_area(C);
    if (area == nullptr) {
      has_valid_context = false;
    }
    else {
      PropertyRNA *prop = RNA_struct_find_property(but->opptr, "space_type");
      if (RNA_property_is_set(but->opptr, prop)) {
        const int space_type_prop = RNA_property_enum_get(but->opptr, prop);
        if (space_type_prop != area->spacetype) {
          has_valid_context = false;
        }
      }
    }
  }

  /* We have a tool, now extract the info. */
  std::unique_ptr<uiTooltipData> data = std::make_unique<uiTooltipData>();

#ifdef WITH_PYTHON
  /* It turns out to be most simple to do this via Python since C
   * doesn't have access to information about non-active tools. */

  /* Title (when icon-only). */
  if (but->drawstr.empty()) {
    const char *expr_imports[] = {"bpy", "bl_ui", nullptr};
    char expr[256];
    SNPRINTF(expr,
             "bl_ui.space_toolsystem_common.item_from_id("
             "bpy.context, "
             "bpy.context.space_data.type, "
             "'%s').label",
             tool_id);
    char *expr_result = nullptr;
    bool is_error = false;

    if (has_valid_context == false) {
      expr_result = BLI_strdup(has_valid_context_error);
    }
    else if (BPY_run_string_as_string(C, expr_imports, expr, nullptr, &expr_result)) {
      if (STREQ(expr_result, "")) {
        MEM_freeN(expr_result);
        expr_result = nullptr;
      }
    }
    else {
      /* NOTE: this is an exceptional case, we could even remove it
       * however there have been reports of tooltips failing, so keep it for now. */
      expr_result = BLI_strdup(IFACE_("Internal error!"));
      is_error = true;
    }

    if (expr_result != nullptr) {
      /* NOTE: This is a very weak hack to get a valid translation most of the time...
       * Proper way to do would be to get i18n context from the item, somehow. */
      const char *label_str = CTX_IFACE_(BLT_I18NCONTEXT_OPERATOR_DEFAULT, expr_result);
      if (label_str == expr_result) {
        label_str = IFACE_(expr_result);
      }

      if (label_str != expr_result) {
        MEM_freeN(expr_result);
        expr_result = BLI_strdup(label_str);
      }

      UI_tooltip_text_field_add(*data,
                                expr_result,
                                {},
                                UI_TIP_STYLE_NORMAL,
                                (is_error) ? UI_TIP_LC_ALERT : UI_TIP_LC_MAIN,
                                false);
      MEM_freeN(expr_result);
    }
  }

  /* Tip. */
  if (is_quick_tip == false) {
    const char *expr_imports[] = {"bpy", "bl_ui", nullptr};
    char expr[256];
    SNPRINTF(expr,
             "bl_ui.space_toolsystem_common.description_from_id("
             "bpy.context, "
             "bpy.context.space_data.type, "
             "'%s')",
             tool_id);

    char *expr_result = nullptr;
    bool is_error = false;

    if (has_valid_context == false) {
      expr_result = BLI_strdup(has_valid_context_error);
    }
    else if (BPY_run_string_as_string(C, expr_imports, expr, nullptr, &expr_result)) {
      if (STREQ(expr_result, "")) {
        MEM_freeN(expr_result);
        expr_result = nullptr;
      }
    }
    else {
      /* NOTE: this is an exceptional case, we could even remove it
       * however there have been reports of tooltips failing, so keep it for now. */
      expr_result = BLI_strdup(TIP_("Internal error!"));
      is_error = true;
    }

    if (expr_result != nullptr) {
      const bool add_period = ui_tooltip_period_needed(expr_result);
      UI_tooltip_text_field_add(*data,
                                fmt::format("{}{}", expr_result, add_period ? "." : ""),
                                {},
                                UI_TIP_STYLE_NORMAL,
                                (is_error) ? UI_TIP_LC_ALERT : UI_TIP_LC_MAIN,
                                false);
      MEM_freeN(expr_result);
    }
  }

  /* Shortcut. */
  const bool show_shortcut = is_quick_tip == false &&
                             ((but->block->flag & UI_BLOCK_SHOW_SHORTCUT_ALWAYS) == 0);

  if (show_shortcut) {
    /* There are different kinds of shortcuts:
     *
     * - Direct access to the tool (as if the toolbar button is pressed).
     * - The key is assigned to the operator itself
     *   (bypassing the tool, executing the operator).
     *
     * Either way case it's useful to show the shortcut.
     */
    std::string shortcut = UI_but_string_get_operator_keymap(*C, *but);

    if (shortcut.empty()) {
      /* Check for direct access to the tool. */
      if (std::optional<std::string> shortcut_toolbar = WM_key_event_operator_string(
              C, "WM_OT_toolbar", WM_OP_INVOKE_REGION_WIN, nullptr, true))
      {
        /* Generate keymap in order to inspect it.
         * NOTE: we could make a utility to avoid the keymap generation part of this. */
        const char *expr_imports[] = {
            "bpy", "bl_keymap_utils", "bl_keymap_utils.keymap_from_toolbar", nullptr};
        const char *expr =
            ("getattr("
             "bl_keymap_utils.keymap_from_toolbar.generate("
             "bpy.context, "
             "bpy.context.space_data.type), "
             "'as_pointer', lambda: 0)()");

        intptr_t expr_result = 0;

        if (has_valid_context == false) {
          shortcut = has_valid_context_error;
        }
        else if (BPY_run_string_as_intptr(C, expr_imports, expr, nullptr, &expr_result)) {
          if (expr_result != 0) {
            wmKeyMap *keymap = (wmKeyMap *)expr_result;
            LISTBASE_FOREACH (wmKeyMapItem *, kmi, &keymap->items) {
              if (STREQ(kmi->idname, but->optype->idname)) {
                char tool_id_test[MAX_NAME];
                RNA_string_get(kmi->ptr, "name", tool_id_test);
                if (STREQ(tool_id, tool_id_test)) {
                  std::string kmi_str = WM_keymap_item_to_string(kmi, false).value_or("");
                  shortcut = fmt::format("{}, {}", *shortcut_toolbar, kmi_str);
                  break;
                }
              }
            }
          }
        }
        else {
          BLI_assert(0);
        }
      }
    }

    if (!shortcut.empty()) {
      UI_tooltip_text_field_add(*data,
                                fmt::format(fmt::runtime(TIP_("Shortcut: {}")), shortcut),
                                {},
                                UI_TIP_STYLE_NORMAL,
                                UI_TIP_LC_VALUE,
                                true);
    }
  }

  if (show_shortcut) {
    /* Shortcut for Cycling
     *
     * As a second option, we may have a shortcut to cycle this tool group.
     *
     * Since some keymaps may use this for the primary means of binding keys,
     * it's useful to show these too.
     * Without this there is no way to know how to use a key to set the tool.
     *
     * This is a little involved since the shortcut may be bound to another tool in this group,
     * instead of the current tool on display. */

    char *expr_result = nullptr;
    size_t expr_result_len;

    {
      const char *expr_imports[] = {"bpy", "bl_ui", nullptr};
      char expr[256];
      SNPRINTF(expr,
               "'\\x00'.join("
               "item.idname for item in bl_ui.space_toolsystem_common.item_group_from_id("
               "bpy.context, "
               "bpy.context.space_data.type, '%s', coerce=True) "
               "if item is not None)",
               tool_id);

      if (has_valid_context == false) {
        /* pass */
      }
      else if (BPY_run_string_as_string_and_len(
                   C, expr_imports, expr, nullptr, &expr_result, &expr_result_len))
      {
        /* pass. */
      }
    }

    if (expr_result != nullptr) {
      PointerRNA op_props;
      WM_operator_properties_create_ptr(&op_props, but->optype);
      RNA_boolean_set(&op_props, "cycle", true);

      std::optional<std::string> shortcut;

      const char *item_end = expr_result + expr_result_len;
      const char *item_step = expr_result;

      while (item_step < item_end) {
        RNA_string_set(&op_props, "name", item_step);
        shortcut = WM_key_event_operator_string(C,
                                                but->optype->idname,
                                                WM_OP_INVOKE_REGION_WIN,
                                                static_cast<IDProperty *>(op_props.data),
                                                true);
        if (shortcut) {
          break;
        }
        item_step += strlen(item_step) + 1;
      }

      WM_operator_properties_free(&op_props);
      MEM_freeN(expr_result);

      if (shortcut) {
        UI_tooltip_text_field_add(*data,
                                  fmt::format(fmt::runtime(TIP_("Shortcut Cycle: {}")), *shortcut),
                                  {},
                                  UI_TIP_STYLE_NORMAL,
                                  UI_TIP_LC_VALUE,
                                  true);
      }
    }
  }

  /* Python */
  if ((is_quick_tip == false) && (U.flag & USER_TOOLTIPS_PYTHON)) {
    std::string str = ui_tooltip_text_python_from_op(C, but->optype, but->opptr);
    UI_tooltip_text_field_add(*data,
                              fmt::format(fmt::runtime(TIP_("Python: {}")), str),
                              {},
                              UI_TIP_STYLE_MONO,
                              UI_TIP_LC_PYTHON,
                              true);
  }

  /* Keymap */

  /* This is too handy not to expose somehow, let's be sneaky for now. */
  if ((is_quick_tip == false) && CTX_wm_window(C)->eventstate->modifier & KM_SHIFT) {
    const char *expr_imports[] = {"bpy", "bl_ui", nullptr};
    char expr[256];
    SNPRINTF(expr,
             "getattr("
             "bl_ui.space_toolsystem_common.keymap_from_id("
             "bpy.context, "
             "bpy.context.space_data.type, "
             "'%s'), "
             "'as_pointer', lambda: 0)()",
             tool_id);

    intptr_t expr_result = 0;

    if (has_valid_context == false) {
      /* pass */
    }
    else if (BPY_run_string_as_intptr(C, expr_imports, expr, nullptr, &expr_result)) {
      if (expr_result != 0) {
        UI_tooltip_text_field_add(
            *data, TIP_("Tool Keymap:"), {}, UI_TIP_STYLE_NORMAL, UI_TIP_LC_NORMAL, true);
        wmKeyMap *keymap = (wmKeyMap *)expr_result;
        ui_tooltip_data_append_from_keymap(C, *data, keymap);
      }
    }
    else {
      BLI_assert(0);
    }
  }
#else
  UNUSED_VARS(is_label, has_valid_context, has_valid_context_error);
#endif /* WITH_PYTHON */

  return data->fields.is_empty() ? nullptr : std::move(data);
}

static std::string ui_tooltip_color_string(const blender::float4 &color,
                                           const blender::StringRefNull title,
                                           const bool show_alpha,
                                           const bool show_hex = false)
{
  if (show_hex) {
    uchar hex[4];
    rgba_float_to_uchar(hex, color);
    if (show_alpha) {
      return fmt::format("{}: #{:02X}{:02X}{:02X}{:02X}",
                         TIP_(title),
                         int(hex[0]),
                         int(hex[1]),
                         int(hex[2]),
                         int(hex[3]));
    }
    return fmt::format(
        "{}: #{:02X}{:02X}{:02X}", TIP_(title), int(hex[0]), int(hex[1]), int(hex[2]));
  }

  if (show_alpha) {
    return fmt::format("{}:  {:.3f}  {:.3f}  {:.3f}  {:.3f}",
                       TIP_(title),
                       color[0],
                       color[1],
                       color[2],
                       color[3]);
  }

  return fmt::format("{}:  {:.3f}  {:.3f}  {:.3f}", TIP_(title), color[0], color[1], color[2]);
};

static std::unique_ptr<uiTooltipData> ui_tooltip_data_from_button_or_extra_icon(
    bContext *C, uiBut *but, uiButExtraOpIcon *extra_icon, const bool is_quick_tip)
{
  char buf[512];

  wmOperatorType *optype = extra_icon ? UI_but_extra_operator_icon_optype_get(extra_icon) :
                                        but->optype;
  PropertyRNA *rnaprop = extra_icon ? nullptr : but->rnaprop;

  std::unique_ptr<uiTooltipData> data = std::make_unique<uiTooltipData>();

  /* Menus already show shortcuts, don't show them in the tool-tips. */
  const bool is_menu = ui_block_is_menu(but->block) && !ui_block_is_pie_menu(but->block);

  std::string but_label;
  std::string but_tip;
  std::string but_tip_label;
  std::string op_keymap;
  std::string prop_keymap;
  std::string rna_struct;
  std::string rna_prop;
  std::string enum_label;
  std::string enum_tip;

  if (extra_icon) {
    if (is_quick_tip) {
      but_label = UI_but_extra_icon_string_get_label(*extra_icon);
    }
    else {
      but_label = UI_but_extra_icon_string_get_label(*extra_icon);
      but_tip = UI_but_extra_icon_string_get_tooltip(*C, *extra_icon);
      if (!is_menu) {
        op_keymap = UI_but_extra_icon_string_get_operator_keymap(*C, *extra_icon);
      }
    }
  }
  else {
    const std::optional<EnumPropertyItem> enum_item = UI_but_rna_enum_item_get(*C, *but);
    if (is_quick_tip) {
      but_tip_label = UI_but_string_get_tooltip_label(*but);
      but_label = UI_but_string_get_label(*but);
      enum_label = enum_item ? enum_item->name : "";
    }
    else {
      but_label = UI_but_string_get_label(*but);
      but_tip_label = UI_but_string_get_tooltip_label(*but);
      but_tip = UI_but_string_get_tooltip(*C, *but);
      enum_label = enum_item ? enum_item->name : "";
      const char *description_c = enum_item ? enum_item->description : nullptr;
      enum_tip = description_c ? description_c : "";
      if (!is_menu) {
        op_keymap = UI_but_string_get_operator_keymap(*C, *but);
        prop_keymap = UI_but_string_get_property_keymap(*C, *but);
      }
      rna_struct = UI_but_string_get_rna_struct_identifier(*but);
      rna_prop = UI_but_string_get_rna_property_identifier(*but);
    }
  }

  /* Label: If there is a custom tooltip label, use that to override the label to display.
   * Otherwise fallback to the regular label. */
  if (!but_tip_label.empty()) {
    UI_tooltip_text_field_add(*data, but_tip_label, {}, UI_TIP_STYLE_HEADER, UI_TIP_LC_NORMAL);
    UI_tooltip_text_field_add(*data, {}, {}, UI_TIP_STYLE_SPACER, UI_TIP_LC_NORMAL);
  }
  /* Regular (non-custom) label. Only show when the button doesn't already show the label. Check
   * prefix instead of comparing because the button may include the shortcut. Buttons with dynamic
   * tool-tips also don't get their default label here since they can already provide more accurate
   * and specific tool-tip content. */
  else if (!but_label.empty() && !blender::StringRef(but->drawstr).startswith(but_label) &&
           !but->tip_func)
  {
    if (!enum_label.empty()) {
      UI_tooltip_text_field_add(*data,
                                fmt::format("{}: ", but_label),
                                enum_label,
                                UI_TIP_STYLE_HEADER,
                                UI_TIP_LC_NORMAL);
    }
    else {
      UI_tooltip_text_field_add(*data, but_label, {}, UI_TIP_STYLE_HEADER, UI_TIP_LC_NORMAL);
    }
    UI_tooltip_text_field_add(*data, {}, {}, UI_TIP_STYLE_SPACER, UI_TIP_LC_NORMAL);
  }
  /*bfa - still no tooltip? Then add it !*/
  else if (!but_label.empty() && but_tip_label.empty())   {
    UI_tooltip_text_field_add(*data, but_label, {}, UI_TIP_STYLE_HEADER, UI_TIP_LC_NORMAL);
  }
  /*bfa end*/

  /* Tip */
  if (!but_tip.empty()) {
    if (!enum_label.empty() && enum_label == but_label) {
      UI_tooltip_text_field_add(
          *data, fmt::format("{}: ", but_tip), enum_label, UI_TIP_STYLE_HEADER, UI_TIP_LC_NORMAL);
      UI_tooltip_text_field_add(*data, {}, {}, UI_TIP_STYLE_SPACER, UI_TIP_LC_NORMAL);
    }
    else {
      const bool add_period = ui_tooltip_period_needed(but_tip);
      UI_tooltip_text_field_add(*data,
                                fmt::format("{}{}", but_tip, add_period ? "." : ""),
                                {},
                                UI_TIP_STYLE_HEADER,
                                UI_TIP_LC_NORMAL);
      if (but_label.empty()) {
        UI_tooltip_text_field_add(*data, {}, {}, UI_TIP_STYLE_SPACER, UI_TIP_LC_NORMAL);
      }
    }

    /* special case enum rna buttons */
    if ((but->type & UI_BTYPE_ROW) && rnaprop && RNA_property_flag(rnaprop) & PROP_ENUM_FLAG) {
      UI_tooltip_text_field_add(*data,
                                TIP_("(Shift-Click/Drag to select multiple)"),
                                {},
                                UI_TIP_STYLE_NORMAL,
                                UI_TIP_LC_NORMAL);
    }
  }
  /* When there is only an enum label (no button label or tip), draw that as header. */
  else if (!enum_label.empty() && but_label.empty()) {
    UI_tooltip_text_field_add(
        *data, std::move(enum_label), {}, UI_TIP_STYLE_HEADER, UI_TIP_LC_NORMAL);
  }

  /* Don't include further details if this is just a quick label tooltip. */
  if (is_quick_tip) {
    return data->fields.is_empty() ? nullptr : std::move(data);
  }

  /* Enum field label & tip. */
  if (!enum_tip.empty()) {
    UI_tooltip_text_field_add(
        *data, std::move(enum_tip), {}, UI_TIP_STYLE_NORMAL, UI_TIP_LC_VALUE);
  }

  /* Operator shortcut. */
  if (!op_keymap.empty()) {
    UI_tooltip_text_field_add(*data,
                              fmt::format(fmt::runtime(TIP_("Shortcut: {}")), op_keymap),
                              {},
                              UI_TIP_STYLE_NORMAL,
                              UI_TIP_LC_VALUE,
                              !data->fields.is_empty());
  }

  /* Property context-toggle shortcut. */
  if (!prop_keymap.empty()) {
    UI_tooltip_text_field_add(*data,
                              fmt::format(fmt::runtime(TIP_("Shortcut: {}")), prop_keymap),
                              {},
                              UI_TIP_STYLE_NORMAL,
                              UI_TIP_LC_VALUE,
                              true);
  }

  if (ELEM(but->type, UI_BTYPE_TEXT, UI_BTYPE_SEARCH_MENU)) {
    /* Better not show the value of a password. */
    if ((rnaprop && (RNA_property_subtype(rnaprop) == PROP_PASSWORD)) == 0) {
      /* Full string. */
      ui_but_string_get(but, buf, sizeof(buf));
      if (buf[0]) {
        UI_tooltip_text_field_add(*data,
                                  fmt::format(fmt::runtime(TIP_("Value: {}")), buf),
                                  {},
                                  UI_TIP_STYLE_NORMAL,
                                  UI_TIP_LC_VALUE,
                                  true);
      }
    }
  }

  if (rnaprop) {
    const int unit_type = UI_but_unit_type_get(but);

    if (unit_type == PROP_UNIT_ROTATION) {
      if (RNA_property_type(rnaprop) == PROP_FLOAT) {
        float value = RNA_property_array_check(rnaprop) ?
                          RNA_property_float_get_index(&but->rnapoin, rnaprop, but->rnaindex) :
                          RNA_property_float_get(&but->rnapoin, rnaprop);
        UI_tooltip_text_field_add(*data,
                                  fmt::format(fmt::runtime(TIP_("Radians: {}")), value),
                                  {},
                                  UI_TIP_STYLE_NORMAL,
                                  UI_TIP_LC_VALUE);
      }
    }

    if (but->flag & UI_BUT_DRIVEN) {
      if (ui_but_anim_expression_get(but, buf, sizeof(buf))) {
        UI_tooltip_text_field_add(*data,
                                  fmt::format(fmt::runtime(TIP_("Expression: {}")), buf),
                                  {},
                                  UI_TIP_STYLE_NORMAL,
                                  UI_TIP_LC_NORMAL);
      }
    }

    if (but->rnapoin.owner_id) {
      const ID *id = but->rnapoin.owner_id;
      if (ID_IS_LINKED(id)) {
        blender::StringRefNull assets_path = blender::asset_system::essentials_directory_path();
        const bool is_builtin = BLI_path_contains(assets_path.c_str(), id->lib->filepath);
        const blender::StringRef title = is_builtin ? TIP_("Built-in Asset") : TIP_("Library");
        const blender::StringRef lib_path = id->lib->filepath;
        const blender::StringRef path = is_builtin ? lib_path.substr(assets_path.size()) :
                                                     id->lib->filepath;
        UI_tooltip_text_field_add(
            *data, fmt::format("{}: {}", title, path), {}, UI_TIP_STYLE_NORMAL, UI_TIP_LC_NORMAL);
      }
    }
  }

  /* Warn on path validity errors. */
  if (ELEM(but->type, UI_BTYPE_TEXT) &&
      /* Check red-alert, if the flag is not set, then this was suppressed. */
      (but->flag & UI_BUT_REDALERT))
  {
    if (rnaprop) {
      PropertySubType subtype = RNA_property_subtype(rnaprop);

      /* If relative paths are used when unsupported (will already display red-alert). */
      if (ELEM(subtype, PROP_FILEPATH, PROP_DIRPATH)) {
        if ((RNA_property_flag(rnaprop) & PROP_PATH_SUPPORTS_BLEND_RELATIVE) == 0) {
          if (BLI_path_is_rel(but->drawstr.c_str())) {
            UI_tooltip_text_field_add(*data,
                                      "Warning: the blend-file relative path prefix \"//\" "
                                      "is not supported for this property.",
                                      {},
                                      UI_TIP_STYLE_NORMAL,
                                      UI_TIP_LC_ALERT);
          }
        }
      }

      /* We include PROP_NONE here because some plain string properties are used
       * as parts of paths. For example, the sub-paths in the compositor's File
       * Output node. */
      if (ELEM(subtype, PROP_FILEPATH, PROP_DIRPATH, PROP_NONE)) {
        /* Template parse errors, for paths that support it. */
        if ((RNA_property_flag(rnaprop) & PROP_PATH_SUPPORTS_TEMPLATES) != 0) {
          const std::string path = RNA_property_string_get(&but->rnapoin, rnaprop);
<<<<<<< HEAD
          const blender::Vector<blender::bke::path_templates::Error> errors =
              BKE_validate_template_syntax(path);

          if (!errors.is_empty()) {
            std::string error_message("Syntax error(s):");
            for (const blender::bke::path_templates::Error &error : errors) {
              error_message += "\n  - " + BKE_path_template_error_to_string(error, path);
=======
          if (BKE_path_contains_template_syntax(path)) {
            const std::optional<blender::bke::path_templates::VariableMap> variables =
                BKE_build_template_variables_for_prop(C, &but->rnapoin, rnaprop);
            BLI_assert(variables.has_value());

            const blender::Vector<blender::bke::path_templates::Error> errors =
                BKE_path_validate_template(path, *variables);

            if (!errors.is_empty()) {
              std::string error_message("Path template error(s):");
              for (const blender::bke::path_templates::Error &error : errors) {
                error_message += "\n  - " + BKE_path_template_error_to_string(error, path);
              }
              UI_tooltip_text_field_add(
                  *data, error_message, {}, UI_TIP_STYLE_NORMAL, UI_TIP_LC_ALERT);
>>>>>>> 5898c1b9
            }
          }
        }
      }
    }
  }

  /* Button is disabled, we may be able to tell user why. */
  if ((but->flag & UI_BUT_DISABLED) || extra_icon) {
    const char *disabled_msg_orig = nullptr;
    const char *disabled_msg = nullptr;
    bool disabled_msg_free = false;

    /* If operator poll check failed, it can give pretty precise info why. */
    if (optype) {
      const wmOperatorCallContext opcontext = extra_icon ? extra_icon->optype_params->opcontext :
                                                           but->opcontext;
      wmOperatorCallParams call_params{};
      call_params.optype = optype;
      call_params.opcontext = opcontext;
      CTX_wm_operator_poll_msg_clear(C);
      ui_but_context_poll_operator_ex(C, but, &call_params);
      disabled_msg_orig = CTX_wm_operator_poll_msg_get(C, &disabled_msg_free);
      disabled_msg = TIP_(disabled_msg_orig);
    }
    /* Alternatively, buttons can store some reasoning too. */
    else if (!extra_icon && but->disabled_info) {
      disabled_msg = TIP_(but->disabled_info);
    }

    if (disabled_msg && disabled_msg[0]) {
      UI_tooltip_text_field_add(*data,
                                fmt::format(fmt::runtime(TIP_("Disabled: {}")), disabled_msg),
                                {},
                                UI_TIP_STYLE_NORMAL,
                                UI_TIP_LC_ALERT);
    }
    if (disabled_msg_free) {
      MEM_freeN(disabled_msg_orig);
    }
  }

  if (U.flag & USER_TOOLTIPS_PYTHON && optype && !rnaprop) {
    PointerRNA *opptr = extra_icon ? UI_but_extra_operator_icon_opptr_get(extra_icon) :
                                     /* Allocated when needed, the button owns it. */
                                     UI_but_operator_ptr_ensure(but);

    /* So the context is passed to field functions (some Python field functions use it). */
    WM_operator_properties_sanitize(opptr, false);

    std::string str = ui_tooltip_text_python_from_op(C, optype, opptr);

    /* Operator info. */
    UI_tooltip_text_field_add(*data,
                              fmt::format(fmt::runtime(TIP_("Python: {}")), str),
                              {},
                              UI_TIP_STYLE_MONO,
                              UI_TIP_LC_PYTHON,
                              true);
  }

  if ((U.flag & USER_TOOLTIPS_PYTHON) && !optype && !rna_struct.empty()) {
    {
      UI_tooltip_text_field_add(
          *data,
          rna_prop.empty() ?
              fmt::format(fmt::runtime(TIP_("Python: {}")), rna_struct) :
              fmt::format(fmt::runtime(TIP_("Python: {}.{}")), rna_struct, rna_prop),
          {},
          UI_TIP_STYLE_MONO,
          UI_TIP_LC_PYTHON,
          (data->fields.size() > 0));
    }

    if (but->rnapoin.owner_id) {
      std::optional<std::string> str = rnaprop ? RNA_path_full_property_py_ex(
                                                     &but->rnapoin, rnaprop, but->rnaindex, true) :
                                                 RNA_path_full_struct_py(&but->rnapoin);
      UI_tooltip_text_field_add(*data, str.value_or(""), {}, UI_TIP_STYLE_MONO, UI_TIP_LC_PYTHON);
    }
  }

  if (but->type == UI_BTYPE_COLOR) {

    float color[4];
    ui_but_v3_get(but, color);
    color[3] = 1.0f;
    bool has_alpha = false;

    if (but->rnaprop) {
      BLI_assert(but->rnaindex == -1);
      has_alpha = RNA_property_array_length(&but->rnapoin, but->rnaprop) >= 4;
      if (has_alpha) {
        color[3] = RNA_property_float_get_index(&but->rnapoin, but->rnaprop, 3);
      }
    }

    if (!ui_but_is_color_gamma(but)) {
      ui_block_cm_to_display_space_v3(but->block, color);
    }

    const std::string hex_st = ui_tooltip_color_string(color, "Hex", has_alpha, true);

    const std::string rgba_st = ui_tooltip_color_string(
        color, has_alpha ? "RGBA" : "RGB", has_alpha);

    float hsva[4];
    rgb_to_hsv_v(color, hsva);
    hsva[3] = color[3];
    const std::string hsva_st = ui_tooltip_color_string(
        hsva, has_alpha ? "HSVA" : "HSV", has_alpha);

    const uiFontStyle *fs = &UI_style_get()->tooltip;
    BLF_size(blf_mono_font, fs->points * UI_SCALE_FAC);
    float w = BLF_width(blf_mono_font, hsva_st.c_str(), hsva_st.size());

    uiTooltipImage image_data;
    image_data.width = int(w);
    image_data.height = int(w / (has_alpha ? 4.0f : 3.0f));
    image_data.ibuf = IMB_allocImBuf(image_data.width, image_data.height, 32, IB_byte_data);
    image_data.border = true;
    image_data.premultiplied = false;

    const ColorManagedDisplay *display = ui_block_cm_display_get(but->block);
    if (color[3] == 1.0f) {
      /* No transparency so draw the entire area solid without checkerboard. */
      image_data.background = uiTooltipImageBackground::None;
      IMB_rectfill_area(
          image_data.ibuf, color, 1, 1, image_data.width, image_data.height, display);
    }
    else {
      image_data.background = uiTooltipImageBackground::Checkerboard_Fixed;
      /* Draw one half with transparency. */
      IMB_rectfill_area(image_data.ibuf,
                        color,
                        image_data.width / 2,
                        1,
                        image_data.width,
                        image_data.height,
                        display);
      /* Draw the other half with a solid color. */
      color[3] = 1.0f;
      IMB_rectfill_area(
          image_data.ibuf, color, 1, 1, image_data.width / 2, image_data.height, display);
    }

    UI_tooltip_text_field_add(*data, {}, {}, UI_TIP_STYLE_SPACER, UI_TIP_LC_NORMAL, false);
    UI_tooltip_text_field_add(*data, {}, {}, UI_TIP_STYLE_SPACER, UI_TIP_LC_NORMAL, false);
    UI_tooltip_image_field_add(*data, image_data);
    UI_tooltip_text_field_add(*data, {}, {}, UI_TIP_STYLE_SPACER, UI_TIP_LC_NORMAL, false);
    UI_tooltip_text_field_add(*data, hex_st, {}, UI_TIP_STYLE_MONO, UI_TIP_LC_NORMAL, false);
    UI_tooltip_text_field_add(*data, {}, {}, UI_TIP_STYLE_SPACER, UI_TIP_LC_NORMAL, false);
    UI_tooltip_text_field_add(*data, rgba_st, {}, UI_TIP_STYLE_MONO, UI_TIP_LC_NORMAL, false);
    UI_tooltip_text_field_add(*data, hsva_st, {}, UI_TIP_STYLE_MONO, UI_TIP_LC_NORMAL, false);

    /* Tooltip now owns a copy of the ImBuf, so we can delete ours. */
    IMB_freeImBuf(image_data.ibuf);
  }

  /* If the last field is a spacer, remove it. */
  while (!data->fields.is_empty() && data->fields.last().format.style == UI_TIP_STYLE_SPACER) {
    data->fields.pop_last();
  }

  return data->fields.is_empty() ? nullptr : std::move(data);
}

static std::unique_ptr<uiTooltipData> ui_tooltip_data_from_gizmo(bContext *C, wmGizmo *gz)
{
  std::unique_ptr<uiTooltipData> data = std::make_unique<uiTooltipData>();

  /* TODO(@ideasman42): a way for gizmos to have their own descriptions (low priority). */

  /* Operator Actions */
  {
    const bool use_drag = gz->drag_part != -1 && gz->highlight_part != gz->drag_part;
    struct GizmoOpActions {
      int part;
      const char *prefix;
    };
    GizmoOpActions gzop_actions[] = {
        {
            gz->highlight_part,
            use_drag ? CTX_TIP_(BLT_I18NCONTEXT_OPERATOR_DEFAULT, "Click") : nullptr,
        },
        {
            use_drag ? gz->drag_part : -1,
            use_drag ? CTX_TIP_(BLT_I18NCONTEXT_OPERATOR_DEFAULT, "Drag") : nullptr,
        },
    };

    for (int i = 0; i < ARRAY_SIZE(gzop_actions); i++) {
      wmGizmoOpElem *gzop = (gzop_actions[i].part != -1) ?
                                WM_gizmo_operator_get(gz, gzop_actions[i].part) :
                                nullptr;
      if (gzop != nullptr) {
        /* Description */
        std::string info = WM_operatortype_description_or_name(C, gzop->type, &gzop->ptr);

        if (!info.empty()) {
          UI_tooltip_text_field_add(
              *data,
              gzop_actions[i].prefix ? fmt::format("{}: {}", gzop_actions[i].prefix, info) : info,
              {},
              UI_TIP_STYLE_HEADER,
              UI_TIP_LC_VALUE,
              false);
        }

        /* Shortcut */
        {
          IDProperty *prop = static_cast<IDProperty *>(gzop->ptr.data);
          if (std::optional<std::string> shortcut_str = WM_key_event_operator_string(
                  C, gzop->type->idname, WM_OP_INVOKE_DEFAULT, prop, true))
          {
            UI_tooltip_text_field_add(
                *data,
                fmt::format(fmt::runtime(TIP_("Shortcut: {}")), *shortcut_str),
                {},
                UI_TIP_STYLE_NORMAL,
                UI_TIP_LC_VALUE,
                true);
          }
        }
      }
    }
  }

  /* Property Actions */
  for (const wmGizmoProperty &gz_prop : gz->target_properties) {
    if (gz_prop.prop != nullptr) {
      const char *info = RNA_property_ui_description(gz_prop.prop);
      if (info && info[0]) {
        UI_tooltip_text_field_add(*data, info, {}, UI_TIP_STYLE_NORMAL, UI_TIP_LC_VALUE, true);
      }
    }
  }

  return data->fields.is_empty() ? nullptr : std::move(data);
}

static std::unique_ptr<uiTooltipData> ui_tooltip_data_from_custom_func(bContext *C, uiBut *but)
{
  /* Create tooltip data. */
  std::unique_ptr<uiTooltipData> data = std::make_unique<uiTooltipData>();

  /* Create fields from custom callback. */
  but->tip_custom_func(*C, *data, but->tip_arg);

  return data->fields.is_empty() ? nullptr : std::move(data);
}

static ARegion *ui_tooltip_create_with_data(bContext *C,
                                            std::unique_ptr<uiTooltipData> data_uptr,
                                            const float init_position[2],
                                            const rcti *init_rect_overlap)
{
  wmWindow *win = CTX_wm_window(C);
  const blender::int2 win_size = WM_window_native_pixel_size(win);
  rcti rect_i;
  int font_flag = 0;

  /* Create area region. */
  ARegion *region = ui_region_temp_add(CTX_wm_screen(C));

  static ARegionType type;
  memset(&type, 0, sizeof(ARegionType));
  type.draw = ui_tooltip_region_draw_cb;
  type.free = ui_tooltip_region_free_cb;
  type.regionid = RGN_TYPE_TEMPORARY;
  region->runtime->type = &type;
  /* Move ownership to region data. The region type free callback puts it back into a unique
   * pointer for save freeing. */
  region->regiondata = data_uptr.release();

  uiTooltipData *data = static_cast<uiTooltipData *>(region->regiondata);

  /* Set font, get bounding-box. */
  const uiStyle *style = UI_style_get();
  data->fstyle = style->tooltip; /* copy struct */
  BLF_size(data->fstyle.uifont_id, data->fstyle.points * UI_SCALE_FAC);
  int h = BLF_height_max(data->fstyle.uifont_id);
  const float pad_x = h * UI_TIP_PADDING_X;
  const float pad_y = h * UI_TIP_PADDING_Y;

  UI_fontstyle_set(&data->fstyle);

  data->wrap_width = min_ii(UI_TIP_MAXWIDTH * UI_SCALE_FAC, win_size[0] - pad_x);

  font_flag |= BLF_WORD_WRAP;
  BLF_enable(data->fstyle.uifont_id, font_flag);
  BLF_enable(blf_mono_font, font_flag);
  BLF_wordwrap(data->fstyle.uifont_id,
               data->wrap_width,
               BLFWrapMode(int(BLFWrapMode::Typographical) | int(BLFWrapMode::HardLimit)));
  BLF_wordwrap(blf_mono_font,
               data->wrap_width,
               BLFWrapMode(int(BLFWrapMode::Path) | int(BLFWrapMode::HardLimit)));

  int i, fonth, fontw;
  for (i = 0, fontw = 0, fonth = 0; i < data->fields.size(); i++) {
    uiTooltipField *field = &data->fields[i];
    ResultBLF info = {0};
    int w = 0;
    int x_pos = 0;
    int font_id;

    if (field->format.style == UI_TIP_STYLE_MONO) {
      BLF_size(blf_mono_font, data->fstyle.points * UI_SCALE_FAC);
      font_id = blf_mono_font;
    }
    else {
      font_id = data->fstyle.uifont_id;
    }

    if (!field->text.empty()) {
      w = BLF_width(font_id, field->text.c_str(), field->text.size(), &info);
    }

    /* check for suffix (enum label) */
    if (!field->text_suffix.empty()) {
      x_pos = info.width;
      w = max_ii(w,
                 x_pos + BLF_width(font_id, ": ", BLF_DRAW_STR_DUMMY_MAX) +
                     BLF_width(font_id, field->text_suffix.c_str(), BLF_DRAW_STR_DUMMY_MAX));
    }

    fonth += h * info.lines;

    if (field->format.style == UI_TIP_STYLE_SPACER) {
      fonth += h * UI_TIP_SPACER;
    }

    if (field->format.style == UI_TIP_STYLE_IMAGE && field->image) {
      fonth += field->image->height;
      w = max_ii(w, field->image->width);
    }

    fontw = max_ii(fontw, w);

    field->geom.lines = info.lines;
    field->geom.x_pos = x_pos;
  }

  BLF_disable(data->fstyle.uifont_id, font_flag);
  BLF_disable(blf_mono_font, font_flag);

  data->toth = fonth;
  data->lineh = h;

  /* Compute position. */
  {
    rctf rect_fl;
    rect_fl.xmin = init_position[0] - (h * 0.2f) - (pad_x * 0.5f);
    rect_fl.xmax = rect_fl.xmin + fontw;
    rect_fl.ymax = init_position[1] - (h * 0.2f) - (pad_y * 0.5f);
    rect_fl.ymin = rect_fl.ymax - fonth;
    BLI_rcti_rctf_copy(&rect_i, &rect_fl);
  }

  // #define USE_ALIGN_Y_CENTER

  /* Clamp to window bounds. */
  {
    /* Ensure at least 5 pixels above screen bounds.
     * #UI_UNIT_Y is just a guess to be above the menu item. */
    if (init_rect_overlap != nullptr) {
      const int pad = max_ff(1.0f, U.pixelsize) * 5;
      rcti init_rect;
      init_rect.xmin = init_rect_overlap->xmin - pad;
      init_rect.xmax = init_rect_overlap->xmax + pad;
      init_rect.ymin = init_rect_overlap->ymin - pad;
      init_rect.ymax = init_rect_overlap->ymax + pad;
      rcti rect_clamp;
      rect_clamp.xmin = 0;
      rect_clamp.xmax = win_size[0];
      rect_clamp.ymin = 0;
      rect_clamp.ymax = win_size[1];
      /* try right. */
      const int size_x = BLI_rcti_size_x(&rect_i);
      const int size_y = BLI_rcti_size_y(&rect_i);
      const int cent_overlap_x = BLI_rcti_cent_x(&init_rect);
#ifdef USE_ALIGN_Y_CENTER
      const int cent_overlap_y = BLI_rcti_cent_y(&init_rect);
#endif
      struct {
        rcti xpos;
        rcti xneg;
        rcti ypos;
        rcti yneg;
      } rect;

      { /* xpos */
        rcti r = rect_i;
        r.xmin = init_rect.xmax;
        r.xmax = r.xmin + size_x;
#ifdef USE_ALIGN_Y_CENTER
        r.ymin = cent_overlap_y - (size_y / 2);
        r.ymax = r.ymin + size_y;
#else
        r.ymin = init_rect.ymax - BLI_rcti_size_y(&rect_i);
        r.ymax = init_rect.ymax;
        r.ymin -= UI_POPUP_MARGIN;
        r.ymax -= UI_POPUP_MARGIN;
#endif
        rect.xpos = r;
      }
      { /* xneg */
        rcti r = rect_i;
        r.xmin = init_rect.xmin - size_x;
        r.xmax = r.xmin + size_x;
#ifdef USE_ALIGN_Y_CENTER
        r.ymin = cent_overlap_y - (size_y / 2);
        r.ymax = r.ymin + size_y;
#else
        r.ymin = init_rect.ymax - BLI_rcti_size_y(&rect_i);
        r.ymax = init_rect.ymax;
        r.ymin -= UI_POPUP_MARGIN;
        r.ymax -= UI_POPUP_MARGIN;
#endif
        rect.xneg = r;
      }
      { /* ypos */
        rcti r = rect_i;
        r.xmin = cent_overlap_x - (size_x / 2);
        r.xmax = r.xmin + size_x;
        r.ymin = init_rect.ymax;
        r.ymax = r.ymin + size_y;
        rect.ypos = r;
      }
      { /* yneg */
        rcti r = rect_i;
        r.xmin = cent_overlap_x - (size_x / 2);
        r.xmax = r.xmin + size_x;
        r.ymin = init_rect.ymin - size_y;
        r.ymax = r.ymin + size_y;
        rect.yneg = r;
      }

      bool found = false;
      for (int j = 0; j < 4; j++) {
        const rcti *r = (&rect.xpos) + j;
        if (BLI_rcti_inside_rcti(&rect_clamp, r)) {
          rect_i = *r;
          found = true;
          break;
        }
      }
      if (!found) {
        /* Fallback, we could pick the best fallback, for now just use xpos. */
        int offset_dummy[2];
        rect_i = rect.xpos;
        BLI_rcti_clamp(&rect_i, &rect_clamp, offset_dummy);
      }
    }
    else {
      const int clamp_pad_x = int((5.0f * UI_SCALE_FAC) + (pad_x * 0.5f));
      const int clamp_pad_y = int((7.0f * UI_SCALE_FAC) + (pad_y * 0.5f));
      rcti rect_clamp;
      rect_clamp.xmin = clamp_pad_x;
      rect_clamp.xmax = win_size[0] - clamp_pad_x;
      rect_clamp.ymin = clamp_pad_y;
      rect_clamp.ymax = win_size[1] - clamp_pad_y;
      int offset_dummy[2];
      BLI_rcti_clamp(&rect_i, &rect_clamp, offset_dummy);
    }
  }

#undef USE_ALIGN_Y_CENTER

  /* add padding */
  BLI_rcti_resize(&rect_i, BLI_rcti_size_x(&rect_i) + pad_x, BLI_rcti_size_y(&rect_i) + pad_y);

  /* widget rect, in region coords */
  {
    /* Compensate for margin offset, visually this corrects the position. */
    const int margin = UI_POPUP_MARGIN;
    if (init_rect_overlap != nullptr) {
      BLI_rcti_translate(&rect_i, margin, margin / 2);
    }

    data->bbox.xmin = margin;
    data->bbox.xmax = BLI_rcti_size_x(&rect_i) + margin;
    data->bbox.ymin = margin;
    data->bbox.ymax = BLI_rcti_size_y(&rect_i) + margin;

    /* region bigger for shadow */
    region->winrct.xmin = rect_i.xmin - margin;
    region->winrct.xmax = rect_i.xmax + margin;
    region->winrct.ymin = rect_i.ymin - margin;
    region->winrct.ymax = rect_i.ymax + margin;
  }

  /* Adds sub-window. */
  ED_region_floating_init(region);

  /* notify change and redraw */
  ED_region_tag_redraw(region);

  return region;
}

/** \} */

/* -------------------------------------------------------------------- */
/** \name ToolTip Public API
 * \{ */

ARegion *UI_tooltip_create_from_button_or_extra_icon(
    bContext *C, ARegion *butregion, uiBut *but, uiButExtraOpIcon *extra_icon, bool is_quick_tip)
{
  wmWindow *win = CTX_wm_window(C);
  float init_position[2];

  if (but->drawflag & UI_BUT_NO_TOOLTIP) {
    return nullptr;
  }
  std::unique_ptr<uiTooltipData> data = nullptr;

  if (!is_quick_tip && but->tip_custom_func) {
    data = ui_tooltip_data_from_custom_func(C, but);
  }

  if (data == nullptr) {
    data = ui_tooltip_data_from_tool(C, but, is_quick_tip);
  }

  if (data == nullptr) {
    data = ui_tooltip_data_from_button_or_extra_icon(C, but, extra_icon, is_quick_tip);
  }

  if (data == nullptr) {
    data = ui_tooltip_data_from_button_or_extra_icon(C, but, nullptr, is_quick_tip);
  }

  if (data == nullptr) {
    return nullptr;
  }

  const bool is_no_overlap = UI_but_has_quick_tooltip(but) || UI_but_is_tool(but);
  rcti init_rect;
  if (is_no_overlap) {
    rctf overlap_rect_fl;
    init_position[0] = BLI_rctf_cent_x(&but->rect);
    init_position[1] = BLI_rctf_cent_y(&but->rect);
    if (butregion) {
      ui_block_to_window_fl(butregion, but->block, &init_position[0], &init_position[1]);
      ui_block_to_window_rctf(butregion, but->block, &overlap_rect_fl, &but->rect);
    }
    else {
      overlap_rect_fl = but->rect;
    }
    BLI_rcti_rctf_copy_round(&init_rect, &overlap_rect_fl);
  }
  else if (but->type == UI_BTYPE_LABEL && BLI_rctf_size_y(&but->rect) > UI_UNIT_Y) {
    init_position[0] = win->eventstate->xy[0];
    init_position[1] = win->eventstate->xy[1] - (UI_POPUP_MARGIN / 2);
  }
  else {
    init_position[0] = BLI_rctf_cent_x(&but->rect);
    init_position[1] = but->rect.ymin;
    if (butregion) {
      ui_block_to_window_fl(butregion, but->block, &init_position[0], &init_position[1]);
      init_position[0] = win->eventstate->xy[0];
    }
    init_position[1] -= (UI_POPUP_MARGIN / 2);
  }

  ARegion *region = ui_tooltip_create_with_data(
      C, std::move(data), init_position, is_no_overlap ? &init_rect : nullptr);

  return region;
}

ARegion *UI_tooltip_create_from_button(bContext *C,
                                       ARegion *butregion,
                                       uiBut *but,
                                       bool is_quick_tip)
{
  return UI_tooltip_create_from_button_or_extra_icon(C, butregion, but, nullptr, is_quick_tip);
}

ARegion *UI_tooltip_create_from_gizmo(bContext *C, wmGizmo *gz)
{
  wmWindow *win = CTX_wm_window(C);
  float init_position[2] = {float(win->eventstate->xy[0]), float(win->eventstate->xy[1])};

  std::unique_ptr<uiTooltipData> data = ui_tooltip_data_from_gizmo(C, gz);
  if (data == nullptr) {
    return nullptr;
  }

  /* TODO(@harley): Julian preferred that the gizmo callback return the 3D bounding box
   * which we then project to 2D here. Would make a nice improvement. */
  if (gz->type->screen_bounds_get) {
    rcti bounds;
    if (gz->type->screen_bounds_get(C, gz, &bounds)) {
      init_position[0] = bounds.xmin;
      init_position[1] = bounds.ymin;
    }
  }

  return ui_tooltip_create_with_data(C, std::move(data), init_position, nullptr);
}

static void ui_tooltip_from_image(Image &ima, uiTooltipData &data)
{
  if (ima.filepath[0]) {
    char root[FILE_MAX];
    BLI_path_split_dir_part(ima.filepath, root, FILE_MAX);
    UI_tooltip_text_field_add(data, root, {}, UI_TIP_STYLE_NORMAL, UI_TIP_LC_NORMAL);
  }

  std::string image_type;
  switch (ima.source) {
    case IMA_SRC_FILE:
      image_type = TIP_("Single Image");
      break;
    case IMA_SRC_SEQUENCE:
      image_type = TIP_("Image Sequence");
      break;
    case IMA_SRC_MOVIE:
      image_type = TIP_("Movie");
      break;
    case IMA_SRC_GENERATED:
      image_type = TIP_("Generated");
      break;
    case IMA_SRC_VIEWER:
      image_type = TIP_("Viewer");
      break;
    case IMA_SRC_TILED:
      image_type = TIP_("UDIM Tiles");
      break;
  }
  UI_tooltip_text_field_add(data, image_type, {}, UI_TIP_STYLE_NORMAL, UI_TIP_LC_NORMAL);

  short w;
  short h;
  ImBuf *ibuf = BKE_image_preview(&ima, 200.0f * UI_SCALE_FAC, &w, &h);

  if (ibuf) {
    UI_tooltip_text_field_add(
        data, fmt::format("{} \u00D7 {}", w, h), {}, UI_TIP_STYLE_NORMAL, UI_TIP_LC_NORMAL);
  }

  if (BKE_image_has_anim(&ima)) {
    MovieReader *anim = static_cast<ImageAnim *>(ima.anims.first)->anim;
    if (anim) {
      int duration = MOV_get_duration_frames(anim, IMB_TC_RECORD_RUN);
      UI_tooltip_text_field_add(
          data, fmt::format("Frames: {}", duration), {}, UI_TIP_STYLE_NORMAL, UI_TIP_LC_NORMAL);
    }
  }

  UI_tooltip_text_field_add(
      data, ima.colorspace_settings.name, {}, UI_TIP_STYLE_NORMAL, UI_TIP_LC_NORMAL);

  UI_tooltip_text_field_add(data,
                            fmt::format(fmt::runtime(TIP_("Users: {}")), ima.id.us),
                            {},
                            UI_TIP_STYLE_NORMAL,
                            UI_TIP_LC_NORMAL);

  if (ibuf) {
    uiTooltipImage image_data;
    image_data.width = ibuf->x;
    image_data.height = ibuf->y;
    image_data.ibuf = ibuf;
    image_data.border = true;
    image_data.background = uiTooltipImageBackground::Checkerboard_Themed;
    image_data.premultiplied = true;
    UI_tooltip_text_field_add(data, {}, {}, UI_TIP_STYLE_SPACER, UI_TIP_LC_NORMAL);
    UI_tooltip_text_field_add(data, {}, {}, UI_TIP_STYLE_SPACER, UI_TIP_LC_NORMAL);
    UI_tooltip_image_field_add(data, image_data);
    IMB_freeImBuf(ibuf);
  }
}

static void ui_tooltip_from_clip(MovieClip &clip, uiTooltipData &data)
{
  if (clip.filepath[0]) {
    char root[FILE_MAX];
    BLI_path_split_dir_part(clip.filepath, root, FILE_MAX);
    UI_tooltip_text_field_add(data, root, {}, UI_TIP_STYLE_NORMAL, UI_TIP_LC_NORMAL);
  }

  std::string image_type;
  switch (clip.source) {
    case IMA_SRC_SEQUENCE:
      image_type = TIP_("Image Sequence");
      break;
    case IMA_SRC_MOVIE:
      image_type = TIP_("Movie");
      break;
  }
  UI_tooltip_text_field_add(data, image_type, {}, UI_TIP_STYLE_NORMAL, UI_TIP_LC_NORMAL);

  if (clip.anim) {
    MovieReader *anim = clip.anim;

    UI_tooltip_text_field_add(
        data,
        fmt::format("{} \u00D7 {}", MOV_get_image_width(anim), MOV_get_image_height(anim)),
        {},
        UI_TIP_STYLE_NORMAL,
        UI_TIP_LC_NORMAL);

    UI_tooltip_text_field_add(
        data,
        fmt::format("Frames: {}", MOV_get_duration_frames(anim, IMB_TC_RECORD_RUN)),
        {},
        UI_TIP_STYLE_NORMAL,
        UI_TIP_LC_NORMAL);

    ImBuf *ibuf = MOV_decode_preview_frame(anim);

    if (ibuf) {
      /* Resize. */
      float scale = (200.0f * UI_SCALE_FAC) / float(std::max(ibuf->x, ibuf->y));
      IMB_scale(ibuf, scale * ibuf->x, scale * ibuf->y, IMBScaleFilter::Box, false);
      IMB_byte_from_float(ibuf);

      uiTooltipImage image_data;
      image_data.width = ibuf->x;
      image_data.height = ibuf->y;
      image_data.ibuf = ibuf;
      image_data.border = true;
      image_data.background = uiTooltipImageBackground::Checkerboard_Themed;
      image_data.premultiplied = true;
      UI_tooltip_text_field_add(data, {}, {}, UI_TIP_STYLE_SPACER, UI_TIP_LC_NORMAL);
      UI_tooltip_text_field_add(data, {}, {}, UI_TIP_STYLE_SPACER, UI_TIP_LC_NORMAL);
      UI_tooltip_image_field_add(data, image_data);
      IMB_freeImBuf(ibuf);
    }
  }
}

static void ui_tooltip_from_vfont(const VFont &font, uiTooltipData &data)
{
  if (BKE_vfont_is_builtin(&font)) {
    /* In memory font previews are currently not supported,
     *  don't attempt to handle as a file. */
    return;
  }
  if (!font.filepath[0]) {
    /* These may be packed files, currently not supported. */
    return;
  }

  char filepath_abs[FILE_MAX];
  STRNCPY(filepath_abs, font.filepath);
  BLI_path_abs(filepath_abs, ID_BLEND_PATH_FROM_GLOBAL(&font.id));

  if (!BLI_exists(filepath_abs)) {
    UI_tooltip_text_field_add(
        data, TIP_("File not found"), {}, UI_TIP_STYLE_NORMAL, UI_TIP_LC_ALERT);
    return;
  }

  float color[4];
  const uiWidgetColors *theme = ui_tooltip_get_theme();
  rgba_uchar_to_float(color, theme->text);
  ImBuf *ibuf = IMB_font_preview(filepath_abs, 200 * UI_SCALE_FAC, color);
  if (ibuf) {
    uiTooltipImage image_data;
    image_data.width = ibuf->x;
    image_data.height = ibuf->y;
    image_data.ibuf = ibuf;
    image_data.border = false;
    image_data.background = uiTooltipImageBackground::None;
    image_data.premultiplied = false;
    image_data.text_color = true;
    UI_tooltip_image_field_add(data, image_data);
    IMB_freeImBuf(ibuf);
  }
}

static std::unique_ptr<uiTooltipData> ui_tooltip_data_from_search_item_tooltip_data(ID *id)
{
  std::unique_ptr<uiTooltipData> data = std::make_unique<uiTooltipData>();
  const ID_Type type_id = GS(id->name);

  UI_tooltip_text_field_add(*data, id->name + 2, {}, UI_TIP_STYLE_HEADER, UI_TIP_LC_MAIN);

  if (type_id == ID_IM) {
    ui_tooltip_from_image(*reinterpret_cast<Image *>(id), *data);
  }
  else if (type_id == ID_MC) {
    ui_tooltip_from_clip(*reinterpret_cast<MovieClip *>(id), *data);
  }
  else if (type_id == ID_VF) {
    ui_tooltip_from_vfont(*reinterpret_cast<VFont *>(id), *data);
  }
  else {
    UI_tooltip_text_field_add(
        *data,
        fmt::format(fmt::runtime(TIP_("Choose {} data-block to be assigned to this user")),
                    BKE_idtype_idcode_to_name(GS(id->name))),
        {},
        UI_TIP_STYLE_NORMAL,
        UI_TIP_LC_NORMAL);
  }

  /** Additional info about the item (e.g. library name of a linked data-block). */
  if (ID_IS_LINKED(id)) {
    UI_tooltip_text_field_add(*data,
                              fmt::format(fmt::runtime(TIP_("Source library: {}\n{}")),
                                          id->lib->id.name + 2,
                                          id->lib->filepath),
                              {},
                              UI_TIP_STYLE_NORMAL,
                              UI_TIP_LC_NORMAL);
  }

  return data->fields.is_empty() ? nullptr : std::move(data);
}

ARegion *UI_tooltip_create_from_search_item_generic(bContext *C,
                                                    const ARegion *searchbox_region,
                                                    const rcti *item_rect,
                                                    ID *id)
{
  std::unique_ptr<uiTooltipData> data = ui_tooltip_data_from_search_item_tooltip_data(id);
  if (data == nullptr) {
    return nullptr;
  }

  const wmWindow *win = CTX_wm_window(C);
  float init_position[2];
  init_position[0] = win->eventstate->xy[0];
  init_position[1] = item_rect->ymin + searchbox_region->winrct.ymin - (UI_POPUP_MARGIN / 2);

  return ui_tooltip_create_with_data(C, std::move(data), init_position, nullptr);
}

void UI_tooltip_free(bContext *C, bScreen *screen, ARegion *region)
{
  ui_region_temp_remove(C, screen, region);
}

/** \} */<|MERGE_RESOLUTION|>--- conflicted
+++ resolved
@@ -1076,15 +1076,6 @@
         /* Template parse errors, for paths that support it. */
         if ((RNA_property_flag(rnaprop) & PROP_PATH_SUPPORTS_TEMPLATES) != 0) {
           const std::string path = RNA_property_string_get(&but->rnapoin, rnaprop);
-<<<<<<< HEAD
-          const blender::Vector<blender::bke::path_templates::Error> errors =
-              BKE_validate_template_syntax(path);
-
-          if (!errors.is_empty()) {
-            std::string error_message("Syntax error(s):");
-            for (const blender::bke::path_templates::Error &error : errors) {
-              error_message += "\n  - " + BKE_path_template_error_to_string(error, path);
-=======
           if (BKE_path_contains_template_syntax(path)) {
             const std::optional<blender::bke::path_templates::VariableMap> variables =
                 BKE_build_template_variables_for_prop(C, &but->rnapoin, rnaprop);
@@ -1100,7 +1091,6 @@
               }
               UI_tooltip_text_field_add(
                   *data, error_message, {}, UI_TIP_STYLE_NORMAL, UI_TIP_LC_ALERT);
->>>>>>> 5898c1b9
             }
           }
         }
