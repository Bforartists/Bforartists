--- conflicted
+++ resolved
@@ -1235,103 +1235,13 @@
 {
   const bool is_subpanel = panel->type->parent != NULL;
   const bool is_open = !UI_panel_is_closed(panel);
-  const float hide_bg = panel->type->flag & PANEL_HIDE_BG;
 
   if (is_subpanel && !is_open) {
     return;
   }
 
-<<<<<<< HEAD
-  const uint pos = GPU_vertformat_attr_add(
-      immVertexFormat(), "pos", GPU_COMP_F32, 2, GPU_FETCH_FLOAT);
-
-  /* Draw with an opaque box backdrop for box style panels. */
-  if (draw_box_style) {
-    /* Use the theme for box widgets. */
-    const uiWidgetColors *box_wcol = &UI_GetTheme()->tui.wcol_box;
-
-    if (is_subpanel) {
-      /* Use rounded bottom corners for the last subpanel. */
-      if (panel->next == NULL) {
-        UI_draw_roundbox_corner_set(UI_CNR_BOTTOM_RIGHT | UI_CNR_BOTTOM_LEFT);
-        float color[4];
-        UI_GetThemeColor4fv(TH_PANEL_SUB_BACK, color);
-        /* Change the width a little bit to line up with sides. */
-        UI_draw_roundbox_aa(
-            &(const rctf){
-                .xmin = rect->xmin + U.pixelsize,
-                .xmax = rect->xmax - U.pixelsize,
-                .ymin = rect->ymin + U.pixelsize,
-                .ymax = rect->ymax,
-            },
-            true,
-            box_wcol->roundness * U.widget_unit,
-            color);
-      }
-      else {
-        immBindBuiltinProgram(GPU_SHADER_2D_UNIFORM_COLOR);
-        immUniformThemeColor(TH_PANEL_SUB_BACK);
-        immRectf(pos, rect->xmin + U.pixelsize, rect->ymin, rect->xmax - U.pixelsize, rect->ymax);
-        immUnbindProgram();
-      }
-    }
-    else {
-      /* Expand the top a tiny bit to give header buttons equal size above and below. */
-      rcti box_rect = {
-          .xmin = rect->xmin,
-          .xmax = rect->xmax,
-          .ymin = is_open ? rect->ymin : header_rect->ymin,
-          .ymax = header_rect->ymax + U.pixelsize,
-      };
-      ui_draw_box_opaque(&box_rect, UI_CNR_ALL);
-
-      /* Mimic the border between aligned box widgets for the bottom of the header. */
-      if (is_open) {
-        immBindBuiltinProgram(GPU_SHADER_2D_UNIFORM_COLOR);
-        GPU_blend(GPU_BLEND_ALPHA);
-
-        /* Top line. */
-        immUniformColor4ubv(box_wcol->outline);
-        immRectf(pos, rect->xmin, header_rect->ymin - U.pixelsize, rect->xmax, header_rect->ymin);
-
-        /* Bottom "shadow" line. */
-        immUniformThemeColor(TH_WIDGET_EMBOSS);
-        immRectf(pos,
-                 rect->xmin,
-                 header_rect->ymin - U.pixelsize,
-                 rect->xmax,
-                 header_rect->ymin - U.pixelsize - 1);
-
-        GPU_blend(GPU_BLEND_NONE);
-        immUnbindProgram();
-      }
-    }
-  }
-  else {
-    immBindBuiltinProgram(GPU_SHADER_2D_UNIFORM_COLOR);
-    GPU_blend(GPU_BLEND_ALPHA);
-
-    /* Panel backdrop. */
-    if (is_open || panel->type->flag & PANEL_TYPE_NO_HEADER) {
-      /* bfa - transparent toolbar background */
-      if (hide_bg) {
-        immUniformThemeColorAlpha(is_subpanel ? TH_PANEL_SUB_BACK : TH_PANEL_BACK, 0.f);
-      }
-      else {
-        immUniformThemeColor(is_subpanel ? TH_PANEL_SUB_BACK : TH_PANEL_BACK);
-      }
-      immRectf(pos, rect->xmin, rect->ymin, rect->xmax, rect->ymax);
-    }
-
-    /* Panel header backdrops for non sub-panels. */
-    if (!is_subpanel) {
-      immUniformThemeColor(UI_panel_matches_search_filter(panel) ? TH_MATCH : TH_PANEL_HEADER);
-      immRectf(pos, rect->xmin, header_rect->ymin, rect->xmax, header_rect->ymax);
-    }
-=======
   const bTheme *btheme = UI_GetTheme();
   const float radius = btheme->tui.panel_roundness * U.widget_unit * 0.5f;
->>>>>>> 99b776d6
 
   immBindBuiltinProgram(GPU_SHADER_2D_UNIFORM_COLOR);
   GPU_blend(GPU_BLEND_ALPHA);
