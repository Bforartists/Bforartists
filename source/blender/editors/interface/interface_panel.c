--- conflicted
+++ resolved
@@ -1914,38 +1914,9 @@
 					retval = WM_UI_HANDLER_BREAK;
 				}
 			}
-<<<<<<< HEAD
-			else if (ELEM(event->type, WHEELUPMOUSE, WHEELDOWNMOUSE)) {
-				/* mouse wheel cycle tabs */
-
-				/* first check if the mouse is in the tab region */
-				if (event->ctrl || (event->mval[0] < ((PanelCategoryDyn *)ar->panels_category.first)->rect.xmax)) {
-					if (active_but && ui_but_supports_cycling(active_but)) {
-						/* skip - exception to make cycling buttons
-						 * using ctrl+mousewheel work in tabbed regions */
-					}
-					else {
-						const char *category = UI_panel_category_active_get(ar, false);
-						if (LIKELY(category)) {
-							PanelCategoryDyn *pc_dyn = UI_panel_category_find(ar, category);
-							if (LIKELY(pc_dyn)) {
-								pc_dyn = (event->type == WHEELDOWNMOUSE) ? pc_dyn->next : pc_dyn->prev;
-								if (pc_dyn) {
-									/* intentionally don't reset scroll in this case,
-									 * this allows for quick browsing between tabs */
-									UI_panel_category_active_set(ar, pc_dyn->idname);
-									ED_region_tag_redraw(ar);
-								}
-							}
-						}
-						retval = WM_UI_HANDLER_BREAK;
-					}
-				}
-=======
 			else if ((event->type == TABKEY && event->ctrl) || ELEM(event->type, WHEELUPMOUSE, WHEELDOWNMOUSE)) {
 				/* cycle tabs */
 				retval = ui_handle_panel_category_cycling(event, ar, active_but);
->>>>>>> b76dbf5e
 			}
 		}
 	}
