--- conflicted
+++ resolved
@@ -87,12 +87,7 @@
 
   style->paneltitle.uifont_id = uifont_id;
   style->paneltitle.points = UI_DEFAULT_TITLE_POINTS;
-<<<<<<< HEAD
-  style->paneltitle.kerning = 1;
   style->paneltitle.shadow = 1; /* bfa 3*/
-=======
-  style->paneltitle.shadow = 3;
->>>>>>> d061ac55
   style->paneltitle.shadx = 0;
   style->paneltitle.shady = -1;
   style->paneltitle.shadowalpha = 0.15f; /* bfa 0.5f*/
@@ -116,16 +111,9 @@
 
   style->widget.uifont_id = uifont_id;
   style->widget.points = UI_DEFAULT_TEXT_POINTS;
-<<<<<<< HEAD
-  style->widget.kerning = 1;
   style->widget.shadow = 0;          /* bfa 1*/
   style->widget.shady = 0;           /* bfa -1*/
   style->widget.shadowalpha = 0.25f; /* bfa 0.5f*/
-=======
-  style->widget.shadow = 1;
-  style->widget.shady = -1;
-  style->widget.shadowalpha = 0.5f;
->>>>>>> d061ac55
   style->widget.shadowcolor = 0.0f;
 
   style->columnspace = 8;
