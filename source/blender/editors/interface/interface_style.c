/*
 * ***** BEGIN GPL LICENSE BLOCK *****
 *
 * This program is free software; you can redistribute it and/or
 * modify it under the terms of the GNU General Public License
 * as published by the Free Software Foundation; either version 2
 * of the License, or (at your option) any later version. 
 *
 * This program is distributed in the hope that it will be useful,
 * but WITHOUT ANY WARRANTY; without even the implied warranty of
 * MERCHANTABILITY or FITNESS FOR A PARTICULAR PURPOSE.  See the
 * GNU General Public License for more details.
 *
 * You should have received a copy of the GNU General Public License
 * along with this program; if not, write to the Free Software Foundation,
 * Inc., 51 Franklin Street, Fifth Floor, Boston, MA 02110-1301, USA.
 *
 * The Original Code is Copyright (C) 2009 Blender Foundation.
 * All rights reserved.
 * 
 * Contributor(s): Blender Foundation
 *
 * ***** END GPL LICENSE BLOCK *****
 */

/** \file blender/editors/interface/interface_style.c
 *  \ingroup edinterface
 */


#include <limits.h>
#include <math.h>
#include <stdlib.h>
#include <string.h>

#include "MEM_guardedalloc.h"

#include "DNA_screen_types.h"
#include "DNA_userdef_types.h"

#include "BLI_listbase.h"
#include "BLI_rect.h"
#include "BLI_string.h"
#include "BLI_utildefines.h"

#include "BKE_global.h"

#include "BIF_gl.h"

#include "BLF_api.h"
#ifdef WITH_INTERNATIONAL
#  include "BLT_translation.h"
#endif

#include "UI_interface.h"

#include "ED_datafiles.h"

#include "interface_intern.h"

#ifdef WIN32
#  include "BLI_math_base.h" /* M_PI */
#endif

/* style + theme + layout-engine = UI */

/**
 * This is a complete set of layout rules, the 'state' of the Layout 
 * Engine. Multiple styles are possible, defined via C or Python. Styles 
 * get a name, and will typically get activated per region type, like 
 * "Header", or "Listview" or "Toolbar". Properties of Style definitions 
 * are:
 *
 * - default column properties, internal spacing, aligning, min/max width
 * - button alignment rules (for groups)
 * - label placement rules
 * - internal labeling or external labeling default
 * - default minimum widths for buttons/labels (in amount of characters)
 * - font types, styles and relative sizes for Panel titles, labels, etc.
 */


/* ********************************************** */

static uiStyle *ui_style_new(ListBase *styles, const char *name, short uifont_id)
{
	uiStyle *style = MEM_callocN(sizeof(uiStyle), "new style");
	
	BLI_addtail(styles, style);
	BLI_strncpy(style->name, name, MAX_STYLE_NAME);
	
	style->panelzoom = 1.0; /* unused */

	style->paneltitle.uifont_id = uifont_id;
	style->paneltitle.points = 12;
	style->paneltitle.kerning = 1;
	style->paneltitle.shadow = 1;
	style->paneltitle.shadx = 0;
	style->paneltitle.shady = -1;
	style->paneltitle.shadowalpha = 0.15f;
	style->paneltitle.shadowcolor = 1.0f;

	style->grouplabel.uifont_id = uifont_id;
	style->grouplabel.points = 12;
	style->grouplabel.kerning = 1;
	style->grouplabel.shadow = 3;
	style->grouplabel.shadx = 0;
	style->grouplabel.shady = -1;
	style->grouplabel.shadowalpha = 0.25f;

	style->widgetlabel.uifont_id = uifont_id;
	style->widgetlabel.points = 11;
	style->widgetlabel.kerning = 1;
	style->widgetlabel.shadow = 3;
	style->widgetlabel.shadx = 0;
	style->widgetlabel.shady = -1;
	style->widgetlabel.shadowalpha = 0.15f;
	style->widgetlabel.shadowcolor = 1.0f;

	style->widget.uifont_id = uifont_id;
	style->widget.points = 11;
	style->widget.kerning = 1;
	style->widget.shadowalpha = 0.25f;

	style->columnspace = 8;
	style->templatespace = 5;
	style->boxspace = 5;
	style->buttonspacex = 8;
	style->buttonspacey = 2;
	style->panelspace = 8;
	style->panelouter = 4;
	
	return style;
}

static uiFont *uifont_to_blfont(int id)
{
	uiFont *font = U.uifonts.first;
	
	for (; font; font = font->next) {
		if (font->uifont_id == id) {
			return font;
		}
	}
	return U.uifonts.first;
}

/* *************** draw ************************ */


void UI_fontstyle_draw_ex(
        const uiFontStyle *fs, const rcti *rect, const char *str,
        size_t len, float *r_xofs, float *r_yofs)
{
	int xofs = 0, yofs;
	int font_flag = BLF_CLIPPING;
	
	UI_fontstyle_set(fs);

	/* set the flag */
	if (fs->shadow) {
		font_flag |= BLF_SHADOW;
<<<<<<< HEAD
		BLF_shadow(fs->uifont_id, fs->shadow, fs->shadowcolor, fs->shadowcolor, fs->shadowcolor, fs->shadowalpha);
=======
		const float shadow_color[4] = {fs->shadowcolor, fs->shadowcolor, fs->shadowcolor, fs->shadowalpha};
		BLF_shadow(fs->uifont_id, fs->shadow, shadow_color);
>>>>>>> ecd36afb
		BLF_shadow_offset(fs->uifont_id, fs->shadx, fs->shady);
	}
	if (fs->kerning == 1) {
		font_flag |= BLF_KERNING_DEFAULT;
	}
<<<<<<< HEAD

=======
>>>>>>> ecd36afb
	if (fs->word_wrap == 1) {
		font_flag |= BLF_WORD_WRAP;
	}

	BLF_enable(fs->uifont_id, font_flag);

<<<<<<< HEAD
	yofs = BLI_rcti_size_y(rect) - BLF_height_max(fs->uifont_id);

=======
	if (fs->word_wrap == 1) {
		/* draw from boundbox top */
		yofs = BLI_rcti_size_y(rect) - BLF_height_max(fs->uifont_id);
	}
	else {
		/* draw from boundbox center */
		yofs = ceil(0.5f * (BLI_rcti_size_y(rect) - BLF_ascender(fs->uifont_id)));
	}
>>>>>>> ecd36afb

	if (fs->align == UI_STYLE_TEXT_CENTER) {
		xofs = floor(0.5f * (BLI_rcti_size_x(rect) - BLF_width(fs->uifont_id, str, len)));
		/* don't center text if it chops off the start of the text, 2 gives some margin */
		if (xofs < 2) {
			xofs = 2;
		}
	}
	else if (fs->align == UI_STYLE_TEXT_RIGHT) {
		xofs = BLI_rcti_size_x(rect) - BLF_width(fs->uifont_id, str, len) - 0.1f * U.widget_unit;
	}
	
	/* clip is very strict, so we give it some space */
	BLF_clipping(fs->uifont_id, rect->xmin - 2, rect->ymin - 4, rect->xmax + 1, rect->ymax + 4);
	BLF_position(fs->uifont_id, rect->xmin + xofs, rect->ymin + yofs, 0.0f);

	BLF_draw(fs->uifont_id, str, len);

	BLF_disable(fs->uifont_id, font_flag);

	*r_xofs = xofs;
	*r_yofs = yofs;
}

void UI_fontstyle_draw(const uiFontStyle *fs, const rcti *rect, const char *str)
{
	float xofs, yofs;

	UI_fontstyle_draw_ex(
	        fs, rect, str,
	        BLF_DRAW_STR_DUMMY_MAX, &xofs, &yofs);
}

/* drawn same as above, but at 90 degree angle */
void UI_fontstyle_draw_rotated(const uiFontStyle *fs, const rcti *rect, const char *str)
{
	float height;
	int xofs, yofs;
	float angle;
	rcti txtrect;

	UI_fontstyle_set(fs);

	height = BLF_ascender(fs->uifont_id);
	/* becomes x-offset when rotated */
	xofs = ceil(0.5f * (BLI_rcti_size_y(rect) - height));

	/* ignore UI_STYLE, always aligned to top */

	/* rotate counter-clockwise for now (assumes left-to-right language)*/
	xofs += height;
	yofs = BLF_width(fs->uifont_id, str, BLF_DRAW_STR_DUMMY_MAX) + 5;
	angle = M_PI_2;

	/* translate rect to vertical */
	txtrect.xmin = rect->xmin - BLI_rcti_size_y(rect);
	txtrect.ymin = rect->ymin - BLI_rcti_size_x(rect);
	txtrect.xmax = rect->xmin;
	txtrect.ymax = rect->ymin;

	/* clip is very strict, so we give it some space */
	/* clipping is done without rotation, so make rect big enough to contain both positions */
	BLF_clipping(fs->uifont_id, txtrect.xmin - 1, txtrect.ymin - yofs - xofs - 4, rect->xmax + 1, rect->ymax + 4);
	BLF_enable(fs->uifont_id, BLF_CLIPPING);
	BLF_position(fs->uifont_id, txtrect.xmin + xofs, txtrect.ymax - yofs, 0.0f);

	BLF_enable(fs->uifont_id, BLF_ROTATION);
	BLF_rotation(fs->uifont_id, angle);

	if (fs->shadow) {
		BLF_enable(fs->uifont_id, BLF_SHADOW);
		const float shadow_color[4] = {fs->shadowcolor, fs->shadowcolor, fs->shadowcolor, fs->shadowalpha};
		BLF_shadow(fs->uifont_id, fs->shadow, shadow_color);
		BLF_shadow_offset(fs->uifont_id, fs->shadx, fs->shady);
	}

	if (fs->kerning == 1)
		BLF_enable(fs->uifont_id, BLF_KERNING_DEFAULT);

	BLF_draw(fs->uifont_id, str, BLF_DRAW_STR_DUMMY_MAX);
	BLF_disable(fs->uifont_id, BLF_ROTATION);
	BLF_disable(fs->uifont_id, BLF_CLIPPING);
	if (fs->shadow)
		BLF_disable(fs->uifont_id, BLF_SHADOW);
	if (fs->kerning == 1)
		BLF_disable(fs->uifont_id, BLF_KERNING_DEFAULT);
}

/**
 * Similar to #UI_fontstyle_draw
 * but ignore alignment, shadow & no clipping rect.
 *
 * For drawing on-screen labels.
 */
void UI_fontstyle_draw_simple(const uiFontStyle *fs, float x, float y, const char *str)
{
	if (fs->kerning == 1)
		BLF_enable(fs->uifont_id, BLF_KERNING_DEFAULT);

	UI_fontstyle_set(fs);
	BLF_position(fs->uifont_id, x, y, 0.0f);
	BLF_draw(fs->uifont_id, str, BLF_DRAW_STR_DUMMY_MAX);

	if (fs->kerning == 1)
		BLF_disable(fs->uifont_id, BLF_KERNING_DEFAULT);
}

/**
 * Same as #UI_fontstyle_draw but draw a colored backdrop.
 */
void UI_fontstyle_draw_simple_backdrop(
        const uiFontStyle *fs, float x, float y, const char *str,
        const unsigned char fg[4], const unsigned char bg[4])
{
	if (fs->kerning == 1)
		BLF_enable(fs->uifont_id, BLF_KERNING_DEFAULT);

	UI_fontstyle_set(fs);

	{
		const float width = BLF_width(fs->uifont_id, str, BLF_DRAW_STR_DUMMY_MAX);
		const float height = BLF_height_max(fs->uifont_id);
		const float decent = BLF_descender(fs->uifont_id);
		const float margin = height / 4.0f;

		/* backdrop */
		glColor4ubv(bg);

		UI_draw_roundbox_corner_set(UI_CNR_ALL | UI_RB_ALPHA);
		UI_draw_roundbox(
		        x - margin,
		        (y + decent) - margin,
		        x + width + margin,
		        (y + decent) + height + margin,
		        margin);

		glColor4ubv(fg);
	}


	BLF_position(fs->uifont_id, x, y, 0.0f);
	BLF_draw(fs->uifont_id, str, BLF_DRAW_STR_DUMMY_MAX);

	if (fs->kerning == 1)
		BLF_disable(fs->uifont_id, BLF_KERNING_DEFAULT);
}


/* ************** helpers ************************ */
/* XXX: read a style configure */
uiStyle *UI_style_get(void)
{
#if 0
	uiStyle *style = NULL;
	/* offset is two struct uiStyle pointers */
	style = BLI_findstring(&U.uistyles, "Unifont Style", sizeof(style) * 2);
	return (style != NULL) ? style : U.uistyles.first;
#else
	return U.uistyles.first;
#endif
}

/* for drawing, scaled with DPI setting */
uiStyle *UI_style_get_dpi(void)
{
	uiStyle *style = UI_style_get();
	static uiStyle _style;
	
	_style = *style;
	
	_style.paneltitle.shadx = (short)(UI_DPI_FAC * _style.paneltitle.shadx);
	_style.paneltitle.shady = (short)(UI_DPI_FAC * _style.paneltitle.shady);
	_style.grouplabel.shadx = (short)(UI_DPI_FAC * _style.grouplabel.shadx);
	_style.grouplabel.shady = (short)(UI_DPI_FAC * _style.grouplabel.shady);
	_style.widgetlabel.shadx = (short)(UI_DPI_FAC * _style.widgetlabel.shadx);
	_style.widgetlabel.shady = (short)(UI_DPI_FAC * _style.widgetlabel.shady);
	
	_style.columnspace = (short)(UI_DPI_FAC * _style.columnspace);
	_style.templatespace = (short)(UI_DPI_FAC * _style.templatespace);
	_style.boxspace = (short)(UI_DPI_FAC * _style.boxspace);
	_style.buttonspacex = (short)(UI_DPI_FAC * _style.buttonspacex);
	_style.buttonspacey = (short)(UI_DPI_FAC * _style.buttonspacey);
	_style.panelspace = (short)(UI_DPI_FAC * _style.panelspace);
	_style.panelouter = (short)(UI_DPI_FAC * _style.panelouter);
	
	return &_style;
}

int UI_fontstyle_string_width(const uiFontStyle *fs, const char *str)
{
	int width;
	
	if (fs->kerning == 1) /* for BLF_width */
		BLF_enable(fs->uifont_id, BLF_KERNING_DEFAULT);
	
	UI_fontstyle_set(fs);
	width = BLF_width(fs->uifont_id, str, BLF_DRAW_STR_DUMMY_MAX);
	
	if (fs->kerning == 1)
		BLF_disable(fs->uifont_id, BLF_KERNING_DEFAULT);
	
	return width;
}

int UI_fontstyle_height_max(const uiFontStyle *fs)
{
	UI_fontstyle_set(fs);
	return BLF_height_max(fs->uifont_id);
}


/* ************** init exit ************************ */

/* called on each startup.blend read */
/* reading without uifont will create one */
void uiStyleInit(void)
{
	uiFont *font;
	uiStyle *style = U.uistyles.first;
	int monofont_size = datatoc_bmonofont_ttf_size;
	unsigned char *monofont_ttf = (unsigned char *)datatoc_bmonofont_ttf;
	
	/* recover from uninitialized dpi */
	if (U.dpi == 0)
		U.dpi = 72;
	CLAMP(U.dpi, 48, 144);
	
	for (font = U.uifonts.first; font; font = font->next) {
		BLF_unload_id(font->blf_id);
	}

	if (blf_mono_font != -1) {
		BLF_unload_id(blf_mono_font);
		blf_mono_font = -1;
	}

	if (blf_mono_font_render != -1) {
		BLF_unload_id(blf_mono_font_render);
		blf_mono_font_render = -1;
	}

	font = U.uifonts.first;

	/* default builtin */
	if (font == NULL) {
		font = MEM_callocN(sizeof(uiFont), "ui font");
		BLI_addtail(&U.uifonts, font);
	}

	if (U.font_path_ui[0]) {
		BLI_strncpy(font->filename, U.font_path_ui, sizeof(font->filename));
		font->uifont_id = UIFONT_CUSTOM1;
	}
	else {
		BLI_strncpy(font->filename, "default", sizeof(font->filename));
		font->uifont_id = UIFONT_DEFAULT;
	}
	
	for (font = U.uifonts.first; font; font = font->next) {
		
		if (font->uifont_id == UIFONT_DEFAULT) {
#ifdef WITH_INTERNATIONAL
			int font_size = datatoc_bfont_ttf_size;
			unsigned char *font_ttf = (unsigned char *)datatoc_bfont_ttf;
			static int last_font_size = 0;

			/* use unicode font for translation */
			if (U.transopts & USER_DOTRANSLATE) {
				font_ttf = BLF_get_unifont(&font_size);

				if (!font_ttf) {
					/* fall back if not found */
					font_size = datatoc_bfont_ttf_size;
					font_ttf = (unsigned char *)datatoc_bfont_ttf;
				}
			}

			/* relload only if needed */
			if (last_font_size != font_size) {
				BLF_unload("default");
				last_font_size = font_size;
			}

			font->blf_id = BLF_load_mem("default", font_ttf, font_size);
#else
			font->blf_id = BLF_load_mem("default", (unsigned char *)datatoc_bfont_ttf, datatoc_bfont_ttf_size);
#endif
		}
		else {
			font->blf_id = BLF_load(font->filename);
			if (font->blf_id == -1) {
				font->blf_id = BLF_load_mem("default", (unsigned char *)datatoc_bfont_ttf, datatoc_bfont_ttf_size);
			}
		}

		BLF_default_set(font->blf_id);

		if (font->blf_id == -1) {
			if (G.debug & G_DEBUG)
				printf("%s: error, no fonts available\n", __func__);
		}
		else {
			/* ? just for speed to initialize?
			 * Yes, this build the glyph cache and create
			 * the texture.
			 */
			BLF_size(font->blf_id, 11 * U.pixelsize, U.dpi);
			BLF_size(font->blf_id, 12 * U.pixelsize, U.dpi);
			BLF_size(font->blf_id, 14 * U.pixelsize, U.dpi);
		}
	}
	
	if (style == NULL) {
		ui_style_new(&U.uistyles, "Default Style", UIFONT_DEFAULT);
	}
	
#ifdef WITH_INTERNATIONAL
	/* use unicode font for text editor and interactive console */
	if (U.transopts & USER_DOTRANSLATE) {
		monofont_ttf = BLF_get_unifont_mono(&monofont_size);

		if (!monofont_ttf) {
			/* fall back if not found */
			monofont_size = datatoc_bmonofont_ttf_size;
			monofont_ttf = (unsigned char *)datatoc_bmonofont_ttf;
		}
	}
#endif

	/* XXX, this should be moved into a style, but for now best only load the monospaced font once. */
	BLI_assert(blf_mono_font == -1);
	if (U.font_path_ui_mono[0]) {
		blf_mono_font = BLF_load_unique(U.font_path_ui_mono);
	}
	if (blf_mono_font == -1) {
		blf_mono_font = BLF_load_mem_unique("monospace", monofont_ttf, monofont_size);
	}

	BLF_size(blf_mono_font, 12 * U.pixelsize, 72);
	
	/**
	 * Second for rendering else we get threading problems,
	 *
	 * \note This isn't good that the render font depends on the preferences,
	 * keep for now though, since without this there is no way to display many unicode chars.
	 */
	if (blf_mono_font_render == -1)
		blf_mono_font_render = BLF_load_mem_unique("monospace", monofont_ttf, monofont_size);

	BLF_size(blf_mono_font_render, 12 * U.pixelsize, 72);
}

void UI_fontstyle_set(const uiFontStyle *fs)
{
	uiFont *font = uifont_to_blfont(fs->uifont_id);
	
	BLF_size(font->blf_id, fs->points * U.pixelsize, U.dpi);
}
<|MERGE_RESOLUTION|>--- conflicted
+++ resolved
@@ -160,31 +160,19 @@
 	/* set the flag */
 	if (fs->shadow) {
 		font_flag |= BLF_SHADOW;
-<<<<<<< HEAD
-		BLF_shadow(fs->uifont_id, fs->shadow, fs->shadowcolor, fs->shadowcolor, fs->shadowcolor, fs->shadowalpha);
-=======
 		const float shadow_color[4] = {fs->shadowcolor, fs->shadowcolor, fs->shadowcolor, fs->shadowalpha};
 		BLF_shadow(fs->uifont_id, fs->shadow, shadow_color);
->>>>>>> ecd36afb
 		BLF_shadow_offset(fs->uifont_id, fs->shadx, fs->shady);
 	}
 	if (fs->kerning == 1) {
 		font_flag |= BLF_KERNING_DEFAULT;
 	}
-<<<<<<< HEAD
-
-=======
->>>>>>> ecd36afb
 	if (fs->word_wrap == 1) {
 		font_flag |= BLF_WORD_WRAP;
 	}
 
 	BLF_enable(fs->uifont_id, font_flag);
 
-<<<<<<< HEAD
-	yofs = BLI_rcti_size_y(rect) - BLF_height_max(fs->uifont_id);
-
-=======
 	if (fs->word_wrap == 1) {
 		/* draw from boundbox top */
 		yofs = BLI_rcti_size_y(rect) - BLF_height_max(fs->uifont_id);
@@ -193,7 +181,6 @@
 		/* draw from boundbox center */
 		yofs = ceil(0.5f * (BLI_rcti_size_y(rect) - BLF_ascender(fs->uifont_id)));
 	}
->>>>>>> ecd36afb
 
 	if (fs->align == UI_STYLE_TEXT_CENTER) {
 		xofs = floor(0.5f * (BLI_rcti_size_x(rect) - BLF_width(fs->uifont_id, str, len)));
