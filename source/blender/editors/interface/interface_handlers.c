/*
 * ***** BEGIN GPL LICENSE BLOCK *****
 *
 * This program is free software; you can redistribute it and/or
 * modify it under the terms of the GNU General Public License
 * as published by the Free Software Foundation; either version 2
 * of the License, or (at your option) any later version. 
 *
 * This program is distributed in the hope that it will be useful,
 * but WITHOUT ANY WARRANTY; without even the implied warranty of
 * MERCHANTABILITY or FITNESS FOR A PARTICULAR PURPOSE.  See the
 * GNU General Public License for more details.
 *
 * You should have received a copy of the GNU General Public License
 * along with this program; if not, write to the Free Software Foundation,
 * Inc., 51 Franklin Street, Fifth Floor, Boston, MA 02110-1301, USA.
 *
 * The Original Code is Copyright (C) 2008 Blender Foundation.
 * All rights reserved.
 * 
 * Contributor(s): Blender Foundation
 *
 * ***** END GPL LICENSE BLOCK *****
 */

/** \file blender/editors/interface/interface_handlers.c
 *  \ingroup edinterface
 */


#include <float.h>
#include <limits.h>
#include <math.h>
#include <stdlib.h>
#include <string.h>
#include <ctype.h>
#include <assert.h>

#include "MEM_guardedalloc.h"

#include "DNA_brush_types.h"
#include "DNA_sensor_types.h"
#include "DNA_controller_types.h"
#include "DNA_actuator_types.h"

#include "DNA_object_types.h"
#include "DNA_scene_types.h"
#include "DNA_screen_types.h"

#include "BLI_math.h"
#include "BLI_listbase.h"
#include "BLI_linklist.h"
#include "BLI_path_util.h"
#include "BLI_string.h"
#include "BLI_string_utf8.h"
#include "BLI_string_cursor_utf8.h"
#include "BLI_rect.h"
#include "BLI_utildefines.h"

#include "BLT_translation.h"

#include "PIL_time.h"

#include "BKE_blender_undo.h"
#include "BKE_brush.h"
#include "BKE_colortools.h"
#include "BKE_context.h"
#include "BKE_idprop.h"
#include "BKE_report.h"
#include "BKE_screen.h"
#include "BKE_texture.h"
#include "BKE_tracking.h"
#include "BKE_unit.h"
#include "BKE_paint.h"

#include "ED_screen.h"
#include "ED_util.h"
#include "ED_keyframing.h"

#include "UI_interface.h"

#include "BLF_api.h"

#include "interface_intern.h"

#include "RNA_access.h"

#include "WM_api.h"
#include "WM_types.h"
#include "wm_event_system.h"

#ifdef WITH_INPUT_IME
#  include "wm_window.h"
#  include "BLT_lang.h"
#endif

/* place the mouse at the scaled down location when un-grabbing */
#define USE_CONT_MOUSE_CORRECT
/* support dragging toggle buttons */
#define USE_DRAG_TOGGLE

/* support dragging multiple number buttons at once */
#define USE_DRAG_MULTINUM

/* allow dragging/editing all other selected items at once */
#define USE_ALLSELECT

/* so we can avoid very small mouse-moves from jumping away from keyboard navigation [#34936] */
#define USE_KEYNAV_LIMIT

/* drag popups by their header */
#define USE_DRAG_POPUP

#define UI_MAX_PASSWORD_STR 128

/* This hack is needed because we don't have a good way to re-reference keymap items once added: T42944 */
#define USE_KEYMAP_ADD_HACK

/* proto */
static void ui_but_smart_controller_add(bContext *C, uiBut *from, uiBut *to);
static void ui_but_link_add(bContext *C, uiBut *from, uiBut *to);
static int ui_do_but_EXIT(bContext *C, uiBut *but, struct uiHandleButtonData *data, const wmEvent *event);
static bool ui_but_find_select_in_enum__cmp(const uiBut *but_a, const uiBut *but_b);
static void ui_textedit_string_set(uiBut *but, struct uiHandleButtonData *data, const char *str);

#ifdef USE_KEYNAV_LIMIT
static void ui_mouse_motion_keynav_init(struct uiKeyNavLock *keynav, const wmEvent *event);
static bool ui_mouse_motion_keynav_test(struct uiKeyNavLock *keynav, const wmEvent *event);
#endif

/***************** structs and defines ****************/

#define BUTTON_TOOLTIP_DELAY        0.500
#define BUTTON_FLASH_DELAY          0.020
#define MENU_SCROLL_INTERVAL        0.1
#define PIE_MENU_INTERVAL           0.01
#define BUTTON_AUTO_OPEN_THRESH     0.3
#define BUTTON_MOUSE_TOWARDS_THRESH 1.0
/* pixels to move the cursor to get out of keyboard navigation */
#define BUTTON_KEYNAV_PX_LIMIT      8

#define MENU_TOWARDS_MARGIN 20  /* margin in pixels */
#define MENU_TOWARDS_WIGGLE_ROOM 64  /* tolerance in pixels */
/* drag-lock distance threshold in pixels */
#define BUTTON_DRAGLOCK_THRESH      3

typedef enum uiButtonActivateType {
	BUTTON_ACTIVATE_OVER,
	BUTTON_ACTIVATE,
	BUTTON_ACTIVATE_APPLY,
	BUTTON_ACTIVATE_TEXT_EDITING,
	BUTTON_ACTIVATE_OPEN
} uiButtonActivateType;

typedef enum uiHandleButtonState {
	BUTTON_STATE_INIT,
	BUTTON_STATE_HIGHLIGHT,
	BUTTON_STATE_WAIT_FLASH,
	BUTTON_STATE_WAIT_RELEASE,
	BUTTON_STATE_WAIT_KEY_EVENT,
	BUTTON_STATE_NUM_EDITING,
	BUTTON_STATE_TEXT_EDITING,
	BUTTON_STATE_TEXT_SELECTING,
	BUTTON_STATE_MENU_OPEN,
	BUTTON_STATE_WAIT_DRAG,
	BUTTON_STATE_EXIT
} uiHandleButtonState;


#ifdef USE_ALLSELECT

/* Unfortunately theres no good way handle more generally:
 * (propagate single clicks on layer buttons to other objects) */
#define USE_ALLSELECT_LAYER_HACK

typedef struct uiSelectContextElem {
	PointerRNA ptr;
	union {
		bool  val_b;
		int   val_i;
		float val_f;
	};
} uiSelectContextElem;

typedef struct uiSelectContextStore {
	uiSelectContextElem *elems;
	int elems_len;
	bool do_free;
	bool is_enabled;
	/* When set, simply copy values (don't apply difference).
	 * Rules are:
	 * - dragging numbers uses delta.
	 * - typing in values will assign to all. */
	bool is_copy;
} uiSelectContextStore;

static bool ui_selectcontext_begin(
        bContext *C, uiBut *but, struct uiSelectContextStore *selctx_data);
static void ui_selectcontext_end(
        uiBut *but, uiSelectContextStore *selctx_data);
static void ui_selectcontext_apply(
        bContext *C, uiBut *but, struct uiSelectContextStore *selctx_data,
        const double value, const double value_orig);

#define IS_ALLSELECT_EVENT(event) ((event)->alt != 0)

/** just show a tinted color so users know its activated */
#define UI_BUT_IS_SELECT_CONTEXT UI_BUT_NODE_ACTIVE

#endif  /* USE_ALLSELECT */


#ifdef USE_DRAG_MULTINUM

/**
 * how far to drag before we check for gesture direction (in pixels),
 * note: half the height of a button is about right... */
#define DRAG_MULTINUM_THRESHOLD_DRAG_X (UI_UNIT_Y / 4)

/**
 * how far to drag horizontally before we stop checking which buttons the gesture spans (in pixels),
 * locking down the buttons so we can drag freely without worrying about vertical movement. */
#define DRAG_MULTINUM_THRESHOLD_DRAG_Y (UI_UNIT_Y / 4)

/**
 * how strict to be when detecting a vertical gesture, [0.5 == sloppy], [0.9 == strict], (unsigned dot-product)
 * note: we should be quite strict here, since doing a vertical gesture by accident should be avoided,
 * however with some care a user should be able to do a vertical movement without *missing*. */
#define DRAG_MULTINUM_THRESHOLD_VERTICAL (0.75f)


/* a simple version of uiHandleButtonData when accessing multiple buttons */
typedef struct uiButMultiState {
	double origvalue;
	uiBut *but;

#ifdef USE_ALLSELECT
	uiSelectContextStore select_others;
#endif
} uiButMultiState;

typedef struct uiHandleButtonMulti {
	enum {
		BUTTON_MULTI_INIT_UNSET = 0,    /* gesture direction unknown, wait until mouse has moved enough... */
		BUTTON_MULTI_INIT_SETUP,        /* vertical gesture detected, flag buttons interactively (UI_BUT_DRAG_MULTI) */
		BUTTON_MULTI_INIT_ENABLE,       /* flag buttons finished, apply horizontal motion to active and flagged */
		BUTTON_MULTI_INIT_DISABLE,      /* vertical gesture _not_ detected, take no further action */
	} init;

	bool has_mbuts;  /* any buttons flagged UI_BUT_DRAG_MULTI */
	LinkNode *mbuts;
	uiButStore *bs_mbuts;

	bool is_proportional;

	/* before activating, we need to check gesture direction
	 * accumulate signed cursor movement here so we can tell if this is a vertical motion or not. */
	float drag_dir[2];

	/* values copied direct from event->x,y
	 * used to detect buttons between the current and initial mouse position */
	int drag_start[2];

	/* store x location once BUTTON_MULTI_INIT_SETUP is set,
	 * moving outside this sets BUTTON_MULTI_INIT_ENABLE */
	int drag_lock_x;

} uiHandleButtonMulti;

#endif  /* USE_DRAG_MULTINUM */

typedef struct uiHandleButtonData {
	wmWindowManager *wm;
	wmWindow *window;
	ARegion *region;

	bool interactive;

	/* overall state */
	uiHandleButtonState state;
	int retval;
	/* booleans (could be made into flags) */
	bool cancel, escapecancel;
	bool applied, applied_interactive;
	wmTimer *flashtimer;

	/* edited value */
	/* use 'ui_textedit_string_set' to assign new strings */
	char *str;
	char *origstr;
	double value, origvalue, startvalue;
	float vec[3], origvec[3];
#if 0  /* UNUSED */
	int togdual, togonly;
#endif
	ColorBand *coba;

	/* tooltip */
	ARegion *tooltip;
	wmTimer *tooltiptimer;
	unsigned int tooltip_force : 1;
	
	/* auto open */
	bool used_mouse;
	wmTimer *autoopentimer;

	/* auto open (hold) */
	wmTimer *hold_action_timer;

	/* text selection/editing */
	/* size of 'str' (including terminator) */
	int maxlen;
	/* Button text selection:
	 * extension direction, selextend, inside ui_do_but_TEX */
	enum {
		EXTEND_NONE =     0,
		EXTEND_LEFT =     1,
		EXTEND_RIGHT =    2,
	} selextend;
	float selstartx;
	/* allow to realloc str/editstr and use 'maxlen' to track alloc size (maxlen + 1) */
	bool is_str_dynamic;

	/* number editing / dragging */
	/* coords are Window/uiBlock relative (depends on the button) */
	int draglastx, draglasty;
	int dragstartx, dragstarty;
	int draglastvalue;
	int dragstartvalue;
	bool dragchange, draglock;
	int dragsel;
	float dragf, dragfstart;
	CBData *dragcbd;

#ifdef USE_CONT_MOUSE_CORRECT
	/* when ungrabbing buttons which are #ui_but_is_cursor_warp(), we may want to position them
	 * FLT_MAX signifies do-nothing, use #ui_block_to_window_fl() to get this into a usable space  */
	float ungrab_mval[2];
#endif

	/* menu open (watch UI_screen_free_active_but) */
	uiPopupBlockHandle *menu;
	int menuretval;
	
	/* search box (watch UI_screen_free_active_but) */
	ARegion *searchbox;
#ifdef USE_KEYNAV_LIMIT
	struct uiKeyNavLock searchbox_keynav_state;
#endif

#ifdef USE_DRAG_MULTINUM
	/* Multi-buttons will be updated in unison with the active button. */
	uiHandleButtonMulti multi_data;
#endif

#ifdef USE_ALLSELECT
	uiSelectContextStore select_others;
#endif

	/* post activate */
	uiButtonActivateType posttype;
	uiBut *postbut;
} uiHandleButtonData;

typedef struct uiAfterFunc {
	struct uiAfterFunc *next, *prev;

	uiButHandleFunc func;
	void *func_arg1;
	void *func_arg2;
	
	uiButHandleNFunc funcN;
	void *func_argN;

	uiButHandleRenameFunc rename_func;
	void *rename_arg1;
	void *rename_orig;
	
	uiBlockHandleFunc handle_func;
	void *handle_func_arg;
	int retval;

	uiMenuHandleFunc butm_func;
	void *butm_func_arg;
	int a2;

	wmOperator *popup_op;
	wmOperatorType *optype;
	int opcontext;
	PointerRNA *opptr;

	PointerRNA rnapoin;
	PropertyRNA *rnaprop;

	bContextStore *context;

	char undostr[BKE_UNDO_STR_MAX];
} uiAfterFunc;



static bool ui_but_is_interactive(const uiBut *but, const bool labeledit);
static bool ui_but_contains_pt(uiBut *but, float mx, float my);
static bool ui_but_contains_point_px(ARegion *ar, uiBut *but, int x, int y);
static uiBut *ui_but_find_mouse_over_ex(ARegion *ar, const int x, const int y, const bool labeledit);
static void button_activate_init(bContext *C, ARegion *ar, uiBut *but, uiButtonActivateType type);
static void button_activate_state(bContext *C, uiBut *but, uiHandleButtonState state);
static void button_activate_exit(
        bContext *C, uiBut *but, uiHandleButtonData *data,
        const bool mousemove, const bool onfree);
static int ui_handler_region_menu(bContext *C, const wmEvent *event, void *userdata);
static void ui_handle_button_activate(bContext *C, ARegion *ar, uiBut *but, uiButtonActivateType type);

#ifdef USE_DRAG_MULTINUM
static void ui_multibut_restore(bContext *C, uiHandleButtonData *data, uiBlock *block);
static uiButMultiState *ui_multibut_lookup(uiHandleButtonData *data, const uiBut *but);
#endif

/* buttons clipboard */
static ColorBand but_copypaste_coba = {0};
static CurveMapping but_copypaste_curve = {0};
static bool but_copypaste_curve_alive = false;

/* ******************** menu navigation helpers ************** */
enum eSnapType {
	SNAP_OFF = 0,
	SNAP_ON,
	SNAP_ON_SMALL,
};

static enum eSnapType ui_event_to_snap(const wmEvent *event)
{
	return (event->ctrl) ? (event->shift) ? SNAP_ON_SMALL : SNAP_ON : SNAP_OFF;
}

static bool ui_event_is_snap(const wmEvent *event)
{
	return (ELEM(event->type, LEFTCTRLKEY, RIGHTCTRLKEY) ||
	        ELEM(event->type, LEFTSHIFTKEY, RIGHTSHIFTKEY));
}

static void ui_color_snap_hue(const enum eSnapType snap, float *r_hue)
{
	const float snap_increment = (snap == SNAP_ON_SMALL) ? 24 : 12;
	BLI_assert(snap != SNAP_OFF);
	*r_hue = roundf((*r_hue) * snap_increment) / snap_increment;
}

/* assumes event type is MOUSEPAN */
void ui_pan_to_scroll(const wmEvent *event, int *type, int *val)
{
	static int lastdy = 0;
	int dy = event->prevy - event->y;

	/* This event should be originally from event->type,
	 * converting wrong event into wheel is bad, see [#33803] */
	BLI_assert(*type == MOUSEPAN);

	/* sign differs, reset */
	if ((dy > 0 && lastdy < 0) || (dy < 0 && lastdy > 0)) {
		lastdy = dy;
	}
	else {
		lastdy += dy;
		
		if (ABS(lastdy) > (int)UI_UNIT_Y) {
			if (U.uiflag2 & USER_TRACKPAD_NATURAL)
				dy = -dy;
			
			*val = KM_PRESS;
			
			if (dy > 0)
				*type = WHEELUPMOUSE;
			else
				*type = WHEELDOWNMOUSE;
			
			lastdy = 0;
		}
	}
}

bool ui_but_is_editable(const uiBut *but)
{
	return !ELEM(but->type,
	             UI_BTYPE_LABEL, UI_BTYPE_SEPR, UI_BTYPE_SEPR_LINE,
	             UI_BTYPE_ROUNDBOX, UI_BTYPE_LISTBOX, UI_BTYPE_PROGRESS_BAR);
}

bool ui_but_is_editable_as_text(const uiBut *but)
{
	return  ELEM(but->type,
	             UI_BTYPE_TEXT, UI_BTYPE_NUM, UI_BTYPE_NUM_SLIDER,
	             UI_BTYPE_SEARCH_MENU);

}

static uiBut *ui_but_prev(uiBut *but)
{
	while (but->prev) {
		but = but->prev;
		if (ui_but_is_editable(but)) return but;
	}
	return NULL;
}

static uiBut *ui_but_next(uiBut *but)
{
	while (but->next) {
		but = but->next;
		if (ui_but_is_editable(but)) return but;
	}
	return NULL;
}

static uiBut *ui_but_first(uiBlock *block)
{
	uiBut *but;
	
	but = block->buttons.first;
	while (but) {
		if (ui_but_is_editable(but)) return but;
		but = but->next;
	}
	return NULL;
}

static uiBut *ui_but_last(uiBlock *block)
{
	uiBut *but;
	
	but = block->buttons.last;
	while (but) {
		if (ui_but_is_editable(but)) return but;
		but = but->prev;
	}
	return NULL;
}

static bool ui_but_is_cursor_warp(uiBut *but)
{
	if (U.uiflag & USER_CONTINUOUS_MOUSE) {
		if (ELEM(but->type,
		         UI_BTYPE_NUM, UI_BTYPE_NUM_SLIDER, UI_BTYPE_HSVCIRCLE,
		         UI_BTYPE_TRACK_PREVIEW, UI_BTYPE_HSVCUBE, UI_BTYPE_CURVE))
		{
			return true;
		}
	}

	return false;
}

/**
 * Ignore mouse movements within some horizontal pixel threshold before starting to drag
 */
static bool ui_but_dragedit_update_mval(uiHandleButtonData *data, int mx)
{
	if (mx == data->draglastx)
		return false;

	if (data->draglock) {
		if (ABS(mx - data->dragstartx) <= BUTTON_DRAGLOCK_THRESH) {
			return false;
		}
#ifdef USE_DRAG_MULTINUM
		if (ELEM(data->multi_data.init, BUTTON_MULTI_INIT_UNSET, BUTTON_MULTI_INIT_SETUP)) {
			return false;
		}
#endif
		data->draglock = false;
		data->dragstartx = mx;  /* ignore mouse movement within drag-lock */
	}

	return true;
}

static float ui_mouse_scale_warp_factor(const bool shift)
{
	return shift ? 0.05f : 1.0f;
}

static void ui_mouse_scale_warp(
        uiHandleButtonData *data, const float mx, const float my,
        float *r_mx, float *r_my, const bool shift)
{
	const float fac = ui_mouse_scale_warp_factor(shift);
	
	/* slow down the mouse, this is fairly picky */
	*r_mx = (data->dragstartx * (1.0f - fac) + mx * fac);
	*r_my = (data->dragstarty * (1.0f - fac) + my * fac);
}

/* file selectors are exempt from utf-8 checks */
bool ui_but_is_utf8(const uiBut *but)
{
	if (but->rnaprop) {
		const int subtype = RNA_property_subtype(but->rnaprop);
		return !(ELEM(subtype, PROP_FILEPATH, PROP_DIRPATH, PROP_FILENAME, PROP_BYTESTRING));
	}
	else {
		return !(but->flag & UI_BUT_NO_UTF8);
	}
}

/* ********************** button apply/revert ************************/

static ListBase UIAfterFuncs = {NULL, NULL};

static uiAfterFunc *ui_afterfunc_new(void)
{
	uiAfterFunc *after;

	after = MEM_callocN(sizeof(uiAfterFunc), "uiAfterFunc");

	BLI_addtail(&UIAfterFuncs, after);

	return after;
}

/**
 * For executing operators after the button is pressed.
 * (some non operator buttons need to trigger operators), see: [#37795]
 *
 * \note Can only call while handling buttons.
 */
PointerRNA *ui_handle_afterfunc_add_operator(wmOperatorType *ot, int opcontext, bool create_props)
{
	PointerRNA *ptr = NULL;
	uiAfterFunc *after = ui_afterfunc_new();

	after->optype = ot;
	after->opcontext = opcontext;

	if (create_props) {
		ptr = MEM_callocN(sizeof(PointerRNA), __func__);
		WM_operator_properties_create_ptr(ptr, ot);
		after->opptr = ptr;
	}

	return ptr;
}

static void popup_check(bContext *C, wmOperator *op)
{
	if (op && op->type->check && op->type->check(C, op)) {
		/* check for popup and re-layout buttons */
		ARegion *ar_menu = CTX_wm_menu(C);
		if (ar_menu)
			ED_region_tag_refresh_ui(ar_menu);
	}
}

/**
 * Check if a #uiAfterFunc is needed for this button.
 */
static bool ui_afterfunc_check(const uiBlock *block, const uiBut *but)
{
	return (but->func || but->funcN || but->rename_func || but->optype || but->rnaprop || block->handle_func ||
	        (but->type == UI_BTYPE_BUT_MENU && block->butm_func) ||
	        (block->handle && block->handle->popup_op));
}

static void ui_apply_but_func(bContext *C, uiBut *but)
{
	uiAfterFunc *after;
	uiBlock *block = but->block;

	/* these functions are postponed and only executed after all other
	 * handling is done, i.e. menus are closed, in order to avoid conflicts
	 * with these functions removing the buttons we are working with */

	if (ui_afterfunc_check(block, but)) {
		after = ui_afterfunc_new();

		if (but->func && ELEM(but, but->func_arg1, but->func_arg2)) {
			/* exception, this will crash due to removed button otherwise */
			but->func(C, but->func_arg1, but->func_arg2);
		}
		else
			after->func = but->func;

		after->func_arg1 = but->func_arg1;
		after->func_arg2 = but->func_arg2;

		after->funcN = but->funcN;
		after->func_argN = (but->func_argN) ? MEM_dupallocN(but->func_argN) : NULL;

		after->rename_func = but->rename_func;
		after->rename_arg1 = but->rename_arg1;
		after->rename_orig = but->rename_orig; /* needs free! */

		after->handle_func = block->handle_func;
		after->handle_func_arg = block->handle_func_arg;
		after->retval = but->retval;

		if (but->type == UI_BTYPE_BUT_MENU) {
			after->butm_func = block->butm_func;
			after->butm_func_arg = block->butm_func_arg;
			after->a2 = but->a2;
		}
		
		if (block->handle)
			after->popup_op = block->handle->popup_op;

		after->optype = but->optype;
		after->opcontext = but->opcontext;
		after->opptr = but->opptr;

		after->rnapoin = but->rnapoin;
		after->rnaprop = but->rnaprop;

		if (but->context)
			after->context = CTX_store_copy(but->context);

		but->optype = NULL;
		but->opcontext = 0;
		but->opptr = NULL;
	}
}

/* typically call ui_apply_but_undo(), ui_apply_but_autokey() */
static void ui_apply_but_undo(uiBut *but)
{
	uiAfterFunc *after;

	if (but->flag & UI_BUT_UNDO) {
		const char *str = NULL;

		/* define which string to use for undo */
		if (ELEM(but->type, UI_BTYPE_LINK, UI_BTYPE_INLINK)) str = "Add button link";
		else if (but->type == UI_BTYPE_MENU) str = but->drawstr;
		else if (but->drawstr[0]) str = but->drawstr;
		else str = but->tip;

		/* fallback, else we don't get an undo! */
		if (str == NULL || str[0] == '\0') {
			str = "Unknown Action";
		}

		/* delayed, after all other funcs run, popups are closed, etc */
		after = ui_afterfunc_new();
		BLI_strncpy(after->undostr, str, sizeof(after->undostr));
	}
}

static void ui_apply_but_autokey(bContext *C, uiBut *but)
{
	Scene *scene = CTX_data_scene(C);

	/* try autokey */
	ui_but_anim_autokey(C, but, scene, scene->r.cfra);

	/* make a little report about what we've done! */
	if (but->rnaprop) {
		char *buf;

		if (RNA_property_subtype(but->rnaprop) == PROP_PASSWORD) {
			return;
		}

		buf = WM_prop_pystring_assign(C, &but->rnapoin, but->rnaprop, but->rnaindex);
		if (buf) {
			BKE_report(CTX_wm_reports(C), RPT_PROPERTY, buf);
			MEM_freeN(buf);

			WM_event_add_notifier(C, NC_SPACE | ND_SPACE_INFO_REPORT, NULL);
		}
	}
}

static void ui_apply_but_funcs_after(bContext *C)
{
	uiAfterFunc *afterf, after;
	PointerRNA opptr;
	ListBase funcs;

	/* copy to avoid recursive calls */
	funcs = UIAfterFuncs;
	BLI_listbase_clear(&UIAfterFuncs);

	for (afterf = funcs.first; afterf; afterf = after.next) {
		after = *afterf; /* copy to avoid memleak on exit() */
		BLI_freelinkN(&funcs, afterf);

		if (after.context)
			CTX_store_set(C, after.context);

		if (after.popup_op)
			popup_check(C, after.popup_op);
		
		if (after.opptr) {
			/* free in advance to avoid leak on exit */
			opptr = *after.opptr;
			MEM_freeN(after.opptr);
		}

		if (after.optype)
			WM_operator_name_call_ptr(C, after.optype, after.opcontext, (after.opptr) ? &opptr : NULL);

		if (after.opptr)
			WM_operator_properties_free(&opptr);

		if (after.rnapoin.data)
			RNA_property_update(C, &after.rnapoin, after.rnaprop);

		if (after.context) {
			CTX_store_set(C, NULL);
			CTX_store_free(after.context);
		}

		if (after.func)
			after.func(C, after.func_arg1, after.func_arg2);
		if (after.funcN)
			after.funcN(C, after.func_argN, after.func_arg2);
		if (after.func_argN)
			MEM_freeN(after.func_argN);
		
		if (after.handle_func)
			after.handle_func(C, after.handle_func_arg, after.retval);
		if (after.butm_func)
			after.butm_func(C, after.butm_func_arg, after.a2);
		
		if (after.rename_func)
			after.rename_func(C, after.rename_arg1, after.rename_orig);
		if (after.rename_orig)
			MEM_freeN(after.rename_orig);
		
		if (after.undostr[0])
			ED_undo_push(C, after.undostr);
	}
}

static void ui_apply_but_BUT(bContext *C, uiBut *but, uiHandleButtonData *data)
{
	ui_apply_but_func(C, but);

	data->retval = but->retval;
	data->applied = true;
}

static void ui_apply_but_BUTM(bContext *C, uiBut *but, uiHandleButtonData *data)
{
	ui_but_value_set(but, but->hardmin);
	ui_apply_but_func(C, but);

	data->retval = but->retval;
	data->applied = true;
}

static void ui_apply_but_BLOCK(bContext *C, uiBut *but, uiHandleButtonData *data)
{
	if (but->type == UI_BTYPE_MENU)
		ui_but_value_set(but, data->value);

	ui_but_update_edited(but);
	ui_apply_but_func(C, but);
	data->retval = but->retval;
	data->applied = true;
}

static void ui_apply_but_TOG(bContext *C, uiBut *but, uiHandleButtonData *data)
{
	double value;
	int w, lvalue, push;
	
	value = ui_but_value_get(but);
	lvalue = (int)value;
	
	if (but->bit) {
		w = UI_BITBUT_TEST(lvalue, but->bitnr);
		if (w) lvalue = UI_BITBUT_CLR(lvalue, but->bitnr);
		else   lvalue = UI_BITBUT_SET(lvalue, but->bitnr);
		
		ui_but_value_set(but, (double)lvalue);
		if (but->type == UI_BTYPE_ICON_TOGGLE || but->type == UI_BTYPE_ICON_TOGGLE_N) {
			ui_but_update_edited(but);
		}
	}
	else {
		
		if (value == 0.0) push = 1;
		else push = 0;
		
		if (ELEM(but->type, UI_BTYPE_TOGGLE_N, UI_BTYPE_ICON_TOGGLE_N, UI_BTYPE_CHECKBOX_N)) push = !push;
		ui_but_value_set(but, (double)push);
		if (but->type == UI_BTYPE_ICON_TOGGLE || but->type == UI_BTYPE_ICON_TOGGLE_N) {
			ui_but_update_edited(but);
		}
	}
	
	ui_apply_but_func(C, but);

	data->retval = but->retval;
	data->applied = true;
}

static void ui_apply_but_ROW(bContext *C, uiBlock *block, uiBut *but, uiHandleButtonData *data)
{
	uiBut *bt;

	ui_but_value_set(but, but->hardmax);

	ui_apply_but_func(C, but);

	/* states of other row buttons */
	for (bt = block->buttons.first; bt; bt = bt->next) {
		if (bt != but && bt->poin == but->poin && ELEM(bt->type, UI_BTYPE_ROW, UI_BTYPE_LISTROW)) {
			ui_but_update_edited(bt);
		}
	}

	data->retval = but->retval;
	data->applied = true;
}

static void ui_apply_but_TEX(bContext *C, uiBut *but, uiHandleButtonData *data)
{
	if (!data->str)
		return;

	ui_but_string_set(C, but, data->str);
	ui_but_update_edited(but);

	/* give butfunc a copy of the original text too.
	 * feature used for bone renaming, channels, etc.
	 * afterfunc frees rename_orig */
	if (data->origstr && (but->flag & UI_BUT_TEXTEDIT_UPDATE)) {
		/* In this case, we need to keep origstr available, to restore real org string in case we cancel after
		 * having typed something already. */
		but->rename_orig = BLI_strdup(data->origstr);
	}
	/* only if there are afterfuncs, otherwise 'renam_orig' isn't freed */
	else if (ui_afterfunc_check(but->block, but)) {
		but->rename_orig = data->origstr;
		data->origstr = NULL;
	}
	ui_apply_but_func(C, but);

	data->retval = but->retval;
	data->applied = true;
}

static void ui_apply_but_NUM(bContext *C, uiBut *but, uiHandleButtonData *data)
{
	if (data->str) {
		if (ui_but_string_set(C, but, data->str)) {
			data->value = ui_but_value_get(but);
		}
		else {
			data->cancel = true;
			return;
		}
	}
	else {
		ui_but_value_set(but, data->value);
	}

	ui_but_update_edited(but);
	ui_apply_but_func(C, but);

	data->retval = but->retval;
	data->applied = true;
}

static void ui_apply_but_VEC(bContext *C, uiBut *but, uiHandleButtonData *data)
{
	ui_but_v3_set(but, data->vec);
	ui_but_update_edited(but);
	ui_apply_but_func(C, but);

	data->retval = but->retval;
	data->applied = true;
}

static void ui_apply_but_COLORBAND(bContext *C, uiBut *but, uiHandleButtonData *data)
{
	ui_apply_but_func(C, but);
	data->retval = but->retval;
	data->applied = true;
}

static void ui_apply_but_CURVE(bContext *C, uiBut *but, uiHandleButtonData *data)
{
	ui_apply_but_func(C, but);
	data->retval = but->retval;
	data->applied = true;
}

/* ****************** drag drop code *********************** */


#ifdef USE_DRAG_MULTINUM

/* small multi-but api */
static void ui_multibut_add(uiHandleButtonData *data, uiBut *but)
{
	uiButMultiState *mbut_state;

	BLI_assert(but->flag & UI_BUT_DRAG_MULTI);
	BLI_assert(data->multi_data.has_mbuts);


	mbut_state = MEM_callocN(sizeof(*mbut_state), __func__);
	mbut_state->but = but;
	mbut_state->origvalue = ui_but_value_get(but);

	BLI_linklist_prepend(&data->multi_data.mbuts, mbut_state);

	UI_butstore_register(data->multi_data.bs_mbuts, &mbut_state->but);
}

static uiButMultiState *ui_multibut_lookup(uiHandleButtonData *data, const uiBut *but)
{
	LinkNode *l;

	for (l = data->multi_data.mbuts; l; l = l->next) {
		uiButMultiState *mbut_state;

		mbut_state = l->link;

		if (mbut_state->but == but) {
			return mbut_state;
		}
	}

	return NULL;
}

static void ui_multibut_restore(bContext *C, uiHandleButtonData *data, uiBlock *block)
{
	uiBut *but;

	for (but = block->buttons.first; but; but = but->next) {
		if (but->flag & UI_BUT_DRAG_MULTI) {
			uiButMultiState *mbut_state = ui_multibut_lookup(data, but);
			if (mbut_state) {
				ui_but_value_set(but, mbut_state->origvalue);

#ifdef USE_ALLSELECT
				if (mbut_state->select_others.elems_len > 0) {
					ui_selectcontext_apply(
					        C, but, &mbut_state->select_others,
					        mbut_state->origvalue, mbut_state->origvalue);
				}
#else
				UNUSED_VARS(C);
#endif
			}
		}
	}
}

static void ui_multibut_free(uiHandleButtonData *data, uiBlock *block)
{
#ifdef USE_ALLSELECT
	if (data->multi_data.mbuts) {
		LinkNode *list = data->multi_data.mbuts;
		while (list) {
			LinkNode *next = list->next;
			uiButMultiState *mbut_state = list->link;

			if (mbut_state->select_others.elems) {
				MEM_freeN(mbut_state->select_others.elems);
			}

			MEM_freeN(list->link);
			MEM_freeN(list);
			list = next;
		}
	}
#else
	BLI_linklist_freeN(data->multi_data.mbuts);
#endif

	data->multi_data.mbuts = NULL;

	if (data->multi_data.bs_mbuts) {
		UI_butstore_free(block, data->multi_data.bs_mbuts);
		data->multi_data.bs_mbuts = NULL;
	}
}

static bool ui_multibut_states_tag(
        uiBut *but_active,
        uiHandleButtonData *data, const wmEvent *event)
{
	uiBut *but;
	float seg[2][2];
	bool changed = false;

	seg[0][0] = data->multi_data.drag_start[0];
	seg[0][1] = data->multi_data.drag_start[1];

	seg[1][0] = event->x;
	seg[1][1] = event->y;

	BLI_assert(data->multi_data.init == BUTTON_MULTI_INIT_SETUP);

	ui_window_to_block_fl(data->region, but_active->block, &seg[0][0], &seg[0][1]);
	ui_window_to_block_fl(data->region, but_active->block, &seg[1][0], &seg[1][1]);

	data->multi_data.has_mbuts = false;

	/* follow ui_but_find_mouse_over_ex logic */
	for (but = but_active->block->buttons.first; but; but = but->next) {
		bool drag_prev = false;
		bool drag_curr = false;

		/* re-set each time */
		if (but->flag & UI_BUT_DRAG_MULTI) {
			but->flag &= ~UI_BUT_DRAG_MULTI;
			drag_prev = true;
		}

		if (ui_but_is_interactive(but, false)) {

			/* drag checks */
			if (but_active != but) {
				if (ui_but_is_compatible(but_active, but)) {

					BLI_assert(but->active == NULL);

					/* finally check for overlap */
					if (BLI_rctf_isect_segment(&but->rect, seg[0], seg[1])) {

						but->flag |= UI_BUT_DRAG_MULTI;
						data->multi_data.has_mbuts = true;
						drag_curr = true;
					}
				}
			}
		}

		changed |= (drag_prev != drag_curr);
	}

	return changed;
}

static void ui_multibut_states_create(uiBut *but_active, uiHandleButtonData *data)
{
	uiBut *but;

	BLI_assert(data->multi_data.init == BUTTON_MULTI_INIT_SETUP);
	BLI_assert(data->multi_data.has_mbuts);

	data->multi_data.bs_mbuts = UI_butstore_create(but_active->block);

	for (but = but_active->block->buttons.first; but; but = but->next) {
		if (but->flag & UI_BUT_DRAG_MULTI) {
			ui_multibut_add(data, but);
		}
	}

	/* edit buttons proportionally to eachother
	 * note: if we mix buttons which are proportional and others which are not,
	 * this may work a bit strangely */
	if (but_active->rnaprop) {
		if ((data->origvalue != 0.0) && (RNA_property_flag(but_active->rnaprop) & PROP_PROPORTIONAL)) {
			data->multi_data.is_proportional = true;
		}
	}
}

static void ui_multibut_states_apply(bContext *C, uiHandleButtonData *data, uiBlock *block)
{
	ARegion *ar = data->region;
	const double value_delta = data->value - data->origvalue;
	const double value_scale = data->multi_data.is_proportional ? (data->value / data->origvalue) : 0.0;
	uiBut *but;

	BLI_assert(data->multi_data.init == BUTTON_MULTI_INIT_ENABLE);

	for (but = block->buttons.first; but; but = but->next) {
		if (but->flag & UI_BUT_DRAG_MULTI) {
			/* mbut_states for delta */
			uiButMultiState *mbut_state = ui_multibut_lookup(data, but);

			if (mbut_state) {
				void *active_back;

				ui_but_execute_begin(C, ar, but, &active_back);

#ifdef USE_ALLSELECT
				if (data->select_others.is_enabled) {
					/* init once! */
					if (mbut_state->select_others.elems_len == 0) {
						ui_selectcontext_begin(C, but, &mbut_state->select_others);
					}
					if (mbut_state->select_others.elems_len == 0) {
						mbut_state->select_others.elems_len = -1;
					}
				}

				/* needed so we apply the right deltas */
				but->active->origvalue = mbut_state->origvalue;
				but->active->select_others = mbut_state->select_others;
				but->active->select_others.do_free = false;
#endif

				BLI_assert(active_back == NULL);
				/* no need to check 'data->state' here */
				if (data->str) {
					/* entering text (set all) */
					but->active->value = data->value;
					ui_but_string_set(C, but, data->str);
				}
				else {
					/* dragging (use delta) */
					if (data->multi_data.is_proportional) {
						but->active->value = mbut_state->origvalue * value_scale;
					}
					else {
						but->active->value = mbut_state->origvalue + value_delta;
					}

					/* clamp based on soft limits, see: T40154 */
					CLAMP(but->active->value, (double)but->softmin, (double)but->softmax);
				}
				ui_but_execute_end(C, ar, but, active_back);
			}
			else {
				/* highly unlikely */
				printf("%s: cant find button\n", __func__);
			}
			/* end */

		}
	}
}

#endif  /* USE_DRAG_MULTINUM */


#ifdef USE_DRAG_TOGGLE

typedef struct uiDragToggleHandle {
	/* init */
	bool is_init;
	bool is_set;
	float but_cent_start[2];
	eButType but_type_start;

	bool xy_lock[2];
	int  xy_init[2];
	int  xy_last[2];
} uiDragToggleHandle;

static bool ui_drag_toggle_set_xy_xy(
        bContext *C, ARegion *ar, const bool is_set, const eButType but_type_start,
        const int xy_src[2], const int xy_dst[2])
{
	/* popups such as layers won't re-evaluate on redraw */
	const bool do_check = (ar->regiontype == RGN_TYPE_TEMPORARY);
	bool changed = false;
	uiBlock *block;

	for (block = ar->uiblocks.first; block; block = block->next) {
		uiBut *but;

		float xy_a_block[2] = {UNPACK2(xy_src)};
		float xy_b_block[2] = {UNPACK2(xy_dst)};

		ui_window_to_block_fl(ar, block, &xy_a_block[0], &xy_a_block[1]);
		ui_window_to_block_fl(ar, block, &xy_b_block[0], &xy_b_block[1]);

		for (but = block->buttons.first; but; but = but->next) {
			/* Note: ctrl is always true here because (at least for now) we always want to consider text control
			 *       in this case, even when not embossed. */
			if (ui_but_is_interactive(but, true)) {
				if (BLI_rctf_isect_segment(&but->rect, xy_a_block, xy_b_block)) {

					/* execute the button */
					if (ui_but_is_bool(but) && but->type == but_type_start) {
						/* is it pressed? */
						bool is_set_but = ui_but_is_pushed(but);
						BLI_assert(ui_but_is_bool(but) == true);
						if (is_set_but != is_set) {
							UI_but_execute(C, but);
							if (do_check) {
								ui_but_update_edited(but);
							}
							changed = true;
						}
					}
					/* done */

				}
			}
		}
	}
	if (changed) {
		/* apply now, not on release (or if handlers are canceled for whatever reason) */
		ui_apply_but_funcs_after(C);
	}

	return changed;
}

static void ui_drag_toggle_set(bContext *C, uiDragToggleHandle *drag_info, const int xy_input[2])
{
	ARegion *ar = CTX_wm_region(C);
	bool do_draw = false;
	int xy[2];

	/**
	 * Initialize Locking:
	 *
	 * Check if we need to initialize the lock axis by finding if the first
	 * button we mouse over is X or Y aligned, then lock the mouse to that axis after.
	 */
	if (drag_info->is_init == false) {
		/* first store the buttons original coords */
		uiBut *but = ui_but_find_mouse_over_ex(ar, xy_input[0], xy_input[1], true);

		if (but) {
			if (but->flag & UI_BUT_DRAG_LOCK) {
				const float but_cent_new[2] = {BLI_rctf_cent_x(&but->rect),
				                               BLI_rctf_cent_y(&but->rect)};

				/* check if this is a different button, chances are high the button wont move about :) */
				if (len_manhattan_v2v2(drag_info->but_cent_start, but_cent_new) > 1.0f) {
					if (fabsf(drag_info->but_cent_start[0] - but_cent_new[0]) <
					    fabsf(drag_info->but_cent_start[1] - but_cent_new[1]))
					{
						drag_info->xy_lock[0] = true;
					}
					else {
						drag_info->xy_lock[1] = true;
					}
					drag_info->is_init = true;
				}
			}
			else {
				drag_info->is_init = true;
			}
		}
	}
	/* done with axis locking */


	xy[0] = (drag_info->xy_lock[0] == false) ? xy_input[0] : drag_info->xy_last[0];
	xy[1] = (drag_info->xy_lock[1] == false) ? xy_input[1] : drag_info->xy_last[1];


	/* touch all buttons between last mouse coord and this one */
	do_draw = ui_drag_toggle_set_xy_xy(C, ar, drag_info->is_set, drag_info->but_type_start, drag_info->xy_last, xy);

	if (do_draw) {
		ED_region_tag_redraw(ar);
	}

	copy_v2_v2_int(drag_info->xy_last, xy);
}

static void ui_handler_region_drag_toggle_remove(bContext *UNUSED(C), void *userdata)
{
	uiDragToggleHandle *drag_info = userdata;
	MEM_freeN(drag_info);
}

static int ui_handler_region_drag_toggle(bContext *C, const wmEvent *event, void *userdata)
{
	uiDragToggleHandle *drag_info = userdata;
	bool done = false;

	switch (event->type) {
		case LEFTMOUSE:
		{
			if (event->val != KM_PRESS) {
				done = true;
			}
			break;
		}
		case MOUSEMOVE:
		{
			ui_drag_toggle_set(C, drag_info, &event->x);
			break;
		}
	}

	if (done) {
		wmWindow *win = CTX_wm_window(C);
		ARegion *ar = CTX_wm_region(C);
		uiBut *but = ui_but_find_mouse_over_ex(ar, drag_info->xy_init[0], drag_info->xy_init[1], true);

		if (but) {
			ui_apply_but_undo(but);
		}

		WM_event_remove_ui_handler(&win->modalhandlers,
		                           ui_handler_region_drag_toggle,
		                           ui_handler_region_drag_toggle_remove,
		                           drag_info, false);
		ui_handler_region_drag_toggle_remove(C, drag_info);

		WM_event_add_mousemove(C);
		return WM_UI_HANDLER_BREAK;
	}
	else {
		return WM_UI_HANDLER_CONTINUE;
	}
}

static bool ui_but_is_drag_toggle(const uiBut *but)
{
	return ((ui_but_is_bool(but) == true) &&
	        /* menu check is importnt so the button dragged over isn't removed instantly */
	        (ui_block_is_menu(but->block) == false));
}

#endif  /* USE_DRAG_TOGGLE */


#ifdef USE_ALLSELECT

static bool ui_selectcontext_begin(
        bContext *C, uiBut *but, uiSelectContextStore *selctx_data)
{
	PointerRNA ptr, lptr, idptr;
	PropertyRNA *prop, *lprop;
	bool success = false;
	int index;

	char *path = NULL;
	ListBase lb = {NULL};

	ptr = but->rnapoin;
	prop = but->rnaprop;
	index = but->rnaindex;

	/* for now don't support whole colors */
	if (index == -1)
		return false;

	/* if there is a valid property that is editable... */
	if (ptr.data && prop) {
		CollectionPointerLink *link;
		bool use_path_from_id;
		int i;

		/* some facts we want to know */
		const bool is_array = RNA_property_array_check(prop);
		const int rna_type = RNA_property_type(prop);

		if (UI_context_copy_to_selected_list(C, &ptr, prop, &lb, &use_path_from_id, &path) &&
		    !BLI_listbase_is_empty(&lb))
		{
			selctx_data->elems_len = BLI_listbase_count(&lb);
			selctx_data->elems = MEM_mallocN(sizeof(uiSelectContextElem) * selctx_data->elems_len, __func__);

			for (i = 0, link = lb.first; i < selctx_data->elems_len; i++, link = link->next) {
				uiSelectContextElem *other = &selctx_data->elems[i];
				/* TODO,. de-duplicate copy_to_selected_button */
				if (link->ptr.data != ptr.data) {
					if (use_path_from_id) {
						/* Path relative to ID. */
						lprop = NULL;
						RNA_id_pointer_create(link->ptr.id.data, &idptr);
						RNA_path_resolve_property(&idptr, path, &lptr, &lprop);
					}
					else if (path) {
						/* Path relative to elements from list. */
						lprop = NULL;
						RNA_path_resolve_property(&link->ptr, path, &lptr, &lprop);
					}
					else {
						lptr = link->ptr;
						lprop = prop;
					}

					/* lptr might not be the same as link->ptr! */
					if ((lptr.data != ptr.data) &&
					    (lprop == prop) &&
					    RNA_property_editable(&lptr, lprop))
					{
						other->ptr = lptr;
						if (is_array) {
							if (rna_type == PROP_FLOAT) {
								other->val_f = RNA_property_float_get_index(&lptr, lprop, index);
							}
							else if (rna_type == PROP_INT) {
								other->val_i = RNA_property_int_get_index(&lptr, lprop, index);
							}
							/* ignored for now */
#if 0
							else if (rna_type == PROP_BOOLEAN) {
								other->val_b = RNA_property_boolean_get_index(&lptr, lprop, index);
							}
#endif
						}
						else {
							if (rna_type == PROP_FLOAT) {
								other->val_f = RNA_property_float_get(&lptr, lprop);
							}
							else if (rna_type == PROP_INT) {
								other->val_i = RNA_property_int_get(&lptr, lprop);
							}
							/* ignored for now */
#if 0
							else if (rna_type == PROP_BOOLEAN) {
								other->val_b = RNA_property_boolean_get(&lptr, lprop);
							}
							else if (rna_type == PROP_ENUM) {
								other->val_i = RNA_property_enum_get(&lptr, lprop);
							}
#endif
						}

						continue;
					}
				}

				selctx_data->elems_len -= 1;
				i -= 1;
			}

			success = (selctx_data->elems_len != 0);
		}
	}

	if (selctx_data->elems_len == 0) {
		MEM_SAFE_FREE(selctx_data->elems);
	}

	MEM_SAFE_FREE(path);
	BLI_freelistN(&lb);

	/* caller can clear */
	selctx_data->do_free = true;

	if (success) {
		but->flag |= UI_BUT_IS_SELECT_CONTEXT;
	}

	return success;
}

static void ui_selectcontext_end(
        uiBut *but, uiSelectContextStore *selctx_data)
{
	if (selctx_data->do_free) {
		if (selctx_data->elems) {
			MEM_freeN(selctx_data->elems);
		}
	}

	but->flag &= ~UI_BUT_IS_SELECT_CONTEXT;
}

static void ui_selectcontext_apply(
        bContext *C, uiBut *but, uiSelectContextStore *selctx_data,
        const double value, const double value_orig)
{
	if (selctx_data->elems) {
		PropertyRNA *prop = but->rnaprop;
		PropertyRNA *lprop = but->rnaprop;
		int index = but->rnaindex;
		int i;
		const bool use_delta = (selctx_data->is_copy == false);

		union {
			bool  b;
			int   i;
			float f;
		} delta, min, max;

		const bool is_array = RNA_property_array_check(prop);
		const int rna_type = RNA_property_type(prop);

		if (rna_type == PROP_FLOAT) {
			delta.f = use_delta ? (value - value_orig) : value;
			RNA_property_float_range(&but->rnapoin, prop, &min.f, &max.f);
		}
		else if (rna_type == PROP_INT) {
			delta.i = use_delta ? ((int)value - (int)value_orig) : (int)value;
			RNA_property_int_range(&but->rnapoin, prop, &min.i, &max.i);
		}
		else if (rna_type == PROP_ENUM) {
			delta.i = RNA_property_enum_get(&but->rnapoin, prop);  /* not a delta infact */
		}
		else if (rna_type == PROP_BOOLEAN) {
			if (is_array) {
				delta.b = RNA_property_boolean_get_index(&but->rnapoin, prop, index);  /* not a delta infact */
			}
			else {
				delta.b = RNA_property_boolean_get(&but->rnapoin, prop);  /* not a delta infact */
			}
		}

#ifdef USE_ALLSELECT_LAYER_HACK
		/* make up for not having 'handle_layer_buttons' */
		{
			PropertySubType subtype = RNA_property_subtype(prop);

			if ((rna_type == PROP_BOOLEAN) &&
			    ELEM(subtype, PROP_LAYER, PROP_LAYER_MEMBER) &&
			    is_array &&
			    /* could check for 'handle_layer_buttons' */
			    but->func)
			{
				wmWindow *win = CTX_wm_window(C);
				if (!win->eventstate->shift) {
					const int len = RNA_property_array_length(&but->rnapoin, prop);
					int *tmparray = MEM_callocN(sizeof(int) * len, __func__);

					tmparray[index] = true;

					for (i = 0; i < selctx_data->elems_len; i++) {
						uiSelectContextElem *other = &selctx_data->elems[i];
						PointerRNA lptr = other->ptr;
						RNA_property_boolean_set_array(&lptr, lprop, tmparray);
						RNA_property_update(C, &lptr, lprop);
					}

					MEM_freeN(tmparray);

					return;
				}
			}
		}
#endif

		for (i = 0; i < selctx_data->elems_len; i++) {
			uiSelectContextElem *other = &selctx_data->elems[i];
			PointerRNA lptr = other->ptr;

			if (rna_type == PROP_FLOAT) {
				float other_value = use_delta ? (other->val_f + delta.f) : delta.f;
				CLAMP(other_value, min.f, max.f);
				if (is_array) {
					RNA_property_float_set_index(&lptr, lprop, index, other_value);
				}
				else {
					RNA_property_float_set(&lptr, lprop, other_value);
				}
			}
			else if (rna_type == PROP_INT) {
				int other_value = use_delta ? (other->val_i + delta.i) : delta.i;
				CLAMP(other_value, min.i, max.i);
				if (is_array) {
					RNA_property_int_set_index(&lptr, lprop, index, other_value);
				}
				else {
					RNA_property_int_set(&lptr, lprop, other_value);
				}
			}
			else if (rna_type == PROP_BOOLEAN) {
				const bool other_value = delta.b;
				if (is_array) {
					RNA_property_boolean_set_index(&lptr, lprop, index, other_value);
				}
				else {
					RNA_property_boolean_set(&lptr, lprop, delta.b);
				}
			}
			else if (rna_type == PROP_ENUM) {
				const int other_value = delta.i;
				BLI_assert(!is_array);
				RNA_property_enum_set(&lptr, lprop, other_value);
			}

			RNA_property_update(C, &lptr, prop);
		}
	}
}

#endif  /* USE_ALLSELECT */


static bool ui_but_contains_point_px_icon(uiBut *but, ARegion *ar, const wmEvent *event)
{
	rcti rect;
	int x = event->x, y = event->y;
	
	ui_window_to_block(ar, but->block, &x, &y);
	
	BLI_rcti_rctf_copy(&rect, &but->rect);
	
	if (but->imb || but->type == UI_BTYPE_COLOR) {
		/* use button size itself */
	}
	else if (but->drawflag & UI_BUT_ICON_LEFT) {
		rect.xmax = rect.xmin + (BLI_rcti_size_y(&rect));
	}
	else {
		int delta = BLI_rcti_size_x(&rect) - BLI_rcti_size_y(&rect);
		rect.xmin += delta / 2;
		rect.xmax -= delta / 2;
	}
	
	return BLI_rcti_isect_pt(&rect, x, y);
}

static bool ui_but_drag_init(
        bContext *C, uiBut *but,
        uiHandleButtonData *data, const wmEvent *event)
{
	/* prevent other WM gestures to start while we try to drag */
	WM_gestures_remove(C);

	if (ABS(data->dragstartx - event->x) + ABS(data->dragstarty - event->y) > U.dragthreshold) {

		button_activate_state(C, but, BUTTON_STATE_EXIT);
		data->cancel = true;
#ifdef USE_DRAG_TOGGLE
		if (ui_but_is_bool(but)) {
			uiDragToggleHandle *drag_info = MEM_callocN(sizeof(*drag_info), __func__);
			ARegion *ar_prev;

			/* call here because regular mouse-up event wont run,
			 * typically 'button_activate_exit()' handles this */
			ui_apply_but_autokey(C, but);

			drag_info->is_set = ui_but_is_pushed(but);
			drag_info->but_cent_start[0] = BLI_rctf_cent_x(&but->rect);
			drag_info->but_cent_start[1] = BLI_rctf_cent_y(&but->rect);
			drag_info->but_type_start = but->type;
			copy_v2_v2_int(drag_info->xy_init, &event->x);
			copy_v2_v2_int(drag_info->xy_last, &event->x);

			/* needed for toggle drag on popups */
			ar_prev = CTX_wm_region(C);
			CTX_wm_region_set(C, data->region);

			WM_event_add_ui_handler(
			        C, &data->window->modalhandlers,
			        ui_handler_region_drag_toggle,
			        ui_handler_region_drag_toggle_remove,
			        drag_info, WM_HANDLER_BLOCKING);

			CTX_wm_region_set(C, ar_prev);
		}
		else
#endif
		if (but->type == UI_BTYPE_COLOR) {
			bool valid = false;
			uiDragColorHandle *drag_info = MEM_callocN(sizeof(*drag_info), __func__);

			/* TODO support more button pointer types */
			if (but->rnaprop && RNA_property_subtype(but->rnaprop) == PROP_COLOR_GAMMA) {
				RNA_property_float_get_array(&but->rnapoin, but->rnaprop, drag_info->color);
				drag_info->gamma_corrected = true;
				valid = true;
			}
			else if (but->rnaprop && RNA_property_subtype(but->rnaprop) == PROP_COLOR) {
				RNA_property_float_get_array(&but->rnapoin, but->rnaprop, drag_info->color);
				drag_info->gamma_corrected = false;
				valid = true;
			}
			else if (but->pointype == UI_BUT_POIN_FLOAT) {
				copy_v3_v3(drag_info->color, (float *)but->poin);
				valid = true;
			}
			else if (but->pointype == UI_BUT_POIN_CHAR) {
				rgb_uchar_to_float(drag_info->color, (unsigned char *)but->poin);
				valid = true;
			}

			if (valid) {
				WM_event_start_drag(C, ICON_COLOR, WM_DRAG_COLOR, drag_info, 0.0, WM_DRAG_FREE_DATA);
			}
			else {
				MEM_freeN(drag_info);
				return false;
			}
		}
		else {
			wmDrag *drag = WM_event_start_drag(
			        C, but->icon, but->dragtype, but->dragpoin,
			        ui_but_value_get(but), WM_DRAG_NOP);

			if (but->imb) {
				WM_event_drag_image(
				        drag, but->imb, but->imb_scale,
				        BLI_rctf_size_x(&but->rect),
				        BLI_rctf_size_y(&but->rect));
			}
		}
		return true;
	}
	
	return false;
}

/* ********************** linklines *********************** */

static void ui_linkline_remove_active(uiBlock *block)
{
	uiBut *but;
	uiLink *link;
	uiLinkLine *line, *nline;
	int a, b;

	for (but = block->buttons.first; but; but = but->next) {
		if (but->type == UI_BTYPE_LINK && but->link) {
			for (line = but->link->lines.first; line; line = nline) {
				nline = line->next;
				
				if (line->flag & UI_SELECT) {
					BLI_remlink(&but->link->lines, line);
					
					link = line->from->link;
					
					/* are there more pointers allowed? */
					if (link->ppoin) {
						
						if (*(link->totlink) == 1) {
							*(link->totlink) = 0;
							MEM_freeN(*(link->ppoin));
							*(link->ppoin) = NULL;
						}
						else {
							b = 0;
							for (a = 0; a < (*(link->totlink)); a++) {
								
								if ((*(link->ppoin))[a] != line->to->poin) {
									(*(link->ppoin))[b] = (*(link->ppoin))[a];
									b++;
								}
							}
							(*(link->totlink))--;
						}
					}
					else {
						*(link->poin) = NULL;
					}
					
					MEM_freeN(line);
				}
			}
		}
	}
}


static uiLinkLine *ui_but_find_link(uiBut *from, uiBut *to)
{
	uiLinkLine *line;
	uiLink *link;
	
	link = from->link;
	if (link) {
		for (line = link->lines.first; line; line = line->next) {
			if (line->from == from && line->to == to) {
				return line;
			}
		}
	}
	return NULL;
}

/* XXX BAD BAD HACK, fixme later **************** */
/* Try to add an AND Controller between the sensor and the actuator logic bricks and to connect them all */
static void ui_but_smart_controller_add(bContext *C, uiBut *from, uiBut *to)
{
	Object *ob = NULL;
	bSensor *sens_iter;
	bActuator *act_to, *act_iter;
	bController *cont;
	bController ***sens_from_links;
	uiBut *tmp_but;

	uiLink *link = from->link;

	PointerRNA props_ptr, object_ptr;
	
	if (link->ppoin)
		sens_from_links = (bController ***)(link->ppoin);
	else return;

	act_to = (bActuator *)(to->poin);

	/* (1) get the object */
	CTX_DATA_BEGIN (C, Object *, ob_iter, selected_editable_objects)
	{
		for (sens_iter = ob_iter->sensors.first; sens_iter; sens_iter = sens_iter->next) {
			if (&(sens_iter->links) == sens_from_links) {
				ob = ob_iter;
				break;
			}
		}
		if (ob) break;
	} CTX_DATA_END;

	if (!ob) return;

	/* (2) check if the sensor and the actuator are from the same object */
	for (act_iter = ob->actuators.first; act_iter; act_iter = (bActuator *)act_iter->next) {
		if (act_iter == act_to)
			break;
	}

	/* only works if the sensor and the actuator are from the same object */
	if (!act_iter) return;
	
	/* in case the linked controller is not the active one */
	RNA_pointer_create((ID *)ob, &RNA_Object, ob, &object_ptr);
	
	WM_operator_properties_create(&props_ptr, "LOGIC_OT_controller_add");
	RNA_string_set(&props_ptr, "object", ob->id.name + 2);

	/* (3) add a new controller */
	if (WM_operator_name_call(C, "LOGIC_OT_controller_add", WM_OP_EXEC_DEFAULT, &props_ptr) & OPERATOR_FINISHED) {
		cont = (bController *)ob->controllers.last;
		/* Quick fix to make sure we always have an AND controller.
		 * It might be nicer to make sure the operator gives us the right one though... */
		cont->type = CONT_LOGIC_AND;

		/* (4) link the sensor->controller->actuator */
		tmp_but = MEM_callocN(sizeof(uiBut), "uiBut");
		UI_but_link_set(
		        tmp_but, (void **)&cont, (void ***)&(cont->links),
		        &cont->totlinks, from->link->tocode, (int)to->hardmin);
		tmp_but->hardmin = from->link->tocode;
		tmp_but->poin = (char *)cont;

		tmp_but->type = UI_BTYPE_INLINK;
		ui_but_link_add(C, from, tmp_but);

		tmp_but->type = UI_BTYPE_LINK;
		ui_but_link_add(C, tmp_but, to);

		/* (5) garbage collection */
		MEM_freeN(tmp_but->link);
		MEM_freeN(tmp_but);
	}
	WM_operator_properties_free(&props_ptr);
}

static void ui_but_link_add(bContext *C, uiBut *from, uiBut *to)
{
	/* in 'from' we have to add a link to 'to' */
	uiLink *link;
	uiLinkLine *line;
	void **oldppoin;
	int a;
	
	if ((line = ui_but_find_link(from, to))) {
		line->flag |= UI_SELECT;
		ui_linkline_remove_active(from->block);
		return;
	}

	if (from->type == UI_BTYPE_INLINK && to->type == UI_BTYPE_INLINK) {
		return;
	}
	else if (from->type == UI_BTYPE_LINK && to->type == UI_BTYPE_INLINK) {
		if (from->link->tocode != (int)to->hardmin) {
			ui_but_smart_controller_add(C, from, to);
			return;
		}
	}
	else if (from->type == UI_BTYPE_INLINK && to->type == UI_BTYPE_LINK) {
		if (to->link->tocode == (int)from->hardmin) {
			return;
		}
	}
	
	link = from->link;
	
	/* are there more pointers allowed? */
	if (link->ppoin) {
		oldppoin = *(link->ppoin);
		
		(*(link->totlink))++;
		*(link->ppoin) = MEM_callocN(*(link->totlink) * sizeof(void *), "new link");
		
		for (a = 0; a < (*(link->totlink)) - 1; a++) {
			(*(link->ppoin))[a] = oldppoin[a];
		}
		(*(link->ppoin))[a] = to->poin;
		
		if (oldppoin) MEM_freeN(oldppoin);
	}
	else {
		*(link->poin) = to->poin;
	}
	
}


static void ui_apply_but_LINK(bContext *C, uiBut *but, uiHandleButtonData *data)
{
	ARegion *ar = CTX_wm_region(C);
	uiBut *bt;
	
	for (bt = but->block->buttons.first; bt; bt = bt->next) {
		if (ui_but_contains_point_px(ar, bt, but->linkto[0] + ar->winrct.xmin, but->linkto[1] + ar->winrct.ymin) )
			break;
	}
	if (bt && bt != but) {
		if (!ELEM(bt->type, UI_BTYPE_LINK, UI_BTYPE_INLINK) || !ELEM(but->type, UI_BTYPE_LINK, UI_BTYPE_INLINK))
			return;
		
		if (but->type == UI_BTYPE_LINK) ui_but_link_add(C, but, bt);
		else ui_but_link_add(C, bt, but);

		ui_apply_but_func(C, but);
		data->retval = but->retval;
	}
	data->applied = true;
}

static void ui_apply_but_IMAGE(bContext *C, uiBut *but, uiHandleButtonData *data)
{
	ui_apply_but_func(C, but);
	data->retval = but->retval;
	data->applied = true;
}

static void ui_apply_but_HISTOGRAM(bContext *C, uiBut *but, uiHandleButtonData *data)
{
	ui_apply_but_func(C, but);
	data->retval = but->retval;
	data->applied = true;
}

static void ui_apply_but_WAVEFORM(bContext *C, uiBut *but, uiHandleButtonData *data)
{
	ui_apply_but_func(C, but);
	data->retval = but->retval;
	data->applied = true;
}

static void ui_apply_but_TRACKPREVIEW(bContext *C, uiBut *but, uiHandleButtonData *data)
{
	ui_apply_but_func(C, but);
	data->retval = but->retval;
	data->applied = true;
}


static void ui_apply_but(bContext *C, uiBlock *block, uiBut *but, uiHandleButtonData *data, const bool interactive)
{
	char *editstr;
	double *editval;
	float *editvec;
	ColorBand *editcoba;
	CurveMapping *editcumap;

	data->retval = 0;

	/* if we cancel and have not applied yet, there is nothing to do,
	 * otherwise we have to restore the original value again */
	if (data->cancel) {
		if (!data->applied)
			return;

		if (data->str) MEM_freeN(data->str);
		data->str = data->origstr;
		data->origstr = NULL;
		data->value = data->origvalue;
		copy_v3_v3(data->vec, data->origvec);
		/* postpone clearing origdata */
	}
	else {
		/* we avoid applying interactive edits a second time
		 * at the end with the appliedinteractive flag */
		if (interactive) {
			data->applied_interactive = true;
		}
		else if (data->applied_interactive) {
			return;
		}

#ifdef USE_ALLSELECT
#  ifdef USE_DRAG_MULTINUM
		if (but->flag & UI_BUT_DRAG_MULTI) {
			/* pass */
		}
		else
#  endif
		if (data->select_others.elems_len == 0) {
			wmWindow *win = CTX_wm_window(C);
			/* may have been enabled before activating */
			if (data->select_others.is_enabled || IS_ALLSELECT_EVENT(win->eventstate)) {
				ui_selectcontext_begin(C, but, &data->select_others);
				data->select_others.is_enabled = true;
			}
		}
		if (data->select_others.elems_len == 0) {
			/* dont check again */
			data->select_others.elems_len = -1;
		}
#endif
	}

	/* ensures we are writing actual values */
	editstr = but->editstr;
	editval = but->editval;
	editvec = but->editvec;
	editcoba = but->editcoba;
	editcumap = but->editcumap;
	but->editstr = NULL;
	but->editval = NULL;
	but->editvec = NULL;
	but->editcoba = NULL;
	but->editcumap = NULL;

	/* handle different types */
	switch (but->type) {
		case UI_BTYPE_BUT:
			ui_apply_but_BUT(C, but, data);
			break;
		case UI_BTYPE_TEXT:
		case UI_BTYPE_SEARCH_MENU:
			ui_apply_but_TEX(C, but, data);
			break;
		case UI_BTYPE_BUT_TOGGLE:
		case UI_BTYPE_TOGGLE:
		case UI_BTYPE_TOGGLE_N:
		case UI_BTYPE_ICON_TOGGLE:
		case UI_BTYPE_ICON_TOGGLE_N:
		case UI_BTYPE_CHECKBOX:
		case UI_BTYPE_CHECKBOX_N:
			ui_apply_but_TOG(C, but, data);
			break;
		case UI_BTYPE_ROW:
		case UI_BTYPE_LISTROW:
			ui_apply_but_ROW(C, block, but, data);
			break;
		case UI_BTYPE_SCROLL:
		case UI_BTYPE_GRIP:
		case UI_BTYPE_NUM:
		case UI_BTYPE_NUM_SLIDER:
			ui_apply_but_NUM(C, but, data);
			break;
		case UI_BTYPE_MENU:
		case UI_BTYPE_BLOCK:
		case UI_BTYPE_PULLDOWN:
			ui_apply_but_BLOCK(C, but, data);
			break;
		case UI_BTYPE_COLOR:
			if (data->cancel)
				ui_apply_but_VEC(C, but, data);
			else
				ui_apply_but_BLOCK(C, but, data);
			break;
		case UI_BTYPE_BUT_MENU:
			ui_apply_but_BUTM(C, but, data);
			break;
		case UI_BTYPE_UNITVEC:
		case UI_BTYPE_HSVCUBE:
		case UI_BTYPE_HSVCIRCLE:
			ui_apply_but_VEC(C, but, data);
			break;
		case UI_BTYPE_COLORBAND:
			ui_apply_but_COLORBAND(C, but, data);
			break;
		case UI_BTYPE_CURVE:
			ui_apply_but_CURVE(C, but, data);
			break;
		case UI_BTYPE_KEY_EVENT:
		case UI_BTYPE_HOTKEY_EVENT:
			ui_apply_but_BUT(C, but, data);
			break;
		case UI_BTYPE_LINK:
		case UI_BTYPE_INLINK:
			ui_apply_but_LINK(C, but, data);
			break;
		case UI_BTYPE_IMAGE:
			ui_apply_but_IMAGE(C, but, data);
			break;
		case UI_BTYPE_HISTOGRAM:
			ui_apply_but_HISTOGRAM(C, but, data);
			break;
		case UI_BTYPE_WAVEFORM:
			ui_apply_but_WAVEFORM(C, but, data);
			break;
		case UI_BTYPE_TRACK_PREVIEW:
			ui_apply_but_TRACKPREVIEW(C, but, data);
			break;
		default:
			break;
	}

#ifdef USE_DRAG_MULTINUM
	if (data->multi_data.has_mbuts) {
		if (data->multi_data.init == BUTTON_MULTI_INIT_ENABLE) {
			if (data->cancel) {
				ui_multibut_restore(C, data, block);
			}
			else {
				ui_multibut_states_apply(C, data, block);
			}
		}
	}
#endif

#ifdef USE_ALLSELECT
	ui_selectcontext_apply(C, but, &data->select_others, data->value, data->origvalue);
#endif

	if (data->cancel) {
		data->origvalue = 0.0;
		zero_v3(data->origvec);
	}

	but->editstr = editstr;
	but->editval = editval;
	but->editvec = editvec;
	but->editcoba = editcoba;
	but->editcumap = editcumap;
}

/* ******************* drop event ********************  */

/* only call if event type is EVT_DROP */
static void ui_but_drop(bContext *C, const wmEvent *event, uiBut *but, uiHandleButtonData *data)
{
	wmDrag *wmd;
	ListBase *drags = event->customdata; /* drop event type has listbase customdata by default */
	
	for (wmd = drags->first; wmd; wmd = wmd->next) {
		if (wmd->type == WM_DRAG_ID) {
			/* align these types with UI_but_active_drop_name */
			if (ELEM(but->type, UI_BTYPE_TEXT, UI_BTYPE_SEARCH_MENU)) {
				ID *id = (ID *)wmd->poin;
				
				button_activate_state(C, but, BUTTON_STATE_TEXT_EDITING);

				ui_textedit_string_set(but, data, id->name + 2);

				if (ELEM(but->type, UI_BTYPE_SEARCH_MENU)) {
					but->changed = true;
					ui_searchbox_update(C, data->searchbox, but, true);
				}

				button_activate_state(C, but, BUTTON_STATE_EXIT);
			}
		}
	}
	
}

/* ******************* copy and paste ********************  */

/* c = copy, v = paste */
static void ui_but_copy_paste(bContext *C, uiBut *but, uiHandleButtonData *data, const char mode, const bool copy_array)
{
	int buf_paste_len = 0;
	const char *buf_paste = "";
	bool buf_paste_alloc = false;
	bool show_report = false;  /* use to display errors parsing paste input */

	BLI_assert((but->flag & UI_BUT_DISABLED) == 0); /* caller should check */

	if (mode == 'c') {
		/* disallow copying from any passwords */
		if (but->rnaprop && (RNA_property_subtype(but->rnaprop) == PROP_PASSWORD)) {
			return;
		}
	}

	if (mode == 'v') {
		/* extract first line from clipboard in case of multi-line copies */
		const char *buf_paste_test;

		buf_paste_test = WM_clipboard_text_get_firstline(false, &buf_paste_len);
		if (buf_paste_test) {
			buf_paste = buf_paste_test;
			buf_paste_alloc = true;
		}
	}

	/* No return from here down */


	/* numeric value */
	if (ELEM(but->type, UI_BTYPE_NUM, UI_BTYPE_NUM_SLIDER)) {
		
		if (but->poin == NULL && but->rnapoin.data == NULL) {
			/* pass */
		}
		else if (copy_array && but->rnapoin.data && but->rnaprop &&
		         ELEM(RNA_property_subtype(but->rnaprop), PROP_COLOR, PROP_TRANSLATION, PROP_DIRECTION,
		              PROP_VELOCITY, PROP_ACCELERATION, PROP_MATRIX, PROP_EULER, PROP_QUATERNION, PROP_AXISANGLE,
		              PROP_XYZ, PROP_XYZ_LENGTH, PROP_COLOR_GAMMA, PROP_COORDS))
		{
			float values[4];
			int array_length = RNA_property_array_length(&but->rnapoin, but->rnaprop);

			if (mode == 'c') {
				char buf_copy[UI_MAX_DRAW_STR];

				if (array_length == 4) {
					 values[3] = RNA_property_float_get_index(&but->rnapoin, but->rnaprop, 3);
				}
				else {
					values[3] = 0.0f;
				}
				ui_but_v3_get(but, values);

				BLI_snprintf(buf_copy, sizeof(buf_copy), "[%f, %f, %f, %f]", values[0], values[1], values[2], values[3]);
				WM_clipboard_text_set(buf_copy, 0);
			}
			else {
				if (sscanf(buf_paste, "[%f, %f, %f, %f]", &values[0], &values[1], &values[2], &values[3]) >= array_length) {
					button_activate_state(C, but, BUTTON_STATE_NUM_EDITING);

					ui_but_v3_set(but, values);
					if (but->rnaprop && array_length == 4) {
						RNA_property_float_set_index(&but->rnapoin, but->rnaprop, 3, values[3]);
					}
					data->value = values[but->rnaindex];

					button_activate_state(C, but, BUTTON_STATE_EXIT);
				}
				else {
					WM_report(RPT_ERROR, "Paste expected 4 numbers, formatted: '[n, n, n, n]'");
					show_report = true;
				}
			}
		}
		else if (mode == 'c') {
			/* Get many decimal places, then strip trailing zeros.
			 * note: too high values start to give strange results */
			char buf_copy[UI_MAX_DRAW_STR];
			ui_but_string_get_ex(but, buf_copy, sizeof(buf_copy), UI_PRECISION_FLOAT_MAX, false, NULL);
			BLI_str_rstrip_float_zero(buf_copy, '\0');

			WM_clipboard_text_set(buf_copy, 0);
		}
		else {
			double val;

			if (ui_but_string_set_eval_num(C, but, buf_paste, &val)) {
				button_activate_state(C, but, BUTTON_STATE_NUM_EDITING);
				data->value = val;
				ui_but_string_set(C, but, buf_paste);
				button_activate_state(C, but, BUTTON_STATE_EXIT);
			}
			else {
				/* evaluating will report errors */
				show_report = true;
			}
		}
	}

	/* NORMAL button */
	else if (but->type == UI_BTYPE_UNITVEC) {
		float xyz[3];

		if (but->poin == NULL && but->rnapoin.data == NULL) {
			/* pass */
		}
		else if (mode == 'c') {
			char buf_copy[UI_MAX_DRAW_STR];
			ui_but_v3_get(but, xyz);
			BLI_snprintf(buf_copy, sizeof(buf_copy), "[%f, %f, %f]", xyz[0], xyz[1], xyz[2]);
			WM_clipboard_text_set(buf_copy, 0);
		}
		else {
			if (sscanf(buf_paste, "[%f, %f, %f]", &xyz[0], &xyz[1], &xyz[2]) == 3) {
				if (normalize_v3(xyz) == 0.0f) {
					/* better set Z up then have a zero vector */
					xyz[2] = 1.0;
				}
				button_activate_state(C, but, BUTTON_STATE_NUM_EDITING);
				ui_but_v3_set(but, xyz);
				button_activate_state(C, but, BUTTON_STATE_EXIT);
			}
			else {
				WM_report(RPT_ERROR, "Paste expected 3 numbers, formatted: '[n, n, n]'");
				show_report = true;
			}
		}
	}


	/* RGB triple */
	else if (but->type == UI_BTYPE_COLOR) {
		float rgba[4];
		
		if (but->poin == NULL && but->rnapoin.data == NULL) {
			/* pass */
		}
		else if (mode == 'c') {
			char buf_copy[UI_MAX_DRAW_STR];

			if (but->rnaprop && RNA_property_array_length(&but->rnapoin, but->rnaprop) == 4)
				rgba[3] = RNA_property_float_get_index(&but->rnapoin, but->rnaprop, 3);
			else
				rgba[3] = 1.0f;
			
			ui_but_v3_get(but, rgba);
			/* convert to linear color to do compatible copy between gamma and non-gamma */
			if (but->rnaprop && RNA_property_subtype(but->rnaprop) == PROP_COLOR_GAMMA)
				srgb_to_linearrgb_v3_v3(rgba, rgba);

			BLI_snprintf(buf_copy, sizeof(buf_copy), "[%f, %f, %f, %f]", rgba[0], rgba[1], rgba[2], rgba[3]);
			WM_clipboard_text_set(buf_copy, 0);
			
		}
		else {
			if (sscanf(buf_paste, "[%f, %f, %f, %f]", &rgba[0], &rgba[1], &rgba[2], &rgba[3]) == 4) {
				/* assume linear colors in buffer */
				if (but->rnaprop && RNA_property_subtype(but->rnaprop) == PROP_COLOR_GAMMA)
					linearrgb_to_srgb_v3_v3(rgba, rgba);

				button_activate_state(C, but, BUTTON_STATE_NUM_EDITING);
				ui_but_v3_set(but, rgba);
				if (but->rnaprop && RNA_property_array_length(&but->rnapoin, but->rnaprop) == 4)
					RNA_property_float_set_index(&but->rnapoin, but->rnaprop, 3, rgba[3]);

				button_activate_state(C, but, BUTTON_STATE_EXIT);
			}
			else {
				WM_report(RPT_ERROR, "Paste expected 4 numbers, formatted: '[n, n, n, n]'");
				show_report = true;
			}
		}
	}

	/* text/string and ID data */
	else if (ELEM(but->type, UI_BTYPE_TEXT, UI_BTYPE_SEARCH_MENU)) {
		uiHandleButtonData *active_data = but->active;

		if (but->poin == NULL && but->rnapoin.data == NULL) {
			/* pass */
		}
		else if (mode == 'c') {
			button_activate_state(C, but, BUTTON_STATE_TEXT_EDITING);
			WM_clipboard_text_set(active_data->str, 0);
			active_data->cancel = true;
			button_activate_state(C, but, BUTTON_STATE_EXIT);
		}
		else {
			button_activate_state(C, but, BUTTON_STATE_TEXT_EDITING);

			ui_textedit_string_set(but, active_data, buf_paste);

			if (but->type == UI_BTYPE_SEARCH_MENU) {
				/* else uiSearchboxData.active member is not updated [#26856] */
				but->changed = true;
				ui_searchbox_update(C, data->searchbox, but, true);
			}
			button_activate_state(C, but, BUTTON_STATE_EXIT);
		}
	}
	/* colorband (not supported by system clipboard) */
	else if (but->type == UI_BTYPE_COLORBAND) {
		if (mode == 'c') {
			if (but->poin != NULL) {
				memcpy(&but_copypaste_coba, but->poin, sizeof(ColorBand));
			}
		}
		else {
			if (but_copypaste_coba.tot != 0) {
				if (!but->poin)
					but->poin = MEM_callocN(sizeof(ColorBand), "colorband");

				button_activate_state(C, but, BUTTON_STATE_NUM_EDITING);
				memcpy(data->coba, &but_copypaste_coba, sizeof(ColorBand));
				button_activate_state(C, but, BUTTON_STATE_EXIT);
			}
		}
	}
	else if (but->type == UI_BTYPE_CURVE) {
		if (mode == 'c') {
			if (but->poin != NULL) {
				but_copypaste_curve_alive = true;
				curvemapping_free_data(&but_copypaste_curve);
				curvemapping_copy_data(&but_copypaste_curve, (CurveMapping *) but->poin);
			}
		}
		else {
			if (but_copypaste_curve_alive) {
				if (!but->poin)
					but->poin = MEM_callocN(sizeof(CurveMapping), "curvemapping");

				button_activate_state(C, but, BUTTON_STATE_NUM_EDITING);
				curvemapping_free_data((CurveMapping *) but->poin);
				curvemapping_copy_data((CurveMapping *) but->poin, &but_copypaste_curve);
				button_activate_state(C, but, BUTTON_STATE_EXIT);
			}
		}
	}
	/* operator button (any type) */
	else if (but->optype) {
		if (mode == 'c') {
			PointerRNA *opptr;
			char *str;
			opptr = UI_but_operator_ptr_get(but); /* allocated when needed, the button owns it */

			str = WM_operator_pystring_ex(C, NULL, false, true, but->optype, opptr);

			WM_clipboard_text_set(str, 0);

			MEM_freeN(str);
		}
	}
	/* menu (any type) */
	else if (ELEM(but->type, UI_BTYPE_MENU, UI_BTYPE_PULLDOWN)) {
		MenuType *mt = UI_but_menutype_get(but);
		if (mt) {
			char str[32 + sizeof(mt->idname)];
			BLI_snprintf(str, sizeof(str), "bpy.ops.wm.call_menu(name=\"%s\")", mt->idname);
			WM_clipboard_text_set(str, 0);
		}
	}

	if (buf_paste_alloc) {
		MEM_freeN((void *)buf_paste);
	}

	if (show_report) {
		WM_report_banner_show();
	}
}

/**
 * Password Text
 * =============
 *
 * Functions to convert password strings that should not be displayed
 * to asterisk representation (e.g. 'mysecretpasswd' -> '*************')
 *
 * It converts every UTF-8 character to an asterisk, and also remaps
 * the cursor position and selection start/end.
 *
 * \note: remaping is used, because password could contain UTF-8 characters.
 *
 */

static int ui_text_position_from_hidden(uiBut *but, int pos)
{
	const char *strpos, *butstr;
	int i;

	butstr = (but->editstr) ? but->editstr : but->drawstr;

	for (i = 0, strpos = butstr; i < pos; i++)
		strpos = BLI_str_find_next_char_utf8(strpos, NULL);
	
	return (strpos - butstr);
}

static int ui_text_position_to_hidden(uiBut *but, int pos)
{
	const char *butstr = (but->editstr) ? but->editstr : but->drawstr;
	return BLI_strnlen_utf8(butstr, pos);
}

void ui_but_text_password_hide(char password_str[UI_MAX_PASSWORD_STR], uiBut *but, const bool restore)
{
	char *butstr;

	if (!(but->rnaprop && RNA_property_subtype(but->rnaprop) == PROP_PASSWORD))
		return;

	butstr = (but->editstr) ? but->editstr : but->drawstr;

	if (restore) {
		/* restore original string */
		BLI_strncpy(butstr, password_str, UI_MAX_PASSWORD_STR);

		/* remap cursor positions */
		if (but->pos >= 0) {
			but->pos = ui_text_position_from_hidden(but, but->pos);
			but->selsta = ui_text_position_from_hidden(but, but->selsta);
			but->selend = ui_text_position_from_hidden(but, but->selend);
		}
	}
	else {
		/* convert text to hidden text using asterisks (e.g. pass -> ****) */
		const size_t len = BLI_strlen_utf8(butstr);

		/* remap cursor positions */
		if (but->pos >= 0) {
			but->pos = ui_text_position_to_hidden(but, but->pos);
			but->selsta = ui_text_position_to_hidden(but, but->selsta);
			but->selend = ui_text_position_to_hidden(but, but->selend);
		}

		/* save original string */
		BLI_strncpy(password_str, butstr, UI_MAX_PASSWORD_STR);
		memset(butstr, '*', len);
		butstr[len] = '\0';
	}
}

static void ui_but_text_clear(bContext *C, uiBut *but, uiHandleButtonData *data)
{
	/* most likely NULL, but let's check, and give it temp zero string */
	if (!data->str) {
		data->str = MEM_callocN(1, "temp str");
	}
	data->str[0] = 0;

	ui_apply_but_TEX(C, but, data);
	button_activate_state(C, but, BUTTON_STATE_EXIT);
}


/* ************* in-button text selection/editing ************* */

static void ui_textedit_string_ensure_max_length(uiBut *but, uiHandleButtonData *data, int maxlen)
{
	BLI_assert(data->is_str_dynamic);
	BLI_assert(data->str == but->editstr);

	if (maxlen > data->maxlen) {
		data->str = but->editstr = MEM_reallocN(data->str, sizeof(char) * maxlen);
		data->maxlen = maxlen;
	}
}

static void ui_textedit_string_set(uiBut *but, uiHandleButtonData *data, const char *str)
{
	if (data->is_str_dynamic) {
		ui_textedit_string_ensure_max_length(but, data, strlen(str) + 1);
	}

	if (ui_but_is_utf8(but)) {
		BLI_strncpy_utf8(data->str, str, data->maxlen);
	}
	else {
		BLI_strncpy(data->str, str, data->maxlen);
	}
}


static bool ui_textedit_delete_selection(uiBut *but, uiHandleButtonData *data)
{
	char *str = data->str;
	const int len = strlen(str);
	bool changed = false;
	if (but->selsta != but->selend && len) {
		memmove(str + but->selsta, str + but->selend, (len - but->selend) + 1);
		changed = true;
	}
	
	but->pos = but->selend = but->selsta;
	return changed;
}

/**
 * \param x  Screen space cursor location - #wmEvent.x
 *
 * \note ``but->block->aspect`` is used here, so drawing button style is getting scaled too.
 */
static void ui_textedit_set_cursor_pos(uiBut *but, uiHandleButtonData *data, const float x)
{
	uiStyle *style = UI_style_get();  // XXX pass on as arg
	uiFontStyle *fstyle = &style->widget;
	const float aspect = but->block->aspect;
	const short fstyle_points_prev = fstyle->points;

	float startx = but->rect.xmin;
	float starty_dummy = 0.0f;
	char password_str[UI_MAX_PASSWORD_STR];
	/* treat 'str_last' as null terminator for str, no need to modify in-place */
	const char *str = but->editstr, *str_last;

	ui_block_to_window_fl(data->region, but->block, &startx, &starty_dummy);

	ui_fontscale(&fstyle->points, aspect);

	UI_fontstyle_set(fstyle);

	if (fstyle->kerning == 1) /* for BLF_width */
		BLF_enable(fstyle->uifont_id, BLF_KERNING_DEFAULT);
	
	ui_but_text_password_hide(password_str, but, false);

	if (ELEM(but->type, UI_BTYPE_TEXT, UI_BTYPE_SEARCH_MENU)) {
		if (but->flag & UI_HAS_ICON) {
			startx += UI_DPI_ICON_SIZE / aspect;
		}
	}
	/* but this extra .05 makes clicks inbetween characters feel nicer */
	startx += ((UI_TEXT_MARGIN_X + 0.05f) * U.widget_unit) / aspect;
	
	/* mouse dragged outside the widget to the left */
	if (x < startx) {
		int i = but->ofs;

		str_last = &str[but->ofs];
		
		while (i > 0) {
			if (BLI_str_cursor_step_prev_utf8(str, but->ofs, &i)) {
				/* 0.25 == scale factor for less sensitivity */
				if (BLF_width(fstyle->uifont_id, str + i, (str_last - str) - i) > (startx - x) * 0.25f) {
					break;
				}
			}
			else {
				break; /* unlikely but possible */
			}
		}
		but->ofs = i;
		but->pos = but->ofs;
	}
	/* mouse inside the widget, mouse coords mapped in widget space */
	else {  /* (x >= startx) */
		int pos_i;

		/* keep track of previous distance from the cursor to the char */
		float cdist, cdist_prev = 0.0f;
		short pos_prev;
		
		str_last = &str[strlen(str)];

		but->pos = pos_prev = ((str_last - str) - but->ofs);

		while (true) {
			cdist = startx + BLF_width(fstyle->uifont_id, str + but->ofs, (str_last - str) - but->ofs);

			/* check if position is found */
			if (cdist < x) {
				/* check is previous location was in fact closer */
				if ((x - cdist) > (cdist_prev - x)) {
					but->pos = pos_prev;
				}
				break;
			}
			cdist_prev = cdist;
			pos_prev   = but->pos;
			/* done with tricky distance checks */

			pos_i = but->pos;
			if (but->pos <= 0) break;
			if (BLI_str_cursor_step_prev_utf8(str, but->ofs, &pos_i)) {
				but->pos = pos_i;
				str_last = &str[but->pos + but->ofs];
			}
			else {
				break; /* unlikely but possible */
			}
		}
		but->pos += but->ofs;
		if (but->pos < 0) but->pos = 0;
	}
	
	if (fstyle->kerning == 1)
		BLF_disable(fstyle->uifont_id, BLF_KERNING_DEFAULT);
	
	ui_but_text_password_hide(password_str, but, true);

	fstyle->points = fstyle_points_prev;
}

static void ui_textedit_set_cursor_select(uiBut *but, uiHandleButtonData *data, const float x)
{
	if      (x > data->selstartx) data->selextend = EXTEND_RIGHT;
	else if (x < data->selstartx) data->selextend = EXTEND_LEFT;

	ui_textedit_set_cursor_pos(but, data, x);

	if      (data->selextend == EXTEND_RIGHT) but->selend = but->pos;
	else if (data->selextend == EXTEND_LEFT)  but->selsta = but->pos;

	ui_but_update(but);
}

/**
 * This is used for both utf8 and ascii
 *
 * For unicode buttons, \a buf is treated as unicode.
 */
static bool ui_textedit_insert_buf(
        uiBut *but, uiHandleButtonData *data,
        const char *buf, int buf_len)
{
	int len = strlen(data->str);
	int len_new = len - (but->selend - but->selsta) + 1;
	bool changed = false;

	if (data->is_str_dynamic) {
		ui_textedit_string_ensure_max_length(but, data, len_new + buf_len);
	}

	if (len_new <= data->maxlen) {
		char *str = data->str;
		size_t step = buf_len;

		/* type over the current selection */
		if ((but->selend - but->selsta) > 0) {
			changed = ui_textedit_delete_selection(but, data);
			len = strlen(str);
		}

		if ((len + step >= data->maxlen) && (data->maxlen - (len + 1) > 0)) {
			if (ui_but_is_utf8(but)) {
				/* shorten 'step' to a utf8 algined size that fits  */
				BLI_strnlen_utf8_ex(buf, data->maxlen - (len + 1), &step);
			}
			else {
				step = data->maxlen - (len + 1);
			}
		}

		if (step && (len + step < data->maxlen)) {
			memmove(&str[but->pos + step], &str[but->pos], (len + 1) - but->pos);
			memcpy(&str[but->pos], buf, step * sizeof(char));
			but->pos += step;
			changed = true;
		}
	}

	return changed;
}

static bool ui_textedit_insert_ascii(uiBut *but, uiHandleButtonData *data, char ascii)
{
	char buf[2] = {ascii, '\0'};

	if (ui_but_is_utf8(but) && (BLI_str_utf8_size(buf) == -1)) {
		printf("%s: entering invalid ascii char into an ascii key (%d)\n",
		       __func__, (int)(unsigned char)ascii);

		return false;
	}

	/* in some cases we want to allow invalid utf8 chars */
	return ui_textedit_insert_buf(but, data, buf, 1);
}

static void ui_textedit_move(
        uiBut *but, uiHandleButtonData *data, eStrCursorJumpDirection direction,
        const bool select, eStrCursorJumpType jump)
{
	const char *str = data->str;
	const int len = strlen(str);
	const int pos_prev = but->pos;
	const bool has_sel = (but->selend - but->selsta) > 0;

	ui_but_update(but);

	/* special case, quit selection and set cursor */
	if (has_sel && !select) {
		if (jump == STRCUR_JUMP_ALL) {
			but->selsta = but->selend = but->pos = direction ? len : 0;
		}
		else {
			if (direction) {
				but->selsta = but->pos = but->selend;
			}
			else {
				but->pos = but->selend = but->selsta;
			}
		}
		data->selextend = EXTEND_NONE;
	}
	else {
		int pos_i = but->pos;
		BLI_str_cursor_step_utf8(str, len, &pos_i, direction, jump, true);
		but->pos = pos_i;

		if (select) {
			/* existing selection */
			if (has_sel) {

				if (data->selextend == EXTEND_NONE) {
					data->selextend = EXTEND_RIGHT;
				}

				if (direction) {
					if (data->selextend == EXTEND_RIGHT) {
						but->selend = but->pos;
					}
					else {
						but->selsta = but->pos;
					}
				}
				else {
					if (data->selextend == EXTEND_LEFT) {
						but->selsta = but->pos;
					}
					else {
						but->selend = but->pos;
					}
				}

				if (but->selend < but->selsta) {
					SWAP(short, but->selsta, but->selend);
					data->selextend = (data->selextend == EXTEND_RIGHT) ? EXTEND_LEFT : EXTEND_RIGHT;
				}

			} /* new selection */
			else {
				if (direction) {
					data->selextend = EXTEND_RIGHT;
					but->selend = but->pos;
					but->selsta = pos_prev;
				}
				else {
					data->selextend = EXTEND_LEFT;
					but->selend = pos_prev;
					but->selsta = but->pos;
				}
			}
		}
	}
}

static bool ui_textedit_delete(uiBut *but, uiHandleButtonData *data, int direction, eStrCursorJumpType jump)
{
	char *str = data->str;
	const int len = strlen(str);

	bool changed = false;

	if (jump == STRCUR_JUMP_ALL) {
		if (len) changed = true;
		str[0] = '\0';
		but->pos = 0;
	}
	else if (direction) { /* delete */
		if ((but->selend - but->selsta) > 0) {
			changed = ui_textedit_delete_selection(but, data);
		}
		else if (but->pos >= 0 && but->pos < len) {
			int pos = but->pos;
			int step;
			BLI_str_cursor_step_utf8(str, len, &pos, direction, jump, true);
			step = pos - but->pos;
			memmove(&str[but->pos], &str[but->pos + step], (len + 1) - (but->pos + step));
			changed = true;
		}
	}
	else { /* backspace */
		if (len != 0) {
			if ((but->selend - but->selsta) > 0) {
				changed = ui_textedit_delete_selection(but, data);
			}
			else if (but->pos > 0) {
				int pos = but->pos;
				int step;

				BLI_str_cursor_step_utf8(str, len, &pos, direction, jump, true);
				step = but->pos - pos;
				memmove(&str[but->pos - step], &str[but->pos], (len + 1) - but->pos);
				but->pos -= step;
				changed = true;
			}
		}
	}

	return changed;
}

static int ui_textedit_autocomplete(bContext *C, uiBut *but, uiHandleButtonData *data)
{
	char *str;
	int changed;

	str = data->str;

	if (data->searchbox)
		changed = ui_searchbox_autocomplete(C, data->searchbox, but, data->str);
	else
		changed = but->autocomplete_func(C, str, but->autofunc_arg);

	but->pos = strlen(str);
	but->selsta = but->selend = but->pos;

	return changed;
}

/* mode for ui_textedit_copypaste() */
enum {
	UI_TEXTEDIT_PASTE = 1,
	UI_TEXTEDIT_COPY,
	UI_TEXTEDIT_CUT
};

static bool ui_textedit_copypaste(uiBut *but, uiHandleButtonData *data, const int mode)
{
	char *pbuf;
	bool changed = false;
	int buf_len;
	
	/* paste */
	if (mode == UI_TEXTEDIT_PASTE) {
		/* extract the first line from the clipboard */
		pbuf = WM_clipboard_text_get_firstline(false, &buf_len);

		if (pbuf) {
			if (ui_but_is_utf8(but)) {
				buf_len -= BLI_utf8_invalid_strip(pbuf, (size_t)buf_len);
			}

			ui_textedit_insert_buf(but, data, pbuf, buf_len);

			changed = true;

			MEM_freeN(pbuf);
		}
	}
	/* cut & copy */
	else if (ELEM(mode, UI_TEXTEDIT_COPY, UI_TEXTEDIT_CUT)) {
		/* copy the contents to the copypaste buffer */
		int sellen = but->selend - but->selsta;
		char *buf = MEM_mallocN(sizeof(char) * (sellen + 1), "ui_textedit_copypaste");

		BLI_strncpy(buf, data->str + but->selsta, sellen + 1);
		WM_clipboard_text_set(buf, 0);
		MEM_freeN(buf);
		
		/* for cut only, delete the selection afterwards */
		if (mode == UI_TEXTEDIT_CUT) {
			if ((but->selend - but->selsta) > 0) {
				changed = ui_textedit_delete_selection(but, data);
			}
		}
	}

	return changed;
}

#ifdef WITH_INPUT_IME
/* enable ime, and set up uibut ime data */
static void ui_textedit_ime_begin(wmWindow *win, uiBut *UNUSED(but))
{
	/* XXX Is this really needed? */
	int x, y;

	BLI_assert(win->ime_data == NULL);

	/* enable IME and position to cursor, it's a trick */
	x = win->eventstate->x;
	/* flip y and move down a bit, prevent the IME panel cover the edit button */
	y = win->eventstate->y - 12;

	wm_window_IME_begin(win, x, y, 0, 0, true);
}

/* disable ime, and clear uibut ime data */
static void ui_textedit_ime_end(wmWindow *win, uiBut *UNUSED(but))
{
	wm_window_IME_end(win);
}

void ui_but_ime_reposition(uiBut *but, int x, int y, bool complete)
{
	BLI_assert(but->active);

	ui_region_to_window(but->active->region, &x, &y);
	wm_window_IME_begin(but->active->window, x, y - 4, 0, 0, complete);
}

wmIMEData *ui_but_ime_data_get(uiBut *but)
{
	if (but->active && but->active->window) {
		return but->active->window->ime_data;
	}
	else {
		return NULL;
	}
}
#endif  /* WITH_INPUT_IME */

static void ui_textedit_begin(bContext *C, uiBut *but, uiHandleButtonData *data)
{
	wmWindow *win = CTX_wm_window(C);
	int len;
	const bool is_num_but = ELEM(but->type, UI_BTYPE_NUM, UI_BTYPE_NUM_SLIDER);
	bool no_zero_strip = false;

	if (data->str) {
		MEM_freeN(data->str);
		data->str = NULL;
	}

#ifdef USE_DRAG_MULTINUM
	/* this can happen from multi-drag */
	if (data->applied_interactive) {
		/* remove any small changes so canceling edit doesn't restore invalid value: T40538 */
		data->cancel = true;
		ui_apply_but(C, but->block, but, data, true);
		data->cancel = false;

		data->applied_interactive = false;
	}
#endif

#ifdef USE_ALLSELECT
	if (is_num_but) {
		if (IS_ALLSELECT_EVENT(win->eventstate)) {
			data->select_others.is_enabled = true;
			data->select_others.is_copy = true;

		}
	}
#endif

	/* retrieve string */
	data->maxlen = ui_but_string_get_max_length(but);
	if (data->maxlen != 0) {
		data->str = MEM_callocN(sizeof(char) * data->maxlen, "textedit str");
		/* We do not want to truncate precision to default here, it's nice to show value,
		 * not to edit it - way too much precision is lost then. */
		ui_but_string_get_ex(but, data->str, data->maxlen, UI_PRECISION_FLOAT_MAX, true, &no_zero_strip);
	}
	else {
		data->is_str_dynamic = true;
		data->str = ui_but_string_get_dynamic(but, &data->maxlen);
	}

	if (ui_but_is_float(but) && !ui_but_is_unit(but) && !ui_but_anim_expression_get(but, NULL, 0) && !no_zero_strip) {
		BLI_str_rstrip_float_zero(data->str, '\0');
	}

	if (is_num_but) {
		BLI_assert(data->is_str_dynamic == false);
		ui_but_convert_to_unit_alt_name(but, data->str, data->maxlen);
	}

	/* won't change from now on */
	len = strlen(data->str);

	data->origstr = BLI_strdupn(data->str, len);
	data->selextend = EXTEND_NONE;
	data->selstartx = 0.0f;

	/* set cursor pos to the end of the text */
	but->editstr = data->str;
	but->pos = len;
	but->selsta = 0;
	but->selend = len;

	/* optional searchbox */
	if (but->type ==  UI_BTYPE_SEARCH_MENU) {
		data->searchbox = but->search_create_func(C, data->region, but);
		ui_searchbox_update(C, data->searchbox, but, true); /* true = reset */
	}

	/* reset alert flag (avoid confusion, will refresh on exit) */
	but->flag &= ~UI_BUT_REDALERT;

	ui_but_update(but);

	WM_cursor_modal_set(win, BC_TEXTEDITCURSOR);

#ifdef WITH_INPUT_IME
	if (is_num_but == false && BLT_lang_is_ime_supported()) {
		ui_textedit_ime_begin(win, but);
	}
#endif
}

static void ui_textedit_end(bContext *C, uiBut *but, uiHandleButtonData *data)
{
	wmWindow *win = CTX_wm_window(C);

	if (but) {
		if (ui_but_is_utf8(but)) {
			int strip = BLI_utf8_invalid_strip(but->editstr, strlen(but->editstr));
			/* not a file?, strip non utf-8 chars */
			if (strip) {
				/* wont happen often so isn't that annoying to keep it here for a while */
				printf("%s: invalid utf8 - stripped chars %d\n", __func__, strip);
			}
		}
		
		if (data->searchbox) {
			if (data->cancel == false) {
				if ((ui_searchbox_apply(but, data->searchbox) == false) &&
				    (ui_searchbox_find_index(data->searchbox, but->editstr) == -1))
				{
					data->cancel = true;

					/* ensure menu (popup) too is closed! */
					data->escapecancel = true;
				}
			}

			ui_searchbox_free(C, data->searchbox);
			data->searchbox = NULL;
		}
		
		but->editstr = NULL;
		but->pos = -1;
	}
	
	WM_cursor_modal_restore(win);

#ifdef WITH_INPUT_IME
	if (win->ime_data) {
		ui_textedit_ime_end(win, but);
	}
#endif
}

static void ui_textedit_next_but(uiBlock *block, uiBut *actbut, uiHandleButtonData *data)
{
	uiBut *but;

	/* label and roundbox can overlap real buttons (backdrops...) */
	if (ELEM(actbut->type, UI_BTYPE_LABEL, UI_BTYPE_SEPR, UI_BTYPE_SEPR_LINE, UI_BTYPE_ROUNDBOX, UI_BTYPE_LISTBOX))
		return;

	for (but = actbut->next; but; but = but->next) {
		if (ui_but_is_editable_as_text(but)) {
			if (!(but->flag & UI_BUT_DISABLED)) {
				data->postbut = but;
				data->posttype = BUTTON_ACTIVATE_TEXT_EDITING;
				return;
			}
		}
	}
	for (but = block->buttons.first; but != actbut; but = but->next) {
		if (ui_but_is_editable_as_text(but)) {
			if (!(but->flag & UI_BUT_DISABLED)) {
				data->postbut = but;
				data->posttype = BUTTON_ACTIVATE_TEXT_EDITING;
				return;
			}
		}
	}
}

static void ui_textedit_prev_but(uiBlock *block, uiBut *actbut, uiHandleButtonData *data)
{
	uiBut *but;

	/* label and roundbox can overlap real buttons (backdrops...) */
	if (ELEM(actbut->type, UI_BTYPE_LABEL, UI_BTYPE_SEPR, UI_BTYPE_SEPR_LINE, UI_BTYPE_ROUNDBOX, UI_BTYPE_LISTBOX))
		return;

	for (but = actbut->prev; but; but = but->prev) {
		if (ui_but_is_editable_as_text(but)) {
			if (!(but->flag & UI_BUT_DISABLED)) {
				data->postbut = but;
				data->posttype = BUTTON_ACTIVATE_TEXT_EDITING;
				return;
			}
		}
	}
	for (but = block->buttons.last; but != actbut; but = but->prev) {
		if (ui_but_is_editable_as_text(but)) {
			if (!(but->flag & UI_BUT_DISABLED)) {
				data->postbut = but;
				data->posttype = BUTTON_ACTIVATE_TEXT_EDITING;
				return;
			}
		}
	}
}


static void ui_do_but_textedit(
        bContext *C, uiBlock *block, uiBut *but,
        uiHandleButtonData *data, const wmEvent *event)
{
	int retval = WM_UI_HANDLER_CONTINUE;
	bool changed = false, inbox = false, update = false;

#ifdef WITH_INPUT_IME
	wmWindow *win = CTX_wm_window(C);
	wmIMEData *ime_data = win->ime_data;
	bool is_ime_composing = ime_data && ime_data->is_ime_composing;
#else
	bool is_ime_composing = false;
#endif

	switch (event->type) {
		case MOUSEMOVE:
		case MOUSEPAN:
			if (data->searchbox) {
#ifdef USE_KEYNAV_LIMIT
				if ((event->type == MOUSEMOVE) && ui_mouse_motion_keynav_test(&data->searchbox_keynav_state, event)) {
					/* pass */
				}
				else {
					ui_searchbox_event(C, data->searchbox, but, event);
				}
#else
				ui_searchbox_event(C, data->searchbox, but, event);
#endif
			}
			
			break;
		case RIGHTMOUSE:
		case ESCKEY:
			if (event->val == KM_PRESS) {
#ifdef WITH_INPUT_IME
				/* skips button handling since it is not wanted */
				if (is_ime_composing) {
					break;
				}
#endif
				data->cancel = true;
				data->escapecancel = true;
				button_activate_state(C, but, BUTTON_STATE_EXIT);
				retval = WM_UI_HANDLER_BREAK;
			}
			break;
		case LEFTMOUSE:
		{
			bool had_selection = but->selsta != but->selend;
			
			/* exit on LMB only on RELEASE for searchbox, to mimic other popups, and allow multiple menu levels */
			if (data->searchbox)
				inbox = ui_searchbox_inside(data->searchbox, event->x, event->y);

			/* for double click: we do a press again for when you first click on button
			 * (selects all text, no cursor pos) */
			if (event->val == KM_PRESS || event->val == KM_DBL_CLICK) {
				float mx, my;

				mx = event->x;
				my = event->y;
				ui_window_to_block_fl(data->region, block, &mx, &my);

				if (ui_but_contains_pt(but, mx, my)) {
					ui_textedit_set_cursor_pos(but, data, event->x);
					but->selsta = but->selend = but->pos;
					data->selstartx = event->x;

					button_activate_state(C, but, BUTTON_STATE_TEXT_SELECTING);
					retval = WM_UI_HANDLER_BREAK;
				}
				else if (inbox == false) {
					/* if searchbox, click outside will cancel */
					if (data->searchbox)
						data->cancel = data->escapecancel = true;
					button_activate_state(C, but, BUTTON_STATE_EXIT);
					retval = WM_UI_HANDLER_BREAK;
				}
			}
			
			/* only select a word in button if there was no selection before */
			if (event->val == KM_DBL_CLICK && had_selection == false) {
				ui_textedit_move(but, data, STRCUR_DIR_PREV, false, STRCUR_JUMP_DELIM);
				ui_textedit_move(but, data, STRCUR_DIR_NEXT, true, STRCUR_JUMP_DELIM);
				retval = WM_UI_HANDLER_BREAK;
				changed = true;
			}
			else if (inbox) {
				/* if we allow activation on key press, it gives problems launching operators [#35713] */
				if (event->val == KM_RELEASE) {
					button_activate_state(C, but, BUTTON_STATE_EXIT);
					retval = WM_UI_HANDLER_BREAK;
				}
			}
			break;
		}
	}

	if (event->val == KM_PRESS && !is_ime_composing) {
		switch (event->type) {
			case VKEY:
			case XKEY:
			case CKEY:
				if (IS_EVENT_MOD(event, ctrl, oskey)) {
					if (event->type == VKEY)
						changed = ui_textedit_copypaste(but, data, UI_TEXTEDIT_PASTE);
					else if (event->type == CKEY)
						changed = ui_textedit_copypaste(but, data, UI_TEXTEDIT_COPY);
					else if (event->type == XKEY)
						changed = ui_textedit_copypaste(but, data, UI_TEXTEDIT_CUT);

					retval = WM_UI_HANDLER_BREAK;
				}
				break;
			case RIGHTARROWKEY:
				ui_textedit_move(but, data, STRCUR_DIR_NEXT,
				                 event->shift != 0, event->ctrl ? STRCUR_JUMP_DELIM : STRCUR_JUMP_NONE);
				retval = WM_UI_HANDLER_BREAK;
				break;
			case LEFTARROWKEY:
				ui_textedit_move(but, data, STRCUR_DIR_PREV,
				                 event->shift != 0, event->ctrl ? STRCUR_JUMP_DELIM : STRCUR_JUMP_NONE);
				retval = WM_UI_HANDLER_BREAK;
				break;
			case WHEELDOWNMOUSE:
			case DOWNARROWKEY:
				if (data->searchbox) {
#ifdef USE_KEYNAV_LIMIT
					ui_mouse_motion_keynav_init(&data->searchbox_keynav_state, event);
#endif
					ui_searchbox_event(C, data->searchbox, but, event);
					break;
				}
				if (event->type == WHEELDOWNMOUSE) {
					break;
				}
				ATTR_FALLTHROUGH;
			case ENDKEY:
				ui_textedit_move(but, data, STRCUR_DIR_NEXT,
				                 event->shift != 0, STRCUR_JUMP_ALL);
				retval = WM_UI_HANDLER_BREAK;
				break;
			case WHEELUPMOUSE:
			case UPARROWKEY:
				if (data->searchbox) {
#ifdef USE_KEYNAV_LIMIT
					ui_mouse_motion_keynav_init(&data->searchbox_keynav_state, event);
#endif
					ui_searchbox_event(C, data->searchbox, but, event);
					break;
				}
				if (event->type == WHEELUPMOUSE) {
					break;
				}
				ATTR_FALLTHROUGH;
			case HOMEKEY:
				ui_textedit_move(but, data, STRCUR_DIR_PREV,
				                 event->shift != 0, STRCUR_JUMP_ALL);
				retval = WM_UI_HANDLER_BREAK;
				break;
			case PADENTER:
			case RETKEY:
				button_activate_state(C, but, BUTTON_STATE_EXIT);
				retval = WM_UI_HANDLER_BREAK;
				break;
			case DELKEY:
				changed = ui_textedit_delete(but, data, 1,
				                             event->ctrl ? STRCUR_JUMP_DELIM : STRCUR_JUMP_NONE);
				retval = WM_UI_HANDLER_BREAK;
				break;

			case BACKSPACEKEY:
				changed = ui_textedit_delete(but, data, 0,
				                             event->ctrl ? STRCUR_JUMP_DELIM : STRCUR_JUMP_NONE);
				retval = WM_UI_HANDLER_BREAK;
				break;
				
			case AKEY:

				/* Ctrl + A: Select all */
#if defined(__APPLE__)
				/* OSX uses cmd-a systemwide, so add it */
				if ((event->oskey && !IS_EVENT_MOD(event, shift, alt, ctrl)) ||
				    (event->ctrl && !IS_EVENT_MOD(event, shift, alt, oskey)))
#else
				if (event->ctrl && !IS_EVENT_MOD(event, shift, alt, oskey))
#endif
				{
					ui_textedit_move(but, data, STRCUR_DIR_PREV,
					                 false, STRCUR_JUMP_ALL);
					ui_textedit_move(but, data, STRCUR_DIR_NEXT,
					                 true, STRCUR_JUMP_ALL);
					retval = WM_UI_HANDLER_BREAK;
				}
				break;

			case TABKEY:
				/* there is a key conflict here, we can't tab with autocomplete */
				if (but->autocomplete_func || data->searchbox) {
					int autocomplete = ui_textedit_autocomplete(C, but, data);
					changed = autocomplete != AUTOCOMPLETE_NO_MATCH;

					if (autocomplete == AUTOCOMPLETE_FULL_MATCH)
						button_activate_state(C, but, BUTTON_STATE_EXIT);
				}
				/* the hotkey here is not well defined, was G.qual so we check all */
				else if (IS_EVENT_MOD(event, shift, ctrl, alt, oskey)) {
					ui_textedit_prev_but(block, but, data);
					button_activate_state(C, but, BUTTON_STATE_EXIT);
				}
				else {
					ui_textedit_next_but(block, but, data);
					button_activate_state(C, but, BUTTON_STATE_EXIT);
				}
				retval = WM_UI_HANDLER_BREAK;
				break;
		}

		if ((event->ascii || event->utf8_buf[0]) &&
		    (retval == WM_UI_HANDLER_CONTINUE)
#ifdef WITH_INPUT_IME
		    &&
		    !is_ime_composing &&
		    (!WM_event_is_ime_switch(event) || !BLT_lang_is_ime_supported())
#endif
		    )
		{
			char ascii = event->ascii;
			const char *utf8_buf = event->utf8_buf;

			/* exception that's useful for number buttons, some keyboard
			 * numpads have a comma instead of a period */
			if (ELEM(but->type, UI_BTYPE_NUM, UI_BTYPE_NUM_SLIDER)) { /* could use data->min*/
				if (event->type == PADPERIOD && ascii == ',') {
					ascii = '.';
					utf8_buf = NULL; /* force ascii fallback */
				}
			}

			if (utf8_buf && utf8_buf[0]) {
				int utf8_buf_len = BLI_str_utf8_size(utf8_buf);
				/* keep this printf until utf8 is well tested */
				if (utf8_buf_len != 1) {
					printf("%s: utf8 char '%.*s'\n", __func__, utf8_buf_len, utf8_buf);
				}

				// strcpy(utf8_buf, "12345");
				changed = ui_textedit_insert_buf(but, data, event->utf8_buf, utf8_buf_len);
			}
			else {
				changed = ui_textedit_insert_ascii(but, data, ascii);
			}

			retval = WM_UI_HANDLER_BREAK;
			
		}
		/* textbutton with this flag: do live update (e.g. for search buttons) */
		if (but->flag & UI_BUT_TEXTEDIT_UPDATE) {
			update = true;
		}
	}

#ifdef WITH_INPUT_IME
	if (event->type == WM_IME_COMPOSITE_START || event->type == WM_IME_COMPOSITE_EVENT) {
		changed = true;

		if (event->type == WM_IME_COMPOSITE_START && but->selend > but->selsta) {
			ui_textedit_delete_selection(but, data);
		}
		if (event->type == WM_IME_COMPOSITE_EVENT && ime_data->result_len) {
			ui_textedit_insert_buf(
			        but, data,
			        ime_data->str_result,
			        ime_data->result_len);
		}
	}
	else if (event->type == WM_IME_COMPOSITE_END) {
		changed = true;
	}
#endif

	if (changed) {
		/* only do live update when but flag request it (UI_BUT_TEXTEDIT_UPDATE). */
		if (update && data->interactive) {
			ui_apply_but(C, block, but, data, true);
		}
		else {
			ui_but_update_edited(but);
		}
		but->changed = true;
		
		if (data->searchbox)
			ui_searchbox_update(C, data->searchbox, but, true);  /* true = reset */
	}

	if (changed || (retval == WM_UI_HANDLER_BREAK))
		ED_region_tag_redraw(data->region);
}

static void ui_do_but_textedit_select(
        bContext *C, uiBlock *block, uiBut *but,
        uiHandleButtonData *data, const wmEvent *event)
{
	int mx, my, retval = WM_UI_HANDLER_CONTINUE;

	switch (event->type) {
		case MOUSEMOVE:
		{
			mx = event->x;
			my = event->y;
			ui_window_to_block(data->region, block, &mx, &my);

			ui_textedit_set_cursor_select(but, data, event->x);
			retval = WM_UI_HANDLER_BREAK;
			break;
		}
		case LEFTMOUSE:
			if (event->val == KM_RELEASE)
				button_activate_state(C, but, BUTTON_STATE_TEXT_EDITING);
			retval = WM_UI_HANDLER_BREAK;
			break;
	}

	if (retval == WM_UI_HANDLER_BREAK) {
		ui_but_update(but);
		ED_region_tag_redraw(data->region);
	}
}

/* ************* number editing for various types ************* */

static void ui_numedit_begin(uiBut *but, uiHandleButtonData *data)
{
	if (but->type == UI_BTYPE_CURVE) {
		but->editcumap = (CurveMapping *)but->poin;
	}
	else if (but->type == UI_BTYPE_COLORBAND) {
		data->coba = (ColorBand *)but->poin;
		but->editcoba = data->coba;
	}
	else if (ELEM(but->type, UI_BTYPE_UNITVEC, UI_BTYPE_HSVCUBE, UI_BTYPE_HSVCIRCLE, UI_BTYPE_COLOR)) {
		ui_but_v3_get(but, data->origvec);
		copy_v3_v3(data->vec, data->origvec);
		but->editvec = data->vec;
	}
	else {
		float softrange, softmin, softmax;

		data->startvalue = ui_but_value_get(but);
		data->origvalue = data->startvalue;
		data->value = data->origvalue;
		but->editval = &data->value;

		softmin = but->softmin;
		softmax = but->softmax;
		softrange = softmax - softmin;

		data->dragfstart = (softrange == 0.0f) ? 0.0f : ((float)data->value - softmin) / softrange;
		data->dragf = data->dragfstart;
	}

	data->dragchange = false;
	data->draglock = true;
}

static void ui_numedit_end(uiBut *but, uiHandleButtonData *data)
{
	but->editval = NULL;
	but->editvec = NULL;
	but->editcoba = NULL;
	but->editcumap = NULL;

	data->dragstartx = 0;
	data->draglastx = 0;
	data->dragchange = false;
	data->dragcbd = NULL;
	data->dragsel = 0;
}

static void ui_numedit_apply(bContext *C, uiBlock *block, uiBut *but, uiHandleButtonData *data)
{
	if (data->interactive) {
		ui_apply_but(C, block, but, data, true);
	}
	else {
		ui_but_update(but);
	}

	ED_region_tag_redraw(data->region);
}

/* ****************** menu opening for various types **************** */

static void ui_block_open_begin(bContext *C, uiBut *but, uiHandleButtonData *data)
{
	uiBlockCreateFunc func = NULL;
	uiBlockHandleCreateFunc handlefunc = NULL;
	uiMenuCreateFunc menufunc = NULL;
	void *arg = NULL;

	switch (but->type) {
		case UI_BTYPE_BLOCK:
		case UI_BTYPE_PULLDOWN:
			if (but->menu_create_func) {
				menufunc = but->menu_create_func;
				arg = but->poin;
			}
			else {
				func = but->block_create_func;
				arg = but->poin ? but->poin : but->func_argN;
			}
			break;
		case UI_BTYPE_MENU:
			BLI_assert(but->menu_create_func);
			menufunc = but->menu_create_func;
			arg = but->poin;
			break;
		case UI_BTYPE_COLOR:
			ui_but_v3_get(but, data->origvec);
			copy_v3_v3(data->vec, data->origvec);
			but->editvec = data->vec;

			handlefunc = ui_block_func_COLOR;
			arg = but;
			break;

			/* quiet warnings for unhandled types */
		default:
			break;
	}

	if (func || handlefunc) {
		data->menu = ui_popup_block_create(C, data->region, but, func, handlefunc, arg);
		if (but->block->handle)
			data->menu->popup = but->block->handle->popup;
	}
	else if (menufunc) {
		data->menu = ui_popup_menu_create(C, data->region, but, menufunc, arg);
		if (but->block->handle)
			data->menu->popup = but->block->handle->popup;
	}

#ifdef USE_ALLSELECT
	{
		wmWindow *win = CTX_wm_window(C);
		if (IS_ALLSELECT_EVENT(win->eventstate)) {
			data->select_others.is_enabled = true;
		}
	}
#endif

	/* this makes adjacent blocks auto open from now on */
	//if (but->block->auto_open == 0) but->block->auto_open = 1;
}

static void ui_block_open_end(bContext *C, uiBut *but, uiHandleButtonData *data)
{
	if (but) {
		but->editval = NULL;
		but->editvec = NULL;

		but->block->auto_open_last = PIL_check_seconds_timer();
	}

	if (data->menu) {
		ui_popup_block_free(C, data->menu);
		data->menu = NULL;
	}
}

int ui_but_menu_direction(uiBut *but)
{
	uiHandleButtonData *data = but->active;

	if (data && data->menu)
		return data->menu->direction;
	
	return 0;
}

/**
 * Hack for #uiList #UI_BTYPE_LISTROW buttons to "give" events to overlaying #UI_BTYPE_TEXT buttons
 * (Ctrl-Click rename feature & co).
 */
static uiBut *ui_but_list_row_text_activate(
        bContext *C, uiBut *but, uiHandleButtonData *data, const wmEvent *event,
        uiButtonActivateType activate_type)
{
	ARegion *ar = CTX_wm_region(C);
	uiBut *labelbut = ui_but_find_mouse_over_ex(ar, event->x, event->y, true);

	if (labelbut && labelbut->type == UI_BTYPE_TEXT && !(labelbut->flag & UI_BUT_DISABLED)) {
		/* exit listrow */
		data->cancel = true;
		button_activate_exit(C, but, data, false, false);

		/* Activate the text button. */
		button_activate_init(C, ar, labelbut, activate_type);

		return labelbut;
	}
	return NULL;
}

/* ***************** events for different button types *************** */

static int ui_do_but_BUT(
        bContext *C, uiBut *but,
        uiHandleButtonData *data, const wmEvent *event)
{
	if (data->state == BUTTON_STATE_HIGHLIGHT) {
		if (event->type == LEFTMOUSE && event->val == KM_PRESS) {
			button_activate_state(C, but, BUTTON_STATE_WAIT_RELEASE);
			return WM_UI_HANDLER_BREAK;
		}
		else if (event->type == LEFTMOUSE && but->block->handle) {
			/* regular buttons will be 'UI_SELECT', menu items 'UI_ACTIVE' */
			if (!(but->flag & (UI_SELECT | UI_ACTIVE)))
				data->cancel = true;
			button_activate_state(C, but, BUTTON_STATE_EXIT);
			return WM_UI_HANDLER_BREAK;
		}
		else if (ELEM(event->type, PADENTER, RETKEY) && event->val == KM_PRESS) {
			button_activate_state(C, but, BUTTON_STATE_WAIT_FLASH);
			return WM_UI_HANDLER_BREAK;
		}
	}
	else if (data->state == BUTTON_STATE_WAIT_RELEASE) {
		if (event->type == LEFTMOUSE && event->val != KM_PRESS) {
			if (!(but->flag & UI_SELECT))
				data->cancel = true;
			button_activate_state(C, but, BUTTON_STATE_EXIT);
			return WM_UI_HANDLER_BREAK;
		}
	}

	return WM_UI_HANDLER_CONTINUE;
}

static int ui_do_but_HOTKEYEVT(
        bContext *C, uiBut *but,
        uiHandleButtonData *data, const wmEvent *event)
{
	if (data->state == BUTTON_STATE_HIGHLIGHT) {
		if (ELEM(event->type, LEFTMOUSE, PADENTER, RETKEY) && event->val == KM_PRESS) {
			but->drawstr[0] = 0;
			but->modifier_key = 0;
			button_activate_state(C, but, BUTTON_STATE_WAIT_KEY_EVENT);
			return WM_UI_HANDLER_BREAK;
		}
	}
	else if (data->state == BUTTON_STATE_WAIT_KEY_EVENT) {
		if (ELEM(event->type, MOUSEMOVE, INBETWEEN_MOUSEMOVE)) {
			return WM_UI_HANDLER_CONTINUE;
		}

		if (event->type == LEFTMOUSE && event->val == KM_PRESS) {
			/* only cancel if click outside the button */
			if (ui_but_contains_point_px(but->active->region, but, event->x, event->y) == 0) {
				/* data->cancel doesnt work, this button opens immediate */
				if (but->flag & UI_BUT_IMMEDIATE)
					ui_but_value_set(but, 0);
				else
					data->cancel = true;
				button_activate_state(C, but, BUTTON_STATE_EXIT);
				return WM_UI_HANDLER_BREAK;
			}
		}
		
		/* always set */
		but->modifier_key = 0;
		if (event->shift) but->modifier_key |= KM_SHIFT;
		if (event->alt) but->modifier_key |= KM_ALT;
		if (event->ctrl) but->modifier_key |= KM_CTRL;
		if (event->oskey) but->modifier_key |= KM_OSKEY;

		ui_but_update(but);
		ED_region_tag_redraw(data->region);
			
		if (event->val == KM_PRESS) {
			if (ISHOTKEY(event->type)) {
				
				if (WM_key_event_string(event->type, false)[0])
					ui_but_value_set(but, event->type);
				else
					data->cancel = true;
				
				button_activate_state(C, but, BUTTON_STATE_EXIT);
				return WM_UI_HANDLER_BREAK;
			}
			else if (event->type == ESCKEY) {
				if (event->val == KM_PRESS) {
					data->cancel = true;
					data->escapecancel = true;
					button_activate_state(C, but, BUTTON_STATE_EXIT);
				}
			}
			
		}
	}
	
	return WM_UI_HANDLER_CONTINUE;
}

static int ui_do_but_KEYEVT(
        bContext *C, uiBut *but,
        uiHandleButtonData *data, const wmEvent *event)
{
	if (data->state == BUTTON_STATE_HIGHLIGHT) {
		if (ELEM(event->type, LEFTMOUSE, PADENTER, RETKEY) && event->val == KM_PRESS) {
			button_activate_state(C, but, BUTTON_STATE_WAIT_KEY_EVENT);
			return WM_UI_HANDLER_BREAK;
		}
	}
	else if (data->state == BUTTON_STATE_WAIT_KEY_EVENT) {
		if (ELEM(event->type, MOUSEMOVE, INBETWEEN_MOUSEMOVE)) {
			return WM_UI_HANDLER_CONTINUE;
		}

		if (event->val == KM_PRESS) {
			if (WM_key_event_string(event->type, false)[0])
				ui_but_value_set(but, event->type);
			else
				data->cancel = true;

			button_activate_state(C, but, BUTTON_STATE_EXIT);
		}
	}

	return WM_UI_HANDLER_CONTINUE;
}

static bool ui_but_is_mouse_over_icon_extra(const ARegion *region, uiBut *but, const int mouse_xy[2])
{
	int x = mouse_xy[0], y = mouse_xy[1];
	rcti icon_rect;

	BLI_assert(ui_but_icon_extra_get(but) != UI_BUT_ICONEXTRA_NONE);

	ui_window_to_block(region, but->block, &x, &y);

	BLI_rcti_rctf_copy(&icon_rect, &but->rect);
	icon_rect.xmin = icon_rect.xmax - (BLI_rcti_size_y(&icon_rect));

	return BLI_rcti_isect_pt(&icon_rect, x, y);
}

static int ui_do_but_TEX(
        bContext *C, uiBlock *block, uiBut *but,
        uiHandleButtonData *data, const wmEvent *event)
{
	if (data->state == BUTTON_STATE_HIGHLIGHT) {
		if (ELEM(event->type, LEFTMOUSE, EVT_BUT_OPEN, PADENTER, RETKEY) && event->val == KM_PRESS) {
			if (ELEM(event->type, PADENTER, RETKEY) && (!ui_but_is_utf8(but))) {
				/* pass - allow filesel, enter to execute */
			}
			else if (but->dt == UI_EMBOSS_NONE && !event->ctrl) {
				/* pass */
			}
			else {
				const bool has_icon_extra = ui_but_icon_extra_get(but) == UI_BUT_ICONEXTRA_CLEAR;

				if (has_icon_extra && ui_but_is_mouse_over_icon_extra(data->region, but, &event->x)) {
					ui_but_text_clear(C, but, data);
				}
				else {
					button_activate_state(C, but, BUTTON_STATE_TEXT_EDITING);
				}
				return WM_UI_HANDLER_BREAK;
			}
		}
	}
	else if (data->state == BUTTON_STATE_TEXT_EDITING) {
		ui_do_but_textedit(C, block, but, data, event);
		return WM_UI_HANDLER_BREAK;
	}
	else if (data->state == BUTTON_STATE_TEXT_SELECTING) {
		ui_do_but_textedit_select(C, block, but, data, event);
		return WM_UI_HANDLER_BREAK;
	}

	return WM_UI_HANDLER_CONTINUE;
}

static int ui_do_but_SEARCH_UNLINK(
        bContext *C, uiBlock *block, uiBut *but,
        uiHandleButtonData *data, const wmEvent *event)
{
	const uiButExtraIconType extra_icon_type = ui_but_icon_extra_get(but);
	const bool has_icon_extra = (extra_icon_type != UI_BUT_ICONEXTRA_NONE);

	/* unlink icon is on right */
	if ((ELEM(event->type, LEFTMOUSE, EVT_BUT_OPEN, PADENTER, RETKEY)) &&
	    (has_icon_extra == true) &&
	    (ui_but_is_mouse_over_icon_extra(data->region, but, &event->x) == true))
	{
		/* doing this on KM_PRESS calls eyedropper after clicking unlink icon */
		if (event->val == KM_RELEASE) {
			/* unlink */
			if (extra_icon_type == UI_BUT_ICONEXTRA_CLEAR) {
				ui_but_text_clear(C, but, data);
			}
			/* eyedropper */
			else if (extra_icon_type == UI_BUT_ICONEXTRA_EYEDROPPER) {
				WM_operator_name_call(C, "UI_OT_eyedropper_id", WM_OP_INVOKE_DEFAULT, NULL);
			}
			else {
				BLI_assert(0);
			}
		}
		return WM_UI_HANDLER_BREAK;
	}
	return ui_do_but_TEX(C, block, but, data, event);
}

static int ui_do_but_TOG(
        bContext *C, uiBut *but,
        uiHandleButtonData *data, const wmEvent *event)
{
#ifdef USE_DRAG_TOGGLE
	if (data->state == BUTTON_STATE_HIGHLIGHT) {
		if (event->type == LEFTMOUSE && event->val == KM_PRESS && ui_but_is_drag_toggle(but)) {
#if 0		/* UNUSED */
			data->togdual = event->ctrl;
			data->togonly = !event->shift;
#endif
			ui_apply_but(C, but->block, but, data, true);
			button_activate_state(C, but, BUTTON_STATE_WAIT_DRAG);
			data->dragstartx = event->x;
			data->dragstarty = event->y;
			return WM_UI_HANDLER_BREAK;
		}
	}
	else if (data->state == BUTTON_STATE_WAIT_DRAG) {
		/* note: the 'BUTTON_STATE_WAIT_DRAG' part of 'ui_do_but_EXIT' could be refactored into its own function */
		data->applied = false;
		return ui_do_but_EXIT(C, but, data, event);
	}
#endif
	if (data->state == BUTTON_STATE_HIGHLIGHT) {
		if (ELEM(event->type, LEFTMOUSE, PADENTER, RETKEY) && event->val == KM_PRESS) {
#if 0		/* UNUSED */
			data->togdual = event->ctrl;
			data->togonly = !event->shift;
#endif
			button_activate_state(C, but, BUTTON_STATE_EXIT);
			return WM_UI_HANDLER_BREAK;
		}
		else if (ELEM(event->type, WHEELDOWNMOUSE, WHEELUPMOUSE) && event->ctrl) {
			/* Support alt+wheel on expanded enum rows */
			if (but->type == UI_BTYPE_ROW) {
				const int direction = (event->type == WHEELDOWNMOUSE) ? -1 : 1;
				uiBut *but_select = ui_but_find_select_in_enum(but, direction);
				if (but_select) {
					uiBut *but_other = (direction == -1) ? but_select->next : but_select->prev;
					if (but_other && ui_but_find_select_in_enum__cmp(but, but_other)) {
						ARegion *ar = data->region;

						data->cancel = true;
						button_activate_exit(C, but, data, false, false);

						/* Activate the text button. */
						button_activate_init(C, ar, but_other, BUTTON_ACTIVATE_OVER);
						data = but_other->active;
						if (data) {
							ui_apply_but(C, but->block, but_other, but_other->active, true);
							button_activate_exit(C, but_other, data, false, false);

							/* restore active button */
							button_activate_init(C, ar, but, BUTTON_ACTIVATE_OVER);
						}
						else {
							/* shouldn't happen */
							BLI_assert(0);
						}
					}
				}
				return WM_UI_HANDLER_BREAK;
			}
		}
	}
	return WM_UI_HANDLER_CONTINUE;
}

static int ui_do_but_EXIT(
        bContext *C, uiBut *but,
        uiHandleButtonData *data, const wmEvent *event)
{
	
	if (data->state == BUTTON_STATE_HIGHLIGHT) {

		/* first handle click on icondrag type button */
		if (event->type == LEFTMOUSE && but->dragpoin) {
			if (ui_but_contains_point_px_icon(but, data->region, event)) {
				
				/* tell the button to wait and keep checking further events to
				 * see if it should start dragging */
				button_activate_state(C, but, BUTTON_STATE_WAIT_DRAG);
				data->dragstartx = event->x;
				data->dragstarty = event->y;
				return WM_UI_HANDLER_CONTINUE;
			}
		}
#ifdef USE_DRAG_TOGGLE
		if (event->type == LEFTMOUSE && ui_but_is_drag_toggle(but)) {
			button_activate_state(C, but, BUTTON_STATE_WAIT_DRAG);
			data->dragstartx = event->x;
			data->dragstarty = event->y;
			return WM_UI_HANDLER_CONTINUE;
		}
#endif

		if (ELEM(event->type, LEFTMOUSE, PADENTER, RETKEY) && event->val == KM_PRESS) {
			int ret = WM_UI_HANDLER_BREAK;
			/* XXX (a bit ugly) Special case handling for filebrowser drag button */
			if (but->dragpoin && but->imb && ui_but_contains_point_px_icon(but, data->region, event)) {
				ret = WM_UI_HANDLER_CONTINUE;
			}
			button_activate_state(C, but, BUTTON_STATE_EXIT);
			return ret;
		}
	}
	else if (data->state == BUTTON_STATE_WAIT_DRAG) {
		
		/* this function also ends state */
		if (ui_but_drag_init(C, but, data, event)) {
			return WM_UI_HANDLER_BREAK;
		}
		
		/* If the mouse has been pressed and released, getting to 
		 * this point without triggering a drag, then clear the 
		 * drag state for this button and continue to pass on the event */
		if (event->type == LEFTMOUSE && event->val == KM_RELEASE) {
			button_activate_state(C, but, BUTTON_STATE_EXIT);
			return WM_UI_HANDLER_CONTINUE;
		}
		
		/* while waiting for a drag to be triggered, always block 
		 * other events from getting handled */
		return WM_UI_HANDLER_BREAK;
	}
	
	return WM_UI_HANDLER_CONTINUE;
}

/* var names match ui_numedit_but_NUM */
static float ui_numedit_apply_snapf(
        uiBut *but, float tempf, float softmin, float softmax, float softrange,
        const enum eSnapType snap)
{
	if (tempf == softmin || tempf == softmax || snap == SNAP_OFF) {
		/* pass */
	}
	else {
		float fac = 1.0f;
		
		if (ui_but_is_unit(but)) {
			UnitSettings *unit = but->block->unit;
			int unit_type = RNA_SUBTYPE_UNIT_VALUE(UI_but_unit_type_get(but));

			if (bUnit_IsValid(unit->system, unit_type)) {
				fac = (float)bUnit_BaseScalar(unit->system, unit_type);
				if (ELEM(unit_type, B_UNIT_LENGTH, B_UNIT_AREA, B_UNIT_VOLUME)) {
					fac /= unit->scale_length;
				}
			}
		}

		if (fac != 1.0f) {
			/* snap in unit-space */
			tempf /= fac;
			/* softmin /= fac; */ /* UNUSED */
			/* softmax /= fac; */ /* UNUSED */
			softrange /= fac;
		}

		/* workaround, too high snapping values */
		/* snapping by 10's for float buttons is quite annoying (location, scale...),
		 * but allow for rotations */
		if (softrange >= 21.0f) {
			UnitSettings *unit = but->block->unit;
			int unit_type = UI_but_unit_type_get(but);
			if ((unit_type == PROP_UNIT_ROTATION) && (unit->system_rotation != USER_UNIT_ROT_RADIANS)) {
				/* pass (degrees)*/
			}
			else {
				softrange = 20.0f;
			}
		}

		if (snap == SNAP_ON) {
			if      (softrange < 2.10f) tempf = roundf(tempf * 10.0f) * 0.1f;
			else if (softrange < 21.0f) tempf = roundf(tempf);
			else                        tempf = roundf(tempf * 0.1f) * 10.0f;
		}
		else if (snap == SNAP_ON_SMALL) {
			if      (softrange < 2.10f) tempf = roundf(tempf * 100.0f) * 0.01f;
			else if (softrange < 21.0f) tempf = roundf(tempf * 10.0f)  * 0.1f;
			else                        tempf = roundf(tempf);
		}
		else {
			BLI_assert(0);
		}
		
		if (fac != 1.0f)
			tempf *= fac;
	}

	return tempf;
}

static float ui_numedit_apply_snap(
        int temp, float softmin, float softmax,
        const enum eSnapType snap)
{
	if (temp == softmin || temp == softmax)
		return temp;

	switch (snap) {
		case SNAP_OFF:
			break;
		case SNAP_ON:
			temp = 10 * (temp / 10);
			break;
		case SNAP_ON_SMALL:
			temp = 100 * (temp / 100);
			break;
	}

	return temp;
}

static bool ui_numedit_but_NUM(
        uiBut *but, uiHandleButtonData *data,
        int mx, const bool is_motion,
        const enum eSnapType snap, float fac)
{
	float deler, tempf, softmin, softmax, softrange;
	int lvalue, temp;
	bool changed = false;
	const bool is_float = ui_but_is_float(but);

	/* prevent unwanted drag adjustments, test motion so modifier keys refresh. */
	if ((is_motion || data->draglock) &&
	    (ui_but_dragedit_update_mval(data, mx) == false))
	{
		return changed;
	}

	softmin = but->softmin;
	softmax = but->softmax;
	softrange = softmax - softmin;

	if (ui_but_is_cursor_warp(but)) {
		/* Mouse location isn't screen clamped to the screen so use a linear mapping
		 * 2px == 1-int, or 1px == 1-ClickStep */
		if (is_float) {
			fac *= 0.01f * but->a1;
			tempf = (float)data->startvalue + ((float)(mx - data->dragstartx) * fac);
			tempf = ui_numedit_apply_snapf(but, tempf, softmin, softmax, softrange, snap);

#if 1       /* fake moving the click start, nicer for dragging back after passing the limit */
			if (tempf < softmin) {
				data->dragstartx -= (softmin - tempf) / fac;
				tempf = softmin;
			}
			else if (tempf > softmax) {
				data->dragstartx += (tempf - softmax) / fac;
				tempf = softmax;
			}
#else
			CLAMP(tempf, softmin, softmax);
#endif

			if (tempf != (float)data->value) {
				data->dragchange = true;
				data->value = tempf;
				changed = true;
			}
		}
		else {
			if      (softrange > 256) fac = 1.0;        /* 1px == 1 */
			else if (softrange >  32) fac = 1.0 / 2.0;  /* 2px == 1 */
			else                      fac = 1.0 / 16.0; /* 16px == 1? */

			temp = data->startvalue + (((double)mx - data->dragstartx) * (double)fac);
			temp = ui_numedit_apply_snap(temp, softmin, softmax, snap);

#if 1       /* fake moving the click start, nicer for dragging back after passing the limit */
			if (temp < softmin) {
				data->dragstartx -= (softmin - temp) / fac;
				temp = softmin;
			}
			else if (temp > softmax) {
				data->dragstartx += (temp - softmax) / fac;
				temp = softmax;
			}
#else
			CLAMP(temp, softmin, softmax);
#endif

			if (temp != data->value) {
				data->dragchange = true;
				data->value = temp;
				changed = true;
			}
		}

		data->draglastx = mx;
	}
	else {
		float non_linear_range_limit;
		float non_linear_pixel_map;
		float non_linear_scale;

		/* Use a non-linear mapping of the mouse drag especially for large floats (normal behavior) */
		deler = 500;
		if (is_float) {
			/* not needed for smaller float buttons */
			non_linear_range_limit = 11.0f;
			non_linear_pixel_map = 500.0f;
		}
		else {
			/* only scale large int buttons */
			non_linear_range_limit = 129.0f;
			/* larger for ints, we dont need to fine tune them */
			non_linear_pixel_map = 250.0f;

			/* prevent large ranges from getting too out of control */
			if      (softrange > 600) deler = powf(softrange, 0.75f);
			else if (softrange <  25) deler = 50.0;
			else if (softrange < 100) deler = 100.0;
		}
		deler /= fac;

		if (softrange > non_linear_range_limit) {
			non_linear_scale = (float)abs(mx - data->dragstartx) / non_linear_pixel_map;
		}
		else {
			non_linear_scale = 1.0f;
		}

		if (is_float == false) {
			/* at minimum, moving cursor 2 pixels should change an int button. */
			CLAMP_MIN(non_linear_scale, 0.5f * U.pixelsize);
		}

		data->dragf += (((float)(mx - data->draglastx)) / deler) * non_linear_scale;
	
		CLAMP(data->dragf, 0.0f, 1.0f);
		data->draglastx = mx;
		tempf = (softmin + data->dragf * softrange);


		if (!is_float) {
			temp = round_fl_to_int(tempf);

			temp = ui_numedit_apply_snap(temp, softmin, softmax, snap);

			CLAMP(temp, softmin, softmax);
			lvalue = (int)data->value;
			
			if (temp != lvalue) {
				data->dragchange = true;
				data->value = (double)temp;
				changed = true;
			}
		}
		else {
			temp = 0;
			tempf = ui_numedit_apply_snapf(but, tempf, softmin, softmax, softrange, snap);

			CLAMP(tempf, softmin, softmax);

			if (tempf != (float)data->value) {
				data->dragchange = true;
				data->value = tempf;
				changed = true;
			}
		}
	}


	return changed;
}

static int ui_do_but_NUM(
        bContext *C, uiBlock *block, uiBut *but,
        uiHandleButtonData *data, const wmEvent *event)
{
	int mx, my; /* mouse location scaled to fit the UI */
	int screen_mx, screen_my; /* mouse location kept at screen pixel coords */
	int click = 0;
	int retval = WM_UI_HANDLER_CONTINUE;

	mx = screen_mx = event->x;
	my = screen_my = event->y;

	ui_window_to_block(data->region, block, &mx, &my);

	if (data->state == BUTTON_STATE_HIGHLIGHT) {
		int type = event->type, val = event->val;
		
		if (type == MOUSEPAN) {
			ui_pan_to_scroll(event, &type, &val);
		}
		
		/* XXX hardcoded keymap check.... */
		if (type == MOUSEPAN && event->alt)
			retval = WM_UI_HANDLER_BREAK; /* allow accumulating values, otherwise scrolling gets preference */
		else if (type == WHEELDOWNMOUSE && event->ctrl) {
			mx = but->rect.xmin;
			click = 1;
		}
		else if (type == WHEELUPMOUSE && event->ctrl) {
			mx = but->rect.xmax;
			click = 1;
		}
		else if (event->val == KM_PRESS) {
			if (ELEM(event->type, LEFTMOUSE, PADENTER, RETKEY) && event->ctrl) {
				button_activate_state(C, but, BUTTON_STATE_TEXT_EDITING);
				retval = WM_UI_HANDLER_BREAK;
			}
			else if (event->type == LEFTMOUSE) {
				data->dragstartx = data->draglastx = ui_but_is_cursor_warp(but) ? screen_mx : mx;
				button_activate_state(C, but, BUTTON_STATE_NUM_EDITING);
				retval = WM_UI_HANDLER_BREAK;
			}
			else if (ELEM(event->type, PADENTER, RETKEY) && event->val == KM_PRESS) {
				click = 1;
			}
			else if (event->type == MINUSKEY && event->val == KM_PRESS) {
				button_activate_state(C, but, BUTTON_STATE_NUM_EDITING);
				data->value = -data->value;
				button_activate_state(C, but, BUTTON_STATE_EXIT);
				retval = WM_UI_HANDLER_BREAK;
			}

#ifdef USE_DRAG_MULTINUM
			copy_v2_v2_int(data->multi_data.drag_start, &event->x);
#endif
		}
		
	}
	else if (data->state == BUTTON_STATE_NUM_EDITING) {
		if (event->type == ESCKEY || event->type == RIGHTMOUSE) {
			if (event->val == KM_PRESS) {
				data->cancel = true;
				data->escapecancel = true;
				button_activate_state(C, but, BUTTON_STATE_EXIT);
			}
		}
		else if (event->type == LEFTMOUSE && event->val != KM_PRESS) {
			if (data->dragchange) {
#ifdef USE_DRAG_MULTINUM
				/* if we started multibutton but didnt drag, then edit */
				if (data->multi_data.init == BUTTON_MULTI_INIT_SETUP) {
					click = 1;
				}
				else
#endif
				{
					button_activate_state(C, but, BUTTON_STATE_EXIT);
				}
			}
			else {
				click = 1;
			}
		}
		else if ((event->type == MOUSEMOVE) || ui_event_is_snap(event)) {
			const bool is_motion = (event->type == MOUSEMOVE);
			const enum eSnapType snap = ui_event_to_snap(event);
			float fac;

#ifdef USE_DRAG_MULTINUM
			data->multi_data.drag_dir[0] += abs(data->draglastx - mx);
			data->multi_data.drag_dir[1] += abs(data->draglasty - my);
#endif

			fac = 1.0f;
			if (event->shift) fac /= 10.0f;

			if (ui_numedit_but_NUM(but, data, (ui_but_is_cursor_warp(but) ? screen_mx : mx), is_motion, snap, fac)) {
				ui_numedit_apply(C, block, but, data);
			}
#ifdef USE_DRAG_MULTINUM
			else if (data->multi_data.has_mbuts) {
				if (data->multi_data.init == BUTTON_MULTI_INIT_ENABLE) {
					ui_multibut_states_apply(C, data, block);
				}
			}
#endif
		}
		retval = WM_UI_HANDLER_BREAK;
	}
	else if (data->state == BUTTON_STATE_TEXT_EDITING) {
		ui_do_but_textedit(C, block, but, data, event);
		retval = WM_UI_HANDLER_BREAK;
	}
	else if (data->state == BUTTON_STATE_TEXT_SELECTING) {
		ui_do_but_textedit_select(C, block, but, data, event);
		retval = WM_UI_HANDLER_BREAK;
	}
	
	if (click) {
		/* we can click on the side arrows to increment/decrement,
		 * or click inside to edit the value directly */
		float tempf, softmin, softmax;
		float handlewidth;
		int temp;

		softmin = but->softmin;
		softmax = but->softmax;

		handlewidth = min_ff(BLI_rctf_size_x(&but->rect) / 3, BLI_rctf_size_y(&but->rect));

		if (!ui_but_is_float(but)) {
			if (mx < (but->rect.xmin + handlewidth)) {
				button_activate_state(C, but, BUTTON_STATE_NUM_EDITING);

				temp = (int)data->value - 1;
				if (temp >= softmin && temp <= softmax)
					data->value = (double)temp;
				else
					data->cancel = true;

				button_activate_state(C, but, BUTTON_STATE_EXIT);
			}
			else if (mx > (but->rect.xmax - handlewidth)) {
				button_activate_state(C, but, BUTTON_STATE_NUM_EDITING);

				temp = (int)data->value + 1;
				if (temp >= softmin && temp <= softmax)
					data->value = (double)temp;
				else
					data->cancel = true;

				button_activate_state(C, but, BUTTON_STATE_EXIT);
			}
			else {
				button_activate_state(C, but, BUTTON_STATE_TEXT_EDITING);
			}
		}
		else {
			if (mx < (but->rect.xmin + handlewidth)) {
				button_activate_state(C, but, BUTTON_STATE_NUM_EDITING);

				tempf = (float)data->value - (UI_PRECISION_FLOAT_SCALE * but->a1);
				if (tempf < softmin) tempf = softmin;
				data->value = tempf;

				button_activate_state(C, but, BUTTON_STATE_EXIT);
			}
			else if (mx > but->rect.xmax - handlewidth) {
				button_activate_state(C, but, BUTTON_STATE_NUM_EDITING);

				tempf = (float)data->value + (UI_PRECISION_FLOAT_SCALE * but->a1);
				if (tempf > softmax) tempf = softmax;
				data->value = tempf;

				button_activate_state(C, but, BUTTON_STATE_EXIT);
			}
			else {
				button_activate_state(C, but, BUTTON_STATE_TEXT_EDITING);
			}
		}

		retval = WM_UI_HANDLER_BREAK;
	}
	
	data->draglastx = mx;
	data->draglasty = my;

	return retval;
}

static bool ui_numedit_but_SLI(
        uiBut *but, uiHandleButtonData *data,
        int mx, const bool is_horizontal, const bool is_motion,
        const bool snap, const bool shift)
{
	float deler, f, tempf, softmin, softmax, softrange;
	int temp, lvalue;
	bool changed = false;
	float mx_fl, my_fl;
	/* note, 'offs' is really from the widget drawing rounded corners see 'widget_numslider' */
	float offs;

	/* prevent unwanted drag adjustments, test motion so modifier keys refresh. */
	if ((but->type != UI_BTYPE_SCROLL) &&
	    (is_motion || data->draglock) &&
	    (ui_but_dragedit_update_mval(data, mx) == false))
	{
		return changed;
	}

	softmin = but->softmin;
	softmax = but->softmax;
	softrange = softmax - softmin;

	/* yes, 'mx' as both x/y is intentional */
	ui_mouse_scale_warp(data, mx, mx, &mx_fl, &my_fl, shift);

	if (but->type == UI_BTYPE_NUM_SLIDER) {
		offs = (BLI_rctf_size_y(&but->rect) / 2.0f);
		deler = BLI_rctf_size_x(&but->rect) - offs;
	}
	else if (but->type == UI_BTYPE_SCROLL) {
		const float size = (is_horizontal) ? BLI_rctf_size_x(&but->rect) : -BLI_rctf_size_y(&but->rect);
		deler = size * (but->softmax - but->softmin) / (but->softmax - but->softmin + but->a1);
		offs = 0.0;
	}
	else {
		offs = (BLI_rctf_size_y(&but->rect) / 2.0f);
		deler = (BLI_rctf_size_x(&but->rect) - offs);
	}

	f = (mx_fl - data->dragstartx) / deler + data->dragfstart;
	CLAMP(f, 0.0f, 1.0f);


	/* deal with mouse correction */
#ifdef USE_CONT_MOUSE_CORRECT
	if (ui_but_is_cursor_warp(but)) {
		/* OK but can go outside bounds */
		if (is_horizontal) {
			data->ungrab_mval[0] = (but->rect.xmin + offs) + (f * deler);
			data->ungrab_mval[1] = BLI_rctf_cent_y(&but->rect);
		}
		else {
			data->ungrab_mval[1] = (but->rect.ymin + offs) + (f * deler);
			data->ungrab_mval[0] = BLI_rctf_cent_x(&but->rect);
		}
		BLI_rctf_clamp_pt_v(&but->rect, data->ungrab_mval);
	}
#endif
	/* done correcting mouse */


	tempf = softmin + f * softrange;
	temp = round_fl_to_int(tempf);

	if (snap) {
		if (tempf == softmin || tempf == softmax) {
			/* pass */
		}
		else if (ui_but_is_float(but)) {

			if (shift) {
				if      (tempf == softmin || tempf == softmax) {}
				else if (softrange < 2.10f) tempf = roundf(tempf * 100.0f) * 0.01f;
				else if (softrange < 21.0f) tempf = roundf(tempf * 10.0f)  * 0.1f;
				else                        tempf = roundf(tempf);
			}
			else {
				if      (softrange < 2.10f) tempf = roundf(tempf * 10.0f) * 0.1f;
				else if (softrange < 21.0f) tempf = roundf(tempf);
				else                        tempf = roundf(tempf * 0.1f) * 10.0f;
			}
		}
		else {
			temp = 10 * (temp / 10);
			tempf = temp;
		}
	}

	if (!ui_but_is_float(but)) {
		lvalue = round(data->value);

		CLAMP(temp, softmin, softmax);

		if (temp != lvalue) {
			data->value = temp;
			data->dragchange = true;
			changed = true;
		}
	}
	else {
		CLAMP(tempf, softmin, softmax);

		if (tempf != (float)data->value) {
			data->value = tempf;
			data->dragchange = true;
			changed = true;
		}
	}

	return changed;
}

static int ui_do_but_SLI(
        bContext *C, uiBlock *block, uiBut *but,
        uiHandleButtonData *data, const wmEvent *event)
{
	int mx, my, click = 0;
	int retval = WM_UI_HANDLER_CONTINUE;

	mx = event->x;
	my = event->y;
	ui_window_to_block(data->region, block, &mx, &my);

	if (data->state == BUTTON_STATE_HIGHLIGHT) {
		int type = event->type, val = event->val;

		if (type == MOUSEPAN) {
			ui_pan_to_scroll(event, &type, &val);
		}

		/* XXX hardcoded keymap check.... */
		if (type == MOUSEPAN && event->alt)
			retval = WM_UI_HANDLER_BREAK; /* allow accumulating values, otherwise scrolling gets preference */
		else if (type == WHEELDOWNMOUSE && event->ctrl) {
			mx = but->rect.xmin;
			click = 2;
		}
		else if (type == WHEELUPMOUSE && event->ctrl) {
			mx = but->rect.xmax;
			click = 2;
		}
		else if (event->val == KM_PRESS) {
			if (ELEM(event->type, LEFTMOUSE, PADENTER, RETKEY) && event->ctrl) {
				button_activate_state(C, but, BUTTON_STATE_TEXT_EDITING);
				retval = WM_UI_HANDLER_BREAK;
			}
#ifndef USE_ALLSELECT
			/* alt-click on sides to get "arrows" like in UI_BTYPE_NUM buttons, and match wheel usage above */
			else if (event->type == LEFTMOUSE && event->alt) {
				int halfpos = BLI_rctf_cent_x(&but->rect);
				click = 2;
				if (mx < halfpos)
					mx = but->rect.xmin;
				else
					mx = but->rect.xmax;
			}
#endif
			else if (event->type == LEFTMOUSE) {
				data->dragstartx = mx;
				data->draglastx = mx;
				button_activate_state(C, but, BUTTON_STATE_NUM_EDITING);
				retval = WM_UI_HANDLER_BREAK;
			}
			else if (ELEM(event->type, PADENTER, RETKEY) && event->val == KM_PRESS) {
				click = 1;
			}
			else if (event->type == MINUSKEY && event->val == KM_PRESS) {
				button_activate_state(C, but, BUTTON_STATE_NUM_EDITING);
				data->value = -data->value;
				button_activate_state(C, but, BUTTON_STATE_EXIT);
				retval = WM_UI_HANDLER_BREAK;
			}
		}
#ifdef USE_DRAG_MULTINUM
		copy_v2_v2_int(data->multi_data.drag_start, &event->x);
#endif
	}
	else if (data->state == BUTTON_STATE_NUM_EDITING) {
		if (event->type == ESCKEY || event->type == RIGHTMOUSE) {
			if (event->val == KM_PRESS) {
				data->cancel = true;
				data->escapecancel = true;
				button_activate_state(C, but, BUTTON_STATE_EXIT);
			}
		}
		else if (event->type == LEFTMOUSE && event->val != KM_PRESS) {
			if (data->dragchange) {
#ifdef USE_DRAG_MULTINUM
				/* if we started multibutton but didnt drag, then edit */
				if (data->multi_data.init == BUTTON_MULTI_INIT_SETUP) {
					click = 1;
				}
				else
#endif
				{
					button_activate_state(C, but, BUTTON_STATE_EXIT);
				}
			}
			else {
#ifdef USE_CONT_MOUSE_CORRECT
				/* reset! */
				copy_v2_fl(data->ungrab_mval, FLT_MAX);
#endif
				click = 1;
			}
		}
		else if ((event->type == MOUSEMOVE) || ui_event_is_snap(event)) {
			const bool is_motion = (event->type == MOUSEMOVE);
#ifdef USE_DRAG_MULTINUM
			data->multi_data.drag_dir[0] += abs(data->draglastx - mx);
			data->multi_data.drag_dir[1] += abs(data->draglasty - my);
#endif
			if (ui_numedit_but_SLI(but, data, mx, true, is_motion, event->ctrl != 0, event->shift != 0)) {
				ui_numedit_apply(C, block, but, data);
			}

#ifdef USE_DRAG_MULTINUM
			else if (data->multi_data.has_mbuts) {
				if (data->multi_data.init == BUTTON_MULTI_INIT_ENABLE) {
					ui_multibut_states_apply(C, data, block);
				}
			}
#endif
		}
		retval = WM_UI_HANDLER_BREAK;
	}
	else if (data->state == BUTTON_STATE_TEXT_EDITING) {
		ui_do_but_textedit(C, block, but, data, event);
		retval = WM_UI_HANDLER_BREAK;
	}
	else if (data->state == BUTTON_STATE_TEXT_SELECTING) {
		ui_do_but_textedit_select(C, block, but, data, event);
		retval = WM_UI_HANDLER_BREAK;
	}

	if (click) {
		if (click == 2) {
			/* nudge slider to the left or right */
			float f, tempf, softmin, softmax, softrange;
			int temp;
			
			button_activate_state(C, but, BUTTON_STATE_NUM_EDITING);
			
			softmin = but->softmin;
			softmax = but->softmax;
			softrange = softmax - softmin;
			
			tempf = data->value;
			temp = (int)data->value;

#if 0
			if (but->type == SLI) {
				f = (float)(mx - but->rect.xmin) / (BLI_rctf_size_x(&but->rect)); /* same as below */
			}
			else
#endif
			{
				f = (float)(mx - but->rect.xmin) / (BLI_rctf_size_x(&but->rect));
			}
			
			f = softmin + f * softrange;
			
			if (!ui_but_is_float(but)) {
				if (f < temp) temp--;
				else temp++;
				
				if (temp >= softmin && temp <= softmax)
					data->value = temp;
				else
					data->cancel = true;
			}
			else {
				if (f < tempf) tempf -= 0.01f;
				else tempf += 0.01f;
				
				if (tempf >= softmin && tempf <= softmax)
					data->value = tempf;
				else
					data->cancel = true;
			}
			
			button_activate_state(C, but, BUTTON_STATE_EXIT);
			retval = WM_UI_HANDLER_BREAK;
		}
		else {
			/* edit the value directly */
			button_activate_state(C, but, BUTTON_STATE_TEXT_EDITING);
			retval = WM_UI_HANDLER_BREAK;
		}
	}

	data->draglastx = mx;
	data->draglasty = my;
	
	return retval;
}

static int ui_do_but_SCROLL(
        bContext *C, uiBlock *block, uiBut *but,
        uiHandleButtonData *data, const wmEvent *event)
{
	int mx, my /*, click = 0 */;
	int retval = WM_UI_HANDLER_CONTINUE;
	bool horizontal = (BLI_rctf_size_x(&but->rect) > BLI_rctf_size_y(&but->rect));
	
	mx = event->x;
	my = event->y;
	ui_window_to_block(data->region, block, &mx, &my);

	if (data->state == BUTTON_STATE_HIGHLIGHT) {
		if (event->val == KM_PRESS) {
			if (event->type == LEFTMOUSE) {
				if (horizontal) {
					data->dragstartx = mx;
					data->draglastx = mx;
				}
				else {
					data->dragstartx = my;
					data->draglastx = my;
				}
				button_activate_state(C, but, BUTTON_STATE_NUM_EDITING);
				retval = WM_UI_HANDLER_BREAK;
			}
			/* UNUSED - otherwise code is ok, add back if needed */
#if 0
			else if (ELEM(event->type, PADENTER, RETKEY) && event->val == KM_PRESS)
				click = 1;
#endif
		}
	}
	else if (data->state == BUTTON_STATE_NUM_EDITING) {
		if (event->type == ESCKEY) {
			if (event->val == KM_PRESS) {
				data->cancel = true;
				data->escapecancel = true;
				button_activate_state(C, but, BUTTON_STATE_EXIT);
			}
		}
		else if (event->type == LEFTMOUSE && event->val != KM_PRESS) {
			button_activate_state(C, but, BUTTON_STATE_EXIT);
		}
		else if (event->type == MOUSEMOVE) {
			const bool is_motion = (event->type == MOUSEMOVE);
			if (ui_numedit_but_SLI(but, data, (horizontal) ? mx : my, horizontal, is_motion, false, false)) {
				ui_numedit_apply(C, block, but, data);
			}
		}

		retval = WM_UI_HANDLER_BREAK;
	}
	
	return retval;
}

static int ui_do_but_GRIP(
        bContext *C, uiBlock *block, uiBut *but,
        uiHandleButtonData *data, const wmEvent *event)
{
	int mx, my;
	int retval = WM_UI_HANDLER_CONTINUE;
	const bool horizontal = (BLI_rctf_size_x(&but->rect) < BLI_rctf_size_y(&but->rect));

	/* Note: Having to store org point in window space and recompute it to block "space" each time
	 *       is not ideal, but this is a way to hack around behavior of ui_window_to_block(), which
	 *       returns different results when the block is inside a panel or not...
	 *       See T37739.
	 */

	mx = event->x;
	my = event->y;
	ui_window_to_block(data->region, block, &mx, &my);

	if (data->state == BUTTON_STATE_HIGHLIGHT) {
		if (event->val == KM_PRESS) {
			if (event->type == LEFTMOUSE) {
				data->dragstartx = event->x;
				data->dragstarty = event->y;
				button_activate_state(C, but, BUTTON_STATE_NUM_EDITING);
				retval = WM_UI_HANDLER_BREAK;
			}
		}
	}
	else if (data->state == BUTTON_STATE_NUM_EDITING) {
		if (event->type == ESCKEY) {
			if (event->val == KM_PRESS) {
				data->cancel = true;
				data->escapecancel = true;
				button_activate_state(C, but, BUTTON_STATE_EXIT);
			}
		}
		else if (event->type == LEFTMOUSE && event->val != KM_PRESS) {
			button_activate_state(C, but, BUTTON_STATE_EXIT);
		}
		else if (event->type == MOUSEMOVE) {
			int dragstartx = data->dragstartx;
			int dragstarty = data->dragstarty;
			ui_window_to_block(data->region, block, &dragstartx, &dragstarty);
			data->value = data->origvalue + (horizontal ? mx - dragstartx : dragstarty - my);
			ui_numedit_apply(C, block, but, data);
		}

		retval = WM_UI_HANDLER_BREAK;
	}

	return retval;
}

static int ui_do_but_LISTROW(
        bContext *C, uiBut *but,
        uiHandleButtonData *data, const wmEvent *event)
{
	if (data->state == BUTTON_STATE_HIGHLIGHT) {
		/* hack to pass on ctrl+click and double click to overlapping text
		 * editing field for editing list item names
		 */
		if ((ELEM(event->type, LEFTMOUSE, PADENTER, RETKEY) && event->val == KM_PRESS && event->ctrl) ||
		    (event->type == LEFTMOUSE && event->val == KM_DBL_CLICK))
		{
			uiBut *labelbut = ui_but_list_row_text_activate(C, but, data, event, BUTTON_ACTIVATE_TEXT_EDITING);
			if (labelbut) {
				/* Nothing else to do. */
				return WM_UI_HANDLER_BREAK;
			}
		}
	}

	return ui_do_but_EXIT(C, but, data, event);
}

static int ui_do_but_BLOCK(
        bContext *C, uiBut *but,
        uiHandleButtonData *data, const wmEvent *event)
{
	
	if (data->state == BUTTON_STATE_HIGHLIGHT) {
		
		/* first handle click on icondrag type button */
		if (event->type == LEFTMOUSE && but->dragpoin && event->val == KM_PRESS) {
			if (ui_but_contains_point_px_icon(but, data->region, event)) {
				button_activate_state(C, but, BUTTON_STATE_WAIT_DRAG);
				data->dragstartx = event->x;
				data->dragstarty = event->y;
				return WM_UI_HANDLER_BREAK;
			}
		}
#ifdef USE_DRAG_TOGGLE
		if (event->type == LEFTMOUSE && event->val == KM_PRESS && (ui_but_is_drag_toggle(but))) {
			button_activate_state(C, but, BUTTON_STATE_WAIT_DRAG);
			data->dragstartx = event->x;
			data->dragstarty = event->y;
			return WM_UI_HANDLER_BREAK;
		}
#endif
		/* regular open menu */
		if (ELEM(event->type, LEFTMOUSE, PADENTER, RETKEY) && event->val == KM_PRESS) {
			button_activate_state(C, but, BUTTON_STATE_MENU_OPEN);
			return WM_UI_HANDLER_BREAK;
		}
		else if (but->type == UI_BTYPE_MENU) {
			if (ELEM(event->type, WHEELDOWNMOUSE, WHEELUPMOUSE) && event->ctrl) {
				const int direction = (event->type == WHEELDOWNMOUSE) ? -1 : 1;

				data->value = ui_but_menu_step(but, direction);

				button_activate_state(C, but, BUTTON_STATE_EXIT);
				ui_apply_but(C, but->block, but, data, true);

				/* button's state need to be changed to EXIT so moving mouse away from this mouse wouldn't lead
				 * to cancel changes made to this button, but changing state to EXIT also makes no button active for
				 * a while which leads to triggering operator when doing fast scrolling mouse wheel.
				 * using post activate stuff from button allows to make button be active again after checking for all
				 * all that mouse leave and cancel stuff, so quick scroll wouldn't be an issue anymore.
				 * same goes for scrolling wheel in another direction below (sergey)
				 */
				data->postbut = but;
				data->posttype = BUTTON_ACTIVATE_OVER;

				/* without this, a new interface that draws as result of the menu change
				 * won't register that the mouse is over it, eg:
				 * Alt+MouseWheel over the render slots, without this,
				 * the slot menu fails to switch a second time.
				 *
				 * The active state of the button could be maintained some other way
				 * and remove this mousemove event.
				 */
				WM_event_add_mousemove(C);

				return WM_UI_HANDLER_BREAK;
			}
		}
	}
	else if (data->state == BUTTON_STATE_WAIT_DRAG) {
		
		/* this function also ends state */
		if (ui_but_drag_init(C, but, data, event)) {
			return WM_UI_HANDLER_BREAK;
		}
		
		/* outside icon quit, not needed if drag activated */
		if (0 == ui_but_contains_point_px_icon(but, data->region, event)) {
			button_activate_state(C, but, BUTTON_STATE_EXIT);
			data->cancel = true;
			return WM_UI_HANDLER_BREAK;
		}
		
		if (event->type == LEFTMOUSE && event->val == KM_RELEASE) {
			button_activate_state(C, but, BUTTON_STATE_MENU_OPEN);
			return WM_UI_HANDLER_BREAK;
		}

	}

	return WM_UI_HANDLER_CONTINUE;
}

static bool ui_numedit_but_UNITVEC(
        uiBut *but, uiHandleButtonData *data,
        int mx, int my,
        const enum eSnapType snap)
{
	float dx, dy, rad, radsq, mrad, *fp;
	int mdx, mdy;
	bool changed = true;
	
	/* button is presumed square */
	/* if mouse moves outside of sphere, it does negative normal */

	/* note that both data->vec and data->origvec should be normalized
	 * else we'll get a harmless but annoying jump when first clicking */

	fp = data->origvec;
	rad = BLI_rctf_size_x(&but->rect);
	radsq = rad * rad;
	
	if (fp[2] > 0.0f) {
		mdx = (rad * fp[0]);
		mdy = (rad * fp[1]);
	}
	else if (fp[2] > -1.0f) {
		mrad = rad / sqrtf(fp[0] * fp[0] + fp[1] * fp[1]);
		
		mdx = 2.0f * mrad * fp[0] - (rad * fp[0]);
		mdy = 2.0f * mrad * fp[1] - (rad * fp[1]);
	}
	else {
		mdx = mdy = 0;
	}
	
	dx = (float)(mx + mdx - data->dragstartx);
	dy = (float)(my + mdy - data->dragstarty);

	fp = data->vec;
	mrad = dx * dx + dy * dy;
	if (mrad < radsq) { /* inner circle */
		fp[0] = dx;
		fp[1] = dy;
		fp[2] = sqrtf(radsq - dx * dx - dy * dy);
	}
	else {  /* outer circle */
		
		mrad = rad / sqrtf(mrad);  // veclen
		
		dx *= (2.0f * mrad - 1.0f);
		dy *= (2.0f * mrad - 1.0f);
		
		mrad = dx * dx + dy * dy;
		if (mrad < radsq) {
			fp[0] = dx;
			fp[1] = dy;
			fp[2] = -sqrtf(radsq - dx * dx - dy * dy);
		}
	}
	normalize_v3(fp);

	if (snap != SNAP_OFF) {
		const int snap_steps = (snap == SNAP_ON) ? 4 : 12;  /* 45 or 15 degree increments */
		const float snap_steps_angle = M_PI / snap_steps;
		float angle, angle_snap;
		int i;

		/* round each axis of 'fp' to the next increment
		 * do this in "angle" space - this gives increments of same size */
		for (i = 0; i < 3; i++) {
			angle = asinf(fp[i]);
			angle_snap = roundf((angle / snap_steps_angle)) * snap_steps_angle;
			fp[i] = sinf(angle_snap);
		}
		normalize_v3(fp);
		changed = !compare_v3v3(fp, data->origvec, FLT_EPSILON);
	}

	data->draglastx = mx;
	data->draglasty = my;

	return changed;
}

static void ui_palette_set_active(uiBut *but)
{
	if ((int)(but->a1) == UI_PALETTE_COLOR) {
		Palette *palette = but->rnapoin.id.data;
		PaletteColor *color = but->rnapoin.data;
		palette->active_color = BLI_findindex(&palette->colors, color);
	}
}

static int ui_do_but_COLOR(
        bContext *C, uiBut *but,
        uiHandleButtonData *data, const wmEvent *event)
{
	if (data->state == BUTTON_STATE_HIGHLIGHT) {
		/* first handle click on icondrag type button */
		if (event->type == LEFTMOUSE && but->dragpoin && event->val == KM_PRESS) {
			ui_palette_set_active(but);
			if (ui_but_contains_point_px_icon(but, data->region, event)) {
				button_activate_state(C, but, BUTTON_STATE_WAIT_DRAG);
				data->dragstartx = event->x;
				data->dragstarty = event->y;
				return WM_UI_HANDLER_BREAK;
			}
		}
#ifdef USE_DRAG_TOGGLE
		if (event->type == LEFTMOUSE && event->val == KM_PRESS) {
			ui_palette_set_active(but);
			button_activate_state(C, but, BUTTON_STATE_WAIT_DRAG);
			data->dragstartx = event->x;
			data->dragstarty = event->y;
			return WM_UI_HANDLER_BREAK;
		}
#endif
		/* regular open menu */
		if (ELEM(event->type, LEFTMOUSE, PADENTER, RETKEY) && event->val == KM_PRESS) {
			ui_palette_set_active(but);
			button_activate_state(C, but, BUTTON_STATE_MENU_OPEN);
			return WM_UI_HANDLER_BREAK;
		}
		else if (ELEM(event->type, MOUSEPAN, WHEELDOWNMOUSE, WHEELUPMOUSE) && event->ctrl) {
			ColorPicker *cpicker = but->custom_data;
			float hsv_static[3] = {0.0f};
			float *hsv = cpicker ? cpicker->color_data : hsv_static;
			float col[3];

			ui_but_v3_get(but, col);
			rgb_to_hsv_compat_v(col, hsv);

			if (event->type == WHEELDOWNMOUSE)
				hsv[2] = CLAMPIS(hsv[2] - 0.05f, 0.0f, 1.0f);
			else if (event->type == WHEELUPMOUSE)
				hsv[2] = CLAMPIS(hsv[2] + 0.05f, 0.0f, 1.0f);
			else {
				float fac = 0.005 * (event->y - event->prevy);
				hsv[2] = CLAMPIS(hsv[2] + fac, 0.0f, 1.0f);
			}

			hsv_to_rgb_v(hsv, data->vec);
			ui_but_v3_set(but, data->vec);

			button_activate_state(C, but, BUTTON_STATE_EXIT);
			ui_apply_but(C, but->block, but, data, true);
			return WM_UI_HANDLER_BREAK;
		}
		else if ((int)(but->a1) == UI_PALETTE_COLOR &&
		         event->type == DELKEY && event->val == KM_PRESS)
		{
			Palette *palette = but->rnapoin.id.data;
			PaletteColor *color = but->rnapoin.data;

			BKE_palette_color_remove(palette, color);

			button_activate_state(C, but, BUTTON_STATE_EXIT);

			/* this is risky. it works OK for now,
			 * but if it gives trouble we should delay execution */
			but->rnapoin = PointerRNA_NULL;
			but->rnaprop = NULL;

			return WM_UI_HANDLER_BREAK;
		}
	}
	else if (data->state == BUTTON_STATE_WAIT_DRAG) {

		/* this function also ends state */
		if (ui_but_drag_init(C, but, data, event)) {
			return WM_UI_HANDLER_BREAK;
		}

		/* outside icon quit, not needed if drag activated */
		if (0 == ui_but_contains_point_px_icon(but, data->region, event)) {
			button_activate_state(C, but, BUTTON_STATE_EXIT);
			data->cancel = true;
			return WM_UI_HANDLER_BREAK;
		}

		if (event->type == LEFTMOUSE && event->val == KM_RELEASE) {
			if ((int)(but->a1) == UI_PALETTE_COLOR) {
				if (!event->ctrl) {
					float color[3];
					Scene *scene = CTX_data_scene(C);
					Paint *paint = BKE_paint_get_active(scene);
					Brush *brush = BKE_paint_brush(paint);

					if (brush->flag & BRUSH_USE_GRADIENT) {
						float *target = &brush->gradient->data[brush->gradient->cur].r;

						if (but->rnaprop && RNA_property_subtype(but->rnaprop) == PROP_COLOR_GAMMA) {
							RNA_property_float_get_array(&but->rnapoin, but->rnaprop, target);
							ui_block_cm_to_scene_linear_v3(but->block, target);
						}
						else if (but->rnaprop && RNA_property_subtype(but->rnaprop) == PROP_COLOR) {
							RNA_property_float_get_array(&but->rnapoin, but->rnaprop, target);
						}
					}
					else {
						if (but->rnaprop && RNA_property_subtype(but->rnaprop) == PROP_COLOR_GAMMA) {
							RNA_property_float_get_array(&but->rnapoin, but->rnaprop, color);
							BKE_brush_color_set(scene, brush, color);
						}
						else if (but->rnaprop && RNA_property_subtype(but->rnaprop) == PROP_COLOR) {
							RNA_property_float_get_array(&but->rnapoin, but->rnaprop, color);
							ui_block_cm_to_display_space_v3(but->block, color);
							BKE_brush_color_set(scene, brush, color);
						}
					}

					button_activate_state(C, but, BUTTON_STATE_EXIT);
				}
				else {
					button_activate_state(C, but, BUTTON_STATE_MENU_OPEN);
				}
			}
			else {
				button_activate_state(C, but, BUTTON_STATE_MENU_OPEN);
			}
			return WM_UI_HANDLER_BREAK;
		}

	}

	return WM_UI_HANDLER_CONTINUE;
}

static int ui_do_but_UNITVEC(
        bContext *C, uiBlock *block, uiBut *but,
        uiHandleButtonData *data, const wmEvent *event)
{
	int mx, my;

	mx = event->x;
	my = event->y;
	ui_window_to_block(data->region, block, &mx, &my);

	if (data->state == BUTTON_STATE_HIGHLIGHT) {
		if (event->type == LEFTMOUSE && event->val == KM_PRESS) {
			const enum eSnapType snap = ui_event_to_snap(event);
			data->dragstartx = mx;
			data->dragstarty = my;
			data->draglastx = mx;
			data->draglasty = my;
			button_activate_state(C, but, BUTTON_STATE_NUM_EDITING);

			/* also do drag the first time */
			if (ui_numedit_but_UNITVEC(but, data, mx, my, snap))
				ui_numedit_apply(C, block, but, data);
			
			return WM_UI_HANDLER_BREAK;
		}
	}
	else if (data->state == BUTTON_STATE_NUM_EDITING) {
		if ((event->type == MOUSEMOVE) || ui_event_is_snap(event)) {
			if (mx != data->draglastx || my != data->draglasty || event->type != MOUSEMOVE) {
				const enum eSnapType snap = ui_event_to_snap(event);
				if (ui_numedit_but_UNITVEC(but, data, mx, my, snap))
					ui_numedit_apply(C, block, but, data);
			}
		}
		else if (event->type == LEFTMOUSE && event->val != KM_PRESS) {
			button_activate_state(C, but, BUTTON_STATE_EXIT);
		}

		return WM_UI_HANDLER_BREAK;
	}
	
	return WM_UI_HANDLER_CONTINUE;
}

/* scales a vector so no axis exceeds max
 * (could become BLI_math func) */
static void clamp_axis_max_v3(float v[3], const float max)
{
	const float v_max = max_fff(v[0], v[1], v[2]);
	if (v_max > max) {
		mul_v3_fl(v, max / v_max);
		if (v[0] > max) v[0] = max;
		if (v[1] > max) v[1] = max;
		if (v[2] > max) v[2] = max;
	}
}

static void ui_rgb_to_color_picker_HSVCUBE_compat_v(uiBut *but, const float rgb[3], float hsv[3])
{
	if (but->a1 == UI_GRAD_L_ALT)
		rgb_to_hsl_compat_v(rgb, hsv);
	else
		rgb_to_hsv_compat_v(rgb, hsv);
}

static void ui_rgb_to_color_picker_HSVCUBE_v(uiBut *but, const float rgb[3], float hsv[3])
{
	if (but->a1 == UI_GRAD_L_ALT)
		rgb_to_hsl_v(rgb, hsv);
	else
		rgb_to_hsv_v(rgb, hsv);
}

static void ui_color_picker_to_rgb_HSVCUBE_v(uiBut *but, const float hsv[3], float rgb[3])
{
	if (but->a1 == UI_GRAD_L_ALT)
		hsl_to_rgb_v(hsv, rgb);
	else
		hsv_to_rgb_v(hsv, rgb);
}

static bool ui_numedit_but_HSVCUBE(
        uiBut *but, uiHandleButtonData *data,
        int mx, int my,
        const enum eSnapType snap, const bool shift)
{
	ColorPicker *cpicker = but->custom_data;
	float *hsv = cpicker->color_data;
	float rgb[3];
	float x, y;
	float mx_fl, my_fl;
	bool changed = true;
	bool use_display_colorspace = ui_but_is_colorpicker_display_space(but);

	ui_mouse_scale_warp(data, mx, my, &mx_fl, &my_fl, shift);

#ifdef USE_CONT_MOUSE_CORRECT
	if (ui_but_is_cursor_warp(but)) {
		/* OK but can go outside bounds */
		data->ungrab_mval[0] = mx_fl;
		data->ungrab_mval[1] = my_fl;
		BLI_rctf_clamp_pt_v(&but->rect, data->ungrab_mval);
	}
#endif

	ui_but_v3_get(but, rgb);

	if (use_display_colorspace)
		ui_block_cm_to_display_space_v3(but->block, rgb);

	ui_rgb_to_color_picker_HSVCUBE_compat_v(but, rgb, hsv);
	
	/* only apply the delta motion, not absolute */
	if (shift) {
		rcti rect_i;
		float xpos, ypos, hsvo[3];
		
		BLI_rcti_rctf_copy(&rect_i, &but->rect);
		
		/* calculate original hsv again */
		copy_v3_v3(rgb, data->origvec);
		if (use_display_colorspace)
			ui_block_cm_to_display_space_v3(but->block, rgb);
		
		copy_v3_v3(hsvo, hsv);

		ui_rgb_to_color_picker_HSVCUBE_compat_v(but, rgb, hsvo);
		
		/* and original position */
		ui_hsvcube_pos_from_vals(but, &rect_i, hsvo, &xpos, &ypos);
		
		mx_fl = xpos - (data->dragstartx - mx_fl);
		my_fl = ypos - (data->dragstarty - my_fl);
	}
	
	/* relative position within box */
	x = ((float)mx_fl - but->rect.xmin) / BLI_rctf_size_x(&but->rect);
	y = ((float)my_fl - but->rect.ymin) / BLI_rctf_size_y(&but->rect);
	CLAMP(x, 0.0f, 1.0f);
	CLAMP(y, 0.0f, 1.0f);

	switch ((int)but->a1) {
		case UI_GRAD_SV:
			hsv[1] = x;
			hsv[2] = y;
			break;
		case UI_GRAD_HV:
			hsv[0] = x;
			hsv[2] = y;
			break;
		case UI_GRAD_HS:
			hsv[0] = x;
			hsv[1] = y;
			break;
		case UI_GRAD_H:
			hsv[0] = x;
			break;
		case UI_GRAD_S:
			hsv[1] = x;
			break;
		case UI_GRAD_V:
			hsv[2] = x;
			break;
		case UI_GRAD_L_ALT:
			hsv[2] = y;
			break;
		case UI_GRAD_V_ALT:
		{
			/* vertical 'value' strip */
			float min = but->softmin, max = but->softmax;
			if (use_display_colorspace) {
				ui_block_cm_to_display_space_range(but->block, &min, &max);
			}
			/* exception only for value strip - use the range set in but->min/max */
			hsv[2] = y * (max - min) + min;
			break;
		}
		default:
			BLI_assert(0);
			break;
	}

	if (snap != SNAP_OFF) {
		if (ELEM((int)but->a1, UI_GRAD_HV, UI_GRAD_HS, UI_GRAD_H)) {
			ui_color_snap_hue(snap, &hsv[0]);
		}
	}

	ui_color_picker_to_rgb_HSVCUBE_v(but, hsv, rgb);

	if (use_display_colorspace)
		ui_block_cm_to_scene_linear_v3(but->block, rgb);

	/* clamp because with color conversion we can exceed range [#34295] */
	if (but->a1 == UI_GRAD_V_ALT) {
		clamp_axis_max_v3(rgb, but->softmax);
	}

	copy_v3_v3(data->vec, rgb);

	data->draglastx = mx;
	data->draglasty = my;

	return changed;
}

#ifdef WITH_INPUT_NDOF
static void ui_ndofedit_but_HSVCUBE(
        uiBut *but, uiHandleButtonData *data,
        const wmNDOFMotionData *ndof,
        const enum eSnapType snap, const bool shift)
{
	ColorPicker *cpicker = but->custom_data;
	float *hsv = cpicker->color_data;
	const float hsv_v_max = max_ff(hsv[2], but->softmax);
	float rgb[3];
	float sensitivity = (shift ? 0.15f : 0.3f) * ndof->dt;
	bool use_display_colorspace = ui_but_is_colorpicker_display_space(but);

	ui_but_v3_get(but, rgb);

	if (use_display_colorspace)
		ui_block_cm_to_display_space_v3(but->block, rgb);

	ui_rgb_to_color_picker_HSVCUBE_compat_v(but, rgb, hsv);

	switch ((int)but->a1) {
		case UI_GRAD_SV:
			hsv[1] += ndof->rvec[2] * sensitivity;
			hsv[2] += ndof->rvec[0] * sensitivity;
			break;
		case UI_GRAD_HV:
			hsv[0] += ndof->rvec[2] * sensitivity;
			hsv[2] += ndof->rvec[0] * sensitivity;
			break;
		case UI_GRAD_HS:
			hsv[0] += ndof->rvec[2] * sensitivity;
			hsv[1] += ndof->rvec[0] * sensitivity;
			break;
		case UI_GRAD_H:
			hsv[0] += ndof->rvec[2] * sensitivity;
			break;
		case UI_GRAD_S:
			hsv[1] += ndof->rvec[2] * sensitivity;
			break;
		case UI_GRAD_V:
			hsv[2] += ndof->rvec[2] * sensitivity;
			break;
		case UI_GRAD_V_ALT:
		case UI_GRAD_L_ALT:
			/* vertical 'value' strip */
			
			/* exception only for value strip - use the range set in but->min/max */
			hsv[2] += ndof->rvec[0] * sensitivity;
			
			CLAMP(hsv[2], but->softmin, but->softmax);
			break;
		default:
			assert(!"invalid hsv type");
			break;
	}

	if (snap != SNAP_OFF) {
		if (ELEM((int)but->a1, UI_GRAD_HV, UI_GRAD_HS, UI_GRAD_H)) {
			ui_color_snap_hue(snap, &hsv[0]);
		}
	}

	/* ndof specific: the changes above aren't clamping */
	hsv_clamp_v(hsv, hsv_v_max);

	ui_color_picker_to_rgb_HSVCUBE_v(but, hsv, rgb);

	if (use_display_colorspace)
		ui_block_cm_to_scene_linear_v3(but->block, rgb);

	copy_v3_v3(data->vec, rgb);
	ui_but_v3_set(but, data->vec);
}
#endif /* WITH_INPUT_NDOF */

static int ui_do_but_HSVCUBE(
        bContext *C, uiBlock *block, uiBut *but,
        uiHandleButtonData *data, const wmEvent *event)
{
	int mx, my;

	mx = event->x;
	my = event->y;
	ui_window_to_block(data->region, block, &mx, &my);

	if (data->state == BUTTON_STATE_HIGHLIGHT) {
		if (event->type == LEFTMOUSE && event->val == KM_PRESS) {
			const enum eSnapType snap = ui_event_to_snap(event);

			data->dragstartx = mx;
			data->dragstarty = my;
			data->draglastx = mx;
			data->draglasty = my;
			button_activate_state(C, but, BUTTON_STATE_NUM_EDITING);

			/* also do drag the first time */
			if (ui_numedit_but_HSVCUBE(but, data, mx, my, snap, event->shift != 0))
				ui_numedit_apply(C, block, but, data);
			
			return WM_UI_HANDLER_BREAK;
		}
#ifdef WITH_INPUT_NDOF
		else if (event->type == NDOF_MOTION) {
			const wmNDOFMotionData *ndof = event->customdata;
			const enum eSnapType snap = ui_event_to_snap(event);
			
			ui_ndofedit_but_HSVCUBE(but, data, ndof, snap, event->shift != 0);
			
			button_activate_state(C, but, BUTTON_STATE_EXIT);
			ui_apply_but(C, but->block, but, data, true);
			
			return WM_UI_HANDLER_BREAK;
		}
#endif /* WITH_INPUT_NDOF */
		/* XXX hardcoded keymap check.... */
		else if (event->type == BACKSPACEKEY && event->val == KM_PRESS) {
			if (ELEM(but->a1, UI_GRAD_V_ALT, UI_GRAD_L_ALT)) {
				int len;
				
				/* reset only value */
				
				len = RNA_property_array_length(&but->rnapoin, but->rnaprop);
				if (ELEM(len, 3, 4)) {
					float rgb[3], def_hsv[3];
					float def[4];
					ColorPicker *cpicker = but->custom_data;
					float *hsv = cpicker->color_data;

					RNA_property_float_get_default_array(&but->rnapoin, but->rnaprop, def);
					ui_rgb_to_color_picker_HSVCUBE_v(but, def, def_hsv);

					ui_but_v3_get(but, rgb);
					ui_rgb_to_color_picker_HSVCUBE_compat_v(but, rgb, hsv);

					def_hsv[0] = hsv[0];
					def_hsv[1] = hsv[1];
					
					ui_color_picker_to_rgb_HSVCUBE_v(but, def_hsv, rgb);
					ui_but_v3_set(but, rgb);
					
					RNA_property_update(C, &but->rnapoin, but->rnaprop);
					return WM_UI_HANDLER_BREAK;
				}
			}
		}
	}
	else if (data->state == BUTTON_STATE_NUM_EDITING) {
		if (event->type == ESCKEY || event->type == RIGHTMOUSE) {
			if (event->val == KM_PRESS) {
				data->cancel = true;
				data->escapecancel = true;
				button_activate_state(C, but, BUTTON_STATE_EXIT);
			}
		}
		else if ((event->type == MOUSEMOVE) || ui_event_is_snap(event)) {
			if (mx != data->draglastx || my != data->draglasty || event->type != MOUSEMOVE) {
				const enum eSnapType snap = ui_event_to_snap(event);

				if (ui_numedit_but_HSVCUBE(but, data, mx, my, snap, event->shift != 0))
					ui_numedit_apply(C, block, but, data);
			}
		}
		else if (event->type == LEFTMOUSE && event->val != KM_PRESS) {
			button_activate_state(C, but, BUTTON_STATE_EXIT);
		}
		
		return WM_UI_HANDLER_BREAK;
	}

	return WM_UI_HANDLER_CONTINUE;
}

static bool ui_numedit_but_HSVCIRCLE(
        uiBut *but, uiHandleButtonData *data,
        float mx, float my,
        const enum eSnapType snap, const bool shift)
{
	rcti rect;
	bool changed = true;
	float mx_fl, my_fl;
	float rgb[3];
	ColorPicker *cpicker = but->custom_data;
	float *hsv = cpicker->color_data;
	bool use_display_colorspace = ui_but_is_colorpicker_display_space(but);

	ui_mouse_scale_warp(data, mx, my, &mx_fl, &my_fl, shift);
	
#ifdef USE_CONT_MOUSE_CORRECT
	if (ui_but_is_cursor_warp(but)) {
		/* OK but can go outside bounds */
		data->ungrab_mval[0] = mx_fl;
		data->ungrab_mval[1] = my_fl;
		{	/* clamp */
			const float radius = min_ff(BLI_rctf_size_x(&but->rect), BLI_rctf_size_y(&but->rect)) / 2.0f;
			const float cent[2] = {BLI_rctf_cent_x(&but->rect), BLI_rctf_cent_y(&but->rect)};
			const float len = len_v2v2(cent, data->ungrab_mval);
			if (len > radius) {
				dist_ensure_v2_v2fl(data->ungrab_mval, cent, radius);
			}
		}
	}
#endif

	BLI_rcti_rctf_copy(&rect, &but->rect);

	ui_but_v3_get(but, rgb);
	if (use_display_colorspace)
		ui_block_cm_to_display_space_v3(but->block, rgb);

	ui_rgb_to_color_picker_compat_v(rgb, hsv);

	/* exception, when using color wheel in 'locked' value state:
	 * allow choosing a hue for black values, by giving a tiny increment */
	if (but->flag & UI_BUT_COLOR_LOCK) {
		if (U.color_picker_type == USER_CP_CIRCLE_HSV) { // lock
			if (hsv[2] == 0.f) hsv[2] = 0.0001f;
		}
		else {
			if (hsv[2] == 0.0f) hsv[2] = 0.0001f;
			if (hsv[2] >= 0.9999f) hsv[2] = 0.9999f;
		}
	}

	/* only apply the delta motion, not absolute */
	if (shift) {
		float xpos, ypos, hsvo[3], rgbo[3];
		
		/* calculate original hsv again */
		copy_v3_v3(hsvo, hsv);
		copy_v3_v3(rgbo, data->origvec);
		if (use_display_colorspace)
			ui_block_cm_to_display_space_v3(but->block, rgbo);

		ui_rgb_to_color_picker_compat_v(rgbo, hsvo);

		/* and original position */
		ui_hsvcircle_pos_from_vals(but, &rect, hsvo, &xpos, &ypos);

		mx_fl = xpos - (data->dragstartx - mx_fl);
		my_fl = ypos - (data->dragstarty - my_fl);
		
	}
	
	ui_hsvcircle_vals_from_pos(hsv, hsv + 1, &rect, mx_fl, my_fl);

	if ((but->flag & UI_BUT_COLOR_CUBIC) && (U.color_picker_type == USER_CP_CIRCLE_HSV))
		hsv[1] = 1.0f - sqrt3f(1.0f - hsv[1]);

	if (snap != SNAP_OFF) {
		ui_color_snap_hue(snap, &hsv[0]);
	}

	ui_color_picker_to_rgb_v(hsv, rgb);

	if ((but->flag & UI_BUT_VEC_SIZE_LOCK) && (rgb[0] || rgb[1] || rgb[2])) {
		normalize_v3_length(rgb, but->a2);
	}

	if (use_display_colorspace)
		ui_block_cm_to_scene_linear_v3(but->block, rgb);

	ui_but_v3_set(but, rgb);
	
	data->draglastx = mx;
	data->draglasty = my;
	
	return changed;
}

#ifdef WITH_INPUT_NDOF
static void ui_ndofedit_but_HSVCIRCLE(
        uiBut *but, uiHandleButtonData *data,
        const wmNDOFMotionData *ndof,
        const enum eSnapType snap, const bool shift)
{
	ColorPicker *cpicker = but->custom_data;
	float *hsv = cpicker->color_data;
	bool use_display_colorspace = ui_but_is_colorpicker_display_space(but);
	float rgb[3];
	float phi, r /*, sqr */ /* UNUSED */, v[2];
	float sensitivity = (shift ? 0.06f : 0.3f) * ndof->dt;
	
	ui_but_v3_get(but, rgb);
	if (use_display_colorspace)
		ui_block_cm_to_display_space_v3(but->block, rgb);
	ui_rgb_to_color_picker_compat_v(rgb, hsv);
	
	/* Convert current color on hue/sat disc to circular coordinates phi, r */
	phi = fmodf(hsv[0] + 0.25f, 1.0f) * -2.0f * (float)M_PI;
	r = hsv[1];
	/* sqr = r > 0.0f ? sqrtf(r) : 1; */ /* UNUSED */
	
	/* Convert to 2d vectors */
	v[0] = r * cosf(phi);
	v[1] = r * sinf(phi);
	
	/* Use ndof device y and x rotation to move the vector in 2d space */
	v[0] += ndof->rvec[2] * sensitivity;
	v[1] += ndof->rvec[0] * sensitivity;

	/* convert back to polar coords on circle */
	phi = atan2f(v[0], v[1]) / (2.0f * (float)M_PI) + 0.5f;
	
	/* use ndof Y rotation to additionally rotate hue */
	phi += ndof->rvec[1] * sensitivity * 0.5f;
	r = len_v2(v);

	/* convert back to hsv values, in range [0,1] */
	hsv[0] = phi;
	hsv[1] = r;

	/* exception, when using color wheel in 'locked' value state:
	 * allow choosing a hue for black values, by giving a tiny increment */
	if (but->flag & UI_BUT_COLOR_LOCK) {
		if (U.color_picker_type == USER_CP_CIRCLE_HSV) { // lock
			if (hsv[2] == 0.f) hsv[2] = 0.0001f;
		}
		else {
			if (hsv[2] == 0.f) hsv[2] = 0.0001f;
			if (hsv[2] == 1.f) hsv[2] = 0.9999f;
		}
	}

	if (snap != SNAP_OFF) {
		ui_color_snap_hue(snap, &hsv[0]);
	}

	hsv_clamp_v(hsv, FLT_MAX);

	ui_color_picker_to_rgb_v(hsv, data->vec);
	
	if ((but->flag & UI_BUT_VEC_SIZE_LOCK) && (data->vec[0] || data->vec[1] || data->vec[2])) {
		normalize_v3_length(data->vec, but->a2);
	}

	if (use_display_colorspace)
		ui_block_cm_to_scene_linear_v3(but->block, data->vec);
	
	ui_but_v3_set(but, data->vec);
}
#endif /* WITH_INPUT_NDOF */

static int ui_do_but_HSVCIRCLE(
        bContext *C, uiBlock *block, uiBut *but,
        uiHandleButtonData *data, const wmEvent *event)
{
	ColorPicker *cpicker = but->custom_data;
	float *hsv = cpicker->color_data;
	int mx, my;
	mx = event->x;
	my = event->y;
	ui_window_to_block(data->region, block, &mx, &my);
	
	if (data->state == BUTTON_STATE_HIGHLIGHT) {
		if (event->type == LEFTMOUSE && event->val == KM_PRESS) {
			const enum eSnapType snap = ui_event_to_snap(event);
			data->dragstartx = mx;
			data->dragstarty = my;
			data->draglastx = mx;
			data->draglasty = my;
			button_activate_state(C, but, BUTTON_STATE_NUM_EDITING);
			
			/* also do drag the first time */
			if (ui_numedit_but_HSVCIRCLE(but, data, mx, my, snap, event->shift != 0))
				ui_numedit_apply(C, block, but, data);
			
			return WM_UI_HANDLER_BREAK;
		}
#ifdef WITH_INPUT_NDOF
		else if (event->type == NDOF_MOTION) {
			const enum eSnapType snap = ui_event_to_snap(event);
			const wmNDOFMotionData *ndof = event->customdata;
			
			ui_ndofedit_but_HSVCIRCLE(but, data, ndof, snap, event->shift != 0);

			button_activate_state(C, but, BUTTON_STATE_EXIT);
			ui_apply_but(C, but->block, but, data, true);
			
			return WM_UI_HANDLER_BREAK;
		}
#endif /* WITH_INPUT_NDOF */
		/* XXX hardcoded keymap check.... */
		else if (event->type == BACKSPACEKEY && event->val == KM_PRESS) {
			int len;
			
			/* reset only saturation */
			
			len = RNA_property_array_length(&but->rnapoin, but->rnaprop);
			if (len >= 3) {
				float rgb[3], def_hsv[3];
				float *def;
				def = MEM_callocN(sizeof(float) * len, "reset_defaults - float");
				
				RNA_property_float_get_default_array(&but->rnapoin, but->rnaprop, def);
				ui_color_picker_to_rgb_v(def, def_hsv);
				
				ui_but_v3_get(but, rgb);
				ui_rgb_to_color_picker_compat_v(rgb, hsv);
				
				def_hsv[0] = hsv[0];
				def_hsv[2] = hsv[2];

				hsv_to_rgb_v(def_hsv, rgb);
				ui_but_v3_set(but, rgb);
				
				RNA_property_update(C, &but->rnapoin, but->rnaprop);
				
				MEM_freeN(def);
			}
			return WM_UI_HANDLER_BREAK;
		}
	}
	else if (data->state == BUTTON_STATE_NUM_EDITING) {
		if (event->type == ESCKEY || event->type == RIGHTMOUSE) {
			if (event->val == KM_PRESS) {
				data->cancel = true;
				data->escapecancel = true;
				button_activate_state(C, but, BUTTON_STATE_EXIT);
			}
		}
		/* XXX hardcoded keymap check.... */
		else if (event->type == WHEELDOWNMOUSE) {
			hsv[2] = CLAMPIS(hsv[2] - 0.05f, 0.0f, 1.0f);
			ui_but_hsv_set(but);    /* converts to rgb */
			ui_numedit_apply(C, block, but, data);
		}
		else if (event->type == WHEELUPMOUSE) {
			hsv[2] = CLAMPIS(hsv[2] + 0.05f, 0.0f, 1.0f);
			ui_but_hsv_set(but);    /* converts to rgb */
			ui_numedit_apply(C, block, but, data);
		}
		else if ((event->type == MOUSEMOVE) || ui_event_is_snap(event)) {
			if (mx != data->draglastx || my != data->draglasty || event->type != MOUSEMOVE) {
				const enum eSnapType snap = ui_event_to_snap(event);

				if (ui_numedit_but_HSVCIRCLE(but, data, mx, my, snap, event->shift != 0)) {
					ui_numedit_apply(C, block, but, data);
				}
			}
		}
		else if (event->type == LEFTMOUSE && event->val != KM_PRESS) {
			button_activate_state(C, but, BUTTON_STATE_EXIT);
		}
		return WM_UI_HANDLER_BREAK;
	}
	
	return WM_UI_HANDLER_CONTINUE;
}


static bool ui_numedit_but_COLORBAND(uiBut *but, uiHandleButtonData *data, int mx)
{
	float dx;
	bool changed = false;

	if (data->draglastx == mx)
		return changed;

	if (data->coba->tot == 0)
		return changed;

	dx = ((float)(mx - data->draglastx)) / BLI_rctf_size_x(&but->rect);
	data->dragcbd->pos += dx;
	CLAMP(data->dragcbd->pos, 0.0f, 1.0f);
	
	colorband_update_sort(data->coba);
	data->dragcbd = data->coba->data + data->coba->cur;  /* because qsort */
	
	data->draglastx = mx;
	changed = true;

	return changed;
}

static int ui_do_but_COLORBAND(
        bContext *C, uiBlock *block, uiBut *but,
        uiHandleButtonData *data, const wmEvent *event)
{
	ColorBand *coba;
	CBData *cbd;
	/* ignore zoom-level for mindist */
	int mindist = (50 * UI_DPI_FAC) * block->aspect;
	int mx, my, a, xco;

	mx = event->x;
	my = event->y;
	ui_window_to_block(data->region, block, &mx, &my);

	if (data->state == BUTTON_STATE_HIGHLIGHT) {
		if (event->type == LEFTMOUSE && event->val == KM_PRESS) {
			coba = (ColorBand *)but->poin;

			if (event->ctrl) {
				/* insert new key on mouse location */
				float pos = ((float)(mx - but->rect.xmin)) / BLI_rctf_size_x(&but->rect);
				colorband_element_add(coba, pos);
				button_activate_state(C, but, BUTTON_STATE_EXIT);
			}
			else {
				data->dragstartx = mx;
				data->dragstarty = my;
				data->draglastx = mx;
				data->draglasty = my;

				/* activate new key when mouse is close */
				for (a = 0, cbd = coba->data; a < coba->tot; a++, cbd++) {
					xco = but->rect.xmin + (cbd->pos * BLI_rctf_size_x(&but->rect));
					xco = ABS(xco - mx);
					if (a == coba->cur) xco += 5;  // selected one disadvantage
					if (xco < mindist) {
						coba->cur = a;
						mindist = xco;
					}
				}
		
				data->dragcbd = coba->data + coba->cur;
				button_activate_state(C, but, BUTTON_STATE_NUM_EDITING);
			}

			return WM_UI_HANDLER_BREAK;
		}
	}
	else if (data->state == BUTTON_STATE_NUM_EDITING) {
		if (event->type == MOUSEMOVE) {
			if (mx != data->draglastx || my != data->draglasty) {
				if (ui_numedit_but_COLORBAND(but, data, mx))
					ui_numedit_apply(C, block, but, data);
			}
		}
		else if (event->type == LEFTMOUSE && event->val != KM_PRESS) {
			button_activate_state(C, but, BUTTON_STATE_EXIT);
		}
		
		return WM_UI_HANDLER_BREAK;
	}

	return WM_UI_HANDLER_CONTINUE;
}

static bool ui_numedit_but_CURVE(
        uiBlock *block, uiBut *but, uiHandleButtonData *data,
                                 int evtx, int evty,
                                 bool snap, const bool shift)
{
	CurveMapping *cumap = (CurveMapping *)but->poin;
	CurveMap *cuma = cumap->cm + cumap->cur;
	CurveMapPoint *cmp = cuma->curve;
	float fx, fy, zoomx, zoomy;
	int mx, my, dragx, dragy;
	int a;
	bool changed = false;

	/* evtx evty and drag coords are absolute mousecoords, prevents errors when editing when layout changes */
	mx = evtx;
	my = evty;
	ui_window_to_block(data->region, block, &mx, &my);
	dragx = data->draglastx;
	dragy = data->draglasty;
	ui_window_to_block(data->region, block, &dragx, &dragy);
	
	zoomx = BLI_rctf_size_x(&but->rect) / BLI_rctf_size_x(&cumap->curr);
	zoomy = BLI_rctf_size_y(&but->rect) / BLI_rctf_size_y(&cumap->curr);
	
	if (snap) {
		float d[2];

		d[0] = mx - data->dragstartx;
		d[1] = my - data->dragstarty;

		if (len_squared_v2(d) < (3.0f * 3.0f))
			snap = false;
	}

	if (data->dragsel != -1) {
		CurveMapPoint *cmp_last = NULL;
		const float mval_factor = ui_mouse_scale_warp_factor(shift);
		bool moved_point = false;  /* for ctrl grid, can't use orig coords because of sorting */

		fx = (mx - dragx) / zoomx;
		fy = (my - dragy) / zoomy;

		fx *= mval_factor;
		fy *= mval_factor;

		for (a = 0; a < cuma->totpoint; a++) {
			if (cmp[a].flag & CUMA_SELECT) {
				float origx = cmp[a].x, origy = cmp[a].y;
				cmp[a].x += fx;
				cmp[a].y += fy;
				if (snap) {
					cmp[a].x = 0.125f * roundf(8.0f * cmp[a].x);
					cmp[a].y = 0.125f * roundf(8.0f * cmp[a].y);
				}
				if (cmp[a].x != origx || cmp[a].y != origy)
					moved_point = true;

				cmp_last = &cmp[a];
			}
		}

		curvemapping_changed(cumap, false);
		
		if (moved_point) {
			data->draglastx = evtx;
			data->draglasty = evty;
			changed = true;

#ifdef USE_CONT_MOUSE_CORRECT
			/* note: using 'cmp_last' is weak since there may be multiple points selected,
			 * but in practice this isnt really an issue */
			if (ui_but_is_cursor_warp(but)) {
				/* OK but can go outside bounds */
				data->ungrab_mval[0] = but->rect.xmin + ((cmp_last->x - cumap->curr.xmin) * zoomx);
				data->ungrab_mval[1] = but->rect.ymin + ((cmp_last->y - cumap->curr.ymin) * zoomy);
				BLI_rctf_clamp_pt_v(&but->rect, data->ungrab_mval);
			}
#endif

		}

		data->dragchange = true;  /* mark for selection */
	}
	else {
		fx = (mx - dragx) / zoomx;
		fy = (my - dragy) / zoomy;
		
		/* clamp for clip */
		if (cumap->flag & CUMA_DO_CLIP) {
			if (cumap->curr.xmin - fx < cumap->clipr.xmin)
				fx = cumap->curr.xmin - cumap->clipr.xmin;
			else if (cumap->curr.xmax - fx > cumap->clipr.xmax)
				fx = cumap->curr.xmax - cumap->clipr.xmax;
			if (cumap->curr.ymin - fy < cumap->clipr.ymin)
				fy = cumap->curr.ymin - cumap->clipr.ymin;
			else if (cumap->curr.ymax - fy > cumap->clipr.ymax)
				fy = cumap->curr.ymax - cumap->clipr.ymax;
		}

		cumap->curr.xmin -= fx;
		cumap->curr.ymin -= fy;
		cumap->curr.xmax -= fx;
		cumap->curr.ymax -= fy;
		
		data->draglastx = evtx;
		data->draglasty = evty;

		changed = true;
	}

	return changed;
}

static int ui_do_but_CURVE(
        bContext *C, uiBlock *block, uiBut *but,
        uiHandleButtonData *data, const wmEvent *event)
{
	int mx, my, a;
	bool changed = false;
	Scene *scene = CTX_data_scene(C);

	mx = event->x;
	my = event->y;
	ui_window_to_block(data->region, block, &mx, &my);
	
	if (data->state == BUTTON_STATE_HIGHLIGHT) {
		if (event->type == LEFTMOUSE && event->val == KM_PRESS) {
			CurveMapping *cumap = (CurveMapping *)but->poin;
			CurveMap *cuma = cumap->cm + cumap->cur;
			CurveMapPoint *cmp;
			const float m_xy[2] = {mx, my};
			float dist_min_sq = SQUARE(14.0f);  /* 14 pixels radius */
			int sel = -1;

			if (event->ctrl) {
				float f_xy[2];
				BLI_rctf_transform_pt_v(&cumap->curr, &but->rect, f_xy, m_xy);
				
				curvemap_insert(cuma, f_xy[0], f_xy[1]);
				curvemapping_changed(cumap, false);
				changed = true;
			}

			/* check for selecting of a point */
			cmp = cuma->curve;   /* ctrl adds point, new malloc */
			for (a = 0; a < cuma->totpoint; a++) {
				float f_xy[2];
				BLI_rctf_transform_pt_v(&but->rect, &cumap->curr, f_xy, &cmp[a].x);
				const float dist_sq = len_squared_v2v2(m_xy, f_xy);
				if (dist_sq < dist_min_sq) {
					sel = a;
					dist_min_sq = dist_sq;
				}
			}

			if (sel == -1) {
				int i;
				float f_xy[2], f_xy_prev[2];

				/* if the click didn't select anything, check if it's clicked on the 
				 * curve itself, and if so, add a point */
				cmp = cuma->table;

				BLI_rctf_transform_pt_v(&but->rect, &cumap->curr, f_xy, &cmp[0].x);

				/* with 160px height 8px should translate to the old 0.05 coefficient at no zoom */
				dist_min_sq = SQUARE(8.0f);

				/* loop through the curve segment table and find what's near the mouse. */
				for (i = 1; i <= CM_TABLE; i++) {
					copy_v2_v2(f_xy_prev, f_xy);
					BLI_rctf_transform_pt_v(&but->rect, &cumap->curr, f_xy, &cmp[i].x);

					if (dist_squared_to_line_segment_v2(m_xy, f_xy_prev, f_xy) < dist_min_sq) {
						BLI_rctf_transform_pt_v(&cumap->curr, &but->rect, f_xy, m_xy);

						curvemap_insert(cuma, f_xy[0], f_xy[1]);
						curvemapping_changed(cumap, false);

						changed = true;
						
						/* reset cmp back to the curve points again, rather than drawing segments */
						cmp = cuma->curve;
						
						/* find newly added point and make it 'sel' */
						for (a = 0; a < cuma->totpoint; a++) {
							if (cmp[a].x == f_xy[0]) {
								sel = a;
							}
						}
						break;
					}
				}
			}

			if (sel != -1) {
				/* ok, we move a point */
				/* deselect all if this one is deselect. except if we hold shift */
				if (!event->shift) {
					for (a = 0; a < cuma->totpoint; a++) {
						cmp[a].flag &= ~CUMA_SELECT;
					}
					cmp[sel].flag |= CUMA_SELECT;
				}
				else {
					cmp[sel].flag ^= CUMA_SELECT;
				}
			}
			else {
				/* move the view */
				data->cancel = true;
			}

			data->dragsel = sel;
			
			data->dragstartx = event->x;
			data->dragstarty = event->y;
			data->draglastx = event->x;
			data->draglasty = event->y;

			button_activate_state(C, but, BUTTON_STATE_NUM_EDITING);
			return WM_UI_HANDLER_BREAK;
		}
	}
	else if (data->state == BUTTON_STATE_NUM_EDITING) {
		if (event->type == MOUSEMOVE) {
			if (event->x != data->draglastx || event->y != data->draglasty) {
				
				if (ui_numedit_but_CURVE(block, but, data, event->x, event->y, event->ctrl != 0, event->shift != 0))
					ui_numedit_apply(C, block, but, data);
			}
		}
		else if (event->type == LEFTMOUSE && event->val != KM_PRESS) {
			if (data->dragsel != -1) {
				CurveMapping *cumap = (CurveMapping *)but->poin;
				CurveMap *cuma = cumap->cm + cumap->cur;
				CurveMapPoint *cmp = cuma->curve;

				if (data->dragchange == false) {
					/* deselect all, select one */
					if (!event->shift) {
						for (a = 0; a < cuma->totpoint; a++)
							cmp[a].flag &= ~CUMA_SELECT;
						cmp[data->dragsel].flag |= CUMA_SELECT;
					}
				}
				else {
					curvemapping_changed(cumap, true);  /* remove doubles */
					BKE_paint_invalidate_cursor_overlay(scene, cumap);
				}
			}

			button_activate_state(C, but, BUTTON_STATE_EXIT);
		}

		return WM_UI_HANDLER_BREAK;
	}

	/* UNUSED but keep for now */
	(void)changed;

	return WM_UI_HANDLER_CONTINUE;
}

static bool ui_numedit_but_HISTOGRAM(uiBut *but, uiHandleButtonData *data, int mx, int my)
{
	Histogram *hist = (Histogram *)but->poin;
	bool changed = true;
	float dy = my - data->draglasty;

	/* scale histogram values (dy / 10 for better control) */
	const float yfac = min_ff(pow2f(hist->ymax), 1.0f) * 0.5f;
	hist->ymax += (dy * 0.1f) * yfac;

	/* 0.1 allows us to see HDR colors up to 10 */
	CLAMP(hist->ymax, 0.1f, 100.f);

	data->draglastx = mx;
	data->draglasty = my;

	return changed;
}

static int ui_do_but_HISTOGRAM(
        bContext *C, uiBlock *block, uiBut *but,
        uiHandleButtonData *data, const wmEvent *event)
{
	int mx, my;
	
	mx = event->x;
	my = event->y;
	ui_window_to_block(data->region, block, &mx, &my);
	
	if (data->state == BUTTON_STATE_HIGHLIGHT) {
		if (event->type == LEFTMOUSE && event->val == KM_PRESS) {
			data->dragstartx = mx;
			data->dragstarty = my;
			data->draglastx = mx;
			data->draglasty = my;
			button_activate_state(C, but, BUTTON_STATE_NUM_EDITING);
			
			/* also do drag the first time */
			if (ui_numedit_but_HISTOGRAM(but, data, mx, my))
				ui_numedit_apply(C, block, but, data);
			
			return WM_UI_HANDLER_BREAK;
		}
		/* XXX hardcoded keymap check.... */
		else if (event->type == BACKSPACEKEY && event->val == KM_PRESS) {
			Histogram *hist = (Histogram *)but->poin;
			hist->ymax = 1.f;
			
			button_activate_state(C, but, BUTTON_STATE_EXIT);
			return WM_UI_HANDLER_BREAK;
		}
	}
	else if (data->state == BUTTON_STATE_NUM_EDITING) {
		if (event->type == ESCKEY) {
			if (event->val == KM_PRESS) {
				data->cancel = true;
				data->escapecancel = true;
				button_activate_state(C, but, BUTTON_STATE_EXIT);
			}
		}
		else if (event->type == MOUSEMOVE) {
			if (mx != data->draglastx || my != data->draglasty) {
				if (ui_numedit_but_HISTOGRAM(but, data, mx, my))
					ui_numedit_apply(C, block, but, data);
			}
		}
		else if (event->type == LEFTMOUSE && event->val != KM_PRESS) {
			button_activate_state(C, but, BUTTON_STATE_EXIT);
		}
		return WM_UI_HANDLER_BREAK;
	}
	
	return WM_UI_HANDLER_CONTINUE;
}

static bool ui_numedit_but_WAVEFORM(uiBut *but, uiHandleButtonData *data, int mx, int my)
{
	Scopes *scopes = (Scopes *)but->poin;
	bool changed = true;
	float dy;

	dy = my - data->draglasty;

	/* scale waveform values */
	scopes->wavefrm_yfac += dy / 200.0f;

	CLAMP(scopes->wavefrm_yfac, 0.5f, 2.0f);

	data->draglastx = mx;
	data->draglasty = my;

	return changed;
}

static int ui_do_but_WAVEFORM(
        bContext *C, uiBlock *block, uiBut *but,
        uiHandleButtonData *data, const wmEvent *event)
{
	int mx, my;

	mx = event->x;
	my = event->y;
	ui_window_to_block(data->region, block, &mx, &my);

	if (data->state == BUTTON_STATE_HIGHLIGHT) {
		if (event->type == LEFTMOUSE && event->val == KM_PRESS) {
			data->dragstartx = mx;
			data->dragstarty = my;
			data->draglastx = mx;
			data->draglasty = my;
			button_activate_state(C, but, BUTTON_STATE_NUM_EDITING);

			/* also do drag the first time */
			if (ui_numedit_but_WAVEFORM(but, data, mx, my))
				ui_numedit_apply(C, block, but, data);

			return WM_UI_HANDLER_BREAK;
		}
		/* XXX hardcoded keymap check.... */
		else if (event->type == BACKSPACEKEY && event->val == KM_PRESS) {
			Scopes *scopes = (Scopes *)but->poin;
			scopes->wavefrm_yfac = 1.f;

			button_activate_state(C, but, BUTTON_STATE_EXIT);
			return WM_UI_HANDLER_BREAK;
		}
	}
	else if (data->state == BUTTON_STATE_NUM_EDITING) {
		if (event->type == ESCKEY) {
			if (event->val == KM_PRESS) {
				data->cancel = true;
				data->escapecancel = true;
				button_activate_state(C, but, BUTTON_STATE_EXIT);
			}
		}
		else if (event->type == MOUSEMOVE) {
			if (mx != data->draglastx || my != data->draglasty) {
				if (ui_numedit_but_WAVEFORM(but, data, mx, my))
					ui_numedit_apply(C, block, but, data);
			}
		}
		else if (event->type == LEFTMOUSE && event->val != KM_PRESS) {
			button_activate_state(C, but, BUTTON_STATE_EXIT);
		}
		return WM_UI_HANDLER_BREAK;
	}

	return WM_UI_HANDLER_CONTINUE;
}

static int ui_do_but_LINK(
        bContext *C, uiBut *but,
        uiHandleButtonData *data, const wmEvent *event)
{	
	VECCOPY2D(but->linkto, event->mval);

	if (data->state == BUTTON_STATE_HIGHLIGHT) {
		if (event->type == LEFTMOUSE && event->val == KM_PRESS) {
			button_activate_state(C, but, BUTTON_STATE_WAIT_RELEASE);
			return WM_UI_HANDLER_BREAK;
		}
		else if (event->type == LEFTMOUSE && but->block->handle) {
			button_activate_state(C, but, BUTTON_STATE_EXIT);
			return WM_UI_HANDLER_BREAK;
		}
	}
	else if (data->state == BUTTON_STATE_WAIT_RELEASE) {
		
		if (event->type == LEFTMOUSE && event->val != KM_PRESS) {
			if (!(but->flag & UI_SELECT))
				data->cancel = true;
			button_activate_state(C, but, BUTTON_STATE_EXIT);
			return WM_UI_HANDLER_BREAK;
		}
	}
	
	return WM_UI_HANDLER_CONTINUE;
}

static bool ui_numedit_but_TRACKPREVIEW(
        bContext *C, uiBut *but, uiHandleButtonData *data,
        int mx, int my,
        const bool shift)
{
	MovieClipScopes *scopes = (MovieClipScopes *)but->poin;
	bool changed = true;
	float dx, dy;

	dx = mx - data->draglastx;
	dy = my - data->draglasty;

	if (shift) {
		dx /= 5.0f;
		dy /= 5.0f;
	}

	if (!scopes->track_locked) {
		if (scopes->marker->framenr != scopes->framenr)
			scopes->marker = BKE_tracking_marker_ensure(scopes->track, scopes->framenr);

		scopes->marker->flag &= ~(MARKER_DISABLED | MARKER_TRACKED);
		scopes->marker->pos[0] += -dx * scopes->slide_scale[0] / BLI_rctf_size_x(&but->block->rect);
		scopes->marker->pos[1] += -dy * scopes->slide_scale[1] / BLI_rctf_size_y(&but->block->rect);

		WM_event_add_notifier(C, NC_MOVIECLIP | NA_EDITED, NULL);
	}

	scopes->ok = 0;

	data->draglastx = mx;
	data->draglasty = my;

	return changed;
}

static int ui_do_but_TRACKPREVIEW(
        bContext *C, uiBlock *block, uiBut *but,
        uiHandleButtonData *data, const wmEvent *event)
{
	int mx, my;

	mx = event->x;
	my = event->y;
	ui_window_to_block(data->region, block, &mx, &my);

	if (data->state == BUTTON_STATE_HIGHLIGHT) {
		if (event->type == LEFTMOUSE && event->val == KM_PRESS) {
			data->dragstartx = mx;
			data->dragstarty = my;
			data->draglastx = mx;
			data->draglasty = my;
			button_activate_state(C, but, BUTTON_STATE_NUM_EDITING);

			/* also do drag the first time */
			if (ui_numedit_but_TRACKPREVIEW(C, but, data, mx, my, event->shift != 0))
				ui_numedit_apply(C, block, but, data);

			return WM_UI_HANDLER_BREAK;
		}
	}
	else if (data->state == BUTTON_STATE_NUM_EDITING) {
		if (event->type == ESCKEY) {
			if (event->val == KM_PRESS) {
				data->cancel = true;
				data->escapecancel = true;
				button_activate_state(C, but, BUTTON_STATE_EXIT);
			}
		}
		else if (event->type == MOUSEMOVE) {
			if (mx != data->draglastx || my != data->draglasty) {
				if (ui_numedit_but_TRACKPREVIEW(C, but, data, mx, my, event->shift != 0))
					ui_numedit_apply(C, block, but, data);
			}
		}
		else if (event->type == LEFTMOUSE && event->val != KM_PRESS) {
			button_activate_state(C, but, BUTTON_STATE_EXIT);
		}
		return WM_UI_HANDLER_BREAK;
	}

	return WM_UI_HANDLER_CONTINUE;
}

static void but_shortcut_name_func(bContext *C, void *arg1, int UNUSED(event))
{
	uiBut *but = (uiBut *)arg1;

	if (but->optype) {
		char shortcut_str[128];

		IDProperty *prop = (but->opptr) ? but->opptr->data : NULL;
		
		/* complex code to change name of button */
		if (WM_key_event_operator_string(C, but->optype->idname, but->opcontext, prop, true,
		                                 sizeof(shortcut_str), shortcut_str))
		{
			ui_but_add_shortcut(but, shortcut_str, true);
		}
		else {
			/* simply strip the shortcut */
			ui_but_add_shortcut(but, NULL, true);
		}
	}
}

static uiBlock *menu_change_shortcut(bContext *C, ARegion *ar, void *arg)
{
	wmWindowManager *wm = CTX_wm_manager(C);
	uiBlock *block;
	uiBut *but = (uiBut *)arg;
	wmKeyMap *km;
	wmKeyMapItem *kmi;
	PointerRNA ptr;
	uiLayout *layout;
	uiStyle *style = UI_style_get_dpi();
	IDProperty *prop = (but->opptr) ? but->opptr->data : NULL;

	kmi = WM_key_event_operator(C, but->optype->idname, but->opcontext, prop, true, &km);
	BLI_assert(kmi != NULL);

	RNA_pointer_create(&wm->id, &RNA_KeyMapItem, kmi, &ptr);
	
	block = UI_block_begin(C, ar, "_popup", UI_EMBOSS);
	UI_block_func_handle_set(block, but_shortcut_name_func, but);
	UI_block_flag_enable(block, UI_BLOCK_MOVEMOUSE_QUIT);
	UI_block_direction_set(block, UI_DIR_CENTER_Y);
	
	layout = UI_block_layout(block, UI_LAYOUT_VERTICAL, UI_LAYOUT_PANEL, 0, 0, 200, 20, 0, style);
	
	uiItemR(layout, &ptr, "type", UI_ITEM_R_FULL_EVENT | UI_ITEM_R_IMMEDIATE, "", ICON_NONE);
	
	UI_block_bounds_set_popup(block, 6, -50, 26);
	
	return block;
}

#ifdef USE_KEYMAP_ADD_HACK
static int g_kmi_id_hack;
#endif

static uiBlock *menu_add_shortcut(bContext *C, ARegion *ar, void *arg)
{
	wmWindowManager *wm = CTX_wm_manager(C);
	uiBlock *block;
	uiBut *but = (uiBut *)arg;
	wmKeyMap *km;
	wmKeyMapItem *kmi;
	PointerRNA ptr;
	uiLayout *layout;
	uiStyle *style = UI_style_get_dpi();
	IDProperty *prop = (but->opptr) ? but->opptr->data : NULL;
	int kmi_id;
	
	/* XXX this guess_opname can potentially return a different keymap than being found on adding later... */
	km = WM_keymap_guess_opname(C, but->optype->idname);
	kmi = WM_keymap_add_item(km, but->optype->idname, AKEY, KM_PRESS, 0, 0);
	kmi_id = kmi->id;

	/* copy properties, prop can be NULL for reset */
	if (prop)
		prop = IDP_CopyProperty(prop);
	WM_keymap_properties_reset(kmi, prop);

	/* update and get pointers again */
	WM_keyconfig_update(wm);

	km = WM_keymap_guess_opname(C, but->optype->idname);
	kmi = WM_keymap_item_find_id(km, kmi_id);

	RNA_pointer_create(&wm->id, &RNA_KeyMapItem, kmi, &ptr);

	block = UI_block_begin(C, ar, "_popup", UI_EMBOSS);
	UI_block_func_handle_set(block, but_shortcut_name_func, but);
	UI_block_direction_set(block, UI_DIR_CENTER_Y);

	layout = UI_block_layout(block, UI_LAYOUT_VERTICAL, UI_LAYOUT_PANEL, 0, 0, 200, 20, 0, style);

	uiItemR(layout, &ptr, "type", UI_ITEM_R_FULL_EVENT | UI_ITEM_R_IMMEDIATE, "", ICON_NONE);
	
	UI_block_bounds_set_popup(block, 6, -50, 26);

#ifdef USE_KEYMAP_ADD_HACK
	g_kmi_id_hack = kmi_id;
#endif
	return block;
}

static void menu_add_shortcut_cancel(struct bContext *C, void *arg1)
{
	uiBut *but = (uiBut *)arg1;
	wmKeyMap *km;
	wmKeyMapItem *kmi;
#ifndef USE_KEYMAP_ADD_HACK
	IDProperty *prop;
#endif
	int kmi_id;

#ifdef USE_KEYMAP_ADD_HACK
	km = WM_keymap_guess_opname(C, but->optype->idname);
	kmi_id = g_kmi_id_hack;
	UNUSED_VARS(but);
#else
	prop  = (but->opptr) ? but->opptr->data : NULL;
	kmi_id = WM_key_event_operator_id(C, but->optype->idname, but->opcontext, prop, true, &km);
#endif

	kmi = WM_keymap_item_find_id(km, kmi_id);
	WM_keymap_remove_item(km, kmi);
}

static void popup_change_shortcut_func(bContext *C, void *arg1, void *UNUSED(arg2))
{
	uiBut *but = (uiBut *)arg1;
	UI_popup_block_invoke(C, menu_change_shortcut, but);
}

static void remove_shortcut_func(bContext *C, void *arg1, void *UNUSED(arg2))
{
	uiBut *but = (uiBut *)arg1;
	wmKeyMap *km;
	wmKeyMapItem *kmi;
	IDProperty *prop = (but->opptr) ? but->opptr->data : NULL;

	kmi = WM_key_event_operator(C, but->optype->idname, but->opcontext, prop, true, &km);
	BLI_assert(kmi != NULL);

	WM_keymap_remove_item(km, kmi);
	
	but_shortcut_name_func(C, but, 0);
}

static void popup_add_shortcut_func(bContext *C, void *arg1, void *UNUSED(arg2))
{
	uiBut *but = (uiBut *)arg1;
	UI_popup_block_ex(C, menu_add_shortcut, NULL, menu_add_shortcut_cancel, but, NULL);
}

/**
 * menu to chow when right clicking on the panel header
 */
void ui_panel_menu(bContext *C, ARegion *ar, Panel *pa)
{
	bScreen *sc = CTX_wm_screen(C);
	const bool has_panel_category = UI_panel_category_is_visible(ar);
	const bool any_item_visible = has_panel_category;
	PointerRNA ptr;
	uiPopupMenu *pup;
	uiLayout *layout;

	if (!any_item_visible) {
		return;
	}

	RNA_pointer_create(&sc->id, &RNA_Panel, pa, &ptr);

	pup = UI_popup_menu_begin(C, IFACE_("Panel"), ICON_NONE);
	layout = UI_popup_menu_layout(pup);

	if (has_panel_category) {
		char tmpstr[80];
		BLI_snprintf(tmpstr, sizeof(tmpstr), "%s" UI_SEP_CHAR_S "%s", IFACE_("Pin"), IFACE_("Shift+Left Mouse"));
		uiItemR(layout, &ptr, "use_pin", 0, tmpstr, ICON_NONE);

		/* evil, force shortcut flag */
		{
			uiBlock *block = uiLayoutGetBlock(layout);
			uiBut *but = block->buttons.last;
			but->flag |= UI_BUT_HAS_SEP_CHAR;
		}
	}
	UI_popup_menu_end(C, pup);
}

static void ui_but_menu_add_path_operators(uiLayout *layout, PointerRNA *ptr, PropertyRNA *prop)
{
	const PropertySubType subtype = RNA_property_subtype(prop);
	wmOperatorType *ot = WM_operatortype_find("WM_OT_path_open", true);
	char filepath[FILE_MAX];
	char dir[FILE_MAXDIR];
	char file[FILE_MAXFILE];
	PointerRNA props_ptr;

	BLI_assert(ELEM(subtype, PROP_FILEPATH, PROP_DIRPATH));
	UNUSED_VARS_NDEBUG(subtype);

	RNA_property_string_get(ptr, prop, filepath);
	BLI_split_dirfile(filepath, dir, file, sizeof(dir), sizeof(file));

	if (file[0]) {
		BLI_assert(subtype == PROP_FILEPATH);
		uiItemFullO_ptr(
		        layout, ot, CTX_IFACE_(BLT_I18NCONTEXT_OPERATOR_DEFAULT, "Open File Externally"),
		        ICON_NONE, NULL, WM_OP_INVOKE_DEFAULT, 0, &props_ptr);
		RNA_string_set(&props_ptr, "filepath", filepath);
	}

	uiItemFullO_ptr(
	        layout, ot, CTX_IFACE_(BLT_I18NCONTEXT_OPERATOR_DEFAULT, "Open Location Externally"),
	        ICON_NONE, NULL, WM_OP_INVOKE_DEFAULT, 0, &props_ptr);
	RNA_string_set(&props_ptr, "filepath", dir);
}

static bool ui_but_menu(bContext *C, uiBut *but)
{
	uiPopupMenu *pup;
	uiLayout *layout;
	MenuType *mt = WM_menutype_find("WM_MT_button_context", true);
	bool is_array, is_array_component;
	uiStringInfo label = {BUT_GET_LABEL, NULL};

/*	if ((but->rnapoin.data && but->rnaprop) == 0 && but->optype == NULL)*/
/*		return 0;*/

	/* having this menu for some buttons makes no sense */
	if (but->type == UI_BTYPE_IMAGE) {
		return false;
	}
	
	/* highly unlikely getting the label ever fails */
	UI_but_string_info_get(C, but, &label, NULL);

	pup = UI_popup_menu_begin(C, label.strinfo ? label.strinfo : "", ICON_NONE);
	layout = UI_popup_menu_layout(pup);
	if (label.strinfo)
		MEM_freeN(label.strinfo);

	uiLayoutSetOperatorContext(layout, WM_OP_INVOKE_DEFAULT);

	if (but->rnapoin.data && but->rnaprop) {
		PointerRNA *ptr = &but->rnapoin;
		PropertyRNA *prop = but->rnaprop;
		const PropertyType type = RNA_property_type(prop);
		const PropertySubType subtype = RNA_property_subtype(prop);
		bool is_anim = RNA_property_animateable(ptr, prop);
		bool is_editable = RNA_property_editable(ptr, prop);
		/*bool is_idprop = RNA_property_is_idprop(prop);*/ /* XXX does not work as expected, not strictly needed */
		bool is_set = RNA_property_is_set(ptr, prop);

		/* Set the (button_pointer, button_prop) and pointer data for Python access to the hovered ui element. */
		uiLayoutSetContextFromBut(layout, but);

		/* second slower test, saved people finding keyframe items in menus when its not possible */
		if (is_anim)
			is_anim = RNA_property_path_from_ID_check(&but->rnapoin, but->rnaprop);

		/* determine if we can key a single component of an array */
		is_array = RNA_property_array_length(&but->rnapoin, but->rnaprop) != 0;
		is_array_component = (is_array && but->rnaindex != -1);
		
		/* Keyframes */
		if (but->flag & UI_BUT_ANIMATED_KEY) {
			/* replace/delete keyfraemes */
			if (is_array_component) {
				uiItemBooleanO(layout, CTX_IFACE_(BLT_I18NCONTEXT_OPERATOR_DEFAULT, "Replace Keyframes"),
				               ICON_KEY_HLT, "ANIM_OT_keyframe_insert_button", "all", 1);
				uiItemBooleanO(layout, CTX_IFACE_(BLT_I18NCONTEXT_OPERATOR_DEFAULT, "Replace Single Keyframe"),
				               ICON_NONE, "ANIM_OT_keyframe_insert_button", "all", 0);
				uiItemBooleanO(layout, CTX_IFACE_(BLT_I18NCONTEXT_OPERATOR_DEFAULT, "Delete Keyframes"),
				               ICON_NONE, "ANIM_OT_keyframe_delete_button", "all", 1);
				uiItemBooleanO(layout, CTX_IFACE_(BLT_I18NCONTEXT_OPERATOR_DEFAULT, "Delete Single Keyframe"),
				               ICON_NONE, "ANIM_OT_keyframe_delete_button", "all", 0);
			}
			else {
				uiItemBooleanO(layout, CTX_IFACE_(BLT_I18NCONTEXT_OPERATOR_DEFAULT, "Replace Keyframe"),
				               ICON_KEY_HLT, "ANIM_OT_keyframe_insert_button", "all", 1);
				uiItemBooleanO(layout, CTX_IFACE_(BLT_I18NCONTEXT_OPERATOR_DEFAULT, "Delete Keyframe"),
				               ICON_NONE, "ANIM_OT_keyframe_delete_button", "all", 1);
			}
			
			/* keyframe settings */
			uiItemS(layout);
			
			
		}
		else if (but->flag & UI_BUT_DRIVEN) {
			/* pass */
		}
		else if (is_anim) {
			if (is_array_component) {
				uiItemBooleanO(layout, CTX_IFACE_(BLT_I18NCONTEXT_OPERATOR_DEFAULT, "Insert Keyframes"),
				               ICON_KEY_HLT, "ANIM_OT_keyframe_insert_button", "all", 1);
				uiItemBooleanO(layout, CTX_IFACE_(BLT_I18NCONTEXT_OPERATOR_DEFAULT, "Insert Single Keyframe"),
				               ICON_NONE, "ANIM_OT_keyframe_insert_button", "all", 0);
			}
			else {
				uiItemBooleanO(layout, CTX_IFACE_(BLT_I18NCONTEXT_OPERATOR_DEFAULT, "Insert Keyframe"),
				               ICON_KEY_HLT, "ANIM_OT_keyframe_insert_button", "all", 1);
			}
		}
		
		if ((but->flag & UI_BUT_ANIMATED) && (but->rnapoin.type != &RNA_NlaStrip)) {
			if (is_array_component) {
				uiItemBooleanO(layout, CTX_IFACE_(BLT_I18NCONTEXT_OPERATOR_DEFAULT, "Clear Keyframes"),
				               ICON_KEY_DEHLT, "ANIM_OT_keyframe_clear_button", "all", 1);
				uiItemBooleanO(layout, CTX_IFACE_(BLT_I18NCONTEXT_OPERATOR_DEFAULT, "Clear Single Keyframes"),
				               ICON_NONE, "ANIM_OT_keyframe_clear_button", "all", 0);
			}
			else {
				uiItemBooleanO(layout, CTX_IFACE_(BLT_I18NCONTEXT_OPERATOR_DEFAULT, "Clear Keyframes"),
				               ICON_KEY_DEHLT, "ANIM_OT_keyframe_clear_button", "all", 1);
			}
		}

		/* Drivers */
		if (but->flag & UI_BUT_DRIVEN) {
			uiItemS(layout);

			if (is_array_component) {
				uiItemBooleanO(layout, CTX_IFACE_(BLT_I18NCONTEXT_OPERATOR_DEFAULT, "Delete Drivers"),
				               ICON_X, "ANIM_OT_driver_button_remove", "all", 1);
				uiItemBooleanO(layout, CTX_IFACE_(BLT_I18NCONTEXT_OPERATOR_DEFAULT, "Delete Single Driver"),
				               ICON_NONE, "ANIM_OT_driver_button_remove", "all", 0);
			}
			else {
				uiItemBooleanO(layout, CTX_IFACE_(BLT_I18NCONTEXT_OPERATOR_DEFAULT, "Delete Driver"),
				               ICON_X, "ANIM_OT_driver_button_remove", "all", 1);
			}

			uiItemO(layout, CTX_IFACE_(BLT_I18NCONTEXT_OPERATOR_DEFAULT, "Copy Driver"),
			        ICON_NONE, "ANIM_OT_copy_driver_button");
			if (ANIM_driver_can_paste()) {
				uiItemO(layout, CTX_IFACE_(BLT_I18NCONTEXT_OPERATOR_DEFAULT, "Paste Driver"),
				        ICON_NONE, "ANIM_OT_paste_driver_button");
			}
		}
		else if (but->flag & (UI_BUT_ANIMATED_KEY | UI_BUT_ANIMATED)) {
			/* pass */
		}
		else if (is_anim) {
			uiItemS(layout);

			if (is_array_component) {
				uiItemMenuEnumO(layout, C, "ANIM_OT_driver_button_add", "mapping_type", 
				                CTX_IFACE_(BLT_I18NCONTEXT_OPERATOR_DEFAULT, "Add Drivers"), 
				                ICON_DRIVER);
			}
			else {
				uiItemMenuEnumO(layout, C, "ANIM_OT_driver_button_add", "mapping_type", 
				                CTX_IFACE_(BLT_I18NCONTEXT_OPERATOR_DEFAULT, "Add Driver"), 
				                ICON_DRIVER);
			}

			if (ANIM_driver_can_paste()) {
				uiItemO(layout, CTX_IFACE_(BLT_I18NCONTEXT_OPERATOR_DEFAULT, "Paste Driver"),
				        ICON_NONE, "ANIM_OT_paste_driver_button");
			}
		}
		
		/* Keying Sets */
		/* TODO: check on modifyability of Keying Set when doing this */
		if (is_anim) {
			uiItemS(layout);

			if (is_array_component) {
				uiItemBooleanO(layout, CTX_IFACE_(BLT_I18NCONTEXT_OPERATOR_DEFAULT, "Add All to Keying Set"),
				               ICON_KEYINGSET, "ANIM_OT_keyingset_button_add", "all", 1);
				uiItemBooleanO(layout, CTX_IFACE_(BLT_I18NCONTEXT_OPERATOR_DEFAULT, "Add Single to Keying Set"),
				               ICON_NONE, "ANIM_OT_keyingset_button_add", "all", 0);
				uiItemO(layout, CTX_IFACE_(BLT_I18NCONTEXT_OPERATOR_DEFAULT, "Remove from Keying Set"),
				        ICON_NONE, "ANIM_OT_keyingset_button_remove");
			}
			else {
				uiItemBooleanO(layout, CTX_IFACE_(BLT_I18NCONTEXT_OPERATOR_DEFAULT, "Add to Keying Set"),
				               ICON_KEYINGSET, "ANIM_OT_keyingset_button_add", "all", 1);
				uiItemO(layout, CTX_IFACE_(BLT_I18NCONTEXT_OPERATOR_DEFAULT, "Remove from Keying Set"),
				        ICON_NONE, "ANIM_OT_keyingset_button_remove");
			}
		}
		
		uiItemS(layout);
		
		/* Property Operators */
		
		/* Copy Property Value
		 * Paste Property Value */
		
		if (is_array_component) {
			uiItemBooleanO(layout, CTX_IFACE_(BLT_I18NCONTEXT_OPERATOR_DEFAULT, "Reset All to Default Values"),
			               ICON_LOOP_BACK, "UI_OT_reset_default_button", "all", 1);
			uiItemBooleanO(layout, CTX_IFACE_(BLT_I18NCONTEXT_OPERATOR_DEFAULT, "Reset Single to Default Value"),
			               ICON_NONE, "UI_OT_reset_default_button", "all", 0);
		}
		else {
			uiItemBooleanO(layout, CTX_IFACE_(BLT_I18NCONTEXT_OPERATOR_DEFAULT, "Reset to Default Value"),
			        ICON_LOOP_BACK, "UI_OT_reset_default_button", "all", 1);
		}
		if (is_editable /*&& is_idprop*/ && is_set) {
			uiItemO(layout, CTX_IFACE_(BLT_I18NCONTEXT_OPERATOR_DEFAULT, "Unset"),
			        ICON_NONE, "UI_OT_unset_property_button");
		}
		
		if (is_array_component) {
			uiItemBooleanO(layout, CTX_IFACE_(BLT_I18NCONTEXT_OPERATOR_DEFAULT, "Copy All To Selected"),
			               ICON_NONE, "UI_OT_copy_to_selected_button", "all", true);
			uiItemBooleanO(layout, CTX_IFACE_(BLT_I18NCONTEXT_OPERATOR_DEFAULT, "Copy Single To Selected"),
			               ICON_NONE, "UI_OT_copy_to_selected_button", "all", false);
		}
		else {
			uiItemBooleanO(layout, CTX_IFACE_(BLT_I18NCONTEXT_OPERATOR_DEFAULT, "Copy To Selected"),
		                   ICON_NONE, "UI_OT_copy_to_selected_button", "all", true);
		}

		uiItemO(layout, CTX_IFACE_(BLT_I18NCONTEXT_OPERATOR_DEFAULT, "Copy Data Path"),
		        ICON_NONE, "UI_OT_copy_data_path_button");

		uiItemS(layout);

		if (type == PROP_STRING && ELEM(subtype, PROP_FILEPATH, PROP_DIRPATH)) {
			ui_but_menu_add_path_operators(layout, ptr, prop);
			uiItemS(layout);
		}
	}

	/* Operator buttons */
	if (but->optype) {
		uiBlock *block = uiLayoutGetBlock(layout);
		uiBut *but2;
		IDProperty *prop = (but->opptr) ? but->opptr->data : NULL;
		int w = uiLayoutGetWidth(layout);
		wmKeyMap *km;
		/* We want to know if this op has a shortcut, be it hotkey or not. */
		wmKeyMapItem *kmi = WM_key_event_operator(C, but->optype->idname, but->opcontext, prop, false, &km);

		/* We do have a shortcut, but only keyboard ones are editbale that way... */
		if (kmi) {
			if (ISKEYBOARD(kmi->type)) {
#if 0			/* would rather use a block but, but gets weirdly positioned... */
				uiDefBlockBut(block, menu_change_shortcut, but, "Change Shortcut",
				              0, 0, uiLayoutGetWidth(layout), UI_UNIT_Y, "");
#endif

				but2 = uiDefIconTextBut(block, UI_BTYPE_BUT, 0, ICON_HAND,
				                        CTX_IFACE_(BLT_I18NCONTEXT_OPERATOR_DEFAULT, "Change Shortcut"),
				                        0, 0, w, UI_UNIT_Y, NULL, 0, 0, 0, 0, "");
				UI_but_func_set(but2, popup_change_shortcut_func, but, NULL);

				but2 = uiDefIconTextBut(block, UI_BTYPE_BUT, 0, ICON_NONE,
				                        CTX_IFACE_(BLT_I18NCONTEXT_OPERATOR_DEFAULT, "Remove Shortcut"),
				                        0, 0, w, UI_UNIT_Y, NULL, 0, 0, 0, 0, "");
				UI_but_func_set(but2, remove_shortcut_func, but, NULL);
			}
			else {
				but2 = uiDefIconTextBut(block, UI_BTYPE_BUT, 0, ICON_HAND, IFACE_("Non-Keyboard Shortcut"),
				                        0, 0, w, UI_UNIT_Y, NULL, 0, 0, 0, 0,
				                        TIP_("Only keyboard shortcuts can be edited that way, "
				                             "please use User Preferences otherwise"));
				UI_but_flag_enable(but2, UI_BUT_DISABLED);
			}
		}
		/* only show 'add' if there's a suitable key map for it to go in */
		else if (WM_keymap_guess_opname(C, but->optype->idname)) {
			but2 = uiDefIconTextBut(block, UI_BTYPE_BUT, 0, ICON_HAND,
			                        CTX_IFACE_(BLT_I18NCONTEXT_OPERATOR_DEFAULT, "Add Shortcut"),
			                        0, 0, w, UI_UNIT_Y, NULL, 0, 0, 0, 0, "");
			UI_but_func_set(but2, popup_add_shortcut_func, but, NULL);
		}

		/* Set the operator pointer for python access */
		uiLayoutSetContextFromBut(layout, but);

		uiItemS(layout);
	}

	/* Show header tools for header buttons. */
	if (ui_block_is_menu(but->block) == false) {
		ARegion *ar = CTX_wm_region(C);
		if (ar && (ar->regiontype == RGN_TYPE_HEADER)) {
			uiItemMenuF(layout, IFACE_("Header"), ICON_NONE, ED_screens_header_tools_menu_create, NULL);
			uiItemS(layout);
		}
	}

	{   /* Docs */
		char buf[512];

		if (UI_but_online_manual_id(but, buf, sizeof(buf))) {
<<<<<<< HEAD
			// bfa - turned off the rmb menu item online manual
			/*uiItemO(layout, CTX_IFACE_(BLT_I18NCONTEXT_OPERATOR_DEFAULT, "Online Manual"),
			        ICON_URL, "WM_OT_doc_view_manual_ui_context");*/
=======
			PointerRNA ptr_props;
			uiItemO(layout, CTX_IFACE_(BLT_I18NCONTEXT_OPERATOR_DEFAULT, "Online Manual"),
			        ICON_URL, "WM_OT_doc_view_manual_ui_context");
>>>>>>> 3eaeaec6

			uiItemFullO(
			        layout, "WM_OT_doc_view",
			        CTX_IFACE_(BLT_I18NCONTEXT_OPERATOR_DEFAULT, "Online Python Reference"),
			        ICON_NONE, NULL, WM_OP_EXEC_DEFAULT, 0, &ptr_props);
			RNA_string_set(&ptr_props, "doc_id", buf);

			/* XXX inactive option, not for public! */
#if 0
			uiItemFullO(
			        layout, "WM_OT_doc_edit", "Submit Description", ICON_NONE,
			        NULL, WM_OP_INVOKE_DEFAULT, 0, &ptr_props);
			RNA_string_set(&ptr_props, "doc_id", buf);
			RNA_string_set(&ptr_props, "doc_new", RNA_property_description(but->rnaprop));
#endif
		}
	}

	if (but->optype) {
		uiItemO(layout, NULL,
		        ICON_NONE, "UI_OT_copy_python_command_button");
	}

	/* perhaps we should move this into (G.debug & G_DEBUG) - campbell */
	if (ui_block_is_menu(but->block) == false) {
		uiItemFullO(layout, "UI_OT_editsource", NULL, ICON_NONE, NULL, WM_OP_INVOKE_DEFAULT, 0, NULL);
	}
	uiItemFullO(layout, "UI_OT_edittranslation_init", NULL, ICON_NONE, NULL, WM_OP_INVOKE_DEFAULT, 0, NULL);

	mt = WM_menutype_find("WM_MT_button_context", true);
	if (mt) {
		UI_menutype_draw(C, mt, uiLayoutColumn(layout, false));
	}

	UI_popup_menu_end(C, pup);

	return true;
}

static int ui_do_button(bContext *C, uiBlock *block, uiBut *but, const wmEvent *event)
{
	uiHandleButtonData *data;
	int retval;

	data = but->active;
	retval = WM_UI_HANDLER_CONTINUE;

	if (but->flag & UI_BUT_DISABLED)
		return WM_UI_HANDLER_CONTINUE;

	/* if but->pointype is set, but->poin should be too */
	BLI_assert(!but->pointype || but->poin);

	/* Only hard-coded stuff here, button interactions with configurable
	 * keymaps are handled using operators (see #ED_keymap_ui). */

	if ((data->state == BUTTON_STATE_HIGHLIGHT) || (event->type == EVT_DROP)) {
		/* handle copy-paste */
		if (ELEM(event->type, CKEY, VKEY) && event->val == KM_PRESS &&
		    IS_EVENT_MOD(event, ctrl, oskey) && !event->shift)
		{
			/* Specific handling for listrows, we try to find their overlapping tex button. */
			if (but->type == UI_BTYPE_LISTROW) {
				uiBut *labelbut = ui_but_list_row_text_activate(C, but, data, event, BUTTON_ACTIVATE_OVER);
				if (labelbut) {
					but = labelbut;
					data = but->active;
				}
			}
			ui_but_copy_paste(C, but, data, (event->type == CKEY) ? 'c' : 'v', event->alt);
			return WM_UI_HANDLER_BREAK;
		}
		/* handle drop */
		else if (event->type == EVT_DROP) {
			ui_but_drop(C, event, but, data);
		}
		/* handle menu */
		else if ((event->type == RIGHTMOUSE) &&
		         !IS_EVENT_MOD(event, shift, ctrl, alt, oskey) &&
		         (event->val == KM_PRESS))
		{
			/* RMB has two options now */
			if (ui_but_menu(C, but)) {
				return WM_UI_HANDLER_BREAK;
			}
		}
	}

	switch (but->type) {
		case UI_BTYPE_BUT:
			retval = ui_do_but_BUT(C, but, data, event);
			break;
		case UI_BTYPE_KEY_EVENT:
			retval = ui_do_but_KEYEVT(C, but, data, event);
			break;
		case UI_BTYPE_HOTKEY_EVENT:
			retval = ui_do_but_HOTKEYEVT(C, but, data, event);
			break;
		case UI_BTYPE_BUT_TOGGLE:
		case UI_BTYPE_TOGGLE:
		case UI_BTYPE_ICON_TOGGLE:
		case UI_BTYPE_ICON_TOGGLE_N:
		case UI_BTYPE_TOGGLE_N:
		case UI_BTYPE_CHECKBOX:
		case UI_BTYPE_CHECKBOX_N:
		case UI_BTYPE_ROW:
			retval = ui_do_but_TOG(C, but, data, event);
			break;
		case UI_BTYPE_SCROLL:
			retval = ui_do_but_SCROLL(C, block, but, data, event);
			break;
		case UI_BTYPE_GRIP:
			retval = ui_do_but_GRIP(C, block, but, data, event);
			break;
		case UI_BTYPE_NUM:
			retval = ui_do_but_NUM(C, block, but, data, event);
			break;
		case UI_BTYPE_NUM_SLIDER:
			retval = ui_do_but_SLI(C, block, but, data, event);
			break;
		case UI_BTYPE_LISTBOX:
			/* Nothing to do! */
			break;
		case UI_BTYPE_LISTROW:
			retval = ui_do_but_LISTROW(C, but, data, event);
			break;
		case UI_BTYPE_ROUNDBOX:
		case UI_BTYPE_LABEL:
		case UI_BTYPE_IMAGE:
		case UI_BTYPE_PROGRESS_BAR:
		case UI_BTYPE_NODE_SOCKET:
			retval = ui_do_but_EXIT(C, but, data, event);
			break;
		case UI_BTYPE_HISTOGRAM:
			retval = ui_do_but_HISTOGRAM(C, block, but, data, event);
			break;
		case UI_BTYPE_WAVEFORM:
			retval = ui_do_but_WAVEFORM(C, block, but, data, event);
			break;
		case UI_BTYPE_VECTORSCOPE:
			/* Nothing to do! */
			break;
		case UI_BTYPE_TEXT:
		case UI_BTYPE_SEARCH_MENU:
			if ((but->type == UI_BTYPE_SEARCH_MENU) &&
			    (but->flag & UI_BUT_VALUE_CLEAR))
			{
				retval = ui_do_but_SEARCH_UNLINK(C, block, but, data, event);
				if (retval & WM_UI_HANDLER_BREAK) {
					break;
				}
			}
			retval = ui_do_but_TEX(C, block, but, data, event);
			break;
		case UI_BTYPE_MENU:
		case UI_BTYPE_BLOCK:
		case UI_BTYPE_PULLDOWN:
			retval = ui_do_but_BLOCK(C, but, data, event);
			break;
		case UI_BTYPE_BUT_MENU:
			retval = ui_do_but_BUT(C, but, data, event);
			break;
		case UI_BTYPE_COLOR:
			if (but->a1 == -1)  /* signal to prevent calling up color picker */
				retval = ui_do_but_EXIT(C, but, data, event);
			else
				retval = ui_do_but_COLOR(C, but, data, event);
			break;
		case UI_BTYPE_UNITVEC:
			retval = ui_do_but_UNITVEC(C, block, but, data, event);
			break;
		case UI_BTYPE_COLORBAND:
			retval = ui_do_but_COLORBAND(C, block, but, data, event);
			break;
		case UI_BTYPE_CURVE:
			retval = ui_do_but_CURVE(C, block, but, data, event);
			break;
		case UI_BTYPE_HSVCUBE:
			retval = ui_do_but_HSVCUBE(C, block, but, data, event);
			break;
		case UI_BTYPE_HSVCIRCLE:
			retval = ui_do_but_HSVCIRCLE(C, block, but, data, event);
			break;
		case UI_BTYPE_LINK:
		case UI_BTYPE_INLINK:
			retval = ui_do_but_LINK(C, but, data, event);
			break;
		case UI_BTYPE_TRACK_PREVIEW:
			retval = ui_do_but_TRACKPREVIEW(C, block, but, data, event);
			break;

			/* quiet warnings for unhandled types */
		case UI_BTYPE_SEPR:
		case UI_BTYPE_SEPR_LINE:
		case UI_BTYPE_EXTRA:
			break;
	}


	/* reset to default (generic function, only use if not handled by switch above) */
	/* XXX hardcoded keymap check.... */
	data = but->active;
	if (data && data->state == BUTTON_STATE_HIGHLIGHT) {
		if ((retval == WM_UI_HANDLER_CONTINUE) &&
		    (event->type == BACKSPACEKEY && event->val == KM_PRESS))
		{
			/* ctrl+backspace = reset active button; backspace = reset a whole array*/
			ui_but_default_set(C, !event->ctrl, true);
			ED_region_tag_redraw(data->region);
			retval = WM_UI_HANDLER_BREAK;
		}
	}

#ifdef USE_DRAG_MULTINUM
	if (data) {
		if (ELEM(event->type, MOUSEMOVE, INBETWEEN_MOUSEMOVE) ||
		    /* if we started dragging, progress on any event */
		    (data->multi_data.init == BUTTON_MULTI_INIT_SETUP))
		{
			if (ELEM(but->type, UI_BTYPE_NUM, UI_BTYPE_NUM_SLIDER) &&
			    ELEM(data->state, BUTTON_STATE_TEXT_EDITING, BUTTON_STATE_NUM_EDITING))
			{
				/* initialize! */
				if (data->multi_data.init == BUTTON_MULTI_INIT_UNSET) {
					/* --> (BUTTON_MULTI_INIT_SETUP | BUTTON_MULTI_INIT_DISABLE) */

					const float margin_y = DRAG_MULTINUM_THRESHOLD_DRAG_Y / sqrtf(block->aspect);

					/* check if we have a vertical gesture */
					if (len_squared_v2(data->multi_data.drag_dir) > (margin_y * margin_y)) {
						const float dir_nor_y[2] = {0.0, 1.0f};
						float dir_nor_drag[2];

						normalize_v2_v2(dir_nor_drag, data->multi_data.drag_dir);

						if (fabsf(dot_v2v2(dir_nor_drag, dir_nor_y)) > DRAG_MULTINUM_THRESHOLD_VERTICAL) {
							data->multi_data.init = BUTTON_MULTI_INIT_SETUP;
							data->multi_data.drag_lock_x = event->x;
						}
						else {
							data->multi_data.init = BUTTON_MULTI_INIT_DISABLE;
						}
					}
				}
				else if (data->multi_data.init == BUTTON_MULTI_INIT_SETUP) {
					/* --> (BUTTON_MULTI_INIT_ENABLE) */
					const float margin_x = DRAG_MULTINUM_THRESHOLD_DRAG_X / sqrtf(block->aspect);
					/* check if we're dont setting buttons */
					if ((data->str && ELEM(data->state, BUTTON_STATE_TEXT_EDITING, BUTTON_STATE_NUM_EDITING)) ||
					    ((abs(data->multi_data.drag_lock_x - event->x) > margin_x) &&
					     /* just to be sure, check we're dragging more hoz then virt */
					     abs(event->prevx - event->x) > abs(event->prevy - event->y)))
					{
						if (data->multi_data.has_mbuts) {
							ui_multibut_states_create(but, data);
							data->multi_data.init = BUTTON_MULTI_INIT_ENABLE;
						}
						else {
							data->multi_data.init = BUTTON_MULTI_INIT_DISABLE;
						}
					}
				}

				if (data->multi_data.init == BUTTON_MULTI_INIT_SETUP) {
					if (ui_multibut_states_tag(but, data, event)) {
						ED_region_tag_redraw(data->region);
					}
				}
			}
		}
	}
#endif  /* USE_DRAG_MULTINUM */

	return retval;
}

/* ************************ button utilities *********************** */

static bool ui_but_contains_pt(uiBut *but, float mx, float my)
{
	return BLI_rctf_isect_pt(&but->rect, mx, my);
}

void ui_but_pie_dir(RadialDirection dir, float vec[2])
{
	float angle;

	BLI_assert(dir != UI_RADIAL_NONE);

	angle = DEG2RADF((float)ui_radial_dir_to_angle[dir]);
	vec[0] = cosf(angle);
	vec[1] = sinf(angle);
}

static bool ui_but_isect_pie_seg(uiBlock *block, uiBut *but)
{
	const float angle_range = (block->pie_data.flags & UI_PIE_DEGREES_RANGE_LARGE) ? M_PI_4 : M_PI_4 / 2.0;
	float vec[2];

	if (block->pie_data.flags & UI_PIE_INVALID_DIR)
		return false;

	ui_but_pie_dir(but->pie_dir, vec);

	if (saacos(dot_v2v2(vec, block->pie_data.pie_dir)) < angle_range)
		return true;

	return false;
}

static bool ui_but_find_select_in_enum__cmp(const uiBut *but_a, const uiBut *but_b)
{
	return ((but_a->type == but_b->type) &&
	        (but_a->alignnr == but_b->alignnr) &&
	        (but_a->poin == but_b->poin) &&
	        (but_a->rnapoin.type == but_b->rnapoin.type) &&
	        (but_a->rnaprop == but_b->rnaprop));
}

/**
 * Finds the pressed button in an aligned row (typically an expanded enum).
 *
 * \param direction  Use when there may be multiple buttons pressed.
 */
uiBut *ui_but_find_select_in_enum(uiBut *but, int direction)
{
	uiBut *but_iter = but;
	uiBut *but_found = NULL;
	BLI_assert(ELEM(direction, -1, 1));

	while ((but_iter->prev) &&
	       ui_but_find_select_in_enum__cmp(but_iter->prev, but))
	{
		but_iter = but_iter->prev;
	}

	while (but_iter && ui_but_find_select_in_enum__cmp(but_iter, but)) {
		if (but_iter->flag & UI_SELECT) {
			but_found = but_iter;
			if (direction == 1) {
				break;
			}
		}
		but_iter = but_iter->next;
	}

	return but_found;
}

uiBut *ui_but_find_active_in_region(ARegion *ar)
{
	uiBlock *block;
	uiBut *but;

	for (block = ar->uiblocks.first; block; block = block->next)
		for (but = block->buttons.first; but; but = but->next)
			if (but->active)
				return but;

	return NULL;
}

bool ui_but_is_active(ARegion *ar)
{
	return (ui_but_find_active_in_region(ar) != NULL);
}

/* is called by notifier */
void UI_screen_free_active_but(const bContext *C, bScreen *screen)
{
	ScrArea *sa = screen->areabase.first;
	
	for (; sa; sa = sa->next) {
		ARegion *ar = sa->regionbase.first;
		for (; ar; ar = ar->next) {
			uiBut *but = ui_but_find_active_in_region(ar);
			if (but) {
				uiHandleButtonData *data = but->active;
				
				if (data->menu == NULL && data->searchbox == NULL)
					if (data->state == BUTTON_STATE_HIGHLIGHT)
						ui_but_active_free(C, but);
			}
		}
	}
}



/* returns true if highlighted button allows drop of names */
/* called in region context */
bool UI_but_active_drop_name(bContext *C)
{
	ARegion *ar = CTX_wm_region(C);
	uiBut *but = ui_but_find_active_in_region(ar);

	if (but) {
		if (ELEM(but->type, UI_BTYPE_TEXT, UI_BTYPE_SEARCH_MENU))
			return 1;
	}
	
	return 0;
}

bool UI_but_active_drop_color(bContext *C)
{
	ARegion *ar = CTX_wm_region(C);

	if (ar) {
		uiBut *but = ui_but_find_active_in_region(ar);

		if (but && but->type == UI_BTYPE_COLOR)
			return true;
	}

	return false;
}

static void ui_blocks_set_tooltips(ARegion *ar, const bool enable)
{
	uiBlock *block;

	if (!ar)
		return;

	/* we disabled buttons when when they were already shown, and
	 * re-enable them on mouse move */
	for (block = ar->uiblocks.first; block; block = block->next)
		block->tooltipdisabled = !enable;
}

static bool ui_region_contains_point_px(ARegion *ar, int x, int y)
{
	rcti winrct;

	/* scale down area rect to exclude shadow */
	ui_region_winrct_get_no_margin(ar, &winrct);

	/* check if the mouse is in the region */
	if (!BLI_rcti_isect_pt(&winrct, x, y)) {
		for (uiBlock *block = ar->uiblocks.first; block; block = block->next)
			block->auto_open = false;
		
		return false;
	}

	/* also, check that with view2d, that the mouse is not over the scrollbars 
	 * NOTE: care is needed here, since the mask rect may include the scrollbars
	 * even when they are not visible, so we need to make a copy of the mask to
	 * use to check
	 */
	if (ar->v2d.mask.xmin != ar->v2d.mask.xmax) {
		View2D *v2d = &ar->v2d;
		int mx, my;
		
		/* convert window coordinates to region coordinates */
		mx = x;
		my = y;
		ui_window_to_region(ar, &mx, &my);

		/* check if in the rect */
		if (!BLI_rcti_isect_pt(&v2d->mask, mx, my))
			return false;
	}
	
	return true;
}

static bool ui_but_contains_point_px(ARegion *ar, uiBut *but, int x, int y)
{
	uiBlock *block = but->block;
	float mx, my;
	if (!ui_region_contains_point_px(ar, x, y))
		return false;

	mx = x;
	my = y;

	ui_window_to_block_fl(ar, block, &mx, &my);

	if (but->pie_dir != UI_RADIAL_NONE) {
		if (!ui_but_isect_pie_seg(block, but)) {
			return false;
		}
	}
	else if (!ui_but_contains_pt(but, mx, my)) {
		return false;
	}
	
	return true;
}

/**
 * Can we mouse over the button or is it hidden/disabled/layout.
 * \note ctrl is kind of a hack currently,
 * so that non-embossed UI_BTYPE_TEXT button behaves as a label when ctrl is not pressed.
 */
static bool ui_but_is_interactive(const uiBut *but, const bool labeledit)
{
	/* note, UI_BTYPE_LABEL is included for highlights, this allows drags */
	if ((but->type == UI_BTYPE_LABEL) && but->dragpoin == NULL)
		return false;
	if (ELEM(but->type, UI_BTYPE_ROUNDBOX, UI_BTYPE_SEPR, UI_BTYPE_SEPR_LINE, UI_BTYPE_LISTBOX))
		return false;
	if (but->flag & UI_HIDDEN)
		return false;
	if (but->flag & UI_SCROLLED)
		return false;
	if ((but->type == UI_BTYPE_TEXT) && (but->dt == UI_EMBOSS_NONE) && !labeledit)
		return false;
	if ((but->type == UI_BTYPE_LISTROW) && labeledit)
		return false;

	return true;
}

/* x and y are only used in case event is NULL... */
static uiBut *ui_but_find_mouse_over_ex(ARegion *ar, const int x, const int y, const bool labeledit)
{
	uiBlock *block;
	uiBut *but, *butover = NULL;
	float mx, my;

//	if (!win->active)
//		return NULL;
	if (!ui_region_contains_point_px(ar, x, y))
		return NULL;

	for (block = ar->uiblocks.first; block; block = block->next) {
		mx = x;
		my = y;
		ui_window_to_block_fl(ar, block, &mx, &my);

		for (but = block->buttons.last; but; but = but->prev) {
			if (ui_but_is_interactive(but, labeledit)) {
				if (but->pie_dir != UI_RADIAL_NONE) {
					if (ui_but_isect_pie_seg(block, but)) {
						butover = but;
						break;
					}
				}
				else if (ui_but_contains_pt(but, mx, my)) {
					butover = but;
					break;
				}
			}
		}

		/* CLIP_EVENTS prevents the event from reaching other blocks */
		if (block->flag & UI_BLOCK_CLIP_EVENTS) {
			/* check if mouse is inside block */
			if (BLI_rctf_isect_pt(&block->rect, mx, my)) {
				break;
			}
		}
	}

	return butover;
}

uiBut *ui_but_find_mouse_over(ARegion *ar, const wmEvent *event)
{
	return ui_but_find_mouse_over_ex(ar, event->x, event->y, event->ctrl != 0);
}


static uiBut *ui_list_find_mouse_over_ex(ARegion *ar, int x, int y)
{
	uiBlock *block;
	uiBut *but;
	float mx, my;

	if (!ui_region_contains_point_px(ar, x, y))
		return NULL;

	for (block = ar->uiblocks.first; block; block = block->next) {
		mx = x;
		my = y;
		ui_window_to_block_fl(ar, block, &mx, &my);

		for (but = block->buttons.last; but; but = but->prev) {
			if (but->type == UI_BTYPE_LISTBOX && ui_but_contains_pt(but, mx, my)) {
				return but;
			}
		}
	}

	return NULL;
}

static uiBut *ui_list_find_mouse_over(ARegion *ar, const wmEvent *event)
{
	return ui_list_find_mouse_over_ex(ar, event->x, event->y);
}

/* ****************** button state handling **************************/

static bool button_modal_state(uiHandleButtonState state)
{
	return ELEM(state,
	            BUTTON_STATE_WAIT_RELEASE,
	            BUTTON_STATE_WAIT_KEY_EVENT,
	            BUTTON_STATE_NUM_EDITING,
	            BUTTON_STATE_TEXT_EDITING,
	            BUTTON_STATE_TEXT_SELECTING,
	            BUTTON_STATE_MENU_OPEN);
}

/**
 * Recreate tooltip (use to update dynamic tips)
 */
void UI_but_tooltip_refresh(bContext *C, uiBut *but)
{
	uiHandleButtonData *data;

	data = but->active;
	if (data && data->tooltip) {
		ui_tooltip_free(C, data->tooltip);
		data->tooltip = ui_tooltip_create(C, data->region, but);
	}
}

/* removes tooltip timer from active but (meaning tooltip is disabled until it's reenabled again) */
void UI_but_tooltip_timer_remove(bContext *C, uiBut *but)
{
	uiHandleButtonData *data;

	data = but->active;
	if (data) {

		if (data->tooltiptimer) {
			WM_event_remove_timer(data->wm, data->window, data->tooltiptimer);
			data->tooltiptimer = NULL;
		}
		if (data->tooltip) {
			ui_tooltip_free(C, data->tooltip);
			data->tooltip = NULL;
		}

		if (data->autoopentimer) {
			WM_event_remove_timer(data->wm, data->window, data->autoopentimer);
			data->autoopentimer = NULL;
		}
	}
}

static void button_tooltip_timer_reset(bContext *C, uiBut *but)
{
	wmWindowManager *wm = CTX_wm_manager(C);
	uiHandleButtonData *data;

	data = but->active;

	if (data->tooltiptimer) {
		WM_event_remove_timer(data->wm, data->window, data->tooltiptimer);
		data->tooltiptimer = NULL;
	}

	if ((U.flag & USER_TOOLTIPS) || (data->tooltip_force)) {
		if (!but->block->tooltipdisabled) {
			if (!wm->drags.first) {
				data->tooltiptimer = WM_event_add_timer(data->wm, data->window, TIMER, BUTTON_TOOLTIP_DELAY);
			}
		}
	}
}

static void button_activate_state(bContext *C, uiBut *but, uiHandleButtonState state)
{
	uiHandleButtonData *data;

	data = but->active;
	if (data->state == state)
		return;

	/* highlight has timers for tooltips and auto open */
	if (state == BUTTON_STATE_HIGHLIGHT) {
		but->flag &= ~UI_SELECT;

		button_tooltip_timer_reset(C, but);

		/* automatic open pulldown block timer */
		if (ELEM(but->type, UI_BTYPE_BLOCK, UI_BTYPE_PULLDOWN)) {
			if (data->used_mouse && !data->autoopentimer) {
				int time;

				if (but->block->auto_open == true) {  /* test for toolbox */
					time = 1;
				}
				else if ((but->block->flag & UI_BLOCK_LOOP && but->type != UI_BTYPE_BLOCK) ||
				         (but->block->auto_open == true))
				{
					time = 5 * U.menuthreshold2;
				}
				else if (U.uiflag & USER_MENUOPENAUTO) {
					time = 5 * U.menuthreshold1;
				}
				else {
					time = -1;  /* do nothing */
				}

				if (time >= 0) {
					data->autoopentimer = WM_event_add_timer(data->wm, data->window, TIMER, 0.02 * (double)time);
				}
			}
		}
	}
	else {
		but->flag |= UI_SELECT;
		UI_but_tooltip_timer_remove(C, but);
	}
	
	/* text editing */
	if (state == BUTTON_STATE_TEXT_EDITING && data->state != BUTTON_STATE_TEXT_SELECTING)
		ui_textedit_begin(C, but, data);
	else if (data->state == BUTTON_STATE_TEXT_EDITING && state != BUTTON_STATE_TEXT_SELECTING)
		ui_textedit_end(C, but, data);
	else if (data->state == BUTTON_STATE_TEXT_SELECTING && state != BUTTON_STATE_TEXT_EDITING)
		ui_textedit_end(C, but, data);
	
	/* number editing */
	if (state == BUTTON_STATE_NUM_EDITING) {
		if (ui_but_is_cursor_warp(but))
			WM_cursor_grab_enable(CTX_wm_window(C), true, true, NULL);
		ui_numedit_begin(but, data);
	}
	else if (data->state == BUTTON_STATE_NUM_EDITING) {
		ui_numedit_end(but, data);

		if (but->flag & UI_BUT_DRIVEN) {
			/* Only warn when editing stepping/dragging the value.
			 * No warnings should show for editing driver expressions though!
			 */
			if (state != BUTTON_STATE_TEXT_EDITING) {
				WM_report(RPT_INFO, "Can't edit driven number value, see graph editor for the driver setup.");
			}
		}

		if (ui_but_is_cursor_warp(but)) {

#ifdef USE_CONT_MOUSE_CORRECT
			/* stereo3d has issues with changing cursor location so rather avoid */
			if (data->ungrab_mval[0] != FLT_MAX && !WM_stereo3d_enabled(data->window, false)) {
				int mouse_ungrab_xy[2];
				ui_block_to_window_fl(data->region, but->block, &data->ungrab_mval[0], &data->ungrab_mval[1]);
				mouse_ungrab_xy[0] = data->ungrab_mval[0];
				mouse_ungrab_xy[1] = data->ungrab_mval[1];

				WM_cursor_grab_disable(data->window, mouse_ungrab_xy);
			}
			else {
				WM_cursor_grab_disable(data->window, NULL);
			}
#else
			WM_cursor_grab_disable(data->window, NULL);
#endif
		}
	}
	/* menu open */
	if (state == BUTTON_STATE_MENU_OPEN)
		ui_block_open_begin(C, but, data);
	else if (data->state == BUTTON_STATE_MENU_OPEN)
		ui_block_open_end(C, but, data);

	/* add a short delay before exiting, to ensure there is some feedback */
	if (state == BUTTON_STATE_WAIT_FLASH) {
		data->flashtimer = WM_event_add_timer(data->wm, data->window, TIMER, BUTTON_FLASH_DELAY);
	}
	else if (data->flashtimer) {
		WM_event_remove_timer(data->wm, data->window, data->flashtimer);
		data->flashtimer = NULL;
	}

	/* add hold timer if it's used */
	if (state == BUTTON_STATE_WAIT_RELEASE && (but->hold_func != NULL)) {
		data->hold_action_timer = WM_event_add_timer(data->wm, data->window, TIMER, BUTTON_AUTO_OPEN_THRESH);
	}
	else if (data->hold_action_timer) {
		WM_event_remove_timer(data->wm, data->window, data->hold_action_timer);
		data->hold_action_timer = NULL;
	}

	/* add a blocking ui handler at the window handler for blocking, modal states
	 * but not for popups, because we already have a window level handler*/
	if (!(but->block->handle && but->block->handle->popup)) {
		if (button_modal_state(state)) {
			if (!button_modal_state(data->state))
				WM_event_add_ui_handler(C, &data->window->modalhandlers, ui_handler_region_menu, NULL, data, 0);
		}
		else {
			if (button_modal_state(data->state)) {
				/* true = postpone free */
				WM_event_remove_ui_handler(&data->window->modalhandlers, ui_handler_region_menu, NULL, data, true);
			}
		}
	}
	
	/* wait for mousemove to enable drag */
	if (state == BUTTON_STATE_WAIT_DRAG) {
		but->flag &= ~UI_SELECT;
	}

	data->state = state;

	if (state != BUTTON_STATE_EXIT) {
		/* When objects for eg. are removed, running ui_but_update() can access
		 * the removed data - so disable update on exit. Also in case of
		 * highlight when not in a popup menu, we remove because data used in
		 * button below popup might have been removed by action of popup. Needs
		 * a more reliable solution... */
		if (state != BUTTON_STATE_HIGHLIGHT || (but->block->flag & UI_BLOCK_LOOP))
			ui_but_update(but);
	}

	/* redraw */
	ED_region_tag_redraw(data->region);
}

static void button_activate_init(bContext *C, ARegion *ar, uiBut *but, uiButtonActivateType type)
{
	uiHandleButtonData *data;

	/* setup struct */
	data = MEM_callocN(sizeof(uiHandleButtonData), "uiHandleButtonData");
	data->wm = CTX_wm_manager(C);
	data->window = CTX_wm_window(C);
	data->region = ar;

#ifdef USE_CONT_MOUSE_CORRECT
	copy_v2_fl(data->ungrab_mval, FLT_MAX);
#endif

	if (ELEM(but->type, UI_BTYPE_CURVE, UI_BTYPE_SEARCH_MENU)) {
		/* XXX curve is temp */
	}
	else {
		if ((but->flag & UI_BUT_UPDATE_DELAY) == 0) {
			data->interactive = true;
		}
	}
	
	data->state = BUTTON_STATE_INIT;

	/* activate button */
	but->flag |= UI_ACTIVE;
	but->active = data;

	/* we disable auto_open in the block after a threshold, because we still
	 * want to allow auto opening adjacent menus even if no button is activated
	 * in between going over to the other button, but only for a short while */
	if (type == BUTTON_ACTIVATE_OVER && but->block->auto_open == true)
		if (but->block->auto_open_last + BUTTON_AUTO_OPEN_THRESH < PIL_check_seconds_timer())
			but->block->auto_open = false;

	if (type == BUTTON_ACTIVATE_OVER) {
		data->used_mouse = true;
	}
	button_activate_state(C, but, BUTTON_STATE_HIGHLIGHT);
	
	/* activate right away */
	if (but->flag & UI_BUT_IMMEDIATE) {
		if (but->type == UI_BTYPE_HOTKEY_EVENT)
			button_activate_state(C, but, BUTTON_STATE_WAIT_KEY_EVENT);
		/* .. more to be added here */
	}
	
	if (type == BUTTON_ACTIVATE_OPEN) {
		button_activate_state(C, but, BUTTON_STATE_MENU_OPEN);

		/* activate first button in submenu */
		if (data->menu && data->menu->region) {
			ARegion *subar = data->menu->region;
			uiBlock *subblock = subar->uiblocks.first;
			uiBut *subbut;
			
			if (subblock) {
				subbut = ui_but_first(subblock);

				if (subbut)
					ui_handle_button_activate(C, subar, subbut, BUTTON_ACTIVATE);
			}
		}
	}
	else if (type == BUTTON_ACTIVATE_TEXT_EDITING)
		button_activate_state(C, but, BUTTON_STATE_TEXT_EDITING);
	else if (type == BUTTON_ACTIVATE_APPLY)
		button_activate_state(C, but, BUTTON_STATE_WAIT_FLASH);

	if (but->type == UI_BTYPE_GRIP) {
		const bool horizontal = (BLI_rctf_size_x(&but->rect) < BLI_rctf_size_y(&but->rect));
		WM_cursor_modal_set(data->window, horizontal ? CURSOR_X_MOVE : CURSOR_Y_MOVE);
	}
}

static void button_activate_exit(
        bContext *C, uiBut *but, uiHandleButtonData *data,
        const bool mousemove, const bool onfree)
{
	uiBlock *block = but->block;
	uiBut *bt;

	if (but->type == UI_BTYPE_GRIP) {
		WM_cursor_modal_restore(data->window);
	}

	/* ensure we are in the exit state */
	if (data->state != BUTTON_STATE_EXIT)
		button_activate_state(C, but, BUTTON_STATE_EXIT);

	/* apply the button action or value */
	if (!onfree)
		ui_apply_but(C, block, but, data, false);

#ifdef USE_DRAG_MULTINUM
	if (data->multi_data.has_mbuts) {
		for (bt = block->buttons.first; bt; bt = bt->next) {
			if (bt->flag & UI_BUT_DRAG_MULTI) {
				bt->flag &= ~UI_BUT_DRAG_MULTI;

				if (!data->cancel) {
					ui_apply_but_autokey(C, bt);
				}
			}
		}

		ui_multibut_free(data, block);
	}
#endif

	/* if this button is in a menu, this will set the button return
	 * value to the button value and the menu return value to ok, the
	 * menu return value will be picked up and the menu will close */
	if (block->handle && !(block->flag & UI_BLOCK_KEEP_OPEN)) {
		if (!data->cancel || data->escapecancel) {
			uiPopupBlockHandle *menu;

			menu = block->handle;
			menu->butretval = data->retval;
			menu->menuretval = (data->cancel) ? UI_RETURN_CANCEL : UI_RETURN_OK;
		}
	}

	if (!onfree && !data->cancel) {
		/* autokey & undo push */
		ui_apply_but_undo(but);
		ui_apply_but_autokey(C, but);

#ifdef USE_ALLSELECT
		{
			/* only RNA from this button is used */
			uiBut but_temp = *but;
			uiSelectContextStore  *selctx_data = &data->select_others;
			for (int i = 0; i < selctx_data->elems_len; i++) {
				uiSelectContextElem *other = &selctx_data->elems[i];
				but_temp.rnapoin = other->ptr;
				ui_apply_but_autokey(C, &but_temp);
			}
		}
#endif

		/* popup menu memory */
		if (block->flag & UI_BLOCK_POPUP_MEMORY)
			ui_popup_menu_memory_set(block, but);
	}

	/* disable tooltips until mousemove + last active flag */
	for (block = data->region->uiblocks.first; block; block = block->next) {
		for (bt = block->buttons.first; bt; bt = bt->next)
			bt->flag &= ~UI_BUT_LAST_ACTIVE;

		block->tooltipdisabled = 1;
	}

	ui_blocks_set_tooltips(data->region, false);

	/* clean up */
	if (data->str)
		MEM_freeN(data->str);
	if (data->origstr)
		MEM_freeN(data->origstr);

#ifdef USE_ALLSELECT
	ui_selectcontext_end(but, &data->select_others);
#endif

	/* redraw (data is but->active!) */
	ED_region_tag_redraw(data->region);

	/* clean up button */
	if (but->active) {
		MEM_freeN(but->active);
		but->active = NULL;
	}

	but->flag &= ~(UI_ACTIVE | UI_SELECT);
	but->flag |= UI_BUT_LAST_ACTIVE;
	if (!onfree)
		ui_but_update(but);

	/* adds empty mousemove in queue for re-init handler, in case mouse is
	 * still over a button. We cannot just check for this ourselves because
	 * at this point the mouse may be over a button in another region */
	if (mousemove)
		WM_event_add_mousemove(C);
}

void ui_but_active_free(const bContext *C, uiBut *but)
{
	uiHandleButtonData *data;

	/* this gets called when the button somehow disappears while it is still
	 * active, this is bad for user interaction, but we need to handle this
	 * case cleanly anyway in case it happens */
	if (but->active) {
		data = but->active;
		data->cancel = true;
		button_activate_exit((bContext *)C, but, data, false, true);
	}
}

/* returns the active button with an optional checking function */
static uiBut *ui_context_button_active(const bContext *C, bool (*but_check_cb)(uiBut *))
{
	uiBut *but_found = NULL;

	ARegion *ar = CTX_wm_region(C);

	while (ar) {
		uiBlock *block;
		uiBut *but, *activebut = NULL;

		/* find active button */
		for (block = ar->uiblocks.first; block; block = block->next) {
			for (but = block->buttons.first; but; but = but->next) {
				if (but->active)
					activebut = but;
				else if (!activebut && (but->flag & UI_BUT_LAST_ACTIVE))
					activebut = but;
			}
		}

		if (activebut && (but_check_cb == NULL || but_check_cb(activebut))) {
			uiHandleButtonData *data = activebut->active;

			but_found = activebut;

			/* recurse into opened menu, like colorpicker case */
			if (data && data->menu && (ar != data->menu->region)) {
				ar = data->menu->region;
			}
			else {
				return but_found;
			}
		}
		else {
			/* no active button */
			return but_found;
		}
	}

	return but_found;
}

static bool ui_context_rna_button_active_test(uiBut *but)
{
	return (but->rnapoin.data != NULL);
}
static uiBut *ui_context_rna_button_active(const bContext *C)
{
	return ui_context_button_active(C, ui_context_rna_button_active_test);
}

uiBut *UI_context_active_but_get(const struct bContext *C)
{
	return ui_context_button_active(C, NULL);
}

/**
 * Version of #UI_context_active_but_get that also returns RNA property info.
 * Helper function for insert keyframe, reset to default, etc operators.
 *
 * \return active button, NULL if none found or if it doesn't contain valid RNA data.
 */
uiBut *UI_context_active_but_prop_get(
        const bContext *C,
        struct PointerRNA *r_ptr, struct PropertyRNA **r_prop, int *r_index)
{
	uiBut *activebut = ui_context_rna_button_active(C);

	if (activebut && activebut->rnapoin.data) {
		*r_ptr = activebut->rnapoin;
		*r_prop = activebut->rnaprop;
		*r_index = activebut->rnaindex;
	}
	else {
		memset(r_ptr, 0, sizeof(*r_ptr));
		*r_prop = NULL;
		*r_index = 0;
	}

	return activebut;
}

void UI_context_active_but_prop_handle(bContext *C)
{
	uiBut *activebut = ui_context_rna_button_active(C);
	if (activebut) {
		/* TODO, look into a better way to handle the button change
		 * currently this is mainly so reset defaults works for the
		 * operator redo panel - campbell */
		uiBlock *block = activebut->block;
		if (block->handle_func) {
			block->handle_func(C, block->handle_func_arg, activebut->retval);
		}
	}
}

wmOperator *UI_context_active_operator_get(const struct bContext *C)
{
	ARegion *ar_ctx = CTX_wm_region(C);
	uiBlock *block;

	/* background mode */
	if (ar_ctx == NULL) {
		return NULL;
	}

	/* scan active regions ui */
	for (block = ar_ctx->uiblocks.first; block; block = block->next) {
		if (block->ui_operator) {
			return block->ui_operator;
		}
	}

	/* scan popups */
	{
		bScreen *sc = CTX_wm_screen(C);
		ARegion *ar;

		for (ar = sc->regionbase.first; ar; ar = ar->next) {
			if (ar == ar_ctx) {
				continue;
			}
			for (block = ar->uiblocks.first; block; block = block->next) {
				if (block->ui_operator) {
					return block->ui_operator;
				}
			}
		}
	}

	return NULL;
}

/* helper function for insert keyframe, reset to default, etc operators */
void UI_context_update_anim_flag(const bContext *C)
{
	Scene *scene = CTX_data_scene(C);
	ARegion *ar = CTX_wm_region(C);
	uiBlock *block;
	uiBut *but, *activebut;

	while (ar) {
		/* find active button */
		activebut = NULL;

		for (block = ar->uiblocks.first; block; block = block->next) {
			for (but = block->buttons.first; but; but = but->next) {
				ui_but_anim_flag(but, (scene) ? scene->r.cfra : 0.0f);
				ED_region_tag_redraw(ar);
				
				if (but->active) {
					activebut = but;
				}
				else if (!activebut && (but->flag & UI_BUT_LAST_ACTIVE)) {
					activebut = but;
				}
			}
		}

		if (activebut) {
			/* always recurse into opened menu, so all buttons update (like colorpicker) */
			uiHandleButtonData *data = activebut->active;
			if (data && data->menu) {
				ar = data->menu->region;
			}
			else {
				return;
			}
		}
		else {
			/* no active button */
			return;
		}
	}
}

/************** handle activating a button *************/

static uiBut *ui_but_find_open_event(ARegion *ar, const wmEvent *event)
{
	uiBlock *block;
	uiBut *but;
	
	for (block = ar->uiblocks.first; block; block = block->next) {
		for (but = block->buttons.first; but; but = but->next)
			if (but == event->customdata)
				return but;
	}
	return NULL;
}

static int ui_handle_button_over(bContext *C, const wmEvent *event, ARegion *ar)
{
	uiBut *but;

	if (event->type == MOUSEMOVE) {
		but = ui_but_find_mouse_over(ar, event);
		if (but) {
			button_activate_init(C, ar, but, BUTTON_ACTIVATE_OVER);

			if (event->alt && but->active) {
				/* display tooltips if holding alt on mouseover when tooltips are off in prefs */
				but->active->tooltip_force = true;
			}
		}
	}
	else if (event->type == EVT_BUT_OPEN) {
		but = ui_but_find_open_event(ar, event);
		if (but) {
			button_activate_init(C, ar, but, BUTTON_ACTIVATE_OVER);
			ui_do_button(C, but->block, but, event);
		}
	}

	return WM_UI_HANDLER_CONTINUE;
}

/* exported to interface.c: UI_but_active_only() */
void ui_but_activate_event(bContext *C, ARegion *ar, uiBut *but)
{
	wmWindow *win = CTX_wm_window(C);
	wmEvent event;
	
	button_activate_init(C, ar, but, BUTTON_ACTIVATE_OVER);
	
	wm_event_init_from_window(win, &event);
	event.type = EVT_BUT_OPEN;
	event.val = KM_PRESS;
	event.customdata = but;
	event.customdatafree = false;
	
	ui_do_button(C, but->block, but, &event);
}

/**
 * Simulate moving the mouse over a button (or navigating to it with arrow keys).
 *
 * exported so menus can start with a highlighted button,
 * even if the mouse isnt over it
 */
void ui_but_activate_over(bContext *C, ARegion *ar, uiBut *but)
{
	button_activate_init(C, ar, but, BUTTON_ACTIVATE_OVER);
}

void ui_but_execute_begin(struct bContext *UNUSED(C), struct ARegion *ar, uiBut *but, void **active_back)
{
	/* note: ideally we would not have to change 'but->active' however
	 * some functions we call don't use data (as they should be doing) */
	uiHandleButtonData *data;
	*active_back = but->active;
	data = MEM_callocN(sizeof(uiHandleButtonData), "uiHandleButtonData_Fake");
	but->active = data;
	data->region = ar;
}

void ui_but_execute_end(struct bContext *C, struct ARegion *UNUSED(ar), uiBut *but, void *active_back)
{
	ui_apply_but(C, but->block, but, but->active, true);

	if ((but->flag & UI_BUT_DRAG_MULTI) == 0) {
		ui_apply_but_autokey(C, but);
	}
	/* use onfree event so undo is handled by caller and apply is already done above */
	button_activate_exit((bContext *)C, but, but->active, false, true);
	but->active = active_back;
}

static void ui_handle_button_activate(bContext *C, ARegion *ar, uiBut *but, uiButtonActivateType type)
{
	uiBut *oldbut;
	uiHandleButtonData *data;

	oldbut = ui_but_find_active_in_region(ar);
	if (oldbut) {
		data = oldbut->active;
		data->cancel = true;
		button_activate_exit(C, oldbut, data, false, false);
	}

	button_activate_init(C, ar, but, type);
}

/************ handle events for an activated button ***********/

static int ui_handle_button_event(bContext *C, const wmEvent *event, uiBut *but)
{
	uiHandleButtonData *data = but->active;
	const uiHandleButtonState state_orig = data->state;
	uiBlock *block;
	ARegion *ar;
	int retval;

	block = but->block;
	ar = data->region;

	retval = WM_UI_HANDLER_CONTINUE;
	
	if (data->state == BUTTON_STATE_HIGHLIGHT) {
		switch (event->type) {
			case WINDEACTIVATE:
			case EVT_BUT_CANCEL:
				data->cancel = true;
				button_activate_state(C, but, BUTTON_STATE_EXIT);
				retval = WM_UI_HANDLER_CONTINUE;
				break;
			case MOUSEMOVE:
			{
				uiBut *but_other = ui_but_find_mouse_over(ar, event);
				bool exit = false;

				/* always deactivate button for pie menus, else moving to blank space will leave activated */
				if ((!ui_block_is_menu(block) || ui_block_is_pie_menu(block)) &&
				    !ui_but_contains_point_px(ar, but, event->x, event->y))
				{
					exit = true;
				}
				else if (but_other && ui_but_is_editable(but_other) && (but_other != but)) {
					exit = true;
				}

				if (exit) {
					data->cancel = true;
					button_activate_state(C, but, BUTTON_STATE_EXIT);
				}
				else if (event->x != event->prevx || event->y != event->prevy) {
					/* re-enable tooltip on mouse move */
					ui_blocks_set_tooltips(ar, true);
					button_tooltip_timer_reset(C, but);
				}

				break;
			}
			case TIMER:
			{
				/* handle tooltip timer */
				if (event->customdata == data->tooltiptimer) {
					WM_event_remove_timer(data->wm, data->window, data->tooltiptimer);
					data->tooltiptimer = NULL;

					if (!data->tooltip)
						data->tooltip = ui_tooltip_create(C, data->region, but);
				}
				/* handle menu auto open timer */
				else if (event->customdata == data->autoopentimer) {
					WM_event_remove_timer(data->wm, data->window, data->autoopentimer);
					data->autoopentimer = NULL;

					if (ui_but_contains_point_px(ar, but, event->x, event->y))
						button_activate_state(C, but, BUTTON_STATE_MENU_OPEN);
				}

				retval = WM_UI_HANDLER_CONTINUE;
				break;
			}
			/* XXX hardcoded keymap check... but anyway, while view changes, tooltips should be removed */
			case WHEELUPMOUSE:
			case WHEELDOWNMOUSE:
			case MIDDLEMOUSE:
			case MOUSEPAN:
				UI_but_tooltip_timer_remove(C, but);
				ATTR_FALLTHROUGH;
			default:
				/* handle button type specific events */
				retval = ui_do_button(C, block, but, event);
				break;
		}
	}
	else if (data->state == BUTTON_STATE_WAIT_RELEASE) {
		switch (event->type) {
			case WINDEACTIVATE:
				data->cancel = true;
				button_activate_state(C, but, BUTTON_STATE_EXIT);
				break;

			case TIMER:
			{
				if (event->customdata == data->hold_action_timer) {
					if (true) {
						data->cancel = true;
						button_activate_state(C, but, BUTTON_STATE_EXIT);
					}
					else {
						/* Do this so we can still mouse-up, closing the menu and running the button.
						 * This is nice to support but there are times when the button gets left pressed.
						 * Keep disavled for now. */
						WM_event_remove_timer(data->wm, data->window, data->hold_action_timer);
						data->hold_action_timer = NULL;
					}
					retval = WM_UI_HANDLER_CONTINUE;
					but->hold_func(C, data->region, but);
				}
				break;
			}
			case MOUSEMOVE:
				if (ELEM(but->type, UI_BTYPE_LINK, UI_BTYPE_INLINK)) {
					but->flag |= UI_SELECT;
					ui_do_button(C, block, but, event);
					ED_region_tag_redraw(ar);
				}
				else {
					/* deselect the button when moving the mouse away */
					/* also de-activate for buttons that only show higlights */
					if (ui_but_contains_point_px(ar, but, event->x, event->y)) {
						if (!(but->flag & UI_SELECT)) {
							but->flag |= (UI_SELECT | UI_ACTIVE);
							data->cancel = false;
							ED_region_tag_redraw(data->region);
						}
					}
					else {
						if (but->flag & UI_SELECT) {
							but->flag &= ~(UI_SELECT | UI_ACTIVE);
							data->cancel = true;
							ED_region_tag_redraw(data->region);
						}
					}
				}
				break;
			default:
				/* otherwise catch mouse release event */
				ui_do_button(C, block, but, event);
				break;
		}

		retval = WM_UI_HANDLER_BREAK;
	}
	else if (data->state == BUTTON_STATE_WAIT_FLASH) {
		switch (event->type) {
			case TIMER:
			{
				if (event->customdata == data->flashtimer) {
					button_activate_state(C, but, BUTTON_STATE_EXIT);
				}
				break;
			}
		}

		retval = WM_UI_HANDLER_CONTINUE;
	}
	else if (data->state == BUTTON_STATE_MENU_OPEN) {
		/* check for exit because of mouse-over another button */
		switch (event->type) {
			case MOUSEMOVE:
			{
				uiBut *bt;

				if (data->menu && data->menu->region) {
					if (ui_region_contains_point_px(data->menu->region, event->x, event->y)) {
						break;
					}
				}

				bt = ui_but_find_mouse_over(ar, event);
				
				if (bt && bt->active != data) {
					if (but->type != UI_BTYPE_COLOR) {  /* exception */
						data->cancel = true;
					}
					button_activate_state(C, but, BUTTON_STATE_EXIT);
				}
				break;
			}
		}

		ui_do_button(C, block, but, event);
		retval = WM_UI_HANDLER_CONTINUE;
	}
	else {
		retval = ui_do_button(C, block, but, event);
		// retval = WM_UI_HANDLER_BREAK; XXX why ?
	}

	/* may have been re-allocated above (eyedropper for eg) */
	data = but->active;
	if (data && data->state == BUTTON_STATE_EXIT) {
		uiBut *post_but = data->postbut;
		uiButtonActivateType post_type = data->posttype;

		button_activate_exit(C, but, data, (post_but == NULL), false);

		/* for jumping to the next button with tab while text editing */
		if (post_but) {
			button_activate_init(C, ar, post_but, post_type);
		}
		else {
			/* XXX issue is because WM_event_add_mousemove(C) is a bad hack and not reliable,
			 * if that gets coded better this bypass can go away too.
			 *
			 * This is needed to make sure if a button was active,
			 * it stays active while the mouse is over it.
			 * This avoids adding mousemoves, see: [#33466] */
			if (ELEM(state_orig, BUTTON_STATE_INIT, BUTTON_STATE_HIGHLIGHT)) {
				if (ui_but_find_mouse_over(ar, event) == but) {
					button_activate_init(C, ar, but, BUTTON_ACTIVATE_OVER);
				}
			}
		}
	}

	return retval;
}

static int ui_handle_list_event(bContext *C, const wmEvent *event, ARegion *ar, uiBut *listbox)
{
	uiList *ui_list;
	uiListDyn *dyn_data;
	int retval = WM_UI_HANDLER_CONTINUE;
	int type = event->type, val = event->val;
	bool redraw = false;
	int mx, my;

	ui_list = listbox->custom_data;
	if (!ui_list || !ui_list->dyn_data) {
		return retval;
	}
	dyn_data = ui_list->dyn_data;

	mx = event->x;
	my = event->y;
	ui_window_to_block(ar, listbox->block, &mx, &my);

	/* convert pan to scrollwheel */
	if (type == MOUSEPAN) {
		ui_pan_to_scroll(event, &type, &val);

		/* if type still is mousepan, we call it handled, since delta-y accumulate */
		/* also see wm_event_system.c do_wheel_ui hack */
		if (type == MOUSEPAN)
			retval = WM_UI_HANDLER_BREAK;
	}

	if (val == KM_PRESS) {
		if ((ELEM(type, UPARROWKEY, DOWNARROWKEY) && !IS_EVENT_MOD(event, shift, ctrl, alt, oskey)) ||
		    ((ELEM(type, WHEELUPMOUSE, WHEELDOWNMOUSE) && event->ctrl && !IS_EVENT_MOD(event, shift, alt, oskey))))
		{
			const int value_orig = RNA_property_int_get(&listbox->rnapoin, listbox->rnaprop);
			int value, min, max, inc;

			/* activate up/down the list */
			value = value_orig;
			if ((ui_list->filter_sort_flag & UILST_FLT_SORT_REVERSE) != 0) {
				inc = ELEM(type, UPARROWKEY, WHEELUPMOUSE) ? 1 : -1;
			}
			else {
				inc = ELEM(type, UPARROWKEY, WHEELUPMOUSE) ? -1 : 1;
			}

			if (dyn_data->items_filter_neworder || dyn_data->items_filter_flags) {
				/* If we have a display order different from collection order, we have some work! */
				int *org_order = MEM_mallocN(dyn_data->items_shown * sizeof(int), __func__);
				const int *new_order = dyn_data->items_filter_neworder;
				int i, org_idx = -1, len = dyn_data->items_len;
				int current_idx = -1;
				int filter_exclude = ui_list->filter_flag & UILST_FLT_EXCLUDE;

				for (i = 0; i < len; i++) {
					if (!dyn_data->items_filter_flags ||
					    ((dyn_data->items_filter_flags[i] & UILST_FLT_ITEM) ^ filter_exclude))
					{
						org_order[new_order ? new_order[++org_idx] : ++org_idx] = i;
						if (i == value) {
							current_idx = new_order ? new_order[org_idx] : org_idx;
						}
					}
					else if (i == value && org_idx >= 0) {
						current_idx = -(new_order ? new_order[org_idx] : org_idx) - 1;
					}
				}
				/* Now, org_order maps displayed indices to real indices,
				 * and current_idx either contains the displayed index of active value (positive),
				 *                 or its more-nearest one (negated).
				 */
				if (current_idx < 0) {
					current_idx = (current_idx * -1) + (inc < 0 ? inc : inc - 1);
				}
				else {
					current_idx += inc;
				}
				CLAMP(current_idx, 0, dyn_data->items_shown - 1);
				value = org_order[current_idx];
				MEM_freeN(org_order);
			}
			else {
				value += inc;
			}

			CLAMP(value, 0, dyn_data->items_len - 1);

			RNA_property_int_range(&listbox->rnapoin, listbox->rnaprop, &min, &max);
			CLAMP(value, min, max);

			if (value != value_orig) {
				RNA_property_int_set(&listbox->rnapoin, listbox->rnaprop, value);
				RNA_property_update(C, &listbox->rnapoin, listbox->rnaprop);

				ui_apply_but_undo(listbox);

				ui_list->flag |= UILST_SCROLL_TO_ACTIVE_ITEM;
				redraw = true;
			}
			retval = WM_UI_HANDLER_BREAK;
		}
		else if (ELEM(type, WHEELUPMOUSE, WHEELDOWNMOUSE) && event->shift) {
			/* We now have proper grip, but keep this anyway! */
			if (ui_list->list_grip < (dyn_data->visual_height_min - UI_LIST_AUTO_SIZE_THRESHOLD)) {
				ui_list->list_grip = dyn_data->visual_height;
			}
			ui_list->list_grip += (type == WHEELUPMOUSE) ? -1 : 1;

			ui_list->flag |= UILST_SCROLL_TO_ACTIVE_ITEM;

			redraw = true;
			retval = WM_UI_HANDLER_BREAK;
		}
		else if (ELEM(type, WHEELUPMOUSE, WHEELDOWNMOUSE)) {
			if (dyn_data->height > dyn_data->visual_height) {
				/* list template will clamp */
				ui_list->list_scroll += (type == WHEELUPMOUSE) ? -1 : 1;

				redraw = true;
				retval = WM_UI_HANDLER_BREAK;
			}
		}
	}

	if (redraw) {
		if (listbox->block->flag & UI_BLOCK_POPUP) {
			/* popups need special refreshing */
			ED_region_tag_refresh_ui(ar);
		}
		else {
			ED_region_tag_redraw(ar);
		}
	}

	return retval;
}

static void ui_handle_button_return_submenu(bContext *C, const wmEvent *event, uiBut *but)
{
	uiHandleButtonData *data;
	uiPopupBlockHandle *menu;

	data = but->active;
	menu = data->menu;

	/* copy over return values from the closing menu */
	if ((menu->menuretval & UI_RETURN_OK) || (menu->menuretval & UI_RETURN_UPDATE)) {
		if (but->type == UI_BTYPE_COLOR)
			copy_v3_v3(data->vec, menu->retvec);
		else if (but->type == UI_BTYPE_MENU)
			data->value = menu->retvalue;
	}

	if (menu->menuretval & UI_RETURN_UPDATE) {
		if (data->interactive) {
			ui_apply_but(C, but->block, but, data, true);
		}
		else {
			ui_but_update(but);
		}

		menu->menuretval = 0;
	}
	
	/* now change button state or exit, which will close the submenu */
	if ((menu->menuretval & UI_RETURN_OK) || (menu->menuretval & UI_RETURN_CANCEL)) {
		if (menu->menuretval != UI_RETURN_OK)
			data->cancel = true;

		button_activate_exit(C, but, data, true, false);
	}
	else if (menu->menuretval & UI_RETURN_OUT) {
		if (event->type == MOUSEMOVE && ui_but_contains_point_px(data->region, but, event->x, event->y)) {
			button_activate_state(C, but, BUTTON_STATE_HIGHLIGHT);
		}
		else {
			if (ISKEYBOARD(event->type)) {
				/* keyboard menu hierarchy navigation, going back to previous level */
				but->active->used_mouse = false;
				button_activate_state(C, but, BUTTON_STATE_HIGHLIGHT);
			}
			else {
				data->cancel = true;
				button_activate_exit(C, but, data, true, false);
			}
		}
	}
}

/* ************************* menu handling *******************************/

/**
 * Function used to prevent loosing the open menu when using nested pulldowns,
 * when moving mouse towards the pulldown menu over other buttons that could
 * steal the highlight from the current button, only checks:
 *
 * - while mouse moves in triangular area defined old mouse position and
 *   left/right side of new menu.
 * - only for 1 second.
 */

static void ui_mouse_motion_towards_init_ex(uiPopupBlockHandle *menu, const int xy[2], const bool force)
{
	BLI_assert(((uiBlock *)menu->region->uiblocks.first)->flag & UI_BLOCK_MOVEMOUSE_QUIT);

	if (!menu->dotowards || force) {
		menu->dotowards = true;
		menu->towards_xy[0] = xy[0];
		menu->towards_xy[1] = xy[1];

		if (force)
			menu->towardstime = DBL_MAX;  /* unlimited time */
		else
			menu->towardstime = PIL_check_seconds_timer();
	}
}

static void ui_mouse_motion_towards_init(uiPopupBlockHandle *menu, const int xy[2])
{
	ui_mouse_motion_towards_init_ex(menu, xy, false);
}

static void ui_mouse_motion_towards_reinit(uiPopupBlockHandle *menu, const int xy[2])
{
	ui_mouse_motion_towards_init_ex(menu, xy, true);
}

static bool ui_mouse_motion_towards_check(
        uiBlock *block, uiPopupBlockHandle *menu, const int xy[2],
        const bool use_wiggle_room)
{
	float p1[2], p2[2], p3[2], p4[2];
	float oldp[2] = {menu->towards_xy[0], menu->towards_xy[1]};
	const float newp[2] = {xy[0], xy[1]};
	bool closer;
	const float margin = MENU_TOWARDS_MARGIN;
	rctf rect_px;

	BLI_assert(block->flag & UI_BLOCK_MOVEMOUSE_QUIT);


	/* annoying fix for [#36269], this is a bit odd but in fact works quite well
	 * don't mouse-out of a menu if another menu has been created after it.
	 * if this causes problems we could remove it and check on a different fix - campbell */
	if (menu->region->next) {
		/* am I the last menu (test) */
		ARegion *ar = menu->region->next;
		do {
			uiBlock *block_iter = ar->uiblocks.first;
			if (block_iter && ui_block_is_menu(block_iter)) {
				return true;
			}
		} while ((ar = ar->next));
	}
	/* annoying fix end! */


	if (!menu->dotowards) {
		return false;
	}

	if (len_squared_v2v2(oldp, newp) < (4.0f * 4.0f))
		return menu->dotowards;

	/* verify that we are moving towards one of the edges of the
	 * menu block, in other words, in the triangle formed by the
	 * initial mouse location and two edge points. */
	ui_block_to_window_rctf(menu->region, block, &rect_px, &block->rect);

	p1[0] = rect_px.xmin - margin;
	p1[1] = rect_px.ymin - margin;

	p2[0] = rect_px.xmax + margin;
	p2[1] = rect_px.ymin - margin;
	
	p3[0] = rect_px.xmax + margin;
	p3[1] = rect_px.ymax + margin;

	p4[0] = rect_px.xmin - margin;
	p4[1] = rect_px.ymax + margin;

	/* allow for some wiggle room, if the user moves a few pixels away,
	 * don't immediately quit (only for top level menus) */
	if (use_wiggle_room) {
		const float cent[2] = {
		    BLI_rctf_cent_x(&rect_px),
		    BLI_rctf_cent_y(&rect_px)};
		float delta[2];

		sub_v2_v2v2(delta, oldp, cent);
		normalize_v2_length(delta, MENU_TOWARDS_WIGGLE_ROOM);
		add_v2_v2(oldp, delta);
	}

	closer = (isect_point_tri_v2(newp, oldp, p1, p2) ||
	          isect_point_tri_v2(newp, oldp, p2, p3) ||
	          isect_point_tri_v2(newp, oldp, p3, p4) ||
	          isect_point_tri_v2(newp, oldp, p4, p1));

	if (!closer)
		menu->dotowards = false;

	/* 1 second timer */
	if (PIL_check_seconds_timer() - menu->towardstime > BUTTON_MOUSE_TOWARDS_THRESH)
		menu->dotowards = false;

	return menu->dotowards;
}

#ifdef USE_KEYNAV_LIMIT
static void ui_mouse_motion_keynav_init(struct uiKeyNavLock *keynav, const wmEvent *event)
{
	keynav->is_keynav = true;
	copy_v2_v2_int(keynav->event_xy, &event->x);
}
/**
 * Return true if keyinput isn't blocking mouse-motion,
 * or if the mouse-motion is enough to disable keyinput.
 */
static bool ui_mouse_motion_keynav_test(struct uiKeyNavLock *keynav, const wmEvent *event)
{
	if (keynav->is_keynav && (len_manhattan_v2v2_int(keynav->event_xy, &event->x) > BUTTON_KEYNAV_PX_LIMIT)) {
		keynav->is_keynav = false;
	}

	return keynav->is_keynav;
}
#endif  /* USE_KEYNAV_LIMIT */

static char ui_menu_scroll_test(uiBlock *block, int my)
{
	if (block->flag & (UI_BLOCK_CLIPTOP | UI_BLOCK_CLIPBOTTOM)) {
		if (block->flag & UI_BLOCK_CLIPTOP) 
			if (my > block->rect.ymax - UI_MENU_SCROLL_MOUSE)
				return 't';
		if (block->flag & UI_BLOCK_CLIPBOTTOM)
			if (my < block->rect.ymin + UI_MENU_SCROLL_MOUSE)
				return 'b';
	}
	return 0;
}

static int ui_menu_scroll(ARegion *ar, uiBlock *block, int my, uiBut *to_bt)
{
	uiBut *bt;
	float dy = 0.0f;

	if (to_bt) {
		/* scroll to activated button */
		if (block->flag & UI_BLOCK_CLIPTOP) {
			if (to_bt->rect.ymax > block->rect.ymax - UI_MENU_SCROLL_ARROW)
				dy = block->rect.ymax - to_bt->rect.ymax - UI_MENU_SCROLL_ARROW;
		}
		if (block->flag & UI_BLOCK_CLIPBOTTOM) {
			if (to_bt->rect.ymin < block->rect.ymin + UI_MENU_SCROLL_ARROW)
				dy = block->rect.ymin - to_bt->rect.ymin + UI_MENU_SCROLL_ARROW;
		}
	}
	else {
		/* scroll when mouse over arrow buttons */
		char test = ui_menu_scroll_test(block, my);

		if (test == 't')
			dy = -UI_UNIT_Y; /* scroll to the top */
		else if (test == 'b')
			dy = UI_UNIT_Y; /* scroll to the bottom */
	}

	if (dy != 0.0f) {
		if (dy < 0.0f) {
			/* stop at top item, extra 0.5 unit Y makes it snap nicer */
			float ymax = -FLT_MAX;

			for (bt = block->buttons.first; bt; bt = bt->next)
				ymax = max_ff(ymax, bt->rect.ymax);

			if (ymax + dy - UI_UNIT_Y * 0.5f < block->rect.ymax - UI_MENU_SCROLL_PAD)
				dy = block->rect.ymax - ymax - UI_MENU_SCROLL_PAD;
		}
		else {
			/* stop at bottom item, extra 0.5 unit Y makes it snap nicer */
			float ymin = FLT_MAX;

			for (bt = block->buttons.first; bt; bt = bt->next)
				ymin = min_ff(ymin, bt->rect.ymin);

			if (ymin + dy + UI_UNIT_Y * 0.5f > block->rect.ymin + UI_MENU_SCROLL_PAD)
				dy = block->rect.ymin - ymin + UI_MENU_SCROLL_PAD;
		}

		/* apply scroll offset */
		for (bt = block->buttons.first; bt; bt = bt->next) {
			bt->rect.ymin += dy;
			bt->rect.ymax += dy;
		}

		/* set flags again */
		ui_popup_block_scrolltest(block);
		
		ED_region_tag_redraw(ar);
		
		return 1;
	}
	
	return 0;
}

/**
 * Special function to handle nested menus.
 * let the parent menu get the event.
 *
 * This allows a menu to be open,
 * but send key events to the parent if theres no active buttons.
 *
 * Without this keyboard navigation from menu's wont work.
 */
static bool ui_menu_pass_event_to_parent_if_nonactive(
        uiPopupBlockHandle *menu, const uiBut *but,
        const int level, const int retval)
{
	if ((level != 0) && (but == NULL)) {
		menu->menuretval = UI_RETURN_OUT | UI_RETURN_OUT_PARENT;
		(void) retval;  /* so release builds with strict flags are happy as well */
		BLI_assert(retval == WM_UI_HANDLER_CONTINUE);
		return true;
	}
	else {
		return false;
	}
}

static int ui_handle_menu_button(bContext *C, const wmEvent *event, uiPopupBlockHandle *menu)
{
	ARegion *ar = menu->region;
	uiBut *but = ui_but_find_active_in_region(ar);
	int retval;

	if (but) {
		/* Its possible there is an active menu item NOT under the mouse,
		 * in this case ignore mouse clicks outside the button (but Enter etc is accepted) */
		if (event->val == KM_RELEASE) {
			/* pass, needed so we can exit active menu-items when click-dragging out of them */
		}
		else if (!ui_block_is_menu(but->block) || ui_block_is_pie_menu(but->block)) {
			/* pass, skip for dialogs */
		}
		else if (!ui_region_contains_point_px(but->active->region, event->x, event->y)) {
			/* pass, needed to click-exit outside of non-flaoting menus */
		}
		else if ((!ELEM(event->type, MOUSEMOVE, WHEELUPMOUSE, WHEELDOWNMOUSE, MOUSEPAN)) && ISMOUSE(event->type)) {
			if (!ui_but_contains_point_px(but->active->region, but, event->x, event->y)) {
				but = NULL;
			}
		}
	}

	if (but) {
		ScrArea *ctx_area = CTX_wm_area(C);
		ARegion *ctx_region = CTX_wm_region(C);

		if (menu->ctx_area) CTX_wm_area_set(C, menu->ctx_area);
		if (menu->ctx_region) CTX_wm_region_set(C, menu->ctx_region);

		retval = ui_handle_button_event(C, event, but);

		if (menu->ctx_area) CTX_wm_area_set(C, ctx_area);
		if (menu->ctx_region) CTX_wm_region_set(C, ctx_region);
	}
	else {
		retval = ui_handle_button_over(C, event, ar);
	}

	return retval;
}

float ui_block_calc_pie_segment(uiBlock *block, const float event_xy[2])
{
	float seg1[2];
	float seg2[2];
	float len;

	if (block->pie_data.flags & UI_PIE_INITIAL_DIRECTION) {
		copy_v2_v2(seg1, block->pie_data.pie_center_init);
	}
	else {
		copy_v2_v2(seg1, block->pie_data.pie_center_spawned);
	}

	sub_v2_v2v2(seg2, event_xy, seg1);

	len = normalize_v2_v2(block->pie_data.pie_dir, seg2);

	if (len < U.pie_menu_threshold * U.pixelsize)
		block->pie_data.flags |= UI_PIE_INVALID_DIR;
	else
		block->pie_data.flags &= ~UI_PIE_INVALID_DIR;

	return len;
}

static int ui_handle_menu_event(
        bContext *C, const wmEvent *event, uiPopupBlockHandle *menu,
        int level, const bool is_parent_inside, const bool is_parent_menu, const bool is_floating)
{
	ARegion *ar;
	uiBlock *block;
	uiBut *but;
	int mx, my, retval;
	bool inside;
	bool inside_title;  /* check for title dragging */

	ar = menu->region;
	block = ar->uiblocks.first;

	retval = WM_UI_HANDLER_CONTINUE;

	mx = event->x;
	my = event->y;
	ui_window_to_block(ar, block, &mx, &my);

	/* check if mouse is inside block */
	inside = BLI_rctf_isect_pt(&block->rect, mx, my);
	inside_title = inside && ((my + (UI_UNIT_Y * 1.5f)) > block->rect.ymax);

	/* if there's an active modal button, don't check events or outside, except for search menu */
	but = ui_but_find_active_in_region(ar);

#ifdef USE_DRAG_POPUP
	if (menu->is_grab) {
		if (event->type == LEFTMOUSE) {
			menu->is_grab = false;
			retval = WM_UI_HANDLER_BREAK;
		}
		else {
			if (event->type == MOUSEMOVE) {
				int mdiff[2];

				sub_v2_v2v2_int(mdiff, &event->x, menu->grab_xy_prev);
				copy_v2_v2_int(menu->grab_xy_prev, &event->x);

				add_v2_v2v2_int(menu->popup_create_vars.event_xy, menu->popup_create_vars.event_xy, mdiff);

				ui_popup_translate(C, ar, mdiff);
			}

			return retval;
		}
	}
#endif

	if (but && button_modal_state(but->active->state)) {
		if (block->flag & UI_BLOCK_MOVEMOUSE_QUIT) {
			/* if a button is activated modal, always reset the start mouse
			 * position of the towards mechanism to avoid loosing focus,
			 * and don't handle events */
			ui_mouse_motion_towards_reinit(menu, &event->x);
		}
	}
	else if (event->type == TIMER) {
		if (event->customdata == menu->scrolltimer)
			ui_menu_scroll(ar, block, my, NULL);
	}
	else {
		/* for ui_mouse_motion_towards_block */
		if (event->type == MOUSEMOVE) {
			if (block->flag & UI_BLOCK_MOVEMOUSE_QUIT) {
				ui_mouse_motion_towards_init(menu, &event->x);
			}
			
			/* add menu scroll timer, if needed */
			if (ui_menu_scroll_test(block, my))
				if (menu->scrolltimer == NULL)
					menu->scrolltimer =
					    WM_event_add_timer(CTX_wm_manager(C), CTX_wm_window(C), TIMER, MENU_SCROLL_INTERVAL);
		}
		
		/* first block own event func */
		if (block->block_event_func && block->block_event_func(C, block, event)) {
			/* pass */
		}   /* events not for active search menu button */
		else {
			int act = 0;

			switch (event->type) {

				/* closing sublevels of pulldowns */
				case LEFTARROWKEY:
					if (event->val == KM_PRESS && (block->flag & UI_BLOCK_LOOP))
						if (block->saferct.first)
							menu->menuretval = UI_RETURN_OUT;

					retval = WM_UI_HANDLER_BREAK;
					break;

				/* opening sublevels of pulldowns */
				case RIGHTARROWKEY:
					if (event->val == KM_PRESS && (block->flag & UI_BLOCK_LOOP)) {

						if (ui_menu_pass_event_to_parent_if_nonactive(menu, but, level, retval))
							break;

						but = ui_but_find_active_in_region(ar);

						if (!but) {
							/* no item active, we make first active */
							if (block->direction & UI_DIR_UP) but = ui_but_last(block);
							else but = ui_but_first(block);
						}

						if (but && ELEM(but->type, UI_BTYPE_BLOCK, UI_BTYPE_PULLDOWN))
							ui_handle_button_activate(C, ar, but, BUTTON_ACTIVATE_OPEN);
					}

					retval = WM_UI_HANDLER_BREAK;
					break;
				
				case UPARROWKEY:
				case DOWNARROWKEY:
				case WHEELUPMOUSE:
				case WHEELDOWNMOUSE:
				case MOUSEPAN:
					/* arrowkeys: only handle for block_loop blocks */
					if (IS_EVENT_MOD(event, shift, ctrl, alt, oskey)) {
						/* pass */
					}
					else if (inside || (block->flag & UI_BLOCK_LOOP)) {
						int type = event->type;
						int val = event->val;
						
						/* convert pan to scrollwheel */
						if (type == MOUSEPAN)
							ui_pan_to_scroll(event, &type, &val);
						
						if (val == KM_PRESS) {
							const bool is_next =
							        (ELEM(type, DOWNARROWKEY, WHEELDOWNMOUSE) ==
							        ((block->flag & UI_BLOCK_IS_FLIP) != 0));

							if (ui_menu_pass_event_to_parent_if_nonactive(menu, but, level, retval))
								break;

#ifdef USE_KEYNAV_LIMIT
							ui_mouse_motion_keynav_init(&menu->keynav_state, event);
#endif

							but = ui_but_find_active_in_region(ar);
							if (but) {
								/* next button */
								but = is_next ? ui_but_next(but) : ui_but_prev(but);
							}

							if (!but) {
								/* wrap button */
								uiBut *but_wrap;
								but_wrap = is_next ? ui_but_first(block) : ui_but_last(block);
								if (but_wrap) {
									but = but_wrap;
								}
							}

							if (but) {
								ui_handle_button_activate(C, ar, but, BUTTON_ACTIVATE);
								ui_menu_scroll(ar, block, my, but);
							}
						}

						retval = WM_UI_HANDLER_BREAK;
					}

					break;

				case ONEKEY:    case PAD1:
					act = 1; ATTR_FALLTHROUGH;
				case TWOKEY:    case PAD2:
					if (act == 0) act = 2; ATTR_FALLTHROUGH;
				case THREEKEY:  case PAD3:
					if (act == 0) act = 3; ATTR_FALLTHROUGH;
				case FOURKEY:   case PAD4:
					if (act == 0) act = 4; ATTR_FALLTHROUGH;
				case FIVEKEY:   case PAD5:
					if (act == 0) act = 5; ATTR_FALLTHROUGH;
				case SIXKEY:    case PAD6:
					if (act == 0) act = 6; ATTR_FALLTHROUGH;
				case SEVENKEY:  case PAD7:
					if (act == 0) act = 7; ATTR_FALLTHROUGH;
				case EIGHTKEY:  case PAD8:
					if (act == 0) act = 8; ATTR_FALLTHROUGH;
				case NINEKEY:   case PAD9:
					if (act == 0) act = 9; ATTR_FALLTHROUGH;
				case ZEROKEY:   case PAD0:
					if (act == 0) act = 10;

					if ((block->flag & UI_BLOCK_NUMSELECT) && event->val == KM_PRESS) {
						int count;

						if (ui_menu_pass_event_to_parent_if_nonactive(menu, but, level, retval))
							break;

						if (event->alt) act += 10;

						count = 0;
						for (but = block->buttons.first; but; but = but->next) {
							bool doit = false;
							
							if (!ELEM(but->type, UI_BTYPE_LABEL, UI_BTYPE_SEPR, UI_BTYPE_SEPR_LINE))
								count++;
							
							/* exception for rna layer buts */
							if (but->rnapoin.data && but->rnaprop &&
							    ELEM(RNA_property_subtype(but->rnaprop), PROP_LAYER, PROP_LAYER_MEMBER))
							{
								if (but->rnaindex == act - 1) {
									doit = true;
								}
							}
							else if (ELEM(but->type,
							              UI_BTYPE_BUT,
							              UI_BTYPE_BUT_MENU,
							              UI_BTYPE_MENU, UI_BTYPE_BLOCK,
							              UI_BTYPE_PULLDOWN) &&
							         count == act)
							{
								doit = true;
							}

							if (!(but->flag & UI_BUT_DISABLED) && doit) {
								/* activate buttons but open menu's */
								uiButtonActivateType activate;
								if (but->type == UI_BTYPE_PULLDOWN) {
									activate = BUTTON_ACTIVATE_OPEN;
								}
								else {
									activate = BUTTON_ACTIVATE_APPLY;
								}

								ui_handle_button_activate(C, ar, but, activate);
								break;
							}
						}

						retval = WM_UI_HANDLER_BREAK;
					}
					break;

				/* Handle keystrokes on menu items */
				case AKEY:
				case BKEY:
				case CKEY:
				case DKEY:
				case EKEY:
				case FKEY:
				case GKEY:
				case HKEY:
				case IKEY:
				case JKEY:
				case KKEY:
				case LKEY:
				case MKEY:
				case NKEY:
				case OKEY:
				case PKEY:
				case QKEY:
				case RKEY:
				case SKEY:
				case TKEY:
				case UKEY:
				case VKEY:
				case WKEY:
				case XKEY:
				case YKEY:
				case ZKEY:
				{
					if ((event->val  == KM_PRESS || event->val == KM_DBL_CLICK) &&
					    !IS_EVENT_MOD(event, shift, ctrl, oskey))
					{
						if (ui_menu_pass_event_to_parent_if_nonactive(menu, but, level, retval))
							break;

						for (but = block->buttons.first; but; but = but->next) {
							if (!(but->flag & UI_BUT_DISABLED) && but->menu_key == event->type) {
								if (ELEM(but->type, UI_BTYPE_BUT, UI_BTYPE_BUT_MENU)) {
									/* mainly for operator buttons */
									ui_handle_button_activate(C, ar, but, BUTTON_ACTIVATE_APPLY);
								}
								else if (ELEM(but->type, UI_BTYPE_BLOCK, UI_BTYPE_PULLDOWN)) {
									/* open submenus (like right arrow key) */
									ui_handle_button_activate(C, ar, but, BUTTON_ACTIVATE_OPEN);
								}
								else if (but->type == UI_BTYPE_MENU) {
									/* activate menu items */
									ui_handle_button_activate(C, ar, but, BUTTON_ACTIVATE);
								}
								else {
									printf("%s: error, but->menu_key type: %u\n", __func__, but->type);
								}

								break;
							}
						}

						retval = WM_UI_HANDLER_BREAK;
					}
					break;
				}
			}
		}
		
		/* here we check return conditions for menus */
		if (block->flag & UI_BLOCK_LOOP) {
			/* if we click outside the block, verify if we clicked on the
			 * button that opened us, otherwise we need to close,
			 *
			 * note that there is an exception for root level menus and
			 * popups which you can click again to close.
			 */
			if (inside == 0) {
				uiSafetyRct *saferct = block->saferct.first;

				if (ELEM(event->type, LEFTMOUSE, MIDDLEMOUSE, RIGHTMOUSE)) {
					if (ELEM(event->val, KM_PRESS, KM_DBL_CLICK)) {
						if ((is_parent_menu == false) && (U.uiflag & USER_MENUOPENAUTO) == 0) {
							/* for root menus, allow clicking to close */
							if (block->flag & (UI_BLOCK_OUT_1))
								menu->menuretval = UI_RETURN_OK;
							else
								menu->menuretval = UI_RETURN_OUT;
						}
						else if (saferct && !BLI_rctf_isect_pt(&saferct->parent, event->x, event->y)) {
							if (block->flag & (UI_BLOCK_OUT_1))
								menu->menuretval = UI_RETURN_OK;
							else
								menu->menuretval = UI_RETURN_OUT;
						}
					}
					else if (ELEM(event->val, KM_RELEASE, KM_CLICK)) {
						/* For buttons that use a hold function, exit when mouse-up outside the menu. */
						if (block->flag & UI_BLOCK_POPUP_HOLD) {
							/* Note, we could check the cursor is over the parent button. */
							menu->menuretval = UI_RETURN_CANCEL;
							retval = WM_UI_HANDLER_CONTINUE;
						}
					}
				}
			}

			if (menu->menuretval) {
				/* pass */
			}
#ifdef USE_KEYNAV_LIMIT
			else if ((event->type == MOUSEMOVE) && ui_mouse_motion_keynav_test(&menu->keynav_state, event)) {
				/* don't handle the mousemove if we're using key-navigation */
				retval = WM_UI_HANDLER_BREAK;
			}
#endif
			else if (event->type == ESCKEY && event->val == KM_PRESS) {
				/* esc cancels this and all preceding menus */
				menu->menuretval = UI_RETURN_CANCEL;
			}
			else if (ELEM(event->type, RETKEY, PADENTER) && event->val == KM_PRESS) {
				/* enter will always close this block, we let the event
				 * get handled by the button if it is activated, otherwise we cancel */
				if (!ui_but_find_active_in_region(ar))
					menu->menuretval = UI_RETURN_CANCEL | UI_RETURN_POPUP_OK;
			}
#ifdef USE_DRAG_POPUP
			else if ((event->type == LEFTMOUSE) && (event->val == KM_PRESS) &&
			         (inside && is_floating && inside_title))
			{
				if (!but || !ui_but_contains_point_px(ar, but, event->x, event->y)) {
					if (but) {
						UI_but_tooltip_timer_remove(C, but);
					}

					menu->is_grab = true;
					copy_v2_v2_int(menu->grab_xy_prev, &event->x);
					retval = WM_UI_HANDLER_BREAK;
				}
			}
#endif
			else {

				/* check mouse moving outside of the menu */
				if (inside == 0 && (block->flag & UI_BLOCK_MOVEMOUSE_QUIT)) {
					uiSafetyRct *saferct;

					ui_mouse_motion_towards_check(block, menu, &event->x, is_parent_inside == false);
					
					/* check for all parent rects, enables arrowkeys to be used */
					for (saferct = block->saferct.first; saferct; saferct = saferct->next) {
						/* for mouse move we only check our own rect, for other
						 * events we check all preceding block rects too to make
						 * arrow keys navigation work */
						if (event->type != MOUSEMOVE || saferct == block->saferct.first) {
							if (BLI_rctf_isect_pt(&saferct->parent, (float)event->x, (float)event->y))
								break;
							if (BLI_rctf_isect_pt(&saferct->safety, (float)event->x, (float)event->y))
								break;
						}
					}

					/* strict check, and include the parent rect */
					if (!menu->dotowards && !saferct) {
						if (block->flag & (UI_BLOCK_OUT_1))
							menu->menuretval = UI_RETURN_OK;
						else
							menu->menuretval = UI_RETURN_OUT;
					}
					else if (menu->dotowards && event->type == MOUSEMOVE)
						retval = WM_UI_HANDLER_BREAK;
				}
			}

			/* end switch */
		}
	}

	/* if we are didn't handle the event yet, lets pass it on to
	 * buttons inside this region. disabled inside check .. not sure
	 * anymore why it was there? but it meant enter didn't work
	 * for example when mouse was not over submenu */
	if ((event->type == TIMER) ||
	    (/*inside &&*/ (!menu->menuretval || (menu->menuretval & UI_RETURN_UPDATE)) && retval == WM_UI_HANDLER_CONTINUE))
	{
		retval = ui_handle_menu_button(C, event, menu);
	}

	/* if we set a menu return value, ensure we continue passing this on to
	 * lower menus and buttons, so always set continue then, and if we are
	 * inside the region otherwise, ensure we swallow the event */
	if (menu->menuretval)
		return WM_UI_HANDLER_CONTINUE;
	else if (inside)
		return WM_UI_HANDLER_BREAK;
	else
		return retval;
}

static int ui_handle_menu_return_submenu(bContext *C, const wmEvent *event, uiPopupBlockHandle *menu)
{
	ARegion *ar;
	uiBut *but;
	uiBlock *block;
	uiHandleButtonData *data;
	uiPopupBlockHandle *submenu;

	ar = menu->region;
	block = ar->uiblocks.first;

	but = ui_but_find_active_in_region(ar);

	BLI_assert(but);

	data = but->active;
	submenu = data->menu;

	if (submenu->menuretval) {
		bool update;

		/* first decide if we want to close our own menu cascading, if
		 * so pass on the sub menu return value to our own menu handle */
		if ((submenu->menuretval & UI_RETURN_OK) || (submenu->menuretval & UI_RETURN_CANCEL)) {
			if (!(block->flag & UI_BLOCK_KEEP_OPEN)) {
				menu->menuretval = submenu->menuretval;
				menu->butretval = data->retval;
			}
		}

		update = (submenu->menuretval & UI_RETURN_UPDATE) != 0;

		/* now let activated button in this menu exit, which
		 * will actually close the submenu too */
		ui_handle_button_return_submenu(C, event, but);

		if (update)
			submenu->menuretval = 0;
	}

	if (block->flag & UI_BLOCK_MOVEMOUSE_QUIT) {
		/* for cases where close does not cascade, allow the user to
		 * move the mouse back towards the menu without closing */
		ui_mouse_motion_towards_reinit(menu, &event->x);
	}

	if (menu->menuretval) {
		return WM_UI_HANDLER_CONTINUE;
	}
	else {
		return WM_UI_HANDLER_BREAK;
	}
}

static bool ui_but_pie_menu_supported_apply(uiBut *but)
{
	return (!ELEM(but->type, UI_BTYPE_NUM_SLIDER, UI_BTYPE_NUM));
}

static int ui_but_pie_menu_apply(bContext *C, uiPopupBlockHandle *menu, uiBut *but, bool force_close)
{
	int retval = WM_UI_HANDLER_BREAK;

	if (but && ui_but_pie_menu_supported_apply(but)) {
		if (but->type == UI_BTYPE_MENU) {
			/* forcing the pie menu to close will not handle menus */
			if (!force_close) {
				uiBut *active_but = ui_but_find_active_in_region(menu->region);

				if (active_but) {
					button_activate_exit(C, active_but, active_but->active, false, false);
				}

				button_activate_init(C, menu->region, but, BUTTON_ACTIVATE_OPEN);
				return retval;
			}
			else {
				menu->menuretval = UI_RETURN_CANCEL;
			}
		}
		else {
			ui_apply_but(C, but->block, but, but->active, false);
			button_activate_exit((bContext *)C, but, but->active, false, true);

			menu->menuretval = UI_RETURN_OK;
		}
	}
	else {
		menu->menuretval = UI_RETURN_CANCEL;

		ED_region_tag_redraw(menu->region);
	}

	return retval;
}

static uiBut *ui_block_pie_dir_activate(uiBlock *block, const wmEvent *event, RadialDirection dir)
{
	uiBut *but;

	if ((block->flag & UI_BLOCK_NUMSELECT) && event->val == KM_PRESS) {
		for (but = block->buttons.first; but; but = but->next) {
			if (but->pie_dir == dir && !ELEM(but->type, UI_BTYPE_SEPR, UI_BTYPE_SEPR_LINE)) {
				return but;
			}
		}
	}

	return NULL;
}

static int ui_but_pie_button_activate(bContext *C, uiBut *but, uiPopupBlockHandle *menu)
{
	uiBut *active_but;

	if (but == NULL)
		return WM_UI_HANDLER_BREAK;

	active_but = ui_but_find_active_in_region(menu->region);

	if (active_but)
		button_activate_exit(C, active_but, active_but->active, false, false);

	button_activate_init(C, menu->region, but, BUTTON_ACTIVATE_OVER);
	return ui_but_pie_menu_apply(C, menu, but, false);
}

static int ui_pie_handler(bContext *C, const wmEvent *event, uiPopupBlockHandle *menu)
{
	ARegion *ar;
	uiBlock *block;
	uiBut *but;
	float event_xy[2];
	double duration;
	bool is_click_style;
	float dist;

	/* we block all events, this is modal interaction, except for drop events which is described below */
	int retval = WM_UI_HANDLER_BREAK;

	if (event->type == EVT_DROP) {
		/* may want to leave this here for later if we support pie ovens */

		retval = WM_UI_HANDLER_CONTINUE;
	}

	ar = menu->region;
	block = ar->uiblocks.first;

	is_click_style = (block->pie_data.flags & UI_PIE_CLICK_STYLE);

	/* if there's an active modal button, don't check events or outside, except for search menu */
	but = ui_but_find_active_in_region(ar);

	if (menu->scrolltimer == NULL) {
		menu->scrolltimer =
		    WM_event_add_timer(CTX_wm_manager(C), CTX_wm_window(C), TIMER, PIE_MENU_INTERVAL);
		menu->scrolltimer->duration = 0.0;
	}

	duration = menu->scrolltimer->duration;

	event_xy[0] = event->x;
	event_xy[1] = event->y;

	ui_window_to_block_fl(ar, block, &event_xy[0], &event_xy[1]);

	dist = ui_block_calc_pie_segment(block, event_xy);

	if (but && button_modal_state(but->active->state)) {
		retval = ui_handle_menu_button(C, event, menu);
	}
	else {
		if (event->type == TIMER) {
			if (event->customdata == menu->scrolltimer) {
				/* deactivate initial direction after a while */
				if (duration > 0.01 * U.pie_initial_timeout) {
					block->pie_data.flags &= ~UI_PIE_INITIAL_DIRECTION;
				}

				/* handle animation */
				if (!(block->pie_data.flags & UI_PIE_ANIMATION_FINISHED)) {
					double final_time = 0.01 * U.pie_animation_timeout;
					float fac = duration / final_time;
					float pie_radius = U.pie_menu_radius * UI_DPI_FAC;

					if (fac > 1.0f) {
						fac = 1.0f;
						block->pie_data.flags |= UI_PIE_ANIMATION_FINISHED;
					}

					for (but = block->buttons.first; but; but = but->next) {
						if (but->pie_dir != UI_RADIAL_NONE) {
							float vec[2];
							float center[2];

							ui_but_pie_dir(but->pie_dir, vec);

							center[0] = (vec[0] > 0.01f) ? 0.5f : ((vec[0] < -0.01f) ? -0.5f : 0.0f);
							center[1] = (vec[1] > 0.99f) ? 0.5f : ((vec[1] < -0.99f) ? -0.5f : 0.0f);

							center[0] *= BLI_rctf_size_x(&but->rect);
							center[1] *= BLI_rctf_size_y(&but->rect);

							mul_v2_fl(vec, pie_radius);
							add_v2_v2(vec, center);
							mul_v2_fl(vec, fac);
							add_v2_v2(vec, block->pie_data.pie_center_spawned);

							BLI_rctf_recenter(&but->rect, vec[0], vec[1]);
						}
					}
					block->pie_data.alphafac = fac;

					ED_region_tag_redraw(ar);
				}
			}

			/* check pie velociy here if gesture has ended */
			if (block->pie_data.flags & UI_PIE_GESTURE_END_WAIT) {
				float len_sq = 10;

				/* use a time threshold to ensure we leave time to the mouse to move */
				if (duration - block->pie_data.duration_gesture > 0.02) {
					len_sq = len_squared_v2v2(event_xy, block->pie_data.last_pos);
					copy_v2_v2(block->pie_data.last_pos, event_xy);
					block->pie_data.duration_gesture = duration;
				}

				if (len_sq < 1.0f) {
					but = ui_but_find_active_in_region(menu->region);

					if (but) {
						return ui_but_pie_menu_apply(C, menu, but, true);
					}
				}
			}
		}

		if (event->type == block->pie_data.event && !is_click_style) {
			if (event->val != KM_RELEASE) {
				ui_handle_menu_button(C, event, menu);

				if (len_squared_v2v2(event_xy, block->pie_data.pie_center_init) > PIE_CLICK_THRESHOLD_SQ) {
					block->pie_data.flags |= UI_PIE_DRAG_STYLE;
				}
				/* why redraw here? It's simple, we are getting many double click events here.
				 * Those operate like mouse move events almost */
				ED_region_tag_redraw(ar);
			}
			else {
				/* distance from initial point */
				if (!(block->pie_data.flags & UI_PIE_DRAG_STYLE)) {
					block->pie_data.flags |= UI_PIE_CLICK_STYLE;
				}
				else {
					but = ui_but_find_active_in_region(menu->region);

					if (but && (U.pie_menu_confirm > 0) &&
					    (dist >= U.pie_menu_threshold + U.pie_menu_confirm))
					{
						if (but)
							return ui_but_pie_menu_apply(C, menu, but, true);
					}

					retval = ui_but_pie_menu_apply(C, menu, but, true);

				}
			}
		}
		else {
			/* direction from numpad */
			RadialDirection num_dir = UI_RADIAL_NONE;

			switch (event->type) {
				case MOUSEMOVE:
					if (!is_click_style) {
						float len_sq = len_squared_v2v2(event_xy, block->pie_data.pie_center_init);

						/* here we use the initial position explicitly */
						if (len_sq > PIE_CLICK_THRESHOLD_SQ) {
							block->pie_data.flags |= UI_PIE_DRAG_STYLE;
						}

						/* here instead, we use the offset location to account for the initial direction timeout */
						if ((U.pie_menu_confirm > 0) &&
						    (dist >= U.pie_menu_threshold + U.pie_menu_confirm))
						{
							block->pie_data.flags |= UI_PIE_GESTURE_END_WAIT;
							copy_v2_v2(block->pie_data.last_pos, event_xy);
							block->pie_data.duration_gesture = duration;
						}
					}

					ui_handle_menu_button(C, event, menu);

					/* mouse move should always refresh the area for pie menus */
					ED_region_tag_redraw(ar);
					break;

				case LEFTMOUSE:
					if (is_click_style) {
						if (block->pie_data.flags & UI_PIE_INVALID_DIR) {
							menu->menuretval = UI_RETURN_CANCEL;
						}
						else {
							retval = ui_handle_menu_button(C, event, menu);
						}
					}
					break;

				case ESCKEY:
				case RIGHTMOUSE:
					menu->menuretval = UI_RETURN_CANCEL;
					break;

				case AKEY:
				case BKEY:
				case CKEY:
				case DKEY:
				case EKEY:
				case FKEY:
				case GKEY:
				case HKEY:
				case IKEY:
				case JKEY:
				case KKEY:
				case LKEY:
				case MKEY:
				case NKEY:
				case OKEY:
				case PKEY:
				case QKEY:
				case RKEY:
				case SKEY:
				case TKEY:
				case UKEY:
				case VKEY:
				case WKEY:
				case XKEY:
				case YKEY:
				case ZKEY:
				{
					if ((event->val  == KM_PRESS || event->val == KM_DBL_CLICK) &&
					    !IS_EVENT_MOD(event, shift, ctrl, oskey))
					{
						for (but = block->buttons.first; but; but = but->next) {
							if (but->menu_key == event->type) {
								ui_but_pie_button_activate(C, but, menu);
							}
						}
					}
					break;
				}

#define CASE_NUM_TO_DIR(n, d) \
			case (ZEROKEY + n): case (PAD0 + n): \
				{ if (num_dir == UI_RADIAL_NONE) num_dir = d; } (void)0

				CASE_NUM_TO_DIR(1, UI_RADIAL_SW); ATTR_FALLTHROUGH;
				CASE_NUM_TO_DIR(2, UI_RADIAL_S);  ATTR_FALLTHROUGH;
				CASE_NUM_TO_DIR(3, UI_RADIAL_SE); ATTR_FALLTHROUGH;
				CASE_NUM_TO_DIR(4, UI_RADIAL_W);  ATTR_FALLTHROUGH;
				CASE_NUM_TO_DIR(6, UI_RADIAL_E);  ATTR_FALLTHROUGH;
				CASE_NUM_TO_DIR(7, UI_RADIAL_NW); ATTR_FALLTHROUGH;
				CASE_NUM_TO_DIR(8, UI_RADIAL_N);  ATTR_FALLTHROUGH;
				CASE_NUM_TO_DIR(9, UI_RADIAL_NE);
				{
					but = ui_block_pie_dir_activate(block, event, num_dir);
					retval = ui_but_pie_button_activate(C, but, menu);
					break;
				}
#undef CASE_NUM_TO_DIR
				default:
					retval = ui_handle_menu_button(C, event, menu);
					break;
			}
		}
	}

	return retval;
}

static int ui_handle_menus_recursive(
        bContext *C, const wmEvent *event, uiPopupBlockHandle *menu,
        int level, const bool is_parent_inside, const bool is_parent_menu, const bool is_floating)
{
	uiBut *but;
	uiHandleButtonData *data;
	uiPopupBlockHandle *submenu;
	int retval = WM_UI_HANDLER_CONTINUE;
	bool do_towards_reinit = false;

	/* check if we have a submenu, and handle events for it first */
	but = ui_but_find_active_in_region(menu->region);
	data = (but) ? but->active : NULL;
	submenu = (data) ? data->menu : NULL;

	if (submenu) {
		uiBlock *block = menu->region->uiblocks.first;
		const bool is_menu = ui_block_is_menu(block);
		bool inside = false;
		/* root pie menus accept the key that spawned them as double click to improve responsiveness */
		bool do_recursion = (!(block->flag & UI_BLOCK_RADIAL) || event->type != block->pie_data.event);

		if (do_recursion) {
			if (is_parent_inside == false) {
				int mx, my;

				mx = event->x;
				my = event->y;
				ui_window_to_block(menu->region, block, &mx, &my);
				inside = BLI_rctf_isect_pt(&block->rect, mx, my);
			}

			retval = ui_handle_menus_recursive(C, event, submenu, level + 1, is_parent_inside || inside, is_menu, false);
		}
	}

	/* now handle events for our own menu */
	if (retval == WM_UI_HANDLER_CONTINUE || event->type == TIMER) {
		const bool do_but_search = (but && (but->type == UI_BTYPE_SEARCH_MENU));
		if (submenu && submenu->menuretval) {
			const bool do_ret_out_parent = (submenu->menuretval & UI_RETURN_OUT_PARENT) != 0;
			retval = ui_handle_menu_return_submenu(C, event, menu);
			submenu = NULL;  /* hint not to use this, it may be freed by call above */
			(void)submenu;
			/* we may want to quit the submenu and handle the even in this menu,
			 * if its important to use it, check 'data->menu' first */
			if (((retval == WM_UI_HANDLER_BREAK) && do_ret_out_parent) == 0) {
				/* skip applying the event */
				return retval;
			}
		}

		if (do_but_search) {
			uiBlock *block = menu->region->uiblocks.first;

			retval = ui_handle_menu_button(C, event, menu);

			if (block->flag & UI_BLOCK_MOVEMOUSE_QUIT) {
				/* when there is a active search button and we close it,
				 * we need to reinit the mouse coords [#35346] */
				if (ui_but_find_active_in_region(menu->region) != but) {
					do_towards_reinit = true;
				}
			}
		}
		else {
			uiBlock *block = menu->region->uiblocks.first;
			uiBut *listbox = ui_list_find_mouse_over(menu->region, event);

			if (block->flag & UI_BLOCK_RADIAL) {
				retval = ui_pie_handler(C, event, menu);
			}
			else if (event->type == LEFTMOUSE || event->val != KM_DBL_CLICK) {
				bool handled = false;

				if (listbox) {
					int retval_test = ui_handle_list_event(C, event, menu->region, listbox);
					if (retval_test != WM_UI_HANDLER_CONTINUE) {
						retval = retval_test;
						handled = true;
					}
				}

				if (handled == false) {
					retval = ui_handle_menu_event(
					        C, event, menu, level,
					        is_parent_inside, is_parent_menu, is_floating);
				}
			}
		}
	}

	if (do_towards_reinit) {
		ui_mouse_motion_towards_reinit(menu, &event->x);
	}

	return retval;
}

/**
 * Allow setting menu return value from externals. E.g. WM might need to do this for exiting files correctly.
 */
void UI_popup_menu_retval_set(const uiBlock *block, const int retval, const bool enable)
{
	uiPopupBlockHandle *menu = block->handle;
	if (menu) {
		menu->menuretval = enable ? (menu->menuretval | retval) : (menu->menuretval & retval);
	}
}

/* *************** UI event handlers **************** */

static int ui_region_handler(bContext *C, const wmEvent *event, void *UNUSED(userdata))
{
	ARegion *ar;
	uiBut *but, *listbox;
	int retval;

	/* here we handle buttons at the region level, non-modal */
	ar = CTX_wm_region(C);
	retval = WM_UI_HANDLER_CONTINUE;

	if (ar == NULL || BLI_listbase_is_empty(&ar->uiblocks)) {
		return retval;
	}

	/* either handle events for already activated button or try to activate */
	but = ui_but_find_active_in_region(ar);
	listbox = ui_list_find_mouse_over(ar, event);

	retval = ui_handler_panel_region(C, event, ar, listbox ? listbox : but);

	if (retval == WM_UI_HANDLER_CONTINUE && listbox) {
		retval = ui_handle_list_event(C, event, ar, listbox);

		/* interactions with the listbox should disable tips */
		if (retval == WM_UI_HANDLER_BREAK) {
			if (but) {
				UI_but_tooltip_timer_remove(C, but);
			}
		}
	}

	if (retval == WM_UI_HANDLER_CONTINUE) {
		if (but)
			retval = ui_handle_button_event(C, event, but);
		else
			retval = ui_handle_button_over(C, event, ar);
	}

	/* re-enable tooltips */
	if (event->type == MOUSEMOVE && (event->x != event->prevx || event->y != event->prevy))
		ui_blocks_set_tooltips(ar, true);
	
	/* delayed apply callbacks */
	ui_apply_but_funcs_after(C);

	return retval;
}

static void ui_region_handler_remove(bContext *C, void *UNUSED(userdata))
{
	bScreen *sc;
	ARegion *ar;

	ar = CTX_wm_region(C);
	if (ar == NULL) return;

	UI_blocklist_free(C, &ar->uiblocks);
	
	sc = CTX_wm_screen(C);
	if (sc == NULL) return;

	/* delayed apply callbacks, but not for screen level regions, those
	 * we rather do at the very end after closing them all, which will
	 * be done in ui_region_handler/window */
	if (BLI_findindex(&sc->regionbase, ar) == -1)
		ui_apply_but_funcs_after(C);
}

/* handle buttons at the window level, modal, for example while
 * number sliding, text editing, or when a menu block is open */
static int ui_handler_region_menu(bContext *C, const wmEvent *event, void *UNUSED(userdata))
{
	ARegion *ar;
	uiBut *but;

	ar = CTX_wm_menu(C);
	if (!ar)
		ar = CTX_wm_region(C);

	but = ui_but_find_active_in_region(ar);

	if (but) {
		bScreen *screen = CTX_wm_screen(C);
		ARegion *ar_temp;
		uiBut *but_other;
		uiHandleButtonData *data;
		bool is_inside_menu = false;

		/* look for a popup menu containing the mouse */
		for (ar_temp = screen->regionbase.first; ar_temp; ar_temp = ar_temp->next) {
			rcti winrct;

			ui_region_winrct_get_no_margin(ar_temp, &winrct);

			if (BLI_rcti_isect_pt_v(&winrct, &event->x)) {
				BLI_assert(ar_temp->type->regionid == RGN_TYPE_TEMPORARY);

				is_inside_menu = true;
				break;
			}
		}

		/* handle activated button events */
		data = but->active;

		if ((data->state == BUTTON_STATE_MENU_OPEN) &&
		    (is_inside_menu == false) && /* make sure mouse isn't inside another menu (see T43247) */
		    (but->type == UI_BTYPE_PULLDOWN) &&
		    (but_other = ui_but_find_mouse_over(ar, event)) &&
		    (but != but_other) &&
		    (but->type == but_other->type))
		{
			/* if mouse moves to a different root-level menu button,
			 * open it to replace the current menu */
			ui_handle_button_activate(C, ar, but_other, BUTTON_ACTIVATE_OVER);
			button_activate_state(C, but_other, BUTTON_STATE_MENU_OPEN);
		}
		else if (data->state == BUTTON_STATE_MENU_OPEN) {
			int retval;

			/* handle events for menus and their buttons recursively,
			 * this will handle events from the top to the bottom menu */
			if (data->menu)
				retval = ui_handle_menus_recursive(C, event, data->menu, 0, false, false, false);

			/* handle events for the activated button */
			if ((data->menu && (retval == WM_UI_HANDLER_CONTINUE)) ||
			    (event->type == TIMER))
			{
				if (data->menu && data->menu->menuretval)
					ui_handle_button_return_submenu(C, event, but);
				else
					ui_handle_button_event(C, event, but);
			}
		}
		else {
			/* handle events for the activated button */
			ui_handle_button_event(C, event, but);
		}
	}

	/* re-enable tooltips */
	if (event->type == MOUSEMOVE && (event->x != event->prevx || event->y != event->prevy))
		ui_blocks_set_tooltips(ar, true);

	/* delayed apply callbacks */
	ui_apply_but_funcs_after(C);

	/* we block all events, this is modal interaction */
	return WM_UI_HANDLER_BREAK;
}

/* two types of popups, one with operator + enum, other with regular callbacks */
static int ui_popup_handler(bContext *C, const wmEvent *event, void *userdata)
{
	uiPopupBlockHandle *menu = userdata;
	struct ARegion *menu_region;
	/* we block all events, this is modal interaction, except for drop events which is described below */
	int retval = WM_UI_HANDLER_BREAK;
	bool reset_pie = false;

	menu_region = CTX_wm_menu(C);
	CTX_wm_menu_set(C, menu->region);

	if (event->type == EVT_DROP || event->val == KM_DBL_CLICK) {
		/* EVT_DROP:
		 *   If we're handling drop event we'll want it to be handled by popup callee as well,
		 *   so it'll be possible to perform such operations as opening .blend files by dropping
		 *   them into blender, even if there's opened popup like splash screen (sergey).
		 * KM_DBL_CLICK:
		 *   Continue in case of double click so wm_handlers_do calls handler again with KM_PRESS
		 *   event. This is needed to ensure correct button handling for fast clicking (T47532).
		 */

		retval = WM_UI_HANDLER_CONTINUE;
	}

	ui_handle_menus_recursive(C, event, menu, 0, false, false, true);

	/* free if done, does not free handle itself */
	if (menu->menuretval) {
		wmWindow *win = CTX_wm_window(C);
		/* copy values, we have to free first (closes region) */
		uiPopupBlockHandle temp = *menu;
		uiBlock *block = menu->region->uiblocks.first;

		/* set last pie event to allow chained pie spawning */
		if (block->flag & UI_BLOCK_RADIAL) {
			win->last_pie_event = block->pie_data.event;
			reset_pie = true;
		}
		
		ui_popup_block_free(C, menu);
		UI_popup_handlers_remove(&win->modalhandlers, menu);
		CTX_wm_menu_set(C, NULL);

#ifdef USE_DRAG_TOGGLE
		{
			WM_event_free_ui_handler_all(C, &win->modalhandlers,
			                             ui_handler_region_drag_toggle, ui_handler_region_drag_toggle_remove);
		}
#endif

		if ((temp.menuretval & UI_RETURN_OK) || (temp.menuretval & UI_RETURN_POPUP_OK)) {
			if (temp.popup_func)
				temp.popup_func(C, temp.popup_arg, temp.retvalue);
			if (temp.optype)
				WM_operator_name_call_ptr(C, temp.optype, temp.opcontext, NULL);
		}
		else if (temp.cancel_func)
			temp.cancel_func(C, temp.popup_arg);

		WM_event_add_mousemove(C);
	}
	else {
		/* re-enable tooltips */
		if (event->type == MOUSEMOVE && (event->x != event->prevx || event->y != event->prevy))
			ui_blocks_set_tooltips(menu->region, true);
	}

	/* delayed apply callbacks */
	ui_apply_but_funcs_after(C);

	if (reset_pie) {
		/* reaqcuire window in case pie invalidates it somehow */
		wmWindow *win = CTX_wm_window(C);

		if (win)
			win->last_pie_event = EVENT_NONE;
	}

	CTX_wm_region_set(C, menu_region);

	return retval;
}

static void ui_popup_handler_remove(bContext *C, void *userdata)
{
	uiPopupBlockHandle *menu = userdata;

	/* More correct would be to expect UI_RETURN_CANCEL here, but not wanting to
	 * cancel when removing handlers because of file exit is a rare exception.
	 * So instead of setting cancel flag for all menus before removing handlers,
	 * just explicitly flag menu with UI_RETURN_OK to avoid cancelling it. */
	if ((menu->menuretval & UI_RETURN_OK) == 0 && menu->cancel_func) {
		menu->cancel_func(C, menu->popup_arg);
	}

	/* free menu block if window is closed for some reason */
	ui_popup_block_free(C, menu);

	/* delayed apply callbacks */
	ui_apply_but_funcs_after(C);
}

void UI_region_handlers_add(ListBase *handlers)
{
	WM_event_remove_ui_handler(handlers, ui_region_handler, ui_region_handler_remove, NULL, false);
	WM_event_add_ui_handler(NULL, handlers, ui_region_handler, ui_region_handler_remove, NULL, 0);
}

void UI_popup_handlers_add(bContext *C, ListBase *handlers, uiPopupBlockHandle *popup, const char flag)
{
	WM_event_add_ui_handler(C, handlers, ui_popup_handler, ui_popup_handler_remove, popup, flag);
}

void UI_popup_handlers_remove(ListBase *handlers, uiPopupBlockHandle *popup)
{
	wmEventHandler *handler;

	for (handler = handlers->first; handler; handler = handler->next) {
		if (handler->ui_handle == ui_popup_handler &&
		    handler->ui_remove == ui_popup_handler_remove &&
		    handler->ui_userdata == popup)
		{
			/* tag refresh parent popup */
			if (handler->next &&
			    handler->next->ui_handle == ui_popup_handler &&
			    handler->next->ui_remove == ui_popup_handler_remove)
			{
				uiPopupBlockHandle *parent_popup = handler->next->ui_userdata;
				ED_region_tag_refresh_ui(parent_popup->region);
			}
			break;
		}
	}

	WM_event_remove_ui_handler(handlers, ui_popup_handler, ui_popup_handler_remove, popup, false);
}

void UI_popup_handlers_remove_all(bContext *C, ListBase *handlers)
{
	WM_event_free_ui_handler_all(C, handlers, ui_popup_handler, ui_popup_handler_remove);
}

bool UI_textbutton_activate_rna(
        const bContext *C, ARegion *ar,
        const void *rna_poin_data, const char *rna_prop_id)
{
	uiBlock *block;
	uiBut *but = NULL;
	
	for (block = ar->uiblocks.first; block; block = block->next) {
		for (but = block->buttons.first; but; but = but->next) {
			if (but->type == UI_BTYPE_TEXT) {
				if (but->rnaprop && but->rnapoin.data == rna_poin_data) {
					if (STREQ(RNA_property_identifier(but->rnaprop), rna_prop_id)) {
						break;
					}
				}
			}
		}
		if (but)
			break;
	}
	
	if (but) {
		UI_but_active_only(C, ar, block, but);
		return true;
	}
	else {
		return false;
	}
}

bool UI_textbutton_activate_but(const bContext *C, uiBut *actbut)
{
	ARegion *ar = CTX_wm_region(C);
	uiBlock *block;
	uiBut *but = NULL;
	
	for (block = ar->uiblocks.first; block; block = block->next) {
		for (but = block->buttons.first; but; but = but->next)
			if (but == actbut && but->type == UI_BTYPE_TEXT)
				break;

		if (but)
			break;
	}
	
	if (but) {
		UI_but_active_only(C, ar, block, but);
		return true;
	}
	else {
		return false;
	}
}


void ui_but_clipboard_free(void)
{
	curvemapping_free_data(&but_copypaste_curve);
}<|MERGE_RESOLUTION|>--- conflicted
+++ resolved
@@ -7027,15 +7027,10 @@
 		char buf[512];
 
 		if (UI_but_online_manual_id(but, buf, sizeof(buf))) {
-<<<<<<< HEAD
+			PointerRNA ptr_props;
 			// bfa - turned off the rmb menu item online manual
 			/*uiItemO(layout, CTX_IFACE_(BLT_I18NCONTEXT_OPERATOR_DEFAULT, "Online Manual"),
 			        ICON_URL, "WM_OT_doc_view_manual_ui_context");*/
-=======
-			PointerRNA ptr_props;
-			uiItemO(layout, CTX_IFACE_(BLT_I18NCONTEXT_OPERATOR_DEFAULT, "Online Manual"),
-			        ICON_URL, "WM_OT_doc_view_manual_ui_context");
->>>>>>> 3eaeaec6
 
 			uiItemFullO(
 			        layout, "WM_OT_doc_view",
