--- conflicted
+++ resolved
@@ -1660,11 +1660,7 @@
 				my= event->y;
 				ui_window_to_block(data->region, block, &mx, &my);
 
-<<<<<<< HEAD
-				if (ui_mouse_inside_button(data->region, but, mx, my)) {
-=======
 				if (ui_but_contains_pt(but, mx, my)) {
->>>>>>> 2beef23a
 					ui_textedit_set_cursor_pos(but, data, mx);
 					but->selsta = but->selend = but->pos;
 					data->selstartx= mx;
