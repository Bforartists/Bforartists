/* SPDX-FileCopyrightText: 2023 Blender Foundation
 *
 * SPDX-License-Identifier: GPL-2.0-or-later */

/** \file
 * \ingroup edinterface
 */

#include "UI_interface.h"

#include "WM_api.h"

#include "interface_intern.hh"

void UI_but_drag_set_id(uiBut *but, ID *id)
{
  but->dragtype = WM_DRAG_ID;
  if (but->dragflag & UI_BUT_DRAGPOIN_FREE) {
    WM_drag_data_free(but->dragtype, but->dragpoin);
    but->dragflag &= ~UI_BUT_DRAGPOIN_FREE;
  }
  but->dragpoin = (void *)id;
}

void UI_but_drag_attach_image(uiBut *but, ImBuf *imb, const float scale)
{
  but->imb = imb;
  but->imb_scale = scale;
  UI_but_dragflag_enable(but, UI_BUT_DRAG_FULL_BUT);
}

void UI_but_drag_set_asset(uiBut *but,
                           const AssetHandle *asset_handle,
                           const char *path,
                           int import_type,
                           int icon,
<<<<<<< HEAD
                           struct ImBuf *imb,
                           float scale,
                           bool drop_collections_as_instances) /* BFA - needed for setting #use_instance from UI before executing the drop operator */
=======
                           ImBuf *imb,
                           float scale)
>>>>>>> 1149e91e
{
  wmDragAsset *asset_drag = WM_drag_create_asset_data(asset_handle, path, import_type);
  asset_drag->drop_collections_as_instances = drop_collections_as_instances;

  /* FIXME: This is temporary evil solution to get scene/view-layer/etc in the copy callback of the
   * #wmDropBox.
   * TODO: Handle link/append in operator called at the end of the drop process, and NOT in its
   * copy callback.
   * */
  asset_drag->evil_C = static_cast<bContext *>(but->block->evil_C);

  but->dragtype = WM_DRAG_ASSET;
  ui_def_but_icon(but, icon, 0); /* no flag UI_HAS_ICON, so icon doesn't draw in button */
  if (but->dragflag & UI_BUT_DRAGPOIN_FREE) {
    WM_drag_data_free(but->dragtype, but->dragpoin);
  }
  but->dragpoin = asset_drag;
  but->dragflag |= UI_BUT_DRAGPOIN_FREE;
  UI_but_drag_attach_image(but, imb, scale);
}

void UI_but_drag_set_rna(uiBut *but, PointerRNA *ptr)
{
  but->dragtype = WM_DRAG_RNA;
  if (but->dragflag & UI_BUT_DRAGPOIN_FREE) {
    WM_drag_data_free(but->dragtype, but->dragpoin);
    but->dragflag &= ~UI_BUT_DRAGPOIN_FREE;
  }
  but->dragpoin = (void *)ptr;
}

void UI_but_drag_set_path(uiBut *but, const char *path)
{
  but->dragtype = WM_DRAG_PATH;
  if (but->dragflag & UI_BUT_DRAGPOIN_FREE) {
    WM_drag_data_free(but->dragtype, but->dragpoin);
  }
  but->dragpoin = WM_drag_create_path_data(path);
  but->dragflag |= UI_BUT_DRAGPOIN_FREE;
}

void UI_but_drag_set_name(uiBut *but, const char *name)
{
  but->dragtype = WM_DRAG_NAME;
  if (but->dragflag & UI_BUT_DRAGPOIN_FREE) {
    WM_drag_data_free(but->dragtype, but->dragpoin);
    but->dragflag &= ~UI_BUT_DRAGPOIN_FREE;
  }
  but->dragpoin = (void *)name;
}

void UI_but_drag_set_value(uiBut *but)
{
  but->dragtype = WM_DRAG_VALUE;
}

void UI_but_drag_set_image(uiBut *but, const char *path, int icon, ImBuf *imb, float scale)
{
  ui_def_but_icon(but, icon, 0); /* no flag UI_HAS_ICON, so icon doesn't draw in button */
  UI_but_drag_set_path(but, path);
  UI_but_drag_attach_image(but, imb, scale);
}

void ui_but_drag_free(uiBut *but)
{
  if (but->dragpoin && (but->dragflag & UI_BUT_DRAGPOIN_FREE)) {
    WM_drag_data_free(but->dragtype, but->dragpoin);
  }
}

bool ui_but_drag_is_draggable(const uiBut *but)
{
  return but->dragpoin != nullptr;
}

void ui_but_drag_start(bContext *C, uiBut *but)
{
  wmDrag *drag = WM_drag_data_create(C,
                                     but->icon,
                                     but->dragtype,
                                     but->dragpoin,
                                     ui_but_value_get(but),
                                     (but->dragflag & UI_BUT_DRAGPOIN_FREE) ? WM_DRAG_FREE_DATA :
                                                                              WM_DRAG_NOP);
  /* wmDrag has ownership over dragpoin now, stop messing with it. */
  but->dragpoin = nullptr;

  if (but->imb) {
    WM_event_drag_image(drag, but->imb, but->imb_scale);
  }

  WM_event_start_prepared_drag(C, drag);

  /* Special feature for assets: We add another drag item that supports multiple assets. It
   * gets the assets from context. */
  if (ELEM(but->dragtype, WM_DRAG_ASSET, WM_DRAG_ID)) {
    WM_event_start_drag(C, ICON_NONE, WM_DRAG_ASSET_LIST, nullptr, 0, WM_DRAG_NOP);
  }
}<|MERGE_RESOLUTION|>--- conflicted
+++ resolved
@@ -34,14 +34,9 @@
                            const char *path,
                            int import_type,
                            int icon,
-<<<<<<< HEAD
-                           struct ImBuf *imb,
+                           ImBuf *imb,
                            float scale,
                            bool drop_collections_as_instances) /* BFA - needed for setting #use_instance from UI before executing the drop operator */
-=======
-                           ImBuf *imb,
-                           float scale)
->>>>>>> 1149e91e
 {
   wmDragAsset *asset_drag = WM_drag_create_asset_data(asset_handle, path, import_type);
   asset_drag->drop_collections_as_instances = drop_collections_as_instances;
