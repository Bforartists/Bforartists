--- conflicted
+++ resolved
@@ -38,13 +38,9 @@
                            bool drop_collections_as_instances, /* BFA - needed for setting #use_instance from UI before executing the drop operator */
                            bool drop_collection_instances_at_origin) /* BFA - needed for dropping collection at origin instead of cursor when #use_instance is enabled */
 {
-<<<<<<< HEAD
-  wmDragAsset *asset_drag = WM_drag_create_asset_data(asset, import_type);
+  wmDragAsset *asset_drag = WM_drag_create_asset_data(asset, import_method);
   asset_drag->drop_collections_as_instances = drop_collections_as_instances; /*BFA*/
   asset_drag->drop_collections_at_origin = drop_collection_instances_at_origin; /*BFA*/
-=======
-  wmDragAsset *asset_drag = WM_drag_create_asset_data(asset, import_method);
->>>>>>> b52babf5
 
   but->dragtype = WM_DRAG_ASSET;
   ui_def_but_icon(but, icon, 0); /* no flag UI_HAS_ICON, so icon doesn't draw in button */
