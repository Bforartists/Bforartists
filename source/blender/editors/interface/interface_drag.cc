--- conflicted
+++ resolved
@@ -33,17 +33,12 @@
                            const blender::asset_system::AssetRepresentation *asset,
                            int import_type,
                            int icon,
-<<<<<<< HEAD
-                           ImBuf *imb,
+                           const ImBuf *imb,
                            float scale,
                            bool drop_collections_as_instances) /* BFA - needed for setting #use_instance from UI before executing the drop operator */
-=======
-                           const ImBuf *imb,
-                           float scale)
->>>>>>> 93c27bf9
 {
   wmDragAsset *asset_drag = WM_drag_create_asset_data(asset, import_type);
-  asset_drag->drop_collections_as_instances = drop_collections_as_instances;
+  asset_drag->drop_collections_as_instances = drop_collections_as_instances; /*BFA*/
 
   /* FIXME: This is temporary evil solution to get scene/view-layer/etc in the copy callback of the
    * #wmDropBox.
