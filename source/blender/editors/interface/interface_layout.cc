--- conflicted
+++ resolved
@@ -136,17 +136,10 @@
 ENUM_OPERATORS(ItemInternalFlag, ItemInternalFlag::PropDecorateNoPad)
 
 }  // namespace blender::ui
-<<<<<<< HEAD
 
 using uiItemType = blender::ui::ItemType;
 using uiItemInternalFlag = blender::ui::ItemInternalFlag;
 
-=======
-
-using uiItemType = blender::ui::ItemType;
-using uiItemInternalFlag = blender::ui::ItemInternalFlag;
-
->>>>>>> 03384bec
 struct uiButtonItem : uiItem {
   uiBut *but;
 };
@@ -1140,10 +1133,6 @@
     UI_but_flag_enable(but, UI_BUT_ACTIVATE_ON_INIT);
   }
 
-<<<<<<< HEAD
-=======
-
->>>>>>> 03384bec
 #ifdef UI_PROP_DECORATE
   /* Only for alignment. */
   if (use_prop_decorate) { /* Note that sep flag may have been unset meanwhile. */
@@ -1239,10 +1228,6 @@
                                  wmOperatorType *ot,
                                  std::optional<StringRef> name,
                                  int icon,
-<<<<<<< HEAD
-=======
-                                 IDProperty *properties,
->>>>>>> 03384bec
                                  const wmOperatorCallContext context,
                                  const eUI_Item_Flag flag,
                                  PointerRNA *r_opptr)
@@ -1314,24 +1299,10 @@
   }
 
   /* assign properties */
-<<<<<<< HEAD
   if (r_opptr) {
     PointerRNA *opptr = UI_but_operator_ptr_ensure(but);
     opptr->data = blender::bke::idprop::create_group("wmOperatorProperties").release();
     *r_opptr = *opptr;
-=======
-  if (properties || r_opptr) {
-    PointerRNA *opptr = UI_but_operator_ptr_ensure(but);
-    if (properties) {
-      opptr->data = properties;
-    }
-    else {
-      opptr->data = blender::bke::idprop::create_group("wmOperatorProperties").release();
-    }
-    if (r_opptr) {
-      *r_opptr = *opptr;
-    }
->>>>>>> 03384bec
   }
 
   return but;
@@ -1378,22 +1349,11 @@
   UI_popup_menu_end(C, pup);
 }
 
-<<<<<<< HEAD
 PointerRNA uiLayout::op(wmOperatorType *ot,
                         std::optional<StringRef> name,
                         const int icon,
                         const wmOperatorCallContext context,
                         const eUI_Item_Flag flag)
-=======
-void uiItemFullO_ptr(uiLayout *layout,
-                     wmOperatorType *ot,
-                     std::optional<StringRef> name,
-                     const int icon,
-                     IDProperty *properties,
-                     const wmOperatorCallContext context,
-                     const eUI_Item_Flag flag,
-                     PointerRNA *r_opptr)
->>>>>>> 03384bec
 {
   PointerRNA ptr;
   uiItemFullO_ptr_ex(this, ot, name, icon, context, flag, &ptr);
@@ -1404,10 +1364,6 @@
                              wmOperatorType *ot,
                              std::optional<StringRef> name,
                              int icon,
-<<<<<<< HEAD
-=======
-                             IDProperty *properties,
->>>>>>> 03384bec
                              const wmOperatorCallContext context,
                              const eUI_Item_Flag flag,
                              const char *menu_id,
@@ -1426,14 +1382,7 @@
   wmOperatorType *ot = WM_operatortype_find(opname.c_str(), false); /* print error next */
   uiLayout *layout = this;
   UI_OPERATOR_ERROR_RET(ot, opname.c_str(), { return PointerRNA_NULL; });
-<<<<<<< HEAD
   return this->op(ot, name, icon, context, flag);
-=======
-  PointerRNA ptr;
-
-  uiItemFullO_ptr(this, ot, name, icon, nullptr, context, flag, &ptr);
-  return ptr;
->>>>>>> 03384bec
 }
 
 static StringRef ui_menu_enumpropname(uiLayout *layout,
@@ -1480,20 +1429,6 @@
 
   ptr = layout->op(ot, name, icon, layout->root_->opcontext, UI_ITEM_NONE);
   RNA_property_enum_set(&ptr, prop, value);
-<<<<<<< HEAD
-=======
-
-  name = name.value_or(ui_menu_enumpropname(layout, &ptr, prop, value));
-
-  uiItemFullO_ptr(layout,
-                  ot,
-                  name,
-                  icon,
-                  static_cast<IDProperty *>(ptr.data),
-                  layout->root_->opcontext,
-                  UI_ITEM_NONE,
-                  nullptr);
->>>>>>> 03384bec
 }
 void uiItemEnumO(uiLayout *layout,
                  const StringRefNull opname,
@@ -1603,18 +1538,6 @@
       }
       RNA_property_enum_set(&tptr, prop, item->value);
 
-<<<<<<< HEAD
-=======
-      uiItemFullO_ptr(target,
-                      ot,
-                      (flag & UI_ITEM_R_ICON_ONLY) ? nullptr : item->name,
-                      item->icon,
-                      static_cast<IDProperty *>(tptr.data),
-                      context,
-                      flag,
-                      nullptr);
-
->>>>>>> 03384bec
       uiBut *but = block->buttons.last().get();
 
       if (active == (i - 1)) {
@@ -1766,18 +1689,6 @@
   }
   ptr = layout->op(ot, name, icon, layout->root_->opcontext, UI_ITEM_NONE);
   RNA_property_enum_set(&ptr, prop, value);
-<<<<<<< HEAD
-=======
-
-  uiItemFullO_ptr(layout,
-                  ot,
-                  name,
-                  icon,
-                  static_cast<IDProperty *>(ptr.data),
-                  layout->root_->opcontext,
-                  UI_ITEM_NONE,
-                  nullptr);
->>>>>>> 03384bec
 }
 
 void uiItemEnumO_string(uiLayout *layout,
@@ -1821,91 +1732,6 @@
   }
   ptr = layout->op(ot, name, icon, layout->root_->opcontext, UI_ITEM_NONE);
   RNA_property_enum_set(&ptr, prop, value);
-<<<<<<< HEAD
-=======
-
-  uiItemFullO_ptr(layout,
-                  ot,
-                  name,
-                  icon,
-                  static_cast<IDProperty *>(ptr.data),
-                  layout->root_->opcontext,
-                  UI_ITEM_NONE,
-                  nullptr);
-}
-
-void uiItemBooleanO(uiLayout *layout,
-                    const std::optional<StringRef> name,
-                    int icon,
-                    const StringRefNull opname,
-                    const StringRefNull propname,
-                    int value)
-{
-  wmOperatorType *ot = WM_operatortype_find(opname.c_str(), false); /* print error next */
-  UI_OPERATOR_ERROR_RET(ot, opname.c_str(), return);
-
-  PointerRNA ptr;
-  WM_operator_properties_create_ptr(&ptr, ot);
-  RNA_boolean_set(&ptr, propname.c_str(), value);
-
-  uiItemFullO_ptr(layout,
-                  ot,
-                  name,
-                  icon,
-                  static_cast<IDProperty *>(ptr.data),
-                  layout->root_->opcontext,
-                  UI_ITEM_NONE,
-                  nullptr);
-}
-
-void uiItemIntO(uiLayout *layout,
-                const std::optional<StringRef> name,
-                int icon,
-                const StringRefNull opname,
-                const StringRefNull propname,
-                int value)
-{
-  wmOperatorType *ot = WM_operatortype_find(opname.c_str(), false); /* print error next */
-  UI_OPERATOR_ERROR_RET(ot, opname.c_str(), return);
-
-  PointerRNA ptr;
-  WM_operator_properties_create_ptr(&ptr, ot);
-  RNA_int_set(&ptr, propname.c_str(), value);
-
-  uiItemFullO_ptr(layout,
-                  ot,
-                  name,
-                  icon,
-                  static_cast<IDProperty *>(ptr.data),
-                  layout->root_->opcontext,
-                  UI_ITEM_NONE,
-                  nullptr);
-}
-
-void uiItemFloatO(uiLayout *layout,
-                  const std::optional<StringRef> name,
-                  int icon,
-                  const StringRefNull opname,
-                  const StringRefNull propname,
-                  float value)
-{
-  wmOperatorType *ot = WM_operatortype_find(opname.c_str(), false); /* print error next */
-
-  UI_OPERATOR_ERROR_RET(ot, opname.c_str(), return);
-
-  PointerRNA ptr;
-  WM_operator_properties_create_ptr(&ptr, ot);
-  RNA_float_set(&ptr, propname.c_str(), value);
-
-  uiItemFullO_ptr(layout,
-                  ot,
-                  name,
-                  icon,
-                  static_cast<IDProperty *>(ptr.data),
-                  layout->root_->opcontext,
-                  UI_ITEM_NONE,
-                  nullptr);
->>>>>>> 03384bec
 }
 
 void uiItemStringO(uiLayout *layout,
@@ -1915,7 +1741,6 @@
                    const StringRefNull propname,
                    const char *value)
 {
-<<<<<<< HEAD
   PointerRNA ptr = layout->op(opname, name, icon, layout->root_->opcontext, UI_ITEM_NONE);
   if (RNA_pointer_is_null(&ptr)) {
     return;
@@ -1931,29 +1756,6 @@
 PointerRNA uiLayout::op(const StringRefNull opname, const std::optional<StringRef> name, int icon)
 {
   return this->op(opname, name, icon, root_->opcontext, UI_ITEM_NONE);
-=======
-  wmOperatorType *ot = WM_operatortype_find(opname.c_str(), false); /* print error next */
-
-  UI_OPERATOR_ERROR_RET(ot, opname.c_str(), return);
-
-  PointerRNA ptr;
-  WM_operator_properties_create_ptr(&ptr, ot);
-  RNA_string_set(&ptr, propname.c_str(), value);
-
-  uiItemFullO_ptr(layout,
-                  ot,
-                  name,
-                  icon,
-                  static_cast<IDProperty *>(ptr.data),
-                  layout->root_->opcontext,
-                  UI_ITEM_NONE,
-                  nullptr);
-}
-
-void uiLayout::op(const StringRefNull opname, const std::optional<StringRef> name, int icon)
-{
-  this->op(opname, name, icon, root_->opcontext, UI_ITEM_NONE);
->>>>>>> 03384bec
 }
 
 /* RNA property items */
@@ -2330,11 +2132,7 @@
         /* Pass */
       }
       else if (ui_item_rna_is_expand(prop, index, flag)) {
-<<<<<<< HEAD
       // fmt::memory_buffer name_with_suffix;
-=======
-      // char name_with_suffix[UI_MAX_DRAW_STR + 2];
->>>>>>> 03384bec
         /* bfa - create a column so label could be added before */
         uiLayout *col;
         if (layout_row != nullptr) {
@@ -2354,10 +2152,6 @@
         layout_split->separator();
         layout_split->separator();
 
-<<<<<<< HEAD
-
-=======
->>>>>>> 03384bec
         /* bfa - XYZW column */
         layout_sub = &layout_split->column(true);
         /* bfa - set fixed size, otherwise space is wasted */
@@ -2393,22 +2187,10 @@
         }
       }
       else {
-<<<<<<< HEAD
-        /* bfa - keep other props the same */
-        layout_split = &layout->split(UI_ITEM_PROP_SEP_DIVIDE, true);
-        layout_sub = &layout_split->column(true);
-        layout_sub->space_ = 0;
-
         but = uiDefBut(block, UI_BTYPE_LABEL, 0, name, 0, 0, w, UI_UNIT_Y, nullptr, 0.0, 0.0, "");
         but->drawflag |= UI_BUT_TEXT_RIGHT;
         but->drawflag &= ~UI_BUT_TEXT_LEFT;
 
-=======
-        but = uiDefBut(block, UI_BTYPE_LABEL, 0, name, 0, 0, w, UI_UNIT_Y, nullptr, 0.0, 0.0, "");
-        but->drawflag |= UI_BUT_TEXT_RIGHT;
-        but->drawflag &= ~UI_BUT_TEXT_LEFT;
-
->>>>>>> 03384bec
         label_added = true;
       }
 
@@ -3849,19 +3631,11 @@
 
   litem->w_ = 0;
   litem->h_ = 0;
-<<<<<<< HEAD
 
   if (litem->items_.is_empty()) {
     return;
   }
 
-=======
-
-  if (litem->items_.is_empty()) {
-    return;
-  }
-
->>>>>>> 03384bec
   const uiItem *item_last = litem->items_.last();
   for (uiItem *item : litem->items_) {
     const bool is_item_last = (item == item_last);
@@ -5064,21 +4838,12 @@
 }
 
 static void ui_layout_heading_set(uiLayout *layout, const StringRef heading)
-<<<<<<< HEAD
 {
   heading.copy_utf8_truncated(layout->heading_);
 }
 
 uiLayout &uiLayout::row(bool align)
 {
-=======
-{
-  heading.copy_utf8_truncated(layout->heading_);
-}
-
-uiLayout &uiLayout::row(bool align)
-{
->>>>>>> 03384bec
   uiLayout *litem = MEM_new<uiLayout>(__func__);
   ui_litem_init_from_parent(litem, this, align);
 
@@ -6216,7 +5981,6 @@
 }
 
 void uiLayoutSetContextString(uiLayout *layout, StringRef name, blender::StringRef value)
-<<<<<<< HEAD
 {
   uiBlock *block = layout->root_->block;
   layout->context_ = CTX_store_add(block->contexts, name, value);
@@ -6226,17 +5990,6 @@
 {
   uiBlock *block = layout->root_->block;
   layout->context_ = CTX_store_add(block->contexts, name, value);
-=======
-{
-  uiBlock *block = layout->root_->block;
-  layout->context_ = CTX_store_add(block->contexts, name, value);
-}
-
-void uiLayoutSetContextInt(uiLayout *layout, StringRef name, int64_t value)
-{
-  uiBlock *block = layout->root_->block;
-  layout->context_ = CTX_store_add(block->contexts, name, value);
->>>>>>> 03384bec
 }
 
 bContextStore *uiLayoutGetContextStore(uiLayout *layout)
@@ -6401,7 +6154,6 @@
 
   if (pt->listener) {
     ui_block_add_dynamic_listener(block, pt->listener);
-<<<<<<< HEAD
   }
 
   /* This check may be paranoid, this function might run outside the context of a popup or can run
@@ -6411,17 +6163,6 @@
     UI_popup_dummy_panel_set(block->handle->region, block);
   }
 
-=======
-  }
-
-  /* This check may be paranoid, this function might run outside the context of a popup or can run
-   * in popovers that are not supposed to support refreshing, see #ui_popover_create_block. */
-  if (block->handle && block->handle->region) {
-    /* Allow popovers to contain collapsible sections, see #uiItemPopoverPanel. */
-    UI_popup_dummy_panel_set(block->handle->region, block);
-  }
-
->>>>>>> 03384bec
   uiItem *item_last = layout->items_.is_empty() ? nullptr : layout->items_.last();
 
   /* Draw main panel. */
