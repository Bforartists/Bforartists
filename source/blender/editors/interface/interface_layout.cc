--- conflicted
+++ resolved
@@ -2274,14 +2274,9 @@
       // uiLayout *layout_split = uiLayoutSplit(
       //    layout_row ? layout_row : layout, UI_ITEM_PROP_SEP_DIVIDE, true);
       bool label_added = false;
-<<<<<<< HEAD
       // bfa - old blender prop
-      //uiLayout *layout_sub = uiLayoutColumn(layout_split, true);
+      //uiLayout *layout_sub = &layout_split->column(true);
       //layout_sub->space_ = 0;
-=======
-      uiLayout *layout_sub = &layout_split->column(true);
-      layout_sub->space_ = 0;
->>>>>>> 9ab33cf9
 
       if (!use_prop_sep_split_label) {
         /* bfa - keep other props the same */
